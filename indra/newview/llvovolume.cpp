/**
 * @file llvovolume.cpp
 * @brief LLVOVolume class implementation
 *
 * $LicenseInfo:firstyear=2001&license=viewerlgpl$
 * Second Life Viewer Source Code
 * Copyright (C) 2010, Linden Research, Inc.
 *
 * This library is free software; you can redistribute it and/or
 * modify it under the terms of the GNU Lesser General Public
 * License as published by the Free Software Foundation;
 * version 2.1 of the License only.
 *
 * This library is distributed in the hope that it will be useful,
 * but WITHOUT ANY WARRANTY; without even the implied warranty of
 * MERCHANTABILITY or FITNESS FOR A PARTICULAR PURPOSE.  See the GNU
 * Lesser General Public License for more details.
 *
 * You should have received a copy of the GNU Lesser General Public
 * License along with this library; if not, write to the Free Software
 * Foundation, Inc., 51 Franklin Street, Fifth Floor, Boston, MA  02110-1301  USA
 *
 * Linden Research, Inc., 945 Battery Street, San Francisco, CA  94111  USA
 * $/LicenseInfo$
 */

// A "volume" is a box, cylinder, sphere, or other primitive shape.

#include "llviewerprecompiledheaders.h"

#include "llvovolume.h"

#include <sstream>

#include "llviewercontrol.h"
#include "lldir.h"
#include "llflexibleobject.h"
#include "llfloatertools.h"
#include "llmaterialid.h"
#include "llmaterialtable.h"
#include "llprimitive.h"
#include "llvolume.h"
#include "llvolumeoctree.h"
#include "llvolumemgr.h"
#include "llvolumemessage.h"
#include "material_codes.h"
#include "message.h"
#include "llpluginclassmedia.h" // for code in the mediaEvent handler
#include "object_flags.h"
#include "lldrawable.h"
#include "lldrawpoolavatar.h"
#include "lldrawpoolbump.h"
#include "llface.h"
#include "llspatialpartition.h"
#include "llhudmanager.h"
#include "llflexibleobject.h"
#include "llskinningutil.h"
#include "llsky.h"
#include "lltexturefetch.h"
#include "llvector4a.h"
#include "llviewercamera.h"
#include "llviewertexturelist.h"
#include "llviewerobjectlist.h"
#include "llviewerregion.h"
#include "llviewertextureanim.h"
#include "llworld.h"
#include "llselectmgr.h"
#include "pipeline.h"
#include "llsdutil.h"
#include "llmatrix4a.h"
#include "llmediaentry.h"
#include "llmediadataclient.h"
#include "llmeshrepository.h"
#include "llnotifications.h"
#include "llnotificationsutil.h"
#include "llagent.h"
#include "llviewermediafocus.h"
#include "lldatapacker.h"
#include "llviewershadermgr.h"
#include "llvoavatar.h"
#include "llcontrolavatar.h"
#include "llvoavatarself.h"
#include "llvocache.h"
#include "llmaterialmgr.h"
#include "llanimationstates.h"
#include "llinventorytype.h"
#include "llviewerinventory.h"
#include "llcallstack.h"
#include "llsculptidsize.h"
#include "llavatarappearancedefines.h"
#include "llgltfmateriallist.h"
#include "gltfscenemanager.h"
<<<<<<< HEAD
// [RLVa:KB] - Checked: RLVa-2.0.0
#include "rlvactions.h"
#include "rlvlocks.h"
// [/RLVa:KB]
#include "llviewernetwork.h"
=======
>>>>>>> ae74ca80

const F32 FORCE_SIMPLE_RENDER_AREA = 512.f;
const F32 FORCE_CULL_AREA = 8.f;
U32 JOINT_COUNT_REQUIRED_FOR_FULLRIG = 1;

bool gAnimateTextures = true;

F32 LLVOVolume::sLODFactor = 1.f;
F32 LLVOVolume::sLODSlopDistanceFactor = 0.5f; //Changing this to zero, effectively disables the LOD transition slop
F32 LLVOVolume::sDistanceFactor = 1.0f;
S32 LLVOVolume::sNumLODChanges = 0;
S32 LLVOVolume::mRenderComplexity_last = 0;
S32 LLVOVolume::mRenderComplexity_current = 0;
LLPointer<LLObjectMediaDataClient> LLVOVolume::sObjectMediaClient = NULL;
LLPointer<LLObjectMediaNavigateClient> LLVOVolume::sObjectMediaNavigateClient = NULL;

extern bool gCubeSnapshot;

// NaCl - Graphics crasher protection
static bool enableVolumeSAPProtection()
{
    static LLCachedControl<bool> protect(gSavedSettings, "RenderVolumeSAProtection");
    return protect;
}
// NaCl End

// Implementation class of LLMediaDataClientObject.  See llmediadataclient.h
class LLMediaDataClientObjectImpl : public LLMediaDataClientObject
{
public:
    LLMediaDataClientObjectImpl(LLVOVolume *obj, bool isNew) : mObject(obj), mNew(isNew)
    {
        mObject->addMDCImpl();
    }
    ~LLMediaDataClientObjectImpl()
    {
        mObject->removeMDCImpl();
    }

    virtual U8 getMediaDataCount() const
        { return mObject->getNumTEs(); }

    virtual LLSD getMediaDataLLSD(U8 index) const
        {
            LLSD result;
            LLTextureEntry *te = mObject->getTE(index);
            if (NULL != te)
            {
                llassert((te->getMediaData() != NULL) == te->hasMedia());
                if (te->getMediaData() != NULL)
                {
                    result = te->getMediaData()->asLLSD();
                    // XXX HACK: workaround bug in asLLSD() where whitelist is not set properly
                    // See DEV-41949
                    if (!result.has(LLMediaEntry::WHITELIST_KEY))
                    {
                        result[LLMediaEntry::WHITELIST_KEY] = LLSD::emptyArray();
                    }
                }
            }
            return result;
        }
    virtual bool isCurrentMediaUrl(U8 index, const std::string &url) const
        {
            LLTextureEntry *te = mObject->getTE(index);
            if (te)
            {
                if (te->getMediaData())
                {
                    return (te->getMediaData()->getCurrentURL() == url);
                }
            }
            return url.empty();
        }

    virtual LLUUID getID() const
        { return mObject->getID(); }

    virtual void mediaNavigateBounceBack(U8 index)
        { mObject->mediaNavigateBounceBack(index); }

    virtual bool hasMedia() const
        { return mObject->hasMedia(); }

    virtual void updateObjectMediaData(LLSD const &data, const std::string &version_string)
        { mObject->updateObjectMediaData(data, version_string); }

    virtual F64 getMediaInterest() const
        {
            F64 interest = mObject->getTotalMediaInterest();
            if (interest < (F64)0.0)
            {
                // media interest not valid yet, try pixel area
                interest = mObject->getPixelArea();
                // HACK: force recalculation of pixel area if interest is the "magic default" of 1024.
                if (interest == 1024.f)
                {
                    const_cast<LLVOVolume*>(static_cast<LLVOVolume*>(mObject))->setPixelAreaAndAngle(gAgent);
                    interest = mObject->getPixelArea();
                }
            }
            return interest;
        }

    virtual bool isInterestingEnough() const
        {
            return LLViewerMedia::getInstance()->isInterestingEnough(mObject, getMediaInterest());
        }

    virtual std::string getCapabilityUrl(const std::string &name) const
        { return mObject->getRegion()->getCapability(name); }

    virtual bool isDead() const
        { return mObject->isDead(); }

    virtual U32 getMediaVersion() const
        { return LLTextureEntry::getVersionFromMediaVersionString(mObject->getMediaURL()); }

    virtual bool isNew() const
        { return mNew; }

private:
    LLPointer<LLVOVolume> mObject;
    bool mNew;
};


LLVOVolume::LLVOVolume(const LLUUID &id, const LLPCode pcode, LLViewerRegion *regionp)
    : LLViewerObject(id, pcode, regionp),
    // NaCl - Graphics crasher protection
      mVolumeImpl(NULL),
      mVolumeSurfaceArea(-1.f)
    // NaCl End
{
    mTexAnimMode = 0;
    mRelativeXform.setIdentity();
    mRelativeXformInvTrans.setIdentity();

    mFaceMappingChanged = false;
    mLOD = MIN_LOD;
    mLODDistance = 0.0f;
    mLODAdjustedDistance = 0.0f;
    mLODRadius = 0.0f;
    mTextureAnimp = NULL;
    mVolumeChanged = false;
    mVObjRadius = LLVector3(1,1,0.5f).length();
    mNumFaces = 0;
    mLODChanged = false;
    mSculptChanged = false;
    mColorChanged = false;
    mSpotLightPriority = 0.f;

    mSkinInfoUnavaliable = false;
    mSkinInfo = NULL;

    mMediaImplList.resize(getNumTEs());
    mLastFetchedMediaVersion = -1;
    mServerDrawableUpdateCount = 0;
    memset(&mIndexInTex, 0, sizeof(S32) * LLRender::NUM_VOLUME_TEXTURE_CHANNELS);
    mMDCImplCount = 0;
    mLastRiggingInfoLOD = -1;
    mResetDebugText = false;
    mIsLocalMesh = false;
    mIsLocalMeshUsingScale = false;
}

LLVOVolume::~LLVOVolume()
{
    LL_PROFILE_ZONE_SCOPED;
    delete mTextureAnimp;
    mTextureAnimp = NULL;
    delete mVolumeImpl;
    mVolumeImpl = NULL;

    gMeshRepo.unregisterMesh(this);

    if(!mMediaImplList.empty())
    {
        for(U32 i = 0 ; i < mMediaImplList.size() ; i++)
        {
            if(mMediaImplList[i].notNull())
            {
                mMediaImplList[i]->removeObject(this) ;
            }
        }
    }
}

void LLVOVolume::markDead()
{
    if (!mDead)
    {
        LL_PROFILE_ZONE_SCOPED;
        if (getVolume())
        {
            LLSculptIDSize::instance().rem(getVolume()->getParams().getSculptID());
        }

        if(getMDCImplCount() > 0)
        {
            LLMediaDataClientObject::ptr_t obj = new LLMediaDataClientObjectImpl(const_cast<LLVOVolume*>(this), false);
            if (sObjectMediaClient) sObjectMediaClient->removeFromQueue(obj);
            if (sObjectMediaNavigateClient) sObjectMediaNavigateClient->removeFromQueue(obj);
        }

        // Detach all media impls from this object
        for(U32 i = 0 ; i < mMediaImplList.size() ; i++)
        {
            removeMediaImpl(i);
        }

        if (mSculptTexture.notNull())
        {
            mSculptTexture->removeVolume(LLRender::SCULPT_TEX, this);
        }

        if (mLightTexture.notNull())
        {
            mLightTexture->removeVolume(LLRender::LIGHT_TEX, this);
        }

        if (mIsHeroProbe)
        {
            gPipeline.mHeroProbeManager.unregisterViewerObject(this);
        }
    }

    LLViewerObject::markDead();
}


// static
void LLVOVolume::initClass()
{
    // gSavedSettings better be around
    if (gSavedSettings.getBOOL("PrimMediaMasterEnabled"))
    {
        const F32 queue_timer_delay = gSavedSettings.getF32("PrimMediaRequestQueueDelay");
        const F32 retry_timer_delay = gSavedSettings.getF32("PrimMediaRetryTimerDelay");
        const U32 max_retries = gSavedSettings.getU32("PrimMediaMaxRetries");
        const U32 max_sorted_queue_size = gSavedSettings.getU32("PrimMediaMaxSortedQueueSize");
        const U32 max_round_robin_queue_size = gSavedSettings.getU32("PrimMediaMaxRoundRobinQueueSize");
        sObjectMediaClient = new LLObjectMediaDataClient(queue_timer_delay, retry_timer_delay, max_retries,
                                                         max_sorted_queue_size, max_round_robin_queue_size);
        sObjectMediaNavigateClient = new LLObjectMediaNavigateClient(queue_timer_delay, retry_timer_delay,
                                                                     max_retries, max_sorted_queue_size, max_round_robin_queue_size);
    }
}

// static
void LLVOVolume::cleanupClass()
{
    sObjectMediaClient = NULL;
    sObjectMediaNavigateClient = NULL;
}

U32 LLVOVolume::processUpdateMessage(LLMessageSystem *mesgsys,
                                          void **user_data,
                                          U32 block_num, EObjectUpdateType update_type,
                                          LLDataPacker *dp)
{
    // <FS:Ansariel> Improved bad object handling
    static LLCachedControl<bool> fsEnforceStrictObjectCheck(gSavedSettings, "FSEnforceStrictObjectCheck");
    bool enfore_strict_object_check = LLGridManager::instance().isInSecondLife() && fsEnforceStrictObjectCheck;
    // </FS:Ansariel>

    // local mesh begin
    // rationale: we don't want server updates for a local object, cause the server tends to override things.
    if (mIsLocalMesh)
    {
        return 0;
    }
    // local mesh end

    LLColor4U color;
    const S32 teDirtyBits = (TEM_CHANGE_TEXTURE|TEM_CHANGE_COLOR|TEM_CHANGE_MEDIA);
    const bool previously_volume_changed = mVolumeChanged;
    const bool previously_face_mapping_changed = mFaceMappingChanged;
    const bool previously_color_changed = mColorChanged;

    // Do base class updates...
    U32 retval = LLViewerObject::processUpdateMessage(mesgsys, user_data, block_num, update_type, dp);

    LLUUID sculpt_id;
    U8 sculpt_type = 0;
    if (isSculpted())
    {
        LLSculptParams *sculpt_params = (LLSculptParams *)getParameterEntry(LLNetworkData::PARAMS_SCULPT);
        sculpt_id = sculpt_params->getSculptTexture();
        sculpt_type = sculpt_params->getSculptType();

        LL_DEBUGS("ObjectUpdate") << "uuid " << mID << " set sculpt_id " << sculpt_id << LL_ENDL;
        dumpStack("ObjectUpdateStack");
    }

    if (!dp)
    {
        if (update_type == OUT_FULL)
        {
            ////////////////////////////////
            //
            // Unpack texture animation data
            //
            //

            if (mesgsys->getSizeFast(_PREHASH_ObjectData, block_num, _PREHASH_TextureAnim))
            {
                if (!mTextureAnimp)
                {
                    mTextureAnimp = new LLViewerTextureAnim(this);
                }
                else
                {
                    if (!(mTextureAnimp->mMode & LLTextureAnim::SMOOTH))
                    {
                        mTextureAnimp->reset();
                    }
                }
                mTexAnimMode = 0;

                mTextureAnimp->unpackTAMessage(mesgsys, block_num);
            }
            else
            {
                if (mTextureAnimp)
                {
                    delete mTextureAnimp;
                    mTextureAnimp = NULL;

                    for (S32 i = 0; i < getNumTEs(); i++)
                    {
                        LLFace* facep = mDrawable->getFace(i);
                        if (facep && facep->mTextureMatrix)
                        {
                            // delete or reset
                            delete facep->mTextureMatrix;
                            facep->mTextureMatrix = NULL;
                        }
                    }

                    gPipeline.markTextured(mDrawable);
                    mFaceMappingChanged = true;
                    mTexAnimMode = 0;
                }
            }

            // Unpack volume data
            LLVolumeParams volume_params;
            // <FS:Beq> Extend the bogus volume error handling to the other code path
            //LLVolumeMessage::unpackVolumeParams(&volume_params, mesgsys, _PREHASH_ObjectData, block_num);
            bool res = LLVolumeMessage::unpackVolumeParams(&volume_params, mesgsys, _PREHASH_ObjectData, block_num);
            if (!res)
            {
                //<FS:Beq> Improved bad object handling courtesy of Drake.
                std::string region_name = "unknown region";
                if (getRegion())
                {
                    region_name = getRegion()->getName();
                    if (enfore_strict_object_check)
                    {
                        LL_WARNS() << "An invalid object (" << getID() << ") has been removed (FSEnforceStrictObjectCheck)" << LL_ENDL;
                        getRegion()->addCacheMissFull(getLocalID()); // force cache skip the object
                    }
                }
                LL_WARNS() << "Bogus volume parameters in object " << getID() << " @ " << getPositionRegion()
                    << " in " << region_name << LL_ENDL;

                if (enfore_strict_object_check)
                {
                    gObjectList.killObject(this);
                    return (INVALID_UPDATE);
                }
                // </FS:Beq>
            }

            volume_params.setSculptID(sculpt_id, sculpt_type);

            if (setVolume(volume_params, 0))
            {
                markForUpdate();
            }
        }

        // Sigh, this needs to be done AFTER the volume is set as well, otherwise bad stuff happens...
        ////////////////////////////
        //
        // Unpack texture entry data
        //

        S32 result = unpackTEMessage(mesgsys, _PREHASH_ObjectData, (S32) block_num);
        //<FS:Beq> Improved bad object handling courtesy of Drake.
        if (TEM_INVALID == result)
        {
            // There's something bogus in the data that we're unpacking.
            std::string region_name = "unknown region";
            if (getRegion())
            {
                region_name = getRegion()->getName();
                if (enfore_strict_object_check)
                {
                    LL_WARNS() << "An invalid object (" << getID() << ") has been removed (FSEnforceStrictObjectCheck)" << LL_ENDL;
                    getRegion()->addCacheMissFull(getLocalID()); // force cache skip
                }
            }

            LL_WARNS() << "Bogus TE data in object " << getID() << " @ " << getPositionRegion()
                << " in " << region_name << LL_ENDL;
            if (enfore_strict_object_check)
            {
                gObjectList.killObject(this);
                return (INVALID_UPDATE);
            }
        }
        // </FS:Beq>
        if (result & TEM_CHANGE_MEDIA)
        {
            retval |= MEDIA_FLAGS_CHANGED;
        }
    }
    else
    {
        if (update_type != OUT_TERSE_IMPROVED)
        {
            LLVolumeParams volume_params;
            bool res = LLVolumeMessage::unpackVolumeParams(&volume_params, *dp);
            if (!res)
            {
                //<FS:Beq> Improved bad object handling courtesy of Drake.
                //LL_WARNS() << "Bogus volume parameters in object " << getID() << LL_ENDL;
                //LL_WARNS() << getRegion()->getOriginGlobal() << LL_ENDL;
                std::string region_name = "unknown region";
                if (getRegion())
                {
                    region_name = getRegion()->getName();
                    if (enfore_strict_object_check)
                    {
                        LL_WARNS() << "An invalid object (" << getID() << ") has been removed (FSEnforceStrictObjectCheck)" << LL_ENDL;
                        getRegion()->addCacheMissFull(getLocalID()); // force cache skip the object
                    }
                }
                LL_WARNS() << "Bogus volume parameters in object " << getID() << " @ " << getPositionRegion()
                            << " in " << region_name << LL_ENDL;
                // <FS:Beq> [FIRE-16995] [CRASH] Continuous crashing upon entering 3 adjacent sims incl. Hathian, D8, Devil's Pocket
                // A bad object entry in a .slc simobject cache can result in an unreadable/unusable volume
                // This leaves the volume in an uncertain state and can result in a crash when later code access an uninitialised pointer
                // return an INVALID_UPDATE instead
                // <FS:Beq> July 2017 Change backed out due to side effects. FIRE-16995 still an exposure.
                // return(INVALID_UPDATE);
                // NOTE: An option here would be to correctly return the media status using "retval |= INVALID_UPDATE"
                if (enfore_strict_object_check)
                {
                    gObjectList.killObject(this);
                    return (INVALID_UPDATE);
                }
                // </FS:Beq>
            }

            volume_params.setSculptID(sculpt_id, sculpt_type);

            if (setVolume(volume_params, 0))
            {
                markForUpdate();
            }
            S32 res2 = unpackTEMessage(*dp);
            if (TEM_INVALID == res2)
            {
                // There's something bogus in the data that we're unpacking.
                dp->dumpBufferToLog();
                //<FS:Beq> Improved bad object handling courtesy of Drake.
                //LL_WARNS() << "Flushing cache files" << LL_ENDL;

                //if(LLVOCache::instanceExists() && getRegion())
                //{
                //  LLVOCache::getInstance()->removeEntry(getRegion()->getHandle()) ;
                //}
                //
                //LL_WARNS() << "Bogus TE data in " << getID() << LL_ENDL;
                std::string region_name = "unknown region";
                if (getRegion())
                {
                    region_name = getRegion()->getName();
                    if (enfore_strict_object_check)
                    {
                        LL_WARNS() << "An invalid object (" << getID() << ") has been removed (FSEnforceStrictObjectCheck)" << LL_ENDL;
                        getRegion()->addCacheMissFull(getLocalID()); // force cache skip
                    }
                }

                LL_WARNS() << "Bogus TE data in object " << getID() << " @ " << getPositionRegion()
                    << " in " << region_name << LL_ENDL;
                if (enfore_strict_object_check)
                {
                    gObjectList.killObject(this);
                    return (INVALID_UPDATE);
                }
                // </FS:Beq>
            }
            else
            {
                if (res2 & TEM_CHANGE_MEDIA)
                {
                    retval |= MEDIA_FLAGS_CHANGED;
                }
            }

            U32 value = dp->getPassFlags();

            if (value & 0x40)
            {
                if (!mTextureAnimp)
                {
                    mTextureAnimp = new LLViewerTextureAnim(this);
                }
                else
                {
                    if (!(mTextureAnimp->mMode & LLTextureAnim::SMOOTH))
                    {
                        mTextureAnimp->reset();
                    }
                }
                mTexAnimMode = 0;
                mTextureAnimp->unpackTAMessage(*dp);
            }
            else if (mTextureAnimp)
            {
                delete mTextureAnimp;
                mTextureAnimp = NULL;

                for (S32 i = 0; i < getNumTEs(); i++)
                {
                    LLFace* facep = mDrawable->getFace(i);
                    if (facep && facep->mTextureMatrix)
                    {
                        // delete or reset
                        delete facep->mTextureMatrix;
                        facep->mTextureMatrix = NULL;
                    }
                }

                gPipeline.markTextured(mDrawable);
                mFaceMappingChanged = true;
                mTexAnimMode = 0;
            }

            if (value & 0x400)
            { //particle system (new)
                unpackParticleSource(*dp, mOwnerID, false);
            }
        }
        else
        {
            S32 texture_length = mesgsys->getSizeFast(_PREHASH_ObjectData, block_num, _PREHASH_TextureEntry);
            if (texture_length)
            {
                U8                          tdpbuffer[1024];
                LLDataPackerBinaryBuffer    tdp(tdpbuffer, 1024);
                mesgsys->getBinaryDataFast(_PREHASH_ObjectData, _PREHASH_TextureEntry, tdpbuffer, 0, block_num, 1024);
                S32 result = unpackTEMessage(tdp);
                if (result & teDirtyBits)
                {
                    if (mDrawable)
                    { //on the fly TE updates break batches, isolate in octree
                        shrinkWrap();
                    }
                }
                if (result & TEM_CHANGE_MEDIA)
                {
                    retval |= MEDIA_FLAGS_CHANGED;
                }
            }
        }
    }
// <FS:CR> OpenSim returns a zero. Don't request MediaData where MOAP isn't supported
    //if (retval & (MEDIA_URL_REMOVED | MEDIA_URL_ADDED | MEDIA_URL_UPDATED | MEDIA_FLAGS_CHANGED))
    if (retval != 0 && retval & (MEDIA_URL_REMOVED | MEDIA_URL_ADDED | MEDIA_URL_UPDATED | MEDIA_FLAGS_CHANGED))
// </FS:CR>
    {
        // If only the media URL changed, and it isn't a media version URL,
        // ignore it
        if ( ! ( retval & (MEDIA_URL_ADDED | MEDIA_URL_UPDATED) &&
                 mMedia && ! mMedia->mMediaURL.empty() &&
                 ! LLTextureEntry::isMediaVersionString(mMedia->mMediaURL) ) )
        {
            // If the media changed at all, request new media data
            LL_DEBUGS("MediaOnAPrim") << "Media update: " << getID() << ": retval=" << retval << " Media URL: " <<
                ((mMedia) ?  mMedia->mMediaURL : std::string("")) << LL_ENDL;
            requestMediaDataUpdate(retval & MEDIA_FLAGS_CHANGED);
        }
        else {
            LL_INFOS("MediaOnAPrim") << "Ignoring media update for: " << getID() << " Media URL: " <<
                ((mMedia) ?  mMedia->mMediaURL : std::string("")) << LL_ENDL;
        }
    }
    // ...and clean up any media impls
    cleanUpMediaImpls();

    if ((
            (mVolumeChanged && !previously_volume_changed) ||
            (mFaceMappingChanged && !previously_face_mapping_changed) ||
            (mColorChanged && !previously_color_changed)
        )
        && !mLODChanged) {
        onDrawableUpdateFromServer();
    }

    return retval;
}

// Called when a volume, material, etc is updated by the server, possibly by a
// script. If this occurs too often for this object, mark it as active so that
// it doesn't disrupt the octree/render batches, thereby potentially causing a
// big performance penalty.
void LLVOVolume::onDrawableUpdateFromServer()
{
    constexpr U32 UPDATES_UNTIL_ACTIVE = 8;
    ++mServerDrawableUpdateCount;
    if (mDrawable && !mDrawable->isActive() && mServerDrawableUpdateCount > UPDATES_UNTIL_ACTIVE)
    {
        mDrawable->makeActive();
    }
}

void LLVOVolume::animateTextures()
{
    if (!mDead)
    {
        shrinkWrap();
        F32 off_s = 0.f, off_t = 0.f, scale_s = 1.f, scale_t = 1.f, rot = 0.f;
        S32 result = mTextureAnimp->animateTextures(off_s, off_t, scale_s, scale_t, rot);

        if (result)
        {
            if (!mTexAnimMode)
            {
                mFaceMappingChanged = true;
                gPipeline.markTextured(mDrawable);
            }
            mTexAnimMode = result | mTextureAnimp->mMode;

            S32 start=0, end=mDrawable->getNumFaces()-1;
            if (mTextureAnimp->mFace >= 0 && mTextureAnimp->mFace <= end)
            {
                start = end = mTextureAnimp->mFace;
            }

            for (S32 i = start; i <= end; i++)
            {
                LLFace* facep = mDrawable->getFace(i);
                if (!facep) continue;
                if(facep->getVirtualSize() <= MIN_TEX_ANIM_SIZE && facep->mTextureMatrix) continue;

                const LLTextureEntry* te = facep->getTextureEntry();

                if (!te)
                {
                    continue;
                }

                if (!(result & LLViewerTextureAnim::ROTATE))
                {
                    te->getRotation(&rot);
                }
                if (!(result & LLViewerTextureAnim::TRANSLATE))
                {
                    te->getOffset(&off_s,&off_t);
                }
                if (!(result & LLViewerTextureAnim::SCALE))
                {
                    te->getScale(&scale_s, &scale_t);
                }

                if (!facep->mTextureMatrix)
                {
                    facep->mTextureMatrix = new LLMatrix4();
                }

                LLMatrix4& tex_mat = *facep->mTextureMatrix;
                tex_mat.setIdentity();
                LLVector3 trans ;

                    trans.set(LLVector3(off_s+0.5f, off_t+0.5f, 0.f));
                    tex_mat.translate(LLVector3(-0.5f, -0.5f, 0.f));

                LLVector3 scale(scale_s, scale_t, 1.f);
                LLQuaternion quat;
                quat.setQuat(rot, 0, 0, -1.f);

                tex_mat.rotate(quat);

                LLMatrix4 mat;
                mat.initAll(scale, LLQuaternion(), LLVector3());
                tex_mat *= mat;

                tex_mat.translate(trans);
            }
        }
        else
        {
            if (mTexAnimMode && mTextureAnimp->mRate == 0)
            {
                U8 start, count;

                if (mTextureAnimp->mFace == -1)
                {
                    start = 0;
                    count = getNumTEs();
                }
                else
                {
                    start = (U8) mTextureAnimp->mFace;
                    count = 1;
                }

                for (S32 i = start; i < start + count; i++)
                {
                    if (mTexAnimMode & LLViewerTextureAnim::TRANSLATE)
                    {
                        setTEOffset(i, mTextureAnimp->mOffS, mTextureAnimp->mOffT);
                    }
                    if (mTexAnimMode & LLViewerTextureAnim::SCALE)
                    {
                        setTEScale(i, mTextureAnimp->mScaleS, mTextureAnimp->mScaleT);
                    }
                    if (mTexAnimMode & LLViewerTextureAnim::ROTATE)
                    {
                        setTERotation(i, mTextureAnimp->mRot);
                    }
                }

                gPipeline.markTextured(mDrawable);
                mFaceMappingChanged = true;
                mTexAnimMode = 0;
            }
        }
    }
}

void LLVOVolume::updateTextures()
{
    LL_PROFILE_ZONE_SCOPED_CATEGORY_TEXTURE;
    updateTextureVirtualSize();
}

bool LLVOVolume::isVisible() const
{
    if(mDrawable.notNull() && mDrawable->isVisible())
    {
        return true ;
    }

    if(isAttachment())
    {
        LLViewerObject* objp = (LLViewerObject*)getParent() ;
        while(objp && !objp->isAvatar())
        {
            objp = (LLViewerObject*)objp->getParent() ;
        }

        return objp && objp->mDrawable.notNull() && objp->mDrawable->isVisible() ;
    }

    return false ;
}

void LLVOVolume::updateTextureVirtualSize(bool forced)
{
    LL_PROFILE_ZONE_SCOPED_CATEGORY_VOLUME;
    // Update the pixel area of all faces

    if (mDrawable.isNull() || gCubeSnapshot)
    {
        return;
    }

    if(!forced)
    {
        if(!isVisible())
        { //don't load textures for non-visible faces
            const S32 num_faces = mDrawable->getNumFaces();
            for (S32 i = 0; i < num_faces; i++)
            {
                LLFace* face = mDrawable->getFace(i);
                if (face)
                {
                    face->setPixelArea(0.f);
                    face->setVirtualSize(0.f);
                }
            }

            return ;
        }

        if (!gPipeline.hasRenderType(LLPipeline::RENDER_TYPE_SIMPLE))
        {
            return;
        }
    }

    static LLCachedControl<bool> dont_load_textures(gSavedSettings,"TextureDisable", false);

    if (dont_load_textures || LLAppViewer::getTextureFetch()->mDebugPause) // || !mDrawable->isVisible())
    {
        return;
    }

    mTextureUpdateTimer.reset();

    F32 old_area = mPixelArea;
    mPixelArea = 0.f;

    const S32 num_faces = mDrawable->getNumFaces();
    F32 min_vsize=999999999.f, max_vsize=0.f;
    LLViewerCamera* camera = LLViewerCamera::getInstance();
    std::stringstream debug_text;
    for (S32 i = 0; i < num_faces; i++)
    {
        LLFace* face = mDrawable->getFace(i);
        if (!face) continue;
        const LLTextureEntry *te = face->getTextureEntry();
        LLViewerTexture *imagep = face->getTexture();
        if (!imagep || !te ||
            face->mExtents[0].equals3(face->mExtents[1]))
        {
            continue;
        }

        F32 vsize;
        F32 old_size = face->getVirtualSize();

        if (isHUDAttachment())
        {
            F32 area = (F32) camera->getScreenPixelArea();
            vsize = area;
            imagep->setBoostLevel(LLGLTexture::BOOST_HUD);
            face->setPixelArea(area); // treat as full screen
            face->setVirtualSize(vsize);
        }
        else
        {
            vsize = face->getTextureVirtualSize();
        }

        mPixelArea = llmax(mPixelArea, face->getPixelArea());

        // if the face has gotten small enough to turn off texture animation and texture
        // animation is running, rebuild the render batch for this face to turn off
        // texture animation
        if (face->mTextureMatrix != NULL)
        {
            if ((vsize < MIN_TEX_ANIM_SIZE && old_size > MIN_TEX_ANIM_SIZE) ||
                (vsize > MIN_TEX_ANIM_SIZE && old_size < MIN_TEX_ANIM_SIZE))
            {
                gPipeline.markRebuild(mDrawable, LLDrawable::REBUILD_TCOORD);
            }
        }

        if (gPipeline.hasRenderDebugMask(LLPipeline::RENDER_DEBUG_TEXTURE_PRIORITY))
        {
            LLViewerFetchedTexture* img = LLViewerTextureManager::staticCastToFetchedTexture(imagep) ;
            if(img)
            {
                debug_text << img->getDiscardLevel() << ":" << img->getDesiredDiscardLevel() << ":" << img->getWidth() << ":" << (S32) sqrtf(vsize) << ":" << (S32) sqrtf(img->getMaxVirtualSize()) << "\n";
                /*F32 pri = img->getDecodePriority();
                pri = llmax(pri, 0.0f);
                if (pri < min_vsize) min_vsize = pri;
                if (pri > max_vsize) max_vsize = pri;*/
            }
        }
        else if (gPipeline.hasRenderDebugMask(LLPipeline::RENDER_DEBUG_FACE_AREA))
        {
            F32 pri = mPixelArea;
            if (pri < min_vsize) min_vsize = pri;
            if (pri > max_vsize) max_vsize = pri;
        }
    }

    if (isSculpted())
    {
        updateSculptTexture();



        if (mSculptTexture.notNull())
        {
            mSculptTexture->setBoostLevel(llmax((S32)mSculptTexture->getBoostLevel(),
                                                (S32)LLGLTexture::BOOST_SCULPTED));
            mSculptTexture->setForSculpt() ;

            if(!mSculptTexture->isCachedRawImageReady())
            {
                S32 lod = llmin(mLOD, 3);
                F32 lodf = ((F32)(lod + 1.0f)/4.f);
                F32 tex_size = lodf * LLViewerTexture::sMaxSculptRez ;
                mSculptTexture->addTextureStats(2.f * tex_size * tex_size, false);
            }

            S32 texture_discard = mSculptTexture->getCachedRawImageLevel(); //try to match the texture
            S32 current_discard = getVolume() ? getVolume()->getSculptLevel() : -2 ;

            if (texture_discard >= 0 && //texture has some data available
                (texture_discard < current_discard || //texture has more data than last rebuild
                current_discard < 0)) //no previous rebuild
            {
                gPipeline.markRebuild(mDrawable, LLDrawable::REBUILD_VOLUME);
                mSculptChanged = true;
            }

            if (gPipeline.hasRenderDebugMask(LLPipeline::RENDER_DEBUG_SCULPTED))
            {
                setDebugText(llformat("T%d C%d V%d\n%dx%d",
                                          texture_discard, current_discard, getVolume()->getSculptLevel(),
                                          mSculptTexture->getHeight(), mSculptTexture->getWidth()));
            }
        }

    }

    if (getLightTextureID().notNull())
    {
        LLLightImageParams* params = (LLLightImageParams*) getParameterEntry(LLNetworkData::PARAMS_LIGHT_IMAGE);
        LLUUID id = params->getLightTexture();
        mLightTexture = LLViewerTextureManager::getFetchedTexture(id, FTT_DEFAULT, true, LLGLTexture::BOOST_NONE);
        if (mLightTexture.notNull())
        {
            F32 rad = getLightRadius();
            mLightTexture->addTextureStats(gPipeline.calcPixelArea(getPositionAgent(),
                                                                    LLVector3(rad,rad,rad),
                                                                    *camera));
        }
    }

    if (gPipeline.hasRenderDebugMask(LLPipeline::RENDER_DEBUG_TEXTURE_AREA))
    {
        setDebugText(llformat("%.0f:%.0f", (F32) sqrt(min_vsize),(F32) sqrt(max_vsize)));
    }
    else if (gPipeline.hasRenderDebugMask(LLPipeline::RENDER_DEBUG_TEXTURE_PRIORITY))
    {
        //setDebugText(llformat("%.0f:%.0f", (F32) sqrt(min_vsize),(F32) sqrt(max_vsize)));
        setDebugText(debug_text.str());
    }
    else if (gPipeline.hasRenderDebugMask(LLPipeline::RENDER_DEBUG_FACE_AREA))
    {
        setDebugText(llformat("%.0f:%.0f", (F32) sqrt(min_vsize),(F32) sqrt(max_vsize)));
    }
    else if (gPipeline.hasRenderDebugMask(LLPipeline::RENDER_DEBUG_TEXTURE_SIZE))
    {
        // mDrawable->getNumFaces();
        std::set<LLViewerFetchedTexture*> tex_list;
        std::string output="";
        for(S32 i = 0 ; i < num_faces; i++)
        {
            LLFace* facep = mDrawable->getFace(i) ;
            if(facep)
            {
                LLViewerFetchedTexture* tex = dynamic_cast<LLViewerFetchedTexture*>(facep->getTexture()) ;
                if(tex)
                {
                    if(tex_list.find(tex) != tex_list.end())
                    {
                        continue ; //already displayed.
                    }
                    tex_list.insert(tex);
                    S32 width= tex->getWidth();
                    S32 height= tex->getHeight();
                    output+=llformat("%dx%d\n",width,height);
                }
            }
        }
        setDebugText(output);
    }

    if (mPixelArea == 0)
    { //flexi phasing issues make this happen
        mPixelArea = old_area;
    }
}

bool LLVOVolume::isActive() const
{
    return !mStatic;
}

bool LLVOVolume::setMaterial(const U8 material)
{
    bool res = LLViewerObject::setMaterial(material);

    return res;
}

void LLVOVolume::setTexture(const S32 face)
{
    llassert(face < getNumTEs());
    gGL.getTexUnit(0)->bind(getTEImage(face));
}

void LLVOVolume::setScale(const LLVector3 &scale, bool damped)
{
    if (scale != getScale())
    {
        // store local radius
        LLViewerObject::setScale(scale);

        if (mVolumeImpl)
        {
            mVolumeImpl->onSetScale(scale, damped);
        }

        updateRadius();

        //since drawable transforms do not include scale, changing volume scale
        //requires an immediate rebuild of volume verts.
        gPipeline.markRebuild(mDrawable, LLDrawable::REBUILD_POSITION);

        if (mDrawable)
        {
            shrinkWrap();
        }
    }
}

LLFace* LLVOVolume::addFace(S32 f)
{
    const LLTextureEntry* te = getTE(f);
    LLViewerTexture* imagep = getTEImage(f);
    if ( te && te->getMaterialParams().notNull())
    {
        LLViewerTexture* normalp = getTENormalMap(f);
        LLViewerTexture* specularp = getTESpecularMap(f);
        return mDrawable->addFace(te, imagep, normalp, specularp);
    }
    return mDrawable->addFace(te, imagep);
}

LLDrawable *LLVOVolume::createDrawable(LLPipeline *pipeline)
{
    pipeline->allocDrawable(this);

    mDrawable->setRenderType(LLPipeline::RENDER_TYPE_VOLUME);

    S32 max_tes_to_set = getNumTEs();
    for (S32 i = 0; i < max_tes_to_set; i++)
    {
        addFace(i);
    }
    mNumFaces = max_tes_to_set;

    if (isAttachment())
    {
        mDrawable->makeActive();
    }

    if (getIsLight())
    {
        // Add it to the pipeline mLightSet
        gPipeline.setLight(mDrawable, true);
    }

    if (isReflectionProbe())
    {
        updateReflectionProbePtr();
    }

    updateRadius();
    bool force_update = true; // avoid non-alpha mDistance update being optimized away
    mDrawable->updateDistance(*LLViewerCamera::getInstance(), force_update);

    return mDrawable;
}

bool LLVOVolume::setVolume(const LLVolumeParams &params_in, const S32 detail, bool unique_volume)
{
    LL_PROFILE_ZONE_SCOPED_CATEGORY_VOLUME;
    LLVolumeParams volume_params = params_in;

    S32 last_lod = mVolumep.notNull() ? LLVolumeLODGroup::getVolumeDetailFromScale(mVolumep->getDetail()) : -1;
    S32 lod = mLOD;

    bool is404 = false;

    if (isSculpted())
    {
        // if it's a mesh
        if ((volume_params.getSculptType() & LL_SCULPT_TYPE_MASK) == LL_SCULPT_TYPE_MESH)
        { //meshes might not have all LODs, get the force detail to best existing LOD
            if (NO_LOD != lod)
            {
                lod = gMeshRepo.getActualMeshLOD(volume_params, lod);
                if (lod == -1)
                {
                    is404 = true;
                    lod = 0;
                }
            }
        }
    }

    // Check if we need to change implementations
    bool is_flexible = (volume_params.getPathParams().getCurveType() == LL_PCODE_PATH_FLEXIBLE);
    if (is_flexible)
    {
        setParameterEntryInUse(LLNetworkData::PARAMS_FLEXIBLE, true, false);
        if (!mVolumeImpl)
        {
            LLFlexibleObjectData* data = (LLFlexibleObjectData*)getParameterEntry(LLNetworkData::PARAMS_FLEXIBLE);
            mVolumeImpl = new LLVolumeImplFlexible(this, data);
        }
    }
    else
    {
        // Mark the parameter not in use
        setParameterEntryInUse(LLNetworkData::PARAMS_FLEXIBLE, false, false);
        if (mVolumeImpl)
        {
            delete mVolumeImpl;
            mVolumeImpl = NULL;
            if (mDrawable.notNull())
            {
                // Undo the damage we did to this matrix
                mDrawable->updateXform(false);
            }
        }
    }

    if (is404)
    {
        setIcon(LLViewerTextureManager::getFetchedTextureFromFile("icons/Inv_Mesh.png", FTT_LOCAL_FILE, true, LLGLTexture::BOOST_UI));
        //render prim proxy when mesh loading attempts give up
        volume_params.setSculptID(LLUUID::null, LL_SCULPT_TYPE_NONE);

    }

    if ((LLPrimitive::setVolume(volume_params, lod, (mVolumeImpl && mVolumeImpl->isVolumeUnique()))) || mSculptChanged)
    {
        mFaceMappingChanged = true;

        if (mVolumeImpl)
        {
            mVolumeImpl->onSetVolume(volume_params, mLOD);
        }

        updateSculptTexture();
        // NaCl - Graphics crasher protection
        getVolume()->calcSurfaceArea();
        // NaCl End

        if (isSculpted())
        {
            updateSculptTexture();
            // if it's a mesh
            if ((volume_params.getSculptType() & LL_SCULPT_TYPE_MASK) == LL_SCULPT_TYPE_MESH)
            {
                if (mSkinInfo && mSkinInfo->mMeshID != volume_params.getSculptID())
                {
                    mSkinInfo = NULL;
                    mSkinInfoUnavaliable = false;
                }

                if (!getVolume()->isMeshAssetLoaded())
                {
                    //load request not yet issued, request pipeline load this mesh
                    S32 available_lod = gMeshRepo.loadMesh(this, volume_params, lod, last_lod);
                    if (available_lod != lod)
                    {
                        LLPrimitive::setVolume(volume_params, available_lod);
                    }
                }

                if (!mSkinInfo && !mSkinInfoUnavaliable)
                {
                    LLUUID mesh_id = volume_params.getSculptID();
                    if (gMeshRepo.hasHeader(mesh_id) && !gMeshRepo.hasSkinInfo(mesh_id))
                    {
                        // If header is present but has no data about skin,
                        // no point fetching
                        mSkinInfoUnavaliable = true;
                    }

                    if (!mSkinInfoUnavaliable)
                    {
                        const LLMeshSkinInfo* skin_info = gMeshRepo.getSkinInfo(mesh_id, this);
                        if (skin_info)
                        {
                            notifySkinInfoLoaded(skin_info);
                        }
                    }
                }
            }
            else // otherwise is sculptie
            {
                if (mSculptTexture.notNull())
                {
                    sculpt();
                }
            }
        }

        if ((volume_params.getSculptType() & LL_SCULPT_TYPE_MASK) == LL_SCULPT_TYPE_GLTF)
        { // notify GLTFSceneManager about new GLTF object
            LL::GLTFSceneManager::instance().addGLTFObject(this, volume_params.getSculptID());
        }

        return true;
    }
    else if (NO_LOD == lod)
    {
        LLSculptIDSize::instance().resetSizeSum(volume_params.getSculptID());
    }

    return false;
}

void LLVOVolume::updateSculptTexture()
{
    LLPointer<LLViewerFetchedTexture> old_sculpt = mSculptTexture;

    if (isSculpted() && !isMesh())
    {
        LLSculptParams *sculpt_params = (LLSculptParams *)getParameterEntry(LLNetworkData::PARAMS_SCULPT);
        LLUUID id =  sculpt_params->getSculptTexture();
        if (id.notNull())
        {
            mSculptTexture = LLViewerTextureManager::getFetchedTexture(id, FTT_DEFAULT, true, LLGLTexture::BOOST_NONE, LLViewerTexture::LOD_TEXTURE);
        }

        mSkinInfoUnavaliable = false;
        mSkinInfo = NULL;
    }
    else
    {
        mSculptTexture = NULL;
    }

    if (mSculptTexture != old_sculpt)
    {
        if (old_sculpt.notNull())
        {
            old_sculpt->removeVolume(LLRender::SCULPT_TEX, this);
        }
        if (mSculptTexture.notNull())
        {
            mSculptTexture->addVolume(LLRender::SCULPT_TEX, this);
        }
    }

}

void LLVOVolume::updateVisualComplexity()
{
    LLVOAvatar* avatar = getAvatarAncestor();
    if (avatar)
    {
        avatar->updateVisualComplexity();
    }
    LLVOAvatar* rigged_avatar = getAvatar();
    if(rigged_avatar && (rigged_avatar != avatar))
    {
        rigged_avatar->updateVisualComplexity();
    }
}

void LLVOVolume::notifyMeshLoaded()
{
    mSculptChanged = true;
    gPipeline.markRebuild(mDrawable, LLDrawable::REBUILD_GEOMETRY);

    if (!mSkinInfo && !mSkinInfoUnavaliable)
    {
        // Header was loaded, update skin info state from header
        LLUUID mesh_id = getVolume()->getParams().getSculptID();
        if (!gMeshRepo.hasSkinInfo(mesh_id))
        {
            mSkinInfoUnavaliable = true;
        }
    }

    LLVOAvatar *av = getAvatar();
    if (av && !isAnimatedObject())
    {
        av->addAttachmentOverridesForObject(this);
        av->notifyAttachmentMeshLoaded();
    }
    LLControlAvatar *cav = getControlAvatar();
    if (cav && isAnimatedObject())
    {
        cav->addAttachmentOverridesForObject(this);
        cav->notifyAttachmentMeshLoaded();
    }
    updateVisualComplexity();
}

void LLVOVolume::notifySkinInfoLoaded(const LLMeshSkinInfo* skin)
{
    mSkinInfoUnavaliable = false;
    mSkinInfo = skin;

    notifyMeshLoaded();
}

void LLVOVolume::notifySkinInfoUnavailable()
{
    mSkinInfoUnavaliable = true;
    mSkinInfo = nullptr;
}

// sculpt replaces generate() for sculpted surfaces
void LLVOVolume::sculpt()
{
    if (mSculptTexture.notNull())
    {
        U16 sculpt_height = 0;
        U16 sculpt_width = 0;
        S8 sculpt_components = 0;
        const U8* sculpt_data = NULL;

        S32 discard_level = mSculptTexture->getCachedRawImageLevel() ;
        LLImageRaw* raw_image = mSculptTexture->getCachedRawImage() ;

        S32 max_discard = mSculptTexture->getMaxDiscardLevel();
        if (discard_level > max_discard)
        {
            discard_level = max_discard;    // clamp to the best we can do
        }
        if(discard_level > MAX_DISCARD_LEVEL)
        {
            return; //we think data is not ready yet.
        }

        S32 current_discard = getVolume()->getSculptLevel() ;
        if(current_discard < -2)
        {
            static S32 low_sculpty_discard_warning_count = 1;
            S32 exponent = llmax(1, llfloor( log10((F64) low_sculpty_discard_warning_count) ));
            S32 interval = pow(10.0, exponent);
            if ( low_sculpty_discard_warning_count < 10 ||
                (low_sculpty_discard_warning_count % interval) == 0)
            {   // Log first 10 time, then decreasing intervals afterwards otherwise this can flood the logs
                LL_WARNS() << "WARNING!!: Current discard for sculpty " << mSculptTexture->getID()
                    << " at " << current_discard
                    << " is less than -2."
                    << " Hit this " << low_sculpty_discard_warning_count << " times"
                    << LL_ENDL;
            }
            low_sculpty_discard_warning_count++;

            // corrupted volume... don't update the sculpty
            return;
        }
        else if (current_discard > MAX_DISCARD_LEVEL)
        {
            static S32 high_sculpty_discard_warning_count = 1;
            S32 exponent = llmax(1, llfloor( log10((F64) high_sculpty_discard_warning_count) ));
            S32 interval = pow(10.0, exponent);
            if ( high_sculpty_discard_warning_count < 10 ||
                (high_sculpty_discard_warning_count % interval) == 0)
            {   // Log first 10 time, then decreasing intervals afterwards otherwise this can flood the logs
                LL_WARNS() << "WARNING!!: Current discard for sculpty " << mSculptTexture->getID()
                    << " at " << current_discard
                    << " is more than than allowed max of " << MAX_DISCARD_LEVEL
                    << ".  Hit this " << high_sculpty_discard_warning_count << " times"
                    << LL_ENDL;
            }
            high_sculpty_discard_warning_count++;

            // corrupted volume... don't update the sculpty
            return;
        }

        if (current_discard == discard_level)  // no work to do here
            return;

        if(!raw_image)
        {
            llassert(discard_level < 0) ;

            sculpt_width = 0;
            sculpt_height = 0;
            sculpt_data = NULL ;

            if(LLViewerTextureManager::sTesterp)
            {
                LLViewerTextureManager::sTesterp->updateGrayTextureBinding();
            }
        }
        else
        {
            LLImageDataSharedLock lock(raw_image);

            sculpt_height = raw_image->getHeight();
            sculpt_width = raw_image->getWidth();
            sculpt_components = raw_image->getComponents();

            sculpt_data = raw_image->getData();

            if(LLViewerTextureManager::sTesterp)
            {
                mSculptTexture->updateBindStatsForTester() ;
            }
        }
        getVolume()->sculpt(sculpt_width, sculpt_height, sculpt_components, sculpt_data, discard_level, mSculptTexture->isMissingAsset());

        //notify rebuild any other VOVolumes that reference this sculpty volume
        for (S32 i = 0; i < mSculptTexture->getNumVolumes(LLRender::SCULPT_TEX); ++i)
        {
            LLVOVolume* volume = (*(mSculptTexture->getVolumeList(LLRender::SCULPT_TEX)))[i];
            if (volume != this && volume->getVolume() == getVolume())
            {
                gPipeline.markRebuild(volume->mDrawable, LLDrawable::REBUILD_GEOMETRY);
            }
        }
    }
}

S32 LLVOVolume::computeLODDetail(F32 distance, F32 radius, F32 lod_factor)
{
    S32 cur_detail;
    if (LLPipeline::sDynamicLOD)
    {
        // We've got LOD in the profile, and in the twist.  Use radius.
        F32 tan_angle = (lod_factor*radius)/distance;
        cur_detail = LLVolumeLODGroup::getDetailFromTan(ll_round(tan_angle, 0.01f));
    }
    else
    {
        cur_detail = llclamp((S32) (sqrtf(radius)*lod_factor*4.f), 0, 3);
    }
    return cur_detail;
}

std::string get_debug_object_lod_text(LLVOVolume *rootp)
{
    std::string cam_dist_string = "";
    cam_dist_string += LLStringOps::getReadableNumber(rootp->mLODDistance) +  " ";
    std::string lod_string = llformat("%d",rootp->getLOD());
    F32 lod_radius = rootp->mLODRadius;
    S32 cam_dist_count = 0;
    LLViewerObject::const_child_list_t& child_list = rootp->getChildren();
    for (LLViewerObject::const_child_list_t::const_iterator iter = child_list.begin();
         iter != child_list.end(); ++iter)
    {
        LLViewerObject *childp = *iter;
        LLVOVolume *volp = dynamic_cast<LLVOVolume*>(childp);
        if (volp)
        {
            lod_string += llformat("%d",volp->getLOD());
            if (volp->isRiggedMesh())
            {
                // Rigged/animatable mesh. This is computed from the
                // avatar dynamic box, so value from any vol will be
                // the same.
                lod_radius = volp->mLODRadius;
            }
            if (volp->mDrawable)
            {
                if (cam_dist_count < 4)
                {
                    cam_dist_string += LLStringOps::getReadableNumber(volp->mLODDistance) +  " ";
                    cam_dist_count++;
                }
            }
        }
    }
    std::string result = llformat("lod_radius %s dists %s lods %s",
                                  LLStringOps::getReadableNumber(lod_radius).c_str(),
                                  cam_dist_string.c_str(),
                                  lod_string.c_str());
    return result;
}

bool LLVOVolume::calcLOD()
{
    if (mDrawable.isNull())
    {
        return false;
    }

    if (mGLTFAsset != nullptr)
    {
        // do not calculate LOD for GLTF objects
        return false;
    }

    S32 cur_detail = 0;

    F32 radius;
    F32 distance;
    F32 lod_factor = LLVOVolume::sLODFactor;

    if (mDrawable->isState(LLDrawable::RIGGED))
    {
        LLVOAvatar* avatar = getAvatar();

        // Not sure how this can really happen, but alas it does. Better exit here than crashing.
        if( !avatar || !avatar->mDrawable )
        {
            return false;
        }

        distance = avatar->mDrawable->mDistanceWRTCamera;


        if (avatar->isControlAvatar())
        {
            // MAINT-7926 Handle volumes in an animated object as a special case
            const LLVector3* box = avatar->getLastAnimExtents();
            LLVector3 diag = box[1] - box[0];
            radius = diag.magVec() * 0.5f;
            LL_DEBUGS("DynamicBox") << avatar->getFullname() << " diag " << diag << " radius " << radius << LL_ENDL;
        }
        else
        {
            // Volume in a rigged mesh attached to a regular avatar.
            // Note this isn't really a radius, so distance calcs are off by factor of 2
            //radius = avatar->getBinRadius();
            // SL-937: add dynamic box handling for rigged mesh on regular avatars.
            const LLVector3* box = avatar->getLastAnimExtents();
            LLVector3 diag = box[1] - box[0];
            radius = diag.magVec(); // preserve old BinRadius behavior - 2x off
            LL_DEBUGS("DynamicBox") << avatar->getFullname() << " diag " << diag << " radius " << radius << LL_ENDL;
        }
        if (distance <= 0.f || radius <= 0.f)
        {
            LL_DEBUGS("DynamicBox","CalcLOD") << "avatar distance/radius uninitialized, skipping" << LL_ENDL;
            return false;
        }
    }
    else
    {
        distance = mDrawable->mDistanceWRTCamera;
        radius = getVolume() ? getVolume()->mLODScaleBias.scaledVec(getScale()).length() : getScale().length();
        if (distance <= 0.f || radius <= 0.f)
        {
            LL_DEBUGS("DynamicBox","CalcLOD") << "non-avatar distance/radius uninitialized, skipping" << LL_ENDL;
            return false;
        }
    }

    //hold onto unmodified distance for debugging
    //F32 debug_distance = distance;

    mLODDistance = distance;
    mLODRadius = radius;

    static LLCachedControl<bool> debug_lods(gSavedSettings, "DebugObjectLODs", false);
    if (debug_lods)
    {
        if (getAvatar() && isRootEdit())
        {
            std::string debug_object_text = get_debug_object_lod_text(this);
            setDebugText(debug_object_text);
            mResetDebugText = true;
        }
    }
    else
    {
        if (mResetDebugText)
        {
            restoreHudText();
            mResetDebugText = false;
        }
    }

    distance *= sDistanceFactor;

    F32 rampDist = LLVOVolume::sLODFactor * 2;

    if (distance < rampDist)
    {
        // Boost LOD when you're REALLY close
        distance *= 1.0f/rampDist;
        distance *= distance;
        distance *= rampDist;
    }


    distance *= F_PI/3.f;

    static LLCachedControl<bool> ignore_fov_zoom(gSavedSettings,"IgnoreFOVZoomForLODs");
    if(!ignore_fov_zoom)
    {
        lod_factor *= DEFAULT_FIELD_OF_VIEW / LLViewerCamera::getInstance()->getDefaultFOV();
    }

    mLODAdjustedDistance = distance;

    if (isHUDAttachment())
    {
        // HUDs always show at highest detail
        cur_detail = 3;
    }
    else
    {
        cur_detail = computeLODDetail(ll_round(distance, 0.01f), ll_round(radius, 0.01f), lod_factor);
    }

    if (gPipeline.hasRenderDebugMask(LLPipeline::RENDER_DEBUG_TRIANGLE_COUNT) && mDrawable->getFace(0))
    {
        if (isRootEdit())
        {
            S32 total_tris = recursiveGetTriangleCount();
            S32 est_max_tris = recursiveGetEstTrianglesMax();
            setDebugText(llformat("TRIS SHOWN %d EST %d", total_tris, est_max_tris));
        }
    }
    // <FS> FIRE-20191 / STORM-2139 Render Metadata->LOD Info is broken on all "recent" viewer versions
    //if (gPipeline.hasRenderDebugMask(LLPipeline::RENDER_DEBUG_LOD_INFO) &&
    //  mDrawable->getFace(0))
    //{
        //// This is a debug display for LODs. Please don't put the texture index here.
        //setDebugText(llformat("%d", cur_detail));
    //}
    if (gPipeline.hasRenderDebugMask(LLPipeline::RENDER_DEBUG_LOD_INFO))
    {
        // New LOD_INFO debug setting. Shows Distance to object the Biased Radius and the visual Radius
        setDebugText(llformat("Dist=%.2f:\nBiasedR=%.2f\nVisualR=%.2f\nLOD=%d", distance, radius, getScale().length(), cur_detail));
    }
    // </FS>

    if (cur_detail != mLOD)
    {
        LL_DEBUGS("DynamicBox","CalcLOD") << "new LOD " << cur_detail << " change from " << mLOD
                             << " distance " << distance << " radius " << radius << " rampDist " << rampDist
                             << " drawable rigged? " << (mDrawable ? (S32) mDrawable->isState(LLDrawable::RIGGED) : (S32) -1)
                             << " mRiggedVolume " << (void*)getRiggedVolume()
                             << " distanceWRTCamera " << (mDrawable ? mDrawable->mDistanceWRTCamera : -1.f)
                             << LL_ENDL;

        mAppAngle = ll_round((F32) atan2( mDrawable->getRadius(), mDrawable->mDistanceWRTCamera) * RAD_TO_DEG, 0.01f);
        mLOD = cur_detail;

        return true;
    }

    return false;
}

//<FS:Beq> FIRE-21445
void LLVOVolume::forceLOD(S32 lod)
{
    mLOD = lod;
    gPipeline.markRebuild(mDrawable, LLDrawable::REBUILD_VOLUME);
    mLODChanged = true;
}
//</FS:Beq>

bool LLVOVolume::updateLOD()
{
    if (mDrawable.isNull())
    {
        return false;
    }

    LL_PROFILE_ZONE_SCOPED_CATEGORY_VOLUME;

    bool lod_changed = false;

    if (!LLSculptIDSize::instance().isUnloaded(getVolume()->getParams().getSculptID()))
    {
        lod_changed = calcLOD();
    }
    else
    {
        return false;
    }

    if (lod_changed)
    {
        gPipeline.markRebuild(mDrawable, LLDrawable::REBUILD_VOLUME);
        mLODChanged = true;
    }
    else
    {
        F32 new_radius = getBinRadius();
        F32 old_radius = mDrawable->getBinRadius();
        if (new_radius < old_radius * 0.9f || new_radius > old_radius*1.1f)
        {
            gPipeline.markPartitionMove(mDrawable);
        }
    }

    lod_changed = lod_changed || LLViewerObject::updateLOD();

    return lod_changed;
}

bool LLVOVolume::setDrawableParent(LLDrawable* parentp)
{
    if (!LLViewerObject::setDrawableParent(parentp))
    {
        // no change in drawable parent
        return false;
    }

    if (!mDrawable->isRoot())
    {
        // rebuild vertices in parent relative space
        gPipeline.markRebuild(mDrawable, LLDrawable::REBUILD_VOLUME);

        if (mDrawable->isActive() && !parentp->isActive())
        {
            parentp->makeActive();
        }
        else if (mDrawable->isStatic() && parentp->isActive())
        {
            mDrawable->makeActive();
        }
    }

    return true;
}

void LLVOVolume::updateFaceFlags()
{
    // There's no guarantee that getVolume()->getNumFaces() == mDrawable->getNumFaces()
    for (S32 i = 0; i < getVolume()->getNumFaces() && i < mDrawable->getNumFaces(); i++)
    {
        // <FS:ND> There's no guarantee that getVolume()->getNumFaces() == mDrawable->getNumFaces()
        if( mDrawable->getNumFaces() <= i || getNumTEs() <= i )
            return;
        // </FS:ND>

        LLFace *face = mDrawable->getFace(i);
        if (face)
        {
            bool fullbright = getTEref(i).getFullbright();
            face->clearState(LLFace::FULLBRIGHT | LLFace::HUD_RENDER | LLFace::LIGHT);

            if (fullbright || (mMaterial == LL_MCODE_LIGHT))
            {
                face->setState(LLFace::FULLBRIGHT);
            }
            if (mDrawable->isLight())
            {
                face->setState(LLFace::LIGHT);
            }
            if (isHUDAttachment())
            {
                face->setState(LLFace::HUD_RENDER);
            }
        }
    }
}

bool LLVOVolume::setParent(LLViewerObject* parent)
{
    bool ret = false ;
    LLViewerObject *old_parent = (LLViewerObject*) getParent();
    if (parent != old_parent)
    {
        ret = LLViewerObject::setParent(parent);
        if (ret && mDrawable)
        {
            gPipeline.markMoved(mDrawable);
            gPipeline.markRebuild(mDrawable, LLDrawable::REBUILD_VOLUME);
        }
        onReparent(old_parent, parent);
    }

    return ret ;
}

// NOTE: regenFaces() MUST be followed by genTriangles()!
void LLVOVolume::regenFaces()
{
    LL_PROFILE_ZONE_SCOPED_CATEGORY_VOLUME;
    // remove existing faces
    bool count_changed = mNumFaces != getNumTEs();

    if (count_changed)
    {
        deleteFaces();
        // add new faces
        mNumFaces = getNumTEs();
    }

    for (S32 i = 0; i < mNumFaces; i++)
    {
        LLFace* facep = count_changed ? addFace(i) : mDrawable->getFace(i);
        if (!facep) continue;

        facep->setTEOffset(i);
        facep->setTexture(getTEImage(i));
        if (facep->getTextureEntry()->getMaterialParams().notNull())
        {
            facep->setNormalMap(getTENormalMap(i));
            facep->setSpecularMap(getTESpecularMap(i));
        }
        facep->setViewerObject(this);

        // If the face had media on it, this will have broken the link between the LLViewerMediaTexture and the face.
        // Re-establish the link.
        if((int)mMediaImplList.size() > i)
        {
            if(mMediaImplList[i])
            {
                LLViewerMediaTexture* media_tex = LLViewerTextureManager::findMediaTexture(mMediaImplList[i]->getMediaTextureID()) ;
                if(media_tex)
                {
                    media_tex->addMediaToFace(facep) ;
                }
            }
        }
    }

    if (!count_changed)
    {
        updateFaceFlags();
    }
}

bool LLVOVolume::genBBoxes(bool force_global, bool should_update_octree_bounds)
{
    LL_PROFILE_ZONE_SCOPED;
    bool res = true;

    LLVector4a min, max;

    min.clear();
    max.clear();

    bool rebuild = mDrawable->isState(LLDrawable::REBUILD_VOLUME | LLDrawable::REBUILD_POSITION | LLDrawable::REBUILD_RIGGED);

    if (getRiggedVolume())
    {
        // MAINT-8264 - better to use the existing call in calling
        // func LLVOVolume::updateGeometry() if we can detect when
        // updates needed, set REBUILD_RIGGED accordingly.

        // Without the flag, this will remove unused rigged volumes, which we are not currently very aggressive about.
        updateRiggedVolume(false);
    }

    LLVolume* volume = mRiggedVolume;
    if (!volume)
    {
        volume = getVolume();
    }

    bool any_valid_boxes = false;

    if (getRiggedVolume())
    {
        LL_DEBUGS("RiggedBox") << "rebuilding box, volume face count " << getVolume()->getNumVolumeFaces() << " drawable face count " << mDrawable->getNumFaces() << LL_ENDL;
    }

    // There's no guarantee that getVolume()->getNumFaces() == mDrawable->getNumFaces()
    for (S32 i = 0;
        i < getVolume()->getNumVolumeFaces() && i < mDrawable->getNumFaces() && i < getNumTEs();
        i++)
    {
        // <FS:ND> There's no guarantee that getVolume()->getNumFaces() == mDrawable->getNumFaces()
        if( mDrawable->getNumFaces() <= i )
            break;
        // </FS:ND>

        LLFace* face = mDrawable->getFace(i);
        if (!face)
        {
            continue;
        }

        bool face_res = face->genVolumeBBoxes(*volume, i,
            mRelativeXform,
            (mVolumeImpl && mVolumeImpl->isVolumeGlobal()) || force_global);
        res &= face_res; // note that this result is never used

        // MAINT-8264 - ignore bboxes of ill-formed faces.
        if (!face_res)
        {
            continue;
        }
        if (rebuild)
        {
            if (getRiggedVolume())
            {
                LL_DEBUGS("RiggedBox") << "rebuilding box, face " << i << " extents " << face->mExtents[0] << ", " << face->mExtents[1] << LL_ENDL;
            }
            if (!any_valid_boxes)
            {
                min = face->mExtents[0];
                max = face->mExtents[1];
                any_valid_boxes = true;
            }
            else
            {
                min.setMin(min, face->mExtents[0]);
                max.setMax(max, face->mExtents[1]);
            }
        }
    }

    if (any_valid_boxes)
    {
        if (rebuild && should_update_octree_bounds)
        {
            //get the Avatar associated with this object if it's rigged
            LLVOAvatar* avatar = nullptr;
            if (isRiggedMesh())
            {
                if (!isAnimatedObject())
                {
                    if (isAttachment())
                    {
                        avatar = getAvatar();
                    }
                }
                else
                {
                    LLControlAvatar* controlAvatar = getControlAvatar();
                    if (controlAvatar && controlAvatar->mPlaying)
                    {
                        avatar = controlAvatar;
                    }
                }
            }

            mDrawable->setSpatialExtents(min, max);

            if (avatar)
            {
                // put all rigged drawables in the same octree node for better batching
                mDrawable->setPositionGroup(LLVector4a(0, 0, 0));
            }
            else
            {
                min.add(max);
                min.mul(0.5f);
                mDrawable->setPositionGroup(min);
            }
        }

        updateRadius();
        mDrawable->movePartition();
    }
    else
    {
        LL_DEBUGS("RiggedBox") << "genBBoxes failed to find any valid face boxes" << LL_ENDL;
    }

    return res;
}

void LLVOVolume::preRebuild()
{
    if (mVolumeImpl != NULL)
    {
        mVolumeImpl->preRebuild();
    }
}

void LLVOVolume::updateRelativeXform(bool force_identity)
{
    if (mVolumeImpl)
    {
        mVolumeImpl->updateRelativeXform(force_identity);
        return;
    }

    LLDrawable* drawable = mDrawable;

    if (drawable->isState(LLDrawable::RIGGED) && mRiggedVolume.notNull())
    { //rigged volume (which is in agent space) is used for generating bounding boxes etc
      //inverse of render matrix should go to partition space
        mRelativeXform = getRenderMatrix();

        F32* dst = (F32*) mRelativeXformInvTrans.mMatrix;
        F32* src = (F32*) mRelativeXform.mMatrix;
        dst[0] = src[0]; dst[1] = src[1]; dst[2] = src[2];
        dst[3] = src[4]; dst[4] = src[5]; dst[5] = src[6];
        dst[6] = src[8]; dst[7] = src[9]; dst[8] = src[10];

        mRelativeXform.invert();
        mRelativeXformInvTrans.transpose();
    }
    else if (drawable->isActive() || force_identity)
    {
        // setup relative transforms
        LLQuaternion delta_rot;
        LLVector3 delta_pos, delta_scale;

        //matrix from local space to parent relative/global space
        bool use_identity = force_identity || drawable->isSpatialRoot();
        delta_rot = use_identity ? LLQuaternion() : mDrawable->getRotation();
        delta_pos = use_identity ? LLVector3(0,0,0) : mDrawable->getPosition();
        delta_scale = mDrawable->getScale();

        // Vertex transform (4x4)
        LLVector3 x_axis = LLVector3(delta_scale.mV[VX], 0.f, 0.f) * delta_rot;
        LLVector3 y_axis = LLVector3(0.f, delta_scale.mV[VY], 0.f) * delta_rot;
        LLVector3 z_axis = LLVector3(0.f, 0.f, delta_scale.mV[VZ]) * delta_rot;

        mRelativeXform.initRows(LLVector4(x_axis, 0.f),
                                LLVector4(y_axis, 0.f),
                                LLVector4(z_axis, 0.f),
                                LLVector4(delta_pos, 1.f));


        // compute inverse transpose for normals
        // mRelativeXformInvTrans.setRows(x_axis, y_axis, z_axis);
        // mRelativeXformInvTrans.invert();
        // mRelativeXformInvTrans.setRows(x_axis, y_axis, z_axis);
        // grumble - invert is NOT a matrix invert, so we do it by hand:

        LLMatrix3 rot_inverse = LLMatrix3(~delta_rot);

        LLMatrix3 scale_inverse;
        scale_inverse.setRows(LLVector3(1.0, 0.0, 0.0) / delta_scale.mV[VX],
                              LLVector3(0.0, 1.0, 0.0) / delta_scale.mV[VY],
                              LLVector3(0.0, 0.0, 1.0) / delta_scale.mV[VZ]);


        mRelativeXformInvTrans = rot_inverse * scale_inverse;

        mRelativeXformInvTrans.transpose();
    }
    else
    {
        LLVector3 pos = getPosition();
        LLVector3 scale = getScale();
        LLQuaternion rot = getRotation();

        if (mParent)
        {
            pos *= mParent->getRotation();
            pos += mParent->getPosition();
            rot *= mParent->getRotation();
        }

        //LLViewerRegion* region = getRegion();
        //pos += region->getOriginAgent();

        LLVector3 x_axis = LLVector3(scale.mV[VX], 0.f, 0.f) * rot;
        LLVector3 y_axis = LLVector3(0.f, scale.mV[VY], 0.f) * rot;
        LLVector3 z_axis = LLVector3(0.f, 0.f, scale.mV[VZ]) * rot;

        mRelativeXform.initRows(LLVector4(x_axis, 0.f),
                                LLVector4(y_axis, 0.f),
                                LLVector4(z_axis, 0.f),
                                LLVector4(pos, 1.f));

        // compute inverse transpose for normals
        LLMatrix3 rot_inverse = LLMatrix3(~rot);

        LLMatrix3 scale_inverse;
        scale_inverse.setRows(LLVector3(1.0, 0.0, 0.0) / scale.mV[VX],
                              LLVector3(0.0, 1.0, 0.0) / scale.mV[VY],
                              LLVector3(0.0, 0.0, 1.0) / scale.mV[VZ]);


        mRelativeXformInvTrans = rot_inverse * scale_inverse;

        mRelativeXformInvTrans.transpose();
    }
}

bool LLVOVolume::lodOrSculptChanged(LLDrawable *drawable, bool &compiled, bool &should_update_octree_bounds)
{
    LL_PROFILE_ZONE_SCOPED_CATEGORY_VOLUME;
    bool regen_faces = false;

    LLVolume *old_volumep, *new_volumep;
    F32 old_lod, new_lod;
    S32 old_num_faces, new_num_faces;

    old_volumep = getVolume();
    old_lod = old_volumep->getDetail();
    old_num_faces = old_volumep->getNumFaces();
    old_volumep = NULL;

    {
        const LLVolumeParams &volume_params = getVolume()->getParams();
        setVolume(volume_params, 0);
    }

    new_volumep = getVolume();
    new_lod = new_volumep->getDetail();
    new_num_faces = new_volumep->getNumFaces();
    new_volumep = NULL;

    if ((new_lod != old_lod) || mSculptChanged)
    {
        if (mDrawable->isState(LLDrawable::RIGGED))
        {
            updateVisualComplexity();
        }

        compiled = true;
        // new_lod > old_lod breaks a feedback loop between LOD updates and
        // bounding box updates.
        should_update_octree_bounds = should_update_octree_bounds || mSculptChanged || new_lod > old_lod;
        sNumLODChanges += new_num_faces;

        if ((S32)getNumTEs() != getVolume()->getNumFaces())
        {
            setNumTEs(getVolume()->getNumFaces()); //mesh loading may change number of faces.
        }

        drawable->setState(LLDrawable::REBUILD_VOLUME); // for face->genVolumeTriangles()

        {
            regen_faces = new_num_faces != old_num_faces || mNumFaces != (S32)getNumTEs();
            if (regen_faces)
            {
                regenFaces();
            }

            if (mSculptChanged)
            { //changes in sculpt maps can thrash an object bounding box without
                //triggering a spatial group bounding box update -- force spatial group
                //to update bounding boxes
                LLSpatialGroup* group = mDrawable->getSpatialGroup();
                if (group)
                {
                    group->unbound();
                }
            }
        }
    }

    return regen_faces;
}

bool LLVOVolume::updateGeometry(LLDrawable *drawable)
{
    LL_PROFILE_ZONE_SCOPED_CATEGORY_VOLUME;

    if (mDrawable->isState(LLDrawable::REBUILD_RIGGED))
    {
        updateRiggedVolume(false);
        genBBoxes(false);
        mDrawable->clearState(LLDrawable::REBUILD_RIGGED);
    }

    if (mVolumeImpl != NULL)
    {
        bool res;
        {
            res = mVolumeImpl->doUpdateGeometry(drawable);
        }
        // NaCl - Graphics crasher protection
        if (enableVolumeSAPProtection())
        {
            mVolumeSurfaceArea = getVolume()->getSurfaceArea();
        }
        // NaCl End
        updateFaceFlags();
        return res;
    }

    LLSpatialGroup* group = drawable->getSpatialGroup();
    if (group)
    {
        group->dirtyMesh();
    }

    updateRelativeXform();

    if (mDrawable.isNull()) // Not sure why this is happening, but it is...
    {
        return true; // No update to complete
    }

    bool compiled = false;
    // This should be true in most cases, unless we're sure no octree update is
    // needed.
    bool should_update_octree_bounds = bool(getRiggedVolume()) || mDrawable->isState(LLDrawable::REBUILD_POSITION) || !mDrawable->getSpatialExtents()->isFinite3();

    if (mVolumeChanged || mFaceMappingChanged)
    {
        dirtySpatialGroup();

        bool was_regen_faces = false;
        should_update_octree_bounds = true;

        if (mVolumeChanged)
        {
            was_regen_faces = lodOrSculptChanged(drawable, compiled, should_update_octree_bounds);
            drawable->setState(LLDrawable::REBUILD_VOLUME);
        }
        else if (mSculptChanged || mLODChanged || mColorChanged)
        {
            compiled = true;
            was_regen_faces = lodOrSculptChanged(drawable, compiled, should_update_octree_bounds);
        }

        if (!was_regen_faces) {
            regenFaces();
        }
    }
    else if (mLODChanged || mSculptChanged || mColorChanged)
    {
        dirtySpatialGroup();
        compiled = true;
        lodOrSculptChanged(drawable, compiled, should_update_octree_bounds);

        if(drawable->isState(LLDrawable::REBUILD_RIGGED | LLDrawable::RIGGED))
        {
            updateRiggedVolume(false);
        }
    }
    // it has its own drawable (it's moved) or it has changed UVs or it has changed xforms from global<->local
    else
    {
        compiled = true;
        // All it did was move or we changed the texture coordinate offset
    }

    // NaCl - Graphics crasher protection
    if (enableVolumeSAPProtection())
    {
        mVolumeSurfaceArea = getVolume()->getSurfaceArea();
    }
    // NaCl End

    // Generate bounding boxes if needed, and update the object's size in the
    // octree
    genBBoxes(false, should_update_octree_bounds);

    // Update face flags
    updateFaceFlags();

    if(compiled)
    {
        LLPipeline::sCompiles++;
    }

    mVolumeChanged = false;
    mLODChanged = false;
    mSculptChanged = false;
    mFaceMappingChanged = false;
    mColorChanged = false;

    return LLViewerObject::updateGeometry(drawable);
}

void LLVOVolume::updateFaceSize(S32 idx)
{
    if( mDrawable->getNumFaces() <= idx )
    {
        return;
    }

    LLFace* facep = mDrawable->getFace(idx);
    if (facep)
    {
        if (idx >= getVolume()->getNumVolumeFaces())
        {
            facep->setSize(0,0, true);
        }
        else
        {
            const LLVolumeFace& vol_face = getVolume()->getVolumeFace(idx);
            facep->setSize(vol_face.mNumVertices, vol_face.mNumIndices,
                            true); // <--- volume faces should be padded for 16-byte alignment

        }
    }
}

bool LLVOVolume::isRootEdit() const
{
    if (mParent && !((LLViewerObject*)mParent)->isAvatar())
    {
        return false;
    }
    return true;
}

//virtual
void LLVOVolume::setNumTEs(const U8 num_tes)
{
    const U8 old_num_tes = getNumTEs() ;

    if(old_num_tes && old_num_tes < num_tes) //new faces added
    {
        LLViewerObject::setNumTEs(num_tes) ;

        if(mMediaImplList.size() >= old_num_tes && mMediaImplList[old_num_tes -1].notNull())//duplicate the last media textures if exists.
        {
            mMediaImplList.resize(num_tes) ;
            const LLTextureEntry &te = getTEref(old_num_tes - 1) ;
            for(U8 i = old_num_tes; i < num_tes ; i++)
            {
                setTE(i, te) ;
                mMediaImplList[i] = mMediaImplList[old_num_tes -1] ;
            }
            mMediaImplList[old_num_tes -1]->setUpdated(true) ;
        }
    }
    else if(old_num_tes > num_tes && mMediaImplList.size() > num_tes) //old faces removed
    {
        U8 end = (U8)(mMediaImplList.size()) ;
        for(U8 i = num_tes; i < end ; i++)
        {
            removeMediaImpl(i) ;
        }
        mMediaImplList.resize(num_tes) ;

        LLViewerObject::setNumTEs(num_tes) ;
    }
    else
    {
        LLViewerObject::setNumTEs(num_tes) ;
    }

    return ;
}


//virtual
void LLVOVolume::changeTEImage(S32 index, LLViewerTexture* imagep)
{
    bool changed = (mTEImages[index] != imagep);
    LLViewerObject::changeTEImage(index, imagep);
    if (changed)
    {
        gPipeline.markTextured(mDrawable);
        mFaceMappingChanged = true;
    }
}

void LLVOVolume::setTEImage(const U8 te, LLViewerTexture *imagep)
{
    bool changed = (mTEImages[te] != imagep);
    LLViewerObject::setTEImage(te, imagep);
    if (changed)
    {
        gPipeline.markTextured(mDrawable);
        mFaceMappingChanged = true;
    }
}

S32 LLVOVolume::setTETexture(const U8 te, const LLUUID &uuid)
{
    S32 res = LLViewerObject::setTETexture(te, uuid);
    if (res)
    {
        if (mDrawable)
        {
            // dynamic texture changes break batches, isolate in octree
            shrinkWrap();
            gPipeline.markTextured(mDrawable);
        }
        mFaceMappingChanged = true;
    }
    return res;
}

S32 LLVOVolume::setTEColor(const U8 te, const LLColor3& color)
{
    return setTEColor(te, LLColor4(color));
}

S32 LLVOVolume::setTEColor(const U8 te, const LLColor4& color)
{
    S32 retval = 0;
    const LLTextureEntry *tep = getTE(te);
    if (!tep)
    {
        LL_WARNS("MaterialTEs") << "No texture entry for te " << (S32)te << ", object " << mID << LL_ENDL;
    }
    else if (color != tep->getColor())
    {
        F32 old_alpha = tep->getColor().mV[3];
        if (color.mV[3] != old_alpha)
        {
            gPipeline.markTextured(mDrawable);
            //treat this alpha change as an LoD update since render batches may need to get rebuilt
            mLODChanged = true;
            gPipeline.markRebuild(mDrawable, LLDrawable::REBUILD_VOLUME);
        }
        retval = LLPrimitive::setTEColor(te, color);
        if (mDrawable.notNull() && retval)
        {
            // These should only happen on updates which are not the initial update.
            mColorChanged = true;
            mDrawable->setState(LLDrawable::REBUILD_COLOR);
            shrinkWrap();
            dirtyMesh();
        }
    }

    return  retval;
}

S32 LLVOVolume::setTEBumpmap(const U8 te, const U8 bumpmap)
{
    S32 res = LLViewerObject::setTEBumpmap(te, bumpmap);
    if (res)
    {
        gPipeline.markTextured(mDrawable);
        mFaceMappingChanged = true;
    }
    return  res;
}

S32 LLVOVolume::setTETexGen(const U8 te, const U8 texgen)
{
    S32 res = LLViewerObject::setTETexGen(te, texgen);
    if (res)
    {
        gPipeline.markTextured(mDrawable);
        mFaceMappingChanged = true;
    }
    return  res;
}

S32 LLVOVolume::setTEMediaTexGen(const U8 te, const U8 media)
{
    S32 res = LLViewerObject::setTEMediaTexGen(te, media);
    if (res)
    {
        gPipeline.markTextured(mDrawable);
        mFaceMappingChanged = true;
    }
    return  res;
}

S32 LLVOVolume::setTEShiny(const U8 te, const U8 shiny)
{
    S32 res = LLViewerObject::setTEShiny(te, shiny);
    if (res)
    {
        gPipeline.markTextured(mDrawable);
        mFaceMappingChanged = true;
    }
    return  res;
}

S32 LLVOVolume::setTEFullbright(const U8 te, const U8 fullbright)
{
    S32 res = LLViewerObject::setTEFullbright(te, fullbright);
    if (res)
    {
        gPipeline.markTextured(mDrawable);
        mFaceMappingChanged = true;
    }
    return  res;
}

S32 LLVOVolume::setTEBumpShinyFullbright(const U8 te, const U8 bump)
{
    S32 res = LLViewerObject::setTEBumpShinyFullbright(te, bump);
    if (res)
    {
        gPipeline.markTextured(mDrawable);
        mFaceMappingChanged = true;
    }
    return res;
}

S32 LLVOVolume::setTEMediaFlags(const U8 te, const U8 media_flags)
{
    S32 res = LLViewerObject::setTEMediaFlags(te, media_flags);
    if (res)
    {
        gPipeline.markTextured(mDrawable);
        mFaceMappingChanged = true;
    }
    return  res;
}

S32 LLVOVolume::setTEGlow(const U8 te, const F32 glow)
{
    S32 res = LLViewerObject::setTEGlow(te, glow);
    if (res)
    {
        if (mDrawable)
        {
            gPipeline.markTextured(mDrawable);
            shrinkWrap();
        }
        mFaceMappingChanged = true;
    }
    return  res;
}

void LLVOVolume::setTEMaterialParamsCallbackTE(const LLUUID& objectID, const LLMaterialID &pMaterialID, const LLMaterialPtr pMaterialParams, U32 te)
{
    LLVOVolume* pVol = (LLVOVolume*)gObjectList.findObject(objectID);
    if (pVol)
    {
        LL_DEBUGS("MaterialTEs") << "materialid " << pMaterialID.asString() << " to TE " << te << LL_ENDL;
        if (te >= pVol->getNumTEs())
            return;

        LLTextureEntry* texture_entry = pVol->getTE(te);
        if (texture_entry && (texture_entry->getMaterialID() == pMaterialID))
        {
            pVol->setTEMaterialParams(te, pMaterialParams);
        }
    }
}

S32 LLVOVolume::setTEMaterialID(const U8 te, const LLMaterialID& pMaterialID)
{
    S32 res = LLViewerObject::setTEMaterialID(te, pMaterialID);
    LL_DEBUGS("MaterialTEs") << "te "<< (S32)te << " materialid " << pMaterialID.asString() << " res " << res
                                << ( LLSelectMgr::getInstance()->getSelection()->contains(const_cast<LLVOVolume*>(this), te) ? " selected" : " not selected" )
                                << LL_ENDL;

    LL_DEBUGS("MaterialTEs") << " " << pMaterialID.asString() << LL_ENDL;
    if (res)
    {
        LLMaterialMgr::instance().getTE(getRegion()->getRegionID(), pMaterialID, te, boost::bind(&LLVOVolume::setTEMaterialParamsCallbackTE, getID(), _1, _2, _3));

        setChanged(ALL_CHANGED);
        if (!mDrawable.isNull())
        {
            gPipeline.markTextured(mDrawable);
            gPipeline.markRebuild(mDrawable,LLDrawable::REBUILD_ALL);
        }
        mFaceMappingChanged = true;
    }
    return res;
}

S32 LLVOVolume::setTEMaterialParams(const U8 te, const LLMaterialPtr pMaterialParams)
{
    S32 res = LLViewerObject::setTEMaterialParams(te, pMaterialParams);

    LL_DEBUGS("MaterialTEs") << "te " << (S32)te << " material " << ((pMaterialParams) ? pMaterialParams->asLLSD() : LLSD("null")) << " res " << res
                             << ( LLSelectMgr::getInstance()->getSelection()->contains(const_cast<LLVOVolume*>(this), te) ? " selected" : " not selected" )
                             << LL_ENDL;
    setChanged(ALL_CHANGED);
    if (!mDrawable.isNull())
    {
        gPipeline.markTextured(mDrawable);
        gPipeline.markRebuild(mDrawable,LLDrawable::REBUILD_ALL);
    }
    mFaceMappingChanged = true;
    return TEM_CHANGE_TEXTURE;
}

S32 LLVOVolume::setTEGLTFMaterialOverride(U8 te, LLGLTFMaterial* mat)
{
    S32 retval = LLViewerObject::setTEGLTFMaterialOverride(te, mat);

    if (retval == TEM_CHANGE_TEXTURE)
    {
        if (!mDrawable.isNull())
        {
            gPipeline.markTextured(mDrawable);
            gPipeline.markRebuild(mDrawable, LLDrawable::REBUILD_ALL);
        }
        mFaceMappingChanged = true;
    }

    return retval;
}


S32 LLVOVolume::setTEScale(const U8 te, const F32 s, const F32 t)
{
    S32 res = LLViewerObject::setTEScale(te, s, t);
    if (res)
    {
        gPipeline.markTextured(mDrawable);
        mFaceMappingChanged = true;
    }
    return res;
}

S32 LLVOVolume::setTEScaleS(const U8 te, const F32 s)
{
    S32 res = LLViewerObject::setTEScaleS(te, s);
    if (res)
    {
        gPipeline.markTextured(mDrawable);
        mFaceMappingChanged = true;
    }
    return res;
}

S32 LLVOVolume::setTEScaleT(const U8 te, const F32 t)
{
    S32 res = LLViewerObject::setTEScaleT(te, t);
    if (res)
    {
        gPipeline.markTextured(mDrawable);
        mFaceMappingChanged = true;
    }
    return res;
}

bool LLVOVolume::hasMedia() const
{
    bool result = false;
    const U8 numTEs = getNumTEs();
    for (U8 i = 0; i < numTEs; i++)
    {
        const LLTextureEntry* te = getTE(i);
        if( te && te->hasMedia())
        {
            result = true;
            break;
        }
    }
    return result;
}

LLVector3 LLVOVolume::getApproximateFaceNormal(U8 face_id)
{
    LLVolume* volume = getVolume();
    LLVector4a result;
    result.clear();

    LLVector3 ret;

    if (volume && face_id < volume->getNumVolumeFaces())
    {
        const LLVolumeFace& face = volume->getVolumeFace(face_id);
        for (S32 i = 0; i < (S32)face.mNumVertices; ++i)
        {
            result.add(face.mNormals[i]);
        }

        LLVector3 ret(result.getF32ptr());
        ret = volumeDirectionToAgent(ret);
        ret.normVec();
    }

    return ret;
}

void LLVOVolume::requestMediaDataUpdate(bool isNew)
{
    if (sObjectMediaClient)
        sObjectMediaClient->fetchMedia(new LLMediaDataClientObjectImpl(this, isNew));
}

bool LLVOVolume::isMediaDataBeingFetched() const
{
    // I know what I'm doing by const_casting this away: this is just
    // a wrapper class that is only going to do a lookup.
    return (sObjectMediaClient) ? sObjectMediaClient->isInQueue(new LLMediaDataClientObjectImpl(const_cast<LLVOVolume*>(this), false)) : false;
}

void LLVOVolume::cleanUpMediaImpls()
{
    // Iterate through our TEs and remove any Impls that are no longer used
    const U8 numTEs = getNumTEs();
    for (U8 i = 0; i < numTEs; i++)
    {
        const LLTextureEntry* te = getTE(i);
        if( te && ! te->hasMedia())
        {
            // Delete the media IMPL!
            removeMediaImpl(i) ;
        }
    }
}

void LLVOVolume::updateObjectMediaData(const LLSD &media_data_array, const std::string &media_version)
{
    // media_data_array is an array of media entry maps
    // media_version is the version string in the response.
    U32 fetched_version = LLTextureEntry::getVersionFromMediaVersionString(media_version);

    // Only update it if it is newer!
    if ( (S32)fetched_version > mLastFetchedMediaVersion)
    {
        mLastFetchedMediaVersion = fetched_version;
        //LL_INFOS() << "updating:" << this->getID() << " " << ll_pretty_print_sd(media_data_array) << LL_ENDL;

        LLSD::array_const_iterator iter = media_data_array.beginArray();
        LLSD::array_const_iterator end = media_data_array.endArray();
        U8 texture_index = 0;
        for (; iter != end; ++iter, ++texture_index)
        {
            syncMediaData(texture_index, *iter, false/*merge*/, false/*ignore_agent*/);
        }
    }
}

void LLVOVolume::syncMediaData(S32 texture_index, const LLSD &media_data, bool merge, bool ignore_agent)
{
    if(mDead)
    {
        // If the object has been marked dead, don't process media updates.
        return;
    }

    LLTextureEntry *te = getTE(texture_index);
    if(!te)
    {
        return ;
    }

    LL_DEBUGS("MediaOnAPrim") << "BEFORE: texture_index = " << texture_index
        << " hasMedia = " << te->hasMedia() << " : "
        << ((NULL == te->getMediaData()) ? "NULL MEDIA DATA" : ll_pretty_print_sd(te->getMediaData()->asLLSD())) << LL_ENDL;

    std::string previous_url;
    LLMediaEntry* mep = te->getMediaData();
    if(mep)
    {
        // Save the "current url" from before the update so we can tell if
        // it changes.
        previous_url = mep->getCurrentURL();
    }

    if (merge)
    {
        te->mergeIntoMediaData(media_data);
    }
    else {
        // XXX Question: what if the media data is undefined LLSD, but the
        // update we got above said that we have media flags??  Here we clobber
        // that, assuming the data from the service is more up-to-date.
        te->updateMediaData(media_data);
    }

    mep = te->getMediaData();
    if(mep)
    {
        bool update_from_self = false;
        if (!ignore_agent)
        {
            LLUUID updating_agent = LLTextureEntry::getAgentIDFromMediaVersionString(getMediaURL());
            update_from_self = (updating_agent == gAgent.getID());
        }
        viewer_media_t media_impl = LLViewerMedia::getInstance()->updateMediaImpl(mep, previous_url, update_from_self);

        addMediaImpl(media_impl, texture_index) ;
    }
    else
    {
        removeMediaImpl(texture_index);
    }

    LL_DEBUGS("MediaOnAPrim") << "AFTER: texture_index = " << texture_index
        << " hasMedia = " << te->hasMedia() << " : "
        << ((NULL == te->getMediaData()) ? "NULL MEDIA DATA" : ll_pretty_print_sd(te->getMediaData()->asLLSD())) << LL_ENDL;
}

void LLVOVolume::mediaNavigateBounceBack(U8 texture_index)
{
    // Find the media entry for this navigate
    const LLMediaEntry* mep = NULL;
    viewer_media_t impl = getMediaImpl(texture_index);
    LLTextureEntry *te = getTE(texture_index);
    if(te)
    {
        mep = te->getMediaData();
    }

    if (mep && impl)
    {
        std::string url = mep->getCurrentURL();
        // Look for a ":", if not there, assume "http://"
        if (!url.empty() && std::string::npos == url.find(':'))
        {
            url = "http://" + url;
        }
        // If the url we're trying to "bounce back" to is either empty or not
        // allowed by the whitelist, try the home url.  If *that* doesn't work,
        // set the media as failed and unload it
        if (url.empty() || !mep->checkCandidateUrl(url))
        {
            url = mep->getHomeURL();
            // Look for a ":", if not there, assume "http://"
            if (!url.empty() && std::string::npos == url.find(':'))
            {
                url = "http://" + url;
            }
        }
        if (url.empty() || !mep->checkCandidateUrl(url))
        {
            // The url to navigate back to is not good, and we have nowhere else
            // to go.
            LL_WARNS("MediaOnAPrim") << "FAILED to bounce back URL \"" << url << "\" -- unloading impl" << LL_ENDL;
            impl->setMediaFailed(true);
        }
        // Make sure we are not bouncing to url we came from
        else if (impl->getCurrentMediaURL() != url)
        {
            // Okay, navigate now
            LL_INFOS("MediaOnAPrim") << "bouncing back to URL: " << url << LL_ENDL;
            impl->navigateTo(url, "", false, true);
        }
    }
}

bool LLVOVolume::hasMediaPermission(const LLMediaEntry* media_entry, MediaPermType perm_type)
{
    // NOTE: This logic ALMOST duplicates the logic in the server (in particular, in llmediaservice.cpp).
    if (NULL == media_entry ) return false; // XXX should we assert here?

    // The agent has permissions if:
    // - world permissions are on, or
    // - group permissions are on, and agent_id is in the group, or
    // - agent permissions are on, and agent_id is the owner

    // *NOTE: We *used* to check for modify permissions here (i.e. permissions were
    // granted if permModify() was true).  However, this doesn't make sense in the
    // viewer: we don't want to show controls or allow interaction if the author
    // has deemed it so.  See DEV-42115.

    U8 media_perms = (perm_type == MEDIA_PERM_INTERACT) ? media_entry->getPermsInteract() : media_entry->getPermsControl();

    // World permissions
    if (0 != (media_perms & LLMediaEntry::PERM_ANYONE))
    {
        return true;
    }

    // Group permissions
    else if (0 != (media_perms & LLMediaEntry::PERM_GROUP))
    {
        LLPermissions* obj_perm = LLSelectMgr::getInstance()->findObjectPermissions(this);
        if (obj_perm && gAgent.isInGroup(obj_perm->getGroup()))
        {
            return true;
        }
    }

    // Owner permissions
    else if (0 != (media_perms & LLMediaEntry::PERM_OWNER) && permYouOwner())
    {
        return true;
    }

    return false;

}

void LLVOVolume::mediaNavigated(LLViewerMediaImpl *impl, LLPluginClassMedia* plugin, std::string new_location)
{
    bool block_navigation = false;
    // FIXME: if/when we allow the same media impl to be used by multiple faces, the logic here will need to be fixed
    // to deal with multiple face indices.
    int face_index = getFaceIndexWithMediaImpl(impl, -1);

    // Find the media entry for this navigate
    LLMediaEntry* mep = NULL;
    LLTextureEntry *te = getTE(face_index);
    if(te)
    {
        mep = te->getMediaData();
    }

    if(mep)
    {
        if(!mep->checkCandidateUrl(new_location))
        {
            block_navigation = true;
        }
        if (!block_navigation && !hasMediaPermission(mep, MEDIA_PERM_INTERACT))
        {
            block_navigation = true;
        }
    }
    else
    {
        LL_WARNS("MediaOnAPrim") << "Couldn't find media entry!" << LL_ENDL;
    }

    if(block_navigation)
    {
        LL_INFOS("MediaOnAPrim") << "blocking navigate to URI " << new_location << LL_ENDL;

        // "bounce back" to the current URL from the media entry
        mediaNavigateBounceBack(face_index);
    }
    else if (sObjectMediaNavigateClient)
    {

        LL_DEBUGS("MediaOnAPrim") << "broadcasting navigate with URI " << new_location << LL_ENDL;

        sObjectMediaNavigateClient->navigate(new LLMediaDataClientObjectImpl(this, false), face_index, new_location);
    }
}

void LLVOVolume::mediaEvent(LLViewerMediaImpl *impl, LLPluginClassMedia* plugin, LLViewerMediaObserver::EMediaEvent event)
{
    switch(event)
    {

        case LLViewerMediaObserver::MEDIA_EVENT_LOCATION_CHANGED:
        {
            switch(impl->getNavState())
            {
                case LLViewerMediaImpl::MEDIANAVSTATE_FIRST_LOCATION_CHANGED:
                {
                    // This is the first location changed event after the start of a non-server-directed nav.  It may need to be broadcast or bounced back.
                    mediaNavigated(impl, plugin, plugin->getLocation());
                }
                break;

                case LLViewerMediaImpl::MEDIANAVSTATE_FIRST_LOCATION_CHANGED_SPURIOUS:
                    // This navigate didn't change the current URL.
                    LL_DEBUGS("MediaOnAPrim") << "  NOT broadcasting navigate (spurious)" << LL_ENDL;
                break;

                case LLViewerMediaImpl::MEDIANAVSTATE_SERVER_FIRST_LOCATION_CHANGED:
                    // This is the first location changed event after the start of a server-directed nav.  Don't broadcast it.
                    LL_INFOS("MediaOnAPrim") << "   NOT broadcasting navigate (server-directed)" << LL_ENDL;
                break;

                default:
                    // This is a subsequent location-changed due to a redirect.  Don't broadcast.
                    LL_INFOS("MediaOnAPrim") << "   NOT broadcasting navigate (redirect)" << LL_ENDL;
                break;
            }
        }
        break;

        case LLViewerMediaObserver::MEDIA_EVENT_NAVIGATE_COMPLETE:
        {
            switch(impl->getNavState())
            {
                case LLViewerMediaImpl::MEDIANAVSTATE_COMPLETE_BEFORE_LOCATION_CHANGED:
                {
                    // This is the first location changed event after the start of a non-server-directed nav.  It may need to be broadcast or bounced back.
                    mediaNavigated(impl, plugin, plugin->getNavigateURI());
                }
                break;

                case LLViewerMediaImpl::MEDIANAVSTATE_COMPLETE_BEFORE_LOCATION_CHANGED_SPURIOUS:
                    // This navigate didn't change the current URL.
                    LL_DEBUGS("MediaOnAPrim") << "  NOT broadcasting navigate (spurious)" << LL_ENDL;
                break;

                case LLViewerMediaImpl::MEDIANAVSTATE_SERVER_COMPLETE_BEFORE_LOCATION_CHANGED:
                    // This is the the navigate complete event from a server-directed nav.  Don't broadcast it.
                    LL_INFOS("MediaOnAPrim") << "   NOT broadcasting navigate (server-directed)" << LL_ENDL;
                break;

                default:
                    // For all other states, the navigate should have been handled by LOCATION_CHANGED events already.
                break;
            }
        }
        break;

        case LLViewerMediaObserver::MEDIA_EVENT_FILE_DOWNLOAD:
        {
            // Media might be blocked, waiting for a file,
            // send an empty response to unblock it
            const std::vector<std::string> empty_response;
            plugin->sendPickFileResponse(empty_response);

            LLNotificationsUtil::add("MediaFileDownloadUnsupported");
        }
        break;

        default:
        break;
    }

}

void LLVOVolume::sendMediaDataUpdate()
{
    if (sObjectMediaClient)
        sObjectMediaClient->updateMedia(new LLMediaDataClientObjectImpl(this, false));
}

void LLVOVolume::removeMediaImpl(S32 texture_index)
{
    if(mMediaImplList.size() <= (U32)texture_index || mMediaImplList[texture_index].isNull())
    {
        return ;
    }

    //make the face referencing to mMediaImplList[texture_index] to point back to the old texture.
    if(mDrawable && texture_index < mDrawable->getNumFaces())
    {
        LLFace* facep = mDrawable->getFace(texture_index) ;
        if(facep)
        {
            LLViewerMediaTexture* media_tex = LLViewerTextureManager::findMediaTexture(mMediaImplList[texture_index]->getMediaTextureID()) ;
            if(media_tex)
            {
                media_tex->removeMediaFromFace(facep) ;
            }
        }
    }

    //check if some other face(s) of this object reference(s)to this media impl.
    S32 i ;
    S32 end = (S32)mMediaImplList.size() ;
    for(i = 0; i < end ; i++)
    {
        if( i != texture_index && mMediaImplList[i] == mMediaImplList[texture_index])
        {
            break ;
        }
    }

    if(i == end) //this object does not need this media impl.
    {
        mMediaImplList[texture_index]->removeObject(this) ;
    }

    mMediaImplList[texture_index] = NULL ;
    return ;
}

void LLVOVolume::addMediaImpl(LLViewerMediaImpl* media_impl, S32 texture_index)
{
    if((S32)mMediaImplList.size() < texture_index + 1)
    {
        mMediaImplList.resize(texture_index + 1) ;
    }

    if(mMediaImplList[texture_index].notNull())
    {
        if(mMediaImplList[texture_index] == media_impl)
        {
            return ;
        }

        removeMediaImpl(texture_index) ;
    }

    mMediaImplList[texture_index] = media_impl;
    media_impl->addObject(this) ;

    //add the face to show the media if it is in playing
    if(mDrawable)
    {
        LLFace* facep(NULL);
        if( texture_index < mDrawable->getNumFaces() )
        {
            facep = mDrawable->getFace(texture_index) ;
        }

        if(facep)
        {
            LLViewerMediaTexture* media_tex = LLViewerTextureManager::findMediaTexture(mMediaImplList[texture_index]->getMediaTextureID()) ;
            if(media_tex)
            {
                media_tex->addMediaToFace(facep) ;
            }
        }
        else //the face is not available now, start media on this face later.
        {
            media_impl->setUpdated(true) ;
        }
    }
    return ;
}

viewer_media_t LLVOVolume::getMediaImpl(U8 face_id) const
{
    if(mMediaImplList.size() > face_id)
    {
        return mMediaImplList[face_id];
    }
    return NULL;
}

F64 LLVOVolume::getTotalMediaInterest() const
{
    // If this object is currently focused, this object has "high" interest
    if (LLViewerMediaFocus::getInstance()->getFocusedObjectID() == getID())
        return F64_MAX;

    F64 interest = (F64)-1.0;  // means not interested;

    // If this object is selected, this object has "high" interest, but since
    // there can be more than one, we still add in calculated impl interest
    // XXX Sadly, 'contains()' doesn't take a const :(
    if (LLSelectMgr::getInstance()->getSelection()->contains(const_cast<LLVOVolume*>(this)))
        interest = F64_MAX / 2.0;

    int i = 0;
    const int end = getNumTEs();
    for ( ; i < end; ++i)
    {
        const viewer_media_t &impl = getMediaImpl(i);
        if (!impl.isNull())
        {
            if (interest == (F64)-1.0) interest = (F64)0.0;
            interest += impl->getInterest();
        }
    }
    return interest;
}

S32 LLVOVolume::getFaceIndexWithMediaImpl(const LLViewerMediaImpl* media_impl, S32 start_face_id)
{
    S32 end = (S32)mMediaImplList.size() ;
    for(S32 face_id = start_face_id + 1; face_id < end; face_id++)
    {
        if(mMediaImplList[face_id] == media_impl)
        {
            return face_id ;
        }
    }
    return -1 ;
}

//----------------------------------------------------------------------------

void LLVOVolume::setLightTextureID(LLUUID id)
{
    LLViewerTexture* old_texturep = getLightTexture(); // same as mLightTexture, but inits if nessesary
    if (id.notNull())
    {
        if (!hasLightTexture())
        {
            setParameterEntryInUse(LLNetworkData::PARAMS_LIGHT_IMAGE, true, true);
        }
        else if (old_texturep)
        {
            old_texturep->removeVolume(LLRender::LIGHT_TEX, this);
        }
        LLLightImageParams* param_block = (LLLightImageParams*) getParameterEntry(LLNetworkData::PARAMS_LIGHT_IMAGE);
        if (param_block && param_block->getLightTexture() != id)
        {
            param_block->setLightTexture(id);
            parameterChanged(LLNetworkData::PARAMS_LIGHT_IMAGE, true);
        }
        LLViewerTexture* tex = getLightTexture();
        if (tex)
        {
            tex->addVolume(LLRender::LIGHT_TEX, this); // new texture
        }
        else
        {
            LL_WARNS() << "Can't get light texture for ID " << id.asString() << LL_ENDL;
        }
    }
    else if (hasLightTexture())
    {
        if (old_texturep)
        {
            old_texturep->removeVolume(LLRender::LIGHT_TEX, this);
        }
        setParameterEntryInUse(LLNetworkData::PARAMS_LIGHT_IMAGE, false, true);
        parameterChanged(LLNetworkData::PARAMS_LIGHT_IMAGE, true);
        mLightTexture = NULL;
    }
}

void LLVOVolume::setSpotLightParams(LLVector3 params)
{
    LLLightImageParams* param_block = (LLLightImageParams*) getParameterEntry(LLNetworkData::PARAMS_LIGHT_IMAGE);
    if (param_block && param_block->getParams() != params)
    {
        param_block->setParams(params);
        parameterChanged(LLNetworkData::PARAMS_LIGHT_IMAGE, true);
    }
}

void LLVOVolume::setIsLight(bool is_light)
{
    bool was_light = getIsLight();
    if (is_light != was_light)
    {
        if (is_light)
        {
            setParameterEntryInUse(LLNetworkData::PARAMS_LIGHT, true, true);
        }
        else
        {
            setParameterEntryInUse(LLNetworkData::PARAMS_LIGHT, false, true);
        }

        if (is_light)
        {
            // Add it to the pipeline mLightSet
            gPipeline.setLight(mDrawable, true);
        }
        else
        {
            // Not a light.  Remove it from the pipeline's light set.
            gPipeline.setLight(mDrawable, false);
        }
    }
}

void LLVOVolume::setLightSRGBColor(const LLColor3& color)
{
    setLightLinearColor(linearColor3(color));
}

void LLVOVolume::setLightLinearColor(const LLColor3& color)
{
    LLLightParams *param_block = (LLLightParams *)getParameterEntry(LLNetworkData::PARAMS_LIGHT);
    if (param_block)
    {
        if (param_block->getLinearColor() != color)
        {
            param_block->setLinearColor(LLColor4(color, param_block->getLinearColor().mV[3]));
            parameterChanged(LLNetworkData::PARAMS_LIGHT, true);
            gPipeline.markTextured(mDrawable);
            mFaceMappingChanged = true;
        }
    }
}

void LLVOVolume::setLightIntensity(F32 intensity)
{
    LLLightParams *param_block = (LLLightParams *)getParameterEntry(LLNetworkData::PARAMS_LIGHT);
    if (param_block)
    {
        if (param_block->getLinearColor().mV[3] != intensity)
        {
            param_block->setLinearColor(LLColor4(LLColor3(param_block->getLinearColor()), intensity));
            parameterChanged(LLNetworkData::PARAMS_LIGHT, true);
        }
    }
}

void LLVOVolume::setLightRadius(F32 radius)
{
    LLLightParams *param_block = (LLLightParams *)getParameterEntry(LLNetworkData::PARAMS_LIGHT);
    if (param_block)
    {
        if (param_block->getRadius() != radius)
        {
            param_block->setRadius(radius);
            parameterChanged(LLNetworkData::PARAMS_LIGHT, true);
        }
    }
}

void LLVOVolume::setLightFalloff(F32 falloff)
{
    LLLightParams *param_block = (LLLightParams *)getParameterEntry(LLNetworkData::PARAMS_LIGHT);
    if (param_block)
    {
        if (param_block->getFalloff() != falloff)
        {
            param_block->setFalloff(falloff);
            parameterChanged(LLNetworkData::PARAMS_LIGHT, true);
        }
    }
}

void LLVOVolume::setLightCutoff(F32 cutoff)
{
    LLLightParams *param_block = (LLLightParams *)getParameterEntry(LLNetworkData::PARAMS_LIGHT);
    if (param_block)
    {
        if (param_block->getCutoff() != cutoff)
        {
            param_block->setCutoff(cutoff);
            parameterChanged(LLNetworkData::PARAMS_LIGHT, true);
        }
    }
}

//----------------------------------------------------------------------------

bool LLVOVolume::getIsLight() const
{
    mIsLight = getParameterEntryInUse(LLNetworkData::PARAMS_LIGHT);
    return mIsLight;
}

bool LLVOVolume::getIsLightFast() const
{
    return mIsLight;
}

LLColor3 LLVOVolume::getLightSRGBBaseColor() const
{
    return srgbColor3(getLightLinearBaseColor());
}

LLColor3 LLVOVolume::getLightLinearBaseColor() const
{
    const LLLightParams *param_block = (const LLLightParams *)getParameterEntry(LLNetworkData::PARAMS_LIGHT);
    if (param_block)
    {
        return LLColor3(param_block->getLinearColor());
    }
    else
    {
        return LLColor3(1,1,1);
    }
}

LLColor3 LLVOVolume::getLightLinearColor() const
{
    const LLLightParams *param_block = (const LLLightParams *)getParameterEntry(LLNetworkData::PARAMS_LIGHT);
    if (param_block)
    {
        return LLColor3(param_block->getLinearColor()) * param_block->getLinearColor().mV[3];
    }
    else
    {
        return LLColor3(1, 1, 1);
    }
}

LLColor3 LLVOVolume::getLightSRGBColor() const
{
    LLColor3 ret = getLightLinearColor();
    ret = srgbColor3(ret);
    return ret;
}

LLUUID LLVOVolume::getLightTextureID() const
{
    if (getParameterEntryInUse(LLNetworkData::PARAMS_LIGHT_IMAGE))
    {
        const LLLightImageParams *param_block = (const LLLightImageParams *)getParameterEntry(LLNetworkData::PARAMS_LIGHT_IMAGE);
        if (param_block)
        {
            return param_block->getLightTexture();
        }
    }

    return LLUUID::null;
}


LLVector3 LLVOVolume::getSpotLightParams() const
{
    if (getParameterEntryInUse(LLNetworkData::PARAMS_LIGHT_IMAGE))
    {
        const LLLightImageParams *param_block = (const LLLightImageParams *)getParameterEntry(LLNetworkData::PARAMS_LIGHT_IMAGE);
        if (param_block)
        {
            return param_block->getParams();
        }
    }

    return LLVector3();
}

F32 LLVOVolume::getSpotLightPriority() const
{
    return mSpotLightPriority;
}

void LLVOVolume::updateSpotLightPriority()
{
    if (gCubeSnapshot)
    {
        return;
    }

    F32 r = getLightRadius();
    LLVector3 pos = mDrawable->getPositionAgent();

    LLVector3 at(0,0,-1);
    at *= getRenderRotation();
    pos += at * r;

    at = LLViewerCamera::getInstance()->getAtAxis();
    pos -= at * r;

    mSpotLightPriority = gPipeline.calcPixelArea(pos, LLVector3(r,r,r), *LLViewerCamera::getInstance());

    if (mLightTexture.notNull())
    {
        mLightTexture->addTextureStats(mSpotLightPriority);
    }
}


bool LLVOVolume::isLightSpotlight() const
{
    LLLightImageParams* params = (LLLightImageParams*) getParameterEntry(LLNetworkData::PARAMS_LIGHT_IMAGE);
    if (params && getParameterEntryInUse(LLNetworkData::PARAMS_LIGHT_IMAGE))
    {
        return params->isLightSpotlight();
    }
    return false;
}


LLViewerTexture* LLVOVolume::getLightTexture()
{
    LLUUID id = getLightTextureID();

    if (id.notNull())
    {
        if (mLightTexture.isNull() || id != mLightTexture->getID())
        {
            mLightTexture = LLViewerTextureManager::getFetchedTexture(id, FTT_DEFAULT, true, LLGLTexture::BOOST_NONE);
        }
    }
    else
    {
        mLightTexture = NULL;
    }

    return mLightTexture;
}

F32 LLVOVolume::getLightIntensity() const
{
    const LLLightParams *param_block = (const LLLightParams *)getParameterEntry(LLNetworkData::PARAMS_LIGHT);
    if (param_block)
    {
        return param_block->getLinearColor().mV[3];
    }
    else
    {
        return 1.f;
    }
}

F32 LLVOVolume::getLightRadius() const
{
    const LLLightParams *param_block = (const LLLightParams *)getParameterEntry(LLNetworkData::PARAMS_LIGHT);
    if (param_block)
    {
        return param_block->getRadius();
    }
    else
    {
        return 0.f;
    }
}

F32 LLVOVolume::getLightFalloff(const F32 fudge_factor) const
{
    const LLLightParams *param_block = (const LLLightParams *)getParameterEntry(LLNetworkData::PARAMS_LIGHT);
    if (param_block)
    {
        return param_block->getFalloff() * fudge_factor;
    }
    else
    {
        return 0.f;
    }
}

F32 LLVOVolume::getLightCutoff() const
{
    const LLLightParams *param_block = (const LLLightParams *)getParameterEntry(LLNetworkData::PARAMS_LIGHT);
    if (param_block)
    {
        return param_block->getCutoff();
    }
    else
    {
        return 0.f;
    }
}

bool LLVOVolume::isReflectionProbe() const
{
    return getParameterEntryInUse(LLNetworkData::PARAMS_REFLECTION_PROBE);
}

bool LLVOVolume::setIsReflectionProbe(bool is_probe)
{
    bool was_probe = isReflectionProbe();
    if (is_probe != was_probe)
    {
        if (is_probe)
        {
            setParameterEntryInUse(LLNetworkData::PARAMS_REFLECTION_PROBE, true, true);
        }
        else
        {
            setParameterEntryInUse(LLNetworkData::PARAMS_REFLECTION_PROBE, false, true);
        }
    }

    updateReflectionProbePtr();

    return was_probe != is_probe;
}

bool LLVOVolume::setReflectionProbeAmbiance(F32 ambiance)
{
    LLReflectionProbeParams* param_block = (LLReflectionProbeParams*)getParameterEntry(LLNetworkData::PARAMS_REFLECTION_PROBE);
    if (param_block)
    {
        if (param_block->getAmbiance() != ambiance)
        {
            param_block->setAmbiance(ambiance);
            parameterChanged(LLNetworkData::PARAMS_REFLECTION_PROBE, true);
            return true;
        }
    }

    return false;
}

bool LLVOVolume::setReflectionProbeNearClip(F32 near_clip)
{
    LLReflectionProbeParams* param_block = (LLReflectionProbeParams*)getParameterEntry(LLNetworkData::PARAMS_REFLECTION_PROBE);
    if (param_block)
    {
        if (param_block->getClipDistance() != near_clip)
        {
            param_block->setClipDistance(near_clip);
            parameterChanged(LLNetworkData::PARAMS_REFLECTION_PROBE, true);
            return true;
        }
    }

    return false;
}

bool LLVOVolume::setReflectionProbeIsBox(bool is_box)
{
    LLReflectionProbeParams* param_block = (LLReflectionProbeParams*)getParameterEntry(LLNetworkData::PARAMS_REFLECTION_PROBE);
    if (param_block)
    {
        if (param_block->getIsBox() != is_box)
        {
            param_block->setIsBox(is_box);
            parameterChanged(LLNetworkData::PARAMS_REFLECTION_PROBE, true);
            return true;
        }
    }

    return false;
}

bool LLVOVolume::setReflectionProbeIsDynamic(bool is_dynamic)
{
    LLReflectionProbeParams* param_block = (LLReflectionProbeParams*)getParameterEntry(LLNetworkData::PARAMS_REFLECTION_PROBE);
    if (param_block)
    {
        if (param_block->getIsDynamic() != is_dynamic)
        {
            param_block->setIsDynamic(is_dynamic);
            parameterChanged(LLNetworkData::PARAMS_REFLECTION_PROBE, true);
            return true;
        }
    }

    return false;
}

bool LLVOVolume::setReflectionProbeIsMirror(bool is_mirror)
{
    LLReflectionProbeParams *param_block = (LLReflectionProbeParams *) getParameterEntry(LLNetworkData::PARAMS_REFLECTION_PROBE);
    if (param_block)
    {
        if (param_block->getIsMirror() != is_mirror)
        {
            LL_INFOS() << "Setting reflection probe mirror to " << is_mirror << LL_ENDL;
            param_block->setIsMirror(is_mirror);
            parameterChanged(LLNetworkData::PARAMS_REFLECTION_PROBE, true);

            if (!is_mirror)
                gPipeline.mHeroProbeManager.unregisterViewerObject(this);
            else
                gPipeline.mHeroProbeManager.registerViewerObject(this);

            return true;
        }
    }

    return false;
}

F32 LLVOVolume::getReflectionProbeAmbiance() const
{
    const LLReflectionProbeParams* param_block = (const LLReflectionProbeParams*)getParameterEntry(LLNetworkData::PARAMS_REFLECTION_PROBE);
    if (param_block)
    {
        return param_block->getAmbiance();
    }
    else
    {
        return 0.f;
    }
}

F32 LLVOVolume::getReflectionProbeNearClip() const
{
    const LLReflectionProbeParams* param_block = (const LLReflectionProbeParams*)getParameterEntry(LLNetworkData::PARAMS_REFLECTION_PROBE);
    if (param_block)
    {
        return param_block->getClipDistance();
    }
    else
    {
        return 0.f;
    }
}

bool LLVOVolume::getReflectionProbeIsBox() const
{
    const LLReflectionProbeParams* param_block = (const LLReflectionProbeParams*)getParameterEntry(LLNetworkData::PARAMS_REFLECTION_PROBE);
    if (param_block)
    {
        return param_block->getIsBox();
    }

    return false;
}

bool LLVOVolume::getReflectionProbeIsDynamic() const
{
    const LLReflectionProbeParams* param_block = (const LLReflectionProbeParams*)getParameterEntry(LLNetworkData::PARAMS_REFLECTION_PROBE);
    if (param_block)
    {
        return param_block->getIsDynamic();
    }

    return false;
}

bool LLVOVolume::getReflectionProbeIsMirror() const
{
    const LLReflectionProbeParams *param_block =
        (const LLReflectionProbeParams *) getParameterEntry(LLNetworkData::PARAMS_REFLECTION_PROBE);
    if (param_block)
    {
        return param_block->getIsMirror();
    }

    return false;
}

U32 LLVOVolume::getVolumeInterfaceID() const
{
    if (mVolumeImpl)
    {
        return mVolumeImpl->getID();
    }

    return 0;
}

bool LLVOVolume::isFlexible() const
{
    if (getParameterEntryInUse(LLNetworkData::PARAMS_FLEXIBLE))
    {
        LLVolume* volume = getVolume();
        if (volume && volume->getParams().getPathParams().getCurveType() != LL_PCODE_PATH_FLEXIBLE)
        {
            LLVolumeParams volume_params = getVolume()->getParams();
            U8 profile_and_hole = volume_params.getProfileParams().getCurveType();
            volume_params.setType(profile_and_hole, LL_PCODE_PATH_FLEXIBLE);
        }
        return true;
    }
    else
    {
        return false;
    }
}

bool LLVOVolume::isSculpted() const
{
    if (getParameterEntryInUse(LLNetworkData::PARAMS_SCULPT))
    {
        return true;
    }

    return false;
}

bool LLVOVolume::isMesh() const
{
    if (isSculpted())
    {
        LLSculptParams *sculpt_params = (LLSculptParams *)getParameterEntry(LLNetworkData::PARAMS_SCULPT);
        U8 sculpt_type = sculpt_params->getSculptType();

        if ((sculpt_type & LL_SCULPT_TYPE_MASK) == LL_SCULPT_TYPE_MESH)
            // mesh is a mesh
        {
            return true;
        }
    }

    return false;
}

bool LLVOVolume::hasLightTexture() const
{
    if (getParameterEntryInUse(LLNetworkData::PARAMS_LIGHT_IMAGE))
    {
        return true;
    }

    return false;
}

bool LLVOVolume::isFlexibleFast() const
{
    return mVolumep && mVolumep->getParams().getPathParams().getCurveType() == LL_PCODE_PATH_FLEXIBLE;
}

bool LLVOVolume::isSculptedFast() const
{
    return mVolumep && mVolumep->getParams().isSculpt();
}

bool LLVOVolume::isMeshFast() const
{
    return mVolumep && mVolumep->getParams().isMeshSculpt();
}

bool LLVOVolume::isRiggedMeshFast() const
{
    return mSkinInfo.notNull();
}

bool LLVOVolume::isAnimatedObjectFast() const
{
    return mIsAnimatedObject;
}

bool LLVOVolume::isVolumeGlobal() const
{
    if (mVolumeImpl)
    {
        return mVolumeImpl->isVolumeGlobal();
    }

    if (mRiggedVolume.notNull())
    {
        return true;
    }

    return false;
}

bool LLVOVolume::canBeFlexible() const
{
    U8 path = getVolume()->getParams().getPathParams().getCurveType();
    return (path == LL_PCODE_PATH_FLEXIBLE || path == LL_PCODE_PATH_LINE);
}

bool LLVOVolume::setIsFlexible(bool is_flexible)
{
    bool res = false;
    bool was_flexible = isFlexible();
    LLVolumeParams volume_params;
    if (is_flexible)
    {
        if (!was_flexible)
        {
            volume_params = getVolume()->getParams();
            U8 profile_and_hole = volume_params.getProfileParams().getCurveType();
            volume_params.setType(profile_and_hole, LL_PCODE_PATH_FLEXIBLE);
            res = true;
            setFlags(FLAGS_USE_PHYSICS, false);
            setFlags(FLAGS_PHANTOM, true);
            setParameterEntryInUse(LLNetworkData::PARAMS_FLEXIBLE, true, true);
            if (mDrawable)
            {
                mDrawable->makeActive();
            }
        }
    }
    else
    {
        if (was_flexible)
        {
            volume_params = getVolume()->getParams();
            U8 profile_and_hole = volume_params.getProfileParams().getCurveType();
            volume_params.setType(profile_and_hole, LL_PCODE_PATH_LINE);
            res = true;
            setFlags(FLAGS_PHANTOM, false);
            setParameterEntryInUse(LLNetworkData::PARAMS_FLEXIBLE, false, true);
        }
    }
    if (res)
    {
        res = setVolume(volume_params, 1);
        if (res)
        {
            markForUpdate();
        }
    }
    return res;
}

const LLMeshSkinInfo* LLVOVolume::getSkinInfo() const
{
    if (getVolume())
    {
         return mSkinInfo;
    }
    else
    {
        return NULL;
    }
}

// virtual
bool LLVOVolume::isRiggedMesh() const
{
    return isMesh() && getSkinInfo();
}

//----------------------------------------------------------------------------
U32 LLVOVolume::getExtendedMeshFlags() const
{
    const LLExtendedMeshParams *param_block =
        (const LLExtendedMeshParams *)getParameterEntry(LLNetworkData::PARAMS_EXTENDED_MESH);
    if (param_block)
    {
        return param_block->getFlags();
    }
    else
    {
        return 0;
    }
}

void LLVOVolume::onSetExtendedMeshFlags(U32 flags)
{

    // The isAnySelected() check was needed at one point to prevent
    // graphics problems. These are now believed to be fixed so the
    // check has been disabled.
    if (/*!getRootEdit()->isAnySelected() &&*/ mDrawable.notNull())
    {
        // Need to trigger rebuildGeom(), which is where control avatars get created/removed
        getRootEdit()->recursiveMarkForUpdate();
    }
    if (isAttachment() && getAvatarAncestor())
    {
        updateVisualComplexity();
        if (flags & LLExtendedMeshParams::ANIMATED_MESH_ENABLED_FLAG)
        {
            // Making a rigged mesh into an animated object
            getAvatarAncestor()->updateAttachmentOverrides();
        }
        else
        {
            // Making an animated object into a rigged mesh
            getAvatarAncestor()->updateAttachmentOverrides();
        }
    }
}

void LLVOVolume::setExtendedMeshFlags(U32 flags)
{
    U32 curr_flags = getExtendedMeshFlags();
    if (curr_flags != flags)
    {
        bool in_use = true;
        setParameterEntryInUse(LLNetworkData::PARAMS_EXTENDED_MESH, in_use, true);
        LLExtendedMeshParams *param_block =
            (LLExtendedMeshParams *)getParameterEntry(LLNetworkData::PARAMS_EXTENDED_MESH);
        if (param_block)
        {
            param_block->setFlags(flags);
        }
        parameterChanged(LLNetworkData::PARAMS_EXTENDED_MESH, true);
        LL_DEBUGS("AnimatedObjects") << this
                                     << " new flags " << flags << " curr_flags " << curr_flags
                                     << ", calling onSetExtendedMeshFlags()"
                                     << LL_ENDL;
        onSetExtendedMeshFlags(flags);
    }
}

bool LLVOVolume::canBeAnimatedObject() const
{
    F32 est_tris = recursiveGetEstTrianglesMax();
    if (est_tris < 0 || est_tris > getAnimatedObjectMaxTris())
    {
        return false;
    }
    return true;
}

bool LLVOVolume::isAnimatedObject() const
{
    LLVOVolume *root_vol = (LLVOVolume*)getRootEdit();
    mIsAnimatedObject = root_vol->getExtendedMeshFlags() & LLExtendedMeshParams::ANIMATED_MESH_ENABLED_FLAG;
    return mIsAnimatedObject;
}

// Called any time parenting changes for a volume. Update flags and
// control av accordingly.  This is called after parent has been
// changed to new_parent, but before new_parent's mChildList has changed.

// virtual
void LLVOVolume::onReparent(LLViewerObject *old_parent, LLViewerObject *new_parent)
{
    LLVOVolume *old_volp = dynamic_cast<LLVOVolume*>(old_parent);

    if (new_parent && !new_parent->isAvatar())
    {
        if (mControlAvatar.notNull())
        {
            // Here an animated object is being made the child of some
            // other prim. Should remove the control av from the child.
            LLControlAvatar *av = mControlAvatar;
            mControlAvatar = NULL;
            av->markForDeath();
        }
    }
    if (old_volp && old_volp->isAnimatedObject())
    {
        if (old_volp->getControlAvatar())
        {
            // We have been removed from an animated object, need to do cleanup.
            old_volp->getControlAvatar()->updateAttachmentOverrides();
            old_volp->getControlAvatar()->updateAnimations();
        }
    }
}

// This needs to be called after onReparent(), because mChildList is
// not updated until the end of LLViewerObject::addChild()

// virtual
void LLVOVolume::afterReparent()
{
    {
        LL_DEBUGS("AnimatedObjects") << "new child added for parent "
            << ((LLViewerObject*)getParent())->getID() << LL_ENDL;
    }

    if (isAnimatedObject() && getControlAvatar())
    {
        LL_DEBUGS("AnimatedObjects") << "adding attachment overrides, parent is animated object "
            << ((LLViewerObject*)getParent())->getID() << LL_ENDL;

        // MAINT-8239 - doing a full rebuild whenever parent is set
        // makes the joint overrides load more robustly. In theory,
        // addAttachmentOverrides should be sufficient, but in
        // practice doing a full rebuild helps compensate for
        // notifyMeshLoaded() not being called reliably enough.

        // was: getControlAvatar()->addAttachmentOverridesForObject(this);
        //getControlAvatar()->rebuildAttachmentOverrides();
        getControlAvatar()->updateAnimations();
    }
    else
    {
        LL_DEBUGS("AnimatedObjects") << "not adding overrides, parent: "
                                     << ((LLViewerObject*)getParent())->getID()
                                     << " isAnimated: "  << isAnimatedObject() << " cav "
                                     << getControlAvatar() << LL_ENDL;
    }
}

//----------------------------------------------------------------------------
void LLVOVolume::updateRiggingInfo()
{
    LL_PROFILE_ZONE_SCOPED_CATEGORY_VOLUME;
    if (isRiggedMesh())
    {
        const LLMeshSkinInfo* skin = getSkinInfo();
        LLVOAvatar *avatar = getAvatar();
        LLVolume *volume = getVolume();
        if (skin && avatar && volume)
        {
            LL_DEBUGS("RigSpammish") << "starting, vovol " << this << " lod " << getLOD() << " last " << mLastRiggingInfoLOD << LL_ENDL;
            if (getLOD()>mLastRiggingInfoLOD || getLOD()==3)
            {
                // Rigging info may need update
                mJointRiggingInfoTab.clear();
                for (S32 f = 0; f < volume->getNumVolumeFaces(); ++f)
                {
                    LLVolumeFace& vol_face = volume->getVolumeFace(f);
                    LLSkinningUtil::updateRiggingInfo(skin, avatar, vol_face);
                    if (vol_face.mJointRiggingInfoTab.size()>0)
                    {
                        mJointRiggingInfoTab.merge(vol_face.mJointRiggingInfoTab);
                    }
                }
                // Keep the highest LOD info available.
                mLastRiggingInfoLOD = getLOD();
                LL_DEBUGS("RigSpammish") << "updated rigging info for LLVOVolume "
                                         << this << " lod " << mLastRiggingInfoLOD
                                         << LL_ENDL;
            }
        }
    }
}

//----------------------------------------------------------------------------

void LLVOVolume::generateSilhouette(LLSelectNode* nodep, const LLVector3& view_point)
{
    LLVolume *volume = getVolume();

    if (volume)
    {
        LLVector3 view_vector;
        view_vector = view_point;

        //transform view vector into volume space
        view_vector -= getRenderPosition();
        //mDrawable->mDistanceWRTCamera = view_vector.length();
        LLQuaternion worldRot = getRenderRotation();
        view_vector = view_vector * ~worldRot;
        if (!isVolumeGlobal())
        {
            LLVector3 objScale = getScale();
            LLVector3 invObjScale(1.f / objScale.mV[VX], 1.f / objScale.mV[VY], 1.f / objScale.mV[VZ]);
            view_vector.scaleVec(invObjScale);
        }

        updateRelativeXform();
        LLMatrix4 trans_mat = mRelativeXform;
        if (mDrawable->isStatic())
        {
            trans_mat.translate(getRegion()->getOriginAgent());
        }

        volume->generateSilhouetteVertices(nodep->mSilhouetteVertices, nodep->mSilhouetteNormals, view_vector, trans_mat, mRelativeXformInvTrans, nodep->getTESelectMask());

        nodep->mSilhouetteExists = true;
    }
}

void LLVOVolume::deleteFaces()
{
    S32 face_count = mNumFaces;
    if (mDrawable.notNull())
    {
        mDrawable->deleteFaces(0, face_count);
    }

    mNumFaces = 0;
}

void LLVOVolume::updateRadius()
{
    if (mDrawable.isNull())
    {
        return;
    }

    mVObjRadius = getScale().length();
    mDrawable->setRadius(mVObjRadius);
}


bool LLVOVolume::isAttachment() const
{
    return mAttachmentState != 0 ;
}

bool LLVOVolume::isHUDAttachment() const
{
    // *NOTE: we assume hud attachment points are in defined range
    // since this range is constant for backwards compatibility
    // reasons this is probably a reasonable assumption to make
    S32 attachment_id = ATTACHMENT_ID_FROM_STATE(mAttachmentState);
    return ( attachment_id >= 31 && attachment_id <= 38 );
}


const LLMatrix4 LLVOVolume::getRenderMatrix() const
{
    if (mDrawable->isActive() && !mDrawable->isRoot())
    {
        return mDrawable->getParent()->getWorldMatrix();
    }
    return mDrawable->getWorldMatrix();
}

//static
S32 LLVOVolume::getTextureCost(const LLViewerTexture* img)
{
    static const U32 ARC_TEXTURE_COST = 16; // multiplier for texture resolution - performance tested

    S32 texture_cost = 0;
    S8 type = img->getType();
    if (type == LLViewerTexture::FETCHED_TEXTURE || type == LLViewerTexture::LOD_TEXTURE)
    {
        const LLViewerFetchedTexture* fetched_texturep = static_cast<const LLViewerFetchedTexture*>(img);
        if (fetched_texturep
            && fetched_texturep->getFTType() == FTT_LOCAL_FILE
            && (img->getID() == IMG_ALPHA_GRAD_2D || img->getID() == IMG_ALPHA_GRAD)
            )
        {
            // These two textures appear to switch between each other, but are of different sizes (4x256 and 256x256).
            // Hardcode cost from larger one to not cause random complexity changes
            texture_cost = 320;
        }
    }
    if (texture_cost == 0)
    {
        texture_cost = 256 + (S32)(ARC_TEXTURE_COST * (img->getFullHeight() / 128.f + img->getFullWidth() / 128.f));
    }

    return texture_cost;
}

// Returns a base cost and adds textures to passed in set.
// total cost is returned value + 5 * size of the resulting set.
// Cannot include cost of textures, as they may be re-used in linked
// children, and cost should only be increased for unique textures  -Nyx
U32 LLVOVolume::getRenderCost(texture_cost_t &textures) const
{
    LL_PROFILE_ZONE_SCOPED_CATEGORY_VOLUME;
    /*****************************************************************
     * This calculation should not be modified by third party viewers,
     * since it is used to limit rendering and should be uniform for
     * everyone. If you have suggested improvements, submit them to
     * the official viewer for consideration.
     *****************************************************************/

    // Get access to params we'll need at various points.
    // Skip if this is object doesn't have a volume (e.g. is an avatar).
    if (getVolume() == NULL)
    {
        return 0;
    }

    U32 num_triangles = 0;

    // per-prim costs
    static const U32 ARC_PARTICLE_COST = 1; // determined experimentally
    static const U32 ARC_PARTICLE_MAX = 2048; // default values
    static const U32 ARC_LIGHT_COST = 500; // static cost for light-producing prims
    static const U32 ARC_MEDIA_FACE_COST = 1500; // static cost per media-enabled face


    // per-prim multipliers
    static const F32 ARC_GLOW_MULT = 1.5f; // tested based on performance
    static const F32 ARC_BUMP_MULT = 1.25f; // tested based on performance
    static const F32 ARC_FLEXI_MULT = 5; // tested based on performance
    static const F32 ARC_SHINY_MULT = 1.6f; // tested based on performance
    static const F32 ARC_INVISI_COST = 1.2f; // tested based on performance
    static const F32 ARC_WEIGHTED_MESH = 1.2f; // tested based on performance

    static const F32 ARC_PLANAR_COST = 1.0f; // tested based on performance to have negligible impact
    static const F32 ARC_ANIM_TEX_COST = 4.f; // tested based on performance
    static const F32 ARC_ALPHA_COST = 4.f; // 4x max - based on performance

    F32 shame = 0;

    U32 invisi = 0;
    U32 shiny = 0;
    U32 glow = 0;
    U32 alpha = 0;
    U32 flexi = 0;
    U32 animtex = 0;
    U32 particles = 0;
    U32 bump = 0;
    U32 planar = 0;
    U32 weighted_mesh = 0;
    U32 produces_light = 0;
    U32 media_faces = 0;

    const LLDrawable* drawablep = mDrawable;
    S32 num_faces = drawablep->getNumFaces();

    const LLVolumeParams& volume_params = getVolume()->getParams();

    LLMeshCostData costs;
    if (getCostData(costs))
    {
        if (isAnimatedObjectFast() && isRiggedMeshFast())
        {
            // Scaling here is to make animated object vs
            // non-animated object ARC proportional to the
            // corresponding calculations for streaming cost.
            num_triangles = (ANIMATED_OBJECT_COST_PER_KTRI * 0.001 * costs.getEstTrisForStreamingCost())/0.06;
        }
        else
        {
            F32 radius = getScale().length()*0.5f;
            num_triangles = costs.getRadiusWeightedTris(radius);
        }
    }


    if (num_triangles <= 0)
    {
        num_triangles = 4;
    }

    if (isSculptedFast())
    {
        if (isMeshFast())
        {
            // base cost is dependent on mesh complexity
            // note that 3 is the highest LOD as of the time of this coding.
            S32 size = gMeshRepo.getMeshSize(volume_params.getSculptID(), getLOD());
            if ( size > 0)
            {
                if (isRiggedMeshFast())
                {
                    // weighted attachment - 1 point for every 3 bytes
                    weighted_mesh = 1;
                }
            }
            else
            {
                // something went wrong - user should know their content isn't render-free
                return 0;
            }
        }
        else
        {
            LLViewerFetchedTexture* texture = mSculptTexture;
            if (texture && textures.find(texture) == textures.end())
            {
                textures.insert(texture);
            }
        }
    }

    if (isFlexibleFast())
    {
        flexi = 1;
    }
    if (isParticleSource())
    {
        particles = 1;
    }

    if (getIsLightFast())
    {
        produces_light = 1;
    }

    {
        LL_PROFILE_ZONE_NAMED_CATEGORY_VOLUME("ARC - face list");
        for (S32 i = 0; i < num_faces; ++i)
        {
            const LLFace* face = drawablep->getFace(i);
            if (!face) continue;
            const LLTextureEntry* te = face->getTextureEntry();
            const LLViewerTexture* img = face->getTexture();

            if (img)
            {
                textures.insert(img);
            }

            if (face->isInAlphaPool())
            {
                alpha = 1;
            }
            else if (img && img->getPrimaryFormat() == GL_ALPHA)
            {
                invisi = 1;
            }
            if (face->hasMedia())
            {
                media_faces++;
            }

            if (te)
            {
                if (te->getBumpmap())
                {
                    // bump is a multiplier, don't add per-face
                    bump = 1;
                }
                if (te->getShiny())
                {
                    // shiny is a multiplier, don't add per-face
                    shiny = 1;
                }
                if (te->getGlow() > 0.f)
                {
                    // glow is a multiplier, don't add per-face
                    glow = 1;
                }
                if (face->mTextureMatrix != NULL)
                {
                    animtex = 1;
                }
                if (te->getTexGen())
                {
                    planar = 1;
                }
            }
        }
    }

    // shame currently has the "base" cost of 1 point per 15 triangles, min 2.
    shame = num_triangles  * 5.f;
    shame = shame < 2.f ? 2.f : shame;

    // multiply by per-face modifiers
    if (planar)
    {
        shame *= planar * ARC_PLANAR_COST;
    }

    if (animtex)
    {
        shame *= animtex * ARC_ANIM_TEX_COST;
    }

    if (alpha)
    {
        shame *= alpha * ARC_ALPHA_COST;
    }

    if(invisi)
    {
        shame *= invisi * ARC_INVISI_COST;
    }

    if (glow)
    {
        shame *= glow * ARC_GLOW_MULT;
    }

    if (bump)
    {
        shame *= bump * ARC_BUMP_MULT;
    }

    if (shiny)
    {
        shame *= shiny * ARC_SHINY_MULT;
    }


    // multiply shame by multipliers
    if (weighted_mesh)
    {
        shame *= weighted_mesh * ARC_WEIGHTED_MESH;
    }

    if (flexi)
    {
        shame *= flexi * ARC_FLEXI_MULT;
    }


    // add additional costs
    if (particles)
    {
        const LLPartSysData *part_sys_data = &(mPartSourcep->mPartSysData);
        const LLPartData *part_data = &(part_sys_data->mPartData);
        U32 num_particles = (U32)(part_sys_data->mBurstPartCount * llceil( part_data->mMaxAge / part_sys_data->mBurstRate));
        num_particles = num_particles > ARC_PARTICLE_MAX ? ARC_PARTICLE_MAX : num_particles;
        F32 part_size = (llmax(part_data->mStartScale[0], part_data->mEndScale[0]) + llmax(part_data->mStartScale[1], part_data->mEndScale[1])) / 2.f;
        shame += num_particles * part_size * ARC_PARTICLE_COST;
    }

    if (produces_light)
    {
        shame += ARC_LIGHT_COST;
    }

    if (media_faces)
    {
        shame += media_faces * ARC_MEDIA_FACE_COST;
    }

    // Streaming cost for animated objects includes a fixed cost
    // per linkset. Add a corresponding charge here translated into
    // triangles, but not weighted by any graphics properties.
    if (isAnimatedObjectFast() && isRootEdit())
    {
        shame += (ANIMATED_OBJECT_BASE_COST/0.06) * 5.0f;
    }

    if (shame > mRenderComplexity_current)
    {
        mRenderComplexity_current = (S32)shame;
    }

    return (U32)shame;
}

F32 LLVOVolume::getEstTrianglesMax() const
{
    if (isMeshFast() && getVolume())
    {
        return gMeshRepo.getEstTrianglesMax(getVolume()->getParams().getSculptID());
    }
    return 0.f;
}

F32 LLVOVolume::getEstTrianglesStreamingCost() const
{
    if (isMeshFast() && getVolume())
    {
        return gMeshRepo.getEstTrianglesStreamingCost(getVolume()->getParams().getSculptID());
    }
    return 0.f;
}

F32 LLVOVolume::getStreamingCost() const
{
    F32 radius = getScale().length()*0.5f;
    F32 linkset_base_cost = 0.f;

    LLMeshCostData costs;
    if (getCostData(costs))
    {
        if (isRootEdit() && isAnimatedObject())
        {
            // Root object of an animated object has this to account for skeleton overhead.
            linkset_base_cost = ANIMATED_OBJECT_BASE_COST;
        }
        if (isMesh())
        {
            if (isAnimatedObject() && isRiggedMesh())
            {
                return linkset_base_cost + costs.getTriangleBasedStreamingCost();
            }
            else
            {
                return linkset_base_cost + costs.getRadiusBasedStreamingCost(radius);
            }
        }
        else
        {
            return linkset_base_cost + costs.getRadiusBasedStreamingCost(radius);
        }
    }
    else
    {
        return 0.f;
    }
}

// virtual
bool LLVOVolume::getCostData(LLMeshCostData& costs) const
{
    LL_PROFILE_ZONE_SCOPED_CATEGORY_VOLUME;

    if (isMeshFast())
    {
        return gMeshRepo.getCostData(getVolume()->getParams().getSculptID(), costs);
    }
    else
    {
        LLVolume* volume = getVolume();
        S32 counts[4];

        // <FS:ND> try to cache calcuated triangles instead of calculating them over and over again
        //      LLVolume::getLoDTriangleCounts(volume->getParams(), counts);
        LLVolume::getLoDTriangleCounts(volume->getParams(), counts, volume);
        // </FS:ND>

        LLMeshHeader header;
        header.mLodSize[0] = counts[0] * 10;
        header.mLodSize[1] = counts[1] * 10;
        header.mLodSize[2] = counts[2] * 10;
        header.mLodSize[3] = counts[3] * 10;

        return gMeshRepo.getCostData(header, costs);
    }
}

//static
void LLVOVolume::updateRenderComplexity()
{
    mRenderComplexity_last = mRenderComplexity_current;
    mRenderComplexity_current = 0;
}

U32 LLVOVolume::getTriangleCount(S32* vcount) const
{
    U32 count = 0;
    LLVolume* volume = getVolume();
    if (volume)
    {
        count = volume->getNumTriangles(vcount);
    }

    return count;
}
// <FS:Beq> Generalise TriangleCount
//U32 LLVOVolume::getHighLODTriangleCount()
//{
//  U32 ret = 0;
//
//  LLVolume* volume = getVolume();
//
//  if (!isSculpted())
//  {
//      LLVolume* ref = LLPrimitive::getVolumeManager()->refVolume(volume->getParams(), 3);
//      ret = ref->getNumTriangles();
//      LLPrimitive::getVolumeManager()->unrefVolume(ref);
//  }
//  else if (isMesh())
//  {
//      LLVolume* ref = LLPrimitive::getVolumeManager()->refVolume(volume->getParams(), 3);
//      if (!ref->isMeshAssetLoaded() || ref->getNumVolumeFaces() == 0)
//      {
//          gMeshRepo.loadMesh(this, volume->getParams(), LLModel::LOD_HIGH);
//      }
//      ret = ref->getNumTriangles();
//      LLPrimitive::getVolumeManager()->unrefVolume(ref);
//  }
//  else
//  { //default sculpts have a constant number of triangles
//      ret = 31*2*31;  //31 rows of 31 columns of quads for a 32x32 vertex patch
//  }
//
//  return ret;
//}
U32 LLVOVolume::getHighLODTriangleCount()
{
    return (getLODTriangleCount(LLModel::LOD_HIGH));
}

U32 LLVOVolume::getLODTriangleCount(S32 lod)
{
    U32 ret = 0;

    LLVolume* volume = getVolume();

    if (!isSculpted())
    {
        LLVolume* ref = LLPrimitive::getVolumeManager()->refVolume(volume->getParams(), lod);
        ret = ref->getNumTriangles();
        LLPrimitive::getVolumeManager()->unrefVolume(ref);
    }
    else if (isMesh())
    {
        LLVolume* ref = LLPrimitive::getVolumeManager()->refVolume(volume->getParams(), lod);
        if (!ref->isMeshAssetLoaded() || ref->getNumVolumeFaces() == 0)
        {
            gMeshRepo.loadMesh(this, volume->getParams(), lod);
        }
        ret = ref->getNumTriangles();
        LLPrimitive::getVolumeManager()->unrefVolume(ref);
    }
    else
    { //default sculpts have a constant number of triangles
        ret = (31 * 2 * 31)>>3*(3-lod);  //31 rows of 31 columns of quads for a 32x32 vertex patch (Beq: left shift by 2 for each lower LOD)
    }

    return ret;
}
//</FS:Beq>


//static
void LLVOVolume::preUpdateGeom()
{
    sNumLODChanges = 0;
}

void LLVOVolume::parameterChanged(U16 param_type, bool local_origin)
{
    LLViewerObject::parameterChanged(param_type, local_origin);
}

void LLVOVolume::parameterChanged(U16 param_type, LLNetworkData* data, bool in_use, bool local_origin)
{
    LLViewerObject::parameterChanged(param_type, data, in_use, local_origin);
    if (mVolumeImpl)
    {
        mVolumeImpl->onParameterChanged(param_type, data, in_use, local_origin);
    }
    if (!local_origin && param_type == LLNetworkData::PARAMS_EXTENDED_MESH)
    {
        U32 extended_mesh_flags = getExtendedMeshFlags();
        bool enabled =  (extended_mesh_flags & LLExtendedMeshParams::ANIMATED_MESH_ENABLED_FLAG);
        bool was_enabled = (getControlAvatar() != NULL);
        if (enabled != was_enabled)
        {
            LL_DEBUGS("AnimatedObjects") << this
                                         << " calling onSetExtendedMeshFlags, enabled " << (U32) enabled
                                         << " was_enabled " << (U32) was_enabled
                                         << " local_origin " << (U32) local_origin
                                         << LL_ENDL;
            onSetExtendedMeshFlags(extended_mesh_flags);
        }
    }
    if (mDrawable.notNull())
    {
        bool is_light = getIsLight();
        if (is_light != mDrawable->isState(LLDrawable::LIGHT))
        {
            gPipeline.setLight(mDrawable, is_light);
        }
    }

    updateReflectionProbePtr();
}

void LLVOVolume::updateReflectionProbePtr()
{
    if (isReflectionProbe())
    {
        if (mReflectionProbe.isNull() && !getReflectionProbeIsMirror())
        {
            mReflectionProbe = gPipeline.mReflectionMapManager.registerViewerObject(this);
        }
        else if (mReflectionProbe.isNull() && getReflectionProbeIsMirror())
        {
            // Geenz: This is a special case - what we want here is a hero probe.
            // What we want to do here is instantiate a hero probe from the hero probe manager.

            if (!mIsHeroProbe)
                mIsHeroProbe = gPipeline.mHeroProbeManager.registerViewerObject(this);
        }
    }
    else if (mReflectionProbe.notNull() || getReflectionProbeIsMirror())
    {
        if (mReflectionProbe.notNull())
        {
            mReflectionProbe = nullptr;
        }

        if (getReflectionProbeIsMirror())
        {
            gPipeline.mHeroProbeManager.unregisterViewerObject(this);
        }
    }
}

void LLVOVolume::setSelected(bool sel)
{
    LLViewerObject::setSelected(sel);
    if (isAnimatedObject())
    {
        getRootEdit()->recursiveMarkForUpdate();
    }
    else
    {
        if (mDrawable.notNull())
        {
            markForUpdate();
        }
    }
}

void LLVOVolume::updateSpatialExtents(LLVector4a& newMin, LLVector4a& newMax)
{
}

F32 LLVOVolume::getBinRadius()
{
    LL_PROFILE_ZONE_SCOPED_CATEGORY_VOLUME;
    F32 radius;

    static LLCachedControl<S32> octree_size_factor(gSavedSettings, "OctreeStaticObjectSizeFactor", 3);
    static LLCachedControl<S32> octree_attachment_size_factor(gSavedSettings, "OctreeAttachmentSizeFactor", 4);
    static LLCachedControl<LLVector3> octree_distance_factor(gSavedSettings, "OctreeDistanceFactor", LLVector3(0.01f, 0.f, 0.f));
    static LLCachedControl<LLVector3> octree_alpha_distance_factor(gSavedSettings, "OctreeAlphaDistanceFactor", LLVector3(0.1f, 0.f, 0.f));

    S32 size_factor = llmax((S32)octree_size_factor, 1);
    LLVector3 alpha_distance_factor = octree_alpha_distance_factor;

    //const LLVector4a* ext = mDrawable->getSpatialExtents();

    bool shrink_wrap = mShouldShrinkWrap || mDrawable->isAnimating();
    bool alpha_wrap = false;

    if (!isHUDAttachment() && mDrawable->mDistanceWRTCamera < alpha_distance_factor[2])
    {
        for (S32 i = 0; i < mDrawable->getNumFaces(); i++)
        {
            LLFace* face = mDrawable->getFace(i);
            if (!face) continue;
            if (face->isInAlphaPool() &&
                !face->canRenderAsMask())
            {
                alpha_wrap = true;
                break;
            }
        }
    }
    else
    {
        shrink_wrap = false;
    }

    if (alpha_wrap)
    {
        LLVector3 bounds = getScale();
        radius = llmin(bounds.mV[1], bounds.mV[2]);
        radius = llmin(radius, bounds.mV[0]);
        radius *= 0.5f;
        //radius *= 1.f+mDrawable->mDistanceWRTCamera*alpha_distance_factor[1];
        //radius += mDrawable->mDistanceWRTCamera*alpha_distance_factor[0];
    }
    else if (shrink_wrap)
    {
        radius = mDrawable->getRadius() * 0.25f;
    }
    else
    {
        F32 szf = size_factor;
        radius = llmax(mDrawable->getRadius(), szf);
        //radius = llmax(radius, mDrawable->mDistanceWRTCamera * distance_factor[0]);
    }

    return llclamp(radius, 0.5f, 256.f);
}

const LLVector3 LLVOVolume::getPivotPositionAgent() const
{
    if (mVolumeImpl)
    {
        return mVolumeImpl->getPivotPosition();
    }
    return LLViewerObject::getPivotPositionAgent();
}

void LLVOVolume::onShift(const LLVector4a &shift_vector)
{
    if (mVolumeImpl)
    {
        mVolumeImpl->onShift(shift_vector);
    }

    updateRelativeXform();
}

const LLMatrix4& LLVOVolume::getWorldMatrix(LLXformMatrix* xform) const
{
    if (mVolumeImpl)
    {
        return mVolumeImpl->getWorldMatrix(xform);
    }
    return xform->getWorldMatrix();
}

void LLVOVolume::markForUpdate()
{
    if (mDrawable)
    {
        shrinkWrap();
    }

    LLViewerObject::markForUpdate();
    mVolumeChanged = true;
}

LLVector3 LLVOVolume::agentPositionToVolume(const LLVector3& pos) const
{
    LLVector3 ret = pos - getRenderPosition();
    ret = ret * ~getRenderRotation();
    if (!isVolumeGlobal())
    {
        LLVector3 objScale = getScale();
        LLVector3 invObjScale(1.f / objScale.mV[VX], 1.f / objScale.mV[VY], 1.f / objScale.mV[VZ]);
        ret.scaleVec(invObjScale);
    }

    return ret;
}

LLVector3 LLVOVolume::agentDirectionToVolume(const LLVector3& dir) const
{
    LLVector3 ret = dir * ~getRenderRotation();

    LLVector3 objScale = isVolumeGlobal() ? LLVector3(1,1,1) : getScale();
    ret.scaleVec(objScale);

    return ret;
}

LLVector3 LLVOVolume::volumePositionToAgent(const LLVector3& dir) const
{
    LLVector3 ret = dir;
    if (!isVolumeGlobal())
    {
        LLVector3 objScale = getScale();
        ret.scaleVec(objScale);
    }

    ret = ret * getRenderRotation();
    ret += getRenderPosition();

    return ret;
}

LLVector3 LLVOVolume::volumeDirectionToAgent(const LLVector3& dir) const
{
    LLVector3 ret = dir;
    LLVector3 objScale = isVolumeGlobal() ? LLVector3(1,1,1) : getScale();
    LLVector3 invObjScale(1.f / objScale.mV[VX], 1.f / objScale.mV[VY], 1.f / objScale.mV[VZ]);
    ret.scaleVec(invObjScale);
    ret = ret * getRenderRotation();

    return ret;
}


bool LLVOVolume::lineSegmentIntersect(const LLVector4a& start, const LLVector4a& end, S32 face, bool pick_transparent, bool pick_rigged, bool pick_unselectable, S32 *face_hitp,
                                      LLVector4a* intersection,LLVector2* tex_coord, LLVector4a* normal, LLVector4a* tangent)
<<<<<<< HEAD
=======

>>>>>>> ae74ca80
{
    if (!mbCanSelect
        || mDrawable->isDead()
        || !gPipeline.hasRenderType(mDrawable->getRenderType()))
    {
        return false;
    }

    if (!pick_unselectable)
    {
        if (!LLSelectMgr::instance().canSelectObject(this, true))
        {
            return false;
        }
    }

    if (getClickAction() == CLICK_ACTION_IGNORE && !LLFloater::isVisible(gFloaterTools))
    {
        return false;
    }

    bool ret = false;

    LLVolume* volume = getVolume();

    bool transform = true;

    if (mDrawable->isState(LLDrawable::RIGGED))
    {
        if ((pick_rigged) || (getAvatar() && (getAvatar()->isSelf()) && (LLFloater::isVisible(gFloaterTools))))
        {
            updateRiggedVolume(true, LLRiggedVolume::DO_NOT_UPDATE_FACES);
            volume = mRiggedVolume;
            transform = false;
        }
        else
        { //cannot pick rigged attachments on other avatars or when not in build mode
            return false;
        }
    }

    if (volume)
    {
        LLVector4a local_start = start;
        LLVector4a local_end = end;

        if (transform)
        {
            LLVector3 v_start(start.getF32ptr());
            LLVector3 v_end(end.getF32ptr());

            v_start = agentPositionToVolume(v_start);
            v_end = agentPositionToVolume(v_end);

            local_start.load3(v_start.mV);
            local_end.load3(v_end.mV);
        }

        LLVector4a p;
        LLVector4a n;
        LLVector2 tc;
        LLVector4a tn;

        if (intersection != NULL)
        {
            p = *intersection;
        }

        if (tex_coord != NULL)
        {
            tc = *tex_coord;
        }

        if (normal != NULL)
        {
            n = *normal;
        }

        if (tangent != NULL)
        {
            tn = *tangent;
        }

        S32 face_hit = -1;

        S32 start_face, end_face;
        if (face == -1)
        {
            start_face = 0;
            end_face = volume->getNumVolumeFaces();
        }
        else
        {
            start_face = face;
            end_face = face+1;
        }
        pick_transparent |= isHiglightedOrBeacon();

        // we *probably* shouldn't care about special cursor at all, but we *definitely*
        // don't care about special cursor for reflection probes -- makes alt-zoom
        // go through reflection probes on vehicles
        bool special_cursor = mReflectionProbe.isNull() && specialHoverCursor();

        for (S32 i = start_face; i < end_face; ++i)
        {
            if (!special_cursor && !pick_transparent && getTE(i) && getTE(i)->getColor().mV[3] == 0.f)
            { //don't attempt to pick completely transparent faces unless
                //pick_transparent is true
                continue;
            }

            // This calculates the bounding box of the skinned mesh from scratch. It's actually quite expensive, but not nearly as expensive as building a full octree.
            // rebuild_face_octrees = false because an octree for this face will be built later only if needed for narrow phase picking.
            updateRiggedVolume(true, i, false);
            face_hit = volume->lineSegmentIntersect(local_start, local_end, i,
                                                    &p, &tc, &n, &tn);

            if (face_hit >= 0 && mDrawable->getNumFaces() > face_hit)
            {
                LLFace* face = mDrawable->getFace(face_hit);

                bool ignore_alpha = false;

                const LLTextureEntry* te = face->getTextureEntry();
                if (te)
                {
                    LLMaterial* mat = te->getMaterialParams();
                    if (mat)
                    {
                        U8 mode = mat->getDiffuseAlphaMode();

                        if (mode == LLMaterial::DIFFUSE_ALPHA_MODE_EMISSIVE
                            || mode == LLMaterial::DIFFUSE_ALPHA_MODE_NONE
                            || (mode == LLMaterial::DIFFUSE_ALPHA_MODE_MASK && mat->getAlphaMaskCutoff() == 0))
                        {
                            ignore_alpha = true;
                        }
                    }
                }

                bool no_texture = !face->getTexture() || !face->getTexture()->hasGLTexture();
                bool mask       = no_texture ? false : face->getTexture()->getMask(face->surfaceToTexture(tc, p, n));
                if (face &&
                    (ignore_alpha || pick_transparent || no_texture || mask))
                {
                    local_end = p;
                    if (face_hitp != NULL)
                    {
                        *face_hitp = face_hit;
                    }

                    if (intersection != NULL)
                    {
                        if (transform)
                        {
                            LLVector3 v_p(p.getF32ptr());

                            intersection->load3(volumePositionToAgent(v_p).mV);  // must map back to agent space
                        }
                        else
                        {
                            *intersection = p;
                        }
                    }

                    if (normal != NULL)
                    {
                        if (transform)
                        {
                            LLVector3 v_n(n.getF32ptr());
                            normal->load3(volumeDirectionToAgent(v_n).mV);
                        }
                        else
                        {
                            *normal = n;
                        }
                        (*normal).normalize3fast();
                    }

                    if (tangent != NULL)
                    {
                        if (transform)
                        {
                            LLVector3 v_tn(tn.getF32ptr());

                            LLVector4a trans_tangent;
                            trans_tangent.load3(volumeDirectionToAgent(v_tn).mV);

                            LLVector4Logical mask;
                            mask.clear();
                            mask.setElement<3>();

                            tangent->setSelectWithMask(mask, tn, trans_tangent);
                        }
                        else
                        {
                            *tangent = tn;
                        }
                        (*tangent).normalize3fast();
                    }

                    if (tex_coord != NULL)
                    {
                        *tex_coord = tc;
                    }

                    ret = true;
                }
            }
        }
    }

    return ret;
}

bool LLVOVolume::treatAsRigged()
{
    return isSelected() &&
        (isAttachment() || isAnimatedObject()) &&
        mDrawable.notNull() &&
        mDrawable->isState(LLDrawable::RIGGED);
}

LLRiggedVolume* LLVOVolume::getRiggedVolume()
{
    return mRiggedVolume;
}

void LLVOVolume::clearRiggedVolume()
{
    if (mRiggedVolume.notNull())
    {
        mRiggedVolume = NULL;
        updateRelativeXform();
    }
}

void LLVOVolume::updateRiggedVolume(bool force_treat_as_rigged, LLRiggedVolume::FaceIndex face_index, bool rebuild_face_octrees)
{
    LL_PROFILE_ZONE_SCOPED_CATEGORY_VOLUME;
    //Update mRiggedVolume to match current animation frame of avatar.
    //Also update position/size in octree.

    if ((!force_treat_as_rigged) && (!treatAsRigged()))
    {
        clearRiggedVolume();

        return;
    }

    LLVolume* volume = getVolume();
    const LLMeshSkinInfo* skin = getSkinInfo();
    if (!skin)
    {
        clearRiggedVolume();
        return;
    }

    LLVOAvatar* avatar = getAvatar();
    if (!avatar)
    {
        clearRiggedVolume();
        return;
    }

    if (!mRiggedVolume)
    {
        LLVolumeParams p;
        mRiggedVolume = new LLRiggedVolume(p);
        updateRelativeXform();
    }

    mRiggedVolume->update(skin, avatar, volume, face_index, rebuild_face_octrees);
}

void LLRiggedVolume::update(
    const LLMeshSkinInfo* skin,
    LLVOAvatar* avatar,
    const LLVolume* volume,
    FaceIndex face_index,
    bool rebuild_face_octrees)
{
    LL_PROFILE_ZONE_SCOPED_CATEGORY_VOLUME;
    bool copy = false;
    if (volume->getNumVolumeFaces() != getNumVolumeFaces())
    {
        copy = true;
    }

    for (S32 i = 0; i < volume->getNumVolumeFaces() && !copy; ++i)
    {
        const LLVolumeFace& src_face = volume->getVolumeFace(i);
        const LLVolumeFace& dst_face = getVolumeFace(i);

        if (src_face.mNumIndices != dst_face.mNumIndices ||
            src_face.mNumVertices != dst_face.mNumVertices)
        {
            copy = true;
        }
    }

    if (copy)
    {
        copyVolumeFaces(volume);
    }
    else
    {
        bool is_paused = avatar && avatar->areAnimationsPaused();
        if (is_paused)
        {
            S32 frames_paused = LLFrameTimer::getFrameCount() - avatar->getMotionController().getPausedFrame();
            if (frames_paused > 1)
            {
                return;
            }
        }
    }


    //build matrix palette
    static const size_t kMaxJoints = LL_MAX_JOINTS_PER_MESH_OBJECT;

    LLMatrix4a mat[kMaxJoints];
    U32 maxJoints = LLSkinningUtil::getMeshJointCount(skin);
    LLSkinningUtil::initSkinningMatrixPalette(mat, maxJoints, skin, avatar);
    const LLMatrix4a bind_shape_matrix = skin->mBindShapeMatrix;

    S32 rigged_vert_count = 0;
    S32 rigged_face_count = 0;
    LLVector4a box_min, box_max;
    S32 face_begin;
    S32 face_end;
    if (face_index == DO_NOT_UPDATE_FACES)
    {
        face_begin = 0;
        face_end = 0;
    }
    else if (face_index == UPDATE_ALL_FACES)
    {
        face_begin = 0;
        face_end = volume->getNumVolumeFaces();
    }
    else
    {
        face_begin = face_index;
        face_end = face_begin + 1;
    }
    for (S32 i = face_begin; i < face_end; ++i)
    {
        const LLVolumeFace& vol_face = volume->getVolumeFace(i);

        LLVolumeFace& dst_face = mVolumeFaces[i];

        LLVector4a* weight = vol_face.mWeights;

        if ( weight )
        {
            LLSkinningUtil::checkSkinWeights(weight, dst_face.mNumVertices, skin);

            LLVector4a* pos = dst_face.mPositions;

            if (pos && dst_face.mExtents)
            {
                U32 max_joints = LLSkinningUtil::getMaxJointCount();
                rigged_vert_count += dst_face.mNumVertices;
                rigged_face_count++;

            #if USE_SEPARATE_JOINT_INDICES_AND_WEIGHTS
                if (vol_face.mJointIndices) // fast path with preconditioned joint indices
                {
                    LLMatrix4a src[4];
                    U8* joint_indices_cursor = vol_face.mJointIndices;
                    LLVector4a* just_weights = vol_face.mJustWeights;
                    for (U32 j = 0; j < dst_face.mNumVertices; ++j)
                    {
                        LLMatrix4a final_mat;
                        F32* w = just_weights[j].getF32ptr();
                        LLSkinningUtil::getPerVertexSkinMatrixWithIndices(w, joint_indices_cursor, mat, final_mat, src);
                        joint_indices_cursor += 4;

                        LLVector4a& v = vol_face.mPositions[j];
                        LLVector4a t;
                        LLVector4a dst;
                        bind_shape_matrix.affineTransform(v, t);
                        final_mat.affineTransform(t, dst);
                        pos[j] = dst;
                    }
                }
                else
            #endif
                {
                    for (S32 j = 0; j < dst_face.mNumVertices; ++j)
                    {
                        LLMatrix4a final_mat;
                        // <FS:ND> Use the SSE2 version
                        // LLSkinningUtil::getPerVertexSkinMatrix(weight[j].getF32ptr(), mat, false, final_mat, max_joints);
                        FSSkinningUtil::getPerVertexSkinMatrixSSE(weight[j], mat, false, final_mat, max_joints);
                        // </FS:ND>

                        LLVector4a& v = vol_face.mPositions[j];
                        LLVector4a t;
                        LLVector4a dst;
                        bind_shape_matrix.affineTransform(v, t);
                        final_mat.affineTransform(t, dst);
                        pos[j] = dst;
                    }
                }

                //update bounding box
                // VFExtents change
                LLVector4a& min = dst_face.mExtents[0];
                LLVector4a& max = dst_face.mExtents[1];

                min = pos[0];
                max = pos[1];
                if (i==0)
                {
                    box_min = min;
                    box_max = max;
                }

                for (S32 j = 1; j < dst_face.mNumVertices; ++j)
                {
                    min.setMin(min, pos[j]);
                    max.setMax(max, pos[j]);
                }

                box_min.setMin(min,box_min);
                box_max.setMax(max,box_max);

                dst_face.mCenter->setAdd(dst_face.mExtents[0], dst_face.mExtents[1]);
                dst_face.mCenter->mul(0.5f);

            }

            if (rebuild_face_octrees)
            {
                dst_face.destroyOctree();
                // <FS:ND> Create a debug log for octree insertions if requested.
                static LLCachedControl<bool> debugOctree(gSavedSettings,"FSCreateOctreeLog");
                bool _debugOT( debugOctree );
                if( _debugOT )
                    nd::octree::debug::gOctreeDebug += 1;
                // </FS:ND>

                dst_face.createOctree();

                // <FS:ND> Reset octree log
                if( _debugOT )
                    nd::octree::debug::gOctreeDebug -= 1;
                // </FS:ND>
            }
        }
    }
    mExtraDebugText = llformat("rigged %d/%d - box (%f %f %f) (%f %f %f)",
                               rigged_face_count, rigged_vert_count,
                               box_min[0], box_min[1], box_min[2],
                               box_max[0], box_max[1], box_max[2]);
}

U32 LLVOVolume::getPartitionType() const
{
    if (isHUDAttachment())
    {
        return LLViewerRegion::PARTITION_HUD;
    }
    if (isAnimatedObject() && getControlAvatar())
    {
        return LLViewerRegion::PARTITION_CONTROL_AV;
    }
    if (isAttachment())
    {
        return LLViewerRegion::PARTITION_AVATAR;
    }

    return LLViewerRegion::PARTITION_VOLUME;
}

LLVolumePartition::LLVolumePartition(LLViewerRegion* regionp)
: LLSpatialPartition(LLVOVolume::VERTEX_DATA_MASK, true, regionp),
LLVolumeGeometryManager()
{
    mLODPeriod = 32;
    mDepthMask = false;
    mDrawableType = LLPipeline::RENDER_TYPE_VOLUME;
    mPartitionType = LLViewerRegion::PARTITION_VOLUME;
    mSlopRatio = 0.25f;
}

LLVolumeBridge::LLVolumeBridge(LLDrawable* drawablep, LLViewerRegion* regionp)
: LLSpatialBridge(drawablep, true, LLVOVolume::VERTEX_DATA_MASK, regionp),
LLVolumeGeometryManager()
{
    mDepthMask = false;
    mLODPeriod = 32;
    mDrawableType = LLPipeline::RENDER_TYPE_VOLUME;
    mPartitionType = LLViewerRegion::PARTITION_BRIDGE;

    mSlopRatio = 0.25f;
}

LLAvatarBridge::LLAvatarBridge(LLDrawable* drawablep, LLViewerRegion* regionp)
    : LLVolumeBridge(drawablep, regionp)
{
    mDrawableType = LLPipeline::RENDER_TYPE_AVATAR;
    mPartitionType = LLViewerRegion::PARTITION_AVATAR;
}

LLControlAVBridge::LLControlAVBridge(LLDrawable* drawablep, LLViewerRegion* regionp)
    : LLVolumeBridge(drawablep, regionp)
{
    mDrawableType = LLPipeline::RENDER_TYPE_CONTROL_AV;
    mPartitionType = LLViewerRegion::PARTITION_CONTROL_AV;
}

bool can_batch_texture(LLFace* facep)
{
    if (facep->getTextureEntry()->getBumpmap())
    { //bump maps aren't worked into texture batching yet
        return false;
    }

    // <FS:Beq> fix batching when materials disabled and alpha none/masked.
    // if (facep->getTextureEntry()->getMaterialParams().notNull())
    // { //materials don't work with texture batching yet
    //  return false;
    // }
    const auto te = facep->getTextureEntry();
    if ( LLPipeline::sRenderDeferred && te )
    {
        auto mat = te->getMaterialParams();
        // if(mat.notNull() && (mat->getNormalID() != LLUUID::null || mat->getSpecularID() != LLUUID::null || (te->getAlpha() >0.f && te->getAlpha() < 1.f ) ) )
        if( mat.notNull() && ( !mat->isEmpty() || ( (te->getAlpha() >0.f &&  te->getAlpha() < 1.f ) && mat->getDiffuseAlphaMode() != LLMaterial::DIFFUSE_ALPHA_MODE_BLEND) ) )
        {
            // we have a materials block but we cannot batch materials.
            // however, materials blocks can and do exist due to alpha masking and those are batchable,
            // but we further need to check in case blending is overriding the mask
            // except when the blend is 100% transparent
            return false;
        }
    }
    // </FS:Beq>

    if (facep->getTexture() && facep->getTexture()->getPrimaryFormat() == GL_ALPHA)
    { //can't batch invisiprims
        return false;
    }

    if (facep->isState(LLFace::TEXTURE_ANIM) && facep->getVirtualSize() > MIN_TEX_ANIM_SIZE)
    { //texture animation breaks batches
        return false;
    }

    if (facep->getTextureEntry()->getGLTFRenderMaterial() != nullptr)
    { // PBR materials break indexed texture batching
        return false;
    }

    return true;
}

const static U32 MAX_FACE_COUNT = 4096U;
int32_t LLVolumeGeometryManager::sInstanceCount = 0;
LLFace** LLVolumeGeometryManager::sFullbrightFaces[2] = { NULL };
LLFace** LLVolumeGeometryManager::sBumpFaces[2] = { NULL };
LLFace** LLVolumeGeometryManager::sSimpleFaces[2] = { NULL };
LLFace** LLVolumeGeometryManager::sNormFaces[2] = { NULL };
LLFace** LLVolumeGeometryManager::sSpecFaces[2] = { NULL };
LLFace** LLVolumeGeometryManager::sNormSpecFaces[2] = { NULL };
LLFace** LLVolumeGeometryManager::sPbrFaces[2] = { NULL };
LLFace** LLVolumeGeometryManager::sAlphaFaces[2] = { NULL };

LLVolumeGeometryManager::LLVolumeGeometryManager()
    : LLGeometryManager()
{
    llassert(sInstanceCount >= 0);
    if (sInstanceCount == 0)
    {
        allocateFaces(MAX_FACE_COUNT);
    }

    ++sInstanceCount;
}

LLVolumeGeometryManager::~LLVolumeGeometryManager()
{
    llassert(sInstanceCount > 0);
    --sInstanceCount;

    if (sInstanceCount <= 0)
    {
        freeFaces();
        sInstanceCount = 0;
    }
}

void LLVolumeGeometryManager::allocateFaces(U32 pMaxFaceCount)
{
    for (int i = 0; i < 2; ++i)
    {
        sFullbrightFaces[i] = static_cast<LLFace**>(ll_aligned_malloc<64>(pMaxFaceCount * sizeof(LLFace*)));
        sBumpFaces[i] = static_cast<LLFace**>(ll_aligned_malloc<64>(pMaxFaceCount * sizeof(LLFace*)));
        sSimpleFaces[i] = static_cast<LLFace**>(ll_aligned_malloc<64>(pMaxFaceCount * sizeof(LLFace*)));
        sNormFaces[i] = static_cast<LLFace**>(ll_aligned_malloc<64>(pMaxFaceCount * sizeof(LLFace*)));
        sSpecFaces[i] = static_cast<LLFace**>(ll_aligned_malloc<64>(pMaxFaceCount * sizeof(LLFace*)));
        sNormSpecFaces[i] = static_cast<LLFace**>(ll_aligned_malloc<64>(pMaxFaceCount * sizeof(LLFace*)));
        sPbrFaces[i] = static_cast<LLFace**>(ll_aligned_malloc<64>(pMaxFaceCount * sizeof(LLFace*)));
        sAlphaFaces[i] = static_cast<LLFace**>(ll_aligned_malloc<64>(pMaxFaceCount * sizeof(LLFace*)));
    }
}

void LLVolumeGeometryManager::freeFaces()
{
    for (int i = 0; i < 2; ++i)
    {
        ll_aligned_free<64>(sFullbrightFaces[i]);
        ll_aligned_free<64>(sBumpFaces[i]);
        ll_aligned_free<64>(sSimpleFaces[i]);
        ll_aligned_free<64>(sNormFaces[i]);
        ll_aligned_free<64>(sSpecFaces[i]);
        ll_aligned_free<64>(sNormSpecFaces[i]);
        ll_aligned_free<64>(sPbrFaces[i]);
        ll_aligned_free<64>(sAlphaFaces[i]);

        sFullbrightFaces[i] = NULL;
        sBumpFaces[i] = NULL;
        sSimpleFaces[i] = NULL;
        sNormFaces[i] = NULL;
        sSpecFaces[i] = NULL;
        sNormSpecFaces[i] = NULL;
        sPbrFaces[i] = NULL;
        sAlphaFaces[i] = NULL;
    }
}

void LLVolumeGeometryManager::registerFace(LLSpatialGroup* group, LLFace* facep, U32 type)
{
    LL_PROFILE_ZONE_SCOPED_CATEGORY_VOLUME;
    // <FS:Ansariel> Can't do anything about it anyway - stop spamming the log
    //if (   type == LLRenderPass::PASS_ALPHA
    //  && facep->getTextureEntry()->getMaterialParams().notNull()
    //  && !facep->getVertexBuffer()->hasDataType(LLVertexBuffer::TYPE_TANGENT)
    //  && LLViewerShaderMgr::instance()->getShaderLevel(LLViewerShaderMgr::SHADER_OBJECT) > 1)
    //{
    //  LL_WARNS_ONCE("RenderMaterials") << "Oh no! No binormals for this alpha blended face!" << LL_ENDL;
    //}
    // </FS:Ansariel>

//  bool selected = facep->getViewerObject()->isSelected();
//
//  if (selected && LLSelectMgr::getInstance()->mHideSelectedObjects)
// [RLVa:KB] - Checked: 2010-11-29 (RLVa-1.3.0c) | Modified: RLVa-1.3.0c
    const LLViewerObject* pObj = facep->getViewerObject();
    if ( (pObj->isSelected() && LLSelectMgr::getInstance()->mHideSelectedObjects) &&
         ( (!RlvActions::isRlvEnabled()) ||
           ( ((!pObj->isHUDAttachment()) || (!gRlvAttachmentLocks.isLockedAttachment(pObj->getRootEdit()))) &&
             (RlvActions::canEdit(pObj)) ) ) )
// [/RVLa:KB]
    {
        return;
    }

    LL_LABEL_VERTEX_BUFFER(facep->getVertexBuffer(), LLRenderPass::lookupPassName(type));

    U32 passType = type;

    bool rigged = facep->isState(LLFace::RIGGED);

    if (rigged)
    {
        // hacky, should probably clean up -- if this face is rigged, put it in "type + 1"
        // See LLRenderPass PASS_foo enum
        passType += 1;
    }
    //add face to drawmap
    LLSpatialGroup::drawmap_elem_t& draw_vec = group->mDrawMap[passType];

    S32 idx = static_cast<S32>(draw_vec.size()) - 1;

    bool fullbright = (type == LLRenderPass::PASS_FULLBRIGHT) ||
        (type == LLRenderPass::PASS_INVISIBLE) ||
        (type == LLRenderPass::PASS_FULLBRIGHT_ALPHA_MASK) ||
        (type == LLRenderPass::PASS_ALPHA && facep->isState(LLFace::FULLBRIGHT)) ||
        (facep->getTextureEntry()->getFullbright());

    if (!fullbright &&
        type != LLRenderPass::PASS_GLOW &&
        !facep->getVertexBuffer()->hasDataType(LLVertexBuffer::TYPE_NORMAL))
    {
        llassert(false);
        LL_WARNS() << "Non fullbright face has no normals!" << LL_ENDL;
        return;
    }

    const LLMatrix4* tex_mat = NULL;
    if (facep->isState(LLFace::TEXTURE_ANIM) && facep->getVirtualSize() > MIN_TEX_ANIM_SIZE)
    {
        tex_mat = facep->mTextureMatrix;
    }

    const LLMatrix4* model_mat = NULL;

    LLDrawable* drawable = facep->getDrawable();
    if(!drawable)
    {
        return;
    }

    if (rigged)
    {
        // rigged meshes ignore their model matrix
        model_mat = nullptr;
    }
    else if (drawable->isState(LLDrawable::ANIMATED_CHILD))
    {
        model_mat = &drawable->getWorldMatrix();
    }
    else if (drawable->isActive())
    {
        model_mat = &drawable->getRenderMatrix();
    }
    else
    {
        model_mat = &(drawable->getRegion()->mRenderMatrix);
    }

    //drawable->getVObj()->setDebugText(llformat("%d", drawable->isState(LLDrawable::ANIMATED_CHILD)));

    const LLTextureEntry* te = facep->getTextureEntry();
    U8 bump = (type == LLRenderPass::PASS_BUMP || type == LLRenderPass::PASS_POST_BUMP) ? te->getBumpmap() : 0;
    U8 shiny = te->getShiny();

    LLViewerTexture* tex = facep->getTexture();

    U8 index = facep->getTextureIndex();

    LLMaterial* mat = nullptr;

    LLUUID mat_id;

    auto* gltf_mat = (LLFetchedGLTFMaterial*)te->getGLTFRenderMaterial();
    llassert(gltf_mat == nullptr || dynamic_cast<LLFetchedGLTFMaterial*>(te->getGLTFRenderMaterial()) != nullptr);

    // <FS:Beq> show legacy when editing the fallback materials.
    static LLCachedControl<bool> showSelectedinBP(gSavedSettings, "FSShowSelectedInBlinnPhong");
    if( gltf_mat && facep->getViewerObject()->isSelected() && showSelectedinBP )
    {
        gltf_mat = nullptr;
    }
    // </FS:Beq>

    if (gltf_mat != nullptr)
    {
        mat_id = gltf_mat->getHash(); // TODO: cache this hash
        if (!facep->hasMedia() || (tex && tex->getType() != LLViewerTexture::MEDIA_TEXTURE))
        { // no media texture, face texture will be unused
            tex = nullptr;
        }
    }
    else
    {
        mat = te->getMaterialParams().get();
        if (mat)
        {
            mat_id = te->getMaterialParams()->getHash();
        }
    }

    bool batchable = false;

    U32 shader_mask = 0xFFFFFFFF; //no shader

    if(mat && mat->isEmpty() && mat->getDiffuseAlphaMode() == LLMaterial::DIFFUSE_ALPHA_MODE_BLEND)
    {
        mat = nullptr;
    }

    if (mat)
    {
        bool is_alpha = (facep->getPoolType() == LLDrawPool::POOL_ALPHA) || (te->getColor().mV[3] < 0.999f);
        if (type == LLRenderPass::PASS_ALPHA)
        {
            shader_mask = mat->getShaderMask(LLMaterial::DIFFUSE_ALPHA_MODE_BLEND, is_alpha);
        }
        else
        {
            shader_mask = mat->getShaderMask(LLMaterial::DIFFUSE_ALPHA_MODE_DEFAULT, is_alpha);
        }
    }

    if (index < FACE_DO_NOT_BATCH_TEXTURES && idx >= 0)
    {
        if (mat || gltf_mat || draw_vec[idx]->mMaterial)
        { //can't batch textures when materials are present (yet)
            batchable = false;
        }
        else if (index < draw_vec[idx]->mTextureList.size())
        {
            if (draw_vec[idx]->mTextureList[index].isNull())
            {
                batchable = true;
                draw_vec[idx]->mTextureList[index] = tex;
            }
            else if (draw_vec[idx]->mTextureList[index] == tex)
            { //this face's texture index can be used with this batch
                batchable = true;
            }
        }
        else
        { //texture list can be expanded to fit this texture index
            batchable = true;
        }
    }

    LLDrawInfo* info = idx >= 0 ? draw_vec[idx] : nullptr;

    if (info &&
        info->mVertexBuffer == facep->getVertexBuffer() &&
        info->mEnd == facep->getGeomIndex()-1 &&
        (LLPipeline::sTextureBindTest || draw_vec[idx]->mTexture == tex || batchable) &&
#if LL_DARWIN
        info->mEnd - draw_vec[idx]->mStart + facep->getGeomCount() <= (U32) gGLManager.mGLMaxVertexRange &&
        info->mCount + facep->getIndicesCount() <= (U32) gGLManager.mGLMaxIndexRange &&
#endif
        info->mMaterialID == mat_id &&
        info->mFullbright == fullbright &&
        info->mBump == bump &&
        (!mat || (info->mShiny == shiny)) && // need to break batches when a material is shared, but legacy settings are different
        info->mTextureMatrix == tex_mat &&
        info->mModelMatrix == model_mat &&
        info->mShaderMask == shader_mask &&
        info->mAvatar == facep->mAvatar &&
        info->getSkinHash() == facep->getSkinHash())
    {
        info->mCount += facep->getIndicesCount();
        info->mEnd += facep->getGeomCount();

        if (index < FACE_DO_NOT_BATCH_TEXTURES && index >= info->mTextureList.size())
        {
            info->mTextureList.resize(index+1);
            info->mTextureList[index] = tex;
        }
        info->validate();
    }
    else
    {
        U32 start = facep->getGeomIndex();
        U32 end = start + facep->getGeomCount()-1;
        U32 offset = facep->getIndicesStart();
        U32 count = facep->getIndicesCount();
        LLPointer<LLDrawInfo> draw_info = new LLDrawInfo(start,end,count,offset, tex,
            facep->getVertexBuffer(), fullbright, bump);

        info = draw_info;

        draw_vec.push_back(draw_info);
        draw_info->mTextureMatrix = tex_mat;
        draw_info->mModelMatrix = model_mat;

        draw_info->mBump  = bump;
        draw_info->mShiny = shiny;

        static const float alpha[4] =
        {
            0.00f,
            0.25f,
            0.5f,
            0.75f
        };
        float spec = alpha[shiny & TEM_SHINY_MASK];
        LLVector4 specColor(spec, spec, spec, spec);
        draw_info->mSpecColor = specColor;
        draw_info->mEnvIntensity = spec;
        draw_info->mSpecularMap = NULL;
        draw_info->mMaterial = mat;
        draw_info->mGLTFMaterial = gltf_mat;
        draw_info->mShaderMask = shader_mask;
        draw_info->mAvatar = facep->mAvatar;
        draw_info->mSkinInfo = facep->mSkinInfo;

        if (gltf_mat)
        {
            // just remember the material ID, render pools will reference the GLTF material
            draw_info->mMaterialID = mat_id;
        }
        else if (mat)
        {
            draw_info->mMaterialID = mat_id;

            // We have a material.  Update our draw info accordingly.

            if (!mat->getSpecularID().isNull())
            {
                LLVector4 specColor;
                specColor.mV[0] = mat->getSpecularLightColor().mV[0] * (1.f / 255.f);
                specColor.mV[1] = mat->getSpecularLightColor().mV[1] * (1.f / 255.f);
                specColor.mV[2] = mat->getSpecularLightColor().mV[2] * (1.f / 255.f);
                specColor.mV[3] = mat->getSpecularLightExponent() * (1.f / 255.f);
                draw_info->mSpecColor = specColor;
                draw_info->mEnvIntensity = mat->getEnvironmentIntensity() * (1.f / 255.f);
                draw_info->mSpecularMap = facep->getViewerObject()->getTESpecularMap(facep->getTEOffset());
            }

            draw_info->mAlphaMaskCutoff = mat->getAlphaMaskCutoff() * (1.f / 255.f);
            draw_info->mDiffuseAlphaMode = mat->getDiffuseAlphaMode();
            draw_info->mNormalMap = facep->getViewerObject()->getTENormalMap(facep->getTEOffset());
        }
        else
        {
            if (type == LLRenderPass::PASS_GRASS)
            {
                draw_info->mAlphaMaskCutoff = 0.5f;
            }
            else
            {
                draw_info->mAlphaMaskCutoff = 0.33f;
            }
        }

        // if (type == LLRenderPass::PASS_ALPHA) // always populate the draw_info ptr
        { //for alpha sorting
            facep->setDrawInfo(draw_info);
        }

        if (index < FACE_DO_NOT_BATCH_TEXTURES)
        { //initialize texture list for texture batching
            draw_info->mTextureList.resize(index+1);
            draw_info->mTextureList[index] = tex;
        }
        draw_info->validate();
    }

    llassert(info->mGLTFMaterial == nullptr || (info->mVertexBuffer->getTypeMask() & LLVertexBuffer::MAP_TANGENT) != 0);
    llassert(type != LLPipeline::RENDER_TYPE_PASS_GLTF_PBR || info->mGLTFMaterial != nullptr);
    llassert(type != LLPipeline::RENDER_TYPE_PASS_GLTF_PBR_RIGGED || info->mGLTFMaterial != nullptr);
    llassert(type != LLPipeline::RENDER_TYPE_PASS_GLTF_PBR_ALPHA_MASK || info->mGLTFMaterial != nullptr);
    llassert(type != LLPipeline::RENDER_TYPE_PASS_GLTF_PBR_ALPHA_MASK_RIGGED || info->mGLTFMaterial != nullptr);

    llassert(type != LLRenderPass::PASS_BUMP || (info->mVertexBuffer->getTypeMask() & LLVertexBuffer::MAP_TANGENT) != 0);
    llassert(type != LLRenderPass::PASS_NORMSPEC || info->mNormalMap.notNull());
    llassert(type != LLRenderPass::PASS_SPECMAP || (info->mVertexBuffer->getTypeMask() & LLVertexBuffer::MAP_TEXCOORD2) != 0);
}

void LLVolumeGeometryManager::getGeometry(LLSpatialGroup* group)
{

}

// add a face pointer to a list of face pointers without going over MAX_COUNT faces
template<typename T>
static inline void add_face(T*** list, U32* count, T* face)
{
    if (face->isState(LLFace::RIGGED))
    {
        if (count[1] < MAX_FACE_COUNT)
        {
            face->setDrawOrderIndex(count[1]);
            list[1][count[1]++] = face;
        }
    }
    else
    {
        if (count[0] < MAX_FACE_COUNT)
        {
            face->setDrawOrderIndex(count[0]);
            list[0][count[0]++] = face;
        }
    }
}

void LLVolumeGeometryManager::rebuildGeom(LLSpatialGroup* group)
{
    LL_PROFILE_ZONE_SCOPED_CATEGORY_VOLUME;
    llassert(!gCubeSnapshot);

    if (group->isDead())
    {
        return;
    }

    if (group->changeLOD())
    {
        group->mLastUpdateDistance = group->mDistance;
    }

    group->mLastUpdateViewAngle = group->mViewAngle;

    if (!group->hasState(LLSpatialGroup::GEOM_DIRTY | LLSpatialGroup::ALPHA_DIRTY))
    {
        if (group->hasState(LLSpatialGroup::MESH_DIRTY))
        {
            rebuildMesh(group);
        }
        return;
    }

    group->mBuilt = 1.f;

    LLSpatialBridge* bridge = group->getSpatialPartition()->asBridge();
    LLViewerObject *vobj = NULL;
    LLVOVolume *vol_obj = NULL;

    if (bridge)
    {
        vobj = bridge->mDrawable->getVObj();
        vol_obj = dynamic_cast<LLVOVolume*>(vobj);
    }
    // <FS:Beq> option to reduce the number of complexity updates
    // if (vol_obj)
    static LLCachedControl< bool >aggressiveComplexityUpdates(gSavedSettings, "FSEnableAggressiveComplexityUpdates", false);
    if (aggressiveComplexityUpdates && vol_obj)
    // </FS:Beq>
    {
        vol_obj->updateVisualComplexity();
    }

    group->mGeometryBytes = 0;
    group->mSurfaceArea = 0;

    //cache object box size since it might be used for determining visibility
    const LLVector4a* bounds = group->getObjectBounds();
    group->mObjectBoxSize = bounds[1].getLength3().getF32();

    group->clearDrawMap();

    U32 fullbright_count[2] = { 0 };
    U32 bump_count[2] = { 0 };
    U32 simple_count[2] = { 0 };
    U32 alpha_count[2] = { 0 };
    U32 norm_count[2] = { 0 };
    U32 spec_count[2] = { 0 };
    U32 normspec_count[2] = { 0 };
    U32 pbr_count[2] = { 0 };

    static LLCachedControl<S32> max_vbo_size(gSavedSettings, "RenderMaxVBOSize", 512);
    static LLCachedControl<S32> max_node_size(gSavedSettings, "RenderMaxNodeSize", 65536);
    U32 max_vertices = (max_vbo_size * 1024)/LLVertexBuffer::calcVertexSize(group->getSpatialPartition()->mVertexDataMask);
    U32 max_total = (max_node_size * 1024) / LLVertexBuffer::calcVertexSize(group->getSpatialPartition()->mVertexDataMask);
    max_vertices = llmin(max_vertices, (U32) 65535);

    U32 cur_total = 0;

    bool emissive = false;

    //Determine if we've received skininfo that contains an
    //alternate bind matrix - if it does then apply the translational component
    //to the joints of the avatar.
#if 0
    bool pelvisGotSet = false;
#endif

    {
        LL_PROFILE_ZONE_NAMED_CATEGORY_VOLUME("rebuildGeom - face list");

        //get all the faces into a list
        for (LLSpatialGroup::element_iter drawable_iter = group->getDataBegin();
             drawable_iter != group->getDataEnd(); ++drawable_iter)
        {
            LLDrawable* drawablep = (LLDrawable*)(*drawable_iter)->getDrawable();

            if (!drawablep || drawablep->isDead() || drawablep->isState(LLDrawable::FORCE_INVISIBLE) )
            {
                continue;
            }

            LLVOVolume* vobj = drawablep->getVOVolume();

            if (!vobj || vobj->isDead() || vobj->mGLTFAsset)
            {
                continue;
            }

            // HACK -- brute force this check every time a drawable gets rebuilt
            for (S32 i = 0; i < drawablep->getNumFaces(); ++i)
            {
                vobj->updateTEMaterialTextures(i);
            }

            // apply any pending material overrides
            gGLTFMaterialList.applyQueuedOverrides(vobj);

//<FS:Beq> Stop doing stupid stuff we don;t need to.
// Moving this inside a debug enabled check
//          std::string vobj_name = llformat("Vol%p", vobj);
//</FS:Beq>

            bool is_mesh = vobj->isMesh();
            if (is_mesh)
            {
                if ((vobj->getVolume() && !vobj->getVolume()->isMeshAssetLoaded())
                    || !gMeshRepo.meshRezEnabled())
                {
                    // Waiting for asset to fetch
                    continue;
                }

                if (!vobj->getSkinInfo() && !vobj->isSkinInfoUnavaliable())
                {
                     // Waiting for skin info to fetch
                     continue;
                }
            }

            LLVolume* volume = vobj->getVolume();
            if (volume)
            {
                const LLVector3& scale = vobj->getScale();
                group->mSurfaceArea += volume->getSurfaceArea() * llmax(llmax(scale.mV[0], scale.mV[1]), scale.mV[2]);
            }
            //<FS:Beq> Stop doing stupid stuff we don;t need on the critical path
            //F32 est_tris = vobj->getEstTrianglesMax();

            vobj->updateControlAvatar();

#if 0
            std::string vobj_name = llformat("Vol%p", vobj);
            F32 est_tris = vobj->getEstTrianglesMax();

            LL_DEBUGS("AnimatedObjectsLinkset") << vobj_name << " rebuilding, isAttachment: " << (U32) vobj->isAttachment()
                                                << " is_mesh " << is_mesh
                                                << " est_tris " << est_tris
                                                << " is_animated " << vobj->isAnimatedObject()
                                                << " can_animate " << vobj->canBeAnimatedObject()
                                                << " cav " << vobj->getControlAvatar()
                                                << " lod " << vobj->getLOD()
                                                << " drawable rigged " << (drawablep->isState(LLDrawable::RIGGED))
                                                << " drawable state " << drawablep->getState()
                                                << " playing " << (U32) (vobj->getControlAvatar() ? vobj->getControlAvatar()->mPlaying : false)
                                                << " frame " << LLFrameTimer::getFrameCount()
                                                << LL_ENDL;
#endif
            //<FS:Beq> Pointless. We already checked this and have used it.
            //llassert_always(vobj);


            // <FS:AO> Z's protection auto-derender code
            if (enableVolumeSAPProtection())
            {
                static LLCachedControl<F32> volume_sa_thresh(gSavedSettings, "RenderVolumeSAThreshold");
                static LLCachedControl<F32> sculpt_sa_thresh(gSavedSettings, "RenderSculptSAThreshold");
                static LLCachedControl<F32> volume_sa_max_frame(gSavedSettings, "RenderVolumeSAFrameMax");
                F32 max_for_this_vol = (vobj->isSculpted()) ? sculpt_sa_thresh : volume_sa_thresh;

                if (vobj->mVolumeSurfaceArea > max_for_this_vol)
                {
                    LLPipeline::sVolumeSAFrame += vobj->mVolumeSurfaceArea;
                    if (LLPipeline::sVolumeSAFrame > volume_sa_max_frame)
                    {
                        continue;
                    }
                }
            }
            // </FS:AO>

            vobj->updateTextureVirtualSize(true);
            vobj->preRebuild();

            drawablep->clearState(LLDrawable::HAS_ALPHA);

            LLVOAvatar* avatar = nullptr;
            const LLMeshSkinInfo* skinInfo = nullptr;
            if (is_mesh)
            {
                skinInfo = vobj->getSkinInfo();
            }

            if (skinInfo)
            {
                if (vobj->isAnimatedObject())
                {
                    avatar = vobj->getControlAvatar();
                }
                else
                {
                    avatar = vobj->getAvatar();
                }
            }

            if (avatar != nullptr)
            {
                avatar->addAttachmentOverridesForObject(vobj, NULL, false);
            }

            // Standard rigged mesh attachments:
            bool rigged = !vobj->isAnimatedObject() && skinInfo && vobj->isAttachment();
            // Animated objects. Have to check for isRiggedMesh() to
            // exclude static objects in animated object linksets.
            rigged = rigged || (vobj->isAnimatedObject() && vobj->isRiggedMesh() &&
                vobj->getControlAvatar() && vobj->getControlAvatar()->mPlaying);

            bool any_rigged_face = false;

            //for each face
            for (S32 i = 0; i < drawablep->getNumFaces(); i++)
            {
                LLFace* facep = drawablep->getFace(i);
                if (!facep)
                {
                    continue;
                }
#if 0
#if LL_RELEASE_WITH_DEBUG_INFO
                const LLUUID pbr_id( "49c88210-7238-2a6b-70ac-92d4f35963cf" );
                const LLUUID obj_id( vobj->getID() );
                bool is_pbr = (obj_id == pbr_id);
#else
                bool is_pbr = false;
#endif
#else
                LLGLTFMaterial *gltf_mat = facep->getTextureEntry()->getGLTFRenderMaterial();
                bool is_pbr = gltf_mat != nullptr;
#endif

                //ALWAYS null out vertex buffer on rebuild -- if the face lands in a render
                // batch, it will recover its vertex buffer reference from the spatial group
                facep->setVertexBuffer(NULL);

                //sum up face verts and indices
                drawablep->updateFaceSize(i);

                if (rigged)
                {
                    if (!facep->isState(LLFace::RIGGED))
                    { //completely reset vertex buffer
                        facep->clearVertexBuffer();
                    }

                    facep->setState(LLFace::RIGGED);
                    facep->mSkinInfo = (LLMeshSkinInfo*) skinInfo; // TODO -- fix ugly de-consting here
                    facep->mAvatar = avatar;
                    any_rigged_face = true;
                }
                else
                {
                    if (facep->isState(LLFace::RIGGED))
                    {
                        //face is not rigged but used to be, remove from rigged face pool
                        LLDrawPoolAvatar* pool = (LLDrawPoolAvatar*)facep->getPool();
                        if (pool)
                        {
                            pool->removeFace(facep);
                        }
                        facep->clearState(LLFace::RIGGED);
                        facep->mAvatar = NULL;
                        facep->mSkinInfo = NULL;
                    }
                }

                if (cur_total > max_total || facep->getIndicesCount() <= 0 || facep->getGeomCount() <= 0)
                {
                    facep->clearVertexBuffer();
                    continue;
                }

                if (facep->hasGeometry() &&
                    (rigged ||  // <-- HACK FIXME -- getPixelArea might be incorrect for rigged objects
                        facep->getPixelArea() > FORCE_CULL_AREA)) // <-- don't render tiny faces
                {
                    cur_total += facep->getGeomCount();

                    const LLTextureEntry* te = facep->getTextureEntry();
                    LLViewerTexture* tex = facep->getTexture();

                    // <FS:ND> More crash avoding ...
                    // if (te->getGlow() > 0.f)
                    if (te && te->getGlow() > 0.f)
                    // </FS:ND>
                    {
                        emissive = true;
                    }

                    if (facep->isState(LLFace::TEXTURE_ANIM))
                    {
                        if (!vobj->mTexAnimMode)
                        {
                            facep->clearState(LLFace::TEXTURE_ANIM);
                        }
                    }

                    bool force_simple = (facep->getPixelArea() < FORCE_SIMPLE_RENDER_AREA);
                    U32 type = gPipeline.getPoolTypeFromTE(te, tex);
                    if (is_pbr && gltf_mat && gltf_mat->mAlphaMode != LLGLTFMaterial::ALPHA_MODE_BLEND)
                    {
                        type = LLDrawPool::POOL_GLTF_PBR;
                    }
                    else
                    if (type != LLDrawPool::POOL_ALPHA && force_simple)
                    {
                        type = LLDrawPool::POOL_SIMPLE;
                    }
                    facep->setPoolType(type);

                    if (vobj->isHUDAttachment() && !is_pbr)
                    {
                        facep->setState(LLFace::FULLBRIGHT);
                    }

                    if (vobj->mTextureAnimp && vobj->mTexAnimMode)
                    {
                        if (vobj->mTextureAnimp->mFace <= -1)
                        {
                            S32 face;
                            for (face = 0; face < vobj->getNumTEs(); face++)
                            {
                                LLFace * facep = drawablep->getFace(face);
                                if (facep)
                                {
                                    facep->setState(LLFace::TEXTURE_ANIM);
                                }
                            }
                        }
                        else if (vobj->mTextureAnimp->mFace < vobj->getNumTEs())
                        {
                            LLFace * facep = drawablep->getFace(vobj->mTextureAnimp->mFace);
                            if (facep)
                            {
                                facep->setState(LLFace::TEXTURE_ANIM);
                            }
                        }
                    }

                    if (type == LLDrawPool::POOL_ALPHA)
                    {
                        if (facep->canRenderAsMask())
                        { //can be treated as alpha mask
                            add_face(sSimpleFaces, simple_count, facep);
                        }
                        else
                        {
                            F32 alpha;
                            if (is_pbr)
                            {
                                alpha = gltf_mat ? gltf_mat->mBaseColor.mV[3] : 1.0;
                            }
                            else
                            {
                                // <FS:ND> Even more crash avoidance ...
                                //alpha = te->getColor().mV[3];
                                alpha = te ? te->getColor().mV[3] : 1.f;
                            }
                            // <FS:ND> Even more crash avoidance ...
                            //if (alpha > 0.f || te->getGlow() > 0.f)
                            if (alpha > 0.f || (te && te->getGlow() > 0.f))
                            { //only treat as alpha in the pipeline if < 100% transparent
                                drawablep->setState(LLDrawable::HAS_ALPHA);
                                add_face(sAlphaFaces, alpha_count, facep);
                            }
                            else if (LLDrawPoolAlpha::sShowDebugAlpha ||
                                (gPipeline.sRenderHighlight && !drawablep->getParent() &&
                                //only root objects are highlighted with red color in this case
                                drawablep->getVObj() && drawablep->getVObj()->flagScripted() &&
                                (LLPipeline::getRenderScriptedBeacons() ||
                                (LLPipeline::getRenderScriptedTouchBeacons() && drawablep->getVObj()->flagHandleTouch()))))
                            { //draw the transparent face for debugging purposes using a custom texture
                                add_face(sAlphaFaces, alpha_count, facep);
                            }
                        }
                    }
                    else
                    {
                        if (drawablep->isState(LLDrawable::REBUILD_VOLUME))
                        {
                            facep->mLastUpdateTime = gFrameTimeSeconds;
                        }

                        {
                            // <FS> Skip if no te entry
                            if (!te)
                                continue;

                            LLGLTFMaterial* gltf_mat = te->getGLTFRenderMaterial();

                            if (gltf_mat != nullptr || (te->getMaterialParams().notNull()))
                            {
                                if (gltf_mat != nullptr)
                                {
                                    add_face(sPbrFaces, pbr_count, facep);
                                }
                                else
                                {
                                    LLMaterial* mat = te->getMaterialParams().get();
                                    if (mat->getNormalID().notNull() || // <-- has a normal map, needs tangents
                                        (te->getBumpmap() && (te->getBumpmap() < 18))) // <-- has an emboss bump map, needs tangents
                                    {
                                        if (mat->getSpecularID().notNull())
                                        { //has normal and specular maps (needs texcoord1, texcoord2, and tangent)
                                            add_face(sNormSpecFaces, normspec_count, facep);
                                        }
                                        else
                                        { //has normal map (needs texcoord1 and tangent)
                                            add_face(sNormFaces, norm_count, facep);
                                        }
                                    }
                                    else if (mat->getSpecularID().notNull())
                                    { //has specular map but no normal map, needs texcoord2
                                        add_face(sSpecFaces, spec_count, facep);
                                    }
                                    else
                                    { //has neither specular map nor normal map, only needs texcoord0
                                        add_face(sSimpleFaces, simple_count, facep);
                                    }
                                }
                            }
                            else if (te->getBumpmap())
                            { //needs normal + tangent
                                add_face(sBumpFaces, bump_count, facep);
                            }
                            else if (te->getShiny() || !te->getFullbright())
                            { //needs normal
                                add_face(sSimpleFaces, simple_count, facep);
                            }
                            else
                            { //doesn't need normal
                                facep->setState(LLFace::FULLBRIGHT);
                                add_face(sFullbrightFaces, fullbright_count, facep);
                            }
                        }
                    }
                }
                else
                {   //face has no renderable geometry
                    facep->clearVertexBuffer();
                }
            }

            if (any_rigged_face)
            {
                if (!drawablep->isState(LLDrawable::RIGGED))
                {
                    drawablep->setState(LLDrawable::RIGGED);
                    LLDrawable* root = drawablep->getRoot();
                    if (root != drawablep)
                    {
                        root->setState(LLDrawable::RIGGED_CHILD);
                    }

                    //first time this is drawable is being marked as rigged,
                    // do another LoD update to use avatar bounding box
                    vobj->updateLOD();
                }
            }
            else
            {
                drawablep->clearState(LLDrawable::RIGGED);
                vobj->updateRiggedVolume(false);
            }
        }
    }

    //PROCESS NON-ALPHA FACES
    U32 simple_mask = LLVertexBuffer::MAP_TEXCOORD0 | LLVertexBuffer::MAP_NORMAL | LLVertexBuffer::MAP_VERTEX | LLVertexBuffer::MAP_COLOR;
    U32 alpha_mask = simple_mask | 0x80000000; //hack to give alpha verts their own VBO
    U32 bump_mask = LLVertexBuffer::MAP_TEXCOORD0 | LLVertexBuffer::MAP_TEXCOORD1 | LLVertexBuffer::MAP_NORMAL | LLVertexBuffer::MAP_VERTEX | LLVertexBuffer::MAP_COLOR;
    U32 fullbright_mask = LLVertexBuffer::MAP_TEXCOORD0 | LLVertexBuffer::MAP_VERTEX | LLVertexBuffer::MAP_COLOR;

    U32 norm_mask = simple_mask | LLVertexBuffer::MAP_TEXCOORD1 | LLVertexBuffer::MAP_TANGENT;
    U32 normspec_mask = norm_mask | LLVertexBuffer::MAP_TEXCOORD2;
    U32 spec_mask = simple_mask | LLVertexBuffer::MAP_TEXCOORD2;

    U32 pbr_mask = LLVertexBuffer::MAP_TEXCOORD0 | LLVertexBuffer::MAP_NORMAL | LLVertexBuffer::MAP_VERTEX | LLVertexBuffer::MAP_COLOR | LLVertexBuffer::MAP_TANGENT;

    if (emissive)
    { //emissive faces are present, include emissive byte to preserve batching
        simple_mask = simple_mask | LLVertexBuffer::MAP_EMISSIVE;
        alpha_mask = alpha_mask | LLVertexBuffer::MAP_EMISSIVE;
        bump_mask = bump_mask | LLVertexBuffer::MAP_EMISSIVE;
        fullbright_mask = fullbright_mask | LLVertexBuffer::MAP_EMISSIVE;
        norm_mask = norm_mask | LLVertexBuffer::MAP_EMISSIVE;
        normspec_mask = normspec_mask | LLVertexBuffer::MAP_EMISSIVE;
        spec_mask = spec_mask | LLVertexBuffer::MAP_EMISSIVE;
        pbr_mask = pbr_mask | LLVertexBuffer::MAP_EMISSIVE;
    }

    bool batch_textures = LLViewerShaderMgr::instance()->getShaderLevel(LLViewerShaderMgr::SHADER_OBJECT) > 1;

    // add extra vertex data for deferred rendering (not necessarily for batching textures)
    if (batch_textures)
    {
        bump_mask = bump_mask | LLVertexBuffer::MAP_TANGENT;
        simple_mask = simple_mask | LLVertexBuffer::MAP_TEXTURE_INDEX;
        alpha_mask = alpha_mask | LLVertexBuffer::MAP_TEXTURE_INDEX | LLVertexBuffer::MAP_TANGENT | LLVertexBuffer::MAP_TEXCOORD1 | LLVertexBuffer::MAP_TEXCOORD2;
        fullbright_mask = fullbright_mask | LLVertexBuffer::MAP_TEXTURE_INDEX;
    }

    group->mGeometryBytes = 0;

    U32 geometryBytes = 0;

    // generate render batches for static geometry
    U32 extra_mask = LLVertexBuffer::MAP_TEXTURE_INDEX;
    bool alpha_sort = true;
    bool rigged = false;
    for (int i = 0; i < 2; ++i) //two sets, static and rigged)
    {
        geometryBytes += genDrawInfo(group, simple_mask | extra_mask, sSimpleFaces[i], simple_count[i], false, batch_textures, rigged);
        geometryBytes += genDrawInfo(group, fullbright_mask | extra_mask, sFullbrightFaces[i], fullbright_count[i], false, batch_textures, rigged);
        geometryBytes += genDrawInfo(group, alpha_mask | extra_mask, sAlphaFaces[i], alpha_count[i], alpha_sort, batch_textures, rigged);
        geometryBytes += genDrawInfo(group, bump_mask | extra_mask, sBumpFaces[i], bump_count[i], false, false, rigged);
        geometryBytes += genDrawInfo(group, norm_mask | extra_mask, sNormFaces[i], norm_count[i], false, false, rigged);
        geometryBytes += genDrawInfo(group, spec_mask | extra_mask, sSpecFaces[i], spec_count[i], false, false, rigged);
        geometryBytes += genDrawInfo(group, normspec_mask | extra_mask, sNormSpecFaces[i], normspec_count[i], false, false, rigged);
        geometryBytes += genDrawInfo(group, pbr_mask | extra_mask, sPbrFaces[i], pbr_count[i], false, false, rigged);

        // for rigged set, add weights and disable alpha sorting (rigged items use depth buffer)
        extra_mask |= LLVertexBuffer::MAP_WEIGHT4;
        rigged = true;
    }

    group->mGeometryBytes = geometryBytes;

    {
        //drawables have been rebuilt, clear rebuild status
        for (LLSpatialGroup::element_iter drawable_iter = group->getDataBegin(); drawable_iter != group->getDataEnd(); ++drawable_iter)
        {
            LLDrawable* drawablep = (LLDrawable*)(*drawable_iter)->getDrawable();
            if(drawablep)
            {
                drawablep->clearState(LLDrawable::REBUILD_ALL);
            }
        }
    }

    group->mLastUpdateTime = gFrameTimeSeconds;
    group->mBuilt = 1.f;
    group->clearState(LLSpatialGroup::GEOM_DIRTY | LLSpatialGroup::ALPHA_DIRTY);
}

void LLVolumeGeometryManager::rebuildMesh(LLSpatialGroup* group)
{
    LL_PROFILE_ZONE_SCOPED_CATEGORY_VOLUME;
    llassert(group);
    if (group && group->hasState(LLSpatialGroup::MESH_DIRTY) && !group->hasState(LLSpatialGroup::GEOM_DIRTY))
    {
        {
            LL_PROFILE_ZONE_NAMED_CATEGORY_VOLUME("rebuildMesh - gen draw info");

            group->mBuilt = 1.f;

            const U32 MAX_BUFFER_COUNT = 4096;
            LLVertexBuffer* locked_buffer[MAX_BUFFER_COUNT];

            U32 buffer_count = 0;

            for (LLSpatialGroup::element_iter drawable_iter = group->getDataBegin(); drawable_iter != group->getDataEnd(); ++drawable_iter)
            {
                LLDrawable* drawablep = (LLDrawable*)(*drawable_iter)->getDrawable();

                if (drawablep && !drawablep->isDead() && drawablep->isState(LLDrawable::REBUILD_ALL))
                {
                    LL_PROFILE_ZONE_NAMED_CATEGORY_VOLUME("Rebuild all non-Rigged");
                    LLVOVolume* vobj = drawablep->getVOVolume();

                    if (!vobj) continue;

                    if (vobj->isNoLOD()) continue;

                    vobj->preRebuild();

                    if (drawablep->isState(LLDrawable::ANIMATED_CHILD))
                    {
                        vobj->updateRelativeXform(true);
                    }

                    LLVolume* volume = vobj->getVolume();
                    if (!volume) continue;
                    for (S32 i = 0; i < drawablep->getNumFaces(); ++i)
                    {
                        LLFace* face = drawablep->getFace(i);
                        if (face)
                        {
                            LLVertexBuffer* buff = face->getVertexBuffer();
                            if (buff)
                            {
                                if (!face->getGeometryVolume(*volume, // volume
                                    face->getTEOffset(),              // face_index
                                    vobj->getRelativeXform(),         // mat_vert_in
                                    vobj->getRelativeXformInvTrans(), // mat_norm_in
                                    face->getGeomIndex(),             // index_offset
                                    false,                            // force_rebuild
                                    true))                            // no_debug_assert
                                {   // Something's gone wrong with the vertex buffer accounting,
                                    // rebuild this group with no debug assert because MESH_DIRTY
                                    group->dirtyGeom();
                                    gPipeline.markRebuild(group);
                                }

                                buff->unmapBuffer();
                            }
                        }
                    }

                    if (drawablep->isState(LLDrawable::ANIMATED_CHILD))
                    {
                        vobj->updateRelativeXform();
                    }

                    drawablep->clearState(LLDrawable::REBUILD_ALL);
                }
            }

            {
                LL_PROFILE_ZONE_NAMED_CATEGORY_VOLUME("rebuildMesh - flush");
                for (LLVertexBuffer** iter = locked_buffer, ** end_iter = locked_buffer+buffer_count; iter != end_iter; ++iter)
                {
                    (*iter)->unmapBuffer();
                }

                // don't forget alpha
                if(group != NULL &&
                   !group->mVertexBuffer.isNull())
                {
                    group->mVertexBuffer->unmapBuffer();
                }
            }

            group->clearState(LLSpatialGroup::MESH_DIRTY | LLSpatialGroup::NEW_DRAWINFO);
        }
    }
}

struct CompareBatchBreaker
{
    bool operator()(const LLFace* const& lhs, const LLFace* const& rhs)
    {
        const LLTextureEntry* lte = lhs->getTextureEntry();
        const LLTextureEntry* rte = rhs->getTextureEntry();

        if (lte->getBumpmap() != rte->getBumpmap())
        {
            return lte->getBumpmap() < rte->getBumpmap();
        }
        else if (lte->getFullbright() != rte->getFullbright())
        {
            return lte->getFullbright() < rte->getFullbright();
        }
        else if (lte->getMaterialID() != rte->getMaterialID())
        {
            return lte->getMaterialID() < rte->getMaterialID();
        }
        else if (lte->getShiny() != rte->getShiny())
        {
            return lte->getShiny() < rte->getShiny();
        }
        else if (lhs->getTexture() != rhs->getTexture())
        {
            return lhs->getTexture() < rhs->getTexture();
        }
        else
        {
            // all else being equal, maintain consistent draw order
            return lhs->getDrawOrderIndex() < rhs->getDrawOrderIndex();
        }
    }
};

struct CompareBatchBreakerRigged
{
    bool operator()(const LLFace* const& lhs, const LLFace* const& rhs)
    {
        if (lhs->mAvatar != rhs->mAvatar)
        {
            return lhs->mAvatar < rhs->mAvatar;
        }
        else if (lhs->mSkinInfo->mHash != rhs->mSkinInfo->mHash)
        {
            return lhs->mSkinInfo->mHash < rhs->mSkinInfo->mHash;
        }
        else
        {
            // "inherit" non-rigged behavior
            CompareBatchBreaker comp;
            return comp(lhs, rhs);
        }
    }
};

U32 LLVolumeGeometryManager::genDrawInfo(LLSpatialGroup* group, U32 mask, LLFace** faces, U32 face_count, bool distance_sort, bool batch_textures, bool rigged)
{
    LL_PROFILE_ZONE_SCOPED_CATEGORY_VOLUME;

    U32 geometryBytes = 0;

    //calculate maximum number of vertices to store in a single buffer
    static LLCachedControl<S32> max_vbo_size(gSavedSettings, "RenderMaxVBOSize", 512);
    U32 max_vertices = (max_vbo_size * 1024)/LLVertexBuffer::calcVertexSize(group->getSpatialPartition()->mVertexDataMask);
    max_vertices = llmin(max_vertices, (U32) 65535);

    {
        LL_PROFILE_ZONE_NAMED_CATEGORY_VOLUME("genDrawInfo - sort");

        if (rigged)
        {
            if (!distance_sort) // <--- alpha "sort" rigged faces by maintaining original draw order
            {
                //sort faces by things that break batches, including avatar and mesh id
                std::sort(faces, faces + face_count, CompareBatchBreakerRigged());
            }
        }
        else if (!distance_sort)
        {
            //sort faces by things that break batches, not including avatar and mesh id
            std::sort(faces, faces + face_count, CompareBatchBreaker());
        }
        else
        {
            //sort faces by distance
            std::sort(faces, faces+face_count, LLFace::CompareDistanceGreater());
        }
    }

    bool hud_group = group->isHUDGroup() ;
    LLFace** face_iter = faces;
    LLFace** end_faces = faces+face_count;

    LLSpatialGroup::buffer_map_t buffer_map;

    LLViewerTexture* last_tex = NULL;

    S32 texture_index_channels = LLGLSLShader::sIndexedTextureChannels;

    bool flexi = false;

    while (face_iter != end_faces)
    {
        //pull off next face
        LLFace* facep = *face_iter;
        LLViewerTexture* tex = facep->getTexture();
        const LLTextureEntry* te = facep->getTextureEntry();
        LLMaterialPtr mat = te->getMaterialParams();
        LLMaterialID matId = te->getMaterialID();

        // if (distance_sort)
        // {
        //  tex = NULL;
        // }

        if (last_tex != tex)
        {
            last_tex = tex;
        }

        bool bake_sunlight = LLPipeline::sBakeSunlight && facep->getDrawable()->isStatic();

        U32 index_count = facep->getIndicesCount();
        U32 geom_count = facep->getGeomCount();

        flexi = flexi || facep->getViewerObject()->getVolume()->isUnique();

        //sum up vertices needed for this render batch
        LLFace** i = face_iter;
        ++i;

        const U32 MAX_TEXTURE_COUNT = 32;
        LLViewerTexture* texture_list[MAX_TEXTURE_COUNT];

        U32 texture_count = 0;

        {
            LL_PROFILE_ZONE_NAMED_CATEGORY_VOLUME("genDrawInfo - face size");
            if (batch_textures)
            {
                U8 cur_tex = 0;
                facep->setTextureIndex(cur_tex);
                if (texture_count < MAX_TEXTURE_COUNT)
                {
                    texture_list[texture_count++] = tex;
                }

                if (can_batch_texture(facep))
                { //populate texture_list with any textures that can be batched
                  //move i to the next unbatchable face
                    while (i != end_faces)
                    {
                        facep = *i;

                        if (!can_batch_texture(facep))
                        { //face is bump mapped or has an animated texture matrix -- can't
                            //batch more than 1 texture at a time
                            facep->setTextureIndex(0);
                            break;
                        }

                        if (facep->getTexture() != tex)
                        {
                            if (distance_sort)
                            { //textures might be out of order, see if texture exists in current batch
                                bool found = false;
                                for (U32 tex_idx = 0; tex_idx < texture_count; ++tex_idx)
                                {
                                    if (facep->getTexture() == texture_list[tex_idx])
                                    {
                                        cur_tex = tex_idx;
                                        found = true;
                                        break;
                                    }
                                }

                                if (!found)
                                {
                                    cur_tex = texture_count;
                                }
                            }
                            else
                            {
                                cur_tex++;
                            }

                            if (cur_tex >= texture_index_channels)
                            { //cut batches when index channels are depleted
                                break;
                            }

                            tex = facep->getTexture();

                            // <FS:Beq> Quick hack test of proper batching logic
                            // if (texture_count < MAX_TEXTURE_COUNT)
                            // only add to the batch if this is a new texture
                            if (cur_tex == texture_count && texture_count < MAX_TEXTURE_COUNT)
                            // </FS:Beq>
                            {
                                texture_list[texture_count++] = tex;
                            }
                        }

                        if (geom_count + facep->getGeomCount() > max_vertices)
                        { //cut batches on geom count too big
                            break;
                        }

                        ++i;

                        flexi = flexi || facep->getViewerObject()->getVolume()->isUnique();

                        index_count += facep->getIndicesCount();
                        geom_count += facep->getGeomCount();

                        facep->setTextureIndex(cur_tex);
                    }
                }
                else
                {
                    facep->setTextureIndex(0);
                }

                tex = texture_list[0];
            }
            else
            {
                while (i != end_faces &&
                    (LLPipeline::sTextureBindTest ||
                        (distance_sort ||
                            ((*i)->getTexture() == tex))))
                {
                    facep = *i;
                    const LLTextureEntry* nextTe = facep->getTextureEntry();
                    if (nextTe->getMaterialID() != matId)
                    {
                        break;
                    }

                    //face has no texture index
                    facep->mDrawInfo = NULL;
                    facep->setTextureIndex(FACE_DO_NOT_BATCH_TEXTURES);

                    if (geom_count + facep->getGeomCount() > max_vertices)
                    { //cut batches on geom count too big
                        break;
                    }

                    ++i;
                    index_count += facep->getIndicesCount();
                    geom_count += facep->getGeomCount();

                    flexi = flexi || facep->getViewerObject()->getVolume()->isUnique();
                }
            }
        }

        //create vertex buffer
        LLPointer<LLVertexBuffer> buffer;

        {
            LL_PROFILE_ZONE_NAMED_CATEGORY_VOLUME("genDrawInfo - allocate");
            buffer = new LLVertexBuffer(mask);
            if(!buffer->allocateBuffer(geom_count, index_count))
            {
                LL_WARNS() << "Failed to allocate group Vertex Buffer to "
                    << geom_count << " vertices and "
                    << index_count << " indices" << LL_ENDL;
                buffer = NULL;
            }
        }

        if (buffer)
        {
            geometryBytes += buffer->getSize() + buffer->getIndicesSize();
            buffer_map[mask][*face_iter].push_back(buffer);
        }

        //add face geometry

        U32 indices_index = 0;
        U16 index_offset = 0;

        while (face_iter < i)
        {
            //update face indices for new buffer
            facep = *face_iter;

            if (buffer.isNull())
            {
                // Bulk allocation failed
                facep->setVertexBuffer(buffer);
                facep->setSize(0, 0); // mark as no geometry
                ++face_iter;
                continue;
            }
            facep->setIndicesIndex(indices_index);
            facep->setGeomIndex(index_offset);
            facep->setVertexBuffer(buffer);

            if (batch_textures && facep->getTextureIndex() == FACE_DO_NOT_BATCH_TEXTURES)
            {
                LL_ERRS() << "Invalid texture index." << LL_ENDL;
            }

            {
                //for debugging, set last time face was updated vs moved
                facep->updateRebuildFlags();

                { //copy face geometry into vertex buffer
                    LLDrawable* drawablep = facep->getDrawable();
                    LLVOVolume* vobj = drawablep->getVOVolume();
                    LLVolume* volume = vobj->getVolume();

                    if (drawablep->isState(LLDrawable::ANIMATED_CHILD))
                    {
                        vobj->updateRelativeXform(true);
                    }

                    U32 te_idx = facep->getTEOffset();

                    if (!facep->getGeometryVolume(*volume, te_idx,
                        vobj->getRelativeXform(), vobj->getRelativeXformInvTrans(), index_offset,true))
                    {
                        LL_WARNS() << "Failed to get geometry for face!" << LL_ENDL;
                    }

                    if (drawablep->isState(LLDrawable::ANIMATED_CHILD))
                    {
                        vobj->updateRelativeXform(false);
                    }
                }
            }

            index_offset += facep->getGeomCount();
            indices_index += facep->getIndicesCount();

            //append face to appropriate render batch

            bool force_simple = facep->getPixelArea() < FORCE_SIMPLE_RENDER_AREA;
            bool fullbright = facep->isState(LLFace::FULLBRIGHT);
            if ((mask & LLVertexBuffer::MAP_NORMAL) == 0)
            { //paranoia check to make sure GL doesn't try to read non-existant normals
                fullbright = true;
            }

            const LLTextureEntry* te = facep->getTextureEntry();
            LLGLTFMaterial* gltf_mat = te->getGLTFRenderMaterial();

            // <FS:Beq> show legacy when editing the fallback materials.
            static LLCachedControl<bool> showSelectedinBP(gSavedSettings, "FSShowSelectedInBlinnPhong");
            if( gltf_mat && facep->getViewerObject()->isSelected() && showSelectedinBP )
            {
                gltf_mat = nullptr;
            }
            // </FS:Beq>

            if (hud_group && gltf_mat == nullptr)
            { //all hud attachments are fullbright
                fullbright = true;
            }

            tex = facep->getTexture();

            bool is_alpha = facep->getPoolType() == LLDrawPool::POOL_ALPHA;

            LLMaterial* mat = nullptr;
            bool can_be_shiny = false;

            // ignore traditional material if GLTF material is present
            if (gltf_mat == nullptr)
            {
                mat = te->getMaterialParams().get();

                can_be_shiny = true;
                if (mat)
                {
                    U8 mode = mat->getDiffuseAlphaMode();
                    can_be_shiny = mode == LLMaterial::DIFFUSE_ALPHA_MODE_NONE ||
                        mode == LLMaterial::DIFFUSE_ALPHA_MODE_EMISSIVE;
                }
            }

            F32 blinn_phong_alpha = te->getColor().mV[3];
            bool use_legacy_bump = te->getBumpmap() && (te->getBumpmap() < 18) && (!mat || mat->getNormalID().isNull());
            bool blinn_phong_opaque = blinn_phong_alpha >= 0.999f;
            bool blinn_phong_transparent = blinn_phong_alpha < 0.999f;

            if (!gltf_mat)
            {
                is_alpha |= blinn_phong_transparent;
            }

            if (gltf_mat || (mat && !hud_group))
            {
                bool material_pass = false;

                if (gltf_mat)
                { // all other parameters ignored if gltf material is present
                    if (gltf_mat->mAlphaMode == LLGLTFMaterial::ALPHA_MODE_BLEND)
                    {
                        registerFace(group, facep, LLRenderPass::PASS_ALPHA);
                    }
                    else if (gltf_mat->mAlphaMode == LLGLTFMaterial::ALPHA_MODE_MASK)
                    {
                        registerFace(group, facep, LLRenderPass::PASS_GLTF_PBR_ALPHA_MASK);
                    }
                    else
                    {
                        registerFace(group, facep, LLRenderPass::PASS_GLTF_PBR);
                    }
                }
                else
                // do NOT use 'fullbright' for this logic or you risk sending
                // things without normals down the materials pipeline and will
                // render poorly if not crash NORSPEC-240,314
                //
                if (te->getFullbright())
                {
                    if (mat->getDiffuseAlphaMode() == LLMaterial::DIFFUSE_ALPHA_MODE_MASK)
                    {
                        if (blinn_phong_opaque)
                        {
                            registerFace(group, facep, LLRenderPass::PASS_FULLBRIGHT_ALPHA_MASK);
                        }
                        else
                        {
                            registerFace(group, facep, LLRenderPass::PASS_ALPHA);
                        }
                    }
                    else if (is_alpha)
                    {
                        registerFace(group, facep, LLRenderPass::PASS_ALPHA);
                    }
                    else
                    {
                        if (mat->getEnvironmentIntensity() > 0 || te->getShiny() > 0)
                        {
                            material_pass = true;
                        }
                        else
                        {
                            if (blinn_phong_opaque)
                            {
                                registerFace(group, facep, LLRenderPass::PASS_FULLBRIGHT);
                            }
                            else
                            {
                                registerFace(group, facep, LLRenderPass::PASS_ALPHA);
                            }
                        }
                    }
                }
                else if (blinn_phong_transparent)
                {
                    registerFace(group, facep, LLRenderPass::PASS_ALPHA);
                }
                else if (use_legacy_bump)
                {
                    llassert(mask & LLVertexBuffer::MAP_TANGENT);
                    // we have a material AND legacy bump settings, but no normal map
                    registerFace(group, facep, LLRenderPass::PASS_BUMP);
                }
                else
                {
                    material_pass = true;
                }

                if (material_pass)
                {
                    static const U32 pass[] =
                    {
                        LLRenderPass::PASS_MATERIAL,
                        LLRenderPass::PASS_ALPHA, //LLRenderPass::PASS_MATERIAL_ALPHA,
                        LLRenderPass::PASS_MATERIAL_ALPHA_MASK,
                        LLRenderPass::PASS_MATERIAL_ALPHA_EMISSIVE,
                        LLRenderPass::PASS_SPECMAP,
                        LLRenderPass::PASS_ALPHA, //LLRenderPass::PASS_SPECMAP_BLEND,
                        LLRenderPass::PASS_SPECMAP_MASK,
                        LLRenderPass::PASS_SPECMAP_EMISSIVE,
                        LLRenderPass::PASS_NORMMAP,
                        LLRenderPass::PASS_ALPHA, //LLRenderPass::PASS_NORMMAP_BLEND,
                        LLRenderPass::PASS_NORMMAP_MASK,
                        LLRenderPass::PASS_NORMMAP_EMISSIVE,
                        LLRenderPass::PASS_NORMSPEC,
                        LLRenderPass::PASS_ALPHA, //LLRenderPass::PASS_NORMSPEC_BLEND,
                        LLRenderPass::PASS_NORMSPEC_MASK,
                        LLRenderPass::PASS_NORMSPEC_EMISSIVE,
                    };

                    U32 alpha_mode = mat->getDiffuseAlphaMode();
                    if (!distance_sort && alpha_mode == LLMaterial::DIFFUSE_ALPHA_MODE_BLEND)
                    { // HACK - this should never happen, but sometimes we get a material that thinks it has alpha blending when it ought not
                        alpha_mode = LLMaterial::DIFFUSE_ALPHA_MODE_NONE;
                    }
                    U32 mask = mat->getShaderMask(alpha_mode, is_alpha);

                    U32 vb_mask = facep->getVertexBuffer()->getTypeMask();

                    // HACK - this should also never happen, but sometimes we get here and the material thinks it has a specmap now
                    // even though it didn't appear to have a specmap when the face was added to the list of faces
                    if ((mask & 0x4) && !(vb_mask & LLVertexBuffer::MAP_TEXCOORD2))
                    {
                        mask &= ~0x4;
                    }

                    llassert(mask < sizeof(pass)/sizeof(U32));

                    mask = llmin(mask, (U32)(sizeof(pass)/sizeof(U32)-1));

                    // if this is going into alpha pool, distance sort MUST be true
                    llassert(pass[mask] == LLRenderPass::PASS_ALPHA ? distance_sort : true);
                    registerFace(group, facep, pass[mask]);
                }
            }
            else if (mat)
            {
                U8 mode = mat->getDiffuseAlphaMode();

                is_alpha = (is_alpha || (mode == LLMaterial::DIFFUSE_ALPHA_MODE_BLEND));

                if (is_alpha)
                {
                    mode = LLMaterial::DIFFUSE_ALPHA_MODE_BLEND;
                }

                if (mode == LLMaterial::DIFFUSE_ALPHA_MODE_MASK)
                {
                    registerFace(group, facep, fullbright ? LLRenderPass::PASS_FULLBRIGHT_ALPHA_MASK : LLRenderPass::PASS_ALPHA_MASK);
                }
                else if (is_alpha )
                {
                    registerFace(group, facep, LLRenderPass::PASS_ALPHA);
                }
                else if (gPipeline.shadersLoaded()
                    && te->getShiny()
                    && can_be_shiny)
                {
                    registerFace(group, facep, fullbright ? LLRenderPass::PASS_FULLBRIGHT_SHINY : LLRenderPass::PASS_SHINY);
                }
                else
                {
                    registerFace(group, facep, fullbright ? LLRenderPass::PASS_FULLBRIGHT : LLRenderPass::PASS_SIMPLE);
                }
            }
            else if (is_alpha)
            {
                // can we safely treat this as an alpha mask?
                if (facep->getFaceColor().mV[3] <= 0.f)
                { //100% transparent, don't render unless we're highlighting transparent
                    LL_PROFILE_ZONE_NAMED_CATEGORY_VOLUME("facep->alpha -> invisible");
                    registerFace(group, facep, LLRenderPass::PASS_ALPHA_INVISIBLE);
                }
                else if (facep->canRenderAsMask() && !hud_group)
                {
                    if (te->getFullbright() || LLPipeline::sNoAlpha)
                    {
                        registerFace(group, facep, LLRenderPass::PASS_FULLBRIGHT_ALPHA_MASK);
                    }
                    else
                    {
                        registerFace(group, facep, LLRenderPass::PASS_ALPHA_MASK);
                    }
                }
                else
                {
                    registerFace(group, facep, LLRenderPass::PASS_ALPHA);
                }
            }
            else if (gPipeline.shadersLoaded()
                && te->getShiny()
                && can_be_shiny)
            { //shiny
                if (tex->getPrimaryFormat() == GL_ALPHA)
                { //invisiprim+shiny
                    registerFace(group, facep, LLRenderPass::PASS_INVISI_SHINY);
                    registerFace(group, facep, LLRenderPass::PASS_INVISIBLE);
                }
                else if (!hud_group)
                { //deferred rendering
                    if (te->getFullbright())
                    { //register in post deferred fullbright shiny pass
                        registerFace(group, facep, LLRenderPass::PASS_FULLBRIGHT_SHINY);
                        if (te->getBumpmap())
                        { //register in post deferred bump pass
                            registerFace(group, facep, LLRenderPass::PASS_POST_BUMP);
                        }
                    }
                    else if (use_legacy_bump)
                    { //register in deferred bump pass
                        llassert(mask& LLVertexBuffer::MAP_TANGENT);
                        registerFace(group, facep, LLRenderPass::PASS_BUMP);
                    }
                    else
                    { //register in deferred simple pass (deferred simple includes shiny)
                        llassert(mask & LLVertexBuffer::MAP_NORMAL);
                        registerFace(group, facep, LLRenderPass::PASS_SIMPLE);
                    }
                }
                else if (fullbright)
                {   //not deferred, register in standard fullbright shiny pass
                    registerFace(group, facep, LLRenderPass::PASS_FULLBRIGHT_SHINY);
                }
                else
                { //not deferred or fullbright, register in standard shiny pass
                    registerFace(group, facep, LLRenderPass::PASS_SHINY);
                }
            }
            else
            { //not alpha and not shiny
                if (!is_alpha && tex->getPrimaryFormat() == GL_ALPHA)
                { //invisiprim
                    registerFace(group, facep, LLRenderPass::PASS_INVISIBLE);
                }
                else if (fullbright || bake_sunlight)
                { //fullbright
                    if (mat && mat->getDiffuseAlphaMode() == LLMaterial::DIFFUSE_ALPHA_MODE_MASK)
                    {
                        registerFace(group, facep, LLRenderPass::PASS_FULLBRIGHT_ALPHA_MASK);
                    }
                    else
                    {
                        registerFace(group, facep, LLRenderPass::PASS_FULLBRIGHT);
                    }
                    if (!hud_group && use_legacy_bump)
                    { //if this is the deferred render and a bump map is present, register in post deferred bump
                        registerFace(group, facep, LLRenderPass::PASS_POST_BUMP);
                    }
                }
                else
                {
                    if (use_legacy_bump)
                    { //non-shiny or fullbright deferred bump
                        llassert(mask& LLVertexBuffer::MAP_TANGENT);
                        registerFace(group, facep, LLRenderPass::PASS_BUMP);
                    }
                    else
                    { //all around simple
                        llassert(mask & LLVertexBuffer::MAP_NORMAL);
                        if (mat && mat->getDiffuseAlphaMode() == LLMaterial::DIFFUSE_ALPHA_MODE_MASK)
                        { //material alpha mask can be respected in non-deferred
                            registerFace(group, facep, LLRenderPass::PASS_ALPHA_MASK);
                        }
                        else
                        {
                            registerFace(group, facep, LLRenderPass::PASS_SIMPLE);
                        }
                    }
                }


                if (!gPipeline.shadersLoaded() &&
                    !is_alpha &&
                    te->getShiny())
                { //shiny as an extra pass when shaders are disabled
                    registerFace(group, facep, LLRenderPass::PASS_SHINY);
                }
            }

            //not sure why this is here, and looks like it might cause bump mapped objects to get rendered redundantly -- davep 5/11/2010
            if (!is_alpha && hud_group)
            {
                llassert((mask & LLVertexBuffer::MAP_NORMAL) || fullbright);
                facep->setPoolType((fullbright) ? LLDrawPool::POOL_FULLBRIGHT : LLDrawPool::POOL_SIMPLE);

                if (!force_simple && use_legacy_bump)
                {
                    llassert(mask & LLVertexBuffer::MAP_TANGENT);
                    registerFace(group, facep, LLRenderPass::PASS_BUMP);
                }
            }

            if (!is_alpha && LLPipeline::sRenderGlow && te->getGlow() > 0.f)
            {
                if (gltf_mat)
                {
                    registerFace(group, facep, LLRenderPass::PASS_GLTF_GLOW);
                }
                else
                {
                    registerFace(group, facep, LLRenderPass::PASS_GLOW);
                }
            }

            ++face_iter;
        }

        if (buffer)
        {
            buffer->unmapBuffer();
        }
    }

    group->mBufferMap[mask].clear();
    for (LLSpatialGroup::buffer_texture_map_t::iterator i = buffer_map[mask].begin(); i != buffer_map[mask].end(); ++i)
    {
        group->mBufferMap[mask][i->first] = i->second;
    }

    return geometryBytes;
}

void LLVolumeGeometryManager::addGeometryCount(LLSpatialGroup* group, U32& vertex_count, U32& index_count)
{
    //for each drawable
    for (LLSpatialGroup::element_iter drawable_iter = group->getDataBegin(); drawable_iter != group->getDataEnd(); ++drawable_iter)
    {
        LLDrawable* drawablep = (LLDrawable*)(*drawable_iter)->getDrawable();

        if (!drawablep || drawablep->isDead())
        {
            continue;
        }
    }
}

void LLGeometryManager::addGeometryCount(LLSpatialGroup* group, U32 &vertex_count, U32 &index_count)
{
    LL_PROFILE_ZONE_SCOPED_CATEGORY_VOLUME;

    //clear off any old faces
    mFaceList.clear();

    //for each drawable
    for (LLSpatialGroup::element_iter drawable_iter = group->getDataBegin(); drawable_iter != group->getDataEnd(); ++drawable_iter)
    {
        LLDrawable* drawablep = (LLDrawable*)(*drawable_iter)->getDrawable();

        if (!drawablep || drawablep->isDead())
        {
            continue;
        }

        //for each face
        for (S32 i = 0; i < drawablep->getNumFaces(); i++)
        {
            //sum up face verts and indices
            drawablep->updateFaceSize(i);
            LLFace* facep = drawablep->getFace(i);
            if (facep)
            {
                if (facep->hasGeometry() && facep->getPixelArea() > FORCE_CULL_AREA &&
                    facep->getGeomCount() + vertex_count <= 65536)
                {
                    vertex_count += facep->getGeomCount();
                    index_count += facep->getIndicesCount();

                    //remember face (for sorting)
                    mFaceList.push_back(facep);
                }
                else
                {
                    facep->clearVertexBuffer();
                }
            }
        }
    }
}

LLHUDPartition::LLHUDPartition(LLViewerRegion* regionp) : LLBridgePartition(regionp)
{
    mPartitionType = LLViewerRegion::PARTITION_HUD;
    mDrawableType = LLPipeline::RENDER_TYPE_HUD;
    mSlopRatio = 0.f;
    mLODPeriod = 1;
}

void LLHUDPartition::shift(const LLVector4a &offset)
{
    //HUD objects don't shift with region crossing.  That would be silly.
}<|MERGE_RESOLUTION|>--- conflicted
+++ resolved
@@ -90,14 +90,11 @@
 #include "llavatarappearancedefines.h"
 #include "llgltfmateriallist.h"
 #include "gltfscenemanager.h"
-<<<<<<< HEAD
 // [RLVa:KB] - Checked: RLVa-2.0.0
 #include "rlvactions.h"
 #include "rlvlocks.h"
 // [/RLVa:KB]
 #include "llviewernetwork.h"
-=======
->>>>>>> ae74ca80
 
 const F32 FORCE_SIMPLE_RENDER_AREA = 512.f;
 const F32 FORCE_CULL_AREA = 8.f;
@@ -4868,10 +4865,7 @@
 
 bool LLVOVolume::lineSegmentIntersect(const LLVector4a& start, const LLVector4a& end, S32 face, bool pick_transparent, bool pick_rigged, bool pick_unselectable, S32 *face_hitp,
                                       LLVector4a* intersection,LLVector2* tex_coord, LLVector4a* normal, LLVector4a* tangent)
-<<<<<<< HEAD
-=======
-
->>>>>>> ae74ca80
+
 {
     if (!mbCanSelect
         || mDrawable->isDead()
