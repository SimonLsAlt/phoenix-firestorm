# -*- cmake -*-

project(viewer)

include(00-Common)
# DON'T move Linking.cmake to its place in the alphabetized list below: it
# sets variables on which the 3p .cmake files depend.
include(Linking)

include(Boost)
if (BUGSPLAT_DB)
  include(bugsplat)
endif (BUGSPLAT_DB)
include(BuildPackagesInfo)
include(BuildVersion)
include(CMakeCopyIfDifferent)
include(DBusGlib)
include(DirectX)
include(DragDrop)
include(EXPAT)
include(FMODSTUDIO)
include(FMODEX)
include(GLOD)
include(Hunspell)
include(JsonCpp)
include(LLAppearance)
include(LLAudio)
include(LLCA)
include(LLCharacter)
include(LLCommon)
include(LLCoreHttp)
include(LLImage)
include(LLImageJ2COJ)
include(LLInventory)
include(LLKDU)
include(LLLogin)
include(LLMath)
include(LLMessage)
include(LLPhysicsExtensions)
include(LLPlugin)
include(LLPrimitive)
include(LLRender)
include(LLUI)
include(LLVFS)
include(LLWindow)
include(LLXML)
include(NDOF)
include(NVAPI)
include(OPENAL)
include(OpenGL)
include(OpenSSL)
include(PNG)
include(TemplateCheck)
include(UI)
include(UnixInstall)
include(ViewerMiscLibs)
include(ViewerManager)
include(VisualLeakDetector)
include(URIPARSER)
include(Growl)
include(ColladaDom)
include(jemalloc)
include(Discord)

# <FS:ND> if using ndPhysicsstub this variable will be unset, we don't need to build any stub code viewer side in that case
if( LLPHYSICSEXTENSIONS_SRC_DIR )
# </FS:ND>

if (NOT HAVOK_TPV)
   # When using HAVOK_TPV, the library is precompiled, so no need for this
   add_subdirectory(${LLPHYSICSEXTENSIONS_SRC_DIR} llphysicsextensions)
endif (NOT HAVOK_TPV)

# <FS:ND>
endif( LLPHYSICSEXTENSIONS_SRC_DIR )
# </FS:ND>

if(FMODSTUDIO)
  include_directories(${FMODSTUDIO_INCLUDE_DIR})
endif(FMODSTUDIO)

if(FMODEX)
  include_directories(${FMODEX_INCLUDE_DIR})
endif(FMODEX)

include_directories(
    ${DBUSGLIB_INCLUDE_DIRS}
    ${JSONCPP_INCLUDE_DIR}
    ${GLOD_INCLUDE_DIR}
    ${LLAUDIO_INCLUDE_DIRS}
    ${LLCHARACTER_INCLUDE_DIRS}
    ${LLCOMMON_INCLUDE_DIRS}
    ${LLCOREHTTP_INCLUDE_DIRS}
    ${LLPHYSICS_INCLUDE_DIRS}
    ${LLIMAGE_INCLUDE_DIRS}
    ${LLKDU_INCLUDE_DIRS}
    ${LLINVENTORY_INCLUDE_DIRS}
    ${LLMATH_INCLUDE_DIRS}
    ${LLMESSAGE_INCLUDE_DIRS}
    ${LLPLUGIN_INCLUDE_DIRS}
    ${LLPRIMITIVE_INCLUDE_DIRS}
    ${LLRENDER_INCLUDE_DIRS}
    ${LLUI_INCLUDE_DIRS}
    ${LLVFS_INCLUDE_DIRS}
    ${LLWINDOW_INCLUDE_DIRS}
    ${LLXML_INCLUDE_DIRS}
    ${LLLOGIN_INCLUDE_DIRS}
    ${LIBS_PREBUILT_DIR}/include/collada
    ${LIBS_PREBUILD_DIR}/include/hunspell
    ${OPENAL_LIB_INCLUDE_DIRS}
    ${LIBS_PREBUILT_DIR}/include/collada/1.4
    ${GROWL_INCLUDE_DIRS}
    ${COLLADA_INCLUDE_DIRS}
    ${LLAPPEARANCE_INCLUDE_DIRS}
    ${CMAKE_CURRENT_SOURCE_DIR}
    ${CMAKE_CURRENT_BINARY_DIR}
    )

if (BUGSPLAT_DB)
  include_directories(
    ${BUGSPLAT_INCLUDE_DIR}
    )
endif (BUGSPLAT_DB)

include_directories(SYSTEM
    ${LLCOMMON_SYSTEM_INCLUDE_DIRS}
    ${LLXML_SYSTEM_INCLUDE_DIRS}
    ${LLPHYSICSEXTENSIONS_INCLUDE_DIRS}
    )

set(viewer_SOURCE_FILES
# <Add FS includes below this line>
    alfloaterregiontracker.cpp
    animationexplorer.cpp
    ao.cpp
    aoengine.cpp
    aoset.cpp
    chatbar_as_cmdline.cpp
    daeexport.cpp
    dialogstack.cpp
    exoflickr.cpp
    exoflickrauth.cpp
    exogroupmutelist.cpp
    exopostprocess.cpp
    floatermedialists.cpp
    fsareasearch.cpp
    fsareasearchmenu.cpp
    fsassetblacklist.cpp
    fsavatarrenderpersistence.cpp
    fsavatarsearchmenu.cpp
    fsblocklistmenu.cpp
    fschathistory.cpp
    fschatoptionsmenu.cpp
    fscommon.cpp
    fsconsoleutils.cpp
    fscontactsfriendsmenu.cpp
    fsdata.cpp
    fsdroptarget.cpp
    fsexportperms.cpp
    fsfloateraddtocontactset.cpp
    fsfloaterassetblacklist.cpp
    fsfloateravatarrendersettings.cpp
    fsfloaterblocklist.cpp
    fsfloatercontacts.cpp
    fsfloatercontactsetconfiguration.cpp
    fsfloaterexport.cpp
    fsfloatergroup.cpp
    fsfloatergrouptitles.cpp
    fsfloaterimport.cpp
    fsfloaterim.cpp
    fsfloaterimcontainer.cpp
    fsfloaternearbychat.cpp
    fsfloaterplacedetails.cpp
    fsfloaterposestand.cpp
    fsfloaterprofile.cpp
    fsfloaterradar.cpp
    fsfloatersearch.cpp
    fsfloaterstatistics.cpp
    fsfloaterteleporthistory.cpp
    fsfloatervoicecontrols.cpp
    fsfloatervolumecontrols.cpp
    fsfloatervramusage.cpp
    fsfloaterwearablefavorites.cpp
    fskeywords.cpp
    fslightshare.cpp
    fslslbridge.cpp
    fslslbridgerequest.cpp
    fslslpreproc.cpp
    fslslpreprocviewer.cpp
    fsmoneytracker.cpp
    fsnamelistavatarmenu.cpp
    fsnearbychatbarlistener.cpp
    fsnearbychatcontrol.cpp
    fsnearbychathub.cpp
    fsnearbychatvoicemonitor.cpp
    fspanelblocklist.cpp
    fspanelclassified.cpp
    fspanelcontactsets.cpp
    fspanelimcontrolpanel.cpp
    fspanellogin.cpp
    fspanelprefs.cpp
    fspanelprofile.cpp
    fspanelprofileclassifieds.cpp
    fspanelradar.cpp
    fsparticipantlist.cpp
    fspose.cpp
    fsradar.cpp
    fsradarentry.cpp
    fsradarlistctrl.cpp
    fsradarmenu.cpp
    fsscriptlibrary.cpp
    fsscrolllistctrl.cpp
    fsslurlcommand.cpp
    groupchatlistener.cpp
    kcwlinterface.cpp
    lggbeamcolormapfloater.cpp
    lggbeammapfloater.cpp
    lggbeammaps.cpp
    lggbeamscolors.cpp
    lggcontactsets.cpp
    lfsimfeaturehandler.cpp
    llpanelopenregionsettings.cpp
    # <FS:Ansariel> [Legacy Bake]
    llagentwearablesfetch.cpp

    llaccountingcostmanager.cpp
    llaisapi.cpp
    llagent.cpp
    llagentaccess.cpp
    llagentcamera.cpp
    llagentdata.cpp
    llagentlanguage.cpp
    llagentlistener.cpp
    llagentpicksinfo.cpp
    llagentpilot.cpp
    llagentui.cpp
    llagentwearables.cpp
    llanimstatelabels.cpp
    llappcorehttp.cpp
    llappearancemgr.cpp
    llappviewer.cpp
    llappviewerlistener.cpp
    llattachmentsmgr.cpp
    llaudiosourcevo.cpp
    llautoreplace.cpp
    llavataractions.cpp
    llavatariconctrl.cpp
    llavatarlist.cpp
    llavatarlistitem.cpp
    llavatarrenderinfoaccountant.cpp
    llavatarrendernotifier.cpp
    llavatarpropertiesprocessor.cpp
    llblockedlistitem.cpp
    llblocklist.cpp
    llbox.cpp
    llbreadcrumbview.cpp
    llbrowsernotification.cpp
    llbuycurrencyhtml.cpp
    llcallingcard.cpp
    llchannelmanager.cpp
    llchatbar.cpp
    llchathistory.cpp
    llchatitemscontainerctrl.cpp
    llchatmsgbox.cpp
    llchiclet.cpp
    llchicletbar.cpp
    llclassifiedinfo.cpp
    llcofwearables.cpp
    llcolorswatch.cpp
    llcommanddispatcherlistener.cpp
    llcommandhandler.cpp
    llcommandlineparser.cpp
    llcommunicationchannel.cpp
    llcompilequeue.cpp
    llconfirmationmanager.cpp
    llcontrolavatar.cpp
    llconversationlog.cpp
    llconversationloglist.cpp
    llconversationloglistitem.cpp
    llconversationmodel.cpp
    llconversationview.cpp
    llcurrencyuimanager.cpp
    llcylinder.cpp
    lldateutil.cpp
    lldaycyclemanager.cpp
    lldebugmessagebox.cpp
    lldebugview.cpp
    lldeferredsounds.cpp
    lldelayedgestureerror.cpp
    lldirpicker.cpp
    lldonotdisturbnotificationstorage.cpp
    lldndbutton.cpp
    lldrawable.cpp
    lldrawpool.cpp
    lldrawpoolalpha.cpp
    lldrawpoolavatar.cpp
    lldrawpoolbump.cpp
    lldrawpoolground.cpp
    lldrawpoolmaterials.cpp
    lldrawpoolsimple.cpp
    lldrawpoolsky.cpp
    lldrawpoolterrain.cpp
    lldrawpooltree.cpp
    lldrawpoolwater.cpp
    lldrawpoolwlsky.cpp
    lldynamictexture.cpp
    llemote.cpp
    llenvmanager.cpp
    llestateinfomodel.cpp
    lleventnotifier.cpp
    lleventpoll.cpp
    llexpandabletextbox.cpp
    llexperiencelog.cpp
    llexternaleditor.cpp
    llface.cpp
    llfasttimerview.cpp
    llfavoritesbar.cpp
    llfeaturemanager.cpp
    llfilepicker.cpp
    llfilteredwearablelist.cpp
    llfirstuse.cpp
    llflexibleobject.cpp
    llflickrconnect.cpp
    llfloaterabout.cpp
    llfloaterbvhpreview.cpp
    llfloaterauction.cpp
    llfloaterautoreplacesettings.cpp
    llfloateravatar.cpp
    llfloateravatarpicker.cpp
    llfloateravatarrendersettings.cpp
    llfloateravatartextures.cpp
    llfloaterbanduration.cpp
    llfloaterbeacons.cpp
    llfloaterbigpreview.cpp
    llfloaterbuildoptions.cpp
    llfloaterbulkpermission.cpp
    llfloaterbump.cpp
    llfloaterbuy.cpp
    llfloaterbuycontents.cpp
    llfloaterbuycurrency.cpp
    llfloaterbuycurrencyhtml.cpp
    llfloaterbuyland.cpp
    llfloatercamera.cpp
    llfloaterchatvoicevolume.cpp
    llfloatercolorpicker.cpp
    llfloaterconversationlog.cpp
    llfloaterconversationpreview.cpp
    llfloaterdeleteenvpreset.cpp
    llfloaterdeleteprefpreset.cpp
    llfloaterdestinations.cpp
    llfloaterdisplayname.cpp
    llfloatereditdaycycle.cpp
    llfloatereditsky.cpp
    llfloatereditwater.cpp
    llfloaterenvironmentsettings.cpp
    llfloaterevent.cpp
    llfloaterexperiencepicker.cpp
    llfloaterexperienceprofile.cpp
    llfloaterexperiences.cpp
    llfloaterflickr.cpp
    llfloaterfonttest.cpp
    llfloatergesture.cpp
    llfloatergodtools.cpp
    llfloatergotoline.cpp
    llfloatergridstatus.cpp
    llfloatergroupbulkban.cpp
    llfloatergroupinvite.cpp
    llfloatergroups.cpp
    llfloaterhandler.cpp
    llfloaterhelpbrowser.cpp
    llfloaterhoverheight.cpp
    llfloaterhud.cpp
    llfloaterimagepreview.cpp
    llfloaterimsessiontab.cpp
    llfloaterimsession.cpp
    llfloaterimcontainer.cpp
    llfloaterinspect.cpp
    llfloaterjoystick.cpp
    llfloaterlagmeter.cpp
    llfloaterland.cpp
    llfloaterlandholdings.cpp
    llfloaterlinkreplace.cpp
    llfloaterloadprefpreset.cpp
    llfloatermarketplacelistings.cpp
    llfloatermap.cpp
    llfloatermediasettings.cpp
    llfloatermemleak.cpp
    llfloatermodelpreview.cpp
    llfloatermodeluploadbase.cpp
    llfloatermyscripts.cpp
    llfloaternamedesc.cpp
    llfloaternotificationsconsole.cpp
    llfloaternotificationstabbed.cpp
    llfloateroutfitphotopreview.cpp 
    llfloateroutfitsnapshot.cpp
    llfloaterobjectweights.cpp
    llfloateropenobject.cpp
    llfloaterpathfindingcharacters.cpp
    llfloaterpathfindingconsole.cpp
    llfloaterpathfindinglinksets.cpp
    llfloaterpathfindingobjects.cpp
    llfloaterpay.cpp
    llfloaterperms.cpp
    llfloaterpostprocess.cpp
    llfloaterpreference.cpp
    llfloaterpreviewtrash.cpp
    llfloaterproperties.cpp
    llfloaterregiondebugconsole.cpp
    llfloaterregioninfo.cpp
    llfloaterreporter.cpp
    llfloaterregionrestarting.cpp
    llfloatersaveprefpreset.cpp
    llfloatersceneloadstats.cpp
    llfloaterscriptdebug.cpp
    llfloaterscriptedprefs.cpp
    llfloaterscriptlimits.cpp
    llfloaterscriptrecover.cpp
    llfloatersearch.cpp
    llfloatersearchreplace.cpp
    llfloatersellland.cpp
    llfloatersettingsdebug.cpp
    llfloatersidepanelcontainer.cpp
    llfloatersnapshot.cpp
    llfloatersounddevices.cpp
    llfloaterspellchecksettings.cpp
    llfloatertelehub.cpp
    llfloatertestinspectors.cpp
    llfloatertestlistview.cpp
    llfloatertexturefetchdebugger.cpp
    llfloatertools.cpp
    llfloatertopobjects.cpp
    llfloatertos.cpp
    llfloatertoybox.cpp
    llfloatertranslationsettings.cpp
    llfloatertwitter.cpp
    llfloateruipreview.cpp
    llfloaterurlentry.cpp
    llfloatervoiceeffect.cpp
    llfloatervoicevolume.cpp
    llfloaterwebcontent.cpp
    llfloaterwebprofile.cpp
    llfloaterwhitelistentry.cpp
    llfloaterwindowsize.cpp
    llfloaterworldmap.cpp
    llfolderviewmodelinventory.cpp
    llfollowcam.cpp
    llfriendcard.cpp
    llgesturelistener.cpp
    llgesturemgr.cpp
    llgiveinventory.cpp
    llglsandbox.cpp
    llgroupactions.cpp
    llgroupiconctrl.cpp
    llgrouplist.cpp
    llgroupmgr.cpp
    llhasheduniqueid.cpp
    llhints.cpp
    llhttpretrypolicy.cpp
    llhudeffect.cpp
    llhudeffectbeam.cpp
    llhudeffectlookat.cpp
    llhudeffectpointat.cpp
    llhudeffecttrail.cpp
    llhudeffectblob.cpp
    llhudicon.cpp
    llhudmanager.cpp
    llhudnametag.cpp
    llhudobject.cpp
    llhudrender.cpp
    llhudtext.cpp
    llhudview.cpp
    llimagefiltersmanager.cpp
    llimhandler.cpp
    llimprocessing.cpp
    llimview.cpp
    llinspect.cpp
    llinspectavatar.cpp
    llinspectgroup.cpp
    llinspectobject.cpp
    llinspectremoteobject.cpp
    llinspecttoast.cpp
    llinventorybridge.cpp
    llinventoryfilter.cpp
    llinventoryfunctions.cpp
    llinventoryicon.cpp
    llinventoryitemslist.cpp
    llinventorylistitem.cpp
    llinventorymodel.cpp
    llinventorymodelbackgroundfetch.cpp
    llinventoryobserver.cpp
    llinventorypanel.cpp
    lljoystickbutton.cpp
    lllandmarkactions.cpp
    lllandmarklist.cpp
    lllistbrowser.cpp
    lllistcontextmenu.cpp
    lllistview.cpp
    lllocalbitmaps.cpp
    lllocationhistory.cpp
    lllocationinputctrl.cpp
    lllogchat.cpp
    llloginhandler.cpp
    lllogininstance.cpp
    llmachineid.cpp
    llmainlooprepeater.cpp
    llmanip.cpp
    llmaniprotate.cpp
    llmanipscale.cpp
    llmaniptranslate.cpp
    llmarketplacefunctions.cpp
    llmarketplacenotifications.cpp
    llmaterialmgr.cpp
    llmediactrl.cpp
    llmediadataclient.cpp
    llmenuoptionpathfindingrebakenavmesh.cpp
    llmeshrepository.cpp
    llmimetypes.cpp
    llmorphview.cpp
    llmoveview.cpp
    llmutelist.cpp
    llnamebox.cpp
    llnameeditor.cpp
    llnamelistctrl.cpp
    llnavigationbar.cpp
    llfloaterimnearbychat.cpp
    llfloaterimnearbychathandler.cpp
    llfloaterimnearbychatlistener.cpp
    llnetmap.cpp
    llnotificationalerthandler.cpp
    llnotificationgrouphandler.cpp
    llnotificationhandlerutil.cpp
    llnotificationhinthandler.cpp
    llnotificationlistitem.cpp
    llnotificationlistview.cpp
    llnotificationmanager.cpp
    llnotificationofferhandler.cpp
    llnotificationscripthandler.cpp
    llnotificationstorage.cpp
    llnotificationtiphandler.cpp
    lloutfitgallery.cpp
    lloutfitslist.cpp
    lloutfitobserver.cpp
    lloutputmonitorctrl.cpp
    llpanelappearancetab.cpp
    llpanelavatar.cpp
    llpanelavatartag.cpp
    llpanelblockedlist.cpp
    llpanelclassified.cpp
    llpanelcontents.cpp
    llpaneleditwearable.cpp
    llpanelexperiencelisteditor.cpp
    llpanelexperiencelog.cpp
    llpanelexperiencepicker.cpp
    llpanelexperiences.cpp
    llpanelface.cpp
    llpanelgenerictip.cpp
    llpanelgroup.cpp
    llpanelgroupbulk.cpp
    llpanelgroupbulkban.cpp
    llpanelgroupexperiences.cpp
    llpanelgroupgeneral.cpp
    llpanelgroupinvite.cpp
    llpanelgrouplandmoney.cpp
    llpanelgroupnotices.cpp
    llpanelgrouproles.cpp
    llpanelhome.cpp
    llpanelland.cpp
    llpanellandaudio.cpp
    llpanellandmarkinfo.cpp
    llpanellandmarks.cpp
    llpanellandmedia.cpp
    llpanellogin.cpp
    llpanelloginlistener.cpp
    llpanelmaininventory.cpp
    llpanelmarketplaceinbox.cpp
    llpanelmarketplaceinboxinventory.cpp
    llpanelmediasettingsgeneral.cpp
    llpanelmediasettingspermissions.cpp
    llpanelmediasettingssecurity.cpp
    llpanelme.cpp
    llpanelnearbymedia.cpp
    llpanelobject.cpp
    llpanelobjectinventory.cpp
    llpanelonlinestatus.cpp
    llpaneloutfitedit.cpp
    llpaneloutfitsinventory.cpp
    llpanelpeople.cpp
    llpanelpeoplemenus.cpp
    llpanelpermissions.cpp
    llpanelpick.cpp
    llpanelpicks.cpp
    llpanelplaceinfo.cpp
    llpanelplaceprofile.cpp
    llpanelplaces.cpp
    llpanelplacestab.cpp
    llpanelpresetspulldown.cpp
    llpanelprimmediacontrols.cpp
    llpanelprofile.cpp
    llpanelsnapshot.cpp
    llpanelsnapshotinventory.cpp
    llpanelsnapshotlocal.cpp
    llpanelsnapshotoptions.cpp
    llpanelsnapshotpostcard.cpp
    llpanelsnapshotprofile.cpp
    llpanelteleporthistory.cpp
    llpaneltiptoast.cpp
    llpanelvoiceeffect.cpp
    llpaneltopinfobar.cpp
    llpanelvoicedevicesettings.cpp
    llpanelvolume.cpp
    llpanelvolumepulldown.cpp
    llpanelwearing.cpp
    llparcelselection.cpp
    llparticipantlist.cpp
    llpatchvertexarray.cpp
    llpathfindingcharacter.cpp
    llpathfindingcharacterlist.cpp
    llpathfindinglinkset.cpp
    llpathfindinglinksetlist.cpp
    llpathfindingmanager.cpp
    llpathfindingnavmesh.cpp
    llpathfindingnavmeshstatus.cpp
    llpathfindingnavmeshzone.cpp
    llpathfindingobject.cpp
    llpathfindingobjectlist.cpp
    llpathfindingpathtool.cpp
    llpersistentnotificationstorage.cpp
    llphysicsmotion.cpp
    llphysicsshapebuilderutil.cpp
    llpipelinelistener.cpp
    llplacesinventorybridge.cpp
    llplacesinventorypanel.cpp
    llplacesfolderview.cpp
    llpopupview.cpp
    llpostcard.cpp
    llpresetsmanager.cpp
    llpreview.cpp
    llpreviewanim.cpp
    llpreviewgesture.cpp
    llpreviewnotecard.cpp
    llpreviewscript.cpp
    llpreviewsound.cpp
    llpreviewtexture.cpp
    llproductinforequest.cpp
    llprogressview.cpp
    llrecentpeople.cpp
    llregioninfomodel.cpp
    llregionposition.cpp
    llremoteparcelrequest.cpp
    llsavedsettingsglue.cpp
    llsaveoutfitcombobtn.cpp
    llscenemonitor.cpp
    llsceneview.cpp
    llscreenchannel.cpp
    llscripteditor.cpp
    llscriptfloater.cpp
    llscrollingpanelparam.cpp
    llscrollingpanelparambase.cpp
    llsculptidsize.cpp
    llsearchableui.cpp
    llsearchcombobox.cpp
    llsearchhistory.cpp
    llsecapi.cpp
    llsechandler_basic.cpp
    llselectmgr.cpp
    llshareavatarhandler.cpp
    llsidepanelappearance.cpp
    llsidepanelinventory.cpp
    llsidepanelinventorysubpanel.cpp
    llsidepaneliteminfo.cpp
    llsidepaneltaskinfo.cpp
    llsidetraypanelcontainer.cpp
    llskinningutil.cpp
    llsky.cpp
    #llslurl.cpp #<FS:AW optional opensim support>
    llsnapshotlivepreview.cpp
    llspatialpartition.cpp
    llspeakers.cpp
    llspeakingindicatormanager.cpp
    llsplitbutton.cpp
    llsprite.cpp
    llstartup.cpp
    llstartuplistener.cpp
    llstatusbar.cpp
    llstylemap.cpp
    llsurface.cpp
    llsurfacepatch.cpp
    llsyntaxid.cpp
    llsyswellitem.cpp
    llsyswellwindow.cpp
    llteleporthistory.cpp
    llteleporthistorystorage.cpp
    lltextureatlas.cpp
    lltextureatlasmanager.cpp
    lltexturecache.cpp
    lltexturectrl.cpp
    lltexturefetch.cpp
    lltextureinfo.cpp
    lltextureinfodetails.cpp
    lltexturestats.cpp
    lltextureview.cpp
    lltoast.cpp
    lltoastalertpanel.cpp
    lltoastgroupnotifypanel.cpp
    lltoastimpanel.cpp
    lltoastnotifypanel.cpp
    lltoastpanel.cpp
    lltoastscripttextbox.cpp
    lltoastscriptquestion.cpp
    lltool.cpp
    lltoolbarview.cpp
    lltoolbrush.cpp
    lltoolcomp.cpp
    lltooldraganddrop.cpp
    lltoolface.cpp
    lltoolfocus.cpp
    lltoolgrab.cpp
    lltoolgun.cpp
    lltoolindividual.cpp
    lltoolmgr.cpp
    lltoolmorph.cpp
    lltoolobjpicker.cpp
    lltoolpie.cpp
    lltoolpipette.cpp
    lltoolplacer.cpp
    lltoolselect.cpp
    lltoolselectland.cpp
    lltoolselectrect.cpp
    lltracker.cpp
    lltransientdockablefloater.cpp
    lltransientfloatermgr.cpp
    lltranslate.cpp
    lltwitterconnect.cpp
    lluiavatar.cpp
    lluilistener.cpp
    lluploaddialog.cpp
    llurl.cpp
    llurldispatcher.cpp
    llurldispatcherlistener.cpp
    llurlhistory.cpp
    llurllineeditorctrl.cpp
    llurlwhitelist.cpp
    llvectorperfoptions.cpp
    llversioninfo.cpp
    llviewchildren.cpp
    llviewerassetstats.cpp
    llviewerassetstorage.cpp
    llviewerassettype.cpp
    llviewerassetupload.cpp
    llviewerattachmenu.cpp
    llvieweraudio.cpp
    llviewercamera.cpp
    llviewerchat.cpp
    llviewercontrol.cpp
    llviewercontrollistener.cpp
    llviewerdisplay.cpp
    llviewerdisplayname.cpp
    llviewerfloaterreg.cpp
    llviewerfoldertype.cpp
    llviewergenericmessage.cpp
    llviewergesture.cpp
    llviewerhelp.cpp
    llviewerhelputil.cpp
    llviewerhome.cpp
    llviewerinventory.cpp
    llviewerjoint.cpp
    llviewerjointattachment.cpp
    llviewerjointmesh.cpp
    llviewerjoystick.cpp
    llviewerkeyboard.cpp
    llviewerlayer.cpp
    llviewermedia.cpp
    llviewermedia_streamingaudio.cpp
    llviewermediafocus.cpp
    llviewermenu.cpp
    llviewermenufile.cpp
    llviewermessage.cpp
    #llviewernetwork.cpp #<FS:AW optional opensim support>
    llviewerobject.cpp
    llviewerobjectlist.cpp
    llvieweroctree.cpp
    llviewerparcelmedia.cpp
    llviewerparcelmediaautoplay.cpp
    llviewerparcelmgr.cpp
    llviewerparceloverlay.cpp
    llviewerpartsim.cpp
    llviewerpartsource.cpp
    llviewerregion.cpp
    llviewershadermgr.cpp
    llviewerstats.cpp
    llviewerstatsrecorder.cpp
    llviewertexlayer.cpp
    llviewertexteditor.cpp
    llviewertexture.cpp
    llviewertextureanim.cpp
    llviewertexturelist.cpp
    llviewerthrottle.cpp
    llviewerwearable.cpp
    llviewerwindow.cpp
    llviewerwindowlistener.cpp
    llvlcomposition.cpp
    llvlmanager.cpp
    llvoavatar.cpp
    llvoavatarself.cpp
    llvocache.cpp
    llvograss.cpp
    llvoground.cpp
    llvoicecallhandler.cpp
    llvoicechannel.cpp
    llvoiceclient.cpp
    llvoicevisualizer.cpp
    llvoicevivox.cpp
    llvoinventorylistener.cpp
    llvopartgroup.cpp
    llvosky.cpp
    llvosurfacepatch.cpp
    llvotree.cpp
    llvovolume.cpp
    llvowater.cpp
    llvowlsky.cpp
    llwatchdog.cpp
    llwaterparammanager.cpp
    llwaterparamset.cpp
    llwearableitemslist.cpp
    llwearablelist.cpp
    llweb.cpp
    llwebprofile.cpp
    llwind.cpp
    llwindowlistener.cpp
    llwlanimator.cpp
    llwldaycycle.cpp
    llwlhandlers.cpp
    llwlparammanager.cpp
    llwlparamset.cpp
    llworld.cpp
    llworldmap.cpp
    llworldmapmessage.cpp
    llworldmipmap.cpp
    llworldmapview.cpp
    llxmlrpclistener.cpp
    llxmlrpctransaction.cpp
    noise.cpp
    particleeditor.cpp
    piemenu.cpp
    pieseparator.cpp
    pieslice.cpp
    pipeline.cpp
    qtoolalign.cpp
    quickprefs.cpp
    rlvactions.cpp
    rlvhandler.cpp
    rlvhelper.cpp
    rlvcommon.cpp
    rlvlocks.cpp
    rlvinventory.cpp
    rlvextensions.cpp
    rlvfloaters.cpp
    rlvmodifiers.cpp
    rlvui.cpp
    sanitycheck.cpp
    streamtitledisplay.cpp
    utilitybar.cpp
    NACLantispam.cpp
    NACLfloaterexploresounds.cpp
    )

if (OPENSIM)
    list(APPEND viewer_SOURCE_FILES
                fsgridhandler.cpp
                fsslurl.cpp
        )
else (OPENSIM)
    list(APPEND viewer_SOURCE_FILES
                llslurl.cpp
                llviewernetwork.cpp
        )
endif (OPENSIM)

set(VIEWER_BINARY_NAME "firestorm-bin" CACHE STRING
    "The name of the viewer executable to create.")

set(viewer_HEADER_FILES
    CMakeLists.txt
    ViewerInstall.cmake

# <Add FS includes below this line>
    alfloaterregiontracker.h
    animationexplorer.h
    ao.h
    aoengine.h
    aoset.h
    chatbar_as_cmdline.h
    daeexport.h
    dialogstack.h
    exoflickr.h
    exoflickrauth.h
    exogroupmutelist.h
    exopostprocess.h
    floatermedialists.h
    fsareasearch.h
    fsareasearchmenu.h
    fsassetblacklist.h
    fsavatarrenderpersistence.h
    fsavatarsearchmenu.h
    fsblocklistmenu.h
    fschathistory.h
    fschatoptionsmenu.h
    fsdispatchclassifiedclickthrough.h
    fscommon.h
    fsconsoleutils.h
    fscontactsfriendsmenu.h
    fsdata.h
    fsdroptarget.h
    fsexportperms.h
    fsfloateraddtocontactset.h
    fsfloaterassetblacklist.h
    fsfloateravatarrendersettings.h
    fsfloaterblocklist.h
    fsfloatercontacts.h
    fsfloatercontactsetconfiguration.h
    fsfloaterexport.h
    fsfloatergroup.h
    fsfloatergrouptitles.h
    fsfloaterimport.h
    fsfloaterim.h
    fsfloaterimcontainer.h
    fsfloaternearbychat.h
    fsfloaterplacedetails.h
    fsfloaterposestand.h
    fsfloaterprofile.h
    fsfloaterradar.h
    fsfloatersearch.h
    fsfloaterstatistics.h
    fsfloaterteleporthistory.h
    fsfloatervoicecontrols.h
    fsfloatervolumecontrols.h
    fsfloatervramusage.h
    fsfloaterwearablefavorites.h
    fsgridhandler.h
    fskeywords.h
    fslightshare.h
    fslslbridge.h
    fslslbridgerequest.h
    fslslpreproc.h
    fslslpreprocviewer.h
    fsmoneytracker.h
    fsnamelistavatarmenu.h
    fsnearbychatbarlistener.h
    fsnearbychatcontrol.h
    fsnearbychathub.h
    fsnearbychatvoicemonitor.h
    fspanelblocklist.h
    fspanelcontactsets.h
    fspanelclassified.h
    fspanelimcontrolpanel.h
    fspanellogin.h
    fspanelprefs.h
    fspanelprofile.h
    fspanelprofileclassifieds.h
    fspanelradar.h
    fsparticipantlist.h
    fspose.h
    fsradar.h
    fsradarentry.h
    fsradarlistctrl.h
    fsradarmenu.h
    fsscriptlibrary.h
    fsscrolllistctrl.h
    fsslurl.h
    fsslurlcommand.h
    groupchatlistener.h
    llaccountingcost.h
    kcwlinterface.h
    lggbeamcolormapfloater.h
    lggbeammapfloater.h
    lggbeammaps.h
    lggbeamscolors.h
    lggcontactsets.h
    lfsimfeaturehandler.h
    # <FS:Ansariel> [Legacy Bake]
    llagentwearablesfetch.h

    llaccountingcostmanager.h
    llaisapi.h
    llagent.h
    llagentaccess.h
    llagentcamera.h
    llagentdata.h
    llagentlanguage.h
    llagentlistener.h
    llagentpicksinfo.h
    llagentpilot.h
    llagentui.h
    llagentwearables.h
    llanimstatelabels.h
    llappcorehttp.h
    llappearance.h
    llappearancemgr.h
    llappviewer.h
    llappviewerlistener.h
    llattachmentsmgr.h
    llaudiosourcevo.h
    llautoreplace.h
    llavataractions.h
    llavatariconctrl.h
    llavatarlist.h
    llavatarlistitem.h
    llavatarpropertiesprocessor.h
    llavatarrenderinfoaccountant.h
    llavatarrendernotifier.h
    llblockedlistitem.h
    llblocklist.h
    llbox.h
    llbreadcrumbview.h
    llbuycurrencyhtml.h
    llcallingcard.h
    llcapabilityprovider.h
    llchannelmanager.h
    llchatbar.h
    llchathistory.h
    llchatitemscontainerctrl.h
    llchatmsgbox.h
    llchiclet.h
    llchicletbar.h
    llclassifiedinfo.h
    llcofwearables.h
    llcolorswatch.h
    llcommanddispatcherlistener.h
    llcommandhandler.h
    llcommandlineparser.h
    llcommunicationchannel.h
    llcompilequeue.h
    llconfirmationmanager.h
    llcontrolavatar.h
    llconversationlog.h
    llconversationloglist.h
    llconversationloglistitem.h
    llconversationmodel.h
    llconversationview.h
    llcurrencyuimanager.h
    llcylinder.h
    lldateutil.h
    lldaycyclemanager.h
    lldebugmessagebox.h
    lldebugview.h
    lldeferredsounds.h
    lldelayedgestureerror.h
    lldirpicker.h
    lldonotdisturbnotificationstorage.h
    lldndbutton.h
    lldrawable.h
    lldrawpool.h
    lldrawpoolalpha.h
    lldrawpoolavatar.h
    lldrawpoolbump.h
    lldrawpoolmaterials.h
    lldrawpoolground.h
    lldrawpoolsimple.h
    lldrawpoolsky.h
    lldrawpoolterrain.h
    lldrawpooltree.h
    lldrawpoolwater.h
    lldrawpoolwlsky.h
    lldynamictexture.h
    llemote.h
    llenvmanager.h
    llestateinfomodel.h
    lleventnotifier.h
    lleventpoll.h
    llexpandabletextbox.h
    llexperiencelog.h
    llexternaleditor.h
    llface.h
    llfasttimerview.h
    llfavoritesbar.h
    llfeaturemanager.h
    llfilepicker.h
    llfilteredwearablelist.h
    llfirstuse.h
    llflexibleobject.h
    llflickrconnect.h
    llfloaterabout.h
    llfloaterbvhpreview.h
    llfloaterauction.h
    llfloaterautoreplacesettings.h
    llfloateravatar.h
    llfloateravatarpicker.h
    llfloateravatarrendersettings.h
    llfloateravatartextures.h
    llfloaterbanduration.h
    llfloaterbeacons.h
    llfloaterbigpreview.h
    llfloaterbuildoptions.h
    llfloaterbulkpermission.h
    llfloaterbump.h
    llfloaterbuy.h
    llfloaterbuycontents.h
    llfloaterbuycurrency.h
    llfloaterbuycurrencyhtml.h
    llfloaterbuyland.h
    llfloatercamera.h
    llfloaterchatvoicevolume.h
    llfloatercolorpicker.h
    llfloaterconversationlog.h
    llfloaterconversationpreview.h
    llfloaterdeleteprefpreset.h
    llfloaterdeleteenvpreset.h
    llfloaterdestinations.h
    llfloaterdisplayname.h
    llfloatereditdaycycle.h
    llfloatereditsky.h
    llfloatereditwater.h
    llfloaterenvironmentsettings.h
    llfloaterevent.h
    llfloaterexperiencepicker.h
    llfloaterexperienceprofile.h
    llfloaterexperiences.h
    llfloaterflickr.h
    llfloaterfonttest.h
    llfloatergesture.h
    llfloatergodtools.h
    llfloatergotoline.h
    llfloatergridstatus.h
    llfloatergroupbulkban.h
    llfloatergroupinvite.h
    llfloatergroups.h
    llfloaterhandler.h
    llfloaterhelpbrowser.h
    llfloaterhoverheight.h
    llfloaterhud.h
    llfloaterimagepreview.h
    llfloaterimnearbychat.h
    llfloaterimnearbychathandler.h
    llfloaterimnearbychatlistener.h
    llfloaterimsessiontab.h
    llfloaterimsession.h
    llfloaterimcontainer.h
    llfloaterinspect.h
    llfloaterjoystick.h
    llfloaterlagmeter.h
    llfloaterland.h
    llfloaterlandholdings.h
    llfloaterlinkreplace.h
    llfloaterloadprefpreset.h
    llfloatermap.h
    llfloatermarketplacelistings.h
    llfloatermediasettings.h
    llfloatermemleak.h
    llfloatermodelpreview.h
    llfloatermodeluploadbase.h
    llfloatermyscripts.h
    llfloaternamedesc.h
    llfloaternotificationsconsole.h
    llfloaternotificationstabbed.h
    llfloateroutfitphotopreview.h
    llfloateroutfitsnapshot.h
    llfloaterobjectweights.h
    llfloateropenobject.h
    llfloaterpathfindingcharacters.h
    llfloaterpathfindingconsole.h
    llfloaterpathfindinglinksets.h
    llfloaterpathfindingobjects.h
    llfloaterpay.h
    llfloaterperms.h
    llfloaterpostprocess.h
    llfloaterpreference.h
    llfloaterpreviewtrash.h
    llfloaterproperties.h
    llfloaterregiondebugconsole.h
    llfloaterregioninfo.h
    llfloaterreporter.h
    llfloaterregionrestarting.h
    llfloatersaveprefpreset.h
    llfloatersceneloadstats.h
    llfloaterscriptdebug.h
    llfloaterscriptedprefs.h
    llfloaterscriptlimits.h
    llfloaterscriptrecover.h
    llfloatersearch.h
    llfloatersearchreplace.h
    llfloatersellland.h
    llfloatersettingsdebug.h
    llfloatersidepanelcontainer.h
    llfloatersnapshot.h
    llfloatersounddevices.h
    llfloaterspellchecksettings.h
    llfloatertelehub.h
    llfloatertestinspectors.h
    llfloatertestlistview.h
    llfloatertexturefetchdebugger.h
    llfloatertools.h
    llfloatertopobjects.h
    llfloatertos.h
    llfloatertoybox.h
    llfloatertranslationsettings.h
    llfloatertwitter.h
    llfloateruipreview.h
    llfloaterurlentry.h
    llfloatervoiceeffect.h
    llfloatervoicevolume.h
    llfloaterwebcontent.h
    llfloaterwebprofile.h
    llfloaterwhitelistentry.h
    llfloaterwindowsize.h
    llfloaterworldmap.h
    llfolderviewmodelinventory.h
    llfollowcam.h
    llfriendcard.h
    llgesturelistener.h
    llgesturemgr.h
    llgiveinventory.h
    llgroupactions.h
    llgroupiconctrl.h
    llgrouplist.h
    llgroupmgr.h
    llhasheduniqueid.h
    llhints.h
    llhttpretrypolicy.h
    llhudeffect.h
    llhudeffectbeam.h
    llhudeffectlookat.h
    llhudeffectpointat.h
    llhudeffecttrail.h
    llhudeffectblob.h
    llhudicon.h
    llhudmanager.h
    llhudnametag.h
    llhudobject.h
    llhudrender.h
    llhudtext.h
    llhudview.h
    llimagefiltersmanager.h
    llimprocessing.h
    llimview.h
    llinspect.h
    llinspectavatar.h
    llinspectgroup.h
    llinspectobject.h
    llinspectremoteobject.h
    llinspecttoast.h
    llinventorybridge.h
    llinventoryfilter.h
    llinventoryfunctions.h
    llinventoryicon.h
    llinventoryitemslist.h
    llinventorylistitem.h
    llinventorymodel.h
    llinventorymodelbackgroundfetch.h
    llinventoryobserver.h
    llinventorypanel.h
    lljoystickbutton.h
    lllandmarkactions.h
    lllandmarklist.h
    lllightconstants.h
    lllistbrowser.h
    lllistcontextmenu.h
    lllistview.h
    lllocalbitmaps.h
    lllocationhistory.h
    lllocationinputctrl.h
    lllogchat.h
    llloginhandler.h
    lllogininstance.h
    llmachineid.h
    llmainlooprepeater.h
    llmanip.h
    llmaniprotate.h
    llmanipscale.h
    llmaniptranslate.h
    llmarketplacefunctions.h
    llmarketplacenotifications.h
    llmaterialmgr.h
    llmediactrl.h
    llmediadataclient.h
    llmenuoptionpathfindingrebakenavmesh.h
    llmeshrepository.h
    llmimetypes.h
    llmorphview.h
    llmoveview.h
    llmutelist.h
    llnamebox.h
    llnameeditor.h
    llnamelistctrl.h
    llnavigationbar.h
    llnetmap.h
    llnotificationhandler.h
    llnotificationlistitem.h
    llnotificationlistview.h
    llnotificationmanager.h
    llnotificationstorage.h
    lloutfitgallery.h
    lloutfitslist.h
    lloutfitobserver.h
    lloutputmonitorctrl.h
    llpanelappearancetab.h
    llpanelavatar.h
    llpanelavatartag.h
    llpanelblockedlist.h
    llpanelclassified.h
    llpanelcontents.h
    llpaneleditwearable.h
    llpanelexperiencelisteditor.h
    llpanelexperiencelog.h
    llpanelexperiencepicker.h
    llpanelexperiences.h
    llpanelface.h
    llpanelgenerictip.h
    llpanelgroup.h
    llpanelgroupbulk.h
    llpanelgroupbulkimpl.h
    llpanelgroupbulkban.h
    llpanelgroupexperiences.h
    llpanelgroupgeneral.h
    llpanelgroupinvite.h
    llpanelgrouplandmoney.h
    llpanelgroupnotices.h
    llpanelgrouproles.h
    llpanelhome.h
    llpanelland.h
    llpanellandaudio.h
    llpanellandmarkinfo.h
    llpanellandmarks.h
    llpanellandmedia.h
    llpanellogin.h
    llpanelloginlistener.h
    llpanelmaininventory.h
    llpanelmarketplaceinbox.h
    llpanelmarketplaceinboxinventory.h
    llpanelmediasettingsgeneral.h
    llpanelmediasettingspermissions.h
    llpanelmediasettingssecurity.h
    llpanelme.h
    llpanelnearbymedia.h
    llpanelobject.h
    llpanelobjectinventory.h
    llpanelonlinestatus.h
    llpaneloutfitedit.h
    llpaneloutfitsinventory.h
    llpanelpeople.h
    llpanelpeoplemenus.h
    llpanelpermissions.h
    llpanelpick.h
    llpanelpicks.h
    llpanelplaceinfo.h
    llpanelplaceprofile.h
    llpanelplaces.h
    llpanelplacestab.h
    llpanelpresetspulldown.h
    llpanelprimmediacontrols.h
    llpanelprofile.h
    llpanelsnapshot.h
    llpanelteleporthistory.h
    llpaneltiptoast.h
    llpanelvoicedevicesettings.h
    llpanelvoiceeffect.h
    llpaneltopinfobar.h
    llpanelvolume.h
    llpanelvolumepulldown.h
    llpanelwearing.h
    llparcelselection.h
    llparticipantlist.h
    llpatchvertexarray.h
    llpathfindingcharacter.h
    llpathfindingcharacterlist.h
    llpathfindinglinkset.h
    llpathfindinglinksetlist.h
    llpathfindingmanager.h
    llpathfindingnavmesh.h
    llpathfindingnavmeshstatus.h
    llpathfindingnavmeshzone.h
    llpathfindingobject.h
    llpathfindingobjectlist.h
    llpathfindingpathtool.h
    llpersistentnotificationstorage.h
    llphysicsmotion.h
    llphysicsshapebuilderutil.h
    llpipelinelistener.h
    llplacesinventorybridge.h
    llplacesinventorypanel.h
    llplacesfolderview.h
    llpopupview.h
    llpostcard.h
    llpresetsmanager.h
    llpreview.h
    llpreviewanim.h
    llpreviewgesture.h
    llpreviewnotecard.h
    llpreviewscript.h
    llpreviewsound.h
    llpreviewtexture.h
    llproductinforequest.h
    llprogressview.h
    llrecentpeople.h
    llregioninfomodel.h
    llregionposition.h
    llremoteparcelrequest.h
    llresourcedata.h
    llrootview.h
    llsavedsettingsglue.h
    llsaveoutfitcombobtn.h
    llscenemonitor.h
    llsceneview.h
    llscreenchannel.h
    llscripteditor.h
    llscriptfloater.h
    llscriptruntimeperms.h
    llscrollingpanelparam.h
    llscrollingpanelparambase.h
    llsculptidsize.h
    llsearchableui.h
    llsearchcombobox.h
    llsearchhistory.h
    llsecapi.h
    llsechandler_basic.h
    llselectmgr.h
    llsidepanelappearance.h
    llsidepanelinventory.h
    llsidepanelinventorysubpanel.h
    llsidepaneliteminfo.h
    llsidepaneltaskinfo.h
    llsidetraypanelcontainer.h
    llskinningutil.h
    llsky.h
    llslurl.h
    llsnapshotlivepreview.h
    llsnapshotmodel.h
    llspatialpartition.h
    llspeakers.h
    llspeakingindicatormanager.h
    llsplitbutton.h
    llsprite.h
    llstartup.h
    llstartuplistener.h
    llstatusbar.h
    llstylemap.h
    llsurface.h
    llsurfacepatch.h
    llsyntaxid.h
    llsyswellitem.h
    llsyswellwindow.h
    lltable.h
    llteleporthistory.h
    llteleporthistorystorage.h
    lltextureatlas.h
    lltextureatlasmanager.h
    lltexturecache.h
    lltexturectrl.h
    lltexturefetch.h
    lltextureinfo.h
    lltextureinfodetails.h
    lltexturestats.h
    lltextureview.h
    lltoast.h
    lltoastalertpanel.h
    lltoastgroupnotifypanel.h
    lltoastimpanel.h
    lltoastnotifypanel.h
    lltoastpanel.h
    lltoastscripttextbox.h
    lltoastscriptquestion.h
    lltool.h
    lltoolbarview.h
    lltoolbrush.h
    lltoolcomp.h
    lltooldraganddrop.h
    lltoolface.h
    lltoolfocus.h
    lltoolgrab.h
    lltoolgun.h
    lltoolindividual.h
    lltoolmgr.h
    lltoolmorph.h
    lltoolobjpicker.h
    lltoolpie.h
    lltoolpipette.h
    lltoolplacer.h
    lltoolselect.h
    lltoolselectland.h
    lltoolselectrect.h
    lltracker.h
    lltransientdockablefloater.h
    lltransientfloatermgr.h
    lltranslate.h
    lltwitterconnect.h
    lluiconstants.h
    lluiavatar.h
    lluilistener.h
    lluploaddialog.h
    lluploadfloaterobservers.h
    llurl.h
    llurldispatcher.h
    llurldispatcherlistener.h
    llurlhistory.h
    llurllineeditorctrl.h
    llurlwhitelist.h
    llvectorperfoptions.h
    llversioninfo.h
    llviewchildren.h
    llviewerassetstats.h
    llviewerassetstorage.h
    llviewerassettype.h
    llviewerassetupload.h
    llviewerattachmenu.h
    llvieweraudio.h
    llviewercamera.h
    llviewerchat.h
    llviewercontrol.h
    llviewercontrollistener.h
    llviewerdisplay.h
    llviewerdisplayname.h
    llviewerfloaterreg.h
    llviewerfoldertype.h
    llviewergenericmessage.h
    llviewergesture.h
    llviewerhelp.h
    llviewerhome.h
    llviewerinventory.h
    llviewerjoint.h
    llviewerjointattachment.h
    llviewerjointmesh.h
    llviewerjoystick.h
    llviewerkeyboard.h
    llviewerlayer.h
    llviewermedia.h
    llviewermediafocus.h
    llviewermediaobserver.h
    llviewermenu.h
    llviewermenufile.h
    llviewermessage.h
    llviewernetwork.h
    llviewerobject.h
    llviewerobjectlist.h
    llvieweroctree.h
    llviewerparcelmedia.h
    llviewerparcelmediaautoplay.h
    llviewerparcelmgr.h
    llviewerparceloverlay.h
    llviewerpartsim.h
    llviewerpartsource.h
    llviewerprecompiledheaders.h
    llviewerregion.h
    llviewershadermgr.h
    llviewerstats.h
    llviewerstatsrecorder.h
    llviewertexlayer.h
    llviewertexteditor.h
    llviewertexture.h
    llviewertextureanim.h
    llviewertexturelist.h
    llviewerthrottle.h
    llviewerwearable.h
    llviewerwindow.h
    llviewerwindowlistener.h
    llvlcomposition.h
    llvlmanager.h
    llvoavatar.h
    llvoavatarself.h
    llvocache.h
    llvograss.h
    llvoground.h
    llvoicechannel.h
    llvoiceclient.h
    llvoicevisualizer.h
    llvoicevivox.h
    llvoinventorylistener.h
    llvopartgroup.h
    llvosky.h
    llvosurfacepatch.h
    llvotree.h
    llvovolume.h
    llvowater.h
    llvowlsky.h
    llwatchdog.h
    llwaterparammanager.h
    llwaterparamset.h
    llwearableitemslist.h
    llwearablelist.h
    llweb.h
    llwebprofile.h
    llwind.h
    llwindowlistener.h
    llwlanimator.h
    llwldaycycle.h
    llwlhandlers.h
    llwlparammanager.h
    llwlparamset.h
    llworld.h
    llworldmap.h
    llworldmapmessage.h
    llworldmipmap.h
    llworldmapview.h
    llxmlrpclistener.h
    llxmlrpctransaction.h
    macmain.h
    noise.h
    particleeditor.h
    piemenu.h
    pieseparator.h
    pieslice.h
    pipeline.h
    rlvactions.h
    rlvdefines.h
    rlvhandler.h
    rlvhelper.h
    rlvcommon.h
    rlvlocks.h
    rlvinventory.h
    rlvextensions.h
    rlvfloaters.h
    rlvmodifiers.h
    rlvui.h
    roles_constants.h
    qtoolalign.h
    quickprefs.h
    sanitycheck.h
    streamtitledisplay.h
    utilitybar.h
    VertexCache.h
    VorbisFramework.h
    NACLantispam.h
    NACLfloaterexploresounds.h
    )

# <exodus>
# Generate the flickr keys header.
configure_file(
    ${CMAKE_CURRENT_SOURCE_DIR}/exoflickrkeys.h.in
    ${CMAKE_CURRENT_BINARY_DIR}/exoflickrkeys.h
    @ONLY
)
list(APPEND viewer_HEADER_FILES ${CMAKE_CURRENT_BINARY_DIR}/exoflickrkeys.h)
# </exodus>

#<FS:LO> Discord rich presence
configure_file(
    ${CMAKE_CURRENT_SOURCE_DIR}/fsdiscordkey.h.in
    ${CMAKE_CURRENT_BINARY_DIR}/fsdiscordkey.h
    @ONLY
)
list(APPEND viewer_HEADER_FILES ${CMAKE_CURRENT_BINARY_DIR}/fsdiscordkey.h)
LIST(APPEND viewer_HEADER_FILES fsfloaterdiscord.h fsdiscordconnect.h)
LIST(APPEND viewer_SOURCE_FILES fsfloaterdiscord.cpp fsdiscordconnect.cpp)
#</FS:LO>

# <FS:TS> Generate the version information header file.
configure_file(
    ${CMAKE_CURRENT_SOURCE_DIR}/fsversionvalues.h.in
    ${CMAKE_CURRENT_BINARY_DIR}/fsversionvalues.h
    @ONLY
)
list(APPEND viewer_HEADER_FILES ${CMAKE_CURRENT_BINARY_DIR}/fsversionvalues.h)
# </FS:TS>

source_group("CMake Rules" FILES ViewerInstall.cmake)

#build_data.json creation moved to viewer_manifest.py MAINT-6413
# the viewer_version.txt file created here is for passing to viewer_manifest and autobuild
file(WRITE "${CMAKE_CURRENT_BINARY_DIR}/viewer_version.txt"
           "${VIEWER_SHORT_VERSION}.${VIEWER_VERSION_REVISION}\n")

set_source_files_properties(
   llversioninfo.cpp tests/llversioninfo_test.cpp 
   PROPERTIES
# <FS:TS> The next line causes a full rebuild of the entire newview
#         directory every time the Mercurial revision number changes.
#         Instead of doing that, we use the configure tool to build
#         fsversionstrings.h with the right numbers in it.
#   COMPILE_DEFINITIONS "${VIEWER_CHANNEL_VERSION_DEFINES}" # see BuildVersion.cmake
   )

if (DARWIN)
  LIST(APPEND viewer_SOURCE_FILES llappviewermacosx.cpp)
  LIST(APPEND viewer_SOURCE_FILES llappviewermacosx-objc.mm)
  LIST(APPEND viewer_SOURCE_FILES llappviewermacosx-objc.h)
  LIST(APPEND viewer_SOURCE_FILES llfilepicker_mac.mm)
  LIST(APPEND viewer_HEADER_FILES llfilepicker_mac.h)

  # This should be compiled with the viewer.
  LIST(APPEND viewer_SOURCE_FILES llappdelegate-objc.mm)
  set_source_files_properties(
    llappdelegate-objc.mm
    PROPERTIES
    COMPILE_DEFINITIONS "${VIEWER_CHANNEL_VERSION_DEFINES}"
    # BugsplatMac is a module, imported with @import. That language feature
    # demands these -f switches.
    # Xcode 10.2 requires that Objective-C++ headers declare nullability of
    # pointer variables. As of 2019-06-26, the BugsplatMac version we're using
    # does not yet do so in its own header files. This -W flag prevents fatal
    # warnings.
    COMPILE_FLAGS "-fmodules -fcxx-modules -Wno-nullability-completeness"
    )

# [FS] Growl libs
  LIST(APPEND viewer_SOURCE_FILES
        growlmanager.cpp
        growlnotifierwin.cpp
        )

  LIST(APPEND viewer_HEADER_FILES
         growlmanager.h
         growlnotifierwin.h
         )
# [FS]

  find_library(AGL_LIBRARY AGL)
  find_library(APPKIT_LIBRARY AppKit)
  find_library(COCOA_LIBRARY Cocoa)
  find_library(IOKIT_LIBRARY IOKit)
  find_library(COREAUDIO_LIBRARY CoreAudio)

  set(viewer_LIBRARIES
    ${COCOA_LIBRARY}
    ${AGL_LIBRARY}
    ${IOKIT_LIBRARY}
    ${COREAUDIO_LIBRARY}
    )

  if (BUGSPLAT_DB)
    list(APPEND viewer_LIBRARIES
      ${BUGSPLAT_LIBRARIES}
      )
  endif (BUGSPLAT_DB)

  # Add resource files to the project.
  set(viewer_RESOURCE_FILES
    firestorm_icon.icns
    macview.r
    Info-Firestorm.plist
    Firestorm.xib/
    # CMake doesn't seem to support Xcode language variants well just yet
    English.lproj/InfoPlist.strings
    English.lproj/language.txt
    German.lproj/language.txt
    Japanese.lproj/language.txt
    Korean.lproj/language.txt
    )
  set_source_files_properties(
    ${viewer_RESOURCE_FILES}
    PROPERTIES
    HEADER_FILE_ONLY TRUE
    #MACOSX_PACKAGE_LOCATION Resources #don't do this! this tells cmake to copy the files.
    )
  SOURCE_GROUP("Resources" FILES ${viewer_RESOURCE_FILES})
  list(APPEND viewer_SOURCE_FILES ${viewer_RESOURCE_FILES})
endif (DARWIN)

if (LINUX)
    LIST(APPEND viewer_SOURCE_FILES llappviewerlinux.cpp)
    set_source_files_properties(
      llappviewerlinux.cpp
      PROPERTIES
# <FS:TS> The next line causes a full rebuild of the entire newview
#         directory every time the Mercurial revision number changes.
#         Instead of doing that, we use the configure tool to build
#         fsversionstrings.h with the right numbers in it.
#      COMPILE_DEFINITIONS "${VIEWER_CHANNEL_VERSION_DEFINES}"
      )
    LIST(APPEND viewer_SOURCE_FILES llappviewerlinux_api_dbus.cpp)
# [FS] Growl support
    LIST(APPEND viewer_HEADER_FILES desktopnotifierlinux.h growlmanager.h)
    LIST(APPEND viewer_SOURCE_FILES desktopnotifierlinux.cpp growlmanager.cpp)
# [FS] Growl support

    SET(CMAKE_EXE_LINKER_FLAGS "${CMAKE_EXE_LINKER_FLAGS} -Wl,--as-needed")

    set(viewer_LIBRARIES
        Xinerama
        )
    if (OPENAL)
      LIST(APPEND viewer_LIBRARIES ${OPENAL_LIBRARIES})
    endif (OPENAL)

    # <FS:ND> Enable user to create a ctags database via using -DND_CTAGS=On
    if( ND_CTAGS )
      message( "Will generate ctags database during compilation" )
      set_source_files_properties( TAGS PROPERTIES GENERATED true)
      add_custom_command ( OUTPUT TAGS COMMAND ctags --extra=+q --fields=+aiS --c++-kinds=+p -e --recurse=yes .
                           WORKING_DIRECTORY ${CMAKE_SOURCE_DIR} )
      list(APPEND viewer_SOURCE_FILES TAGS )
    endif( ND_CTAGS )
    # </FS:ND>

endif (LINUX)

if (WINDOWS)
    list(APPEND viewer_SOURCE_FILES
         growlmanager.cpp
         growlnotifierwin.cpp
         llappviewerwin32.cpp
         llwindebug.cpp
         )
    set_source_files_properties(
      llappviewerwin32.cpp
      PROPERTIES
      COMPILE_DEFINITIONS "${VIEWER_CHANNEL_VERSION_DEFINES}"
      )

    list(APPEND viewer_HEADER_FILES
         llappviewerwin32.h
         llwindebug.h
# [FS] Growl libs
         growlmanager.h
         growlnotifierwin.h
# [FS]
         )

    # precompiled header configuration
    # llviewerprecompiledheaders.cpp generates
    # the .pch file.
    # All sources added to viewer_SOURCE_FILES
    # at this point use it.
    if(USE_PRECOMPILED_HEADERS)
        set_source_files_properties(llviewerprecompiledheaders.cpp
            PROPERTIES
            COMPILE_FLAGS "/Ycllviewerprecompiledheaders.h"
            )
        set(viewer_SOURCE_FILES "${viewer_SOURCE_FILES}" llviewerprecompiledheaders.cpp)
    endif(USE_PRECOMPILED_HEADERS)

    # Replace the icons with the appropriate ones for the channel
    # ('test' is the default)
    set(ICON_PATH "private")
    set(VIEWER_MACOSX_PHASE "d")
    string(TOLOWER ${VIEWER_CHANNEL} channel_lower)
    if(channel_lower MATCHES "release")
        set(ICON_PATH "release")
        set(VIEWER_MACOSX_PHASE "f")
    elseif(channel_lower MATCHES "beta")
        set(ICON_PATH "beta")
        set(VIEWER_MACOSX_PHASE "b")
    elseif(channel_lower MATCHES "project")
        set(ICON_PATH "project")
        set(VIEWER_MACOSX_PHASE "a")
    endif()
    message(STATUS "Copying icons for ${ICON_PATH}")
    execute_process(
      COMMAND ${CMAKE_COMMAND} -E copy_if_different
        "${CMAKE_CURRENT_SOURCE_DIR}/icons/${ICON_PATH}/firestorm_icon.ico"
        "${CMAKE_CURRENT_SOURCE_DIR}/res/firestorm_icon.ico"
      )
    execute_process(
      COMMAND ${CMAKE_COMMAND} -E copy_if_different
        "${CMAKE_CURRENT_SOURCE_DIR}/icons/${ICON_PATH}/firestorm_256.BMP"
        "${CMAKE_CURRENT_SOURCE_DIR}/res/firestorm_icon.BMP"
      )
    execute_process(
      COMMAND ${CMAKE_COMMAND} -E copy_if_different
        "${CMAKE_CURRENT_SOURCE_DIR}/icons/${ICON_PATH}/firestorm_256.BMP"
        "${CMAKE_CURRENT_SOURCE_DIR}/res-sdl/firestorm_icon.BMP"
      )

    # Add resource files to the project.
    # viewerRes.rc is the only buildable file, but
    # the rest are all dependencies of it.
    set(viewer_RESOURCE_FILES
        res/arrow.cur
        res/arrowcop.cur
        res/arrowcopmulti.cur
        res/arrowdrag.cur
        res/circleandline.cur
        res/llarrow.cur
        res/llarrowdrag.cur
        res/llarrowdragmulti.cur
        res/llarrowlocked.cur
        res/llgrablocked.cur
        res/llno.cur
        res/llnolocked.cur
        res/lltoolcamera.cur
        res/lltoolcreate.cur
        res/lltoolfocus.cur
        res/lltoolgrab.cur
        res/lltoolland.cur
        res/lltoolpan.cur
        res/lltoolpathfinding.cur
        res/lltoolpathfindingpathend.cur
        res/lltoolpathfindingpathendadd.cur
        res/lltoolpathfindingpathstart.cur
        res/lltoolpathfindingpathstartadd.cur
        res/lltoolpipette.cur
        res/lltoolrotate.cur
        res/lltoolscale.cur
        res/lltooltranslate.cur
        res/lltoolzoomin.cur
        res/lltoolzoomout.cur
        res/firestorm_icon.BMP
        res/firestorm_icon.ico
        res-sdl/firestorm_icon.BMP
        res/resource.h
        res/toolpickobject.cur
        res/toolpickobject2.cur
        res/toolpickobject3.cur
        res/toolpipette.cur
        res/toolbuy.cur
        res/toolopen.cur
        res/toolsit.cur
        res/toolbuy-legacy.cur
        res/toolopen-legacy.cur
        res/toolsit-legacy.cur
        res/toolpay-legacy.cur
        )

    set_source_files_properties(${viewer_RESOURCE_FILES}
                                PROPERTIES HEADER_FILE_ONLY TRUE)

    configure_file( ${CMAKE_CURRENT_SOURCE_DIR}/res/viewerRes.rc
                    ${CMAKE_CURRENT_BINARY_DIR}/viewerRes.rc
                    )
    set(viewer_RESOURCE_FILES
        ${CMAKE_CURRENT_BINARY_DIR}/viewerRes.rc
        ${viewer_RESOURCE_FILES}
        )

    set_source_files_properties(${CMAKE_CURRENT_BINARY_DIR}/viewerRes.rc
      PROPERTIES COMPILE_FLAGS "-I${CMAKE_CURRENT_SOURCE_DIR}/res"
      )

    SOURCE_GROUP("Resource Files" FILES ${viewer_RESOURCE_FILES})

    if (NOT USESYSTEMLIBS)
        list(APPEND viewer_SOURCE_FILES ${viewer_RESOURCE_FILES})
    endif (NOT USESYSTEMLIBS)

    find_library(DINPUT_LIBRARY dinput8 ${DIRECTX_LIBRARY_DIR})
    find_library(DXGUID_LIBRARY dxguid ${DIRECTX_LIBRARY_DIR})
    mark_as_advanced(
        DINPUT_LIBRARY
        DXGUID_LIBRARY
        )

# see EXP-1765 - theory is opengl32.lib needs to be included before gdi32.lib (windows libs)
    set(viewer_LIBRARIES
        opengl32
        ${WINDOWS_LIBRARIES}
        comdlg32
        ${DINPUT_LIBRARY}
        ${DXGUID_LIBRARY}
        kernel32
        odbc32
        odbccp32
        oleaut32
        shell32
        Vfw32
        wer
        winspool
        )

    find_library(INTEL_MEMOPS_LIBRARY
                 NAMES ll_intel_memops
                 PATHS
                 optimized ${ARCH_PREBUILT_DIRS_RELEASE}
                 debug ${ARCH_PREBUILT_DIRS_DEBUG}
                 )
    mark_as_advanced(INTEL_MEMOPS_LIBRARY)

    if (INTEL_MEMOPS_LIBRARY)
      list(APPEND viewer_LIBRARIES ${INTEL_MEMOPS_LIBRARY})
    endif (INTEL_MEMOPS_LIBRARY)

    # <FS:Ansariel> Apply correct manifests to both 32 and 64 bit versions
    #if (ADDRESS_SIZE EQUAL 64)
        # We deliberately omit this from the 32bit build because it declares that
        # the viewer is compatible with Windows 10; we need that to properly detect
        # the Windows version, but doing so causes systems with certain HD video
        # cards to fail because Windows 10 does not support them.  Leaving this out
        # causes those systems to run in a Windows 8 compatibility mode, which works.
    #    LIST(APPEND viewer_SOURCE_FILES windows.manifest)
    #endif (ADDRESS_SIZE EQUAL 64)
    if (ADDRESS_SIZE EQUAL 64)
        LIST(APPEND viewer_SOURCE_FILES ${CMAKE_CURRENT_SOURCE_DIR}/../tools/manifests/compatibility.manifest)
    else (ADDRESS_SIZE EQUAL 64)
        LIST(APPEND viewer_SOURCE_FILES ${CMAKE_CURRENT_SOURCE_DIR}/../tools/manifests/legacy.manifest)
    endif (ADDRESS_SIZE EQUAL 64)
    # </FS:Ansariel>
endif (WINDOWS)

# Add the xui files. This is handy for searching for xui elements
# from within the IDE.
set(viewer_XUI_FILES
    skins/default/colors.xml
    skins/default/default_languages.xml
    skins/default/textures/textures.xml
    )
file(GLOB DEFAULT_XUI_FILE_GLOB_LIST
     ${CMAKE_CURRENT_SOURCE_DIR}/skins/*/xui/en/*.xml)
list(APPEND viewer_XUI_FILES ${DEFAULT_XUI_FILE_GLOB_LIST})

file(GLOB DEFAULT_WIDGET_FILE_GLOB_LIST
     ${CMAKE_CURRENT_SOURCE_DIR}/skins/*/xui/en/widgets/*.xml)
list(APPEND viewer_XUI_FILES ${DEFAULT_WIDGET_FILE_GLOB_LIST})

# Cannot append empty lists in CMake, wait until we have files here.
#file(GLOB SILVER_WIDGET_FILE_GLOB_LIST
#     ${CMAKE_CURRENT_SOURCE_DIR}/skins/silver/xui/en-us/widgets/*.xml)
#list(APPEND viewer_XUI_FILES ${SILVER_WIDGET_FILE_GLOB_LIST})

list(SORT viewer_XUI_FILES)

source_group("XUI Files" FILES ${viewer_XUI_FILES})

set_source_files_properties(${viewer_XUI_FILES}
                            PROPERTIES HEADER_FILE_ONLY TRUE)

list(APPEND viewer_SOURCE_FILES ${viewer_XUI_FILES})

set(viewer_APPSETTINGS_FILES
    app_settings/anim.ini
    app_settings/autoreplace.xml
    app_settings/client_list_v2.xml
    app_settings/cloud.xml
    app_settings/cmd_line.xml
    app_settings/commands.xml
    app_settings/foldertypes.xml
    app_settings/graphic_preset_controls.xml
    app_settings/grass.xml
    app_settings/grids.xml
    app_settings/growl_notifications.xml
    app_settings/high_graphics.xml
    app_settings/ignorable_dialogs.xml
    app_settings/keys.xml
    app_settings/keys_azerty.xml
    app_settings/keywords.ini
    app_settings/keywords_lsl_default.xml
    app_settings/logcontrol.xml
    app_settings/low_graphics.xml
    app_settings/mid_graphics.xml
    app_settings/posestand.xml
    app_settings/quick_preferences.xml
    app_settings/scriptlibrary_aa.xml
    app_settings/scriptlibrary_ossl.xml
    app_settings/scriptlibrary_preproc.xml
    app_settings/settings_firestorm.xml
    app_settings/settings_hybrid.xml
    app_settings/settings_phoenix.xml
    app_settings/settings_v3.xml
    app_settings/settings_text.xml
    app_settings/settings.xml
    app_settings/settings_crash_behavior.xml
    app_settings/settings_files.xml
    app_settings/settings_per_account.xml
    app_settings/std_bump.ini
    #app_settings/toolbars.xml  FS:AO moved to skins
    app_settings/trees.xml
    app_settings/ultra_graphics.xml
    app_settings/viewerart.xml
    ${CMAKE_SOURCE_DIR}/../etc/message.xml
    ${CMAKE_SOURCE_DIR}/../scripts/messages/message_template.msg
    packages-info.txt
    )
	
if (WINDOWS)
  LIST(APPEND viewer_APPSETTINGS_FILES app_settings/growl_notifications.xml)
endif (WINDOWS)

source_group("App Settings" FILES ${viewer_APPSETTINGS_FILES})

set_source_files_properties(${viewer_APPSETTINGS_FILES}
                            PROPERTIES HEADER_FILE_ONLY TRUE)

list(APPEND viewer_SOURCE_FILES ${viewer_APPSETTINGS_FILES})

set(viewer_CHARACTER_FILES
    character/attentions.xml
    character/attentionsN.xml
    character/avatar_lad.xml
    character/avatar_skeleton.xml
    character/genepool.xml
    )

source_group("Character File" FILES ${viewer_CHARACTER_FILES})

set_source_files_properties(${viewer_CHARACTER_FILES}
                            PROPERTIES HEADER_FILE_ONLY TRUE)
if (NOT USESYSTEMLIBS)
    list(APPEND viewer_SOURCE_FILES ${viewer_CHARACTER_FILES})
endif (NOT USESYSTEMLIBS)

# <FS:Ansariel> Add Firestorm folders
file(GLOB viewer_FONT_FILES fonts/*.xml)
source_group("Fonts" FILES ${viewer_FONT_FILES})
set_source_files_properties(${viewer_FONT_FILES}
                            PROPERTIES HEADER_FILE_ONLY TRUE)
list(APPEND viewer_SOURCE_FILES ${viewer_FONT_FILES})

file(GLOB viewer_FS_RESOURCES fs_resources/*)
source_group("Firestorm Resources" FILES ${viewer_FS_RESOURCES})
set_source_files_properties(${viewer_FS_RESOURCES}
                            PROPERTIES HEADER_FILE_ONLY TRUE)
list(APPEND viewer_SOURCE_FILES ${viewer_FS_RESOURCES})
# </FS:Ansariel>

if (WINDOWS)
  file(GLOB viewer_INSTALLER_FILES installers/windows/*.nsi)

  source_group("Installer Files" FILES ${viewer_INSTALLER_FILES})

  set_source_files_properties(${viewer_INSTALLER_FILES}
                              PROPERTIES HEADER_FILE_ONLY TRUE)

  list(APPEND viewer_SOURCE_FILES ${viewer_INSTALLER_FILES})
endif (WINDOWS)

if (OPENAL)
  set(LLSTARTUP_COMPILE_FLAGS "${LLSTARTUP_COMPILE_FLAGS} -DLL_OPENAL")
endif (OPENAL)

if (FMODSTUDIO)
  set(LLSTARTUP_COMPILE_FLAGS "${LLSTARTUP_COMPILE_FLAGS} -DLL_FMODSTUDIO")
  set(FMODWRAPPER_LIBRARY ${FMODSTUDIO_LIBRARY})
endif (FMODSTUDIO)

if (FMODEX)
  set(LLSTARTUP_COMPILE_FLAGS "${LLSTARTUP_COMPILE_FLAGS} -DLL_FMODEX")
  set(FMODWRAPPER_LIBRARY ${FMODEX_LIBRARY})
endif (FMODEX)

# <FS:Ansariel> Output device selection
# set_source_files_properties(llstartup.cpp PROPERTIES COMPILE_FLAGS "${LLSTARTUP_COMPILE_FLAGS}")
set_source_files_properties(llstartup.cpp llfloaterpreference.cpp PROPERTIES COMPILE_FLAGS "${LLSTARTUP_COMPILE_FLAGS}")
# </FS:Ansariel>

list(APPEND viewer_SOURCE_FILES ${viewer_HEADER_FILES})

set_source_files_properties(${viewer_HEADER_FILES}
                            PROPERTIES HEADER_FILE_ONLY TRUE)

add_executable(${VIEWER_BINARY_NAME}
    WIN32
    MACOSX_BUNDLE
    ${viewer_SOURCE_FILES}
    )

if (SDL_FOUND)
  set_property(TARGET ${VIEWER_BINARY_NAME}
    PROPERTY COMPILE_DEFINITIONS LL_SDL=1
    )
endif (SDL_FOUND)

if (BUGSPLAT_DB)
  set_property(TARGET ${VIEWER_BINARY_NAME}
    PROPERTY COMPILE_DEFINITIONS "LL_BUGSPLAT")
endif (BUGSPLAT_DB)

# add package files
file(GLOB EVENT_HOST_SCRIPT_GLOB_LIST
     ${CMAKE_CURRENT_SOURCE_DIR}/../viewer_components/*.py)
list(APPEND EVENT_HOST_SCRIPTS ${EVENT_HOST_SCRIPT_GLOB_LIST})

set(PACKAGE ON CACHE BOOL
    "Add a package target that builds an installer package.")

if (OPENSIM )
  set(ND_VIEWER_FLAVOR "oss")
else (OPENSIM)
  set(ND_VIEWER_FLAVOR "hvk")
endif (OPENSIM)

if (FMODSTUDIO)
    set(FMODVERSION "fmodstudio")
elseif (FMODEX)
    set(FMODVERSION "fmodex")
endif (FMODSTUDIO)

if (WINDOWS)
    set_target_properties(${VIEWER_BINARY_NAME}
        PROPERTIES
        # *TODO -reenable this once we get server usage sorted out
        LINK_FLAGS "/debug /NODEFAULTLIB:LIBCMT /SUBSYSTEM:WINDOWS /LARGEADDRESSAWARE"
        LINK_FLAGS_DEBUG "/NODEFAULTLIB:\"LIBCMT;LIBCMTD;MSVCRT\" /INCREMENTAL:NO /LARGEADDRESSAWARE"
        LINK_FLAGS_RELEASE "/FORCE:MULTIPLE /MAP\"secondlife-bin.MAP\" /OPT:REF /LARGEADDRESSAWARE"
        )

    if(USE_PRECOMPILED_HEADERS)
        set_target_properties(
            ${VIEWER_BINARY_NAME}
            PROPERTIES
            COMPILE_FLAGS "/Yullviewerprecompiledheaders.h"
            )
    endif(USE_PRECOMPILED_HEADERS)

    # If adding a file to viewer_manifest.py in the WindowsManifest.construct() method, be sure to add the dependency
    # here.
    # *NOTE:Mani - This is a crappy hack to have important dependencies for the viewer_manifest copy action
    # be met. I'm looking forward to a source-code split-up project next year that will address this kind of thing.
    # In the meantime, if you have any ideas on how to easily maintain one list, either here or in viewer_manifest.py
    # and have the build deps get tracked *please* tell me about it.
    # nat: https://cmake.org/cmake/help/v3.14/command/file.html
    # "For example, the code
    # file(STRINGS myfile.txt myfile)
    # stores a list in the variable myfile in which each item is a line from the input file."
    # And of course it's straightforward to read a text file in Python.

    set(COPY_INPUT_DEPENDENCIES
      # The following commented dependencies are determined at variably at build time. Can't do this here.
      ${CMAKE_SOURCE_DIR}/../etc/message.xml
      ${CMAKE_SOURCE_DIR}/../scripts/messages/message_template.msg
      ${SHARED_LIB_STAGING_DIR}/${CMAKE_CFG_INTDIR}/llcommon.dll
      ${SHARED_LIB_STAGING_DIR}/${CMAKE_CFG_INTDIR}/libapr-1.dll
      ${SHARED_LIB_STAGING_DIR}/${CMAKE_CFG_INTDIR}/libaprutil-1.dll
      ${SHARED_LIB_STAGING_DIR}/${CMAKE_CFG_INTDIR}/libapriconv-1.dll
      ${SHARED_LIB_STAGING_DIR}/Release/glod.dll
      ${SHARED_LIB_STAGING_DIR}/RelWithDebInfo/glod.dll
      ${SHARED_LIB_STAGING_DIR}/Debug/glod.dll
      ${SHARED_LIB_STAGING_DIR}/Release/libcollada14dom22.dll
      ${SHARED_LIB_STAGING_DIR}/RelWithDebInfo/libcollada14dom22.dll
      ${SHARED_LIB_STAGING_DIR}/Debug/libcollada14dom22-d.dll
      ${SHARED_LIB_STAGING_DIR}/Release/openjpeg.dll
      ${SHARED_LIB_STAGING_DIR}/RelWithDebInfo/openjpeg.dll
      ${SHARED_LIB_STAGING_DIR}/Debug/openjpegd.dll
      ${SHARED_LIB_STAGING_DIR}/Release/libhunspell.dll
      ${SHARED_LIB_STAGING_DIR}/RelWithDebInfo/libhunspell.dll
      ${SHARED_LIB_STAGING_DIR}/Debug/libhunspell.dll
      ${SHARED_LIB_STAGING_DIR}/${CMAKE_CFG_INTDIR}/SLVoice.exe
      ${SHARED_LIB_STAGING_DIR}/${CMAKE_CFG_INTDIR}/libsndfile-1.dll
      ${SHARED_LIB_STAGING_DIR}/${CMAKE_CFG_INTDIR}/vivoxoal.dll
      ${SHARED_LIB_STAGING_DIR}/${CMAKE_CFG_INTDIR}/ca-bundle.crt
      ${GOOGLE_PERF_TOOLS_SOURCE}
      ${CMAKE_CURRENT_SOURCE_DIR}/licenses-win32.txt
      ${CMAKE_CURRENT_SOURCE_DIR}/featuretable.txt
      ${ARCH_PREBUILT_DIRS_RELEASE}/libeay32.dll
      ${ARCH_PREBUILT_DIRS_RELEASE}/ssleay32.dll
      ${ARCH_PREBUILT_DIRS_DEBUG}/libeay32.dll
      ${ARCH_PREBUILT_DIRS_DEBUG}/ssleay32.dll
      ${viewer_APPSETTINGS_FILES}
      ${ARCH_PREBUILT_DIRS_RELEASE}/growl.dll
      SLPlugin
      media_plugin_cef
      media_plugin_libvlc
      media_plugin_example
      windows-crash-logger
      )

    if (ADDRESS_SIZE EQUAL 64)
        list(APPEND COPY_INPUT_DEPENDENCIES
            ${SHARED_LIB_STAGING_DIR}/${CMAKE_CFG_INTDIR}/vivoxsdk_x64.dll
            ${SHARED_LIB_STAGING_DIR}/${CMAKE_CFG_INTDIR}/ortp_x64.dll
            )
    else (ADDRESS_SIZE EQUAL 64)
        list(APPEND COPY_INPUT_DEPENDENCIES
            ${SHARED_LIB_STAGING_DIR}/${CMAKE_CFG_INTDIR}/vivoxsdk.dll
            ${SHARED_LIB_STAGING_DIR}/${CMAKE_CFG_INTDIR}/ortp.dll
            )
    endif (ADDRESS_SIZE EQUAL 64)

    if (FMODSTUDIO)
      if (ADDRESS_SIZE EQUAL 64)
        list(APPEND COPY_INPUT_DEPENDENCIES
           ${SHARED_LIB_STAGING_DIR}/Release/fmod64.dll
           ${SHARED_LIB_STAGING_DIR}/RelWithDebInfo/fmod64.dll
           ${SHARED_LIB_STAGING_DIR}/Debug/fmodL64.dll
          )
      else (ADDRESS_SIZE EQUAL 64)
        list(APPEND COPY_INPUT_DEPENDENCIES
           ${SHARED_LIB_STAGING_DIR}/Release/fmod.dll
           ${SHARED_LIB_STAGING_DIR}/RelWithDebInfo/fmod.dll
           ${SHARED_LIB_STAGING_DIR}/Debug/fmodL.dll
          )
      endif (ADDRESS_SIZE EQUAL 64)
    endif (FMODSTUDIO)

    if (FMODEX)
      list(APPEND COPY_INPUT_DEPENDENCIES
           ${SHARED_LIB_STAGING_DIR}/Release/fmodex.dll
           ${SHARED_LIB_STAGING_DIR}/RelWithDebInfo/fmodex.dll
           ${SHARED_LIB_STAGING_DIR}/Debug/fmodexL.dll
          )
    endif (FMODEX)

    add_custom_command(
      OUTPUT  ${CMAKE_CFG_INTDIR}/copy_touched.bat
      COMMAND ${PYTHON_EXECUTABLE}
      ARGS
        ${CMAKE_CURRENT_SOURCE_DIR}/viewer_manifest.py
        --actions=copy
        --arch=${ARCH}
        --artwork=${ARTWORK_DIR}
        "--bugsplat=${BUGSPLAT_DB}"
        --build=${CMAKE_CURRENT_BINARY_DIR}
        --buildtype=${CMAKE_BUILD_TYPE}
        "--channel=${VIEWER_CHANNEL}"
        --configuration=${CMAKE_CFG_INTDIR}
        --dest=${CMAKE_CURRENT_BINARY_DIR}/${CMAKE_CFG_INTDIR}
        --grid=${GRID}
        --source=${CMAKE_CURRENT_SOURCE_DIR}
        --touch=${CMAKE_CURRENT_BINARY_DIR}/${CMAKE_CFG_INTDIR}/copy_touched.bat
        --versionfile=${CMAKE_CURRENT_BINARY_DIR}/viewer_version.txt
        --viewer_flavor=${ND_VIEWER_FLAVOR}
        --fmodversion=${FMODVERSION}
      DEPENDS
        ${CMAKE_CURRENT_SOURCE_DIR}/viewer_manifest.py
        stage_third_party_libs
        ${COPY_INPUT_DEPENDENCIES}
      COMMENT "Performing viewer_manifest copy"
      )

    add_custom_target(copy_w_viewer_manifest ALL DEPENDS ${CMAKE_CFG_INTDIR}/copy_touched.bat)

    add_dependencies(${VIEWER_BINARY_NAME} stage_third_party_libs llcommon copy_w_viewer_manifest)

    if (EXISTS ${CMAKE_SOURCE_DIR}/copy_win_scripts)
      add_dependencies(${VIEWER_BINARY_NAME} copy_win_scripts)
    endif (EXISTS ${CMAKE_SOURCE_DIR}/copy_win_scripts)
	
    add_dependencies(${VIEWER_BINARY_NAME}
      SLPlugin
      windows-crash-logger
    )

    # sets the 'working directory' for debugging from visual studio.
    # Condition for version can be moved to requirements once build agents will be updated (see TOOL-3865)
    if (NOT UNATTENDED)
        set_property(
          TARGET ${VIEWER_BINARY_NAME}
          PROPERTY VS_DEBUGGER_WORKING_DIRECTORY "${CMAKE_CURRENT_SOURCE_DIR}"
          )
    endif (NOT UNATTENDED)

    if (PACKAGE)
      add_custom_command(
        OUTPUT ${CMAKE_CURRENT_BINARY_DIR}/${CMAKE_CFG_INTDIR}/event_host.tar.bz2
        COMMAND ${PYTHON_EXECUTABLE}
        ARGS
          ${CMAKE_CURRENT_SOURCE_DIR}/event_host_manifest.py
          ${CMAKE_CURRENT_SOURCE_DIR}/..
          ${CMAKE_CURRENT_BINARY_DIR}
          ${CMAKE_CFG_INTDIR}
        DEPENDS
          lleventhost
          ${EVENT_HOST_SCRIPTS}
          ${CMAKE_CURRENT_SOURCE_DIR}/event_host_manifest.py
        )

      add_custom_command(
        OUTPUT ${CMAKE_CFG_INTDIR}/touched.bat
        COMMAND ${PYTHON_EXECUTABLE}
        ARGS
          ${CMAKE_CURRENT_SOURCE_DIR}/viewer_manifest.py
          --arch=${ARCH}
          --artwork=${ARTWORK_DIR}
          "--bugsplat=${BUGSPLAT_DB}"
          --build=${CMAKE_CURRENT_BINARY_DIR}
          --buildtype=${CMAKE_BUILD_TYPE}
          "--channel=${VIEWER_CHANNEL}"
          --configuration=${CMAKE_CFG_INTDIR}
          --dest=${CMAKE_CURRENT_BINARY_DIR}/${CMAKE_CFG_INTDIR}
          --grid=${GRID}
          --source=${CMAKE_CURRENT_SOURCE_DIR}
          --touch=${CMAKE_CURRENT_BINARY_DIR}/${CMAKE_CFG_INTDIR}/touched.bat
          --versionfile=${CMAKE_CURRENT_BINARY_DIR}/viewer_version.txt
          --viewer_flavor=${ND_VIEWER_FLAVOR}
          --fmodversion=${FMODVERSION}
        DEPENDS
            ${VIEWER_BINARY_NAME}
            ${CMAKE_CURRENT_SOURCE_DIR}/viewer_manifest.py
            ${CMAKE_CURRENT_BINARY_DIR}/viewer_version.txt
            ${COPY_INPUT_DEPENDENCIES}
        )

      add_custom_target(llpackage ALL DEPENDS
        ${CMAKE_CFG_INTDIR}/touched.bat
        windows-setup-build-all
        )
        # temporarily disable packaging of event_host until hg subrepos get
        # sorted out on the parabuild cluster...
        #${CMAKE_CURRENT_BINARY_DIR}/${CMAKE_CFG_INTDIR}/event_host.tar.bz2)

    endif (PACKAGE)
elseif (DARWIN)
    set_target_properties(${VIEWER_BINARY_NAME}
        PROPERTIES
        LINK_FLAGS_RELEASE "${LINK_FLAGS_RELEASE} -Xlinker -dead_strip -Xlinker -map -Xlinker ${CMAKE_CURRENT_BINARY_DIR}/${VIEWER_BINARY_NAME}.MAP"
        )
else (WINDOWS)
        # Linux
    set_target_properties(${VIEWER_BINARY_NAME}
        PROPERTIES
        LINK_FLAGS_RELEASE "${LINK_FLAGS_RELEASE} -Wl,--Map=${VIEWER_BINARY_NAME}.MAP"
        )
endif (WINDOWS)

# *NOTE: - this list is very sensitive to ordering, test carefully on all
# platforms if you change the relative order of the entries here.
# In particular, cmake 2.6.4 (when building with linux/makefile generators)
# appears to sometimes de-duplicate redundantly listed dependencies improperly.
# To work around this, higher level modules should be listed before the modules
# that they depend upon. -brad
#
# *NOTE:  On mixing system shared libraries and updated static archives.
# We use a number of libraries that have an existence as system libraries,
# internal-use libraries and applications libraries.  The most-referenced
# one of these being libz where you can find four or more versions in play
# at once.  On Linux, libz can be found at link and run time via a number
# of paths:
#     
#      => -lfreetype
#        => libz.so.1 (on install machine, not build)
#      => -lSDL
#        => libz.so.1 (on install machine, not build)
#      => -lgdk-x11-2.0
#        => libz.so.1
#      => -lz
#
# We generally want the newest version of the library to provide all symbol
# resolution.  To that end, when using static archives, the *_PRELOAD_ARCHIVES
# variables, PNG_PRELOAD_ARCHIVES and ZLIB_PRELOAD_ARCHIVES, get the archives
# dumped into the target binary and runtime lookup will find the most
# modern version.

target_link_libraries(${VIEWER_BINARY_NAME}
    ${LEGACY_STDIO_LIBS}
    ${PNG_PRELOAD_ARCHIVES}
    ${ZLIB_PRELOAD_ARCHIVES}
    ${URIPARSER_PRELOAD_ARCHIVES}
    ${GOOGLE_PERFTOOLS_LIBRARIES}
    ${LLAUDIO_LIBRARIES}
    ${LLCHARACTER_LIBRARIES}
    ${LLIMAGE_LIBRARIES}
    ${LLINVENTORY_LIBRARIES}
    ${LLMESSAGE_LIBRARIES}
    ${LLPLUGIN_LIBRARIES}
    ${LLPRIMITIVE_LIBRARIES}
    ${LLRENDER_LIBRARIES}
    ${FREETYPE_LIBRARIES}
    ${LLUI_LIBRARIES}
    ${LLVFS_LIBRARIES}
    ${LLWINDOW_LIBRARIES}
    ${LLXML_LIBRARIES}
    ${LLMATH_LIBRARIES}
    ${LLCOREHTTP_LIBRARIES}
    ${LLCOMMON_LIBRARIES}
    ${NDOF_LIBRARY}
    ${NVAPI_LIBRARY}
    ${HUNSPELL_LIBRARY}
    ${viewer_LIBRARIES}
    ${BOOST_PROGRAM_OPTIONS_LIBRARY}
    ${BOOST_REGEX_LIBRARY}
    ${BOOST_FIBER_LIBRARY}
<<<<<<< HEAD
    ${BOOST_WAVE_LIBRARY} #FS specific
    ${BOOST_THREAD_LIBRARY} #FS specific
=======
>>>>>>> 95c6b512
    ${BOOST_CONTEXT_LIBRARY}
    ${DBUSGLIB_LIBRARIES}
    ${OPENGL_LIBRARIES}
    ${FMODWRAPPER_LIBRARY} # must come after LLAudio
    ${GLOD_LIBRARIES}
    ${OPENGL_LIBRARIES}
    ${JSONCPP_LIBRARIES}
    ${SDL_LIBRARY}
    ${SMARTHEAP_LIBRARY}
    ${UI_LIBRARIES}
    ${WINDOWS_LIBRARIES}
    ${EXPAT_LIBRARIES}
    ${XMLRPCEPI_LIBRARIES}
    ${OPENSSL_LIBRARIES}
    ${CRYPTO_LIBRARIES}
    ${LLLOGIN_LIBRARIES}
    ${LLPHYSICS_LIBRARIES}
    ${LLPHYSICSEXTENSIONS_LIBRARIES}
    ${LLAPPEARANCE_LIBRARIES}
    ${GROWL_LIBRARY}
    )

target_link_libraries(${VIEWER_BINARY_NAME} ${DISCORD_LIBRARY} )

if (BUGSPLAT_DB)
  target_link_libraries(${VIEWER_BINARY_NAME}
    ${BUGSPLAT_LIBRARIES}
    )
endif (BUGSPLAT_DB)
	
if (WINDOWS)
    target_link_libraries(${VIEWER_BINARY_NAME}
    ${GROWL_LIBRARY}
    )
endif (WINDOWS)

if (LINUX)
    target_link_libraries(${VIEWER_BINARY_NAME} "dl" )
endif (LINUX)

set(ARTWORK_DIR ${CMAKE_CURRENT_SOURCE_DIR} CACHE PATH
    "Path to artwork files.")

if (LINUX)
  set(product Firestorm-${ARCH}-${VIEWER_SHORT_VERSION}.${VIEWER_VERSION_REVISION})

  # These are the generated targets that are copied to package/
if (NOT ENABLE_MEDIA_PLUGINS)
  set(COPY_INPUT_DEPENDENCIES
    ${VIEWER_BINARY_NAME}
    linux-crash-logger
    SLPlugin
    media_plugin_cef
    #media_plugin_gstreamer010
    media_plugin_libvlc
    llcommon
    )
else (NOT ENABLE_MEDIA_PLUGINS)
  set(COPY_INPUT_DEPENDENCIES
    ${VIEWER_BINARY_NAME}
    linux-crash-logger
    SLPlugin
    media_plugin_cef
    #media_plugin_gstreamer010
    llcommon
    )
endif (NOT ENABLE_MEDIA_PLUGINS)

  add_custom_command(
      OUTPUT ${product}.tar.bz2
      COMMAND ${PYTHON_EXECUTABLE}
      ARGS
        ${CMAKE_CURRENT_SOURCE_DIR}/viewer_manifest.py
        --arch=${ARCH}
        --artwork=${ARTWORK_DIR}
        "--bugsplat=${BUGSPLAT_DB}"
        --build=${CMAKE_CURRENT_BINARY_DIR}
        --buildtype=${CMAKE_BUILD_TYPE}
        "--channel=${VIEWER_CHANNEL}"
        --configuration=${CMAKE_CFG_INTDIR}
        --dest=${CMAKE_CURRENT_BINARY_DIR}/packaged
        --grid=${GRID}
        --source=${CMAKE_CURRENT_SOURCE_DIR}
        --touch=${CMAKE_CURRENT_BINARY_DIR}/${CMAKE_CFG_INTDIR}/.${product}.touched
        --versionfile=${CMAKE_CURRENT_BINARY_DIR}/viewer_version.txt
        --viewer_flavor=${ND_VIEWER_FLAVOR}
        --fmodversion=${FMODVERSION}
      DEPENDS
        ${CMAKE_CURRENT_SOURCE_DIR}/viewer_manifest.py
        ${COPY_INPUT_DEPENDENCIES}
      )


  add_custom_command(
    OUTPUT  ${CMAKE_CURRENT_BINARY_DIR}/${CMAKE_CFG_INTDIR}/.${product}.copy_touched
    COMMAND ${PYTHON_EXECUTABLE}
    ARGS
      ${CMAKE_CURRENT_SOURCE_DIR}/viewer_manifest.py
      --actions=copy
      --arch=${ARCH}
      --artwork=${ARTWORK_DIR}
      "--bugsplat=${BUGSPLAT_DB}"
      --build=${CMAKE_CURRENT_BINARY_DIR}
      --buildtype=${CMAKE_BUILD_TYPE}
      "--channel=${VIEWER_CHANNEL}"
      --configuration=${CMAKE_CFG_INTDIR}
      --dest=${CMAKE_CURRENT_BINARY_DIR}/packaged
      --grid=${GRID}
      --source=${CMAKE_CURRENT_SOURCE_DIR}
      --versionfile=${CMAKE_CURRENT_BINARY_DIR}/viewer_version.txt
      --viewer_flavor=${ND_VIEWER_FLAVOR}
      --fmodversion=${FMODVERSION}
    DEPENDS
      ${CMAKE_CURRENT_SOURCE_DIR}/viewer_manifest.py
      ${COPY_INPUT_DEPENDENCIES}
    COMMENT "Performing viewer_manifest copy"
    )

  add_custom_target(copy_l_viewer_manifest ALL DEPENDS ${CMAKE_CURRENT_BINARY_DIR}/${CMAKE_CFG_INTDIR}/.${product}.copy_touched)

  if (PACKAGE)
    add_custom_target(llpackage ALL DEPENDS ${product}.tar.bz2)
    # Make sure we don't run two instances of viewer_manifest.py at the same time.
    add_dependencies(llpackage copy_l_viewer_manifest)
    check_message_template(llpackage)
  endif (PACKAGE)
endif (LINUX)

if (DARWIN)
  # These all get set with PROPERTIES. It's not that the property names are
  # magically known to CMake -- it's that these names are referenced in the
  # Info-SecondLife.plist file in the configure_file() directive below.
  #set(product "${VIEWER_CHANNEL}")
  set(product "Firestorm")
  set(MACOSX_EXECUTABLE_NAME "Firestorm")
  set(MACOSX_BUNDLE_INFO_STRING "Firestorm Viewer")
  set(MACOSX_BUNDLE_ICON_FILE "firestorm_icon.icns")
  set(MACOSX_BUNDLE_GUI_IDENTIFIER "com.phoenixviewer.firestorm.viewer-${ND_VIEWER_FLAVOR}")
  set(MACOSX_BUNDLE_LONG_VERSION_STRING "${VIEWER_CHANNEL} ${VIEWER_SHORT_VERSION}.${VIEWER_VERSION_REVISION}")
  set(MACOSX_BUNDLE_BUNDLE_NAME "Firestorm")
  set(MACOSX_BUNDLE_SHORT_VERSION_STRING "${VIEWER_SHORT_VERSION}.${VIEWER_VERSION_REVISION}")
  set(MACOSX_BUNDLE_BUNDLE_VERSION "${VIEWER_SHORT_VERSION}${VIEWER_MACOSX_PHASE}${VIEWER_REVISION}")
  set(MACOSX_BUNDLE_COPYRIGHT "Copyright 2010-2019 The Phoenix Firestorm Project, Inc.")
  set(MACOSX_BUNDLE_NSMAIN_NIB_FILE "Firestorm.nib")
  set(MACOSX_BUNDLE_NSPRINCIPAL_CLASS "LLApplication")

  # https://blog.kitware.com/upcoming-in-cmake-2-8-12-osx-rpath-support/
  set(CMAKE_MACOSX_RPATH 1)
  
  set_target_properties(
    ${VIEWER_BINARY_NAME}
    PROPERTIES
    OUTPUT_NAME "${product}"
    # From Contents/MacOS/SecondLife, look in Contents/Frameworks
    INSTALL_RPATH "@loader_path/../Frameworks"
    # SIGH, as of 2018-05-24 (cmake 3.11.1) the INSTALL_RPATH property simply
    # does not work. Try this:
    LINK_FLAGS "-rpath @loader_path/../Frameworks"
    MACOSX_BUNDLE_INFO_PLIST
    # <FS:CR> Use Firestorm plist
    #"${CMAKE_CURRENT_SOURCE_DIR}/Info-SecondLife.plist"
    "${CMAKE_CURRENT_SOURCE_DIR}/Info-Firestorm.plist"
    )

  set(VIEWER_APP_BUNDLE "${CMAKE_CURRENT_BINARY_DIR}/${CMAKE_CFG_INTDIR}/${product}.app")
  set(VIEWER_APP_EXE "${VIEWER_APP_BUNDLE}/Contents/MacOS/${product}")
  set(VIEWER_APP_DSYM "${VIEWER_APP_EXE}.dSYM")
  set(VIEWER_APP_XCARCHIVE "${VIEWER_APP_BUNDLE}/../${product}.xcarchive.zip")

  configure_file(
     # <FS:CR> Use Firestorm plist
     #"${CMAKE_CURRENT_SOURCE_DIR}/Info-SecondLife.plist"
     "${CMAKE_CURRENT_SOURCE_DIR}/Info-Firestorm.plist"
     "${VIEWER_APP_BUNDLE}/Contents/Info.plist"
    )

  add_custom_command(
    TARGET ${VIEWER_BINARY_NAME} POST_BUILD
    COMMAND ${PYTHON_EXECUTABLE}
    ARGS
      ${CMAKE_CURRENT_SOURCE_DIR}/viewer_manifest.py
      --actions=copy
      --arch=${ARCH}
      --artwork=${ARTWORK_DIR}
      "--bugsplat=${BUGSPLAT_DB}"
      --build=${CMAKE_CURRENT_BINARY_DIR}
      --buildtype=${CMAKE_BUILD_TYPE}
      --bundleid=${MACOSX_BUNDLE_GUI_IDENTIFIER}
      "--channel=${VIEWER_CHANNEL}"
      --configuration=${CMAKE_CFG_INTDIR}
      --dest=${VIEWER_APP_BUNDLE}
      --grid=${GRID}
      --source=${CMAKE_CURRENT_SOURCE_DIR}
      --versionfile=${CMAKE_CURRENT_BINARY_DIR}/viewer_version.txt
      --viewer_flavor=${ND_VIEWER_FLAVOR}
      --fmodversion=${FMODVERSION}
    DEPENDS
      ${VIEWER_BINARY_NAME}
      ${CMAKE_CURRENT_SOURCE_DIR}/viewer_manifest.py
    )

  add_dependencies(${VIEWER_BINARY_NAME} SLPlugin media_plugin_libvlc media_plugin_cef mac-crash-logger)
  add_dependencies(${VIEWER_BINARY_NAME} mac-crash-logger)

  if (ENABLE_SIGNING)
      set(SIGNING_SETTING "--signature=${SIGNING_IDENTITY}")
  else (ENABLE_SIGNING)
      set(SIGNING_SETTING "")
  endif (ENABLE_SIGNING)

  if (PACKAGE)
      add_custom_target(llpackage ALL DEPENDS ${VIEWER_BINARY_NAME})

      add_custom_command(
        TARGET llpackage POST_BUILD
        COMMAND ${PYTHON_EXECUTABLE}
        ARGS
          ${CMAKE_CURRENT_SOURCE_DIR}/viewer_manifest.py
          --arch=${ARCH}
          --artwork=${ARTWORK_DIR}
          "--bugsplat=${BUGSPLAT_DB}"
          --build=${CMAKE_CURRENT_BINARY_DIR}
          --buildtype=${CMAKE_BUILD_TYPE}
          "--channel=${VIEWER_CHANNEL}"
          --configuration=${CMAKE_CFG_INTDIR}
          --dest=${VIEWER_APP_BUNDLE}
          --grid=${GRID}
          --source=${CMAKE_CURRENT_SOURCE_DIR}
          --touch=${CMAKE_CURRENT_BINARY_DIR}/${CMAKE_CFG_INTDIR}/.${product}.touched
          --versionfile=${CMAKE_CURRENT_BINARY_DIR}/viewer_version.txt
          --viewer_flavor=${ND_VIEWER_FLAVOR}
          --fmodversion=${FMODVERSION}
          ${SIGNING_SETTING}
        DEPENDS
          ${CMAKE_CURRENT_SOURCE_DIR}/viewer_manifest.py
      )
  endif (PACKAGE)
endif (DARWIN)

if (INSTALL)
  include(${CMAKE_CURRENT_SOURCE_DIR}/ViewerInstall.cmake)
endif (INSTALL)

# Note that the conventional VIEWER_SYMBOL_FILE is set by ../../build.sh
if (PACKAGE AND (RELEASE_CRASH_REPORTING OR NON_RELEASE_CRASH_REPORTING) AND VIEWER_SYMBOL_FILE)
  if (NOT BUGSPLAT_DB)
    # Breakpad symbol-file generation
    set(SYMBOL_SEARCH_DIRS "")
    if (WINDOWS)
      list(APPEND SYMBOL_SEARCH_DIRS "${CMAKE_CURRENT_BINARY_DIR}/${CMAKE_CFG_INTDIR}")
      # slplugin.exe failing symbols dump - need to debug, might have to do with updated version of google breakpad
      # set(VIEWER_EXE_GLOBS "${VIEWER_BINARY_NAME}${CMAKE_EXECUTABLE_SUFFIX} slplugin.exe")
      set(VIEWER_EXE_GLOBS "${VIEWER_BINARY_NAME}${CMAKE_EXECUTABLE_SUFFIX}")
      set(VIEWER_LIB_GLOB "*${CMAKE_SHARED_MODULE_SUFFIX}")
      set(VIEWER_COPY_MANIFEST copy_w_viewer_manifest)
    endif (WINDOWS)
    if (DARWIN)
      list(APPEND SYMBOL_SEARCH_DIRS "${CMAKE_CURRENT_BINARY_DIR}/${CMAKE_CFG_INTDIR}")
      # *TODO: Generate these search dirs in the cmake files related to each binary.
      list(APPEND SYMBOL_SEARCH_DIRS "${CMAKE_BINARY_DIR}/llplugin/slplugin/${CMAKE_CFG_INTDIR}")
      list(APPEND SYMBOL_SEARCH_DIRS "${CMAKE_BINARY_DIR}/mac_crash_logger/${CMAKE_CFG_INTDIR}")
      list(APPEND SYMBOL_SEARCH_DIRS "${CMAKE_BINARY_DIR}/media_plugins/gstreamer010/${CMAKE_CFG_INTDIR}")
##      set(VIEWER_EXE_GLOBS "'${product}' SLPlugin mac-crash-logger")
      set(VIEWER_EXE_GLOBS "'${product}' mac-crash-logger")
      set(VIEWER_LIB_GLOB "*.dylib")
    endif (DARWIN)
    if (LINUX)
      list(APPEND SYMBOL_SEARCH_DIRS "${CMAKE_CURRENT_BINARY_DIR}/packaged")
##      set(VIEWER_EXE_GLOBS "do-not-directly-run-secondlife-bin SLPlugin")
      set(VIEWER_EXE_GLOBS "do-not-directly-run-firestorm-bin")
      set(VIEWER_LIB_GLOB "*${CMAKE_SHARED_MODULE_SUFFIX}*")
      set(VIEWER_COPY_MANIFEST copy_l_viewer_manifest)
    endif (LINUX)

    if(CMAKE_CFG_INTDIR STREQUAL ".")
        set(LLBUILD_CONFIG ${CMAKE_BUILD_TYPE})
    else(CMAKE_CFG_INTDIR STREQUAL ".")
        # set LLBUILD_CONFIG to be a shell variable evaluated at build time
        # reflecting the configuration we are currently building.
        set(LLBUILD_CONFIG ${CMAKE_CFG_INTDIR})
    endif(CMAKE_CFG_INTDIR STREQUAL ".")
    add_custom_command(OUTPUT "${VIEWER_SYMBOL_FILE}"
      COMMAND "${PYTHON_EXECUTABLE}"
      ARGS
        "${CMAKE_CURRENT_SOURCE_DIR}/generate_breakpad_symbols.py"
        "${LLBUILD_CONFIG}"
        "${SYMBOL_SEARCH_DIRS}"
        "${VIEWER_EXE_GLOBS}"
        "${VIEWER_LIB_GLOB}"
        "${AUTOBUILD_INSTALL_DIR}/bin/dump_syms"
        "${VIEWER_SYMBOL_FILE}"
      DEPENDS generate_breakpad_symbols.py
          VERBATIM)

  add_custom_target(generate_breakpad_symbols DEPENDS "${VIEWER_SYMBOL_FILE}" "${VIEWER_BINARY_NAME}" "${VIEWER_COPY_MANIFEST}")
    add_custom_target(generate_symbols DEPENDS "${VIEWER_SYMBOL_FILE}")
    add_dependencies(generate_symbols ${VIEWER_BINARY_NAME})
    if (WINDOWS OR LINUX)
      add_dependencies(generate_symbols "${VIEWER_COPY_MANIFEST}")
    endif (WINDOWS OR LINUX)

  else (NOT BUGSPLAT_DB)
    # BugSplat symbol-file generation
    if (WINDOWS)
      # Just pack up a tarball containing only the .pdb file for the
      # executable. Because we intend to use cygwin tar, we must render
      # VIEWER_SYMBOL_FILE in cygwin path syntax.
      execute_process(COMMAND "cygpath" "-u" "${VIEWER_SYMBOL_FILE}"
        OUTPUT_VARIABLE VIEWER_SYMBOL_FILE_CYGWIN
        OUTPUT_STRIP_TRAILING_WHITESPACE)
      execute_process(COMMAND "cygpath" "-u" "${CMAKE_CURRENT_BINARY_DIR}/${CMAKE_CFG_INTDIR}"
        OUTPUT_VARIABLE PARENT_DIRECTORY_CYGWIN
        OUTPUT_STRIP_TRAILING_WHITESPACE)
      add_custom_command(OUTPUT "${VIEWER_SYMBOL_FILE}"
        # Use of 'tar ...j' here assumes VIEWER_SYMBOL_FILE endswith .tar.bz2;
        # testing a string suffix is painful enough in CMake language that
        # we'll continue assuming it until forced to generalize.
        COMMAND "tar"
        ARGS
          "cjf"
          "${VIEWER_SYMBOL_FILE_CYGWIN}"
          "-C"
          "${PARENT_DIRECTORY_CYGWIN}"
          "secondlife-bin.pdb"
        DEPENDS "${CMAKE_CURRENT_BINARY_DIR}/${CMAKE_CFG_INTDIR}/secondlife-bin.pdb"
        COMMENT "Packing viewer PDB into ${VIEWER_SYMBOL_FILE_CYGWIN}"
        )
      add_custom_target(generate_symbols DEPENDS "${VIEWER_SYMBOL_FILE}" ${VIEWER_BINARY_NAME})
      add_dependencies(generate_symbols ${VIEWER_BINARY_NAME})
    endif (WINDOWS)
    if (DARWIN)
      # Have to run dsymutil first, then pack up the resulting .dSYM directory
      add_custom_command(OUTPUT "${VIEWER_APP_DSYM}"
        COMMAND "dsymutil"
        ARGS
          ${VIEWER_APP_EXE}
        COMMENT "Generating ${VIEWER_APP_DSYM}"
        )
      add_custom_target(dsym_generate DEPENDS "${VIEWER_APP_DSYM}")
      add_dependencies(dsym_generate ${VIEWER_BINARY_NAME})
      add_custom_command(OUTPUT "${VIEWER_SYMBOL_FILE}"
        # See above comments about "tar ...j"
        COMMAND "tar"
        ARGS
          "cjf"
          "${VIEWER_SYMBOL_FILE}"
          "-C"
          "${VIEWER_APP_DSYM}/.."
          "${product}.dSYM"
        DEPENDS "${VIEWER_APP_DSYM}"
        COMMENT "Packing dSYM into ${VIEWER_SYMBOL_FILE}"
        )
      add_custom_target(dsym_tarball DEPENDS "${VIEWER_SYMBOL_FILE}")
      add_dependencies(dsym_tarball dsym_generate)
      add_custom_command(OUTPUT "${VIEWER_APP_XCARCHIVE}"
        COMMAND "zip"
        ARGS
          "-r"
          "${VIEWER_APP_XCARCHIVE}"
          "."
        WORKING_DIRECTORY "${VIEWER_APP_DSYM}/.."
        DEPENDS "${VIEWER_APP_DSYM}"
        COMMENT "Generating xcarchive.zip for upload to BugSplat"
        )
      add_custom_target(dsym_xcarchive DEPENDS "${VIEWER_APP_XCARCHIVE}")
      add_dependencies(dsym_xcarchive dsym_generate)
      # Have to create a stamp file, and depend on it, to force CMake to run
      # the cleanup step.
      add_custom_command(OUTPUT "${CMAKE_CURRENT_BINARY_DIR}/dsym.stamp"
        COMMAND rm -rf "${VIEWER_APP_DSYM}"
        COMMAND touch "${CMAKE_CURRENT_BINARY_DIR}/dsym.stamp"
        DEPENDS "${VIEWER_SYMBOL_FILE}" "${VIEWER_APP_XCARCHIVE}"
        COMMENT "Cleaning up dSYM"
        )
      add_custom_target(generate_symbols DEPENDS
        "${VIEWER_APP_DSYM}"
        "${VIEWER_SYMBOL_FILE}"
        "${VIEWER_APP_XCARCHIVE}"
        "${CMAKE_CURRENT_BINARY_DIR}/dsym.stamp"
        )
      add_dependencies(generate_symbols dsym_tarball dsym_xcarchive)
    endif (DARWIN)
    if (LINUX)
      # TBD
    endif (LINUX)
  endif (NOT BUGSPLAT_DB)

  # for both BUGSPLAT_DB and Breakpad
  add_dependencies(llpackage generate_symbols)
endif ()

if (LL_TESTS)
  # To add a viewer unit test, just add the test .cpp file below
  # This creates a separate test project per file listed.
  include(LLAddBuildTest)
  SET(viewer_TEST_SOURCE_FILES
    llagentaccess.cpp
    lldateutil.cpp
#    llmediadataclient.cpp
    lllogininstance.cpp
#    llremoteparcelrequest.cpp
    llviewerhelputil.cpp
    llversioninfo.cpp
    llworldmap.cpp
    llworldmipmap.cpp
  )

  set_source_files_properties(
    llworldmap.cpp
    llworldmipmap.cpp
    PROPERTIES
    LL_TEST_ADDITIONAL_SOURCE_FILES 
    tests/llviewertexture_stub.cpp
    #llviewertexturelist.cpp
  )

  set(test_libs
    ${LLCOMMON_LIBRARIES}
    ${JSONCPP_LIBRARIES}
    ${CURL_LIBRARIES}
    ${NGHTTP2_LIBRARIES}
    )

  set_source_files_properties(
    llworldmap.cpp
    llworldmipmap.cpp
    PROPERTIES
    LL_TEST_ADDITIONAL_SOURCE_FILES 
    tests/llviewertexture_stub.cpp
    #llviewertexturelist.cpp
  )

  set_source_files_properties(
    llmediadataclient.cpp
    PROPERTIES
    LL_TEST_ADDITIONAL_LIBRARIES "${test_libs}"
  )

  set_source_files_properties(
    llviewerhelputil.cpp
    PROPERTIES
    LL_TEST_ADDITIONAL_LIBRARIES "${BOOST_SYSTEM_LIBRARY}"
  )

  set_source_files_properties(
    llremoteparcelrequest.cpp
    PROPERTIES
    LL_TEST_ADDITIONAL_LIBRARIES "${BOOST_SYSTEM_LIBRARY}"
  )

  set_source_files_properties(
    llworldmap.cpp
    llworldmipmap.cpp
    PROPERTIES
    LL_TEST_ADDITIONAL_SOURCE_FILES 
    tests/llviewertexture_stub.cpp
    #llviewertexturelist.cpp
    LL_TEST_ADDITIONAL_LIBRARIES "${BOOST_SYSTEM_LIBRARY}"
  )

  set_source_files_properties(
    llmediadataclient.cpp
    PROPERTIES
    LL_TEST_ADDITIONAL_LIBRARIES "${LLPRIMITIVE_LIBRARIES}"
  )

  set_source_files_properties(
    llagentaccess.cpp
    PROPERTIES
    LL_TEST_ADDITIONAL_LIBRARIES "${BOOST_SYSTEM_LIBRARY}"
  )

  set_source_files_properties(
    lllogininstance.cpp
    PROPERTIES
    LL_TEST_ADDITIONAL_SOURCE_FILES llversioninfo.cpp
    LL_TEST_ADDITIONAL_LIBRARIES "${BOOST_SYSTEM_LIBRARY}"
  )

  ##################################################
  # DISABLING PRECOMPILED HEADERS USAGE FOR TESTS
  ##################################################
  # if(USE_PRECOMPILED_HEADERS)
  #     set_source_files_properties(
  #       ${viewer_TEST_SOURCE_FILES}
  #       PROPERTIES
  #         LL_TEST_ADDITIONAL_SOURCE_FILES llviewerprecompiledheaders.cpp
  #       )
  # endif(USE_PRECOMPILED_HEADERS)
  LL_ADD_PROJECT_UNIT_TESTS(${VIEWER_BINARY_NAME} "${viewer_TEST_SOURCE_FILES}")

  #set(TEST_DEBUG on)
  ##################################################
  # DISABLING PRECOMPILED HEADERS USAGE FOR TESTS
  ##################################################
  # if(USE_PRECOMPILED_HEADERS)
  #     set(test_sources "${test_sources}" llviewerprecompiledheaders.cpp)
  # endif(USE_PRECOMPILED_HEADERS)
  set(test_libs
    ${LLMESSAGE_LIBRARIES}
    ${WINDOWS_LIBRARIES}
    ${LLVFS_LIBRARIES}
    ${LLMATH_LIBRARIES}
    ${LLCOMMON_LIBRARIES}
    ${GOOGLEMOCK_LIBRARIES}
    )

  if (LINUX)
    # llcommon uses `clock_gettime' which is provided by librt on linux.
    set(LIBRT_LIBRARY
      rt
      )
  endif (LINUX)

  set(test_libs
    ${WINDOWS_LIBRARIES}
    ${LLVFS_LIBRARIES}
    ${LLMATH_LIBRARIES}
    ${LLCOMMON_LIBRARIES}
    ${LLMESSAGE_LIBRARIES}
    ${LLCOREHTTP_LIBRARIES}
    ${GOOGLEMOCK_LIBRARIES}
    ${OPENSSL_LIBRARIES}
    ${CRYPTO_LIBRARIES}
    ${LIBRT_LIBRARY}
    ${BOOST_FIBER_LIBRARY}
    ${BOOST_CONTEXT_LIBRARY}
  )

  LL_ADD_INTEGRATION_TEST(llsechandler_basic
    llsechandler_basic.cpp
    "${test_libs}"
    )

  LL_ADD_INTEGRATION_TEST(llsecapi
     llsecapi.cpp
    "${test_libs}"
    )
  if (NOT OPENSIM)#<FS:AW optional opensim support>
    set(llslurl_test_sources
        llslurl.cpp
        llviewernetwork.cpp
    )
  endif (NOT OPENSIM)#<FS:AW optional opensim support>

# RLVa - incompatible
#  LL_ADD_INTEGRATION_TEST(llslurl
#     "${llslurl_test_sources}"
#    "${test_libs}"
#    )

  LL_ADD_INTEGRATION_TEST(llviewernetwork
     llviewernetwork.cpp
    "${test_libs}"
    )

  LL_ADD_INTEGRATION_TEST(llviewerassetstats
    llviewerassetstats.cpp
    "${test_libs}"
    )

# LL_ADD_INTEGRATION_TEST(llhttpretrypolicy "llhttpretrypolicy.cpp" "${test_libs}")

  #ADD_VIEWER_BUILD_TEST(llmemoryview viewer)
  #ADD_VIEWER_BUILD_TEST(llagentaccess viewer)
  #ADD_VIEWER_BUILD_TEST(lltextureinfo viewer)
  #ADD_VIEWER_BUILD_TEST(lltextureinfodetails viewer)

include(LLAddBuildTest)
SET(viewer_TEST_SOURCE_FILES
  llagentaccess.cpp
  llwlparammanager.cpp
  )
set_source_files_properties(
  ${viewer_TEST_SOURCE_FILES}
  PROPERTIES
    LL_TEST_ADDITIONAL_SOURCE_FILES llviewerprecompiledheaders.cpp
  )

endif (LL_TESTS)

check_message_template(${VIEWER_BINARY_NAME})
<|MERGE_RESOLUTION|>--- conflicted
+++ resolved
@@ -2434,11 +2434,8 @@
     ${BOOST_PROGRAM_OPTIONS_LIBRARY}
     ${BOOST_REGEX_LIBRARY}
     ${BOOST_FIBER_LIBRARY}
-<<<<<<< HEAD
     ${BOOST_WAVE_LIBRARY} #FS specific
     ${BOOST_THREAD_LIBRARY} #FS specific
-=======
->>>>>>> 95c6b512
     ${BOOST_CONTEXT_LIBRARY}
     ${DBUSGLIB_LIBRARIES}
     ${OPENGL_LIBRARIES}
