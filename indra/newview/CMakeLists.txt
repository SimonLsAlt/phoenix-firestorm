--- conflicted
+++ resolved
@@ -52,15 +52,10 @@
 include(jemalloc)
 include(Discord)
 
-<<<<<<< HEAD
-include_directories( ${CMAKE_CURRENT_SOURCE_DIR} )
-
 # <FS:ND> if using ndPhysicsstub this variable will be unset, we don't need to build any stub code viewer side in that case
 if( LLPHYSICSEXTENSIONS_SRC_DIR )
 # </FS:ND>
 
-=======
->>>>>>> 5a353bb7
 if (NOT HAVOK_TPV)
    # When using HAVOK_TPV, the library is precompiled, so no need for this
 
@@ -1814,20 +1809,6 @@
 # [FS]
          )
 
-<<<<<<< HEAD
-    # precompiled header configuration
-    # llviewerprecompiledheaders.cpp generates
-    # the .pch file.
-    # All sources added to viewer_SOURCE_FILES
-    # at this point use it.
-    # <FS:Ansariel> Don't need this anymore - CMake will add a forced include to each translation unit now...
-    #if(USE_PRECOMPILED_HEADERS)
-    #   set(viewer_SOURCE_FILES "${viewer_SOURCE_FILES}" llviewerprecompiledheaders.cpp)
-    #endif(USE_PRECOMPILED_HEADERS)
-    # </FS:Ansariel>
-
-=======
->>>>>>> 5a353bb7
     # Replace the icons with the appropriate ones for the channel
     # ('test' is the default)
     set(ICON_PATH "private")
