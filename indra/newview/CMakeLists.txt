--- conflicted
+++ resolved
@@ -1620,13 +1620,11 @@
     NACLfloaterexploresounds.h
     )
 
-<<<<<<< HEAD
   list(APPEND viewer_SOURCE_FILES llperfstats.cpp)
   list(APPEND viewer_HEADER_FILES llperfstats.h)
-=======
+
 # <FS:Ansariel> Flickr / Discord keys and fsversionvalues headers are generated in here
 include_directories( ${CMAKE_CURRENT_BINARY_DIR} )
->>>>>>> 4ddcd783
 
 # <exodus>
 # Generate the flickr keys header.
