# -*- cmake -*-

project(viewer)

include(00-Common)
include(Boost)
include(BuildVersion)
include(DBusGlib)
include(DirectX)
include(OpenSSL)
include(DragDrop)
include(EXPAT)
include(FMODEX)
include(OPENAL)
include(OpenGL)
include(Hunspell)
include(JsonCpp)
include(LLAudio)
include(LLCharacter)
include(LLCommon)
include(LLCoreHttp)
include(LLImage)
include(LLImageJ2COJ)
include(LLInventory)
include(LLMath)
include(LLMessage)
include(LLPhysicsExtensions)
include(LLPlugin)
include(LLPrimitive)
include(LLRender)
include(LLUI)
include(LLVFS)
include(LLWindow)
include(LLXML)
include(LScript)
include(Linking)
include(NDOF)
include(NVAPI)
include(GooglePerfTools)
include(TemplateCheck)
include(UI)
include(UnixInstall)
include(LLKDU)
include(ViewerMiscLibs)
include(LLLogin)
include(VisualLeakDetector)
include(GLOD)
include(CMakeCopyIfDifferent)
include(LLAppearance)

if (NOT HAVOK_TPV)
   # When using HAVOK_TPV, the library is precompiled, so no need for this
   add_subdirectory(${LLPHYSICSEXTENSIONS_SRC_DIR} llphysicsextensions)
endif (NOT HAVOK_TPV)

if(FMODEX)
  include_directories(${FMODEX_INCLUDE_DIR})
endif(FMODEX)

include_directories(
    ${DBUSGLIB_INCLUDE_DIRS}
    ${JSONCPP_INCLUDE_DIR}
    ${GLOD_INCLUDE_DIR}
    ${LLAUDIO_INCLUDE_DIRS}
    ${LLCHARACTER_INCLUDE_DIRS}
    ${LLCOMMON_INCLUDE_DIRS}
    ${LLCOREHTTP_INCLUDE_DIRS}
    ${LLPHYSICS_INCLUDE_DIRS}
    ${LLIMAGE_INCLUDE_DIRS}
    ${LLKDU_INCLUDE_DIRS}
    ${LLINVENTORY_INCLUDE_DIRS}
    ${LLMATH_INCLUDE_DIRS}
    ${LLMESSAGE_INCLUDE_DIRS}
    ${LLPLUGIN_INCLUDE_DIRS}
    ${LLPRIMITIVE_INCLUDE_DIRS}
    ${LLRENDER_INCLUDE_DIRS}
    ${LLUI_INCLUDE_DIRS}
    ${LLVFS_INCLUDE_DIRS}
    ${LLWINDOW_INCLUDE_DIRS}
    ${LLXML_INCLUDE_DIRS}
    ${LSCRIPT_INCLUDE_DIRS}
    ${LSCRIPT_INCLUDE_DIRS}/lscript_compile
    ${LLLOGIN_INCLUDE_DIRS}
    ${UPDATER_INCLUDE_DIRS}
    ${LIBS_PREBUILT_DIR}/include/collada
    ${LIBS_PREBUILD_DIR}/include/hunspell
    ${OPENAL_LIB_INCLUDE_DIRS}
    ${LIBS_PREBUILT_DIR}/include/collada/1.4
    ${LLAPPEARANCE_INCLUDE_DIRS}
    ${CMAKE_CURRENT_SOURCE_DIR}
    )

include_directories(SYSTEM
    ${LLCOMMON_SYSTEM_INCLUDE_DIRS}
    ${LLXML_SYSTEM_INCLUDE_DIRS}
    ${LLPHYSICSEXTENSIONS_INCLUDE_DIRS}
    )

set(viewer_SOURCE_FILES
    groupchatlistener.cpp
    llaccountingcostmanager.cpp
    llaisapi.cpp
    llagent.cpp
    llagentaccess.cpp
    llagentcamera.cpp
    llagentdata.cpp
    llagentlanguage.cpp
    llagentlistener.cpp
    llagentpicksinfo.cpp
    llagentpilot.cpp
    llagentui.cpp
    llagentwearables.cpp
    llanimstatelabels.cpp
    llappcorehttp.cpp
    llappearancemgr.cpp
    llappviewer.cpp
    llappviewerlistener.cpp
    llassetuploadqueue.cpp
    llassetuploadresponders.cpp
    llattachmentsmgr.cpp
    llaudiosourcevo.cpp
    llautoreplace.cpp
    llavataractions.cpp
    llavatariconctrl.cpp
    llavatarlist.cpp
    llavatarlistitem.cpp
    llavatarrenderinfoaccountant.cpp
    llavatarpropertiesprocessor.cpp
    llblockedlistitem.cpp
    llblocklist.cpp
    llbox.cpp
    llbreadcrumbview.cpp
    llbrowsernotification.cpp
    llbuycurrencyhtml.cpp
    llcallbacklist.cpp
    llcallingcard.cpp
    llcapabilitylistener.cpp
    llcaphttpsender.cpp
    llchannelmanager.cpp
    llchatbar.cpp
    llchathistory.cpp
    llchatitemscontainerctrl.cpp
    llchatmsgbox.cpp
    llchiclet.cpp
    llchicletbar.cpp
    llclassifiedinfo.cpp
    llclassifiedstatsresponder.cpp
    llcofwearables.cpp
    llcolorswatch.cpp
    llcommanddispatcherlistener.cpp
    llcommandhandler.cpp
    llcommandlineparser.cpp
    llcommunicationchannel.cpp
    llcompilequeue.cpp
    llconfirmationmanager.cpp
    llconversationlog.cpp
    llconversationloglist.cpp
    llconversationloglistitem.cpp
    llconversationmodel.cpp
    llconversationview.cpp
    llcurrencyuimanager.cpp
    llcylinder.cpp
    lldateutil.cpp
    lldaycyclemanager.cpp
    lldebugmessagebox.cpp
    lldebugview.cpp
    lldeferredsounds.cpp
    lldelayedgestureerror.cpp
    lldirpicker.cpp
    lldonotdisturbnotificationstorage.cpp
    lldndbutton.cpp
    lldrawable.cpp
    lldrawpool.cpp
    lldrawpoolalpha.cpp
    lldrawpoolavatar.cpp
    lldrawpoolbump.cpp
    lldrawpoolground.cpp
    lldrawpoolmaterials.cpp
    lldrawpoolsimple.cpp
    lldrawpoolsky.cpp
    lldrawpoolterrain.cpp
    lldrawpooltree.cpp
    lldrawpoolwater.cpp
    lldrawpoolwlsky.cpp
    lldynamictexture.cpp
    llemote.cpp
    llenvmanager.cpp
    llestateinfomodel.cpp
    lleventnotifier.cpp
    lleventpoll.cpp
    llexpandabletextbox.cpp
    llexperienceassociationresponder.cpp
    llexperiencelog.cpp
    llexternaleditor.cpp
    llface.cpp
    llfacebookconnect.cpp
    llfasttimerview.cpp
    llfavoritesbar.cpp
    llfeaturemanager.cpp
    llfilepicker.cpp
    llfilteredwearablelist.cpp
    llfirstuse.cpp
    llflexibleobject.cpp
    llflickrconnect.cpp
    llfloaterabout.cpp
    llfloaterbvhpreview.cpp
    llfloaterauction.cpp
    llfloaterautoreplacesettings.cpp
    llfloateravatar.cpp
    llfloateravatarpicker.cpp
    llfloateravatartextures.cpp
    llfloaterbeacons.cpp
    llfloaterbigpreview.cpp
    llfloaterbuildoptions.cpp
    llfloaterbulkpermission.cpp
    llfloaterbump.cpp
    llfloaterbuy.cpp
    llfloaterbuycontents.cpp
    llfloaterbuycurrency.cpp
    llfloaterbuycurrencyhtml.cpp
    llfloaterbuyland.cpp
    llfloatercamera.cpp
    llfloaterchatvoicevolume.cpp
    llfloatercolorpicker.cpp
    llfloaterconversationlog.cpp
    llfloaterconversationpreview.cpp
    llfloaterdeleteenvpreset.cpp
    llfloaterdestinations.cpp
    llfloaterdisplayname.cpp
    llfloatereditdaycycle.cpp
    llfloatereditsky.cpp
    llfloatereditwater.cpp
    llfloaterenvironmentsettings.cpp
    llfloaterevent.cpp
<<<<<<< HEAD
    llfloaterexperiencepicker.cpp
    llfloaterexperienceprofile.cpp
    llfloaterexperiences.cpp
=======
    llfloaterfacebook.cpp
    llfloaterflickr.cpp
>>>>>>> c7057ef5
    llfloaterfonttest.cpp
    llfloatergesture.cpp
    llfloatergodtools.cpp
    llfloatergotoline.cpp
    llfloatergroupinvite.cpp
    llfloatergroups.cpp
    llfloaterhandler.cpp
    llfloaterhardwaresettings.cpp
    llfloaterhelpbrowser.cpp
    llfloaterhud.cpp
    llfloaterimagepreview.cpp
    llfloaterimsessiontab.cpp
    llfloaterimsession.cpp
    llfloaterimcontainer.cpp
    llfloaterinspect.cpp
    llfloaterinventory.cpp
    llfloaterjoystick.cpp
    llfloaterland.cpp
    llfloaterlandholdings.cpp
    llfloatermap.cpp
    llfloatermediasettings.cpp
    llfloatermemleak.cpp
    llfloatermodelpreview.cpp
    llfloatermodeluploadbase.cpp
    llfloaternamedesc.cpp
    llfloaternotificationsconsole.cpp
    llfloaterobjectweights.cpp
    llfloateropenobject.cpp
    llfloateroutbox.cpp
    llfloaterpathfindingcharacters.cpp
    llfloaterpathfindingconsole.cpp
    llfloaterpathfindinglinksets.cpp
    llfloaterpathfindingobjects.cpp
    llfloaterpay.cpp
    llfloaterperms.cpp
    llfloaterpostprocess.cpp
    llfloaterpreference.cpp
    llfloaterproperties.cpp
    llfloaterregiondebugconsole.cpp
    llfloaterregioninfo.cpp
    llfloaterreporter.cpp
    llfloaterregionrestarting.cpp
    llfloatersceneloadstats.cpp
    llfloaterscriptdebug.cpp
    llfloaterscriptlimits.cpp
    llfloatersearch.cpp
    llfloatersellland.cpp
    llfloatersettingsdebug.cpp
    llfloatersidepanelcontainer.cpp
    llfloatersnapshot.cpp
    llfloatersounddevices.cpp
    llfloaterspellchecksettings.cpp
    llfloatertelehub.cpp
    llfloatertestinspectors.cpp
    llfloatertestlistview.cpp
    llfloatertexturefetchdebugger.cpp
    llfloatertools.cpp
    llfloatertopobjects.cpp
    llfloatertos.cpp
    llfloatertoybox.cpp
    llfloatertranslationsettings.cpp
    llfloatertwitter.cpp
    llfloateruipreview.cpp
    llfloaterurlentry.cpp
    llfloatervoiceeffect.cpp
    llfloatervoicevolume.cpp
    llfloaterwebcontent.cpp
    llfloaterwebprofile.cpp
    llfloaterwhitelistentry.cpp
    llfloaterwindowsize.cpp
    llfloaterworldmap.cpp
    llfolderviewmodelinventory.cpp
    llfollowcam.cpp
    llfriendcard.cpp
    llgesturelistener.cpp
    llgesturemgr.cpp
    llgiveinventory.cpp
    llglsandbox.cpp
    llgroupactions.cpp
    llgroupiconctrl.cpp
    llgrouplist.cpp
    llgroupmgr.cpp
    llhasheduniqueid.cpp
    llhints.cpp
    llhomelocationresponder.cpp
    llhttpretrypolicy.cpp
    llhudeffect.cpp
    llhudeffectbeam.cpp
    llhudeffectlookat.cpp
    llhudeffectpointat.cpp
    llhudeffecttrail.cpp
    llhudeffectblob.cpp
    llhudicon.cpp
    llhudmanager.cpp
    llhudnametag.cpp
    llhudobject.cpp
    llhudrender.cpp
    llhudtext.cpp
    llhudview.cpp
    llimagefiltersmanager.cpp
    llimhandler.cpp
    llimview.cpp
    llinspect.cpp
    llinspectavatar.cpp
    llinspectgroup.cpp
    llinspectobject.cpp
    llinspectremoteobject.cpp
    llinspecttoast.cpp
    llinventorybridge.cpp
    llinventoryfilter.cpp
    llinventoryfunctions.cpp
    llinventoryicon.cpp
    llinventoryitemslist.cpp
    llinventorylistitem.cpp
    llinventorymodel.cpp
    llinventorymodelbackgroundfetch.cpp
    llinventoryobserver.cpp
    llinventorypanel.cpp
    lljoystickbutton.cpp
    lllandmarkactions.cpp
    lllandmarklist.cpp
    lllistbrowser.cpp
    lllistcontextmenu.cpp
    lllistview.cpp
    lllocalbitmaps.cpp
    lllocationhistory.cpp
    lllocationinputctrl.cpp
    lllogchat.cpp
    llloginhandler.cpp
    lllogininstance.cpp
    llmachineid.cpp
    llmainlooprepeater.cpp
    llmanip.cpp
    llmaniprotate.cpp
    llmanipscale.cpp
    llmaniptranslate.cpp
    llmarketplacefunctions.cpp
    llmarketplacenotifications.cpp
    llmaterialmgr.cpp
    llmediactrl.cpp
    llmediadataclient.cpp
    llmenuoptionpathfindingrebakenavmesh.cpp
    llmeshrepository.cpp
    llmimetypes.cpp
    llmorphview.cpp
    llmoveview.cpp
    llmutelist.cpp
    llnamebox.cpp
    llnameeditor.cpp
    llnamelistctrl.cpp
    llnavigationbar.cpp
    llfloaterimnearbychat.cpp
    llfloaterimnearbychathandler.cpp
    llfloaterimnearbychatlistener.cpp
    llnetmap.cpp
    llnotificationalerthandler.cpp
    llnotificationgrouphandler.cpp
    llnotificationhandlerutil.cpp
    llnotificationhinthandler.cpp
    llnotificationmanager.cpp
    llnotificationofferhandler.cpp
    llnotificationscripthandler.cpp
    llnotificationstorage.cpp
    llnotificationtiphandler.cpp
    lloutfitslist.cpp
    lloutfitobserver.cpp
    lloutputmonitorctrl.cpp
    llpanelappearancetab.cpp
    llpanelavatar.cpp
    llpanelavatartag.cpp
    llpanelblockedlist.cpp
    llpanelclassified.cpp
    llpanelcontents.cpp
    llpaneleditwearable.cpp
    llpanelexperiencelisteditor.cpp
    llpanelexperiencelog.cpp
    llpanelexperiencepicker.cpp
    llpanelexperiences.cpp
    llpanelface.cpp
    llpanelgenerictip.cpp
    llpanelgroup.cpp
    llpanelgroupexperiences.cpp
    llpanelgroupgeneral.cpp
    llpanelgroupinvite.cpp
    llpanelgrouplandmoney.cpp
    llpanelgroupnotices.cpp
    llpanelgrouproles.cpp
    llpanelhome.cpp
    llpanelland.cpp
    llpanellandaudio.cpp
    llpanellandmarkinfo.cpp
    llpanellandmarks.cpp
    llpanellandmedia.cpp
    llpanellogin.cpp
    llpanelloginlistener.cpp
    llpanelmaininventory.cpp
    llpanelmarketplaceinbox.cpp
    llpanelmarketplaceinboxinventory.cpp
    llpanelmediasettingsgeneral.cpp
    llpanelmediasettingspermissions.cpp
    llpanelmediasettingssecurity.cpp
    llpanelme.cpp
    llpanelnearbymedia.cpp
    llpanelobject.cpp
    llpanelobjectinventory.cpp
    llpanelonlinestatus.cpp
    llpaneloutfitedit.cpp
    llpaneloutfitsinventory.cpp
    llpanelpeople.cpp
    llpanelpeoplemenus.cpp
    llpanelpermissions.cpp
    llpanelpick.cpp
    llpanelpicks.cpp
    llpanelplaceinfo.cpp
    llpanelplaceprofile.cpp
    llpanelplaces.cpp
    llpanelplacestab.cpp
    llpanelprimmediacontrols.cpp
    llpanelprofile.cpp
    llpanelsnapshot.cpp
    llpanelsnapshotinventory.cpp
    llpanelsnapshotlocal.cpp
    llpanelsnapshotoptions.cpp
    llpanelsnapshotpostcard.cpp
    llpanelsnapshotprofile.cpp
    llpanelteleporthistory.cpp
    llpaneltiptoast.cpp
    llpanelvoiceeffect.cpp
    llpaneltopinfobar.cpp
    llpanelvoicedevicesettings.cpp
    llpanelvolume.cpp
    llpanelvolumepulldown.cpp
    llpanelwearing.cpp
    llparcelselection.cpp
    llparticipantlist.cpp
    llpatchvertexarray.cpp
    llpathfindingcharacter.cpp
    llpathfindingcharacterlist.cpp
    llpathfindinglinkset.cpp
    llpathfindinglinksetlist.cpp
    llpathfindingmanager.cpp
    llpathfindingnavmesh.cpp
    llpathfindingnavmeshstatus.cpp
    llpathfindingnavmeshzone.cpp
    llpathfindingobject.cpp
    llpathfindingobjectlist.cpp
    llpathfindingpathtool.cpp
    llpersistentnotificationstorage.cpp
    llphysicsmotion.cpp
    llphysicsshapebuilderutil.cpp
    llpipelinelistener.cpp
    llplacesinventorybridge.cpp
    llplacesinventorypanel.cpp
    llplacesfolderview.cpp
    llpopupview.cpp
    llpostcard.cpp
    llpreview.cpp
    llpreviewanim.cpp
    llpreviewgesture.cpp
    llpreviewnotecard.cpp
    llpreviewscript.cpp
    llpreviewsound.cpp
    llpreviewtexture.cpp
    llproductinforequest.cpp
    llprogressview.cpp
    llrecentpeople.cpp
    llregioninfomodel.cpp
    llregionposition.cpp
    llremoteparcelrequest.cpp
    llsavedsettingsglue.cpp
    llsaveoutfitcombobtn.cpp
    llscenemonitor.cpp
    llsceneview.cpp
    llscreenchannel.cpp
    llscriptfloater.cpp
    llscrollingpanelparam.cpp
    llscrollingpanelparambase.cpp
    llsearchcombobox.cpp
    llsearchhistory.cpp
    llsecapi.cpp
    llsechandler_basic.cpp
    llselectmgr.cpp
    llshareavatarhandler.cpp
    llsidepanelappearance.cpp
    llsidepanelinventory.cpp
    llsidepanelinventorysubpanel.cpp
    llsidepaneliteminfo.cpp
    llsidepaneltaskinfo.cpp
    llsidetraypanelcontainer.cpp
    llsky.cpp
    llslurl.cpp
    llsnapshotlivepreview.cpp
    llspatialpartition.cpp
    llspeakers.cpp
    llspeakingindicatormanager.cpp
    llsplitbutton.cpp
    llsprite.cpp
    llstartup.cpp
    llstartuplistener.cpp
    llstatusbar.cpp
    llstylemap.cpp
    llsurface.cpp
    llsurfacepatch.cpp
    llsyswellitem.cpp
    llsyswellwindow.cpp
    llteleporthistory.cpp
    llteleporthistorystorage.cpp
    lltextureatlas.cpp
    lltextureatlasmanager.cpp
    lltexturecache.cpp
    lltexturectrl.cpp
    lltexturefetch.cpp
    lltextureinfo.cpp
    lltextureinfodetails.cpp
    lltexturestats.cpp
    lltexturestatsuploader.cpp
    lltextureview.cpp
    lltoast.cpp
    lltoastalertpanel.cpp
    lltoastgroupnotifypanel.cpp
    lltoastimpanel.cpp
    lltoastnotifypanel.cpp
    lltoastpanel.cpp
    lltoastscripttextbox.cpp
    lltoastscriptquestion.cpp
    lltool.cpp
    lltoolbarview.cpp
    lltoolbrush.cpp
    lltoolcomp.cpp
    lltooldraganddrop.cpp
    lltoolface.cpp
    lltoolfocus.cpp
    lltoolgrab.cpp
    lltoolgun.cpp
    lltoolindividual.cpp
    lltoolmgr.cpp
    lltoolmorph.cpp
    lltoolobjpicker.cpp
    lltoolpie.cpp
    lltoolpipette.cpp
    lltoolplacer.cpp
    lltoolselect.cpp
    lltoolselectland.cpp
    lltoolselectrect.cpp
    lltracker.cpp
    lltransientdockablefloater.cpp
    lltransientfloatermgr.cpp
    lltranslate.cpp
    lltwitterconnect.cpp
    lluilistener.cpp
    lluploaddialog.cpp
    lluploadfloaterobservers.cpp
    llurl.cpp
    llurldispatcher.cpp
    llurldispatcherlistener.cpp
    llurlhistory.cpp
    llurllineeditorctrl.cpp
    llurlwhitelist.cpp
    llvectorperfoptions.cpp
    llversioninfo.cpp
    llviewchildren.cpp
    llviewerassetstats.cpp
    llviewerassetstorage.cpp
    llviewerassettype.cpp
    llviewerattachmenu.cpp
    llvieweraudio.cpp
    llviewercamera.cpp
    llviewerchat.cpp
    llviewercontrol.cpp
    llviewercontrollistener.cpp
    llviewerdisplay.cpp
    llviewerdisplayname.cpp
    llviewerfloaterreg.cpp
    llviewerfoldertype.cpp
    llviewergenericmessage.cpp
    llviewergesture.cpp
    llviewerhelp.cpp
    llviewerhelputil.cpp
    llviewerhome.cpp
    llviewerinventory.cpp
    llviewerjoint.cpp
    llviewerjointattachment.cpp
    llviewerjointmesh.cpp
    llviewerjoystick.cpp
    llviewerkeyboard.cpp
    llviewerlayer.cpp
    llviewermedia.cpp
    llviewermedia_streamingaudio.cpp
    llviewermediafocus.cpp
    llviewermenu.cpp
    llviewermenufile.cpp
    llviewermessage.cpp
    llviewernetwork.cpp
    llviewerobject.cpp
    llviewerobjectlist.cpp
    llvieweroctree.cpp
    llviewerparcelmedia.cpp
    llviewerparcelmediaautoplay.cpp
    llviewerparcelmgr.cpp
    llviewerparceloverlay.cpp
    llviewerpartsim.cpp
    llviewerpartsource.cpp
    llviewerregion.cpp
    llviewershadermgr.cpp
    llviewerstats.cpp
    llviewerstatsrecorder.cpp
    llviewertexlayer.cpp
    llviewertexteditor.cpp
    llviewertexture.cpp
    llviewertextureanim.cpp
    llviewertexturelist.cpp
    llviewerthrottle.cpp
    llviewerwearable.cpp
    llviewerwindow.cpp
    llviewerwindowlistener.cpp
    llvlcomposition.cpp
    llvlmanager.cpp
    llvoavatar.cpp
    llvoavatarself.cpp
    llvocache.cpp
    llvograss.cpp
    llvoground.cpp
    llvoicecallhandler.cpp
    llvoicechannel.cpp
    llvoiceclient.cpp
    llvoicevisualizer.cpp
    llvoicevivox.cpp
    llvoinventorylistener.cpp
    llvopartgroup.cpp
    llvosky.cpp
    llvosurfacepatch.cpp
    llvotree.cpp
    llvovolume.cpp
    llvowater.cpp
    llvowlsky.cpp
    llwatchdog.cpp
    llwaterparammanager.cpp
    llwaterparamset.cpp
    llwearableitemslist.cpp
    llwearablelist.cpp
    llweb.cpp
    llwebprofile.cpp
    llwind.cpp
    llwindowlistener.cpp
    llwlanimator.cpp
    llwldaycycle.cpp
    llwlhandlers.cpp
    llwlparammanager.cpp
    llwlparamset.cpp
    llworld.cpp
    llworldmap.cpp
    llworldmapmessage.cpp
    llworldmipmap.cpp
    llworldmapview.cpp
    llxmlrpclistener.cpp
    llxmlrpctransaction.cpp
    noise.cpp
    pipeline.cpp
    )

set(VIEWER_BINARY_NAME "secondlife-bin" CACHE STRING
    "The name of the viewer executable to create.")

set(viewer_HEADER_FILES
    CMakeLists.txt
    ViewerInstall.cmake
    groupchatlistener.h
    llaccountingcost.h
    llaccountingcostmanager.h
    llaisapi.h
    llagent.h
    llagentaccess.h
    llagentcamera.h
    llagentdata.h
    llagentlanguage.h
    llagentlistener.h
    llagentpicksinfo.h
    llagentpilot.h
    llagentui.h
    llagentwearables.h
    llanimstatelabels.h
    llappcorehttp.h
    llappearance.h
    llappearancemgr.h
    llappviewer.h
    llappviewerlistener.h
    llassetuploadqueue.h
    llassetuploadresponders.h
    llattachmentsmgr.h
    llaudiosourcevo.h
    llautoreplace.h
    llavataractions.h
    llavatariconctrl.h
    llavatarlist.h
    llavatarlistitem.h
    llavatarpropertiesprocessor.h
    llavatarrenderinfoaccountant.h
    llblockedlistitem.h
    llblocklist.h
    llbox.h
    llbreadcrumbview.h
    llbuycurrencyhtml.h
    llcallbacklist.h
    llcallingcard.h
    llcapabilitylistener.h
    llcapabilityprovider.h
    llcaphttpsender.h
    llchannelmanager.h
    llchatbar.h
    llchathistory.h
    llchatitemscontainerctrl.h
    llchatmsgbox.h
    llchiclet.h
    llchicletbar.h
    llclassifiedinfo.h
    llclassifiedstatsresponder.h
    llcofwearables.h
    llcolorswatch.h
    llcommanddispatcherlistener.h
    llcommandhandler.h
    llcommandlineparser.h
    llcommunicationchannel.h
    llcompilequeue.h
    llconfirmationmanager.h
    llconversationlog.h
    llconversationloglist.h
    llconversationloglistitem.h
    llconversationmodel.h
    llconversationview.h
    llcurrencyuimanager.h
    llcylinder.h
    lldateutil.h
    lldaycyclemanager.h
    lldebugmessagebox.h
    lldebugview.h
    lldeferredsounds.h
    lldelayedgestureerror.h
    lldirpicker.h
    lldonotdisturbnotificationstorage.h
    lldndbutton.h
    lldrawable.h
    lldrawpool.h
    lldrawpoolalpha.h
    lldrawpoolavatar.h
    lldrawpoolbump.h
    lldrawpoolmaterials.h
    lldrawpoolground.h
    lldrawpoolsimple.h
    lldrawpoolsky.h
    lldrawpoolterrain.h
    lldrawpooltree.h
    lldrawpoolwater.h
    lldrawpoolwlsky.h
    lldynamictexture.h
    llemote.h
    llenvmanager.h
    llestateinfomodel.h
    lleventnotifier.h
    lleventpoll.h
    llexpandabletextbox.h
    llexperienceassociationresponder.h
    llexperiencelog.h
    llexternaleditor.h
    llface.h
    llfacebookconnect.h
    llfasttimerview.h
    llfavoritesbar.h
    llfeaturemanager.h
    llfilepicker.h
    llfilteredwearablelist.h
    llfirstuse.h
    llflexibleobject.h
    llflickrconnect.h
    llfloaterabout.h
    llfloaterbvhpreview.h
    llfloaterauction.h
    llfloaterautoreplacesettings.h
    llfloateravatar.h
    llfloateravatarpicker.h
    llfloateravatartextures.h
    llfloaterbeacons.h
    llfloaterbigpreview.h
    llfloaterbuildoptions.h
    llfloaterbulkpermission.h
    llfloaterbump.h
    llfloaterbuy.h
    llfloaterbuycontents.h
    llfloaterbuycurrency.h
    llfloaterbuycurrencyhtml.h
    llfloaterbuyland.h
    llfloatercamera.h
    llfloaterchatvoicevolume.h
    llfloatercolorpicker.h
    llfloaterconversationlog.h
    llfloaterconversationpreview.h
    llfloaterdeleteenvpreset.h
    llfloaterdestinations.h
    llfloaterdisplayname.h
    llfloatereditdaycycle.h
    llfloatereditsky.h
    llfloatereditwater.h
    llfloaterenvironmentsettings.h
    llfloaterevent.h
<<<<<<< HEAD
    llfloaterexperiencepicker.h
    llfloaterexperienceprofile.h
    llfloaterexperiences.h
=======
    llfloaterfacebook.h
    llfloaterflickr.h
>>>>>>> c7057ef5
    llfloaterfonttest.h
    llfloatergesture.h
    llfloatergodtools.h
    llfloatergotoline.h
    llfloatergroupinvite.h
    llfloatergroups.h
    llfloaterhandler.h
    llfloaterhardwaresettings.h
    llfloaterhelpbrowser.h
    llfloaterhud.h
    llfloaterimagepreview.h
    llfloaterimnearbychat.h
    llfloaterimnearbychathandler.h
    llfloaterimnearbychatlistener.h
    llfloaterimsessiontab.h
    llfloaterimsession.h
    llfloaterimcontainer.h
    llfloaterinspect.h
    llfloaterinventory.h
    llfloaterjoystick.h
    llfloaterland.h
    llfloaterlandholdings.h
    llfloatermap.h
    llfloatermediasettings.h
    llfloatermemleak.h
    llfloatermodelpreview.h
    llfloatermodeluploadbase.h
    llfloaternamedesc.h
    llfloaternotificationsconsole.h
    llfloaterobjectweights.h
    llfloateropenobject.h
    llfloateroutbox.h
    llfloaterpathfindingcharacters.h
    llfloaterpathfindingconsole.h
    llfloaterpathfindinglinksets.h
    llfloaterpathfindingobjects.h
    llfloaterpay.h
    llfloaterperms.h
    llfloaterpostprocess.h
    llfloaterpreference.h
    llfloaterproperties.h
    llfloaterregiondebugconsole.h
    llfloaterregioninfo.h
    llfloaterreporter.h
    llfloaterregionrestarting.h
    llfloatersceneloadstats.h
    llfloaterscriptdebug.h
    llfloaterscriptlimits.h
    llfloatersearch.h
    llfloatersellland.h
    llfloatersettingsdebug.h
    llfloatersidepanelcontainer.h
    llfloatersnapshot.h
    llfloatersounddevices.h
    llfloaterspellchecksettings.h
    llfloatertelehub.h
    llfloatertestinspectors.h
    llfloatertestlistview.h
    llfloatertexturefetchdebugger.h
    llfloatertools.h
    llfloatertopobjects.h
    llfloatertos.h
    llfloatertoybox.h
    llfloatertranslationsettings.h
    llfloatertwitter.h
    llfloateruipreview.h
    llfloaterurlentry.h
    llfloatervoiceeffect.h
    llfloatervoicevolume.h
    llfloaterwebcontent.h
    llfloaterwebprofile.h
    llfloaterwhitelistentry.h
    llfloaterwindowsize.h
    llfloaterworldmap.h
    llfolderviewmodelinventory.h
    llfollowcam.h
    llfriendcard.h
    llgesturelistener.h
    llgesturemgr.h
    llgiveinventory.h
    llgroupactions.h
    llgroupiconctrl.h
    llgrouplist.h
    llgroupmgr.h
    llhasheduniqueid.h
    llhints.h
    llhttpretrypolicy.h
    llhomelocationresponder.h
    llhudeffect.h
    llhudeffectbeam.h
    llhudeffectlookat.h
    llhudeffectpointat.h
    llhudeffecttrail.h
    llhudeffectblob.h
    llhudicon.h
    llhudmanager.h
    llhudnametag.h
    llhudobject.h
    llhudrender.h
    llhudtext.h
    llhudview.h
    llimagefiltersmanager.h
    llimview.h
    llinspect.h
    llinspectavatar.h
    llinspectgroup.h
    llinspectobject.h
    llinspectremoteobject.h
    llinspecttoast.h
    llinventorybridge.h
    llinventoryfilter.h
    llinventoryfunctions.h
    llinventoryicon.h
    llinventoryitemslist.h
    llinventorylistitem.h
    llinventorymodel.h
    llinventorymodelbackgroundfetch.h
    llinventoryobserver.h
    llinventorypanel.h
    lljoystickbutton.h
    lllandmarkactions.h
    lllandmarklist.h
    lllightconstants.h
    lllistbrowser.h
    lllistcontextmenu.h
    lllistview.h
    lllocalbitmaps.h
    lllocationhistory.h
    lllocationinputctrl.h
    lllogchat.h
    llloginhandler.h
    lllogininstance.h
    llmachineid.h
    llmainlooprepeater.h
    llmanip.h
    llmaniprotate.h
    llmanipscale.h
    llmaniptranslate.h
    llmarketplacefunctions.h
    llmarketplacenotifications.h
    llmaterialmgr.h
    llmediactrl.h
    llmediadataclient.h
    llmenuoptionpathfindingrebakenavmesh.h
    llmeshrepository.h
    llmimetypes.h
    llmorphview.h
    llmoveview.h
    llmutelist.h
    llnamebox.h
    llnameeditor.h
    llnamelistctrl.h
    llnavigationbar.h
    llnetmap.h
    llnotificationhandler.h
    llnotificationmanager.h
    llnotificationstorage.h
    lloutfitslist.h
    lloutfitobserver.h
    lloutputmonitorctrl.h
    llpanelappearancetab.h
    llpanelavatar.h
    llpanelavatartag.h
    llpanelblockedlist.h
    llpanelclassified.h
    llpanelcontents.h
    llpaneleditwearable.h
    llpanelexperiencelisteditor.h
    llpanelexperiencelog.h
    llpanelexperiencepicker.h
    llpanelexperiences.h
    llpanelface.h
    llpanelgenerictip.h
    llpanelgroup.h
    llpanelgroupexperiences.h
    llpanelgroupgeneral.h
    llpanelgroupinvite.h
    llpanelgrouplandmoney.h
    llpanelgroupnotices.h
    llpanelgrouproles.h
    llpanelhome.h
    llpanelland.h
    llpanellandaudio.h
    llpanellandmarkinfo.h
    llpanellandmarks.h
    llpanellandmedia.h
    llpanellogin.h
    llpanelloginlistener.h
    llpanelmaininventory.h
    llpanelmarketplaceinbox.h
    llpanelmarketplaceinboxinventory.h
    llpanelmediasettingsgeneral.h
    llpanelmediasettingspermissions.h
    llpanelmediasettingssecurity.h
    llpanelme.h
    llpanelnearbymedia.h
    llpanelobject.h
    llpanelobjectinventory.h
    llpanelonlinestatus.h
    llpaneloutfitedit.h
    llpaneloutfitsinventory.h
    llpanelpeople.h
    llpanelpeoplemenus.h
    llpanelpermissions.h
    llpanelpick.h
    llpanelpicks.h
    llpanelplaceinfo.h
    llpanelplaceprofile.h
    llpanelplaces.h
    llpanelplacestab.h
    llpanelprimmediacontrols.h
    llpanelprofile.h
    llpanelsnapshot.h
    llpanelteleporthistory.h
    llpaneltiptoast.h
    llpanelvoicedevicesettings.h
    llpanelvoiceeffect.h
    llpaneltopinfobar.h
    llpanelvolume.h
    llpanelvolumepulldown.h
    llpanelwearing.h
    llparcelselection.h
    llparticipantlist.h
    llpatchvertexarray.h
    llpathfindingcharacter.h
    llpathfindingcharacterlist.h
    llpathfindinglinkset.h
    llpathfindinglinksetlist.h
    llpathfindingmanager.h
    llpathfindingnavmesh.h
    llpathfindingnavmeshstatus.h
    llpathfindingnavmeshzone.h
    llpathfindingobject.h
    llpathfindingobjectlist.h
    llpathfindingpathtool.h
    llpersistentnotificationstorage.h
    llphysicsmotion.h
    llphysicsshapebuilderutil.h
    llpipelinelistener.h
    llplacesinventorybridge.h
    llplacesinventorypanel.h
    llplacesfolderview.h
    llpopupview.h
    llpostcard.h
    llpreview.h
    llpreviewanim.h
    llpreviewgesture.h
    llpreviewnotecard.h
    llpreviewscript.h
    llpreviewsound.h
    llpreviewtexture.h
    llproductinforequest.h
    llprogressview.h
    llrecentpeople.h
    llregioninfomodel.h
    llregionposition.h
    llremoteparcelrequest.h
    llresourcedata.h
    llrootview.h
    llsavedsettingsglue.h
    llsaveoutfitcombobtn.h
    llscenemonitor.h
    llsceneview.h
    llscreenchannel.h
    llscriptfloater.h
    llscrollingpanelparam.h
    llscrollingpanelparambase.h
    llsearchcombobox.h
    llsearchhistory.h
    llsecapi.h
    llsechandler_basic.h
    llselectmgr.h
    llsidepanelappearance.h
    llsidepanelinventory.h
    llsidepanelinventorysubpanel.h
    llsidepaneliteminfo.h
    llsidepaneltaskinfo.h
    llsidetraypanelcontainer.h
    llsky.h
    llslurl.h
    llsnapshotlivepreview.h
    llspatialpartition.h
    llspeakers.h
    llspeakingindicatormanager.h
    llsplitbutton.h
    llsprite.h
    llstartup.h
    llstartuplistener.h
    llstatusbar.h
    llstylemap.h
    llsurface.h
    llsurfacepatch.h
    llsyswellitem.h
    llsyswellwindow.h
    lltable.h
    llteleporthistory.h
    llteleporthistorystorage.h
    lltextureatlas.h
    lltextureatlasmanager.h
    lltexturecache.h
    lltexturectrl.h
    lltexturefetch.h
    lltextureinfo.h
    lltextureinfodetails.h
    lltexturestats.h
    lltexturestatsuploader.h
    lltextureview.h
    lltoast.h
    lltoastalertpanel.h
    lltoastgroupnotifypanel.h
    lltoastimpanel.h
    lltoastnotifypanel.h
    lltoastpanel.h
    lltoastscripttextbox.h
    lltoastscriptquestion.h
    lltool.h
    lltoolbarview.h
    lltoolbrush.h
    lltoolcomp.h
    lltooldraganddrop.h
    lltoolface.h
    lltoolfocus.h
    lltoolgrab.h
    lltoolgun.h
    lltoolindividual.h
    lltoolmgr.h
    lltoolmorph.h
    lltoolobjpicker.h
    lltoolpie.h
    lltoolpipette.h
    lltoolplacer.h
    lltoolselect.h
    lltoolselectland.h
    lltoolselectrect.h
    lltracker.h
    lltransientdockablefloater.h
    lltransientfloatermgr.h
    lltranslate.h
    lltwitterconnect.h
    lluiconstants.h
    lluilistener.h
    lluploaddialog.h
    lluploadfloaterobservers.h
    llurl.h
    llurldispatcher.h
    llurldispatcherlistener.h
    llurlhistory.h
    llurllineeditorctrl.h
    llurlwhitelist.h
    llvectorperfoptions.h
    llversioninfo.h
    llviewchildren.h
    llviewerassetstats.h
    llviewerassetstorage.h
    llviewerassettype.h
    llviewerattachmenu.h
    llvieweraudio.h
    llviewercamera.h
    llviewerchat.h
    llviewercontrol.h
    llviewercontrollistener.h
    llviewerdisplay.h
    llviewerdisplayname.h
    llviewerfloaterreg.h
    llviewerfoldertype.h
    llviewergenericmessage.h
    llviewergesture.h
    llviewerhelp.h
    llviewerhome.h
    llviewerinventory.h
    llviewerjoint.h
    llviewerjointattachment.h
    llviewerjointmesh.h
    llviewerjoystick.h
    llviewerkeyboard.h
    llviewerlayer.h
    llviewermedia.h
    llviewermediafocus.h
    llviewermediaobserver.h
    llviewermenu.h
    llviewermenufile.h
    llviewermessage.h
    llviewernetwork.h
    llviewerobject.h
    llviewerobjectlist.h
    llvieweroctree.h
    llviewerparcelmedia.h
    llviewerparcelmediaautoplay.h
    llviewerparcelmgr.h
    llviewerparceloverlay.h
    llviewerpartsim.h
    llviewerpartsource.h
    llviewerprecompiledheaders.h
    llviewerregion.h
    llviewershadermgr.h
    llviewerstats.h
    llviewerstatsrecorder.h
    llviewertexlayer.h
    llviewertexteditor.h
    llviewertexture.h
    llviewertextureanim.h
    llviewertexturelist.h
    llviewerthrottle.h
    llviewerwearable.h
    llviewerwindow.h
    llviewerwindowlistener.h
    llvlcomposition.h
    llvlmanager.h
    llvoavatar.h
    llvoavatarself.h
    llvocache.h
    llvograss.h
    llvoground.h
    llvoicechannel.h
    llvoiceclient.h
    llvoicevisualizer.h
    llvoicevivox.h
    llvoinventorylistener.h
    llvopartgroup.h
    llvosky.h
    llvosurfacepatch.h
    llvotree.h
    llvovolume.h
    llvowater.h
    llvowlsky.h
    llwatchdog.h
    llwaterparammanager.h
    llwaterparamset.h
    llwearableitemslist.h
    llwearablelist.h
    llweb.h
    llwebprofile.h
    llwind.h
    llwindowlistener.h
    llwlanimator.h
    llwldaycycle.h
    llwlhandlers.h
    llwlparammanager.h
    llwlparamset.h
    llworld.h
    llworldmap.h
    llworldmapmessage.h
    llworldmipmap.h
    llworldmapview.h
    llxmlrpclistener.h
    llxmlrpctransaction.h
    macmain.h
    noise.h
    pipeline.h
    roles_constants.h
    VertexCache.h
    VorbisFramework.h
    )

source_group("CMake Rules" FILES ViewerInstall.cmake)

# the viewer_version.txt file created here is for passing to viewer_manifest
# the summary.json file is created for the benefit of the TeamCity builds, where
#   it is used to provide descriptive information to the build results page
add_custom_target(generate_viewer_version ALL
                  COMMAND printf '${VIEWER_SHORT_VERSION}.${VIEWER_VERSION_REVISION}' > ${CMAKE_CURRENT_BINARY_DIR}/viewer_version.txt
                  COMMAND printf '{"Type":"viewer","Version":"${VIEWER_SHORT_VERSION}.${VIEWER_VERSION_REVISION}"}' > ${CMAKE_BINARY_DIR}/summary.json
                  COMMENT Generating viewer_version.txt for manifest processing
                  )

set_source_files_properties(
   llversioninfo.cpp tests/llversioninfo_test.cpp 
   PROPERTIES
   DEPENDS generate_viewer_version  # dummy dependency to force recompile every time
   COMPILE_DEFINITIONS "${VIEWER_CHANNEL_VERSION_DEFINES}" # see BuildVersion.cmake
   )

if (DARWIN)
  LIST(APPEND viewer_SOURCE_FILES llappviewermacosx.cpp)
  LIST(APPEND viewer_SOURCE_FILES llappviewermacosx-objc.mm)
  LIST(APPEND viewer_SOURCE_FILES llappviewermacosx-objc.h)
  LIST(APPEND viewer_SOURCE_FILES llfilepicker_mac.mm)
  LIST(APPEND viewer_HEADER_FILES llfilepicker_mac.h)

  # This should be compiled with the viewer.
  LIST(APPEND viewer_SOURCE_FILES llappdelegate-objc.mm)

  find_library(AGL_LIBRARY AGL)
  find_library(APPKIT_LIBRARY AppKit)
  find_library(COCOA_LIBRARY Cocoa)
  find_library(IOKIT_LIBRARY IOKit)
  find_library(COREAUDIO_LIBRARY CoreAudio)

  set(viewer_LIBRARIES
    ${COCOA_LIBRARY}
    ${AGL_LIBRARY}
    ${IOKIT_LIBRARY}
    ${COREAUDIO_LIBRARY}
    )

  # Add resource files to the project.
  set(viewer_RESOURCE_FILES
    secondlife.icns
    macview.r
    gpu_table.txt
    Info-SecondLife.plist
    SecondLife.xib/
    # CMake doesn't seem to support Xcode language variants well just yet
    English.lproj/InfoPlist.strings
    English.lproj/language.txt
    German.lproj/language.txt
    Japanese.lproj/language.txt
    Korean.lproj/language.txt
    )
  set_source_files_properties(
    ${viewer_RESOURCE_FILES}
    PROPERTIES
    HEADER_FILE_ONLY TRUE
    #MACOSX_PACKAGE_LOCATION Resources #don't do this! this tells cmake to copy the files.
    )
  SOURCE_GROUP("Resources" FILES ${viewer_RESOURCE_FILES})
  list(APPEND viewer_SOURCE_FILES ${viewer_RESOURCE_FILES})
endif (DARWIN)

if (LINUX)
    LIST(APPEND viewer_SOURCE_FILES llappviewerlinux.cpp)
    LIST(APPEND viewer_SOURCE_FILES llappviewerlinux_api_dbus.cpp)
    SET(CMAKE_EXE_LINKER_FLAGS "${CMAKE_EXE_LINKER_FLAGS} -Wl,--as-needed")

    set(viewer_LIBRARIES
        Xinerama
        )
endif (LINUX)

if (WINDOWS)
    list(APPEND viewer_SOURCE_FILES
         llappviewerwin32.cpp
         llwindebug.cpp
         )

    list(APPEND viewer_HEADER_FILES
         llappviewerwin32.h
         llwindebug.h
         )

    # precompiled header configuration
    # llviewerprecompiledheaders.cpp generates
    # the .pch file.
    # All sources added to viewer_SOURCE_FILES
    # at this point use it.
    if(USE_PRECOMPILED_HEADERS)
        set_source_files_properties(llviewerprecompiledheaders.cpp
            PROPERTIES
            COMPILE_FLAGS "/Ycllviewerprecompiledheaders.h"
            )
        set(viewer_SOURCE_FILES "${viewer_SOURCE_FILES}" llviewerprecompiledheaders.cpp)
    endif(USE_PRECOMPILED_HEADERS)

    # Replace the icons with the appropriate ones for the channel
    # ('test' is the default)
    set(ICON_PATH "test")
    set(VIEWER_MACOSX_PHASE "d")
    string(TOLOWER ${VIEWER_CHANNEL} channel_lower)
    if(channel_lower MATCHES "^second life release")
        set(ICON_PATH "release")
        set(VIEWER_MACOSX_PHASE "f")
    elseif(channel_lower MATCHES "^second life beta")
        set(ICON_PATH "beta")
        set(VIEWER_MACOSX_PHASE "b")
    elseif(channel_lower MATCHES "^second life project")
        set(ICON_PATH "project")
        set(VIEWER_MACOSX_PHASE "a")
    endif()
    message("Copying icons for ${ICON_PATH}")
    execute_process(
      COMMAND ${CMAKE_COMMAND} -E copy_if_different
        "${CMAKE_CURRENT_SOURCE_DIR}/icons/${ICON_PATH}/secondlife.ico"
        "${CMAKE_CURRENT_SOURCE_DIR}/res/ll_icon.ico"
      )
    execute_process(
      COMMAND ${CMAKE_COMMAND} -E copy_if_different
        "${CMAKE_CURRENT_SOURCE_DIR}/icons/${ICON_PATH}/secondlife_256.BMP"
        "${CMAKE_CURRENT_SOURCE_DIR}/res/ll_icon.BMP"
      )
    execute_process(
      COMMAND ${CMAKE_COMMAND} -E copy_if_different
        "${CMAKE_CURRENT_SOURCE_DIR}/icons/${ICON_PATH}/secondlife_256.BMP"
        "${CMAKE_CURRENT_SOURCE_DIR}/res-sdl/ll_icon.BMP"
      )

    # Add resource files to the project.
    # viewerRes.rc is the only buildable file, but
    # the rest are all dependencies of it.
    set(viewer_RESOURCE_FILES
        res/arrow.cur
        res/arrowcop.cur
        res/arrowcopmulti.cur
        res/arrowdrag.cur
        res/circleandline.cur
        res/icon1.ico
        res/llarrow.cur
        res/llarrowdrag.cur
        res/llarrowdragmulti.cur
        res/llarrowlocked.cur
        res/llgrablocked.cur
        res/llno.cur
        res/llnolocked.cur
        res/lltoolcamera.cur
        res/lltoolcreate.cur
        res/lltoolfocus.cur
        res/lltoolgrab.cur
        res/lltoolland.cur
        res/lltoolpan.cur
        res/lltoolpathfinding.cur
        res/lltoolpathfindingpathend.cur
        res/lltoolpathfindingpathendadd.cur
        res/lltoolpathfindingpathstart.cur
        res/lltoolpathfindingpathstartadd.cur
        res/lltoolpipette.cur
        res/lltoolrotate.cur
        res/lltoolscale.cur
        res/lltooltranslate.cur
        res/lltoolzoomin.cur
        res/lltoolzoomout.cur
        res-sdl/ll_icon.BMP
        res/ll_icon.BMP
        res/ll_icon.ico
        res/resource.h
        res/toolpickobject.cur
        res/toolpickobject2.cur
        res/toolpickobject3.cur
        res/toolpipette.cur
        res/toolbuy.cur
        res/toolopen.cur
        res/toolsit.cur
        )

    set_source_files_properties(${viewer_RESOURCE_FILES}
                                PROPERTIES HEADER_FILE_ONLY TRUE)

    configure_file( ${CMAKE_CURRENT_SOURCE_DIR}/res/viewerRes.rc
                    ${CMAKE_CURRENT_BINARY_DIR}/viewerRes.rc
                    )
    set(viewer_RESOURCE_FILES
        ${CMAKE_CURRENT_BINARY_DIR}/viewerRes.rc
        ${viewer_RESOURCE_FILES}
        )

    set_source_files_properties(${CMAKE_CURRENT_BINARY_DIR}/viewerRes.rc
      PROPERTIES COMPILE_FLAGS "-I${CMAKE_CURRENT_SOURCE_DIR}/res"
      )

    SOURCE_GROUP("Resource Files" FILES ${viewer_RESOURCE_FILES})

    if (NOT STANDALONE)
        list(APPEND viewer_SOURCE_FILES ${viewer_RESOURCE_FILES})
    endif (NOT STANDALONE)

    find_library(DINPUT_LIBRARY dinput8 ${DIRECTX_LIBRARY_DIR})
    find_library(DXGUID_LIBRARY dxguid ${DIRECTX_LIBRARY_DIR})
    mark_as_advanced(
        DINPUT_LIBRARY
        DXGUID_LIBRARY
        )

# see EXP-1765 - theory is opengl32.lib needs to be included before gdi32.lib (windows libs)
    set(viewer_LIBRARIES
        opengl32
        ${WINDOWS_LIBRARIES}
        comdlg32
        ${DINPUT_LIBRARY}
        ${DXGUID_LIBRARY}
        kernel32
        odbc32
        odbccp32
        ole32
        oleaut32
        shell32
        Vfw32
        winspool
        )

    find_library(INTEL_MEMOPS_LIBRARY
                 NAMES ll_intel_memops
                 PATHS
                 optimized ${ARCH_PREBUILT_DIRS_RELEASE}
                 debug ${ARCH_PREBUILT_DIRS_DEBUG}
                 )
    mark_as_advanced(INTEL_MEMOPS_LIBRARY)

    if (INTEL_MEMOPS_LIBRARY)
      list(APPEND viewer_LIBRARIES ${INTEL_MEMOPS_LIBRARY})
    endif (INTEL_MEMOPS_LIBRARY)
endif (WINDOWS)

# Add the xui files. This is handy for searching for xui elements
# from within the IDE.
set(viewer_XUI_FILES
    skins/default/colors.xml
    skins/default/textures/textures.xml
    )
file(GLOB DEFAULT_XUI_FILE_GLOB_LIST
     ${CMAKE_CURRENT_SOURCE_DIR}/skins/*/xui/en/*.xml)
list(APPEND viewer_XUI_FILES ${DEFAULT_XUI_FILE_GLOB_LIST})

file(GLOB DEFAULT_WIDGET_FILE_GLOB_LIST
     ${CMAKE_CURRENT_SOURCE_DIR}/skins/*/xui/en/widgets/*.xml)
list(APPEND viewer_XUI_FILES ${DEFAULT_WIDGET_FILE_GLOB_LIST})

# Cannot append empty lists in CMake, wait until we have files here.
#file(GLOB SILVER_WIDGET_FILE_GLOB_LIST
#     ${CMAKE_CURRENT_SOURCE_DIR}/skins/silver/xui/en-us/widgets/*.xml)
#list(APPEND viewer_XUI_FILES ${SILVER_WIDGET_FILE_GLOB_LIST})

list(SORT viewer_XUI_FILES)

source_group("XUI Files" FILES ${viewer_XUI_FILES})

set_source_files_properties(${viewer_XUI_FILES}
                            PROPERTIES HEADER_FILE_ONLY TRUE)

list(APPEND viewer_SOURCE_FILES ${viewer_XUI_FILES})

set(viewer_APPSETTINGS_FILES
    app_settings/anim.ini
    app_settings/cmd_line.xml
    app_settings/commands.xml
    app_settings/grass.xml
    app_settings/high_graphics.xml
    app_settings/ignorable_dialogs.xml
    app_settings/keys.xml
    app_settings/keywords.ini
    app_settings/logcontrol.xml
    app_settings/low_graphics.xml
    app_settings/mid_graphics.xml
    app_settings/settings.xml
    app_settings/settings_crash_behavior.xml
    app_settings/settings_files.xml
    app_settings/settings_per_account.xml
    app_settings/std_bump.ini
    app_settings/toolbars.xml
    app_settings/trees.xml
    app_settings/ultra_graphics.xml
    app_settings/viewerart.xml
    ${CMAKE_SOURCE_DIR}/../etc/message.xml
    ${CMAKE_SOURCE_DIR}/../scripts/messages/message_template.msg
    )

source_group("App Settings" FILES ${viewer_APPSETTINGS_FILES})

set_source_files_properties(${viewer_APPSETTINGS_FILES}
                            PROPERTIES HEADER_FILE_ONLY TRUE)

list(APPEND viewer_SOURCE_FILES ${viewer_APPSETTINGS_FILES})

set(viewer_CHARACTER_FILES
    character/attentions.xml
    character/attentionsN.xml
    character/avatar_lad.xml
    character/avatar_skeleton.xml
    character/genepool.xml
    )

source_group("Character File" FILES ${viewer_CHARACTER_FILES})

set_source_files_properties(${viewer_CHARACTER_FILES}
                            PROPERTIES HEADER_FILE_ONLY TRUE)
if (NOT STANDALONE)
    list(APPEND viewer_SOURCE_FILES ${viewer_CHARACTER_FILES})
endif (NOT STANDALONE)

if (WINDOWS)
  file(GLOB viewer_INSTALLER_FILES installers/windows/*.nsi)

  source_group("Installer Files" FILES ${viewer_INSTALLER_FILES})

  set_source_files_properties(${viewer_INSTALLER_FILES}
                              PROPERTIES HEADER_FILE_ONLY TRUE)

  list(APPEND viewer_SOURCE_FILES ${viewer_INSTALLER_FILES})
endif (WINDOWS)

if (OPENAL)
  set(LLSTARTUP_COMPILE_FLAGS "${LLSTARTUP_COMPILE_FLAGS} -DLL_OPENAL")
endif (OPENAL)

if (FMODEX)
  set(LLSTARTUP_COMPILE_FLAGS "${LLSTARTUP_COMPILE_FLAGS} -DLL_FMODEX")
  set(FMODWRAPPER_LIBRARY ${FMODEX_LIBRARY})
endif (FMODEX)

set_source_files_properties(llstartup.cpp PROPERTIES COMPILE_FLAGS "${LLSTARTUP_COMPILE_FLAGS}")

list(APPEND viewer_SOURCE_FILES ${viewer_HEADER_FILES})

set_source_files_properties(${viewer_HEADER_FILES}
                            PROPERTIES HEADER_FILE_ONLY TRUE)

add_executable(${VIEWER_BINARY_NAME}
    WIN32
    MACOSX_BUNDLE
    ${viewer_SOURCE_FILES}
    )

if (SDL_FOUND)
  set_property(TARGET ${VIEWER_BINARY_NAME}
    PROPERTY COMPILE_DEFINITIONS LL_SDL=1
    )
endif (SDL_FOUND)

# add package files
file(GLOB EVENT_HOST_SCRIPT_GLOB_LIST
     ${CMAKE_CURRENT_SOURCE_DIR}/../viewer_components/*.py)
list(APPEND EVENT_HOST_SCRIPTS ${EVENT_HOST_SCRIPT_GLOB_LIST})

set(PACKAGE ON CACHE BOOL
    "Add a package target that builds an installer package.")

if (WINDOWS)
    set_target_properties(${VIEWER_BINARY_NAME}
        PROPERTIES
        # *TODO -reenable this once we get server usage sorted out
        LINK_FLAGS "/debug /NODEFAULTLIB:LIBCMT /SUBSYSTEM:WINDOWS ${TCMALLOC_LINK_FLAGS} /LARGEADDRESSAWARE"
        LINK_FLAGS_DEBUG "/NODEFAULTLIB:\"LIBCMT;LIBCMTD;MSVCRT\" /INCREMENTAL:NO /LARGEADDRESSAWARE"
        LINK_FLAGS_RELEASE "/FORCE:MULTIPLE /MAP\"secondlife-bin.MAP\" /OPT:REF /LARGEADDRESSAWARE"
        )
    if(USE_PRECOMPILED_HEADERS)
        set_target_properties(
            ${VIEWER_BINARY_NAME}
            PROPERTIES
            COMPILE_FLAGS "/Yullviewerprecompiledheaders.h"
            )
    endif(USE_PRECOMPILED_HEADERS)

    # If adding a file to viewer_manifest.py in the WindowsManifest.construct() method, be sure to add the dependency
    # here.
    # *NOTE:Mani - This is a crappy hack to have important dependencies for the viewer_manifest copy action
    # be met. I'm looking forward to a source-code split-up project next year that will address this kind of thing.
    # In the meantime, if you have any ideas on how to easily maintain one list, either here or in viewer_manifest.py
    # and have the build deps get tracked *please* tell me about it.

    if(USE_TCMALLOC)
      # Configure a var for tcmalloc location, if used.
      # Note the need to specify multiple names explicitly.
      set(GOOGLE_PERF_TOOLS_SOURCE
        ${SHARED_LIB_STAGING_DIR}/Release/libtcmalloc_minimal.dll
        ${SHARED_LIB_STAGING_DIR}/RelWithDebInfo/libtcmalloc_minimal.dll
        ${SHARED_LIB_STAGING_DIR}/Debug/libtcmalloc_minimal-debug.dll
        )
     endif(USE_TCMALLOC)


    set(COPY_INPUT_DEPENDENCIES
      # The following commented dependencies are determined at variably at build time. Can't do this here.
      #${SHARED_LIB_STAGING_DIR}/${CMAKE_CFG_INTDIR}/libtcmalloc_minimal.dll => None ... Skipping libtcmalloc_minimal.dll
      ${CMAKE_SOURCE_DIR}/../etc/message.xml
      ${CMAKE_SOURCE_DIR}/../scripts/messages/message_template.msg
      ${SHARED_LIB_STAGING_DIR}/${CMAKE_CFG_INTDIR}/llcommon.dll
      ${SHARED_LIB_STAGING_DIR}/${CMAKE_CFG_INTDIR}/libapr-1.dll
      ${SHARED_LIB_STAGING_DIR}/${CMAKE_CFG_INTDIR}/libaprutil-1.dll
      ${SHARED_LIB_STAGING_DIR}/${CMAKE_CFG_INTDIR}/libapriconv-1.dll
      ${SHARED_LIB_STAGING_DIR}/Release/glod.dll
      ${SHARED_LIB_STAGING_DIR}/RelWithDebInfo/glod.dll
      ${SHARED_LIB_STAGING_DIR}/Debug/glod.dll
      ${SHARED_LIB_STAGING_DIR}/Release/libcollada14dom22.dll
      ${SHARED_LIB_STAGING_DIR}/RelWithDebInfo/libcollada14dom22.dll
      ${SHARED_LIB_STAGING_DIR}/Debug/libcollada14dom22-d.dll
      ${SHARED_LIB_STAGING_DIR}/Release/openjpeg.dll
      ${SHARED_LIB_STAGING_DIR}/RelWithDebInfo/openjpeg.dll
      ${SHARED_LIB_STAGING_DIR}/Debug/openjpegd.dll
      ${SHARED_LIB_STAGING_DIR}/Release/msvcr100.dll
      ${SHARED_LIB_STAGING_DIR}/Release/msvcp100.dll
      ${SHARED_LIB_STAGING_DIR}/RelWithDebInfo/msvcr100.dll
      ${SHARED_LIB_STAGING_DIR}/RelWithDebInfo/msvcp100.dll
      ${SHARED_LIB_STAGING_DIR}/Debug/msvcr100d.dll
      ${SHARED_LIB_STAGING_DIR}/Debug/msvcp100d.dll
      ${SHARED_LIB_STAGING_DIR}/Release/libhunspell.dll
      ${SHARED_LIB_STAGING_DIR}/RelWithDebInfo/libhunspell.dll
      ${SHARED_LIB_STAGING_DIR}/Debug/libhunspell.dll
      ${SHARED_LIB_STAGING_DIR}/${CMAKE_CFG_INTDIR}/SLVoice.exe
      ${SHARED_LIB_STAGING_DIR}/${CMAKE_CFG_INTDIR}/vivoxsdk.dll
      ${SHARED_LIB_STAGING_DIR}/${CMAKE_CFG_INTDIR}/ortp.dll
      ${SHARED_LIB_STAGING_DIR}/${CMAKE_CFG_INTDIR}/libsndfile-1.dll
      ${SHARED_LIB_STAGING_DIR}/${CMAKE_CFG_INTDIR}/zlib1.dll
      ${SHARED_LIB_STAGING_DIR}/${CMAKE_CFG_INTDIR}/vivoxplatform.dll
      ${SHARED_LIB_STAGING_DIR}/${CMAKE_CFG_INTDIR}/vivoxoal.dll
      ${SHARED_LIB_STAGING_DIR}/${CMAKE_CFG_INTDIR}/ca-bundle.crt
      ${GOOGLE_PERF_TOOLS_SOURCE}
      ${CMAKE_CURRENT_SOURCE_DIR}/licenses-win32.txt
      ${CMAKE_CURRENT_SOURCE_DIR}/featuretable.txt
      ${CMAKE_CURRENT_SOURCE_DIR}/featuretable_xp.txt
      ${ARCH_PREBUILT_DIRS_RELEASE}/libeay32.dll
      ${ARCH_PREBUILT_DIRS_RELEASE}/qtcore4.dll
      ${ARCH_PREBUILT_DIRS_RELEASE}/qtgui4.dll
      ${ARCH_PREBUILT_DIRS_RELEASE}/qtnetwork4.dll
      ${ARCH_PREBUILT_DIRS_RELEASE}/qtopengl4.dll
      ${ARCH_PREBUILT_DIRS_RELEASE}/qtwebkit4.dll
      ${ARCH_PREBUILT_DIRS_RELEASE}/qtxmlpatterns4.dll
      ${ARCH_PREBUILT_DIRS_RELEASE}/ssleay32.dll
      ${ARCH_PREBUILT_DIRS_RELEASE}/imageformats/qgif4.dll
      ${ARCH_PREBUILT_DIRS_RELEASE}/imageformats/qico4.dll
      ${ARCH_PREBUILT_DIRS_RELEASE}/imageformats/qjpeg4.dll
      ${ARCH_PREBUILT_DIRS_RELEASE}/imageformats/qmng4.dll
      ${ARCH_PREBUILT_DIRS_RELEASE}/imageformats/qsvg4.dll
      ${ARCH_PREBUILT_DIRS_RELEASE}/imageformats/qtiff4.dll
      ${ARCH_PREBUILT_DIRS_RELEASE}/codecs/qcncodecs4.dll
      ${ARCH_PREBUILT_DIRS_RELEASE}/codecs/qjpcodecs4.dll
      ${ARCH_PREBUILT_DIRS_RELEASE}/codecs/qkrcodecs4.dll
      ${ARCH_PREBUILT_DIRS_RELEASE}/codecs/qtwcodecs4.dll
      ${ARCH_PREBUILT_DIRS_DEBUG}/libeay32.dll
      ${ARCH_PREBUILT_DIRS_DEBUG}/qtcored4.dll
      ${ARCH_PREBUILT_DIRS_DEBUG}/qtguid4.dll
      ${ARCH_PREBUILT_DIRS_DEBUG}/qtnetworkd4.dll
      ${ARCH_PREBUILT_DIRS_DEBUG}/qtopengld4.dll
      ${ARCH_PREBUILT_DIRS_DEBUG}/qtwebkitd4.dll
      ${ARCH_PREBUILT_DIRS_DEBUG}/qtxmlpatternsd4.dll
      ${ARCH_PREBUILT_DIRS_DEBUG}/ssleay32.dll
      ${ARCH_PREBUILT_DIRS_DEBUG}/imageformats/qgifd4.dll
      ${ARCH_PREBUILT_DIRS_DEBUG}/imageformats/qicod4.dll
      ${ARCH_PREBUILT_DIRS_DEBUG}/imageformats/qjpegd4.dll
      ${ARCH_PREBUILT_DIRS_DEBUG}/imageformats/qmngd4.dll
      ${ARCH_PREBUILT_DIRS_DEBUG}/imageformats/qsvgd4.dll
      ${ARCH_PREBUILT_DIRS_DEBUG}/imageformats/qtiffd4.dll
      ${ARCH_PREBUILT_DIRS_RELEASE}/codecs/qcncodecsd4.dll
      ${ARCH_PREBUILT_DIRS_RELEASE}/codecs/qjpcodecsd4.dll
      ${ARCH_PREBUILT_DIRS_RELEASE}/codecs/qkrcodecsd4.dll
      ${ARCH_PREBUILT_DIRS_RELEASE}/codecs/qtwcodecsd4.dll
      SLPlugin
      media_plugin_quicktime
      media_plugin_webkit
      winmm_shim
      windows-crash-logger
      windows-updater
      )

    if (FMODEX)
      list(APPEND COPY_INPUT_DEPENDENCIES
           ${SHARED_LIB_STAGING_DIR}/Release/fmodex.dll
           ${SHARED_LIB_STAGING_DIR}/RelWithDebInfo/fmodex.dll
           ${SHARED_LIB_STAGING_DIR}/Debug/fmodexL.dll
          )
    endif (FMODEX)
    
    add_custom_command(
      OUTPUT  ${CMAKE_CFG_INTDIR}/copy_touched.bat
      COMMAND ${PYTHON_EXECUTABLE}
      ARGS
        ${CMAKE_CURRENT_SOURCE_DIR}/viewer_manifest.py
        --actions=copy
        --arch=${ARCH}
        --artwork=${ARTWORK_DIR}
        --build=${CMAKE_CURRENT_BINARY_DIR}
        --buildtype=${CMAKE_BUILD_TYPE}
        --configuration=${CMAKE_CFG_INTDIR}
        --dest=${CMAKE_CURRENT_BINARY_DIR}/${CMAKE_CFG_INTDIR}
        --grid=${GRID}
        --channel=${VIEWER_CHANNEL}
        --versionfile=${CMAKE_CURRENT_BINARY_DIR}/viewer_version.txt
        --source=${CMAKE_CURRENT_SOURCE_DIR}
        --touch=${CMAKE_CURRENT_BINARY_DIR}/${CMAKE_CFG_INTDIR}/copy_touched.bat
      DEPENDS
        ${CMAKE_CURRENT_SOURCE_DIR}/viewer_manifest.py
        generate_viewer_version
        stage_third_party_libs
        ${COPY_INPUT_DEPENDENCIES}
      COMMENT "Performing viewer_manifest copy"
      )

    add_custom_target(copy_w_viewer_manifest ALL DEPENDS ${CMAKE_CFG_INTDIR}/copy_touched.bat)

    add_dependencies(${VIEWER_BINARY_NAME} stage_third_party_libs llcommon copy_w_viewer_manifest)

    if (EXISTS ${CMAKE_SOURCE_DIR}/copy_win_scripts)
      add_dependencies(${VIEWER_BINARY_NAME} copy_win_scripts)
    endif (EXISTS ${CMAKE_SOURCE_DIR}/copy_win_scripts)

    add_dependencies(${VIEWER_BINARY_NAME}
      SLPlugin
      windows-updater
      windows-crash-logger
      )

    # sets the 'working directory' for debugging from visual studio.
    if (NOT UNATTENDED)
        add_custom_command(
            TARGET ${VIEWER_BINARY_NAME} POST_BUILD
            COMMAND ${CMAKE_SOURCE_DIR}/tools/vstool/vstool.exe
            ARGS
              --solution
              ${CMAKE_BINARY_DIR}/${CMAKE_PROJECT_NAME}.sln
              --workingdir
              ${VIEWER_BINARY_NAME}
              "${CMAKE_CURRENT_SOURCE_DIR}"
            COMMENT "Setting the ${VIEWER_BINARY_NAME} working directory for debugging."
            )
    endif (NOT UNATTENDED)

    if (PACKAGE)
      add_custom_command(
        OUTPUT ${CMAKE_CURRENT_BINARY_DIR}/${CMAKE_CFG_INTDIR}/event_host.tar.bz2
        COMMAND ${PYTHON_EXECUTABLE}
        ARGS
          ${CMAKE_CURRENT_SOURCE_DIR}/event_host_manifest.py
          ${CMAKE_CURRENT_SOURCE_DIR}/..
          ${CMAKE_CURRENT_BINARY_DIR}
          ${CMAKE_CFG_INTDIR}
        DEPENDS
          lleventhost
          ${EVENT_HOST_SCRIPTS}
          ${CMAKE_CURRENT_SOURCE_DIR}/event_host_manifest.py
        )

      add_custom_command(
        OUTPUT ${CMAKE_CFG_INTDIR}/touched.bat
        COMMAND ${PYTHON_EXECUTABLE}
        ARGS
          ${CMAKE_CURRENT_SOURCE_DIR}/viewer_manifest.py
          --arch=${ARCH}
          --artwork=${ARTWORK_DIR}
          --build=${CMAKE_CURRENT_BINARY_DIR}
          --buildtype=${CMAKE_BUILD_TYPE}
          --channel=${VIEWER_CHANNEL}
          --versionfile=${CMAKE_CURRENT_BINARY_DIR}/viewer_version.txt
          --configuration=${CMAKE_CFG_INTDIR}
          --dest=${CMAKE_CURRENT_BINARY_DIR}/${CMAKE_CFG_INTDIR}
          --grid=${GRID}
          --source=${CMAKE_CURRENT_SOURCE_DIR}
          --touch=${CMAKE_CURRENT_BINARY_DIR}/${CMAKE_CFG_INTDIR}/touched.bat
        DEPENDS
            ${VIEWER_BINARY_NAME}
            ${CMAKE_CURRENT_SOURCE_DIR}/viewer_manifest.py
            ${CMAKE_CURRENT_BINARY_DIR}/viewer_version.txt
            ${COPY_INPUT_DEPENDENCIES}
        )

      add_custom_target(package ALL DEPENDS
        ${CMAKE_CFG_INTDIR}/touched.bat
        windows-setup-build-all
        generate_viewer_version
        )
        # temporarily disable packaging of event_host until hg subrepos get
        # sorted out on the parabuild cluster...
        #${CMAKE_CURRENT_BINARY_DIR}/${CMAKE_CFG_INTDIR}/event_host.tar.bz2)

    endif (PACKAGE)
elseif (DARWIN)
    set_target_properties(${VIEWER_BINARY_NAME}
        PROPERTIES
        LINK_FLAGS_RELEASE "${LINK_FLAGS_RELEASE} -Xlinker -dead_strip -Xlinker -map -Xlinker ${CMAKE_CURRENT_BINARY_DIR}/${VIEWER_BINARY_NAME}.MAP"
        )
else (WINDOWS)
        # Linux 
    set_target_properties(${VIEWER_BINARY_NAME}
        PROPERTIES
        LINK_FLAGS_RELEASE "${LINK_FLAGS_RELEASE} -Wl,--Map=${VIEWER_BINARY_NAME}.MAP"
        )
endif (WINDOWS)

# *NOTE - this list is very sensitive to ordering, test carefully on all
# platforms if you change the releative order of the entries here.
# In particular, cmake 2.6.4 (when buidling with linux/makefile generators)
# appears to sometimes de-duplicate redundantly listed dependencies improperly.
# To work around this, higher level modules should be listed before the modules
# that they depend upon. -brad
target_link_libraries(${VIEWER_BINARY_NAME}
    ${UPDATER_LIBRARIES}
    ${GOOGLE_PERFTOOLS_LIBRARIES}
    ${LLAUDIO_LIBRARIES}
    ${LLCHARACTER_LIBRARIES}
    ${LLIMAGE_LIBRARIES}
    ${LLINVENTORY_LIBRARIES}
    ${LLMESSAGE_LIBRARIES}
    ${LLPLUGIN_LIBRARIES}
    ${LLPRIMITIVE_LIBRARIES}
    ${LLRENDER_LIBRARIES}
    ${FREETYPE_LIBRARIES}
    ${LLUI_LIBRARIES}
    ${LLVFS_LIBRARIES}
    ${LLWINDOW_LIBRARIES}
    ${LLXML_LIBRARIES}
    ${LSCRIPT_LIBRARIES}
    ${LLMATH_LIBRARIES}
    ${LLCOREHTTP_LIBRARIES}
    ${LLCOMMON_LIBRARIES}
    ${NDOF_LIBRARY}
    ${NVAPI_LIBRARY}
    ${HUNSPELL_LIBRARY}
    ${viewer_LIBRARIES}
    ${BOOST_PROGRAM_OPTIONS_LIBRARY}
    ${BOOST_REGEX_LIBRARY}
    ${BOOST_CONTEXT_LIBRARY}
    ${DBUSGLIB_LIBRARIES}
    ${OPENGL_LIBRARIES}
    ${FMODWRAPPER_LIBRARY} # must come after LLAudio
    ${GLOD_LIBRARIES}
    ${OPENGL_LIBRARIES}
    ${JSONCPP_LIBRARIES}
    ${SDL_LIBRARY}
    ${SMARTHEAP_LIBRARY}
    ${UI_LIBRARIES}
    ${WINDOWS_LIBRARIES}
    ${EXPAT_LIBRARIES}
    ${XMLRPCEPI_LIBRARIES}
    ${OPENSSL_LIBRARIES}
    ${CRYPTO_LIBRARIES}
    ${LLLOGIN_LIBRARIES}
    ${LLPHYSICS_LIBRARIES}
    ${LLPHYSICSEXTENSIONS_LIBRARIES}
    ${TCMALLOC_LIBRARIES}
    ${LLAPPEARANCE_LIBRARIES}
    )

set(ARTWORK_DIR ${CMAKE_CURRENT_SOURCE_DIR} CACHE PATH
    "Path to artwork files.")

if (LINUX)
  set(product SecondLife-${ARCH}-${VIEWER_SHORT_VERSION}.${VIEWER_VERSION_REVISION})

  # These are the generated targets that are copied to package/
  set(COPY_INPUT_DEPENDENCIES
    ${VIEWER_BINARY_NAME}
    linux-crash-logger
    SLPlugin
    media_plugin_webkit
    media_plugin_gstreamer010
    llcommon
    )

  add_custom_command(
      OUTPUT ${product}.tar.bz2
      COMMAND ${PYTHON_EXECUTABLE}
      ARGS
        ${CMAKE_CURRENT_SOURCE_DIR}/viewer_manifest.py
        --arch=${ARCH}
        --artwork=${ARTWORK_DIR}
        --build=${CMAKE_CURRENT_BINARY_DIR}
        --buildtype=${CMAKE_BUILD_TYPE}
        --channel=${VIEWER_CHANNEL}
        --versionfile=${CMAKE_CURRENT_BINARY_DIR}/viewer_version.txt
        --configuration=${CMAKE_CFG_INTDIR}
        --dest=${CMAKE_CURRENT_BINARY_DIR}/packaged
        --grid=${GRID}
        --source=${CMAKE_CURRENT_SOURCE_DIR}
        --touch=${CMAKE_CURRENT_BINARY_DIR}/${CMAKE_CFG_INTDIR}/.${product}.touched
      DEPENDS
        ${CMAKE_CURRENT_SOURCE_DIR}/viewer_manifest.py
        generate_viewer_version
        ${COPY_INPUT_DEPENDENCIES}
      )

  if (PACKAGE)
  endif (PACKAGE)

  add_custom_command(
    OUTPUT  ${CMAKE_CURRENT_BINARY_DIR}/${CMAKE_CFG_INTDIR}/.${product}.copy_touched
    COMMAND ${PYTHON_EXECUTABLE}
    ARGS
      ${CMAKE_CURRENT_SOURCE_DIR}/viewer_manifest.py
      --arch=${ARCH}
      --actions=copy
      --artwork=${ARTWORK_DIR}
      --build=${CMAKE_CURRENT_BINARY_DIR}
      --buildtype=${CMAKE_BUILD_TYPE}
      --configuration=${CMAKE_CFG_INTDIR}
      --dest=${CMAKE_CURRENT_BINARY_DIR}/packaged
      --grid=${GRID}
      --channel=${VIEWER_CHANNEL}
      --versionfile=${CMAKE_CURRENT_BINARY_DIR}/viewer_version.txt
      --source=${CMAKE_CURRENT_SOURCE_DIR}
    DEPENDS
      ${CMAKE_CURRENT_SOURCE_DIR}/viewer_manifest.py
      generate_viewer_version
      ${COPY_INPUT_DEPENDENCIES}
    COMMENT "Performing viewer_manifest copy"
    )

  add_custom_target(copy_l_viewer_manifest ALL DEPENDS ${CMAKE_CURRENT_BINARY_DIR}/${CMAKE_CFG_INTDIR}/.${product}.copy_touched)

  if (PACKAGE)
    add_custom_target(package ALL DEPENDS ${product}.tar.bz2)
    # Make sure we don't run two instances of viewer_manifest.py at the same time.
    add_dependencies(package copy_l_viewer_manifest)
    check_message_template(package)
  endif (PACKAGE)
endif (LINUX)

if (DARWIN)
  # These all get set with PROPERTIES
  set(product "Second Life")
  set(MACOSX_BUNDLE_INFO_STRING "Second Life Viewer")
  set(MACOSX_BUNDLE_ICON_FILE "secondlife.icns")
  set(MACOSX_BUNDLE_GUI_IDENTIFIER "com.secondlife.indra.viewer")
  set(MACOSX_BUNDLE_LONG_VERSION_STRING "${VIEWER_CHANNEL} ${VIEWER_SHORT_VERSION}.${VIEWER_VERSION_REVISION}")
  set(MACOSX_BUNDLE_BUNDLE_NAME "SecondLife")
  set(MACOSX_BUNDLE_SHORT_VERSION_STRING "${VIEWER_SHORT_VERSION}")
  set(MACOSX_BUNDLE_BUNDLE_VERSION "${VIEWER_SHORT_VERSION}${VIEWER_MACOSX_PHASE}${VIEWER_REVISION}")
  set(MACOSX_BUNDLE_COPYRIGHT "Copyright © Linden Research, Inc. 2007")
  set(MACOSX_BUNDLE_NSMAIN_NIB_FILE "SecondLife.nib")
  set(MACOSX_BUNDLE_NSPRINCIPAL_CLASS "NSApplication")
  
  set_target_properties(
    ${VIEWER_BINARY_NAME}
    PROPERTIES
    OUTPUT_NAME "${product}"
    MACOSX_BUNDLE_INFO_PLIST
    "${CMAKE_CURRENT_SOURCE_DIR}/Info-SecondLife.plist"
    )

  configure_file(
     "${CMAKE_CURRENT_SOURCE_DIR}/Info-SecondLife.plist"
     "${CMAKE_CURRENT_BINARY_DIR}/${CMAKE_CFG_INTDIR}/${product}.app/Contents/Info.plist"
    )

  add_custom_command(
    TARGET ${VIEWER_BINARY_NAME} POST_BUILD
    COMMAND ${PYTHON_EXECUTABLE}
    ARGS
      ${CMAKE_CURRENT_SOURCE_DIR}/viewer_manifest.py
      --actions=copy
      --arch=${ARCH}
      --artwork=${ARTWORK_DIR}
      --build=${CMAKE_CURRENT_BINARY_DIR}
      --buildtype=${CMAKE_BUILD_TYPE}
      --configuration=${CMAKE_CFG_INTDIR}
      --dest=${CMAKE_CURRENT_BINARY_DIR}/${CMAKE_CFG_INTDIR}/${product}.app
      --grid=${GRID}
      --channel=${VIEWER_CHANNEL}
      --versionfile=${CMAKE_CURRENT_BINARY_DIR}/viewer_version.txt
      --source=${CMAKE_CURRENT_SOURCE_DIR}
    DEPENDS
      ${VIEWER_BINARY_NAME}
      ${CMAKE_CURRENT_SOURCE_DIR}/viewer_manifest.py
      generate_viewer_version
    )

  add_dependencies(${VIEWER_BINARY_NAME} SLPlugin media_plugin_quicktime media_plugin_webkit mac-crash-logger)
  
  if (ENABLE_SIGNING)
      set(SIGNING_SETTING "--signature=${SIGNING_IDENTITY}")
  else (ENABLE_SIGNING)
      set(SIGNING_SETTING "")
  endif (ENABLE_SIGNING)

  if (PACKAGE)
      add_custom_target(package ALL DEPENDS ${VIEWER_BINARY_NAME})
      add_dependencies(package generate_viewer_version)

      add_custom_command(
        TARGET package POST_BUILD
        COMMAND ${PYTHON_EXECUTABLE}
        ARGS
          ${CMAKE_CURRENT_SOURCE_DIR}/viewer_manifest.py
          --arch=${ARCH}
          --artwork=${ARTWORK_DIR}
          --build=${CMAKE_CURRENT_BINARY_DIR}
          --buildtype=${CMAKE_BUILD_TYPE}
          --channel=${VIEWER_CHANNEL}
          --configuration=${CMAKE_CFG_INTDIR}
          --dest=${CMAKE_CURRENT_BINARY_DIR}/${CMAKE_CFG_INTDIR}/${product}.app
          --grid=${GRID}
          --channel=${VIEWER_CHANNEL}
          --versionfile=${CMAKE_CURRENT_BINARY_DIR}/viewer_version.txt
          --source=${CMAKE_CURRENT_SOURCE_DIR}
          --touch=${CMAKE_CURRENT_BINARY_DIR}/${CMAKE_CFG_INTDIR}/.${product}.touched
          ${SIGNING_SETTING}
        DEPENDS
          ${CMAKE_CURRENT_SOURCE_DIR}/viewer_manifest.py
          generate_viewer_version
      )
  endif (PACKAGE)
endif (DARWIN)

if (INSTALL)
  include(${CMAKE_CURRENT_SOURCE_DIR}/ViewerInstall.cmake)
endif (INSTALL)

if (PACKAGE)
  set(SYMBOL_SEARCH_DIRS "")
  if (WINDOWS)
    list(APPEND SYMBOL_SEARCH_DIRS "${CMAKE_CURRENT_BINARY_DIR}/${CMAKE_CFG_INTDIR}")
    set(VIEWER_SYMBOL_FILE "${CMAKE_CURRENT_BINARY_DIR}/${CMAKE_CFG_INTDIR}/secondlife-symbols-windows.tar.bz2")
    # slplugin.exe failing symbols dump - need to debug, might have to do with updated version of google breakpad
    # set(VIEWER_EXE_GLOBS "${VIEWER_BINARY_NAME}${CMAKE_EXECUTABLE_SUFFIX} slplugin.exe")
    set(VIEWER_EXE_GLOBS "${VIEWER_BINARY_NAME}${CMAKE_EXECUTABLE_SUFFIX}")
    set(VIEWER_LIB_GLOB "*${CMAKE_SHARED_MODULE_SUFFIX}")
    set(VIEWER_COPY_MANIFEST copy_w_viewer_manifest)
  endif (WINDOWS)
  if (DARWIN)
    list(APPEND SYMBOL_SEARCH_DIRS "${CMAKE_CURRENT_BINARY_DIR}/${CMAKE_CFG_INTDIR}")
    # *TODO: Generate these search dirs in the cmake files related to each binary.
    list(APPEND SYMBOL_SEARCH_DIRS "${CMAKE_BINARY_DIR}/llplugin/slplugin/${CMAKE_CFG_INTDIR}")
    list(APPEND SYMBOL_SEARCH_DIRS "${CMAKE_BINARY_DIR}/mac_crash_logger/${CMAKE_CFG_INTDIR}")
    list(APPEND SYMBOL_SEARCH_DIRS "${CMAKE_BINARY_DIR}/media_plugins/gstreamer010/${CMAKE_CFG_INTDIR}")
    list(APPEND SYMBOL_SEARCH_DIRS "${CMAKE_BINARY_DIR}/media_plugins/quicktime/${CMAKE_CFG_INTDIR}")
    list(APPEND SYMBOL_SEARCH_DIRS "${CMAKE_BINARY_DIR}/media_plugins/webkit/${CMAKE_CFG_INTDIR}")
    set(VIEWER_SYMBOL_FILE "${CMAKE_CURRENT_BINARY_DIR}/${CMAKE_CFG_INTDIR}/secondlife-symbols-darwin.tar.bz2")
    set(VIEWER_EXE_GLOBS "'Second Life' SLPlugin mac-crash-logger")
    set(VIEWER_LIB_GLOB "*.dylib")
  endif (DARWIN)
  if (LINUX)
    list(APPEND SYMBOL_SEARCH_DIRS "${CMAKE_CURRENT_BINARY_DIR}/packaged")
    set(VIEWER_SYMBOL_FILE "${CMAKE_CURRENT_BINARY_DIR}/${CMAKE_CFG_INTDIR}/secondlife-symbols-linux.tar.bz2")
    set(VIEWER_EXE_GLOBS "do-not-directly-run-secondlife-bin SLPlugin")
    set(VIEWER_LIB_GLOB "*${CMAKE_SHARED_MODULE_SUFFIX}*")
    set(VIEWER_COPY_MANIFEST copy_l_viewer_manifest)
  endif (LINUX)

  if(RELEASE_CRASH_REPORTING OR NON_RELEASE_CRASH_REPORTING)
  if(CMAKE_CFG_INTDIR STREQUAL ".")
      set(LLBUILD_CONFIG ${CMAKE_BUILD_TYPE})
  else(CMAKE_CFG_INTDIR STREQUAL ".")
      # set LLBUILD_CONFIG to be a shell variable evaluated at build time
      # reflecting the configuration we are currently building.
      set(LLBUILD_CONFIG ${CMAKE_CFG_INTDIR})
  endif(CMAKE_CFG_INTDIR STREQUAL ".")
  add_custom_command(OUTPUT "${VIEWER_SYMBOL_FILE}"
    COMMAND "${PYTHON_EXECUTABLE}"
    ARGS
      "${CMAKE_CURRENT_SOURCE_DIR}/generate_breakpad_symbols.py"
      "${LLBUILD_CONFIG}"
      "${SYMBOL_SEARCH_DIRS}"
      "${VIEWER_EXE_GLOBS}"
      "${VIEWER_LIB_GLOB}"
      "${AUTOBUILD_INSTALL_DIR}/bin/dump_syms"
      "${VIEWER_SYMBOL_FILE}"
    DEPENDS generate_breakpad_symbols.py
        VERBATIM)

  add_custom_target(generate_breakpad_symbols DEPENDS "${VIEWER_SYMBOL_FILE}")
  add_dependencies(generate_breakpad_symbols "${VIEWER_BINARY_NAME}" "${VIEWER_COPY_MANIFEST}")
  add_dependencies(package generate_breakpad_symbols)
  endif(RELEASE_CRASH_REPORTING OR NON_RELEASE_CRASH_REPORTING)
endif (PACKAGE)

if (LL_TESTS)
  # To add a viewer unit test, just add the test .cpp file below
  # This creates a separate test project per file listed.
  include(LLAddBuildTest)
  SET(viewer_TEST_SOURCE_FILES
    llagentaccess.cpp
    lldateutil.cpp
    llmediadataclient.cpp
    lllogininstance.cpp
    llremoteparcelrequest.cpp
    lltranslate.cpp
    llviewerhelputil.cpp
    llversioninfo.cpp
    llworldmap.cpp
    llworldmipmap.cpp
  )

  set_source_files_properties(
    llworldmap.cpp
    llworldmipmap.cpp
    PROPERTIES
    LL_TEST_ADDITIONAL_SOURCE_FILES 
    tests/llviewertexture_stub.cpp
    #llviewertexturelist.cpp
  )

  set(test_libs
    ${JSONCPP_LIBRARIES}
    ${CURL_LIBRARIES}
    )

  set_source_files_properties(
    lltranslate.cpp
    PROPERTIES
    LL_TEST_ADDITIONAL_LIBRARIES "${test_libs}"
  )

  set_source_files_properties(
    llmediadataclient.cpp
    PROPERTIES
    LL_TEST_ADDITIONAL_LIBRARIES "${CURL_LIBRARIES}"
  )

  set_source_files_properties(
    llviewerhelputil.cpp
    PROPERTIES
    LL_TEST_ADDITIONAL_LIBRARIES "${BOOST_SYSTEM_LIBRARY}"
  )

  set_source_files_properties(
    llremoteparcelrequest.cpp
    PROPERTIES
    LL_TEST_ADDITIONAL_LIBRARIES "${BOOST_SYSTEM_LIBRARY}"
  )

  set_source_files_properties(
    llworldmap.cpp
    llworldmipmap.cpp
    PROPERTIES
    LL_TEST_ADDITIONAL_SOURCE_FILES 
    tests/llviewertexture_stub.cpp
    #llviewertexturelist.cpp
    LL_TEST_ADDITIONAL_LIBRARIES "${BOOST_SYSTEM_LIBRARY}"
  )

  set_source_files_properties(
    llmediadataclient.cpp
    PROPERTIES
    LL_TEST_ADDITIONAL_LIBRARIES "${LLPRIMITIVE_LIBRARIES}"
  )

  set_source_files_properties(
    llagentaccess.cpp
    PROPERTIES
    LL_TEST_ADDITIONAL_LIBRARIES "${BOOST_SYSTEM_LIBRARY}"
  )

  set_source_files_properties(
    lllogininstance.cpp
    PROPERTIES
    LL_TEST_ADDITIONAL_LIBRARIES "${BOOST_SYSTEM_LIBRARY}"
  )

  ##################################################
  # DISABLING PRECOMPILED HEADERS USAGE FOR TESTS
  ##################################################
  # if(USE_PRECOMPILED_HEADERS)
  #     set_source_files_properties(
  #       ${viewer_TEST_SOURCE_FILES}
  #       PROPERTIES
  #         LL_TEST_ADDITIONAL_SOURCE_FILES llviewerprecompiledheaders.cpp
  #       )
  # endif(USE_PRECOMPILED_HEADERS)
  LL_ADD_PROJECT_UNIT_TESTS(${VIEWER_BINARY_NAME} "${viewer_TEST_SOURCE_FILES}")

  #set(TEST_DEBUG on)
  set(test_sources llcapabilitylistener.cpp)
  ##################################################
  # DISABLING PRECOMPILED HEADERS USAGE FOR TESTS
  ##################################################
  # if(USE_PRECOMPILED_HEADERS)
  #     set(test_sources "${test_sources}" llviewerprecompiledheaders.cpp)
  # endif(USE_PRECOMPILED_HEADERS)
  set(test_libs
    ${LLMESSAGE_LIBRARIES}
    ${WINDOWS_LIBRARIES}
    ${LLVFS_LIBRARIES}
    ${LLMATH_LIBRARIES}
    ${LLCOMMON_LIBRARIES}
    ${GOOGLEMOCK_LIBRARIES}
    )

  LL_ADD_INTEGRATION_TEST(llcapabilitylistener
    "${test_sources}"
    "${test_libs}"
    ${PYTHON_EXECUTABLE}
    "${CMAKE_SOURCE_DIR}/llmessage/tests/test_llsdmessage_peer.py"
    )

  set(test_libs
    ${LLMESSAGE_LIBRARIES}
    ${LLCOREHTTP_LIBRARIES}
    ${WINDOWS_LIBRARIES}
    ${LLVFS_LIBRARIES}
    ${LLMATH_LIBRARIES}
    ${LLCOMMON_LIBRARIES}
    ${GOOGLEMOCK_LIBRARIES}
    ${OPENSSL_LIBRARIES}
    ${CRYPTO_LIBRARIES}
  )

    LL_ADD_INTEGRATION_TEST(llsechandler_basic
    llsechandler_basic.cpp
    "${test_libs}"
    )

  LL_ADD_INTEGRATION_TEST(llsecapi
     llsecapi.cpp
    "${test_libs}"
    )

  set(llslurl_test_sources
      llslurl.cpp
      llviewernetwork.cpp
  )


  LL_ADD_INTEGRATION_TEST(llslurl
     "${llslurl_test_sources}"
    "${test_libs}"
    )

  LL_ADD_INTEGRATION_TEST(llviewernetwork
     llviewernetwork.cpp
    "${test_libs}"
    )

  LL_ADD_INTEGRATION_TEST(llviewerassetstats
    llviewerassetstats.cpp
    "${test_libs}"
    )

  LL_ADD_INTEGRATION_TEST(llhttpretrypolicy "llhttpretrypolicy.cpp" "${test_libs}")

  #ADD_VIEWER_BUILD_TEST(llmemoryview viewer)
  #ADD_VIEWER_BUILD_TEST(llagentaccess viewer)
  #ADD_VIEWER_BUILD_TEST(lltextureinfo viewer)
  #ADD_VIEWER_BUILD_TEST(lltextureinfodetails viewer)
  #ADD_VIEWER_BUILD_TEST(lltexturestatsuploader viewer)

include(LLAddBuildTest)
SET(viewer_TEST_SOURCE_FILES
  llagentaccess.cpp
  llwlparammanager.cpp
  # Not *actually* a unit test, it's an integration test.
  # Because it won't work in the new unit test iface, i've commented out
  # and notified Nat. Delete this when it's replaced!
  # + poppy & brad 2009-06-05
  # llcapabilitylistener.cpp
  )
set_source_files_properties(
  ${viewer_TEST_SOURCE_FILES}
  PROPERTIES
    LL_TEST_ADDITIONAL_SOURCE_FILES llviewerprecompiledheaders.cpp
  )

endif (LL_TESTS)

check_message_template(${VIEWER_BINARY_NAME})
<|MERGE_RESOLUTION|>--- conflicted
+++ resolved
@@ -232,14 +232,11 @@
     llfloatereditwater.cpp
     llfloaterenvironmentsettings.cpp
     llfloaterevent.cpp
-<<<<<<< HEAD
+    llfloaterfacebook.cpp
+    llfloaterflickr.cpp
     llfloaterexperiencepicker.cpp
     llfloaterexperienceprofile.cpp
     llfloaterexperiences.cpp
-=======
-    llfloaterfacebook.cpp
-    llfloaterflickr.cpp
->>>>>>> c7057ef5
     llfloaterfonttest.cpp
     llfloatergesture.cpp
     llfloatergodtools.cpp
@@ -843,14 +840,11 @@
     llfloatereditwater.h
     llfloaterenvironmentsettings.h
     llfloaterevent.h
-<<<<<<< HEAD
+    llfloaterfacebook.h
+    llfloaterflickr.h
     llfloaterexperiencepicker.h
     llfloaterexperienceprofile.h
     llfloaterexperiences.h
-=======
-    llfloaterfacebook.h
-    llfloaterflickr.h
->>>>>>> c7057ef5
     llfloaterfonttest.h
     llfloatergesture.h
     llfloatergodtools.h
