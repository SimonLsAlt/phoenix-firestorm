--- conflicted
+++ resolved
@@ -2273,10 +2273,12 @@
       SLPlugin
       media_plugin_cef
       media_plugin_libvlc
-<<<<<<< HEAD
       #media_plugin_example # <FS:Ansariel> Don't package example plugin
-      windows-crash-logger
       )
+
+    if (NOT USE_BUGSPLAT)
+        LIST(APPEND COPY_INPUT_DEPENDENCIES windows-crash-logger)
+    endif (NOT USE_BUGSPLAT)
 
     # <FS:Ansariel> Only copy OpenJPEG dll if needed
     if (NOT USE_KDU)
@@ -2287,15 +2289,6 @@
             )
     endif (NOT USE_KDU)
     # </FS:Ansariel>
-=======
-      media_plugin_example
-      winmm_shim
-      )
-
-    if (NOT USE_BUGSPLAT)
-        LIST(APPEND COPY_INPUT_DEPENDENCIES windows-crash-logger)
-    endif (NOT USE_BUGSPLAT)
->>>>>>> 2922c593
 
     if (ADDRESS_SIZE EQUAL 64)
         list(APPEND COPY_INPUT_DEPENDENCIES
@@ -2359,20 +2352,12 @@
     if (EXISTS ${CMAKE_SOURCE_DIR}/copy_win_scripts)
       add_dependencies(${VIEWER_BINARY_NAME} copy_win_scripts)
     endif (EXISTS ${CMAKE_SOURCE_DIR}/copy_win_scripts)
-<<<<<<< HEAD
 	
-    add_dependencies(${VIEWER_BINARY_NAME}
-      SLPlugin
-      windows-crash-logger
-    )
-=======
-
     add_dependencies(${VIEWER_BINARY_NAME} SLPlugin)
 
     if (NOT USE_BUGSPLAT)
         add_dependencies(${VIEWER_BINARY_NAME} windows-crash-logger)
     endif (NOT USE_BUGSPLAT)
->>>>>>> 2922c593
 
     # sets the 'working directory' for debugging from visual studio.
     # Condition for version can be moved to requirements once build agents will be updated (see TOOL-3865)
@@ -2533,14 +2518,13 @@
     ${GROWL_LIBRARY}
     )
 
-<<<<<<< HEAD
 target_link_libraries(${VIEWER_BINARY_NAME} ${DISCORD_LIBRARY} )
 
-if (BUGSPLAT_DB)
+if (USE_BUGSPLAT)
   target_link_libraries(${VIEWER_BINARY_NAME}
     ${BUGSPLAT_LIBRARIES}
     )
-endif (BUGSPLAT_DB)
+endif (USE_BUGSPLAT)
 	
 if (WINDOWS)
     target_link_libraries(${VIEWER_BINARY_NAME}
@@ -2551,13 +2535,6 @@
 if (LINUX)
     target_link_libraries(${VIEWER_BINARY_NAME} "dl" )
 endif (LINUX)
-=======
-if (USE_BUGSPLAT)
-  target_link_libraries(${VIEWER_BINARY_NAME}
-    ${BUGSPLAT_LIBRARIES}
-    )
-endif (USE_BUGSPLAT)
->>>>>>> 2922c593
 
 set(ARTWORK_DIR ${CMAKE_CURRENT_SOURCE_DIR} CACHE PATH
     "Path to artwork files.")
@@ -2803,11 +2780,7 @@
       list(APPEND SYMBOL_SEARCH_DIRS "${CMAKE_BINARY_DIR}/llplugin/slplugin/${CMAKE_CFG_INTDIR}")
       list(APPEND SYMBOL_SEARCH_DIRS "${CMAKE_BINARY_DIR}/mac_crash_logger/${CMAKE_CFG_INTDIR}")
       list(APPEND SYMBOL_SEARCH_DIRS "${CMAKE_BINARY_DIR}/media_plugins/gstreamer010/${CMAKE_CFG_INTDIR}")
-<<<<<<< HEAD
-##      set(VIEWER_EXE_GLOBS "'${product}' SLPlugin mac-crash-logger")
-=======
-      set(VIEWER_EXE_GLOBS "'${product}' SLPlugin")
->>>>>>> 2922c593
+##      set(VIEWER_EXE_GLOBS "'${product}' SLPlugin")
       set(VIEWER_EXE_GLOBS "'${product}' mac-crash-logger")
       set(VIEWER_LIB_GLOB "*.dylib")
     endif (DARWIN)
