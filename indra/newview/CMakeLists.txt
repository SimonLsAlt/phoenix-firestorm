<<<<<<< HEAD
# -*- cmake -*-

project(viewer)

include(00-Common)
include(Boost)
include(BuildVersion)
include(DBusGlib)
include(DirectX)
include(ELFIO)
include(FMOD)
include(OPENAL)
include(FindOpenGL)
include(LLAudio)
include(LLCharacter)
include(LLCommon)
include(LLImage)
include(LLImageJ2COJ)
include(LLInventory)
include(LLMath)
include(LLMessage)
include(LLPlugin)
include(LLPrimitive)
include(LLRender)
include(LLUI)
include(LLVFS)
include(LLWindow)
include(LLXML)
include(LLXUIXML)
include(LScript)
include(Linking)
include(NDOF)
include(GooglePerfTools)
include(TemplateCheck)
include(UI)
include(UnixInstall)
include(LLKDU)
include(ViewerMiscLibs)
include(LLLogin)
include(CMakeCopyIfDifferent)

include_directories(
    ${DBUSGLIB_INCLUDE_DIRS}
    ${ELFIO_INCLUDE_DIR}
    ${LLAUDIO_INCLUDE_DIRS}
    ${LLCHARACTER_INCLUDE_DIRS}
    ${LLCOMMON_INCLUDE_DIRS}
    ${LLIMAGE_INCLUDE_DIRS}
    ${LLINVENTORY_INCLUDE_DIRS}
    ${LLMATH_INCLUDE_DIRS}
    ${LLMESSAGE_INCLUDE_DIRS}
    ${LLPLUGIN_INCLUDE_DIRS}
    ${LLPRIMITIVE_INCLUDE_DIRS}
    ${LLRENDER_INCLUDE_DIRS}
    ${LLUI_INCLUDE_DIRS}
    ${LLVFS_INCLUDE_DIRS}
    ${LLWINDOW_INCLUDE_DIRS}
    ${LLXML_INCLUDE_DIRS}
    ${LLXUIXML_INCLUDE_DIRS}
    ${LSCRIPT_INCLUDE_DIRS}
    ${LSCRIPT_INCLUDE_DIRS}/lscript_compile
    ${LLLOGIN_INCLUDE_DIRS}
    )

set(viewer_SOURCE_FILES
    llaccordionctrl.cpp
    llaccordionctrltab.cpp
    llagent.cpp
    llagentaccess.cpp
    llagentdata.cpp
    llagentlanguage.cpp
    llagentlistener.cpp
    llagentpicksinfo.cpp
    llagentpilot.cpp
    llagentui.cpp
    llagentwearables.cpp
    llanimstatelabels.cpp
    llappearancemgr.cpp
    llappviewer.cpp
    llappviewerlistener.cpp
    llassetuploadqueue.cpp
    llassetuploadresponders.cpp
    llaudiosourcevo.cpp
    llavataractions.cpp
    llavatariconctrl.cpp
    llavatarlist.cpp
    llavatarlistitem.cpp
    llavatarpropertiesprocessor.cpp
    llbottomtray.cpp
    llbox.cpp
    llbreadcrumbview.cpp
    llcallbacklist.cpp
    llcallingcard.cpp
    llcapabilitylistener.cpp
    llcaphttpsender.cpp
    llchannelmanager.cpp
    llchatbar.cpp
    llchathistory.cpp
    llchatitemscontainerctrl.cpp
    llchatmsgbox.cpp
    llchiclet.cpp
    llclassifiedinfo.cpp
    llclassifiedstatsresponder.cpp
    llcloud.cpp
    llcolorswatch.cpp
    llcommandhandler.cpp
    llcommandlineparser.cpp
    llcompilequeue.cpp
    llconfirmationmanager.cpp
    llcurrencyuimanager.cpp
    llcylinder.cpp
    lldateutil.cpp
    lldebugmessagebox.cpp
    lldebugview.cpp
    lldelayedgestureerror.cpp
    lldirpicker.cpp
    lldndbutton.cpp
    lldrawable.cpp
    lldrawpool.cpp
    lldrawpoolalpha.cpp
    lldrawpoolavatar.cpp
    lldrawpoolbump.cpp
    lldrawpoolground.cpp
    lldrawpoolsimple.cpp
    lldrawpoolsky.cpp
    lldrawpoolterrain.cpp
    lldrawpooltree.cpp
    lldrawpoolwater.cpp
    lldrawpoolwlsky.cpp
    lldriverparam.cpp
    lldynamictexture.cpp
    llemote.cpp
    lleventinfo.cpp
    lleventnotifier.cpp
    lleventpoll.cpp
    llexpandabletextbox.cpp
    llface.cpp
    llfasttimerview.cpp
    llfavoritesbar.cpp
    llfeaturemanager.cpp
    llfilepicker.cpp
    llfirstuse.cpp
    llflexibleobject.cpp
    llfloaterabout.cpp
    llfloateractivespeakers.cpp
    llfloateranimpreview.cpp
    llfloaterauction.cpp
    llfloateravatarpicker.cpp
    llfloateravatartextures.cpp
    llfloaterbeacons.cpp
    llfloaterbuildoptions.cpp
    llfloaterbulkpermission.cpp
    llfloaterbump.cpp
    llfloaterbuy.cpp
    llfloaterbuycontents.cpp
    llfloaterbuycurrency.cpp
    llfloaterbuyland.cpp
    llfloatercall.cpp
    llfloatercamera.cpp
    llfloaterchat.cpp
    llfloaterchatterbox.cpp
    llfloatercolorpicker.cpp
    llfloatercustomize.cpp
    llfloaterdaycycle.cpp
    llfloaterenvsettings.cpp
    llfloaterfonttest.cpp
    llfloaterfriends.cpp
    llfloatergesture.cpp
    llfloatergodtools.cpp
    llfloatergroupinvite.cpp
    llfloatergroups.cpp
    llfloaterhandler.cpp
    llfloaterhardwaresettings.cpp
    llfloaterhelpbrowser.cpp
    llfloaterhud.cpp
    llfloaterimagepreview.cpp
    llfloaterinspect.cpp
    llfloaterinventory.cpp
    llfloaterjoystick.cpp
    llfloaterlagmeter.cpp
    llfloaterland.cpp
    llfloaterlandholdings.cpp
    llfloatermap.cpp
    llfloatermediabrowser.cpp
    llfloatermediasettings.cpp
    llfloatermemleak.cpp
    llfloaternamedesc.cpp
	llfloaternearbymedia.cpp
    llfloaternotificationsconsole.cpp
    llfloateropenobject.cpp
    llfloaterparcel.cpp
    llfloaterpay.cpp
    llfloaterperms.cpp
    llfloaterpostcard.cpp
    llfloaterpostprocess.cpp
    llfloaterpreference.cpp
    llfloaterproperties.cpp
    llfloaterregioninfo.cpp
    llfloaterreporter.cpp
    llfloaterscriptdebug.cpp
    llfloatersearch.cpp
    llfloatersellland.cpp
    llfloatersettingsdebug.cpp
    llfloatersnapshot.cpp
    llfloatertelehub.cpp
    llfloatertestinspectors.cpp
    llfloatertestlistview.cpp
    llfloatertools.cpp
    llfloatertopobjects.cpp
    llfloatertos.cpp
    llfloateruipreview.cpp
    llfloaterurldisplay.cpp
    llfloaterurlentry.cpp
    llfloatervoicedevicesettings.cpp
    llfloaterwater.cpp
    llfloaterwhitelistentry.cpp
    llfloaterwindlight.cpp
    llfloaterworldmap.cpp
    llfoldertype.cpp
    llfolderview.cpp
    llfolderviewitem.cpp
    llfollowcam.cpp
    llfriendcard.cpp
    llgesturemgr.cpp
    llglsandbox.cpp
    llgroupactions.cpp
    llgrouplist.cpp
    llgroupmgr.cpp
    llgroupnotify.cpp
    llhomelocationresponder.cpp
    llhudeffect.cpp
    llhudeffectbeam.cpp
    llhudeffectlookat.cpp
    llhudeffectpointat.cpp
    llhudeffecttrail.cpp
    llhudicon.cpp
    llhudmanager.cpp
    llhudobject.cpp
    llhudrender.cpp
    llhudtext.cpp
    llhudview.cpp
    llimcontrolpanel.cpp
    llimfloater.cpp
    llimhandler.cpp
    llimpanel.cpp
    llimview.cpp
    llinspect.cpp
    llinspectavatar.cpp
    llinspectgroup.cpp
    llinspectobject.cpp
    llinventorybridge.cpp
    llinventoryclipboard.cpp
    llinventoryfilter.cpp
    llinventorymodel.cpp
    llinventorysubtreepanel.cpp
    lljoystickbutton.cpp
    lllandmarkactions.cpp
    lllandmarklist.cpp
    lllistbrowser.cpp
    lllistview.cpp
    lllocaltextureobject.cpp
    lllocationhistory.cpp
    lllocationinputctrl.cpp
    lllogchat.cpp
    llloginhandler.cpp
    lllogininstance.cpp
    llmanip.cpp
    llmaniprotate.cpp
    llmanipscale.cpp
    llmaniptranslate.cpp
    llmapresponders.cpp
    llmediactrl.cpp
    llmediadataclient.cpp
    llmediaremotectrl.cpp
    llmemoryview.cpp
    llmenucommands.cpp
    llmetricperformancetester.cpp
    llmimetypes.cpp
    llmorphview.cpp
    llmoveview.cpp
    llmutelist.cpp
    llnamebox.cpp
    llnameeditor.cpp
    llnamelistctrl.cpp
    llnavigationbar.cpp
    llnearbychat.cpp
    llnearbychatbar.cpp
    llnearbychathandler.cpp
    llnetmap.cpp
    llnotificationalerthandler.cpp
    llnotificationgrouphandler.cpp
    llnotificationmanager.cpp
    llnotificationscripthandler.cpp
    llnotificationtiphandler.cpp
    llnotify.cpp
    lloutputmonitorctrl.cpp
    lloverlaybar.cpp
    llpanelappearance.cpp
    llpanelappearancetab.cpp
    llpanelavatar.cpp
    llpanelavatarrow.cpp
    llpanelavatartag.cpp
    llpanelblockedlist.cpp
    llpanelclassified.cpp
    llpanelcontents.cpp
    llpaneleditwearable.cpp
    llpanelevent.cpp
    llpanelface.cpp
    llpanelgroup.cpp
    llpanelgroupgeneral.cpp
    llpanelgroupinvite.cpp
    llpanelgrouplandmoney.cpp
    llpanelgroupnotices.cpp
    llpanelgrouproles.cpp
    llpanelimcontrolpanel.cpp
    llpanelinventory.cpp
    llpanelland.cpp
    llpanellandaudio.cpp
    llpanellandmarks.cpp
    llpanellandmedia.cpp
    llpanellogin.cpp
    llpanellookinfo.cpp
    llpanellooks.cpp
    llpanelmedia.cpp
    llpanelmediasettingsgeneral.cpp
    llpanelmediasettingspermissions.cpp
    llpanelmediasettingssecurity.cpp
    llpanelmeprofile.cpp
    llpanelobject.cpp
    llpanelpeople.cpp
    llpanelpeoplemenus.cpp
    llpanelpermissions.cpp
    llpanelpick.cpp
    llpanelpicks.cpp
    llpanelplace.cpp
    llpanelplaceinfo.cpp
    llpanelplaces.cpp
    llpanelplacestab.cpp
    llpanelprimmediacontrols.cpp
    llpanelprofile.cpp
    llpanelprofileview.cpp
    llpanelshower.cpp
    llpanelteleporthistory.cpp
    llpanelvolume.cpp
    llparcelselection.cpp
    llparticipantlist.cpp
    llpatchvertexarray.cpp
    llplacesinventorybridge.cpp
    llpolymesh.cpp
    llpolymorph.cpp
    llpreview.cpp
    llpreviewanim.cpp
    llpreviewgesture.cpp
    llpreviewnotecard.cpp
    llpreviewscript.cpp
    llpreviewsound.cpp
    llpreviewtexture.cpp
    llproductinforequest.cpp
    llprogressview.cpp
    llrecentpeople.cpp
    llregionposition.cpp
    llremoteparcelrequest.cpp
    llsavedsettingsglue.cpp
    llscreenchannel.cpp
    llscrollingpanelparam.cpp
    llsearchcombobox.cpp
    llsearchhistory.cpp
    llselectmgr.cpp
    llsidetray.cpp
    llsidetraypanelcontainer.cpp
    llsky.cpp
    llslurl.cpp
    llspatialpartition.cpp
    llspeakers.cpp
    llsplitbutton.cpp
    llsprite.cpp
    llstartup.cpp
    llstatusbar.cpp
    llstylemap.cpp
    llsurface.cpp
    llsurfacepatch.cpp
    llsyswellitem.cpp
    llsyswellwindow.cpp
    llteleporthistory.cpp
    llteleporthistorystorage.cpp
    lltexglobalcolor.cpp
    lltexlayer.cpp
    lltexlayerparams.cpp
    lltextureatlas.cpp
    lltextureatlasmanager.cpp
    lltexturecache.cpp
    lltexturectrl.cpp
    lltexturefetch.cpp
    lltextureview.cpp
    lltoast.cpp
    lltoastalertpanel.cpp
    lltoastgroupnotifypanel.cpp
    lltoastimpanel.cpp
    lltoastnotifypanel.cpp
    lltoastpanel.cpp
    lltool.cpp
    lltoolbar.cpp
    lltoolbrush.cpp
    lltoolcomp.cpp
    lltooldraganddrop.cpp
    lltoolface.cpp
    lltoolfocus.cpp
    lltoolgrab.cpp
    lltoolgun.cpp
    lltoolindividual.cpp
    lltoolmgr.cpp
    lltoolmorph.cpp
    lltoolobjpicker.cpp
    lltoolpie.cpp
    lltoolpipette.cpp
    lltoolplacer.cpp
    lltoolselect.cpp
    lltoolselectland.cpp
    lltoolselectrect.cpp
    lltracker.cpp
    lltransientdockablefloater.cpp
    lltransientfloatermgr.cpp
    lluilistener.cpp
    lluploaddialog.cpp
    llurl.cpp
    llurldispatcher.cpp
    llurlhistory.cpp
    llurllineeditorctrl.cpp
    llurlsimstring.cpp
    llurlwhitelist.cpp
    llvectorperfoptions.cpp
    llviewchildren.cpp
    llviewerassetstorage.cpp
    llvieweraudio.cpp
    llviewercamera.cpp
    llviewercontrol.cpp
    llviewercontrollistener.cpp
    llviewerdisplay.cpp
    llviewerfloaterreg.cpp
    llviewergenericmessage.cpp
    llviewergesture.cpp    
    llviewerhelp.cpp
    llviewerhelputil.cpp
    llviewerinventory.cpp
    llviewerjoint.cpp
    llviewerjointattachment.cpp
    llviewerjointmesh.cpp
    llviewerjointmesh_sse.cpp
    llviewerjointmesh_sse2.cpp
    llviewerjointmesh_vec.cpp
    llviewerjoystick.cpp
    llviewerkeyboard.cpp
    llviewerlayer.cpp
    llviewermedia.cpp
    llviewermedia_streamingaudio.cpp
    llviewermediafocus.cpp
    llviewermenu.cpp
    llviewermenufile.cpp
    llviewermessage.cpp
    llviewernetwork.cpp
    llviewerobject.cpp
    llviewerobjectlist.cpp
    llviewerparcelmedia.cpp
    llviewerparcelmediaautoplay.cpp
    llviewerparcelmgr.cpp
    llviewerparceloverlay.cpp
    llviewerpartsim.cpp
    llviewerpartsource.cpp
    llviewerregion.cpp
    llviewershadermgr.cpp
    llviewerstats.cpp
    llviewertexteditor.cpp
    llviewertexture.cpp
    llviewertextureanim.cpp
    llviewertexturelist.cpp
    llviewerthrottle.cpp
    llviewervisualparam.cpp
    llviewerwindow.cpp
    llviewerwindowlistener.cpp
    llvlcomposition.cpp
    llvlmanager.cpp
    llvoavatar.cpp
    llvoavatardefines.cpp
    llvoavatarself.cpp
    llvocache.cpp
    llvoclouds.cpp
    llvograss.cpp
    llvoground.cpp
    llvoicechannel.cpp
    llvoiceclient.cpp
    llvoicecontrolpanel.cpp
    llvoiceremotectrl.cpp
    llvoicevisualizer.cpp
    llvoinventorylistener.cpp
    llvopartgroup.cpp
    llvosky.cpp
    llvosurfacepatch.cpp
    llvotextbubble.cpp
    llvotree.cpp
    llvovolume.cpp
    llvowater.cpp
    llvowlsky.cpp
    llwatchdog.cpp
    llwaterparammanager.cpp
    llwaterparamset.cpp
    llwearable.cpp
    llwearabledictionary.cpp
    llwearablelist.cpp
    llweb.cpp
    llwind.cpp
    llwlanimator.cpp
    llwldaycycle.cpp
    llwlparammanager.cpp
    llwlparamset.cpp
    llworld.cpp
    llworldmap.cpp
    llworldmapview.cpp
    llxmlrpclistener.cpp
    llxmlrpctransaction.cpp
    noise.cpp
    pipeline.cpp
    )

set(VIEWER_BINARY_NAME "secondlife-bin" CACHE STRING
    "The name of the viewer executable to create.")

if (LINUX)
  # We can't set these flags for Darwin, because they get passed to
  # the PPC compiler.  Ugh.

  set_source_files_properties(
      llviewerjointmesh_sse.cpp
      PROPERTIES COMPILE_FLAGS "-msse -mfpmath=sse"
      )
  set_source_files_properties(
      llviewerjointmesh_sse2.cpp
      PROPERTIES COMPILE_FLAGS "-msse2 -mfpmath=sse"
      )
endif (LINUX)

set(viewer_HEADER_FILES
    CMakeLists.txt
    ViewerInstall.cmake
    llaccordionctrl.h
    llaccordionctrltab.h
    llagent.h
    llagentaccess.h
    llagentdata.h
    llagentlanguage.h
    llagentlistener.h
    llagentpicksinfo.h
    llagentpilot.h
    llagentui.h
    llagentwearables.h
    llanimstatelabels.h
    llappearance.h
    llappearancemgr.h
    llappviewer.h
    llappviewerlistener.h
    llassetuploadqueue.h
    llassetuploadresponders.h
    llaudiosourcevo.h
    llavataractions.h
    llavatariconctrl.h
    llavatarlist.h
    llavatarlistitem.h
    llavatarpropertiesprocessor.h
    llbottomtray.h
    llbox.h
    llbreadcrumbview.h
    llcallbacklist.h
    llcallingcard.h
    llcapabilitylistener.h
    llcapabilityprovider.h
    llcaphttpsender.h
    llchannelmanager.h
    llchatbar.h
    llchathistory.h
    llchatitemscontainerctrl.h
    llchatmsgbox.h
    llchiclet.h
    llclassifiedinfo.h
    llclassifiedstatsresponder.h
    llcloud.h
    llcolorswatch.h
    llcommandhandler.h
    llcommandlineparser.h
    llcompilequeue.h
    llconfirmationmanager.h
    llcurrencyuimanager.h
    llcylinder.h
    lldateutil.h
    lldebugmessagebox.h
    lldebugview.h
    lldelayedgestureerror.h
    lldirpicker.h
    lldndbutton.h
    lldrawable.h
    lldrawpool.h
    lldrawpoolalpha.h
    lldrawpoolavatar.h
    lldrawpoolbump.h
    lldrawpoolclouds.h
    lldrawpoolground.h
    lldrawpoolsimple.h
    lldrawpoolsky.h
    lldrawpoolterrain.h
    lldrawpooltree.h
    lldrawpoolwater.h
    lldrawpoolwlsky.h
    lldriverparam.h
    lldynamictexture.h
    llemote.h
    lleventinfo.h
    lleventnotifier.h
    lleventpoll.h
    llexpandabletextbox.h
    llface.h
    llfasttimerview.h
    llfavoritesbar.h
    llfeaturemanager.h
    llfilepicker.h
    llfirstuse.h
    llflexibleobject.h
    llfloaterabout.h
    llfloateractivespeakers.h
    llfloateranimpreview.h
    llfloaterauction.h
    llfloateravatarpicker.h
    llfloateravatartextures.h
    llfloaterbeacons.h
    llfloaterbuildoptions.h
    llfloaterbulkpermission.h
    llfloaterbump.h
    llfloaterbuy.h
    llfloaterbuycontents.h
    llfloaterbuycurrency.h
    llfloaterbuyland.h
    llfloatercall.h
    llfloatercamera.h
    llfloaterchat.h
    llfloaterchatterbox.h
    llfloatercolorpicker.h
    llfloatercustomize.h
    llfloaterdaycycle.h
    llfloaterenvsettings.h
    llfloaterfonttest.h
    llfloaterfriends.h
    llfloatergesture.h
    llfloatergodtools.h
    llfloatergroupinvite.h
    llfloatergroups.h
    llfloaterhandler.h
    llfloaterhardwaresettings.h
    llfloaterhelpbrowser.h
    llfloaterhud.h
    llfloaterimagepreview.h
    llfloaterinspect.h
    llfloaterinventory.h
    llfloaterjoystick.h
    llfloaterlagmeter.h
    llfloaterland.h
    llfloaterlandholdings.h
    llfloatermap.h
    llfloatermediabrowser.h
    llfloatermediasettings.h
    llfloatermemleak.h
    llfloaternamedesc.h
	llfloaternearbymedia.h
    llfloaternotificationsconsole.h
    llfloateropenobject.h
    llfloaterparcel.h
    llfloaterpay.h
    llfloaterperms.h
    llfloaterpostcard.h
    llfloaterpostprocess.h
    llfloaterpreference.h
    llfloaterproperties.h
    llfloaterregioninfo.h
    llfloaterreporter.h
    llfloaterscriptdebug.h
    llfloatersearch.h
    llfloatersellland.h
    llfloatersettingsdebug.h
    llfloatersnapshot.h
    llfloatertelehub.h
    llfloatertestinspectors.h
    llfloatertestlistview.h
    llfloatertools.h
    llfloatertopobjects.h
    llfloatertos.h
    llfloateruipreview.h
    llfloaterurldisplay.h
    llfloaterurlentry.h
    llfloatervoicedevicesettings.h
    llfloaterwater.h
    llfloaterwhitelistentry.h
    llfloaterwindlight.h
    llfloaterworldmap.h
    llfoldertype.h
    llfolderview.h
    llfoldervieweventlistener.h
    llfolderviewitem.h
    llfollowcam.h
    llfriendcard.h
    llgesturemgr.h
    llgroupactions.h
    llgrouplist.h
    llgroupmgr.h
    llgroupnotify.h
    llhomelocationresponder.h
    llhudeffect.h
    llhudeffectbeam.h
    llhudeffectlookat.h
    llhudeffectpointat.h
    llhudeffecttrail.h
    llhudicon.h
    llhudmanager.h
    llhudobject.h
    llhudrender.h
    llhudtext.h
    llhudview.h
    llimcontrolpanel.h
    llimfloater.h
    llimpanel.h
    llimview.h
    llinspect.h
    llinspectavatar.h
    llinspectgroup.h
    llinspectobject.h
    llinventorybridge.h
    llinventoryclipboard.h
    llinventoryfilter.h
    llinventorymodel.h
    llinventorysubtreepanel.h
    lljoystickbutton.h
    lllandmarkactions.h
    lllandmarklist.h
    lllightconstants.h
    lllistbrowser.h
    lllistview.h
    lllocaltextureobject.h
    lllocationhistory.h
    lllocationinputctrl.h
    lllogchat.h
    llloginhandler.h
    lllogininstance.h
    llmanip.h
    llmaniprotate.h
    llmanipscale.h
    llmaniptranslate.h
    llmapresponders.h
    llmediactrl.h
    llmediadataclient.h
    llmediaremotectrl.h
    llmemoryview.h
    llmenucommands.h
    llmetricperformancetester.h
    llmimetypes.h
    llmorphview.h
    llmoveview.h
    llmutelist.h
    llnamebox.h
    llnameeditor.h
    llnamelistctrl.h
    llnavigationbar.h
    llnearbychat.h
    llnearbychatbar.h
    llnearbychathandler.h
    llnetmap.h
    llnotificationhandler.h
    llnotificationmanager.h
    llnotify.h
    lloutputmonitorctrl.h
    lloverlaybar.h
    llpanelappearance.h
    llpanelappearancetab.h
    llpanelavatar.h
    llpanelavatarrow.h
    llpanelavatartag.h
    llpanelblockedlist.h
    llpanelclassified.h
    llpanelcontents.h
    llpaneleditwearable.h
    llpanelevent.h
    llpanelface.h
    llpanelgroup.h
    llpanelgroupgeneral.h
    llpanelgroupinvite.h
    llpanelgrouplandmoney.h
    llpanelgroupnotices.h
    llpanelgrouproles.h
    llpanelimcontrolpanel.h
    llpanelinventory.h
    llpanelland.h
    llpanellandaudio.h
    llpanellandmarks.h
    llpanellandmedia.h
    llpanellogin.h
    llpanellookinfo.h
    llpanellooks.h
    llpanelmedia.h
    llpanelmediasettingsgeneral.h
    llpanelmediasettingspermissions.h
    llpanelmediasettingssecurity.h
    llpanelmeprofile.h
    llpanelobject.h
    llpanelpeople.h
    llpanelpeoplemenus.h
    llpanelpermissions.h
    llpanelpick.h
    llpanelpicks.h
    llpanelplace.h
    llpanelplaceinfo.h
    llpanelplaces.h
    llpanelplacestab.h
    llpanelprimmediacontrols.h
    llpanelprofile.h
    llpanelprofileview.h
    llpanelshower.h
    llpanelteleporthistory.h
    llpanelvolume.h
    llparcelselection.h
    llparticipantlist.h
    llpatchvertexarray.h
    llplacesinventorybridge.h
    llpolymesh.h
    llpolymorph.h
    llpreview.h
    llpreviewanim.h
    llpreviewgesture.h
    llpreviewnotecard.h
    llpreviewscript.h
    llpreviewsound.h
    llpreviewtexture.h
    llproductinforequest.h
    llprogressview.h
    llrecentpeople.h
    llregionposition.h
    llremoteparcelrequest.h
    llresourcedata.h
    llrootview.h
    llsavedsettingsglue.h
    llscreenchannel.h
    llscrollingpanelparam.h
    llsearchcombobox.h
    llsearchhistory.h
    llselectmgr.h
    llsidetray.h
    llsidetraypanelcontainer.h
    llsky.h
    llslurl.h
    llspatialpartition.h
    llspeakers.h
    llsplitbutton.h
    llsprite.h
    llstartup.h
    llstatusbar.h
    llstylemap.h
    llsurface.h
    llsurfacepatch.h
    llsyswellitem.h
    llsyswellwindow.h    
    lltable.h
    llteleporthistory.h
    llteleporthistorystorage.h
    lltexglobalcolor.h
    lltexlayer.h
    lltexlayerparams.h
    lltextureatlas.h
    lltextureatlasmanager.h
    lltexturecache.h
    lltexturectrl.h
    lltexturefetch.h
    lltextureview.h
    lltoast.h
    lltoastalertpanel.h
    lltoastgroupnotifypanel.h
    lltoastimpanel.h
    lltoastnotifypanel.h
    lltoastpanel.h
    lltool.h
    lltoolbar.h
    lltoolbrush.h
    lltoolcomp.h
    lltooldraganddrop.h
    lltoolface.h
    lltoolfocus.h
    lltoolgrab.h
    lltoolgun.h
    lltoolindividual.h
    lltoolmgr.h
    lltoolmorph.h
    lltoolobjpicker.h
    lltoolpie.h
    lltoolpipette.h
    lltoolplacer.h
    lltoolselect.h
    lltoolselectland.h
    lltoolselectrect.h
    lltracker.h
    lltransientdockablefloater.h
    lltransientfloatermgr.h
    lluiconstants.h
    lluilistener.h
    lluploaddialog.h
    llurl.h
    llurldispatcher.h
    llurlhistory.h
    llurllineeditorctrl.h
    llurlsimstring.h
    llurlwhitelist.h
    llvectorperfoptions.h
    llviewchildren.h
    llviewerassetstorage.h
    llvieweraudio.h
    llviewerbuild.h
    llviewercamera.h
    llviewercontrol.h
    llviewercontrollistener.h
    llviewerdisplay.h
    llviewerfloaterreg.h
    llviewergenericmessage.h
    llviewergesture.h    
    llviewerhelp.h
    llviewerinventory.h
    llviewerjoint.h
    llviewerjointattachment.h
    llviewerjointmesh.h
    llviewerjoystick.h
    llviewerkeyboard.h
    llviewerlayer.h
    llviewermedia.h
    llviewermediafocus.h
    llviewermediaobserver.h
    llviewermenu.h
    llviewermenufile.h
    llviewermessage.h
    llviewernetwork.h
    llviewerobject.h
    llviewerobjectlist.h
    llviewerparcelmedia.h
    llviewerparcelmediaautoplay.h
    llviewerparcelmgr.h
    llviewerparceloverlay.h
    llviewerpartsim.h
    llviewerpartsource.h
    llviewerprecompiledheaders.h
    llviewerregion.h
    llviewershadermgr.h
    llviewerstats.h
    llviewertexteditor.h
    llviewertexture.h
    llviewertextureanim.h
    llviewertexturelist.h
    llviewerthrottle.h
    llviewervisualparam.h
    llviewerwindow.h
    llviewerwindowlistener.h
    llvlcomposition.h
    llvlmanager.h
    llvoavatar.h
    llvoavatardefines.h
    llvoavatarself.h
    llvocache.h
    llvoclouds.h
    llvograss.h
    llvoground.h
    llvoicechannel.h
    llvoiceclient.h
    llvoicecontrolpanel.h
    llvoiceremotectrl.h
    llvoicevisualizer.h
    llvoinventorylistener.h
    llvopartgroup.h
    llvosky.h
    llvosurfacepatch.h
    llvotextbubble.h
    llvotree.h
    llvotreenew.h
    llvovolume.h
    llvowater.h
    llvowlsky.h
    llwatchdog.h
    llwaterparammanager.h
    llwaterparamset.h
    llwearable.h
    llwearabledictionary.h
    llwearablelist.h
    llweb.h
    llwind.h
    llwindebug.h
    llwlanimator.h
    llwldaycycle.h
    llwlparammanager.h
    llwlparamset.h
    llworld.h
    llworldmap.h
    llworldmapview.h
    llxmlrpclistener.h
    llxmlrpctransaction.h
    macmain.h
    noise.h
    pipeline.h
    randgauss.h
    VertexCache.h
    VorbisFramework.h
    )

source_group("CMake Rules" FILES ViewerInstall.cmake)

if (DARWIN)
  LIST(APPEND viewer_SOURCE_FILES llappviewermacosx.cpp)

  find_library(AGL_LIBRARY AGL)
  find_library(APPKIT_LIBRARY AppKit)
  find_library(COCOA_LIBRARY Cocoa)
  find_library(IOKIT_LIBRARY IOKit)

  set(viewer_LIBRARIES
    ${COCOA_LIBRARY}
    ${AGL_LIBRARY}
    ${IOKIT_LIBRARY}
    )

  # Add resource files to the project.
  set(viewer_RESOURCE_FILES
    secondlife.icns
    macview.r
    gpu_table.txt
    Info-SecondLife.plist
    SecondLife.nib/
    # CMake doesn't seem to support Xcode language variants well just yet
    English.lproj/InfoPlist.strings
    English.lproj/language.txt
    German.lproj/language.txt
    Japanese.lproj/language.txt
    Korean.lproj/language.txt
    )
  set_source_files_properties(
    ${viewer_RESOURCE_FILES}
    PROPERTIES
    HEADER_FILE_ONLY TRUE
    #MACOSX_PACKAGE_LOCATION Resources #don't do this! this tells cmake to copy the files.
    )
  SOURCE_GROUP("Resources" FILES ${viewer_RESOURCE_FILES})
  list(APPEND viewer_SOURCE_FILES ${viewer_RESOURCE_FILES})
endif (DARWIN)

if (LINUX)
    LIST(APPEND viewer_SOURCE_FILES llappviewerlinux.cpp)
    LIST(APPEND viewer_SOURCE_FILES llappviewerlinux_api_dbus.cpp)
    SET(CMAKE_EXE_LINKER_FLAGS "${CMAKE_EXE_LINKER_FLAGS} -Wl,--as-needed")

    set(viewer_LIBRARIES
        Xinerama
        )
endif (LINUX)

if (WINDOWS)
    list(APPEND viewer_SOURCE_FILES
         llappviewerwin32.cpp
         llwindebug.cpp
         )

    list(APPEND viewer_HEADER_FILES
         llappviewerwin32.h
         llwindebug.h
         )

    # precompiled header configuration
    # llviewerprecompiledheaders.cpp generates
    # the .pch file.
    # All sources added to viewer_SOURCE_FILES 
    # at this point use it.
    set_source_files_properties(llviewerprecompiledheaders.cpp
        PROPERTIES
        COMPILE_FLAGS "/Ycllviewerprecompiledheaders.h"
        )        
    foreach( src_file ${viewer_SOURCE_FILES} )
        set_source_files_properties(
            ${src_file}
            PROPERTIES
            COMPILE_FLAGS "/Yullviewerprecompiledheaders.h"
            )        
    endforeach( src_file ${viewer_SOURCE_FILES} )
    list(APPEND viewer_SOURCE_FILES llviewerprecompiledheaders.cpp)
    # llstartup.cpp needs special symbols for audio libraries, so it resets
    # COMPILE_FLAGS below.  Make sure it maintains precompiled header settings.
    set(LLSTARTUP_COMPILE_FLAGS 
        "${LLSTARTUP_COMPILE_FLAGS} /Yullviewerprecompiledheaders.h")
    
    # Add resource files to the project.
    # viewerRes.rc is the only buildable file, but
    # the rest are all dependencies of it.
    set(viewer_RESOURCE_FILES
        res/arrow.cur
        res/arrowcop.cur
        res/arrowcopmulti.cur
        res/arrowdrag.cur
        res/circleandline.cur
        res/icon1.ico
        res/llarrow.cur
        res/llarrowdrag.cur
        res/llarrowdragmulti.cur
        res/llarrowlocked.cur
        res/llgrablocked.cur
        res/llno.cur
        res/llnolocked.cur
        res/lltoolcamera.cur
        res/lltoolcreate.cur
        res/lltoolfocus.cur
        res/lltoolgrab.cur
        res/lltoolland.cur
        res/lltoolpan.cur
        res/lltoolpipette.cur
        res/lltoolrotate.cur
        res/lltoolscale.cur
        res/lltooltranslate.cur
        res/lltoolzoomin.cur
        res/lltoolzoomout.cur
        res/ll_icon.BMP
        res/ll_icon.ico
        res/resource.h
        res/toolpickobject.cur
        res/toolpickobject2.cur
        res/toolpickobject3.cur
        res/toolpipette.cur
        )

    set_source_files_properties(${viewer_RESOURCE_FILES}
                                PROPERTIES HEADER_FILE_ONLY TRUE)

    set(viewer_RESOURCE_FILES 
        res/viewerRes.rc 
        ${viewer_RESOURCE_FILES}
        )

    SOURCE_GROUP("Resource Files" FILES ${viewer_RESOURCE_FILES})

    if (NOT STANDALONE)
        list(APPEND viewer_SOURCE_FILES ${viewer_RESOURCE_FILES})
    endif (NOT STANDALONE)	

    find_library(DINPUT_LIBRARY dinput8 ${DIRECTX_LIBRARY_DIR})
    find_library(DXGUID_LIBRARY dxguid ${DIRECTX_LIBRARY_DIR})
    mark_as_advanced(
        DINPUT_LIBRARY
        DXGUID_LIBRARY
        )

    set(viewer_LIBRARIES
        ${WINDOWS_LIBRARIES}
        comdlg32
        ${DINPUT_LIBRARY}
        ${DXGUID_LIBRARY}
        kernel32
        odbc32
        odbccp32
        ole32
        oleaut32
        opengl32
        shell32
        Vfw32
        winspool
        )

    find_library(INTEL_MEMOPS_LIBRARY
                 NAMES ll_intel_memops
                 PATHS
                 optimized ${ARCH_PREBUILT_DIRS_RELEASE}
                 debug ${ARCH_PREBUILT_DIRS_DEBUG}
                 )
    mark_as_advanced(INTEL_MEMOPS_LIBRARY)

    if (INTEL_MEMOPS_LIBRARY)
      list(APPEND viewer_LIBRARIES ${INTEL_MEMOPS_LIBRARY})
    endif (INTEL_MEMOPS_LIBRARY)

    use_prebuilt_binary(dbghelp)
endif (WINDOWS)

# Add the xui files. This is handy for searching for xui elements
# from within the IDE.
set(viewer_XUI_FILES
    skins/default/colors.xml
    skins/default/textures/textures.xml



    )
file(GLOB DEFAULT_XUI_FILE_GLOB_LIST
     ${CMAKE_CURRENT_SOURCE_DIR}/skins/default/xui/en/*.xml)
list(APPEND viewer_XUI_FILES ${DEFAULT_XUI_FILE_GLOB_LIST})

file(GLOB DEFAULT_WIDGET_FILE_GLOB_LIST
     ${CMAKE_CURRENT_SOURCE_DIR}/skins/default/xui/en/widgets/*.xml)
list(APPEND viewer_XUI_FILES ${DEFAULT_WIDGET_FILE_GLOB_LIST})

file(GLOB SILVER_XUI_FILE_GLOB_LIST
     ${CMAKE_CURRENT_SOURCE_DIR}/skins/silver/xui/en-us/*.xml)
list(APPEND viewer_XUI_FILES ${SILVER_XUI_FILE_GLOB_LIST})

# Cannot append empty lists in CMake, wait until we have files here.
#file(GLOB SILVER_WIDGET_FILE_GLOB_LIST
#     ${CMAKE_CURRENT_SOURCE_DIR}/skins/silver/xui/en-us/widgets/*.xml)
#list(APPEND viewer_XUI_FILES ${SILVER_WIDGET_FILE_GLOB_LIST})

list(SORT viewer_XUI_FILES)

source_group("XUI Files" FILES ${viewer_XUI_FILES})

set_source_files_properties(${viewer_XUI_FILES}
                            PROPERTIES HEADER_FILE_ONLY TRUE)

list(APPEND viewer_SOURCE_FILES ${viewer_XUI_FILES})

set(viewer_APPSETTINGS_FILES
    app_settings/anim.ini
    app_settings/cmd_line.xml
    app_settings/grass.xml
    app_settings/high_graphics.xml
    app_settings/keys.ini
    app_settings/keywords.ini
    app_settings/logcontrol.xml
    app_settings/low_graphics.xml
    app_settings/mid_graphics.xml
    app_settings/settings.xml
    app_settings/settings_crash_behavior.xml
    app_settings/settings_files.xml
    app_settings/settings_per_account.xml
    app_settings/std_bump.ini
    app_settings/trees.xml
    app_settings/ultra_graphics.xml
    app_settings/viewerart.xml
    ${CMAKE_SOURCE_DIR}/../etc/message.xml
    ${CMAKE_SOURCE_DIR}/../scripts/messages/message_template.msg
    )

use_prebuilt_binary(artwork-common)

source_group("App Settings" FILES ${viewer_APPSETTINGS_FILES})

set_source_files_properties(${viewer_APPSETTINGS_FILES}
                            PROPERTIES HEADER_FILE_ONLY TRUE)

list(APPEND viewer_SOURCE_FILES ${viewer_APPSETTINGS_FILES})

set(viewer_CHARACTER_FILES
    character/attentions.xml
    character/attentionsN.xml
    character/avatar_lad.xml
    character/avatar_skeleton.xml
    character/genepool.xml
    )

source_group("Character File" FILES ${viewer_CHARACTER_FILES})

set_source_files_properties(${viewer_CHARACTER_FILES}
                            PROPERTIES HEADER_FILE_ONLY TRUE)
if (NOT STANDALONE)
    list(APPEND viewer_SOURCE_FILES ${viewer_CHARACTER_FILES})
endif (NOT STANDALONE)

if (WINDOWS)
  file(GLOB viewer_INSTALLER_FILES installers/windows/*.nsi)

  source_group("Installer Files" FILES ${viewer_INSTALLER_FILES})

  set_source_files_properties(${viewer_INSTALLER_FILES}
                              PROPERTIES HEADER_FILE_ONLY TRUE)

  list(APPEND viewer_SOURCE_FILES ${viewer_INSTALLER_FILES})
endif (WINDOWS)

if (OPENAL)
  set(LLSTARTUP_COMPILE_FLAGS "${LLSTARTUP_COMPILE_FLAGS} -DLL_OPENAL")
endif (OPENAL)

if (FMOD)
  set(LLSTARTUP_COMPILE_FLAGS "${LLSTARTUP_COMPILE_FLAGS} -DLL_FMOD")

  if (DARWIN)
    set(fmodwrapper_SOURCE_FILES fmodwrapper.cpp)
    add_library(fmodwrapper SHARED ${fmodwrapper_SOURCE_FILES})
    set(fmodwrapper_needed_LIBRARIES ${FMOD_LIBRARY} ${CARBON_LIBRARY})
    set_target_properties(
      fmodwrapper
      PROPERTIES
      BUILD_WITH_INSTALL_RPATH 1
      INSTALL_NAME_DIR "@executable_path/../Resources"
      LINK_FLAGS "-unexported_symbols_list ${CMAKE_CURRENT_SOURCE_DIR}/fmod_hidden_symbols.exp"
      )
    set(FMODWRAPPER_LIBRARY fmodwrapper)
    target_link_libraries(fmodwrapper ${fmodwrapper_needed_LIBRARIES})
  else (DARWIN)
    # fmodwrapper unnecessary on linux or windows
    set(FMODWRAPPER_LIBRARY ${FMOD_LIBRARY})
  endif (DARWIN)
endif (FMOD)

set_source_files_properties(llstartup.cpp PROPERTIES COMPILE_FLAGS "${LLSTARTUP_COMPILE_FLAGS}")

list(APPEND viewer_SOURCE_FILES ${viewer_HEADER_FILES})

set_source_files_properties(${viewer_HEADER_FILES}
                            PROPERTIES HEADER_FILE_ONLY TRUE)

add_executable(${VIEWER_BINARY_NAME}
    WIN32
    MACOSX_BUNDLE
    ${viewer_SOURCE_FILES}
    )
check_message_template(${VIEWER_BINARY_NAME})

if (LLKDU_LIBRARY)
  add_dependencies(${VIEWER_BINARY_NAME} ${LLKDU_LIBRARY})
endif (LLKDU_LIBRARY)

# add package files
file(GLOB EVENT_HOST_SCRIPT_GLOB_LIST
     ${CMAKE_CURRENT_SOURCE_DIR}/../viewer_components/*.py)
list(APPEND EVENT_HOST_SCRIPTS ${EVENT_HOST_SCRIPT_GLOB_LIST})

set(PACKAGE OFF CACHE BOOL
    "Add a package target that builds an installer package.")

if (WINDOWS)
    if(MSVC71)
        set(release_flags "/MAP:Release/${VIEWER_BINARY_NAME}.map /MAPINFO:LINES")
    else(MSVC71)
        set(release_flags "/MAP:Release/${VIEWER_BINARY_NAME}.map")
    endif(MSVC71)
    
    set_target_properties(${VIEWER_BINARY_NAME}
        PROPERTIES
        # *TODO -reenable this once we get server usage sorted out
        #LINK_FLAGS "/debug /NODEFAULTLIB:LIBCMT /SUBSYSTEM:WINDOWS /INCLUDE:\"__tcmalloc\""
        LINK_FLAGS "/debug /NODEFAULTLIB:LIBCMT /SUBSYSTEM:WINDOWS"
        LINK_FLAGS_DEBUG "/NODEFAULTLIB:\"LIBCMT;LIBCMTD;MSVCRT\" /INCREMENTAL:NO"
        LINK_FLAGS_RELEASE ${release_flags}
        )

    # sets the 'working directory' for debugging from visual studio.
    if (NOT UNATTENDED)
        add_custom_command(
            TARGET ${VIEWER_BINARY_NAME} PRE_BUILD
            COMMAND ${CMAKE_SOURCE_DIR}/tools/vstool/vstool.exe
            ARGS
              --solution 
              ${CMAKE_BINARY_DIR}/${CMAKE_PROJECT_NAME}.sln
              --workingdir
              ${VIEWER_BINARY_NAME}
              ${CMAKE_CURRENT_SOURCE_DIR}
            COMMENT "Setting the ${VIEWER_BINARY_NAME} working directory for debugging."
            )
    endif (NOT UNATTENDED)

    add_custom_command(
        TARGET ${VIEWER_BINARY_NAME} PRE_BUILD
        COMMAND ${CMAKE_COMMAND}
        ARGS
          -E
          copy_if_different
          ${CMAKE_CURRENT_SOURCE_DIR}/../../scripts/messages/message_template.msg
          ${CMAKE_CURRENT_BINARY_DIR}/${CMAKE_CFG_INTDIR}/app_settings/message_template.msg
        COMMENT "Copying message_template.msg to the runtime folder."
        )

    add_custom_command(
        TARGET ${VIEWER_BINARY_NAME} PRE_BUILD
        COMMAND ${CMAKE_COMMAND}
        ARGS
          -E
          copy_if_different
          ${CMAKE_CURRENT_SOURCE_DIR}/../../etc/message.xml
          ${CMAKE_CURRENT_BINARY_DIR}/${CMAKE_CFG_INTDIR}/app_settings/message.xml
        COMMENT "Copying message.xml to the runtime folder."
        )
       
    if(WINDOWS)
      # Copy Win Libs...
      # This happens at build time, not config time. We can't glob files in this cmake.
      # *FIX:Mani Write a sub script to glob the files...
      # *FIX:Mani Use actually dependencies rather than bulk copy.
      add_custom_command(
        TARGET ${VIEWER_BINARY_NAME} PRE_BUILD
        COMMAND ${CMAKE_COMMAND}
        ARGS
          -E
          copy_directory
          ${SHARED_LIB_STAGING_DIR}/${CMAKE_CFG_INTDIR}
          ${CMAKE_CURRENT_BINARY_DIR}/${CMAKE_CFG_INTDIR}
        COMMENT "Copying staged dlls."
        )

      add_dependencies(${VIEWER_BINARY_NAME} stage_third_party_libs llcommon)
      if(LLKDU_LIBRARY)
	# kdu may not exist!
	add_dependencies(${VIEWER_BINARY_NAME} llkdu)
      endif(LLKDU_LIBRARY)
    endif(WINDOWS)    

    if (EXISTS ${CMAKE_SOURCE_DIR}/copy_win_scripts)
      add_dependencies(${VIEWER_BINARY_NAME} copy_win_scripts)
    endif (EXISTS ${CMAKE_SOURCE_DIR}/copy_win_scripts)
        
    add_custom_command(
        OUTPUT ${CMAKE_CFG_INTDIR}/touched.bat
        COMMAND ${PYTHON_EXECUTABLE}
        ARGS
          ${CMAKE_CURRENT_SOURCE_DIR}/viewer_manifest.py
          --configuration=${CMAKE_CFG_INTDIR}
          --channel=${VIEWER_CHANNEL}
          --login_channel=${VIEWER_LOGIN_CHANNEL}
          --grid=${GRID}
          --source=${CMAKE_CURRENT_SOURCE_DIR}
              --artwork=${ARTWORK_DIR}
              --build=${CMAKE_CURRENT_BINARY_DIR}
              --dest=${CMAKE_CURRENT_BINARY_DIR}/${CMAKE_CFG_INTDIR}
              --touch=${CMAKE_CURRENT_BINARY_DIR}/${CMAKE_CFG_INTDIR}/touched.bat
        DEPENDS ${VIEWER_BINARY_NAME} ${CMAKE_CURRENT_SOURCE_DIR}/viewer_manifest.py
        )

    add_dependencies(${VIEWER_BINARY_NAME} SLPlugin media_plugin_quicktime media_plugin_webkit)

    if (PACKAGE)
      add_custom_command(
          OUTPUT ${CMAKE_CURRENT_BINARY_DIR}/${CMAKE_CFG_INTDIR}/event_host.tar.bz2
          COMMAND ${PYTHON_EXECUTABLE}
          ARGS
            ${CMAKE_CURRENT_SOURCE_DIR}/event_host_manifest.py
            ${CMAKE_CURRENT_SOURCE_DIR}/..
            ${CMAKE_CURRENT_BINARY_DIR}
            ${CMAKE_CFG_INTDIR}

          DEPENDS 
            lleventhost 
            ${EVENT_HOST_SCRIPTS}
            ${CMAKE_CURRENT_SOURCE_DIR}/event_host_manifest.py)

      add_custom_target(package ALL 
          DEPENDS 
            ${CMAKE_CFG_INTDIR}/touched.bat)
            # temporarily disable packaging of event_host until hg subrepos get
            # sorted out on the parabuild cluster...
            #${CMAKE_CURRENT_BINARY_DIR}/${CMAKE_CFG_INTDIR}/event_host.tar.bz2)
      add_dependencies(package windows-updater windows-crash-logger)


    endif (PACKAGE)
endif (WINDOWS)

target_link_libraries(${VIEWER_BINARY_NAME}
    ${LLAUDIO_LIBRARIES}
    ${LLCHARACTER_LIBRARIES}
    ${LLIMAGE_LIBRARIES}
    ${LLIMAGEJ2COJ_LIBRARIES}
    ${LLINVENTORY_LIBRARIES}
    ${LLMESSAGE_LIBRARIES}
    ${LLPLUGIN_LIBRARIES}
    ${LLPRIMITIVE_LIBRARIES}
    ${LLRENDER_LIBRARIES}
    ${FREETYPE_LIBRARIES}
    ${LLUI_LIBRARIES}
    ${LLVFS_LIBRARIES}
    ${LLWINDOW_LIBRARIES}
    ${LLXML_LIBRARIES}
    ${LLXUIXML_LIBRARIES}
    ${LSCRIPT_LIBRARIES}
    ${LLMATH_LIBRARIES}
    ${LLCOMMON_LIBRARIES}
    ${NDOF_LIBRARY}
    ${viewer_LIBRARIES}
    ${BOOST_PROGRAM_OPTIONS_LIBRARY}
    ${BOOST_REGEX_LIBRARY}
    ${DBUSGLIB_LIBRARIES}
    ${OPENGL_LIBRARIES}
    ${FMODWRAPPER_LIBRARY}
    ${OPENGL_LIBRARIES}
    ${SDL_LIBRARY}
    ${SMARTHEAP_LIBRARY}
    ${UI_LIBRARIES}
    ${WINDOWS_LIBRARIES}
    ${XMLRPCEPI_LIBRARIES}
    ${ELFIO_LIBRARIES}
    ${LLLOGIN_LIBRARIES}
    ${GOOGLE_PERFTOOLS_LIBRARIES}
    )

build_version(viewer)

set(ARTWORK_DIR ${CMAKE_CURRENT_SOURCE_DIR} CACHE PATH
    "Path to artwork files.")


if (LINUX)
  add_custom_command(
      OUTPUT secondlife-stripped
      COMMAND strip
      ARGS --strip-debug -o secondlife-stripped ${VIEWER_BINARY_NAME}
      DEPENDS ${VIEWER_BINARY_NAME}
      )

  set(product SecondLife-${ARCH}-${viewer_VERSION})

  add_custom_command(
      OUTPUT ${product}.tar.bz2
      COMMAND ${PYTHON_EXECUTABLE}
      ARGS
        ${CMAKE_CURRENT_SOURCE_DIR}/viewer_manifest.py
        --grid=${GRID}
        --channel=${VIEWER_CHANNEL}
        --login_channel=${VIEWER_LOGIN_CHANNEL}
        --installer_name=${product}
        --arch=${ARCH}
        --source=${CMAKE_CURRENT_SOURCE_DIR}
        --artwork=${ARTWORK_DIR}
        --build=${CMAKE_CURRENT_BINARY_DIR}
        --dest=${CMAKE_CURRENT_BINARY_DIR}/packaged
        --touch=${CMAKE_CURRENT_BINARY_DIR}/${CMAKE_CFG_INTDIR}/.${product}.touched
      DEPENDS secondlife-stripped ${CMAKE_CURRENT_SOURCE_DIR}/viewer_manifest.py
      )

  add_dependencies(${VIEWER_BINARY_NAME} SLPlugin media_plugin_gstreamer010 media_plugin_webkit)

  if (NOT INSTALL)
    add_custom_target(package ALL DEPENDS ${product}.tar.bz2)
    add_dependencies(package linux-crash-logger-strip-target)
    add_dependencies(package linux-updater-strip-target)
  endif (NOT INSTALL)
endif (LINUX)

if (DARWIN)
  set(product "Second Life")
  set_target_properties(
    ${VIEWER_BINARY_NAME}
    PROPERTIES
    OUTPUT_NAME "${product}"
    MACOSX_BUNDLE_INFO_STRING "info string - localize me"
    MACOSX_BUNDLE_ICON_FILE "secondlife.icns"
    MACOSX_BUNDLE_GUI_IDENTIFIER "Second Life"
    MACOSX_BUNDLE_LONG_VERSION_STRING "ververver"
    MACOSX_BUNDLE_BUNDLE_NAME "Second Life"
    MACOSX_BUNDLE_SHORT_VERSION_STRING "asdf"
    MACOSX_BUNDLE_BUNDLE_VERSION "asdf"
    MACOSX_BUNDLE_COPYRIGHT "copyright linden lab 2007 - localize me and run me through a legal wringer"
    )

  add_custom_command(
    TARGET ${VIEWER_BINARY_NAME} POST_BUILD
    COMMAND ${PYTHON_EXECUTABLE}
    ARGS
      ${CMAKE_CURRENT_SOURCE_DIR}/viewer_manifest.py
      --grid=${GRID}
      --actions=copy
      --configuration=${CMAKE_CFG_INTDIR}
      --source=${CMAKE_CURRENT_SOURCE_DIR}
      --artwork=${ARTWORK_DIR}
      --build=${CMAKE_CURRENT_BINARY_DIR}
      --dest=${CMAKE_CURRENT_BINARY_DIR}/${CMAKE_CFG_INTDIR}/${product}.app
    DEPENDS ${VIEWER_BINARY_NAME} ${CMAKE_CURRENT_SOURCE_DIR}/viewer_manifest.py
    )

  add_dependencies(${VIEWER_BINARY_NAME} SLPlugin media_plugin_quicktime media_plugin_webkit)

  if (PACKAGE)
      add_custom_target(package ALL DEPENDS ${VIEWER_BINARY_NAME}) 
      add_dependencies(package mac-updater mac-crash-logger)

      add_custom_command(
        TARGET package POST_BUILD
        COMMAND ${PYTHON_EXECUTABLE}
        ARGS
          ${CMAKE_CURRENT_SOURCE_DIR}/viewer_manifest.py
          --grid=${GRID}
          --configuration=${CMAKE_CFG_INTDIR}
          --channel=${VIEWER_CHANNEL}
          --login_channel=${VIEWER_LOGIN_CHANNEL}
          --source=${CMAKE_CURRENT_SOURCE_DIR}
          --artwork=${ARTWORK_DIR}
          --build=${CMAKE_CURRENT_BINARY_DIR}
          --dest=${CMAKE_CURRENT_BINARY_DIR}/${CMAKE_CFG_INTDIR}/${product}.app
          --touch=${CMAKE_CURRENT_BINARY_DIR}/${CMAKE_CFG_INTDIR}/.${product}.touched
        DEPENDS
          ${CMAKE_CURRENT_SOURCE_DIR}/viewer_manifest.py
      )


      add_custom_command(
        TARGET package POST_BUILD
        COMMAND ${PYTHON_EXECUTABLE}
        ARGS
          ${CMAKE_CURRENT_SOURCE_DIR}/viewer_manifest.py
          --grid=${GRID}
          --configuration=${CMAKE_CFG_INTDIR}
          --channel=${VIEWER_CHANNEL}
          --login_channel=${VIEWER_LOGIN_CHANNEL}
          --source=${CMAKE_CURRENT_SOURCE_DIR}
          --artwork=${ARTWORK_DIR}
          --build=${CMAKE_CURRENT_BINARY_DIR}
          --dest=${CMAKE_CURRENT_BINARY_DIR}/${CMAKE_CFG_INTDIR}/${product}.app
          --touch=${CMAKE_CURRENT_BINARY_DIR}/${CMAKE_CFG_INTDIR}/.${product}.touched
        DEPENDS
          ${CMAKE_CURRENT_SOURCE_DIR}/viewer_manifest.py
      )

  endif (PACKAGE)
endif (DARWIN)

if (INSTALL)
  include(${CMAKE_CURRENT_SOURCE_DIR}/ViewerInstall.cmake)
endif (INSTALL)

# To add a viewer unit test, just add the test .cpp file below
# This creates a separate test project per file listed.
include(LLAddBuildTest)
SET(viewer_TEST_SOURCE_FILES
  llagentaccess.cpp
  lldateutil.cpp
  llmediadataclient.cpp
  llviewerhelputil.cpp
  lllogininstance.cpp
  )
set_source_files_properties(
  ${viewer_TEST_SOURCE_FILES}
  PROPERTIES
    LL_TEST_ADDITIONAL_SOURCE_FILES llviewerprecompiledheaders.cpp
  )
LL_ADD_PROJECT_UNIT_TESTS(${VIEWER_BINARY_NAME} "${viewer_TEST_SOURCE_FILES}")

#set(TEST_DEBUG on)
set(test_sources llcapabilitylistener.cpp llviewerprecompiledheaders.cpp)
set(test_libs 
  ${LLMESSAGE_LIBRARIES} 
  ${WINDOWS_LIBRARIES} 
  ${LLVFS_LIBRARIES}
  ${LLMATH_LIBRARIES}
  ${LLCOMMON_LIBRARIES} 
  ${GOOGLEMOCK_LIBRARIES}
  )

LL_ADD_INTEGRATION_TEST(llcapabilitylistener 
  "${test_sources}" 
  "${test_libs}"
  ${PYTHON_EXECUTABLE}
  "${CMAKE_SOURCE_DIR}/llmessage/tests/test_llsdmessage_peer.py"
  )

#ADD_VIEWER_BUILD_TEST(llmemoryview viewer)


# Don't do these for DARWIN or LINUX here -- they're taken care of by viewer_manifest.py
if (WINDOWS)
  add_custom_command(
      TARGET ${VIEWER_BINARY_NAME} POST_BUILD
      COMMAND ${CMAKE_COMMAND}
      ARGS
        -E
        make_directory
        ${CMAKE_CURRENT_BINARY_DIR}/${CMAKE_CFG_INTDIR}/llplugin
      COMMENT "Creating llplugin dir."
      )

  get_target_property(BUILT_SLPLUGIN SLPlugin LOCATION)
  add_custom_command(
      TARGET ${VIEWER_BINARY_NAME} POST_BUILD
      COMMAND ${CMAKE_COMMAND}
      ARGS
        -E
        copy_if_different
        ${BUILT_SLPLUGIN}
        ${CMAKE_CURRENT_BINARY_DIR}/${CMAKE_CFG_INTDIR}
      COMMENT "Copying SLPlugin executable to the runtime folder."
      )

  get_target_property(BUILT_WEBKIT_PLUGIN media_plugin_webkit LOCATION)
    add_custom_command(
        TARGET ${VIEWER_BINARY_NAME} POST_BUILD
        COMMAND ${CMAKE_COMMAND}
        ARGS
          -E
          copy_if_different
          ${BUILT_WEBKIT_PLUGIN}
          ${CMAKE_CURRENT_BINARY_DIR}/${CMAKE_CFG_INTDIR}/llplugin
        COMMENT "Copying WebKit Plugin to the runtime folder."
        )

  get_target_property(BUILT_QUICKTIME_PLUGIN media_plugin_quicktime LOCATION)
    add_custom_command(
        TARGET ${VIEWER_BINARY_NAME} POST_BUILD
        COMMAND ${CMAKE_COMMAND}
        ARGS
          -E
          copy_if_different
          ${BUILT_QUICKTIME_PLUGIN}
          ${CMAKE_CURRENT_BINARY_DIR}/${CMAKE_CFG_INTDIR}/llplugin
        COMMENT "Copying Quicktime Plugin to the runtime folder."
        )

  #*******************************
  # Copy media plugin support dlls
  # Debug config runtime files required for the plugins
  set(plugins_debug_src_dir "${CMAKE_SOURCE_DIR}/../libraries/i686-win32/lib/debug")
  set(plugins_debug_files
    libeay32.dll
    qtcored4.dll
    qtguid4.dll
    qtnetworkd4.dll
    qtopengld4.dll
    qtwebkitd4.dll
    ssleay32.dll
    )
  copy_if_different(
    ${plugins_debug_src_dir}
    "${CMAKE_CURRENT_BINARY_DIR}/Debug/llplugin"
    out_targets
    ${plugins_debug_files}
    )
  set(media_plugin_targets ${media_plugin_targets} ${out_targets})
  
  # Release & ReleaseDebInfo config runtime files required for the plugins
  set(plugins_release_src_dir "${CMAKE_SOURCE_DIR}/../libraries/i686-win32/lib/release")
  set(plugins_release_files
    libeay32.dll
    qtcore4.dll
    qtgui4.dll
    qtnetwork4.dll
    qtopengl4.dll
    qtwebkit4.dll
    ssleay32.dll
    )
  copy_if_different(
    ${plugins_release_src_dir}
    "${CMAKE_CURRENT_BINARY_DIR}/Release/llplugin"
    out_targets
    ${plugins_release_files}
    )
  set(media_plugin_targets ${media_plugin_targets} ${out_targets})

  copy_if_different(
    ${plugins_release_src_dir}
    "${CMAKE_CURRENT_BINARY_DIR}/RelWithDebInfo/llplugin"
    out_targets
    ${plugins_release_files}
    )
  set(media_plugin_targets ${media_plugin_targets} ${out_targets})
  
  add_custom_target(copy_media_plugin_libs ALL
    DEPENDS 
    ${media_plugin_targets}
    )

  add_custom_command(
    TARGET ${VIEWER_BINARY_NAME} POST_BUILD
    COMMAND ${CMAKE_COMMAND}
    ARGS
      -E
      copy_directory
      ${CMAKE_BINARY_DIR}/test_apps/llplugintest/${CMAKE_CFG_INTDIR}/imageformats
      ${CMAKE_CURRENT_BINARY_DIR}/${CMAKE_CFG_INTDIR}/llplugin/imageformats
    COMMENT "Copying llpluging imageformat libs."
    )

  add_dependencies(${VIEWER_BINARY_NAME} llmediaplugintest copy_media_plugin_libs)

endif (WINDOWS)
=======
# -*- cmake -*-

project(viewer)

include(00-Common)
include(Boost)
include(BuildVersion)
include(DBusGlib)
include(DirectX)
include(ELFIO)
include(FMOD)
include(OPENAL)
include(FindOpenGL)
include(LLAudio)
include(LLCharacter)
include(LLCommon)
include(LLImage)
include(LLImageJ2COJ)
include(LLInventory)
include(LLMath)
include(LLMessage)
include(LLPlugin)
include(LLPrimitive)
include(LLRender)
include(LLUI)
include(LLVFS)
include(LLWindow)
include(LLXML)
include(LLXUIXML)
include(LScript)
include(Linking)
include(NDOF)
include(GooglePerfTools)
include(TemplateCheck)
include(UI)
include(UnixInstall)
include(LLKDU)
include(ViewerMiscLibs)
include(LLLogin)
include(CMakeCopyIfDifferent)

include_directories(
    ${DBUSGLIB_INCLUDE_DIRS}
    ${ELFIO_INCLUDE_DIR}
    ${LLAUDIO_INCLUDE_DIRS}
    ${LLCHARACTER_INCLUDE_DIRS}
    ${LLCOMMON_INCLUDE_DIRS}
    ${LLIMAGE_INCLUDE_DIRS}
    ${LLINVENTORY_INCLUDE_DIRS}
    ${LLMATH_INCLUDE_DIRS}
    ${LLMESSAGE_INCLUDE_DIRS}
    ${LLPLUGIN_INCLUDE_DIRS}
    ${LLPRIMITIVE_INCLUDE_DIRS}
    ${LLRENDER_INCLUDE_DIRS}
    ${LLUI_INCLUDE_DIRS}
    ${LLVFS_INCLUDE_DIRS}
    ${LLWINDOW_INCLUDE_DIRS}
    ${LLXML_INCLUDE_DIRS}
    ${LLXUIXML_INCLUDE_DIRS}
    ${LSCRIPT_INCLUDE_DIRS}
    ${LSCRIPT_INCLUDE_DIRS}/lscript_compile
    ${LLLOGIN_INCLUDE_DIRS}
    )

set(viewer_SOURCE_FILES
    llaccordionctrl.cpp
    llaccordionctrltab.cpp
    llagent.cpp
    llagentaccess.cpp
    llagentdata.cpp
    llagentlanguage.cpp
    llagentlistener.cpp
    llagentpicksinfo.cpp
    llagentpilot.cpp
    llagentui.cpp
    llagentwearables.cpp
    llanimstatelabels.cpp
    llappearancemgr.cpp
    llappviewer.cpp
    llappviewerlistener.cpp
    llassetuploadqueue.cpp
    llassetuploadresponders.cpp
    llaudiosourcevo.cpp
    llavataractions.cpp
    llavatariconctrl.cpp
    llavatarlist.cpp
    llavatarlistitem.cpp
    llavatarpropertiesprocessor.cpp
    llbottomtray.cpp
    llbox.cpp
    llbreadcrumbview.cpp
    llcallbacklist.cpp
    llcallingcard.cpp
    llcapabilitylistener.cpp
    llcaphttpsender.cpp
    llchannelmanager.cpp
    llchatbar.cpp
    llchathistory.cpp
    llchatitemscontainerctrl.cpp
    llchatmsgbox.cpp
    llchiclet.cpp
    llclassifiedinfo.cpp
    llclassifiedstatsresponder.cpp
    llcloud.cpp
    llcolorswatch.cpp
    llcommandhandler.cpp
    llcommandlineparser.cpp
    llcompilequeue.cpp
    llconfirmationmanager.cpp
    llcurrencyuimanager.cpp
    llcylinder.cpp
    lldateutil.cpp
    lldebugmessagebox.cpp
    lldebugview.cpp
    lldelayedgestureerror.cpp
    lldirpicker.cpp
    lldndbutton.cpp
    lldrawable.cpp
    lldrawpool.cpp
    lldrawpoolalpha.cpp
    lldrawpoolavatar.cpp
    lldrawpoolbump.cpp
    lldrawpoolground.cpp
    lldrawpoolsimple.cpp
    lldrawpoolsky.cpp
    lldrawpoolterrain.cpp
    lldrawpooltree.cpp
    lldrawpoolwater.cpp
    lldrawpoolwlsky.cpp
    lldriverparam.cpp
    lldynamictexture.cpp
    llemote.cpp
    lleventinfo.cpp
    lleventnotifier.cpp
    lleventpoll.cpp
    llexpandabletextbox.cpp
    llface.cpp
    llfasttimerview.cpp
    llfavoritesbar.cpp
    llfeaturemanager.cpp
    llfilepicker.cpp
    llfirstuse.cpp
    llflexibleobject.cpp
    llfloaterabout.cpp
    llfloateractivespeakers.cpp
    llfloateranimpreview.cpp
    llfloaterauction.cpp
    llfloateravatarpicker.cpp
    llfloateravatartextures.cpp
    llfloaterbeacons.cpp
    llfloaterbuildoptions.cpp
    llfloaterbulkpermission.cpp
    llfloaterbump.cpp
    llfloaterbuy.cpp
    llfloaterbuycontents.cpp
    llfloaterbuycurrency.cpp
    llfloaterbuyland.cpp
    llfloatercall.cpp
    llfloatercamera.cpp
    llfloaterchat.cpp
    llfloaterchatterbox.cpp
    llfloatercolorpicker.cpp
    llfloatercustomize.cpp
    llfloaterdaycycle.cpp
    llfloaterenvsettings.cpp
    llfloaterfonttest.cpp
    llfloaterfriends.cpp
    llfloatergesture.cpp
    llfloatergodtools.cpp
    llfloatergroupinvite.cpp
    llfloatergroups.cpp
    llfloaterhandler.cpp
    llfloaterhardwaresettings.cpp
    llfloaterhelpbrowser.cpp
    llfloaterhud.cpp
    llfloaterimagepreview.cpp
    llfloaterinspect.cpp
    llfloaterinventory.cpp
    llfloaterjoystick.cpp
    llfloaterlagmeter.cpp
    llfloaterland.cpp
    llfloaterlandholdings.cpp
    llfloatermap.cpp
    llfloatermediabrowser.cpp
    llfloatermediasettings.cpp
    llfloatermemleak.cpp
    llfloaternamedesc.cpp
    llfloaternotificationsconsole.cpp
    llfloateropenobject.cpp
    llfloaterparcel.cpp
    llfloaterpay.cpp
    llfloaterperms.cpp
    llfloaterpostcard.cpp
    llfloaterpostprocess.cpp
    llfloaterpreference.cpp
    llfloaterproperties.cpp
    llfloaterregioninfo.cpp
    llfloaterreporter.cpp
    llfloaterscriptdebug.cpp
    llfloatersearch.cpp
    llfloatersellland.cpp
    llfloatersettingsdebug.cpp
    llfloatersnapshot.cpp
    llfloatertelehub.cpp
    llfloatertestinspectors.cpp
    llfloatertestlistview.cpp
    llfloatertools.cpp
    llfloatertopobjects.cpp
    llfloatertos.cpp
    llfloateruipreview.cpp
    llfloaterurldisplay.cpp
    llfloaterurlentry.cpp
    llfloatervoicedevicesettings.cpp
    llfloaterwater.cpp
    llfloaterwhitelistentry.cpp
    llfloaterwindlight.cpp
    llfloaterworldmap.cpp
    llfoldertype.cpp
    llfolderview.cpp
    llfolderviewitem.cpp
    llfollowcam.cpp
    llfriendcard.cpp
    llgesturemgr.cpp
    llglsandbox.cpp
    llgroupactions.cpp
    llgrouplist.cpp
    llgroupmgr.cpp
    llgroupnotify.cpp
    llhomelocationresponder.cpp
    llhudeffect.cpp
    llhudeffectbeam.cpp
    llhudeffectlookat.cpp
    llhudeffectpointat.cpp
    llhudeffecttrail.cpp
    llhudicon.cpp
    llhudmanager.cpp
    llhudobject.cpp
    llhudrender.cpp
    llhudtext.cpp
    llhudview.cpp
    llimcontrolpanel.cpp
    llimfloater.cpp
    llimhandler.cpp
    llimpanel.cpp
    llimview.cpp
    llinspect.cpp
    llinspectavatar.cpp
    llinspectgroup.cpp
    llinspectobject.cpp
    llinventorybridge.cpp
    llinventoryclipboard.cpp
    llinventoryfilter.cpp
    llinventoryfunctions.cpp
    llinventorymodel.cpp
    llinventorypanel.cpp
    llinventorysubtreepanel.cpp
    lljoystickbutton.cpp
    lllandmarkactions.cpp
    lllandmarklist.cpp
    lllistbrowser.cpp
    lllistview.cpp
    lllocaltextureobject.cpp
    lllocationhistory.cpp
    lllocationinputctrl.cpp
    lllogchat.cpp
    llloginhandler.cpp
    lllogininstance.cpp
    llmanip.cpp
    llmaniprotate.cpp
    llmanipscale.cpp
    llmaniptranslate.cpp
    llmapresponders.cpp
    llmediactrl.cpp
    llmediadataclient.cpp
    llmediaremotectrl.cpp
    llmemoryview.cpp
    llmenucommands.cpp
    llmetricperformancetester.cpp
    llmimetypes.cpp
    llmorphview.cpp
    llmoveview.cpp
    llmutelist.cpp
    llnamebox.cpp
    llnameeditor.cpp
    llnamelistctrl.cpp
    llnavigationbar.cpp
    llnearbychat.cpp
    llnearbychatbar.cpp
    llnearbychathandler.cpp
    llnetmap.cpp
    llnotificationalerthandler.cpp
    llnotificationgrouphandler.cpp
    llnotificationmanager.cpp
    llnotificationscripthandler.cpp
    llnotificationtiphandler.cpp
    llnotify.cpp
    lloutputmonitorctrl.cpp
    lloverlaybar.cpp
    llpanelappearance.cpp
    llpanelappearancetab.cpp
    llpanelavatar.cpp
    llpanelavatarrow.cpp
    llpanelavatartag.cpp
    llpanelblockedlist.cpp
    llpanelclassified.cpp
    llpanelcontents.cpp
    llpaneleditwearable.cpp
    llpanelevent.cpp
    llpanelface.cpp
    llpanelgroup.cpp
    llpanelgroupgeneral.cpp
    llpanelgroupinvite.cpp
    llpanelgrouplandmoney.cpp
    llpanelgroupnotices.cpp
    llpanelgrouproles.cpp
    llpanelimcontrolpanel.cpp
    llpanelland.cpp
    llpanellandaudio.cpp
    llpanellandmarks.cpp
    llpanellandmedia.cpp
    llpanellogin.cpp
    llpanellookinfo.cpp
    llpanellooks.cpp
    llpanelmaininventory.cpp
    llpanelmedia.cpp
    llpanelmediasettingsgeneral.cpp
    llpanelmediasettingspermissions.cpp
    llpanelmediasettingssecurity.cpp
    llpanelmeprofile.cpp
    llpanelobject.cpp
    llpanelobjectinventory.cpp
    llpanelpeople.cpp
    llpanelpeoplemenus.cpp
    llpanelpermissions.cpp
    llpanelpick.cpp
    llpanelpicks.cpp
    llpanelplace.cpp
    llpanelplaceinfo.cpp
    llpanelplaces.cpp
    llpanelplacestab.cpp
    llpanelprimmediacontrols.cpp
    llpanelprofile.cpp
    llpanelprofileview.cpp
    llpanelshower.cpp
    llpanelteleporthistory.cpp
    llpanelvolume.cpp
    llparcelselection.cpp
    llparticipantlist.cpp
    llpatchvertexarray.cpp
    llplacesinventorybridge.cpp
    llpolymesh.cpp
    llpolymorph.cpp
    llpreview.cpp
    llpreviewanim.cpp
    llpreviewgesture.cpp
    llpreviewnotecard.cpp
    llpreviewscript.cpp
    llpreviewsound.cpp
    llpreviewtexture.cpp
    llproductinforequest.cpp
    llprogressview.cpp
    llrecentpeople.cpp
    llregionposition.cpp
    llremoteparcelrequest.cpp
    llsavedsettingsglue.cpp
    llscreenchannel.cpp
    llscrollingpanelparam.cpp
    llsearchcombobox.cpp
    llsearchhistory.cpp
    llselectmgr.cpp
    llsidepanelinventory.cpp
    llsidepanelobjectinfo.cpp
    llsidetray.cpp
    llsidetraypanelcontainer.cpp
    llsky.cpp
    llslurl.cpp
    llspatialpartition.cpp
    llspeakers.cpp
    llsplitbutton.cpp
    llsprite.cpp
    llstartup.cpp
    llstatusbar.cpp
    llstylemap.cpp
    llsurface.cpp
    llsurfacepatch.cpp
    llsyswellitem.cpp
    llsyswellwindow.cpp
    llteleporthistory.cpp
    llteleporthistorystorage.cpp
    lltexglobalcolor.cpp
    lltexlayer.cpp
    lltexlayerparams.cpp
    lltextureatlas.cpp
    lltextureatlasmanager.cpp
    lltexturecache.cpp
    lltexturectrl.cpp
    lltexturefetch.cpp
    lltextureview.cpp
    lltoast.cpp
    lltoastalertpanel.cpp
    lltoastgroupnotifypanel.cpp
    lltoastimpanel.cpp
    lltoastnotifypanel.cpp
    lltoastpanel.cpp
    lltool.cpp
    lltoolbar.cpp
    lltoolbrush.cpp
    lltoolcomp.cpp
    lltooldraganddrop.cpp
    lltoolface.cpp
    lltoolfocus.cpp
    lltoolgrab.cpp
    lltoolgun.cpp
    lltoolindividual.cpp
    lltoolmgr.cpp
    lltoolmorph.cpp
    lltoolobjpicker.cpp
    lltoolpie.cpp
    lltoolpipette.cpp
    lltoolplacer.cpp
    lltoolselect.cpp
    lltoolselectland.cpp
    lltoolselectrect.cpp
    lltracker.cpp
    lltransientdockablefloater.cpp
    lltransientfloatermgr.cpp
    lluilistener.cpp
    lluploaddialog.cpp
    llurl.cpp
    llurldispatcher.cpp
    llurlhistory.cpp
    llurllineeditorctrl.cpp
    llurlsimstring.cpp
    llurlwhitelist.cpp
    llvectorperfoptions.cpp
    llviewchildren.cpp
    llviewerassetstorage.cpp
    llvieweraudio.cpp
    llviewercamera.cpp
    llviewercontrol.cpp
    llviewercontrollistener.cpp
    llviewerdisplay.cpp
    llviewerfloaterreg.cpp
    llviewergenericmessage.cpp
    llviewergesture.cpp    
    llviewerhelp.cpp
    llviewerhelputil.cpp
    llviewerinventory.cpp
    llviewerjoint.cpp
    llviewerjointattachment.cpp
    llviewerjointmesh.cpp
    llviewerjointmesh_sse.cpp
    llviewerjointmesh_sse2.cpp
    llviewerjointmesh_vec.cpp
    llviewerjoystick.cpp
    llviewerkeyboard.cpp
    llviewerlayer.cpp
    llviewermedia.cpp
    llviewermedia_streamingaudio.cpp
    llviewermediafocus.cpp
    llviewermenu.cpp
    llviewermenufile.cpp
    llviewermessage.cpp
    llviewernetwork.cpp
    llviewerobject.cpp
    llviewerobjectlist.cpp
    llviewerparcelmedia.cpp
    llviewerparcelmediaautoplay.cpp
    llviewerparcelmgr.cpp
    llviewerparceloverlay.cpp
    llviewerpartsim.cpp
    llviewerpartsource.cpp
    llviewerregion.cpp
    llviewershadermgr.cpp
    llviewerstats.cpp
    llviewertexteditor.cpp
    llviewertexture.cpp
    llviewertextureanim.cpp
    llviewertexturelist.cpp
    llviewerthrottle.cpp
    llviewervisualparam.cpp
    llviewerwindow.cpp
    llviewerwindowlistener.cpp
    llvlcomposition.cpp
    llvlmanager.cpp
    llvoavatar.cpp
    llvoavatardefines.cpp
    llvoavatarself.cpp
    llvocache.cpp
    llvoclouds.cpp
    llvograss.cpp
    llvoground.cpp
    llvoicechannel.cpp
    llvoiceclient.cpp
    llvoicecontrolpanel.cpp
    llvoiceremotectrl.cpp
    llvoicevisualizer.cpp
    llvoinventorylistener.cpp
    llvopartgroup.cpp
    llvosky.cpp
    llvosurfacepatch.cpp
    llvotextbubble.cpp
    llvotree.cpp
    llvovolume.cpp
    llvowater.cpp
    llvowlsky.cpp
    llwatchdog.cpp
    llwaterparammanager.cpp
    llwaterparamset.cpp
    llwearable.cpp
    llwearabledictionary.cpp
    llwearablelist.cpp
    llweb.cpp
    llwind.cpp
    llwlanimator.cpp
    llwldaycycle.cpp
    llwlparammanager.cpp
    llwlparamset.cpp
    llworld.cpp
    llworldmap.cpp
    llworldmapview.cpp
    llxmlrpclistener.cpp
    llxmlrpctransaction.cpp
    noise.cpp
    pipeline.cpp
    )

set(VIEWER_BINARY_NAME "secondlife-bin" CACHE STRING
    "The name of the viewer executable to create.")

if (LINUX)
  # We can't set these flags for Darwin, because they get passed to
  # the PPC compiler.  Ugh.

  set_source_files_properties(
      llviewerjointmesh_sse.cpp
      PROPERTIES COMPILE_FLAGS "-msse -mfpmath=sse"
      )
  set_source_files_properties(
      llviewerjointmesh_sse2.cpp
      PROPERTIES COMPILE_FLAGS "-msse2 -mfpmath=sse"
      )
endif (LINUX)

set(viewer_HEADER_FILES
    CMakeLists.txt
    ViewerInstall.cmake
    llaccordionctrl.h
    llaccordionctrltab.h
    llagent.h
    llagentaccess.h
    llagentdata.h
    llagentlanguage.h
    llagentlistener.h
    llagentpicksinfo.h
    llagentpilot.h
    llagentui.h
    llagentwearables.h
    llanimstatelabels.h
    llappearance.h
    llappearancemgr.h
    llappviewer.h
    llappviewerlistener.h
    llassetuploadqueue.h
    llassetuploadresponders.h
    llaudiosourcevo.h
    llavataractions.h
    llavatariconctrl.h
    llavatarlist.h
    llavatarlistitem.h
    llavatarpropertiesprocessor.h
    llbottomtray.h
    llbox.h
    llbreadcrumbview.h
    llcallbacklist.h
    llcallingcard.h
    llcapabilitylistener.h
    llcapabilityprovider.h
    llcaphttpsender.h
    llchannelmanager.h
    llchatbar.h
    llchathistory.h
    llchatitemscontainerctrl.h
    llchatmsgbox.h
    llchiclet.h
    llclassifiedinfo.h
    llclassifiedstatsresponder.h
    llcloud.h
    llcolorswatch.h
    llcommandhandler.h
    llcommandlineparser.h
    llcompilequeue.h
    llconfirmationmanager.h
    llcurrencyuimanager.h
    llcylinder.h
    lldateutil.h
    lldebugmessagebox.h
    lldebugview.h
    lldelayedgestureerror.h
    lldirpicker.h
    lldndbutton.h
    lldrawable.h
    lldrawpool.h
    lldrawpoolalpha.h
    lldrawpoolavatar.h
    lldrawpoolbump.h
    lldrawpoolclouds.h
    lldrawpoolground.h
    lldrawpoolsimple.h
    lldrawpoolsky.h
    lldrawpoolterrain.h
    lldrawpooltree.h
    lldrawpoolwater.h
    lldrawpoolwlsky.h
    lldriverparam.h
    lldynamictexture.h
    llemote.h
    lleventinfo.h
    lleventnotifier.h
    lleventpoll.h
    llexpandabletextbox.h
    llface.h
    llfasttimerview.h
    llfavoritesbar.h
    llfeaturemanager.h
    llfilepicker.h
    llfirstuse.h
    llflexibleobject.h
    llfloaterabout.h
    llfloateractivespeakers.h
    llfloateranimpreview.h
    llfloaterauction.h
    llfloateravatarpicker.h
    llfloateravatartextures.h
    llfloaterbeacons.h
    llfloaterbuildoptions.h
    llfloaterbulkpermission.h
    llfloaterbump.h
    llfloaterbuy.h
    llfloaterbuycontents.h
    llfloaterbuycurrency.h
    llfloaterbuyland.h
    llfloatercall.h
    llfloatercamera.h
    llfloaterchat.h
    llfloaterchatterbox.h
    llfloatercolorpicker.h
    llfloatercustomize.h
    llfloaterdaycycle.h
    llfloaterenvsettings.h
    llfloaterfonttest.h
    llfloaterfriends.h
    llfloatergesture.h
    llfloatergodtools.h
    llfloatergroupinvite.h
    llfloatergroups.h
    llfloaterhandler.h
    llfloaterhardwaresettings.h
    llfloaterhelpbrowser.h
    llfloaterhud.h
    llfloaterimagepreview.h
    llfloaterinspect.h
    llfloaterinventory.h
    llfloaterjoystick.h
    llfloaterlagmeter.h
    llfloaterland.h
    llfloaterlandholdings.h
    llfloatermap.h
    llfloatermediabrowser.h
    llfloatermediasettings.h
    llfloatermemleak.h
    llfloaternamedesc.h
    llfloaternotificationsconsole.h
    llfloateropenobject.h
    llfloaterparcel.h
    llfloaterpay.h
    llfloaterperms.h
    llfloaterpostcard.h
    llfloaterpostprocess.h
    llfloaterpreference.h
    llfloaterproperties.h
    llfloaterregioninfo.h
    llfloaterreporter.h
    llfloaterscriptdebug.h
    llfloatersearch.h
    llfloatersellland.h
    llfloatersettingsdebug.h
    llfloatersnapshot.h
    llfloatertelehub.h
    llfloatertestinspectors.h
    llfloatertestlistview.h
    llfloatertools.h
    llfloatertopobjects.h
    llfloatertos.h
    llfloateruipreview.h
    llfloaterurldisplay.h
    llfloaterurlentry.h
    llfloatervoicedevicesettings.h
    llfloaterwater.h
    llfloaterwhitelistentry.h
    llfloaterwindlight.h
    llfloaterworldmap.h
    llfoldertype.h
    llfolderview.h
    llfoldervieweventlistener.h
    llfolderviewitem.h
    llfollowcam.h
    llfriendcard.h
    llgesturemgr.h
    llgroupactions.h
    llgrouplist.h
    llgroupmgr.h
    llgroupnotify.h
    llhomelocationresponder.h
    llhudeffect.h
    llhudeffectbeam.h
    llhudeffectlookat.h
    llhudeffectpointat.h
    llhudeffecttrail.h
    llhudicon.h
    llhudmanager.h
    llhudobject.h
    llhudrender.h
    llhudtext.h
    llhudview.h
    llimcontrolpanel.h
    llimfloater.h
    llimpanel.h
    llimview.h
    llinspect.h
    llinspectavatar.h
    llinspectgroup.h
    llinspectobject.h
    llinventorybridge.h
    llinventoryclipboard.h
    llinventoryfilter.h
    llinventoryfunctions.h
    llinventorymodel.h
    llinventorypanel.h
    llinventorysubtreepanel.h
    lljoystickbutton.h
    lllandmarkactions.h
    lllandmarklist.h
    lllightconstants.h
    lllistbrowser.h
    lllistview.h
    lllocaltextureobject.h
    lllocationhistory.h
    lllocationinputctrl.h
    lllogchat.h
    llloginhandler.h
    lllogininstance.h
    llmanip.h
    llmaniprotate.h
    llmanipscale.h
    llmaniptranslate.h
    llmapresponders.h
    llmediactrl.h
    llmediadataclient.h
    llmediaremotectrl.h
    llmemoryview.h
    llmenucommands.h
    llmetricperformancetester.h
    llmimetypes.h
    llmorphview.h
    llmoveview.h
    llmutelist.h
    llnamebox.h
    llnameeditor.h
    llnamelistctrl.h
    llnavigationbar.h
    llnearbychat.h
    llnearbychatbar.h
    llnearbychathandler.h
    llnetmap.h
    llnotificationhandler.h
    llnotificationmanager.h
    llnotify.h
    lloutputmonitorctrl.h
    lloverlaybar.h
    llpanelappearance.h
    llpanelappearancetab.h
    llpanelavatar.h
    llpanelavatarrow.h
    llpanelavatartag.h
    llpanelblockedlist.h
    llpanelclassified.h
    llpanelcontents.h
    llpaneleditwearable.h
    llpanelevent.h
    llpanelface.h
    llpanelgroup.h
    llpanelgroupgeneral.h
    llpanelgroupinvite.h
    llpanelgrouplandmoney.h
    llpanelgroupnotices.h
    llpanelgrouproles.h
    llpanelimcontrolpanel.h
    llpanelinventory.h
    llpanelland.h
    llpanellandaudio.h
    llpanellandmarks.h
    llpanellandmedia.h
    llpanellogin.h
    llpanellookinfo.h
    llpanellooks.h
    llpanelmaininventory.h
    llpanelmedia.h
    llpanelmediasettingsgeneral.h
    llpanelmediasettingspermissions.h
    llpanelmediasettingssecurity.h
    llpanelmeprofile.h
    llpanelobject.h
    llpanelobjectinventory.h
    llpanelpeople.h
    llpanelpeoplemenus.h
    llpanelpermissions.h
    llpanelpick.h
    llpanelpicks.h
    llpanelplace.h
    llpanelplaceinfo.h
    llpanelplaces.h
    llpanelplacestab.h
    llpanelprimmediacontrols.h
    llpanelprofile.h
    llpanelprofileview.h
    llpanelshower.h
    llpanelteleporthistory.h
    llpanelvolume.h
    llparcelselection.h
    llparticipantlist.h
    llpatchvertexarray.h
    llplacesinventorybridge.h
    llpolymesh.h
    llpolymorph.h
    llpreview.h
    llpreviewanim.h
    llpreviewgesture.h
    llpreviewnotecard.h
    llpreviewscript.h
    llpreviewsound.h
    llpreviewtexture.h
    llproductinforequest.h
    llprogressview.h
    llrecentpeople.h
    llregionposition.h
    llremoteparcelrequest.h
    llresourcedata.h
    llrootview.h
    llsavedsettingsglue.h
    llscreenchannel.h
    llscrollingpanelparam.h
    llsearchcombobox.h
    llsearchhistory.h
    llselectmgr.h
    llsidepanelinventory.h
    llsidepanelobjectinfo.h
    llsidetray.h
    llsidetraypanelcontainer.h
    llsky.h
    llslurl.h
    llspatialpartition.h
    llspeakers.h
    llsplitbutton.h
    llsprite.h
    llstartup.h
    llstatusbar.h
    llstylemap.h
    llsurface.h
    llsurfacepatch.h
    llsyswellitem.h
    llsyswellwindow.h    
    lltable.h
    llteleporthistory.h
    llteleporthistorystorage.h
    lltexglobalcolor.h
    lltexlayer.h
    lltexlayerparams.h
    lltextureatlas.h
    lltextureatlasmanager.h
    lltexturecache.h
    lltexturectrl.h
    lltexturefetch.h
    lltextureview.h
    lltoast.h
    lltoastalertpanel.h
    lltoastgroupnotifypanel.h
    lltoastimpanel.h
    lltoastnotifypanel.h
    lltoastpanel.h
    lltool.h
    lltoolbar.h
    lltoolbrush.h
    lltoolcomp.h
    lltooldraganddrop.h
    lltoolface.h
    lltoolfocus.h
    lltoolgrab.h
    lltoolgun.h
    lltoolindividual.h
    lltoolmgr.h
    lltoolmorph.h
    lltoolobjpicker.h
    lltoolpie.h
    lltoolpipette.h
    lltoolplacer.h
    lltoolselect.h
    lltoolselectland.h
    lltoolselectrect.h
    lltracker.h
    lltransientdockablefloater.h
    lltransientfloatermgr.h
    lluiconstants.h
    lluilistener.h
    lluploaddialog.h
    llurl.h
    llurldispatcher.h
    llurlhistory.h
    llurllineeditorctrl.h
    llurlsimstring.h
    llurlwhitelist.h
    llvectorperfoptions.h
    llviewchildren.h
    llviewerassetstorage.h
    llvieweraudio.h
    llviewerbuild.h
    llviewercamera.h
    llviewercontrol.h
    llviewercontrollistener.h
    llviewerdisplay.h
    llviewerfloaterreg.h
    llviewergenericmessage.h
    llviewergesture.h    
    llviewerhelp.h
    llviewerinventory.h
    llviewerjoint.h
    llviewerjointattachment.h
    llviewerjointmesh.h
    llviewerjoystick.h
    llviewerkeyboard.h
    llviewerlayer.h
    llviewermedia.h
    llviewermediafocus.h
    llviewermediaobserver.h
    llviewermenu.h
    llviewermenufile.h
    llviewermessage.h
    llviewernetwork.h
    llviewerobject.h
    llviewerobjectlist.h
    llviewerparcelmedia.h
    llviewerparcelmediaautoplay.h
    llviewerparcelmgr.h
    llviewerparceloverlay.h
    llviewerpartsim.h
    llviewerpartsource.h
    llviewerprecompiledheaders.h
    llviewerregion.h
    llviewershadermgr.h
    llviewerstats.h
    llviewertexteditor.h
    llviewertexture.h
    llviewertextureanim.h
    llviewertexturelist.h
    llviewerthrottle.h
    llviewervisualparam.h
    llviewerwindow.h
    llviewerwindowlistener.h
    llvlcomposition.h
    llvlmanager.h
    llvoavatar.h
    llvoavatardefines.h
    llvoavatarself.h
    llvocache.h
    llvoclouds.h
    llvograss.h
    llvoground.h
    llvoicechannel.h
    llvoiceclient.h
    llvoicecontrolpanel.h
    llvoiceremotectrl.h
    llvoicevisualizer.h
    llvoinventorylistener.h
    llvopartgroup.h
    llvosky.h
    llvosurfacepatch.h
    llvotextbubble.h
    llvotree.h
    llvotreenew.h
    llvovolume.h
    llvowater.h
    llvowlsky.h
    llwatchdog.h
    llwaterparammanager.h
    llwaterparamset.h
    llwearable.h
    llwearabledictionary.h
    llwearablelist.h
    llweb.h
    llwind.h
    llwindebug.h
    llwlanimator.h
    llwldaycycle.h
    llwlparammanager.h
    llwlparamset.h
    llworld.h
    llworldmap.h
    llworldmapview.h
    llxmlrpclistener.h
    llxmlrpctransaction.h
    macmain.h
    noise.h
    pipeline.h
    randgauss.h
    VertexCache.h
    VorbisFramework.h
    )

source_group("CMake Rules" FILES ViewerInstall.cmake)

if (DARWIN)
  LIST(APPEND viewer_SOURCE_FILES llappviewermacosx.cpp)

  find_library(AGL_LIBRARY AGL)
  find_library(APPKIT_LIBRARY AppKit)
  find_library(COCOA_LIBRARY Cocoa)
  find_library(IOKIT_LIBRARY IOKit)

  set(viewer_LIBRARIES
    ${COCOA_LIBRARY}
    ${AGL_LIBRARY}
    ${IOKIT_LIBRARY}
    )

  # Add resource files to the project.
  set(viewer_RESOURCE_FILES
    secondlife.icns
    macview.r
    gpu_table.txt
    Info-SecondLife.plist
    SecondLife.nib/
    # CMake doesn't seem to support Xcode language variants well just yet
    English.lproj/InfoPlist.strings
    English.lproj/language.txt
    German.lproj/language.txt
    Japanese.lproj/language.txt
    Korean.lproj/language.txt
    )
  set_source_files_properties(
    ${viewer_RESOURCE_FILES}
    PROPERTIES
    HEADER_FILE_ONLY TRUE
    #MACOSX_PACKAGE_LOCATION Resources #don't do this! this tells cmake to copy the files.
    )
  SOURCE_GROUP("Resources" FILES ${viewer_RESOURCE_FILES})
  list(APPEND viewer_SOURCE_FILES ${viewer_RESOURCE_FILES})
endif (DARWIN)

if (LINUX)
    LIST(APPEND viewer_SOURCE_FILES llappviewerlinux.cpp)
    LIST(APPEND viewer_SOURCE_FILES llappviewerlinux_api_dbus.cpp)
    SET(CMAKE_EXE_LINKER_FLAGS "${CMAKE_EXE_LINKER_FLAGS} -Wl,--as-needed")

    set(viewer_LIBRARIES
        Xinerama
        )
endif (LINUX)

if (WINDOWS)
    list(APPEND viewer_SOURCE_FILES
         llappviewerwin32.cpp
         llwindebug.cpp
         )

    list(APPEND viewer_HEADER_FILES
         llappviewerwin32.h
         llwindebug.h
         )

    # precompiled header configuration
    # llviewerprecompiledheaders.cpp generates
    # the .pch file.
    # All sources added to viewer_SOURCE_FILES 
    # at this point use it.
    set_source_files_properties(llviewerprecompiledheaders.cpp
        PROPERTIES
        COMPILE_FLAGS "/Ycllviewerprecompiledheaders.h"
        )        
    foreach( src_file ${viewer_SOURCE_FILES} )
        set_source_files_properties(
            ${src_file}
            PROPERTIES
            COMPILE_FLAGS "/Yullviewerprecompiledheaders.h"
            )        
    endforeach( src_file ${viewer_SOURCE_FILES} )
    list(APPEND viewer_SOURCE_FILES llviewerprecompiledheaders.cpp)
    # llstartup.cpp needs special symbols for audio libraries, so it resets
    # COMPILE_FLAGS below.  Make sure it maintains precompiled header settings.
    set(LLSTARTUP_COMPILE_FLAGS 
        "${LLSTARTUP_COMPILE_FLAGS} /Yullviewerprecompiledheaders.h")
    
    # Add resource files to the project.
    # viewerRes.rc is the only buildable file, but
    # the rest are all dependencies of it.
    set(viewer_RESOURCE_FILES
        res/arrow.cur
        res/arrowcop.cur
        res/arrowcopmulti.cur
        res/arrowdrag.cur
        res/circleandline.cur
        res/icon1.ico
        res/llarrow.cur
        res/llarrowdrag.cur
        res/llarrowdragmulti.cur
        res/llarrowlocked.cur
        res/llgrablocked.cur
        res/llno.cur
        res/llnolocked.cur
        res/lltoolcamera.cur
        res/lltoolcreate.cur
        res/lltoolfocus.cur
        res/lltoolgrab.cur
        res/lltoolland.cur
        res/lltoolpan.cur
        res/lltoolpipette.cur
        res/lltoolrotate.cur
        res/lltoolscale.cur
        res/lltooltranslate.cur
        res/lltoolzoomin.cur
        res/lltoolzoomout.cur
        res/ll_icon.BMP
        res/ll_icon.ico
        res/resource.h
        res/toolpickobject.cur
        res/toolpickobject2.cur
        res/toolpickobject3.cur
        res/toolpipette.cur
        )

    set_source_files_properties(${viewer_RESOURCE_FILES}
                                PROPERTIES HEADER_FILE_ONLY TRUE)

    set(viewer_RESOURCE_FILES 
        res/viewerRes.rc 
        ${viewer_RESOURCE_FILES}
        )

    SOURCE_GROUP("Resource Files" FILES ${viewer_RESOURCE_FILES})

    if (NOT STANDALONE)
        list(APPEND viewer_SOURCE_FILES ${viewer_RESOURCE_FILES})
    endif (NOT STANDALONE)	

    find_library(DINPUT_LIBRARY dinput8 ${DIRECTX_LIBRARY_DIR})
    find_library(DXGUID_LIBRARY dxguid ${DIRECTX_LIBRARY_DIR})
    mark_as_advanced(
        DINPUT_LIBRARY
        DXGUID_LIBRARY
        )

    set(viewer_LIBRARIES
        ${WINDOWS_LIBRARIES}
        comdlg32
        ${DINPUT_LIBRARY}
        ${DXGUID_LIBRARY}
        kernel32
        odbc32
        odbccp32
        ole32
        oleaut32
        opengl32
        shell32
        Vfw32
        winspool
        )

    find_library(INTEL_MEMOPS_LIBRARY
                 NAMES ll_intel_memops
                 PATHS
                 optimized ${ARCH_PREBUILT_DIRS_RELEASE}
                 debug ${ARCH_PREBUILT_DIRS_DEBUG}
                 )
    mark_as_advanced(INTEL_MEMOPS_LIBRARY)

    if (INTEL_MEMOPS_LIBRARY)
      list(APPEND viewer_LIBRARIES ${INTEL_MEMOPS_LIBRARY})
    endif (INTEL_MEMOPS_LIBRARY)

    use_prebuilt_binary(dbghelp)
endif (WINDOWS)

# Add the xui files. This is handy for searching for xui elements
# from within the IDE.
set(viewer_XUI_FILES
    skins/default/colors.xml
    skins/default/textures/textures.xml



    )
file(GLOB DEFAULT_XUI_FILE_GLOB_LIST
     ${CMAKE_CURRENT_SOURCE_DIR}/skins/default/xui/en/*.xml)
list(APPEND viewer_XUI_FILES ${DEFAULT_XUI_FILE_GLOB_LIST})

file(GLOB DEFAULT_WIDGET_FILE_GLOB_LIST
     ${CMAKE_CURRENT_SOURCE_DIR}/skins/default/xui/en/widgets/*.xml)
list(APPEND viewer_XUI_FILES ${DEFAULT_WIDGET_FILE_GLOB_LIST})

file(GLOB SILVER_XUI_FILE_GLOB_LIST
     ${CMAKE_CURRENT_SOURCE_DIR}/skins/silver/xui/en-us/*.xml)
list(APPEND viewer_XUI_FILES ${SILVER_XUI_FILE_GLOB_LIST})

# Cannot append empty lists in CMake, wait until we have files here.
#file(GLOB SILVER_WIDGET_FILE_GLOB_LIST
#     ${CMAKE_CURRENT_SOURCE_DIR}/skins/silver/xui/en-us/widgets/*.xml)
#list(APPEND viewer_XUI_FILES ${SILVER_WIDGET_FILE_GLOB_LIST})

list(SORT viewer_XUI_FILES)

source_group("XUI Files" FILES ${viewer_XUI_FILES})

set_source_files_properties(${viewer_XUI_FILES}
                            PROPERTIES HEADER_FILE_ONLY TRUE)

list(APPEND viewer_SOURCE_FILES ${viewer_XUI_FILES})

set(viewer_APPSETTINGS_FILES
    app_settings/anim.ini
    app_settings/cmd_line.xml
    app_settings/grass.xml
    app_settings/high_graphics.xml
    app_settings/keys.ini
    app_settings/keywords.ini
    app_settings/logcontrol.xml
    app_settings/low_graphics.xml
    app_settings/mid_graphics.xml
    app_settings/settings.xml
    app_settings/settings_crash_behavior.xml
    app_settings/settings_files.xml
    app_settings/settings_per_account.xml
    app_settings/std_bump.ini
    app_settings/trees.xml
    app_settings/ultra_graphics.xml
    app_settings/viewerart.xml
    ${CMAKE_SOURCE_DIR}/../etc/message.xml
    ${CMAKE_SOURCE_DIR}/../scripts/messages/message_template.msg
    )

use_prebuilt_binary(artwork-common)

source_group("App Settings" FILES ${viewer_APPSETTINGS_FILES})

set_source_files_properties(${viewer_APPSETTINGS_FILES}
                            PROPERTIES HEADER_FILE_ONLY TRUE)

list(APPEND viewer_SOURCE_FILES ${viewer_APPSETTINGS_FILES})

set(viewer_CHARACTER_FILES
    character/attentions.xml
    character/attentionsN.xml
    character/avatar_lad.xml
    character/avatar_skeleton.xml
    character/genepool.xml
    )

source_group("Character File" FILES ${viewer_CHARACTER_FILES})

set_source_files_properties(${viewer_CHARACTER_FILES}
                            PROPERTIES HEADER_FILE_ONLY TRUE)
if (NOT STANDALONE)
    list(APPEND viewer_SOURCE_FILES ${viewer_CHARACTER_FILES})
endif (NOT STANDALONE)

if (WINDOWS)
  file(GLOB viewer_INSTALLER_FILES installers/windows/*.nsi)

  source_group("Installer Files" FILES ${viewer_INSTALLER_FILES})

  set_source_files_properties(${viewer_INSTALLER_FILES}
                              PROPERTIES HEADER_FILE_ONLY TRUE)

  list(APPEND viewer_SOURCE_FILES ${viewer_INSTALLER_FILES})
endif (WINDOWS)

if (OPENAL)
  set(LLSTARTUP_COMPILE_FLAGS "${LLSTARTUP_COMPILE_FLAGS} -DLL_OPENAL")
endif (OPENAL)

if (FMOD)
  set(LLSTARTUP_COMPILE_FLAGS "${LLSTARTUP_COMPILE_FLAGS} -DLL_FMOD")

  if (DARWIN)
    set(fmodwrapper_SOURCE_FILES fmodwrapper.cpp)
    add_library(fmodwrapper SHARED ${fmodwrapper_SOURCE_FILES})
    set(fmodwrapper_needed_LIBRARIES ${FMOD_LIBRARY} ${CARBON_LIBRARY})
    set_target_properties(
      fmodwrapper
      PROPERTIES
      BUILD_WITH_INSTALL_RPATH 1
      INSTALL_NAME_DIR "@executable_path/../Resources"
      LINK_FLAGS "-unexported_symbols_list ${CMAKE_CURRENT_SOURCE_DIR}/fmod_hidden_symbols.exp"
      )
    set(FMODWRAPPER_LIBRARY fmodwrapper)
    target_link_libraries(fmodwrapper ${fmodwrapper_needed_LIBRARIES})
  else (DARWIN)
    # fmodwrapper unnecessary on linux or windows
    set(FMODWRAPPER_LIBRARY ${FMOD_LIBRARY})
  endif (DARWIN)
endif (FMOD)

set_source_files_properties(llstartup.cpp PROPERTIES COMPILE_FLAGS "${LLSTARTUP_COMPILE_FLAGS}")

list(APPEND viewer_SOURCE_FILES ${viewer_HEADER_FILES})

set_source_files_properties(${viewer_HEADER_FILES}
                            PROPERTIES HEADER_FILE_ONLY TRUE)

add_executable(${VIEWER_BINARY_NAME}
    WIN32
    MACOSX_BUNDLE
    ${viewer_SOURCE_FILES}
    )
check_message_template(${VIEWER_BINARY_NAME})

if (LLKDU_LIBRARY)
  add_dependencies(${VIEWER_BINARY_NAME} ${LLKDU_LIBRARY})
endif (LLKDU_LIBRARY)

# add package files
file(GLOB EVENT_HOST_SCRIPT_GLOB_LIST
     ${CMAKE_CURRENT_SOURCE_DIR}/../viewer_components/*.py)
list(APPEND EVENT_HOST_SCRIPTS ${EVENT_HOST_SCRIPT_GLOB_LIST})

set(PACKAGE OFF CACHE BOOL
    "Add a package target that builds an installer package.")

if (WINDOWS)
    if(MSVC71)
        set(release_flags "/MAP:Release/${VIEWER_BINARY_NAME}.map /MAPINFO:LINES")
    else(MSVC71)
        set(release_flags "/MAP:Release/${VIEWER_BINARY_NAME}.map")
    endif(MSVC71)
    
    set_target_properties(${VIEWER_BINARY_NAME}
        PROPERTIES
        # *TODO -reenable this once we get server usage sorted out
        #LINK_FLAGS "/debug /NODEFAULTLIB:LIBCMT /SUBSYSTEM:WINDOWS /INCLUDE:\"__tcmalloc\""
        LINK_FLAGS "/debug /NODEFAULTLIB:LIBCMT /SUBSYSTEM:WINDOWS"
        LINK_FLAGS_DEBUG "/NODEFAULTLIB:\"LIBCMT;LIBCMTD;MSVCRT\" /INCREMENTAL:NO"
        LINK_FLAGS_RELEASE ${release_flags}
        )

    # sets the 'working directory' for debugging from visual studio.
    if (NOT UNATTENDED)
        add_custom_command(
            TARGET ${VIEWER_BINARY_NAME} PRE_BUILD
            COMMAND ${CMAKE_SOURCE_DIR}/tools/vstool/vstool.exe
            ARGS
              --solution 
              ${CMAKE_BINARY_DIR}/${CMAKE_PROJECT_NAME}.sln
              --workingdir
              ${VIEWER_BINARY_NAME}
              ${CMAKE_CURRENT_SOURCE_DIR}
            COMMENT "Setting the ${VIEWER_BINARY_NAME} working directory for debugging."
            )
    endif (NOT UNATTENDED)

    add_custom_command(
        TARGET ${VIEWER_BINARY_NAME} PRE_BUILD
        COMMAND ${CMAKE_COMMAND}
        ARGS
          -E
          copy_if_different
          ${CMAKE_CURRENT_SOURCE_DIR}/../../scripts/messages/message_template.msg
          ${CMAKE_CURRENT_BINARY_DIR}/${CMAKE_CFG_INTDIR}/app_settings/message_template.msg
        COMMENT "Copying message_template.msg to the runtime folder."
        )

    add_custom_command(
        TARGET ${VIEWER_BINARY_NAME} PRE_BUILD
        COMMAND ${CMAKE_COMMAND}
        ARGS
          -E
          copy_if_different
          ${CMAKE_CURRENT_SOURCE_DIR}/../../etc/message.xml
          ${CMAKE_CURRENT_BINARY_DIR}/${CMAKE_CFG_INTDIR}/app_settings/message.xml
        COMMENT "Copying message.xml to the runtime folder."
        )
       
    if(WINDOWS)
      # Copy Win Libs...
      # This happens at build time, not config time. We can't glob files in this cmake.
      # *FIX:Mani Write a sub script to glob the files...
      # *FIX:Mani Use actually dependencies rather than bulk copy.
      add_custom_command(
        TARGET ${VIEWER_BINARY_NAME} PRE_BUILD
        COMMAND ${CMAKE_COMMAND}
        ARGS
          -E
          copy_directory
          ${SHARED_LIB_STAGING_DIR}/${CMAKE_CFG_INTDIR}
          ${CMAKE_CURRENT_BINARY_DIR}/${CMAKE_CFG_INTDIR}
        COMMENT "Copying staged dlls."
        )

      add_dependencies(${VIEWER_BINARY_NAME} stage_third_party_libs llcommon)
      if(LLKDU_LIBRARY)
	# kdu may not exist!
	add_dependencies(${VIEWER_BINARY_NAME} llkdu)
      endif(LLKDU_LIBRARY)
    endif(WINDOWS)    

    if (EXISTS ${CMAKE_SOURCE_DIR}/copy_win_scripts)
      add_dependencies(${VIEWER_BINARY_NAME} copy_win_scripts)
    endif (EXISTS ${CMAKE_SOURCE_DIR}/copy_win_scripts)
        
    add_custom_command(
        OUTPUT ${CMAKE_CFG_INTDIR}/touched.bat
        COMMAND ${PYTHON_EXECUTABLE}
        ARGS
          ${CMAKE_CURRENT_SOURCE_DIR}/viewer_manifest.py
          --configuration=${CMAKE_CFG_INTDIR}
          --channel=${VIEWER_CHANNEL}
          --login_channel=${VIEWER_LOGIN_CHANNEL}
          --grid=${GRID}
          --source=${CMAKE_CURRENT_SOURCE_DIR}
              --artwork=${ARTWORK_DIR}
              --build=${CMAKE_CURRENT_BINARY_DIR}
              --dest=${CMAKE_CURRENT_BINARY_DIR}/${CMAKE_CFG_INTDIR}
              --touch=${CMAKE_CURRENT_BINARY_DIR}/${CMAKE_CFG_INTDIR}/touched.bat
        DEPENDS ${VIEWER_BINARY_NAME} ${CMAKE_CURRENT_SOURCE_DIR}/viewer_manifest.py
        )

    add_dependencies(${VIEWER_BINARY_NAME} SLPlugin media_plugin_quicktime media_plugin_webkit)

    if (PACKAGE)
      add_custom_command(
          OUTPUT ${CMAKE_CURRENT_BINARY_DIR}/${CMAKE_CFG_INTDIR}/event_host.tar.bz2
          COMMAND ${PYTHON_EXECUTABLE}
          ARGS
            ${CMAKE_CURRENT_SOURCE_DIR}/event_host_manifest.py
            ${CMAKE_CURRENT_SOURCE_DIR}/..
            ${CMAKE_CURRENT_BINARY_DIR}
            ${CMAKE_CFG_INTDIR}

          DEPENDS 
            lleventhost 
            ${EVENT_HOST_SCRIPTS}
            ${CMAKE_CURRENT_SOURCE_DIR}/event_host_manifest.py)

      add_custom_target(package ALL 
          DEPENDS 
            ${CMAKE_CFG_INTDIR}/touched.bat)
            # temporarily disable packaging of event_host until hg subrepos get
            # sorted out on the parabuild cluster...
            #${CMAKE_CURRENT_BINARY_DIR}/${CMAKE_CFG_INTDIR}/event_host.tar.bz2)
      add_dependencies(package windows-updater windows-crash-logger)


    endif (PACKAGE)
endif (WINDOWS)

target_link_libraries(${VIEWER_BINARY_NAME}
    ${LLAUDIO_LIBRARIES}
    ${LLCHARACTER_LIBRARIES}
    ${LLIMAGE_LIBRARIES}
    ${LLIMAGEJ2COJ_LIBRARIES}
    ${LLINVENTORY_LIBRARIES}
    ${LLMESSAGE_LIBRARIES}
    ${LLPLUGIN_LIBRARIES}
    ${LLPRIMITIVE_LIBRARIES}
    ${LLRENDER_LIBRARIES}
    ${FREETYPE_LIBRARIES}
    ${LLUI_LIBRARIES}
    ${LLVFS_LIBRARIES}
    ${LLWINDOW_LIBRARIES}
    ${LLXML_LIBRARIES}
    ${LLXUIXML_LIBRARIES}
    ${LSCRIPT_LIBRARIES}
    ${LLMATH_LIBRARIES}
    ${LLCOMMON_LIBRARIES}
    ${NDOF_LIBRARY}
    ${viewer_LIBRARIES}
    ${BOOST_PROGRAM_OPTIONS_LIBRARY}
    ${BOOST_REGEX_LIBRARY}
    ${DBUSGLIB_LIBRARIES}
    ${OPENGL_LIBRARIES}
    ${FMODWRAPPER_LIBRARY}
    ${OPENGL_LIBRARIES}
    ${SDL_LIBRARY}
    ${SMARTHEAP_LIBRARY}
    ${UI_LIBRARIES}
    ${WINDOWS_LIBRARIES}
    ${XMLRPCEPI_LIBRARIES}
    ${ELFIO_LIBRARIES}
    ${LLLOGIN_LIBRARIES}
    ${GOOGLE_PERFTOOLS_LIBRARIES}
    )

build_version(viewer)

set(ARTWORK_DIR ${CMAKE_CURRENT_SOURCE_DIR} CACHE PATH
    "Path to artwork files.")


if (LINUX)
  add_custom_command(
      OUTPUT secondlife-stripped
      COMMAND strip
      ARGS --strip-debug -o secondlife-stripped ${VIEWER_BINARY_NAME}
      DEPENDS ${VIEWER_BINARY_NAME}
      )

  set(product SecondLife-${ARCH}-${viewer_VERSION})

  add_custom_command(
      OUTPUT ${product}.tar.bz2
      COMMAND ${PYTHON_EXECUTABLE}
      ARGS
        ${CMAKE_CURRENT_SOURCE_DIR}/viewer_manifest.py
        --grid=${GRID}
        --channel=${VIEWER_CHANNEL}
        --login_channel=${VIEWER_LOGIN_CHANNEL}
        --installer_name=${product}
        --arch=${ARCH}
        --source=${CMAKE_CURRENT_SOURCE_DIR}
        --artwork=${ARTWORK_DIR}
        --build=${CMAKE_CURRENT_BINARY_DIR}
        --dest=${CMAKE_CURRENT_BINARY_DIR}/packaged
        --touch=${CMAKE_CURRENT_BINARY_DIR}/${CMAKE_CFG_INTDIR}/.${product}.touched
      DEPENDS secondlife-stripped ${CMAKE_CURRENT_SOURCE_DIR}/viewer_manifest.py
      )

  add_dependencies(${VIEWER_BINARY_NAME} SLPlugin media_plugin_gstreamer010 media_plugin_webkit)

  if (NOT INSTALL)
    add_custom_target(package ALL DEPENDS ${product}.tar.bz2)
    add_dependencies(package linux-crash-logger-strip-target)
    add_dependencies(package linux-updater-strip-target)
  endif (NOT INSTALL)
endif (LINUX)

if (DARWIN)
  set(product "Second Life")
  set_target_properties(
    ${VIEWER_BINARY_NAME}
    PROPERTIES
    OUTPUT_NAME "${product}"
    MACOSX_BUNDLE_INFO_STRING "info string - localize me"
    MACOSX_BUNDLE_ICON_FILE "secondlife.icns"
    MACOSX_BUNDLE_GUI_IDENTIFIER "Second Life"
    MACOSX_BUNDLE_LONG_VERSION_STRING "ververver"
    MACOSX_BUNDLE_BUNDLE_NAME "Second Life"
    MACOSX_BUNDLE_SHORT_VERSION_STRING "asdf"
    MACOSX_BUNDLE_BUNDLE_VERSION "asdf"
    MACOSX_BUNDLE_COPYRIGHT "copyright linden lab 2007 - localize me and run me through a legal wringer"
    )

  add_custom_command(
    TARGET ${VIEWER_BINARY_NAME} POST_BUILD
    COMMAND ${PYTHON_EXECUTABLE}
    ARGS
      ${CMAKE_CURRENT_SOURCE_DIR}/viewer_manifest.py
      --grid=${GRID}
      --actions=copy
      --configuration=${CMAKE_CFG_INTDIR}
      --source=${CMAKE_CURRENT_SOURCE_DIR}
      --artwork=${ARTWORK_DIR}
      --build=${CMAKE_CURRENT_BINARY_DIR}
      --dest=${CMAKE_CURRENT_BINARY_DIR}/${CMAKE_CFG_INTDIR}/${product}.app
    DEPENDS ${VIEWER_BINARY_NAME} ${CMAKE_CURRENT_SOURCE_DIR}/viewer_manifest.py
    )

  add_dependencies(${VIEWER_BINARY_NAME} SLPlugin media_plugin_quicktime media_plugin_webkit)

  if (PACKAGE)
      add_custom_target(package ALL DEPENDS ${VIEWER_BINARY_NAME}) 
      add_dependencies(package mac-updater mac-crash-logger)

      add_custom_command(
        TARGET package POST_BUILD
        COMMAND ${PYTHON_EXECUTABLE}
        ARGS
          ${CMAKE_CURRENT_SOURCE_DIR}/viewer_manifest.py
          --grid=${GRID}
          --configuration=${CMAKE_CFG_INTDIR}
          --channel=${VIEWER_CHANNEL}
          --login_channel=${VIEWER_LOGIN_CHANNEL}
          --source=${CMAKE_CURRENT_SOURCE_DIR}
          --artwork=${ARTWORK_DIR}
          --build=${CMAKE_CURRENT_BINARY_DIR}
          --dest=${CMAKE_CURRENT_BINARY_DIR}/${CMAKE_CFG_INTDIR}/${product}.app
          --touch=${CMAKE_CURRENT_BINARY_DIR}/${CMAKE_CFG_INTDIR}/.${product}.touched
        DEPENDS
          ${CMAKE_CURRENT_SOURCE_DIR}/viewer_manifest.py
      )


      add_custom_command(
        TARGET package POST_BUILD
        COMMAND ${PYTHON_EXECUTABLE}
        ARGS
          ${CMAKE_CURRENT_SOURCE_DIR}/viewer_manifest.py
          --grid=${GRID}
          --configuration=${CMAKE_CFG_INTDIR}
          --channel=${VIEWER_CHANNEL}
          --login_channel=${VIEWER_LOGIN_CHANNEL}
          --source=${CMAKE_CURRENT_SOURCE_DIR}
          --artwork=${ARTWORK_DIR}
          --build=${CMAKE_CURRENT_BINARY_DIR}
          --dest=${CMAKE_CURRENT_BINARY_DIR}/${CMAKE_CFG_INTDIR}/${product}.app
          --touch=${CMAKE_CURRENT_BINARY_DIR}/${CMAKE_CFG_INTDIR}/.${product}.touched
        DEPENDS
          ${CMAKE_CURRENT_SOURCE_DIR}/viewer_manifest.py
      )

  endif (PACKAGE)
endif (DARWIN)

if (INSTALL)
  include(${CMAKE_CURRENT_SOURCE_DIR}/ViewerInstall.cmake)
endif (INSTALL)

# To add a viewer unit test, just add the test .cpp file below
# This creates a separate test project per file listed.
include(LLAddBuildTest)
SET(viewer_TEST_SOURCE_FILES
  llagentaccess.cpp
  lldateutil.cpp
  llmediadataclient.cpp
  llviewerhelputil.cpp
  lllogininstance.cpp
  )
set_source_files_properties(
  ${viewer_TEST_SOURCE_FILES}
  PROPERTIES
    LL_TEST_ADDITIONAL_SOURCE_FILES llviewerprecompiledheaders.cpp
  )
LL_ADD_PROJECT_UNIT_TESTS(${VIEWER_BINARY_NAME} "${viewer_TEST_SOURCE_FILES}")

#set(TEST_DEBUG on)
set(test_sources llcapabilitylistener.cpp llviewerprecompiledheaders.cpp)
set(test_libs 
  ${LLMESSAGE_LIBRARIES} 
  ${WINDOWS_LIBRARIES} 
  ${LLVFS_LIBRARIES}
  ${LLMATH_LIBRARIES}
  ${LLCOMMON_LIBRARIES} 
  ${GOOGLEMOCK_LIBRARIES}
  )

LL_ADD_INTEGRATION_TEST(llcapabilitylistener 
  "${test_sources}" 
  "${test_libs}"
  ${PYTHON_EXECUTABLE}
  "${CMAKE_SOURCE_DIR}/llmessage/tests/test_llsdmessage_peer.py"
  )

#ADD_VIEWER_BUILD_TEST(llmemoryview viewer)


# Don't do these for DARWIN or LINUX here -- they're taken care of by viewer_manifest.py
if (WINDOWS)
  add_custom_command(
      TARGET ${VIEWER_BINARY_NAME} POST_BUILD
      COMMAND ${CMAKE_COMMAND}
      ARGS
        -E
        make_directory
        ${CMAKE_CURRENT_BINARY_DIR}/${CMAKE_CFG_INTDIR}/llplugin
      COMMENT "Creating llplugin dir."
      )

  get_target_property(BUILT_SLPLUGIN SLPlugin LOCATION)
  add_custom_command(
      TARGET ${VIEWER_BINARY_NAME} POST_BUILD
      COMMAND ${CMAKE_COMMAND}
      ARGS
        -E
        copy_if_different
        ${BUILT_SLPLUGIN}
        ${CMAKE_CURRENT_BINARY_DIR}/${CMAKE_CFG_INTDIR}
      COMMENT "Copying SLPlugin executable to the runtime folder."
      )

  get_target_property(BUILT_WEBKIT_PLUGIN media_plugin_webkit LOCATION)
    add_custom_command(
        TARGET ${VIEWER_BINARY_NAME} POST_BUILD
        COMMAND ${CMAKE_COMMAND}
        ARGS
          -E
          copy_if_different
          ${BUILT_WEBKIT_PLUGIN}
          ${CMAKE_CURRENT_BINARY_DIR}/${CMAKE_CFG_INTDIR}/llplugin
        COMMENT "Copying WebKit Plugin to the runtime folder."
        )

  get_target_property(BUILT_QUICKTIME_PLUGIN media_plugin_quicktime LOCATION)
    add_custom_command(
        TARGET ${VIEWER_BINARY_NAME} POST_BUILD
        COMMAND ${CMAKE_COMMAND}
        ARGS
          -E
          copy_if_different
          ${BUILT_QUICKTIME_PLUGIN}
          ${CMAKE_CURRENT_BINARY_DIR}/${CMAKE_CFG_INTDIR}/llplugin
        COMMENT "Copying Quicktime Plugin to the runtime folder."
        )

  #*******************************
  # Copy media plugin support dlls
  # Debug config runtime files required for the plugins
  set(plugins_debug_src_dir "${CMAKE_SOURCE_DIR}/../libraries/i686-win32/lib/debug")
  set(plugins_debug_files
    libeay32.dll
    qtcored4.dll
    qtguid4.dll
    qtnetworkd4.dll
    qtopengld4.dll
    qtwebkitd4.dll
    ssleay32.dll
    )
  copy_if_different(
    ${plugins_debug_src_dir}
    "${CMAKE_CURRENT_BINARY_DIR}/Debug/llplugin"
    out_targets
    ${plugins_debug_files}
    )
  set(media_plugin_targets ${media_plugin_targets} ${out_targets})
  
  # Release & ReleaseDebInfo config runtime files required for the plugins
  set(plugins_release_src_dir "${CMAKE_SOURCE_DIR}/../libraries/i686-win32/lib/release")
  set(plugins_release_files
    libeay32.dll
    qtcore4.dll
    qtgui4.dll
    qtnetwork4.dll
    qtopengl4.dll
    qtwebkit4.dll
    ssleay32.dll
    )
  copy_if_different(
    ${plugins_release_src_dir}
    "${CMAKE_CURRENT_BINARY_DIR}/Release/llplugin"
    out_targets
    ${plugins_release_files}
    )
  set(media_plugin_targets ${media_plugin_targets} ${out_targets})

  copy_if_different(
    ${plugins_release_src_dir}
    "${CMAKE_CURRENT_BINARY_DIR}/RelWithDebInfo/llplugin"
    out_targets
    ${plugins_release_files}
    )
  set(media_plugin_targets ${media_plugin_targets} ${out_targets})
  
  add_custom_target(copy_media_plugin_libs ALL
    DEPENDS 
    ${media_plugin_targets}
    )

  add_custom_command(
    TARGET ${VIEWER_BINARY_NAME} POST_BUILD
    COMMAND ${CMAKE_COMMAND}
    ARGS
      -E
      copy_directory
      ${CMAKE_BINARY_DIR}/test_apps/llplugintest/${CMAKE_CFG_INTDIR}/imageformats
      ${CMAKE_CURRENT_BINARY_DIR}/${CMAKE_CFG_INTDIR}/llplugin/imageformats
    COMMENT "Copying llpluging imageformat libs."
    )

  add_dependencies(${VIEWER_BINARY_NAME} llmediaplugintest copy_media_plugin_libs)

endif (WINDOWS)

>>>>>>> bde7d670
<|MERGE_RESOLUTION|>--- conflicted
+++ resolved
@@ -1,4 +1,3 @@
-<<<<<<< HEAD
 # -*- cmake -*-
 
 project(viewer)
@@ -187,1773 +186,6 @@
     llfloatermemleak.cpp
     llfloaternamedesc.cpp
 	llfloaternearbymedia.cpp
-    llfloaternotificationsconsole.cpp
-    llfloateropenobject.cpp
-    llfloaterparcel.cpp
-    llfloaterpay.cpp
-    llfloaterperms.cpp
-    llfloaterpostcard.cpp
-    llfloaterpostprocess.cpp
-    llfloaterpreference.cpp
-    llfloaterproperties.cpp
-    llfloaterregioninfo.cpp
-    llfloaterreporter.cpp
-    llfloaterscriptdebug.cpp
-    llfloatersearch.cpp
-    llfloatersellland.cpp
-    llfloatersettingsdebug.cpp
-    llfloatersnapshot.cpp
-    llfloatertelehub.cpp
-    llfloatertestinspectors.cpp
-    llfloatertestlistview.cpp
-    llfloatertools.cpp
-    llfloatertopobjects.cpp
-    llfloatertos.cpp
-    llfloateruipreview.cpp
-    llfloaterurldisplay.cpp
-    llfloaterurlentry.cpp
-    llfloatervoicedevicesettings.cpp
-    llfloaterwater.cpp
-    llfloaterwhitelistentry.cpp
-    llfloaterwindlight.cpp
-    llfloaterworldmap.cpp
-    llfoldertype.cpp
-    llfolderview.cpp
-    llfolderviewitem.cpp
-    llfollowcam.cpp
-    llfriendcard.cpp
-    llgesturemgr.cpp
-    llglsandbox.cpp
-    llgroupactions.cpp
-    llgrouplist.cpp
-    llgroupmgr.cpp
-    llgroupnotify.cpp
-    llhomelocationresponder.cpp
-    llhudeffect.cpp
-    llhudeffectbeam.cpp
-    llhudeffectlookat.cpp
-    llhudeffectpointat.cpp
-    llhudeffecttrail.cpp
-    llhudicon.cpp
-    llhudmanager.cpp
-    llhudobject.cpp
-    llhudrender.cpp
-    llhudtext.cpp
-    llhudview.cpp
-    llimcontrolpanel.cpp
-    llimfloater.cpp
-    llimhandler.cpp
-    llimpanel.cpp
-    llimview.cpp
-    llinspect.cpp
-    llinspectavatar.cpp
-    llinspectgroup.cpp
-    llinspectobject.cpp
-    llinventorybridge.cpp
-    llinventoryclipboard.cpp
-    llinventoryfilter.cpp
-    llinventorymodel.cpp
-    llinventorysubtreepanel.cpp
-    lljoystickbutton.cpp
-    lllandmarkactions.cpp
-    lllandmarklist.cpp
-    lllistbrowser.cpp
-    lllistview.cpp
-    lllocaltextureobject.cpp
-    lllocationhistory.cpp
-    lllocationinputctrl.cpp
-    lllogchat.cpp
-    llloginhandler.cpp
-    lllogininstance.cpp
-    llmanip.cpp
-    llmaniprotate.cpp
-    llmanipscale.cpp
-    llmaniptranslate.cpp
-    llmapresponders.cpp
-    llmediactrl.cpp
-    llmediadataclient.cpp
-    llmediaremotectrl.cpp
-    llmemoryview.cpp
-    llmenucommands.cpp
-    llmetricperformancetester.cpp
-    llmimetypes.cpp
-    llmorphview.cpp
-    llmoveview.cpp
-    llmutelist.cpp
-    llnamebox.cpp
-    llnameeditor.cpp
-    llnamelistctrl.cpp
-    llnavigationbar.cpp
-    llnearbychat.cpp
-    llnearbychatbar.cpp
-    llnearbychathandler.cpp
-    llnetmap.cpp
-    llnotificationalerthandler.cpp
-    llnotificationgrouphandler.cpp
-    llnotificationmanager.cpp
-    llnotificationscripthandler.cpp
-    llnotificationtiphandler.cpp
-    llnotify.cpp
-    lloutputmonitorctrl.cpp
-    lloverlaybar.cpp
-    llpanelappearance.cpp
-    llpanelappearancetab.cpp
-    llpanelavatar.cpp
-    llpanelavatarrow.cpp
-    llpanelavatartag.cpp
-    llpanelblockedlist.cpp
-    llpanelclassified.cpp
-    llpanelcontents.cpp
-    llpaneleditwearable.cpp
-    llpanelevent.cpp
-    llpanelface.cpp
-    llpanelgroup.cpp
-    llpanelgroupgeneral.cpp
-    llpanelgroupinvite.cpp
-    llpanelgrouplandmoney.cpp
-    llpanelgroupnotices.cpp
-    llpanelgrouproles.cpp
-    llpanelimcontrolpanel.cpp
-    llpanelinventory.cpp
-    llpanelland.cpp
-    llpanellandaudio.cpp
-    llpanellandmarks.cpp
-    llpanellandmedia.cpp
-    llpanellogin.cpp
-    llpanellookinfo.cpp
-    llpanellooks.cpp
-    llpanelmedia.cpp
-    llpanelmediasettingsgeneral.cpp
-    llpanelmediasettingspermissions.cpp
-    llpanelmediasettingssecurity.cpp
-    llpanelmeprofile.cpp
-    llpanelobject.cpp
-    llpanelpeople.cpp
-    llpanelpeoplemenus.cpp
-    llpanelpermissions.cpp
-    llpanelpick.cpp
-    llpanelpicks.cpp
-    llpanelplace.cpp
-    llpanelplaceinfo.cpp
-    llpanelplaces.cpp
-    llpanelplacestab.cpp
-    llpanelprimmediacontrols.cpp
-    llpanelprofile.cpp
-    llpanelprofileview.cpp
-    llpanelshower.cpp
-    llpanelteleporthistory.cpp
-    llpanelvolume.cpp
-    llparcelselection.cpp
-    llparticipantlist.cpp
-    llpatchvertexarray.cpp
-    llplacesinventorybridge.cpp
-    llpolymesh.cpp
-    llpolymorph.cpp
-    llpreview.cpp
-    llpreviewanim.cpp
-    llpreviewgesture.cpp
-    llpreviewnotecard.cpp
-    llpreviewscript.cpp
-    llpreviewsound.cpp
-    llpreviewtexture.cpp
-    llproductinforequest.cpp
-    llprogressview.cpp
-    llrecentpeople.cpp
-    llregionposition.cpp
-    llremoteparcelrequest.cpp
-    llsavedsettingsglue.cpp
-    llscreenchannel.cpp
-    llscrollingpanelparam.cpp
-    llsearchcombobox.cpp
-    llsearchhistory.cpp
-    llselectmgr.cpp
-    llsidetray.cpp
-    llsidetraypanelcontainer.cpp
-    llsky.cpp
-    llslurl.cpp
-    llspatialpartition.cpp
-    llspeakers.cpp
-    llsplitbutton.cpp
-    llsprite.cpp
-    llstartup.cpp
-    llstatusbar.cpp
-    llstylemap.cpp
-    llsurface.cpp
-    llsurfacepatch.cpp
-    llsyswellitem.cpp
-    llsyswellwindow.cpp
-    llteleporthistory.cpp
-    llteleporthistorystorage.cpp
-    lltexglobalcolor.cpp
-    lltexlayer.cpp
-    lltexlayerparams.cpp
-    lltextureatlas.cpp
-    lltextureatlasmanager.cpp
-    lltexturecache.cpp
-    lltexturectrl.cpp
-    lltexturefetch.cpp
-    lltextureview.cpp
-    lltoast.cpp
-    lltoastalertpanel.cpp
-    lltoastgroupnotifypanel.cpp
-    lltoastimpanel.cpp
-    lltoastnotifypanel.cpp
-    lltoastpanel.cpp
-    lltool.cpp
-    lltoolbar.cpp
-    lltoolbrush.cpp
-    lltoolcomp.cpp
-    lltooldraganddrop.cpp
-    lltoolface.cpp
-    lltoolfocus.cpp
-    lltoolgrab.cpp
-    lltoolgun.cpp
-    lltoolindividual.cpp
-    lltoolmgr.cpp
-    lltoolmorph.cpp
-    lltoolobjpicker.cpp
-    lltoolpie.cpp
-    lltoolpipette.cpp
-    lltoolplacer.cpp
-    lltoolselect.cpp
-    lltoolselectland.cpp
-    lltoolselectrect.cpp
-    lltracker.cpp
-    lltransientdockablefloater.cpp
-    lltransientfloatermgr.cpp
-    lluilistener.cpp
-    lluploaddialog.cpp
-    llurl.cpp
-    llurldispatcher.cpp
-    llurlhistory.cpp
-    llurllineeditorctrl.cpp
-    llurlsimstring.cpp
-    llurlwhitelist.cpp
-    llvectorperfoptions.cpp
-    llviewchildren.cpp
-    llviewerassetstorage.cpp
-    llvieweraudio.cpp
-    llviewercamera.cpp
-    llviewercontrol.cpp
-    llviewercontrollistener.cpp
-    llviewerdisplay.cpp
-    llviewerfloaterreg.cpp
-    llviewergenericmessage.cpp
-    llviewergesture.cpp    
-    llviewerhelp.cpp
-    llviewerhelputil.cpp
-    llviewerinventory.cpp
-    llviewerjoint.cpp
-    llviewerjointattachment.cpp
-    llviewerjointmesh.cpp
-    llviewerjointmesh_sse.cpp
-    llviewerjointmesh_sse2.cpp
-    llviewerjointmesh_vec.cpp
-    llviewerjoystick.cpp
-    llviewerkeyboard.cpp
-    llviewerlayer.cpp
-    llviewermedia.cpp
-    llviewermedia_streamingaudio.cpp
-    llviewermediafocus.cpp
-    llviewermenu.cpp
-    llviewermenufile.cpp
-    llviewermessage.cpp
-    llviewernetwork.cpp
-    llviewerobject.cpp
-    llviewerobjectlist.cpp
-    llviewerparcelmedia.cpp
-    llviewerparcelmediaautoplay.cpp
-    llviewerparcelmgr.cpp
-    llviewerparceloverlay.cpp
-    llviewerpartsim.cpp
-    llviewerpartsource.cpp
-    llviewerregion.cpp
-    llviewershadermgr.cpp
-    llviewerstats.cpp
-    llviewertexteditor.cpp
-    llviewertexture.cpp
-    llviewertextureanim.cpp
-    llviewertexturelist.cpp
-    llviewerthrottle.cpp
-    llviewervisualparam.cpp
-    llviewerwindow.cpp
-    llviewerwindowlistener.cpp
-    llvlcomposition.cpp
-    llvlmanager.cpp
-    llvoavatar.cpp
-    llvoavatardefines.cpp
-    llvoavatarself.cpp
-    llvocache.cpp
-    llvoclouds.cpp
-    llvograss.cpp
-    llvoground.cpp
-    llvoicechannel.cpp
-    llvoiceclient.cpp
-    llvoicecontrolpanel.cpp
-    llvoiceremotectrl.cpp
-    llvoicevisualizer.cpp
-    llvoinventorylistener.cpp
-    llvopartgroup.cpp
-    llvosky.cpp
-    llvosurfacepatch.cpp
-    llvotextbubble.cpp
-    llvotree.cpp
-    llvovolume.cpp
-    llvowater.cpp
-    llvowlsky.cpp
-    llwatchdog.cpp
-    llwaterparammanager.cpp
-    llwaterparamset.cpp
-    llwearable.cpp
-    llwearabledictionary.cpp
-    llwearablelist.cpp
-    llweb.cpp
-    llwind.cpp
-    llwlanimator.cpp
-    llwldaycycle.cpp
-    llwlparammanager.cpp
-    llwlparamset.cpp
-    llworld.cpp
-    llworldmap.cpp
-    llworldmapview.cpp
-    llxmlrpclistener.cpp
-    llxmlrpctransaction.cpp
-    noise.cpp
-    pipeline.cpp
-    )
-
-set(VIEWER_BINARY_NAME "secondlife-bin" CACHE STRING
-    "The name of the viewer executable to create.")
-
-if (LINUX)
-  # We can't set these flags for Darwin, because they get passed to
-  # the PPC compiler.  Ugh.
-
-  set_source_files_properties(
-      llviewerjointmesh_sse.cpp
-      PROPERTIES COMPILE_FLAGS "-msse -mfpmath=sse"
-      )
-  set_source_files_properties(
-      llviewerjointmesh_sse2.cpp
-      PROPERTIES COMPILE_FLAGS "-msse2 -mfpmath=sse"
-      )
-endif (LINUX)
-
-set(viewer_HEADER_FILES
-    CMakeLists.txt
-    ViewerInstall.cmake
-    llaccordionctrl.h
-    llaccordionctrltab.h
-    llagent.h
-    llagentaccess.h
-    llagentdata.h
-    llagentlanguage.h
-    llagentlistener.h
-    llagentpicksinfo.h
-    llagentpilot.h
-    llagentui.h
-    llagentwearables.h
-    llanimstatelabels.h
-    llappearance.h
-    llappearancemgr.h
-    llappviewer.h
-    llappviewerlistener.h
-    llassetuploadqueue.h
-    llassetuploadresponders.h
-    llaudiosourcevo.h
-    llavataractions.h
-    llavatariconctrl.h
-    llavatarlist.h
-    llavatarlistitem.h
-    llavatarpropertiesprocessor.h
-    llbottomtray.h
-    llbox.h
-    llbreadcrumbview.h
-    llcallbacklist.h
-    llcallingcard.h
-    llcapabilitylistener.h
-    llcapabilityprovider.h
-    llcaphttpsender.h
-    llchannelmanager.h
-    llchatbar.h
-    llchathistory.h
-    llchatitemscontainerctrl.h
-    llchatmsgbox.h
-    llchiclet.h
-    llclassifiedinfo.h
-    llclassifiedstatsresponder.h
-    llcloud.h
-    llcolorswatch.h
-    llcommandhandler.h
-    llcommandlineparser.h
-    llcompilequeue.h
-    llconfirmationmanager.h
-    llcurrencyuimanager.h
-    llcylinder.h
-    lldateutil.h
-    lldebugmessagebox.h
-    lldebugview.h
-    lldelayedgestureerror.h
-    lldirpicker.h
-    lldndbutton.h
-    lldrawable.h
-    lldrawpool.h
-    lldrawpoolalpha.h
-    lldrawpoolavatar.h
-    lldrawpoolbump.h
-    lldrawpoolclouds.h
-    lldrawpoolground.h
-    lldrawpoolsimple.h
-    lldrawpoolsky.h
-    lldrawpoolterrain.h
-    lldrawpooltree.h
-    lldrawpoolwater.h
-    lldrawpoolwlsky.h
-    lldriverparam.h
-    lldynamictexture.h
-    llemote.h
-    lleventinfo.h
-    lleventnotifier.h
-    lleventpoll.h
-    llexpandabletextbox.h
-    llface.h
-    llfasttimerview.h
-    llfavoritesbar.h
-    llfeaturemanager.h
-    llfilepicker.h
-    llfirstuse.h
-    llflexibleobject.h
-    llfloaterabout.h
-    llfloateractivespeakers.h
-    llfloateranimpreview.h
-    llfloaterauction.h
-    llfloateravatarpicker.h
-    llfloateravatartextures.h
-    llfloaterbeacons.h
-    llfloaterbuildoptions.h
-    llfloaterbulkpermission.h
-    llfloaterbump.h
-    llfloaterbuy.h
-    llfloaterbuycontents.h
-    llfloaterbuycurrency.h
-    llfloaterbuyland.h
-    llfloatercall.h
-    llfloatercamera.h
-    llfloaterchat.h
-    llfloaterchatterbox.h
-    llfloatercolorpicker.h
-    llfloatercustomize.h
-    llfloaterdaycycle.h
-    llfloaterenvsettings.h
-    llfloaterfonttest.h
-    llfloaterfriends.h
-    llfloatergesture.h
-    llfloatergodtools.h
-    llfloatergroupinvite.h
-    llfloatergroups.h
-    llfloaterhandler.h
-    llfloaterhardwaresettings.h
-    llfloaterhelpbrowser.h
-    llfloaterhud.h
-    llfloaterimagepreview.h
-    llfloaterinspect.h
-    llfloaterinventory.h
-    llfloaterjoystick.h
-    llfloaterlagmeter.h
-    llfloaterland.h
-    llfloaterlandholdings.h
-    llfloatermap.h
-    llfloatermediabrowser.h
-    llfloatermediasettings.h
-    llfloatermemleak.h
-    llfloaternamedesc.h
-	llfloaternearbymedia.h
-    llfloaternotificationsconsole.h
-    llfloateropenobject.h
-    llfloaterparcel.h
-    llfloaterpay.h
-    llfloaterperms.h
-    llfloaterpostcard.h
-    llfloaterpostprocess.h
-    llfloaterpreference.h
-    llfloaterproperties.h
-    llfloaterregioninfo.h
-    llfloaterreporter.h
-    llfloaterscriptdebug.h
-    llfloatersearch.h
-    llfloatersellland.h
-    llfloatersettingsdebug.h
-    llfloatersnapshot.h
-    llfloatertelehub.h
-    llfloatertestinspectors.h
-    llfloatertestlistview.h
-    llfloatertools.h
-    llfloatertopobjects.h
-    llfloatertos.h
-    llfloateruipreview.h
-    llfloaterurldisplay.h
-    llfloaterurlentry.h
-    llfloatervoicedevicesettings.h
-    llfloaterwater.h
-    llfloaterwhitelistentry.h
-    llfloaterwindlight.h
-    llfloaterworldmap.h
-    llfoldertype.h
-    llfolderview.h
-    llfoldervieweventlistener.h
-    llfolderviewitem.h
-    llfollowcam.h
-    llfriendcard.h
-    llgesturemgr.h
-    llgroupactions.h
-    llgrouplist.h
-    llgroupmgr.h
-    llgroupnotify.h
-    llhomelocationresponder.h
-    llhudeffect.h
-    llhudeffectbeam.h
-    llhudeffectlookat.h
-    llhudeffectpointat.h
-    llhudeffecttrail.h
-    llhudicon.h
-    llhudmanager.h
-    llhudobject.h
-    llhudrender.h
-    llhudtext.h
-    llhudview.h
-    llimcontrolpanel.h
-    llimfloater.h
-    llimpanel.h
-    llimview.h
-    llinspect.h
-    llinspectavatar.h
-    llinspectgroup.h
-    llinspectobject.h
-    llinventorybridge.h
-    llinventoryclipboard.h
-    llinventoryfilter.h
-    llinventorymodel.h
-    llinventorysubtreepanel.h
-    lljoystickbutton.h
-    lllandmarkactions.h
-    lllandmarklist.h
-    lllightconstants.h
-    lllistbrowser.h
-    lllistview.h
-    lllocaltextureobject.h
-    lllocationhistory.h
-    lllocationinputctrl.h
-    lllogchat.h
-    llloginhandler.h
-    lllogininstance.h
-    llmanip.h
-    llmaniprotate.h
-    llmanipscale.h
-    llmaniptranslate.h
-    llmapresponders.h
-    llmediactrl.h
-    llmediadataclient.h
-    llmediaremotectrl.h
-    llmemoryview.h
-    llmenucommands.h
-    llmetricperformancetester.h
-    llmimetypes.h
-    llmorphview.h
-    llmoveview.h
-    llmutelist.h
-    llnamebox.h
-    llnameeditor.h
-    llnamelistctrl.h
-    llnavigationbar.h
-    llnearbychat.h
-    llnearbychatbar.h
-    llnearbychathandler.h
-    llnetmap.h
-    llnotificationhandler.h
-    llnotificationmanager.h
-    llnotify.h
-    lloutputmonitorctrl.h
-    lloverlaybar.h
-    llpanelappearance.h
-    llpanelappearancetab.h
-    llpanelavatar.h
-    llpanelavatarrow.h
-    llpanelavatartag.h
-    llpanelblockedlist.h
-    llpanelclassified.h
-    llpanelcontents.h
-    llpaneleditwearable.h
-    llpanelevent.h
-    llpanelface.h
-    llpanelgroup.h
-    llpanelgroupgeneral.h
-    llpanelgroupinvite.h
-    llpanelgrouplandmoney.h
-    llpanelgroupnotices.h
-    llpanelgrouproles.h
-    llpanelimcontrolpanel.h
-    llpanelinventory.h
-    llpanelland.h
-    llpanellandaudio.h
-    llpanellandmarks.h
-    llpanellandmedia.h
-    llpanellogin.h
-    llpanellookinfo.h
-    llpanellooks.h
-    llpanelmedia.h
-    llpanelmediasettingsgeneral.h
-    llpanelmediasettingspermissions.h
-    llpanelmediasettingssecurity.h
-    llpanelmeprofile.h
-    llpanelobject.h
-    llpanelpeople.h
-    llpanelpeoplemenus.h
-    llpanelpermissions.h
-    llpanelpick.h
-    llpanelpicks.h
-    llpanelplace.h
-    llpanelplaceinfo.h
-    llpanelplaces.h
-    llpanelplacestab.h
-    llpanelprimmediacontrols.h
-    llpanelprofile.h
-    llpanelprofileview.h
-    llpanelshower.h
-    llpanelteleporthistory.h
-    llpanelvolume.h
-    llparcelselection.h
-    llparticipantlist.h
-    llpatchvertexarray.h
-    llplacesinventorybridge.h
-    llpolymesh.h
-    llpolymorph.h
-    llpreview.h
-    llpreviewanim.h
-    llpreviewgesture.h
-    llpreviewnotecard.h
-    llpreviewscript.h
-    llpreviewsound.h
-    llpreviewtexture.h
-    llproductinforequest.h
-    llprogressview.h
-    llrecentpeople.h
-    llregionposition.h
-    llremoteparcelrequest.h
-    llresourcedata.h
-    llrootview.h
-    llsavedsettingsglue.h
-    llscreenchannel.h
-    llscrollingpanelparam.h
-    llsearchcombobox.h
-    llsearchhistory.h
-    llselectmgr.h
-    llsidetray.h
-    llsidetraypanelcontainer.h
-    llsky.h
-    llslurl.h
-    llspatialpartition.h
-    llspeakers.h
-    llsplitbutton.h
-    llsprite.h
-    llstartup.h
-    llstatusbar.h
-    llstylemap.h
-    llsurface.h
-    llsurfacepatch.h
-    llsyswellitem.h
-    llsyswellwindow.h    
-    lltable.h
-    llteleporthistory.h
-    llteleporthistorystorage.h
-    lltexglobalcolor.h
-    lltexlayer.h
-    lltexlayerparams.h
-    lltextureatlas.h
-    lltextureatlasmanager.h
-    lltexturecache.h
-    lltexturectrl.h
-    lltexturefetch.h
-    lltextureview.h
-    lltoast.h
-    lltoastalertpanel.h
-    lltoastgroupnotifypanel.h
-    lltoastimpanel.h
-    lltoastnotifypanel.h
-    lltoastpanel.h
-    lltool.h
-    lltoolbar.h
-    lltoolbrush.h
-    lltoolcomp.h
-    lltooldraganddrop.h
-    lltoolface.h
-    lltoolfocus.h
-    lltoolgrab.h
-    lltoolgun.h
-    lltoolindividual.h
-    lltoolmgr.h
-    lltoolmorph.h
-    lltoolobjpicker.h
-    lltoolpie.h
-    lltoolpipette.h
-    lltoolplacer.h
-    lltoolselect.h
-    lltoolselectland.h
-    lltoolselectrect.h
-    lltracker.h
-    lltransientdockablefloater.h
-    lltransientfloatermgr.h
-    lluiconstants.h
-    lluilistener.h
-    lluploaddialog.h
-    llurl.h
-    llurldispatcher.h
-    llurlhistory.h
-    llurllineeditorctrl.h
-    llurlsimstring.h
-    llurlwhitelist.h
-    llvectorperfoptions.h
-    llviewchildren.h
-    llviewerassetstorage.h
-    llvieweraudio.h
-    llviewerbuild.h
-    llviewercamera.h
-    llviewercontrol.h
-    llviewercontrollistener.h
-    llviewerdisplay.h
-    llviewerfloaterreg.h
-    llviewergenericmessage.h
-    llviewergesture.h    
-    llviewerhelp.h
-    llviewerinventory.h
-    llviewerjoint.h
-    llviewerjointattachment.h
-    llviewerjointmesh.h
-    llviewerjoystick.h
-    llviewerkeyboard.h
-    llviewerlayer.h
-    llviewermedia.h
-    llviewermediafocus.h
-    llviewermediaobserver.h
-    llviewermenu.h
-    llviewermenufile.h
-    llviewermessage.h
-    llviewernetwork.h
-    llviewerobject.h
-    llviewerobjectlist.h
-    llviewerparcelmedia.h
-    llviewerparcelmediaautoplay.h
-    llviewerparcelmgr.h
-    llviewerparceloverlay.h
-    llviewerpartsim.h
-    llviewerpartsource.h
-    llviewerprecompiledheaders.h
-    llviewerregion.h
-    llviewershadermgr.h
-    llviewerstats.h
-    llviewertexteditor.h
-    llviewertexture.h
-    llviewertextureanim.h
-    llviewertexturelist.h
-    llviewerthrottle.h
-    llviewervisualparam.h
-    llviewerwindow.h
-    llviewerwindowlistener.h
-    llvlcomposition.h
-    llvlmanager.h
-    llvoavatar.h
-    llvoavatardefines.h
-    llvoavatarself.h
-    llvocache.h
-    llvoclouds.h
-    llvograss.h
-    llvoground.h
-    llvoicechannel.h
-    llvoiceclient.h
-    llvoicecontrolpanel.h
-    llvoiceremotectrl.h
-    llvoicevisualizer.h
-    llvoinventorylistener.h
-    llvopartgroup.h
-    llvosky.h
-    llvosurfacepatch.h
-    llvotextbubble.h
-    llvotree.h
-    llvotreenew.h
-    llvovolume.h
-    llvowater.h
-    llvowlsky.h
-    llwatchdog.h
-    llwaterparammanager.h
-    llwaterparamset.h
-    llwearable.h
-    llwearabledictionary.h
-    llwearablelist.h
-    llweb.h
-    llwind.h
-    llwindebug.h
-    llwlanimator.h
-    llwldaycycle.h
-    llwlparammanager.h
-    llwlparamset.h
-    llworld.h
-    llworldmap.h
-    llworldmapview.h
-    llxmlrpclistener.h
-    llxmlrpctransaction.h
-    macmain.h
-    noise.h
-    pipeline.h
-    randgauss.h
-    VertexCache.h
-    VorbisFramework.h
-    )
-
-source_group("CMake Rules" FILES ViewerInstall.cmake)
-
-if (DARWIN)
-  LIST(APPEND viewer_SOURCE_FILES llappviewermacosx.cpp)
-
-  find_library(AGL_LIBRARY AGL)
-  find_library(APPKIT_LIBRARY AppKit)
-  find_library(COCOA_LIBRARY Cocoa)
-  find_library(IOKIT_LIBRARY IOKit)
-
-  set(viewer_LIBRARIES
-    ${COCOA_LIBRARY}
-    ${AGL_LIBRARY}
-    ${IOKIT_LIBRARY}
-    )
-
-  # Add resource files to the project.
-  set(viewer_RESOURCE_FILES
-    secondlife.icns
-    macview.r
-    gpu_table.txt
-    Info-SecondLife.plist
-    SecondLife.nib/
-    # CMake doesn't seem to support Xcode language variants well just yet
-    English.lproj/InfoPlist.strings
-    English.lproj/language.txt
-    German.lproj/language.txt
-    Japanese.lproj/language.txt
-    Korean.lproj/language.txt
-    )
-  set_source_files_properties(
-    ${viewer_RESOURCE_FILES}
-    PROPERTIES
-    HEADER_FILE_ONLY TRUE
-    #MACOSX_PACKAGE_LOCATION Resources #don't do this! this tells cmake to copy the files.
-    )
-  SOURCE_GROUP("Resources" FILES ${viewer_RESOURCE_FILES})
-  list(APPEND viewer_SOURCE_FILES ${viewer_RESOURCE_FILES})
-endif (DARWIN)
-
-if (LINUX)
-    LIST(APPEND viewer_SOURCE_FILES llappviewerlinux.cpp)
-    LIST(APPEND viewer_SOURCE_FILES llappviewerlinux_api_dbus.cpp)
-    SET(CMAKE_EXE_LINKER_FLAGS "${CMAKE_EXE_LINKER_FLAGS} -Wl,--as-needed")
-
-    set(viewer_LIBRARIES
-        Xinerama
-        )
-endif (LINUX)
-
-if (WINDOWS)
-    list(APPEND viewer_SOURCE_FILES
-         llappviewerwin32.cpp
-         llwindebug.cpp
-         )
-
-    list(APPEND viewer_HEADER_FILES
-         llappviewerwin32.h
-         llwindebug.h
-         )
-
-    # precompiled header configuration
-    # llviewerprecompiledheaders.cpp generates
-    # the .pch file.
-    # All sources added to viewer_SOURCE_FILES 
-    # at this point use it.
-    set_source_files_properties(llviewerprecompiledheaders.cpp
-        PROPERTIES
-        COMPILE_FLAGS "/Ycllviewerprecompiledheaders.h"
-        )        
-    foreach( src_file ${viewer_SOURCE_FILES} )
-        set_source_files_properties(
-            ${src_file}
-            PROPERTIES
-            COMPILE_FLAGS "/Yullviewerprecompiledheaders.h"
-            )        
-    endforeach( src_file ${viewer_SOURCE_FILES} )
-    list(APPEND viewer_SOURCE_FILES llviewerprecompiledheaders.cpp)
-    # llstartup.cpp needs special symbols for audio libraries, so it resets
-    # COMPILE_FLAGS below.  Make sure it maintains precompiled header settings.
-    set(LLSTARTUP_COMPILE_FLAGS 
-        "${LLSTARTUP_COMPILE_FLAGS} /Yullviewerprecompiledheaders.h")
-    
-    # Add resource files to the project.
-    # viewerRes.rc is the only buildable file, but
-    # the rest are all dependencies of it.
-    set(viewer_RESOURCE_FILES
-        res/arrow.cur
-        res/arrowcop.cur
-        res/arrowcopmulti.cur
-        res/arrowdrag.cur
-        res/circleandline.cur
-        res/icon1.ico
-        res/llarrow.cur
-        res/llarrowdrag.cur
-        res/llarrowdragmulti.cur
-        res/llarrowlocked.cur
-        res/llgrablocked.cur
-        res/llno.cur
-        res/llnolocked.cur
-        res/lltoolcamera.cur
-        res/lltoolcreate.cur
-        res/lltoolfocus.cur
-        res/lltoolgrab.cur
-        res/lltoolland.cur
-        res/lltoolpan.cur
-        res/lltoolpipette.cur
-        res/lltoolrotate.cur
-        res/lltoolscale.cur
-        res/lltooltranslate.cur
-        res/lltoolzoomin.cur
-        res/lltoolzoomout.cur
-        res/ll_icon.BMP
-        res/ll_icon.ico
-        res/resource.h
-        res/toolpickobject.cur
-        res/toolpickobject2.cur
-        res/toolpickobject3.cur
-        res/toolpipette.cur
-        )
-
-    set_source_files_properties(${viewer_RESOURCE_FILES}
-                                PROPERTIES HEADER_FILE_ONLY TRUE)
-
-    set(viewer_RESOURCE_FILES 
-        res/viewerRes.rc 
-        ${viewer_RESOURCE_FILES}
-        )
-
-    SOURCE_GROUP("Resource Files" FILES ${viewer_RESOURCE_FILES})
-
-    if (NOT STANDALONE)
-        list(APPEND viewer_SOURCE_FILES ${viewer_RESOURCE_FILES})
-    endif (NOT STANDALONE)	
-
-    find_library(DINPUT_LIBRARY dinput8 ${DIRECTX_LIBRARY_DIR})
-    find_library(DXGUID_LIBRARY dxguid ${DIRECTX_LIBRARY_DIR})
-    mark_as_advanced(
-        DINPUT_LIBRARY
-        DXGUID_LIBRARY
-        )
-
-    set(viewer_LIBRARIES
-        ${WINDOWS_LIBRARIES}
-        comdlg32
-        ${DINPUT_LIBRARY}
-        ${DXGUID_LIBRARY}
-        kernel32
-        odbc32
-        odbccp32
-        ole32
-        oleaut32
-        opengl32
-        shell32
-        Vfw32
-        winspool
-        )
-
-    find_library(INTEL_MEMOPS_LIBRARY
-                 NAMES ll_intel_memops
-                 PATHS
-                 optimized ${ARCH_PREBUILT_DIRS_RELEASE}
-                 debug ${ARCH_PREBUILT_DIRS_DEBUG}
-                 )
-    mark_as_advanced(INTEL_MEMOPS_LIBRARY)
-
-    if (INTEL_MEMOPS_LIBRARY)
-      list(APPEND viewer_LIBRARIES ${INTEL_MEMOPS_LIBRARY})
-    endif (INTEL_MEMOPS_LIBRARY)
-
-    use_prebuilt_binary(dbghelp)
-endif (WINDOWS)
-
-# Add the xui files. This is handy for searching for xui elements
-# from within the IDE.
-set(viewer_XUI_FILES
-    skins/default/colors.xml
-    skins/default/textures/textures.xml
-
-
-
-    )
-file(GLOB DEFAULT_XUI_FILE_GLOB_LIST
-     ${CMAKE_CURRENT_SOURCE_DIR}/skins/default/xui/en/*.xml)
-list(APPEND viewer_XUI_FILES ${DEFAULT_XUI_FILE_GLOB_LIST})
-
-file(GLOB DEFAULT_WIDGET_FILE_GLOB_LIST
-     ${CMAKE_CURRENT_SOURCE_DIR}/skins/default/xui/en/widgets/*.xml)
-list(APPEND viewer_XUI_FILES ${DEFAULT_WIDGET_FILE_GLOB_LIST})
-
-file(GLOB SILVER_XUI_FILE_GLOB_LIST
-     ${CMAKE_CURRENT_SOURCE_DIR}/skins/silver/xui/en-us/*.xml)
-list(APPEND viewer_XUI_FILES ${SILVER_XUI_FILE_GLOB_LIST})
-
-# Cannot append empty lists in CMake, wait until we have files here.
-#file(GLOB SILVER_WIDGET_FILE_GLOB_LIST
-#     ${CMAKE_CURRENT_SOURCE_DIR}/skins/silver/xui/en-us/widgets/*.xml)
-#list(APPEND viewer_XUI_FILES ${SILVER_WIDGET_FILE_GLOB_LIST})
-
-list(SORT viewer_XUI_FILES)
-
-source_group("XUI Files" FILES ${viewer_XUI_FILES})
-
-set_source_files_properties(${viewer_XUI_FILES}
-                            PROPERTIES HEADER_FILE_ONLY TRUE)
-
-list(APPEND viewer_SOURCE_FILES ${viewer_XUI_FILES})
-
-set(viewer_APPSETTINGS_FILES
-    app_settings/anim.ini
-    app_settings/cmd_line.xml
-    app_settings/grass.xml
-    app_settings/high_graphics.xml
-    app_settings/keys.ini
-    app_settings/keywords.ini
-    app_settings/logcontrol.xml
-    app_settings/low_graphics.xml
-    app_settings/mid_graphics.xml
-    app_settings/settings.xml
-    app_settings/settings_crash_behavior.xml
-    app_settings/settings_files.xml
-    app_settings/settings_per_account.xml
-    app_settings/std_bump.ini
-    app_settings/trees.xml
-    app_settings/ultra_graphics.xml
-    app_settings/viewerart.xml
-    ${CMAKE_SOURCE_DIR}/../etc/message.xml
-    ${CMAKE_SOURCE_DIR}/../scripts/messages/message_template.msg
-    )
-
-use_prebuilt_binary(artwork-common)
-
-source_group("App Settings" FILES ${viewer_APPSETTINGS_FILES})
-
-set_source_files_properties(${viewer_APPSETTINGS_FILES}
-                            PROPERTIES HEADER_FILE_ONLY TRUE)
-
-list(APPEND viewer_SOURCE_FILES ${viewer_APPSETTINGS_FILES})
-
-set(viewer_CHARACTER_FILES
-    character/attentions.xml
-    character/attentionsN.xml
-    character/avatar_lad.xml
-    character/avatar_skeleton.xml
-    character/genepool.xml
-    )
-
-source_group("Character File" FILES ${viewer_CHARACTER_FILES})
-
-set_source_files_properties(${viewer_CHARACTER_FILES}
-                            PROPERTIES HEADER_FILE_ONLY TRUE)
-if (NOT STANDALONE)
-    list(APPEND viewer_SOURCE_FILES ${viewer_CHARACTER_FILES})
-endif (NOT STANDALONE)
-
-if (WINDOWS)
-  file(GLOB viewer_INSTALLER_FILES installers/windows/*.nsi)
-
-  source_group("Installer Files" FILES ${viewer_INSTALLER_FILES})
-
-  set_source_files_properties(${viewer_INSTALLER_FILES}
-                              PROPERTIES HEADER_FILE_ONLY TRUE)
-
-  list(APPEND viewer_SOURCE_FILES ${viewer_INSTALLER_FILES})
-endif (WINDOWS)
-
-if (OPENAL)
-  set(LLSTARTUP_COMPILE_FLAGS "${LLSTARTUP_COMPILE_FLAGS} -DLL_OPENAL")
-endif (OPENAL)
-
-if (FMOD)
-  set(LLSTARTUP_COMPILE_FLAGS "${LLSTARTUP_COMPILE_FLAGS} -DLL_FMOD")
-
-  if (DARWIN)
-    set(fmodwrapper_SOURCE_FILES fmodwrapper.cpp)
-    add_library(fmodwrapper SHARED ${fmodwrapper_SOURCE_FILES})
-    set(fmodwrapper_needed_LIBRARIES ${FMOD_LIBRARY} ${CARBON_LIBRARY})
-    set_target_properties(
-      fmodwrapper
-      PROPERTIES
-      BUILD_WITH_INSTALL_RPATH 1
-      INSTALL_NAME_DIR "@executable_path/../Resources"
-      LINK_FLAGS "-unexported_symbols_list ${CMAKE_CURRENT_SOURCE_DIR}/fmod_hidden_symbols.exp"
-      )
-    set(FMODWRAPPER_LIBRARY fmodwrapper)
-    target_link_libraries(fmodwrapper ${fmodwrapper_needed_LIBRARIES})
-  else (DARWIN)
-    # fmodwrapper unnecessary on linux or windows
-    set(FMODWRAPPER_LIBRARY ${FMOD_LIBRARY})
-  endif (DARWIN)
-endif (FMOD)
-
-set_source_files_properties(llstartup.cpp PROPERTIES COMPILE_FLAGS "${LLSTARTUP_COMPILE_FLAGS}")
-
-list(APPEND viewer_SOURCE_FILES ${viewer_HEADER_FILES})
-
-set_source_files_properties(${viewer_HEADER_FILES}
-                            PROPERTIES HEADER_FILE_ONLY TRUE)
-
-add_executable(${VIEWER_BINARY_NAME}
-    WIN32
-    MACOSX_BUNDLE
-    ${viewer_SOURCE_FILES}
-    )
-check_message_template(${VIEWER_BINARY_NAME})
-
-if (LLKDU_LIBRARY)
-  add_dependencies(${VIEWER_BINARY_NAME} ${LLKDU_LIBRARY})
-endif (LLKDU_LIBRARY)
-
-# add package files
-file(GLOB EVENT_HOST_SCRIPT_GLOB_LIST
-     ${CMAKE_CURRENT_SOURCE_DIR}/../viewer_components/*.py)
-list(APPEND EVENT_HOST_SCRIPTS ${EVENT_HOST_SCRIPT_GLOB_LIST})
-
-set(PACKAGE OFF CACHE BOOL
-    "Add a package target that builds an installer package.")
-
-if (WINDOWS)
-    if(MSVC71)
-        set(release_flags "/MAP:Release/${VIEWER_BINARY_NAME}.map /MAPINFO:LINES")
-    else(MSVC71)
-        set(release_flags "/MAP:Release/${VIEWER_BINARY_NAME}.map")
-    endif(MSVC71)
-    
-    set_target_properties(${VIEWER_BINARY_NAME}
-        PROPERTIES
-        # *TODO -reenable this once we get server usage sorted out
-        #LINK_FLAGS "/debug /NODEFAULTLIB:LIBCMT /SUBSYSTEM:WINDOWS /INCLUDE:\"__tcmalloc\""
-        LINK_FLAGS "/debug /NODEFAULTLIB:LIBCMT /SUBSYSTEM:WINDOWS"
-        LINK_FLAGS_DEBUG "/NODEFAULTLIB:\"LIBCMT;LIBCMTD;MSVCRT\" /INCREMENTAL:NO"
-        LINK_FLAGS_RELEASE ${release_flags}
-        )
-
-    # sets the 'working directory' for debugging from visual studio.
-    if (NOT UNATTENDED)
-        add_custom_command(
-            TARGET ${VIEWER_BINARY_NAME} PRE_BUILD
-            COMMAND ${CMAKE_SOURCE_DIR}/tools/vstool/vstool.exe
-            ARGS
-              --solution 
-              ${CMAKE_BINARY_DIR}/${CMAKE_PROJECT_NAME}.sln
-              --workingdir
-              ${VIEWER_BINARY_NAME}
-              ${CMAKE_CURRENT_SOURCE_DIR}
-            COMMENT "Setting the ${VIEWER_BINARY_NAME} working directory for debugging."
-            )
-    endif (NOT UNATTENDED)
-
-    add_custom_command(
-        TARGET ${VIEWER_BINARY_NAME} PRE_BUILD
-        COMMAND ${CMAKE_COMMAND}
-        ARGS
-          -E
-          copy_if_different
-          ${CMAKE_CURRENT_SOURCE_DIR}/../../scripts/messages/message_template.msg
-          ${CMAKE_CURRENT_BINARY_DIR}/${CMAKE_CFG_INTDIR}/app_settings/message_template.msg
-        COMMENT "Copying message_template.msg to the runtime folder."
-        )
-
-    add_custom_command(
-        TARGET ${VIEWER_BINARY_NAME} PRE_BUILD
-        COMMAND ${CMAKE_COMMAND}
-        ARGS
-          -E
-          copy_if_different
-          ${CMAKE_CURRENT_SOURCE_DIR}/../../etc/message.xml
-          ${CMAKE_CURRENT_BINARY_DIR}/${CMAKE_CFG_INTDIR}/app_settings/message.xml
-        COMMENT "Copying message.xml to the runtime folder."
-        )
-       
-    if(WINDOWS)
-      # Copy Win Libs...
-      # This happens at build time, not config time. We can't glob files in this cmake.
-      # *FIX:Mani Write a sub script to glob the files...
-      # *FIX:Mani Use actually dependencies rather than bulk copy.
-      add_custom_command(
-        TARGET ${VIEWER_BINARY_NAME} PRE_BUILD
-        COMMAND ${CMAKE_COMMAND}
-        ARGS
-          -E
-          copy_directory
-          ${SHARED_LIB_STAGING_DIR}/${CMAKE_CFG_INTDIR}
-          ${CMAKE_CURRENT_BINARY_DIR}/${CMAKE_CFG_INTDIR}
-        COMMENT "Copying staged dlls."
-        )
-
-      add_dependencies(${VIEWER_BINARY_NAME} stage_third_party_libs llcommon)
-      if(LLKDU_LIBRARY)
-	# kdu may not exist!
-	add_dependencies(${VIEWER_BINARY_NAME} llkdu)
-      endif(LLKDU_LIBRARY)
-    endif(WINDOWS)    
-
-    if (EXISTS ${CMAKE_SOURCE_DIR}/copy_win_scripts)
-      add_dependencies(${VIEWER_BINARY_NAME} copy_win_scripts)
-    endif (EXISTS ${CMAKE_SOURCE_DIR}/copy_win_scripts)
-        
-    add_custom_command(
-        OUTPUT ${CMAKE_CFG_INTDIR}/touched.bat
-        COMMAND ${PYTHON_EXECUTABLE}
-        ARGS
-          ${CMAKE_CURRENT_SOURCE_DIR}/viewer_manifest.py
-          --configuration=${CMAKE_CFG_INTDIR}
-          --channel=${VIEWER_CHANNEL}
-          --login_channel=${VIEWER_LOGIN_CHANNEL}
-          --grid=${GRID}
-          --source=${CMAKE_CURRENT_SOURCE_DIR}
-              --artwork=${ARTWORK_DIR}
-              --build=${CMAKE_CURRENT_BINARY_DIR}
-              --dest=${CMAKE_CURRENT_BINARY_DIR}/${CMAKE_CFG_INTDIR}
-              --touch=${CMAKE_CURRENT_BINARY_DIR}/${CMAKE_CFG_INTDIR}/touched.bat
-        DEPENDS ${VIEWER_BINARY_NAME} ${CMAKE_CURRENT_SOURCE_DIR}/viewer_manifest.py
-        )
-
-    add_dependencies(${VIEWER_BINARY_NAME} SLPlugin media_plugin_quicktime media_plugin_webkit)
-
-    if (PACKAGE)
-      add_custom_command(
-          OUTPUT ${CMAKE_CURRENT_BINARY_DIR}/${CMAKE_CFG_INTDIR}/event_host.tar.bz2
-          COMMAND ${PYTHON_EXECUTABLE}
-          ARGS
-            ${CMAKE_CURRENT_SOURCE_DIR}/event_host_manifest.py
-            ${CMAKE_CURRENT_SOURCE_DIR}/..
-            ${CMAKE_CURRENT_BINARY_DIR}
-            ${CMAKE_CFG_INTDIR}
-
-          DEPENDS 
-            lleventhost 
-            ${EVENT_HOST_SCRIPTS}
-            ${CMAKE_CURRENT_SOURCE_DIR}/event_host_manifest.py)
-
-      add_custom_target(package ALL 
-          DEPENDS 
-            ${CMAKE_CFG_INTDIR}/touched.bat)
-            # temporarily disable packaging of event_host until hg subrepos get
-            # sorted out on the parabuild cluster...
-            #${CMAKE_CURRENT_BINARY_DIR}/${CMAKE_CFG_INTDIR}/event_host.tar.bz2)
-      add_dependencies(package windows-updater windows-crash-logger)
-
-
-    endif (PACKAGE)
-endif (WINDOWS)
-
-target_link_libraries(${VIEWER_BINARY_NAME}
-    ${LLAUDIO_LIBRARIES}
-    ${LLCHARACTER_LIBRARIES}
-    ${LLIMAGE_LIBRARIES}
-    ${LLIMAGEJ2COJ_LIBRARIES}
-    ${LLINVENTORY_LIBRARIES}
-    ${LLMESSAGE_LIBRARIES}
-    ${LLPLUGIN_LIBRARIES}
-    ${LLPRIMITIVE_LIBRARIES}
-    ${LLRENDER_LIBRARIES}
-    ${FREETYPE_LIBRARIES}
-    ${LLUI_LIBRARIES}
-    ${LLVFS_LIBRARIES}
-    ${LLWINDOW_LIBRARIES}
-    ${LLXML_LIBRARIES}
-    ${LLXUIXML_LIBRARIES}
-    ${LSCRIPT_LIBRARIES}
-    ${LLMATH_LIBRARIES}
-    ${LLCOMMON_LIBRARIES}
-    ${NDOF_LIBRARY}
-    ${viewer_LIBRARIES}
-    ${BOOST_PROGRAM_OPTIONS_LIBRARY}
-    ${BOOST_REGEX_LIBRARY}
-    ${DBUSGLIB_LIBRARIES}
-    ${OPENGL_LIBRARIES}
-    ${FMODWRAPPER_LIBRARY}
-    ${OPENGL_LIBRARIES}
-    ${SDL_LIBRARY}
-    ${SMARTHEAP_LIBRARY}
-    ${UI_LIBRARIES}
-    ${WINDOWS_LIBRARIES}
-    ${XMLRPCEPI_LIBRARIES}
-    ${ELFIO_LIBRARIES}
-    ${LLLOGIN_LIBRARIES}
-    ${GOOGLE_PERFTOOLS_LIBRARIES}
-    )
-
-build_version(viewer)
-
-set(ARTWORK_DIR ${CMAKE_CURRENT_SOURCE_DIR} CACHE PATH
-    "Path to artwork files.")
-
-
-if (LINUX)
-  add_custom_command(
-      OUTPUT secondlife-stripped
-      COMMAND strip
-      ARGS --strip-debug -o secondlife-stripped ${VIEWER_BINARY_NAME}
-      DEPENDS ${VIEWER_BINARY_NAME}
-      )
-
-  set(product SecondLife-${ARCH}-${viewer_VERSION})
-
-  add_custom_command(
-      OUTPUT ${product}.tar.bz2
-      COMMAND ${PYTHON_EXECUTABLE}
-      ARGS
-        ${CMAKE_CURRENT_SOURCE_DIR}/viewer_manifest.py
-        --grid=${GRID}
-        --channel=${VIEWER_CHANNEL}
-        --login_channel=${VIEWER_LOGIN_CHANNEL}
-        --installer_name=${product}
-        --arch=${ARCH}
-        --source=${CMAKE_CURRENT_SOURCE_DIR}
-        --artwork=${ARTWORK_DIR}
-        --build=${CMAKE_CURRENT_BINARY_DIR}
-        --dest=${CMAKE_CURRENT_BINARY_DIR}/packaged
-        --touch=${CMAKE_CURRENT_BINARY_DIR}/${CMAKE_CFG_INTDIR}/.${product}.touched
-      DEPENDS secondlife-stripped ${CMAKE_CURRENT_SOURCE_DIR}/viewer_manifest.py
-      )
-
-  add_dependencies(${VIEWER_BINARY_NAME} SLPlugin media_plugin_gstreamer010 media_plugin_webkit)
-
-  if (NOT INSTALL)
-    add_custom_target(package ALL DEPENDS ${product}.tar.bz2)
-    add_dependencies(package linux-crash-logger-strip-target)
-    add_dependencies(package linux-updater-strip-target)
-  endif (NOT INSTALL)
-endif (LINUX)
-
-if (DARWIN)
-  set(product "Second Life")
-  set_target_properties(
-    ${VIEWER_BINARY_NAME}
-    PROPERTIES
-    OUTPUT_NAME "${product}"
-    MACOSX_BUNDLE_INFO_STRING "info string - localize me"
-    MACOSX_BUNDLE_ICON_FILE "secondlife.icns"
-    MACOSX_BUNDLE_GUI_IDENTIFIER "Second Life"
-    MACOSX_BUNDLE_LONG_VERSION_STRING "ververver"
-    MACOSX_BUNDLE_BUNDLE_NAME "Second Life"
-    MACOSX_BUNDLE_SHORT_VERSION_STRING "asdf"
-    MACOSX_BUNDLE_BUNDLE_VERSION "asdf"
-    MACOSX_BUNDLE_COPYRIGHT "copyright linden lab 2007 - localize me and run me through a legal wringer"
-    )
-
-  add_custom_command(
-    TARGET ${VIEWER_BINARY_NAME} POST_BUILD
-    COMMAND ${PYTHON_EXECUTABLE}
-    ARGS
-      ${CMAKE_CURRENT_SOURCE_DIR}/viewer_manifest.py
-      --grid=${GRID}
-      --actions=copy
-      --configuration=${CMAKE_CFG_INTDIR}
-      --source=${CMAKE_CURRENT_SOURCE_DIR}
-      --artwork=${ARTWORK_DIR}
-      --build=${CMAKE_CURRENT_BINARY_DIR}
-      --dest=${CMAKE_CURRENT_BINARY_DIR}/${CMAKE_CFG_INTDIR}/${product}.app
-    DEPENDS ${VIEWER_BINARY_NAME} ${CMAKE_CURRENT_SOURCE_DIR}/viewer_manifest.py
-    )
-
-  add_dependencies(${VIEWER_BINARY_NAME} SLPlugin media_plugin_quicktime media_plugin_webkit)
-
-  if (PACKAGE)
-      add_custom_target(package ALL DEPENDS ${VIEWER_BINARY_NAME}) 
-      add_dependencies(package mac-updater mac-crash-logger)
-
-      add_custom_command(
-        TARGET package POST_BUILD
-        COMMAND ${PYTHON_EXECUTABLE}
-        ARGS
-          ${CMAKE_CURRENT_SOURCE_DIR}/viewer_manifest.py
-          --grid=${GRID}
-          --configuration=${CMAKE_CFG_INTDIR}
-          --channel=${VIEWER_CHANNEL}
-          --login_channel=${VIEWER_LOGIN_CHANNEL}
-          --source=${CMAKE_CURRENT_SOURCE_DIR}
-          --artwork=${ARTWORK_DIR}
-          --build=${CMAKE_CURRENT_BINARY_DIR}
-          --dest=${CMAKE_CURRENT_BINARY_DIR}/${CMAKE_CFG_INTDIR}/${product}.app
-          --touch=${CMAKE_CURRENT_BINARY_DIR}/${CMAKE_CFG_INTDIR}/.${product}.touched
-        DEPENDS
-          ${CMAKE_CURRENT_SOURCE_DIR}/viewer_manifest.py
-      )
-
-
-      add_custom_command(
-        TARGET package POST_BUILD
-        COMMAND ${PYTHON_EXECUTABLE}
-        ARGS
-          ${CMAKE_CURRENT_SOURCE_DIR}/viewer_manifest.py
-          --grid=${GRID}
-          --configuration=${CMAKE_CFG_INTDIR}
-          --channel=${VIEWER_CHANNEL}
-          --login_channel=${VIEWER_LOGIN_CHANNEL}
-          --source=${CMAKE_CURRENT_SOURCE_DIR}
-          --artwork=${ARTWORK_DIR}
-          --build=${CMAKE_CURRENT_BINARY_DIR}
-          --dest=${CMAKE_CURRENT_BINARY_DIR}/${CMAKE_CFG_INTDIR}/${product}.app
-          --touch=${CMAKE_CURRENT_BINARY_DIR}/${CMAKE_CFG_INTDIR}/.${product}.touched
-        DEPENDS
-          ${CMAKE_CURRENT_SOURCE_DIR}/viewer_manifest.py
-      )
-
-  endif (PACKAGE)
-endif (DARWIN)
-
-if (INSTALL)
-  include(${CMAKE_CURRENT_SOURCE_DIR}/ViewerInstall.cmake)
-endif (INSTALL)
-
-# To add a viewer unit test, just add the test .cpp file below
-# This creates a separate test project per file listed.
-include(LLAddBuildTest)
-SET(viewer_TEST_SOURCE_FILES
-  llagentaccess.cpp
-  lldateutil.cpp
-  llmediadataclient.cpp
-  llviewerhelputil.cpp
-  lllogininstance.cpp
-  )
-set_source_files_properties(
-  ${viewer_TEST_SOURCE_FILES}
-  PROPERTIES
-    LL_TEST_ADDITIONAL_SOURCE_FILES llviewerprecompiledheaders.cpp
-  )
-LL_ADD_PROJECT_UNIT_TESTS(${VIEWER_BINARY_NAME} "${viewer_TEST_SOURCE_FILES}")
-
-#set(TEST_DEBUG on)
-set(test_sources llcapabilitylistener.cpp llviewerprecompiledheaders.cpp)
-set(test_libs 
-  ${LLMESSAGE_LIBRARIES} 
-  ${WINDOWS_LIBRARIES} 
-  ${LLVFS_LIBRARIES}
-  ${LLMATH_LIBRARIES}
-  ${LLCOMMON_LIBRARIES} 
-  ${GOOGLEMOCK_LIBRARIES}
-  )
-
-LL_ADD_INTEGRATION_TEST(llcapabilitylistener 
-  "${test_sources}" 
-  "${test_libs}"
-  ${PYTHON_EXECUTABLE}
-  "${CMAKE_SOURCE_DIR}/llmessage/tests/test_llsdmessage_peer.py"
-  )
-
-#ADD_VIEWER_BUILD_TEST(llmemoryview viewer)
-
-
-# Don't do these for DARWIN or LINUX here -- they're taken care of by viewer_manifest.py
-if (WINDOWS)
-  add_custom_command(
-      TARGET ${VIEWER_BINARY_NAME} POST_BUILD
-      COMMAND ${CMAKE_COMMAND}
-      ARGS
-        -E
-        make_directory
-        ${CMAKE_CURRENT_BINARY_DIR}/${CMAKE_CFG_INTDIR}/llplugin
-      COMMENT "Creating llplugin dir."
-      )
-
-  get_target_property(BUILT_SLPLUGIN SLPlugin LOCATION)
-  add_custom_command(
-      TARGET ${VIEWER_BINARY_NAME} POST_BUILD
-      COMMAND ${CMAKE_COMMAND}
-      ARGS
-        -E
-        copy_if_different
-        ${BUILT_SLPLUGIN}
-        ${CMAKE_CURRENT_BINARY_DIR}/${CMAKE_CFG_INTDIR}
-      COMMENT "Copying SLPlugin executable to the runtime folder."
-      )
-
-  get_target_property(BUILT_WEBKIT_PLUGIN media_plugin_webkit LOCATION)
-    add_custom_command(
-        TARGET ${VIEWER_BINARY_NAME} POST_BUILD
-        COMMAND ${CMAKE_COMMAND}
-        ARGS
-          -E
-          copy_if_different
-          ${BUILT_WEBKIT_PLUGIN}
-          ${CMAKE_CURRENT_BINARY_DIR}/${CMAKE_CFG_INTDIR}/llplugin
-        COMMENT "Copying WebKit Plugin to the runtime folder."
-        )
-
-  get_target_property(BUILT_QUICKTIME_PLUGIN media_plugin_quicktime LOCATION)
-    add_custom_command(
-        TARGET ${VIEWER_BINARY_NAME} POST_BUILD
-        COMMAND ${CMAKE_COMMAND}
-        ARGS
-          -E
-          copy_if_different
-          ${BUILT_QUICKTIME_PLUGIN}
-          ${CMAKE_CURRENT_BINARY_DIR}/${CMAKE_CFG_INTDIR}/llplugin
-        COMMENT "Copying Quicktime Plugin to the runtime folder."
-        )
-
-  #*******************************
-  # Copy media plugin support dlls
-  # Debug config runtime files required for the plugins
-  set(plugins_debug_src_dir "${CMAKE_SOURCE_DIR}/../libraries/i686-win32/lib/debug")
-  set(plugins_debug_files
-    libeay32.dll
-    qtcored4.dll
-    qtguid4.dll
-    qtnetworkd4.dll
-    qtopengld4.dll
-    qtwebkitd4.dll
-    ssleay32.dll
-    )
-  copy_if_different(
-    ${plugins_debug_src_dir}
-    "${CMAKE_CURRENT_BINARY_DIR}/Debug/llplugin"
-    out_targets
-    ${plugins_debug_files}
-    )
-  set(media_plugin_targets ${media_plugin_targets} ${out_targets})
-  
-  # Release & ReleaseDebInfo config runtime files required for the plugins
-  set(plugins_release_src_dir "${CMAKE_SOURCE_DIR}/../libraries/i686-win32/lib/release")
-  set(plugins_release_files
-    libeay32.dll
-    qtcore4.dll
-    qtgui4.dll
-    qtnetwork4.dll
-    qtopengl4.dll
-    qtwebkit4.dll
-    ssleay32.dll
-    )
-  copy_if_different(
-    ${plugins_release_src_dir}
-    "${CMAKE_CURRENT_BINARY_DIR}/Release/llplugin"
-    out_targets
-    ${plugins_release_files}
-    )
-  set(media_plugin_targets ${media_plugin_targets} ${out_targets})
-
-  copy_if_different(
-    ${plugins_release_src_dir}
-    "${CMAKE_CURRENT_BINARY_DIR}/RelWithDebInfo/llplugin"
-    out_targets
-    ${plugins_release_files}
-    )
-  set(media_plugin_targets ${media_plugin_targets} ${out_targets})
-  
-  add_custom_target(copy_media_plugin_libs ALL
-    DEPENDS 
-    ${media_plugin_targets}
-    )
-
-  add_custom_command(
-    TARGET ${VIEWER_BINARY_NAME} POST_BUILD
-    COMMAND ${CMAKE_COMMAND}
-    ARGS
-      -E
-      copy_directory
-      ${CMAKE_BINARY_DIR}/test_apps/llplugintest/${CMAKE_CFG_INTDIR}/imageformats
-      ${CMAKE_CURRENT_BINARY_DIR}/${CMAKE_CFG_INTDIR}/llplugin/imageformats
-    COMMENT "Copying llpluging imageformat libs."
-    )
-
-  add_dependencies(${VIEWER_BINARY_NAME} llmediaplugintest copy_media_plugin_libs)
-
-endif (WINDOWS)
-=======
-# -*- cmake -*-
-
-project(viewer)
-
-include(00-Common)
-include(Boost)
-include(BuildVersion)
-include(DBusGlib)
-include(DirectX)
-include(ELFIO)
-include(FMOD)
-include(OPENAL)
-include(FindOpenGL)
-include(LLAudio)
-include(LLCharacter)
-include(LLCommon)
-include(LLImage)
-include(LLImageJ2COJ)
-include(LLInventory)
-include(LLMath)
-include(LLMessage)
-include(LLPlugin)
-include(LLPrimitive)
-include(LLRender)
-include(LLUI)
-include(LLVFS)
-include(LLWindow)
-include(LLXML)
-include(LLXUIXML)
-include(LScript)
-include(Linking)
-include(NDOF)
-include(GooglePerfTools)
-include(TemplateCheck)
-include(UI)
-include(UnixInstall)
-include(LLKDU)
-include(ViewerMiscLibs)
-include(LLLogin)
-include(CMakeCopyIfDifferent)
-
-include_directories(
-    ${DBUSGLIB_INCLUDE_DIRS}
-    ${ELFIO_INCLUDE_DIR}
-    ${LLAUDIO_INCLUDE_DIRS}
-    ${LLCHARACTER_INCLUDE_DIRS}
-    ${LLCOMMON_INCLUDE_DIRS}
-    ${LLIMAGE_INCLUDE_DIRS}
-    ${LLINVENTORY_INCLUDE_DIRS}
-    ${LLMATH_INCLUDE_DIRS}
-    ${LLMESSAGE_INCLUDE_DIRS}
-    ${LLPLUGIN_INCLUDE_DIRS}
-    ${LLPRIMITIVE_INCLUDE_DIRS}
-    ${LLRENDER_INCLUDE_DIRS}
-    ${LLUI_INCLUDE_DIRS}
-    ${LLVFS_INCLUDE_DIRS}
-    ${LLWINDOW_INCLUDE_DIRS}
-    ${LLXML_INCLUDE_DIRS}
-    ${LLXUIXML_INCLUDE_DIRS}
-    ${LSCRIPT_INCLUDE_DIRS}
-    ${LSCRIPT_INCLUDE_DIRS}/lscript_compile
-    ${LLLOGIN_INCLUDE_DIRS}
-    )
-
-set(viewer_SOURCE_FILES
-    llaccordionctrl.cpp
-    llaccordionctrltab.cpp
-    llagent.cpp
-    llagentaccess.cpp
-    llagentdata.cpp
-    llagentlanguage.cpp
-    llagentlistener.cpp
-    llagentpicksinfo.cpp
-    llagentpilot.cpp
-    llagentui.cpp
-    llagentwearables.cpp
-    llanimstatelabels.cpp
-    llappearancemgr.cpp
-    llappviewer.cpp
-    llappviewerlistener.cpp
-    llassetuploadqueue.cpp
-    llassetuploadresponders.cpp
-    llaudiosourcevo.cpp
-    llavataractions.cpp
-    llavatariconctrl.cpp
-    llavatarlist.cpp
-    llavatarlistitem.cpp
-    llavatarpropertiesprocessor.cpp
-    llbottomtray.cpp
-    llbox.cpp
-    llbreadcrumbview.cpp
-    llcallbacklist.cpp
-    llcallingcard.cpp
-    llcapabilitylistener.cpp
-    llcaphttpsender.cpp
-    llchannelmanager.cpp
-    llchatbar.cpp
-    llchathistory.cpp
-    llchatitemscontainerctrl.cpp
-    llchatmsgbox.cpp
-    llchiclet.cpp
-    llclassifiedinfo.cpp
-    llclassifiedstatsresponder.cpp
-    llcloud.cpp
-    llcolorswatch.cpp
-    llcommandhandler.cpp
-    llcommandlineparser.cpp
-    llcompilequeue.cpp
-    llconfirmationmanager.cpp
-    llcurrencyuimanager.cpp
-    llcylinder.cpp
-    lldateutil.cpp
-    lldebugmessagebox.cpp
-    lldebugview.cpp
-    lldelayedgestureerror.cpp
-    lldirpicker.cpp
-    lldndbutton.cpp
-    lldrawable.cpp
-    lldrawpool.cpp
-    lldrawpoolalpha.cpp
-    lldrawpoolavatar.cpp
-    lldrawpoolbump.cpp
-    lldrawpoolground.cpp
-    lldrawpoolsimple.cpp
-    lldrawpoolsky.cpp
-    lldrawpoolterrain.cpp
-    lldrawpooltree.cpp
-    lldrawpoolwater.cpp
-    lldrawpoolwlsky.cpp
-    lldriverparam.cpp
-    lldynamictexture.cpp
-    llemote.cpp
-    lleventinfo.cpp
-    lleventnotifier.cpp
-    lleventpoll.cpp
-    llexpandabletextbox.cpp
-    llface.cpp
-    llfasttimerview.cpp
-    llfavoritesbar.cpp
-    llfeaturemanager.cpp
-    llfilepicker.cpp
-    llfirstuse.cpp
-    llflexibleobject.cpp
-    llfloaterabout.cpp
-    llfloateractivespeakers.cpp
-    llfloateranimpreview.cpp
-    llfloaterauction.cpp
-    llfloateravatarpicker.cpp
-    llfloateravatartextures.cpp
-    llfloaterbeacons.cpp
-    llfloaterbuildoptions.cpp
-    llfloaterbulkpermission.cpp
-    llfloaterbump.cpp
-    llfloaterbuy.cpp
-    llfloaterbuycontents.cpp
-    llfloaterbuycurrency.cpp
-    llfloaterbuyland.cpp
-    llfloatercall.cpp
-    llfloatercamera.cpp
-    llfloaterchat.cpp
-    llfloaterchatterbox.cpp
-    llfloatercolorpicker.cpp
-    llfloatercustomize.cpp
-    llfloaterdaycycle.cpp
-    llfloaterenvsettings.cpp
-    llfloaterfonttest.cpp
-    llfloaterfriends.cpp
-    llfloatergesture.cpp
-    llfloatergodtools.cpp
-    llfloatergroupinvite.cpp
-    llfloatergroups.cpp
-    llfloaterhandler.cpp
-    llfloaterhardwaresettings.cpp
-    llfloaterhelpbrowser.cpp
-    llfloaterhud.cpp
-    llfloaterimagepreview.cpp
-    llfloaterinspect.cpp
-    llfloaterinventory.cpp
-    llfloaterjoystick.cpp
-    llfloaterlagmeter.cpp
-    llfloaterland.cpp
-    llfloaterlandholdings.cpp
-    llfloatermap.cpp
-    llfloatermediabrowser.cpp
-    llfloatermediasettings.cpp
-    llfloatermemleak.cpp
-    llfloaternamedesc.cpp
     llfloaternotificationsconsole.cpp
     llfloateropenobject.cpp
     llfloaterparcel.cpp
@@ -2439,6 +671,7 @@
     llfloatermediasettings.h
     llfloatermemleak.h
     llfloaternamedesc.h
+	llfloaternearbymedia.h
     llfloaternotificationsconsole.h
     llfloateropenobject.h
     llfloaterparcel.h
@@ -2565,7 +798,6 @@
     llpanelgroupnotices.h
     llpanelgrouproles.h
     llpanelimcontrolpanel.h
-    llpanelinventory.h
     llpanelland.h
     llpanellandaudio.h
     llpanellandmarks.h
@@ -3543,5 +1775,3 @@
   add_dependencies(${VIEWER_BINARY_NAME} llmediaplugintest copy_media_plugin_libs)
 
 endif (WINDOWS)
-
->>>>>>> bde7d670
