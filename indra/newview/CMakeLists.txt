# -*- cmake -*-

project(viewer)

include(00-Common)
# DON'T move Linking.cmake to its place in the alphabetized list below: it
# sets variables on which the 3p .cmake files depend.
include(Linking)

include(Boost)
include(bugsplat)
include(BuildPackagesInfo)
include(BuildVersion)
include(CMakeCopyIfDifferent)
include(DBusGlib)
include(DragDrop)
include(EXPAT)
include(FMODSTUDIO)
include(GLOD)
include(Hunspell)
include(JsonCpp)
include(LLAppearance)
include(LLAudio)
include(LLCA)
include(LLCharacter)
include(LLCommon)
include(LLCoreHttp)
include(LLImage)
include(LLImageJ2COJ)
include(LLInventory)
include(LLKDU)
include(LLLogin)
include(LLMath)
include(LLMessage)
include(LLPhysicsExtensions)
include(LLPlugin)
include(LLPrimitive)
include(LLRender)
include(LLUI)
include(LLFileSystem)
include(LLWindow)
include(LLXML)
include(NDOF)
include(NVAPI)
include(OPENAL)
include(OpenGL)
include(OpenSSL)
include(PNG)
include(TemplateCheck)
include(UI)
include(UnixInstall)
include(ViewerMiscLibs)
#include(ViewerManager) # <FS:Ansariel> Remove VMP
include(VisualLeakDetector)
include(URIPARSER)
include(Growl)
include(ColladaDom)
include(jemalloc)
include(Discord)

# <FS:ND> if using ndPhysicsstub this variable will be unset, we don't need to build any stub code viewer side in that case
if( LLPHYSICSEXTENSIONS_SRC_DIR )
# </FS:ND>

if (NOT HAVOK_TPV)
   # When using HAVOK_TPV, the library is precompiled, so no need for this
   add_subdirectory(${LLPHYSICSEXTENSIONS_SRC_DIR} llphysicsextensions)
endif (NOT HAVOK_TPV)

# <FS:ND>
endif( LLPHYSICSEXTENSIONS_SRC_DIR )
# </FS:ND>

if(FMODSTUDIO)
  include_directories(${FMODSTUDIO_INCLUDE_DIR})
endif(FMODSTUDIO)

include_directories(
    ${DBUSGLIB_INCLUDE_DIRS}
    ${JSONCPP_INCLUDE_DIR}
    ${GLOD_INCLUDE_DIR}
    ${LLAUDIO_INCLUDE_DIRS}
    ${LLCHARACTER_INCLUDE_DIRS}
    ${LLCOMMON_INCLUDE_DIRS}
    ${LLCOREHTTP_INCLUDE_DIRS}
    ${LLPHYSICS_INCLUDE_DIRS}
    ${LLIMAGE_INCLUDE_DIRS}
    ${LLKDU_INCLUDE_DIRS}
    ${LLINVENTORY_INCLUDE_DIRS}
    ${LLMATH_INCLUDE_DIRS}
    ${LLMESSAGE_INCLUDE_DIRS}
    ${LLPLUGIN_INCLUDE_DIRS}
    ${LLPRIMITIVE_INCLUDE_DIRS}
    ${LLRENDER_INCLUDE_DIRS}
    ${LLUI_INCLUDE_DIRS}
    ${LLFILESYSTEM_INCLUDE_DIRS}
    ${LLWINDOW_INCLUDE_DIRS}
    ${LLXML_INCLUDE_DIRS}
    ${LLLOGIN_INCLUDE_DIRS}
    ${LIBS_PREBUILT_DIR}/include/collada
    ${LIBS_PREBUILD_DIR}/include/hunspell
    ${OPENAL_LIB_INCLUDE_DIRS}
    ${LIBS_PREBUILT_DIR}/include/collada/1.4
    ${GROWL_INCLUDE_DIRS}
    ${COLLADA_INCLUDE_DIRS}
    ${LLAPPEARANCE_INCLUDE_DIRS}
    ${CMAKE_CURRENT_SOURCE_DIR}
    ${CMAKE_CURRENT_BINARY_DIR}
    )

include_directories(SYSTEM
    ${LLCOMMON_SYSTEM_INCLUDE_DIRS}
    ${LLXML_SYSTEM_INCLUDE_DIRS}
    ${LLPHYSICSEXTENSIONS_INCLUDE_DIRS}
    )

if (USE_BUGSPLAT)
  include_directories(AFTER
    ${BUGSPLAT_INCLUDE_DIR}
    )
endif (USE_BUGSPLAT)

set(viewer_SOURCE_FILES
# <Add FS includes below this line>
    alfloaterregiontracker.cpp
    animationexplorer.cpp
    ao.cpp
    aoengine.cpp
    aoset.cpp
    chatbar_as_cmdline.cpp
    daeexport.cpp
    dialogstack.cpp
    exoflickr.cpp
    exoflickrauth.cpp
    exogroupmutelist.cpp
    exopostprocess.cpp
    floatermedialists.cpp
    fsareasearch.cpp
    fsareasearchmenu.cpp
    fsassetblacklist.cpp
    fsavatarrenderpersistence.cpp
    fsavatarsearchmenu.cpp
    fsblocklistmenu.cpp
    fschathistory.cpp
    fschatoptionsmenu.cpp
    fscommon.cpp
    fsconsoleutils.cpp
    fscontactsfriendsmenu.cpp
    fsdata.cpp
    fsdroptarget.cpp
    fsexportperms.cpp
    fsfloateraddtocontactset.cpp
    fsfloaterassetblacklist.cpp
    fsfloateravatarrendersettings.cpp
    fsfloaterblocklist.cpp
    fsfloatercontacts.cpp
    fsfloatercontactsetconfiguration.cpp
    fsfloaterexport.cpp
    fsfloatergroup.cpp
    fsfloatergrouptitles.cpp
    fsfloaterimport.cpp
    fsfloaterim.cpp
    fsfloaterimcontainer.cpp
    fsfloaternearbychat.cpp
    fsfloaterplacedetails.cpp
    fsfloaterposestand.cpp
    fsfloaterprofile.cpp
    fsfloaterprotectedfolders.cpp
    fsfloaterradar.cpp
    fsfloatersearch.cpp
    fsfloaterstatistics.cpp
    fsfloaterteleporthistory.cpp
    fsfloatervoicecontrols.cpp
    fsfloatervolumecontrols.cpp
    fsfloatervramusage.cpp
    fsfloaterwearablefavorites.cpp
    fskeywords.cpp
    fslslbridge.cpp
    fslslbridgerequest.cpp
    fslslpreproc.cpp
    fslslpreprocviewer.cpp
    fsmoneytracker.cpp
    fsnamelistavatarmenu.cpp
    fsnearbychatbarlistener.cpp
    fsnearbychatcontrol.cpp
    fsnearbychathub.cpp
    fsnearbychatvoicemonitor.cpp
    fspanelblocklist.cpp
    fspanelclassified.cpp
    fspanelcontactsets.cpp
    fspanelimcontrolpanel.cpp
    fspanellogin.cpp
    fspanelprefs.cpp
    fspanelprofile.cpp
    fspanelprofileclassifieds.cpp
    fspanelradar.cpp
    fsparticipantlist.cpp
    fspose.cpp
    fsradar.cpp
    fsradarentry.cpp
    fsradarlistctrl.cpp
    fsradarmenu.cpp
    fsregioncross.cpp
    fsscriptlibrary.cpp
    fsscrolllistctrl.cpp
    fsslurlcommand.cpp
    groupchatlistener.cpp
    lggbeamcolormapfloater.cpp
    lggbeammapfloater.cpp
    lggbeammaps.cpp
    lggbeamscolors.cpp
    lggcontactsets.cpp
    lfsimfeaturehandler.cpp
    llflickrconnect.cpp
    llfloaterflickr.cpp
    llpanelopenregionsettings.cpp
    # <FS:Ansariel> [Legacy Bake]
    llagentwearablesfetch.cpp

    llaccountingcostmanager.cpp
    llaisapi.cpp
    llagent.cpp
    llagentaccess.cpp
    llagentbenefits.cpp
    llagentcamera.cpp
    llagentdata.cpp
    llagentlanguage.cpp
    llagentlistener.cpp
    llagentpicksinfo.cpp
    llagentpilot.cpp
    llagentui.cpp
    llagentwearables.cpp
    llanimstatelabels.cpp
    llappcorehttp.cpp
    llappearancemgr.cpp
    llappviewer.cpp
    llappviewerlistener.cpp
    llattachmentsmgr.cpp
    llaudiosourcevo.cpp
    llautoreplace.cpp
    llavataractions.cpp
    llavatariconctrl.cpp
    llavatarlist.cpp
    llavatarlistitem.cpp
    llavatarrenderinfoaccountant.cpp
    llavatarrendernotifier.cpp
    llavatarpropertiesprocessor.cpp
    llblockedlistitem.cpp
    llblocklist.cpp
    llbox.cpp
    #llbreadcrumbview.cpp #<FS:Ansariel> Unused
    llbrowsernotification.cpp
    llbuycurrencyhtml.cpp
    llcallingcard.cpp
    llchannelmanager.cpp
    llchatbar.cpp
    llchathistory.cpp
    llchatitemscontainerctrl.cpp
    llchatmsgbox.cpp
    llchiclet.cpp
    llchicletbar.cpp
    llclassifiedinfo.cpp
    llcofwearables.cpp
    llcolorswatch.cpp
    llcommanddispatcherlistener.cpp
    llcommandhandler.cpp
    llcommandlineparser.cpp
    llcommunicationchannel.cpp
    llcompilequeue.cpp
    llconfirmationmanager.cpp
    llcontrolavatar.cpp
    llconversationlog.cpp
    llconversationloglist.cpp
    llconversationloglistitem.cpp
    llconversationmodel.cpp
    llconversationview.cpp
    llcurrencyuimanager.cpp
    llcylinder.cpp
    lldateutil.cpp
    lldebugmessagebox.cpp
    lldebugview.cpp
    lldeferredsounds.cpp
    lldelayedgestureerror.cpp
    lldirpicker.cpp
    lldonotdisturbnotificationstorage.cpp
    lldndbutton.cpp
    lldrawable.cpp
    lldrawpool.cpp
    lldrawpoolalpha.cpp
    lldrawpoolavatar.cpp
    lldrawpoolbump.cpp
    lldrawpoolground.cpp
    lldrawpoolmaterials.cpp
    lldrawpoolsimple.cpp
    lldrawpoolsky.cpp
    lldrawpoolterrain.cpp
    lldrawpooltree.cpp
    lldrawpoolwater.cpp
    lldrawpoolwlsky.cpp
    lldynamictexture.cpp
    llemote.cpp
    llenvironment.cpp
    llestateinfomodel.cpp
    lleventnotifier.cpp
    lleventpoll.cpp
    llexpandabletextbox.cpp
    llexperiencelog.cpp
    llexternaleditor.cpp
    llface.cpp
    llfasttimerview.cpp
    llfavoritesbar.cpp
    llfeaturemanager.cpp
    llfilepicker.cpp
    llfilteredwearablelist.cpp
    llfirstuse.cpp
    llflexibleobject.cpp
    llfloaterabout.cpp
    llfloaterbvhpreview.cpp
    llfloateraddpaymentmethod.cpp
    llfloaterauction.cpp
    llfloaterautoreplacesettings.cpp
    llfloateravatar.cpp
    llfloateravatarpicker.cpp
    llfloateravatarrendersettings.cpp
    llfloateravatartextures.cpp
    llfloaterbanduration.cpp
    llfloaterbeacons.cpp
    llfloaterbigpreview.cpp
    llfloaterbuildoptions.cpp
    llfloaterbulkpermission.cpp
    llfloaterbump.cpp
    llfloaterbuy.cpp
    llfloaterbuycontents.cpp
    llfloaterbuycurrency.cpp
    llfloaterbuycurrencyhtml.cpp
    llfloaterbuyland.cpp
    llfloatercamera.cpp
    llfloatercamerapresets.cpp
    llfloaterchatvoicevolume.cpp
    llfloatercolorpicker.cpp
    llfloaterconversationlog.cpp
    llfloaterconversationpreview.cpp
    llfloatercreatelandmark.cpp
    llfloaterdeleteprefpreset.cpp
    llfloaterdestinations.cpp
    llfloaterdisplayname.cpp
    llfloatereditenvironmentbase.cpp
    llfloatereditextdaycycle.cpp
    llfloaterenvironmentadjust.cpp
    llfloaterevent.cpp
    llfloaterexperiencepicker.cpp
    llfloaterexperienceprofile.cpp
    llfloaterexperiences.cpp
    llfloaterfixedenvironment.cpp
    llfloaterfonttest.cpp
    llfloaterforgetuser.cpp
    llfloatergesture.cpp
    llfloatergodtools.cpp
    llfloatergotoline.cpp
    llfloatergridstatus.cpp
    llfloatergroupbulkban.cpp
    llfloatergroupinvite.cpp
    llfloatergroups.cpp
    llfloaterhandler.cpp
    llfloaterhelpbrowser.cpp
    llfloaterhoverheight.cpp
    llfloaterhowto.cpp
    llfloaterhud.cpp
    llfloaterimagepreview.cpp
    llfloaterimsessiontab.cpp
    llfloaterimsession.cpp
    llfloaterimcontainer.cpp
    llfloaterinspect.cpp
    llfloaterjoystick.cpp
    llfloaterlagmeter.cpp
    llfloaterland.cpp
    llfloaterlandholdings.cpp
    llfloaterlinkreplace.cpp
    llfloaterloadprefpreset.cpp
    llfloatermarketplacelistings.cpp
    llfloatermap.cpp
    llfloatermediasettings.cpp
    llfloatermemleak.cpp
    llfloatermodelpreview.cpp
    llfloatermodeluploadbase.cpp
    llfloatermyscripts.cpp
    llfloatermyenvironment.cpp
    llfloaternamedesc.cpp
    llfloaternotificationsconsole.cpp
    llfloaternotificationstabbed.cpp
    llfloateroutfitphotopreview.cpp 
    llfloateroutfitsnapshot.cpp
    llfloaterobjectweights.cpp
    llfloateropenobject.cpp
    llfloaterpathfindingcharacters.cpp
    llfloaterpathfindingconsole.cpp
    llfloaterpathfindinglinksets.cpp
    llfloaterpathfindingobjects.cpp
    llfloaterpay.cpp
    llfloaterperformance.cpp
    llfloaterperms.cpp
    llfloaterpostprocess.cpp
    llfloaterpreference.cpp
    llfloaterpreferencesgraphicsadvanced.cpp
    llfloaterpreferenceviewadvanced.cpp
    llfloaterpreviewtrash.cpp
    llfloaterproperties.cpp
    llfloaterregiondebugconsole.cpp
    llfloaterregioninfo.cpp
    llfloaterreporter.cpp
    llfloaterregionrestarting.cpp
    llfloatersavecamerapreset.cpp
    llfloatersaveprefpreset.cpp
    llfloatersceneloadstats.cpp
    llfloaterscriptdebug.cpp
    llfloaterscriptedprefs.cpp
    llfloaterscriptlimits.cpp
    llfloaterscriptrecover.cpp
    llfloatersearch.cpp
    llfloatersearchreplace.cpp
    llfloatersellland.cpp
    llfloatersettingsdebug.cpp
    llfloatersidepanelcontainer.cpp
    llfloatersnapshot.cpp
    llfloatersounddevices.cpp
    llfloaterspellchecksettings.cpp
    llfloatertelehub.cpp
    llfloatertestinspectors.cpp
    llfloatertestlistview.cpp
    llfloatertexturefetchdebugger.cpp
    llfloatertools.cpp
    llfloatertopobjects.cpp
    llfloatertos.cpp
    llfloatertoybox.cpp
    llfloatertranslationsettings.cpp
    llfloateruipreview.cpp
    llfloaterurlentry.cpp
    llfloatervoiceeffect.cpp
    llfloatervoicevolume.cpp
    llfloaterwebcontent.cpp
    llfloaterwebprofile.cpp
    llfloaterwhitelistentry.cpp
    llfloaterwindowsize.cpp
    llfloaterworldmap.cpp
    llfolderviewmodelinventory.cpp
    llfollowcam.cpp
    llfriendcard.cpp
    llflyoutcombobtn.cpp
    llgesturelistener.cpp
    llgesturemgr.cpp
    llgiveinventory.cpp
    llglsandbox.cpp
    llgroupactions.cpp
    llgroupiconctrl.cpp
    llgrouplist.cpp
    llgroupmgr.cpp
    llhasheduniqueid.cpp
    llhints.cpp
    llhttpretrypolicy.cpp
    llhudeffect.cpp
    llhudeffectbeam.cpp
    llhudeffectlookat.cpp
    llhudeffectpointat.cpp
    llhudeffecttrail.cpp
    llhudeffectblob.cpp
    llhudicon.cpp
    llhudmanager.cpp
    llhudnametag.cpp
    llhudobject.cpp
    llhudrender.cpp
    llhudtext.cpp
    llhudview.cpp
    llimagefiltersmanager.cpp
    llimhandler.cpp
    llimprocessing.cpp
    llimview.cpp
    llinspect.cpp
    llinspectavatar.cpp
    llinspectgroup.cpp
    llinspectobject.cpp
    llinspectremoteobject.cpp
    llinspecttoast.cpp
    llinventorybridge.cpp
    llinventoryfilter.cpp
    llinventoryfunctions.cpp
    llinventoryicon.cpp
    llinventoryitemslist.cpp
    llinventorylistitem.cpp
    llinventorymodel.cpp
    llinventorymodelbackgroundfetch.cpp
    llinventoryobserver.cpp
    llinventorypanel.cpp
    lljoystickbutton.cpp
    llkeyconflict.cpp
    lllandmarkactions.cpp
    lllandmarklist.cpp
    lllegacyatmospherics.cpp
    #lllistbrowser.cpp #<FS:Ansariel> Unused
    lllistcontextmenu.cpp
    lllistview.cpp
    lllocalbitmaps.cpp
    lllocationhistory.cpp
    lllocationinputctrl.cpp
    lllogchat.cpp
    llloginhandler.cpp
    lllogininstance.cpp
    llmachineid.cpp
    llmainlooprepeater.cpp
    llmanip.cpp
    llmaniprotate.cpp
    llmanipscale.cpp
    llmaniptranslate.cpp
    llmarketplacefunctions.cpp
    llmarketplacenotifications.cpp
    llmaterialmgr.cpp
    llmediactrl.cpp
    llmediadataclient.cpp
    llmenuoptionpathfindingrebakenavmesh.cpp
    llmeshrepository.cpp
    llmimetypes.cpp
    llmodelpreview.cpp
    llmorphview.cpp
    llmoveview.cpp
    llmutelist.cpp
    llnamebox.cpp
    llnameeditor.cpp
    llnamelistctrl.cpp
    llnavigationbar.cpp
    llfloaterimnearbychat.cpp
    llfloaterimnearbychathandler.cpp
    llfloaterimnearbychatlistener.cpp
    llnetmap.cpp
    llnotificationalerthandler.cpp
    llnotificationgrouphandler.cpp
    llnotificationhandlerutil.cpp
    llnotificationhinthandler.cpp
    llnotificationlistitem.cpp
    llnotificationlistview.cpp
    llnotificationmanager.cpp
    llnotificationofferhandler.cpp
    llnotificationscripthandler.cpp
    llnotificationstorage.cpp
    llnotificationtiphandler.cpp
    lloutfitgallery.cpp
    lloutfitslist.cpp
    lloutfitobserver.cpp
    lloutputmonitorctrl.cpp
    llpanelappearancetab.cpp
    llpanelavatar.cpp
    llpanelavatartag.cpp
    llpanelblockedlist.cpp
    llpanelclassified.cpp
    llpanelcontents.cpp
    llpaneleditsky.cpp
    llpaneleditwater.cpp
    llpaneleditwearable.cpp
    llpanelenvironment.cpp
    llpanelexperiencelisteditor.cpp
    llpanelexperiencelog.cpp
    llpanelexperiencepicker.cpp
    llpanelexperiences.cpp
    llpanelface.cpp
    llpanelgenerictip.cpp
    llpanelgroup.cpp
    llpanelgroupcreate.cpp
    llpanelgroupbulk.cpp
    llpanelgroupbulkban.cpp
    llpanelgroupexperiences.cpp
    llpanelgroupgeneral.cpp
    llpanelgroupinvite.cpp
    llpanelgrouplandmoney.cpp
    llpanelgroupnotices.cpp
    llpanelgrouproles.cpp
    llpanelhome.cpp
    llpanelland.cpp
    llpanellandaudio.cpp
    llpanellandmarkinfo.cpp
    llpanellandmarks.cpp
    llpanellandmedia.cpp
    llpanellogin.cpp
    llpanelloginlistener.cpp
    llpanelmaininventory.cpp
    llpanelmarketplaceinbox.cpp
    llpanelmarketplaceinboxinventory.cpp
    llpanelmediasettingsgeneral.cpp
    llpanelmediasettingspermissions.cpp
    llpanelmediasettingssecurity.cpp
    llpanelme.cpp
    llpanelnearbymedia.cpp
    llpanelobject.cpp
    llpanelobjectinventory.cpp
    llpanelonlinestatus.cpp
    llpaneloutfitedit.cpp
    llpaneloutfitsinventory.cpp
    llpanelpeople.cpp
    llpanelpeoplemenus.cpp
    llpanelpermissions.cpp
    llpanelpick.cpp
    llpanelpicks.cpp
    llpanelplaceinfo.cpp
    llpanelplaceprofile.cpp
    llpanelplaces.cpp
    llpanelplacestab.cpp
    llpanelpresetscamerapulldown.cpp
    llpanelpresetspulldown.cpp
    llpanelprimmediacontrols.cpp
    llpanelprofile.cpp
    llpanelsnapshot.cpp
    llpanelsnapshotinventory.cpp
    llpanelsnapshotlocal.cpp
    llpanelsnapshotoptions.cpp
    llpanelsnapshotpostcard.cpp
    llpanelsnapshotprofile.cpp
    llpanelteleporthistory.cpp
    llpaneltiptoast.cpp
    llpanelvoiceeffect.cpp
    #llpaneltopinfobar.cpp # <FS:Zi> unused
    llpanelpulldown.cpp
    llpanelvoicedevicesettings.cpp
    llpanelvolume.cpp
    llpanelvolumepulldown.cpp
    llpanelwearing.cpp
    llparcelselection.cpp
    llparticipantlist.cpp
    llpatchvertexarray.cpp
    llpathfindingcharacter.cpp
    llpathfindingcharacterlist.cpp
    llpathfindinglinkset.cpp
    llpathfindinglinksetlist.cpp
    llpathfindingmanager.cpp
    llpathfindingnavmesh.cpp
    llpathfindingnavmeshstatus.cpp
    llpathfindingnavmeshzone.cpp
    llpathfindingobject.cpp
    llpathfindingobjectlist.cpp
    llpathfindingpathtool.cpp
    llpersistentnotificationstorage.cpp
    llphysicsmotion.cpp
    llphysicsshapebuilderutil.cpp
    llpipelinelistener.cpp
    llplacesinventorybridge.cpp
    llplacesinventorypanel.cpp
    llplacesfolderview.cpp
    llpopupview.cpp
    llpostcard.cpp
    llpresetsmanager.cpp
    llpreview.cpp
    llpreviewanim.cpp
    llpreviewgesture.cpp
    llpreviewnotecard.cpp
    llpreviewscript.cpp
    llpreviewsound.cpp
    llpreviewtexture.cpp
    llproductinforequest.cpp
    llprogressview.cpp
    llrecentpeople.cpp
    llregioninfomodel.cpp
    llregionposition.cpp
    llremoteparcelrequest.cpp
    #llsavedsettingsglue.cpp #<FS:Ansariel> Unused
    #llsaveoutfitcombobtn.cpp #<FS:Ansariel> Unused
    llscenemonitor.cpp
    llsceneview.cpp
    llscreenchannel.cpp
    llscripteditor.cpp
    llscriptfloater.cpp
    llscrollingpanelparam.cpp
    llscrollingpanelparambase.cpp
    llsculptidsize.cpp
    llsearchableui.cpp
    llsearchcombobox.cpp
    llsearchhistory.cpp
    llsecapi.cpp
    llsechandler_basic.cpp
    llselectmgr.cpp
    llsetkeybinddialog.cpp
    llsettingspicker.cpp
    llsettingsvo.cpp
    llshareavatarhandler.cpp
    llsidepanelappearance.cpp
    llsidepanelinventory.cpp
    llsidepanelinventorysubpanel.cpp
    llsidepaneliteminfo.cpp
    llsidepaneltaskinfo.cpp
    llsidetraypanelcontainer.cpp
    llskinningutil.cpp
    llsky.cpp
    #llslurl.cpp #<FS:AW optional opensim support>
    llsnapshotlivepreview.cpp
    llspatialpartition.cpp
    llspeakers.cpp
    llspeakingindicatormanager.cpp
    llsplitbutton.cpp
    llsprite.cpp
    llstartup.cpp
    llstartuplistener.cpp
    llstatusbar.cpp
    llstylemap.cpp
    llsurface.cpp
    llsurfacepatch.cpp
    llsyntaxid.cpp
    llsyswellitem.cpp
    llsyswellwindow.cpp
    lltelemetry.cpp
    llteleporthistory.cpp
    llteleporthistorystorage.cpp
    lltextureatlas.cpp
    lltextureatlasmanager.cpp
    lltexturecache.cpp
    lltexturectrl.cpp
    lltexturefetch.cpp
    lltextureinfo.cpp
    lltextureinfodetails.cpp
    lltexturestats.cpp
    lltextureview.cpp
    lltoast.cpp
    lltoastalertpanel.cpp
    lltoastgroupnotifypanel.cpp
    lltoastimpanel.cpp
    lltoastnotifypanel.cpp
    lltoastpanel.cpp
    lltoastscripttextbox.cpp
    lltoastscriptquestion.cpp
    lltool.cpp
    lltoolbarview.cpp
    lltoolbrush.cpp
    lltoolcomp.cpp
    lltooldraganddrop.cpp
    lltoolface.cpp
    lltoolfocus.cpp
    lltoolgrab.cpp
    lltoolgun.cpp
    lltoolindividual.cpp
    lltoolmgr.cpp
    lltoolmorph.cpp
    lltoolobjpicker.cpp
    lltoolpie.cpp
    lltoolpipette.cpp
    lltoolplacer.cpp
    lltoolselect.cpp
    lltoolselectland.cpp
    lltoolselectrect.cpp
    lltracker.cpp
    lltrackpicker.cpp
    lltransientdockablefloater.cpp
    lltransientfloatermgr.cpp
    lltranslate.cpp
    lluiavatar.cpp
    lluilistener.cpp
    lluploaddialog.cpp
    llurl.cpp
    llurldispatcher.cpp
    llurldispatcherlistener.cpp
    llurlfloaterdispatchhandler.cpp
    llurlhistory.cpp
    llurllineeditorctrl.cpp
    llurlwhitelist.cpp
    #llvectorperfoptions.cpp #<FS:Ansariel> Unused
    llversioninfo.cpp
    llviewchildren.cpp
    llviewerassetstats.cpp
    llviewerassetstorage.cpp
    llviewerassettype.cpp
    llviewerassetupload.cpp
    llviewerattachmenu.cpp
    llvieweraudio.cpp
    llviewercamera.cpp
    llviewerchat.cpp
    llviewercontrol.cpp
    llviewercontrollistener.cpp
    llviewerdisplay.cpp
    llviewerdisplayname.cpp
    llviewerfloaterreg.cpp
    llviewerfoldertype.cpp
    llviewergenericmessage.cpp
    llviewergesture.cpp
    llviewerhelp.cpp
    llviewerhelputil.cpp
    llviewerhome.cpp
    llviewerinventory.cpp
    llviewerjoint.cpp
    llviewerjointattachment.cpp
    llviewerjointmesh.cpp
    llviewerjoystick.cpp
    llviewerinput.cpp
    llviewerlayer.cpp
    llviewermedia.cpp
    llviewermedia_streamingaudio.cpp
    llviewermediafocus.cpp
    llviewermenu.cpp
    llviewermenufile.cpp
    llviewermessage.cpp
    #llviewernetwork.cpp #<FS:AW optional opensim support>
    llviewerobject.cpp
    llviewerobjectlist.cpp
    llvieweroctree.cpp
    llviewerparcelaskplay.cpp
    llviewerparcelmedia.cpp
    llviewerparcelmediaautoplay.cpp
    llviewerparcelmgr.cpp
    llviewerparceloverlay.cpp
    llviewerpartsim.cpp
    llviewerpartsource.cpp
    llviewerregion.cpp
    llviewershadermgr.cpp
    llviewerstats.cpp
    llviewerstatsrecorder.cpp
    llviewertexlayer.cpp
    llviewertexteditor.cpp
    llviewertexture.cpp
    llviewertextureanim.cpp
    llviewertexturelist.cpp
    llviewerthrottle.cpp
    llviewerwearable.cpp
    llviewerwindow.cpp
    llviewerwindowlistener.cpp
	llvisualeffect.cpp
    llvlcomposition.cpp
    llvlmanager.cpp
    llvoavatar.cpp
    llvoavatarself.cpp
    llvocache.cpp
    llvograss.cpp
    llvoground.cpp
    llvoicecallhandler.cpp
    llvoicechannel.cpp
    llvoiceclient.cpp
    llvoicevisualizer.cpp
    llvoicevivox.cpp
    llvoinventorylistener.cpp
    llvopartgroup.cpp
    llvosky.cpp
    llvosurfacepatch.cpp
    llvotree.cpp
    llvovolume.cpp
    llvowater.cpp
    llvowlsky.cpp
    llwatchdog.cpp
    llwearableitemslist.cpp
    llwearablelist.cpp
    llweb.cpp
    llwebprofile.cpp
    llwind.cpp
    llwindowlistener.cpp
    llwlhandlers.cpp
    llworld.cpp
    llworldmap.cpp
    llworldmapmessage.cpp
    llworldmipmap.cpp
    llworldmapview.cpp
    llxmlrpclistener.cpp
    llxmlrpctransaction.cpp
    noise.cpp
    particleeditor.cpp
    piemenu.cpp
    pieseparator.cpp
    pieslice.cpp
    pipeline.cpp
    qtoolalign.cpp
    quickprefs.cpp
    rlvactions.cpp
    rlvenvironment.cpp
    rlvcommon.cpp
    rlveffects.cpp
    rlvextensions.cpp
    rlvfloaters.cpp
    rlvhandler.cpp
    rlvhelper.cpp
    rlvinventory.cpp
    rlvlocks.cpp
    rlvui.cpp
    sanitycheck.cpp
    streamtitledisplay.cpp
    utilitybar.cpp
    NACLantispam.cpp
    NACLfloaterexploresounds.cpp
    )

if (OPENSIM)
    list(APPEND viewer_SOURCE_FILES
                fsgridhandler.cpp
                fsslurl.cpp
        )
else (OPENSIM)
    list(APPEND viewer_SOURCE_FILES
                llslurl.cpp
                llviewernetwork.cpp
        )
endif (OPENSIM)

set(VIEWER_BINARY_NAME "firestorm-bin" CACHE STRING
    "The name of the viewer executable to create.")

set(viewer_HEADER_FILES
    CMakeLists.txt
    ViewerInstall.cmake

# <Add FS includes below this line>
    alfloaterregiontracker.h
    animationexplorer.h
    ao.h
    aoengine.h
    aoset.h
    chatbar_as_cmdline.h
    daeexport.h
    dialogstack.h
    exoflickr.h
    exoflickrauth.h
    exogroupmutelist.h
    exopostprocess.h
    floatermedialists.h
    fsareasearch.h
    fsareasearchmenu.h
    fsassetblacklist.h
    fsavatarrenderpersistence.h
    fsavatarsearchmenu.h
    fsblocklistmenu.h
    fschathistory.h
    fschatoptionsmenu.h
    fsdispatchclassifiedclickthrough.h
    fscommon.h
    fsconsoleutils.h
    fscontactsfriendsmenu.h
    fsdata.h
    fsdroptarget.h
    fsexportperms.h
    fsfloateraddtocontactset.h
    fsfloaterassetblacklist.h
    fsfloateravatarrendersettings.h
    fsfloaterblocklist.h
    fsfloatercontacts.h
    fsfloatercontactsetconfiguration.h
    fsfloaterexport.h
    fsfloatergroup.h
    fsfloatergrouptitles.h
    fsfloaterimport.h
    fsfloaterim.h
    fsfloaterimcontainer.h
    fsfloaternearbychat.h
    fsfloaterplacedetails.h
    fsfloaterposestand.h
    fsfloaterprofile.h
    fsfloaterprotectedfolders.h
    fsfloaterradar.h
    fsfloatersearch.h
    fsfloaterstatistics.h
    fsfloaterteleporthistory.h
    fsfloatervoicecontrols.h
    fsfloatervolumecontrols.h
    fsfloatervramusage.h
    fsfloaterwearablefavorites.h
    fsgridhandler.h
    fskeywords.h
    fslslbridge.h
    fslslbridgerequest.h
    fslslpreproc.h
    fslslpreprocviewer.h
    fsmoneytracker.h
    fsnamelistavatarmenu.h
    fsnearbychatbarlistener.h
    fsnearbychatcontrol.h
    fsnearbychathub.h
    fsnearbychatvoicemonitor.h
    fspanelblocklist.h
    fspanelcontactsets.h
    fspanelclassified.h
    fspanelimcontrolpanel.h
    fspanellogin.h
    fspanelprefs.h
    fspanelprofile.h
    fspanelprofileclassifieds.h
    fspanelradar.h
    fsparticipantlist.h
    fspose.h
    fsradar.h
    fsradarentry.h
    fsradarlistctrl.h
    fsradarmenu.h
    fsregioncross.h
    fsscriptlibrary.h
    fsscrolllistctrl.h
    fsslurl.h
    fsslurlcommand.h
    groupchatlistener.h
    llaccountingcost.h
    lggbeamcolormapfloater.h
    lggbeammapfloater.h
    lggbeammaps.h
    lggbeamscolors.h
    lggcontactsets.h
    lfsimfeaturehandler.h
    llflickrconnect.h
    llfloaterflickr.h
    # <FS:Ansariel> [Legacy Bake]
    llagentwearablesfetch.h

    llaccountingcostmanager.h
    llaisapi.h
    llagent.h
    llagentaccess.h
    llagentbenefits.h
    llagentcamera.h
    llagentdata.h
    llagentlanguage.h
    llagentlistener.h
    llagentpicksinfo.h
    llagentpilot.h
    llagentui.h
    llagentwearables.h
    llanimstatelabels.h
    llappcorehttp.h
    llappearance.h
    llappearancemgr.h
    llappviewer.h
    llappviewerlistener.h
    llattachmentsmgr.h
    llaudiosourcevo.h
    llautoreplace.h
    llavataractions.h
    llavatariconctrl.h
    llavatarlist.h
    llavatarlistitem.h
    llavatarpropertiesprocessor.h
    llavatarrenderinfoaccountant.h
    llavatarrendernotifier.h
    llblockedlistitem.h
    llblocklist.h
    llbox.h
    #llbreadcrumbview.h #<FS:Ansariel> Unused
    llbuycurrencyhtml.h
    llcallingcard.h
    llcapabilityprovider.h
    llchannelmanager.h
    llchatbar.h
    llchathistory.h
    llchatitemscontainerctrl.h
    llchatmsgbox.h
    llchiclet.h
    llchicletbar.h
    llclassifiedinfo.h
    llcofwearables.h
    llcolorswatch.h
    llcommanddispatcherlistener.h
    llcommandhandler.h
    llcommandlineparser.h
    llcommunicationchannel.h
    llcompilequeue.h
    llconfirmationmanager.h
    llcontrolavatar.h
    llconversationlog.h
    llconversationloglist.h
    llconversationloglistitem.h
    llconversationmodel.h
    llconversationview.h
    llcurrencyuimanager.h
    llcylinder.h
    lldateutil.h
    lldebugmessagebox.h
    lldebugview.h
    lldeferredsounds.h
    lldelayedgestureerror.h
    lldirpicker.h
    lldonotdisturbnotificationstorage.h
    lldndbutton.h
    lldrawable.h
    lldrawpool.h
    lldrawpoolalpha.h
    lldrawpoolavatar.h
    lldrawpoolbump.h
    lldrawpoolmaterials.h
    lldrawpoolground.h
    lldrawpoolsimple.h
    lldrawpoolsky.h
    lldrawpoolterrain.h
    lldrawpooltree.h
    lldrawpoolwater.h
    lldrawpoolwlsky.h
    lldynamictexture.h
    llemote.h
    llenvironment.h
    llestateinfomodel.h
    lleventnotifier.h
    lleventpoll.h
    llexpandabletextbox.h
    llexperiencelog.h
    llexternaleditor.h
    llface.h
    llfasttimerview.h
    llfavoritesbar.h
    llfeaturemanager.h
    llfilepicker.h
    llfilteredwearablelist.h
    llfirstuse.h
    llflexibleobject.h
    llfloaterabout.h
    llfloaterbvhpreview.h
    llfloateraddpaymentmethod.h
    llfloaterauction.h
    llfloaterautoreplacesettings.h
    llfloateravatar.h
    llfloateravatarpicker.h
    llfloateravatarrendersettings.h
    llfloateravatartextures.h
    llfloaterbanduration.h
    llfloaterbeacons.h
    llfloaterbigpreview.h
    llfloaterbuildoptions.h
    llfloaterbulkpermission.h
    llfloaterbump.h
    llfloaterbuy.h
    llfloaterbuycontents.h
    llfloaterbuycurrency.h
    llfloaterbuycurrencyhtml.h
    llfloaterbuyland.h
    llfloatercamerapresets.h
    llfloatercamera.h
    llfloaterchatvoicevolume.h
    llfloatercolorpicker.h
    llfloaterconversationlog.h
    llfloaterconversationpreview.h
    llfloatercreatelandmark.h
    llfloaterdeleteprefpreset.h
    llfloaterdestinations.h
    llfloaterdisplayname.h
    llfloatereditenvironmentbase.h
    llfloatereditextdaycycle.h
    llfloaterenvironmentadjust.h
    llfloaterevent.h
    llfloaterexperiencepicker.h
    llfloaterexperienceprofile.h
    llfloaterexperiences.h
    llfloaterfixedenvironment.h
    llfloaterfonttest.h
    llfloaterforgetuser.h
    llfloatergesture.h
    llfloatergodtools.h
    llfloatergotoline.h
    llfloatergridstatus.h
    llfloatergroupbulkban.h
    llfloatergroupinvite.h
    llfloatergroups.h
    llfloaterhandler.h
    llfloaterhelpbrowser.h
    llfloaterhoverheight.h
    llfloaterhowto.h
    llfloaterhud.h
    llfloaterimagepreview.h
    llfloaterimnearbychat.h
    llfloaterimnearbychathandler.h
    llfloaterimnearbychatlistener.h
    llfloaterimsessiontab.h
    llfloaterimsession.h
    llfloaterimcontainer.h
    llfloaterinspect.h
    llfloaterjoystick.h
    llfloaterlagmeter.h
    llfloaterland.h
    llfloaterlandholdings.h
    llfloaterlinkreplace.h
    llfloaterloadprefpreset.h
    llfloatermap.h
    llfloatermarketplacelistings.h
    llfloatermediasettings.h
    llfloatermemleak.h
    llfloatermodelpreview.h
    llfloatermodeluploadbase.h
    llfloatermyscripts.h
    llfloatermyenvironment.h
    llfloaternamedesc.h
    llfloaternotificationsconsole.h
    llfloaternotificationstabbed.h
    llfloateroutfitphotopreview.h
    llfloateroutfitsnapshot.h
    llfloaterobjectweights.h
    llfloateropenobject.h
    llfloaterpathfindingcharacters.h
    llfloaterpathfindingconsole.h
    llfloaterpathfindinglinksets.h
    llfloaterpathfindingobjects.h
    llfloaterpay.h
    llfloaterperformance.h
    llfloaterperms.h
    llfloaterpostprocess.h
    llfloaterpreference.h
<<<<<<< HEAD
    llfloaterpreferencesgraphicsadvanced.h
=======
    # llfloaterpreferencesgraphicsadvanced.h
>>>>>>> 8b80fa27
    llfloaterpreferenceviewadvanced.h
    llfloaterpreviewtrash.h
    llfloaterproperties.h
    llfloaterregiondebugconsole.h
    llfloaterregioninfo.h
    llfloaterreporter.h
    llfloaterregionrestarting.h
    llfloatersavecamerapreset.h
    llfloatersaveprefpreset.h
    llfloatersceneloadstats.h
    llfloaterscriptdebug.h
    llfloaterscriptedprefs.h
    llfloaterscriptlimits.h
    llfloaterscriptrecover.h
    llfloatersearch.h
    llfloatersearchreplace.h
    llfloatersellland.h
    llfloatersettingsdebug.h
    llfloatersidepanelcontainer.h
    llfloatersnapshot.h
    llfloatersounddevices.h
    llfloaterspellchecksettings.h
    llfloatertelehub.h
    llfloatertestinspectors.h
    llfloatertestlistview.h
    llfloatertexturefetchdebugger.h
    llfloatertools.h
    llfloatertopobjects.h
    llfloatertos.h
    llfloatertoybox.h
    llfloatertranslationsettings.h
    llfloateruipreview.h
    llfloaterurlentry.h
    llfloatervoiceeffect.h
    llfloatervoicevolume.h
    llfloaterwebcontent.h
    llfloaterwebprofile.h
    llfloaterwhitelistentry.h
    llfloaterwindowsize.h
    llfloaterworldmap.h
    llfolderviewmodelinventory.h
    llfollowcam.h
    llfriendcard.h
    llflyoutcombobtn.h
    llgesturelistener.h
    llgesturemgr.h
    llgiveinventory.h
    llgroupactions.h
    llgroupiconctrl.h
    llgrouplist.h
    llgroupmgr.h
    llhasheduniqueid.h
    llhints.h
    llhttpretrypolicy.h
    llhudeffect.h
    llhudeffectbeam.h
    llhudeffectlookat.h
    llhudeffectpointat.h
    llhudeffecttrail.h
    llhudeffectblob.h
    llhudicon.h
    llhudmanager.h
    llhudnametag.h
    llhudobject.h
    llhudrender.h
    llhudtext.h
    llhudview.h
    llimagefiltersmanager.h
    llimprocessing.h
    llimview.h
    llinspect.h
    llinspectavatar.h
    llinspectgroup.h
    llinspectobject.h
    llinspectremoteobject.h
    llinspecttoast.h
    llinventorybridge.h
    llinventoryfilter.h
    llinventoryfunctions.h
    llinventoryicon.h
    llinventoryitemslist.h
    llinventorylistitem.h
    llinventorymodel.h
    llinventorymodelbackgroundfetch.h
    llinventoryobserver.h
    llinventorypanel.h
    lljoystickbutton.h
    llkeyconflict.h
    lllandmarkactions.h
    lllandmarklist.h
    lllightconstants.h
    #lllistbrowser.h #<FS:Ansariel> Unused
    lllistcontextmenu.h
    lllistview.h
    lllocalbitmaps.h
    lllocationhistory.h
    lllocationinputctrl.h
    lllogchat.h
    llloginhandler.h
    lllogininstance.h
    llmachineid.h
    llmainlooprepeater.h
    llmanip.h
    llmaniprotate.h
    llmanipscale.h
    llmaniptranslate.h
    llmarketplacefunctions.h
    llmarketplacenotifications.h
    llmaterialmgr.h
    llmediactrl.h
    llmediadataclient.h
    llmenuoptionpathfindingrebakenavmesh.h
    llmeshrepository.h
    llmimetypes.h
    llmodelpreview.h
    llmorphview.h
    llmoveview.h
    llmutelist.h
    llnamebox.h
    llnameeditor.h
    llnamelistctrl.h
    llnavigationbar.h
    llnetmap.h
    llnotificationhandler.h
    llnotificationlistitem.h
    llnotificationlistview.h
    llnotificationmanager.h
    llnotificationstorage.h
    lloutfitgallery.h
    lloutfitslist.h
    lloutfitobserver.h
    lloutputmonitorctrl.h
    llpanelappearancetab.h
    llpanelavatar.h
    llpanelavatartag.h
    llpanelblockedlist.h
    llpanelclassified.h
    llpanelcontents.h
    llpaneleditsky.h
    llpaneleditwater.h
    llpaneleditwearable.h
    llpanelenvironment.h
    llpanelexperiencelisteditor.h
    llpanelexperiencelog.h
    llpanelexperiencepicker.h
    llpanelexperiences.h
    llpanelface.h
    llpanelgenerictip.h
    llpanelgroup.h
    llpanelgroupcreate.h
    llpanelgroupbulk.h
    llpanelgroupbulkimpl.h
    llpanelgroupbulkban.h
    llpanelgroupexperiences.h
    llpanelgroupgeneral.h
    llpanelgroupinvite.h
    llpanelgrouplandmoney.h
    llpanelgroupnotices.h
    llpanelgrouproles.h
    llpanelhome.h
    llpanelland.h
    llpanellandaudio.h
    llpanellandmarkinfo.h
    llpanellandmarks.h
    llpanellandmedia.h
    llpanellogin.h
    llpanelloginlistener.h
    llpanelmaininventory.h
    llpanelmarketplaceinbox.h
    llpanelmarketplaceinboxinventory.h
    llpanelmediasettingsgeneral.h
    llpanelmediasettingspermissions.h
    llpanelmediasettingssecurity.h
    llpanelme.h
    llpanelnearbymedia.h
    llpanelobject.h
    llpanelobjectinventory.h
    llpanelonlinestatus.h
    llpaneloutfitedit.h
    llpaneloutfitsinventory.h
    llpanelpeople.h
    llpanelpeoplemenus.h
    llpanelpermissions.h
    llpanelpick.h
    llpanelpicks.h
    llpanelplaceinfo.h
    llpanelplaceprofile.h
    llpanelplaces.h
    llpanelplacestab.h
    llpanelpresetscamerapulldown.h
    llpanelpresetspulldown.h
    llpanelprimmediacontrols.h
    llpanelprofile.h
    llpanelsnapshot.h
    llpanelteleporthistory.h
    llpaneltiptoast.h
    llpanelpulldown.h
    llpanelvoicedevicesettings.h
    llpanelvoiceeffect.h
    #llpaneltopinfobar.h # <FS:Zi> unused
    llpanelvolume.h
    llpanelvolumepulldown.h
    llpanelwearing.h
    llparcelselection.h
    llparticipantlist.h
    llpatchvertexarray.h
    llpathfindingcharacter.h
    llpathfindingcharacterlist.h
    llpathfindinglinkset.h
    llpathfindinglinksetlist.h
    llpathfindingmanager.h
    llpathfindingnavmesh.h
    llpathfindingnavmeshstatus.h
    llpathfindingnavmeshzone.h
    llpathfindingobject.h
    llpathfindingobjectlist.h
    llpathfindingpathtool.h
    llpersistentnotificationstorage.h
    llphysicsmotion.h
    llphysicsshapebuilderutil.h
    llpipelinelistener.h
    llplacesinventorybridge.h
    llplacesinventorypanel.h
    llplacesfolderview.h
    llpopupview.h
    llpostcard.h
    llpresetsmanager.h
    llpreview.h
    llpreviewanim.h
    llpreviewgesture.h
    llpreviewnotecard.h
    llpreviewscript.h
    llpreviewsound.h
    llpreviewtexture.h
    llproductinforequest.h
    llprogressview.h
    llrecentpeople.h
    llregioninfomodel.h
    llregionposition.h
    llremoteparcelrequest.h
    llresourcedata.h
    llrootview.h
    #llsavedsettingsglue.h #<FS:Ansariel> Unused
    #llsaveoutfitcombobtn.h #<FS:Ansariel> Unused
    llscenemonitor.h
    llsceneview.h
    llscreenchannel.h
    llscripteditor.h
    llscriptfloater.h
    llscriptruntimeperms.h
    llscrollingpanelparam.h
    llscrollingpanelparambase.h
    llsculptidsize.h
    llsearchableui.h
    llsearchcombobox.h
    llsearchhistory.h
    llsecapi.h
    llsechandler_basic.h
    llselectmgr.h
    llsetkeybinddialog.h
    llsettingspicker.h
    llsettingsvo.h
    llsidepanelappearance.h
    llsidepanelinventory.h
    llsidepanelinventorysubpanel.h
    llsidepaneliteminfo.h
    llsidepaneltaskinfo.h
    llsidetraypanelcontainer.h
    llskinningutil.h
    llsky.h
    llslurl.h
    llsnapshotlivepreview.h
    llsnapshotmodel.h
    llspatialpartition.h
    llspeakers.h
    llspeakingindicatormanager.h
    llsplitbutton.h
    llsprite.h
    llstartup.h
    llstartuplistener.h
    llstatusbar.h
    llstylemap.h
    llsurface.h
    llsurfacepatch.h
    llsyntaxid.h
    llsyswellitem.h
    llsyswellwindow.h
    lltable.h
    llteleporthistory.h
    llteleporthistorystorage.h
    lltextureatlas.h
    lltextureatlasmanager.h
    lltexturecache.h
    lltexturectrl.h
    lltexturefetch.h
    lltextureinfo.h
    lltextureinfodetails.h
    lltexturestats.h
    lltextureview.h
    lltoast.h
    lltoastalertpanel.h
    lltoastgroupnotifypanel.h
    lltoastimpanel.h
    lltoastnotifypanel.h
    lltoastpanel.h
    lltoastscripttextbox.h
    lltoastscriptquestion.h
    lltool.h
    lltoolbarview.h
    lltoolbrush.h
    lltoolcomp.h
    lltooldraganddrop.h
    lltoolface.h
    lltoolfocus.h
    lltoolgrab.h
    lltoolgun.h
    lltoolindividual.h
    lltoolmgr.h
    lltoolmorph.h
    lltoolobjpicker.h
    lltoolpie.h
    lltoolpipette.h
    lltoolplacer.h
    lltoolselect.h
    lltoolselectland.h
    lltoolselectrect.h
    lltracker.h
    lltrackpicker.h
    lltransientdockablefloater.h
    lltransientfloatermgr.h
    lltranslate.h
    lluiconstants.h
    lluiavatar.h
    lluilistener.h
    lluploaddialog.h
    lluploadfloaterobservers.h
    llurl.h
    llurldispatcher.h
    llurldispatcherlistener.h
    llurlfloaterdispatchhandler.h
    llurlhistory.h
    llurllineeditorctrl.h
    llurlwhitelist.h
    #llvectorperfoptions.h #<FS:Ansariel> Unused
    llversioninfo.h
    llviewchildren.h
    llviewerassetstats.h
    llviewerassetstorage.h
    llviewerassettype.h
    llviewerassetupload.h
    llviewerattachmenu.h
    llvieweraudio.h
    llviewercamera.h
    llviewerchat.h
    llviewercontrol.h
    llviewercontrollistener.h
    llviewerdisplay.h
    llviewerdisplayname.h
    llviewerfloaterreg.h
    llviewerfoldertype.h
    llviewergenericmessage.h
    llviewergesture.h
    llviewerhelp.h
    llviewerhome.h
    llviewerinventory.h
    llviewerjoint.h
    llviewerjointattachment.h
    llviewerjointmesh.h
    llviewerjoystick.h
    llviewerinput.h
    llviewerlayer.h
    llviewermedia.h
    llviewermediafocus.h
    llviewermediaobserver.h
    llviewermenu.h
    llviewermenufile.h
    llviewermessage.h
    llviewernetwork.h
    llviewerobject.h
    llviewerobjectlist.h
    llvieweroctree.h
    llviewerparcelaskplay.h
    llviewerparcelmedia.h
    llviewerparcelmediaautoplay.h
    llviewerparcelmgr.h
    llviewerparceloverlay.h
    llviewerpartsim.h
    llviewerpartsource.h
    llviewerprecompiledheaders.h
    llviewerregion.h
    llviewershadermgr.h
    llviewerstats.h
    llviewerstatsrecorder.h
    llviewertexlayer.h
    llviewertexteditor.h
    llviewertexture.h
    llviewertextureanim.h
    llviewertexturelist.h
    llviewerthrottle.h
    llviewerwearable.h
    llviewerwindow.h
    llviewerwindowlistener.h
	llvisualeffect.h
    llvlcomposition.h
    llvlmanager.h
    llvoavatar.h
    llvoavatarself.h
    llvocache.h
    llvograss.h
    llvoground.h
    llvoicechannel.h
    llvoiceclient.h
    llvoicevisualizer.h
    llvoicevivox.h
    llvoinventorylistener.h
    llvopartgroup.h
    llvosky.h
    llvosurfacepatch.h
    llvotree.h
    llvovolume.h
    llvowater.h
    llvowlsky.h
    llwatchdog.h
    llwearableitemslist.h
    llwearablelist.h
    llweb.h
    llwebprofile.h
    llwind.h
    llwindowlistener.h
    llwlhandlers.h
    llworld.h
    llworldmap.h
    llworldmapmessage.h
    llworldmipmap.h
    llworldmapview.h
    llxmlrpclistener.h
    llxmlrpctransaction.h
    macmain.h
    noise.h
    particleeditor.h
    piemenu.h
    pieseparator.h
    pieslice.h
    pipeline.h
    rlvactions.h
    rlvcommon.h
    rlvdefines.h
    rlveffects.h
    rlvenvironment.h
    rlvextensions.h
    rlvfloaters.h
    rlvhandler.h
    rlvhelper.h
    rlvinventory.h
    rlvlocks.h
    rlvmodifiers.h
    rlvui.h
    roles_constants.h
    qtoolalign.h
    quickprefs.h
    sanitycheck.h
    streamtitledisplay.h
    utilitybar.h
    VertexCache.h
    VorbisFramework.h
    NACLantispam.h
    NACLfloaterexploresounds.h
    )

# <exodus>
# Generate the flickr keys header.
configure_file(
    ${CMAKE_CURRENT_SOURCE_DIR}/exoflickrkeys.h.in
    ${CMAKE_CURRENT_BINARY_DIR}/exoflickrkeys.h
    @ONLY
)
list(APPEND viewer_HEADER_FILES ${CMAKE_CURRENT_BINARY_DIR}/exoflickrkeys.h)
# </exodus>

#<FS:LO> Discord rich presence
configure_file(
    ${CMAKE_CURRENT_SOURCE_DIR}/fsdiscordkey.h.in
    ${CMAKE_CURRENT_BINARY_DIR}/fsdiscordkey.h
    @ONLY
)
list(APPEND viewer_HEADER_FILES ${CMAKE_CURRENT_BINARY_DIR}/fsdiscordkey.h)
LIST(APPEND viewer_HEADER_FILES fsfloaterdiscord.h fsdiscordconnect.h)
LIST(APPEND viewer_SOURCE_FILES fsfloaterdiscord.cpp fsdiscordconnect.cpp)
#</FS:LO>

# <FS:TS> Generate the version information header file.
configure_file(
    ${CMAKE_CURRENT_SOURCE_DIR}/fsversionvalues.h.in
    ${CMAKE_CURRENT_BINARY_DIR}/fsversionvalues.h
    @ONLY
)
list(APPEND viewer_HEADER_FILES ${CMAKE_CURRENT_BINARY_DIR}/fsversionvalues.h)
# </FS:TS>

source_group("CMake Rules" FILES ViewerInstall.cmake)

#build_data.json creation moved to viewer_manifest.py MAINT-6413
# the viewer_version.txt file created here is for passing to viewer_manifest and autobuild
file(WRITE "${CMAKE_CURRENT_BINARY_DIR}/viewer_version.txt"
           "${VIEWER_SHORT_VERSION}.${VIEWER_VERSION_REVISION}\n")

set_source_files_properties(
   llversioninfo.cpp tests/llversioninfo_test.cpp 
   PROPERTIES
# <FS:TS> The next line causes a full rebuild of the entire newview
#         directory every time the Mercurial revision number changes.
#         Instead of doing that, we use the configure tool to build
#         fsversionstrings.h with the right numbers in it.
#   COMPILE_DEFINITIONS "${VIEWER_CHANNEL_VERSION_DEFINES}" # see BuildVersion.cmake
   )

if (DARWIN)
  LIST(APPEND viewer_SOURCE_FILES llappviewermacosx.cpp)
  LIST(APPEND viewer_SOURCE_FILES llappviewermacosx-objc.mm)
  LIST(APPEND viewer_SOURCE_FILES llappviewermacosx-objc.h)
  LIST(APPEND viewer_SOURCE_FILES llfilepicker_mac.mm)
  LIST(APPEND viewer_HEADER_FILES llfilepicker_mac.h)

  # This should be compiled with the viewer.
  LIST(APPEND viewer_SOURCE_FILES llappdelegate-objc.mm)
  set_source_files_properties(
    llappdelegate-objc.mm
    PROPERTIES
    COMPILE_DEFINITIONS "${VIEWER_CHANNEL_VERSION_DEFINES}"
    # BugsplatMac is a module, imported with @import. That language feature
    # demands these -f switches.
    # Xcode 10.2 requires that Objective-C++ headers declare nullability of
    # pointer variables. As of 2019-06-26, the BugsplatMac version we're using
    # does not yet do so in its own header files. This -W flag prevents fatal
    # warnings.
    COMPILE_FLAGS "-fmodules -fcxx-modules -Wno-nullability-completeness"
    )

# [FS] Growl libs
  LIST(APPEND viewer_SOURCE_FILES
        growlmanager.cpp
        growlnotifierwin.cpp
        )

  LIST(APPEND viewer_HEADER_FILES
         growlmanager.h
         growlnotifierwin.h
         )
# [FS]

  find_library(AGL_LIBRARY AGL)
  find_library(APPKIT_LIBRARY AppKit)
  find_library(COCOA_LIBRARY Cocoa)
  find_library(IOKIT_LIBRARY IOKit)
  find_library(COREAUDIO_LIBRARY CoreAudio)

  set(viewer_LIBRARIES
    ${COCOA_LIBRARY}
    ${AGL_LIBRARY}
    ${IOKIT_LIBRARY}
    ${COREAUDIO_LIBRARY}
    )

  if (USE_BUGSPLAT)
    list(APPEND viewer_LIBRARIES
      ${BUGSPLAT_LIBRARIES}
      )
  endif (USE_BUGSPLAT)

  # Add resource files to the project.
  set(viewer_RESOURCE_FILES
    firestorm_icon.icns
    macview.r
    Info-Firestorm.plist
    Firestorm.xib/
    # CMake doesn't seem to support Xcode language variants well just yet
    English.lproj/InfoPlist.strings
    English.lproj/language.txt
    German.lproj/language.txt
    Japanese.lproj/language.txt
    Korean.lproj/language.txt
    )
  set_source_files_properties(
    ${viewer_RESOURCE_FILES}
    PROPERTIES
    HEADER_FILE_ONLY TRUE
    #MACOSX_PACKAGE_LOCATION Resources #don't do this! this tells cmake to copy the files.
    )
  SOURCE_GROUP("Resources" FILES ${viewer_RESOURCE_FILES})
  list(APPEND viewer_SOURCE_FILES ${viewer_RESOURCE_FILES})
endif (DARWIN)

if (LINUX)
    LIST(APPEND viewer_SOURCE_FILES llappviewerlinux.cpp)
    set_source_files_properties(
      llappviewerlinux.cpp
      PROPERTIES
# <FS:TS> The next line causes a full rebuild of the entire newview
#         directory every time the Mercurial revision number changes.
#         Instead of doing that, we use the configure tool to build
#         fsversionstrings.h with the right numbers in it.
#      COMPILE_DEFINITIONS "${VIEWER_CHANNEL_VERSION_DEFINES}"
      )
    LIST(APPEND viewer_SOURCE_FILES llappviewerlinux_api_dbus.cpp)
# [FS] Growl support
    LIST(APPEND viewer_HEADER_FILES desktopnotifierlinux.h growlmanager.h)
    LIST(APPEND viewer_SOURCE_FILES desktopnotifierlinux.cpp growlmanager.cpp)
# [FS] Growl support

    SET(CMAKE_EXE_LINKER_FLAGS "${CMAKE_EXE_LINKER_FLAGS} -Wl,--as-needed")

    set(viewer_LIBRARIES
        Xinerama
        )
    if (OPENAL)
      LIST(APPEND viewer_LIBRARIES ${OPENAL_LIBRARIES})
    endif (OPENAL)

    # <FS:ND> Enable user to create a ctags database via using -DND_CTAGS=On
    if( ND_CTAGS )
      message( "Will generate ctags database during compilation" )
      set_source_files_properties( TAGS PROPERTIES GENERATED true)
      add_custom_command ( OUTPUT TAGS COMMAND ctags --extra=+q --fields=+aiS --c++-kinds=+p -e --recurse=yes .
                           WORKING_DIRECTORY ${CMAKE_SOURCE_DIR} )
      list(APPEND viewer_SOURCE_FILES TAGS )
    endif( ND_CTAGS )
    # </FS:ND>

    # <FS:ND> Get rid of memory limit exceeded for -fvar-tracking-assignments.
    if (NOT CMAKE_CXX_COMPILER MATCHES ".*clang")
      SET_SOURCE_FILES_PROPERTIES(llviewermenu.cpp PROPERTIES COMPILE_FLAGS -fno-var-tracking-assignments)
    endif()
    # </FS:ND>

    # Replace the icons with the appropriate ones for the channel
    # ('test' is the default)
    set(ICON_PATH "private")
    string(TOLOWER ${VIEWER_CHANNEL} channel_lower)
    if(channel_lower MATCHES "release")
        set(ICON_PATH "release")
    elseif(channel_lower MATCHES "beta")
        set(ICON_PATH "beta")
    elseif(channel_lower MATCHES "project")
        set(ICON_PATH "project")
    endif()

    if (OPENSIM)
        set(ICON_PATH "${ICON_PATH}-os")
    endif (OPENSIM)

    message(STATUS "Copying icons for ${ICON_PATH}")
    execute_process(
      COMMAND ${CMAKE_COMMAND} -E copy_if_different
        "${CMAKE_CURRENT_SOURCE_DIR}/icons/${ICON_PATH}/firestorm_256.bmp"
        "${CMAKE_CURRENT_SOURCE_DIR}/res-sdl/firestorm_icon.BMP"
      )
endif (LINUX)

if (WINDOWS)
    list(APPEND viewer_SOURCE_FILES
         growlmanager.cpp
         growlnotifierwin.cpp
         llappviewerwin32.cpp
         llwindebug.cpp
         )
    set_source_files_properties(
      llappviewerwin32.cpp
      PROPERTIES
      COMPILE_DEFINITIONS "${VIEWER_CHANNEL_VERSION_DEFINES}"
      )

    list(APPEND viewer_HEADER_FILES
         llappviewerwin32.h
         llwindebug.h
# [FS] Growl libs
         growlmanager.h
         growlnotifierwin.h
# [FS]
         )

    # precompiled header configuration
    # llviewerprecompiledheaders.cpp generates
    # the .pch file.
    # All sources added to viewer_SOURCE_FILES
    # at this point use it.
    if(USE_PRECOMPILED_HEADERS)
        set_source_files_properties(llviewerprecompiledheaders.cpp
            PROPERTIES
            COMPILE_FLAGS "/Ycllviewerprecompiledheaders.h"
            )
        set(viewer_SOURCE_FILES "${viewer_SOURCE_FILES}" llviewerprecompiledheaders.cpp)
    endif(USE_PRECOMPILED_HEADERS)

    # Replace the icons with the appropriate ones for the channel
    # ('test' is the default)
    set(ICON_PATH "private")
    #set(VIEWER_MACOSX_PHASE "d") # <FS:Ansariel> Moved to OSX section
    string(TOLOWER ${VIEWER_CHANNEL} channel_lower)
    if(channel_lower MATCHES "release")
        set(ICON_PATH "release")
        #set(VIEWER_MACOSX_PHASE "f") # <FS:Ansariel> Moved to OSX section
    elseif(channel_lower MATCHES "beta")
        set(ICON_PATH "beta")
        #set(VIEWER_MACOSX_PHASE "b") # <FS:Ansariel> Moved to OSX section
    elseif(channel_lower MATCHES "project")
        set(ICON_PATH "project")
        #set(VIEWER_MACOSX_PHASE "a") # <FS:Ansariel> Moved to OSX section
    endif()

    # <FS:Ansariel> FIRE-24335: Use different icon for OpenSim version
    if (OPENSIM)
        set(ICON_PATH "${ICON_PATH}-os")
    endif (OPENSIM)
    # <FS:Ansariel>

    message(STATUS "Copying icons for ${ICON_PATH}")
    execute_process(
      COMMAND ${CMAKE_COMMAND} -E copy_if_different
        "${CMAKE_CURRENT_SOURCE_DIR}/icons/${ICON_PATH}/firestorm_icon.ico"
        "${CMAKE_CURRENT_SOURCE_DIR}/res/firestorm_icon.ico"
      )
    execute_process(
      COMMAND ${CMAKE_COMMAND} -E copy_if_different
        "${CMAKE_CURRENT_SOURCE_DIR}/icons/${ICON_PATH}/firestorm_256.BMP"
        "${CMAKE_CURRENT_SOURCE_DIR}/res/firestorm_icon.BMP"
      )
    execute_process(
      COMMAND ${CMAKE_COMMAND} -E copy_if_different
        "${CMAKE_CURRENT_SOURCE_DIR}/icons/${ICON_PATH}/firestorm_256.BMP"
        "${CMAKE_CURRENT_SOURCE_DIR}/res-sdl/firestorm_icon.BMP"
      )

    # Add resource files to the project.
    # viewerRes.rc is the only buildable file, but
    # the rest are all dependencies of it.
    set(viewer_RESOURCE_FILES
        res/arrow.cur
        res/arrowcop.cur
        res/arrowcopmulti.cur
        res/arrowdrag.cur
        res/circleandline.cur
        res/llarrow.cur
        res/llarrowdrag.cur
        res/llarrowdragmulti.cur
        res/llarrowlocked.cur
        res/llgrablocked.cur
        res/llno.cur
        res/llnolocked.cur
        res/lltoolcamera.cur
        res/lltoolcreate.cur
        res/lltoolfocus.cur
        res/lltoolgrab.cur
        res/lltoolland.cur
        res/lltoolpan.cur
        res/lltoolpathfinding.cur
        res/lltoolpathfindingpathend.cur
        res/lltoolpathfindingpathendadd.cur
        res/lltoolpathfindingpathstart.cur
        res/lltoolpathfindingpathstartadd.cur
        res/lltoolpipette.cur
        res/lltoolrotate.cur
        res/lltoolscale.cur
        res/lltooltranslate.cur
        res/lltoolzoomin.cur
        res/lltoolzoomout.cur
        res/firestorm_icon.BMP
        res/firestorm_icon.ico
        res-sdl/firestorm_icon.BMP
        res/resource.h
        res/toolpickobject.cur
        res/toolpickobject2.cur
        res/toolpickobject3.cur
        res/toolpipette.cur
        res/toolbuy.cur
        res/toolopen.cur
        res/toolsit.cur
        res/toolbuy-legacy.cur
        res/toolopen-legacy.cur
        res/toolsit-legacy.cur
        res/toolpay-legacy.cur
        )

    set_source_files_properties(${viewer_RESOURCE_FILES}
                                PROPERTIES HEADER_FILE_ONLY TRUE)

    configure_file( ${CMAKE_CURRENT_SOURCE_DIR}/res/viewerRes.rc
                    ${CMAKE_CURRENT_BINARY_DIR}/viewerRes.rc
                    )
    set(viewer_RESOURCE_FILES
        ${CMAKE_CURRENT_BINARY_DIR}/viewerRes.rc
        ${viewer_RESOURCE_FILES}
        )

    set_source_files_properties(${CMAKE_CURRENT_BINARY_DIR}/viewerRes.rc
      PROPERTIES COMPILE_FLAGS "-I${CMAKE_CURRENT_SOURCE_DIR}/res"
      )

    SOURCE_GROUP("Resource Files" FILES ${viewer_RESOURCE_FILES})

    if (NOT USESYSTEMLIBS)
        list(APPEND viewer_SOURCE_FILES ${viewer_RESOURCE_FILES})
    endif (NOT USESYSTEMLIBS)

# see EXP-1765 - theory is opengl32.lib needs to be included before gdi32.lib (windows libs)
    set(viewer_LIBRARIES
        opengl32
        ${WINDOWS_LIBRARIES}
        comdlg32
        dxguid
        kernel32
        odbc32
        odbccp32
        oleaut32
        shell32
        Vfw32
        wer
        winspool
        )

    find_library(INTEL_MEMOPS_LIBRARY
                 NAMES ll_intel_memops
                 PATHS
                 optimized ${ARCH_PREBUILT_DIRS_RELEASE}
                 debug ${ARCH_PREBUILT_DIRS_DEBUG}
                 )
    mark_as_advanced(INTEL_MEMOPS_LIBRARY)

    if (INTEL_MEMOPS_LIBRARY)
      list(APPEND viewer_LIBRARIES ${INTEL_MEMOPS_LIBRARY})
    endif (INTEL_MEMOPS_LIBRARY)

    # <FS:Ansariel> Apply correct manifests to both 32 and 64 bit versions
    #if (ADDRESS_SIZE EQUAL 64)
        # We deliberately omit this from the 32bit build because it declares that
        # the viewer is compatible with Windows 10; we need that to properly detect
        # the Windows version, but doing so causes systems with certain HD video
        # cards to fail because Windows 10 does not support them.  Leaving this out
        # causes those systems to run in a Windows 8 compatibility mode, which works.
    #    LIST(APPEND viewer_SOURCE_FILES windows.manifest)
    #endif (ADDRESS_SIZE EQUAL 64)
    if (ADDRESS_SIZE EQUAL 64)
        LIST(APPEND viewer_SOURCE_FILES ${CMAKE_CURRENT_SOURCE_DIR}/../tools/manifests/compatibility.manifest)
    else (ADDRESS_SIZE EQUAL 64)
        LIST(APPEND viewer_SOURCE_FILES ${CMAKE_CURRENT_SOURCE_DIR}/../tools/manifests/legacy.manifest)
    endif (ADDRESS_SIZE EQUAL 64)
    # </FS:Ansariel>

    if (OPENAL)
      LIST(APPEND viewer_LIBRARIES ${OPENAL_LIBRARIES})
    endif (OPENAL)
endif (WINDOWS)

# Add the xui files. This is handy for searching for xui elements
# from within the IDE.
set(viewer_XUI_FILES
    skins/default/colors.xml
    skins/default/default_languages.xml
    skins/default/textures/textures.xml
    )
file(GLOB DEFAULT_XUI_FILE_GLOB_LIST
     ${CMAKE_CURRENT_SOURCE_DIR}/skins/*/xui/en/*.xml)
list(APPEND viewer_XUI_FILES ${DEFAULT_XUI_FILE_GLOB_LIST})

file(GLOB DEFAULT_WIDGET_FILE_GLOB_LIST
     ${CMAKE_CURRENT_SOURCE_DIR}/skins/*/xui/en/widgets/*.xml)
list(APPEND viewer_XUI_FILES ${DEFAULT_WIDGET_FILE_GLOB_LIST})

# Cannot append empty lists in CMake, wait until we have files here.
#file(GLOB SILVER_WIDGET_FILE_GLOB_LIST
#     ${CMAKE_CURRENT_SOURCE_DIR}/skins/silver/xui/en-us/widgets/*.xml)
#list(APPEND viewer_XUI_FILES ${SILVER_WIDGET_FILE_GLOB_LIST})

list(SORT viewer_XUI_FILES)

source_group("XUI Files" FILES ${viewer_XUI_FILES})

set_source_files_properties(${viewer_XUI_FILES}
                            PROPERTIES HEADER_FILE_ONLY TRUE)

list(APPEND viewer_SOURCE_FILES ${viewer_XUI_FILES})

set(viewer_APPSETTINGS_FILES
    app_settings/anim.ini
    app_settings/autoreplace.xml
    app_settings/client_list_v2.xml
    app_settings/cloud.xml
    app_settings/cmd_line.xml
    app_settings/commands.xml
    app_settings/foldertypes.xml
    app_settings/graphic_preset_controls.xml
    app_settings/grass.xml
    app_settings/grids.xml
    app_settings/growl_notifications.xml
    app_settings/high_graphics.xml
    app_settings/ignorable_dialogs.xml
    app_settings/key_bindings.xml
    app_settings/keywords.ini
    app_settings/keywords_lsl_default.xml
    app_settings/logcontrol.xml
    app_settings/low_graphics.xml
    app_settings/mid_graphics.xml
    app_settings/posestand.xml
    app_settings/quick_preferences.xml
    app_settings/scriptlibrary_aa.xml
    app_settings/scriptlibrary_ossl.xml
    app_settings/scriptlibrary_preproc.xml
    app_settings/settings_firestorm.xml
    app_settings/settings_hybrid.xml
    app_settings/settings_phoenix.xml
    app_settings/settings_v3.xml
    app_settings/settings_text.xml
    app_settings/settings.xml
    app_settings/settings_crash_behavior.xml
    app_settings/settings_files.xml
    app_settings/settings_per_account.xml
    app_settings/std_bump.ini
    #app_settings/toolbars.xml  FS:AO moved to skins
    app_settings/trees.xml
    app_settings/ultra_graphics.xml
    app_settings/viewerart.xml
    ${CMAKE_SOURCE_DIR}/../etc/message.xml
    ${CMAKE_SOURCE_DIR}/../scripts/messages/message_template.msg
    packages-info.txt
    )
	
if (WINDOWS)
  LIST(APPEND viewer_APPSETTINGS_FILES app_settings/growl_notifications.xml)
endif (WINDOWS)

source_group("App Settings" FILES ${viewer_APPSETTINGS_FILES})

set_source_files_properties(${viewer_APPSETTINGS_FILES}
                            PROPERTIES HEADER_FILE_ONLY TRUE)

list(APPEND viewer_SOURCE_FILES ${viewer_APPSETTINGS_FILES})

set(viewer_CHARACTER_FILES
    character/attentions.xml
    character/attentionsN.xml
    character/avatar_lad.xml
    character/avatar_skeleton.xml
    character/genepool.xml
    )

source_group("Character File" FILES ${viewer_CHARACTER_FILES})

set_source_files_properties(${viewer_CHARACTER_FILES}
                            PROPERTIES HEADER_FILE_ONLY TRUE)
if (NOT USESYSTEMLIBS)
    list(APPEND viewer_SOURCE_FILES ${viewer_CHARACTER_FILES})
endif (NOT USESYSTEMLIBS)

# <FS:Ansariel> Add Firestorm folders
file(GLOB viewer_FONT_FILES fonts/*.xml)
source_group("Fonts" FILES ${viewer_FONT_FILES})
set_source_files_properties(${viewer_FONT_FILES}
                            PROPERTIES HEADER_FILE_ONLY TRUE)
list(APPEND viewer_SOURCE_FILES ${viewer_FONT_FILES})

file(GLOB viewer_FS_RESOURCES fs_resources/*)
source_group("Firestorm Resources" FILES ${viewer_FS_RESOURCES})
set_source_files_properties(${viewer_FS_RESOURCES}
                            PROPERTIES HEADER_FILE_ONLY TRUE)
list(APPEND viewer_SOURCE_FILES ${viewer_FS_RESOURCES})
# </FS:Ansariel>

if (WINDOWS)
  file(GLOB viewer_INSTALLER_FILES installers/windows/*.nsi)

  source_group("Installer Files" FILES ${viewer_INSTALLER_FILES})

  set_source_files_properties(${viewer_INSTALLER_FILES}
                              PROPERTIES HEADER_FILE_ONLY TRUE)

  list(APPEND viewer_SOURCE_FILES ${viewer_INSTALLER_FILES})
endif (WINDOWS)

if (OPENAL)
  set(LLSTARTUP_COMPILE_FLAGS "${LLSTARTUP_COMPILE_FLAGS} -DLL_OPENAL")
endif (OPENAL)

if (FMODSTUDIO)
  set(LLSTARTUP_COMPILE_FLAGS "${LLSTARTUP_COMPILE_FLAGS} -DLL_FMODSTUDIO")
  set(FMODWRAPPER_LIBRARY ${FMODSTUDIO_LIBRARY})
endif (FMODSTUDIO)

# <FS:Ansariel> Output device selection
# set_source_files_properties(llstartup.cpp PROPERTIES COMPILE_FLAGS "${LLSTARTUP_COMPILE_FLAGS}")
set_source_files_properties(llstartup.cpp llfloaterpreference.cpp PROPERTIES COMPILE_FLAGS "${LLSTARTUP_COMPILE_FLAGS}")
# </FS:Ansariel>

if (HAVOK OR HAVOK_TPV)
  set(LLSTARTUP_COMPILE_FLAGS "${LLSTARTUP_COMPILE_FLAGS} -DLL_HAVOK")
endif (HAVOK OR HAVOK_TPV)

# progress view disables/enables icons based on available packages
set_source_files_properties(llprogressview.cpp PROPERTIES COMPILE_FLAGS "${LLSTARTUP_COMPILE_FLAGS}")

list(APPEND viewer_SOURCE_FILES ${viewer_HEADER_FILES})

set_source_files_properties(${viewer_HEADER_FILES}
                            PROPERTIES HEADER_FILE_ONLY TRUE)

add_executable(${VIEWER_BINARY_NAME}
    WIN32
    MACOSX_BUNDLE
    ${viewer_SOURCE_FILES}
    )

if (SDL_FOUND)
  set_property(TARGET ${VIEWER_BINARY_NAME}
    PROPERTY COMPILE_DEFINITIONS LL_SDL=1
    )
endif (SDL_FOUND)

if (USE_BUGSPLAT)
  set_property(TARGET ${VIEWER_BINARY_NAME}
    PROPERTY COMPILE_DEFINITIONS "${BUGSPLAT_DEFINE}")
endif (USE_BUGSPLAT)

# add package files
file(GLOB EVENT_HOST_SCRIPT_GLOB_LIST
     ${CMAKE_CURRENT_SOURCE_DIR}/../viewer_components/*.py)
list(APPEND EVENT_HOST_SCRIPTS ${EVENT_HOST_SCRIPT_GLOB_LIST})

set(PACKAGE ON CACHE BOOL
    "Add a package target that builds an installer package.")

if (OPENSIM )
  set(ND_VIEWER_FLAVOR "oss")
else (OPENSIM)
  set(ND_VIEWER_FLAVOR "hvk")
endif (OPENSIM)

if (WINDOWS)
    set_target_properties(${VIEWER_BINARY_NAME}
        PROPERTIES
        # *TODO -reenable this once we get server usage sorted out
        LINK_FLAGS "/debug /NODEFAULTLIB:LIBCMT /SUBSYSTEM:WINDOWS /LARGEADDRESSAWARE"
        LINK_FLAGS_DEBUG "/NODEFAULTLIB:\"LIBCMT;LIBCMTD;MSVCRT\" /INCREMENTAL:NO /LARGEADDRESSAWARE"
        LINK_FLAGS_RELEASE "/FORCE:MULTIPLE /MAP\"secondlife-bin.MAP\" /OPT:REF /LARGEADDRESSAWARE"
        )

    if(USE_PRECOMPILED_HEADERS)
        set_target_properties(
            ${VIEWER_BINARY_NAME}
            PROPERTIES
            COMPILE_FLAGS "/Yullviewerprecompiledheaders.h"
            )
    endif(USE_PRECOMPILED_HEADERS)

    # If adding a file to viewer_manifest.py in the WindowsManifest.construct() method, be sure to add the dependency
    # here.
    # *NOTE:Mani - This is a crappy hack to have important dependencies for the viewer_manifest copy action
    # be met. I'm looking forward to a source-code split-up project next year that will address this kind of thing.
    # In the meantime, if you have any ideas on how to easily maintain one list, either here or in viewer_manifest.py
    # and have the build deps get tracked *please* tell me about it.
    # nat: https://cmake.org/cmake/help/v3.14/command/file.html
    # "For example, the code
    # file(STRINGS myfile.txt myfile)
    # stores a list in the variable myfile in which each item is a line from the input file."
    # And of course it's straightforward to read a text file in Python.

    set(COPY_INPUT_DEPENDENCIES
      # The following commented dependencies are determined at variably at build time. Can't do this here.
      ${CMAKE_SOURCE_DIR}/../etc/message.xml
      ${CMAKE_SOURCE_DIR}/../scripts/messages/message_template.msg
      ${SHARED_LIB_STAGING_DIR}/${CMAKE_CFG_INTDIR}/llcommon.dll
      ${SHARED_LIB_STAGING_DIR}/${CMAKE_CFG_INTDIR}/libapr-1.dll
      ${SHARED_LIB_STAGING_DIR}/${CMAKE_CFG_INTDIR}/libaprutil-1.dll
      ${SHARED_LIB_STAGING_DIR}/${CMAKE_CFG_INTDIR}/libapriconv-1.dll
      ${SHARED_LIB_STAGING_DIR}/Release/glod.dll
      ${SHARED_LIB_STAGING_DIR}/RelWithDebInfo/glod.dll
      ${SHARED_LIB_STAGING_DIR}/Debug/glod.dll
      ${SHARED_LIB_STAGING_DIR}/Release/libcollada14dom22.dll
      ${SHARED_LIB_STAGING_DIR}/RelWithDebInfo/libcollada14dom22.dll
      ${SHARED_LIB_STAGING_DIR}/Debug/libcollada14dom22-d.dll
      # <FS:Ansariel> Only copy OpenJPEG dll if needed
      #${SHARED_LIB_STAGING_DIR}/Release/openjp2.dll
      #${SHARED_LIB_STAGING_DIR}/RelWithDebInfo/openjp2.dll
      #${SHARED_LIB_STAGING_DIR}/Debug/openjp2.dll
      # </FS:Ansariel>
      ${SHARED_LIB_STAGING_DIR}/Release/libhunspell.dll
      ${SHARED_LIB_STAGING_DIR}/RelWithDebInfo/libhunspell.dll
      ${SHARED_LIB_STAGING_DIR}/Debug/libhunspell.dll
      ${SHARED_LIB_STAGING_DIR}/Release/uriparser.dll
      ${SHARED_LIB_STAGING_DIR}/RelWithDebInfo/uriparser.dll
      ${SHARED_LIB_STAGING_DIR}/${CMAKE_CFG_INTDIR}/SLVoice.exe
      ${SHARED_LIB_STAGING_DIR}/${CMAKE_CFG_INTDIR}/libsndfile-1.dll
      ${SHARED_LIB_STAGING_DIR}/${CMAKE_CFG_INTDIR}/vivoxoal.dll
      ${SHARED_LIB_STAGING_DIR}/${CMAKE_CFG_INTDIR}/ca-bundle.crt
      ${GOOGLE_PERF_TOOLS_SOURCE}
      ${CMAKE_CURRENT_SOURCE_DIR}/licenses-win32.txt
      ${CMAKE_CURRENT_SOURCE_DIR}/featuretable.txt
      ${ARCH_PREBUILT_DIRS_RELEASE}/libeay32.dll
      ${ARCH_PREBUILT_DIRS_RELEASE}/ssleay32.dll
      ${ARCH_PREBUILT_DIRS_DEBUG}/libeay32.dll
      ${ARCH_PREBUILT_DIRS_DEBUG}/ssleay32.dll
      ${viewer_APPSETTINGS_FILES}
      ${ARCH_PREBUILT_DIRS_RELEASE}/growl.dll
      SLPlugin
      media_plugin_cef
      media_plugin_libvlc
      #media_plugin_example # <FS:Ansariel> Don't package example plugin
      )

    if (NOT USE_BUGSPLAT)
        LIST(APPEND COPY_INPUT_DEPENDENCIES windows-crash-logger)
    endif (NOT USE_BUGSPLAT)

    # <FS:Ansariel> Only copy OpenJPEG dll if needed
    if (NOT USE_KDU)
        list(APPEND COPY_INPUT_DEPENDENCIES
            ${SHARED_LIB_STAGING_DIR}/Release/openjp2.dll
            ${SHARED_LIB_STAGING_DIR}/RelWithDebInfo/openjp2.dll
            ${SHARED_LIB_STAGING_DIR}/Debug/openjp2.dll
            )
    endif (NOT USE_KDU)
    # </FS:Ansariel>

    if (ADDRESS_SIZE EQUAL 64)
        list(APPEND COPY_INPUT_DEPENDENCIES
            ${SHARED_LIB_STAGING_DIR}/${CMAKE_CFG_INTDIR}/vivoxsdk_x64.dll
            ${SHARED_LIB_STAGING_DIR}/${CMAKE_CFG_INTDIR}/ortp_x64.dll
            )
    else (ADDRESS_SIZE EQUAL 64)
        list(APPEND COPY_INPUT_DEPENDENCIES
            ${SHARED_LIB_STAGING_DIR}/${CMAKE_CFG_INTDIR}/vivoxsdk.dll
            ${SHARED_LIB_STAGING_DIR}/${CMAKE_CFG_INTDIR}/ortp.dll
            )
    endif (ADDRESS_SIZE EQUAL 64)

    if (FMODSTUDIO)
      list(APPEND COPY_INPUT_DEPENDENCIES
           ${SHARED_LIB_STAGING_DIR}/Release/fmod.dll
           ${SHARED_LIB_STAGING_DIR}/RelWithDebInfo/fmod.dll
           ${SHARED_LIB_STAGING_DIR}/Debug/fmodL.dll
          )
    endif (FMODSTUDIO)

    if (OPENAL)
      list(APPEND COPY_INPUT_DEPENDENCIES
           ${SHARED_LIB_STAGING_DIR}/${CMAKE_CFG_INTDIR}/OpenAL32.dll
           ${SHARED_LIB_STAGING_DIR}/${CMAKE_CFG_INTDIR}/alut.dll
          )
    endif (OPENAL)

    add_custom_command(
      OUTPUT  ${CMAKE_CFG_INTDIR}/copy_touched.bat
      COMMAND ${PYTHON_EXECUTABLE}
      ARGS
        ${CMAKE_CURRENT_SOURCE_DIR}/viewer_manifest.py
        --actions=copy
        --arch=${ARCH}
        --artwork=${ARTWORK_DIR}
        "--bugsplat=${BUGSPLAT_DB}"
        "--fmodstudio=${FMODSTUDIO}"
        "--openal=${OPENAL}"
        --build=${CMAKE_CURRENT_BINARY_DIR}
        --buildtype=${CMAKE_BUILD_TYPE}
        "--channel=${VIEWER_CHANNEL}"
        --configuration=${CMAKE_CFG_INTDIR}
        --dest=${CMAKE_CURRENT_BINARY_DIR}/${CMAKE_CFG_INTDIR}
        --grid=${GRID}
        --source=${CMAKE_CURRENT_SOURCE_DIR}
        --touch=${CMAKE_CURRENT_BINARY_DIR}/${CMAKE_CFG_INTDIR}/copy_touched.bat
        --versionfile=${CMAKE_CURRENT_BINARY_DIR}/viewer_version.txt
        --viewer_flavor=${ND_VIEWER_FLAVOR}
      DEPENDS
        ${CMAKE_CURRENT_SOURCE_DIR}/viewer_manifest.py
        stage_third_party_libs
        ${COPY_INPUT_DEPENDENCIES}
      COMMENT "Performing viewer_manifest copy"
      )

    add_custom_target(copy_w_viewer_manifest ALL DEPENDS ${CMAKE_CFG_INTDIR}/copy_touched.bat)

    add_dependencies(${VIEWER_BINARY_NAME} stage_third_party_libs llcommon copy_w_viewer_manifest)

    if (EXISTS ${CMAKE_SOURCE_DIR}/copy_win_scripts)
      add_dependencies(${VIEWER_BINARY_NAME} copy_win_scripts)
    endif (EXISTS ${CMAKE_SOURCE_DIR}/copy_win_scripts)
	
    add_dependencies(${VIEWER_BINARY_NAME} SLPlugin)

    if (NOT USE_BUGSPLAT)
        add_dependencies(${VIEWER_BINARY_NAME} windows-crash-logger)
    endif (NOT USE_BUGSPLAT)

    # sets the 'working directory' for debugging from visual studio.
    # Condition for version can be moved to requirements once build agents will be updated (see TOOL-3865)
    if (NOT UNATTENDED)
        set_property(
          TARGET ${VIEWER_BINARY_NAME}
          PROPERTY VS_DEBUGGER_WORKING_DIRECTORY "${CMAKE_CURRENT_SOURCE_DIR}"
          )
    endif (NOT UNATTENDED)

    if (PACKAGE)
      add_custom_command(
        OUTPUT ${CMAKE_CURRENT_BINARY_DIR}/${CMAKE_CFG_INTDIR}/event_host.tar.bz2
        COMMAND ${PYTHON_EXECUTABLE}
        ARGS
          ${CMAKE_CURRENT_SOURCE_DIR}/event_host_manifest.py
          ${CMAKE_CURRENT_SOURCE_DIR}/..
          ${CMAKE_CURRENT_BINARY_DIR}
          ${CMAKE_CFG_INTDIR}
        DEPENDS
          lleventhost
          ${EVENT_HOST_SCRIPTS}
          ${CMAKE_CURRENT_SOURCE_DIR}/event_host_manifest.py
        )

      add_custom_command(
        OUTPUT ${CMAKE_CFG_INTDIR}/touched.bat
        COMMAND ${PYTHON_EXECUTABLE}
        ARGS
          ${CMAKE_CURRENT_SOURCE_DIR}/viewer_manifest.py
          --arch=${ARCH}
          --artwork=${ARTWORK_DIR}
          "--bugsplat=${BUGSPLAT_DB}"
          "--fmodstudio=${FMODSTUDIO}"
          "--openal=${OPENAL}"
          --build=${CMAKE_CURRENT_BINARY_DIR}
          --buildtype=${CMAKE_BUILD_TYPE}
          "--channel=${VIEWER_CHANNEL}"
          --configuration=${CMAKE_CFG_INTDIR}
          --dest=${CMAKE_CURRENT_BINARY_DIR}/${CMAKE_CFG_INTDIR}
          --grid=${GRID}
          --source=${CMAKE_CURRENT_SOURCE_DIR}
          --touch=${CMAKE_CURRENT_BINARY_DIR}/${CMAKE_CFG_INTDIR}/touched.bat
          --versionfile=${CMAKE_CURRENT_BINARY_DIR}/viewer_version.txt
          --viewer_flavor=${ND_VIEWER_FLAVOR}
        DEPENDS
            ${VIEWER_BINARY_NAME}
            ${CMAKE_CURRENT_SOURCE_DIR}/viewer_manifest.py
            ${CMAKE_CURRENT_BINARY_DIR}/viewer_version.txt
            ${COPY_INPUT_DEPENDENCIES}
        )

      add_custom_target(llpackage ALL DEPENDS
        ${CMAKE_CFG_INTDIR}/touched.bat
        windows-setup-build-all
        )
        # temporarily disable packaging of event_host until hg subrepos get
        # sorted out on the parabuild cluster...
        #${CMAKE_CURRENT_BINARY_DIR}/${CMAKE_CFG_INTDIR}/event_host.tar.bz2)

    endif (PACKAGE)
elseif (DARWIN)
    set_target_properties(${VIEWER_BINARY_NAME}
        PROPERTIES
        LINK_FLAGS_RELEASE "${LINK_FLAGS_RELEASE} -Xlinker -dead_strip -Xlinker -map -Xlinker ${CMAKE_CURRENT_BINARY_DIR}/${VIEWER_BINARY_NAME}.MAP"
        #<FS:TS> Force the SDK version in the linked executable to be 10.12. This will fool
        # macOS into using the pre-Mojave display system, avoiding the blurry display that
        # otherwise occurs when upscaling the viewer to Retina resolution levels.
        LINK_FLAGS_RELEASE "${LINK_FLAGS_RELEASE} -Xlinker -platform_version -Xlinker macos -Xlinker ${CMAKE_OSX_DEPLOYMENT_TARGET} -Xlinker 10.12"
        )
else (WINDOWS)
        # Linux
    set_target_properties(${VIEWER_BINARY_NAME}
        PROPERTIES
        LINK_FLAGS_RELEASE "${LINK_FLAGS_RELEASE} -Wl,--Map=${VIEWER_BINARY_NAME}.MAP"
        )
endif (WINDOWS)

# *NOTE: - this list is very sensitive to ordering, test carefully on all
# platforms if you change the relative order of the entries here.
# In particular, cmake 2.6.4 (when building with linux/makefile generators)
# appears to sometimes de-duplicate redundantly listed dependencies improperly.
# To work around this, higher level modules should be listed before the modules
# that they depend upon. -brad
#
# *NOTE:  On mixing system shared libraries and updated static archives.
# We use a number of libraries that have an existence as system libraries,
# internal-use libraries and applications libraries.  The most-referenced
# one of these being libz where you can find four or more versions in play
# at once.  On Linux, libz can be found at link and run time via a number
# of paths:
#     
#      => -lfreetype
#        => libz.so.1 (on install machine, not build)
#      => -lSDL
#        => libz.so.1 (on install machine, not build)
#      => -lgdk-x11-2.0
#        => libz.so.1
#      => -lz
#
# We generally want the newest version of the library to provide all symbol
# resolution.  To that end, when using static archives, the *_PRELOAD_ARCHIVES
# variables, PNG_PRELOAD_ARCHIVES and ZLIB_PRELOAD_ARCHIVES, get the archives
# dumped into the target binary and runtime lookup will find the most
# modern version.

target_link_libraries(${VIEWER_BINARY_NAME}
    ${LEGACY_STDIO_LIBS}
    ${PNG_PRELOAD_ARCHIVES}
    ${ZLIB_PRELOAD_ARCHIVES}
    ${URIPARSER_PRELOAD_ARCHIVES}
    ${GOOGLE_PERFTOOLS_LIBRARIES}
    ${LLAUDIO_LIBRARIES}
    ${LLCHARACTER_LIBRARIES}
    ${LLIMAGE_LIBRARIES}
    ${LLINVENTORY_LIBRARIES}
    ${LLMESSAGE_LIBRARIES}
    ${LLPLUGIN_LIBRARIES}
    ${LLPRIMITIVE_LIBRARIES}
    ${LLRENDER_LIBRARIES}
    ${FREETYPE_LIBRARIES}
    ${LLUI_LIBRARIES}
    ${LLFILESYSTEM_LIBRARIES}
    ${LLWINDOW_LIBRARIES}
    ${LLXML_LIBRARIES}
    ${LLMATH_LIBRARIES}
    ${LLCOREHTTP_LIBRARIES}
    ${LLCOMMON_LIBRARIES}
    ${NDOF_LIBRARY}
    ${NVAPI_LIBRARY}
    ${HUNSPELL_LIBRARY}
    ${viewer_LIBRARIES}
    ${BOOST_PROGRAM_OPTIONS_LIBRARY}
    ${BOOST_REGEX_LIBRARY}
    ${BOOST_FIBER_LIBRARY}
    ${BOOST_WAVE_LIBRARY} #FS specific
    ${BOOST_THREAD_LIBRARY} #FS specific
    ${BOOST_CONTEXT_LIBRARY}
    ${DBUSGLIB_LIBRARIES}
    ${OPENGL_LIBRARIES}
    ${FMODWRAPPER_LIBRARY} # must come after LLAudio
    ${OPENAL_LIBRARIES}
    ${GLOD_LIBRARIES}
    ${OPENGL_LIBRARIES}
    ${JSONCPP_LIBRARIES}
    ${SDL_LIBRARY}
    ${SMARTHEAP_LIBRARY}
    ${UI_LIBRARIES}
    ${WINDOWS_LIBRARIES}
    ${EXPAT_LIBRARIES}
    ${XMLRPCEPI_LIBRARIES}
    ${OPENSSL_LIBRARIES}
    ${CRYPTO_LIBRARIES}
    ${LLLOGIN_LIBRARIES}
    ${LLPHYSICS_LIBRARIES}
    ${LLPHYSICSEXTENSIONS_LIBRARIES}
    ${LLAPPEARANCE_LIBRARIES}
    ${GROWL_LIBRARY}
    )

target_link_libraries(${VIEWER_BINARY_NAME} ${DISCORD_LIBRARY} )

if (USE_BUGSPLAT)
  target_link_libraries(${VIEWER_BINARY_NAME}
    ${BUGSPLAT_LIBRARIES}
    )
endif (USE_BUGSPLAT)
	
if (WINDOWS)
    target_link_libraries(${VIEWER_BINARY_NAME}
    ${GROWL_LIBRARY}
    )
endif (WINDOWS)

if (LINUX)
    target_link_libraries(${VIEWER_BINARY_NAME} "dl" )
endif (LINUX)

set(ARTWORK_DIR ${CMAKE_CURRENT_SOURCE_DIR} CACHE PATH
    "Path to artwork files.")

if (LINUX)
  set(product Firestorm-${ARCH}-${VIEWER_SHORT_VERSION}.${VIEWER_VERSION_REVISION})

  # These are the generated targets that are copied to package/
if (NOT ENABLE_MEDIA_PLUGINS)
  set(COPY_INPUT_DEPENDENCIES
    ${VIEWER_BINARY_NAME}
    SLPlugin
    media_plugin_cef
    #media_plugin_gstreamer010
    media_plugin_libvlc
    llcommon
    )
else (NOT ENABLE_MEDIA_PLUGINS)
  set(COPY_INPUT_DEPENDENCIES
    ${VIEWER_BINARY_NAME}
    linux-crash-logger
    SLPlugin
    media_plugin_cef
    #media_plugin_gstreamer010
    llcommon
    )
endif (NOT ENABLE_MEDIA_PLUGINS)

  if (NOT USE_BUGSPLAT)
      LIST(APPEND COPY_INPUT_DEPENDENCIES linux-crash-logger)
  endif (NOT USE_BUGSPLAT)

  add_custom_command(
      OUTPUT ${product}.tar.bz2
      COMMAND ${PYTHON_EXECUTABLE}
      ARGS
        ${CMAKE_CURRENT_SOURCE_DIR}/viewer_manifest.py
        --arch=${ARCH}
        --artwork=${ARTWORK_DIR}
        "--bugsplat=${BUGSPLAT_DB}"
        "--fmodstudio=${FMODSTUDIO}"
        "--openal=${OPENAL}"
        --build=${CMAKE_CURRENT_BINARY_DIR}
        --buildtype=${CMAKE_BUILD_TYPE}
        "--channel=${VIEWER_CHANNEL}"
        --configuration=${CMAKE_CFG_INTDIR}
        --dest=${CMAKE_CURRENT_BINARY_DIR}/packaged
        --grid=${GRID}
        --source=${CMAKE_CURRENT_SOURCE_DIR}
        --touch=${CMAKE_CURRENT_BINARY_DIR}/${CMAKE_CFG_INTDIR}/.${product}.touched
        --versionfile=${CMAKE_CURRENT_BINARY_DIR}/viewer_version.txt
        --viewer_flavor=${ND_VIEWER_FLAVOR}
      DEPENDS
        ${CMAKE_CURRENT_SOURCE_DIR}/viewer_manifest.py
        ${COPY_INPUT_DEPENDENCIES}
      )


  add_custom_command(
    OUTPUT  ${CMAKE_CURRENT_BINARY_DIR}/${CMAKE_CFG_INTDIR}/.${product}.copy_touched
    COMMAND ${PYTHON_EXECUTABLE}
    ARGS
      ${CMAKE_CURRENT_SOURCE_DIR}/viewer_manifest.py
      --actions=copy
      --arch=${ARCH}
      --artwork=${ARTWORK_DIR}
      "--bugsplat=${BUGSPLAT_DB}"
      "--fmodstudio=${FMODSTUDIO}"
      "--openal=${OPENAL}"
      --build=${CMAKE_CURRENT_BINARY_DIR}
      --buildtype=${CMAKE_BUILD_TYPE}
      "--channel=${VIEWER_CHANNEL}"
      --configuration=${CMAKE_CFG_INTDIR}
      --dest=${CMAKE_CURRENT_BINARY_DIR}/packaged
      --grid=${GRID}
      --source=${CMAKE_CURRENT_SOURCE_DIR}
      --versionfile=${CMAKE_CURRENT_BINARY_DIR}/viewer_version.txt
      --viewer_flavor=${ND_VIEWER_FLAVOR}
    DEPENDS
      ${CMAKE_CURRENT_SOURCE_DIR}/viewer_manifest.py
      ${COPY_INPUT_DEPENDENCIES}
    COMMENT "Performing viewer_manifest copy"
    )

  add_custom_target(copy_l_viewer_manifest ALL DEPENDS ${CMAKE_CURRENT_BINARY_DIR}/${CMAKE_CFG_INTDIR}/.${product}.copy_touched)

  if (PACKAGE)
    add_custom_target(llpackage ALL DEPENDS ${product}.tar.bz2)
    # Make sure we don't run two instances of viewer_manifest.py at the same time.
    add_dependencies(llpackage copy_l_viewer_manifest)
    check_message_template(llpackage)
  endif (PACKAGE)
endif (LINUX)

if (DARWIN)
    # <FS:Ansariel> Moved from Windows section
    set(VIEWER_MACOSX_PHASE "d")
    string(TOLOWER ${VIEWER_CHANNEL} channel_lower)
    if(channel_lower MATCHES "release")
        set(VIEWER_MACOSX_PHASE "f")
    elseif(channel_lower MATCHES "beta")
        set(VIEWER_MACOSX_PHASE "b")
    elseif(channel_lower MATCHES "project")
        set(VIEWER_MACOSX_PHASE "a")
    endif()
    # </FS:Ansariel>

  # These all get set with PROPERTIES. It's not that the property names are
  # magically known to CMake -- it's that these names are referenced in the
  # Info-SecondLife.plist file in the configure_file() directive below.
  #set(product "${VIEWER_CHANNEL}")
  set(product "Firestorm")
  set(MACOSX_EXECUTABLE_NAME "Firestorm")
  set(MACOSX_BUNDLE_INFO_STRING "Firestorm Viewer")
  set(MACOSX_BUNDLE_ICON_FILE "firestorm_icon.icns")
  set(MACOSX_BUNDLE_GUI_IDENTIFIER "com.phoenixviewer.firestorm.viewer-${ND_VIEWER_FLAVOR}")
  set(MACOSX_BUNDLE_LONG_VERSION_STRING "${VIEWER_CHANNEL} ${VIEWER_SHORT_VERSION}.${VIEWER_VERSION_REVISION}")
  set(MACOSX_BUNDLE_BUNDLE_NAME "Firestorm")
  set(MACOSX_BUNDLE_SHORT_VERSION_STRING "${VIEWER_SHORT_VERSION}.${VIEWER_VERSION_REVISION}")
  set(MACOSX_BUNDLE_BUNDLE_VERSION "${VIEWER_SHORT_VERSION}${VIEWER_MACOSX_PHASE}${VIEWER_REVISION}")
  set(MACOSX_BUNDLE_COPYRIGHT "Copyright 2010-2021 The Phoenix Firestorm Project, Inc.")
  set(MACOSX_BUNDLE_NSMAIN_NIB_FILE "Firestorm.nib")
  set(MACOSX_BUNDLE_NSPRINCIPAL_CLASS "LLApplication")

  # https://blog.kitware.com/upcoming-in-cmake-2-8-12-osx-rpath-support/
  set(CMAKE_MACOSX_RPATH 1)
  
  set_target_properties(
    ${VIEWER_BINARY_NAME}
    PROPERTIES
    OUTPUT_NAME "${product}"
    # From Contents/MacOS/SecondLife, look in Contents/Frameworks
    INSTALL_RPATH "@loader_path/../Frameworks"
    # SIGH, as of 2018-05-24 (cmake 3.11.1) the INSTALL_RPATH property simply
    # does not work. Try this:
    LINK_FLAGS "-rpath @loader_path/../Frameworks"
    MACOSX_BUNDLE_INFO_PLIST
    # <FS:CR> Use Firestorm plist
    #"${CMAKE_CURRENT_SOURCE_DIR}/Info-SecondLife.plist"
    "${CMAKE_CURRENT_SOURCE_DIR}/Info-Firestorm.plist"
    )

  set(VIEWER_APP_BUNDLE "${CMAKE_CURRENT_BINARY_DIR}/${CMAKE_CFG_INTDIR}/${product}.app")
  set(VIEWER_APP_EXE "${VIEWER_APP_BUNDLE}/Contents/MacOS/${product}")
  set(VIEWER_APP_DSYM "${VIEWER_APP_EXE}.dSYM")
  set(VIEWER_APP_XCARCHIVE "${VIEWER_APP_BUNDLE}/../${product}.xcarchive.zip")

  configure_file(
     # <FS:CR> Use Firestorm plist
     #"${CMAKE_CURRENT_SOURCE_DIR}/Info-SecondLife.plist"
     "${CMAKE_CURRENT_SOURCE_DIR}/Info-Firestorm.plist"
     "${VIEWER_APP_BUNDLE}/Contents/Info.plist"
    )

  add_custom_command(
    TARGET ${VIEWER_BINARY_NAME} POST_BUILD
    COMMAND ${PYTHON_EXECUTABLE}
    ARGS
      ${CMAKE_CURRENT_SOURCE_DIR}/viewer_manifest.py
      --actions=copy
      --arch=${ARCH}
      --artwork=${ARTWORK_DIR}
      "--bugsplat=${BUGSPLAT_DB}"
      "--fmodstudio=${FMODSTUDIO}"
      "--openal=${OPENAL}"
      --build=${CMAKE_CURRENT_BINARY_DIR}
      --buildtype=${CMAKE_BUILD_TYPE}
      --bundleid=${MACOSX_BUNDLE_GUI_IDENTIFIER}
      "--channel=${VIEWER_CHANNEL}"
      --configuration=${CMAKE_CFG_INTDIR}
      --dest=${VIEWER_APP_BUNDLE}
      --grid=${GRID}
      --source=${CMAKE_CURRENT_SOURCE_DIR}
      --versionfile=${CMAKE_CURRENT_BINARY_DIR}/viewer_version.txt
      --viewer_flavor=${ND_VIEWER_FLAVOR}
    DEPENDS
      ${VIEWER_BINARY_NAME}
      ${CMAKE_CURRENT_SOURCE_DIR}/viewer_manifest.py
    )

  add_dependencies(${VIEWER_BINARY_NAME} SLPlugin media_plugin_libvlc media_plugin_cef)

  if (NOT USE_BUGSPLAT)
      add_dependencies(${VIEWER_BINARY_NAME} mac-crash-logger)
  endif (NOT USE_BUGSPLAT)

  if (ENABLE_SIGNING)
      set(SIGNING_SETTING "--signature=${SIGNING_IDENTITY}")
  else (ENABLE_SIGNING)
      set(SIGNING_SETTING "")
  endif (ENABLE_SIGNING)

  if (PACKAGE)
      add_custom_target(llpackage ALL DEPENDS ${VIEWER_BINARY_NAME})

      add_custom_command(
        TARGET llpackage POST_BUILD
        COMMAND ${PYTHON_EXECUTABLE}
        ARGS
          ${CMAKE_CURRENT_SOURCE_DIR}/viewer_manifest.py
          --arch=${ARCH}
          --artwork=${ARTWORK_DIR}
          "--bugsplat=${BUGSPLAT_DB}"
          "--fmodstudio=${FMODSTUDIO}"
          "--openal=${OPENAL}"
          --build=${CMAKE_CURRENT_BINARY_DIR}
          --buildtype=${CMAKE_BUILD_TYPE}
          "--channel=${VIEWER_CHANNEL}"
          --configuration=${CMAKE_CFG_INTDIR}
          --dest=${VIEWER_APP_BUNDLE}
          --grid=${GRID}
          --source=${CMAKE_CURRENT_SOURCE_DIR}
          --touch=${CMAKE_CURRENT_BINARY_DIR}/${CMAKE_CFG_INTDIR}/.${product}.touched
          --versionfile=${CMAKE_CURRENT_BINARY_DIR}/viewer_version.txt
          --viewer_flavor=${ND_VIEWER_FLAVOR}
          ${SIGNING_SETTING}
        DEPENDS
          ${CMAKE_CURRENT_SOURCE_DIR}/viewer_manifest.py
      )
  endif (PACKAGE)
endif (DARWIN)

if (INSTALL)
  include(${CMAKE_CURRENT_SOURCE_DIR}/ViewerInstall.cmake)
endif (INSTALL)

# Note that the conventional VIEWER_SYMBOL_FILE is set by ../../build.sh
if (PACKAGE AND (RELEASE_CRASH_REPORTING OR NON_RELEASE_CRASH_REPORTING) AND VIEWER_SYMBOL_FILE)
  if (NOT USE_BUGSPLAT)
    # Breakpad symbol-file generation
    set(SYMBOL_SEARCH_DIRS "")
    if (WINDOWS)
      list(APPEND SYMBOL_SEARCH_DIRS "${CMAKE_CURRENT_BINARY_DIR}/${CMAKE_CFG_INTDIR}")
      # slplugin.exe failing symbols dump - need to debug, might have to do with updated version of google breakpad
      # set(VIEWER_EXE_GLOBS "${VIEWER_BINARY_NAME}${CMAKE_EXECUTABLE_SUFFIX} slplugin.exe")
      set(VIEWER_EXE_GLOBS "${VIEWER_BINARY_NAME}${CMAKE_EXECUTABLE_SUFFIX}")
      set(VIEWER_LIB_GLOB "*${CMAKE_SHARED_MODULE_SUFFIX}")
      set(VIEWER_COPY_MANIFEST copy_w_viewer_manifest)
    endif (WINDOWS)
    if (DARWIN)
      list(APPEND SYMBOL_SEARCH_DIRS "${CMAKE_CURRENT_BINARY_DIR}/${CMAKE_CFG_INTDIR}")
      # *TODO: Generate these search dirs in the cmake files related to each binary.
      list(APPEND SYMBOL_SEARCH_DIRS "${CMAKE_BINARY_DIR}/llplugin/slplugin/${CMAKE_CFG_INTDIR}")
      list(APPEND SYMBOL_SEARCH_DIRS "${CMAKE_BINARY_DIR}/mac_crash_logger/${CMAKE_CFG_INTDIR}")
      list(APPEND SYMBOL_SEARCH_DIRS "${CMAKE_BINARY_DIR}/media_plugins/gstreamer010/${CMAKE_CFG_INTDIR}")
##      set(VIEWER_EXE_GLOBS "'${product}' SLPlugin")
      set(VIEWER_EXE_GLOBS "'${product}' mac-crash-logger")
      set(VIEWER_LIB_GLOB "*.dylib")
    endif (DARWIN)
    if (LINUX)
      list(APPEND SYMBOL_SEARCH_DIRS "${CMAKE_CURRENT_BINARY_DIR}/packaged")
##      set(VIEWER_EXE_GLOBS "do-not-directly-run-secondlife-bin SLPlugin")
      set(VIEWER_EXE_GLOBS "do-not-directly-run-firestorm-bin")
      set(VIEWER_LIB_GLOB "*${CMAKE_SHARED_MODULE_SUFFIX}*")
      set(VIEWER_COPY_MANIFEST copy_l_viewer_manifest)
    endif (LINUX)

    if(CMAKE_CFG_INTDIR STREQUAL ".")
        set(LLBUILD_CONFIG ${CMAKE_BUILD_TYPE})
    else(CMAKE_CFG_INTDIR STREQUAL ".")
        # set LLBUILD_CONFIG to be a shell variable evaluated at build time
        # reflecting the configuration we are currently building.
        set(LLBUILD_CONFIG ${CMAKE_CFG_INTDIR})
    endif(CMAKE_CFG_INTDIR STREQUAL ".")
    add_custom_command(OUTPUT "${VIEWER_SYMBOL_FILE}"
      COMMAND "${PYTHON_EXECUTABLE}"
      ARGS
        "${CMAKE_CURRENT_SOURCE_DIR}/generate_breakpad_symbols.py"
        "${LLBUILD_CONFIG}"
        "${SYMBOL_SEARCH_DIRS}"
        "${VIEWER_EXE_GLOBS}"
        "${VIEWER_LIB_GLOB}"
        "${AUTOBUILD_INSTALL_DIR}/bin/dump_syms"
        "${VIEWER_SYMBOL_FILE}"
      DEPENDS generate_breakpad_symbols.py
          VERBATIM)

  add_custom_target(generate_breakpad_symbols DEPENDS "${VIEWER_SYMBOL_FILE}" "${VIEWER_BINARY_NAME}" "${VIEWER_COPY_MANIFEST}")
    add_custom_target(generate_symbols DEPENDS "${VIEWER_SYMBOL_FILE}")
    add_dependencies(generate_symbols ${VIEWER_BINARY_NAME})
    if (WINDOWS OR LINUX)
      add_dependencies(generate_symbols "${VIEWER_COPY_MANIFEST}")
    endif (WINDOWS OR LINUX)

  else (NOT USE_BUGSPLAT)
    # BugSplat symbol-file generation
    if (WINDOWS)
      # Just pack up a tarball containing only the .pdb file for the
      # executable. Because we intend to use cygwin tar, we must render
      # VIEWER_SYMBOL_FILE in cygwin path syntax.
      execute_process(COMMAND "cygpath" "-u" "${VIEWER_SYMBOL_FILE}"
        OUTPUT_VARIABLE VIEWER_SYMBOL_FILE_CYGWIN
        OUTPUT_STRIP_TRAILING_WHITESPACE)
      execute_process(COMMAND "cygpath" "-u" "${CMAKE_CURRENT_BINARY_DIR}/${CMAKE_CFG_INTDIR}"
        OUTPUT_VARIABLE PARENT_DIRECTORY_CYGWIN
        OUTPUT_STRIP_TRAILING_WHITESPACE)
      add_custom_command(OUTPUT "${VIEWER_SYMBOL_FILE}"
        # Use of 'tar ...j' here assumes VIEWER_SYMBOL_FILE endswith .tar.bz2;
        # testing a string suffix is painful enough in CMake language that
        # we'll continue assuming it until forced to generalize.
        COMMAND "tar"
        ARGS
          "cjf"
          "${VIEWER_SYMBOL_FILE_CYGWIN}"
          "-C"
          "${PARENT_DIRECTORY_CYGWIN}"
          "firestorm-bin.pdb"
        DEPENDS "${CMAKE_CURRENT_BINARY_DIR}/${CMAKE_CFG_INTDIR}/firestorm-bin.pdb"
        COMMENT "Packing viewer PDB into ${VIEWER_SYMBOL_FILE_CYGWIN}"
        )
      add_custom_target(generate_symbols DEPENDS "${VIEWER_SYMBOL_FILE}" ${VIEWER_BINARY_NAME})
      add_dependencies(generate_symbols ${VIEWER_BINARY_NAME})
    endif (WINDOWS)
    if (DARWIN)
      # Have to run dsymutil first, then pack up the resulting .dSYM directory
      add_custom_command(OUTPUT "${VIEWER_APP_DSYM}"
        COMMAND "dsymutil"
        ARGS
          ${VIEWER_APP_EXE}
        COMMENT "Generating ${VIEWER_APP_DSYM}"
        )
      add_custom_target(dsym_generate DEPENDS "${VIEWER_APP_DSYM}")
      add_dependencies(dsym_generate ${VIEWER_BINARY_NAME})
      add_custom_command(OUTPUT "${VIEWER_SYMBOL_FILE}"
        # See above comments about "tar ...j"
        COMMAND "tar"
        ARGS
          "cjf"
          "${VIEWER_SYMBOL_FILE}"
          "-C"
          "${VIEWER_APP_DSYM}/.."
          "${product}.dSYM"
        DEPENDS "${VIEWER_APP_DSYM}"
        COMMENT "Packing dSYM into ${VIEWER_SYMBOL_FILE}"
        )
      add_custom_target(dsym_tarball DEPENDS "${VIEWER_SYMBOL_FILE}")
      add_dependencies(dsym_tarball dsym_generate)
      add_custom_command(OUTPUT "${VIEWER_APP_XCARCHIVE}"
        COMMAND "zip"
        ARGS
          "-r"
          "${VIEWER_APP_XCARCHIVE}"
          "."
        WORKING_DIRECTORY "${VIEWER_APP_DSYM}/.."
        DEPENDS "${VIEWER_APP_DSYM}"
        COMMENT "Generating xcarchive.zip for upload to BugSplat"
        )
      add_custom_target(dsym_xcarchive DEPENDS "${VIEWER_APP_XCARCHIVE}")
      add_dependencies(dsym_xcarchive dsym_generate)
      # Have to create a stamp file, and depend on it, to force CMake to run
      # the cleanup step.
      add_custom_command(OUTPUT "${CMAKE_CURRENT_BINARY_DIR}/dsym.stamp"
        COMMAND rm -rf "${VIEWER_APP_DSYM}"
        COMMAND touch "${CMAKE_CURRENT_BINARY_DIR}/dsym.stamp"
        DEPENDS "${VIEWER_SYMBOL_FILE}" "${VIEWER_APP_XCARCHIVE}"
        COMMENT "Cleaning up dSYM"
        )
      add_custom_target(generate_symbols DEPENDS
        "${VIEWER_APP_DSYM}"
        "${VIEWER_SYMBOL_FILE}"
        "${VIEWER_APP_XCARCHIVE}"
        "${CMAKE_CURRENT_BINARY_DIR}/dsym.stamp"
        )
      add_dependencies(generate_symbols dsym_tarball dsym_xcarchive)
    endif (DARWIN)
    if (LINUX)
      # TBD
    endif (LINUX)
  endif (NOT USE_BUGSPLAT)

  # for both Bugsplat and Breakpad
  add_dependencies(llpackage generate_symbols)
endif ()

if (LL_TESTS)
  # To add a viewer unit test, just add the test .cpp file below
  # This creates a separate test project per file listed.
  include(LLAddBuildTest)
  SET(viewer_TEST_SOURCE_FILES
    llagentaccess.cpp
    lldateutil.cpp
#    llmediadataclient.cpp
    lllogininstance.cpp
#    llremoteparcelrequest.cpp
    llviewerhelputil.cpp
    llversioninfo.cpp
    llworldmap.cpp
    llworldmipmap.cpp
  )

  set_source_files_properties(
    llworldmap.cpp
    llworldmipmap.cpp
    PROPERTIES
    LL_TEST_ADDITIONAL_SOURCE_FILES 
    tests/llviewertexture_stub.cpp
    #llviewertexturelist.cpp
  )

  set(test_libs
    ${LLCOMMON_LIBRARIES}
    ${JSONCPP_LIBRARIES}
    ${CURL_LIBRARIES}
    ${NGHTTP2_LIBRARIES}
    )

  set_source_files_properties(
    llworldmap.cpp
    llworldmipmap.cpp
    PROPERTIES
    LL_TEST_ADDITIONAL_SOURCE_FILES 
    tests/llviewertexture_stub.cpp
    #llviewertexturelist.cpp
  )

  set_source_files_properties(
    llmediadataclient.cpp
    PROPERTIES
    LL_TEST_ADDITIONAL_LIBRARIES "${test_libs}"
  )

  set_source_files_properties(
    llviewerhelputil.cpp
    PROPERTIES
    LL_TEST_ADDITIONAL_LIBRARIES "${BOOST_SYSTEM_LIBRARY}"
  )

  set_source_files_properties(
    llremoteparcelrequest.cpp
    PROPERTIES
    LL_TEST_ADDITIONAL_LIBRARIES "${BOOST_SYSTEM_LIBRARY}"
  )

  set_source_files_properties(
    llworldmap.cpp
    llworldmipmap.cpp
    PROPERTIES
    LL_TEST_ADDITIONAL_SOURCE_FILES 
    tests/llviewertexture_stub.cpp
    #llviewertexturelist.cpp
    LL_TEST_ADDITIONAL_LIBRARIES "${BOOST_SYSTEM_LIBRARY}"
  )

  set_source_files_properties(
    llmediadataclient.cpp
    PROPERTIES
    LL_TEST_ADDITIONAL_LIBRARIES "${LLPRIMITIVE_LIBRARIES}"
  )

  set_source_files_properties(
    llagentaccess.cpp
    PROPERTIES
    LL_TEST_ADDITIONAL_LIBRARIES "${BOOST_SYSTEM_LIBRARY}"
  )

  set_source_files_properties(
    lllogininstance.cpp
    PROPERTIES
    LL_TEST_ADDITIONAL_SOURCE_FILES llversioninfo.cpp
    LL_TEST_ADDITIONAL_LIBRARIES "${BOOST_SYSTEM_LIBRARY}"
  )

  ##################################################
  # DISABLING PRECOMPILED HEADERS USAGE FOR TESTS
  ##################################################
  # if(USE_PRECOMPILED_HEADERS)
  #     set_source_files_properties(
  #       ${viewer_TEST_SOURCE_FILES}
  #       PROPERTIES
  #         LL_TEST_ADDITIONAL_SOURCE_FILES llviewerprecompiledheaders.cpp
  #       )
  # endif(USE_PRECOMPILED_HEADERS)
  LL_ADD_PROJECT_UNIT_TESTS(${VIEWER_BINARY_NAME} "${viewer_TEST_SOURCE_FILES}")

  #set(TEST_DEBUG on)
  ##################################################
  # DISABLING PRECOMPILED HEADERS USAGE FOR TESTS
  ##################################################
  # if(USE_PRECOMPILED_HEADERS)
  #     set(test_sources "${test_sources}" llviewerprecompiledheaders.cpp)
  # endif(USE_PRECOMPILED_HEADERS)
  set(test_libs
    ${LLMESSAGE_LIBRARIES}
    ${WINDOWS_LIBRARIES}
    ${LLFILESYSTEM_LIBRARIES}
    ${LLMATH_LIBRARIES}
    ${LLCOMMON_LIBRARIES}
    ${GOOGLEMOCK_LIBRARIES}
    )

  if (LINUX)
    # llcommon uses `clock_gettime' which is provided by librt on linux.
    set(LIBRT_LIBRARY
      rt
      )
  endif (LINUX)

  set(test_libs
    ${WINDOWS_LIBRARIES}
    ${LLFILESYSTEM_LIBRARIES}
    ${LLMATH_LIBRARIES}
    ${LLCOMMON_LIBRARIES}
    ${LLMESSAGE_LIBRARIES}
    ${LLCOREHTTP_LIBRARIES}
    ${GOOGLEMOCK_LIBRARIES}
    ${OPENSSL_LIBRARIES}
    ${CRYPTO_LIBRARIES}
    ${LIBRT_LIBRARY}
    ${BOOST_FIBER_LIBRARY}
    ${BOOST_CONTEXT_LIBRARY}
  )

  LL_ADD_INTEGRATION_TEST(cppfeatures
    ""
    "${test_libs}"
    )
  LL_ADD_INTEGRATION_TEST(llsechandler_basic
    llsechandler_basic.cpp
    "${test_libs}"
    )

  LL_ADD_INTEGRATION_TEST(llsecapi
     llsecapi.cpp
    "${test_libs}"
    )
  if (NOT OPENSIM)#<FS:AW optional opensim support>
    set(llslurl_test_sources
        llslurl.cpp
        llviewernetwork.cpp
    )
  endif (NOT OPENSIM)#<FS:AW optional opensim support>

# RLVa - incompatible
#  LL_ADD_INTEGRATION_TEST(llslurl
#     "${llslurl_test_sources}"
#    "${test_libs}"
#    )

  LL_ADD_INTEGRATION_TEST(llviewernetwork
     llviewernetwork.cpp
    "${test_libs}"
    )

  LL_ADD_INTEGRATION_TEST(llviewerassetstats
    llviewerassetstats.cpp
    "${test_libs}"
    )

# LL_ADD_INTEGRATION_TEST(llhttpretrypolicy "llhttpretrypolicy.cpp" "${test_libs}")

  #ADD_VIEWER_BUILD_TEST(llmemoryview viewer)
  #ADD_VIEWER_BUILD_TEST(llagentaccess viewer)
  #ADD_VIEWER_BUILD_TEST(lltextureinfo viewer)
  #ADD_VIEWER_BUILD_TEST(lltextureinfodetails viewer)

include(LLAddBuildTest)
SET(viewer_TEST_SOURCE_FILES
  llagentaccess.cpp
  )
set_source_files_properties(
  ${viewer_TEST_SOURCE_FILES}
  PROPERTIES
    LL_TEST_ADDITIONAL_SOURCE_FILES llviewerprecompiledheaders.cpp
  )

endif (LL_TESTS)

check_message_template(${VIEWER_BINARY_NAME})
<|MERGE_RESOLUTION|>--- conflicted
+++ resolved
@@ -1182,11 +1182,7 @@
     llfloaterperms.h
     llfloaterpostprocess.h
     llfloaterpreference.h
-<<<<<<< HEAD
-    llfloaterpreferencesgraphicsadvanced.h
-=======
     # llfloaterpreferencesgraphicsadvanced.h
->>>>>>> 8b80fa27
     llfloaterpreferenceviewadvanced.h
     llfloaterpreviewtrash.h
     llfloaterproperties.h
