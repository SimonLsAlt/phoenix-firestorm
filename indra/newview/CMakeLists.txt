--- conflicted
+++ resolved
@@ -2075,11 +2075,8 @@
       ARGS
         ${CMAKE_CURRENT_SOURCE_DIR}/viewer_manifest.py
         --actions=copy
-<<<<<<< HEAD
+        --arch=${ARCH}
         ${VIEWERMANIFEST_FLAGS}
-=======
-        --arch=${ARCH}
->>>>>>> 1a9b9f1b
         --artwork=${ARTWORK_DIR}
         --build=${CMAKE_CURRENT_BINARY_DIR}
         --buildtype=${CMAKE_BUILD_TYPE}
@@ -2147,11 +2144,8 @@
         COMMAND ${PYTHON_EXECUTABLE}
         ARGS
           ${CMAKE_CURRENT_SOURCE_DIR}/viewer_manifest.py
-<<<<<<< HEAD
+          --arch=${ARCH}
           ${VIEWERMANIFEST_PACKAGE_FLAGS}
-=======
-          --arch=${ARCH}
->>>>>>> 1a9b9f1b
           --artwork=${ARTWORK_DIR}
           --build=${CMAKE_CURRENT_BINARY_DIR}
           --buildtype=${CMAKE_BUILD_TYPE}
@@ -2349,7 +2343,7 @@
   set(MACOSX_BUNDLE_BUNDLE_NAME "Firestorm")
   set(MACOSX_BUNDLE_SHORT_VERSION_STRING "${VIEWER_SHORT_VERSION}")
   set(MACOSX_BUNDLE_BUNDLE_VERSION "${VIEWER_SHORT_VERSION}${VIEWER_MACOSX_PHASE}${VIEWER_REVISION}")
-  set(MACOSX_BUNDLE_COPYRIGHT "Copyright © The Phoenix Firestorm Project, Inc. 2010-2013")
+  set(MACOSX_BUNDLE_COPYRIGHT "Copyright ?? The Phoenix Firestorm Project, Inc. 2010-2013")
   set(MACOSX_BUNDLE_NSMAIN_NIB_FILE "Firestorm.nib")
   set(MACOSX_BUNDLE_NSPRINCIPAL_CLASS "NSApplication")
 
