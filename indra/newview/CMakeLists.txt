--- conflicted
+++ resolved
@@ -1030,12 +1030,7 @@
     llpipelinelistener.h
     llplacesinventorybridge.h
     llplacesinventorypanel.h
-<<<<<<< HEAD
     llplacesfolderview.h
-    llpolymesh.h
-    llpolymorph.h
-=======
->>>>>>> fe042430
     llpopupview.h
     llpostcard.h
     llpreview.h
