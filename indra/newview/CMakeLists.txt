--- conflicted
+++ resolved
@@ -689,11 +689,8 @@
     lltextureinfodetails.cpp
     lltexturestats.cpp
     lltextureview.cpp
-<<<<<<< HEAD
+    llthumbnailctrl.cpp
     lltinygltfhelper.cpp
-=======
-    llthumbnailctrl.cpp
->>>>>>> 81a88b21
     lltoast.cpp
     lltoastalertpanel.cpp
     lltoastgroupnotifypanel.cpp
@@ -1476,11 +1473,8 @@
     lltextureinfodetails.h
     lltexturestats.h
     lltextureview.h
-<<<<<<< HEAD
+    llthumbnailctrl.h
     lltinygltfhelper.h
-=======
-    llthumbnailctrl.h
->>>>>>> 81a88b21
     lltoast.h
     lltoastalertpanel.h
     lltoastgroupnotifypanel.h
