--- conflicted
+++ resolved
@@ -847,14 +847,10 @@
     pieseparator.cpp
     pieslice.cpp
     pipeline.cpp
-<<<<<<< HEAD
     qtoolalign.cpp
     quickprefs.cpp
     rlvactions.cpp
-=======
-    rlvactions.cpp
     rlvenvironment.cpp
->>>>>>> 4f05d71e
     rlvhandler.cpp
     rlvhelper.cpp
     rlvcommon.cpp
@@ -864,14 +860,11 @@
     rlvfloaters.cpp
     rlvmodifiers.cpp
     rlvui.cpp
-<<<<<<< HEAD
     sanitycheck.cpp
     streamtitledisplay.cpp
     utilitybar.cpp
     NACLantispam.cpp
     NACLfloaterexploresounds.cpp
-=======
->>>>>>> 4f05d71e
     )
 
 if (OPENSIM)
@@ -1615,10 +1608,7 @@
     pieslice.h
     pipeline.h
     rlvactions.h
-<<<<<<< HEAD
-=======
     rlvenvironment.h
->>>>>>> 4f05d71e
     rlvdefines.h
     rlvhandler.h
     rlvhelper.h
@@ -2183,7 +2173,7 @@
         # *TODO -reenable this once we get server usage sorted out
         LINK_FLAGS "/debug /NODEFAULTLIB:LIBCMT /SUBSYSTEM:WINDOWS /LARGEADDRESSAWARE"
         LINK_FLAGS_DEBUG "/NODEFAULTLIB:\"LIBCMT;LIBCMTD;MSVCRT\" /INCREMENTAL:NO /LARGEADDRESSAWARE"
-        LINK_FLAGS_RELEASE "/MAP\"secondlife-bin.MAP\" /OPT:REF /LARGEADDRESSAWARE"
+        LINK_FLAGS_RELEASE "/FORCE:MULTIPLE /MAP\"secondlife-bin.MAP\" /OPT:REF /LARGEADDRESSAWARE"
         )
 
     if(USE_PRECOMPILED_HEADERS)
@@ -2314,21 +2304,6 @@
       SLPlugin
       windows-crash-logger
     )
-
-    # sets the 'working directory' for debugging from visual studio.
-    if (NOT UNATTENDED)
-        add_custom_command(
-            TARGET ${VIEWER_BINARY_NAME} POST_BUILD
-            COMMAND ${CMAKE_SOURCE_DIR}/tools/vstool/vstool.exe
-            ARGS
-              --solution
-              ${CMAKE_BINARY_DIR}/${CMAKE_PROJECT_NAME}.sln
-              --workingdir
-              ${VIEWER_BINARY_NAME}
-              "${CMAKE_CURRENT_SOURCE_DIR}"
-            COMMENT "Setting the ${VIEWER_BINARY_NAME} working directory for debugging."
-            )
-    endif (NOT UNATTENDED)
 
     # sets the 'working directory' for debugging from visual studio.
     # Condition for version can be moved to requirements once build agents will be updated (see TOOL-3865)
