--- conflicted
+++ resolved
@@ -168,7 +168,6 @@
     fsscriptlibrary.cpp
     fsscrolllistctrl.cpp
     fsslurlcommand.cpp
-<<<<<<< HEAD
     lggbeamcolormapfloater.cpp
     lggbeammapfloater.cpp
     lggbeammaps.cpp
@@ -189,26 +188,7 @@
     gltfscenemanager.cpp
     gltf/asset.cpp
     gltf/primitive.cpp
-=======
->>>>>>> 4c6d8f4b
     groupchatlistener.cpp
-    lggbeamcolormapfloater.cpp
-    lggbeammapfloater.cpp
-    lggbeammaps.cpp
-    lggbeamscolors.cpp
-    lggcontactsets.cpp
-    lfsimfeaturehandler.cpp
-    llflickrconnect.cpp
-    llfloaterflickr.cpp
-    llpanelopenregionsettings.cpp
-    # <FS:Ansariel> [Legacy Bake]
-    llagentwearablesfetch.cpp
-
-    # local mesh
-    vjlocalmesh.cpp
-    vjfloaterlocalmesh.cpp
-    vjlocalmeshimportdae.cpp
-
     llaccountingcostmanager.cpp
     llaisapi.cpp
     llagent.cpp
@@ -987,7 +967,6 @@
     fsscrolllistctrl.h
     fsslurl.h
     fsslurlcommand.h
-<<<<<<< HEAD
     lggbeamcolormapfloater.h
     lggbeammapfloater.h
     lggbeammaps.h
@@ -1005,28 +984,10 @@
     vjlocalmeshimportdae.h
 
     gltfscenemanager.h
-=======
->>>>>>> 4c6d8f4b
     groupchatlistener.h
     gltf/asset.h
     gltf/primitive.h
     llaccountingcost.h
-    lggbeamcolormapfloater.h
-    lggbeammapfloater.h
-    lggbeammaps.h
-    lggbeamscolors.h
-    lggcontactsets.h
-    lfsimfeaturehandler.h
-    llflickrconnect.h
-    llfloaterflickr.h
-    # <FS:Ansariel> [Legacy Bake]
-    llagentwearablesfetch.h
-
-    # local mesh
-    vjlocalmesh.h
-    vjfloaterlocalmesh.h
-    vjlocalmeshimportdae.h
-
     llaccountingcostmanager.h
     llaisapi.h
     llagent.h
@@ -2032,60 +1993,14 @@
 
 # Add the xui files. This is handy for searching for xui elements
 # from within the IDE.
-<<<<<<< HEAD
-# <FS:Ansariel> Make all XUI files accessible in Visual Studio
-#set(viewer_XUI_FILES
-#    skins/default/colors.xml
-#    skins/default/default_languages.xml
-#    skins/default/textures/textures.xml
-#    )
-#file(GLOB DEFAULT_XUI_FILE_GLOB_LIST
-#     ${CMAKE_CURRENT_SOURCE_DIR}/skins/*/xui/en/*.xml)
-#list(APPEND viewer_XUI_FILES ${DEFAULT_XUI_FILE_GLOB_LIST})
-
-#file(GLOB DEFAULT_WIDGET_FILE_GLOB_LIST
-#     ${CMAKE_CURRENT_SOURCE_DIR}/skins/*/xui/en/widgets/*.xml)
-#list(APPEND viewer_XUI_FILES ${DEFAULT_WIDGET_FILE_GLOB_LIST})
-
-## Cannot append empty lists in CMake, wait until we have files here.
-##file(GLOB SILVER_WIDGET_FILE_GLOB_LIST
-##     ${CMAKE_CURRENT_SOURCE_DIR}/skins/silver/xui/en-us/widgets/*.xml)
-##list(APPEND viewer_XUI_FILES ${SILVER_WIDGET_FILE_GLOB_LIST})
-
-#list(SORT viewer_XUI_FILES)
-
-#source_group("XUI Files" FILES ${viewer_XUI_FILES})
-
-#set_source_files_properties(${viewer_XUI_FILES}
-#                            PROPERTIES HEADER_FILE_ONLY TRUE)
-
-#list(APPEND viewer_SOURCE_FILES ${viewer_XUI_FILES})
-
-=======
->>>>>>> 4c6d8f4b
 file(GLOB_RECURSE viewer_XUI_FILES LIST_DIRECTORIES FALSE
     ${CMAKE_CURRENT_SOURCE_DIR}/skins/*.xml)
 source_group(TREE ${CMAKE_CURRENT_SOURCE_DIR}/skins PREFIX "XUI Files" FILES ${viewer_XUI_FILES})
 set_source_files_properties(${viewer_XUI_FILES} 
-<<<<<<< HEAD
                             PROPERTIES HEADER_FILE_ONLY TRUE)
 list(APPEND viewer_SOURCE_FILES ${viewer_XUI_FILES})
-# </FS:Ansariel>
-
-file(GLOB_RECURSE viewer_SHADER_FILES LIST_DIRECTORIES FALSE
-    ${CMAKE_CURRENT_SOURCE_DIR}/app_settings/shaders/*.glsl)
-source_group(TREE ${CMAKE_CURRENT_SOURCE_DIR}/app_settings/shaders PREFIX "Shaders" FILES ${viewer_SHADER_FILES})
-set_source_files_properties(${viewer_SHADER_FILES} 
-                            PROPERTIES HEADER_FILE_ONLY TRUE)
-list(APPEND viewer_SOURCE_FILES ${viewer_SHADER_FILES})
-
-
-=======
-                            PROPERTIES HEADER_FILE_ONLY TRUE)
-list(APPEND viewer_SOURCE_FILES ${viewer_XUI_FILES})
 
 # Add the shader sources
->>>>>>> 4c6d8f4b
 file(GLOB_RECURSE viewer_SHADER_FILES LIST_DIRECTORIES FALSE
     ${CMAKE_CURRENT_SOURCE_DIR}/app_settings/shaders/*.glsl)
 source_group(TREE ${CMAKE_CURRENT_SOURCE_DIR}/app_settings/shaders PREFIX "Shaders" FILES ${viewer_SHADER_FILES})
@@ -2269,15 +2184,12 @@
       media_plugin_cef
       media_plugin_libvlc
       #media_plugin_example # <FS:Ansariel> Don't package example plugin
-<<<<<<< HEAD
       ${SHARED_LIB_STAGING_DIR}/Iex-3_2.dll
       ${SHARED_LIB_STAGING_DIR}/IlmThread-3_2.dll
       ${SHARED_LIB_STAGING_DIR}/Imath-3_1.dll
       ${SHARED_LIB_STAGING_DIR}/OpenEXR-3_2.dll
       ${SHARED_LIB_STAGING_DIR}/OpenEXRCore-3_2.dll
       ${SHARED_LIB_STAGING_DIR}/OpenEXRUtil-3_2.dll
-=======
->>>>>>> 4c6d8f4b
       )
 
     # <FS:Ansariel> Only copy OpenJPEG dll if needed
@@ -2485,10 +2397,7 @@
         ll::bugsplat
         ll::tracy
         ll::icu4c
-<<<<<<< HEAD
         ll::openexr
-=======
->>>>>>> 4c6d8f4b
         fs::glod # <FS:Beq/> restore GLOD dependencies
         fs::discord # <FS:Ansariel> Discord  support
         )
