# -*- cmake -*-

project(viewer)

include(00-Common)
include(Boost)
include(BuildVersion)
include(DBusGlib)
include(DirectX)
include(OpenSSL)
include(DragDrop)
include(EXPAT)
include(FMOD)
include(OPENAL)
include(OpenGL)
include(Hunspell)
include(JsonCpp)
include(LLAudio)
include(LLCharacter)
include(LLCommon)
include(LLCoreHttp)
include(LLImage)
include(LLImageJ2COJ)
include(LLInventory)
include(LLMath)
include(LLMessage)
include(LLPhysicsExtensions)
include(LLPlugin)
include(LLPrimitive)
include(LLRender)
include(LLUI)
include(LLVFS)
include(LLWindow)
include(LLXML)
include(LScript)
include(Linking)
include(NDOF)
include(NVAPI)
include(GooglePerfTools)
include(Teapot)# <FS:AW opensim currency support>
include(TemplateCheck)
include(UI)
include(UnixInstall)
include(LLKDU)
include(ViewerMiscLibs)
include(LLLogin)
include(VisualLeakDetector)
include(GLOD)
include(CMakeCopyIfDifferent)
include(LLAppearance)
include(Growl)
include(ColladaDom)

# <FS:ND> if using ndPhysicsstub this variable will be unset, we don't need to build any stub code viewer side in that case
if( LLPHYSICSEXTENSIONS_SRC_DIR )
# </FS:ND>

if (NOT HAVOK_TPV)
   # When using HAVOK_TPV, the library is precompiled, so no need for this
   add_subdirectory(${LLPHYSICSEXTENSIONS_SRC_DIR} llphysicsextensions)
endif (NOT HAVOK_TPV)

# <FS:ND>
endif( LLPHYSICSEXTENSIONS_SRC_DIR )
# </FS:ND>

include_directories(
    ${DBUSGLIB_INCLUDE_DIRS}
    ${JSONCPP_INCLUDE_DIR}
    ${GLOD_INCLUDE_DIR}
    ${LLAUDIO_INCLUDE_DIRS}
    ${LLCHARACTER_INCLUDE_DIRS}
    ${LLCOMMON_INCLUDE_DIRS}
    ${LLCOREHTTP_INCLUDE_DIRS}
    ${LLPHYSICS_INCLUDE_DIRS}
    ${FMOD_INCLUDE_DIR}
    ${LLIMAGE_INCLUDE_DIRS}
    ${LLKDU_INCLUDE_DIRS}
    ${LLINVENTORY_INCLUDE_DIRS}
    ${LLMATH_INCLUDE_DIRS}
    ${LLMESSAGE_INCLUDE_DIRS}
    ${LLPLUGIN_INCLUDE_DIRS}
    ${LLPRIMITIVE_INCLUDE_DIRS}
    ${LLRENDER_INCLUDE_DIRS}
    ${LLUI_INCLUDE_DIRS}
    ${LLVFS_INCLUDE_DIRS}
    ${LLWINDOW_INCLUDE_DIRS}
    ${LLXML_INCLUDE_DIRS}
    ${LSCRIPT_INCLUDE_DIRS}
    ${LSCRIPT_INCLUDE_DIRS}/lscript_compile
    ${LLLOGIN_INCLUDE_DIRS}
    ${UPDATER_INCLUDE_DIRS}
    ${LIBS_PREBUILT_DIR}/include/collada
    ${LIBS_PREBUILD_DIR}/include/hunspell
    ${OPENAL_LIB_INCLUDE_DIRS}
    ${LIBS_PREBUILT_DIR}/include/collada/1.4
    ${GROWL_INCLUDE_DIRS}
    ${TEAPOT_INCLUDE_DIRS}# <FS:AW opensim currency support>
    ${CMAKE_BINARY_DIR}/newview #<FS:TS> Flickr upload
    ${COLLADA_INCLUDE_DIRS}
    ${LLAPPEARANCE_INCLUDE_DIRS}
    )

include_directories(SYSTEM
    ${LLCOMMON_SYSTEM_INCLUDE_DIRS}
    ${LLXML_SYSTEM_INCLUDE_DIRS}
    ${LLPHYSICSEXTENSIONS_INCLUDE_DIRS}
    )

set(viewer_SOURCE_FILES
# <Add FS includes below this line>
    ao.cpp
    aoengine.cpp
    aoset.cpp
    chatbar_as_cmdline.cpp
    exoflickr.cpp
    exoflickrauth.cpp
    exogroupmutelist.cpp
    exopanelsnapshotflickr.cpp
    exopostprocess.cpp
    floatermedialists.cpp
    fsareasearch.cpp
    fschathistory.cpp
    fscommon.cpp
    fsconsoleutils.cpp
    fscontactsfloater.cpp
    fsdata.cpp
    fsfloaterblocklist.cpp
    fsfloatergroup.cpp
    fsfloaterim.cpp
    fsfloaterimcontainer.cpp
    fsfloaternearbychat.cpp
    fsfloaterplacedetails.cpp
    fsfloaterposestand.cpp
    fsfloaterprofile.cpp
    fsfloatersearch.cpp
    fsfloaterteleporthistory.cpp
<<<<<<< HEAD
    fsfloatervoicecontrols.cpp
=======
    fsfloatervolumecontrols.cpp
>>>>>>> 47da8fff
    fsfloaterwsassetblacklist.cpp
    fsgrouptitles.cpp
    fskeywords.cpp
    fslightshare.cpp
    fslslbridge.cpp
    fslslbridgerequest.cpp
    fslslpreproc.cpp
    fsmoneytracker.cpp
    fsnearbychatbarlistener.cpp
    fsnearbychatcontrol.cpp
    fsnearbychathub.cpp
    fsnearbychatvoicemonitor.cpp
    fspanelclassified.cpp
    fspanelimcontrolpanel.cpp
    fspanelprefs.cpp
    fspanelprofile.cpp
    fspanelprofileclassifieds.cpp
    fspose.cpp
    fsradarlistctrl.cpp
    fsslurlcommand.cpp
    fswsassetblacklist.cpp
    groupchatlistener.cpp
    #growlmanager.cpp
    kcwlinterface.cpp
    lggbeamcolormapfloater.cpp
    lggbeammapfloater.cpp
    lggbeammaps.cpp
    lggbeamscolors.cpp
    lggcontactsets.cpp
    lggcontactsetsfloater.cpp
    llpanelopenregionsettings.cpp

    llaccountingcostmanager.cpp
    llagent.cpp
    llagentaccess.cpp
    llagentcamera.cpp
    llagentdata.cpp
    llagentlanguage.cpp
    llagentlistener.cpp
    llagentpicksinfo.cpp
    llagentpilot.cpp
    llagentui.cpp
    llagentwearables.cpp
    llagentwearablesfetch.cpp
    llanimstatelabels.cpp
    llappcorehttp.cpp
    llappearancemgr.cpp
    llappviewer.cpp
    llappviewerlistener.cpp
    llassetuploadqueue.cpp
    llassetuploadresponders.cpp
    llattachmentsmgr.cpp
    llaudiosourcevo.cpp
    llautoreplace.cpp
    llavataractions.cpp
    llavatariconctrl.cpp
    llavatarlist.cpp
    llavatarlistitem.cpp
    llavatarpropertiesprocessor.cpp
    llbox.cpp
    llbreadcrumbview.cpp
    llbrowsernotification.cpp
    llbuycurrencyhtml.cpp
    llcallbacklist.cpp
    llcallfloater.cpp
    llcallingcard.cpp
    llcapabilitylistener.cpp
    llcaphttpsender.cpp
    llchannelmanager.cpp
    llchathistory.cpp
    llchatitemscontainerctrl.cpp
    llchatmsgbox.cpp
    llchiclet.cpp
    llchicletbar.cpp
    llclassifiedinfo.cpp
    llclassifiedstatsresponder.cpp
    llcofwearables.cpp
    llcolorswatch.cpp
    llcommanddispatcherlistener.cpp
    llcommandhandler.cpp
    llcommandlineparser.cpp
    llcompilequeue.cpp
    llconfirmationmanager.cpp
    llcurrencyuimanager.cpp
    llcylinder.cpp
    lldateutil.cpp
    lldaycyclemanager.cpp
    lldebugmessagebox.cpp
    lldebugview.cpp
    lldelayedgestureerror.cpp
    lldirpicker.cpp
    lldndbutton.cpp
    lldrawable.cpp
    lldrawpool.cpp
    lldrawpoolalpha.cpp
    lldrawpoolavatar.cpp
    lldrawpoolbump.cpp
    lldrawpoolground.cpp
    lldrawpoolsimple.cpp
    lldrawpoolsky.cpp
    lldrawpoolterrain.cpp
    lldrawpooltree.cpp
    lldrawpoolwater.cpp
    lldrawpoolwlsky.cpp
    lldynamictexture.cpp
    llemote.cpp
    llenvmanager.cpp
    llestateinfomodel.cpp
    lleventnotifier.cpp
    lleventpoll.cpp
    llexpandabletextbox.cpp
    llexternaleditor.cpp
    llface.cpp
    llfasttimerview.cpp
    llfavoritesbar.cpp
    llfeaturemanager.cpp
    llfilepicker.cpp
    llfilteredwearablelist.cpp
    llfirstuse.cpp
    llflexibleobject.cpp
    llfloaterabout.cpp
    llfloaterbvhpreview.cpp
    llfloaterauction.cpp
    llfloaterautoreplacesettings.cpp
    llfloateravatar.cpp
    llfloateravatarpicker.cpp
    llfloateravatartextures.cpp
    llfloaterbeacons.cpp
    llfloaterbuildoptions.cpp
    llfloaterbulkpermission.cpp
    llfloaterbump.cpp
    llfloaterbuy.cpp
    llfloaterbuycontents.cpp
    llfloaterbuycurrency.cpp
    llfloaterbuycurrencyhtml.cpp
    llfloaterbuyland.cpp
    llfloatercamera.cpp
    llfloatercolorpicker.cpp
    llfloaterdeleteenvpreset.cpp
    llfloaterdestinations.cpp
    llfloaterdisplayname.cpp
    llfloatereditdaycycle.cpp
    llfloatereditsky.cpp
    llfloatereditwater.cpp
    llfloaterenvironmentsettings.cpp
    llfloaterevent.cpp
    llfloaterfonttest.cpp
    llfloatergesture.cpp
    llfloatergodtools.cpp
    llfloatergroupinvite.cpp
    llfloatergroups.cpp
    llfloaterhandler.cpp
    llfloaterhardwaresettings.cpp
    llfloaterhelpbrowser.cpp
    llfloaterhud.cpp
    llfloaterimagepreview.cpp
    llfloaterinspect.cpp
    llfloaterinventory.cpp
    llfloaterjoystick.cpp
    llfloaterlagmeter.cpp
    llfloaterland.cpp
    llfloaterlandholdings.cpp
    llfloatermap.cpp
    llfloatermediasettings.cpp
    llfloatermemleak.cpp
    llfloatermodelpreview.cpp
    llfloatermodeluploadbase.cpp
    llfloaternamedesc.cpp
    llfloaternotificationsconsole.cpp
    llfloaterobjectweights.cpp
    llfloateropenobject.cpp
    llfloateroutbox.cpp
    llfloaterpathfindingcharacters.cpp
    llfloaterpathfindingconsole.cpp
    llfloaterpathfindinglinksets.cpp
    llfloaterpathfindingobjects.cpp
    llfloaterpay.cpp
    llfloaterperms.cpp
    llfloaterpostprocess.cpp
    llfloaterpreference.cpp
    llfloaterproperties.cpp
    llfloaterregiondebugconsole.cpp
    llfloaterregioninfo.cpp
    llfloaterreporter.cpp
    llfloaterscriptdebug.cpp
    llfloaterscriptlimits.cpp
    llfloaterscriptrecover.cpp
    llfloatersearch.cpp
    llfloatersearchreplace.cpp
    llfloatersellland.cpp
    llfloatersettingsdebug.cpp
    llfloatersidepanelcontainer.cpp
    llfloatersnapshot.cpp
    llfloatersounddevices.cpp
    llfloaterspellchecksettings.cpp
    llfloatertelehub.cpp
    llfloatertestinspectors.cpp
    llfloatertestlistview.cpp
    llfloatertexturefetchdebugger.cpp
    llfloatertools.cpp
    llfloatertopobjects.cpp
    llfloatertos.cpp
    llfloatertoybox.cpp
    llfloatertranslationsettings.cpp
    llfloateruipreview.cpp
    llfloaterurlentry.cpp
    llfloatervoiceeffect.cpp
    llfloaterwebcontent.cpp
    llfloaterwebprofile.cpp
    llfloaterwhitelistentry.cpp
    llfloaterwindowsize.cpp
    llfloaterworldmap.cpp
    llfolderview.cpp
    llfolderviewitem.cpp
    llfollowcam.cpp
    llfriendcard.cpp
    llgesturelistener.cpp
    llgesturemgr.cpp
    llgiveinventory.cpp
    llglsandbox.cpp
    llgroupactions.cpp
    llgroupiconctrl.cpp
    llgrouplist.cpp
    llgroupmgr.cpp
    llhints.cpp
    llhomelocationresponder.cpp
    llhudeffect.cpp
    llhudeffectbeam.cpp
    llhudeffectlookat.cpp
    llhudeffectpointat.cpp
    llhudeffecttrail.cpp
    llhudeffectblob.cpp
    llhudicon.cpp
    llhudmanager.cpp
    llhudnametag.cpp
    llhudobject.cpp
    llhudrender.cpp
    llhudtext.cpp
    llhudview.cpp
    llimfloater.cpp
    llimfloatercontainer.cpp
    llimhandler.cpp
    llimview.cpp
    llinspect.cpp
    llinspectavatar.cpp
    llinspectgroup.cpp
    llinspectobject.cpp
    llinspectremoteobject.cpp
    llinspecttoast.cpp
    llinventorybridge.cpp
    llinventoryfilter.cpp
    llinventoryfunctions.cpp
    llinventoryicon.cpp
    llinventoryitemslist.cpp
    llinventorylistitem.cpp
    llinventorymodel.cpp
    llinventorymodelbackgroundfetch.cpp
    llinventoryobserver.cpp
    llinventorypanel.cpp
    lljoystickbutton.cpp
    lllandmarkactions.cpp
    lllandmarklist.cpp
    lllistbrowser.cpp
    lllistcontextmenu.cpp
    lllistview.cpp
    lllocalbitmaps.cpp
    lllocationhistory.cpp
    lllocationinputctrl.cpp
    lllogchat.cpp
    llloginhandler.cpp
    lllogininstance.cpp
    llmachineid.cpp
    llmainlooprepeater.cpp
    llmanip.cpp
    llmaniprotate.cpp
    llmanipscale.cpp
    llmaniptranslate.cpp
    llmarketplacefunctions.cpp
    llmarketplacenotifications.cpp
    llmediactrl.cpp
    llmediadataclient.cpp
    llmenuoptionpathfindingrebakenavmesh.cpp
    llmeshrepository.cpp
    llmimetypes.cpp
    llmorphview.cpp
    llmoveview.cpp
    llmutelist.cpp
    llnamebox.cpp
    llnameeditor.cpp
    llnamelistctrl.cpp
    llnavigationbar.cpp
    llnearbychat.cpp
    llnearbychatbar.cpp
    llnearbychathandler.cpp
    llnearbychatbarlistener.cpp
    llnetmap.cpp
    llnotificationalerthandler.cpp
    llnotificationgrouphandler.cpp
    llnotificationhandlerutil.cpp
    llnotificationhinthandler.cpp
    llnotificationmanager.cpp
    llnotificationofferhandler.cpp
    llnotificationscripthandler.cpp
    llnotificationstorage.cpp
    llnotificationtiphandler.cpp
    lloutfitslist.cpp
    lloutfitobserver.cpp
    lloutputmonitorctrl.cpp
    llpanelappearancetab.cpp
    llpanelavatar.cpp
    llpanelavatartag.cpp
    llpanelblockedlist.cpp
    llpanelclassified.cpp
    llpanelcontents.cpp
    llpaneleditwearable.cpp
    llpanelface.cpp
    llpanelgenerictip.cpp
    llpanelgroup.cpp
    llpanelgroupgeneral.cpp
    llpanelgroupinvite.cpp
    llpanelgrouplandmoney.cpp
    llpanelgroupnotices.cpp
    llpanelgrouproles.cpp
    llpanelhome.cpp
    llpanelimcontrolpanel.cpp
    llpanelland.cpp
    llpanellandaudio.cpp
    llpanellandmarkinfo.cpp
    llpanellandmarks.cpp
    llpanellandmedia.cpp
    llpanellogin.cpp
    llpanelloginlistener.cpp
    llpanelmaininventory.cpp
    llpanelmarketplaceinbox.cpp
    llpanelmarketplaceinboxinventory.cpp
    llpanelmarketplaceoutboxinventory.cpp
    llpanelmediasettingsgeneral.cpp
    llpanelmediasettingspermissions.cpp
    llpanelmediasettingssecurity.cpp
    llpanelme.cpp
    llpanelnearbymedia.cpp
    llpanelobject.cpp
    llpanelobjectinventory.cpp
    llpanelonlinestatus.cpp
    llpaneloutfitedit.cpp
    llpaneloutfitsinventory.cpp
    llpanelpeople.cpp
    llpanelpeoplemenus.cpp
    llpanelpermissions.cpp
    llpanelpick.cpp
    llpanelpicks.cpp
    llpanelplaceinfo.cpp
    llpanelplaceprofile.cpp
    llpanelplaces.cpp
    llpanelplacestab.cpp
    llpanelprimmediacontrols.cpp
    llpanelprofile.cpp
    llpanelsnapshot.cpp
    llpanelsnapshotinventory.cpp
    llpanelsnapshotlocal.cpp
    llpanelsnapshotoptions.cpp
    llpanelsnapshotpostcard.cpp
    llpanelsnapshotprofile.cpp
    llpanelteleporthistory.cpp
    llpaneltiptoast.cpp
    llpanelvoiceeffect.cpp
    llpaneltopinfobar.cpp
    llpanelvoicedevicesettings.cpp
    llpanelvolume.cpp
    llpanelvolumepulldown.cpp
    llpanelwearing.cpp
    llparcelselection.cpp
    llparticipantlist.cpp
    llpatchvertexarray.cpp
    llpathfindingcharacter.cpp
    llpathfindingcharacterlist.cpp
    llpathfindinglinkset.cpp
    llpathfindinglinksetlist.cpp
    llpathfindingmanager.cpp
    llpathfindingnavmesh.cpp
    llpathfindingnavmeshstatus.cpp
    llpathfindingnavmeshzone.cpp
    llpathfindingobject.cpp
    llpathfindingobjectlist.cpp
    llpathfindingpathtool.cpp
    llphysicsmotion.cpp
    llphysicsshapebuilderutil.cpp
    llpipelinelistener.cpp
    llplacesinventorybridge.cpp
    llplacesinventorypanel.cpp
    llpopupview.cpp
    llpostcard.cpp
    llpreview.cpp
    llpreviewanim.cpp
    llpreviewgesture.cpp
    llpreviewnotecard.cpp
    llpreviewscript.cpp
    llpreviewsound.cpp
    llpreviewtexture.cpp
    llproductinforequest.cpp
    llprogressview.cpp
    llrecentpeople.cpp
    llregioninfomodel.cpp
    llregionposition.cpp
    llremoteparcelrequest.cpp
    llsavedsettingsglue.cpp
    llsaveoutfitcombobtn.cpp
    llsceneview.cpp
    llscreenchannel.cpp
    llscriptfloater.cpp
    llscrollingpanelparam.cpp
    llscrollingpanelparambase.cpp
    llsearchcombobox.cpp
    llsearchhistory.cpp
    llsecapi.cpp
    llsechandler_basic.cpp
    llselectmgr.cpp
    llshareavatarhandler.cpp
    llsidepanelappearance.cpp
    llsidepanelinventory.cpp
    llsidepanelinventorysubpanel.cpp
    llsidepaneliteminfo.cpp
    llsidepaneltaskinfo.cpp
    llsidetraypanelcontainer.cpp
    llsky.cpp
    #llslurl.cpp #<FS:AW optional opensim support>
    llspatialpartition.cpp
    llspeakers.cpp
    llspeakingindicatormanager.cpp
    llsplitbutton.cpp
    llsprite.cpp
    llstartup.cpp
    llstartuplistener.cpp
    llstatusbar.cpp
    llstylemap.cpp
    llsurface.cpp
    llsurfacepatch.cpp
    llsyswellitem.cpp
    llsyswellwindow.cpp
    llteleporthistory.cpp
    llteleporthistorystorage.cpp
    lltextureatlas.cpp
    lltextureatlasmanager.cpp
    lltexturecache.cpp
    lltexturectrl.cpp
    lltexturefetch.cpp
    lltextureinfo.cpp
    lltextureinfodetails.cpp
    lltexturestats.cpp
    lltexturestatsuploader.cpp
    lltextureview.cpp
    lltoast.cpp
    lltoastalertpanel.cpp
    lltoastgroupnotifypanel.cpp
    lltoastimpanel.cpp
    lltoastnotifypanel.cpp
    lltoastpanel.cpp
    lltoastscripttextbox.cpp
    lltoastscriptquestion.cpp
    lltool.cpp
    lltoolbarview.cpp
    lltoolbrush.cpp
    lltoolcomp.cpp
    lltooldraganddrop.cpp
    lltoolface.cpp
    lltoolfocus.cpp
    lltoolgrab.cpp
    lltoolgun.cpp
    lltoolindividual.cpp
    lltoolmgr.cpp
    lltoolmorph.cpp
    lltoolobjpicker.cpp
    lltoolpie.cpp
    lltoolpipette.cpp
    lltoolplacer.cpp
    lltoolselect.cpp
    lltoolselectland.cpp
    lltoolselectrect.cpp
    lltracker.cpp
    lltransientdockablefloater.cpp
    lltransientfloatermgr.cpp
    lltranslate.cpp
    lluilistener.cpp
    lluploaddialog.cpp
    lluploadfloaterobservers.cpp
    llurl.cpp
    llurldispatcher.cpp
    llurldispatcherlistener.cpp
    llurlhistory.cpp
    llurllineeditorctrl.cpp
    llurlwhitelist.cpp
    llvectorperfoptions.cpp
    llversioninfo.cpp
    llviewchildren.cpp
    llviewerassetstats.cpp
    llviewerassetstorage.cpp
    llviewerassettype.cpp
    llviewerattachmenu.cpp
    llvieweraudio.cpp
    llviewercamera.cpp
    llviewerchat.cpp
    llviewercontrol.cpp
    llviewercontrollistener.cpp
    llviewerdisplay.cpp
    llviewerdisplayname.cpp
    llviewerfloaterreg.cpp
    llviewerfoldertype.cpp
    llviewergenericmessage.cpp
    llviewergesture.cpp
    llviewerhelp.cpp
    llviewerhelputil.cpp
    llviewerhome.cpp
    llviewerinventory.cpp
    llviewerjoint.cpp
    llviewerjointattachment.cpp
    llviewerjointmesh.cpp
    llviewerjoystick.cpp
    llviewerkeyboard.cpp
    llviewerlayer.cpp
    llviewermedia.cpp
    llviewermedia_streamingaudio.cpp
    llviewermediafocus.cpp
    llviewermenu.cpp
    llviewermenufile.cpp
    llviewermessage.cpp
    #llviewernetwork.cpp #<FS:AW optional opensim support>
    llviewerobject.cpp
    llviewerobjectlist.cpp
    llviewerparcelmedia.cpp
    llviewerparcelmediaautoplay.cpp
    llviewerparcelmgr.cpp
    llviewerparceloverlay.cpp
    llviewerpartsim.cpp
    llviewerpartsource.cpp
    llviewerregion.cpp
    llviewershadermgr.cpp
    llviewerstats.cpp
    llviewerstatsrecorder.cpp
    llviewertexlayer.cpp
    llviewertexteditor.cpp
    llviewertexture.cpp
    llviewertextureanim.cpp
    llviewertexturelist.cpp
    llviewerthrottle.cpp
    llviewerwearable.cpp
    llviewerwindow.cpp
    llviewerwindowlistener.cpp
    llvlcomposition.cpp
    llvlmanager.cpp
    llvoavatar.cpp
    llvoavatarself.cpp
    llvocache.cpp
    llvograss.cpp
    llvoground.cpp
    llvoicecallhandler.cpp
    llvoicechannel.cpp
    llvoiceclient.cpp
    llvoicevisualizer.cpp
    llvoicevivox.cpp
    llvoinventorylistener.cpp
    llvopartgroup.cpp
    llvosky.cpp
    llvosurfacepatch.cpp
    llvotree.cpp
    llvovolume.cpp
    llvowater.cpp
    llvowlsky.cpp
    llwatchdog.cpp
    llwaterparammanager.cpp
    llwaterparamset.cpp
    llwearableitemslist.cpp
    llwearablelist.cpp
    llweb.cpp
    llwebprofile.cpp
    llwebsharing.cpp
    llwind.cpp
    llwindowlistener.cpp
    llwlanimator.cpp
    llwldaycycle.cpp
    llwlhandlers.cpp
    llwlparammanager.cpp
    llwlparamset.cpp
    llworld.cpp
    llworldmap.cpp
    llworldmapmessage.cpp
    llworldmipmap.cpp
    llworldmapview.cpp
    llxmlrpclistener.cpp
    llxmlrpctransaction.cpp
    noise.cpp
    particleeditor.cpp
    piemenu.cpp
    pieseparator.cpp
    pieslice.cpp
    pipeline.cpp
    qtoolalign.cpp
    quickprefs.cpp
    rlvhandler.cpp
    rlvhelper.cpp
    rlvcommon.cpp
    rlvlocks.cpp
    rlvinventory.cpp
    rlvextensions.cpp
    rlvfloaters.cpp
    rlvui.cpp
    sanitycheck.cpp
    streamtitledisplay.cpp
    utilitybar.cpp
    NACLantispam.cpp
    NACLfloaterexploresounds.cpp
    )

if (OPENSIM)
    list(APPEND viewer_SOURCE_FILES
                fsgridhandler.cpp
                fsslurl.cpp
        )
else (OPENSIM)
    list(APPEND viewer_SOURCE_FILES
                llslurl.cpp
                llviewernetwork.cpp
        )
endif (OPENSIM)

set(VIEWER_BINARY_NAME "firestorm-bin" CACHE STRING
    "The name of the viewer executable to create.")

set(viewer_HEADER_FILES
    CMakeLists.txt
    ViewerInstall.cmake

# <Add FS includes below this line>
    ao.h
    aoengine.h
    aoset.h
    chatbar_as_cmdline.h
    exoflickr.h
    exoflickrauth.h
    exogroupmutelist.h
    exopostprocess.h
    floatermedialists.h
    fsareasearch.h
    fschathistory.h
    fscommon.h
    fsconsoleutils.h
    fscontactsfloater.h
    fsdata.h
    fsfloaterblocklist.h
    fsfloatergroup.h
    fsfloaterim.h
    fsfloaterimcontainer.h
    fsfloaternearbychat.h
    fsfloaterplacedetails.h
    fsfloaterposestand.h
    fsfloaterprofile.h
    fsfloatersearch.h
    fsfloaterteleporthistory.h
<<<<<<< HEAD
    fsfloatervoicecontrols.h
=======
    fsfloatervolumecontrols.h
>>>>>>> 47da8fff
    fsfloaterwsassetblacklist.h
    fsgridhandler.h
    fsgrouptitles.h
    fskeywords.h
    fslightshare.h
    fslslbridge.h
    fslslbridgerequest.h
    fslslpreproc.h
    fsmoneytracker.h
    fsnearbychatbarlistener.h
    fsnearbychatcontrol.h
    fsnearbychathub.h
    fsnearbychatvoicemonitor.h
    fspanelclassified.h
    fspanelimcontrolpanel.h
    fspanelprefs.h
    fspanelprofile.h
    fspanelprofileclassifieds.h
    fspose.h
    fsradarlistctrl.h
    fsslurl.h
    fsslurlcommand.h
    fswsassetblacklist.h
    groupchatlistener.h
    #growlmanager.h
    #growlnotifier.h
    kcwlinterface.h
    lggbeamcolormapfloater.h
    lggbeammapfloater.h
    lggbeammaps.h
    lggbeamscolors.h
    lggcontactsets.h
    lggcontactsetsfloater.h

    llaccountingcostmanager.h
    llagent.h
    llagentaccess.h
    llagentcamera.h
    llagentdata.h
    llagentlanguage.h
    llagentlistener.h
    llagentpicksinfo.h
    llagentpilot.h
    llagentui.h
    llagentwearables.h
    llagentwearablesfetch.h
    llanimstatelabels.h
    llappcorehttp.h
    llappearance.h
    llappearancemgr.h
    llappviewer.h
    llappviewerlistener.h
    llassetuploadqueue.h
    llassetuploadresponders.h
    llattachmentsmgr.h
    llaudiosourcevo.h
    llautoreplace.h
    llavataractions.h
    llavatariconctrl.h
    llavatarlist.h
    llavatarlistitem.h
    llavatarpropertiesprocessor.h
    llbox.h
    llbreadcrumbview.h
    llbuycurrencyhtml.h
    llcallbacklist.h
    llcallfloater.h
    llcallingcard.h
    llcapabilitylistener.h
    llcapabilityprovider.h
    llcaphttpsender.h
    llchannelmanager.h
    llchathistory.h
    llchatitemscontainerctrl.h
    llchatmsgbox.h
    llchiclet.h
    llchicletbar.h
    llclassifiedinfo.h
    llclassifiedstatsresponder.h
    llcofwearables.h
    llcolorswatch.h
    llcommanddispatcherlistener.h
    llcommandhandler.h
    llcommandlineparser.h
    llcompilequeue.h
    llconfirmationmanager.h
    llcurrencyuimanager.h
    llcylinder.h
    lldateutil.h
    lldaycyclemanager.h
    lldebugmessagebox.h
    lldebugview.h
    lldelayedgestureerror.h
    lldirpicker.h
    lldndbutton.h
    lldrawable.h
    lldrawpool.h
    lldrawpoolalpha.h
    lldrawpoolavatar.h
    lldrawpoolbump.h
    lldrawpoolground.h
    lldrawpoolsimple.h
    lldrawpoolsky.h
    lldrawpoolterrain.h
    lldrawpooltree.h
    lldrawpoolwater.h
    lldrawpoolwlsky.h
    lldynamictexture.h
    llemote.h
    llenvmanager.h
    llestateinfomodel.h
    lleventnotifier.h
    lleventpoll.h
    llexpandabletextbox.h
    llexternaleditor.h
    llface.h
    llfasttimerview.h
    llfavoritesbar.h
    llfeaturemanager.h
    llfilepicker.h
    llfilteredwearablelist.h
    llfirstuse.h
    llflexibleobject.h
    llfloaterabout.h
    llfloaterbvhpreview.h
    llfloaterauction.h
    llfloaterautoreplacesettings.h
    llfloateravatar.h
    llfloateravatarpicker.h
    llfloateravatartextures.h
    llfloaterbeacons.h
    llfloaterbuildoptions.h
    llfloaterbulkpermission.h
    llfloaterbump.h
    llfloaterbuy.h
    llfloaterbuycontents.h
    llfloaterbuycurrency.h
    llfloaterbuycurrencyhtml.h
    llfloaterbuyland.h
    llfloatercamera.h
    llfloatercolorpicker.h
    llfloaterdeleteenvpreset.h
    llfloaterdestinations.h
    llfloaterdisplayname.h
    llfloatereditdaycycle.h
    llfloatereditsky.h
    llfloatereditwater.h
    llfloaterenvironmentsettings.h
    llfloaterevent.h
    llfloaterfonttest.h
    llfloatergesture.h
    llfloatergodtools.h
    llfloatergroupinvite.h
    llfloatergroups.h
    llfloaterhandler.h
    llfloaterhardwaresettings.h
    llfloaterhelpbrowser.h
    llfloaterhud.h
    llfloaterimagepreview.h
    llfloaterinspect.h
    llfloaterinventory.h
    llfloaterjoystick.h
    llfloaterlagmeter.h
    llfloaterland.h
    llfloaterlandholdings.h
    llfloatermap.h
    llfloatermediasettings.h
    llfloatermemleak.h
    llfloatermodelpreview.h
    llfloatermodeluploadbase.h
    llfloaternamedesc.h
    llfloaternotificationsconsole.h
    llfloaterobjectweights.h
    llfloateropenobject.h
    llfloateroutbox.h
    llfloaterpathfindingcharacters.h
    llfloaterpathfindingconsole.h
    llfloaterpathfindinglinksets.h
    llfloaterpathfindingobjects.h
    llfloaterpay.h
    llfloaterperms.h
    llfloaterpostprocess.h
    llfloaterpreference.h
    llfloaterproperties.h
    llfloaterregiondebugconsole.h
    llfloaterregioninfo.h
    llfloaterreporter.h
    llfloaterscriptdebug.h
    llfloaterscriptlimits.h
    llfloaterscriptrecover.h
    llfloatersearch.h
    llfloatersearchreplace.h
    llfloatersellland.h
    llfloatersettingsdebug.h
    llfloatersidepanelcontainer.h
    llfloatersnapshot.h
    llfloatersounddevices.h
    llfloaterspellchecksettings.h
    llfloatertelehub.h
    llfloatertestinspectors.h
    llfloatertestlistview.h
    llfloatertexturefetchdebugger.h
    llfloatertools.h
    llfloatertopobjects.h
    llfloatertos.h
    llfloatertoybox.h
    llfloatertranslationsettings.h
    llfloateruipreview.h
    llfloaterurlentry.h
    llfloatervoiceeffect.h
    llfloaterwebcontent.h
    llfloaterwebprofile.h
    llfloaterwhitelistentry.h
    llfloaterwindowsize.h
    llfloaterworldmap.h
    llfolderview.h
    llfoldervieweventlistener.h
    llfolderviewitem.h
    llfollowcam.h
    llfriendcard.h
    llgesturelistener.h
    llgesturemgr.h
    llgiveinventory.h
    llgroupactions.h
    llgroupiconctrl.h
    llgrouplist.h
    llgroupmgr.h
    llhints.h
    llhomelocationresponder.h
    llhudeffect.h
    llhudeffectbeam.h
    llhudeffectlookat.h
    llhudeffectpointat.h
    llhudeffecttrail.h
    llhudeffectblob.h
    llhudicon.h
    llhudmanager.h
    llhudnametag.h
    llhudobject.h
    llhudrender.h
    llhudtext.h
    llhudview.h
    llimfloater.h
    llimfloatercontainer.h
    llimview.h
    llinspect.h
    llinspectavatar.h
    llinspectgroup.h
    llinspectobject.h
    llinspectremoteobject.h
    llinspecttoast.h
    llinventorybridge.h
    llinventoryfilter.h
    llinventoryfunctions.h
    llinventoryicon.h
    llinventoryitemslist.h
    llinventorylistitem.h
    llinventorymodel.h
    llinventorymodelbackgroundfetch.h
    llinventoryobserver.h
    llinventorypanel.h
    lljoystickbutton.h
    lllandmarkactions.h
    lllandmarklist.h
    lllightconstants.h
    lllistbrowser.h
    lllistcontextmenu.h
    lllistview.h
    lllocalbitmaps.h
    lllocationhistory.h
    lllocationinputctrl.h
    lllogchat.h
    llloginhandler.h
    lllogininstance.h
    llmachineid.h
    llmainlooprepeater.h
    llmanip.h
    llmaniprotate.h
    llmanipscale.h
    llmaniptranslate.h
    llmarketplacefunctions.h
    llmarketplacenotifications.h
    llmediactrl.h
    llmediadataclient.h
    llmenuoptionpathfindingrebakenavmesh.h
    llmeshrepository.h
    llmimetypes.h
    llmorphview.h
    llmoveview.h
    llmutelist.h
    llnamebox.h
    llnameeditor.h
    llnamelistctrl.h
    llnavigationbar.h
    llnearbychat.h
    llnearbychatbar.h
    llnearbychathandler.h
    llnearbychatbarlistener.h
    llnetmap.h
    llnotificationhandler.h
    llnotificationmanager.h
    llnotificationstorage.h
    lloutfitslist.h
    lloutfitobserver.h
    lloutputmonitorctrl.h
    llpanelappearancetab.h
    llpanelavatar.h
    llpanelavatartag.h
    llpanelblockedlist.h
    llpanelclassified.h
    llpanelcontents.h
    llpaneleditwearable.h
    llpanelface.h
    llpanelgenerictip.h
    llpanelgroup.h
    llpanelgroupgeneral.h
    llpanelgroupinvite.h
    llpanelgrouplandmoney.h
    llpanelgroupnotices.h
    llpanelgrouproles.h
    llpanelhome.h
    llpanelimcontrolpanel.h
    llpanelland.h
    llpanellandaudio.h
    llpanellandmarkinfo.h
    llpanellandmarks.h
    llpanellandmedia.h
    llpanellogin.h
    llpanelloginlistener.h
    llpanelmaininventory.h
    llpanelmarketplaceinbox.h
    llpanelmarketplaceinboxinventory.h
    llpanelmarketplaceoutboxinventory.h
    llpanelmediasettingsgeneral.h
    llpanelmediasettingspermissions.h
    llpanelmediasettingssecurity.h
    llpanelme.h
    llpanelnearbymedia.h
    llpanelobject.h
    llpanelobjectinventory.h
    llpanelonlinestatus.h
    llpaneloutfitedit.h
    llpaneloutfitsinventory.h
    llpanelpeople.h
    llpanelpeoplemenus.h
    llpanelpermissions.h
    llpanelpick.h
    llpanelpicks.h
    llpanelplaceinfo.h
    llpanelplaceprofile.h
    llpanelplaces.h
    llpanelplacestab.h
    llpanelprimmediacontrols.h
    llpanelprofile.h
    llpanelsnapshot.h
    llpanelteleporthistory.h
    llpaneltiptoast.h
    llpanelvoicedevicesettings.h
    llpanelvoiceeffect.h
    llpaneltopinfobar.h
    llpanelvolume.h
    llpanelvolumepulldown.h
    llpanelwearing.h
    llparcelselection.h
    llparticipantlist.h
    llpatchvertexarray.h
    llpathfindingcharacter.h
    llpathfindingcharacterlist.h
    llpathfindinglinkset.h
    llpathfindinglinksetlist.h
    llpathfindingmanager.h
    llpathfindingnavmesh.h
    llpathfindingnavmeshstatus.h
    llpathfindingnavmeshzone.h
    llpathfindingobject.h
    llpathfindingobjectlist.h
    llpathfindingpathtool.h
    llphysicsmotion.h
    llphysicsshapebuilderutil.h
    llpipelinelistener.h
    llplacesinventorybridge.h
    llplacesinventorypanel.h
    llpopupview.h
    llpostcard.h
    llpreview.h
    llpreviewanim.h
    llpreviewgesture.h
    llpreviewnotecard.h
    llpreviewscript.h
    llpreviewsound.h
    llpreviewtexture.h
    llproductinforequest.h
    llprogressview.h
    llrecentpeople.h
    llregioninfomodel.h
    llregionposition.h
    llremoteparcelrequest.h
    llresourcedata.h
    llrootview.h
    llsavedsettingsglue.h
    llsaveoutfitcombobtn.h
    llsceneview.h
    llscreenchannel.h
    llscriptfloater.h
    llscrollingpanelparam.h
    llscrollingpanelparambase.h
    llsearchcombobox.h
    llsearchhistory.h
    llsecapi.h
    llsechandler_basic.h
    llselectmgr.h
    llsidepanelappearance.h
    llsidepanelinventory.h
    llsidepanelinventorysubpanel.h
    llsidepaneliteminfo.h
    llsidepaneltaskinfo.h
    llsidetraypanelcontainer.h
    llsky.h
    llslurl.h
    llspatialpartition.h
    llspeakers.h
    llspeakingindicatormanager.h
    llsplitbutton.h
    llsprite.h
    llstartup.h
    llstartuplistener.h
    llstatusbar.h
    llstylemap.h
    llsurface.h
    llsurfacepatch.h
    llsyswellitem.h
    llsyswellwindow.h
    lltable.h
    llteleporthistory.h
    llteleporthistorystorage.h
    lltextureatlas.h
    lltextureatlasmanager.h
    lltexturecache.h
    lltexturectrl.h
    lltexturefetch.h
    lltextureinfo.h
    lltextureinfodetails.h
    lltexturestats.h
    lltexturestatsuploader.h
    lltextureview.h
    lltoast.h
    lltoastalertpanel.h
    lltoastgroupnotifypanel.h
    lltoastimpanel.h
    lltoastnotifypanel.h
    lltoastpanel.h
    lltoastscripttextbox.h
    lltoastscriptquestion.h
    lltool.h
    lltoolbarview.h
    lltoolbrush.h
    lltoolcomp.h
    lltooldraganddrop.h
    lltoolface.h
    lltoolfocus.h
    lltoolgrab.h
    lltoolgun.h
    lltoolindividual.h
    lltoolmgr.h
    lltoolmorph.h
    lltoolobjpicker.h
    lltoolpie.h
    lltoolpipette.h
    lltoolplacer.h
    lltoolselect.h
    lltoolselectland.h
    lltoolselectrect.h
    lltracker.h
    lltransientdockablefloater.h
    lltransientfloatermgr.h
    lltranslate.h
    lluiconstants.h
    lluilistener.h
    lluploaddialog.h
    lluploadfloaterobservers.h
    llurl.h
    llurldispatcher.h
    llurldispatcherlistener.h
    llurlhistory.h
    llurllineeditorctrl.h
    llurlwhitelist.h
    llvectorperfoptions.h
    llversioninfo.h
    llviewchildren.h
    llviewerassetstats.h
    llviewerassetstorage.h
    llviewerassettype.h
    llviewerattachmenu.h
    llvieweraudio.h
    llviewercamera.h
    llviewerchat.h
    llviewercontrol.h
    llviewercontrollistener.h
    llviewerdisplay.h
    llviewerdisplayname.h
    llviewerfloaterreg.h
    llviewerfoldertype.h
    llviewergenericmessage.h
    llviewergesture.h
    llviewerhelp.h
    llviewerhome.h
    llviewerinventory.h
    llviewerjoint.h
    llviewerjointattachment.h
    llviewerjointmesh.h
    llviewerjoystick.h
    llviewerkeyboard.h
    llviewerlayer.h
    llviewermedia.h
    llviewermediafocus.h
    llviewermediaobserver.h
    llviewermenu.h
    llviewermenufile.h
    llviewermessage.h
    llviewernetwork.h
    llviewerobject.h
    llviewerobjectlist.h
    llviewerparcelmedia.h
    llviewerparcelmediaautoplay.h
    llviewerparcelmgr.h
    llviewerparceloverlay.h
    llviewerpartsim.h
    llviewerpartsource.h
    llviewerprecompiledheaders.h
    llviewerregion.h
    llviewershadermgr.h
    llviewerstats.h
    llviewerstatsrecorder.h
    llviewertexlayer.h
    llviewertexteditor.h
    llviewertexture.h
    llviewertextureanim.h
    llviewertexturelist.h
    llviewerthrottle.h
    llviewerwearable.h
    llviewerwindow.h
    llviewerwindowlistener.h
    llvlcomposition.h
    llvlmanager.h
    llvoavatar.h
    llvoavatarself.h
    llvocache.h
    llvograss.h
    llvoground.h
    llvoicechannel.h
    llvoiceclient.h
    llvoicevisualizer.h
    llvoicevivox.h
    llvoinventorylistener.h
    llvopartgroup.h
    llvosky.h
    llvosurfacepatch.h
    llvotree.h
    llvotreenew.h
    llvovolume.h
    llvowater.h
    llvowlsky.h
    llwatchdog.h
    llwaterparammanager.h
    llwaterparamset.h
    llwearableitemslist.h
    llwearablelist.h
    llweb.h
    llwebprofile.h
    llwebsharing.h
    llwind.h
    llwindowlistener.h
    llwlanimator.h
    llwldaycycle.h
    llwlhandlers.h
    llwlparammanager.h
    llwlparamset.h
    llworld.h
    llworldmap.h
    llworldmapmessage.h
    llworldmipmap.h
    llworldmapview.h
    llxmlrpclistener.h
    llxmlrpctransaction.h
    macmain.h
    noise.h
    particleeditor.h
    piemenu.h
    pieseparator.h
    pieslice.h
    pipeline.h
    qtoolalign.h
    quickprefs.h
    rlvdefines.h
    rlvhandler.h
    rlvhelper.h
    rlvcommon.h
    rlvlocks.h
    rlvinventory.h
    rlvextensions.h
    rlvfloaters.h
    rlvui.h
    sanitycheck.h
    streamtitledisplay.h
    utilitybar.h
    VertexCache.h
    VorbisFramework.h
    NACLantispam.h
    NACLfloaterexploresounds.h
    )

# AO Get our viewer version & channel at this point
build_version(viewer)
build_channel(viewer)

# <exodus>
# Generate the flickr keys header.
configure_file(
    ${CMAKE_CURRENT_SOURCE_DIR}/exoflickrkeys.h.in
    ${CMAKE_CURRENT_BINARY_DIR}/exoflickrkeys.h
    @ONLY
)
list(APPEND viewer_HEADER_FILES ${CMAKE_CURRENT_BINARY_DIR}/exoflickrkeys.h)
# </exodus>

source_group("CMake Rules" FILES ViewerInstall.cmake)

if (DARWIN)
  LIST(APPEND viewer_SOURCE_FILES
        llappviewermacosx.cpp
        growlmanager.cpp
        growlnotifiermacosx.cpp
        growlnotifiermacosx-objc.mm
        )

  LIST(APPEND viewer_HEADER_FILES
         growlmanager.h
         growlnotifiermacosx.h
         growlnotifiermacosx-objc.h
         )


  find_library(AGL_LIBRARY AGL)
  find_library(APPKIT_LIBRARY AppKit)
  find_library(COCOA_LIBRARY Cocoa)
  find_library(IOKIT_LIBRARY IOKit)
  find_library(COREAUDIO_LIBRARY CoreAudio)

  set(viewer_LIBRARIES
    ${COCOA_LIBRARY}
    ${AGL_LIBRARY}
    ${IOKIT_LIBRARY}
    ${COREAUDIO_LIBRARY}
    )

  # Add resource files to the project.
  set(viewer_RESOURCE_FILES
    phoenix_icon.icns
    macview.r
    gpu_table.txt
    Info-Firestorm.plist
    Firestorm.nib/
    # CMake doesn't seem to support Xcode language variants well just yet
    English.lproj/InfoPlist.strings
    English.lproj/language.txt
    German.lproj/language.txt
    Japanese.lproj/language.txt
    Korean.lproj/language.txt
    )
  set_source_files_properties(
    ${viewer_RESOURCE_FILES}
    PROPERTIES
    HEADER_FILE_ONLY TRUE
    #MACOSX_PACKAGE_LOCATION Resources #don't do this! this tells cmake to copy the files.
    )
  SOURCE_GROUP("Resources" FILES ${viewer_RESOURCE_FILES})
  list(APPEND viewer_SOURCE_FILES ${viewer_RESOURCE_FILES})
endif (DARWIN)

if (LINUX)
    LIST(APPEND viewer_SOURCE_FILES llappviewerlinux.cpp)
    LIST(APPEND viewer_SOURCE_FILES llappviewerlinux_api_dbus.cpp)
	LIST(APPEND viewer_HEADER_FILES desktopnotifierlinux.h growlmanager.h)
    LIST(APPEND viewer_SOURCE_FILES desktopnotifierlinux.cpp growlmanager.cpp)

    SET(CMAKE_EXE_LINKER_FLAGS "${CMAKE_EXE_LINKER_FLAGS} -Wl,--as-needed")

    set(viewer_LIBRARIES
        Xinerama
        )
endif (LINUX)

if (WINDOWS)
    list(APPEND viewer_SOURCE_FILES
         growlmanager.cpp
         growlnotifierwin.cpp
         llappviewerwin32.cpp
         llwindebug.cpp
         )

    list(APPEND viewer_HEADER_FILES
         growlmanager.h
         growlnotifierwin.h
         llappviewerwin32.h
         llwindebug.h
         )

    # precompiled header configuration
    # llviewerprecompiledheaders.cpp generates
    # the .pch file.
    # All sources added to viewer_SOURCE_FILES
    # at this point use it.
    if(USE_PRECOMPILED_HEADERS)
        set_source_files_properties(llviewerprecompiledheaders.cpp
            PROPERTIES
            COMPILE_FLAGS "/Ycllviewerprecompiledheaders.h"
            )
        set(viewer_SOURCE_FILES "${viewer_SOURCE_FILES}" llviewerprecompiledheaders.cpp)
    endif(USE_PRECOMPILED_HEADERS)

    # Replace the icons with the appropriate ones for the channel
    # ('test' is the default)
    set(ICON_PATH "private")
    string(TOLOWER ${VIEWER_CHANNEL} channel_lower)
    if(channel_lower MATCHES "release")
        set(ICON_PATH "release")
    elseif(channel_lower MATCHES "beta")
        set(ICON_PATH "beta")
    elseif(channel_lower MATCHES "development")
        set(ICON_PATH "development")
    elseif(channel_lower MATCHES "test")
	set(ICON_PATH "test")
    elseif(channel_lower MATCHES "project")
        set(ICON_PATH "project")
    endif()
    message("Copying icons for ${ICON_PATH}")
    execute_process(
      COMMAND ${CMAKE_COMMAND} -E copy_if_different
        "${CMAKE_CURRENT_SOURCE_DIR}/icons/${ICON_PATH}/firestorm_icon.ico"
        "${CMAKE_CURRENT_SOURCE_DIR}/res/firestorm_icon.ico"
      )
    execute_process(
      COMMAND ${CMAKE_COMMAND} -E copy_if_different
        "${CMAKE_CURRENT_SOURCE_DIR}/icons/${ICON_PATH}/firestorm_256.BMP"
        "${CMAKE_CURRENT_SOURCE_DIR}/res/firestorm_icon.BMP"
      )
    execute_process(
      COMMAND ${CMAKE_COMMAND} -E copy_if_different
        "${CMAKE_CURRENT_SOURCE_DIR}/icons/${ICON_PATH}/firestorm_256.BMP"
        "${CMAKE_CURRENT_SOURCE_DIR}/res-sdl/firestorm_icon.BMP"
      )

    # Add resource files to the project.
    # viewerRes.rc is the only buildable file, but
    # the rest are all dependencies of it.
    set(viewer_RESOURCE_FILES
        res/arrow.cur
        res/arrowcop.cur
        res/arrowcopmulti.cur
        res/arrowdrag.cur
        res/circleandline.cur
        res/llarrow.cur
        res/llarrowdrag.cur
        res/llarrowdragmulti.cur
        res/llarrowlocked.cur
        res/llgrablocked.cur
        res/llno.cur
        res/llnolocked.cur
        res/lltoolcamera.cur
        res/lltoolcreate.cur
        res/lltoolfocus.cur
        res/lltoolgrab.cur
        res/lltoolland.cur
        res/lltoolpan.cur
        res/lltoolpathfinding.cur
        res/lltoolpathfindingpathend.cur
        res/lltoolpathfindingpathendadd.cur
        res/lltoolpathfindingpathstart.cur
        res/lltoolpathfindingpathstartadd.cur
        res/lltoolpipette.cur
        res/lltoolrotate.cur
        res/lltoolscale.cur
        res/lltooltranslate.cur
        res/lltoolzoomin.cur
        res/lltoolzoomout.cur
        res/firestorm_icon.BMP
        res/firestorm_icon.ico
        res-sdl/firestorm_icon.BMP
        res/resource.h
        res/toolpickobject.cur
        res/toolpickobject2.cur
        res/toolpickobject3.cur
        res/toolpipette.cur
        res/toolbuy.cur
        res/toolopen.cur
        res/toolsit.cur
        )

    set_source_files_properties(${viewer_RESOURCE_FILES}
                                PROPERTIES HEADER_FILE_ONLY TRUE)

    set(viewer_RESOURCE_FILES
        res/viewerRes.rc
        ${viewer_RESOURCE_FILES}
        )

    SOURCE_GROUP("Resource Files" FILES ${viewer_RESOURCE_FILES})

    if (NOT STANDALONE)
        list(APPEND viewer_SOURCE_FILES ${viewer_RESOURCE_FILES})
    endif (NOT STANDALONE)

    find_library(DINPUT_LIBRARY dinput8 ${DIRECTX_LIBRARY_DIR})
    find_library(DXGUID_LIBRARY dxguid ${DIRECTX_LIBRARY_DIR})
    mark_as_advanced(
        DINPUT_LIBRARY
        DXGUID_LIBRARY
        )

# see EXP-1765 - theory is opengl32.lib needs to be included before gdi32.lib (windows libs)
    set(viewer_LIBRARIES
        opengl32
        ${WINDOWS_LIBRARIES}
        comdlg32
        ${DINPUT_LIBRARY}
        ${DXGUID_LIBRARY}
        kernel32
        odbc32
        odbccp32
        ole32
        oleaut32
        shell32
        Vfw32
        winspool
        )

    find_library(INTEL_MEMOPS_LIBRARY
                 NAMES ll_intel_memops
                 PATHS
                 optimized ${ARCH_PREBUILT_DIRS_RELEASE}
                 debug ${ARCH_PREBUILT_DIRS_DEBUG}
                 )
    mark_as_advanced(INTEL_MEMOPS_LIBRARY)

    if (INTEL_MEMOPS_LIBRARY)
      list(APPEND viewer_LIBRARIES ${INTEL_MEMOPS_LIBRARY})
    endif (INTEL_MEMOPS_LIBRARY)
endif (WINDOWS)

# Add the xui files. This is handy for searching for xui elements
# from within the IDE.
set(viewer_XUI_FILES
    skins/default/colors.xml
    skins/default/textures/textures.xml
    )
file(GLOB DEFAULT_XUI_FILE_GLOB_LIST
     ${CMAKE_CURRENT_SOURCE_DIR}/skins/*/xui/en/*.xml)
list(APPEND viewer_XUI_FILES ${DEFAULT_XUI_FILE_GLOB_LIST})

file(GLOB DEFAULT_WIDGET_FILE_GLOB_LIST
     ${CMAKE_CURRENT_SOURCE_DIR}/skins/*/xui/en/widgets/*.xml)
list(APPEND viewer_XUI_FILES ${DEFAULT_WIDGET_FILE_GLOB_LIST})

# Cannot append empty lists in CMake, wait until we have files here.
#file(GLOB SILVER_WIDGET_FILE_GLOB_LIST
#     ${CMAKE_CURRENT_SOURCE_DIR}/skins/silver/xui/en-us/widgets/*.xml)
#list(APPEND viewer_XUI_FILES ${SILVER_WIDGET_FILE_GLOB_LIST})

list(SORT viewer_XUI_FILES)

source_group("XUI Files" FILES ${viewer_XUI_FILES})

set_source_files_properties(${viewer_XUI_FILES}
                            PROPERTIES HEADER_FILE_ONLY TRUE)

list(APPEND viewer_SOURCE_FILES ${viewer_XUI_FILES})

set(viewer_APPSETTINGS_FILES
    app_settings/anim.ini
    app_settings/cmd_line.xml
    app_settings/commands.xml
    app_settings/grass.xml
    app_settings/high_graphics.xml
    app_settings/ignorable_dialogs.xml
    app_settings/keys.xml
    app_settings/keys_azerty.xml
    app_settings/keywords.ini
    app_settings/logcontrol.xml
    app_settings/low_graphics.xml
    app_settings/mid_graphics.xml
    app_settings/grids.fallback.xml
    app_settings/account_settings_phoenix.xml
    app_settings/settings_firestorm.xml
    app_settings/settings_hybrid.xml
    app_settings/settings_phoenix.xml
    app_settings/settings_v3.xml
    app_settings/settings.xml
    app_settings/settings_crash_behavior.xml
    app_settings/settings_files.xml
    app_settings/settings_per_account.xml
    app_settings/std_bump.ini
    #app_settings/toolbars.xml  FS:AO moved to skins
    app_settings/trees.xml
    app_settings/ultra_graphics.xml
    app_settings/viewerart.xml
    ${CMAKE_SOURCE_DIR}/../etc/message.xml
    ${CMAKE_SOURCE_DIR}/../scripts/messages/message_template.msg
    #app_settings/growl_notifications.xml
    )
	
if (WINDOWS)
  LIST(APPEND viewer_APPSETTINGS_FILES app_settings/growl_notifications.xml)
endif (WINDOWS)

source_group("App Settings" FILES ${viewer_APPSETTINGS_FILES})

set_source_files_properties(${viewer_APPSETTINGS_FILES}
                            PROPERTIES HEADER_FILE_ONLY TRUE)

list(APPEND viewer_SOURCE_FILES ${viewer_APPSETTINGS_FILES})

set(viewer_CHARACTER_FILES
    character/attentions.xml
    character/attentionsN.xml
    character/avatar_lad.xml
    character/avatar_skeleton.xml
    character/genepool.xml
    )

source_group("Character File" FILES ${viewer_CHARACTER_FILES})

set_source_files_properties(${viewer_CHARACTER_FILES}
                            PROPERTIES HEADER_FILE_ONLY TRUE)
if (NOT STANDALONE)
    list(APPEND viewer_SOURCE_FILES ${viewer_CHARACTER_FILES})
endif (NOT STANDALONE)

if (WINDOWS)
  file(GLOB viewer_INSTALLER_FILES installers/windows/*.nsi)

  source_group("Installer Files" FILES ${viewer_INSTALLER_FILES})

  set_source_files_properties(${viewer_INSTALLER_FILES}
                              PROPERTIES HEADER_FILE_ONLY TRUE)

  list(APPEND viewer_SOURCE_FILES ${viewer_INSTALLER_FILES})
endif (WINDOWS)

if (OPENAL)
  set(LLSTARTUP_COMPILE_FLAGS "${LLSTARTUP_COMPILE_FLAGS} -DLL_OPENAL")
endif (OPENAL)

if (FMOD)
  set(LLSTARTUP_COMPILE_FLAGS "${LLSTARTUP_COMPILE_FLAGS} -DLL_FMOD")

  if (DARWIN)
    set(fmodwrapper_SOURCE_FILES fmodwrapper.cpp)
    add_library(fmodwrapper SHARED ${fmodwrapper_SOURCE_FILES})
    set(fmodwrapper_needed_LIBRARIES ${FMOD_LIBRARY} ${CARBON_LIBRARY})
    set_target_properties(
      fmodwrapper
      PROPERTIES
      BUILD_WITH_INSTALL_RPATH 1
      INSTALL_NAME_DIR "@executable_path/../Resources"
      LINK_FLAGS "-unexported_symbols_list ${CMAKE_CURRENT_SOURCE_DIR}/fmod_hidden_symbols.exp"
      )
    set(FMODWRAPPER_LIBRARY fmodwrapper)
    target_link_libraries(fmodwrapper ${fmodwrapper_needed_LIBRARIES})
  else (DARWIN)
    # fmodwrapper unnecessary on linux or windows
    set(FMODWRAPPER_LIBRARY ${FMOD_LIBRARY})
  endif (DARWIN)
endif (FMOD)

set_source_files_properties(llstartup.cpp PROPERTIES COMPILE_FLAGS "${LLSTARTUP_COMPILE_FLAGS}")

list(APPEND viewer_SOURCE_FILES ${viewer_HEADER_FILES})

set_source_files_properties(${viewer_HEADER_FILES}
                            PROPERTIES HEADER_FILE_ONLY TRUE)

add_executable(${VIEWER_BINARY_NAME}
    WIN32
    MACOSX_BUNDLE
    ${viewer_SOURCE_FILES}
    )

if (SDL_FOUND)
  set_property(TARGET ${VIEWER_BINARY_NAME}
    PROPERTY COMPILE_DEFINITIONS LL_SDL=1
    )
endif (SDL_FOUND)

# add package files
file(GLOB EVENT_HOST_SCRIPT_GLOB_LIST
     ${CMAKE_CURRENT_SOURCE_DIR}/../viewer_components/*.py)
list(APPEND EVENT_HOST_SCRIPTS ${EVENT_HOST_SCRIPT_GLOB_LIST})

set(PACKAGE ON CACHE BOOL
    "Add a package target that builds an installer package.")

if (WINDOWS)
    set_target_properties(${VIEWER_BINARY_NAME}
        PROPERTIES
        # *TODO -reenable this once we get server usage sorted out
        LINK_FLAGS "/debug /NODEFAULTLIB:LIBCMT /SUBSYSTEM:WINDOWS ${TCMALLOC_LINK_FLAGS} /LARGEADDRESSAWARE"
        LINK_FLAGS_DEBUG "/NODEFAULTLIB:\"LIBCMT;LIBCMTD;MSVCRT\" /INCREMENTAL:NO /LARGEADDRESSAWARE"
        LINK_FLAGS_RELEASE "/MAP\"secondlife-bin.MAP\" /OPT:REF /LARGEADDRESSAWARE"
        )
    if(USE_PRECOMPILED_HEADERS)
        set_target_properties(
            ${VIEWER_BINARY_NAME}
            PROPERTIES
            COMPILE_FLAGS "/Yullviewerprecompiledheaders.h"
            )
    endif(USE_PRECOMPILED_HEADERS)

    # If adding a file to viewer_manifest.py in the WindowsManifest.construct() method, be sure to add the dependency
    # here.
    # *NOTE:Mani - This is a crappy hack to have important dependencies for the viewer_manifest copy action
    # be met. I'm looking forward to a source-code split-up project next year that will address this kind of thing.
    # In the meantime, if you have any ideas on how to easily maintain one list, either here or in viewer_manifest.py
    # and have the build deps get tracked *please* tell me about it.

    if(USE_TCMALLOC)
      # Configure a var for tcmalloc location, if used.
      # Note the need to specify multiple names explicitly.
      set(GOOGLE_PERF_TOOLS_SOURCE
        ${SHARED_LIB_STAGING_DIR}/Release/libtcmalloc_minimal.dll
        ${SHARED_LIB_STAGING_DIR}/RelWithDebInfo/libtcmalloc_minimal.dll
        ${SHARED_LIB_STAGING_DIR}/Debug/libtcmalloc_minimal-debug.dll
        )
     endif(USE_TCMALLOC)


    set(COPY_INPUT_DEPENDENCIES
      # The following commented dependencies are determined at variably at build time. Can't do this here.
      #${SHARED_LIB_STAGING_DIR}/${CMAKE_CFG_INTDIR}/libtcmalloc_minimal.dll => None ... Skipping libtcmalloc_minimal.dll
      ${CMAKE_SOURCE_DIR}/../etc/message.xml
      ${CMAKE_SOURCE_DIR}/../scripts/messages/message_template.msg
      ${SHARED_LIB_STAGING_DIR}/${CMAKE_CFG_INTDIR}/llcommon.dll
      ${SHARED_LIB_STAGING_DIR}/${CMAKE_CFG_INTDIR}/libapr-1.dll
      ${SHARED_LIB_STAGING_DIR}/${CMAKE_CFG_INTDIR}/libaprutil-1.dll
      ${SHARED_LIB_STAGING_DIR}/${CMAKE_CFG_INTDIR}/libapriconv-1.dll
      ${SHARED_LIB_STAGING_DIR}/Release/glod.dll
      ${SHARED_LIB_STAGING_DIR}/RelWithDebInfo/glod.dll
      ${SHARED_LIB_STAGING_DIR}/Debug/glod.dll
      ${SHARED_LIB_STAGING_DIR}/Release/libcollada14dom22.dll
      ${SHARED_LIB_STAGING_DIR}/RelWithDebInfo/libcollada14dom22.dll
      ${SHARED_LIB_STAGING_DIR}/Debug/libcollada14dom22-d.dll
      ${SHARED_LIB_STAGING_DIR}/Release/openjpeg.dll
      ${SHARED_LIB_STAGING_DIR}/RelWithDebInfo/openjpeg.dll
      ${SHARED_LIB_STAGING_DIR}/Debug/openjpegd.dll
      ${SHARED_LIB_STAGING_DIR}/Release/fmod.dll
      ${SHARED_LIB_STAGING_DIR}/RelWithDebInfo/fmod.dll
      ${SHARED_LIB_STAGING_DIR}/Debug/fmod.dll
      ${SHARED_LIB_STAGING_DIR}/Release/msvcr100.dll
      ${SHARED_LIB_STAGING_DIR}/Release/msvcp100.dll
      ${SHARED_LIB_STAGING_DIR}/RelWithDebInfo/msvcr100.dll
      ${SHARED_LIB_STAGING_DIR}/RelWithDebInfo/msvcp100.dll
      ${SHARED_LIB_STAGING_DIR}/Debug/msvcr100d.dll
      ${SHARED_LIB_STAGING_DIR}/Debug/msvcp100d.dll
      ${SHARED_LIB_STAGING_DIR}/Release/libhunspell.dll
      ${SHARED_LIB_STAGING_DIR}/RelWithDebInfo/libhunspell.dll
      ${SHARED_LIB_STAGING_DIR}/Debug/libhunspell.dll
      ${SHARED_LIB_STAGING_DIR}/${CMAKE_CFG_INTDIR}/SLVoice.exe
      ${SHARED_LIB_STAGING_DIR}/${CMAKE_CFG_INTDIR}/alut.dll
      ${SHARED_LIB_STAGING_DIR}/${CMAKE_CFG_INTDIR}/wrap_oal.dll
      ${SHARED_LIB_STAGING_DIR}/${CMAKE_CFG_INTDIR}/vivoxsdk.dll
      ${SHARED_LIB_STAGING_DIR}/${CMAKE_CFG_INTDIR}/ortp.dll
      ${SHARED_LIB_STAGING_DIR}/${CMAKE_CFG_INTDIR}/libsndfile-1.dll
      ${SHARED_LIB_STAGING_DIR}/${CMAKE_CFG_INTDIR}/zlib1.dll
      ${SHARED_LIB_STAGING_DIR}/${CMAKE_CFG_INTDIR}/vivoxplatform.dll
      ${SHARED_LIB_STAGING_DIR}/${CMAKE_CFG_INTDIR}/vivoxoal.dll
      ${GOOGLE_PERF_TOOLS_SOURCE}
      ${CMAKE_CURRENT_SOURCE_DIR}/licenses-win32.txt
      ${CMAKE_CURRENT_SOURCE_DIR}/featuretable.txt
      ${CMAKE_CURRENT_SOURCE_DIR}/featuretable_xp.txt
      ${ARCH_PREBUILT_DIRS_RELEASE}/libeay32.dll
      ${ARCH_PREBUILT_DIRS_RELEASE}/qtcore4.dll
      ${ARCH_PREBUILT_DIRS_RELEASE}/qtgui4.dll
      ${ARCH_PREBUILT_DIRS_RELEASE}/qtnetwork4.dll
      ${ARCH_PREBUILT_DIRS_RELEASE}/qtopengl4.dll
      ${ARCH_PREBUILT_DIRS_RELEASE}/qtwebkit4.dll
      ${ARCH_PREBUILT_DIRS_RELEASE}/qtxmlpatterns4.dll
      ${ARCH_PREBUILT_DIRS_RELEASE}/ssleay32.dll
      ${ARCH_PREBUILT_DIRS_RELEASE}/imageformats/qgif4.dll
      ${ARCH_PREBUILT_DIRS_RELEASE}/imageformats/qico4.dll
      ${ARCH_PREBUILT_DIRS_RELEASE}/imageformats/qjpeg4.dll
      ${ARCH_PREBUILT_DIRS_RELEASE}/imageformats/qmng4.dll
      ${ARCH_PREBUILT_DIRS_RELEASE}/imageformats/qsvg4.dll
      ${ARCH_PREBUILT_DIRS_RELEASE}/imageformats/qtiff4.dll
      ${ARCH_PREBUILT_DIRS_RELEASE}/codecs/qcncodecs4.dll
      ${ARCH_PREBUILT_DIRS_RELEASE}/codecs/qjpcodecs4.dll
      ${ARCH_PREBUILT_DIRS_RELEASE}/codecs/qkrcodecs4.dll
      ${ARCH_PREBUILT_DIRS_RELEASE}/codecs/qtwcodecs4.dll
      ${ARCH_PREBUILT_DIRS_DEBUG}/libeay32.dll
      ${ARCH_PREBUILT_DIRS_DEBUG}/qtcored4.dll
      ${ARCH_PREBUILT_DIRS_DEBUG}/qtguid4.dll
      ${ARCH_PREBUILT_DIRS_DEBUG}/qtnetworkd4.dll
      ${ARCH_PREBUILT_DIRS_DEBUG}/qtopengld4.dll
      ${ARCH_PREBUILT_DIRS_DEBUG}/qtwebkitd4.dll
      ${ARCH_PREBUILT_DIRS_DEBUG}/qtxmlpatternsd4.dll
      ${ARCH_PREBUILT_DIRS_DEBUG}/ssleay32.dll
      ${ARCH_PREBUILT_DIRS_DEBUG}/imageformats/qgifd4.dll
      ${ARCH_PREBUILT_DIRS_DEBUG}/imageformats/qicod4.dll
      ${ARCH_PREBUILT_DIRS_DEBUG}/imageformats/qjpegd4.dll
      ${ARCH_PREBUILT_DIRS_DEBUG}/imageformats/qmngd4.dll
      ${ARCH_PREBUILT_DIRS_DEBUG}/imageformats/qsvgd4.dll
      ${ARCH_PREBUILT_DIRS_DEBUG}/imageformats/qtiffd4.dll
      ${ARCH_PREBUILT_DIRS_RELEASE}/codecs/qcncodecsd4.dll
      ${ARCH_PREBUILT_DIRS_RELEASE}/codecs/qjpcodecsd4.dll
      ${ARCH_PREBUILT_DIRS_RELEASE}/codecs/qkrcodecsd4.dll
      ${ARCH_PREBUILT_DIRS_RELEASE}/codecs/qtwcodecsd4.dll
	  ${ARCH_PREBUILT_DIRS_RELEASE}/growl.dll
      SLPlugin
      media_plugin_quicktime
      media_plugin_webkit
      winmm_shim
      windows-crash-logger
      windows-updater
      )

    add_custom_command(
      OUTPUT  ${CMAKE_CFG_INTDIR}/copy_touched.bat
      COMMAND ${PYTHON_EXECUTABLE}
      ARGS
        ${CMAKE_CURRENT_SOURCE_DIR}/viewer_manifest.py
        --actions=copy
        --artwork=${ARTWORK_DIR}
        --build=${CMAKE_CURRENT_BINARY_DIR}
        --buildtype=${CMAKE_BUILD_TYPE}
        --configuration=${CMAKE_CFG_INTDIR}
        --dest=${CMAKE_CURRENT_BINARY_DIR}/${CMAKE_CFG_INTDIR}
        --grid=${GRID}
        --source=${CMAKE_CURRENT_SOURCE_DIR}
        --touch=${CMAKE_CURRENT_BINARY_DIR}/${CMAKE_CFG_INTDIR}/copy_touched.bat
      DEPENDS
        ${CMAKE_CURRENT_SOURCE_DIR}/viewer_manifest.py
        stage_third_party_libs
        ${COPY_INPUT_DEPENDENCIES}
      COMMENT "Performing viewer_manifest copy"
      )

    add_custom_target(copy_w_viewer_manifest ALL DEPENDS ${CMAKE_CFG_INTDIR}/copy_touched.bat)

    add_dependencies(${VIEWER_BINARY_NAME} stage_third_party_libs llcommon copy_w_viewer_manifest)

    if (EXISTS ${CMAKE_SOURCE_DIR}/copy_win_scripts)
      add_dependencies(${VIEWER_BINARY_NAME} copy_win_scripts)
    endif (EXISTS ${CMAKE_SOURCE_DIR}/copy_win_scripts)

    add_dependencies(${VIEWER_BINARY_NAME}
      SLPlugin
      windows-updater
      windows-crash-logger
      )

    # sets the 'working directory' for debugging from visual studio.
    if (NOT UNATTENDED)
        add_custom_command(
            TARGET ${VIEWER_BINARY_NAME} POST_BUILD
            COMMAND ${CMAKE_SOURCE_DIR}/tools/vstool/vstool.exe
            ARGS
              --solution
              ${CMAKE_BINARY_DIR}/${CMAKE_PROJECT_NAME}.sln
              --workingdir
              ${VIEWER_BINARY_NAME}
              "${CMAKE_CURRENT_SOURCE_DIR}"
            COMMENT "Setting the ${VIEWER_BINARY_NAME} working directory for debugging."
            )
    endif (NOT UNATTENDED)

    if (PACKAGE)
      add_custom_command(
        OUTPUT ${CMAKE_CURRENT_BINARY_DIR}/${CMAKE_CFG_INTDIR}/event_host.tar.bz2
        COMMAND ${PYTHON_EXECUTABLE}
        ARGS
          ${CMAKE_CURRENT_SOURCE_DIR}/event_host_manifest.py
          ${CMAKE_CURRENT_SOURCE_DIR}/..
          ${CMAKE_CURRENT_BINARY_DIR}
          ${CMAKE_CFG_INTDIR}
        DEPENDS
          lleventhost
          ${EVENT_HOST_SCRIPTS}
          ${CMAKE_CURRENT_SOURCE_DIR}/event_host_manifest.py
        )

      add_custom_command(
        OUTPUT ${CMAKE_CFG_INTDIR}/touched.bat
        COMMAND ${PYTHON_EXECUTABLE}
        ARGS
          ${CMAKE_CURRENT_SOURCE_DIR}/viewer_manifest.py
          --artwork=${ARTWORK_DIR}
          --build=${CMAKE_CURRENT_BINARY_DIR}
          --buildtype=${CMAKE_BUILD_TYPE}
          --channel=${VIEWER_CHANNEL}
          --configuration=${CMAKE_CFG_INTDIR}
          --dest=${CMAKE_CURRENT_BINARY_DIR}/${CMAKE_CFG_INTDIR}
          --grid=${GRID}
          --login_channel=${VIEWER_CHANNEL}
          --source=${CMAKE_CURRENT_SOURCE_DIR}
          --touch=${CMAKE_CURRENT_BINARY_DIR}/${CMAKE_CFG_INTDIR}/touched.bat
          --version=${viewer_VERSION}
        DEPENDS 
            ${VIEWER_BINARY_NAME} 
            ${CMAKE_CURRENT_SOURCE_DIR}/viewer_manifest.py
            ${COPY_INPUT_DEPENDENCIES}
        )

      add_custom_target(package ALL DEPENDS
        ${CMAKE_CFG_INTDIR}/touched.bat
        windows-setup-build-all
        )
        # temporarily disable packaging of event_host until hg subrepos get
        # sorted out on the parabuild cluster...
        #${CMAKE_CURRENT_BINARY_DIR}/${CMAKE_CFG_INTDIR}/event_host.tar.bz2)

    endif (PACKAGE)
elseif (DARWIN)
    set_target_properties(${VIEWER_BINARY_NAME}
        PROPERTIES
        LINK_FLAGS_RELEASE "${LINK_FLAGS_RELEASE} -Xlinker -dead_strip -Xlinker -map -Xlinker ${CMAKE_CURRENT_BINARY_DIR}/${VIEWER_BINARY_NAME}.MAP"
        )
else (WINDOWS)
        # Linux 
    set_target_properties(${VIEWER_BINARY_NAME}
        PROPERTIES
        LINK_FLAGS_RELEASE "${LINK_FLAGS_RELEASE} -Wl,--Map=${VIEWER_BINARY_NAME}.MAP"
        )
endif (WINDOWS)

# *NOTE - this list is very sensitive to ordering, test carefully on all
# platforms if you change the releative order of the entries here.
# In particular, cmake 2.6.4 (when buidling with linux/makefile generators)
# appears to sometimes de-duplicate redundantly listed dependencies improperly.
# To work around this, higher level modules should be listed before the modules
# that they depend upon. -brad
target_link_libraries(${VIEWER_BINARY_NAME}
    ${UPDATER_LIBRARIES}
    ${GOOGLE_PERFTOOLS_LIBRARIES}
    ${LLAUDIO_LIBRARIES}
    ${LLCHARACTER_LIBRARIES}
    ${LLIMAGE_LIBRARIES}
    ${LLINVENTORY_LIBRARIES}
    ${LLMESSAGE_LIBRARIES}
    ${LLPLUGIN_LIBRARIES}
    ${LLPRIMITIVE_LIBRARIES}
    ${LLRENDER_LIBRARIES}
    ${FREETYPE_LIBRARIES}
    ${LLUI_LIBRARIES}
    ${LLVFS_LIBRARIES}
    ${LLWINDOW_LIBRARIES}
    ${LLXML_LIBRARIES}
    ${LSCRIPT_LIBRARIES}
    ${LLMATH_LIBRARIES}
    ${LLCOREHTTP_LIBRARIES}
    ${LLCOMMON_LIBRARIES}
    ${NDOF_LIBRARY}
    ${NVAPI_LIBRARY}
    ${HUNSPELL_LIBRARY}
    ${viewer_LIBRARIES}
    ${BOOST_PROGRAM_OPTIONS_LIBRARY}
    ${BOOST_REGEX_LIBRARY}
    ${BOOST_WAVE_LIBRARY}
    ${BOOST_THREAD_LIBRARY}
    ${DBUSGLIB_LIBRARIES}
    ${OPENGL_LIBRARIES}
    ${FMODWRAPPER_LIBRARY} # must come after LLAudio
    ${GLOD_LIBRARIES}
    ${OPENGL_LIBRARIES}
    ${JSONCPP_LIBRARIES}
    ${SDL_LIBRARY}
    ${SMARTHEAP_LIBRARY}
    ${UI_LIBRARIES}
    ${WINDOWS_LIBRARIES}
    ${EXPAT_LIBRARIES}
    ${XMLRPCEPI_LIBRARIES}
    ${OPENSSL_LIBRARIES}
    ${CRYPTO_LIBRARIES}
    ${LLLOGIN_LIBRARIES}
    ${LLPHYSICS_LIBRARIES}
    ${LLPHYSICSEXTENSIONS_LIBRARIES}
    ${TCMALLOC_LIBRARIES}
    ${LLAPPEARANCE_LIBRARIES}
    ${GROWL_LIBRARY}
    )
	
if (WINDOWS)
    target_link_libraries(${VIEWER_BINARY_NAME}
    ${GROWL_LIBRARY}
    )
endif (WINDOWS)

if (LINUX)
    target_link_libraries(${VIEWER_BINARY_NAME} "dl" )
endif (LINUX)

set(ARTWORK_DIR ${CMAKE_CURRENT_SOURCE_DIR} CACHE PATH
    "Path to artwork files.")


if (LINUX)
  set(product Firestorm-${ARCH}-${viewer_VERSION})

  # These are the generated targets that are copied to package/
  set(COPY_INPUT_DEPENDENCIES
    ${VIEWER_BINARY_NAME}
    linux-crash-logger
    SLPlugin
    media_plugin_webkit
    media_plugin_gstreamer010
    llcommon
    )

  add_custom_command(
      OUTPUT ${product}.tar.bz2
      COMMAND ${PYTHON_EXECUTABLE}
      ARGS
        ${CMAKE_CURRENT_SOURCE_DIR}/viewer_manifest.py
        --arch=${ARCH}
        --artwork=${ARTWORK_DIR}
        --build=${CMAKE_CURRENT_BINARY_DIR}
        --buildtype=${CMAKE_BUILD_TYPE}
        --channel=${VIEWER_CHANNEL}
        --configuration=${CMAKE_CFG_INTDIR}
        --dest=${CMAKE_CURRENT_BINARY_DIR}/packaged
        --grid=${GRID}
        --installer_name=${product}
        --login_channel=${VIEWER_CHANNEL}
        --source=${CMAKE_CURRENT_SOURCE_DIR}
        --version=${viewer_VERSION}
        --touch=${CMAKE_CURRENT_BINARY_DIR}/${CMAKE_CFG_INTDIR}/.${product}.touched
      DEPENDS
        ${CMAKE_CURRENT_SOURCE_DIR}/viewer_manifest.py
        ${COPY_INPUT_DEPENDENCIES}
      )

  add_custom_command(
    OUTPUT  ${CMAKE_CURRENT_BINARY_DIR}/${CMAKE_CFG_INTDIR}/.${product}.copy_touched
    COMMAND ${PYTHON_EXECUTABLE}
    ARGS
      ${CMAKE_CURRENT_SOURCE_DIR}/viewer_manifest.py
      --arch=${ARCH}
      --actions=copy
      --artwork=${ARTWORK_DIR}
      --build=${CMAKE_CURRENT_BINARY_DIR}
      --buildtype=${CMAKE_BUILD_TYPE}
      --configuration=${CMAKE_CFG_INTDIR}
      --dest=${CMAKE_CURRENT_BINARY_DIR}/packaged
      --grid=${GRID}
      --source=${CMAKE_CURRENT_SOURCE_DIR}
      --channel=${VIEWER_CHANNEL}
      --version=${viewer_VERSION}
      --login_channel=${VIEWER_CHANNEL}
    DEPENDS 
      ${CMAKE_CURRENT_SOURCE_DIR}/viewer_manifest.py
      ${COPY_INPUT_DEPENDENCIES}
    COMMENT "Performing viewer_manifest copy"
    )

  add_custom_target(copy_l_viewer_manifest ALL DEPENDS ${CMAKE_CURRENT_BINARY_DIR}/${CMAKE_CFG_INTDIR}/.${product}.copy_touched)

  if (PACKAGE)
    add_custom_target(package ALL DEPENDS ${product}.tar.bz2)
    # Make sure we don't run two instances of viewer_manifest.py at the same time.
    add_dependencies(package copy_l_viewer_manifest)
    check_message_template(package)
  endif (PACKAGE)
endif (LINUX)

if (DARWIN)
  set(product "Firestorm")
  set_target_properties(
    ${VIEWER_BINARY_NAME}
    PROPERTIES
    OUTPUT_NAME "${product}"
    MACOSX_BUNDLE_INFO_STRING "info string - localize me"
    MACOSX_BUNDLE_ICON_FILE "phoenix_icon.icns"
    MACOSX_BUNDLE_GUI_IDENTIFIER "Firestorm"
    MACOSX_BUNDLE_LONG_VERSION_STRING "ververver"
    MACOSX_BUNDLE_BUNDLE_NAME "Firestorm"
    MACOSX_BUNDLE_SHORT_VERSION_STRING "asdf"
    MACOSX_BUNDLE_BUNDLE_VERSION "asdf"
    MACOSX_BUNDLE_COPYRIGHT "Copyright 2010-2012 The Phoenix Firestorm Project, Inc."
    )

  add_custom_command(
    TARGET ${VIEWER_BINARY_NAME} POST_BUILD
    COMMAND ${PYTHON_EXECUTABLE}
    ARGS
      ${CMAKE_CURRENT_SOURCE_DIR}/viewer_manifest.py
      --actions=copy
      --artwork=${ARTWORK_DIR}
      --build=${CMAKE_CURRENT_BINARY_DIR}
      --buildtype=${CMAKE_BUILD_TYPE}
      --configuration=${CMAKE_CFG_INTDIR}
      --dest=${CMAKE_CURRENT_BINARY_DIR}/${CMAKE_CFG_INTDIR}/${product}.app
      --grid=${GRID}
      --source=${CMAKE_CURRENT_SOURCE_DIR}
      --version=${viewer_VERSION}
      --channel=${VIEWER_CHANNEL}
    DEPENDS ${VIEWER_BINARY_NAME} ${CMAKE_CURRENT_SOURCE_DIR}/viewer_manifest.py
    )

  add_dependencies(${VIEWER_BINARY_NAME} SLPlugin media_plugin_quicktime media_plugin_webkit mac-updater mac-crash-logger)
  
  if (ENABLE_SIGNING)
      set(SIGNING_SETTING "--signature=${SIGNING_IDENTITY}")
  else (ENABLE_SIGNING)
      set(SIGNING_SETTING "")
  endif (ENABLE_SIGNING)

  if (PACKAGE)
      add_custom_target(package ALL DEPENDS ${VIEWER_BINARY_NAME})

      add_custom_command(
        TARGET package POST_BUILD
        COMMAND ${PYTHON_EXECUTABLE}
        ARGS
          ${CMAKE_CURRENT_SOURCE_DIR}/viewer_manifest.py
          --artwork=${ARTWORK_DIR}
          --build=${CMAKE_CURRENT_BINARY_DIR}
          --buildtype=${CMAKE_BUILD_TYPE}
          --channel=${VIEWER_CHANNEL}
          --configuration=${CMAKE_CFG_INTDIR}
          --dest=${CMAKE_CURRENT_BINARY_DIR}/${CMAKE_CFG_INTDIR}/${product}.app
          --grid=${GRID}
          --login_channel=${VIEWER_CHANNEL}
          --source=${CMAKE_CURRENT_SOURCE_DIR}
          --touch=${CMAKE_CURRENT_BINARY_DIR}/${CMAKE_CFG_INTDIR}/.${product}.touched
          --version=${viewer_VERSION}
          ${SIGNING_SETTING}
        DEPENDS
          ${CMAKE_CURRENT_SOURCE_DIR}/viewer_manifest.py
      )
  endif (PACKAGE)
endif (DARWIN)

if (INSTALL)
  include(${CMAKE_CURRENT_SOURCE_DIR}/ViewerInstall.cmake)
endif (INSTALL)

if (PACKAGE)
  set(SYMBOL_SEARCH_DIRS "")
  if (WINDOWS)
    list(APPEND SYMBOL_SEARCH_DIRS "${CMAKE_CURRENT_BINARY_DIR}/${CMAKE_CFG_INTDIR}")
    set(VIEWER_SYMBOL_FILE "${CMAKE_CURRENT_BINARY_DIR}/${CMAKE_CFG_INTDIR}/firestorm-symbols-windows.tar.bz2")
    # slplugin.exe failing symbols dump - need to debug, might have to do with updated version of google breakpad
    # set(VIEWER_EXE_GLOBS "${VIEWER_BINARY_NAME}${CMAKE_EXECUTABLE_SUFFIX} slplugin.exe")
    set(VIEWER_EXE_GLOBS "${VIEWER_BINARY_NAME}${CMAKE_EXECUTABLE_SUFFIX}")
    set(VIEWER_LIB_GLOB "*${CMAKE_SHARED_MODULE_SUFFIX}")
    set(VIEWER_COPY_MANIFEST copy_w_viewer_manifest)
  endif (WINDOWS)
  if (DARWIN)
    list(APPEND SYMBOL_SEARCH_DIRS "${CMAKE_CURRENT_BINARY_DIR}/${CMAKE_CFG_INTDIR}")
    # *TODO: Generate these search dirs in the cmake files related to each binary.
    list(APPEND SYMBOL_SEARCH_DIRS "${CMAKE_BINARY_DIR}/llplugin/slplugin/${CMAKE_CFG_INTDIR}")
    list(APPEND SYMBOL_SEARCH_DIRS "${CMAKE_BINARY_DIR}/mac_crash_logger/${CMAKE_CFG_INTDIR}")
    list(APPEND SYMBOL_SEARCH_DIRS "${CMAKE_BINARY_DIR}/mac_updater/${CMAKE_CFG_INTDIR}")
    list(APPEND SYMBOL_SEARCH_DIRS "${CMAKE_BINARY_DIR}/media_plugins/gstreamer010/${CMAKE_CFG_INTDIR}")
    list(APPEND SYMBOL_SEARCH_DIRS "${CMAKE_BINARY_DIR}/media_plugins/quicktime/${CMAKE_CFG_INTDIR}")
    list(APPEND SYMBOL_SEARCH_DIRS "${CMAKE_BINARY_DIR}/media_plugins/webkit/${CMAKE_CFG_INTDIR}")
    set(VIEWER_SYMBOL_FILE "${CMAKE_CURRENT_BINARY_DIR}/${CMAKE_CFG_INTDIR}/firestorm-symbols-darwin.tar.bz2")
    set(VIEWER_EXE_GLOBS "'Firestorm' SLPlugin mac-updater mac-crash-logger")
    set(VIEWER_LIB_GLOB "*.dylib")
  endif (DARWIN)
  if (LINUX)
    list(APPEND SYMBOL_SEARCH_DIRS "${CMAKE_CURRENT_BINARY_DIR}/packaged")
    set(VIEWER_SYMBOL_FILE "${CMAKE_CURRENT_BINARY_DIR}/${CMAKE_CFG_INTDIR}/firestorm-symbols-linux.tar.bz2")
    set(VIEWER_EXE_GLOBS "do-not-directly-run-firestorm-bin SLPlugin")
    set(VIEWER_LIB_GLOB "*${CMAKE_SHARED_MODULE_SUFFIX}*")
    set(VIEWER_COPY_MANIFEST copy_l_viewer_manifest)
  endif (LINUX)

#  if(RELEASE_CRASH_REPORTING OR NON_RELEASE_CRASH_REPORTING)
  if(NOT STANDALONE)
  if(CMAKE_CFG_INTDIR STREQUAL ".")
      set(LLBUILD_CONFIG ${CMAKE_BUILD_TYPE})
  else(CMAKE_CFG_INTDIR STREQUAL ".")
      # set LLBUILD_CONFIG to be a shell variable evaluated at build time
      # reflecting the configuration we are currently building.
      set(LLBUILD_CONFIG ${CMAKE_CFG_INTDIR})
  endif(CMAKE_CFG_INTDIR STREQUAL ".")
  add_custom_command(OUTPUT "${VIEWER_SYMBOL_FILE}"
    COMMAND "${PYTHON_EXECUTABLE}"
    ARGS
      "${CMAKE_CURRENT_SOURCE_DIR}/generate_breakpad_symbols.py"
      "${LLBUILD_CONFIG}"
      "${SYMBOL_SEARCH_DIRS}"
      "${VIEWER_EXE_GLOBS}"
      "${VIEWER_LIB_GLOB}"
      "${AUTOBUILD_INSTALL_DIR}/bin/dump_syms"
      "${VIEWER_SYMBOL_FILE}"
    DEPENDS generate_breakpad_symbols.py
        VERBATIM)

  add_custom_target(generate_breakpad_symbols DEPENDS "${VIEWER_SYMBOL_FILE}")
  add_dependencies(generate_breakpad_symbols "${VIEWER_BINARY_NAME}" "${VIEWER_COPY_MANIFEST}")
  add_dependencies(package generate_breakpad_symbols)
#  endif(RELEASE_CRASH_REPORTING OR NON_RELEASE_CRASH_REPORTING)
  endif(NOT STANDALONE)
endif (PACKAGE)

if (LL_TESTS)
  # To add a viewer unit test, just add the test .cpp file below
  # This creates a separate test project per file listed.
  include(LLAddBuildTest)
  SET(viewer_TEST_SOURCE_FILES
    llagentaccess.cpp
    lldateutil.cpp
    llmediadataclient.cpp
    lllogininstance.cpp
    llremoteparcelrequest.cpp
    lltranslate.cpp
    llviewerhelputil.cpp
    llversioninfo.cpp
    llworldmap.cpp
    llworldmipmap.cpp
  )

  set_source_files_properties(
    llworldmap.cpp
    llworldmipmap.cpp
    PROPERTIES
    LL_TEST_ADDITIONAL_SOURCE_FILES 
    tests/llviewertexture_stub.cpp
    #llviewertexturelist.cpp
  )

  set_source_files_properties(
    llworldmap.cpp
    llworldmipmap.cpp
    PROPERTIES
    LL_TEST_ADDITIONAL_SOURCE_FILES 
    tests/llviewertexture_stub.cpp
    #llviewertexturelist.cpp
  )

  set_source_files_properties(
    lltranslate.cpp
    PROPERTIES
    LL_TEST_ADDITIONAL_LIBRARIES "${JSONCPP_LIBRARIES}"
  )

  set_source_files_properties(
    lllogininstance.cpp
    PROPERTIES
    LL_TEST_ADDITIONAL_LIBRARIES "${BOOST_SYSTEM_LIBRARY}"
  )

  ##################################################
  # DISABLING PRECOMPILED HEADERS USAGE FOR TESTS
  ##################################################
  # if(USE_PRECOMPILED_HEADERS)
  #     set_source_files_properties(
  #       ${viewer_TEST_SOURCE_FILES}
  #       PROPERTIES
  #         LL_TEST_ADDITIONAL_SOURCE_FILES llviewerprecompiledheaders.cpp
  #       )
  # endif(USE_PRECOMPILED_HEADERS)
  LL_ADD_PROJECT_UNIT_TESTS(${VIEWER_BINARY_NAME} "${viewer_TEST_SOURCE_FILES}")

  #set(TEST_DEBUG on)
  set(test_sources llcapabilitylistener.cpp)
  ##################################################
  # DISABLING PRECOMPILED HEADERS USAGE FOR TESTS
  ##################################################
  # if(USE_PRECOMPILED_HEADERS)
  #     set(test_sources "${test_sources}" llviewerprecompiledheaders.cpp)
  # endif(USE_PRECOMPILED_HEADERS)
  set(test_libs
    ${LLMESSAGE_LIBRARIES}
    ${WINDOWS_LIBRARIES}
    ${LLVFS_LIBRARIES}
    ${LLMATH_LIBRARIES}
    ${LLCOMMON_LIBRARIES}
    ${GOOGLEMOCK_LIBRARIES}
    )

  LL_ADD_INTEGRATION_TEST(llcapabilitylistener
    "${test_sources}"
    "${test_libs}"
    ${PYTHON_EXECUTABLE}
    "${CMAKE_SOURCE_DIR}/llmessage/tests/test_llsdmessage_peer.py"
    )

  set(test_libs
    ${LLMESSAGE_LIBRARIES}
    ${WINDOWS_LIBRARIES}
    ${LLVFS_LIBRARIES}
    ${LLMATH_LIBRARIES}
    ${LLCOMMON_LIBRARIES}
    ${GOOGLEMOCK_LIBRARIES}
    ${OPENSSL_LIBRARIES}
    ${CRYPTO_LIBRARIES}
  )

    LL_ADD_INTEGRATION_TEST(llsechandler_basic
    llsechandler_basic.cpp
    "${test_libs}"
    )

  LL_ADD_INTEGRATION_TEST(llsecapi
     llsecapi.cpp
    "${test_libs}"
    )
  if (NOT OPENSIM)#<FS:AW optional opensim support>
    set(llslurl_test_sources
        llslurl.cpp
        llviewernetwork.cpp
    )
  endif (NOT OPENSIM)#<FS:AW optional opensim support>

# RLVa - incompatible
#  LL_ADD_INTEGRATION_TEST(llslurl
#     "${llslurl_test_sources}"
#    "${test_libs}"
#    )

  LL_ADD_INTEGRATION_TEST(llviewernetwork
     llviewernetwork.cpp
    "${test_libs}"
    )

  LL_ADD_INTEGRATION_TEST(llsimplestat
    ""
    "${test_libs}"
    )

  LL_ADD_INTEGRATION_TEST(llviewerassetstats
    llviewerassetstats.cpp
    "${test_libs}"
    )

  #ADD_VIEWER_BUILD_TEST(llmemoryview viewer)
  #ADD_VIEWER_BUILD_TEST(llagentaccess viewer)
  #ADD_VIEWER_BUILD_TEST(lltextureinfo viewer)
  #ADD_VIEWER_BUILD_TEST(lltextureinfodetails viewer)
  #ADD_VIEWER_BUILD_TEST(lltexturestatsuploader viewer)

include(LLAddBuildTest)
SET(viewer_TEST_SOURCE_FILES
  llagentaccess.cpp
  llwlparammanager.cpp
  # Not *actually* a unit test, it's an integration test.
  # Because it won't work in the new unit test iface, i've commented out
  # and notified Nat. Delete this when it's replaced!
  # + poppy & brad 2009-06-05
  # llcapabilitylistener.cpp
  )
set_source_files_properties(
  ${viewer_TEST_SOURCE_FILES}
  PROPERTIES
    LL_TEST_ADDITIONAL_SOURCE_FILES llviewerprecompiledheaders.cpp
  )

endif (LL_TESTS)

check_message_template(${VIEWER_BINARY_NAME})
<|MERGE_RESOLUTION|>--- conflicted
+++ resolved
@@ -135,11 +135,8 @@
     fsfloaterprofile.cpp
     fsfloatersearch.cpp
     fsfloaterteleporthistory.cpp
-<<<<<<< HEAD
     fsfloatervoicecontrols.cpp
-=======
     fsfloatervolumecontrols.cpp
->>>>>>> 47da8fff
     fsfloaterwsassetblacklist.cpp
     fsgrouptitles.cpp
     fskeywords.cpp
@@ -797,11 +794,8 @@
     fsfloaterprofile.h
     fsfloatersearch.h
     fsfloaterteleporthistory.h
-<<<<<<< HEAD
     fsfloatervoicecontrols.h
-=======
     fsfloatervolumecontrols.h
->>>>>>> 47da8fff
     fsfloaterwsassetblacklist.h
     fsgridhandler.h
     fsgrouptitles.h
