--- conflicted
+++ resolved
@@ -710,14 +710,11 @@
     fskeywords.h
     fslslbridge.h
     fslslbridgerequest.h
-<<<<<<< HEAD
     fsfloaterprofile.h
     fspanelprofile.h
     fsradarlistctrl.h
-=======
 	#growlmanager.h
 	#growlnotifier.h
->>>>>>> 592b8037
     lggautocorrect.h
     lggautocorrectfloater.h
     lggbeammapfloater.h
