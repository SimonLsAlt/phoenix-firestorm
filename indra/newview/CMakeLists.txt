--- conflicted
+++ resolved
@@ -1271,9 +1271,6 @@
     macmain.h
     noise.h
     pipeline.h
-<<<<<<< HEAD
-    roles_constants.h
-=======
     rlvactions.h
     rlvdefines.h
     rlvhandler.h
@@ -1284,7 +1281,7 @@
     rlvextensions.h
     rlvfloaters.h
     rlvui.h
->>>>>>> 78d60025
+    roles_constants.h
     VertexCache.h
     VorbisFramework.h
     )
