# -*- cmake -*-

project(viewer)

include(00-Common)
include(Boost)
include(BuildPackagesInfo)
include(BuildVersion)
include(CMakeCopyIfDifferent)
include(DBusGlib)
include(DirectX)
include(DragDrop)
include(EXPAT)
include(FMODSTUDIO)
include(FMODEX)
include(GLOD)
include(Hunspell)
include(JsonCpp)
include(LLAppearance)
include(LLBase)
include(LLAudio)
include(LLCA)
include(LLCharacter)
include(LLCommon)
include(LLCoreHttp)
include(LLImage)
include(LLImageJ2COJ)
include(LLInventory)
include(LLKDU)
include(LLLogin)
include(LLMath)
include(LLMessage)
include(LLPhysicsExtensions)
include(LLPlugin)
include(LLPrimitive)
include(LLRender)
include(LLUI)
include(LLVFS)
include(LLWindow)
include(LLXML)
include(Linking)
include(NDOF)
include(NVAPI)
include(OPENAL)
include(OpenGL)
include(OpenSSL)
include(PNG)
include(Requests)
include(TemplateCheck)
include(UI)
include(UnixInstall)
include(ViewerMiscLibs)
include(ViewerManager)
include(VisualLeakDetector)
include(URIPARSER)
include(Growl)
include(ColladaDom)

# <FS:ND> if using ndPhysicsstub this variable will be unset, we don't need to build any stub code viewer side in that case
if( LLPHYSICSEXTENSIONS_SRC_DIR )
# </FS:ND>

if (NOT HAVOK_TPV)
   # When using HAVOK_TPV, the library is precompiled, so no need for this
   add_subdirectory(${LLPHYSICSEXTENSIONS_SRC_DIR} llphysicsextensions)
endif (NOT HAVOK_TPV)

# <FS:ND>
endif( LLPHYSICSEXTENSIONS_SRC_DIR )
# </FS:ND>

if(FMODSTUDIO)
  include_directories(${FMODSTUDIO_INCLUDE_DIR})
endif(FMODSTUDIO)

if(FMODEX)
  include_directories(${FMODEX_INCLUDE_DIR})
endif(FMODEX)

include_directories(
    ${DBUSGLIB_INCLUDE_DIRS}
    ${JSONCPP_INCLUDE_DIR}
    ${GLOD_INCLUDE_DIR}
    ${LLAUDIO_INCLUDE_DIRS}
    ${LLCHARACTER_INCLUDE_DIRS}
    ${LLCOMMON_INCLUDE_DIRS}
    ${LLCOREHTTP_INCLUDE_DIRS}
    ${LLPHYSICS_INCLUDE_DIRS}
    ${LLIMAGE_INCLUDE_DIRS}
    ${LLKDU_INCLUDE_DIRS}
    ${LLINVENTORY_INCLUDE_DIRS}
    ${LLMATH_INCLUDE_DIRS}
    ${LLMESSAGE_INCLUDE_DIRS}
    ${LLPLUGIN_INCLUDE_DIRS}
    ${LLPRIMITIVE_INCLUDE_DIRS}
    ${LLRENDER_INCLUDE_DIRS}
    ${LLUI_INCLUDE_DIRS}
    ${LLVFS_INCLUDE_DIRS}
    ${LLWINDOW_INCLUDE_DIRS}
    ${LLXML_INCLUDE_DIRS}
    ${LLLOGIN_INCLUDE_DIRS}
    ${LIBS_PREBUILT_DIR}/include/collada
    ${LIBS_PREBUILD_DIR}/include/hunspell
    ${OPENAL_LIB_INCLUDE_DIRS}
    ${LIBS_PREBUILT_DIR}/include/collada/1.4
    ${GROWL_INCLUDE_DIRS}
    ${COLLADA_INCLUDE_DIRS}
    ${LLAPPEARANCE_INCLUDE_DIRS}
    ${CMAKE_CURRENT_SOURCE_DIR}
    ${CMAKE_CURRENT_BINARY_DIR}
    )

include_directories(SYSTEM
    ${LLCOMMON_SYSTEM_INCLUDE_DIRS}
    ${LLXML_SYSTEM_INCLUDE_DIRS}
    ${LLPHYSICSEXTENSIONS_INCLUDE_DIRS}
    )

set(viewer_SOURCE_FILES
# <Add FS includes below this line>
    alfloaterregiontracker.cpp
    animationexplorer.cpp
    ao.cpp
    aoengine.cpp
    aoset.cpp
    chatbar_as_cmdline.cpp
    daeexport.cpp
    dialogstack.cpp
    exoflickr.cpp
    exoflickrauth.cpp
    exogroupmutelist.cpp
    exopostprocess.cpp
    floatermedialists.cpp
    fsareasearch.cpp
    fsareasearchmenu.cpp
    fsassetblacklist.cpp
    fsavatarrenderpersistence.cpp
    fsavatarsearchmenu.cpp
    fsblocklistmenu.cpp
    fschathistory.cpp
    fschatoptionsmenu.cpp
    fscommon.cpp
    fsconsoleutils.cpp
    fscontactsfriendsmenu.cpp
    fsdata.cpp
    fsdroptarget.cpp
    fsexportperms.cpp
    fsfloateraddtocontactset.cpp
    fsfloaterassetblacklist.cpp
    fsfloateravatarrendersettings.cpp
    fsfloaterblocklist.cpp
    fsfloatercontacts.cpp
    fsfloatercontactsetconfiguration.cpp
    fsfloaterexport.cpp
    fsfloatergroup.cpp
    fsfloatergrouptitles.cpp
    fsfloaterimport.cpp
    fsfloaterim.cpp
    fsfloaterimcontainer.cpp
    fsfloaternearbychat.cpp
    fsfloaterplacedetails.cpp
    fsfloaterposestand.cpp
    fsfloaterprofile.cpp
    fsfloaterradar.cpp
    fsfloatersearch.cpp
    fsfloaterteleporthistory.cpp
    fsfloatervoicecontrols.cpp
    fsfloatervolumecontrols.cpp
    fsfloatervramusage.cpp
    fsfloaterwearablefavorites.cpp
    fskeywords.cpp
    fslightshare.cpp
    fslslbridge.cpp
    fslslbridgerequest.cpp
    fslslpreproc.cpp
    fslslpreprocviewer.cpp
    fsmoneytracker.cpp
    fsnamelistavatarmenu.cpp
    fsnearbychatbarlistener.cpp
    fsnearbychatcontrol.cpp
    fsnearbychathub.cpp
    fsnearbychatvoicemonitor.cpp
    fspanelblocklist.cpp
    fspanelclassified.cpp
    fspanelcontactsets.cpp
    fspanelimcontrolpanel.cpp
    fspanellogin.cpp
    fspanelprefs.cpp
    fspanelprofile.cpp
    fspanelprofileclassifieds.cpp
    fspanelradar.cpp
    fsparticipantlist.cpp
    fspose.cpp
    fsradar.cpp
    fsradarentry.cpp
    fsradarlistctrl.cpp
    fsradarmenu.cpp
    fsscriptlibrary.cpp
    fsscrolllistctrl.cpp
    fssearchableui.cpp
    fsslurlcommand.cpp
    groupchatlistener.cpp
    kcwlinterface.cpp
    lggbeamcolormapfloater.cpp
    lggbeammapfloater.cpp
    lggbeammaps.cpp
    lggbeamscolors.cpp
    lggcontactsets.cpp
    lfsimfeaturehandler.cpp
    llfloaterdisplayname.cpp
    llpanelopenregionsettings.cpp
    llviewerdisplayname.cpp
    # <FS:Ansariel> [Legacy Bake]
    llagentwearablesfetch.cpp

    llaccountingcostmanager.cpp
    llaisapi.cpp
    llagent.cpp
    llagentaccess.cpp
    llagentcamera.cpp
    llagentdata.cpp
    llagentlanguage.cpp
    llagentlistener.cpp
    llagentpicksinfo.cpp
    llagentpilot.cpp
    llagentui.cpp
    llagentwearables.cpp
    llanimstatelabels.cpp
    llappcorehttp.cpp
    llappearancemgr.cpp
    llappviewer.cpp
    llappviewerlistener.cpp
    llattachmentsmgr.cpp
    llaudiosourcevo.cpp
    llautoreplace.cpp
    llavataractions.cpp
    llavatariconctrl.cpp
    llavatarlist.cpp
    llavatarlistitem.cpp
    llavatarrenderinfoaccountant.cpp
    llavatarrendernotifier.cpp
    llavatarpropertiesprocessor.cpp
    llblockedlistitem.cpp
    llblocklist.cpp
    llbox.cpp
    llbreadcrumbview.cpp
    llbrowsernotification.cpp
    llbuycurrencyhtml.cpp
    llcallingcard.cpp
    llchannelmanager.cpp
    llchatbar.cpp
    llchathistory.cpp
    llchatitemscontainerctrl.cpp
    llchatmsgbox.cpp
    llchiclet.cpp
    llchicletbar.cpp
    llclassifiedinfo.cpp
    llcofwearables.cpp
    llcolorswatch.cpp
    llcommanddispatcherlistener.cpp
    llcommandhandler.cpp
    llcommandlineparser.cpp
    llcommunicationchannel.cpp
    llcompilequeue.cpp
    llconfirmationmanager.cpp
    llconversationlog.cpp
    llconversationloglist.cpp
    llconversationloglistitem.cpp
    llconversationmodel.cpp
    llconversationview.cpp
    llcurrencyuimanager.cpp
    llcylinder.cpp
    lldateutil.cpp
    lldaycyclemanager.cpp
    lldebugmessagebox.cpp
    lldebugview.cpp
    lldeferredsounds.cpp
    lldelayedgestureerror.cpp
    lldirpicker.cpp
    lldonotdisturbnotificationstorage.cpp
    lldndbutton.cpp
    lldrawable.cpp
    lldrawpool.cpp
    lldrawpoolalpha.cpp
    lldrawpoolavatar.cpp
    lldrawpoolbump.cpp
    lldrawpoolground.cpp
    lldrawpoolmaterials.cpp
    lldrawpoolsimple.cpp
    lldrawpoolsky.cpp
    lldrawpoolterrain.cpp
    lldrawpooltree.cpp
    lldrawpoolwater.cpp
    lldrawpoolwlsky.cpp
    lldynamictexture.cpp
    llemote.cpp
    llenvmanager.cpp
    llestateinfomodel.cpp
    lleventnotifier.cpp
    lleventpoll.cpp
    llexpandabletextbox.cpp
    llexperiencelog.cpp
    llexternaleditor.cpp
    llface.cpp
    llfacebookconnect.cpp
    llfasttimerview.cpp
    llfavoritesbar.cpp
    llfeaturemanager.cpp
    llfilepicker.cpp
    llfilteredwearablelist.cpp
    llfirstuse.cpp
    llflexibleobject.cpp
    llflickrconnect.cpp
    llfloaterabout.cpp
    llfloaterbvhpreview.cpp
    llfloaterauction.cpp
    llfloaterautoreplacesettings.cpp
    llfloateravatar.cpp
    llfloateravatarpicker.cpp
    llfloateravatarrendersettings.cpp
    llfloateravatartextures.cpp
    llfloaterbeacons.cpp
    llfloaterbigpreview.cpp
    llfloaterbuildoptions.cpp
    llfloaterbulkpermission.cpp
    llfloaterbump.cpp
    llfloaterbuy.cpp
    llfloaterbuycontents.cpp
    llfloaterbuycurrency.cpp
    llfloaterbuycurrencyhtml.cpp
    llfloaterbuyland.cpp
    llfloatercamera.cpp
    llfloaterchatvoicevolume.cpp
    llfloatercolorpicker.cpp
    llfloaterconversationlog.cpp
    llfloaterconversationpreview.cpp
    llfloaterdeleteenvpreset.cpp
    llfloaterdeleteprefpreset.cpp
    llfloaterdestinations.cpp
    llfloatereditdaycycle.cpp
    llfloatereditsky.cpp
    llfloatereditwater.cpp
    llfloaterenvironmentsettings.cpp
    llfloaterevent.cpp
    llfloaterexperiencepicker.cpp
    llfloaterexperienceprofile.cpp
    llfloaterexperiences.cpp
    llfloaterfacebook.cpp
    llfloaterflickr.cpp
    llfloaterfonttest.cpp
    llfloatergesture.cpp
    llfloatergodtools.cpp
    llfloatergotoline.cpp
    llfloatergridstatus.cpp
    llfloatergroupbulkban.cpp
    llfloatergroupinvite.cpp
    llfloatergroups.cpp
    llfloaterhandler.cpp
    llfloaterhelpbrowser.cpp
    llfloaterhoverheight.cpp
    llfloaterhud.cpp
    llfloaterimagepreview.cpp
    llfloaterimsessiontab.cpp
    llfloaterimsession.cpp
    llfloaterimcontainer.cpp
    llfloaterinspect.cpp
    llfloaterjoystick.cpp
    llfloaterlagmeter.cpp
    llfloaterland.cpp
    llfloaterlandholdings.cpp
    llfloaterlinkreplace.cpp
    llfloaterloadprefpreset.cpp
    llfloatermarketplacelistings.cpp
    llfloatermap.cpp
    llfloatermediasettings.cpp
    llfloatermemleak.cpp
    llfloatermodelpreview.cpp
    llfloatermodeluploadbase.cpp
    llfloaternamedesc.cpp
    llfloaternotificationsconsole.cpp
    llfloaternotificationstabbed.cpp
    llfloateroutfitphotopreview.cpp 
    llfloateroutfitsnapshot.cpp
    llfloaterobjectweights.cpp
    llfloateropenobject.cpp
    llfloaterpathfindingcharacters.cpp
    llfloaterpathfindingconsole.cpp
    llfloaterpathfindinglinksets.cpp
    llfloaterpathfindingobjects.cpp
    llfloaterpay.cpp
    llfloaterperms.cpp
    llfloaterpostprocess.cpp
    llfloaterpreference.cpp
    llfloaterpreviewtrash.cpp
    llfloaterproperties.cpp
    llfloaterregiondebugconsole.cpp
    llfloaterregioninfo.cpp
    llfloaterreporter.cpp
    llfloaterregionrestarting.cpp
    llfloatersaveprefpreset.cpp
    llfloatersceneloadstats.cpp
    llfloaterscriptdebug.cpp
    llfloaterscriptedprefs.cpp
    llfloaterscriptlimits.cpp
    llfloaterscriptrecover.cpp
    llfloatersearch.cpp
    llfloatersearchreplace.cpp
    llfloatersellland.cpp
    llfloatersettingsdebug.cpp
    llfloatersidepanelcontainer.cpp
    llfloatersnapshot.cpp
    llfloatersounddevices.cpp
    llfloaterspellchecksettings.cpp
    llfloatertelehub.cpp
    llfloatertestinspectors.cpp
    llfloatertestlistview.cpp
    llfloatertexturefetchdebugger.cpp
    llfloatertools.cpp
    llfloatertopobjects.cpp
    llfloatertos.cpp
    llfloatertoybox.cpp
    llfloatertranslationsettings.cpp
    llfloatertwitter.cpp
    llfloateruipreview.cpp
    llfloaterurlentry.cpp
    llfloatervoiceeffect.cpp
    llfloatervoicevolume.cpp
    llfloaterwebcontent.cpp
    llfloaterwebprofile.cpp
    llfloaterwhitelistentry.cpp
    llfloaterwindowsize.cpp
    llfloaterworldmap.cpp
    llfolderviewmodelinventory.cpp
    llfollowcam.cpp
    llfriendcard.cpp
    llgesturelistener.cpp
    llgesturemgr.cpp
    llgiveinventory.cpp
    llglsandbox.cpp
    llgroupactions.cpp
    llgroupiconctrl.cpp
    llgrouplist.cpp
    llgroupmgr.cpp
    llhasheduniqueid.cpp
    llhints.cpp
    llhttpretrypolicy.cpp
    llhudeffect.cpp
    llhudeffectbeam.cpp
    llhudeffectlookat.cpp
    llhudeffectpointat.cpp
    llhudeffecttrail.cpp
    llhudeffectblob.cpp
    llhudicon.cpp
    llhudmanager.cpp
    llhudnametag.cpp
    llhudobject.cpp
    llhudrender.cpp
    llhudtext.cpp
    llhudview.cpp
    llimagefiltersmanager.cpp
    llimhandler.cpp
    llimview.cpp
    llinspect.cpp
    llinspectavatar.cpp
    llinspectgroup.cpp
    llinspectobject.cpp
    llinspectremoteobject.cpp
    llinspecttoast.cpp
    llinventorybridge.cpp
    llinventoryfilter.cpp
    llinventoryfunctions.cpp
    llinventoryicon.cpp
    llinventoryitemslist.cpp
    llinventorylistitem.cpp
    llinventorymodel.cpp
    llinventorymodelbackgroundfetch.cpp
    llinventoryobserver.cpp
    llinventorypanel.cpp
    lljoystickbutton.cpp
    lllandmarkactions.cpp
    lllandmarklist.cpp
    lllistbrowser.cpp
    lllistcontextmenu.cpp
    lllistview.cpp
    lllocalbitmaps.cpp
    lllocationhistory.cpp
    lllocationinputctrl.cpp
    lllogchat.cpp
    llloginhandler.cpp
    lllogininstance.cpp
    llmachineid.cpp
    llmainlooprepeater.cpp
    llmanip.cpp
    llmaniprotate.cpp
    llmanipscale.cpp
    llmaniptranslate.cpp
    llmarketplacefunctions.cpp
    llmarketplacenotifications.cpp
    llmaterialmgr.cpp
    llmediactrl.cpp
    llmediadataclient.cpp
    llmenuoptionpathfindingrebakenavmesh.cpp
    llmeshrepository.cpp
    llmimetypes.cpp
    llmorphview.cpp
    llmoveview.cpp
    llmutelist.cpp
    llnamebox.cpp
    llnameeditor.cpp
    llnamelistctrl.cpp
    llnavigationbar.cpp
    llfloaterimnearbychat.cpp
    llfloaterimnearbychathandler.cpp
    llfloaterimnearbychatlistener.cpp
    llnetmap.cpp
    llnotificationalerthandler.cpp
    llnotificationgrouphandler.cpp
    llnotificationhandlerutil.cpp
    llnotificationhinthandler.cpp
    llnotificationlistitem.cpp
    llnotificationlistview.cpp
    llnotificationmanager.cpp
    llnotificationofferhandler.cpp
    llnotificationscripthandler.cpp
    llnotificationstorage.cpp
    llnotificationtiphandler.cpp
    lloutfitgallery.cpp
    lloutfitslist.cpp
    lloutfitobserver.cpp
    lloutputmonitorctrl.cpp
    llpanelappearancetab.cpp
    llpanelavatar.cpp
    llpanelavatartag.cpp
    llpanelblockedlist.cpp
    llpanelclassified.cpp
    llpanelcontents.cpp
    llpaneleditwearable.cpp
    llpanelexperiencelisteditor.cpp
    llpanelexperiencelog.cpp
    llpanelexperiencepicker.cpp
    llpanelexperiences.cpp
    llpanelface.cpp
    llpanelgenerictip.cpp
    llpanelgroup.cpp
    llpanelgroupbulk.cpp
    llpanelgroupbulkban.cpp
    llpanelgroupexperiences.cpp
    llpanelgroupgeneral.cpp
    llpanelgroupinvite.cpp
    llpanelgrouplandmoney.cpp
    llpanelgroupnotices.cpp
    llpanelgrouproles.cpp
    llpanelhome.cpp
    llpanelland.cpp
    llpanellandaudio.cpp
    llpanellandmarkinfo.cpp
    llpanellandmarks.cpp
    llpanellandmedia.cpp
    llpanellogin.cpp
    llpanelloginlistener.cpp
    llpanelmaininventory.cpp
    llpanelmarketplaceinbox.cpp
    llpanelmarketplaceinboxinventory.cpp
    llpanelmediasettingsgeneral.cpp
    llpanelmediasettingspermissions.cpp
    llpanelmediasettingssecurity.cpp
    llpanelme.cpp
    llpanelnearbymedia.cpp
    llpanelobject.cpp
    llpanelobjectinventory.cpp
    llpanelonlinestatus.cpp
    llpaneloutfitedit.cpp
    llpaneloutfitsinventory.cpp
    llpanelpeople.cpp
    llpanelpeoplemenus.cpp
    llpanelpermissions.cpp
    llpanelpick.cpp
    llpanelpicks.cpp
    llpanelplaceinfo.cpp
    llpanelplaceprofile.cpp
    llpanelplaces.cpp
    llpanelplacestab.cpp
    llpanelpresetspulldown.cpp
    llpanelprimmediacontrols.cpp
    llpanelprofile.cpp
    llpanelsnapshot.cpp
    llpanelsnapshotinventory.cpp
    llpanelsnapshotlocal.cpp
    llpanelsnapshotoptions.cpp
    llpanelsnapshotpostcard.cpp
    llpanelsnapshotprofile.cpp
    llpanelteleporthistory.cpp
    llpaneltiptoast.cpp
    llpanelvoiceeffect.cpp
    llpaneltopinfobar.cpp
    llpanelvoicedevicesettings.cpp
    llpanelvolume.cpp
    llpanelvolumepulldown.cpp
    llpanelwearing.cpp
    llparcelselection.cpp
    llparticipantlist.cpp
    llpatchvertexarray.cpp
    llpathfindingcharacter.cpp
    llpathfindingcharacterlist.cpp
    llpathfindinglinkset.cpp
    llpathfindinglinksetlist.cpp
    llpathfindingmanager.cpp
    llpathfindingnavmesh.cpp
    llpathfindingnavmeshstatus.cpp
    llpathfindingnavmeshzone.cpp
    llpathfindingobject.cpp
    llpathfindingobjectlist.cpp
    llpathfindingpathtool.cpp
    llpersistentnotificationstorage.cpp
    llphysicsmotion.cpp
    llphysicsshapebuilderutil.cpp
    llpipelinelistener.cpp
    llplacesinventorybridge.cpp
    llplacesinventorypanel.cpp
    llplacesfolderview.cpp
    llpopupview.cpp
    llpostcard.cpp
    llpresetsmanager.cpp
    llpreview.cpp
    llpreviewanim.cpp
    llpreviewgesture.cpp
    llpreviewnotecard.cpp
    llpreviewscript.cpp
    llpreviewsound.cpp
    llpreviewtexture.cpp
    llproductinforequest.cpp
    llprogressview.cpp
    llrecentpeople.cpp
    llregioninfomodel.cpp
    llregionposition.cpp
    llremoteparcelrequest.cpp
    llsavedsettingsglue.cpp
    llsaveoutfitcombobtn.cpp
    llscenemonitor.cpp
    llsceneview.cpp
    llscreenchannel.cpp
    llscripteditor.cpp
    llscriptfloater.cpp
    llscrollingpanelparam.cpp
    llscrollingpanelparambase.cpp
    llsearchcombobox.cpp
    llsearchhistory.cpp
    llsecapi.cpp
    llsechandler_basic.cpp
    llselectmgr.cpp
    llshareavatarhandler.cpp
    llsidepanelappearance.cpp
    llsidepanelinventory.cpp
    llsidepanelinventorysubpanel.cpp
    llsidepaneliteminfo.cpp
    llsidepaneltaskinfo.cpp
    llsidetraypanelcontainer.cpp
    llskinningutil.cpp
    llsky.cpp
    #llslurl.cpp #<FS:AW optional opensim support>
    llsnapshotlivepreview.cpp
    llspatialpartition.cpp
    llspeakers.cpp
    llspeakingindicatormanager.cpp
    llsplitbutton.cpp
    llsprite.cpp
    llstartup.cpp
    llstartuplistener.cpp
    llstatusbar.cpp
    llstylemap.cpp
    llsurface.cpp
    llsurfacepatch.cpp
    llsyntaxid.cpp
    llsyswellitem.cpp
    llsyswellwindow.cpp
    llteleporthistory.cpp
    llteleporthistorystorage.cpp
    lltextureatlas.cpp
    lltextureatlasmanager.cpp
    lltexturecache.cpp
    lltexturectrl.cpp
    lltexturefetch.cpp
    lltextureinfo.cpp
    lltextureinfodetails.cpp
    lltexturestats.cpp
    lltextureview.cpp
    lltoast.cpp
    lltoastalertpanel.cpp
    lltoastgroupnotifypanel.cpp
    lltoastimpanel.cpp
    lltoastnotifypanel.cpp
    lltoastpanel.cpp
    lltoastscripttextbox.cpp
    lltoastscriptquestion.cpp
    lltool.cpp
    lltoolbarview.cpp
    lltoolbrush.cpp
    lltoolcomp.cpp
    lltooldraganddrop.cpp
    lltoolface.cpp
    lltoolfocus.cpp
    lltoolgrab.cpp
    lltoolgun.cpp
    lltoolindividual.cpp
    lltoolmgr.cpp
    lltoolmorph.cpp
    lltoolobjpicker.cpp
    lltoolpie.cpp
    lltoolpipette.cpp
    lltoolplacer.cpp
    lltoolselect.cpp
    lltoolselectland.cpp
    lltoolselectrect.cpp
    lltracker.cpp
    lltransientdockablefloater.cpp
    lltransientfloatermgr.cpp
    lltranslate.cpp
    lltwitterconnect.cpp
    lluilistener.cpp
    lluploaddialog.cpp
    llurl.cpp
    llurldispatcher.cpp
    llurldispatcherlistener.cpp
    llurlhistory.cpp
    llurllineeditorctrl.cpp
    llurlwhitelist.cpp
    llvectorperfoptions.cpp
    llversioninfo.cpp
    llviewchildren.cpp
    llviewerassetstats.cpp
    llviewerassetstorage.cpp
    llviewerassettype.cpp
    llviewerassetupload.cpp
    llviewerattachmenu.cpp
    llvieweraudio.cpp
    llviewercamera.cpp
    llviewerchat.cpp
    llviewercontrol.cpp
    llviewercontrollistener.cpp
    llviewerdisplay.cpp
    llviewerfloaterreg.cpp
    llviewerfoldertype.cpp
    llviewergenericmessage.cpp
    llviewergesture.cpp
    llviewerhelp.cpp
    llviewerhelputil.cpp
    llviewerhome.cpp
    llviewerinventory.cpp
    llviewerjoint.cpp
    llviewerjointattachment.cpp
    llviewerjointmesh.cpp
    llviewerjoystick.cpp
    llviewerkeyboard.cpp
    llviewerlayer.cpp
    llviewermedia.cpp
    llviewermedia_streamingaudio.cpp
    llviewermediafocus.cpp
    llviewermenu.cpp
    llviewermenufile.cpp
    llviewermessage.cpp
    #llviewernetwork.cpp #<FS:AW optional opensim support>
    llviewerobject.cpp
    llviewerobjectlist.cpp
    llvieweroctree.cpp
    llviewerparcelmedia.cpp
    llviewerparcelmediaautoplay.cpp
    llviewerparcelmgr.cpp
    llviewerparceloverlay.cpp
    llviewerpartsim.cpp
    llviewerpartsource.cpp
    llviewerregion.cpp
    llviewershadermgr.cpp
    llviewerstats.cpp
    llviewerstatsrecorder.cpp
    llviewertexlayer.cpp
    llviewertexteditor.cpp
    llviewertexture.cpp
    llviewertextureanim.cpp
    llviewertexturelist.cpp
    llviewerthrottle.cpp
    llviewerwearable.cpp
    llviewerwindow.cpp
    llviewerwindowlistener.cpp
    llvlcomposition.cpp
    llvlmanager.cpp
    llvoavatar.cpp
    llvoavatarself.cpp
    llvocache.cpp
    llvograss.cpp
    llvoground.cpp
    llvoicecallhandler.cpp
    llvoicechannel.cpp
    llvoiceclient.cpp
    llvoicevisualizer.cpp
    llvoicevivox.cpp
    llvoinventorylistener.cpp
    llvopartgroup.cpp
    llvosky.cpp
    llvosurfacepatch.cpp
    llvotree.cpp
    llvovolume.cpp
    llvowater.cpp
    llvowlsky.cpp
    llwatchdog.cpp
    llwaterparammanager.cpp
    llwaterparamset.cpp
    llwearableitemslist.cpp
    llwearablelist.cpp
    llweb.cpp
    llwebprofile.cpp
    llwind.cpp
    llwindowlistener.cpp
    llwlanimator.cpp
    llwldaycycle.cpp
    llwlhandlers.cpp
    llwlparammanager.cpp
    llwlparamset.cpp
    llworld.cpp
    llworldmap.cpp
    llworldmapmessage.cpp
    llworldmipmap.cpp
    llworldmapview.cpp
    llxmlrpclistener.cpp
    llxmlrpctransaction.cpp
    noise.cpp
    particleeditor.cpp
    piemenu.cpp
    pieseparator.cpp
    pieslice.cpp
    pipeline.cpp
    qtoolalign.cpp
    quickprefs.cpp
    rlvactions.cpp
    rlvhandler.cpp
    rlvhelper.cpp
    rlvcommon.cpp
    rlvlocks.cpp
    rlvinventory.cpp
    rlvextensions.cpp
    rlvfloaters.cpp
    rlvui.cpp
    sanitycheck.cpp
    streamtitledisplay.cpp
    utilitybar.cpp
    NACLantispam.cpp
    NACLfloaterexploresounds.cpp
    )

if (OPENSIM)
    list(APPEND viewer_SOURCE_FILES
                fsgridhandler.cpp
                fsslurl.cpp
        )
else (OPENSIM)
    list(APPEND viewer_SOURCE_FILES
                llslurl.cpp
                llviewernetwork.cpp
        )
endif (OPENSIM)

set(VIEWER_BINARY_NAME "firestorm-bin" CACHE STRING
    "The name of the viewer executable to create.")

set(viewer_HEADER_FILES
    CMakeLists.txt
    ViewerInstall.cmake

# <Add FS includes below this line>
    alfloaterregiontracker.h
    animationexplorer.h
    ao.h
    aoengine.h
    aoset.h
    chatbar_as_cmdline.h
    daeexport.h
    dialogstack.h
    exoflickr.h
    exoflickrauth.h
    exogroupmutelist.h
    exopostprocess.h
    floatermedialists.h
    fsareasearch.h
    fsareasearchmenu.h
    fsassetblacklist.h
    fsavatarrenderpersistence.h
    fsavatarsearchmenu.h
    fsblocklistmenu.h
    fschathistory.h
    fschatoptionsmenu.h
    fsdispatchclassifiedclickthrough.h
    fscommon.h
    fsconsoleutils.h
    fscontactsfriendsmenu.h
    fsdata.h
    fsdroptarget.h
    fsexportperms.h
    fsfloateraddtocontactset.h
    fsfloaterassetblacklist.h
    fsfloateravatarrendersettings.h
    fsfloaterblocklist.h
    fsfloatercontacts.h
    fsfloatercontactsetconfiguration.h
    fsfloaterexport.h
    fsfloatergroup.h
    fsfloatergrouptitles.h
    fsfloaterimport.h
    fsfloaterim.h
    fsfloaterimcontainer.h
    fsfloaternearbychat.h
    fsfloaterplacedetails.h
    fsfloaterposestand.h
    fsfloaterprofile.h
    fsfloaterradar.h
    fsfloatersearch.h
    fsfloaterteleporthistory.h
    fsfloatervoicecontrols.h
    fsfloatervolumecontrols.h
    fsfloatervramusage.h
    fsfloaterwearablefavorites.h
    fsgridhandler.h
    fskeywords.h
    fslightshare.h
    fslslbridge.h
    fslslbridgerequest.h
    fslslpreproc.h
    fslslpreprocviewer.h
    fsmoneytracker.h
    fsnamelistavatarmenu.h
    fsnearbychatbarlistener.h
    fsnearbychatcontrol.h
    fsnearbychathub.h
    fsnearbychatvoicemonitor.h
    fspanelblocklist.h
    fspanelcontactsets.h
    fspanelclassified.h
    fspanelimcontrolpanel.h
    fspanellogin.h
    fspanelprefs.h
    fspanelprofile.h
    fspanelprofileclassifieds.h
    fspanelradar.h
    fsparticipantlist.h
    fspose.h
    fsradar.h
    fsradarentry.h
    fsradarlistctrl.h
    fsradarmenu.h
    fsscriptlibrary.h
    fsscrolllistctrl.h
    fssearchableui.h
    fsslurl.h
    fsslurlcommand.h
    groupchatlistener.h
    llaccountingcost.h
    kcwlinterface.h
    lggbeamcolormapfloater.h
    lggbeammapfloater.h
    lggbeammaps.h
    lggbeamscolors.h
    lggcontactsets.h
    lfsimfeaturehandler.h
    llfloaterdisplayname.h
    llviewerdisplayname.h
    # <FS:Ansariel> [Legacy Bake]
    llagentwearablesfetch.h

    llaccountingcostmanager.h
    llaisapi.h
    llagent.h
    llagentaccess.h
    llagentcamera.h
    llagentdata.h
    llagentlanguage.h
    llagentlistener.h
    llagentpicksinfo.h
    llagentpilot.h
    llagentui.h
    llagentwearables.h
    llanimstatelabels.h
    llappcorehttp.h
    llappearance.h
    llappearancemgr.h
    llappviewer.h
    llappviewerlistener.h
    llattachmentsmgr.h
    llaudiosourcevo.h
    llautoreplace.h
    llavataractions.h
    llavatariconctrl.h
    llavatarlist.h
    llavatarlistitem.h
    llavatarpropertiesprocessor.h
    llavatarrenderinfoaccountant.h
    llavatarrendernotifier.h
    llblockedlistitem.h
    llblocklist.h
    llbox.h
    llbreadcrumbview.h
    llbuycurrencyhtml.h
    llcallingcard.h
    llcapabilityprovider.h
    llchannelmanager.h
    llchatbar.h
    llchathistory.h
    llchatitemscontainerctrl.h
    llchatmsgbox.h
    llchiclet.h
    llchicletbar.h
    llclassifiedinfo.h
    llcofwearables.h
    llcolorswatch.h
    llcommanddispatcherlistener.h
    llcommandhandler.h
    llcommandlineparser.h
    llcommunicationchannel.h
    llcompilequeue.h
    llconfirmationmanager.h
    llconversationlog.h
    llconversationloglist.h
    llconversationloglistitem.h
    llconversationmodel.h
    llconversationview.h
    llcurrencyuimanager.h
    llcylinder.h
    lldateutil.h
    lldaycyclemanager.h
    lldebugmessagebox.h
    lldebugview.h
    lldeferredsounds.h
    lldelayedgestureerror.h
    lldirpicker.h
    lldonotdisturbnotificationstorage.h
    lldndbutton.h
    lldrawable.h
    lldrawpool.h
    lldrawpoolalpha.h
    lldrawpoolavatar.h
    lldrawpoolbump.h
    lldrawpoolmaterials.h
    lldrawpoolground.h
    lldrawpoolsimple.h
    lldrawpoolsky.h
    lldrawpoolterrain.h
    lldrawpooltree.h
    lldrawpoolwater.h
    lldrawpoolwlsky.h
    lldynamictexture.h
    llemote.h
    llenvmanager.h
    llestateinfomodel.h
    lleventnotifier.h
    lleventpoll.h
    llexpandabletextbox.h
    llexperiencelog.h
    llexternaleditor.h
    llface.h
    llfacebookconnect.h
    llfasttimerview.h
    llfavoritesbar.h
    llfeaturemanager.h
    llfilepicker.h
    llfilteredwearablelist.h
    llfirstuse.h
    llflexibleobject.h
    llflickrconnect.h
    llfloaterabout.h
    llfloaterbvhpreview.h
    llfloaterauction.h
    llfloaterautoreplacesettings.h
    llfloateravatar.h
    llfloateravatarpicker.h
    llfloateravatarrendersettings.h
    llfloateravatartextures.h
    llfloaterbeacons.h
    llfloaterbigpreview.h
    llfloaterbuildoptions.h
    llfloaterbulkpermission.h
    llfloaterbump.h
    llfloaterbuy.h
    llfloaterbuycontents.h
    llfloaterbuycurrency.h
    llfloaterbuycurrencyhtml.h
    llfloaterbuyland.h
    llfloatercamera.h
    llfloaterchatvoicevolume.h
    llfloatercolorpicker.h
    llfloaterconversationlog.h
    llfloaterconversationpreview.h
    llfloaterdeleteprefpreset.h
    llfloaterdeleteenvpreset.h
    llfloaterdestinations.h
    llfloatereditdaycycle.h
    llfloatereditsky.h
    llfloatereditwater.h
    llfloaterenvironmentsettings.h
    llfloaterevent.h
    llfloaterexperiencepicker.h
    llfloaterexperienceprofile.h
    llfloaterexperiences.h
    llfloaterfacebook.h
    llfloaterflickr.h
    llfloaterfonttest.h
    llfloatergesture.h
    llfloatergodtools.h
    llfloatergotoline.h
    llfloatergridstatus.h
    llfloatergroupbulkban.h
    llfloatergroupinvite.h
    llfloatergroups.h
    llfloaterhandler.h
    llfloaterhelpbrowser.h
    llfloaterhoverheight.h
    llfloaterhud.h
    llfloaterimagepreview.h
    llfloaterimnearbychat.h
    llfloaterimnearbychathandler.h
    llfloaterimnearbychatlistener.h
    llfloaterimsessiontab.h
    llfloaterimsession.h
    llfloaterimcontainer.h
    llfloaterinspect.h
    llfloaterjoystick.h
    llfloaterlagmeter.h
    llfloaterland.h
    llfloaterlandholdings.h
    llfloaterlinkreplace.h
    llfloaterloadprefpreset.h
    llfloatermap.h
    llfloatermarketplacelistings.h
    llfloatermediasettings.h
    llfloatermemleak.h
    llfloatermodelpreview.h
    llfloatermodeluploadbase.h
    llfloaternamedesc.h
    llfloaternotificationsconsole.h
    llfloaternotificationstabbed.h
    llfloateroutfitphotopreview.h
    llfloateroutfitsnapshot.h
    llfloaterobjectweights.h
    llfloateropenobject.h
    llfloaterpathfindingcharacters.h
    llfloaterpathfindingconsole.h
    llfloaterpathfindinglinksets.h
    llfloaterpathfindingobjects.h
    llfloaterpay.h
    llfloaterperms.h
    llfloaterpostprocess.h
    llfloaterpreference.h
    llfloaterpreviewtrash.h
    llfloaterproperties.h
    llfloaterregiondebugconsole.h
    llfloaterregioninfo.h
    llfloaterreporter.h
    llfloaterregionrestarting.h
    llfloatersaveprefpreset.h
    llfloatersceneloadstats.h
    llfloaterscriptdebug.h
    llfloaterscriptedprefs.h
    llfloaterscriptlimits.h
    llfloaterscriptrecover.h
    llfloatersearch.h
    llfloatersearchreplace.h
    llfloatersellland.h
    llfloatersettingsdebug.h
    llfloatersidepanelcontainer.h
    llfloatersnapshot.h
    llfloatersounddevices.h
    llfloaterspellchecksettings.h
    llfloatertelehub.h
    llfloatertestinspectors.h
    llfloatertestlistview.h
    llfloatertexturefetchdebugger.h
    llfloatertools.h
    llfloatertopobjects.h
    llfloatertos.h
    llfloatertoybox.h
    llfloatertranslationsettings.h
    llfloatertwitter.h
    llfloateruipreview.h
    llfloaterurlentry.h
    llfloatervoiceeffect.h
    llfloatervoicevolume.h
    llfloaterwebcontent.h
    llfloaterwebprofile.h
    llfloaterwhitelistentry.h
    llfloaterwindowsize.h
    llfloaterworldmap.h
    llfolderviewmodelinventory.h
    llfollowcam.h
    llfriendcard.h
    llgesturelistener.h
    llgesturemgr.h
    llgiveinventory.h
    llgroupactions.h
    llgroupiconctrl.h
    llgrouplist.h
    llgroupmgr.h
    llhasheduniqueid.h
    llhints.h
    llhttpretrypolicy.h
    llhudeffect.h
    llhudeffectbeam.h
    llhudeffectlookat.h
    llhudeffectpointat.h
    llhudeffecttrail.h
    llhudeffectblob.h
    llhudicon.h
    llhudmanager.h
    llhudnametag.h
    llhudobject.h
    llhudrender.h
    llhudtext.h
    llhudview.h
    llimagefiltersmanager.h
    llimview.h
    llinspect.h
    llinspectavatar.h
    llinspectgroup.h
    llinspectobject.h
    llinspectremoteobject.h
    llinspecttoast.h
    llinventorybridge.h
    llinventoryfilter.h
    llinventoryfunctions.h
    llinventoryicon.h
    llinventoryitemslist.h
    llinventorylistitem.h
    llinventorymodel.h
    llinventorymodelbackgroundfetch.h
    llinventoryobserver.h
    llinventorypanel.h
    lljoystickbutton.h
    lllandmarkactions.h
    lllandmarklist.h
    lllightconstants.h
    lllistbrowser.h
    lllistcontextmenu.h
    lllistview.h
    lllocalbitmaps.h
    lllocationhistory.h
    lllocationinputctrl.h
    lllogchat.h
    llloginhandler.h
    lllogininstance.h
    llmachineid.h
    llmainlooprepeater.h
    llmanip.h
    llmaniprotate.h
    llmanipscale.h
    llmaniptranslate.h
    llmarketplacefunctions.h
    llmarketplacenotifications.h
    llmaterialmgr.h
    llmediactrl.h
    llmediadataclient.h
    llmenuoptionpathfindingrebakenavmesh.h
    llmeshrepository.h
    llmimetypes.h
    llmorphview.h
    llmoveview.h
    llmutelist.h
    llnamebox.h
    llnameeditor.h
    llnamelistctrl.h
    llnavigationbar.h
    llnetmap.h
    llnotificationhandler.h
    llnotificationlistitem.h
    llnotificationlistview.h
    llnotificationmanager.h
    llnotificationstorage.h
    lloutfitgallery.h
    lloutfitslist.h
    lloutfitobserver.h
    lloutputmonitorctrl.h
    llpanelappearancetab.h
    llpanelavatar.h
    llpanelavatartag.h
    llpanelblockedlist.h
    llpanelclassified.h
    llpanelcontents.h
    llpaneleditwearable.h
    llpanelexperiencelisteditor.h
    llpanelexperiencelog.h
    llpanelexperiencepicker.h
    llpanelexperiences.h
    llpanelface.h
    llpanelgenerictip.h
    llpanelgroup.h
    llpanelgroupbulk.h
    llpanelgroupbulkimpl.h
    llpanelgroupbulkban.h
    llpanelgroupexperiences.h
    llpanelgroupgeneral.h
    llpanelgroupinvite.h
    llpanelgrouplandmoney.h
    llpanelgroupnotices.h
    llpanelgrouproles.h
    llpanelhome.h
    llpanelland.h
    llpanellandaudio.h
    llpanellandmarkinfo.h
    llpanellandmarks.h
    llpanellandmedia.h
    llpanellogin.h
    llpanelloginlistener.h
    llpanelmaininventory.h
    llpanelmarketplaceinbox.h
    llpanelmarketplaceinboxinventory.h
    llpanelmediasettingsgeneral.h
    llpanelmediasettingspermissions.h
    llpanelmediasettingssecurity.h
    llpanelme.h
    llpanelnearbymedia.h
    llpanelobject.h
    llpanelobjectinventory.h
    llpanelonlinestatus.h
    llpaneloutfitedit.h
    llpaneloutfitsinventory.h
    llpanelpeople.h
    llpanelpeoplemenus.h
    llpanelpermissions.h
    llpanelpick.h
    llpanelpicks.h
    llpanelplaceinfo.h
    llpanelplaceprofile.h
    llpanelplaces.h
    llpanelplacestab.h
    llpanelpresetspulldown.h
    llpanelprimmediacontrols.h
    llpanelprofile.h
    llpanelsnapshot.h
    llpanelteleporthistory.h
    llpaneltiptoast.h
    llpanelvoicedevicesettings.h
    llpanelvoiceeffect.h
    llpaneltopinfobar.h
    llpanelvolume.h
    llpanelvolumepulldown.h
    llpanelwearing.h
    llparcelselection.h
    llparticipantlist.h
    llpatchvertexarray.h
    llpathfindingcharacter.h
    llpathfindingcharacterlist.h
    llpathfindinglinkset.h
    llpathfindinglinksetlist.h
    llpathfindingmanager.h
    llpathfindingnavmesh.h
    llpathfindingnavmeshstatus.h
    llpathfindingnavmeshzone.h
    llpathfindingobject.h
    llpathfindingobjectlist.h
    llpathfindingpathtool.h
    llpersistentnotificationstorage.h
    llphysicsmotion.h
    llphysicsshapebuilderutil.h
    llpipelinelistener.h
    llplacesinventorybridge.h
    llplacesinventorypanel.h
    llplacesfolderview.h
    llpopupview.h
    llpostcard.h
    llpresetsmanager.h
    llpreview.h
    llpreviewanim.h
    llpreviewgesture.h
    llpreviewnotecard.h
    llpreviewscript.h
    llpreviewsound.h
    llpreviewtexture.h
    llproductinforequest.h
    llprogressview.h
    llrecentpeople.h
    llregioninfomodel.h
    llregionposition.h
    llremoteparcelrequest.h
    llresourcedata.h
    llrootview.h
    llsavedsettingsglue.h
    llsaveoutfitcombobtn.h
    llscenemonitor.h
    llsceneview.h
    llscreenchannel.h
    llscripteditor.h
    llscriptfloater.h
    llscriptruntimeperms.h
    llscrollingpanelparam.h
    llscrollingpanelparambase.h
    llsearchcombobox.h
    llsearchhistory.h
    llsecapi.h
    llsechandler_basic.h
    llselectmgr.h
    llsidepanelappearance.h
    llsidepanelinventory.h
    llsidepanelinventorysubpanel.h
    llsidepaneliteminfo.h
    llsidepaneltaskinfo.h
    llsidetraypanelcontainer.h
    llskinningutil.h
    llsky.h
    llslurl.h
    llsnapshotlivepreview.h
    llsnapshotmodel.h
    llspatialpartition.h
    llspeakers.h
    llspeakingindicatormanager.h
    llsplitbutton.h
    llsprite.h
    llstartup.h
    llstartuplistener.h
    llstatusbar.h
    llstylemap.h
    llsurface.h
    llsurfacepatch.h
    llsyntaxid.h
    llsyswellitem.h
    llsyswellwindow.h
    lltable.h
    llteleporthistory.h
    llteleporthistorystorage.h
    lltextureatlas.h
    lltextureatlasmanager.h
    lltexturecache.h
    lltexturectrl.h
    lltexturefetch.h
    lltextureinfo.h
    lltextureinfodetails.h
    lltexturestats.h
    lltextureview.h
    lltoast.h
    lltoastalertpanel.h
    lltoastgroupnotifypanel.h
    lltoastimpanel.h
    lltoastnotifypanel.h
    lltoastpanel.h
    lltoastscripttextbox.h
    lltoastscriptquestion.h
    lltool.h
    lltoolbarview.h
    lltoolbrush.h
    lltoolcomp.h
    lltooldraganddrop.h
    lltoolface.h
    lltoolfocus.h
    lltoolgrab.h
    lltoolgun.h
    lltoolindividual.h
    lltoolmgr.h
    lltoolmorph.h
    lltoolobjpicker.h
    lltoolpie.h
    lltoolpipette.h
    lltoolplacer.h
    lltoolselect.h
    lltoolselectland.h
    lltoolselectrect.h
    lltracker.h
    lltransientdockablefloater.h
    lltransientfloatermgr.h
    lltranslate.h
    lltwitterconnect.h
    lluiconstants.h
    lluilistener.h
    lluploaddialog.h
    lluploadfloaterobservers.h
    llurl.h
    llurldispatcher.h
    llurldispatcherlistener.h
    llurlhistory.h
    llurllineeditorctrl.h
    llurlwhitelist.h
    llvectorperfoptions.h
    llversioninfo.h
    llviewchildren.h
    llviewerassetstats.h
    llviewerassetstorage.h
    llviewerassettype.h
    llviewerassetupload.h
    llviewerattachmenu.h
    llvieweraudio.h
    llviewercamera.h
    llviewerchat.h
    llviewercontrol.h
    llviewercontrollistener.h
    llviewerdisplay.h
    llviewerfloaterreg.h
    llviewerfoldertype.h
    llviewergenericmessage.h
    llviewergesture.h
    llviewerhelp.h
    llviewerhome.h
    llviewerinventory.h
    llviewerjoint.h
    llviewerjointattachment.h
    llviewerjointmesh.h
    llviewerjoystick.h
    llviewerkeyboard.h
    llviewerlayer.h
    llviewermedia.h
    llviewermediafocus.h
    llviewermediaobserver.h
    llviewermenu.h
    llviewermenufile.h
    llviewermessage.h
    llviewernetwork.h
    llviewerobject.h
    llviewerobjectlist.h
    llvieweroctree.h
    llviewerparcelmedia.h
    llviewerparcelmediaautoplay.h
    llviewerparcelmgr.h
    llviewerparceloverlay.h
    llviewerpartsim.h
    llviewerpartsource.h
    llviewerprecompiledheaders.h
    llviewerregion.h
    llviewershadermgr.h
    llviewerstats.h
    llviewerstatsrecorder.h
    llviewertexlayer.h
    llviewertexteditor.h
    llviewertexture.h
    llviewertextureanim.h
    llviewertexturelist.h
    llviewerthrottle.h
    llviewerwearable.h
    llviewerwindow.h
    llviewerwindowlistener.h
    llvlcomposition.h
    llvlmanager.h
    llvoavatar.h
    llvoavatarself.h
    llvocache.h
    llvograss.h
    llvoground.h
    llvoicechannel.h
    llvoiceclient.h
    llvoicevisualizer.h
    llvoicevivox.h
    llvoinventorylistener.h
    llvopartgroup.h
    llvosky.h
    llvosurfacepatch.h
    llvotree.h
    llvovolume.h
    llvowater.h
    llvowlsky.h
    llwatchdog.h
    llwaterparammanager.h
    llwaterparamset.h
    llwearableitemslist.h
    llwearablelist.h
    llweb.h
    llwebprofile.h
    llwind.h
    llwindowlistener.h
    llwlanimator.h
    llwldaycycle.h
    llwlhandlers.h
    llwlparammanager.h
    llwlparamset.h
    llworld.h
    llworldmap.h
    llworldmapmessage.h
    llworldmipmap.h
    llworldmapview.h
    llxmlrpclistener.h
    llxmlrpctransaction.h
    macmain.h
    noise.h
    particleeditor.h
    piemenu.h
    pieseparator.h
    pieslice.h
    pipeline.h
    rlvactions.h
    rlvdefines.h
    rlvhandler.h
    rlvhelper.h
    rlvcommon.h
    rlvlocks.h
    rlvinventory.h
    rlvextensions.h
    rlvfloaters.h
    rlvui.h
    roles_constants.h
    qtoolalign.h
    quickprefs.h
    sanitycheck.h
    streamtitledisplay.h
    utilitybar.h
    VertexCache.h
    VorbisFramework.h
    NACLantispam.h
    NACLfloaterexploresounds.h
    )

# <exodus>
# Generate the flickr keys header.
configure_file(
    ${CMAKE_CURRENT_SOURCE_DIR}/exoflickrkeys.h.in
    ${CMAKE_CURRENT_BINARY_DIR}/exoflickrkeys.h
    @ONLY
)
list(APPEND viewer_HEADER_FILES ${CMAKE_CURRENT_BINARY_DIR}/exoflickrkeys.h)
# </exodus>

# <FS:TS> Generate the version information header file.
configure_file(
    ${CMAKE_CURRENT_SOURCE_DIR}/fsversionvalues.h.in
    ${CMAKE_CURRENT_BINARY_DIR}/fsversionvalues.h
    @ONLY
)
list(APPEND viewer_HEADER_FILES ${CMAKE_CURRENT_BINARY_DIR}/fsversionvalues.h)
# </FS:TS>

source_group("CMake Rules" FILES ViewerInstall.cmake)

#build_data.json creation moved to viewer_manifest.py MAINT-6413
# the viewer_version.txt file created here is for passing to viewer_manifest and autobuild
file(WRITE "${CMAKE_CURRENT_BINARY_DIR}/viewer_version.txt"
           "${VIEWER_SHORT_VERSION}.${VIEWER_VERSION_REVISION}\n")

set_source_files_properties(
   llversioninfo.cpp tests/llversioninfo_test.cpp 
   PROPERTIES
# <FS:TS> The next line causes a full rebuild of the entire newview
#         directory every time the Mercurial revision number changes.
#         Instead of doing that, we use the configure tool to build
#         fsversionstrings.h with the right numbers in it.
#   COMPILE_DEFINITIONS "${VIEWER_CHANNEL_VERSION_DEFINES}" # see BuildVersion.cmake
   )

if (DARWIN)
  LIST(APPEND viewer_SOURCE_FILES llappviewermacosx.cpp)
  LIST(APPEND viewer_SOURCE_FILES llappviewermacosx-objc.mm)
  LIST(APPEND viewer_SOURCE_FILES llappviewermacosx-objc.h)
  LIST(APPEND viewer_SOURCE_FILES llfilepicker_mac.mm)
  LIST(APPEND viewer_HEADER_FILES llfilepicker_mac.h)

  # This should be compiled with the viewer.
  LIST(APPEND viewer_SOURCE_FILES llappdelegate-objc.mm)

# [FS] Growl libs
  LIST(APPEND viewer_SOURCE_FILES
        growlmanager.cpp
        growlnotifierwin.cpp
        )

  LIST(APPEND viewer_HEADER_FILES
         growlmanager.h
         growlnotifierwin.h
         )
# [FS]

  find_library(AGL_LIBRARY AGL)
  find_library(APPKIT_LIBRARY AppKit)
  find_library(COCOA_LIBRARY Cocoa)
  find_library(IOKIT_LIBRARY IOKit)
  find_library(COREAUDIO_LIBRARY CoreAudio)

  set(viewer_LIBRARIES
    ${COCOA_LIBRARY}
    ${AGL_LIBRARY}
    ${IOKIT_LIBRARY}
    ${COREAUDIO_LIBRARY}
    )

  # Add resource files to the project.
  set(viewer_RESOURCE_FILES
    firestorm_icon.icns
    macview.r
    Info-Firestorm.plist
    Firestorm.xib/
    # CMake doesn't seem to support Xcode language variants well just yet
    English.lproj/InfoPlist.strings
    English.lproj/language.txt
    German.lproj/language.txt
    Japanese.lproj/language.txt
    Korean.lproj/language.txt
    )
  set_source_files_properties(
    ${viewer_RESOURCE_FILES}
    PROPERTIES
    HEADER_FILE_ONLY TRUE
    #MACOSX_PACKAGE_LOCATION Resources #don't do this! this tells cmake to copy the files.
    )
  SOURCE_GROUP("Resources" FILES ${viewer_RESOURCE_FILES})
  list(APPEND viewer_SOURCE_FILES ${viewer_RESOURCE_FILES})
endif (DARWIN)

if (LINUX)
    LIST(APPEND viewer_SOURCE_FILES llappviewerlinux.cpp)
    LIST(APPEND viewer_SOURCE_FILES llappviewerlinux_api_dbus.cpp)
# [FS] Growl support
    LIST(APPEND viewer_HEADER_FILES desktopnotifierlinux.h growlmanager.h)
    LIST(APPEND viewer_SOURCE_FILES desktopnotifierlinux.cpp growlmanager.cpp)
# [FS] Growl support

    SET(CMAKE_EXE_LINKER_FLAGS "${CMAKE_EXE_LINKER_FLAGS} -Wl,--as-needed")

    set(viewer_LIBRARIES
        Xinerama
        )
    if (OPENAL)
      LIST(APPEND viewer_LIBRARIES ${OPENAL_LIBRARIES})
    endif (OPENAL)

    # <FS:ND> Enable user to create a ctags database via using -DND_CTAGS=On
    if( ND_CTAGS )
      message( "Will generate ctags database during compilation" )
      set_source_files_properties( TAGS PROPERTIES GENERATED true)
      add_custom_command ( OUTPUT TAGS COMMAND ctags --extra=+q --fields=+aiS --c++-kinds=+p -e --recurse=yes .
                           WORKING_DIRECTORY ${CMAKE_SOURCE_DIR} )
      list(APPEND viewer_SOURCE_FILES TAGS )
    endif( ND_CTAGS )
    # </FS:ND>

endif (LINUX)

if (WINDOWS)
    list(APPEND viewer_SOURCE_FILES
         growlmanager.cpp
         growlnotifierwin.cpp
         llappviewerwin32.cpp
         llwindebug.cpp
         )

    list(APPEND viewer_HEADER_FILES
         llappviewerwin32.h
         llwindebug.h
# [FS] Growl libs
         growlmanager.h
         growlnotifierwin.h
# [FS]
         )

    # precompiled header configuration
    # llviewerprecompiledheaders.cpp generates
    # the .pch file.
    # All sources added to viewer_SOURCE_FILES
    # at this point use it.
    if(USE_PRECOMPILED_HEADERS)
        set_source_files_properties(llviewerprecompiledheaders.cpp
            PROPERTIES
            COMPILE_FLAGS "/Ycllviewerprecompiledheaders.h"
            )
        set(viewer_SOURCE_FILES "${viewer_SOURCE_FILES}" llviewerprecompiledheaders.cpp)
    endif(USE_PRECOMPILED_HEADERS)

    # Replace the icons with the appropriate ones for the channel
    # ('test' is the default)
    set(ICON_PATH "private")
    set(VIEWER_MACOSX_PHASE "d")
    string(TOLOWER ${VIEWER_CHANNEL} channel_lower)
    if(channel_lower MATCHES "release")
        set(ICON_PATH "release")
        set(VIEWER_MACOSX_PHASE "f")
    elseif(channel_lower MATCHES "beta")
        set(ICON_PATH "beta")
        set(VIEWER_MACOSX_PHASE "b")
    elseif(channel_lower MATCHES "project")
        set(ICON_PATH "project")
        set(VIEWER_MACOSX_PHASE "a")
    endif()
    message(STATUS "Copying icons for ${ICON_PATH}")
    execute_process(
      COMMAND ${CMAKE_COMMAND} -E copy_if_different
        "${CMAKE_CURRENT_SOURCE_DIR}/icons/${ICON_PATH}/firestorm_icon.ico"
        "${CMAKE_CURRENT_SOURCE_DIR}/res/firestorm_icon.ico"
      )
    execute_process(
      COMMAND ${CMAKE_COMMAND} -E copy_if_different
        "${CMAKE_CURRENT_SOURCE_DIR}/icons/${ICON_PATH}/firestorm_256.BMP"
        "${CMAKE_CURRENT_SOURCE_DIR}/res/firestorm_icon.BMP"
      )
    execute_process(
      COMMAND ${CMAKE_COMMAND} -E copy_if_different
        "${CMAKE_CURRENT_SOURCE_DIR}/icons/${ICON_PATH}/firestorm_256.BMP"
        "${CMAKE_CURRENT_SOURCE_DIR}/res-sdl/firestorm_icon.BMP"
      )

    # Add resource files to the project.
    # viewerRes.rc is the only buildable file, but
    # the rest are all dependencies of it.
    set(viewer_RESOURCE_FILES
        res/arrow.cur
        res/arrowcop.cur
        res/arrowcopmulti.cur
        res/arrowdrag.cur
        res/circleandline.cur
        res/llarrow.cur
        res/llarrowdrag.cur
        res/llarrowdragmulti.cur
        res/llarrowlocked.cur
        res/llgrablocked.cur
        res/llno.cur
        res/llnolocked.cur
        res/lltoolcamera.cur
        res/lltoolcreate.cur
        res/lltoolfocus.cur
        res/lltoolgrab.cur
        res/lltoolland.cur
        res/lltoolpan.cur
        res/lltoolpathfinding.cur
        res/lltoolpathfindingpathend.cur
        res/lltoolpathfindingpathendadd.cur
        res/lltoolpathfindingpathstart.cur
        res/lltoolpathfindingpathstartadd.cur
        res/lltoolpipette.cur
        res/lltoolrotate.cur
        res/lltoolscale.cur
        res/lltooltranslate.cur
        res/lltoolzoomin.cur
        res/lltoolzoomout.cur
        res/firestorm_icon.BMP
        res/firestorm_icon.ico
        res-sdl/firestorm_icon.BMP
        res/resource.h
        res/toolpickobject.cur
        res/toolpickobject2.cur
        res/toolpickobject3.cur
        res/toolpipette.cur
        res/toolbuy.cur
        res/toolopen.cur
        res/toolsit.cur
        res/toolbuy-legacy.cur
        res/toolopen-legacy.cur
        res/toolsit-legacy.cur
        res/toolpay-legacy.cur
        )

    set_source_files_properties(${viewer_RESOURCE_FILES}
                                PROPERTIES HEADER_FILE_ONLY TRUE)

    configure_file( ${CMAKE_CURRENT_SOURCE_DIR}/res/viewerRes.rc
                    ${CMAKE_CURRENT_BINARY_DIR}/viewerRes.rc
                    )
    set(viewer_RESOURCE_FILES
        ${CMAKE_CURRENT_BINARY_DIR}/viewerRes.rc
        ${viewer_RESOURCE_FILES}
        )

    set_source_files_properties(${CMAKE_CURRENT_BINARY_DIR}/viewerRes.rc
      PROPERTIES COMPILE_FLAGS "-I${CMAKE_CURRENT_SOURCE_DIR}/res"
      )

    SOURCE_GROUP("Resource Files" FILES ${viewer_RESOURCE_FILES})

    if (NOT USESYSTEMLIBS)
        list(APPEND viewer_SOURCE_FILES ${viewer_RESOURCE_FILES})
    endif (NOT USESYSTEMLIBS)

    find_library(DINPUT_LIBRARY dinput8 ${DIRECTX_LIBRARY_DIR})
    find_library(DXGUID_LIBRARY dxguid ${DIRECTX_LIBRARY_DIR})
    mark_as_advanced(
        DINPUT_LIBRARY
        DXGUID_LIBRARY
        )

# see EXP-1765 - theory is opengl32.lib needs to be included before gdi32.lib (windows libs)
    set(viewer_LIBRARIES
        opengl32
        ${WINDOWS_LIBRARIES}
        comdlg32
        ${DINPUT_LIBRARY}
        ${DXGUID_LIBRARY}
        kernel32
        odbc32
        odbccp32
        ole32
        oleaut32
        shell32
        Vfw32
        wer
        winspool
        )

    find_library(INTEL_MEMOPS_LIBRARY
                 NAMES ll_intel_memops
                 PATHS
                 optimized ${ARCH_PREBUILT_DIRS_RELEASE}
                 debug ${ARCH_PREBUILT_DIRS_DEBUG}
                 )
    mark_as_advanced(INTEL_MEMOPS_LIBRARY)

    if (INTEL_MEMOPS_LIBRARY)
      list(APPEND viewer_LIBRARIES ${INTEL_MEMOPS_LIBRARY})
    endif (INTEL_MEMOPS_LIBRARY)

    # <FS:Ansariel> Apply correct manifests to both 32 and 64 bit versions
    #if (ADDRESS_SIZE EQUAL 64)
        # We deliberately omit this from the 32bit build because it declares that
        # the viewer is compatible with Windows 10; we need that to properly detect
        # the Windows version, but doing so causes systems with certain HD video
        # cards to fail because Windows 10 does not support them.  Leaving this out
        # causes those systems to run in a Windows 8 compatibility mode, which works.
    #    LIST(APPEND viewer_SOURCE_FILES windows.manifest)
    #endif (ADDRESS_SIZE EQUAL 64)
    if (ADDRESS_SIZE EQUAL 64)
        LIST(APPEND viewer_SOURCE_FILES ${CMAKE_CURRENT_SOURCE_DIR}/../tools/manifests/compatibility.manifest)
    else (ADDRESS_SIZE EQUAL 64)
        LIST(APPEND viewer_SOURCE_FILES ${CMAKE_CURRENT_SOURCE_DIR}/../tools/manifests/legacy.manifest)
    endif (ADDRESS_SIZE EQUAL 64)
    # </FS:Ansariel>
endif (WINDOWS)

# Add the xui files. This is handy for searching for xui elements
# from within the IDE.
set(viewer_XUI_FILES
    skins/default/colors.xml
    skins/default/textures/textures.xml
    )
file(GLOB DEFAULT_XUI_FILE_GLOB_LIST
     ${CMAKE_CURRENT_SOURCE_DIR}/skins/*/xui/en/*.xml)
list(APPEND viewer_XUI_FILES ${DEFAULT_XUI_FILE_GLOB_LIST})

file(GLOB DEFAULT_WIDGET_FILE_GLOB_LIST
     ${CMAKE_CURRENT_SOURCE_DIR}/skins/*/xui/en/widgets/*.xml)
list(APPEND viewer_XUI_FILES ${DEFAULT_WIDGET_FILE_GLOB_LIST})

# Cannot append empty lists in CMake, wait until we have files here.
#file(GLOB SILVER_WIDGET_FILE_GLOB_LIST
#     ${CMAKE_CURRENT_SOURCE_DIR}/skins/silver/xui/en-us/widgets/*.xml)
#list(APPEND viewer_XUI_FILES ${SILVER_WIDGET_FILE_GLOB_LIST})

list(SORT viewer_XUI_FILES)

source_group("XUI Files" FILES ${viewer_XUI_FILES})

set_source_files_properties(${viewer_XUI_FILES}
                            PROPERTIES HEADER_FILE_ONLY TRUE)

list(APPEND viewer_SOURCE_FILES ${viewer_XUI_FILES})

set(viewer_APPSETTINGS_FILES
    app_settings/anim.ini
    app_settings/autoreplace.xml
    app_settings/client_list_v2.xml
    app_settings/cloud.xml
    app_settings/cmd_line.xml
    app_settings/commands.xml
    app_settings/foldertypes.xml
    app_settings/graphic_preset_controls.xml
    app_settings/grass.xml
    app_settings/grids.xml
    app_settings/growl_notifications.xml
    app_settings/high_graphics.xml
    app_settings/ignorable_dialogs.xml
    app_settings/keys.xml
    app_settings/keys_azerty.xml
    app_settings/keywords.ini
    app_settings/keywords_lsl_default.xml
    app_settings/logcontrol.xml
    app_settings/low_graphics.xml
    app_settings/mid_graphics.xml
    app_settings/posestand.xml
    app_settings/quick_preferences.xml
    app_settings/scriptlibrary_aa.xml
    app_settings/scriptlibrary_ossl.xml
    app_settings/scriptlibrary_preproc.xml
    app_settings/settings_firestorm.xml
    app_settings/settings_hybrid.xml
    app_settings/settings_phoenix.xml
    app_settings/settings_v3.xml
    app_settings/settings_text.xml
    app_settings/settings.xml
    app_settings/settings_crash_behavior.xml
    app_settings/settings_files.xml
    app_settings/settings_per_account.xml
    app_settings/std_bump.ini
    #app_settings/toolbars.xml  FS:AO moved to skins
    app_settings/trees.xml
    app_settings/ultra_graphics.xml
    app_settings/viewerart.xml
    ${CMAKE_SOURCE_DIR}/../etc/message.xml
    ${CMAKE_SOURCE_DIR}/../scripts/messages/message_template.msg
    ${AUTOBUILD_INSTALL_DIR}/ca-bundle.crt
    packages-info.txt
    )
	
if (WINDOWS)
  LIST(APPEND viewer_APPSETTINGS_FILES app_settings/growl_notifications.xml)
endif (WINDOWS)

source_group("App Settings" FILES ${viewer_APPSETTINGS_FILES})

set_source_files_properties(${viewer_APPSETTINGS_FILES}
                            PROPERTIES HEADER_FILE_ONLY TRUE)

list(APPEND viewer_SOURCE_FILES ${viewer_APPSETTINGS_FILES})

set(viewer_CHARACTER_FILES
    character/attentions.xml
    character/attentionsN.xml
    character/avatar_lad.xml
    character/avatar_skeleton.xml
    character/genepool.xml
    )

source_group("Character File" FILES ${viewer_CHARACTER_FILES})

set_source_files_properties(${viewer_CHARACTER_FILES}
                            PROPERTIES HEADER_FILE_ONLY TRUE)
if (NOT USESYSTEMLIBS)
    list(APPEND viewer_SOURCE_FILES ${viewer_CHARACTER_FILES})
endif (NOT USESYSTEMLIBS)

# <FS:Ansariel> Add Firestorm folders
file(GLOB viewer_FONT_FILES fonts/*.xml)
source_group("Fonts" FILES ${viewer_FONT_FILES})
set_source_files_properties(${viewer_FONT_FILES}
                            PROPERTIES HEADER_FILE_ONLY TRUE)
list(APPEND viewer_SOURCE_FILES ${viewer_FONT_FILES})

file(GLOB viewer_FS_RESOURCES fs_resources/*)
source_group("Firestorm Resources" FILES ${viewer_FS_RESOURCES})
set_source_files_properties(${viewer_FS_RESOURCES}
                            PROPERTIES HEADER_FILE_ONLY TRUE)
list(APPEND viewer_SOURCE_FILES ${viewer_FS_RESOURCES})
# </FS:Ansariel>

if (WINDOWS)
  file(GLOB viewer_INSTALLER_FILES installers/windows/*.nsi)

  source_group("Installer Files" FILES ${viewer_INSTALLER_FILES})

  set_source_files_properties(${viewer_INSTALLER_FILES}
                              PROPERTIES HEADER_FILE_ONLY TRUE)

  list(APPEND viewer_SOURCE_FILES ${viewer_INSTALLER_FILES})
endif (WINDOWS)

if (OPENAL)
  set(LLSTARTUP_COMPILE_FLAGS "${LLSTARTUP_COMPILE_FLAGS} -DLL_OPENAL")
endif (OPENAL)

if (FMODSTUDIO)
  set(LLSTARTUP_COMPILE_FLAGS "${LLSTARTUP_COMPILE_FLAGS} -DLL_FMODSTUDIO")
  set(FMODWRAPPER_LIBRARY ${FMODSTUDIO_LIBRARY})
endif (FMODSTUDIO)

if (FMODEX)
  set(LLSTARTUP_COMPILE_FLAGS "${LLSTARTUP_COMPILE_FLAGS} -DLL_FMODEX")
  set(FMODWRAPPER_LIBRARY ${FMODEX_LIBRARY})
endif (FMODEX)

set_source_files_properties(llstartup.cpp PROPERTIES COMPILE_FLAGS "${LLSTARTUP_COMPILE_FLAGS}")

list(APPEND viewer_SOURCE_FILES ${viewer_HEADER_FILES})

set_source_files_properties(${viewer_HEADER_FILES}
                            PROPERTIES HEADER_FILE_ONLY TRUE)

add_executable(${VIEWER_BINARY_NAME}
    WIN32
    MACOSX_BUNDLE
    ${viewer_SOURCE_FILES}
    )

if (SDL_FOUND)
  set_property(TARGET ${VIEWER_BINARY_NAME}
    PROPERTY COMPILE_DEFINITIONS LL_SDL=1
    )
endif (SDL_FOUND)

# add package files
file(GLOB EVENT_HOST_SCRIPT_GLOB_LIST
     ${CMAKE_CURRENT_SOURCE_DIR}/../viewer_components/*.py)
list(APPEND EVENT_HOST_SCRIPTS ${EVENT_HOST_SCRIPT_GLOB_LIST})

set(PACKAGE ON CACHE BOOL
    "Add a package target that builds an installer package.")

if ( OPENSIM )
  set( ND_VIEWER_FLAVOR "oss" )
else ( OPENSIM )
  set( ND_VIEWER_FLAVOR "hvk" )
endif ( OPENSIM )

if (WINDOWS)
    set_target_properties(${VIEWER_BINARY_NAME}
        PROPERTIES
        # *TODO -reenable this once we get server usage sorted out
        LINK_FLAGS "/debug /NODEFAULTLIB:LIBCMT /SUBSYSTEM:WINDOWS /LARGEADDRESSAWARE"
        LINK_FLAGS_DEBUG "/NODEFAULTLIB:\"LIBCMT;LIBCMTD;MSVCRT\" /INCREMENTAL:NO /LARGEADDRESSAWARE"
        LINK_FLAGS_RELEASE "/FORCE:MULTIPLE /MAP\"secondlife-bin.MAP\" /OPT:REF /LARGEADDRESSAWARE"
        )

    if(USE_PRECOMPILED_HEADERS)
        set_target_properties(
            ${VIEWER_BINARY_NAME}
            PROPERTIES
            COMPILE_FLAGS "/Yullviewerprecompiledheaders.h"
            )
    endif(USE_PRECOMPILED_HEADERS)

    # If adding a file to viewer_manifest.py in the WindowsManifest.construct() method, be sure to add the dependency
    # here.
    # *NOTE:Mani - This is a crappy hack to have important dependencies for the viewer_manifest copy action
    # be met. I'm looking forward to a source-code split-up project next year that will address this kind of thing.
    # In the meantime, if you have any ideas on how to easily maintain one list, either here or in viewer_manifest.py
    # and have the build deps get tracked *please* tell me about it.

    set(COPY_INPUT_DEPENDENCIES
      # The following commented dependencies are determined at variably at build time. Can't do this here.
      ${CMAKE_SOURCE_DIR}/../etc/message.xml
      ${CMAKE_SOURCE_DIR}/../scripts/messages/message_template.msg
      ${SHARED_LIB_STAGING_DIR}/${CMAKE_CFG_INTDIR}/llcommon.dll
      ${SHARED_LIB_STAGING_DIR}/${CMAKE_CFG_INTDIR}/libapr-1.dll
      ${SHARED_LIB_STAGING_DIR}/${CMAKE_CFG_INTDIR}/libaprutil-1.dll
      ${SHARED_LIB_STAGING_DIR}/${CMAKE_CFG_INTDIR}/libapriconv-1.dll
      ${SHARED_LIB_STAGING_DIR}/Release/glod.dll
      ${SHARED_LIB_STAGING_DIR}/RelWithDebInfo/glod.dll
      ${SHARED_LIB_STAGING_DIR}/Debug/glod.dll
      ${SHARED_LIB_STAGING_DIR}/Release/libcollada14dom22.dll
      ${SHARED_LIB_STAGING_DIR}/RelWithDebInfo/libcollada14dom22.dll
      ${SHARED_LIB_STAGING_DIR}/Debug/libcollada14dom22-d.dll
      ${SHARED_LIB_STAGING_DIR}/Release/openjpeg.dll
      ${SHARED_LIB_STAGING_DIR}/RelWithDebInfo/openjpeg.dll
      ${SHARED_LIB_STAGING_DIR}/Debug/openjpegd.dll
      ${SHARED_LIB_STAGING_DIR}/Release/msvcr100.dll
      ${SHARED_LIB_STAGING_DIR}/Release/msvcp100.dll
      ${SHARED_LIB_STAGING_DIR}/RelWithDebInfo/msvcr100.dll
      ${SHARED_LIB_STAGING_DIR}/RelWithDebInfo/msvcp100.dll
      ${SHARED_LIB_STAGING_DIR}/Debug/msvcr100d.dll
      ${SHARED_LIB_STAGING_DIR}/Debug/msvcp100d.dll
      ${SHARED_LIB_STAGING_DIR}/Release/libhunspell.dll
      ${SHARED_LIB_STAGING_DIR}/RelWithDebInfo/libhunspell.dll
      ${SHARED_LIB_STAGING_DIR}/Debug/libhunspell.dll
      ${SHARED_LIB_STAGING_DIR}/${CMAKE_CFG_INTDIR}/SLVoice.exe
      ${SHARED_LIB_STAGING_DIR}/${CMAKE_CFG_INTDIR}/libsndfile-1.dll
      ${SHARED_LIB_STAGING_DIR}/${CMAKE_CFG_INTDIR}/vivoxoal.dll
      ${SHARED_LIB_STAGING_DIR}/${CMAKE_CFG_INTDIR}/ca-bundle.crt
      ${GOOGLE_PERF_TOOLS_SOURCE}
      ${CMAKE_CURRENT_SOURCE_DIR}/licenses-win32.txt
      ${CMAKE_CURRENT_SOURCE_DIR}/featuretable.txt
      ${ARCH_PREBUILT_DIRS_RELEASE}/libeay32.dll
      ${ARCH_PREBUILT_DIRS_RELEASE}/ssleay32.dll
      ${ARCH_PREBUILT_DIRS_DEBUG}/libeay32.dll
      ${ARCH_PREBUILT_DIRS_DEBUG}/ssleay32.dll
      ${viewer_APPSETTINGS_FILES}
      ${ARCH_PREBUILT_DIRS_RELEASE}/growl.dll
      SLPlugin
      media_plugin_cef
      media_plugin_libvlc
      media_plugin_example
      media_plugin_gstreamer10
      winmm_shim
      windows-crash-logger
      )

<<<<<<< HEAD

    if (FMODSTUDIO)
      list(APPEND COPY_INPUT_DEPENDENCIES
           ${SHARED_LIB_STAGING_DIR}/Release/fmod.dll
           ${SHARED_LIB_STAGING_DIR}/RelWithDebInfo/fmod.dll
           ${SHARED_LIB_STAGING_DIR}/Debug/fmodL.dll
          )
    endif (FMODSTUDIO)
=======
    if (ADDRESS_SIZE EQUAL 64)
        list(APPEND COPY_INPUT_DEPENDENCIES
            ${SHARED_LIB_STAGING_DIR}/${CMAKE_CFG_INTDIR}/vivoxsdk_64.dll
            ${SHARED_LIB_STAGING_DIR}/${CMAKE_CFG_INTDIR}/ortp_64.dll
            )
    else (ADDRESS_SIZE EQUAL 64)
        list(APPEND COPY_INPUT_DEPENDENCIES
            ${SHARED_LIB_STAGING_DIR}/${CMAKE_CFG_INTDIR}/vivoxsdk.dll
            ${SHARED_LIB_STAGING_DIR}/${CMAKE_CFG_INTDIR}/ortp.dll
            )
    endif (ADDRESS_SIZE EQUAL 64)

>>>>>>> 5bfc1e7e
    if (FMODEX)
      list(APPEND COPY_INPUT_DEPENDENCIES
           ${SHARED_LIB_STAGING_DIR}/Release/fmodex.dll
           ${SHARED_LIB_STAGING_DIR}/RelWithDebInfo/fmodex.dll
           ${SHARED_LIB_STAGING_DIR}/Debug/fmodexL.dll
          )
    endif (FMODEX)

    add_custom_command(
      OUTPUT  ${CMAKE_CFG_INTDIR}/copy_touched.bat
      COMMAND ${PYTHON_EXECUTABLE}
      ARGS
        ${CMAKE_CURRENT_SOURCE_DIR}/viewer_manifest.py
        --actions=copy
        --arch=${ARCH}
        --artwork=${ARTWORK_DIR}
        --build=${CMAKE_CURRENT_BINARY_DIR}
        --buildtype=${CMAKE_BUILD_TYPE}
        --configuration=${CMAKE_CFG_INTDIR}
        --dest=${CMAKE_CURRENT_BINARY_DIR}/${CMAKE_CFG_INTDIR}
        --grid=${GRID}
        "--channel=${VIEWER_CHANNEL}"
        --versionfile=${CMAKE_CURRENT_BINARY_DIR}/viewer_version.txt
        --source=${CMAKE_CURRENT_SOURCE_DIR}
        --touch=${CMAKE_CURRENT_BINARY_DIR}/${CMAKE_CFG_INTDIR}/copy_touched.bat
      DEPENDS
        ${CMAKE_CURRENT_SOURCE_DIR}/viewer_manifest.py
        stage_third_party_libs
        ${COPY_INPUT_DEPENDENCIES}
      COMMENT "Performing viewer_manifest copy"
      )

    add_custom_target(copy_w_viewer_manifest ALL DEPENDS ${CMAKE_CFG_INTDIR}/copy_touched.bat)

    add_dependencies(${VIEWER_BINARY_NAME} stage_third_party_libs llcommon copy_w_viewer_manifest)

    if (EXISTS ${CMAKE_SOURCE_DIR}/copy_win_scripts)
      add_dependencies(${VIEWER_BINARY_NAME} copy_win_scripts)
    endif (EXISTS ${CMAKE_SOURCE_DIR}/copy_win_scripts)
	
    add_dependencies(${VIEWER_BINARY_NAME}
      SLPlugin
      windows-crash-logger
    )

    # sets the 'working directory' for debugging from visual studio.
    if (NOT UNATTENDED)
        add_custom_command(
            TARGET ${VIEWER_BINARY_NAME} POST_BUILD
            COMMAND ${CMAKE_SOURCE_DIR}/tools/vstool/vstool.exe
            ARGS
              --solution
              ${CMAKE_BINARY_DIR}/${CMAKE_PROJECT_NAME}.sln
              --workingdir
              ${VIEWER_BINARY_NAME}
              "${CMAKE_CURRENT_SOURCE_DIR}"
            COMMENT "Setting the ${VIEWER_BINARY_NAME} working directory for debugging."
            )
    endif (NOT UNATTENDED)

    if (PACKAGE)
      add_custom_command(
        OUTPUT ${CMAKE_CURRENT_BINARY_DIR}/${CMAKE_CFG_INTDIR}/event_host.tar.bz2
        COMMAND ${PYTHON_EXECUTABLE}
        ARGS
          ${CMAKE_CURRENT_SOURCE_DIR}/event_host_manifest.py
          ${CMAKE_CURRENT_SOURCE_DIR}/..
          ${CMAKE_CURRENT_BINARY_DIR}
          ${CMAKE_CFG_INTDIR}
        DEPENDS
          lleventhost
          ${EVENT_HOST_SCRIPTS}
          ${CMAKE_CURRENT_SOURCE_DIR}/event_host_manifest.py
        )

      add_custom_command(
        OUTPUT ${CMAKE_CFG_INTDIR}/touched.bat
        COMMAND ${PYTHON_EXECUTABLE}
        ARGS
          ${CMAKE_CURRENT_SOURCE_DIR}/viewer_manifest.py
          --arch=${ARCH}
          --artwork=${ARTWORK_DIR}
          --build=${CMAKE_CURRENT_BINARY_DIR}
          --buildtype=${CMAKE_BUILD_TYPE}
          "--channel=${VIEWER_CHANNEL}"
          --versionfile=${CMAKE_CURRENT_BINARY_DIR}/viewer_version.txt
          --configuration=${CMAKE_CFG_INTDIR}
          --dest=${CMAKE_CURRENT_BINARY_DIR}/${CMAKE_CFG_INTDIR}
          --grid=${GRID}
          --source=${CMAKE_CURRENT_SOURCE_DIR}
          --touch=${CMAKE_CURRENT_BINARY_DIR}/${CMAKE_CFG_INTDIR}/touched.bat
          --viewer_flavor=${ND_VIEWER_FLAVOR}
        DEPENDS
            ${VIEWER_BINARY_NAME}
            ${CMAKE_CURRENT_SOURCE_DIR}/viewer_manifest.py
            ${CMAKE_CURRENT_BINARY_DIR}/viewer_version.txt
            ${COPY_INPUT_DEPENDENCIES}
        )

      add_custom_target(llpackage ALL DEPENDS
        ${CMAKE_CFG_INTDIR}/touched.bat
        windows-setup-build-all
        )
        # temporarily disable packaging of event_host until hg subrepos get
        # sorted out on the parabuild cluster...
        #${CMAKE_CURRENT_BINARY_DIR}/${CMAKE_CFG_INTDIR}/event_host.tar.bz2)

    endif (PACKAGE)
elseif (DARWIN)
    set_target_properties(${VIEWER_BINARY_NAME}
        PROPERTIES
        LINK_FLAGS_RELEASE "${LINK_FLAGS_RELEASE} -Xlinker -dead_strip -Xlinker -map -Xlinker ${CMAKE_CURRENT_BINARY_DIR}/${VIEWER_BINARY_NAME}.MAP"
        )
else (WINDOWS)
        # Linux
    set_target_properties(${VIEWER_BINARY_NAME}
        PROPERTIES
        LINK_FLAGS_RELEASE "${LINK_FLAGS_RELEASE} -Wl,--Map=${VIEWER_BINARY_NAME}.MAP"
        )
endif (WINDOWS)

# *NOTE: - this list is very sensitive to ordering, test carefully on all
# platforms if you change the releative order of the entries here.
# In particular, cmake 2.6.4 (when buidling with linux/makefile generators)
# appears to sometimes de-duplicate redundantly listed dependencies improperly.
# To work around this, higher level modules should be listed before the modules
# that they depend upon. -brad
#
# *NOTE:  On mixing system shared libraries and updated static archives.
# We use a number of libraries that have an existence as system libraries,
# internal-use libraries and applications libraries.  The most-referenced
# one of these being libz where you can find four or more versions in play
# at once.  On Linux, libz can be found at link and run time via a number
# of paths:
#     
#      => -lfreetype
#        => libz.so.1 (on install machine, not build)
#      => -lSDL
#        => libz.so.1 (on install machine, not build)
#      => -lgdk-x11-2.0
#        => libz.so.1
#      => -lz
#
# We generally want the newest version of the library to provide all symbol
# resolution.  To that end, when using static archives, the *_PRELOAD_ARCHIVES
# variables, PNG_PRELOAD_ARCHIVES and ZLIB_PRELOAD_ARCHIVES, get the archives
# dumped into the target binary and runtime lookup will find the most
# modern version.

target_link_libraries(${VIEWER_BINARY_NAME}
    ${URIPARSER_PRELOAD_ARCHIVES}
    ${GOOGLE_PERFTOOLS_LIBRARIES}
    ${LLAUDIO_LIBRARIES}
    ${LLCHARACTER_LIBRARIES}
    ${LLIMAGE_LIBRARIES}
    ${LLINVENTORY_LIBRARIES}
    ${LLMESSAGE_LIBRARIES}
    ${LLPLUGIN_LIBRARIES}
    ${LLPRIMITIVE_LIBRARIES}
    ${LLRENDER_LIBRARIES}
    ${FREETYPE_LIBRARIES}
    ${LLUI_LIBRARIES}
    ${LLVFS_LIBRARIES}
    ${LLWINDOW_LIBRARIES}
    ${LLXML_LIBRARIES}
    ${LLMATH_LIBRARIES}
    ${LLCOREHTTP_LIBRARIES}
    ${LLCOMMON_LIBRARIES}
    ${NDOF_LIBRARY}
    ${NVAPI_LIBRARY}
    ${HUNSPELL_LIBRARY}
    ${viewer_LIBRARIES}
    ${BOOST_PROGRAM_OPTIONS_LIBRARY}
    ${BOOST_REGEX_LIBRARY}
    ${BOOST_WAVE_LIBRARY} #FS specific
    ${BOOST_THREAD_LIBRARY} #FS specific
    ${BOOST_CONTEXT_LIBRARY}
    ${DBUSGLIB_LIBRARIES}
    ${OPENGL_LIBRARIES}
    ${FMODWRAPPER_LIBRARY} # must come after LLAudio
    ${GLOD_LIBRARIES}
    ${OPENGL_LIBRARIES}
    ${JSONCPP_LIBRARIES}
    ${SDL_LIBRARY}
    ${SMARTHEAP_LIBRARY}
    ${UI_LIBRARIES}
    ${WINDOWS_LIBRARIES}
    ${EXPAT_LIBRARIES}
    ${XMLRPCEPI_LIBRARIES}
    ${OPENSSL_LIBRARIES}
    ${CRYPTO_LIBRARIES}
    ${LLLOGIN_LIBRARIES}
    ${LLPHYSICS_LIBRARIES}
    ${LLPHYSICSEXTENSIONS_LIBRARIES}
    ${LLAPPEARANCE_LIBRARIES}
    ${GROWL_LIBRARY}
    )
	
if (WINDOWS)
    target_link_libraries(${VIEWER_BINARY_NAME}
    ${GROWL_LIBRARY}
    )
endif (WINDOWS)

if (LINUX)
    target_link_libraries(${VIEWER_BINARY_NAME} "dl" )
endif (LINUX)

set(ARTWORK_DIR ${CMAKE_CURRENT_SOURCE_DIR} CACHE PATH
    "Path to artwork files.")

if (LINUX)
  set(product Firestorm-${ARCH}-${VIEWER_SHORT_VERSION}.${VIEWER_VERSION_REVISION})

  # These are the generated targets that are copied to package/
if (NOT ENABLE_MEDIA_PLUGINS)
  set(COPY_INPUT_DEPENDENCIES
    ${VIEWER_BINARY_NAME}
    linux-crash-logger
    SLPlugin
    media_plugin_cef
    media_plugin_gstreamer010
    media_plugin_libvlc
    llcommon
    )
else (NOT ENABLE_MEDIA_PLUGINS)
  set(COPY_INPUT_DEPENDENCIES
    ${VIEWER_BINARY_NAME}
    linux-crash-logger
    SLPlugin
    media_plugin_cef
    media_plugin_gstreamer010
    media_plugin_gstreamer10
    llcommon
    )
endif (NOT ENABLE_MEDIA_PLUGINS)

  add_custom_command(
      OUTPUT ${product}.tar.bz2
      COMMAND ${PYTHON_EXECUTABLE}
      ARGS
        ${CMAKE_CURRENT_SOURCE_DIR}/viewer_manifest.py
        --arch=${ARCH}
        --artwork=${ARTWORK_DIR}
        --build=${CMAKE_CURRENT_BINARY_DIR}
        --buildtype=${CMAKE_BUILD_TYPE}
        "--channel=${VIEWER_CHANNEL}"
        --versionfile=${CMAKE_CURRENT_BINARY_DIR}/viewer_version.txt
        --configuration=${CMAKE_CFG_INTDIR}
        --dest=${CMAKE_CURRENT_BINARY_DIR}/packaged
        --grid=${GRID}
        --source=${CMAKE_CURRENT_SOURCE_DIR}
        --touch=${CMAKE_CURRENT_BINARY_DIR}/${CMAKE_CFG_INTDIR}/.${product}.touched
        --viewer_flavor=${ND_VIEWER_FLAVOR}
      DEPENDS
        ${CMAKE_CURRENT_SOURCE_DIR}/viewer_manifest.py
        ${COPY_INPUT_DEPENDENCIES}
      )


  add_custom_command(
    OUTPUT  ${CMAKE_CURRENT_BINARY_DIR}/${CMAKE_CFG_INTDIR}/.${product}.copy_touched
    COMMAND ${PYTHON_EXECUTABLE}
    ARGS
      ${CMAKE_CURRENT_SOURCE_DIR}/viewer_manifest.py
      --arch=${ARCH}
      --actions=copy
      --artwork=${ARTWORK_DIR}
      --build=${CMAKE_CURRENT_BINARY_DIR}
      --buildtype=${CMAKE_BUILD_TYPE}
      --configuration=${CMAKE_CFG_INTDIR}
      --dest=${CMAKE_CURRENT_BINARY_DIR}/packaged
      --grid=${GRID}
      "--channel=${VIEWER_CHANNEL}"
      --versionfile=${CMAKE_CURRENT_BINARY_DIR}/viewer_version.txt
      --source=${CMAKE_CURRENT_SOURCE_DIR}
    DEPENDS
      ${CMAKE_CURRENT_SOURCE_DIR}/viewer_manifest.py
      ${COPY_INPUT_DEPENDENCIES}
    COMMENT "Performing viewer_manifest copy"
    )

  add_custom_target(copy_l_viewer_manifest ALL DEPENDS ${CMAKE_CURRENT_BINARY_DIR}/${CMAKE_CFG_INTDIR}/.${product}.copy_touched)

  if (PACKAGE)
    add_custom_target(llpackage ALL DEPENDS ${product}.tar.bz2)
    # Make sure we don't run two instances of viewer_manifest.py at the same time.
    add_dependencies(llpackage copy_l_viewer_manifest)
    check_message_template(llpackage)
  endif (PACKAGE)
endif (LINUX)

if (DARWIN)
 # These all get set with PROPERTIES
  set(product "Firestorm")
  # this is the setting for the Python wrapper, see SL-322 and WRAPPER line in Info-SecondLife.plist
  set(MACOSX_WRAPPER_EXECUTABLE_NAME "SL_Launcher")
  set(MACOSX_BUNDLE_INFO_STRING "Firestorm Viewer")
  set(MACOSX_BUNDLE_ICON_FILE "firestorm_icon.icns")
  set(MACOSX_BUNDLE_GUI_IDENTIFIER "com.phoenixviewer.firestorm.viewer-${ND_VIEWER_FLAVOR}")
  set(MACOSX_BUNDLE_LONG_VERSION_STRING "${VIEWER_CHANNEL} ${VIEWER_SHORT_VERSION}.${VIEWER_VERSION_REVISION}")
  set(MACOSX_BUNDLE_BUNDLE_NAME "Firestorm")
  set(MACOSX_BUNDLE_SHORT_VERSION_STRING "${VIEWER_SHORT_VERSION}")
  set(MACOSX_BUNDLE_BUNDLE_VERSION "${VIEWER_SHORT_VERSION}${VIEWER_MACOSX_PHASE}${VIEWER_REVISION}")
  set(MACOSX_BUNDLE_COPYRIGHT "Copyright 2010-2018 The Phoenix Firestorm Project, Inc.")
  set(MACOSX_BUNDLE_NSMAIN_NIB_FILE "Firestorm.nib")
  set(MACOSX_BUNDLE_NSPRINCIPAL_CLASS "LLNSApplication")

  set_target_properties(
    ${VIEWER_BINARY_NAME}
    PROPERTIES
    OUTPUT_NAME "${product}"
    MACOSX_BUNDLE_INFO_PLIST
    # <FS:CR> Use Firestorm plist
    #"${CMAKE_CURRENT_SOURCE_DIR}/Info-SecondLife.plist"
    "${CMAKE_CURRENT_SOURCE_DIR}/Info-Firestorm.plist"
    )

  configure_file(
     # <FS:CR> Use Firestorm plist
     #"${CMAKE_CURRENT_SOURCE_DIR}/Info-SecondLife.plist"
     "${CMAKE_CURRENT_SOURCE_DIR}/Info-Firestorm.plist"
     "${CMAKE_CURRENT_BINARY_DIR}/${CMAKE_CFG_INTDIR}/${product}.app/Contents/Info.plist"
    )

  add_custom_command(
    TARGET ${VIEWER_BINARY_NAME} POST_BUILD
    COMMAND ${PYTHON_EXECUTABLE}
    ARGS
      ${CMAKE_CURRENT_SOURCE_DIR}/viewer_manifest.py
      --actions=copy
      --arch=${ARCH}
      --artwork=${ARTWORK_DIR}
      --build=${CMAKE_CURRENT_BINARY_DIR}
      --buildtype=${CMAKE_BUILD_TYPE}
      --configuration=${CMAKE_CFG_INTDIR}
      --dest=${CMAKE_CURRENT_BINARY_DIR}/${CMAKE_CFG_INTDIR}/${product}.app
      --grid=${GRID}
      "--channel=${VIEWER_CHANNEL}"
      --versionfile=${CMAKE_CURRENT_BINARY_DIR}/viewer_version.txt
      --bundleid=${MACOSX_BUNDLE_GUI_IDENTIFIER}
      --source=${CMAKE_CURRENT_SOURCE_DIR}
    DEPENDS
      ${VIEWER_BINARY_NAME}
      ${CMAKE_CURRENT_SOURCE_DIR}/viewer_manifest.py
    )

  add_dependencies(${VIEWER_BINARY_NAME} SLPlugin media_plugin_libvlc media_plugin_cef mac-crash-logger)
  add_dependencies(${VIEWER_BINARY_NAME} mac-crash-logger)

  if (ENABLE_SIGNING)
      set(SIGNING_SETTING "--signature=${SIGNING_IDENTITY}")
  else (ENABLE_SIGNING)
      set(SIGNING_SETTING "")
  endif (ENABLE_SIGNING)

  if (PACKAGE)
      add_custom_target(llpackage ALL DEPENDS ${VIEWER_BINARY_NAME})

      add_custom_command(
        TARGET llpackage POST_BUILD
        COMMAND ${PYTHON_EXECUTABLE}
        ARGS
          ${CMAKE_CURRENT_SOURCE_DIR}/viewer_manifest.py
          --arch=${ARCH}
          --artwork=${ARTWORK_DIR}
          --build=${CMAKE_CURRENT_BINARY_DIR}
          --buildtype=${CMAKE_BUILD_TYPE}
          --configuration=${CMAKE_CFG_INTDIR}
          --dest=${CMAKE_CURRENT_BINARY_DIR}/${CMAKE_CFG_INTDIR}/${product}.app
          --grid=${GRID}
          "--channel=${VIEWER_CHANNEL}"
          --versionfile=${CMAKE_CURRENT_BINARY_DIR}/viewer_version.txt
          --source=${CMAKE_CURRENT_SOURCE_DIR}
          --touch=${CMAKE_CURRENT_BINARY_DIR}/${CMAKE_CFG_INTDIR}/.${product}.touched
          --viewer_flavor=${ND_VIEWER_FLAVOR}
          ${SIGNING_SETTING}
        DEPENDS
          ${CMAKE_CURRENT_SOURCE_DIR}/viewer_manifest.py
      )
  endif (PACKAGE)
endif (DARWIN)

if (INSTALL)
  include(${CMAKE_CURRENT_SOURCE_DIR}/ViewerInstall.cmake)
endif (INSTALL)

if (PACKAGE)
  set(SYMBOL_SEARCH_DIRS "")
  # Note that the path to VIEWER_SYMBOL_FILE must match that in ../../build.sh
  if (WINDOWS)
    list(APPEND SYMBOL_SEARCH_DIRS "${CMAKE_CURRENT_BINARY_DIR}/${CMAKE_CFG_INTDIR}")
    set(VIEWER_SYMBOL_FILE "${CMAKE_CURRENT_BINARY_DIR}/${CMAKE_CFG_INTDIR}/firestorm-symbols-windows-$ENV{AUTOBUILD_ADDRSIZE}.tar.bz2")
    # slplugin.exe failing symbols dump - need to debug, might have to do with updated version of google breakpad
    # set(VIEWER_EXE_GLOBS "${VIEWER_BINARY_NAME}${CMAKE_EXECUTABLE_SUFFIX} slplugin.exe")
    set(VIEWER_EXE_GLOBS "${VIEWER_BINARY_NAME}${CMAKE_EXECUTABLE_SUFFIX}")
    set(VIEWER_LIB_GLOB "*${CMAKE_SHARED_MODULE_SUFFIX}")
    set(VIEWER_COPY_MANIFEST copy_w_viewer_manifest)
  endif (WINDOWS)
  if (DARWIN)
    list(APPEND SYMBOL_SEARCH_DIRS "${CMAKE_CURRENT_BINARY_DIR}/${CMAKE_CFG_INTDIR}")
    # *TODO: Generate these search dirs in the cmake files related to each binary.
    list(APPEND SYMBOL_SEARCH_DIRS "${CMAKE_BINARY_DIR}/llplugin/slplugin/${CMAKE_CFG_INTDIR}")
    list(APPEND SYMBOL_SEARCH_DIRS "${CMAKE_BINARY_DIR}/mac_crash_logger/${CMAKE_CFG_INTDIR}")
    list(APPEND SYMBOL_SEARCH_DIRS "${CMAKE_BINARY_DIR}/media_plugins/gstreamer010/${CMAKE_CFG_INTDIR}")
    set(VIEWER_SYMBOL_FILE "${CMAKE_CURRENT_BINARY_DIR}/${CMAKE_CFG_INTDIR}/firestorm-symbols-darwin-$ENV{AUTOBUILD_ADDRSIZE}.tar.bz2")
##  set(VIEWER_EXE_GLOBS "'Second Life' SLPlugin mac-crash-logger")
    set(VIEWER_EXE_GLOBS "'Firestorm' mac-crash-logger")
    set(VIEWER_LIB_GLOB "*.dylib")
  endif (DARWIN)
  if (LINUX)
    list(APPEND SYMBOL_SEARCH_DIRS "${CMAKE_CURRENT_BINARY_DIR}/packaged")
    set(VIEWER_SYMBOL_FILE "${CMAKE_CURRENT_BINARY_DIR}/${CMAKE_CFG_INTDIR}/firestorm-symbols-linux-$ENV{AUTOBUILD_ADDRSIZE}.tar.bz2")
##  set(VIEWER_EXE_GLOBS "do-not-directly-run-secondlife-bin SLPlugin")
    set(VIEWER_EXE_GLOBS "do-not-directly-run-firestorm-bin SLPlugin")
    set(VIEWER_LIB_GLOB "*${CMAKE_SHARED_MODULE_SUFFIX}*")
    set(VIEWER_COPY_MANIFEST copy_l_viewer_manifest)
  endif (LINUX)

  if( RELEASE_CRASH_REPORTING OR NON_RELEASE_CRASH_REPORTING )
  if(CMAKE_CFG_INTDIR STREQUAL ".")
      set(LLBUILD_CONFIG ${CMAKE_BUILD_TYPE})
  else(CMAKE_CFG_INTDIR STREQUAL ".")
      # set LLBUILD_CONFIG to be a shell variable evaluated at build time
      # reflecting the configuration we are currently building.
      set(LLBUILD_CONFIG ${CMAKE_CFG_INTDIR})
  endif(CMAKE_CFG_INTDIR STREQUAL ".")
  add_custom_command(OUTPUT "${VIEWER_SYMBOL_FILE}"
    COMMAND "${PYTHON_EXECUTABLE}"
    ARGS
      "${CMAKE_CURRENT_SOURCE_DIR}/generate_breakpad_symbols.py"
      "${LLBUILD_CONFIG}"
      "${SYMBOL_SEARCH_DIRS}"
      "${VIEWER_EXE_GLOBS}"
      "${VIEWER_LIB_GLOB}"
      "${AUTOBUILD_INSTALL_DIR}/bin/dump_syms"
      "${VIEWER_SYMBOL_FILE}"
    DEPENDS generate_breakpad_symbols.py
        VERBATIM)

  add_custom_target(generate_breakpad_symbols DEPENDS "${VIEWER_SYMBOL_FILE}")
  add_dependencies(generate_breakpad_symbols "${VIEWER_BINARY_NAME}")
  if (WINDOWS OR LINUX)
    add_dependencies(generate_breakpad_symbols "${VIEWER_COPY_MANIFEST}")
  endif (WINDOWS OR LINUX)
  add_dependencies(llpackage generate_breakpad_symbols)
  endif(RELEASE_CRASH_REPORTING OR NON_RELEASE_CRASH_REPORTING)
endif (PACKAGE)

if (LL_TESTS)
  # To add a viewer unit test, just add the test .cpp file below
  # This creates a separate test project per file listed.
  include(LLAddBuildTest)
  SET(viewer_TEST_SOURCE_FILES
    llagentaccess.cpp
    lldateutil.cpp
#    llmediadataclient.cpp
    lllogininstance.cpp
#    llremoteparcelrequest.cpp
    llviewerhelputil.cpp
    llversioninfo.cpp
    llworldmap.cpp
    llworldmipmap.cpp
  )

  set_source_files_properties(
    llworldmap.cpp
    llworldmipmap.cpp
    PROPERTIES
    LL_TEST_ADDITIONAL_SOURCE_FILES 
    tests/llviewertexture_stub.cpp
    #llviewertexturelist.cpp
  )

  set(test_libs
    ${LLCOMMON_LIBRARIES}
    ${JSONCPP_LIBRARIES}
    ${CURL_LIBRARIES}
    ${NGHTTP2_LIBRARIES}
    )

  set_source_files_properties(
    llworldmap.cpp
    llworldmipmap.cpp
    PROPERTIES
    LL_TEST_ADDITIONAL_SOURCE_FILES 
    tests/llviewertexture_stub.cpp
    #llviewertexturelist.cpp
  )

  set_source_files_properties(
    llmediadataclient.cpp
    PROPERTIES
    LL_TEST_ADDITIONAL_LIBRARIES "${test_libs}"
  )

  set_source_files_properties(
    llviewerhelputil.cpp
    PROPERTIES
    LL_TEST_ADDITIONAL_LIBRARIES "${BOOST_SYSTEM_LIBRARY}"
  )

  set_source_files_properties(
    llremoteparcelrequest.cpp
    PROPERTIES
    LL_TEST_ADDITIONAL_LIBRARIES "${BOOST_SYSTEM_LIBRARY}"
  )

  set_source_files_properties(
    llworldmap.cpp
    llworldmipmap.cpp
    PROPERTIES
    LL_TEST_ADDITIONAL_SOURCE_FILES 
    tests/llviewertexture_stub.cpp
    #llviewertexturelist.cpp
    LL_TEST_ADDITIONAL_LIBRARIES "${BOOST_SYSTEM_LIBRARY}"
  )

  set_source_files_properties(
    llmediadataclient.cpp
    PROPERTIES
    LL_TEST_ADDITIONAL_LIBRARIES "${LLPRIMITIVE_LIBRARIES}"
  )

  set_source_files_properties(
    llagentaccess.cpp
    PROPERTIES
    LL_TEST_ADDITIONAL_LIBRARIES "${BOOST_SYSTEM_LIBRARY}"
  )

  set_source_files_properties(
    lllogininstance.cpp
    PROPERTIES
    LL_TEST_ADDITIONAL_LIBRARIES "${BOOST_SYSTEM_LIBRARY}"
  )

  ##################################################
  # DISABLING PRECOMPILED HEADERS USAGE FOR TESTS
  ##################################################
  # if(USE_PRECOMPILED_HEADERS)
  #     set_source_files_properties(
  #       ${viewer_TEST_SOURCE_FILES}
  #       PROPERTIES
  #         LL_TEST_ADDITIONAL_SOURCE_FILES llviewerprecompiledheaders.cpp
  #       )
  # endif(USE_PRECOMPILED_HEADERS)
  LL_ADD_PROJECT_UNIT_TESTS(${VIEWER_BINARY_NAME} "${viewer_TEST_SOURCE_FILES}")

  #set(TEST_DEBUG on)
  ##################################################
  # DISABLING PRECOMPILED HEADERS USAGE FOR TESTS
  ##################################################
  # if(USE_PRECOMPILED_HEADERS)
  #     set(test_sources "${test_sources}" llviewerprecompiledheaders.cpp)
  # endif(USE_PRECOMPILED_HEADERS)
  set(test_libs
    ${LLMESSAGE_LIBRARIES}
    ${WINDOWS_LIBRARIES}
    ${LLVFS_LIBRARIES}
    ${LLMATH_LIBRARIES}
    ${LLCOMMON_LIBRARIES}
    ${GOOGLEMOCK_LIBRARIES}
    )

  if (LINUX)
    # llcommon uses `clock_gettime' which is provided by librt on linux.
    set(LIBRT_LIBRARY
      rt
      )
  endif (LINUX)

  set(test_libs
    ${WINDOWS_LIBRARIES}
    ${LLVFS_LIBRARIES}
    ${LLMATH_LIBRARIES}
    ${LLCOMMON_LIBRARIES}
    ${LLMESSAGE_LIBRARIES}
    ${LLCOREHTTP_LIBRARIES}
    ${GOOGLEMOCK_LIBRARIES}
    ${OPENSSL_LIBRARIES}
    ${CRYPTO_LIBRARIES}
    ${LIBRT_LIBRARY}
    ${BOOST_COROUTINE_LIBRARY}
    ${BOOST_CONTEXT_LIBRARY}
  )

  LL_ADD_INTEGRATION_TEST(llsechandler_basic
    llsechandler_basic.cpp
    "${test_libs}"
    )

  LL_ADD_INTEGRATION_TEST(llsecapi
     llsecapi.cpp
    "${test_libs}"
    )
  if (NOT OPENSIM)#<FS:AW optional opensim support>
    set(llslurl_test_sources
        llslurl.cpp
        llviewernetwork.cpp
    )
  endif (NOT OPENSIM)#<FS:AW optional opensim support>

# RLVa - incompatible
#  LL_ADD_INTEGRATION_TEST(llslurl
#     "${llslurl_test_sources}"
#    "${test_libs}"
#    )

  LL_ADD_INTEGRATION_TEST(llviewernetwork
     llviewernetwork.cpp
    "${test_libs}"
    )

  LL_ADD_INTEGRATION_TEST(llviewerassetstats
    llviewerassetstats.cpp
    "${test_libs}"
    )

# LL_ADD_INTEGRATION_TEST(llhttpretrypolicy "llhttpretrypolicy.cpp" "${test_libs}")

  #ADD_VIEWER_BUILD_TEST(llmemoryview viewer)
  #ADD_VIEWER_BUILD_TEST(llagentaccess viewer)
  #ADD_VIEWER_BUILD_TEST(lltextureinfo viewer)
  #ADD_VIEWER_BUILD_TEST(lltextureinfodetails viewer)

include(LLAddBuildTest)
SET(viewer_TEST_SOURCE_FILES
  llagentaccess.cpp
  llwlparammanager.cpp
  )
set_source_files_properties(
  ${viewer_TEST_SOURCE_FILES}
  PROPERTIES
    LL_TEST_ADDITIONAL_SOURCE_FILES llviewerprecompiledheaders.cpp
  )

endif (LL_TESTS)

check_message_template(${VIEWER_BINARY_NAME})
<|MERGE_RESOLUTION|>--- conflicted
+++ resolved
@@ -2152,16 +2152,6 @@
       windows-crash-logger
       )
 
-<<<<<<< HEAD
-
-    if (FMODSTUDIO)
-      list(APPEND COPY_INPUT_DEPENDENCIES
-           ${SHARED_LIB_STAGING_DIR}/Release/fmod.dll
-           ${SHARED_LIB_STAGING_DIR}/RelWithDebInfo/fmod.dll
-           ${SHARED_LIB_STAGING_DIR}/Debug/fmodL.dll
-          )
-    endif (FMODSTUDIO)
-=======
     if (ADDRESS_SIZE EQUAL 64)
         list(APPEND COPY_INPUT_DEPENDENCIES
             ${SHARED_LIB_STAGING_DIR}/${CMAKE_CFG_INTDIR}/vivoxsdk_64.dll
@@ -2174,7 +2164,14 @@
             )
     endif (ADDRESS_SIZE EQUAL 64)
 
->>>>>>> 5bfc1e7e
+
+    if (FMODSTUDIO)
+      list(APPEND COPY_INPUT_DEPENDENCIES
+           ${SHARED_LIB_STAGING_DIR}/Release/fmod.dll
+           ${SHARED_LIB_STAGING_DIR}/RelWithDebInfo/fmod.dll
+           ${SHARED_LIB_STAGING_DIR}/Debug/fmodL.dll
+          )
+    endif (FMODSTUDIO)
     if (FMODEX)
       list(APPEND COPY_INPUT_DEPENDENCIES
            ${SHARED_LIB_STAGING_DIR}/Release/fmodex.dll
