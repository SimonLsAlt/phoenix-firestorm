--- conflicted
+++ resolved
@@ -2684,15 +2684,8 @@
     # SIGH, as of 2018-05-24 (cmake 3.11.1) the INSTALL_RPATH property simply
     # does not work. Try this:
     LINK_FLAGS "-rpath @loader_path/../Frameworks"
-<<<<<<< HEAD
-    MACOSX_BUNDLE_INFO_PLIST
-    # <FS:CR> Use Firestorm plist
-    #"${CMAKE_CURRENT_SOURCE_DIR}/Info-SecondLife.plist"
-    "${CMAKE_CURRENT_SOURCE_DIR}/Info-Firestorm.plist"
-=======
-    MACOSX_BUNDLE_INFO_PLIST "${CMAKE_CURRENT_SOURCE_DIR}/Info-SecondLife.plist"
+    MACOSX_BUNDLE_INFO_PLIST "${CMAKE_CURRENT_SOURCE_DIR}/Info-Firestorm.plist"
     XCODE_ATTRIBUTE_PRODUCT_BUNDLE_IDENTIFIER "${MACOSX_BUNDLE_GUI_IDENTIFIER}"
->>>>>>> 8dd9554e
     )
 
   set(VIEWER_APP_BUNDLE "${CMAKE_CURRENT_BINARY_DIR}/${CMAKE_CFG_INTDIR}/${product}.app")
