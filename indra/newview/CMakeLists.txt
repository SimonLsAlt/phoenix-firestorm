# -*- cmake -*-

project(viewer)

include(00-Common)
# DON'T move Linking.cmake to its place in the alphabetized list below: it
# sets variables on which the 3p .cmake files depend.
include(Linking)

include(Boost)
include(bugsplat)
include(BuildPackagesInfo)
include(BuildVersion)
include(CMakeCopyIfDifferent)
include(CubemapToEquirectangularJS)
include(GLIB)
include(DragDrop)
include(EXPAT)
include(FMODSTUDIO)
include(GLOD) # <FS:Beq/> restore GLOD
include(Hunspell)
include(JPEGEncoderBasic)
include(JsonCpp)
include(LLAppearance)
include(LLAudio)
include(LLCA)
include(LLCommon)
include(LLCoreHttp)
include(LLImage)
include(LLKDU)
include(LLPhysicsExtensions)
include(LLPrimitive)
include(LLWindow)
include(NDOF)
include(NVAPI)
include(OPENAL)
include(OpenGL)
include(OpenSSL)
include(PNG)
include(TemplateCheck)
include(ThreeJS)
include(Tracy)
include(UI)
include(ViewerMiscLibs)
#include(ViewerManager) # <FS:Ansariel> Remove VMP
include(VisualLeakDetector)
include(VulkanGltf)
include(ZLIBNG)
include(URIPARSER)
include(LLPrimitive)
include(Growl)
include(ColladaDom)
include(jemalloc)
include(Discord)

# <FS:ND> if using ndPhysicsstub this variable will be unset, we don't need to build any stub code viewer side in that case
if( LLPHYSICSEXTENSIONS_SRC_DIR )
# </FS:ND>

if (NOT HAVOK_TPV)
   # When using HAVOK_TPV, the library is precompiled, so no need for this

   # Stub and probably havok lib itself is a hack, autobuild loads a 3p that really is a source tarball
   # which includes a CMakeList.txt and then this whole source tree gets pushed into out build ... :/
   # To make matters worse there is a internal assumption about the structure of the viewers CMake layout,
   # which means we need to duct tape this togther ...

   add_subdirectory(${LLPHYSICSEXTENSIONS_SRC_DIR} llphysicsextensions)

   # Another hack that works with newer cmake versions:
   cmake_policy( SET CMP0079 NEW)
   if( TARGET llphysicsextensionsstub )
      target_link_libraries(llphysicsextensionsstub llcommon llmath)
   endif()
   if( TARGET llphysicsextensions )
      target_link_libraries(llphysicsextensions llrender )
      if (DARWIN)
        target_compile_options( llphysicsextensions  PRIVATE -Wno-unused-local-typedef)
      endif (DARWIN)
   endif()
endif (NOT HAVOK_TPV)

# <FS:ND>
endif( LLPHYSICSEXTENSIONS_SRC_DIR )
# </FS:ND>

set(viewer_SOURCE_FILES
# <Add FS includes below this line>
    alfloaterregiontracker.cpp
    animationexplorer.cpp
    ao.cpp
    aoengine.cpp
    aoset.cpp
    chatbar_as_cmdline.cpp
    daeexport.cpp
    dialogstack.cpp
    exoflickr.cpp
    exoflickrauth.cpp
    exogroupmutelist.cpp
    floatermedialists.cpp
    fsareasearch.cpp
    fsareasearchmenu.cpp
    fsassetblacklist.cpp
    fsavatarrenderpersistence.cpp
    fsavatarsearchmenu.cpp
    fsblocklistmenu.cpp
    fschathistory.cpp
    fschatoptionsmenu.cpp
    fscommon.cpp
    fsconsoleutils.cpp
    fscontactsfriendsmenu.cpp
    fsdata.cpp
    fsdroptarget.cpp
    fsexportperms.cpp
    fsfloateraddtocontactset.cpp
    fsfloaterassetblacklist.cpp
    fsfloateravatarrendersettings.cpp
    fsfloaterblocklist.cpp
    fsfloatercontacts.cpp
    fsfloatercontactsetconfiguration.cpp
    fsfloaterexport.cpp
    fsfloatergroup.cpp
    fsfloatergrouptitles.cpp
    fsfloaterimport.cpp
    fsfloaterim.cpp
    fsfloaterimcontainer.cpp
    fsfloaternearbychat.cpp
    fsfloaterpartialinventory.cpp
    fsfloaterplacedetails.cpp
    fsfloaterposestand.cpp
    fsfloaterprotectedfolders.cpp
    fsfloaterradar.cpp
    fsfloatersearch.cpp
    fsfloaterstatistics.cpp
    fsfloaterstreamtitle.cpp
    fsfloaterteleporthistory.cpp
    fsfloatervoicecontrols.cpp
    fsfloatervolumecontrols.cpp
    fsfloatervramusage.cpp
    fsfloaterwearablefavorites.cpp
    fskeywords.cpp
    fslslbridge.cpp
    fslslbridgerequest.cpp
    fslslpreproc.cpp
    fslslpreprocviewer.cpp
    fsmoneytracker.cpp
    fsnamelistavatarmenu.cpp
    fsnearbychatbarlistener.cpp
    fsnearbychatcontrol.cpp
    fsnearbychathub.cpp
    fsnearbychatvoicemonitor.cpp
    fspanelblocklist.cpp
    fspanelcontactsets.cpp
    fspanelimcontrolpanel.cpp
    fspanellogin.cpp
    fspanelprefs.cpp
    fspanelradar.cpp
    fsparticipantlist.cpp
    fspose.cpp
    fsradar.cpp
    fsradarentry.cpp
    fsradarlistctrl.cpp
    fsradarmenu.cpp
    fsregioncross.cpp
    fsscriptlibrary.cpp
    fsscrolllistctrl.cpp
    fsslurlcommand.cpp
    groupchatlistener.cpp
    lggbeamcolormapfloater.cpp
    lggbeammapfloater.cpp
    lggbeammaps.cpp
    lggbeamscolors.cpp
    lggcontactsets.cpp
    lfsimfeaturehandler.cpp
    llflickrconnect.cpp
    llfloaterflickr.cpp
    llpanelopenregionsettings.cpp
    # <FS:Ansariel> [Legacy Bake]
    llagentwearablesfetch.cpp

    # local mesh
    vjlocalmesh.cpp
    vjfloaterlocalmesh.cpp
    vjlocalmeshimportdae.cpp

    llaccountingcostmanager.cpp
    llaisapi.cpp
    llagent.cpp
    llagentaccess.cpp
    llagentbenefits.cpp
    llagentcamera.cpp
    llagentdata.cpp
    llagentlanguage.cpp
    llagentlistener.cpp
    llagentpicksinfo.cpp
    llagentpilot.cpp
    llagentui.cpp
    llagentwearables.cpp
    llanimstatelabels.cpp
    llappcorehttp.cpp
    llappearancemgr.cpp
    llappviewer.cpp
    llappviewerlistener.cpp
    llattachmentsmgr.cpp
    llaudiosourcevo.cpp
    llautoreplace.cpp
    llavataractions.cpp
    llavatariconctrl.cpp
    llavatarlist.cpp
    llavatarlistitem.cpp
    llavatarrenderinfoaccountant.cpp
    llavatarrendernotifier.cpp
    llavatarpropertiesprocessor.cpp
    llblockedlistitem.cpp
    llblocklist.cpp
    llbox.cpp
<<<<<<< HEAD
    #llbreadcrumbview.cpp #<FS:Ansariel> Unused
=======
>>>>>>> 748c0eb5
    llbrowsernotification.cpp
    llbuycurrencyhtml.cpp
    llcallingcard.cpp
    llchannelmanager.cpp
    llchatbar.cpp
    llchathistory.cpp
    llchatitemscontainerctrl.cpp
    llchatmsgbox.cpp
    llchiclet.cpp
    llchicletbar.cpp
    llclassifiedinfo.cpp
    llcofwearables.cpp
    llcolorswatch.cpp
    llcommanddispatcherlistener.cpp
    llcommandhandler.cpp
    llcommandlineparser.cpp
    llcommunicationchannel.cpp
    llcompilequeue.cpp
    llconfirmationmanager.cpp
    llcontrolavatar.cpp
    llconversationlog.cpp
    llconversationloglist.cpp
    llconversationloglistitem.cpp
    llconversationmodel.cpp
    llconversationview.cpp
    llcurrencyuimanager.cpp
    llcylinder.cpp
    lldateutil.cpp
    lldebugmessagebox.cpp
    lldebugview.cpp
    lldeferredsounds.cpp
    lldelayedgestureerror.cpp
    lldirpicker.cpp
    lldonotdisturbnotificationstorage.cpp
    lldndbutton.cpp
    lldrawable.cpp
    lldrawpool.cpp
    lldrawpoolalpha.cpp
    lldrawpoolavatar.cpp
    lldrawpoolbump.cpp
    lldrawpoolmaterials.cpp
    lldrawpoolpbropaque.cpp
    lldrawpoolsimple.cpp
    lldrawpoolsky.cpp
    lldrawpoolterrain.cpp
    lldrawpooltree.cpp
    lldrawpoolwater.cpp
    lldrawpoolwlsky.cpp
    lldynamictexture.cpp
    llemote.cpp
    llenvironment.cpp
    llestateinfomodel.cpp
    lleventnotifier.cpp
    lleventpoll.cpp
    llexpandabletextbox.cpp
    llexperiencelog.cpp
    llexternaleditor.cpp
    llface.cpp
    llfasttimerview.cpp
    llfavoritesbar.cpp
    llfeaturemanager.cpp
    llfetchedgltfmaterial.cpp
    llfilepicker.cpp
    llfilteredwearablelist.cpp
    llfirstuse.cpp
    llflexibleobject.cpp
    llfloater360capture.cpp
    llfloaterabout.cpp
    llfloaterbvhpreview.cpp
    llfloateraddpaymentmethod.cpp
    llfloaterauction.cpp
    llfloaterautoreplacesettings.cpp
    llfloateravatar.cpp
    llfloateravatarpicker.cpp
    llfloateravatarrendersettings.cpp
    llfloateravatartextures.cpp
    llfloaterbanduration.cpp
    llfloaterbeacons.cpp
    llfloaterbigpreview.cpp
    llfloaterbuildoptions.cpp
    llfloaterbulkpermission.cpp
    llfloaterbump.cpp
    llfloaterbuy.cpp
    llfloaterbuycontents.cpp
    llfloaterbuycurrency.cpp
    llfloaterbuycurrencyhtml.cpp
    llfloaterbuyland.cpp
    llfloatercamera.cpp
    llfloatercamerapresets.cpp
    llfloaterchangeitemthumbnail.cpp
    llfloaterchatvoicevolume.cpp
    llfloaterclassified.cpp
    llfloatercolorpicker.cpp
    llfloaterconversationlog.cpp
    llfloaterconversationpreview.cpp
    llfloatercreatelandmark.cpp
    llfloaterdeleteprefpreset.cpp
    llfloaterdestinations.cpp
    llfloaterdisplayname.cpp
    llfloatereditenvironmentbase.cpp
    llfloatereditextdaycycle.cpp
    llfloaterenvironmentadjust.cpp
    llfloaterevent.cpp
    llfloaterexperiencepicker.cpp
    llfloaterexperienceprofile.cpp
    llfloaterexperiences.cpp
    llfloaterfixedenvironment.cpp
    llfloaterfonttest.cpp
    llfloaterforgetuser.cpp
    llfloatergesture.cpp
    llfloatergodtools.cpp
    llfloatergotoline.cpp
    llfloatergridstatus.cpp
    llfloatergroupbulkban.cpp
    llfloatergroupinvite.cpp
    llfloatergroups.cpp
    llfloaterhandler.cpp
    llfloaterhelpbrowser.cpp
    llfloaterhoverheight.cpp
    llfloaterhowto.cpp
    llfloaterhud.cpp
    llfloaterimagepreview.cpp
    llfloaterimsessiontab.cpp
    llfloaterimsession.cpp
    llfloaterimcontainer.cpp
    llfloaterinspect.cpp
    llfloaterinventorysettings.cpp
    llfloaterjoystick.cpp
    llfloaterlagmeter.cpp
    llfloaterland.cpp
    llfloaterlandholdings.cpp
    llfloaterlinkreplace.cpp
    llfloaterloadprefpreset.cpp
    llfloatermarketplacelistings.cpp
    llfloatermap.cpp
    llfloatermediasettings.cpp
    llfloatermemleak.cpp
    llfloatermodelpreview.cpp
    llfloatermodeluploadbase.cpp
    llfloatermyscripts.cpp
    llfloatermyenvironment.cpp
    llfloaternamedesc.cpp
    llfloaternewfeaturenotification.cpp
    llfloaternotificationsconsole.cpp
    llfloaternotificationstabbed.cpp
    llfloaterobjectweights.cpp
    llfloateropenobject.cpp
    llfloatersimplesnapshot.cpp
    llfloaterpathfindingcharacters.cpp
    llfloaterpathfindingconsole.cpp
    llfloaterpathfindinglinksets.cpp
    llfloaterpathfindingobjects.cpp
    llfloaterpay.cpp
    # llfloaterperformance.cpp
    fsfloaterperformance.cpp # <FS:Beq> restore fs perf floater
    llfloaterperms.cpp
    llfloaterpostprocess.cpp
    llfloaterprofile.cpp
    llfloaterpreference.cpp
    # llfloaterpreferencesgraphicsadvanced.cpp
    llfloaterpreferenceviewadvanced.cpp
    llfloaterpreviewtrash.cpp
    llfloaterprofiletexture.cpp
    llfloaterproperties.cpp # <FS:Ansariel> Keep legacy properties floater
    llfloaterregiondebugconsole.cpp
    llfloaterregioninfo.cpp
    llfloaterreporter.cpp
    llfloaterregionrestarting.cpp
    llfloatersavecamerapreset.cpp
    llfloatersaveprefpreset.cpp
    llfloatersceneloadstats.cpp
    llfloaterscriptdebug.cpp
    llfloaterscriptedprefs.cpp
    llfloaterscriptlimits.cpp
    llfloaterscriptrecover.cpp
    llfloatersearch.cpp
    llfloatersearchreplace.cpp
    llfloatersellland.cpp
    llfloatersettingsdebug.cpp
    llfloatersidepanelcontainer.cpp
    llfloatersnapshot.cpp
    llfloatersounddevices.cpp
    llfloaterspellchecksettings.cpp
    llfloatertelehub.cpp
    llfloatertestinspectors.cpp
    llfloatertestlistview.cpp
    llfloatertools.cpp
    llfloatertopobjects.cpp
    llfloatertos.cpp
    llfloatertoybox.cpp
    llfloatertranslationsettings.cpp
    llfloateruipreview.cpp
    llfloaterurlentry.cpp
    llfloatervoiceeffect.cpp
    llfloatervoicevolume.cpp
    llfloaterwebcontent.cpp
    llfloaterwhitelistentry.cpp
    llfloaterwindowsize.cpp
    llfloaterworldmap.cpp
    llfolderviewmodelinventory.cpp
    llfollowcam.cpp
    llfriendcard.cpp
    llflyoutcombobtn.cpp
    llgesturelistener.cpp
    llgesturemgr.cpp
    llgiveinventory.cpp
    llglsandbox.cpp
    llgltfmateriallist.cpp
    llgroupactions.cpp
    llgroupiconctrl.cpp
    llgrouplist.cpp
    llgroupmgr.cpp
    llhasheduniqueid.cpp
    llhints.cpp
    llhttpretrypolicy.cpp
    llhudeffect.cpp
    llhudeffectbeam.cpp
    llhudeffectlookat.cpp
    llhudeffectpointat.cpp
    llhudeffecttrail.cpp
    llhudeffectblob.cpp
    llhudicon.cpp
    llhudmanager.cpp
    llhudnametag.cpp
    llhudobject.cpp
    llhudrender.cpp
    llhudtext.cpp
    llhudview.cpp
    llimagefiltersmanager.cpp
    llimhandler.cpp
    llimprocessing.cpp
    llimview.cpp
    llinspect.cpp
    llinspectavatar.cpp
    llinspectgroup.cpp
    llinspectobject.cpp
    llinspectremoteobject.cpp
    llinspecttexture.cpp
    llinspecttoast.cpp
    llinventorybridge.cpp
    llinventoryfilter.cpp
    llinventoryfunctions.cpp
    llinventorygallery.cpp
    llinventorygallerymenu.cpp
    llinventoryicon.cpp
    llinventoryitemslist.cpp
    llinventorylistitem.cpp
    llinventorymodel.cpp
    llinventorymodelbackgroundfetch.cpp
    llinventoryobserver.cpp
    llinventorypanel.cpp
    lljoystickbutton.cpp
    llkeyconflict.cpp
    lllandmarkactions.cpp
    lllandmarklist.cpp
    lllegacyatmospherics.cpp
<<<<<<< HEAD
    #lllistbrowser.cpp #<FS:Ansariel> Unused
=======
>>>>>>> 748c0eb5
    lllistcontextmenu.cpp
    lllistview.cpp
    lllocalbitmaps.cpp
    lllocalgltfmaterials.cpp
    lllocationhistory.cpp
    lllocationinputctrl.cpp
    lllogchat.cpp
    llloginhandler.cpp
    lllogininstance.cpp
    llmachineid.cpp
    llmanip.cpp
    llmaniprotate.cpp
    llmanipscale.cpp
    llmaniptranslate.cpp
    llmarketplacefunctions.cpp
    llmarketplacenotifications.cpp
    llmaterialeditor.cpp
    llmaterialmgr.cpp
    llmediactrl.cpp
    llmediadataclient.cpp
    llmenuoptionpathfindingrebakenavmesh.cpp
    llmeshrepository.cpp
    llmimetypes.cpp
    llmodelpreview.cpp
    llmorphview.cpp
    llmoveview.cpp
    llmutelist.cpp
    llnamebox.cpp
    llnameeditor.cpp
    llnamelistctrl.cpp
    llnavigationbar.cpp
    llfloaterimnearbychat.cpp
    llfloaterimnearbychathandler.cpp
    llfloaterimnearbychatlistener.cpp
    llnetmap.cpp
    llnotificationalerthandler.cpp
    llnotificationgrouphandler.cpp
    llnotificationhandlerutil.cpp
    llnotificationhinthandler.cpp
    llnotificationlistitem.cpp
    llnotificationlistview.cpp
    llnotificationmanager.cpp
    llnotificationofferhandler.cpp
    llnotificationscripthandler.cpp
    llnotificationstorage.cpp
    llnotificationtiphandler.cpp
    lloutfitgallery.cpp
    lloutfitslist.cpp
    lloutfitobserver.cpp
    lloutputmonitorctrl.cpp
    llpanelappearancetab.cpp
    llpanelavatar.cpp
    llpanelavatartag.cpp
    llpanelblockedlist.cpp
    llpanelclassified.cpp
    llpanelcontents.cpp
    llpaneleditsky.cpp
    llpaneleditwater.cpp
    llpaneleditwearable.cpp
    llpanelenvironment.cpp
    llpanelexperiencelisteditor.cpp
    llpanelexperiencelog.cpp
    llpanelexperiencepicker.cpp
    llpanelexperiences.cpp
    llpanelface.cpp
    llpanelgenerictip.cpp
    llpanelgroup.cpp
    llpanelgroupcreate.cpp
    llpanelgroupbulk.cpp
    llpanelgroupbulkban.cpp
    llpanelgroupexperiences.cpp
    llpanelgroupgeneral.cpp
    llpanelgroupinvite.cpp
    llpanelgrouplandmoney.cpp
    llpanelgroupnotices.cpp
    llpanelgrouproles.cpp
    llpanelhome.cpp
    llpanelland.cpp
    llpanellandaudio.cpp
    llpanellandmarkinfo.cpp
    llpanellandmarks.cpp
    llpanellandmedia.cpp
    llpanellogin.cpp
    llpanelloginlistener.cpp
    llpanelmaininventory.cpp
    llpanelmarketplaceinbox.cpp
    llpanelmarketplaceinboxinventory.cpp
    llpanelmediasettingsgeneral.cpp
    llpanelmediasettingspermissions.cpp
    llpanelmediasettingssecurity.cpp
    llpanelnearbymedia.cpp
    llpanelobject.cpp
    llpanelobjectinventory.cpp
    llpanelonlinestatus.cpp
    llpaneloutfitedit.cpp
    llpaneloutfitsinventory.cpp
    llpanelpeople.cpp
    llpanelpeoplemenus.cpp
    llpanelpermissions.cpp
    llpanelplaceinfo.cpp
    llpanelplaceprofile.cpp
    llpanelplaces.cpp
    llpanelplacestab.cpp
    llpanelpresetscamerapulldown.cpp
    llpanelpresetspulldown.cpp
    llpanelprimmediacontrols.cpp
    llpanelprofile.cpp
    llpanelprofileclassifieds.cpp
    llpanelprofilepicks.cpp
    llpanelsnapshot.cpp
    llpanelsnapshotinventory.cpp
    llpanelsnapshotlocal.cpp
    llpanelsnapshotoptions.cpp
    llpanelsnapshotpostcard.cpp
    llpanelsnapshotprofile.cpp
    llpanelteleporthistory.cpp
    llpaneltiptoast.cpp
    llpanelvoiceeffect.cpp
    #llpaneltopinfobar.cpp # <FS:Zi> unused
    llpanelpulldown.cpp
    llpanelvoicedevicesettings.cpp
    llpanelvolume.cpp
    llpanelvolumepulldown.cpp
    llpanelwearing.cpp
    llparcelselection.cpp
    llparticipantlist.cpp
    llpatchvertexarray.cpp
    llpathfindingcharacter.cpp
    llpathfindingcharacterlist.cpp
    llpathfindinglinkset.cpp
    llpathfindinglinksetlist.cpp
    llpathfindingmanager.cpp
    llpathfindingnavmesh.cpp
    llpathfindingnavmeshstatus.cpp
    llpathfindingnavmeshzone.cpp
    llpathfindingobject.cpp
    llpathfindingobjectlist.cpp
    llpathfindingpathtool.cpp
    llpersistentnotificationstorage.cpp
    llphysicsmotion.cpp
    llphysicsshapebuilderutil.cpp
    llpipelinelistener.cpp
    llplacesinventorybridge.cpp
    llplacesinventorypanel.cpp
    llplacesfolderview.cpp
    llpopupview.cpp
    llpostcard.cpp
    llpresetsmanager.cpp
    llpreview.cpp
    llpreviewanim.cpp
    llpreviewgesture.cpp
    llpreviewnotecard.cpp
    llpreviewscript.cpp
    llpreviewsound.cpp
    llpreviewtexture.cpp
    llproductinforequest.cpp
    llprogressview.cpp
    llrecentpeople.cpp
    llreflectionmap.cpp
    llreflectionmapmanager.cpp
    llregioninfomodel.cpp
    llregionposition.cpp
    llremoteparcelrequest.cpp
<<<<<<< HEAD
    #llsavedsettingsglue.cpp #<FS:Ansariel> Unused
    #llsaveoutfitcombobtn.cpp #<FS:Ansariel> Unused
=======
    llsaveoutfitcombobtn.cpp
>>>>>>> 748c0eb5
    llscenemonitor.cpp
    llsceneview.cpp
    llscreenchannel.cpp
    llscripteditor.cpp
    llscriptfloater.cpp
    llscrollingpanelparam.cpp
    llscrollingpanelparambase.cpp
    llsculptidsize.cpp
    llsearchableui.cpp
    llsearchcombobox.cpp
    llsearchhistory.cpp
    llsecapi.cpp
    llsechandler_basic.cpp
    llselectmgr.cpp
    llsetkeybinddialog.cpp
    llsettingspicker.cpp
    llsettingsvo.cpp
    llshareavatarhandler.cpp
    llsidepanelappearance.cpp
    llsidepanelinventory.cpp
    llsidepanelinventorysubpanel.cpp
    llsidepaneliteminfo.cpp
    llsidepaneltaskinfo.cpp
    llsidetraypanelcontainer.cpp
    llskinningutil.cpp
    llsky.cpp
    #llslurl.cpp #<FS:AW optional opensim support>
    llsnapshotlivepreview.cpp
    llspatialpartition.cpp
    llspeakers.cpp
    llspeakingindicatormanager.cpp
    llsplitbutton.cpp
    llsprite.cpp
    llstartup.cpp
    llstartuplistener.cpp
    llstatusbar.cpp
    llstylemap.cpp
    llsurface.cpp
    llsurfacepatch.cpp
    llsyntaxid.cpp
    llsyswellitem.cpp
    llsyswellwindow.cpp
    llteleporthistory.cpp
    llteleporthistorystorage.cpp
    lltexturecache.cpp
    lltexturectrl.cpp
    lltexturefetch.cpp
    lltextureinfo.cpp
    lltextureinfodetails.cpp
    lltexturestats.cpp
    lltextureview.cpp
    llthumbnailctrl.cpp
    lltinygltfhelper.cpp
    lltoast.cpp
    lltoastalertpanel.cpp
    lltoastgroupnotifypanel.cpp
    lltoastimpanel.cpp
    lltoastnotifypanel.cpp
    lltoastpanel.cpp
    lltoastscripttextbox.cpp
    lltoastscriptquestion.cpp
    lltool.cpp
    lltoolbarview.cpp
    lltoolbrush.cpp
    lltoolcomp.cpp
    lltooldraganddrop.cpp
    lltoolface.cpp
    lltoolfocus.cpp
    lltoolgrab.cpp
    lltoolgun.cpp
    lltoolindividual.cpp
    lltoolmgr.cpp
    lltoolmorph.cpp
    lltoolobjpicker.cpp
    lltoolpie.cpp
    lltoolpipette.cpp
    lltoolplacer.cpp
    lltoolselect.cpp
    lltoolselectland.cpp
    lltoolselectrect.cpp
    lltracker.cpp
    lltrackpicker.cpp
    lltransientdockablefloater.cpp
    lltransientfloatermgr.cpp
    lltranslate.cpp
    lluiavatar.cpp
    lluilistener.cpp
    lluploaddialog.cpp
    llurl.cpp
    llurldispatcher.cpp
    llurldispatcherlistener.cpp
    llurlfloaterdispatchhandler.cpp
    llurlhistory.cpp
    llurllineeditorctrl.cpp
    llurlwhitelist.cpp
<<<<<<< HEAD
    #llvectorperfoptions.cpp #<FS:Ansariel> Unused
=======
>>>>>>> 748c0eb5
    llversioninfo.cpp
    llviewchildren.cpp
    llviewerassetstats.cpp
    llviewerassetstorage.cpp
    llviewerassettype.cpp
    llviewerassetupload.cpp
    llviewerattachmenu.cpp
    llvieweraudio.cpp
    llviewercamera.cpp
    llviewerchat.cpp
    llviewercontrol.cpp
    llviewercontrollistener.cpp
    llviewerdisplay.cpp
    llviewerdisplayname.cpp
    llviewerfloaterreg.cpp
    llviewerfoldertype.cpp
    llviewergenericmessage.cpp
    llviewergesture.cpp
    llviewerhelp.cpp
    llviewerhelputil.cpp
    llviewerhome.cpp
    llviewerinventory.cpp
    llviewerjoint.cpp
    llviewerjointattachment.cpp
    llviewerjointmesh.cpp
    llviewerjoystick.cpp
    llviewerinput.cpp
    llviewerlayer.cpp
    llviewermedia.cpp
    llviewermedia_streamingaudio.cpp
    llviewermediafocus.cpp
    llviewermenu.cpp
    llviewermenufile.cpp
    llviewermessage.cpp
    #llviewernetwork.cpp #<FS:AW optional opensim support>
    llviewerobject.cpp
    llviewerobjectlist.cpp
    llvieweroctree.cpp
    llviewerparcelaskplay.cpp
    llviewerparcelmedia.cpp
    llviewerparcelmediaautoplay.cpp
    llviewerparcelmgr.cpp
    llviewerparceloverlay.cpp
    llviewerpartsim.cpp
    llviewerpartsource.cpp
    llviewerregion.cpp
    llviewershadermgr.cpp
    llviewerstats.cpp
    llviewerstatsrecorder.cpp
    llviewertexlayer.cpp
    llviewertexteditor.cpp
    llviewertexture.cpp
    llviewertextureanim.cpp
    llviewertexturelist.cpp
    llviewerthrottle.cpp
    llviewerwearable.cpp
    llviewerwindow.cpp
    llviewerwindowlistener.cpp
	llvisualeffect.cpp
    llvlcomposition.cpp
    llvlmanager.cpp
    llvoavatar.cpp
    llvoavatarself.cpp
    llvocache.cpp
    llvograss.cpp
    llvoicecallhandler.cpp
    llvoicechannel.cpp
    llvoiceclient.cpp
    llvoicevisualizer.cpp
    llvoicevivox.cpp
    llvoinventorylistener.cpp
    llvopartgroup.cpp
    llvosky.cpp
    llvosurfacepatch.cpp
    llvotree.cpp
    llvovolume.cpp
    llvowater.cpp
    llvowlsky.cpp
    llwatchdog.cpp
    llwearableitemslist.cpp
    llwearablelist.cpp
    llweb.cpp
    llwebprofile.cpp
    llwind.cpp
    llwindowlistener.cpp
    llwlhandlers.cpp
    llworld.cpp
    llworldmap.cpp
    llworldmapmessage.cpp
    llworldmipmap.cpp
    llworldmapview.cpp
    llxmlrpclistener.cpp
    llxmlrpctransaction.cpp
    noise.cpp
    particleeditor.cpp
    permissionstracker.cpp
    piemenu.cpp
    pieseparator.cpp
    pieslice.cpp
    pipeline.cpp
    qtoolalign.cpp
    quickprefs.cpp
    rlvactions.cpp
    rlvenvironment.cpp
    rlvcommon.cpp
    rlveffects.cpp
    rlvextensions.cpp
    rlvfloaters.cpp
    rlvhandler.cpp
    rlvhelper.cpp
    rlvinventory.cpp
    rlvlocks.cpp
    rlvui.cpp
    sanitycheck.cpp
    streamtitledisplay.cpp
    utilitybar.cpp
    NACLantispam.cpp
    NACLfloaterexploresounds.cpp
    )

if (OPENSIM)
    list(APPEND viewer_SOURCE_FILES
                fsgridhandler.cpp
                fsslurl.cpp
        )
else (OPENSIM)
    list(APPEND viewer_SOURCE_FILES
                llslurl.cpp
                llviewernetwork.cpp
        )
endif (OPENSIM)

set(VIEWER_BINARY_NAME "firestorm-bin" CACHE STRING
    "The name of the viewer executable to create.")

set(viewer_HEADER_FILES
    CMakeLists.txt
    ViewerInstall.cmake

# <Add FS includes below this line>
    alfloaterregiontracker.h
    animationexplorer.h
    ao.h
    aoengine.h
    aoset.h
    chatbar_as_cmdline.h
    daeexport.h
    dialogstack.h
    exoflickr.h
    exoflickrauth.h
    exogroupmutelist.h
    floatermedialists.h
    fsareasearch.h
    fsareasearchmenu.h
    fsassetblacklist.h
    fsavatarrenderpersistence.h
    fsavatarsearchmenu.h
    fsblocklistmenu.h
    fschathistory.h
    fschatoptionsmenu.h
    fsdispatchclassifiedclickthrough.h
    fscommon.h
    fsconsoleutils.h
    fscontactsfriendsmenu.h
    fsdata.h
    fsdroptarget.h
    fsexportperms.h
    fsfloateraddtocontactset.h
    fsfloaterassetblacklist.h
    fsfloateravatarrendersettings.h
    fsfloaterblocklist.h
    fsfloatercontacts.h
    fsfloatercontactsetconfiguration.h
    fsfloaterexport.h
    fsfloatergroup.h
    fsfloatergrouptitles.h
    fsfloaterimport.h
    fsfloaterim.h
    fsfloaterimcontainer.h
    fsfloaternearbychat.h
    fsfloaterpartialinventory.h
    fsfloaterplacedetails.h
    fsfloaterposestand.h
    fsfloaterprotectedfolders.h
    fsfloaterradar.h
    fsfloatersearch.h
    fsfloaterstatistics.h
    fsfloaterstreamtitle.h
    fsfloaterteleporthistory.h
    fsfloatervoicecontrols.h
    fsfloatervolumecontrols.h
    fsfloatervramusage.h
    fsfloaterwearablefavorites.h
    fsgridhandler.h
    fskeywords.h
    fslslbridge.h
    fslslbridgerequest.h
    fslslpreproc.h
    fslslpreprocviewer.h
    fsmoneytracker.h
    fsnamelistavatarmenu.h
    fsnearbychatbarlistener.h
    fsnearbychatcontrol.h
    fsnearbychathub.h
    fsnearbychatvoicemonitor.h
    fspanelblocklist.h
    fspanelcontactsets.h
    fspanelimcontrolpanel.h
    fspanellogin.h
    fspanelprefs.h
    fspanelradar.h
    fsparticipantlist.h
    fspose.h
    fsradar.h
    fsradarentry.h
    fsradarlistctrl.h
    fsradarmenu.h
    fsregioncross.h
    fsscriptlibrary.h
    fsscrolllistctrl.h
    fsslurl.h
    fsslurlcommand.h
    groupchatlistener.h
    llaccountingcost.h
    lggbeamcolormapfloater.h
    lggbeammapfloater.h
    lggbeammaps.h
    lggbeamscolors.h
    lggcontactsets.h
    lfsimfeaturehandler.h
    llflickrconnect.h
    llfloaterflickr.h
    # <FS:Ansariel> [Legacy Bake]
    llagentwearablesfetch.h

    # local mesh
    vjlocalmesh.h
    vjfloaterlocalmesh.h
    vjlocalmeshimportdae.h

    llaccountingcostmanager.h
    llaisapi.h
    llagent.h
    llagentaccess.h
    llagentbenefits.h
    llagentcamera.h
    llagentdata.h
    llagentlanguage.h
    llagentlistener.h
    llagentpicksinfo.h
    llagentpilot.h
    llagentui.h
    llagentwearables.h
    llanimstatelabels.h
    llappcorehttp.h
    llappearance.h
    llappearancemgr.h
    llappviewer.h
    llappviewerlistener.h
    llattachmentsmgr.h
    llaudiosourcevo.h
    llautoreplace.h
    llavataractions.h
    llavatariconctrl.h
    llavatarlist.h
    llavatarlistitem.h
    llavatarpropertiesprocessor.h
    llavatarrenderinfoaccountant.h
    llavatarrendernotifier.h
    llblockedlistitem.h
    llblocklist.h
    llbox.h
<<<<<<< HEAD
    #llbreadcrumbview.h #<FS:Ansariel> Unused
=======
>>>>>>> 748c0eb5
    llbuycurrencyhtml.h
    llcallingcard.h
    llcapabilityprovider.h
    llchannelmanager.h
    llchatbar.h
    llchathistory.h
    llchatitemscontainerctrl.h
    llchatmsgbox.h
    llchiclet.h
    llchicletbar.h
    llclassifiedinfo.h
    llcofwearables.h
    llcolorswatch.h
    llcommanddispatcherlistener.h
    llcommandhandler.h
    llcommandlineparser.h
    llcommunicationchannel.h
    llcompilequeue.h
    llconfirmationmanager.h
    llcontrolavatar.h
    llconversationlog.h
    llconversationloglist.h
    llconversationloglistitem.h
    llconversationmodel.h
    llconversationview.h
    llcurrencyuimanager.h
    llcylinder.h
    lldateutil.h
    lldebugmessagebox.h
    lldebugview.h
    lldeferredsounds.h
    lldelayedgestureerror.h
    lldirpicker.h
    lldonotdisturbnotificationstorage.h
    lldndbutton.h
    lldrawable.h
    lldrawpool.h
    lldrawpoolalpha.h
    lldrawpoolavatar.h
    lldrawpoolbump.h
    lldrawpoolmaterials.h
    lldrawpoolpbropaque.h
    lldrawpoolsimple.h
    lldrawpoolsky.h
    lldrawpoolterrain.h
    lldrawpooltree.h
    lldrawpoolwater.h
    lldrawpoolwlsky.h
    lldynamictexture.h
    llemote.h
    llenvironment.h
    llestateinfomodel.h
    lleventnotifier.h
    lleventpoll.h
    llexpandabletextbox.h
    llexperiencelog.h
    llexternaleditor.h
    llface.h
    llfasttimerview.h
    llfavoritesbar.h
    llfeaturemanager.h
    llfetchedgltfmaterial.h
    llfilepicker.h
    llfilteredwearablelist.h
    llfirstuse.h
    llflexibleobject.h
    llfloater360capture.h
    llfloaterabout.h
    llfloaterbvhpreview.h
    llfloateraddpaymentmethod.h
    llfloaterauction.h
    llfloaterautoreplacesettings.h
    llfloateravatar.h
    llfloateravatarpicker.h
    llfloateravatarrendersettings.h
    llfloateravatartextures.h
    llfloaterbanduration.h
    llfloaterbeacons.h
    llfloaterbigpreview.h
    llfloaterbuildoptions.h
    llfloaterbulkpermission.h
    llfloaterbump.h
    llfloaterbuy.h
    llfloaterbuycontents.h
    llfloaterbuycurrency.h
    llfloaterbuycurrencyhtml.h
    llfloaterbuyland.h
    llfloatercamerapresets.h
    llfloaterchangeitemthumbnail.h
    llfloatercamera.h
    llfloaterchatvoicevolume.h
    llfloaterclassified.h
    llfloatercolorpicker.h
    llfloaterconversationlog.h
    llfloaterconversationpreview.h
    llfloatercreatelandmark.h
    llfloaterdeleteprefpreset.h
    llfloaterdestinations.h
    llfloaterdisplayname.h
    llfloatereditenvironmentbase.h
    llfloatereditextdaycycle.h
    llfloaterenvironmentadjust.h
    llfloaterevent.h
    llfloaterexperiencepicker.h
    llfloaterexperienceprofile.h
    llfloaterexperiences.h
    llfloaterfixedenvironment.h
    llfloaterfonttest.h
    llfloaterforgetuser.h
    llfloatergesture.h
    llfloatergodtools.h
    llfloatergotoline.h
    llfloatergridstatus.h
    llfloatergroupbulkban.h
    llfloatergroupinvite.h
    llfloatergroups.h
    llfloaterhandler.h
    llfloaterhelpbrowser.h
    llfloaterhoverheight.h
    llfloaterhowto.h
    llfloaterhud.h
    llfloaterimagepreview.h
    llfloaterimnearbychat.h
    llfloaterimnearbychathandler.h
    llfloaterimnearbychatlistener.h
    llfloaterimsessiontab.h
    llfloaterimsession.h
    llfloaterimcontainer.h
    llfloaterinspect.h
    llfloaterinventorysettings.h
    llfloaterjoystick.h
    llfloaterlagmeter.h
    llfloaterland.h
    llfloaterlandholdings.h
    llfloaterlinkreplace.h
    llfloaterloadprefpreset.h
    llfloatermap.h
    llfloatermarketplacelistings.h
    llfloatermediasettings.h
    llfloatermemleak.h
    llfloatermodelpreview.h
    llfloatermodeluploadbase.h
    llfloatermyscripts.h
    llfloatermyenvironment.h
    llfloaternamedesc.h
    llfloaternewfeaturenotification.h
    llfloaternotificationsconsole.h
    llfloaternotificationstabbed.h
    llfloaterobjectweights.h
    llfloateropenobject.h
    llfloatersimplesnapshot.h
    llfloaterpathfindingcharacters.h
    llfloaterpathfindingconsole.h
    llfloaterpathfindinglinksets.h
    llfloaterpathfindingobjects.h
    llfloaterpay.h
    # llfloaterperformance.h <FS:Beq/> replaced with fs version due to large changes and likelihood that LL version will not release.
    fsfloaterperformance.h
    llfloaterperms.h
    llfloaterpostprocess.h
    llfloaterprofile.h
    llfloaterpreference.h
    # llfloaterpreferencesgraphicsadvanced.h
    llfloaterpreferenceviewadvanced.h
    llfloaterpreviewtrash.h
    llfloaterprofiletexture.h
    llfloaterproperties.h # <FS:Ansariel> Keep legacy properties floater
    llfloaterregiondebugconsole.h
    llfloaterregioninfo.h
    llfloaterreporter.h
    llfloaterregionrestarting.h
    llfloatersavecamerapreset.h
    llfloatersaveprefpreset.h
    llfloatersceneloadstats.h
    llfloaterscriptdebug.h
    llfloaterscriptedprefs.h
    llfloaterscriptlimits.h
    llfloaterscriptrecover.h
    llfloatersearch.h
    llfloatersearchreplace.h
    llfloatersellland.h
    llfloatersettingsdebug.h
    llfloatersidepanelcontainer.h
    llfloatersnapshot.h
    llfloatersounddevices.h
    llfloaterspellchecksettings.h
    llfloatertelehub.h
    llfloatertestinspectors.h
    llfloatertestlistview.h
    llfloatertools.h
    llfloatertopobjects.h
    llfloatertos.h
    llfloatertoybox.h
    llfloatertranslationsettings.h
    llfloateruipreview.h
    llfloaterurlentry.h
    llfloatervoiceeffect.h
    llfloatervoicevolume.h
    llfloaterwebcontent.h
    llfloaterwhitelistentry.h
    llfloaterwindowsize.h
    llfloaterworldmap.h
    llfolderviewmodelinventory.h
    llfollowcam.h
    llfriendcard.h
    llflyoutcombobtn.h
    llgesturelistener.h
    llgesturemgr.h
    llgiveinventory.h
    llgltfmateriallist.h
    llgroupactions.h
    llgroupiconctrl.h
    llgrouplist.h
    llgroupmgr.h
    llhasheduniqueid.h
    llhints.h
    llhttpretrypolicy.h
    llhudeffect.h
    llhudeffectbeam.h
    llhudeffectlookat.h
    llhudeffectpointat.h
    llhudeffecttrail.h
    llhudeffectblob.h
    llhudicon.h
    llhudmanager.h
    llhudnametag.h
    llhudobject.h
    llhudrender.h
    llhudtext.h
    llhudview.h
    llimagefiltersmanager.h
    llimprocessing.h
    llimview.h
    llinspect.h
    llinspectavatar.h
    llinspectgroup.h
    llinspectobject.h
    llinspectremoteobject.h
    llinspecttexture.h
    llinspecttoast.h
    llinventorybridge.h
    llinventoryfilter.h
    llinventoryfunctions.h
    llinventorygallery.h
    llinventorygallerymenu.h
    llinventoryicon.h
    llinventoryitemslist.h
    llinventorylistitem.h
    llinventorymodel.h
    llinventorymodelbackgroundfetch.h
    llinventoryobserver.h
    llinventorypanel.h
    lljoystickbutton.h
    llkeyconflict.h
    lllandmarkactions.h
    lllandmarklist.h
    lllightconstants.h
<<<<<<< HEAD
    #lllistbrowser.h #<FS:Ansariel> Unused
=======
>>>>>>> 748c0eb5
    lllistcontextmenu.h
    lllistview.h
    lllocalbitmaps.h
    lllocalgltfmaterials.h
    lllocationhistory.h
    lllocationinputctrl.h
    lllogchat.h
    llloginhandler.h
    lllogininstance.h
    llmachineid.h
    llmanip.h
    llmaniprotate.h
    llmanipscale.h
    llmaniptranslate.h
    llmarketplacefunctions.h
    llmarketplacenotifications.h
    llmaterialeditor.h
    llmaterialmgr.h
    llmediactrl.h
    llmediadataclient.h
    llmenuoptionpathfindingrebakenavmesh.h
    llmeshrepository.h
    llmimetypes.h
    llmodelpreview.h
    llmorphview.h
    llmoveview.h
    llmutelist.h
    llnamebox.h
    llnameeditor.h
    llnamelistctrl.h
    llnavigationbar.h
    llnetmap.h
    llnotificationhandler.h
    llnotificationlistitem.h
    llnotificationlistview.h
    llnotificationmanager.h
    llnotificationstorage.h
    lloutfitgallery.h
    lloutfitslist.h
    lloutfitobserver.h
    lloutputmonitorctrl.h
    llpanelappearancetab.h
    llpanelavatar.h
    llpanelavatartag.h
    llpanelblockedlist.h
    llpanelclassified.h
    llpanelcontents.h
    llpaneleditsky.h
    llpaneleditwater.h
    llpaneleditwearable.h
    llpanelenvironment.h
    llpanelexperiencelisteditor.h
    llpanelexperiencelog.h
    llpanelexperiencepicker.h
    llpanelexperiences.h
    llpanelface.h
    llpanelgenerictip.h
    llpanelgroup.h
    llpanelgroupcreate.h
    llpanelgroupbulk.h
    llpanelgroupbulkimpl.h
    llpanelgroupbulkban.h
    llpanelgroupexperiences.h
    llpanelgroupgeneral.h
    llpanelgroupinvite.h
    llpanelgrouplandmoney.h
    llpanelgroupnotices.h
    llpanelgrouproles.h
    llpanelhome.h
    llpanelland.h
    llpanellandaudio.h
    llpanellandmarkinfo.h
    llpanellandmarks.h
    llpanellandmedia.h
    llpanellogin.h
    llpanelloginlistener.h
    llpanelmaininventory.h
    llpanelmarketplaceinbox.h
    llpanelmarketplaceinboxinventory.h
    llpanelmediasettingsgeneral.h
    llpanelmediasettingspermissions.h
    llpanelmediasettingssecurity.h
    llpanelnearbymedia.h
    llpanelobject.h
    llpanelobjectinventory.h
    llpanelonlinestatus.h
    llpaneloutfitedit.h
    llpaneloutfitsinventory.h
    llpanelpeople.h
    llpanelpeoplemenus.h
    llpanelpermissions.h
    llpanelplaceinfo.h
    llpanelplaceprofile.h
    llpanelplaces.h
    llpanelplacestab.h
    llpanelpresetscamerapulldown.h
    llpanelpresetspulldown.h
    llpanelprimmediacontrols.h
    llpanelprofile.h
    llpanelprofileclassifieds.h
    llpanelprofilepicks.h
    llpanelsnapshot.h
    llpanelteleporthistory.h
    llpaneltiptoast.h
    llpanelpulldown.h
    llpanelvoicedevicesettings.h
    llpanelvoiceeffect.h
    #llpaneltopinfobar.h # <FS:Zi> unused
    llpanelvolume.h
    llpanelvolumepulldown.h
    llpanelwearing.h
    llparcelselection.h
    llparticipantlist.h
    llpatchvertexarray.h
    llpathfindingcharacter.h
    llpathfindingcharacterlist.h
    llpathfindinglinkset.h
    llpathfindinglinksetlist.h
    llpathfindingmanager.h
    llpathfindingnavmesh.h
    llpathfindingnavmeshstatus.h
    llpathfindingnavmeshzone.h
    llpathfindingobject.h
    llpathfindingobjectlist.h
    llpathfindingpathtool.h
    llpersistentnotificationstorage.h
    llphysicsmotion.h
    llphysicsshapebuilderutil.h
    llpipelinelistener.h
    llplacesinventorybridge.h
    llplacesinventorypanel.h
    llplacesfolderview.h
    llpopupview.h
    llpostcard.h
    llpresetsmanager.h
    llpreview.h
    llpreviewanim.h
    llpreviewgesture.h
    llpreviewnotecard.h
    llpreviewscript.h
    llpreviewsound.h
    llpreviewtexture.h
    llproductinforequest.h
    llprogressview.h
    llrecentpeople.h
    llreflectionmap.h
    llreflectionmapmanager.h
    llregioninfomodel.h
    llregionposition.h
    llremoteparcelrequest.h
    llresourcedata.h
    llrootview.h
<<<<<<< HEAD
    #llsavedsettingsglue.h #<FS:Ansariel> Unused
    #llsaveoutfitcombobtn.h #<FS:Ansariel> Unused
=======
    llsaveoutfitcombobtn.h
>>>>>>> 748c0eb5
    llscenemonitor.h
    llsceneview.h
    llscreenchannel.h
    llscripteditor.h
    llscriptfloater.h
    llscriptruntimeperms.h
    llscrollingpanelparam.h
    llscrollingpanelparambase.h
    llsculptidsize.h
    llsearchableui.h
    llsearchcombobox.h
    llsearchhistory.h
    llsecapi.h
    llsechandler_basic.h
    llselectmgr.h
    llsetkeybinddialog.h
    llsettingspicker.h
    llsettingsvo.h
    llsidepanelappearance.h
    llsidepanelinventory.h
    llsidepanelinventorysubpanel.h
    llsidepaneliteminfo.h
    llsidepaneltaskinfo.h
    llsidetraypanelcontainer.h
    llskinningutil.h
    llsky.h
    llslurl.h
    llsnapshotlivepreview.h
    llsnapshotmodel.h
    llspatialpartition.h
    llspeakers.h
    llspeakingindicatormanager.h
    llsplitbutton.h
    llsprite.h
    llstartup.h
    llstartuplistener.h
    llstatusbar.h
    llstylemap.h
    llsurface.h
    llsurfacepatch.h
    llsyntaxid.h
    llsyswellitem.h
    llsyswellwindow.h
    lltable.h
    llteleporthistory.h
    llteleporthistorystorage.h
    lltexturecache.h
    lltexturectrl.h
    lltexturefetch.h
    lltextureinfo.h
    lltextureinfodetails.h
    lltexturestats.h
    lltextureview.h
    llthumbnailctrl.h
    lltinygltfhelper.h
    lltoast.h
    lltoastalertpanel.h
    lltoastgroupnotifypanel.h
    lltoastimpanel.h
    lltoastnotifypanel.h
    lltoastpanel.h
    lltoastscripttextbox.h
    lltoastscriptquestion.h
    lltool.h
    lltoolbarview.h
    lltoolbrush.h
    lltoolcomp.h
    lltooldraganddrop.h
    lltoolface.h
    lltoolfocus.h
    lltoolgrab.h
    lltoolgun.h
    lltoolindividual.h
    lltoolmgr.h
    lltoolmorph.h
    lltoolobjpicker.h
    lltoolpie.h
    lltoolpipette.h
    lltoolplacer.h
    lltoolselect.h
    lltoolselectland.h
    lltoolselectrect.h
    lltracker.h
    lltrackpicker.h
    lltransientdockablefloater.h
    lltransientfloatermgr.h
    lltranslate.h
    lluiconstants.h
    lluiavatar.h
    lluilistener.h
    lluploaddialog.h
    lluploadfloaterobservers.h
    llurl.h
    llurldispatcher.h
    llurldispatcherlistener.h
    llurlfloaterdispatchhandler.h
    llurlhistory.h
    llurllineeditorctrl.h
    llurlwhitelist.h
<<<<<<< HEAD
    #llvectorperfoptions.h #<FS:Ansariel> Unused
=======
>>>>>>> 748c0eb5
    llversioninfo.h
    llviewchildren.h
    llviewerassetstats.h
    llviewerassetstorage.h
    llviewerassettype.h
    llviewerassetupload.h
    llviewerattachmenu.h
    llvieweraudio.h
    llviewercamera.h
    llviewerchat.h
    llviewercontrol.h
    llviewercontrollistener.h
    llviewerdisplay.h
    llviewerdisplayname.h
    llviewerfloaterreg.h
    llviewerfoldertype.h
    llviewergenericmessage.h
    llviewergesture.h
    llviewerhelp.h
    llviewerhome.h
    llviewerinventory.h
    llviewerjoint.h
    llviewerjointattachment.h
    llviewerjointmesh.h
    llviewerjoystick.h
    llviewerinput.h
    llviewerlayer.h
    llviewermedia.h
    llviewermediafocus.h
    llviewermediaobserver.h
    llviewermenu.h
    llviewermenufile.h
    llviewermessage.h
    llviewernetwork.h
    llviewerobject.h
    llviewerobjectlist.h
    llvieweroctree.h
    llviewerparcelaskplay.h
    llviewerparcelmedia.h
    llviewerparcelmediaautoplay.h
    llviewerparcelmgr.h
    llviewerparceloverlay.h
    llviewerpartsim.h
    llviewerpartsource.h
    llviewerprecompiledheaders.h
    llviewerregion.h
    llviewershadermgr.h
    llviewerstats.h
    llviewerstatsrecorder.h
    llviewertexlayer.h
    llviewertexteditor.h
    llviewertexture.h
    llviewertextureanim.h
    llviewertexturelist.h
    llviewerthrottle.h
    llviewerwearable.h
    llviewerwindow.h
    llviewerwindowlistener.h
	llvisualeffect.h
    llvlcomposition.h
    llvlmanager.h
    llvoavatar.h
    llvoavatarself.h
    llvocache.h
    llvograss.h
    llvoicechannel.h
    llvoiceclient.h
    llvoicevisualizer.h
    llvoicevivox.h
    llvoinventorylistener.h
    llvopartgroup.h
    llvosky.h
    llvosurfacepatch.h
    llvotree.h
    llvovolume.h
    llvowater.h
    llvowlsky.h
    llwatchdog.h
    llwearableitemslist.h
    llwearablelist.h
    llweb.h
    llwebprofile.h
    llwind.h
    llwindowlistener.h
    llwlhandlers.h
    llworld.h
    llworldmap.h
    llworldmapmessage.h
    llworldmipmap.h
    llworldmapview.h
    llxmlrpclistener.h
    llxmlrpctransaction.h
    noise.h
    particleeditor.h
    permissionstracker.h
    piemenu.h
    pieseparator.h
    pieslice.h
    pipeline.h
    rlvactions.h
    rlvcommon.h
    rlvdefines.h
    rlveffects.h
    rlvenvironment.h
    rlvextensions.h
    rlvfloaters.h
    rlvhandler.h
    rlvhelper.h
    rlvinventory.h
    rlvlocks.h
    rlvmodifiers.h
    rlvui.h
    roles_constants.h
    qtoolalign.h
    quickprefs.h
    sanitycheck.h
    streamtitledisplay.h
    utilitybar.h
    VertexCache.h
    VorbisFramework.h
    NACLantispam.h
    NACLfloaterexploresounds.h
    )

  list(APPEND viewer_SOURCE_FILES llperfstats.cpp)
  list(APPEND viewer_HEADER_FILES llperfstats.h)

# <FS:Ansariel> Flickr / Discord keys and fsversionvalues headers are generated in here
include_directories( ${CMAKE_CURRENT_BINARY_DIR} )

# <exodus>
# Generate the flickr keys header.
configure_file(
    ${CMAKE_CURRENT_SOURCE_DIR}/exoflickrkeys.h.in
    ${CMAKE_CURRENT_BINARY_DIR}/exoflickrkeys.h
    @ONLY
)
list(APPEND viewer_HEADER_FILES ${CMAKE_CURRENT_BINARY_DIR}/exoflickrkeys.h)
# </exodus>

#<FS:LO> Discord rich presence
configure_file(
    ${CMAKE_CURRENT_SOURCE_DIR}/fsdiscordkey.h.in
    ${CMAKE_CURRENT_BINARY_DIR}/fsdiscordkey.h
    @ONLY
)
list(APPEND viewer_HEADER_FILES ${CMAKE_CURRENT_BINARY_DIR}/fsdiscordkey.h)
LIST(APPEND viewer_HEADER_FILES fsfloaterdiscord.h fsdiscordconnect.h)
LIST(APPEND viewer_SOURCE_FILES fsfloaterdiscord.cpp fsdiscordconnect.cpp)
#</FS:LO>

# <FS:TS> Generate the version information header file.
configure_file(
    ${CMAKE_CURRENT_SOURCE_DIR}/fsversionvalues.h.in
    ${CMAKE_CURRENT_BINARY_DIR}/fsversionvalues.h
    @ONLY
)
list(APPEND viewer_HEADER_FILES ${CMAKE_CURRENT_BINARY_DIR}/fsversionvalues.h)
# </FS:TS>

source_group("CMake Rules" FILES ViewerInstall.cmake)

#build_data.json creation moved to viewer_manifest.py MAINT-6413
# the viewer_version.txt file created here is for passing to viewer_manifest and autobuild
file(WRITE "${CMAKE_CURRENT_BINARY_DIR}/viewer_version.txt"
           "${VIEWER_SHORT_VERSION}.${VIEWER_VERSION_REVISION}\n")

set_source_files_properties(
   llversioninfo.cpp tests/llversioninfo_test.cpp 
   PROPERTIES
# <FS:TS> The next line causes a full rebuild of the entire newview
#         directory every time the Mercurial revision number changes.
#         Instead of doing that, we use the configure tool to build
#         fsversionstrings.h with the right numbers in it.
#   COMPILE_DEFINITIONS "${VIEWER_CHANNEL_VERSION_DEFINES}" # see BuildVersion.cmake
   )

if (DARWIN)
  LIST(APPEND viewer_SOURCE_FILES llappviewermacosx.cpp)
  LIST(APPEND viewer_SOURCE_FILES llappviewermacosx-objc.mm)
  LIST(APPEND viewer_SOURCE_FILES llappviewermacosx-objc.h)
  LIST(APPEND viewer_SOURCE_FILES llfilepicker_mac.mm)
  LIST(APPEND viewer_HEADER_FILES llfilepicker_mac.h)

  # This should be compiled with the viewer.
  LIST(APPEND viewer_SOURCE_FILES llappdelegate-objc.mm)
  set_source_files_properties(
    llappdelegate-objc.mm
    PROPERTIES
    COMPILE_DEFINITIONS "${VIEWER_CHANNEL_VERSION_DEFINES}"
    # BugsplatMac is a module, imported with @import. That language feature
    # demands these -f switches.
    # Xcode 10.2 requires that Objective-C++ headers declare nullability of
    # pointer variables. As of 2019-06-26, the BugsplatMac version we're using
    # does not yet do so in its own header files. This -W flag prevents fatal
    # warnings.
    COMPILE_FLAGS "-fmodules -fcxx-modules -Wno-nullability-completeness"
    )

# [FS] Growl libs
  LIST(APPEND viewer_SOURCE_FILES
        growlmanager.cpp
        growlnotifierwin.cpp
        )

  LIST(APPEND viewer_HEADER_FILES
         growlmanager.h
         growlnotifierwin.h
         )
# [FS]

  # Add resource files to the project.
  set(viewer_RESOURCE_FILES
    firestorm_icon.icns
    Info-Firestorm.plist
    Firestorm.xib/
    # CMake doesn't seem to support Xcode language variants well just yet
    English.lproj/InfoPlist.strings
    English.lproj/language.txt
    German.lproj/language.txt
    Japanese.lproj/language.txt
    Korean.lproj/language.txt
    )

  SOURCE_GROUP("Resources" FILES ${viewer_RESOURCE_FILES})
  list(APPEND viewer_SOURCE_FILES ${viewer_RESOURCE_FILES})
endif (DARWIN)

if (LINUX)
    LIST(APPEND viewer_SOURCE_FILES llappviewerlinux.cpp)
    set_source_files_properties(
      llappviewerlinux.cpp
      PROPERTIES
# <FS:TS> The next line causes a full rebuild of the entire newview
#         directory every time the Mercurial revision number changes.
#         Instead of doing that, we use the configure tool to build
#         fsversionstrings.h with the right numbers in it.
#      COMPILE_DEFINITIONS "${VIEWER_CHANNEL_VERSION_DEFINES}"
      )
# [FS] Growl support
    LIST(APPEND viewer_HEADER_FILES desktopnotifierlinux.h growlmanager.h)
    LIST(APPEND viewer_SOURCE_FILES desktopnotifierlinux.cpp growlmanager.cpp)
# [FS] Growl support

    SET(CMAKE_EXE_LINKER_FLAGS "${CMAKE_EXE_LINKER_FLAGS} -Wl,--as-needed")


    # <FS:ND> Enable user to create a ctags database via using -DND_CTAGS=On
    if( ND_CTAGS )
      message( "Will generate ctags database during compilation" )
      set_source_files_properties( TAGS PROPERTIES GENERATED true)
      add_custom_command ( OUTPUT TAGS COMMAND ctags --extra=+q --fields=+aiS --c++-kinds=+p -e --recurse=yes .
                           WORKING_DIRECTORY ${CMAKE_SOURCE_DIR} )
      list(APPEND viewer_SOURCE_FILES TAGS )
    endif( ND_CTAGS )
    # </FS:ND>

    # <FS:ND> Get rid of memory limit exceeded for -fvar-tracking-assignments.
    if (NOT CMAKE_CXX_COMPILER MATCHES ".*clang")
      SET_SOURCE_FILES_PROPERTIES(llviewermenu.cpp PROPERTIES COMPILE_FLAGS -fno-var-tracking-assignments)
    endif()
    # </FS:ND>

    # Replace the icons with the appropriate ones for the channel
    # ('test' is the default)
    set(ICON_PATH "private")
    string(TOLOWER ${VIEWER_CHANNEL} channel_lower)
    if(channel_lower MATCHES "release")
        set(ICON_PATH "release")
    elseif(channel_lower MATCHES "beta")
        set(ICON_PATH "beta")
    elseif(channel_lower MATCHES "project")
        set(ICON_PATH "project")
    endif()

    if (OPENSIM)
        set(ICON_PATH "${ICON_PATH}-os")
    endif (OPENSIM)

    message(STATUS "Copying icons for ${ICON_PATH}")
    execute_process(
      COMMAND ${CMAKE_COMMAND} -E copy_if_different
        "${CMAKE_CURRENT_SOURCE_DIR}/icons/${ICON_PATH}/firestorm_256.bmp"
        "${CMAKE_CURRENT_SOURCE_DIR}/res-sdl/firestorm_icon.BMP"
      )
endif (LINUX)

if (WINDOWS)
    list(APPEND viewer_SOURCE_FILES
         growlmanager.cpp
         growlnotifierwin.cpp
         llappviewerwin32.cpp
         llwindebug.cpp
         )
    set_source_files_properties(
      llappviewerwin32.cpp
      PROPERTIES
      COMPILE_DEFINITIONS "${VIEWER_CHANNEL_VERSION_DEFINES}"
      )

    set_source_files_properties( llappviewer.cpp llviewermenu.cpp PROPERTIES COMPILE_FLAGS /bigobj )

    list(APPEND viewer_HEADER_FILES
         llappviewerwin32.h
         llwindebug.h
# [FS] Growl libs
         growlmanager.h
         growlnotifierwin.h
# [FS]
         )

    # Replace the icons with the appropriate ones for the channel
    # ('test' is the default)
    set(ICON_PATH "private")
    #set(VIEWER_MACOSX_PHASE "d") # <FS:Ansariel> Moved to OSX section
    string(TOLOWER ${VIEWER_CHANNEL} channel_lower)
    if(channel_lower MATCHES "release")
        set(ICON_PATH "release")
        #set(VIEWER_MACOSX_PHASE "f") # <FS:Ansariel> Moved to OSX section
    elseif(channel_lower MATCHES "beta")
        set(ICON_PATH "beta")
        #set(VIEWER_MACOSX_PHASE "b") # <FS:Ansariel> Moved to OSX section
    elseif(channel_lower MATCHES "project")
        set(ICON_PATH "project")
        #set(VIEWER_MACOSX_PHASE "a") # <FS:Ansariel> Moved to OSX section
    endif()

    # <FS:Ansariel> FIRE-24335: Use different icon for OpenSim version
    if (OPENSIM)
        set(ICON_PATH "${ICON_PATH}-os")
    endif (OPENSIM)
    # <FS:Ansariel>

    message(STATUS "Copying icons for ${ICON_PATH}")
    execute_process(
      COMMAND ${CMAKE_COMMAND} -E copy_if_different
        "${CMAKE_CURRENT_SOURCE_DIR}/icons/${ICON_PATH}/firestorm_icon.ico"
        "${CMAKE_CURRENT_SOURCE_DIR}/res/firestorm_icon.ico"
      )
    execute_process(
      COMMAND ${CMAKE_COMMAND} -E copy_if_different
        "${CMAKE_CURRENT_SOURCE_DIR}/icons/${ICON_PATH}/firestorm_256.BMP"
        "${CMAKE_CURRENT_SOURCE_DIR}/res/firestorm_icon.BMP"
      )
    execute_process(
      COMMAND ${CMAKE_COMMAND} -E copy_if_different
        "${CMAKE_CURRENT_SOURCE_DIR}/icons/${ICON_PATH}/firestorm_256.BMP"
        "${CMAKE_CURRENT_SOURCE_DIR}/res-sdl/firestorm_icon.BMP"
      )

    # Add resource files to the project.
    # viewerRes.rc is the only buildable file, but
    # the rest are all dependencies of it.
    set(viewer_RESOURCE_FILES
        res/arrow.cur
        res/arrowcop.cur
        res/arrowcopmulti.cur
        res/arrowdrag.cur
        res/circleandline.cur
        res/llarrow.cur
        res/llarrowdrag.cur
        res/llarrowdragmulti.cur
        res/llarrowlocked.cur
        res/llgrablocked.cur
        res/llno.cur
        res/llnolocked.cur
        res/lltoolcamera.cur
        res/lltoolcreate.cur
        res/lltoolfocus.cur
        res/lltoolgrab.cur
        res/lltoolland.cur
        res/lltoolpan.cur
        res/lltoolpathfinding.cur
        res/lltoolpathfindingpathend.cur
        res/lltoolpathfindingpathendadd.cur
        res/lltoolpathfindingpathstart.cur
        res/lltoolpathfindingpathstartadd.cur
        res/lltoolpipette.cur
        res/lltoolrotate.cur
        res/lltoolscale.cur
        res/lltooltranslate.cur
        res/lltoolzoomin.cur
        res/lltoolzoomout.cur
        res/firestorm_icon.BMP
        res/firestorm_icon.ico
        res-sdl/firestorm_icon.BMP
        res/resource.h
        res/toolpickobject.cur
        res/toolpickobject2.cur
        res/toolpickobject3.cur
        res/toolpipette.cur
        res/toolbuy.cur
        res/toolopen.cur
        res/toolsit.cur
        res/toolbuy-legacy.cur
        res/toolopen-legacy.cur
        res/toolsit-legacy.cur
        res/toolpay-legacy.cur
        )

    set_source_files_properties(${viewer_RESOURCE_FILES}
                                PROPERTIES HEADER_FILE_ONLY TRUE)

    configure_file( ${CMAKE_CURRENT_SOURCE_DIR}/res/viewerRes.rc
                    ${CMAKE_CURRENT_BINARY_DIR}/viewerRes.rc
                    )
    set(viewer_RESOURCE_FILES
        ${CMAKE_CURRENT_BINARY_DIR}/viewerRes.rc
        ${viewer_RESOURCE_FILES}
        )

    set_source_files_properties(${CMAKE_CURRENT_BINARY_DIR}/viewerRes.rc
      PROPERTIES COMPILE_FLAGS "-I${CMAKE_CURRENT_SOURCE_DIR}/res"
      )

    SOURCE_GROUP("Resource Files" FILES ${viewer_RESOURCE_FILES})

    list(APPEND viewer_SOURCE_FILES ${viewer_RESOURCE_FILES})

    find_library(INTEL_MEMOPS_LIBRARY
                 NAMES ll_intel_memops
                 PATHS
                 optimized ${ARCH_PREBUILT_DIRS_RELEASE}
                 debug ${ARCH_PREBUILT_DIRS_DEBUG}
                 )
    mark_as_advanced(INTEL_MEMOPS_LIBRARY)


    if (INTEL_MEMOPS_LIBRARY)
      add_library( ll::intel_memops INTERFACE IMPORTED )
      target_link_libraries( ll::intel_memops ${INTEL_MEMOPS_LIBRARY} )
    endif (INTEL_MEMOPS_LIBRARY)

    # <FS:Ansariel> Apply correct manifests to both 32 and 64 bit versions
    #if (ADDRESS_SIZE EQUAL 64)
        # We deliberately omit this from the 32bit build because it declares that
        # the viewer is compatible with Windows 10; we need that to properly detect
        # the Windows version, but doing so causes systems with certain HD video
        # cards to fail because Windows 10 does not support them.  Leaving this out
        # causes those systems to run in a Windows 8 compatibility mode, which works.
    #    LIST(APPEND viewer_SOURCE_FILES windows.manifest)
    #endif (ADDRESS_SIZE EQUAL 64)
    if (ADDRESS_SIZE EQUAL 64)
        LIST(APPEND viewer_SOURCE_FILES ${CMAKE_CURRENT_SOURCE_DIR}/../tools/manifests/compatibility.manifest)
    else (ADDRESS_SIZE EQUAL 64)
        LIST(APPEND viewer_SOURCE_FILES ${CMAKE_CURRENT_SOURCE_DIR}/../tools/manifests/legacy.manifest)
    endif (ADDRESS_SIZE EQUAL 64)
    # </FS:Ansariel>

endif (WINDOWS)

# Add the xui files. This is handy for searching for xui elements
# from within the IDE.
# <FS:Ansariel> Make all XUI files accessible in Visual Studio
#set(viewer_XUI_FILES
#    skins/default/colors.xml
#    skins/default/default_languages.xml
#    skins/default/textures/textures.xml
#    )
#file(GLOB DEFAULT_XUI_FILE_GLOB_LIST
#     ${CMAKE_CURRENT_SOURCE_DIR}/skins/*/xui/en/*.xml)
#list(APPEND viewer_XUI_FILES ${DEFAULT_XUI_FILE_GLOB_LIST})

#file(GLOB DEFAULT_WIDGET_FILE_GLOB_LIST
#     ${CMAKE_CURRENT_SOURCE_DIR}/skins/*/xui/en/widgets/*.xml)
#list(APPEND viewer_XUI_FILES ${DEFAULT_WIDGET_FILE_GLOB_LIST})

## Cannot append empty lists in CMake, wait until we have files here.
##file(GLOB SILVER_WIDGET_FILE_GLOB_LIST
##     ${CMAKE_CURRENT_SOURCE_DIR}/skins/silver/xui/en-us/widgets/*.xml)
##list(APPEND viewer_XUI_FILES ${SILVER_WIDGET_FILE_GLOB_LIST})

#list(SORT viewer_XUI_FILES)

#source_group("XUI Files" FILES ${viewer_XUI_FILES})

#set_source_files_properties(${viewer_XUI_FILES}
#                            PROPERTIES HEADER_FILE_ONLY TRUE)

#list(APPEND viewer_SOURCE_FILES ${viewer_XUI_FILES})

file(GLOB_RECURSE viewer_XUI_FILES LIST_DIRECTORIES FALSE
    ${CMAKE_CURRENT_SOURCE_DIR}/skins/*.xml)
source_group(TREE ${CMAKE_CURRENT_SOURCE_DIR}/skins PREFIX "XUI Files" FILES ${viewer_XUI_FILES})
set_source_files_properties(${viewer_XUI_FILES} 
                            PROPERTIES HEADER_FILE_ONLY TRUE)
list(APPEND viewer_SOURCE_FILES ${viewer_XUI_FILES})
# </FS:Ansariel>

file(GLOB_RECURSE viewer_SHADER_FILES LIST_DIRECTORIES FALSE
    ${CMAKE_CURRENT_SOURCE_DIR}/app_settings/shaders/*.glsl)
source_group(TREE ${CMAKE_CURRENT_SOURCE_DIR}/app_settings/shaders PREFIX "Shaders" FILES ${viewer_SHADER_FILES})
set_source_files_properties(${viewer_SHADER_FILES} 
                            PROPERTIES HEADER_FILE_ONLY TRUE)
list(APPEND viewer_SOURCE_FILES ${viewer_SHADER_FILES})


file(GLOB_RECURSE viewer_SHADER_FILES LIST_DIRECTORIES FALSE
    ${CMAKE_CURRENT_SOURCE_DIR}/app_settings/shaders/*.glsl)
source_group(TREE ${CMAKE_CURRENT_SOURCE_DIR}/app_settings/shaders PREFIX "Shaders" FILES ${viewer_SHADER_FILES})
set_source_files_properties(${viewer_SHADER_FILES} 
                            PROPERTIES HEADER_FILE_ONLY TRUE)
list(APPEND viewer_SOURCE_FILES ${viewer_SHADER_FILES})


set(viewer_APPSETTINGS_FILES
    app_settings/anim.ini
    app_settings/autoreplace.xml
    app_settings/client_list_v2.xml
    app_settings/cloud.xml
    app_settings/cmd_line.xml
    app_settings/commands.xml
    app_settings/foldertypes.xml
    app_settings/graphic_preset_controls.xml
    app_settings/grass.xml
    app_settings/grids.xml
    app_settings/growl_notifications.xml
    app_settings/ignorable_dialogs.xml
    app_settings/key_bindings.xml
    app_settings/keywords.ini
    app_settings/keywords_lsl_default.xml
    app_settings/logcontrol.xml
    app_settings/posestand.xml
    app_settings/quick_preferences.xml
    app_settings/scriptlibrary_aa.xml
    app_settings/scriptlibrary_ossl.xml
    app_settings/scriptlibrary_preproc.xml
    app_settings/settings_firestorm.xml
    app_settings/settings_hybrid.xml
    app_settings/settings_phoenix.xml
    app_settings/settings_v3.xml
    app_settings/settings_text.xml
    app_settings/settings.xml
    app_settings/settings_crash_behavior.xml
    app_settings/settings_files.xml
    app_settings/settings_per_account.xml
    app_settings/std_bump.ini
    #app_settings/toolbars.xml  FS:AO moved to skins
    app_settings/trees.xml
    app_settings/viewerart.xml
    ${CMAKE_SOURCE_DIR}/../etc/message.xml
    ${CMAKE_SOURCE_DIR}/../scripts/messages/message_template.msg
    packages-info.txt
    featuretable.txt
    featuretable_mac.txt
    featuretable_linux.txt
    )
	
if (WINDOWS)
  LIST(APPEND viewer_APPSETTINGS_FILES app_settings/growl_notifications.xml)
endif (WINDOWS)

source_group("App Settings" FILES ${viewer_APPSETTINGS_FILES})

set_source_files_properties(${viewer_APPSETTINGS_FILES}
                            PROPERTIES HEADER_FILE_ONLY TRUE)

list(APPEND viewer_SOURCE_FILES ${viewer_APPSETTINGS_FILES})

set(viewer_CHARACTER_FILES
    character/attentions.xml
    character/attentionsN.xml
    character/avatar_lad.xml
    character/avatar_skeleton.xml
    character/genepool.xml
    )

source_group("Character File" FILES ${viewer_CHARACTER_FILES})

set_source_files_properties(${viewer_CHARACTER_FILES}
                            PROPERTIES HEADER_FILE_ONLY TRUE)
list(APPEND viewer_SOURCE_FILES ${viewer_CHARACTER_FILES})

# <FS:Ansariel> Add Firestorm folders
file(GLOB viewer_FONT_FILES fonts/*.xml)
source_group("Fonts" FILES ${viewer_FONT_FILES})
set_source_files_properties(${viewer_FONT_FILES}
                            PROPERTIES HEADER_FILE_ONLY TRUE)
list(APPEND viewer_SOURCE_FILES ${viewer_FONT_FILES})

file(GLOB viewer_FS_RESOURCES fs_resources/*)
source_group("Firestorm Resources" FILES ${viewer_FS_RESOURCES})
set_source_files_properties(${viewer_FS_RESOURCES}
                            PROPERTIES HEADER_FILE_ONLY TRUE)
list(APPEND viewer_SOURCE_FILES ${viewer_FS_RESOURCES})
# </FS:Ansariel>

if (WINDOWS)
  file(GLOB viewer_INSTALLER_FILES installers/windows/*.nsi)

  source_group("Installer Files" FILES ${viewer_INSTALLER_FILES})

  set_source_files_properties(${viewer_INSTALLER_FILES}
                              PROPERTIES HEADER_FILE_ONLY TRUE)

  list(APPEND viewer_SOURCE_FILES ${viewer_INSTALLER_FILES})
endif (WINDOWS)

if (HAVOK OR HAVOK_TPV)
  set(LLSTARTUP_COMPILE_FLAGS "${LLSTARTUP_COMPILE_FLAGS} -DLL_HAVOK")
endif (HAVOK OR HAVOK_TPV)

if( DEFINED LLSTARTUP_COMPILE_FLAGS )
   # progress view disables/enables icons based on available packages
   set_source_files_properties(llprogressview.cpp PROPERTIES COMPILE_FLAGS "${LLSTARTUP_COMPILE_FLAGS}")

   set_source_files_properties(llstartup.cpp PROPERTIES COMPILE_FLAGS "${LLSTARTUP_COMPILE_FLAGS}")
  # <FS:Ansariel> Output device selection
  set_source_files_properties(llfloaterpreference.cpp PROPERTIES COMPILE_FLAGS "${LLSTARTUP_COMPILE_FLAGS}")
  # </FS:Ansariel>
endif()

list(APPEND viewer_SOURCE_FILES ${viewer_HEADER_FILES})

add_executable(${VIEWER_BINARY_NAME}
    WIN32
    MACOSX_BUNDLE
    ${viewer_SOURCE_FILES}
    )

# add package files
file(GLOB EVENT_HOST_SCRIPT_GLOB_LIST
     ${CMAKE_CURRENT_SOURCE_DIR}/../viewer_components/*.py)
list(APPEND EVENT_HOST_SCRIPTS ${EVENT_HOST_SCRIPT_GLOB_LIST})

set(PACKAGE ON CACHE BOOL
    "Add a package target that builds an installer package.")

if (OPENSIM )
  set(ND_VIEWER_FLAVOR "oss")
else (OPENSIM)
  set(ND_VIEWER_FLAVOR "hvk")
endif (OPENSIM)

if (WINDOWS)
    set_target_properties(${VIEWER_BINARY_NAME}
        PROPERTIES
        # *TODO -reenable this once we get server usage sorted out
        LINK_FLAGS "/debug /NODEFAULTLIB:LIBCMT /SUBSYSTEM:WINDOWS /LARGEADDRESSAWARE /LTCG /NOEXP /NOIMPLIB"
        LINK_FLAGS_DEBUG "/NODEFAULTLIB:\"LIBCMT;LIBCMTD;MSVCRT\" /INCREMENTAL:NO /LARGEADDRESSAWARE /LTCG /NOEXP /NOIMPLIB"
        LINK_FLAGS_RELEASE "/FORCE:MULTIPLE /MAP\"secondlife-bin.MAP\" /OPT:REF /LARGEADDRESSAWARE /LTCG /NOEXP /NOIMPLIB"
        )
    target_compile_options(${VIEWER_BINARY_NAME} PRIVATE /bigobj)

    if(USE_PRECOMPILED_HEADERS)
       target_precompile_headers( ${VIEWER_BINARY_NAME} PRIVATE llviewerprecompiledheaders.h )
    endif(USE_PRECOMPILED_HEADERS)

    # If adding a file to viewer_manifest.py in the WindowsManifest.construct() method, be sure to add the dependency
    # here.
    # *NOTE:Mani - This is a crappy hack to have important dependencies for the viewer_manifest copy action
    # be met. I'm looking forward to a source-code split-up project next year that will address this kind of thing.
    # In the meantime, if you have any ideas on how to easily maintain one list, either here or in viewer_manifest.py
    # and have the build deps get tracked *please* tell me about it.
    # nat: https://cmake.org/cmake/help/v3.14/command/file.html
    # "For example, the code
    # file(STRINGS myfile.txt myfile)
    # stores a list in the variable myfile in which each item is a line from the input file."
    # And of course it's straightforward to read a text file in Python.

    set(COPY_INPUT_DEPENDENCIES
      # The following commented dependencies are determined at variably at build time. Can't do this here.
      ${CMAKE_SOURCE_DIR}/../etc/message.xml
      ${CMAKE_SOURCE_DIR}/../scripts/messages/message_template.msg
      #${SHARED_LIB_STAGING_DIR}/openjp2.dll # <FS:Ansariel> Only copy OpenJPEG dll if needed
      ${SHARED_LIB_STAGING_DIR}/libhunspell.dll
      ${SHARED_LIB_STAGING_DIR}/uriparser.dll
      #${SHARED_LIB_STAGING_DIR}/${LL_INTDIR}/SLVoice.exe
      #${SHARED_LIB_STAGING_DIR}/${LL_INTDIR}/libsndfile-1.dll
      #${SHARED_LIB_STAGING_DIR}/${LL_INTDIR}/vivoxoal.dll
      ${AUTOBUILD_INSTALL_DIR}/ca-bundle.crt
      ${CMAKE_CURRENT_SOURCE_DIR}/licenses-win32.txt
      ${CMAKE_CURRENT_SOURCE_DIR}/featuretable.txt
      ${viewer_APPSETTINGS_FILES}
      ${ARCH_PREBUILT_DIRS_RELEASE}/growl.dll
      ${SHARED_LIB_STAGING_DIR}/glod.dll # <FS:Beq> Restore GLOD build dependencies
      SLPlugin
      media_plugin_cef
      media_plugin_libvlc
      #media_plugin_example # <FS:Ansariel> Don't package example plugin
      )

    # <FS:Ansariel> Only copy OpenJPEG dll if needed
    if (NOT USE_KDU)
        list(APPEND COPY_INPUT_DEPENDENCIES
            ${SHARED_LIB_STAGING_DIR}/openjp2.dll
            )
    endif (NOT USE_KDU)
    # </FS:Ansariel>

    if (ADDRESS_SIZE EQUAL 64)
       list(APPEND COPY_INPUT_DEPENDENCIES
               ${SHARED_LIB_STAGING_DIR}/vivoxsdk_x64.dll
               ${SHARED_LIB_STAGING_DIR}/ortp_x64.dll
               ${ARCH_PREBUILT_DIRS_RELEASE}/libcrypto-1_1-x64.dll
               ${ARCH_PREBUILT_DIRS_RELEASE}/libssl-1_1-x64.dll
               )
    else (ADDRESS_SIZE EQUAL 64)
       list(APPEND COPY_INPUT_DEPENDENCIES
               ${SHARED_LIB_STAGING_DIR}/vivoxsdk.dll
               ${SHARED_LIB_STAGING_DIR}/ortp.dll
               ${ARCH_PREBUILT_DIRS_RELEASE}/libcrypto-1_1.dll
               ${ARCH_PREBUILT_DIRS_RELEASE}/libssl-1_1.dll
               )
    endif (ADDRESS_SIZE EQUAL 64)

    if (TARGET ll::fmodstudio)
      list(APPEND COPY_INPUT_DEPENDENCIES
           ${SHARED_LIB_STAGING_DIR}/fmod.dll
           #${SHARED_LIB_STAGING_DIR}/fmodL.dll # <FS:Ansariel> Doesn't exist
          )
    endif ()

    if (TARGET ll::openal)
      list(APPEND COPY_INPUT_DEPENDENCIES
           ${SHARED_LIB_STAGING_DIR}/OpenAL32.dll
           ${SHARED_LIB_STAGING_DIR}/alut.dll
          )
    endif ()

    add_custom_command(
      OUTPUT  ${CMAKE_CFG_INTDIR}/copy_touched.bat
      COMMAND ${PYTHON_EXECUTABLE}
      ARGS
        ${CMAKE_CURRENT_SOURCE_DIR}/viewer_manifest.py
        --actions=copy
        --arch=${ARCH}
        --artwork=${ARTWORK_DIR}
        "--bugsplat=${BUGSPLAT_DB}"
        "--fmodstudio=${USE_FMODSTUDIO}"
        "--openal=${USE_OPENAL}"
        --build=${CMAKE_CURRENT_BINARY_DIR}
        --buildtype=$<CONFIG>
        "--channel=${VIEWER_CHANNEL}"
        --configuration=${CMAKE_CFG_INTDIR}
        --dest=${CMAKE_CURRENT_BINARY_DIR}/$<IF:$<BOOL:${LL_GENERATOR_IS_MULTI_CONFIG}>,$<CONFIG>,>
        --grid=${GRID}
        --source=${CMAKE_CURRENT_SOURCE_DIR}
        --touch=${CMAKE_CURRENT_BINARY_DIR}/$<IF:$<BOOL:${LL_GENERATOR_IS_MULTI_CONFIG}>,$<CONFIG>,>/copy_touched.bat
        --versionfile=${CMAKE_CURRENT_BINARY_DIR}/viewer_version.txt
        --viewer_flavor=${ND_VIEWER_FLAVOR}
      DEPENDS
        ${CMAKE_CURRENT_SOURCE_DIR}/viewer_manifest.py
        stage_third_party_libs
        ${COPY_INPUT_DEPENDENCIES}
      COMMENT "Performing viewer_manifest copy"
      )

    add_custom_target(copy_w_viewer_manifest ALL DEPENDS ${CMAKE_CFG_INTDIR}/copy_touched.bat)

    add_dependencies(${VIEWER_BINARY_NAME} stage_third_party_libs llcommon copy_w_viewer_manifest)

    if (EXISTS ${CMAKE_SOURCE_DIR}/copy_win_scripts)
      add_dependencies(${VIEWER_BINARY_NAME} copy_win_scripts)
    endif (EXISTS ${CMAKE_SOURCE_DIR}/copy_win_scripts)

    add_dependencies(${VIEWER_BINARY_NAME} SLPlugin)

    # sets the 'working directory' for debugging from visual studio.
    # Condition for version can be moved to requirements once build agents will be updated (see TOOL-3865)
    if (NOT UNATTENDED)
        set_property(
          TARGET ${VIEWER_BINARY_NAME}
          PROPERTY VS_DEBUGGER_WORKING_DIRECTORY "${CMAKE_CURRENT_SOURCE_DIR}"
          )
    endif (NOT UNATTENDED)

    if (PACKAGE)
      add_custom_command(
        OUTPUT ${CMAKE_CURRENT_BINARY_DIR}/${CMAKE_CFG_INTDIR}/event_host.tar.bz2
        COMMAND ${PYTHON_EXECUTABLE}
        ARGS
          ${CMAKE_CURRENT_SOURCE_DIR}/event_host_manifest.py
          ${CMAKE_CURRENT_SOURCE_DIR}/..
          ${CMAKE_CURRENT_BINARY_DIR}
          ${CMAKE_CFG_INTDIR}
        DEPENDS
          lleventhost
          ${EVENT_HOST_SCRIPTS}
          ${CMAKE_CURRENT_SOURCE_DIR}/event_host_manifest.py
        )

      add_custom_command(
        OUTPUT ${CMAKE_CFG_INTDIR}/touched.bat
        COMMAND ${PYTHON_EXECUTABLE}
        ARGS
              ${CMAKE_CURRENT_SOURCE_DIR}/viewer_manifest.py
              --arch=${ARCH}
              --artwork=${ARTWORK_DIR}
              "--bugsplat=${BUGSPLAT_DB}"
              "--fmodstudio=${USE_FMODSTUDIO}"
              "--openal=${USE_OPENAL}"
              --build=${CMAKE_CURRENT_BINARY_DIR}
              --buildtype=$<CONFIG>
              "--channel=${VIEWER_CHANNEL}"
              --configuration=${CMAKE_CFG_INTDIR}
              --dest=${CMAKE_CURRENT_BINARY_DIR}/$<IF:$<BOOL:${LL_GENERATOR_IS_MULTI_CONFIG}>,$<CONFIG>,>
              --grid=${GRID}
              --source=${CMAKE_CURRENT_SOURCE_DIR}
              --touch=${CMAKE_CURRENT_BINARY_DIR}/$<IF:$<BOOL:${LL_GENERATOR_IS_MULTI_CONFIG}>,$<CONFIG>,>/touched.bat
              --versionfile=${CMAKE_CURRENT_BINARY_DIR}/viewer_version.txt
          --viewer_flavor=${ND_VIEWER_FLAVOR}
        DEPENDS
            ${VIEWER_BINARY_NAME}
            ${CMAKE_CURRENT_SOURCE_DIR}/viewer_manifest.py
            ${CMAKE_CURRENT_BINARY_DIR}/viewer_version.txt
            ${COPY_INPUT_DEPENDENCIES}
        )

      add_custom_target(llpackage ALL DEPENDS
              ${CMAKE_CFG_INTDIR}/touched.bat
        )
        # temporarily disable packaging of event_host until hg subrepos get
        # sorted out on the parabuild cluster...
        #${CMAKE_CURRENT_BINARY_DIR}/${CMAKE_CFG_INTDIR}/event_host.tar.bz2)

    endif (PACKAGE)
elseif (DARWIN)
    set_target_properties(${VIEWER_BINARY_NAME}
        PROPERTIES
        LINK_FLAGS_RELEASE "${LINK_FLAGS_RELEASE} -Xlinker -dead_strip -Xlinker -map -Xlinker ${CMAKE_CURRENT_BINARY_DIR}/${VIEWER_BINARY_NAME}.MAP"
        #<FS:TS> Force the SDK version in the linked executable to be 10.12. This will fool
        # macOS into using the pre-Mojave display system, avoiding the blurry display that
        # otherwise occurs when upscaling the viewer to Retina resolution levels.
        LINK_FLAGS_RELEASE "${LINK_FLAGS_RELEASE} -Xlinker -platform_version -Xlinker macos -Xlinker ${CMAKE_OSX_DEPLOYMENT_TARGET} -Xlinker 10.12"
        )
else (WINDOWS)
        # Linux
    set_target_properties(${VIEWER_BINARY_NAME}
        PROPERTIES
        LINK_FLAGS_RELEASE "${LINK_FLAGS_RELEASE} -Wl,--Map=${VIEWER_BINARY_NAME}.MAP"
        )
endif (WINDOWS)

# *NOTE: - this list is very sensitive to ordering, test carefully on all
# platforms if you change the relative order of the entries here.
# In particular, cmake 2.6.4 (when building with linux/makefile generators)
# appears to sometimes de-duplicate redundantly listed dependencies improperly.
# To work around this, higher level modules should be listed before the modules
# that they depend upon. -brad
#
# *NOTE:  On mixing system shared libraries and updated static archives.
# We use a number of libraries that have an existence as system libraries,
# internal-use libraries and applications libraries.  The most-referenced
# one of these being libz where you can find four or more versions in play
# at once.  On Linux, libz can be found at link and run time via a number
# of paths:
#     
#      => -lfreetype
#        => libz.so.1 (on install machine, not build)
#      => -lSDL
#        => libz.so.1 (on install machine, not build)
#      => -lgdk-x11-2.0
#        => libz.so.1
#      => -lz
#
# We generally want the newest version of the library to provide all symbol
# resolution.  To that end, when using static archives, the *_PRELOAD_ARCHIVES
# variables, PNG_PRELOAD_ARCHIVES and ZLIBNG_PRELOAD_ARCHIVES, get the archives
# dumped into the target binary and runtime lookup will find the most
# modern version.

target_link_libraries(${VIEWER_BINARY_NAME}
        llaudio
        llcharacter
        llimage
        llinventory
        llmessage
        llplugin
        llprimitive
        llrender
        llui
        llfilesystem
        llwindow
        llxml
        llmath
        llcorehttp
        llcommon
        llmeshoptimizer
        ll::ndof
        lllogin
        llprimitive
        llappearance
        ${LLPHYSICSEXTENSIONS_LIBRARIES}
        ll::bugsplat
        ll::tracy
        fs::glod # <FS:Beq/> restore GLOD dependencies
        fs::discord # <FS:Ansariel> Discord  support
        )

if( TARGET ll::intel_memops )
   target_link_libraries(${VIEWER_BINARY_NAME} ll::intel_memops )
endif()

if (USE_BUGSPLAT)
  target_link_libraries(${VIEWER_BINARY_NAME}
    ${BUGSPLAT_LIBRARIES}
    )
endif (USE_BUGSPLAT)

# <FS:Ansariel> Growl support
if (WINDOWS OR DARWIN)
    target_link_libraries(${VIEWER_BINARY_NAME} fs::growl)
endif (WINDOWS OR DARWIN)
# </FS:Ansariel>

if( TARGET ll::nvapi )
   target_link_libraries(${VIEWER_BINARY_NAME} ll::nvapi )
endif()

if (LINUX)
    # <FS:Zi> put these additional libraries in the viewer build target here as it didn't
    # work to put them in via their cmake/* files
    target_link_libraries(${VIEWER_BINARY_NAME}
        "dl"
        # <FS:Zi> I wish I knew how to make this cleaner, this looks like a mess
        ll::vorbis
        ${GIO_LIBRARIES}
    )
endif (LINUX)

set(ARTWORK_DIR ${CMAKE_CURRENT_SOURCE_DIR} CACHE PATH
    "Path to artwork files.")

if (LINUX)
  set(product Firestorm-${ARCH}-${VIEWER_SHORT_VERSION}.${VIEWER_VERSION_REVISION})

  # These are the generated targets that are copied to package/
  set(COPY_INPUT_DEPENDENCIES
    ${VIEWER_BINARY_NAME}
    SLPlugin
    media_plugin_cef
    media_plugin_gstreamer10
    llcommon
    linux-crash-logger
    )

  add_dependencies(${VIEWER_BINARY_NAME} SLPlugin media_plugin_gstreamer10 media_plugin_cef linux-crash-logger)
  
  add_custom_command(
      OUTPUT ${product}.tar.bz2
      COMMAND ${PYTHON_EXECUTABLE}
      ARGS
        ${CMAKE_CURRENT_SOURCE_DIR}/viewer_manifest.py
        --arch=${ARCH}
        --artwork=${ARTWORK_DIR}
        "--bugsplat=${BUGSPLAT_DB}"
        "--fmodstudio=${USE_FMODSTUDIO}"
        "--openal=${USE_OPENAL}"
        --build=${CMAKE_CURRENT_BINARY_DIR}
        --buildtype=${CMAKE_BUILD_TYPE}
        "--channel=${VIEWER_CHANNEL}"
        --configuration=${CMAKE_CFG_INTDIR}
        --dest=${CMAKE_CURRENT_BINARY_DIR}/packaged
        --grid=${GRID}
        --source=${CMAKE_CURRENT_SOURCE_DIR}
        --touch=${CMAKE_CURRENT_BINARY_DIR}/${CMAKE_CFG_INTDIR}/.${product}.touched
        --versionfile=${CMAKE_CURRENT_BINARY_DIR}/viewer_version.txt
        --viewer_flavor=${ND_VIEWER_FLAVOR}
      DEPENDS
        ${CMAKE_CURRENT_SOURCE_DIR}/viewer_manifest.py
        ${COPY_INPUT_DEPENDENCIES}
      )

  add_custom_command(
    OUTPUT  ${CMAKE_CURRENT_BINARY_DIR}/${CMAKE_CFG_INTDIR}/.${product}.copy_touched
    COMMAND ${PYTHON_EXECUTABLE}
    ARGS
      ${CMAKE_CURRENT_SOURCE_DIR}/viewer_manifest.py
      --actions=copy
      --arch=${ARCH}
      --artwork=${ARTWORK_DIR}
      "--bugsplat=${BUGSPLAT_DB}"
      "--fmodstudio=${USE_FMODSTUDIO}"
      "--openal=${USE_OPENAL}"
      --build=${CMAKE_CURRENT_BINARY_DIR}
      --buildtype=${CMAKE_BUILD_TYPE}
      "--channel=${VIEWER_CHANNEL}"
      --configuration=${CMAKE_CFG_INTDIR}
      --dest=${CMAKE_CURRENT_BINARY_DIR}/packaged
      --grid=${GRID}
      --source=${CMAKE_CURRENT_SOURCE_DIR}
      --versionfile=${CMAKE_CURRENT_BINARY_DIR}/viewer_version.txt
      --viewer_flavor=${ND_VIEWER_FLAVOR}
    DEPENDS
      ${CMAKE_CURRENT_SOURCE_DIR}/viewer_manifest.py
      ${COPY_INPUT_DEPENDENCIES}
    COMMENT "Performing viewer_manifest copy"
    )

  add_custom_target(copy_l_viewer_manifest ALL DEPENDS ${CMAKE_CURRENT_BINARY_DIR}/${CMAKE_CFG_INTDIR}/.${product}.copy_touched)

  if (PACKAGE)
    add_custom_target(llpackage ALL DEPENDS ${product}.tar.bz2)
    # Make sure we don't run two instances of viewer_manifest.py at the same time.
    add_dependencies(llpackage copy_l_viewer_manifest)
    check_message_template(llpackage)
  endif (PACKAGE)
endif (LINUX)

if (DARWIN)
    # <FS:Ansariel> Moved from Windows section
    set(VIEWER_MACOSX_PHASE "d")
    string(TOLOWER ${VIEWER_CHANNEL} channel_lower)
    if(channel_lower MATCHES "release")
        set(VIEWER_MACOSX_PHASE "f")
    elseif(channel_lower MATCHES "beta")
        set(VIEWER_MACOSX_PHASE "b")
    elseif(channel_lower MATCHES "project")
        set(VIEWER_MACOSX_PHASE "a")
    endif()
    # </FS:Ansariel>

  # These all get set with PROPERTIES. It's not that the property names are
  # magically known to CMake -- it's that these names are referenced in the
  # Info-SecondLife.plist file in the configure_file() directive below.
  #set(product "${VIEWER_CHANNEL}")
  set(product "Firestorm")
  set(MACOSX_EXECUTABLE_NAME "Firestorm")
  set(MACOSX_BUNDLE_INFO_STRING "Firestorm Viewer")
  set(MACOSX_BUNDLE_ICON_FILE "firestorm_icon.icns")
  set(MACOSX_BUNDLE_GUI_IDENTIFIER "org.firestormviewer.firestorm")
  set(MACOSX_BUNDLE_LONG_VERSION_STRING "${VIEWER_CHANNEL} ${VIEWER_SHORT_VERSION}.${VIEWER_VERSION_REVISION}")
  set(MACOSX_BUNDLE_BUNDLE_NAME "Firestorm")
  set(MACOSX_BUNDLE_SHORT_VERSION_STRING "${VIEWER_SHORT_VERSION}.${VIEWER_VERSION_REVISION}")
  set(MACOSX_BUNDLE_BUNDLE_VERSION "${VIEWER_SHORT_VERSION}${VIEWER_MACOSX_PHASE}${VIEWER_REVISION}")
  set(MACOSX_BUNDLE_COPYRIGHT "Copyright 2010-2024 The Phoenix Firestorm Project, Inc.")
  set(MACOSX_BUNDLE_NSMAIN_NIB_FILE "Firestorm.nib")
  set(MACOSX_BUNDLE_NSPRINCIPAL_CLASS "LLApplication")

  # https://blog.kitware.com/upcoming-in-cmake-2-8-12-osx-rpath-support/
  set(CMAKE_MACOSX_RPATH 1)
  
  set_target_properties(
    ${VIEWER_BINARY_NAME}
    PROPERTIES
    OUTPUT_NAME "${product}"
    # From Contents/MacOS/SecondLife, look in Contents/Frameworks
    INSTALL_RPATH "@loader_path/../Frameworks"
    # SIGH, as of 2018-05-24 (cmake 3.11.1) the INSTALL_RPATH property simply
    # does not work. Try this:
    LINK_FLAGS "-rpath @loader_path/../Frameworks"
    MACOSX_BUNDLE_INFO_PLIST "${CMAKE_CURRENT_SOURCE_DIR}/Info-Firestorm.plist"
    XCODE_ATTRIBUTE_PRODUCT_BUNDLE_IDENTIFIER "${MACOSX_BUNDLE_GUI_IDENTIFIER}"
    )

  set(VIEWER_APP_BUNDLE "${CMAKE_CURRENT_BINARY_DIR}/$<IF:$<BOOL:${LL_GENERATOR_IS_MULTI_CONFIG}>,$<CONFIG>,>/${product}.app")
  set(VIEWER_APP_EXE "${VIEWER_APP_BUNDLE}/Contents/MacOS/${product}")
  set(VIEWER_APP_DSYM "${VIEWER_APP_EXE}.dSYM")
  set(VIEWER_APP_XCARCHIVE "${VIEWER_APP_BUNDLE}/../${product}.xcarchive.zip")

  configure_file(
     # <FS:CR> Use Firestorm plist
     #"${CMAKE_CURRENT_SOURCE_DIR}/Info-SecondLife.plist"
     "${CMAKE_CURRENT_SOURCE_DIR}/Info-Firestorm.plist"
     "${VIEWER_APP_BUNDLE}/Contents/Info.plist"
    )

  add_custom_command(
    TARGET ${VIEWER_BINARY_NAME} POST_BUILD
    COMMAND ${PYTHON_EXECUTABLE}
    ARGS
      ${CMAKE_CURRENT_SOURCE_DIR}/viewer_manifest.py
      --actions=copy
      --arch=${ARCH}
      --artwork=${ARTWORK_DIR}
      "--bugsplat=${BUGSPLAT_DB}"
      "--fmodstudio=${USE_FMODSTUDIO}"
      "--openal=${USE_OPENAL}"
      --build=${CMAKE_CURRENT_BINARY_DIR}
      --buildtype=$<CONFIG>
      --bundleid=${MACOSX_BUNDLE_GUI_IDENTIFIER}
      "--channel=${VIEWER_CHANNEL}"
      --configuration=${CMAKE_CFG_INTDIR}
      --dest=${VIEWER_APP_BUNDLE}
      --grid=${GRID}
      --source=${CMAKE_CURRENT_SOURCE_DIR}
      --versionfile=${CMAKE_CURRENT_BINARY_DIR}/viewer_version.txt
      --viewer_flavor=${ND_VIEWER_FLAVOR}
    DEPENDS
      ${VIEWER_BINARY_NAME}
      ${CMAKE_CURRENT_SOURCE_DIR}/viewer_manifest.py
    )

  add_dependencies(${VIEWER_BINARY_NAME} SLPlugin media_plugin_libvlc media_plugin_cef)

  if (ENABLE_SIGNING)
      set(SIGNING_SETTING "--signature=${SIGNING_IDENTITY}")
  else (ENABLE_SIGNING)
      set(SIGNING_SETTING "")
  endif (ENABLE_SIGNING)

  if (PACKAGE)
      add_custom_target(llpackage ALL DEPENDS ${VIEWER_BINARY_NAME})

      add_custom_command(
        TARGET llpackage POST_BUILD
        COMMAND ${PYTHON_EXECUTABLE}
        ARGS
          ${CMAKE_CURRENT_SOURCE_DIR}/viewer_manifest.py
          --arch=${ARCH}
          --artwork=${ARTWORK_DIR}
          "--bugsplat=${BUGSPLAT_DB}"
          "--fmodstudio=${USE_FMODSTUDIO}"
          "--openal=${USE_OPENAL}"
          --build=${CMAKE_CURRENT_BINARY_DIR}
          --buildtype=${CMAKE_BUILD_TYPE}
          "--channel=${VIEWER_CHANNEL}"
          --configuration=${CMAKE_CFG_INTDIR}
          --dest=${VIEWER_APP_BUNDLE}
          --grid=${GRID}
          --source=${CMAKE_CURRENT_SOURCE_DIR}
          --touch=${CMAKE_CURRENT_BINARY_DIR}/$<IF:$<BOOL:${LL_GENERATOR_IS_MULTI_CONFIG}>,$<CONFIG>,>/.${product}.bat
          --versionfile=${CMAKE_CURRENT_BINARY_DIR}/viewer_version.txt
          --viewer_flavor=${ND_VIEWER_FLAVOR}
          ${SIGNING_SETTING}
        DEPENDS
          ${CMAKE_CURRENT_SOURCE_DIR}/viewer_manifest.py
      )
  endif (PACKAGE)
endif (DARWIN)

if (INSTALL)
  include(${CMAKE_CURRENT_SOURCE_DIR}/ViewerInstall.cmake)
endif (INSTALL)

# Note that the conventional VIEWER_SYMBOL_FILE is set by ../../build.sh
if (PACKAGE AND (RELEASE_CRASH_REPORTING OR NON_RELEASE_CRASH_REPORTING) AND VIEWER_SYMBOL_FILE)
  if (USE_BUGSPLAT)
    # BugSplat symbol-file generation
    if (WINDOWS)
	#<FS:ND> Comment this out, we do our own symbol package which also includes the exe and build_data.json 
      # Just pack up a tarball containing only the .pdb file for the
      # executable. Because we intend to use cygwin tar, we must render
      # VIEWER_SYMBOL_FILE in cygwin path syntax.
      # execute_process(COMMAND "cygpath" "-u" "${VIEWER_SYMBOL_FILE}"
        # OUTPUT_VARIABLE VIEWER_SYMBOL_FILE_CYGWIN
        # OUTPUT_STRIP_TRAILING_WHITESPACE)
      # execute_process(COMMAND "cygpath" "-u" "${CMAKE_CURRENT_BINARY_DIR}/${CMAKE_CFG_INTDIR}"
        # OUTPUT_VARIABLE PARENT_DIRECTORY_CYGWIN
        # OUTPUT_STRIP_TRAILING_WHITESPACE)
      # add_custom_command(OUTPUT "${VIEWER_SYMBOL_FILE}"
        # # Use of 'tar ...j' here assumes VIEWER_SYMBOL_FILE endswith .tar.bz2;
        # # testing a string suffix is painful enough in CMake language that
        # # we'll continue assuming it until forced to generalize.
        # COMMAND "tar"
        # ARGS
          # "cjf"
          # "${VIEWER_SYMBOL_FILE_CYGWIN}"
          # "-C"
          # "${PARENT_DIRECTORY_CYGWIN}"
          # "firestorm-bin.pdb"
        # DEPENDS "${CMAKE_CURRENT_BINARY_DIR}/${CMAKE_CFG_INTDIR}/firestorm-bin.pdb"
        # COMMENT "Packing viewer PDB into ${VIEWER_SYMBOL_FILE_CYGWIN}"
        # )
      # add_custom_target(generate_symbols DEPENDS "${VIEWER_SYMBOL_FILE}" ${VIEWER_BINARY_NAME})
      # add_dependencies(generate_symbols ${VIEWER_BINARY_NAME})
    endif (WINDOWS)
    if (DARWIN)
      # Have to run dsymutil first, then pack up the resulting .dSYM directory
      add_custom_command(OUTPUT "${VIEWER_APP_DSYM}"
        COMMAND "dsymutil"
        ARGS
          ${VIEWER_APP_EXE}
        COMMENT "Generating ${VIEWER_APP_DSYM}"
        )
      add_custom_target(dsym_generate DEPENDS "${VIEWER_APP_DSYM}")
      add_dependencies(dsym_generate ${VIEWER_BINARY_NAME})
      add_custom_command(OUTPUT "${VIEWER_SYMBOL_FILE}"
        # See above comments about "tar ...j"
        COMMAND "tar"
        ARGS
          "cjf"
          "${VIEWER_SYMBOL_FILE}"
          "-C"
          "${VIEWER_APP_DSYM}/.."
          "${product}.dSYM"
        DEPENDS "${VIEWER_APP_DSYM}"
        COMMENT "Packing dSYM into ${VIEWER_SYMBOL_FILE}"
        )
      add_custom_target(dsym_tarball DEPENDS "${VIEWER_SYMBOL_FILE}")
      add_dependencies(dsym_tarball dsym_generate)
      add_custom_command(OUTPUT "${VIEWER_APP_XCARCHIVE}"
        COMMAND "zip"
        ARGS
          "-r"
          "${VIEWER_APP_XCARCHIVE}"
          "."
        WORKING_DIRECTORY "${VIEWER_APP_DSYM}/.."
        DEPENDS "${VIEWER_APP_DSYM}"
        COMMENT "Generating xcarchive.zip for upload to BugSplat"
        )
      add_custom_target(dsym_xcarchive DEPENDS "${VIEWER_APP_XCARCHIVE}")
      add_dependencies(dsym_xcarchive dsym_generate)
      # Have to create a stamp file, and depend on it, to force CMake to run
      # the cleanup step.
      add_custom_command(OUTPUT "${CMAKE_CURRENT_BINARY_DIR}/dsym.stamp"
        COMMAND rm -rf "${VIEWER_APP_DSYM}"
        COMMAND touch "${CMAKE_CURRENT_BINARY_DIR}/dsym.stamp"
        DEPENDS "${VIEWER_SYMBOL_FILE}" "${VIEWER_APP_XCARCHIVE}"
        COMMENT "Cleaning up dSYM"
        )
      add_custom_target(generate_symbols DEPENDS
        "${VIEWER_APP_DSYM}"
        "${VIEWER_SYMBOL_FILE}"
        "${VIEWER_APP_XCARCHIVE}"
        "${CMAKE_CURRENT_BINARY_DIR}/dsym.stamp"
        )
      add_dependencies(generate_symbols dsym_tarball dsym_xcarchive)
    endif (DARWIN)
    if (LINUX)
      # TBD
    endif (LINUX)
  endif (USE_BUGSPLAT)

  if (DARWIN) #Linux/Windows generates symbols via viewer_manifest.py/fs_viewer_manifest.py
	# for both Bugsplat and Breakpad
	add_dependencies(llpackage generate_symbols)
  endif()
endif ()

if (LL_TESTS)
  # To add a viewer unit test, just add the test .cpp file below
  # This creates a separate test project per file listed.
  include(LLAddBuildTest)
  SET(viewer_TEST_SOURCE_FILES
    llagentaccess.cpp
    lldateutil.cpp
#    llmediadataclient.cpp
    lllogininstance.cpp
#    llremoteparcelrequest.cpp
    llviewerhelputil.cpp
    llversioninfo.cpp
#    llvocache.cpp  
    llworldmap.cpp
    llworldmipmap.cpp
  )

  set_source_files_properties(
    llworldmap.cpp
    llworldmipmap.cpp
    PROPERTIES
    LL_TEST_ADDITIONAL_SOURCE_FILES 
    tests/llviewertexture_stub.cpp
    #llviewertexturelist.cpp
  )

#  set_source_files_properties(
#    llvocache.cpp
#    PROPERTIES
#    LL_TEST_ADDITIONAL_SOURCE_FILES ../llmessage/lldatapacker.cpp
#    LL_TEST_ADDITIONAL_PROJECTS "llprimitive"
#  )

  set(test_libs
          llcommon
          llfilesystem
          llxml
          llmessage
          llcharacter
          llui
          lllogin
          llplugin
          llappearance
    )

  set_source_files_properties(
    llworldmap.cpp
    llworldmipmap.cpp
    PROPERTIES
    LL_TEST_ADDITIONAL_SOURCE_FILES 
    tests/llviewertexture_stub.cpp
    #llviewertexturelist.cpp
  )

  set_source_files_properties(
    llmediadataclient.cpp
    PROPERTIES
    LL_TEST_ADDITIONAL_LIBRARIES "${test_libs}"
  )

  set_source_files_properties(
    llworldmap.cpp
    llworldmipmap.cpp
    PROPERTIES
    LL_TEST_ADDITIONAL_SOURCE_FILES 
    tests/llviewertexture_stub.cpp
  )

  set_source_files_properties(
    llmediadataclient.cpp
    PROPERTIES
    LL_TEST_ADDITIONAL_LIBRARIES llprimitive
  )

  set_source_files_properties(
    lllogininstance.cpp
    PROPERTIES
    LL_TEST_ADDITIONAL_SOURCE_FILES llversioninfo.cpp
  )

  set_property( SOURCE
          ${viewer_TEST_SOURCE_FILES}
          PROPERTY
          LL_TEST_ADDITIONAL_LIBRARIES ${test_libs}
  )

  LL_ADD_PROJECT_UNIT_TESTS(${VIEWER_BINARY_NAME} "${viewer_TEST_SOURCE_FILES}")

  #set(TEST_DEBUG on)

  set(test_libs
          llfilesystem
          llmath
          llcommon
          llmessage
          llcorehttp
          llxml
          llui
          llplugin
          llappearance
          lllogin
          llprimitive
          lllogin
          )

  LL_ADD_INTEGRATION_TEST(cppfeatures
    ""
    "${test_libs}"
    )

  LL_ADD_INTEGRATION_TEST(llsechandler_basic
    llsechandler_basic.cpp
    "${test_libs}"
    )

  LL_ADD_INTEGRATION_TEST(llsecapi
     llsecapi.cpp
    "${test_libs}"
    )
  if (NOT OPENSIM)#<FS:AW optional opensim support>
    set(llslurl_test_sources
        llslurl.cpp
        llviewernetwork.cpp
    )
  endif (NOT OPENSIM)#<FS:AW optional opensim support>

# RLVa - incompatible
#  LL_ADD_INTEGRATION_TEST(llslurl
#     "${llslurl_test_sources}"
#    "${test_libs}"
#    )

  set(llviewercontrollistener_test_sources
    llviewercontrollistener.cpp
    ../llxml/llcontrol.cpp
    ../llxml/llxmltree.cpp
    ../llxml/llxmlparser.cpp
    ../llcommon/commoncontrol.cpp
    )

  LL_ADD_INTEGRATION_TEST(llviewercontrollistener
    "${llviewercontrollistener_test_sources}"
    "${test_libs}"
    )

  LL_ADD_INTEGRATION_TEST(llviewernetwork
     llviewernetwork.cpp
    "${test_libs}"
    )

  LL_ADD_INTEGRATION_TEST(llviewerassetstats
    llviewerassetstats.cpp
    "${test_libs}"
    )

# LL_ADD_INTEGRATION_TEST(llhttpretrypolicy "llhttpretrypolicy.cpp" "${test_libs}")

  #ADD_VIEWER_BUILD_TEST(llmemoryview viewer)
  #ADD_VIEWER_BUILD_TEST(llagentaccess viewer)
  #ADD_VIEWER_BUILD_TEST(lltextureinfo viewer)
  #ADD_VIEWER_BUILD_TEST(lltextureinfodetails viewer)


endif (LL_TESTS)

check_message_template(${VIEWER_BINARY_NAME})
<|MERGE_RESOLUTION|>--- conflicted
+++ resolved
@@ -214,10 +214,6 @@
     llblockedlistitem.cpp
     llblocklist.cpp
     llbox.cpp
-<<<<<<< HEAD
-    #llbreadcrumbview.cpp #<FS:Ansariel> Unused
-=======
->>>>>>> 748c0eb5
     llbrowsernotification.cpp
     llbuycurrencyhtml.cpp
     llcallingcard.cpp
@@ -474,10 +470,6 @@
     lllandmarkactions.cpp
     lllandmarklist.cpp
     lllegacyatmospherics.cpp
-<<<<<<< HEAD
-    #lllistbrowser.cpp #<FS:Ansariel> Unused
-=======
->>>>>>> 748c0eb5
     lllistcontextmenu.cpp
     lllistview.cpp
     lllocalbitmaps.cpp
@@ -641,12 +633,8 @@
     llregioninfomodel.cpp
     llregionposition.cpp
     llremoteparcelrequest.cpp
-<<<<<<< HEAD
-    #llsavedsettingsglue.cpp #<FS:Ansariel> Unused
+    llsaveoutfitcombobtn.cpp
     #llsaveoutfitcombobtn.cpp #<FS:Ansariel> Unused
-=======
-    llsaveoutfitcombobtn.cpp
->>>>>>> 748c0eb5
     llscenemonitor.cpp
     llsceneview.cpp
     llscreenchannel.cpp
@@ -742,10 +730,6 @@
     llurlhistory.cpp
     llurllineeditorctrl.cpp
     llurlwhitelist.cpp
-<<<<<<< HEAD
-    #llvectorperfoptions.cpp #<FS:Ansariel> Unused
-=======
->>>>>>> 748c0eb5
     llversioninfo.cpp
     llviewchildren.cpp
     llviewerassetstats.cpp
@@ -1018,10 +1002,6 @@
     llblockedlistitem.h
     llblocklist.h
     llbox.h
-<<<<<<< HEAD
-    #llbreadcrumbview.h #<FS:Ansariel> Unused
-=======
->>>>>>> 748c0eb5
     llbuycurrencyhtml.h
     llcallingcard.h
     llcapabilityprovider.h
@@ -1279,10 +1259,6 @@
     lllandmarkactions.h
     lllandmarklist.h
     lllightconstants.h
-<<<<<<< HEAD
-    #lllistbrowser.h #<FS:Ansariel> Unused
-=======
->>>>>>> 748c0eb5
     lllistcontextmenu.h
     lllistview.h
     lllocalbitmaps.h
@@ -1435,12 +1411,7 @@
     llremoteparcelrequest.h
     llresourcedata.h
     llrootview.h
-<<<<<<< HEAD
     #llsavedsettingsglue.h #<FS:Ansariel> Unused
-    #llsaveoutfitcombobtn.h #<FS:Ansariel> Unused
-=======
-    llsaveoutfitcombobtn.h
->>>>>>> 748c0eb5
     llscenemonitor.h
     llsceneview.h
     llscreenchannel.h
@@ -1540,10 +1511,6 @@
     llurlhistory.h
     llurllineeditorctrl.h
     llurlwhitelist.h
-<<<<<<< HEAD
-    #llvectorperfoptions.h #<FS:Ansariel> Unused
-=======
->>>>>>> 748c0eb5
     llversioninfo.h
     llviewchildren.h
     llviewerassetstats.h
