# -*- cmake -*-

project(viewer)

include(00-Common)
# DON'T move Linking.cmake to its place in the alphabetized list below: it
# sets variables on which the 3p .cmake files depend.
include(Linking)

include(Boost)
include(bugsplat)
include(BuildPackagesInfo)
include(BuildVersion)
include(CMakeCopyIfDifferent)
include(CubemapToEquirectangularJS)
include(GLIB)
include(DragDrop)
include(EXPAT)
include(FMODSTUDIO)
include(GLOD) # <FS:Beq/> restore GLOD
include(Hunspell)
include(JPEGEncoderBasic)
include(JsonCpp)
include(LLAppearance)
include(LLAudio)
include(LLCA)
include(LLCommon)
include(LLCoreHttp)
include(LLImage)
include(LLKDU)
include(LLPhysicsExtensions)
include(LLPrimitive)
include(LLWindow)
include(NDOF)
include(NVAPI)
include(OPENAL)
include(OpenGL)
include(OpenSSL)
include(PNG)
include(TemplateCheck)
include(ThreeJS)
include(Tracy)
include(UI)
include(ViewerMiscLibs)
#include(ViewerManager) # <FS:Ansariel> Remove VMP
include(VisualLeakDetector)
include(ZLIBNG)
include(URIPARSER)
include(LLPrimitive)
include(Growl)
include(ColladaDom)
include(jemalloc)
include(Discord)

# <FS:ND> if using ndPhysicsstub this variable will be unset, we don't need to build any stub code viewer side in that case
if( LLPHYSICSEXTENSIONS_SRC_DIR )
# </FS:ND>

if (NOT HAVOK_TPV)
   # When using HAVOK_TPV, the library is precompiled, so no need for this

   # Stub and probably havok lib itself is a hack, autobuild loads a 3p that really is a source tarball
   # which includes a CMakeList.txt and then this whole source tree gets pushed into out build ... :/
   # To make matters worse there is a internal assumption about the structure of the viewers CMake layout,
   # which means we need to duct tape this togther ...

   add_subdirectory(${LLPHYSICSEXTENSIONS_SRC_DIR} llphysicsextensions)

   # Another hack that works with newer cmake versions:
   cmake_policy( SET CMP0079 NEW)
   if( TARGET llphysicsextensionsstub )
      target_link_libraries(llphysicsextensionsstub llcommon llmath)
   endif()
   if( TARGET llphysicsextensions )
      target_link_libraries(llphysicsextensions llrender )
      if (DARWIN)
        target_compile_options( llphysicsextensions  PRIVATE -Wno-unused-local-typedef)
      endif (DARWIN)
   endif()
endif (NOT HAVOK_TPV)

# <FS:ND>
endif( LLPHYSICSEXTENSIONS_SRC_DIR )
# </FS:ND>

set(viewer_SOURCE_FILES
# <Add FS includes below this line>
    alfloaterregiontracker.cpp
    animationexplorer.cpp
    ao.cpp
    aoengine.cpp
    aoset.cpp
    chatbar_as_cmdline.cpp
    daeexport.cpp
    dialogstack.cpp
    exoflickr.cpp
    exoflickrauth.cpp
    exogroupmutelist.cpp
    exopostprocess.cpp
    floatermedialists.cpp
    fsareasearch.cpp
    fsareasearchmenu.cpp
    fsassetblacklist.cpp
    fsavatarrenderpersistence.cpp
    fsavatarsearchmenu.cpp
    fsblocklistmenu.cpp
    fschathistory.cpp
    fschatoptionsmenu.cpp
    fscommon.cpp
    fsconsoleutils.cpp
    fscontactsfriendsmenu.cpp
    fsdata.cpp
    fsdroptarget.cpp
    fsexportperms.cpp
    fsfloateraddtocontactset.cpp
    fsfloaterassetblacklist.cpp
    fsfloateravatarrendersettings.cpp
    fsfloaterblocklist.cpp
    fsfloatercontacts.cpp
    fsfloatercontactsetconfiguration.cpp
    fsfloaterexport.cpp
    fsfloatergroup.cpp
    fsfloatergrouptitles.cpp
    fsfloaterimport.cpp
    fsfloaterim.cpp
    fsfloaterimcontainer.cpp
    fsfloaternearbychat.cpp
    fsfloaterpartialinventory.cpp
    fsfloaterplacedetails.cpp
    fsfloaterposestand.cpp
    fsfloaterprotectedfolders.cpp
    fsfloaterradar.cpp
    fsfloatersearch.cpp
    fsfloaterstatistics.cpp
    fsfloaterstreamtitle.cpp
    fsfloaterteleporthistory.cpp
    fsfloatervoicecontrols.cpp
    fsfloatervolumecontrols.cpp
    fsfloatervramusage.cpp
    fsfloaterwearablefavorites.cpp
    fskeywords.cpp
    fslslbridge.cpp
    fslslbridgerequest.cpp
    fslslpreproc.cpp
    fslslpreprocviewer.cpp
    fsmoneytracker.cpp
    fsnamelistavatarmenu.cpp
    fsnearbychatbarlistener.cpp
    fsnearbychatcontrol.cpp
    fsnearbychathub.cpp
    fsnearbychatvoicemonitor.cpp
    fspanelblocklist.cpp
    fspanelcontactsets.cpp
    fspanelimcontrolpanel.cpp
    fspanellogin.cpp
    fspanelprefs.cpp
    fspanelradar.cpp
    fsparticipantlist.cpp
    fspose.cpp
    fsradar.cpp
    fsradarentry.cpp
    fsradarlistctrl.cpp
    fsradarmenu.cpp
    fsregioncross.cpp
    fsscriptlibrary.cpp
    fsscrolllistctrl.cpp
    fsslurlcommand.cpp
    groupchatlistener.cpp
    lggbeamcolormapfloater.cpp
    lggbeammapfloater.cpp
    lggbeammaps.cpp
    lggbeamscolors.cpp
    lggcontactsets.cpp
    lfsimfeaturehandler.cpp
    llflickrconnect.cpp
    llfloaterflickr.cpp
    llpanelopenregionsettings.cpp
    # <FS:Ansariel> [Legacy Bake]
    llagentwearablesfetch.cpp

    # local mesh
    vjlocalmesh.cpp
    vjfloaterlocalmesh.cpp
    vjlocalmeshimportdae.cpp

    llaccountingcostmanager.cpp
    llaisapi.cpp
    llagent.cpp
    llagentaccess.cpp
    llagentbenefits.cpp
    llagentcamera.cpp
    llagentdata.cpp
    llagentlanguage.cpp
    llagentlistener.cpp
    llagentpicksinfo.cpp
    llagentpilot.cpp
    llagentui.cpp
    llagentwearables.cpp
    llanimstatelabels.cpp
    llappcorehttp.cpp
    llappearancemgr.cpp
    llappviewer.cpp
    llappviewerlistener.cpp
    llattachmentsmgr.cpp
    llaudiosourcevo.cpp
    llautoreplace.cpp
    llavataractions.cpp
    llavatariconctrl.cpp
    llavatarlist.cpp
    llavatarlistitem.cpp
    llavatarrenderinfoaccountant.cpp
    llavatarrendernotifier.cpp
    llavatarpropertiesprocessor.cpp
    llblockedlistitem.cpp
    llblocklist.cpp
    llbox.cpp
    #llbreadcrumbview.cpp #<FS:Ansariel> Unused
    llbrowsernotification.cpp
    llbuycurrencyhtml.cpp
    llcallingcard.cpp
    llchannelmanager.cpp
    llchatbar.cpp
    llchathistory.cpp
    llchatitemscontainerctrl.cpp
    llchatmsgbox.cpp
    llchiclet.cpp
    llchicletbar.cpp
    llclassifiedinfo.cpp
    llcofwearables.cpp
    llcolorswatch.cpp
    llcommanddispatcherlistener.cpp
    llcommandhandler.cpp
    llcommandlineparser.cpp
    llcommunicationchannel.cpp
    llcompilequeue.cpp
    llconfirmationmanager.cpp
    llcontrolavatar.cpp
    llconversationlog.cpp
    llconversationloglist.cpp
    llconversationloglistitem.cpp
    llconversationmodel.cpp
    llconversationview.cpp
    llcurrencyuimanager.cpp
    llcylinder.cpp
    lldateutil.cpp
    lldebugmessagebox.cpp
    lldebugview.cpp
    lldeferredsounds.cpp
    lldelayedgestureerror.cpp
    lldirpicker.cpp
    lldonotdisturbnotificationstorage.cpp
    lldndbutton.cpp
    lldrawable.cpp
    lldrawpool.cpp
    lldrawpoolalpha.cpp
    lldrawpoolavatar.cpp
    lldrawpoolbump.cpp
    lldrawpoolground.cpp
    lldrawpoolmaterials.cpp
    lldrawpoolsimple.cpp
    lldrawpoolsky.cpp
    lldrawpoolterrain.cpp
    lldrawpooltree.cpp
    lldrawpoolwater.cpp
    lldrawpoolwlsky.cpp
    lldynamictexture.cpp
    llemote.cpp
    llenvironment.cpp
    llestateinfomodel.cpp
    lleventnotifier.cpp
    lleventpoll.cpp
    llexpandabletextbox.cpp
    llexperiencelog.cpp
    llexternaleditor.cpp
    llface.cpp
    llfasttimerview.cpp
    llfavoritesbar.cpp
    llfeaturemanager.cpp
    llfilepicker.cpp
    llfilteredwearablelist.cpp
    llfirstuse.cpp
    llflexibleobject.cpp
    llfloater360capture.cpp
    llfloaterabout.cpp
    llfloaterbvhpreview.cpp
    llfloateraddpaymentmethod.cpp
    llfloaterauction.cpp
    llfloaterautoreplacesettings.cpp
    llfloateravatar.cpp
    llfloateravatarpicker.cpp
    llfloateravatarrendersettings.cpp
    llfloateravatartextures.cpp
    llfloaterbanduration.cpp
    llfloaterbeacons.cpp
    llfloaterbigpreview.cpp
    llfloaterbuildoptions.cpp
    llfloaterbulkpermission.cpp
    llfloaterbump.cpp
    llfloaterbuy.cpp
    llfloaterbuycontents.cpp
    llfloaterbuycurrency.cpp
    llfloaterbuycurrencyhtml.cpp
    llfloaterbuyland.cpp
    llfloatercamera.cpp
    llfloatercamerapresets.cpp
    llfloaterchatvoicevolume.cpp
    llfloaterclassified.cpp
    llfloatercolorpicker.cpp
    llfloaterconversationlog.cpp
    llfloaterconversationpreview.cpp
    llfloatercreatelandmark.cpp
    llfloaterdeleteprefpreset.cpp
    llfloaterdestinations.cpp
    llfloaterdisplayname.cpp
    llfloatereditenvironmentbase.cpp
    llfloatereditextdaycycle.cpp
    llfloaterenvironmentadjust.cpp
    llfloaterevent.cpp
    llfloaterexperiencepicker.cpp
    llfloaterexperienceprofile.cpp
    llfloaterexperiences.cpp
    llfloaterfixedenvironment.cpp
    llfloaterfonttest.cpp
    llfloaterforgetuser.cpp
    llfloatergesture.cpp
    llfloatergodtools.cpp
    llfloatergotoline.cpp
    llfloatergridstatus.cpp
    llfloatergroupbulkban.cpp
    llfloatergroupinvite.cpp
    llfloatergroups.cpp
    llfloaterhandler.cpp
    llfloaterhelpbrowser.cpp
    llfloaterhoverheight.cpp
    llfloaterhowto.cpp
    llfloaterhud.cpp
    llfloaterimagepreview.cpp
    llfloaterimsessiontab.cpp
    llfloaterimsession.cpp
    llfloaterimcontainer.cpp
    llfloaterinspect.cpp
    llfloaterjoystick.cpp
    llfloaterlagmeter.cpp
    llfloaterland.cpp
    llfloaterlandholdings.cpp
    llfloaterlinkreplace.cpp
    llfloaterloadprefpreset.cpp
    llfloatermarketplacelistings.cpp
    llfloatermap.cpp
    llfloatermediasettings.cpp
    llfloatermemleak.cpp
    llfloatermodelpreview.cpp
    llfloatermodeluploadbase.cpp
    llfloatermyscripts.cpp
    llfloatermyenvironment.cpp
    llfloaternamedesc.cpp
    llfloaternotificationsconsole.cpp
    llfloaternotificationstabbed.cpp
    llfloateroutfitphotopreview.cpp 
    llfloaterobjectweights.cpp
    llfloateropenobject.cpp
    llfloatersimpleoutfitsnapshot.cpp
    llfloaterpathfindingcharacters.cpp
    llfloaterpathfindingconsole.cpp
    llfloaterpathfindinglinksets.cpp
    llfloaterpathfindingobjects.cpp
    llfloaterpay.cpp
    # llfloaterperformance.cpp
    fsfloaterperformance.cpp # <FS:Beq> restore fs perf floater
    llfloaterperms.cpp
    llfloaterpostprocess.cpp
    llfloaterprofile.cpp
    llfloaterpreference.cpp
    # llfloaterpreferencesgraphicsadvanced.cpp
    llfloaterpreferenceviewadvanced.cpp
    llfloaterpreviewtrash.cpp
    llfloaterprofiletexture.cpp
    llfloaterproperties.cpp
    llfloaterregiondebugconsole.cpp
    llfloaterregioninfo.cpp
    llfloaterreporter.cpp
    llfloaterregionrestarting.cpp
    llfloatersavecamerapreset.cpp
    llfloatersaveprefpreset.cpp
    llfloatersceneloadstats.cpp
    llfloaterscriptdebug.cpp
    llfloaterscriptedprefs.cpp
    llfloaterscriptlimits.cpp
    llfloaterscriptrecover.cpp
    llfloatersearch.cpp
    llfloatersearchreplace.cpp
    llfloatersellland.cpp
    llfloatersettingsdebug.cpp
    llfloatersidepanelcontainer.cpp
    llfloatersnapshot.cpp
    llfloatersounddevices.cpp
    llfloaterspellchecksettings.cpp
    llfloatertelehub.cpp
    llfloatertestinspectors.cpp
    llfloatertestlistview.cpp
    llfloatertexturefetchdebugger.cpp
    llfloatertools.cpp
    llfloatertopobjects.cpp
    llfloatertos.cpp
    llfloatertoybox.cpp
    llfloatertranslationsettings.cpp
    llfloateruipreview.cpp
    llfloaterurlentry.cpp
    llfloatervoiceeffect.cpp
    llfloatervoicevolume.cpp
    llfloaterwebcontent.cpp
    llfloaterwhitelistentry.cpp
    llfloaterwindowsize.cpp
    llfloaterworldmap.cpp
    llfolderviewmodelinventory.cpp
    llfollowcam.cpp
    llfriendcard.cpp
    llflyoutcombobtn.cpp
    llgesturelistener.cpp
    llgesturemgr.cpp
    llgiveinventory.cpp
    llglsandbox.cpp
    llgroupactions.cpp
    llgroupiconctrl.cpp
    llgrouplist.cpp
    llgroupmgr.cpp
    llhasheduniqueid.cpp
    llhints.cpp
    llhttpretrypolicy.cpp
    llhudeffect.cpp
    llhudeffectbeam.cpp
    llhudeffectlookat.cpp
    llhudeffectpointat.cpp
    llhudeffecttrail.cpp
    llhudeffectblob.cpp
    llhudicon.cpp
    llhudmanager.cpp
    llhudnametag.cpp
    llhudobject.cpp
    llhudrender.cpp
    llhudtext.cpp
    llhudview.cpp
    llimagefiltersmanager.cpp
    llimhandler.cpp
    llimprocessing.cpp
    llimview.cpp
    llinspect.cpp
    llinspectavatar.cpp
    llinspectgroup.cpp
    llinspectobject.cpp
    llinspectremoteobject.cpp
    llinspecttoast.cpp
    llinventorybridge.cpp
    llinventoryfilter.cpp
    llinventoryfunctions.cpp
    llinventoryicon.cpp
    llinventoryitemslist.cpp
    llinventorylistitem.cpp
    llinventorymodel.cpp
    llinventorymodelbackgroundfetch.cpp
    llinventoryobserver.cpp
    llinventorypanel.cpp
    lljoystickbutton.cpp
    llkeyconflict.cpp
    lllandmarkactions.cpp
    lllandmarklist.cpp
    lllegacyatmospherics.cpp
    #lllistbrowser.cpp #<FS:Ansariel> Unused
    lllistcontextmenu.cpp
    lllistview.cpp
    lllocalbitmaps.cpp
    lllocationhistory.cpp
    lllocationinputctrl.cpp
    lllogchat.cpp
    llloginhandler.cpp
    lllogininstance.cpp
    llmachineid.cpp
    llmanip.cpp
    llmaniprotate.cpp
    llmanipscale.cpp
    llmaniptranslate.cpp
    llmarketplacefunctions.cpp
    llmarketplacenotifications.cpp
    llmaterialmgr.cpp
    llmediactrl.cpp
    llmediadataclient.cpp
    llmenuoptionpathfindingrebakenavmesh.cpp
    llmeshrepository.cpp
    llmimetypes.cpp
    llmodelpreview.cpp
    llmorphview.cpp
    llmoveview.cpp
    llmutelist.cpp
    llnamebox.cpp
    llnameeditor.cpp
    llnamelistctrl.cpp
    llnavigationbar.cpp
    llfloaterimnearbychat.cpp
    llfloaterimnearbychathandler.cpp
    llfloaterimnearbychatlistener.cpp
    llnetmap.cpp
    llnotificationalerthandler.cpp
    llnotificationgrouphandler.cpp
    llnotificationhandlerutil.cpp
    llnotificationhinthandler.cpp
    llnotificationlistitem.cpp
    llnotificationlistview.cpp
    llnotificationmanager.cpp
    llnotificationofferhandler.cpp
    llnotificationscripthandler.cpp
    llnotificationstorage.cpp
    llnotificationtiphandler.cpp
    lloutfitgallery.cpp
    lloutfitslist.cpp
    lloutfitobserver.cpp
    lloutputmonitorctrl.cpp
    llpanelappearancetab.cpp
    llpanelavatar.cpp
    llpanelavatartag.cpp
    llpanelblockedlist.cpp
    llpanelclassified.cpp
    llpanelcontents.cpp
    llpaneleditsky.cpp
    llpaneleditwater.cpp
    llpaneleditwearable.cpp
    llpanelenvironment.cpp
    llpanelexperiencelisteditor.cpp
    llpanelexperiencelog.cpp
    llpanelexperiencepicker.cpp
    llpanelexperiences.cpp
    llpanelface.cpp
    llpanelgenerictip.cpp
    llpanelgroup.cpp
    llpanelgroupcreate.cpp
    llpanelgroupbulk.cpp
    llpanelgroupbulkban.cpp
    llpanelgroupexperiences.cpp
    llpanelgroupgeneral.cpp
    llpanelgroupinvite.cpp
    llpanelgrouplandmoney.cpp
    llpanelgroupnotices.cpp
    llpanelgrouproles.cpp
    llpanelhome.cpp
    llpanelland.cpp
    llpanellandaudio.cpp
    llpanellandmarkinfo.cpp
    llpanellandmarks.cpp
    llpanellandmedia.cpp
    llpanellogin.cpp
    llpanelloginlistener.cpp
    llpanelmaininventory.cpp
    llpanelmarketplaceinbox.cpp
    llpanelmarketplaceinboxinventory.cpp
    llpanelmediasettingsgeneral.cpp
    llpanelmediasettingspermissions.cpp
    llpanelmediasettingssecurity.cpp
    llpanelnearbymedia.cpp
    llpanelobject.cpp
    llpanelobjectinventory.cpp
    llpanelonlinestatus.cpp
    llpaneloutfitedit.cpp
    llpaneloutfitsinventory.cpp
    llpanelpeople.cpp
    llpanelpeoplemenus.cpp
    llpanelpermissions.cpp
    llpanelplaceinfo.cpp
    llpanelplaceprofile.cpp
    llpanelplaces.cpp
    llpanelplacestab.cpp
    llpanelpresetscamerapulldown.cpp
    llpanelpresetspulldown.cpp
    llpanelprimmediacontrols.cpp
    llpanelprofile.cpp
    llpanelprofileclassifieds.cpp
    llpanelprofilepicks.cpp
    llpanelsnapshot.cpp
    llpanelsnapshotinventory.cpp
    llpanelsnapshotlocal.cpp
    llpanelsnapshotoptions.cpp
    llpanelsnapshotpostcard.cpp
    llpanelsnapshotprofile.cpp
    llpanelteleporthistory.cpp
    llpaneltiptoast.cpp
    llpanelvoiceeffect.cpp
    #llpaneltopinfobar.cpp # <FS:Zi> unused
    llpanelpulldown.cpp
    llpanelvoicedevicesettings.cpp
    llpanelvolume.cpp
    llpanelvolumepulldown.cpp
    llpanelwearing.cpp
    llparcelselection.cpp
    llparticipantlist.cpp
    llpatchvertexarray.cpp
    llpathfindingcharacter.cpp
    llpathfindingcharacterlist.cpp
    llpathfindinglinkset.cpp
    llpathfindinglinksetlist.cpp
    llpathfindingmanager.cpp
    llpathfindingnavmesh.cpp
    llpathfindingnavmeshstatus.cpp
    llpathfindingnavmeshzone.cpp
    llpathfindingobject.cpp
    llpathfindingobjectlist.cpp
    llpathfindingpathtool.cpp
    llpersistentnotificationstorage.cpp
    llphysicsmotion.cpp
    llphysicsshapebuilderutil.cpp
    llpipelinelistener.cpp
    llplacesinventorybridge.cpp
    llplacesinventorypanel.cpp
    llplacesfolderview.cpp
    llpopupview.cpp
    llpostcard.cpp
    llpresetsmanager.cpp
    llpreview.cpp
    llpreviewanim.cpp
    llpreviewgesture.cpp
    llpreviewnotecard.cpp
    llpreviewscript.cpp
    llpreviewsound.cpp
    llpreviewtexture.cpp
    llproductinforequest.cpp
    llprogressview.cpp
    llrecentpeople.cpp
    llregioninfomodel.cpp
    llregionposition.cpp
    llremoteparcelrequest.cpp
    #llsavedsettingsglue.cpp #<FS:Ansariel> Unused
    #llsaveoutfitcombobtn.cpp #<FS:Ansariel> Unused
    llscenemonitor.cpp
    llsceneview.cpp
    llscreenchannel.cpp
    llscripteditor.cpp
    llscriptfloater.cpp
    llscrollingpanelparam.cpp
    llscrollingpanelparambase.cpp
    llsculptidsize.cpp
    llsearchableui.cpp
    llsearchcombobox.cpp
    llsearchhistory.cpp
    llsecapi.cpp
    llsechandler_basic.cpp
    llselectmgr.cpp
    llsetkeybinddialog.cpp
    llsettingspicker.cpp
    llsettingsvo.cpp
    llshareavatarhandler.cpp
    llsidepanelappearance.cpp
    llsidepanelinventory.cpp
    llsidepanelinventorysubpanel.cpp
    llsidepaneliteminfo.cpp
    llsidepaneltaskinfo.cpp
    llsidetraypanelcontainer.cpp
    llskinningutil.cpp
    llsky.cpp
    #llslurl.cpp #<FS:AW optional opensim support>
    llsnapshotlivepreview.cpp
    llspatialpartition.cpp
    llspeakers.cpp
    llspeakingindicatormanager.cpp
    llsplitbutton.cpp
    llsprite.cpp
    llstartup.cpp
    llstartuplistener.cpp
    llstatusbar.cpp
    llstylemap.cpp
    llsurface.cpp
    llsurfacepatch.cpp
    llsyntaxid.cpp
    llsyswellitem.cpp
    llsyswellwindow.cpp
    llteleporthistory.cpp
    llteleporthistorystorage.cpp
    lltexturecache.cpp
    lltexturectrl.cpp
    lltexturefetch.cpp
    lltextureinfo.cpp
    lltextureinfodetails.cpp
    lltexturestats.cpp
    lltextureview.cpp
    lltoast.cpp
    lltoastalertpanel.cpp
    lltoastgroupnotifypanel.cpp
    lltoastimpanel.cpp
    lltoastnotifypanel.cpp
    lltoastpanel.cpp
    lltoastscripttextbox.cpp
    lltoastscriptquestion.cpp
    lltool.cpp
    lltoolbarview.cpp
    lltoolbrush.cpp
    lltoolcomp.cpp
    lltooldraganddrop.cpp
    lltoolface.cpp
    lltoolfocus.cpp
    lltoolgrab.cpp
    lltoolgun.cpp
    lltoolindividual.cpp
    lltoolmgr.cpp
    lltoolmorph.cpp
    lltoolobjpicker.cpp
    lltoolpie.cpp
    lltoolpipette.cpp
    lltoolplacer.cpp
    lltoolselect.cpp
    lltoolselectland.cpp
    lltoolselectrect.cpp
    lltracker.cpp
    lltrackpicker.cpp
    lltransientdockablefloater.cpp
    lltransientfloatermgr.cpp
    lltranslate.cpp
    lluiavatar.cpp
    lluilistener.cpp
    lluploaddialog.cpp
    llurl.cpp
    llurldispatcher.cpp
    llurldispatcherlistener.cpp
    llurlfloaterdispatchhandler.cpp
    llurlhistory.cpp
    llurllineeditorctrl.cpp
    llurlwhitelist.cpp
    #llvectorperfoptions.cpp #<FS:Ansariel> Unused
    llversioninfo.cpp
    llviewchildren.cpp
    llviewerassetstats.cpp
    llviewerassetstorage.cpp
    llviewerassettype.cpp
    llviewerassetupload.cpp
    llviewerattachmenu.cpp
    llvieweraudio.cpp
    llviewercamera.cpp
    llviewerchat.cpp
    llviewercontrol.cpp
    llviewercontrollistener.cpp
    llviewerdisplay.cpp
    llviewerdisplayname.cpp
    llviewerfloaterreg.cpp
    llviewerfoldertype.cpp
    llviewergenericmessage.cpp
    llviewergesture.cpp
    llviewerhelp.cpp
    llviewerhelputil.cpp
    llviewerhome.cpp
    llviewerinventory.cpp
    llviewerjoint.cpp
    llviewerjointattachment.cpp
    llviewerjointmesh.cpp
    llviewerjoystick.cpp
    llviewerinput.cpp
    llviewerlayer.cpp
    llviewermedia.cpp
    llviewermedia_streamingaudio.cpp
    llviewermediafocus.cpp
    llviewermenu.cpp
    llviewermenufile.cpp
    llviewermessage.cpp
    #llviewernetwork.cpp #<FS:AW optional opensim support>
    llviewerobject.cpp
    llviewerobjectlist.cpp
    llvieweroctree.cpp
    llviewerparcelaskplay.cpp
    llviewerparcelmedia.cpp
    llviewerparcelmediaautoplay.cpp
    llviewerparcelmgr.cpp
    llviewerparceloverlay.cpp
    llviewerpartsim.cpp
    llviewerpartsource.cpp
    llviewerregion.cpp
    llviewershadermgr.cpp
    llviewerstats.cpp
    llviewerstatsrecorder.cpp
    llviewertexlayer.cpp
    llviewertexteditor.cpp
    llviewertexture.cpp
    llviewertextureanim.cpp
    llviewertexturelist.cpp
    llviewerthrottle.cpp
    llviewerwearable.cpp
    llviewerwindow.cpp
    llviewerwindowlistener.cpp
	llvisualeffect.cpp
    llvlcomposition.cpp
    llvlmanager.cpp
    llvoavatar.cpp
    llvoavatarself.cpp
    llvocache.cpp
    llvograss.cpp
    llvoground.cpp
    llvoicecallhandler.cpp
    llvoicechannel.cpp
    llvoiceclient.cpp
    llvoicevisualizer.cpp
    llvoicevivox.cpp
    llvoinventorylistener.cpp
    llvopartgroup.cpp
    llvosky.cpp
    llvosurfacepatch.cpp
    llvotree.cpp
    llvovolume.cpp
    llvowater.cpp
    llvowlsky.cpp
    llwatchdog.cpp
    llwearableitemslist.cpp
    llwearablelist.cpp
    llweb.cpp
    llwebprofile.cpp
    llwind.cpp
    llwindowlistener.cpp
    llwlhandlers.cpp
    llworld.cpp
    llworldmap.cpp
    llworldmapmessage.cpp
    llworldmipmap.cpp
    llworldmapview.cpp
    llxmlrpclistener.cpp
    llxmlrpctransaction.cpp
    noise.cpp
    particleeditor.cpp
    permissionstracker.cpp
    piemenu.cpp
    pieseparator.cpp
    pieslice.cpp
    pipeline.cpp
    qtoolalign.cpp
    quickprefs.cpp
    rlvactions.cpp
    rlvenvironment.cpp
    rlvcommon.cpp
    rlveffects.cpp
    rlvextensions.cpp
    rlvfloaters.cpp
    rlvhandler.cpp
    rlvhelper.cpp
    rlvinventory.cpp
    rlvlocks.cpp
    rlvui.cpp
    sanitycheck.cpp
    streamtitledisplay.cpp
    utilitybar.cpp
    NACLantispam.cpp
    NACLfloaterexploresounds.cpp
    )

if (OPENSIM)
    list(APPEND viewer_SOURCE_FILES
                fsgridhandler.cpp
                fsslurl.cpp
        )
else (OPENSIM)
    list(APPEND viewer_SOURCE_FILES
                llslurl.cpp
                llviewernetwork.cpp
        )
endif (OPENSIM)

set(VIEWER_BINARY_NAME "firestorm-bin" CACHE STRING
    "The name of the viewer executable to create.")

set(viewer_HEADER_FILES
    CMakeLists.txt
    ViewerInstall.cmake

# <Add FS includes below this line>
    alfloaterregiontracker.h
    animationexplorer.h
    ao.h
    aoengine.h
    aoset.h
    chatbar_as_cmdline.h
    daeexport.h
    dialogstack.h
    exoflickr.h
    exoflickrauth.h
    exogroupmutelist.h
    exopostprocess.h
    floatermedialists.h
    fsareasearch.h
    fsareasearchmenu.h
    fsassetblacklist.h
    fsavatarrenderpersistence.h
    fsavatarsearchmenu.h
    fsblocklistmenu.h
    fschathistory.h
    fschatoptionsmenu.h
    fsdispatchclassifiedclickthrough.h
    fscommon.h
    fsconsoleutils.h
    fscontactsfriendsmenu.h
    fsdata.h
    fsdroptarget.h
    fsexportperms.h
    fsfloateraddtocontactset.h
    fsfloaterassetblacklist.h
    fsfloateravatarrendersettings.h
    fsfloaterblocklist.h
    fsfloatercontacts.h
    fsfloatercontactsetconfiguration.h
    fsfloaterexport.h
    fsfloatergroup.h
    fsfloatergrouptitles.h
    fsfloaterimport.h
    fsfloaterim.h
    fsfloaterimcontainer.h
    fsfloaternearbychat.h
    fsfloaterpartialinventory.h
    fsfloaterplacedetails.h
    fsfloaterposestand.h
    fsfloaterprotectedfolders.h
    fsfloaterradar.h
    fsfloatersearch.h
    fsfloaterstatistics.h
    fsfloaterstreamtitle.h
    fsfloaterteleporthistory.h
    fsfloatervoicecontrols.h
    fsfloatervolumecontrols.h
    fsfloatervramusage.h
    fsfloaterwearablefavorites.h
    fsgridhandler.h
    fskeywords.h
    fslslbridge.h
    fslslbridgerequest.h
    fslslpreproc.h
    fslslpreprocviewer.h
    fsmoneytracker.h
    fsnamelistavatarmenu.h
    fsnearbychatbarlistener.h
    fsnearbychatcontrol.h
    fsnearbychathub.h
    fsnearbychatvoicemonitor.h
    fspanelblocklist.h
    fspanelcontactsets.h
    fspanelimcontrolpanel.h
    fspanellogin.h
    fspanelprefs.h
    fspanelradar.h
    fsparticipantlist.h
    fspose.h
    fsradar.h
    fsradarentry.h
    fsradarlistctrl.h
    fsradarmenu.h
    fsregioncross.h
    fsscriptlibrary.h
    fsscrolllistctrl.h
    fsslurl.h
    fsslurlcommand.h
    groupchatlistener.h
    llaccountingcost.h
    lggbeamcolormapfloater.h
    lggbeammapfloater.h
    lggbeammaps.h
    lggbeamscolors.h
    lggcontactsets.h
    lfsimfeaturehandler.h
    llflickrconnect.h
    llfloaterflickr.h
    # <FS:Ansariel> [Legacy Bake]
    llagentwearablesfetch.h

    # local mesh
    vjlocalmesh.h
    vjfloaterlocalmesh.h
    vjlocalmeshimportdae.h

    llaccountingcostmanager.h
    llaisapi.h
    llagent.h
    llagentaccess.h
    llagentbenefits.h
    llagentcamera.h
    llagentdata.h
    llagentlanguage.h
    llagentlistener.h
    llagentpicksinfo.h
    llagentpilot.h
    llagentui.h
    llagentwearables.h
    llanimstatelabels.h
    llappcorehttp.h
    llappearance.h
    llappearancemgr.h
    llappviewer.h
    llappviewerlistener.h
    llattachmentsmgr.h
    llaudiosourcevo.h
    llautoreplace.h
    llavataractions.h
    llavatariconctrl.h
    llavatarlist.h
    llavatarlistitem.h
    llavatarpropertiesprocessor.h
    llavatarrenderinfoaccountant.h
    llavatarrendernotifier.h
    llblockedlistitem.h
    llblocklist.h
    llbox.h
    #llbreadcrumbview.h #<FS:Ansariel> Unused
    llbuycurrencyhtml.h
    llcallingcard.h
    llcapabilityprovider.h
    llchannelmanager.h
    llchatbar.h
    llchathistory.h
    llchatitemscontainerctrl.h
    llchatmsgbox.h
    llchiclet.h
    llchicletbar.h
    llclassifiedinfo.h
    llcofwearables.h
    llcolorswatch.h
    llcommanddispatcherlistener.h
    llcommandhandler.h
    llcommandlineparser.h
    llcommunicationchannel.h
    llcompilequeue.h
    llconfirmationmanager.h
    llcontrolavatar.h
    llconversationlog.h
    llconversationloglist.h
    llconversationloglistitem.h
    llconversationmodel.h
    llconversationview.h
    llcurrencyuimanager.h
    llcylinder.h
    lldateutil.h
    lldebugmessagebox.h
    lldebugview.h
    lldeferredsounds.h
    lldelayedgestureerror.h
    lldirpicker.h
    lldonotdisturbnotificationstorage.h
    lldndbutton.h
    lldrawable.h
    lldrawpool.h
    lldrawpoolalpha.h
    lldrawpoolavatar.h
    lldrawpoolbump.h
    lldrawpoolmaterials.h
    lldrawpoolground.h
    lldrawpoolsimple.h
    lldrawpoolsky.h
    lldrawpoolterrain.h
    lldrawpooltree.h
    lldrawpoolwater.h
    lldrawpoolwlsky.h
    lldynamictexture.h
    llemote.h
    llenvironment.h
    llestateinfomodel.h
    lleventnotifier.h
    lleventpoll.h
    llexpandabletextbox.h
    llexperiencelog.h
    llexternaleditor.h
    llface.h
    llfasttimerview.h
    llfavoritesbar.h
    llfeaturemanager.h
    llfilepicker.h
    llfilteredwearablelist.h
    llfirstuse.h
    llflexibleobject.h
    llfloater360capture.h
    llfloaterabout.h
    llfloaterbvhpreview.h
    llfloateraddpaymentmethod.h
    llfloaterauction.h
    llfloaterautoreplacesettings.h
    llfloateravatar.h
    llfloateravatarpicker.h
    llfloateravatarrendersettings.h
    llfloateravatartextures.h
    llfloaterbanduration.h
    llfloaterbeacons.h
    llfloaterbigpreview.h
    llfloaterbuildoptions.h
    llfloaterbulkpermission.h
    llfloaterbump.h
    llfloaterbuy.h
    llfloaterbuycontents.h
    llfloaterbuycurrency.h
    llfloaterbuycurrencyhtml.h
    llfloaterbuyland.h
    llfloatercamerapresets.h
    llfloatercamera.h
    llfloaterchatvoicevolume.h
    llfloaterclassified.h
    llfloatercolorpicker.h
    llfloaterconversationlog.h
    llfloaterconversationpreview.h
    llfloatercreatelandmark.h
    llfloaterdeleteprefpreset.h
    llfloaterdestinations.h
    llfloaterdisplayname.h
    llfloatereditenvironmentbase.h
    llfloatereditextdaycycle.h
    llfloaterenvironmentadjust.h
    llfloaterevent.h
    llfloaterexperiencepicker.h
    llfloaterexperienceprofile.h
    llfloaterexperiences.h
    llfloaterfixedenvironment.h
    llfloaterfonttest.h
    llfloaterforgetuser.h
    llfloatergesture.h
    llfloatergodtools.h
    llfloatergotoline.h
    llfloatergridstatus.h
    llfloatergroupbulkban.h
    llfloatergroupinvite.h
    llfloatergroups.h
    llfloaterhandler.h
    llfloaterhelpbrowser.h
    llfloaterhoverheight.h
    llfloaterhowto.h
    llfloaterhud.h
    llfloaterimagepreview.h
    llfloaterimnearbychat.h
    llfloaterimnearbychathandler.h
    llfloaterimnearbychatlistener.h
    llfloaterimsessiontab.h
    llfloaterimsession.h
    llfloaterimcontainer.h
    llfloaterinspect.h
    llfloaterjoystick.h
    llfloaterlagmeter.h
    llfloaterland.h
    llfloaterlandholdings.h
    llfloaterlinkreplace.h
    llfloaterloadprefpreset.h
    llfloatermap.h
    llfloatermarketplacelistings.h
    llfloatermediasettings.h
    llfloatermemleak.h
    llfloatermodelpreview.h
    llfloatermodeluploadbase.h
    llfloatermyscripts.h
    llfloatermyenvironment.h
    llfloaternamedesc.h
    llfloaternotificationsconsole.h
    llfloaternotificationstabbed.h
    llfloateroutfitphotopreview.h
    llfloaterobjectweights.h
    llfloateropenobject.h
    llfloatersimpleoutfitsnapshot.h
    llfloaterpathfindingcharacters.h
    llfloaterpathfindingconsole.h
    llfloaterpathfindinglinksets.h
    llfloaterpathfindingobjects.h
    llfloaterpay.h
    # llfloaterperformance.h <FS:Beq/> replaced with fs version due to large changes and likelihood that LL version will not release.
    fsfloaterperformance.h
    llfloaterperms.h
    llfloaterpostprocess.h
    llfloaterprofile.h
    llfloaterpreference.h
    # llfloaterpreferencesgraphicsadvanced.h
    llfloaterpreferenceviewadvanced.h
    llfloaterpreviewtrash.h
    llfloaterprofiletexture.h
    llfloaterproperties.h
    llfloaterregiondebugconsole.h
    llfloaterregioninfo.h
    llfloaterreporter.h
    llfloaterregionrestarting.h
    llfloatersavecamerapreset.h
    llfloatersaveprefpreset.h
    llfloatersceneloadstats.h
    llfloaterscriptdebug.h
    llfloaterscriptedprefs.h
    llfloaterscriptlimits.h
    llfloaterscriptrecover.h
    llfloatersearch.h
    llfloatersearchreplace.h
    llfloatersellland.h
    llfloatersettingsdebug.h
    llfloatersidepanelcontainer.h
    llfloatersnapshot.h
    llfloatersounddevices.h
    llfloaterspellchecksettings.h
    llfloatertelehub.h
    llfloatertestinspectors.h
    llfloatertestlistview.h
    llfloatertexturefetchdebugger.h
    llfloatertools.h
    llfloatertopobjects.h
    llfloatertos.h
    llfloatertoybox.h
    llfloatertranslationsettings.h
    llfloateruipreview.h
    llfloaterurlentry.h
    llfloatervoiceeffect.h
    llfloatervoicevolume.h
    llfloaterwebcontent.h
    llfloaterwhitelistentry.h
    llfloaterwindowsize.h
    llfloaterworldmap.h
    llfolderviewmodelinventory.h
    llfollowcam.h
    llfriendcard.h
    llflyoutcombobtn.h
    llgesturelistener.h
    llgesturemgr.h
    llgiveinventory.h
    llgroupactions.h
    llgroupiconctrl.h
    llgrouplist.h
    llgroupmgr.h
    llhasheduniqueid.h
    llhints.h
    llhttpretrypolicy.h
    llhudeffect.h
    llhudeffectbeam.h
    llhudeffectlookat.h
    llhudeffectpointat.h
    llhudeffecttrail.h
    llhudeffectblob.h
    llhudicon.h
    llhudmanager.h
    llhudnametag.h
    llhudobject.h
    llhudrender.h
    llhudtext.h
    llhudview.h
    llimagefiltersmanager.h
    llimprocessing.h
    llimview.h
    llinspect.h
    llinspectavatar.h
    llinspectgroup.h
    llinspectobject.h
    llinspectremoteobject.h
    llinspecttoast.h
    llinventorybridge.h
    llinventoryfilter.h
    llinventoryfunctions.h
    llinventoryicon.h
    llinventoryitemslist.h
    llinventorylistitem.h
    llinventorymodel.h
    llinventorymodelbackgroundfetch.h
    llinventoryobserver.h
    llinventorypanel.h
    lljoystickbutton.h
    llkeyconflict.h
    lllandmarkactions.h
    lllandmarklist.h
    lllightconstants.h
    #lllistbrowser.h #<FS:Ansariel> Unused
    lllistcontextmenu.h
    lllistview.h
    lllocalbitmaps.h
    lllocationhistory.h
    lllocationinputctrl.h
    lllogchat.h
    llloginhandler.h
    lllogininstance.h
    llmachineid.h
    llmanip.h
    llmaniprotate.h
    llmanipscale.h
    llmaniptranslate.h
    llmarketplacefunctions.h
    llmarketplacenotifications.h
    llmaterialmgr.h
    llmediactrl.h
    llmediadataclient.h
    llmenuoptionpathfindingrebakenavmesh.h
    llmeshrepository.h
    llmimetypes.h
    llmodelpreview.h
    llmorphview.h
    llmoveview.h
    llmutelist.h
    llnamebox.h
    llnameeditor.h
    llnamelistctrl.h
    llnavigationbar.h
    llnetmap.h
    llnotificationhandler.h
    llnotificationlistitem.h
    llnotificationlistview.h
    llnotificationmanager.h
    llnotificationstorage.h
    lloutfitgallery.h
    lloutfitslist.h
    lloutfitobserver.h
    lloutputmonitorctrl.h
    llpanelappearancetab.h
    llpanelavatar.h
    llpanelavatartag.h
    llpanelblockedlist.h
    llpanelclassified.h
    llpanelcontents.h
    llpaneleditsky.h
    llpaneleditwater.h
    llpaneleditwearable.h
    llpanelenvironment.h
    llpanelexperiencelisteditor.h
    llpanelexperiencelog.h
    llpanelexperiencepicker.h
    llpanelexperiences.h
    llpanelface.h
    llpanelgenerictip.h
    llpanelgroup.h
    llpanelgroupcreate.h
    llpanelgroupbulk.h
    llpanelgroupbulkimpl.h
    llpanelgroupbulkban.h
    llpanelgroupexperiences.h
    llpanelgroupgeneral.h
    llpanelgroupinvite.h
    llpanelgrouplandmoney.h
    llpanelgroupnotices.h
    llpanelgrouproles.h
    llpanelhome.h
    llpanelland.h
    llpanellandaudio.h
    llpanellandmarkinfo.h
    llpanellandmarks.h
    llpanellandmedia.h
    llpanellogin.h
    llpanelloginlistener.h
    llpanelmaininventory.h
    llpanelmarketplaceinbox.h
    llpanelmarketplaceinboxinventory.h
    llpanelmediasettingsgeneral.h
    llpanelmediasettingspermissions.h
    llpanelmediasettingssecurity.h
    llpanelnearbymedia.h
    llpanelobject.h
    llpanelobjectinventory.h
    llpanelonlinestatus.h
    llpaneloutfitedit.h
    llpaneloutfitsinventory.h
    llpanelpeople.h
    llpanelpeoplemenus.h
    llpanelpermissions.h
    llpanelplaceinfo.h
    llpanelplaceprofile.h
    llpanelplaces.h
    llpanelplacestab.h
    llpanelpresetscamerapulldown.h
    llpanelpresetspulldown.h
    llpanelprimmediacontrols.h
    llpanelprofile.h
    llpanelprofileclassifieds.h
    llpanelprofilepicks.h
    llpanelsnapshot.h
    llpanelteleporthistory.h
    llpaneltiptoast.h
    llpanelpulldown.h
    llpanelvoicedevicesettings.h
    llpanelvoiceeffect.h
    #llpaneltopinfobar.h # <FS:Zi> unused
    llpanelvolume.h
    llpanelvolumepulldown.h
    llpanelwearing.h
    llparcelselection.h
    llparticipantlist.h
    llpatchvertexarray.h
    llpathfindingcharacter.h
    llpathfindingcharacterlist.h
    llpathfindinglinkset.h
    llpathfindinglinksetlist.h
    llpathfindingmanager.h
    llpathfindingnavmesh.h
    llpathfindingnavmeshstatus.h
    llpathfindingnavmeshzone.h
    llpathfindingobject.h
    llpathfindingobjectlist.h
    llpathfindingpathtool.h
    llpersistentnotificationstorage.h
    llphysicsmotion.h
    llphysicsshapebuilderutil.h
    llpipelinelistener.h
    llplacesinventorybridge.h
    llplacesinventorypanel.h
    llplacesfolderview.h
    llpopupview.h
    llpostcard.h
    llpresetsmanager.h
    llpreview.h
    llpreviewanim.h
    llpreviewgesture.h
    llpreviewnotecard.h
    llpreviewscript.h
    llpreviewsound.h
    llpreviewtexture.h
    llproductinforequest.h
    llprogressview.h
    llrecentpeople.h
    llregioninfomodel.h
    llregionposition.h
    llremoteparcelrequest.h
    llresourcedata.h
    llrootview.h
    #llsavedsettingsglue.h #<FS:Ansariel> Unused
    #llsaveoutfitcombobtn.h #<FS:Ansariel> Unused
    llscenemonitor.h
    llsceneview.h
    llscreenchannel.h
    llscripteditor.h
    llscriptfloater.h
    llscriptruntimeperms.h
    llscrollingpanelparam.h
    llscrollingpanelparambase.h
    llsculptidsize.h
    llsearchableui.h
    llsearchcombobox.h
    llsearchhistory.h
    llsecapi.h
    llsechandler_basic.h
    llselectmgr.h
    llsetkeybinddialog.h
    llsettingspicker.h
    llsettingsvo.h
    llsidepanelappearance.h
    llsidepanelinventory.h
    llsidepanelinventorysubpanel.h
    llsidepaneliteminfo.h
    llsidepaneltaskinfo.h
    llsidetraypanelcontainer.h
    llskinningutil.h
    llsky.h
    llslurl.h
    llsnapshotlivepreview.h
    llsnapshotmodel.h
    llspatialpartition.h
    llspeakers.h
    llspeakingindicatormanager.h
    llsplitbutton.h
    llsprite.h
    llstartup.h
    llstartuplistener.h
    llstatusbar.h
    llstylemap.h
    llsurface.h
    llsurfacepatch.h
    llsyntaxid.h
    llsyswellitem.h
    llsyswellwindow.h
    lltable.h
    llteleporthistory.h
    llteleporthistorystorage.h
    lltexturecache.h
    lltexturectrl.h
    lltexturefetch.h
    lltextureinfo.h
    lltextureinfodetails.h
    lltexturestats.h
    lltextureview.h
    lltoast.h
    lltoastalertpanel.h
    lltoastgroupnotifypanel.h
    lltoastimpanel.h
    lltoastnotifypanel.h
    lltoastpanel.h
    lltoastscripttextbox.h
    lltoastscriptquestion.h
    lltool.h
    lltoolbarview.h
    lltoolbrush.h
    lltoolcomp.h
    lltooldraganddrop.h
    lltoolface.h
    lltoolfocus.h
    lltoolgrab.h
    lltoolgun.h
    lltoolindividual.h
    lltoolmgr.h
    lltoolmorph.h
    lltoolobjpicker.h
    lltoolpie.h
    lltoolpipette.h
    lltoolplacer.h
    lltoolselect.h
    lltoolselectland.h
    lltoolselectrect.h
    lltracker.h
    lltrackpicker.h
    lltransientdockablefloater.h
    lltransientfloatermgr.h
    lltranslate.h
    lluiconstants.h
    lluiavatar.h
    lluilistener.h
    lluploaddialog.h
    lluploadfloaterobservers.h
    llurl.h
    llurldispatcher.h
    llurldispatcherlistener.h
    llurlfloaterdispatchhandler.h
    llurlhistory.h
    llurllineeditorctrl.h
    llurlwhitelist.h
    #llvectorperfoptions.h #<FS:Ansariel> Unused
    llversioninfo.h
    llviewchildren.h
    llviewerassetstats.h
    llviewerassetstorage.h
    llviewerassettype.h
    llviewerassetupload.h
    llviewerattachmenu.h
    llvieweraudio.h
    llviewercamera.h
    llviewerchat.h
    llviewercontrol.h
    llviewercontrollistener.h
    llviewerdisplay.h
    llviewerdisplayname.h
    llviewerfloaterreg.h
    llviewerfoldertype.h
    llviewergenericmessage.h
    llviewergesture.h
    llviewerhelp.h
    llviewerhome.h
    llviewerinventory.h
    llviewerjoint.h
    llviewerjointattachment.h
    llviewerjointmesh.h
    llviewerjoystick.h
    llviewerinput.h
    llviewerlayer.h
    llviewermedia.h
    llviewermediafocus.h
    llviewermediaobserver.h
    llviewermenu.h
    llviewermenufile.h
    llviewermessage.h
    llviewernetwork.h
    llviewerobject.h
    llviewerobjectlist.h
    llvieweroctree.h
    llviewerparcelaskplay.h
    llviewerparcelmedia.h
    llviewerparcelmediaautoplay.h
    llviewerparcelmgr.h
    llviewerparceloverlay.h
    llviewerpartsim.h
    llviewerpartsource.h
    llviewerprecompiledheaders.h
    llviewerregion.h
    llviewershadermgr.h
    llviewerstats.h
    llviewerstatsrecorder.h
    llviewertexlayer.h
    llviewertexteditor.h
    llviewertexture.h
    llviewertextureanim.h
    llviewertexturelist.h
    llviewerthrottle.h
    llviewerwearable.h
    llviewerwindow.h
    llviewerwindowlistener.h
	llvisualeffect.h
    llvlcomposition.h
    llvlmanager.h
    llvoavatar.h
    llvoavatarself.h
    llvocache.h
    llvograss.h
    llvoground.h
    llvoicechannel.h
    llvoiceclient.h
    llvoicevisualizer.h
    llvoicevivox.h
    llvoinventorylistener.h
    llvopartgroup.h
    llvosky.h
    llvosurfacepatch.h
    llvotree.h
    llvovolume.h
    llvowater.h
    llvowlsky.h
    llwatchdog.h
    llwearableitemslist.h
    llwearablelist.h
    llweb.h
    llwebprofile.h
    llwind.h
    llwindowlistener.h
    llwlhandlers.h
    llworld.h
    llworldmap.h
    llworldmapmessage.h
    llworldmipmap.h
    llworldmapview.h
    llxmlrpclistener.h
    llxmlrpctransaction.h
    macmain.h
    noise.h
    particleeditor.h
    permissionstracker.h
    piemenu.h
    pieseparator.h
    pieslice.h
    pipeline.h
    rlvactions.h
    rlvcommon.h
    rlvdefines.h
    rlveffects.h
    rlvenvironment.h
    rlvextensions.h
    rlvfloaters.h
    rlvhandler.h
    rlvhelper.h
    rlvinventory.h
    rlvlocks.h
    rlvmodifiers.h
    rlvui.h
    roles_constants.h
    qtoolalign.h
    quickprefs.h
    sanitycheck.h
    streamtitledisplay.h
    utilitybar.h
    VertexCache.h
    VorbisFramework.h
    NACLantispam.h
    NACLfloaterexploresounds.h
    )

<<<<<<< HEAD
  list(APPEND viewer_SOURCE_FILES llperfstats.cpp)
  list(APPEND viewer_HEADER_FILES llperfstats.h)

=======
>>>>>>> 7625a540
# <FS:Ansariel> Flickr / Discord keys and fsversionvalues headers are generated in here
include_directories( ${CMAKE_CURRENT_BINARY_DIR} )

# <exodus>
# Generate the flickr keys header.
configure_file(
    ${CMAKE_CURRENT_SOURCE_DIR}/exoflickrkeys.h.in
    ${CMAKE_CURRENT_BINARY_DIR}/exoflickrkeys.h
    @ONLY
)
list(APPEND viewer_HEADER_FILES ${CMAKE_CURRENT_BINARY_DIR}/exoflickrkeys.h)
# </exodus>

#<FS:LO> Discord rich presence
configure_file(
    ${CMAKE_CURRENT_SOURCE_DIR}/fsdiscordkey.h.in
    ${CMAKE_CURRENT_BINARY_DIR}/fsdiscordkey.h
    @ONLY
)
list(APPEND viewer_HEADER_FILES ${CMAKE_CURRENT_BINARY_DIR}/fsdiscordkey.h)
LIST(APPEND viewer_HEADER_FILES fsfloaterdiscord.h fsdiscordconnect.h)
LIST(APPEND viewer_SOURCE_FILES fsfloaterdiscord.cpp fsdiscordconnect.cpp)
#</FS:LO>

# <FS:TS> Generate the version information header file.
configure_file(
    ${CMAKE_CURRENT_SOURCE_DIR}/fsversionvalues.h.in
    ${CMAKE_CURRENT_BINARY_DIR}/fsversionvalues.h
    @ONLY
)
list(APPEND viewer_HEADER_FILES ${CMAKE_CURRENT_BINARY_DIR}/fsversionvalues.h)
# </FS:TS>

source_group("CMake Rules" FILES ViewerInstall.cmake)

#build_data.json creation moved to viewer_manifest.py MAINT-6413
# the viewer_version.txt file created here is for passing to viewer_manifest and autobuild
file(WRITE "${CMAKE_CURRENT_BINARY_DIR}/viewer_version.txt"
           "${VIEWER_SHORT_VERSION}.${VIEWER_VERSION_REVISION}\n")

set_source_files_properties(
   llversioninfo.cpp tests/llversioninfo_test.cpp 
   PROPERTIES
# <FS:TS> The next line causes a full rebuild of the entire newview
#         directory every time the Mercurial revision number changes.
#         Instead of doing that, we use the configure tool to build
#         fsversionstrings.h with the right numbers in it.
#   COMPILE_DEFINITIONS "${VIEWER_CHANNEL_VERSION_DEFINES}" # see BuildVersion.cmake
   )

if (DARWIN)
  LIST(APPEND viewer_SOURCE_FILES llappviewermacosx.cpp)
  LIST(APPEND viewer_SOURCE_FILES llappviewermacosx-objc.mm)
  LIST(APPEND viewer_SOURCE_FILES llappviewermacosx-objc.h)
  LIST(APPEND viewer_SOURCE_FILES llfilepicker_mac.mm)
  LIST(APPEND viewer_HEADER_FILES llfilepicker_mac.h)

  # This should be compiled with the viewer.
  LIST(APPEND viewer_SOURCE_FILES llappdelegate-objc.mm)
  set_source_files_properties(
    llappdelegate-objc.mm
    PROPERTIES
    COMPILE_DEFINITIONS "${VIEWER_CHANNEL_VERSION_DEFINES}"
    # BugsplatMac is a module, imported with @import. That language feature
    # demands these -f switches.
    # Xcode 10.2 requires that Objective-C++ headers declare nullability of
    # pointer variables. As of 2019-06-26, the BugsplatMac version we're using
    # does not yet do so in its own header files. This -W flag prevents fatal
    # warnings.
    COMPILE_FLAGS "-fmodules -fcxx-modules -Wno-nullability-completeness"
    )

# [FS] Growl libs
  LIST(APPEND viewer_SOURCE_FILES
        growlmanager.cpp
        growlnotifierwin.cpp
        )

  LIST(APPEND viewer_HEADER_FILES
         growlmanager.h
         growlnotifierwin.h
         )
# [FS]

  # Add resource files to the project.
  set(viewer_RESOURCE_FILES
    firestorm_icon.icns
    macview.r
    Info-Firestorm.plist
    Firestorm.xib/
    # CMake doesn't seem to support Xcode language variants well just yet
    English.lproj/InfoPlist.strings
    English.lproj/language.txt
    German.lproj/language.txt
    Japanese.lproj/language.txt
    Korean.lproj/language.txt
    )

  SOURCE_GROUP("Resources" FILES ${viewer_RESOURCE_FILES})
  list(APPEND viewer_SOURCE_FILES ${viewer_RESOURCE_FILES})
endif (DARWIN)

if (LINUX)
    LIST(APPEND viewer_SOURCE_FILES llappviewerlinux.cpp)
    set_source_files_properties(
      llappviewerlinux.cpp
      PROPERTIES
# <FS:TS> The next line causes a full rebuild of the entire newview
#         directory every time the Mercurial revision number changes.
#         Instead of doing that, we use the configure tool to build
#         fsversionstrings.h with the right numbers in it.
#      COMPILE_DEFINITIONS "${VIEWER_CHANNEL_VERSION_DEFINES}"
      )
# [FS] Growl support
    LIST(APPEND viewer_HEADER_FILES desktopnotifierlinux.h growlmanager.h)
    LIST(APPEND viewer_SOURCE_FILES desktopnotifierlinux.cpp growlmanager.cpp)
# [FS] Growl support

    SET(CMAKE_EXE_LINKER_FLAGS "${CMAKE_EXE_LINKER_FLAGS} -Wl,--as-needed")


    # <FS:ND> Enable user to create a ctags database via using -DND_CTAGS=On
    if( ND_CTAGS )
      message( "Will generate ctags database during compilation" )
      set_source_files_properties( TAGS PROPERTIES GENERATED true)
      add_custom_command ( OUTPUT TAGS COMMAND ctags --extra=+q --fields=+aiS --c++-kinds=+p -e --recurse=yes .
                           WORKING_DIRECTORY ${CMAKE_SOURCE_DIR} )
      list(APPEND viewer_SOURCE_FILES TAGS )
    endif( ND_CTAGS )
    # </FS:ND>

    # <FS:ND> Get rid of memory limit exceeded for -fvar-tracking-assignments.
    if (NOT CMAKE_CXX_COMPILER MATCHES ".*clang")
      SET_SOURCE_FILES_PROPERTIES(llviewermenu.cpp PROPERTIES COMPILE_FLAGS -fno-var-tracking-assignments)
    endif()
    # </FS:ND>

    # Replace the icons with the appropriate ones for the channel
    # ('test' is the default)
    set(ICON_PATH "private")
    string(TOLOWER ${VIEWER_CHANNEL} channel_lower)
    if(channel_lower MATCHES "release")
        set(ICON_PATH "release")
    elseif(channel_lower MATCHES "beta")
        set(ICON_PATH "beta")
    elseif(channel_lower MATCHES "project")
        set(ICON_PATH "project")
    endif()

    if (OPENSIM)
        set(ICON_PATH "${ICON_PATH}-os")
    endif (OPENSIM)

    message(STATUS "Copying icons for ${ICON_PATH}")
    execute_process(
      COMMAND ${CMAKE_COMMAND} -E copy_if_different
        "${CMAKE_CURRENT_SOURCE_DIR}/icons/${ICON_PATH}/firestorm_256.bmp"
        "${CMAKE_CURRENT_SOURCE_DIR}/res-sdl/firestorm_icon.BMP"
      )
endif (LINUX)

if (WINDOWS)
    list(APPEND viewer_SOURCE_FILES
         growlmanager.cpp
         growlnotifierwin.cpp
         llappviewerwin32.cpp
         llwindebug.cpp
         )
    set_source_files_properties(
      llappviewerwin32.cpp
      PROPERTIES
      COMPILE_DEFINITIONS "${VIEWER_CHANNEL_VERSION_DEFINES}"
      )

    set_source_files_properties( llappviewer.cpp llviewermenu.cpp PROPERTIES COMPILE_FLAGS /bigobj )

    list(APPEND viewer_HEADER_FILES
         llappviewerwin32.h
         llwindebug.h
# [FS] Growl libs
         growlmanager.h
         growlnotifierwin.h
# [FS]
         )

    # Replace the icons with the appropriate ones for the channel
    # ('test' is the default)
    set(ICON_PATH "private")
    #set(VIEWER_MACOSX_PHASE "d") # <FS:Ansariel> Moved to OSX section
    string(TOLOWER ${VIEWER_CHANNEL} channel_lower)
    if(channel_lower MATCHES "release")
        set(ICON_PATH "release")
        #set(VIEWER_MACOSX_PHASE "f") # <FS:Ansariel> Moved to OSX section
    elseif(channel_lower MATCHES "beta")
        set(ICON_PATH "beta")
        #set(VIEWER_MACOSX_PHASE "b") # <FS:Ansariel> Moved to OSX section
    elseif(channel_lower MATCHES "project")
        set(ICON_PATH "project")
        #set(VIEWER_MACOSX_PHASE "a") # <FS:Ansariel> Moved to OSX section
    endif()

    # <FS:Ansariel> FIRE-24335: Use different icon for OpenSim version
    if (OPENSIM)
        set(ICON_PATH "${ICON_PATH}-os")
    endif (OPENSIM)
    # <FS:Ansariel>

    message(STATUS "Copying icons for ${ICON_PATH}")
    execute_process(
      COMMAND ${CMAKE_COMMAND} -E copy_if_different
        "${CMAKE_CURRENT_SOURCE_DIR}/icons/${ICON_PATH}/firestorm_icon.ico"
        "${CMAKE_CURRENT_SOURCE_DIR}/res/firestorm_icon.ico"
      )
    execute_process(
      COMMAND ${CMAKE_COMMAND} -E copy_if_different
        "${CMAKE_CURRENT_SOURCE_DIR}/icons/${ICON_PATH}/firestorm_256.BMP"
        "${CMAKE_CURRENT_SOURCE_DIR}/res/firestorm_icon.BMP"
      )
    execute_process(
      COMMAND ${CMAKE_COMMAND} -E copy_if_different
        "${CMAKE_CURRENT_SOURCE_DIR}/icons/${ICON_PATH}/firestorm_256.BMP"
        "${CMAKE_CURRENT_SOURCE_DIR}/res-sdl/firestorm_icon.BMP"
      )

    # Add resource files to the project.
    # viewerRes.rc is the only buildable file, but
    # the rest are all dependencies of it.
    set(viewer_RESOURCE_FILES
        res/arrow.cur
        res/arrowcop.cur
        res/arrowcopmulti.cur
        res/arrowdrag.cur
        res/circleandline.cur
        res/llarrow.cur
        res/llarrowdrag.cur
        res/llarrowdragmulti.cur
        res/llarrowlocked.cur
        res/llgrablocked.cur
        res/llno.cur
        res/llnolocked.cur
        res/lltoolcamera.cur
        res/lltoolcreate.cur
        res/lltoolfocus.cur
        res/lltoolgrab.cur
        res/lltoolland.cur
        res/lltoolpan.cur
        res/lltoolpathfinding.cur
        res/lltoolpathfindingpathend.cur
        res/lltoolpathfindingpathendadd.cur
        res/lltoolpathfindingpathstart.cur
        res/lltoolpathfindingpathstartadd.cur
        res/lltoolpipette.cur
        res/lltoolrotate.cur
        res/lltoolscale.cur
        res/lltooltranslate.cur
        res/lltoolzoomin.cur
        res/lltoolzoomout.cur
        res/firestorm_icon.BMP
        res/firestorm_icon.ico
        res-sdl/firestorm_icon.BMP
        res/resource.h
        res/toolpickobject.cur
        res/toolpickobject2.cur
        res/toolpickobject3.cur
        res/toolpipette.cur
        res/toolbuy.cur
        res/toolopen.cur
        res/toolsit.cur
        res/toolbuy-legacy.cur
        res/toolopen-legacy.cur
        res/toolsit-legacy.cur
        res/toolpay-legacy.cur
        )

    set_source_files_properties(${viewer_RESOURCE_FILES}
                                PROPERTIES HEADER_FILE_ONLY TRUE)

    configure_file( ${CMAKE_CURRENT_SOURCE_DIR}/res/viewerRes.rc
                    ${CMAKE_CURRENT_BINARY_DIR}/viewerRes.rc
                    )
    set(viewer_RESOURCE_FILES
        ${CMAKE_CURRENT_BINARY_DIR}/viewerRes.rc
        ${viewer_RESOURCE_FILES}
        )

    set_source_files_properties(${CMAKE_CURRENT_BINARY_DIR}/viewerRes.rc
      PROPERTIES COMPILE_FLAGS "-I${CMAKE_CURRENT_SOURCE_DIR}/res"
      )

    SOURCE_GROUP("Resource Files" FILES ${viewer_RESOURCE_FILES})

    list(APPEND viewer_SOURCE_FILES ${viewer_RESOURCE_FILES})

    find_library(INTEL_MEMOPS_LIBRARY
                 NAMES ll_intel_memops
                 PATHS
                 optimized ${ARCH_PREBUILT_DIRS_RELEASE}
                 debug ${ARCH_PREBUILT_DIRS_DEBUG}
                 )
    mark_as_advanced(INTEL_MEMOPS_LIBRARY)


    if (INTEL_MEMOPS_LIBRARY)
      add_library( ll::intel_memops INTERFACE IMPORTED )
      target_link_libraries( ll::intel_memops ${INTEL_MEMOPS_LIBRARY} )
    endif (INTEL_MEMOPS_LIBRARY)

    # <FS:Ansariel> Apply correct manifests to both 32 and 64 bit versions
    #if (ADDRESS_SIZE EQUAL 64)
        # We deliberately omit this from the 32bit build because it declares that
        # the viewer is compatible with Windows 10; we need that to properly detect
        # the Windows version, but doing so causes systems with certain HD video
        # cards to fail because Windows 10 does not support them.  Leaving this out
        # causes those systems to run in a Windows 8 compatibility mode, which works.
    #    LIST(APPEND viewer_SOURCE_FILES windows.manifest)
    #endif (ADDRESS_SIZE EQUAL 64)
    if (ADDRESS_SIZE EQUAL 64)
        LIST(APPEND viewer_SOURCE_FILES ${CMAKE_CURRENT_SOURCE_DIR}/../tools/manifests/compatibility.manifest)
    else (ADDRESS_SIZE EQUAL 64)
        LIST(APPEND viewer_SOURCE_FILES ${CMAKE_CURRENT_SOURCE_DIR}/../tools/manifests/legacy.manifest)
    endif (ADDRESS_SIZE EQUAL 64)
    # </FS:Ansariel>

endif (WINDOWS)

# Add the xui files. This is handy for searching for xui elements
# from within the IDE.
# <FS:Ansariel> Make all XUI files accessible in Visual Studio
#set(viewer_XUI_FILES
#    skins/default/colors.xml
#    skins/default/default_languages.xml
#    skins/default/textures/textures.xml
#    )
#file(GLOB DEFAULT_XUI_FILE_GLOB_LIST
#     ${CMAKE_CURRENT_SOURCE_DIR}/skins/*/xui/en/*.xml)
#list(APPEND viewer_XUI_FILES ${DEFAULT_XUI_FILE_GLOB_LIST})

#file(GLOB DEFAULT_WIDGET_FILE_GLOB_LIST
#     ${CMAKE_CURRENT_SOURCE_DIR}/skins/*/xui/en/widgets/*.xml)
#list(APPEND viewer_XUI_FILES ${DEFAULT_WIDGET_FILE_GLOB_LIST})

## Cannot append empty lists in CMake, wait until we have files here.
##file(GLOB SILVER_WIDGET_FILE_GLOB_LIST
##     ${CMAKE_CURRENT_SOURCE_DIR}/skins/silver/xui/en-us/widgets/*.xml)
##list(APPEND viewer_XUI_FILES ${SILVER_WIDGET_FILE_GLOB_LIST})

#list(SORT viewer_XUI_FILES)

#source_group("XUI Files" FILES ${viewer_XUI_FILES})

#set_source_files_properties(${viewer_XUI_FILES}
#                            PROPERTIES HEADER_FILE_ONLY TRUE)

#list(APPEND viewer_SOURCE_FILES ${viewer_XUI_FILES})

file(GLOB_RECURSE viewer_XUI_FILES LIST_DIRECTORIES FALSE
    ${CMAKE_CURRENT_SOURCE_DIR}/skins/*.xml)
source_group(TREE ${CMAKE_CURRENT_SOURCE_DIR}/skins PREFIX "XUI Files" FILES ${viewer_XUI_FILES})
set_source_files_properties(${viewer_XUI_FILES} 
                            PROPERTIES HEADER_FILE_ONLY TRUE)
list(APPEND viewer_SOURCE_FILES ${viewer_XUI_FILES})
# </FS:Ansariel>

file(GLOB_RECURSE viewer_SHADER_FILES LIST_DIRECTORIES FALSE
    ${CMAKE_CURRENT_SOURCE_DIR}/app_settings/shaders/*.glsl)
source_group(TREE ${CMAKE_CURRENT_SOURCE_DIR}/app_settings/shaders PREFIX "Shaders" FILES ${viewer_SHADER_FILES})
set_source_files_properties(${viewer_SHADER_FILES} 
                            PROPERTIES HEADER_FILE_ONLY TRUE)
list(APPEND viewer_SOURCE_FILES ${viewer_SHADER_FILES})


set(viewer_APPSETTINGS_FILES
    app_settings/anim.ini
    app_settings/autoreplace.xml
    app_settings/client_list_v2.xml
    app_settings/cloud.xml
    app_settings/cmd_line.xml
    app_settings/commands.xml
    app_settings/foldertypes.xml
    app_settings/graphic_preset_controls.xml
    app_settings/grass.xml
    app_settings/grids.xml
    app_settings/growl_notifications.xml
    app_settings/high_graphics.xml
    app_settings/ignorable_dialogs.xml
    app_settings/key_bindings.xml
    app_settings/keywords.ini
    app_settings/keywords_lsl_default.xml
    app_settings/logcontrol.xml
    app_settings/low_graphics.xml
    app_settings/mid_graphics.xml
    app_settings/posestand.xml
    app_settings/quick_preferences.xml
    app_settings/scriptlibrary_aa.xml
    app_settings/scriptlibrary_ossl.xml
    app_settings/scriptlibrary_preproc.xml
    app_settings/settings_firestorm.xml
    app_settings/settings_hybrid.xml
    app_settings/settings_phoenix.xml
    app_settings/settings_v3.xml
    app_settings/settings_text.xml
    app_settings/settings.xml
    app_settings/settings_crash_behavior.xml
    app_settings/settings_files.xml
    app_settings/settings_per_account.xml
    app_settings/std_bump.ini
    #app_settings/toolbars.xml  FS:AO moved to skins
    app_settings/trees.xml
    app_settings/ultra_graphics.xml
    app_settings/viewerart.xml
    ${CMAKE_SOURCE_DIR}/../etc/message.xml
    ${CMAKE_SOURCE_DIR}/../scripts/messages/message_template.msg
    packages-info.txt
    featuretable.txt
    featuretable_mac.txt
    )
	
if (WINDOWS)
  LIST(APPEND viewer_APPSETTINGS_FILES app_settings/growl_notifications.xml)
endif (WINDOWS)

source_group("App Settings" FILES ${viewer_APPSETTINGS_FILES})

set_source_files_properties(${viewer_APPSETTINGS_FILES}
                            PROPERTIES HEADER_FILE_ONLY TRUE)

list(APPEND viewer_SOURCE_FILES ${viewer_APPSETTINGS_FILES})

set(viewer_CHARACTER_FILES
    character/attentions.xml
    character/attentionsN.xml
    character/avatar_lad.xml
    character/avatar_skeleton.xml
    character/genepool.xml
    )

source_group("Character File" FILES ${viewer_CHARACTER_FILES})

set_source_files_properties(${viewer_CHARACTER_FILES}
                            PROPERTIES HEADER_FILE_ONLY TRUE)
list(APPEND viewer_SOURCE_FILES ${viewer_CHARACTER_FILES})

# <FS:Ansariel> Add Firestorm folders
file(GLOB viewer_FONT_FILES fonts/*.xml)
source_group("Fonts" FILES ${viewer_FONT_FILES})
set_source_files_properties(${viewer_FONT_FILES}
                            PROPERTIES HEADER_FILE_ONLY TRUE)
list(APPEND viewer_SOURCE_FILES ${viewer_FONT_FILES})

file(GLOB viewer_FS_RESOURCES fs_resources/*)
source_group("Firestorm Resources" FILES ${viewer_FS_RESOURCES})
set_source_files_properties(${viewer_FS_RESOURCES}
                            PROPERTIES HEADER_FILE_ONLY TRUE)
list(APPEND viewer_SOURCE_FILES ${viewer_FS_RESOURCES})
# </FS:Ansariel>

if (WINDOWS)
  file(GLOB viewer_INSTALLER_FILES installers/windows/*.nsi)

  source_group("Installer Files" FILES ${viewer_INSTALLER_FILES})

  set_source_files_properties(${viewer_INSTALLER_FILES}
                              PROPERTIES HEADER_FILE_ONLY TRUE)

  list(APPEND viewer_SOURCE_FILES ${viewer_INSTALLER_FILES})
endif (WINDOWS)

if (HAVOK OR HAVOK_TPV)
  set(LLSTARTUP_COMPILE_FLAGS "${LLSTARTUP_COMPILE_FLAGS} -DLL_HAVOK")
endif (HAVOK OR HAVOK_TPV)

if( DEFINED LLSTARTUP_COMPILE_FLAGS )
   # progress view disables/enables icons based on available packages
   set_source_files_properties(llprogressview.cpp PROPERTIES COMPILE_FLAGS "${LLSTARTUP_COMPILE_FLAGS}")

   set_source_files_properties(llstartup.cpp PROPERTIES COMPILE_FLAGS "${LLSTARTUP_COMPILE_FLAGS}")
  # <FS:Ansariel> Output device selection
  set_source_files_properties(llfloaterpreference.cpp PROPERTIES COMPILE_FLAGS "${LLSTARTUP_COMPILE_FLAGS}")
  # </FS:Ansariel>
endif()

list(APPEND viewer_SOURCE_FILES ${viewer_HEADER_FILES})

add_executable(${VIEWER_BINARY_NAME}
    WIN32
    MACOSX_BUNDLE
    ${viewer_SOURCE_FILES}
    )

# add package files
file(GLOB EVENT_HOST_SCRIPT_GLOB_LIST
     ${CMAKE_CURRENT_SOURCE_DIR}/../viewer_components/*.py)
list(APPEND EVENT_HOST_SCRIPTS ${EVENT_HOST_SCRIPT_GLOB_LIST})

set(PACKAGE ON CACHE BOOL
    "Add a package target that builds an installer package.")

if (OPENSIM )
  set(ND_VIEWER_FLAVOR "oss")
else (OPENSIM)
  set(ND_VIEWER_FLAVOR "hvk")
endif (OPENSIM)

if (WINDOWS)
    set_target_properties(${VIEWER_BINARY_NAME}
        PROPERTIES
        # *TODO -reenable this once we get server usage sorted out
        LINK_FLAGS "/debug /NODEFAULTLIB:LIBCMT /SUBSYSTEM:WINDOWS /LARGEADDRESSAWARE /LTCG"
        LINK_FLAGS_DEBUG "/NODEFAULTLIB:\"LIBCMT;LIBCMTD;MSVCRT\" /INCREMENTAL:NO /LARGEADDRESSAWARE /LTCG"
        LINK_FLAGS_RELEASE "/FORCE:MULTIPLE /MAP\"secondlife-bin.MAP\" /OPT:REF /LARGEADDRESSAWARE /LTCG"
        )

    if(USE_PRECOMPILED_HEADERS)
       target_precompile_headers( ${VIEWER_BINARY_NAME} PRIVATE llviewerprecompiledheaders.h )
    endif(USE_PRECOMPILED_HEADERS)

    # If adding a file to viewer_manifest.py in the WindowsManifest.construct() method, be sure to add the dependency
    # here.
    # *NOTE:Mani - This is a crappy hack to have important dependencies for the viewer_manifest copy action
    # be met. I'm looking forward to a source-code split-up project next year that will address this kind of thing.
    # In the meantime, if you have any ideas on how to easily maintain one list, either here or in viewer_manifest.py
    # and have the build deps get tracked *please* tell me about it.
    # nat: https://cmake.org/cmake/help/v3.14/command/file.html
    # "For example, the code
    # file(STRINGS myfile.txt myfile)
    # stores a list in the variable myfile in which each item is a line from the input file."
    # And of course it's straightforward to read a text file in Python.

    set(COPY_INPUT_DEPENDENCIES
      # The following commented dependencies are determined at variably at build time. Can't do this here.
      ${CMAKE_SOURCE_DIR}/../etc/message.xml
      ${CMAKE_SOURCE_DIR}/../scripts/messages/message_template.msg
      #${SHARED_LIB_STAGING_DIR}/openjp2.dll # <FS:Ansariel> Only copy OpenJPEG dll if needed
      ${SHARED_LIB_STAGING_DIR}/libhunspell.dll
      ${SHARED_LIB_STAGING_DIR}/uriparser.dll
      #${SHARED_LIB_STAGING_DIR}/${LL_INTDIR}/SLVoice.exe
      #${SHARED_LIB_STAGING_DIR}/${LL_INTDIR}/libsndfile-1.dll
      #${SHARED_LIB_STAGING_DIR}/${LL_INTDIR}/vivoxoal.dll
      ${AUTOBUILD_INSTALL_DIR}/ca-bundle.crt
      ${CMAKE_CURRENT_SOURCE_DIR}/licenses-win32.txt
      ${CMAKE_CURRENT_SOURCE_DIR}/featuretable.txt
      ${viewer_APPSETTINGS_FILES}
      ${ARCH_PREBUILT_DIRS_RELEASE}/growl.dll
      ${SHARED_LIB_STAGING_DIR}/Release/glod.dll # <FS:Beq> Restore GLOD build dependencies
      SLPlugin
      media_plugin_cef
      media_plugin_libvlc
      #media_plugin_example # <FS:Ansariel> Don't package example plugin
      )

    # <FS:Ansariel> Only copy OpenJPEG dll if needed
    if (NOT USE_KDU)
        list(APPEND COPY_INPUT_DEPENDENCIES
            ${SHARED_LIB_STAGING_DIR}/Release/openjp2.dll
            )
    endif (NOT USE_KDU)
    # </FS:Ansariel>

    if (ADDRESS_SIZE EQUAL 64)
       list(APPEND COPY_INPUT_DEPENDENCIES
               ${SHARED_LIB_STAGING_DIR}/vivoxsdk_x64.dll
               ${SHARED_LIB_STAGING_DIR}/ortp_x64.dll
               ${ARCH_PREBUILT_DIRS_RELEASE}/libcrypto-1_1-x64.dll
               ${ARCH_PREBUILT_DIRS_RELEASE}/libssl-1_1-x64.dll
               )
    else (ADDRESS_SIZE EQUAL 64)
       list(APPEND COPY_INPUT_DEPENDENCIES
               ${SHARED_LIB_STAGING_DIR}/vivoxsdk.dll
               ${SHARED_LIB_STAGING_DIR}/ortp.dll
               ${ARCH_PREBUILT_DIRS_RELEASE}/libcrypto-1_1.dll
               ${ARCH_PREBUILT_DIRS_RELEASE}/libssl-1_1.dll
               )
    endif (ADDRESS_SIZE EQUAL 64)

    if (TARGET ll::fmodstudio)
      list(APPEND COPY_INPUT_DEPENDENCIES
           ${SHARED_LIB_STAGING_DIR}/fmod.dll
           #${SHARED_LIB_STAGING_DIR}/Debug/fmodL.dll # <FS:Ansariel> Doesn't exist
          )
    endif ()

    if (TARGET ll::openal)
      list(APPEND COPY_INPUT_DEPENDENCIES
           ${SHARED_LIB_STAGING_DIR}/OpenAL32.dll
           ${SHARED_LIB_STAGING_DIR}/alut.dll
          )
    endif ()

    add_custom_command(
      OUTPUT  ${CMAKE_CFG_INTDIR}/copy_touched.bat
      COMMAND ${PYTHON_EXECUTABLE}
      ARGS
        ${CMAKE_CURRENT_SOURCE_DIR}/viewer_manifest.py
        --actions=copy
        --arch=${ARCH}
        --artwork=${ARTWORK_DIR}
        "--bugsplat=${BUGSPLAT_DB}"
        "--fmodstudio=${USE_FMODSTUDIO}"
        "--openal=${USE_OPENAL}"
        --build=${CMAKE_CURRENT_BINARY_DIR}
        --buildtype=$<CONFIG>
        "--channel=${VIEWER_CHANNEL}"
        --configuration=${CMAKE_CFG_INTDIR}
        --dest=${CMAKE_CURRENT_BINARY_DIR}/$<IF:$<BOOL:${LL_GENERATOR_IS_MULTI_CONFIG}>,$<CONFIG>,>
        --grid=${GRID}
        --source=${CMAKE_CURRENT_SOURCE_DIR}
        --touch=${CMAKE_CURRENT_BINARY_DIR}/$<IF:$<BOOL:${LL_GENERATOR_IS_MULTI_CONFIG}>,$<CONFIG>,>/copy_touched.bat
        --versionfile=${CMAKE_CURRENT_BINARY_DIR}/viewer_version.txt
        --viewer_flavor=${ND_VIEWER_FLAVOR}
      DEPENDS
        ${CMAKE_CURRENT_SOURCE_DIR}/viewer_manifest.py
        stage_third_party_libs
        ${COPY_INPUT_DEPENDENCIES}
      COMMENT "Performing viewer_manifest copy"
      )

    add_custom_target(copy_w_viewer_manifest ALL DEPENDS ${CMAKE_CFG_INTDIR}/copy_touched.bat)

    add_dependencies(${VIEWER_BINARY_NAME} stage_third_party_libs llcommon copy_w_viewer_manifest)

    if (EXISTS ${CMAKE_SOURCE_DIR}/copy_win_scripts)
      add_dependencies(${VIEWER_BINARY_NAME} copy_win_scripts)
    endif (EXISTS ${CMAKE_SOURCE_DIR}/copy_win_scripts)

    add_dependencies(${VIEWER_BINARY_NAME} SLPlugin)

    # sets the 'working directory' for debugging from visual studio.
    # Condition for version can be moved to requirements once build agents will be updated (see TOOL-3865)
    if (NOT UNATTENDED)
        set_property(
          TARGET ${VIEWER_BINARY_NAME}
          PROPERTY VS_DEBUGGER_WORKING_DIRECTORY "${CMAKE_CURRENT_SOURCE_DIR}"
          )
    endif (NOT UNATTENDED)

    if (PACKAGE)
      add_custom_command(
        OUTPUT ${CMAKE_CURRENT_BINARY_DIR}/${CMAKE_CFG_INTDIR}/event_host.tar.bz2
        COMMAND ${PYTHON_EXECUTABLE}
        ARGS
          ${CMAKE_CURRENT_SOURCE_DIR}/event_host_manifest.py
          ${CMAKE_CURRENT_SOURCE_DIR}/..
          ${CMAKE_CURRENT_BINARY_DIR}
          ${CMAKE_CFG_INTDIR}
        DEPENDS
          lleventhost
          ${EVENT_HOST_SCRIPTS}
          ${CMAKE_CURRENT_SOURCE_DIR}/event_host_manifest.py
        )

      add_custom_command(
        OUTPUT ${CMAKE_CFG_INTDIR}/touched.bat
        COMMAND ${PYTHON_EXECUTABLE}
        ARGS
              ${CMAKE_CURRENT_SOURCE_DIR}/viewer_manifest.py
              --arch=${ARCH}
              --artwork=${ARTWORK_DIR}
              "--bugsplat=${BUGSPLAT_DB}"
              "--fmodstudio=${USE_FMODSTUDIO}"
              "--openal=${USE_OPENAL}"
              --build=${CMAKE_CURRENT_BINARY_DIR}
              --buildtype=$<CONFIG>
              "--channel=${VIEWER_CHANNEL}"
              --configuration=${CMAKE_CFG_INTDIR}
              --dest=${CMAKE_CURRENT_BINARY_DIR}/$<IF:$<BOOL:${LL_GENERATOR_IS_MULTI_CONFIG}>,$<CONFIG>,>
              --grid=${GRID}
              --source=${CMAKE_CURRENT_SOURCE_DIR}
              --touch=${CMAKE_CURRENT_BINARY_DIR}/$<IF:$<BOOL:${LL_GENERATOR_IS_MULTI_CONFIG}>,$<CONFIG>,>/touched.bat
              --versionfile=${CMAKE_CURRENT_BINARY_DIR}/viewer_version.txt
          --viewer_flavor=${ND_VIEWER_FLAVOR}
        DEPENDS
            ${VIEWER_BINARY_NAME}
            ${CMAKE_CURRENT_SOURCE_DIR}/viewer_manifest.py
            ${CMAKE_CURRENT_BINARY_DIR}/viewer_version.txt
            ${COPY_INPUT_DEPENDENCIES}
        )

      add_custom_target(llpackage ALL DEPENDS
              ${CMAKE_CFG_INTDIR}/touched.bat
        )
        # temporarily disable packaging of event_host until hg subrepos get
        # sorted out on the parabuild cluster...
        #${CMAKE_CURRENT_BINARY_DIR}/${CMAKE_CFG_INTDIR}/event_host.tar.bz2)

    endif (PACKAGE)
elseif (DARWIN)
    set_target_properties(${VIEWER_BINARY_NAME}
        PROPERTIES
        LINK_FLAGS_RELEASE "${LINK_FLAGS_RELEASE} -Xlinker -dead_strip -Xlinker -map -Xlinker ${CMAKE_CURRENT_BINARY_DIR}/${VIEWER_BINARY_NAME}.MAP"
        #<FS:TS> Force the SDK version in the linked executable to be 10.12. This will fool
        # macOS into using the pre-Mojave display system, avoiding the blurry display that
        # otherwise occurs when upscaling the viewer to Retina resolution levels.
        LINK_FLAGS_RELEASE "${LINK_FLAGS_RELEASE} -Xlinker -platform_version -Xlinker macos -Xlinker ${CMAKE_OSX_DEPLOYMENT_TARGET} -Xlinker 10.12"
        )
else (WINDOWS)
        # Linux
    set_target_properties(${VIEWER_BINARY_NAME}
        PROPERTIES
        LINK_FLAGS_RELEASE "${LINK_FLAGS_RELEASE} -Wl,--Map=${VIEWER_BINARY_NAME}.MAP"
        )
endif (WINDOWS)

# *NOTE: - this list is very sensitive to ordering, test carefully on all
# platforms if you change the relative order of the entries here.
# In particular, cmake 2.6.4 (when building with linux/makefile generators)
# appears to sometimes de-duplicate redundantly listed dependencies improperly.
# To work around this, higher level modules should be listed before the modules
# that they depend upon. -brad
#
# *NOTE:  On mixing system shared libraries and updated static archives.
# We use a number of libraries that have an existence as system libraries,
# internal-use libraries and applications libraries.  The most-referenced
# one of these being libz where you can find four or more versions in play
# at once.  On Linux, libz can be found at link and run time via a number
# of paths:
#     
#      => -lfreetype
#        => libz.so.1 (on install machine, not build)
#      => -lSDL
#        => libz.so.1 (on install machine, not build)
#      => -lgdk-x11-2.0
#        => libz.so.1
#      => -lz
#
# We generally want the newest version of the library to provide all symbol
# resolution.  To that end, when using static archives, the *_PRELOAD_ARCHIVES
# variables, PNG_PRELOAD_ARCHIVES and ZLIBNG_PRELOAD_ARCHIVES, get the archives
# dumped into the target binary and runtime lookup will find the most
# modern version.

target_link_libraries(${VIEWER_BINARY_NAME}
        llaudio
        llcharacter
        llimage
        llinventory
        llmessage
        llplugin
        llprimitive
        llrender
        llui
        llfilesystem
        llwindow
        llxml
        llmath
        llcorehttp
        llcommon
        llmeshoptimizer
        ll::ndof
        lllogin
        llprimitive
        llappearance
        ${LLPHYSICSEXTENSIONS_LIBRARIES}
        ll::bugsplat
        ll::tracy
        fs::glod # <FS:Beq/> restore GLOD dependencies
        # fs::growl # <FS:Ansariel> Growl support <FS:Zi> added further down for win/mac only
        )

if( TARGET ll::intel_memops )
   target_link_libraries(${VIEWER_BINARY_NAME} ll::intel_memops )
endif()

target_link_libraries(${VIEWER_BINARY_NAME} ${DISCORD_LIBRARY} )

if (USE_BUGSPLAT)
  target_link_libraries(${VIEWER_BINARY_NAME}
    ${BUGSPLAT_LIBRARIES}
    )
endif (USE_BUGSPLAT)

if (WINDOWS)
    target_link_libraries(${VIEWER_BINARY_NAME}
    fs::growl # <FS:Ansariel> Growl support
    ${GROWL_LIBRARY}
    )
endif (WINDOWS)

if( TARGET ll::nvapi )
   target_link_libraries(${VIEWER_BINARY_NAME} ll::nvapi )
endif()

if (LINUX)
    # <FS:Zi> put these additional libraries in the viewer build target here as it didn't
    # work to put them in via their cmake/* files
    target_link_libraries(${VIEWER_BINARY_NAME}
        "dl"
        # <FS:Zi> I wish I knew how to make this cleaner, this looks like a mess
<<<<<<< HEAD
        "fontconfig"    # <FS:Zi> tried ll::fontconfig, didn't work
=======
>>>>>>> 7625a540
        ll::vorbis
        ${GIO_LIBRARIES}
    )
endif (LINUX)

set(ARTWORK_DIR ${CMAKE_CURRENT_SOURCE_DIR} CACHE PATH
    "Path to artwork files.")

if (LINUX)
  set(product Firestorm-${ARCH}-${VIEWER_SHORT_VERSION}.${VIEWER_VERSION_REVISION})

  # These are the generated targets that are copied to package/
  set(COPY_INPUT_DEPENDENCIES
    ${VIEWER_BINARY_NAME}
    SLPlugin
    media_plugin_cef
<<<<<<< HEAD
    media_plugin_gstreamer010
=======
    media_plugin_gstreamer10
>>>>>>> 7625a540
    llcommon
    linux-crash-logger
    )

  add_dependencies(${VIEWER_BINARY_NAME} SLPlugin media_plugin_gstreamer010 media_plugin_cef linux-crash-logger)
  
  add_custom_command(
      OUTPUT ${product}.tar.bz2
      COMMAND ${PYTHON_EXECUTABLE}
      ARGS
        ${CMAKE_CURRENT_SOURCE_DIR}/viewer_manifest.py
        --arch=${ARCH}
        --artwork=${ARTWORK_DIR}
        "--bugsplat=${BUGSPLAT_DB}"
        "--fmodstudio=${USE_FMODSTUDIO}"
        "--openal=${USE_OPENAL}"
        --build=${CMAKE_CURRENT_BINARY_DIR}
        --buildtype=${CMAKE_BUILD_TYPE}
        "--channel=${VIEWER_CHANNEL}"
        --configuration=${CMAKE_CFG_INTDIR}
        --dest=${CMAKE_CURRENT_BINARY_DIR}/packaged
        --grid=${GRID}
        --source=${CMAKE_CURRENT_SOURCE_DIR}
        --touch=${CMAKE_CURRENT_BINARY_DIR}/${CMAKE_CFG_INTDIR}/.${product}.touched
        --versionfile=${CMAKE_CURRENT_BINARY_DIR}/viewer_version.txt
        --viewer_flavor=${ND_VIEWER_FLAVOR}
      DEPENDS
        ${CMAKE_CURRENT_SOURCE_DIR}/viewer_manifest.py
        ${COPY_INPUT_DEPENDENCIES}
      )

  add_custom_command(
    OUTPUT  ${CMAKE_CURRENT_BINARY_DIR}/${CMAKE_CFG_INTDIR}/.${product}.copy_touched
    COMMAND ${PYTHON_EXECUTABLE}
    ARGS
      ${CMAKE_CURRENT_SOURCE_DIR}/viewer_manifest.py
      --actions=copy
      --arch=${ARCH}
      --artwork=${ARTWORK_DIR}
      "--bugsplat=${BUGSPLAT_DB}"
      "--fmodstudio=${USE_FMODSTUDIO}"
      "--openal=${USE_OPENAL}"
      --build=${CMAKE_CURRENT_BINARY_DIR}
      --buildtype=${CMAKE_BUILD_TYPE}
      "--channel=${VIEWER_CHANNEL}"
      --configuration=${CMAKE_CFG_INTDIR}
      --dest=${CMAKE_CURRENT_BINARY_DIR}/packaged
      --grid=${GRID}
      --source=${CMAKE_CURRENT_SOURCE_DIR}
      --versionfile=${CMAKE_CURRENT_BINARY_DIR}/viewer_version.txt
      --viewer_flavor=${ND_VIEWER_FLAVOR}
    DEPENDS
      ${CMAKE_CURRENT_SOURCE_DIR}/viewer_manifest.py
      ${COPY_INPUT_DEPENDENCIES}
    COMMENT "Performing viewer_manifest copy"
    )

  add_custom_target(copy_l_viewer_manifest ALL DEPENDS ${CMAKE_CURRENT_BINARY_DIR}/${CMAKE_CFG_INTDIR}/.${product}.copy_touched)

  if (PACKAGE)
    add_custom_target(llpackage ALL DEPENDS ${product}.tar.bz2)
    # Make sure we don't run two instances of viewer_manifest.py at the same time.
    add_dependencies(llpackage copy_l_viewer_manifest)
    check_message_template(llpackage)
  endif (PACKAGE)
endif (LINUX)

if (DARWIN)
    # <FS:Ansariel> Moved from Windows section
    set(VIEWER_MACOSX_PHASE "d")
    string(TOLOWER ${VIEWER_CHANNEL} channel_lower)
    if(channel_lower MATCHES "release")
        set(VIEWER_MACOSX_PHASE "f")
    elseif(channel_lower MATCHES "beta")
        set(VIEWER_MACOSX_PHASE "b")
    elseif(channel_lower MATCHES "project")
        set(VIEWER_MACOSX_PHASE "a")
    endif()
    # </FS:Ansariel>

  # These all get set with PROPERTIES. It's not that the property names are
  # magically known to CMake -- it's that these names are referenced in the
  # Info-SecondLife.plist file in the configure_file() directive below.
  #set(product "${VIEWER_CHANNEL}")
  set(product "Firestorm")
  set(MACOSX_EXECUTABLE_NAME "Firestorm")
  set(MACOSX_BUNDLE_INFO_STRING "Firestorm Viewer")
  set(MACOSX_BUNDLE_ICON_FILE "firestorm_icon.icns")
  set(MACOSX_BUNDLE_GUI_IDENTIFIER "org.firestormviewer.firestorm")
  set(MACOSX_BUNDLE_LONG_VERSION_STRING "${VIEWER_CHANNEL} ${VIEWER_SHORT_VERSION}.${VIEWER_VERSION_REVISION}")
  set(MACOSX_BUNDLE_BUNDLE_NAME "Firestorm")
  set(MACOSX_BUNDLE_SHORT_VERSION_STRING "${VIEWER_SHORT_VERSION}.${VIEWER_VERSION_REVISION}")
  set(MACOSX_BUNDLE_BUNDLE_VERSION "${VIEWER_SHORT_VERSION}${VIEWER_MACOSX_PHASE}${VIEWER_REVISION}")
  set(MACOSX_BUNDLE_COPYRIGHT "Copyright 2010-2023 The Phoenix Firestorm Project, Inc.")
  set(MACOSX_BUNDLE_NSMAIN_NIB_FILE "Firestorm.nib")
  set(MACOSX_BUNDLE_NSPRINCIPAL_CLASS "LLApplication")

  # https://blog.kitware.com/upcoming-in-cmake-2-8-12-osx-rpath-support/
  set(CMAKE_MACOSX_RPATH 1)
  
  set_target_properties(
    ${VIEWER_BINARY_NAME}
    PROPERTIES
    OUTPUT_NAME "${product}"
    # From Contents/MacOS/SecondLife, look in Contents/Frameworks
    INSTALL_RPATH "@loader_path/../Frameworks"
    # SIGH, as of 2018-05-24 (cmake 3.11.1) the INSTALL_RPATH property simply
    # does not work. Try this:
    LINK_FLAGS "-rpath @loader_path/../Frameworks"
    MACOSX_BUNDLE_INFO_PLIST "${CMAKE_CURRENT_SOURCE_DIR}/Info-Firestorm.plist"
    XCODE_ATTRIBUTE_PRODUCT_BUNDLE_IDENTIFIER "${MACOSX_BUNDLE_GUI_IDENTIFIER}"
    )

  set(VIEWER_APP_BUNDLE "${CMAKE_CURRENT_BINARY_DIR}/$<IF:$<BOOL:${LL_GENERATOR_IS_MULTI_CONFIG}>,$<CONFIG>,>/${product}.app")
  set(VIEWER_APP_EXE "${VIEWER_APP_BUNDLE}/Contents/MacOS/${product}")
  set(VIEWER_APP_DSYM "${VIEWER_APP_EXE}.dSYM")
  set(VIEWER_APP_XCARCHIVE "${VIEWER_APP_BUNDLE}/../${product}.xcarchive.zip")

  configure_file(
     # <FS:CR> Use Firestorm plist
     #"${CMAKE_CURRENT_SOURCE_DIR}/Info-SecondLife.plist"
     "${CMAKE_CURRENT_SOURCE_DIR}/Info-Firestorm.plist"
     "${VIEWER_APP_BUNDLE}/Contents/Info.plist"
    )

  add_custom_command(
    TARGET ${VIEWER_BINARY_NAME} POST_BUILD
    COMMAND ${PYTHON_EXECUTABLE}
    ARGS
      ${CMAKE_CURRENT_SOURCE_DIR}/viewer_manifest.py
      --actions=copy
      --arch=${ARCH}
      --artwork=${ARTWORK_DIR}
      "--bugsplat=${BUGSPLAT_DB}"
      "--fmodstudio=${USE_FMODSTUDIO}"
      "--openal=${USE_OPENAL}"
      --build=${CMAKE_CURRENT_BINARY_DIR}
      --buildtype=$<CONFIG>
      --bundleid=${MACOSX_BUNDLE_GUI_IDENTIFIER}
      "--channel=${VIEWER_CHANNEL}"
      --configuration=${CMAKE_CFG_INTDIR}
      --dest=${VIEWER_APP_BUNDLE}
      --grid=${GRID}
      --source=${CMAKE_CURRENT_SOURCE_DIR}
      --versionfile=${CMAKE_CURRENT_BINARY_DIR}/viewer_version.txt
      --viewer_flavor=${ND_VIEWER_FLAVOR}
    DEPENDS
      ${VIEWER_BINARY_NAME}
      ${CMAKE_CURRENT_SOURCE_DIR}/viewer_manifest.py
    )

  add_dependencies(${VIEWER_BINARY_NAME} SLPlugin media_plugin_libvlc media_plugin_cef)

  if (ENABLE_SIGNING)
      set(SIGNING_SETTING "--signature=${SIGNING_IDENTITY}")
  else (ENABLE_SIGNING)
      set(SIGNING_SETTING "")
  endif (ENABLE_SIGNING)

  if (PACKAGE)
      add_custom_target(llpackage ALL DEPENDS ${VIEWER_BINARY_NAME})

      add_custom_command(
        TARGET llpackage POST_BUILD
        COMMAND ${PYTHON_EXECUTABLE}
        ARGS
          ${CMAKE_CURRENT_SOURCE_DIR}/viewer_manifest.py
          --arch=${ARCH}
          --artwork=${ARTWORK_DIR}
          "--bugsplat=${BUGSPLAT_DB}"
          "--fmodstudio=${USE_FMODSTUDIO}"
          "--openal=${USE_OPENAL}"
          --build=${CMAKE_CURRENT_BINARY_DIR}
          --buildtype=${CMAKE_BUILD_TYPE}
          "--channel=${VIEWER_CHANNEL}"
          --configuration=${CMAKE_CFG_INTDIR}
          --dest=${VIEWER_APP_BUNDLE}
          --grid=${GRID}
          --source=${CMAKE_CURRENT_SOURCE_DIR}
          --touch=${CMAKE_CURRENT_BINARY_DIR}/$<IF:$<BOOL:${LL_GENERATOR_IS_MULTI_CONFIG}>,$<CONFIG>,>/.${product}.bat
          --versionfile=${CMAKE_CURRENT_BINARY_DIR}/viewer_version.txt
          --viewer_flavor=${ND_VIEWER_FLAVOR}
          ${SIGNING_SETTING}
        DEPENDS
          ${CMAKE_CURRENT_SOURCE_DIR}/viewer_manifest.py
      )
  endif (PACKAGE)
endif (DARWIN)

if (INSTALL)
  include(${CMAKE_CURRENT_SOURCE_DIR}/ViewerInstall.cmake)
endif (INSTALL)

# Note that the conventional VIEWER_SYMBOL_FILE is set by ../../build.sh
if (PACKAGE AND (RELEASE_CRASH_REPORTING OR NON_RELEASE_CRASH_REPORTING) AND VIEWER_SYMBOL_FILE)
  if (USE_BUGSPLAT)
    # BugSplat symbol-file generation
    if (WINDOWS)
	#<FS:ND> Comment this out, we do our own symbol package which also includes the exe and build_data.json 
      # Just pack up a tarball containing only the .pdb file for the
      # executable. Because we intend to use cygwin tar, we must render
      # VIEWER_SYMBOL_FILE in cygwin path syntax.
      # execute_process(COMMAND "cygpath" "-u" "${VIEWER_SYMBOL_FILE}"
        # OUTPUT_VARIABLE VIEWER_SYMBOL_FILE_CYGWIN
        # OUTPUT_STRIP_TRAILING_WHITESPACE)
      # execute_process(COMMAND "cygpath" "-u" "${CMAKE_CURRENT_BINARY_DIR}/${CMAKE_CFG_INTDIR}"
        # OUTPUT_VARIABLE PARENT_DIRECTORY_CYGWIN
        # OUTPUT_STRIP_TRAILING_WHITESPACE)
      # add_custom_command(OUTPUT "${VIEWER_SYMBOL_FILE}"
        # # Use of 'tar ...j' here assumes VIEWER_SYMBOL_FILE endswith .tar.bz2;
        # # testing a string suffix is painful enough in CMake language that
        # # we'll continue assuming it until forced to generalize.
        # COMMAND "tar"
        # ARGS
          # "cjf"
          # "${VIEWER_SYMBOL_FILE_CYGWIN}"
          # "-C"
          # "${PARENT_DIRECTORY_CYGWIN}"
          # "firestorm-bin.pdb"
        # DEPENDS "${CMAKE_CURRENT_BINARY_DIR}/${CMAKE_CFG_INTDIR}/firestorm-bin.pdb"
        # COMMENT "Packing viewer PDB into ${VIEWER_SYMBOL_FILE_CYGWIN}"
        # )
      # add_custom_target(generate_symbols DEPENDS "${VIEWER_SYMBOL_FILE}" ${VIEWER_BINARY_NAME})
      # add_dependencies(generate_symbols ${VIEWER_BINARY_NAME})
    endif (WINDOWS)
    if (DARWIN)
      # Have to run dsymutil first, then pack up the resulting .dSYM directory
      add_custom_command(OUTPUT "${VIEWER_APP_DSYM}"
        COMMAND "dsymutil"
        ARGS
          ${VIEWER_APP_EXE}
        COMMENT "Generating ${VIEWER_APP_DSYM}"
        )
      add_custom_target(dsym_generate DEPENDS "${VIEWER_APP_DSYM}")
      add_dependencies(dsym_generate ${VIEWER_BINARY_NAME})
      add_custom_command(OUTPUT "${VIEWER_SYMBOL_FILE}"
        # See above comments about "tar ...j"
        COMMAND "tar"
        ARGS
          "cjf"
          "${VIEWER_SYMBOL_FILE}"
          "-C"
          "${VIEWER_APP_DSYM}/.."
          "${product}.dSYM"
        DEPENDS "${VIEWER_APP_DSYM}"
        COMMENT "Packing dSYM into ${VIEWER_SYMBOL_FILE}"
        )
      add_custom_target(dsym_tarball DEPENDS "${VIEWER_SYMBOL_FILE}")
      add_dependencies(dsym_tarball dsym_generate)
      add_custom_command(OUTPUT "${VIEWER_APP_XCARCHIVE}"
        COMMAND "zip"
        ARGS
          "-r"
          "${VIEWER_APP_XCARCHIVE}"
          "."
        WORKING_DIRECTORY "${VIEWER_APP_DSYM}/.."
        DEPENDS "${VIEWER_APP_DSYM}"
        COMMENT "Generating xcarchive.zip for upload to BugSplat"
        )
      add_custom_target(dsym_xcarchive DEPENDS "${VIEWER_APP_XCARCHIVE}")
      add_dependencies(dsym_xcarchive dsym_generate)
      # Have to create a stamp file, and depend on it, to force CMake to run
      # the cleanup step.
      add_custom_command(OUTPUT "${CMAKE_CURRENT_BINARY_DIR}/dsym.stamp"
        COMMAND rm -rf "${VIEWER_APP_DSYM}"
        COMMAND touch "${CMAKE_CURRENT_BINARY_DIR}/dsym.stamp"
        DEPENDS "${VIEWER_SYMBOL_FILE}" "${VIEWER_APP_XCARCHIVE}"
        COMMENT "Cleaning up dSYM"
        )
      add_custom_target(generate_symbols DEPENDS
        "${VIEWER_APP_DSYM}"
        "${VIEWER_SYMBOL_FILE}"
        "${VIEWER_APP_XCARCHIVE}"
        "${CMAKE_CURRENT_BINARY_DIR}/dsym.stamp"
        )
      add_dependencies(generate_symbols dsym_tarball dsym_xcarchive)
    endif (DARWIN)
    if (LINUX)
      # TBD
    endif (LINUX)
  endif (USE_BUGSPLAT)

  if (DARWIN) #Linux/Windows generates symbols via viewer_manifest.py/fs_viewer_manifest.py
	# for both Bugsplat and Breakpad
	add_dependencies(llpackage generate_symbols)
  endif()
endif ()

if (LL_TESTS)
  # To add a viewer unit test, just add the test .cpp file below
  # This creates a separate test project per file listed.
  include(LLAddBuildTest)
  SET(viewer_TEST_SOURCE_FILES
    llagentaccess.cpp
    lldateutil.cpp
#    llmediadataclient.cpp
    lllogininstance.cpp
#    llremoteparcelrequest.cpp
    llviewerhelputil.cpp
    llversioninfo.cpp
    llworldmap.cpp
    llworldmipmap.cpp
  )

  set_source_files_properties(
    llworldmap.cpp
    llworldmipmap.cpp
    PROPERTIES
    LL_TEST_ADDITIONAL_SOURCE_FILES 
    tests/llviewertexture_stub.cpp
    #llviewertexturelist.cpp
  )

  set(test_libs
          llcommon
          llfilesystem
          llxml
          llmessage
          llcharacter
          llui
          lllogin
          llplugin
          llappearance
    )

  set_source_files_properties(
    llworldmap.cpp
    llworldmipmap.cpp
    PROPERTIES
    LL_TEST_ADDITIONAL_SOURCE_FILES 
    tests/llviewertexture_stub.cpp
    #llviewertexturelist.cpp
  )

  set_source_files_properties(
    llmediadataclient.cpp
    PROPERTIES
    LL_TEST_ADDITIONAL_LIBRARIES "${test_libs}"
  )


  set_source_files_properties(
    llworldmap.cpp
    llworldmipmap.cpp
    PROPERTIES
    LL_TEST_ADDITIONAL_SOURCE_FILES 
    tests/llviewertexture_stub.cpp
  )

  set_source_files_properties(
    llmediadataclient.cpp
    PROPERTIES
    LL_TEST_ADDITIONAL_LIBRARIES llprimitive
  )

  set_source_files_properties(
    lllogininstance.cpp
    PROPERTIES
    LL_TEST_ADDITIONAL_SOURCE_FILES llversioninfo.cpp
  )
  set_property( SOURCE
          ${viewer_TEST_SOURCE_FILES}
          PROPERTY
          LL_TEST_ADDITIONAL_LIBRARIES ${test_libs}
  )

  LL_ADD_PROJECT_UNIT_TESTS(${VIEWER_BINARY_NAME} "${viewer_TEST_SOURCE_FILES}")

  #set(TEST_DEBUG on)

  set(test_libs
          llfilesystem
          llmath
          llcommon
          llmessage
          llcorehttp
          llxml
          llui
          llplugin
          llappearance
          lllogin
          llprimitive
          lllogin
          )

  LL_ADD_INTEGRATION_TEST(cppfeatures
    ""
    "${test_libs}"
    )

  LL_ADD_INTEGRATION_TEST(llsechandler_basic
    llsechandler_basic.cpp
    "${test_libs}"
    )

  LL_ADD_INTEGRATION_TEST(llsecapi
     llsecapi.cpp
    "${test_libs}"
    )
  if (NOT OPENSIM)#<FS:AW optional opensim support>
    set(llslurl_test_sources
        llslurl.cpp
        llviewernetwork.cpp
    )
  endif (NOT OPENSIM)#<FS:AW optional opensim support>

# RLVa - incompatible
#  LL_ADD_INTEGRATION_TEST(llslurl
#     "${llslurl_test_sources}"
#    "${test_libs}"
#    )

  LL_ADD_INTEGRATION_TEST(llviewernetwork
     llviewernetwork.cpp
    "${test_libs}"
    )

  LL_ADD_INTEGRATION_TEST(llviewerassetstats
    llviewerassetstats.cpp
    "${test_libs}"
    )

# LL_ADD_INTEGRATION_TEST(llhttpretrypolicy "llhttpretrypolicy.cpp" "${test_libs}")

  #ADD_VIEWER_BUILD_TEST(llmemoryview viewer)
  #ADD_VIEWER_BUILD_TEST(llagentaccess viewer)
  #ADD_VIEWER_BUILD_TEST(lltextureinfo viewer)
  #ADD_VIEWER_BUILD_TEST(lltextureinfodetails viewer)


endif (LL_TESTS)

check_message_template(${VIEWER_BINARY_NAME})
<|MERGE_RESOLUTION|>--- conflicted
+++ resolved
@@ -1622,12 +1622,9 @@
     NACLfloaterexploresounds.h
     )
 
-<<<<<<< HEAD
   list(APPEND viewer_SOURCE_FILES llperfstats.cpp)
   list(APPEND viewer_HEADER_FILES llperfstats.h)
 
-=======
->>>>>>> 7625a540
 # <FS:Ansariel> Flickr / Discord keys and fsversionvalues headers are generated in here
 include_directories( ${CMAKE_CURRENT_BINARY_DIR} )
 
@@ -2415,10 +2412,6 @@
     target_link_libraries(${VIEWER_BINARY_NAME}
         "dl"
         # <FS:Zi> I wish I knew how to make this cleaner, this looks like a mess
-<<<<<<< HEAD
-        "fontconfig"    # <FS:Zi> tried ll::fontconfig, didn't work
-=======
->>>>>>> 7625a540
         ll::vorbis
         ${GIO_LIBRARIES}
     )
@@ -2435,16 +2428,12 @@
     ${VIEWER_BINARY_NAME}
     SLPlugin
     media_plugin_cef
-<<<<<<< HEAD
-    media_plugin_gstreamer010
-=======
     media_plugin_gstreamer10
->>>>>>> 7625a540
     llcommon
     linux-crash-logger
     )
 
-  add_dependencies(${VIEWER_BINARY_NAME} SLPlugin media_plugin_gstreamer010 media_plugin_cef linux-crash-logger)
+  add_dependencies(${VIEWER_BINARY_NAME} SLPlugin media_plugin_gstreamer10 media_plugin_cef linux-crash-logger)
   
   add_custom_command(
       OUTPUT ${product}.tar.bz2
