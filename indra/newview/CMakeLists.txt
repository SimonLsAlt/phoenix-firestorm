# -*- cmake -*-

project(viewer)

include(00-Common)
# DON'T move Linking.cmake to its place in the alphabetized list below: it
# sets variables on which the 3p .cmake files depend.
include(Linking)

include(Boost)
include(bugsplat)
include(BuildPackagesInfo)
include(BuildVersion)
include(CMakeCopyIfDifferent)
include(CubemapToEquirectangularJS)
include(GLIB)
include(DragDrop)
include(EXPAT)
include(FMODSTUDIO)
include(GLOD) # <FS:Beq/> restore GLOD
include(Hunspell)
include(JPEGEncoderBasic)
include(LLAppearance)
include(LLAudio)
include(LLCA)
include(LLCommon)
include(LLCoreHttp)
include(LLImage)
include(LLKDU)
include(LLPhysicsExtensions)
include(LLPrimitive)
include(LLWindow)
include(NDOF)
include(NVAPI)
include(OPENAL)
include(OpenGL)
include(OpenSSL)
include(OpenXR)
include(PNG)
include(TemplateCheck)
include(TinyEXR)
include(ThreeJS)
include(Tracy)
include(UI)
include(ViewerMiscLibs)
#include(ViewerManager) # <FS:Ansariel> Remove VMP
include(VisualLeakDetector)
include(VulkanGltf)
include(ZLIBNG)
include(LLPrimitive)
include(Growl)
include(ColladaDom)
include(jemalloc)
include(Discord)

# <FS:ND> if using ndPhysicsstub this variable will be unset, we don't need to build any stub code viewer side in that case
if( LLPHYSICSEXTENSIONS_SRC_DIR )
# </FS:ND>

if (NOT HAVOK_TPV)
   # When using HAVOK_TPV, the library is precompiled, so no need for this

   # Stub and probably havok lib itself is a hack, autobuild loads a 3p that really is a source tarball
   # which includes a CMakeList.txt and then this whole source tree gets pushed into out build ... :/
   # To make matters worse there is a internal assumption about the structure of the viewers CMake layout,
   # which means we need to duct tape this togther ...

   add_subdirectory(${LLPHYSICSEXTENSIONS_SRC_DIR} llphysicsextensions)

   # Another hack that works with newer cmake versions:
   cmake_policy( SET CMP0079 NEW)
   if( TARGET llphysicsextensionsstub )
      target_link_libraries(llphysicsextensionsstub llcommon llmath)
   endif()
   if( TARGET llphysicsextensions )
      target_link_libraries(llphysicsextensions llrender )
      if (DARWIN)
        target_compile_options( llphysicsextensions  PRIVATE -Wno-unused-local-typedef)
      endif (DARWIN)
   endif()
endif (NOT HAVOK_TPV)

# <FS:ND>
endif( LLPHYSICSEXTENSIONS_SRC_DIR )
# </FS:ND>

set(viewer_SOURCE_FILES
# <Add FS includes below this line>
    alfloaterregiontracker.cpp
    animationexplorer.cpp
    ao.cpp
    aoengine.cpp
    aoset.cpp
    chatbar_as_cmdline.cpp
    daeexport.cpp
    dialogstack.cpp
    exoflickr.cpp
    exoflickrauth.cpp
    exogroupmutelist.cpp
    floatermedialists.cpp
    fsareasearch.cpp
    fsareasearchmenu.cpp
    fsassetblacklist.cpp
    fsavatarrenderpersistence.cpp
    fsavatarsearchmenu.cpp
    fsblocklistmenu.cpp
    fschathistory.cpp
    fschatoptionsmenu.cpp
    fscommon.cpp
    fsconsoleutils.cpp
    fscontactsfriendsmenu.cpp
    fsdata.cpp
    fsdroptarget.cpp
    fsexportperms.cpp
    fsfloateraddtocontactset.cpp
    fsfloaterassetblacklist.cpp
    fsfloateravatarrendersettings.cpp
    fsfloaterblocklist.cpp
    fsfloatercontacts.cpp
    fsfloatercontactsetconfiguration.cpp
    fsfloaterexport.cpp
    fsfloatergroup.cpp
    fsfloatergrouptitles.cpp
    fsfloaterimport.cpp
    fsfloaterim.cpp
    fsfloaterimcontainer.cpp
    fsfloaternearbychat.cpp
    fsfloaterpartialinventory.cpp
    fsfloaterplacedetails.cpp
    fsfloaterposestand.cpp
    fsfloaterprotectedfolders.cpp
    fsfloaterradar.cpp
    fsfloatersearch.cpp
    fsfloaterstatistics.cpp
    fsfloaterstreamtitle.cpp
    fsfloaterteleporthistory.cpp
    fsfloatervoicecontrols.cpp
    fsfloatervolumecontrols.cpp
    fsfloatervramusage.cpp
    fsfloaterwearablefavorites.cpp
    fsfloaterwhitelisthelper.cpp
    fskeywords.cpp
    fslslbridge.cpp
    fslslbridgerequest.cpp
    fslslpreproc.cpp
    fslslpreprocviewer.cpp
    fsmoneytracker.cpp
    fsnamelistavatarmenu.cpp
    fsnearbychatbarlistener.cpp
    fsnearbychatcontrol.cpp
    fsnearbychathub.cpp
    fsnearbychatvoicemonitor.cpp
    fspanelblocklist.cpp
    fspanelcontactsets.cpp
    fspanelface.cpp
    fspanelimcontrolpanel.cpp
    fspanellogin.cpp
    fspanelprefs.cpp
    fspanelradar.cpp
    fsparticipantlist.cpp
    fspose.cpp
    fsradar.cpp
    fsradarentry.cpp
    fsradarlistctrl.cpp
    fsradarmenu.cpp
    fsregioncross.cpp
    fsscriptlibrary.cpp
    fsscrolllistctrl.cpp
    fsslurlcommand.cpp
    fsworldmapmessage.cpp
    lggbeamcolormapfloater.cpp
    lggbeammapfloater.cpp
    lggbeammaps.cpp
    lggbeamscolors.cpp
    lggcontactsets.cpp
    lfsimfeaturehandler.cpp
    llflickrconnect.cpp
    llfloaterflickr.cpp
    llpanelopenregionsettings.cpp
    # <FS:Ansariel> [Legacy Bake]
    llagentwearablesfetch.cpp
    vjlocalmesh.cpp
    vjfloaterlocalmesh.cpp
    vjlocalmeshimportdae.cpp

    gltfscenemanager.cpp
    gltf/asset.cpp
    gltf/accessor.cpp
    gltf/primitive.cpp
    gltf/animation.cpp
    groupchatlistener.cpp
    llaccountingcostmanager.cpp
    llaisapi.cpp
    llagent.cpp
    llagentaccess.cpp
    llagentbenefits.cpp
    llagentcamera.cpp
    llagentdata.cpp
    llagentlanguage.cpp
    llagentlistener.cpp
    llagentpicksinfo.cpp
    llagentpilot.cpp
    llagentui.cpp
    llagentwearables.cpp
    llanimstatelabels.cpp
    llappcorehttp.cpp
    llappearancemgr.cpp
    llappviewer.cpp
    llappviewerlistener.cpp
    llattachmentsmgr.cpp
    llaudiosourcevo.cpp
    llautoreplace.cpp
    llavataractions.cpp
    llavatariconctrl.cpp
    llavatarlist.cpp
    llavatarlistitem.cpp
    llavatarrenderinfoaccountant.cpp
    llavatarrendernotifier.cpp
    llavatarpropertiesprocessor.cpp
    llblockedlistitem.cpp
    llblocklist.cpp
    llbox.cpp
    llbrowsernotification.cpp
    llbuycurrencyhtml.cpp
    llcallingcard.cpp
    llchannelmanager.cpp
    llchatbar.cpp
    llchathistory.cpp
    llchatitemscontainerctrl.cpp
    llchatmsgbox.cpp
    llchiclet.cpp
    llchicletbar.cpp
    llclassifiedinfo.cpp
    llcofwearables.cpp
    llcolorswatch.cpp
    llcommanddispatcherlistener.cpp
    llcommandhandler.cpp
    llcommandlineparser.cpp
    llcommunicationchannel.cpp
    llcompilequeue.cpp
    llconfirmationmanager.cpp
    llcontrolavatar.cpp
    llconversationlog.cpp
    llconversationloglist.cpp
    llconversationloglistitem.cpp
    llconversationmodel.cpp
    llconversationview.cpp
    llcurrencyuimanager.cpp
    llcylinder.cpp
    lldateutil.cpp
    lldebugmessagebox.cpp
    lldebugview.cpp
    lldeferredsounds.cpp
    lldelayedgestureerror.cpp
    lldirpicker.cpp
    lldonotdisturbnotificationstorage.cpp
    lldndbutton.cpp
    lldrawable.cpp
    lldrawpool.cpp
    lldrawpoolalpha.cpp
    lldrawpoolavatar.cpp
    lldrawpoolbump.cpp
    lldrawpoolmaterials.cpp
    lldrawpoolpbropaque.cpp
    lldrawpoolsimple.cpp
    lldrawpoolsky.cpp
    lldrawpoolterrain.cpp
    lldrawpooltree.cpp
    lldrawpoolwater.cpp
    lldrawpoolwlsky.cpp
    lldynamictexture.cpp
    llemote.cpp
    llenvironment.cpp
    llestateinfomodel.cpp
    lleventnotifier.cpp
    lleventpoll.cpp
    llexpandabletextbox.cpp
    llexperiencelog.cpp
    llexternaleditor.cpp
    llface.cpp
    llfasttimerview.cpp
    llfavoritesbar.cpp
    llfeaturemanager.cpp
    llfetchedgltfmaterial.cpp
    llfilepicker.cpp
    llfilteredwearablelist.cpp
    llfirstuse.cpp
    llflexibleobject.cpp
    llfloater360capture.cpp
    llfloaterabout.cpp
    llfloaterbvhpreview.cpp
    llfloateraddpaymentmethod.cpp
    llfloaterauction.cpp
    llfloaterautoreplacesettings.cpp
    llfloateravatar.cpp
    llfloateravatarpicker.cpp
    llfloateravatarrendersettings.cpp
    llfloateravatartextures.cpp
    llfloaterbanduration.cpp
    llfloaterbeacons.cpp
    llfloaterbigpreview.cpp
    llfloaterbuildoptions.cpp
    llfloaterbulkpermission.cpp
    llfloaterbulkupload.cpp
    llfloaterbump.cpp
    llfloaterbuy.cpp
    llfloaterbuycontents.cpp
    llfloaterbuycurrency.cpp
    llfloaterbuycurrencyhtml.cpp
    llfloaterbuyland.cpp
    llfloatercamera.cpp
    llfloatercamerapresets.cpp
    llfloaterchangeitemthumbnail.cpp
    llfloaterchatvoicevolume.cpp
    llfloaterclassified.cpp
    llfloatercolorpicker.cpp
    llfloaterconversationlog.cpp
    llfloaterconversationpreview.cpp
    llfloatercreatelandmark.cpp
    llfloaterdeleteprefpreset.cpp
    llfloaterdestinations.cpp
    llfloaterdisplayname.cpp
    llfloatereditenvironmentbase.cpp
    llfloatereditextdaycycle.cpp
    llfloateremojipicker.cpp
    llfloaterenvironmentadjust.cpp
    llfloaterevent.cpp
    llfloaterexperiencepicker.cpp
    llfloaterexperienceprofile.cpp
    llfloaterexperiences.cpp
    llfloaterfixedenvironment.cpp
    llfloaterfonttest.cpp
    llfloaterforgetuser.cpp
    llfloatergesture.cpp
    llfloatergltfasseteditor.cpp
    llfloatergodtools.cpp
    llfloatergotoline.cpp
    llfloatergridstatus.cpp
    llfloatergroupbulkban.cpp
    llfloatergroupinvite.cpp
    llfloatergroups.cpp
    llfloaterhandler.cpp
    llfloaterhelpbrowser.cpp
    llfloaterhoverheight.cpp
    llfloaterhowto.cpp
    llfloaterhud.cpp
    llfloaterimagepreview.cpp
    llfloaterimsessiontab.cpp
    llfloaterimsession.cpp
    llfloaterimcontainer.cpp
    llfloaterinspect.cpp
    llfloaterinventorysettings.cpp
    llfloaterinventorythumbnailshelper.cpp
    llfloaterjoystick.cpp
    llfloaterlagmeter.cpp
    llfloaterland.cpp
    llfloaterlandholdings.cpp
    llfloaterlinkreplace.cpp
    llfloaterloadprefpreset.cpp
    llfloatermarketplacelistings.cpp
    llfloatermap.cpp
    llfloatermediasettings.cpp
    llfloatermemleak.cpp
    llfloatermodelpreview.cpp
    llfloatermodeluploadbase.cpp
    llfloatermyscripts.cpp
    llfloatermyenvironment.cpp
    llfloaternamedesc.cpp
    llfloaternewfeaturenotification.cpp
    llfloaternotificationsconsole.cpp
    llfloaternotificationstabbed.cpp
    llfloaterobjectweights.cpp
    llfloateropenobject.cpp
    llfloatersimplesnapshot.cpp
    llfloaterpathfindingcharacters.cpp
    llfloaterpathfindingconsole.cpp
    llfloaterpathfindinglinksets.cpp
    llfloaterpathfindingobjects.cpp
    llfloaterpay.cpp
    # llfloaterperformance.cpp
    fsfloaterperformance.cpp # <FS:Beq> restore fs perf floater
    llfloaterperms.cpp
    llfloaterpostprocess.cpp
    llfloaterprofile.cpp
    llfloaterpreference.cpp
    # llfloaterpreferencesgraphicsadvanced.cpp
    llfloaterpreferenceviewadvanced.cpp
    llfloaterpreviewtrash.cpp
    llfloaterprofiletexture.cpp
    llfloaterproperties.cpp # <FS:Ansariel> Keep legacy properties floater
    llfloaterregiondebugconsole.cpp
    llfloaterregioninfo.cpp
    llfloaterreporter.cpp
    llfloaterregionrestarting.cpp
    llfloaterregionrestartschedule.cpp
    llfloatersavecamerapreset.cpp
    llfloatersaveprefpreset.cpp
    llfloatersceneloadstats.cpp
    llfloaterscriptdebug.cpp
    llfloaterscriptedprefs.cpp
    llfloaterscriptlimits.cpp
    llfloaterscriptrecover.cpp
    llfloatersearch.cpp
    llfloatersearchreplace.cpp
    llfloatersellland.cpp
    llfloatersettingscolor.cpp
    llfloatersettingsdebug.cpp
    llfloatersidepanelcontainer.cpp
    llfloatersnapshot.cpp
    llfloatersounddevices.cpp
    llfloaterspellchecksettings.cpp
    llfloatertelehub.cpp
    llfloatertestinspectors.cpp
    llfloatertestlistview.cpp
    llfloatertools.cpp
    llfloatertopobjects.cpp
    llfloatertos.cpp
    llfloatertoybox.cpp
    llfloatertranslationsettings.cpp
    llfloateruipreview.cpp
    llfloaterurlentry.cpp
    llfloatervoiceeffect.cpp
    llfloatervoicevolume.cpp
    llfloaterwebcontent.cpp
    llfloaterwhitelistentry.cpp
    llfloaterwindowsize.cpp
    llfloaterworldmap.cpp
    llfolderviewmodelinventory.cpp
    llfollowcam.cpp
    llfriendcard.cpp
    llflyoutcombobtn.cpp
    llgesturelistener.cpp
    llgesturemgr.cpp
    llgiveinventory.cpp
    llglsandbox.cpp
    llgltffolderitem.cpp
    llgltffoldermodel.cpp
    llgltfmateriallist.cpp
    llgltfmaterialpreviewmgr.cpp
    llgroupactions.cpp
    llgroupiconctrl.cpp
    llgrouplist.cpp
    llgroupmgr.cpp
    llhasheduniqueid.cpp
    llhints.cpp
    llhttpretrypolicy.cpp
    llhudeffect.cpp
    llhudeffectbeam.cpp
    llhudeffectlookat.cpp
    llhudeffectpointat.cpp
    llhudeffecttrail.cpp
    llhudeffectblob.cpp
    llhudicon.cpp
    llhudmanager.cpp
    llhudnametag.cpp
    llhudobject.cpp
    llhudrender.cpp
    llhudtext.cpp
    llhudview.cpp
    llimagefiltersmanager.cpp
    llimhandler.cpp
    llimprocessing.cpp
    llimview.cpp
    llinspect.cpp
    llinspectavatar.cpp
    llinspectgroup.cpp
    llinspectobject.cpp
    llinspectremoteobject.cpp
    llinspecttexture.cpp
    llinspecttoast.cpp
    llinventorybridge.cpp
    llinventoryfilter.cpp
    llinventoryfunctions.cpp
    llinventorygallery.cpp
    llinventorygallerymenu.cpp
    llinventoryicon.cpp
    llinventoryitemslist.cpp
    llinventorylistitem.cpp
    llinventorymodel.cpp
    llinventorymodelbackgroundfetch.cpp
    llinventoryobserver.cpp
    llinventorypanel.cpp
    lljoystickbutton.cpp
    llkeyconflict.cpp
    lllandmarkactions.cpp
    lllandmarklist.cpp
    lllegacyatmospherics.cpp
    lllistcontextmenu.cpp
    lllistview.cpp
    lllocalbitmaps.cpp
    lllocalgltfmaterials.cpp
    lllocationhistory.cpp
    lllocationinputctrl.cpp
    lllogchat.cpp
    llloginhandler.cpp
    lllogininstance.cpp
    llmachineid.cpp
    llmanip.cpp
    llmaniprotate.cpp
    llmanipscale.cpp
    llmaniptranslate.cpp
    llmarketplacefunctions.cpp
    llmarketplacenotifications.cpp
    llmaterialeditor.cpp
    llmaterialmgr.cpp
    llmediactrl.cpp
    llmediadataclient.cpp
    llmenuoptionpathfindingrebakenavmesh.cpp
    llmeshrepository.cpp
    llmimetypes.cpp
    llmodelpreview.cpp
    llmorphview.cpp
    llmoveview.cpp
    llmutelist.cpp
    llnamebox.cpp
    llnameeditor.cpp
    llnamelistctrl.cpp
    llnavigationbar.cpp
    llfloaterimnearbychat.cpp
    llfloaterimnearbychathandler.cpp
    llfloaterimnearbychatlistener.cpp
    llnetmap.cpp
    llnotificationalerthandler.cpp
    llnotificationgrouphandler.cpp
    llnotificationhandlerutil.cpp
    llnotificationhinthandler.cpp
    llnotificationlistitem.cpp
    llnotificationlistview.cpp
    llnotificationmanager.cpp
    llnotificationofferhandler.cpp
    llnotificationscripthandler.cpp
    llnotificationstorage.cpp
    llnotificationtiphandler.cpp
    lloutfitgallery.cpp
    lloutfitslist.cpp
    lloutfitobserver.cpp
    lloutputmonitorctrl.cpp
    llpanelappearancetab.cpp
    llpanelavatar.cpp
    llpanelavatartag.cpp
    llpanelblockedlist.cpp
    llpanelclassified.cpp
    llpanelcontents.cpp
    llpaneleditsky.cpp
    llpaneleditwater.cpp
    llpaneleditwearable.cpp
    llpanelemojicomplete.cpp
    llpanelenvironment.cpp
    llpanelexperiencelisteditor.cpp
    llpanelexperiencelog.cpp
    llpanelexperiencepicker.cpp
    llpanelexperiences.cpp
    llpanelface.cpp
    llpanelgenerictip.cpp
    llpanelgroup.cpp
    llpanelgroupcreate.cpp
    llpanelgroupbulk.cpp
    llpanelgroupbulkban.cpp
    llpanelgroupexperiences.cpp
    llpanelgroupgeneral.cpp
    llpanelgroupinvite.cpp
    llpanelgrouplandmoney.cpp
    llpanelgroupnotices.cpp
    llpanelgrouproles.cpp
    llpanelhome.cpp
    llpanelland.cpp
    llpanellandaudio.cpp
    llpanellandmarkinfo.cpp
    llpanellandmarks.cpp
    llpanellandmedia.cpp
    llpanellogin.cpp
    llpanelloginlistener.cpp
    llpanelmaininventory.cpp
    llpanelmarketplaceinbox.cpp
    llpanelmarketplaceinboxinventory.cpp
    llpanelmediasettingsgeneral.cpp
    llpanelmediasettingspermissions.cpp
    llpanelmediasettingssecurity.cpp
    llpanelnearbymedia.cpp
    llpanelobject.cpp
    llpanelobjectinventory.cpp
    llpanelonlinestatus.cpp
    llpaneloutfitedit.cpp
    llpaneloutfitsinventory.cpp
    llpanelpeople.cpp
    llpanelpeoplemenus.cpp
    llpanelpermissions.cpp
    llpanelplaceinfo.cpp
    llpanelplaceprofile.cpp
    llpanelplaces.cpp
    llpanelplacestab.cpp
    llpanelpresetscamerapulldown.cpp
    llpanelpresetspulldown.cpp
    llpanelprimmediacontrols.cpp
    llpanelprofile.cpp
    llpanelprofileclassifieds.cpp
    llpanelprofilepicks.cpp
    llpanelsnapshot.cpp
    llpanelsnapshotinventory.cpp
    llpanelsnapshotlocal.cpp
    llpanelsnapshotoptions.cpp
    llpanelsnapshotpostcard.cpp
    llpanelsnapshotprofile.cpp
    llpanelteleporthistory.cpp
    llpaneltiptoast.cpp
    llpanelvoiceeffect.cpp
    #llpaneltopinfobar.cpp # <FS:Zi> unused
    llpanelpulldown.cpp
    llpanelvoicedevicesettings.cpp
    llpanelvolume.cpp
    llpanelvolumepulldown.cpp
    llpanelwearing.cpp
    llparcelselection.cpp
    llparticipantlist.cpp
    llpatchvertexarray.cpp
    llpathfindingcharacter.cpp
    llpathfindingcharacterlist.cpp
    llpathfindinglinkset.cpp
    llpathfindinglinksetlist.cpp
    llpathfindingmanager.cpp
    llpathfindingnavmesh.cpp
    llpathfindingnavmeshstatus.cpp
    llpathfindingnavmeshzone.cpp
    llpathfindingobject.cpp
    llpathfindingobjectlist.cpp
    llpathfindingpathtool.cpp
    llpbrterrainfeatures.cpp
    llpersistentnotificationstorage.cpp
    llphysicsmotion.cpp
    llphysicsshapebuilderutil.cpp
    llpipelinelistener.cpp
    llplacesinventorybridge.cpp
    llplacesinventorypanel.cpp
    llplacesfolderview.cpp
    llpopupview.cpp
    llpostcard.cpp
    llpresetsmanager.cpp
    llpreview.cpp
    llpreviewanim.cpp
    llpreviewgesture.cpp
    llpreviewnotecard.cpp
    llpreviewscript.cpp
    llpreviewsound.cpp
    llpreviewtexture.cpp
    llproductinforequest.cpp
    llprogressview.cpp
    llrecentpeople.cpp
    llreflectionmap.cpp
    llreflectionmapmanager.cpp
    llheroprobemanager.cpp
    llregioninfomodel.cpp
    llregionposition.cpp
    llremoteparcelrequest.cpp
    llsaveoutfitcombobtn.cpp
    #llsaveoutfitcombobtn.cpp #<FS:Ansariel> Unused
    llscenemonitor.cpp
    llsceneview.cpp
    llscreenchannel.cpp
    llscripteditor.cpp
    llscriptfloater.cpp
    llscrollingpanelparam.cpp
    llscrollingpanelparambase.cpp
    llsculptidsize.cpp
    llsearchableui.cpp
    llsearchcombobox.cpp
    llsearchhistory.cpp
    llsecapi.cpp
    llsechandler_basic.cpp
    llselectmgr.cpp
    llsetkeybinddialog.cpp
    llsettingspicker.cpp
    llsettingsvo.cpp
    llshareavatarhandler.cpp
    llsidepanelappearance.cpp
    llsidepanelinventory.cpp
    llsidepanelinventorysubpanel.cpp
    llsidepaneliteminfo.cpp
    llsidepaneltaskinfo.cpp
    llsidetraypanelcontainer.cpp
    llskinningutil.cpp
    llsky.cpp
    #llslurl.cpp #<FS:AW optional opensim support>
    llsnapshotlivepreview.cpp
    llspatialpartition.cpp
    llspeakers.cpp
    llspeakingindicatormanager.cpp
    llsplitbutton.cpp
    llsprite.cpp
    llstartup.cpp
    llstartuplistener.cpp
    llstatusbar.cpp
    llstylemap.cpp
    llsurface.cpp
    llsurfacepatch.cpp
    llsyntaxid.cpp
    llsyswellitem.cpp
    llsyswellwindow.cpp
    llteleporthistory.cpp
    llteleporthistorystorage.cpp
    llterrainpaintmap.cpp
    lltexturecache.cpp
    lltexturectrl.cpp
    lltexturefetch.cpp
    lltextureinfo.cpp
    lltextureinfodetails.cpp
    lltexturestats.cpp
    lltextureview.cpp
    llthumbnailctrl.cpp
    lltinygltfhelper.cpp
    lltoast.cpp
    lltoastalertpanel.cpp
    lltoastgroupnotifypanel.cpp
    lltoastimpanel.cpp
    lltoastnotifypanel.cpp
    lltoastpanel.cpp
    lltoastscripttextbox.cpp
    lltoastscriptquestion.cpp
    lltool.cpp
    lltoolbarview.cpp
    lltoolbrush.cpp
    lltoolcomp.cpp
    lltooldraganddrop.cpp
    lltoolface.cpp
    lltoolfocus.cpp
    lltoolgrab.cpp
    lltoolgun.cpp
    lltoolindividual.cpp
    lltoolmgr.cpp
    lltoolmorph.cpp
    lltoolobjpicker.cpp
    lltoolpie.cpp
    lltoolpipette.cpp
    lltoolplacer.cpp
    lltoolselect.cpp
    lltoolselectland.cpp
    lltoolselectrect.cpp
    lltracker.cpp
    lltrackpicker.cpp
    lltransientdockablefloater.cpp
    lltransientfloatermgr.cpp
    lltranslate.cpp
    lluiavatar.cpp
    lluilistener.cpp
    lluploaddialog.cpp
    llurl.cpp
    llurldispatcher.cpp
    llurldispatcherlistener.cpp
    llurlfloaterdispatchhandler.cpp
    llurlhistory.cpp
    llurllineeditorctrl.cpp
    llurlwhitelist.cpp
    llversioninfo.cpp
    llviewchildren.cpp
    llviewerassetstats.cpp
    llviewerassetstorage.cpp
    llviewerassettype.cpp
    llviewerassetupload.cpp
    llviewerattachmenu.cpp
    llvieweraudio.cpp
    llviewercamera.cpp
    llviewerchat.cpp
    llviewercontrol.cpp
    llviewercontrollistener.cpp
    llviewerdisplay.cpp
    llviewerdisplayname.cpp
    llviewerfloaterreg.cpp
    llviewerfoldertype.cpp
    llviewergenericmessage.cpp
    llviewergesture.cpp
    llviewerhelp.cpp
    llviewerhelputil.cpp
    llviewerhome.cpp
    llviewerinventory.cpp
    llviewerjoint.cpp
    llviewerjointattachment.cpp
    llviewerjointmesh.cpp
    llviewerjoystick.cpp
    llviewerinput.cpp
    llviewerlayer.cpp
    llviewermedia.cpp
    llviewermedia_streamingaudio.cpp
    llviewermediafocus.cpp
    llviewermenu.cpp
    llviewermenufile.cpp
    llviewermessage.cpp
    #llviewernetwork.cpp #<FS:AW optional opensim support>
    llviewerobject.cpp
    llviewerobjectlist.cpp
    llvieweroctree.cpp
    llviewerparcelaskplay.cpp
    llviewerparcelmedia.cpp
    llviewerparcelmediaautoplay.cpp
    llviewerparcelmgr.cpp
    llviewerparceloverlay.cpp
    llviewerpartsim.cpp
    llviewerpartsource.cpp
    llviewerregion.cpp
    llviewershadermgr.cpp
    llviewerstats.cpp
    llviewerstatsrecorder.cpp
    llviewertexlayer.cpp
    llviewertexteditor.cpp
    llviewertexture.cpp
    llviewertextureanim.cpp
    llviewertexturelist.cpp
    llviewerthrottle.cpp
    llviewerwearable.cpp
    llviewerwindow.cpp
    llviewerwindowlistener.cpp
	llvisualeffect.cpp
    llvlcomposition.cpp
    llvlmanager.cpp
    llvoavatar.cpp
    llvoavatarself.cpp
    llvocache.cpp
    llvograss.cpp
    llvoicecallhandler.cpp
    llvoicechannel.cpp
    llvoiceclient.cpp
    llvoicevisualizer.cpp
    llvoicevivox.cpp
    llvoicewebrtc.cpp
    llvoinventorylistener.cpp
    llvopartgroup.cpp
    llvosky.cpp
    llvosurfacepatch.cpp
    llvotree.cpp
    llvovolume.cpp
    llvowater.cpp
    llvowlsky.cpp
    llwatchdog.cpp
    llwearableitemslist.cpp
    llwearablelist.cpp
    llweb.cpp
    llwebprofile.cpp
    llwind.cpp
    llwindowlistener.cpp
    llwlhandlers.cpp
    llworld.cpp
    llworldmap.cpp
    llworldmapmessage.cpp
    llworldmipmap.cpp
    llworldmapview.cpp
    llxmlrpclistener.cpp
    llxmlrpctransaction.cpp
    noise.cpp
    particleeditor.cpp
    permissionstracker.cpp
    piemenu.cpp
    pieseparator.cpp
    pieslice.cpp
    pipeline.cpp
    qtoolalign.cpp
    quickprefs.cpp
    rlvactions.cpp
    rlvenvironment.cpp
    rlvcommon.cpp
    rlveffects.cpp
    rlvextensions.cpp
    rlvfloaters.cpp
    rlvhandler.cpp
    rlvhelper.cpp
    rlvinventory.cpp
    rlvlocks.cpp
    rlvui.cpp
    sanitycheck.cpp
    streamtitledisplay.cpp
    utilitybar.cpp
    NACLantispam.cpp
    NACLfloaterexploresounds.cpp
    )

if (OPENSIM)
    list(APPEND viewer_SOURCE_FILES
                fsgridhandler.cpp
                fsslurl.cpp
        )
else (OPENSIM)
    list(APPEND viewer_SOURCE_FILES
                llslurl.cpp
                llviewernetwork.cpp
        )
endif (OPENSIM)

set(VIEWER_BINARY_NAME "firestorm-bin" CACHE STRING
    "The name of the viewer executable to create.")

set(viewer_HEADER_FILES
    CMakeLists.txt
    ViewerInstall.cmake

# <Add FS includes below this line>
    alfloaterregiontracker.h
    animationexplorer.h
    ao.h
    aoengine.h
    aoset.h
    chatbar_as_cmdline.h
    daeexport.h
    dialogstack.h
    exoflickr.h
    exoflickrauth.h
    exogroupmutelist.h
    floatermedialists.h
    fsareasearch.h
    fsareasearchmenu.h
    fsassetblacklist.h
    fsavatarrenderpersistence.h
    fsavatarsearchmenu.h
    fsblocklistmenu.h
    fschathistory.h
    fschatoptionsmenu.h
    fsdispatchclassifiedclickthrough.h
    fscommon.h
    fsconsoleutils.h
    fscontactsfriendsmenu.h
    fsdata.h
    fsdroptarget.h
    fsexportperms.h
    fsfloateraddtocontactset.h
    fsfloaterassetblacklist.h
    fsfloateravatarrendersettings.h
    fsfloaterblocklist.h
    fsfloatercontacts.h
    fsfloatercontactsetconfiguration.h
    fsfloaterexport.h
    fsfloatergroup.h
    fsfloatergrouptitles.h
    fsfloaterimport.h
    fsfloaterim.h
    fsfloaterimcontainer.h
    fsfloaternearbychat.h
    fsfloaterpartialinventory.h
    fsfloaterplacedetails.h
    fsfloaterposestand.h
    fsfloaterprotectedfolders.h
    fsfloaterradar.h
    fsfloatersearch.h
    fsfloaterstatistics.h
    fsfloaterstreamtitle.h
    fsfloaterteleporthistory.h
    fsfloatervoicecontrols.h
    fsfloatervolumecontrols.h
    fsfloatervramusage.h
    fsfloaterwearablefavorites.h
    fsfloaterwhitelisthelper.h
    fsgridhandler.h
    fskeywords.h
    fslslbridge.h
    fslslbridgerequest.h
    fslslpreproc.h
    fslslpreprocviewer.h
    fsmoneytracker.h
    fsnamelistavatarmenu.h
    fsnearbychatbarlistener.h
    fsnearbychatcontrol.h
    fsnearbychathub.h
    fsnearbychatvoicemonitor.h
    fspanelblocklist.h
    fspanelcontactsets.h
    fspanelface.h
    fspanelimcontrolpanel.h
    fspanellogin.h
    fspanelprefs.h
    fspanelradar.h
    fsparticipantlist.h
    fspose.h
    fsradar.h
    fsradarentry.h
    fsradarlistctrl.h
    fsradarmenu.h
    fsregioncross.h
    fsscriptlibrary.h
    fsscrolllistctrl.h
    fsslurl.h
    fsslurlcommand.h
    fsworldmapmessage.h
    lggbeamcolormapfloater.h
    lggbeammapfloater.h
    lggbeammaps.h
    lggbeamscolors.h
    lggcontactsets.h
    lfsimfeaturehandler.h
    llflickrconnect.h
    llfloaterflickr.h
    # <FS:Ansariel> [Legacy Bake]
    llagentwearablesfetch.h
    vjlocalmesh.h
    vjfloaterlocalmesh.h
    vjlocalmeshimportdae.h

    gltfscenemanager.h
    groupchatlistener.h
    gltf/asset.h
    gltf/accessor.h
    gltf/buffer_util.h
    gltf/primitive.h
    gltf/animation.h
    llaccountingcost.h
    llaccountingcostmanager.h
    llaisapi.h
    llagent.h
    llagentaccess.h
    llagentbenefits.h
    llagentcamera.h
    llagentdata.h
    llagentlanguage.h
    llagentlistener.h
    llagentpicksinfo.h
    llagentpilot.h
    llagentui.h
    llagentwearables.h
    llanimstatelabels.h
    llappcorehttp.h
    llappearance.h
    llappearancemgr.h
    llappviewer.h
    llappviewerlistener.h
    llattachmentsmgr.h
    llaudiosourcevo.h
    llautoreplace.h
    llavataractions.h
    llavatariconctrl.h
    llavatarlist.h
    llavatarlistitem.h
    llavatarpropertiesprocessor.h
    llavatarrenderinfoaccountant.h
    llavatarrendernotifier.h
    llblockedlistitem.h
    llblocklist.h
    llbox.h
    llbuycurrencyhtml.h
    llcallingcard.h
    llcapabilityprovider.h
    llchannelmanager.h
    llchatbar.h
    llchathistory.h
    llchatitemscontainerctrl.h
    llchatmsgbox.h
    llchiclet.h
    llchicletbar.h
    llclassifiedinfo.h
    llcofwearables.h
    llcolorswatch.h
    llcommanddispatcherlistener.h
    llcommandhandler.h
    llcommandlineparser.h
    llcommunicationchannel.h
    llcompilequeue.h
    llconfirmationmanager.h
    llcontrolavatar.h
    llconversationlog.h
    llconversationloglist.h
    llconversationloglistitem.h
    llconversationmodel.h
    llconversationview.h
    llcurrencyuimanager.h
    llcylinder.h
    lldateutil.h
    lldebugmessagebox.h
    lldebugview.h
    lldeferredsounds.h
    lldelayedgestureerror.h
    lldirpicker.h
    lldonotdisturbnotificationstorage.h
    lldndbutton.h
    lldrawable.h
    lldrawpool.h
    lldrawpoolalpha.h
    lldrawpoolavatar.h
    lldrawpoolbump.h
    lldrawpoolmaterials.h
    lldrawpoolpbropaque.h
    lldrawpoolsimple.h
    lldrawpoolsky.h
    lldrawpoolterrain.h
    lldrawpooltree.h
    lldrawpoolwater.h
    lldrawpoolwlsky.h
    lldynamictexture.h
    llemote.h
    llenvironment.h
    llestateinfomodel.h
    lleventnotifier.h
    lleventpoll.h
    llexpandabletextbox.h
    llexperiencelog.h
    llexternaleditor.h
    llface.h
    llfasttimerview.h
    llfavoritesbar.h
    llfeaturemanager.h
    llfetchedgltfmaterial.h
    llfilepicker.h
    llfilteredwearablelist.h
    llfirstuse.h
    llflexibleobject.h
    llfloater360capture.h
    llfloaterabout.h
    llfloaterbvhpreview.h
    llfloateraddpaymentmethod.h
    llfloaterauction.h
    llfloaterautoreplacesettings.h
    llfloateravatar.h
    llfloateravatarpicker.h
    llfloateravatarrendersettings.h
    llfloateravatartextures.h
    llfloaterbanduration.h
    llfloaterbeacons.h
    llfloaterbigpreview.h
    llfloaterbuildoptions.h
    llfloaterbulkpermission.h
    llfloaterbulkupload.h
    llfloaterbump.h
    llfloaterbuy.h
    llfloaterbuycontents.h
    llfloaterbuycurrency.h
    llfloaterbuycurrencyhtml.h
    llfloaterbuyland.h
    llfloatercamerapresets.h
    llfloaterchangeitemthumbnail.h
    llfloatercamera.h
    llfloaterchatvoicevolume.h
    llfloaterclassified.h
    llfloatercolorpicker.h
    llfloaterconversationlog.h
    llfloaterconversationpreview.h
    llfloatercreatelandmark.h
    llfloaterdeleteprefpreset.h
    llfloaterdestinations.h
    llfloaterdisplayname.h
    llfloatereditenvironmentbase.h
    llfloatereditextdaycycle.h
    llfloateremojipicker.h
    llfloaterenvironmentadjust.h
    llfloaterevent.h
    llfloaterexperiencepicker.h
    llfloaterexperienceprofile.h
    llfloaterexperiences.h
    llfloaterfixedenvironment.h
    llfloaterfonttest.h
    llfloaterforgetuser.h
    llfloatergesture.h
    llfloatergltfasseteditor.h
    llfloatergodtools.h
    llfloatergotoline.h
    llfloatergridstatus.h
    llfloatergroupbulkban.h
    llfloatergroupinvite.h
    llfloatergroups.h
    llfloaterhandler.h
    llfloaterhelpbrowser.h
    llfloaterhoverheight.h
    llfloaterhowto.h
    llfloaterhud.h
    llfloaterimagepreview.h
    llfloaterimnearbychat.h
    llfloaterimnearbychathandler.h
    llfloaterimnearbychatlistener.h
    llfloaterimsessiontab.h
    llfloaterimsession.h
    llfloaterimcontainer.h
    llfloaterinspect.h
    llfloaterinventorysettings.h
    llfloaterinventorythumbnailshelper.h
    llfloaterjoystick.h
    llfloaterlagmeter.h
    llfloaterland.h
    llfloaterlandholdings.h
    llfloaterlinkreplace.h
    llfloaterloadprefpreset.h
    llfloatermap.h
    llfloatermarketplacelistings.h
    llfloatermediasettings.h
    llfloatermemleak.h
    llfloatermodelpreview.h
    llfloatermodeluploadbase.h
    llfloatermyscripts.h
    llfloatermyenvironment.h
    llfloaternamedesc.h
    llfloaternewfeaturenotification.h
    llfloaternotificationsconsole.h
    llfloaternotificationstabbed.h
    llfloaterobjectweights.h
    llfloateropenobject.h
    llfloatersimplesnapshot.h
    llfloaterpathfindingcharacters.h
    llfloaterpathfindingconsole.h
    llfloaterpathfindinglinksets.h
    llfloaterpathfindingobjects.h
    llfloaterpay.h
    # llfloaterperformance.h <FS:Beq/> replaced with fs version due to large changes and likelihood that LL version will not release.
    fsfloaterperformance.h
    llfloaterperms.h
    llfloaterpostprocess.h
    llfloaterprofile.h
    llfloaterpreference.h
    # llfloaterpreferencesgraphicsadvanced.h
    llfloaterpreferenceviewadvanced.h
    llfloaterpreviewtrash.h
    llfloaterprofiletexture.h
    llfloaterproperties.h # <FS:Ansariel> Keep legacy properties floater
    llfloaterregiondebugconsole.h
    llfloaterregioninfo.h
    llfloaterreporter.h
    llfloaterregionrestarting.h
    llfloaterregionrestartschedule.h
    llfloatersavecamerapreset.h
    llfloatersaveprefpreset.h
    llfloatersceneloadstats.h
    llfloaterscriptdebug.h
    llfloaterscriptedprefs.h
    llfloaterscriptlimits.h
    llfloaterscriptrecover.h
    llfloatersearch.h
    llfloatersearchreplace.h
    llfloatersellland.h
    llfloatersettingscolor.h
    llfloatersettingsdebug.h
    llfloatersidepanelcontainer.h
    llfloatersnapshot.h
    llfloatersounddevices.h
    llfloaterspellchecksettings.h
    llfloatertelehub.h
    llfloatertestinspectors.h
    llfloatertestlistview.h
    llfloatertools.h
    llfloatertopobjects.h
    llfloatertos.h
    llfloatertoybox.h
    llfloatertranslationsettings.h
    llfloateruipreview.h
    llfloaterurlentry.h
    llfloatervoiceeffect.h
    llfloatervoicevolume.h
    llfloaterwebcontent.h
    llfloaterwhitelistentry.h
    llfloaterwindowsize.h
    llfloaterworldmap.h
    llfolderviewmodelinventory.h
    llfollowcam.h
    llfriendcard.h
    llflyoutcombobtn.h
    llgesturelistener.h
    llgesturemgr.h
    llgiveinventory.h
    llgltffolderitem.h
    llgltffoldermodel.h
    llgltfmateriallist.h
    llgltfmaterialpreviewmgr.h
    llgroupactions.h
    llgroupiconctrl.h
    llgrouplist.h
    llgroupmgr.h
    llhasheduniqueid.h
    llhints.h
    llhttpretrypolicy.h
    llhudeffect.h
    llhudeffectbeam.h
    llhudeffectlookat.h
    llhudeffectpointat.h
    llhudeffecttrail.h
    llhudeffectblob.h
    llhudicon.h
    llhudmanager.h
    llhudnametag.h
    llhudobject.h
    llhudrender.h
    llhudtext.h
    llhudview.h
    llimagefiltersmanager.h
    llimprocessing.h
    llimview.h
    llinspect.h
    llinspectavatar.h
    llinspectgroup.h
    llinspectobject.h
    llinspectremoteobject.h
    llinspecttexture.h
    llinspecttoast.h
    llinventorybridge.h
    llinventoryfilter.h
    llinventoryfunctions.h
    llinventorygallery.h
    llinventorygallerymenu.h
    llinventoryicon.h
    llinventoryitemslist.h
    llinventorylistitem.h
    llinventorymodel.h
    llinventorymodelbackgroundfetch.h
    llinventoryobserver.h
    llinventorypanel.h
    lljoystickbutton.h
    llkeyconflict.h
    lllandmarkactions.h
    lllandmarklist.h
    lllightconstants.h
    lllistcontextmenu.h
    lllistview.h
    lllocalbitmaps.h
    lllocalgltfmaterials.h
    lllocationhistory.h
    lllocationinputctrl.h
    lllogchat.h
    llloginhandler.h
    lllogininstance.h
    llmachineid.h
    llmanip.h
    llmaniprotate.h
    llmanipscale.h
    llmaniptranslate.h
    llmarketplacefunctions.h
    llmarketplacenotifications.h
    llmaterialeditor.h
    llmaterialmgr.h
    llmediactrl.h
    llmediadataclient.h
    llmenuoptionpathfindingrebakenavmesh.h
    llmeshrepository.h
    llmimetypes.h
    llmodelpreview.h
    llmorphview.h
    llmoveview.h
    llmutelist.h
    llnamebox.h
    llnameeditor.h
    llnamelistctrl.h
    llnavigationbar.h
    llnetmap.h
    llnotificationhandler.h
    llnotificationlistitem.h
    llnotificationlistview.h
    llnotificationmanager.h
    llnotificationstorage.h
    lloutfitgallery.h
    lloutfitslist.h
    lloutfitobserver.h
    lloutputmonitorctrl.h
    llpanelappearancetab.h
    llpanelavatar.h
    llpanelavatartag.h
    llpanelblockedlist.h
    llpanelclassified.h
    llpanelcontents.h
    llpaneleditsky.h
    llpaneleditwater.h
    llpaneleditwearable.h
    llpanelemojicomplete.h
    llpanelenvironment.h
    llpanelexperiencelisteditor.h
    llpanelexperiencelog.h
    llpanelexperiencepicker.h
    llpanelexperiences.h
    llpanelface.h
    llpanelgenerictip.h
    llpanelgroup.h
    llpanelgroupcreate.h
    llpanelgroupbulk.h
    llpanelgroupbulkimpl.h
    llpanelgroupbulkban.h
    llpanelgroupexperiences.h
    llpanelgroupgeneral.h
    llpanelgroupinvite.h
    llpanelgrouplandmoney.h
    llpanelgroupnotices.h
    llpanelgrouproles.h
    llpanelhome.h
    llpanelland.h
    llpanellandaudio.h
    llpanellandmarkinfo.h
    llpanellandmarks.h
    llpanellandmedia.h
    llpanellogin.h
    llpanelloginlistener.h
    llpanelmaininventory.h
    llpanelmarketplaceinbox.h
    llpanelmarketplaceinboxinventory.h
    llpanelmediasettingsgeneral.h
    llpanelmediasettingspermissions.h
    llpanelmediasettingssecurity.h
    llpanelnearbymedia.h
    llpanelobject.h
    llpanelobjectinventory.h
    llpanelonlinestatus.h
    llpaneloutfitedit.h
    llpaneloutfitsinventory.h
    llpanelpeople.h
    llpanelpeoplemenus.h
    llpanelpermissions.h
    llpanelplaceinfo.h
    llpanelplaceprofile.h
    llpanelplaces.h
    llpanelplacestab.h
    llpanelpresetscamerapulldown.h
    llpanelpresetspulldown.h
    llpanelprimmediacontrols.h
    llpanelprofile.h
    llpanelprofileclassifieds.h
    llpanelprofilepicks.h
    llpanelsnapshot.h
    llpanelteleporthistory.h
    llpaneltiptoast.h
    llpanelpulldown.h
    llpanelvoicedevicesettings.h
    llpanelvoiceeffect.h
    #llpaneltopinfobar.h # <FS:Zi> unused
    llpanelvolume.h
    llpanelvolumepulldown.h
    llpanelwearing.h
    llparcelselection.h
    llparticipantlist.h
    llpatchvertexarray.h
    llpathfindingcharacter.h
    llpathfindingcharacterlist.h
    llpathfindinglinkset.h
    llpathfindinglinksetlist.h
    llpathfindingmanager.h
    llpathfindingnavmesh.h
    llpathfindingnavmeshstatus.h
    llpathfindingnavmeshzone.h
    llpathfindingobject.h
    llpathfindingobjectlist.h
    llpathfindingpathtool.h
    llpbrterrainfeatures.h
    llpersistentnotificationstorage.h
    llphysicsmotion.h
    llphysicsshapebuilderutil.h
    llpipelinelistener.h
    llplacesinventorybridge.h
    llplacesinventorypanel.h
    llplacesfolderview.h
    llpopupview.h
    llpostcard.h
    llpresetsmanager.h
    llpreview.h
    llpreviewanim.h
    llpreviewgesture.h
    llpreviewnotecard.h
    llpreviewscript.h
    llpreviewsound.h
    llpreviewtexture.h
    llproductinforequest.h
    llprogressview.h
    llrecentpeople.h
    llreflectionmap.h
    llreflectionmapmanager.h
    llheroprobemanager.h
    llregioninfomodel.h
    llregionposition.h
    llremoteparcelrequest.h
    llresourcedata.h
    llrootview.h
    #llsavedsettingsglue.h #<FS:Ansariel> Unused
    llscenemonitor.h
    llsceneview.h
    llscreenchannel.h
    llscripteditor.h
    llscriptfloater.h
    llscriptruntimeperms.h
    llscrollingpanelparam.h
    llscrollingpanelparambase.h
    llsculptidsize.h
    llsearchableui.h
    llsearchcombobox.h
    llsearchhistory.h
    llsecapi.h
    llsechandler_basic.h
    llselectmgr.h
    llsetkeybinddialog.h
    llsettingspicker.h
    llsettingsvo.h
    llsidepanelappearance.h
    llsidepanelinventory.h
    llsidepanelinventorysubpanel.h
    llsidepaneliteminfo.h
    llsidepaneltaskinfo.h
    llsidetraypanelcontainer.h
    llskinningutil.h
    llsky.h
    llslurl.h
    llsnapshotlivepreview.h
    llsnapshotmodel.h
    llspatialpartition.h
    llspeakers.h
    llspeakingindicatormanager.h
    llsplitbutton.h
    llsprite.h
    llstartup.h
    llstartuplistener.h
    llstatusbar.h
    llstylemap.h
    llsurface.h
    llsurfacepatch.h
    llsyntaxid.h
    llsyswellitem.h
    llsyswellwindow.h
    lltable.h
    llteleporthistory.h
    llteleporthistorystorage.h
    llterrainpaintmap.h
    lltexturecache.h
    lltexturectrl.h
    lltexturefetch.h
    lltextureinfo.h
    lltextureinfodetails.h
    lltexturestats.h
    lltextureview.h
    llthumbnailctrl.h
    lltinygltfhelper.h
    lltoast.h
    lltoastalertpanel.h
    lltoastgroupnotifypanel.h
    lltoastimpanel.h
    lltoastnotifypanel.h
    lltoastpanel.h
    lltoastscripttextbox.h
    lltoastscriptquestion.h
    lltool.h
    lltoolbarview.h
    lltoolbrush.h
    lltoolcomp.h
    lltooldraganddrop.h
    lltoolface.h
    lltoolfocus.h
    lltoolgrab.h
    lltoolgun.h
    lltoolindividual.h
    lltoolmgr.h
    lltoolmorph.h
    lltoolobjpicker.h
    lltoolpie.h
    lltoolpipette.h
    lltoolplacer.h
    lltoolselect.h
    lltoolselectland.h
    lltoolselectrect.h
    lltracker.h
    lltrackpicker.h
    lltransientdockablefloater.h
    lltransientfloatermgr.h
    lltranslate.h
    lluiconstants.h
    lluiavatar.h
    lluilistener.h
    lluploaddialog.h
    lluploadfloaterobservers.h
    llurl.h
    llurldispatcher.h
    llurldispatcherlistener.h
    llurlfloaterdispatchhandler.h
    llurlhistory.h
    llurllineeditorctrl.h
    llurlwhitelist.h
    llversioninfo.h
    llviewchildren.h
    llviewerassetstats.h
    llviewerassetstorage.h
    llviewerassettype.h
    llviewerassetupload.h
    llviewerattachmenu.h
    llvieweraudio.h
    llviewercamera.h
    llviewerchat.h
    llviewercontrol.h
    llviewercontrollistener.h
    llviewerdisplay.h
    llviewerdisplayname.h
    llviewerfloaterreg.h
    llviewerfoldertype.h
    llviewergenericmessage.h
    llviewergesture.h
    llviewerhelp.h
    llviewerhome.h
    llviewerinventory.h
    llviewerjoint.h
    llviewerjointattachment.h
    llviewerjointmesh.h
    llviewerjoystick.h
    llviewerinput.h
    llviewerlayer.h
    llviewermedia.h
    llviewermediafocus.h
    llviewermediaobserver.h
    llviewermenu.h
    llviewermenufile.h
    llviewermessage.h
    llviewernetwork.h
    llviewerobject.h
    llviewerobjectlist.h
    llvieweroctree.h
    llviewerparcelaskplay.h
    llviewerparcelmedia.h
    llviewerparcelmediaautoplay.h
    llviewerparcelmgr.h
    llviewerparceloverlay.h
    llviewerpartsim.h
    llviewerpartsource.h
    llviewerprecompiledheaders.h
    llviewerregion.h
    llviewershadermgr.h
    llviewerstats.h
    llviewerstatsrecorder.h
    llviewertexlayer.h
    llviewertexteditor.h
    llviewertexture.h
    llviewertextureanim.h
    llviewertexturelist.h
    llviewerthrottle.h
    llviewerwearable.h
    llviewerwindow.h
    llviewerwindowlistener.h
	llvisualeffect.h
    llvlcomposition.h
    llvlmanager.h
    llvoavatar.h
    llvoavatarself.h
    llvocache.h
    llvograss.h
    llvoicechannel.h
    llvoiceclient.h
    llvoicevisualizer.h
    llvoicevivox.h
    llvoicewebrtc.h
    llvoinventorylistener.h
    llvopartgroup.h
    llvosky.h
    llvosurfacepatch.h
    llvotree.h
    llvovolume.h
    llvowater.h
    llvowlsky.h
    llwatchdog.h
    llwearableitemslist.h
    llwearablelist.h
    llweb.h
    llwebprofile.h
    llwind.h
    llwindowlistener.h
    llwlhandlers.h
    llworld.h
    llworldmap.h
    llworldmapmessage.h
    llworldmipmap.h
    llworldmapview.h
    llxmlrpclistener.h
    llxmlrpctransaction.h
    noise.h
    particleeditor.h
    permissionstracker.h
    piemenu.h
    pieseparator.h
    pieslice.h
    pipeline.h
    rlvactions.h
    rlvcommon.h
    rlvdefines.h
    rlveffects.h
    rlvenvironment.h
    rlvextensions.h
    rlvfloaters.h
    rlvhandler.h
    rlvhelper.h
    rlvinventory.h
    rlvlocks.h
    rlvmodifiers.h
    rlvui.h
    roles_constants.h
    qtoolalign.h
    quickprefs.h
    sanitycheck.h
    streamtitledisplay.h
    utilitybar.h
    VertexCache.h
    VorbisFramework.h
    NACLantispam.h
    NACLfloaterexploresounds.h
    )

  list(APPEND viewer_SOURCE_FILES llperfstats.cpp)
  list(APPEND viewer_HEADER_FILES llperfstats.h)

# <FS:Ansariel> Flickr / Discord keys and fsversionvalues headers are generated in here
include_directories( ${CMAKE_CURRENT_BINARY_DIR} )

# <exodus>
# Generate the flickr keys header.
configure_file(
    ${CMAKE_CURRENT_SOURCE_DIR}/exoflickrkeys.h.in
    ${CMAKE_CURRENT_BINARY_DIR}/exoflickrkeys.h
    @ONLY
)
list(APPEND viewer_HEADER_FILES ${CMAKE_CURRENT_BINARY_DIR}/exoflickrkeys.h)
# </exodus>

#<FS:LO> Discord rich presence
configure_file(
    ${CMAKE_CURRENT_SOURCE_DIR}/fsdiscordkey.h.in
    ${CMAKE_CURRENT_BINARY_DIR}/fsdiscordkey.h
    @ONLY
)
list(APPEND viewer_HEADER_FILES ${CMAKE_CURRENT_BINARY_DIR}/fsdiscordkey.h)
LIST(APPEND viewer_HEADER_FILES fsfloaterdiscord.h fsdiscordconnect.h)
LIST(APPEND viewer_SOURCE_FILES fsfloaterdiscord.cpp fsdiscordconnect.cpp)
#</FS:LO>

# <FS:TS> Generate the version information header file.
configure_file(
    ${CMAKE_CURRENT_SOURCE_DIR}/fsversionvalues.h.in
    ${CMAKE_CURRENT_BINARY_DIR}/fsversionvalues.h
    @ONLY
)
list(APPEND viewer_HEADER_FILES ${CMAKE_CURRENT_BINARY_DIR}/fsversionvalues.h)
# </FS:TS>

source_group("CMake Rules" FILES ViewerInstall.cmake)

#build_data.json creation moved to viewer_manifest.py MAINT-6413
# the viewer_version.txt file created here is for passing to viewer_manifest and autobuild
file(WRITE "${CMAKE_CURRENT_BINARY_DIR}/viewer_version.txt"
           "${VIEWER_SHORT_VERSION}.${VIEWER_VERSION_REVISION}\n")

set_source_files_properties(
   llversioninfo.cpp tests/llversioninfo_test.cpp 
   PROPERTIES
# <FS:TS> The next line causes a full rebuild of the entire newview
#         directory every time the Mercurial revision number changes.
#         Instead of doing that, we use the configure tool to build
#         fsversionstrings.h with the right numbers in it.
#   COMPILE_DEFINITIONS "${VIEWER_CHANNEL_VERSION_DEFINES}" # see BuildVersion.cmake
   )

if (DARWIN)
  LIST(APPEND viewer_SOURCE_FILES llappviewermacosx.cpp)
  LIST(APPEND viewer_SOURCE_FILES llappviewermacosx-objc.mm)
  LIST(APPEND viewer_SOURCE_FILES llappviewermacosx-objc.h)
  LIST(APPEND viewer_SOURCE_FILES llfilepicker_mac.mm)
  LIST(APPEND viewer_HEADER_FILES llfilepicker_mac.h)

  # This should be compiled with the viewer.
  LIST(APPEND viewer_SOURCE_FILES llappdelegate-objc.mm)
  set_source_files_properties(
    llappdelegate-objc.mm
    PROPERTIES
    COMPILE_DEFINITIONS "${VIEWER_CHANNEL_VERSION_DEFINES}"
    # BugsplatMac is a module, imported with @import. That language feature
    # demands these -f switches.
    # Xcode 10.2 requires that Objective-C++ headers declare nullability of
    # pointer variables. As of 2019-06-26, the BugsplatMac version we're using
    # does not yet do so in its own header files. This -W flag prevents fatal
    # warnings.
    COMPILE_FLAGS "-fmodules -fcxx-modules -Wno-nullability-completeness"
    )

# [FS] Growl libs
  LIST(APPEND viewer_SOURCE_FILES
        growlmanager.cpp
        growlnotifierwin.cpp
        )

  LIST(APPEND viewer_HEADER_FILES
         growlmanager.h
         growlnotifierwin.h
         )
# [FS]

  # Add resource files to the project.
  set(viewer_RESOURCE_FILES
    firestorm_icon.icns
    Info-Firestorm.plist
    Firestorm.xib/
    # CMake doesn't seem to support Xcode language variants well just yet
    English.lproj/InfoPlist.strings
    English.lproj/language.txt
    German.lproj/language.txt
    Japanese.lproj/language.txt
    Korean.lproj/language.txt
    )

  SOURCE_GROUP("Resources" FILES ${viewer_RESOURCE_FILES})
  list(APPEND viewer_SOURCE_FILES ${viewer_RESOURCE_FILES})
endif (DARWIN)

if (LINUX)
    LIST(APPEND viewer_SOURCE_FILES llappviewerlinux.cpp)
    set_source_files_properties(
      llappviewerlinux.cpp
      PROPERTIES
# <FS:TS> The next line causes a full rebuild of the entire newview
#         directory every time the Mercurial revision number changes.
#         Instead of doing that, we use the configure tool to build
#         fsversionstrings.h with the right numbers in it.
#      COMPILE_DEFINITIONS "${VIEWER_CHANNEL_VERSION_DEFINES}"
      )
# [FS] Growl support
    LIST(APPEND viewer_HEADER_FILES desktopnotifierlinux.h growlmanager.h)
    LIST(APPEND viewer_SOURCE_FILES desktopnotifierlinux.cpp growlmanager.cpp)
# [FS] Growl support

    SET(CMAKE_EXE_LINKER_FLAGS "${CMAKE_EXE_LINKER_FLAGS} -Wl,--as-needed")


    # <FS:ND> Enable user to create a ctags database via using -DND_CTAGS=On
    if( ND_CTAGS )
      message( "Will generate ctags database during compilation" )
      set_source_files_properties( TAGS PROPERTIES GENERATED true)
      add_custom_command ( OUTPUT TAGS COMMAND ctags --extra=+q --fields=+aiS --c++-kinds=+p -e --recurse=yes .
                           WORKING_DIRECTORY ${CMAKE_SOURCE_DIR} )
      list(APPEND viewer_SOURCE_FILES TAGS )
    endif( ND_CTAGS )
    # </FS:ND>

    # <FS:ND> Get rid of memory limit exceeded for -fvar-tracking-assignments.
    if (NOT CMAKE_CXX_COMPILER MATCHES ".*clang")
      SET_SOURCE_FILES_PROPERTIES(llviewermenu.cpp PROPERTIES COMPILE_FLAGS -fno-var-tracking-assignments)
    endif()
    # </FS:ND>

    # Replace the icons with the appropriate ones for the channel
    # ('test' is the default)
    set(ICON_PATH "private")
    string(TOLOWER ${VIEWER_CHANNEL} channel_lower)
    if(channel_lower MATCHES "release")
        set(ICON_PATH "release")
    elseif(channel_lower MATCHES "beta")
        set(ICON_PATH "beta")
    elseif(channel_lower MATCHES "project")
        set(ICON_PATH "project")
    endif()

    if (OPENSIM)
        set(ICON_PATH "${ICON_PATH}-os")
    endif (OPENSIM)

    message(STATUS "Copying icons for ${ICON_PATH}")
    execute_process(
      COMMAND ${CMAKE_COMMAND} -E copy_if_different
        "${CMAKE_CURRENT_SOURCE_DIR}/icons/${ICON_PATH}/firestorm_256.bmp"
        "${CMAKE_CURRENT_SOURCE_DIR}/res-sdl/firestorm_icon.BMP"
      )
endif (LINUX)

if (WINDOWS)

    list(APPEND viewer_SOURCE_FILES
         growlmanager.cpp
         growlnotifierwin.cpp
         llappviewerwin32.cpp
         llwindebug.cpp
         )
    set_source_files_properties(
      llappviewerwin32.cpp
      PROPERTIES
      COMPILE_DEFINITIONS "${VIEWER_CHANNEL_VERSION_DEFINES}"
      )

    set_source_files_properties( llappviewer.cpp llviewermenu.cpp PROPERTIES COMPILE_FLAGS /bigobj )

    list(APPEND viewer_HEADER_FILES
         llappviewerwin32.h
         llwindebug.h
# [FS] Growl libs
         growlmanager.h
         growlnotifierwin.h
# [FS]
         )

    # Replace the icons with the appropriate ones for the channel
    # ('test' is the default)
    set(ICON_PATH "private")
    #set(VIEWER_MACOSX_PHASE "d") # <FS:Ansariel> Moved to OSX section
    string(TOLOWER ${VIEWER_CHANNEL} channel_lower)
    if(channel_lower MATCHES "release")
        set(ICON_PATH "release")
        #set(VIEWER_MACOSX_PHASE "f") # <FS:Ansariel> Moved to OSX section
    elseif(channel_lower MATCHES "beta")
        set(ICON_PATH "beta")
        #set(VIEWER_MACOSX_PHASE "b") # <FS:Ansariel> Moved to OSX section
    elseif(channel_lower MATCHES "project")
        set(ICON_PATH "project")
        #set(VIEWER_MACOSX_PHASE "a") # <FS:Ansariel> Moved to OSX section
    endif()

    # <FS:Ansariel> FIRE-24335: Use different icon for OpenSim version
    if (OPENSIM)
        set(ICON_PATH "${ICON_PATH}-os")
    endif (OPENSIM)
    # <FS:Ansariel>

    message(STATUS "Copying icons for ${ICON_PATH}")
    execute_process(
      COMMAND ${CMAKE_COMMAND} -E copy_if_different
        "${CMAKE_CURRENT_SOURCE_DIR}/icons/${ICON_PATH}/firestorm_icon.ico"
        "${CMAKE_CURRENT_SOURCE_DIR}/res/firestorm_icon.ico"
      )
    execute_process(
      COMMAND ${CMAKE_COMMAND} -E copy_if_different
        "${CMAKE_CURRENT_SOURCE_DIR}/icons/${ICON_PATH}/firestorm_256.BMP"
        "${CMAKE_CURRENT_SOURCE_DIR}/res/firestorm_icon.BMP"
      )
    execute_process(
      COMMAND ${CMAKE_COMMAND} -E copy_if_different
        "${CMAKE_CURRENT_SOURCE_DIR}/icons/${ICON_PATH}/firestorm_256.BMP"
        "${CMAKE_CURRENT_SOURCE_DIR}/res-sdl/firestorm_icon.BMP"
      )

    # Add resource files to the project.
    # viewerRes.rc is the only buildable file, but
    # the rest are all dependencies of it.
    set(viewer_RESOURCE_FILES
        res/arrow.cur
        res/arrowcop.cur
        res/arrowcopmulti.cur
        res/arrowdrag.cur
        res/circleandline.cur
        res/llarrow.cur
        res/llarrowdrag.cur
        res/llarrowdragmulti.cur
        res/llarrowlocked.cur
        res/llgrablocked.cur
        res/llno.cur
        res/llnolocked.cur
        res/lltoolcamera.cur
        res/lltoolcreate.cur
        res/lltoolfocus.cur
        res/lltoolgrab.cur
        res/lltoolland.cur
        res/lltoolpan.cur
        res/lltoolpathfinding.cur
        res/lltoolpathfindingpathend.cur
        res/lltoolpathfindingpathendadd.cur
        res/lltoolpathfindingpathstart.cur
        res/lltoolpathfindingpathstartadd.cur
        res/lltoolpipette.cur
        res/lltoolrotate.cur
        res/lltoolscale.cur
        res/lltooltranslate.cur
        res/lltoolzoomin.cur
        res/lltoolzoomout.cur
        res/firestorm_icon.BMP
        res/firestorm_icon.ico
        res-sdl/firestorm_icon.BMP
        res/resource.h
        res/toolpickobject.cur
        res/toolpickobject2.cur
        res/toolpickobject3.cur
        res/toolpipette.cur
        res/toolbuy.cur
        res/toolopen.cur
        res/toolsit.cur
        res/toolbuy-legacy.cur
        res/toolopen-legacy.cur
        res/toolsit-legacy.cur
        res/toolpay-legacy.cur
        )

    set_source_files_properties(${viewer_RESOURCE_FILES}
                                PROPERTIES HEADER_FILE_ONLY TRUE)

    configure_file( ${CMAKE_CURRENT_SOURCE_DIR}/res/viewerRes.rc
                    ${CMAKE_CURRENT_BINARY_DIR}/viewerRes.rc
                    )
    set(viewer_RESOURCE_FILES
        ${CMAKE_CURRENT_BINARY_DIR}/viewerRes.rc
        ${viewer_RESOURCE_FILES}
        )

    set_source_files_properties(${CMAKE_CURRENT_BINARY_DIR}/viewerRes.rc
      PROPERTIES COMPILE_FLAGS "-I${CMAKE_CURRENT_SOURCE_DIR}/res"
      )

    SOURCE_GROUP("Resource Files" FILES ${viewer_RESOURCE_FILES})

    list(APPEND viewer_SOURCE_FILES ${viewer_RESOURCE_FILES})

    find_library(INTEL_MEMOPS_LIBRARY
                 NAMES ll_intel_memops
                 PATHS
                 optimized ${ARCH_PREBUILT_DIRS_RELEASE}
                 debug ${ARCH_PREBUILT_DIRS_DEBUG}
                 )
    mark_as_advanced(INTEL_MEMOPS_LIBRARY)


    if (INTEL_MEMOPS_LIBRARY)
      add_library( ll::intel_memops INTERFACE IMPORTED )
      target_link_libraries( ll::intel_memops ${INTEL_MEMOPS_LIBRARY} )
    endif (INTEL_MEMOPS_LIBRARY)

    # <FS:Ansariel> Apply correct manifests to both 32 and 64 bit versions
    #if (ADDRESS_SIZE EQUAL 64)
        # We deliberately omit this from the 32bit build because it declares that
        # the viewer is compatible with Windows 10; we need that to properly detect
        # the Windows version, but doing so causes systems with certain HD video
        # cards to fail because Windows 10 does not support them.  Leaving this out
        # causes those systems to run in a Windows 8 compatibility mode, which works.
    #    LIST(APPEND viewer_SOURCE_FILES windows.manifest)
    #endif (ADDRESS_SIZE EQUAL 64)
    if (ADDRESS_SIZE EQUAL 64)
        LIST(APPEND viewer_SOURCE_FILES ${CMAKE_CURRENT_SOURCE_DIR}/../tools/manifests/compatibility.manifest)
    else (ADDRESS_SIZE EQUAL 64)
        LIST(APPEND viewer_SOURCE_FILES ${CMAKE_CURRENT_SOURCE_DIR}/../tools/manifests/legacy.manifest)
    endif (ADDRESS_SIZE EQUAL 64)
    # </FS:Ansariel>

endif (WINDOWS)

# Add the xui files. This is handy for searching for xui elements
# from within the IDE.
file(GLOB_RECURSE viewer_XUI_FILES LIST_DIRECTORIES FALSE
    ${CMAKE_CURRENT_SOURCE_DIR}/skins/*.xml)
source_group(TREE ${CMAKE_CURRENT_SOURCE_DIR}/skins PREFIX "XUI Files" FILES ${viewer_XUI_FILES})
set_source_files_properties(${viewer_XUI_FILES} 
                            PROPERTIES HEADER_FILE_ONLY TRUE)
list(APPEND viewer_SOURCE_FILES ${viewer_XUI_FILES})

# Add the shader sources
file(GLOB_RECURSE viewer_SHADER_FILES LIST_DIRECTORIES FALSE
    ${CMAKE_CURRENT_SOURCE_DIR}/app_settings/shaders/*.glsl)
source_group(TREE ${CMAKE_CURRENT_SOURCE_DIR}/app_settings/shaders PREFIX "Shaders" FILES ${viewer_SHADER_FILES})
set_source_files_properties(${viewer_SHADER_FILES} 
                            PROPERTIES HEADER_FILE_ONLY TRUE)
list(APPEND viewer_SOURCE_FILES ${viewer_SHADER_FILES})


set(viewer_APPSETTINGS_FILES
    app_settings/anim.ini
    app_settings/autoreplace.xml
    app_settings/client_list_v2.xml
    app_settings/cloud.xml
    app_settings/cmd_line.xml
    app_settings/commands.xml
    app_settings/emoji_groups.xml
    app_settings/foldertypes.xml
    app_settings/graphic_preset_controls.xml
    app_settings/grass.xml
    app_settings/grids.xml
    app_settings/growl_notifications.xml
    app_settings/ignorable_dialogs.xml
    app_settings/key_bindings.xml
    app_settings/keywords.ini
    app_settings/keywords_lsl_default.xml
    app_settings/logcontrol.xml
    app_settings/posestand.xml
    app_settings/quick_preferences.xml
    app_settings/scriptlibrary_aa.xml
    app_settings/scriptlibrary_ossl.xml
    app_settings/scriptlibrary_preproc.xml
    app_settings/settings_firestorm.xml
    app_settings/settings_hybrid.xml
    app_settings/settings_phoenix.xml
    app_settings/settings_v3.xml
    app_settings/settings_text.xml
    app_settings/settings.xml
    app_settings/settings_crash_behavior.xml
    app_settings/settings_files.xml
    app_settings/settings_per_account.xml
    app_settings/std_bump.ini
    #app_settings/toolbars.xml  FS:AO moved to skins
    app_settings/trees.xml
    app_settings/viewerart.xml
    ${CMAKE_SOURCE_DIR}/../etc/message.xml
    ${CMAKE_SOURCE_DIR}/../scripts/messages/message_template.msg
    packages-info.txt
    featuretable.txt
    featuretable_mac.txt
    featuretable_linux.txt
    )
	
if (WINDOWS)
  LIST(APPEND viewer_APPSETTINGS_FILES app_settings/growl_notifications.xml)
endif (WINDOWS)

source_group("App Settings" FILES ${viewer_APPSETTINGS_FILES})

set_source_files_properties(${viewer_APPSETTINGS_FILES}
                            PROPERTIES HEADER_FILE_ONLY TRUE)

list(APPEND viewer_SOURCE_FILES ${viewer_APPSETTINGS_FILES})

set(viewer_CHARACTER_FILES
    character/attentions.xml
    character/attentionsN.xml
    character/avatar_lad.xml
    character/avatar_skeleton.xml
    character/genepool.xml
    )

source_group("Character File" FILES ${viewer_CHARACTER_FILES})

set_source_files_properties(${viewer_CHARACTER_FILES}
                            PROPERTIES HEADER_FILE_ONLY TRUE)
list(APPEND viewer_SOURCE_FILES ${viewer_CHARACTER_FILES})

# <FS:Ansariel> Add Firestorm folders
file(GLOB viewer_FONT_FILES fonts/*.xml)
source_group("Fonts" FILES ${viewer_FONT_FILES})
set_source_files_properties(${viewer_FONT_FILES}
                            PROPERTIES HEADER_FILE_ONLY TRUE)
list(APPEND viewer_SOURCE_FILES ${viewer_FONT_FILES})

file(GLOB viewer_FS_RESOURCES fs_resources/*)
source_group("Firestorm Resources" FILES ${viewer_FS_RESOURCES})
set_source_files_properties(${viewer_FS_RESOURCES}
                            PROPERTIES HEADER_FILE_ONLY TRUE)
list(APPEND viewer_SOURCE_FILES ${viewer_FS_RESOURCES})
# </FS:Ansariel>

if (WINDOWS)
  file(GLOB viewer_INSTALLER_FILES installers/windows/*.nsi)

  source_group("Installer Files" FILES ${viewer_INSTALLER_FILES})

  set_source_files_properties(${viewer_INSTALLER_FILES}
                              PROPERTIES HEADER_FILE_ONLY TRUE)

  list(APPEND viewer_SOURCE_FILES ${viewer_INSTALLER_FILES})
endif (WINDOWS)

if (HAVOK OR HAVOK_TPV)
  set(LLSTARTUP_COMPILE_FLAGS "${LLSTARTUP_COMPILE_FLAGS} -DLL_HAVOK")
endif (HAVOK OR HAVOK_TPV)

if( DEFINED LLSTARTUP_COMPILE_FLAGS )
   # progress view disables/enables icons based on available packages
   set_source_files_properties(llprogressview.cpp PROPERTIES COMPILE_FLAGS "${LLSTARTUP_COMPILE_FLAGS}")

   set_source_files_properties(llstartup.cpp PROPERTIES COMPILE_FLAGS "${LLSTARTUP_COMPILE_FLAGS}")
  # <FS:Ansariel> Output device selection
  set_source_files_properties(llfloaterpreference.cpp PROPERTIES COMPILE_FLAGS "${LLSTARTUP_COMPILE_FLAGS}")
  # </FS:Ansariel>
endif()

list(APPEND viewer_SOURCE_FILES ${viewer_HEADER_FILES})

add_executable(${VIEWER_BINARY_NAME}
    WIN32
    MACOSX_BUNDLE
    ${viewer_SOURCE_FILES}
    )

# add package files
file(GLOB EVENT_HOST_SCRIPT_GLOB_LIST
     ${CMAKE_CURRENT_SOURCE_DIR}/../viewer_components/*.py)
list(APPEND EVENT_HOST_SCRIPTS ${EVENT_HOST_SCRIPT_GLOB_LIST})

set(PACKAGE ON CACHE BOOL
    "Add a package target that builds an installer package.")

if (OPENSIM )
  set(ND_VIEWER_FLAVOR "oss")
else (OPENSIM)
  set(ND_VIEWER_FLAVOR "hvk")
endif (OPENSIM)

if (WINDOWS)
    set_target_properties(${VIEWER_BINARY_NAME}
        PROPERTIES
        # *TODO -reenable this once we get server usage sorted out
        LINK_FLAGS "/debug /NODEFAULTLIB:LIBCMT /SUBSYSTEM:WINDOWS /LARGEADDRESSAWARE /NOEXP /NOIMPLIB"
        LINK_FLAGS_DEBUG "/NODEFAULTLIB:\"LIBCMT;LIBCMTD;MSVCRT\" /INCREMENTAL:NO /LARGEADDRESSAWARE /NOEXP /NOIMPLIB"
        LINK_FLAGS_RELEASE "/FORCE:MULTIPLE /MAP\"secondlife-bin.MAP\" /OPT:REF /LARGEADDRESSAWARE /NOEXP /NOIMPLIB"
        )
    target_compile_options(${VIEWER_BINARY_NAME} PRIVATE /bigobj)

    if(USE_PRECOMPILED_HEADERS)
       target_precompile_headers( ${VIEWER_BINARY_NAME} PRIVATE llviewerprecompiledheaders.h )
    endif(USE_PRECOMPILED_HEADERS)

    # If adding a file to viewer_manifest.py in the WindowsManifest.construct() method, be sure to add the dependency
    # here.
    # *NOTE:Mani - This is a crappy hack to have important dependencies for the viewer_manifest copy action
    # be met. I'm looking forward to a source-code split-up project next year that will address this kind of thing.
    # In the meantime, if you have any ideas on how to easily maintain one list, either here or in viewer_manifest.py
    # and have the build deps get tracked *please* tell me about it.
    # nat: https://cmake.org/cmake/help/v3.14/command/file.html
    # "For example, the code
    # file(STRINGS myfile.txt myfile)
    # stores a list in the variable myfile in which each item is a line from the input file."
    # And of course it's straightforward to read a text file in Python.

    set(COPY_INPUT_DEPENDENCIES
      # The following commented dependencies are determined at variably at build time. Can't do this here.
      ${CMAKE_SOURCE_DIR}/../etc/message.xml
      ${CMAKE_SOURCE_DIR}/../scripts/messages/message_template.msg
      #${SHARED_LIB_STAGING_DIR}/openjp2.dll # <FS:Ansariel> Only copy OpenJPEG dll if needed
      ${SHARED_LIB_STAGING_DIR}/llwebrtc.dll
      #${SHARED_LIB_STAGING_DIR}/${LL_INTDIR}/SLVoice.exe
      #${SHARED_LIB_STAGING_DIR}/${LL_INTDIR}/libsndfile-1.dll
      #${SHARED_LIB_STAGING_DIR}/${LL_INTDIR}/vivoxoal.dll
      ${AUTOBUILD_INSTALL_DIR}/ca-bundle.crt
      ${CMAKE_CURRENT_SOURCE_DIR}/licenses-win32.txt
      ${CMAKE_CURRENT_SOURCE_DIR}/featuretable.txt
      ${viewer_APPSETTINGS_FILES}
      ${ARCH_PREBUILT_DIRS_RELEASE}/growl.dll
      ${SHARED_LIB_STAGING_DIR}/glod.dll # <FS:Beq> Restore GLOD build dependencies
      SLPlugin
      media_plugin_cef
      media_plugin_libvlc
      #media_plugin_example # <FS:Ansariel> Don't package example plugin
      )

    # <FS:Ansariel> Only copy OpenJPEG dll if needed
    if (NOT USE_KDU)
        list(APPEND COPY_INPUT_DEPENDENCIES
            ${SHARED_LIB_STAGING_DIR}/openjp2.dll
            )
    endif (NOT USE_KDU)
    # </FS:Ansariel>

    if (ADDRESS_SIZE EQUAL 64)
       list(APPEND COPY_INPUT_DEPENDENCIES
               ${SHARED_LIB_STAGING_DIR}/vivoxsdk_x64.dll
               ${SHARED_LIB_STAGING_DIR}/ortp_x64.dll
               )
    else (ADDRESS_SIZE EQUAL 64)
       list(APPEND COPY_INPUT_DEPENDENCIES
               ${SHARED_LIB_STAGING_DIR}/vivoxsdk.dll
               ${SHARED_LIB_STAGING_DIR}/ortp.dll
               )
    endif (ADDRESS_SIZE EQUAL 64)

    if (TARGET ll::fmodstudio)
      list(APPEND COPY_INPUT_DEPENDENCIES
           ${SHARED_LIB_STAGING_DIR}/fmod.dll
           #${SHARED_LIB_STAGING_DIR}/fmodL.dll # <FS:Ansariel> Doesn't exist
          )
    endif ()

    if (TARGET ll::openal)
      list(APPEND COPY_INPUT_DEPENDENCIES
           ${SHARED_LIB_STAGING_DIR}/OpenAL32.dll
           ${SHARED_LIB_STAGING_DIR}/alut.dll
          )
    endif ()

    add_custom_command(
      OUTPUT  ${CMAKE_CFG_INTDIR}/copy_touched.bat
      COMMAND ${PYTHON_EXECUTABLE}
      ARGS
        ${CMAKE_CURRENT_SOURCE_DIR}/viewer_manifest.py
        --actions=copy
        --arch=${ARCH}
        --artwork=${ARTWORK_DIR}
        "--bugsplat=${BUGSPLAT_DB}"
        "--fmodstudio=${USE_FMODSTUDIO}"
        "--openal=${USE_OPENAL}"
        "--tracy=${USE_TRACY}"
        --build=${CMAKE_CURRENT_BINARY_DIR}
        --buildtype=$<CONFIG>
        "--channel=${VIEWER_CHANNEL}"
        --configuration=${CMAKE_CFG_INTDIR}
        --dest=${CMAKE_CURRENT_BINARY_DIR}/$<IF:$<BOOL:${LL_GENERATOR_IS_MULTI_CONFIG}>,$<CONFIG>,>
        --grid=${GRID}
        --source=${CMAKE_CURRENT_SOURCE_DIR}
        --touch=${CMAKE_CURRENT_BINARY_DIR}/$<IF:$<BOOL:${LL_GENERATOR_IS_MULTI_CONFIG}>,$<CONFIG>,>/copy_touched.bat
        --versionfile=${CMAKE_CURRENT_BINARY_DIR}/viewer_version.txt
        --viewer_flavor=${ND_VIEWER_FLAVOR}
      DEPENDS
        ${CMAKE_CURRENT_SOURCE_DIR}/viewer_manifest.py
        stage_third_party_libs
        llwebrtc
        ${COPY_INPUT_DEPENDENCIES}
      COMMENT "Performing viewer_manifest copy"
      )

    add_custom_target(copy_w_viewer_manifest ALL DEPENDS ${CMAKE_CFG_INTDIR}/copy_touched.bat)

    add_dependencies(${VIEWER_BINARY_NAME} stage_third_party_libs llcommon llwebrtc copy_w_viewer_manifest)

    if (EXISTS ${CMAKE_SOURCE_DIR}/copy_win_scripts)
      add_dependencies(${VIEWER_BINARY_NAME} copy_win_scripts)
    endif (EXISTS ${CMAKE_SOURCE_DIR}/copy_win_scripts)

    add_dependencies(${VIEWER_BINARY_NAME} SLPlugin)

    # sets the 'working directory' for debugging from visual studio.
    # Condition for version can be moved to requirements once build agents will be updated (see TOOL-3865)
    if (NOT UNATTENDED)
        set_property(
          TARGET ${VIEWER_BINARY_NAME}
          PROPERTY VS_DEBUGGER_WORKING_DIRECTORY "${CMAKE_CURRENT_SOURCE_DIR}"
          )
    endif (NOT UNATTENDED)

    if (PACKAGE)
      add_custom_command(
        OUTPUT ${CMAKE_CURRENT_BINARY_DIR}/${CMAKE_CFG_INTDIR}/event_host.tar.xz
        COMMAND ${PYTHON_EXECUTABLE}
        ARGS
          ${CMAKE_CURRENT_SOURCE_DIR}/event_host_manifest.py
          ${CMAKE_CURRENT_SOURCE_DIR}/..
          ${CMAKE_CURRENT_BINARY_DIR}
          ${CMAKE_CFG_INTDIR}
        DEPENDS
          lleventhost
          ${EVENT_HOST_SCRIPTS}
          ${CMAKE_CURRENT_SOURCE_DIR}/event_host_manifest.py
        )

      add_custom_command(
        OUTPUT ${CMAKE_CFG_INTDIR}/touched.bat
        COMMAND ${PYTHON_EXECUTABLE}
        ARGS
              ${CMAKE_CURRENT_SOURCE_DIR}/viewer_manifest.py
              --arch=${ARCH}
              --artwork=${ARTWORK_DIR}
              "--bugsplat=${BUGSPLAT_DB}"
              "--fmodstudio=${USE_FMODSTUDIO}"
              "--openal=${USE_OPENAL}"
              "--tracy=${USE_TRACY}"
              --build=${CMAKE_CURRENT_BINARY_DIR}
              --buildtype=$<CONFIG>
              "--channel=${VIEWER_CHANNEL}"
              --configuration=${CMAKE_CFG_INTDIR}
              --dest=${CMAKE_CURRENT_BINARY_DIR}/$<IF:$<BOOL:${LL_GENERATOR_IS_MULTI_CONFIG}>,$<CONFIG>,>
              --grid=${GRID}
              --source=${CMAKE_CURRENT_SOURCE_DIR}
              --touch=${CMAKE_CURRENT_BINARY_DIR}/$<IF:$<BOOL:${LL_GENERATOR_IS_MULTI_CONFIG}>,$<CONFIG>,>/touched.bat
              --versionfile=${CMAKE_CURRENT_BINARY_DIR}/viewer_version.txt
          --viewer_flavor=${ND_VIEWER_FLAVOR}
        DEPENDS
            ${VIEWER_BINARY_NAME}
            ${CMAKE_CURRENT_SOURCE_DIR}/viewer_manifest.py
            ${CMAKE_CURRENT_BINARY_DIR}/viewer_version.txt
            ${COPY_INPUT_DEPENDENCIES}
        )

      add_custom_target(llpackage ALL DEPENDS
              ${CMAKE_CFG_INTDIR}/touched.bat
        )
        # temporarily disable packaging of event_host until hg subrepos get
        # sorted out on the parabuild cluster...
        #${CMAKE_CURRENT_BINARY_DIR}/${CMAKE_CFG_INTDIR}/event_host.tar.xz)

    endif (PACKAGE)
elseif (DARWIN)
    set_target_properties(${VIEWER_BINARY_NAME}
        PROPERTIES
        LINK_FLAGS_RELEASE "${LINK_FLAGS_RELEASE} -Xlinker -dead_strip -Xlinker -map -Xlinker ${CMAKE_CURRENT_BINARY_DIR}/${VIEWER_BINARY_NAME}.MAP"
        #<FS:TS> Force the SDK version in the linked executable to be 10.12. This will fool
        # macOS into using the pre-Mojave display system, avoiding the blurry display that
        # otherwise occurs when upscaling the viewer to Retina resolution levels.
        LINK_FLAGS_RELEASE "${LINK_FLAGS_RELEASE} -Xlinker -platform_version -Xlinker macos -Xlinker ${CMAKE_OSX_DEPLOYMENT_TARGET} -Xlinker 10.12"
        )
else (WINDOWS)
        # Linux
    set_target_properties(${VIEWER_BINARY_NAME}
        PROPERTIES
        LINK_FLAGS_RELEASE "${LINK_FLAGS_RELEASE} -Wl,--Map=${VIEWER_BINARY_NAME}.MAP"
        )
endif (WINDOWS)

# *NOTE: - this list is very sensitive to ordering, test carefully on all
# platforms if you change the relative order of the entries here.
# In particular, cmake 2.6.4 (when building with linux/makefile generators)
# appears to sometimes de-duplicate redundantly listed dependencies improperly.
# To work around this, higher level modules should be listed before the modules
# that they depend upon. -brad
#
# *NOTE:  On mixing system shared libraries and updated static archives.
# We use a number of libraries that have an existence as system libraries,
# internal-use libraries and applications libraries.  The most-referenced
# one of these being libz where you can find four or more versions in play
# at once.  On Linux, libz can be found at link and run time via a number
# of paths:
#     
#      => -lfreetype
#        => libz.so.1 (on install machine, not build)
#      => -lSDL
#        => libz.so.1 (on install machine, not build)
#      => -lgdk-x11-2.0
#        => libz.so.1
#      => -lz
#
# We generally want the newest version of the library to provide all symbol
# resolution.  To that end, when using static archives, the *_PRELOAD_ARCHIVES
# variables, PNG_PRELOAD_ARCHIVES and ZLIBNG_PRELOAD_ARCHIVES, get the archives
# dumped into the target binary and runtime lookup will find the most
# modern version.

target_link_libraries(${VIEWER_BINARY_NAME}
        llaudio
        llcharacter
        llimage
        llinventory
        llmessage
        llplugin
        llprimitive
        llrender
        llui
        llfilesystem
        llwindow
        llxml
        llmath
        llcorehttp
        llcommon
        llmeshoptimizer
        llwebrtc
        ll::ndof
        lllogin
        llprimitive
        llappearance
        ${LLPHYSICSEXTENSIONS_LIBRARIES}
        ll::bugsplat
        ll::tracy
<<<<<<< HEAD
        fs::glod # <FS:Beq/> restore GLOD dependencies
        fs::discord # <FS:Ansariel> Discord  support
=======
        ll::openxr
>>>>>>> a617dc8f
        )

if( TARGET ll::intel_memops )
   target_link_libraries(${VIEWER_BINARY_NAME} ll::intel_memops )
endif()

if (USE_BUGSPLAT)
  target_link_libraries(${VIEWER_BINARY_NAME}
    ${BUGSPLAT_LIBRARIES}
    )
endif (USE_BUGSPLAT)

# <FS:Ansariel> Growl support
if (WINDOWS OR DARWIN)
    target_link_libraries(${VIEWER_BINARY_NAME} fs::growl)
endif (WINDOWS OR DARWIN)
# </FS:Ansariel>

if( TARGET ll::nvapi )
   target_link_libraries(${VIEWER_BINARY_NAME} ll::nvapi )
endif()

if (LINUX)
    # <FS:Zi> put these additional libraries in the viewer build target here as it didn't
    # work to put them in via their cmake/* files
    target_link_libraries(${VIEWER_BINARY_NAME}
        "dl"
        # <FS:Zi> I wish I knew how to make this cleaner, this looks like a mess
        ll::vorbis
        ${GIO_LIBRARIES}
    )
endif (LINUX)

set(ARTWORK_DIR ${CMAKE_CURRENT_SOURCE_DIR} CACHE PATH
    "Path to artwork files.")

# <FS:Ansariel> Don't copy fonts into the source folder!
#message("Copying fonts")
#file(GLOB FONT_FILE_GLOB_LIST
#  "${AUTOBUILD_INSTALL_DIR}/fonts/*"
#)
#file(COPY ${FONT_FILE_GLOB_LIST} DESTINATION "${CMAKE_CURRENT_SOURCE_DIR}/fonts")
# </FS:Ansariel>

# <FS:Ansariel> Don't copy emoji characters into source folder
# Copy over the Emoji/shortcodes mapping XML files (and create dependency
# if they are changed, CMake will run again and copy over new versions)
#message("Copying Emoji/shortcode mappings")
#set(emoji_mapping_src_folder ${AUTOBUILD_INSTALL_DIR}/xui)
#set(emoji_mapping_dst_folder ${CMAKE_CURRENT_SOURCE_DIR}/skins/default/xui)
#
## Note Turkey is missing from this set (not available in Emoji package yet)
#set(country_codes "da;de;en;es;fr;it;ja;pl;pt;ru;zh")
#foreach(elem ${country_codes})
#   set(emoji_mapping_src_file
#      "${emoji_mapping_src_folder}/${elem}/emoji_characters.xml")
#   set(emoji_mapping_dst_file
#      "${emoji_mapping_dst_folder}/${elem}/emoji_characters.xml")      
#   configure_file(${emoji_mapping_src_file} ${emoji_mapping_dst_file} COPYONLY)
#endforeach()
# </FS:Ansariel>

if (LINUX)
  set(product Firestorm-${ARCH}-${VIEWER_SHORT_VERSION}.${VIEWER_VERSION_REVISION})

  # These are the generated targets that are copied to package/
  set(COPY_INPUT_DEPENDENCIES
    ${VIEWER_BINARY_NAME}
    SLPlugin
    media_plugin_cef
    media_plugin_gstreamer10
    llcommon
    linux-crash-logger
    )

  add_dependencies(${VIEWER_BINARY_NAME} SLPlugin media_plugin_gstreamer10 media_plugin_cef linux-crash-logger)
  
  add_custom_command(
      OUTPUT ${product}.tar.xz
      COMMAND ${PYTHON_EXECUTABLE}
      ARGS
        ${CMAKE_CURRENT_SOURCE_DIR}/viewer_manifest.py
        --arch=${ARCH}
        --artwork=${ARTWORK_DIR}
        "--bugsplat=${BUGSPLAT_DB}"
        "--fmodstudio=${USE_FMODSTUDIO}"
        "--openal=${USE_OPENAL}"
        "--tracy=${USE_TRACY}"
        --build=${CMAKE_CURRENT_BINARY_DIR}
        --buildtype=${CMAKE_BUILD_TYPE}
        "--channel=${VIEWER_CHANNEL}"
        --configuration=${CMAKE_CFG_INTDIR}
        --dest=${CMAKE_CURRENT_BINARY_DIR}/packaged
        --grid=${GRID}
        --source=${CMAKE_CURRENT_SOURCE_DIR}
        --touch=${CMAKE_CURRENT_BINARY_DIR}/${CMAKE_CFG_INTDIR}/.${product}.touched
        --versionfile=${CMAKE_CURRENT_BINARY_DIR}/viewer_version.txt
        --viewer_flavor=${ND_VIEWER_FLAVOR}
      DEPENDS
        ${CMAKE_CURRENT_SOURCE_DIR}/viewer_manifest.py
        ${COPY_INPUT_DEPENDENCIES}
      )

  add_custom_command(
    OUTPUT  ${CMAKE_CURRENT_BINARY_DIR}/${CMAKE_CFG_INTDIR}/.${product}.copy_touched
    COMMAND ${PYTHON_EXECUTABLE}
    ARGS
      ${CMAKE_CURRENT_SOURCE_DIR}/viewer_manifest.py
      --actions=copy
      --arch=${ARCH}
      --artwork=${ARTWORK_DIR}
      "--bugsplat=${BUGSPLAT_DB}"
      "--fmodstudio=${USE_FMODSTUDIO}"
      "--openal=${USE_OPENAL}"
      "--tracy=${USE_TRACY}"
      --build=${CMAKE_CURRENT_BINARY_DIR}
      --buildtype=${CMAKE_BUILD_TYPE}
      "--channel=${VIEWER_CHANNEL}"
      --configuration=${CMAKE_CFG_INTDIR}
      --dest=${CMAKE_CURRENT_BINARY_DIR}/packaged
      --grid=${GRID}
      --source=${CMAKE_CURRENT_SOURCE_DIR}
      --versionfile=${CMAKE_CURRENT_BINARY_DIR}/viewer_version.txt
      --viewer_flavor=${ND_VIEWER_FLAVOR}
    DEPENDS
      ${CMAKE_CURRENT_SOURCE_DIR}/viewer_manifest.py
      ${COPY_INPUT_DEPENDENCIES}
    COMMENT "Performing viewer_manifest copy"
    )

  add_custom_target(copy_l_viewer_manifest ALL DEPENDS ${CMAKE_CURRENT_BINARY_DIR}/${CMAKE_CFG_INTDIR}/.${product}.copy_touched)

  if (PACKAGE)
    add_custom_target(llpackage ALL DEPENDS ${product}.tar.xz)
    # Make sure we don't run two instances of viewer_manifest.py at the same time.
    add_dependencies(llpackage copy_l_viewer_manifest)
    check_message_template(llpackage)
  endif (PACKAGE)
endif (LINUX)

if (DARWIN)
    # <FS:Ansariel> Moved from Windows section
    set(VIEWER_MACOSX_PHASE "d")
    string(TOLOWER ${VIEWER_CHANNEL} channel_lower)
    if(channel_lower MATCHES "release")
        set(VIEWER_MACOSX_PHASE "f")
    elseif(channel_lower MATCHES "beta")
        set(VIEWER_MACOSX_PHASE "b")
    elseif(channel_lower MATCHES "project")
        set(VIEWER_MACOSX_PHASE "a")
    endif()
    # </FS:Ansariel>

  # These all get set with PROPERTIES. It's not that the property names are
  # magically known to CMake -- it's that these names are referenced in the
  # Info-SecondLife.plist file in the configure_file() directive below.
  #set(product "${VIEWER_CHANNEL}")
  set(product "Firestorm")
  set(MACOSX_EXECUTABLE_NAME "Firestorm")
  set(MACOSX_BUNDLE_INFO_STRING "Firestorm Viewer")
  set(MACOSX_BUNDLE_ICON_FILE "firestorm_icon.icns")
  set(MACOSX_BUNDLE_GUI_IDENTIFIER "org.firestormviewer.firestorm")
  set(MACOSX_BUNDLE_LONG_VERSION_STRING "${VIEWER_CHANNEL} ${VIEWER_SHORT_VERSION}.${VIEWER_VERSION_REVISION}")
  set(MACOSX_BUNDLE_BUNDLE_NAME "Firestorm")
  set(MACOSX_BUNDLE_SHORT_VERSION_STRING "${VIEWER_SHORT_VERSION}.${VIEWER_VERSION_REVISION}")
  set(MACOSX_BUNDLE_BUNDLE_VERSION "${VIEWER_SHORT_VERSION}${VIEWER_MACOSX_PHASE}${VIEWER_REVISION}")
  set(MACOSX_BUNDLE_COPYRIGHT "Copyright 2010-2024 The Phoenix Firestorm Project, Inc.")
  set(MACOSX_BUNDLE_NSMAIN_NIB_FILE "Firestorm.nib")
  set(MACOSX_BUNDLE_NSPRINCIPAL_CLASS "LLApplication")

  # https://blog.kitware.com/upcoming-in-cmake-2-8-12-osx-rpath-support/
  set(CMAKE_MACOSX_RPATH 1)
  
  set_target_properties(
    ${VIEWER_BINARY_NAME}
    PROPERTIES
    OUTPUT_NAME "${product}"
    # From Contents/MacOS/SecondLife, look in Contents/Frameworks
    INSTALL_RPATH "@loader_path/../Frameworks"
    # SIGH, as of 2018-05-24 (cmake 3.11.1) the INSTALL_RPATH property simply
    # does not work. Try this:
    LINK_FLAGS "-rpath @loader_path/../Frameworks"
    MACOSX_BUNDLE_INFO_PLIST "${CMAKE_CURRENT_SOURCE_DIR}/Info-Firestorm.plist"
    XCODE_ATTRIBUTE_PRODUCT_BUNDLE_IDENTIFIER "${MACOSX_BUNDLE_GUI_IDENTIFIER}"
    )

  set(VIEWER_APP_BUNDLE "${CMAKE_CURRENT_BINARY_DIR}/$<IF:$<BOOL:${LL_GENERATOR_IS_MULTI_CONFIG}>,$<CONFIG>,>/${product}.app")
  set(VIEWER_APP_EXE "${VIEWER_APP_BUNDLE}/Contents/MacOS/${product}")
  set(VIEWER_APP_DSYM "${VIEWER_APP_EXE}.dSYM")
  set(VIEWER_APP_XCARCHIVE "${VIEWER_APP_BUNDLE}/../${product}.xcarchive.zip")

  configure_file(
     # <FS:CR> Use Firestorm plist
     #"${CMAKE_CURRENT_SOURCE_DIR}/Info-SecondLife.plist"
     "${CMAKE_CURRENT_SOURCE_DIR}/Info-Firestorm.plist"
     "${VIEWER_APP_BUNDLE}/Contents/Info.plist"
    )

  add_custom_command(
    TARGET ${VIEWER_BINARY_NAME} POST_BUILD
    COMMAND ${PYTHON_EXECUTABLE}
    ARGS
      ${CMAKE_CURRENT_SOURCE_DIR}/viewer_manifest.py
      --actions=copy
      --arch=${ARCH}
      --artwork=${ARTWORK_DIR}
      "--bugsplat=${BUGSPLAT_DB}"
      "--fmodstudio=${USE_FMODSTUDIO}"
      "--openal=${USE_OPENAL}"
      "--tracy=${USE_TRACY}"
      --build=${CMAKE_CURRENT_BINARY_DIR}
      --buildtype=$<CONFIG>
      --bundleid=${MACOSX_BUNDLE_GUI_IDENTIFIER}
      "--channel=${VIEWER_CHANNEL}"
      --configuration=${CMAKE_CFG_INTDIR}
      --dest=${VIEWER_APP_BUNDLE}
      --grid=${GRID}
      --source=${CMAKE_CURRENT_SOURCE_DIR}
      --versionfile=${CMAKE_CURRENT_BINARY_DIR}/viewer_version.txt
      --viewer_flavor=${ND_VIEWER_FLAVOR}
    DEPENDS
      ${VIEWER_BINARY_NAME}
      ${CMAKE_CURRENT_SOURCE_DIR}/viewer_manifest.py
    )

  add_dependencies(${VIEWER_BINARY_NAME} SLPlugin media_plugin_libvlc media_plugin_cef)

  if (ENABLE_SIGNING)
      set(SIGNING_SETTING "--signature=${SIGNING_IDENTITY}")
  else (ENABLE_SIGNING)
      set(SIGNING_SETTING "")
  endif (ENABLE_SIGNING)

  if (PACKAGE)
      add_custom_target(llpackage ALL DEPENDS ${VIEWER_BINARY_NAME})

      add_custom_command(
        TARGET llpackage POST_BUILD
        COMMAND ${PYTHON_EXECUTABLE}
        ARGS
          ${CMAKE_CURRENT_SOURCE_DIR}/viewer_manifest.py
          --arch=${ARCH}
          --artwork=${ARTWORK_DIR}
          "--bugsplat=${BUGSPLAT_DB}"
          "--fmodstudio=${USE_FMODSTUDIO}"
          "--openal=${USE_OPENAL}"
          "--tracy=${USE_TRACY}"
          --build=${CMAKE_CURRENT_BINARY_DIR}
          --buildtype=${CMAKE_BUILD_TYPE}
          "--channel=${VIEWER_CHANNEL}"
          --configuration=${CMAKE_CFG_INTDIR}
          --dest=${VIEWER_APP_BUNDLE}
          --grid=${GRID}
          --source=${CMAKE_CURRENT_SOURCE_DIR}
          --touch=${CMAKE_CURRENT_BINARY_DIR}/$<IF:$<BOOL:${LL_GENERATOR_IS_MULTI_CONFIG}>,$<CONFIG>,>/.${product}.bat
          --versionfile=${CMAKE_CURRENT_BINARY_DIR}/viewer_version.txt
          --viewer_flavor=${ND_VIEWER_FLAVOR}
          ${SIGNING_SETTING}
        DEPENDS
          ${CMAKE_CURRENT_SOURCE_DIR}/viewer_manifest.py
      )
  endif (PACKAGE)
endif (DARWIN)

if (INSTALL)
  include(${CMAKE_CURRENT_SOURCE_DIR}/ViewerInstall.cmake)
endif (INSTALL)

if (PACKAGE AND (RELEASE_CRASH_REPORTING OR NON_RELEASE_CRASH_REPORTING) AND VIEWER_SYMBOL_FILE)
  if (USE_BUGSPLAT)
    # BugSplat symbol-file generation
    if (WINDOWS)
      #<FS:ND> Comment this out, we do our own symbol package which also includes the exe and build_data.json 
      # set(VIEWER_APP_SYMBOLS_ARCHIVE "${SYMBOLS_STAGING_DIR}.sym.tar.xz")
      # set_target_properties( ${VIEWER_BINARY_NAME} PROPERTIES PDB_OUTPUT_DIRECTORY "${SYMBOLS_STAGING_DIR}")

      # # Just pack up a tarball containing only the .pdb files for the
      # # executables.
      # add_custom_command(OUTPUT "${VIEWER_APP_SYMBOLS_ARCHIVE}"
        # COMMAND "tar"
        # ARGS
          # "cJf"
          # "${VIEWER_CHANNEL}.sym.tar.xz"
          # "${VIEWER_CHANNEL}"
        # DEPENDS "${VIEWER_BINARY_NAME}" llwebrtc
        # WORKING_DIRECTORY "${SYMBOLS_STAGING_DIR}/.."
        # COMMENT "Packing viewer PDBs into ${VIEWER_APP_SYMBOLS_ARCHIVE}"
        # )
      # add_custom_target(generate_symbols DEPENDS "${VIEWER_APP_SYMBOLS_ARCHIVE}")
      # add_dependencies(generate_symbols ${VIEWER_BINARY_NAME} llwebrtc)

    endif (WINDOWS)
    if (DARWIN)
      # Have to run dsymutil first, then pack up the resulting .dSYM directory
      add_custom_command(OUTPUT "${VIEWER_APP_DSYM}"
        COMMAND "dsymutil"
        ARGS
          ${VIEWER_APP_EXE}
        COMMENT "Generating ${VIEWER_APP_DSYM}"
        )
      add_custom_target(dsym_generate DEPENDS "${VIEWER_APP_DSYM}")
      add_dependencies(dsym_generate ${VIEWER_BINARY_NAME})
      add_custom_command(OUTPUT "${VIEWER_SYMBOL_FILE}"
        # See above comments about "tar ...j"
        COMMAND "tar"
        ARGS
          "cjf"
          "${VIEWER_SYMBOL_FILE}"
          "-C"
          "${VIEWER_APP_DSYM}/.."
          "${product}.dSYM"
        DEPENDS "${VIEWER_APP_DSYM}"
        COMMENT "Packing dSYM into ${VIEWER_SYMBOL_FILE}"
        )
      add_custom_target(dsym_tarball DEPENDS "${VIEWER_SYMBOL_FILE}")
      add_dependencies(dsym_tarball dsym_generate)
      add_custom_command(OUTPUT "${VIEWER_APP_XCARCHIVE}"
        COMMAND "zip"
        ARGS
          "-r"
          "${VIEWER_APP_XCARCHIVE}"
          "."
        WORKING_DIRECTORY "${VIEWER_APP_DSYM}/.."
        DEPENDS "${VIEWER_APP_DSYM}"
        COMMENT "Generating xcarchive.zip for upload to BugSplat"
        )
      add_custom_target(dsym_xcarchive DEPENDS "${VIEWER_APP_XCARCHIVE}")
      add_dependencies(dsym_xcarchive dsym_generate)
      # Have to create a stamp file, and depend on it, to force CMake to run
      # the cleanup step.
      add_custom_command(OUTPUT "${CMAKE_CURRENT_BINARY_DIR}/dsym.stamp"
        COMMAND rm -rf "${VIEWER_APP_DSYM}"
        COMMAND touch "${CMAKE_CURRENT_BINARY_DIR}/dsym.stamp"
        DEPENDS "${VIEWER_SYMBOL_FILE}" "${VIEWER_APP_XCARCHIVE}"
        COMMENT "Cleaning up dSYM"
        )
      add_custom_target(generate_symbols DEPENDS
        "${VIEWER_APP_DSYM}"
        "${VIEWER_SYMBOL_FILE}"
        "${VIEWER_APP_XCARCHIVE}"
        "${CMAKE_CURRENT_BINARY_DIR}/dsym.stamp"
        )
      add_dependencies(generate_symbols dsym_tarball dsym_xcarchive)
    endif (DARWIN)
    if (LINUX)
      # TBD
    endif (LINUX)
  endif (USE_BUGSPLAT)

  if (DARWIN) #Linux/Windows generates symbols via viewer_manifest.py/fs_viewer_manifest.py
	# for both Bugsplat and Breakpad
	add_dependencies(llpackage generate_symbols)
  endif()
endif ()

if (LL_TESTS)
  # To add a viewer unit test, just add the test .cpp file below
  # This creates a separate test project per file listed.
  include(LLAddBuildTest)
  SET(viewer_TEST_SOURCE_FILES
    llagentaccess.cpp
    lldateutil.cpp
#    llmediadataclient.cpp
    lllogininstance.cpp
#    llremoteparcelrequest.cpp
    llviewerhelputil.cpp
    llversioninfo.cpp
#    llvocache.cpp  
    llworldmap.cpp
    llworldmipmap.cpp
  )

  set_source_files_properties(
    llworldmap.cpp
    llworldmipmap.cpp
    PROPERTIES
    LL_TEST_ADDITIONAL_SOURCE_FILES 
    tests/llviewertexture_stub.cpp
    #llviewertexturelist.cpp
  )

#  set_source_files_properties(
#    llvocache.cpp
#    PROPERTIES
#    LL_TEST_ADDITIONAL_SOURCE_FILES ../llmessage/lldatapacker.cpp
#    LL_TEST_ADDITIONAL_PROJECTS "llprimitive"
#  )

  set(test_libs
          llcommon
          llfilesystem
          llxml
          llmessage
          llcharacter
          llui
          lllogin
          llplugin
          llappearance
    )

  set_source_files_properties(
    llworldmap.cpp
    llworldmipmap.cpp
    PROPERTIES
    LL_TEST_ADDITIONAL_SOURCE_FILES 
    tests/llviewertexture_stub.cpp
    #llviewertexturelist.cpp
  )

  set_source_files_properties(
    llmediadataclient.cpp
    PROPERTIES
    LL_TEST_ADDITIONAL_LIBRARIES "${test_libs}"
  )

  set_source_files_properties(
    llworldmap.cpp
    llworldmipmap.cpp
    PROPERTIES
    LL_TEST_ADDITIONAL_SOURCE_FILES 
    tests/llviewertexture_stub.cpp
  )

  set_source_files_properties(
    llmediadataclient.cpp
    PROPERTIES
    LL_TEST_ADDITIONAL_LIBRARIES llprimitive
  )

  set_source_files_properties(
    lllogininstance.cpp
    PROPERTIES
    LL_TEST_ADDITIONAL_SOURCE_FILES llversioninfo.cpp
  )

  set_property( SOURCE
          ${viewer_TEST_SOURCE_FILES}
          PROPERTY
          LL_TEST_ADDITIONAL_LIBRARIES ${test_libs}
  )

  LL_ADD_PROJECT_UNIT_TESTS(${VIEWER_BINARY_NAME} "${viewer_TEST_SOURCE_FILES}")

  #set(TEST_DEBUG on)

  set(test_libs
          llfilesystem
          llmath
          llcommon
          llmessage
          llcorehttp
          llxml
          llui
          llplugin
          llappearance
          lllogin
          llprimitive
          lllogin
          )

  LL_ADD_INTEGRATION_TEST(cppfeatures
    ""
    "${test_libs}"
    )

  LL_ADD_INTEGRATION_TEST(llsechandler_basic
    llsechandler_basic.cpp
    "${test_libs}"
    )

  LL_ADD_INTEGRATION_TEST(llsecapi
     llsecapi.cpp
    "${test_libs}"
    )
  if (NOT OPENSIM)#<FS:AW optional opensim support>
    set(llslurl_test_sources
        llslurl.cpp
        llviewernetwork.cpp
    )
  endif (NOT OPENSIM)#<FS:AW optional opensim support>

# RLVa - incompatible
#  LL_ADD_INTEGRATION_TEST(llslurl
#     "${llslurl_test_sources}"
#    "${test_libs}"
#    )

  set(llviewercontrollistener_test_sources
    llviewercontrollistener.cpp
    ../llxml/llcontrol.cpp
    ../llxml/llxmltree.cpp
    ../llxml/llxmlparser.cpp
    ../llcommon/commoncontrol.cpp
    )

  LL_ADD_INTEGRATION_TEST(llviewercontrollistener
    "${llviewercontrollistener_test_sources}"
    "${test_libs}"
    )

  LL_ADD_INTEGRATION_TEST(llviewernetwork
     llviewernetwork.cpp
    "${test_libs}"
    )

  LL_ADD_INTEGRATION_TEST(llviewerassetstats
    llviewerassetstats.cpp
    "${test_libs}"
    )

# LL_ADD_INTEGRATION_TEST(llhttpretrypolicy "llhttpretrypolicy.cpp" "${test_libs}")

  #ADD_VIEWER_BUILD_TEST(llmemoryview viewer)
  #ADD_VIEWER_BUILD_TEST(llagentaccess viewer)
  #ADD_VIEWER_BUILD_TEST(lltextureinfo viewer)
  #ADD_VIEWER_BUILD_TEST(lltextureinfodetails viewer)


endif (LL_TESTS)

check_message_template(${VIEWER_BINARY_NAME})
<|MERGE_RESOLUTION|>--- conflicted
+++ resolved
@@ -2403,12 +2403,9 @@
         ${LLPHYSICSEXTENSIONS_LIBRARIES}
         ll::bugsplat
         ll::tracy
-<<<<<<< HEAD
+        ll::openxr
         fs::glod # <FS:Beq/> restore GLOD dependencies
         fs::discord # <FS:Ansariel> Discord  support
-=======
-        ll::openxr
->>>>>>> a617dc8f
         )
 
 if( TARGET ll::intel_memops )
