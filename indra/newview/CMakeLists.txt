--- conflicted
+++ resolved
@@ -47,22 +47,18 @@
 include(CMakeCopyIfDifferent)
 include(Growl)
 
-<<<<<<< HEAD
 # <FS:ND> if using ndPhysicsstub this variable will be unset, we don't need to build any stub code viewer side in that case
 if( LLPHYSICSEXTENSIONS_SRC_DIR )
 # </FS:ND>
 
-  add_subdirectory(${LLPHYSICSEXTENSIONS_SRC_DIR} llphysicsextensions)
-
-# <FS:ND>
-endif( LLPHYSICSEXTENSIONS_SRC_DIR )
-# </FS:ND>
-=======
 if (NOT HAVOK_TPV)
    # When using HAVOK_TPV, the library is precompiled, so no need for this
    add_subdirectory(${LLPHYSICSEXTENSIONS_SRC_DIR} llphysicsextensions)
 endif (NOT HAVOK_TPV)
->>>>>>> dab915c1
+
+# <FS:ND>
+endif( LLPHYSICSEXTENSIONS_SRC_DIR )
+# </FS:ND>
 
 include_directories(
     ${DBUSGLIB_INCLUDE_DIRS}
