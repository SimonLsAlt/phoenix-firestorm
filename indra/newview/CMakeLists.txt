--- conflicted
+++ resolved
@@ -46,74 +46,21 @@
 include(VisualLeakDetector)
 include(ZLIBNG)
 include(URIPARSER)
-<<<<<<< HEAD
+include(LLPrimitive)
 include(Growl)
 include(ColladaDom)
 include(jemalloc)
 include(Discord)
 
+include_directories( ${CMAKE_CURRENT_SOURCE_DIR} )
+
 # <FS:ND> if using ndPhysicsstub this variable will be unset, we don't need to build any stub code viewer side in that case
 if( LLPHYSICSEXTENSIONS_SRC_DIR )
 # </FS:ND>
-=======
-include(LLPrimitive)
-
-include_directories( ${CMAKE_CURRENT_SOURCE_DIR} )
->>>>>>> a35e58b7
 
 if (NOT HAVOK_TPV)
    # When using HAVOK_TPV, the library is precompiled, so no need for this
 
-<<<<<<< HEAD
-# <FS:ND>
-endif( LLPHYSICSEXTENSIONS_SRC_DIR )
-# </FS:ND>
-
-if(FMODSTUDIO)
-  include_directories(${FMODSTUDIO_INCLUDE_DIR})
-endif(FMODSTUDIO)
-
-include_directories(
-    ${DBUSGLIB_INCLUDE_DIRS}
-    ${JSONCPP_INCLUDE_DIR}
-    ${GLOD_INCLUDE_DIR} # <FS:Beq/> restore GLOD
-    ${LLAUDIO_INCLUDE_DIRS}
-    ${LLCHARACTER_INCLUDE_DIRS}
-    ${LLCOMMON_INCLUDE_DIRS}
-    ${LLCOREHTTP_INCLUDE_DIRS}
-    ${LLPHYSICS_INCLUDE_DIRS}
-    ${LLIMAGE_INCLUDE_DIRS}
-    ${LLKDU_INCLUDE_DIRS}
-    ${LLINVENTORY_INCLUDE_DIRS}
-    ${LLMATH_INCLUDE_DIRS}
-    ${LLMESHOPTIMIZER_INCLUDE_DIRS}
-    ${LLMESSAGE_INCLUDE_DIRS}
-    ${LLPLUGIN_INCLUDE_DIRS}
-    ${LLPRIMITIVE_INCLUDE_DIRS}
-    ${LLRENDER_INCLUDE_DIRS}
-    ${LLUI_INCLUDE_DIRS}
-    ${LLFILESYSTEM_INCLUDE_DIRS}
-    ${LLWINDOW_INCLUDE_DIRS}
-    ${LLXML_INCLUDE_DIRS}
-    ${LLLOGIN_INCLUDE_DIRS}
-    ${OPENAL_LIB_INCLUDE_DIRS}
-    ${GROWL_INCLUDE_DIRS}
-    ${LLAPPEARANCE_INCLUDE_DIRS}
-    ${CMAKE_CURRENT_SOURCE_DIR}
-    ${CMAKE_CURRENT_BINARY_DIR}
-    ${TRACY_INCLUDE_DIR}
-    )
-
-include_directories(SYSTEM
-    ${LLCOMMON_SYSTEM_INCLUDE_DIRS}
-    ${LLXML_SYSTEM_INCLUDE_DIRS}
-    ${LLPHYSICSEXTENSIONS_INCLUDE_DIRS}
-    ${LIBS_PREBUILT_DIR}/include/collada
-    ${LIBS_PREBUILT_DIR}/include/collada/1.4
-    ${LIBS_PREBUILD_DIR}/include/hunspell
-    ${COLLADA_INCLUDE_DIRS}
-    )
-=======
    # Stub and probably havok lib itself is a hack, autobuild loads a 3p that really is a source tarball
    # which includes a CMakeList.txt and then this whole source tree gets pushed into out build ... :/
    # To make matters worse there is a internal assumption about the structure of the viewers CMake layout,
@@ -130,8 +77,10 @@
       target_link_libraries(llphysicsextensions llrender )
    endif()
 endif (NOT HAVOK_TPV)
->>>>>>> a35e58b7
-
+
+# <FS:ND>
+endif( LLPHYSICSEXTENSIONS_SRC_DIR )
+# </FS:ND>
 
 set(viewer_SOURCE_FILES
 # <Add FS includes below this line>
@@ -1670,6 +1619,9 @@
     NACLfloaterexploresounds.h
     )
 
+# <FS:Ansariel> Flickr / Discord keys and fsversionvalues headers are generated in here
+include_directories( ${CMAKE_CURRENT_BINARY_DIR} )
+
 # <exodus>
 # Generate the flickr keys header.
 configure_file(
@@ -1743,7 +1695,6 @@
     COMPILE_FLAGS "-fmodules -fcxx-modules -Wno-nullability-completeness"
     )
 
-<<<<<<< HEAD
 # [FS] Growl libs
   LIST(APPEND viewer_SOURCE_FILES
         growlmanager.cpp
@@ -1756,27 +1707,6 @@
          )
 # [FS]
 
-  find_library(AGL_LIBRARY AGL)
-  find_library(APPKIT_LIBRARY AppKit)
-  find_library(COCOA_LIBRARY Cocoa)
-  find_library(IOKIT_LIBRARY IOKit)
-  find_library(COREAUDIO_LIBRARY CoreAudio)
-
-  set(viewer_LIBRARIES
-    ${COCOA_LIBRARY}
-    ${AGL_LIBRARY}
-    ${IOKIT_LIBRARY}
-    ${COREAUDIO_LIBRARY}
-    )
-
-  if (USE_BUGSPLAT)
-    list(APPEND viewer_LIBRARIES
-      ${BUGSPLAT_LIBRARIES}
-      )
-  endif (USE_BUGSPLAT)
-
-=======
->>>>>>> a35e58b7
   # Add resource files to the project.
   set(viewer_RESOURCE_FILES
     firestorm_icon.icns
@@ -1813,13 +1743,6 @@
 
     SET(CMAKE_EXE_LINKER_FLAGS "${CMAKE_EXE_LINKER_FLAGS} -Wl,--as-needed")
 
-<<<<<<< HEAD
-    set(viewer_LIBRARIES
-        Xinerama
-        )
-    if (OPENAL)
-      LIST(APPEND viewer_LIBRARIES ${OPENAL_LIBRARIES})
-    endif (OPENAL)
 
     # <FS:ND> Enable user to create a ctags database via using -DND_CTAGS=On
     if( ND_CTAGS )
@@ -1859,8 +1782,6 @@
         "${CMAKE_CURRENT_SOURCE_DIR}/icons/${ICON_PATH}/firestorm_256.bmp"
         "${CMAKE_CURRENT_SOURCE_DIR}/res-sdl/firestorm_icon.BMP"
       )
-=======
->>>>>>> a35e58b7
 endif (LINUX)
 
 if (WINDOWS)
@@ -2161,23 +2082,6 @@
   list(APPEND viewer_SOURCE_FILES ${viewer_INSTALLER_FILES})
 endif (WINDOWS)
 
-<<<<<<< HEAD
-if (OPENAL)
-  set(LLSTARTUP_COMPILE_FLAGS "${LLSTARTUP_COMPILE_FLAGS} -DLL_OPENAL")
-endif (OPENAL)
-
-if (FMODSTUDIO)
-  set(LLSTARTUP_COMPILE_FLAGS "${LLSTARTUP_COMPILE_FLAGS} -DLL_FMODSTUDIO")
-  set(FMODWRAPPER_LIBRARY ${FMODSTUDIO_LIBRARY})
-endif (FMODSTUDIO)
-
-# <FS:Ansariel> Output device selection
-# set_source_files_properties(llstartup.cpp PROPERTIES COMPILE_FLAGS "${LLSTARTUP_COMPILE_FLAGS}")
-set_source_files_properties(llstartup.cpp llfloaterpreference.cpp PROPERTIES COMPILE_FLAGS "${LLSTARTUP_COMPILE_FLAGS}")
-# </FS:Ansariel>
-
-=======
->>>>>>> a35e58b7
 if (HAVOK OR HAVOK_TPV)
   set(LLSTARTUP_COMPILE_FLAGS "${LLSTARTUP_COMPILE_FLAGS} -DLL_HAVOK")
 endif (HAVOK OR HAVOK_TPV)
@@ -2187,6 +2091,9 @@
    set_source_files_properties(llprogressview.cpp PROPERTIES COMPILE_FLAGS "${LLSTARTUP_COMPILE_FLAGS}")
 
    set_source_files_properties(llstartup.cpp PROPERTIES COMPILE_FLAGS "${LLSTARTUP_COMPILE_FLAGS}")
+  # <FS:Ansariel> Output device selection
+  set_source_files_properties(llfloaterpreference.cpp PROPERTIES COMPILE_FLAGS "${LLSTARTUP_COMPILE_FLAGS}")
+  # </FS:Ansariel>
 endif()
 
 list(APPEND viewer_SOURCE_FILES ${viewer_HEADER_FILES})
@@ -2197,14 +2104,6 @@
     ${viewer_SOURCE_FILES}
     )
 
-<<<<<<< HEAD
-if (USE_BUGSPLAT)
-  set_property(TARGET ${VIEWER_BINARY_NAME}
-    PROPERTY COMPILE_DEFINITIONS "${BUGSPLAT_DEFINE}")
-endif (USE_BUGSPLAT)
-
-=======
->>>>>>> a35e58b7
 # add package files
 file(GLOB EVENT_HOST_SCRIPT_GLOB_LIST
      ${CMAKE_CURRENT_SOURCE_DIR}/../viewer_components/*.py)
@@ -2248,63 +2147,28 @@
       # The following commented dependencies are determined at variably at build time. Can't do this here.
       ${CMAKE_SOURCE_DIR}/../etc/message.xml
       ${CMAKE_SOURCE_DIR}/../scripts/messages/message_template.msg
-<<<<<<< HEAD
-      ${SHARED_LIB_STAGING_DIR}/${CMAKE_CFG_INTDIR}/llcommon.dll
-      ${SHARED_LIB_STAGING_DIR}/${CMAKE_CFG_INTDIR}/libapr-1.dll
-      ${SHARED_LIB_STAGING_DIR}/${CMAKE_CFG_INTDIR}/libaprutil-1.dll
-      ${SHARED_LIB_STAGING_DIR}/${CMAKE_CFG_INTDIR}/libapriconv-1.dll
-      # <FS:Beq> Restore GLOD build dependencies
-      ${SHARED_LIB_STAGING_DIR}/Release/glod.dll
-      ${SHARED_LIB_STAGING_DIR}/RelWithDebInfo/glod.dll
-      ${SHARED_LIB_STAGING_DIR}/Debug/glod.dll
-      # </FS:Beq>
-      ${SHARED_LIB_STAGING_DIR}/Release/libcollada14dom22.dll
-      ${SHARED_LIB_STAGING_DIR}/RelWithDebInfo/libcollada14dom22.dll
-      ${SHARED_LIB_STAGING_DIR}/Debug/libcollada14dom22-d.dll
-      # <FS:Ansariel> Only copy OpenJPEG dll if needed
-      #${SHARED_LIB_STAGING_DIR}/Release/openjp2.dll
-      #${SHARED_LIB_STAGING_DIR}/RelWithDebInfo/openjp2.dll
-      #${SHARED_LIB_STAGING_DIR}/Debug/openjp2.dll
-      # </FS:Ansariel>
-      ${SHARED_LIB_STAGING_DIR}/Release/libhunspell.dll
-      ${SHARED_LIB_STAGING_DIR}/RelWithDebInfo/libhunspell.dll
-      ${SHARED_LIB_STAGING_DIR}/Debug/libhunspell.dll
-      ${SHARED_LIB_STAGING_DIR}/Release/uriparser.dll
-      ${SHARED_LIB_STAGING_DIR}/RelWithDebInfo/uriparser.dll
-      ${SHARED_LIB_STAGING_DIR}/${CMAKE_CFG_INTDIR}/SLVoice.exe
-      ${SHARED_LIB_STAGING_DIR}/${CMAKE_CFG_INTDIR}/libsndfile-1.dll
-      ${SHARED_LIB_STAGING_DIR}/${CMAKE_CFG_INTDIR}/vivoxoal.dll
-      ${SHARED_LIB_STAGING_DIR}/${CMAKE_CFG_INTDIR}/ca-bundle.crt
-      ${GOOGLE_PERF_TOOLS_SOURCE}
-=======
-      ${SHARED_LIB_STAGING_DIR}/openjpeg.dll
+      #${SHARED_LIB_STAGING_DIR}/openjpeg.dll # <FS:Ansariel> Only copy OpenJPEG dll if needed
       ${SHARED_LIB_STAGING_DIR}/libhunspell.dll
       ${SHARED_LIB_STAGING_DIR}/uriparser.dll
       #${SHARED_LIB_STAGING_DIR}/${LL_INTDIR}/SLVoice.exe
       #${SHARED_LIB_STAGING_DIR}/${LL_INTDIR}/libsndfile-1.dll
       #${SHARED_LIB_STAGING_DIR}/${LL_INTDIR}/vivoxoal.dll
       ${AUTOBUILD_INSTALL_DIR}/ca-bundle.crt
->>>>>>> a35e58b7
       ${CMAKE_CURRENT_SOURCE_DIR}/licenses-win32.txt
       ${CMAKE_CURRENT_SOURCE_DIR}/featuretable.txt
       ${viewer_APPSETTINGS_FILES}
       ${ARCH_PREBUILT_DIRS_RELEASE}/growl.dll
+      ${SHARED_LIB_STAGING_DIR}/Release/glod.dll # <FS:Beq> Restore GLOD build dependencies
       SLPlugin
       media_plugin_cef
       media_plugin_libvlc
-<<<<<<< HEAD
       #media_plugin_example # <FS:Ansariel> Don't package example plugin
-=======
-      media_plugin_example
->>>>>>> a35e58b7
       )
 
     # <FS:Ansariel> Only copy OpenJPEG dll if needed
     if (NOT USE_KDU)
         list(APPEND COPY_INPUT_DEPENDENCIES
             ${SHARED_LIB_STAGING_DIR}/Release/openjp2.dll
-            ${SHARED_LIB_STAGING_DIR}/RelWithDebInfo/openjp2.dll
-            ${SHARED_LIB_STAGING_DIR}/Debug/openjp2.dll
             )
     endif (NOT USE_KDU)
     # </FS:Ansariel>
@@ -2405,24 +2269,6 @@
         OUTPUT ${CMAKE_CFG_INTDIR}/touched.bat
         COMMAND ${PYTHON_EXECUTABLE}
         ARGS
-<<<<<<< HEAD
-          ${CMAKE_CURRENT_SOURCE_DIR}/viewer_manifest.py
-          --arch=${ARCH}
-          --artwork=${ARTWORK_DIR}
-          "--bugsplat=${BUGSPLAT_DB}"
-          "--fmodstudio=${FMODSTUDIO}"
-          "--openal=${OPENAL}"
-          --build=${CMAKE_CURRENT_BINARY_DIR}
-          --buildtype=${CMAKE_BUILD_TYPE}
-          "--channel=${VIEWER_CHANNEL}"
-          --configuration=${CMAKE_CFG_INTDIR}
-          --dest=${CMAKE_CURRENT_BINARY_DIR}/${CMAKE_CFG_INTDIR}
-          --grid=${GRID}
-          --source=${CMAKE_CURRENT_SOURCE_DIR}
-          --touch=${CMAKE_CURRENT_BINARY_DIR}/${CMAKE_CFG_INTDIR}/touched.bat
-          --versionfile=${CMAKE_CURRENT_BINARY_DIR}/viewer_version.txt
-          --viewer_flavor=${ND_VIEWER_FLAVOR}
-=======
               ${CMAKE_CURRENT_SOURCE_DIR}/viewer_manifest.py
               --arch=${ARCH}
               --artwork=${ARTWORK_DIR}
@@ -2438,7 +2284,7 @@
               --source=${CMAKE_CURRENT_SOURCE_DIR}
               --touch=${CMAKE_CURRENT_BINARY_DIR}/$<IF:$<BOOL:${LL_GENERATOR_IS_MULTI_CONFIG}>,$<CONFIG>,>/touched.bat
               --versionfile=${CMAKE_CURRENT_BINARY_DIR}/viewer_version.txt
->>>>>>> a35e58b7
+          --viewer_flavor=${ND_VIEWER_FLAVOR}
         DEPENDS
             ${VIEWER_BINARY_NAME}
             ${CMAKE_CURRENT_SOURCE_DIR}/viewer_manifest.py
@@ -2500,81 +2346,6 @@
 # modern version.
 
 target_link_libraries(${VIEWER_BINARY_NAME}
-<<<<<<< HEAD
-    ${LEGACY_STDIO_LIBS}
-    ${PNG_PRELOAD_ARCHIVES}
-    ${ZLIBNG_PRELOAD_ARCHIVES}
-    ${URIPARSER_PRELOAD_ARCHIVES}
-    ${GOOGLE_PERFTOOLS_LIBRARIES}
-    ${LLAUDIO_LIBRARIES}
-    ${LLCHARACTER_LIBRARIES}
-    ${LLIMAGE_LIBRARIES}
-    ${LLINVENTORY_LIBRARIES}
-    ${LLMESHOPTIMIZER_LIBRARIES}
-    ${LLMESSAGE_LIBRARIES}
-    ${LLPLUGIN_LIBRARIES}
-    ${LLPRIMITIVE_LIBRARIES}
-    ${LLRENDER_LIBRARIES}
-    ${FREETYPE_LIBRARIES}
-    ${LLUI_LIBRARIES}
-    ${LLFILESYSTEM_LIBRARIES}
-    ${LLWINDOW_LIBRARIES}
-    ${LLXML_LIBRARIES}
-    ${LLMATH_LIBRARIES}
-    ${LLCOREHTTP_LIBRARIES}
-    ${LLCOMMON_LIBRARIES}
-    ${NDOF_LIBRARY}
-    ${NVAPI_LIBRARY}
-    ${HUNSPELL_LIBRARY}
-    ${viewer_LIBRARIES}
-    ${BOOST_PROGRAM_OPTIONS_LIBRARY}
-    ${BOOST_REGEX_LIBRARY}
-    ${BOOST_FIBER_LIBRARY}
-    ${BOOST_WAVE_LIBRARY} #FS specific
-    ${BOOST_THREAD_LIBRARY} #FS specific
-    ${BOOST_CONTEXT_LIBRARY}
-    ${GLIB_LIBRARIES}
-    ${OPENGL_LIBRARIES}
-    ${FMODWRAPPER_LIBRARY} # must come after LLAudio
-    ${OPENAL_LIBRARIES}
-    ${GLOD_LIBRARIES} # <FS:Beq/> restore GLOD dependencies    
-    ${OPENGL_LIBRARIES}
-    ${JSONCPP_LIBRARIES}
-    #${SDL_LIBRARY}
-    ${SMARTHEAP_LIBRARY}
-    ${UI_LIBRARIES}
-    ${WINDOWS_LIBRARIES}
-    ${EXPAT_LIBRARIES}
-    ${XMLRPCEPI_LIBRARIES}
-    ${OPENSSL_LIBRARIES}
-    ${CRYPTO_LIBRARIES}
-    ${LLLOGIN_LIBRARIES}
-    ${LLPHYSICS_LIBRARIES}
-    ${LLPHYSICSEXTENSIONS_LIBRARIES}
-    ${LLAPPEARANCE_LIBRARIES}
-    ${TRACY_LIBRARY}
-    ${GROWL_LIBRARY}
-    ${GIO_LIBRARIES}
-    )
-
-target_link_libraries(${VIEWER_BINARY_NAME} ${DISCORD_LIBRARY} )
-
-if (USE_BUGSPLAT)
-  target_link_libraries(${VIEWER_BINARY_NAME}
-    ${BUGSPLAT_LIBRARIES}
-    )
-endif (USE_BUGSPLAT)
-	
-if (WINDOWS)
-    target_link_libraries(${VIEWER_BINARY_NAME}
-    ${GROWL_LIBRARY}
-    )
-endif (WINDOWS)
-
-if (LINUX)
-    target_link_libraries(${VIEWER_BINARY_NAME} "dl" )
-endif (LINUX)
-=======
         llaudio
         llcharacter
         llimage
@@ -2598,16 +2369,35 @@
         ${LLPHYSICSEXTENSIONS_LIBRARIES}
         ll::bugsplat
         ll::tracy
+        fs::glod # <FS:Beq/> restore GLOD dependencies
+        fs::growl # <FS:Ansariel> Growl support
         )
 
 if( TARGET ll::intel_memops )
    target_link_libraries(${VIEWER_BINARY_NAME} ll::intel_memops )
 endif()
 
+target_link_libraries(${VIEWER_BINARY_NAME} ${DISCORD_LIBRARY} )
+
+if (USE_BUGSPLAT)
+  target_link_libraries(${VIEWER_BINARY_NAME}
+    ${BUGSPLAT_LIBRARIES}
+    )
+endif (USE_BUGSPLAT)
+
+if (WINDOWS)
+    target_link_libraries(${VIEWER_BINARY_NAME}
+    ${GROWL_LIBRARY}
+    )
+endif (WINDOWS)
+
 if( TARGET ll::nvapi )
    target_link_libraries(${VIEWER_BINARY_NAME} ll::nvapi )
 endif()
->>>>>>> a35e58b7
+
+if (LINUX)
+    target_link_libraries(${VIEWER_BINARY_NAME} "dl" )
+endif (LINUX)
 
 set(ARTWORK_DIR ${CMAKE_CURRENT_SOURCE_DIR} CACHE PATH
     "Path to artwork files.")
@@ -2616,40 +2406,12 @@
   set(product Firestorm-${ARCH}-${VIEWER_SHORT_VERSION}.${VIEWER_VERSION_REVISION})
 
   # These are the generated targets that are copied to package/
-<<<<<<< HEAD
-  if (NOT ENABLE_MEDIA_PLUGINS)
-	set(COPY_INPUT_DEPENDENCIES
-      ${VIEWER_BINARY_NAME}
-      SLPlugin
-      media_plugin_cef
-      media_plugin_gstreamer10
-      #media_plugin_libvlc
-      llcommon
-	  linux-crash-logger
-      )
-  else (NOT ENABLE_MEDIA_PLUGINS)
-	set(COPY_INPUT_DEPENDENCIES
-      ${VIEWER_BINARY_NAME}
-      #linux-crash-logger
-      SLPlugin
-      media_plugin_cef
-      media_plugin_gstreamer10
-      llcommon
-	  linux-crash-logger
-      )
-  endif (NOT ENABLE_MEDIA_PLUGINS)
-=======
   set(COPY_INPUT_DEPENDENCIES
     ${VIEWER_BINARY_NAME}
     SLPlugin
     #media_plugin_gstreamer010
     llcommon
     )
-
-  #if (NOT USE_BUGSPLAT)
-  #    LIST(APPEND COPY_INPUT_DEPENDENCIES linux-crash-logger)
-  #endif (NOT USE_BUGSPLAT)
->>>>>>> a35e58b7
 
   add_dependencies(${VIEWER_BINARY_NAME} SLPlugin media_plugin_gstreamer10 media_plugin_cef linux-crash-logger)
   
@@ -2813,13 +2575,12 @@
         TARGET llpackage POST_BUILD
         COMMAND ${PYTHON_EXECUTABLE}
         ARGS
-<<<<<<< HEAD
           ${CMAKE_CURRENT_SOURCE_DIR}/viewer_manifest.py
           --arch=${ARCH}
           --artwork=${ARTWORK_DIR}
           "--bugsplat=${BUGSPLAT_DB}"
-          "--fmodstudio=${FMODSTUDIO}"
-          "--openal=${OPENAL}"
+          "--fmodstudio=${USE_FMODSTUDIO}"
+          "--openal=${USE_OPENAL}"
           --build=${CMAKE_CURRENT_BINARY_DIR}
           --buildtype=${CMAKE_BUILD_TYPE}
           "--channel=${VIEWER_CHANNEL}"
@@ -2827,28 +2588,10 @@
           --dest=${VIEWER_APP_BUNDLE}
           --grid=${GRID}
           --source=${CMAKE_CURRENT_SOURCE_DIR}
-          --touch=${CMAKE_CURRENT_BINARY_DIR}/${CMAKE_CFG_INTDIR}/.${product}.touched
+          --touch=${CMAKE_CURRENT_BINARY_DIR}/$<IF:$<BOOL:${LL_GENERATOR_IS_MULTI_CONFIG}>,$<CONFIG>,>/.${product}.bat
           --versionfile=${CMAKE_CURRENT_BINARY_DIR}/viewer_version.txt
           --viewer_flavor=${ND_VIEWER_FLAVOR}
           ${SIGNING_SETTING}
-=======
-              ${CMAKE_CURRENT_SOURCE_DIR}/viewer_manifest.py
-              --arch=${ARCH}
-              --artwork=${ARTWORK_DIR}
-              "--bugsplat=${BUGSPLAT_DB}"
-              "--fmodstudio=${USE_FMODSTUDIO}"
-              "--openal=${USE_OPENAL}"
-              --build=${CMAKE_CURRENT_BINARY_DIR}
-              --buildtype=$<CONFIG>
-              "--channel=${VIEWER_CHANNEL}"
-              --configuration=${CMAKE_CFG_INTDIR}
-              --dest=${VIEWER_APP_BUNDLE}
-              --grid=${GRID}
-              --source=${CMAKE_CURRENT_SOURCE_DIR}
-              --touch=${CMAKE_CURRENT_BINARY_DIR}/$<IF:$<BOOL:${LL_GENERATOR_IS_MULTI_CONFIG}>,$<CONFIG>,>/.${product}.bat
-              --versionfile=${CMAKE_CURRENT_BINARY_DIR}/viewer_version.txt
-              ${SIGNING_SETTING}
->>>>>>> a35e58b7
         DEPENDS
           ${CMAKE_CURRENT_SOURCE_DIR}/viewer_manifest.py
       )
@@ -3082,22 +2825,10 @@
      llsecapi.cpp
     "${test_libs}"
     )
-<<<<<<< HEAD
   if (NOT OPENSIM)#<FS:AW optional opensim support>
     set(llslurl_test_sources
         llslurl.cpp
         llviewernetwork.cpp
-=======
-
-  set(llslurl_test_sources
-      llslurl.cpp
-      llviewernetwork.cpp
-  )
-
-  LL_ADD_INTEGRATION_TEST(llslurl
-     "${llslurl_test_sources}"
-    "${test_libs}"
->>>>>>> a35e58b7
     )
   endif (NOT OPENSIM)#<FS:AW optional opensim support>
 
