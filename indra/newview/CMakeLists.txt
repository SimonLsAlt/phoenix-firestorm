--- conflicted
+++ resolved
@@ -1978,13 +1978,10 @@
         LIST(APPEND viewer_SOURCE_FILES ${CMAKE_CURRENT_SOURCE_DIR}/../tools/manifests/legacy.manifest)
     endif (ADDRESS_SIZE EQUAL 64)
     # </FS:Ansariel>
-<<<<<<< HEAD
-=======
 
     if (OPENAL)
       LIST(APPEND viewer_LIBRARIES ${OPENAL_LIBRARIES})
     endif (OPENAL)
->>>>>>> c33f949d
 endif (WINDOWS)
 
 # Add the xui files. This is handy for searching for xui elements
@@ -2030,12 +2027,7 @@
     app_settings/growl_notifications.xml
     app_settings/high_graphics.xml
     app_settings/ignorable_dialogs.xml
-<<<<<<< HEAD
     app_settings/key_bindings.xml
-=======
-    app_settings/keys.xml
-    app_settings/keys_azerty.xml
->>>>>>> c33f949d
     app_settings/keywords.ini
     app_settings/keywords_lsl_default.xml
     app_settings/logcontrol.xml
@@ -2311,10 +2303,7 @@
         --versionfile=${CMAKE_CURRENT_BINARY_DIR}/viewer_version.txt
         --viewer_flavor=${ND_VIEWER_FLAVOR}
         --fmodversion=${FMODVERSION}
-<<<<<<< HEAD
-=======
         --openal=${OPENAL}
->>>>>>> c33f949d
       DEPENDS
         ${CMAKE_CURRENT_SOURCE_DIR}/viewer_manifest.py
         stage_third_party_libs
@@ -2378,10 +2367,7 @@
           --versionfile=${CMAKE_CURRENT_BINARY_DIR}/viewer_version.txt
           --viewer_flavor=${ND_VIEWER_FLAVOR}
           --fmodversion=${FMODVERSION}
-<<<<<<< HEAD
-=======
           --openal=${OPENAL}
->>>>>>> c33f949d
         DEPENDS
             ${VIEWER_BINARY_NAME}
             ${CMAKE_CURRENT_SOURCE_DIR}/viewer_manifest.py
@@ -2554,10 +2540,7 @@
         --versionfile=${CMAKE_CURRENT_BINARY_DIR}/viewer_version.txt
         --viewer_flavor=${ND_VIEWER_FLAVOR}
         --fmodversion=${FMODVERSION}
-<<<<<<< HEAD
-=======
         --openal=${OPENAL}
->>>>>>> c33f949d
       DEPENDS
         ${CMAKE_CURRENT_SOURCE_DIR}/viewer_manifest.py
         ${COPY_INPUT_DEPENDENCIES}
@@ -2583,10 +2566,7 @@
       --versionfile=${CMAKE_CURRENT_BINARY_DIR}/viewer_version.txt
       --viewer_flavor=${ND_VIEWER_FLAVOR}
       --fmodversion=${FMODVERSION}
-<<<<<<< HEAD
-=======
       --openal=${OPENAL}
->>>>>>> c33f949d
     DEPENDS
       ${CMAKE_CURRENT_SOURCE_DIR}/viewer_manifest.py
       ${COPY_INPUT_DEPENDENCIES}
@@ -2671,10 +2651,7 @@
       --versionfile=${CMAKE_CURRENT_BINARY_DIR}/viewer_version.txt
       --viewer_flavor=${ND_VIEWER_FLAVOR}
       --fmodversion=${FMODVERSION}
-<<<<<<< HEAD
-=======
       --openal=${OPENAL}
->>>>>>> c33f949d
     DEPENDS
       ${VIEWER_BINARY_NAME}
       ${CMAKE_CURRENT_SOURCE_DIR}/viewer_manifest.py
@@ -2711,10 +2688,7 @@
           --versionfile=${CMAKE_CURRENT_BINARY_DIR}/viewer_version.txt
           --viewer_flavor=${ND_VIEWER_FLAVOR}
           --fmodversion=${FMODVERSION}
-<<<<<<< HEAD
-=======
           --openal=${OPENAL}
->>>>>>> c33f949d
           ${SIGNING_SETTING}
         DEPENDS
           ${CMAKE_CURRENT_SOURCE_DIR}/viewer_manifest.py
