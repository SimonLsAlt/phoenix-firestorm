--- conflicted
+++ resolved
@@ -2214,11 +2214,7 @@
     if (TARGET ll::fmodstudio)
       list(APPEND COPY_INPUT_DEPENDENCIES
            ${SHARED_LIB_STAGING_DIR}/fmod.dll
-<<<<<<< HEAD
-           #${SHARED_LIB_STAGING_DIR}/Debug/fmodL.dll # <FS:Ansariel> Doesn't exist
-=======
-           ${SHARED_LIB_STAGING_DIR}/fmodL.dll
->>>>>>> e7c58624
+           #${SHARED_LIB_STAGING_DIR}/fmodL.dll # <FS:Ansariel> Doesn't exist
           )
     endif ()
 
