# -*- cmake -*-

project(viewer)

include(00-Common)
# DON'T move Linking.cmake to its place in the alphabetized list below: it
# sets variables on which the 3p .cmake files depend.
include(Linking)

include(Boost)
include(bugsplat)
include(BuildPackagesInfo)
include(BuildVersion)
include(CMakeCopyIfDifferent)
include(CubemapToEquirectangularJS)
include(DBusGlib)
include(DragDrop)
include(EXPAT)
include(FMODSTUDIO)
include(Hunspell)
include(ICU4C)
include(JPEGEncoderBasic)
include(JsonCpp)
include(LLAppearance)
include(LLAudio)
include(LLCA)
include(LLCommon)
include(LLCoreHttp)
include(LLImage)
include(LLKDU)
include(LLPhysicsExtensions)
include(LLPrimitive)
include(LLWindow)
include(NDOF)
include(NVAPI)
include(OPENAL)
include(OpenGL)
include(OpenSSL)
include(PNG)
include(TemplateCheck)
include(ThreeJS)
include(Tracy)
include(UI)
include(ViewerMiscLibs)
include(ViewerManager)
include(VisualLeakDetector)
include(ZLIBNG)
include(URIPARSER)
include(LLPrimitive)

if (NOT HAVOK_TPV)
   # When using HAVOK_TPV, the library is precompiled, so no need for this

   # Stub and probably havok lib itself is a hack, autobuild loads a 3p that really is a source tarball
   # which includes a CMakeList.txt and then this whole source tree gets pushed into out build ... :/
   # To make matters worse there is a internal assumption about the structure of the viewers CMake layout,
   # which means we need to duct tape this togther ...

   add_subdirectory(${LLPHYSICSEXTENSIONS_SRC_DIR} llphysicsextensions)

   # Another hack that works with newer cmake versions:
   cmake_policy( SET CMP0079 NEW)
   if( TARGET llphysicsextensionsstub )
      target_link_libraries(llphysicsextensionsstub llcommon llmath)
   endif()
   if( TARGET llphysicsextensions )
      target_link_libraries(llphysicsextensions llrender )
      if (DARWIN)
        target_compile_options( llphysicsextensions  PRIVATE -Wno-unused-local-typedef)
      endif (DARWIN)
   endif()
endif (NOT HAVOK_TPV)


set(viewer_SOURCE_FILES
    groupchatlistener.cpp
    llaccountingcostmanager.cpp
    llaisapi.cpp
    llagent.cpp
    llagentaccess.cpp
    llagentbenefits.cpp
    llagentcamera.cpp
    llagentdata.cpp
    llagentlanguage.cpp
    llagentlistener.cpp
    llagentpicksinfo.cpp
    llagentpilot.cpp
    llagentui.cpp
    llagentwearables.cpp
    llanimstatelabels.cpp
    llappcorehttp.cpp
    llappearancemgr.cpp
    llappviewer.cpp
    llappviewerlistener.cpp
    llattachmentsmgr.cpp
    llaudiosourcevo.cpp
    llautoreplace.cpp
    llavataractions.cpp
    llavatariconctrl.cpp
    llavatarlist.cpp
    llavatarlistitem.cpp
    llavatarrenderinfoaccountant.cpp
    llavatarrendernotifier.cpp
    llavatarpropertiesprocessor.cpp
    llblockedlistitem.cpp
    llblocklist.cpp
    llbox.cpp
    llbreadcrumbview.cpp
    llbrowsernotification.cpp
    llbuycurrencyhtml.cpp
    llcallingcard.cpp
    llchannelmanager.cpp
    llchatbar.cpp
    llchathistory.cpp
    llchatitemscontainerctrl.cpp
    llchatmsgbox.cpp
    llchiclet.cpp
    llchicletbar.cpp
    llclassifiedinfo.cpp
    llcofwearables.cpp
    llcolorswatch.cpp
    llcommanddispatcherlistener.cpp
    llcommandhandler.cpp
    llcommandlineparser.cpp
    llcommunicationchannel.cpp
    llcompilequeue.cpp
    llconfirmationmanager.cpp
    llcontrolavatar.cpp
    llconversationlog.cpp
    llconversationloglist.cpp
    llconversationloglistitem.cpp
    llconversationmodel.cpp
    llconversationview.cpp
    llcurrencyuimanager.cpp
    llcylinder.cpp
    lldateutil.cpp
    lldebugmessagebox.cpp
    lldebugview.cpp
    lldeferredsounds.cpp
    lldelayedgestureerror.cpp
    lldirpicker.cpp
    lldonotdisturbnotificationstorage.cpp
    lldndbutton.cpp
    lldrawable.cpp
    lldrawpool.cpp
    lldrawpoolalpha.cpp
    lldrawpoolavatar.cpp
    lldrawpoolbump.cpp
    lldrawpoolground.cpp
    lldrawpoolmaterials.cpp
    lldrawpoolsimple.cpp
    lldrawpoolsky.cpp
    lldrawpoolterrain.cpp
    lldrawpooltree.cpp
    lldrawpoolwater.cpp
    lldrawpoolwlsky.cpp
    lldynamictexture.cpp
    llemote.cpp
    llenvironment.cpp
    llestateinfomodel.cpp
    lleventnotifier.cpp
    lleventpoll.cpp
    llexpandabletextbox.cpp
    llexperiencelog.cpp
    llexternaleditor.cpp
    llface.cpp
    llfasttimerview.cpp
    llfavoritesbar.cpp
    llfeaturemanager.cpp
    llfilepicker.cpp
    llfilteredwearablelist.cpp
    llfirstuse.cpp
    llflexibleobject.cpp
    llfloater360capture.cpp
    llfloaterabout.cpp
    llfloaterbvhpreview.cpp
    llfloateraddpaymentmethod.cpp
    llfloaterauction.cpp
    llfloaterautoreplacesettings.cpp
    llfloateravatar.cpp
    llfloateravatarpicker.cpp
    llfloateravatarrendersettings.cpp
    llfloateravatartextures.cpp
    llfloaterbanduration.cpp
    llfloaterbeacons.cpp
    llfloaterbigpreview.cpp
    llfloaterbuildoptions.cpp
    llfloaterbulkpermission.cpp
    llfloaterbump.cpp
    llfloaterbuy.cpp
    llfloaterbuycontents.cpp
    llfloaterbuycurrency.cpp
    llfloaterbuycurrencyhtml.cpp
    llfloaterbuyland.cpp
    llfloatercamera.cpp
    llfloatercamerapresets.cpp
    llfloaterchatvoicevolume.cpp
    llfloaterclassified.cpp
    llfloatercolorpicker.cpp
    llfloaterconversationlog.cpp
    llfloaterconversationpreview.cpp
    llfloatercreatelandmark.cpp
    llfloaterdeleteprefpreset.cpp
    llfloaterdestinations.cpp
    llfloaterdisplayname.cpp
    llfloatereditenvironmentbase.cpp
    llfloatereditextdaycycle.cpp
    llfloaterenvironmentadjust.cpp
    llfloaterevent.cpp
    llfloaterexperiencepicker.cpp
    llfloaterexperienceprofile.cpp
    llfloaterexperiences.cpp
    llfloaterfixedenvironment.cpp
    llfloaterfonttest.cpp
    llfloaterforgetuser.cpp
    llfloatergesture.cpp
    llfloatergodtools.cpp
    llfloatergotoline.cpp
    llfloatergridstatus.cpp
    llfloatergroupbulkban.cpp
    llfloatergroupinvite.cpp
    llfloatergroups.cpp
    llfloaterhandler.cpp
    llfloaterhelpbrowser.cpp
    llfloaterhoverheight.cpp
    llfloaterhowto.cpp
    llfloaterhud.cpp
    llfloaterimagepreview.cpp
    llfloaterimsessiontab.cpp
    llfloaterimsession.cpp
    llfloaterimcontainer.cpp
    llfloaterinspect.cpp
    llfloaterjoystick.cpp
    llfloaterlagmeter.cpp
    llfloaterland.cpp
    llfloaterlandholdings.cpp
    llfloaterlinkreplace.cpp
    llfloaterloadprefpreset.cpp
    llfloatermarketplacelistings.cpp
    llfloatermap.cpp
    llfloatermediasettings.cpp
    llfloatermemleak.cpp
    llfloatermodelpreview.cpp
    llfloatermodeluploadbase.cpp
    llfloatermyscripts.cpp
    llfloatermyenvironment.cpp
    llfloaternamedesc.cpp
    llfloaternotificationsconsole.cpp
    llfloaternotificationstabbed.cpp
    llfloateroutfitphotopreview.cpp 
    llfloaterobjectweights.cpp
    llfloateropenobject.cpp
    llfloatersimpleoutfitsnapshot.cpp
    llfloaterpathfindingcharacters.cpp
    llfloaterpathfindingconsole.cpp
    llfloaterpathfindinglinksets.cpp
    llfloaterpathfindingobjects.cpp
    llfloaterpay.cpp
    llfloaterperms.cpp
    llfloaterpostprocess.cpp
    llfloaterprofile.cpp
    llfloaterpreference.cpp
    llfloaterpreferenceviewadvanced.cpp
    llfloaterpreviewtrash.cpp
    llfloaterprofiletexture.cpp
    llfloaterproperties.cpp
    llfloaterregiondebugconsole.cpp
    llfloaterregioninfo.cpp
    llfloaterreporter.cpp
    llfloaterregionrestarting.cpp
    llfloatersavecamerapreset.cpp
    llfloatersaveprefpreset.cpp
    llfloatersceneloadstats.cpp
    llfloaterscriptdebug.cpp
    llfloaterscriptedprefs.cpp
    llfloaterscriptlimits.cpp
    llfloatersearch.cpp
    llfloatersellland.cpp
    llfloatersettingsdebug.cpp
    llfloatersidepanelcontainer.cpp
    llfloatersnapshot.cpp
    llfloatersounddevices.cpp
    llfloaterspellchecksettings.cpp
    llfloatertelehub.cpp
    llfloatertestinspectors.cpp
    llfloatertestlistview.cpp
    llfloatertexturefetchdebugger.cpp
    llfloatertools.cpp
    llfloatertopobjects.cpp
    llfloatertos.cpp
    llfloatertoybox.cpp
    llfloatertranslationsettings.cpp
    llfloateruipreview.cpp
    llfloaterurlentry.cpp
    llfloatervoiceeffect.cpp
    llfloatervoicevolume.cpp
    llfloaterwebcontent.cpp
    llfloaterwhitelistentry.cpp
    llfloaterwindowsize.cpp
    llfloaterworldmap.cpp
    llfolderviewmodelinventory.cpp
    llfollowcam.cpp
    llfriendcard.cpp
    llflyoutcombobtn.cpp
    llgesturelistener.cpp
    llgesturemgr.cpp
    llgiveinventory.cpp
    llglsandbox.cpp
    llgroupactions.cpp
    llgroupiconctrl.cpp
    llgrouplist.cpp
    llgroupmgr.cpp
    llhasheduniqueid.cpp
    llhints.cpp
    llhttpretrypolicy.cpp
    llhudeffect.cpp
    llhudeffectbeam.cpp
    llhudeffectlookat.cpp
    llhudeffectpointat.cpp
    llhudeffecttrail.cpp
    llhudeffectblob.cpp
    llhudicon.cpp
    llhudmanager.cpp
    llhudnametag.cpp
    llhudobject.cpp
    llhudrender.cpp
    llhudtext.cpp
    llhudview.cpp
    llimagefiltersmanager.cpp
    llimhandler.cpp
    llimprocessing.cpp
    llimview.cpp
    llinspect.cpp
    llinspectavatar.cpp
    llinspectgroup.cpp
    llinspectobject.cpp
    llinspectremoteobject.cpp
    llinspecttoast.cpp
    llinventorybridge.cpp
    llinventoryfilter.cpp
    llinventoryfunctions.cpp
    llinventoryicon.cpp
    llinventoryitemslist.cpp
    llinventorylistitem.cpp
    llinventorymodel.cpp
    llinventorymodelbackgroundfetch.cpp
    llinventoryobserver.cpp
    llinventorypanel.cpp
    lljoystickbutton.cpp
    llkeyconflict.cpp
    lllandmarkactions.cpp
    lllandmarklist.cpp
    lllegacyatmospherics.cpp
    lllistbrowser.cpp
    lllistcontextmenu.cpp
    lllistview.cpp
    lllocalbitmaps.cpp
    lllocationhistory.cpp
    lllocationinputctrl.cpp
    lllogchat.cpp
    llloginhandler.cpp
    lllogininstance.cpp
    llmachineid.cpp
    llmanip.cpp
    llmaniprotate.cpp
    llmanipscale.cpp
    llmaniptranslate.cpp
    llmarketplacefunctions.cpp
    llmarketplacenotifications.cpp
    llmaterialmgr.cpp
    llmediactrl.cpp
    llmediadataclient.cpp
    llmenuoptionpathfindingrebakenavmesh.cpp
    llmeshrepository.cpp
    llmimetypes.cpp
    llmodelpreview.cpp
    llmorphview.cpp
    llmoveview.cpp
    llmutelist.cpp
    llnamebox.cpp
    llnameeditor.cpp
    llnamelistctrl.cpp
    llnavigationbar.cpp
    llfloaterimnearbychat.cpp
    llfloaterimnearbychathandler.cpp
    llfloaterimnearbychatlistener.cpp
    llnetmap.cpp
    llnotificationalerthandler.cpp
    llnotificationgrouphandler.cpp
    llnotificationhandlerutil.cpp
    llnotificationhinthandler.cpp
    llnotificationlistitem.cpp
    llnotificationlistview.cpp
    llnotificationmanager.cpp
    llnotificationofferhandler.cpp
    llnotificationscripthandler.cpp
    llnotificationstorage.cpp
    llnotificationtiphandler.cpp
    lloutfitgallery.cpp
    lloutfitslist.cpp
    lloutfitobserver.cpp
    lloutputmonitorctrl.cpp
    llpanelappearancetab.cpp
    llpanelavatar.cpp
    llpanelavatartag.cpp
    llpanelblockedlist.cpp
    llpanelclassified.cpp
    llpanelcontents.cpp
    llpaneleditsky.cpp
    llpaneleditwater.cpp
    llpaneleditwearable.cpp
    llpanelemojicomplete.cpp
    llpanelenvironment.cpp
    llpanelexperiencelisteditor.cpp
    llpanelexperiencelog.cpp
    llpanelexperiencepicker.cpp
    llpanelexperiences.cpp
    llpanelface.cpp
    llpanelgenerictip.cpp
    llpanelgroup.cpp
    llpanelgroupcreate.cpp
    llpanelgroupbulk.cpp
    llpanelgroupbulkban.cpp
    llpanelgroupexperiences.cpp
    llpanelgroupgeneral.cpp
    llpanelgroupinvite.cpp
    llpanelgrouplandmoney.cpp
    llpanelgroupnotices.cpp
    llpanelgrouproles.cpp
    llpanelhome.cpp
    llpanelland.cpp
    llpanellandaudio.cpp
    llpanellandmarkinfo.cpp
    llpanellandmarks.cpp
    llpanellandmedia.cpp
    llpanellogin.cpp
    llpanelloginlistener.cpp
    llpanelmaininventory.cpp
    llpanelmarketplaceinbox.cpp
    llpanelmarketplaceinboxinventory.cpp
    llpanelmediasettingsgeneral.cpp
    llpanelmediasettingspermissions.cpp
    llpanelmediasettingssecurity.cpp
    llpanelnearbymedia.cpp
    llpanelobject.cpp
    llpanelobjectinventory.cpp
    llpanelonlinestatus.cpp
    llpaneloutfitedit.cpp
    llpaneloutfitsinventory.cpp
    llpanelpeople.cpp
    llpanelpeoplemenus.cpp
    llpanelpermissions.cpp
    llpanelplaceinfo.cpp
    llpanelplaceprofile.cpp
    llpanelplaces.cpp
    llpanelplacestab.cpp
    llpanelpresetscamerapulldown.cpp
    llpanelpresetspulldown.cpp
    llpanelprimmediacontrols.cpp
    llpanelprofile.cpp
    llpanelprofileclassifieds.cpp
    llpanelprofilepicks.cpp
    llpanelsnapshot.cpp
    llpanelsnapshotinventory.cpp
    llpanelsnapshotlocal.cpp
    llpanelsnapshotoptions.cpp
    llpanelsnapshotpostcard.cpp
    llpanelsnapshotprofile.cpp
    llpanelteleporthistory.cpp
    llpaneltiptoast.cpp
    llpanelvoiceeffect.cpp
    llpaneltopinfobar.cpp
    llpanelpulldown.cpp
    llpanelvoicedevicesettings.cpp
    llpanelvolume.cpp
    llpanelvolumepulldown.cpp
    llpanelwearing.cpp
    llparcelselection.cpp
    llparticipantlist.cpp
    llpatchvertexarray.cpp
    llpathfindingcharacter.cpp
    llpathfindingcharacterlist.cpp
    llpathfindinglinkset.cpp
    llpathfindinglinksetlist.cpp
    llpathfindingmanager.cpp
    llpathfindingnavmesh.cpp
    llpathfindingnavmeshstatus.cpp
    llpathfindingnavmeshzone.cpp
    llpathfindingobject.cpp
    llpathfindingobjectlist.cpp
    llpathfindingpathtool.cpp
    llpersistentnotificationstorage.cpp
    llphysicsmotion.cpp
    llphysicsshapebuilderutil.cpp
    llpipelinelistener.cpp
    llplacesinventorybridge.cpp
    llplacesinventorypanel.cpp
    llplacesfolderview.cpp
    llpopupview.cpp
    llpostcard.cpp
    llpresetsmanager.cpp
    llpreview.cpp
    llpreviewanim.cpp
    llpreviewgesture.cpp
    llpreviewnotecard.cpp
    llpreviewscript.cpp
    llpreviewsound.cpp
    llpreviewtexture.cpp
    llproductinforequest.cpp
    llprogressview.cpp
    llrecentpeople.cpp
    llregioninfomodel.cpp
    llregionposition.cpp
    llremoteparcelrequest.cpp
    llsavedsettingsglue.cpp
    llsaveoutfitcombobtn.cpp
    llscenemonitor.cpp
    llsceneview.cpp
    llscreenchannel.cpp
    llscripteditor.cpp
    llscriptfloater.cpp
    llscrollingpanelparam.cpp
    llscrollingpanelparambase.cpp
    llsculptidsize.cpp
    llsearchableui.cpp
    llsearchcombobox.cpp
    llsearchhistory.cpp
    llsecapi.cpp
    llsechandler_basic.cpp
    llselectmgr.cpp
    llsetkeybinddialog.cpp
    llsettingspicker.cpp
    llsettingsvo.cpp
    llshareavatarhandler.cpp
    llsidepanelappearance.cpp
    llsidepanelinventory.cpp
    llsidepanelinventorysubpanel.cpp
    llsidepaneliteminfo.cpp
    llsidepaneltaskinfo.cpp
    llsidetraypanelcontainer.cpp
    llskinningutil.cpp
    llsky.cpp
    llslurl.cpp
    llsnapshotlivepreview.cpp
    llspatialpartition.cpp
    llspeakers.cpp
    llspeakingindicatormanager.cpp
    llsplitbutton.cpp
    llsprite.cpp
    llstartup.cpp
    llstartuplistener.cpp
    llstatusbar.cpp
    llstylemap.cpp
    llsurface.cpp
    llsurfacepatch.cpp
    llsyntaxid.cpp
    llsyswellitem.cpp
    llsyswellwindow.cpp
    llteleporthistory.cpp
    llteleporthistorystorage.cpp
    lltexturecache.cpp
    lltexturectrl.cpp
    lltexturefetch.cpp
    lltextureinfo.cpp
    lltextureinfodetails.cpp
    lltexturestats.cpp
    lltextureview.cpp
    lltoast.cpp
    lltoastalertpanel.cpp
    lltoastgroupnotifypanel.cpp
    lltoastimpanel.cpp
    lltoastnotifypanel.cpp
    lltoastpanel.cpp
    lltoastscripttextbox.cpp
    lltoastscriptquestion.cpp
    lltool.cpp
    lltoolbarview.cpp
    lltoolbrush.cpp
    lltoolcomp.cpp
    lltooldraganddrop.cpp
    lltoolface.cpp
    lltoolfocus.cpp
    lltoolgrab.cpp
    lltoolgun.cpp
    lltoolindividual.cpp
    lltoolmgr.cpp
    lltoolmorph.cpp
    lltoolobjpicker.cpp
    lltoolpie.cpp
    lltoolpipette.cpp
    lltoolplacer.cpp
    lltoolselect.cpp
    lltoolselectland.cpp
    lltoolselectrect.cpp
    lltracker.cpp
    lltrackpicker.cpp
    lltransientdockablefloater.cpp
    lltransientfloatermgr.cpp
    lltranslate.cpp
    lluiavatar.cpp
    lluilistener.cpp
    lluploaddialog.cpp
    llurl.cpp
    llurldispatcher.cpp
    llurldispatcherlistener.cpp
    llurlfloaterdispatchhandler.cpp
    llurlhistory.cpp
    llurllineeditorctrl.cpp
    llurlwhitelist.cpp
    llvectorperfoptions.cpp
    llversioninfo.cpp
    llviewchildren.cpp
    llviewerassetstats.cpp
    llviewerassetstorage.cpp
    llviewerassettype.cpp
    llviewerassetupload.cpp
    llviewerattachmenu.cpp
    llvieweraudio.cpp
    llviewercamera.cpp
    llviewerchat.cpp
    llviewercontrol.cpp
    llviewercontrollistener.cpp
    llviewerdisplay.cpp
    llviewerdisplayname.cpp
    llviewerfloaterreg.cpp
    llviewerfoldertype.cpp
    llviewergenericmessage.cpp
    llviewergesture.cpp
    llviewerhelp.cpp
    llviewerhelputil.cpp
    llviewerhome.cpp
    llviewerinventory.cpp
    llviewerjoint.cpp
    llviewerjointattachment.cpp
    llviewerjointmesh.cpp
    llviewerjoystick.cpp
    llviewerinput.cpp
    llviewerlayer.cpp
    llviewermedia.cpp
    llviewermedia_streamingaudio.cpp
    llviewermediafocus.cpp
    llviewermenu.cpp
    llviewermenufile.cpp
    llviewermessage.cpp
    llviewernetwork.cpp
    llviewerobject.cpp
    llviewerobjectlist.cpp
    llvieweroctree.cpp
    llviewerparcelaskplay.cpp
    llviewerparcelmedia.cpp
    llviewerparcelmediaautoplay.cpp
    llviewerparcelmgr.cpp
    llviewerparceloverlay.cpp
    llviewerpartsim.cpp
    llviewerpartsource.cpp
    llviewerregion.cpp
    llviewershadermgr.cpp
    llviewerstats.cpp
    llviewerstatsrecorder.cpp
    llviewertexlayer.cpp
    llviewertexteditor.cpp
    llviewertexture.cpp
    llviewertextureanim.cpp
    llviewertexturelist.cpp
    llviewerthrottle.cpp
    llviewerwearable.cpp
    llviewerwindow.cpp
    llviewerwindowlistener.cpp
    llvlcomposition.cpp
    llvlmanager.cpp
    llvoavatar.cpp
    llvoavatarself.cpp
    llvocache.cpp
    llvograss.cpp
    llvoground.cpp
    llvoicecallhandler.cpp
    llvoicechannel.cpp
    llvoiceclient.cpp
    llvoicevisualizer.cpp
    llvoicevivox.cpp
    llvoinventorylistener.cpp
    llvopartgroup.cpp
    llvosky.cpp
    llvosurfacepatch.cpp
    llvotree.cpp
    llvovolume.cpp
    llvowater.cpp
    llvowlsky.cpp
    llwatchdog.cpp
    llwearableitemslist.cpp
    llwearablelist.cpp
    llweb.cpp
    llwebprofile.cpp
    llwind.cpp
    llwindowlistener.cpp
    llwlhandlers.cpp
    llworld.cpp
    llworldmap.cpp
    llworldmapmessage.cpp
    llworldmipmap.cpp
    llworldmapview.cpp
    llxmlrpclistener.cpp
    llxmlrpctransaction.cpp
    noise.cpp
    pipeline.cpp
    )

set(VIEWER_BINARY_NAME "secondlife-bin" CACHE STRING
    "The name of the viewer executable to create.")

set(viewer_HEADER_FILES
    CMakeLists.txt
    ViewerInstall.cmake
    groupchatlistener.h
    llaccountingcost.h
    llaccountingcostmanager.h
    llaisapi.h
    llagent.h
    llagentaccess.h
    llagentbenefits.h
    llagentcamera.h
    llagentdata.h
    llagentlanguage.h
    llagentlistener.h
    llagentpicksinfo.h
    llagentpilot.h
    llagentui.h
    llagentwearables.h
    llanimstatelabels.h
    llappcorehttp.h
    llappearance.h
    llappearancemgr.h
    llappviewer.h
    llappviewerlistener.h
    llattachmentsmgr.h
    llaudiosourcevo.h
    llautoreplace.h
    llavataractions.h
    llavatariconctrl.h
    llavatarlist.h
    llavatarlistitem.h
    llavatarpropertiesprocessor.h
    llavatarrenderinfoaccountant.h
    llavatarrendernotifier.h
    llblockedlistitem.h
    llblocklist.h
    llbox.h
    llbreadcrumbview.h
    llbuycurrencyhtml.h
    llcallingcard.h
    llcapabilityprovider.h
    llchannelmanager.h
    llchatbar.h
    llchathistory.h
    llchatitemscontainerctrl.h
    llchatmsgbox.h
    llchiclet.h
    llchicletbar.h
    llclassifiedinfo.h
    llcofwearables.h
    llcolorswatch.h
    llcommanddispatcherlistener.h
    llcommandhandler.h
    llcommandlineparser.h
    llcommunicationchannel.h
    llcompilequeue.h
    llconfirmationmanager.h
    llcontrolavatar.h
    llconversationlog.h
    llconversationloglist.h
    llconversationloglistitem.h
    llconversationmodel.h
    llconversationview.h
    llcurrencyuimanager.h
    llcylinder.h
    lldateutil.h
    lldebugmessagebox.h
    lldebugview.h
    lldeferredsounds.h
    lldelayedgestureerror.h
    lldirpicker.h
    lldonotdisturbnotificationstorage.h
    lldndbutton.h
    lldrawable.h
    lldrawpool.h
    lldrawpoolalpha.h
    lldrawpoolavatar.h
    lldrawpoolbump.h
    lldrawpoolmaterials.h
    lldrawpoolground.h
    lldrawpoolsimple.h
    lldrawpoolsky.h
    lldrawpoolterrain.h
    lldrawpooltree.h
    lldrawpoolwater.h
    lldrawpoolwlsky.h
    lldynamictexture.h
    llemote.h
    llenvironment.h
    llestateinfomodel.h
    lleventnotifier.h
    lleventpoll.h
    llexpandabletextbox.h
    llexperiencelog.h
    llexternaleditor.h
    llface.h
    llfasttimerview.h
    llfavoritesbar.h
    llfeaturemanager.h
    llfilepicker.h
    llfilteredwearablelist.h
    llfirstuse.h
    llflexibleobject.h
    llfloater360capture.h
    llfloaterabout.h
    llfloaterbvhpreview.h
    llfloateraddpaymentmethod.h
    llfloaterauction.h
    llfloaterautoreplacesettings.h
    llfloateravatar.h
    llfloateravatarpicker.h
    llfloateravatarrendersettings.h
    llfloateravatartextures.h
    llfloaterbanduration.h
    llfloaterbeacons.h
    llfloaterbigpreview.h
    llfloaterbuildoptions.h
    llfloaterbulkpermission.h
    llfloaterbump.h
    llfloaterbuy.h
    llfloaterbuycontents.h
    llfloaterbuycurrency.h
    llfloaterbuycurrencyhtml.h
    llfloaterbuyland.h
    llfloatercamerapresets.h
    llfloatercamera.h
    llfloaterchatvoicevolume.h
    llfloaterclassified.h
    llfloatercolorpicker.h
    llfloaterconversationlog.h
    llfloaterconversationpreview.h
    llfloatercreatelandmark.h
    llfloaterdeleteprefpreset.h
    llfloaterdestinations.h
    llfloaterdisplayname.h
    llfloatereditenvironmentbase.h
    llfloatereditextdaycycle.h
    llfloaterenvironmentadjust.h
    llfloaterevent.h
    llfloaterexperiencepicker.h
    llfloaterexperienceprofile.h
    llfloaterexperiences.h
    llfloaterfixedenvironment.h
    llfloaterfonttest.h
    llfloaterforgetuser.h
    llfloatergesture.h
    llfloatergodtools.h
    llfloatergotoline.h
    llfloatergridstatus.h
    llfloatergroupbulkban.h
    llfloatergroupinvite.h
    llfloatergroups.h
    llfloaterhandler.h
    llfloaterhelpbrowser.h
    llfloaterhoverheight.h
    llfloaterhowto.h
    llfloaterhud.h
    llfloaterimagepreview.h
    llfloaterimnearbychat.h
    llfloaterimnearbychathandler.h
    llfloaterimnearbychatlistener.h
    llfloaterimsessiontab.h
    llfloaterimsession.h
    llfloaterimcontainer.h
    llfloaterinspect.h
    llfloaterjoystick.h
    llfloaterlagmeter.h
    llfloaterland.h
    llfloaterlandholdings.h
    llfloaterlinkreplace.h
    llfloaterloadprefpreset.h
    llfloatermap.h
    llfloatermarketplacelistings.h
    llfloatermediasettings.h
    llfloatermemleak.h
    llfloatermodelpreview.h
    llfloatermodeluploadbase.h
    llfloatermyscripts.h
    llfloatermyenvironment.h
    llfloaternamedesc.h
    llfloaternotificationsconsole.h
    llfloaternotificationstabbed.h
    llfloateroutfitphotopreview.h
    llfloaterobjectweights.h
    llfloateropenobject.h
    llfloatersimpleoutfitsnapshot.h
    llfloaterpathfindingcharacters.h
    llfloaterpathfindingconsole.h
    llfloaterpathfindinglinksets.h
    llfloaterpathfindingobjects.h
    llfloaterpay.h
    llfloaterperms.h
    llfloaterpostprocess.h
    llfloaterprofile.h
    llfloaterpreference.h
    llfloaterpreferenceviewadvanced.h
    llfloaterpreviewtrash.h
    llfloaterprofiletexture.h
    llfloaterproperties.h
    llfloaterregiondebugconsole.h
    llfloaterregioninfo.h
    llfloaterreporter.h
    llfloaterregionrestarting.h
    llfloatersavecamerapreset.h
    llfloatersaveprefpreset.h
    llfloatersceneloadstats.h
    llfloaterscriptdebug.h
    llfloaterscriptedprefs.h
    llfloaterscriptlimits.h
    llfloatersearch.h
    llfloatersellland.h
    llfloatersettingsdebug.h
    llfloatersidepanelcontainer.h
    llfloatersnapshot.h
    llfloatersounddevices.h
    llfloaterspellchecksettings.h
    llfloatertelehub.h
    llfloatertestinspectors.h
    llfloatertestlistview.h
    llfloatertexturefetchdebugger.h
    llfloatertools.h
    llfloatertopobjects.h
    llfloatertos.h
    llfloatertoybox.h
    llfloatertranslationsettings.h
    llfloateruipreview.h
    llfloaterurlentry.h
    llfloatervoiceeffect.h
    llfloatervoicevolume.h
    llfloaterwebcontent.h
    llfloaterwhitelistentry.h
    llfloaterwindowsize.h
    llfloaterworldmap.h
    llfolderviewmodelinventory.h
    llfollowcam.h
    llfriendcard.h
    llflyoutcombobtn.h
    llgesturelistener.h
    llgesturemgr.h
    llgiveinventory.h
    llgroupactions.h
    llgroupiconctrl.h
    llgrouplist.h
    llgroupmgr.h
    llhasheduniqueid.h
    llhints.h
    llhttpretrypolicy.h
    llhudeffect.h
    llhudeffectbeam.h
    llhudeffectlookat.h
    llhudeffectpointat.h
    llhudeffecttrail.h
    llhudeffectblob.h
    llhudicon.h
    llhudmanager.h
    llhudnametag.h
    llhudobject.h
    llhudrender.h
    llhudtext.h
    llhudview.h
    llimagefiltersmanager.h
    llimprocessing.h
    llimview.h
    llinspect.h
    llinspectavatar.h
    llinspectgroup.h
    llinspectobject.h
    llinspectremoteobject.h
    llinspecttoast.h
    llinventorybridge.h
    llinventoryfilter.h
    llinventoryfunctions.h
    llinventoryicon.h
    llinventoryitemslist.h
    llinventorylistitem.h
    llinventorymodel.h
    llinventorymodelbackgroundfetch.h
    llinventoryobserver.h
    llinventorypanel.h
    lljoystickbutton.h
    llkeyconflict.h
    lllandmarkactions.h
    lllandmarklist.h
    lllightconstants.h
    lllistbrowser.h
    lllistcontextmenu.h
    lllistview.h
    lllocalbitmaps.h
    lllocationhistory.h
    lllocationinputctrl.h
    lllogchat.h
    llloginhandler.h
    lllogininstance.h
    llmachineid.h
    llmanip.h
    llmaniprotate.h
    llmanipscale.h
    llmaniptranslate.h
    llmarketplacefunctions.h
    llmarketplacenotifications.h
    llmaterialmgr.h
    llmediactrl.h
    llmediadataclient.h
    llmenuoptionpathfindingrebakenavmesh.h
    llmeshrepository.h
    llmimetypes.h
    llmodelpreview.h
    llmorphview.h
    llmoveview.h
    llmutelist.h
    llnamebox.h
    llnameeditor.h
    llnamelistctrl.h
    llnavigationbar.h
    llnetmap.h
    llnotificationhandler.h
    llnotificationlistitem.h
    llnotificationlistview.h
    llnotificationmanager.h
    llnotificationstorage.h
    lloutfitgallery.h
    lloutfitslist.h
    lloutfitobserver.h
    lloutputmonitorctrl.h
    llpanelappearancetab.h
    llpanelavatar.h
    llpanelavatartag.h
    llpanelblockedlist.h
    llpanelclassified.h
    llpanelcontents.h
    llpaneleditsky.h
    llpaneleditwater.h
    llpaneleditwearable.h
    llpanelemojicomplete.h
    llpanelenvironment.h
    llpanelexperiencelisteditor.h
    llpanelexperiencelog.h
    llpanelexperiencepicker.h
    llpanelexperiences.h
    llpanelface.h
    llpanelgenerictip.h
    llpanelgroup.h
    llpanelgroupcreate.h
    llpanelgroupbulk.h
    llpanelgroupbulkimpl.h
    llpanelgroupbulkban.h
    llpanelgroupexperiences.h
    llpanelgroupgeneral.h
    llpanelgroupinvite.h
    llpanelgrouplandmoney.h
    llpanelgroupnotices.h
    llpanelgrouproles.h
    llpanelhome.h
    llpanelland.h
    llpanellandaudio.h
    llpanellandmarkinfo.h
    llpanellandmarks.h
    llpanellandmedia.h
    llpanellogin.h
    llpanelloginlistener.h
    llpanelmaininventory.h
    llpanelmarketplaceinbox.h
    llpanelmarketplaceinboxinventory.h
    llpanelmediasettingsgeneral.h
    llpanelmediasettingspermissions.h
    llpanelmediasettingssecurity.h
    llpanelnearbymedia.h
    llpanelobject.h
    llpanelobjectinventory.h
    llpanelonlinestatus.h
    llpaneloutfitedit.h
    llpaneloutfitsinventory.h
    llpanelpeople.h
    llpanelpeoplemenus.h
    llpanelpermissions.h
    llpanelplaceinfo.h
    llpanelplaceprofile.h
    llpanelplaces.h
    llpanelplacestab.h
    llpanelpresetscamerapulldown.h
    llpanelpresetspulldown.h
    llpanelprimmediacontrols.h
    llpanelprofile.h
    llpanelprofileclassifieds.h
    llpanelprofilepicks.h
    llpanelsnapshot.h
    llpanelteleporthistory.h
    llpaneltiptoast.h
    llpanelpulldown.h
    llpanelvoicedevicesettings.h
    llpanelvoiceeffect.h
    llpaneltopinfobar.h
    llpanelvolume.h
    llpanelvolumepulldown.h
    llpanelwearing.h
    llparcelselection.h
    llparticipantlist.h
    llpatchvertexarray.h
    llpathfindingcharacter.h
    llpathfindingcharacterlist.h
    llpathfindinglinkset.h
    llpathfindinglinksetlist.h
    llpathfindingmanager.h
    llpathfindingnavmesh.h
    llpathfindingnavmeshstatus.h
    llpathfindingnavmeshzone.h
    llpathfindingobject.h
    llpathfindingobjectlist.h
    llpathfindingpathtool.h
    llpersistentnotificationstorage.h
    llphysicsmotion.h
    llphysicsshapebuilderutil.h
    llpipelinelistener.h
    llplacesinventorybridge.h
    llplacesinventorypanel.h
    llplacesfolderview.h
    llpopupview.h
    llpostcard.h
    llpresetsmanager.h
    llpreview.h
    llpreviewanim.h
    llpreviewgesture.h
    llpreviewnotecard.h
    llpreviewscript.h
    llpreviewsound.h
    llpreviewtexture.h
    llproductinforequest.h
    llprogressview.h
    llrecentpeople.h
    llregioninfomodel.h
    llregionposition.h
    llremoteparcelrequest.h
    llresourcedata.h
    llrootview.h
    llsavedsettingsglue.h
    llsaveoutfitcombobtn.h
    llscenemonitor.h
    llsceneview.h
    llscreenchannel.h
    llscripteditor.h
    llscriptfloater.h
    llscriptruntimeperms.h
    llscrollingpanelparam.h
    llscrollingpanelparambase.h
    llsculptidsize.h
    llsearchableui.h
    llsearchcombobox.h
    llsearchhistory.h
    llsecapi.h
    llsechandler_basic.h
    llselectmgr.h
    llsetkeybinddialog.h
    llsettingspicker.h
    llsettingsvo.h
    llsidepanelappearance.h
    llsidepanelinventory.h
    llsidepanelinventorysubpanel.h
    llsidepaneliteminfo.h
    llsidepaneltaskinfo.h
    llsidetraypanelcontainer.h
    llskinningutil.h
    llsky.h
    llslurl.h
    llsnapshotlivepreview.h
    llsnapshotmodel.h
    llspatialpartition.h
    llspeakers.h
    llspeakingindicatormanager.h
    llsplitbutton.h
    llsprite.h
    llstartup.h
    llstartuplistener.h
    llstatusbar.h
    llstylemap.h
    llsurface.h
    llsurfacepatch.h
    llsyntaxid.h
    llsyswellitem.h
    llsyswellwindow.h
    lltable.h
    llteleporthistory.h
    llteleporthistorystorage.h
    lltexturecache.h
    lltexturectrl.h
    lltexturefetch.h
    lltextureinfo.h
    lltextureinfodetails.h
    lltexturestats.h
    lltextureview.h
    lltoast.h
    lltoastalertpanel.h
    lltoastgroupnotifypanel.h
    lltoastimpanel.h
    lltoastnotifypanel.h
    lltoastpanel.h
    lltoastscripttextbox.h
    lltoastscriptquestion.h
    lltool.h
    lltoolbarview.h
    lltoolbrush.h
    lltoolcomp.h
    lltooldraganddrop.h
    lltoolface.h
    lltoolfocus.h
    lltoolgrab.h
    lltoolgun.h
    lltoolindividual.h
    lltoolmgr.h
    lltoolmorph.h
    lltoolobjpicker.h
    lltoolpie.h
    lltoolpipette.h
    lltoolplacer.h
    lltoolselect.h
    lltoolselectland.h
    lltoolselectrect.h
    lltracker.h
    lltrackpicker.h
    lltransientdockablefloater.h
    lltransientfloatermgr.h
    lltranslate.h
    lluiconstants.h
    lluiavatar.h
    lluilistener.h
    lluploaddialog.h
    lluploadfloaterobservers.h
    llurl.h
    llurldispatcher.h
    llurldispatcherlistener.h
    llurlfloaterdispatchhandler.h
    llurlhistory.h
    llurllineeditorctrl.h
    llurlwhitelist.h
    llvectorperfoptions.h
    llversioninfo.h
    llviewchildren.h
    llviewerassetstats.h
    llviewerassetstorage.h
    llviewerassettype.h
    llviewerassetupload.h
    llviewerattachmenu.h
    llvieweraudio.h
    llviewercamera.h
    llviewerchat.h
    llviewercontrol.h
    llviewercontrollistener.h
    llviewerdisplay.h
    llviewerdisplayname.h
    llviewerfloaterreg.h
    llviewerfoldertype.h
    llviewergenericmessage.h
    llviewergesture.h
    llviewerhelp.h
    llviewerhome.h
    llviewerinventory.h
    llviewerjoint.h
    llviewerjointattachment.h
    llviewerjointmesh.h
    llviewerjoystick.h
    llviewerinput.h
    llviewerlayer.h
    llviewermedia.h
    llviewermediafocus.h
    llviewermediaobserver.h
    llviewermenu.h
    llviewermenufile.h
    llviewermessage.h
    llviewernetwork.h
    llviewerobject.h
    llviewerobjectlist.h
    llvieweroctree.h
    llviewerparcelaskplay.h
    llviewerparcelmedia.h
    llviewerparcelmediaautoplay.h
    llviewerparcelmgr.h
    llviewerparceloverlay.h
    llviewerpartsim.h
    llviewerpartsource.h
    llviewerprecompiledheaders.h
    llviewerregion.h
    llviewershadermgr.h
    llviewerstats.h
    llviewerstatsrecorder.h
    llviewertexlayer.h
    llviewertexteditor.h
    llviewertexture.h
    llviewertextureanim.h
    llviewertexturelist.h
    llviewerthrottle.h
    llviewerwearable.h
    llviewerwindow.h
    llviewerwindowlistener.h
    llvlcomposition.h
    llvlmanager.h
    llvoavatar.h
    llvoavatarself.h
    llvocache.h
    llvograss.h
    llvoground.h
    llvoicechannel.h
    llvoiceclient.h
    llvoicevisualizer.h
    llvoicevivox.h
    llvoinventorylistener.h
    llvopartgroup.h
    llvosky.h
    llvosurfacepatch.h
    llvotree.h
    llvovolume.h
    llvowater.h
    llvowlsky.h
    llwatchdog.h
    llwearableitemslist.h
    llwearablelist.h
    llweb.h
    llwebprofile.h
    llwind.h
    llwindowlistener.h
    llwlhandlers.h
    llworld.h
    llworldmap.h
    llworldmapmessage.h
    llworldmipmap.h
    llworldmapview.h
    llxmlrpclistener.h
    llxmlrpctransaction.h
    macmain.h
    noise.h
    pipeline.h
    roles_constants.h
    VertexCache.h
    VorbisFramework.h
    )

source_group("CMake Rules" FILES ViewerInstall.cmake)

#build_data.json creation moved to viewer_manifest.py MAINT-6413
# the viewer_version.txt file created here is for passing to viewer_manifest and autobuild
file(WRITE "${CMAKE_CURRENT_BINARY_DIR}/viewer_version.txt"
           "${VIEWER_SHORT_VERSION}.${VIEWER_VERSION_REVISION}\n")

set_source_files_properties(
   llversioninfo.cpp tests/llversioninfo_test.cpp 
   PROPERTIES
   COMPILE_DEFINITIONS "${VIEWER_CHANNEL_VERSION_DEFINES}" # see BuildVersion.cmake
   )

if (DARWIN)
  LIST(APPEND viewer_SOURCE_FILES llappviewermacosx.cpp)
  LIST(APPEND viewer_SOURCE_FILES llappviewermacosx-objc.mm)
  LIST(APPEND viewer_SOURCE_FILES llappviewermacosx-objc.h)
  LIST(APPEND viewer_SOURCE_FILES llfilepicker_mac.mm)
  LIST(APPEND viewer_HEADER_FILES llfilepicker_mac.h)

  # This should be compiled with the viewer.
  LIST(APPEND viewer_SOURCE_FILES llappdelegate-objc.mm)
  set_source_files_properties(
    llappdelegate-objc.mm
    PROPERTIES
    COMPILE_DEFINITIONS "${VIEWER_CHANNEL_VERSION_DEFINES}"
    # BugsplatMac is a module, imported with @import. That language feature
    # demands these -f switches.
    # Xcode 10.2 requires that Objective-C++ headers declare nullability of
    # pointer variables. As of 2019-06-26, the BugsplatMac version we're using
    # does not yet do so in its own header files. This -W flag prevents fatal
    # warnings.
    COMPILE_FLAGS "-fmodules -fcxx-modules -Wno-nullability-completeness"
    )

  # Add resource files to the project.
  set(viewer_RESOURCE_FILES
    secondlife.icns
    macview.r
    Info-SecondLife.plist
    SecondLife.xib/
    # CMake doesn't seem to support Xcode language variants well just yet
    English.lproj/InfoPlist.strings
    English.lproj/language.txt
    German.lproj/language.txt
    Japanese.lproj/language.txt
    Korean.lproj/language.txt
    )

  SOURCE_GROUP("Resources" FILES ${viewer_RESOURCE_FILES})
  list(APPEND viewer_SOURCE_FILES ${viewer_RESOURCE_FILES})
endif (DARWIN)

if (LINUX)
    LIST(APPEND viewer_SOURCE_FILES llappviewerlinux.cpp)
    set_source_files_properties(
      llappviewerlinux.cpp
      PROPERTIES
      COMPILE_DEFINITIONS "${VIEWER_CHANNEL_VERSION_DEFINES}"
      )
    LIST(APPEND viewer_SOURCE_FILES llappviewerlinux_api_dbus.cpp)
    SET(CMAKE_EXE_LINKER_FLAGS "${CMAKE_EXE_LINKER_FLAGS} -Wl,--as-needed")

endif (LINUX)

if (WINDOWS)
    list(APPEND viewer_SOURCE_FILES
         llappviewerwin32.cpp
         llwindebug.cpp
         )
    set_source_files_properties(
      llappviewerwin32.cpp
      PROPERTIES
      COMPILE_DEFINITIONS "${VIEWER_CHANNEL_VERSION_DEFINES}"
      )

    list(APPEND viewer_HEADER_FILES
         llappviewerwin32.h
         llwindebug.h
         )

    # Replace the icons with the appropriate ones for the channel
    # ('test' is the default)
    set(ICON_PATH "test")
    set(VIEWER_MACOSX_PHASE "d")
    string(TOLOWER ${VIEWER_CHANNEL} channel_lower)
    if(channel_lower MATCHES "^second life release")
        set(ICON_PATH "release")
        set(VIEWER_MACOSX_PHASE "f")
    elseif(channel_lower MATCHES "^second life beta")
        set(ICON_PATH "beta")
        set(VIEWER_MACOSX_PHASE "b")
    elseif(channel_lower MATCHES "^second life project")
        set(ICON_PATH "project")
        set(VIEWER_MACOSX_PHASE "a")
    endif()
    message(STATUS "Copying icons for ${ICON_PATH}")
    execute_process(
      COMMAND ${CMAKE_COMMAND} -E copy_if_different
        "${CMAKE_CURRENT_SOURCE_DIR}/icons/${ICON_PATH}/secondlife.ico"
        "${CMAKE_CURRENT_SOURCE_DIR}/res/ll_icon.ico"
      )
    execute_process(
      COMMAND ${CMAKE_COMMAND} -E copy_if_different
        "${CMAKE_CURRENT_SOURCE_DIR}/icons/${ICON_PATH}/secondlife_256.BMP"
        "${CMAKE_CURRENT_SOURCE_DIR}/res/ll_icon.BMP"
      )
    execute_process(
      COMMAND ${CMAKE_COMMAND} -E copy_if_different
        "${CMAKE_CURRENT_SOURCE_DIR}/icons/${ICON_PATH}/secondlife_256.BMP"
        "${CMAKE_CURRENT_SOURCE_DIR}/res-sdl/ll_icon.BMP"
      )

    # Add resource files to the project.
    # viewerRes.rc is the only buildable file, but
    # the rest are all dependencies of it.
    set(viewer_RESOURCE_FILES
        res/arrow.cur
        res/arrowcop.cur
        res/arrowcopmulti.cur
        res/arrowdrag.cur
        res/circleandline.cur
        res/icon1.ico
        res/llarrow.cur
        res/llarrowdrag.cur
        res/llarrowdragmulti.cur
        res/llarrowlocked.cur
        res/llgrablocked.cur
        res/llno.cur
        res/llnolocked.cur
        res/lltoolcamera.cur
        res/lltoolcreate.cur
        res/lltoolfocus.cur
        res/lltoolgrab.cur
        res/lltoolland.cur
        res/lltoolpan.cur
        res/lltoolpathfinding.cur
        res/lltoolpathfindingpathend.cur
        res/lltoolpathfindingpathendadd.cur
        res/lltoolpathfindingpathstart.cur
        res/lltoolpathfindingpathstartadd.cur
        res/lltoolpipette.cur
        res/lltoolrotate.cur
        res/lltoolscale.cur
        res/lltooltranslate.cur
        res/lltoolzoomin.cur
        res/lltoolzoomout.cur
        res-sdl/ll_icon.BMP
        res/ll_icon.BMP
        res/ll_icon.ico
        res/resource.h
        res/toolpickobject.cur
        res/toolpickobject2.cur
        res/toolpickobject3.cur
        res/toolpipette.cur
        res/toolbuy.cur
        res/toolopen.cur
        res/toolsit.cur
        )

    set_source_files_properties(${viewer_RESOURCE_FILES}
                                PROPERTIES HEADER_FILE_ONLY TRUE)

    configure_file( ${CMAKE_CURRENT_SOURCE_DIR}/res/viewerRes.rc
                    ${CMAKE_CURRENT_BINARY_DIR}/viewerRes.rc
                    )
    set(viewer_RESOURCE_FILES
        ${CMAKE_CURRENT_BINARY_DIR}/viewerRes.rc
        ${viewer_RESOURCE_FILES}
        )

    set_source_files_properties(${CMAKE_CURRENT_BINARY_DIR}/viewerRes.rc
      PROPERTIES COMPILE_FLAGS "-I${CMAKE_CURRENT_SOURCE_DIR}/res"
      )

    SOURCE_GROUP("Resource Files" FILES ${viewer_RESOURCE_FILES})

    list(APPEND viewer_SOURCE_FILES ${viewer_RESOURCE_FILES})

    find_library(INTEL_MEMOPS_LIBRARY
                 NAMES ll_intel_memops
                 PATHS
                 optimized ${ARCH_PREBUILT_DIRS_RELEASE}
                 debug ${ARCH_PREBUILT_DIRS_DEBUG}
                 )
    mark_as_advanced(INTEL_MEMOPS_LIBRARY)


    if (INTEL_MEMOPS_LIBRARY)
      add_library( ll::intel_memops INTERFACE IMPORTED )
      target_link_libraries( ll::intel_memops ${INTEL_MEMOPS_LIBRARY} )
    endif (INTEL_MEMOPS_LIBRARY)

    if (ADDRESS_SIZE EQUAL 64)
        # We deliberately omit this from the 32bit build because it declares that
        # the viewer is compatible with Windows 10; we need that to properly detect
        # the Windows version, but doing so causes systems with certain HD video
        # cards to fail because Windows 10 does not support them.  Leaving this out
        # causes those systems to run in a Windows 8 compatibility mode, which works.
        LIST(APPEND viewer_SOURCE_FILES windows.manifest)
    endif (ADDRESS_SIZE EQUAL 64)

endif (WINDOWS)

# Add the xui files. This is handy for searching for xui elements
# from within the IDE.
set(viewer_XUI_FILES
    skins/default/colors.xml
    skins/default/default_languages.xml
    skins/default/textures/textures.xml
    )
file(GLOB DEFAULT_XUI_FILE_GLOB_LIST
     ${CMAKE_CURRENT_SOURCE_DIR}/skins/*/xui/en/*.xml)
list(APPEND viewer_XUI_FILES ${DEFAULT_XUI_FILE_GLOB_LIST})

file(GLOB DEFAULT_WIDGET_FILE_GLOB_LIST
     ${CMAKE_CURRENT_SOURCE_DIR}/skins/*/xui/en/widgets/*.xml)
list(APPEND viewer_XUI_FILES ${DEFAULT_WIDGET_FILE_GLOB_LIST})

# Cannot append empty lists in CMake, wait until we have files here.
#file(GLOB SILVER_WIDGET_FILE_GLOB_LIST
#     ${CMAKE_CURRENT_SOURCE_DIR}/skins/silver/xui/en-us/widgets/*.xml)
#list(APPEND viewer_XUI_FILES ${SILVER_WIDGET_FILE_GLOB_LIST})

list(SORT viewer_XUI_FILES)

source_group("XUI Files" FILES ${viewer_XUI_FILES})

set_source_files_properties(${viewer_XUI_FILES}
                            PROPERTIES HEADER_FILE_ONLY TRUE)

list(APPEND viewer_SOURCE_FILES ${viewer_XUI_FILES})

set(viewer_APPSETTINGS_FILES
    app_settings/anim.ini
    app_settings/cmd_line.xml
    app_settings/commands.xml
    app_settings/grass.xml
    app_settings/high_graphics.xml
    app_settings/ignorable_dialogs.xml
    app_settings/key_bindings.xml
    app_settings/keywords_lsl_default.xml
    app_settings/logcontrol.xml
    app_settings/low_graphics.xml
    app_settings/mid_graphics.xml
    app_settings/settings.xml
    app_settings/settings_crash_behavior.xml
    app_settings/settings_files.xml
    app_settings/settings_per_account.xml
    app_settings/std_bump.ini
    app_settings/toolbars.xml
    app_settings/trees.xml
    app_settings/ultra_graphics.xml
    app_settings/viewerart.xml
    ${CMAKE_SOURCE_DIR}/../etc/message.xml
    ${CMAKE_SOURCE_DIR}/../scripts/messages/message_template.msg
    packages-info.txt
    featuretable.txt
    featuretable_mac.txt
    )

source_group("App Settings" FILES ${viewer_APPSETTINGS_FILES})

set_source_files_properties(${viewer_APPSETTINGS_FILES}
                            PROPERTIES HEADER_FILE_ONLY TRUE)

list(APPEND viewer_SOURCE_FILES ${viewer_APPSETTINGS_FILES})

set(viewer_CHARACTER_FILES
    character/attentions.xml
    character/attentionsN.xml
    character/avatar_lad.xml
    character/avatar_skeleton.xml
    character/genepool.xml
    )

source_group("Character File" FILES ${viewer_CHARACTER_FILES})

set_source_files_properties(${viewer_CHARACTER_FILES}
                            PROPERTIES HEADER_FILE_ONLY TRUE)
list(APPEND viewer_SOURCE_FILES ${viewer_CHARACTER_FILES})

if (WINDOWS)
  file(GLOB viewer_INSTALLER_FILES installers/windows/*.nsi)

  source_group("Installer Files" FILES ${viewer_INSTALLER_FILES})

  set_source_files_properties(${viewer_INSTALLER_FILES}
                              PROPERTIES HEADER_FILE_ONLY TRUE)

  list(APPEND viewer_SOURCE_FILES ${viewer_INSTALLER_FILES})
endif (WINDOWS)

if (HAVOK OR HAVOK_TPV)
  set(LLSTARTUP_COMPILE_FLAGS "${LLSTARTUP_COMPILE_FLAGS} -DLL_HAVOK")
endif (HAVOK OR HAVOK_TPV)

if( DEFINED LLSTARTUP_COMPILE_FLAGS )
   # progress view disables/enables icons based on available packages
   set_source_files_properties(llprogressview.cpp PROPERTIES COMPILE_FLAGS "${LLSTARTUP_COMPILE_FLAGS}")

   set_source_files_properties(llstartup.cpp PROPERTIES COMPILE_FLAGS "${LLSTARTUP_COMPILE_FLAGS}")
endif()

list(APPEND viewer_SOURCE_FILES ${viewer_HEADER_FILES})

add_executable(${VIEWER_BINARY_NAME}
    WIN32
    MACOSX_BUNDLE
    ${viewer_SOURCE_FILES}
    )

# add package files
file(GLOB EVENT_HOST_SCRIPT_GLOB_LIST
     ${CMAKE_CURRENT_SOURCE_DIR}/../viewer_components/*.py)
list(APPEND EVENT_HOST_SCRIPTS ${EVENT_HOST_SCRIPT_GLOB_LIST})

set(PACKAGE ON CACHE BOOL
    "Add a package target that builds an installer package.")

if (WINDOWS)
    set_target_properties(${VIEWER_BINARY_NAME}
        PROPERTIES
        # *TODO -reenable this once we get server usage sorted out
        LINK_FLAGS "/debug /NODEFAULTLIB:LIBCMT /SUBSYSTEM:WINDOWS /LARGEADDRESSAWARE"
        LINK_FLAGS_DEBUG "/NODEFAULTLIB:\"LIBCMT;LIBCMTD;MSVCRT\" /INCREMENTAL:NO /LARGEADDRESSAWARE"
        LINK_FLAGS_RELEASE "/FORCE:MULTIPLE /MAP\"secondlife-bin.MAP\" /OPT:REF /LARGEADDRESSAWARE"
        )

    if(USE_PRECOMPILED_HEADERS)
       target_precompile_headers( ${VIEWER_BINARY_NAME} PRIVATE llviewerprecompiledheaders.h )
    endif(USE_PRECOMPILED_HEADERS)

    # If adding a file to viewer_manifest.py in the WindowsManifest.construct() method, be sure to add the dependency
    # here.
    # *NOTE:Mani - This is a crappy hack to have important dependencies for the viewer_manifest copy action
    # be met. I'm looking forward to a source-code split-up project next year that will address this kind of thing.
    # In the meantime, if you have any ideas on how to easily maintain one list, either here or in viewer_manifest.py
    # and have the build deps get tracked *please* tell me about it.
    # nat: https://cmake.org/cmake/help/v3.14/command/file.html
    # "For example, the code
    # file(STRINGS myfile.txt myfile)
    # stores a list in the variable myfile in which each item is a line from the input file."
    # And of course it's straightforward to read a text file in Python.

    set(COPY_INPUT_DEPENDENCIES
      # The following commented dependencies are determined at variably at build time. Can't do this here.
      ${CMAKE_SOURCE_DIR}/../etc/message.xml
      ${CMAKE_SOURCE_DIR}/../scripts/messages/message_template.msg
      ${SHARED_LIB_STAGING_DIR}/openjp2.dll
      ${SHARED_LIB_STAGING_DIR}/libhunspell.dll
      ${SHARED_LIB_STAGING_DIR}/uriparser.dll
      #${SHARED_LIB_STAGING_DIR}/${LL_INTDIR}/SLVoice.exe
      #${SHARED_LIB_STAGING_DIR}/${LL_INTDIR}/libsndfile-1.dll
      #${SHARED_LIB_STAGING_DIR}/${LL_INTDIR}/vivoxoal.dll
      ${AUTOBUILD_INSTALL_DIR}/ca-bundle.crt
      ${CMAKE_CURRENT_SOURCE_DIR}/licenses-win32.txt
      ${CMAKE_CURRENT_SOURCE_DIR}/featuretable.txt
      ${viewer_APPSETTINGS_FILES}
      SLPlugin
      media_plugin_cef
      media_plugin_libvlc
      media_plugin_example
      )

    if (ADDRESS_SIZE EQUAL 64)
       list(APPEND COPY_INPUT_DEPENDENCIES
               ${SHARED_LIB_STAGING_DIR}/vivoxsdk_x64.dll
               ${SHARED_LIB_STAGING_DIR}/ortp_x64.dll
               ${ARCH_PREBUILT_DIRS_RELEASE}/libcrypto-1_1-x64.dll
               ${ARCH_PREBUILT_DIRS_RELEASE}/libssl-1_1-x64.dll
               )
    else (ADDRESS_SIZE EQUAL 64)
       list(APPEND COPY_INPUT_DEPENDENCIES
               ${SHARED_LIB_STAGING_DIR}/vivoxsdk.dll
               ${SHARED_LIB_STAGING_DIR}/ortp.dll
               ${ARCH_PREBUILT_DIRS_RELEASE}/libcrypto-1_1.dll
               ${ARCH_PREBUILT_DIRS_RELEASE}/libssl-1_1.dll
               )
    endif (ADDRESS_SIZE EQUAL 64)

    if (TARGET ll::fmodstudio)
      list(APPEND COPY_INPUT_DEPENDENCIES
           ${SHARED_LIB_STAGING_DIR}/fmod.dll
           ${SHARED_LIB_STAGING_DIR}/Debug/fmodL.dll
          )
    endif ()

    if (TARGET ll::openal)
      list(APPEND COPY_INPUT_DEPENDENCIES
           ${SHARED_LIB_STAGING_DIR}/OpenAL32.dll
           ${SHARED_LIB_STAGING_DIR}/alut.dll
          )
    endif ()

    add_custom_command(
      OUTPUT  ${CMAKE_CFG_INTDIR}/copy_touched.bat
      COMMAND ${PYTHON_EXECUTABLE}
      ARGS
        ${CMAKE_CURRENT_SOURCE_DIR}/viewer_manifest.py
        --actions=copy
        --arch=${ARCH}
        --artwork=${ARTWORK_DIR}
        "--bugsplat=${BUGSPLAT_DB}"
        "--fmodstudio=${USE_FMODSTUDIO}"
        "--openal=${USE_OPENAL}"
        --build=${CMAKE_CURRENT_BINARY_DIR}
        --buildtype=$<CONFIG>
        "--channel=${VIEWER_CHANNEL}"
        --configuration=${CMAKE_CFG_INTDIR}
        --dest=${CMAKE_CURRENT_BINARY_DIR}/$<IF:$<BOOL:${LL_GENERATOR_IS_MULTI_CONFIG}>,$<CONFIG>,>
        --grid=${GRID}
        --source=${CMAKE_CURRENT_SOURCE_DIR}
        --touch=${CMAKE_CURRENT_BINARY_DIR}/$<IF:$<BOOL:${LL_GENERATOR_IS_MULTI_CONFIG}>,$<CONFIG>,>/copy_touched.bat
        --versionfile=${CMAKE_CURRENT_BINARY_DIR}/viewer_version.txt
      DEPENDS
        ${CMAKE_CURRENT_SOURCE_DIR}/viewer_manifest.py
        stage_third_party_libs
        ${COPY_INPUT_DEPENDENCIES}
      COMMENT "Performing viewer_manifest copy"
      )

    add_custom_target(copy_w_viewer_manifest ALL DEPENDS ${CMAKE_CFG_INTDIR}/copy_touched.bat)

    add_dependencies(${VIEWER_BINARY_NAME} stage_third_party_libs llcommon copy_w_viewer_manifest)

    if (EXISTS ${CMAKE_SOURCE_DIR}/copy_win_scripts)
      add_dependencies(${VIEWER_BINARY_NAME} copy_win_scripts)
    endif (EXISTS ${CMAKE_SOURCE_DIR}/copy_win_scripts)

    add_dependencies(${VIEWER_BINARY_NAME} SLPlugin)

    # sets the 'working directory' for debugging from visual studio.
    # Condition for version can be moved to requirements once build agents will be updated (see TOOL-3865)
    if (NOT UNATTENDED)
        set_property(
          TARGET ${VIEWER_BINARY_NAME}
          PROPERTY VS_DEBUGGER_WORKING_DIRECTORY "${CMAKE_CURRENT_SOURCE_DIR}"
          )
    endif (NOT UNATTENDED)

    if (PACKAGE)
      add_custom_command(
        OUTPUT ${CMAKE_CURRENT_BINARY_DIR}/${CMAKE_CFG_INTDIR}/event_host.tar.bz2
        COMMAND ${PYTHON_EXECUTABLE}
        ARGS
          ${CMAKE_CURRENT_SOURCE_DIR}/event_host_manifest.py
          ${CMAKE_CURRENT_SOURCE_DIR}/..
          ${CMAKE_CURRENT_BINARY_DIR}
          ${CMAKE_CFG_INTDIR}
        DEPENDS
          lleventhost
          ${EVENT_HOST_SCRIPTS}
          ${CMAKE_CURRENT_SOURCE_DIR}/event_host_manifest.py
        )

      add_custom_command(
        OUTPUT ${CMAKE_CFG_INTDIR}/touched.bat
        COMMAND ${PYTHON_EXECUTABLE}
        ARGS
              ${CMAKE_CURRENT_SOURCE_DIR}/viewer_manifest.py
              --arch=${ARCH}
              --artwork=${ARTWORK_DIR}
              "--bugsplat=${BUGSPLAT_DB}"
              "--fmodstudio=${USE_FMODSTUDIO}"
              "--openal=${USE_OPENAL}"
              --build=${CMAKE_CURRENT_BINARY_DIR}
              --buildtype=$<CONFIG>
              "--channel=${VIEWER_CHANNEL}"
              --configuration=${CMAKE_CFG_INTDIR}
              --dest=${CMAKE_CURRENT_BINARY_DIR}/$<IF:$<BOOL:${LL_GENERATOR_IS_MULTI_CONFIG}>,$<CONFIG>,>
              --grid=${GRID}
              --source=${CMAKE_CURRENT_SOURCE_DIR}
              --touch=${CMAKE_CURRENT_BINARY_DIR}/$<IF:$<BOOL:${LL_GENERATOR_IS_MULTI_CONFIG}>,$<CONFIG>,>/touched.bat
              --versionfile=${CMAKE_CURRENT_BINARY_DIR}/viewer_version.txt
        DEPENDS
            ${VIEWER_BINARY_NAME}
            ${CMAKE_CURRENT_SOURCE_DIR}/viewer_manifest.py
            ${CMAKE_CURRENT_BINARY_DIR}/viewer_version.txt
            ${COPY_INPUT_DEPENDENCIES}
        )

      add_custom_target(llpackage ALL DEPENDS
              ${CMAKE_CFG_INTDIR}/touched.bat
        )
        # temporarily disable packaging of event_host until hg subrepos get
        # sorted out on the parabuild cluster...
        #${CMAKE_CURRENT_BINARY_DIR}/${CMAKE_CFG_INTDIR}/event_host.tar.bz2)

    endif (PACKAGE)
elseif (DARWIN)
    set_target_properties(${VIEWER_BINARY_NAME}
        PROPERTIES
        LINK_FLAGS_RELEASE "${LINK_FLAGS_RELEASE} -Xlinker -dead_strip -Xlinker -map -Xlinker ${CMAKE_CURRENT_BINARY_DIR}/${VIEWER_BINARY_NAME}.MAP"
        )
else (WINDOWS)
        # Linux
    set_target_properties(${VIEWER_BINARY_NAME}
        PROPERTIES
        LINK_FLAGS_RELEASE "${LINK_FLAGS_RELEASE} -Wl,--Map=${VIEWER_BINARY_NAME}.MAP"
        )
endif (WINDOWS)

# *NOTE: - this list is very sensitive to ordering, test carefully on all
# platforms if you change the relative order of the entries here.
# In particular, cmake 2.6.4 (when building with linux/makefile generators)
# appears to sometimes de-duplicate redundantly listed dependencies improperly.
# To work around this, higher level modules should be listed before the modules
# that they depend upon. -brad
#
# *NOTE:  On mixing system shared libraries and updated static archives.
# We use a number of libraries that have an existence as system libraries,
# internal-use libraries and applications libraries.  The most-referenced
# one of these being libz where you can find four or more versions in play
# at once.  On Linux, libz can be found at link and run time via a number
# of paths:
#     
#      => -lfreetype
#        => libz.so.1 (on install machine, not build)
#      => -lSDL
#        => libz.so.1 (on install machine, not build)
#      => -lgdk-x11-2.0
#        => libz.so.1
#      => -lz
#
# We generally want the newest version of the library to provide all symbol
# resolution.  To that end, when using static archives, the *_PRELOAD_ARCHIVES
# variables, PNG_PRELOAD_ARCHIVES and ZLIBNG_PRELOAD_ARCHIVES, get the archives
# dumped into the target binary and runtime lookup will find the most
# modern version.

target_link_libraries(${VIEWER_BINARY_NAME}
<<<<<<< HEAD
    ${LEGACY_STDIO_LIBS}
    ${PNG_PRELOAD_ARCHIVES}
    ${ZLIBNG_PRELOAD_ARCHIVES}
    ${URIPARSER_PRELOAD_ARCHIVES}
    ${GOOGLE_PERFTOOLS_LIBRARIES}
    ${LLAUDIO_LIBRARIES}
    ${LLCHARACTER_LIBRARIES}
    ${LLIMAGE_LIBRARIES}
    ${LLINVENTORY_LIBRARIES}
    ${LLMESHOPTIMIZER_LIBRARIES}
    ${LLMESSAGE_LIBRARIES}
    ${LLPLUGIN_LIBRARIES}
    ${LLPRIMITIVE_LIBRARIES}
    ${LLRENDER_LIBRARIES}
    ${FREETYPE_LIBRARIES}
    ${LLUI_LIBRARIES}
    ${LLFILESYSTEM_LIBRARIES}
    ${LLWINDOW_LIBRARIES}
    ${LLXML_LIBRARIES}
    ${LLMATH_LIBRARIES}
    ${LLCOREHTTP_LIBRARIES}
    ${LLCOMMON_LIBRARIES}
    ${NDOF_LIBRARY}
    ${NVAPI_LIBRARY}
    ${HUNSPELL_LIBRARY}
    ${ICU4C_LIBRARY}
    ${viewer_LIBRARIES}
    ${BOOST_PROGRAM_OPTIONS_LIBRARY}
    ${BOOST_REGEX_LIBRARY}
    ${BOOST_FIBER_LIBRARY}
    ${BOOST_CONTEXT_LIBRARY}
    ${DBUSGLIB_LIBRARIES}
    ${OPENGL_LIBRARIES}
    ${FMODWRAPPER_LIBRARY} # must come after LLAudio
    ${OPENGL_LIBRARIES}
    ${JSONCPP_LIBRARIES}
    ${SDL_LIBRARY}
    ${SMARTHEAP_LIBRARY}
    ${UI_LIBRARIES}
    ${WINDOWS_LIBRARIES}
    ${EXPAT_LIBRARIES}
    ${XMLRPCEPI_LIBRARIES}
    ${OPENSSL_LIBRARIES}
    ${CRYPTO_LIBRARIES}
    ${LLLOGIN_LIBRARIES}
    ${LLPHYSICS_LIBRARIES}
    ${LLPHYSICSEXTENSIONS_LIBRARIES}
    ${LLAPPEARANCE_LIBRARIES}
    ${TRACY_LIBRARY}
    )
=======
        llaudio
        llcharacter
        llimage
        llinventory
        llmessage
        llplugin
        llprimitive
        llrender
        llui
        llfilesystem
        llwindow
        llxml
        llmath
        llcorehttp
        llcommon
        llmeshoptimizer
        ll::ndof
        lllogin
        llprimitive
        llappearance
        ${LLPHYSICSEXTENSIONS_LIBRARIES}
        ll::bugsplat
        ll::tracy
        )
>>>>>>> c7053a69

if( TARGET ll::intel_memops )
   target_link_libraries(${VIEWER_BINARY_NAME} ll::intel_memops )
endif()

if( TARGET ll::nvapi )
   target_link_libraries(${VIEWER_BINARY_NAME} ll::nvapi )
endif()

set(ARTWORK_DIR ${CMAKE_CURRENT_SOURCE_DIR} CACHE PATH
    "Path to artwork files.")

message("Copying fonts")
file(GLOB FONT_FILE_GLOB_LIST
  "${AUTOBUILD_INSTALL_DIR}/fonts/*"
)
file(COPY ${FONT_FILE_GLOB_LIST} DESTINATION "${CMAKE_CURRENT_SOURCE_DIR}/fonts")

if (LINUX)
  set(product SecondLife-${ARCH}-${VIEWER_SHORT_VERSION}.${VIEWER_VERSION_REVISION})

  # These are the generated targets that are copied to package/
  set(COPY_INPUT_DEPENDENCIES
    ${VIEWER_BINARY_NAME}
    SLPlugin
    #media_plugin_gstreamer010
    llcommon
    )

  #if (NOT USE_BUGSPLAT)
  #    LIST(APPEND COPY_INPUT_DEPENDENCIES linux-crash-logger)
  #endif (NOT USE_BUGSPLAT)

  add_custom_command(
      OUTPUT ${product}.tar.bz2
      COMMAND ${PYTHON_EXECUTABLE}
      ARGS
        ${CMAKE_CURRENT_SOURCE_DIR}/viewer_manifest.py
        --arch=${ARCH}
        --artwork=${ARTWORK_DIR}
        "--bugsplat=${BUGSPLAT_DB}"
        "--fmodstudio=${USE_FMODSTUDIO}"
        "--openal=${USE_OPENAL}"
        --build=${CMAKE_CURRENT_BINARY_DIR}
        --buildtype=${CMAKE_BUILD_TYPE}
        "--channel=${VIEWER_CHANNEL}"
        --configuration=${CMAKE_CFG_INTDIR}
        --dest=${CMAKE_CURRENT_BINARY_DIR}/packaged
        --grid=${GRID}
        --source=${CMAKE_CURRENT_SOURCE_DIR}
        --touch=${CMAKE_CURRENT_BINARY_DIR}/${CMAKE_CFG_INTDIR}/.${product}.touched
        --versionfile=${CMAKE_CURRENT_BINARY_DIR}/viewer_version.txt
      DEPENDS
        ${CMAKE_CURRENT_SOURCE_DIR}/viewer_manifest.py
        ${COPY_INPUT_DEPENDENCIES}
      )

  if (PACKAGE)
  endif (PACKAGE)

  add_custom_command(
    OUTPUT  ${CMAKE_CURRENT_BINARY_DIR}/${CMAKE_CFG_INTDIR}/.${product}.copy_touched
    COMMAND ${PYTHON_EXECUTABLE}
    ARGS
      ${CMAKE_CURRENT_SOURCE_DIR}/viewer_manifest.py
      --actions=copy
      --arch=${ARCH}
      --artwork=${ARTWORK_DIR}
      "--bugsplat=${BUGSPLAT_DB}"
      "--fmodstudio=${USE_FMODSTUDIO}"
      "--openal=${USE_OPENAL}"
      --build=${CMAKE_CURRENT_BINARY_DIR}
      --buildtype=${CMAKE_BUILD_TYPE}
      "--channel=${VIEWER_CHANNEL}"
      --configuration=${CMAKE_CFG_INTDIR}
      --dest=${CMAKE_CURRENT_BINARY_DIR}/packaged
      --grid=${GRID}
      --source=${CMAKE_CURRENT_SOURCE_DIR}
      --versionfile=${CMAKE_CURRENT_BINARY_DIR}/viewer_version.txt
    DEPENDS
      ${CMAKE_CURRENT_SOURCE_DIR}/viewer_manifest.py
      ${COPY_INPUT_DEPENDENCIES}
    COMMENT "Performing viewer_manifest copy"
    )

  add_custom_target(copy_l_viewer_manifest ALL DEPENDS ${CMAKE_CURRENT_BINARY_DIR}/${CMAKE_CFG_INTDIR}/.${product}.copy_touched)

  if (PACKAGE)
    add_custom_target(llpackage ALL DEPENDS ${product}.tar.bz2)
    # Make sure we don't run two instances of viewer_manifest.py at the same time.
    add_dependencies(llpackage copy_l_viewer_manifest)
    check_message_template(llpackage)
  endif (PACKAGE)
endif (LINUX)

if (DARWIN)
  # These all get set with PROPERTIES. It's not that the property names are
  # magically known to CMake -- it's that these names are referenced in the
  # Info-SecondLife.plist file in the configure_file() directive below.
  set(product "${VIEWER_CHANNEL}")
  set(MACOSX_EXECUTABLE_NAME "${VIEWER_CHANNEL}")
  set(MACOSX_BUNDLE_INFO_STRING "${VIEWER_CHANNEL}")
  set(MACOSX_BUNDLE_ICON_FILE "secondlife.icns")
  set(MACOSX_BUNDLE_GUI_IDENTIFIER "com.secondlife.indra.viewer")
  set(MACOSX_BUNDLE_LONG_VERSION_STRING "${VIEWER_CHANNEL} ${VIEWER_SHORT_VERSION}.${VIEWER_VERSION_REVISION}")
  set(MACOSX_BUNDLE_BUNDLE_NAME "SecondLife")
  set(MACOSX_BUNDLE_SHORT_VERSION_STRING "${VIEWER_SHORT_VERSION}.${VIEWER_VERSION_REVISION}")
  set(MACOSX_BUNDLE_BUNDLE_VERSION "${VIEWER_SHORT_VERSION}${VIEWER_MACOSX_PHASE}${VIEWER_REVISION}")
  set(MACOSX_BUNDLE_COPYRIGHT "Copyright © Linden Research, Inc. 2020")
  set(MACOSX_BUNDLE_NSMAIN_NIB_FILE "SecondLife.nib")
  set(MACOSX_BUNDLE_NSPRINCIPAL_CLASS "LLApplication")

  # https://blog.kitware.com/upcoming-in-cmake-2-8-12-osx-rpath-support/
  set(CMAKE_MACOSX_RPATH 1)
  
  set_target_properties(
    ${VIEWER_BINARY_NAME}
    PROPERTIES
    OUTPUT_NAME "${product}"
    # From Contents/MacOS/SecondLife, look in Contents/Frameworks
    INSTALL_RPATH "@loader_path/../Frameworks"
    # SIGH, as of 2018-05-24 (cmake 3.11.1) the INSTALL_RPATH property simply
    # does not work. Try this:
    LINK_FLAGS "-rpath @loader_path/../Frameworks"
    MACOSX_BUNDLE_INFO_PLIST "${CMAKE_CURRENT_SOURCE_DIR}/Info-SecondLife.plist"
    XCODE_ATTRIBUTE_PRODUCT_BUNDLE_IDENTIFIER "${MACOSX_BUNDLE_GUI_IDENTIFIER}"
    )

  set(VIEWER_APP_BUNDLE "${CMAKE_CURRENT_BINARY_DIR}/$<IF:$<BOOL:${LL_GENERATOR_IS_MULTI_CONFIG}>,$<CONFIG>,>/${product}.app")
  set(VIEWER_APP_EXE "${VIEWER_APP_BUNDLE}/Contents/MacOS/${product}")
  set(VIEWER_APP_DSYM "${VIEWER_APP_EXE}.dSYM")
  set(VIEWER_APP_XCARCHIVE "${VIEWER_APP_BUNDLE}/../${product}.xcarchive.zip")

  configure_file(
     "${CMAKE_CURRENT_SOURCE_DIR}/Info-SecondLife.plist"
     "${VIEWER_APP_BUNDLE}/Contents/Info.plist"
    )

  add_custom_command(
    TARGET ${VIEWER_BINARY_NAME} POST_BUILD
    COMMAND ${PYTHON_EXECUTABLE}
    ARGS
      ${CMAKE_CURRENT_SOURCE_DIR}/viewer_manifest.py
      --actions=copy
      --arch=${ARCH}
      --artwork=${ARTWORK_DIR}
      "--bugsplat=${BUGSPLAT_DB}"
      "--fmodstudio=${USE_FMODSTUDIO}"
      "--openal=${USE_OPENAL}"
      --build=${CMAKE_CURRENT_BINARY_DIR}
      --buildtype=$<CONFIG>
      --bundleid=${MACOSX_BUNDLE_GUI_IDENTIFIER}
      "--channel=${VIEWER_CHANNEL}"
      --configuration=${CMAKE_CFG_INTDIR}
      --dest=${VIEWER_APP_BUNDLE}
      --grid=${GRID}
      --source=${CMAKE_CURRENT_SOURCE_DIR}
      --versionfile=${CMAKE_CURRENT_BINARY_DIR}/viewer_version.txt
    DEPENDS
      ${VIEWER_BINARY_NAME}
      ${CMAKE_CURRENT_SOURCE_DIR}/viewer_manifest.py
    )

  add_dependencies(${VIEWER_BINARY_NAME} SLPlugin media_plugin_libvlc media_plugin_cef)

  if (ENABLE_SIGNING)
      set(SIGNING_SETTING "--signature=${SIGNING_IDENTITY}")
  else (ENABLE_SIGNING)
      set(SIGNING_SETTING "")
  endif (ENABLE_SIGNING)

  if (PACKAGE)
      add_custom_target(llpackage ALL DEPENDS ${VIEWER_BINARY_NAME})

      add_custom_command(
        TARGET llpackage POST_BUILD
        COMMAND ${PYTHON_EXECUTABLE}
        ARGS
              ${CMAKE_CURRENT_SOURCE_DIR}/viewer_manifest.py
              --arch=${ARCH}
              --artwork=${ARTWORK_DIR}
              "--bugsplat=${BUGSPLAT_DB}"
              "--fmodstudio=${USE_FMODSTUDIO}"
              "--openal=${USE_OPENAL}"
              --build=${CMAKE_CURRENT_BINARY_DIR}
              --buildtype=$<CONFIG>
              "--channel=${VIEWER_CHANNEL}"
              --configuration=${CMAKE_CFG_INTDIR}
              --dest=${VIEWER_APP_BUNDLE}
              --grid=${GRID}
              --source=${CMAKE_CURRENT_SOURCE_DIR}
              --touch=${CMAKE_CURRENT_BINARY_DIR}/$<IF:$<BOOL:${LL_GENERATOR_IS_MULTI_CONFIG}>,$<CONFIG>,>/.${product}.bat
              --versionfile=${CMAKE_CURRENT_BINARY_DIR}/viewer_version.txt
              ${SIGNING_SETTING}
        DEPENDS
          ${CMAKE_CURRENT_SOURCE_DIR}/viewer_manifest.py
      )
  endif (PACKAGE)
endif (DARWIN)

if (INSTALL)
  include(${CMAKE_CURRENT_SOURCE_DIR}/ViewerInstall.cmake)
endif (INSTALL)

# Note that the conventional VIEWER_SYMBOL_FILE is set by ../../build.sh
if (PACKAGE AND (RELEASE_CRASH_REPORTING OR NON_RELEASE_CRASH_REPORTING) AND VIEWER_SYMBOL_FILE)
  if (USE_BUGSPLAT)
    # BugSplat symbol-file generation
    if (WINDOWS)
      # Just pack up a tarball containing only the .pdb file for the
      # executable. Because we intend to use cygwin tar, we must render
      # VIEWER_SYMBOL_FILE in cygwin path syntax.
      execute_process(COMMAND "cygpath" "-u" "${VIEWER_SYMBOL_FILE}"
        OUTPUT_VARIABLE VIEWER_SYMBOL_FILE_CYGWIN
        OUTPUT_STRIP_TRAILING_WHITESPACE)
      execute_process(COMMAND "cygpath" "-u" "${CMAKE_CURRENT_BINARY_DIR}/${CMAKE_CFG_INTDIR}"
        OUTPUT_VARIABLE PARENT_DIRECTORY_CYGWIN
        OUTPUT_STRIP_TRAILING_WHITESPACE)
      add_custom_command(OUTPUT "${VIEWER_SYMBOL_FILE}"
        # Use of 'tar ...j' here assumes VIEWER_SYMBOL_FILE endswith .tar.bz2;
        # testing a string suffix is painful enough in CMake language that
        # we'll continue assuming it until forced to generalize.
        COMMAND "tar"
        ARGS
          "cjf"
          "${VIEWER_SYMBOL_FILE_CYGWIN}"
          "-C"
          "${PARENT_DIRECTORY_CYGWIN}"
          "secondlife-bin.pdb"
        DEPENDS "${CMAKE_CURRENT_BINARY_DIR}/${CMAKE_CFG_INTDIR}/secondlife-bin.pdb"
        COMMENT "Packing viewer PDB into ${VIEWER_SYMBOL_FILE_CYGWIN}"
        )
      add_custom_target(generate_symbols DEPENDS "${VIEWER_SYMBOL_FILE}" ${VIEWER_BINARY_NAME})
      add_dependencies(generate_symbols ${VIEWER_BINARY_NAME})
    endif (WINDOWS)
    if (DARWIN)
      # Have to run dsymutil first, then pack up the resulting .dSYM directory
      add_custom_command(OUTPUT "${VIEWER_APP_DSYM}"
        COMMAND "dsymutil"
        ARGS
          ${VIEWER_APP_EXE}
        COMMENT "Generating ${VIEWER_APP_DSYM}"
        )
      add_custom_target(dsym_generate DEPENDS "${VIEWER_APP_DSYM}")
      add_dependencies(dsym_generate ${VIEWER_BINARY_NAME})
      add_custom_command(OUTPUT "${VIEWER_SYMBOL_FILE}"
        # See above comments about "tar ...j"
        COMMAND "tar"
        ARGS
          "cjf"
          "${VIEWER_SYMBOL_FILE}"
          "-C"
          "${VIEWER_APP_DSYM}/.."
          "${product}.dSYM"
        DEPENDS "${VIEWER_APP_DSYM}"
        COMMENT "Packing dSYM into ${VIEWER_SYMBOL_FILE}"
        )
      add_custom_target(dsym_tarball DEPENDS "${VIEWER_SYMBOL_FILE}")
      add_dependencies(dsym_tarball dsym_generate)
      add_custom_command(OUTPUT "${VIEWER_APP_XCARCHIVE}"
        COMMAND "zip"
        ARGS
          "-r"
          "${VIEWER_APP_XCARCHIVE}"
          "."
        WORKING_DIRECTORY "${VIEWER_APP_DSYM}/.."
        DEPENDS "${VIEWER_APP_DSYM}"
        COMMENT "Generating xcarchive.zip for upload to BugSplat"
        )
      add_custom_target(dsym_xcarchive DEPENDS "${VIEWER_APP_XCARCHIVE}")
      add_dependencies(dsym_xcarchive dsym_generate)
      # Have to create a stamp file, and depend on it, to force CMake to run
      # the cleanup step.
      add_custom_command(OUTPUT "${CMAKE_CURRENT_BINARY_DIR}/dsym.stamp"
        COMMAND rm -rf "${VIEWER_APP_DSYM}"
        COMMAND touch "${CMAKE_CURRENT_BINARY_DIR}/dsym.stamp"
        DEPENDS "${VIEWER_SYMBOL_FILE}" "${VIEWER_APP_XCARCHIVE}"
        COMMENT "Cleaning up dSYM"
        )
      add_custom_target(generate_symbols DEPENDS
        "${VIEWER_APP_DSYM}"
        "${VIEWER_SYMBOL_FILE}"
        "${VIEWER_APP_XCARCHIVE}"
        "${CMAKE_CURRENT_BINARY_DIR}/dsym.stamp"
        )
      add_dependencies(generate_symbols dsym_tarball dsym_xcarchive)
    endif (DARWIN)
    if (LINUX)
      # TBD
    endif (LINUX)
  endif (USE_BUGSPLAT)

  # for both Bugsplat and Breakpad
  add_dependencies(llpackage generate_symbols)
endif ()

if (LL_TESTS)
  # To add a viewer unit test, just add the test .cpp file below
  # This creates a separate test project per file listed.
  include(LLAddBuildTest)
  SET(viewer_TEST_SOURCE_FILES
    llagentaccess.cpp
    lldateutil.cpp
#    llmediadataclient.cpp
    lllogininstance.cpp
#    llremoteparcelrequest.cpp
    llviewerhelputil.cpp
    llversioninfo.cpp
    llworldmap.cpp
    llworldmipmap.cpp
  )

  set_source_files_properties(
    llworldmap.cpp
    llworldmipmap.cpp
    PROPERTIES
    LL_TEST_ADDITIONAL_SOURCE_FILES 
    tests/llviewertexture_stub.cpp
    #llviewertexturelist.cpp
  )

  set(test_libs
          llcommon
          llfilesystem
          llxml
          llmessage
          llcharacter
          llui
          lllogin
          llplugin
          llappearance
    )

  set_source_files_properties(
    llmediadataclient.cpp
    PROPERTIES
    LL_TEST_ADDITIONAL_LIBRARIES "${test_libs}"
  )


  set_source_files_properties(
    llworldmap.cpp
    llworldmipmap.cpp
    PROPERTIES
    LL_TEST_ADDITIONAL_SOURCE_FILES 
    tests/llviewertexture_stub.cpp
  )

  set_source_files_properties(
    llmediadataclient.cpp
    PROPERTIES
    LL_TEST_ADDITIONAL_LIBRARIES llprimitive
  )

  set_source_files_properties(
    lllogininstance.cpp
    PROPERTIES
    LL_TEST_ADDITIONAL_SOURCE_FILES llversioninfo.cpp
  )
  set_property( SOURCE
          ${viewer_TEST_SOURCE_FILES}
          PROPERTY
          LL_TEST_ADDITIONAL_LIBRARIES ${test_libs}
  )

  LL_ADD_PROJECT_UNIT_TESTS(${VIEWER_BINARY_NAME} "${viewer_TEST_SOURCE_FILES}")

  #set(TEST_DEBUG on)

  set(test_libs
          llfilesystem
          llmath
          llcommon
          llmessage
          llcorehttp
          llxml
          llui
          llplugin
          llappearance
          lllogin
          llprimitive
          lllogin
          )

  LL_ADD_INTEGRATION_TEST(cppfeatures
    ""
    "${test_libs}"
    )

  LL_ADD_INTEGRATION_TEST(llsechandler_basic
    llsechandler_basic.cpp
    "${test_libs}"
    )

  LL_ADD_INTEGRATION_TEST(llsecapi
     llsecapi.cpp
    "${test_libs}"
    )

  set(llslurl_test_sources
      llslurl.cpp
      llviewernetwork.cpp
  )

  LL_ADD_INTEGRATION_TEST(llslurl
     "${llslurl_test_sources}"
    "${test_libs}"
    )

  LL_ADD_INTEGRATION_TEST(llviewernetwork
     llviewernetwork.cpp
    "${test_libs}"
    )

  LL_ADD_INTEGRATION_TEST(llviewerassetstats
    llviewerassetstats.cpp
    "${test_libs}"
    )

# LL_ADD_INTEGRATION_TEST(llhttpretrypolicy "llhttpretrypolicy.cpp" "${test_libs}")

  #ADD_VIEWER_BUILD_TEST(llmemoryview viewer)
  #ADD_VIEWER_BUILD_TEST(llagentaccess viewer)
  #ADD_VIEWER_BUILD_TEST(lltextureinfo viewer)
  #ADD_VIEWER_BUILD_TEST(lltextureinfodetails viewer)


endif (LL_TESTS)

check_message_template(${VIEWER_BINARY_NAME})
<|MERGE_RESOLUTION|>--- conflicted
+++ resolved
@@ -1874,58 +1874,6 @@
 # modern version.
 
 target_link_libraries(${VIEWER_BINARY_NAME}
-<<<<<<< HEAD
-    ${LEGACY_STDIO_LIBS}
-    ${PNG_PRELOAD_ARCHIVES}
-    ${ZLIBNG_PRELOAD_ARCHIVES}
-    ${URIPARSER_PRELOAD_ARCHIVES}
-    ${GOOGLE_PERFTOOLS_LIBRARIES}
-    ${LLAUDIO_LIBRARIES}
-    ${LLCHARACTER_LIBRARIES}
-    ${LLIMAGE_LIBRARIES}
-    ${LLINVENTORY_LIBRARIES}
-    ${LLMESHOPTIMIZER_LIBRARIES}
-    ${LLMESSAGE_LIBRARIES}
-    ${LLPLUGIN_LIBRARIES}
-    ${LLPRIMITIVE_LIBRARIES}
-    ${LLRENDER_LIBRARIES}
-    ${FREETYPE_LIBRARIES}
-    ${LLUI_LIBRARIES}
-    ${LLFILESYSTEM_LIBRARIES}
-    ${LLWINDOW_LIBRARIES}
-    ${LLXML_LIBRARIES}
-    ${LLMATH_LIBRARIES}
-    ${LLCOREHTTP_LIBRARIES}
-    ${LLCOMMON_LIBRARIES}
-    ${NDOF_LIBRARY}
-    ${NVAPI_LIBRARY}
-    ${HUNSPELL_LIBRARY}
-    ${ICU4C_LIBRARY}
-    ${viewer_LIBRARIES}
-    ${BOOST_PROGRAM_OPTIONS_LIBRARY}
-    ${BOOST_REGEX_LIBRARY}
-    ${BOOST_FIBER_LIBRARY}
-    ${BOOST_CONTEXT_LIBRARY}
-    ${DBUSGLIB_LIBRARIES}
-    ${OPENGL_LIBRARIES}
-    ${FMODWRAPPER_LIBRARY} # must come after LLAudio
-    ${OPENGL_LIBRARIES}
-    ${JSONCPP_LIBRARIES}
-    ${SDL_LIBRARY}
-    ${SMARTHEAP_LIBRARY}
-    ${UI_LIBRARIES}
-    ${WINDOWS_LIBRARIES}
-    ${EXPAT_LIBRARIES}
-    ${XMLRPCEPI_LIBRARIES}
-    ${OPENSSL_LIBRARIES}
-    ${CRYPTO_LIBRARIES}
-    ${LLLOGIN_LIBRARIES}
-    ${LLPHYSICS_LIBRARIES}
-    ${LLPHYSICSEXTENSIONS_LIBRARIES}
-    ${LLAPPEARANCE_LIBRARIES}
-    ${TRACY_LIBRARY}
-    )
-=======
         llaudio
         llcharacter
         llimage
@@ -1949,8 +1897,8 @@
         ${LLPHYSICSEXTENSIONS_LIBRARIES}
         ll::bugsplat
         ll::tracy
+         ${ICU4C_LIBRARY}
         )
->>>>>>> c7053a69
 
 if( TARGET ll::intel_memops )
    target_link_libraries(${VIEWER_BINARY_NAME} ll::intel_memops )
