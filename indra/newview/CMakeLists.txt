# -*- cmake -*-

project(viewer)

include(00-Common)
# DON'T move Linking.cmake to its place in the alphabetized list below: it
# sets variables on which the 3p .cmake files depend.
include(Linking)

include(Boost)
if (BUGSPLAT_DB)
  include(bugsplat)
endif (BUGSPLAT_DB)
include(BuildPackagesInfo)
include(BuildVersion)
include(CMakeCopyIfDifferent)
include(DBusGlib)
include(DirectX)
include(DragDrop)
include(EXPAT)
include(FMODSTUDIO)
include(FMODEX)
include(GLOD)
include(Hunspell)
include(JsonCpp)
include(LLAppearance)
include(LLAudio)
include(LLCA)
include(LLCharacter)
include(LLCommon)
include(LLCoreHttp)
include(LLImage)
include(LLImageJ2COJ)
include(LLInventory)
include(LLKDU)
include(LLLogin)
include(LLMath)
include(LLMessage)
include(LLPhysicsExtensions)
include(LLPlugin)
include(LLPrimitive)
include(LLRender)
include(LLUI)
include(LLVFS)
include(LLWindow)
include(LLXML)
include(NDOF)
include(NVAPI)
include(OPENAL)
include(OpenGL)
include(OpenSSL)
include(PNG)
include(TemplateCheck)
include(UI)
include(UnixInstall)
include(ViewerMiscLibs)
include(ViewerManager)
include(VisualLeakDetector)
include(URIPARSER)
include(Growl)
include(ColladaDom)

# <FS:ND> if using ndPhysicsstub this variable will be unset, we don't need to build any stub code viewer side in that case
if( LLPHYSICSEXTENSIONS_SRC_DIR )
# </FS:ND>

if (NOT HAVOK_TPV)
   # When using HAVOK_TPV, the library is precompiled, so no need for this
   add_subdirectory(${LLPHYSICSEXTENSIONS_SRC_DIR} llphysicsextensions)
endif (NOT HAVOK_TPV)

# <FS:ND>
endif( LLPHYSICSEXTENSIONS_SRC_DIR )
# </FS:ND>

if(FMODSTUDIO)
  include_directories(${FMODSTUDIO_INCLUDE_DIR})
endif(FMODSTUDIO)

if(FMODEX)
  include_directories(${FMODEX_INCLUDE_DIR})
endif(FMODEX)

include_directories(
    ${DBUSGLIB_INCLUDE_DIRS}
    ${JSONCPP_INCLUDE_DIR}
    ${GLOD_INCLUDE_DIR}
    ${LLAUDIO_INCLUDE_DIRS}
    ${LLCHARACTER_INCLUDE_DIRS}
    ${LLCOMMON_INCLUDE_DIRS}
    ${LLCOREHTTP_INCLUDE_DIRS}
    ${LLPHYSICS_INCLUDE_DIRS}
    ${LLIMAGE_INCLUDE_DIRS}
    ${LLKDU_INCLUDE_DIRS}
    ${LLINVENTORY_INCLUDE_DIRS}
    ${LLMATH_INCLUDE_DIRS}
    ${LLMESSAGE_INCLUDE_DIRS}
    ${LLPLUGIN_INCLUDE_DIRS}
    ${LLPRIMITIVE_INCLUDE_DIRS}
    ${LLRENDER_INCLUDE_DIRS}
    ${LLUI_INCLUDE_DIRS}
    ${LLVFS_INCLUDE_DIRS}
    ${LLWINDOW_INCLUDE_DIRS}
    ${LLXML_INCLUDE_DIRS}
    ${LLLOGIN_INCLUDE_DIRS}
    ${LIBS_PREBUILT_DIR}/include/collada
    ${LIBS_PREBUILD_DIR}/include/hunspell
    ${OPENAL_LIB_INCLUDE_DIRS}
    ${LIBS_PREBUILT_DIR}/include/collada/1.4
    ${GROWL_INCLUDE_DIRS}
    ${COLLADA_INCLUDE_DIRS}
    ${LLAPPEARANCE_INCLUDE_DIRS}
    ${CMAKE_CURRENT_SOURCE_DIR}
    ${CMAKE_CURRENT_BINARY_DIR}
    )

if (BUGSPLAT_DB)
  include_directories(
    ${BUGSPLAT_INCLUDE_DIR}
    )
endif (BUGSPLAT_DB)

include_directories(SYSTEM
    ${LLCOMMON_SYSTEM_INCLUDE_DIRS}
    ${LLXML_SYSTEM_INCLUDE_DIRS}
    ${LLPHYSICSEXTENSIONS_INCLUDE_DIRS}
    )

set(viewer_SOURCE_FILES
# <Add FS includes below this line>
    alfloaterregiontracker.cpp
    animationexplorer.cpp
    ao.cpp
    aoengine.cpp
    aoset.cpp
    chatbar_as_cmdline.cpp
    daeexport.cpp
    dialogstack.cpp
    exoflickr.cpp
    exoflickrauth.cpp
    exogroupmutelist.cpp
    exopostprocess.cpp
    floatermedialists.cpp
    fsareasearch.cpp
    fsareasearchmenu.cpp
    fsassetblacklist.cpp
    fsavatarrenderpersistence.cpp
    fsavatarsearchmenu.cpp
    fsblocklistmenu.cpp
    fschathistory.cpp
    fschatoptionsmenu.cpp
    fscommon.cpp
    fsconsoleutils.cpp
    fscontactsfriendsmenu.cpp
    fsdata.cpp
    fsdroptarget.cpp
    fsexportperms.cpp
    fsfloateraddtocontactset.cpp
    fsfloaterassetblacklist.cpp
    fsfloateravatarrendersettings.cpp
    fsfloaterbantime.cpp
    fsfloaterblocklist.cpp
    fsfloatercontacts.cpp
    fsfloatercontactsetconfiguration.cpp
    fsfloaterexport.cpp
    fsfloatergroup.cpp
    fsfloatergrouptitles.cpp
    fsfloaterimport.cpp
    fsfloaterim.cpp
    fsfloaterimcontainer.cpp
    fsfloaternearbychat.cpp
    fsfloaterplacedetails.cpp
    fsfloaterposestand.cpp
    fsfloaterprofile.cpp
    fsfloaterradar.cpp
    fsfloatersearch.cpp
    fsfloaterstatistics.cpp
    fsfloaterteleporthistory.cpp
    fsfloatervoicecontrols.cpp
    fsfloatervolumecontrols.cpp
    fsfloatervramusage.cpp
    fsfloaterwearablefavorites.cpp
    fskeywords.cpp
    fslightshare.cpp
    fslslbridge.cpp
    fslslbridgerequest.cpp
    fslslpreproc.cpp
    fslslpreprocviewer.cpp
    fsmoneytracker.cpp
    fsnamelistavatarmenu.cpp
    fsnearbychatbarlistener.cpp
    fsnearbychatcontrol.cpp
    fsnearbychathub.cpp
    fsnearbychatvoicemonitor.cpp
    fspanelblocklist.cpp
    fspanelclassified.cpp
    fspanelcontactsets.cpp
    fspanelimcontrolpanel.cpp
    fspanellogin.cpp
    fspanelprefs.cpp
    fspanelprofile.cpp
    fspanelprofileclassifieds.cpp
    fspanelradar.cpp
    fsparticipantlist.cpp
    fspose.cpp
    fsradar.cpp
    fsradarentry.cpp
    fsradarlistctrl.cpp
    fsradarmenu.cpp
    fsscriptlibrary.cpp
    fsscrolllistctrl.cpp
    fssearchableui.cpp
    fsslurlcommand.cpp
    groupchatlistener.cpp
    kcwlinterface.cpp
    lggbeamcolormapfloater.cpp
    lggbeammapfloater.cpp
    lggbeammaps.cpp
    lggbeamscolors.cpp
    lggcontactsets.cpp
    lfsimfeaturehandler.cpp
    llfloaterdisplayname.cpp
    llpanelopenregionsettings.cpp
    llviewerdisplayname.cpp
    # <FS:Ansariel> [Legacy Bake]
    llagentwearablesfetch.cpp

    llaccountingcostmanager.cpp
    llaisapi.cpp
    llagent.cpp
    llagentaccess.cpp
    llagentcamera.cpp
    llagentdata.cpp
    llagentlanguage.cpp
    llagentlistener.cpp
    llagentpicksinfo.cpp
    llagentpilot.cpp
    llagentui.cpp
    llagentwearables.cpp
    llanimstatelabels.cpp
    llappcorehttp.cpp
    llappearancemgr.cpp
    llappviewer.cpp
    llappviewerlistener.cpp
    llattachmentsmgr.cpp
    llaudiosourcevo.cpp
    llautoreplace.cpp
    llavataractions.cpp
    llavatariconctrl.cpp
    llavatarlist.cpp
    llavatarlistitem.cpp
    llavatarrenderinfoaccountant.cpp
    llavatarrendernotifier.cpp
    llavatarpropertiesprocessor.cpp
    llblockedlistitem.cpp
    llblocklist.cpp
    llbox.cpp
    llbreadcrumbview.cpp
    llbrowsernotification.cpp
    llbuycurrencyhtml.cpp
    llcallingcard.cpp
    llchannelmanager.cpp
    llchatbar.cpp
    llchathistory.cpp
    llchatitemscontainerctrl.cpp
    llchatmsgbox.cpp
    llchiclet.cpp
    llchicletbar.cpp
    llclassifiedinfo.cpp
    llcofwearables.cpp
    llcolorswatch.cpp
    llcommanddispatcherlistener.cpp
    llcommandhandler.cpp
    llcommandlineparser.cpp
    llcommunicationchannel.cpp
    llcompilequeue.cpp
    llconfirmationmanager.cpp
    llconversationlog.cpp
    llconversationloglist.cpp
    llconversationloglistitem.cpp
    llconversationmodel.cpp
    llconversationview.cpp
    llcurrencyuimanager.cpp
    llcylinder.cpp
    lldateutil.cpp
    lldaycyclemanager.cpp
    lldebugmessagebox.cpp
    lldebugview.cpp
    lldeferredsounds.cpp
    lldelayedgestureerror.cpp
    lldirpicker.cpp
    lldonotdisturbnotificationstorage.cpp
    lldndbutton.cpp
    lldrawable.cpp
    lldrawpool.cpp
    lldrawpoolalpha.cpp
    lldrawpoolavatar.cpp
    lldrawpoolbump.cpp
    lldrawpoolground.cpp
    lldrawpoolmaterials.cpp
    lldrawpoolsimple.cpp
    lldrawpoolsky.cpp
    lldrawpoolterrain.cpp
    lldrawpooltree.cpp
    lldrawpoolwater.cpp
    lldrawpoolwlsky.cpp
    lldynamictexture.cpp
    llemote.cpp
    llenvmanager.cpp
    llestateinfomodel.cpp
    lleventnotifier.cpp
    lleventpoll.cpp
    llexpandabletextbox.cpp
    llexperiencelog.cpp
    llexternaleditor.cpp
    llface.cpp
    llfacebookconnect.cpp
    llfasttimerview.cpp
    llfavoritesbar.cpp
    llfeaturemanager.cpp
    llfilepicker.cpp
    llfilteredwearablelist.cpp
    llfirstuse.cpp
    llflexibleobject.cpp
    llflickrconnect.cpp
    llfloaterabout.cpp
    llfloaterbvhpreview.cpp
    llfloaterauction.cpp
    llfloaterautoreplacesettings.cpp
    llfloateravatar.cpp
    llfloateravatarpicker.cpp
    llfloateravatarrendersettings.cpp
    llfloateravatartextures.cpp
    llfloaterbeacons.cpp
    llfloaterbigpreview.cpp
    llfloaterbuildoptions.cpp
    llfloaterbulkpermission.cpp
    llfloaterbump.cpp
    llfloaterbuy.cpp
    llfloaterbuycontents.cpp
    llfloaterbuycurrency.cpp
    llfloaterbuycurrencyhtml.cpp
    llfloaterbuyland.cpp
    llfloatercamera.cpp
    llfloaterchatvoicevolume.cpp
    llfloatercolorpicker.cpp
    llfloaterconversationlog.cpp
    llfloaterconversationpreview.cpp
    llfloaterdeleteenvpreset.cpp
    llfloaterdeleteprefpreset.cpp
    llfloaterdestinations.cpp
    llfloatereditdaycycle.cpp
    llfloatereditsky.cpp
    llfloatereditwater.cpp
    llfloaterenvironmentsettings.cpp
    llfloaterevent.cpp
    llfloaterexperiencepicker.cpp
    llfloaterexperienceprofile.cpp
    llfloaterexperiences.cpp
    llfloaterfacebook.cpp
    llfloaterflickr.cpp
    llfloaterfonttest.cpp
    llfloatergesture.cpp
    llfloatergodtools.cpp
    llfloatergotoline.cpp
    llfloatergridstatus.cpp
    llfloatergroupbulkban.cpp
    llfloatergroupinvite.cpp
    llfloatergroups.cpp
    llfloaterhandler.cpp
    llfloaterhelpbrowser.cpp
    llfloaterhoverheight.cpp
    llfloaterhud.cpp
    llfloaterimagepreview.cpp
    llfloaterimsessiontab.cpp
    llfloaterimsession.cpp
    llfloaterimcontainer.cpp
    llfloaterinspect.cpp
    llfloaterjoystick.cpp
    llfloaterlagmeter.cpp
    llfloaterland.cpp
    llfloaterlandholdings.cpp
    llfloaterlinkreplace.cpp
    llfloaterloadprefpreset.cpp
    llfloatermarketplacelistings.cpp
    llfloatermap.cpp
    llfloatermediasettings.cpp
    llfloatermemleak.cpp
    llfloatermodelpreview.cpp
    llfloatermodeluploadbase.cpp
    llfloaternamedesc.cpp
    llfloaternotificationsconsole.cpp
    llfloaternotificationstabbed.cpp
    llfloateroutfitphotopreview.cpp 
    llfloateroutfitsnapshot.cpp
    llfloaterobjectweights.cpp
    llfloateropenobject.cpp
    llfloaterpathfindingcharacters.cpp
    llfloaterpathfindingconsole.cpp
    llfloaterpathfindinglinksets.cpp
    llfloaterpathfindingobjects.cpp
    llfloaterpay.cpp
    llfloaterperms.cpp
    llfloaterpostprocess.cpp
    llfloaterpreference.cpp
    llfloaterpreviewtrash.cpp
    llfloaterproperties.cpp
    llfloaterregiondebugconsole.cpp
    llfloaterregioninfo.cpp
    llfloaterreporter.cpp
    llfloaterregionrestarting.cpp
    llfloatersaveprefpreset.cpp
    llfloatersceneloadstats.cpp
    llfloaterscriptdebug.cpp
    llfloaterscriptedprefs.cpp
    llfloaterscriptlimits.cpp
    llfloaterscriptrecover.cpp
    llfloatersearch.cpp
    llfloatersearchreplace.cpp
    llfloatersellland.cpp
    llfloatersettingsdebug.cpp
    llfloatersidepanelcontainer.cpp
    llfloatersnapshot.cpp
    llfloatersounddevices.cpp
    llfloaterspellchecksettings.cpp
    llfloatertelehub.cpp
    llfloatertestinspectors.cpp
    llfloatertestlistview.cpp
    llfloatertexturefetchdebugger.cpp
    llfloatertools.cpp
    llfloatertopobjects.cpp
    llfloatertos.cpp
    llfloatertoybox.cpp
    llfloatertranslationsettings.cpp
    llfloatertwitter.cpp
    llfloateruipreview.cpp
    llfloaterurlentry.cpp
    llfloatervoiceeffect.cpp
    llfloatervoicevolume.cpp
    llfloaterwebcontent.cpp
    llfloaterwebprofile.cpp
    llfloaterwhitelistentry.cpp
    llfloaterwindowsize.cpp
    llfloaterworldmap.cpp
    llfolderviewmodelinventory.cpp
    llfollowcam.cpp
    llfriendcard.cpp
    llgesturelistener.cpp
    llgesturemgr.cpp
    llgiveinventory.cpp
    llglsandbox.cpp
    llgroupactions.cpp
    llgroupiconctrl.cpp
    llgrouplist.cpp
    llgroupmgr.cpp
    llhasheduniqueid.cpp
    llhints.cpp
    llhttpretrypolicy.cpp
    llhudeffect.cpp
    llhudeffectbeam.cpp
    llhudeffectlookat.cpp
    llhudeffectpointat.cpp
    llhudeffecttrail.cpp
    llhudeffectblob.cpp
    llhudicon.cpp
    llhudmanager.cpp
    llhudnametag.cpp
    llhudobject.cpp
    llhudrender.cpp
    llhudtext.cpp
    llhudview.cpp
    llimagefiltersmanager.cpp
    llimhandler.cpp
    llimprocessing.cpp
    llimview.cpp
    llinspect.cpp
    llinspectavatar.cpp
    llinspectgroup.cpp
    llinspectobject.cpp
    llinspectremoteobject.cpp
    llinspecttoast.cpp
    llinventorybridge.cpp
    llinventoryfilter.cpp
    llinventoryfunctions.cpp
    llinventoryicon.cpp
    llinventoryitemslist.cpp
    llinventorylistitem.cpp
    llinventorymodel.cpp
    llinventorymodelbackgroundfetch.cpp
    llinventoryobserver.cpp
    llinventorypanel.cpp
    lljoystickbutton.cpp
    lllandmarkactions.cpp
    lllandmarklist.cpp
    lllistbrowser.cpp
    lllistcontextmenu.cpp
    lllistview.cpp
    lllocalbitmaps.cpp
    lllocationhistory.cpp
    lllocationinputctrl.cpp
    lllogchat.cpp
    llloginhandler.cpp
    lllogininstance.cpp
    llmachineid.cpp
    llmainlooprepeater.cpp
    llmanip.cpp
    llmaniprotate.cpp
    llmanipscale.cpp
    llmaniptranslate.cpp
    llmarketplacefunctions.cpp
    llmarketplacenotifications.cpp
    llmaterialmgr.cpp
    llmediactrl.cpp
    llmediadataclient.cpp
    llmenuoptionpathfindingrebakenavmesh.cpp
    llmeshrepository.cpp
    llmimetypes.cpp
    llmorphview.cpp
    llmoveview.cpp
    llmutelist.cpp
    llnamebox.cpp
    llnameeditor.cpp
    llnamelistctrl.cpp
    llnavigationbar.cpp
    llfloaterimnearbychat.cpp
    llfloaterimnearbychathandler.cpp
    llfloaterimnearbychatlistener.cpp
    llnetmap.cpp
    llnotificationalerthandler.cpp
    llnotificationgrouphandler.cpp
    llnotificationhandlerutil.cpp
    llnotificationhinthandler.cpp
    llnotificationlistitem.cpp
    llnotificationlistview.cpp
    llnotificationmanager.cpp
    llnotificationofferhandler.cpp
    llnotificationscripthandler.cpp
    llnotificationstorage.cpp
    llnotificationtiphandler.cpp
    lloutfitgallery.cpp
    lloutfitslist.cpp
    lloutfitobserver.cpp
    lloutputmonitorctrl.cpp
    llpanelappearancetab.cpp
    llpanelavatar.cpp
    llpanelavatartag.cpp
    llpanelblockedlist.cpp
    llpanelclassified.cpp
    llpanelcontents.cpp
    llpaneleditwearable.cpp
    llpanelexperiencelisteditor.cpp
    llpanelexperiencelog.cpp
    llpanelexperiencepicker.cpp
    llpanelexperiences.cpp
    llpanelface.cpp
    llpanelgenerictip.cpp
    llpanelgroup.cpp
    llpanelgroupbulk.cpp
    llpanelgroupbulkban.cpp
    llpanelgroupexperiences.cpp
    llpanelgroupgeneral.cpp
    llpanelgroupinvite.cpp
    llpanelgrouplandmoney.cpp
    llpanelgroupnotices.cpp
    llpanelgrouproles.cpp
    llpanelhome.cpp
    llpanelland.cpp
    llpanellandaudio.cpp
    llpanellandmarkinfo.cpp
    llpanellandmarks.cpp
    llpanellandmedia.cpp
    llpanellogin.cpp
    llpanelloginlistener.cpp
    llpanelmaininventory.cpp
    llpanelmarketplaceinbox.cpp
    llpanelmarketplaceinboxinventory.cpp
    llpanelmediasettingsgeneral.cpp
    llpanelmediasettingspermissions.cpp
    llpanelmediasettingssecurity.cpp
    llpanelme.cpp
    llpanelnearbymedia.cpp
    llpanelobject.cpp
    llpanelobjectinventory.cpp
    llpanelonlinestatus.cpp
    llpaneloutfitedit.cpp
    llpaneloutfitsinventory.cpp
    llpanelpeople.cpp
    llpanelpeoplemenus.cpp
    llpanelpermissions.cpp
    llpanelpick.cpp
    llpanelpicks.cpp
    llpanelplaceinfo.cpp
    llpanelplaceprofile.cpp
    llpanelplaces.cpp
    llpanelplacestab.cpp
    llpanelpresetspulldown.cpp
    llpanelprimmediacontrols.cpp
    llpanelprofile.cpp
    llpanelsnapshot.cpp
    llpanelsnapshotinventory.cpp
    llpanelsnapshotlocal.cpp
    llpanelsnapshotoptions.cpp
    llpanelsnapshotpostcard.cpp
    llpanelsnapshotprofile.cpp
    llpanelteleporthistory.cpp
    llpaneltiptoast.cpp
    llpanelvoiceeffect.cpp
    llpaneltopinfobar.cpp
    llpanelvoicedevicesettings.cpp
    llpanelvolume.cpp
    llpanelvolumepulldown.cpp
    llpanelwearing.cpp
    llparcelselection.cpp
    llparticipantlist.cpp
    llpatchvertexarray.cpp
    llpathfindingcharacter.cpp
    llpathfindingcharacterlist.cpp
    llpathfindinglinkset.cpp
    llpathfindinglinksetlist.cpp
    llpathfindingmanager.cpp
    llpathfindingnavmesh.cpp
    llpathfindingnavmeshstatus.cpp
    llpathfindingnavmeshzone.cpp
    llpathfindingobject.cpp
    llpathfindingobjectlist.cpp
    llpathfindingpathtool.cpp
    llpersistentnotificationstorage.cpp
    llphysicsmotion.cpp
    llphysicsshapebuilderutil.cpp
    llpipelinelistener.cpp
    llplacesinventorybridge.cpp
    llplacesinventorypanel.cpp
    llplacesfolderview.cpp
    llpopupview.cpp
    llpostcard.cpp
    llpresetsmanager.cpp
    llpreview.cpp
    llpreviewanim.cpp
    llpreviewgesture.cpp
    llpreviewnotecard.cpp
    llpreviewscript.cpp
    llpreviewsound.cpp
    llpreviewtexture.cpp
    llproductinforequest.cpp
    llprogressview.cpp
    llrecentpeople.cpp
    llregioninfomodel.cpp
    llregionposition.cpp
    llremoteparcelrequest.cpp
    llsavedsettingsglue.cpp
    llsaveoutfitcombobtn.cpp
    llscenemonitor.cpp
    llsceneview.cpp
    llscreenchannel.cpp
    llscripteditor.cpp
    llscriptfloater.cpp
    llscrollingpanelparam.cpp
    llscrollingpanelparambase.cpp
    llsculptidsize.cpp
    llsearchcombobox.cpp
    llsearchhistory.cpp
    llsecapi.cpp
    llsechandler_basic.cpp
    llselectmgr.cpp
    llshareavatarhandler.cpp
    llsidepanelappearance.cpp
    llsidepanelinventory.cpp
    llsidepanelinventorysubpanel.cpp
    llsidepaneliteminfo.cpp
    llsidepaneltaskinfo.cpp
    llsidetraypanelcontainer.cpp
    llskinningutil.cpp
    llsky.cpp
    #llslurl.cpp #<FS:AW optional opensim support>
    llsnapshotlivepreview.cpp
    llspatialpartition.cpp
    llspeakers.cpp
    llspeakingindicatormanager.cpp
    llsplitbutton.cpp
    llsprite.cpp
    llstartup.cpp
    llstartuplistener.cpp
    llstatusbar.cpp
    llstylemap.cpp
    llsurface.cpp
    llsurfacepatch.cpp
    llsyntaxid.cpp
    llsyswellitem.cpp
    llsyswellwindow.cpp
    llteleporthistory.cpp
    llteleporthistorystorage.cpp
    lltextureatlas.cpp
    lltextureatlasmanager.cpp
    lltexturecache.cpp
    lltexturectrl.cpp
    lltexturefetch.cpp
    lltextureinfo.cpp
    lltextureinfodetails.cpp
    lltexturestats.cpp
    lltextureview.cpp
    lltoast.cpp
    lltoastalertpanel.cpp
    lltoastgroupnotifypanel.cpp
    lltoastimpanel.cpp
    lltoastnotifypanel.cpp
    lltoastpanel.cpp
    lltoastscripttextbox.cpp
    lltoastscriptquestion.cpp
    lltool.cpp
    lltoolbarview.cpp
    lltoolbrush.cpp
    lltoolcomp.cpp
    lltooldraganddrop.cpp
    lltoolface.cpp
    lltoolfocus.cpp
    lltoolgrab.cpp
    lltoolgun.cpp
    lltoolindividual.cpp
    lltoolmgr.cpp
    lltoolmorph.cpp
    lltoolobjpicker.cpp
    lltoolpie.cpp
    lltoolpipette.cpp
    lltoolplacer.cpp
    lltoolselect.cpp
    lltoolselectland.cpp
    lltoolselectrect.cpp
    lltracker.cpp
    lltransientdockablefloater.cpp
    lltransientfloatermgr.cpp
    lltranslate.cpp
    lltwitterconnect.cpp
    lluilistener.cpp
    lluploaddialog.cpp
    llurl.cpp
    llurldispatcher.cpp
    llurldispatcherlistener.cpp
    llurlhistory.cpp
    llurllineeditorctrl.cpp
    llurlwhitelist.cpp
    llvectorperfoptions.cpp
    llversioninfo.cpp
    llviewchildren.cpp
    llviewerassetstats.cpp
    llviewerassetstorage.cpp
    llviewerassettype.cpp
    llviewerassetupload.cpp
    llviewerattachmenu.cpp
    llvieweraudio.cpp
    llviewercamera.cpp
    llviewerchat.cpp
    llviewercontrol.cpp
    llviewercontrollistener.cpp
    llviewerdisplay.cpp
    llviewerfloaterreg.cpp
    llviewerfoldertype.cpp
    llviewergenericmessage.cpp
    llviewergesture.cpp
    llviewerhelp.cpp
    llviewerhelputil.cpp
    llviewerhome.cpp
    llviewerinventory.cpp
    llviewerjoint.cpp
    llviewerjointattachment.cpp
    llviewerjointmesh.cpp
    llviewerjoystick.cpp
    llviewerkeyboard.cpp
    llviewerlayer.cpp
    llviewermedia.cpp
    llviewermedia_streamingaudio.cpp
    llviewermediafocus.cpp
    llviewermenu.cpp
    llviewermenufile.cpp
    llviewermessage.cpp
    #llviewernetwork.cpp #<FS:AW optional opensim support>
    llviewerobject.cpp
    llviewerobjectlist.cpp
    llvieweroctree.cpp
    llviewerparcelmedia.cpp
    llviewerparcelmediaautoplay.cpp
    llviewerparcelmgr.cpp
    llviewerparceloverlay.cpp
    llviewerpartsim.cpp
    llviewerpartsource.cpp
    llviewerregion.cpp
    llviewershadermgr.cpp
    llviewerstats.cpp
    llviewerstatsrecorder.cpp
    llviewertexlayer.cpp
    llviewertexteditor.cpp
    llviewertexture.cpp
    llviewertextureanim.cpp
    llviewertexturelist.cpp
    llviewerthrottle.cpp
    llviewerwearable.cpp
    llviewerwindow.cpp
    llviewerwindowlistener.cpp
    llvlcomposition.cpp
    llvlmanager.cpp
    llvoavatar.cpp
    llvoavatarself.cpp
    llvocache.cpp
    llvograss.cpp
    llvoground.cpp
    llvoicecallhandler.cpp
    llvoicechannel.cpp
    llvoiceclient.cpp
    llvoicevisualizer.cpp
    llvoicevivox.cpp
    llvoinventorylistener.cpp
    llvopartgroup.cpp
    llvosky.cpp
    llvosurfacepatch.cpp
    llvotree.cpp
    llvovolume.cpp
    llvowater.cpp
    llvowlsky.cpp
    llwatchdog.cpp
    llwaterparammanager.cpp
    llwaterparamset.cpp
    llwearableitemslist.cpp
    llwearablelist.cpp
    llweb.cpp
    llwebprofile.cpp
    llwind.cpp
    llwindowlistener.cpp
    llwlanimator.cpp
    llwldaycycle.cpp
    llwlhandlers.cpp
    llwlparammanager.cpp
    llwlparamset.cpp
    llworld.cpp
    llworldmap.cpp
    llworldmapmessage.cpp
    llworldmipmap.cpp
    llworldmapview.cpp
    llxmlrpclistener.cpp
    llxmlrpctransaction.cpp
    noise.cpp
    particleeditor.cpp
    piemenu.cpp
    pieseparator.cpp
    pieslice.cpp
    pipeline.cpp
    qtoolalign.cpp
    quickprefs.cpp
    rlvactions.cpp
    rlvhandler.cpp
    rlvhelper.cpp
    rlvcommon.cpp
    rlvlocks.cpp
    rlvinventory.cpp
    rlvextensions.cpp
    rlvfloaters.cpp
    rlvmodifiers.cpp
    rlvui.cpp
    sanitycheck.cpp
    streamtitledisplay.cpp
    utilitybar.cpp
    NACLantispam.cpp
    NACLfloaterexploresounds.cpp
    )

if (OPENSIM)
    list(APPEND viewer_SOURCE_FILES
                fsgridhandler.cpp
                fsslurl.cpp
        )
else (OPENSIM)
    list(APPEND viewer_SOURCE_FILES
                llslurl.cpp
                llviewernetwork.cpp
        )
endif (OPENSIM)

set(VIEWER_BINARY_NAME "firestorm-bin" CACHE STRING
    "The name of the viewer executable to create.")

set(viewer_HEADER_FILES
    CMakeLists.txt
    ViewerInstall.cmake

# <Add FS includes below this line>
    alfloaterregiontracker.h
    animationexplorer.h
    ao.h
    aoengine.h
    aoset.h
    chatbar_as_cmdline.h
    daeexport.h
    dialogstack.h
    exoflickr.h
    exoflickrauth.h
    exogroupmutelist.h
    exopostprocess.h
    floatermedialists.h
    fsareasearch.h
    fsareasearchmenu.h
    fsassetblacklist.h
    fsavatarrenderpersistence.h
    fsavatarsearchmenu.h
    fsblocklistmenu.h
    fschathistory.h
    fschatoptionsmenu.h
    fsdispatchclassifiedclickthrough.h
    fscommon.h
    fsconsoleutils.h
    fscontactsfriendsmenu.h
    fsdata.h
    fsdroptarget.h
    fsexportperms.h
    fsfloateraddtocontactset.h
    fsfloaterassetblacklist.h
    fsfloateravatarrendersettings.h
    fsfloaterbantime.h
    fsfloaterblocklist.h
    fsfloatercontacts.h
    fsfloatercontactsetconfiguration.h
    fsfloaterexport.h
    fsfloatergroup.h
    fsfloatergrouptitles.h
    fsfloaterimport.h
    fsfloaterim.h
    fsfloaterimcontainer.h
    fsfloaternearbychat.h
    fsfloaterplacedetails.h
    fsfloaterposestand.h
    fsfloaterprofile.h
    fsfloaterradar.h
    fsfloatersearch.h
    fsfloaterstatistics.h
    fsfloaterteleporthistory.h
    fsfloatervoicecontrols.h
    fsfloatervolumecontrols.h
    fsfloatervramusage.h
    fsfloaterwearablefavorites.h
    fsgridhandler.h
    fskeywords.h
    fslightshare.h
    fslslbridge.h
    fslslbridgerequest.h
    fslslpreproc.h
    fslslpreprocviewer.h
    fsmoneytracker.h
    fsnamelistavatarmenu.h
    fsnearbychatbarlistener.h
    fsnearbychatcontrol.h
    fsnearbychathub.h
    fsnearbychatvoicemonitor.h
    fspanelblocklist.h
    fspanelcontactsets.h
    fspanelclassified.h
    fspanelimcontrolpanel.h
    fspanellogin.h
    fspanelprefs.h
    fspanelprofile.h
    fspanelprofileclassifieds.h
    fspanelradar.h
    fsparticipantlist.h
    fspose.h
    fsradar.h
    fsradarentry.h
    fsradarlistctrl.h
    fsradarmenu.h
    fsscriptlibrary.h
    fsscrolllistctrl.h
    fssearchableui.h
    fsslurl.h
    fsslurlcommand.h
    groupchatlistener.h
    llaccountingcost.h
    kcwlinterface.h
    lggbeamcolormapfloater.h
    lggbeammapfloater.h
    lggbeammaps.h
    lggbeamscolors.h
    lggcontactsets.h
    lfsimfeaturehandler.h
    llfloaterdisplayname.h
    llviewerdisplayname.h
    # <FS:Ansariel> [Legacy Bake]
    llagentwearablesfetch.h

    llaccountingcostmanager.h
    llaisapi.h
    llagent.h
    llagentaccess.h
    llagentcamera.h
    llagentdata.h
    llagentlanguage.h
    llagentlistener.h
    llagentpicksinfo.h
    llagentpilot.h
    llagentui.h
    llagentwearables.h
    llanimstatelabels.h
    llappcorehttp.h
    llappearance.h
    llappearancemgr.h
    llappviewer.h
    llappviewerlistener.h
    llattachmentsmgr.h
    llaudiosourcevo.h
    llautoreplace.h
    llavataractions.h
    llavatariconctrl.h
    llavatarlist.h
    llavatarlistitem.h
    llavatarpropertiesprocessor.h
    llavatarrenderinfoaccountant.h
    llavatarrendernotifier.h
    llblockedlistitem.h
    llblocklist.h
    llbox.h
    llbreadcrumbview.h
    llbuycurrencyhtml.h
    llcallingcard.h
    llcapabilityprovider.h
    llchannelmanager.h
    llchatbar.h
    llchathistory.h
    llchatitemscontainerctrl.h
    llchatmsgbox.h
    llchiclet.h
    llchicletbar.h
    llclassifiedinfo.h
    llcofwearables.h
    llcolorswatch.h
    llcommanddispatcherlistener.h
    llcommandhandler.h
    llcommandlineparser.h
    llcommunicationchannel.h
    llcompilequeue.h
    llconfirmationmanager.h
    llconversationlog.h
    llconversationloglist.h
    llconversationloglistitem.h
    llconversationmodel.h
    llconversationview.h
    llcurrencyuimanager.h
    llcylinder.h
    lldateutil.h
    lldaycyclemanager.h
    lldebugmessagebox.h
    lldebugview.h
    lldeferredsounds.h
    lldelayedgestureerror.h
    lldirpicker.h
    lldonotdisturbnotificationstorage.h
    lldndbutton.h
    lldrawable.h
    lldrawpool.h
    lldrawpoolalpha.h
    lldrawpoolavatar.h
    lldrawpoolbump.h
    lldrawpoolmaterials.h
    lldrawpoolground.h
    lldrawpoolsimple.h
    lldrawpoolsky.h
    lldrawpoolterrain.h
    lldrawpooltree.h
    lldrawpoolwater.h
    lldrawpoolwlsky.h
    lldynamictexture.h
    llemote.h
    llenvmanager.h
    llestateinfomodel.h
    lleventnotifier.h
    lleventpoll.h
    llexpandabletextbox.h
    llexperiencelog.h
    llexternaleditor.h
    llface.h
    llfacebookconnect.h
    llfasttimerview.h
    llfavoritesbar.h
    llfeaturemanager.h
    llfilepicker.h
    llfilteredwearablelist.h
    llfirstuse.h
    llflexibleobject.h
    llflickrconnect.h
    llfloaterabout.h
    llfloaterbvhpreview.h
    llfloaterauction.h
    llfloaterautoreplacesettings.h
    llfloateravatar.h
    llfloateravatarpicker.h
    llfloateravatarrendersettings.h
    llfloateravatartextures.h
    llfloaterbeacons.h
    llfloaterbigpreview.h
    llfloaterbuildoptions.h
    llfloaterbulkpermission.h
    llfloaterbump.h
    llfloaterbuy.h
    llfloaterbuycontents.h
    llfloaterbuycurrency.h
    llfloaterbuycurrencyhtml.h
    llfloaterbuyland.h
    llfloatercamera.h
    llfloaterchatvoicevolume.h
    llfloatercolorpicker.h
    llfloaterconversationlog.h
    llfloaterconversationpreview.h
    llfloaterdeleteprefpreset.h
    llfloaterdeleteenvpreset.h
    llfloaterdestinations.h
    llfloatereditdaycycle.h
    llfloatereditsky.h
    llfloatereditwater.h
    llfloaterenvironmentsettings.h
    llfloaterevent.h
    llfloaterexperiencepicker.h
    llfloaterexperienceprofile.h
    llfloaterexperiences.h
    llfloaterfacebook.h
    llfloaterflickr.h
    llfloaterfonttest.h
    llfloatergesture.h
    llfloatergodtools.h
    llfloatergotoline.h
    llfloatergridstatus.h
    llfloatergroupbulkban.h
    llfloatergroupinvite.h
    llfloatergroups.h
    llfloaterhandler.h
    llfloaterhelpbrowser.h
    llfloaterhoverheight.h
    llfloaterhud.h
    llfloaterimagepreview.h
    llfloaterimnearbychat.h
    llfloaterimnearbychathandler.h
    llfloaterimnearbychatlistener.h
    llfloaterimsessiontab.h
    llfloaterimsession.h
    llfloaterimcontainer.h
    llfloaterinspect.h
    llfloaterjoystick.h
    llfloaterlagmeter.h
    llfloaterland.h
    llfloaterlandholdings.h
    llfloaterlinkreplace.h
    llfloaterloadprefpreset.h
    llfloatermap.h
    llfloatermarketplacelistings.h
    llfloatermediasettings.h
    llfloatermemleak.h
    llfloatermodelpreview.h
    llfloatermodeluploadbase.h
    llfloaternamedesc.h
    llfloaternotificationsconsole.h
    llfloaternotificationstabbed.h
    llfloateroutfitphotopreview.h
    llfloateroutfitsnapshot.h
    llfloaterobjectweights.h
    llfloateropenobject.h
    llfloaterpathfindingcharacters.h
    llfloaterpathfindingconsole.h
    llfloaterpathfindinglinksets.h
    llfloaterpathfindingobjects.h
    llfloaterpay.h
    llfloaterperms.h
    llfloaterpostprocess.h
    llfloaterpreference.h
    llfloaterpreviewtrash.h
    llfloaterproperties.h
    llfloaterregiondebugconsole.h
    llfloaterregioninfo.h
    llfloaterreporter.h
    llfloaterregionrestarting.h
    llfloatersaveprefpreset.h
    llfloatersceneloadstats.h
    llfloaterscriptdebug.h
    llfloaterscriptedprefs.h
    llfloaterscriptlimits.h
    llfloaterscriptrecover.h
    llfloatersearch.h
    llfloatersearchreplace.h
    llfloatersellland.h
    llfloatersettingsdebug.h
    llfloatersidepanelcontainer.h
    llfloatersnapshot.h
    llfloatersounddevices.h
    llfloaterspellchecksettings.h
    llfloatertelehub.h
    llfloatertestinspectors.h
    llfloatertestlistview.h
    llfloatertexturefetchdebugger.h
    llfloatertools.h
    llfloatertopobjects.h
    llfloatertos.h
    llfloatertoybox.h
    llfloatertranslationsettings.h
    llfloatertwitter.h
    llfloateruipreview.h
    llfloaterurlentry.h
    llfloatervoiceeffect.h
    llfloatervoicevolume.h
    llfloaterwebcontent.h
    llfloaterwebprofile.h
    llfloaterwhitelistentry.h
    llfloaterwindowsize.h
    llfloaterworldmap.h
    llfolderviewmodelinventory.h
    llfollowcam.h
    llfriendcard.h
    llgesturelistener.h
    llgesturemgr.h
    llgiveinventory.h
    llgroupactions.h
    llgroupiconctrl.h
    llgrouplist.h
    llgroupmgr.h
    llhasheduniqueid.h
    llhints.h
    llhttpretrypolicy.h
    llhudeffect.h
    llhudeffectbeam.h
    llhudeffectlookat.h
    llhudeffectpointat.h
    llhudeffecttrail.h
    llhudeffectblob.h
    llhudicon.h
    llhudmanager.h
    llhudnametag.h
    llhudobject.h
    llhudrender.h
    llhudtext.h
    llhudview.h
    llimagefiltersmanager.h
    llimprocessing.h
    llimview.h
    llinspect.h
    llinspectavatar.h
    llinspectgroup.h
    llinspectobject.h
    llinspectremoteobject.h
    llinspecttoast.h
    llinventorybridge.h
    llinventoryfilter.h
    llinventoryfunctions.h
    llinventoryicon.h
    llinventoryitemslist.h
    llinventorylistitem.h
    llinventorymodel.h
    llinventorymodelbackgroundfetch.h
    llinventoryobserver.h
    llinventorypanel.h
    lljoystickbutton.h
    lllandmarkactions.h
    lllandmarklist.h
    lllightconstants.h
    lllistbrowser.h
    lllistcontextmenu.h
    lllistview.h
    lllocalbitmaps.h
    lllocationhistory.h
    lllocationinputctrl.h
    lllogchat.h
    llloginhandler.h
    lllogininstance.h
    llmachineid.h
    llmainlooprepeater.h
    llmanip.h
    llmaniprotate.h
    llmanipscale.h
    llmaniptranslate.h
    llmarketplacefunctions.h
    llmarketplacenotifications.h
    llmaterialmgr.h
    llmediactrl.h
    llmediadataclient.h
    llmenuoptionpathfindingrebakenavmesh.h
    llmeshrepository.h
    llmimetypes.h
    llmorphview.h
    llmoveview.h
    llmutelist.h
    llnamebox.h
    llnameeditor.h
    llnamelistctrl.h
    llnavigationbar.h
    llnetmap.h
    llnotificationhandler.h
    llnotificationlistitem.h
    llnotificationlistview.h
    llnotificationmanager.h
    llnotificationstorage.h
    lloutfitgallery.h
    lloutfitslist.h
    lloutfitobserver.h
    lloutputmonitorctrl.h
    llpanelappearancetab.h
    llpanelavatar.h
    llpanelavatartag.h
    llpanelblockedlist.h
    llpanelclassified.h
    llpanelcontents.h
    llpaneleditwearable.h
    llpanelexperiencelisteditor.h
    llpanelexperiencelog.h
    llpanelexperiencepicker.h
    llpanelexperiences.h
    llpanelface.h
    llpanelgenerictip.h
    llpanelgroup.h
    llpanelgroupbulk.h
    llpanelgroupbulkimpl.h
    llpanelgroupbulkban.h
    llpanelgroupexperiences.h
    llpanelgroupgeneral.h
    llpanelgroupinvite.h
    llpanelgrouplandmoney.h
    llpanelgroupnotices.h
    llpanelgrouproles.h
    llpanelhome.h
    llpanelland.h
    llpanellandaudio.h
    llpanellandmarkinfo.h
    llpanellandmarks.h
    llpanellandmedia.h
    llpanellogin.h
    llpanelloginlistener.h
    llpanelmaininventory.h
    llpanelmarketplaceinbox.h
    llpanelmarketplaceinboxinventory.h
    llpanelmediasettingsgeneral.h
    llpanelmediasettingspermissions.h
    llpanelmediasettingssecurity.h
    llpanelme.h
    llpanelnearbymedia.h
    llpanelobject.h
    llpanelobjectinventory.h
    llpanelonlinestatus.h
    llpaneloutfitedit.h
    llpaneloutfitsinventory.h
    llpanelpeople.h
    llpanelpeoplemenus.h
    llpanelpermissions.h
    llpanelpick.h
    llpanelpicks.h
    llpanelplaceinfo.h
    llpanelplaceprofile.h
    llpanelplaces.h
    llpanelplacestab.h
    llpanelpresetspulldown.h
    llpanelprimmediacontrols.h
    llpanelprofile.h
    llpanelsnapshot.h
    llpanelteleporthistory.h
    llpaneltiptoast.h
    llpanelvoicedevicesettings.h
    llpanelvoiceeffect.h
    llpaneltopinfobar.h
    llpanelvolume.h
    llpanelvolumepulldown.h
    llpanelwearing.h
    llparcelselection.h
    llparticipantlist.h
    llpatchvertexarray.h
    llpathfindingcharacter.h
    llpathfindingcharacterlist.h
    llpathfindinglinkset.h
    llpathfindinglinksetlist.h
    llpathfindingmanager.h
    llpathfindingnavmesh.h
    llpathfindingnavmeshstatus.h
    llpathfindingnavmeshzone.h
    llpathfindingobject.h
    llpathfindingobjectlist.h
    llpathfindingpathtool.h
    llpersistentnotificationstorage.h
    llphysicsmotion.h
    llphysicsshapebuilderutil.h
    llpipelinelistener.h
    llplacesinventorybridge.h
    llplacesinventorypanel.h
    llplacesfolderview.h
    llpopupview.h
    llpostcard.h
    llpresetsmanager.h
    llpreview.h
    llpreviewanim.h
    llpreviewgesture.h
    llpreviewnotecard.h
    llpreviewscript.h
    llpreviewsound.h
    llpreviewtexture.h
    llproductinforequest.h
    llprogressview.h
    llrecentpeople.h
    llregioninfomodel.h
    llregionposition.h
    llremoteparcelrequest.h
    llresourcedata.h
    llrootview.h
    llsavedsettingsglue.h
    llsaveoutfitcombobtn.h
    llscenemonitor.h
    llsceneview.h
    llscreenchannel.h
    llscripteditor.h
    llscriptfloater.h
    llscriptruntimeperms.h
    llscrollingpanelparam.h
    llscrollingpanelparambase.h
    llsculptidsize.h
    llsearchcombobox.h
    llsearchhistory.h
    llsecapi.h
    llsechandler_basic.h
    llselectmgr.h
    llsidepanelappearance.h
    llsidepanelinventory.h
    llsidepanelinventorysubpanel.h
    llsidepaneliteminfo.h
    llsidepaneltaskinfo.h
    llsidetraypanelcontainer.h
    llskinningutil.h
    llsky.h
    llslurl.h
    llsnapshotlivepreview.h
    llsnapshotmodel.h
    llspatialpartition.h
    llspeakers.h
    llspeakingindicatormanager.h
    llsplitbutton.h
    llsprite.h
    llstartup.h
    llstartuplistener.h
    llstatusbar.h
    llstylemap.h
    llsurface.h
    llsurfacepatch.h
    llsyntaxid.h
    llsyswellitem.h
    llsyswellwindow.h
    lltable.h
    llteleporthistory.h
    llteleporthistorystorage.h
    lltextureatlas.h
    lltextureatlasmanager.h
    lltexturecache.h
    lltexturectrl.h
    lltexturefetch.h
    lltextureinfo.h
    lltextureinfodetails.h
    lltexturestats.h
    lltextureview.h
    lltoast.h
    lltoastalertpanel.h
    lltoastgroupnotifypanel.h
    lltoastimpanel.h
    lltoastnotifypanel.h
    lltoastpanel.h
    lltoastscripttextbox.h
    lltoastscriptquestion.h
    lltool.h
    lltoolbarview.h
    lltoolbrush.h
    lltoolcomp.h
    lltooldraganddrop.h
    lltoolface.h
    lltoolfocus.h
    lltoolgrab.h
    lltoolgun.h
    lltoolindividual.h
    lltoolmgr.h
    lltoolmorph.h
    lltoolobjpicker.h
    lltoolpie.h
    lltoolpipette.h
    lltoolplacer.h
    lltoolselect.h
    lltoolselectland.h
    lltoolselectrect.h
    lltracker.h
    lltransientdockablefloater.h
    lltransientfloatermgr.h
    lltranslate.h
    lltwitterconnect.h
    lluiconstants.h
    lluilistener.h
    lluploaddialog.h
    lluploadfloaterobservers.h
    llurl.h
    llurldispatcher.h
    llurldispatcherlistener.h
    llurlhistory.h
    llurllineeditorctrl.h
    llurlwhitelist.h
    llvectorperfoptions.h
    llversioninfo.h
    llviewchildren.h
    llviewerassetstats.h
    llviewerassetstorage.h
    llviewerassettype.h
    llviewerassetupload.h
    llviewerattachmenu.h
    llvieweraudio.h
    llviewercamera.h
    llviewerchat.h
    llviewercontrol.h
    llviewercontrollistener.h
    llviewerdisplay.h
    llviewerfloaterreg.h
    llviewerfoldertype.h
    llviewergenericmessage.h
    llviewergesture.h
    llviewerhelp.h
    llviewerhome.h
    llviewerinventory.h
    llviewerjoint.h
    llviewerjointattachment.h
    llviewerjointmesh.h
    llviewerjoystick.h
    llviewerkeyboard.h
    llviewerlayer.h
    llviewermedia.h
    llviewermediafocus.h
    llviewermediaobserver.h
    llviewermenu.h
    llviewermenufile.h
    llviewermessage.h
    llviewernetwork.h
    llviewerobject.h
    llviewerobjectlist.h
    llvieweroctree.h
    llviewerparcelmedia.h
    llviewerparcelmediaautoplay.h
    llviewerparcelmgr.h
    llviewerparceloverlay.h
    llviewerpartsim.h
    llviewerpartsource.h
    llviewerprecompiledheaders.h
    llviewerregion.h
    llviewershadermgr.h
    llviewerstats.h
    llviewerstatsrecorder.h
    llviewertexlayer.h
    llviewertexteditor.h
    llviewertexture.h
    llviewertextureanim.h
    llviewertexturelist.h
    llviewerthrottle.h
    llviewerwearable.h
    llviewerwindow.h
    llviewerwindowlistener.h
    llvlcomposition.h
    llvlmanager.h
    llvoavatar.h
    llvoavatarself.h
    llvocache.h
    llvograss.h
    llvoground.h
    llvoicechannel.h
    llvoiceclient.h
    llvoicevisualizer.h
    llvoicevivox.h
    llvoinventorylistener.h
    llvopartgroup.h
    llvosky.h
    llvosurfacepatch.h
    llvotree.h
    llvovolume.h
    llvowater.h
    llvowlsky.h
    llwatchdog.h
    llwaterparammanager.h
    llwaterparamset.h
    llwearableitemslist.h
    llwearablelist.h
    llweb.h
    llwebprofile.h
    llwind.h
    llwindowlistener.h
    llwlanimator.h
    llwldaycycle.h
    llwlhandlers.h
    llwlparammanager.h
    llwlparamset.h
    llworld.h
    llworldmap.h
    llworldmapmessage.h
    llworldmipmap.h
    llworldmapview.h
    llxmlrpclistener.h
    llxmlrpctransaction.h
    macmain.h
    noise.h
    particleeditor.h
    piemenu.h
    pieseparator.h
    pieslice.h
    pipeline.h
    rlvactions.h
    rlvdefines.h
    rlvhandler.h
    rlvhelper.h
    rlvcommon.h
    rlvlocks.h
    rlvinventory.h
    rlvextensions.h
    rlvfloaters.h
    rlvmodifiers.h
    rlvui.h
    roles_constants.h
    qtoolalign.h
    quickprefs.h
    sanitycheck.h
    streamtitledisplay.h
    utilitybar.h
    VertexCache.h
    VorbisFramework.h
    NACLantispam.h
    NACLfloaterexploresounds.h
    )

# <exodus>
# Generate the flickr keys header.
configure_file(
    ${CMAKE_CURRENT_SOURCE_DIR}/exoflickrkeys.h.in
    ${CMAKE_CURRENT_BINARY_DIR}/exoflickrkeys.h
    @ONLY
)
list(APPEND viewer_HEADER_FILES ${CMAKE_CURRENT_BINARY_DIR}/exoflickrkeys.h)
# </exodus>

# <FS:TS> Generate the version information header file.
configure_file(
    ${CMAKE_CURRENT_SOURCE_DIR}/fsversionvalues.h.in
    ${CMAKE_CURRENT_BINARY_DIR}/fsversionvalues.h
    @ONLY
)
list(APPEND viewer_HEADER_FILES ${CMAKE_CURRENT_BINARY_DIR}/fsversionvalues.h)
# </FS:TS>

source_group("CMake Rules" FILES ViewerInstall.cmake)

#build_data.json creation moved to viewer_manifest.py MAINT-6413
# the viewer_version.txt file created here is for passing to viewer_manifest and autobuild
file(WRITE "${CMAKE_CURRENT_BINARY_DIR}/viewer_version.txt"
           "${VIEWER_SHORT_VERSION}.${VIEWER_VERSION_REVISION}\n")

set_source_files_properties(
   llversioninfo.cpp tests/llversioninfo_test.cpp 
   PROPERTIES
# <FS:TS> The next line causes a full rebuild of the entire newview
#         directory every time the Mercurial revision number changes.
#         Instead of doing that, we use the configure tool to build
#         fsversionstrings.h with the right numbers in it.
#   COMPILE_DEFINITIONS "${VIEWER_CHANNEL_VERSION_DEFINES}" # see BuildVersion.cmake
   )

if (DARWIN)
  LIST(APPEND viewer_SOURCE_FILES llappviewermacosx.cpp)
  LIST(APPEND viewer_SOURCE_FILES llappviewermacosx-objc.mm)
  LIST(APPEND viewer_SOURCE_FILES llappviewermacosx-objc.h)
  LIST(APPEND viewer_SOURCE_FILES llfilepicker_mac.mm)
  LIST(APPEND viewer_HEADER_FILES llfilepicker_mac.h)

  # This should be compiled with the viewer.
  LIST(APPEND viewer_SOURCE_FILES llappdelegate-objc.mm)
  set_source_files_properties(
    llappdelegate-objc.mm
    PROPERTIES
    COMPILE_DEFINITIONS "${VIEWER_CHANNEL_VERSION_DEFINES}"
    # BugsplatMac is a module, imported with @import. That language feature
    # demands these switches.
    COMPILE_FLAGS "-fmodules -fcxx-modules"
    )

# [FS] Growl libs
  LIST(APPEND viewer_SOURCE_FILES
        growlmanager.cpp
        growlnotifierwin.cpp
        )

  LIST(APPEND viewer_HEADER_FILES
         growlmanager.h
         growlnotifierwin.h
         )
# [FS]

  find_library(AGL_LIBRARY AGL)
  find_library(APPKIT_LIBRARY AppKit)
  find_library(COCOA_LIBRARY Cocoa)
  find_library(IOKIT_LIBRARY IOKit)
  find_library(COREAUDIO_LIBRARY CoreAudio)

  set(viewer_LIBRARIES
    ${COCOA_LIBRARY}
    ${AGL_LIBRARY}
    ${IOKIT_LIBRARY}
    ${COREAUDIO_LIBRARY}
    )

  if (BUGSPLAT_DB)
    list(APPEND viewer_LIBRARIES
      ${BUGSPLAT_LIBRARIES}
      )
  endif (BUGSPLAT_DB)

  # Add resource files to the project.
  set(viewer_RESOURCE_FILES
    firestorm_icon.icns
    macview.r
    Info-Firestorm.plist
    Firestorm.xib/
    # CMake doesn't seem to support Xcode language variants well just yet
    English.lproj/InfoPlist.strings
    English.lproj/language.txt
    German.lproj/language.txt
    Japanese.lproj/language.txt
    Korean.lproj/language.txt
    )
  set_source_files_properties(
    ${viewer_RESOURCE_FILES}
    PROPERTIES
    HEADER_FILE_ONLY TRUE
    #MACOSX_PACKAGE_LOCATION Resources #don't do this! this tells cmake to copy the files.
    )
  SOURCE_GROUP("Resources" FILES ${viewer_RESOURCE_FILES})
  list(APPEND viewer_SOURCE_FILES ${viewer_RESOURCE_FILES})
endif (DARWIN)

if (LINUX)
    LIST(APPEND viewer_SOURCE_FILES llappviewerlinux.cpp)
    set_source_files_properties(
      llappviewerlinux.cpp
      PROPERTIES
      COMPILE_DEFINITIONS "${VIEWER_CHANNEL_VERSION_DEFINES}"
      )
    LIST(APPEND viewer_SOURCE_FILES llappviewerlinux_api_dbus.cpp)
# [FS] Growl support
    LIST(APPEND viewer_HEADER_FILES desktopnotifierlinux.h growlmanager.h)
    LIST(APPEND viewer_SOURCE_FILES desktopnotifierlinux.cpp growlmanager.cpp)
# [FS] Growl support

    SET(CMAKE_EXE_LINKER_FLAGS "${CMAKE_EXE_LINKER_FLAGS} -Wl,--as-needed")

    set(viewer_LIBRARIES
        Xinerama
        )
    if (OPENAL)
      LIST(APPEND viewer_LIBRARIES ${OPENAL_LIBRARIES})
    endif (OPENAL)

    # <FS:ND> Enable user to create a ctags database via using -DND_CTAGS=On
    if( ND_CTAGS )
      message( "Will generate ctags database during compilation" )
      set_source_files_properties( TAGS PROPERTIES GENERATED true)
      add_custom_command ( OUTPUT TAGS COMMAND ctags --extra=+q --fields=+aiS --c++-kinds=+p -e --recurse=yes .
                           WORKING_DIRECTORY ${CMAKE_SOURCE_DIR} )
      list(APPEND viewer_SOURCE_FILES TAGS )
    endif( ND_CTAGS )
    # </FS:ND>

endif (LINUX)

if (WINDOWS)
    list(APPEND viewer_SOURCE_FILES
         growlmanager.cpp
         growlnotifierwin.cpp
         llappviewerwin32.cpp
         llwindebug.cpp
         )
    set_source_files_properties(
      llappviewerwin32.cpp
      PROPERTIES
      COMPILE_DEFINITIONS "${VIEWER_CHANNEL_VERSION_DEFINES}"
      )

    list(APPEND viewer_HEADER_FILES
         llappviewerwin32.h
         llwindebug.h
# [FS] Growl libs
         growlmanager.h
         growlnotifierwin.h
# [FS]
         )

    # precompiled header configuration
    # llviewerprecompiledheaders.cpp generates
    # the .pch file.
    # All sources added to viewer_SOURCE_FILES
    # at this point use it.
    if(USE_PRECOMPILED_HEADERS)
        set_source_files_properties(llviewerprecompiledheaders.cpp
            PROPERTIES
            COMPILE_FLAGS "/Ycllviewerprecompiledheaders.h"
            )
        set(viewer_SOURCE_FILES "${viewer_SOURCE_FILES}" llviewerprecompiledheaders.cpp)
    endif(USE_PRECOMPILED_HEADERS)

    # Replace the icons with the appropriate ones for the channel
    # ('test' is the default)
    set(ICON_PATH "private")
    set(VIEWER_MACOSX_PHASE "d")
    string(TOLOWER ${VIEWER_CHANNEL} channel_lower)
    if(channel_lower MATCHES "release")
        set(ICON_PATH "release")
        set(VIEWER_MACOSX_PHASE "f")
    elseif(channel_lower MATCHES "beta")
        set(ICON_PATH "beta")
        set(VIEWER_MACOSX_PHASE "b")
    elseif(channel_lower MATCHES "project")
        set(ICON_PATH "project")
        set(VIEWER_MACOSX_PHASE "a")
    endif()
    message(STATUS "Copying icons for ${ICON_PATH}")
    execute_process(
      COMMAND ${CMAKE_COMMAND} -E copy_if_different
        "${CMAKE_CURRENT_SOURCE_DIR}/icons/${ICON_PATH}/firestorm_icon.ico"
        "${CMAKE_CURRENT_SOURCE_DIR}/res/firestorm_icon.ico"
      )
    execute_process(
      COMMAND ${CMAKE_COMMAND} -E copy_if_different
        "${CMAKE_CURRENT_SOURCE_DIR}/icons/${ICON_PATH}/firestorm_256.BMP"
        "${CMAKE_CURRENT_SOURCE_DIR}/res/firestorm_icon.BMP"
      )
    execute_process(
      COMMAND ${CMAKE_COMMAND} -E copy_if_different
        "${CMAKE_CURRENT_SOURCE_DIR}/icons/${ICON_PATH}/firestorm_256.BMP"
        "${CMAKE_CURRENT_SOURCE_DIR}/res-sdl/firestorm_icon.BMP"
      )

    # Add resource files to the project.
    # viewerRes.rc is the only buildable file, but
    # the rest are all dependencies of it.
    set(viewer_RESOURCE_FILES
        res/arrow.cur
        res/arrowcop.cur
        res/arrowcopmulti.cur
        res/arrowdrag.cur
        res/circleandline.cur
        res/llarrow.cur
        res/llarrowdrag.cur
        res/llarrowdragmulti.cur
        res/llarrowlocked.cur
        res/llgrablocked.cur
        res/llno.cur
        res/llnolocked.cur
        res/lltoolcamera.cur
        res/lltoolcreate.cur
        res/lltoolfocus.cur
        res/lltoolgrab.cur
        res/lltoolland.cur
        res/lltoolpan.cur
        res/lltoolpathfinding.cur
        res/lltoolpathfindingpathend.cur
        res/lltoolpathfindingpathendadd.cur
        res/lltoolpathfindingpathstart.cur
        res/lltoolpathfindingpathstartadd.cur
        res/lltoolpipette.cur
        res/lltoolrotate.cur
        res/lltoolscale.cur
        res/lltooltranslate.cur
        res/lltoolzoomin.cur
        res/lltoolzoomout.cur
        res/firestorm_icon.BMP
        res/firestorm_icon.ico
        res-sdl/firestorm_icon.BMP
        res/resource.h
        res/toolpickobject.cur
        res/toolpickobject2.cur
        res/toolpickobject3.cur
        res/toolpipette.cur
        res/toolbuy.cur
        res/toolopen.cur
        res/toolsit.cur
        res/toolbuy-legacy.cur
        res/toolopen-legacy.cur
        res/toolsit-legacy.cur
        res/toolpay-legacy.cur
        )

    set_source_files_properties(${viewer_RESOURCE_FILES}
                                PROPERTIES HEADER_FILE_ONLY TRUE)

    configure_file( ${CMAKE_CURRENT_SOURCE_DIR}/res/viewerRes.rc
                    ${CMAKE_CURRENT_BINARY_DIR}/viewerRes.rc
                    )
    set(viewer_RESOURCE_FILES
        ${CMAKE_CURRENT_BINARY_DIR}/viewerRes.rc
        ${viewer_RESOURCE_FILES}
        )

    set_source_files_properties(${CMAKE_CURRENT_BINARY_DIR}/viewerRes.rc
      PROPERTIES COMPILE_FLAGS "-I${CMAKE_CURRENT_SOURCE_DIR}/res"
      )

    SOURCE_GROUP("Resource Files" FILES ${viewer_RESOURCE_FILES})

    if (NOT USESYSTEMLIBS)
        list(APPEND viewer_SOURCE_FILES ${viewer_RESOURCE_FILES})
    endif (NOT USESYSTEMLIBS)

    find_library(DINPUT_LIBRARY dinput8 ${DIRECTX_LIBRARY_DIR})
    find_library(DXGUID_LIBRARY dxguid ${DIRECTX_LIBRARY_DIR})
    mark_as_advanced(
        DINPUT_LIBRARY
        DXGUID_LIBRARY
        )

# see EXP-1765 - theory is opengl32.lib needs to be included before gdi32.lib (windows libs)
    set(viewer_LIBRARIES
        opengl32
        ${WINDOWS_LIBRARIES}
        comdlg32
        ${DINPUT_LIBRARY}
        ${DXGUID_LIBRARY}
        kernel32
        odbc32
        odbccp32
        ole32
        oleaut32
        shell32
        Vfw32
        wer
        winspool
        )

    find_library(INTEL_MEMOPS_LIBRARY
                 NAMES ll_intel_memops
                 PATHS
                 optimized ${ARCH_PREBUILT_DIRS_RELEASE}
                 debug ${ARCH_PREBUILT_DIRS_DEBUG}
                 )
    mark_as_advanced(INTEL_MEMOPS_LIBRARY)

    if (INTEL_MEMOPS_LIBRARY)
      list(APPEND viewer_LIBRARIES ${INTEL_MEMOPS_LIBRARY})
    endif (INTEL_MEMOPS_LIBRARY)

    # <FS:Ansariel> Apply correct manifests to both 32 and 64 bit versions
    #if (ADDRESS_SIZE EQUAL 64)
        # We deliberately omit this from the 32bit build because it declares that
        # the viewer is compatible with Windows 10; we need that to properly detect
        # the Windows version, but doing so causes systems with certain HD video
        # cards to fail because Windows 10 does not support them.  Leaving this out
        # causes those systems to run in a Windows 8 compatibility mode, which works.
    #    LIST(APPEND viewer_SOURCE_FILES windows.manifest)
    #endif (ADDRESS_SIZE EQUAL 64)
    if (ADDRESS_SIZE EQUAL 64)
        LIST(APPEND viewer_SOURCE_FILES ${CMAKE_CURRENT_SOURCE_DIR}/../tools/manifests/compatibility.manifest)
    else (ADDRESS_SIZE EQUAL 64)
        LIST(APPEND viewer_SOURCE_FILES ${CMAKE_CURRENT_SOURCE_DIR}/../tools/manifests/legacy.manifest)
    endif (ADDRESS_SIZE EQUAL 64)
    # </FS:Ansariel>
endif (WINDOWS)

# Add the xui files. This is handy for searching for xui elements
# from within the IDE.
set(viewer_XUI_FILES
    skins/default/colors.xml
    skins/default/textures/textures.xml
    )
file(GLOB DEFAULT_XUI_FILE_GLOB_LIST
     ${CMAKE_CURRENT_SOURCE_DIR}/skins/*/xui/en/*.xml)
list(APPEND viewer_XUI_FILES ${DEFAULT_XUI_FILE_GLOB_LIST})

file(GLOB DEFAULT_WIDGET_FILE_GLOB_LIST
     ${CMAKE_CURRENT_SOURCE_DIR}/skins/*/xui/en/widgets/*.xml)
list(APPEND viewer_XUI_FILES ${DEFAULT_WIDGET_FILE_GLOB_LIST})

# Cannot append empty lists in CMake, wait until we have files here.
#file(GLOB SILVER_WIDGET_FILE_GLOB_LIST
#     ${CMAKE_CURRENT_SOURCE_DIR}/skins/silver/xui/en-us/widgets/*.xml)
#list(APPEND viewer_XUI_FILES ${SILVER_WIDGET_FILE_GLOB_LIST})

list(SORT viewer_XUI_FILES)

source_group("XUI Files" FILES ${viewer_XUI_FILES})

set_source_files_properties(${viewer_XUI_FILES}
                            PROPERTIES HEADER_FILE_ONLY TRUE)

list(APPEND viewer_SOURCE_FILES ${viewer_XUI_FILES})

set(viewer_APPSETTINGS_FILES
    app_settings/anim.ini
    app_settings/autoreplace.xml
    app_settings/client_list_v2.xml
    app_settings/cloud.xml
    app_settings/cmd_line.xml
    app_settings/commands.xml
    app_settings/foldertypes.xml
    app_settings/graphic_preset_controls.xml
    app_settings/grass.xml
    app_settings/grids.xml
    app_settings/growl_notifications.xml
    app_settings/high_graphics.xml
    app_settings/ignorable_dialogs.xml
    app_settings/keys.xml
    app_settings/keys_azerty.xml
    app_settings/keywords.ini
    app_settings/keywords_lsl_default.xml
    app_settings/logcontrol.xml
    app_settings/low_graphics.xml
    app_settings/mid_graphics.xml
    app_settings/posestand.xml
    app_settings/quick_preferences.xml
    app_settings/scriptlibrary_aa.xml
    app_settings/scriptlibrary_ossl.xml
    app_settings/scriptlibrary_preproc.xml
    app_settings/settings_firestorm.xml
    app_settings/settings_hybrid.xml
    app_settings/settings_phoenix.xml
    app_settings/settings_v3.xml
    app_settings/settings_text.xml
    app_settings/settings.xml
    app_settings/settings_crash_behavior.xml
    app_settings/settings_files.xml
    app_settings/settings_per_account.xml
    app_settings/std_bump.ini
    #app_settings/toolbars.xml  FS:AO moved to skins
    app_settings/trees.xml
    app_settings/ultra_graphics.xml
    app_settings/viewerart.xml
    ${CMAKE_SOURCE_DIR}/../etc/message.xml
    ${CMAKE_SOURCE_DIR}/../scripts/messages/message_template.msg
    packages-info.txt
    )
	
if (WINDOWS)
  LIST(APPEND viewer_APPSETTINGS_FILES app_settings/growl_notifications.xml)
endif (WINDOWS)

source_group("App Settings" FILES ${viewer_APPSETTINGS_FILES})

set_source_files_properties(${viewer_APPSETTINGS_FILES}
                            PROPERTIES HEADER_FILE_ONLY TRUE)

list(APPEND viewer_SOURCE_FILES ${viewer_APPSETTINGS_FILES})

set(viewer_CHARACTER_FILES
    character/attentions.xml
    character/attentionsN.xml
    character/avatar_lad.xml
    character/avatar_skeleton.xml
    character/genepool.xml
    )

source_group("Character File" FILES ${viewer_CHARACTER_FILES})

set_source_files_properties(${viewer_CHARACTER_FILES}
                            PROPERTIES HEADER_FILE_ONLY TRUE)
if (NOT USESYSTEMLIBS)
    list(APPEND viewer_SOURCE_FILES ${viewer_CHARACTER_FILES})
endif (NOT USESYSTEMLIBS)

# <FS:Ansariel> Add Firestorm folders
file(GLOB viewer_FONT_FILES fonts/*.xml)
source_group("Fonts" FILES ${viewer_FONT_FILES})
set_source_files_properties(${viewer_FONT_FILES}
                            PROPERTIES HEADER_FILE_ONLY TRUE)
list(APPEND viewer_SOURCE_FILES ${viewer_FONT_FILES})

file(GLOB viewer_FS_RESOURCES fs_resources/*)
source_group("Firestorm Resources" FILES ${viewer_FS_RESOURCES})
set_source_files_properties(${viewer_FS_RESOURCES}
                            PROPERTIES HEADER_FILE_ONLY TRUE)
list(APPEND viewer_SOURCE_FILES ${viewer_FS_RESOURCES})
# </FS:Ansariel>

if (WINDOWS)
  file(GLOB viewer_INSTALLER_FILES installers/windows/*.nsi)

  source_group("Installer Files" FILES ${viewer_INSTALLER_FILES})

  set_source_files_properties(${viewer_INSTALLER_FILES}
                              PROPERTIES HEADER_FILE_ONLY TRUE)

  list(APPEND viewer_SOURCE_FILES ${viewer_INSTALLER_FILES})
endif (WINDOWS)

if (OPENAL)
  set(LLSTARTUP_COMPILE_FLAGS "${LLSTARTUP_COMPILE_FLAGS} -DLL_OPENAL")
endif (OPENAL)

if (FMODSTUDIO)
  set(LLSTARTUP_COMPILE_FLAGS "${LLSTARTUP_COMPILE_FLAGS} -DLL_FMODSTUDIO")
  set(FMODWRAPPER_LIBRARY ${FMODSTUDIO_LIBRARY})
endif (FMODSTUDIO)

if (FMODEX)
  set(LLSTARTUP_COMPILE_FLAGS "${LLSTARTUP_COMPILE_FLAGS} -DLL_FMODEX")
  set(FMODWRAPPER_LIBRARY ${FMODEX_LIBRARY})
endif (FMODEX)

set_source_files_properties(llstartup.cpp PROPERTIES COMPILE_FLAGS "${LLSTARTUP_COMPILE_FLAGS}")

list(APPEND viewer_SOURCE_FILES ${viewer_HEADER_FILES})

set_source_files_properties(${viewer_HEADER_FILES}
                            PROPERTIES HEADER_FILE_ONLY TRUE)

add_executable(${VIEWER_BINARY_NAME}
    WIN32
    MACOSX_BUNDLE
    ${viewer_SOURCE_FILES}
    )

if (SDL_FOUND)
  set_property(TARGET ${VIEWER_BINARY_NAME}
    PROPERTY COMPILE_DEFINITIONS LL_SDL=1
    )
endif (SDL_FOUND)

if (BUGSPLAT_DB)
  set_property(TARGET ${VIEWER_BINARY_NAME}
    PROPERTY COMPILE_DEFINITIONS "LL_BUGSPLAT")
endif (BUGSPLAT_DB)

# add package files
file(GLOB EVENT_HOST_SCRIPT_GLOB_LIST
     ${CMAKE_CURRENT_SOURCE_DIR}/../viewer_components/*.py)
list(APPEND EVENT_HOST_SCRIPTS ${EVENT_HOST_SCRIPT_GLOB_LIST})

set(PACKAGE ON CACHE BOOL
    "Add a package target that builds an installer package.")

if ( OPENSIM )
  set( ND_VIEWER_FLAVOR "oss" )
else ( OPENSIM )
  set( ND_VIEWER_FLAVOR "hvk" )
endif ( OPENSIM )

if (WINDOWS)
    set_target_properties(${VIEWER_BINARY_NAME}
        PROPERTIES
        # *TODO -reenable this once we get server usage sorted out
        LINK_FLAGS "/debug /NODEFAULTLIB:LIBCMT /SUBSYSTEM:WINDOWS /LARGEADDRESSAWARE"
        LINK_FLAGS_DEBUG "/NODEFAULTLIB:\"LIBCMT;LIBCMTD;MSVCRT\" /INCREMENTAL:NO /LARGEADDRESSAWARE"
        LINK_FLAGS_RELEASE "/FORCE:MULTIPLE /MAP\"secondlife-bin.MAP\" /OPT:REF /LARGEADDRESSAWARE"
        )

    if(USE_PRECOMPILED_HEADERS)
        set_target_properties(
            ${VIEWER_BINARY_NAME}
            PROPERTIES
            COMPILE_FLAGS "/Yullviewerprecompiledheaders.h"
            )
    endif(USE_PRECOMPILED_HEADERS)

    # If adding a file to viewer_manifest.py in the WindowsManifest.construct() method, be sure to add the dependency
    # here.
    # *NOTE:Mani - This is a crappy hack to have important dependencies for the viewer_manifest copy action
    # be met. I'm looking forward to a source-code split-up project next year that will address this kind of thing.
    # In the meantime, if you have any ideas on how to easily maintain one list, either here or in viewer_manifest.py
    # and have the build deps get tracked *please* tell me about it.

    set(COPY_INPUT_DEPENDENCIES
      # The following commented dependencies are determined at variably at build time. Can't do this here.
      ${CMAKE_SOURCE_DIR}/../etc/message.xml
      ${CMAKE_SOURCE_DIR}/../scripts/messages/message_template.msg
      ${SHARED_LIB_STAGING_DIR}/${CMAKE_CFG_INTDIR}/llcommon.dll
      ${SHARED_LIB_STAGING_DIR}/${CMAKE_CFG_INTDIR}/libapr-1.dll
      ${SHARED_LIB_STAGING_DIR}/${CMAKE_CFG_INTDIR}/libaprutil-1.dll
      ${SHARED_LIB_STAGING_DIR}/${CMAKE_CFG_INTDIR}/libapriconv-1.dll
      ${SHARED_LIB_STAGING_DIR}/Release/glod.dll
      ${SHARED_LIB_STAGING_DIR}/RelWithDebInfo/glod.dll
      ${SHARED_LIB_STAGING_DIR}/Debug/glod.dll
      ${SHARED_LIB_STAGING_DIR}/Release/libcollada14dom22.dll
      ${SHARED_LIB_STAGING_DIR}/RelWithDebInfo/libcollada14dom22.dll
      ${SHARED_LIB_STAGING_DIR}/Debug/libcollada14dom22-d.dll
      ${SHARED_LIB_STAGING_DIR}/Release/openjpeg.dll
      ${SHARED_LIB_STAGING_DIR}/RelWithDebInfo/openjpeg.dll
      ${SHARED_LIB_STAGING_DIR}/Debug/openjpegd.dll
      ${SHARED_LIB_STAGING_DIR}/Release/msvcr100.dll
      ${SHARED_LIB_STAGING_DIR}/Release/msvcp100.dll
      ${SHARED_LIB_STAGING_DIR}/RelWithDebInfo/msvcr100.dll
      ${SHARED_LIB_STAGING_DIR}/RelWithDebInfo/msvcp100.dll
      ${SHARED_LIB_STAGING_DIR}/Debug/msvcr100d.dll
      ${SHARED_LIB_STAGING_DIR}/Debug/msvcp100d.dll
      ${SHARED_LIB_STAGING_DIR}/Release/libhunspell.dll
      ${SHARED_LIB_STAGING_DIR}/RelWithDebInfo/libhunspell.dll
      ${SHARED_LIB_STAGING_DIR}/Debug/libhunspell.dll
      ${SHARED_LIB_STAGING_DIR}/${CMAKE_CFG_INTDIR}/SLVoice.exe
      ${SHARED_LIB_STAGING_DIR}/${CMAKE_CFG_INTDIR}/libsndfile-1.dll
      ${SHARED_LIB_STAGING_DIR}/${CMAKE_CFG_INTDIR}/vivoxoal.dll
      ${SHARED_LIB_STAGING_DIR}/${CMAKE_CFG_INTDIR}/ca-bundle.crt
      ${GOOGLE_PERF_TOOLS_SOURCE}
      ${CMAKE_CURRENT_SOURCE_DIR}/licenses-win32.txt
      ${CMAKE_CURRENT_SOURCE_DIR}/featuretable.txt
      ${ARCH_PREBUILT_DIRS_RELEASE}/libeay32.dll
      ${ARCH_PREBUILT_DIRS_RELEASE}/ssleay32.dll
      ${ARCH_PREBUILT_DIRS_DEBUG}/libeay32.dll
      ${ARCH_PREBUILT_DIRS_DEBUG}/ssleay32.dll
      ${viewer_APPSETTINGS_FILES}
      ${ARCH_PREBUILT_DIRS_RELEASE}/growl.dll
      SLPlugin
      media_plugin_cef
      media_plugin_libvlc
      media_plugin_example
      windows-crash-logger
      )

    if (ADDRESS_SIZE EQUAL 64)
        list(APPEND COPY_INPUT_DEPENDENCIES
            ${SHARED_LIB_STAGING_DIR}/${CMAKE_CFG_INTDIR}/vivoxsdk_x64.dll
            ${SHARED_LIB_STAGING_DIR}/${CMAKE_CFG_INTDIR}/ortp_x64.dll
            )
    else (ADDRESS_SIZE EQUAL 64)
        list(APPEND COPY_INPUT_DEPENDENCIES
            ${SHARED_LIB_STAGING_DIR}/${CMAKE_CFG_INTDIR}/vivoxsdk.dll
            ${SHARED_LIB_STAGING_DIR}/${CMAKE_CFG_INTDIR}/ortp.dll
            )
    endif (ADDRESS_SIZE EQUAL 64)

    if (FMODSTUDIO)
      if (ADDRESS_SIZE EQUAL 64)
        list(APPEND COPY_INPUT_DEPENDENCIES
           ${SHARED_LIB_STAGING_DIR}/Release/fmod64.dll
           ${SHARED_LIB_STAGING_DIR}/RelWithDebInfo/fmod64.dll
           ${SHARED_LIB_STAGING_DIR}/Debug/fmodL64.dll
          )
      else (ADDRESS_SIZE EQUAL 64)
        list(APPEND COPY_INPUT_DEPENDENCIES
           ${SHARED_LIB_STAGING_DIR}/Release/fmod.dll
           ${SHARED_LIB_STAGING_DIR}/RelWithDebInfo/fmod.dll
           ${SHARED_LIB_STAGING_DIR}/Debug/fmodL.dll
          )
      endif (ADDRESS_SIZE EQUAL 64)
    endif (FMODSTUDIO)

    if (FMODEX)
      list(APPEND COPY_INPUT_DEPENDENCIES
           ${SHARED_LIB_STAGING_DIR}/Release/fmodex.dll
           ${SHARED_LIB_STAGING_DIR}/RelWithDebInfo/fmodex.dll
           ${SHARED_LIB_STAGING_DIR}/Debug/fmodexL.dll
          )
    endif (FMODEX)

    add_custom_command(
      OUTPUT  ${CMAKE_CFG_INTDIR}/copy_touched.bat
      COMMAND ${PYTHON_EXECUTABLE}
      ARGS
        ${CMAKE_CURRENT_SOURCE_DIR}/viewer_manifest.py
        --actions=copy
        --arch=${ARCH}
        --artwork=${ARTWORK_DIR}
        "--bugsplat=${BUGSPLAT_DB}"
        --build=${CMAKE_CURRENT_BINARY_DIR}
        --buildtype=${CMAKE_BUILD_TYPE}
        "--channel=${VIEWER_CHANNEL}"
        --configuration=${CMAKE_CFG_INTDIR}
        --dest=${CMAKE_CURRENT_BINARY_DIR}/${CMAKE_CFG_INTDIR}
        --grid=${GRID}
        --source=${CMAKE_CURRENT_SOURCE_DIR}
        --touch=${CMAKE_CURRENT_BINARY_DIR}/${CMAKE_CFG_INTDIR}/copy_touched.bat
        --versionfile=${CMAKE_CURRENT_BINARY_DIR}/viewer_version.txt
      DEPENDS
        ${CMAKE_CURRENT_SOURCE_DIR}/viewer_manifest.py
        stage_third_party_libs
        ${COPY_INPUT_DEPENDENCIES}
      COMMENT "Performing viewer_manifest copy"
      )

    add_custom_target(copy_w_viewer_manifest ALL DEPENDS ${CMAKE_CFG_INTDIR}/copy_touched.bat)

    add_dependencies(${VIEWER_BINARY_NAME} stage_third_party_libs llcommon copy_w_viewer_manifest)

    if (EXISTS ${CMAKE_SOURCE_DIR}/copy_win_scripts)
      add_dependencies(${VIEWER_BINARY_NAME} copy_win_scripts)
    endif (EXISTS ${CMAKE_SOURCE_DIR}/copy_win_scripts)
	
    add_dependencies(${VIEWER_BINARY_NAME}
      SLPlugin
      windows-crash-logger
    )

    # <FS:Ansariel> No Teamcity -> allow unattended
    # sets the 'working directory' for debugging from visual studio.
    if (NOT UNATTENDED)
        add_custom_command(
            TARGET ${VIEWER_BINARY_NAME} POST_BUILD
            COMMAND ${CMAKE_SOURCE_DIR}/tools/vstool/vstool.exe
            ARGS
              --solution
              ${CMAKE_BINARY_DIR}/${CMAKE_PROJECT_NAME}.sln
              --workingdir
              ${VIEWER_BINARY_NAME}
              "${CMAKE_CURRENT_SOURCE_DIR}"
            COMMENT "Setting the ${VIEWER_BINARY_NAME} working directory for debugging."
            )
    endif (NOT UNATTENDED)
    # </FS:Ansariel>

    if (PACKAGE)
      add_custom_command(
        OUTPUT ${CMAKE_CURRENT_BINARY_DIR}/${CMAKE_CFG_INTDIR}/event_host.tar.bz2
        COMMAND ${PYTHON_EXECUTABLE}
        ARGS
          ${CMAKE_CURRENT_SOURCE_DIR}/event_host_manifest.py
          ${CMAKE_CURRENT_SOURCE_DIR}/..
          ${CMAKE_CURRENT_BINARY_DIR}
          ${CMAKE_CFG_INTDIR}
        DEPENDS
          lleventhost
          ${EVENT_HOST_SCRIPTS}
          ${CMAKE_CURRENT_SOURCE_DIR}/event_host_manifest.py
        )

      add_custom_command(
        OUTPUT ${CMAKE_CFG_INTDIR}/touched.bat
        COMMAND ${PYTHON_EXECUTABLE}
        ARGS
          ${CMAKE_CURRENT_SOURCE_DIR}/viewer_manifest.py
          --arch=${ARCH}
          --artwork=${ARTWORK_DIR}
          "--bugsplat=${BUGSPLAT_DB}"
          --build=${CMAKE_CURRENT_BINARY_DIR}
          --buildtype=${CMAKE_BUILD_TYPE}
          "--channel=${VIEWER_CHANNEL}"
          --configuration=${CMAKE_CFG_INTDIR}
          --dest=${CMAKE_CURRENT_BINARY_DIR}/${CMAKE_CFG_INTDIR}
          --grid=${GRID}
          --source=${CMAKE_CURRENT_SOURCE_DIR}
          --touch=${CMAKE_CURRENT_BINARY_DIR}/${CMAKE_CFG_INTDIR}/touched.bat
          --versionfile=${CMAKE_CURRENT_BINARY_DIR}/viewer_version.txt
          --viewer_flavor=${ND_VIEWER_FLAVOR}
        DEPENDS
            ${VIEWER_BINARY_NAME}
            ${CMAKE_CURRENT_SOURCE_DIR}/viewer_manifest.py
            ${CMAKE_CURRENT_BINARY_DIR}/viewer_version.txt
            ${COPY_INPUT_DEPENDENCIES}
        )

      add_custom_target(llpackage ALL DEPENDS
        ${CMAKE_CFG_INTDIR}/touched.bat
        windows-setup-build-all
        )
        # temporarily disable packaging of event_host until hg subrepos get
        # sorted out on the parabuild cluster...
        #${CMAKE_CURRENT_BINARY_DIR}/${CMAKE_CFG_INTDIR}/event_host.tar.bz2)

    endif (PACKAGE)
elseif (DARWIN)
    set_target_properties(${VIEWER_BINARY_NAME}
        PROPERTIES
        LINK_FLAGS_RELEASE "${LINK_FLAGS_RELEASE} -Xlinker -dead_strip -Xlinker -map -Xlinker ${CMAKE_CURRENT_BINARY_DIR}/${VIEWER_BINARY_NAME}.MAP"
        )
else (WINDOWS)
        # Linux
    set_target_properties(${VIEWER_BINARY_NAME}
        PROPERTIES
        LINK_FLAGS_RELEASE "${LINK_FLAGS_RELEASE} -Wl,--Map=${VIEWER_BINARY_NAME}.MAP"
        )
endif (WINDOWS)

# *NOTE: - this list is very sensitive to ordering, test carefully on all
# platforms if you change the relative order of the entries here.
# In particular, cmake 2.6.4 (when building with linux/makefile generators)
# appears to sometimes de-duplicate redundantly listed dependencies improperly.
# To work around this, higher level modules should be listed before the modules
# that they depend upon. -brad
#
# *NOTE:  On mixing system shared libraries and updated static archives.
# We use a number of libraries that have an existence as system libraries,
# internal-use libraries and applications libraries.  The most-referenced
# one of these being libz where you can find four or more versions in play
# at once.  On Linux, libz can be found at link and run time via a number
# of paths:
#     
#      => -lfreetype
#        => libz.so.1 (on install machine, not build)
#      => -lSDL
#        => libz.so.1 (on install machine, not build)
#      => -lgdk-x11-2.0
#        => libz.so.1
#      => -lz
#
# We generally want the newest version of the library to provide all symbol
# resolution.  To that end, when using static archives, the *_PRELOAD_ARCHIVES
# variables, PNG_PRELOAD_ARCHIVES and ZLIB_PRELOAD_ARCHIVES, get the archives
# dumped into the target binary and runtime lookup will find the most
# modern version.

target_link_libraries(${VIEWER_BINARY_NAME}
    ${URIPARSER_PRELOAD_ARCHIVES}
    ${GOOGLE_PERFTOOLS_LIBRARIES}
    ${LLAUDIO_LIBRARIES}
    ${LLCHARACTER_LIBRARIES}
    ${LLIMAGE_LIBRARIES}
    ${LLINVENTORY_LIBRARIES}
    ${LLMESSAGE_LIBRARIES}
    ${LLPLUGIN_LIBRARIES}
    ${LLPRIMITIVE_LIBRARIES}
    ${LLRENDER_LIBRARIES}
    ${FREETYPE_LIBRARIES}
    ${LLUI_LIBRARIES}
    ${LLVFS_LIBRARIES}
    ${LLWINDOW_LIBRARIES}
    ${LLXML_LIBRARIES}
    ${LLMATH_LIBRARIES}
    ${LLCOREHTTP_LIBRARIES}
    ${LLCOMMON_LIBRARIES}
    ${NDOF_LIBRARY}
    ${NVAPI_LIBRARY}
    ${HUNSPELL_LIBRARY}
    ${viewer_LIBRARIES}
    ${BOOST_PROGRAM_OPTIONS_LIBRARY}
    ${BOOST_REGEX_LIBRARY}
    ${BOOST_WAVE_LIBRARY} #FS specific
    ${BOOST_THREAD_LIBRARY} #FS specific
    ${BOOST_CONTEXT_LIBRARY}
    ${DBUSGLIB_LIBRARIES}
    ${OPENGL_LIBRARIES}
    ${FMODWRAPPER_LIBRARY} # must come after LLAudio
    ${GLOD_LIBRARIES}
    ${OPENGL_LIBRARIES}
    ${JSONCPP_LIBRARIES}
    ${SDL_LIBRARY}
    ${SMARTHEAP_LIBRARY}
    ${UI_LIBRARIES}
    ${WINDOWS_LIBRARIES}
    ${EXPAT_LIBRARIES}
    ${XMLRPCEPI_LIBRARIES}
    ${OPENSSL_LIBRARIES}
    ${CRYPTO_LIBRARIES}
    ${LLLOGIN_LIBRARIES}
    ${LLPHYSICS_LIBRARIES}
    ${LLPHYSICSEXTENSIONS_LIBRARIES}
    ${LLAPPEARANCE_LIBRARIES}
    ${GROWL_LIBRARY}
    )

if (BUGSPLAT_DB)
  target_link_libraries(${VIEWER_BINARY_NAME}
    ${BUGSPLAT_LIBRARIES}
    )
endif (BUGSPLAT_DB)
	
if (WINDOWS)
    target_link_libraries(${VIEWER_BINARY_NAME}
    ${GROWL_LIBRARY}
    )
endif (WINDOWS)

if (LINUX)
    target_link_libraries(${VIEWER_BINARY_NAME} "dl" )
endif (LINUX)

set(ARTWORK_DIR ${CMAKE_CURRENT_SOURCE_DIR} CACHE PATH
    "Path to artwork files.")

if (LINUX)
  set(product Firestorm-${ARCH}-${VIEWER_SHORT_VERSION}.${VIEWER_VERSION_REVISION})

  # These are the generated targets that are copied to package/
if (NOT ENABLE_MEDIA_PLUGINS)
  set(COPY_INPUT_DEPENDENCIES
    ${VIEWER_BINARY_NAME}
    linux-crash-logger
    SLPlugin
    media_plugin_cef
    #media_plugin_gstreamer010
    media_plugin_libvlc
    llcommon
    )
else (NOT ENABLE_MEDIA_PLUGINS)
  set(COPY_INPUT_DEPENDENCIES
    ${VIEWER_BINARY_NAME}
    linux-crash-logger
    SLPlugin
    media_plugin_cef
    #media_plugin_gstreamer010
    llcommon
    )
endif (NOT ENABLE_MEDIA_PLUGINS)

  add_custom_command(
      OUTPUT ${product}.tar.bz2
      COMMAND ${PYTHON_EXECUTABLE}
      ARGS
        ${CMAKE_CURRENT_SOURCE_DIR}/viewer_manifest.py
        --arch=${ARCH}
        --artwork=${ARTWORK_DIR}
        "--bugsplat=${BUGSPLAT_DB}"
        --build=${CMAKE_CURRENT_BINARY_DIR}
        --buildtype=${CMAKE_BUILD_TYPE}
        "--channel=${VIEWER_CHANNEL}"
        --configuration=${CMAKE_CFG_INTDIR}
        --dest=${CMAKE_CURRENT_BINARY_DIR}/packaged
        --grid=${GRID}
        --source=${CMAKE_CURRENT_SOURCE_DIR}
        --touch=${CMAKE_CURRENT_BINARY_DIR}/${CMAKE_CFG_INTDIR}/.${product}.touched
        --versionfile=${CMAKE_CURRENT_BINARY_DIR}/viewer_version.txt
        --viewer_flavor=${ND_VIEWER_FLAVOR}
      DEPENDS
        ${CMAKE_CURRENT_SOURCE_DIR}/viewer_manifest.py
        ${COPY_INPUT_DEPENDENCIES}
      )


  add_custom_command(
    OUTPUT  ${CMAKE_CURRENT_BINARY_DIR}/${CMAKE_CFG_INTDIR}/.${product}.copy_touched
    COMMAND ${PYTHON_EXECUTABLE}
    ARGS
      ${CMAKE_CURRENT_SOURCE_DIR}/viewer_manifest.py
      --actions=copy
      --arch=${ARCH}
      --artwork=${ARTWORK_DIR}
      "--bugsplat=${BUGSPLAT_DB}"
      --build=${CMAKE_CURRENT_BINARY_DIR}
      --buildtype=${CMAKE_BUILD_TYPE}
      "--channel=${VIEWER_CHANNEL}"
      --configuration=${CMAKE_CFG_INTDIR}
      --dest=${CMAKE_CURRENT_BINARY_DIR}/packaged
      --grid=${GRID}
      --source=${CMAKE_CURRENT_SOURCE_DIR}
      --versionfile=${CMAKE_CURRENT_BINARY_DIR}/viewer_version.txt
    DEPENDS
      ${CMAKE_CURRENT_SOURCE_DIR}/viewer_manifest.py
      ${COPY_INPUT_DEPENDENCIES}
    COMMENT "Performing viewer_manifest copy"
    )

  add_custom_target(copy_l_viewer_manifest ALL DEPENDS ${CMAKE_CURRENT_BINARY_DIR}/${CMAKE_CFG_INTDIR}/.${product}.copy_touched)

  if (PACKAGE)
    add_custom_target(llpackage ALL DEPENDS ${product}.tar.bz2)
    # Make sure we don't run two instances of viewer_manifest.py at the same time.
    add_dependencies(llpackage copy_l_viewer_manifest)
    check_message_template(llpackage)
  endif (PACKAGE)
endif (LINUX)

if (DARWIN)
  # These all get set with PROPERTIES. It's not that the property names are
  # magically known to CMake -- it's that these names are referenced in the
  # Info-SecondLife.plist file in the configure_file() directive below.
  set(product "${VIEWER_CHANNEL}")
<<<<<<< HEAD
  # this is the setting for the Python wrapper, see SL-322 and WRAPPER line in Info-SecondLife.plist
  set(MACOSX_WRAPPER_EXECUTABLE_NAME "SL_Launcher")
=======
  set(MACOSX_EXECUTABLE_NAME "${VIEWER_CHANNEL}")
>>>>>>> 9b5b4431
  set(MACOSX_BUNDLE_INFO_STRING "${VIEWER_CHANNEL}")
  set(MACOSX_BUNDLE_ICON_FILE "firestorm_icon.icns")
  set(MACOSX_BUNDLE_GUI_IDENTIFIER "com.phoenixviewer.firestorm.viewer-${ND_VIEWER_FLAVOR}")
  set(MACOSX_BUNDLE_LONG_VERSION_STRING "${VIEWER_CHANNEL} ${VIEWER_SHORT_VERSION}.${VIEWER_VERSION_REVISION}")
  set(MACOSX_BUNDLE_BUNDLE_NAME "Firestorm")
  set(MACOSX_BUNDLE_SHORT_VERSION_STRING "${VIEWER_SHORT_VERSION}.${VIEWER_VERSION_REVISION}")
  set(MACOSX_BUNDLE_BUNDLE_VERSION "${VIEWER_SHORT_VERSION}${VIEWER_MACOSX_PHASE}${VIEWER_REVISION}")
  set(MACOSX_BUNDLE_COPYRIGHT "Copyright 2010-2018 The Phoenix Firestorm Project, Inc.")
  set(MACOSX_BUNDLE_NSMAIN_NIB_FILE "Firestorm.nib")
  set(MACOSX_BUNDLE_NSPRINCIPAL_CLASS "LLNSApplication")

  # https://blog.kitware.com/upcoming-in-cmake-2-8-12-osx-rpath-support/
  set(CMAKE_MACOSX_RPATH 1)
  
  set_target_properties(
    ${VIEWER_BINARY_NAME}
    PROPERTIES
    OUTPUT_NAME "${product}"
    # From Contents/MacOS/SecondLife, look in Contents/Frameworks
    INSTALL_RPATH "@loader_path/../Frameworks"
    # SIGH, as of 2018-05-24 (cmake 3.11.1) the INSTALL_RPATH property simply
    # does not work. Try this:
    LINK_FLAGS "-rpath @loader_path/../Frameworks"
    MACOSX_BUNDLE_INFO_PLIST
    # <FS:CR> Use Firestorm plist
    #"${CMAKE_CURRENT_SOURCE_DIR}/Info-SecondLife.plist"
    "${CMAKE_CURRENT_SOURCE_DIR}/Info-Firestorm.plist"
    )

  set(VIEWER_APP_BUNDLE "${CMAKE_CURRENT_BINARY_DIR}/${CMAKE_CFG_INTDIR}/${product}.app")
  set(VIEWER_APP_EXE "${VIEWER_APP_BUNDLE}/Contents/MacOS/${product}")
  set(VIEWER_APP_DSYM "${VIEWER_APP_EXE}.dSYM")
  set(VIEWER_APP_XCARCHIVE "${VIEWER_APP_BUNDLE}/../${product}.xcarchive.zip")

  configure_file(
     # <FS:CR> Use Firestorm plist
     #"${CMAKE_CURRENT_SOURCE_DIR}/Info-SecondLife.plist"
     "${CMAKE_CURRENT_SOURCE_DIR}/Info-Firestorm.plist"
     "${VIEWER_APP_BUNDLE}/Contents/Info.plist"
    )

  add_custom_command(
    TARGET ${VIEWER_BINARY_NAME} POST_BUILD
    COMMAND ${PYTHON_EXECUTABLE}
    ARGS
      ${CMAKE_CURRENT_SOURCE_DIR}/viewer_manifest.py
      --actions=copy
      --arch=${ARCH}
      --artwork=${ARTWORK_DIR}
      "--bugsplat=${BUGSPLAT_DB}"
      --build=${CMAKE_CURRENT_BINARY_DIR}
      --buildtype=${CMAKE_BUILD_TYPE}
      --bundleid=${MACOSX_BUNDLE_GUI_IDENTIFIER}
      "--channel=${VIEWER_CHANNEL}"
      --configuration=${CMAKE_CFG_INTDIR}
      --dest=${VIEWER_APP_BUNDLE}
      --grid=${GRID}
      --source=${CMAKE_CURRENT_SOURCE_DIR}
      --versionfile=${CMAKE_CURRENT_BINARY_DIR}/viewer_version.txt
    DEPENDS
      ${VIEWER_BINARY_NAME}
      ${CMAKE_CURRENT_SOURCE_DIR}/viewer_manifest.py
    )

  add_dependencies(${VIEWER_BINARY_NAME} SLPlugin media_plugin_libvlc media_plugin_cef mac-crash-logger)
  add_dependencies(${VIEWER_BINARY_NAME} mac-crash-logger)

  if (ENABLE_SIGNING)
      set(SIGNING_SETTING "--signature=${SIGNING_IDENTITY}")
  else (ENABLE_SIGNING)
      set(SIGNING_SETTING "")
  endif (ENABLE_SIGNING)

  if (PACKAGE)
      add_custom_target(llpackage ALL DEPENDS ${VIEWER_BINARY_NAME})

      add_custom_command(
        TARGET llpackage POST_BUILD
        COMMAND ${PYTHON_EXECUTABLE}
        ARGS
          ${CMAKE_CURRENT_SOURCE_DIR}/viewer_manifest.py
          --arch=${ARCH}
          --artwork=${ARTWORK_DIR}
          "--bugsplat=${BUGSPLAT_DB}"
          --build=${CMAKE_CURRENT_BINARY_DIR}
          --buildtype=${CMAKE_BUILD_TYPE}
          "--channel=${VIEWER_CHANNEL}"
          --configuration=${CMAKE_CFG_INTDIR}
          --dest=${VIEWER_APP_BUNDLE}
          --grid=${GRID}
          --source=${CMAKE_CURRENT_SOURCE_DIR}
          --touch=${CMAKE_CURRENT_BINARY_DIR}/${CMAKE_CFG_INTDIR}/.${product}.touched
          --versionfile=${CMAKE_CURRENT_BINARY_DIR}/viewer_version.txt
          --viewer_flavor=${ND_VIEWER_FLAVOR}
          ${SIGNING_SETTING}
        DEPENDS
          ${CMAKE_CURRENT_SOURCE_DIR}/viewer_manifest.py
      )
  endif (PACKAGE)
endif (DARWIN)

if (INSTALL)
  include(${CMAKE_CURRENT_SOURCE_DIR}/ViewerInstall.cmake)
endif (INSTALL)

# Note that the conventional VIEWER_SYMBOL_FILE is set by ../../build.sh
if (PACKAGE AND (RELEASE_CRASH_REPORTING OR NON_RELEASE_CRASH_REPORTING) AND VIEWER_SYMBOL_FILE)
  if (NOT BUGSPLAT_DB)
    # Breakpad symbol-file generation
    set(SYMBOL_SEARCH_DIRS "")
    if (WINDOWS)
      list(APPEND SYMBOL_SEARCH_DIRS "${CMAKE_CURRENT_BINARY_DIR}/${CMAKE_CFG_INTDIR}")
      # slplugin.exe failing symbols dump - need to debug, might have to do with updated version of google breakpad
      # set(VIEWER_EXE_GLOBS "${VIEWER_BINARY_NAME}${CMAKE_EXECUTABLE_SUFFIX} slplugin.exe")
      set(VIEWER_EXE_GLOBS "${VIEWER_BINARY_NAME}${CMAKE_EXECUTABLE_SUFFIX}")
      set(VIEWER_LIB_GLOB "*${CMAKE_SHARED_MODULE_SUFFIX}")
      set(VIEWER_COPY_MANIFEST copy_w_viewer_manifest)
    endif (WINDOWS)
    if (DARWIN)
      list(APPEND SYMBOL_SEARCH_DIRS "${CMAKE_CURRENT_BINARY_DIR}/${CMAKE_CFG_INTDIR}")
      # *TODO: Generate these search dirs in the cmake files related to each binary.
      list(APPEND SYMBOL_SEARCH_DIRS "${CMAKE_BINARY_DIR}/llplugin/slplugin/${CMAKE_CFG_INTDIR}")
      list(APPEND SYMBOL_SEARCH_DIRS "${CMAKE_BINARY_DIR}/mac_crash_logger/${CMAKE_CFG_INTDIR}")
      list(APPEND SYMBOL_SEARCH_DIRS "${CMAKE_BINARY_DIR}/media_plugins/gstreamer010/${CMAKE_CFG_INTDIR}")
##      set(VIEWER_EXE_GLOBS "'${product}' SLPlugin mac-crash-logger")
      set(VIEWER_EXE_GLOBS "'${product}' mac-crash-logger")
      set(VIEWER_LIB_GLOB "*.dylib")
    endif (DARWIN)
    if (LINUX)
      list(APPEND SYMBOL_SEARCH_DIRS "${CMAKE_CURRENT_BINARY_DIR}/packaged")
##      set(VIEWER_EXE_GLOBS "do-not-directly-run-secondlife-bin SLPlugin")
      set(VIEWER_EXE_GLOBS "do-not-directly-run-firestorm-bin")
      set(VIEWER_LIB_GLOB "*${CMAKE_SHARED_MODULE_SUFFIX}*")
      set(VIEWER_COPY_MANIFEST copy_l_viewer_manifest)
    endif (LINUX)

    if(CMAKE_CFG_INTDIR STREQUAL ".")
        set(LLBUILD_CONFIG ${CMAKE_BUILD_TYPE})
    else(CMAKE_CFG_INTDIR STREQUAL ".")
        # set LLBUILD_CONFIG to be a shell variable evaluated at build time
        # reflecting the configuration we are currently building.
        set(LLBUILD_CONFIG ${CMAKE_CFG_INTDIR})
    endif(CMAKE_CFG_INTDIR STREQUAL ".")
    add_custom_command(OUTPUT "${VIEWER_SYMBOL_FILE}"
      COMMAND "${PYTHON_EXECUTABLE}"
      ARGS
        "${CMAKE_CURRENT_SOURCE_DIR}/generate_breakpad_symbols.py"
        "${LLBUILD_CONFIG}"
        "${SYMBOL_SEARCH_DIRS}"
        "${VIEWER_EXE_GLOBS}"
        "${VIEWER_LIB_GLOB}"
        "${AUTOBUILD_INSTALL_DIR}/bin/dump_syms"
        "${VIEWER_SYMBOL_FILE}"
      DEPENDS generate_breakpad_symbols.py
          VERBATIM)

##    add_custom_target(generate_symbols DEPENDS "${VIEWER_SYMBOL_FILE}" ${VIEWER_BINARY_NAME} "${VIEWER_COPY_MANIFEST}")
    add_custom_target(generate_symbols DEPENDS "${VIEWER_SYMBOL_FILE}")
    add_dependencies(generate_symbols ${VIEWER_BINARY_NAME})
    if (WINDOWS OR LINUX)
      add_dependencies(generate_symbols "${VIEWER_COPY_MANIFEST}")
    endif (WINDOWS OR LINUX)

  else (NOT BUGSPLAT_DB)
    # BugSplat symbol-file generation
    if (WINDOWS)
      # Just pack up a tarball containing only the .pdb file for the
      # executable. Because we intend to use cygwin tar, we must render
      # VIEWER_SYMBOL_FILE in cygwin path syntax.
      execute_process(COMMAND "cygpath" "-u" "${VIEWER_SYMBOL_FILE}"
        OUTPUT_VARIABLE VIEWER_SYMBOL_FILE_CYGWIN
        OUTPUT_STRIP_TRAILING_WHITESPACE)
      execute_process(COMMAND "cygpath" "-u" "${CMAKE_CURRENT_BINARY_DIR}/${CMAKE_CFG_INTDIR}"
        OUTPUT_VARIABLE PARENT_DIRECTORY_CYGWIN
        OUTPUT_STRIP_TRAILING_WHITESPACE)
      add_custom_command(OUTPUT "${VIEWER_SYMBOL_FILE}"
        # Use of 'tar ...j' here assumes VIEWER_SYMBOL_FILE endswith .tar.bz2;
        # testing a string suffix is painful enough in CMake language that
        # we'll continue assuming it until forced to generalize.
        COMMAND "tar"
        ARGS
          "cjf"
          "${VIEWER_SYMBOL_FILE_CYGWIN}"
          "-C"
          "${PARENT_DIRECTORY_CYGWIN}"
          "secondlife-bin.pdb"
        DEPENDS "${CMAKE_CURRENT_BINARY_DIR}/${CMAKE_CFG_INTDIR}/secondlife-bin.pdb"
        COMMENT "Packing viewer PDB into ${VIEWER_SYMBOL_FILE_CYGWIN}"
        )
      add_custom_target(generate_symbols DEPENDS "${VIEWER_SYMBOL_FILE}" ${VIEWER_BINARY_NAME})
      add_dependencies(generate_symbols ${VIEWER_BINARY_NAME})
    endif (WINDOWS)
    if (DARWIN)
      # Have to run dsymutil first, then pack up the resulting .dSYM directory
      add_custom_command(OUTPUT "${VIEWER_APP_DSYM}"
        COMMAND "dsymutil"
        ARGS
          ${VIEWER_APP_EXE}
        COMMENT "Generating ${VIEWER_APP_DSYM}"
        )
      add_custom_target(dsym_generate DEPENDS "${VIEWER_APP_DSYM}")
      add_dependencies(dsym_generate ${VIEWER_BINARY_NAME})
      add_custom_command(OUTPUT "${VIEWER_SYMBOL_FILE}"
        # See above comments about "tar ...j"
        COMMAND "tar"
        ARGS
          "cjf"
          "${VIEWER_SYMBOL_FILE}"
          "-C"
          "${VIEWER_APP_DSYM}/.."
          "${product}.dSYM"
        DEPENDS "${VIEWER_APP_DSYM}"
        COMMENT "Packing dSYM into ${VIEWER_SYMBOL_FILE}"
        )
      add_custom_target(dsym_tarball DEPENDS "${VIEWER_SYMBOL_FILE}")
      add_dependencies(dsym_tarball dsym_generate)
      add_custom_command(OUTPUT "${VIEWER_APP_XCARCHIVE}"
        COMMAND "zip"
        ARGS
          "-r"
          "${VIEWER_APP_XCARCHIVE}"
          "."
        WORKING_DIRECTORY "${VIEWER_APP_DSYM}/.."
        DEPENDS "${VIEWER_APP_DSYM}"
        COMMENT "Generating xcarchive.zip for upload to BugSplat"
        )
      add_custom_target(dsym_xcarchive DEPENDS "${VIEWER_APP_XCARCHIVE}")
      add_dependencies(dsym_xcarchive dsym_generate)
      # Have to create a stamp file, and depend on it, to force CMake to run
      # the cleanup step.
      add_custom_command(OUTPUT "${CMAKE_CURRENT_BINARY_DIR}/dsym.stamp"
        COMMAND rm -rf "${VIEWER_APP_DSYM}"
        COMMAND touch "${CMAKE_CURRENT_BINARY_DIR}/dsym.stamp"
        DEPENDS "${VIEWER_SYMBOL_FILE}" "${VIEWER_APP_XCARCHIVE}"
        COMMENT "Cleaning up dSYM"
        )
      add_custom_target(generate_symbols DEPENDS
        "${VIEWER_APP_DSYM}"
        "${VIEWER_SYMBOL_FILE}"
        "${VIEWER_APP_XCARCHIVE}"
        "${CMAKE_CURRENT_BINARY_DIR}/dsym.stamp"
        )
      add_dependencies(generate_symbols dsym_tarball dsym_xcarchive)
    endif (DARWIN)
    if (LINUX)
      # TBD
    endif (LINUX)
  endif (NOT BUGSPLAT_DB)

  # for both BUGSPLAT_DB and Breakpad
  add_dependencies(llpackage generate_symbols)
endif ()

if (LL_TESTS)
  # To add a viewer unit test, just add the test .cpp file below
  # This creates a separate test project per file listed.
  include(LLAddBuildTest)
  SET(viewer_TEST_SOURCE_FILES
    llagentaccess.cpp
    lldateutil.cpp
#    llmediadataclient.cpp
    lllogininstance.cpp
#    llremoteparcelrequest.cpp
    llviewerhelputil.cpp
    llversioninfo.cpp
    llworldmap.cpp
    llworldmipmap.cpp
  )

  set_source_files_properties(
    llworldmap.cpp
    llworldmipmap.cpp
    PROPERTIES
    LL_TEST_ADDITIONAL_SOURCE_FILES 
    tests/llviewertexture_stub.cpp
    #llviewertexturelist.cpp
  )

  set(test_libs
    ${LLCOMMON_LIBRARIES}
    ${JSONCPP_LIBRARIES}
    ${CURL_LIBRARIES}
    ${NGHTTP2_LIBRARIES}
    )

  set_source_files_properties(
    llworldmap.cpp
    llworldmipmap.cpp
    PROPERTIES
    LL_TEST_ADDITIONAL_SOURCE_FILES 
    tests/llviewertexture_stub.cpp
    #llviewertexturelist.cpp
  )

  set_source_files_properties(
    llmediadataclient.cpp
    PROPERTIES
    LL_TEST_ADDITIONAL_LIBRARIES "${test_libs}"
  )

  set_source_files_properties(
    llviewerhelputil.cpp
    PROPERTIES
    LL_TEST_ADDITIONAL_LIBRARIES "${BOOST_SYSTEM_LIBRARY}"
  )

  set_source_files_properties(
    llremoteparcelrequest.cpp
    PROPERTIES
    LL_TEST_ADDITIONAL_LIBRARIES "${BOOST_SYSTEM_LIBRARY}"
  )

  set_source_files_properties(
    llworldmap.cpp
    llworldmipmap.cpp
    PROPERTIES
    LL_TEST_ADDITIONAL_SOURCE_FILES 
    tests/llviewertexture_stub.cpp
    #llviewertexturelist.cpp
    LL_TEST_ADDITIONAL_LIBRARIES "${BOOST_SYSTEM_LIBRARY}"
  )

  set_source_files_properties(
    llmediadataclient.cpp
    PROPERTIES
    LL_TEST_ADDITIONAL_LIBRARIES "${LLPRIMITIVE_LIBRARIES}"
  )

  set_source_files_properties(
    llagentaccess.cpp
    PROPERTIES
    LL_TEST_ADDITIONAL_LIBRARIES "${BOOST_SYSTEM_LIBRARY}"
  )

  set_source_files_properties(
    lllogininstance.cpp
    PROPERTIES
    LL_TEST_ADDITIONAL_LIBRARIES "${BOOST_SYSTEM_LIBRARY}"
  )

  ##################################################
  # DISABLING PRECOMPILED HEADERS USAGE FOR TESTS
  ##################################################
  # if(USE_PRECOMPILED_HEADERS)
  #     set_source_files_properties(
  #       ${viewer_TEST_SOURCE_FILES}
  #       PROPERTIES
  #         LL_TEST_ADDITIONAL_SOURCE_FILES llviewerprecompiledheaders.cpp
  #       )
  # endif(USE_PRECOMPILED_HEADERS)
  LL_ADD_PROJECT_UNIT_TESTS(${VIEWER_BINARY_NAME} "${viewer_TEST_SOURCE_FILES}")

  #set(TEST_DEBUG on)
  ##################################################
  # DISABLING PRECOMPILED HEADERS USAGE FOR TESTS
  ##################################################
  # if(USE_PRECOMPILED_HEADERS)
  #     set(test_sources "${test_sources}" llviewerprecompiledheaders.cpp)
  # endif(USE_PRECOMPILED_HEADERS)
  set(test_libs
    ${LLMESSAGE_LIBRARIES}
    ${WINDOWS_LIBRARIES}
    ${LLVFS_LIBRARIES}
    ${LLMATH_LIBRARIES}
    ${LLCOMMON_LIBRARIES}
    ${GOOGLEMOCK_LIBRARIES}
    )

  if (LINUX)
    # llcommon uses `clock_gettime' which is provided by librt on linux.
    set(LIBRT_LIBRARY
      rt
      )
  endif (LINUX)

  set(test_libs
    ${WINDOWS_LIBRARIES}
    ${LLVFS_LIBRARIES}
    ${LLMATH_LIBRARIES}
    ${LLCOMMON_LIBRARIES}
    ${LLMESSAGE_LIBRARIES}
    ${LLCOREHTTP_LIBRARIES}
    ${GOOGLEMOCK_LIBRARIES}
    ${OPENSSL_LIBRARIES}
    ${CRYPTO_LIBRARIES}
    ${LIBRT_LIBRARY}
    ${BOOST_COROUTINE_LIBRARY}
    ${BOOST_CONTEXT_LIBRARY}
  )

  LL_ADD_INTEGRATION_TEST(llsechandler_basic
    llsechandler_basic.cpp
    "${test_libs}"
    )

  LL_ADD_INTEGRATION_TEST(llsecapi
     llsecapi.cpp
    "${test_libs}"
    )
  if (NOT OPENSIM)#<FS:AW optional opensim support>
    set(llslurl_test_sources
        llslurl.cpp
        llviewernetwork.cpp
    )
  endif (NOT OPENSIM)#<FS:AW optional opensim support>

# RLVa - incompatible
#  LL_ADD_INTEGRATION_TEST(llslurl
#     "${llslurl_test_sources}"
#    "${test_libs}"
#    )

  LL_ADD_INTEGRATION_TEST(llviewernetwork
     llviewernetwork.cpp
    "${test_libs}"
    )

  LL_ADD_INTEGRATION_TEST(llviewerassetstats
    llviewerassetstats.cpp
    "${test_libs}"
    )

# LL_ADD_INTEGRATION_TEST(llhttpretrypolicy "llhttpretrypolicy.cpp" "${test_libs}")

  #ADD_VIEWER_BUILD_TEST(llmemoryview viewer)
  #ADD_VIEWER_BUILD_TEST(llagentaccess viewer)
  #ADD_VIEWER_BUILD_TEST(lltextureinfo viewer)
  #ADD_VIEWER_BUILD_TEST(lltextureinfodetails viewer)

include(LLAddBuildTest)
SET(viewer_TEST_SOURCE_FILES
  llagentaccess.cpp
  llwlparammanager.cpp
  )
set_source_files_properties(
  ${viewer_TEST_SOURCE_FILES}
  PROPERTIES
    LL_TEST_ADDITIONAL_SOURCE_FILES llviewerprecompiledheaders.cpp
  )

endif (LL_TESTS)

check_message_template(${VIEWER_BINARY_NAME})
<|MERGE_RESOLUTION|>--- conflicted
+++ resolved
@@ -2534,12 +2534,7 @@
   # magically known to CMake -- it's that these names are referenced in the
   # Info-SecondLife.plist file in the configure_file() directive below.
   set(product "${VIEWER_CHANNEL}")
-<<<<<<< HEAD
-  # this is the setting for the Python wrapper, see SL-322 and WRAPPER line in Info-SecondLife.plist
-  set(MACOSX_WRAPPER_EXECUTABLE_NAME "SL_Launcher")
-=======
   set(MACOSX_EXECUTABLE_NAME "${VIEWER_CHANNEL}")
->>>>>>> 9b5b4431
   set(MACOSX_BUNDLE_INFO_STRING "${VIEWER_CHANNEL}")
   set(MACOSX_BUNDLE_ICON_FILE "firestorm_icon.icns")
   set(MACOSX_BUNDLE_GUI_IDENTIFIER "com.phoenixviewer.firestorm.viewer-${ND_VIEWER_FLAVOR}")
