--- conflicted
+++ resolved
@@ -669,12 +669,9 @@
     llsecapi.cpp
     llsechandler_basic.cpp
     llselectmgr.cpp
-<<<<<<< HEAD
     llsetkeybinddialog.cpp
-=======
     llsettingspicker.cpp
     llsettingsvo.cpp
->>>>>>> 6f3797fe
     llshareavatarhandler.cpp
     llsidepanelappearance.cpp
     llsidepanelinventory.cpp
@@ -1425,12 +1422,9 @@
     llsecapi.h
     llsechandler_basic.h
     llselectmgr.h
-<<<<<<< HEAD
     llsetkeybinddialog.h
-=======
     llsettingspicker.h
     llsettingsvo.h
->>>>>>> 6f3797fe
     llsidepanelappearance.h
     llsidepanelinventory.h
     llsidepanelinventorysubpanel.h
