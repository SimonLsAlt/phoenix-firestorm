# -*- cmake -*-

project(viewer)

include(00-Common)
# DON'T move Linking.cmake to its place in the alphabetized list below: it
# sets variables on which the 3p .cmake files depend.
include(Linking)

include(Boost)
include(bugsplat)
include(BuildPackagesInfo)
include(BuildVersion)
include(CMakeCopyIfDifferent)
include(CubemapToEquirectangularJS)
include(GLIB)
include(DragDrop)
include(EXPAT)
include(FMODSTUDIO)
include(GLOD) # <FS:Beq/> restore GLOD
include(Hunspell)
include(ICU4C)
include(JPEGEncoderBasic)
include(JsonCpp)
include(LLAppearance)
include(LLAudio)
include(LLCA)
include(LLCommon)
include(LLCoreHttp)
include(LLImage)
include(LLKDU)
include(LLPhysicsExtensions)
include(LLPrimitive)
include(LLWindow)
include(NDOF)
include(NVAPI)
include(OPENAL)
include(OpenGL)
include(OpenSSL)
include(PNG)
include(TemplateCheck)
include(ThreeJS)
include(Tracy)
include(UI)
include(ViewerMiscLibs)
#include(ViewerManager) # <FS:Ansariel> Remove VMP
include(VisualLeakDetector)
include(VulkanGltf)
include(ZLIBNG)
include(URIPARSER)
include(LLPrimitive)
include(Growl)
include(ColladaDom)
include(jemalloc)
include(Discord)

# <FS:ND> if using ndPhysicsstub this variable will be unset, we don't need to build any stub code viewer side in that case
if( LLPHYSICSEXTENSIONS_SRC_DIR )
# </FS:ND>

if (NOT HAVOK_TPV)
   # When using HAVOK_TPV, the library is precompiled, so no need for this

   # Stub and probably havok lib itself is a hack, autobuild loads a 3p that really is a source tarball
   # which includes a CMakeList.txt and then this whole source tree gets pushed into out build ... :/
   # To make matters worse there is a internal assumption about the structure of the viewers CMake layout,
   # which means we need to duct tape this togther ...

   add_subdirectory(${LLPHYSICSEXTENSIONS_SRC_DIR} llphysicsextensions)

   # Another hack that works with newer cmake versions:
   cmake_policy( SET CMP0079 NEW)
   if( TARGET llphysicsextensionsstub )
      target_link_libraries(llphysicsextensionsstub llcommon llmath)
   endif()
   if( TARGET llphysicsextensions )
      target_link_libraries(llphysicsextensions llrender )
      if (DARWIN)
        target_compile_options( llphysicsextensions  PRIVATE -Wno-unused-local-typedef)
      endif (DARWIN)
   endif()
endif (NOT HAVOK_TPV)

# <FS:ND>
endif( LLPHYSICSEXTENSIONS_SRC_DIR )
# </FS:ND>

set(viewer_SOURCE_FILES
# <Add FS includes below this line>
    alfloaterregiontracker.cpp
    animationexplorer.cpp
    ao.cpp
    aoengine.cpp
    aoset.cpp
    chatbar_as_cmdline.cpp
    daeexport.cpp
    dialogstack.cpp
    exoflickr.cpp
    exoflickrauth.cpp
    exogroupmutelist.cpp
    floatermedialists.cpp
    fsareasearch.cpp
    fsareasearchmenu.cpp
    fsassetblacklist.cpp
    fsavatarrenderpersistence.cpp
    fsavatarsearchmenu.cpp
    fsblocklistmenu.cpp
    fschathistory.cpp
    fschatoptionsmenu.cpp
    fscommon.cpp
    fsconsoleutils.cpp
    fscontactsfriendsmenu.cpp
    fsdata.cpp
    fsdroptarget.cpp
    fsexportperms.cpp
    fsfloateraddtocontactset.cpp
    fsfloaterassetblacklist.cpp
    fsfloateravatarrendersettings.cpp
    fsfloaterblocklist.cpp
    fsfloatercontacts.cpp
    fsfloatercontactsetconfiguration.cpp
    fsfloaterexport.cpp
    fsfloatergroup.cpp
    fsfloatergrouptitles.cpp
    fsfloaterimport.cpp
    fsfloaterim.cpp
    fsfloaterimcontainer.cpp
    fsfloaternearbychat.cpp
    fsfloaterpartialinventory.cpp
    fsfloaterplacedetails.cpp
    fsfloaterposestand.cpp
    fsfloaterprotectedfolders.cpp
    fsfloaterradar.cpp
    fsfloatersearch.cpp
    fsfloaterstatistics.cpp
    fsfloaterstreamtitle.cpp
    fsfloaterteleporthistory.cpp
    fsfloatervoicecontrols.cpp
    fsfloatervolumecontrols.cpp
    fsfloatervramusage.cpp
    fsfloaterwearablefavorites.cpp
    fskeywords.cpp
    fslslbridge.cpp
    fslslbridgerequest.cpp
    fslslpreproc.cpp
    fslslpreprocviewer.cpp
    fsmoneytracker.cpp
    fsnamelistavatarmenu.cpp
    fsnearbychatbarlistener.cpp
    fsnearbychatcontrol.cpp
    fsnearbychathub.cpp
    fsnearbychatvoicemonitor.cpp
    fspanelblocklist.cpp
    fspanelcontactsets.cpp
    fspanelimcontrolpanel.cpp
    fspanellogin.cpp
    fspanelprefs.cpp
    fspanelradar.cpp
    fsparticipantlist.cpp
    fspose.cpp
    fsradar.cpp
    fsradarentry.cpp
    fsradarlistctrl.cpp
    fsradarmenu.cpp
    fsregioncross.cpp
    fsscriptlibrary.cpp
    fsscrolllistctrl.cpp
    fsslurlcommand.cpp
    groupchatlistener.cpp
    lggbeamcolormapfloater.cpp
    lggbeammapfloater.cpp
    lggbeammaps.cpp
    lggbeamscolors.cpp
    lggcontactsets.cpp
    lfsimfeaturehandler.cpp
    llflickrconnect.cpp
    llfloaterflickr.cpp
    llpanelopenregionsettings.cpp
    # <FS:Ansariel> [Legacy Bake]
    llagentwearablesfetch.cpp

    # local mesh
    vjlocalmesh.cpp
    vjfloaterlocalmesh.cpp
    vjlocalmeshimportdae.cpp

    llaccountingcostmanager.cpp
    llaisapi.cpp
    llagent.cpp
    llagentaccess.cpp
    llagentbenefits.cpp
    llagentcamera.cpp
    llagentdata.cpp
    llagentlanguage.cpp
    llagentlistener.cpp
    llagentpicksinfo.cpp
    llagentpilot.cpp
    llagentui.cpp
    llagentwearables.cpp
    llanimstatelabels.cpp
    llappcorehttp.cpp
    llappearancemgr.cpp
    llappviewer.cpp
    llappviewerlistener.cpp
    llattachmentsmgr.cpp
    llaudiosourcevo.cpp
    llautoreplace.cpp
    llavataractions.cpp
    llavatariconctrl.cpp
    llavatarlist.cpp
    llavatarlistitem.cpp
    llavatarrenderinfoaccountant.cpp
    llavatarrendernotifier.cpp
    llavatarpropertiesprocessor.cpp
    llblockedlistitem.cpp
    llblocklist.cpp
    llbox.cpp
    #llbreadcrumbview.cpp #<FS:Ansariel> Unused
    llbrowsernotification.cpp
    llbuycurrencyhtml.cpp
    llcallingcard.cpp
    llchannelmanager.cpp
    llchatbar.cpp
    llchathistory.cpp
    llchatitemscontainerctrl.cpp
    llchatmsgbox.cpp
    llchiclet.cpp
    llchicletbar.cpp
    llclassifiedinfo.cpp
    llcofwearables.cpp
    llcolorswatch.cpp
    llcommanddispatcherlistener.cpp
    llcommandhandler.cpp
    llcommandlineparser.cpp
    llcommunicationchannel.cpp
    llcompilequeue.cpp
    llconfirmationmanager.cpp
    llcontrolavatar.cpp
    llconversationlog.cpp
    llconversationloglist.cpp
    llconversationloglistitem.cpp
    llconversationmodel.cpp
    llconversationview.cpp
    llcurrencyuimanager.cpp
    llcylinder.cpp
    lldateutil.cpp
    lldebugmessagebox.cpp
    lldebugview.cpp
    lldeferredsounds.cpp
    lldelayedgestureerror.cpp
    lldirpicker.cpp
    lldonotdisturbnotificationstorage.cpp
    lldndbutton.cpp
    lldrawable.cpp
    lldrawpool.cpp
    lldrawpoolalpha.cpp
    lldrawpoolavatar.cpp
    lldrawpoolbump.cpp
    lldrawpoolmaterials.cpp
    lldrawpoolpbropaque.cpp
    lldrawpoolsimple.cpp
    lldrawpoolsky.cpp
    lldrawpoolterrain.cpp
    lldrawpooltree.cpp
    lldrawpoolwater.cpp
    lldrawpoolwlsky.cpp
    lldynamictexture.cpp
    llemote.cpp
    llenvironment.cpp
    llestateinfomodel.cpp
    lleventnotifier.cpp
    lleventpoll.cpp
    llexpandabletextbox.cpp
    llexperiencelog.cpp
    llexternaleditor.cpp
    llface.cpp
    llfasttimerview.cpp
    llfavoritesbar.cpp
    llfeaturemanager.cpp
    llfetchedgltfmaterial.cpp
    llfilepicker.cpp
    llfilteredwearablelist.cpp
    llfirstuse.cpp
    llflexibleobject.cpp
    llfloater360capture.cpp
    llfloaterabout.cpp
    llfloaterbvhpreview.cpp
    llfloateraddpaymentmethod.cpp
    llfloaterauction.cpp
    llfloaterautoreplacesettings.cpp
    llfloateravatar.cpp
    llfloateravatarpicker.cpp
    llfloateravatarrendersettings.cpp
    llfloateravatartextures.cpp
    llfloaterbanduration.cpp
    llfloaterbeacons.cpp
    llfloaterbigpreview.cpp
    llfloaterbuildoptions.cpp
    llfloaterbulkpermission.cpp
    llfloaterbump.cpp
    llfloaterbuy.cpp
    llfloaterbuycontents.cpp
    llfloaterbuycurrency.cpp
    llfloaterbuycurrencyhtml.cpp
    llfloaterbuyland.cpp
    llfloatercamera.cpp
    llfloatercamerapresets.cpp
    llfloaterchangeitemthumbnail.cpp
    llfloaterchatvoicevolume.cpp
    llfloaterclassified.cpp
    llfloatercolorpicker.cpp
    llfloaterconversationlog.cpp
    llfloaterconversationpreview.cpp
    llfloatercreatelandmark.cpp
    llfloaterdeleteprefpreset.cpp
    llfloaterdestinations.cpp
    llfloaterdisplayname.cpp
    llfloatereditenvironmentbase.cpp
    llfloatereditextdaycycle.cpp
    llfloateremojipicker.cpp
    llfloaterenvironmentadjust.cpp
    llfloaterevent.cpp
    llfloaterexperiencepicker.cpp
    llfloaterexperienceprofile.cpp
    llfloaterexperiences.cpp
    llfloaterfixedenvironment.cpp
    llfloaterfonttest.cpp
    llfloaterforgetuser.cpp
    llfloatergesture.cpp
    llfloatergodtools.cpp
    llfloatergotoline.cpp
    llfloatergridstatus.cpp
    llfloatergroupbulkban.cpp
    llfloatergroupinvite.cpp
    llfloatergroups.cpp
    llfloaterhandler.cpp
    llfloaterhelpbrowser.cpp
    llfloaterhoverheight.cpp
    llfloaterhowto.cpp
    llfloaterhud.cpp
    llfloaterimagepreview.cpp
    llfloaterimsessiontab.cpp
    llfloaterimsession.cpp
    llfloaterimcontainer.cpp
    llfloaterinspect.cpp
    llfloaterinventorysettings.cpp
    llfloaterjoystick.cpp
    llfloaterlagmeter.cpp
    llfloaterland.cpp
    llfloaterlandholdings.cpp
    llfloaterlinkreplace.cpp
    llfloaterloadprefpreset.cpp
    llfloatermarketplacelistings.cpp
    llfloatermap.cpp
    llfloatermediasettings.cpp
    llfloatermemleak.cpp
    llfloatermodelpreview.cpp
    llfloatermodeluploadbase.cpp
    llfloatermyscripts.cpp
    llfloatermyenvironment.cpp
    llfloaternamedesc.cpp
    llfloaternewfeaturenotification.cpp
    llfloaternotificationsconsole.cpp
    llfloaternotificationstabbed.cpp
    llfloaterobjectweights.cpp
    llfloateropenobject.cpp
    llfloatersimplesnapshot.cpp
    llfloaterpathfindingcharacters.cpp
    llfloaterpathfindingconsole.cpp
    llfloaterpathfindinglinksets.cpp
    llfloaterpathfindingobjects.cpp
    llfloaterpay.cpp
    # llfloaterperformance.cpp
    fsfloaterperformance.cpp # <FS:Beq> restore fs perf floater
    llfloaterperms.cpp
    llfloaterpostprocess.cpp
    llfloaterprofile.cpp
    llfloaterpreference.cpp
    # llfloaterpreferencesgraphicsadvanced.cpp
    llfloaterpreferenceviewadvanced.cpp
    llfloaterpreviewtrash.cpp
    llfloaterprofiletexture.cpp
    llfloaterproperties.cpp # <FS:Ansariel> Keep legacy properties floater
    llfloaterregiondebugconsole.cpp
    llfloaterregioninfo.cpp
    llfloaterreporter.cpp
    llfloaterregionrestarting.cpp
    llfloatersavecamerapreset.cpp
    llfloatersaveprefpreset.cpp
    llfloatersceneloadstats.cpp
    llfloaterscriptdebug.cpp
    llfloaterscriptedprefs.cpp
    llfloaterscriptlimits.cpp
    llfloaterscriptrecover.cpp
    llfloatersearch.cpp
    llfloatersearchreplace.cpp
    llfloatersellland.cpp
    llfloatersettingsdebug.cpp
    llfloatersidepanelcontainer.cpp
    llfloatersnapshot.cpp
    llfloatersounddevices.cpp
    llfloaterspellchecksettings.cpp
    llfloatertelehub.cpp
    llfloatertestinspectors.cpp
    llfloatertestlistview.cpp
    llfloatertools.cpp
    llfloatertopobjects.cpp
    llfloatertos.cpp
    llfloatertoybox.cpp
    llfloatertranslationsettings.cpp
    llfloateruipreview.cpp
    llfloaterurlentry.cpp
    llfloatervoiceeffect.cpp
    llfloatervoicevolume.cpp
    llfloaterwebcontent.cpp
    llfloaterwhitelistentry.cpp
    llfloaterwindowsize.cpp
    llfloaterworldmap.cpp
    llfolderviewmodelinventory.cpp
    llfollowcam.cpp
    llfriendcard.cpp
    llflyoutcombobtn.cpp
    llgesturelistener.cpp
    llgesturemgr.cpp
    llgiveinventory.cpp
    llglsandbox.cpp
    llgltfmateriallist.cpp
    llgroupactions.cpp
    llgroupiconctrl.cpp
    llgrouplist.cpp
    llgroupmgr.cpp
    llhasheduniqueid.cpp
    llhints.cpp
    llhttpretrypolicy.cpp
    llhudeffect.cpp
    llhudeffectbeam.cpp
    llhudeffectlookat.cpp
    llhudeffectpointat.cpp
    llhudeffecttrail.cpp
    llhudeffectblob.cpp
    llhudicon.cpp
    llhudmanager.cpp
    llhudnametag.cpp
    llhudobject.cpp
    llhudrender.cpp
    llhudtext.cpp
    llhudview.cpp
    llimagefiltersmanager.cpp
    llimhandler.cpp
    llimprocessing.cpp
    llimview.cpp
    llinspect.cpp
    llinspectavatar.cpp
    llinspectgroup.cpp
    llinspectobject.cpp
    llinspectremoteobject.cpp
    llinspecttexture.cpp
    llinspecttoast.cpp
    llinventorybridge.cpp
    llinventoryfilter.cpp
    llinventoryfunctions.cpp
    llinventorygallery.cpp
    llinventorygallerymenu.cpp
    llinventoryicon.cpp
    llinventoryitemslist.cpp
    llinventorylistitem.cpp
    llinventorymodel.cpp
    llinventorymodelbackgroundfetch.cpp
    llinventoryobserver.cpp
    llinventorypanel.cpp
    lljoystickbutton.cpp
    llkeyconflict.cpp
    lllandmarkactions.cpp
    lllandmarklist.cpp
    lllegacyatmospherics.cpp
    #lllistbrowser.cpp #<FS:Ansariel> Unused
    lllistcontextmenu.cpp
    lllistview.cpp
    lllocalbitmaps.cpp
    lllocalgltfmaterials.cpp
    lllocationhistory.cpp
    lllocationinputctrl.cpp
    lllogchat.cpp
    llloginhandler.cpp
    lllogininstance.cpp
    llmachineid.cpp
    llmanip.cpp
    llmaniprotate.cpp
    llmanipscale.cpp
    llmaniptranslate.cpp
    llmarketplacefunctions.cpp
    llmarketplacenotifications.cpp
    llmaterialeditor.cpp
    llmaterialmgr.cpp
    llmediactrl.cpp
    llmediadataclient.cpp
    llmenuoptionpathfindingrebakenavmesh.cpp
    llmeshrepository.cpp
    llmimetypes.cpp
    llmodelpreview.cpp
    llmorphview.cpp
    llmoveview.cpp
    llmutelist.cpp
    llnamebox.cpp
    llnameeditor.cpp
    llnamelistctrl.cpp
    llnavigationbar.cpp
    llfloaterimnearbychat.cpp
    llfloaterimnearbychathandler.cpp
    llfloaterimnearbychatlistener.cpp
    llnetmap.cpp
    llnotificationalerthandler.cpp
    llnotificationgrouphandler.cpp
    llnotificationhandlerutil.cpp
    llnotificationhinthandler.cpp
    llnotificationlistitem.cpp
    llnotificationlistview.cpp
    llnotificationmanager.cpp
    llnotificationofferhandler.cpp
    llnotificationscripthandler.cpp
    llnotificationstorage.cpp
    llnotificationtiphandler.cpp
    lloutfitgallery.cpp
    lloutfitslist.cpp
    lloutfitobserver.cpp
    lloutputmonitorctrl.cpp
    llpanelappearancetab.cpp
    llpanelavatar.cpp
    llpanelavatartag.cpp
    llpanelblockedlist.cpp
    llpanelclassified.cpp
    llpanelcontents.cpp
    llpaneleditsky.cpp
    llpaneleditwater.cpp
    llpaneleditwearable.cpp
    llpanelemojicomplete.cpp
    llpanelenvironment.cpp
    llpanelexperiencelisteditor.cpp
    llpanelexperiencelog.cpp
    llpanelexperiencepicker.cpp
    llpanelexperiences.cpp
    llpanelface.cpp
    llpanelgenerictip.cpp
    llpanelgroup.cpp
    llpanelgroupcreate.cpp
    llpanelgroupbulk.cpp
    llpanelgroupbulkban.cpp
    llpanelgroupexperiences.cpp
    llpanelgroupgeneral.cpp
    llpanelgroupinvite.cpp
    llpanelgrouplandmoney.cpp
    llpanelgroupnotices.cpp
    llpanelgrouproles.cpp
    llpanelhome.cpp
    llpanelland.cpp
    llpanellandaudio.cpp
    llpanellandmarkinfo.cpp
    llpanellandmarks.cpp
    llpanellandmedia.cpp
    llpanellogin.cpp
    llpanelloginlistener.cpp
    llpanelmaininventory.cpp
    llpanelmarketplaceinbox.cpp
    llpanelmarketplaceinboxinventory.cpp
    llpanelmediasettingsgeneral.cpp
    llpanelmediasettingspermissions.cpp
    llpanelmediasettingssecurity.cpp
    llpanelnearbymedia.cpp
    llpanelobject.cpp
    llpanelobjectinventory.cpp
    llpanelonlinestatus.cpp
    llpaneloutfitedit.cpp
    llpaneloutfitsinventory.cpp
    llpanelpeople.cpp
    llpanelpeoplemenus.cpp
    llpanelpermissions.cpp
    llpanelplaceinfo.cpp
    llpanelplaceprofile.cpp
    llpanelplaces.cpp
    llpanelplacestab.cpp
    llpanelpresetscamerapulldown.cpp
    llpanelpresetspulldown.cpp
    llpanelprimmediacontrols.cpp
    llpanelprofile.cpp
    llpanelprofileclassifieds.cpp
    llpanelprofilepicks.cpp
    llpanelsnapshot.cpp
    llpanelsnapshotinventory.cpp
    llpanelsnapshotlocal.cpp
    llpanelsnapshotoptions.cpp
    llpanelsnapshotpostcard.cpp
    llpanelsnapshotprofile.cpp
    llpanelteleporthistory.cpp
    llpaneltiptoast.cpp
    llpanelvoiceeffect.cpp
    #llpaneltopinfobar.cpp # <FS:Zi> unused
    llpanelpulldown.cpp
    llpanelvoicedevicesettings.cpp
    llpanelvolume.cpp
    llpanelvolumepulldown.cpp
    llpanelwearing.cpp
    llparcelselection.cpp
    llparticipantlist.cpp
    llpatchvertexarray.cpp
    llpathfindingcharacter.cpp
    llpathfindingcharacterlist.cpp
    llpathfindinglinkset.cpp
    llpathfindinglinksetlist.cpp
    llpathfindingmanager.cpp
    llpathfindingnavmesh.cpp
    llpathfindingnavmeshstatus.cpp
    llpathfindingnavmeshzone.cpp
    llpathfindingobject.cpp
    llpathfindingobjectlist.cpp
    llpathfindingpathtool.cpp
    llpersistentnotificationstorage.cpp
    llphysicsmotion.cpp
    llphysicsshapebuilderutil.cpp
    llpipelinelistener.cpp
    llplacesinventorybridge.cpp
    llplacesinventorypanel.cpp
    llplacesfolderview.cpp
    llpopupview.cpp
    llpostcard.cpp
    llpresetsmanager.cpp
    llpreview.cpp
    llpreviewanim.cpp
    llpreviewgesture.cpp
    llpreviewnotecard.cpp
    llpreviewscript.cpp
    llpreviewsound.cpp
    llpreviewtexture.cpp
    llproductinforequest.cpp
    llprogressview.cpp
    llrecentpeople.cpp
    llreflectionmap.cpp
    llreflectionmapmanager.cpp
    llregioninfomodel.cpp
    llregionposition.cpp
    llremoteparcelrequest.cpp
    #llsavedsettingsglue.cpp #<FS:Ansariel> Unused
    #llsaveoutfitcombobtn.cpp #<FS:Ansariel> Unused
    llscenemonitor.cpp
    llsceneview.cpp
    llscreenchannel.cpp
    llscripteditor.cpp
    llscriptfloater.cpp
    llscrollingpanelparam.cpp
    llscrollingpanelparambase.cpp
    llsculptidsize.cpp
    llsearchableui.cpp
    llsearchcombobox.cpp
    llsearchhistory.cpp
    llsecapi.cpp
    llsechandler_basic.cpp
    llselectmgr.cpp
    llsetkeybinddialog.cpp
    llsettingspicker.cpp
    llsettingsvo.cpp
    llshareavatarhandler.cpp
    llsidepanelappearance.cpp
    llsidepanelinventory.cpp
    llsidepanelinventorysubpanel.cpp
    llsidepaneliteminfo.cpp
    llsidepaneltaskinfo.cpp
    llsidetraypanelcontainer.cpp
    llskinningutil.cpp
    llsky.cpp
    #llslurl.cpp #<FS:AW optional opensim support>
    llsnapshotlivepreview.cpp
    llspatialpartition.cpp
    llspeakers.cpp
    llspeakingindicatormanager.cpp
    llsplitbutton.cpp
    llsprite.cpp
    llstartup.cpp
    llstartuplistener.cpp
    llstatusbar.cpp
    llstylemap.cpp
    llsurface.cpp
    llsurfacepatch.cpp
    llsyntaxid.cpp
    llsyswellitem.cpp
    llsyswellwindow.cpp
    llteleporthistory.cpp
    llteleporthistorystorage.cpp
    lltexturecache.cpp
    lltexturectrl.cpp
    lltexturefetch.cpp
    lltextureinfo.cpp
    lltextureinfodetails.cpp
    lltexturestats.cpp
    lltextureview.cpp
    llthumbnailctrl.cpp
    lltinygltfhelper.cpp
    lltoast.cpp
    lltoastalertpanel.cpp
    lltoastgroupnotifypanel.cpp
    lltoastimpanel.cpp
    lltoastnotifypanel.cpp
    lltoastpanel.cpp
    lltoastscripttextbox.cpp
    lltoastscriptquestion.cpp
    lltool.cpp
    lltoolbarview.cpp
    lltoolbrush.cpp
    lltoolcomp.cpp
    lltooldraganddrop.cpp
    lltoolface.cpp
    lltoolfocus.cpp
    lltoolgrab.cpp
    lltoolgun.cpp
    lltoolindividual.cpp
    lltoolmgr.cpp
    lltoolmorph.cpp
    lltoolobjpicker.cpp
    lltoolpie.cpp
    lltoolpipette.cpp
    lltoolplacer.cpp
    lltoolselect.cpp
    lltoolselectland.cpp
    lltoolselectrect.cpp
    lltracker.cpp
    lltrackpicker.cpp
    lltransientdockablefloater.cpp
    lltransientfloatermgr.cpp
    lltranslate.cpp
    lluiavatar.cpp
    lluilistener.cpp
    lluploaddialog.cpp
    llurl.cpp
    llurldispatcher.cpp
    llurldispatcherlistener.cpp
    llurlfloaterdispatchhandler.cpp
    llurlhistory.cpp
    llurllineeditorctrl.cpp
    llurlwhitelist.cpp
    #llvectorperfoptions.cpp #<FS:Ansariel> Unused
    llversioninfo.cpp
    llviewchildren.cpp
    llviewerassetstats.cpp
    llviewerassetstorage.cpp
    llviewerassettype.cpp
    llviewerassetupload.cpp
    llviewerattachmenu.cpp
    llvieweraudio.cpp
    llviewercamera.cpp
    llviewerchat.cpp
    llviewercontrol.cpp
    llviewercontrollistener.cpp
    llviewerdisplay.cpp
    llviewerdisplayname.cpp
    llviewerfloaterreg.cpp
    llviewerfoldertype.cpp
    llviewergenericmessage.cpp
    llviewergesture.cpp
    llviewerhelp.cpp
    llviewerhelputil.cpp
    llviewerhome.cpp
    llviewerinventory.cpp
    llviewerjoint.cpp
    llviewerjointattachment.cpp
    llviewerjointmesh.cpp
    llviewerjoystick.cpp
    llviewerinput.cpp
    llviewerlayer.cpp
    llviewermedia.cpp
    llviewermedia_streamingaudio.cpp
    llviewermediafocus.cpp
    llviewermenu.cpp
    llviewermenufile.cpp
    llviewermessage.cpp
    #llviewernetwork.cpp #<FS:AW optional opensim support>
    llviewerobject.cpp
    llviewerobjectlist.cpp
    llvieweroctree.cpp
    llviewerparcelaskplay.cpp
    llviewerparcelmedia.cpp
    llviewerparcelmediaautoplay.cpp
    llviewerparcelmgr.cpp
    llviewerparceloverlay.cpp
    llviewerpartsim.cpp
    llviewerpartsource.cpp
    llviewerregion.cpp
    llviewershadermgr.cpp
    llviewerstats.cpp
    llviewerstatsrecorder.cpp
    llviewertexlayer.cpp
    llviewertexteditor.cpp
    llviewertexture.cpp
    llviewertextureanim.cpp
    llviewertexturelist.cpp
    llviewerthrottle.cpp
    llviewerwearable.cpp
    llviewerwindow.cpp
    llviewerwindowlistener.cpp
	llvisualeffect.cpp
    llvlcomposition.cpp
    llvlmanager.cpp
    llvoavatar.cpp
    llvoavatarself.cpp
    llvocache.cpp
    llvograss.cpp
    llvoicecallhandler.cpp
    llvoicechannel.cpp
    llvoiceclient.cpp
    llvoicevisualizer.cpp
    llvoicevivox.cpp
    llvoinventorylistener.cpp
    llvopartgroup.cpp
    llvosky.cpp
    llvosurfacepatch.cpp
    llvotree.cpp
    llvovolume.cpp
    llvowater.cpp
    llvowlsky.cpp
    llwatchdog.cpp
    llwearableitemslist.cpp
    llwearablelist.cpp
    llweb.cpp
    llwebprofile.cpp
    llwind.cpp
    llwindowlistener.cpp
    llwlhandlers.cpp
    llworld.cpp
    llworldmap.cpp
    llworldmapmessage.cpp
    llworldmipmap.cpp
    llworldmapview.cpp
    llxmlrpclistener.cpp
    llxmlrpctransaction.cpp
    noise.cpp
    particleeditor.cpp
    permissionstracker.cpp
    piemenu.cpp
    pieseparator.cpp
    pieslice.cpp
    pipeline.cpp
    qtoolalign.cpp
    quickprefs.cpp
    rlvactions.cpp
    rlvenvironment.cpp
    rlvcommon.cpp
    rlveffects.cpp
    rlvextensions.cpp
    rlvfloaters.cpp
    rlvhandler.cpp
    rlvhelper.cpp
    rlvinventory.cpp
    rlvlocks.cpp
    rlvui.cpp
    sanitycheck.cpp
    streamtitledisplay.cpp
    utilitybar.cpp
    NACLantispam.cpp
    NACLfloaterexploresounds.cpp
    )

if (OPENSIM)
    list(APPEND viewer_SOURCE_FILES
                fsgridhandler.cpp
                fsslurl.cpp
        )
else (OPENSIM)
    list(APPEND viewer_SOURCE_FILES
                llslurl.cpp
                llviewernetwork.cpp
        )
endif (OPENSIM)

set(VIEWER_BINARY_NAME "firestorm-bin" CACHE STRING
    "The name of the viewer executable to create.")

set(viewer_HEADER_FILES
    CMakeLists.txt
    ViewerInstall.cmake

# <Add FS includes below this line>
    alfloaterregiontracker.h
    animationexplorer.h
    ao.h
    aoengine.h
    aoset.h
    chatbar_as_cmdline.h
    daeexport.h
    dialogstack.h
    exoflickr.h
    exoflickrauth.h
    exogroupmutelist.h
    floatermedialists.h
    fsareasearch.h
    fsareasearchmenu.h
    fsassetblacklist.h
    fsavatarrenderpersistence.h
    fsavatarsearchmenu.h
    fsblocklistmenu.h
    fschathistory.h
    fschatoptionsmenu.h
    fsdispatchclassifiedclickthrough.h
    fscommon.h
    fsconsoleutils.h
    fscontactsfriendsmenu.h
    fsdata.h
    fsdroptarget.h
    fsexportperms.h
    fsfloateraddtocontactset.h
    fsfloaterassetblacklist.h
    fsfloateravatarrendersettings.h
    fsfloaterblocklist.h
    fsfloatercontacts.h
    fsfloatercontactsetconfiguration.h
    fsfloaterexport.h
    fsfloatergroup.h
    fsfloatergrouptitles.h
    fsfloaterimport.h
    fsfloaterim.h
    fsfloaterimcontainer.h
    fsfloaternearbychat.h
    fsfloaterpartialinventory.h
    fsfloaterplacedetails.h
    fsfloaterposestand.h
    fsfloaterprotectedfolders.h
    fsfloaterradar.h
    fsfloatersearch.h
    fsfloaterstatistics.h
    fsfloaterstreamtitle.h
    fsfloaterteleporthistory.h
    fsfloatervoicecontrols.h
    fsfloatervolumecontrols.h
    fsfloatervramusage.h
    fsfloaterwearablefavorites.h
    fsgridhandler.h
    fskeywords.h
    fslslbridge.h
    fslslbridgerequest.h
    fslslpreproc.h
    fslslpreprocviewer.h
    fsmoneytracker.h
    fsnamelistavatarmenu.h
    fsnearbychatbarlistener.h
    fsnearbychatcontrol.h
    fsnearbychathub.h
    fsnearbychatvoicemonitor.h
    fspanelblocklist.h
    fspanelcontactsets.h
    fspanelimcontrolpanel.h
    fspanellogin.h
    fspanelprefs.h
    fspanelradar.h
    fsparticipantlist.h
    fspose.h
    fsradar.h
    fsradarentry.h
    fsradarlistctrl.h
    fsradarmenu.h
    fsregioncross.h
    fsscriptlibrary.h
    fsscrolllistctrl.h
    fsslurl.h
    fsslurlcommand.h
    groupchatlistener.h
    llaccountingcost.h
    lggbeamcolormapfloater.h
    lggbeammapfloater.h
    lggbeammaps.h
    lggbeamscolors.h
    lggcontactsets.h
    lfsimfeaturehandler.h
    llflickrconnect.h
    llfloaterflickr.h
    # <FS:Ansariel> [Legacy Bake]
    llagentwearablesfetch.h

    # local mesh
    vjlocalmesh.h
    vjfloaterlocalmesh.h
    vjlocalmeshimportdae.h

    llaccountingcostmanager.h
    llaisapi.h
    llagent.h
    llagentaccess.h
    llagentbenefits.h
    llagentcamera.h
    llagentdata.h
    llagentlanguage.h
    llagentlistener.h
    llagentpicksinfo.h
    llagentpilot.h
    llagentui.h
    llagentwearables.h
    llanimstatelabels.h
    llappcorehttp.h
    llappearance.h
    llappearancemgr.h
    llappviewer.h
    llappviewerlistener.h
    llattachmentsmgr.h
    llaudiosourcevo.h
    llautoreplace.h
    llavataractions.h
    llavatariconctrl.h
    llavatarlist.h
    llavatarlistitem.h
    llavatarpropertiesprocessor.h
    llavatarrenderinfoaccountant.h
    llavatarrendernotifier.h
    llblockedlistitem.h
    llblocklist.h
    llbox.h
    #llbreadcrumbview.h #<FS:Ansariel> Unused
    llbuycurrencyhtml.h
    llcallingcard.h
    llcapabilityprovider.h
    llchannelmanager.h
    llchatbar.h
    llchathistory.h
    llchatitemscontainerctrl.h
    llchatmsgbox.h
    llchiclet.h
    llchicletbar.h
    llclassifiedinfo.h
    llcofwearables.h
    llcolorswatch.h
    llcommanddispatcherlistener.h
    llcommandhandler.h
    llcommandlineparser.h
    llcommunicationchannel.h
    llcompilequeue.h
    llconfirmationmanager.h
    llcontrolavatar.h
    llconversationlog.h
    llconversationloglist.h
    llconversationloglistitem.h
    llconversationmodel.h
    llconversationview.h
    llcurrencyuimanager.h
    llcylinder.h
    lldateutil.h
    lldebugmessagebox.h
    lldebugview.h
    lldeferredsounds.h
    lldelayedgestureerror.h
    lldirpicker.h
    lldonotdisturbnotificationstorage.h
    lldndbutton.h
    lldrawable.h
    lldrawpool.h
    lldrawpoolalpha.h
    lldrawpoolavatar.h
    lldrawpoolbump.h
    lldrawpoolmaterials.h
    lldrawpoolpbropaque.h
    lldrawpoolsimple.h
    lldrawpoolsky.h
    lldrawpoolterrain.h
    lldrawpooltree.h
    lldrawpoolwater.h
    lldrawpoolwlsky.h
    lldynamictexture.h
    llemote.h
    llenvironment.h
    llestateinfomodel.h
    lleventnotifier.h
    lleventpoll.h
    llexpandabletextbox.h
    llexperiencelog.h
    llexternaleditor.h
    llface.h
    llfasttimerview.h
    llfavoritesbar.h
    llfeaturemanager.h
    llfetchedgltfmaterial.h
    llfilepicker.h
    llfilteredwearablelist.h
    llfirstuse.h
    llflexibleobject.h
    llfloater360capture.h
    llfloaterabout.h
    llfloaterbvhpreview.h
    llfloateraddpaymentmethod.h
    llfloaterauction.h
    llfloaterautoreplacesettings.h
    llfloateravatar.h
    llfloateravatarpicker.h
    llfloateravatarrendersettings.h
    llfloateravatartextures.h
    llfloaterbanduration.h
    llfloaterbeacons.h
    llfloaterbigpreview.h
    llfloaterbuildoptions.h
    llfloaterbulkpermission.h
    llfloaterbump.h
    llfloaterbuy.h
    llfloaterbuycontents.h
    llfloaterbuycurrency.h
    llfloaterbuycurrencyhtml.h
    llfloaterbuyland.h
    llfloatercamerapresets.h
    llfloaterchangeitemthumbnail.h
    llfloatercamera.h
    llfloaterchatvoicevolume.h
    llfloaterclassified.h
    llfloatercolorpicker.h
    llfloaterconversationlog.h
    llfloaterconversationpreview.h
    llfloatercreatelandmark.h
    llfloaterdeleteprefpreset.h
    llfloaterdestinations.h
    llfloaterdisplayname.h
    llfloatereditenvironmentbase.h
    llfloatereditextdaycycle.h
    llfloateremojipicker.h
    llfloaterenvironmentadjust.h
    llfloaterevent.h
    llfloaterexperiencepicker.h
    llfloaterexperienceprofile.h
    llfloaterexperiences.h
    llfloaterfixedenvironment.h
    llfloaterfonttest.h
    llfloaterforgetuser.h
    llfloatergesture.h
    llfloatergodtools.h
    llfloatergotoline.h
    llfloatergridstatus.h
    llfloatergroupbulkban.h
    llfloatergroupinvite.h
    llfloatergroups.h
    llfloaterhandler.h
    llfloaterhelpbrowser.h
    llfloaterhoverheight.h
    llfloaterhowto.h
    llfloaterhud.h
    llfloaterimagepreview.h
    llfloaterimnearbychat.h
    llfloaterimnearbychathandler.h
    llfloaterimnearbychatlistener.h
    llfloaterimsessiontab.h
    llfloaterimsession.h
    llfloaterimcontainer.h
    llfloaterinspect.h
    llfloaterinventorysettings.h
    llfloaterjoystick.h
    llfloaterlagmeter.h
    llfloaterland.h
    llfloaterlandholdings.h
    llfloaterlinkreplace.h
    llfloaterloadprefpreset.h
    llfloatermap.h
    llfloatermarketplacelistings.h
    llfloatermediasettings.h
    llfloatermemleak.h
    llfloatermodelpreview.h
    llfloatermodeluploadbase.h
    llfloatermyscripts.h
    llfloatermyenvironment.h
    llfloaternamedesc.h
    llfloaternewfeaturenotification.h
    llfloaternotificationsconsole.h
    llfloaternotificationstabbed.h
    llfloaterobjectweights.h
    llfloateropenobject.h
    llfloatersimplesnapshot.h
    llfloaterpathfindingcharacters.h
    llfloaterpathfindingconsole.h
    llfloaterpathfindinglinksets.h
    llfloaterpathfindingobjects.h
    llfloaterpay.h
    # llfloaterperformance.h <FS:Beq/> replaced with fs version due to large changes and likelihood that LL version will not release.
    fsfloaterperformance.h
    llfloaterperms.h
    llfloaterpostprocess.h
    llfloaterprofile.h
    llfloaterpreference.h
    # llfloaterpreferencesgraphicsadvanced.h
    llfloaterpreferenceviewadvanced.h
    llfloaterpreviewtrash.h
    llfloaterprofiletexture.h
    llfloaterproperties.h # <FS:Ansariel> Keep legacy properties floater
    llfloaterregiondebugconsole.h
    llfloaterregioninfo.h
    llfloaterreporter.h
    llfloaterregionrestarting.h
    llfloatersavecamerapreset.h
    llfloatersaveprefpreset.h
    llfloatersceneloadstats.h
    llfloaterscriptdebug.h
    llfloaterscriptedprefs.h
    llfloaterscriptlimits.h
    llfloaterscriptrecover.h
    llfloatersearch.h
    llfloatersearchreplace.h
    llfloatersellland.h
    llfloatersettingsdebug.h
    llfloatersidepanelcontainer.h
    llfloatersnapshot.h
    llfloatersounddevices.h
    llfloaterspellchecksettings.h
    llfloatertelehub.h
    llfloatertestinspectors.h
    llfloatertestlistview.h
    llfloatertools.h
    llfloatertopobjects.h
    llfloatertos.h
    llfloatertoybox.h
    llfloatertranslationsettings.h
    llfloateruipreview.h
    llfloaterurlentry.h
    llfloatervoiceeffect.h
    llfloatervoicevolume.h
    llfloaterwebcontent.h
    llfloaterwhitelistentry.h
    llfloaterwindowsize.h
    llfloaterworldmap.h
    llfolderviewmodelinventory.h
    llfollowcam.h
    llfriendcard.h
    llflyoutcombobtn.h
    llgesturelistener.h
    llgesturemgr.h
    llgiveinventory.h
    llgltfmateriallist.h
    llgroupactions.h
    llgroupiconctrl.h
    llgrouplist.h
    llgroupmgr.h
    llhasheduniqueid.h
    llhints.h
    llhttpretrypolicy.h
    llhudeffect.h
    llhudeffectbeam.h
    llhudeffectlookat.h
    llhudeffectpointat.h
    llhudeffecttrail.h
    llhudeffectblob.h
    llhudicon.h
    llhudmanager.h
    llhudnametag.h
    llhudobject.h
    llhudrender.h
    llhudtext.h
    llhudview.h
    llimagefiltersmanager.h
    llimprocessing.h
    llimview.h
    llinspect.h
    llinspectavatar.h
    llinspectgroup.h
    llinspectobject.h
    llinspectremoteobject.h
    llinspecttexture.h
    llinspecttoast.h
    llinventorybridge.h
    llinventoryfilter.h
    llinventoryfunctions.h
    llinventorygallery.h
    llinventorygallerymenu.h
    llinventoryicon.h
    llinventoryitemslist.h
    llinventorylistitem.h
    llinventorymodel.h
    llinventorymodelbackgroundfetch.h
    llinventoryobserver.h
    llinventorypanel.h
    lljoystickbutton.h
    llkeyconflict.h
    lllandmarkactions.h
    lllandmarklist.h
    lllightconstants.h
    #lllistbrowser.h #<FS:Ansariel> Unused
    lllistcontextmenu.h
    lllistview.h
    lllocalbitmaps.h
    lllocalgltfmaterials.h
    lllocationhistory.h
    lllocationinputctrl.h
    lllogchat.h
    llloginhandler.h
    lllogininstance.h
    llmachineid.h
    llmanip.h
    llmaniprotate.h
    llmanipscale.h
    llmaniptranslate.h
    llmarketplacefunctions.h
    llmarketplacenotifications.h
    llmaterialeditor.h
    llmaterialmgr.h
    llmediactrl.h
    llmediadataclient.h
    llmenuoptionpathfindingrebakenavmesh.h
    llmeshrepository.h
    llmimetypes.h
    llmodelpreview.h
    llmorphview.h
    llmoveview.h
    llmutelist.h
    llnamebox.h
    llnameeditor.h
    llnamelistctrl.h
    llnavigationbar.h
    llnetmap.h
    llnotificationhandler.h
    llnotificationlistitem.h
    llnotificationlistview.h
    llnotificationmanager.h
    llnotificationstorage.h
    lloutfitgallery.h
    lloutfitslist.h
    lloutfitobserver.h
    lloutputmonitorctrl.h
    llpanelappearancetab.h
    llpanelavatar.h
    llpanelavatartag.h
    llpanelblockedlist.h
    llpanelclassified.h
    llpanelcontents.h
    llpaneleditsky.h
    llpaneleditwater.h
    llpaneleditwearable.h
    llpanelemojicomplete.h
    llpanelenvironment.h
    llpanelexperiencelisteditor.h
    llpanelexperiencelog.h
    llpanelexperiencepicker.h
    llpanelexperiences.h
    llpanelface.h
    llpanelgenerictip.h
    llpanelgroup.h
    llpanelgroupcreate.h
    llpanelgroupbulk.h
    llpanelgroupbulkimpl.h
    llpanelgroupbulkban.h
    llpanelgroupexperiences.h
    llpanelgroupgeneral.h
    llpanelgroupinvite.h
    llpanelgrouplandmoney.h
    llpanelgroupnotices.h
    llpanelgrouproles.h
    llpanelhome.h
    llpanelland.h
    llpanellandaudio.h
    llpanellandmarkinfo.h
    llpanellandmarks.h
    llpanellandmedia.h
    llpanellogin.h
    llpanelloginlistener.h
    llpanelmaininventory.h
    llpanelmarketplaceinbox.h
    llpanelmarketplaceinboxinventory.h
    llpanelmediasettingsgeneral.h
    llpanelmediasettingspermissions.h
    llpanelmediasettingssecurity.h
    llpanelnearbymedia.h
    llpanelobject.h
    llpanelobjectinventory.h
    llpanelonlinestatus.h
    llpaneloutfitedit.h
    llpaneloutfitsinventory.h
    llpanelpeople.h
    llpanelpeoplemenus.h
    llpanelpermissions.h
    llpanelplaceinfo.h
    llpanelplaceprofile.h
    llpanelplaces.h
    llpanelplacestab.h
    llpanelpresetscamerapulldown.h
    llpanelpresetspulldown.h
    llpanelprimmediacontrols.h
    llpanelprofile.h
    llpanelprofileclassifieds.h
    llpanelprofilepicks.h
    llpanelsnapshot.h
    llpanelteleporthistory.h
    llpaneltiptoast.h
    llpanelpulldown.h
    llpanelvoicedevicesettings.h
    llpanelvoiceeffect.h
    #llpaneltopinfobar.h # <FS:Zi> unused
    llpanelvolume.h
    llpanelvolumepulldown.h
    llpanelwearing.h
    llparcelselection.h
    llparticipantlist.h
    llpatchvertexarray.h
    llpathfindingcharacter.h
    llpathfindingcharacterlist.h
    llpathfindinglinkset.h
    llpathfindinglinksetlist.h
    llpathfindingmanager.h
    llpathfindingnavmesh.h
    llpathfindingnavmeshstatus.h
    llpathfindingnavmeshzone.h
    llpathfindingobject.h
    llpathfindingobjectlist.h
    llpathfindingpathtool.h
    llpersistentnotificationstorage.h
    llphysicsmotion.h
    llphysicsshapebuilderutil.h
    llpipelinelistener.h
    llplacesinventorybridge.h
    llplacesinventorypanel.h
    llplacesfolderview.h
    llpopupview.h
    llpostcard.h
    llpresetsmanager.h
    llpreview.h
    llpreviewanim.h
    llpreviewgesture.h
    llpreviewnotecard.h
    llpreviewscript.h
    llpreviewsound.h
    llpreviewtexture.h
    llproductinforequest.h
    llprogressview.h
    llrecentpeople.h
    llreflectionmap.h
    llreflectionmapmanager.h
    llregioninfomodel.h
    llregionposition.h
    llremoteparcelrequest.h
    llresourcedata.h
    llrootview.h
    #llsavedsettingsglue.h #<FS:Ansariel> Unused
    #llsaveoutfitcombobtn.h #<FS:Ansariel> Unused
    llscenemonitor.h
    llsceneview.h
    llscreenchannel.h
    llscripteditor.h
    llscriptfloater.h
    llscriptruntimeperms.h
    llscrollingpanelparam.h
    llscrollingpanelparambase.h
    llsculptidsize.h
    llsearchableui.h
    llsearchcombobox.h
    llsearchhistory.h
    llsecapi.h
    llsechandler_basic.h
    llselectmgr.h
    llsetkeybinddialog.h
    llsettingspicker.h
    llsettingsvo.h
    llsidepanelappearance.h
    llsidepanelinventory.h
    llsidepanelinventorysubpanel.h
    llsidepaneliteminfo.h
    llsidepaneltaskinfo.h
    llsidetraypanelcontainer.h
    llskinningutil.h
    llsky.h
    llslurl.h
    llsnapshotlivepreview.h
    llsnapshotmodel.h
    llspatialpartition.h
    llspeakers.h
    llspeakingindicatormanager.h
    llsplitbutton.h
    llsprite.h
    llstartup.h
    llstartuplistener.h
    llstatusbar.h
    llstylemap.h
    llsurface.h
    llsurfacepatch.h
    llsyntaxid.h
    llsyswellitem.h
    llsyswellwindow.h
    lltable.h
    llteleporthistory.h
    llteleporthistorystorage.h
    lltexturecache.h
    lltexturectrl.h
    lltexturefetch.h
    lltextureinfo.h
    lltextureinfodetails.h
    lltexturestats.h
    lltextureview.h
    llthumbnailctrl.h
    lltinygltfhelper.h
    lltoast.h
    lltoastalertpanel.h
    lltoastgroupnotifypanel.h
    lltoastimpanel.h
    lltoastnotifypanel.h
    lltoastpanel.h
    lltoastscripttextbox.h
    lltoastscriptquestion.h
    lltool.h
    lltoolbarview.h
    lltoolbrush.h
    lltoolcomp.h
    lltooldraganddrop.h
    lltoolface.h
    lltoolfocus.h
    lltoolgrab.h
    lltoolgun.h
    lltoolindividual.h
    lltoolmgr.h
    lltoolmorph.h
    lltoolobjpicker.h
    lltoolpie.h
    lltoolpipette.h
    lltoolplacer.h
    lltoolselect.h
    lltoolselectland.h
    lltoolselectrect.h
    lltracker.h
    lltrackpicker.h
    lltransientdockablefloater.h
    lltransientfloatermgr.h
    lltranslate.h
    lluiconstants.h
    lluiavatar.h
    lluilistener.h
    lluploaddialog.h
    lluploadfloaterobservers.h
    llurl.h
    llurldispatcher.h
    llurldispatcherlistener.h
    llurlfloaterdispatchhandler.h
    llurlhistory.h
    llurllineeditorctrl.h
    llurlwhitelist.h
    #llvectorperfoptions.h #<FS:Ansariel> Unused
    llversioninfo.h
    llviewchildren.h
    llviewerassetstats.h
    llviewerassetstorage.h
    llviewerassettype.h
    llviewerassetupload.h
    llviewerattachmenu.h
    llvieweraudio.h
    llviewercamera.h
    llviewerchat.h
    llviewercontrol.h
    llviewercontrollistener.h
    llviewerdisplay.h
    llviewerdisplayname.h
    llviewerfloaterreg.h
    llviewerfoldertype.h
    llviewergenericmessage.h
    llviewergesture.h
    llviewerhelp.h
    llviewerhome.h
    llviewerinventory.h
    llviewerjoint.h
    llviewerjointattachment.h
    llviewerjointmesh.h
    llviewerjoystick.h
    llviewerinput.h
    llviewerlayer.h
    llviewermedia.h
    llviewermediafocus.h
    llviewermediaobserver.h
    llviewermenu.h
    llviewermenufile.h
    llviewermessage.h
    llviewernetwork.h
    llviewerobject.h
    llviewerobjectlist.h
    llvieweroctree.h
    llviewerparcelaskplay.h
    llviewerparcelmedia.h
    llviewerparcelmediaautoplay.h
    llviewerparcelmgr.h
    llviewerparceloverlay.h
    llviewerpartsim.h
    llviewerpartsource.h
    llviewerprecompiledheaders.h
    llviewerregion.h
    llviewershadermgr.h
    llviewerstats.h
    llviewerstatsrecorder.h
    llviewertexlayer.h
    llviewertexteditor.h
    llviewertexture.h
    llviewertextureanim.h
    llviewertexturelist.h
    llviewerthrottle.h
    llviewerwearable.h
    llviewerwindow.h
    llviewerwindowlistener.h
	llvisualeffect.h
    llvlcomposition.h
    llvlmanager.h
    llvoavatar.h
    llvoavatarself.h
    llvocache.h
    llvograss.h
    llvoicechannel.h
    llvoiceclient.h
    llvoicevisualizer.h
    llvoicevivox.h
    llvoinventorylistener.h
    llvopartgroup.h
    llvosky.h
    llvosurfacepatch.h
    llvotree.h
    llvovolume.h
    llvowater.h
    llvowlsky.h
    llwatchdog.h
    llwearableitemslist.h
    llwearablelist.h
    llweb.h
    llwebprofile.h
    llwind.h
    llwindowlistener.h
    llwlhandlers.h
    llworld.h
    llworldmap.h
    llworldmapmessage.h
    llworldmipmap.h
    llworldmapview.h
    llxmlrpclistener.h
    llxmlrpctransaction.h
    macmain.h
    noise.h
    particleeditor.h
    permissionstracker.h
    piemenu.h
    pieseparator.h
    pieslice.h
    pipeline.h
    rlvactions.h
    rlvcommon.h
    rlvdefines.h
    rlveffects.h
    rlvenvironment.h
    rlvextensions.h
    rlvfloaters.h
    rlvhandler.h
    rlvhelper.h
    rlvinventory.h
    rlvlocks.h
    rlvmodifiers.h
    rlvui.h
    roles_constants.h
    qtoolalign.h
    quickprefs.h
    sanitycheck.h
    streamtitledisplay.h
    utilitybar.h
    VertexCache.h
    VorbisFramework.h
    NACLantispam.h
    NACLfloaterexploresounds.h
    )

  list(APPEND viewer_SOURCE_FILES llperfstats.cpp)
  list(APPEND viewer_HEADER_FILES llperfstats.h)

# <FS:Ansariel> Flickr / Discord keys and fsversionvalues headers are generated in here
include_directories( ${CMAKE_CURRENT_BINARY_DIR} )

# <exodus>
# Generate the flickr keys header.
configure_file(
    ${CMAKE_CURRENT_SOURCE_DIR}/exoflickrkeys.h.in
    ${CMAKE_CURRENT_BINARY_DIR}/exoflickrkeys.h
    @ONLY
)
list(APPEND viewer_HEADER_FILES ${CMAKE_CURRENT_BINARY_DIR}/exoflickrkeys.h)
# </exodus>

#<FS:LO> Discord rich presence
configure_file(
    ${CMAKE_CURRENT_SOURCE_DIR}/fsdiscordkey.h.in
    ${CMAKE_CURRENT_BINARY_DIR}/fsdiscordkey.h
    @ONLY
)
list(APPEND viewer_HEADER_FILES ${CMAKE_CURRENT_BINARY_DIR}/fsdiscordkey.h)
LIST(APPEND viewer_HEADER_FILES fsfloaterdiscord.h fsdiscordconnect.h)
LIST(APPEND viewer_SOURCE_FILES fsfloaterdiscord.cpp fsdiscordconnect.cpp)
#</FS:LO>

# <FS:TS> Generate the version information header file.
configure_file(
    ${CMAKE_CURRENT_SOURCE_DIR}/fsversionvalues.h.in
    ${CMAKE_CURRENT_BINARY_DIR}/fsversionvalues.h
    @ONLY
)
list(APPEND viewer_HEADER_FILES ${CMAKE_CURRENT_BINARY_DIR}/fsversionvalues.h)
# </FS:TS>

source_group("CMake Rules" FILES ViewerInstall.cmake)

#build_data.json creation moved to viewer_manifest.py MAINT-6413
# the viewer_version.txt file created here is for passing to viewer_manifest and autobuild
file(WRITE "${CMAKE_CURRENT_BINARY_DIR}/viewer_version.txt"
           "${VIEWER_SHORT_VERSION}.${VIEWER_VERSION_REVISION}\n")

set_source_files_properties(
   llversioninfo.cpp tests/llversioninfo_test.cpp 
   PROPERTIES
# <FS:TS> The next line causes a full rebuild of the entire newview
#         directory every time the Mercurial revision number changes.
#         Instead of doing that, we use the configure tool to build
#         fsversionstrings.h with the right numbers in it.
#   COMPILE_DEFINITIONS "${VIEWER_CHANNEL_VERSION_DEFINES}" # see BuildVersion.cmake
   )

if (DARWIN)
  LIST(APPEND viewer_SOURCE_FILES llappviewermacosx.cpp)
  LIST(APPEND viewer_SOURCE_FILES llappviewermacosx-objc.mm)
  LIST(APPEND viewer_SOURCE_FILES llappviewermacosx-objc.h)
  LIST(APPEND viewer_SOURCE_FILES llfilepicker_mac.mm)
  LIST(APPEND viewer_HEADER_FILES llfilepicker_mac.h)

  # This should be compiled with the viewer.
  LIST(APPEND viewer_SOURCE_FILES llappdelegate-objc.mm)
  set_source_files_properties(
    llappdelegate-objc.mm
    PROPERTIES
    COMPILE_DEFINITIONS "${VIEWER_CHANNEL_VERSION_DEFINES}"
    # BugsplatMac is a module, imported with @import. That language feature
    # demands these -f switches.
    # Xcode 10.2 requires that Objective-C++ headers declare nullability of
    # pointer variables. As of 2019-06-26, the BugsplatMac version we're using
    # does not yet do so in its own header files. This -W flag prevents fatal
    # warnings.
    COMPILE_FLAGS "-fmodules -fcxx-modules -Wno-nullability-completeness"
    )

# [FS] Growl libs
  LIST(APPEND viewer_SOURCE_FILES
        growlmanager.cpp
        growlnotifierwin.cpp
        )

  LIST(APPEND viewer_HEADER_FILES
         growlmanager.h
         growlnotifierwin.h
         )
# [FS]

  # Add resource files to the project.
  set(viewer_RESOURCE_FILES
    firestorm_icon.icns
    macview.r
    Info-Firestorm.plist
    Firestorm.xib/
    # CMake doesn't seem to support Xcode language variants well just yet
    English.lproj/InfoPlist.strings
    English.lproj/language.txt
    German.lproj/language.txt
    Japanese.lproj/language.txt
    Korean.lproj/language.txt
    )

  SOURCE_GROUP("Resources" FILES ${viewer_RESOURCE_FILES})
  list(APPEND viewer_SOURCE_FILES ${viewer_RESOURCE_FILES})
endif (DARWIN)

if (LINUX)
    LIST(APPEND viewer_SOURCE_FILES llappviewerlinux.cpp)
    set_source_files_properties(
      llappviewerlinux.cpp
      PROPERTIES
# <FS:TS> The next line causes a full rebuild of the entire newview
#         directory every time the Mercurial revision number changes.
#         Instead of doing that, we use the configure tool to build
#         fsversionstrings.h with the right numbers in it.
#      COMPILE_DEFINITIONS "${VIEWER_CHANNEL_VERSION_DEFINES}"
      )
# [FS] Growl support
    LIST(APPEND viewer_HEADER_FILES desktopnotifierlinux.h growlmanager.h)
    LIST(APPEND viewer_SOURCE_FILES desktopnotifierlinux.cpp growlmanager.cpp)
# [FS] Growl support

    SET(CMAKE_EXE_LINKER_FLAGS "${CMAKE_EXE_LINKER_FLAGS} -Wl,--as-needed")


    # <FS:ND> Enable user to create a ctags database via using -DND_CTAGS=On
    if( ND_CTAGS )
      message( "Will generate ctags database during compilation" )
      set_source_files_properties( TAGS PROPERTIES GENERATED true)
      add_custom_command ( OUTPUT TAGS COMMAND ctags --extra=+q --fields=+aiS --c++-kinds=+p -e --recurse=yes .
                           WORKING_DIRECTORY ${CMAKE_SOURCE_DIR} )
      list(APPEND viewer_SOURCE_FILES TAGS )
    endif( ND_CTAGS )
    # </FS:ND>

    # <FS:ND> Get rid of memory limit exceeded for -fvar-tracking-assignments.
    if (NOT CMAKE_CXX_COMPILER MATCHES ".*clang")
      SET_SOURCE_FILES_PROPERTIES(llviewermenu.cpp PROPERTIES COMPILE_FLAGS -fno-var-tracking-assignments)
    endif()
    # </FS:ND>

    # Replace the icons with the appropriate ones for the channel
    # ('test' is the default)
    set(ICON_PATH "private")
    string(TOLOWER ${VIEWER_CHANNEL} channel_lower)
    if(channel_lower MATCHES "release")
        set(ICON_PATH "release")
    elseif(channel_lower MATCHES "beta")
        set(ICON_PATH "beta")
    elseif(channel_lower MATCHES "project")
        set(ICON_PATH "project")
    endif()

    if (OPENSIM)
        set(ICON_PATH "${ICON_PATH}-os")
    endif (OPENSIM)

    message(STATUS "Copying icons for ${ICON_PATH}")
    execute_process(
      COMMAND ${CMAKE_COMMAND} -E copy_if_different
        "${CMAKE_CURRENT_SOURCE_DIR}/icons/${ICON_PATH}/firestorm_256.bmp"
        "${CMAKE_CURRENT_SOURCE_DIR}/res-sdl/firestorm_icon.BMP"
      )
endif (LINUX)

if (WINDOWS)
    list(APPEND viewer_SOURCE_FILES
         growlmanager.cpp
         growlnotifierwin.cpp
         llappviewerwin32.cpp
         llwindebug.cpp
         )
    set_source_files_properties(
      llappviewerwin32.cpp
      PROPERTIES
      COMPILE_DEFINITIONS "${VIEWER_CHANNEL_VERSION_DEFINES}"
      )

    set_source_files_properties( llappviewer.cpp llviewermenu.cpp PROPERTIES COMPILE_FLAGS /bigobj )

    list(APPEND viewer_HEADER_FILES
         llappviewerwin32.h
         llwindebug.h
# [FS] Growl libs
         growlmanager.h
         growlnotifierwin.h
# [FS]
         )

    # Replace the icons with the appropriate ones for the channel
    # ('test' is the default)
    set(ICON_PATH "private")
    #set(VIEWER_MACOSX_PHASE "d") # <FS:Ansariel> Moved to OSX section
    string(TOLOWER ${VIEWER_CHANNEL} channel_lower)
    if(channel_lower MATCHES "release")
        set(ICON_PATH "release")
        #set(VIEWER_MACOSX_PHASE "f") # <FS:Ansariel> Moved to OSX section
    elseif(channel_lower MATCHES "beta")
        set(ICON_PATH "beta")
        #set(VIEWER_MACOSX_PHASE "b") # <FS:Ansariel> Moved to OSX section
    elseif(channel_lower MATCHES "project")
        set(ICON_PATH "project")
        #set(VIEWER_MACOSX_PHASE "a") # <FS:Ansariel> Moved to OSX section
    endif()

    # <FS:Ansariel> FIRE-24335: Use different icon for OpenSim version
    if (OPENSIM)
        set(ICON_PATH "${ICON_PATH}-os")
    endif (OPENSIM)
    # <FS:Ansariel>

    message(STATUS "Copying icons for ${ICON_PATH}")
    execute_process(
      COMMAND ${CMAKE_COMMAND} -E copy_if_different
        "${CMAKE_CURRENT_SOURCE_DIR}/icons/${ICON_PATH}/firestorm_icon.ico"
        "${CMAKE_CURRENT_SOURCE_DIR}/res/firestorm_icon.ico"
      )
    execute_process(
      COMMAND ${CMAKE_COMMAND} -E copy_if_different
        "${CMAKE_CURRENT_SOURCE_DIR}/icons/${ICON_PATH}/firestorm_256.BMP"
        "${CMAKE_CURRENT_SOURCE_DIR}/res/firestorm_icon.BMP"
      )
    execute_process(
      COMMAND ${CMAKE_COMMAND} -E copy_if_different
        "${CMAKE_CURRENT_SOURCE_DIR}/icons/${ICON_PATH}/firestorm_256.BMP"
        "${CMAKE_CURRENT_SOURCE_DIR}/res-sdl/firestorm_icon.BMP"
      )

    # Add resource files to the project.
    # viewerRes.rc is the only buildable file, but
    # the rest are all dependencies of it.
    set(viewer_RESOURCE_FILES
        res/arrow.cur
        res/arrowcop.cur
        res/arrowcopmulti.cur
        res/arrowdrag.cur
        res/circleandline.cur
        res/llarrow.cur
        res/llarrowdrag.cur
        res/llarrowdragmulti.cur
        res/llarrowlocked.cur
        res/llgrablocked.cur
        res/llno.cur
        res/llnolocked.cur
        res/lltoolcamera.cur
        res/lltoolcreate.cur
        res/lltoolfocus.cur
        res/lltoolgrab.cur
        res/lltoolland.cur
        res/lltoolpan.cur
        res/lltoolpathfinding.cur
        res/lltoolpathfindingpathend.cur
        res/lltoolpathfindingpathendadd.cur
        res/lltoolpathfindingpathstart.cur
        res/lltoolpathfindingpathstartadd.cur
        res/lltoolpipette.cur
        res/lltoolrotate.cur
        res/lltoolscale.cur
        res/lltooltranslate.cur
        res/lltoolzoomin.cur
        res/lltoolzoomout.cur
        res/firestorm_icon.BMP
        res/firestorm_icon.ico
        res-sdl/firestorm_icon.BMP
        res/resource.h
        res/toolpickobject.cur
        res/toolpickobject2.cur
        res/toolpickobject3.cur
        res/toolpipette.cur
        res/toolbuy.cur
        res/toolopen.cur
        res/toolsit.cur
        res/toolbuy-legacy.cur
        res/toolopen-legacy.cur
        res/toolsit-legacy.cur
        res/toolpay-legacy.cur
        )

    set_source_files_properties(${viewer_RESOURCE_FILES}
                                PROPERTIES HEADER_FILE_ONLY TRUE)

    configure_file( ${CMAKE_CURRENT_SOURCE_DIR}/res/viewerRes.rc
                    ${CMAKE_CURRENT_BINARY_DIR}/viewerRes.rc
                    )
    set(viewer_RESOURCE_FILES
        ${CMAKE_CURRENT_BINARY_DIR}/viewerRes.rc
        ${viewer_RESOURCE_FILES}
        )

    set_source_files_properties(${CMAKE_CURRENT_BINARY_DIR}/viewerRes.rc
      PROPERTIES COMPILE_FLAGS "-I${CMAKE_CURRENT_SOURCE_DIR}/res"
      )

    SOURCE_GROUP("Resource Files" FILES ${viewer_RESOURCE_FILES})

    list(APPEND viewer_SOURCE_FILES ${viewer_RESOURCE_FILES})

    find_library(INTEL_MEMOPS_LIBRARY
                 NAMES ll_intel_memops
                 PATHS
                 optimized ${ARCH_PREBUILT_DIRS_RELEASE}
                 debug ${ARCH_PREBUILT_DIRS_DEBUG}
                 )
    mark_as_advanced(INTEL_MEMOPS_LIBRARY)


    if (INTEL_MEMOPS_LIBRARY)
      add_library( ll::intel_memops INTERFACE IMPORTED )
      target_link_libraries( ll::intel_memops ${INTEL_MEMOPS_LIBRARY} )
    endif (INTEL_MEMOPS_LIBRARY)

    # <FS:Ansariel> Apply correct manifests to both 32 and 64 bit versions
    #if (ADDRESS_SIZE EQUAL 64)
        # We deliberately omit this from the 32bit build because it declares that
        # the viewer is compatible with Windows 10; we need that to properly detect
        # the Windows version, but doing so causes systems with certain HD video
        # cards to fail because Windows 10 does not support them.  Leaving this out
        # causes those systems to run in a Windows 8 compatibility mode, which works.
    #    LIST(APPEND viewer_SOURCE_FILES windows.manifest)
    #endif (ADDRESS_SIZE EQUAL 64)
    if (ADDRESS_SIZE EQUAL 64)
        LIST(APPEND viewer_SOURCE_FILES ${CMAKE_CURRENT_SOURCE_DIR}/../tools/manifests/compatibility.manifest)
    else (ADDRESS_SIZE EQUAL 64)
        LIST(APPEND viewer_SOURCE_FILES ${CMAKE_CURRENT_SOURCE_DIR}/../tools/manifests/legacy.manifest)
    endif (ADDRESS_SIZE EQUAL 64)
    # </FS:Ansariel>

endif (WINDOWS)

# Add the xui files. This is handy for searching for xui elements
# from within the IDE.
# <FS:Ansariel> Make all XUI files accessible in Visual Studio
#set(viewer_XUI_FILES
#    skins/default/colors.xml
#    skins/default/default_languages.xml
#    skins/default/textures/textures.xml
#    )
#file(GLOB DEFAULT_XUI_FILE_GLOB_LIST
#     ${CMAKE_CURRENT_SOURCE_DIR}/skins/*/xui/en/*.xml)
#list(APPEND viewer_XUI_FILES ${DEFAULT_XUI_FILE_GLOB_LIST})

#file(GLOB DEFAULT_WIDGET_FILE_GLOB_LIST
#     ${CMAKE_CURRENT_SOURCE_DIR}/skins/*/xui/en/widgets/*.xml)
#list(APPEND viewer_XUI_FILES ${DEFAULT_WIDGET_FILE_GLOB_LIST})

## Cannot append empty lists in CMake, wait until we have files here.
##file(GLOB SILVER_WIDGET_FILE_GLOB_LIST
##     ${CMAKE_CURRENT_SOURCE_DIR}/skins/silver/xui/en-us/widgets/*.xml)
##list(APPEND viewer_XUI_FILES ${SILVER_WIDGET_FILE_GLOB_LIST})

#list(SORT viewer_XUI_FILES)

#source_group("XUI Files" FILES ${viewer_XUI_FILES})

#set_source_files_properties(${viewer_XUI_FILES}
#                            PROPERTIES HEADER_FILE_ONLY TRUE)

#list(APPEND viewer_SOURCE_FILES ${viewer_XUI_FILES})

file(GLOB_RECURSE viewer_XUI_FILES LIST_DIRECTORIES FALSE
    ${CMAKE_CURRENT_SOURCE_DIR}/skins/*.xml)
source_group(TREE ${CMAKE_CURRENT_SOURCE_DIR}/skins PREFIX "XUI Files" FILES ${viewer_XUI_FILES})
set_source_files_properties(${viewer_XUI_FILES} 
                            PROPERTIES HEADER_FILE_ONLY TRUE)
list(APPEND viewer_SOURCE_FILES ${viewer_XUI_FILES})
# </FS:Ansariel>

file(GLOB_RECURSE viewer_SHADER_FILES LIST_DIRECTORIES FALSE
    ${CMAKE_CURRENT_SOURCE_DIR}/app_settings/shaders/*.glsl)
source_group(TREE ${CMAKE_CURRENT_SOURCE_DIR}/app_settings/shaders PREFIX "Shaders" FILES ${viewer_SHADER_FILES})
set_source_files_properties(${viewer_SHADER_FILES} 
                            PROPERTIES HEADER_FILE_ONLY TRUE)
list(APPEND viewer_SOURCE_FILES ${viewer_SHADER_FILES})


file(GLOB_RECURSE viewer_SHADER_FILES LIST_DIRECTORIES FALSE
    ${CMAKE_CURRENT_SOURCE_DIR}/app_settings/shaders/*.glsl)
source_group(TREE ${CMAKE_CURRENT_SOURCE_DIR}/app_settings/shaders PREFIX "Shaders" FILES ${viewer_SHADER_FILES})
set_source_files_properties(${viewer_SHADER_FILES} 
                            PROPERTIES HEADER_FILE_ONLY TRUE)
list(APPEND viewer_SOURCE_FILES ${viewer_SHADER_FILES})


set(viewer_APPSETTINGS_FILES
    app_settings/anim.ini
    app_settings/autoreplace.xml
    app_settings/client_list_v2.xml
    app_settings/cloud.xml
    app_settings/cmd_line.xml
    app_settings/commands.xml
    app_settings/foldertypes.xml
    app_settings/graphic_preset_controls.xml
    app_settings/grass.xml
    app_settings/grids.xml
    app_settings/growl_notifications.xml
    app_settings/ignorable_dialogs.xml
    app_settings/key_bindings.xml
    app_settings/keywords.ini
    app_settings/keywords_lsl_default.xml
    app_settings/logcontrol.xml
    app_settings/posestand.xml
    app_settings/quick_preferences.xml
    app_settings/scriptlibrary_aa.xml
    app_settings/scriptlibrary_ossl.xml
    app_settings/scriptlibrary_preproc.xml
    app_settings/settings_firestorm.xml
    app_settings/settings_hybrid.xml
    app_settings/settings_phoenix.xml
    app_settings/settings_v3.xml
    app_settings/settings_text.xml
    app_settings/settings.xml
    app_settings/settings_crash_behavior.xml
    app_settings/settings_files.xml
    app_settings/settings_per_account.xml
    app_settings/std_bump.ini
    #app_settings/toolbars.xml  FS:AO moved to skins
    app_settings/trees.xml
    app_settings/viewerart.xml
    ${CMAKE_SOURCE_DIR}/../etc/message.xml
    ${CMAKE_SOURCE_DIR}/../scripts/messages/message_template.msg
    packages-info.txt
    featuretable.txt
    featuretable_mac.txt
    featuretable_linux.txt
    )
	
if (WINDOWS)
  LIST(APPEND viewer_APPSETTINGS_FILES app_settings/growl_notifications.xml)
endif (WINDOWS)

source_group("App Settings" FILES ${viewer_APPSETTINGS_FILES})

set_source_files_properties(${viewer_APPSETTINGS_FILES}
                            PROPERTIES HEADER_FILE_ONLY TRUE)

list(APPEND viewer_SOURCE_FILES ${viewer_APPSETTINGS_FILES})

set(viewer_CHARACTER_FILES
    character/attentions.xml
    character/attentionsN.xml
    character/avatar_lad.xml
    character/avatar_skeleton.xml
    character/genepool.xml
    )

source_group("Character File" FILES ${viewer_CHARACTER_FILES})

set_source_files_properties(${viewer_CHARACTER_FILES}
                            PROPERTIES HEADER_FILE_ONLY TRUE)
list(APPEND viewer_SOURCE_FILES ${viewer_CHARACTER_FILES})

# <FS:Ansariel> Add Firestorm folders
file(GLOB viewer_FONT_FILES fonts/*.xml)
source_group("Fonts" FILES ${viewer_FONT_FILES})
set_source_files_properties(${viewer_FONT_FILES}
                            PROPERTIES HEADER_FILE_ONLY TRUE)
list(APPEND viewer_SOURCE_FILES ${viewer_FONT_FILES})

file(GLOB viewer_FS_RESOURCES fs_resources/*)
source_group("Firestorm Resources" FILES ${viewer_FS_RESOURCES})
set_source_files_properties(${viewer_FS_RESOURCES}
                            PROPERTIES HEADER_FILE_ONLY TRUE)
list(APPEND viewer_SOURCE_FILES ${viewer_FS_RESOURCES})
# </FS:Ansariel>

if (WINDOWS)
  file(GLOB viewer_INSTALLER_FILES installers/windows/*.nsi)

  source_group("Installer Files" FILES ${viewer_INSTALLER_FILES})

  set_source_files_properties(${viewer_INSTALLER_FILES}
                              PROPERTIES HEADER_FILE_ONLY TRUE)

  list(APPEND viewer_SOURCE_FILES ${viewer_INSTALLER_FILES})
endif (WINDOWS)

if (HAVOK OR HAVOK_TPV)
  set(LLSTARTUP_COMPILE_FLAGS "${LLSTARTUP_COMPILE_FLAGS} -DLL_HAVOK")
endif (HAVOK OR HAVOK_TPV)

if( DEFINED LLSTARTUP_COMPILE_FLAGS )
   # progress view disables/enables icons based on available packages
   set_source_files_properties(llprogressview.cpp PROPERTIES COMPILE_FLAGS "${LLSTARTUP_COMPILE_FLAGS}")

   set_source_files_properties(llstartup.cpp PROPERTIES COMPILE_FLAGS "${LLSTARTUP_COMPILE_FLAGS}")
  # <FS:Ansariel> Output device selection
  set_source_files_properties(llfloaterpreference.cpp PROPERTIES COMPILE_FLAGS "${LLSTARTUP_COMPILE_FLAGS}")
  # </FS:Ansariel>
endif()

list(APPEND viewer_SOURCE_FILES ${viewer_HEADER_FILES})

add_executable(${VIEWER_BINARY_NAME}
    WIN32
    MACOSX_BUNDLE
    ${viewer_SOURCE_FILES}
    )

# add package files
file(GLOB EVENT_HOST_SCRIPT_GLOB_LIST
     ${CMAKE_CURRENT_SOURCE_DIR}/../viewer_components/*.py)
list(APPEND EVENT_HOST_SCRIPTS ${EVENT_HOST_SCRIPT_GLOB_LIST})

set(PACKAGE ON CACHE BOOL
    "Add a package target that builds an installer package.")

if (OPENSIM )
  set(ND_VIEWER_FLAVOR "oss")
else (OPENSIM)
  set(ND_VIEWER_FLAVOR "hvk")
endif (OPENSIM)

if (WINDOWS)
    set_target_properties(${VIEWER_BINARY_NAME}
        PROPERTIES
        # *TODO -reenable this once we get server usage sorted out
        LINK_FLAGS "/debug /NODEFAULTLIB:LIBCMT /SUBSYSTEM:WINDOWS /LARGEADDRESSAWARE /LTCG /NOEXP /NOIMPLIB"
        LINK_FLAGS_DEBUG "/NODEFAULTLIB:\"LIBCMT;LIBCMTD;MSVCRT\" /INCREMENTAL:NO /LARGEADDRESSAWARE /LTCG /NOEXP /NOIMPLIB"
        LINK_FLAGS_RELEASE "/FORCE:MULTIPLE /MAP\"secondlife-bin.MAP\" /OPT:REF /LARGEADDRESSAWARE /LTCG /NOEXP /NOIMPLIB"
        )
    target_compile_options(${VIEWER_BINARY_NAME} PRIVATE /bigobj)

    if(USE_PRECOMPILED_HEADERS)
       target_precompile_headers( ${VIEWER_BINARY_NAME} PRIVATE llviewerprecompiledheaders.h )
    endif(USE_PRECOMPILED_HEADERS)

    # If adding a file to viewer_manifest.py in the WindowsManifest.construct() method, be sure to add the dependency
    # here.
    # *NOTE:Mani - This is a crappy hack to have important dependencies for the viewer_manifest copy action
    # be met. I'm looking forward to a source-code split-up project next year that will address this kind of thing.
    # In the meantime, if you have any ideas on how to easily maintain one list, either here or in viewer_manifest.py
    # and have the build deps get tracked *please* tell me about it.
    # nat: https://cmake.org/cmake/help/v3.14/command/file.html
    # "For example, the code
    # file(STRINGS myfile.txt myfile)
    # stores a list in the variable myfile in which each item is a line from the input file."
    # And of course it's straightforward to read a text file in Python.

    set(COPY_INPUT_DEPENDENCIES
      # The following commented dependencies are determined at variably at build time. Can't do this here.
      ${CMAKE_SOURCE_DIR}/../etc/message.xml
      ${CMAKE_SOURCE_DIR}/../scripts/messages/message_template.msg
      #${SHARED_LIB_STAGING_DIR}/openjp2.dll # <FS:Ansariel> Only copy OpenJPEG dll if needed
      ${SHARED_LIB_STAGING_DIR}/libhunspell.dll
      ${SHARED_LIB_STAGING_DIR}/uriparser.dll
      #${SHARED_LIB_STAGING_DIR}/${LL_INTDIR}/SLVoice.exe
      #${SHARED_LIB_STAGING_DIR}/${LL_INTDIR}/libsndfile-1.dll
      #${SHARED_LIB_STAGING_DIR}/${LL_INTDIR}/vivoxoal.dll
      ${AUTOBUILD_INSTALL_DIR}/ca-bundle.crt
      ${CMAKE_CURRENT_SOURCE_DIR}/licenses-win32.txt
      ${CMAKE_CURRENT_SOURCE_DIR}/featuretable.txt
      ${viewer_APPSETTINGS_FILES}
      ${ARCH_PREBUILT_DIRS_RELEASE}/growl.dll
      ${SHARED_LIB_STAGING_DIR}/glod.dll # <FS:Beq> Restore GLOD build dependencies
      SLPlugin
      media_plugin_cef
      media_plugin_libvlc
      #media_plugin_example # <FS:Ansariel> Don't package example plugin
      )

    # <FS:Ansariel> Only copy OpenJPEG dll if needed
    if (NOT USE_KDU)
        list(APPEND COPY_INPUT_DEPENDENCIES
            ${SHARED_LIB_STAGING_DIR}/openjp2.dll
            )
    endif (NOT USE_KDU)
    # </FS:Ansariel>

    if (ADDRESS_SIZE EQUAL 64)
       list(APPEND COPY_INPUT_DEPENDENCIES
               ${SHARED_LIB_STAGING_DIR}/vivoxsdk_x64.dll
               ${SHARED_LIB_STAGING_DIR}/ortp_x64.dll
               ${ARCH_PREBUILT_DIRS_RELEASE}/libcrypto-1_1-x64.dll
               ${ARCH_PREBUILT_DIRS_RELEASE}/libssl-1_1-x64.dll
               )
    else (ADDRESS_SIZE EQUAL 64)
       list(APPEND COPY_INPUT_DEPENDENCIES
               ${SHARED_LIB_STAGING_DIR}/vivoxsdk.dll
               ${SHARED_LIB_STAGING_DIR}/ortp.dll
               ${ARCH_PREBUILT_DIRS_RELEASE}/libcrypto-1_1.dll
               ${ARCH_PREBUILT_DIRS_RELEASE}/libssl-1_1.dll
               )
    endif (ADDRESS_SIZE EQUAL 64)

    if (TARGET ll::fmodstudio)
      list(APPEND COPY_INPUT_DEPENDENCIES
           ${SHARED_LIB_STAGING_DIR}/fmod.dll
           #${SHARED_LIB_STAGING_DIR}/fmodL.dll # <FS:Ansariel> Doesn't exist
          )
    endif ()

    if (TARGET ll::openal)
      list(APPEND COPY_INPUT_DEPENDENCIES
           ${SHARED_LIB_STAGING_DIR}/OpenAL32.dll
           ${SHARED_LIB_STAGING_DIR}/alut.dll
          )
    endif ()

    add_custom_command(
      OUTPUT  ${CMAKE_CFG_INTDIR}/copy_touched.bat
      COMMAND ${PYTHON_EXECUTABLE}
      ARGS
        ${CMAKE_CURRENT_SOURCE_DIR}/viewer_manifest.py
        --actions=copy
        --arch=${ARCH}
        --artwork=${ARTWORK_DIR}
        "--bugsplat=${BUGSPLAT_DB}"
        "--fmodstudio=${USE_FMODSTUDIO}"
        "--openal=${USE_OPENAL}"
        --build=${CMAKE_CURRENT_BINARY_DIR}
        --buildtype=$<CONFIG>
        "--channel=${VIEWER_CHANNEL}"
        --configuration=${CMAKE_CFG_INTDIR}
        --dest=${CMAKE_CURRENT_BINARY_DIR}/$<IF:$<BOOL:${LL_GENERATOR_IS_MULTI_CONFIG}>,$<CONFIG>,>
        --grid=${GRID}
        --source=${CMAKE_CURRENT_SOURCE_DIR}
        --touch=${CMAKE_CURRENT_BINARY_DIR}/$<IF:$<BOOL:${LL_GENERATOR_IS_MULTI_CONFIG}>,$<CONFIG>,>/copy_touched.bat
        --versionfile=${CMAKE_CURRENT_BINARY_DIR}/viewer_version.txt
        --viewer_flavor=${ND_VIEWER_FLAVOR}
      DEPENDS
        ${CMAKE_CURRENT_SOURCE_DIR}/viewer_manifest.py
        stage_third_party_libs
        ${COPY_INPUT_DEPENDENCIES}
      COMMENT "Performing viewer_manifest copy"
      )

    add_custom_target(copy_w_viewer_manifest ALL DEPENDS ${CMAKE_CFG_INTDIR}/copy_touched.bat)

    add_dependencies(${VIEWER_BINARY_NAME} stage_third_party_libs llcommon copy_w_viewer_manifest)

    if (EXISTS ${CMAKE_SOURCE_DIR}/copy_win_scripts)
      add_dependencies(${VIEWER_BINARY_NAME} copy_win_scripts)
    endif (EXISTS ${CMAKE_SOURCE_DIR}/copy_win_scripts)

    add_dependencies(${VIEWER_BINARY_NAME} SLPlugin)

    # sets the 'working directory' for debugging from visual studio.
    # Condition for version can be moved to requirements once build agents will be updated (see TOOL-3865)
    if (NOT UNATTENDED)
        set_property(
          TARGET ${VIEWER_BINARY_NAME}
          PROPERTY VS_DEBUGGER_WORKING_DIRECTORY "${CMAKE_CURRENT_SOURCE_DIR}"
          )
    endif (NOT UNATTENDED)

    if (PACKAGE)
      add_custom_command(
        OUTPUT ${CMAKE_CURRENT_BINARY_DIR}/${CMAKE_CFG_INTDIR}/event_host.tar.bz2
        COMMAND ${PYTHON_EXECUTABLE}
        ARGS
          ${CMAKE_CURRENT_SOURCE_DIR}/event_host_manifest.py
          ${CMAKE_CURRENT_SOURCE_DIR}/..
          ${CMAKE_CURRENT_BINARY_DIR}
          ${CMAKE_CFG_INTDIR}
        DEPENDS
          lleventhost
          ${EVENT_HOST_SCRIPTS}
          ${CMAKE_CURRENT_SOURCE_DIR}/event_host_manifest.py
        )

      add_custom_command(
        OUTPUT ${CMAKE_CFG_INTDIR}/touched.bat
        COMMAND ${PYTHON_EXECUTABLE}
        ARGS
              ${CMAKE_CURRENT_SOURCE_DIR}/viewer_manifest.py
              --arch=${ARCH}
              --artwork=${ARTWORK_DIR}
              "--bugsplat=${BUGSPLAT_DB}"
              "--fmodstudio=${USE_FMODSTUDIO}"
              "--openal=${USE_OPENAL}"
              --build=${CMAKE_CURRENT_BINARY_DIR}
              --buildtype=$<CONFIG>
              "--channel=${VIEWER_CHANNEL}"
              --configuration=${CMAKE_CFG_INTDIR}
              --dest=${CMAKE_CURRENT_BINARY_DIR}/$<IF:$<BOOL:${LL_GENERATOR_IS_MULTI_CONFIG}>,$<CONFIG>,>
              --grid=${GRID}
              --source=${CMAKE_CURRENT_SOURCE_DIR}
              --touch=${CMAKE_CURRENT_BINARY_DIR}/$<IF:$<BOOL:${LL_GENERATOR_IS_MULTI_CONFIG}>,$<CONFIG>,>/touched.bat
              --versionfile=${CMAKE_CURRENT_BINARY_DIR}/viewer_version.txt
          --viewer_flavor=${ND_VIEWER_FLAVOR}
        DEPENDS
            ${VIEWER_BINARY_NAME}
            ${CMAKE_CURRENT_SOURCE_DIR}/viewer_manifest.py
            ${CMAKE_CURRENT_BINARY_DIR}/viewer_version.txt
            ${COPY_INPUT_DEPENDENCIES}
        )

      add_custom_target(llpackage ALL DEPENDS
              ${CMAKE_CFG_INTDIR}/touched.bat
        )
        # temporarily disable packaging of event_host until hg subrepos get
        # sorted out on the parabuild cluster...
        #${CMAKE_CURRENT_BINARY_DIR}/${CMAKE_CFG_INTDIR}/event_host.tar.bz2)

    endif (PACKAGE)
elseif (DARWIN)
    set_target_properties(${VIEWER_BINARY_NAME}
        PROPERTIES
        LINK_FLAGS_RELEASE "${LINK_FLAGS_RELEASE} -Xlinker -dead_strip -Xlinker -map -Xlinker ${CMAKE_CURRENT_BINARY_DIR}/${VIEWER_BINARY_NAME}.MAP"
        #<FS:TS> Force the SDK version in the linked executable to be 10.12. This will fool
        # macOS into using the pre-Mojave display system, avoiding the blurry display that
        # otherwise occurs when upscaling the viewer to Retina resolution levels.
        LINK_FLAGS_RELEASE "${LINK_FLAGS_RELEASE} -Xlinker -platform_version -Xlinker macos -Xlinker ${CMAKE_OSX_DEPLOYMENT_TARGET} -Xlinker 10.12"
        )
else (WINDOWS)
        # Linux
    set_target_properties(${VIEWER_BINARY_NAME}
        PROPERTIES
        LINK_FLAGS_RELEASE "${LINK_FLAGS_RELEASE} -Wl,--Map=${VIEWER_BINARY_NAME}.MAP"
        )
endif (WINDOWS)

# *NOTE: - this list is very sensitive to ordering, test carefully on all
# platforms if you change the relative order of the entries here.
# In particular, cmake 2.6.4 (when building with linux/makefile generators)
# appears to sometimes de-duplicate redundantly listed dependencies improperly.
# To work around this, higher level modules should be listed before the modules
# that they depend upon. -brad
#
# *NOTE:  On mixing system shared libraries and updated static archives.
# We use a number of libraries that have an existence as system libraries,
# internal-use libraries and applications libraries.  The most-referenced
# one of these being libz where you can find four or more versions in play
# at once.  On Linux, libz can be found at link and run time via a number
# of paths:
#     
#      => -lfreetype
#        => libz.so.1 (on install machine, not build)
#      => -lSDL
#        => libz.so.1 (on install machine, not build)
#      => -lgdk-x11-2.0
#        => libz.so.1
#      => -lz
#
# We generally want the newest version of the library to provide all symbol
# resolution.  To that end, when using static archives, the *_PRELOAD_ARCHIVES
# variables, PNG_PRELOAD_ARCHIVES and ZLIBNG_PRELOAD_ARCHIVES, get the archives
# dumped into the target binary and runtime lookup will find the most
# modern version.

target_link_libraries(${VIEWER_BINARY_NAME}
        llaudio
        llcharacter
        llimage
        llinventory
        llmessage
        llplugin
        llprimitive
        llrender
        llui
        llfilesystem
        llwindow
        llxml
        llmath
        llcorehttp
        llcommon
        llmeshoptimizer
        ll::ndof
        lllogin
        llprimitive
        llappearance
        ${LLPHYSICSEXTENSIONS_LIBRARIES}
        ll::bugsplat
        ll::tracy
<<<<<<< HEAD
=======
        ll::icu4c
>>>>>>> cb43d15c
        fs::glod # <FS:Beq/> restore GLOD dependencies
        fs::discord # <FS:Ansariel> Discord  support
        )

if( TARGET ll::intel_memops )
   target_link_libraries(${VIEWER_BINARY_NAME} ll::intel_memops )
endif()

if (USE_BUGSPLAT)
  target_link_libraries(${VIEWER_BINARY_NAME}
    ${BUGSPLAT_LIBRARIES}
    )
endif (USE_BUGSPLAT)

# <FS:Ansariel> Growl support
if (WINDOWS OR DARWIN)
    target_link_libraries(${VIEWER_BINARY_NAME} fs::growl)
endif (WINDOWS OR DARWIN)
# </FS:Ansariel>

if( TARGET ll::nvapi )
   target_link_libraries(${VIEWER_BINARY_NAME} ll::nvapi )
endif()

if (LINUX)
    # <FS:Zi> put these additional libraries in the viewer build target here as it didn't
    # work to put them in via their cmake/* files
    target_link_libraries(${VIEWER_BINARY_NAME}
        "dl"
        # <FS:Zi> I wish I knew how to make this cleaner, this looks like a mess
        ll::vorbis
        ${GIO_LIBRARIES}
    )
endif (LINUX)

set(ARTWORK_DIR ${CMAKE_CURRENT_SOURCE_DIR} CACHE PATH
    "Path to artwork files.")

# <FS:Ansariel> Don't copy fonts into the source folder!
#message("Copying fonts")
#file(GLOB FONT_FILE_GLOB_LIST
#  "${AUTOBUILD_INSTALL_DIR}/fonts/*"
#)
#file(COPY ${FONT_FILE_GLOB_LIST} DESTINATION "${CMAKE_CURRENT_SOURCE_DIR}/fonts")
# </FS:Ansariel>

# <FS:Ansariel> Don't copy emoji characters into source folder
# Copy over the Emoji/shortcodes mapping XML files (and create dependency
# if they are changed, CMake will run again and copy over new versions)
#message("Copying Emoji/shortcode mappings")
#set(emoji_mapping_src_folder ${AUTOBUILD_INSTALL_DIR}/xui)
#set(emoji_mapping_dst_folder ${CMAKE_CURRENT_SOURCE_DIR}/skins/default/xui)
#
## Note Turkey is missing from this set (not available in Emoji package yet)
#set(country_codes "da;de;en;es;fr;it;ja;pl;pt;ru;zh")
#foreach(elem ${country_codes})
#   set(emoji_mapping_src_file
#      "${emoji_mapping_src_folder}/${elem}/emoji_characters.xml")
#   set(emoji_mapping_dst_file
#      "${emoji_mapping_dst_folder}/${elem}/emoji_characters.xml")      
#   configure_file(${emoji_mapping_src_file} ${emoji_mapping_dst_file} COPYONLY)
#endforeach()
# </FS:Ansariel>

if (LINUX)
  set(product Firestorm-${ARCH}-${VIEWER_SHORT_VERSION}.${VIEWER_VERSION_REVISION})

  # These are the generated targets that are copied to package/
  set(COPY_INPUT_DEPENDENCIES
    ${VIEWER_BINARY_NAME}
    SLPlugin
    media_plugin_cef
    media_plugin_gstreamer10
    llcommon
    linux-crash-logger
    )

  add_dependencies(${VIEWER_BINARY_NAME} SLPlugin media_plugin_gstreamer10 media_plugin_cef linux-crash-logger)
  
  add_custom_command(
      OUTPUT ${product}.tar.bz2
      COMMAND ${PYTHON_EXECUTABLE}
      ARGS
        ${CMAKE_CURRENT_SOURCE_DIR}/viewer_manifest.py
        --arch=${ARCH}
        --artwork=${ARTWORK_DIR}
        "--bugsplat=${BUGSPLAT_DB}"
        "--fmodstudio=${USE_FMODSTUDIO}"
        "--openal=${USE_OPENAL}"
        --build=${CMAKE_CURRENT_BINARY_DIR}
        --buildtype=${CMAKE_BUILD_TYPE}
        "--channel=${VIEWER_CHANNEL}"
        --configuration=${CMAKE_CFG_INTDIR}
        --dest=${CMAKE_CURRENT_BINARY_DIR}/packaged
        --grid=${GRID}
        --source=${CMAKE_CURRENT_SOURCE_DIR}
        --touch=${CMAKE_CURRENT_BINARY_DIR}/${CMAKE_CFG_INTDIR}/.${product}.touched
        --versionfile=${CMAKE_CURRENT_BINARY_DIR}/viewer_version.txt
        --viewer_flavor=${ND_VIEWER_FLAVOR}
      DEPENDS
        ${CMAKE_CURRENT_SOURCE_DIR}/viewer_manifest.py
        ${COPY_INPUT_DEPENDENCIES}
      )

  add_custom_command(
    OUTPUT  ${CMAKE_CURRENT_BINARY_DIR}/${CMAKE_CFG_INTDIR}/.${product}.copy_touched
    COMMAND ${PYTHON_EXECUTABLE}
    ARGS
      ${CMAKE_CURRENT_SOURCE_DIR}/viewer_manifest.py
      --actions=copy
      --arch=${ARCH}
      --artwork=${ARTWORK_DIR}
      "--bugsplat=${BUGSPLAT_DB}"
      "--fmodstudio=${USE_FMODSTUDIO}"
      "--openal=${USE_OPENAL}"
      --build=${CMAKE_CURRENT_BINARY_DIR}
      --buildtype=${CMAKE_BUILD_TYPE}
      "--channel=${VIEWER_CHANNEL}"
      --configuration=${CMAKE_CFG_INTDIR}
      --dest=${CMAKE_CURRENT_BINARY_DIR}/packaged
      --grid=${GRID}
      --source=${CMAKE_CURRENT_SOURCE_DIR}
      --versionfile=${CMAKE_CURRENT_BINARY_DIR}/viewer_version.txt
      --viewer_flavor=${ND_VIEWER_FLAVOR}
    DEPENDS
      ${CMAKE_CURRENT_SOURCE_DIR}/viewer_manifest.py
      ${COPY_INPUT_DEPENDENCIES}
    COMMENT "Performing viewer_manifest copy"
    )

  add_custom_target(copy_l_viewer_manifest ALL DEPENDS ${CMAKE_CURRENT_BINARY_DIR}/${CMAKE_CFG_INTDIR}/.${product}.copy_touched)

  if (PACKAGE)
    add_custom_target(llpackage ALL DEPENDS ${product}.tar.bz2)
    # Make sure we don't run two instances of viewer_manifest.py at the same time.
    add_dependencies(llpackage copy_l_viewer_manifest)
    check_message_template(llpackage)
  endif (PACKAGE)
endif (LINUX)

if (DARWIN)
    # <FS:Ansariel> Moved from Windows section
    set(VIEWER_MACOSX_PHASE "d")
    string(TOLOWER ${VIEWER_CHANNEL} channel_lower)
    if(channel_lower MATCHES "release")
        set(VIEWER_MACOSX_PHASE "f")
    elseif(channel_lower MATCHES "beta")
        set(VIEWER_MACOSX_PHASE "b")
    elseif(channel_lower MATCHES "project")
        set(VIEWER_MACOSX_PHASE "a")
    endif()
    # </FS:Ansariel>

  # These all get set with PROPERTIES. It's not that the property names are
  # magically known to CMake -- it's that these names are referenced in the
  # Info-SecondLife.plist file in the configure_file() directive below.
  #set(product "${VIEWER_CHANNEL}")
  set(product "Firestorm")
  set(MACOSX_EXECUTABLE_NAME "Firestorm")
  set(MACOSX_BUNDLE_INFO_STRING "Firestorm Viewer")
  set(MACOSX_BUNDLE_ICON_FILE "firestorm_icon.icns")
  set(MACOSX_BUNDLE_GUI_IDENTIFIER "org.firestormviewer.firestorm")
  set(MACOSX_BUNDLE_LONG_VERSION_STRING "${VIEWER_CHANNEL} ${VIEWER_SHORT_VERSION}.${VIEWER_VERSION_REVISION}")
  set(MACOSX_BUNDLE_BUNDLE_NAME "Firestorm")
  set(MACOSX_BUNDLE_SHORT_VERSION_STRING "${VIEWER_SHORT_VERSION}.${VIEWER_VERSION_REVISION}")
  set(MACOSX_BUNDLE_BUNDLE_VERSION "${VIEWER_SHORT_VERSION}${VIEWER_MACOSX_PHASE}${VIEWER_REVISION}")
  set(MACOSX_BUNDLE_COPYRIGHT "Copyright 2010-2024 The Phoenix Firestorm Project, Inc.")
  set(MACOSX_BUNDLE_NSMAIN_NIB_FILE "Firestorm.nib")
  set(MACOSX_BUNDLE_NSPRINCIPAL_CLASS "LLApplication")

  # https://blog.kitware.com/upcoming-in-cmake-2-8-12-osx-rpath-support/
  set(CMAKE_MACOSX_RPATH 1)
  
  set_target_properties(
    ${VIEWER_BINARY_NAME}
    PROPERTIES
    OUTPUT_NAME "${product}"
    # From Contents/MacOS/SecondLife, look in Contents/Frameworks
    INSTALL_RPATH "@loader_path/../Frameworks"
    # SIGH, as of 2018-05-24 (cmake 3.11.1) the INSTALL_RPATH property simply
    # does not work. Try this:
    LINK_FLAGS "-rpath @loader_path/../Frameworks"
    MACOSX_BUNDLE_INFO_PLIST "${CMAKE_CURRENT_SOURCE_DIR}/Info-Firestorm.plist"
    XCODE_ATTRIBUTE_PRODUCT_BUNDLE_IDENTIFIER "${MACOSX_BUNDLE_GUI_IDENTIFIER}"
    )

  set(VIEWER_APP_BUNDLE "${CMAKE_CURRENT_BINARY_DIR}/$<IF:$<BOOL:${LL_GENERATOR_IS_MULTI_CONFIG}>,$<CONFIG>,>/${product}.app")
  set(VIEWER_APP_EXE "${VIEWER_APP_BUNDLE}/Contents/MacOS/${product}")
  set(VIEWER_APP_DSYM "${VIEWER_APP_EXE}.dSYM")
  set(VIEWER_APP_XCARCHIVE "${VIEWER_APP_BUNDLE}/../${product}.xcarchive.zip")

  configure_file(
     # <FS:CR> Use Firestorm plist
     #"${CMAKE_CURRENT_SOURCE_DIR}/Info-SecondLife.plist"
     "${CMAKE_CURRENT_SOURCE_DIR}/Info-Firestorm.plist"
     "${VIEWER_APP_BUNDLE}/Contents/Info.plist"
    )

  add_custom_command(
    TARGET ${VIEWER_BINARY_NAME} POST_BUILD
    COMMAND ${PYTHON_EXECUTABLE}
    ARGS
      ${CMAKE_CURRENT_SOURCE_DIR}/viewer_manifest.py
      --actions=copy
      --arch=${ARCH}
      --artwork=${ARTWORK_DIR}
      "--bugsplat=${BUGSPLAT_DB}"
      "--fmodstudio=${USE_FMODSTUDIO}"
      "--openal=${USE_OPENAL}"
      --build=${CMAKE_CURRENT_BINARY_DIR}
      --buildtype=$<CONFIG>
      --bundleid=${MACOSX_BUNDLE_GUI_IDENTIFIER}
      "--channel=${VIEWER_CHANNEL}"
      --configuration=${CMAKE_CFG_INTDIR}
      --dest=${VIEWER_APP_BUNDLE}
      --grid=${GRID}
      --source=${CMAKE_CURRENT_SOURCE_DIR}
      --versionfile=${CMAKE_CURRENT_BINARY_DIR}/viewer_version.txt
      --viewer_flavor=${ND_VIEWER_FLAVOR}
    DEPENDS
      ${VIEWER_BINARY_NAME}
      ${CMAKE_CURRENT_SOURCE_DIR}/viewer_manifest.py
    )

  add_dependencies(${VIEWER_BINARY_NAME} SLPlugin media_plugin_libvlc media_plugin_cef)

  if (ENABLE_SIGNING)
      set(SIGNING_SETTING "--signature=${SIGNING_IDENTITY}")
  else (ENABLE_SIGNING)
      set(SIGNING_SETTING "")
  endif (ENABLE_SIGNING)

  if (PACKAGE)
      add_custom_target(llpackage ALL DEPENDS ${VIEWER_BINARY_NAME})

      add_custom_command(
        TARGET llpackage POST_BUILD
        COMMAND ${PYTHON_EXECUTABLE}
        ARGS
          ${CMAKE_CURRENT_SOURCE_DIR}/viewer_manifest.py
          --arch=${ARCH}
          --artwork=${ARTWORK_DIR}
          "--bugsplat=${BUGSPLAT_DB}"
          "--fmodstudio=${USE_FMODSTUDIO}"
          "--openal=${USE_OPENAL}"
          --build=${CMAKE_CURRENT_BINARY_DIR}
          --buildtype=${CMAKE_BUILD_TYPE}
          "--channel=${VIEWER_CHANNEL}"
          --configuration=${CMAKE_CFG_INTDIR}
          --dest=${VIEWER_APP_BUNDLE}
          --grid=${GRID}
          --source=${CMAKE_CURRENT_SOURCE_DIR}
          --touch=${CMAKE_CURRENT_BINARY_DIR}/$<IF:$<BOOL:${LL_GENERATOR_IS_MULTI_CONFIG}>,$<CONFIG>,>/.${product}.bat
          --versionfile=${CMAKE_CURRENT_BINARY_DIR}/viewer_version.txt
          --viewer_flavor=${ND_VIEWER_FLAVOR}
          ${SIGNING_SETTING}
        DEPENDS
          ${CMAKE_CURRENT_SOURCE_DIR}/viewer_manifest.py
      )
  endif (PACKAGE)
endif (DARWIN)

if (INSTALL)
  include(${CMAKE_CURRENT_SOURCE_DIR}/ViewerInstall.cmake)
endif (INSTALL)

# Note that the conventional VIEWER_SYMBOL_FILE is set by ../../build.sh
if (PACKAGE AND (RELEASE_CRASH_REPORTING OR NON_RELEASE_CRASH_REPORTING) AND VIEWER_SYMBOL_FILE)
  if (USE_BUGSPLAT)
    # BugSplat symbol-file generation
    if (WINDOWS)
	#<FS:ND> Comment this out, we do our own symbol package which also includes the exe and build_data.json 
      # Just pack up a tarball containing only the .pdb file for the
      # executable. Because we intend to use cygwin tar, we must render
      # VIEWER_SYMBOL_FILE in cygwin path syntax.
      # execute_process(COMMAND "cygpath" "-u" "${VIEWER_SYMBOL_FILE}"
        # OUTPUT_VARIABLE VIEWER_SYMBOL_FILE_CYGWIN
        # OUTPUT_STRIP_TRAILING_WHITESPACE)
      # execute_process(COMMAND "cygpath" "-u" "${CMAKE_CURRENT_BINARY_DIR}/${CMAKE_CFG_INTDIR}"
        # OUTPUT_VARIABLE PARENT_DIRECTORY_CYGWIN
        # OUTPUT_STRIP_TRAILING_WHITESPACE)
      # add_custom_command(OUTPUT "${VIEWER_SYMBOL_FILE}"
        # # Use of 'tar ...j' here assumes VIEWER_SYMBOL_FILE endswith .tar.bz2;
        # # testing a string suffix is painful enough in CMake language that
        # # we'll continue assuming it until forced to generalize.
        # COMMAND "tar"
        # ARGS
          # "cjf"
          # "${VIEWER_SYMBOL_FILE_CYGWIN}"
          # "-C"
          # "${PARENT_DIRECTORY_CYGWIN}"
          # "firestorm-bin.pdb"
        # DEPENDS "${CMAKE_CURRENT_BINARY_DIR}/${CMAKE_CFG_INTDIR}/firestorm-bin.pdb"
        # COMMENT "Packing viewer PDB into ${VIEWER_SYMBOL_FILE_CYGWIN}"
        # )
      # add_custom_target(generate_symbols DEPENDS "${VIEWER_SYMBOL_FILE}" ${VIEWER_BINARY_NAME})
      # add_dependencies(generate_symbols ${VIEWER_BINARY_NAME})
    endif (WINDOWS)
    if (DARWIN)
      # Have to run dsymutil first, then pack up the resulting .dSYM directory
      add_custom_command(OUTPUT "${VIEWER_APP_DSYM}"
        COMMAND "dsymutil"
        ARGS
          ${VIEWER_APP_EXE}
        COMMENT "Generating ${VIEWER_APP_DSYM}"
        )
      add_custom_target(dsym_generate DEPENDS "${VIEWER_APP_DSYM}")
      add_dependencies(dsym_generate ${VIEWER_BINARY_NAME})
      add_custom_command(OUTPUT "${VIEWER_SYMBOL_FILE}"
        # See above comments about "tar ...j"
        COMMAND "tar"
        ARGS
          "cjf"
          "${VIEWER_SYMBOL_FILE}"
          "-C"
          "${VIEWER_APP_DSYM}/.."
          "${product}.dSYM"
        DEPENDS "${VIEWER_APP_DSYM}"
        COMMENT "Packing dSYM into ${VIEWER_SYMBOL_FILE}"
        )
      add_custom_target(dsym_tarball DEPENDS "${VIEWER_SYMBOL_FILE}")
      add_dependencies(dsym_tarball dsym_generate)
      add_custom_command(OUTPUT "${VIEWER_APP_XCARCHIVE}"
        COMMAND "zip"
        ARGS
          "-r"
          "${VIEWER_APP_XCARCHIVE}"
          "."
        WORKING_DIRECTORY "${VIEWER_APP_DSYM}/.."
        DEPENDS "${VIEWER_APP_DSYM}"
        COMMENT "Generating xcarchive.zip for upload to BugSplat"
        )
      add_custom_target(dsym_xcarchive DEPENDS "${VIEWER_APP_XCARCHIVE}")
      add_dependencies(dsym_xcarchive dsym_generate)
      # Have to create a stamp file, and depend on it, to force CMake to run
      # the cleanup step.
      add_custom_command(OUTPUT "${CMAKE_CURRENT_BINARY_DIR}/dsym.stamp"
        COMMAND rm -rf "${VIEWER_APP_DSYM}"
        COMMAND touch "${CMAKE_CURRENT_BINARY_DIR}/dsym.stamp"
        DEPENDS "${VIEWER_SYMBOL_FILE}" "${VIEWER_APP_XCARCHIVE}"
        COMMENT "Cleaning up dSYM"
        )
      add_custom_target(generate_symbols DEPENDS
        "${VIEWER_APP_DSYM}"
        "${VIEWER_SYMBOL_FILE}"
        "${VIEWER_APP_XCARCHIVE}"
        "${CMAKE_CURRENT_BINARY_DIR}/dsym.stamp"
        )
      add_dependencies(generate_symbols dsym_tarball dsym_xcarchive)
    endif (DARWIN)
    if (LINUX)
      # TBD
    endif (LINUX)
  endif (USE_BUGSPLAT)

  if (DARWIN) #Linux/Windows generates symbols via viewer_manifest.py/fs_viewer_manifest.py
	# for both Bugsplat and Breakpad
	add_dependencies(llpackage generate_symbols)
  endif()
endif ()

if (LL_TESTS)
  # To add a viewer unit test, just add the test .cpp file below
  # This creates a separate test project per file listed.
  include(LLAddBuildTest)
  SET(viewer_TEST_SOURCE_FILES
    llagentaccess.cpp
    lldateutil.cpp
#    llmediadataclient.cpp
    lllogininstance.cpp
#    llremoteparcelrequest.cpp
    llviewerhelputil.cpp
    llversioninfo.cpp
#    llvocache.cpp  
    llworldmap.cpp
    llworldmipmap.cpp
  )

  set_source_files_properties(
    llworldmap.cpp
    llworldmipmap.cpp
    PROPERTIES
    LL_TEST_ADDITIONAL_SOURCE_FILES 
    tests/llviewertexture_stub.cpp
    #llviewertexturelist.cpp
  )

#  set_source_files_properties(
#    llvocache.cpp
#    PROPERTIES
#    LL_TEST_ADDITIONAL_SOURCE_FILES ../llmessage/lldatapacker.cpp
#    LL_TEST_ADDITIONAL_PROJECTS "llprimitive"
#  )

  set(test_libs
          llcommon
          llfilesystem
          llxml
          llmessage
          llcharacter
          llui
          lllogin
          llplugin
          llappearance
    )

  set_source_files_properties(
    llworldmap.cpp
    llworldmipmap.cpp
    PROPERTIES
    LL_TEST_ADDITIONAL_SOURCE_FILES 
    tests/llviewertexture_stub.cpp
    #llviewertexturelist.cpp
  )

  set_source_files_properties(
    llmediadataclient.cpp
    PROPERTIES
    LL_TEST_ADDITIONAL_LIBRARIES "${test_libs}"
  )

  set_source_files_properties(
    llworldmap.cpp
    llworldmipmap.cpp
    PROPERTIES
    LL_TEST_ADDITIONAL_SOURCE_FILES 
    tests/llviewertexture_stub.cpp
  )

  set_source_files_properties(
    llmediadataclient.cpp
    PROPERTIES
    LL_TEST_ADDITIONAL_LIBRARIES llprimitive
  )

  set_source_files_properties(
    lllogininstance.cpp
    PROPERTIES
    LL_TEST_ADDITIONAL_SOURCE_FILES llversioninfo.cpp
  )

  set_property( SOURCE
          ${viewer_TEST_SOURCE_FILES}
          PROPERTY
          LL_TEST_ADDITIONAL_LIBRARIES ${test_libs}
  )

  LL_ADD_PROJECT_UNIT_TESTS(${VIEWER_BINARY_NAME} "${viewer_TEST_SOURCE_FILES}")

  #set(TEST_DEBUG on)

  set(test_libs
          llfilesystem
          llmath
          llcommon
          llmessage
          llcorehttp
          llxml
          llui
          llplugin
          llappearance
          lllogin
          llprimitive
          lllogin
          )

  LL_ADD_INTEGRATION_TEST(cppfeatures
    ""
    "${test_libs}"
    )

  LL_ADD_INTEGRATION_TEST(llsechandler_basic
    llsechandler_basic.cpp
    "${test_libs}"
    )

  LL_ADD_INTEGRATION_TEST(llsecapi
     llsecapi.cpp
    "${test_libs}"
    )
  if (NOT OPENSIM)#<FS:AW optional opensim support>
    set(llslurl_test_sources
        llslurl.cpp
        llviewernetwork.cpp
    )
  endif (NOT OPENSIM)#<FS:AW optional opensim support>

# RLVa - incompatible
#  LL_ADD_INTEGRATION_TEST(llslurl
#     "${llslurl_test_sources}"
#    "${test_libs}"
#    )

  set(llviewercontrollistener_test_sources
    llviewercontrollistener.cpp
    ../llxml/llcontrol.cpp
    ../llxml/llxmltree.cpp
    ../llxml/llxmlparser.cpp
    ../llcommon/commoncontrol.cpp
    )

  LL_ADD_INTEGRATION_TEST(llviewercontrollistener
    "${llviewercontrollistener_test_sources}"
    "${test_libs}"
    )

  LL_ADD_INTEGRATION_TEST(llviewernetwork
     llviewernetwork.cpp
    "${test_libs}"
    )

  LL_ADD_INTEGRATION_TEST(llviewerassetstats
    llviewerassetstats.cpp
    "${test_libs}"
    )

# LL_ADD_INTEGRATION_TEST(llhttpretrypolicy "llhttpretrypolicy.cpp" "${test_libs}")

  #ADD_VIEWER_BUILD_TEST(llmemoryview viewer)
  #ADD_VIEWER_BUILD_TEST(llagentaccess viewer)
  #ADD_VIEWER_BUILD_TEST(lltextureinfo viewer)
  #ADD_VIEWER_BUILD_TEST(lltextureinfodetails viewer)


endif (LL_TESTS)

check_message_template(${VIEWER_BINARY_NAME})
<|MERGE_RESOLUTION|>--- conflicted
+++ resolved
@@ -2411,10 +2411,7 @@
         ${LLPHYSICSEXTENSIONS_LIBRARIES}
         ll::bugsplat
         ll::tracy
-<<<<<<< HEAD
-=======
         ll::icu4c
->>>>>>> cb43d15c
         fs::glod # <FS:Beq/> restore GLOD dependencies
         fs::discord # <FS:Ansariel> Discord  support
         )
