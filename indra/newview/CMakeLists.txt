--- conflicted
+++ resolved
@@ -49,17 +49,14 @@
 include(GLOD)
 include(CMakeCopyIfDifferent)
 include(LLAppearance)
-<<<<<<< HEAD
+include(PNG)
+include(ZLIB)
 include(Growl)
 include(ColladaDom)
 
 # <FS:ND> if using ndPhysicsstub this variable will be unset, we don't need to build any stub code viewer side in that case
 if( LLPHYSICSEXTENSIONS_SRC_DIR )
 # </FS:ND>
-=======
-include(PNG)
-include(ZLIB)
->>>>>>> 76863e12
 
 if (NOT HAVOK_TPV)
    # When using HAVOK_TPV, the library is precompiled, so no need for this
@@ -2304,12 +2301,9 @@
     ${BOOST_PROGRAM_OPTIONS_LIBRARY}
     ${BOOST_REGEX_LIBRARY}
     ${BOOST_CONTEXT_LIBRARY}
-<<<<<<< HEAD
+    ${BOOST_COROUTINE_LIBRARY}
     ${BOOST_WAVE_LIBRARY} #FS specific
     ${BOOST_THREAD_LIBRARY} #FS specific
-=======
-    ${BOOST_COROUTINE_LIBRARY}
->>>>>>> 76863e12
     ${DBUSGLIB_LIBRARIES}
     ${OPENGL_LIBRARIES}
     ${FMODWRAPPER_LIBRARY} # must come after LLAudio
