--- conflicted
+++ resolved
@@ -2694,14 +2694,9 @@
       DEPENDS generate_breakpad_symbols.py
           VERBATIM)
 
-<<<<<<< HEAD
-##    add_custom_target(generate_symbols DEPENDS "${VIEWER_SYMBOL_FILE}" "${VIEWER_BINARY_NAME}" "${VIEWER_COPY_MANIFEST}")
+##    add_custom_target(generate_symbols DEPENDS "${VIEWER_SYMBOL_FILE}" ${VIEWER_BINARY_NAME} "${VIEWER_COPY_MANIFEST}")
     add_custom_target(generate_symbols DEPENDS "${VIEWER_SYMBOL_FILE}")
-    add_dependencies(generate_symbols "${VIEWER_BINARY_NAME}")
-=======
-    add_custom_target(generate_symbols DEPENDS "${VIEWER_SYMBOL_FILE}" ${VIEWER_BINARY_NAME} "${VIEWER_COPY_MANIFEST}")
     add_dependencies(generate_symbols ${VIEWER_BINARY_NAME})
->>>>>>> 9fd463bd
     if (WINDOWS OR LINUX)
       add_dependencies(generate_symbols "${VIEWER_COPY_MANIFEST}")
     endif (WINDOWS OR LINUX)
