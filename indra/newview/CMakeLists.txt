# -*- cmake -*-

project(viewer)

include(00-Common)
# DON'T move Linking.cmake to its place in the alphabetized list below: it
# sets variables on which the 3p .cmake files depend.
include(Linking)

include(Boost)
if (BUGSPLAT_DB)
  include(bugsplat)
endif (BUGSPLAT_DB)
include(BuildPackagesInfo)
include(BuildVersion)
include(CMakeCopyIfDifferent)
include(DBusGlib)
include(DirectX)
include(DragDrop)
include(EXPAT)
include(FMODEX)
include(GLOD)
include(Hunspell)
include(JsonCpp)
include(LLAppearance)
include(LLAudio)
include(LLCA)
include(LLCharacter)
include(LLCommon)
include(LLCoreHttp)
include(LLImage)
include(LLImageJ2COJ)
include(LLInventory)
include(LLKDU)
include(LLLogin)
include(LLMath)
include(LLMessage)
include(LLPhysicsExtensions)
include(LLPlugin)
include(LLPrimitive)
include(LLRender)
include(LLUI)
include(LLVFS)
include(LLWindow)
include(LLXML)
include(NDOF)
include(NVAPI)
include(OPENAL)
include(OpenGL)
include(OpenSSL)
include(PNG)
include(TemplateCheck)
include(UI)
include(UnixInstall)
include(ViewerMiscLibs)
include(ViewerManager)
include(VisualLeakDetector)
include(ZLIB)
include(URIPARSER)

if (NOT HAVOK_TPV)
   # When using HAVOK_TPV, the library is precompiled, so no need for this
   add_subdirectory(${LLPHYSICSEXTENSIONS_SRC_DIR} llphysicsextensions)
endif (NOT HAVOK_TPV)

if(FMODEX)
  include_directories(${FMODEX_INCLUDE_DIR})
endif(FMODEX)

include_directories(
    ${DBUSGLIB_INCLUDE_DIRS}
    ${JSONCPP_INCLUDE_DIR}
    ${GLOD_INCLUDE_DIR}
    ${LLAUDIO_INCLUDE_DIRS}
    ${LLCHARACTER_INCLUDE_DIRS}
    ${LLCOMMON_INCLUDE_DIRS}
    ${LLCOREHTTP_INCLUDE_DIRS}
    ${LLPHYSICS_INCLUDE_DIRS}
    ${LLIMAGE_INCLUDE_DIRS}
    ${LLKDU_INCLUDE_DIRS}
    ${LLINVENTORY_INCLUDE_DIRS}
    ${LLMATH_INCLUDE_DIRS}
    ${LLMESSAGE_INCLUDE_DIRS}
    ${LLPLUGIN_INCLUDE_DIRS}
    ${LLPRIMITIVE_INCLUDE_DIRS}
    ${LLRENDER_INCLUDE_DIRS}
    ${LLUI_INCLUDE_DIRS}
    ${LLVFS_INCLUDE_DIRS}
    ${LLWINDOW_INCLUDE_DIRS}
    ${LLXML_INCLUDE_DIRS}
    ${LLLOGIN_INCLUDE_DIRS}
    ${LIBS_PREBUILT_DIR}/include/collada
    ${LIBS_PREBUILD_DIR}/include/hunspell
    ${OPENAL_LIB_INCLUDE_DIRS}
    ${LIBS_PREBUILT_DIR}/include/collada/1.4
    ${LLAPPEARANCE_INCLUDE_DIRS}
    ${CMAKE_CURRENT_SOURCE_DIR}
    )

if (BUGSPLAT_DB)
  include_directories(
    ${BUGSPLAT_INCLUDE_DIR}
    )
endif (BUGSPLAT_DB)

include_directories(SYSTEM
    ${LLCOMMON_SYSTEM_INCLUDE_DIRS}
    ${LLXML_SYSTEM_INCLUDE_DIRS}
    ${LLPHYSICSEXTENSIONS_INCLUDE_DIRS}
    )

set(viewer_SOURCE_FILES
    groupchatlistener.cpp
    llaccountingcostmanager.cpp
    llaisapi.cpp
    llagent.cpp
    llagentaccess.cpp
    llagentcamera.cpp
    llagentdata.cpp
    llagentlanguage.cpp
    llagentlistener.cpp
    llagentpicksinfo.cpp
    llagentpilot.cpp
    llagentui.cpp
    llagentwearables.cpp
    llanimstatelabels.cpp
    llappcorehttp.cpp
    llappearancemgr.cpp
    llappviewer.cpp
    llappviewerlistener.cpp
    llattachmentsmgr.cpp
    llaudiosourcevo.cpp
    llautoreplace.cpp
    llavataractions.cpp
    llavatariconctrl.cpp
    llavatarlist.cpp
    llavatarlistitem.cpp
    llavatarrenderinfoaccountant.cpp
    llavatarrendernotifier.cpp
    llavatarpropertiesprocessor.cpp
    llblockedlistitem.cpp
    llblocklist.cpp
    llbox.cpp
    llbreadcrumbview.cpp
    llbrowsernotification.cpp
    llbuycurrencyhtml.cpp
    llcallingcard.cpp
    llchannelmanager.cpp
    llchatbar.cpp
    llchathistory.cpp
    llchatitemscontainerctrl.cpp
    llchatmsgbox.cpp
    llchiclet.cpp
    llchicletbar.cpp
    llclassifiedinfo.cpp
    llcofwearables.cpp
    llcolorswatch.cpp
    llcommanddispatcherlistener.cpp
    llcommandhandler.cpp
    llcommandlineparser.cpp
    llcommunicationchannel.cpp
    llcompilequeue.cpp
    llconfirmationmanager.cpp
    llcontrolavatar.cpp
    llconversationlog.cpp
    llconversationloglist.cpp
    llconversationloglistitem.cpp
    llconversationmodel.cpp
    llconversationview.cpp
    llcurrencyuimanager.cpp
    llcylinder.cpp
    lldateutil.cpp
    lldaycyclemanager.cpp
    lldebugmessagebox.cpp
    lldebugview.cpp
    lldeferredsounds.cpp
    lldelayedgestureerror.cpp
    lldirpicker.cpp
    lldonotdisturbnotificationstorage.cpp
    lldndbutton.cpp
    lldrawable.cpp
    lldrawpool.cpp
    lldrawpoolalpha.cpp
    lldrawpoolavatar.cpp
    lldrawpoolbump.cpp
    lldrawpoolground.cpp
    lldrawpoolmaterials.cpp
    lldrawpoolsimple.cpp
    lldrawpoolsky.cpp
    lldrawpoolterrain.cpp
    lldrawpooltree.cpp
    lldrawpoolwater.cpp
    lldrawpoolwlsky.cpp
    lldynamictexture.cpp
    llemote.cpp
    llenvmanager.cpp
    llestateinfomodel.cpp
    lleventnotifier.cpp
    lleventpoll.cpp
    llexpandabletextbox.cpp
    llexperiencelog.cpp
    llexternaleditor.cpp
    llface.cpp
    llfacebookconnect.cpp
    llfasttimerview.cpp
    llfavoritesbar.cpp
    llfeaturemanager.cpp
    llfilepicker.cpp
    llfilteredwearablelist.cpp
    llfirstuse.cpp
    llflexibleobject.cpp
    llflickrconnect.cpp
    llfloaterabout.cpp
    llfloaterbvhpreview.cpp
    llfloaterauction.cpp
    llfloaterautoreplacesettings.cpp
    llfloateravatar.cpp
    llfloateravatarpicker.cpp
    llfloateravatarrendersettings.cpp
    llfloateravatartextures.cpp
    llfloaterbanduration.cpp
    llfloaterbeacons.cpp
    llfloaterbigpreview.cpp
    llfloaterbuildoptions.cpp
    llfloaterbulkpermission.cpp
    llfloaterbump.cpp
    llfloaterbuy.cpp
    llfloaterbuycontents.cpp
    llfloaterbuycurrency.cpp
    llfloaterbuycurrencyhtml.cpp
    llfloaterbuyland.cpp
    llfloatercamera.cpp
    llfloaterchatvoicevolume.cpp
    llfloatercolorpicker.cpp
    llfloaterconversationlog.cpp
    llfloaterconversationpreview.cpp
    llfloaterdeleteenvpreset.cpp
    llfloaterdeleteprefpreset.cpp
    llfloaterdestinations.cpp
    llfloatereditdaycycle.cpp
    llfloatereditsky.cpp
    llfloatereditwater.cpp
    llfloaterenvironmentsettings.cpp
    llfloaterevent.cpp
    llfloaterexperiencepicker.cpp
    llfloaterexperienceprofile.cpp
    llfloaterexperiences.cpp
    llfloaterfacebook.cpp
    llfloaterflickr.cpp
    llfloaterfonttest.cpp
    llfloatergesture.cpp
    llfloatergodtools.cpp
    llfloatergotoline.cpp
    llfloatergridstatus.cpp
    llfloatergroupbulkban.cpp
    llfloatergroupinvite.cpp
    llfloatergroups.cpp
    llfloaterhandler.cpp
    llfloaterhelpbrowser.cpp
    llfloaterhoverheight.cpp
    llfloaterhud.cpp
    llfloaterimagepreview.cpp
    llfloaterimsessiontab.cpp
    llfloaterimsession.cpp
    llfloaterimcontainer.cpp
    llfloaterinspect.cpp
    llfloaterjoystick.cpp
    llfloaterlagmeter.cpp
    llfloaterland.cpp
    llfloaterlandholdings.cpp
    llfloaterlinkreplace.cpp
    llfloaterloadprefpreset.cpp
    llfloatermarketplacelistings.cpp
    llfloatermap.cpp
    llfloatermediasettings.cpp
    llfloatermemleak.cpp
    llfloatermodelpreview.cpp
    llfloatermodeluploadbase.cpp
    llfloatermyscripts.cpp
    llfloaternamedesc.cpp
    llfloaternotificationsconsole.cpp
    llfloaternotificationstabbed.cpp
    llfloateroutfitphotopreview.cpp 
    llfloateroutfitsnapshot.cpp
    llfloaterobjectweights.cpp
    llfloateropenobject.cpp
    llfloaterpathfindingcharacters.cpp
    llfloaterpathfindingconsole.cpp
    llfloaterpathfindinglinksets.cpp
    llfloaterpathfindingobjects.cpp
    llfloaterpay.cpp
    llfloaterperms.cpp
    llfloaterpostprocess.cpp
    llfloaterpreference.cpp
    llfloaterpreviewtrash.cpp
    llfloaterproperties.cpp
    llfloaterregiondebugconsole.cpp
    llfloaterregioninfo.cpp
    llfloaterreporter.cpp
    llfloaterregionrestarting.cpp
    llfloatersaveprefpreset.cpp
    llfloatersceneloadstats.cpp
    llfloaterscriptdebug.cpp
    llfloaterscriptedprefs.cpp
    llfloaterscriptlimits.cpp
    llfloatersearch.cpp
    llfloatersellland.cpp
    llfloatersettingsdebug.cpp
    llfloatersidepanelcontainer.cpp
    llfloatersnapshot.cpp
    llfloatersounddevices.cpp
    llfloaterspellchecksettings.cpp
    llfloatertelehub.cpp
    llfloatertestinspectors.cpp
    llfloatertestlistview.cpp
    llfloatertexturefetchdebugger.cpp
    llfloatertools.cpp
    llfloatertopobjects.cpp
    llfloatertos.cpp
    llfloatertoybox.cpp
    llfloatertranslationsettings.cpp
    llfloatertwitter.cpp
    llfloateruipreview.cpp
    llfloaterurlentry.cpp
    llfloatervoiceeffect.cpp
    llfloatervoicevolume.cpp
    llfloaterwebcontent.cpp
    llfloaterwebprofile.cpp
    llfloaterwhitelistentry.cpp
    llfloaterwindowsize.cpp
    llfloaterworldmap.cpp
    llfolderviewmodelinventory.cpp
    llfollowcam.cpp
    llfriendcard.cpp
    llgesturelistener.cpp
    llgesturemgr.cpp
    llgiveinventory.cpp
    llglsandbox.cpp
    llgroupactions.cpp
    llgroupiconctrl.cpp
    llgrouplist.cpp
    llgroupmgr.cpp
    llhasheduniqueid.cpp
    llhints.cpp
    llhttpretrypolicy.cpp
    llhudeffect.cpp
    llhudeffectbeam.cpp
    llhudeffectlookat.cpp
    llhudeffectpointat.cpp
    llhudeffecttrail.cpp
    llhudeffectblob.cpp
    llhudicon.cpp
    llhudmanager.cpp
    llhudnametag.cpp
    llhudobject.cpp
    llhudrender.cpp
    llhudtext.cpp
    llhudview.cpp
    llimagefiltersmanager.cpp
    llimhandler.cpp
    llimprocessing.cpp
    llimview.cpp
    llinspect.cpp
    llinspectavatar.cpp
    llinspectgroup.cpp
    llinspectobject.cpp
    llinspectremoteobject.cpp
    llinspecttoast.cpp
    llinventorybridge.cpp
    llinventoryfilter.cpp
    llinventoryfunctions.cpp
    llinventoryicon.cpp
    llinventoryitemslist.cpp
    llinventorylistitem.cpp
    llinventorymodel.cpp
    llinventorymodelbackgroundfetch.cpp
    llinventoryobserver.cpp
    llinventorypanel.cpp
    lljoystickbutton.cpp
    lllandmarkactions.cpp
    lllandmarklist.cpp
    lllistbrowser.cpp
    lllistcontextmenu.cpp
    lllistview.cpp
    lllocalbitmaps.cpp
    lllocationhistory.cpp
    lllocationinputctrl.cpp
    lllogchat.cpp
    llloginhandler.cpp
    lllogininstance.cpp
    llmachineid.cpp
    llmainlooprepeater.cpp
    llmanip.cpp
    llmaniprotate.cpp
    llmanipscale.cpp
    llmaniptranslate.cpp
    llmarketplacefunctions.cpp
    llmarketplacenotifications.cpp
    llmaterialmgr.cpp
    llmediactrl.cpp
    llmediadataclient.cpp
    llmenuoptionpathfindingrebakenavmesh.cpp
    llmeshrepository.cpp
    llmimetypes.cpp
    llmorphview.cpp
    llmoveview.cpp
    llmutelist.cpp
    llnamebox.cpp
    llnameeditor.cpp
    llnamelistctrl.cpp
    llnavigationbar.cpp
    llfloaterimnearbychat.cpp
    llfloaterimnearbychathandler.cpp
    llfloaterimnearbychatlistener.cpp
    llnetmap.cpp
    llnotificationalerthandler.cpp
    llnotificationgrouphandler.cpp
    llnotificationhandlerutil.cpp
    llnotificationhinthandler.cpp
    llnotificationlistitem.cpp
    llnotificationlistview.cpp
    llnotificationmanager.cpp
    llnotificationofferhandler.cpp
    llnotificationscripthandler.cpp
    llnotificationstorage.cpp
    llnotificationtiphandler.cpp
    lloutfitgallery.cpp
    lloutfitslist.cpp
    lloutfitobserver.cpp
    lloutputmonitorctrl.cpp
    llpanelappearancetab.cpp
    llpanelavatar.cpp
    llpanelavatartag.cpp
    llpanelblockedlist.cpp
    llpanelclassified.cpp
    llpanelcontents.cpp
    llpaneleditwearable.cpp
    llpanelexperiencelisteditor.cpp
    llpanelexperiencelog.cpp
    llpanelexperiencepicker.cpp
    llpanelexperiences.cpp
    llpanelface.cpp
    llpanelgenerictip.cpp
    llpanelgroup.cpp
    llpanelgroupbulk.cpp
    llpanelgroupbulkban.cpp
    llpanelgroupexperiences.cpp
    llpanelgroupgeneral.cpp
    llpanelgroupinvite.cpp
    llpanelgrouplandmoney.cpp
    llpanelgroupnotices.cpp
    llpanelgrouproles.cpp
    llpanelhome.cpp
    llpanelland.cpp
    llpanellandaudio.cpp
    llpanellandmarkinfo.cpp
    llpanellandmarks.cpp
    llpanellandmedia.cpp
    llpanellogin.cpp
    llpanelloginlistener.cpp
    llpanelmaininventory.cpp
    llpanelmarketplaceinbox.cpp
    llpanelmarketplaceinboxinventory.cpp
    llpanelmediasettingsgeneral.cpp
    llpanelmediasettingspermissions.cpp
    llpanelmediasettingssecurity.cpp
    llpanelme.cpp
    llpanelnearbymedia.cpp
    llpanelobject.cpp
    llpanelobjectinventory.cpp
    llpanelonlinestatus.cpp
    llpaneloutfitedit.cpp
    llpaneloutfitsinventory.cpp
    llpanelpeople.cpp
    llpanelpeoplemenus.cpp
    llpanelpermissions.cpp
    llpanelpick.cpp
    llpanelpicks.cpp
    llpanelplaceinfo.cpp
    llpanelplaceprofile.cpp
    llpanelplaces.cpp
    llpanelplacestab.cpp
    llpanelpresetspulldown.cpp
    llpanelprimmediacontrols.cpp
    llpanelprofile.cpp
    llpanelsnapshot.cpp
    llpanelsnapshotinventory.cpp
    llpanelsnapshotlocal.cpp
    llpanelsnapshotoptions.cpp
    llpanelsnapshotpostcard.cpp
    llpanelsnapshotprofile.cpp
    llpanelteleporthistory.cpp
    llpaneltiptoast.cpp
    llpanelvoiceeffect.cpp
    llpaneltopinfobar.cpp
    llpanelvoicedevicesettings.cpp
    llpanelvolume.cpp
    llpanelvolumepulldown.cpp
    llpanelwearing.cpp
    llparcelselection.cpp
    llparticipantlist.cpp
    llpatchvertexarray.cpp
    llpathfindingcharacter.cpp
    llpathfindingcharacterlist.cpp
    llpathfindinglinkset.cpp
    llpathfindinglinksetlist.cpp
    llpathfindingmanager.cpp
    llpathfindingnavmesh.cpp
    llpathfindingnavmeshstatus.cpp
    llpathfindingnavmeshzone.cpp
    llpathfindingobject.cpp
    llpathfindingobjectlist.cpp
    llpathfindingpathtool.cpp
    llpersistentnotificationstorage.cpp
    llphysicsmotion.cpp
    llphysicsshapebuilderutil.cpp
    llpipelinelistener.cpp
    llplacesinventorybridge.cpp
    llplacesinventorypanel.cpp
    llplacesfolderview.cpp
    llpopupview.cpp
    llpostcard.cpp
    llpresetsmanager.cpp
    llpreview.cpp
    llpreviewanim.cpp
    llpreviewgesture.cpp
    llpreviewnotecard.cpp
    llpreviewscript.cpp
    llpreviewsound.cpp
    llpreviewtexture.cpp
    llproductinforequest.cpp
    llprogressview.cpp
    llrecentpeople.cpp
    llregioninfomodel.cpp
    llregionposition.cpp
    llremoteparcelrequest.cpp
    llsavedsettingsglue.cpp
    llsaveoutfitcombobtn.cpp
    llscenemonitor.cpp
    llsceneview.cpp
    llscreenchannel.cpp
    llscripteditor.cpp
    llscriptfloater.cpp
    llscrollingpanelparam.cpp
    llscrollingpanelparambase.cpp
    llsculptidsize.cpp
    llsearchableui.cpp
    llsearchcombobox.cpp
    llsearchhistory.cpp
    llsecapi.cpp
    llsechandler_basic.cpp
    llselectmgr.cpp
    llshareavatarhandler.cpp
    llsidepanelappearance.cpp
    llsidepanelinventory.cpp
    llsidepanelinventorysubpanel.cpp
    llsidepaneliteminfo.cpp
    llsidepaneltaskinfo.cpp
    llsidetraypanelcontainer.cpp
    llskinningutil.cpp
    llsky.cpp
    llslurl.cpp
    llsnapshotlivepreview.cpp
    llspatialpartition.cpp
    llspeakers.cpp
    llspeakingindicatormanager.cpp
    llsplitbutton.cpp
    llsprite.cpp
    llstartup.cpp
    llstartuplistener.cpp
    llstatusbar.cpp
    llstylemap.cpp
    llsurface.cpp
    llsurfacepatch.cpp
    llsyntaxid.cpp
    llsyswellitem.cpp
    llsyswellwindow.cpp
    llteleporthistory.cpp
    llteleporthistorystorage.cpp
    lltextureatlas.cpp
    lltextureatlasmanager.cpp
    lltexturecache.cpp
    lltexturectrl.cpp
    lltexturefetch.cpp
    lltextureinfo.cpp
    lltextureinfodetails.cpp
    lltexturestats.cpp
    lltextureview.cpp
    lltoast.cpp
    lltoastalertpanel.cpp
    lltoastgroupnotifypanel.cpp
    lltoastimpanel.cpp
    lltoastnotifypanel.cpp
    lltoastpanel.cpp
    lltoastscripttextbox.cpp
    lltoastscriptquestion.cpp
    lltool.cpp
    lltoolbarview.cpp
    lltoolbrush.cpp
    lltoolcomp.cpp
    lltooldraganddrop.cpp
    lltoolface.cpp
    lltoolfocus.cpp
    lltoolgrab.cpp
    lltoolgun.cpp
    lltoolindividual.cpp
    lltoolmgr.cpp
    lltoolmorph.cpp
    lltoolobjpicker.cpp
    lltoolpie.cpp
    lltoolpipette.cpp
    lltoolplacer.cpp
    lltoolselect.cpp
    lltoolselectland.cpp
    lltoolselectrect.cpp
    lltracker.cpp
    lltransientdockablefloater.cpp
    lltransientfloatermgr.cpp
    lltranslate.cpp
    lltwitterconnect.cpp
    lluiavatar.cpp
    lluilistener.cpp
    lluploaddialog.cpp
    llurl.cpp
    llurldispatcher.cpp
    llurldispatcherlistener.cpp
    llurlhistory.cpp
    llurllineeditorctrl.cpp
    llurlwhitelist.cpp
    llvectorperfoptions.cpp
    llversioninfo.cpp
    llviewchildren.cpp
    llviewerassetstats.cpp
    llviewerassetstorage.cpp
    llviewerassettype.cpp
    llviewerassetupload.cpp
    llviewerattachmenu.cpp
    llvieweraudio.cpp
    llviewercamera.cpp
    llviewerchat.cpp
    llviewercontrol.cpp
    llviewercontrollistener.cpp
    llviewerdisplay.cpp
    llviewerfloaterreg.cpp
    llviewerfoldertype.cpp
    llviewergenericmessage.cpp
    llviewergesture.cpp
    llviewerhelp.cpp
    llviewerhelputil.cpp
    llviewerhome.cpp
    llviewerinventory.cpp
    llviewerjoint.cpp
    llviewerjointattachment.cpp
    llviewerjointmesh.cpp
    llviewerjoystick.cpp
    llviewerkeyboard.cpp
    llviewerlayer.cpp
    llviewermedia.cpp
    llviewermedia_streamingaudio.cpp
    llviewermediafocus.cpp
    llviewermenu.cpp
    llviewermenufile.cpp
    llviewermessage.cpp
    llviewernetwork.cpp
    llviewerobject.cpp
    llviewerobjectlist.cpp
    llvieweroctree.cpp
    llviewerparcelmedia.cpp
    llviewerparcelmediaautoplay.cpp
    llviewerparcelmgr.cpp
    llviewerparceloverlay.cpp
    llviewerpartsim.cpp
    llviewerpartsource.cpp
    llviewerregion.cpp
    llviewershadermgr.cpp
    llviewerstats.cpp
    llviewerstatsrecorder.cpp
    llviewertexlayer.cpp
    llviewertexteditor.cpp
    llviewertexture.cpp
    llviewertextureanim.cpp
    llviewertexturelist.cpp
    llviewerthrottle.cpp
    llviewerwearable.cpp
    llviewerwindow.cpp
    llviewerwindowlistener.cpp
    llvlcomposition.cpp
    llvlmanager.cpp
    llvoavatar.cpp
    llvoavatarself.cpp
    llvocache.cpp
    llvograss.cpp
    llvoground.cpp
    llvoicecallhandler.cpp
    llvoicechannel.cpp
    llvoiceclient.cpp
    llvoicevisualizer.cpp
    llvoicevivox.cpp
    llvoinventorylistener.cpp
    llvopartgroup.cpp
    llvosky.cpp
    llvosurfacepatch.cpp
    llvotree.cpp
    llvovolume.cpp
    llvowater.cpp
    llvowlsky.cpp
    llwatchdog.cpp
    llwaterparammanager.cpp
    llwaterparamset.cpp
    llwearableitemslist.cpp
    llwearablelist.cpp
    llweb.cpp
    llwebprofile.cpp
    llwind.cpp
    llwindowlistener.cpp
    llwlanimator.cpp
    llwldaycycle.cpp
    llwlhandlers.cpp
    llwlparammanager.cpp
    llwlparamset.cpp
    llworld.cpp
    llworldmap.cpp
    llworldmapmessage.cpp
    llworldmipmap.cpp
    llworldmapview.cpp
    llxmlrpclistener.cpp
    llxmlrpctransaction.cpp
    noise.cpp
    pipeline.cpp
    )

set(VIEWER_BINARY_NAME "secondlife-bin" CACHE STRING
    "The name of the viewer executable to create.")

set(viewer_HEADER_FILES
    CMakeLists.txt
    ViewerInstall.cmake
    groupchatlistener.h
    llaccountingcost.h
    llaccountingcostmanager.h
    llaisapi.h
    llagent.h
    llagentaccess.h
    llagentcamera.h
    llagentdata.h
    llagentlanguage.h
    llagentlistener.h
    llagentpicksinfo.h
    llagentpilot.h
    llagentui.h
    llagentwearables.h
    llanimstatelabels.h
    llappcorehttp.h
    llappearance.h
    llappearancemgr.h
    llappviewer.h
    llappviewerlistener.h
    llattachmentsmgr.h
    llaudiosourcevo.h
    llautoreplace.h
    llavataractions.h
    llavatariconctrl.h
    llavatarlist.h
    llavatarlistitem.h
    llavatarpropertiesprocessor.h
    llavatarrenderinfoaccountant.h
    llavatarrendernotifier.h
    llblockedlistitem.h
    llblocklist.h
    llbox.h
    llbreadcrumbview.h
    llbuycurrencyhtml.h
    llcallingcard.h
    llcapabilityprovider.h
    llchannelmanager.h
    llchatbar.h
    llchathistory.h
    llchatitemscontainerctrl.h
    llchatmsgbox.h
    llchiclet.h
    llchicletbar.h
    llclassifiedinfo.h
    llcofwearables.h
    llcolorswatch.h
    llcommanddispatcherlistener.h
    llcommandhandler.h
    llcommandlineparser.h
    llcommunicationchannel.h
    llcompilequeue.h
    llconfirmationmanager.h
    llcontrolavatar.h
    llconversationlog.h
    llconversationloglist.h
    llconversationloglistitem.h
    llconversationmodel.h
    llconversationview.h
    llcurrencyuimanager.h
    llcylinder.h
    lldateutil.h
    lldaycyclemanager.h
    lldebugmessagebox.h
    lldebugview.h
    lldeferredsounds.h
    lldelayedgestureerror.h
    lldirpicker.h
    lldonotdisturbnotificationstorage.h
    lldndbutton.h
    lldrawable.h
    lldrawpool.h
    lldrawpoolalpha.h
    lldrawpoolavatar.h
    lldrawpoolbump.h
    lldrawpoolmaterials.h
    lldrawpoolground.h
    lldrawpoolsimple.h
    lldrawpoolsky.h
    lldrawpoolterrain.h
    lldrawpooltree.h
    lldrawpoolwater.h
    lldrawpoolwlsky.h
    lldynamictexture.h
    llemote.h
    llenvmanager.h
    llestateinfomodel.h
    lleventnotifier.h
    lleventpoll.h
    llexpandabletextbox.h
    llexperiencelog.h
    llexternaleditor.h
    llface.h
    llfacebookconnect.h
    llfasttimerview.h
    llfavoritesbar.h
    llfeaturemanager.h
    llfilepicker.h
    llfilteredwearablelist.h
    llfirstuse.h
    llflexibleobject.h
    llflickrconnect.h
    llfloaterabout.h
    llfloaterbvhpreview.h
    llfloaterauction.h
    llfloaterautoreplacesettings.h
    llfloateravatar.h
    llfloateravatarpicker.h
    llfloateravatarrendersettings.h
    llfloateravatartextures.h
    llfloaterbanduration.h
    llfloaterbeacons.h
    llfloaterbigpreview.h
    llfloaterbuildoptions.h
    llfloaterbulkpermission.h
    llfloaterbump.h
    llfloaterbuy.h
    llfloaterbuycontents.h
    llfloaterbuycurrency.h
    llfloaterbuycurrencyhtml.h
    llfloaterbuyland.h
    llfloatercamera.h
    llfloaterchatvoicevolume.h
    llfloatercolorpicker.h
    llfloaterconversationlog.h
    llfloaterconversationpreview.h
    llfloaterdeleteprefpreset.h
    llfloaterdeleteenvpreset.h
    llfloaterdestinations.h
    llfloatereditdaycycle.h
    llfloatereditsky.h
    llfloatereditwater.h
    llfloaterenvironmentsettings.h
    llfloaterevent.h
    llfloaterexperiencepicker.h
    llfloaterexperienceprofile.h
    llfloaterexperiences.h
    llfloaterfacebook.h
    llfloaterflickr.h
    llfloaterfonttest.h
    llfloatergesture.h
    llfloatergodtools.h
    llfloatergotoline.h
    llfloatergridstatus.h
    llfloatergroupbulkban.h
    llfloatergroupinvite.h
    llfloatergroups.h
    llfloaterhandler.h
    llfloaterhelpbrowser.h
    llfloaterhoverheight.h
    llfloaterhud.h
    llfloaterimagepreview.h
    llfloaterimnearbychat.h
    llfloaterimnearbychathandler.h
    llfloaterimnearbychatlistener.h
    llfloaterimsessiontab.h
    llfloaterimsession.h
    llfloaterimcontainer.h
    llfloaterinspect.h
    llfloaterjoystick.h
    llfloaterlagmeter.h
    llfloaterland.h
    llfloaterlandholdings.h
    llfloaterlinkreplace.h
    llfloaterloadprefpreset.h
    llfloatermap.h
    llfloatermarketplacelistings.h
    llfloatermediasettings.h
    llfloatermemleak.h
    llfloatermodelpreview.h
    llfloatermodeluploadbase.h
    llfloatermyscripts.h
    llfloaternamedesc.h
    llfloaternotificationsconsole.h
    llfloaternotificationstabbed.h
    llfloateroutfitphotopreview.h
    llfloateroutfitsnapshot.h
    llfloaterobjectweights.h
    llfloateropenobject.h
    llfloaterpathfindingcharacters.h
    llfloaterpathfindingconsole.h
    llfloaterpathfindinglinksets.h
    llfloaterpathfindingobjects.h
    llfloaterpay.h
    llfloaterperms.h
    llfloaterpostprocess.h
    llfloaterpreference.h
    llfloaterpreviewtrash.h
    llfloaterproperties.h
    llfloaterregiondebugconsole.h
    llfloaterregioninfo.h
    llfloaterreporter.h
    llfloaterregionrestarting.h
    llfloatersaveprefpreset.h
    llfloatersceneloadstats.h
    llfloaterscriptdebug.h
    llfloaterscriptedprefs.h
    llfloaterscriptlimits.h
    llfloatersearch.h
    llfloatersellland.h
    llfloatersettingsdebug.h
    llfloatersidepanelcontainer.h
    llfloatersnapshot.h
    llfloatersounddevices.h
    llfloaterspellchecksettings.h
    llfloatertelehub.h
    llfloatertestinspectors.h
    llfloatertestlistview.h
    llfloatertexturefetchdebugger.h
    llfloatertools.h
    llfloatertopobjects.h
    llfloatertos.h
    llfloatertoybox.h
    llfloatertranslationsettings.h
    llfloatertwitter.h
    llfloateruipreview.h
    llfloaterurlentry.h
    llfloatervoiceeffect.h
    llfloatervoicevolume.h
    llfloaterwebcontent.h
    llfloaterwebprofile.h
    llfloaterwhitelistentry.h
    llfloaterwindowsize.h
    llfloaterworldmap.h
    llfolderviewmodelinventory.h
    llfollowcam.h
    llfriendcard.h
    llgesturelistener.h
    llgesturemgr.h
    llgiveinventory.h
    llgroupactions.h
    llgroupiconctrl.h
    llgrouplist.h
    llgroupmgr.h
    llhasheduniqueid.h
    llhints.h
    llhttpretrypolicy.h
    llhudeffect.h
    llhudeffectbeam.h
    llhudeffectlookat.h
    llhudeffectpointat.h
    llhudeffecttrail.h
    llhudeffectblob.h
    llhudicon.h
    llhudmanager.h
    llhudnametag.h
    llhudobject.h
    llhudrender.h
    llhudtext.h
    llhudview.h
    llimagefiltersmanager.h
    llimprocessing.h
    llimview.h
    llinspect.h
    llinspectavatar.h
    llinspectgroup.h
    llinspectobject.h
    llinspectremoteobject.h
    llinspecttoast.h
    llinventorybridge.h
    llinventoryfilter.h
    llinventoryfunctions.h
    llinventoryicon.h
    llinventoryitemslist.h
    llinventorylistitem.h
    llinventorymodel.h
    llinventorymodelbackgroundfetch.h
    llinventoryobserver.h
    llinventorypanel.h
    lljoystickbutton.h
    lllandmarkactions.h
    lllandmarklist.h
    lllightconstants.h
    lllistbrowser.h
    lllistcontextmenu.h
    lllistview.h
    lllocalbitmaps.h
    lllocationhistory.h
    lllocationinputctrl.h
    lllogchat.h
    llloginhandler.h
    lllogininstance.h
    llmachineid.h
    llmainlooprepeater.h
    llmanip.h
    llmaniprotate.h
    llmanipscale.h
    llmaniptranslate.h
    llmarketplacefunctions.h
    llmarketplacenotifications.h
    llmaterialmgr.h
    llmediactrl.h
    llmediadataclient.h
    llmenuoptionpathfindingrebakenavmesh.h
    llmeshrepository.h
    llmimetypes.h
    llmorphview.h
    llmoveview.h
    llmutelist.h
    llnamebox.h
    llnameeditor.h
    llnamelistctrl.h
    llnavigationbar.h
    llnetmap.h
    llnotificationhandler.h
    llnotificationlistitem.h
    llnotificationlistview.h
    llnotificationmanager.h
    llnotificationstorage.h
    lloutfitgallery.h
    lloutfitslist.h
    lloutfitobserver.h
    lloutputmonitorctrl.h
    llpanelappearancetab.h
    llpanelavatar.h
    llpanelavatartag.h
    llpanelblockedlist.h
    llpanelclassified.h
    llpanelcontents.h
    llpaneleditwearable.h
    llpanelexperiencelisteditor.h
    llpanelexperiencelog.h
    llpanelexperiencepicker.h
    llpanelexperiences.h
    llpanelface.h
    llpanelgenerictip.h
    llpanelgroup.h
    llpanelgroupbulk.h
    llpanelgroupbulkimpl.h
    llpanelgroupbulkban.h
    llpanelgroupexperiences.h
    llpanelgroupgeneral.h
    llpanelgroupinvite.h
    llpanelgrouplandmoney.h
    llpanelgroupnotices.h
    llpanelgrouproles.h
    llpanelhome.h
    llpanelland.h
    llpanellandaudio.h
    llpanellandmarkinfo.h
    llpanellandmarks.h
    llpanellandmedia.h
    llpanellogin.h
    llpanelloginlistener.h
    llpanelmaininventory.h
    llpanelmarketplaceinbox.h
    llpanelmarketplaceinboxinventory.h
    llpanelmediasettingsgeneral.h
    llpanelmediasettingspermissions.h
    llpanelmediasettingssecurity.h
    llpanelme.h
    llpanelnearbymedia.h
    llpanelobject.h
    llpanelobjectinventory.h
    llpanelonlinestatus.h
    llpaneloutfitedit.h
    llpaneloutfitsinventory.h
    llpanelpeople.h
    llpanelpeoplemenus.h
    llpanelpermissions.h
    llpanelpick.h
    llpanelpicks.h
    llpanelplaceinfo.h
    llpanelplaceprofile.h
    llpanelplaces.h
    llpanelplacestab.h
    llpanelpresetspulldown.h
    llpanelprimmediacontrols.h
    llpanelprofile.h
    llpanelsnapshot.h
    llpanelteleporthistory.h
    llpaneltiptoast.h
    llpanelvoicedevicesettings.h
    llpanelvoiceeffect.h
    llpaneltopinfobar.h
    llpanelvolume.h
    llpanelvolumepulldown.h
    llpanelwearing.h
    llparcelselection.h
    llparticipantlist.h
    llpatchvertexarray.h
    llpathfindingcharacter.h
    llpathfindingcharacterlist.h
    llpathfindinglinkset.h
    llpathfindinglinksetlist.h
    llpathfindingmanager.h
    llpathfindingnavmesh.h
    llpathfindingnavmeshstatus.h
    llpathfindingnavmeshzone.h
    llpathfindingobject.h
    llpathfindingobjectlist.h
    llpathfindingpathtool.h
    llpersistentnotificationstorage.h
    llphysicsmotion.h
    llphysicsshapebuilderutil.h
    llpipelinelistener.h
    llplacesinventorybridge.h
    llplacesinventorypanel.h
    llplacesfolderview.h
    llpopupview.h
    llpostcard.h
    llpresetsmanager.h
    llpreview.h
    llpreviewanim.h
    llpreviewgesture.h
    llpreviewnotecard.h
    llpreviewscript.h
    llpreviewsound.h
    llpreviewtexture.h
    llproductinforequest.h
    llprogressview.h
    llrecentpeople.h
    llregioninfomodel.h
    llregionposition.h
    llremoteparcelrequest.h
    llresourcedata.h
    llrootview.h
    llsavedsettingsglue.h
    llsaveoutfitcombobtn.h
    llscenemonitor.h
    llsceneview.h
    llscreenchannel.h
    llscripteditor.h
    llscriptfloater.h
    llscriptruntimeperms.h
    llscrollingpanelparam.h
    llscrollingpanelparambase.h
    llsculptidsize.h
    llsearchableui.h
    llsearchcombobox.h
    llsearchhistory.h
    llsecapi.h
    llsechandler_basic.h
    llselectmgr.h
    llsidepanelappearance.h
    llsidepanelinventory.h
    llsidepanelinventorysubpanel.h
    llsidepaneliteminfo.h
    llsidepaneltaskinfo.h
    llsidetraypanelcontainer.h
    llskinningutil.h
    llsky.h
    llslurl.h
    llsnapshotlivepreview.h
    llsnapshotmodel.h
    llspatialpartition.h
    llspeakers.h
    llspeakingindicatormanager.h
    llsplitbutton.h
    llsprite.h
    llstartup.h
    llstartuplistener.h
    llstatusbar.h
    llstylemap.h
    llsurface.h
    llsurfacepatch.h
    llsyntaxid.h
    llsyswellitem.h
    llsyswellwindow.h
    lltable.h
    llteleporthistory.h
    llteleporthistorystorage.h
    lltextureatlas.h
    lltextureatlasmanager.h
    lltexturecache.h
    lltexturectrl.h
    lltexturefetch.h
    lltextureinfo.h
    lltextureinfodetails.h
    lltexturestats.h
    lltextureview.h
    lltoast.h
    lltoastalertpanel.h
    lltoastgroupnotifypanel.h
    lltoastimpanel.h
    lltoastnotifypanel.h
    lltoastpanel.h
    lltoastscripttextbox.h
    lltoastscriptquestion.h
    lltool.h
    lltoolbarview.h
    lltoolbrush.h
    lltoolcomp.h
    lltooldraganddrop.h
    lltoolface.h
    lltoolfocus.h
    lltoolgrab.h
    lltoolgun.h
    lltoolindividual.h
    lltoolmgr.h
    lltoolmorph.h
    lltoolobjpicker.h
    lltoolpie.h
    lltoolpipette.h
    lltoolplacer.h
    lltoolselect.h
    lltoolselectland.h
    lltoolselectrect.h
    lltracker.h
    lltransientdockablefloater.h
    lltransientfloatermgr.h
    lltranslate.h
    lltwitterconnect.h
    lluiconstants.h
    lluiavatar.h
    lluilistener.h
    lluploaddialog.h
    lluploadfloaterobservers.h
    llurl.h
    llurldispatcher.h
    llurldispatcherlistener.h
    llurlhistory.h
    llurllineeditorctrl.h
    llurlwhitelist.h
    llvectorperfoptions.h
    llversioninfo.h
    llviewchildren.h
    llviewerassetstats.h
    llviewerassetstorage.h
    llviewerassettype.h
    llviewerassetupload.h
    llviewerattachmenu.h
    llvieweraudio.h
    llviewercamera.h
    llviewerchat.h
    llviewercontrol.h
    llviewercontrollistener.h
    llviewerdisplay.h
    llviewerfloaterreg.h
    llviewerfoldertype.h
    llviewergenericmessage.h
    llviewergesture.h
    llviewerhelp.h
    llviewerhome.h
    llviewerinventory.h
    llviewerjoint.h
    llviewerjointattachment.h
    llviewerjointmesh.h
    llviewerjoystick.h
    llviewerkeyboard.h
    llviewerlayer.h
    llviewermedia.h
    llviewermediafocus.h
    llviewermediaobserver.h
    llviewermenu.h
    llviewermenufile.h
    llviewermessage.h
    llviewernetwork.h
    llviewerobject.h
    llviewerobjectlist.h
    llvieweroctree.h
    llviewerparcelmedia.h
    llviewerparcelmediaautoplay.h
    llviewerparcelmgr.h
    llviewerparceloverlay.h
    llviewerpartsim.h
    llviewerpartsource.h
    llviewerprecompiledheaders.h
    llviewerregion.h
    llviewershadermgr.h
    llviewerstats.h
    llviewerstatsrecorder.h
    llviewertexlayer.h
    llviewertexteditor.h
    llviewertexture.h
    llviewertextureanim.h
    llviewertexturelist.h
    llviewerthrottle.h
    llviewerwearable.h
    llviewerwindow.h
    llviewerwindowlistener.h
    llvlcomposition.h
    llvlmanager.h
    llvoavatar.h
    llvoavatarself.h
    llvocache.h
    llvograss.h
    llvoground.h
    llvoicechannel.h
    llvoiceclient.h
    llvoicevisualizer.h
    llvoicevivox.h
    llvoinventorylistener.h
    llvopartgroup.h
    llvosky.h
    llvosurfacepatch.h
    llvotree.h
    llvovolume.h
    llvowater.h
    llvowlsky.h
    llwatchdog.h
    llwaterparammanager.h
    llwaterparamset.h
    llwearableitemslist.h
    llwearablelist.h
    llweb.h
    llwebprofile.h
    llwind.h
    llwindowlistener.h
    llwlanimator.h
    llwldaycycle.h
    llwlhandlers.h
    llwlparammanager.h
    llwlparamset.h
    llworld.h
    llworldmap.h
    llworldmapmessage.h
    llworldmipmap.h
    llworldmapview.h
    llxmlrpclistener.h
    llxmlrpctransaction.h
    macmain.h
    noise.h
    pipeline.h
    roles_constants.h
    VertexCache.h
    VorbisFramework.h
    )

source_group("CMake Rules" FILES ViewerInstall.cmake)

#build_data.json creation moved to viewer_manifest.py MAINT-6413
# the viewer_version.txt file created here is for passing to viewer_manifest and autobuild
file(WRITE "${CMAKE_CURRENT_BINARY_DIR}/viewer_version.txt"
           "${VIEWER_SHORT_VERSION}.${VIEWER_VERSION_REVISION}\n")

set_source_files_properties(
   llversioninfo.cpp tests/llversioninfo_test.cpp 
   PROPERTIES
   COMPILE_DEFINITIONS "${VIEWER_CHANNEL_VERSION_DEFINES}" # see BuildVersion.cmake
   )

if (DARWIN)
  LIST(APPEND viewer_SOURCE_FILES llappviewermacosx.cpp)
  LIST(APPEND viewer_SOURCE_FILES llappviewermacosx-objc.mm)
  LIST(APPEND viewer_SOURCE_FILES llappviewermacosx-objc.h)
  LIST(APPEND viewer_SOURCE_FILES llfilepicker_mac.mm)
  LIST(APPEND viewer_HEADER_FILES llfilepicker_mac.h)

  # This should be compiled with the viewer.
  LIST(APPEND viewer_SOURCE_FILES llappdelegate-objc.mm)
  set_source_files_properties(
    llappdelegate-objc.mm
    PROPERTIES
    COMPILE_DEFINITIONS "${VIEWER_CHANNEL_VERSION_DEFINES}"
    # BugsplatMac is a module, imported with @import. That language feature
    # demands these switches.
    COMPILE_FLAGS "-fmodules -fcxx-modules"
    )

  find_library(AGL_LIBRARY AGL)
  find_library(APPKIT_LIBRARY AppKit)
  find_library(COCOA_LIBRARY Cocoa)
  find_library(IOKIT_LIBRARY IOKit)
  find_library(COREAUDIO_LIBRARY CoreAudio)

  set(viewer_LIBRARIES
    ${COCOA_LIBRARY}
    ${AGL_LIBRARY}
    ${IOKIT_LIBRARY}
    ${COREAUDIO_LIBRARY}
    )

  if (BUGSPLAT_DB)
    list(APPEND viewer_LIBRARIES
      ${BUGSPLAT_LIBRARIES}
      )
  endif (BUGSPLAT_DB)

  # Add resource files to the project.
  set(viewer_RESOURCE_FILES
    secondlife.icns
    macview.r
    Info-SecondLife.plist
    SecondLife.xib/
    # CMake doesn't seem to support Xcode language variants well just yet
    English.lproj/InfoPlist.strings
    English.lproj/language.txt
    German.lproj/language.txt
    Japanese.lproj/language.txt
    Korean.lproj/language.txt
    )
  set_source_files_properties(
    ${viewer_RESOURCE_FILES}
    PROPERTIES
    HEADER_FILE_ONLY TRUE
    #MACOSX_PACKAGE_LOCATION Resources #don't do this! this tells cmake to copy the files.
    )
  SOURCE_GROUP("Resources" FILES ${viewer_RESOURCE_FILES})
  list(APPEND viewer_SOURCE_FILES ${viewer_RESOURCE_FILES})
endif (DARWIN)

if (LINUX)
    LIST(APPEND viewer_SOURCE_FILES llappviewerlinux.cpp)
    set_source_files_properties(
      llappviewerlinux.cpp
      PROPERTIES
      COMPILE_DEFINITIONS "${VIEWER_CHANNEL_VERSION_DEFINES}"
      )
    LIST(APPEND viewer_SOURCE_FILES llappviewerlinux_api_dbus.cpp)
    SET(CMAKE_EXE_LINKER_FLAGS "${CMAKE_EXE_LINKER_FLAGS} -Wl,--as-needed")

    set(viewer_LIBRARIES
        Xinerama
        )
    if (OPENAL)
      LIST(APPEND viewer_LIBRARIES ${OPENAL_LIBRARIES})
    endif (OPENAL)
endif (LINUX)

if (WINDOWS)
    list(APPEND viewer_SOURCE_FILES
         llappviewerwin32.cpp
         llwindebug.cpp
         )
    set_source_files_properties(
      llappviewerwin32.cpp
      PROPERTIES
      COMPILE_DEFINITIONS "${VIEWER_CHANNEL_VERSION_DEFINES}"
      )

    list(APPEND viewer_HEADER_FILES
         llappviewerwin32.h
         llwindebug.h
         )

    # precompiled header configuration
    # llviewerprecompiledheaders.cpp generates
    # the .pch file.
    # All sources added to viewer_SOURCE_FILES
    # at this point use it.
    if(USE_PRECOMPILED_HEADERS)
        set_source_files_properties(llviewerprecompiledheaders.cpp
            PROPERTIES
            COMPILE_FLAGS "/Ycllviewerprecompiledheaders.h"
            )
        set(viewer_SOURCE_FILES "${viewer_SOURCE_FILES}" llviewerprecompiledheaders.cpp)
    endif(USE_PRECOMPILED_HEADERS)

    # Replace the icons with the appropriate ones for the channel
    # ('test' is the default)
    set(ICON_PATH "test")
    set(VIEWER_MACOSX_PHASE "d")
    string(TOLOWER ${VIEWER_CHANNEL} channel_lower)
    if(channel_lower MATCHES "^second life release")
        set(ICON_PATH "release")
        set(VIEWER_MACOSX_PHASE "f")
    elseif(channel_lower MATCHES "^second life beta")
        set(ICON_PATH "beta")
        set(VIEWER_MACOSX_PHASE "b")
    elseif(channel_lower MATCHES "^second life project")
        set(ICON_PATH "project")
        set(VIEWER_MACOSX_PHASE "a")
    endif()
    message(STATUS "Copying icons for ${ICON_PATH}")
    execute_process(
      COMMAND ${CMAKE_COMMAND} -E copy_if_different
        "${CMAKE_CURRENT_SOURCE_DIR}/icons/${ICON_PATH}/secondlife.ico"
        "${CMAKE_CURRENT_SOURCE_DIR}/res/ll_icon.ico"
      )
    execute_process(
      COMMAND ${CMAKE_COMMAND} -E copy_if_different
        "${CMAKE_CURRENT_SOURCE_DIR}/icons/${ICON_PATH}/secondlife_256.BMP"
        "${CMAKE_CURRENT_SOURCE_DIR}/res/ll_icon.BMP"
      )
    execute_process(
      COMMAND ${CMAKE_COMMAND} -E copy_if_different
        "${CMAKE_CURRENT_SOURCE_DIR}/icons/${ICON_PATH}/secondlife_256.BMP"
        "${CMAKE_CURRENT_SOURCE_DIR}/res-sdl/ll_icon.BMP"
      )

    # Add resource files to the project.
    # viewerRes.rc is the only buildable file, but
    # the rest are all dependencies of it.
    set(viewer_RESOURCE_FILES
        res/arrow.cur
        res/arrowcop.cur
        res/arrowcopmulti.cur
        res/arrowdrag.cur
        res/circleandline.cur
        res/icon1.ico
        res/llarrow.cur
        res/llarrowdrag.cur
        res/llarrowdragmulti.cur
        res/llarrowlocked.cur
        res/llgrablocked.cur
        res/llno.cur
        res/llnolocked.cur
        res/lltoolcamera.cur
        res/lltoolcreate.cur
        res/lltoolfocus.cur
        res/lltoolgrab.cur
        res/lltoolland.cur
        res/lltoolpan.cur
        res/lltoolpathfinding.cur
        res/lltoolpathfindingpathend.cur
        res/lltoolpathfindingpathendadd.cur
        res/lltoolpathfindingpathstart.cur
        res/lltoolpathfindingpathstartadd.cur
        res/lltoolpipette.cur
        res/lltoolrotate.cur
        res/lltoolscale.cur
        res/lltooltranslate.cur
        res/lltoolzoomin.cur
        res/lltoolzoomout.cur
        res-sdl/ll_icon.BMP
        res/ll_icon.BMP
        res/ll_icon.ico
        res/resource.h
        res/toolpickobject.cur
        res/toolpickobject2.cur
        res/toolpickobject3.cur
        res/toolpipette.cur
        res/toolbuy.cur
        res/toolopen.cur
        res/toolsit.cur
        )

    set_source_files_properties(${viewer_RESOURCE_FILES}
                                PROPERTIES HEADER_FILE_ONLY TRUE)

    configure_file( ${CMAKE_CURRENT_SOURCE_DIR}/res/viewerRes.rc
                    ${CMAKE_CURRENT_BINARY_DIR}/viewerRes.rc
                    )
    set(viewer_RESOURCE_FILES
        ${CMAKE_CURRENT_BINARY_DIR}/viewerRes.rc
        ${viewer_RESOURCE_FILES}
        )

    set_source_files_properties(${CMAKE_CURRENT_BINARY_DIR}/viewerRes.rc
      PROPERTIES COMPILE_FLAGS "-I${CMAKE_CURRENT_SOURCE_DIR}/res"
      )

    SOURCE_GROUP("Resource Files" FILES ${viewer_RESOURCE_FILES})

    if (NOT USESYSTEMLIBS)
        list(APPEND viewer_SOURCE_FILES ${viewer_RESOURCE_FILES})
    endif (NOT USESYSTEMLIBS)

    find_library(DINPUT_LIBRARY dinput8 ${DIRECTX_LIBRARY_DIR})
    find_library(DXGUID_LIBRARY dxguid ${DIRECTX_LIBRARY_DIR})
    mark_as_advanced(
        DINPUT_LIBRARY
        DXGUID_LIBRARY
        )

# see EXP-1765 - theory is opengl32.lib needs to be included before gdi32.lib (windows libs)
    set(viewer_LIBRARIES
        opengl32
        ${WINDOWS_LIBRARIES}
        comdlg32
        ${DINPUT_LIBRARY}
        ${DXGUID_LIBRARY}
        kernel32
        odbc32
        odbccp32
        oleaut32
        shell32
        Vfw32
        wer
        winspool
        )

    find_library(INTEL_MEMOPS_LIBRARY
                 NAMES ll_intel_memops
                 PATHS
                 optimized ${ARCH_PREBUILT_DIRS_RELEASE}
                 debug ${ARCH_PREBUILT_DIRS_DEBUG}
                 )
    mark_as_advanced(INTEL_MEMOPS_LIBRARY)

    if (INTEL_MEMOPS_LIBRARY)
      list(APPEND viewer_LIBRARIES ${INTEL_MEMOPS_LIBRARY})
    endif (INTEL_MEMOPS_LIBRARY)

    if (ADDRESS_SIZE EQUAL 64)
        # We deliberately omit this from the 32bit build because it declares that
        # the viewer is compatible with Windows 10; we need that to properly detect
        # the Windows version, but doing so causes systems with certain HD video
        # cards to fail because Windows 10 does not support them.  Leaving this out
        # causes those systems to run in a Windows 8 compatibility mode, which works.
        LIST(APPEND viewer_SOURCE_FILES windows.manifest)
    endif (ADDRESS_SIZE EQUAL 64)
endif (WINDOWS)

# Add the xui files. This is handy for searching for xui elements
# from within the IDE.
set(viewer_XUI_FILES
    skins/default/colors.xml
    skins/default/default_languages.xml
    skins/default/textures/textures.xml
    )
file(GLOB DEFAULT_XUI_FILE_GLOB_LIST
     ${CMAKE_CURRENT_SOURCE_DIR}/skins/*/xui/en/*.xml)
list(APPEND viewer_XUI_FILES ${DEFAULT_XUI_FILE_GLOB_LIST})

file(GLOB DEFAULT_WIDGET_FILE_GLOB_LIST
     ${CMAKE_CURRENT_SOURCE_DIR}/skins/*/xui/en/widgets/*.xml)
list(APPEND viewer_XUI_FILES ${DEFAULT_WIDGET_FILE_GLOB_LIST})

# Cannot append empty lists in CMake, wait until we have files here.
#file(GLOB SILVER_WIDGET_FILE_GLOB_LIST
#     ${CMAKE_CURRENT_SOURCE_DIR}/skins/silver/xui/en-us/widgets/*.xml)
#list(APPEND viewer_XUI_FILES ${SILVER_WIDGET_FILE_GLOB_LIST})

list(SORT viewer_XUI_FILES)

source_group("XUI Files" FILES ${viewer_XUI_FILES})

set_source_files_properties(${viewer_XUI_FILES}
                            PROPERTIES HEADER_FILE_ONLY TRUE)

list(APPEND viewer_SOURCE_FILES ${viewer_XUI_FILES})

set(viewer_APPSETTINGS_FILES
    app_settings/anim.ini
    app_settings/cmd_line.xml
    app_settings/commands.xml
    app_settings/grass.xml
    app_settings/high_graphics.xml
    app_settings/ignorable_dialogs.xml
    app_settings/keys.xml
    app_settings/keywords_lsl_default.xml
    app_settings/logcontrol.xml
    app_settings/low_graphics.xml
    app_settings/mid_graphics.xml
    app_settings/settings.xml
    app_settings/settings_crash_behavior.xml
    app_settings/settings_files.xml
    app_settings/settings_per_account.xml
    app_settings/std_bump.ini
    app_settings/toolbars.xml
    app_settings/trees.xml
    app_settings/ultra_graphics.xml
    app_settings/viewerart.xml
    ${CMAKE_SOURCE_DIR}/../etc/message.xml
    ${CMAKE_SOURCE_DIR}/../scripts/messages/message_template.msg
    packages-info.txt
    )

source_group("App Settings" FILES ${viewer_APPSETTINGS_FILES})

set_source_files_properties(${viewer_APPSETTINGS_FILES}
                            PROPERTIES HEADER_FILE_ONLY TRUE)

list(APPEND viewer_SOURCE_FILES ${viewer_APPSETTINGS_FILES})

set(viewer_CHARACTER_FILES
    character/attentions.xml
    character/attentionsN.xml
    character/avatar_lad.xml
    character/avatar_skeleton.xml
    character/genepool.xml
    )

source_group("Character File" FILES ${viewer_CHARACTER_FILES})

set_source_files_properties(${viewer_CHARACTER_FILES}
                            PROPERTIES HEADER_FILE_ONLY TRUE)
if (NOT USESYSTEMLIBS)
    list(APPEND viewer_SOURCE_FILES ${viewer_CHARACTER_FILES})
endif (NOT USESYSTEMLIBS)

if (WINDOWS)
  file(GLOB viewer_INSTALLER_FILES installers/windows/*.nsi)

  source_group("Installer Files" FILES ${viewer_INSTALLER_FILES})

  set_source_files_properties(${viewer_INSTALLER_FILES}
                              PROPERTIES HEADER_FILE_ONLY TRUE)

  list(APPEND viewer_SOURCE_FILES ${viewer_INSTALLER_FILES})
endif (WINDOWS)

if (OPENAL)
  set(LLSTARTUP_COMPILE_FLAGS "${LLSTARTUP_COMPILE_FLAGS} -DLL_OPENAL")
endif (OPENAL)

if (FMODEX)
  set(LLSTARTUP_COMPILE_FLAGS "${LLSTARTUP_COMPILE_FLAGS} -DLL_FMODEX")
  set(FMODWRAPPER_LIBRARY ${FMODEX_LIBRARY})
endif (FMODEX)

set_source_files_properties(llstartup.cpp PROPERTIES COMPILE_FLAGS "${LLSTARTUP_COMPILE_FLAGS}")

list(APPEND viewer_SOURCE_FILES ${viewer_HEADER_FILES})

set_source_files_properties(${viewer_HEADER_FILES}
                            PROPERTIES HEADER_FILE_ONLY TRUE)

add_executable(${VIEWER_BINARY_NAME}
    WIN32
    MACOSX_BUNDLE
    ${viewer_SOURCE_FILES}
    )

if (SDL_FOUND)
  set_property(TARGET ${VIEWER_BINARY_NAME}
    PROPERTY COMPILE_DEFINITIONS LL_SDL=1
    )
endif (SDL_FOUND)

if (BUGSPLAT_DB)
  set_property(TARGET ${VIEWER_BINARY_NAME}
    PROPERTY COMPILE_DEFINITIONS "LL_BUGSPLAT")
endif (BUGSPLAT_DB)

# add package files
file(GLOB EVENT_HOST_SCRIPT_GLOB_LIST
     ${CMAKE_CURRENT_SOURCE_DIR}/../viewer_components/*.py)
list(APPEND EVENT_HOST_SCRIPTS ${EVENT_HOST_SCRIPT_GLOB_LIST})

set(PACKAGE ON CACHE BOOL
    "Add a package target that builds an installer package.")

if (WINDOWS)
    set_target_properties(${VIEWER_BINARY_NAME}
        PROPERTIES
        # *TODO -reenable this once we get server usage sorted out
        LINK_FLAGS "/debug /NODEFAULTLIB:LIBCMT /SUBSYSTEM:WINDOWS /LARGEADDRESSAWARE"
        LINK_FLAGS_DEBUG "/NODEFAULTLIB:\"LIBCMT;LIBCMTD;MSVCRT\" /INCREMENTAL:NO /LARGEADDRESSAWARE"
        LINK_FLAGS_RELEASE "/MAP\"secondlife-bin.MAP\" /OPT:REF /LARGEADDRESSAWARE"
        )

    if(USE_PRECOMPILED_HEADERS)
        set_target_properties(
            ${VIEWER_BINARY_NAME}
            PROPERTIES
            COMPILE_FLAGS "/Yullviewerprecompiledheaders.h"
            )
    endif(USE_PRECOMPILED_HEADERS)

    # If adding a file to viewer_manifest.py in the WindowsManifest.construct() method, be sure to add the dependency
    # here.
    # *NOTE:Mani - This is a crappy hack to have important dependencies for the viewer_manifest copy action
    # be met. I'm looking forward to a source-code split-up project next year that will address this kind of thing.
    # In the meantime, if you have any ideas on how to easily maintain one list, either here or in viewer_manifest.py
    # and have the build deps get tracked *please* tell me about it.

    set(COPY_INPUT_DEPENDENCIES
      # The following commented dependencies are determined at variably at build time. Can't do this here.
      ${CMAKE_SOURCE_DIR}/../etc/message.xml
      ${CMAKE_SOURCE_DIR}/../scripts/messages/message_template.msg
      ${SHARED_LIB_STAGING_DIR}/${CMAKE_CFG_INTDIR}/llcommon.dll
      ${SHARED_LIB_STAGING_DIR}/${CMAKE_CFG_INTDIR}/libapr-1.dll
      ${SHARED_LIB_STAGING_DIR}/${CMAKE_CFG_INTDIR}/libaprutil-1.dll
      ${SHARED_LIB_STAGING_DIR}/${CMAKE_CFG_INTDIR}/libapriconv-1.dll
      ${SHARED_LIB_STAGING_DIR}/Release/glod.dll
      ${SHARED_LIB_STAGING_DIR}/RelWithDebInfo/glod.dll
      ${SHARED_LIB_STAGING_DIR}/Debug/glod.dll
      ${SHARED_LIB_STAGING_DIR}/Release/libcollada14dom22.dll
      ${SHARED_LIB_STAGING_DIR}/RelWithDebInfo/libcollada14dom22.dll
      ${SHARED_LIB_STAGING_DIR}/Debug/libcollada14dom22-d.dll
      ${SHARED_LIB_STAGING_DIR}/Release/openjpeg.dll
      ${SHARED_LIB_STAGING_DIR}/RelWithDebInfo/openjpeg.dll
      ${SHARED_LIB_STAGING_DIR}/Debug/openjpegd.dll
      ${SHARED_LIB_STAGING_DIR}/Release/msvcr100.dll
      ${SHARED_LIB_STAGING_DIR}/Release/msvcp100.dll
      ${SHARED_LIB_STAGING_DIR}/RelWithDebInfo/msvcr100.dll
      ${SHARED_LIB_STAGING_DIR}/RelWithDebInfo/msvcp100.dll
      ${SHARED_LIB_STAGING_DIR}/Debug/msvcr100d.dll
      ${SHARED_LIB_STAGING_DIR}/Debug/msvcp100d.dll
      ${SHARED_LIB_STAGING_DIR}/Release/libhunspell.dll
      ${SHARED_LIB_STAGING_DIR}/RelWithDebInfo/libhunspell.dll
      ${SHARED_LIB_STAGING_DIR}/Debug/libhunspell.dll
      ${SHARED_LIB_STAGING_DIR}/${CMAKE_CFG_INTDIR}/SLVoice.exe
      ${SHARED_LIB_STAGING_DIR}/${CMAKE_CFG_INTDIR}/libsndfile-1.dll
      ${SHARED_LIB_STAGING_DIR}/${CMAKE_CFG_INTDIR}/vivoxoal.dll
      ${SHARED_LIB_STAGING_DIR}/${CMAKE_CFG_INTDIR}/ca-bundle.crt
      ${GOOGLE_PERF_TOOLS_SOURCE}
      ${CMAKE_CURRENT_SOURCE_DIR}/licenses-win32.txt
      ${CMAKE_CURRENT_SOURCE_DIR}/featuretable.txt
      ${CMAKE_CURRENT_SOURCE_DIR}/featuretable_xp.txt
      ${ARCH_PREBUILT_DIRS_RELEASE}/libeay32.dll
      ${ARCH_PREBUILT_DIRS_RELEASE}/ssleay32.dll
      ${ARCH_PREBUILT_DIRS_DEBUG}/libeay32.dll
      ${ARCH_PREBUILT_DIRS_DEBUG}/ssleay32.dll
      ${viewer_APPSETTINGS_FILES}
      SLPlugin
      media_plugin_cef
      media_plugin_libvlc
      media_plugin_example
      winmm_shim
      windows-crash-logger
      )

    if (ADDRESS_SIZE EQUAL 64)
        list(APPEND COPY_INPUT_DEPENDENCIES
            ${SHARED_LIB_STAGING_DIR}/${CMAKE_CFG_INTDIR}/vivoxsdk_x64.dll
            ${SHARED_LIB_STAGING_DIR}/${CMAKE_CFG_INTDIR}/ortp_x64.dll
            )
    else (ADDRESS_SIZE EQUAL 64)
        list(APPEND COPY_INPUT_DEPENDENCIES
            ${SHARED_LIB_STAGING_DIR}/${CMAKE_CFG_INTDIR}/vivoxsdk.dll
            ${SHARED_LIB_STAGING_DIR}/${CMAKE_CFG_INTDIR}/ortp.dll
            )
    endif (ADDRESS_SIZE EQUAL 64)

    if (FMODEX)
      list(APPEND COPY_INPUT_DEPENDENCIES
           ${SHARED_LIB_STAGING_DIR}/Release/fmodex.dll
           ${SHARED_LIB_STAGING_DIR}/RelWithDebInfo/fmodex.dll
           ${SHARED_LIB_STAGING_DIR}/Debug/fmodexL.dll
          )
    endif (FMODEX)

    add_custom_command(
      OUTPUT  ${CMAKE_CFG_INTDIR}/copy_touched.bat
      COMMAND ${PYTHON_EXECUTABLE}
      ARGS
        ${CMAKE_CURRENT_SOURCE_DIR}/viewer_manifest.py
        --actions=copy
        --arch=${ARCH}
        --artwork=${ARTWORK_DIR}
        "--bugsplat=${BUGSPLAT_DB}"
        --build=${CMAKE_CURRENT_BINARY_DIR}
        --buildtype=${CMAKE_BUILD_TYPE}
        "--channel=${VIEWER_CHANNEL}"
        --configuration=${CMAKE_CFG_INTDIR}
        --dest=${CMAKE_CURRENT_BINARY_DIR}/${CMAKE_CFG_INTDIR}
        --grid=${GRID}
        --source=${CMAKE_CURRENT_SOURCE_DIR}
        --touch=${CMAKE_CURRENT_BINARY_DIR}/${CMAKE_CFG_INTDIR}/copy_touched.bat
        --versionfile=${CMAKE_CURRENT_BINARY_DIR}/viewer_version.txt
      DEPENDS
        ${CMAKE_CURRENT_SOURCE_DIR}/viewer_manifest.py
        stage_third_party_libs
        ${COPY_INPUT_DEPENDENCIES}
      COMMENT "Performing viewer_manifest copy"
      )

    add_custom_target(copy_w_viewer_manifest ALL DEPENDS ${CMAKE_CFG_INTDIR}/copy_touched.bat)

    add_dependencies(${VIEWER_BINARY_NAME} stage_third_party_libs llcommon copy_w_viewer_manifest)

    if (EXISTS ${CMAKE_SOURCE_DIR}/copy_win_scripts)
      add_dependencies(${VIEWER_BINARY_NAME} copy_win_scripts)
    endif (EXISTS ${CMAKE_SOURCE_DIR}/copy_win_scripts)

    add_dependencies(${VIEWER_BINARY_NAME}
      SLPlugin
      windows-crash-logger
    )

    # sets the 'working directory' for debugging from visual studio.
<<<<<<< HEAD
    if (NOT UNATTENDED)
        add_custom_command(
            TARGET ${VIEWER_BINARY_NAME} POST_BUILD
            COMMAND ${CMAKE_SOURCE_DIR}/tools/vstool/vstool.exe
            ARGS
              --solution
              ${CMAKE_BINARY_DIR}/${CMAKE_PROJECT_NAME}.sln
              --workingdir
              ${VIEWER_BINARY_NAME}
              "${CMAKE_CURRENT_SOURCE_DIR}"
            COMMENT "Setting the ${VIEWER_BINARY_NAME} working directory for debugging."
            )
    endif (NOT UNATTENDED)
=======
    # Condition for version can be moved to requirements once build agents will be updated (see TOOL-3865)
    if ((NOT UNATTENDED) AND (${CMAKE_VERSION} VERSION_GREATER "3.7.2"))
        set_property(
          TARGET ${VIEWER_BINARY_NAME}
          PROPERTY VS_DEBUGGER_WORKING_DIRECTORY "${CMAKE_CURRENT_SOURCE_DIR}"
          )
    endif ((NOT UNATTENDED) AND (${CMAKE_VERSION} VERSION_GREATER "3.7.2"))
>>>>>>> 031ebc8d

    if (PACKAGE)
      add_custom_command(
        OUTPUT ${CMAKE_CURRENT_BINARY_DIR}/${CMAKE_CFG_INTDIR}/event_host.tar.bz2
        COMMAND ${PYTHON_EXECUTABLE}
        ARGS
          ${CMAKE_CURRENT_SOURCE_DIR}/event_host_manifest.py
          ${CMAKE_CURRENT_SOURCE_DIR}/..
          ${CMAKE_CURRENT_BINARY_DIR}
          ${CMAKE_CFG_INTDIR}
        DEPENDS
          lleventhost
          ${EVENT_HOST_SCRIPTS}
          ${CMAKE_CURRENT_SOURCE_DIR}/event_host_manifest.py
        )

      add_custom_command(
        OUTPUT ${CMAKE_CFG_INTDIR}/touched.bat
        COMMAND ${PYTHON_EXECUTABLE}
        ARGS
          ${CMAKE_CURRENT_SOURCE_DIR}/viewer_manifest.py
          --arch=${ARCH}
          --artwork=${ARTWORK_DIR}
          "--bugsplat=${BUGSPLAT_DB}"
          --build=${CMAKE_CURRENT_BINARY_DIR}
          --buildtype=${CMAKE_BUILD_TYPE}
          "--channel=${VIEWER_CHANNEL}"
          --configuration=${CMAKE_CFG_INTDIR}
          --dest=${CMAKE_CURRENT_BINARY_DIR}/${CMAKE_CFG_INTDIR}
          --grid=${GRID}
          --source=${CMAKE_CURRENT_SOURCE_DIR}
          --touch=${CMAKE_CURRENT_BINARY_DIR}/${CMAKE_CFG_INTDIR}/touched.bat
          --versionfile=${CMAKE_CURRENT_BINARY_DIR}/viewer_version.txt
        DEPENDS
            ${VIEWER_BINARY_NAME}
            ${CMAKE_CURRENT_SOURCE_DIR}/viewer_manifest.py
            ${CMAKE_CURRENT_BINARY_DIR}/viewer_version.txt
            ${COPY_INPUT_DEPENDENCIES}
        )

      add_custom_target(llpackage ALL DEPENDS
        ${CMAKE_CFG_INTDIR}/touched.bat
        windows-setup-build-all
        )
        # temporarily disable packaging of event_host until hg subrepos get
        # sorted out on the parabuild cluster...
        #${CMAKE_CURRENT_BINARY_DIR}/${CMAKE_CFG_INTDIR}/event_host.tar.bz2)

    endif (PACKAGE)
elseif (DARWIN)
    set_target_properties(${VIEWER_BINARY_NAME}
        PROPERTIES
        LINK_FLAGS_RELEASE "${LINK_FLAGS_RELEASE} -Xlinker -dead_strip -Xlinker -map -Xlinker ${CMAKE_CURRENT_BINARY_DIR}/${VIEWER_BINARY_NAME}.MAP"
        )
else (WINDOWS)
        # Linux
    set_target_properties(${VIEWER_BINARY_NAME}
        PROPERTIES
        LINK_FLAGS_RELEASE "${LINK_FLAGS_RELEASE} -Wl,--Map=${VIEWER_BINARY_NAME}.MAP"
        )
endif (WINDOWS)

# *NOTE: - this list is very sensitive to ordering, test carefully on all
# platforms if you change the relative order of the entries here.
# In particular, cmake 2.6.4 (when building with linux/makefile generators)
# appears to sometimes de-duplicate redundantly listed dependencies improperly.
# To work around this, higher level modules should be listed before the modules
# that they depend upon. -brad
#
# *NOTE:  On mixing system shared libraries and updated static archives.
# We use a number of libraries that have an existence as system libraries,
# internal-use libraries and applications libraries.  The most-referenced
# one of these being libz where you can find four or more versions in play
# at once.  On Linux, libz can be found at link and run time via a number
# of paths:
#     
#      => -lfreetype
#        => libz.so.1 (on install machine, not build)
#      => -lSDL
#        => libz.so.1 (on install machine, not build)
#      => -lgdk-x11-2.0
#        => libz.so.1
#      => -lz
#
# We generally want the newest version of the library to provide all symbol
# resolution.  To that end, when using static archives, the *_PRELOAD_ARCHIVES
# variables, PNG_PRELOAD_ARCHIVES and ZLIB_PRELOAD_ARCHIVES, get the archives
# dumped into the target binary and runtime lookup will find the most
# modern version.

target_link_libraries(${VIEWER_BINARY_NAME}
    ${PNG_PRELOAD_ARCHIVES}
    ${ZLIB_PRELOAD_ARCHIVES}
    ${URIPARSER_PRELOAD_ARCHIVES}
    ${GOOGLE_PERFTOOLS_LIBRARIES}
    ${LLAUDIO_LIBRARIES}
    ${LLCHARACTER_LIBRARIES}
    ${LLIMAGE_LIBRARIES}
    ${LLINVENTORY_LIBRARIES}
    ${LLMESSAGE_LIBRARIES}
    ${LLPLUGIN_LIBRARIES}
    ${LLPRIMITIVE_LIBRARIES}
    ${LLRENDER_LIBRARIES}
    ${FREETYPE_LIBRARIES}
    ${LLUI_LIBRARIES}
    ${LLVFS_LIBRARIES}
    ${LLWINDOW_LIBRARIES}
    ${LLXML_LIBRARIES}
    ${LLMATH_LIBRARIES}
    ${LLCOREHTTP_LIBRARIES}
    ${LLCOMMON_LIBRARIES}
    ${NDOF_LIBRARY}
    ${NVAPI_LIBRARY}
    ${HUNSPELL_LIBRARY}
    ${viewer_LIBRARIES}
    ${BOOST_PROGRAM_OPTIONS_LIBRARY}
    ${BOOST_REGEX_LIBRARY}
    ${BOOST_COROUTINE_LIBRARY}
    ${BOOST_CONTEXT_LIBRARY}
    ${DBUSGLIB_LIBRARIES}
    ${OPENGL_LIBRARIES}
    ${FMODWRAPPER_LIBRARY} # must come after LLAudio
    ${GLOD_LIBRARIES}
    ${OPENGL_LIBRARIES}
    ${JSONCPP_LIBRARIES}
    ${SDL_LIBRARY}
    ${SMARTHEAP_LIBRARY}
    ${UI_LIBRARIES}
    ${WINDOWS_LIBRARIES}
    ${EXPAT_LIBRARIES}
    ${XMLRPCEPI_LIBRARIES}
    ${OPENSSL_LIBRARIES}
    ${CRYPTO_LIBRARIES}
    ${LLLOGIN_LIBRARIES}
    ${LLPHYSICS_LIBRARIES}
    ${LLPHYSICSEXTENSIONS_LIBRARIES}
    ${LLAPPEARANCE_LIBRARIES}
    )

if (BUGSPLAT_DB)
  target_link_libraries(${VIEWER_BINARY_NAME}
    ${BUGSPLAT_LIBRARIES}
    )
endif (BUGSPLAT_DB)

set(ARTWORK_DIR ${CMAKE_CURRENT_SOURCE_DIR} CACHE PATH
    "Path to artwork files.")

if (LINUX)
  set(product SecondLife-${ARCH}-${VIEWER_SHORT_VERSION}.${VIEWER_VERSION_REVISION})

  # These are the generated targets that are copied to package/
  set(COPY_INPUT_DEPENDENCIES
    ${VIEWER_BINARY_NAME}
    linux-crash-logger
    SLPlugin
    media_plugin_gstreamer010
    media_plugin_libvlc
    llcommon
    )

  add_custom_command(
      OUTPUT ${product}.tar.bz2
      COMMAND ${PYTHON_EXECUTABLE}
      ARGS
        ${CMAKE_CURRENT_SOURCE_DIR}/viewer_manifest.py
        --arch=${ARCH}
        --artwork=${ARTWORK_DIR}
        "--bugsplat=${BUGSPLAT_DB}"
        --build=${CMAKE_CURRENT_BINARY_DIR}
        --buildtype=${CMAKE_BUILD_TYPE}
        "--channel=${VIEWER_CHANNEL}"
        --configuration=${CMAKE_CFG_INTDIR}
        --dest=${CMAKE_CURRENT_BINARY_DIR}/packaged
        --grid=${GRID}
        --source=${CMAKE_CURRENT_SOURCE_DIR}
        --touch=${CMAKE_CURRENT_BINARY_DIR}/${CMAKE_CFG_INTDIR}/.${product}.touched
        --versionfile=${CMAKE_CURRENT_BINARY_DIR}/viewer_version.txt
      DEPENDS
        ${CMAKE_CURRENT_SOURCE_DIR}/viewer_manifest.py
        ${COPY_INPUT_DEPENDENCIES}
      )

  if (PACKAGE)
  endif (PACKAGE)

  add_custom_command(
    OUTPUT  ${CMAKE_CURRENT_BINARY_DIR}/${CMAKE_CFG_INTDIR}/.${product}.copy_touched
    COMMAND ${PYTHON_EXECUTABLE}
    ARGS
      ${CMAKE_CURRENT_SOURCE_DIR}/viewer_manifest.py
      --actions=copy
      --arch=${ARCH}
      --artwork=${ARTWORK_DIR}
      "--bugsplat=${BUGSPLAT_DB}"
      --build=${CMAKE_CURRENT_BINARY_DIR}
      --buildtype=${CMAKE_BUILD_TYPE}
      "--channel=${VIEWER_CHANNEL}"
      --configuration=${CMAKE_CFG_INTDIR}
      --dest=${CMAKE_CURRENT_BINARY_DIR}/packaged
      --grid=${GRID}
      --source=${CMAKE_CURRENT_SOURCE_DIR}
      --versionfile=${CMAKE_CURRENT_BINARY_DIR}/viewer_version.txt
    DEPENDS
      ${CMAKE_CURRENT_SOURCE_DIR}/viewer_manifest.py
      ${COPY_INPUT_DEPENDENCIES}
    COMMENT "Performing viewer_manifest copy"
    )

  add_custom_target(copy_l_viewer_manifest ALL DEPENDS ${CMAKE_CURRENT_BINARY_DIR}/${CMAKE_CFG_INTDIR}/.${product}.copy_touched)

  if (PACKAGE)
    add_custom_target(llpackage ALL DEPENDS ${product}.tar.bz2)
    # Make sure we don't run two instances of viewer_manifest.py at the same time.
    add_dependencies(llpackage copy_l_viewer_manifest)
    check_message_template(llpackage)
  endif (PACKAGE)
endif (LINUX)

if (DARWIN)
  # These all get set with PROPERTIES. It's not that the property names are
  # magically known to CMake -- it's that these names are referenced in the
  # Info-SecondLife.plist file in the configure_file() directive below.
  set(product "${VIEWER_CHANNEL}")
  set(MACOSX_EXECUTABLE_NAME "${VIEWER_CHANNEL}")
  set(MACOSX_BUNDLE_INFO_STRING "${VIEWER_CHANNEL}")
  set(MACOSX_BUNDLE_ICON_FILE "secondlife.icns")
  set(MACOSX_BUNDLE_GUI_IDENTIFIER "com.secondlife.indra.viewer")
  set(MACOSX_BUNDLE_LONG_VERSION_STRING "${VIEWER_CHANNEL} ${VIEWER_SHORT_VERSION}.${VIEWER_VERSION_REVISION}")
  set(MACOSX_BUNDLE_BUNDLE_NAME "SecondLife")
  set(MACOSX_BUNDLE_SHORT_VERSION_STRING "${VIEWER_SHORT_VERSION}.${VIEWER_VERSION_REVISION}")
  set(MACOSX_BUNDLE_BUNDLE_VERSION "${VIEWER_SHORT_VERSION}${VIEWER_MACOSX_PHASE}${VIEWER_REVISION}")
  set(MACOSX_BUNDLE_COPYRIGHT "Copyright © Linden Research, Inc. 2018")
  set(MACOSX_BUNDLE_NSMAIN_NIB_FILE "SecondLife.nib")
  set(MACOSX_BUNDLE_NSPRINCIPAL_CLASS "NSApplication")

  # https://blog.kitware.com/upcoming-in-cmake-2-8-12-osx-rpath-support/
  set(CMAKE_MACOSX_RPATH 1)
  
  set_target_properties(
    ${VIEWER_BINARY_NAME}
    PROPERTIES
    OUTPUT_NAME "${product}"
    # From Contents/MacOS/SecondLife, look in Contents/Frameworks
    INSTALL_RPATH "@loader_path/../Frameworks"
    # SIGH, as of 2018-05-24 (cmake 3.11.1) the INSTALL_RPATH property simply
    # does not work. Try this:
    LINK_FLAGS "-rpath @loader_path/../Frameworks"
    MACOSX_BUNDLE_INFO_PLIST
    "${CMAKE_CURRENT_SOURCE_DIR}/Info-SecondLife.plist"
    )

  set(VIEWER_APP_BUNDLE "${CMAKE_CURRENT_BINARY_DIR}/${CMAKE_CFG_INTDIR}/${product}.app")
  set(VIEWER_APP_EXE "${VIEWER_APP_BUNDLE}/Contents/MacOS/${product}")
  set(VIEWER_APP_DSYM "${VIEWER_APP_EXE}.dSYM")
  set(VIEWER_APP_XCARCHIVE "${VIEWER_APP_BUNDLE}/../${product}.xcarchive.zip")

  configure_file(
     "${CMAKE_CURRENT_SOURCE_DIR}/Info-SecondLife.plist"
     "${VIEWER_APP_BUNDLE}/Contents/Info.plist"
    )

  add_custom_command(
    TARGET ${VIEWER_BINARY_NAME} POST_BUILD
    COMMAND ${PYTHON_EXECUTABLE}
    ARGS
      ${CMAKE_CURRENT_SOURCE_DIR}/viewer_manifest.py
      --actions=copy
      --arch=${ARCH}
      --artwork=${ARTWORK_DIR}
      "--bugsplat=${BUGSPLAT_DB}"
      --build=${CMAKE_CURRENT_BINARY_DIR}
      --buildtype=${CMAKE_BUILD_TYPE}
      --bundleid=${MACOSX_BUNDLE_GUI_IDENTIFIER}
      "--channel=${VIEWER_CHANNEL}"
      --configuration=${CMAKE_CFG_INTDIR}
      --dest=${VIEWER_APP_BUNDLE}
      --grid=${GRID}
      --source=${CMAKE_CURRENT_SOURCE_DIR}
      --versionfile=${CMAKE_CURRENT_BINARY_DIR}/viewer_version.txt
    DEPENDS
      ${VIEWER_BINARY_NAME}
      ${CMAKE_CURRENT_SOURCE_DIR}/viewer_manifest.py
    )

  add_dependencies(${VIEWER_BINARY_NAME} SLPlugin media_plugin_libvlc media_plugin_cef mac-crash-logger)
  add_dependencies(${VIEWER_BINARY_NAME} mac-crash-logger)

  if (ENABLE_SIGNING)
      set(SIGNING_SETTING "--signature=${SIGNING_IDENTITY}")
  else (ENABLE_SIGNING)
      set(SIGNING_SETTING "")
  endif (ENABLE_SIGNING)

  if (PACKAGE)
      add_custom_target(llpackage ALL DEPENDS ${VIEWER_BINARY_NAME})

      add_custom_command(
        TARGET llpackage POST_BUILD
        COMMAND ${PYTHON_EXECUTABLE}
        ARGS
          ${CMAKE_CURRENT_SOURCE_DIR}/viewer_manifest.py
          --arch=${ARCH}
          --artwork=${ARTWORK_DIR}
          "--bugsplat=${BUGSPLAT_DB}"
          --build=${CMAKE_CURRENT_BINARY_DIR}
          --buildtype=${CMAKE_BUILD_TYPE}
          "--channel=${VIEWER_CHANNEL}"
          --configuration=${CMAKE_CFG_INTDIR}
          --dest=${VIEWER_APP_BUNDLE}
          --grid=${GRID}
          --source=${CMAKE_CURRENT_SOURCE_DIR}
          --touch=${CMAKE_CURRENT_BINARY_DIR}/${CMAKE_CFG_INTDIR}/.${product}.touched
          --versionfile=${CMAKE_CURRENT_BINARY_DIR}/viewer_version.txt
          ${SIGNING_SETTING}
        DEPENDS
          ${CMAKE_CURRENT_SOURCE_DIR}/viewer_manifest.py
      )
  endif (PACKAGE)
endif (DARWIN)

if (INSTALL)
  include(${CMAKE_CURRENT_SOURCE_DIR}/ViewerInstall.cmake)
endif (INSTALL)

# Note that the conventional VIEWER_SYMBOL_FILE is set by ../../build.sh
if (PACKAGE AND (RELEASE_CRASH_REPORTING OR NON_RELEASE_CRASH_REPORTING) AND VIEWER_SYMBOL_FILE)
  if (NOT BUGSPLAT_DB)
    # Breakpad symbol-file generation
    set(SYMBOL_SEARCH_DIRS "")
    if (WINDOWS)
      list(APPEND SYMBOL_SEARCH_DIRS "${CMAKE_CURRENT_BINARY_DIR}/${CMAKE_CFG_INTDIR}")
      # slplugin.exe failing symbols dump - need to debug, might have to do with updated version of google breakpad
      # set(VIEWER_EXE_GLOBS "${VIEWER_BINARY_NAME}${CMAKE_EXECUTABLE_SUFFIX} slplugin.exe")
      set(VIEWER_EXE_GLOBS "${VIEWER_BINARY_NAME}${CMAKE_EXECUTABLE_SUFFIX}")
      set(VIEWER_LIB_GLOB "*${CMAKE_SHARED_MODULE_SUFFIX}")
      set(VIEWER_COPY_MANIFEST copy_w_viewer_manifest)
    endif (WINDOWS)
    if (DARWIN)
      list(APPEND SYMBOL_SEARCH_DIRS "${CMAKE_CURRENT_BINARY_DIR}/${CMAKE_CFG_INTDIR}")
      # *TODO: Generate these search dirs in the cmake files related to each binary.
      list(APPEND SYMBOL_SEARCH_DIRS "${CMAKE_BINARY_DIR}/llplugin/slplugin/${CMAKE_CFG_INTDIR}")
      list(APPEND SYMBOL_SEARCH_DIRS "${CMAKE_BINARY_DIR}/mac_crash_logger/${CMAKE_CFG_INTDIR}")
      list(APPEND SYMBOL_SEARCH_DIRS "${CMAKE_BINARY_DIR}/media_plugins/gstreamer010/${CMAKE_CFG_INTDIR}")
      set(VIEWER_EXE_GLOBS "'${product}' SLPlugin mac-crash-logger")
      set(VIEWER_EXE_GLOBS "'${product}' mac-crash-logger")
      set(VIEWER_LIB_GLOB "*.dylib")
    endif (DARWIN)
    if (LINUX)
      list(APPEND SYMBOL_SEARCH_DIRS "${CMAKE_CURRENT_BINARY_DIR}/packaged")
      set(VIEWER_EXE_GLOBS "do-not-directly-run-secondlife-bin SLPlugin")
      set(VIEWER_EXE_GLOBS "do-not-directly-run-secondlife-bin")
      set(VIEWER_LIB_GLOB "*${CMAKE_SHARED_MODULE_SUFFIX}*")
      set(VIEWER_COPY_MANIFEST copy_l_viewer_manifest)
    endif (LINUX)

    if(CMAKE_CFG_INTDIR STREQUAL ".")
        set(LLBUILD_CONFIG ${CMAKE_BUILD_TYPE})
    else(CMAKE_CFG_INTDIR STREQUAL ".")
        # set LLBUILD_CONFIG to be a shell variable evaluated at build time
        # reflecting the configuration we are currently building.
        set(LLBUILD_CONFIG ${CMAKE_CFG_INTDIR})
    endif(CMAKE_CFG_INTDIR STREQUAL ".")
    add_custom_command(OUTPUT "${VIEWER_SYMBOL_FILE}"
      COMMAND "${PYTHON_EXECUTABLE}"
      ARGS
        "${CMAKE_CURRENT_SOURCE_DIR}/generate_breakpad_symbols.py"
        "${LLBUILD_CONFIG}"
        "${SYMBOL_SEARCH_DIRS}"
        "${VIEWER_EXE_GLOBS}"
        "${VIEWER_LIB_GLOB}"
        "${AUTOBUILD_INSTALL_DIR}/bin/dump_syms"
        "${VIEWER_SYMBOL_FILE}"
      DEPENDS generate_breakpad_symbols.py
          VERBATIM)

    add_custom_target(generate_symbols DEPENDS "${VIEWER_SYMBOL_FILE}" ${VIEWER_BINARY_NAME} "${VIEWER_COPY_MANIFEST}")
    add_dependencies(generate_symbols ${VIEWER_BINARY_NAME})
    if (WINDOWS OR LINUX)
      add_dependencies(generate_symbols "${VIEWER_COPY_MANIFEST}")
    endif (WINDOWS OR LINUX)

  else (NOT BUGSPLAT_DB)
    # BugSplat symbol-file generation
    if (WINDOWS)
      # Just pack up a tarball containing only the .pdb file for the
      # executable. Because we intend to use cygwin tar, we must render
      # VIEWER_SYMBOL_FILE in cygwin path syntax.
      execute_process(COMMAND "cygpath" "-u" "${VIEWER_SYMBOL_FILE}"
        OUTPUT_VARIABLE VIEWER_SYMBOL_FILE_CYGWIN
        OUTPUT_STRIP_TRAILING_WHITESPACE)
      execute_process(COMMAND "cygpath" "-u" "${CMAKE_CURRENT_BINARY_DIR}/${CMAKE_CFG_INTDIR}"
        OUTPUT_VARIABLE PARENT_DIRECTORY_CYGWIN
        OUTPUT_STRIP_TRAILING_WHITESPACE)
      add_custom_command(OUTPUT "${VIEWER_SYMBOL_FILE}"
        # Use of 'tar ...j' here assumes VIEWER_SYMBOL_FILE endswith .tar.bz2;
        # testing a string suffix is painful enough in CMake language that
        # we'll continue assuming it until forced to generalize.
        COMMAND "tar"
        ARGS
          "cjf"
          "${VIEWER_SYMBOL_FILE_CYGWIN}"
          "-C"
          "${PARENT_DIRECTORY_CYGWIN}"
          "secondlife-bin.pdb"
        DEPENDS "${CMAKE_CURRENT_BINARY_DIR}/${CMAKE_CFG_INTDIR}/secondlife-bin.pdb"
        COMMENT "Packing viewer PDB into ${VIEWER_SYMBOL_FILE_CYGWIN}"
        )
      add_custom_target(generate_symbols DEPENDS "${VIEWER_SYMBOL_FILE}" ${VIEWER_BINARY_NAME})
      add_dependencies(generate_symbols ${VIEWER_BINARY_NAME})
    endif (WINDOWS)
    if (DARWIN)
      # Have to run dsymutil first, then pack up the resulting .dSYM directory
      add_custom_command(OUTPUT "${VIEWER_APP_DSYM}"
        COMMAND "dsymutil"
        ARGS
          ${VIEWER_APP_EXE}
        COMMENT "Generating ${VIEWER_APP_DSYM}"
        )
      add_custom_target(dsym_generate DEPENDS "${VIEWER_APP_DSYM}")
      add_dependencies(dsym_generate ${VIEWER_BINARY_NAME})
      add_custom_command(OUTPUT "${VIEWER_SYMBOL_FILE}"
        # See above comments about "tar ...j"
        COMMAND "tar"
        ARGS
          "cjf"
          "${VIEWER_SYMBOL_FILE}"
          "-C"
          "${VIEWER_APP_DSYM}/.."
          "${product}.dSYM"
        DEPENDS "${VIEWER_APP_DSYM}"
        COMMENT "Packing dSYM into ${VIEWER_SYMBOL_FILE}"
        )
      add_custom_target(dsym_tarball DEPENDS "${VIEWER_SYMBOL_FILE}")
      add_dependencies(dsym_tarball dsym_generate)
      add_custom_command(OUTPUT "${VIEWER_APP_XCARCHIVE}"
        COMMAND "zip"
        ARGS
          "-r"
          "${VIEWER_APP_XCARCHIVE}"
          "."
        WORKING_DIRECTORY "${VIEWER_APP_DSYM}/.."
        DEPENDS "${VIEWER_APP_DSYM}"
        COMMENT "Generating xcarchive.zip for upload to BugSplat"
        )
      add_custom_target(dsym_xcarchive DEPENDS "${VIEWER_APP_XCARCHIVE}")
      add_dependencies(dsym_xcarchive dsym_generate)
      # Have to create a stamp file, and depend on it, to force CMake to run
      # the cleanup step.
      add_custom_command(OUTPUT "${CMAKE_CURRENT_BINARY_DIR}/dsym.stamp"
        COMMAND rm -rf "${VIEWER_APP_DSYM}"
        COMMAND touch "${CMAKE_CURRENT_BINARY_DIR}/dsym.stamp"
        DEPENDS "${VIEWER_SYMBOL_FILE}" "${VIEWER_APP_XCARCHIVE}"
        COMMENT "Cleaning up dSYM"
        )
      add_custom_target(generate_symbols DEPENDS
        "${VIEWER_APP_DSYM}"
        "${VIEWER_SYMBOL_FILE}"
        "${VIEWER_APP_XCARCHIVE}"
        "${CMAKE_CURRENT_BINARY_DIR}/dsym.stamp"
        )
      add_dependencies(generate_symbols dsym_tarball dsym_xcarchive)
    endif (DARWIN)
    if (LINUX)
      # TBD
    endif (LINUX)
  endif (NOT BUGSPLAT_DB)

  # for both BUGSPLAT_DB and Breakpad
  add_dependencies(llpackage generate_symbols)
endif ()

if (LL_TESTS)
  # To add a viewer unit test, just add the test .cpp file below
  # This creates a separate test project per file listed.
  include(LLAddBuildTest)
  SET(viewer_TEST_SOURCE_FILES
    llagentaccess.cpp
    lldateutil.cpp
#    llmediadataclient.cpp
    lllogininstance.cpp
#    llremoteparcelrequest.cpp
    llviewerhelputil.cpp
    llversioninfo.cpp
    llworldmap.cpp
    llworldmipmap.cpp
  )

  set_source_files_properties(
    llworldmap.cpp
    llworldmipmap.cpp
    PROPERTIES
    LL_TEST_ADDITIONAL_SOURCE_FILES 
    tests/llviewertexture_stub.cpp
    #llviewertexturelist.cpp
  )

  set(test_libs
    ${LLCOMMON_LIBRARIES}
    ${JSONCPP_LIBRARIES}
    ${CURL_LIBRARIES}
    ${NGHTTP2_LIBRARIES}
    )

  set_source_files_properties(
    llmediadataclient.cpp
    PROPERTIES
    LL_TEST_ADDITIONAL_LIBRARIES "${test_libs}"
  )

  set_source_files_properties(
    llviewerhelputil.cpp
    PROPERTIES
    LL_TEST_ADDITIONAL_LIBRARIES "${BOOST_SYSTEM_LIBRARY}"
  )

  set_source_files_properties(
    llremoteparcelrequest.cpp
    PROPERTIES
    LL_TEST_ADDITIONAL_LIBRARIES "${BOOST_SYSTEM_LIBRARY}"
  )

  set_source_files_properties(
    llworldmap.cpp
    llworldmipmap.cpp
    PROPERTIES
    LL_TEST_ADDITIONAL_SOURCE_FILES 
    tests/llviewertexture_stub.cpp
    #llviewertexturelist.cpp
    LL_TEST_ADDITIONAL_LIBRARIES "${BOOST_SYSTEM_LIBRARY}"
  )

  set_source_files_properties(
    llmediadataclient.cpp
    PROPERTIES
    LL_TEST_ADDITIONAL_LIBRARIES "${LLPRIMITIVE_LIBRARIES}"
  )

  set_source_files_properties(
    llagentaccess.cpp
    PROPERTIES
    LL_TEST_ADDITIONAL_LIBRARIES "${BOOST_SYSTEM_LIBRARY}"
  )

  set_source_files_properties(
    lllogininstance.cpp
    PROPERTIES
    LL_TEST_ADDITIONAL_LIBRARIES "${BOOST_SYSTEM_LIBRARY}"
  )

  ##################################################
  # DISABLING PRECOMPILED HEADERS USAGE FOR TESTS
  ##################################################
  # if(USE_PRECOMPILED_HEADERS)
  #     set_source_files_properties(
  #       ${viewer_TEST_SOURCE_FILES}
  #       PROPERTIES
  #         LL_TEST_ADDITIONAL_SOURCE_FILES llviewerprecompiledheaders.cpp
  #       )
  # endif(USE_PRECOMPILED_HEADERS)
  LL_ADD_PROJECT_UNIT_TESTS(${VIEWER_BINARY_NAME} "${viewer_TEST_SOURCE_FILES}")

  #set(TEST_DEBUG on)
  ##################################################
  # DISABLING PRECOMPILED HEADERS USAGE FOR TESTS
  ##################################################
  # if(USE_PRECOMPILED_HEADERS)
  #     set(test_sources "${test_sources}" llviewerprecompiledheaders.cpp)
  # endif(USE_PRECOMPILED_HEADERS)
  set(test_libs
    ${LLMESSAGE_LIBRARIES}
    ${WINDOWS_LIBRARIES}
    ${LLVFS_LIBRARIES}
    ${LLMATH_LIBRARIES}
    ${LLCOMMON_LIBRARIES}
    ${GOOGLEMOCK_LIBRARIES}
    )

  if (LINUX)
    # llcommon uses `clock_gettime' which is provided by librt on linux.
    set(LIBRT_LIBRARY
      rt
      )
  endif (LINUX)

  set(test_libs
    ${WINDOWS_LIBRARIES}
    ${LLVFS_LIBRARIES}
    ${LLMATH_LIBRARIES}
    ${LLCOMMON_LIBRARIES}
    ${LLMESSAGE_LIBRARIES}
    ${LLCOREHTTP_LIBRARIES}
    ${GOOGLEMOCK_LIBRARIES}
    ${OPENSSL_LIBRARIES}
    ${CRYPTO_LIBRARIES}
    ${LIBRT_LIBRARY}
    ${BOOST_COROUTINE_LIBRARY}
    ${BOOST_CONTEXT_LIBRARY}
  )

  LL_ADD_INTEGRATION_TEST(llsechandler_basic
    llsechandler_basic.cpp
    "${test_libs}"
    )

  LL_ADD_INTEGRATION_TEST(llsecapi
     llsecapi.cpp
    "${test_libs}"
    )

  set(llslurl_test_sources
      llslurl.cpp
      llviewernetwork.cpp
  )


  LL_ADD_INTEGRATION_TEST(llslurl
     "${llslurl_test_sources}"
    "${test_libs}"
    )

  LL_ADD_INTEGRATION_TEST(llviewernetwork
     llviewernetwork.cpp
    "${test_libs}"
    )

  LL_ADD_INTEGRATION_TEST(llviewerassetstats
    llviewerassetstats.cpp
    "${test_libs}"
    )

# LL_ADD_INTEGRATION_TEST(llhttpretrypolicy "llhttpretrypolicy.cpp" "${test_libs}")

  #ADD_VIEWER_BUILD_TEST(llmemoryview viewer)
  #ADD_VIEWER_BUILD_TEST(llagentaccess viewer)
  #ADD_VIEWER_BUILD_TEST(lltextureinfo viewer)
  #ADD_VIEWER_BUILD_TEST(lltextureinfodetails viewer)

include(LLAddBuildTest)
SET(viewer_TEST_SOURCE_FILES
  llagentaccess.cpp
  llwlparammanager.cpp
  )
set_source_files_properties(
  ${viewer_TEST_SOURCE_FILES}
  PROPERTIES
    LL_TEST_ADDITIONAL_SOURCE_FILES llviewerprecompiledheaders.cpp
  )

endif (LL_TESTS)

check_message_template(${VIEWER_BINARY_NAME})
<|MERGE_RESOLUTION|>--- conflicted
+++ resolved
@@ -1880,7 +1880,6 @@
     )
 
     # sets the 'working directory' for debugging from visual studio.
-<<<<<<< HEAD
     if (NOT UNATTENDED)
         add_custom_command(
             TARGET ${VIEWER_BINARY_NAME} POST_BUILD
@@ -1894,7 +1893,8 @@
             COMMENT "Setting the ${VIEWER_BINARY_NAME} working directory for debugging."
             )
     endif (NOT UNATTENDED)
-=======
+
+    # sets the 'working directory' for debugging from visual studio.
     # Condition for version can be moved to requirements once build agents will be updated (see TOOL-3865)
     if ((NOT UNATTENDED) AND (${CMAKE_VERSION} VERSION_GREATER "3.7.2"))
         set_property(
@@ -1902,7 +1902,6 @@
           PROPERTY VS_DEBUGGER_WORKING_DIRECTORY "${CMAKE_CURRENT_SOURCE_DIR}"
           )
     endif ((NOT UNATTENDED) AND (${CMAKE_VERSION} VERSION_GREATER "3.7.2"))
->>>>>>> 031ebc8d
 
     if (PACKAGE)
       add_custom_command(
