# -*- cmake -*-

project(viewer)

include(00-Common)
# DON'T move Linking.cmake to its place in the alphabetized list below: it
# sets variables on which the 3p .cmake files depend.
include(Linking)

include(Boost)
include(bugsplat)
include(BuildPackagesInfo)
include(BuildVersion)
include(CMakeCopyIfDifferent)
include(CubemapToEquirectangularJS)
include(GLIB)
include(DragDrop)
include(EXPAT)
include(FMODSTUDIO)
include(GLOD) # <FS:Beq/> restore GLOD
include(Hunspell)
include(ICU4C)
include(JPEGEncoderBasic)
include(JsonCpp)
include(LLAppearance)
include(LLAudio)
include(LLCA)
include(LLCommon)
include(LLCoreHttp)
include(LLImage)
include(LLKDU)
include(LLPhysicsExtensions)
include(LLPrimitive)
include(LLWindow)
include(NDOF)
include(NVAPI)
include(OPENAL)
include(OpenEXR)
include(OpenGL)
include(OpenSSL)
include(PNG)
include(TemplateCheck)
include(TinyEXR)
include(ThreeJS)
include(Tracy)
include(UI)
include(ViewerMiscLibs)
#include(ViewerManager) # <FS:Ansariel> Remove VMP
include(VisualLeakDetector)
include(VulkanGltf)
include(ZLIBNG)
include(URIPARSER)
include(LLPrimitive)
include(Growl)
include(ColladaDom)
include(jemalloc)
include(Discord)

# <FS:ND> if using ndPhysicsstub this variable will be unset, we don't need to build any stub code viewer side in that case
if( LLPHYSICSEXTENSIONS_SRC_DIR )
# </FS:ND>

if (NOT HAVOK_TPV)
   # When using HAVOK_TPV, the library is precompiled, so no need for this

   # Stub and probably havok lib itself is a hack, autobuild loads a 3p that really is a source tarball
   # which includes a CMakeList.txt and then this whole source tree gets pushed into out build ... :/
   # To make matters worse there is a internal assumption about the structure of the viewers CMake layout,
   # which means we need to duct tape this togther ...

   add_subdirectory(${LLPHYSICSEXTENSIONS_SRC_DIR} llphysicsextensions)

   # Another hack that works with newer cmake versions:
   cmake_policy( SET CMP0079 NEW)
   if( TARGET llphysicsextensionsstub )
      target_link_libraries(llphysicsextensionsstub llcommon llmath)
   endif()
   if( TARGET llphysicsextensions )
      target_link_libraries(llphysicsextensions llrender )
      if (DARWIN)
        target_compile_options( llphysicsextensions  PRIVATE -Wno-unused-local-typedef)
      endif (DARWIN)
   endif()
endif (NOT HAVOK_TPV)

<<<<<<< HEAD
# <FS:ND>
endif( LLPHYSICSEXTENSIONS_SRC_DIR )
# </FS:ND>

set(viewer_SOURCE_FILES
# <Add FS includes below this line>
    alfloaterregiontracker.cpp
    animationexplorer.cpp
    ao.cpp
    aoengine.cpp
    aoset.cpp
    chatbar_as_cmdline.cpp
    daeexport.cpp
    dialogstack.cpp
    exoflickr.cpp
    exoflickrauth.cpp
    exogroupmutelist.cpp
    floatermedialists.cpp
    fsareasearch.cpp
    fsareasearchmenu.cpp
    fsassetblacklist.cpp
    fsavatarrenderpersistence.cpp
    fsavatarsearchmenu.cpp
    fsblocklistmenu.cpp
    fschathistory.cpp
    fschatoptionsmenu.cpp
    fscommon.cpp
    fsconsoleutils.cpp
    fscontactsfriendsmenu.cpp
    fsdata.cpp
    fsdroptarget.cpp
    fsexportperms.cpp
    fsfloateraddtocontactset.cpp
    fsfloaterassetblacklist.cpp
    fsfloateravatarrendersettings.cpp
    fsfloaterblocklist.cpp
    fsfloatercontacts.cpp
    fsfloatercontactsetconfiguration.cpp
    fsfloaterexport.cpp
    fsfloatergroup.cpp
    fsfloatergrouptitles.cpp
    fsfloaterimport.cpp
    fsfloaterim.cpp
    fsfloaterimcontainer.cpp
    fsfloaternearbychat.cpp
    fsfloaterpartialinventory.cpp
    fsfloaterplacedetails.cpp
    fsfloaterposestand.cpp
    fsfloaterprotectedfolders.cpp
    fsfloaterradar.cpp
    fsfloatersearch.cpp
    fsfloaterstatistics.cpp
    fsfloaterstreamtitle.cpp
    fsfloaterteleporthistory.cpp
    fsfloatervoicecontrols.cpp
    fsfloatervolumecontrols.cpp
    fsfloatervramusage.cpp
    fsfloaterwearablefavorites.cpp
    fskeywords.cpp
    fslslbridge.cpp
    fslslbridgerequest.cpp
    fslslpreproc.cpp
    fslslpreprocviewer.cpp
    fsmoneytracker.cpp
    fsnamelistavatarmenu.cpp
    fsnearbychatbarlistener.cpp
    fsnearbychatcontrol.cpp
    fsnearbychathub.cpp
    fsnearbychatvoicemonitor.cpp
    fspanelblocklist.cpp
    fspanelcontactsets.cpp
    fspanelface.cpp
    fspanelimcontrolpanel.cpp
    fspanellogin.cpp
    fspanelprefs.cpp
    fspanelradar.cpp
    fsparticipantlist.cpp
    fspose.cpp
    fsradar.cpp
    fsradarentry.cpp
    fsradarlistctrl.cpp
    fsradarmenu.cpp
    fsregioncross.cpp
    fsscriptlibrary.cpp
    fsscrolllistctrl.cpp
    fsslurlcommand.cpp
    lggbeamcolormapfloater.cpp
    lggbeammapfloater.cpp
    lggbeammaps.cpp
    lggbeamscolors.cpp
    lggcontactsets.cpp
    lfsimfeaturehandler.cpp
    llflickrconnect.cpp
    llfloaterflickr.cpp
    llpanelopenregionsettings.cpp
    # <FS:Ansariel> [Legacy Bake]
    llagentwearablesfetch.cpp

    # local mesh
    vjlocalmesh.cpp
    vjfloaterlocalmesh.cpp
    vjlocalmeshimportdae.cpp

    gltfscenemanager.cpp
    gltf/asset.cpp
    gltf/primitive.cpp
=======
set(viewer_SOURCE_FILES
    gltfscenemanager.cpp
    gltf/asset.cpp
    gltf/accessor.cpp
    gltf/primitive.cpp
    gltf/animation.cpp
>>>>>>> 86c0c1d5
    groupchatlistener.cpp
    llaccountingcostmanager.cpp
    llaisapi.cpp
    llagent.cpp
    llagentaccess.cpp
    llagentbenefits.cpp
    llagentcamera.cpp
    llagentdata.cpp
    llagentlanguage.cpp
    llagentlistener.cpp
    llagentpicksinfo.cpp
    llagentpilot.cpp
    llagentui.cpp
    llagentwearables.cpp
    llanimstatelabels.cpp
    llappcorehttp.cpp
    llappearancemgr.cpp
    llappviewer.cpp
    llappviewerlistener.cpp
    llattachmentsmgr.cpp
    llaudiosourcevo.cpp
    llautoreplace.cpp
    llavataractions.cpp
    llavatariconctrl.cpp
    llavatarlist.cpp
    llavatarlistitem.cpp
    llavatarrenderinfoaccountant.cpp
    llavatarrendernotifier.cpp
    llavatarpropertiesprocessor.cpp
    llblockedlistitem.cpp
    llblocklist.cpp
    llbox.cpp
    #llbreadcrumbview.cpp #<FS:Ansariel> Unused
    llbrowsernotification.cpp
    llbuycurrencyhtml.cpp
    llcallingcard.cpp
    llchannelmanager.cpp
    llchatbar.cpp
    llchathistory.cpp
    llchatitemscontainerctrl.cpp
    llchatmsgbox.cpp
    llchiclet.cpp
    llchicletbar.cpp
    llclassifiedinfo.cpp
    llcofwearables.cpp
    llcolorswatch.cpp
    llcommanddispatcherlistener.cpp
    llcommandhandler.cpp
    llcommandlineparser.cpp
    llcommunicationchannel.cpp
    llcompilequeue.cpp
    llconfirmationmanager.cpp
    llcontrolavatar.cpp
    llconversationlog.cpp
    llconversationloglist.cpp
    llconversationloglistitem.cpp
    llconversationmodel.cpp
    llconversationview.cpp
    llcurrencyuimanager.cpp
    llcylinder.cpp
    lldateutil.cpp
    lldebugmessagebox.cpp
    lldebugview.cpp
    lldeferredsounds.cpp
    lldelayedgestureerror.cpp
    lldirpicker.cpp
    lldonotdisturbnotificationstorage.cpp
    lldndbutton.cpp
    lldrawable.cpp
    lldrawpool.cpp
    lldrawpoolalpha.cpp
    lldrawpoolavatar.cpp
    lldrawpoolbump.cpp
    lldrawpoolmaterials.cpp
    lldrawpoolpbropaque.cpp
    lldrawpoolsimple.cpp
    lldrawpoolsky.cpp
    lldrawpoolterrain.cpp
    lldrawpooltree.cpp
    lldrawpoolwater.cpp
    lldrawpoolwlsky.cpp
    lldynamictexture.cpp
    llemote.cpp
    llenvironment.cpp
    llestateinfomodel.cpp
    lleventnotifier.cpp
    lleventpoll.cpp
    llexpandabletextbox.cpp
    llexperiencelog.cpp
    llexternaleditor.cpp
    llface.cpp
    llfasttimerview.cpp
    llfavoritesbar.cpp
    llfeaturemanager.cpp
    llfetchedgltfmaterial.cpp
    llfilepicker.cpp
    llfilteredwearablelist.cpp
    llfirstuse.cpp
    llflexibleobject.cpp
    llfloater360capture.cpp
    llfloaterabout.cpp
    llfloaterbvhpreview.cpp
    llfloateraddpaymentmethod.cpp
    llfloaterauction.cpp
    llfloaterautoreplacesettings.cpp
    llfloateravatar.cpp
    llfloateravatarpicker.cpp
    llfloateravatarrendersettings.cpp
    llfloateravatartextures.cpp
    llfloaterbanduration.cpp
    llfloaterbeacons.cpp
    llfloaterbigpreview.cpp
    llfloaterbuildoptions.cpp
    llfloaterbulkpermission.cpp
    llfloaterbump.cpp
    llfloaterbuy.cpp
    llfloaterbuycontents.cpp
    llfloaterbuycurrency.cpp
    llfloaterbuycurrencyhtml.cpp
    llfloaterbuyland.cpp
    llfloatercamera.cpp
    llfloatercamerapresets.cpp
    llfloaterchangeitemthumbnail.cpp
    llfloaterchatvoicevolume.cpp
    llfloaterclassified.cpp
    llfloatercolorpicker.cpp
    llfloaterconversationlog.cpp
    llfloaterconversationpreview.cpp
    llfloatercreatelandmark.cpp
    llfloaterdeleteprefpreset.cpp
    llfloaterdestinations.cpp
    llfloaterdisplayname.cpp
    llfloatereditenvironmentbase.cpp
    llfloatereditextdaycycle.cpp
    llfloateremojipicker.cpp
    llfloaterenvironmentadjust.cpp
    llfloaterevent.cpp
    llfloaterexperiencepicker.cpp
    llfloaterexperienceprofile.cpp
    llfloaterexperiences.cpp
    llfloaterfixedenvironment.cpp
    llfloaterfonttest.cpp
    llfloaterforgetuser.cpp
    llfloatergesture.cpp
    llfloatergodtools.cpp
    llfloatergotoline.cpp
    llfloatergridstatus.cpp
    llfloatergroupbulkban.cpp
    llfloatergroupinvite.cpp
    llfloatergroups.cpp
    llfloaterhandler.cpp
    llfloaterhelpbrowser.cpp
    llfloaterhoverheight.cpp
    llfloaterhowto.cpp
    llfloaterhud.cpp
    llfloaterimagepreview.cpp
    llfloaterimsessiontab.cpp
    llfloaterimsession.cpp
    llfloaterimcontainer.cpp
    llfloaterinspect.cpp
    llfloaterinventorysettings.cpp
    llfloaterinventorythumbnailshelper.cpp
    llfloaterjoystick.cpp
    llfloaterlagmeter.cpp
    llfloaterland.cpp
    llfloaterlandholdings.cpp
    llfloaterlinkreplace.cpp
    llfloaterloadprefpreset.cpp
    llfloatermarketplacelistings.cpp
    llfloatermap.cpp
    llfloatermediasettings.cpp
    llfloatermemleak.cpp
    llfloatermodelpreview.cpp
    llfloatermodeluploadbase.cpp
    llfloatermyscripts.cpp
    llfloatermyenvironment.cpp
    llfloaternamedesc.cpp
    llfloaternewfeaturenotification.cpp
    llfloaternotificationsconsole.cpp
    llfloaternotificationstabbed.cpp
    llfloaterobjectweights.cpp
    llfloateropenobject.cpp
    llfloatersimplesnapshot.cpp
    llfloaterpathfindingcharacters.cpp
    llfloaterpathfindingconsole.cpp
    llfloaterpathfindinglinksets.cpp
    llfloaterpathfindingobjects.cpp
    llfloaterpay.cpp
    # llfloaterperformance.cpp
    fsfloaterperformance.cpp # <FS:Beq> restore fs perf floater
    llfloaterperms.cpp
    llfloaterpostprocess.cpp
    llfloaterprofile.cpp
    llfloaterpreference.cpp
    # llfloaterpreferencesgraphicsadvanced.cpp
    llfloaterpreferenceviewadvanced.cpp
    llfloaterpreviewtrash.cpp
    llfloaterprofiletexture.cpp
    llfloaterproperties.cpp # <FS:Ansariel> Keep legacy properties floater
    llfloaterregiondebugconsole.cpp
    llfloaterregioninfo.cpp
    llfloaterreporter.cpp
    llfloaterregionrestarting.cpp
    llfloatersavecamerapreset.cpp
    llfloatersaveprefpreset.cpp
    llfloatersceneloadstats.cpp
    llfloaterscriptdebug.cpp
    llfloaterscriptedprefs.cpp
    llfloaterscriptlimits.cpp
    llfloaterscriptrecover.cpp
    llfloatersearch.cpp
    llfloatersearchreplace.cpp
    llfloatersellland.cpp
    llfloatersettingsdebug.cpp
    llfloatersidepanelcontainer.cpp
    llfloatersnapshot.cpp
    llfloatersounddevices.cpp
    llfloaterspellchecksettings.cpp
    llfloatertelehub.cpp
    llfloatertestinspectors.cpp
    llfloatertestlistview.cpp
    llfloatertools.cpp
    llfloatertopobjects.cpp
    llfloatertos.cpp
    llfloatertoybox.cpp
    llfloatertranslationsettings.cpp
    llfloateruipreview.cpp
    llfloaterurlentry.cpp
    llfloatervoiceeffect.cpp
    llfloatervoicevolume.cpp
    llfloaterwebcontent.cpp
    llfloaterwhitelistentry.cpp
    llfloaterwindowsize.cpp
    llfloaterworldmap.cpp
    llfolderviewmodelinventory.cpp
    llfollowcam.cpp
    llfriendcard.cpp
    llflyoutcombobtn.cpp
    llgesturelistener.cpp
    llgesturemgr.cpp
    llgiveinventory.cpp
    llglsandbox.cpp
    llgltfmateriallist.cpp
    llgltfmaterialpreviewmgr.cpp
    llgroupactions.cpp
    llgroupiconctrl.cpp
    llgrouplist.cpp
    llgroupmgr.cpp
    llhasheduniqueid.cpp
    llhints.cpp
    llhttpretrypolicy.cpp
    llhudeffect.cpp
    llhudeffectbeam.cpp
    llhudeffectlookat.cpp
    llhudeffectpointat.cpp
    llhudeffecttrail.cpp
    llhudeffectblob.cpp
    llhudicon.cpp
    llhudmanager.cpp
    llhudnametag.cpp
    llhudobject.cpp
    llhudrender.cpp
    llhudtext.cpp
    llhudview.cpp
    llimagefiltersmanager.cpp
    llimhandler.cpp
    llimprocessing.cpp
    llimview.cpp
    llinspect.cpp
    llinspectavatar.cpp
    llinspectgroup.cpp
    llinspectobject.cpp
    llinspectremoteobject.cpp
    llinspecttexture.cpp
    llinspecttoast.cpp
    llinventorybridge.cpp
    llinventoryfilter.cpp
    llinventoryfunctions.cpp
    llinventorygallery.cpp
    llinventorygallerymenu.cpp
    llinventoryicon.cpp
    llinventoryitemslist.cpp
    llinventorylistitem.cpp
    llinventorymodel.cpp
    llinventorymodelbackgroundfetch.cpp
    llinventoryobserver.cpp
    llinventorypanel.cpp
    lljoystickbutton.cpp
    llkeyconflict.cpp
    lllandmarkactions.cpp
    lllandmarklist.cpp
    lllegacyatmospherics.cpp
    #lllistbrowser.cpp #<FS:Ansariel> Unused
    lllistcontextmenu.cpp
    lllistview.cpp
    lllocalbitmaps.cpp
    lllocalgltfmaterials.cpp
    lllocationhistory.cpp
    lllocationinputctrl.cpp
    lllogchat.cpp
    llloginhandler.cpp
    lllogininstance.cpp
    llmachineid.cpp
    llmanip.cpp
    llmaniprotate.cpp
    llmanipscale.cpp
    llmaniptranslate.cpp
    llmarketplacefunctions.cpp
    llmarketplacenotifications.cpp
    llmaterialeditor.cpp
    llmaterialmgr.cpp
    llmediactrl.cpp
    llmediadataclient.cpp
    llmenuoptionpathfindingrebakenavmesh.cpp
    llmeshrepository.cpp
    llmimetypes.cpp
    llmodelpreview.cpp
    llmorphview.cpp
    llmoveview.cpp
    llmutelist.cpp
    llnamebox.cpp
    llnameeditor.cpp
    llnamelistctrl.cpp
    llnavigationbar.cpp
    llfloaterimnearbychat.cpp
    llfloaterimnearbychathandler.cpp
    llfloaterimnearbychatlistener.cpp
    llnetmap.cpp
    llnotificationalerthandler.cpp
    llnotificationgrouphandler.cpp
    llnotificationhandlerutil.cpp
    llnotificationhinthandler.cpp
    llnotificationlistitem.cpp
    llnotificationlistview.cpp
    llnotificationmanager.cpp
    llnotificationofferhandler.cpp
    llnotificationscripthandler.cpp
    llnotificationstorage.cpp
    llnotificationtiphandler.cpp
    lloutfitgallery.cpp
    lloutfitslist.cpp
    lloutfitobserver.cpp
    lloutputmonitorctrl.cpp
    llpanelappearancetab.cpp
    llpanelavatar.cpp
    llpanelavatartag.cpp
    llpanelblockedlist.cpp
    llpanelclassified.cpp
    llpanelcontents.cpp
    llpaneleditsky.cpp
    llpaneleditwater.cpp
    llpaneleditwearable.cpp
    llpanelemojicomplete.cpp
    llpanelenvironment.cpp
    llpanelexperiencelisteditor.cpp
    llpanelexperiencelog.cpp
    llpanelexperiencepicker.cpp
    llpanelexperiences.cpp
    llpanelface.cpp
    llpanelgenerictip.cpp
    llpanelgroup.cpp
    llpanelgroupcreate.cpp
    llpanelgroupbulk.cpp
    llpanelgroupbulkban.cpp
    llpanelgroupexperiences.cpp
    llpanelgroupgeneral.cpp
    llpanelgroupinvite.cpp
    llpanelgrouplandmoney.cpp
    llpanelgroupnotices.cpp
    llpanelgrouproles.cpp
    llpanelhome.cpp
    llpanelland.cpp
    llpanellandaudio.cpp
    llpanellandmarkinfo.cpp
    llpanellandmarks.cpp
    llpanellandmedia.cpp
    llpanellogin.cpp
    llpanelloginlistener.cpp
    llpanelmaininventory.cpp
    llpanelmarketplaceinbox.cpp
    llpanelmarketplaceinboxinventory.cpp
    llpanelmediasettingsgeneral.cpp
    llpanelmediasettingspermissions.cpp
    llpanelmediasettingssecurity.cpp
    llpanelnearbymedia.cpp
    llpanelobject.cpp
    llpanelobjectinventory.cpp
    llpanelonlinestatus.cpp
    llpaneloutfitedit.cpp
    llpaneloutfitsinventory.cpp
    llpanelpeople.cpp
    llpanelpeoplemenus.cpp
    llpanelpermissions.cpp
    llpanelplaceinfo.cpp
    llpanelplaceprofile.cpp
    llpanelplaces.cpp
    llpanelplacestab.cpp
    llpanelpresetscamerapulldown.cpp
    llpanelpresetspulldown.cpp
    llpanelprimmediacontrols.cpp
    llpanelprofile.cpp
    llpanelprofileclassifieds.cpp
    llpanelprofilepicks.cpp
    llpanelsnapshot.cpp
    llpanelsnapshotinventory.cpp
    llpanelsnapshotlocal.cpp
    llpanelsnapshotoptions.cpp
    llpanelsnapshotpostcard.cpp
    llpanelsnapshotprofile.cpp
    llpanelteleporthistory.cpp
    llpaneltiptoast.cpp
    llpanelvoiceeffect.cpp
    #llpaneltopinfobar.cpp # <FS:Zi> unused
    llpanelpulldown.cpp
    llpanelvoicedevicesettings.cpp
    llpanelvolume.cpp
    llpanelvolumepulldown.cpp
    llpanelwearing.cpp
    llparcelselection.cpp
    llparticipantlist.cpp
    llpatchvertexarray.cpp
    llpathfindingcharacter.cpp
    llpathfindingcharacterlist.cpp
    llpathfindinglinkset.cpp
    llpathfindinglinksetlist.cpp
    llpathfindingmanager.cpp
    llpathfindingnavmesh.cpp
    llpathfindingnavmeshstatus.cpp
    llpathfindingnavmeshzone.cpp
    llpathfindingobject.cpp
    llpathfindingobjectlist.cpp
    llpathfindingpathtool.cpp
    llpersistentnotificationstorage.cpp
    llphysicsmotion.cpp
    llphysicsshapebuilderutil.cpp
    llpipelinelistener.cpp
    llplacesinventorybridge.cpp
    llplacesinventorypanel.cpp
    llplacesfolderview.cpp
    llpopupview.cpp
    llpostcard.cpp
    llpresetsmanager.cpp
    llpreview.cpp
    llpreviewanim.cpp
    llpreviewgesture.cpp
    llpreviewnotecard.cpp
    llpreviewscript.cpp
    llpreviewsound.cpp
    llpreviewtexture.cpp
    llproductinforequest.cpp
    llprogressview.cpp
    llrecentpeople.cpp
    llreflectionmap.cpp
    llreflectionmapmanager.cpp
    llheroprobemanager.cpp
    llregioninfomodel.cpp
    llregionposition.cpp
    llremoteparcelrequest.cpp
    #llsavedsettingsglue.cpp #<FS:Ansariel> Unused
    #llsaveoutfitcombobtn.cpp #<FS:Ansariel> Unused
    llscenemonitor.cpp
    llsceneview.cpp
    llscreenchannel.cpp
    llscripteditor.cpp
    llscriptfloater.cpp
    llscrollingpanelparam.cpp
    llscrollingpanelparambase.cpp
    llsculptidsize.cpp
    llsearchableui.cpp
    llsearchcombobox.cpp
    llsearchhistory.cpp
    llsecapi.cpp
    llsechandler_basic.cpp
    llselectmgr.cpp
    llsetkeybinddialog.cpp
    llsettingspicker.cpp
    llsettingsvo.cpp
    llshareavatarhandler.cpp
    llsidepanelappearance.cpp
    llsidepanelinventory.cpp
    llsidepanelinventorysubpanel.cpp
    llsidepaneliteminfo.cpp
    llsidepaneltaskinfo.cpp
    llsidetraypanelcontainer.cpp
    llskinningutil.cpp
    llsky.cpp
    #llslurl.cpp #<FS:AW optional opensim support>
    llsnapshotlivepreview.cpp
    llspatialpartition.cpp
    llspeakers.cpp
    llspeakingindicatormanager.cpp
    llsplitbutton.cpp
    llsprite.cpp
    llstartup.cpp
    llstartuplistener.cpp
    llstatusbar.cpp
    llstylemap.cpp
    llsurface.cpp
    llsurfacepatch.cpp
    llsyntaxid.cpp
    llsyswellitem.cpp
    llsyswellwindow.cpp
    llteleporthistory.cpp
    llteleporthistorystorage.cpp
    lltexturecache.cpp
    lltexturectrl.cpp
    lltexturefetch.cpp
    lltextureinfo.cpp
    lltextureinfodetails.cpp
    lltexturestats.cpp
    lltextureview.cpp
    llthumbnailctrl.cpp
    lltinygltfhelper.cpp
    lltoast.cpp
    lltoastalertpanel.cpp
    lltoastgroupnotifypanel.cpp
    lltoastimpanel.cpp
    lltoastnotifypanel.cpp
    lltoastpanel.cpp
    lltoastscripttextbox.cpp
    lltoastscriptquestion.cpp
    lltool.cpp
    lltoolbarview.cpp
    lltoolbrush.cpp
    lltoolcomp.cpp
    lltooldraganddrop.cpp
    lltoolface.cpp
    lltoolfocus.cpp
    lltoolgrab.cpp
    lltoolgun.cpp
    lltoolindividual.cpp
    lltoolmgr.cpp
    lltoolmorph.cpp
    lltoolobjpicker.cpp
    lltoolpie.cpp
    lltoolpipette.cpp
    lltoolplacer.cpp
    lltoolselect.cpp
    lltoolselectland.cpp
    lltoolselectrect.cpp
    lltracker.cpp
    lltrackpicker.cpp
    lltransientdockablefloater.cpp
    lltransientfloatermgr.cpp
    lltranslate.cpp
    lluiavatar.cpp
    lluilistener.cpp
    lluploaddialog.cpp
    llurl.cpp
    llurldispatcher.cpp
    llurldispatcherlistener.cpp
    llurlfloaterdispatchhandler.cpp
    llurlhistory.cpp
    llurllineeditorctrl.cpp
    llurlwhitelist.cpp
    #llvectorperfoptions.cpp #<FS:Ansariel> Unused
    llversioninfo.cpp
    llviewchildren.cpp
    llviewerassetstats.cpp
    llviewerassetstorage.cpp
    llviewerassettype.cpp
    llviewerassetupload.cpp
    llviewerattachmenu.cpp
    llvieweraudio.cpp
    llviewercamera.cpp
    llviewerchat.cpp
    llviewercontrol.cpp
    llviewercontrollistener.cpp
    llviewerdisplay.cpp
    llviewerdisplayname.cpp
    llviewerfloaterreg.cpp
    llviewerfoldertype.cpp
    llviewergenericmessage.cpp
    llviewergesture.cpp
    llviewerhelp.cpp
    llviewerhelputil.cpp
    llviewerhome.cpp
    llviewerinventory.cpp
    llviewerjoint.cpp
    llviewerjointattachment.cpp
    llviewerjointmesh.cpp
    llviewerjoystick.cpp
    llviewerinput.cpp
    llviewerlayer.cpp
    llviewermedia.cpp
    llviewermedia_streamingaudio.cpp
    llviewermediafocus.cpp
    llviewermenu.cpp
    llviewermenufile.cpp
    llviewermessage.cpp
    #llviewernetwork.cpp #<FS:AW optional opensim support>
    llviewerobject.cpp
    llviewerobjectlist.cpp
    llvieweroctree.cpp
    llviewerparcelaskplay.cpp
    llviewerparcelmedia.cpp
    llviewerparcelmediaautoplay.cpp
    llviewerparcelmgr.cpp
    llviewerparceloverlay.cpp
    llviewerpartsim.cpp
    llviewerpartsource.cpp
    llviewerregion.cpp
    llviewershadermgr.cpp
    llviewerstats.cpp
    llviewerstatsrecorder.cpp
    llviewertexlayer.cpp
    llviewertexteditor.cpp
    llviewertexture.cpp
    llviewertextureanim.cpp
    llviewertexturelist.cpp
    llviewerthrottle.cpp
    llviewerwearable.cpp
    llviewerwindow.cpp
    llviewerwindowlistener.cpp
	llvisualeffect.cpp
    llvlcomposition.cpp
    llvlmanager.cpp
    llvoavatar.cpp
    llvoavatarself.cpp
    llvocache.cpp
    llvograss.cpp
    llvoicecallhandler.cpp
    llvoicechannel.cpp
    llvoiceclient.cpp
    llvoicevisualizer.cpp
    llvoicevivox.cpp
    llvoinventorylistener.cpp
    llvopartgroup.cpp
    llvosky.cpp
    llvosurfacepatch.cpp
    llvotree.cpp
    llvovolume.cpp
    llvowater.cpp
    llvowlsky.cpp
    llwatchdog.cpp
    llwearableitemslist.cpp
    llwearablelist.cpp
    llweb.cpp
    llwebprofile.cpp
    llwind.cpp
    llwindowlistener.cpp
    llwlhandlers.cpp
    llworld.cpp
    llworldmap.cpp
    llworldmapmessage.cpp
    llworldmipmap.cpp
    llworldmapview.cpp
    llxmlrpclistener.cpp
    llxmlrpctransaction.cpp
    noise.cpp
    particleeditor.cpp
    permissionstracker.cpp
    piemenu.cpp
    pieseparator.cpp
    pieslice.cpp
    pipeline.cpp
    qtoolalign.cpp
    quickprefs.cpp
    rlvactions.cpp
    rlvenvironment.cpp
    rlvcommon.cpp
    rlveffects.cpp
    rlvextensions.cpp
    rlvfloaters.cpp
    rlvhandler.cpp
    rlvhelper.cpp
    rlvinventory.cpp
    rlvlocks.cpp
    rlvui.cpp
    sanitycheck.cpp
    streamtitledisplay.cpp
    utilitybar.cpp
    NACLantispam.cpp
    NACLfloaterexploresounds.cpp
    )

if (OPENSIM)
    list(APPEND viewer_SOURCE_FILES
                fsgridhandler.cpp
                fsslurl.cpp
        )
else (OPENSIM)
    list(APPEND viewer_SOURCE_FILES
                llslurl.cpp
                llviewernetwork.cpp
        )
endif (OPENSIM)

set(VIEWER_BINARY_NAME "firestorm-bin" CACHE STRING
    "The name of the viewer executable to create.")

set(viewer_HEADER_FILES
    CMakeLists.txt
    ViewerInstall.cmake
<<<<<<< HEAD

# <Add FS includes below this line>
    alfloaterregiontracker.h
    animationexplorer.h
    ao.h
    aoengine.h
    aoset.h
    chatbar_as_cmdline.h
    daeexport.h
    dialogstack.h
    exoflickr.h
    exoflickrauth.h
    exogroupmutelist.h
    floatermedialists.h
    fsareasearch.h
    fsareasearchmenu.h
    fsassetblacklist.h
    fsavatarrenderpersistence.h
    fsavatarsearchmenu.h
    fsblocklistmenu.h
    fschathistory.h
    fschatoptionsmenu.h
    fsdispatchclassifiedclickthrough.h
    fscommon.h
    fsconsoleutils.h
    fscontactsfriendsmenu.h
    fsdata.h
    fsdroptarget.h
    fsexportperms.h
    fsfloateraddtocontactset.h
    fsfloaterassetblacklist.h
    fsfloateravatarrendersettings.h
    fsfloaterblocklist.h
    fsfloatercontacts.h
    fsfloatercontactsetconfiguration.h
    fsfloaterexport.h
    fsfloatergroup.h
    fsfloatergrouptitles.h
    fsfloaterimport.h
    fsfloaterim.h
    fsfloaterimcontainer.h
    fsfloaternearbychat.h
    fsfloaterpartialinventory.h
    fsfloaterplacedetails.h
    fsfloaterposestand.h
    fsfloaterprotectedfolders.h
    fsfloaterradar.h
    fsfloatersearch.h
    fsfloaterstatistics.h
    fsfloaterstreamtitle.h
    fsfloaterteleporthistory.h
    fsfloatervoicecontrols.h
    fsfloatervolumecontrols.h
    fsfloatervramusage.h
    fsfloaterwearablefavorites.h
    fsgridhandler.h
    fskeywords.h
    fslslbridge.h
    fslslbridgerequest.h
    fslslpreproc.h
    fslslpreprocviewer.h
    fsmoneytracker.h
    fsnamelistavatarmenu.h
    fsnearbychatbarlistener.h
    fsnearbychatcontrol.h
    fsnearbychathub.h
    fsnearbychatvoicemonitor.h
    fspanelblocklist.h
    fspanelcontactsets.h
    fspanelface.h
    fspanelimcontrolpanel.h
    fspanellogin.h
    fspanelprefs.h
    fspanelradar.h
    fsparticipantlist.h
    fspose.h
    fsradar.h
    fsradarentry.h
    fsradarlistctrl.h
    fsradarmenu.h
    fsregioncross.h
    fsscriptlibrary.h
    fsscrolllistctrl.h
    fsslurl.h
    fsslurlcommand.h
    lggbeamcolormapfloater.h
    lggbeammapfloater.h
    lggbeammaps.h
    lggbeamscolors.h
    lggcontactsets.h
    lfsimfeaturehandler.h
    llflickrconnect.h
    llfloaterflickr.h
    # <FS:Ansariel> [Legacy Bake]
    llagentwearablesfetch.h

    # local mesh
    vjlocalmesh.h
    vjfloaterlocalmesh.h
    vjlocalmeshimportdae.h

    gltfscenemanager.h
    groupchatlistener.h
    gltf/asset.h
    gltf/primitive.h
=======
    gltfscenemanager.h
    groupchatlistener.h
    gltf/asset.h
    gltf/accessor.h
    gltf/buffer_util.h
    gltf/primitive.h
    gltf/animation.h
>>>>>>> 86c0c1d5
    llaccountingcost.h
    llaccountingcostmanager.h
    llaisapi.h
    llagent.h
    llagentaccess.h
    llagentbenefits.h
    llagentcamera.h
    llagentdata.h
    llagentlanguage.h
    llagentlistener.h
    llagentpicksinfo.h
    llagentpilot.h
    llagentui.h
    llagentwearables.h
    llanimstatelabels.h
    llappcorehttp.h
    llappearance.h
    llappearancemgr.h
    llappviewer.h
    llappviewerlistener.h
    llattachmentsmgr.h
    llaudiosourcevo.h
    llautoreplace.h
    llavataractions.h
    llavatariconctrl.h
    llavatarlist.h
    llavatarlistitem.h
    llavatarpropertiesprocessor.h
    llavatarrenderinfoaccountant.h
    llavatarrendernotifier.h
    llblockedlistitem.h
    llblocklist.h
    llbox.h
    #llbreadcrumbview.h #<FS:Ansariel> Unused
    llbuycurrencyhtml.h
    llcallingcard.h
    llcapabilityprovider.h
    llchannelmanager.h
    llchatbar.h
    llchathistory.h
    llchatitemscontainerctrl.h
    llchatmsgbox.h
    llchiclet.h
    llchicletbar.h
    llclassifiedinfo.h
    llcofwearables.h
    llcolorswatch.h
    llcommanddispatcherlistener.h
    llcommandhandler.h
    llcommandlineparser.h
    llcommunicationchannel.h
    llcompilequeue.h
    llconfirmationmanager.h
    llcontrolavatar.h
    llconversationlog.h
    llconversationloglist.h
    llconversationloglistitem.h
    llconversationmodel.h
    llconversationview.h
    llcurrencyuimanager.h
    llcylinder.h
    lldateutil.h
    lldebugmessagebox.h
    lldebugview.h
    lldeferredsounds.h
    lldelayedgestureerror.h
    lldirpicker.h
    lldonotdisturbnotificationstorage.h
    lldndbutton.h
    lldrawable.h
    lldrawpool.h
    lldrawpoolalpha.h
    lldrawpoolavatar.h
    lldrawpoolbump.h
    lldrawpoolmaterials.h
    lldrawpoolpbropaque.h
    lldrawpoolsimple.h
    lldrawpoolsky.h
    lldrawpoolterrain.h
    lldrawpooltree.h
    lldrawpoolwater.h
    lldrawpoolwlsky.h
    lldynamictexture.h
    llemote.h
    llenvironment.h
    llestateinfomodel.h
    lleventnotifier.h
    lleventpoll.h
    llexpandabletextbox.h
    llexperiencelog.h
    llexternaleditor.h
    llface.h
    llfasttimerview.h
    llfavoritesbar.h
    llfeaturemanager.h
    llfetchedgltfmaterial.h
    llfilepicker.h
    llfilteredwearablelist.h
    llfirstuse.h
    llflexibleobject.h
    llfloater360capture.h
    llfloaterabout.h
    llfloaterbvhpreview.h
    llfloateraddpaymentmethod.h
    llfloaterauction.h
    llfloaterautoreplacesettings.h
    llfloateravatar.h
    llfloateravatarpicker.h
    llfloateravatarrendersettings.h
    llfloateravatartextures.h
    llfloaterbanduration.h
    llfloaterbeacons.h
    llfloaterbigpreview.h
    llfloaterbuildoptions.h
    llfloaterbulkpermission.h
    llfloaterbump.h
    llfloaterbuy.h
    llfloaterbuycontents.h
    llfloaterbuycurrency.h
    llfloaterbuycurrencyhtml.h
    llfloaterbuyland.h
    llfloatercamerapresets.h
    llfloaterchangeitemthumbnail.h
    llfloatercamera.h
    llfloaterchatvoicevolume.h
    llfloaterclassified.h
    llfloatercolorpicker.h
    llfloaterconversationlog.h
    llfloaterconversationpreview.h
    llfloatercreatelandmark.h
    llfloaterdeleteprefpreset.h
    llfloaterdestinations.h
    llfloaterdisplayname.h
    llfloatereditenvironmentbase.h
    llfloatereditextdaycycle.h
    llfloateremojipicker.h
    llfloaterenvironmentadjust.h
    llfloaterevent.h
    llfloaterexperiencepicker.h
    llfloaterexperienceprofile.h
    llfloaterexperiences.h
    llfloaterfixedenvironment.h
    llfloaterfonttest.h
    llfloaterforgetuser.h
    llfloatergesture.h
    llfloatergodtools.h
    llfloatergotoline.h
    llfloatergridstatus.h
    llfloatergroupbulkban.h
    llfloatergroupinvite.h
    llfloatergroups.h
    llfloaterhandler.h
    llfloaterhelpbrowser.h
    llfloaterhoverheight.h
    llfloaterhowto.h
    llfloaterhud.h
    llfloaterimagepreview.h
    llfloaterimnearbychat.h
    llfloaterimnearbychathandler.h
    llfloaterimnearbychatlistener.h
    llfloaterimsessiontab.h
    llfloaterimsession.h
    llfloaterimcontainer.h
    llfloaterinspect.h
    llfloaterinventorysettings.h
    llfloaterinventorythumbnailshelper.h
    llfloaterjoystick.h
    llfloaterlagmeter.h
    llfloaterland.h
    llfloaterlandholdings.h
    llfloaterlinkreplace.h
    llfloaterloadprefpreset.h
    llfloatermap.h
    llfloatermarketplacelistings.h
    llfloatermediasettings.h
    llfloatermemleak.h
    llfloatermodelpreview.h
    llfloatermodeluploadbase.h
    llfloatermyscripts.h
    llfloatermyenvironment.h
    llfloaternamedesc.h
    llfloaternewfeaturenotification.h
    llfloaternotificationsconsole.h
    llfloaternotificationstabbed.h
    llfloaterobjectweights.h
    llfloateropenobject.h
    llfloatersimplesnapshot.h
    llfloaterpathfindingcharacters.h
    llfloaterpathfindingconsole.h
    llfloaterpathfindinglinksets.h
    llfloaterpathfindingobjects.h
    llfloaterpay.h
    # llfloaterperformance.h <FS:Beq/> replaced with fs version due to large changes and likelihood that LL version will not release.
    fsfloaterperformance.h
    llfloaterperms.h
    llfloaterpostprocess.h
    llfloaterprofile.h
    llfloaterpreference.h
    # llfloaterpreferencesgraphicsadvanced.h
    llfloaterpreferenceviewadvanced.h
    llfloaterpreviewtrash.h
    llfloaterprofiletexture.h
    llfloaterproperties.h # <FS:Ansariel> Keep legacy properties floater
    llfloaterregiondebugconsole.h
    llfloaterregioninfo.h
    llfloaterreporter.h
    llfloaterregionrestarting.h
    llfloatersavecamerapreset.h
    llfloatersaveprefpreset.h
    llfloatersceneloadstats.h
    llfloaterscriptdebug.h
    llfloaterscriptedprefs.h
    llfloaterscriptlimits.h
    llfloaterscriptrecover.h
    llfloatersearch.h
    llfloatersearchreplace.h
    llfloatersellland.h
    llfloatersettingsdebug.h
    llfloatersidepanelcontainer.h
    llfloatersnapshot.h
    llfloatersounddevices.h
    llfloaterspellchecksettings.h
    llfloatertelehub.h
    llfloatertestinspectors.h
    llfloatertestlistview.h
    llfloatertools.h
    llfloatertopobjects.h
    llfloatertos.h
    llfloatertoybox.h
    llfloatertranslationsettings.h
    llfloateruipreview.h
    llfloaterurlentry.h
    llfloatervoiceeffect.h
    llfloatervoicevolume.h
    llfloaterwebcontent.h
    llfloaterwhitelistentry.h
    llfloaterwindowsize.h
    llfloaterworldmap.h
    llfolderviewmodelinventory.h
    llfollowcam.h
    llfriendcard.h
    llflyoutcombobtn.h
    llgesturelistener.h
    llgesturemgr.h
    llgiveinventory.h
    llgltfmateriallist.h
    llgltfmaterialpreviewmgr.h
    llgroupactions.h
    llgroupiconctrl.h
    llgrouplist.h
    llgroupmgr.h
    llhasheduniqueid.h
    llhints.h
    llhttpretrypolicy.h
    llhudeffect.h
    llhudeffectbeam.h
    llhudeffectlookat.h
    llhudeffectpointat.h
    llhudeffecttrail.h
    llhudeffectblob.h
    llhudicon.h
    llhudmanager.h
    llhudnametag.h
    llhudobject.h
    llhudrender.h
    llhudtext.h
    llhudview.h
    llimagefiltersmanager.h
    llimprocessing.h
    llimview.h
    llinspect.h
    llinspectavatar.h
    llinspectgroup.h
    llinspectobject.h
    llinspectremoteobject.h
    llinspecttexture.h
    llinspecttoast.h
    llinventorybridge.h
    llinventoryfilter.h
    llinventoryfunctions.h
    llinventorygallery.h
    llinventorygallerymenu.h
    llinventoryicon.h
    llinventoryitemslist.h
    llinventorylistitem.h
    llinventorymodel.h
    llinventorymodelbackgroundfetch.h
    llinventoryobserver.h
    llinventorypanel.h
    lljoystickbutton.h
    llkeyconflict.h
    lllandmarkactions.h
    lllandmarklist.h
    lllightconstants.h
    #lllistbrowser.h #<FS:Ansariel> Unused
    lllistcontextmenu.h
    lllistview.h
    lllocalbitmaps.h
    lllocalgltfmaterials.h
    lllocationhistory.h
    lllocationinputctrl.h
    lllogchat.h
    llloginhandler.h
    lllogininstance.h
    llmachineid.h
    llmanip.h
    llmaniprotate.h
    llmanipscale.h
    llmaniptranslate.h
    llmarketplacefunctions.h
    llmarketplacenotifications.h
    llmaterialeditor.h
    llmaterialmgr.h
    llmediactrl.h
    llmediadataclient.h
    llmenuoptionpathfindingrebakenavmesh.h
    llmeshrepository.h
    llmimetypes.h
    llmodelpreview.h
    llmorphview.h
    llmoveview.h
    llmutelist.h
    llnamebox.h
    llnameeditor.h
    llnamelistctrl.h
    llnavigationbar.h
    llnetmap.h
    llnotificationhandler.h
    llnotificationlistitem.h
    llnotificationlistview.h
    llnotificationmanager.h
    llnotificationstorage.h
    lloutfitgallery.h
    lloutfitslist.h
    lloutfitobserver.h
    lloutputmonitorctrl.h
    llpanelappearancetab.h
    llpanelavatar.h
    llpanelavatartag.h
    llpanelblockedlist.h
    llpanelclassified.h
    llpanelcontents.h
    llpaneleditsky.h
    llpaneleditwater.h
    llpaneleditwearable.h
    llpanelemojicomplete.h
    llpanelenvironment.h
    llpanelexperiencelisteditor.h
    llpanelexperiencelog.h
    llpanelexperiencepicker.h
    llpanelexperiences.h
    llpanelface.h
    llpanelgenerictip.h
    llpanelgroup.h
    llpanelgroupcreate.h
    llpanelgroupbulk.h
    llpanelgroupbulkimpl.h
    llpanelgroupbulkban.h
    llpanelgroupexperiences.h
    llpanelgroupgeneral.h
    llpanelgroupinvite.h
    llpanelgrouplandmoney.h
    llpanelgroupnotices.h
    llpanelgrouproles.h
    llpanelhome.h
    llpanelland.h
    llpanellandaudio.h
    llpanellandmarkinfo.h
    llpanellandmarks.h
    llpanellandmedia.h
    llpanellogin.h
    llpanelloginlistener.h
    llpanelmaininventory.h
    llpanelmarketplaceinbox.h
    llpanelmarketplaceinboxinventory.h
    llpanelmediasettingsgeneral.h
    llpanelmediasettingspermissions.h
    llpanelmediasettingssecurity.h
    llpanelnearbymedia.h
    llpanelobject.h
    llpanelobjectinventory.h
    llpanelonlinestatus.h
    llpaneloutfitedit.h
    llpaneloutfitsinventory.h
    llpanelpeople.h
    llpanelpeoplemenus.h
    llpanelpermissions.h
    llpanelplaceinfo.h
    llpanelplaceprofile.h
    llpanelplaces.h
    llpanelplacestab.h
    llpanelpresetscamerapulldown.h
    llpanelpresetspulldown.h
    llpanelprimmediacontrols.h
    llpanelprofile.h
    llpanelprofileclassifieds.h
    llpanelprofilepicks.h
    llpanelsnapshot.h
    llpanelteleporthistory.h
    llpaneltiptoast.h
    llpanelpulldown.h
    llpanelvoicedevicesettings.h
    llpanelvoiceeffect.h
    #llpaneltopinfobar.h # <FS:Zi> unused
    llpanelvolume.h
    llpanelvolumepulldown.h
    llpanelwearing.h
    llparcelselection.h
    llparticipantlist.h
    llpatchvertexarray.h
    llpathfindingcharacter.h
    llpathfindingcharacterlist.h
    llpathfindinglinkset.h
    llpathfindinglinksetlist.h
    llpathfindingmanager.h
    llpathfindingnavmesh.h
    llpathfindingnavmeshstatus.h
    llpathfindingnavmeshzone.h
    llpathfindingobject.h
    llpathfindingobjectlist.h
    llpathfindingpathtool.h
    llpersistentnotificationstorage.h
    llphysicsmotion.h
    llphysicsshapebuilderutil.h
    llpipelinelistener.h
    llplacesinventorybridge.h
    llplacesinventorypanel.h
    llplacesfolderview.h
    llpopupview.h
    llpostcard.h
    llpresetsmanager.h
    llpreview.h
    llpreviewanim.h
    llpreviewgesture.h
    llpreviewnotecard.h
    llpreviewscript.h
    llpreviewsound.h
    llpreviewtexture.h
    llproductinforequest.h
    llprogressview.h
    llrecentpeople.h
    llreflectionmap.h
    llreflectionmapmanager.h
    llheroprobemanager.h
    llregioninfomodel.h
    llregionposition.h
    llremoteparcelrequest.h
    llresourcedata.h
    llrootview.h
    #llsavedsettingsglue.h #<FS:Ansariel> Unused
    #llsaveoutfitcombobtn.h #<FS:Ansariel> Unused
    llscenemonitor.h
    llsceneview.h
    llscreenchannel.h
    llscripteditor.h
    llscriptfloater.h
    llscriptruntimeperms.h
    llscrollingpanelparam.h
    llscrollingpanelparambase.h
    llsculptidsize.h
    llsearchableui.h
    llsearchcombobox.h
    llsearchhistory.h
    llsecapi.h
    llsechandler_basic.h
    llselectmgr.h
    llsetkeybinddialog.h
    llsettingspicker.h
    llsettingsvo.h
    llsidepanelappearance.h
    llsidepanelinventory.h
    llsidepanelinventorysubpanel.h
    llsidepaneliteminfo.h
    llsidepaneltaskinfo.h
    llsidetraypanelcontainer.h
    llskinningutil.h
    llsky.h
    llslurl.h
    llsnapshotlivepreview.h
    llsnapshotmodel.h
    llspatialpartition.h
    llspeakers.h
    llspeakingindicatormanager.h
    llsplitbutton.h
    llsprite.h
    llstartup.h
    llstartuplistener.h
    llstatusbar.h
    llstylemap.h
    llsurface.h
    llsurfacepatch.h
    llsyntaxid.h
    llsyswellitem.h
    llsyswellwindow.h
    lltable.h
    llteleporthistory.h
    llteleporthistorystorage.h
    lltexturecache.h
    lltexturectrl.h
    lltexturefetch.h
    lltextureinfo.h
    lltextureinfodetails.h
    lltexturestats.h
    lltextureview.h
    llthumbnailctrl.h
    lltinygltfhelper.h
    lltoast.h
    lltoastalertpanel.h
    lltoastgroupnotifypanel.h
    lltoastimpanel.h
    lltoastnotifypanel.h
    lltoastpanel.h
    lltoastscripttextbox.h
    lltoastscriptquestion.h
    lltool.h
    lltoolbarview.h
    lltoolbrush.h
    lltoolcomp.h
    lltooldraganddrop.h
    lltoolface.h
    lltoolfocus.h
    lltoolgrab.h
    lltoolgun.h
    lltoolindividual.h
    lltoolmgr.h
    lltoolmorph.h
    lltoolobjpicker.h
    lltoolpie.h
    lltoolpipette.h
    lltoolplacer.h
    lltoolselect.h
    lltoolselectland.h
    lltoolselectrect.h
    lltracker.h
    lltrackpicker.h
    lltransientdockablefloater.h
    lltransientfloatermgr.h
    lltranslate.h
    lluiconstants.h
    lluiavatar.h
    lluilistener.h
    lluploaddialog.h
    lluploadfloaterobservers.h
    llurl.h
    llurldispatcher.h
    llurldispatcherlistener.h
    llurlfloaterdispatchhandler.h
    llurlhistory.h
    llurllineeditorctrl.h
    llurlwhitelist.h
    #llvectorperfoptions.h #<FS:Ansariel> Unused
    llversioninfo.h
    llviewchildren.h
    llviewerassetstats.h
    llviewerassetstorage.h
    llviewerassettype.h
    llviewerassetupload.h
    llviewerattachmenu.h
    llvieweraudio.h
    llviewercamera.h
    llviewerchat.h
    llviewercontrol.h
    llviewercontrollistener.h
    llviewerdisplay.h
    llviewerdisplayname.h
    llviewerfloaterreg.h
    llviewerfoldertype.h
    llviewergenericmessage.h
    llviewergesture.h
    llviewerhelp.h
    llviewerhome.h
    llviewerinventory.h
    llviewerjoint.h
    llviewerjointattachment.h
    llviewerjointmesh.h
    llviewerjoystick.h
    llviewerinput.h
    llviewerlayer.h
    llviewermedia.h
    llviewermediafocus.h
    llviewermediaobserver.h
    llviewermenu.h
    llviewermenufile.h
    llviewermessage.h
    llviewernetwork.h
    llviewerobject.h
    llviewerobjectlist.h
    llvieweroctree.h
    llviewerparcelaskplay.h
    llviewerparcelmedia.h
    llviewerparcelmediaautoplay.h
    llviewerparcelmgr.h
    llviewerparceloverlay.h
    llviewerpartsim.h
    llviewerpartsource.h
    llviewerprecompiledheaders.h
    llviewerregion.h
    llviewershadermgr.h
    llviewerstats.h
    llviewerstatsrecorder.h
    llviewertexlayer.h
    llviewertexteditor.h
    llviewertexture.h
    llviewertextureanim.h
    llviewertexturelist.h
    llviewerthrottle.h
    llviewerwearable.h
    llviewerwindow.h
    llviewerwindowlistener.h
	llvisualeffect.h
    llvlcomposition.h
    llvlmanager.h
    llvoavatar.h
    llvoavatarself.h
    llvocache.h
    llvograss.h
    llvoicechannel.h
    llvoiceclient.h
    llvoicevisualizer.h
    llvoicevivox.h
    llvoinventorylistener.h
    llvopartgroup.h
    llvosky.h
    llvosurfacepatch.h
    llvotree.h
    llvovolume.h
    llvowater.h
    llvowlsky.h
    llwatchdog.h
    llwearableitemslist.h
    llwearablelist.h
    llweb.h
    llwebprofile.h
    llwind.h
    llwindowlistener.h
    llwlhandlers.h
    llworld.h
    llworldmap.h
    llworldmapmessage.h
    llworldmipmap.h
    llworldmapview.h
    llxmlrpclistener.h
    llxmlrpctransaction.h
    macmain.h
    noise.h
    particleeditor.h
    permissionstracker.h
    piemenu.h
    pieseparator.h
    pieslice.h
    pipeline.h
    rlvactions.h
    rlvcommon.h
    rlvdefines.h
    rlveffects.h
    rlvenvironment.h
    rlvextensions.h
    rlvfloaters.h
    rlvhandler.h
    rlvhelper.h
    rlvinventory.h
    rlvlocks.h
    rlvmodifiers.h
    rlvui.h
    roles_constants.h
    qtoolalign.h
    quickprefs.h
    sanitycheck.h
    streamtitledisplay.h
    utilitybar.h
    VertexCache.h
    VorbisFramework.h
    NACLantispam.h
    NACLfloaterexploresounds.h
    )

  list(APPEND viewer_SOURCE_FILES llperfstats.cpp)
  list(APPEND viewer_HEADER_FILES llperfstats.h)

# <FS:Ansariel> Flickr / Discord keys and fsversionvalues headers are generated in here
include_directories( ${CMAKE_CURRENT_BINARY_DIR} )

# <exodus>
# Generate the flickr keys header.
configure_file(
    ${CMAKE_CURRENT_SOURCE_DIR}/exoflickrkeys.h.in
    ${CMAKE_CURRENT_BINARY_DIR}/exoflickrkeys.h
    @ONLY
)
list(APPEND viewer_HEADER_FILES ${CMAKE_CURRENT_BINARY_DIR}/exoflickrkeys.h)
# </exodus>

#<FS:LO> Discord rich presence
configure_file(
    ${CMAKE_CURRENT_SOURCE_DIR}/fsdiscordkey.h.in
    ${CMAKE_CURRENT_BINARY_DIR}/fsdiscordkey.h
    @ONLY
)
list(APPEND viewer_HEADER_FILES ${CMAKE_CURRENT_BINARY_DIR}/fsdiscordkey.h)
LIST(APPEND viewer_HEADER_FILES fsfloaterdiscord.h fsdiscordconnect.h)
LIST(APPEND viewer_SOURCE_FILES fsfloaterdiscord.cpp fsdiscordconnect.cpp)
#</FS:LO>

# <FS:TS> Generate the version information header file.
configure_file(
    ${CMAKE_CURRENT_SOURCE_DIR}/fsversionvalues.h.in
    ${CMAKE_CURRENT_BINARY_DIR}/fsversionvalues.h
    @ONLY
)
list(APPEND viewer_HEADER_FILES ${CMAKE_CURRENT_BINARY_DIR}/fsversionvalues.h)
# </FS:TS>

source_group("CMake Rules" FILES ViewerInstall.cmake)

#build_data.json creation moved to viewer_manifest.py MAINT-6413
# the viewer_version.txt file created here is for passing to viewer_manifest and autobuild
file(WRITE "${CMAKE_CURRENT_BINARY_DIR}/viewer_version.txt"
           "${VIEWER_SHORT_VERSION}.${VIEWER_VERSION_REVISION}\n")

set_source_files_properties(
   llversioninfo.cpp tests/llversioninfo_test.cpp 
   PROPERTIES
# <FS:TS> The next line causes a full rebuild of the entire newview
#         directory every time the Mercurial revision number changes.
#         Instead of doing that, we use the configure tool to build
#         fsversionstrings.h with the right numbers in it.
#   COMPILE_DEFINITIONS "${VIEWER_CHANNEL_VERSION_DEFINES}" # see BuildVersion.cmake
   )

if (DARWIN)
  LIST(APPEND viewer_SOURCE_FILES llappviewermacosx.cpp)
  LIST(APPEND viewer_SOURCE_FILES llappviewermacosx-objc.mm)
  LIST(APPEND viewer_SOURCE_FILES llappviewermacosx-objc.h)
  LIST(APPEND viewer_SOURCE_FILES llfilepicker_mac.mm)
  LIST(APPEND viewer_HEADER_FILES llfilepicker_mac.h)

  # This should be compiled with the viewer.
  LIST(APPEND viewer_SOURCE_FILES llappdelegate-objc.mm)
  set_source_files_properties(
    llappdelegate-objc.mm
    PROPERTIES
    COMPILE_DEFINITIONS "${VIEWER_CHANNEL_VERSION_DEFINES}"
    # BugsplatMac is a module, imported with @import. That language feature
    # demands these -f switches.
    # Xcode 10.2 requires that Objective-C++ headers declare nullability of
    # pointer variables. As of 2019-06-26, the BugsplatMac version we're using
    # does not yet do so in its own header files. This -W flag prevents fatal
    # warnings.
    COMPILE_FLAGS "-fmodules -fcxx-modules -Wno-nullability-completeness"
    )

# [FS] Growl libs
  LIST(APPEND viewer_SOURCE_FILES
        growlmanager.cpp
        growlnotifierwin.cpp
        )

  LIST(APPEND viewer_HEADER_FILES
         growlmanager.h
         growlnotifierwin.h
         )
# [FS]

  # Add resource files to the project.
  set(viewer_RESOURCE_FILES
    firestorm_icon.icns
    macview.r
    Info-Firestorm.plist
    Firestorm.xib/
    # CMake doesn't seem to support Xcode language variants well just yet
    English.lproj/InfoPlist.strings
    English.lproj/language.txt
    German.lproj/language.txt
    Japanese.lproj/language.txt
    Korean.lproj/language.txt
    )

  SOURCE_GROUP("Resources" FILES ${viewer_RESOURCE_FILES})
  list(APPEND viewer_SOURCE_FILES ${viewer_RESOURCE_FILES})
endif (DARWIN)

if (LINUX)
    LIST(APPEND viewer_SOURCE_FILES llappviewerlinux.cpp)
    set_source_files_properties(
      llappviewerlinux.cpp
      PROPERTIES
# <FS:TS> The next line causes a full rebuild of the entire newview
#         directory every time the Mercurial revision number changes.
#         Instead of doing that, we use the configure tool to build
#         fsversionstrings.h with the right numbers in it.
#      COMPILE_DEFINITIONS "${VIEWER_CHANNEL_VERSION_DEFINES}"
      )
# [FS] Growl support
    LIST(APPEND viewer_HEADER_FILES desktopnotifierlinux.h growlmanager.h)
    LIST(APPEND viewer_SOURCE_FILES desktopnotifierlinux.cpp growlmanager.cpp)
# [FS] Growl support

    SET(CMAKE_EXE_LINKER_FLAGS "${CMAKE_EXE_LINKER_FLAGS} -Wl,--as-needed")


    # <FS:ND> Enable user to create a ctags database via using -DND_CTAGS=On
    if( ND_CTAGS )
      message( "Will generate ctags database during compilation" )
      set_source_files_properties( TAGS PROPERTIES GENERATED true)
      add_custom_command ( OUTPUT TAGS COMMAND ctags --extra=+q --fields=+aiS --c++-kinds=+p -e --recurse=yes .
                           WORKING_DIRECTORY ${CMAKE_SOURCE_DIR} )
      list(APPEND viewer_SOURCE_FILES TAGS )
    endif( ND_CTAGS )
    # </FS:ND>

    # <FS:ND> Get rid of memory limit exceeded for -fvar-tracking-assignments.
    if (NOT CMAKE_CXX_COMPILER MATCHES ".*clang")
      SET_SOURCE_FILES_PROPERTIES(llviewermenu.cpp PROPERTIES COMPILE_FLAGS -fno-var-tracking-assignments)
    endif()
    # </FS:ND>

    # Replace the icons with the appropriate ones for the channel
    # ('test' is the default)
    set(ICON_PATH "private")
    string(TOLOWER ${VIEWER_CHANNEL} channel_lower)
    if(channel_lower MATCHES "release")
        set(ICON_PATH "release")
    elseif(channel_lower MATCHES "beta")
        set(ICON_PATH "beta")
    elseif(channel_lower MATCHES "project")
        set(ICON_PATH "project")
    endif()

    if (OPENSIM)
        set(ICON_PATH "${ICON_PATH}-os")
    endif (OPENSIM)

    message(STATUS "Copying icons for ${ICON_PATH}")
    execute_process(
      COMMAND ${CMAKE_COMMAND} -E copy_if_different
        "${CMAKE_CURRENT_SOURCE_DIR}/icons/${ICON_PATH}/firestorm_256.bmp"
        "${CMAKE_CURRENT_SOURCE_DIR}/res-sdl/firestorm_icon.BMP"
      )
endif (LINUX)

if (WINDOWS)
    list(APPEND viewer_SOURCE_FILES
         growlmanager.cpp
         growlnotifierwin.cpp
         llappviewerwin32.cpp
         llwindebug.cpp
         )
    set_source_files_properties(
      llappviewerwin32.cpp
      PROPERTIES
      COMPILE_DEFINITIONS "${VIEWER_CHANNEL_VERSION_DEFINES}"
      )

    set_source_files_properties( llappviewer.cpp llviewermenu.cpp PROPERTIES COMPILE_FLAGS /bigobj )

    list(APPEND viewer_HEADER_FILES
         llappviewerwin32.h
         llwindebug.h
# [FS] Growl libs
         growlmanager.h
         growlnotifierwin.h
# [FS]
         )

    # Replace the icons with the appropriate ones for the channel
    # ('test' is the default)
    set(ICON_PATH "private")
    #set(VIEWER_MACOSX_PHASE "d") # <FS:Ansariel> Moved to OSX section
    string(TOLOWER ${VIEWER_CHANNEL} channel_lower)
    if(channel_lower MATCHES "release")
        set(ICON_PATH "release")
        #set(VIEWER_MACOSX_PHASE "f") # <FS:Ansariel> Moved to OSX section
    elseif(channel_lower MATCHES "beta")
        set(ICON_PATH "beta")
        #set(VIEWER_MACOSX_PHASE "b") # <FS:Ansariel> Moved to OSX section
    elseif(channel_lower MATCHES "project")
        set(ICON_PATH "project")
        #set(VIEWER_MACOSX_PHASE "a") # <FS:Ansariel> Moved to OSX section
    endif()

    # <FS:Ansariel> FIRE-24335: Use different icon for OpenSim version
    if (OPENSIM)
        set(ICON_PATH "${ICON_PATH}-os")
    endif (OPENSIM)
    # <FS:Ansariel>

    message(STATUS "Copying icons for ${ICON_PATH}")
    execute_process(
      COMMAND ${CMAKE_COMMAND} -E copy_if_different
        "${CMAKE_CURRENT_SOURCE_DIR}/icons/${ICON_PATH}/firestorm_icon.ico"
        "${CMAKE_CURRENT_SOURCE_DIR}/res/firestorm_icon.ico"
      )
    execute_process(
      COMMAND ${CMAKE_COMMAND} -E copy_if_different
        "${CMAKE_CURRENT_SOURCE_DIR}/icons/${ICON_PATH}/firestorm_256.BMP"
        "${CMAKE_CURRENT_SOURCE_DIR}/res/firestorm_icon.BMP"
      )
    execute_process(
      COMMAND ${CMAKE_COMMAND} -E copy_if_different
        "${CMAKE_CURRENT_SOURCE_DIR}/icons/${ICON_PATH}/firestorm_256.BMP"
        "${CMAKE_CURRENT_SOURCE_DIR}/res-sdl/firestorm_icon.BMP"
      )

    # Add resource files to the project.
    # viewerRes.rc is the only buildable file, but
    # the rest are all dependencies of it.
    set(viewer_RESOURCE_FILES
        res/arrow.cur
        res/arrowcop.cur
        res/arrowcopmulti.cur
        res/arrowdrag.cur
        res/circleandline.cur
        res/llarrow.cur
        res/llarrowdrag.cur
        res/llarrowdragmulti.cur
        res/llarrowlocked.cur
        res/llgrablocked.cur
        res/llno.cur
        res/llnolocked.cur
        res/lltoolcamera.cur
        res/lltoolcreate.cur
        res/lltoolfocus.cur
        res/lltoolgrab.cur
        res/lltoolland.cur
        res/lltoolpan.cur
        res/lltoolpathfinding.cur
        res/lltoolpathfindingpathend.cur
        res/lltoolpathfindingpathendadd.cur
        res/lltoolpathfindingpathstart.cur
        res/lltoolpathfindingpathstartadd.cur
        res/lltoolpipette.cur
        res/lltoolrotate.cur
        res/lltoolscale.cur
        res/lltooltranslate.cur
        res/lltoolzoomin.cur
        res/lltoolzoomout.cur
        res/firestorm_icon.BMP
        res/firestorm_icon.ico
        res-sdl/firestorm_icon.BMP
        res/resource.h
        res/toolpickobject.cur
        res/toolpickobject2.cur
        res/toolpickobject3.cur
        res/toolpipette.cur
        res/toolbuy.cur
        res/toolopen.cur
        res/toolsit.cur
        res/toolbuy-legacy.cur
        res/toolopen-legacy.cur
        res/toolsit-legacy.cur
        res/toolpay-legacy.cur
        )

    set_source_files_properties(${viewer_RESOURCE_FILES}
                                PROPERTIES HEADER_FILE_ONLY TRUE)

    configure_file( ${CMAKE_CURRENT_SOURCE_DIR}/res/viewerRes.rc
                    ${CMAKE_CURRENT_BINARY_DIR}/viewerRes.rc
                    )
    set(viewer_RESOURCE_FILES
        ${CMAKE_CURRENT_BINARY_DIR}/viewerRes.rc
        ${viewer_RESOURCE_FILES}
        )

    set_source_files_properties(${CMAKE_CURRENT_BINARY_DIR}/viewerRes.rc
      PROPERTIES COMPILE_FLAGS "-I${CMAKE_CURRENT_SOURCE_DIR}/res"
      )

    SOURCE_GROUP("Resource Files" FILES ${viewer_RESOURCE_FILES})

    list(APPEND viewer_SOURCE_FILES ${viewer_RESOURCE_FILES})

    find_library(INTEL_MEMOPS_LIBRARY
                 NAMES ll_intel_memops
                 PATHS
                 optimized ${ARCH_PREBUILT_DIRS_RELEASE}
                 debug ${ARCH_PREBUILT_DIRS_DEBUG}
                 )
    mark_as_advanced(INTEL_MEMOPS_LIBRARY)


    if (INTEL_MEMOPS_LIBRARY)
      add_library( ll::intel_memops INTERFACE IMPORTED )
      target_link_libraries( ll::intel_memops ${INTEL_MEMOPS_LIBRARY} )
    endif (INTEL_MEMOPS_LIBRARY)

    # <FS:Ansariel> Apply correct manifests to both 32 and 64 bit versions
    #if (ADDRESS_SIZE EQUAL 64)
        # We deliberately omit this from the 32bit build because it declares that
        # the viewer is compatible with Windows 10; we need that to properly detect
        # the Windows version, but doing so causes systems with certain HD video
        # cards to fail because Windows 10 does not support them.  Leaving this out
        # causes those systems to run in a Windows 8 compatibility mode, which works.
    #    LIST(APPEND viewer_SOURCE_FILES windows.manifest)
    #endif (ADDRESS_SIZE EQUAL 64)
    if (ADDRESS_SIZE EQUAL 64)
        LIST(APPEND viewer_SOURCE_FILES ${CMAKE_CURRENT_SOURCE_DIR}/../tools/manifests/compatibility.manifest)
    else (ADDRESS_SIZE EQUAL 64)
        LIST(APPEND viewer_SOURCE_FILES ${CMAKE_CURRENT_SOURCE_DIR}/../tools/manifests/legacy.manifest)
    endif (ADDRESS_SIZE EQUAL 64)
    # </FS:Ansariel>

endif (WINDOWS)

# Add the xui files. This is handy for searching for xui elements
# from within the IDE.
file(GLOB_RECURSE viewer_XUI_FILES LIST_DIRECTORIES FALSE
    ${CMAKE_CURRENT_SOURCE_DIR}/skins/*.xml)
source_group(TREE ${CMAKE_CURRENT_SOURCE_DIR}/skins PREFIX "XUI Files" FILES ${viewer_XUI_FILES})
set_source_files_properties(${viewer_XUI_FILES} 
                            PROPERTIES HEADER_FILE_ONLY TRUE)
list(APPEND viewer_SOURCE_FILES ${viewer_XUI_FILES})

# Add the shader sources
file(GLOB_RECURSE viewer_SHADER_FILES LIST_DIRECTORIES FALSE
    ${CMAKE_CURRENT_SOURCE_DIR}/app_settings/shaders/*.glsl)
source_group(TREE ${CMAKE_CURRENT_SOURCE_DIR}/app_settings/shaders PREFIX "Shaders" FILES ${viewer_SHADER_FILES})
set_source_files_properties(${viewer_SHADER_FILES} 
                            PROPERTIES HEADER_FILE_ONLY TRUE)
list(APPEND viewer_SOURCE_FILES ${viewer_SHADER_FILES})


set(viewer_APPSETTINGS_FILES
    app_settings/anim.ini
    app_settings/autoreplace.xml
    app_settings/client_list_v2.xml
    app_settings/cloud.xml
    app_settings/cmd_line.xml
    app_settings/commands.xml
    app_settings/foldertypes.xml
    app_settings/graphic_preset_controls.xml
    app_settings/grass.xml
    app_settings/grids.xml
    app_settings/growl_notifications.xml
    app_settings/ignorable_dialogs.xml
    app_settings/key_bindings.xml
    app_settings/keywords.ini
    app_settings/keywords_lsl_default.xml
    app_settings/logcontrol.xml
    app_settings/posestand.xml
    app_settings/quick_preferences.xml
    app_settings/scriptlibrary_aa.xml
    app_settings/scriptlibrary_ossl.xml
    app_settings/scriptlibrary_preproc.xml
    app_settings/settings_firestorm.xml
    app_settings/settings_hybrid.xml
    app_settings/settings_phoenix.xml
    app_settings/settings_v3.xml
    app_settings/settings_text.xml
    app_settings/settings.xml
    app_settings/settings_crash_behavior.xml
    app_settings/settings_files.xml
    app_settings/settings_per_account.xml
    app_settings/std_bump.ini
    #app_settings/toolbars.xml  FS:AO moved to skins
    app_settings/trees.xml
    app_settings/viewerart.xml
    ${CMAKE_SOURCE_DIR}/../etc/message.xml
    ${CMAKE_SOURCE_DIR}/../scripts/messages/message_template.msg
    packages-info.txt
    featuretable.txt
    featuretable_mac.txt
    featuretable_linux.txt
    )
	
if (WINDOWS)
  LIST(APPEND viewer_APPSETTINGS_FILES app_settings/growl_notifications.xml)
endif (WINDOWS)

source_group("App Settings" FILES ${viewer_APPSETTINGS_FILES})

set_source_files_properties(${viewer_APPSETTINGS_FILES}
                            PROPERTIES HEADER_FILE_ONLY TRUE)

list(APPEND viewer_SOURCE_FILES ${viewer_APPSETTINGS_FILES})

set(viewer_CHARACTER_FILES
    character/attentions.xml
    character/attentionsN.xml
    character/avatar_lad.xml
    character/avatar_skeleton.xml
    character/genepool.xml
    )

source_group("Character File" FILES ${viewer_CHARACTER_FILES})

set_source_files_properties(${viewer_CHARACTER_FILES}
                            PROPERTIES HEADER_FILE_ONLY TRUE)
list(APPEND viewer_SOURCE_FILES ${viewer_CHARACTER_FILES})

# <FS:Ansariel> Add Firestorm folders
file(GLOB viewer_FONT_FILES fonts/*.xml)
source_group("Fonts" FILES ${viewer_FONT_FILES})
set_source_files_properties(${viewer_FONT_FILES}
                            PROPERTIES HEADER_FILE_ONLY TRUE)
list(APPEND viewer_SOURCE_FILES ${viewer_FONT_FILES})

file(GLOB viewer_FS_RESOURCES fs_resources/*)
source_group("Firestorm Resources" FILES ${viewer_FS_RESOURCES})
set_source_files_properties(${viewer_FS_RESOURCES}
                            PROPERTIES HEADER_FILE_ONLY TRUE)
list(APPEND viewer_SOURCE_FILES ${viewer_FS_RESOURCES})
# </FS:Ansariel>

if (WINDOWS)
  file(GLOB viewer_INSTALLER_FILES installers/windows/*.nsi)

  source_group("Installer Files" FILES ${viewer_INSTALLER_FILES})

  set_source_files_properties(${viewer_INSTALLER_FILES}
                              PROPERTIES HEADER_FILE_ONLY TRUE)

  list(APPEND viewer_SOURCE_FILES ${viewer_INSTALLER_FILES})
endif (WINDOWS)

if (HAVOK OR HAVOK_TPV)
  set(LLSTARTUP_COMPILE_FLAGS "${LLSTARTUP_COMPILE_FLAGS} -DLL_HAVOK")
endif (HAVOK OR HAVOK_TPV)

if( DEFINED LLSTARTUP_COMPILE_FLAGS )
   # progress view disables/enables icons based on available packages
   set_source_files_properties(llprogressview.cpp PROPERTIES COMPILE_FLAGS "${LLSTARTUP_COMPILE_FLAGS}")

   set_source_files_properties(llstartup.cpp PROPERTIES COMPILE_FLAGS "${LLSTARTUP_COMPILE_FLAGS}")
  # <FS:Ansariel> Output device selection
  set_source_files_properties(llfloaterpreference.cpp PROPERTIES COMPILE_FLAGS "${LLSTARTUP_COMPILE_FLAGS}")
  # </FS:Ansariel>
endif()

list(APPEND viewer_SOURCE_FILES ${viewer_HEADER_FILES})

add_executable(${VIEWER_BINARY_NAME}
    WIN32
    MACOSX_BUNDLE
    ${viewer_SOURCE_FILES}
    )

# add package files
file(GLOB EVENT_HOST_SCRIPT_GLOB_LIST
     ${CMAKE_CURRENT_SOURCE_DIR}/../viewer_components/*.py)
list(APPEND EVENT_HOST_SCRIPTS ${EVENT_HOST_SCRIPT_GLOB_LIST})

set(PACKAGE ON CACHE BOOL
    "Add a package target that builds an installer package.")

if (OPENSIM )
  set(ND_VIEWER_FLAVOR "oss")
else (OPENSIM)
  set(ND_VIEWER_FLAVOR "hvk")
endif (OPENSIM)

if (WINDOWS)
    set_target_properties(${VIEWER_BINARY_NAME}
        PROPERTIES
        # *TODO -reenable this once we get server usage sorted out
        LINK_FLAGS "/debug /NODEFAULTLIB:LIBCMT /SUBSYSTEM:WINDOWS /LARGEADDRESSAWARE /LTCG /NOEXP /NOIMPLIB"
        LINK_FLAGS_DEBUG "/NODEFAULTLIB:\"LIBCMT;LIBCMTD;MSVCRT\" /INCREMENTAL:NO /LARGEADDRESSAWARE /LTCG /NOEXP /NOIMPLIB"
        LINK_FLAGS_RELEASE "/FORCE:MULTIPLE /MAP\"secondlife-bin.MAP\" /OPT:REF /LARGEADDRESSAWARE /LTCG /NOEXP /NOIMPLIB"
        )
    target_compile_options(${VIEWER_BINARY_NAME} PRIVATE /bigobj)

    if(USE_PRECOMPILED_HEADERS)
       target_precompile_headers( ${VIEWER_BINARY_NAME} PRIVATE llviewerprecompiledheaders.h )
    endif(USE_PRECOMPILED_HEADERS)

    # If adding a file to viewer_manifest.py in the WindowsManifest.construct() method, be sure to add the dependency
    # here.
    # *NOTE:Mani - This is a crappy hack to have important dependencies for the viewer_manifest copy action
    # be met. I'm looking forward to a source-code split-up project next year that will address this kind of thing.
    # In the meantime, if you have any ideas on how to easily maintain one list, either here or in viewer_manifest.py
    # and have the build deps get tracked *please* tell me about it.
    # nat: https://cmake.org/cmake/help/v3.14/command/file.html
    # "For example, the code
    # file(STRINGS myfile.txt myfile)
    # stores a list in the variable myfile in which each item is a line from the input file."
    # And of course it's straightforward to read a text file in Python.

    set(COPY_INPUT_DEPENDENCIES
      # The following commented dependencies are determined at variably at build time. Can't do this here.
      ${CMAKE_SOURCE_DIR}/../etc/message.xml
      ${CMAKE_SOURCE_DIR}/../scripts/messages/message_template.msg
      #${SHARED_LIB_STAGING_DIR}/openjp2.dll # <FS:Ansariel> Only copy OpenJPEG dll if needed
      ${SHARED_LIB_STAGING_DIR}/libhunspell.dll
      ${SHARED_LIB_STAGING_DIR}/uriparser.dll
      #${SHARED_LIB_STAGING_DIR}/${LL_INTDIR}/SLVoice.exe
      #${SHARED_LIB_STAGING_DIR}/${LL_INTDIR}/libsndfile-1.dll
      #${SHARED_LIB_STAGING_DIR}/${LL_INTDIR}/vivoxoal.dll
      ${AUTOBUILD_INSTALL_DIR}/ca-bundle.crt
      ${CMAKE_CURRENT_SOURCE_DIR}/licenses-win32.txt
      ${CMAKE_CURRENT_SOURCE_DIR}/featuretable.txt
      ${viewer_APPSETTINGS_FILES}
      ${ARCH_PREBUILT_DIRS_RELEASE}/growl.dll
      ${SHARED_LIB_STAGING_DIR}/glod.dll # <FS:Beq> Restore GLOD build dependencies
      SLPlugin
      media_plugin_cef
      media_plugin_libvlc
      #media_plugin_example # <FS:Ansariel> Don't package example plugin
      ${SHARED_LIB_STAGING_DIR}/Iex-3_2.dll
      ${SHARED_LIB_STAGING_DIR}/IlmThread-3_2.dll
      ${SHARED_LIB_STAGING_DIR}/Imath-3_1.dll
      ${SHARED_LIB_STAGING_DIR}/OpenEXR-3_2.dll
      ${SHARED_LIB_STAGING_DIR}/OpenEXRCore-3_2.dll
      ${SHARED_LIB_STAGING_DIR}/OpenEXRUtil-3_2.dll
      )

    # <FS:Ansariel> Only copy OpenJPEG dll if needed
    if (NOT USE_KDU)
        list(APPEND COPY_INPUT_DEPENDENCIES
            ${SHARED_LIB_STAGING_DIR}/openjp2.dll
            )
    endif (NOT USE_KDU)
    # </FS:Ansariel>

    if (ADDRESS_SIZE EQUAL 64)
       list(APPEND COPY_INPUT_DEPENDENCIES
               ${SHARED_LIB_STAGING_DIR}/vivoxsdk_x64.dll
               ${SHARED_LIB_STAGING_DIR}/ortp_x64.dll
               ${ARCH_PREBUILT_DIRS_RELEASE}/libcrypto-1_1-x64.dll
               ${ARCH_PREBUILT_DIRS_RELEASE}/libssl-1_1-x64.dll
               )
    else (ADDRESS_SIZE EQUAL 64)
       list(APPEND COPY_INPUT_DEPENDENCIES
               ${SHARED_LIB_STAGING_DIR}/vivoxsdk.dll
               ${SHARED_LIB_STAGING_DIR}/ortp.dll
               ${ARCH_PREBUILT_DIRS_RELEASE}/libcrypto-1_1.dll
               ${ARCH_PREBUILT_DIRS_RELEASE}/libssl-1_1.dll
               )
    endif (ADDRESS_SIZE EQUAL 64)

    if (TARGET ll::fmodstudio)
      list(APPEND COPY_INPUT_DEPENDENCIES
           ${SHARED_LIB_STAGING_DIR}/fmod.dll
           #${SHARED_LIB_STAGING_DIR}/fmodL.dll # <FS:Ansariel> Doesn't exist
          )
    endif ()

    if (TARGET ll::openal)
      list(APPEND COPY_INPUT_DEPENDENCIES
           ${SHARED_LIB_STAGING_DIR}/OpenAL32.dll
           ${SHARED_LIB_STAGING_DIR}/alut.dll
          )
    endif ()

    add_custom_command(
      OUTPUT  ${CMAKE_CFG_INTDIR}/copy_touched.bat
      COMMAND ${PYTHON_EXECUTABLE}
      ARGS
        ${CMAKE_CURRENT_SOURCE_DIR}/viewer_manifest.py
        --actions=copy
        --arch=${ARCH}
        --artwork=${ARTWORK_DIR}
        "--bugsplat=${BUGSPLAT_DB}"
        "--fmodstudio=${USE_FMODSTUDIO}"
        "--openal=${USE_OPENAL}"
        --build=${CMAKE_CURRENT_BINARY_DIR}
        --buildtype=$<CONFIG>
        "--channel=${VIEWER_CHANNEL}"
        --configuration=${CMAKE_CFG_INTDIR}
        --dest=${CMAKE_CURRENT_BINARY_DIR}/$<IF:$<BOOL:${LL_GENERATOR_IS_MULTI_CONFIG}>,$<CONFIG>,>
        --grid=${GRID}
        --source=${CMAKE_CURRENT_SOURCE_DIR}
        --touch=${CMAKE_CURRENT_BINARY_DIR}/$<IF:$<BOOL:${LL_GENERATOR_IS_MULTI_CONFIG}>,$<CONFIG>,>/copy_touched.bat
        --versionfile=${CMAKE_CURRENT_BINARY_DIR}/viewer_version.txt
        --viewer_flavor=${ND_VIEWER_FLAVOR}
      DEPENDS
        ${CMAKE_CURRENT_SOURCE_DIR}/viewer_manifest.py
        stage_third_party_libs
        ${COPY_INPUT_DEPENDENCIES}
      COMMENT "Performing viewer_manifest copy"
      )

    add_custom_target(copy_w_viewer_manifest ALL DEPENDS ${CMAKE_CFG_INTDIR}/copy_touched.bat)

    add_dependencies(${VIEWER_BINARY_NAME} stage_third_party_libs llcommon copy_w_viewer_manifest)

    if (EXISTS ${CMAKE_SOURCE_DIR}/copy_win_scripts)
      add_dependencies(${VIEWER_BINARY_NAME} copy_win_scripts)
    endif (EXISTS ${CMAKE_SOURCE_DIR}/copy_win_scripts)

    add_dependencies(${VIEWER_BINARY_NAME} SLPlugin)

    # sets the 'working directory' for debugging from visual studio.
    # Condition for version can be moved to requirements once build agents will be updated (see TOOL-3865)
    if (NOT UNATTENDED)
        set_property(
          TARGET ${VIEWER_BINARY_NAME}
          PROPERTY VS_DEBUGGER_WORKING_DIRECTORY "${CMAKE_CURRENT_SOURCE_DIR}"
          )
    endif (NOT UNATTENDED)

    if (PACKAGE)
      add_custom_command(
        OUTPUT ${CMAKE_CURRENT_BINARY_DIR}/${CMAKE_CFG_INTDIR}/event_host.tar.xz
        COMMAND ${PYTHON_EXECUTABLE}
        ARGS
          ${CMAKE_CURRENT_SOURCE_DIR}/event_host_manifest.py
          ${CMAKE_CURRENT_SOURCE_DIR}/..
          ${CMAKE_CURRENT_BINARY_DIR}
          ${CMAKE_CFG_INTDIR}
        DEPENDS
          lleventhost
          ${EVENT_HOST_SCRIPTS}
          ${CMAKE_CURRENT_SOURCE_DIR}/event_host_manifest.py
        )

      add_custom_command(
        OUTPUT ${CMAKE_CFG_INTDIR}/touched.bat
        COMMAND ${PYTHON_EXECUTABLE}
        ARGS
              ${CMAKE_CURRENT_SOURCE_DIR}/viewer_manifest.py
              --arch=${ARCH}
              --artwork=${ARTWORK_DIR}
              "--bugsplat=${BUGSPLAT_DB}"
              "--fmodstudio=${USE_FMODSTUDIO}"
              "--openal=${USE_OPENAL}"
              --build=${CMAKE_CURRENT_BINARY_DIR}
              --buildtype=$<CONFIG>
              "--channel=${VIEWER_CHANNEL}"
              --configuration=${CMAKE_CFG_INTDIR}
              --dest=${CMAKE_CURRENT_BINARY_DIR}/$<IF:$<BOOL:${LL_GENERATOR_IS_MULTI_CONFIG}>,$<CONFIG>,>
              --grid=${GRID}
              --source=${CMAKE_CURRENT_SOURCE_DIR}
              --touch=${CMAKE_CURRENT_BINARY_DIR}/$<IF:$<BOOL:${LL_GENERATOR_IS_MULTI_CONFIG}>,$<CONFIG>,>/touched.bat
              --versionfile=${CMAKE_CURRENT_BINARY_DIR}/viewer_version.txt
          --viewer_flavor=${ND_VIEWER_FLAVOR}
        DEPENDS
            ${VIEWER_BINARY_NAME}
            ${CMAKE_CURRENT_SOURCE_DIR}/viewer_manifest.py
            ${CMAKE_CURRENT_BINARY_DIR}/viewer_version.txt
            ${COPY_INPUT_DEPENDENCIES}
        )

      add_custom_target(llpackage ALL DEPENDS
              ${CMAKE_CFG_INTDIR}/touched.bat
        )
        # temporarily disable packaging of event_host until hg subrepos get
        # sorted out on the parabuild cluster...
        #${CMAKE_CURRENT_BINARY_DIR}/${CMAKE_CFG_INTDIR}/event_host.tar.xz)

    endif (PACKAGE)
elseif (DARWIN)
    set_target_properties(${VIEWER_BINARY_NAME}
        PROPERTIES
        LINK_FLAGS_RELEASE "${LINK_FLAGS_RELEASE} -Xlinker -dead_strip -Xlinker -map -Xlinker ${CMAKE_CURRENT_BINARY_DIR}/${VIEWER_BINARY_NAME}.MAP"
        #<FS:TS> Force the SDK version in the linked executable to be 10.12. This will fool
        # macOS into using the pre-Mojave display system, avoiding the blurry display that
        # otherwise occurs when upscaling the viewer to Retina resolution levels.
        LINK_FLAGS_RELEASE "${LINK_FLAGS_RELEASE} -Xlinker -platform_version -Xlinker macos -Xlinker ${CMAKE_OSX_DEPLOYMENT_TARGET} -Xlinker 10.12"
        )
else (WINDOWS)
        # Linux
    set_target_properties(${VIEWER_BINARY_NAME}
        PROPERTIES
        LINK_FLAGS_RELEASE "${LINK_FLAGS_RELEASE} -Wl,--Map=${VIEWER_BINARY_NAME}.MAP"
        )
endif (WINDOWS)

# *NOTE: - this list is very sensitive to ordering, test carefully on all
# platforms if you change the relative order of the entries here.
# In particular, cmake 2.6.4 (when building with linux/makefile generators)
# appears to sometimes de-duplicate redundantly listed dependencies improperly.
# To work around this, higher level modules should be listed before the modules
# that they depend upon. -brad
#
# *NOTE:  On mixing system shared libraries and updated static archives.
# We use a number of libraries that have an existence as system libraries,
# internal-use libraries and applications libraries.  The most-referenced
# one of these being libz where you can find four or more versions in play
# at once.  On Linux, libz can be found at link and run time via a number
# of paths:
#     
#      => -lfreetype
#        => libz.so.1 (on install machine, not build)
#      => -lSDL
#        => libz.so.1 (on install machine, not build)
#      => -lgdk-x11-2.0
#        => libz.so.1
#      => -lz
#
# We generally want the newest version of the library to provide all symbol
# resolution.  To that end, when using static archives, the *_PRELOAD_ARCHIVES
# variables, PNG_PRELOAD_ARCHIVES and ZLIBNG_PRELOAD_ARCHIVES, get the archives
# dumped into the target binary and runtime lookup will find the most
# modern version.

target_link_libraries(${VIEWER_BINARY_NAME}
        llaudio
        llcharacter
        llimage
        llinventory
        llmessage
        llplugin
        llprimitive
        llrender
        llui
        llfilesystem
        llwindow
        llxml
        llmath
        llcorehttp
        llcommon
        llmeshoptimizer
        ll::ndof
        lllogin
        llprimitive
        llappearance
        ${LLPHYSICSEXTENSIONS_LIBRARIES}
        ll::bugsplat
        ll::tracy
        ll::icu4c
        ll::openexr
        fs::glod # <FS:Beq/> restore GLOD dependencies
        fs::discord # <FS:Ansariel> Discord  support
        )

if( TARGET ll::intel_memops )
   target_link_libraries(${VIEWER_BINARY_NAME} ll::intel_memops )
endif()

if (USE_BUGSPLAT)
  target_link_libraries(${VIEWER_BINARY_NAME}
    ${BUGSPLAT_LIBRARIES}
    )
endif (USE_BUGSPLAT)

# <FS:Ansariel> Growl support
if (WINDOWS OR DARWIN)
    target_link_libraries(${VIEWER_BINARY_NAME} fs::growl)
endif (WINDOWS OR DARWIN)
# </FS:Ansariel>

if( TARGET ll::nvapi )
   target_link_libraries(${VIEWER_BINARY_NAME} ll::nvapi )
endif()

if (LINUX)
    # <FS:Zi> put these additional libraries in the viewer build target here as it didn't
    # work to put them in via their cmake/* files
    target_link_libraries(${VIEWER_BINARY_NAME}
        "dl"
        # <FS:Zi> I wish I knew how to make this cleaner, this looks like a mess
        ll::vorbis
        ${GIO_LIBRARIES}
    )
endif (LINUX)

set(ARTWORK_DIR ${CMAKE_CURRENT_SOURCE_DIR} CACHE PATH
    "Path to artwork files.")

# <FS:Ansariel> Don't copy fonts into the source folder!
#message("Copying fonts")
#file(GLOB FONT_FILE_GLOB_LIST
#  "${AUTOBUILD_INSTALL_DIR}/fonts/*"
#)
#file(COPY ${FONT_FILE_GLOB_LIST} DESTINATION "${CMAKE_CURRENT_SOURCE_DIR}/fonts")
# </FS:Ansariel>

# <FS:Ansariel> Don't copy emoji characters into source folder
# Copy over the Emoji/shortcodes mapping XML files (and create dependency
# if they are changed, CMake will run again and copy over new versions)
#message("Copying Emoji/shortcode mappings")
#set(emoji_mapping_src_folder ${AUTOBUILD_INSTALL_DIR}/xui)
#set(emoji_mapping_dst_folder ${CMAKE_CURRENT_SOURCE_DIR}/skins/default/xui)
#
## Note Turkey is missing from this set (not available in Emoji package yet)
#set(country_codes "da;de;en;es;fr;it;ja;pl;pt;ru;zh")
#foreach(elem ${country_codes})
#   set(emoji_mapping_src_file
#      "${emoji_mapping_src_folder}/${elem}/emoji_characters.xml")
#   set(emoji_mapping_dst_file
#      "${emoji_mapping_dst_folder}/${elem}/emoji_characters.xml")      
#   configure_file(${emoji_mapping_src_file} ${emoji_mapping_dst_file} COPYONLY)
#endforeach()
# </FS:Ansariel>

if (LINUX)
  set(product Firestorm-${ARCH}-${VIEWER_SHORT_VERSION}.${VIEWER_VERSION_REVISION})

  # These are the generated targets that are copied to package/
  set(COPY_INPUT_DEPENDENCIES
    ${VIEWER_BINARY_NAME}
    SLPlugin
    media_plugin_cef
    media_plugin_gstreamer10
    llcommon
    linux-crash-logger
    )

  add_dependencies(${VIEWER_BINARY_NAME} SLPlugin media_plugin_gstreamer10 media_plugin_cef linux-crash-logger)
  
  add_custom_command(
      OUTPUT ${product}.tar.xz
      COMMAND ${PYTHON_EXECUTABLE}
      ARGS
        ${CMAKE_CURRENT_SOURCE_DIR}/viewer_manifest.py
        --arch=${ARCH}
        --artwork=${ARTWORK_DIR}
        "--bugsplat=${BUGSPLAT_DB}"
        "--fmodstudio=${USE_FMODSTUDIO}"
        "--openal=${USE_OPENAL}"
        --build=${CMAKE_CURRENT_BINARY_DIR}
        --buildtype=${CMAKE_BUILD_TYPE}
        "--channel=${VIEWER_CHANNEL}"
        --configuration=${CMAKE_CFG_INTDIR}
        --dest=${CMAKE_CURRENT_BINARY_DIR}/packaged
        --grid=${GRID}
        --source=${CMAKE_CURRENT_SOURCE_DIR}
        --touch=${CMAKE_CURRENT_BINARY_DIR}/${CMAKE_CFG_INTDIR}/.${product}.touched
        --versionfile=${CMAKE_CURRENT_BINARY_DIR}/viewer_version.txt
        --viewer_flavor=${ND_VIEWER_FLAVOR}
      DEPENDS
        ${CMAKE_CURRENT_SOURCE_DIR}/viewer_manifest.py
        ${COPY_INPUT_DEPENDENCIES}
      )

  add_custom_command(
    OUTPUT  ${CMAKE_CURRENT_BINARY_DIR}/${CMAKE_CFG_INTDIR}/.${product}.copy_touched
    COMMAND ${PYTHON_EXECUTABLE}
    ARGS
      ${CMAKE_CURRENT_SOURCE_DIR}/viewer_manifest.py
      --actions=copy
      --arch=${ARCH}
      --artwork=${ARTWORK_DIR}
      "--bugsplat=${BUGSPLAT_DB}"
      "--fmodstudio=${USE_FMODSTUDIO}"
      "--openal=${USE_OPENAL}"
      --build=${CMAKE_CURRENT_BINARY_DIR}
      --buildtype=${CMAKE_BUILD_TYPE}
      "--channel=${VIEWER_CHANNEL}"
      --configuration=${CMAKE_CFG_INTDIR}
      --dest=${CMAKE_CURRENT_BINARY_DIR}/packaged
      --grid=${GRID}
      --source=${CMAKE_CURRENT_SOURCE_DIR}
      --versionfile=${CMAKE_CURRENT_BINARY_DIR}/viewer_version.txt
      --viewer_flavor=${ND_VIEWER_FLAVOR}
    DEPENDS
      ${CMAKE_CURRENT_SOURCE_DIR}/viewer_manifest.py
      ${COPY_INPUT_DEPENDENCIES}
    COMMENT "Performing viewer_manifest copy"
    )

  add_custom_target(copy_l_viewer_manifest ALL DEPENDS ${CMAKE_CURRENT_BINARY_DIR}/${CMAKE_CFG_INTDIR}/.${product}.copy_touched)

  if (PACKAGE)
    add_custom_target(llpackage ALL DEPENDS ${product}.tar.xz)
    # Make sure we don't run two instances of viewer_manifest.py at the same time.
    add_dependencies(llpackage copy_l_viewer_manifest)
    check_message_template(llpackage)
  endif (PACKAGE)
endif (LINUX)

if (DARWIN)
    # <FS:Ansariel> Moved from Windows section
    set(VIEWER_MACOSX_PHASE "d")
    string(TOLOWER ${VIEWER_CHANNEL} channel_lower)
    if(channel_lower MATCHES "release")
        set(VIEWER_MACOSX_PHASE "f")
    elseif(channel_lower MATCHES "beta")
        set(VIEWER_MACOSX_PHASE "b")
    elseif(channel_lower MATCHES "project")
        set(VIEWER_MACOSX_PHASE "a")
    endif()
    # </FS:Ansariel>

  # These all get set with PROPERTIES. It's not that the property names are
  # magically known to CMake -- it's that these names are referenced in the
  # Info-SecondLife.plist file in the configure_file() directive below.
  #set(product "${VIEWER_CHANNEL}")
  set(product "Firestorm")
  set(MACOSX_EXECUTABLE_NAME "Firestorm")
  set(MACOSX_BUNDLE_INFO_STRING "Firestorm Viewer")
  set(MACOSX_BUNDLE_ICON_FILE "firestorm_icon.icns")
  set(MACOSX_BUNDLE_GUI_IDENTIFIER "org.firestormviewer.firestorm")
  set(MACOSX_BUNDLE_LONG_VERSION_STRING "${VIEWER_CHANNEL} ${VIEWER_SHORT_VERSION}.${VIEWER_VERSION_REVISION}")
  set(MACOSX_BUNDLE_BUNDLE_NAME "Firestorm")
  set(MACOSX_BUNDLE_SHORT_VERSION_STRING "${VIEWER_SHORT_VERSION}.${VIEWER_VERSION_REVISION}")
  set(MACOSX_BUNDLE_BUNDLE_VERSION "${VIEWER_SHORT_VERSION}${VIEWER_MACOSX_PHASE}${VIEWER_REVISION}")
  set(MACOSX_BUNDLE_COPYRIGHT "Copyright 2010-2024 The Phoenix Firestorm Project, Inc.")
  set(MACOSX_BUNDLE_NSMAIN_NIB_FILE "Firestorm.nib")
  set(MACOSX_BUNDLE_NSPRINCIPAL_CLASS "LLApplication")

  # https://blog.kitware.com/upcoming-in-cmake-2-8-12-osx-rpath-support/
  set(CMAKE_MACOSX_RPATH 1)
  
  set_target_properties(
    ${VIEWER_BINARY_NAME}
    PROPERTIES
    OUTPUT_NAME "${product}"
    # From Contents/MacOS/SecondLife, look in Contents/Frameworks
    INSTALL_RPATH "@loader_path/../Frameworks"
    # SIGH, as of 2018-05-24 (cmake 3.11.1) the INSTALL_RPATH property simply
    # does not work. Try this:
    LINK_FLAGS "-rpath @loader_path/../Frameworks"
    MACOSX_BUNDLE_INFO_PLIST "${CMAKE_CURRENT_SOURCE_DIR}/Info-Firestorm.plist"
    XCODE_ATTRIBUTE_PRODUCT_BUNDLE_IDENTIFIER "${MACOSX_BUNDLE_GUI_IDENTIFIER}"
    )

  set(VIEWER_APP_BUNDLE "${CMAKE_CURRENT_BINARY_DIR}/$<IF:$<BOOL:${LL_GENERATOR_IS_MULTI_CONFIG}>,$<CONFIG>,>/${product}.app")
  set(VIEWER_APP_EXE "${VIEWER_APP_BUNDLE}/Contents/MacOS/${product}")
  set(VIEWER_APP_DSYM "${VIEWER_APP_EXE}.dSYM")
  set(VIEWER_APP_XCARCHIVE "${VIEWER_APP_BUNDLE}/../${product}.xcarchive.zip")

  configure_file(
     # <FS:CR> Use Firestorm plist
     #"${CMAKE_CURRENT_SOURCE_DIR}/Info-SecondLife.plist"
     "${CMAKE_CURRENT_SOURCE_DIR}/Info-Firestorm.plist"
     "${VIEWER_APP_BUNDLE}/Contents/Info.plist"
    )

  add_custom_command(
    TARGET ${VIEWER_BINARY_NAME} POST_BUILD
    COMMAND ${PYTHON_EXECUTABLE}
    ARGS
      ${CMAKE_CURRENT_SOURCE_DIR}/viewer_manifest.py
      --actions=copy
      --arch=${ARCH}
      --artwork=${ARTWORK_DIR}
      "--bugsplat=${BUGSPLAT_DB}"
      "--fmodstudio=${USE_FMODSTUDIO}"
      "--openal=${USE_OPENAL}"
      --build=${CMAKE_CURRENT_BINARY_DIR}
      --buildtype=$<CONFIG>
      --bundleid=${MACOSX_BUNDLE_GUI_IDENTIFIER}
      "--channel=${VIEWER_CHANNEL}"
      --configuration=${CMAKE_CFG_INTDIR}
      --dest=${VIEWER_APP_BUNDLE}
      --grid=${GRID}
      --source=${CMAKE_CURRENT_SOURCE_DIR}
      --versionfile=${CMAKE_CURRENT_BINARY_DIR}/viewer_version.txt
      --viewer_flavor=${ND_VIEWER_FLAVOR}
    DEPENDS
      ${VIEWER_BINARY_NAME}
      ${CMAKE_CURRENT_SOURCE_DIR}/viewer_manifest.py
    )

  add_dependencies(${VIEWER_BINARY_NAME} SLPlugin media_plugin_libvlc media_plugin_cef)

  if (ENABLE_SIGNING)
      set(SIGNING_SETTING "--signature=${SIGNING_IDENTITY}")
  else (ENABLE_SIGNING)
      set(SIGNING_SETTING "")
  endif (ENABLE_SIGNING)

  if (PACKAGE)
      add_custom_target(llpackage ALL DEPENDS ${VIEWER_BINARY_NAME})

      add_custom_command(
        TARGET llpackage POST_BUILD
        COMMAND ${PYTHON_EXECUTABLE}
        ARGS
          ${CMAKE_CURRENT_SOURCE_DIR}/viewer_manifest.py
          --arch=${ARCH}
          --artwork=${ARTWORK_DIR}
          "--bugsplat=${BUGSPLAT_DB}"
          "--fmodstudio=${USE_FMODSTUDIO}"
          "--openal=${USE_OPENAL}"
          --build=${CMAKE_CURRENT_BINARY_DIR}
          --buildtype=${CMAKE_BUILD_TYPE}
          "--channel=${VIEWER_CHANNEL}"
          --configuration=${CMAKE_CFG_INTDIR}
          --dest=${VIEWER_APP_BUNDLE}
          --grid=${GRID}
          --source=${CMAKE_CURRENT_SOURCE_DIR}
          --touch=${CMAKE_CURRENT_BINARY_DIR}/$<IF:$<BOOL:${LL_GENERATOR_IS_MULTI_CONFIG}>,$<CONFIG>,>/.${product}.bat
          --versionfile=${CMAKE_CURRENT_BINARY_DIR}/viewer_version.txt
          --viewer_flavor=${ND_VIEWER_FLAVOR}
          ${SIGNING_SETTING}
        DEPENDS
          ${CMAKE_CURRENT_SOURCE_DIR}/viewer_manifest.py
      )
  endif (PACKAGE)
endif (DARWIN)

if (INSTALL)
  include(${CMAKE_CURRENT_SOURCE_DIR}/ViewerInstall.cmake)
endif (INSTALL)

# Note that the conventional VIEWER_SYMBOL_FILE is set by ../../build.sh
if (PACKAGE AND (RELEASE_CRASH_REPORTING OR NON_RELEASE_CRASH_REPORTING) AND VIEWER_SYMBOL_FILE)
  if (USE_BUGSPLAT)
    # BugSplat symbol-file generation
    if (WINDOWS)
	#<FS:ND> Comment this out, we do our own symbol package which also includes the exe and build_data.json 
      # Just pack up a tarball containing only the .pdb file for the
      # executable. Because we intend to use cygwin tar, we must render
      # VIEWER_SYMBOL_FILE in cygwin path syntax.
      # execute_process(COMMAND "cygpath" "-u" "${VIEWER_SYMBOL_FILE}"
        # OUTPUT_VARIABLE VIEWER_SYMBOL_FILE_CYGWIN
        # OUTPUT_STRIP_TRAILING_WHITESPACE)
      # execute_process(COMMAND "cygpath" "-u" "${CMAKE_CURRENT_BINARY_DIR}/${CMAKE_CFG_INTDIR}"
        # OUTPUT_VARIABLE PARENT_DIRECTORY_CYGWIN
        # OUTPUT_STRIP_TRAILING_WHITESPACE)
      # add_custom_command(OUTPUT "${VIEWER_SYMBOL_FILE}"
        # # Use of 'tar ...j' here assumes VIEWER_SYMBOL_FILE endswith .tar.xz;
        # # testing a string suffix is painful enough in CMake language that
        # # we'll continue assuming it until forced to generalize.
        # COMMAND "tar"
        # ARGS
          # "cjf"
          # "${VIEWER_SYMBOL_FILE_CYGWIN}"
          # "-C"
          # "${PARENT_DIRECTORY_CYGWIN}"
          # "firestorm-bin.pdb"
        # DEPENDS "${CMAKE_CURRENT_BINARY_DIR}/${CMAKE_CFG_INTDIR}/firestorm-bin.pdb"
        # COMMENT "Packing viewer PDB into ${VIEWER_SYMBOL_FILE_CYGWIN}"
        # )
      # add_custom_target(generate_symbols DEPENDS "${VIEWER_SYMBOL_FILE}" ${VIEWER_BINARY_NAME})
      # add_dependencies(generate_symbols ${VIEWER_BINARY_NAME})
    endif (WINDOWS)
    if (DARWIN)
      # Have to run dsymutil first, then pack up the resulting .dSYM directory
      add_custom_command(OUTPUT "${VIEWER_APP_DSYM}"
        COMMAND "dsymutil"
        ARGS
          ${VIEWER_APP_EXE}
        COMMENT "Generating ${VIEWER_APP_DSYM}"
        )
      add_custom_target(dsym_generate DEPENDS "${VIEWER_APP_DSYM}")
      add_dependencies(dsym_generate ${VIEWER_BINARY_NAME})
      add_custom_command(OUTPUT "${VIEWER_SYMBOL_FILE}"
        # See above comments about "tar ...j"
        COMMAND "tar"
        ARGS
          "cjf"
          "${VIEWER_SYMBOL_FILE}"
          "-C"
          "${VIEWER_APP_DSYM}/.."
          "${product}.dSYM"
        DEPENDS "${VIEWER_APP_DSYM}"
        COMMENT "Packing dSYM into ${VIEWER_SYMBOL_FILE}"
        )
      add_custom_target(dsym_tarball DEPENDS "${VIEWER_SYMBOL_FILE}")
      add_dependencies(dsym_tarball dsym_generate)
      add_custom_command(OUTPUT "${VIEWER_APP_XCARCHIVE}"
        COMMAND "zip"
        ARGS
          "-r"
          "${VIEWER_APP_XCARCHIVE}"
          "."
        WORKING_DIRECTORY "${VIEWER_APP_DSYM}/.."
        DEPENDS "${VIEWER_APP_DSYM}"
        COMMENT "Generating xcarchive.zip for upload to BugSplat"
        )
      add_custom_target(dsym_xcarchive DEPENDS "${VIEWER_APP_XCARCHIVE}")
      add_dependencies(dsym_xcarchive dsym_generate)
      # Have to create a stamp file, and depend on it, to force CMake to run
      # the cleanup step.
      add_custom_command(OUTPUT "${CMAKE_CURRENT_BINARY_DIR}/dsym.stamp"
        COMMAND rm -rf "${VIEWER_APP_DSYM}"
        COMMAND touch "${CMAKE_CURRENT_BINARY_DIR}/dsym.stamp"
        DEPENDS "${VIEWER_SYMBOL_FILE}" "${VIEWER_APP_XCARCHIVE}"
        COMMENT "Cleaning up dSYM"
        )
      add_custom_target(generate_symbols DEPENDS
        "${VIEWER_APP_DSYM}"
        "${VIEWER_SYMBOL_FILE}"
        "${VIEWER_APP_XCARCHIVE}"
        "${CMAKE_CURRENT_BINARY_DIR}/dsym.stamp"
        )
      add_dependencies(generate_symbols dsym_tarball dsym_xcarchive)
    endif (DARWIN)
    if (LINUX)
      # TBD
    endif (LINUX)
  endif (USE_BUGSPLAT)

  if (DARWIN) #Linux/Windows generates symbols via viewer_manifest.py/fs_viewer_manifest.py
	# for both Bugsplat and Breakpad
	add_dependencies(llpackage generate_symbols)
  endif()
endif ()

if (LL_TESTS)
  # To add a viewer unit test, just add the test .cpp file below
  # This creates a separate test project per file listed.
  include(LLAddBuildTest)
  SET(viewer_TEST_SOURCE_FILES
    llagentaccess.cpp
    lldateutil.cpp
#    llmediadataclient.cpp
    lllogininstance.cpp
#    llremoteparcelrequest.cpp
    llviewerhelputil.cpp
    llversioninfo.cpp
#    llvocache.cpp  
    llworldmap.cpp
    llworldmipmap.cpp
  )

  set_source_files_properties(
    llworldmap.cpp
    llworldmipmap.cpp
    PROPERTIES
    LL_TEST_ADDITIONAL_SOURCE_FILES 
    tests/llviewertexture_stub.cpp
    #llviewertexturelist.cpp
  )

#  set_source_files_properties(
#    llvocache.cpp
#    PROPERTIES
#    LL_TEST_ADDITIONAL_SOURCE_FILES ../llmessage/lldatapacker.cpp
#    LL_TEST_ADDITIONAL_PROJECTS "llprimitive"
#  )

  set(test_libs
          llcommon
          llfilesystem
          llxml
          llmessage
          llcharacter
          llui
          lllogin
          llplugin
          llappearance
    )

  set_source_files_properties(
    llworldmap.cpp
    llworldmipmap.cpp
    PROPERTIES
    LL_TEST_ADDITIONAL_SOURCE_FILES 
    tests/llviewertexture_stub.cpp
    #llviewertexturelist.cpp
  )

  set_source_files_properties(
    llmediadataclient.cpp
    PROPERTIES
    LL_TEST_ADDITIONAL_LIBRARIES "${test_libs}"
  )

  set_source_files_properties(
    llworldmap.cpp
    llworldmipmap.cpp
    PROPERTIES
    LL_TEST_ADDITIONAL_SOURCE_FILES 
    tests/llviewertexture_stub.cpp
  )

  set_source_files_properties(
    llmediadataclient.cpp
    PROPERTIES
    LL_TEST_ADDITIONAL_LIBRARIES llprimitive
  )

  set_source_files_properties(
    lllogininstance.cpp
    PROPERTIES
    LL_TEST_ADDITIONAL_SOURCE_FILES llversioninfo.cpp
  )

  set_property( SOURCE
          ${viewer_TEST_SOURCE_FILES}
          PROPERTY
          LL_TEST_ADDITIONAL_LIBRARIES ${test_libs}
  )

  LL_ADD_PROJECT_UNIT_TESTS(${VIEWER_BINARY_NAME} "${viewer_TEST_SOURCE_FILES}")

  #set(TEST_DEBUG on)

  set(test_libs
          llfilesystem
          llmath
          llcommon
          llmessage
          llcorehttp
          llxml
          llui
          llplugin
          llappearance
          lllogin
          llprimitive
          lllogin
          )

  LL_ADD_INTEGRATION_TEST(cppfeatures
    ""
    "${test_libs}"
    )

  LL_ADD_INTEGRATION_TEST(llsechandler_basic
    llsechandler_basic.cpp
    "${test_libs}"
    )

  LL_ADD_INTEGRATION_TEST(llsecapi
     llsecapi.cpp
    "${test_libs}"
    )
  if (NOT OPENSIM)#<FS:AW optional opensim support>
    set(llslurl_test_sources
        llslurl.cpp
        llviewernetwork.cpp
    )
  endif (NOT OPENSIM)#<FS:AW optional opensim support>

# RLVa - incompatible
#  LL_ADD_INTEGRATION_TEST(llslurl
#     "${llslurl_test_sources}"
#    "${test_libs}"
#    )

  set(llviewercontrollistener_test_sources
    llviewercontrollistener.cpp
    ../llxml/llcontrol.cpp
    ../llxml/llxmltree.cpp
    ../llxml/llxmlparser.cpp
    ../llcommon/commoncontrol.cpp
    )

  LL_ADD_INTEGRATION_TEST(llviewercontrollistener
    "${llviewercontrollistener_test_sources}"
    "${test_libs}"
    )

  LL_ADD_INTEGRATION_TEST(llviewernetwork
     llviewernetwork.cpp
    "${test_libs}"
    )

  LL_ADD_INTEGRATION_TEST(llviewerassetstats
    llviewerassetstats.cpp
    "${test_libs}"
    )

# LL_ADD_INTEGRATION_TEST(llhttpretrypolicy "llhttpretrypolicy.cpp" "${test_libs}")

  #ADD_VIEWER_BUILD_TEST(llmemoryview viewer)
  #ADD_VIEWER_BUILD_TEST(llagentaccess viewer)
  #ADD_VIEWER_BUILD_TEST(lltextureinfo viewer)
  #ADD_VIEWER_BUILD_TEST(lltextureinfodetails viewer)


endif (LL_TESTS)

check_message_template(${VIEWER_BINARY_NAME})
<|MERGE_RESOLUTION|>--- conflicted
+++ resolved
@@ -35,7 +35,6 @@
 include(NDOF)
 include(NVAPI)
 include(OPENAL)
-include(OpenEXR)
 include(OpenGL)
 include(OpenSSL)
 include(PNG)
@@ -83,7 +82,6 @@
    endif()
 endif (NOT HAVOK_TPV)
 
-<<<<<<< HEAD
 # <FS:ND>
 endif( LLPHYSICSEXTENSIONS_SRC_DIR )
 # </FS:ND>
@@ -189,15 +187,9 @@
 
     gltfscenemanager.cpp
     gltf/asset.cpp
-    gltf/primitive.cpp
-=======
-set(viewer_SOURCE_FILES
-    gltfscenemanager.cpp
-    gltf/asset.cpp
     gltf/accessor.cpp
     gltf/primitive.cpp
     gltf/animation.cpp
->>>>>>> 86c0c1d5
     groupchatlistener.cpp
     llaccountingcostmanager.cpp
     llaisapi.cpp
@@ -892,7 +884,6 @@
 set(viewer_HEADER_FILES
     CMakeLists.txt
     ViewerInstall.cmake
-<<<<<<< HEAD
 
 # <Add FS includes below this line>
     alfloaterregiontracker.h
@@ -997,16 +988,10 @@
     gltfscenemanager.h
     groupchatlistener.h
     gltf/asset.h
-    gltf/primitive.h
-=======
-    gltfscenemanager.h
-    groupchatlistener.h
-    gltf/asset.h
     gltf/accessor.h
     gltf/buffer_util.h
     gltf/primitive.h
     gltf/animation.h
->>>>>>> 86c0c1d5
     llaccountingcost.h
     llaccountingcostmanager.h
     llaisapi.h
@@ -2204,12 +2189,6 @@
       media_plugin_cef
       media_plugin_libvlc
       #media_plugin_example # <FS:Ansariel> Don't package example plugin
-      ${SHARED_LIB_STAGING_DIR}/Iex-3_2.dll
-      ${SHARED_LIB_STAGING_DIR}/IlmThread-3_2.dll
-      ${SHARED_LIB_STAGING_DIR}/Imath-3_1.dll
-      ${SHARED_LIB_STAGING_DIR}/OpenEXR-3_2.dll
-      ${SHARED_LIB_STAGING_DIR}/OpenEXRCore-3_2.dll
-      ${SHARED_LIB_STAGING_DIR}/OpenEXRUtil-3_2.dll
       )
 
     # <FS:Ansariel> Only copy OpenJPEG dll if needed
@@ -2417,7 +2396,6 @@
         ll::bugsplat
         ll::tracy
         ll::icu4c
-        ll::openexr
         fs::glod # <FS:Beq/> restore GLOD dependencies
         fs::discord # <FS:Ansariel> Discord  support
         )
