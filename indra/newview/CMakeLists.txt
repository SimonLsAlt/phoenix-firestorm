--- conflicted
+++ resolved
@@ -1317,19 +1317,9 @@
 
 #summary.json creation moved to viewer_manifest.py MAINT-6413
 # the viewer_version.txt file created here is for passing to viewer_manifest and autobuild
-<<<<<<< HEAD
-# the summary.json file is created for the benefit of the TeamCity builds, where
-#   it is used to provide descriptive information to the build results page
 file(WRITE "${CMAKE_CURRENT_BINARY_DIR}/viewer_version.txt"
            "${VIEWER_SHORT_VERSION}.${VIEWER_VERSION_REVISION}\n")
-file(WRITE "${CMAKE_BINARY_DIR}/summary.json"
            "{\"Type\":\"viewer\",\"Version\":\"${VIEWER_SHORT_VERSION}.${VIEWER_VERSION_REVISION}\"}\n")
-=======
-add_custom_target(generate_viewer_version ALL
-                  COMMAND printf '${VIEWER_SHORT_VERSION}.${VIEWER_VERSION_REVISION}' > ${CMAKE_CURRENT_BINARY_DIR}/viewer_version.txt
-                  COMMENT Generating viewer_version.txt for manifest processing
-                  )
->>>>>>> ce760e80
 
 set_source_files_properties(
    llversioninfo.cpp tests/llversioninfo_test.cpp 
