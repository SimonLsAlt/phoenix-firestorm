# -*- cmake -*-

project(viewer)

include(00-Common)
# DON'T move Linking.cmake to its place in the alphabetized list below: it
# sets variables on which the 3p .cmake files depend.
include(Linking)

include(Boost)
include(bugsplat)
include(BuildPackagesInfo)
include(BuildVersion)
include(CMakeCopyIfDifferent)
include(CubemapToEquirectangularJS)
include(GLIB)
include(DragDrop)
include(EXPAT)
include(FMODSTUDIO)
include(GLOD) # <FS:Beq/> restore GLOD
include(Hunspell)
include(JPEGEncoderBasic)
include(JsonCpp)
include(LLAppearance)
include(LLAudio)
include(LLCA)
include(LLCommon)
include(LLCoreHttp)
include(LLImage)
include(LLKDU)
include(LLPhysicsExtensions)
include(LLPrimitive)
include(LLWindow)
include(NDOF)
include(NVAPI)
include(OPENAL)
include(OpenGL)
include(OpenSSL)
include(PNG)
include(TemplateCheck)
include(ThreeJS)
include(Tracy)
include(UI)
include(ViewerMiscLibs)
#include(ViewerManager) # <FS:Ansariel> Remove VMP
include(VisualLeakDetector)
include(VulkanGltf)
include(ZLIBNG)
include(URIPARSER)
include(LLPrimitive)
<<<<<<< HEAD
include(Growl)
include(ColladaDom)
include(jemalloc)
include(Discord)

# <FS:ND> if using ndPhysicsstub this variable will be unset, we don't need to build any stub code viewer side in that case
if( LLPHYSICSEXTENSIONS_SRC_DIR )
# </FS:ND>
=======
>>>>>>> e4173ea5

if (NOT HAVOK_TPV)
   # When using HAVOK_TPV, the library is precompiled, so no need for this

   # Stub and probably havok lib itself is a hack, autobuild loads a 3p that really is a source tarball
   # which includes a CMakeList.txt and then this whole source tree gets pushed into out build ... :/
   # To make matters worse there is a internal assumption about the structure of the viewers CMake layout,
   # which means we need to duct tape this togther ...

   add_subdirectory(${LLPHYSICSEXTENSIONS_SRC_DIR} llphysicsextensions)
<<<<<<< HEAD

   # Another hack that works with newer cmake versions:
   cmake_policy( SET CMP0079 NEW)
   if( TARGET llphysicsextensionsstub )
      target_link_libraries(llphysicsextensionsstub llcommon llmath)
   endif()
   if( TARGET llphysicsextensions )
      target_link_libraries(llphysicsextensions llrender )
      if (DARWIN)
        target_compile_options( llphysicsextensions  PRIVATE -Wno-unused-local-typedef)
      endif (DARWIN)
   endif()
endif (NOT HAVOK_TPV)

# <FS:ND>
endif( LLPHYSICSEXTENSIONS_SRC_DIR )
# </FS:ND>
=======

   # Another hack that works with newer cmake versions:
   cmake_policy( SET CMP0079 NEW)
   if( TARGET llphysicsextensionsstub )
      target_link_libraries(llphysicsextensionsstub llcommon llmath)
   endif()
   if( TARGET llphysicsextensions )
      target_link_libraries(llphysicsextensions llrender )
      if (DARWIN)
        target_compile_options( llphysicsextensions  PRIVATE -Wno-unused-local-typedef)
      endif (DARWIN)
   endif()
endif (NOT HAVOK_TPV)

>>>>>>> e4173ea5

set(viewer_SOURCE_FILES
# <Add FS includes below this line>
    alfloaterregiontracker.cpp
    animationexplorer.cpp
    ao.cpp
    aoengine.cpp
    aoset.cpp
    chatbar_as_cmdline.cpp
    daeexport.cpp
    dialogstack.cpp
    exoflickr.cpp
    exoflickrauth.cpp
    exogroupmutelist.cpp
    exopostprocess.cpp
    floatermedialists.cpp
    fsareasearch.cpp
    fsareasearchmenu.cpp
    fsassetblacklist.cpp
    fsavatarrenderpersistence.cpp
    fsavatarsearchmenu.cpp
    fsblocklistmenu.cpp
    fschathistory.cpp
    fschatoptionsmenu.cpp
    fscommon.cpp
    fsconsoleutils.cpp
    fscontactsfriendsmenu.cpp
    fsdata.cpp
    fsdroptarget.cpp
    fsexportperms.cpp
    fsfloateraddtocontactset.cpp
    fsfloaterassetblacklist.cpp
    fsfloateravatarrendersettings.cpp
    fsfloaterblocklist.cpp
    fsfloatercontacts.cpp
    fsfloatercontactsetconfiguration.cpp
    fsfloaterexport.cpp
    fsfloatergroup.cpp
    fsfloatergrouptitles.cpp
    fsfloaterimport.cpp
    fsfloaterim.cpp
    fsfloaterimcontainer.cpp
    fsfloaternearbychat.cpp
    fsfloaterpartialinventory.cpp
    fsfloaterplacedetails.cpp
    fsfloaterposestand.cpp
    fsfloaterprotectedfolders.cpp
    fsfloaterradar.cpp
    fsfloatersearch.cpp
    fsfloaterstatistics.cpp
    fsfloaterstreamtitle.cpp
    fsfloaterteleporthistory.cpp
    fsfloatervoicecontrols.cpp
    fsfloatervolumecontrols.cpp
    fsfloatervramusage.cpp
    fsfloaterwearablefavorites.cpp
    fskeywords.cpp
    fslslbridge.cpp
    fslslbridgerequest.cpp
    fslslpreproc.cpp
    fslslpreprocviewer.cpp
    fsmoneytracker.cpp
    fsnamelistavatarmenu.cpp
    fsnearbychatbarlistener.cpp
    fsnearbychatcontrol.cpp
    fsnearbychathub.cpp
    fsnearbychatvoicemonitor.cpp
    fspanelblocklist.cpp
    fspanelcontactsets.cpp
    fspanelimcontrolpanel.cpp
    fspanellogin.cpp
    fspanelprefs.cpp
    fspanelradar.cpp
    fsparticipantlist.cpp
    fspose.cpp
    fsradar.cpp
    fsradarentry.cpp
    fsradarlistctrl.cpp
    fsradarmenu.cpp
    fsregioncross.cpp
    fsscriptlibrary.cpp
    fsscrolllistctrl.cpp
    fsslurlcommand.cpp
    groupchatlistener.cpp
    lggbeamcolormapfloater.cpp
    lggbeammapfloater.cpp
    lggbeammaps.cpp
    lggbeamscolors.cpp
    lggcontactsets.cpp
    lfsimfeaturehandler.cpp
    llflickrconnect.cpp
    llfloaterflickr.cpp
    llpanelopenregionsettings.cpp
    # <FS:Ansariel> [Legacy Bake]
    llagentwearablesfetch.cpp

    # local mesh
    vjlocalmesh.cpp
    vjfloaterlocalmesh.cpp
    vjlocalmeshimportdae.cpp

    llaccountingcostmanager.cpp
    llaisapi.cpp
    llagent.cpp
    llagentaccess.cpp
    llagentbenefits.cpp
    llagentcamera.cpp
    llagentdata.cpp
    llagentlanguage.cpp
    llagentlistener.cpp
    llagentpicksinfo.cpp
    llagentpilot.cpp
    llagentui.cpp
    llagentwearables.cpp
    llanimstatelabels.cpp
    llappcorehttp.cpp
    llappearancemgr.cpp
    llappviewer.cpp
    llappviewerlistener.cpp
    llattachmentsmgr.cpp
    llaudiosourcevo.cpp
    llautoreplace.cpp
    llavataractions.cpp
    llavatariconctrl.cpp
    llavatarlist.cpp
    llavatarlistitem.cpp
    llavatarrenderinfoaccountant.cpp
    llavatarrendernotifier.cpp
    llavatarpropertiesprocessor.cpp
    llblockedlistitem.cpp
    llblocklist.cpp
    llbox.cpp
    #llbreadcrumbview.cpp #<FS:Ansariel> Unused
    llbrowsernotification.cpp
    llbuycurrencyhtml.cpp
    llcallingcard.cpp
    llchannelmanager.cpp
    llchatbar.cpp
    llchathistory.cpp
    llchatitemscontainerctrl.cpp
    llchatmsgbox.cpp
    llchiclet.cpp
    llchicletbar.cpp
    llclassifiedinfo.cpp
    llcofwearables.cpp
    llcolorswatch.cpp
    llcommanddispatcherlistener.cpp
    llcommandhandler.cpp
    llcommandlineparser.cpp
    llcommunicationchannel.cpp
    llcompilequeue.cpp
    llconfirmationmanager.cpp
    llcontrolavatar.cpp
    llconversationlog.cpp
    llconversationloglist.cpp
    llconversationloglistitem.cpp
    llconversationmodel.cpp
    llconversationview.cpp
    llcurrencyuimanager.cpp
    llcylinder.cpp
    lldateutil.cpp
    lldebugmessagebox.cpp
    lldebugview.cpp
    lldeferredsounds.cpp
    lldelayedgestureerror.cpp
    lldirpicker.cpp
    lldonotdisturbnotificationstorage.cpp
    lldndbutton.cpp
    lldrawable.cpp
    lldrawpool.cpp
    lldrawpoolalpha.cpp
    lldrawpoolavatar.cpp
    lldrawpoolbump.cpp
    lldrawpoolmaterials.cpp
    lldrawpoolpbropaque.cpp
    lldrawpoolsimple.cpp
    lldrawpoolsky.cpp
    lldrawpoolterrain.cpp
    lldrawpooltree.cpp
    lldrawpoolwater.cpp
    lldrawpoolwlsky.cpp
    lldynamictexture.cpp
    llemote.cpp
    llenvironment.cpp
    llestateinfomodel.cpp
    lleventnotifier.cpp
    lleventpoll.cpp
    llexpandabletextbox.cpp
    llexperiencelog.cpp
    llexternaleditor.cpp
    llface.cpp
    llfasttimerview.cpp
    llfavoritesbar.cpp
    llfeaturemanager.cpp
    llfetchedgltfmaterial.cpp
    llfilepicker.cpp
    llfilteredwearablelist.cpp
    llfirstuse.cpp
    llflexibleobject.cpp
    llfloater360capture.cpp
    llfloaterabout.cpp
    llfloaterbvhpreview.cpp
    llfloateraddpaymentmethod.cpp
    llfloaterauction.cpp
    llfloaterautoreplacesettings.cpp
    llfloateravatar.cpp
    llfloateravatarpicker.cpp
    llfloateravatarrendersettings.cpp
    llfloateravatartextures.cpp
    llfloaterbanduration.cpp
    llfloaterbeacons.cpp
    llfloaterbigpreview.cpp
    llfloaterbuildoptions.cpp
    llfloaterbulkpermission.cpp
    llfloaterbump.cpp
    llfloaterbuy.cpp
    llfloaterbuycontents.cpp
    llfloaterbuycurrency.cpp
    llfloaterbuycurrencyhtml.cpp
    llfloaterbuyland.cpp
    llfloatercamera.cpp
    llfloatercamerapresets.cpp
    llfloaterchatvoicevolume.cpp
    llfloaterclassified.cpp
    llfloatercolorpicker.cpp
    llfloaterconversationlog.cpp
    llfloaterconversationpreview.cpp
    llfloatercreatelandmark.cpp
    llfloaterdeleteprefpreset.cpp
    llfloaterdestinations.cpp
    llfloaterdisplayname.cpp
    llfloatereditenvironmentbase.cpp
    llfloatereditextdaycycle.cpp
    llfloaterenvironmentadjust.cpp
    llfloaterevent.cpp
    llfloaterexperiencepicker.cpp
    llfloaterexperienceprofile.cpp
    llfloaterexperiences.cpp
    llfloaterfixedenvironment.cpp
    llfloaterfonttest.cpp
    llfloaterforgetuser.cpp
    llfloatergesture.cpp
    llfloatergodtools.cpp
    llfloatergotoline.cpp
    llfloatergridstatus.cpp
    llfloatergroupbulkban.cpp
    llfloatergroupinvite.cpp
    llfloatergroups.cpp
    llfloaterhandler.cpp
    llfloaterhelpbrowser.cpp
    llfloaterhoverheight.cpp
    llfloaterhowto.cpp
    llfloaterhud.cpp
    llfloaterimagepreview.cpp
    llfloaterimsessiontab.cpp
    llfloaterimsession.cpp
    llfloaterimcontainer.cpp
    llfloaterinspect.cpp
    llfloaterjoystick.cpp
    llfloaterlagmeter.cpp
    llfloaterland.cpp
    llfloaterlandholdings.cpp
    llfloaterlinkreplace.cpp
    llfloaterloadprefpreset.cpp
    llfloatermarketplacelistings.cpp
    llfloatermap.cpp
    llfloatermediasettings.cpp
    llfloatermemleak.cpp
    llfloatermodelpreview.cpp
    llfloatermodeluploadbase.cpp
    llfloatermyscripts.cpp
    llfloatermyenvironment.cpp
    llfloaternamedesc.cpp
    llfloaternotificationsconsole.cpp
    llfloaternotificationstabbed.cpp
    llfloateroutfitphotopreview.cpp 
    llfloaterobjectweights.cpp
    llfloateropenobject.cpp
    llfloatersimpleoutfitsnapshot.cpp
    llfloaterpathfindingcharacters.cpp
    llfloaterpathfindingconsole.cpp
    llfloaterpathfindinglinksets.cpp
    llfloaterpathfindingobjects.cpp
    llfloaterpay.cpp
    # llfloaterperformance.cpp <FS:Beq/> replaced with fs version due to large changes and likelihood that LL version will not release.
    fsfloaterperformance.cpp 
    llfloaterperms.cpp
    llfloaterpostprocess.cpp
    llfloaterprofile.cpp
    llfloaterpreference.cpp
    # llfloaterpreferencesgraphicsadvanced.cpp
    llfloaterpreferenceviewadvanced.cpp
    llfloaterpreviewtrash.cpp
    llfloaterprofiletexture.cpp
    llfloaterproperties.cpp
    llfloaterregiondebugconsole.cpp
    llfloaterregioninfo.cpp
    llfloaterreporter.cpp
    llfloaterregionrestarting.cpp
    llfloatersavecamerapreset.cpp
    llfloatersaveprefpreset.cpp
    llfloatersceneloadstats.cpp
    llfloaterscriptdebug.cpp
    llfloaterscriptedprefs.cpp
    llfloaterscriptlimits.cpp
    llfloaterscriptrecover.cpp
    llfloatersearch.cpp
    llfloatersearchreplace.cpp
    llfloatersellland.cpp
    llfloatersettingsdebug.cpp
    llfloatersidepanelcontainer.cpp
    llfloatersnapshot.cpp
    llfloatersounddevices.cpp
    llfloaterspellchecksettings.cpp
    llfloatertelehub.cpp
    llfloatertestinspectors.cpp
    llfloatertestlistview.cpp
    llfloatertools.cpp
    llfloatertopobjects.cpp
    llfloatertos.cpp
    llfloatertoybox.cpp
    llfloatertranslationsettings.cpp
    llfloateruipreview.cpp
    llfloaterurlentry.cpp
    llfloatervoiceeffect.cpp
    llfloatervoicevolume.cpp
    llfloaterwebcontent.cpp
    llfloaterwhitelistentry.cpp
    llfloaterwindowsize.cpp
    llfloaterworldmap.cpp
    llfolderviewmodelinventory.cpp
    llfollowcam.cpp
    llfriendcard.cpp
    llflyoutcombobtn.cpp
    llgesturelistener.cpp
    llgesturemgr.cpp
    llgiveinventory.cpp
    llglsandbox.cpp
    llgltfmateriallist.cpp
    llgroupactions.cpp
    llgroupiconctrl.cpp
    llgrouplist.cpp
    llgroupmgr.cpp
    llhasheduniqueid.cpp
    llhints.cpp
    llhttpretrypolicy.cpp
    llhudeffect.cpp
    llhudeffectbeam.cpp
    llhudeffectlookat.cpp
    llhudeffectpointat.cpp
    llhudeffecttrail.cpp
    llhudeffectblob.cpp
    llhudicon.cpp
    llhudmanager.cpp
    llhudnametag.cpp
    llhudobject.cpp
    llhudrender.cpp
    llhudtext.cpp
    llhudview.cpp
    llimagefiltersmanager.cpp
    llimhandler.cpp
    llimprocessing.cpp
    llimview.cpp
    llinspect.cpp
    llinspectavatar.cpp
    llinspectgroup.cpp
    llinspectobject.cpp
    llinspectremoteobject.cpp
    llinspecttoast.cpp
    llinventorybridge.cpp
    llinventoryfilter.cpp
    llinventoryfunctions.cpp
    llinventoryicon.cpp
    llinventoryitemslist.cpp
    llinventorylistitem.cpp
    llinventorymodel.cpp
    llinventorymodelbackgroundfetch.cpp
    llinventoryobserver.cpp
    llinventorypanel.cpp
    lljoystickbutton.cpp
    llkeyconflict.cpp
    lllandmarkactions.cpp
    lllandmarklist.cpp
    lllegacyatmospherics.cpp
    #lllistbrowser.cpp #<FS:Ansariel> Unused
    lllistcontextmenu.cpp
    lllistview.cpp
    lllocalbitmaps.cpp
    lllocalgltfmaterials.cpp
    lllocationhistory.cpp
    lllocationinputctrl.cpp
    lllogchat.cpp
    llloginhandler.cpp
    lllogininstance.cpp
    llmachineid.cpp
    llmanip.cpp
    llmaniprotate.cpp
    llmanipscale.cpp
    llmaniptranslate.cpp
    llmarketplacefunctions.cpp
    llmarketplacenotifications.cpp
    llmaterialeditor.cpp
    llmaterialmgr.cpp
    llmediactrl.cpp
    llmediadataclient.cpp
    llmenuoptionpathfindingrebakenavmesh.cpp
    llmeshrepository.cpp
    llmimetypes.cpp
    llmodelpreview.cpp
    llmorphview.cpp
    llmoveview.cpp
    llmutelist.cpp
    llnamebox.cpp
    llnameeditor.cpp
    llnamelistctrl.cpp
    llnavigationbar.cpp
    llfloaterimnearbychat.cpp
    llfloaterimnearbychathandler.cpp
    llfloaterimnearbychatlistener.cpp
    llnetmap.cpp
    llnotificationalerthandler.cpp
    llnotificationgrouphandler.cpp
    llnotificationhandlerutil.cpp
    llnotificationhinthandler.cpp
    llnotificationlistitem.cpp
    llnotificationlistview.cpp
    llnotificationmanager.cpp
    llnotificationofferhandler.cpp
    llnotificationscripthandler.cpp
    llnotificationstorage.cpp
    llnotificationtiphandler.cpp
    lloutfitgallery.cpp
    lloutfitslist.cpp
    lloutfitobserver.cpp
    lloutputmonitorctrl.cpp
    llpanelappearancetab.cpp
    llpanelavatar.cpp
    llpanelavatartag.cpp
    llpanelblockedlist.cpp
    llpanelclassified.cpp
    llpanelcontents.cpp
    llpaneleditsky.cpp
    llpaneleditwater.cpp
    llpaneleditwearable.cpp
    llpanelenvironment.cpp
    llpanelexperiencelisteditor.cpp
    llpanelexperiencelog.cpp
    llpanelexperiencepicker.cpp
    llpanelexperiences.cpp
    llpanelface.cpp
    llpanelgenerictip.cpp
    llpanelgroup.cpp
    llpanelgroupcreate.cpp
    llpanelgroupbulk.cpp
    llpanelgroupbulkban.cpp
    llpanelgroupexperiences.cpp
    llpanelgroupgeneral.cpp
    llpanelgroupinvite.cpp
    llpanelgrouplandmoney.cpp
    llpanelgroupnotices.cpp
    llpanelgrouproles.cpp
    llpanelhome.cpp
    llpanelland.cpp
    llpanellandaudio.cpp
    llpanellandmarkinfo.cpp
    llpanellandmarks.cpp
    llpanellandmedia.cpp
    llpanellogin.cpp
    llpanelloginlistener.cpp
    llpanelmaininventory.cpp
    llpanelmarketplaceinbox.cpp
    llpanelmarketplaceinboxinventory.cpp
    llpanelmediasettingsgeneral.cpp
    llpanelmediasettingspermissions.cpp
    llpanelmediasettingssecurity.cpp
    llpanelnearbymedia.cpp
    llpanelobject.cpp
    llpanelobjectinventory.cpp
    llpanelonlinestatus.cpp
    llpaneloutfitedit.cpp
    llpaneloutfitsinventory.cpp
    llpanelpeople.cpp
    llpanelpeoplemenus.cpp
    llpanelpermissions.cpp
    llpanelplaceinfo.cpp
    llpanelplaceprofile.cpp
    llpanelplaces.cpp
    llpanelplacestab.cpp
    llpanelpresetscamerapulldown.cpp
    llpanelpresetspulldown.cpp
    llpanelprimmediacontrols.cpp
    llpanelprofile.cpp
    llpanelprofileclassifieds.cpp
    llpanelprofilepicks.cpp
    llpanelsnapshot.cpp
    llpanelsnapshotinventory.cpp
    llpanelsnapshotlocal.cpp
    llpanelsnapshotoptions.cpp
    llpanelsnapshotpostcard.cpp
    llpanelsnapshotprofile.cpp
    llpanelteleporthistory.cpp
    llpaneltiptoast.cpp
    llpanelvoiceeffect.cpp
    #llpaneltopinfobar.cpp # <FS:Zi> unused
    llpanelpulldown.cpp
    llpanelvoicedevicesettings.cpp
    llpanelvolume.cpp
    llpanelvolumepulldown.cpp
    llpanelwearing.cpp
    llparcelselection.cpp
    llparticipantlist.cpp
    llpatchvertexarray.cpp
    llpathfindingcharacter.cpp
    llpathfindingcharacterlist.cpp
    llpathfindinglinkset.cpp
    llpathfindinglinksetlist.cpp
    llpathfindingmanager.cpp
    llpathfindingnavmesh.cpp
    llpathfindingnavmeshstatus.cpp
    llpathfindingnavmeshzone.cpp
    llpathfindingobject.cpp
    llpathfindingobjectlist.cpp
    llpathfindingpathtool.cpp
    llpersistentnotificationstorage.cpp
    llphysicsmotion.cpp
    llphysicsshapebuilderutil.cpp
    llpipelinelistener.cpp
    llplacesinventorybridge.cpp
    llplacesinventorypanel.cpp
    llplacesfolderview.cpp
    llpopupview.cpp
    llpostcard.cpp
    llpresetsmanager.cpp
    llpreview.cpp
    llpreviewanim.cpp
    llpreviewgesture.cpp
    llpreviewnotecard.cpp
    llpreviewscript.cpp
    llpreviewsound.cpp
    llpreviewtexture.cpp
    llproductinforequest.cpp
    llprogressview.cpp
    llrecentpeople.cpp
    llreflectionmap.cpp
    llreflectionmapmanager.cpp
    llregioninfomodel.cpp
    llregionposition.cpp
    llremoteparcelrequest.cpp
    #llsavedsettingsglue.cpp #<FS:Ansariel> Unused
    #llsaveoutfitcombobtn.cpp #<FS:Ansariel> Unused
    llscenemonitor.cpp
    llsceneview.cpp
    llscreenchannel.cpp
    llscripteditor.cpp
    llscriptfloater.cpp
    llscrollingpanelparam.cpp
    llscrollingpanelparambase.cpp
    llsculptidsize.cpp
    llsearchableui.cpp
    llsearchcombobox.cpp
    llsearchhistory.cpp
    llsecapi.cpp
    llsechandler_basic.cpp
    llselectmgr.cpp
    llsetkeybinddialog.cpp
    llsettingspicker.cpp
    llsettingsvo.cpp
    llshareavatarhandler.cpp
    llsidepanelappearance.cpp
    llsidepanelinventory.cpp
    llsidepanelinventorysubpanel.cpp
    llsidepaneliteminfo.cpp
    llsidepaneltaskinfo.cpp
    llsidetraypanelcontainer.cpp
    llskinningutil.cpp
    llsky.cpp
    #llslurl.cpp #<FS:AW optional opensim support>
    llsnapshotlivepreview.cpp
    llspatialpartition.cpp
    llspeakers.cpp
    llspeakingindicatormanager.cpp
    llsplitbutton.cpp
    llsprite.cpp
    llstartup.cpp
    llstartuplistener.cpp
    llstatusbar.cpp
    llstylemap.cpp
    llsurface.cpp
    llsurfacepatch.cpp
    llsyntaxid.cpp
    llsyswellitem.cpp
    llsyswellwindow.cpp
    llteleporthistory.cpp
    llteleporthistorystorage.cpp
    lltexturecache.cpp
    lltexturectrl.cpp
    lltexturefetch.cpp
    lltextureinfo.cpp
    lltextureinfodetails.cpp
    lltexturestats.cpp
    lltextureview.cpp
    lltinygltfhelper.cpp
    lltoast.cpp
    lltoastalertpanel.cpp
    lltoastgroupnotifypanel.cpp
    lltoastimpanel.cpp
    lltoastnotifypanel.cpp
    lltoastpanel.cpp
    lltoastscripttextbox.cpp
    lltoastscriptquestion.cpp
    lltool.cpp
    lltoolbarview.cpp
    lltoolbrush.cpp
    lltoolcomp.cpp
    lltooldraganddrop.cpp
    lltoolface.cpp
    lltoolfocus.cpp
    lltoolgrab.cpp
    lltoolgun.cpp
    lltoolindividual.cpp
    lltoolmgr.cpp
    lltoolmorph.cpp
    lltoolobjpicker.cpp
    lltoolpie.cpp
    lltoolpipette.cpp
    lltoolplacer.cpp
    lltoolselect.cpp
    lltoolselectland.cpp
    lltoolselectrect.cpp
    lltracker.cpp
    lltrackpicker.cpp
    lltransientdockablefloater.cpp
    lltransientfloatermgr.cpp
    lltranslate.cpp
    lluiavatar.cpp
    lluilistener.cpp
    lluploaddialog.cpp
    llurl.cpp
    llurldispatcher.cpp
    llurldispatcherlistener.cpp
    llurlfloaterdispatchhandler.cpp
    llurlhistory.cpp
    llurllineeditorctrl.cpp
    llurlwhitelist.cpp
    #llvectorperfoptions.cpp #<FS:Ansariel> Unused
    llversioninfo.cpp
    llviewchildren.cpp
    llviewerassetstats.cpp
    llviewerassetstorage.cpp
    llviewerassettype.cpp
    llviewerassetupload.cpp
    llviewerattachmenu.cpp
    llvieweraudio.cpp
    llviewercamera.cpp
    llviewerchat.cpp
    llviewercontrol.cpp
    llviewercontrollistener.cpp
    llviewerdisplay.cpp
    llviewerdisplayname.cpp
    llviewerfloaterreg.cpp
    llviewerfoldertype.cpp
    llviewergenericmessage.cpp
    llviewergesture.cpp
    llviewerhelp.cpp
    llviewerhelputil.cpp
    llviewerhome.cpp
    llviewerinventory.cpp
    llviewerjoint.cpp
    llviewerjointattachment.cpp
    llviewerjointmesh.cpp
    llviewerjoystick.cpp
    llviewerinput.cpp
    llviewerlayer.cpp
    llviewermedia.cpp
    llviewermedia_streamingaudio.cpp
    llviewermediafocus.cpp
    llviewermenu.cpp
    llviewermenufile.cpp
    llviewermessage.cpp
    #llviewernetwork.cpp #<FS:AW optional opensim support>
    llviewerobject.cpp
    llviewerobjectlist.cpp
    llvieweroctree.cpp
    llviewerparcelaskplay.cpp
    llviewerparcelmedia.cpp
    llviewerparcelmediaautoplay.cpp
    llviewerparcelmgr.cpp
    llviewerparceloverlay.cpp
    llviewerpartsim.cpp
    llviewerpartsource.cpp
    llviewerregion.cpp
    llviewershadermgr.cpp
    llviewerstats.cpp
    llviewerstatsrecorder.cpp
    llviewertexlayer.cpp
    llviewertexteditor.cpp
    llviewertexture.cpp
    llviewertextureanim.cpp
    llviewertexturelist.cpp
    llviewerthrottle.cpp
    llviewerwearable.cpp
    llviewerwindow.cpp
    llviewerwindowlistener.cpp
	llvisualeffect.cpp
    llvlcomposition.cpp
    llvlmanager.cpp
    llvoavatar.cpp
    llvoavatarself.cpp
    llvocache.cpp
    llvograss.cpp
    llvoicecallhandler.cpp
    llvoicechannel.cpp
    llvoiceclient.cpp
    llvoicevisualizer.cpp
    llvoicevivox.cpp
    llvoinventorylistener.cpp
    llvopartgroup.cpp
    llvosky.cpp
    llvosurfacepatch.cpp
    llvotree.cpp
    llvovolume.cpp
    llvowater.cpp
    llvowlsky.cpp
    llwatchdog.cpp
    llwearableitemslist.cpp
    llwearablelist.cpp
    llweb.cpp
    llwebprofile.cpp
    llwind.cpp
    llwindowlistener.cpp
    llwlhandlers.cpp
    llworld.cpp
    llworldmap.cpp
    llworldmapmessage.cpp
    llworldmipmap.cpp
    llworldmapview.cpp
    llxmlrpclistener.cpp
    llxmlrpctransaction.cpp
    noise.cpp
    particleeditor.cpp
    permissionstracker.cpp
    piemenu.cpp
    pieseparator.cpp
    pieslice.cpp
    pipeline.cpp
    qtoolalign.cpp
    quickprefs.cpp
    rlvactions.cpp
    rlvenvironment.cpp
    rlvcommon.cpp
    rlveffects.cpp
    rlvextensions.cpp
    rlvfloaters.cpp
    rlvhandler.cpp
    rlvhelper.cpp
    rlvinventory.cpp
    rlvlocks.cpp
    rlvui.cpp
    sanitycheck.cpp
    streamtitledisplay.cpp
    utilitybar.cpp
    NACLantispam.cpp
    NACLfloaterexploresounds.cpp
    )

if (OPENSIM)
    list(APPEND viewer_SOURCE_FILES
                fsgridhandler.cpp
                fsslurl.cpp
        )
else (OPENSIM)
    list(APPEND viewer_SOURCE_FILES
                llslurl.cpp
                llviewernetwork.cpp
        )
endif (OPENSIM)

set(VIEWER_BINARY_NAME "firestorm-bin" CACHE STRING
    "The name of the viewer executable to create.")

set(viewer_HEADER_FILES
    CMakeLists.txt
    ViewerInstall.cmake

# <Add FS includes below this line>
    alfloaterregiontracker.h
    animationexplorer.h
    ao.h
    aoengine.h
    aoset.h
    chatbar_as_cmdline.h
    daeexport.h
    dialogstack.h
    exoflickr.h
    exoflickrauth.h
    exogroupmutelist.h
    exopostprocess.h
    floatermedialists.h
    fsareasearch.h
    fsareasearchmenu.h
    fsassetblacklist.h
    fsavatarrenderpersistence.h
    fsavatarsearchmenu.h
    fsblocklistmenu.h
    fschathistory.h
    fschatoptionsmenu.h
    fsdispatchclassifiedclickthrough.h
    fscommon.h
    fsconsoleutils.h
    fscontactsfriendsmenu.h
    fsdata.h
    fsdroptarget.h
    fsexportperms.h
    fsfloateraddtocontactset.h
    fsfloaterassetblacklist.h
    fsfloateravatarrendersettings.h
    fsfloaterblocklist.h
    fsfloatercontacts.h
    fsfloatercontactsetconfiguration.h
    fsfloaterexport.h
    fsfloatergroup.h
    fsfloatergrouptitles.h
    fsfloaterimport.h
    fsfloaterim.h
    fsfloaterimcontainer.h
    fsfloaternearbychat.h
    fsfloaterpartialinventory.h
    fsfloaterplacedetails.h
    fsfloaterposestand.h
    fsfloaterprotectedfolders.h
    fsfloaterradar.h
    fsfloatersearch.h
    fsfloaterstatistics.h
    fsfloaterstreamtitle.h
    fsfloaterteleporthistory.h
    fsfloatervoicecontrols.h
    fsfloatervolumecontrols.h
    fsfloatervramusage.h
    fsfloaterwearablefavorites.h
    fsgridhandler.h
    fskeywords.h
    fslslbridge.h
    fslslbridgerequest.h
    fslslpreproc.h
    fslslpreprocviewer.h
    fsmoneytracker.h
    fsnamelistavatarmenu.h
    fsnearbychatbarlistener.h
    fsnearbychatcontrol.h
    fsnearbychathub.h
    fsnearbychatvoicemonitor.h
    fspanelblocklist.h
    fspanelcontactsets.h
    fspanelimcontrolpanel.h
    fspanellogin.h
    fspanelprefs.h
    fspanelradar.h
    fsparticipantlist.h
    fspose.h
    fsradar.h
    fsradarentry.h
    fsradarlistctrl.h
    fsradarmenu.h
    fsregioncross.h
    fsscriptlibrary.h
    fsscrolllistctrl.h
    fsslurl.h
    fsslurlcommand.h
    groupchatlistener.h
    llaccountingcost.h
    lggbeamcolormapfloater.h
    lggbeammapfloater.h
    lggbeammaps.h
    lggbeamscolors.h
    lggcontactsets.h
    lfsimfeaturehandler.h
    llflickrconnect.h
    llfloaterflickr.h
    # <FS:Ansariel> [Legacy Bake]
    llagentwearablesfetch.h

    # local mesh
    vjlocalmesh.h
    vjfloaterlocalmesh.h
    vjlocalmeshimportdae.h

    llaccountingcostmanager.h
    llaisapi.h
    llagent.h
    llagentaccess.h
    llagentbenefits.h
    llagentcamera.h
    llagentdata.h
    llagentlanguage.h
    llagentlistener.h
    llagentpicksinfo.h
    llagentpilot.h
    llagentui.h
    llagentwearables.h
    llanimstatelabels.h
    llappcorehttp.h
    llappearance.h
    llappearancemgr.h
    llappviewer.h
    llappviewerlistener.h
    llattachmentsmgr.h
    llaudiosourcevo.h
    llautoreplace.h
    llavataractions.h
    llavatariconctrl.h
    llavatarlist.h
    llavatarlistitem.h
    llavatarpropertiesprocessor.h
    llavatarrenderinfoaccountant.h
    llavatarrendernotifier.h
    llblockedlistitem.h
    llblocklist.h
    llbox.h
    #llbreadcrumbview.h #<FS:Ansariel> Unused
    llbuycurrencyhtml.h
    llcallingcard.h
    llcapabilityprovider.h
    llchannelmanager.h
    llchatbar.h
    llchathistory.h
    llchatitemscontainerctrl.h
    llchatmsgbox.h
    llchiclet.h
    llchicletbar.h
    llclassifiedinfo.h
    llcofwearables.h
    llcolorswatch.h
    llcommanddispatcherlistener.h
    llcommandhandler.h
    llcommandlineparser.h
    llcommunicationchannel.h
    llcompilequeue.h
    llconfirmationmanager.h
    llcontrolavatar.h
    llconversationlog.h
    llconversationloglist.h
    llconversationloglistitem.h
    llconversationmodel.h
    llconversationview.h
    llcurrencyuimanager.h
    llcylinder.h
    lldateutil.h
    lldebugmessagebox.h
    lldebugview.h
    lldeferredsounds.h
    lldelayedgestureerror.h
    lldirpicker.h
    lldonotdisturbnotificationstorage.h
    lldndbutton.h
    lldrawable.h
    lldrawpool.h
    lldrawpoolalpha.h
    lldrawpoolavatar.h
    lldrawpoolbump.h
    lldrawpoolmaterials.h
    lldrawpoolpbropaque.h
    lldrawpoolsimple.h
    lldrawpoolsky.h
    lldrawpoolterrain.h
    lldrawpooltree.h
    lldrawpoolwater.h
    lldrawpoolwlsky.h
    lldynamictexture.h
    llemote.h
    llenvironment.h
    llestateinfomodel.h
    lleventnotifier.h
    lleventpoll.h
    llexpandabletextbox.h
    llexperiencelog.h
    llexternaleditor.h
    llface.h
    llfasttimerview.h
    llfavoritesbar.h
    llfeaturemanager.h
    llfetchedgltfmaterial.h
    llfilepicker.h
    llfilteredwearablelist.h
    llfirstuse.h
    llflexibleobject.h
    llfloater360capture.h
    llfloaterabout.h
    llfloaterbvhpreview.h
    llfloateraddpaymentmethod.h
    llfloaterauction.h
    llfloaterautoreplacesettings.h
    llfloateravatar.h
    llfloateravatarpicker.h
    llfloateravatarrendersettings.h
    llfloateravatartextures.h
    llfloaterbanduration.h
    llfloaterbeacons.h
    llfloaterbigpreview.h
    llfloaterbuildoptions.h
    llfloaterbulkpermission.h
    llfloaterbump.h
    llfloaterbuy.h
    llfloaterbuycontents.h
    llfloaterbuycurrency.h
    llfloaterbuycurrencyhtml.h
    llfloaterbuyland.h
    llfloatercamerapresets.h
    llfloatercamera.h
    llfloaterchatvoicevolume.h
    llfloaterclassified.h
    llfloatercolorpicker.h
    llfloaterconversationlog.h
    llfloaterconversationpreview.h
    llfloatercreatelandmark.h
    llfloaterdeleteprefpreset.h
    llfloaterdestinations.h
    llfloaterdisplayname.h
    llfloatereditenvironmentbase.h
    llfloatereditextdaycycle.h
    llfloaterenvironmentadjust.h
    llfloaterevent.h
    llfloaterexperiencepicker.h
    llfloaterexperienceprofile.h
    llfloaterexperiences.h
    llfloaterfixedenvironment.h
    llfloaterfonttest.h
    llfloaterforgetuser.h
    llfloatergesture.h
    llfloatergodtools.h
    llfloatergotoline.h
    llfloatergridstatus.h
    llfloatergroupbulkban.h
    llfloatergroupinvite.h
    llfloatergroups.h
    llfloaterhandler.h
    llfloaterhelpbrowser.h
    llfloaterhoverheight.h
    llfloaterhowto.h
    llfloaterhud.h
    llfloaterimagepreview.h
    llfloaterimnearbychat.h
    llfloaterimnearbychathandler.h
    llfloaterimnearbychatlistener.h
    llfloaterimsessiontab.h
    llfloaterimsession.h
    llfloaterimcontainer.h
    llfloaterinspect.h
    llfloaterjoystick.h
    llfloaterlagmeter.h
    llfloaterland.h
    llfloaterlandholdings.h
    llfloaterlinkreplace.h
    llfloaterloadprefpreset.h
    llfloatermap.h
    llfloatermarketplacelistings.h
    llfloatermediasettings.h
    llfloatermemleak.h
    llfloatermodelpreview.h
    llfloatermodeluploadbase.h
    llfloatermyscripts.h
    llfloatermyenvironment.h
    llfloaternamedesc.h
    llfloaternotificationsconsole.h
    llfloaternotificationstabbed.h
    llfloateroutfitphotopreview.h
    llfloaterobjectweights.h
    llfloateropenobject.h
    llfloatersimpleoutfitsnapshot.h
    llfloaterpathfindingcharacters.h
    llfloaterpathfindingconsole.h
    llfloaterpathfindinglinksets.h
    llfloaterpathfindingobjects.h
    llfloaterpay.h
    # llfloaterperformance.h <FS:Beq/> replaced with fs version due to large changes and likelihood that LL version will not release.
    fsfloaterperformance.h
    llfloaterperms.h
    llfloaterpostprocess.h
    llfloaterprofile.h
    llfloaterpreference.h
    # llfloaterpreferencesgraphicsadvanced.h
    llfloaterpreferenceviewadvanced.h
    llfloaterpreviewtrash.h
    llfloaterprofiletexture.h
    llfloaterproperties.h
    llfloaterregiondebugconsole.h
    llfloaterregioninfo.h
    llfloaterreporter.h
    llfloaterregionrestarting.h
    llfloatersavecamerapreset.h
    llfloatersaveprefpreset.h
    llfloatersceneloadstats.h
    llfloaterscriptdebug.h
    llfloaterscriptedprefs.h
    llfloaterscriptlimits.h
    llfloaterscriptrecover.h
    llfloatersearch.h
    llfloatersearchreplace.h
    llfloatersellland.h
    llfloatersettingsdebug.h
    llfloatersidepanelcontainer.h
    llfloatersnapshot.h
    llfloatersounddevices.h
    llfloaterspellchecksettings.h
    llfloatertelehub.h
    llfloatertestinspectors.h
    llfloatertestlistview.h
    llfloatertools.h
    llfloatertopobjects.h
    llfloatertos.h
    llfloatertoybox.h
    llfloatertranslationsettings.h
    llfloateruipreview.h
    llfloaterurlentry.h
    llfloatervoiceeffect.h
    llfloatervoicevolume.h
    llfloaterwebcontent.h
    llfloaterwhitelistentry.h
    llfloaterwindowsize.h
    llfloaterworldmap.h
    llfolderviewmodelinventory.h
    llfollowcam.h
    llfriendcard.h
    llflyoutcombobtn.h
    llgesturelistener.h
    llgesturemgr.h
    llgiveinventory.h
    llgltfmateriallist.h
    llgroupactions.h
    llgroupiconctrl.h
    llgrouplist.h
    llgroupmgr.h
    llhasheduniqueid.h
    llhints.h
    llhttpretrypolicy.h
    llhudeffect.h
    llhudeffectbeam.h
    llhudeffectlookat.h
    llhudeffectpointat.h
    llhudeffecttrail.h
    llhudeffectblob.h
    llhudicon.h
    llhudmanager.h
    llhudnametag.h
    llhudobject.h
    llhudrender.h
    llhudtext.h
    llhudview.h
    llimagefiltersmanager.h
    llimprocessing.h
    llimview.h
    llinspect.h
    llinspectavatar.h
    llinspectgroup.h
    llinspectobject.h
    llinspectremoteobject.h
    llinspecttoast.h
    llinventorybridge.h
    llinventoryfilter.h
    llinventoryfunctions.h
    llinventoryicon.h
    llinventoryitemslist.h
    llinventorylistitem.h
    llinventorymodel.h
    llinventorymodelbackgroundfetch.h
    llinventoryobserver.h
    llinventorypanel.h
    lljoystickbutton.h
    llkeyconflict.h
    lllandmarkactions.h
    lllandmarklist.h
    lllightconstants.h
    #lllistbrowser.h #<FS:Ansariel> Unused
    lllistcontextmenu.h
    lllistview.h
    lllocalbitmaps.h
    lllocalgltfmaterials.h
    lllocationhistory.h
    lllocationinputctrl.h
    lllogchat.h
    llloginhandler.h
    lllogininstance.h
    llmachineid.h
    llmanip.h
    llmaniprotate.h
    llmanipscale.h
    llmaniptranslate.h
    llmarketplacefunctions.h
    llmarketplacenotifications.h
    llmaterialeditor.h
    llmaterialmgr.h
    llmediactrl.h
    llmediadataclient.h
    llmenuoptionpathfindingrebakenavmesh.h
    llmeshrepository.h
    llmimetypes.h
    llmodelpreview.h
    llmorphview.h
    llmoveview.h
    llmutelist.h
    llnamebox.h
    llnameeditor.h
    llnamelistctrl.h
    llnavigationbar.h
    llnetmap.h
    llnotificationhandler.h
    llnotificationlistitem.h
    llnotificationlistview.h
    llnotificationmanager.h
    llnotificationstorage.h
    lloutfitgallery.h
    lloutfitslist.h
    lloutfitobserver.h
    lloutputmonitorctrl.h
    llpanelappearancetab.h
    llpanelavatar.h
    llpanelavatartag.h
    llpanelblockedlist.h
    llpanelclassified.h
    llpanelcontents.h
    llpaneleditsky.h
    llpaneleditwater.h
    llpaneleditwearable.h
    llpanelenvironment.h
    llpanelexperiencelisteditor.h
    llpanelexperiencelog.h
    llpanelexperiencepicker.h
    llpanelexperiences.h
    llpanelface.h
    llpanelgenerictip.h
    llpanelgroup.h
    llpanelgroupcreate.h
    llpanelgroupbulk.h
    llpanelgroupbulkimpl.h
    llpanelgroupbulkban.h
    llpanelgroupexperiences.h
    llpanelgroupgeneral.h
    llpanelgroupinvite.h
    llpanelgrouplandmoney.h
    llpanelgroupnotices.h
    llpanelgrouproles.h
    llpanelhome.h
    llpanelland.h
    llpanellandaudio.h
    llpanellandmarkinfo.h
    llpanellandmarks.h
    llpanellandmedia.h
    llpanellogin.h
    llpanelloginlistener.h
    llpanelmaininventory.h
    llpanelmarketplaceinbox.h
    llpanelmarketplaceinboxinventory.h
    llpanelmediasettingsgeneral.h
    llpanelmediasettingspermissions.h
    llpanelmediasettingssecurity.h
    llpanelnearbymedia.h
    llpanelobject.h
    llpanelobjectinventory.h
    llpanelonlinestatus.h
    llpaneloutfitedit.h
    llpaneloutfitsinventory.h
    llpanelpeople.h
    llpanelpeoplemenus.h
    llpanelpermissions.h
    llpanelplaceinfo.h
    llpanelplaceprofile.h
    llpanelplaces.h
    llpanelplacestab.h
    llpanelpresetscamerapulldown.h
    llpanelpresetspulldown.h
    llpanelprimmediacontrols.h
    llpanelprofile.h
    llpanelprofileclassifieds.h
    llpanelprofilepicks.h
    llpanelsnapshot.h
    llpanelteleporthistory.h
    llpaneltiptoast.h
    llpanelpulldown.h
    llpanelvoicedevicesettings.h
    llpanelvoiceeffect.h
    #llpaneltopinfobar.h # <FS:Zi> unused
    llpanelvolume.h
    llpanelvolumepulldown.h
    llpanelwearing.h
    llparcelselection.h
    llparticipantlist.h
    llpatchvertexarray.h
    llpathfindingcharacter.h
    llpathfindingcharacterlist.h
    llpathfindinglinkset.h
    llpathfindinglinksetlist.h
    llpathfindingmanager.h
    llpathfindingnavmesh.h
    llpathfindingnavmeshstatus.h
    llpathfindingnavmeshzone.h
    llpathfindingobject.h
    llpathfindingobjectlist.h
    llpathfindingpathtool.h
    llpersistentnotificationstorage.h
    llphysicsmotion.h
    llphysicsshapebuilderutil.h
    llpipelinelistener.h
    llplacesinventorybridge.h
    llplacesinventorypanel.h
    llplacesfolderview.h
    llpopupview.h
    llpostcard.h
    llpresetsmanager.h
    llpreview.h
    llpreviewanim.h
    llpreviewgesture.h
    llpreviewnotecard.h
    llpreviewscript.h
    llpreviewsound.h
    llpreviewtexture.h
    llproductinforequest.h
    llprogressview.h
    llrecentpeople.h
    llreflectionmap.h
    llreflectionmapmanager.h
    llregioninfomodel.h
    llregionposition.h
    llremoteparcelrequest.h
    llresourcedata.h
    llrootview.h
    #llsavedsettingsglue.h #<FS:Ansariel> Unused
    #llsaveoutfitcombobtn.h #<FS:Ansariel> Unused
    llscenemonitor.h
    llsceneview.h
    llscreenchannel.h
    llscripteditor.h
    llscriptfloater.h
    llscriptruntimeperms.h
    llscrollingpanelparam.h
    llscrollingpanelparambase.h
    llsculptidsize.h
    llsearchableui.h
    llsearchcombobox.h
    llsearchhistory.h
    llsecapi.h
    llsechandler_basic.h
    llselectmgr.h
    llsetkeybinddialog.h
    llsettingspicker.h
    llsettingsvo.h
    llsidepanelappearance.h
    llsidepanelinventory.h
    llsidepanelinventorysubpanel.h
    llsidepaneliteminfo.h
    llsidepaneltaskinfo.h
    llsidetraypanelcontainer.h
    llskinningutil.h
    llsky.h
    llslurl.h
    llsnapshotlivepreview.h
    llsnapshotmodel.h
    llspatialpartition.h
    llspeakers.h
    llspeakingindicatormanager.h
    llsplitbutton.h
    llsprite.h
    llstartup.h
    llstartuplistener.h
    llstatusbar.h
    llstylemap.h
    llsurface.h
    llsurfacepatch.h
    llsyntaxid.h
    llsyswellitem.h
    llsyswellwindow.h
    lltable.h
    llteleporthistory.h
    llteleporthistorystorage.h
    lltexturecache.h
    lltexturectrl.h
    lltexturefetch.h
    lltextureinfo.h
    lltextureinfodetails.h
    lltexturestats.h
    lltextureview.h
    lltinygltfhelper.h
    lltoast.h
    lltoastalertpanel.h
    lltoastgroupnotifypanel.h
    lltoastimpanel.h
    lltoastnotifypanel.h
    lltoastpanel.h
    lltoastscripttextbox.h
    lltoastscriptquestion.h
    lltool.h
    lltoolbarview.h
    lltoolbrush.h
    lltoolcomp.h
    lltooldraganddrop.h
    lltoolface.h
    lltoolfocus.h
    lltoolgrab.h
    lltoolgun.h
    lltoolindividual.h
    lltoolmgr.h
    lltoolmorph.h
    lltoolobjpicker.h
    lltoolpie.h
    lltoolpipette.h
    lltoolplacer.h
    lltoolselect.h
    lltoolselectland.h
    lltoolselectrect.h
    lltracker.h
    lltrackpicker.h
    lltransientdockablefloater.h
    lltransientfloatermgr.h
    lltranslate.h
    lluiconstants.h
    lluiavatar.h
    lluilistener.h
    lluploaddialog.h
    lluploadfloaterobservers.h
    llurl.h
    llurldispatcher.h
    llurldispatcherlistener.h
    llurlfloaterdispatchhandler.h
    llurlhistory.h
    llurllineeditorctrl.h
    llurlwhitelist.h
    #llvectorperfoptions.h #<FS:Ansariel> Unused
    llversioninfo.h
    llviewchildren.h
    llviewerassetstats.h
    llviewerassetstorage.h
    llviewerassettype.h
    llviewerassetupload.h
    llviewerattachmenu.h
    llvieweraudio.h
    llviewercamera.h
    llviewerchat.h
    llviewercontrol.h
    llviewercontrollistener.h
    llviewerdisplay.h
    llviewerdisplayname.h
    llviewerfloaterreg.h
    llviewerfoldertype.h
    llviewergenericmessage.h
    llviewergesture.h
    llviewerhelp.h
    llviewerhome.h
    llviewerinventory.h
    llviewerjoint.h
    llviewerjointattachment.h
    llviewerjointmesh.h
    llviewerjoystick.h
    llviewerinput.h
    llviewerlayer.h
    llviewermedia.h
    llviewermediafocus.h
    llviewermediaobserver.h
    llviewermenu.h
    llviewermenufile.h
    llviewermessage.h
    llviewernetwork.h
    llviewerobject.h
    llviewerobjectlist.h
    llvieweroctree.h
    llviewerparcelaskplay.h
    llviewerparcelmedia.h
    llviewerparcelmediaautoplay.h
    llviewerparcelmgr.h
    llviewerparceloverlay.h
    llviewerpartsim.h
    llviewerpartsource.h
    llviewerprecompiledheaders.h
    llviewerregion.h
    llviewershadermgr.h
    llviewerstats.h
    llviewerstatsrecorder.h
    llviewertexlayer.h
    llviewertexteditor.h
    llviewertexture.h
    llviewertextureanim.h
    llviewertexturelist.h
    llviewerthrottle.h
    llviewerwearable.h
    llviewerwindow.h
    llviewerwindowlistener.h
	llvisualeffect.h
    llvlcomposition.h
    llvlmanager.h
    llvoavatar.h
    llvoavatarself.h
    llvocache.h
    llvograss.h
    llvoicechannel.h
    llvoiceclient.h
    llvoicevisualizer.h
    llvoicevivox.h
    llvoinventorylistener.h
    llvopartgroup.h
    llvosky.h
    llvosurfacepatch.h
    llvotree.h
    llvovolume.h
    llvowater.h
    llvowlsky.h
    llwatchdog.h
    llwearableitemslist.h
    llwearablelist.h
    llweb.h
    llwebprofile.h
    llwind.h
    llwindowlistener.h
    llwlhandlers.h
    llworld.h
    llworldmap.h
    llworldmapmessage.h
    llworldmipmap.h
    llworldmapview.h
    llxmlrpclistener.h
    llxmlrpctransaction.h
    macmain.h
    noise.h
    particleeditor.h
    permissionstracker.h
    piemenu.h
    pieseparator.h
    pieslice.h
    pipeline.h
    rlvactions.h
    rlvcommon.h
    rlvdefines.h
    rlveffects.h
    rlvenvironment.h
    rlvextensions.h
    rlvfloaters.h
    rlvhandler.h
    rlvhelper.h
    rlvinventory.h
    rlvlocks.h
    rlvmodifiers.h
    rlvui.h
    roles_constants.h
    qtoolalign.h
    quickprefs.h
    sanitycheck.h
    streamtitledisplay.h
    utilitybar.h
    VertexCache.h
    VorbisFramework.h
    NACLantispam.h
    NACLfloaterexploresounds.h
    )

# <FS:Ansariel> Flickr / Discord keys and fsversionvalues headers are generated in here
include_directories( ${CMAKE_CURRENT_BINARY_DIR} )

# <exodus>
# Generate the flickr keys header.
configure_file(
    ${CMAKE_CURRENT_SOURCE_DIR}/exoflickrkeys.h.in
    ${CMAKE_CURRENT_BINARY_DIR}/exoflickrkeys.h
    @ONLY
)
list(APPEND viewer_HEADER_FILES ${CMAKE_CURRENT_BINARY_DIR}/exoflickrkeys.h)
# </exodus>

#<FS:LO> Discord rich presence
configure_file(
    ${CMAKE_CURRENT_SOURCE_DIR}/fsdiscordkey.h.in
    ${CMAKE_CURRENT_BINARY_DIR}/fsdiscordkey.h
    @ONLY
)
list(APPEND viewer_HEADER_FILES ${CMAKE_CURRENT_BINARY_DIR}/fsdiscordkey.h)
LIST(APPEND viewer_HEADER_FILES fsfloaterdiscord.h fsdiscordconnect.h)
LIST(APPEND viewer_SOURCE_FILES fsfloaterdiscord.cpp fsdiscordconnect.cpp)
#</FS:LO>

# <FS:TS> Generate the version information header file.
configure_file(
    ${CMAKE_CURRENT_SOURCE_DIR}/fsversionvalues.h.in
    ${CMAKE_CURRENT_BINARY_DIR}/fsversionvalues.h
    @ONLY
)
list(APPEND viewer_HEADER_FILES ${CMAKE_CURRENT_BINARY_DIR}/fsversionvalues.h)
# </FS:TS>

  # <FS:Beq> Performance stast support
  list(APPEND viewer_SOURCE_FILES fsperfstats.cpp)
  list(APPEND viewer_HEADER_FILES fsperfstats.h)
  # </FS:Beq> 
source_group("CMake Rules" FILES ViewerInstall.cmake)

#build_data.json creation moved to viewer_manifest.py MAINT-6413
# the viewer_version.txt file created here is for passing to viewer_manifest and autobuild
file(WRITE "${CMAKE_CURRENT_BINARY_DIR}/viewer_version.txt"
           "${VIEWER_SHORT_VERSION}.${VIEWER_VERSION_REVISION}\n")

set_source_files_properties(
   llversioninfo.cpp tests/llversioninfo_test.cpp 
   PROPERTIES
# <FS:TS> The next line causes a full rebuild of the entire newview
#         directory every time the Mercurial revision number changes.
#         Instead of doing that, we use the configure tool to build
#         fsversionstrings.h with the right numbers in it.
#   COMPILE_DEFINITIONS "${VIEWER_CHANNEL_VERSION_DEFINES}" # see BuildVersion.cmake
   )

if (DARWIN)
  LIST(APPEND viewer_SOURCE_FILES llappviewermacosx.cpp)
  LIST(APPEND viewer_SOURCE_FILES llappviewermacosx-objc.mm)
  LIST(APPEND viewer_SOURCE_FILES llappviewermacosx-objc.h)
  LIST(APPEND viewer_SOURCE_FILES llfilepicker_mac.mm)
  LIST(APPEND viewer_HEADER_FILES llfilepicker_mac.h)

  # This should be compiled with the viewer.
  LIST(APPEND viewer_SOURCE_FILES llappdelegate-objc.mm)
  set_source_files_properties(
    llappdelegate-objc.mm
    PROPERTIES
    COMPILE_DEFINITIONS "${VIEWER_CHANNEL_VERSION_DEFINES}"
    # BugsplatMac is a module, imported with @import. That language feature
    # demands these -f switches.
    # Xcode 10.2 requires that Objective-C++ headers declare nullability of
    # pointer variables. As of 2019-06-26, the BugsplatMac version we're using
    # does not yet do so in its own header files. This -W flag prevents fatal
    # warnings.
    COMPILE_FLAGS "-fmodules -fcxx-modules -Wno-nullability-completeness"
    )

<<<<<<< HEAD
# [FS] Growl libs
  LIST(APPEND viewer_SOURCE_FILES
        growlmanager.cpp
        growlnotifierwin.cpp
        )

  LIST(APPEND viewer_HEADER_FILES
         growlmanager.h
         growlnotifierwin.h
         )
# [FS]

=======
>>>>>>> e4173ea5
  # Add resource files to the project.
  set(viewer_RESOURCE_FILES
    firestorm_icon.icns
    macview.r
    Info-Firestorm.plist
    Firestorm.xib/
    # CMake doesn't seem to support Xcode language variants well just yet
    English.lproj/InfoPlist.strings
    English.lproj/language.txt
    German.lproj/language.txt
    Japanese.lproj/language.txt
    Korean.lproj/language.txt
    )

  SOURCE_GROUP("Resources" FILES ${viewer_RESOURCE_FILES})
  list(APPEND viewer_SOURCE_FILES ${viewer_RESOURCE_FILES})
endif (DARWIN)

if (LINUX)
    LIST(APPEND viewer_SOURCE_FILES llappviewerlinux.cpp)
    set_source_files_properties(
      llappviewerlinux.cpp
      PROPERTIES
# <FS:TS> The next line causes a full rebuild of the entire newview
#         directory every time the Mercurial revision number changes.
#         Instead of doing that, we use the configure tool to build
#         fsversionstrings.h with the right numbers in it.
#      COMPILE_DEFINITIONS "${VIEWER_CHANNEL_VERSION_DEFINES}"
      )
# [FS] Growl support
    LIST(APPEND viewer_HEADER_FILES desktopnotifierlinux.h growlmanager.h)
    LIST(APPEND viewer_SOURCE_FILES desktopnotifierlinux.cpp growlmanager.cpp)
# [FS] Growl support

    SET(CMAKE_EXE_LINKER_FLAGS "${CMAKE_EXE_LINKER_FLAGS} -Wl,--as-needed")

<<<<<<< HEAD

    # <FS:ND> Enable user to create a ctags database via using -DND_CTAGS=On
    if( ND_CTAGS )
      message( "Will generate ctags database during compilation" )
      set_source_files_properties( TAGS PROPERTIES GENERATED true)
      add_custom_command ( OUTPUT TAGS COMMAND ctags --extra=+q --fields=+aiS --c++-kinds=+p -e --recurse=yes .
                           WORKING_DIRECTORY ${CMAKE_SOURCE_DIR} )
      list(APPEND viewer_SOURCE_FILES TAGS )
    endif( ND_CTAGS )
    # </FS:ND>

    # <FS:ND> Get rid of memory limit exceeded for -fvar-tracking-assignments.
    if (NOT CMAKE_CXX_COMPILER MATCHES ".*clang")
      SET_SOURCE_FILES_PROPERTIES(llviewermenu.cpp PROPERTIES COMPILE_FLAGS -fno-var-tracking-assignments)
    endif()
    # </FS:ND>

    # Replace the icons with the appropriate ones for the channel
    # ('test' is the default)
    set(ICON_PATH "private")
    string(TOLOWER ${VIEWER_CHANNEL} channel_lower)
    if(channel_lower MATCHES "release")
        set(ICON_PATH "release")
    elseif(channel_lower MATCHES "beta")
        set(ICON_PATH "beta")
    elseif(channel_lower MATCHES "project")
        set(ICON_PATH "project")
    endif()

    if (OPENSIM)
        set(ICON_PATH "${ICON_PATH}-os")
    endif (OPENSIM)

    message(STATUS "Copying icons for ${ICON_PATH}")
    execute_process(
      COMMAND ${CMAKE_COMMAND} -E copy_if_different
        "${CMAKE_CURRENT_SOURCE_DIR}/icons/${ICON_PATH}/firestorm_256.bmp"
        "${CMAKE_CURRENT_SOURCE_DIR}/res-sdl/firestorm_icon.BMP"
      )
=======
>>>>>>> e4173ea5
endif (LINUX)

if (WINDOWS)
    list(APPEND viewer_SOURCE_FILES
         growlmanager.cpp
         growlnotifierwin.cpp
         llappviewerwin32.cpp
         llwindebug.cpp
         )
    set_source_files_properties(
      llappviewerwin32.cpp
      PROPERTIES
      COMPILE_DEFINITIONS "${VIEWER_CHANNEL_VERSION_DEFINES}"
      )

    set_source_files_properties( llappviewer.cpp llviewermenu.cpp PROPERTIES COMPILE_FLAGS /bigobj )

    list(APPEND viewer_HEADER_FILES
         llappviewerwin32.h
         llwindebug.h
# [FS] Growl libs
         growlmanager.h
         growlnotifierwin.h
# [FS]
         )

    # Replace the icons with the appropriate ones for the channel
    # ('test' is the default)
    set(ICON_PATH "private")
    #set(VIEWER_MACOSX_PHASE "d") # <FS:Ansariel> Moved to OSX section
    string(TOLOWER ${VIEWER_CHANNEL} channel_lower)
    if(channel_lower MATCHES "release")
        set(ICON_PATH "release")
        #set(VIEWER_MACOSX_PHASE "f") # <FS:Ansariel> Moved to OSX section
    elseif(channel_lower MATCHES "beta")
        set(ICON_PATH "beta")
        #set(VIEWER_MACOSX_PHASE "b") # <FS:Ansariel> Moved to OSX section
    elseif(channel_lower MATCHES "project")
        set(ICON_PATH "project")
        #set(VIEWER_MACOSX_PHASE "a") # <FS:Ansariel> Moved to OSX section
    endif()

    # <FS:Ansariel> FIRE-24335: Use different icon for OpenSim version
    if (OPENSIM)
        set(ICON_PATH "${ICON_PATH}-os")
    endif (OPENSIM)
    # <FS:Ansariel>

    message(STATUS "Copying icons for ${ICON_PATH}")
    execute_process(
      COMMAND ${CMAKE_COMMAND} -E copy_if_different
        "${CMAKE_CURRENT_SOURCE_DIR}/icons/${ICON_PATH}/firestorm_icon.ico"
        "${CMAKE_CURRENT_SOURCE_DIR}/res/firestorm_icon.ico"
      )
    execute_process(
      COMMAND ${CMAKE_COMMAND} -E copy_if_different
        "${CMAKE_CURRENT_SOURCE_DIR}/icons/${ICON_PATH}/firestorm_256.BMP"
        "${CMAKE_CURRENT_SOURCE_DIR}/res/firestorm_icon.BMP"
      )
    execute_process(
      COMMAND ${CMAKE_COMMAND} -E copy_if_different
        "${CMAKE_CURRENT_SOURCE_DIR}/icons/${ICON_PATH}/firestorm_256.BMP"
        "${CMAKE_CURRENT_SOURCE_DIR}/res-sdl/firestorm_icon.BMP"
      )

    # Add resource files to the project.
    # viewerRes.rc is the only buildable file, but
    # the rest are all dependencies of it.
    set(viewer_RESOURCE_FILES
        res/arrow.cur
        res/arrowcop.cur
        res/arrowcopmulti.cur
        res/arrowdrag.cur
        res/circleandline.cur
        res/llarrow.cur
        res/llarrowdrag.cur
        res/llarrowdragmulti.cur
        res/llarrowlocked.cur
        res/llgrablocked.cur
        res/llno.cur
        res/llnolocked.cur
        res/lltoolcamera.cur
        res/lltoolcreate.cur
        res/lltoolfocus.cur
        res/lltoolgrab.cur
        res/lltoolland.cur
        res/lltoolpan.cur
        res/lltoolpathfinding.cur
        res/lltoolpathfindingpathend.cur
        res/lltoolpathfindingpathendadd.cur
        res/lltoolpathfindingpathstart.cur
        res/lltoolpathfindingpathstartadd.cur
        res/lltoolpipette.cur
        res/lltoolrotate.cur
        res/lltoolscale.cur
        res/lltooltranslate.cur
        res/lltoolzoomin.cur
        res/lltoolzoomout.cur
        res/firestorm_icon.BMP
        res/firestorm_icon.ico
        res-sdl/firestorm_icon.BMP
        res/resource.h
        res/toolpickobject.cur
        res/toolpickobject2.cur
        res/toolpickobject3.cur
        res/toolpipette.cur
        res/toolbuy.cur
        res/toolopen.cur
        res/toolsit.cur
        res/toolbuy-legacy.cur
        res/toolopen-legacy.cur
        res/toolsit-legacy.cur
        res/toolpay-legacy.cur
        )

    set_source_files_properties(${viewer_RESOURCE_FILES}
                                PROPERTIES HEADER_FILE_ONLY TRUE)

    configure_file( ${CMAKE_CURRENT_SOURCE_DIR}/res/viewerRes.rc
                    ${CMAKE_CURRENT_BINARY_DIR}/viewerRes.rc
                    )
    set(viewer_RESOURCE_FILES
        ${CMAKE_CURRENT_BINARY_DIR}/viewerRes.rc
        ${viewer_RESOURCE_FILES}
        )

    set_source_files_properties(${CMAKE_CURRENT_BINARY_DIR}/viewerRes.rc
      PROPERTIES COMPILE_FLAGS "-I${CMAKE_CURRENT_SOURCE_DIR}/res"
      )

    SOURCE_GROUP("Resource Files" FILES ${viewer_RESOURCE_FILES})

    list(APPEND viewer_SOURCE_FILES ${viewer_RESOURCE_FILES})

    find_library(INTEL_MEMOPS_LIBRARY
                 NAMES ll_intel_memops
                 PATHS
                 optimized ${ARCH_PREBUILT_DIRS_RELEASE}
                 debug ${ARCH_PREBUILT_DIRS_DEBUG}
                 )
    mark_as_advanced(INTEL_MEMOPS_LIBRARY)


    if (INTEL_MEMOPS_LIBRARY)
      add_library( ll::intel_memops INTERFACE IMPORTED )
      target_link_libraries( ll::intel_memops ${INTEL_MEMOPS_LIBRARY} )
    endif (INTEL_MEMOPS_LIBRARY)

    # <FS:Ansariel> Apply correct manifests to both 32 and 64 bit versions
    #if (ADDRESS_SIZE EQUAL 64)
        # We deliberately omit this from the 32bit build because it declares that
        # the viewer is compatible with Windows 10; we need that to properly detect
        # the Windows version, but doing so causes systems with certain HD video
        # cards to fail because Windows 10 does not support them.  Leaving this out
        # causes those systems to run in a Windows 8 compatibility mode, which works.
    #    LIST(APPEND viewer_SOURCE_FILES windows.manifest)
    #endif (ADDRESS_SIZE EQUAL 64)
    if (ADDRESS_SIZE EQUAL 64)
        LIST(APPEND viewer_SOURCE_FILES ${CMAKE_CURRENT_SOURCE_DIR}/../tools/manifests/compatibility.manifest)
    else (ADDRESS_SIZE EQUAL 64)
        LIST(APPEND viewer_SOURCE_FILES ${CMAKE_CURRENT_SOURCE_DIR}/../tools/manifests/legacy.manifest)
    endif (ADDRESS_SIZE EQUAL 64)
    # </FS:Ansariel>

endif (WINDOWS)

# Add the xui files. This is handy for searching for xui elements
# from within the IDE.
# <FS:Ansariel> Make all XUI files accessible in Visual Studio
#set(viewer_XUI_FILES
#    skins/default/colors.xml
#    skins/default/default_languages.xml
#    skins/default/textures/textures.xml
#    )
#file(GLOB DEFAULT_XUI_FILE_GLOB_LIST
#     ${CMAKE_CURRENT_SOURCE_DIR}/skins/*/xui/en/*.xml)
#list(APPEND viewer_XUI_FILES ${DEFAULT_XUI_FILE_GLOB_LIST})

#file(GLOB DEFAULT_WIDGET_FILE_GLOB_LIST
#     ${CMAKE_CURRENT_SOURCE_DIR}/skins/*/xui/en/widgets/*.xml)
#list(APPEND viewer_XUI_FILES ${DEFAULT_WIDGET_FILE_GLOB_LIST})

## Cannot append empty lists in CMake, wait until we have files here.
##file(GLOB SILVER_WIDGET_FILE_GLOB_LIST
##     ${CMAKE_CURRENT_SOURCE_DIR}/skins/silver/xui/en-us/widgets/*.xml)
##list(APPEND viewer_XUI_FILES ${SILVER_WIDGET_FILE_GLOB_LIST})

#list(SORT viewer_XUI_FILES)

#source_group("XUI Files" FILES ${viewer_XUI_FILES})

#set_source_files_properties(${viewer_XUI_FILES}
#                            PROPERTIES HEADER_FILE_ONLY TRUE)

#list(APPEND viewer_SOURCE_FILES ${viewer_XUI_FILES})

file(GLOB_RECURSE viewer_XUI_FILES LIST_DIRECTORIES FALSE
    ${CMAKE_CURRENT_SOURCE_DIR}/skins/*.xml)
source_group(TREE ${CMAKE_CURRENT_SOURCE_DIR}/skins PREFIX "XUI Files" FILES ${viewer_XUI_FILES})
set_source_files_properties(${viewer_XUI_FILES} 
                            PROPERTIES HEADER_FILE_ONLY TRUE)
list(APPEND viewer_SOURCE_FILES ${viewer_XUI_FILES})
# </FS:Ansariel>

file(GLOB_RECURSE viewer_SHADER_FILES LIST_DIRECTORIES FALSE
    ${CMAKE_CURRENT_SOURCE_DIR}/app_settings/shaders/*.glsl)
source_group(TREE ${CMAKE_CURRENT_SOURCE_DIR}/app_settings/shaders PREFIX "Shaders" FILES ${viewer_SHADER_FILES})
set_source_files_properties(${viewer_SHADER_FILES} 
                            PROPERTIES HEADER_FILE_ONLY TRUE)
list(APPEND viewer_SOURCE_FILES ${viewer_SHADER_FILES})


file(GLOB_RECURSE viewer_SHADER_FILES LIST_DIRECTORIES FALSE
    ${CMAKE_CURRENT_SOURCE_DIR}/app_settings/shaders/*.glsl)
source_group(TREE ${CMAKE_CURRENT_SOURCE_DIR}/app_settings/shaders PREFIX "Shaders" FILES ${viewer_SHADER_FILES})
set_source_files_properties(${viewer_SHADER_FILES} 
                            PROPERTIES HEADER_FILE_ONLY TRUE)
list(APPEND viewer_SOURCE_FILES ${viewer_SHADER_FILES})


set(viewer_APPSETTINGS_FILES
    app_settings/anim.ini
    app_settings/autoreplace.xml
    app_settings/client_list_v2.xml
    app_settings/cloud.xml
    app_settings/cmd_line.xml
    app_settings/commands.xml
    app_settings/foldertypes.xml
    app_settings/graphic_preset_controls.xml
    app_settings/grass.xml
    app_settings/grids.xml
    app_settings/growl_notifications.xml
    app_settings/ignorable_dialogs.xml
    app_settings/key_bindings.xml
    app_settings/keywords.ini
    app_settings/keywords_lsl_default.xml
    app_settings/logcontrol.xml
    app_settings/posestand.xml
    app_settings/quick_preferences.xml
    app_settings/scriptlibrary_aa.xml
    app_settings/scriptlibrary_ossl.xml
    app_settings/scriptlibrary_preproc.xml
    app_settings/settings_firestorm.xml
    app_settings/settings_hybrid.xml
    app_settings/settings_phoenix.xml
    app_settings/settings_v3.xml
    app_settings/settings_text.xml
    app_settings/settings.xml
    app_settings/settings_crash_behavior.xml
    app_settings/settings_files.xml
    app_settings/settings_per_account.xml
    app_settings/std_bump.ini
    #app_settings/toolbars.xml  FS:AO moved to skins
    app_settings/trees.xml
    app_settings/viewerart.xml
    ${CMAKE_SOURCE_DIR}/../etc/message.xml
    ${CMAKE_SOURCE_DIR}/../scripts/messages/message_template.msg
    packages-info.txt
    featuretable.txt
    featuretable_mac.txt
    )
	
if (WINDOWS)
  LIST(APPEND viewer_APPSETTINGS_FILES app_settings/growl_notifications.xml)
endif (WINDOWS)

source_group("App Settings" FILES ${viewer_APPSETTINGS_FILES})

set_source_files_properties(${viewer_APPSETTINGS_FILES}
                            PROPERTIES HEADER_FILE_ONLY TRUE)

list(APPEND viewer_SOURCE_FILES ${viewer_APPSETTINGS_FILES})

set(viewer_CHARACTER_FILES
    character/attentions.xml
    character/attentionsN.xml
    character/avatar_lad.xml
    character/avatar_skeleton.xml
    character/genepool.xml
    )

source_group("Character File" FILES ${viewer_CHARACTER_FILES})

set_source_files_properties(${viewer_CHARACTER_FILES}
                            PROPERTIES HEADER_FILE_ONLY TRUE)
list(APPEND viewer_SOURCE_FILES ${viewer_CHARACTER_FILES})
<<<<<<< HEAD

# <FS:Ansariel> Add Firestorm folders
file(GLOB viewer_FONT_FILES fonts/*.xml)
source_group("Fonts" FILES ${viewer_FONT_FILES})
set_source_files_properties(${viewer_FONT_FILES}
                            PROPERTIES HEADER_FILE_ONLY TRUE)
list(APPEND viewer_SOURCE_FILES ${viewer_FONT_FILES})

file(GLOB viewer_FS_RESOURCES fs_resources/*)
source_group("Firestorm Resources" FILES ${viewer_FS_RESOURCES})
set_source_files_properties(${viewer_FS_RESOURCES}
                            PROPERTIES HEADER_FILE_ONLY TRUE)
list(APPEND viewer_SOURCE_FILES ${viewer_FS_RESOURCES})
# </FS:Ansariel>
=======
>>>>>>> e4173ea5

if (WINDOWS)
  file(GLOB viewer_INSTALLER_FILES installers/windows/*.nsi)

  source_group("Installer Files" FILES ${viewer_INSTALLER_FILES})

  set_source_files_properties(${viewer_INSTALLER_FILES}
                              PROPERTIES HEADER_FILE_ONLY TRUE)

  list(APPEND viewer_SOURCE_FILES ${viewer_INSTALLER_FILES})
endif (WINDOWS)

if (HAVOK OR HAVOK_TPV)
  set(LLSTARTUP_COMPILE_FLAGS "${LLSTARTUP_COMPILE_FLAGS} -DLL_HAVOK")
endif (HAVOK OR HAVOK_TPV)

if( DEFINED LLSTARTUP_COMPILE_FLAGS )
   # progress view disables/enables icons based on available packages
   set_source_files_properties(llprogressview.cpp PROPERTIES COMPILE_FLAGS "${LLSTARTUP_COMPILE_FLAGS}")

   set_source_files_properties(llstartup.cpp PROPERTIES COMPILE_FLAGS "${LLSTARTUP_COMPILE_FLAGS}")
<<<<<<< HEAD
  # <FS:Ansariel> Output device selection
  set_source_files_properties(llfloaterpreference.cpp PROPERTIES COMPILE_FLAGS "${LLSTARTUP_COMPILE_FLAGS}")
  # </FS:Ansariel>
=======
>>>>>>> e4173ea5
endif()

list(APPEND viewer_SOURCE_FILES ${viewer_HEADER_FILES})

add_executable(${VIEWER_BINARY_NAME}
    WIN32
    MACOSX_BUNDLE
    ${viewer_SOURCE_FILES}
    )

# add package files
file(GLOB EVENT_HOST_SCRIPT_GLOB_LIST
     ${CMAKE_CURRENT_SOURCE_DIR}/../viewer_components/*.py)
list(APPEND EVENT_HOST_SCRIPTS ${EVENT_HOST_SCRIPT_GLOB_LIST})

set(PACKAGE ON CACHE BOOL
    "Add a package target that builds an installer package.")

if (OPENSIM )
  set(ND_VIEWER_FLAVOR "oss")
else (OPENSIM)
  set(ND_VIEWER_FLAVOR "hvk")
endif (OPENSIM)

if (WINDOWS)
    set_target_properties(${VIEWER_BINARY_NAME}
        PROPERTIES
        # *TODO -reenable this once we get server usage sorted out
        LINK_FLAGS "/debug /NODEFAULTLIB:LIBCMT /SUBSYSTEM:WINDOWS /LARGEADDRESSAWARE /LTCG"
        LINK_FLAGS_DEBUG "/NODEFAULTLIB:\"LIBCMT;LIBCMTD;MSVCRT\" /INCREMENTAL:NO /LARGEADDRESSAWARE /LTCG"
        LINK_FLAGS_RELEASE "/FORCE:MULTIPLE /MAP\"secondlife-bin.MAP\" /OPT:REF /LARGEADDRESSAWARE /LTCG"
        )

    if(USE_PRECOMPILED_HEADERS)
       target_precompile_headers( ${VIEWER_BINARY_NAME} PRIVATE llviewerprecompiledheaders.h )
    endif(USE_PRECOMPILED_HEADERS)

    # If adding a file to viewer_manifest.py in the WindowsManifest.construct() method, be sure to add the dependency
    # here.
    # *NOTE:Mani - This is a crappy hack to have important dependencies for the viewer_manifest copy action
    # be met. I'm looking forward to a source-code split-up project next year that will address this kind of thing.
    # In the meantime, if you have any ideas on how to easily maintain one list, either here or in viewer_manifest.py
    # and have the build deps get tracked *please* tell me about it.
    # nat: https://cmake.org/cmake/help/v3.14/command/file.html
    # "For example, the code
    # file(STRINGS myfile.txt myfile)
    # stores a list in the variable myfile in which each item is a line from the input file."
    # And of course it's straightforward to read a text file in Python.

    set(COPY_INPUT_DEPENDENCIES
      # The following commented dependencies are determined at variably at build time. Can't do this here.
      ${CMAKE_SOURCE_DIR}/../etc/message.xml
      ${CMAKE_SOURCE_DIR}/../scripts/messages/message_template.msg
<<<<<<< HEAD
      #${SHARED_LIB_STAGING_DIR}/openjp2.dll # <FS:Ansariel> Only copy OpenJPEG dll if needed
=======
      ${SHARED_LIB_STAGING_DIR}/openjp2.dll
>>>>>>> e4173ea5
      ${SHARED_LIB_STAGING_DIR}/libhunspell.dll
      ${SHARED_LIB_STAGING_DIR}/uriparser.dll
      #${SHARED_LIB_STAGING_DIR}/${LL_INTDIR}/SLVoice.exe
      #${SHARED_LIB_STAGING_DIR}/${LL_INTDIR}/libsndfile-1.dll
      #${SHARED_LIB_STAGING_DIR}/${LL_INTDIR}/vivoxoal.dll
      ${AUTOBUILD_INSTALL_DIR}/ca-bundle.crt
      ${CMAKE_CURRENT_SOURCE_DIR}/licenses-win32.txt
      ${CMAKE_CURRENT_SOURCE_DIR}/featuretable.txt
      ${viewer_APPSETTINGS_FILES}
      ${ARCH_PREBUILT_DIRS_RELEASE}/growl.dll
      ${SHARED_LIB_STAGING_DIR}/Release/glod.dll # <FS:Beq> Restore GLOD build dependencies
      SLPlugin
      media_plugin_cef
      media_plugin_libvlc
<<<<<<< HEAD
      #media_plugin_example # <FS:Ansariel> Don't package example plugin
      )

    # <FS:Ansariel> Only copy OpenJPEG dll if needed
    if (NOT USE_KDU)
        list(APPEND COPY_INPUT_DEPENDENCIES
            ${SHARED_LIB_STAGING_DIR}/Release/openjp2.dll
            )
    endif (NOT USE_KDU)
    # </FS:Ansariel>

=======
      media_plugin_example
      )

>>>>>>> e4173ea5
    if (ADDRESS_SIZE EQUAL 64)
       list(APPEND COPY_INPUT_DEPENDENCIES
               ${SHARED_LIB_STAGING_DIR}/vivoxsdk_x64.dll
               ${SHARED_LIB_STAGING_DIR}/ortp_x64.dll
               ${ARCH_PREBUILT_DIRS_RELEASE}/libcrypto-1_1-x64.dll
               ${ARCH_PREBUILT_DIRS_RELEASE}/libssl-1_1-x64.dll
               )
    else (ADDRESS_SIZE EQUAL 64)
       list(APPEND COPY_INPUT_DEPENDENCIES
               ${SHARED_LIB_STAGING_DIR}/vivoxsdk.dll
               ${SHARED_LIB_STAGING_DIR}/ortp.dll
               ${ARCH_PREBUILT_DIRS_RELEASE}/libcrypto-1_1.dll
               ${ARCH_PREBUILT_DIRS_RELEASE}/libssl-1_1.dll
               )
    endif (ADDRESS_SIZE EQUAL 64)

    if (TARGET ll::fmodstudio)
      list(APPEND COPY_INPUT_DEPENDENCIES
           ${SHARED_LIB_STAGING_DIR}/fmod.dll
<<<<<<< HEAD
           #${SHARED_LIB_STAGING_DIR}/Debug/fmodL.dll # <FS:Ansariel> Doesn't exist
=======
           ${SHARED_LIB_STAGING_DIR}/Debug/fmodL.dll
>>>>>>> e4173ea5
          )
    endif ()

    if (TARGET ll::openal)
      list(APPEND COPY_INPUT_DEPENDENCIES
           ${SHARED_LIB_STAGING_DIR}/OpenAL32.dll
           ${SHARED_LIB_STAGING_DIR}/alut.dll
          )
    endif ()

    add_custom_command(
      OUTPUT  ${CMAKE_CFG_INTDIR}/copy_touched.bat
      COMMAND ${PYTHON_EXECUTABLE}
      ARGS
        ${CMAKE_CURRENT_SOURCE_DIR}/viewer_manifest.py
        --actions=copy
        --arch=${ARCH}
        --artwork=${ARTWORK_DIR}
        "--bugsplat=${BUGSPLAT_DB}"
        "--fmodstudio=${USE_FMODSTUDIO}"
        "--openal=${USE_OPENAL}"
        --build=${CMAKE_CURRENT_BINARY_DIR}
        --buildtype=$<CONFIG>
        "--channel=${VIEWER_CHANNEL}"
        --configuration=${CMAKE_CFG_INTDIR}
        --dest=${CMAKE_CURRENT_BINARY_DIR}/$<IF:$<BOOL:${LL_GENERATOR_IS_MULTI_CONFIG}>,$<CONFIG>,>
        --grid=${GRID}
        --source=${CMAKE_CURRENT_SOURCE_DIR}
        --touch=${CMAKE_CURRENT_BINARY_DIR}/$<IF:$<BOOL:${LL_GENERATOR_IS_MULTI_CONFIG}>,$<CONFIG>,>/copy_touched.bat
        --versionfile=${CMAKE_CURRENT_BINARY_DIR}/viewer_version.txt
        --viewer_flavor=${ND_VIEWER_FLAVOR}
      DEPENDS
        ${CMAKE_CURRENT_SOURCE_DIR}/viewer_manifest.py
        stage_third_party_libs
        ${COPY_INPUT_DEPENDENCIES}
      COMMENT "Performing viewer_manifest copy"
      )

    add_custom_target(copy_w_viewer_manifest ALL DEPENDS ${CMAKE_CFG_INTDIR}/copy_touched.bat)

    add_dependencies(${VIEWER_BINARY_NAME} stage_third_party_libs llcommon copy_w_viewer_manifest)

    if (EXISTS ${CMAKE_SOURCE_DIR}/copy_win_scripts)
      add_dependencies(${VIEWER_BINARY_NAME} copy_win_scripts)
    endif (EXISTS ${CMAKE_SOURCE_DIR}/copy_win_scripts)

    add_dependencies(${VIEWER_BINARY_NAME} SLPlugin)

    # sets the 'working directory' for debugging from visual studio.
    # Condition for version can be moved to requirements once build agents will be updated (see TOOL-3865)
    if (NOT UNATTENDED)
        set_property(
          TARGET ${VIEWER_BINARY_NAME}
          PROPERTY VS_DEBUGGER_WORKING_DIRECTORY "${CMAKE_CURRENT_SOURCE_DIR}"
          )
    endif (NOT UNATTENDED)

    if (PACKAGE)
      add_custom_command(
        OUTPUT ${CMAKE_CURRENT_BINARY_DIR}/${CMAKE_CFG_INTDIR}/event_host.tar.bz2
        COMMAND ${PYTHON_EXECUTABLE}
        ARGS
          ${CMAKE_CURRENT_SOURCE_DIR}/event_host_manifest.py
          ${CMAKE_CURRENT_SOURCE_DIR}/..
          ${CMAKE_CURRENT_BINARY_DIR}
          ${CMAKE_CFG_INTDIR}
        DEPENDS
          lleventhost
          ${EVENT_HOST_SCRIPTS}
          ${CMAKE_CURRENT_SOURCE_DIR}/event_host_manifest.py
        )

      add_custom_command(
        OUTPUT ${CMAKE_CFG_INTDIR}/touched.bat
        COMMAND ${PYTHON_EXECUTABLE}
        ARGS
              ${CMAKE_CURRENT_SOURCE_DIR}/viewer_manifest.py
              --arch=${ARCH}
              --artwork=${ARTWORK_DIR}
              "--bugsplat=${BUGSPLAT_DB}"
              "--fmodstudio=${USE_FMODSTUDIO}"
              "--openal=${USE_OPENAL}"
              --build=${CMAKE_CURRENT_BINARY_DIR}
              --buildtype=$<CONFIG>
              "--channel=${VIEWER_CHANNEL}"
              --configuration=${CMAKE_CFG_INTDIR}
              --dest=${CMAKE_CURRENT_BINARY_DIR}/$<IF:$<BOOL:${LL_GENERATOR_IS_MULTI_CONFIG}>,$<CONFIG>,>
              --grid=${GRID}
              --source=${CMAKE_CURRENT_SOURCE_DIR}
              --touch=${CMAKE_CURRENT_BINARY_DIR}/$<IF:$<BOOL:${LL_GENERATOR_IS_MULTI_CONFIG}>,$<CONFIG>,>/touched.bat
              --versionfile=${CMAKE_CURRENT_BINARY_DIR}/viewer_version.txt
<<<<<<< HEAD
          --viewer_flavor=${ND_VIEWER_FLAVOR}
=======
>>>>>>> e4173ea5
        DEPENDS
            ${VIEWER_BINARY_NAME}
            ${CMAKE_CURRENT_SOURCE_DIR}/viewer_manifest.py
            ${CMAKE_CURRENT_BINARY_DIR}/viewer_version.txt
            ${COPY_INPUT_DEPENDENCIES}
        )

      add_custom_target(llpackage ALL DEPENDS
              ${CMAKE_CFG_INTDIR}/touched.bat
        )
        # temporarily disable packaging of event_host until hg subrepos get
        # sorted out on the parabuild cluster...
        #${CMAKE_CURRENT_BINARY_DIR}/${CMAKE_CFG_INTDIR}/event_host.tar.bz2)

    endif (PACKAGE)
elseif (DARWIN)
    set_target_properties(${VIEWER_BINARY_NAME}
        PROPERTIES
        LINK_FLAGS_RELEASE "${LINK_FLAGS_RELEASE} -Xlinker -dead_strip -Xlinker -map -Xlinker ${CMAKE_CURRENT_BINARY_DIR}/${VIEWER_BINARY_NAME}.MAP"
        #<FS:TS> Force the SDK version in the linked executable to be 10.12. This will fool
        # macOS into using the pre-Mojave display system, avoiding the blurry display that
        # otherwise occurs when upscaling the viewer to Retina resolution levels.
        LINK_FLAGS_RELEASE "${LINK_FLAGS_RELEASE} -Xlinker -platform_version -Xlinker macos -Xlinker ${CMAKE_OSX_DEPLOYMENT_TARGET} -Xlinker 10.12"
        )
else (WINDOWS)
        # Linux
    set_target_properties(${VIEWER_BINARY_NAME}
        PROPERTIES
        LINK_FLAGS_RELEASE "${LINK_FLAGS_RELEASE} -Wl,--Map=${VIEWER_BINARY_NAME}.MAP"
        )
endif (WINDOWS)

# *NOTE: - this list is very sensitive to ordering, test carefully on all
# platforms if you change the relative order of the entries here.
# In particular, cmake 2.6.4 (when building with linux/makefile generators)
# appears to sometimes de-duplicate redundantly listed dependencies improperly.
# To work around this, higher level modules should be listed before the modules
# that they depend upon. -brad
#
# *NOTE:  On mixing system shared libraries and updated static archives.
# We use a number of libraries that have an existence as system libraries,
# internal-use libraries and applications libraries.  The most-referenced
# one of these being libz where you can find four or more versions in play
# at once.  On Linux, libz can be found at link and run time via a number
# of paths:
#     
#      => -lfreetype
#        => libz.so.1 (on install machine, not build)
#      => -lSDL
#        => libz.so.1 (on install machine, not build)
#      => -lgdk-x11-2.0
#        => libz.so.1
#      => -lz
#
# We generally want the newest version of the library to provide all symbol
# resolution.  To that end, when using static archives, the *_PRELOAD_ARCHIVES
# variables, PNG_PRELOAD_ARCHIVES and ZLIBNG_PRELOAD_ARCHIVES, get the archives
# dumped into the target binary and runtime lookup will find the most
# modern version.

target_link_libraries(${VIEWER_BINARY_NAME}
        llaudio
        llcharacter
        llimage
        llinventory
        llmessage
        llplugin
        llprimitive
        llrender
        llui
        llfilesystem
        llwindow
        llxml
        llmath
        llcorehttp
        llcommon
        llmeshoptimizer
        ll::ndof
        lllogin
        llprimitive
        llappearance
        ${LLPHYSICSEXTENSIONS_LIBRARIES}
        ll::bugsplat
        ll::tracy
<<<<<<< HEAD
        fs::glod # <FS:Beq/> restore GLOD dependencies
        # fs::growl # <FS:Ansariel> Growl support <FS:Zi> added further down for win/mac only
        )

if( TARGET ll::intel_memops )
   target_link_libraries(${VIEWER_BINARY_NAME} ll::intel_memops )
endif()

target_link_libraries(${VIEWER_BINARY_NAME} ${DISCORD_LIBRARY} )
=======
        )
>>>>>>> e4173ea5

if( TARGET ll::intel_memops )
   target_link_libraries(${VIEWER_BINARY_NAME} ll::intel_memops )
endif()

if( TARGET ll::nvapi )
   target_link_libraries(${VIEWER_BINARY_NAME} ll::nvapi )
endif()

if (WINDOWS)
    target_link_libraries(${VIEWER_BINARY_NAME}
    fs::growl # <FS:Ansariel> Growl support
    ${GROWL_LIBRARY}
    )
endif (WINDOWS)

if( TARGET ll::nvapi )
   target_link_libraries(${VIEWER_BINARY_NAME} ll::nvapi )
endif()

if (LINUX)
    # <FS:Zi> put these additional libraries in the viewer build target here as it didn't
    # work to put them in via their cmake/* files
    target_link_libraries(${VIEWER_BINARY_NAME}
        "dl"
        # <FS:Zi> I wish I knew how to make this cleaner, this looks like a mess
        ll::vorbis
        ${GIO_LIBRARIES}
    )
endif (LINUX)

set(ARTWORK_DIR ${CMAKE_CURRENT_SOURCE_DIR} CACHE PATH
    "Path to artwork files.")

if (LINUX)
  set(product Firestorm-${ARCH}-${VIEWER_SHORT_VERSION}.${VIEWER_VERSION_REVISION})

  # These are the generated targets that are copied to package/
  set(COPY_INPUT_DEPENDENCIES
    ${VIEWER_BINARY_NAME}
    SLPlugin
<<<<<<< HEAD
    media_plugin_cef
    media_plugin_gstreamer10
=======
    #media_plugin_gstreamer010
>>>>>>> e4173ea5
    llcommon
    linux-crash-logger
    )

<<<<<<< HEAD
  add_dependencies(${VIEWER_BINARY_NAME} SLPlugin media_plugin_gstreamer10 media_plugin_cef linux-crash-logger)
  
=======
  #if (NOT USE_BUGSPLAT)
  #    LIST(APPEND COPY_INPUT_DEPENDENCIES linux-crash-logger)
  #endif (NOT USE_BUGSPLAT)

>>>>>>> e4173ea5
  add_custom_command(
      OUTPUT ${product}.tar.bz2
      COMMAND ${PYTHON_EXECUTABLE}
      ARGS
        ${CMAKE_CURRENT_SOURCE_DIR}/viewer_manifest.py
        --arch=${ARCH}
        --artwork=${ARTWORK_DIR}
        "--bugsplat=${BUGSPLAT_DB}"
        "--fmodstudio=${USE_FMODSTUDIO}"
        "--openal=${USE_OPENAL}"
        --build=${CMAKE_CURRENT_BINARY_DIR}
        --buildtype=${CMAKE_BUILD_TYPE}
        "--channel=${VIEWER_CHANNEL}"
        --configuration=${CMAKE_CFG_INTDIR}
        --dest=${CMAKE_CURRENT_BINARY_DIR}/packaged
        --grid=${GRID}
        --source=${CMAKE_CURRENT_SOURCE_DIR}
        --touch=${CMAKE_CURRENT_BINARY_DIR}/${CMAKE_CFG_INTDIR}/.${product}.touched
        --versionfile=${CMAKE_CURRENT_BINARY_DIR}/viewer_version.txt
        --viewer_flavor=${ND_VIEWER_FLAVOR}
      DEPENDS
        ${CMAKE_CURRENT_SOURCE_DIR}/viewer_manifest.py
        ${COPY_INPUT_DEPENDENCIES}
      )

  add_custom_command(
    OUTPUT  ${CMAKE_CURRENT_BINARY_DIR}/${CMAKE_CFG_INTDIR}/.${product}.copy_touched
    COMMAND ${PYTHON_EXECUTABLE}
    ARGS
      ${CMAKE_CURRENT_SOURCE_DIR}/viewer_manifest.py
      --actions=copy
      --arch=${ARCH}
      --artwork=${ARTWORK_DIR}
      "--bugsplat=${BUGSPLAT_DB}"
      "--fmodstudio=${USE_FMODSTUDIO}"
      "--openal=${USE_OPENAL}"
      --build=${CMAKE_CURRENT_BINARY_DIR}
      --buildtype=${CMAKE_BUILD_TYPE}
      "--channel=${VIEWER_CHANNEL}"
      --configuration=${CMAKE_CFG_INTDIR}
      --dest=${CMAKE_CURRENT_BINARY_DIR}/packaged
      --grid=${GRID}
      --source=${CMAKE_CURRENT_SOURCE_DIR}
      --versionfile=${CMAKE_CURRENT_BINARY_DIR}/viewer_version.txt
      --viewer_flavor=${ND_VIEWER_FLAVOR}
    DEPENDS
      ${CMAKE_CURRENT_SOURCE_DIR}/viewer_manifest.py
      ${COPY_INPUT_DEPENDENCIES}
    COMMENT "Performing viewer_manifest copy"
    )

  add_custom_target(copy_l_viewer_manifest ALL DEPENDS ${CMAKE_CURRENT_BINARY_DIR}/${CMAKE_CFG_INTDIR}/.${product}.copy_touched)

  if (PACKAGE)
    add_custom_target(llpackage ALL DEPENDS ${product}.tar.bz2)
    # Make sure we don't run two instances of viewer_manifest.py at the same time.
    add_dependencies(llpackage copy_l_viewer_manifest)
    check_message_template(llpackage)
  endif (PACKAGE)
endif (LINUX)

if (DARWIN)
    # <FS:Ansariel> Moved from Windows section
    set(VIEWER_MACOSX_PHASE "d")
    string(TOLOWER ${VIEWER_CHANNEL} channel_lower)
    if(channel_lower MATCHES "release")
        set(VIEWER_MACOSX_PHASE "f")
    elseif(channel_lower MATCHES "beta")
        set(VIEWER_MACOSX_PHASE "b")
    elseif(channel_lower MATCHES "project")
        set(VIEWER_MACOSX_PHASE "a")
    endif()
    # </FS:Ansariel>

  # These all get set with PROPERTIES. It's not that the property names are
  # magically known to CMake -- it's that these names are referenced in the
  # Info-SecondLife.plist file in the configure_file() directive below.
  #set(product "${VIEWER_CHANNEL}")
  set(product "Firestorm")
  set(MACOSX_EXECUTABLE_NAME "Firestorm")
  set(MACOSX_BUNDLE_INFO_STRING "Firestorm Viewer")
  set(MACOSX_BUNDLE_ICON_FILE "firestorm_icon.icns")
  set(MACOSX_BUNDLE_GUI_IDENTIFIER "org.firestormviewer.firestorm")
  set(MACOSX_BUNDLE_LONG_VERSION_STRING "${VIEWER_CHANNEL} ${VIEWER_SHORT_VERSION}.${VIEWER_VERSION_REVISION}")
  set(MACOSX_BUNDLE_BUNDLE_NAME "Firestorm")
  set(MACOSX_BUNDLE_SHORT_VERSION_STRING "${VIEWER_SHORT_VERSION}.${VIEWER_VERSION_REVISION}")
  set(MACOSX_BUNDLE_BUNDLE_VERSION "${VIEWER_SHORT_VERSION}${VIEWER_MACOSX_PHASE}${VIEWER_REVISION}")
  set(MACOSX_BUNDLE_COPYRIGHT "Copyright 2010-2023 The Phoenix Firestorm Project, Inc.")
  set(MACOSX_BUNDLE_NSMAIN_NIB_FILE "Firestorm.nib")
  set(MACOSX_BUNDLE_NSPRINCIPAL_CLASS "LLApplication")

  # https://blog.kitware.com/upcoming-in-cmake-2-8-12-osx-rpath-support/
  set(CMAKE_MACOSX_RPATH 1)
  
  set_target_properties(
    ${VIEWER_BINARY_NAME}
    PROPERTIES
    OUTPUT_NAME "${product}"
    # From Contents/MacOS/SecondLife, look in Contents/Frameworks
    INSTALL_RPATH "@loader_path/../Frameworks"
    # SIGH, as of 2018-05-24 (cmake 3.11.1) the INSTALL_RPATH property simply
    # does not work. Try this:
    LINK_FLAGS "-rpath @loader_path/../Frameworks"
    MACOSX_BUNDLE_INFO_PLIST "${CMAKE_CURRENT_SOURCE_DIR}/Info-Firestorm.plist"
    XCODE_ATTRIBUTE_PRODUCT_BUNDLE_IDENTIFIER "${MACOSX_BUNDLE_GUI_IDENTIFIER}"
    )

  set(VIEWER_APP_BUNDLE "${CMAKE_CURRENT_BINARY_DIR}/$<IF:$<BOOL:${LL_GENERATOR_IS_MULTI_CONFIG}>,$<CONFIG>,>/${product}.app")
  set(VIEWER_APP_EXE "${VIEWER_APP_BUNDLE}/Contents/MacOS/${product}")
  set(VIEWER_APP_DSYM "${VIEWER_APP_EXE}.dSYM")
  set(VIEWER_APP_XCARCHIVE "${VIEWER_APP_BUNDLE}/../${product}.xcarchive.zip")

  configure_file(
     # <FS:CR> Use Firestorm plist
     #"${CMAKE_CURRENT_SOURCE_DIR}/Info-SecondLife.plist"
     "${CMAKE_CURRENT_SOURCE_DIR}/Info-Firestorm.plist"
     "${VIEWER_APP_BUNDLE}/Contents/Info.plist"
    )

  add_custom_command(
    TARGET ${VIEWER_BINARY_NAME} POST_BUILD
    COMMAND ${PYTHON_EXECUTABLE}
    ARGS
      ${CMAKE_CURRENT_SOURCE_DIR}/viewer_manifest.py
      --actions=copy
      --arch=${ARCH}
      --artwork=${ARTWORK_DIR}
      "--bugsplat=${BUGSPLAT_DB}"
      "--fmodstudio=${USE_FMODSTUDIO}"
      "--openal=${USE_OPENAL}"
      --build=${CMAKE_CURRENT_BINARY_DIR}
      --buildtype=$<CONFIG>
      --bundleid=${MACOSX_BUNDLE_GUI_IDENTIFIER}
      "--channel=${VIEWER_CHANNEL}"
      --configuration=${CMAKE_CFG_INTDIR}
      --dest=${VIEWER_APP_BUNDLE}
      --grid=${GRID}
      --source=${CMAKE_CURRENT_SOURCE_DIR}
      --versionfile=${CMAKE_CURRENT_BINARY_DIR}/viewer_version.txt
      --viewer_flavor=${ND_VIEWER_FLAVOR}
    DEPENDS
      ${VIEWER_BINARY_NAME}
      ${CMAKE_CURRENT_SOURCE_DIR}/viewer_manifest.py
    )

  add_dependencies(${VIEWER_BINARY_NAME} SLPlugin media_plugin_libvlc media_plugin_cef)

  if (ENABLE_SIGNING)
      set(SIGNING_SETTING "--signature=${SIGNING_IDENTITY}")
  else (ENABLE_SIGNING)
      set(SIGNING_SETTING "")
  endif (ENABLE_SIGNING)

  if (PACKAGE)
      add_custom_target(llpackage ALL DEPENDS ${VIEWER_BINARY_NAME})

      add_custom_command(
        TARGET llpackage POST_BUILD
        COMMAND ${PYTHON_EXECUTABLE}
        ARGS
<<<<<<< HEAD
          ${CMAKE_CURRENT_SOURCE_DIR}/viewer_manifest.py
          --arch=${ARCH}
          --artwork=${ARTWORK_DIR}
          "--bugsplat=${BUGSPLAT_DB}"
          "--fmodstudio=${USE_FMODSTUDIO}"
          "--openal=${USE_OPENAL}"
          --build=${CMAKE_CURRENT_BINARY_DIR}
          --buildtype=${CMAKE_BUILD_TYPE}
          "--channel=${VIEWER_CHANNEL}"
          --configuration=${CMAKE_CFG_INTDIR}
          --dest=${VIEWER_APP_BUNDLE}
          --grid=${GRID}
          --source=${CMAKE_CURRENT_SOURCE_DIR}
          --touch=${CMAKE_CURRENT_BINARY_DIR}/$<IF:$<BOOL:${LL_GENERATOR_IS_MULTI_CONFIG}>,$<CONFIG>,>/.${product}.bat
          --versionfile=${CMAKE_CURRENT_BINARY_DIR}/viewer_version.txt
          --viewer_flavor=${ND_VIEWER_FLAVOR}
          ${SIGNING_SETTING}
=======
              ${CMAKE_CURRENT_SOURCE_DIR}/viewer_manifest.py
              --arch=${ARCH}
              --artwork=${ARTWORK_DIR}
              "--bugsplat=${BUGSPLAT_DB}"
              "--fmodstudio=${USE_FMODSTUDIO}"
              "--openal=${USE_OPENAL}"
              --build=${CMAKE_CURRENT_BINARY_DIR}
              --buildtype=$<CONFIG>
              "--channel=${VIEWER_CHANNEL}"
              --configuration=${CMAKE_CFG_INTDIR}
              --dest=${VIEWER_APP_BUNDLE}
              --grid=${GRID}
              --source=${CMAKE_CURRENT_SOURCE_DIR}
              --touch=${CMAKE_CURRENT_BINARY_DIR}/$<IF:$<BOOL:${LL_GENERATOR_IS_MULTI_CONFIG}>,$<CONFIG>,>/.${product}.bat
              --versionfile=${CMAKE_CURRENT_BINARY_DIR}/viewer_version.txt
              ${SIGNING_SETTING}
>>>>>>> e4173ea5
        DEPENDS
          ${CMAKE_CURRENT_SOURCE_DIR}/viewer_manifest.py
      )
  endif (PACKAGE)
endif (DARWIN)

if (INSTALL)
  include(${CMAKE_CURRENT_SOURCE_DIR}/ViewerInstall.cmake)
endif (INSTALL)

# Note that the conventional VIEWER_SYMBOL_FILE is set by ../../build.sh
if (PACKAGE AND (RELEASE_CRASH_REPORTING OR NON_RELEASE_CRASH_REPORTING) AND VIEWER_SYMBOL_FILE)
  if (USE_BUGSPLAT)
    # BugSplat symbol-file generation
    if (WINDOWS)
	#<FS:ND> Comment this out, we do our own symbol package which also includes the exe and build_data.json 
      # Just pack up a tarball containing only the .pdb file for the
      # executable. Because we intend to use cygwin tar, we must render
      # VIEWER_SYMBOL_FILE in cygwin path syntax.
      # execute_process(COMMAND "cygpath" "-u" "${VIEWER_SYMBOL_FILE}"
        # OUTPUT_VARIABLE VIEWER_SYMBOL_FILE_CYGWIN
        # OUTPUT_STRIP_TRAILING_WHITESPACE)
      # execute_process(COMMAND "cygpath" "-u" "${CMAKE_CURRENT_BINARY_DIR}/${CMAKE_CFG_INTDIR}"
        # OUTPUT_VARIABLE PARENT_DIRECTORY_CYGWIN
        # OUTPUT_STRIP_TRAILING_WHITESPACE)
      # add_custom_command(OUTPUT "${VIEWER_SYMBOL_FILE}"
        # # Use of 'tar ...j' here assumes VIEWER_SYMBOL_FILE endswith .tar.bz2;
        # # testing a string suffix is painful enough in CMake language that
        # # we'll continue assuming it until forced to generalize.
        # COMMAND "tar"
        # ARGS
          # "cjf"
          # "${VIEWER_SYMBOL_FILE_CYGWIN}"
          # "-C"
          # "${PARENT_DIRECTORY_CYGWIN}"
          # "firestorm-bin.pdb"
        # DEPENDS "${CMAKE_CURRENT_BINARY_DIR}/${CMAKE_CFG_INTDIR}/firestorm-bin.pdb"
        # COMMENT "Packing viewer PDB into ${VIEWER_SYMBOL_FILE_CYGWIN}"
        # )
      # add_custom_target(generate_symbols DEPENDS "${VIEWER_SYMBOL_FILE}" ${VIEWER_BINARY_NAME})
      # add_dependencies(generate_symbols ${VIEWER_BINARY_NAME})
    endif (WINDOWS)
    if (DARWIN)
      # Have to run dsymutil first, then pack up the resulting .dSYM directory
      add_custom_command(OUTPUT "${VIEWER_APP_DSYM}"
        COMMAND "dsymutil"
        ARGS
          ${VIEWER_APP_EXE}
        COMMENT "Generating ${VIEWER_APP_DSYM}"
        )
      add_custom_target(dsym_generate DEPENDS "${VIEWER_APP_DSYM}")
      add_dependencies(dsym_generate ${VIEWER_BINARY_NAME})
      add_custom_command(OUTPUT "${VIEWER_SYMBOL_FILE}"
        # See above comments about "tar ...j"
        COMMAND "tar"
        ARGS
          "cjf"
          "${VIEWER_SYMBOL_FILE}"
          "-C"
          "${VIEWER_APP_DSYM}/.."
          "${product}.dSYM"
        DEPENDS "${VIEWER_APP_DSYM}"
        COMMENT "Packing dSYM into ${VIEWER_SYMBOL_FILE}"
        )
      add_custom_target(dsym_tarball DEPENDS "${VIEWER_SYMBOL_FILE}")
      add_dependencies(dsym_tarball dsym_generate)
      add_custom_command(OUTPUT "${VIEWER_APP_XCARCHIVE}"
        COMMAND "zip"
        ARGS
          "-r"
          "${VIEWER_APP_XCARCHIVE}"
          "."
        WORKING_DIRECTORY "${VIEWER_APP_DSYM}/.."
        DEPENDS "${VIEWER_APP_DSYM}"
        COMMENT "Generating xcarchive.zip for upload to BugSplat"
        )
      add_custom_target(dsym_xcarchive DEPENDS "${VIEWER_APP_XCARCHIVE}")
      add_dependencies(dsym_xcarchive dsym_generate)
      # Have to create a stamp file, and depend on it, to force CMake to run
      # the cleanup step.
      add_custom_command(OUTPUT "${CMAKE_CURRENT_BINARY_DIR}/dsym.stamp"
        COMMAND rm -rf "${VIEWER_APP_DSYM}"
        COMMAND touch "${CMAKE_CURRENT_BINARY_DIR}/dsym.stamp"
        DEPENDS "${VIEWER_SYMBOL_FILE}" "${VIEWER_APP_XCARCHIVE}"
        COMMENT "Cleaning up dSYM"
        )
      add_custom_target(generate_symbols DEPENDS
        "${VIEWER_APP_DSYM}"
        "${VIEWER_SYMBOL_FILE}"
        "${VIEWER_APP_XCARCHIVE}"
        "${CMAKE_CURRENT_BINARY_DIR}/dsym.stamp"
        )
      add_dependencies(generate_symbols dsym_tarball dsym_xcarchive)
    endif (DARWIN)
    if (LINUX)
      # TBD
    endif (LINUX)
  endif (USE_BUGSPLAT)

  if (DARWIN) #Linux/Windows generates symbols via viewer_manifest.py/fs_viewer_manifest.py
	# for both Bugsplat and Breakpad
	add_dependencies(llpackage generate_symbols)
  endif()
endif ()

if (LL_TESTS)
  # To add a viewer unit test, just add the test .cpp file below
  # This creates a separate test project per file listed.
  include(LLAddBuildTest)
  SET(viewer_TEST_SOURCE_FILES
    llagentaccess.cpp
    lldateutil.cpp
#    llmediadataclient.cpp
    lllogininstance.cpp
#    llremoteparcelrequest.cpp
    llviewerhelputil.cpp
    llversioninfo.cpp
    llvocache.cpp
    llworldmap.cpp
    llworldmipmap.cpp
  )

  set_source_files_properties(
    llworldmap.cpp
    llworldmipmap.cpp
    PROPERTIES
    LL_TEST_ADDITIONAL_SOURCE_FILES 
    tests/llviewertexture_stub.cpp
    #llviewertexturelist.cpp
  )

  set_source_files_properties(
    llvocache.cpp
    PROPERTIES
    LL_TEST_ADDITIONAL_SOURCE_FILES ../llmessage/lldatapacker.cpp
    LL_TEST_ADDITIONAL_PROJECTS "llprimitive"
  )

  set(test_libs
          llcommon
          llfilesystem
          llxml
          llmessage
          llcharacter
          llui
          lllogin
          llplugin
          llappearance
    )

  set_source_files_properties(
    llworldmap.cpp
    llworldmipmap.cpp
    PROPERTIES
    LL_TEST_ADDITIONAL_SOURCE_FILES 
    tests/llviewertexture_stub.cpp
    #llviewertexturelist.cpp
  )

  set_source_files_properties(
<<<<<<< HEAD
    llmediadataclient.cpp
    PROPERTIES
    LL_TEST_ADDITIONAL_LIBRARIES "${test_libs}"
  )


  set_source_files_properties(
=======
>>>>>>> e4173ea5
    llworldmap.cpp
    llworldmipmap.cpp
    PROPERTIES
    LL_TEST_ADDITIONAL_SOURCE_FILES 
    tests/llviewertexture_stub.cpp
  )

  set_source_files_properties(
    llmediadataclient.cpp
    PROPERTIES
    LL_TEST_ADDITIONAL_LIBRARIES llprimitive
  )

  set_source_files_properties(
    lllogininstance.cpp
    PROPERTIES
    LL_TEST_ADDITIONAL_SOURCE_FILES llversioninfo.cpp
<<<<<<< HEAD
  )
  set_property( SOURCE
          ${viewer_TEST_SOURCE_FILES}
          PROPERTY
          LL_TEST_ADDITIONAL_LIBRARIES ${test_libs}
  )

=======
  )

  set_property( SOURCE
          ${viewer_TEST_SOURCE_FILES}
          PROPERTY
          LL_TEST_ADDITIONAL_LIBRARIES ${test_libs}
  )

>>>>>>> e4173ea5
  LL_ADD_PROJECT_UNIT_TESTS(${VIEWER_BINARY_NAME} "${viewer_TEST_SOURCE_FILES}")

  #set(TEST_DEBUG on)

  set(test_libs
          llfilesystem
          llmath
          llcommon
          llmessage
          llcorehttp
          llxml
          llui
          llplugin
          llappearance
          lllogin
          llprimitive
          lllogin
          )

  LL_ADD_INTEGRATION_TEST(cppfeatures
    ""
    "${test_libs}"
    )

  LL_ADD_INTEGRATION_TEST(llsechandler_basic
    llsechandler_basic.cpp
    "${test_libs}"
    )

  LL_ADD_INTEGRATION_TEST(llsecapi
     llsecapi.cpp
    "${test_libs}"
    )
<<<<<<< HEAD
  if (NOT OPENSIM)#<FS:AW optional opensim support>
    set(llslurl_test_sources
        llslurl.cpp
        llviewernetwork.cpp
=======

  set(llslurl_test_sources
      llslurl.cpp
      llviewernetwork.cpp
  )

  LL_ADD_INTEGRATION_TEST(llslurl
     "${llslurl_test_sources}"
    "${test_libs}"
>>>>>>> e4173ea5
    )
  endif (NOT OPENSIM)#<FS:AW optional opensim support>

# RLVa - incompatible
#  LL_ADD_INTEGRATION_TEST(llslurl
#     "${llslurl_test_sources}"
#    "${test_libs}"
#    )

  set(llviewercontrollistener_test_sources
    llviewercontrollistener.cpp
    ../llxml/llcontrol.cpp
    ../llxml/llxmltree.cpp
    ../llxml/llxmlparser.cpp
    ../llcommon/commoncontrol.cpp
    )

  LL_ADD_INTEGRATION_TEST(llviewercontrollistener
    "${llviewercontrollistener_test_sources}"
    "${test_libs}"
    )

  LL_ADD_INTEGRATION_TEST(llviewernetwork
     llviewernetwork.cpp
    "${test_libs}"
    )

  LL_ADD_INTEGRATION_TEST(llviewerassetstats
    llviewerassetstats.cpp
    "${test_libs}"
    )

# LL_ADD_INTEGRATION_TEST(llhttpretrypolicy "llhttpretrypolicy.cpp" "${test_libs}")

  #ADD_VIEWER_BUILD_TEST(llmemoryview viewer)
  #ADD_VIEWER_BUILD_TEST(llagentaccess viewer)
  #ADD_VIEWER_BUILD_TEST(lltextureinfo viewer)
  #ADD_VIEWER_BUILD_TEST(lltextureinfodetails viewer)


endif (LL_TESTS)

check_message_template(${VIEWER_BINARY_NAME})
<|MERGE_RESOLUTION|>--- conflicted
+++ resolved
@@ -48,7 +48,6 @@
 include(ZLIBNG)
 include(URIPARSER)
 include(LLPrimitive)
-<<<<<<< HEAD
 include(Growl)
 include(ColladaDom)
 include(jemalloc)
@@ -57,8 +56,6 @@
 # <FS:ND> if using ndPhysicsstub this variable will be unset, we don't need to build any stub code viewer side in that case
 if( LLPHYSICSEXTENSIONS_SRC_DIR )
 # </FS:ND>
-=======
->>>>>>> e4173ea5
 
 if (NOT HAVOK_TPV)
    # When using HAVOK_TPV, the library is precompiled, so no need for this
@@ -69,7 +66,6 @@
    # which means we need to duct tape this togther ...
 
    add_subdirectory(${LLPHYSICSEXTENSIONS_SRC_DIR} llphysicsextensions)
-<<<<<<< HEAD
 
    # Another hack that works with newer cmake versions:
    cmake_policy( SET CMP0079 NEW)
@@ -87,22 +83,6 @@
 # <FS:ND>
 endif( LLPHYSICSEXTENSIONS_SRC_DIR )
 # </FS:ND>
-=======
-
-   # Another hack that works with newer cmake versions:
-   cmake_policy( SET CMP0079 NEW)
-   if( TARGET llphysicsextensionsstub )
-      target_link_libraries(llphysicsextensionsstub llcommon llmath)
-   endif()
-   if( TARGET llphysicsextensions )
-      target_link_libraries(llphysicsextensions llrender )
-      if (DARWIN)
-        target_compile_options( llphysicsextensions  PRIVATE -Wno-unused-local-typedef)
-      endif (DARWIN)
-   endif()
-endif (NOT HAVOK_TPV)
-
->>>>>>> e4173ea5
 
 set(viewer_SOURCE_FILES
 # <Add FS includes below this line>
@@ -1729,7 +1709,6 @@
     COMPILE_FLAGS "-fmodules -fcxx-modules -Wno-nullability-completeness"
     )
 
-<<<<<<< HEAD
 # [FS] Growl libs
   LIST(APPEND viewer_SOURCE_FILES
         growlmanager.cpp
@@ -1742,8 +1721,6 @@
          )
 # [FS]
 
-=======
->>>>>>> e4173ea5
   # Add resource files to the project.
   set(viewer_RESOURCE_FILES
     firestorm_icon.icns
@@ -1780,7 +1757,6 @@
 
     SET(CMAKE_EXE_LINKER_FLAGS "${CMAKE_EXE_LINKER_FLAGS} -Wl,--as-needed")
 
-<<<<<<< HEAD
 
     # <FS:ND> Enable user to create a ctags database via using -DND_CTAGS=On
     if( ND_CTAGS )
@@ -1820,8 +1796,6 @@
         "${CMAKE_CURRENT_SOURCE_DIR}/icons/${ICON_PATH}/firestorm_256.bmp"
         "${CMAKE_CURRENT_SOURCE_DIR}/res-sdl/firestorm_icon.BMP"
       )
-=======
->>>>>>> e4173ea5
 endif (LINUX)
 
 if (WINDOWS)
@@ -2108,7 +2082,6 @@
 set_source_files_properties(${viewer_CHARACTER_FILES}
                             PROPERTIES HEADER_FILE_ONLY TRUE)
 list(APPEND viewer_SOURCE_FILES ${viewer_CHARACTER_FILES})
-<<<<<<< HEAD
 
 # <FS:Ansariel> Add Firestorm folders
 file(GLOB viewer_FONT_FILES fonts/*.xml)
@@ -2123,8 +2096,6 @@
                             PROPERTIES HEADER_FILE_ONLY TRUE)
 list(APPEND viewer_SOURCE_FILES ${viewer_FS_RESOURCES})
 # </FS:Ansariel>
-=======
->>>>>>> e4173ea5
 
 if (WINDOWS)
   file(GLOB viewer_INSTALLER_FILES installers/windows/*.nsi)
@@ -2146,12 +2117,9 @@
    set_source_files_properties(llprogressview.cpp PROPERTIES COMPILE_FLAGS "${LLSTARTUP_COMPILE_FLAGS}")
 
    set_source_files_properties(llstartup.cpp PROPERTIES COMPILE_FLAGS "${LLSTARTUP_COMPILE_FLAGS}")
-<<<<<<< HEAD
   # <FS:Ansariel> Output device selection
   set_source_files_properties(llfloaterpreference.cpp PROPERTIES COMPILE_FLAGS "${LLSTARTUP_COMPILE_FLAGS}")
   # </FS:Ansariel>
-=======
->>>>>>> e4173ea5
 endif()
 
 list(APPEND viewer_SOURCE_FILES ${viewer_HEADER_FILES})
@@ -2205,11 +2173,7 @@
       # The following commented dependencies are determined at variably at build time. Can't do this here.
       ${CMAKE_SOURCE_DIR}/../etc/message.xml
       ${CMAKE_SOURCE_DIR}/../scripts/messages/message_template.msg
-<<<<<<< HEAD
       #${SHARED_LIB_STAGING_DIR}/openjp2.dll # <FS:Ansariel> Only copy OpenJPEG dll if needed
-=======
-      ${SHARED_LIB_STAGING_DIR}/openjp2.dll
->>>>>>> e4173ea5
       ${SHARED_LIB_STAGING_DIR}/libhunspell.dll
       ${SHARED_LIB_STAGING_DIR}/uriparser.dll
       #${SHARED_LIB_STAGING_DIR}/${LL_INTDIR}/SLVoice.exe
@@ -2224,7 +2188,6 @@
       SLPlugin
       media_plugin_cef
       media_plugin_libvlc
-<<<<<<< HEAD
       #media_plugin_example # <FS:Ansariel> Don't package example plugin
       )
 
@@ -2236,11 +2199,6 @@
     endif (NOT USE_KDU)
     # </FS:Ansariel>
 
-=======
-      media_plugin_example
-      )
-
->>>>>>> e4173ea5
     if (ADDRESS_SIZE EQUAL 64)
        list(APPEND COPY_INPUT_DEPENDENCIES
                ${SHARED_LIB_STAGING_DIR}/vivoxsdk_x64.dll
@@ -2260,11 +2218,7 @@
     if (TARGET ll::fmodstudio)
       list(APPEND COPY_INPUT_DEPENDENCIES
            ${SHARED_LIB_STAGING_DIR}/fmod.dll
-<<<<<<< HEAD
            #${SHARED_LIB_STAGING_DIR}/Debug/fmodL.dll # <FS:Ansariel> Doesn't exist
-=======
-           ${SHARED_LIB_STAGING_DIR}/Debug/fmodL.dll
->>>>>>> e4173ea5
           )
     endif ()
 
@@ -2356,10 +2310,7 @@
               --source=${CMAKE_CURRENT_SOURCE_DIR}
               --touch=${CMAKE_CURRENT_BINARY_DIR}/$<IF:$<BOOL:${LL_GENERATOR_IS_MULTI_CONFIG}>,$<CONFIG>,>/touched.bat
               --versionfile=${CMAKE_CURRENT_BINARY_DIR}/viewer_version.txt
-<<<<<<< HEAD
           --viewer_flavor=${ND_VIEWER_FLAVOR}
-=======
->>>>>>> e4173ea5
         DEPENDS
             ${VIEWER_BINARY_NAME}
             ${CMAKE_CURRENT_SOURCE_DIR}/viewer_manifest.py
@@ -2444,7 +2395,6 @@
         ${LLPHYSICSEXTENSIONS_LIBRARIES}
         ll::bugsplat
         ll::tracy
-<<<<<<< HEAD
         fs::glod # <FS:Beq/> restore GLOD dependencies
         # fs::growl # <FS:Ansariel> Growl support <FS:Zi> added further down for win/mac only
         )
@@ -2454,17 +2404,12 @@
 endif()
 
 target_link_libraries(${VIEWER_BINARY_NAME} ${DISCORD_LIBRARY} )
-=======
-        )
->>>>>>> e4173ea5
-
-if( TARGET ll::intel_memops )
-   target_link_libraries(${VIEWER_BINARY_NAME} ll::intel_memops )
-endif()
-
-if( TARGET ll::nvapi )
-   target_link_libraries(${VIEWER_BINARY_NAME} ll::nvapi )
-endif()
+
+if (USE_BUGSPLAT)
+  target_link_libraries(${VIEWER_BINARY_NAME}
+    ${BUGSPLAT_LIBRARIES}
+    )
+endif (USE_BUGSPLAT)
 
 if (WINDOWS)
     target_link_libraries(${VIEWER_BINARY_NAME}
@@ -2498,25 +2443,14 @@
   set(COPY_INPUT_DEPENDENCIES
     ${VIEWER_BINARY_NAME}
     SLPlugin
-<<<<<<< HEAD
     media_plugin_cef
     media_plugin_gstreamer10
-=======
-    #media_plugin_gstreamer010
->>>>>>> e4173ea5
     llcommon
     linux-crash-logger
     )
 
-<<<<<<< HEAD
   add_dependencies(${VIEWER_BINARY_NAME} SLPlugin media_plugin_gstreamer10 media_plugin_cef linux-crash-logger)
   
-=======
-  #if (NOT USE_BUGSPLAT)
-  #    LIST(APPEND COPY_INPUT_DEPENDENCIES linux-crash-logger)
-  #endif (NOT USE_BUGSPLAT)
-
->>>>>>> e4173ea5
   add_custom_command(
       OUTPUT ${product}.tar.bz2
       COMMAND ${PYTHON_EXECUTABLE}
@@ -2677,7 +2611,6 @@
         TARGET llpackage POST_BUILD
         COMMAND ${PYTHON_EXECUTABLE}
         ARGS
-<<<<<<< HEAD
           ${CMAKE_CURRENT_SOURCE_DIR}/viewer_manifest.py
           --arch=${ARCH}
           --artwork=${ARTWORK_DIR}
@@ -2695,24 +2628,6 @@
           --versionfile=${CMAKE_CURRENT_BINARY_DIR}/viewer_version.txt
           --viewer_flavor=${ND_VIEWER_FLAVOR}
           ${SIGNING_SETTING}
-=======
-              ${CMAKE_CURRENT_SOURCE_DIR}/viewer_manifest.py
-              --arch=${ARCH}
-              --artwork=${ARTWORK_DIR}
-              "--bugsplat=${BUGSPLAT_DB}"
-              "--fmodstudio=${USE_FMODSTUDIO}"
-              "--openal=${USE_OPENAL}"
-              --build=${CMAKE_CURRENT_BINARY_DIR}
-              --buildtype=$<CONFIG>
-              "--channel=${VIEWER_CHANNEL}"
-              --configuration=${CMAKE_CFG_INTDIR}
-              --dest=${VIEWER_APP_BUNDLE}
-              --grid=${GRID}
-              --source=${CMAKE_CURRENT_SOURCE_DIR}
-              --touch=${CMAKE_CURRENT_BINARY_DIR}/$<IF:$<BOOL:${LL_GENERATOR_IS_MULTI_CONFIG}>,$<CONFIG>,>/.${product}.bat
-              --versionfile=${CMAKE_CURRENT_BINARY_DIR}/viewer_version.txt
-              ${SIGNING_SETTING}
->>>>>>> e4173ea5
         DEPENDS
           ${CMAKE_CURRENT_SOURCE_DIR}/viewer_manifest.py
       )
@@ -2873,16 +2788,12 @@
   )
 
   set_source_files_properties(
-<<<<<<< HEAD
     llmediadataclient.cpp
     PROPERTIES
     LL_TEST_ADDITIONAL_LIBRARIES "${test_libs}"
   )
 
-
   set_source_files_properties(
-=======
->>>>>>> e4173ea5
     llworldmap.cpp
     llworldmipmap.cpp
     PROPERTIES
@@ -2900,24 +2811,14 @@
     lllogininstance.cpp
     PROPERTIES
     LL_TEST_ADDITIONAL_SOURCE_FILES llversioninfo.cpp
-<<<<<<< HEAD
   )
+
   set_property( SOURCE
           ${viewer_TEST_SOURCE_FILES}
           PROPERTY
           LL_TEST_ADDITIONAL_LIBRARIES ${test_libs}
   )
 
-=======
-  )
-
-  set_property( SOURCE
-          ${viewer_TEST_SOURCE_FILES}
-          PROPERTY
-          LL_TEST_ADDITIONAL_LIBRARIES ${test_libs}
-  )
-
->>>>>>> e4173ea5
   LL_ADD_PROJECT_UNIT_TESTS(${VIEWER_BINARY_NAME} "${viewer_TEST_SOURCE_FILES}")
 
   #set(TEST_DEBUG on)
@@ -2951,22 +2852,10 @@
      llsecapi.cpp
     "${test_libs}"
     )
-<<<<<<< HEAD
   if (NOT OPENSIM)#<FS:AW optional opensim support>
     set(llslurl_test_sources
         llslurl.cpp
         llviewernetwork.cpp
-=======
-
-  set(llslurl_test_sources
-      llslurl.cpp
-      llviewernetwork.cpp
-  )
-
-  LL_ADD_INTEGRATION_TEST(llslurl
-     "${llslurl_test_sources}"
-    "${test_libs}"
->>>>>>> e4173ea5
     )
   endif (NOT OPENSIM)#<FS:AW optional opensim support>
 
