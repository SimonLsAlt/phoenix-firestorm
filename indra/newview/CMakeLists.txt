--- conflicted
+++ resolved
@@ -151,10 +151,7 @@
     fsnearbychatvoicemonitor.cpp
     fspanelblocklist.cpp
     fspanelcontactsets.cpp
-<<<<<<< HEAD
-=======
     fspanelface.cpp
->>>>>>> 4c6d8f4b
     fspanelimcontrolpanel.cpp
     fspanellogin.cpp
     fspanelprefs.cpp
@@ -947,10 +944,7 @@
     fsnearbychatvoicemonitor.h
     fspanelblocklist.h
     fspanelcontactsets.h
-<<<<<<< HEAD
-=======
     fspanelface.h
->>>>>>> 4c6d8f4b
     fspanelimcontrolpanel.h
     fspanellogin.h
     fspanelprefs.h
@@ -1987,60 +1981,14 @@
 
 # Add the xui files. This is handy for searching for xui elements
 # from within the IDE.
-<<<<<<< HEAD
-# <FS:Ansariel> Make all XUI files accessible in Visual Studio
-#set(viewer_XUI_FILES
-#    skins/default/colors.xml
-#    skins/default/default_languages.xml
-#    skins/default/textures/textures.xml
-#    )
-#file(GLOB DEFAULT_XUI_FILE_GLOB_LIST
-#     ${CMAKE_CURRENT_SOURCE_DIR}/skins/*/xui/en/*.xml)
-#list(APPEND viewer_XUI_FILES ${DEFAULT_XUI_FILE_GLOB_LIST})
-
-#file(GLOB DEFAULT_WIDGET_FILE_GLOB_LIST
-#     ${CMAKE_CURRENT_SOURCE_DIR}/skins/*/xui/en/widgets/*.xml)
-#list(APPEND viewer_XUI_FILES ${DEFAULT_WIDGET_FILE_GLOB_LIST})
-
-## Cannot append empty lists in CMake, wait until we have files here.
-##file(GLOB SILVER_WIDGET_FILE_GLOB_LIST
-##     ${CMAKE_CURRENT_SOURCE_DIR}/skins/silver/xui/en-us/widgets/*.xml)
-##list(APPEND viewer_XUI_FILES ${SILVER_WIDGET_FILE_GLOB_LIST})
-
-#list(SORT viewer_XUI_FILES)
-
-#source_group("XUI Files" FILES ${viewer_XUI_FILES})
-
-#set_source_files_properties(${viewer_XUI_FILES}
-#                            PROPERTIES HEADER_FILE_ONLY TRUE)
-
-#list(APPEND viewer_SOURCE_FILES ${viewer_XUI_FILES})
-
-=======
->>>>>>> 4c6d8f4b
 file(GLOB_RECURSE viewer_XUI_FILES LIST_DIRECTORIES FALSE
     ${CMAKE_CURRENT_SOURCE_DIR}/skins/*.xml)
 source_group(TREE ${CMAKE_CURRENT_SOURCE_DIR}/skins PREFIX "XUI Files" FILES ${viewer_XUI_FILES})
 set_source_files_properties(${viewer_XUI_FILES} 
-<<<<<<< HEAD
                             PROPERTIES HEADER_FILE_ONLY TRUE)
 list(APPEND viewer_SOURCE_FILES ${viewer_XUI_FILES})
-# </FS:Ansariel>
-
-file(GLOB_RECURSE viewer_SHADER_FILES LIST_DIRECTORIES FALSE
-    ${CMAKE_CURRENT_SOURCE_DIR}/app_settings/shaders/*.glsl)
-source_group(TREE ${CMAKE_CURRENT_SOURCE_DIR}/app_settings/shaders PREFIX "Shaders" FILES ${viewer_SHADER_FILES})
-set_source_files_properties(${viewer_SHADER_FILES} 
-                            PROPERTIES HEADER_FILE_ONLY TRUE)
-list(APPEND viewer_SOURCE_FILES ${viewer_SHADER_FILES})
-
-
-=======
-                            PROPERTIES HEADER_FILE_ONLY TRUE)
-list(APPEND viewer_SOURCE_FILES ${viewer_XUI_FILES})
 
 # Add the shader sources
->>>>>>> 4c6d8f4b
 file(GLOB_RECURSE viewer_SHADER_FILES LIST_DIRECTORIES FALSE
     ${CMAKE_CURRENT_SOURCE_DIR}/app_settings/shaders/*.glsl)
 source_group(TREE ${CMAKE_CURRENT_SOURCE_DIR}/app_settings/shaders PREFIX "Shaders" FILES ${viewer_SHADER_FILES})
@@ -2056,10 +2004,7 @@
     app_settings/cloud.xml
     app_settings/cmd_line.xml
     app_settings/commands.xml
-<<<<<<< HEAD
     app_settings/emoji_groups.xml
-=======
->>>>>>> 4c6d8f4b
     app_settings/foldertypes.xml
     app_settings/graphic_preset_controls.xml
     app_settings/grass.xml
@@ -2434,10 +2379,6 @@
         ${LLPHYSICSEXTENSIONS_LIBRARIES}
         ll::bugsplat
         ll::tracy
-<<<<<<< HEAD
-=======
-        ll::icu4c
->>>>>>> 4c6d8f4b
         fs::glod # <FS:Beq/> restore GLOD dependencies
         fs::discord # <FS:Ansariel> Discord  support
         )
@@ -2720,11 +2661,7 @@
         # OUTPUT_VARIABLE PARENT_DIRECTORY_CYGWIN
         # OUTPUT_STRIP_TRAILING_WHITESPACE)
       # add_custom_command(OUTPUT "${VIEWER_SYMBOL_FILE}"
-<<<<<<< HEAD
-        # # Use of 'tar ...j' here assumes VIEWER_SYMBOL_FILE endswith .tar.bz2;
-=======
         # # Use of 'tar ...j' here assumes VIEWER_SYMBOL_FILE endswith .tar.xz;
->>>>>>> 4c6d8f4b
         # # testing a string suffix is painful enough in CMake language that
         # # we'll continue assuming it until forced to generalize.
         # COMMAND "tar"
