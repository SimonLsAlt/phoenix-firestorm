--- conflicted
+++ resolved
@@ -336,11 +336,7 @@
     llmarketplacenotifications.cpp
     llmediactrl.cpp
     llmediadataclient.cpp
-<<<<<<< HEAD
-=======
-    llmemoryview.cpp
     llmenuoptionpathfindingrebakenavmesh.cpp
->>>>>>> f5a47417
     llmeshrepository.cpp
     llmimetypes.cpp
     llmorphview.cpp
@@ -916,11 +912,7 @@
     llmarketplacenotifications.h
     llmediactrl.h
     llmediadataclient.h
-<<<<<<< HEAD
-=======
-    llmemoryview.h
     llmenuoptionpathfindingrebakenavmesh.h
->>>>>>> f5a47417
     llmeshrepository.h
     llmimetypes.h
     llmorphview.h
