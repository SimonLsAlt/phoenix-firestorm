# -*- cmake -*-

project(viewer)

include(00-Common)
# DON'T move Linking.cmake to its place in the alphabetized list below: it
# sets variables on which the 3p .cmake files depend.
include(Linking)

include(Boost)
include(bugsplat)
include(BuildPackagesInfo)
include(BuildVersion)
include(CMakeCopyIfDifferent)
include(CubemapToEquirectangularJS)
include(GLIB)
include(DragDrop)
include(EXPAT)
include(FMODSTUDIO)
include(GLOD) # <FS:Beq/> restore GLOD
include(Hunspell)
include(JPEGEncoderBasic)
include(JsonCpp)
include(LLAppearance)
include(LLAudio)
include(LLCA)
include(LLCommon)
include(LLCoreHttp)
include(LLImage)
include(LLKDU)
include(LLPhysicsExtensions)
include(LLPrimitive)
include(LLWindow)
include(NDOF)
include(NVAPI)
include(OPENAL)
include(OpenGL)
include(OpenSSL)
include(PNG)
include(TemplateCheck)
include(TinyEXR)
include(ThreeJS)
include(Tracy)
include(UI)
include(ViewerMiscLibs)
#include(ViewerManager) # <FS:Ansariel> Remove VMP
include(VisualLeakDetector)
include(VulkanGltf)
include(ZLIBNG)
include(URIPARSER)
include(LLPrimitive)
include(Growl)
include(ColladaDom)
include(jemalloc)
include(Discord)

# <FS:ND> if using ndPhysicsstub this variable will be unset, we don't need to build any stub code viewer side in that case
if( LLPHYSICSEXTENSIONS_SRC_DIR )
# </FS:ND>

if (NOT HAVOK_TPV)
   # When using HAVOK_TPV, the library is precompiled, so no need for this

   # Stub and probably havok lib itself is a hack, autobuild loads a 3p that really is a source tarball
   # which includes a CMakeList.txt and then this whole source tree gets pushed into out build ... :/
   # To make matters worse there is a internal assumption about the structure of the viewers CMake layout,
   # which means we need to duct tape this togther ...

   add_subdirectory(${LLPHYSICSEXTENSIONS_SRC_DIR} llphysicsextensions)

   # Another hack that works with newer cmake versions:
   cmake_policy( SET CMP0079 NEW)
   if( TARGET llphysicsextensionsstub )
      target_link_libraries(llphysicsextensionsstub llcommon llmath)
   endif()
   if( TARGET llphysicsextensions )
      target_link_libraries(llphysicsextensions llrender )
      if (DARWIN)
        target_compile_options( llphysicsextensions  PRIVATE -Wno-unused-local-typedef)
      endif (DARWIN)
   endif()
endif (NOT HAVOK_TPV)

# <FS:ND>
endif( LLPHYSICSEXTENSIONS_SRC_DIR )
# </FS:ND>

set(viewer_SOURCE_FILES
# <Add FS includes below this line>
    alfloaterregiontracker.cpp
    animationexplorer.cpp
    ao.cpp
    aoengine.cpp
    aoset.cpp
    chatbar_as_cmdline.cpp
    daeexport.cpp
    dialogstack.cpp
    exoflickr.cpp
    exoflickrauth.cpp
    exogroupmutelist.cpp
    floatermedialists.cpp
    fsareasearch.cpp
    fsareasearchmenu.cpp
    fsassetblacklist.cpp
    fsavatarrenderpersistence.cpp
    fsavatarsearchmenu.cpp
    fsblocklistmenu.cpp
    fschathistory.cpp
    fschatoptionsmenu.cpp
    fscommon.cpp
    fsconsoleutils.cpp
    fscontactsfriendsmenu.cpp
    fsdata.cpp
    fsdroptarget.cpp
    fsexportperms.cpp
    fsfloateraddtocontactset.cpp
    fsfloaterassetblacklist.cpp
    fsfloateravatarrendersettings.cpp
    fsfloaterblocklist.cpp
    fsfloatercontacts.cpp
    fsfloatercontactsetconfiguration.cpp
    fsfloaterexport.cpp
    fsfloatergroup.cpp
    fsfloatergrouptitles.cpp
    fsfloaterimport.cpp
    fsfloaterim.cpp
    fsfloaterimcontainer.cpp
    fsfloaternearbychat.cpp
    fsfloaterpartialinventory.cpp
    fsfloaterplacedetails.cpp
    fsfloaterposestand.cpp
    fsfloaterprotectedfolders.cpp
    fsfloaterradar.cpp
    fsfloatersearch.cpp
    fsfloaterstatistics.cpp
    fsfloaterstreamtitle.cpp
    fsfloaterteleporthistory.cpp
    fsfloatervoicecontrols.cpp
    fsfloatervolumecontrols.cpp
    fsfloatervramusage.cpp
    fsfloaterwearablefavorites.cpp
<<<<<<< HEAD
=======
    fsfloaterwhitelisthelper.cpp
>>>>>>> ac0d6afb
    fskeywords.cpp
    fslslbridge.cpp
    fslslbridgerequest.cpp
    fslslpreproc.cpp
    fslslpreprocviewer.cpp
    fsmoneytracker.cpp
    fsnamelistavatarmenu.cpp
    fsnearbychatbarlistener.cpp
    fsnearbychatcontrol.cpp
    fsnearbychathub.cpp
    fsnearbychatvoicemonitor.cpp
    fspanelblocklist.cpp
    fspanelcontactsets.cpp
    fspanelface.cpp
    fspanelimcontrolpanel.cpp
    fspanellogin.cpp
    fspanelprefs.cpp
    fspanelradar.cpp
    fsparticipantlist.cpp
    fspose.cpp
    fsradar.cpp
    fsradarentry.cpp
    fsradarlistctrl.cpp
    fsradarmenu.cpp
    fsregioncross.cpp
    fsscriptlibrary.cpp
    fsscrolllistctrl.cpp
    fsslurlcommand.cpp
<<<<<<< HEAD
    lggbeamcolormapfloater.cpp
    lggbeammapfloater.cpp
    lggbeammaps.cpp
    lggbeamscolors.cpp
    lggcontactsets.cpp
    lfsimfeaturehandler.cpp
    llflickrconnect.cpp
    llfloaterflickr.cpp
    llpanelopenregionsettings.cpp
    # <FS:Ansariel> [Legacy Bake]
    llagentwearablesfetch.cpp

    # local mesh
    vjlocalmesh.cpp
    vjfloaterlocalmesh.cpp
    vjlocalmeshimportdae.cpp

    gltfscenemanager.cpp
    gltf/asset.cpp
    gltf/accessor.cpp
    gltf/primitive.cpp
    gltf/animation.cpp
=======
    fsworldmapmessage.cpp
>>>>>>> ac0d6afb
    groupchatlistener.cpp
    lggbeamcolormapfloater.cpp
    lggbeammapfloater.cpp
    lggbeammaps.cpp
    lggbeamscolors.cpp
    lggcontactsets.cpp
    lfsimfeaturehandler.cpp
    llflickrconnect.cpp
    llfloaterflickr.cpp
    llpanelopenregionsettings.cpp
    # <FS:Ansariel> [Legacy Bake]
    llagentwearablesfetch.cpp
    vjlocalmesh.cpp
    vjfloaterlocalmesh.cpp
    vjlocalmeshimportdae.cpp

    llaccountingcostmanager.cpp
    llaisapi.cpp
    llagent.cpp
    llagentaccess.cpp
    llagentbenefits.cpp
    llagentcamera.cpp
    llagentdata.cpp
    llagentlanguage.cpp
    llagentlistener.cpp
    llagentpicksinfo.cpp
    llagentpilot.cpp
    llagentui.cpp
    llagentwearables.cpp
    llanimstatelabels.cpp
    llappcorehttp.cpp
    llappearancemgr.cpp
    llappviewer.cpp
    llappviewerlistener.cpp
    llattachmentsmgr.cpp
    llaudiosourcevo.cpp
    llautoreplace.cpp
    llavataractions.cpp
    llavatariconctrl.cpp
    llavatarlist.cpp
    llavatarlistitem.cpp
    llavatarrenderinfoaccountant.cpp
    llavatarrendernotifier.cpp
    llavatarpropertiesprocessor.cpp
    llblockedlistitem.cpp
    llblocklist.cpp
    llbox.cpp
    #llbreadcrumbview.cpp #<FS:Ansariel> Unused
    llbrowsernotification.cpp
    llbuycurrencyhtml.cpp
    llcallingcard.cpp
    llchannelmanager.cpp
    llchatbar.cpp
    llchathistory.cpp
    llchatitemscontainerctrl.cpp
    llchatmsgbox.cpp
    llchiclet.cpp
    llchicletbar.cpp
    llclassifiedinfo.cpp
    llcofwearables.cpp
    llcolorswatch.cpp
    llcommanddispatcherlistener.cpp
    llcommandhandler.cpp
    llcommandlineparser.cpp
    llcommunicationchannel.cpp
    llcompilequeue.cpp
    llconfirmationmanager.cpp
    llcontrolavatar.cpp
    llconversationlog.cpp
    llconversationloglist.cpp
    llconversationloglistitem.cpp
    llconversationmodel.cpp
    llconversationview.cpp
    llcurrencyuimanager.cpp
    llcylinder.cpp
    lldateutil.cpp
    lldebugmessagebox.cpp
    lldebugview.cpp
    lldeferredsounds.cpp
    lldelayedgestureerror.cpp
    lldirpicker.cpp
    lldonotdisturbnotificationstorage.cpp
    lldndbutton.cpp
    lldrawable.cpp
    lldrawpool.cpp
    lldrawpoolalpha.cpp
    lldrawpoolavatar.cpp
    lldrawpoolbump.cpp
    lldrawpoolmaterials.cpp
    lldrawpoolpbropaque.cpp
    lldrawpoolsimple.cpp
    lldrawpoolsky.cpp
    lldrawpoolterrain.cpp
    lldrawpooltree.cpp
    lldrawpoolwater.cpp
    lldrawpoolwlsky.cpp
    lldynamictexture.cpp
    llemote.cpp
    llenvironment.cpp
    llestateinfomodel.cpp
    lleventnotifier.cpp
    lleventpoll.cpp
    llexpandabletextbox.cpp
    llexperiencelog.cpp
    llexternaleditor.cpp
    llface.cpp
    llfasttimerview.cpp
    llfavoritesbar.cpp
    llfeaturemanager.cpp
    llfetchedgltfmaterial.cpp
    llfilepicker.cpp
    llfilteredwearablelist.cpp
    llfirstuse.cpp
    llflexibleobject.cpp
    llfloater360capture.cpp
    llfloaterabout.cpp
    llfloaterbvhpreview.cpp
    llfloateraddpaymentmethod.cpp
    llfloaterauction.cpp
    llfloaterautoreplacesettings.cpp
    llfloateravatar.cpp
    llfloateravatarpicker.cpp
    llfloateravatarrendersettings.cpp
    llfloateravatartextures.cpp
    llfloaterbanduration.cpp
    llfloaterbeacons.cpp
    llfloaterbigpreview.cpp
    llfloaterbuildoptions.cpp
    llfloaterbulkpermission.cpp
    llfloaterbump.cpp
    llfloaterbuy.cpp
    llfloaterbuycontents.cpp
    llfloaterbuycurrency.cpp
    llfloaterbuycurrencyhtml.cpp
    llfloaterbuyland.cpp
    llfloatercamera.cpp
    llfloatercamerapresets.cpp
    llfloaterchangeitemthumbnail.cpp
    llfloaterchatvoicevolume.cpp
    llfloaterclassified.cpp
    llfloatercolorpicker.cpp
    llfloaterconversationlog.cpp
    llfloaterconversationpreview.cpp
    llfloatercreatelandmark.cpp
    llfloaterdeleteprefpreset.cpp
    llfloaterdestinations.cpp
    llfloaterdisplayname.cpp
    llfloatereditenvironmentbase.cpp
    llfloatereditextdaycycle.cpp
    llfloateremojipicker.cpp
    llfloaterenvironmentadjust.cpp
    llfloaterevent.cpp
    llfloaterexperiencepicker.cpp
    llfloaterexperienceprofile.cpp
    llfloaterexperiences.cpp
    llfloaterfixedenvironment.cpp
    llfloaterfonttest.cpp
    llfloaterforgetuser.cpp
    llfloatergesture.cpp
    llfloatergodtools.cpp
    llfloatergotoline.cpp
    llfloatergridstatus.cpp
    llfloatergroupbulkban.cpp
    llfloatergroupinvite.cpp
    llfloatergroups.cpp
    llfloaterhandler.cpp
    llfloaterhelpbrowser.cpp
    llfloaterhoverheight.cpp
    llfloaterhowto.cpp
    llfloaterhud.cpp
    llfloaterimagepreview.cpp
    llfloaterimsessiontab.cpp
    llfloaterimsession.cpp
    llfloaterimcontainer.cpp
    llfloaterinspect.cpp
    llfloaterinventorysettings.cpp
    llfloaterinventorythumbnailshelper.cpp
    llfloaterjoystick.cpp
    llfloaterlagmeter.cpp
    llfloaterland.cpp
    llfloaterlandholdings.cpp
    llfloaterlinkreplace.cpp
    llfloaterloadprefpreset.cpp
    llfloatermarketplacelistings.cpp
    llfloatermap.cpp
    llfloatermediasettings.cpp
    llfloatermemleak.cpp
    llfloatermodelpreview.cpp
    llfloatermodeluploadbase.cpp
    llfloatermyscripts.cpp
    llfloatermyenvironment.cpp
    llfloaternamedesc.cpp
    llfloaternewfeaturenotification.cpp
    llfloaternotificationsconsole.cpp
    llfloaternotificationstabbed.cpp
    llfloaterobjectweights.cpp
    llfloateropenobject.cpp
    llfloatersimplesnapshot.cpp
    llfloaterpathfindingcharacters.cpp
    llfloaterpathfindingconsole.cpp
    llfloaterpathfindinglinksets.cpp
    llfloaterpathfindingobjects.cpp
    llfloaterpay.cpp
    # llfloaterperformance.cpp
    fsfloaterperformance.cpp # <FS:Beq> restore fs perf floater
    llfloaterperms.cpp
    llfloaterpostprocess.cpp
    llfloaterprofile.cpp
    llfloaterpreference.cpp
    # llfloaterpreferencesgraphicsadvanced.cpp
    llfloaterpreferenceviewadvanced.cpp
    llfloaterpreviewtrash.cpp
    llfloaterprofiletexture.cpp
    llfloaterproperties.cpp # <FS:Ansariel> Keep legacy properties floater
    llfloaterregiondebugconsole.cpp
    llfloaterregioninfo.cpp
    llfloaterreporter.cpp
    llfloaterregionrestarting.cpp
    llfloatersavecamerapreset.cpp
    llfloatersaveprefpreset.cpp
    llfloatersceneloadstats.cpp
    llfloaterscriptdebug.cpp
    llfloaterscriptedprefs.cpp
    llfloaterscriptlimits.cpp
    llfloaterscriptrecover.cpp
    llfloatersearch.cpp
    llfloatersearchreplace.cpp
    llfloatersellland.cpp
    llfloatersettingsdebug.cpp
    llfloatersidepanelcontainer.cpp
    llfloatersnapshot.cpp
    llfloatersounddevices.cpp
    llfloaterspellchecksettings.cpp
    llfloatertelehub.cpp
    llfloatertestinspectors.cpp
    llfloatertestlistview.cpp
    llfloatertools.cpp
    llfloatertopobjects.cpp
    llfloatertos.cpp
    llfloatertoybox.cpp
    llfloatertranslationsettings.cpp
    llfloateruipreview.cpp
    llfloaterurlentry.cpp
    llfloatervoiceeffect.cpp
    llfloatervoicevolume.cpp
    llfloaterwebcontent.cpp
    llfloaterwhitelistentry.cpp
    llfloaterwindowsize.cpp
    llfloaterworldmap.cpp
    llfolderviewmodelinventory.cpp
    llfollowcam.cpp
    llfriendcard.cpp
    llflyoutcombobtn.cpp
    llgesturelistener.cpp
    llgesturemgr.cpp
    llgiveinventory.cpp
    llglsandbox.cpp
    llgltfmateriallist.cpp
    llgltfmaterialpreviewmgr.cpp
    llgroupactions.cpp
    llgroupiconctrl.cpp
    llgrouplist.cpp
    llgroupmgr.cpp
    llhasheduniqueid.cpp
    llhints.cpp
    llhttpretrypolicy.cpp
    llhudeffect.cpp
    llhudeffectbeam.cpp
    llhudeffectlookat.cpp
    llhudeffectpointat.cpp
    llhudeffecttrail.cpp
    llhudeffectblob.cpp
    llhudicon.cpp
    llhudmanager.cpp
    llhudnametag.cpp
    llhudobject.cpp
    llhudrender.cpp
    llhudtext.cpp
    llhudview.cpp
    llimagefiltersmanager.cpp
    llimhandler.cpp
    llimprocessing.cpp
    llimview.cpp
    llinspect.cpp
    llinspectavatar.cpp
    llinspectgroup.cpp
    llinspectobject.cpp
    llinspectremoteobject.cpp
    llinspecttexture.cpp
    llinspecttoast.cpp
    llinventorybridge.cpp
    llinventoryfilter.cpp
    llinventoryfunctions.cpp
    llinventorygallery.cpp
    llinventorygallerymenu.cpp
    llinventoryicon.cpp
    llinventoryitemslist.cpp
    llinventorylistitem.cpp
    llinventorymodel.cpp
    llinventorymodelbackgroundfetch.cpp
    llinventoryobserver.cpp
    llinventorypanel.cpp
    lljoystickbutton.cpp
    llkeyconflict.cpp
    lllandmarkactions.cpp
    lllandmarklist.cpp
    lllegacyatmospherics.cpp
    #lllistbrowser.cpp #<FS:Ansariel> Unused
    lllistcontextmenu.cpp
    lllistview.cpp
    lllocalbitmaps.cpp
    lllocalgltfmaterials.cpp
    lllocationhistory.cpp
    lllocationinputctrl.cpp
    lllogchat.cpp
    llloginhandler.cpp
    lllogininstance.cpp
    llmachineid.cpp
    llmanip.cpp
    llmaniprotate.cpp
    llmanipscale.cpp
    llmaniptranslate.cpp
    llmarketplacefunctions.cpp
    llmarketplacenotifications.cpp
    llmaterialeditor.cpp
    llmaterialmgr.cpp
    llmediactrl.cpp
    llmediadataclient.cpp
    llmenuoptionpathfindingrebakenavmesh.cpp
    llmeshrepository.cpp
    llmimetypes.cpp
    llmodelpreview.cpp
    llmorphview.cpp
    llmoveview.cpp
    llmutelist.cpp
    llnamebox.cpp
    llnameeditor.cpp
    llnamelistctrl.cpp
    llnavigationbar.cpp
    llfloaterimnearbychat.cpp
    llfloaterimnearbychathandler.cpp
    llfloaterimnearbychatlistener.cpp
    llnetmap.cpp
    llnotificationalerthandler.cpp
    llnotificationgrouphandler.cpp
    llnotificationhandlerutil.cpp
    llnotificationhinthandler.cpp
    llnotificationlistitem.cpp
    llnotificationlistview.cpp
    llnotificationmanager.cpp
    llnotificationofferhandler.cpp
    llnotificationscripthandler.cpp
    llnotificationstorage.cpp
    llnotificationtiphandler.cpp
    lloutfitgallery.cpp
    lloutfitslist.cpp
    lloutfitobserver.cpp
    lloutputmonitorctrl.cpp
    llpanelappearancetab.cpp
    llpanelavatar.cpp
    llpanelavatartag.cpp
    llpanelblockedlist.cpp
    llpanelclassified.cpp
    llpanelcontents.cpp
    llpaneleditsky.cpp
    llpaneleditwater.cpp
    llpaneleditwearable.cpp
    llpanelemojicomplete.cpp
    llpanelenvironment.cpp
    llpanelexperiencelisteditor.cpp
    llpanelexperiencelog.cpp
    llpanelexperiencepicker.cpp
    llpanelexperiences.cpp
    llpanelface.cpp
    llpanelgenerictip.cpp
    llpanelgroup.cpp
    llpanelgroupcreate.cpp
    llpanelgroupbulk.cpp
    llpanelgroupbulkban.cpp
    llpanelgroupexperiences.cpp
    llpanelgroupgeneral.cpp
    llpanelgroupinvite.cpp
    llpanelgrouplandmoney.cpp
    llpanelgroupnotices.cpp
    llpanelgrouproles.cpp
    llpanelhome.cpp
    llpanelland.cpp
    llpanellandaudio.cpp
    llpanellandmarkinfo.cpp
    llpanellandmarks.cpp
    llpanellandmedia.cpp
    llpanellogin.cpp
    llpanelloginlistener.cpp
    llpanelmaininventory.cpp
    llpanelmarketplaceinbox.cpp
    llpanelmarketplaceinboxinventory.cpp
    llpanelmediasettingsgeneral.cpp
    llpanelmediasettingspermissions.cpp
    llpanelmediasettingssecurity.cpp
    llpanelnearbymedia.cpp
    llpanelobject.cpp
    llpanelobjectinventory.cpp
    llpanelonlinestatus.cpp
    llpaneloutfitedit.cpp
    llpaneloutfitsinventory.cpp
    llpanelpeople.cpp
    llpanelpeoplemenus.cpp
    llpanelpermissions.cpp
    llpanelplaceinfo.cpp
    llpanelplaceprofile.cpp
    llpanelplaces.cpp
    llpanelplacestab.cpp
    llpanelpresetscamerapulldown.cpp
    llpanelpresetspulldown.cpp
    llpanelprimmediacontrols.cpp
    llpanelprofile.cpp
    llpanelprofileclassifieds.cpp
    llpanelprofilepicks.cpp
    llpanelsnapshot.cpp
    llpanelsnapshotinventory.cpp
    llpanelsnapshotlocal.cpp
    llpanelsnapshotoptions.cpp
    llpanelsnapshotpostcard.cpp
    llpanelsnapshotprofile.cpp
    llpanelteleporthistory.cpp
    llpaneltiptoast.cpp
    llpanelvoiceeffect.cpp
    #llpaneltopinfobar.cpp # <FS:Zi> unused
    llpanelpulldown.cpp
    llpanelvoicedevicesettings.cpp
    llpanelvolume.cpp
    llpanelvolumepulldown.cpp
    llpanelwearing.cpp
    llparcelselection.cpp
    llparticipantlist.cpp
    llpatchvertexarray.cpp
    llpathfindingcharacter.cpp
    llpathfindingcharacterlist.cpp
    llpathfindinglinkset.cpp
    llpathfindinglinksetlist.cpp
    llpathfindingmanager.cpp
    llpathfindingnavmesh.cpp
    llpathfindingnavmeshstatus.cpp
    llpathfindingnavmeshzone.cpp
    llpathfindingobject.cpp
    llpathfindingobjectlist.cpp
    llpathfindingpathtool.cpp
    llpersistentnotificationstorage.cpp
    llphysicsmotion.cpp
    llphysicsshapebuilderutil.cpp
    llpipelinelistener.cpp
    llplacesinventorybridge.cpp
    llplacesinventorypanel.cpp
    llplacesfolderview.cpp
    llpopupview.cpp
    llpostcard.cpp
    llpresetsmanager.cpp
    llpreview.cpp
    llpreviewanim.cpp
    llpreviewgesture.cpp
    llpreviewnotecard.cpp
    llpreviewscript.cpp
    llpreviewsound.cpp
    llpreviewtexture.cpp
    llproductinforequest.cpp
    llprogressview.cpp
    llrecentpeople.cpp
    llreflectionmap.cpp
    llreflectionmapmanager.cpp
    llheroprobemanager.cpp
    llregioninfomodel.cpp
    llregionposition.cpp
    llremoteparcelrequest.cpp
    #llsavedsettingsglue.cpp #<FS:Ansariel> Unused
    #llsaveoutfitcombobtn.cpp #<FS:Ansariel> Unused
    llscenemonitor.cpp
    llsceneview.cpp
    llscreenchannel.cpp
    llscripteditor.cpp
    llscriptfloater.cpp
    llscrollingpanelparam.cpp
    llscrollingpanelparambase.cpp
    llsculptidsize.cpp
    llsearchableui.cpp
    llsearchcombobox.cpp
    llsearchhistory.cpp
    llsecapi.cpp
    llsechandler_basic.cpp
    llselectmgr.cpp
    llsetkeybinddialog.cpp
    llsettingspicker.cpp
    llsettingsvo.cpp
    llshareavatarhandler.cpp
    llsidepanelappearance.cpp
    llsidepanelinventory.cpp
    llsidepanelinventorysubpanel.cpp
    llsidepaneliteminfo.cpp
    llsidepaneltaskinfo.cpp
    llsidetraypanelcontainer.cpp
    llskinningutil.cpp
    llsky.cpp
    #llslurl.cpp #<FS:AW optional opensim support>
    llsnapshotlivepreview.cpp
    llspatialpartition.cpp
    llspeakers.cpp
    llspeakingindicatormanager.cpp
    llsplitbutton.cpp
    llsprite.cpp
    llstartup.cpp
    llstartuplistener.cpp
    llstatusbar.cpp
    llstylemap.cpp
    llsurface.cpp
    llsurfacepatch.cpp
    llsyntaxid.cpp
    llsyswellitem.cpp
    llsyswellwindow.cpp
    llteleporthistory.cpp
    llteleporthistorystorage.cpp
    lltexturecache.cpp
    lltexturectrl.cpp
    lltexturefetch.cpp
    lltextureinfo.cpp
    lltextureinfodetails.cpp
    lltexturestats.cpp
    lltextureview.cpp
    llthumbnailctrl.cpp
    lltinygltfhelper.cpp
    lltoast.cpp
    lltoastalertpanel.cpp
    lltoastgroupnotifypanel.cpp
    lltoastimpanel.cpp
    lltoastnotifypanel.cpp
    lltoastpanel.cpp
    lltoastscripttextbox.cpp
    lltoastscriptquestion.cpp
    lltool.cpp
    lltoolbarview.cpp
    lltoolbrush.cpp
    lltoolcomp.cpp
    lltooldraganddrop.cpp
    lltoolface.cpp
    lltoolfocus.cpp
    lltoolgrab.cpp
    lltoolgun.cpp
    lltoolindividual.cpp
    lltoolmgr.cpp
    lltoolmorph.cpp
    lltoolobjpicker.cpp
    lltoolpie.cpp
    lltoolpipette.cpp
    lltoolplacer.cpp
    lltoolselect.cpp
    lltoolselectland.cpp
    lltoolselectrect.cpp
    lltracker.cpp
    lltrackpicker.cpp
    lltransientdockablefloater.cpp
    lltransientfloatermgr.cpp
    lltranslate.cpp
    lluiavatar.cpp
    lluilistener.cpp
    lluploaddialog.cpp
    llurl.cpp
    llurldispatcher.cpp
    llurldispatcherlistener.cpp
    llurlfloaterdispatchhandler.cpp
    llurlhistory.cpp
    llurllineeditorctrl.cpp
    llurlwhitelist.cpp
    #llvectorperfoptions.cpp #<FS:Ansariel> Unused
    llversioninfo.cpp
    llviewchildren.cpp
    llviewerassetstats.cpp
    llviewerassetstorage.cpp
    llviewerassettype.cpp
    llviewerassetupload.cpp
    llviewerattachmenu.cpp
    llvieweraudio.cpp
    llviewercamera.cpp
    llviewerchat.cpp
    llviewercontrol.cpp
    llviewercontrollistener.cpp
    llviewerdisplay.cpp
    llviewerdisplayname.cpp
    llviewerfloaterreg.cpp
    llviewerfoldertype.cpp
    llviewergenericmessage.cpp
    llviewergesture.cpp
    llviewerhelp.cpp
    llviewerhelputil.cpp
    llviewerhome.cpp
    llviewerinventory.cpp
    llviewerjoint.cpp
    llviewerjointattachment.cpp
    llviewerjointmesh.cpp
    llviewerjoystick.cpp
    llviewerinput.cpp
    llviewerlayer.cpp
    llviewermedia.cpp
    llviewermedia_streamingaudio.cpp
    llviewermediafocus.cpp
    llviewermenu.cpp
    llviewermenufile.cpp
    llviewermessage.cpp
    #llviewernetwork.cpp #<FS:AW optional opensim support>
    llviewerobject.cpp
    llviewerobjectlist.cpp
    llvieweroctree.cpp
    llviewerparcelaskplay.cpp
    llviewerparcelmedia.cpp
    llviewerparcelmediaautoplay.cpp
    llviewerparcelmgr.cpp
    llviewerparceloverlay.cpp
    llviewerpartsim.cpp
    llviewerpartsource.cpp
    llviewerregion.cpp
    llviewershadermgr.cpp
    llviewerstats.cpp
    llviewerstatsrecorder.cpp
    llviewertexlayer.cpp
    llviewertexteditor.cpp
    llviewertexture.cpp
    llviewertextureanim.cpp
    llviewertexturelist.cpp
    llviewerthrottle.cpp
    llviewerwearable.cpp
    llviewerwindow.cpp
    llviewerwindowlistener.cpp
	llvisualeffect.cpp
    llvlcomposition.cpp
    llvlmanager.cpp
    llvoavatar.cpp
    llvoavatarself.cpp
    llvocache.cpp
    llvograss.cpp
    llvoicecallhandler.cpp
    llvoicechannel.cpp
    llvoiceclient.cpp
    llvoicevisualizer.cpp
    llvoicevivox.cpp
    llvoinventorylistener.cpp
    llvopartgroup.cpp
    llvosky.cpp
    llvosurfacepatch.cpp
    llvotree.cpp
    llvovolume.cpp
    llvowater.cpp
    llvowlsky.cpp
    llwatchdog.cpp
    llwearableitemslist.cpp
    llwearablelist.cpp
    llweb.cpp
    llwebprofile.cpp
    llwind.cpp
    llwindowlistener.cpp
    llwlhandlers.cpp
    llworld.cpp
    llworldmap.cpp
    llworldmapmessage.cpp
    llworldmipmap.cpp
    llworldmapview.cpp
    llxmlrpclistener.cpp
    llxmlrpctransaction.cpp
    noise.cpp
    particleeditor.cpp
    permissionstracker.cpp
    piemenu.cpp
    pieseparator.cpp
    pieslice.cpp
    pipeline.cpp
    qtoolalign.cpp
    quickprefs.cpp
    rlvactions.cpp
    rlvenvironment.cpp
    rlvcommon.cpp
    rlveffects.cpp
    rlvextensions.cpp
    rlvfloaters.cpp
    rlvhandler.cpp
    rlvhelper.cpp
    rlvinventory.cpp
    rlvlocks.cpp
    rlvui.cpp
    sanitycheck.cpp
    streamtitledisplay.cpp
    utilitybar.cpp
    NACLantispam.cpp
    NACLfloaterexploresounds.cpp
    )

if (OPENSIM)
    list(APPEND viewer_SOURCE_FILES
                fsgridhandler.cpp
                fsslurl.cpp
        )
else (OPENSIM)
    list(APPEND viewer_SOURCE_FILES
                llslurl.cpp
                llviewernetwork.cpp
        )
endif (OPENSIM)

set(VIEWER_BINARY_NAME "firestorm-bin" CACHE STRING
    "The name of the viewer executable to create.")

set(viewer_HEADER_FILES
    CMakeLists.txt
    ViewerInstall.cmake

# <Add FS includes below this line>
    alfloaterregiontracker.h
    animationexplorer.h
    ao.h
    aoengine.h
    aoset.h
    chatbar_as_cmdline.h
    daeexport.h
    dialogstack.h
    exoflickr.h
    exoflickrauth.h
    exogroupmutelist.h
    floatermedialists.h
    fsareasearch.h
    fsareasearchmenu.h
    fsassetblacklist.h
    fsavatarrenderpersistence.h
    fsavatarsearchmenu.h
    fsblocklistmenu.h
    fschathistory.h
    fschatoptionsmenu.h
    fsdispatchclassifiedclickthrough.h
    fscommon.h
    fsconsoleutils.h
    fscontactsfriendsmenu.h
    fsdata.h
    fsdroptarget.h
    fsexportperms.h
    fsfloateraddtocontactset.h
    fsfloaterassetblacklist.h
    fsfloateravatarrendersettings.h
    fsfloaterblocklist.h
    fsfloatercontacts.h
    fsfloatercontactsetconfiguration.h
    fsfloaterexport.h
    fsfloatergroup.h
    fsfloatergrouptitles.h
    fsfloaterimport.h
    fsfloaterim.h
    fsfloaterimcontainer.h
    fsfloaternearbychat.h
    fsfloaterpartialinventory.h
    fsfloaterplacedetails.h
    fsfloaterposestand.h
    fsfloaterprotectedfolders.h
    fsfloaterradar.h
    fsfloatersearch.h
    fsfloaterstatistics.h
    fsfloaterstreamtitle.h
    fsfloaterteleporthistory.h
    fsfloatervoicecontrols.h
    fsfloatervolumecontrols.h
    fsfloatervramusage.h
    fsfloaterwearablefavorites.h
<<<<<<< HEAD
=======
    fsfloaterwhitelisthelper.h
>>>>>>> ac0d6afb
    fsgridhandler.h
    fskeywords.h
    fslslbridge.h
    fslslbridgerequest.h
    fslslpreproc.h
    fslslpreprocviewer.h
    fsmoneytracker.h
    fsnamelistavatarmenu.h
    fsnearbychatbarlistener.h
    fsnearbychatcontrol.h
    fsnearbychathub.h
    fsnearbychatvoicemonitor.h
    fspanelblocklist.h
    fspanelcontactsets.h
    fspanelface.h
    fspanelimcontrolpanel.h
    fspanellogin.h
    fspanelprefs.h
    fspanelradar.h
    fsparticipantlist.h
    fspose.h
    fsradar.h
    fsradarentry.h
    fsradarlistctrl.h
    fsradarmenu.h
    fsregioncross.h
    fsscriptlibrary.h
    fsscrolllistctrl.h
    fsslurl.h
    fsslurlcommand.h
<<<<<<< HEAD
    lggbeamcolormapfloater.h
    lggbeammapfloater.h
    lggbeammaps.h
    lggbeamscolors.h
    lggcontactsets.h
    lfsimfeaturehandler.h
    llflickrconnect.h
    llfloaterflickr.h
    # <FS:Ansariel> [Legacy Bake]
    llagentwearablesfetch.h

    # local mesh
    vjlocalmesh.h
    vjfloaterlocalmesh.h
    vjlocalmeshimportdae.h

    gltfscenemanager.h
=======
    fsworldmapmessage.h
>>>>>>> ac0d6afb
    groupchatlistener.h
    gltf/asset.h
    gltf/accessor.h
    gltf/buffer_util.h
    gltf/primitive.h
    gltf/animation.h
    llaccountingcost.h
    lggbeamcolormapfloater.h
    lggbeammapfloater.h
    lggbeammaps.h
    lggbeamscolors.h
    lggcontactsets.h
    lfsimfeaturehandler.h
    llflickrconnect.h
    llfloaterflickr.h
    # <FS:Ansariel> [Legacy Bake]
    llagentwearablesfetch.h
    vjlocalmesh.h
    vjfloaterlocalmesh.h
    vjlocalmeshimportdae.h

    llaccountingcostmanager.h
    llaisapi.h
    llagent.h
    llagentaccess.h
    llagentbenefits.h
    llagentcamera.h
    llagentdata.h
    llagentlanguage.h
    llagentlistener.h
    llagentpicksinfo.h
    llagentpilot.h
    llagentui.h
    llagentwearables.h
    llanimstatelabels.h
    llappcorehttp.h
    llappearance.h
    llappearancemgr.h
    llappviewer.h
    llappviewerlistener.h
    llattachmentsmgr.h
    llaudiosourcevo.h
    llautoreplace.h
    llavataractions.h
    llavatariconctrl.h
    llavatarlist.h
    llavatarlistitem.h
    llavatarpropertiesprocessor.h
    llavatarrenderinfoaccountant.h
    llavatarrendernotifier.h
    llblockedlistitem.h
    llblocklist.h
    llbox.h
    #llbreadcrumbview.h #<FS:Ansariel> Unused
    llbuycurrencyhtml.h
    llcallingcard.h
    llcapabilityprovider.h
    llchannelmanager.h
    llchatbar.h
    llchathistory.h
    llchatitemscontainerctrl.h
    llchatmsgbox.h
    llchiclet.h
    llchicletbar.h
    llclassifiedinfo.h
    llcofwearables.h
    llcolorswatch.h
    llcommanddispatcherlistener.h
    llcommandhandler.h
    llcommandlineparser.h
    llcommunicationchannel.h
    llcompilequeue.h
    llconfirmationmanager.h
    llcontrolavatar.h
    llconversationlog.h
    llconversationloglist.h
    llconversationloglistitem.h
    llconversationmodel.h
    llconversationview.h
    llcurrencyuimanager.h
    llcylinder.h
    lldateutil.h
    lldebugmessagebox.h
    lldebugview.h
    lldeferredsounds.h
    lldelayedgestureerror.h
    lldirpicker.h
    lldonotdisturbnotificationstorage.h
    lldndbutton.h
    lldrawable.h
    lldrawpool.h
    lldrawpoolalpha.h
    lldrawpoolavatar.h
    lldrawpoolbump.h
    lldrawpoolmaterials.h
    lldrawpoolpbropaque.h
    lldrawpoolsimple.h
    lldrawpoolsky.h
    lldrawpoolterrain.h
    lldrawpooltree.h
    lldrawpoolwater.h
    lldrawpoolwlsky.h
    lldynamictexture.h
    llemote.h
    llenvironment.h
    llestateinfomodel.h
    lleventnotifier.h
    lleventpoll.h
    llexpandabletextbox.h
    llexperiencelog.h
    llexternaleditor.h
    llface.h
    llfasttimerview.h
    llfavoritesbar.h
    llfeaturemanager.h
    llfetchedgltfmaterial.h
    llfilepicker.h
    llfilteredwearablelist.h
    llfirstuse.h
    llflexibleobject.h
    llfloater360capture.h
    llfloaterabout.h
    llfloaterbvhpreview.h
    llfloateraddpaymentmethod.h
    llfloaterauction.h
    llfloaterautoreplacesettings.h
    llfloateravatar.h
    llfloateravatarpicker.h
    llfloateravatarrendersettings.h
    llfloateravatartextures.h
    llfloaterbanduration.h
    llfloaterbeacons.h
    llfloaterbigpreview.h
    llfloaterbuildoptions.h
    llfloaterbulkpermission.h
    llfloaterbump.h
    llfloaterbuy.h
    llfloaterbuycontents.h
    llfloaterbuycurrency.h
    llfloaterbuycurrencyhtml.h
    llfloaterbuyland.h
    llfloatercamerapresets.h
    llfloaterchangeitemthumbnail.h
    llfloatercamera.h
    llfloaterchatvoicevolume.h
    llfloaterclassified.h
    llfloatercolorpicker.h
    llfloaterconversationlog.h
    llfloaterconversationpreview.h
    llfloatercreatelandmark.h
    llfloaterdeleteprefpreset.h
    llfloaterdestinations.h
    llfloaterdisplayname.h
    llfloatereditenvironmentbase.h
    llfloatereditextdaycycle.h
    llfloateremojipicker.h
    llfloaterenvironmentadjust.h
    llfloaterevent.h
    llfloaterexperiencepicker.h
    llfloaterexperienceprofile.h
    llfloaterexperiences.h
    llfloaterfixedenvironment.h
    llfloaterfonttest.h
    llfloaterforgetuser.h
    llfloatergesture.h
    llfloatergodtools.h
    llfloatergotoline.h
    llfloatergridstatus.h
    llfloatergroupbulkban.h
    llfloatergroupinvite.h
    llfloatergroups.h
    llfloaterhandler.h
    llfloaterhelpbrowser.h
    llfloaterhoverheight.h
    llfloaterhowto.h
    llfloaterhud.h
    llfloaterimagepreview.h
    llfloaterimnearbychat.h
    llfloaterimnearbychathandler.h
    llfloaterimnearbychatlistener.h
    llfloaterimsessiontab.h
    llfloaterimsession.h
    llfloaterimcontainer.h
    llfloaterinspect.h
    llfloaterinventorysettings.h
    llfloaterinventorythumbnailshelper.h
    llfloaterjoystick.h
    llfloaterlagmeter.h
    llfloaterland.h
    llfloaterlandholdings.h
    llfloaterlinkreplace.h
    llfloaterloadprefpreset.h
    llfloatermap.h
    llfloatermarketplacelistings.h
    llfloatermediasettings.h
    llfloatermemleak.h
    llfloatermodelpreview.h
    llfloatermodeluploadbase.h
    llfloatermyscripts.h
    llfloatermyenvironment.h
    llfloaternamedesc.h
    llfloaternewfeaturenotification.h
    llfloaternotificationsconsole.h
    llfloaternotificationstabbed.h
    llfloaterobjectweights.h
    llfloateropenobject.h
    llfloatersimplesnapshot.h
    llfloaterpathfindingcharacters.h
    llfloaterpathfindingconsole.h
    llfloaterpathfindinglinksets.h
    llfloaterpathfindingobjects.h
    llfloaterpay.h
    # llfloaterperformance.h <FS:Beq/> replaced with fs version due to large changes and likelihood that LL version will not release.
    fsfloaterperformance.h
    llfloaterperms.h
    llfloaterpostprocess.h
    llfloaterprofile.h
    llfloaterpreference.h
    # llfloaterpreferencesgraphicsadvanced.h
    llfloaterpreferenceviewadvanced.h
    llfloaterpreviewtrash.h
    llfloaterprofiletexture.h
    llfloaterproperties.h # <FS:Ansariel> Keep legacy properties floater
    llfloaterregiondebugconsole.h
    llfloaterregioninfo.h
    llfloaterreporter.h
    llfloaterregionrestarting.h
    llfloatersavecamerapreset.h
    llfloatersaveprefpreset.h
    llfloatersceneloadstats.h
    llfloaterscriptdebug.h
    llfloaterscriptedprefs.h
    llfloaterscriptlimits.h
    llfloaterscriptrecover.h
    llfloatersearch.h
    llfloatersearchreplace.h
    llfloatersellland.h
    llfloatersettingsdebug.h
    llfloatersidepanelcontainer.h
    llfloatersnapshot.h
    llfloatersounddevices.h
    llfloaterspellchecksettings.h
    llfloatertelehub.h
    llfloatertestinspectors.h
    llfloatertestlistview.h
    llfloatertools.h
    llfloatertopobjects.h
    llfloatertos.h
    llfloatertoybox.h
    llfloatertranslationsettings.h
    llfloateruipreview.h
    llfloaterurlentry.h
    llfloatervoiceeffect.h
    llfloatervoicevolume.h
    llfloaterwebcontent.h
    llfloaterwhitelistentry.h
    llfloaterwindowsize.h
    llfloaterworldmap.h
    llfolderviewmodelinventory.h
    llfollowcam.h
    llfriendcard.h
    llflyoutcombobtn.h
    llgesturelistener.h
    llgesturemgr.h
    llgiveinventory.h
    llgltfmateriallist.h
    llgltfmaterialpreviewmgr.h
    llgroupactions.h
    llgroupiconctrl.h
    llgrouplist.h
    llgroupmgr.h
    llhasheduniqueid.h
    llhints.h
    llhttpretrypolicy.h
    llhudeffect.h
    llhudeffectbeam.h
    llhudeffectlookat.h
    llhudeffectpointat.h
    llhudeffecttrail.h
    llhudeffectblob.h
    llhudicon.h
    llhudmanager.h
    llhudnametag.h
    llhudobject.h
    llhudrender.h
    llhudtext.h
    llhudview.h
    llimagefiltersmanager.h
    llimprocessing.h
    llimview.h
    llinspect.h
    llinspectavatar.h
    llinspectgroup.h
    llinspectobject.h
    llinspectremoteobject.h
    llinspecttexture.h
    llinspecttoast.h
    llinventorybridge.h
    llinventoryfilter.h
    llinventoryfunctions.h
    llinventorygallery.h
    llinventorygallerymenu.h
    llinventoryicon.h
    llinventoryitemslist.h
    llinventorylistitem.h
    llinventorymodel.h
    llinventorymodelbackgroundfetch.h
    llinventoryobserver.h
    llinventorypanel.h
    lljoystickbutton.h
    llkeyconflict.h
    lllandmarkactions.h
    lllandmarklist.h
    lllightconstants.h
    #lllistbrowser.h #<FS:Ansariel> Unused
    lllistcontextmenu.h
    lllistview.h
    lllocalbitmaps.h
    lllocalgltfmaterials.h
    lllocationhistory.h
    lllocationinputctrl.h
    lllogchat.h
    llloginhandler.h
    lllogininstance.h
    llmachineid.h
    llmanip.h
    llmaniprotate.h
    llmanipscale.h
    llmaniptranslate.h
    llmarketplacefunctions.h
    llmarketplacenotifications.h
    llmaterialeditor.h
    llmaterialmgr.h
    llmediactrl.h
    llmediadataclient.h
    llmenuoptionpathfindingrebakenavmesh.h
    llmeshrepository.h
    llmimetypes.h
    llmodelpreview.h
    llmorphview.h
    llmoveview.h
    llmutelist.h
    llnamebox.h
    llnameeditor.h
    llnamelistctrl.h
    llnavigationbar.h
    llnetmap.h
    llnotificationhandler.h
    llnotificationlistitem.h
    llnotificationlistview.h
    llnotificationmanager.h
    llnotificationstorage.h
    lloutfitgallery.h
    lloutfitslist.h
    lloutfitobserver.h
    lloutputmonitorctrl.h
    llpanelappearancetab.h
    llpanelavatar.h
    llpanelavatartag.h
    llpanelblockedlist.h
    llpanelclassified.h
    llpanelcontents.h
    llpaneleditsky.h
    llpaneleditwater.h
    llpaneleditwearable.h
    llpanelemojicomplete.h
    llpanelenvironment.h
    llpanelexperiencelisteditor.h
    llpanelexperiencelog.h
    llpanelexperiencepicker.h
    llpanelexperiences.h
    llpanelface.h
    llpanelgenerictip.h
    llpanelgroup.h
    llpanelgroupcreate.h
    llpanelgroupbulk.h
    llpanelgroupbulkimpl.h
    llpanelgroupbulkban.h
    llpanelgroupexperiences.h
    llpanelgroupgeneral.h
    llpanelgroupinvite.h
    llpanelgrouplandmoney.h
    llpanelgroupnotices.h
    llpanelgrouproles.h
    llpanelhome.h
    llpanelland.h
    llpanellandaudio.h
    llpanellandmarkinfo.h
    llpanellandmarks.h
    llpanellandmedia.h
    llpanellogin.h
    llpanelloginlistener.h
    llpanelmaininventory.h
    llpanelmarketplaceinbox.h
    llpanelmarketplaceinboxinventory.h
    llpanelmediasettingsgeneral.h
    llpanelmediasettingspermissions.h
    llpanelmediasettingssecurity.h
    llpanelnearbymedia.h
    llpanelobject.h
    llpanelobjectinventory.h
    llpanelonlinestatus.h
    llpaneloutfitedit.h
    llpaneloutfitsinventory.h
    llpanelpeople.h
    llpanelpeoplemenus.h
    llpanelpermissions.h
    llpanelplaceinfo.h
    llpanelplaceprofile.h
    llpanelplaces.h
    llpanelplacestab.h
    llpanelpresetscamerapulldown.h
    llpanelpresetspulldown.h
    llpanelprimmediacontrols.h
    llpanelprofile.h
    llpanelprofileclassifieds.h
    llpanelprofilepicks.h
    llpanelsnapshot.h
    llpanelteleporthistory.h
    llpaneltiptoast.h
    llpanelpulldown.h
    llpanelvoicedevicesettings.h
    llpanelvoiceeffect.h
    #llpaneltopinfobar.h # <FS:Zi> unused
    llpanelvolume.h
    llpanelvolumepulldown.h
    llpanelwearing.h
    llparcelselection.h
    llparticipantlist.h
    llpatchvertexarray.h
    llpathfindingcharacter.h
    llpathfindingcharacterlist.h
    llpathfindinglinkset.h
    llpathfindinglinksetlist.h
    llpathfindingmanager.h
    llpathfindingnavmesh.h
    llpathfindingnavmeshstatus.h
    llpathfindingnavmeshzone.h
    llpathfindingobject.h
    llpathfindingobjectlist.h
    llpathfindingpathtool.h
    llpersistentnotificationstorage.h
    llphysicsmotion.h
    llphysicsshapebuilderutil.h
    llpipelinelistener.h
    llplacesinventorybridge.h
    llplacesinventorypanel.h
    llplacesfolderview.h
    llpopupview.h
    llpostcard.h
    llpresetsmanager.h
    llpreview.h
    llpreviewanim.h
    llpreviewgesture.h
    llpreviewnotecard.h
    llpreviewscript.h
    llpreviewsound.h
    llpreviewtexture.h
    llproductinforequest.h
    llprogressview.h
    llrecentpeople.h
    llreflectionmap.h
    llreflectionmapmanager.h
    llheroprobemanager.h
    llregioninfomodel.h
    llregionposition.h
    llremoteparcelrequest.h
    llresourcedata.h
    llrootview.h
    #llsavedsettingsglue.h #<FS:Ansariel> Unused
    #llsaveoutfitcombobtn.h #<FS:Ansariel> Unused
    llscenemonitor.h
    llsceneview.h
    llscreenchannel.h
    llscripteditor.h
    llscriptfloater.h
    llscriptruntimeperms.h
    llscrollingpanelparam.h
    llscrollingpanelparambase.h
    llsculptidsize.h
    llsearchableui.h
    llsearchcombobox.h
    llsearchhistory.h
    llsecapi.h
    llsechandler_basic.h
    llselectmgr.h
    llsetkeybinddialog.h
    llsettingspicker.h
    llsettingsvo.h
    llsidepanelappearance.h
    llsidepanelinventory.h
    llsidepanelinventorysubpanel.h
    llsidepaneliteminfo.h
    llsidepaneltaskinfo.h
    llsidetraypanelcontainer.h
    llskinningutil.h
    llsky.h
    llslurl.h
    llsnapshotlivepreview.h
    llsnapshotmodel.h
    llspatialpartition.h
    llspeakers.h
    llspeakingindicatormanager.h
    llsplitbutton.h
    llsprite.h
    llstartup.h
    llstartuplistener.h
    llstatusbar.h
    llstylemap.h
    llsurface.h
    llsurfacepatch.h
    llsyntaxid.h
    llsyswellitem.h
    llsyswellwindow.h
    lltable.h
    llteleporthistory.h
    llteleporthistorystorage.h
    lltexturecache.h
    lltexturectrl.h
    lltexturefetch.h
    lltextureinfo.h
    lltextureinfodetails.h
    lltexturestats.h
    lltextureview.h
    llthumbnailctrl.h
    lltinygltfhelper.h
    lltoast.h
    lltoastalertpanel.h
    lltoastgroupnotifypanel.h
    lltoastimpanel.h
    lltoastnotifypanel.h
    lltoastpanel.h
    lltoastscripttextbox.h
    lltoastscriptquestion.h
    lltool.h
    lltoolbarview.h
    lltoolbrush.h
    lltoolcomp.h
    lltooldraganddrop.h
    lltoolface.h
    lltoolfocus.h
    lltoolgrab.h
    lltoolgun.h
    lltoolindividual.h
    lltoolmgr.h
    lltoolmorph.h
    lltoolobjpicker.h
    lltoolpie.h
    lltoolpipette.h
    lltoolplacer.h
    lltoolselect.h
    lltoolselectland.h
    lltoolselectrect.h
    lltracker.h
    lltrackpicker.h
    lltransientdockablefloater.h
    lltransientfloatermgr.h
    lltranslate.h
    lluiconstants.h
    lluiavatar.h
    lluilistener.h
    lluploaddialog.h
    lluploadfloaterobservers.h
    llurl.h
    llurldispatcher.h
    llurldispatcherlistener.h
    llurlfloaterdispatchhandler.h
    llurlhistory.h
    llurllineeditorctrl.h
    llurlwhitelist.h
    #llvectorperfoptions.h #<FS:Ansariel> Unused
    llversioninfo.h
    llviewchildren.h
    llviewerassetstats.h
    llviewerassetstorage.h
    llviewerassettype.h
    llviewerassetupload.h
    llviewerattachmenu.h
    llvieweraudio.h
    llviewercamera.h
    llviewerchat.h
    llviewercontrol.h
    llviewercontrollistener.h
    llviewerdisplay.h
    llviewerdisplayname.h
    llviewerfloaterreg.h
    llviewerfoldertype.h
    llviewergenericmessage.h
    llviewergesture.h
    llviewerhelp.h
    llviewerhome.h
    llviewerinventory.h
    llviewerjoint.h
    llviewerjointattachment.h
    llviewerjointmesh.h
    llviewerjoystick.h
    llviewerinput.h
    llviewerlayer.h
    llviewermedia.h
    llviewermediafocus.h
    llviewermediaobserver.h
    llviewermenu.h
    llviewermenufile.h
    llviewermessage.h
    llviewernetwork.h
    llviewerobject.h
    llviewerobjectlist.h
    llvieweroctree.h
    llviewerparcelaskplay.h
    llviewerparcelmedia.h
    llviewerparcelmediaautoplay.h
    llviewerparcelmgr.h
    llviewerparceloverlay.h
    llviewerpartsim.h
    llviewerpartsource.h
    llviewerprecompiledheaders.h
    llviewerregion.h
    llviewershadermgr.h
    llviewerstats.h
    llviewerstatsrecorder.h
    llviewertexlayer.h
    llviewertexteditor.h
    llviewertexture.h
    llviewertextureanim.h
    llviewertexturelist.h
    llviewerthrottle.h
    llviewerwearable.h
    llviewerwindow.h
    llviewerwindowlistener.h
	llvisualeffect.h
    llvlcomposition.h
    llvlmanager.h
    llvoavatar.h
    llvoavatarself.h
    llvocache.h
    llvograss.h
    llvoicechannel.h
    llvoiceclient.h
    llvoicevisualizer.h
    llvoicevivox.h
    llvoinventorylistener.h
    llvopartgroup.h
    llvosky.h
    llvosurfacepatch.h
    llvotree.h
    llvovolume.h
    llvowater.h
    llvowlsky.h
    llwatchdog.h
    llwearableitemslist.h
    llwearablelist.h
    llweb.h
    llwebprofile.h
    llwind.h
    llwindowlistener.h
    llwlhandlers.h
    llworld.h
    llworldmap.h
    llworldmapmessage.h
    llworldmipmap.h
    llworldmapview.h
    llxmlrpclistener.h
    llxmlrpctransaction.h
    macmain.h
    noise.h
    particleeditor.h
    permissionstracker.h
    piemenu.h
    pieseparator.h
    pieslice.h
    pipeline.h
    rlvactions.h
    rlvcommon.h
    rlvdefines.h
    rlveffects.h
    rlvenvironment.h
    rlvextensions.h
    rlvfloaters.h
    rlvhandler.h
    rlvhelper.h
    rlvinventory.h
    rlvlocks.h
    rlvmodifiers.h
    rlvui.h
    roles_constants.h
    qtoolalign.h
    quickprefs.h
    sanitycheck.h
    streamtitledisplay.h
    utilitybar.h
    VertexCache.h
    VorbisFramework.h
    NACLantispam.h
    NACLfloaterexploresounds.h
    )

  list(APPEND viewer_SOURCE_FILES llperfstats.cpp)
  list(APPEND viewer_HEADER_FILES llperfstats.h)

# <FS:Ansariel> Flickr / Discord keys and fsversionvalues headers are generated in here
include_directories( ${CMAKE_CURRENT_BINARY_DIR} )

# <exodus>
# Generate the flickr keys header.
configure_file(
    ${CMAKE_CURRENT_SOURCE_DIR}/exoflickrkeys.h.in
    ${CMAKE_CURRENT_BINARY_DIR}/exoflickrkeys.h
    @ONLY
)
list(APPEND viewer_HEADER_FILES ${CMAKE_CURRENT_BINARY_DIR}/exoflickrkeys.h)
# </exodus>

#<FS:LO> Discord rich presence
configure_file(
    ${CMAKE_CURRENT_SOURCE_DIR}/fsdiscordkey.h.in
    ${CMAKE_CURRENT_BINARY_DIR}/fsdiscordkey.h
    @ONLY
)
list(APPEND viewer_HEADER_FILES ${CMAKE_CURRENT_BINARY_DIR}/fsdiscordkey.h)
LIST(APPEND viewer_HEADER_FILES fsfloaterdiscord.h fsdiscordconnect.h)
LIST(APPEND viewer_SOURCE_FILES fsfloaterdiscord.cpp fsdiscordconnect.cpp)
#</FS:LO>

# <FS:TS> Generate the version information header file.
configure_file(
    ${CMAKE_CURRENT_SOURCE_DIR}/fsversionvalues.h.in
    ${CMAKE_CURRENT_BINARY_DIR}/fsversionvalues.h
    @ONLY
)
list(APPEND viewer_HEADER_FILES ${CMAKE_CURRENT_BINARY_DIR}/fsversionvalues.h)
# </FS:TS>

source_group("CMake Rules" FILES ViewerInstall.cmake)

#build_data.json creation moved to viewer_manifest.py MAINT-6413
# the viewer_version.txt file created here is for passing to viewer_manifest and autobuild
file(WRITE "${CMAKE_CURRENT_BINARY_DIR}/viewer_version.txt"
           "${VIEWER_SHORT_VERSION}.${VIEWER_VERSION_REVISION}\n")

set_source_files_properties(
   llversioninfo.cpp tests/llversioninfo_test.cpp 
   PROPERTIES
# <FS:TS> The next line causes a full rebuild of the entire newview
#         directory every time the Mercurial revision number changes.
#         Instead of doing that, we use the configure tool to build
#         fsversionstrings.h with the right numbers in it.
#   COMPILE_DEFINITIONS "${VIEWER_CHANNEL_VERSION_DEFINES}" # see BuildVersion.cmake
   )

if (DARWIN)
  LIST(APPEND viewer_SOURCE_FILES llappviewermacosx.cpp)
  LIST(APPEND viewer_SOURCE_FILES llappviewermacosx-objc.mm)
  LIST(APPEND viewer_SOURCE_FILES llappviewermacosx-objc.h)
  LIST(APPEND viewer_SOURCE_FILES llfilepicker_mac.mm)
  LIST(APPEND viewer_HEADER_FILES llfilepicker_mac.h)

  # This should be compiled with the viewer.
  LIST(APPEND viewer_SOURCE_FILES llappdelegate-objc.mm)
  set_source_files_properties(
    llappdelegate-objc.mm
    PROPERTIES
    COMPILE_DEFINITIONS "${VIEWER_CHANNEL_VERSION_DEFINES}"
    # BugsplatMac is a module, imported with @import. That language feature
    # demands these -f switches.
    # Xcode 10.2 requires that Objective-C++ headers declare nullability of
    # pointer variables. As of 2019-06-26, the BugsplatMac version we're using
    # does not yet do so in its own header files. This -W flag prevents fatal
    # warnings.
    COMPILE_FLAGS "-fmodules -fcxx-modules -Wno-nullability-completeness"
    )

# [FS] Growl libs
  LIST(APPEND viewer_SOURCE_FILES
        growlmanager.cpp
        growlnotifierwin.cpp
        )

  LIST(APPEND viewer_HEADER_FILES
         growlmanager.h
         growlnotifierwin.h
         )
# [FS]

  # Add resource files to the project.
  set(viewer_RESOURCE_FILES
    firestorm_icon.icns
    macview.r
    Info-Firestorm.plist
    Firestorm.xib/
    # CMake doesn't seem to support Xcode language variants well just yet
    English.lproj/InfoPlist.strings
    English.lproj/language.txt
    German.lproj/language.txt
    Japanese.lproj/language.txt
    Korean.lproj/language.txt
    )

  SOURCE_GROUP("Resources" FILES ${viewer_RESOURCE_FILES})
  list(APPEND viewer_SOURCE_FILES ${viewer_RESOURCE_FILES})
endif (DARWIN)

if (LINUX)
    LIST(APPEND viewer_SOURCE_FILES llappviewerlinux.cpp)
    set_source_files_properties(
      llappviewerlinux.cpp
      PROPERTIES
# <FS:TS> The next line causes a full rebuild of the entire newview
#         directory every time the Mercurial revision number changes.
#         Instead of doing that, we use the configure tool to build
#         fsversionstrings.h with the right numbers in it.
#      COMPILE_DEFINITIONS "${VIEWER_CHANNEL_VERSION_DEFINES}"
      )
# [FS] Growl support
    LIST(APPEND viewer_HEADER_FILES desktopnotifierlinux.h growlmanager.h)
    LIST(APPEND viewer_SOURCE_FILES desktopnotifierlinux.cpp growlmanager.cpp)
# [FS] Growl support

    SET(CMAKE_EXE_LINKER_FLAGS "${CMAKE_EXE_LINKER_FLAGS} -Wl,--as-needed")


    # <FS:ND> Enable user to create a ctags database via using -DND_CTAGS=On
    if( ND_CTAGS )
      message( "Will generate ctags database during compilation" )
      set_source_files_properties( TAGS PROPERTIES GENERATED true)
      add_custom_command ( OUTPUT TAGS COMMAND ctags --extra=+q --fields=+aiS --c++-kinds=+p -e --recurse=yes .
                           WORKING_DIRECTORY ${CMAKE_SOURCE_DIR} )
      list(APPEND viewer_SOURCE_FILES TAGS )
    endif( ND_CTAGS )
    # </FS:ND>

    # <FS:ND> Get rid of memory limit exceeded for -fvar-tracking-assignments.
    if (NOT CMAKE_CXX_COMPILER MATCHES ".*clang")
      SET_SOURCE_FILES_PROPERTIES(llviewermenu.cpp PROPERTIES COMPILE_FLAGS -fno-var-tracking-assignments)
    endif()
    # </FS:ND>

    # Replace the icons with the appropriate ones for the channel
    # ('test' is the default)
    set(ICON_PATH "private")
    string(TOLOWER ${VIEWER_CHANNEL} channel_lower)
    if(channel_lower MATCHES "release")
        set(ICON_PATH "release")
    elseif(channel_lower MATCHES "beta")
        set(ICON_PATH "beta")
    elseif(channel_lower MATCHES "project")
        set(ICON_PATH "project")
    endif()

    if (OPENSIM)
        set(ICON_PATH "${ICON_PATH}-os")
    endif (OPENSIM)

    message(STATUS "Copying icons for ${ICON_PATH}")
    execute_process(
      COMMAND ${CMAKE_COMMAND} -E copy_if_different
        "${CMAKE_CURRENT_SOURCE_DIR}/icons/${ICON_PATH}/firestorm_256.bmp"
        "${CMAKE_CURRENT_SOURCE_DIR}/res-sdl/firestorm_icon.BMP"
      )
endif (LINUX)

if (WINDOWS)
    list(APPEND viewer_SOURCE_FILES
         growlmanager.cpp
         growlnotifierwin.cpp
         llappviewerwin32.cpp
         llwindebug.cpp
         )
    set_source_files_properties(
      llappviewerwin32.cpp
      PROPERTIES
      COMPILE_DEFINITIONS "${VIEWER_CHANNEL_VERSION_DEFINES}"
      )

    set_source_files_properties( llappviewer.cpp llviewermenu.cpp PROPERTIES COMPILE_FLAGS /bigobj )

    list(APPEND viewer_HEADER_FILES
         llappviewerwin32.h
         llwindebug.h
# [FS] Growl libs
         growlmanager.h
         growlnotifierwin.h
# [FS]
         )

    # Replace the icons with the appropriate ones for the channel
    # ('test' is the default)
    set(ICON_PATH "private")
    #set(VIEWER_MACOSX_PHASE "d") # <FS:Ansariel> Moved to OSX section
    string(TOLOWER ${VIEWER_CHANNEL} channel_lower)
    if(channel_lower MATCHES "release")
        set(ICON_PATH "release")
        #set(VIEWER_MACOSX_PHASE "f") # <FS:Ansariel> Moved to OSX section
    elseif(channel_lower MATCHES "beta")
        set(ICON_PATH "beta")
        #set(VIEWER_MACOSX_PHASE "b") # <FS:Ansariel> Moved to OSX section
    elseif(channel_lower MATCHES "project")
        set(ICON_PATH "project")
        #set(VIEWER_MACOSX_PHASE "a") # <FS:Ansariel> Moved to OSX section
    endif()

    # <FS:Ansariel> FIRE-24335: Use different icon for OpenSim version
    if (OPENSIM)
        set(ICON_PATH "${ICON_PATH}-os")
    endif (OPENSIM)
    # <FS:Ansariel>

    message(STATUS "Copying icons for ${ICON_PATH}")
    execute_process(
      COMMAND ${CMAKE_COMMAND} -E copy_if_different
        "${CMAKE_CURRENT_SOURCE_DIR}/icons/${ICON_PATH}/firestorm_icon.ico"
        "${CMAKE_CURRENT_SOURCE_DIR}/res/firestorm_icon.ico"
      )
    execute_process(
      COMMAND ${CMAKE_COMMAND} -E copy_if_different
        "${CMAKE_CURRENT_SOURCE_DIR}/icons/${ICON_PATH}/firestorm_256.BMP"
        "${CMAKE_CURRENT_SOURCE_DIR}/res/firestorm_icon.BMP"
      )
    execute_process(
      COMMAND ${CMAKE_COMMAND} -E copy_if_different
        "${CMAKE_CURRENT_SOURCE_DIR}/icons/${ICON_PATH}/firestorm_256.BMP"
        "${CMAKE_CURRENT_SOURCE_DIR}/res-sdl/firestorm_icon.BMP"
      )

    # Add resource files to the project.
    # viewerRes.rc is the only buildable file, but
    # the rest are all dependencies of it.
    set(viewer_RESOURCE_FILES
        res/arrow.cur
        res/arrowcop.cur
        res/arrowcopmulti.cur
        res/arrowdrag.cur
        res/circleandline.cur
        res/llarrow.cur
        res/llarrowdrag.cur
        res/llarrowdragmulti.cur
        res/llarrowlocked.cur
        res/llgrablocked.cur
        res/llno.cur
        res/llnolocked.cur
        res/lltoolcamera.cur
        res/lltoolcreate.cur
        res/lltoolfocus.cur
        res/lltoolgrab.cur
        res/lltoolland.cur
        res/lltoolpan.cur
        res/lltoolpathfinding.cur
        res/lltoolpathfindingpathend.cur
        res/lltoolpathfindingpathendadd.cur
        res/lltoolpathfindingpathstart.cur
        res/lltoolpathfindingpathstartadd.cur
        res/lltoolpipette.cur
        res/lltoolrotate.cur
        res/lltoolscale.cur
        res/lltooltranslate.cur
        res/lltoolzoomin.cur
        res/lltoolzoomout.cur
        res/firestorm_icon.BMP
        res/firestorm_icon.ico
        res-sdl/firestorm_icon.BMP
        res/resource.h
        res/toolpickobject.cur
        res/toolpickobject2.cur
        res/toolpickobject3.cur
        res/toolpipette.cur
        res/toolbuy.cur
        res/toolopen.cur
        res/toolsit.cur
        res/toolbuy-legacy.cur
        res/toolopen-legacy.cur
        res/toolsit-legacy.cur
        res/toolpay-legacy.cur
        )

    set_source_files_properties(${viewer_RESOURCE_FILES}
                                PROPERTIES HEADER_FILE_ONLY TRUE)

    configure_file( ${CMAKE_CURRENT_SOURCE_DIR}/res/viewerRes.rc
                    ${CMAKE_CURRENT_BINARY_DIR}/viewerRes.rc
                    )
    set(viewer_RESOURCE_FILES
        ${CMAKE_CURRENT_BINARY_DIR}/viewerRes.rc
        ${viewer_RESOURCE_FILES}
        )

    set_source_files_properties(${CMAKE_CURRENT_BINARY_DIR}/viewerRes.rc
      PROPERTIES COMPILE_FLAGS "-I${CMAKE_CURRENT_SOURCE_DIR}/res"
      )

    SOURCE_GROUP("Resource Files" FILES ${viewer_RESOURCE_FILES})

    list(APPEND viewer_SOURCE_FILES ${viewer_RESOURCE_FILES})

    find_library(INTEL_MEMOPS_LIBRARY
                 NAMES ll_intel_memops
                 PATHS
                 optimized ${ARCH_PREBUILT_DIRS_RELEASE}
                 debug ${ARCH_PREBUILT_DIRS_DEBUG}
                 )
    mark_as_advanced(INTEL_MEMOPS_LIBRARY)


    if (INTEL_MEMOPS_LIBRARY)
      add_library( ll::intel_memops INTERFACE IMPORTED )
      target_link_libraries( ll::intel_memops ${INTEL_MEMOPS_LIBRARY} )
    endif (INTEL_MEMOPS_LIBRARY)

    # <FS:Ansariel> Apply correct manifests to both 32 and 64 bit versions
    #if (ADDRESS_SIZE EQUAL 64)
        # We deliberately omit this from the 32bit build because it declares that
        # the viewer is compatible with Windows 10; we need that to properly detect
        # the Windows version, but doing so causes systems with certain HD video
        # cards to fail because Windows 10 does not support them.  Leaving this out
        # causes those systems to run in a Windows 8 compatibility mode, which works.
    #    LIST(APPEND viewer_SOURCE_FILES windows.manifest)
    #endif (ADDRESS_SIZE EQUAL 64)
    if (ADDRESS_SIZE EQUAL 64)
        LIST(APPEND viewer_SOURCE_FILES ${CMAKE_CURRENT_SOURCE_DIR}/../tools/manifests/compatibility.manifest)
    else (ADDRESS_SIZE EQUAL 64)
        LIST(APPEND viewer_SOURCE_FILES ${CMAKE_CURRENT_SOURCE_DIR}/../tools/manifests/legacy.manifest)
    endif (ADDRESS_SIZE EQUAL 64)
    # </FS:Ansariel>

endif (WINDOWS)

# Add the xui files. This is handy for searching for xui elements
# from within the IDE.
file(GLOB_RECURSE viewer_XUI_FILES LIST_DIRECTORIES FALSE
    ${CMAKE_CURRENT_SOURCE_DIR}/skins/*.xml)
source_group(TREE ${CMAKE_CURRENT_SOURCE_DIR}/skins PREFIX "XUI Files" FILES ${viewer_XUI_FILES})
set_source_files_properties(${viewer_XUI_FILES} 
                            PROPERTIES HEADER_FILE_ONLY TRUE)
list(APPEND viewer_SOURCE_FILES ${viewer_XUI_FILES})

# Add the shader sources
file(GLOB_RECURSE viewer_SHADER_FILES LIST_DIRECTORIES FALSE
    ${CMAKE_CURRENT_SOURCE_DIR}/app_settings/shaders/*.glsl)
source_group(TREE ${CMAKE_CURRENT_SOURCE_DIR}/app_settings/shaders PREFIX "Shaders" FILES ${viewer_SHADER_FILES})
set_source_files_properties(${viewer_SHADER_FILES} 
                            PROPERTIES HEADER_FILE_ONLY TRUE)
list(APPEND viewer_SOURCE_FILES ${viewer_SHADER_FILES})


set(viewer_APPSETTINGS_FILES
    app_settings/anim.ini
    app_settings/autoreplace.xml
    app_settings/client_list_v2.xml
    app_settings/cloud.xml
    app_settings/cmd_line.xml
    app_settings/commands.xml
    app_settings/emoji_groups.xml
    app_settings/foldertypes.xml
    app_settings/graphic_preset_controls.xml
    app_settings/grass.xml
    app_settings/grids.xml
    app_settings/growl_notifications.xml
    app_settings/ignorable_dialogs.xml
    app_settings/key_bindings.xml
    app_settings/keywords.ini
    app_settings/keywords_lsl_default.xml
    app_settings/logcontrol.xml
    app_settings/posestand.xml
    app_settings/quick_preferences.xml
    app_settings/scriptlibrary_aa.xml
    app_settings/scriptlibrary_ossl.xml
    app_settings/scriptlibrary_preproc.xml
    app_settings/settings_firestorm.xml
    app_settings/settings_hybrid.xml
    app_settings/settings_phoenix.xml
    app_settings/settings_v3.xml
    app_settings/settings_text.xml
    app_settings/settings.xml
    app_settings/settings_crash_behavior.xml
    app_settings/settings_files.xml
    app_settings/settings_per_account.xml
    app_settings/std_bump.ini
    #app_settings/toolbars.xml  FS:AO moved to skins
    app_settings/trees.xml
    app_settings/viewerart.xml
    ${CMAKE_SOURCE_DIR}/../etc/message.xml
    ${CMAKE_SOURCE_DIR}/../scripts/messages/message_template.msg
    packages-info.txt
    featuretable.txt
    featuretable_mac.txt
    featuretable_linux.txt
    )
	
if (WINDOWS)
  LIST(APPEND viewer_APPSETTINGS_FILES app_settings/growl_notifications.xml)
endif (WINDOWS)

source_group("App Settings" FILES ${viewer_APPSETTINGS_FILES})

set_source_files_properties(${viewer_APPSETTINGS_FILES}
                            PROPERTIES HEADER_FILE_ONLY TRUE)

list(APPEND viewer_SOURCE_FILES ${viewer_APPSETTINGS_FILES})

set(viewer_CHARACTER_FILES
    character/attentions.xml
    character/attentionsN.xml
    character/avatar_lad.xml
    character/avatar_skeleton.xml
    character/genepool.xml
    )

source_group("Character File" FILES ${viewer_CHARACTER_FILES})

set_source_files_properties(${viewer_CHARACTER_FILES}
                            PROPERTIES HEADER_FILE_ONLY TRUE)
list(APPEND viewer_SOURCE_FILES ${viewer_CHARACTER_FILES})

# <FS:Ansariel> Add Firestorm folders
file(GLOB viewer_FONT_FILES fonts/*.xml)
source_group("Fonts" FILES ${viewer_FONT_FILES})
set_source_files_properties(${viewer_FONT_FILES}
                            PROPERTIES HEADER_FILE_ONLY TRUE)
list(APPEND viewer_SOURCE_FILES ${viewer_FONT_FILES})

file(GLOB viewer_FS_RESOURCES fs_resources/*)
source_group("Firestorm Resources" FILES ${viewer_FS_RESOURCES})
set_source_files_properties(${viewer_FS_RESOURCES}
                            PROPERTIES HEADER_FILE_ONLY TRUE)
list(APPEND viewer_SOURCE_FILES ${viewer_FS_RESOURCES})
# </FS:Ansariel>

if (WINDOWS)
  file(GLOB viewer_INSTALLER_FILES installers/windows/*.nsi)

  source_group("Installer Files" FILES ${viewer_INSTALLER_FILES})

  set_source_files_properties(${viewer_INSTALLER_FILES}
                              PROPERTIES HEADER_FILE_ONLY TRUE)

  list(APPEND viewer_SOURCE_FILES ${viewer_INSTALLER_FILES})
endif (WINDOWS)

if (HAVOK OR HAVOK_TPV)
  set(LLSTARTUP_COMPILE_FLAGS "${LLSTARTUP_COMPILE_FLAGS} -DLL_HAVOK")
endif (HAVOK OR HAVOK_TPV)

if( DEFINED LLSTARTUP_COMPILE_FLAGS )
   # progress view disables/enables icons based on available packages
   set_source_files_properties(llprogressview.cpp PROPERTIES COMPILE_FLAGS "${LLSTARTUP_COMPILE_FLAGS}")

   set_source_files_properties(llstartup.cpp PROPERTIES COMPILE_FLAGS "${LLSTARTUP_COMPILE_FLAGS}")
  # <FS:Ansariel> Output device selection
  set_source_files_properties(llfloaterpreference.cpp PROPERTIES COMPILE_FLAGS "${LLSTARTUP_COMPILE_FLAGS}")
  # </FS:Ansariel>
endif()

list(APPEND viewer_SOURCE_FILES ${viewer_HEADER_FILES})

add_executable(${VIEWER_BINARY_NAME}
    WIN32
    MACOSX_BUNDLE
    ${viewer_SOURCE_FILES}
    )

# add package files
file(GLOB EVENT_HOST_SCRIPT_GLOB_LIST
     ${CMAKE_CURRENT_SOURCE_DIR}/../viewer_components/*.py)
list(APPEND EVENT_HOST_SCRIPTS ${EVENT_HOST_SCRIPT_GLOB_LIST})

set(PACKAGE ON CACHE BOOL
    "Add a package target that builds an installer package.")

if (OPENSIM )
  set(ND_VIEWER_FLAVOR "oss")
else (OPENSIM)
  set(ND_VIEWER_FLAVOR "hvk")
endif (OPENSIM)

if (WINDOWS)
    set_target_properties(${VIEWER_BINARY_NAME}
        PROPERTIES
        # *TODO -reenable this once we get server usage sorted out
        LINK_FLAGS "/debug /NODEFAULTLIB:LIBCMT /SUBSYSTEM:WINDOWS /LARGEADDRESSAWARE /LTCG /NOEXP /NOIMPLIB"
        LINK_FLAGS_DEBUG "/NODEFAULTLIB:\"LIBCMT;LIBCMTD;MSVCRT\" /INCREMENTAL:NO /LARGEADDRESSAWARE /LTCG /NOEXP /NOIMPLIB"
        LINK_FLAGS_RELEASE "/FORCE:MULTIPLE /MAP\"secondlife-bin.MAP\" /OPT:REF /LARGEADDRESSAWARE /LTCG /NOEXP /NOIMPLIB"
        )
    target_compile_options(${VIEWER_BINARY_NAME} PRIVATE /bigobj)

    if(USE_PRECOMPILED_HEADERS)
       target_precompile_headers( ${VIEWER_BINARY_NAME} PRIVATE llviewerprecompiledheaders.h )
    endif(USE_PRECOMPILED_HEADERS)

    # If adding a file to viewer_manifest.py in the WindowsManifest.construct() method, be sure to add the dependency
    # here.
    # *NOTE:Mani - This is a crappy hack to have important dependencies for the viewer_manifest copy action
    # be met. I'm looking forward to a source-code split-up project next year that will address this kind of thing.
    # In the meantime, if you have any ideas on how to easily maintain one list, either here or in viewer_manifest.py
    # and have the build deps get tracked *please* tell me about it.
    # nat: https://cmake.org/cmake/help/v3.14/command/file.html
    # "For example, the code
    # file(STRINGS myfile.txt myfile)
    # stores a list in the variable myfile in which each item is a line from the input file."
    # And of course it's straightforward to read a text file in Python.

    set(COPY_INPUT_DEPENDENCIES
      # The following commented dependencies are determined at variably at build time. Can't do this here.
      ${CMAKE_SOURCE_DIR}/../etc/message.xml
      ${CMAKE_SOURCE_DIR}/../scripts/messages/message_template.msg
      #${SHARED_LIB_STAGING_DIR}/openjp2.dll # <FS:Ansariel> Only copy OpenJPEG dll if needed
      ${SHARED_LIB_STAGING_DIR}/libhunspell.dll
      ${SHARED_LIB_STAGING_DIR}/uriparser.dll
      #${SHARED_LIB_STAGING_DIR}/${LL_INTDIR}/SLVoice.exe
      #${SHARED_LIB_STAGING_DIR}/${LL_INTDIR}/libsndfile-1.dll
      #${SHARED_LIB_STAGING_DIR}/${LL_INTDIR}/vivoxoal.dll
      ${AUTOBUILD_INSTALL_DIR}/ca-bundle.crt
      ${CMAKE_CURRENT_SOURCE_DIR}/licenses-win32.txt
      ${CMAKE_CURRENT_SOURCE_DIR}/featuretable.txt
      ${viewer_APPSETTINGS_FILES}
      ${ARCH_PREBUILT_DIRS_RELEASE}/growl.dll
      ${SHARED_LIB_STAGING_DIR}/glod.dll # <FS:Beq> Restore GLOD build dependencies
      SLPlugin
      media_plugin_cef
      media_plugin_libvlc
      #media_plugin_example # <FS:Ansariel> Don't package example plugin
      )

    # <FS:Ansariel> Only copy OpenJPEG dll if needed
    if (NOT USE_KDU)
        list(APPEND COPY_INPUT_DEPENDENCIES
            ${SHARED_LIB_STAGING_DIR}/openjp2.dll
            )
    endif (NOT USE_KDU)
    # </FS:Ansariel>

    if (ADDRESS_SIZE EQUAL 64)
       list(APPEND COPY_INPUT_DEPENDENCIES
               ${SHARED_LIB_STAGING_DIR}/vivoxsdk_x64.dll
               ${SHARED_LIB_STAGING_DIR}/ortp_x64.dll
               ${ARCH_PREBUILT_DIRS_RELEASE}/libcrypto-1_1-x64.dll
               ${ARCH_PREBUILT_DIRS_RELEASE}/libssl-1_1-x64.dll
               )
    else (ADDRESS_SIZE EQUAL 64)
       list(APPEND COPY_INPUT_DEPENDENCIES
               ${SHARED_LIB_STAGING_DIR}/vivoxsdk.dll
               ${SHARED_LIB_STAGING_DIR}/ortp.dll
               ${ARCH_PREBUILT_DIRS_RELEASE}/libcrypto-1_1.dll
               ${ARCH_PREBUILT_DIRS_RELEASE}/libssl-1_1.dll
               )
    endif (ADDRESS_SIZE EQUAL 64)

    if (TARGET ll::fmodstudio)
      list(APPEND COPY_INPUT_DEPENDENCIES
           ${SHARED_LIB_STAGING_DIR}/fmod.dll
           #${SHARED_LIB_STAGING_DIR}/fmodL.dll # <FS:Ansariel> Doesn't exist
          )
    endif ()

    if (TARGET ll::openal)
      list(APPEND COPY_INPUT_DEPENDENCIES
           ${SHARED_LIB_STAGING_DIR}/OpenAL32.dll
           ${SHARED_LIB_STAGING_DIR}/alut.dll
          )
    endif ()

    add_custom_command(
      OUTPUT  ${CMAKE_CFG_INTDIR}/copy_touched.bat
      COMMAND ${PYTHON_EXECUTABLE}
      ARGS
        ${CMAKE_CURRENT_SOURCE_DIR}/viewer_manifest.py
        --actions=copy
        --arch=${ARCH}
        --artwork=${ARTWORK_DIR}
        "--bugsplat=${BUGSPLAT_DB}"
        "--fmodstudio=${USE_FMODSTUDIO}"
        "--openal=${USE_OPENAL}"
        --build=${CMAKE_CURRENT_BINARY_DIR}
        --buildtype=$<CONFIG>
        "--channel=${VIEWER_CHANNEL}"
        --configuration=${CMAKE_CFG_INTDIR}
        --dest=${CMAKE_CURRENT_BINARY_DIR}/$<IF:$<BOOL:${LL_GENERATOR_IS_MULTI_CONFIG}>,$<CONFIG>,>
        --grid=${GRID}
        --source=${CMAKE_CURRENT_SOURCE_DIR}
        --touch=${CMAKE_CURRENT_BINARY_DIR}/$<IF:$<BOOL:${LL_GENERATOR_IS_MULTI_CONFIG}>,$<CONFIG>,>/copy_touched.bat
        --versionfile=${CMAKE_CURRENT_BINARY_DIR}/viewer_version.txt
        --viewer_flavor=${ND_VIEWER_FLAVOR}
      DEPENDS
        ${CMAKE_CURRENT_SOURCE_DIR}/viewer_manifest.py
        stage_third_party_libs
        ${COPY_INPUT_DEPENDENCIES}
      COMMENT "Performing viewer_manifest copy"
      )

    add_custom_target(copy_w_viewer_manifest ALL DEPENDS ${CMAKE_CFG_INTDIR}/copy_touched.bat)

    add_dependencies(${VIEWER_BINARY_NAME} stage_third_party_libs llcommon copy_w_viewer_manifest)

    if (EXISTS ${CMAKE_SOURCE_DIR}/copy_win_scripts)
      add_dependencies(${VIEWER_BINARY_NAME} copy_win_scripts)
    endif (EXISTS ${CMAKE_SOURCE_DIR}/copy_win_scripts)

    add_dependencies(${VIEWER_BINARY_NAME} SLPlugin)

    # sets the 'working directory' for debugging from visual studio.
    # Condition for version can be moved to requirements once build agents will be updated (see TOOL-3865)
    if (NOT UNATTENDED)
        set_property(
          TARGET ${VIEWER_BINARY_NAME}
          PROPERTY VS_DEBUGGER_WORKING_DIRECTORY "${CMAKE_CURRENT_SOURCE_DIR}"
          )
    endif (NOT UNATTENDED)

    if (PACKAGE)
      add_custom_command(
        OUTPUT ${CMAKE_CURRENT_BINARY_DIR}/${CMAKE_CFG_INTDIR}/event_host.tar.xz
        COMMAND ${PYTHON_EXECUTABLE}
        ARGS
          ${CMAKE_CURRENT_SOURCE_DIR}/event_host_manifest.py
          ${CMAKE_CURRENT_SOURCE_DIR}/..
          ${CMAKE_CURRENT_BINARY_DIR}
          ${CMAKE_CFG_INTDIR}
        DEPENDS
          lleventhost
          ${EVENT_HOST_SCRIPTS}
          ${CMAKE_CURRENT_SOURCE_DIR}/event_host_manifest.py
        )

      add_custom_command(
        OUTPUT ${CMAKE_CFG_INTDIR}/touched.bat
        COMMAND ${PYTHON_EXECUTABLE}
        ARGS
              ${CMAKE_CURRENT_SOURCE_DIR}/viewer_manifest.py
              --arch=${ARCH}
              --artwork=${ARTWORK_DIR}
              "--bugsplat=${BUGSPLAT_DB}"
              "--fmodstudio=${USE_FMODSTUDIO}"
              "--openal=${USE_OPENAL}"
              --build=${CMAKE_CURRENT_BINARY_DIR}
              --buildtype=$<CONFIG>
              "--channel=${VIEWER_CHANNEL}"
              --configuration=${CMAKE_CFG_INTDIR}
              --dest=${CMAKE_CURRENT_BINARY_DIR}/$<IF:$<BOOL:${LL_GENERATOR_IS_MULTI_CONFIG}>,$<CONFIG>,>
              --grid=${GRID}
              --source=${CMAKE_CURRENT_SOURCE_DIR}
              --touch=${CMAKE_CURRENT_BINARY_DIR}/$<IF:$<BOOL:${LL_GENERATOR_IS_MULTI_CONFIG}>,$<CONFIG>,>/touched.bat
              --versionfile=${CMAKE_CURRENT_BINARY_DIR}/viewer_version.txt
          --viewer_flavor=${ND_VIEWER_FLAVOR}
        DEPENDS
            ${VIEWER_BINARY_NAME}
            ${CMAKE_CURRENT_SOURCE_DIR}/viewer_manifest.py
            ${CMAKE_CURRENT_BINARY_DIR}/viewer_version.txt
            ${COPY_INPUT_DEPENDENCIES}
        )

      add_custom_target(llpackage ALL DEPENDS
              ${CMAKE_CFG_INTDIR}/touched.bat
        )
        # temporarily disable packaging of event_host until hg subrepos get
        # sorted out on the parabuild cluster...
        #${CMAKE_CURRENT_BINARY_DIR}/${CMAKE_CFG_INTDIR}/event_host.tar.xz)

    endif (PACKAGE)
elseif (DARWIN)
    set_target_properties(${VIEWER_BINARY_NAME}
        PROPERTIES
        LINK_FLAGS_RELEASE "${LINK_FLAGS_RELEASE} -Xlinker -dead_strip -Xlinker -map -Xlinker ${CMAKE_CURRENT_BINARY_DIR}/${VIEWER_BINARY_NAME}.MAP"
        #<FS:TS> Force the SDK version in the linked executable to be 10.12. This will fool
        # macOS into using the pre-Mojave display system, avoiding the blurry display that
        # otherwise occurs when upscaling the viewer to Retina resolution levels.
        LINK_FLAGS_RELEASE "${LINK_FLAGS_RELEASE} -Xlinker -platform_version -Xlinker macos -Xlinker ${CMAKE_OSX_DEPLOYMENT_TARGET} -Xlinker 10.12"
        )
else (WINDOWS)
        # Linux
    set_target_properties(${VIEWER_BINARY_NAME}
        PROPERTIES
        LINK_FLAGS_RELEASE "${LINK_FLAGS_RELEASE} -Wl,--Map=${VIEWER_BINARY_NAME}.MAP"
        )
endif (WINDOWS)

# *NOTE: - this list is very sensitive to ordering, test carefully on all
# platforms if you change the relative order of the entries here.
# In particular, cmake 2.6.4 (when building with linux/makefile generators)
# appears to sometimes de-duplicate redundantly listed dependencies improperly.
# To work around this, higher level modules should be listed before the modules
# that they depend upon. -brad
#
# *NOTE:  On mixing system shared libraries and updated static archives.
# We use a number of libraries that have an existence as system libraries,
# internal-use libraries and applications libraries.  The most-referenced
# one of these being libz where you can find four or more versions in play
# at once.  On Linux, libz can be found at link and run time via a number
# of paths:
#     
#      => -lfreetype
#        => libz.so.1 (on install machine, not build)
#      => -lSDL
#        => libz.so.1 (on install machine, not build)
#      => -lgdk-x11-2.0
#        => libz.so.1
#      => -lz
#
# We generally want the newest version of the library to provide all symbol
# resolution.  To that end, when using static archives, the *_PRELOAD_ARCHIVES
# variables, PNG_PRELOAD_ARCHIVES and ZLIBNG_PRELOAD_ARCHIVES, get the archives
# dumped into the target binary and runtime lookup will find the most
# modern version.

target_link_libraries(${VIEWER_BINARY_NAME}
        llaudio
        llcharacter
        llimage
        llinventory
        llmessage
        llplugin
        llprimitive
        llrender
        llui
        llfilesystem
        llwindow
        llxml
        llmath
        llcorehttp
        llcommon
        llmeshoptimizer
        ll::ndof
        lllogin
        llprimitive
        llappearance
        ${LLPHYSICSEXTENSIONS_LIBRARIES}
        ll::bugsplat
        ll::tracy
        fs::glod # <FS:Beq/> restore GLOD dependencies
        fs::discord # <FS:Ansariel> Discord  support
        )

if( TARGET ll::intel_memops )
   target_link_libraries(${VIEWER_BINARY_NAME} ll::intel_memops )
endif()

if (USE_BUGSPLAT)
  target_link_libraries(${VIEWER_BINARY_NAME}
    ${BUGSPLAT_LIBRARIES}
    )
endif (USE_BUGSPLAT)

# <FS:Ansariel> Growl support
if (WINDOWS OR DARWIN)
    target_link_libraries(${VIEWER_BINARY_NAME} fs::growl)
endif (WINDOWS OR DARWIN)
# </FS:Ansariel>

if( TARGET ll::nvapi )
   target_link_libraries(${VIEWER_BINARY_NAME} ll::nvapi )
endif()

if (LINUX)
    # <FS:Zi> put these additional libraries in the viewer build target here as it didn't
    # work to put them in via their cmake/* files
    target_link_libraries(${VIEWER_BINARY_NAME}
        "dl"
        # <FS:Zi> I wish I knew how to make this cleaner, this looks like a mess
        ll::vorbis
        ${GIO_LIBRARIES}
    )
endif (LINUX)

set(ARTWORK_DIR ${CMAKE_CURRENT_SOURCE_DIR} CACHE PATH
    "Path to artwork files.")

# <FS:Ansariel> Don't copy fonts into the source folder!
#message("Copying fonts")
#file(GLOB FONT_FILE_GLOB_LIST
#  "${AUTOBUILD_INSTALL_DIR}/fonts/*"
#)
#file(COPY ${FONT_FILE_GLOB_LIST} DESTINATION "${CMAKE_CURRENT_SOURCE_DIR}/fonts")
# </FS:Ansariel>

# <FS:Ansariel> Don't copy emoji characters into source folder
# Copy over the Emoji/shortcodes mapping XML files (and create dependency
# if they are changed, CMake will run again and copy over new versions)
#message("Copying Emoji/shortcode mappings")
#set(emoji_mapping_src_folder ${AUTOBUILD_INSTALL_DIR}/xui)
#set(emoji_mapping_dst_folder ${CMAKE_CURRENT_SOURCE_DIR}/skins/default/xui)
#
## Note Turkey is missing from this set (not available in Emoji package yet)
#set(country_codes "da;de;en;es;fr;it;ja;pl;pt;ru;zh")
#foreach(elem ${country_codes})
#   set(emoji_mapping_src_file
#      "${emoji_mapping_src_folder}/${elem}/emoji_characters.xml")
#   set(emoji_mapping_dst_file
#      "${emoji_mapping_dst_folder}/${elem}/emoji_characters.xml")      
#   configure_file(${emoji_mapping_src_file} ${emoji_mapping_dst_file} COPYONLY)
#endforeach()
# </FS:Ansariel>

if (LINUX)
  set(product Firestorm-${ARCH}-${VIEWER_SHORT_VERSION}.${VIEWER_VERSION_REVISION})

  # These are the generated targets that are copied to package/
  set(COPY_INPUT_DEPENDENCIES
    ${VIEWER_BINARY_NAME}
    SLPlugin
    media_plugin_cef
    media_plugin_gstreamer10
    llcommon
    linux-crash-logger
    )

  add_dependencies(${VIEWER_BINARY_NAME} SLPlugin media_plugin_gstreamer10 media_plugin_cef linux-crash-logger)
  
  add_custom_command(
      OUTPUT ${product}.tar.xz
      COMMAND ${PYTHON_EXECUTABLE}
      ARGS
        ${CMAKE_CURRENT_SOURCE_DIR}/viewer_manifest.py
        --arch=${ARCH}
        --artwork=${ARTWORK_DIR}
        "--bugsplat=${BUGSPLAT_DB}"
        "--fmodstudio=${USE_FMODSTUDIO}"
        "--openal=${USE_OPENAL}"
        --build=${CMAKE_CURRENT_BINARY_DIR}
        --buildtype=${CMAKE_BUILD_TYPE}
        "--channel=${VIEWER_CHANNEL}"
        --configuration=${CMAKE_CFG_INTDIR}
        --dest=${CMAKE_CURRENT_BINARY_DIR}/packaged
        --grid=${GRID}
        --source=${CMAKE_CURRENT_SOURCE_DIR}
        --touch=${CMAKE_CURRENT_BINARY_DIR}/${CMAKE_CFG_INTDIR}/.${product}.touched
        --versionfile=${CMAKE_CURRENT_BINARY_DIR}/viewer_version.txt
        --viewer_flavor=${ND_VIEWER_FLAVOR}
      DEPENDS
        ${CMAKE_CURRENT_SOURCE_DIR}/viewer_manifest.py
        ${COPY_INPUT_DEPENDENCIES}
      )

  add_custom_command(
    OUTPUT  ${CMAKE_CURRENT_BINARY_DIR}/${CMAKE_CFG_INTDIR}/.${product}.copy_touched
    COMMAND ${PYTHON_EXECUTABLE}
    ARGS
      ${CMAKE_CURRENT_SOURCE_DIR}/viewer_manifest.py
      --actions=copy
      --arch=${ARCH}
      --artwork=${ARTWORK_DIR}
      "--bugsplat=${BUGSPLAT_DB}"
      "--fmodstudio=${USE_FMODSTUDIO}"
      "--openal=${USE_OPENAL}"
      --build=${CMAKE_CURRENT_BINARY_DIR}
      --buildtype=${CMAKE_BUILD_TYPE}
      "--channel=${VIEWER_CHANNEL}"
      --configuration=${CMAKE_CFG_INTDIR}
      --dest=${CMAKE_CURRENT_BINARY_DIR}/packaged
      --grid=${GRID}
      --source=${CMAKE_CURRENT_SOURCE_DIR}
      --versionfile=${CMAKE_CURRENT_BINARY_DIR}/viewer_version.txt
      --viewer_flavor=${ND_VIEWER_FLAVOR}
    DEPENDS
      ${CMAKE_CURRENT_SOURCE_DIR}/viewer_manifest.py
      ${COPY_INPUT_DEPENDENCIES}
    COMMENT "Performing viewer_manifest copy"
    )

  add_custom_target(copy_l_viewer_manifest ALL DEPENDS ${CMAKE_CURRENT_BINARY_DIR}/${CMAKE_CFG_INTDIR}/.${product}.copy_touched)

  if (PACKAGE)
    add_custom_target(llpackage ALL DEPENDS ${product}.tar.xz)
    # Make sure we don't run two instances of viewer_manifest.py at the same time.
    add_dependencies(llpackage copy_l_viewer_manifest)
    check_message_template(llpackage)
  endif (PACKAGE)
endif (LINUX)

if (DARWIN)
    # <FS:Ansariel> Moved from Windows section
    set(VIEWER_MACOSX_PHASE "d")
    string(TOLOWER ${VIEWER_CHANNEL} channel_lower)
    if(channel_lower MATCHES "release")
        set(VIEWER_MACOSX_PHASE "f")
    elseif(channel_lower MATCHES "beta")
        set(VIEWER_MACOSX_PHASE "b")
    elseif(channel_lower MATCHES "project")
        set(VIEWER_MACOSX_PHASE "a")
    endif()
    # </FS:Ansariel>

  # These all get set with PROPERTIES. It's not that the property names are
  # magically known to CMake -- it's that these names are referenced in the
  # Info-SecondLife.plist file in the configure_file() directive below.
  #set(product "${VIEWER_CHANNEL}")
  set(product "Firestorm")
  set(MACOSX_EXECUTABLE_NAME "Firestorm")
  set(MACOSX_BUNDLE_INFO_STRING "Firestorm Viewer")
  set(MACOSX_BUNDLE_ICON_FILE "firestorm_icon.icns")
  set(MACOSX_BUNDLE_GUI_IDENTIFIER "org.firestormviewer.firestorm")
  set(MACOSX_BUNDLE_LONG_VERSION_STRING "${VIEWER_CHANNEL} ${VIEWER_SHORT_VERSION}.${VIEWER_VERSION_REVISION}")
  set(MACOSX_BUNDLE_BUNDLE_NAME "Firestorm")
  set(MACOSX_BUNDLE_SHORT_VERSION_STRING "${VIEWER_SHORT_VERSION}.${VIEWER_VERSION_REVISION}")
  set(MACOSX_BUNDLE_BUNDLE_VERSION "${VIEWER_SHORT_VERSION}${VIEWER_MACOSX_PHASE}${VIEWER_REVISION}")
  set(MACOSX_BUNDLE_COPYRIGHT "Copyright 2010-2024 The Phoenix Firestorm Project, Inc.")
  set(MACOSX_BUNDLE_NSMAIN_NIB_FILE "Firestorm.nib")
  set(MACOSX_BUNDLE_NSPRINCIPAL_CLASS "LLApplication")

  # https://blog.kitware.com/upcoming-in-cmake-2-8-12-osx-rpath-support/
  set(CMAKE_MACOSX_RPATH 1)
  
  set_target_properties(
    ${VIEWER_BINARY_NAME}
    PROPERTIES
    OUTPUT_NAME "${product}"
    # From Contents/MacOS/SecondLife, look in Contents/Frameworks
    INSTALL_RPATH "@loader_path/../Frameworks"
    # SIGH, as of 2018-05-24 (cmake 3.11.1) the INSTALL_RPATH property simply
    # does not work. Try this:
    LINK_FLAGS "-rpath @loader_path/../Frameworks"
    MACOSX_BUNDLE_INFO_PLIST "${CMAKE_CURRENT_SOURCE_DIR}/Info-Firestorm.plist"
    XCODE_ATTRIBUTE_PRODUCT_BUNDLE_IDENTIFIER "${MACOSX_BUNDLE_GUI_IDENTIFIER}"
    )

  set(VIEWER_APP_BUNDLE "${CMAKE_CURRENT_BINARY_DIR}/$<IF:$<BOOL:${LL_GENERATOR_IS_MULTI_CONFIG}>,$<CONFIG>,>/${product}.app")
  set(VIEWER_APP_EXE "${VIEWER_APP_BUNDLE}/Contents/MacOS/${product}")
  set(VIEWER_APP_DSYM "${VIEWER_APP_EXE}.dSYM")
  set(VIEWER_APP_XCARCHIVE "${VIEWER_APP_BUNDLE}/../${product}.xcarchive.zip")

  configure_file(
     # <FS:CR> Use Firestorm plist
     #"${CMAKE_CURRENT_SOURCE_DIR}/Info-SecondLife.plist"
     "${CMAKE_CURRENT_SOURCE_DIR}/Info-Firestorm.plist"
     "${VIEWER_APP_BUNDLE}/Contents/Info.plist"
    )

  add_custom_command(
    TARGET ${VIEWER_BINARY_NAME} POST_BUILD
    COMMAND ${PYTHON_EXECUTABLE}
    ARGS
      ${CMAKE_CURRENT_SOURCE_DIR}/viewer_manifest.py
      --actions=copy
      --arch=${ARCH}
      --artwork=${ARTWORK_DIR}
      "--bugsplat=${BUGSPLAT_DB}"
      "--fmodstudio=${USE_FMODSTUDIO}"
      "--openal=${USE_OPENAL}"
      --build=${CMAKE_CURRENT_BINARY_DIR}
      --buildtype=$<CONFIG>
      --bundleid=${MACOSX_BUNDLE_GUI_IDENTIFIER}
      "--channel=${VIEWER_CHANNEL}"
      --configuration=${CMAKE_CFG_INTDIR}
      --dest=${VIEWER_APP_BUNDLE}
      --grid=${GRID}
      --source=${CMAKE_CURRENT_SOURCE_DIR}
      --versionfile=${CMAKE_CURRENT_BINARY_DIR}/viewer_version.txt
      --viewer_flavor=${ND_VIEWER_FLAVOR}
    DEPENDS
      ${VIEWER_BINARY_NAME}
      ${CMAKE_CURRENT_SOURCE_DIR}/viewer_manifest.py
    )

  add_dependencies(${VIEWER_BINARY_NAME} SLPlugin media_plugin_libvlc media_plugin_cef)

  if (ENABLE_SIGNING)
      set(SIGNING_SETTING "--signature=${SIGNING_IDENTITY}")
  else (ENABLE_SIGNING)
      set(SIGNING_SETTING "")
  endif (ENABLE_SIGNING)

  if (PACKAGE)
      add_custom_target(llpackage ALL DEPENDS ${VIEWER_BINARY_NAME})

      add_custom_command(
        TARGET llpackage POST_BUILD
        COMMAND ${PYTHON_EXECUTABLE}
        ARGS
          ${CMAKE_CURRENT_SOURCE_DIR}/viewer_manifest.py
          --arch=${ARCH}
          --artwork=${ARTWORK_DIR}
          "--bugsplat=${BUGSPLAT_DB}"
          "--fmodstudio=${USE_FMODSTUDIO}"
          "--openal=${USE_OPENAL}"
          --build=${CMAKE_CURRENT_BINARY_DIR}
          --buildtype=${CMAKE_BUILD_TYPE}
          "--channel=${VIEWER_CHANNEL}"
          --configuration=${CMAKE_CFG_INTDIR}
          --dest=${VIEWER_APP_BUNDLE}
          --grid=${GRID}
          --source=${CMAKE_CURRENT_SOURCE_DIR}
          --touch=${CMAKE_CURRENT_BINARY_DIR}/$<IF:$<BOOL:${LL_GENERATOR_IS_MULTI_CONFIG}>,$<CONFIG>,>/.${product}.bat
          --versionfile=${CMAKE_CURRENT_BINARY_DIR}/viewer_version.txt
          --viewer_flavor=${ND_VIEWER_FLAVOR}
          ${SIGNING_SETTING}
        DEPENDS
          ${CMAKE_CURRENT_SOURCE_DIR}/viewer_manifest.py
      )
  endif (PACKAGE)
endif (DARWIN)

if (INSTALL)
  include(${CMAKE_CURRENT_SOURCE_DIR}/ViewerInstall.cmake)
endif (INSTALL)

# Note that the conventional VIEWER_SYMBOL_FILE is set by ../../build.sh
if (PACKAGE AND (RELEASE_CRASH_REPORTING OR NON_RELEASE_CRASH_REPORTING) AND VIEWER_SYMBOL_FILE)
  if (USE_BUGSPLAT)
    # BugSplat symbol-file generation
    if (WINDOWS)
	#<FS:ND> Comment this out, we do our own symbol package which also includes the exe and build_data.json 
      # Just pack up a tarball containing only the .pdb file for the
      # executable. Because we intend to use cygwin tar, we must render
      # VIEWER_SYMBOL_FILE in cygwin path syntax.
      # execute_process(COMMAND "cygpath" "-u" "${VIEWER_SYMBOL_FILE}"
        # OUTPUT_VARIABLE VIEWER_SYMBOL_FILE_CYGWIN
        # OUTPUT_STRIP_TRAILING_WHITESPACE)
      # execute_process(COMMAND "cygpath" "-u" "${CMAKE_CURRENT_BINARY_DIR}/${CMAKE_CFG_INTDIR}"
        # OUTPUT_VARIABLE PARENT_DIRECTORY_CYGWIN
        # OUTPUT_STRIP_TRAILING_WHITESPACE)
      # add_custom_command(OUTPUT "${VIEWER_SYMBOL_FILE}"
        # # Use of 'tar ...j' here assumes VIEWER_SYMBOL_FILE endswith .tar.xz;
        # # testing a string suffix is painful enough in CMake language that
        # # we'll continue assuming it until forced to generalize.
        # COMMAND "tar"
        # ARGS
          # "cjf"
          # "${VIEWER_SYMBOL_FILE_CYGWIN}"
          # "-C"
          # "${PARENT_DIRECTORY_CYGWIN}"
          # "firestorm-bin.pdb"
        # DEPENDS "${CMAKE_CURRENT_BINARY_DIR}/${CMAKE_CFG_INTDIR}/firestorm-bin.pdb"
        # COMMENT "Packing viewer PDB into ${VIEWER_SYMBOL_FILE_CYGWIN}"
        # )
      # add_custom_target(generate_symbols DEPENDS "${VIEWER_SYMBOL_FILE}" ${VIEWER_BINARY_NAME})
      # add_dependencies(generate_symbols ${VIEWER_BINARY_NAME})
    endif (WINDOWS)
    if (DARWIN)
      # Have to run dsymutil first, then pack up the resulting .dSYM directory
      add_custom_command(OUTPUT "${VIEWER_APP_DSYM}"
        COMMAND "dsymutil"
        ARGS
          ${VIEWER_APP_EXE}
        COMMENT "Generating ${VIEWER_APP_DSYM}"
        )
      add_custom_target(dsym_generate DEPENDS "${VIEWER_APP_DSYM}")
      add_dependencies(dsym_generate ${VIEWER_BINARY_NAME})
      add_custom_command(OUTPUT "${VIEWER_SYMBOL_FILE}"
        # See above comments about "tar ...j"
        COMMAND "tar"
        ARGS
          "cjf"
          "${VIEWER_SYMBOL_FILE}"
          "-C"
          "${VIEWER_APP_DSYM}/.."
          "${product}.dSYM"
        DEPENDS "${VIEWER_APP_DSYM}"
        COMMENT "Packing dSYM into ${VIEWER_SYMBOL_FILE}"
        )
      add_custom_target(dsym_tarball DEPENDS "${VIEWER_SYMBOL_FILE}")
      add_dependencies(dsym_tarball dsym_generate)
      add_custom_command(OUTPUT "${VIEWER_APP_XCARCHIVE}"
        COMMAND "zip"
        ARGS
          "-r"
          "${VIEWER_APP_XCARCHIVE}"
          "."
        WORKING_DIRECTORY "${VIEWER_APP_DSYM}/.."
        DEPENDS "${VIEWER_APP_DSYM}"
        COMMENT "Generating xcarchive.zip for upload to BugSplat"
        )
      add_custom_target(dsym_xcarchive DEPENDS "${VIEWER_APP_XCARCHIVE}")
      add_dependencies(dsym_xcarchive dsym_generate)
      # Have to create a stamp file, and depend on it, to force CMake to run
      # the cleanup step.
      add_custom_command(OUTPUT "${CMAKE_CURRENT_BINARY_DIR}/dsym.stamp"
        COMMAND rm -rf "${VIEWER_APP_DSYM}"
        COMMAND touch "${CMAKE_CURRENT_BINARY_DIR}/dsym.stamp"
        DEPENDS "${VIEWER_SYMBOL_FILE}" "${VIEWER_APP_XCARCHIVE}"
        COMMENT "Cleaning up dSYM"
        )
      add_custom_target(generate_symbols DEPENDS
        "${VIEWER_APP_DSYM}"
        "${VIEWER_SYMBOL_FILE}"
        "${VIEWER_APP_XCARCHIVE}"
        "${CMAKE_CURRENT_BINARY_DIR}/dsym.stamp"
        )
      add_dependencies(generate_symbols dsym_tarball dsym_xcarchive)
    endif (DARWIN)
    if (LINUX)
      # TBD
    endif (LINUX)
  endif (USE_BUGSPLAT)

  if (DARWIN) #Linux/Windows generates symbols via viewer_manifest.py/fs_viewer_manifest.py
	# for both Bugsplat and Breakpad
	add_dependencies(llpackage generate_symbols)
  endif()
endif ()

if (LL_TESTS)
  # To add a viewer unit test, just add the test .cpp file below
  # This creates a separate test project per file listed.
  include(LLAddBuildTest)
  SET(viewer_TEST_SOURCE_FILES
    llagentaccess.cpp
    lldateutil.cpp
#    llmediadataclient.cpp
    lllogininstance.cpp
#    llremoteparcelrequest.cpp
    llviewerhelputil.cpp
    llversioninfo.cpp
#    llvocache.cpp  
    llworldmap.cpp
    llworldmipmap.cpp
  )

  set_source_files_properties(
    llworldmap.cpp
    llworldmipmap.cpp
    PROPERTIES
    LL_TEST_ADDITIONAL_SOURCE_FILES 
    tests/llviewertexture_stub.cpp
    #llviewertexturelist.cpp
  )

#  set_source_files_properties(
#    llvocache.cpp
#    PROPERTIES
#    LL_TEST_ADDITIONAL_SOURCE_FILES ../llmessage/lldatapacker.cpp
#    LL_TEST_ADDITIONAL_PROJECTS "llprimitive"
#  )

  set(test_libs
          llcommon
          llfilesystem
          llxml
          llmessage
          llcharacter
          llui
          lllogin
          llplugin
          llappearance
    )

  set_source_files_properties(
    llworldmap.cpp
    llworldmipmap.cpp
    PROPERTIES
    LL_TEST_ADDITIONAL_SOURCE_FILES 
    tests/llviewertexture_stub.cpp
    #llviewertexturelist.cpp
  )

  set_source_files_properties(
    llmediadataclient.cpp
    PROPERTIES
    LL_TEST_ADDITIONAL_LIBRARIES "${test_libs}"
  )

  set_source_files_properties(
    llworldmap.cpp
    llworldmipmap.cpp
    PROPERTIES
    LL_TEST_ADDITIONAL_SOURCE_FILES 
    tests/llviewertexture_stub.cpp
  )

  set_source_files_properties(
    llmediadataclient.cpp
    PROPERTIES
    LL_TEST_ADDITIONAL_LIBRARIES llprimitive
  )

  set_source_files_properties(
    lllogininstance.cpp
    PROPERTIES
    LL_TEST_ADDITIONAL_SOURCE_FILES llversioninfo.cpp
  )

  set_property( SOURCE
          ${viewer_TEST_SOURCE_FILES}
          PROPERTY
          LL_TEST_ADDITIONAL_LIBRARIES ${test_libs}
  )

  LL_ADD_PROJECT_UNIT_TESTS(${VIEWER_BINARY_NAME} "${viewer_TEST_SOURCE_FILES}")

  #set(TEST_DEBUG on)

  set(test_libs
          llfilesystem
          llmath
          llcommon
          llmessage
          llcorehttp
          llxml
          llui
          llplugin
          llappearance
          lllogin
          llprimitive
          lllogin
          )

  LL_ADD_INTEGRATION_TEST(cppfeatures
    ""
    "${test_libs}"
    )

  LL_ADD_INTEGRATION_TEST(llsechandler_basic
    llsechandler_basic.cpp
    "${test_libs}"
    )

  LL_ADD_INTEGRATION_TEST(llsecapi
     llsecapi.cpp
    "${test_libs}"
    )
  if (NOT OPENSIM)#<FS:AW optional opensim support>
    set(llslurl_test_sources
        llslurl.cpp
        llviewernetwork.cpp
    )
  endif (NOT OPENSIM)#<FS:AW optional opensim support>

# RLVa - incompatible
#  LL_ADD_INTEGRATION_TEST(llslurl
#     "${llslurl_test_sources}"
#    "${test_libs}"
#    )

  set(llviewercontrollistener_test_sources
    llviewercontrollistener.cpp
    ../llxml/llcontrol.cpp
    ../llxml/llxmltree.cpp
    ../llxml/llxmlparser.cpp
    ../llcommon/commoncontrol.cpp
    )

  LL_ADD_INTEGRATION_TEST(llviewercontrollistener
    "${llviewercontrollistener_test_sources}"
    "${test_libs}"
    )

  LL_ADD_INTEGRATION_TEST(llviewernetwork
     llviewernetwork.cpp
    "${test_libs}"
    )

  LL_ADD_INTEGRATION_TEST(llviewerassetstats
    llviewerassetstats.cpp
    "${test_libs}"
    )

# LL_ADD_INTEGRATION_TEST(llhttpretrypolicy "llhttpretrypolicy.cpp" "${test_libs}")

  #ADD_VIEWER_BUILD_TEST(llmemoryview viewer)
  #ADD_VIEWER_BUILD_TEST(llagentaccess viewer)
  #ADD_VIEWER_BUILD_TEST(lltextureinfo viewer)
  #ADD_VIEWER_BUILD_TEST(lltextureinfodetails viewer)


endif (LL_TESTS)

check_message_template(${VIEWER_BINARY_NAME})
<|MERGE_RESOLUTION|>--- conflicted
+++ resolved
@@ -139,10 +139,7 @@
     fsfloatervolumecontrols.cpp
     fsfloatervramusage.cpp
     fsfloaterwearablefavorites.cpp
-<<<<<<< HEAD
-=======
     fsfloaterwhitelisthelper.cpp
->>>>>>> ac0d6afb
     fskeywords.cpp
     fslslbridge.cpp
     fslslbridgerequest.cpp
@@ -171,33 +168,7 @@
     fsscriptlibrary.cpp
     fsscrolllistctrl.cpp
     fsslurlcommand.cpp
-<<<<<<< HEAD
-    lggbeamcolormapfloater.cpp
-    lggbeammapfloater.cpp
-    lggbeammaps.cpp
-    lggbeamscolors.cpp
-    lggcontactsets.cpp
-    lfsimfeaturehandler.cpp
-    llflickrconnect.cpp
-    llfloaterflickr.cpp
-    llpanelopenregionsettings.cpp
-    # <FS:Ansariel> [Legacy Bake]
-    llagentwearablesfetch.cpp
-
-    # local mesh
-    vjlocalmesh.cpp
-    vjfloaterlocalmesh.cpp
-    vjlocalmeshimportdae.cpp
-
-    gltfscenemanager.cpp
-    gltf/asset.cpp
-    gltf/accessor.cpp
-    gltf/primitive.cpp
-    gltf/animation.cpp
-=======
     fsworldmapmessage.cpp
->>>>>>> ac0d6afb
-    groupchatlistener.cpp
     lggbeamcolormapfloater.cpp
     lggbeammapfloater.cpp
     lggbeammaps.cpp
@@ -213,6 +184,12 @@
     vjfloaterlocalmesh.cpp
     vjlocalmeshimportdae.cpp
 
+    gltfscenemanager.cpp
+    gltf/asset.cpp
+    gltf/accessor.cpp
+    gltf/primitive.cpp
+    gltf/animation.cpp
+    groupchatlistener.cpp
     llaccountingcostmanager.cpp
     llaisapi.cpp
     llagent.cpp
@@ -961,10 +938,7 @@
     fsfloatervolumecontrols.h
     fsfloatervramusage.h
     fsfloaterwearablefavorites.h
-<<<<<<< HEAD
-=======
     fsfloaterwhitelisthelper.h
->>>>>>> ac0d6afb
     fsgridhandler.h
     fskeywords.h
     fslslbridge.h
@@ -995,34 +969,7 @@
     fsscrolllistctrl.h
     fsslurl.h
     fsslurlcommand.h
-<<<<<<< HEAD
-    lggbeamcolormapfloater.h
-    lggbeammapfloater.h
-    lggbeammaps.h
-    lggbeamscolors.h
-    lggcontactsets.h
-    lfsimfeaturehandler.h
-    llflickrconnect.h
-    llfloaterflickr.h
-    # <FS:Ansariel> [Legacy Bake]
-    llagentwearablesfetch.h
-
-    # local mesh
-    vjlocalmesh.h
-    vjfloaterlocalmesh.h
-    vjlocalmeshimportdae.h
-
-    gltfscenemanager.h
-=======
     fsworldmapmessage.h
->>>>>>> ac0d6afb
-    groupchatlistener.h
-    gltf/asset.h
-    gltf/accessor.h
-    gltf/buffer_util.h
-    gltf/primitive.h
-    gltf/animation.h
-    llaccountingcost.h
     lggbeamcolormapfloater.h
     lggbeammapfloater.h
     lggbeammaps.h
@@ -1037,6 +984,14 @@
     vjfloaterlocalmesh.h
     vjlocalmeshimportdae.h
 
+    gltfscenemanager.h
+    groupchatlistener.h
+    gltf/asset.h
+    gltf/accessor.h
+    gltf/buffer_util.h
+    gltf/primitive.h
+    gltf/animation.h
+    llaccountingcost.h
     llaccountingcostmanager.h
     llaisapi.h
     llagent.h
