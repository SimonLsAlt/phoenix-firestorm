--- conflicted
+++ resolved
@@ -31,17 +31,10 @@
 
 // based on dbghelp.h
 typedef bool (WINAPI *MINIDUMPWRITEDUMP)(HANDLE hProcess, DWORD dwPid, HANDLE hFile, MINIDUMP_TYPE DumpType,
-<<<<<<< HEAD
-									CONST PMINIDUMP_EXCEPTION_INFORMATION ExceptionParam,
-									CONST PMINIDUMP_USER_STREAM_INFORMATION UserStreamParam,
-									CONST PMINIDUMP_CALLBACK_INFORMATION CallbackParam
-									);
-=======
                                     CONST PMINIDUMP_EXCEPTION_INFORMATION ExceptionParam,
                                     CONST PMINIDUMP_USER_STREAM_INFORMATION UserStreamParam,
                                     CONST PMINIDUMP_CALLBACK_INFORMATION CallbackParam
                                     );
->>>>>>> 1a8a5404
 
 MINIDUMPWRITEDUMP f_mdwp = NULL;
 
