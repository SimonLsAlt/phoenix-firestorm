/**
 * @file llsky.h
 * @brief It's, uh, the sky!
 *
 * $LicenseInfo:firstyear=2001&license=viewerlgpl$
 * Second Life Viewer Source Code
 * Copyright (C) 2010, Linden Research, Inc.
 *
 * This library is free software; you can redistribute it and/or
 * modify it under the terms of the GNU Lesser General Public
 * License as published by the Free Software Foundation;
 * version 2.1 of the License only.
 *
 * This library is distributed in the hope that it will be useful,
 * but WITHOUT ANY WARRANTY; without even the implied warranty of
 * MERCHANTABILITY or FITNESS FOR A PARTICULAR PURPOSE.  See the GNU
 * Lesser General Public License for more details.
 *
 * You should have received a copy of the GNU Lesser General Public
 * License along with this library; if not, write to the Free Software
 * Foundation, Inc., 51 Franklin Street, Fifth Floor, Boston, MA  02110-1301  USA
 *
 * Linden Research, Inc., 945 Battery Street, San Francisco, CA  94111  USA
 * $/LicenseInfo$
 */

#ifndef LL_LLSKY_H
#define LL_LLSKY_H

#include "llmath.h"
//#include "vmath.h"
#include "v3math.h"
#include "v4math.h"
#include "v4color.h"
#include "v4coloru.h"
#include "llvosky.h"

class LLViewerCamera;

class LLVOWLSky;


class LLSky
{
public:
    LLSky();
    ~LLSky();

    void init();
    void cleanup();

    // These directions should be in CFR coord sys (+x at, +z up, +y right)
    void setSunAndMoonDirectionsCFR(const LLVector3 &sun_direction, const LLVector3 &moon_direction);
    void setSunDirectionCFR(const LLVector3 &sun_direction);
    void setMoonDirectionCFR(const LLVector3 &moon_direction);

    void setSunTextures(const LLUUID& sun_texture, const LLUUID& sun_texture_next);
    void setMoonTextures(const LLUUID& moon_texture, const LLUUID& moon_texture_next);
    void setCloudNoiseTextures(const LLUUID& cloud_noise_texture, const LLUUID& cloud_noise_texture_next);
    void setBloomTextures(const LLUUID& bloom_texture, const LLUUID& bloom_texture_next);

    void setSunScale(F32 sun_scale);
    void setMoonScale(F32 moon_scale);

    LLColor4 getSkyFogColor() const;

    void setCloudDensityAtAgent(F32 cloud_density);
    void setWind(const LLVector3& wind);

    void updateFog(const F32 distance);
    void updateCull();
    void updateSky();

<<<<<<< HEAD
	S32  mLightingGeneration;
	bool mUpdatedThisFrame;
=======
    S32  mLightingGeneration;
    BOOL mUpdatedThisFrame;
>>>>>>> e1623bb2

    void setFogRatio(const F32 fog_ratio);      // Fog distance as fraction of cull distance.
    F32 getFogRatio() const;
    LLColor4U getFadeColor() const;

    void destroyGL();
    void restoreGL();
    void resetVertexBuffers();

    void addSunMoonBeacons();
    void renderSunMoonBeacons(const LLVector3& pos_agent, const LLVector3& direction, LLColor4 color);

public:
    LLPointer<LLVOSky>      mVOSkyp;    // Pointer to the LLVOSky object (only one, ever!)
    LLPointer<LLVOWLSky>    mVOWLSkyp;

protected:
    LLColor4 mFogColor;
};

extern LLSky gSky;
#endif<|MERGE_RESOLUTION|>--- conflicted
+++ resolved
@@ -1,102 +1,97 @@
-/**
- * @file llsky.h
- * @brief It's, uh, the sky!
- *
- * $LicenseInfo:firstyear=2001&license=viewerlgpl$
- * Second Life Viewer Source Code
- * Copyright (C) 2010, Linden Research, Inc.
- *
- * This library is free software; you can redistribute it and/or
- * modify it under the terms of the GNU Lesser General Public
- * License as published by the Free Software Foundation;
- * version 2.1 of the License only.
- *
- * This library is distributed in the hope that it will be useful,
- * but WITHOUT ANY WARRANTY; without even the implied warranty of
- * MERCHANTABILITY or FITNESS FOR A PARTICULAR PURPOSE.  See the GNU
- * Lesser General Public License for more details.
- *
- * You should have received a copy of the GNU Lesser General Public
- * License along with this library; if not, write to the Free Software
- * Foundation, Inc., 51 Franklin Street, Fifth Floor, Boston, MA  02110-1301  USA
- *
- * Linden Research, Inc., 945 Battery Street, San Francisco, CA  94111  USA
- * $/LicenseInfo$
- */
-
-#ifndef LL_LLSKY_H
-#define LL_LLSKY_H
-
-#include "llmath.h"
-//#include "vmath.h"
-#include "v3math.h"
-#include "v4math.h"
-#include "v4color.h"
-#include "v4coloru.h"
-#include "llvosky.h"
-
-class LLViewerCamera;
-
-class LLVOWLSky;
-
-
-class LLSky
-{
-public:
-    LLSky();
-    ~LLSky();
-
-    void init();
-    void cleanup();
-
-    // These directions should be in CFR coord sys (+x at, +z up, +y right)
-    void setSunAndMoonDirectionsCFR(const LLVector3 &sun_direction, const LLVector3 &moon_direction);
-    void setSunDirectionCFR(const LLVector3 &sun_direction);
-    void setMoonDirectionCFR(const LLVector3 &moon_direction);
-
-    void setSunTextures(const LLUUID& sun_texture, const LLUUID& sun_texture_next);
-    void setMoonTextures(const LLUUID& moon_texture, const LLUUID& moon_texture_next);
-    void setCloudNoiseTextures(const LLUUID& cloud_noise_texture, const LLUUID& cloud_noise_texture_next);
-    void setBloomTextures(const LLUUID& bloom_texture, const LLUUID& bloom_texture_next);
-
-    void setSunScale(F32 sun_scale);
-    void setMoonScale(F32 moon_scale);
-
-    LLColor4 getSkyFogColor() const;
-
-    void setCloudDensityAtAgent(F32 cloud_density);
-    void setWind(const LLVector3& wind);
-
-    void updateFog(const F32 distance);
-    void updateCull();
-    void updateSky();
-
-<<<<<<< HEAD
-	S32  mLightingGeneration;
-	bool mUpdatedThisFrame;
-=======
-    S32  mLightingGeneration;
-    BOOL mUpdatedThisFrame;
->>>>>>> e1623bb2
-
-    void setFogRatio(const F32 fog_ratio);      // Fog distance as fraction of cull distance.
-    F32 getFogRatio() const;
-    LLColor4U getFadeColor() const;
-
-    void destroyGL();
-    void restoreGL();
-    void resetVertexBuffers();
-
-    void addSunMoonBeacons();
-    void renderSunMoonBeacons(const LLVector3& pos_agent, const LLVector3& direction, LLColor4 color);
-
-public:
-    LLPointer<LLVOSky>      mVOSkyp;    // Pointer to the LLVOSky object (only one, ever!)
-    LLPointer<LLVOWLSky>    mVOWLSkyp;
-
-protected:
-    LLColor4 mFogColor;
-};
-
-extern LLSky gSky;
-#endif+/**
+ * @file llsky.h
+ * @brief It's, uh, the sky!
+ *
+ * $LicenseInfo:firstyear=2001&license=viewerlgpl$
+ * Second Life Viewer Source Code
+ * Copyright (C) 2010, Linden Research, Inc.
+ *
+ * This library is free software; you can redistribute it and/or
+ * modify it under the terms of the GNU Lesser General Public
+ * License as published by the Free Software Foundation;
+ * version 2.1 of the License only.
+ *
+ * This library is distributed in the hope that it will be useful,
+ * but WITHOUT ANY WARRANTY; without even the implied warranty of
+ * MERCHANTABILITY or FITNESS FOR A PARTICULAR PURPOSE.  See the GNU
+ * Lesser General Public License for more details.
+ *
+ * You should have received a copy of the GNU Lesser General Public
+ * License along with this library; if not, write to the Free Software
+ * Foundation, Inc., 51 Franklin Street, Fifth Floor, Boston, MA  02110-1301  USA
+ *
+ * Linden Research, Inc., 945 Battery Street, San Francisco, CA  94111  USA
+ * $/LicenseInfo$
+ */
+
+#ifndef LL_LLSKY_H
+#define LL_LLSKY_H
+
+#include "llmath.h"
+//#include "vmath.h"
+#include "v3math.h"
+#include "v4math.h"
+#include "v4color.h"
+#include "v4coloru.h"
+#include "llvosky.h"
+
+class LLViewerCamera;
+
+class LLVOWLSky;
+
+
+class LLSky
+{
+public:
+    LLSky();
+    ~LLSky();
+
+    void init();
+    void cleanup();
+
+    // These directions should be in CFR coord sys (+x at, +z up, +y right)
+    void setSunAndMoonDirectionsCFR(const LLVector3 &sun_direction, const LLVector3 &moon_direction);
+    void setSunDirectionCFR(const LLVector3 &sun_direction);
+    void setMoonDirectionCFR(const LLVector3 &moon_direction);
+
+    void setSunTextures(const LLUUID& sun_texture, const LLUUID& sun_texture_next);
+    void setMoonTextures(const LLUUID& moon_texture, const LLUUID& moon_texture_next);
+    void setCloudNoiseTextures(const LLUUID& cloud_noise_texture, const LLUUID& cloud_noise_texture_next);
+    void setBloomTextures(const LLUUID& bloom_texture, const LLUUID& bloom_texture_next);
+
+    void setSunScale(F32 sun_scale);
+    void setMoonScale(F32 moon_scale);
+
+    LLColor4 getSkyFogColor() const;
+
+    void setCloudDensityAtAgent(F32 cloud_density);
+    void setWind(const LLVector3& wind);
+
+    void updateFog(const F32 distance);
+    void updateCull();
+    void updateSky();
+
+    S32  mLightingGeneration;
+    bool mUpdatedThisFrame;
+
+    void setFogRatio(const F32 fog_ratio);      // Fog distance as fraction of cull distance.
+    F32 getFogRatio() const;
+    LLColor4U getFadeColor() const;
+
+    void destroyGL();
+    void restoreGL();
+    void resetVertexBuffers();
+
+    void addSunMoonBeacons();
+    void renderSunMoonBeacons(const LLVector3& pos_agent, const LLVector3& direction, LLColor4 color);
+
+public:
+    LLPointer<LLVOSky>      mVOSkyp;    // Pointer to the LLVOSky object (only one, ever!)
+    LLPointer<LLVOWLSky>    mVOWLSkyp;
+
+protected:
+    LLColor4 mFogColor;
+};
+
+extern LLSky gSky;
+#endif