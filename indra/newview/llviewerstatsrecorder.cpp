/**
 * @file llviewerstatsrecorder.cpp
 * @brief record info about viewer events to a metrics log file
 *
 * $LicenseInfo:firstyear=2010&license=viewerlgpl$
 * Second Life Viewer Source Code
 * Copyright (C) 2010, Linden Research, Inc.
 * 
 * This library is free software; you can redistribute it and/or
 * modify it under the terms of the GNU Lesser General Public
 * License as published by the Free Software Foundation;
 * version 2.1 of the License only.
 * 
 * This library is distributed in the hope that it will be useful,
 * but WITHOUT ANY WARRANTY; without even the implied warranty of
 * MERCHANTABILITY or FITNESS FOR A PARTICULAR PURPOSE.  See the GNU
 * Lesser General Public License for more details.
 * 
 * You should have received a copy of the GNU Lesser General Public
 * License along with this library; if not, write to the Free Software
 * Foundation, Inc., 51 Franklin Street, Fifth Floor, Boston, MA  02110-1301  USA
 * 
 * Linden Research, Inc., 945 Battery Street, San Francisco, CA  94111  USA
 * $/LicenseInfo$
 */

#include "llviewerprecompiledheaders.h"
#include "llviewerstatsrecorder.h"


#include "llfile.h"
#include "llviewerregion.h"
#include "llviewerobject.h"


// To do - something using region name or global position
#if LL_WINDOWS
	static const std::string STATS_FILE_NAME("C:\\ViewerObjectCacheStats.csv");
#else
	static const std::string STATS_FILE_NAME("/tmp/viewerstats.csv");
#endif

LLViewerStatsRecorder* LLViewerStatsRecorder::sInstance = NULL;
LLViewerStatsRecorder::LLViewerStatsRecorder() :
	mObjectCacheFile(NULL),
	mTimer(),
	mStartTime(0.0),
	mLastSnapshotTime(0.0)
{
	if (NULL != sInstance)
	{
		llerrs << "Attempted to create multiple instances of LLViewerStatsRecorder!" << llendl;
	}
	sInstance = this;
	clearStats();
}

LLViewerStatsRecorder::~LLViewerStatsRecorder()
{
	if (mObjectCacheFile != NULL)
	{
		// last chance snapshot
		writeToLog(0.f);
		LLFile::close(mObjectCacheFile);
		mObjectCacheFile = NULL;
	}
}

void LLViewerStatsRecorder::clearStats()
{
	mObjectCacheHitCount = 0;
	mObjectCacheHitSize = 0;
	mObjectCacheMissFullCount = 0;
	mObjectCacheMissFullSize = 0;
	mObjectCacheMissCrcCount = 0;
	mObjectCacheMissCrcSize = 0;
	mObjectFullUpdates = 0;
	mObjectFullUpdatesSize = 0;
	mObjectTerseUpdates = 0;
	mObjectTerseUpdatesSize = 0;
	mObjectCacheMissRequests = 0;
	mObjectCacheMissResponses = 0;
	mObjectCacheMissResponsesSize = 0;
	mObjectCacheUpdateDupes = 0;
	mObjectCacheUpdateChanges = 0;
	mObjectCacheUpdateAdds = 0;
	mObjectCacheUpdateReplacements = 0;
	mObjectUpdateFailures = 0;
	mObjectUpdateFailuresSize = 0;
	mTextureFetchSize = 0;
}


void LLViewerStatsRecorder::recordObjectUpdateFailure(U32 local_id, const EObjectUpdateType update_type, S32 msg_size)
{
	mObjectUpdateFailures++;
	mObjectUpdateFailuresSize += msg_size;
}

void LLViewerStatsRecorder::recordCacheMissEvent(U32 local_id, const EObjectUpdateType update_type, U8 cache_miss_type, S32 msg_size)
{
	if (LLViewerRegion::CACHE_MISS_TYPE_FULL == cache_miss_type)
	{
		mObjectCacheMissFullCount++;
		mObjectCacheMissFullSize += msg_size;
	}
	else
	{
		mObjectCacheMissCrcCount++;
		mObjectCacheMissCrcSize += msg_size;
	}
}

void LLViewerStatsRecorder::recordObjectUpdateEvent(U32 local_id, const EObjectUpdateType update_type, LLViewerObject * objectp, S32 msg_size)
{
	switch (update_type)
	{
	case OUT_FULL:
		mObjectFullUpdates++;
		mObjectFullUpdatesSize += msg_size;
		break;
	case OUT_TERSE_IMPROVED:
		mObjectTerseUpdates++;
		mObjectTerseUpdatesSize += msg_size;
		break;
	case OUT_FULL_COMPRESSED:
		mObjectCacheMissResponses++;
		mObjectCacheMissResponsesSize += msg_size;
		break;
	case OUT_FULL_CACHED:
		mObjectCacheHitCount++;
		mObjectCacheHitSize += msg_size;
		break;
	default:
		llwarns << "Unknown update_type" << llendl;
		break;
	};
}

void LLViewerStatsRecorder::recordCacheFullUpdate(U32 local_id, const EObjectUpdateType update_type, LLViewerRegion::eCacheUpdateResult update_result, LLViewerObject* objectp, S32 msg_size)
{
	switch (update_result)
	{
		case LLViewerRegion::CACHE_UPDATE_DUPE:
			mObjectCacheUpdateDupes++;
			break;
		case LLViewerRegion::CACHE_UPDATE_CHANGED:
			mObjectCacheUpdateChanges++;
			break;
		case LLViewerRegion::CACHE_UPDATE_ADDED:
			mObjectCacheUpdateAdds++;
			break;
		case LLViewerRegion::CACHE_UPDATE_REPLACED:
			mObjectCacheUpdateReplacements++;
			break;
		default:
			llwarns << "Unknown update_result type" << llendl;
			break;
	};
}

void LLViewerStatsRecorder::recordRequestCacheMissesEvent(S32 count)
{
	mObjectCacheMissRequests += count;
}

void LLViewerStatsRecorder::writeToLog( F32 interval )
{
	F64 delta_time = LLTimer::getTotalSeconds() - mLastSnapshotTime;
	S32 total_objects = mObjectCacheHitCount + mObjectCacheMissCrcCount + mObjectCacheMissFullCount + mObjectFullUpdates + mObjectTerseUpdates + mObjectCacheMissRequests + mObjectCacheMissResponses + mObjectCacheUpdateDupes + mObjectCacheUpdateChanges + mObjectCacheUpdateAdds + mObjectCacheUpdateReplacements + mObjectUpdateFailures;

	if ( delta_time < interval || total_objects == 0) return;

	mLastSnapshotTime = LLTimer::getTotalSeconds();
	lldebugs << "ILX: " 
		<< mObjectCacheHitCount << " hits, " 
		<< mObjectCacheMissFullCount << " full misses, "
		<< mObjectCacheMissCrcCount << " crc misses, "
		<< mObjectFullUpdates << " full updates, "
		<< mObjectTerseUpdates << " terse updates, "
		<< mObjectCacheMissRequests << " cache miss requests, "
		<< mObjectCacheMissResponses << " cache miss responses, "
		<< mObjectCacheUpdateDupes << " cache update dupes, "
		<< mObjectCacheUpdateChanges << " cache update changes, "
		<< mObjectCacheUpdateAdds << " cache update adds, "
		<< mObjectCacheUpdateReplacements << " cache update replacements, "
		<< mObjectUpdateFailures << " update failures"
		<< llendl;

	U32 data_size;
	if (mObjectCacheFile == NULL)
	{
		mStartTime = LLTimer::getTotalSeconds();
		mObjectCacheFile = LLFile::fopen(STATS_FILE_NAME, "wb");
		if (mObjectCacheFile)
		{	// Write column headers
			std::ostringstream data_msg;
			data_msg << "EventTime(ms)\t"
				<< "Cache Hits\t"
				<< "Cache Full Misses\t"
				<< "Cache Crc Misses\t"
				<< "Full Updates\t"
				<< "Terse Updates\t"
				<< "Cache Miss Requests\t"
				<< "Cache Miss Responses\t"
				<< "Cache Update Dupes\t"
				<< "Cache Update Changes\t"
				<< "Cache Update Adds\t"
				<< "Cache Update Replacements\t"
				<< "Update Failures\t"
				<< "Cache Hits bps\t"
				<< "Cache Full Misses bps\t"
				<< "Cache Crc Misses bps\t"
				<< "Full Updates bps\t"
				<< "Terse Updates bps\t"
				<< "Cache Miss Responses bps\t"
				<< "Texture Fetch bps\t"
				<< "\n";

<<<<<<< HEAD
			// <FS:ND> Make GCC happy about return value of fwrite not used

			// fwrite(data_msg.str().c_str(), 1, data_msg.str().size(), mObjectCacheFile );

			size_t nWritten = fwrite(data_msg.str().c_str(), 1, data_msg.str().size(), mObjectCacheFile );
			if( nWritten != data_msg.str().size() )
			{
				llwarns << "Write truncated, tried to write " << data_msg.str().size() << " written " << nWritten << llendl;
			}

			// </FS:ND>
=======
			data_size = data_msg.str().size();
			if (fwrite(data_msg.str().c_str(), 1, data_size, mObjectCacheFile ) != data_size)
			{
				llwarns << "failed to write full headers to " << STATS_FILE_NAME << llendl;
			}
>>>>>>> f6282b17
		}
		else
		{
			llwarns << "Couldn't open " << STATS_FILE_NAME << " for logging." << llendl;
			return;
		}
	}

	std::ostringstream data_msg;

	data_msg << getTimeSinceStart()
		<< "\t " << mObjectCacheHitCount
		<< "\t" << mObjectCacheMissFullCount
		<< "\t" << mObjectCacheMissCrcCount
		<< "\t" << mObjectFullUpdates
		<< "\t" << mObjectTerseUpdates
		<< "\t" << mObjectCacheMissRequests
		<< "\t" << mObjectCacheMissResponses
		<< "\t" << mObjectCacheUpdateDupes
		<< "\t" << mObjectCacheUpdateChanges
		<< "\t" << mObjectCacheUpdateAdds
		<< "\t" << mObjectCacheUpdateReplacements
		<< "\t" << mObjectUpdateFailures
		<< "\t" << (mObjectCacheHitSize * 8 / delta_time)
		<< "\t" << (mObjectCacheMissFullSize * 8 / delta_time)
		<< "\t" << (mObjectCacheMissCrcSize * 8 / delta_time)
		<< "\t" << (mObjectFullUpdatesSize * 8 / delta_time)
		<< "\t" << (mObjectTerseUpdatesSize * 8 / delta_time)
		<< "\t" << (mObjectCacheMissResponsesSize * 8 / delta_time)
		<< "\t" << (mTextureFetchSize * 8 / delta_time)
		<< "\n";

<<<<<<< HEAD
	// <FS:ND> Make GCC happy about return value of fwrite not used

	// fwrite(data_msg.str().c_str(), 1, data_msg.str().size(), mObjectCacheFile );

	size_t nWritten = fwrite(data_msg.str().c_str(), 1, data_msg.str().size(), mObjectCacheFile );
	if( nWritten != data_msg.str().size() )
	{
		llwarns << "Write truncated, tried to write " << data_msg.str().size() << " written " << nWritten << llendl;
	}

	// </FS:ND>

=======
	data_size = data_msg.str().size();
	if (fwrite(data_msg.str().c_str(), 1, data_size, mObjectCacheFile ) != data_size)
	{
		llwarns << "failed to write full stats to " << STATS_FILE_NAME << llendl;
	}

>>>>>>> f6282b17
	clearStats();
}

F32 LLViewerStatsRecorder::getTimeSinceStart()
{
	return (F32) (LLTimer::getTotalSeconds() - mStartTime);
}

void LLViewerStatsRecorder::recordTextureFetch( S32 msg_size )
{
	mTextureFetchSize += msg_size;
}


<|MERGE_RESOLUTION|>--- conflicted
+++ resolved
@@ -217,25 +217,11 @@
 				<< "Texture Fetch bps\t"
 				<< "\n";
 
-<<<<<<< HEAD
-			// <FS:ND> Make GCC happy about return value of fwrite not used
-
-			// fwrite(data_msg.str().c_str(), 1, data_msg.str().size(), mObjectCacheFile );
-
-			size_t nWritten = fwrite(data_msg.str().c_str(), 1, data_msg.str().size(), mObjectCacheFile );
-			if( nWritten != data_msg.str().size() )
-			{
-				llwarns << "Write truncated, tried to write " << data_msg.str().size() << " written " << nWritten << llendl;
-			}
-
-			// </FS:ND>
-=======
 			data_size = data_msg.str().size();
 			if (fwrite(data_msg.str().c_str(), 1, data_size, mObjectCacheFile ) != data_size)
 			{
 				llwarns << "failed to write full headers to " << STATS_FILE_NAME << llendl;
 			}
->>>>>>> f6282b17
 		}
 		else
 		{
@@ -268,27 +254,12 @@
 		<< "\t" << (mTextureFetchSize * 8 / delta_time)
 		<< "\n";
 
-<<<<<<< HEAD
-	// <FS:ND> Make GCC happy about return value of fwrite not used
-
-	// fwrite(data_msg.str().c_str(), 1, data_msg.str().size(), mObjectCacheFile );
-
-	size_t nWritten = fwrite(data_msg.str().c_str(), 1, data_msg.str().size(), mObjectCacheFile );
-	if( nWritten != data_msg.str().size() )
-	{
-		llwarns << "Write truncated, tried to write " << data_msg.str().size() << " written " << nWritten << llendl;
-	}
-
-	// </FS:ND>
-
-=======
 	data_size = data_msg.str().size();
 	if (fwrite(data_msg.str().c_str(), 1, data_size, mObjectCacheFile ) != data_size)
 	{
 		llwarns << "failed to write full stats to " << STATS_FILE_NAME << llendl;
 	}
 
->>>>>>> f6282b17
 	clearStats();
 }
 
