/**
 * @file   llagentlistener.cpp
 * @author Brad Kittenbrink
 * @date   2009-07-10
 * @brief  Implementation for llagentlistener.
 *
 * $LicenseInfo:firstyear=2009&license=viewerlgpl$
 * Second Life Viewer Source Code
 * Copyright (C) 2010, Linden Research, Inc.
 *
 * This library is free software; you can redistribute it and/or
 * modify it under the terms of the GNU Lesser General Public
 * License as published by the Free Software Foundation;
 * version 2.1 of the License only.
 *
 * This library is distributed in the hope that it will be useful,
 * but WITHOUT ANY WARRANTY; without even the implied warranty of
 * MERCHANTABILITY or FITNESS FOR A PARTICULAR PURPOSE.  See the GNU
 * Lesser General Public License for more details.
 *
 * You should have received a copy of the GNU Lesser General Public
 * License along with this library; if not, write to the Free Software
 * Foundation, Inc., 51 Franklin Street, Fifth Floor, Boston, MA  02110-1301  USA
 *
 * Linden Research, Inc., 945 Battery Street, San Francisco, CA  94111  USA
 * $/LicenseInfo$
 */

#include "llviewerprecompiledheaders.h"

#include "llagentlistener.h"

#include "llagent.h"
#include "llvoavatar.h"
#include "llcommandhandler.h"
#include "llslurl.h"
#include "llurldispatcher.h"
#include "llviewernetwork.h"
#include "llviewerobject.h"
#include "llviewerobjectlist.h"
#include "llviewerregion.h"
#include "llsdutil.h"
#include "llsdutil_math.h"
#include "lltoolgrab.h"
#include "llhudeffectlookat.h"
#include "llagentcamera.h"
// [RLVa:KB] - Checked: 2011-05-22 (RLVa-1.3.1a)
#include "rlvactions.h"
#include "rlvhandler.h"
#include "llvoavatarself.h"
// [/RLVa:KB]

LLAgentListener::LLAgentListener(LLAgent &agent)
  : LLEventAPI("LLAgent",
               "LLAgent listener to (e.g.) teleport, sit, stand, etc."),
    mAgent(agent)
{
    add("requestTeleport",
        "Teleport: [\"regionname\"], [\"x\"], [\"y\"], [\"z\"]\n"
        "If [\"skip_confirmation\"] is true, use LLURLDispatcher rather than LLCommandDispatcher.",
        &LLAgentListener::requestTeleport);
    add("requestSit",
        "[\"obj_uuid\"]: id of object to sit on, use this or [\"position\"] to indicate the sit target"
        "[\"position\"]: region position {x, y, z} where to find closest object to sit on",
        &LLAgentListener::requestSit);
    add("requestStand",
        "Ask to stand up",
        &LLAgentListener::requestStand);
    add("requestTouch",
        "[\"obj_uuid\"]: id of object to touch, use this or [\"position\"] to indicate the object to touch"
        "[\"position\"]: region position {x, y, z} where to find closest object to touch"
        "[\"face\"]: optional object face number to touch[Default: 0]",
        &LLAgentListener::requestTouch);
    add("resetAxes",
        "Set the agent to a fixed orientation (optionally specify [\"lookat\"] = array of [x, y, z])",
        &LLAgentListener::resetAxes);
    add("getAxes",
        "Obsolete - use getPosition instead\n"
        "Send information about the agent's orientation on [\"reply\"]:\n"
        "[\"euler\"]: map of {roll, pitch, yaw}\n"
        "[\"quat\"]:  array of [x, y, z, w] quaternion values",
        &LLAgentListener::getAxes,
        LLSDMap("reply", LLSD()));
    add("getPosition",
        "Send information about the agent's position and orientation on [\"reply\"]:\n"
        "[\"region\"]: array of region {x, y, z} position\n"
        "[\"global\"]: array of global {x, y, z} position\n"
        "[\"euler\"]: map of {roll, pitch, yaw}\n"
        "[\"quat\"]:  array of [x, y, z, w] quaternion values",
        &LLAgentListener::getPosition,
        LLSDMap("reply", LLSD()));
    add("startAutoPilot",
        "Start the autopilot system using the following parameters:\n"
        "[\"target_global\"]: array of target global {x, y, z} position\n"
        "[\"stop_distance\"]: target maxiumum distance from target [default: autopilot guess]\n"
        "[\"target_rotation\"]: array of [x, y, z, w] quaternion values [default: no target]\n"
        "[\"rotation_threshold\"]: target maximum angle from target facing rotation [default: 0.03 radians]\n"
        "[\"behavior_name\"]: name of the autopilot behavior [default: \"\"]"
        "[\"allow_flying\"]: allow flying during autopilot [default: True]",
        //"[\"callback_pump\"]: pump to send success/failure and callback data to [default: none]\n"
        //"[\"callback_data\"]: data to send back during a callback [default: none]",
        &LLAgentListener::startAutoPilot);
    add("getAutoPilot",
        "Send information about current state of the autopilot system to [\"reply\"]:\n"
        "[\"enabled\"]: boolean indicating whether or not autopilot is enabled\n"
        "[\"target_global\"]: array of target global {x, y, z} position\n"
        "[\"leader_id\"]: uuid of target autopilot is following\n"
        "[\"stop_distance\"]: target maximum distance from target\n"
        "[\"target_distance\"]: last known distance from target\n"
        "[\"use_rotation\"]: boolean indicating if autopilot has a target facing rotation\n"
        "[\"target_facing\"]: array of {x, y} target direction to face\n"
        "[\"rotation_threshold\"]: target maximum angle from target facing rotation\n"
        "[\"behavior_name\"]: name of the autopilot behavior",
        &LLAgentListener::getAutoPilot,
        LLSDMap("reply", LLSD()));
    add("startFollowPilot",
        "[\"leader_id\"]: uuid of target to follow using the autopilot system (optional with avatar_name)\n"
        "[\"avatar_name\"]: avatar name to follow using the autopilot system (optional with leader_id)\n"
        "[\"allow_flying\"]: allow flying during autopilot [default: True]\n"
        "[\"stop_distance\"]: target maxiumum distance from target [default: autopilot guess]",
        &LLAgentListener::startFollowPilot);
    add("setAutoPilotTarget",
        "Update target for currently running autopilot:\n"
        "[\"target_global\"]: array of target global {x, y, z} position",
        &LLAgentListener::setAutoPilotTarget);
    add("stopAutoPilot",
        "Stop the autopilot system:\n"
        "[\"user_cancel\"] indicates whether or not to act as though user canceled autopilot [default: false]",
        &LLAgentListener::stopAutoPilot);
    add("lookAt",
        "[\"type\"]: number to indicate the lookAt type, 0 to clear\n"
        "[\"obj_uuid\"]: id of object to look at, use this or [\"position\"] to indicate the target\n"
        "[\"position\"]: region position {x, y, z} where to find closest object or avatar to look at",
        &LLAgentListener::lookAt);
    add("getGroups",
        "Send information about the agent's groups on [\"reply\"]:\n"
        "[\"groups\"]: array of group information\n"
        "[\"id\"]: group id\n"
        "[\"name\"]: group name\n"
        "[\"insignia\"]: group insignia texture id\n"
        "[\"notices\"]: boolean indicating if this user accepts notices from this group\n"
        "[\"display\"]: boolean indicating if this group is listed in the user's profile\n"
        "[\"contrib\"]: user's land contribution to this group\n",
        &LLAgentListener::getGroups,
        LLSDMap("reply", LLSD()));
}

void LLAgentListener::requestTeleport(LLSD const & event_data) const
{
    if(event_data["skip_confirmation"].asBoolean())
    {
        LLSD params(LLSD::emptyArray());
        params.append(event_data["regionname"]);
        params.append(event_data["x"]);
        params.append(event_data["y"]);
        params.append(event_data["z"]);
        LLCommandDispatcher::dispatch("teleport", params, LLSD(), LLGridManager::getInstance()->getGrid(), NULL, LLCommandHandler::NAV_TYPE_CLICKED, true);
        // *TODO - lookup other LLCommandHandlers for "agent", "classified", "event", "group", "floater", "parcel", "login", login_refresh", "balance", "chat"
        // should we just compose LLCommandHandler and LLDispatchListener?
    }
    else
    {
        std::string url = LLSLURL(event_data["regionname"],
                                  LLVector3(event_data["x"].asReal(),
                                            event_data["y"].asReal(),
                                            event_data["z"].asReal())).getSLURLString();
        LLURLDispatcher::dispatch(url, LLCommandHandler::NAV_TYPE_CLICKED, NULL, false);
    }
}

void LLAgentListener::requestSit(LLSD const & event_data) const
{
    //mAgent.getAvatarObject()->sitOnObject();
    // shamelessly ripped from llviewermenu.cpp:handle_sit_or_stand()
    // *TODO - find a permanent place to share this code properly.

    LLViewerObject *object = NULL;
    if (event_data.has("obj_uuid"))
    {
        object = gObjectList.findObject(event_data["obj_uuid"]);
    }
    else if (event_data.has("position"))
    {
        LLVector3 target_position = ll_vector3_from_sd(event_data["position"]);
        object = findObjectClosestTo(target_position);
    }

// [RLVa:KB] - Checked: 2010-03-06 (RLVa-1.2.0c) | Modified: RLVa-1.1.0j
    // TODO-RLVa: [RLVa-1.2.1] Figure out how to call this?
    if ( (rlv_handler_t::isEnabled()) && (!RlvActions::canSit(object)) )
    {
        return;
    }
// [/RLVa:KB]

// [RLVa:KB] - Checked: 2010-03-06 (RLVa-1.2.0c) | Modified: RLVa-1.1.0j
	// TODO-RLVa: [RLVa-1.2.1] Figure out how to call this?
	if ( (rlv_handler_t::isEnabled()) && (!RlvActions::canSit(object)) )
	{
		return;
	}
// [/RLVa:KB]

    if (object && object->getPCode() == LL_PCODE_VOLUME)
    {
// [RLVa:KB] - Checked: 2010-08-29 (RLVa-1.2.1c) | Added: RLVa-1.2.1c
<<<<<<< HEAD
		if ( (gRlvHandler.hasBehaviour(RLV_BHVR_STANDTP)) && (isAgentAvatarValid()) )
		{
			if (gAgentAvatarp->isSitting())
			{
				gAgent.standUp();
				return;
			}
			gRlvHandler.setSitSource(gAgent.getPositionGlobal());
		}
=======
        if ( (gRlvHandler.hasBehaviour(RLV_BHVR_STANDTP)) && (isAgentAvatarValid()) )
        {
            if (gAgentAvatarp->isSitting())
            {
                gAgent.standUp();
                return;
            }
            gRlvHandler.setSitSource(gAgent.getPositionGlobal());
        }
>>>>>>> 1a8a5404
// [/RLVa:KB]

        gMessageSystem->newMessageFast(_PREHASH_AgentRequestSit);
        gMessageSystem->nextBlockFast(_PREHASH_AgentData);
        gMessageSystem->addUUIDFast(_PREHASH_AgentID, mAgent.getID());
        gMessageSystem->addUUIDFast(_PREHASH_SessionID, mAgent.getSessionID());
        gMessageSystem->nextBlockFast(_PREHASH_TargetObject);
        gMessageSystem->addUUIDFast(_PREHASH_TargetID, object->mID);
        gMessageSystem->addVector3Fast(_PREHASH_Offset, LLVector3(0,0,0));

        object->getRegion()->sendReliableMessage();
    }
    else
    {
        LL_WARNS() << "LLAgent requestSit could not find the sit target: "
            << event_data << LL_ENDL;
    }
}

void LLAgentListener::requestStand(LLSD const & event_data) const
{
// [RLVa:KB] - Checked: 2010-03-07 (RLVa-1.2.0c) | Added: RLVa-1.2.0a
<<<<<<< HEAD
	// TODO-RLVa: [RLVa-1.2.1] Figure out how to call this?
	if ( (rlv_handler_t::isEnabled()) && (!RlvActions::canStand()) )
	{
		return;
	}
=======
    // TODO-RLVa: [RLVa-1.2.1] Figure out how to call this?
    if ( (rlv_handler_t::isEnabled()) && (!RlvActions::canStand()) )
    {
        return;
    }
>>>>>>> 1a8a5404
// [/RLVa:KB]

    mAgent.setControlFlags(AGENT_CONTROL_STAND_UP);
}


LLViewerObject * LLAgentListener::findObjectClosestTo( const LLVector3 & position ) const
{
    LLViewerObject *object = NULL;

    // Find the object closest to that position
    F32 min_distance = 10000.0f;        // Start big
    S32 num_objects = gObjectList.getNumObjects();
    S32 cur_index = 0;
    while (cur_index < num_objects)
    {
        LLViewerObject * cur_object = gObjectList.getObject(cur_index++);
        if (cur_object)
        {   // Calculate distance from the target position
            LLVector3 target_diff = cur_object->getPositionRegion() - position;
            F32 distance_to_target = target_diff.length();
            if (distance_to_target < min_distance)
            {   // Found an object closer
                min_distance = distance_to_target;
                object = cur_object;
            }
        }
    }

    return object;
}


void LLAgentListener::requestTouch(LLSD const & event_data) const
{
    LLViewerObject *object = NULL;

    if (event_data.has("obj_uuid"))
    {
        object = gObjectList.findObject(event_data["obj_uuid"]);
    }
    else if (event_data.has("position"))
    {
        LLVector3 target_position = ll_vector3_from_sd(event_data["position"]);
        object = findObjectClosestTo(target_position);
    }

    S32 face = 0;
    if (event_data.has("face"))
    {
        face = event_data["face"].asInteger();
    }

    if (object && object->getPCode() == LL_PCODE_VOLUME)
    {
        // Fake enough pick info to get it to (hopefully) work
        LLPickInfo pick;
        pick.mObjectFace = face;

        /*
        These values are sent to the simulator, but face seems to be easiest to use

        pick.mUVCoords   "UVCoord"
        pick.mSTCoords  "STCoord"
        pick.mObjectFace    "FaceIndex"
        pick.mIntersection  "Position"
        pick.mNormal    "Normal"
        pick.mBinormal  "Binormal"
        */

        // A touch is a sketchy message sequence ... send a grab, immediately
        // followed by un-grabbing, crossing fingers and hoping packets arrive in
        // the correct order
        send_ObjectGrab_message(object, pick, LLVector3::zero);
        send_ObjectDeGrab_message(object, pick);
    }
    else
    {
        LL_WARNS() << "LLAgent requestTouch could not find the touch target "
            << event_data["obj_uuid"].asUUID() << LL_ENDL;
    }
}


void LLAgentListener::resetAxes(const LLSD& event_data) const
{
    if (event_data.has("lookat"))
    {
        mAgent.resetAxes(ll_vector3_from_sd(event_data["lookat"]));
    }
    else
    {
        // no "lookat", default call
        mAgent.resetAxes();
    }
}

void LLAgentListener::getAxes(const LLSD& event_data) const
{
    LLQuaternion quat(mAgent.getQuat());
    F32 roll, pitch, yaw;
    quat.getEulerAngles(&roll, &pitch, &yaw);
    // The official query API for LLQuaternion's [x, y, z, w] values is its
    // public member mQ...
    LLSD reply = LLSD::emptyMap();
    reply["quat"] = llsd_copy_array(boost::begin(quat.mQ), boost::end(quat.mQ));
    reply["euler"] = LLSD::emptyMap();
    reply["euler"]["roll"] = roll;
    reply["euler"]["pitch"] = pitch;
    reply["euler"]["yaw"] = yaw;
    sendReply(reply, event_data);
}

void LLAgentListener::getPosition(const LLSD& event_data) const
{
    F32 roll, pitch, yaw;
    LLQuaternion quat(mAgent.getQuat());
    quat.getEulerAngles(&roll, &pitch, &yaw);

    LLSD reply = LLSD::emptyMap();
    reply["quat"] = llsd_copy_array(boost::begin(quat.mQ), boost::end(quat.mQ));
    reply["euler"] = LLSD::emptyMap();
    reply["euler"]["roll"] = roll;
    reply["euler"]["pitch"] = pitch;
    reply["euler"]["yaw"] = yaw;
    reply["region"] = ll_sd_from_vector3(mAgent.getPositionAgent());
    reply["global"] = ll_sd_from_vector3d(mAgent.getPositionGlobal());

    sendReply(reply, event_data);
}


void LLAgentListener::startAutoPilot(LLSD const & event_data)
{
    LLQuaternion target_rotation_value;
    LLQuaternion* target_rotation = NULL;
    if (event_data.has("target_rotation"))
    {
        target_rotation_value = ll_quaternion_from_sd(event_data["target_rotation"]);
        target_rotation = &target_rotation_value;
    }
    // *TODO: Use callback_pump and callback_data
    F32 rotation_threshold = 0.03f;
    if (event_data.has("rotation_threshold"))
    {
        rotation_threshold = event_data["rotation_threshold"].asReal();
    }
<<<<<<< HEAD
	
	bool allow_flying = true;
	if (event_data.has("allow_flying"))
	{
		allow_flying = (bool) event_data["allow_flying"].asBoolean();
		mAgent.setFlying(allow_flying);
	}
=======
>>>>>>> 1a8a5404

    bool allow_flying = true;
    if (event_data.has("allow_flying"))
    {
        allow_flying = (bool) event_data["allow_flying"].asBoolean();
        mAgent.setFlying(allow_flying);
    }

    F32 stop_distance = 0.f;
    if (event_data.has("stop_distance"))
    {
        stop_distance = event_data["stop_distance"].asReal();
    }

    // Clear follow target, this is doing a path
    mFollowTarget.setNull();

    mAgent.startAutoPilotGlobal(ll_vector3d_from_sd(event_data["target_global"]),
                                event_data["behavior_name"],
                                target_rotation,
                                NULL, NULL,
                                stop_distance,
                                rotation_threshold,
                                allow_flying);
}

void LLAgentListener::getAutoPilot(const LLSD& event_data) const
{
    LLSD reply = LLSD::emptyMap();

    LLSD::Boolean enabled = mAgent.getAutoPilot();
    reply["enabled"] = enabled;

    reply["target_global"] = ll_sd_from_vector3d(mAgent.getAutoPilotTargetGlobal());

    reply["leader_id"] = mAgent.getAutoPilotLeaderID();

    reply["stop_distance"] = mAgent.getAutoPilotStopDistance();

    reply["target_distance"] = mAgent.getAutoPilotTargetDist();
    if (!enabled &&
        mFollowTarget.notNull())
    {   // Get an actual distance from the target object we were following
        LLViewerObject * target = gObjectList.findObject(mFollowTarget);
        if (target)
        {   // Found the target AV, return the actual distance to them as well as their ID
            LLVector3 difference = target->getPositionRegion() - mAgent.getPositionAgent();
            reply["target_distance"] = difference.length();
            reply["leader_id"] = mFollowTarget;
        }
    }

    reply["use_rotation"] = (LLSD::Boolean) mAgent.getAutoPilotUseRotation();
    reply["target_facing"] = ll_sd_from_vector3(mAgent.getAutoPilotTargetFacing());
    reply["rotation_threshold"] = mAgent.getAutoPilotRotationThreshold();
    reply["behavior_name"] = mAgent.getAutoPilotBehaviorName();
    reply["fly"] = (LLSD::Boolean) mAgent.getFlying();

    sendReply(reply, event_data);
}

void LLAgentListener::startFollowPilot(LLSD const & event_data)
{
<<<<<<< HEAD
	LLUUID target_id;

	bool allow_flying = true;
	if (event_data.has("allow_flying"))
	{
		allow_flying = (bool) event_data["allow_flying"].asBoolean();
	}

	if (event_data.has("leader_id"))
	{
		target_id = event_data["leader_id"];
	}
	else if (event_data.has("avatar_name"))
	{	// Find the avatar with matching name
		std::string target_name = event_data["avatar_name"].asString();

		if (target_name.length() > 0)
		{
			S32 num_objects = gObjectList.getNumObjects();
			S32 cur_index = 0;
			while (cur_index < num_objects)
			{
				LLViewerObject * cur_object = gObjectList.getObject(cur_index++);
				if (cur_object &&
					cur_object->asAvatar() &&
					cur_object->asAvatar()->getFullname() == target_name)
				{	// Found avatar with matching name, extract id and break out of loop
					target_id = cur_object->getID();
					break;
				}
			}
		}
	}

	F32 stop_distance = 0.f;
	if (event_data.has("stop_distance"))
	{
		stop_distance = event_data["stop_distance"].asReal();
	}

	if (target_id.notNull())
	{
		mAgent.setFlying(allow_flying);
		mFollowTarget = target_id;	// Save follow target so we can report distance later

	    mAgent.startFollowPilot(target_id, allow_flying, stop_distance);
	}
=======
    LLUUID target_id;

    bool allow_flying = true;
    if (event_data.has("allow_flying"))
    {
        allow_flying = (bool) event_data["allow_flying"].asBoolean();
    }

    if (event_data.has("leader_id"))
    {
        target_id = event_data["leader_id"];
    }
    else if (event_data.has("avatar_name"))
    {   // Find the avatar with matching name
        std::string target_name = event_data["avatar_name"].asString();

        if (target_name.length() > 0)
        {
            S32 num_objects = gObjectList.getNumObjects();
            S32 cur_index = 0;
            while (cur_index < num_objects)
            {
                LLViewerObject * cur_object = gObjectList.getObject(cur_index++);
                if (cur_object &&
                    cur_object->asAvatar() &&
                    cur_object->asAvatar()->getFullname() == target_name)
                {   // Found avatar with matching name, extract id and break out of loop
                    target_id = cur_object->getID();
                    break;
                }
            }
        }
    }

    F32 stop_distance = 0.f;
    if (event_data.has("stop_distance"))
    {
        stop_distance = event_data["stop_distance"].asReal();
    }

    if (target_id.notNull())
    {
        mAgent.setFlying(allow_flying);
        mFollowTarget = target_id;  // Save follow target so we can report distance later

        mAgent.startFollowPilot(target_id, allow_flying, stop_distance);
    }
>>>>>>> 1a8a5404
}

void LLAgentListener::setAutoPilotTarget(LLSD const & event_data) const
{
    if (event_data.has("target_global"))
    {
        LLVector3d target_global(ll_vector3d_from_sd(event_data["target_global"]));
        mAgent.setAutoPilotTargetGlobal(target_global);
    }
}

void LLAgentListener::stopAutoPilot(LLSD const & event_data) const
{
<<<<<<< HEAD
	bool user_cancel = false;
	if (event_data.has("user_cancel"))
	{
		user_cancel = event_data["user_cancel"].asBoolean();
	}
=======
    bool user_cancel = false;
    if (event_data.has("user_cancel"))
    {
        user_cancel = event_data["user_cancel"].asBoolean();
    }
>>>>>>> 1a8a5404
    mAgent.stopAutoPilot(user_cancel);
}

void LLAgentListener::lookAt(LLSD const & event_data) const
{
    LLViewerObject *object = NULL;
    if (event_data.has("obj_uuid"))
    {
        object = gObjectList.findObject(event_data["obj_uuid"]);
    }
    else if (event_data.has("position"))
    {
        LLVector3 target_position = ll_vector3_from_sd(event_data["position"]);
        object = findObjectClosestTo(target_position);
    }

    S32 look_at_type = (S32) LOOKAT_TARGET_NONE;
    if (event_data.has("type"))
    {
        look_at_type = event_data["type"].asInteger();
    }
    if (look_at_type >= (S32) LOOKAT_TARGET_NONE &&
        look_at_type < (S32) LOOKAT_NUM_TARGETS)
    {
        gAgentCamera.setLookAt((ELookAtType) look_at_type, object);
    }
}

void LLAgentListener::getGroups(const LLSD& event) const
{
    LLSD reply(LLSD::emptyArray());
    for (std::vector<LLGroupData>::const_iterator
             gi(mAgent.mGroups.begin()), gend(mAgent.mGroups.end());
         gi != gend; ++gi)
    {
        reply.append(LLSDMap
                     ("id", gi->mID)
                     ("name", gi->mName)
                     ("insignia", gi->mInsigniaID)
                     ("notices", bool(gi->mAcceptNotices))
                     ("display", bool(gi->mListInProfile))
                     ("contrib", gi->mContribution));
    }
    sendReply(LLSDMap("groups", reply), event);
}<|MERGE_RESOLUTION|>--- conflicted
+++ resolved
@@ -193,28 +193,9 @@
     }
 // [/RLVa:KB]
 
-// [RLVa:KB] - Checked: 2010-03-06 (RLVa-1.2.0c) | Modified: RLVa-1.1.0j
-	// TODO-RLVa: [RLVa-1.2.1] Figure out how to call this?
-	if ( (rlv_handler_t::isEnabled()) && (!RlvActions::canSit(object)) )
-	{
-		return;
-	}
-// [/RLVa:KB]
-
     if (object && object->getPCode() == LL_PCODE_VOLUME)
     {
 // [RLVa:KB] - Checked: 2010-08-29 (RLVa-1.2.1c) | Added: RLVa-1.2.1c
-<<<<<<< HEAD
-		if ( (gRlvHandler.hasBehaviour(RLV_BHVR_STANDTP)) && (isAgentAvatarValid()) )
-		{
-			if (gAgentAvatarp->isSitting())
-			{
-				gAgent.standUp();
-				return;
-			}
-			gRlvHandler.setSitSource(gAgent.getPositionGlobal());
-		}
-=======
         if ( (gRlvHandler.hasBehaviour(RLV_BHVR_STANDTP)) && (isAgentAvatarValid()) )
         {
             if (gAgentAvatarp->isSitting())
@@ -224,7 +205,6 @@
             }
             gRlvHandler.setSitSource(gAgent.getPositionGlobal());
         }
->>>>>>> 1a8a5404
 // [/RLVa:KB]
 
         gMessageSystem->newMessageFast(_PREHASH_AgentRequestSit);
@@ -247,19 +227,11 @@
 void LLAgentListener::requestStand(LLSD const & event_data) const
 {
 // [RLVa:KB] - Checked: 2010-03-07 (RLVa-1.2.0c) | Added: RLVa-1.2.0a
-<<<<<<< HEAD
-	// TODO-RLVa: [RLVa-1.2.1] Figure out how to call this?
-	if ( (rlv_handler_t::isEnabled()) && (!RlvActions::canStand()) )
-	{
-		return;
-	}
-=======
     // TODO-RLVa: [RLVa-1.2.1] Figure out how to call this?
     if ( (rlv_handler_t::isEnabled()) && (!RlvActions::canStand()) )
     {
         return;
     }
->>>>>>> 1a8a5404
 // [/RLVa:KB]
 
     mAgent.setControlFlags(AGENT_CONTROL_STAND_UP);
@@ -407,16 +379,6 @@
     {
         rotation_threshold = event_data["rotation_threshold"].asReal();
     }
-<<<<<<< HEAD
-	
-	bool allow_flying = true;
-	if (event_data.has("allow_flying"))
-	{
-		allow_flying = (bool) event_data["allow_flying"].asBoolean();
-		mAgent.setFlying(allow_flying);
-	}
-=======
->>>>>>> 1a8a5404
 
     bool allow_flying = true;
     if (event_data.has("allow_flying"))
@@ -480,55 +442,6 @@
 
 void LLAgentListener::startFollowPilot(LLSD const & event_data)
 {
-<<<<<<< HEAD
-	LLUUID target_id;
-
-	bool allow_flying = true;
-	if (event_data.has("allow_flying"))
-	{
-		allow_flying = (bool) event_data["allow_flying"].asBoolean();
-	}
-
-	if (event_data.has("leader_id"))
-	{
-		target_id = event_data["leader_id"];
-	}
-	else if (event_data.has("avatar_name"))
-	{	// Find the avatar with matching name
-		std::string target_name = event_data["avatar_name"].asString();
-
-		if (target_name.length() > 0)
-		{
-			S32 num_objects = gObjectList.getNumObjects();
-			S32 cur_index = 0;
-			while (cur_index < num_objects)
-			{
-				LLViewerObject * cur_object = gObjectList.getObject(cur_index++);
-				if (cur_object &&
-					cur_object->asAvatar() &&
-					cur_object->asAvatar()->getFullname() == target_name)
-				{	// Found avatar with matching name, extract id and break out of loop
-					target_id = cur_object->getID();
-					break;
-				}
-			}
-		}
-	}
-
-	F32 stop_distance = 0.f;
-	if (event_data.has("stop_distance"))
-	{
-		stop_distance = event_data["stop_distance"].asReal();
-	}
-
-	if (target_id.notNull())
-	{
-		mAgent.setFlying(allow_flying);
-		mFollowTarget = target_id;	// Save follow target so we can report distance later
-
-	    mAgent.startFollowPilot(target_id, allow_flying, stop_distance);
-	}
-=======
     LLUUID target_id;
 
     bool allow_flying = true;
@@ -576,7 +489,6 @@
 
         mAgent.startFollowPilot(target_id, allow_flying, stop_distance);
     }
->>>>>>> 1a8a5404
 }
 
 void LLAgentListener::setAutoPilotTarget(LLSD const & event_data) const
@@ -590,19 +502,11 @@
 
 void LLAgentListener::stopAutoPilot(LLSD const & event_data) const
 {
-<<<<<<< HEAD
-	bool user_cancel = false;
-	if (event_data.has("user_cancel"))
-	{
-		user_cancel = event_data["user_cancel"].asBoolean();
-	}
-=======
     bool user_cancel = false;
     if (event_data.has("user_cancel"))
     {
         user_cancel = event_data["user_cancel"].asBoolean();
     }
->>>>>>> 1a8a5404
     mAgent.stopAutoPilot(user_cancel);
 }
 
