/** 
* @file llfloaterhoverheight.cpp
* @brief Controller for self avatar hover height
* @author vir@lindenlab.com
*
* $LicenseInfo:firstyear=2014&license=viewerlgpl$
* Second Life Viewer Source Code
* Copyright (C) 2014, Linden Research, Inc.
*
* This library is free software; you can redistribute it and/or
* modify it under the terms of the GNU Lesser General Public
* License as published by the Free Software Foundation;
* version 2.1 of the License only.
*
* This library is distributed in the hope that it will be useful,
* but WITHOUT ANY WARRANTY; without even the implied warranty of
* MERCHANTABILITY or FITNESS FOR A PARTICULAR PURPOSE.  See the GNU
* Lesser General Public License for more details.
*
* You should have received a copy of the GNU Lesser General Public
* License along with this library; if not, write to the Free Software
* Foundation, Inc., 51 Franklin Street, Fifth Floor, Boston, MA  02110-1301  USA
*
* Linden Research, Inc., 945 Battery Street, San Francisco, CA  94111  USA
* $/LicenseInfo$
*/

#include "llviewerprecompiledheaders.h"

#include "llfloaterhoverheight.h"
#include "llsliderctrl.h"
#include "llviewercontrol.h"
#include "llsdserialize.h"
#include "llagent.h"
#include "llviewerregion.h"
#include "llvoavatarself.h"

#ifdef OPENSIM
#include "llviewernetwork.h"
#endif

LLFloaterHoverHeight::LLFloaterHoverHeight(const LLSD& key) : LLFloater(key)
{
}

void LLFloaterHoverHeight::syncFromPreferenceSetting(void *user_data, bool update_offset)
{
	F32 value = gSavedPerAccountSettings.getF32("AvatarHoverOffsetZ");

	LLFloaterHoverHeight *self = static_cast<LLFloaterHoverHeight*>(user_data);
	LLSliderCtrl* sldrCtrl = self->getChild<LLSliderCtrl>("HoverHeightSlider");
	sldrCtrl->setValue(value,FALSE);

<<<<<<< HEAD
	// <FS:Ansariel> Legacy baking avatar z-offset
	//if (isAgentAvatarValid())
	//{
	//	LLVector3 offset(0.0, 0.0, llclamp(value,MIN_HOVER_Z,MAX_HOVER_Z));
	//	LL_INFOS("Avatar") << "setting hover from preference setting " << offset[2] << LL_ENDL;
	//	gAgentAvatarp->setHoverOffset(offset);

	//	//gAgentAvatarp->sendHoverHeight();
	//}
	// </FS:Ansariel>
=======
	if (isAgentAvatarValid() && update_offset)
	{
		LLVector3 offset(0.0, 0.0, llclamp(value,MIN_HOVER_Z,MAX_HOVER_Z));
		LL_INFOS("Avatar") << "setting hover from preference setting " << offset[2] << LL_ENDL;
		gAgentAvatarp->setHoverOffset(offset);
		//gAgentAvatarp->sendHoverHeight();
	}
>>>>>>> 4c869a97
}

BOOL LLFloaterHoverHeight::postBuild()
{
	LLSliderCtrl* sldrCtrl = getChild<LLSliderCtrl>("HoverHeightSlider");
	sldrCtrl->setMinValue(MIN_HOVER_Z);
	sldrCtrl->setMaxValue(MAX_HOVER_Z);
	sldrCtrl->setSliderMouseUpCallback(boost::bind(&LLFloaterHoverHeight::onFinalCommit,this));
	sldrCtrl->setSliderEditorCommitCallback(boost::bind(&LLFloaterHoverHeight::onFinalCommit,this));
	childSetCommitCallback("HoverHeightSlider", &LLFloaterHoverHeight::onSliderMoved, NULL);

	// Initialize slider from pref setting.
	syncFromPreferenceSetting(this);
	// Update slider on future pref changes.
	if (gSavedPerAccountSettings.getControl("AvatarHoverOffsetZ"))
	{
		gSavedPerAccountSettings.getControl("AvatarHoverOffsetZ")->getCommitSignal()->connect(boost::bind(&syncFromPreferenceSetting, this, false));
	}
	else
	{
		LL_WARNS() << "Control not found for AvatarHoverOffsetZ" << LL_ENDL;
	}

	updateEditEnabled();

	if (!mRegionChangedSlot.connected())
	{
		mRegionChangedSlot = gAgent.addRegionChangedCallback(boost::bind(&LLFloaterHoverHeight::onRegionChanged,this));
	}
	// Set up based on initial region.
	onRegionChanged();

	return TRUE;
}

void LLFloaterHoverHeight::onClose(bool app_quitting)
{
	if (mRegionChangedSlot.connected())
	{
		mRegionChangedSlot.disconnect();
	}
}

// static
void LLFloaterHoverHeight::onSliderMoved(LLUICtrl* ctrl, void* userData)
{
	LLSliderCtrl* sldrCtrl = static_cast<LLSliderCtrl*>(ctrl);
	F32 value = sldrCtrl->getValueF32();
	LLVector3 offset(0.0, 0.0, llclamp(value,MIN_HOVER_Z,MAX_HOVER_Z));
	LL_INFOS("Avatar") << "setting hover from slider moved" << offset[2] << LL_ENDL;
	// <FS:Ansariel> Legacy baking avatar z-offset
	//gAgentAvatarp->setHoverOffset(offset, false);
	if (gAgent.getRegion() && gAgent.getRegion()->avatarHoverHeightEnabled())
	{
		if (sldrCtrl->isMouseHeldDown())
		{
			gAgentAvatarp->setHoverOffset(offset, false);
		}
		else
		{
			gSavedPerAccountSettings.setF32("AvatarHoverOffsetZ", value);
		}
	}
	else if (!gAgentAvatarp->isUsingServerBakes())
	{
		gSavedPerAccountSettings.setF32("AvatarHoverOffsetZ", value);
	}
	// </FS:Ansariel>
}

// Do send-to-the-server work when slider drag completes, or new
// value entered as text.
void LLFloaterHoverHeight::onFinalCommit()
{
	LLSliderCtrl* sldrCtrl = getChild<LLSliderCtrl>("HoverHeightSlider");
	F32 value = sldrCtrl->getValueF32();
	// <FS:Ansariel> Legacy baking avatar z-offset
	LLVector3 offset(0.0, 0.0, llclamp(value,MIN_HOVER_Z,MAX_HOVER_Z));
	gSavedPerAccountSettings.setF32("AvatarHoverOffsetZ",value);
<<<<<<< HEAD

	// <FS:Ansariel> Legacy baking avatar z-offset
	//LLVector3 offset(0.0, 0.0, llclamp(value,MIN_HOVER_Z,MAX_HOVER_Z));
	LL_INFOS("Avatar") << "setting hover from slider final commit " << offset[2] << LL_ENDL;
	// <FS:Ansariel> Legacy baking avatar z-offset
	//gAgentAvatarp->setHoverOffset(offset, true); // will send update this time.
=======
>>>>>>> 4c869a97
}

void LLFloaterHoverHeight::onRegionChanged()
{
	LLViewerRegion *region = gAgent.getRegion();
	if (region && region->simulatorFeaturesReceived())
	{
		updateEditEnabled();
	}
	else if (region)
	{
		region->setSimulatorFeaturesReceivedCallback(boost::bind(&LLFloaterHoverHeight::onSimulatorFeaturesReceived,this,_1));
	}
}

void LLFloaterHoverHeight::onSimulatorFeaturesReceived(const LLUUID &region_id)
{
	LLViewerRegion *region = gAgent.getRegion();
	if (region && (region->getRegionID()==region_id))
	{
		updateEditEnabled();
	}
}

void LLFloaterHoverHeight::updateEditEnabled()
{
	bool enabled = gAgent.getRegion() && gAgent.getRegion()->avatarHoverHeightEnabled();
	// <FS:Ansariel> Legacy baking avatar z-offset
	if (!enabled && isAgentAvatarValid() && !gAgentAvatarp->isUsingServerBakes())
	{
		enabled = true;
	}
	// </FS:Ansariel>
	LLSliderCtrl* sldrCtrl = getChild<LLSliderCtrl>("HoverHeightSlider");
	sldrCtrl->setEnabled(enabled);
	if (enabled)
	{
		syncFromPreferenceSetting(this);
	}
}

<|MERGE_RESOLUTION|>--- conflicted
+++ resolved
@@ -51,9 +51,8 @@
 	LLSliderCtrl* sldrCtrl = self->getChild<LLSliderCtrl>("HoverHeightSlider");
 	sldrCtrl->setValue(value,FALSE);
 
-<<<<<<< HEAD
 	// <FS:Ansariel> Legacy baking avatar z-offset
-	//if (isAgentAvatarValid())
+	//if (isAgentAvatarValid() && update_offset)
 	//{
 	//	LLVector3 offset(0.0, 0.0, llclamp(value,MIN_HOVER_Z,MAX_HOVER_Z));
 	//	LL_INFOS("Avatar") << "setting hover from preference setting " << offset[2] << LL_ENDL;
@@ -62,15 +61,6 @@
 	//	//gAgentAvatarp->sendHoverHeight();
 	//}
 	// </FS:Ansariel>
-=======
-	if (isAgentAvatarValid() && update_offset)
-	{
-		LLVector3 offset(0.0, 0.0, llclamp(value,MIN_HOVER_Z,MAX_HOVER_Z));
-		LL_INFOS("Avatar") << "setting hover from preference setting " << offset[2] << LL_ENDL;
-		gAgentAvatarp->setHoverOffset(offset);
-		//gAgentAvatarp->sendHoverHeight();
-	}
->>>>>>> 4c869a97
 }
 
 BOOL LLFloaterHoverHeight::postBuild()
@@ -150,15 +140,6 @@
 	// <FS:Ansariel> Legacy baking avatar z-offset
 	LLVector3 offset(0.0, 0.0, llclamp(value,MIN_HOVER_Z,MAX_HOVER_Z));
 	gSavedPerAccountSettings.setF32("AvatarHoverOffsetZ",value);
-<<<<<<< HEAD
-
-	// <FS:Ansariel> Legacy baking avatar z-offset
-	//LLVector3 offset(0.0, 0.0, llclamp(value,MIN_HOVER_Z,MAX_HOVER_Z));
-	LL_INFOS("Avatar") << "setting hover from slider final commit " << offset[2] << LL_ENDL;
-	// <FS:Ansariel> Legacy baking avatar z-offset
-	//gAgentAvatarp->setHoverOffset(offset, true); // will send update this time.
-=======
->>>>>>> 4c869a97
 }
 
 void LLFloaterHoverHeight::onRegionChanged()
