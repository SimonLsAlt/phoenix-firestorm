/** 
* @file llfloaterhoverheight.cpp
* @brief Controller for self avatar hover height
* @author vir@lindenlab.com
*
* $LicenseInfo:firstyear=2014&license=viewerlgpl$
* Second Life Viewer Source Code
* Copyright (C) 2014, Linden Research, Inc.
*
* This library is free software; you can redistribute it and/or
* modify it under the terms of the GNU Lesser General Public
* License as published by the Free Software Foundation;
* version 2.1 of the License only.
*
* This library is distributed in the hope that it will be useful,
* but WITHOUT ANY WARRANTY; without even the implied warranty of
* MERCHANTABILITY or FITNESS FOR A PARTICULAR PURPOSE.  See the GNU
* Lesser General Public License for more details.
*
* You should have received a copy of the GNU Lesser General Public
* License along with this library; if not, write to the Free Software
* Foundation, Inc., 51 Franklin Street, Fifth Floor, Boston, MA  02110-1301  USA
*
* Linden Research, Inc., 945 Battery Street, San Francisco, CA  94111  USA
* $/LicenseInfo$
*/

#include "llviewerprecompiledheaders.h"

#include "llfloaterhoverheight.h"
#include "llsliderctrl.h"
#include "llviewercontrol.h"
#include "llsdserialize.h"
#include "llagent.h"
#include "llviewerregion.h"
#include "llvoavatarself.h"

#ifdef OPENSIM
#include "llviewernetwork.h"
#endif

LLFloaterHoverHeight::LLFloaterHoverHeight(const LLSD& key) : LLFloater(key)
{
}

void LLFloaterHoverHeight::syncFromPreferenceSetting(void *user_data, bool update_offset)
{
	F32 value = gSavedPerAccountSettings.getF32("AvatarHoverOffsetZ");

	LLFloaterHoverHeight *self = static_cast<LLFloaterHoverHeight*>(user_data);
	LLSliderCtrl* sldrCtrl = self->getChild<LLSliderCtrl>("HoverHeightSlider");
	sldrCtrl->setValue(value,FALSE);

	// <FS:Ansariel> Legacy baking avatar z-offset
	//if (isAgentAvatarValid() && update_offset)
	//{
	//	LLVector3 offset(0.0, 0.0, llclamp(value,MIN_HOVER_Z,MAX_HOVER_Z));
	//	LL_INFOS("Avatar") << "setting hover from preference setting " << offset[2] << LL_ENDL;
	//	gAgentAvatarp->setHoverOffset(offset);

	//	//gAgentAvatarp->sendHoverHeight();
	//}
	// </FS:Ansariel>
}

BOOL LLFloaterHoverHeight::postBuild()
{
	LLSliderCtrl* sldrCtrl = getChild<LLSliderCtrl>("HoverHeightSlider");
	sldrCtrl->setMinValue(MIN_HOVER_Z);
	sldrCtrl->setMaxValue(MAX_HOVER_Z);
	sldrCtrl->setSliderMouseUpCallback(boost::bind(&LLFloaterHoverHeight::onFinalCommit,this));
	sldrCtrl->setSliderEditorCommitCallback(boost::bind(&LLFloaterHoverHeight::onFinalCommit,this));
	childSetCommitCallback("HoverHeightSlider", &LLFloaterHoverHeight::onSliderMoved, NULL);

	// Initialize slider from pref setting.
	syncFromPreferenceSetting(this);
	// Update slider on future pref changes.
	if (gSavedPerAccountSettings.getControl("AvatarHoverOffsetZ"))
	{
		gSavedPerAccountSettings.getControl("AvatarHoverOffsetZ")->getCommitSignal()->connect(boost::bind(&syncFromPreferenceSetting, this, false));
	}
	else
	{
		LL_WARNS() << "Control not found for AvatarHoverOffsetZ" << LL_ENDL;
	}

	updateEditEnabled();

	if (!mRegionChangedSlot.connected())
	{
		mRegionChangedSlot = gAgent.addRegionChangedCallback(boost::bind(&LLFloaterHoverHeight::onRegionChanged,this));
	}
	// Set up based on initial region.
	onRegionChanged();

	return TRUE;
}

void LLFloaterHoverHeight::onClose(bool app_quitting)
{
	if (mRegionChangedSlot.connected())
	{
		mRegionChangedSlot.disconnect();
	}
}

// static
void LLFloaterHoverHeight::onSliderMoved(LLUICtrl* ctrl, void* userData)
{
<<<<<<< HEAD
	LLSliderCtrl* sldrCtrl = static_cast<LLSliderCtrl*>(ctrl);
	F32 value = sldrCtrl->getValueF32();
	LLVector3 offset(0.0, 0.0, llclamp(value,MIN_HOVER_Z,MAX_HOVER_Z));
	LL_INFOS("Avatar") << "setting hover from slider moved" << offset[2] << LL_ENDL;
	// <FS:Ansariel> Legacy baking avatar z-offset
	//gAgentAvatarp->setHoverOffset(offset, false);
	if (gAgent.getRegion() && gAgent.getRegion()->avatarHoverHeightEnabled())
	{
		if (sldrCtrl->isMouseHeldDown())
		{
			gAgentAvatarp->setHoverOffset(offset, false);
		}
		else
		{
			gSavedPerAccountSettings.setF32("AvatarHoverOffsetZ", value);
		}
	}
	else if (!gAgentAvatarp->isUsingServerBakes())
	{
		gSavedPerAccountSettings.setF32("AvatarHoverOffsetZ", value);
	}
	// </FS:Ansariel>
=======
    if (isAgentAvatarValid())
    {
        LLSliderCtrl* sldrCtrl = static_cast<LLSliderCtrl*>(ctrl);
        F32 value = sldrCtrl->getValueF32();
        LLVector3 offset(0.0, 0.0, llclamp(value, MIN_HOVER_Z, MAX_HOVER_Z));
        LL_INFOS("Avatar") << "setting hover from slider moved" << offset[2] << LL_ENDL;
        gAgentAvatarp->setHoverOffset(offset, false);
    }
>>>>>>> b5406352
}

// Do send-to-the-server work when slider drag completes, or new
// value entered as text.
void LLFloaterHoverHeight::onFinalCommit()
{
	LLSliderCtrl* sldrCtrl = getChild<LLSliderCtrl>("HoverHeightSlider");
	F32 value = sldrCtrl->getValueF32();
	// <FS:Ansariel> Legacy baking avatar z-offset
	LLVector3 offset(0.0, 0.0, llclamp(value,MIN_HOVER_Z,MAX_HOVER_Z));
	gSavedPerAccountSettings.setF32("AvatarHoverOffsetZ",value);
}

void LLFloaterHoverHeight::onRegionChanged()
{
	LLViewerRegion *region = gAgent.getRegion();
	if (region && region->simulatorFeaturesReceived())
	{
		updateEditEnabled();
	}
	else if (region)
	{
		region->setSimulatorFeaturesReceivedCallback(boost::bind(&LLFloaterHoverHeight::onSimulatorFeaturesReceived,this,_1));
	}
}

void LLFloaterHoverHeight::onSimulatorFeaturesReceived(const LLUUID &region_id)
{
	LLViewerRegion *region = gAgent.getRegion();
	if (region && (region->getRegionID()==region_id))
	{
		updateEditEnabled();
	}
}

void LLFloaterHoverHeight::updateEditEnabled()
{
	bool enabled = gAgent.getRegion() && gAgent.getRegion()->avatarHoverHeightEnabled();
	// <FS:Ansariel> Legacy baking avatar z-offset
	if (!enabled && isAgentAvatarValid() && !gAgentAvatarp->isUsingServerBakes())
	{
		enabled = true;
	}
	// </FS:Ansariel>
	LLSliderCtrl* sldrCtrl = getChild<LLSliderCtrl>("HoverHeightSlider");
	sldrCtrl->setEnabled(enabled);
	if (enabled)
	{
		syncFromPreferenceSetting(this);
	}
}

<|MERGE_RESOLUTION|>--- conflicted
+++ resolved
@@ -107,7 +107,8 @@
 // static
 void LLFloaterHoverHeight::onSliderMoved(LLUICtrl* ctrl, void* userData)
 {
-<<<<<<< HEAD
+    if (isAgentAvatarValid())
+    {
 	LLSliderCtrl* sldrCtrl = static_cast<LLSliderCtrl*>(ctrl);
 	F32 value = sldrCtrl->getValueF32();
 	LLVector3 offset(0.0, 0.0, llclamp(value,MIN_HOVER_Z,MAX_HOVER_Z));
@@ -130,16 +131,7 @@
 		gSavedPerAccountSettings.setF32("AvatarHoverOffsetZ", value);
 	}
 	// </FS:Ansariel>
-=======
-    if (isAgentAvatarValid())
-    {
-        LLSliderCtrl* sldrCtrl = static_cast<LLSliderCtrl*>(ctrl);
-        F32 value = sldrCtrl->getValueF32();
-        LLVector3 offset(0.0, 0.0, llclamp(value, MIN_HOVER_Z, MAX_HOVER_Z));
-        LL_INFOS("Avatar") << "setting hover from slider moved" << offset[2] << LL_ENDL;
-        gAgentAvatarp->setHoverOffset(offset, false);
     }
->>>>>>> b5406352
 }
 
 // Do send-to-the-server work when slider drag completes, or new
