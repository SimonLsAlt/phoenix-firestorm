/**
 * @file lltoastalertpanel.cpp
 * @brief Panel for alert toasts.
 *
 * $LicenseInfo:firstyear=2001&license=viewerlgpl$
 * Second Life Viewer Source Code
 * Copyright (C) 2010, Linden Research, Inc.
 * 
 * This library is free software; you can redistribute it and/or
 * modify it under the terms of the GNU Lesser General Public
 * License as published by the Free Software Foundation;
 * version 2.1 of the License only.
 * 
 * This library is distributed in the hope that it will be useful,
 * but WITHOUT ANY WARRANTY; without even the implied warranty of
 * MERCHANTABILITY or FITNESS FOR A PARTICULAR PURPOSE.  See the GNU
 * Lesser General Public License for more details.
 * 
 * You should have received a copy of the GNU Lesser General Public
 * License along with this library; if not, write to the Free Software
 * Foundation, Inc., 51 Franklin Street, Fifth Floor, Boston, MA  02110-1301  USA
 * 
 * Linden Research, Inc., 945 Battery Street, San Francisco, CA  94111  USA
 * $/LicenseInfo$
 */

#include "llviewerprecompiledheaders.h" // must be first include

#include "linden_common.h"

#include "llboost.h"

#include "lltoastalertpanel.h"
#include "llfontgl.h"
#include "lltextbox.h"
#include "llbutton.h"
#include "llkeyboard.h"
#include "llfocusmgr.h"
#include "lliconctrl.h"
#include "llui.h"
#include "lllineeditor.h"
#include "lluictrlfactory.h"
#include "llnotifications.h"
#include "llrootview.h"
#include "lltransientfloatermgr.h"
#include "llviewercontrol.h" // for gSavedSettings
#include "llweb.h"

#include <boost/algorithm/string.hpp>

const S32 MAX_ALLOWED_MSG_WIDTH = 400;
const F32 DEFAULT_BUTTON_DELAY = 0.5f;

/*static*/ LLControlGroup* LLToastAlertPanel::sSettings = NULL;

//-----------------------------------------------------------------------------
// Private methods

static const S32 VPAD = 16;
static const S32 HPAD = 25;
static const S32 BTN_HPAD = 8;

LLToastAlertPanel::LLToastAlertPanel( LLNotificationPtr notification, bool modal)
	  : LLCheckBoxToastPanel(notification),
		mDefaultOption( 0 ),
		mCaution(notification->getPriority() >= NOTIFICATION_PRIORITY_HIGH),
		mLabel(notification->getName()),
		mLineEditor(NULL)
{
    // EXP-1822
    // save currently focused view, so that return focus to it
    // on destroying this toast.
    LLView* current_selection = dynamic_cast<LLView*>(gFocusMgr.getKeyboardFocus());
    while(current_selection)
    {
        // <FS:Ansariel> FIRE-6651: Modal alert toasts don't restore focus properly
        //if (current_selection->isFocusRoot())
        if (current_selection->isFocusRoot() && (!dynamic_cast<LLFloater*>(current_selection) || !dynamic_cast<LLFloater*>(current_selection)->getHost()))
        // </FS:Ansariel>
        {
            mPreviouslyFocusedView = current_selection->getHandle();
            break;
        }
        current_selection = current_selection->getParent();
    }

	const LLFontGL* font = LLFontGL::getFontSansSerif();
	const S32 LINE_HEIGHT = font->getLineHeight();
	const S32 EDITOR_HEIGHT = 20;

	LLNotificationFormPtr form = mNotification->getForm();
	std::string edit_text_name;
	std::string edit_text_contents;
	S32 edit_text_max_chars = 0;
	bool is_password = false;
<<<<<<< HEAD
	bool defaultText = false;
=======
	bool allow_emoji = false;
>>>>>>> 702e4c7d

	LLToastPanel::setBackgroundVisible(FALSE);
	LLToastPanel::setBackgroundOpaque(TRUE);


	typedef std::vector<std::pair<std::string, std::string> > options_t;
	options_t supplied_options;

	// for now, get LLSD to iterator over form elements
	LLSD form_sd = form->asLLSD();

	S32 option_index = 0;
	for (LLSD::array_const_iterator it = form_sd.beginArray(); it != form_sd.endArray(); ++it)
	{
		std::string type = (*it)["type"].asString();
		if (type == "button")
		{
			if((*it)["default"])
			{
				mDefaultOption = option_index;
			}

			supplied_options.push_back(std::make_pair((*it)["name"].asString(), (*it)["text"].asString()));

			ButtonData data;
			if (option_index == mNotification->getURLOption())
			{
				data.mURL = mNotification->getURL();
				data.mURLExternal = mNotification->getURLOpenExternally();
			}

			if((*it).has("width"))
			{
				data.mWidth = (*it)["width"].asInteger();
			}

			mButtonData.push_back(data);
			option_index++;
		}
		else if (type == "text")
		{
			defaultText = (*it)["default"].asBoolean();
			edit_text_contents = (*it)["value"].asString();
			edit_text_name = (*it)["name"].asString();
			edit_text_max_chars = (*it)["max_length_chars"].asInteger();
			allow_emoji = (*it)["allow_emoji"].asBoolean();
		}
		else if (type == "password")
		{
			defaultText = (*it)["default"].asBoolean();
			edit_text_contents = (*it)["value"].asString();
			edit_text_name = (*it)["name"].asString();
			is_password = true;
		}
	}

	// Buttons
	options_t options;
	if (supplied_options.empty())
	{
		options.push_back(std::make_pair(std::string("close"), LLNotifications::instance().getGlobalString("implicitclosebutton")));

		// add data for ok button.
		ButtonData ok_button;
		mButtonData.push_back(ok_button);
		mDefaultOption = 0;
	}
	else
	{
		options = supplied_options;
	}

	S32 num_options = options.size();

	// Calc total width of buttons
	S32 button_width = 0;
	S32 sp = font->getWidth(std::string("OO"));
	S32 btn_total_width = 0;
	S32 default_size_btns = 0;
	for( S32 i = 0; i < num_options; i++ )
	{				
		S32 w = S32(font->getWidth( options[i].second ) + 0.99f) + sp + 2 * LLBUTTON_H_PAD;
		if (mButtonData[i].mWidth > w)
		{
			btn_total_width += mButtonData[i].mWidth;
		}
		else
		{
			button_width = llmax(w, button_width);
			default_size_btns++;
		}
	}

	if( num_options > 1 )
	{
		btn_total_width = btn_total_width + (button_width * default_size_btns) + ((num_options - 1) * BTN_HPAD);
	}
	else
	{
		btn_total_width = llmax(btn_total_width, button_width);
	}

	// Message: create text box using raw string, as text has been structure deliberately
	// Use size of created text box to generate dialog box size
	std::string msg = mNotification->getMessage();
	LL_WARNS() << "Alert: " << msg << LL_ENDL;
	LLTextBox::Params params;
	params.name("Alert message");
	params.font(font);
	params.tab_stop(false);
	params.wrap(true);
	params.follows.flags(FOLLOWS_LEFT | FOLLOWS_TOP);
	params.allow_scroll(true);
	params.force_urls_external(mNotification->getForceUrlsExternal());

	LLTextBox * msg_box = LLUICtrlFactory::create<LLTextBox> (params);
	// Compute max allowable height for the dialog text, so we can allocate
	// space before wrapping the text to fit.
	S32 max_allowed_msg_height = 
			gFloaterView->getRect().getHeight()
			- LINE_HEIGHT			// title bar
			- 3*VPAD - BTN_HEIGHT;
	// reshape to calculate real text width and height
	msg_box->reshape( MAX_ALLOWED_MSG_WIDTH, max_allowed_msg_height );

	if ("GroupLimitInfo" == mNotification->getName() || "GroupLimitInfoPlus" == mNotification->getName())
	{
		msg_box->setSkipLinkUnderline(true);
	}
	msg_box->setValue(msg);

	S32 pixel_width = msg_box->getTextPixelWidth();
	S32 pixel_height = msg_box->getTextPixelHeight();

	// We should use some space to prevent set textbox's scroller visible when it is unnecessary.
	msg_box->reshape( llmin(MAX_ALLOWED_MSG_WIDTH,pixel_width + 2 * msg_box->getHPad() + HPAD),
		llmin(max_allowed_msg_height,pixel_height + 2 * msg_box->getVPad())  ) ;

	const LLRect& text_rect = msg_box->getRect();
	S32 dialog_width = llmax( btn_total_width, text_rect.getWidth() ) + 2 * HPAD;
	S32 dialog_height = text_rect.getHeight() + 3 * VPAD + BTN_HEIGHT;

	if (hasTitleBar())
	{
		dialog_height += LINE_HEIGHT; // room for title bar
	}

	// it's ok for the edit text body to be empty, but we want the name to exist if we're going to draw it
	if (!edit_text_name.empty())
	{
		dialog_height += EDITOR_HEIGHT + VPAD;
		dialog_width = llmax(dialog_width, (S32)(font->getWidth( edit_text_contents ) + 0.99f));
	}

	if (mCaution)
	{
		// Make room for the caution icon.
		dialog_width += 32 + HPAD;
	}

	LLToastPanel::reshape( dialog_width, dialog_height, FALSE );

	S32 msg_y = LLToastPanel::getRect().getHeight() - VPAD;
	S32 msg_x = HPAD;
	if (hasTitleBar())
	{
		msg_y -= LINE_HEIGHT; // room for title
	}

	static LLUIColor alert_caution_text_color = LLUIColorTable::instance().getColor("AlertCautionTextColor");
	if (mCaution)
	{
		LLIconCtrl* icon = LLUICtrlFactory::getInstance()->createFromFile<LLIconCtrl>("alert_icon.xml", this, LLPanel::child_registry_t::instance());
		if(icon)
		{
			icon->setRect(LLRect(msg_x, msg_y, msg_x+32, msg_y-32));
			LLToastPanel::addChild(icon);
		}
		
		msg_x += 32 + HPAD;
		msg_box->setColor( alert_caution_text_color );
	}

	LLRect rect;
	rect.setLeftTopAndSize( msg_x, msg_y, text_rect.getWidth(), text_rect.getHeight() );
	msg_box->setRect( rect );
	LLToastPanel::addChild(msg_box);

	// (Optional) Edit Box	
	if (!edit_text_name.empty())
	{
		S32 y = VPAD + BTN_HEIGHT + VPAD/2;
        if (form->getIgnoreType() != LLNotificationForm::IGNORE_NO)
        {
            y += EDITOR_HEIGHT;
        }
		mLineEditor = LLUICtrlFactory::getInstance()->createFromFile<LLLineEditor>("alert_line_editor.xml", this, LLPanel::child_registry_t::instance());
	
		if (mLineEditor)
		{
			LLRect leditor_rect = LLRect( HPAD, y+EDITOR_HEIGHT, dialog_width-HPAD, y);
			mLineEditor->setName(edit_text_name);
			mLineEditor->reshape(leditor_rect.getWidth(), leditor_rect.getHeight());
			mLineEditor->setRect(leditor_rect);
			mLineEditor->setMaxTextChars(edit_text_max_chars);
			mLineEditor->setAllowEmoji(allow_emoji);
			mLineEditor->setText(edit_text_contents);

			std::string notif_name = mNotification->getName();
			if (("SaveOutfitAs" == notif_name) || ("SaveSettingAs" == notif_name) || ("CreateLandmarkFolder" == notif_name) || ("CreateSubfolder" == notif_name))
			{
				mLineEditor->setPrevalidate(&LLTextValidate::validateASCII);
			}

			// decrease limit of line editor of teleport offer dialog to avoid truncation of
			// location URL in invitation message, see EXT-6891
			if ("OfferTeleport" == notif_name)
			{
				mLineEditor->setMaxTextLength(gSavedSettings.getS32(
						"teleport_offer_invitation_max_length"));
			}
			else
			{
				mLineEditor->setMaxTextLength(STD_STRING_STR_LEN - 1);
			}

			LLToastPanel::addChild(mLineEditor);

			mLineEditor->setDrawAsterixes(is_password);

			setEditTextArgs(notification->getSubstitutions());

			mLineEditor->setFollowsLeft();
			mLineEditor->setFollowsRight();

			// find form text input field
			LLSD form_text;
			for (LLSD::array_const_iterator it = form_sd.beginArray(); it != form_sd.endArray(); ++it)
			{
				std::string type = (*it)["type"].asString();
				if (type == "text")
				{
					form_text = (*it);
				}
			}

			// if form text input field has width attribute
			if (form_text.has("width"))
			{
				// adjust floater width to fit line editor
				S32 editor_width = form_text["width"];
				LLRect editor_rect =  mLineEditor->getRect();
				U32 width_delta = editor_width  - editor_rect.getWidth();
				LLRect toast_rect = getRect();
				reshape(toast_rect.getWidth() +  width_delta, toast_rect.getHeight());
			}
		}
	}

	// Buttons
	S32 button_left = (LLToastPanel::getRect().getWidth() - btn_total_width) / 2;

	for( S32 i = 0; i < num_options; i++ )
	{
		LLRect button_rect;

		LLButton* btn = LLUICtrlFactory::getInstance()->createFromFile<LLButton>("alert_button.xml", this, LLPanel::child_registry_t::instance());
		if(btn)
		{
			btn->setName(options[i].first);
			btn->setRect(button_rect.setOriginAndSize( button_left, VPAD, (mButtonData[i].mWidth == 0) ? button_width : mButtonData[i].mWidth, BTN_HEIGHT ));
			btn->setLabel(options[i].second);
			btn->setFont(font);

			btn->setClickedCallback(boost::bind(&LLToastAlertPanel::onButtonPressed, this, _2, i));

			mButtonData[i].mButton = btn;

			LLToastPanel::addChild(btn);

			if( i == mDefaultOption )
			{
				btn->setFocus(TRUE);
			}
		}
		button_left += ((mButtonData[i].mWidth == 0) ? button_width : mButtonData[i].mWidth) + BTN_HPAD;
	}

	if(defaultText)
	{
		if(mLineEditor)
		{
			mLineEditor->setFocus(TRUE);
		}
	}

	setCheckBoxes(HPAD, VPAD);

	// *TODO: check necessity of this code
	//gFloaterView->adjustToFitScreen(this, FALSE);
	if (mLineEditor)
	{
		mLineEditor->selectAll();
		mLineEditor->setFocus(TRUE);
	}
	if(mDefaultOption >= 0)
	{
		// delay before enabling default button
		mDefaultBtnTimer.start();
		mDefaultBtnTimer.setTimerExpirySec(DEFAULT_BUTTON_DELAY);
	}

	LLTransientFloaterMgr::instance().addControlView(
			LLTransientFloaterMgr::GLOBAL, this);
}

void LLToastAlertPanel::setVisible( BOOL visible )
{
	// only make the "ding" sound if it's newly visible
	// <FS:PP> FIRE-4322: The "bing" system sound missing
	// if( visible && !LLToastPanel::getVisible() )
	LLToastPanel::setVisible( visible );
	if (visible && !LLApp::isExiting())
	// </FS:PP>
	{
		make_ui_sound("UISndAlert");
	}

	// <FS:PP> Commented out and moved up, for FIRE-4322 patch
	// LLToastPanel::setVisible( visible );
	
}

LLToastAlertPanel::~LLToastAlertPanel()
{
	LLTransientFloaterMgr::instance().removeControlView(
			LLTransientFloaterMgr::GLOBAL, this);

	// EXP-1822
	// return focus to the previously focused view if the viewer is not exiting
	if (mPreviouslyFocusedView.get() && !LLApp::isExiting())
	{
        LLView* current_selection = dynamic_cast<LLView*>(gFocusMgr.getKeyboardFocus());
        while(current_selection)
        {
            // <FS:Ansariel> FIRE-6651: Modal alert toasts don't restore focus properly
            //if (current_selection->isFocusRoot())
            if (current_selection->isFocusRoot() && (!dynamic_cast<LLFloater*>(current_selection) || !dynamic_cast<LLFloater*>(current_selection)->getHost()))
            // </FS:Ansariel>
            {
                break;
            }
            current_selection = current_selection->getParent();
        }
        if (current_selection)
        {
            // If the focus moved to some other view though, move the focus there
            current_selection->setFocus(TRUE);
        }
        else
        {
            mPreviouslyFocusedView.get()->setFocus(TRUE);
        }
	}
}

BOOL LLToastAlertPanel::hasTitleBar() const
{
	// *TODO: check necessity of this code
	/*
	return (getCurrentTitle() != "" && getCurrentTitle() != " ")	// has title
			|| isMinimizeable()
			|| isCloseable();
	*/
	return false;
}

BOOL LLToastAlertPanel::handleKeyHere(KEY key, MASK mask )
{
	if( KEY_RETURN == key && mask == MASK_NONE )
	{
		LLButton* defaultBtn = getDefaultButton();
		if(defaultBtn && defaultBtn->getVisible() && defaultBtn->getEnabled())
		{
			// If we have a default button, click it when return is pressed
			defaultBtn->onCommit();
		}
		return TRUE;
	}
	else if (KEY_RIGHT == key)
	{
		LLToastPanel::focusNextItem(FALSE);
		return TRUE;
	}
	else if (KEY_LEFT == key)
	{
		LLToastPanel::focusPrevItem(FALSE);
		return TRUE;
	}
	else if (KEY_TAB == key && mask == MASK_NONE)
	{
		LLToastPanel::focusNextItem(FALSE);
		return TRUE;
	}
	else if (KEY_TAB == key && mask == MASK_SHIFT)
	{
		LLToastPanel::focusPrevItem(FALSE);
		return TRUE;
	}
	else
	{
		return TRUE;
	}
}

// virtual
void LLToastAlertPanel::draw()
{
	// if the default button timer has just expired, activate the default button
	if(mDefaultBtnTimer.hasExpired() && mDefaultBtnTimer.getStarted())
	{
		mDefaultBtnTimer.stop();  // prevent this block from being run more than once
		LLToastPanel::setDefaultBtn(mButtonData[mDefaultOption].mButton);
	}

	static LLUIColor shadow_color = LLUIColorTable::instance().getColor("ColorDropShadow");

	gl_drop_shadow( 0, LLToastPanel::getRect().getHeight(), LLToastPanel::getRect().getWidth(), 0,
		shadow_color, DROP_SHADOW_FLOATER);

	LLToastPanel::draw();
}

void LLToastAlertPanel::setEditTextArgs(const LLSD& edit_args)
{
	if (mLineEditor)
	{
		std::string msg = mLineEditor->getText();
		mLineEditor->setText(msg);
	}
	else
	{
		LL_WARNS() << "LLToastAlertPanel::setEditTextArgs called on dialog with no line editor" << LL_ENDL;
	}
}

void LLToastAlertPanel::onButtonPressed( const LLSD& data, S32 button )
{
	ButtonData* button_data = &mButtonData[button];

	LLSD response = mNotification->getResponseTemplate();
	if (mLineEditor)
	{
		response[mLineEditor->getName()] = mLineEditor->getValue();
	}
    if (mNotification->getForm()->getIgnoreType() != LLNotificationForm::IGNORE_NO)
    {
        response["ignore"] = mNotification->isIgnored();
    }
	response[button_data->mButton->getName()] = true;

	// If we declared a URL and chose the URL option, go to the url
	if (!button_data->mURL.empty())
	{
		if (button_data->mURLExternal)
		{
			LLWeb::loadURLExternal(button_data->mURL);
		}
		else
		{
			LLWeb::loadURL(button_data->mURL);
		}
	}

	mNotification->respond(response); // new notification reponse
}<|MERGE_RESOLUTION|>--- conflicted
+++ resolved
@@ -93,11 +93,8 @@
 	std::string edit_text_contents;
 	S32 edit_text_max_chars = 0;
 	bool is_password = false;
-<<<<<<< HEAD
+	bool allow_emoji = false;
 	bool defaultText = false;
-=======
-	bool allow_emoji = false;
->>>>>>> 702e4c7d
 
 	LLToastPanel::setBackgroundVisible(FALSE);
 	LLToastPanel::setBackgroundOpaque(TRUE);
