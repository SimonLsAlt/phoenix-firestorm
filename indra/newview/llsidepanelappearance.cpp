/**
 * @file llsidepanelappearance.cpp
 * @brief Side Bar "Appearance" panel
 *
 * $LicenseInfo:firstyear=2009&license=viewerlgpl$
 * Second Life Viewer Source Code
 * Copyright (C) 2010, Linden Research, Inc.
 *
 * This library is free software; you can redistribute it and/or
 * modify it under the terms of the GNU Lesser General Public
 * License as published by the Free Software Foundation;
 * version 2.1 of the License only.
 *
 * This library is distributed in the hope that it will be useful,
 * but WITHOUT ANY WARRANTY; without even the implied warranty of
 * MERCHANTABILITY or FITNESS FOR A PARTICULAR PURPOSE.  See the GNU
 * Lesser General Public License for more details.
 *
 * You should have received a copy of the GNU Lesser General Public
 * License along with this library; if not, write to the Free Software
 * Foundation, Inc., 51 Franklin Street, Fifth Floor, Boston, MA  02110-1301  USA
 *
 * Linden Research, Inc., 945 Battery Street, San Francisco, CA  94111  USA
 * $/LicenseInfo$
 */

#include "llviewerprecompiledheaders.h"
#include "llsidepanelappearance.h"

#include "llaccordionctrltab.h"
#include "llagent.h"
#include "llagentcamera.h"
#include "llagentwearables.h"
#include "llappearancemgr.h"
#include "llfloatersidepanelcontainer.h"
#include "llfolderview.h"
#include "llinventorypanel.h"
#include "llfiltereditor.h"
#include "llfloaterreg.h"
#include "llfloaterworldmap.h"
#include "llfolderviewmodel.h"
#include "lloutfitobserver.h"
#include "llpaneleditwearable.h"
#include "llpaneloutfitsinventory.h"
#include "lltextbox.h"
#include "lluictrlfactory.h"
#include "llviewercontrol.h"
#include "llviewerregion.h"
#include "llvoavatarself.h"
#include "llviewerwearable.h"
#include "fscommon.h"

static LLPanelInjector<LLSidepanelAppearance> t_appearance("sidepanel_appearance");

class LLCurrentlyWornFetchObserver : public LLInventoryFetchItemsObserver
{
public:
    LLCurrentlyWornFetchObserver(const uuid_vec_t &ids,
                                 LLSidepanelAppearance *panel) :
        LLInventoryFetchItemsObserver(ids),
        mPanel(panel)
    {}
    ~LLCurrentlyWornFetchObserver() {}
    virtual void done()
    {
        mPanel->inventoryFetched();
        gInventory.removeObserver(this);
        delete this;
    }
private:
    LLSidepanelAppearance *mPanel;
};

LLSidepanelAppearance::LLSidepanelAppearance() :
<<<<<<< HEAD
	LLPanel(),
	mFilterSubString(LLStringUtil::null),
	mFilterEditor(NULL),
	mOutfitEdit(NULL),
	mCurrOutfitPanel(NULL),
	mOpened(false),
	mLastAvatarComplexity(0) // <FS:Ansariel> Show avatar complexity in appearance floater
=======
    LLPanel(),
    mFilterSubString(LLStringUtil::null),
    mFilterEditor(NULL),
    mOutfitEdit(NULL),
    mCurrOutfitPanel(NULL),
    mOpened(false),
    mLastAvatarComplexity(0) // <FS:Ansariel> Show avatar complexity in appearance floater
>>>>>>> 1a8a5404
{
    LLOutfitObserver& outfit_observer =  LLOutfitObserver::instance();
    outfit_observer.addBOFReplacedCallback(boost::bind(&LLSidepanelAppearance::refreshCurrentOutfitName, this, ""));
    outfit_observer.addBOFChangedCallback(boost::bind(&LLSidepanelAppearance::refreshCurrentOutfitName, this, ""));
    outfit_observer.addCOFChangedCallback(boost::bind(&LLSidepanelAppearance::refreshCurrentOutfitName, this, ""));

    gAgentWearables.addLoadingStartedCallback(boost::bind(&LLSidepanelAppearance::setWearablesLoading, this, true));
    gAgentWearables.addLoadedCallback(boost::bind(&LLSidepanelAppearance::setWearablesLoading, this, false));
}

LLSidepanelAppearance::~LLSidepanelAppearance()
{
}

// virtual
bool LLSidepanelAppearance::postBuild()
{
    mOpenOutfitBtn = getChild<LLButton>("openoutfit_btn");
    mOpenOutfitBtn->setClickedCallback(boost::bind(&LLSidepanelAppearance::onOpenOutfitButtonClicked, this));

    mEditAppearanceBtn = getChild<LLButton>("editappearance_btn");
    mEditAppearanceBtn->setClickedCallback(boost::bind(&LLSidepanelAppearance::onEditAppearanceButtonClicked, this));

    childSetAction("edit_outfit_btn", boost::bind(&LLSidepanelAppearance::showOutfitEditPanel, this));

    mFilterEditor = getChild<LLFilterEditor>("Filter");
    if (mFilterEditor)
    {
        mFilterEditor->setCommitCallback(boost::bind(&LLSidepanelAppearance::onFilterEdit, this, _2));
    }

    mPanelOutfitsInventory = dynamic_cast<LLPanelOutfitsInventory *>(getChild<LLPanel>("panel_outfits_inventory"));

    mOutfitEdit = dynamic_cast<LLPanelOutfitEdit*>(getChild<LLPanel>("panel_outfit_edit"));
    if (mOutfitEdit)
    {
        LLButton* back_btn = mOutfitEdit->getChild<LLButton>("back_btn");
        if (back_btn)
        {
            back_btn->setClickedCallback(boost::bind(&LLSidepanelAppearance::showOutfitsInventoryPanel, this));
        }

    }

    mEditWearable = dynamic_cast<LLPanelEditWearable*>(getChild<LLPanel>("panel_edit_wearable"));
    if (mEditWearable)
    {
        LLButton* edit_wearable_back_btn = mEditWearable->getChild<LLButton>("back_btn");
        if (edit_wearable_back_btn)
        {
            edit_wearable_back_btn->setClickedCallback(boost::bind(&LLSidepanelAppearance::showOutfitEditPanel, this));
        }
    }

    mCurrentLookName = getChild<LLTextBox>("currentlook_name");

    mOutfitStatus = getChild<LLTextBox>("currentlook_status");

    mCurrOutfitPanel = getChild<LLPanel>("panel_currentlook");


    setVisibleCallback(boost::bind(&LLSidepanelAppearance::onVisibilityChanged,this,_2));

    setWearablesLoading(gAgentWearables.isCOFChangeInProgress());

<<<<<<< HEAD
	return true;
=======
    return true;
>>>>>>> 1a8a5404
}

// virtual
void LLSidepanelAppearance::onOpen(const LLSD& key)
{
    if (!key.has("type"))
    {
        // No specific panel requested.
        // If we're opened for the first time then show My Outfits.
        // Else do nothing.
        if (!mOpened)
        {
            showOutfitsInventoryPanel();
        }
    }
    else
    {
        // Switch to the requested panel.
        std::string type = key["type"].asString();
        if (type == "my_outfits")
        {
            showOutfitsInventoryPanel("outfitslist_tab");
        }
        else if (type == "now_wearing")
        {
            showOutfitsInventoryPanel("cof_tab");
        }
        else if (type == "edit_outfit")
        {
            showOutfitEditPanel();
        }
        else if (type == "edit_shape")
        {
            showWearableEditPanel();
        }
    }

    mOpened = true;
}

void LLSidepanelAppearance::onVisibilityChanged(const LLSD &new_visibility)
{
    LLSD visibility;
    visibility["visible"] = new_visibility.asBoolean();
    visibility["reset_accordion"] = false;
    updateToVisibility(visibility);
}

void LLSidepanelAppearance::updateToVisibility(const LLSD &new_visibility)
{
<<<<<<< HEAD
	if (new_visibility["visible"].asBoolean())
	{
		const bool is_outfit_edit_visible = mOutfitEdit && mOutfitEdit->getVisible();
		const bool is_wearable_edit_visible = mEditWearable && mEditWearable->getVisible();

		if (is_outfit_edit_visible || is_wearable_edit_visible)
		{
			const LLViewerWearable *wearable_ptr = mEditWearable ? mEditWearable->getWearable() : NULL;
			if (!wearable_ptr)
			{
				LL_WARNS() << "Visibility change to invalid wearable" << LL_ENDL;
				return;
			}
			// Disable camera switch is currently just for WT_PHYSICS type since we don't want to freeze the avatar
			// when editing its physics.
			if (!gAgentCamera.cameraCustomizeAvatar())
			{
				LLVOAvatarSelf::onCustomizeStart(LLWearableType::getInstance()->getDisableCameraSwitch(wearable_ptr->getType()));
			}
			if (is_wearable_edit_visible)
			{
				U32 index;
				if (!gAgentWearables.getWearableIndex(wearable_ptr,index))
				{
					// we're no longer wearing the wearable we were last editing, switch back to outfit editor
					showOutfitEditPanel();
				}
			}

			if (is_outfit_edit_visible && new_visibility["reset_accordion"].asBoolean())
			{
				mOutfitEdit->resetAccordionState();
			}
		}
	}
	else
	{
		if (gAgentCamera.cameraCustomizeAvatar() && gSavedSettings.getBOOL("AppearanceCameraMovement"))
		{
			gAgentCamera.changeCameraToDefault();
			gAgentCamera.resetView();
		}	
	}
=======
    if (new_visibility["visible"].asBoolean())
    {
        const bool is_outfit_edit_visible = mOutfitEdit && mOutfitEdit->getVisible();
        const bool is_wearable_edit_visible = mEditWearable && mEditWearable->getVisible();

        if (is_outfit_edit_visible || is_wearable_edit_visible)
        {
            const LLViewerWearable *wearable_ptr = mEditWearable ? mEditWearable->getWearable() : NULL;
            if (!wearable_ptr)
            {
                LL_WARNS() << "Visibility change to invalid wearable" << LL_ENDL;
                return;
            }
            // Disable camera switch is currently just for WT_PHYSICS type since we don't want to freeze the avatar
            // when editing its physics.
            if (!gAgentCamera.cameraCustomizeAvatar())
            {
                LLVOAvatarSelf::onCustomizeStart(LLWearableType::getInstance()->getDisableCameraSwitch(wearable_ptr->getType()));
            }
            if (is_wearable_edit_visible)
            {
                U32 index;
                if (!gAgentWearables.getWearableIndex(wearable_ptr,index))
                {
                    // we're no longer wearing the wearable we were last editing, switch back to outfit editor
                    showOutfitEditPanel();
                }
            }

            if (is_outfit_edit_visible && new_visibility["reset_accordion"].asBoolean())
            {
                mOutfitEdit->resetAccordionState();
            }
        }
    }
    else
    {
        if (gAgentCamera.cameraCustomizeAvatar() && gSavedSettings.getBOOL("AppearanceCameraMovement"))
        {
            gAgentCamera.changeCameraToDefault();
            gAgentCamera.resetView();
        }
    }
>>>>>>> 1a8a5404
}

void LLSidepanelAppearance::onFilterEdit(const std::string& search_string)
{
    if (mFilterSubString != search_string)
    {
        mFilterSubString = search_string;

        // Searches are case-insensitive
        // but we don't convert the typed string to upper-case so that it can be fed to the web search as-is.

        mPanelOutfitsInventory->onSearchEdit(mFilterSubString);
    }
}

void LLSidepanelAppearance::onOpenOutfitButtonClicked()
{
<<<<<<< HEAD
	const LLViewerInventoryItem *outfit_link = LLAppearanceMgr::getInstance()->getBaseOutfitLink();
	if (!outfit_link)
		return;
	if (!outfit_link->getIsLinkType())
		return;

	LLAccordionCtrlTab* tab_outfits = mPanelOutfitsInventory->findChild<LLAccordionCtrlTab>("tab_outfits");
	if (tab_outfits)
	{
		tab_outfits->changeOpenClose(false);
		LLInventoryPanel *inventory_panel = tab_outfits->findChild<LLInventoryPanel>("outfitslist_tab");
		if (inventory_panel)
		{
			LLFolderView* root = inventory_panel->getRootFolder();
			LLFolderViewItem *outfit_folder =    inventory_panel->getItemByID(outfit_link->getLinkedUUID());
			if (outfit_folder)
			{
				outfit_folder->setOpen(!outfit_folder->isOpen());
				root->setSelection(outfit_folder,true);
				root->scrollToShowSelection();
			}
		}
	}
=======
    const LLViewerInventoryItem *outfit_link = LLAppearanceMgr::getInstance()->getBaseOutfitLink();
    if (!outfit_link)
        return;
    if (!outfit_link->getIsLinkType())
        return;

    LLAccordionCtrlTab* tab_outfits = mPanelOutfitsInventory->findChild<LLAccordionCtrlTab>("tab_outfits");
    if (tab_outfits)
    {
        tab_outfits->changeOpenClose(false);
        LLInventoryPanel *inventory_panel = tab_outfits->findChild<LLInventoryPanel>("outfitslist_tab");
        if (inventory_panel)
        {
            LLFolderView* root = inventory_panel->getRootFolder();
            LLFolderViewItem *outfit_folder =    inventory_panel->getItemByID(outfit_link->getLinkedUUID());
            if (outfit_folder)
            {
                outfit_folder->setOpen(!outfit_folder->isOpen());
                root->setSelection(outfit_folder,true);
                root->scrollToShowSelection();
            }
        }
    }
>>>>>>> 1a8a5404
}

// *TODO: obsolete?
void LLSidepanelAppearance::onEditAppearanceButtonClicked()
{
    if (gAgentWearables.areWearablesLoaded())
    {
        LLVOAvatarSelf::onCustomizeStart();
    }
}

void LLSidepanelAppearance::showOutfitsInventoryPanel()
{
<<<<<<< HEAD
	toggleWearableEditPanel(false);
	toggleOutfitEditPanel(false);
	toggleMyOutfitsPanel(true, "");
=======
    toggleWearableEditPanel(false);
    toggleOutfitEditPanel(false);
    toggleMyOutfitsPanel(true, "");
>>>>>>> 1a8a5404
}

void LLSidepanelAppearance::showOutfitsInventoryPanel(const std::string &tab_name)
{
    toggleWearableEditPanel(false);
    toggleOutfitEditPanel(false);
    toggleMyOutfitsPanel(true, tab_name);
}

void LLSidepanelAppearance::showOutfitEditPanel()
{
<<<<<<< HEAD
	if (mOutfitEdit && mOutfitEdit->getVisible()) return;

	// Accordion's state must be reset in all cases except the one when user
	// is returning back to the mOutfitEdit panel from the mEditWearable panel.
	// The simplest way to control this is to check the visibility state of the mEditWearable
	// BEFORE it is changed by the call to the toggleWearableEditPanel(false, NULL, true).
	if (mEditWearable != NULL && !mEditWearable->getVisible() && mOutfitEdit != NULL)
	{
		mOutfitEdit->resetAccordionState();
	}

	// If we're exiting the edit wearable view, and the camera was not focused on the avatar
	// (e.g. such as if we were editing a physics param), then skip the outfits edit mode since
	// otherwise this would trigger the camera focus mode.
	if (mEditWearable != NULL && mEditWearable->getVisible() && !gAgentCamera.cameraCustomizeAvatar())
	{
		showOutfitsInventoryPanel();
		return;
	}

	toggleMyOutfitsPanel(false, "");
	toggleWearableEditPanel(false, NULL, true); // don't switch out of edit appearance mode
	toggleOutfitEditPanel(true);
=======
    if (mOutfitEdit && mOutfitEdit->getVisible()) return;

    // Accordion's state must be reset in all cases except the one when user
    // is returning back to the mOutfitEdit panel from the mEditWearable panel.
    // The simplest way to control this is to check the visibility state of the mEditWearable
    // BEFORE it is changed by the call to the toggleWearableEditPanel(false, NULL, true).
    if (mEditWearable != NULL && !mEditWearable->getVisible() && mOutfitEdit != NULL)
    {
        mOutfitEdit->resetAccordionState();
    }

    // If we're exiting the edit wearable view, and the camera was not focused on the avatar
    // (e.g. such as if we were editing a physics param), then skip the outfits edit mode since
    // otherwise this would trigger the camera focus mode.
    if (mEditWearable != NULL && mEditWearable->getVisible() && !gAgentCamera.cameraCustomizeAvatar())
    {
        showOutfitsInventoryPanel();
        return;
    }

    toggleMyOutfitsPanel(false, "");
    toggleWearableEditPanel(false, NULL, true); // don't switch out of edit appearance mode
    toggleOutfitEditPanel(true);
>>>>>>> 1a8a5404
}

void LLSidepanelAppearance::showWearableEditPanel(LLViewerWearable *wearable /* = NULL*/, bool disable_camera_switch)
{
<<<<<<< HEAD
	toggleMyOutfitsPanel(false, "");
	toggleOutfitEditPanel(false, true); // don't switch out of edit appearance mode
	toggleWearableEditPanel(true, wearable, disable_camera_switch);
=======
    toggleMyOutfitsPanel(false, "");
    toggleOutfitEditPanel(false, true); // don't switch out of edit appearance mode
    toggleWearableEditPanel(true, wearable, disable_camera_switch);
>>>>>>> 1a8a5404
}

void LLSidepanelAppearance::toggleMyOutfitsPanel(bool visible, const std::string& tab_name)
{
    if (!mPanelOutfitsInventory
        || (mPanelOutfitsInventory->getVisible() == visible && tab_name.empty()))
    {
        // visibility isn't changing, hence nothing to do
        return;
    }

    mPanelOutfitsInventory->setVisible(visible);

    // *TODO: Move these controls to panel_outfits_inventory.xml
    // so that we don't need to toggle them explicitly.
    mFilterEditor->setVisible(visible);
    mCurrOutfitPanel->setVisible(visible);

    if (visible)
    {
        mPanelOutfitsInventory->onOpen(LLSD());
        if (!tab_name.empty())
        {
            mPanelOutfitsInventory->openApearanceTab(tab_name);
        }
    }
}

bool LLSidepanelAppearance::isCOFPanelVisible()
{
    if (mPanelOutfitsInventory && mPanelOutfitsInventory->getVisible())
    {
        return mPanelOutfitsInventory->isCOFPanelActive();
    }
    return false;
}

void LLSidepanelAppearance::toggleOutfitEditPanel(bool visible, bool disable_camera_switch)
{
    if (!mOutfitEdit || mOutfitEdit->getVisible() == visible)
    {
        // visibility isn't changing, hence nothing to do
        return;
    }

    mOutfitEdit->setVisible(visible);

    if (visible)
    {
        mOutfitEdit->onOpen(LLSD());
        LLVOAvatarSelf::onCustomizeStart(disable_camera_switch);
    }
    else
    {
        if (!disable_camera_switch)   // if we're just switching between outfit and wearable editing, don't end customization.
        {
            LLVOAvatarSelf::onCustomizeEnd(disable_camera_switch);
            LLAppearanceMgr::getInstance()->updateIsDirty();
        }
    }
}

void LLSidepanelAppearance::toggleWearableEditPanel(bool visible, LLViewerWearable *wearable, bool disable_camera_switch)
{
<<<<<<< HEAD
	if (!mEditWearable)
	{
		return;
	}

	if (mEditWearable->getVisible() == visible && (!visible || mEditWearable->getWearable() == wearable))
	{
		// visibility isn't changing and panel doesn't need an update, hence nothing to do
		return;
	}

	// If we're just switching between outfit and wearable editing or updating item,
	// don't end customization and don't switch camera
	// Don't end customization and don't switch camera without visibility change
	bool change_state = !disable_camera_switch && mEditWearable->getVisible() != visible;

	if (!wearable)
	{
		wearable = gAgentWearables.getViewerWearable(LLWearableType::WT_SHAPE, 0);
	}
	if (!wearable)
	{
		return;
	}

	// Toggle panel visibility.
	mEditWearable->setVisible(visible);

	if (visible)
	{
		LLVOAvatarSelf::onCustomizeStart(!change_state);
		mEditWearable->setWearable(wearable, !change_state);
		mEditWearable->onOpen(LLSD()); // currently no-op, just for consistency
	}
	else
	{
		// Save changes if closing.
		mEditWearable->saveChanges();
		mEditWearable->setWearable(NULL);
		LLAppearanceMgr::getInstance()->updateIsDirty();
		if (change_state)
		{
			LLVOAvatarSelf::onCustomizeEnd(!change_state);
		}
	}
=======
    if (!mEditWearable)
    {
        return;
    }

    if (mEditWearable->getVisible() == visible && (!visible || mEditWearable->getWearable() == wearable))
    {
        // visibility isn't changing and panel doesn't need an update, hence nothing to do
        return;
    }

    // If we're just switching between outfit and wearable editing or updating item,
    // don't end customization and don't switch camera
    // Don't end customization and don't switch camera without visibility change
    bool change_state = !disable_camera_switch && mEditWearable->getVisible() != visible;

    if (!wearable)
    {
        wearable = gAgentWearables.getViewerWearable(LLWearableType::WT_SHAPE, 0);
    }
    if (!wearable)
    {
        return;
    }

    // Toggle panel visibility.
    mEditWearable->setVisible(visible);

    if (visible)
    {
        LLVOAvatarSelf::onCustomizeStart(!change_state);
        mEditWearable->setWearable(wearable, !change_state);
        mEditWearable->onOpen(LLSD()); // currently no-op, just for consistency
    }
    else
    {
        // Save changes if closing.
        mEditWearable->saveChanges();
        mEditWearable->setWearable(NULL);
        LLAppearanceMgr::getInstance()->updateIsDirty();
        if (change_state)
        {
            LLVOAvatarSelf::onCustomizeEnd(!change_state);
        }
    }
>>>>>>> 1a8a5404
}

void LLSidepanelAppearance::refreshCurrentOutfitName(const std::string& name)
{
<<<<<<< HEAD
	// Set current outfit status (wearing/unsaved).
	bool dirty = LLAppearanceMgr::getInstance()->isOutfitDirty();
	std::string cof_status_str = getString(dirty ? "Unsaved Changes" : "Now Wearing");
	mOutfitStatus->setText(cof_status_str);

	if (name == "")
	{
		std::string outfit_name;
		if (LLAppearanceMgr::getInstance()->getBaseOutfitName(outfit_name))
		{
				mCurrentLookName->setText(outfit_name);
				return;
		}

		std::string string_name = gAgentWearables.isCOFChangeInProgress() ? "Changing outfits" : "No Outfit";
		mCurrentLookName->setText(getString(string_name));
		mOpenOutfitBtn->setEnabled(false);
	}
	else
	{
		mCurrentLookName->setText(name);
		// Can't just call update verbs since the folder link may not have been created yet.
		mOpenOutfitBtn->setEnabled(true);
	}
=======
    // Set current outfit status (wearing/unsaved).
    bool dirty = LLAppearanceMgr::getInstance()->isOutfitDirty();
    std::string cof_status_str = getString(dirty ? "Unsaved Changes" : "Now Wearing");
    mOutfitStatus->setText(cof_status_str);

    if (name == "")
    {
        std::string outfit_name;
        if (LLAppearanceMgr::getInstance()->getBaseOutfitName(outfit_name))
        {
                mCurrentLookName->setText(outfit_name);
                return;
        }

        std::string string_name = gAgentWearables.isCOFChangeInProgress() ? "Changing outfits" : "No Outfit";
        mCurrentLookName->setText(getString(string_name));
        mOpenOutfitBtn->setEnabled(false);
    }
    else
    {
        mCurrentLookName->setText(name);
        // Can't just call update verbs since the folder link may not have been created yet.
        mOpenOutfitBtn->setEnabled(true);
    }
>>>>>>> 1a8a5404
}

//static
void LLSidepanelAppearance::editWearable(LLViewerWearable *wearable, LLView *data, bool disable_camera_switch)
{
    LLFloaterSidePanelContainer::showPanel("appearance", LLSD());
    LLSidepanelAppearance *panel = dynamic_cast<LLSidepanelAppearance*>(data);
    if (panel)
    {
        panel->showWearableEditPanel(wearable, disable_camera_switch);
    }
}

// Fetch currently worn items and only enable the New Look button after everything's been
// fetched.  Alternatively, we could stuff this logic into llagentwearables::makeNewOutfitLinks.
void LLSidepanelAppearance::fetchInventory()
{
    uuid_vec_t ids;
    LLUUID item_id;
    for(S32 type = (S32)LLWearableType::WT_SHAPE; type < (S32)LLWearableType::WT_COUNT; ++type)
    {
        for (U32 index = 0; index < gAgentWearables.getWearableCount((LLWearableType::EType)type); ++index)
        {
            item_id = gAgentWearables.getWearableItemID((LLWearableType::EType)type, index);
            if(item_id.notNull())
            {
                ids.push_back(item_id);
            }
        }
    }

    if (isAgentAvatarValid())
    {
        for (LLVOAvatar::attachment_map_t::const_iterator iter = gAgentAvatarp->mAttachmentPoints.begin();
             iter != gAgentAvatarp->mAttachmentPoints.end(); ++iter)
        {
            LLViewerJointAttachment* attachment = iter->second;
            if (!attachment) continue;
            for (LLViewerJointAttachment::attachedobjs_vec_t::iterator attachment_iter = attachment->mAttachedObjects.begin();
                 attachment_iter != attachment->mAttachedObjects.end();
                 ++attachment_iter)
            {
                LLViewerObject* attached_object = attachment_iter->get();
                if (!attached_object) continue;
                const LLUUID& item_id = attached_object->getAttachmentItemID();
                if (item_id.isNull()) continue;
                ids.push_back(item_id);
            }
        }
    }

    LLCurrentlyWornFetchObserver *fetch_worn = new LLCurrentlyWornFetchObserver(ids, this);
    fetch_worn->startFetch();
    // If no items to be fetched, done will never be triggered.
    // TODO: Change LLInventoryFetchItemsObserver::fetchItems to trigger done() on this condition.
    if (fetch_worn->isFinished())
    {
        fetch_worn->done();
    }
    else
    {
        gInventory.addObserver(fetch_worn);
    }
}

void LLSidepanelAppearance::inventoryFetched()
{
}

void LLSidepanelAppearance::setWearablesLoading(bool val)
{
    getChildView("wearables_loading_indicator")->setVisible( val);
    getChildView("edit_outfit_btn")->setVisible( !val);

    if (!val)
    {
        // refresh outfit name when COF is already changed.
        refreshCurrentOutfitName();
    }
}

void LLSidepanelAppearance::showDefaultSubpart()
{
    if (mEditWearable->getVisible())
    {
        mEditWearable->showDefaultSubpart();
    }
}

void LLSidepanelAppearance::updateScrollingPanelList()
{
<<<<<<< HEAD
	if (mEditWearable->getVisible())
	{
		mEditWearable->updateScrollingPanelList();
	}
=======
    if (mEditWearable->getVisible())
    {
        mEditWearable->updateScrollingPanelList();
    }
>>>>>>> 1a8a5404
}

// [RLVa:KB] - Checked: 2010-09-16 (RLVa-1.2.1a) | Added: RLVa-1.2.1a
bool LLSidepanelAppearance::isOutfitEditPanelVisible() const
{
<<<<<<< HEAD
	return (mOutfitEdit) && (mOutfitEdit->getVisible());
=======
    return (mOutfitEdit) && (mOutfitEdit->getVisible());
>>>>>>> 1a8a5404
}

bool LLSidepanelAppearance::isWearableEditPanelVisible() const
{
<<<<<<< HEAD
	return (mEditWearable) && (mEditWearable->getVisible());
=======
    return (mEditWearable) && (mEditWearable->getVisible());
>>>>>>> 1a8a5404
}
// [/RLVa:KB]

// <FS:Ansariel> Show avatar complexity in appearance floater
// static
void LLSidepanelAppearance::updateAvatarComplexity(U32 complexity, const std::map<LLUUID, U32>& item_complexity, const std::map<LLUUID, U32>& temp_item_complexity, U32 body_parts_complexity)
{
<<<<<<< HEAD
	LLSidepanelAppearance* instance = LLFloaterSidePanelContainer::getPanel<LLSidepanelAppearance>("appearance");
	if (instance->mLastAvatarComplexity != complexity)
	{
		instance->mPanelOutfitsInventory->updateAvatarComplexity(complexity, item_complexity, temp_item_complexity, body_parts_complexity);
		instance->mOutfitEdit->updateAvatarComplexity(complexity);
	}
	instance->mLastAvatarComplexity = complexity;
=======
    LLSidepanelAppearance* instance = LLFloaterSidePanelContainer::getPanel<LLSidepanelAppearance>("appearance");
    if (instance->mLastAvatarComplexity != complexity)
    {
        instance->mPanelOutfitsInventory->updateAvatarComplexity(complexity, item_complexity, temp_item_complexity, body_parts_complexity);
        instance->mOutfitEdit->updateAvatarComplexity(complexity);
    }
    instance->mLastAvatarComplexity = complexity;
>>>>>>> 1a8a5404
}
// </FS:Ansariel>

// <FS:Ansariel> CTRL-F focusses local search editor
bool LLSidepanelAppearance::handleKeyHere(KEY key, MASK mask)
{
<<<<<<< HEAD
	if (FSCommon::isFilterEditorKeyCombo(key, mask))
	{
		if (mFilterEditor->getVisible())
		{
			mFilterEditor->setFocus(true);
			return true;
		}
		else if (isOutfitEditPanelVisible() && getChildView("filter_panel")->getVisible())
		{
			getChild<LLFilterEditor>("look_item_filter")->setFocus(true);
			return true;
		}
	}

	return LLPanel::handleKeyHere(key, mask);
=======
    if (FSCommon::isFilterEditorKeyCombo(key, mask))
    {
        if (mFilterEditor->getVisible())
        {
            mFilterEditor->setFocus(true);
            return true;
        }
        else if (isOutfitEditPanelVisible() && getChildView("filter_panel")->getVisible())
        {
            getChild<LLFilterEditor>("look_item_filter")->setFocus(true);
            return true;
        }
    }

    return LLPanel::handleKeyHere(key, mask);
>>>>>>> 1a8a5404
}
// </FS:Ansariel><|MERGE_RESOLUTION|>--- conflicted
+++ resolved
@@ -72,15 +72,6 @@
 };
 
 LLSidepanelAppearance::LLSidepanelAppearance() :
-<<<<<<< HEAD
-	LLPanel(),
-	mFilterSubString(LLStringUtil::null),
-	mFilterEditor(NULL),
-	mOutfitEdit(NULL),
-	mCurrOutfitPanel(NULL),
-	mOpened(false),
-	mLastAvatarComplexity(0) // <FS:Ansariel> Show avatar complexity in appearance floater
-=======
     LLPanel(),
     mFilterSubString(LLStringUtil::null),
     mFilterEditor(NULL),
@@ -88,7 +79,6 @@
     mCurrOutfitPanel(NULL),
     mOpened(false),
     mLastAvatarComplexity(0) // <FS:Ansariel> Show avatar complexity in appearance floater
->>>>>>> 1a8a5404
 {
     LLOutfitObserver& outfit_observer =  LLOutfitObserver::instance();
     outfit_observer.addBOFReplacedCallback(boost::bind(&LLSidepanelAppearance::refreshCurrentOutfitName, this, ""));
@@ -154,11 +144,7 @@
 
     setWearablesLoading(gAgentWearables.isCOFChangeInProgress());
 
-<<<<<<< HEAD
-	return true;
-=======
     return true;
->>>>>>> 1a8a5404
 }
 
 // virtual
@@ -209,51 +195,6 @@
 
 void LLSidepanelAppearance::updateToVisibility(const LLSD &new_visibility)
 {
-<<<<<<< HEAD
-	if (new_visibility["visible"].asBoolean())
-	{
-		const bool is_outfit_edit_visible = mOutfitEdit && mOutfitEdit->getVisible();
-		const bool is_wearable_edit_visible = mEditWearable && mEditWearable->getVisible();
-
-		if (is_outfit_edit_visible || is_wearable_edit_visible)
-		{
-			const LLViewerWearable *wearable_ptr = mEditWearable ? mEditWearable->getWearable() : NULL;
-			if (!wearable_ptr)
-			{
-				LL_WARNS() << "Visibility change to invalid wearable" << LL_ENDL;
-				return;
-			}
-			// Disable camera switch is currently just for WT_PHYSICS type since we don't want to freeze the avatar
-			// when editing its physics.
-			if (!gAgentCamera.cameraCustomizeAvatar())
-			{
-				LLVOAvatarSelf::onCustomizeStart(LLWearableType::getInstance()->getDisableCameraSwitch(wearable_ptr->getType()));
-			}
-			if (is_wearable_edit_visible)
-			{
-				U32 index;
-				if (!gAgentWearables.getWearableIndex(wearable_ptr,index))
-				{
-					// we're no longer wearing the wearable we were last editing, switch back to outfit editor
-					showOutfitEditPanel();
-				}
-			}
-
-			if (is_outfit_edit_visible && new_visibility["reset_accordion"].asBoolean())
-			{
-				mOutfitEdit->resetAccordionState();
-			}
-		}
-	}
-	else
-	{
-		if (gAgentCamera.cameraCustomizeAvatar() && gSavedSettings.getBOOL("AppearanceCameraMovement"))
-		{
-			gAgentCamera.changeCameraToDefault();
-			gAgentCamera.resetView();
-		}	
-	}
-=======
     if (new_visibility["visible"].asBoolean())
     {
         const bool is_outfit_edit_visible = mOutfitEdit && mOutfitEdit->getVisible();
@@ -297,7 +238,6 @@
             gAgentCamera.resetView();
         }
     }
->>>>>>> 1a8a5404
 }
 
 void LLSidepanelAppearance::onFilterEdit(const std::string& search_string)
@@ -315,31 +255,6 @@
 
 void LLSidepanelAppearance::onOpenOutfitButtonClicked()
 {
-<<<<<<< HEAD
-	const LLViewerInventoryItem *outfit_link = LLAppearanceMgr::getInstance()->getBaseOutfitLink();
-	if (!outfit_link)
-		return;
-	if (!outfit_link->getIsLinkType())
-		return;
-
-	LLAccordionCtrlTab* tab_outfits = mPanelOutfitsInventory->findChild<LLAccordionCtrlTab>("tab_outfits");
-	if (tab_outfits)
-	{
-		tab_outfits->changeOpenClose(false);
-		LLInventoryPanel *inventory_panel = tab_outfits->findChild<LLInventoryPanel>("outfitslist_tab");
-		if (inventory_panel)
-		{
-			LLFolderView* root = inventory_panel->getRootFolder();
-			LLFolderViewItem *outfit_folder =    inventory_panel->getItemByID(outfit_link->getLinkedUUID());
-			if (outfit_folder)
-			{
-				outfit_folder->setOpen(!outfit_folder->isOpen());
-				root->setSelection(outfit_folder,true);
-				root->scrollToShowSelection();
-			}
-		}
-	}
-=======
     const LLViewerInventoryItem *outfit_link = LLAppearanceMgr::getInstance()->getBaseOutfitLink();
     if (!outfit_link)
         return;
@@ -363,7 +278,6 @@
             }
         }
     }
->>>>>>> 1a8a5404
 }
 
 // *TODO: obsolete?
@@ -377,15 +291,9 @@
 
 void LLSidepanelAppearance::showOutfitsInventoryPanel()
 {
-<<<<<<< HEAD
-	toggleWearableEditPanel(false);
-	toggleOutfitEditPanel(false);
-	toggleMyOutfitsPanel(true, "");
-=======
     toggleWearableEditPanel(false);
     toggleOutfitEditPanel(false);
     toggleMyOutfitsPanel(true, "");
->>>>>>> 1a8a5404
 }
 
 void LLSidepanelAppearance::showOutfitsInventoryPanel(const std::string &tab_name)
@@ -397,31 +305,6 @@
 
 void LLSidepanelAppearance::showOutfitEditPanel()
 {
-<<<<<<< HEAD
-	if (mOutfitEdit && mOutfitEdit->getVisible()) return;
-
-	// Accordion's state must be reset in all cases except the one when user
-	// is returning back to the mOutfitEdit panel from the mEditWearable panel.
-	// The simplest way to control this is to check the visibility state of the mEditWearable
-	// BEFORE it is changed by the call to the toggleWearableEditPanel(false, NULL, true).
-	if (mEditWearable != NULL && !mEditWearable->getVisible() && mOutfitEdit != NULL)
-	{
-		mOutfitEdit->resetAccordionState();
-	}
-
-	// If we're exiting the edit wearable view, and the camera was not focused on the avatar
-	// (e.g. such as if we were editing a physics param), then skip the outfits edit mode since
-	// otherwise this would trigger the camera focus mode.
-	if (mEditWearable != NULL && mEditWearable->getVisible() && !gAgentCamera.cameraCustomizeAvatar())
-	{
-		showOutfitsInventoryPanel();
-		return;
-	}
-
-	toggleMyOutfitsPanel(false, "");
-	toggleWearableEditPanel(false, NULL, true); // don't switch out of edit appearance mode
-	toggleOutfitEditPanel(true);
-=======
     if (mOutfitEdit && mOutfitEdit->getVisible()) return;
 
     // Accordion's state must be reset in all cases except the one when user
@@ -445,20 +328,13 @@
     toggleMyOutfitsPanel(false, "");
     toggleWearableEditPanel(false, NULL, true); // don't switch out of edit appearance mode
     toggleOutfitEditPanel(true);
->>>>>>> 1a8a5404
 }
 
 void LLSidepanelAppearance::showWearableEditPanel(LLViewerWearable *wearable /* = NULL*/, bool disable_camera_switch)
 {
-<<<<<<< HEAD
-	toggleMyOutfitsPanel(false, "");
-	toggleOutfitEditPanel(false, true); // don't switch out of edit appearance mode
-	toggleWearableEditPanel(true, wearable, disable_camera_switch);
-=======
     toggleMyOutfitsPanel(false, "");
     toggleOutfitEditPanel(false, true); // don't switch out of edit appearance mode
     toggleWearableEditPanel(true, wearable, disable_camera_switch);
->>>>>>> 1a8a5404
 }
 
 void LLSidepanelAppearance::toggleMyOutfitsPanel(bool visible, const std::string& tab_name)
@@ -523,53 +399,6 @@
 
 void LLSidepanelAppearance::toggleWearableEditPanel(bool visible, LLViewerWearable *wearable, bool disable_camera_switch)
 {
-<<<<<<< HEAD
-	if (!mEditWearable)
-	{
-		return;
-	}
-
-	if (mEditWearable->getVisible() == visible && (!visible || mEditWearable->getWearable() == wearable))
-	{
-		// visibility isn't changing and panel doesn't need an update, hence nothing to do
-		return;
-	}
-
-	// If we're just switching between outfit and wearable editing or updating item,
-	// don't end customization and don't switch camera
-	// Don't end customization and don't switch camera without visibility change
-	bool change_state = !disable_camera_switch && mEditWearable->getVisible() != visible;
-
-	if (!wearable)
-	{
-		wearable = gAgentWearables.getViewerWearable(LLWearableType::WT_SHAPE, 0);
-	}
-	if (!wearable)
-	{
-		return;
-	}
-
-	// Toggle panel visibility.
-	mEditWearable->setVisible(visible);
-
-	if (visible)
-	{
-		LLVOAvatarSelf::onCustomizeStart(!change_state);
-		mEditWearable->setWearable(wearable, !change_state);
-		mEditWearable->onOpen(LLSD()); // currently no-op, just for consistency
-	}
-	else
-	{
-		// Save changes if closing.
-		mEditWearable->saveChanges();
-		mEditWearable->setWearable(NULL);
-		LLAppearanceMgr::getInstance()->updateIsDirty();
-		if (change_state)
-		{
-			LLVOAvatarSelf::onCustomizeEnd(!change_state);
-		}
-	}
-=======
     if (!mEditWearable)
     {
         return;
@@ -615,37 +444,10 @@
             LLVOAvatarSelf::onCustomizeEnd(!change_state);
         }
     }
->>>>>>> 1a8a5404
 }
 
 void LLSidepanelAppearance::refreshCurrentOutfitName(const std::string& name)
 {
-<<<<<<< HEAD
-	// Set current outfit status (wearing/unsaved).
-	bool dirty = LLAppearanceMgr::getInstance()->isOutfitDirty();
-	std::string cof_status_str = getString(dirty ? "Unsaved Changes" : "Now Wearing");
-	mOutfitStatus->setText(cof_status_str);
-
-	if (name == "")
-	{
-		std::string outfit_name;
-		if (LLAppearanceMgr::getInstance()->getBaseOutfitName(outfit_name))
-		{
-				mCurrentLookName->setText(outfit_name);
-				return;
-		}
-
-		std::string string_name = gAgentWearables.isCOFChangeInProgress() ? "Changing outfits" : "No Outfit";
-		mCurrentLookName->setText(getString(string_name));
-		mOpenOutfitBtn->setEnabled(false);
-	}
-	else
-	{
-		mCurrentLookName->setText(name);
-		// Can't just call update verbs since the folder link may not have been created yet.
-		mOpenOutfitBtn->setEnabled(true);
-	}
-=======
     // Set current outfit status (wearing/unsaved).
     bool dirty = LLAppearanceMgr::getInstance()->isOutfitDirty();
     std::string cof_status_str = getString(dirty ? "Unsaved Changes" : "Now Wearing");
@@ -670,7 +472,6 @@
         // Can't just call update verbs since the folder link may not have been created yet.
         mOpenOutfitBtn->setEnabled(true);
     }
->>>>>>> 1a8a5404
 }
 
 //static
@@ -762,36 +563,21 @@
 
 void LLSidepanelAppearance::updateScrollingPanelList()
 {
-<<<<<<< HEAD
-	if (mEditWearable->getVisible())
-	{
-		mEditWearable->updateScrollingPanelList();
-	}
-=======
     if (mEditWearable->getVisible())
     {
         mEditWearable->updateScrollingPanelList();
     }
->>>>>>> 1a8a5404
 }
 
 // [RLVa:KB] - Checked: 2010-09-16 (RLVa-1.2.1a) | Added: RLVa-1.2.1a
 bool LLSidepanelAppearance::isOutfitEditPanelVisible() const
 {
-<<<<<<< HEAD
-	return (mOutfitEdit) && (mOutfitEdit->getVisible());
-=======
     return (mOutfitEdit) && (mOutfitEdit->getVisible());
->>>>>>> 1a8a5404
 }
 
 bool LLSidepanelAppearance::isWearableEditPanelVisible() const
 {
-<<<<<<< HEAD
-	return (mEditWearable) && (mEditWearable->getVisible());
-=======
     return (mEditWearable) && (mEditWearable->getVisible());
->>>>>>> 1a8a5404
 }
 // [/RLVa:KB]
 
@@ -799,15 +585,6 @@
 // static
 void LLSidepanelAppearance::updateAvatarComplexity(U32 complexity, const std::map<LLUUID, U32>& item_complexity, const std::map<LLUUID, U32>& temp_item_complexity, U32 body_parts_complexity)
 {
-<<<<<<< HEAD
-	LLSidepanelAppearance* instance = LLFloaterSidePanelContainer::getPanel<LLSidepanelAppearance>("appearance");
-	if (instance->mLastAvatarComplexity != complexity)
-	{
-		instance->mPanelOutfitsInventory->updateAvatarComplexity(complexity, item_complexity, temp_item_complexity, body_parts_complexity);
-		instance->mOutfitEdit->updateAvatarComplexity(complexity);
-	}
-	instance->mLastAvatarComplexity = complexity;
-=======
     LLSidepanelAppearance* instance = LLFloaterSidePanelContainer::getPanel<LLSidepanelAppearance>("appearance");
     if (instance->mLastAvatarComplexity != complexity)
     {
@@ -815,30 +592,12 @@
         instance->mOutfitEdit->updateAvatarComplexity(complexity);
     }
     instance->mLastAvatarComplexity = complexity;
->>>>>>> 1a8a5404
 }
 // </FS:Ansariel>
 
 // <FS:Ansariel> CTRL-F focusses local search editor
 bool LLSidepanelAppearance::handleKeyHere(KEY key, MASK mask)
 {
-<<<<<<< HEAD
-	if (FSCommon::isFilterEditorKeyCombo(key, mask))
-	{
-		if (mFilterEditor->getVisible())
-		{
-			mFilterEditor->setFocus(true);
-			return true;
-		}
-		else if (isOutfitEditPanelVisible() && getChildView("filter_panel")->getVisible())
-		{
-			getChild<LLFilterEditor>("look_item_filter")->setFocus(true);
-			return true;
-		}
-	}
-
-	return LLPanel::handleKeyHere(key, mask);
-=======
     if (FSCommon::isFilterEditorKeyCombo(key, mask))
     {
         if (mFilterEditor->getVisible())
@@ -854,6 +613,5 @@
     }
 
     return LLPanel::handleKeyHere(key, mask);
->>>>>>> 1a8a5404
 }
 // </FS:Ansariel>