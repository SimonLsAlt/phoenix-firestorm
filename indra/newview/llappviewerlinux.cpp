/**
 * @file llappviewerlinux.cpp
 * @brief The LLAppViewerLinux class definitions
 *
 * $LicenseInfo:firstyear=2007&license=viewerlgpl$
 * Second Life Viewer Source Code
 * Copyright (C) 2010, Linden Research, Inc.
 *
 * This library is free software; you can redistribute it and/or
 * modify it under the terms of the GNU Lesser General Public
 * License as published by the Free Software Foundation;
 * version 2.1 of the License only.
 *
 * This library is distributed in the hope that it will be useful,
 * but WITHOUT ANY WARRANTY; without even the implied warranty of
 * MERCHANTABILITY or FITNESS FOR A PARTICULAR PURPOSE.  See the GNU
 * Lesser General Public License for more details.
 *
 * You should have received a copy of the GNU Lesser General Public
 * License along with this library; if not, write to the Free Software
 * Foundation, Inc., 51 Franklin Street, Fifth Floor, Boston, MA  02110-1301  USA
 *
 * Linden Research, Inc., 945 Battery Street, San Francisco, CA  94111  USA
 * $/LicenseInfo$
 */

#include "llviewerprecompiledheaders.h"

#include "llappviewerlinux.h"

#include "llcommandlineparser.h"

#include "lldiriterator.h"
#include "llurldispatcher.h"        // SLURL from other app instance
#include "llviewernetwork.h"
#include "llviewercontrol.h"
#include "llwindowsdl.h"
#include "llmd5.h"
#include "llfindlocale.h"

#include <exception>

#include <gio/gio.h>
#include <resolv.h>

#if (__GLIBC__*1000 + __GLIBC_MINOR__) >= 2034
#pragma message "Compiling with libresolv stubs"
extern "C"
{
  int __res_nquery(res_state statep,
                   const char *dname, int qclass, int type,
                   unsigned char *answer, int anslen)
  {
    return res_nquery( statep, dname, qclass, type, answer, anslen );
  }

  int __dn_expand(const unsigned char *msg,
                  const unsigned char *eomorig,
                  const unsigned char *comp_dn, char *exp_dn,
                  int length)
  {
    return dn_expand( msg,eomorig,comp_dn,exp_dn,length);
  }
}
#endif

#if LL_SEND_CRASH_REPORTS
#include "breakpad/client/linux/handler/exception_handler.h"
#include "breakpad/common/linux/http_upload.h"
#include "lldir.h"
#include "../llcrashlogger/llcrashlogger.h"
#endif

#include "boost/json.hpp"
#include "fsversionvalues.h"

#define VIEWERAPI_SERVICE "com.secondlife.ViewerAppAPIService"
#define VIEWERAPI_PATH "/com/secondlife/ViewerAppAPI"
#define VIEWERAPI_INTERFACE "com.secondlife.ViewerAppAPI"

static const char * DBUS_SERVER = "<node name=\"/com/secondlife/ViewerAppAPI\">\n"
                                  "  <interface name=\"com.secondlife.ViewerAppAPI\">\n"
                                  "    <annotation name=\"org.freedesktop.DBus.GLib.CSymbol\" value=\"viewer_app_api\"/>\n"
                                  "    <method name=\"GoSLURL\">\n"
                                  "      <annotation name=\"org.freedesktop.DBus.GLib.CSymbol\" value=\"dispatchSLURL\"/>\n"
                                  "      <arg type=\"s\" name=\"slurl\" direction=\"in\" />\n"
                                  "    </method>\n"
                                  "  </interface>\n"
                                  "</node>";

typedef struct
{
    GObject parent;
} ViewerAppAPI;

namespace
{
    int gArgC = 0;
    char **gArgV = NULL;
    void (*gOldTerminateHandler)() = NULL;
}


static void exceptionTerminateHandler()
{
    // reinstall default terminate() handler in case we re-terminate.
    if (gOldTerminateHandler) std::set_terminate(gOldTerminateHandler);
    // treat this like a regular viewer crash, with nice stacktrace etc.
    long *null_ptr;
    null_ptr = 0;
    *null_ptr = 0xDEADBEEF; //Force an exception that will trigger breakpad.
    // we've probably been killed-off before now, but...
    gOldTerminateHandler(); // call old terminate() handler
}

int main( int argc, char **argv )
{
    gArgC = argc;
    gArgV = argv;

    LLAppViewer* viewer_app_ptr = new LLAppViewerLinux();

    // install unexpected exception handler
    gOldTerminateHandler = std::set_terminate(exceptionTerminateHandler);

    unsetenv( "LD_PRELOAD" ); // <FS:ND/> Get rid of any preloading, we do not want this to happen during startup of plugins.

    bool ok = viewer_app_ptr->init();
    if(!ok)
    {
        LL_WARNS() << "Application init failed." << LL_ENDL;
        return -1;
    }

        // Run the application main loop
    while (! viewer_app_ptr->frame())
    {}

    if (!LLApp::isError())
    {
        //
        // We don't want to do cleanup here if the error handler got called -
        // the assumption is that the error handler is responsible for doing
        // app cleanup if there was a problem.
        //
        viewer_app_ptr->cleanup();
    }
    delete viewer_app_ptr;
    viewer_app_ptr = NULL;
    return 0;
}

LLAppViewerLinux::LLAppViewerLinux()
{
}

LLAppViewerLinux::~LLAppViewerLinux()
{
}

#if LL_SEND_CRASH_REPORTS
std::string gCrashLogger;
std::string gVersion;
std::string gBugsplatDB;
std::string gCrashBehavior;

static bool dumpCallback(const google_breakpad::MinidumpDescriptor& descriptor, void* context, bool succeeded)
{
    if( fork() == 0 )
        execl( gCrashLogger.c_str(), gCrashLogger.c_str(), descriptor.path(), gVersion.c_str(), gBugsplatDB.c_str(),  gCrashBehavior.c_str(), nullptr );
    return succeeded;
}

<<<<<<< HEAD
void setupBreadpad()
=======
void setupBreakpad()
>>>>>>> 403abcb5
{
    std::string build_data_fname(gDirUtilp->getExpandedFilename(LL_PATH_EXECUTABLE, "build_data.json"));
    gCrashLogger =  gDirUtilp->getExpandedFilename(LL_PATH_EXECUTABLE, "linux-crash-logger.bin");

    llifstream inf(build_data_fname.c_str());
    if(!inf.is_open())
    {
        LL_WARNS("BUGSPLAT") << "Can't initialize BugSplat, can't read '" << build_data_fname << "'" << LL_ENDL;
        return;
    }

<<<<<<< HEAD
    boost::json::error_code ec;
=======
    boost::system::error_code ec;
>>>>>>> 403abcb5
    boost::json::value build_data = boost::json::parse(inf, ec);
    if(ec.failed())
    {
        LL_WARNS("BUGSPLAT") << "Can't initialize BugSplat, can't parse '" << build_data_fname << "': "
                             << ec.what() << LL_ENDL;
        return;
    }

    if (!build_data.is_object() || !build_data.as_object().contains("BugSplat DB"))
    {
        LL_WARNS("BUGSPLAT") << "Can't initialize BugSplat, no 'BugSplat DB' entry in '" << build_data_fname
                             << "'" << LL_ENDL;
        return;
    }

    gVersion = STRINGIZE(
            LL_VIEWER_VERSION_MAJOR << '.' << LL_VIEWER_VERSION_MINOR << '.' << LL_VIEWER_VERSION_PATCH
                                    << '.' << LL_VIEWER_VERSION_BUILD);

    boost::json::value BugSplat_DB = build_data.at("BugSplat DB");
    gBugsplatDB = boost::json::value_to<std::string>(BugSplat_DB);

    LL_INFOS("BUGSPLAT") << "Initializing with crash logger: " << gCrashLogger << " database: " << gBugsplatDB << " version: " << gVersion << LL_ENDL;

    google_breakpad::MinidumpDescriptor *descriptor = new google_breakpad::MinidumpDescriptor(gDirUtilp->getExpandedFilename(LL_PATH_DUMP, ""));
    google_breakpad::ExceptionHandler *eh = new google_breakpad::ExceptionHandler(*descriptor, NULL, dumpCallback, NULL, true, -1);
}
#endif

bool LLAppViewerLinux::init()
{
    // g_thread_init() must be called before *any* use of glib, *and*
    // before any mutexes are held, *and* some of our third-party
    // libraries likes to use glib functions; in short, do this here
    // really early in app startup!

    bool success = LLAppViewer::init();

#if LL_SEND_CRASH_REPORTS
    S32 nCrashSubmitBehavior = gCrashSettings.getS32("CrashSubmitBehavior");

    // For the first version we just consider always send and create a nice dialog for CRASH_BEHAVIOR_ASK later.
    if (success && nCrashSubmitBehavior != CRASH_BEHAVIOR_NEVER_SEND )
    {
        if( nCrashSubmitBehavior == CRASH_BEHAVIOR_ASK )
            gCrashBehavior = "ask";
        else
            gCrashBehavior = "send";
<<<<<<< HEAD
        setupBreadpad();
=======
        setupBreakpad();
>>>>>>> 403abcb5
    }
#endif

    return success;
}

bool LLAppViewerLinux::restoreErrorTrap()
{
    // *NOTE:Mani there is a case for implementing this on the mac.
    // Linux doesn't need it to my knowledge.
    return true;
}

/////////////////////////////////////////
#if LL_GLIB

typedef struct
{
        GObjectClass parent_class;
} ViewerAppAPIClass;

///

static void viewerappapi_init(ViewerAppAPI *server);
static void viewerappapi_class_init(ViewerAppAPIClass *klass);

G_DEFINE_TYPE(ViewerAppAPI, viewerappapi, G_TYPE_OBJECT);

void viewerappapi_class_init(ViewerAppAPIClass *klass)
{
}

static void dispatchSLURL(gchar const *slurl)
{
    LL_INFOS() << "Was asked to go to slurl: " << slurl << LL_ENDL;

    std::string url = slurl;
    LLMediaCtrl* web = NULL;
    const bool trusted_browser = false;
    LLURLDispatcher::dispatch(url, "", web, trusted_browser);
}

static void DoMethodeCall (GDBusConnection       *connection,
                                const gchar           *sender,
                                const gchar           *object_path,
                                const gchar           *interface_name,
                                const gchar           *method_name,
                                GVariant              *parameters,
                                GDBusMethodInvocation *invocation,
                                gpointer               user_data)
{
    LL_INFOS() << "DBUS message " << method_name << "  from: " << sender << " interface: " << interface_name << LL_ENDL;
    const gchar *slurl;

    g_variant_get (parameters, "(&s)", &slurl);
    dispatchSLURL(slurl);
}

GDBusNodeInfo *gBusNodeInfo = nullptr;
static const GDBusInterfaceVTable interface_vtable =
        {
                DoMethodeCall
        };
static void busAcquired(GDBusConnection *connection, const gchar *name, gpointer user_data)
{
    auto id = g_dbus_connection_register_object(connection,
                                                VIEWERAPI_PATH,
                                                gBusNodeInfo->interfaces[0],
                                                &interface_vtable,
                                                NULL,  /* user_data */
                                                             NULL,  /* user_data_free_func */
                                                             NULL); /* GError** */
    g_assert (id > 0);
}

static void nameAcquired(GDBusConnection *connection, const gchar *name, gpointer user_data)
{
}

static void nameLost(GDBusConnection *connection, const gchar *name, gpointer user_data)
{

}
void viewerappapi_init(ViewerAppAPI *server)
{
    gBusNodeInfo = g_dbus_node_info_new_for_xml (DBUS_SERVER, NULL);
    g_assert (gBusNodeInfo != NULL);

    g_bus_own_name(G_BUS_TYPE_SESSION,
                   VIEWERAPI_SERVICE,
                   G_BUS_NAME_OWNER_FLAGS_NONE,
                   busAcquired,
                   nameAcquired,
                   nameLost,
                   NULL,
                   NULL);

}

///

//virtual
bool LLAppViewerLinux::initSLURLHandler()
{
    //ViewerAppAPI *api_server = (ViewerAppAPI*)
    g_object_new(viewerappapi_get_type(), NULL);

    return true;
}

//virtual
bool LLAppViewerLinux::sendURLToOtherInstance(const std::string& url)
{
    auto *pBus = g_bus_get_sync(G_BUS_TYPE_SESSION, NULL, nullptr);

    if( !pBus )
    {
        LL_WARNS() << "Getting dbus failed." << LL_ENDL;
        return false;
    }

    auto pProxy = g_dbus_proxy_new_sync(pBus, G_DBUS_PROXY_FLAGS_NONE, nullptr,
                                        VIEWERAPI_SERVICE, VIEWERAPI_PATH,
                                        VIEWERAPI_INTERFACE, nullptr, nullptr);

    if( !pProxy )
    {
        LL_WARNS() << "Cannot create new dbus proxy." << LL_ENDL;
        g_object_unref( pBus );
        return false;
    }

    auto *pArgs = g_variant_new( "(s)", url.c_str() );
    if( !pArgs )
    {
        LL_WARNS() << "Cannot create new variant." << LL_ENDL;
        g_object_unref( pBus );
        return false;
    }

    auto pRes  = g_dbus_proxy_call_sync(pProxy,
                                        "GoSLURL",
                                        pArgs,
                                        G_DBUS_CALL_FLAGS_NONE,
                                        -1, nullptr, nullptr);



    if( pRes )
        g_variant_unref( pRes );
    g_object_unref( pProxy );
    g_object_unref( pBus );
    return true;
}

#else // LL_GLIB
bool LLAppViewerLinux::initSLURLHandler()
{
    return false; // not implemented without dbus
}
bool LLAppViewerLinux::sendURLToOtherInstance(const std::string& url)
{
    return false; // not implemented without dbus
}
#endif // LL_GLIB

void LLAppViewerLinux::initCrashReporting(bool reportFreeze)
{
    std::string cmd =gDirUtilp->getExecutableDir();
    cmd += gDirUtilp->getDirDelimiter();
#if LL_LINUX
    cmd += "linux-crash-logger.bin";
#else
# error Unknown platform
#endif

    std::stringstream pid_str;
    pid_str <<  LLApp::getPid();
    std::string logdir = gDirUtilp->getExpandedFilename(LL_PATH_DUMP, "");
    std::string appname = gDirUtilp->getExecutableFilename();
    std::string grid{ LLGridManager::getInstance()->getGridId() };
    std::string title{ LLAppViewer::instance()->getSecondLifeTitle() };
    std::string pidstr{ pid_str.str() };
    // launch the actual crash logger
    const char * cmdargv[] =
        {cmd.c_str(),
         "-user",
         grid.c_str(),
         "-name",
         title.c_str(),
         "-pid",
         pidstr.c_str(),
         "-dumpdir",
         logdir.c_str(),
         "-procname",
         appname.c_str(),
         NULL};
    fflush(NULL);

    pid_t pid = fork();
    if (pid == 0)
    { // child
        execv(cmd.c_str(), (char* const*) cmdargv);     /* Flawfinder: ignore */
        LL_WARNS() << "execv failure when trying to start " << cmd << LL_ENDL;
        _exit(1); // avoid atexit()
    }
    else
    {
        if (pid > 0)
        {
            // DO NOT wait for child proc to die; we want
            // the logger to outlive us while we quit to
            // free up the screen/keyboard/etc.
            ////int childExitStatus;
            ////waitpid(pid, &childExitStatus, 0);
        }
        else
        {
            LL_WARNS() << "fork failure." << LL_ENDL;
        }
    }
    // Sometimes signals don't seem to quit the viewer.  Also, we may
    // have been called explicitly instead of from a signal handler.
    // Make sure we exit so as to not totally confuse the user.
    //_exit(1); // avoid atexit(), else we may re-crash in dtors.
}

bool LLAppViewerLinux::beingDebugged()
{
    static enum {unknown, no, yes} debugged = unknown;

    if (debugged == unknown)
    {
        pid_t ppid = getppid();
        char *name;
        int ret;

        ret = asprintf(&name, "/proc/%d/exe", ppid);
        if (ret != -1)
        {
            char buf[1024];
            ssize_t n;

            n = readlink(name, buf, sizeof(buf) - 1);
            if (n != -1)
            {
                char *base = strrchr(buf, '/');
                buf[n + 1] = '\0';
                if (base == NULL)
                {
                    base = buf;
                } else {
                    base += 1;
                }

                if (strcmp(base, "gdb") == 0)
                {
                    debugged = yes;
                }
            }
            free(name);
        }
    }

    return debugged == yes;
}

void LLAppViewerLinux::initLoggingAndGetLastDuration()
{
    // Remove the last stack trace, if any
    // This file is no longer created, since the move to Google Breakpad
    // The code is left here to clean out any old state in the log dir
    std::string old_stack_file =
        gDirUtilp->getExpandedFilename(LL_PATH_LOGS,"stack_trace.log");
    LLFile::remove(old_stack_file);

    LLAppViewer::initLoggingAndGetLastDuration();
}

bool LLAppViewerLinux::initParseCommandLine(LLCommandLineParser& clp)
{
    if (!clp.parseCommandLine(gArgC, gArgV))
    {
        return false;
    }

    // Find the system language.
    FL_Locale *locale = NULL;
    FL_Success success = FL_FindLocale(&locale, FL_MESSAGES);
    if (success != 0)
    {
        if (success >= 2 && locale->lang) // confident!
        {
            LL_INFOS("AppInit") << "Language " << ll_safe_string(locale->lang) << LL_ENDL;
            LL_INFOS("AppInit") << "Location " << ll_safe_string(locale->country) << LL_ENDL;
            LL_INFOS("AppInit") << "Variant " << ll_safe_string(locale->variant) << LL_ENDL;

            LLControlVariable* c = gSavedSettings.getControl("SystemLanguage");
            if(c)
            {
                c->setValue(std::string(locale->lang), false);
            }
        }
    }
    FL_FreeLocale(&locale);

    return true;
}

std::string LLAppViewerLinux::generateSerialNumber()
{
    char serial_md5[MD5HEX_STR_SIZE];
    serial_md5[0] = 0;
    std::string best;
    std::string uuiddir("/dev/disk/by-uuid/");

    // trawl /dev/disk/by-uuid looking for a good-looking UUID to grab
    std::string this_name;

    LLDirIterator iter(uuiddir, "*");
    while (iter.next(this_name))
    {
        if (this_name.length() > best.length() ||
            (this_name.length() == best.length() &&
             this_name > best))
        {
            // longest (and secondarily alphabetically last) so far
            best = this_name;
        }
    }

    // we don't return the actual serial number, just a hash of it.
    LLMD5 md5( reinterpret_cast<const unsigned char*>(best.c_str()) );
    md5.hex_digest(serial_md5);

    return serial_md5;
}<|MERGE_RESOLUTION|>--- conflicted
+++ resolved
@@ -171,11 +171,7 @@
     return succeeded;
 }
 
-<<<<<<< HEAD
-void setupBreadpad()
-=======
 void setupBreakpad()
->>>>>>> 403abcb5
 {
     std::string build_data_fname(gDirUtilp->getExpandedFilename(LL_PATH_EXECUTABLE, "build_data.json"));
     gCrashLogger =  gDirUtilp->getExpandedFilename(LL_PATH_EXECUTABLE, "linux-crash-logger.bin");
@@ -187,11 +183,7 @@
         return;
     }
 
-<<<<<<< HEAD
-    boost::json::error_code ec;
-=======
     boost::system::error_code ec;
->>>>>>> 403abcb5
     boost::json::value build_data = boost::json::parse(inf, ec);
     if(ec.failed())
     {
@@ -240,11 +232,7 @@
             gCrashBehavior = "ask";
         else
             gCrashBehavior = "send";
-<<<<<<< HEAD
-        setupBreadpad();
-=======
         setupBreakpad();
->>>>>>> 403abcb5
     }
 #endif
 
