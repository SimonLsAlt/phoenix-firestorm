/**
 * @file llvlcomposition.h
 * @brief Viewer-side representation of a composition layer...
 *
 * $LicenseInfo:firstyear=2001&license=viewerlgpl$
 * Second Life Viewer Source Code
 * Copyright (C) 2010, Linden Research, Inc.
 *
 * This library is free software; you can redistribute it and/or
 * modify it under the terms of the GNU Lesser General Public
 * License as published by the Free Software Foundation;
 * version 2.1 of the License only.
 *
 * This library is distributed in the hope that it will be useful,
 * but WITHOUT ANY WARRANTY; without even the implied warranty of
 * MERCHANTABILITY or FITNESS FOR A PARTICULAR PURPOSE.  See the GNU
 * Lesser General Public License for more details.
 *
 * You should have received a copy of the GNU Lesser General Public
 * License along with this library; if not, write to the Free Software
 * Foundation, Inc., 51 Franklin Street, Fifth Floor, Boston, MA  02110-1301  USA
 *
 * Linden Research, Inc., 945 Battery Street, San Francisco, CA  94111  USA
 * $/LicenseInfo$
 */

#ifndef LL_LLVLCOMPOSITION_H
#define LL_LLVLCOMPOSITION_H

#include "llviewerlayer.h"
#include "llpointer.h"

#include "llimage.h"

class LLSurface;

class LLViewerFetchedTexture;
class LLGLTFMaterial;
class LLFetchedGLTFMaterial;

class LLTerrainMaterials
{
public:
<<<<<<< HEAD
	friend class LLDrawPoolTerrain;

    LLTerrainMaterials();
    virtual ~LLTerrainMaterials();

	// Heights map into textures (or materials) as 0-1 = first, 1-2 = second, etc.
	// So we need to compress heights into this range.
    static const S32 ASSET_COUNT = 4;

    enum class Type
    {
        TEXTURE,
        PBR,
        COUNT
    };

	bool generateMaterials();

    void boost();

	virtual LLUUID getDetailAssetID(S32 asset);
	virtual void setDetailAssetID(S32 asset, const LLUUID& id);
	virtual const LLGLTFMaterial* getMaterialOverride(S32 asset);
	virtual void setMaterialOverride(S32 asset, LLGLTFMaterial* mat_override);
    Type getMaterialType();
    bool texturesReady(bool boost, bool strict);
    // strict = true -> all materials must be sufficiently loaded
    // strict = false -> at least one material must be loaded
    bool materialsReady(bool boost, bool strict);

protected:
    void unboost();
    static bool textureReady(LLPointer<LLViewerFetchedTexture>& tex, bool boost);
    // strict = true -> all materials must be sufficiently loaded
    // strict = false -> at least one material must be loaded
    static bool materialReady(LLPointer<LLFetchedGLTFMaterial>& mat, bool& textures_set, bool boost, bool strict);
    // *NOTE: Prefer calling materialReady if mat is known to be LLFetchedGLTFMaterial
    static bool materialTexturesReady(LLPointer<LLFetchedGLTFMaterial>& mat, bool& textures_set, bool boost, bool strict);

	LLPointer<LLViewerFetchedTexture> mDetailTextures[ASSET_COUNT];
	LLPointer<LLFetchedGLTFMaterial> mDetailMaterials[ASSET_COUNT];
    LLPointer<LLGLTFMaterial> mDetailMaterialOverrides[ASSET_COUNT];
    LLPointer<LLFetchedGLTFMaterial> mDetailRenderMaterials[ASSET_COUNT];
    bool mMaterialTexturesSet[ASSET_COUNT];
};

// Local materials to override all regions
extern LLTerrainMaterials gLocalTerrainMaterials;

class LLVLComposition : public LLTerrainMaterials, public LLViewerLayer
{
public:
	// Heights map into textures (or materials) as 0-1 = first, 1-2 = second, etc.
	// So we need to compress heights into this range.
    static const S32 ASSET_COUNT = 4;
	static const LLUUID (&getDefaultTextures())[ASSET_COUNT];

	LLVLComposition(LLSurface *surfacep, const U32 width, const F32 scale);
	/*virtual*/ ~LLVLComposition();
=======
    LLVLComposition(LLSurface *surfacep, const U32 width, const F32 scale);
    /*virtual*/ ~LLVLComposition();
>>>>>>> 6377610f

    void setSurface(LLSurface *surfacep);

<<<<<<< HEAD
	// Viewer side hack to generate composition values
	bool generateHeights(const F32 x, const F32 y, const F32 width, const F32 height);
	bool generateComposition();
	// Generate texture from composition values.
	bool generateMinimapTileLand(const F32 x, const F32 y, const F32 width, const F32 height);		
	bool generateTexture(const F32 x, const F32 y, const F32 width, const F32 height);		

	// Use these as indeces ito the get/setters below that use 'corner'
	enum ECorner
	{
		SOUTHWEST = 0,
		SOUTHEAST = 1,
		NORTHWEST = 2,
		NORTHEAST = 3,
		CORNER_COUNT = 4
	};

	void setDetailAssetID(S32 asset, const LLUUID& id) override;
	F32 getStartHeight(S32 corner);
	F32 getHeightRange(S32 corner);

	void setStartHeight(S32 corner, F32 start_height);
	void setHeightRange(S32 corner, F32 range);

	friend class LLVOSurfacePatch;
	friend class LLDrawPoolTerrain;
	void setParamsReady()		{ mParamsReady = true; }
	bool getParamsReady() const	{ return mParamsReady; }

protected:
	bool mParamsReady = false;
	LLSurface *mSurfacep;

    // Final minimap raw images
	LLPointer<LLImageRaw> mRawImages[LLTerrainMaterials::ASSET_COUNT];

    // Only non-null during minimap tile generation
	LLPointer<LLImageRaw> mRawImagesBaseColor[LLTerrainMaterials::ASSET_COUNT];
	LLPointer<LLImageRaw> mRawImagesEmissive[LLTerrainMaterials::ASSET_COUNT];
=======
    // Viewer side hack to generate composition values
    bool generateHeights(const F32 x, const F32 y, const F32 width, const F32 height);
    bool generateComposition();
    // Generate texture from composition values.
    bool generateTexture(const F32 x, const F32 y, const F32 width, const F32 height);

    // Use these as indeces ito the get/setters below that use 'corner'
    enum ECorner
    {
        SOUTHWEST = 0,
        SOUTHEAST = 1,
        NORTHWEST = 2,
        NORTHEAST = 3,
        CORNER_COUNT = 4
    };
    LLUUID getDetailTextureID(S32 corner);
    LLViewerFetchedTexture* getDetailTexture(S32 corner);
    F32 getStartHeight(S32 corner);
    F32 getHeightRange(S32 corner);

    void setDetailTextureID(S32 corner, const LLUUID& id);
    void setStartHeight(S32 corner, F32 start_height);
    void setHeightRange(S32 corner, F32 range);

    friend class LLVOSurfacePatch;
    friend class LLDrawPoolTerrain;
    void setParamsReady()       { mParamsReady = true; }
    bool getParamsReady() const { return mParamsReady; }
protected:
    bool mParamsReady;
    LLSurface *mSurfacep;
    bool mTexturesLoaded;

    LLPointer<LLViewerFetchedTexture> mDetailTextures[CORNER_COUNT];
    LLPointer<LLImageRaw> mRawImages[CORNER_COUNT];
>>>>>>> 6377610f

    F32 mStartHeight[CORNER_COUNT];
    F32 mHeightRange[CORNER_COUNT];

<<<<<<< HEAD
	F32 mTexScaleX = 16.f;
	F32 mTexScaleY = 16.f;
=======
    F32 mTexScaleX;
    F32 mTexScaleY;
>>>>>>> 6377610f
};

#endif //LL_LLVLCOMPOSITION_H<|MERGE_RESOLUTION|>--- conflicted
+++ resolved
@@ -41,14 +41,13 @@
 class LLTerrainMaterials
 {
 public:
-<<<<<<< HEAD
-	friend class LLDrawPoolTerrain;
+    friend class LLDrawPoolTerrain;
 
     LLTerrainMaterials();
     virtual ~LLTerrainMaterials();
 
-	// Heights map into textures (or materials) as 0-1 = first, 1-2 = second, etc.
-	// So we need to compress heights into this range.
+    // Heights map into textures (or materials) as 0-1 = first, 1-2 = second, etc.
+    // So we need to compress heights into this range.
     static const S32 ASSET_COUNT = 4;
 
     enum class Type
@@ -58,14 +57,14 @@
         COUNT
     };
 
-	bool generateMaterials();
+    bool generateMaterials();
 
     void boost();
 
-	virtual LLUUID getDetailAssetID(S32 asset);
-	virtual void setDetailAssetID(S32 asset, const LLUUID& id);
-	virtual const LLGLTFMaterial* getMaterialOverride(S32 asset);
-	virtual void setMaterialOverride(S32 asset, LLGLTFMaterial* mat_override);
+    virtual LLUUID getDetailAssetID(S32 asset);
+    virtual void setDetailAssetID(S32 asset, const LLUUID& id);
+    virtual const LLGLTFMaterial* getMaterialOverride(S32 asset);
+    virtual void setMaterialOverride(S32 asset, LLGLTFMaterial* mat_override);
     Type getMaterialType();
     bool texturesReady(bool boost, bool strict);
     // strict = true -> all materials must be sufficiently loaded
@@ -81,8 +80,8 @@
     // *NOTE: Prefer calling materialReady if mat is known to be LLFetchedGLTFMaterial
     static bool materialTexturesReady(LLPointer<LLFetchedGLTFMaterial>& mat, bool& textures_set, bool boost, bool strict);
 
-	LLPointer<LLViewerFetchedTexture> mDetailTextures[ASSET_COUNT];
-	LLPointer<LLFetchedGLTFMaterial> mDetailMaterials[ASSET_COUNT];
+    LLPointer<LLViewerFetchedTexture> mDetailTextures[ASSET_COUNT];
+    LLPointer<LLFetchedGLTFMaterial> mDetailMaterials[ASSET_COUNT];
     LLPointer<LLGLTFMaterial> mDetailMaterialOverrides[ASSET_COUNT];
     LLPointer<LLFetchedGLTFMaterial> mDetailRenderMaterials[ASSET_COUNT];
     bool mMaterialTexturesSet[ASSET_COUNT];
@@ -94,65 +93,21 @@
 class LLVLComposition : public LLTerrainMaterials, public LLViewerLayer
 {
 public:
-	// Heights map into textures (or materials) as 0-1 = first, 1-2 = second, etc.
-	// So we need to compress heights into this range.
+    // Heights map into textures (or materials) as 0-1 = first, 1-2 = second, etc.
+    // So we need to compress heights into this range.
     static const S32 ASSET_COUNT = 4;
-	static const LLUUID (&getDefaultTextures())[ASSET_COUNT];
+    static const LLUUID (&getDefaultTextures())[ASSET_COUNT];
 
-	LLVLComposition(LLSurface *surfacep, const U32 width, const F32 scale);
-	/*virtual*/ ~LLVLComposition();
-=======
     LLVLComposition(LLSurface *surfacep, const U32 width, const F32 scale);
     /*virtual*/ ~LLVLComposition();
->>>>>>> 6377610f
 
     void setSurface(LLSurface *surfacep);
 
-<<<<<<< HEAD
-	// Viewer side hack to generate composition values
-	bool generateHeights(const F32 x, const F32 y, const F32 width, const F32 height);
-	bool generateComposition();
-	// Generate texture from composition values.
-	bool generateMinimapTileLand(const F32 x, const F32 y, const F32 width, const F32 height);		
-	bool generateTexture(const F32 x, const F32 y, const F32 width, const F32 height);		
-
-	// Use these as indeces ito the get/setters below that use 'corner'
-	enum ECorner
-	{
-		SOUTHWEST = 0,
-		SOUTHEAST = 1,
-		NORTHWEST = 2,
-		NORTHEAST = 3,
-		CORNER_COUNT = 4
-	};
-
-	void setDetailAssetID(S32 asset, const LLUUID& id) override;
-	F32 getStartHeight(S32 corner);
-	F32 getHeightRange(S32 corner);
-
-	void setStartHeight(S32 corner, F32 start_height);
-	void setHeightRange(S32 corner, F32 range);
-
-	friend class LLVOSurfacePatch;
-	friend class LLDrawPoolTerrain;
-	void setParamsReady()		{ mParamsReady = true; }
-	bool getParamsReady() const	{ return mParamsReady; }
-
-protected:
-	bool mParamsReady = false;
-	LLSurface *mSurfacep;
-
-    // Final minimap raw images
-	LLPointer<LLImageRaw> mRawImages[LLTerrainMaterials::ASSET_COUNT];
-
-    // Only non-null during minimap tile generation
-	LLPointer<LLImageRaw> mRawImagesBaseColor[LLTerrainMaterials::ASSET_COUNT];
-	LLPointer<LLImageRaw> mRawImagesEmissive[LLTerrainMaterials::ASSET_COUNT];
-=======
     // Viewer side hack to generate composition values
     bool generateHeights(const F32 x, const F32 y, const F32 width, const F32 height);
     bool generateComposition();
     // Generate texture from composition values.
+    bool generateMinimapTileLand(const F32 x, const F32 y, const F32 width, const F32 height);
     bool generateTexture(const F32 x, const F32 y, const F32 width, const F32 height);
 
     // Use these as indeces ito the get/setters below that use 'corner'
@@ -164,12 +119,11 @@
         NORTHEAST = 3,
         CORNER_COUNT = 4
     };
-    LLUUID getDetailTextureID(S32 corner);
-    LLViewerFetchedTexture* getDetailTexture(S32 corner);
+
+    void setDetailAssetID(S32 asset, const LLUUID& id) override;
     F32 getStartHeight(S32 corner);
     F32 getHeightRange(S32 corner);
 
-    void setDetailTextureID(S32 corner, const LLUUID& id);
     void setStartHeight(S32 corner, F32 start_height);
     void setHeightRange(S32 corner, F32 range);
 
@@ -177,25 +131,23 @@
     friend class LLDrawPoolTerrain;
     void setParamsReady()       { mParamsReady = true; }
     bool getParamsReady() const { return mParamsReady; }
+
 protected:
-    bool mParamsReady;
+    bool mParamsReady = false;
     LLSurface *mSurfacep;
-    bool mTexturesLoaded;
 
-    LLPointer<LLViewerFetchedTexture> mDetailTextures[CORNER_COUNT];
-    LLPointer<LLImageRaw> mRawImages[CORNER_COUNT];
->>>>>>> 6377610f
+    // Final minimap raw images
+    LLPointer<LLImageRaw> mRawImages[LLTerrainMaterials::ASSET_COUNT];
+
+    // Only non-null during minimap tile generation
+    LLPointer<LLImageRaw> mRawImagesBaseColor[LLTerrainMaterials::ASSET_COUNT];
+    LLPointer<LLImageRaw> mRawImagesEmissive[LLTerrainMaterials::ASSET_COUNT];
 
     F32 mStartHeight[CORNER_COUNT];
     F32 mHeightRange[CORNER_COUNT];
 
-<<<<<<< HEAD
-	F32 mTexScaleX = 16.f;
-	F32 mTexScaleY = 16.f;
-=======
-    F32 mTexScaleX;
-    F32 mTexScaleY;
->>>>>>> 6377610f
+    F32 mTexScaleX = 16.f;
+    F32 mTexScaleY = 16.f;
 };
 
 #endif //LL_LLVLCOMPOSITION_H