/** 
 * @file llvlcomposition.h
 * @brief Viewer-side representation of a composition layer...
 *
 * $LicenseInfo:firstyear=2001&license=viewerlgpl$
 * Second Life Viewer Source Code
 * Copyright (C) 2010, Linden Research, Inc.
 * 
 * This library is free software; you can redistribute it and/or
 * modify it under the terms of the GNU Lesser General Public
 * License as published by the Free Software Foundation;
 * version 2.1 of the License only.
 * 
 * This library is distributed in the hope that it will be useful,
 * but WITHOUT ANY WARRANTY; without even the implied warranty of
 * MERCHANTABILITY or FITNESS FOR A PARTICULAR PURPOSE.  See the GNU
 * Lesser General Public License for more details.
 * 
 * You should have received a copy of the GNU Lesser General Public
 * License along with this library; if not, write to the Free Software
 * Foundation, Inc., 51 Franklin Street, Fifth Floor, Boston, MA  02110-1301  USA
 * 
 * Linden Research, Inc., 945 Battery Street, San Francisco, CA  94111  USA
 * $/LicenseInfo$
 */

#ifndef LL_LLVLCOMPOSITION_H
#define LL_LLVLCOMPOSITION_H

#include "llviewerlayer.h"
#include "llpointer.h"

#include "llimage.h"

class LLSurface;

class LLViewerFetchedTexture;
class LLGLTFMaterial;
class LLFetchedGLTFMaterial;

class LLTerrainMaterials
{
public:
	friend class LLDrawPoolTerrain;

    LLTerrainMaterials();
    virtual ~LLTerrainMaterials();

	// Heights map into textures (or materials) as 0-1 = first, 1-2 = second, etc.
	// So we need to compress heights into this range.
    static const S32 ASSET_COUNT = 4;

    enum class Type
    {
        TEXTURE,
        PBR,
        COUNT
    };

	bool generateMaterials();

    void boost();

	virtual LLUUID getDetailAssetID(S32 asset);
	virtual void setDetailAssetID(S32 asset, const LLUUID& id);
	virtual const LLGLTFMaterial* getMaterialOverride(S32 asset);
	virtual void setMaterialOverride(S32 asset, LLGLTFMaterial* mat_override);
    Type getMaterialType();
    bool texturesReady(bool boost, bool strict);
    // strict = true -> all materials must be sufficiently loaded
    // strict = false -> at least one material must be loaded
    bool materialsReady(bool boost, bool strict);

protected:
    void unboost();
    static bool textureReady(LLPointer<LLViewerFetchedTexture>& tex, bool boost);
    // strict = true -> all materials must be sufficiently loaded
    // strict = false -> at least one material must be loaded
    static bool materialReady(LLPointer<LLFetchedGLTFMaterial>& mat, bool& textures_set, bool boost, bool strict);
    // *NOTE: Prefer calling materialReady if mat is known to be LLFetchedGLTFMaterial
    static bool materialTexturesReady(LLPointer<LLFetchedGLTFMaterial>& mat, bool& textures_set, bool boost, bool strict);

	LLPointer<LLViewerFetchedTexture> mDetailTextures[ASSET_COUNT];
	LLPointer<LLFetchedGLTFMaterial> mDetailMaterials[ASSET_COUNT];
    LLPointer<LLGLTFMaterial> mDetailMaterialOverrides[ASSET_COUNT];
    LLPointer<LLFetchedGLTFMaterial> mDetailRenderMaterials[ASSET_COUNT];
    bool mMaterialTexturesSet[ASSET_COUNT];
};

// Local materials to override all regions
extern LLTerrainMaterials gLocalTerrainMaterials;

class LLVLComposition : public LLTerrainMaterials, public LLViewerLayer
{
public:
	// Heights map into textures (or materials) as 0-1 = first, 1-2 = second, etc.
	// So we need to compress heights into this range.
    static const S32 ASSET_COUNT = 4;
	static const LLUUID (&getDefaultTextures())[ASSET_COUNT];

	LLVLComposition(LLSurface *surfacep, const U32 width, const F32 scale);
	/*virtual*/ ~LLVLComposition();

	void setSurface(LLSurface *surfacep);

	// Viewer side hack to generate composition values
	bool generateHeights(const F32 x, const F32 y, const F32 width, const F32 height);
	bool generateComposition();
	// Generate texture from composition values.
	bool generateMinimapTileLand(const F32 x, const F32 y, const F32 width, const F32 height);		
	bool generateTexture(const F32 x, const F32 y, const F32 width, const F32 height);		

	// Use these as indeces ito the get/setters below that use 'corner'
	enum ECorner
	{
		SOUTHWEST = 0,
		SOUTHEAST = 1,
		NORTHWEST = 2,
		NORTHEAST = 3,
		CORNER_COUNT = 4
	};

	void setDetailAssetID(S32 asset, const LLUUID& id) override;
	F32 getStartHeight(S32 corner);
	F32 getHeightRange(S32 corner);

	void setStartHeight(S32 corner, F32 start_height);
	void setHeightRange(S32 corner, F32 range);

	friend class LLVOSurfacePatch;
	friend class LLDrawPoolTerrain;
	void setParamsReady()		{ mParamsReady = true; }
	bool getParamsReady() const	{ return mParamsReady; }

protected:
<<<<<<< HEAD
    static bool textureReady(LLPointer<LLViewerFetchedTexture>& tex, bool boost = false);
    static bool materialReady(LLPointer<LLFetchedGLTFMaterial>& mat, bool& textures_set, bool boost = false);

=======
>>>>>>> 1c2cf6a0
	bool mParamsReady = false;
	LLSurface *mSurfacep;

    // Final minimap raw images
	LLPointer<LLImageRaw> mRawImages[LLTerrainMaterials::ASSET_COUNT];

    // Only non-null during minimap tile generation
	LLPointer<LLImageRaw> mRawImagesBaseColor[LLTerrainMaterials::ASSET_COUNT];
	LLPointer<LLImageRaw> mRawImagesEmissive[LLTerrainMaterials::ASSET_COUNT];

	F32 mStartHeight[CORNER_COUNT];
	F32 mHeightRange[CORNER_COUNT];

	F32 mTexScaleX = 16.f;
	F32 mTexScaleY = 16.f;
};

#endif //LL_LLVLCOMPOSITION_H<|MERGE_RESOLUTION|>--- conflicted
+++ resolved
@@ -133,12 +133,6 @@
 	bool getParamsReady() const	{ return mParamsReady; }
 
 protected:
-<<<<<<< HEAD
-    static bool textureReady(LLPointer<LLViewerFetchedTexture>& tex, bool boost = false);
-    static bool materialReady(LLPointer<LLFetchedGLTFMaterial>& mat, bool& textures_set, bool boost = false);
-
-=======
->>>>>>> 1c2cf6a0
 	bool mParamsReady = false;
 	LLSurface *mSurfacep;
 
