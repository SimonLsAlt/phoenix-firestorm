--- conflicted
+++ resolved
@@ -1,75 +1,71 @@
-/**
- * @file llfloaterpreferencesgraphicsadvanced.h
- *
- * $LicenseInfo:firstyear=2021&license=viewerlgpl$
- * Second Life Viewer Source Code
- * Copyright (C) 2021, Linden Research, Inc.
- *
- * This library is free software; you can redistribute it and/or
- * modify it under the terms of the GNU Lesser General Public
- * License as published by the Free Software Foundation;
- * version 2.1 of the License only.
- *
- * This library is distributed in the hope that it will be useful,
- * but WITHOUT ANY WARRANTY; without even the implied warranty of
- * MERCHANTABILITY or FITNESS FOR A PARTICULAR PURPOSE.  See the GNU
- * Lesser General Public License for more details.
- *
- * You should have received a copy of the GNU Lesser General Public
- * License along with this library; if not, write to the Free Software
- * Foundation, Inc., 51 Franklin Street, Fifth Floor, Boston, MA  02110-1301  USA
- *
- * Linden Research, Inc., 945 Battery Street, San Francisco, CA  94111  USA
- * $/LicenseInfo$
- */
-
-#ifndef LLFLOATERPREFERENCEGRAPHICSADVANCED_H
-#define LLFLOATERPREFERENCEGRAPHICSADVANCED_H
-
-#include "llcontrol.h"
-#include "llfloater.h"
-
-class LLSliderCtrl;
-class LLTextBox;
-
-class LLFloaterPreferenceGraphicsAdvanced : public LLFloater
-{
-public:
-    LLFloaterPreferenceGraphicsAdvanced(const LLSD& key);
-    ~LLFloaterPreferenceGraphicsAdvanced();
-    /*virtual*/ bool postBuild();
-    void onOpen(const LLSD& key);
-    void onClickCloseBtn(bool app_quitting);
-    void disableUnavailableSettings();
-    void refreshEnabledGraphics();
-    void refreshEnabledState();
-    void updateSliderText(LLSliderCtrl* ctrl, LLTextBox* text_box);
-    void updateMaxNonImpostors();
-    void updateIndirectMaxNonImpostors(const LLSD& newvalue);
-    void setMaxNonImpostorsText(U32 value, LLTextBox* text_box);
-    void updateMaxComplexity();
-    void updateComplexityMode(const LLSD& newvalue);
-    void updateComplexityText();
-    void updateObjectMeshDetailText();
-    void refresh();
-    // callback for when client modifies a render option
-    void onRenderOptionEnable();
-    void onAdvancedAtmosphericsEnable();
-    LOG_CLASS(LLFloaterPreferenceGraphicsAdvanced);
-
-protected:
-    void        onBtnOK(const LLSD& userdata);
-    void        onBtnCancel(const LLSD& userdata);
-
-<<<<<<< HEAD
-    boost::signals2::connection	mComplexityChangedSignal;
-    boost::signals2::connection	mComplexityModeChangedSignal;
-    boost::signals2::connection	mLODFactorChangedSignal;
-    boost::signals2::connection	mNumImpostorsChangedSignal;
-=======
-    boost::signals2::connection mComplexityChangedSignal;
-    boost::signals2::connection mLODFactorChangedSignal;
->>>>>>> e1623bb2
-};
-
-#endif //LLFLOATERPREFERENCEGRAPHICSADVANCED_H
+/**
+ * @file llfloaterpreferencesgraphicsadvanced.h
+ *
+ * $LicenseInfo:firstyear=2021&license=viewerlgpl$
+ * Second Life Viewer Source Code
+ * Copyright (C) 2021, Linden Research, Inc.
+ *
+ * This library is free software; you can redistribute it and/or
+ * modify it under the terms of the GNU Lesser General Public
+ * License as published by the Free Software Foundation;
+ * version 2.1 of the License only.
+ *
+ * This library is distributed in the hope that it will be useful,
+ * but WITHOUT ANY WARRANTY; without even the implied warranty of
+ * MERCHANTABILITY or FITNESS FOR A PARTICULAR PURPOSE.  See the GNU
+ * Lesser General Public License for more details.
+ *
+ * You should have received a copy of the GNU Lesser General Public
+ * License along with this library; if not, write to the Free Software
+ * Foundation, Inc., 51 Franklin Street, Fifth Floor, Boston, MA  02110-1301  USA
+ *
+ * Linden Research, Inc., 945 Battery Street, San Francisco, CA  94111  USA
+ * $/LicenseInfo$
+ */
+
+#ifndef LLFLOATERPREFERENCEGRAPHICSADVANCED_H
+#define LLFLOATERPREFERENCEGRAPHICSADVANCED_H
+
+#include "llcontrol.h"
+#include "llfloater.h"
+
+class LLSliderCtrl;
+class LLTextBox;
+
+class LLFloaterPreferenceGraphicsAdvanced : public LLFloater
+{
+public:
+    LLFloaterPreferenceGraphicsAdvanced(const LLSD& key);
+    ~LLFloaterPreferenceGraphicsAdvanced();
+    /*virtual*/ bool postBuild();
+    void onOpen(const LLSD& key);
+    void onClickCloseBtn(bool app_quitting);
+    void disableUnavailableSettings();
+    void refreshEnabledGraphics();
+    void refreshEnabledState();
+    void updateSliderText(LLSliderCtrl* ctrl, LLTextBox* text_box);
+    void updateMaxNonImpostors();
+    void updateIndirectMaxNonImpostors(const LLSD& newvalue);
+    void setMaxNonImpostorsText(U32 value, LLTextBox* text_box);
+    void updateMaxComplexity();
+    void updateComplexityMode(const LLSD& newvalue);
+    void updateComplexityText();
+    void updateObjectMeshDetailText();
+    void refresh();
+    // callback for when client modifies a render option
+    void onRenderOptionEnable();
+    void onAdvancedAtmosphericsEnable();
+    LOG_CLASS(LLFloaterPreferenceGraphicsAdvanced);
+
+protected:
+    void        onBtnOK(const LLSD& userdata);
+    void        onBtnCancel(const LLSD& userdata);
+
+    boost::signals2::connection mComplexityChangedSignal;
+    boost::signals2::connection mComplexityModeChangedSignal;
+    boost::signals2::connection mLODFactorChangedSignal;
+    boost::signals2::connection mNumImpostorsChangedSignal;
+};
+
+#endif //LLFLOATERPREFERENCEGRAPHICSADVANCED_H
+