/**
 * @file fsfloaterteleporthistory.cpp
 * @brief Class for the standalone teleport history in Firestorm
 *
 * $LicenseInfo:firstyear=2012&license=viewerlgpl$
 * Phoenix Firestorm Viewer Source Code
 * Copyright (c) 2012 Ansariel Hiller @ Second Life
 *
 * This library is free software; you can redistribute it and/or
 * modify it under the terms of the GNU Lesser General Public
 * License as published by the Free Software Foundation;
 * version 2.1 of the License only.
 *
 * This library is distributed in the hope that it will be useful,
 * but WITHOUT ANY WARRANTY; without even the implied warranty of
 * MERCHANTABILITY or FITNESS FOR A PARTICULAR PURPOSE.  See the GNU
 * Lesser General Public License for more details.
 *
 * You should have received a copy of the GNU Lesser General Public
 * License along with this library; if not, write to the Free Software
 * Foundation, Inc., 51 Franklin Street, Fifth Floor, Boston, MA  02110-1301  USA
 *
 * The Phoenix Firestorm Project, Inc., 1831 Oakwood Drive, Fairmont, Minnesota 56031-3225 USA
 * http://www.firestormviewer.org
 * $/LicenseInfo$
 */

#include "llviewerprecompiledheaders.h"

#include "fsfloaterteleporthistory.h"

#include "fscommon.h"
#include "llpanelteleporthistory.h"
#include "llbutton.h"
#include "llfiltereditor.h"
#include "llmenubutton.h"

FSFloaterTeleportHistory::FSFloaterTeleportHistory(const LLSD& seed)
<<<<<<< HEAD
	: LLFloater(seed),
	mHistoryPanel(nullptr)
=======
    : LLFloater(seed),
    mHistoryPanel(NULL)
>>>>>>> c06fb4e0
{
}

FSFloaterTeleportHistory::~FSFloaterTeleportHistory()
{
    delete mHistoryPanel;
}

bool FSFloaterTeleportHistory::postBuild()
{
    mHistoryPanel = new LLTeleportHistoryPanel;

    if (mHistoryPanel)
    {
        mHistoryPanel->setIsStandAlone(true);

        mHistoryPanel->mTeleportBtn = getChild<LLButton>("teleport_btn");
        mHistoryPanel->mShowOnMapBtn = getChild<LLButton>("map_btn");
        mHistoryPanel->mShowProfile = getChild<LLButton>("profile_btn");

        mHistoryPanel->mTeleportBtn->setClickedCallback(boost::bind(&LLTeleportHistoryPanel::onTeleport, mHistoryPanel));
        mHistoryPanel->mShowProfile->setClickedCallback(boost::bind(&LLTeleportHistoryPanel::onShowProfile, mHistoryPanel));
        mHistoryPanel->mShowOnMapBtn->setClickedCallback(boost::bind(&LLTeleportHistoryPanel::onShowOnMap, mHistoryPanel));


        mFilterEditor = getChild<LLFilterEditor>("Filter");
        if (mFilterEditor)
        {
            //when list item is being clicked the filter editor looses focus
            //committing on focus lost leads to detaching list items
            //BUT a detached list item cannot be made selected and must not be clicked onto
            mFilterEditor->setCommitOnFocusLost(false);

            mFilterEditor->setCommitCallback(boost::bind(&FSFloaterTeleportHistory::onFilterEdit, this, _2, false));
        }

        getChildView("history_placeholder")->addChild(mHistoryPanel);
        mHistoryPanel->onSearchEdit("");

        mGearMenuButton = getChild<LLMenuButton>("options_gear_btn");
        mGearMenuButton->setMouseDownCallback(boost::bind(&FSFloaterTeleportHistory::onGearMenuClick, this));

<<<<<<< HEAD
		mSortingMenuButton = getChild<LLMenuButton>("sorting_menu_btn");
		mSortingMenuButton->setMouseDownCallback(boost::bind(&FSFloaterTeleportHistory::onSortingMenuClick, this));
	}
	else
	{
		return false;
	}

	return true;
=======
        mSortingMenuButton = getChild<LLMenuButton>("sorting_menu_btn");
        mSortingMenuButton->setMouseDownCallback(boost::bind(&FSFloaterTeleportHistory::onSortingMenuClick, this));
    }
    else
    {
        return FALSE;
    }

    return TRUE;
>>>>>>> c06fb4e0
}

void FSFloaterTeleportHistory::onFilterEdit(const std::string& search_string, bool force_filter)
{
    if (!mHistoryPanel)
    {
        return;
    }

    if (force_filter || mHistoryPanel->getFilterString() != search_string)
    {
        std::string string = search_string;

        // Searches are case-insensitive
        // but we don't convert the typed string to upper-case so that it can be fed to the web search as-is.

        mHistoryPanel->onSearchEdit(string);
    }
}

void FSFloaterTeleportHistory::resetFilter()
{
    mFilterEditor->clear();
    onFilterEdit("", true);
}

bool FSFloaterTeleportHistory::handleKeyHere(KEY key, MASK mask)
{
<<<<<<< HEAD
	if (FSCommon::isFilterEditorKeyCombo(key, mask))
	{
		mFilterEditor->setFocus(true);
		return true;
	}
=======
    if (FSCommon::isFilterEditorKeyCombo(key, mask))
    {
        mFilterEditor->setFocus(TRUE);
        return TRUE;
    }
>>>>>>> c06fb4e0

    return LLFloater::handleKeyHere(key, mask);
}

void FSFloaterTeleportHistory::onGearMenuClick()
{
    mGearMenuButton->setMenu(mHistoryPanel->getSelectionMenu(), LLMenuButton::MP_BOTTOM_LEFT);
}

void FSFloaterTeleportHistory::onSortingMenuClick()
{
    mSortingMenuButton->setMenu(mHistoryPanel->getSortingMenu(), LLMenuButton::MP_BOTTOM_LEFT);
}<|MERGE_RESOLUTION|>--- conflicted
+++ resolved
@@ -36,13 +36,8 @@
 #include "llmenubutton.h"
 
 FSFloaterTeleportHistory::FSFloaterTeleportHistory(const LLSD& seed)
-<<<<<<< HEAD
-	: LLFloater(seed),
-	mHistoryPanel(nullptr)
-=======
     : LLFloater(seed),
-    mHistoryPanel(NULL)
->>>>>>> c06fb4e0
+    mHistoryPanel(nullptr)
 {
 }
 
@@ -85,27 +80,15 @@
         mGearMenuButton = getChild<LLMenuButton>("options_gear_btn");
         mGearMenuButton->setMouseDownCallback(boost::bind(&FSFloaterTeleportHistory::onGearMenuClick, this));
 
-<<<<<<< HEAD
-		mSortingMenuButton = getChild<LLMenuButton>("sorting_menu_btn");
-		mSortingMenuButton->setMouseDownCallback(boost::bind(&FSFloaterTeleportHistory::onSortingMenuClick, this));
-	}
-	else
-	{
-		return false;
-	}
-
-	return true;
-=======
         mSortingMenuButton = getChild<LLMenuButton>("sorting_menu_btn");
         mSortingMenuButton->setMouseDownCallback(boost::bind(&FSFloaterTeleportHistory::onSortingMenuClick, this));
     }
     else
     {
-        return FALSE;
+        return false;
     }
 
-    return TRUE;
->>>>>>> c06fb4e0
+    return true;
 }
 
 void FSFloaterTeleportHistory::onFilterEdit(const std::string& search_string, bool force_filter)
@@ -134,19 +117,11 @@
 
 bool FSFloaterTeleportHistory::handleKeyHere(KEY key, MASK mask)
 {
-<<<<<<< HEAD
-	if (FSCommon::isFilterEditorKeyCombo(key, mask))
-	{
-		mFilterEditor->setFocus(true);
-		return true;
-	}
-=======
     if (FSCommon::isFilterEditorKeyCombo(key, mask))
     {
-        mFilterEditor->setFocus(TRUE);
-        return TRUE;
+        mFilterEditor->setFocus(true);
+        return true;
     }
->>>>>>> c06fb4e0
 
     return LLFloater::handleKeyHere(key, mask);
 }
