--- conflicted
+++ resolved
@@ -156,19 +156,11 @@
 	addEntry(LLFolderType::FT_GESTURE, 				new ViewerFolderEntry("Gestures",				"Inv_GesturesOpen",		"Inv_GesturesClosed",	FALSE,     true));
 	addEntry(LLFolderType::FT_FAVORITE, 			new ViewerFolderEntry("Favorites",				"Inv_FavoritesOpen",	"Inv_FavoritesClosed",	FALSE,     true));
 
-<<<<<<< HEAD
 	addEntry(LLFolderType::FT_CURRENT_OUTFIT, 		new ViewerFolderEntry("Current Outfit",			"Inv_LookFolderOpen",	"Inv_LookFolderClosed",	TRUE,      false));
-	addEntry(LLFolderType::FT_OUTFIT, 				new ViewerFolderEntry("New Outfit",				"Inv_LookFolderOpen",	"Inv_LookFolderClosed",	TRUE,      true));
+	addEntry(LLFolderType::FT_OUTFIT, 				new ViewerFolderEntry("New Outfit",				"Inv_LookFolderOpen",	"Inv_LookFolderClosed",	TRUE,      false));
 	addEntry(LLFolderType::FT_MY_OUTFITS, 			new ViewerFolderEntry("My Outfits",				"Inv_LookFolderOpen",	"Inv_LookFolderClosed",	TRUE,      true));
 	addEntry(LLFolderType::FT_MESH, 				new ViewerFolderEntry("Meshes",					"Inv_MeshesOpen",		"Inv_MeshesClosed",		FALSE,     true));
 	addEntry(LLFolderType::FT_SETTINGS, 		    new ViewerFolderEntry("Settings",			    "Inv_SettingsOpen",		"Inv_SettingsClosed",	FALSE,     true));
-=======
-	addEntry(LLFolderType::FT_CURRENT_OUTFIT, 		new ViewerFolderEntry("Current Outfit",			"Inv_SysOpen",			"Inv_SysClosed",		TRUE,      false));
-	addEntry(LLFolderType::FT_OUTFIT, 				new ViewerFolderEntry("New Outfit",				"Inv_LookFolderOpen",	"Inv_LookFolderClosed",	TRUE,      false));
-	addEntry(LLFolderType::FT_MY_OUTFITS, 			new ViewerFolderEntry("My Outfits",				"Inv_SysOpen",			"Inv_SysClosed",		TRUE,      true));
-	addEntry(LLFolderType::FT_MESH, 				new ViewerFolderEntry("Meshes",					"Inv_SysOpen",			"Inv_SysClosed",		FALSE,     true));
-	addEntry(LLFolderType::FT_SETTINGS, 		    new ViewerFolderEntry("Settings",			    "Inv_SysOpen",			"Inv_SysClosed",		FALSE,     true));
->>>>>>> 8a33636e
 
 	bool boxes_invisible = !gSavedSettings.getBOOL("InventoryOutboxMakeVisible");
 	addEntry(LLFolderType::FT_INBOX, 				new ViewerFolderEntry("Received Items",			"Inv_InboxOpen",		"Inv_InboxClosed",		FALSE,     true));
