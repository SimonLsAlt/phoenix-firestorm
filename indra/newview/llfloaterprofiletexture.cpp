--- conflicted
+++ resolved
@@ -205,14 +205,10 @@
     mCloseButton = getChild<LLButton>("close_btn");
     mCloseButton->setCommitCallback([this](LLUICtrl*, void*) { closeFloater(); }, nullptr);
 
-<<<<<<< HEAD
     // <FS:Ansariel> Add refresh function
     getChild<LLButton>("btn_refresh")->setCommitCallback([this](LLUICtrl*, void*) { refreshTexture(); }, nullptr);
 
-	return TRUE;
-=======
     return TRUE;
->>>>>>> 38c2a5bd
 }
 
 // virtual
@@ -298,7 +294,7 @@
 // <FS:Ansariel> Add refresh function
 void LLFloaterProfileTexture::refreshTexture()
 {
-    
+
     if (mProfileIcon->getImageAssetId().notNull() && mProfileIcon->getImage().notNull())
     {
         destroy_texture(mProfileIcon->getImageAssetId());
