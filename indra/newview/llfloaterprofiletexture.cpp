--- conflicted
+++ resolved
@@ -196,127 +196,6 @@
 {
 }
 
-void LLProfileImageCtrl::setValue(const LLSD& value)
-{
-    LLUUID id = value.asUUID();
-    setImageAssetId(id);
-    if (id.isNull())
-    {
-        LLIconCtrl::setValue("Generic_Person_Large", LLGLTexture::BOOST_UI);
-    }
-    else
-    {
-        // called second to not change priority before it gets saved to mImageOldBoostLevel
-        LLIconCtrl::setValue(value, LLGLTexture::BOOST_PREVIEW);
-    }
-}
-
-void LLProfileImageCtrl::draw()
-{
-    if (mImage.notNull())
-    {
-        // Pump the texture priority
-        mImage->addTextureStats(MAX_IMAGE_AREA);
-        mImage->setKnownDrawSize(LLViewerTexture::MAX_IMAGE_SIZE_DEFAULT, LLViewerTexture::MAX_IMAGE_SIZE_DEFAULT);
-    }
-    LLIconCtrl::draw();
-}
-
-boost::signals2::connection LLProfileImageCtrl::setImageLoadedCallback(const image_loaded_signal_t::slot_type& cb)
-{
-    if (!mImageLoadedSignal) mImageLoadedSignal = new image_loaded_signal_t();
-
-    return mImageLoadedSignal->connect(cb);
-}
-
-void LLProfileImageCtrl::setImageAssetId(const LLUUID& asset_id)
-{
-    if (mImageID == asset_id)
-    {
-        return;
-    }
-
-    releaseTexture();
-
-    mImageID = asset_id;
-    if (mImageID.notNull())
-    {
-        mImage = LLViewerTextureManager::getFetchedTexture(mImageID, FTT_DEFAULT, MIPMAP_YES, LLGLTexture::BOOST_NONE, LLViewerTexture::LOD_TEXTURE);
-        mWasNoDelete = mImage->getTextureState() == LLGLTexture::NO_DELETE;
-        mImageOldBoostLevel = mImage->getBoostLevel();
-        mImage->setBoostLevel(LLGLTexture::BOOST_PREVIEW);
-        mImage->setKnownDrawSize(LLViewerTexture::MAX_IMAGE_SIZE_DEFAULT, LLViewerTexture::MAX_IMAGE_SIZE_DEFAULT);
-        mImage->forceToSaveRawImage(0);
-
-        if ((mImage->getFullWidth() * mImage->getFullHeight()) == 0)
-        {
-            mImage->setLoadedCallback(LLProfileImageCtrl::onImageLoaded,
-                                      0, TRUE, FALSE, new LLHandle<LLUICtrl>(getHandle()), &mCallbackTextureList);
-        }
-        else
-        {
-            onImageLoaded(true, mImage);
-        }
-    }
-}
-
-void LLProfileImageCtrl::onImageLoaded(bool success, LLViewerFetchedTexture* img)
-{
-    if (mImageLoadedSignal)
-    {
-        (*mImageLoadedSignal)(success, img);
-    }
-}
-
-// static
-void LLProfileImageCtrl::onImageLoaded(BOOL success,
-                                          LLViewerFetchedTexture* src_vi,
-                                          LLImageRaw* src,
-                                          LLImageRaw* aux_src,
-                                          S32 discard_level,
-                                          BOOL final,
-                                          void* userdata)
-{
-    if (!userdata) return;
-
-    LLHandle<LLUICtrl>* handle = (LLHandle<LLUICtrl>*)userdata;
-
-    if (!handle->isDead())
-    {
-        LLProfileImageCtrl* caller = static_cast<LLProfileImageCtrl*>(handle->get());
-        if (caller && caller->mImageLoadedSignal)
-        {
-            (*caller->mImageLoadedSignal)(success, src_vi);
-        }
-    }
-
-    if (final || !success)
-    {
-        delete handle;
-    }
-}
-
-
-//////////////////////////////////////////////////////////////////////////
-// LLFloaterProfileTexture
- //////////////////////////////////////////////////////////////////////////
-
-LLFloaterProfileTexture::LLFloaterProfileTexture(LLView* owner)
-    : LLFloater(LLSD())
-    , mLastHeight(0)
-    , mLastWidth(0)
-    , mOwnerHandle(owner->getHandle())
-    , mContextConeOpacity(0.f)
-    , mCloseButton(NULL)
-    , mProfileIcon(NULL)
-{
-    buildFromFile("floater_profile_texture.xml");
-}
-
-LLFloaterProfileTexture::~LLFloaterProfileTexture()
-{
-}
-
 // virtual
 BOOL LLFloaterProfileTexture::postBuild()
 {
@@ -407,7 +286,6 @@
 void LLFloaterProfileTexture::onImageLoaded(BOOL success, LLViewerFetchedTexture* imagep)
 {
     if (success)
-<<<<<<< HEAD
     {
         updateDimensions();
     }
@@ -421,10 +299,6 @@
     {
         destroy_texture(mProfileIcon->getImageAssetId());
         mProfileIcon->getImage()->forceToRefetchTexture();
-=======
-    {
-        updateDimensions();
->>>>>>> 9bc190c8
     }
 }
 // </FS:Ansariel>