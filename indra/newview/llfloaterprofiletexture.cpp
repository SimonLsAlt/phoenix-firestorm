/**
 * @file llfloaterprofiletexture.cpp
 * @brief LLFloaterProfileTexture class implementation
 *
 * $LicenseInfo:firstyear=2022&license=viewerlgpl$
 * Second Life Viewer Source Code
 * Copyright (C) 2022, Linden Research, Inc.
 *
 * This library is free software; you can redistribute it and/or
 * modify it under the terms of the GNU Lesser General Public
 * License as published by the Free Software Foundation;
 * version 2.1 of the License only.
 *
 * This library is distributed in the hope that it will be useful,
 * but WITHOUT ANY WARRANTY; without even the implied warranty of
 * MERCHANTABILITY or FITNESS FOR A PARTICULAR PURPOSE.  See the GNU
 * Lesser General Public License for more details.
 *
 * You should have received a copy of the GNU Lesser General Public
 * License along with this library; if not, write to the Free Software
 * Foundation, Inc., 51 Franklin Street, Fifth Floor, Boston, MA  02110-1301  USA
 *
 * Linden Research, Inc., 945 Battery Street, San Francisco, CA  94111  USA
 * $/LicenseInfo$
 */

#include "llviewerprecompiledheaders.h"

#include "llfloaterprofiletexture.h"

#include "llbutton.h"
#include "llfloaterreg.h"
#include "llpreview.h" // fors constants
#include "lltrans.h"
#include "llviewercontrol.h"
#include "llviewertexture.h"
#include "llviewertexturelist.h"
#include "llviewermenu.h"


 //////////////////////////////////////////////////////////////////////////
 // LLProfileImageCtrl
 //////////////////////////////////////////////////////////////////////////

<<<<<<< HEAD
LLFloaterProfileTexture::LLFloaterProfileTexture(LLView* owner)
    : LLFloater(LLSD())
    , mUpdateDimensions(true)
    , mLastHeight(0)
    , mLastWidth(0)
=======
static LLDefaultChildRegistry::Register<LLProfileImageCtrl> r("profile_image");

LLProfileImageCtrl::LLProfileImageCtrl(const LLProfileImageCtrl::Params& p)
    : LLIconCtrl(p)
>>>>>>> c06fb4e0
    , mImage(NULL)
    , mImageOldBoostLevel(LLGLTexture::BOOST_NONE)
    , mWasNoDelete(false)
    , mImageLoadedSignal(NULL)
{
}

LLProfileImageCtrl::~LLProfileImageCtrl()
{
    LLLoadedCallbackEntry::cleanUpCallbackList(&mCallbackTextureList);
    releaseTexture();

    delete mImageLoadedSignal;
}

void LLProfileImageCtrl::releaseTexture()
{
    if (mImage.notNull())
    {
        mImage->setBoostLevel(mImageOldBoostLevel);
        if (!mWasNoDelete)
        {
            // In most cases setBoostLevel marks images as NO_DELETE
            mImage->forceActive();
        }
        mImage = NULL;
    }
}

void LLProfileImageCtrl::setValue(const LLSD& value)
{
    LLUUID id = value.asUUID();
    setImageAssetId(id);
    if (id.isNull())
    {
        LLIconCtrl::setValue("Generic_Person_Large", LLGLTexture::BOOST_UI);
    }
    else
    {
        // called second to not change priority before it gets saved to mImageOldBoostLevel
        LLIconCtrl::setValue(value, LLGLTexture::BOOST_PREVIEW);
    }
}

void LLProfileImageCtrl::draw()
{
    if (mImage.notNull())
    {
        // Pump the texture priority
        mImage->addTextureStats(MAX_IMAGE_AREA);
        mImage->setKnownDrawSize(LLViewerTexture::MAX_IMAGE_SIZE_DEFAULT, LLViewerTexture::MAX_IMAGE_SIZE_DEFAULT);
    }
    LLIconCtrl::draw();
}

boost::signals2::connection LLProfileImageCtrl::setImageLoadedCallback(const image_loaded_signal_t::slot_type& cb)
{
    if (!mImageLoadedSignal) mImageLoadedSignal = new image_loaded_signal_t();

    return mImageLoadedSignal->connect(cb);
}

void LLProfileImageCtrl::setImageAssetId(const LLUUID& asset_id)
{
    if (mImageID == asset_id)
    {
        return;
    }

    releaseTexture();

    mImageID = asset_id;
    if (mImageID.notNull())
    {
        mImage = LLViewerTextureManager::getFetchedTexture(mImageID, FTT_DEFAULT, MIPMAP_YES, LLGLTexture::BOOST_NONE, LLViewerTexture::LOD_TEXTURE);
        mWasNoDelete = mImage->getTextureState() == LLGLTexture::NO_DELETE;
        mImageOldBoostLevel = mImage->getBoostLevel();
        mImage->setBoostLevel(LLGLTexture::BOOST_PREVIEW);
        mImage->setKnownDrawSize(LLViewerTexture::MAX_IMAGE_SIZE_DEFAULT, LLViewerTexture::MAX_IMAGE_SIZE_DEFAULT);
        mImage->forceToSaveRawImage(0);

        if ((mImage->getFullWidth() * mImage->getFullHeight()) == 0)
        {
            mImage->setLoadedCallback(LLProfileImageCtrl::onImageLoaded,
                                      0, TRUE, FALSE, new LLHandle<LLUICtrl>(getHandle()), &mCallbackTextureList);
        }
        else
        {
            onImageLoaded(true, mImage);
        }
    }
}

void LLProfileImageCtrl::onImageLoaded(bool success, LLViewerFetchedTexture* img)
{
    if (mImageLoadedSignal)
    {
        (*mImageLoadedSignal)(success, img);
    }
}

// static
void LLProfileImageCtrl::onImageLoaded(BOOL success,
                                          LLViewerFetchedTexture* src_vi,
                                          LLImageRaw* src,
                                          LLImageRaw* aux_src,
                                          S32 discard_level,
                                          BOOL final,
                                          void* userdata)
{
    if (!userdata) return;

    LLHandle<LLUICtrl>* handle = (LLHandle<LLUICtrl>*)userdata;

    if (!handle->isDead())
    {
        LLProfileImageCtrl* caller = static_cast<LLProfileImageCtrl*>(handle->get());
        if (caller && caller->mImageLoadedSignal)
        {
            (*caller->mImageLoadedSignal)(success, src_vi);
        }
    }

    if (final || !success)
    {
        delete handle;
    }
}


//////////////////////////////////////////////////////////////////////////
// LLFloaterProfileTexture
 //////////////////////////////////////////////////////////////////////////

LLFloaterProfileTexture::LLFloaterProfileTexture(LLView* owner)
    : LLFloater(LLSD())
    , mLastHeight(0)
    , mLastWidth(0)
    , mOwnerHandle(owner->getHandle())
    , mContextConeOpacity(0.f)
    , mCloseButton(NULL)
    , mProfileIcon(NULL)
{
    buildFromFile("floater_profile_texture.xml");
}

LLFloaterProfileTexture::~LLFloaterProfileTexture()
{
}

// virtual
bool LLFloaterProfileTexture::postBuild()
{
    mProfileIcon = getChild<LLProfileImageCtrl>("profile_pic");
    mProfileIcon->setImageLoadedCallback([this](BOOL success, LLViewerFetchedTexture* imagep) {onImageLoaded(success, imagep); });

    mCloseButton = getChild<LLButton>("close_btn");
    mCloseButton->setCommitCallback([this](LLUICtrl*, void*) { closeFloater(); }, nullptr);

    // <FS:Ansariel> Add refresh function
    getChild<LLButton>("btn_refresh")->setCommitCallback([this](LLUICtrl*, void*) { refreshTexture(); }, nullptr);

<<<<<<< HEAD
	return true;
=======
    return TRUE;
>>>>>>> c06fb4e0
}

// virtual
void LLFloaterProfileTexture::reshape(S32 width, S32 height, bool called_from_parent)
{
    LLFloater::reshape(width, height, called_from_parent);
}

// It takes a while until we get height and width information.
// When we receive it, reshape the window accordingly.
void LLFloaterProfileTexture::updateDimensions()
{
    LLPointer<LLViewerFetchedTexture> image = mProfileIcon->getImage();
    if (image.isNull())
    {
        return;
    }
    if ((image->getFullWidth() * image->getFullHeight()) == 0)
    {
        return;
    }

<<<<<<< HEAD
    S32 img_width = mImage->getFullWidth();
    S32 img_height = mImage->getFullHeight();

    if (mAssetStatus != LLPreview::PREVIEW_ASSET_LOADED
        || mLastWidth != img_width
        || mLastHeight != img_height)
    {
        mAssetStatus = LLPreview::PREVIEW_ASSET_LOADED;
        // Asset has been fully loaded
        mUpdateDimensions = true;
    }
=======
    S32 img_width = image->getFullWidth();
    S32 img_height = image->getFullHeight();
>>>>>>> c06fb4e0

    mLastHeight = img_height;
    mLastWidth = img_width;

<<<<<<< HEAD
    // Reshape the floater only when required
    if (mUpdateDimensions)
    {
        mUpdateDimensions = false;

        LLRect old_floater_rect = getRect();
        LLRect old_image_rect = mProfileIcon->getRect();
        S32 width = old_floater_rect.getWidth() - old_image_rect.getWidth() + mLastWidth;
        S32 height = old_floater_rect.getHeight() - old_image_rect.getHeight() + mLastHeight;
=======
    LLRect old_floater_rect = getRect();
    LLRect old_image_rect = mProfileIcon->getRect();
    S32 width = old_floater_rect.getWidth() - old_image_rect.getWidth() + mLastWidth;
    S32 height = old_floater_rect.getHeight() - old_image_rect.getHeight() + mLastHeight;
>>>>>>> c06fb4e0

    const F32 MAX_DIMENTIONS = 512; // most profiles are supposed to be 256x256

    S32 biggest_dim = llmax(width, height);
    if (biggest_dim > MAX_DIMENTIONS)
    {
        F32 scale_down = MAX_DIMENTIONS / (F32)biggest_dim;
        width *= scale_down;
        height *= scale_down;
    }

    //reshape floater
    reshape(width, height);

<<<<<<< HEAD
        gFloaterView->adjustToFitScreen(this, false);
    }
=======
    gFloaterView->adjustToFitScreen(this, FALSE);
>>>>>>> c06fb4e0
}

void LLFloaterProfileTexture::draw()
{
    // drawFrustum
    LLView *owner = mOwnerHandle.get();
    static LLCachedControl<F32> max_opacity(gSavedSettings, "PickerContextOpacity", 0.4f);
    drawConeToOwner(mContextConeOpacity, max_opacity, owner);

    LLFloater::draw();
}

void LLFloaterProfileTexture::onOpen(const LLSD& key)
{
    mCloseButton->setFocus(true);
}

void LLFloaterProfileTexture::resetAsset()
{
    mProfileIcon->setValue(LLUUID::null);
}
void LLFloaterProfileTexture::loadAsset(const LLUUID &image_id)
{
    mProfileIcon->setValue(image_id);
<<<<<<< HEAD
    mImageID = image_id;
    mImage = LLViewerTextureManager::getFetchedTexture(mImageID, FTT_DEFAULT, MIPMAP_TRUE, LLGLTexture::BOOST_NONE, LLViewerTexture::LOD_TEXTURE);
    mImageOldBoostLevel = mImage->getBoostLevel();

    if ((mImage->getFullWidth() * mImage->getFullHeight()) == 0)
    {
        mImage->setLoadedCallback(LLFloaterProfileTexture::onTextureLoaded,
            0, true, false, new LLHandle<LLFloater>(getHandle()), &mCallbackTextureList);

        mImage->setBoostLevel(LLGLTexture::BOOST_PREVIEW);
        mAssetStatus = LLPreview::PREVIEW_ASSET_LOADING;
    }
    else
    {
        mAssetStatus = LLPreview::PREVIEW_ASSET_LOADED;
    }

    mUpdateDimensions = true;
    updateDimensions();
}

// static
void LLFloaterProfileTexture::onTextureLoaded(
    bool success,
    LLViewerFetchedTexture *src_vi,
    LLImageRaw* src,
    LLImageRaw* aux_src,
    S32 discard_level,
    bool final,
    void* userdata)
=======
    updateDimensions();
}

void LLFloaterProfileTexture::onImageLoaded(BOOL success, LLViewerFetchedTexture* imagep)
>>>>>>> c06fb4e0
{
    if (success)
    {
<<<<<<< HEAD
        LLFloaterProfileTexture* floater = static_cast<LLFloaterProfileTexture*>(handle->get());
        if (floater && success)
        {
            floater->mUpdateDimensions = true;
            floater->updateDimensions();
        }
    }

    if (final || !success)
    {
        delete handle;
=======
        updateDimensions();
>>>>>>> c06fb4e0
    }
}

// <FS:Ansariel> Add refresh function
void LLFloaterProfileTexture::refreshTexture()
{

    if (mProfileIcon->getImageAssetId().notNull() && mProfileIcon->getImage().notNull())
    {
        destroy_texture(mProfileIcon->getImageAssetId());
        mProfileIcon->getImage()->forceToRefetchTexture();
    }
}
// </FS:Ansariel><|MERGE_RESOLUTION|>--- conflicted
+++ resolved
@@ -42,18 +42,10 @@
  // LLProfileImageCtrl
  //////////////////////////////////////////////////////////////////////////
 
-<<<<<<< HEAD
-LLFloaterProfileTexture::LLFloaterProfileTexture(LLView* owner)
-    : LLFloater(LLSD())
-    , mUpdateDimensions(true)
-    , mLastHeight(0)
-    , mLastWidth(0)
-=======
 static LLDefaultChildRegistry::Register<LLProfileImageCtrl> r("profile_image");
 
 LLProfileImageCtrl::LLProfileImageCtrl(const LLProfileImageCtrl::Params& p)
     : LLIconCtrl(p)
->>>>>>> c06fb4e0
     , mImage(NULL)
     , mImageOldBoostLevel(LLGLTexture::BOOST_NONE)
     , mWasNoDelete(false)
@@ -138,7 +130,7 @@
         if ((mImage->getFullWidth() * mImage->getFullHeight()) == 0)
         {
             mImage->setLoadedCallback(LLProfileImageCtrl::onImageLoaded,
-                                      0, TRUE, FALSE, new LLHandle<LLUICtrl>(getHandle()), &mCallbackTextureList);
+                                      0, true, false, new LLHandle<LLUICtrl>(getHandle()), &mCallbackTextureList);
         }
         else
         {
@@ -156,12 +148,12 @@
 }
 
 // static
-void LLProfileImageCtrl::onImageLoaded(BOOL success,
+void LLProfileImageCtrl::onImageLoaded(bool success,
                                           LLViewerFetchedTexture* src_vi,
                                           LLImageRaw* src,
                                           LLImageRaw* aux_src,
                                           S32 discard_level,
-                                          BOOL final,
+                                          bool final,
                                           void* userdata)
 {
     if (!userdata) return;
@@ -208,7 +200,7 @@
 bool LLFloaterProfileTexture::postBuild()
 {
     mProfileIcon = getChild<LLProfileImageCtrl>("profile_pic");
-    mProfileIcon->setImageLoadedCallback([this](BOOL success, LLViewerFetchedTexture* imagep) {onImageLoaded(success, imagep); });
+    mProfileIcon->setImageLoadedCallback([this](bool success, LLViewerFetchedTexture* imagep) {onImageLoaded(success, imagep); });
 
     mCloseButton = getChild<LLButton>("close_btn");
     mCloseButton->setCommitCallback([this](LLUICtrl*, void*) { closeFloater(); }, nullptr);
@@ -216,11 +208,7 @@
     // <FS:Ansariel> Add refresh function
     getChild<LLButton>("btn_refresh")->setCommitCallback([this](LLUICtrl*, void*) { refreshTexture(); }, nullptr);
 
-<<<<<<< HEAD
-	return true;
-=======
-    return TRUE;
->>>>>>> c06fb4e0
+    return true;
 }
 
 // virtual
@@ -243,42 +231,16 @@
         return;
     }
 
-<<<<<<< HEAD
-    S32 img_width = mImage->getFullWidth();
-    S32 img_height = mImage->getFullHeight();
-
-    if (mAssetStatus != LLPreview::PREVIEW_ASSET_LOADED
-        || mLastWidth != img_width
-        || mLastHeight != img_height)
-    {
-        mAssetStatus = LLPreview::PREVIEW_ASSET_LOADED;
-        // Asset has been fully loaded
-        mUpdateDimensions = true;
-    }
-=======
     S32 img_width = image->getFullWidth();
     S32 img_height = image->getFullHeight();
->>>>>>> c06fb4e0
 
     mLastHeight = img_height;
     mLastWidth = img_width;
 
-<<<<<<< HEAD
-    // Reshape the floater only when required
-    if (mUpdateDimensions)
-    {
-        mUpdateDimensions = false;
-
-        LLRect old_floater_rect = getRect();
-        LLRect old_image_rect = mProfileIcon->getRect();
-        S32 width = old_floater_rect.getWidth() - old_image_rect.getWidth() + mLastWidth;
-        S32 height = old_floater_rect.getHeight() - old_image_rect.getHeight() + mLastHeight;
-=======
     LLRect old_floater_rect = getRect();
     LLRect old_image_rect = mProfileIcon->getRect();
     S32 width = old_floater_rect.getWidth() - old_image_rect.getWidth() + mLastWidth;
     S32 height = old_floater_rect.getHeight() - old_image_rect.getHeight() + mLastHeight;
->>>>>>> c06fb4e0
 
     const F32 MAX_DIMENTIONS = 512; // most profiles are supposed to be 256x256
 
@@ -293,12 +255,7 @@
     //reshape floater
     reshape(width, height);
 
-<<<<<<< HEAD
-        gFloaterView->adjustToFitScreen(this, false);
-    }
-=======
-    gFloaterView->adjustToFitScreen(this, FALSE);
->>>>>>> c06fb4e0
+    gFloaterView->adjustToFitScreen(this, false);
 }
 
 void LLFloaterProfileTexture::draw()
@@ -323,61 +280,14 @@
 void LLFloaterProfileTexture::loadAsset(const LLUUID &image_id)
 {
     mProfileIcon->setValue(image_id);
-<<<<<<< HEAD
-    mImageID = image_id;
-    mImage = LLViewerTextureManager::getFetchedTexture(mImageID, FTT_DEFAULT, MIPMAP_TRUE, LLGLTexture::BOOST_NONE, LLViewerTexture::LOD_TEXTURE);
-    mImageOldBoostLevel = mImage->getBoostLevel();
-
-    if ((mImage->getFullWidth() * mImage->getFullHeight()) == 0)
-    {
-        mImage->setLoadedCallback(LLFloaterProfileTexture::onTextureLoaded,
-            0, true, false, new LLHandle<LLFloater>(getHandle()), &mCallbackTextureList);
-
-        mImage->setBoostLevel(LLGLTexture::BOOST_PREVIEW);
-        mAssetStatus = LLPreview::PREVIEW_ASSET_LOADING;
-    }
-    else
-    {
-        mAssetStatus = LLPreview::PREVIEW_ASSET_LOADED;
-    }
-
-    mUpdateDimensions = true;
     updateDimensions();
 }
 
-// static
-void LLFloaterProfileTexture::onTextureLoaded(
-    bool success,
-    LLViewerFetchedTexture *src_vi,
-    LLImageRaw* src,
-    LLImageRaw* aux_src,
-    S32 discard_level,
-    bool final,
-    void* userdata)
-=======
-    updateDimensions();
-}
-
-void LLFloaterProfileTexture::onImageLoaded(BOOL success, LLViewerFetchedTexture* imagep)
->>>>>>> c06fb4e0
+void LLFloaterProfileTexture::onImageLoaded(bool success, LLViewerFetchedTexture* imagep)
 {
     if (success)
     {
-<<<<<<< HEAD
-        LLFloaterProfileTexture* floater = static_cast<LLFloaterProfileTexture*>(handle->get());
-        if (floater && success)
-        {
-            floater->mUpdateDimensions = true;
-            floater->updateDimensions();
-        }
-    }
-
-    if (final || !success)
-    {
-        delete handle;
-=======
         updateDimensions();
->>>>>>> c06fb4e0
     }
 }
 
