/**
 * @file llchiclet.h
 * @brief LLChiclet class header file
 *
 * $LicenseInfo:firstyear=2002&license=viewerlgpl$
 * Second Life Viewer Source Code
 * Copyright (C) 2010, Linden Research, Inc.
 *
 * This library is free software; you can redistribute it and/or
 * modify it under the terms of the GNU Lesser General Public
 * License as published by the Free Software Foundation;
 * version 2.1 of the License only.
 *
 * This library is distributed in the hope that it will be useful,
 * but WITHOUT ANY WARRANTY; without even the implied warranty of
 * MERCHANTABILITY or FITNESS FOR A PARTICULAR PURPOSE.  See the GNU
 * Lesser General Public License for more details.
 *
 * You should have received a copy of the GNU Lesser General Public
 * License along with this library; if not, write to the Free Software
 * Foundation, Inc., 51 Franklin Street, Fifth Floor, Boston, MA  02110-1301  USA
 *
 * Linden Research, Inc., 945 Battery Street, San Francisco, CA  94111  USA
 * $/LicenseInfo$
 */

#ifndef LL_LLCHICLET_H
#define LL_LLCHICLET_H

#include "llavatariconctrl.h"
#include "llbutton.h"
#include "llnotifications.h"
#include "lltextbox.h"

// Firestorm includes
#include "llgroupmgr.h"
#include "llimview.h"
#include "lloutputmonitorctrl.h"
#include "llpanel.h"

class LLMenuGL;
class LLFloaterIMSession;

/**
 * Class for displaying amount of messages/notifications(unread).
 */
class LLChicletNotificationCounterCtrl : public LLTextBox
{
public:

    struct Params : public LLInitParam::Block<Params, LLTextBox::Params>
    {
        /**
         * Contains maximum displayed count of unread messages. Default value is 9.
         *
         * If count is less than "max_unread_count" will be displayed as is.
         * Otherwise 9+ will be shown (for default value).
         */
        Optional<S32> max_displayed_count;

        Params();
    };

    /**
     * Sets number of notifications
     */
    virtual void setCounter(S32 counter);

    /**
     * Returns number of notifications
     */
    virtual S32 getCounter() const { return mCounter; }

    /**
     * Returns width, required to display amount of notifications in text form.
     * Width is the only valid value.
     */
    /*virtual*/ LLRect getRequiredRect();

    /**
     * Sets number of notifications using LLSD
     */
    /*virtual*/ void setValue(const LLSD& value);

    /**
     * Returns number of notifications wrapped in LLSD
     */
    /*virtual*/ LLSD getValue() const;

protected:

    LLChicletNotificationCounterCtrl(const Params& p);
    friend class LLUICtrlFactory;

private:

    S32 mCounter;
    S32 mInitialWidth;
    S32 mMaxDisplayedCount;
};

/**
 * Class for displaying avatar's icon in P2P chiclet.
 */
class LLChicletAvatarIconCtrl : public LLAvatarIconCtrl
{
public:

<<<<<<< HEAD
	struct Params :	public LLInitParam::Block<Params, LLAvatarIconCtrl::Params>
	{
		Params()
		{
			changeDefault(draw_tooltip, false);
			changeDefault(mouse_opaque, false);
			changeDefault(default_icon_name, "Generic_Person");
		};
	};
=======
    struct Params : public LLInitParam::Block<Params, LLAvatarIconCtrl::Params>
    {
        Params()
        {
            changeDefault(draw_tooltip, FALSE);
            changeDefault(mouse_opaque, FALSE);
            changeDefault(default_icon_name, "Generic_Person");
        };
    };
>>>>>>> c06fb4e0

protected:

    LLChicletAvatarIconCtrl(const Params& p);
    friend class LLUICtrlFactory;
};

// <FS:Ansariel> [FS communication UI]
/**
 * Class for displaying group's icon in Group chiclet.
 */
class LLChicletGroupIconCtrl : public LLIconCtrl
{
public:

    struct Params : public LLInitParam::Block<Params, LLIconCtrl::Params>
    {
        Optional<std::string> default_icon;

        Params()
        :   default_icon("default_icon", "Generic_Group")
        {}
    };

    /**
     * Sets icon, if value is LLUUID::null - default icon will be set.
     */
    virtual void setValue(const LLSD& value );

protected:

    LLChicletGroupIconCtrl(const Params& p);
    friend class LLUICtrlFactory;

    std::string mDefaultIcon;
};
// </FS:Ansariel> [FS communication UI]

/**
 * Class for displaying icon in inventory offer chiclet.
 */
class LLChicletInvOfferIconCtrl : public LLChicletAvatarIconCtrl
{
public:

    struct Params :
        public LLInitParam::Block<Params, LLChicletAvatarIconCtrl::Params>
    {
        Optional<std::string> default_icon;

        Params()
        :   default_icon("default_icon", "Generic_Object_Small")
        {
            changeDefault(avatar_id, LLUUID::null);
        };
    };

    /**
     * Sets icon, if value is LLUUID::null - default icon will be set.
     */
    virtual void setValue(const LLSD& value );

protected:

    LLChicletInvOfferIconCtrl(const Params& p);
    friend class LLUICtrlFactory;

private:
    std::string mDefaultIcon;
};

// <FS:Ansariel> [FS communication UI]
/**
 * Class for displaying of speaker's voice indicator
 */
class LLChicletSpeakerCtrl : public LLOutputMonitorCtrl
{
public:

    struct Params : public LLInitParam::Block<Params, LLOutputMonitorCtrl::Params>
    {
        Params(){};
    };
protected:

    LLChicletSpeakerCtrl(const Params&p);
    friend class LLUICtrlFactory;
};
// </FS:Ansariel> [FS communication UI]

/**
 * Base class for all chiclets.
 */
class LLChiclet : public LLUICtrl
{
public:

    struct Params : public LLInitParam::Block<Params, LLUICtrl::Params>
    {
        Optional<bool> show_counter,
                       enable_counter;

        Params();
    };

    virtual ~LLChiclet() {}

    /**
     * Associates chat session id with chiclet.
     */
    virtual void setSessionId(const LLUUID& session_id) { mSessionId = session_id; }

    /**
     * Returns associated chat session.
     */
    virtual const LLUUID& getSessionId() const { return mSessionId; }

    /**
     * Sets show counter state.
     */
    virtual void setShowCounter(bool show) { mShowCounter = show; }

    /**
     * Connects chiclet clicked event with callback.
     */
    /*virtual*/ boost::signals2::connection setLeftButtonClickCallback(
        const commit_callback_t& cb);

    typedef boost::function<void (LLChiclet* ctrl, const LLSD& param)>
        chiclet_size_changed_callback_t;

    /**
     * Connects chiclets size changed event with callback.
     */
    virtual boost::signals2::connection setChicletSizeChangedCallback(
        const chiclet_size_changed_callback_t& cb);

    /**
     * Sets IM Session id using LLSD
     */
    /*virtual*/ LLSD getValue() const;

    /**
     * Returns IM Session id using LLSD
     */
    /*virtual*/ void setValue(const LLSD& value);

    // <FS:Ansariel> [FS communication UI]
    /**
     * Sets number of unread notifications.
     */
    virtual void setCounter(S32 counter) = 0;

    /**
     * Returns number of unread notifications.
     */
    virtual S32 getCounter() = 0;

    /**
     * Returns show counter state.
     */
    virtual bool getShowCounter() {return mShowCounter;};
    // </FS:Ansariel> [FS communication UI]

protected:

    friend class LLUICtrlFactory;
    LLChiclet(const Params& p);

<<<<<<< HEAD
	/**
	 * Notifies subscribers about click on chiclet.
	 */
	/*virtual*/ bool handleMouseDown(S32 x, S32 y, MASK mask);
=======
    /**
     * Notifies subscribers about click on chiclet.
     */
    /*virtual*/ BOOL handleMouseDown(S32 x, S32 y, MASK mask);
>>>>>>> c06fb4e0

    /**
     * Notifies subscribers about chiclet size changed event.
     */
    virtual void onChicletSizeChanged();

private:

    LLUUID mSessionId;

    bool mShowCounter;

    typedef boost::signals2::signal<void (LLChiclet* ctrl, const LLSD& param)>
        chiclet_size_changed_signal_t;

    chiclet_size_changed_signal_t mChicletSizeChangedSignal;
};


/**
 * Base class for Instant Message chiclets.
 * IMChiclet displays icon, number of unread messages(optional)
 * and voice chat status(optional).
 */
class LLIMChiclet : public LLChiclet
{
public:
<<<<<<< HEAD
	enum EType {
		TYPE_UNKNOWN,
		TYPE_IM,
		TYPE_GROUP,
		TYPE_AD_HOC
	};
	struct Params : public LLInitParam::Block<Params, LLChiclet::Params>
	{};

	
	virtual ~LLIMChiclet();

	/**
	 * It is used for default setting up of chicklet:click handler, etc.  
	 */
	bool postBuild();

	/**
	 * Sets IM session name. This name will be displayed in chiclet tooltip.
	 */
	virtual void setIMSessionName(const std::string& name) { setToolTip(name); }

	/**
	 * Sets id of person/group user is chatting with.
	 * Session id should be set before calling this
	 */
	virtual void setOtherParticipantId(const LLUUID& other_participant_id) { mOtherParticipantId = other_participant_id; }

	/**
	 * Enables/disables the counter control for a chiclet.
	 */
	virtual void enableCounterControl(bool enable);

	/**
	* Sets required width for a chiclet according to visible controls.
	*/
	virtual void setRequiredWidth();

	/**
	 * Shows/hides overlay icon concerning new unread messages.
	 */
	virtual void setShowNewMessagesIcon(bool show);

	/**
	 * Returns visibility of overlay icon concerning new unread messages.
	 */
	virtual bool getShowNewMessagesIcon();

	/**
	 * The action taken on mouse down event.
	 * 
	 * Made public so that it can be triggered from outside
	 * (more specifically, from the Active IM window).
	 */
	virtual void onMouseDown();

	virtual void setToggleState(bool toggle);

	/**
	 * Displays popup menu.
	 */
	virtual bool handleRightMouseDown(S32 x, S32 y, MASK mask);

	void hidePopupMenu();

	// <FS:Ansariel> [FS communication UI]
	/**
	 * Gets id of person/group user is chatting with.
	 */
	virtual LLUUID getOtherParticipantId() { return mOtherParticipantId; }

	/**
	 * Init Speaker Control with speaker's ID
	 */
	virtual void initSpeakerControl();

	/**
	 * set status (Shows/Hide) for voice control.
	 */
	virtual void setShowSpeaker(bool show);

	/**
	 * Returns voice chat status control visibility.
	 */
	virtual bool getShowSpeaker() {return mShowSpeaker;};

	/**
	 * Shows/Hides for voice control for a chiclet.
	 */
	virtual void toggleSpeakerControl();

	/**
	* Sets number of unread messages. Will update chiclet's width if number text 
	* exceeds size of counter and notify it's parent about size change.
	*/
	virtual void setCounter(S32);

	/**
	* Sets show counter state.
	*/
	virtual void setShowCounter(bool show);

	/**
	* Shows/Hides for counter control for a chiclet.
	*/
	virtual void toggleCounterControl();

	virtual void draw();

	/**
	 * Determine whether given ID refers to a group or an IM chat session.
	 * 
	 * This is used when we need to chose what IM chiclet (P2P/group)
	 * class to instantiate.
	 * 
	 * @param session_id session ID.
	 * @return TYPE_GROUP in case of group chat session,
	 *         TYPE_IM in case of P2P session,
	 *         TYPE_UNKNOWN otherwise.
	 */
	static EType getIMSessionType(const LLUUID& session_id);
	// </FS:Ansariel> [FS communication UI]
=======
    enum EType {
        TYPE_UNKNOWN,
        TYPE_IM,
        TYPE_GROUP,
        TYPE_AD_HOC
    };
    struct Params : public LLInitParam::Block<Params, LLChiclet::Params>
    {};


    virtual ~LLIMChiclet();

    /**
     * It is used for default setting up of chicklet:click handler, etc.
     */
    BOOL postBuild();

    /**
     * Sets IM session name. This name will be displayed in chiclet tooltip.
     */
    virtual void setIMSessionName(const std::string& name) { setToolTip(name); }

    /**
     * Sets id of person/group user is chatting with.
     * Session id should be set before calling this
     */
    virtual void setOtherParticipantId(const LLUUID& other_participant_id) { mOtherParticipantId = other_participant_id; }

    /**
     * Enables/disables the counter control for a chiclet.
     */
    virtual void enableCounterControl(bool enable);

    /**
    * Sets required width for a chiclet according to visible controls.
    */
    virtual void setRequiredWidth();

    /**
     * Shows/hides overlay icon concerning new unread messages.
     */
    virtual void setShowNewMessagesIcon(bool show);

    /**
     * Returns visibility of overlay icon concerning new unread messages.
     */
    virtual bool getShowNewMessagesIcon();

    /**
     * The action taken on mouse down event.
     *
     * Made public so that it can be triggered from outside
     * (more specifically, from the Active IM window).
     */
    virtual void onMouseDown();

    virtual void setToggleState(bool toggle);

    /**
     * Displays popup menu.
     */
    virtual BOOL handleRightMouseDown(S32 x, S32 y, MASK mask);

    void hidePopupMenu();

    // <FS:Ansariel> [FS communication UI]
    /**
     * Gets id of person/group user is chatting with.
     */
    virtual LLUUID getOtherParticipantId() { return mOtherParticipantId; }

    /**
     * Init Speaker Control with speaker's ID
     */
    virtual void initSpeakerControl();

    /**
     * set status (Shows/Hide) for voice control.
     */
    virtual void setShowSpeaker(bool show);

    /**
     * Returns voice chat status control visibility.
     */
    virtual bool getShowSpeaker() {return mShowSpeaker;};

    /**
     * Shows/Hides for voice control for a chiclet.
     */
    virtual void toggleSpeakerControl();

    /**
    * Sets number of unread messages. Will update chiclet's width if number text
    * exceeds size of counter and notify it's parent about size change.
    */
    virtual void setCounter(S32);

    /**
    * Sets show counter state.
    */
    virtual void setShowCounter(bool show);

    /**
    * Shows/Hides for counter control for a chiclet.
    */
    virtual void toggleCounterControl();

    virtual void draw();

    /**
     * Determine whether given ID refers to a group or an IM chat session.
     *
     * This is used when we need to chose what IM chiclet (P2P/group)
     * class to instantiate.
     *
     * @param session_id session ID.
     * @return TYPE_GROUP in case of group chat session,
     *         TYPE_IM in case of P2P session,
     *         TYPE_UNKNOWN otherwise.
     */
    static EType getIMSessionType(const LLUUID& session_id);
    // </FS:Ansariel> [FS communication UI]
>>>>>>> c06fb4e0

protected:

    LLIMChiclet(const LLIMChiclet::Params& p);

protected:

    /**
     * Creates chiclet popup menu.
     */
    virtual void createPopupMenu() = 0;

    /**
     * Enables/disables menus.
     */
    virtual void updateMenuItems() {};

    bool canCreateMenu();

    LLHandle<LLUICtrl> mPopupMenuHandle;

    bool mShowSpeaker;
    bool mCounterEnabled;
    /* initial width of chiclet, should not include counter or speaker width */
    S32 mDefaultWidth;

    LLIconCtrl* mNewMessagesIcon;
    LLButton* mChicletButton;

    // <FS:Ansariel> [FS communication UI]
    LLChicletNotificationCounterCtrl* mCounterCtrl;
    LLChicletSpeakerCtrl* mSpeakerCtrl;
    // </FS:Ansariel> [FS communication UI]

    /** the id of another participant, either an avatar id or a group id*/
    LLUUID mOtherParticipantId;

    template<typename Container>
    struct CollectChicletCombiner {
        typedef Container result_type;

        template<typename InputIterator>
        Container operator()(InputIterator first, InputIterator last) const {
            Container c = Container();
            for (InputIterator iter = first; iter != last; iter++) {
                if (*iter != NULL) {
                    c.push_back(*iter);
                }
            }
            return c;
        }
    };

public:
    static boost::signals2::signal<LLChiclet* (const LLUUID&),
            CollectChicletCombiner<std::list<LLChiclet*> > >
            sFindChicletsSignal;
};


/**
 * Chiclet for script floaters.
 */
class LLScriptChiclet : public LLIMChiclet
{
public:

    struct Params : public LLInitParam::Block<Params, LLIMChiclet::Params>
    {
        Optional<LLButton::Params> chiclet_button;

        Optional<LLIconCtrl::Params> icon;

        Optional<LLIconCtrl::Params> new_message_icon;

        Params();
    };

    /*virtual*/ void setSessionId(const LLUUID& session_id);

    /**
     * Toggle script floater
     */
    /*virtual*/ void onMouseDown();

    // <FS:Ansariel> [FS communication UI]
    /*virtual*/ void setCounter(S32 counter);

    /*virtual*/ S32 getCounter() { return 0; }
    // </FS:Ansariel> [FS communication UI]

protected:

    LLScriptChiclet(const Params&);
    friend class LLUICtrlFactory;

    /**
     * Creates chiclet popup menu.
     */
    virtual void createPopupMenu();

    /**
     * Processes clicks on chiclet popup menu.
     */
    virtual void onMenuItemClicked(const LLSD& user_data);

private:

    LLIconCtrl* mChicletIconCtrl;
};

/**
 * Chiclet for inventory offer script floaters.
 */
class LLInvOfferChiclet: public LLIMChiclet
{
public:

    struct Params : public LLInitParam::Block<Params, LLIMChiclet::Params>
    {
        Optional<LLButton::Params> chiclet_button;

        Optional<LLChicletInvOfferIconCtrl::Params> icon;

        Optional<LLIconCtrl::Params> new_message_icon;

        Params();
    };

    /*virtual*/ void setSessionId(const LLUUID& session_id);

    /**
     * Toggle script floater
     */
    /*virtual*/ void onMouseDown();

    // <FS:Ansariel> [FS communication UI]
    /*virtual*/ void setCounter(S32 counter);

    /*virtual*/ S32 getCounter() { return 0; }
    // </FS:Ansariel> [FS communication UI]

protected:
    LLInvOfferChiclet(const Params&);
    friend class LLUICtrlFactory;

    /**
     * Creates chiclet popup menu.
     */
    virtual void createPopupMenu();

    /**
     * Processes clicks on chiclet popup menu.
     */
    virtual void onMenuItemClicked(const LLSD& user_data);

private:
    LLChicletInvOfferIconCtrl* mChicletIconCtrl;
};

// <FS:Ansariel> [FS communication UI]
/**
 * Implements P2P chiclet.
 */
class LLIMP2PChiclet : public LLIMChiclet
{
public:
    struct Params : public LLInitParam::Block<Params, LLIMChiclet::Params>
    {
        Optional<LLButton::Params> chiclet_button;

        Optional<LLChicletAvatarIconCtrl::Params> avatar_icon;

        Optional<LLChicletNotificationCounterCtrl::Params> unread_notifications;

        Optional<LLChicletSpeakerCtrl::Params> speaker;

        Optional<LLIconCtrl::Params> new_message_icon;

        Optional<bool>  show_speaker;

        Params();
    };

    /* virtual */ void setOtherParticipantId(const LLUUID& other_participant_id);

    /**
     * Init Speaker Control with speaker's ID
     */
    /*virtual*/ void initSpeakerControl();

    /**
     * Returns number of unread messages.
     */
    /*virtual*/ S32 getCounter() { return mCounterCtrl->getCounter(); }

    /*virtual*/ ~LLIMP2PChiclet() {};

protected:
    LLIMP2PChiclet(const Params& p);
    friend class LLUICtrlFactory;

    /**
     * Creates chiclet popup menu. Will create P2P or Group IM Chat menu
     * based on other participant's id.
     */
    virtual void createPopupMenu();

    /**
     * Processes clicks on chiclet popup menu.
     */
    virtual void onMenuItemClicked(const LLSD& user_data);

    /**
     * Enables/disables menus based on relationship with other participant.
     * Enables/disables "show session" menu item depending on visible IM floater existence.
     */
    virtual void updateMenuItems();

private:

    LLChicletAvatarIconCtrl* mChicletIconCtrl;
};

/**
 * Implements AD-HOC chiclet.
 */
class LLAdHocChiclet : public LLIMChiclet
{
public:
    struct Params : public LLInitParam::Block<Params, LLIMChiclet::Params>
    {
        Optional<LLButton::Params> chiclet_button;

        Optional<LLChicletAvatarIconCtrl::Params> avatar_icon;

        Optional<LLChicletNotificationCounterCtrl::Params> unread_notifications;

        Optional<LLChicletSpeakerCtrl::Params> speaker;

        Optional<LLIconCtrl::Params> new_message_icon;

        Optional<bool>  show_speaker;

        Optional<LLColor4>  avatar_icon_color;

        Params();
    };

    /**
     * Sets session id.
     * Session ID for group chat is actually Group ID.
     */
    /*virtual*/ void setSessionId(const LLUUID& session_id);

    /**
     * Keep Speaker Control with actual speaker's ID
     */
    /*virtual*/ void draw();

    /**
     * Init Speaker Control with speaker's ID
     */
    /*virtual*/ void initSpeakerControl();

    /**
     * Returns number of unread messages.
     */
    /*virtual*/ S32 getCounter() { return mCounterCtrl->getCounter(); }

    /*virtual*/ ~LLAdHocChiclet() {};

protected:
    LLAdHocChiclet(const Params& p);
    friend class LLUICtrlFactory;

    /**
     * Creates chiclet popup menu. Will create AdHoc Chat menu
     * based on other participant's id.
     */
    virtual void createPopupMenu();

    /**
     * Processes clicks on chiclet popup menu.
     */
    virtual void onMenuItemClicked(const LLSD& user_data);

    /**
     * Finds a current speaker and resets the SpeakerControl with speaker's ID
     */
    /*virtual*/ void switchToCurrentSpeaker();

private:

    LLChicletAvatarIconCtrl* mChicletIconCtrl;
};

/**
 * Implements Group chat chiclet.
 */
class LLIMGroupChiclet : public LLIMChiclet, public LLGroupMgrObserver
{
public:

    struct Params : public LLInitParam::Block<Params, LLIMChiclet::Params>
    {
        Optional<LLButton::Params> chiclet_button;

        Optional<LLChicletGroupIconCtrl::Params> group_icon;

        Optional<LLChicletNotificationCounterCtrl::Params> unread_notifications;

        Optional<LLChicletSpeakerCtrl::Params> speaker;

        Optional<LLIconCtrl::Params> new_message_icon;

        Optional<bool>  show_speaker;

        Params();
    };

    /**
     * Sets session id.
     * Session ID for group chat is actually Group ID.
     */
    /*virtual*/ void setSessionId(const LLUUID& session_id);

    /**
     * Keep Speaker Control with actual speaker's ID
     */
    /*virtual*/ void draw();

    /**
     * Callback for LLGroupMgrObserver, we get this when group data is available or changed.
     * Sets group icon.
     */
    /*virtual*/ void changed(LLGroupChange gc);

    /**
     * Init Speaker Control with speaker's ID
     */
    /*virtual*/ void initSpeakerControl();

    /**
     * Returns number of unread messages.
     */
    /*virtual*/ S32 getCounter() { return mCounterCtrl->getCounter(); }

    ~LLIMGroupChiclet();

protected:
    LLIMGroupChiclet(const Params& p);
    friend class LLUICtrlFactory;

    /**
     * Finds a current speaker and resets the SpeakerControl with speaker's ID
     */
    /*virtual*/ void switchToCurrentSpeaker();

    /**
     * Creates chiclet popup menu. Will create P2P or Group IM Chat menu
     * based on other participant's id.
     */
    virtual void createPopupMenu();

    /**
     * Processes clicks on chiclet popup menu.
     */
    virtual void onMenuItemClicked(const LLSD& user_data);

    /**
     * Enables/disables "show session" menu item depending on visible IM floater existence.
     */
    virtual void updateMenuItems();

private:

    LLChicletGroupIconCtrl* mChicletIconCtrl;
};
// </FS:Ansariel> [FS communication UI]

/**
 * Implements notification chiclet. Used to display total amount of unread messages
 * across all IM sessions, total amount of system notifications. See EXT-3147 for details
 */
class LLSysWellChiclet : public LLChiclet
{
public:

    struct Params : public LLInitParam::Block<Params, LLChiclet::Params>
    {
        Optional<LLButton::Params> button;

        Optional<LLChicletNotificationCounterCtrl::Params> unread_notifications;

        /**
         * Contains maximum displayed count of unread messages. Default value is 9.
         *
         * If count is less than "max_unread_count" will be displayed as is.
         * Otherwise 9+ will be shown (for default value).
         */
        Optional<S32> max_displayed_count;

        Params();
    };

    /*virtual*/ void setCounter(S32 counter);

    // *TODO: mantipov: seems getCounter is not necessary for LLNotificationChiclet
    // but inherited interface requires it to implement.
    // Probably it can be safe removed.
    /*virtual*/S32 getCounter() { return mCounter; }

    boost::signals2::connection setClickCallback(const commit_callback_t& cb);

    /*virtual*/ ~LLSysWellChiclet();

<<<<<<< HEAD
	void setToggleState(bool toggled);
=======
    void setToggleState(BOOL toggled);
>>>>>>> c06fb4e0

    void setNewMessagesState(bool new_messages);
    //this method should change a widget according to state of the SysWellWindow
    virtual void updateWidget(bool is_window_empty);

protected:

    LLSysWellChiclet(const Params& p);
    friend class LLUICtrlFactory;

    /**
     * Change Well 'Lit' state from 'Lit' to 'Unlit' and vice-versa.
     *
     * There is an assumption that it will be called 2*N times to do not change its start state.
     * @see FlashToLitTimer
     */
    void changeLitState(bool blink);

<<<<<<< HEAD
	/**
	 * Displays menu.
	 */
	virtual bool handleRightMouseDown(S32 x, S32 y, MASK mask);
=======
    /**
     * Displays menu.
     */
    virtual BOOL handleRightMouseDown(S32 x, S32 y, MASK mask);
>>>>>>> c06fb4e0

    virtual void createMenu() = 0;

protected:
    class FlashToLitTimer;
    LLButton* mButton;
    S32 mCounter;
    S32 mMaxDisplayedCount;
    bool mIsNewMessagesState;

    LLFlashTimer* mFlashToLitTimer;
    LLHandle<LLContextMenu> mContextMenuHandle;
};

class LLNotificationChiclet : public LLSysWellChiclet
{
    LOG_CLASS(LLNotificationChiclet);

    friend class LLUICtrlFactory;
public:
    struct Params : public LLInitParam::Block<Params, LLSysWellChiclet::Params>{};

protected:
    class ChicletNotificationChannel : public LLNotificationChannel
    {
    public:
        ChicletNotificationChannel(LLNotificationChiclet* chiclet)
            : LLNotificationChannel(LLNotificationChannel::Params().filter(filterNotification).name(chiclet->getSessionId().asString()))
            , mChiclet(chiclet)
        {
            // connect counter handlers to the signals
            connectToChannel("Group Notifications");
            connectToChannel("Offer");
            connectToChannel("Notifications");
        }
        virtual ~ChicletNotificationChannel() {}

        static bool filterNotification(LLNotificationPtr notify);
        // connect counter updaters to the corresponding signals
        /*virtual*/ void onAdd(LLNotificationPtr p) { mChiclet->setCounter(++mChiclet->mUreadSystemNotifications); }
        /*virtual*/ void onLoad(LLNotificationPtr p) { mChiclet->setCounter(++mChiclet->mUreadSystemNotifications); }
        /*virtual*/ void onDelete(LLNotificationPtr p) { mChiclet->setCounter(--mChiclet->mUreadSystemNotifications); }

        LLNotificationChiclet* const mChiclet;
    };

    std::unique_ptr<ChicletNotificationChannel> mNotificationChannel;

    LLNotificationChiclet(const Params& p);
    ~LLNotificationChiclet();

    /**
     * Processes clicks on chiclet menu.
     */
    void onMenuItemClicked(const LLSD& user_data);

    /**
     * Enables chiclet menu items.
     */
    bool enableMenuItem(const LLSD& user_data);

    /**
     * Creates menu.
     */
    /*virtual*/ void createMenu();

    /*virtual*/ void setCounter(S32 counter);
    S32 mUreadSystemNotifications;
};

// <FS:Ansariel> [FS communication UI]
/**
 * Class represented a chiclet for IM Well Icon.
 *
 * It displays a count of unread messages from other participants in all IM sessions.
 */
class LLIMWellChiclet : public LLSysWellChiclet, LLIMSessionObserver
{
    friend class LLUICtrlFactory;
public:
<<<<<<< HEAD
	/*virtual*/ void sessionAdded(const LLUUID& session_id, const std::string& name, const LLUUID& other_participant_id, bool has_offline_msg) {}
	/*virtual*/ void sessionActivated(const LLUUID& session_id, const std::string& name, const LLUUID& other_participant_id) {}
	/*virtual*/ void sessionVoiceOrIMStarted(const LLUUID& session_id) {};
	/*virtual*/ void sessionRemoved(const LLUUID& session_id) { messageCountChanged(LLSD()); }
	/*virtual*/ void sessionIDUpdated(const LLUUID& old_session_id, const LLUUID& new_session_id) {}
=======
    /*virtual*/ void sessionAdded(const LLUUID& session_id, const std::string& name, const LLUUID& other_participant_id, BOOL has_offline_msg) {}
    /*virtual*/ void sessionActivated(const LLUUID& session_id, const std::string& name, const LLUUID& other_participant_id) {}
    /*virtual*/ void sessionVoiceOrIMStarted(const LLUUID& session_id) {};
    /*virtual*/ void sessionRemoved(const LLUUID& session_id) { messageCountChanged(LLSD()); }
    /*virtual*/ void sessionIDUpdated(const LLUUID& old_session_id, const LLUUID& new_session_id) {}
>>>>>>> c06fb4e0

    ~LLIMWellChiclet();
protected:
    LLIMWellChiclet(const Params& p);

    /**
     * Processes clicks on chiclet popup menu.
     */
    virtual void onMenuItemClicked(const LLSD& user_data);

    /**
     * Enables chiclet menu items.
     */
    bool enableMenuItem(const LLSD& user_data);

    /**
     * Creates menu.
     */
    /*virtual*/ void createMenu();

    /**
     * Handles changes in a session (message was added, messages were read, etc.)
     *
     * It get total count of unread messages from a LLIMMgr in all opened sessions and display it.
     *
     * @param[in] session_data contains session related data, is not used now
     *      ["session_id"] - id of an appropriate session
     *      ["participant_unread"] - count of unread messages from "real" participants.
     *
     * @see LLIMMgr::getNumberOfUnreadParticipantMessages()
     */
    void messageCountChanged(const LLSD& session_data);

    void updateApplicationWindowTitle();
};
// </FS:Ansariel> [FS communication UI]

/**
 * Storage class for all IM chiclets. Provides mechanism to display,
 * scroll, create, remove chiclets.
 */
class LLChicletPanel : public LLPanel
{
public:

    struct Params : public LLInitParam::Block<Params, LLPanel::Params>
    {
        Optional<S32> chiclet_padding,
                      scrolling_offset,
                      scroll_button_hpad,
                      scroll_ratio;

        Optional<S32> min_width;

        Params();
    };

    virtual ~LLChicletPanel();

    /**
     * Creates chiclet and adds it to chiclet list at specified index.
     */
    template<class T> T* createChiclet(const LLUUID& session_id, S32 index);

    /**
     * Creates chiclet and adds it to chiclet list at right.
     */
    template<class T> T* createChiclet(const LLUUID& session_id);

    /**
     * Returns pointer to chiclet of specified type at specified index.
     */
    template<class T> T* getChiclet(S32 index);

    /**
     * Returns pointer to LLChiclet at specified index.
     */
    LLChiclet* getChiclet(S32 index) { return getChiclet<LLChiclet>(index); }

    /**
     * Searches a chiclet using IM session id.
     */
    template<class T> T* findChiclet(const LLUUID& im_session_id);

    /**
     * Returns number of hosted chiclets.
     */
    S32 getChicletCount() {return mChicletList.size();};

    /**
     * Returns index of chiclet in list.
     */
    S32 getChicletIndex(const LLChiclet* chiclet);

// [SL:KB] - Patch: UI-TabRearrange | Checked: 2012-05-05 (Catznip-3.3.0)
    /**
     * Sets the index of the specified chiclet in the list.
     */
    void setChicletIndex(const LLChiclet* chiclet, S32 index);
// [/SL:KB]

    /**
     * Removes chiclet by index.
     */
    void removeChiclet(S32 index);

    /**
     * Removes chiclet by pointer.
     */
    void removeChiclet(LLChiclet* chiclet);

    /**
     * Removes chiclet by IM session id.
     */
    void removeChiclet(const LLUUID& im_session_id);

    /**
     * Removes all chiclets.
     */
    void removeAll();

    /**
     * Scrolls the panel to the specified chiclet
     */
    void scrollToChiclet(const LLChiclet* chiclet);

    boost::signals2::connection setChicletClickedCallback(
        const commit_callback_t& cb);

<<<<<<< HEAD
	/*virtual*/ bool postBuild();
=======
    /*virtual*/ BOOL postBuild();
>>>>>>> c06fb4e0

    /**
     * Handler for the Voice Client's signal. Finds a corresponding chiclet and toggles its SpeakerControl
     */
    void onCurrentVoiceChannelChanged(const LLUUID& session_id);

<<<<<<< HEAD
	/**
	 * Reshapes controls and rearranges chiclets if needed.
	 */
	/*virtual*/ void reshape(S32 width, S32 height, bool called_from_parent = true );
=======
    /**
     * Reshapes controls and rearranges chiclets if needed.
     */
    /*virtual*/ void reshape(S32 width, S32 height, BOOL called_from_parent = TRUE );
>>>>>>> c06fb4e0

    /*virtual*/ void draw();

    S32 getMinWidth() const { return mMinWidth; }

    /*virtual*/ S32 notifyParent(const LLSD& info);

    /**
     * Toggle chiclet by session id ON and toggle OFF all other chiclets.
     */
    void setChicletToggleState(const LLUUID& session_id, bool toggle);

    // <FS:Ansariel> [FS communication UI]
    S32 getTotalUnreadIMCount();

protected:
<<<<<<< HEAD
	LLChicletPanel(const Params&p);
	friend class LLUICtrlFactory;

	/**
	 * Adds chiclet to list and rearranges all chiclets. 
	 * They should be right aligned, most recent right. See EXT-1293
	 *
	 * It calculates position of the first chiclet in the list. Other chiclets are placed in arrange().
	 *
	 * @see arrange()
	 */
	bool addChiclet(LLChiclet*, S32 index);

	/**
	 * Arranges chiclets to have them in correct positions.
	 *
	 * Method bases on assumption that first chiclet has correct rect and starts from the its position.
	 *
	 * @see addChiclet()
	 */
	void arrange();

	/**
	 * Returns true if chiclets can be scrolled right.
	 */
	bool canScrollRight();

	/**
	 * Returns true if we need to show scroll buttons
	 */
	bool needShowScroll();

	/**
	 * Returns true if chiclets can be scrolled left.
	 */
	bool canScrollLeft();

	/**
	 * Shows or hides chiclet scroll buttons if chiclets can or can not be scrolled.
	 */
	void showScrollButtonsIfNeeded();

	/**
	 * Shifts chiclets left or right.
	 */
	void shiftChiclets(S32 offset, S32 start_index = 0);

	/**
	 * Removes gaps between first chiclet and scroll area left side,
	 * last chiclet and scroll area right side.
	 */
	void trimChiclets();

	/**
	 * Scrolls chiclets to right or left.
	 */
	void scroll(S32 offset);

	/**
	 * Verifies that chiclets can be scrolled left, then calls scroll()
	 */
	void scrollLeft();

	/**
	 * Verifies that chiclets can be scrolled right, then calls scroll()
	 */
	void scrollRight();

	/**
	 * Callback for left scroll button clicked
	 */
	void onLeftScrollClick();

	/**
	 * Callback for right scroll button clicked
	 */
	void onRightScrollClick();

	/**
	 * Callback for right scroll button held down event
	 */
	void onLeftScrollHeldDown();

	/**
	 * Callback for left scroll button held down event
	 */
	void onRightScrollHeldDown();

	/**
	 * Callback for mouse wheel scrolled, calls scrollRight() or scrollLeft()
	 */
	bool handleScrollWheel(S32 x, S32 y, S32 clicks);

	/**
	 * Notifies subscribers about click on chiclet.
	 * Do not place any code here, instead subscribe on event (see setChicletClickedCallback).
	 */
	void onChicletClick(LLUICtrl*ctrl,const LLSD&param);

	/**
	 * Callback for chiclet size changed event, rearranges chiclets.
	 */
	void onChicletSizeChanged(LLChiclet* ctrl, const LLSD& param);

	void onMessageCountChanged(const LLSD& data);

	void objectChicletCallback(const LLSD& data);

	typedef std::vector<LLChiclet*> chiclet_list_t;

	/**
	 * Removes chiclet from scroll area and chiclet list.
	 */
	void removeChiclet(chiclet_list_t::iterator it);

	S32 getChicletPadding() { return mChicletPadding; }

	S32 getScrollingOffset() { return mScrollingOffset; }

	bool isAnyIMFloaterDoked();
=======
    LLChicletPanel(const Params&p);
    friend class LLUICtrlFactory;

    /**
     * Adds chiclet to list and rearranges all chiclets.
     * They should be right aligned, most recent right. See EXT-1293
     *
     * It calculates position of the first chiclet in the list. Other chiclets are placed in arrange().
     *
     * @see arrange()
     */
    bool addChiclet(LLChiclet*, S32 index);

    /**
     * Arranges chiclets to have them in correct positions.
     *
     * Method bases on assumption that first chiclet has correct rect and starts from the its position.
     *
     * @see addChiclet()
     */
    void arrange();

    /**
     * Returns true if chiclets can be scrolled right.
     */
    bool canScrollRight();

    /**
     * Returns true if we need to show scroll buttons
     */
    bool needShowScroll();

    /**
     * Returns true if chiclets can be scrolled left.
     */
    bool canScrollLeft();

    /**
     * Shows or hides chiclet scroll buttons if chiclets can or can not be scrolled.
     */
    void showScrollButtonsIfNeeded();

    /**
     * Shifts chiclets left or right.
     */
    void shiftChiclets(S32 offset, S32 start_index = 0);

    /**
     * Removes gaps between first chiclet and scroll area left side,
     * last chiclet and scroll area right side.
     */
    void trimChiclets();

    /**
     * Scrolls chiclets to right or left.
     */
    void scroll(S32 offset);

    /**
     * Verifies that chiclets can be scrolled left, then calls scroll()
     */
    void scrollLeft();

    /**
     * Verifies that chiclets can be scrolled right, then calls scroll()
     */
    void scrollRight();

    /**
     * Callback for left scroll button clicked
     */
    void onLeftScrollClick();

    /**
     * Callback for right scroll button clicked
     */
    void onRightScrollClick();

    /**
     * Callback for right scroll button held down event
     */
    void onLeftScrollHeldDown();

    /**
     * Callback for left scroll button held down event
     */
    void onRightScrollHeldDown();

    /**
     * Callback for mouse wheel scrolled, calls scrollRight() or scrollLeft()
     */
    BOOL handleScrollWheel(S32 x, S32 y, S32 clicks);

    /**
     * Notifies subscribers about click on chiclet.
     * Do not place any code here, instead subscribe on event (see setChicletClickedCallback).
     */
    void onChicletClick(LLUICtrl*ctrl,const LLSD&param);

    /**
     * Callback for chiclet size changed event, rearranges chiclets.
     */
    void onChicletSizeChanged(LLChiclet* ctrl, const LLSD& param);

    void onMessageCountChanged(const LLSD& data);

    void objectChicletCallback(const LLSD& data);

    typedef std::vector<LLChiclet*> chiclet_list_t;

    /**
     * Removes chiclet from scroll area and chiclet list.
     */
    void removeChiclet(chiclet_list_t::iterator it);

    S32 getChicletPadding() { return mChicletPadding; }

    S32 getScrollingOffset() { return mScrollingOffset; }

    bool isAnyIMFloaterDoked();
>>>>>>> c06fb4e0

protected:

    chiclet_list_t mChicletList;
    LLButton* mLeftScrollButton;
    LLButton* mRightScrollButton;
    LLPanel* mScrollArea;

    S32 mChicletPadding;
    S32 mScrollingOffset;
    S32 mScrollButtonHPad;
    S32 mScrollRatio;
    S32 mMinWidth;
    bool mShowControls;
    static const S32 s_scroll_ratio;
};

template<class T>
T* LLChicletPanel::createChiclet(const LLUUID& session_id, S32 index)
{
    typename T::Params params;
    T* chiclet = LLUICtrlFactory::create<T>(params);
    if(!chiclet)
    {
        LL_WARNS() << "Could not create chiclet" << LL_ENDL;
        return NULL;
    }
    if(!addChiclet(chiclet, index))
    {
        delete chiclet;
        LL_WARNS() << "Could not add chiclet to chiclet panel" << LL_ENDL;
        return NULL;
    }

    if (!isAnyIMFloaterDoked())
    {
        scrollToChiclet(chiclet);
    }

    chiclet->setSessionId(session_id);

    return chiclet;
}

template<class T>
T* LLChicletPanel::createChiclet(const LLUUID& session_id)
{
    return createChiclet<T>(session_id, mChicletList.size());
}

template<class T>
T* LLChicletPanel::findChiclet(const LLUUID& im_session_id)
{
    if(im_session_id.isNull())
    {
        return NULL;
    }

    chiclet_list_t::const_iterator it = mChicletList.begin();
    for( ; mChicletList.end() != it; ++it)
    {
        LLChiclet* chiclet = *it;

        llassert(chiclet);
        if (!chiclet) continue;
        if(chiclet->getSessionId() == im_session_id)
        {
            T* result = dynamic_cast<T*>(chiclet);
            if(!result)
            {
                LL_WARNS() << "Found chiclet but of wrong type " << LL_ENDL;
                continue;
            }
            return result;
        }
    }
    return NULL;
}

template<class T> T* LLChicletPanel::getChiclet(S32 index)
{
    if(index < 0 || index >= getChicletCount())
    {
        return NULL;
    }

    LLChiclet* chiclet = mChicletList[index];
    T*result = dynamic_cast<T*>(chiclet);
    if(!result && chiclet)
    {
        LL_WARNS() << "Found chiclet but of wrong type " << LL_ENDL;
    }
    return result;
}

#endif // LL_LLCHICLET_H<|MERGE_RESOLUTION|>--- conflicted
+++ resolved
@@ -106,27 +106,15 @@
 {
 public:
 
-<<<<<<< HEAD
-	struct Params :	public LLInitParam::Block<Params, LLAvatarIconCtrl::Params>
-	{
-		Params()
-		{
-			changeDefault(draw_tooltip, false);
-			changeDefault(mouse_opaque, false);
-			changeDefault(default_icon_name, "Generic_Person");
-		};
-	};
-=======
     struct Params : public LLInitParam::Block<Params, LLAvatarIconCtrl::Params>
     {
         Params()
         {
-            changeDefault(draw_tooltip, FALSE);
-            changeDefault(mouse_opaque, FALSE);
+            changeDefault(draw_tooltip, false);
+            changeDefault(mouse_opaque, false);
             changeDefault(default_icon_name, "Generic_Person");
         };
     };
->>>>>>> c06fb4e0
 
 protected:
 
@@ -296,17 +284,10 @@
     friend class LLUICtrlFactory;
     LLChiclet(const Params& p);
 
-<<<<<<< HEAD
-	/**
-	 * Notifies subscribers about click on chiclet.
-	 */
-	/*virtual*/ bool handleMouseDown(S32 x, S32 y, MASK mask);
-=======
     /**
      * Notifies subscribers about click on chiclet.
      */
-    /*virtual*/ BOOL handleMouseDown(S32 x, S32 y, MASK mask);
->>>>>>> c06fb4e0
+    /*virtual*/ bool handleMouseDown(S32 x, S32 y, MASK mask);
 
     /**
      * Notifies subscribers about chiclet size changed event.
@@ -334,130 +315,6 @@
 class LLIMChiclet : public LLChiclet
 {
 public:
-<<<<<<< HEAD
-	enum EType {
-		TYPE_UNKNOWN,
-		TYPE_IM,
-		TYPE_GROUP,
-		TYPE_AD_HOC
-	};
-	struct Params : public LLInitParam::Block<Params, LLChiclet::Params>
-	{};
-
-	
-	virtual ~LLIMChiclet();
-
-	/**
-	 * It is used for default setting up of chicklet:click handler, etc.  
-	 */
-	bool postBuild();
-
-	/**
-	 * Sets IM session name. This name will be displayed in chiclet tooltip.
-	 */
-	virtual void setIMSessionName(const std::string& name) { setToolTip(name); }
-
-	/**
-	 * Sets id of person/group user is chatting with.
-	 * Session id should be set before calling this
-	 */
-	virtual void setOtherParticipantId(const LLUUID& other_participant_id) { mOtherParticipantId = other_participant_id; }
-
-	/**
-	 * Enables/disables the counter control for a chiclet.
-	 */
-	virtual void enableCounterControl(bool enable);
-
-	/**
-	* Sets required width for a chiclet according to visible controls.
-	*/
-	virtual void setRequiredWidth();
-
-	/**
-	 * Shows/hides overlay icon concerning new unread messages.
-	 */
-	virtual void setShowNewMessagesIcon(bool show);
-
-	/**
-	 * Returns visibility of overlay icon concerning new unread messages.
-	 */
-	virtual bool getShowNewMessagesIcon();
-
-	/**
-	 * The action taken on mouse down event.
-	 * 
-	 * Made public so that it can be triggered from outside
-	 * (more specifically, from the Active IM window).
-	 */
-	virtual void onMouseDown();
-
-	virtual void setToggleState(bool toggle);
-
-	/**
-	 * Displays popup menu.
-	 */
-	virtual bool handleRightMouseDown(S32 x, S32 y, MASK mask);
-
-	void hidePopupMenu();
-
-	// <FS:Ansariel> [FS communication UI]
-	/**
-	 * Gets id of person/group user is chatting with.
-	 */
-	virtual LLUUID getOtherParticipantId() { return mOtherParticipantId; }
-
-	/**
-	 * Init Speaker Control with speaker's ID
-	 */
-	virtual void initSpeakerControl();
-
-	/**
-	 * set status (Shows/Hide) for voice control.
-	 */
-	virtual void setShowSpeaker(bool show);
-
-	/**
-	 * Returns voice chat status control visibility.
-	 */
-	virtual bool getShowSpeaker() {return mShowSpeaker;};
-
-	/**
-	 * Shows/Hides for voice control for a chiclet.
-	 */
-	virtual void toggleSpeakerControl();
-
-	/**
-	* Sets number of unread messages. Will update chiclet's width if number text 
-	* exceeds size of counter and notify it's parent about size change.
-	*/
-	virtual void setCounter(S32);
-
-	/**
-	* Sets show counter state.
-	*/
-	virtual void setShowCounter(bool show);
-
-	/**
-	* Shows/Hides for counter control for a chiclet.
-	*/
-	virtual void toggleCounterControl();
-
-	virtual void draw();
-
-	/**
-	 * Determine whether given ID refers to a group or an IM chat session.
-	 * 
-	 * This is used when we need to chose what IM chiclet (P2P/group)
-	 * class to instantiate.
-	 * 
-	 * @param session_id session ID.
-	 * @return TYPE_GROUP in case of group chat session,
-	 *         TYPE_IM in case of P2P session,
-	 *         TYPE_UNKNOWN otherwise.
-	 */
-	static EType getIMSessionType(const LLUUID& session_id);
-	// </FS:Ansariel> [FS communication UI]
-=======
     enum EType {
         TYPE_UNKNOWN,
         TYPE_IM,
@@ -473,7 +330,7 @@
     /**
      * It is used for default setting up of chicklet:click handler, etc.
      */
-    BOOL postBuild();
+    bool postBuild();
 
     /**
      * Sets IM session name. This name will be displayed in chiclet tooltip.
@@ -519,7 +376,7 @@
     /**
      * Displays popup menu.
      */
-    virtual BOOL handleRightMouseDown(S32 x, S32 y, MASK mask);
+    virtual bool handleRightMouseDown(S32 x, S32 y, MASK mask);
 
     void hidePopupMenu();
 
@@ -580,7 +437,6 @@
      */
     static EType getIMSessionType(const LLUUID& session_id);
     // </FS:Ansariel> [FS communication UI]
->>>>>>> c06fb4e0
 
 protected:
 
@@ -998,11 +854,7 @@
 
     /*virtual*/ ~LLSysWellChiclet();
 
-<<<<<<< HEAD
-	void setToggleState(bool toggled);
-=======
-    void setToggleState(BOOL toggled);
->>>>>>> c06fb4e0
+    void setToggleState(bool toggled);
 
     void setNewMessagesState(bool new_messages);
     //this method should change a widget according to state of the SysWellWindow
@@ -1021,17 +873,10 @@
      */
     void changeLitState(bool blink);
 
-<<<<<<< HEAD
-	/**
-	 * Displays menu.
-	 */
-	virtual bool handleRightMouseDown(S32 x, S32 y, MASK mask);
-=======
     /**
      * Displays menu.
      */
-    virtual BOOL handleRightMouseDown(S32 x, S32 y, MASK mask);
->>>>>>> c06fb4e0
+    virtual bool handleRightMouseDown(S32 x, S32 y, MASK mask);
 
     virtual void createMenu() = 0;
 
@@ -1112,19 +957,11 @@
 {
     friend class LLUICtrlFactory;
 public:
-<<<<<<< HEAD
-	/*virtual*/ void sessionAdded(const LLUUID& session_id, const std::string& name, const LLUUID& other_participant_id, bool has_offline_msg) {}
-	/*virtual*/ void sessionActivated(const LLUUID& session_id, const std::string& name, const LLUUID& other_participant_id) {}
-	/*virtual*/ void sessionVoiceOrIMStarted(const LLUUID& session_id) {};
-	/*virtual*/ void sessionRemoved(const LLUUID& session_id) { messageCountChanged(LLSD()); }
-	/*virtual*/ void sessionIDUpdated(const LLUUID& old_session_id, const LLUUID& new_session_id) {}
-=======
-    /*virtual*/ void sessionAdded(const LLUUID& session_id, const std::string& name, const LLUUID& other_participant_id, BOOL has_offline_msg) {}
+    /*virtual*/ void sessionAdded(const LLUUID& session_id, const std::string& name, const LLUUID& other_participant_id, bool has_offline_msg) {}
     /*virtual*/ void sessionActivated(const LLUUID& session_id, const std::string& name, const LLUUID& other_participant_id) {}
     /*virtual*/ void sessionVoiceOrIMStarted(const LLUUID& session_id) {};
     /*virtual*/ void sessionRemoved(const LLUUID& session_id) { messageCountChanged(LLSD()); }
     /*virtual*/ void sessionIDUpdated(const LLUUID& old_session_id, const LLUUID& new_session_id) {}
->>>>>>> c06fb4e0
 
     ~LLIMWellChiclet();
 protected:
@@ -1254,28 +1091,17 @@
     boost::signals2::connection setChicletClickedCallback(
         const commit_callback_t& cb);
 
-<<<<<<< HEAD
-	/*virtual*/ bool postBuild();
-=======
-    /*virtual*/ BOOL postBuild();
->>>>>>> c06fb4e0
+    /*virtual*/ bool postBuild();
 
     /**
      * Handler for the Voice Client's signal. Finds a corresponding chiclet and toggles its SpeakerControl
      */
     void onCurrentVoiceChannelChanged(const LLUUID& session_id);
 
-<<<<<<< HEAD
-	/**
-	 * Reshapes controls and rearranges chiclets if needed.
-	 */
-	/*virtual*/ void reshape(S32 width, S32 height, bool called_from_parent = true );
-=======
     /**
      * Reshapes controls and rearranges chiclets if needed.
      */
-    /*virtual*/ void reshape(S32 width, S32 height, BOOL called_from_parent = TRUE );
->>>>>>> c06fb4e0
+    /*virtual*/ void reshape(S32 width, S32 height, bool called_from_parent = true );
 
     /*virtual*/ void draw();
 
@@ -1292,128 +1118,6 @@
     S32 getTotalUnreadIMCount();
 
 protected:
-<<<<<<< HEAD
-	LLChicletPanel(const Params&p);
-	friend class LLUICtrlFactory;
-
-	/**
-	 * Adds chiclet to list and rearranges all chiclets. 
-	 * They should be right aligned, most recent right. See EXT-1293
-	 *
-	 * It calculates position of the first chiclet in the list. Other chiclets are placed in arrange().
-	 *
-	 * @see arrange()
-	 */
-	bool addChiclet(LLChiclet*, S32 index);
-
-	/**
-	 * Arranges chiclets to have them in correct positions.
-	 *
-	 * Method bases on assumption that first chiclet has correct rect and starts from the its position.
-	 *
-	 * @see addChiclet()
-	 */
-	void arrange();
-
-	/**
-	 * Returns true if chiclets can be scrolled right.
-	 */
-	bool canScrollRight();
-
-	/**
-	 * Returns true if we need to show scroll buttons
-	 */
-	bool needShowScroll();
-
-	/**
-	 * Returns true if chiclets can be scrolled left.
-	 */
-	bool canScrollLeft();
-
-	/**
-	 * Shows or hides chiclet scroll buttons if chiclets can or can not be scrolled.
-	 */
-	void showScrollButtonsIfNeeded();
-
-	/**
-	 * Shifts chiclets left or right.
-	 */
-	void shiftChiclets(S32 offset, S32 start_index = 0);
-
-	/**
-	 * Removes gaps between first chiclet and scroll area left side,
-	 * last chiclet and scroll area right side.
-	 */
-	void trimChiclets();
-
-	/**
-	 * Scrolls chiclets to right or left.
-	 */
-	void scroll(S32 offset);
-
-	/**
-	 * Verifies that chiclets can be scrolled left, then calls scroll()
-	 */
-	void scrollLeft();
-
-	/**
-	 * Verifies that chiclets can be scrolled right, then calls scroll()
-	 */
-	void scrollRight();
-
-	/**
-	 * Callback for left scroll button clicked
-	 */
-	void onLeftScrollClick();
-
-	/**
-	 * Callback for right scroll button clicked
-	 */
-	void onRightScrollClick();
-
-	/**
-	 * Callback for right scroll button held down event
-	 */
-	void onLeftScrollHeldDown();
-
-	/**
-	 * Callback for left scroll button held down event
-	 */
-	void onRightScrollHeldDown();
-
-	/**
-	 * Callback for mouse wheel scrolled, calls scrollRight() or scrollLeft()
-	 */
-	bool handleScrollWheel(S32 x, S32 y, S32 clicks);
-
-	/**
-	 * Notifies subscribers about click on chiclet.
-	 * Do not place any code here, instead subscribe on event (see setChicletClickedCallback).
-	 */
-	void onChicletClick(LLUICtrl*ctrl,const LLSD&param);
-
-	/**
-	 * Callback for chiclet size changed event, rearranges chiclets.
-	 */
-	void onChicletSizeChanged(LLChiclet* ctrl, const LLSD& param);
-
-	void onMessageCountChanged(const LLSD& data);
-
-	void objectChicletCallback(const LLSD& data);
-
-	typedef std::vector<LLChiclet*> chiclet_list_t;
-
-	/**
-	 * Removes chiclet from scroll area and chiclet list.
-	 */
-	void removeChiclet(chiclet_list_t::iterator it);
-
-	S32 getChicletPadding() { return mChicletPadding; }
-
-	S32 getScrollingOffset() { return mScrollingOffset; }
-
-	bool isAnyIMFloaterDoked();
-=======
     LLChicletPanel(const Params&p);
     friend class LLUICtrlFactory;
 
@@ -1505,7 +1209,7 @@
     /**
      * Callback for mouse wheel scrolled, calls scrollRight() or scrollLeft()
      */
-    BOOL handleScrollWheel(S32 x, S32 y, S32 clicks);
+    bool handleScrollWheel(S32 x, S32 y, S32 clicks);
 
     /**
      * Notifies subscribers about click on chiclet.
@@ -1534,7 +1238,6 @@
     S32 getScrollingOffset() { return mScrollingOffset; }
 
     bool isAnyIMFloaterDoked();
->>>>>>> c06fb4e0
 
 protected:
 
