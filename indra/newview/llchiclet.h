--- conflicted
+++ resolved
@@ -957,11 +957,7 @@
 {
     friend class LLUICtrlFactory;
 public:
-<<<<<<< HEAD
-    /*virtual*/ void sessionAdded(const LLUUID& session_id, const std::string& name, const LLUUID& other_participant_id, BOOL has_offline_msg) {}
-=======
     /*virtual*/ void sessionAdded(const LLUUID& session_id, const std::string& name, const LLUUID& other_participant_id, bool has_offline_msg) {}
->>>>>>> 050d2fef
     /*virtual*/ void sessionActivated(const LLUUID& session_id, const std::string& name, const LLUUID& other_participant_id) {}
     /*virtual*/ void sessionVoiceOrIMStarted(const LLUUID& session_id) {};
     /*virtual*/ void sessionRemoved(const LLUUID& session_id) { messageCountChanged(LLSD()); }
