--- conflicted
+++ resolved
@@ -106,17 +106,6 @@
 {
 public:
 
-<<<<<<< HEAD
-	struct Params :	public LLInitParam::Block<Params, LLAvatarIconCtrl::Params>
-	{
-		Params()
-		{
-			changeDefault(draw_tooltip, false);
-			changeDefault(mouse_opaque, false);
-			changeDefault(default_icon_name, "Generic_Person");
-		};
-	};
-=======
     struct Params : public LLInitParam::Block<Params, LLAvatarIconCtrl::Params>
     {
         Params()
@@ -126,7 +115,6 @@
             changeDefault(default_icon_name, "Generic_Person");
         };
     };
->>>>>>> 1a8a5404
 
 protected:
 
@@ -135,39 +123,6 @@
 };
 
 // <FS:Ansariel> [FS communication UI]
-<<<<<<< HEAD
-/**
- * Class for displaying group's icon in Group chiclet.
- */
-class LLChicletGroupIconCtrl : public LLIconCtrl
-{
-public:
-
-	struct Params :	public LLInitParam::Block<Params, LLIconCtrl::Params>
-	{
-		Optional<std::string> default_icon;
-
-		Params()
-		:	default_icon("default_icon", "Generic_Group")
-		{}
-	};
-
-	/**
-	 * Sets icon, if value is LLUUID::null - default icon will be set.
-	 */
-	virtual void setValue(const LLSD& value );
-
-protected:
-
-	LLChicletGroupIconCtrl(const Params& p);
-	friend class LLUICtrlFactory;
-
-	std::string mDefaultIcon;
-};
-// </FS:Ansariel> [FS communication UI]
-
-=======
->>>>>>> 1a8a5404
 /**
  * Class for displaying group's icon in Group chiclet.
  */
@@ -195,25 +150,6 @@
     friend class LLUICtrlFactory;
 
     std::string mDefaultIcon;
-};
-// </FS:Ansariel> [FS communication UI]
-
-// <FS:Ansariel> [FS communication UI]
-/**
- * Class for displaying of speaker's voice indicator 
- */
-class LLChicletSpeakerCtrl : public LLOutputMonitorCtrl
-{
-public:
-
-	struct Params : public LLInitParam::Block<Params, LLOutputMonitorCtrl::Params>
-	{
-		Params(){};
-	};
-protected:
-
-	LLChicletSpeakerCtrl(const Params&p);
-	friend class LLUICtrlFactory;
 };
 // </FS:Ansariel> [FS communication UI]
 
@@ -343,39 +279,15 @@
     virtual bool getShowCounter() {return mShowCounter;};
     // </FS:Ansariel> [FS communication UI]
 
-	// <FS:Ansariel> [FS communication UI]
-	/**
-	 * Sets number of unread notifications.
-	 */
-	virtual void setCounter(S32 counter) = 0;
-
-	/**
-	 * Returns number of unread notifications.
-	 */
-	virtual S32 getCounter() = 0;
-
-	/**
-	 * Returns show counter state.
-	 */
-	virtual bool getShowCounter() {return mShowCounter;};
-	// </FS:Ansariel> [FS communication UI]
-
 protected:
 
     friend class LLUICtrlFactory;
     LLChiclet(const Params& p);
 
-<<<<<<< HEAD
-	/**
-	 * Notifies subscribers about click on chiclet.
-	 */
-	/*virtual*/ bool handleMouseDown(S32 x, S32 y, MASK mask);
-=======
     /**
      * Notifies subscribers about click on chiclet.
      */
     /*virtual*/ bool handleMouseDown(S32 x, S32 y, MASK mask);
->>>>>>> 1a8a5404
 
     /**
      * Notifies subscribers about chiclet size changed event.
@@ -403,72 +315,6 @@
 class LLIMChiclet : public LLChiclet
 {
 public:
-<<<<<<< HEAD
-	enum EType {
-		TYPE_UNKNOWN,
-		TYPE_IM,
-		TYPE_GROUP,
-		TYPE_AD_HOC
-	};
-	struct Params : public LLInitParam::Block<Params, LLChiclet::Params>
-	{};
-
-	
-	virtual ~LLIMChiclet();
-
-	/**
-	 * It is used for default setting up of chicklet:click handler, etc.  
-	 */
-	bool postBuild();
-
-	/**
-	 * Sets IM session name. This name will be displayed in chiclet tooltip.
-	 */
-	virtual void setIMSessionName(const std::string& name) { setToolTip(name); }
-
-	/**
-	 * Sets id of person/group user is chatting with.
-	 * Session id should be set before calling this
-	 */
-	virtual void setOtherParticipantId(const LLUUID& other_participant_id) { mOtherParticipantId = other_participant_id; }
-
-	/**
-	 * Enables/disables the counter control for a chiclet.
-	 */
-	virtual void enableCounterControl(bool enable);
-
-	/**
-	* Sets required width for a chiclet according to visible controls.
-	*/
-	virtual void setRequiredWidth();
-
-	/**
-	 * Shows/hides overlay icon concerning new unread messages.
-	 */
-	virtual void setShowNewMessagesIcon(bool show);
-
-	/**
-	 * Returns visibility of overlay icon concerning new unread messages.
-	 */
-	virtual bool getShowNewMessagesIcon();
-
-	/**
-	 * The action taken on mouse down event.
-	 * 
-	 * Made public so that it can be triggered from outside
-	 * (more specifically, from the Active IM window).
-	 */
-	virtual void onMouseDown();
-
-	virtual void setToggleState(bool toggle);
-
-	/**
-	 * Displays popup menu.
-	 */
-	virtual bool handleRightMouseDown(S32 x, S32 y, MASK mask);
-
-	void hidePopupMenu();
-=======
     enum EType {
         TYPE_UNKNOWN,
         TYPE_IM,
@@ -591,65 +437,6 @@
      */
     static EType getIMSessionType(const LLUUID& session_id);
     // </FS:Ansariel> [FS communication UI]
->>>>>>> 1a8a5404
-
-	// <FS:Ansariel> [FS communication UI]
-	/**
-	 * Gets id of person/group user is chatting with.
-	 */
-	virtual LLUUID getOtherParticipantId() { return mOtherParticipantId; }
-
-	/**
-	 * Init Speaker Control with speaker's ID
-	 */
-	virtual void initSpeakerControl();
-
-	/**
-	 * set status (Shows/Hide) for voice control.
-	 */
-	virtual void setShowSpeaker(bool show);
-
-	/**
-	 * Returns voice chat status control visibility.
-	 */
-	virtual bool getShowSpeaker() {return mShowSpeaker;};
-
-	/**
-	 * Shows/Hides for voice control for a chiclet.
-	 */
-	virtual void toggleSpeakerControl();
-
-	/**
-	* Sets number of unread messages. Will update chiclet's width if number text 
-	* exceeds size of counter and notify it's parent about size change.
-	*/
-	virtual void setCounter(S32);
-
-	/**
-	* Sets show counter state.
-	*/
-	virtual void setShowCounter(bool show);
-
-	/**
-	* Shows/Hides for counter control for a chiclet.
-	*/
-	virtual void toggleCounterControl();
-
-	virtual void draw();
-
-	/**
-	 * Determine whether given ID refers to a group or an IM chat session.
-	 * 
-	 * This is used when we need to chose what IM chiclet (P2P/group)
-	 * class to instantiate.
-	 * 
-	 * @param session_id session ID.
-	 * @return TYPE_GROUP in case of group chat session,
-	 *         TYPE_IM in case of P2P session,
-	 *         TYPE_UNKNOWN otherwise.
-	 */
-	static EType getIMSessionType(const LLUUID& session_id);
-	// </FS:Ansariel> [FS communication UI]
 
 protected:
 
@@ -679,20 +466,10 @@
     LLIconCtrl* mNewMessagesIcon;
     LLButton* mChicletButton;
 
-<<<<<<< HEAD
-	// <FS:Ansariel> [FS communication UI]
-	LLChicletNotificationCounterCtrl* mCounterCtrl;
-	LLChicletSpeakerCtrl* mSpeakerCtrl;
-	// </FS:Ansariel> [FS communication UI]
-
-	/** the id of another participant, either an avatar id or a group id*/
-	LLUUID mOtherParticipantId;
-=======
     // <FS:Ansariel> [FS communication UI]
     LLChicletNotificationCounterCtrl* mCounterCtrl;
     LLChicletSpeakerCtrl* mSpeakerCtrl;
     // </FS:Ansariel> [FS communication UI]
->>>>>>> 1a8a5404
 
     /** the id of another participant, either an avatar id or a group id*/
     LLUUID mOtherParticipantId;
@@ -751,12 +528,6 @@
     /*virtual*/ S32 getCounter() { return 0; }
     // </FS:Ansariel> [FS communication UI]
 
-	// <FS:Ansariel> [FS communication UI]
-	/*virtual*/ void setCounter(S32 counter);
-
-	/*virtual*/ S32 getCounter() { return 0; }
-	// </FS:Ansariel> [FS communication UI]
-
 protected:
 
     LLScriptChiclet(const Params&);
@@ -938,12 +709,6 @@
 
     /*virtual*/ ~LLAdHocChiclet() {};
 
-	// <FS:Ansariel> [FS communication UI]
-	/*virtual*/ void setCounter(S32 counter);
-
-	/*virtual*/ S32 getCounter() { return 0; }
-	// </FS:Ansariel> [FS communication UI]
-
 protected:
     LLAdHocChiclet(const Params& p);
     friend class LLUICtrlFactory;
@@ -1050,227 +815,6 @@
 private:
 
     LLChicletGroupIconCtrl* mChicletIconCtrl;
-};
-// </FS:Ansariel> [FS communication UI]
-
-// <FS:Ansariel> [FS communication UI]
-/**
- * Implements P2P chiclet.
- */
-class LLIMP2PChiclet : public LLIMChiclet
-{
-public:
-	struct Params : public LLInitParam::Block<Params, LLIMChiclet::Params>
-	{
-		Optional<LLButton::Params> chiclet_button;
-
-		Optional<LLChicletAvatarIconCtrl::Params> avatar_icon;
-
-		Optional<LLChicletNotificationCounterCtrl::Params> unread_notifications;
-
-		Optional<LLChicletSpeakerCtrl::Params> speaker;
-
-		Optional<LLIconCtrl::Params> new_message_icon;
-
-		Optional<bool>	show_speaker;
-
-		Params();
-	};
-
-	/* virtual */ void setOtherParticipantId(const LLUUID& other_participant_id);
-
-	/**
-	 * Init Speaker Control with speaker's ID
-	 */
-	/*virtual*/ void initSpeakerControl();
-
-	/**
-	 * Returns number of unread messages.
-	 */
-	/*virtual*/ S32 getCounter() { return mCounterCtrl->getCounter(); }
-
-	/*virtual*/ ~LLIMP2PChiclet() {};
-
-protected:
-	LLIMP2PChiclet(const Params& p);
-	friend class LLUICtrlFactory;
-
-	/**
-	 * Creates chiclet popup menu. Will create P2P or Group IM Chat menu 
-	 * based on other participant's id.
-	 */
-	virtual void createPopupMenu();
-
-	/**
-	 * Processes clicks on chiclet popup menu.
-	 */
-	virtual void onMenuItemClicked(const LLSD& user_data);
-
-	/** 
-	 * Enables/disables menus based on relationship with other participant.
-	 * Enables/disables "show session" menu item depending on visible IM floater existence.
-	 */
-	virtual void updateMenuItems();
-
-private:
-
-	LLChicletAvatarIconCtrl* mChicletIconCtrl;
-};
-
-/**
- * Implements AD-HOC chiclet.
- */
-class LLAdHocChiclet : public LLIMChiclet
-{
-public:
-	struct Params : public LLInitParam::Block<Params, LLIMChiclet::Params>
-	{
-		Optional<LLButton::Params> chiclet_button;
-
-		Optional<LLChicletAvatarIconCtrl::Params> avatar_icon;
-
-		Optional<LLChicletNotificationCounterCtrl::Params> unread_notifications;
-
-		Optional<LLChicletSpeakerCtrl::Params> speaker;
-
-		Optional<LLIconCtrl::Params> new_message_icon;
-
-		Optional<bool>	show_speaker;
-
-		Optional<LLColor4>	avatar_icon_color;
-
-		Params();
-	};
-
-	/**
-	 * Sets session id.
-	 * Session ID for group chat is actually Group ID.
-	 */
-	/*virtual*/ void setSessionId(const LLUUID& session_id);
-
-	/**
-	 * Keep Speaker Control with actual speaker's ID
-	 */
-	/*virtual*/ void draw();
-
-	/**
-	 * Init Speaker Control with speaker's ID
-	 */
-	/*virtual*/ void initSpeakerControl();
-
-	/**
-	 * Returns number of unread messages.
-	 */
-	/*virtual*/ S32 getCounter() { return mCounterCtrl->getCounter(); }
-
-	/*virtual*/ ~LLAdHocChiclet() {};
-
-protected:
-	LLAdHocChiclet(const Params& p);
-	friend class LLUICtrlFactory;
-
-	/**
-	 * Creates chiclet popup menu. Will create AdHoc Chat menu 
-	 * based on other participant's id.
-	 */
-	virtual void createPopupMenu();
-
-	/**
-	 * Processes clicks on chiclet popup menu.
-	 */
-	virtual void onMenuItemClicked(const LLSD& user_data);
-
-	/**
-	 * Finds a current speaker and resets the SpeakerControl with speaker's ID
-	 */
-	/*virtual*/ void switchToCurrentSpeaker();
-
-private:
-
-	LLChicletAvatarIconCtrl* mChicletIconCtrl;
-};
-
-/**
- * Implements Group chat chiclet.
- */
-class LLIMGroupChiclet : public LLIMChiclet, public LLGroupMgrObserver
-{
-public:
-
-	struct Params : public LLInitParam::Block<Params, LLIMChiclet::Params>
-	{
-		Optional<LLButton::Params> chiclet_button;
-
-		Optional<LLChicletGroupIconCtrl::Params> group_icon;
-
-		Optional<LLChicletNotificationCounterCtrl::Params> unread_notifications;
-
-		Optional<LLChicletSpeakerCtrl::Params> speaker;
-
-		Optional<LLIconCtrl::Params> new_message_icon;
-
-		Optional<bool>	show_speaker;
-
-		Params();
-	};
-
-	/**
-	 * Sets session id.
-	 * Session ID for group chat is actually Group ID.
-	 */
-	/*virtual*/ void setSessionId(const LLUUID& session_id);
-
-	/**
-	 * Keep Speaker Control with actual speaker's ID
-	 */
-	/*virtual*/ void draw();
-
-	/**
-	 * Callback for LLGroupMgrObserver, we get this when group data is available or changed.
-	 * Sets group icon.
-	 */
-	/*virtual*/ void changed(LLGroupChange gc);
-
-	/**
-	 * Init Speaker Control with speaker's ID
-	 */
-	/*virtual*/ void initSpeakerControl();
-
-	/**
-	 * Returns number of unread messages.
-	 */
-	/*virtual*/ S32 getCounter() { return mCounterCtrl->getCounter(); }
-
-	~LLIMGroupChiclet();
-
-protected:
-	LLIMGroupChiclet(const Params& p);
-	friend class LLUICtrlFactory;
-
-	/**
-	 * Finds a current speaker and resets the SpeakerControl with speaker's ID
-	 */
-	/*virtual*/ void switchToCurrentSpeaker();
-
-	/**
-	 * Creates chiclet popup menu. Will create P2P or Group IM Chat menu 
-	 * based on other participant's id.
-	 */
-	virtual void createPopupMenu();
-
-	/**
-	 * Processes clicks on chiclet popup menu.
-	 */
-	virtual void onMenuItemClicked(const LLSD& user_data);
-
-	/**
-	 * Enables/disables "show session" menu item depending on visible IM floater existence.
-	 */
-	virtual void updateMenuItems();
-
-private:
-
-	LLChicletGroupIconCtrl* mChicletIconCtrl;
 };
 // </FS:Ansariel> [FS communication UI]
 
@@ -1310,11 +854,7 @@
 
     /*virtual*/ ~LLSysWellChiclet();
 
-<<<<<<< HEAD
-	void setToggleState(bool toggled);
-=======
     void setToggleState(bool toggled);
->>>>>>> 1a8a5404
 
     void setNewMessagesState(bool new_messages);
     //this method should change a widget according to state of the SysWellWindow
@@ -1333,17 +873,10 @@
      */
     void changeLitState(bool blink);
 
-<<<<<<< HEAD
-	/**
-	 * Displays menu.
-	 */
-	virtual bool handleRightMouseDown(S32 x, S32 y, MASK mask);
-=======
     /**
      * Displays menu.
      */
     virtual bool handleRightMouseDown(S32 x, S32 y, MASK mask);
->>>>>>> 1a8a5404
 
     virtual void createMenu() = 0;
 
@@ -1380,19 +913,6 @@
             connectToChannel("Notifications");
         }
         virtual ~ChicletNotificationChannel() {}
-<<<<<<< HEAD
-				
-		static bool filterNotification(LLNotificationPtr notify);
-		// connect counter updaters to the corresponding signals
-		/*virtual*/ void onAdd(LLNotificationPtr p) { mChiclet->setCounter(++mChiclet->mUreadSystemNotifications); }
-		/*virtual*/ void onLoad(LLNotificationPtr p) { mChiclet->setCounter(++mChiclet->mUreadSystemNotifications); }
-		/*virtual*/ void onDelete(LLNotificationPtr p) { mChiclet->setCounter(--mChiclet->mUreadSystemNotifications); }
-				
-		LLNotificationChiclet* const mChiclet;
-	};
-				
-	std::unique_ptr<ChicletNotificationChannel> mNotificationChannel;
-=======
 
         static bool filterNotification(LLNotificationPtr notify);
         // connect counter updaters to the corresponding signals
@@ -1404,7 +924,6 @@
     };
 
     std::unique_ptr<ChicletNotificationChannel> mNotificationChannel;
->>>>>>> 1a8a5404
 
     LLNotificationChiclet(const Params& p);
     ~LLNotificationChiclet();
@@ -1429,60 +948,6 @@
 };
 
 // <FS:Ansariel> [FS communication UI]
-<<<<<<< HEAD
-/**
- * Class represented a chiclet for IM Well Icon.
- *
- * It displays a count of unread messages from other participants in all IM sessions.
- */
-class LLIMWellChiclet : public LLSysWellChiclet, LLIMSessionObserver
-{
-	friend class LLUICtrlFactory;
-public:
-	/*virtual*/ void sessionAdded(const LLUUID& session_id, const std::string& name, const LLUUID& other_participant_id, bool has_offline_msg) {}
-	/*virtual*/ void sessionActivated(const LLUUID& session_id, const std::string& name, const LLUUID& other_participant_id) {}
-	/*virtual*/ void sessionVoiceOrIMStarted(const LLUUID& session_id) {};
-	/*virtual*/ void sessionRemoved(const LLUUID& session_id) { messageCountChanged(LLSD()); }
-	/*virtual*/ void sessionIDUpdated(const LLUUID& old_session_id, const LLUUID& new_session_id) {}
-
-	~LLIMWellChiclet();
-protected:
-	LLIMWellChiclet(const Params& p);
-
-	/**
-	 * Processes clicks on chiclet popup menu.
-	 */
-	virtual void onMenuItemClicked(const LLSD& user_data);
-
-	/**
-	 * Enables chiclet menu items.
-	 */
-	bool enableMenuItem(const LLSD& user_data);
-
-	/**
-	 * Creates menu.
-	 */
-	/*virtual*/ void createMenu();
-
-	/**
-	 * Handles changes in a session (message was added, messages were read, etc.)
-	 *
-	 * It get total count of unread messages from a LLIMMgr in all opened sessions and display it.
-	 *
-	 * @param[in] session_data contains session related data, is not used now
-	 *		["session_id"] - id of an appropriate session
-	 *		["participant_unread"] - count of unread messages from "real" participants.
-	 *
-	 * @see LLIMMgr::getNumberOfUnreadParticipantMessages()
-	 */
-	void messageCountChanged(const LLSD& session_data);
-
-	void updateApplicationWindowTitle();
-};
-// </FS:Ansariel> [FS communication UI]
-
-=======
->>>>>>> 1a8a5404
 /**
  * Class represented a chiclet for IM Well Icon.
  *
@@ -1598,24 +1063,10 @@
     void setChicletIndex(const LLChiclet* chiclet, S32 index);
 // [/SL:KB]
 
-<<<<<<< HEAD
-// [SL:KB] - Patch: UI-TabRearrange | Checked: 2012-05-05 (Catznip-3.3.0)
-	/**
-	 * Sets the index of the specified chiclet in the list.
-	 */
-	void setChicletIndex(const LLChiclet* chiclet, S32 index);
-// [/SL:KB]
-
-	/**
-	 * Removes chiclet by index.
-	 */
-	void removeChiclet(S32 index);
-=======
     /**
      * Removes chiclet by index.
      */
     void removeChiclet(S32 index);
->>>>>>> 1a8a5404
 
     /**
      * Removes chiclet by pointer.
@@ -1640,28 +1091,17 @@
     boost::signals2::connection setChicletClickedCallback(
         const commit_callback_t& cb);
 
-<<<<<<< HEAD
-	/*virtual*/ bool postBuild();
-=======
     /*virtual*/ bool postBuild();
->>>>>>> 1a8a5404
 
     /**
      * Handler for the Voice Client's signal. Finds a corresponding chiclet and toggles its SpeakerControl
      */
     void onCurrentVoiceChannelChanged(const LLUUID& session_id);
 
-<<<<<<< HEAD
-	/**
-	 * Reshapes controls and rearranges chiclets if needed.
-	 */
-	/*virtual*/ void reshape(S32 width, S32 height, bool called_from_parent = true );
-=======
     /**
      * Reshapes controls and rearranges chiclets if needed.
      */
     /*virtual*/ void reshape(S32 width, S32 height, bool called_from_parent = true );
->>>>>>> 1a8a5404
 
     /*virtual*/ void draw();
 
@@ -1677,132 +1117,7 @@
     // <FS:Ansariel> [FS communication UI]
     S32 getTotalUnreadIMCount();
 
-	// <FS:Ansariel> [FS communication UI]
-	S32 getTotalUnreadIMCount();
-
-protected:
-<<<<<<< HEAD
-	LLChicletPanel(const Params&p);
-	friend class LLUICtrlFactory;
-
-	/**
-	 * Adds chiclet to list and rearranges all chiclets. 
-	 * They should be right aligned, most recent right. See EXT-1293
-	 *
-	 * It calculates position of the first chiclet in the list. Other chiclets are placed in arrange().
-	 *
-	 * @see arrange()
-	 */
-	bool addChiclet(LLChiclet*, S32 index);
-
-	/**
-	 * Arranges chiclets to have them in correct positions.
-	 *
-	 * Method bases on assumption that first chiclet has correct rect and starts from the its position.
-	 *
-	 * @see addChiclet()
-	 */
-	void arrange();
-
-	/**
-	 * Returns true if chiclets can be scrolled right.
-	 */
-	bool canScrollRight();
-
-	/**
-	 * Returns true if we need to show scroll buttons
-	 */
-	bool needShowScroll();
-
-	/**
-	 * Returns true if chiclets can be scrolled left.
-	 */
-	bool canScrollLeft();
-
-	/**
-	 * Shows or hides chiclet scroll buttons if chiclets can or can not be scrolled.
-	 */
-	void showScrollButtonsIfNeeded();
-
-	/**
-	 * Shifts chiclets left or right.
-	 */
-	void shiftChiclets(S32 offset, S32 start_index = 0);
-
-	/**
-	 * Removes gaps between first chiclet and scroll area left side,
-	 * last chiclet and scroll area right side.
-	 */
-	void trimChiclets();
-
-	/**
-	 * Scrolls chiclets to right or left.
-	 */
-	void scroll(S32 offset);
-
-	/**
-	 * Verifies that chiclets can be scrolled left, then calls scroll()
-	 */
-	void scrollLeft();
-
-	/**
-	 * Verifies that chiclets can be scrolled right, then calls scroll()
-	 */
-	void scrollRight();
-
-	/**
-	 * Callback for left scroll button clicked
-	 */
-	void onLeftScrollClick();
-
-	/**
-	 * Callback for right scroll button clicked
-	 */
-	void onRightScrollClick();
-
-	/**
-	 * Callback for right scroll button held down event
-	 */
-	void onLeftScrollHeldDown();
-
-	/**
-	 * Callback for left scroll button held down event
-	 */
-	void onRightScrollHeldDown();
-
-	/**
-	 * Callback for mouse wheel scrolled, calls scrollRight() or scrollLeft()
-	 */
-	bool handleScrollWheel(S32 x, S32 y, S32 clicks);
-
-	/**
-	 * Notifies subscribers about click on chiclet.
-	 * Do not place any code here, instead subscribe on event (see setChicletClickedCallback).
-	 */
-	void onChicletClick(LLUICtrl*ctrl,const LLSD&param);
-
-	/**
-	 * Callback for chiclet size changed event, rearranges chiclets.
-	 */
-	void onChicletSizeChanged(LLChiclet* ctrl, const LLSD& param);
-
-	void onMessageCountChanged(const LLSD& data);
-
-	void objectChicletCallback(const LLSD& data);
-
-	typedef std::vector<LLChiclet*> chiclet_list_t;
-
-	/**
-	 * Removes chiclet from scroll area and chiclet list.
-	 */
-	void removeChiclet(chiclet_list_t::iterator it);
-
-	S32 getChicletPadding() { return mChicletPadding; }
-
-	S32 getScrollingOffset() { return mScrollingOffset; }
-
-	bool isAnyIMFloaterDoked();
-=======
+protected:
     LLChicletPanel(const Params&p);
     friend class LLUICtrlFactory;
 
@@ -1923,7 +1238,6 @@
     S32 getScrollingOffset() { return mScrollingOffset; }
 
     bool isAnyIMFloaterDoked();
->>>>>>> 1a8a5404
 
 protected:
 
