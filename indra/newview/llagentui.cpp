/** 
 * @file llagentui.cpp
 * @brief Utility methods to process agent's data as slurl's etc. before displaying
 *
 * $LicenseInfo:firstyear=2009&license=viewerlgpl$
 * Second Life Viewer Source Code
 * Copyright (C) 2010, Linden Research, Inc.
 * 
 * This library is free software; you can redistribute it and/or
 * modify it under the terms of the GNU Lesser General Public
 * License as published by the Free Software Foundation;
 * version 2.1 of the License only.
 * 
 * This library is distributed in the hope that it will be useful,
 * but WITHOUT ANY WARRANTY; without even the implied warranty of
 * MERCHANTABILITY or FITNESS FOR A PARTICULAR PURPOSE.  See the GNU
 * Lesser General Public License for more details.
 * 
 * You should have received a copy of the GNU Lesser General Public
 * License along with this library; if not, write to the Free Software
 * Foundation, Inc., 51 Franklin Street, Fifth Floor, Boston, MA  02110-1301  USA
 * 
 * Linden Research, Inc., 945 Battery Street, San Francisco, CA  94111  USA
 * $/LicenseInfo$
 */

#include "llviewerprecompiledheaders.h"

#include "llagentui.h"

// Library includes
#include "llparcel.h"

// Viewer includes
#include "llagent.h"
#include "llviewercontrol.h"
#include "llviewerregion.h"
#include "llviewerparcelmgr.h"
#include "llvoavatarself.h"
#include "llslurl.h"
// [RLVa:KB] - Checked: 2010-04-04 (RLVa-1.2.0d)
#include "rlvhandler.h"
// [/RLVa:KB]

// <FS:Ansariel> FIRE-1874: Show server channel in statusbar
#include "llappviewer.h"
// <FS:Beq> FIRE-10549 etc, incorrect grid URL on HG back links
#include "fsgridhandler.h"
#include "lfsimfeaturehandler.h"
// </FS:Beq>

//static
void LLAgentUI::buildFullname(std::string& name)
{
	if (isAgentAvatarValid())
		name = gAgentAvatarp->getFullname();
}

//static
void LLAgentUI::buildSLURL(LLSLURL& slurl, const bool escaped /*= true*/)
{
<<<<<<< HEAD
	LLSLURL return_slurl;
	LLViewerRegion *regionp = gAgent.getRegion();
	if (regionp)
	{
// <FS:CR> Aurora-sim var region teleports
#ifdef OPENSIM
		if (LLGridManager::instance().isInOpenSim())
		{
			return_slurl = LLSLURL(LFSimFeatureHandler::getInstance()->hyperGridURL(), regionp->getName(), gAgent.getPositionAgent());
		}
		else
#endif
// </FS:CR>
		// <FS:Oren> FIRE-30768: SLURL's don't work in VarRegions
		//return_slurl = LLSLURL(regionp->getName(), gAgent.getPositionGlobal());
		return_slurl = LLSLURL(regionp->getName(), regionp->getOriginGlobal(), gAgent.getPositionGlobal());
		// </FS:Oren>	
	}
=======
      LLSLURL return_slurl;
      LLViewerRegion *regionp = gAgent.getRegion();
      if (regionp)
      {
          // Make sure coordinates are within current region
          LLVector3d global_pos = gAgent.getPositionGlobal();
          LLVector3d region_origin = regionp->getOriginGlobal();
          // -1 otherwise slurl will fmod 256 to 0.
          // And valid slurl range is supposed to be 0..255
          F64 max_val = REGION_WIDTH_METERS - 1;
          global_pos.mdV[VX] = llclamp(global_pos[VX], region_origin[VX], region_origin[VX] + max_val);
          global_pos.mdV[VY] = llclamp(global_pos[VY], region_origin[VY], region_origin[VY] + max_val);

          return_slurl = LLSLURL(regionp->getName(), global_pos);
      }
>>>>>>> 252a590c
	slurl = return_slurl;
}

//static
BOOL LLAgentUI::checkAgentDistance(const LLVector3& pole, F32 radius)
{
	F32 delta_x = gAgent.getPositionAgent().mV[VX] - pole.mV[VX];
	F32 delta_y = gAgent.getPositionAgent().mV[VY] - pole.mV[VY];
	
	return  sqrt( delta_x* delta_x + delta_y* delta_y ) < radius;
}
BOOL LLAgentUI::buildLocationString(std::string& str, ELocationFormat fmt,const LLVector3& agent_pos_region)
{
	LLViewerRegion* region = gAgent.getRegion();
	LLParcel* parcel = LLViewerParcelMgr::getInstance()->getAgentParcel();

	if (!region || !parcel) return FALSE;

	S32 pos_x = S32(agent_pos_region.mV[VX]);
	S32 pos_y = S32(agent_pos_region.mV[VY]);
	S32 pos_z = S32(agent_pos_region.mV[VZ]);

	// Round the numbers based on the velocity
	F32 velocity_mag_sq = gAgent.getVelocity().magVecSquared();

	const F32 FLY_CUTOFF = 6.f;		// meters/sec
	const F32 FLY_CUTOFF_SQ = FLY_CUTOFF * FLY_CUTOFF;
	const F32 WALK_CUTOFF = 1.5f;	// meters/sec
	const F32 WALK_CUTOFF_SQ = WALK_CUTOFF * WALK_CUTOFF;

	if (velocity_mag_sq > FLY_CUTOFF_SQ)
	{
		pos_x -= pos_x % 4;
		pos_y -= pos_y % 4;
	}
	else if (velocity_mag_sq > WALK_CUTOFF_SQ)
	{
		pos_x -= pos_x % 2;
		pos_y -= pos_y % 2;
	}

	// <FS:Ansariel> FIRE-1874: Show server version in statusbar
	static LLCachedControl<bool> fsStatusbarShowSimulatorVersion(gSavedSettings, "FSStatusbarShowSimulatorVersion");
	std::string simulator_version;

	if (fsStatusbarShowSimulatorVersion)
	{
		std::istringstream simulator_name(gLastVersionChannel);
		std::string version_part;

		// Format is "Second Life Server 2020-03-20T18:40:52.538914"
		if ((simulator_name >> version_part) &&
			(simulator_name >> version_part) &&
			(simulator_name >> version_part) &&
			(simulator_name >> version_part))
		{
			size_t version_start = version_part.rfind('.');
			if (version_start != std::string::npos && version_start != version_part.length() - 1)
			{
				simulator_version = version_part.substr(version_start + 1);
			}
		}
	}
	// </FS:Ansariel> FIRE-1874: Show server version in statusbar

	// create a default name and description for the landmark
	std::string parcel_name = LLViewerParcelMgr::getInstance()->getAgentParcelName();
	std::string region_name = region->getName();
// [RLVa:KB] - Checked: 2010-04-04 (RLVa-1.2.0d) | Modified: RLVa-1.2.0d
	// RELEASE-RLVa: [SL-2.0.0] Check ELocationFormat to make sure our switch still makes sense
	if (gRlvHandler.hasBehaviour(RLV_BHVR_SHOWLOC))
	{
		parcel_name = RlvStrings::getString(RlvStringKeys::Hidden::Parcel);
		region_name = RlvStrings::getString(RlvStringKeys::Hidden::Region);
		if (LOCATION_FORMAT_NO_MATURITY == fmt)
			fmt = LOCATION_FORMAT_LANDMARK;
		else if (LOCATION_FORMAT_FULL == fmt || LOCATION_FORMAT_V1 == fmt || LOCATION_FORMAT_V1_NO_COORDS == fmt)
			fmt = LOCATION_FORMAT_NO_COORDS;
	}
// [/RLVa:KB]
	std::string sim_access_string = region->getSimAccessString();
	std::string buffer;
	if( parcel_name.empty() )
	{
		// the parcel doesn't have a name
		switch (fmt)
		{
		case LOCATION_FORMAT_LANDMARK:
			buffer = llformat("%.100s", region_name.c_str());
			break;
		case LOCATION_FORMAT_NORMAL:
			buffer = llformat("%s", region_name.c_str());
			break;
		case LOCATION_FORMAT_NORMAL_COORDS:
			buffer = llformat("%s (%d, %d, %d)",
				region_name.c_str(),
				pos_x, pos_y, pos_z);
			break;
		case LOCATION_FORMAT_NO_COORDS:
			buffer = llformat("%s%s%s",
				region_name.c_str(),
				sim_access_string.empty() ? "" : " - ",
				sim_access_string.c_str());
			break;
		case LOCATION_FORMAT_NO_MATURITY:
			buffer = llformat("%s (%d, %d, %d)",
				region_name.c_str(),
				pos_x, pos_y, pos_z);
			break;
		case LOCATION_FORMAT_FULL:
			buffer = llformat("%s (%d, %d, %d)%s%s",
				region_name.c_str(),
				pos_x, pos_y, pos_z,
				sim_access_string.empty() ? "" : " - ",
				sim_access_string.c_str());
			break;
		// <FS:Ansariel> V1 format statusbar
		case LOCATION_FORMAT_V1:
			if (fsStatusbarShowSimulatorVersion && !simulator_version.empty())
			{
				buffer = llformat("%s - %s - (%d, %d, %d)%s%s",
					region_name.c_str(),
					simulator_version.c_str(),
					pos_x, pos_y, pos_z,
					sim_access_string.empty() ? "" : " - ",
					sim_access_string.c_str());
			}
			else
			{
				buffer = llformat("%s (%d, %d, %d)%s%s",
					region_name.c_str(),
					pos_x, pos_y, pos_z,
					sim_access_string.empty() ? "" : " - ",
					sim_access_string.c_str());
			}
			break;
		case LOCATION_FORMAT_V1_NO_COORDS:
			if (fsStatusbarShowSimulatorVersion && !simulator_version.empty())
			{
				buffer = llformat("%s - %s%s%s",
					region_name.c_str(),
					simulator_version.c_str(),
					sim_access_string.empty() ? "" : " - ",
					sim_access_string.c_str());
			}
			else
			{
				buffer = llformat("%s%s%s",
					region_name.c_str(),
					sim_access_string.empty() ? "" : " - ",
					sim_access_string.c_str());
			}
			break;
		// </FS:Ansariel> V1 format statusbar
		}
	}
	else
	{
		// the parcel has a name, so include it in the landmark name
		switch (fmt)
		{
		case LOCATION_FORMAT_LANDMARK:
			buffer = llformat("%.100s", parcel_name.c_str());
			break;
		case LOCATION_FORMAT_NORMAL:
			buffer = llformat("%s, %s", parcel_name.c_str(), region_name.c_str());
			break;
		case LOCATION_FORMAT_NORMAL_COORDS:
			buffer = llformat("%s (%d, %d, %d)",
				parcel_name.c_str(),
				pos_x, pos_y, pos_z);
			break;
		case LOCATION_FORMAT_NO_MATURITY:
			buffer = llformat("%s, %s (%d, %d, %d)",
				parcel_name.c_str(),
				region_name.c_str(),
				pos_x, pos_y, pos_z);
			break;
		case LOCATION_FORMAT_NO_COORDS:
			buffer = llformat("%s, %s%s%s",
							  parcel_name.c_str(),
							  region_name.c_str(),
							  sim_access_string.empty() ? "" : " - ",
							  sim_access_string.c_str());
				break;
		case LOCATION_FORMAT_FULL:
			buffer = llformat("%s, %s (%d, %d, %d)%s%s",
				parcel_name.c_str(),
				region_name.c_str(),
				pos_x, pos_y, pos_z,
				sim_access_string.empty() ? "" : " - ",
				sim_access_string.c_str());
			break;
		// <FS:Ansariel> V1 format statusbar
		case LOCATION_FORMAT_V1:
			if (fsStatusbarShowSimulatorVersion && !simulator_version.empty())
			{
				buffer = llformat("%s - %s - (%d, %d, %d)%s%s - %s",
					region_name.c_str(),
					simulator_version.c_str(),
					pos_x, pos_y, pos_z,
					sim_access_string.empty() ? "" : " - ",
					sim_access_string.c_str(),
					parcel_name.c_str());
			}
			else
			{
				buffer = llformat("%s (%d, %d, %d)%s%s - %s",
					region_name.c_str(),
					pos_x, pos_y, pos_z,
					sim_access_string.empty() ? "" : " - ",
					sim_access_string.c_str(),
					parcel_name.c_str());
			}
			break;
		case LOCATION_FORMAT_V1_NO_COORDS:
			if (fsStatusbarShowSimulatorVersion && !simulator_version.empty())
			{
				buffer = llformat("%s - %s%s%s - %s",
					region_name.c_str(),
					simulator_version.c_str(),
					sim_access_string.empty() ? "" : " - ",
					sim_access_string.c_str(),
					parcel_name.c_str());
			}
			else
			{
				buffer = llformat("%s%s%s - %s",
					region_name.c_str(),
					sim_access_string.empty() ? "" : " - ",
					sim_access_string.c_str(),
					parcel_name.c_str());
			}
			break;
		// </FS:Ansariel> V1 format statusbar
		}
	}
	str = buffer;
	return TRUE;
}
BOOL LLAgentUI::buildLocationString(std::string& str, ELocationFormat fmt)
{
	return buildLocationString(str,fmt, gAgent.getPositionAgent());
}<|MERGE_RESOLUTION|>--- conflicted
+++ resolved
@@ -59,7 +59,6 @@
 //static
 void LLAgentUI::buildSLURL(LLSLURL& slurl, const bool escaped /*= true*/)
 {
-<<<<<<< HEAD
 	LLSLURL return_slurl;
 	LLViewerRegion *regionp = gAgent.getRegion();
 	if (regionp)
@@ -74,27 +73,19 @@
 #endif
 // </FS:CR>
 		// <FS:Oren> FIRE-30768: SLURL's don't work in VarRegions
-		//return_slurl = LLSLURL(regionp->getName(), gAgent.getPositionGlobal());
+          //// Make sure coordinates are within current region
+          //LLVector3d global_pos = gAgent.getPositionGlobal();
+          //LLVector3d region_origin = regionp->getOriginGlobal();
+          //// -1 otherwise slurl will fmod 256 to 0.
+          //// And valid slurl range is supposed to be 0..255
+          //F64 max_val = REGION_WIDTH_METERS - 1;
+          //global_pos.mdV[VX] = llclamp(global_pos[VX], region_origin[VX], region_origin[VX] + max_val);
+          //global_pos.mdV[VY] = llclamp(global_pos[VY], region_origin[VY], region_origin[VY] + max_val);
+
+          //return_slurl = LLSLURL(regionp->getName(), global_pos);
 		return_slurl = LLSLURL(regionp->getName(), regionp->getOriginGlobal(), gAgent.getPositionGlobal());
 		// </FS:Oren>	
 	}
-=======
-      LLSLURL return_slurl;
-      LLViewerRegion *regionp = gAgent.getRegion();
-      if (regionp)
-      {
-          // Make sure coordinates are within current region
-          LLVector3d global_pos = gAgent.getPositionGlobal();
-          LLVector3d region_origin = regionp->getOriginGlobal();
-          // -1 otherwise slurl will fmod 256 to 0.
-          // And valid slurl range is supposed to be 0..255
-          F64 max_val = REGION_WIDTH_METERS - 1;
-          global_pos.mdV[VX] = llclamp(global_pos[VX], region_origin[VX], region_origin[VX] + max_val);
-          global_pos.mdV[VY] = llclamp(global_pos[VY], region_origin[VY], region_origin[VY] + max_val);
-
-          return_slurl = LLSLURL(regionp->getName(), global_pos);
-      }
->>>>>>> 252a590c
 	slurl = return_slurl;
 }
 
