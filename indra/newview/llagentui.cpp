--- conflicted
+++ resolved
@@ -59,21 +59,20 @@
 //static
 void LLAgentUI::buildSLURL(LLSLURL& slurl, const bool escaped /*= true*/)
 {
-<<<<<<< HEAD
-	LLSLURL return_slurl;
-	LLViewerRegion *regionp = gAgent.getRegion();
-	if (regionp)
-	{
+    LLSLURL return_slurl;
+    LLViewerRegion *regionp = gAgent.getRegion();
+    if (regionp)
+    {
 // <FS:CR> Aurora-sim var region teleports
 #ifdef OPENSIM
-		if (LLGridManager::instance().isInOpenSim())
-		{
-			return_slurl = LLSLURL(LFSimFeatureHandler::getInstance()->hyperGridURL(), regionp->getName(), gAgent.getPositionAgent());
-		}
-		else
+        if (LLGridManager::instance().isInOpenSim())
+        {
+            return_slurl = LLSLURL(LFSimFeatureHandler::getInstance()->hyperGridURL(), regionp->getName(), gAgent.getPositionAgent());
+        }
+        else
 #endif
 // </FS:CR>
-		// <FS:Oren> FIRE-30768: SLURL's don't work in VarRegions
+        // <FS:Oren> FIRE-30768: SLURL's don't work in VarRegions
           //// Make sure coordinates are within current region
           //LLVector3d global_pos = gAgent.getPositionGlobal();
           //LLVector3d region_origin = regionp->getOriginGlobal();
@@ -84,28 +83,10 @@
           //global_pos.mdV[VY] = llclamp(global_pos[VY], region_origin[VY], region_origin[VY] + max_val);
 
           //return_slurl = LLSLURL(regionp->getName(), global_pos);
-		return_slurl = LLSLURL(regionp->getName(), regionp->getOriginGlobal(), gAgent.getPositionGlobal());
-		// </FS:Oren>	
-	}
-	slurl = return_slurl;
-=======
-      LLSLURL return_slurl;
-      LLViewerRegion *regionp = gAgent.getRegion();
-      if (regionp)
-      {
-          // Make sure coordinates are within current region
-          LLVector3d global_pos = gAgent.getPositionGlobal();
-          LLVector3d region_origin = regionp->getOriginGlobal();
-          // -1 otherwise slurl will fmod 256 to 0.
-          // And valid slurl range is supposed to be 0..255
-          F64 max_val = REGION_WIDTH_METERS - 1;
-          global_pos.mdV[VX] = llclamp(global_pos[VX], region_origin[VX], region_origin[VX] + max_val);
-          global_pos.mdV[VY] = llclamp(global_pos[VY], region_origin[VY], region_origin[VY] + max_val);
-
-          return_slurl = LLSLURL(regionp->getName(), global_pos);
-      }
+        return_slurl = LLSLURL(regionp->getName(), regionp->getOriginGlobal(), gAgent.getPositionGlobal());
+        // </FS:Oren>
+    }
     slurl = return_slurl;
->>>>>>> 38c2a5bd
 }
 
 //static
@@ -146,209 +127,45 @@
         pos_y -= pos_y % 2;
     }
 
-<<<<<<< HEAD
-	// <FS:Ansariel> FIRE-1874: Show server version in statusbar
-	static LLCachedControl<bool> fsStatusbarShowSimulatorVersion(gSavedSettings, "FSStatusbarShowSimulatorVersion");
-	std::string simulator_version;
-
-	if (fsStatusbarShowSimulatorVersion)
-	{
-		std::istringstream simulator_name(gLastVersionChannel);
-		std::string version_part;
-
-		// Format is "Second Life Server 2020-03-20T18:40:52.538914"
-		if ((simulator_name >> version_part) &&
-			(simulator_name >> version_part) &&
-			(simulator_name >> version_part) &&
-			(simulator_name >> version_part))
-		{
-			size_t version_start = version_part.rfind('.');
-			if (version_start != std::string::npos && version_start != version_part.length() - 1)
-			{
-				simulator_version = version_part.substr(version_start + 1);
-			}
-		}
-	}
-	// </FS:Ansariel> FIRE-1874: Show server version in statusbar
-
-	// create a default name and description for the landmark
-	std::string parcel_name = LLViewerParcelMgr::getInstance()->getAgentParcelName();
-	std::string region_name = region->getName();
-// [RLVa:KB] - Checked: 2010-04-04 (RLVa-1.2.0d) | Modified: RLVa-1.2.0d
-	// RELEASE-RLVa: [SL-2.0.0] Check ELocationFormat to make sure our switch still makes sense
-	if (gRlvHandler.hasBehaviour(RLV_BHVR_SHOWLOC))
-	{
-		parcel_name = RlvStrings::getString(RlvStringKeys::Hidden::Parcel);
-		region_name = RlvStrings::getString(RlvStringKeys::Hidden::Region);
-		if (LOCATION_FORMAT_NO_MATURITY == fmt)
-			fmt = LOCATION_FORMAT_LANDMARK;
-		else if (LOCATION_FORMAT_FULL == fmt || LOCATION_FORMAT_V1 == fmt || LOCATION_FORMAT_V1_NO_COORDS == fmt)
-			fmt = LOCATION_FORMAT_NO_COORDS;
-	}
-// [/RLVa:KB]
-	std::string sim_access_string = region->getSimAccessString();
-	std::string buffer;
-	if( parcel_name.empty() )
-	{
-		// the parcel doesn't have a name
-		switch (fmt)
-		{
-		case LOCATION_FORMAT_LANDMARK:
-			buffer = llformat("%.100s", region_name.c_str());
-			break;
-		case LOCATION_FORMAT_NORMAL:
-			buffer = llformat("%s", region_name.c_str());
-			break;
-		case LOCATION_FORMAT_NORMAL_COORDS:
-			buffer = llformat("%s (%d, %d, %d)",
-				region_name.c_str(),
-				pos_x, pos_y, pos_z);
-			break;
-		case LOCATION_FORMAT_NO_COORDS:
-			buffer = llformat("%s%s%s",
-				region_name.c_str(),
-				sim_access_string.empty() ? "" : " - ",
-				sim_access_string.c_str());
-			break;
-		case LOCATION_FORMAT_NO_MATURITY:
-			buffer = llformat("%s (%d, %d, %d)",
-				region_name.c_str(),
-				pos_x, pos_y, pos_z);
-			break;
-		case LOCATION_FORMAT_FULL:
-			buffer = llformat("%s (%d, %d, %d)%s%s",
-				region_name.c_str(),
-				pos_x, pos_y, pos_z,
-				sim_access_string.empty() ? "" : " - ",
-				sim_access_string.c_str());
-			break;
-		// <FS:Ansariel> V1 format statusbar
-		case LOCATION_FORMAT_V1:
-			if (fsStatusbarShowSimulatorVersion && !simulator_version.empty())
-			{
-				buffer = llformat("%s - %s - (%d, %d, %d)%s%s",
-					region_name.c_str(),
-					simulator_version.c_str(),
-					pos_x, pos_y, pos_z,
-					sim_access_string.empty() ? "" : " - ",
-					sim_access_string.c_str());
-			}
-			else
-			{
-				buffer = llformat("%s (%d, %d, %d)%s%s",
-					region_name.c_str(),
-					pos_x, pos_y, pos_z,
-					sim_access_string.empty() ? "" : " - ",
-					sim_access_string.c_str());
-			}
-			break;
-		case LOCATION_FORMAT_V1_NO_COORDS:
-			if (fsStatusbarShowSimulatorVersion && !simulator_version.empty())
-			{
-				buffer = llformat("%s - %s%s%s",
-					region_name.c_str(),
-					simulator_version.c_str(),
-					sim_access_string.empty() ? "" : " - ",
-					sim_access_string.c_str());
-			}
-			else
-			{
-				buffer = llformat("%s%s%s",
-					region_name.c_str(),
-					sim_access_string.empty() ? "" : " - ",
-					sim_access_string.c_str());
-			}
-			break;
-		// </FS:Ansariel> V1 format statusbar
-		}
-	}
-	else
-	{
-		// the parcel has a name, so include it in the landmark name
-		switch (fmt)
-		{
-		case LOCATION_FORMAT_LANDMARK:
-			buffer = llformat("%.100s", parcel_name.c_str());
-			break;
-		case LOCATION_FORMAT_NORMAL:
-			buffer = llformat("%s, %s", parcel_name.c_str(), region_name.c_str());
-			break;
-		case LOCATION_FORMAT_NORMAL_COORDS:
-			buffer = llformat("%s (%d, %d, %d)",
-				parcel_name.c_str(),
-				pos_x, pos_y, pos_z);
-			break;
-		case LOCATION_FORMAT_NO_MATURITY:
-			buffer = llformat("%s, %s (%d, %d, %d)",
-				parcel_name.c_str(),
-				region_name.c_str(),
-				pos_x, pos_y, pos_z);
-			break;
-		case LOCATION_FORMAT_NO_COORDS:
-			buffer = llformat("%s, %s%s%s",
-							  parcel_name.c_str(),
-							  region_name.c_str(),
-							  sim_access_string.empty() ? "" : " - ",
-							  sim_access_string.c_str());
-				break;
-		case LOCATION_FORMAT_FULL:
-			buffer = llformat("%s, %s (%d, %d, %d)%s%s",
-				parcel_name.c_str(),
-				region_name.c_str(),
-				pos_x, pos_y, pos_z,
-				sim_access_string.empty() ? "" : " - ",
-				sim_access_string.c_str());
-			break;
-		// <FS:Ansariel> V1 format statusbar
-		case LOCATION_FORMAT_V1:
-			if (fsStatusbarShowSimulatorVersion && !simulator_version.empty())
-			{
-				buffer = llformat("%s - %s - (%d, %d, %d)%s%s - %s",
-					region_name.c_str(),
-					simulator_version.c_str(),
-					pos_x, pos_y, pos_z,
-					sim_access_string.empty() ? "" : " - ",
-					sim_access_string.c_str(),
-					parcel_name.c_str());
-			}
-			else
-			{
-				buffer = llformat("%s (%d, %d, %d)%s%s - %s",
-					region_name.c_str(),
-					pos_x, pos_y, pos_z,
-					sim_access_string.empty() ? "" : " - ",
-					sim_access_string.c_str(),
-					parcel_name.c_str());
-			}
-			break;
-		case LOCATION_FORMAT_V1_NO_COORDS:
-			if (fsStatusbarShowSimulatorVersion && !simulator_version.empty())
-			{
-				buffer = llformat("%s - %s%s%s - %s",
-					region_name.c_str(),
-					simulator_version.c_str(),
-					sim_access_string.empty() ? "" : " - ",
-					sim_access_string.c_str(),
-					parcel_name.c_str());
-			}
-			else
-			{
-				buffer = llformat("%s%s%s - %s",
-					region_name.c_str(),
-					sim_access_string.empty() ? "" : " - ",
-					sim_access_string.c_str(),
-					parcel_name.c_str());
-			}
-			break;
-		// </FS:Ansariel> V1 format statusbar
-		}
-	}
-	str = buffer;
-	return TRUE;
-=======
+    // <FS:Ansariel> FIRE-1874: Show server version in statusbar
+    static LLCachedControl<bool> fsStatusbarShowSimulatorVersion(gSavedSettings, "FSStatusbarShowSimulatorVersion");
+    std::string simulator_version;
+
+    if (fsStatusbarShowSimulatorVersion)
+    {
+        std::istringstream simulator_name(gLastVersionChannel);
+        std::string version_part;
+
+        // Format is "Second Life Server 2020-03-20T18:40:52.538914"
+        if ((simulator_name >> version_part) &&
+            (simulator_name >> version_part) &&
+            (simulator_name >> version_part) &&
+            (simulator_name >> version_part))
+        {
+            size_t version_start = version_part.rfind('.');
+            if (version_start != std::string::npos && version_start != version_part.length() - 1)
+            {
+                simulator_version = version_part.substr(version_start + 1);
+            }
+        }
+    }
+    // </FS:Ansariel> FIRE-1874: Show server version in statusbar
+
     // create a default name and description for the landmark
     std::string parcel_name = LLViewerParcelMgr::getInstance()->getAgentParcelName();
     std::string region_name = region->getName();
+// [RLVa:KB] - Checked: 2010-04-04 (RLVa-1.2.0d) | Modified: RLVa-1.2.0d
+    // RELEASE-RLVa: [SL-2.0.0] Check ELocationFormat to make sure our switch still makes sense
+    if (gRlvHandler.hasBehaviour(RLV_BHVR_SHOWLOC))
+    {
+        parcel_name = RlvStrings::getString(RlvStringKeys::Hidden::Parcel);
+        region_name = RlvStrings::getString(RlvStringKeys::Hidden::Region);
+        if (LOCATION_FORMAT_NO_MATURITY == fmt)
+            fmt = LOCATION_FORMAT_LANDMARK;
+        else if (LOCATION_FORMAT_FULL == fmt || LOCATION_FORMAT_V1 == fmt || LOCATION_FORMAT_V1_NO_COORDS == fmt)
+            fmt = LOCATION_FORMAT_NO_COORDS;
+    }
+// [/RLVa:KB]
     std::string sim_access_string = region->getSimAccessString();
     std::string buffer;
     if( parcel_name.empty() )
@@ -385,6 +202,44 @@
                 sim_access_string.empty() ? "" : " - ",
                 sim_access_string.c_str());
             break;
+        // <FS:Ansariel> V1 format statusbar
+        case LOCATION_FORMAT_V1:
+            if (fsStatusbarShowSimulatorVersion && !simulator_version.empty())
+            {
+                buffer = llformat("%s - %s - (%d, %d, %d)%s%s",
+                    region_name.c_str(),
+                    simulator_version.c_str(),
+                    pos_x, pos_y, pos_z,
+                    sim_access_string.empty() ? "" : " - ",
+                    sim_access_string.c_str());
+            }
+            else
+            {
+                buffer = llformat("%s (%d, %d, %d)%s%s",
+                    region_name.c_str(),
+                    pos_x, pos_y, pos_z,
+                    sim_access_string.empty() ? "" : " - ",
+                    sim_access_string.c_str());
+            }
+            break;
+        case LOCATION_FORMAT_V1_NO_COORDS:
+            if (fsStatusbarShowSimulatorVersion && !simulator_version.empty())
+            {
+                buffer = llformat("%s - %s%s%s",
+                    region_name.c_str(),
+                    simulator_version.c_str(),
+                    sim_access_string.empty() ? "" : " - ",
+                    sim_access_string.c_str());
+            }
+            else
+            {
+                buffer = llformat("%s%s%s",
+                    region_name.c_str(),
+                    sim_access_string.empty() ? "" : " - ",
+                    sim_access_string.c_str());
+            }
+            break;
+        // </FS:Ansariel> V1 format statusbar
         }
     }
     else
@@ -424,11 +279,52 @@
                 sim_access_string.empty() ? "" : " - ",
                 sim_access_string.c_str());
             break;
+        // <FS:Ansariel> V1 format statusbar
+        case LOCATION_FORMAT_V1:
+            if (fsStatusbarShowSimulatorVersion && !simulator_version.empty())
+            {
+                buffer = llformat("%s - %s - (%d, %d, %d)%s%s - %s",
+                    region_name.c_str(),
+                    simulator_version.c_str(),
+                    pos_x, pos_y, pos_z,
+                    sim_access_string.empty() ? "" : " - ",
+                    sim_access_string.c_str(),
+                    parcel_name.c_str());
+            }
+            else
+            {
+                buffer = llformat("%s (%d, %d, %d)%s%s - %s",
+                    region_name.c_str(),
+                    pos_x, pos_y, pos_z,
+                    sim_access_string.empty() ? "" : " - ",
+                    sim_access_string.c_str(),
+                    parcel_name.c_str());
+            }
+            break;
+        case LOCATION_FORMAT_V1_NO_COORDS:
+            if (fsStatusbarShowSimulatorVersion && !simulator_version.empty())
+            {
+                buffer = llformat("%s - %s%s%s - %s",
+                    region_name.c_str(),
+                    simulator_version.c_str(),
+                    sim_access_string.empty() ? "" : " - ",
+                    sim_access_string.c_str(),
+                    parcel_name.c_str());
+            }
+            else
+            {
+                buffer = llformat("%s%s%s - %s",
+                    region_name.c_str(),
+                    sim_access_string.empty() ? "" : " - ",
+                    sim_access_string.c_str(),
+                    parcel_name.c_str());
+            }
+            break;
+        // </FS:Ansariel> V1 format statusbar
         }
     }
     str = buffer;
     return TRUE;
->>>>>>> 38c2a5bd
 }
 BOOL LLAgentUI::buildLocationString(std::string& str, ELocationFormat fmt)
 {
