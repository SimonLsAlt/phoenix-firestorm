/** 
 * @file llagentui.cpp
 * @brief Utility methods to process agent's data as slurl's etc. before displaying
 *
 * $LicenseInfo:firstyear=2009&license=viewergpl$
 * 
 * Copyright (c) 2009, Linden Research, Inc.
 * 
 * Second Life Viewer Source Code
 * The source code in this file ("Source Code") is provided by Linden Lab
 * to you under the terms of the GNU General Public License, version 2.0
 * ("GPL"), unless you have obtained a separate licensing agreement
 * ("Other License"), formally executed by you and Linden Lab.  Terms of
 * the GPL can be found in doc/GPL-license.txt in this distribution, or
 * online at http://secondlifegrid.net/programs/open_source/licensing/gplv2
 * 
 * There are special exceptions to the terms and conditions of the GPL as
 * it is applied to this Source Code. View the full text of the exception
 * in the file doc/FLOSS-exception.txt in this software distribution, or
 * online at
 * http://secondlifegrid.net/programs/open_source/licensing/flossexception
 * 
 * By copying, modifying or distributing this software, you acknowledge
 * that you have read and understood your obligations described above,
 * and agree to abide by those obligations.
 * 
 * ALL LINDEN LAB SOURCE CODE IS PROVIDED "AS IS." LINDEN LAB MAKES NO
 * WARRANTIES, EXPRESS, IMPLIED OR OTHERWISE, REGARDING ITS ACCURACY,
 * COMPLETENESS OR PERFORMANCE.
 * $/LicenseInfo$
 */

#include "llviewerprecompiledheaders.h"

#include "llagentui.h"

// Library includes
#include "llparcel.h"

// Viewer includes
#include "llagent.h"
#include "llviewercontrol.h"
#include "llviewerregion.h"
#include "llviewerparcelmgr.h"
#include "llvoavatarself.h"
#include "llslurl.h"

//static
<<<<<<< HEAD
=======
void LLAgentUI::buildName(std::string& name)
{
	name.clear();
	if (isAgentAvatarValid())
	{
		LLNameValue *first_nv = gAgentAvatarp->getNVPair("FirstName");
		LLNameValue *last_nv = gAgentAvatarp->getNVPair("LastName");
		if (first_nv && last_nv)
		{
			name = first_nv->printData() + " " + last_nv->printData();
		}
		else
		{
			llwarns << "Agent is missing FirstName and/or LastName nv pair." << llendl;
		}
	}
	else
	{
		name = gSavedSettings.getString("FirstName") + " " + gSavedSettings.getString("LastName");
	}
}

//static
>>>>>>> 8e1dbbbb
void LLAgentUI::buildFullname(std::string& name)
{
	if (isAgentAvatarValid())
		name = gAgentAvatarp->getFullname();
}

//static
std::string LLAgentUI::buildSLURL(const bool escaped /*= true*/)
{
	std::string slurl;
	LLViewerRegion *regionp = gAgent.getRegion();
	if (regionp)
	{
		LLVector3d agentPos = gAgent.getPositionGlobal();
		slurl = LLSLURL::buildSLURLfromPosGlobal(regionp->getName(), agentPos, escaped);
	}
	return slurl;
}

//static
BOOL LLAgentUI::checkAgentDistance(const LLVector3& pole, F32 radius)
{
	F32 delta_x = gAgent.getPositionAgent().mV[VX] - pole.mV[VX];
	F32 delta_y = gAgent.getPositionAgent().mV[VY] - pole.mV[VY];
	
	return  sqrt( delta_x* delta_x + delta_y* delta_y ) < radius;
}
BOOL LLAgentUI::buildLocationString(std::string& str, ELocationFormat fmt,const LLVector3& agent_pos_region)
{
	LLViewerRegion* region = gAgent.getRegion();
	LLParcel* parcel = LLViewerParcelMgr::getInstance()->getAgentParcel();

	if (!region || !parcel) return FALSE;

	S32 pos_x = S32(agent_pos_region.mV[VX]);
	S32 pos_y = S32(agent_pos_region.mV[VY]);
	S32 pos_z = S32(agent_pos_region.mV[VZ]);

	// Round the numbers based on the velocity
	F32 velocity_mag_sq = gAgent.getVelocity().magVecSquared();

	const F32 FLY_CUTOFF = 6.f;		// meters/sec
	const F32 FLY_CUTOFF_SQ = FLY_CUTOFF * FLY_CUTOFF;
	const F32 WALK_CUTOFF = 1.5f;	// meters/sec
	const F32 WALK_CUTOFF_SQ = WALK_CUTOFF * WALK_CUTOFF;

	if (velocity_mag_sq > FLY_CUTOFF_SQ)
	{
		pos_x -= pos_x % 4;
		pos_y -= pos_y % 4;
	}
	else if (velocity_mag_sq > WALK_CUTOFF_SQ)
	{
		pos_x -= pos_x % 2;
		pos_y -= pos_y % 2;
	}

	// create a default name and description for the landmark
	std::string parcel_name = LLViewerParcelMgr::getInstance()->getAgentParcelName();
	std::string region_name = region->getName();
	std::string sim_access_string = region->getSimAccessString();
	std::string buffer;
	if( parcel_name.empty() )
	{
		// the parcel doesn't have a name
		switch (fmt)
		{
		case LOCATION_FORMAT_LANDMARK:
			buffer = llformat("%.100s", region_name.c_str());
			break;
		case LOCATION_FORMAT_NORMAL:
			buffer = llformat("%s", region_name.c_str());
			break;
		case LOCATION_FORMAT_NO_COORDS:
			buffer = llformat("%s%s%s",
				region_name.c_str(),
				sim_access_string.empty() ? "" : " - ",
				sim_access_string.c_str());
			break;
		case LOCATION_FORMAT_NO_MATURITY:
			buffer = llformat("%s (%d, %d, %d)",
				region_name.c_str(),
				pos_x, pos_y, pos_z);
			break;
		case LOCATION_FORMAT_FULL:
			buffer = llformat("%s (%d, %d, %d)%s%s",
				region_name.c_str(),
				pos_x, pos_y, pos_z,
				sim_access_string.empty() ? "" : " - ",
				sim_access_string.c_str());
			break;
		}
	}
	else
	{
		// the parcel has a name, so include it in the landmark name
		switch (fmt)
		{
		case LOCATION_FORMAT_LANDMARK:
			buffer = llformat("%.100s", parcel_name.c_str());
			break;
		case LOCATION_FORMAT_NORMAL:
			buffer = llformat("%s, %s", parcel_name.c_str(), region_name.c_str());
			break;
		case LOCATION_FORMAT_NO_MATURITY:
			buffer = llformat("%s, %s (%d, %d, %d)",
				parcel_name.c_str(),
				region_name.c_str(),
				pos_x, pos_y, pos_z);
			break;
		case LOCATION_FORMAT_NO_COORDS:
			buffer = llformat("%s, %s%s%s",
							  parcel_name.c_str(),
							  region_name.c_str(),
							  sim_access_string.empty() ? "" : " - ",
							  sim_access_string.c_str());
				break;
		case LOCATION_FORMAT_FULL:
			buffer = llformat("%s, %s (%d, %d, %d)%s%s",
				parcel_name.c_str(),
				region_name.c_str(),
				pos_x, pos_y, pos_z,
				sim_access_string.empty() ? "" : " - ",
				sim_access_string.c_str());
			break;
		}
	}
	str = buffer;
	return TRUE;
}
BOOL LLAgentUI::buildLocationString(std::string& str, ELocationFormat fmt)
{
	return buildLocationString(str,fmt, gAgent.getPositionAgent());
}<|MERGE_RESOLUTION|>--- conflicted
+++ resolved
@@ -46,32 +46,6 @@
 #include "llslurl.h"
 
 //static
-<<<<<<< HEAD
-=======
-void LLAgentUI::buildName(std::string& name)
-{
-	name.clear();
-	if (isAgentAvatarValid())
-	{
-		LLNameValue *first_nv = gAgentAvatarp->getNVPair("FirstName");
-		LLNameValue *last_nv = gAgentAvatarp->getNVPair("LastName");
-		if (first_nv && last_nv)
-		{
-			name = first_nv->printData() + " " + last_nv->printData();
-		}
-		else
-		{
-			llwarns << "Agent is missing FirstName and/or LastName nv pair." << llendl;
-		}
-	}
-	else
-	{
-		name = gSavedSettings.getString("FirstName") + " " + gSavedSettings.getString("LastName");
-	}
-}
-
-//static
->>>>>>> 8e1dbbbb
 void LLAgentUI::buildFullname(std::string& name)
 {
 	if (isAgentAvatarValid())
