--- conflicted
+++ resolved
@@ -153,7 +153,6 @@
 			U64 region_handle, const std::string& url,
 			const LLUUID& snapshot_id, bool teleport);
 
-<<<<<<< HEAD
 	void fillSearchComboBox();
 	
 	// <FS:CR> FIRE-11847
@@ -167,19 +166,10 @@
 	// {
 	// 	if (LLNavigationBar::instanceExists())
 	// 	{
-	// 		LLNavigationBar::getInstance()->setEnabled(FALSE);
+	// 		LLNavigationBar::getInstance()->setEnabled(false);
 	// 	}
 	// }
 	// </FS:Zi>
-=======
-	static void destroyClass()
-	{
-		if (LLNavigationBar::instanceExists())
-		{
-			LLNavigationBar::getInstance()->setEnabled(false);
-		}
-	}
->>>>>>> 7704c263
 
 	S32							mNavPanWidth;
 	LLMenuGL*					mTeleportHistoryMenu;
