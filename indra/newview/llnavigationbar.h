/** 
 * @file llnavigationbar.h
 * @brief Navigation bar definition
 *
 * $LicenseInfo:firstyear=2009&license=viewerlgpl$
 * Second Life Viewer Source Code
 * Copyright (C) 2010, Linden Research, Inc.
 * 
 * This library is free software; you can redistribute it and/or
 * modify it under the terms of the GNU Lesser General Public
 * License as published by the Free Software Foundation;
 * version 2.1 of the License only.
 * 
 * This library is distributed in the hope that it will be useful,
 * but WITHOUT ANY WARRANTY; without even the implied warranty of
 * MERCHANTABILITY or FITNESS FOR A PARTICULAR PURPOSE.  See the GNU
 * Lesser General Public License for more details.
 * 
 * You should have received a copy of the GNU Lesser General Public
 * License along with this library; if not, write to the Free Software
 * Foundation, Inc., 51 Franklin Street, Fifth Floor, Boston, MA  02110-1301  USA
 * 
 * Linden Research, Inc., 945 Battery Street, San Francisco, CA  94111  USA
 * $/LicenseInfo$
 */

#ifndef LL_LLNAVIGATIONBAR_H
#define LL_LLNAVIGATIONBAR_H

// <FS:Zi> Make navigation bar part of the UI
// #include "llpanel.h"
// </FS:Zi>
#include "llbutton.h"
#include "lllayoutstack.h"
#include "llinitdestroyclass.h"
#include "rlvdefines.h"

class LLLocationInputCtrl;
class LLMenuGL;
class LLSearchEditor;
class LLSearchComboBox;

/**
 * This button is able to handle click-dragging mouse event.
 * It has appropriated signal for this event.
 * Dragging direction can be set from xml attribute called 'direction'
 * 
 * *TODO: move to llui?  
 */

class LLPullButton: public LLButton
{
	LOG_CLASS(LLPullButton);

public:
	struct Params: public LLInitParam::Block<Params, LLButton::Params>
	{
		Optional<std::string> direction; // left, right, down, up

		Params() 
		:	direction("direction", "down")
		{
		}
	};
	
	/*virtual*/ bool handleMouseDown(S32 x, S32 y, MASK mask);

	/*virtual*/ bool handleMouseUp(S32 x, S32 y, MASK mask);

	/*virtual*/ void onMouseLeave(S32 x, S32 y, MASK mask);

	boost::signals2::connection setClickDraggingCallback(const commit_signal_t::slot_type& cb);

protected:
	friend class LLUICtrlFactory;
	// convert string name into direction vector
	void setDirectionFromName(const std::string& name);
	LLPullButton(const LLPullButton::Params& params);

	commit_signal_t mClickDraggingSignal;
	LLVector2 mLastMouseDown;
	LLVector2 mDraggingDirection;
};

/**
 * Web browser-like navigation bar.
 */ 
class LLNavigationBar
// <FS:Zi> Make navigation bar part of the UI
	// :	public LLPanel, public LLSingleton<LLNavigationBar>, private LLDestroyClass<LLNavigationBar>
	:	public LLSingleton<LLNavigationBar>
// </FS:Zi>
{
	LLSINGLETON(LLNavigationBar);
	virtual ~LLNavigationBar();
	LOG_CLASS(LLNavigationBar);
	friend class LLDestroyClass<LLNavigationBar>;

public:
	
	// <FS:Zi> Make navigation bar part of the UI
<<<<<<< HEAD
	// /*virtual*/ void	draw();
	// /*virtual*/ bool handleRightMouseDown(S32 x, S32 y, MASK mask);
	// /*virtual*/ bool	postBuild();
	// </FS:Zi>
//	/*virtual*/ void	setVisible(bool visible); // <FS:Zi> Is done inside XUI now, using visibility_control
=======
	// /*virtual*/ void	draw() override;
	// /*virtual*/ BOOL handleRightMouseDown(S32 x, S32 y, MASK mask) override;
	// /*virtual*/ BOOL	postBuild() override;
	// </FS:Zi>
//	/*virtual*/ void	setVisible(BOOL visible) override; // <FS:Zi> Is done inside XUI now, using visibility_control
>>>>>>> cfdca912

	void handleLoginComplete();
	void clearHistoryCache();

// <FS:Zi> No size calculations in code please. XUI handles it all now with visibility_control
// 	int getDefNavBarHeight();
// 	int getDefFavBarHeight();
// </FS:Zi>

    bool isRebakeNavMeshAvailable();
	
// [RLVa:KB] - Checked: 2014-03-23 (RLVa-1.4.10)
	void refreshLocationCtrl();
// [/RLVa:KB]
private:
	// the distance between navigation panel and favorites panel in pixels
	// const static S32 FAVBAR_TOP_PADDING = 10;	// <FS:Zi> No size calculations in code please. XUI handles it all now with visibility_control

	void rebuildTeleportHistoryMenu();
	void showTeleportHistoryMenu(LLUICtrl* btn_ctrl);
	void invokeSearch(std::string search_text);
	void resizeLayoutPanel();
	// callbacks
	void onTeleportHistoryMenuItemClicked(const LLSD& userdata);
	void onTeleportHistoryChanged();
	// [FS:CR] FIRE-12333
	//void onBackButtonClicked();
	void onBackButtonClicked(LLUICtrl* ctrl);
	void onBackOrForwardButtonHeldDown(LLUICtrl* ctrl, const LLSD& param);
	void onNavigationButtonHeldUp(LLButton* nav_button);
	// [FS:CR] FIRE-12333
	//void onForwardButtonClicked();
	//void onHomeButtonClicked();
	void onForwardButtonClicked(LLUICtrl* ctrl);
	void onHomeButtonClicked(LLUICtrl* ctrl);
	void onLandmarksButtonClicked();
	void onLocationSelection();
	void onLocationPrearrange(const LLSD& data);
	void onSearchCommit();
	void onTeleportFinished(const LLVector3d& global_agent_pos);
	void onTeleportFailed();
	void onNavbarResized();
	void onRegionNameResponse(
			std::string typed_location,
			std::string region_name,
			LLVector3 local_coords,
			U64 region_handle, const std::string& url,
			const LLUUID& snapshot_id, bool teleport);

	void fillSearchComboBox();
	
	// <FS:CR> FIRE-11847
	void onClickedLightingBtn();
	boost::signals2::connection mRlvBehaviorCallbackConnection;
	void updateRlvRestrictions(ERlvBehaviour behavior, ERlvParamType type);
	// </FS:CR>

	// <FS:Zi> Make navigation bar part of the UI
	// static void destroyClass()
	// {
	// 	if (LLNavigationBar::instanceExists())
	// 	{
<<<<<<< HEAD
	// 		LLNavigationBar::getInstance()->setEnabled(false);
=======
	// 		LLNavigationBar::getInstance()->setEnabled(FALSE);
>>>>>>> cfdca912
	// 	}
	// }
	// </FS:Zi>

	S32							mNavPanWidth;
	LLMenuGL*					mTeleportHistoryMenu;
	LLPullButton*				mBtnBack;
	LLPullButton*				mBtnForward;
	LLButton*					mBtnHome;
	LLButton*					mBtnLandmarks;
	LLSearchComboBox*			mSearchComboBox;
	LLLocationInputCtrl*		mCmbLocation;
	// <FS:Zi> No size calculations in code please. XUI handles it all now with visibility_control
	//LLRect						mDefaultNbRect;
	//LLRect						mDefaultFpRect;
	// </FS:Zi>
	LLLayoutPanel* 				mNavigationPanel;
	LLLayoutPanel* 				mFavoritePanel;
	boost::signals2::connection	mTeleportFailedConnection;
	boost::signals2::connection	mTeleportFinishConnection;
	boost::signals2::connection	mHistoryMenuConnection;
	// if true, save location to location history when teleport finishes
	bool						mSaveToLocationHistory;

// <FS:Zi> Make navigation bar part of the UI
public:
	void clearHistory();
	LLView* getView();		// for RLVa to disable "Home" button

protected:
	void onRightMouseDown(S32 x,S32 y,MASK mask);
	void setupPanel();

	LLView* mView;
// </FS:Zi>
};

#endif<|MERGE_RESOLUTION|>--- conflicted
+++ resolved
@@ -99,19 +99,11 @@
 public:
 	
 	// <FS:Zi> Make navigation bar part of the UI
-<<<<<<< HEAD
-	// /*virtual*/ void	draw();
-	// /*virtual*/ bool handleRightMouseDown(S32 x, S32 y, MASK mask);
-	// /*virtual*/ bool	postBuild();
+	// /*virtual*/ void	draw() override;
+	// /*virtual*/ bool handleRightMouseDown(S32 x, S32 y, MASK mask) override;
+	// /*virtual*/ bool	postBuild() override;
 	// </FS:Zi>
-//	/*virtual*/ void	setVisible(bool visible); // <FS:Zi> Is done inside XUI now, using visibility_control
-=======
-	// /*virtual*/ void	draw() override;
-	// /*virtual*/ BOOL handleRightMouseDown(S32 x, S32 y, MASK mask) override;
-	// /*virtual*/ BOOL	postBuild() override;
-	// </FS:Zi>
-//	/*virtual*/ void	setVisible(BOOL visible) override; // <FS:Zi> Is done inside XUI now, using visibility_control
->>>>>>> cfdca912
+//	/*virtual*/ void	setVisible(bool visible) override; // <FS:Zi> Is done inside XUI now, using visibility_control
 
 	void handleLoginComplete();
 	void clearHistoryCache();
@@ -174,11 +166,7 @@
 	// {
 	// 	if (LLNavigationBar::instanceExists())
 	// 	{
-<<<<<<< HEAD
 	// 		LLNavigationBar::getInstance()->setEnabled(false);
-=======
-	// 		LLNavigationBar::getInstance()->setEnabled(FALSE);
->>>>>>> cfdca912
 	// 	}
 	// }
 	// </FS:Zi>
