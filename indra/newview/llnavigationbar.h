/**
 * @file llnavigationbar.h
 * @brief Navigation bar definition
 *
 * $LicenseInfo:firstyear=2009&license=viewerlgpl$
 * Second Life Viewer Source Code
 * Copyright (C) 2010, Linden Research, Inc.
 *
 * This library is free software; you can redistribute it and/or
 * modify it under the terms of the GNU Lesser General Public
 * License as published by the Free Software Foundation;
 * version 2.1 of the License only.
 *
 * This library is distributed in the hope that it will be useful,
 * but WITHOUT ANY WARRANTY; without even the implied warranty of
 * MERCHANTABILITY or FITNESS FOR A PARTICULAR PURPOSE.  See the GNU
 * Lesser General Public License for more details.
 *
 * You should have received a copy of the GNU Lesser General Public
 * License along with this library; if not, write to the Free Software
 * Foundation, Inc., 51 Franklin Street, Fifth Floor, Boston, MA  02110-1301  USA
 *
 * Linden Research, Inc., 945 Battery Street, San Francisco, CA  94111  USA
 * $/LicenseInfo$
 */

#ifndef LL_LLNAVIGATIONBAR_H
#define LL_LLNAVIGATIONBAR_H

// <FS:Zi> Make navigation bar part of the UI
// #include "llpanel.h"
// </FS:Zi>
#include "llbutton.h"
#include "lllayoutstack.h"
#include "llinitdestroyclass.h"
#include "rlvdefines.h"

class LLLocationInputCtrl;
class LLMenuGL;
class LLSearchEditor;
class LLSearchComboBox;

/**
 * This button is able to handle click-dragging mouse event.
 * It has appropriated signal for this event.
 * Dragging direction can be set from xml attribute called 'direction'
 *
 * *TODO: move to llui?
 */

class LLPullButton: public LLButton
{
    LOG_CLASS(LLPullButton);

public:
    struct Params: public LLInitParam::Block<Params, LLButton::Params>
    {
        Optional<std::string> direction; // left, right, down, up

        Params()
        :   direction("direction", "down")
        {
        }
    };

<<<<<<< HEAD
		Params() 
		:	direction("direction", "down")
		{
		}
	};
	
	/*virtual*/ bool handleMouseDown(S32 x, S32 y, MASK mask);

	/*virtual*/ bool handleMouseUp(S32 x, S32 y, MASK mask);
=======
    /*virtual*/ BOOL handleMouseDown(S32 x, S32 y, MASK mask);

    /*virtual*/ BOOL handleMouseUp(S32 x, S32 y, MASK mask);
>>>>>>> c06fb4e0

    /*virtual*/ void onMouseLeave(S32 x, S32 y, MASK mask);

    boost::signals2::connection setClickDraggingCallback(const commit_signal_t::slot_type& cb);

protected:
    friend class LLUICtrlFactory;
    // convert string name into direction vector
    void setDirectionFromName(const std::string& name);
    LLPullButton(const LLPullButton::Params& params);

    commit_signal_t mClickDraggingSignal;
    LLVector2 mLastMouseDown;
    LLVector2 mDraggingDirection;
};

/**
 * Web browser-like navigation bar.
 */
class LLNavigationBar
// <FS:Zi> Make navigation bar part of the UI
    // :    public LLPanel, public LLSingleton<LLNavigationBar>, private LLDestroyClass<LLNavigationBar>
    :   public LLSingleton<LLNavigationBar>
// </FS:Zi>
{
    LLSINGLETON(LLNavigationBar);
    virtual ~LLNavigationBar();
    LOG_CLASS(LLNavigationBar);
    friend class LLDestroyClass<LLNavigationBar>;

public:
<<<<<<< HEAD
	
	// <FS:Zi> Make navigation bar part of the UI
	// /*virtual*/ void	draw() override;
	// /*virtual*/ bool handleRightMouseDown(S32 x, S32 y, MASK mask) override;
	// /*virtual*/ bool	postBuild() override;
	// </FS:Zi>
//	/*virtual*/ void	setVisible(bool visible) override; // <FS:Zi> Is done inside XUI now, using visibility_control
=======
>>>>>>> c06fb4e0

    // <FS:Zi> Make navigation bar part of the UI
    // /*virtual*/ void draw() override;
    // /*virtual*/ BOOL handleRightMouseDown(S32 x, S32 y, MASK mask) override;
    // /*virtual*/ BOOL postBuild() override;
    // </FS:Zi>
//  /*virtual*/ void    setVisible(BOOL visible) override; // <FS:Zi> Is done inside XUI now, using visibility_control

    void handleLoginComplete();
    void clearHistoryCache();

// <FS:Zi> No size calculations in code please. XUI handles it all now with visibility_control
//  int getDefNavBarHeight();
//  int getDefFavBarHeight();
// </FS:Zi>

    bool isRebakeNavMeshAvailable();

// [RLVa:KB] - Checked: 2014-03-23 (RLVa-1.4.10)
    void refreshLocationCtrl();
// [/RLVa:KB]
private:
<<<<<<< HEAD
	// the distance between navigation panel and favorites panel in pixels
	// const static S32 FAVBAR_TOP_PADDING = 10;	// <FS:Zi> No size calculations in code please. XUI handles it all now with visibility_control

	void rebuildTeleportHistoryMenu();
	void showTeleportHistoryMenu(LLUICtrl* btn_ctrl);
	void invokeSearch(std::string search_text);
	void resizeLayoutPanel();
	// callbacks
	void onTeleportHistoryMenuItemClicked(const LLSD& userdata);
	void onTeleportHistoryChanged();
	// [FS:CR] FIRE-12333
	//void onBackButtonClicked();
	void onBackButtonClicked(LLUICtrl* ctrl);
	void onBackOrForwardButtonHeldDown(LLUICtrl* ctrl, const LLSD& param);
	void onNavigationButtonHeldUp(LLButton* nav_button);
	// [FS:CR] FIRE-12333
	//void onForwardButtonClicked();
	//void onHomeButtonClicked();
	void onForwardButtonClicked(LLUICtrl* ctrl);
	void onHomeButtonClicked(LLUICtrl* ctrl);
	void onLandmarksButtonClicked();
	void onLocationSelection();
	void onLocationPrearrange(const LLSD& data);
	void onSearchCommit();
	void onTeleportFinished(const LLVector3d& global_agent_pos);
	void onTeleportFailed();
	void onNavbarResized();
	void onRegionNameResponse(
			std::string typed_location,
			std::string region_name,
			LLVector3 local_coords,
			U64 region_handle, const std::string& url,
			const LLUUID& snapshot_id, bool teleport);

	void fillSearchComboBox();
	
	// <FS:CR> FIRE-11847
	void onClickedLightingBtn();
	boost::signals2::connection mRlvBehaviorCallbackConnection;
	void updateRlvRestrictions(ERlvBehaviour behavior, ERlvParamType type);
	// </FS:CR>

	// <FS:Zi> Make navigation bar part of the UI
	// static void destroyClass()
	// {
	// 	if (LLNavigationBar::instanceExists())
	// 	{
	// 		LLNavigationBar::getInstance()->setEnabled(false);
	// 	}
	// }
	// </FS:Zi>

	S32							mNavPanWidth;
	LLMenuGL*					mTeleportHistoryMenu;
	LLPullButton*				mBtnBack;
	LLPullButton*				mBtnForward;
	LLButton*					mBtnHome;
	LLButton*					mBtnLandmarks;
	LLSearchComboBox*			mSearchComboBox;
	LLLocationInputCtrl*		mCmbLocation;
	// <FS:Zi> No size calculations in code please. XUI handles it all now with visibility_control
	//LLRect						mDefaultNbRect;
	//LLRect						mDefaultFpRect;
	// </FS:Zi>
	LLLayoutPanel* 				mNavigationPanel;
	LLLayoutPanel* 				mFavoritePanel;
	boost::signals2::connection	mTeleportFailedConnection;
	boost::signals2::connection	mTeleportFinishConnection;
	boost::signals2::connection	mHistoryMenuConnection;
	// if true, save location to location history when teleport finishes
	bool						mSaveToLocationHistory;
=======
    // the distance between navigation panel and favorites panel in pixels
    // const static S32 FAVBAR_TOP_PADDING = 10;    // <FS:Zi> No size calculations in code please. XUI handles it all now with visibility_control

    void rebuildTeleportHistoryMenu();
    void showTeleportHistoryMenu(LLUICtrl* btn_ctrl);
    void invokeSearch(std::string search_text);
    void resizeLayoutPanel();
    // callbacks
    void onTeleportHistoryMenuItemClicked(const LLSD& userdata);
    void onTeleportHistoryChanged();
    // [FS:CR] FIRE-12333
    //void onBackButtonClicked();
    void onBackButtonClicked(LLUICtrl* ctrl);
    void onBackOrForwardButtonHeldDown(LLUICtrl* ctrl, const LLSD& param);
    void onNavigationButtonHeldUp(LLButton* nav_button);
    // [FS:CR] FIRE-12333
    //void onForwardButtonClicked();
    //void onHomeButtonClicked();
    void onForwardButtonClicked(LLUICtrl* ctrl);
    void onHomeButtonClicked(LLUICtrl* ctrl);
    void onLandmarksButtonClicked();
    void onLocationSelection();
    void onLocationPrearrange(const LLSD& data);
    void onSearchCommit();
    void onTeleportFinished(const LLVector3d& global_agent_pos);
    void onTeleportFailed();
    void onNavbarResized();
    void onRegionNameResponse(
            std::string typed_location,
            std::string region_name,
            LLVector3 local_coords,
            U64 region_handle, const std::string& url,
            const LLUUID& snapshot_id, bool teleport);

    void fillSearchComboBox();

    // <FS:CR> FIRE-11847
    void onClickedLightingBtn();
    boost::signals2::connection mRlvBehaviorCallbackConnection;
    void updateRlvRestrictions(ERlvBehaviour behavior, ERlvParamType type);
    // </FS:CR>

    // <FS:Zi> Make navigation bar part of the UI
    // static void destroyClass()
    // {
    //  if (LLNavigationBar::instanceExists())
    //  {
    //      LLNavigationBar::getInstance()->setEnabled(FALSE);
    //  }
    // }
    // </FS:Zi>

    S32                         mNavPanWidth;
    LLMenuGL*                   mTeleportHistoryMenu;
    LLPullButton*               mBtnBack;
    LLPullButton*               mBtnForward;
    LLButton*                   mBtnHome;
    LLButton*                   mBtnLandmarks;
    LLSearchComboBox*           mSearchComboBox;
    LLLocationInputCtrl*        mCmbLocation;
    // <FS:Zi> No size calculations in code please. XUI handles it all now with visibility_control
    //LLRect                        mDefaultNbRect;
    //LLRect                        mDefaultFpRect;
    // </FS:Zi>
    LLLayoutPanel*              mNavigationPanel;
    LLLayoutPanel*              mFavoritePanel;
    boost::signals2::connection mTeleportFailedConnection;
    boost::signals2::connection mTeleportFinishConnection;
    boost::signals2::connection mHistoryMenuConnection;
    // if true, save location to location history when teleport finishes
    bool                        mSaveToLocationHistory;
>>>>>>> c06fb4e0

// <FS:Zi> Make navigation bar part of the UI
public:
    void clearHistory();
    LLView* getView();      // for RLVa to disable "Home" button

protected:
    void onRightMouseDown(S32 x,S32 y,MASK mask);
    void setupPanel();

    LLView* mView;
// </FS:Zi>
};

#endif<|MERGE_RESOLUTION|>--- conflicted
+++ resolved
@@ -63,21 +63,9 @@
         }
     };
 
-<<<<<<< HEAD
-		Params() 
-		:	direction("direction", "down")
-		{
-		}
-	};
-	
-	/*virtual*/ bool handleMouseDown(S32 x, S32 y, MASK mask);
-
-	/*virtual*/ bool handleMouseUp(S32 x, S32 y, MASK mask);
-=======
-    /*virtual*/ BOOL handleMouseDown(S32 x, S32 y, MASK mask);
-
-    /*virtual*/ BOOL handleMouseUp(S32 x, S32 y, MASK mask);
->>>>>>> c06fb4e0
+    /*virtual*/ bool handleMouseDown(S32 x, S32 y, MASK mask);
+
+    /*virtual*/ bool handleMouseUp(S32 x, S32 y, MASK mask);
 
     /*virtual*/ void onMouseLeave(S32 x, S32 y, MASK mask);
 
@@ -109,23 +97,13 @@
     friend class LLDestroyClass<LLNavigationBar>;
 
 public:
-<<<<<<< HEAD
-	
-	// <FS:Zi> Make navigation bar part of the UI
-	// /*virtual*/ void	draw() override;
-	// /*virtual*/ bool handleRightMouseDown(S32 x, S32 y, MASK mask) override;
-	// /*virtual*/ bool	postBuild() override;
-	// </FS:Zi>
-//	/*virtual*/ void	setVisible(bool visible) override; // <FS:Zi> Is done inside XUI now, using visibility_control
-=======
->>>>>>> c06fb4e0
 
     // <FS:Zi> Make navigation bar part of the UI
     // /*virtual*/ void draw() override;
-    // /*virtual*/ BOOL handleRightMouseDown(S32 x, S32 y, MASK mask) override;
-    // /*virtual*/ BOOL postBuild() override;
+    // /*virtual*/ bool handleRightMouseDown(S32 x, S32 y, MASK mask) override;
+    // /*virtual*/ bool postBuild() override;
     // </FS:Zi>
-//  /*virtual*/ void    setVisible(BOOL visible) override; // <FS:Zi> Is done inside XUI now, using visibility_control
+//  /*virtual*/ void    setVisible(bool visible) override; // <FS:Zi> Is done inside XUI now, using visibility_control
 
     void handleLoginComplete();
     void clearHistoryCache();
@@ -141,79 +119,6 @@
     void refreshLocationCtrl();
 // [/RLVa:KB]
 private:
-<<<<<<< HEAD
-	// the distance between navigation panel and favorites panel in pixels
-	// const static S32 FAVBAR_TOP_PADDING = 10;	// <FS:Zi> No size calculations in code please. XUI handles it all now with visibility_control
-
-	void rebuildTeleportHistoryMenu();
-	void showTeleportHistoryMenu(LLUICtrl* btn_ctrl);
-	void invokeSearch(std::string search_text);
-	void resizeLayoutPanel();
-	// callbacks
-	void onTeleportHistoryMenuItemClicked(const LLSD& userdata);
-	void onTeleportHistoryChanged();
-	// [FS:CR] FIRE-12333
-	//void onBackButtonClicked();
-	void onBackButtonClicked(LLUICtrl* ctrl);
-	void onBackOrForwardButtonHeldDown(LLUICtrl* ctrl, const LLSD& param);
-	void onNavigationButtonHeldUp(LLButton* nav_button);
-	// [FS:CR] FIRE-12333
-	//void onForwardButtonClicked();
-	//void onHomeButtonClicked();
-	void onForwardButtonClicked(LLUICtrl* ctrl);
-	void onHomeButtonClicked(LLUICtrl* ctrl);
-	void onLandmarksButtonClicked();
-	void onLocationSelection();
-	void onLocationPrearrange(const LLSD& data);
-	void onSearchCommit();
-	void onTeleportFinished(const LLVector3d& global_agent_pos);
-	void onTeleportFailed();
-	void onNavbarResized();
-	void onRegionNameResponse(
-			std::string typed_location,
-			std::string region_name,
-			LLVector3 local_coords,
-			U64 region_handle, const std::string& url,
-			const LLUUID& snapshot_id, bool teleport);
-
-	void fillSearchComboBox();
-	
-	// <FS:CR> FIRE-11847
-	void onClickedLightingBtn();
-	boost::signals2::connection mRlvBehaviorCallbackConnection;
-	void updateRlvRestrictions(ERlvBehaviour behavior, ERlvParamType type);
-	// </FS:CR>
-
-	// <FS:Zi> Make navigation bar part of the UI
-	// static void destroyClass()
-	// {
-	// 	if (LLNavigationBar::instanceExists())
-	// 	{
-	// 		LLNavigationBar::getInstance()->setEnabled(false);
-	// 	}
-	// }
-	// </FS:Zi>
-
-	S32							mNavPanWidth;
-	LLMenuGL*					mTeleportHistoryMenu;
-	LLPullButton*				mBtnBack;
-	LLPullButton*				mBtnForward;
-	LLButton*					mBtnHome;
-	LLButton*					mBtnLandmarks;
-	LLSearchComboBox*			mSearchComboBox;
-	LLLocationInputCtrl*		mCmbLocation;
-	// <FS:Zi> No size calculations in code please. XUI handles it all now with visibility_control
-	//LLRect						mDefaultNbRect;
-	//LLRect						mDefaultFpRect;
-	// </FS:Zi>
-	LLLayoutPanel* 				mNavigationPanel;
-	LLLayoutPanel* 				mFavoritePanel;
-	boost::signals2::connection	mTeleportFailedConnection;
-	boost::signals2::connection	mTeleportFinishConnection;
-	boost::signals2::connection	mHistoryMenuConnection;
-	// if true, save location to location history when teleport finishes
-	bool						mSaveToLocationHistory;
-=======
     // the distance between navigation panel and favorites panel in pixels
     // const static S32 FAVBAR_TOP_PADDING = 10;    // <FS:Zi> No size calculations in code please. XUI handles it all now with visibility_control
 
@@ -261,7 +166,7 @@
     // {
     //  if (LLNavigationBar::instanceExists())
     //  {
-    //      LLNavigationBar::getInstance()->setEnabled(FALSE);
+    //      LLNavigationBar::getInstance()->setEnabled(false);
     //  }
     // }
     // </FS:Zi>
@@ -285,7 +190,6 @@
     boost::signals2::connection mHistoryMenuConnection;
     // if true, save location to location history when teleport finishes
     bool                        mSaveToLocationHistory;
->>>>>>> c06fb4e0
 
 // <FS:Zi> Make navigation bar part of the UI
 public:
