/**
 * @file llnavigationbar.h
 * @brief Navigation bar definition
 *
 * $LicenseInfo:firstyear=2009&license=viewerlgpl$
 * Second Life Viewer Source Code
 * Copyright (C) 2010, Linden Research, Inc.
 *
 * This library is free software; you can redistribute it and/or
 * modify it under the terms of the GNU Lesser General Public
 * License as published by the Free Software Foundation;
 * version 2.1 of the License only.
 *
 * This library is distributed in the hope that it will be useful,
 * but WITHOUT ANY WARRANTY; without even the implied warranty of
 * MERCHANTABILITY or FITNESS FOR A PARTICULAR PURPOSE.  See the GNU
 * Lesser General Public License for more details.
 *
 * You should have received a copy of the GNU Lesser General Public
 * License along with this library; if not, write to the Free Software
 * Foundation, Inc., 51 Franklin Street, Fifth Floor, Boston, MA  02110-1301  USA
 *
 * Linden Research, Inc., 945 Battery Street, San Francisco, CA  94111  USA
 * $/LicenseInfo$
 */

#ifndef LL_LLNAVIGATIONBAR_H
#define LL_LLNAVIGATIONBAR_H

// <FS:Zi> Make navigation bar part of the UI
// #include "llpanel.h"
// </FS:Zi>
#include "llbutton.h"
#include "lllayoutstack.h"
#include "llinitdestroyclass.h"
#include "rlvdefines.h"

class LLLocationInputCtrl;
class LLMenuGL;
class LLSearchEditor;
class LLSearchComboBox;

/**
 * This button is able to handle click-dragging mouse event.
 * It has appropriated signal for this event.
 * Dragging direction can be set from xml attribute called 'direction'
 *
 * *TODO: move to llui?
 */

class LLPullButton: public LLButton
{
    LOG_CLASS(LLPullButton);

public:
    struct Params: public LLInitParam::Block<Params, LLButton::Params>
    {
        Optional<std::string> direction; // left, right, down, up

        Params()
        :   direction("direction", "down")
        {
        }
    };

    /*virtual*/ bool handleMouseDown(S32 x, S32 y, MASK mask);

    /*virtual*/ bool handleMouseUp(S32 x, S32 y, MASK mask);

    /*virtual*/ void onMouseLeave(S32 x, S32 y, MASK mask);

    boost::signals2::connection setClickDraggingCallback(const commit_signal_t::slot_type& cb);

protected:
    friend class LLUICtrlFactory;
    // convert string name into direction vector
    void setDirectionFromName(const std::string& name);
    LLPullButton(const LLPullButton::Params& params);

    commit_signal_t mClickDraggingSignal;
    LLVector2 mLastMouseDown;
    LLVector2 mDraggingDirection;
};

/**
 * Web browser-like navigation bar.
 */
class LLNavigationBar
// <FS:Zi> Make navigation bar part of the UI
    // :    public LLPanel, public LLSingleton<LLNavigationBar>, private LLDestroyClass<LLNavigationBar>
    :   public LLSingleton<LLNavigationBar>
// </FS:Zi>
{
    LLSINGLETON(LLNavigationBar);
    virtual ~LLNavigationBar();
    LOG_CLASS(LLNavigationBar);
    friend class LLDestroyClass<LLNavigationBar>;

public:

    // <FS:Zi> Make navigation bar part of the UI
    // /*virtual*/ void draw() override;
<<<<<<< HEAD
    // /*virtual*/ BOOL handleRightMouseDown(S32 x, S32 y, MASK mask) override;
    // /*virtual*/ BOOL postBuild() override;
    // </FS:Zi>
//  /*virtual*/ void    setVisible(BOOL visible) override; // <FS:Zi> Is done inside XUI now, using visibility_control
=======
    // /*virtual*/ bool handleRightMouseDown(S32 x, S32 y, MASK mask) override;
    // /*virtual*/ bool postBuild() override;
    // </FS:Zi>
//  /*virtual*/ void    setVisible(bool visible) override; // <FS:Zi> Is done inside XUI now, using visibility_control
>>>>>>> 050d2fef

    void handleLoginComplete();
    void clearHistoryCache();

// <FS:Zi> No size calculations in code please. XUI handles it all now with visibility_control
//  int getDefNavBarHeight();
//  int getDefFavBarHeight();
// </FS:Zi>

    bool isRebakeNavMeshAvailable();

// [RLVa:KB] - Checked: 2014-03-23 (RLVa-1.4.10)
    void refreshLocationCtrl();
// [/RLVa:KB]
private:
    // the distance between navigation panel and favorites panel in pixels
    // const static S32 FAVBAR_TOP_PADDING = 10;    // <FS:Zi> No size calculations in code please. XUI handles it all now with visibility_control

    void rebuildTeleportHistoryMenu();
    void showTeleportHistoryMenu(LLUICtrl* btn_ctrl);
    void invokeSearch(std::string search_text);
    void resizeLayoutPanel();
    // callbacks
    void onTeleportHistoryMenuItemClicked(const LLSD& userdata);
    void onTeleportHistoryChanged();
    // [FS:CR] FIRE-12333
    //void onBackButtonClicked();
    void onBackButtonClicked(LLUICtrl* ctrl);
    void onBackOrForwardButtonHeldDown(LLUICtrl* ctrl, const LLSD& param);
    void onNavigationButtonHeldUp(LLButton* nav_button);
    // [FS:CR] FIRE-12333
    //void onForwardButtonClicked();
    //void onHomeButtonClicked();
    void onForwardButtonClicked(LLUICtrl* ctrl);
    void onHomeButtonClicked(LLUICtrl* ctrl);
    void onLandmarksButtonClicked();
    void onLocationSelection();
    void onLocationPrearrange(const LLSD& data);
    void onSearchCommit();
    void onTeleportFinished(const LLVector3d& global_agent_pos);
    void onTeleportFailed();
    void onNavbarResized();
    void onRegionNameResponse(
            std::string typed_location,
            std::string region_name,
            LLVector3 local_coords,
            U64 region_handle, const std::string& url,
            const LLUUID& snapshot_id, bool teleport);

    void fillSearchComboBox();

    // <FS:CR> FIRE-11847
    void onClickedLightingBtn();
    boost::signals2::connection mRlvBehaviorCallbackConnection;
    void updateRlvRestrictions(ERlvBehaviour behavior, ERlvParamType type);
    // </FS:CR>

    // <FS:Zi> Make navigation bar part of the UI
    // static void destroyClass()
    // {
    //  if (LLNavigationBar::instanceExists())
    //  {
<<<<<<< HEAD
    //      LLNavigationBar::getInstance()->setEnabled(FALSE);
=======
    //      LLNavigationBar::getInstance()->setEnabled(false);
>>>>>>> 050d2fef
    //  }
    // }
    // </FS:Zi>

    S32                         mNavPanWidth;
    LLMenuGL*                   mTeleportHistoryMenu;
    LLPullButton*               mBtnBack;
    LLPullButton*               mBtnForward;
    LLButton*                   mBtnHome;
    LLButton*                   mBtnLandmarks;
    LLSearchComboBox*           mSearchComboBox;
    LLLocationInputCtrl*        mCmbLocation;
    // <FS:Zi> No size calculations in code please. XUI handles it all now with visibility_control
    //LLRect                        mDefaultNbRect;
    //LLRect                        mDefaultFpRect;
    // </FS:Zi>
    LLLayoutPanel*              mNavigationPanel;
    LLLayoutPanel*              mFavoritePanel;
    boost::signals2::connection mTeleportFailedConnection;
    boost::signals2::connection mTeleportFinishConnection;
    boost::signals2::connection mHistoryMenuConnection;
    // if true, save location to location history when teleport finishes
    bool                        mSaveToLocationHistory;

// <FS:Zi> Make navigation bar part of the UI
public:
    void clearHistory();
    LLView* getView();      // for RLVa to disable "Home" button

protected:
    void onRightMouseDown(S32 x,S32 y,MASK mask);
    void setupPanel();

    LLView* mView;
// </FS:Zi>
};

#endif<|MERGE_RESOLUTION|>--- conflicted
+++ resolved
@@ -100,17 +100,10 @@
 
     // <FS:Zi> Make navigation bar part of the UI
     // /*virtual*/ void draw() override;
-<<<<<<< HEAD
-    // /*virtual*/ BOOL handleRightMouseDown(S32 x, S32 y, MASK mask) override;
-    // /*virtual*/ BOOL postBuild() override;
-    // </FS:Zi>
-//  /*virtual*/ void    setVisible(BOOL visible) override; // <FS:Zi> Is done inside XUI now, using visibility_control
-=======
     // /*virtual*/ bool handleRightMouseDown(S32 x, S32 y, MASK mask) override;
     // /*virtual*/ bool postBuild() override;
     // </FS:Zi>
 //  /*virtual*/ void    setVisible(bool visible) override; // <FS:Zi> Is done inside XUI now, using visibility_control
->>>>>>> 050d2fef
 
     void handleLoginComplete();
     void clearHistoryCache();
@@ -173,11 +166,7 @@
     // {
     //  if (LLNavigationBar::instanceExists())
     //  {
-<<<<<<< HEAD
-    //      LLNavigationBar::getInstance()->setEnabled(FALSE);
-=======
     //      LLNavigationBar::getInstance()->setEnabled(false);
->>>>>>> 050d2fef
     //  }
     // }
     // </FS:Zi>
