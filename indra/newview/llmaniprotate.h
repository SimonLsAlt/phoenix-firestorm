--- conflicted
+++ resolved
@@ -87,32 +87,6 @@
     static LLVector3    intersectRayWithSphere( const LLVector3& ray_pt, const LLVector3& ray_dir, const LLVector3& sphere_center, F32 sphere_radius);
 
 private:
-<<<<<<< HEAD
-	LLVector3d			mRotationCenter;
-	LLCoordGL			mCenterScreen;
-//	S32					mLastHoverMouseX;		// used to suppress hover if mouse doesn't move
-//	S32					mLastHoverMouseY;
-	LLQuaternion		mRotation;
-	
-	LLVector3			mMouseDown;
-	LLVector3			mMouseCur;
-	LLVector3			mAgentSelfAtAxis; // Own agent uses separate rotation method
-	F32					mRadiusMeters;
-	
-	LLVector3			mCenterToCam;
-	LLVector3			mCenterToCamNorm;
-	F32					mCenterToCamMag;
-	LLVector3			mCenterToProfilePlane;
-	F32					mCenterToProfilePlaneMag;
-
-	BOOL				mSendUpdateOnMouseUp;
-
-	BOOL				mSmoothRotate;
-	BOOL				mCamEdgeOn;
-
-	LLVector4			mManipulatorVertices[6];
-	LLVector4			mManipulatorScales;
-=======
     LLVector3d          mRotationCenter;
     LLCoordGL           mCenterScreen;
 //  S32                 mLastHoverMouseX;       // used to suppress hover if mouse doesn't move
@@ -137,7 +111,6 @@
 
     LLVector4           mManipulatorVertices[6];
     LLVector4           mManipulatorScales;
->>>>>>> 38c2a5bd
 };
 
 #endif  // LL_LLMANIPROTATE_H