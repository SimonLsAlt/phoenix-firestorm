--- conflicted
+++ resolved
@@ -91,50 +91,6 @@
     void onParticipantsChanged() override;
 
 private:
-<<<<<<< HEAD
-	typedef std::set<LLUUID> speaker_ids_t;
-	typedef std::multimap<LLUUID, LLSpeakingIndicator*> speaking_indicators_mmap_t;
-	typedef speaking_indicators_mmap_t::value_type speaking_indicator_value_t;
-	typedef speaking_indicators_mmap_t::const_iterator indicator_const_iterator;
-	typedef std::pair<indicator_const_iterator, indicator_const_iterator> indicator_range_t;
-
-	/**
-	 * Callback to determine when voice channel is changed.
-	 *
-	 * It switches all registered speaking indicators off.
-	 * To reduce overheads only switched on indicators are processed.
-	 */
-	void sOnCurrentChannelChanged(const LLUUID& session_id);
-
-	/**
-	 * Changes state of indicators specified by LLUUIDs
-	 *
-	 * @param speakers_uuids - avatars' LLUUIDs whose speaking indicators should be switched
-	 * @param switch_on - if true specified indicator will be switched on, off otherwise.
-	 */
-	void switchSpeakerIndicators(const speaker_ids_t& speakers_uuids, bool switch_on);
-
-	/**
-	 * Ensures that passed instance of Speaking Indicator does not exist among registered ones.
-	 * If yes, it will be removed.
-	 */
-	void ensureInstanceDoesNotExist(LLSpeakingIndicator* const speaking_indicator);
-
-
-	/**
-	 * Multimap with all registered speaking indicators
-	 */
-	speaking_indicators_mmap_t mSpeakingIndicators;
-
-	/**
-	 * LUUIDs of avatar for which we have speaking indicators switched on.
-	 *
-	 * Is used to switch off all previously ON indicators when voice participant list is changed.
-	 *
-	 * @see onChange()
-	 */
-	speaker_ids_t mSwitchedIndicatorsOn;
-=======
     typedef std::set<LLUUID> speaker_ids_t;
     typedef std::multimap<LLUUID, LLSpeakingIndicator*> speaking_indicators_mmap_t;
     typedef speaking_indicators_mmap_t::value_type speaking_indicator_value_t;
@@ -177,7 +133,6 @@
      * @see onChange()
      */
     speaker_ids_t mSwitchedIndicatorsOn;
->>>>>>> 1a8a5404
 };
 
 //////////////////////////////////////////////////////////////////////////
@@ -198,13 +153,8 @@
     speaking_indicator_value_t value_type(speaker_id, speaking_indicator);
     mSpeakingIndicators.insert(value_type);
 
-<<<<<<< HEAD
-	speaker_ids_t speakers_uuids;
-	bool is_in_same_voice = LLVoiceClient::getInstance()->isParticipant(speaker_id);
-=======
     speaker_ids_t speakers_uuids;
     bool is_in_same_voice = LLVoiceClient::getInstance()->isParticipant(speaker_id);
->>>>>>> 1a8a5404
 
     speakers_uuids.insert(speaker_id);
     switchSpeakerIndicators(speakers_uuids, is_in_same_voice);
@@ -251,13 +201,8 @@
 
 void SpeakingIndicatorManager::sOnCurrentChannelChanged(const LLUUID& /*session_id*/)
 {
-<<<<<<< HEAD
-	switchSpeakerIndicators(mSwitchedIndicatorsOn, false);
-	mSwitchedIndicatorsOn.clear();
-=======
     switchSpeakerIndicators(mSwitchedIndicatorsOn, false);
     mSwitchedIndicatorsOn.clear();
->>>>>>> 1a8a5404
 }
 
 void SpeakingIndicatorManager::onParticipantsChanged()
@@ -267,16 +212,6 @@
     speaker_ids_t speakers_uuids;
     LLVoiceClient::getInstance()->getParticipantList(speakers_uuids);
 
-<<<<<<< HEAD
-	LL_DEBUGS("SpeakingIndicator") << "Switching all OFF, count: " << mSwitchedIndicatorsOn.size() << LL_ENDL;
-	// switch all indicators off
-	switchSpeakerIndicators(mSwitchedIndicatorsOn, false);
-	mSwitchedIndicatorsOn.clear();
-
-	LL_DEBUGS("SpeakingIndicator") << "Switching all ON, count: " << speakers_uuids.size() << LL_ENDL;
-	// then switch current voice participants indicators on
-	switchSpeakerIndicators(speakers_uuids, true);
-=======
     LL_DEBUGS("SpeakingIndicator") << "Switching all OFF, count: " << mSwitchedIndicatorsOn.size() << LL_ENDL;
     // switch all indicators off
     switchSpeakerIndicators(mSwitchedIndicatorsOn, false);
@@ -285,7 +220,6 @@
     LL_DEBUGS("SpeakingIndicator") << "Switching all ON, count: " << speakers_uuids.size() << LL_ENDL;
     // then switch current voice participants indicators on
     switchSpeakerIndicators(speakers_uuids, true);
->>>>>>> 1a8a5404
 }
 
 void SpeakingIndicatorManager::switchSpeakerIndicators(const speaker_ids_t& speakers_uuids, bool switch_on)
