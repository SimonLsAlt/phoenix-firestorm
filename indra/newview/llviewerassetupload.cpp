--- conflicted
+++ resolved
@@ -990,15 +990,9 @@
             // </FS:Ansariel>
 
             // <FS:Testy> FIRE-22943: Don't switch away from the "Recent Items" tab.
-<<<<<<< HEAD
-            //LLInventoryPanel::openInventoryPanelAndSetSelection(true, serverInventoryItem, false, TAKE_FOCUS_NO, (panel == NULL));
-            bool show_main_panel = (!panel || panel->getName() != "Recent Items");
-            LLInventoryPanel::openInventoryPanelAndSetSelection(true, serverInventoryItem, show_main_panel, TAKE_FOCUS_NO, (panel == NULL));
-=======
             //LLInventoryPanel::openInventoryPanelAndSetSelection(true, serverInventoryItem, false, false, !panel);
             bool show_main_panel = (!panel || panel->getName() != "Recent Items");
             LLInventoryPanel::openInventoryPanelAndSetSelection(true, serverInventoryItem, show_main_panel, false, !panel);
->>>>>>> f871c770
             // </FS:Testy>
 
             // restore keyboard focus
