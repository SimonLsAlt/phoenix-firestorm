--- conflicted
+++ resolved
@@ -889,7 +889,6 @@
             // Show the preview panel for textures and sounds to let
             // user know that the image (or snapshot) arrived intact.
             LLInventoryPanel* panel = LLInventoryPanel::getActiveInventoryPanel(FALSE);
-<<<<<<< HEAD
             // <FS:Ansariel> Use correct inventory floater for showing the upload
             if (!panel)
             {
@@ -905,13 +904,10 @@
             // </FS:Ansariel>
 
             // <FS:Testy> FIRE-22943: Don't switch away from the "Recent Items" tab.
-            //LLInventoryPanel::openInventoryPanelAndSetSelection(TRUE, serverInventoryItem, FALSE, TAKE_FOCUS_NO, (panel == NULL));
-            BOOL show_main_panel = (!panel || panel->getName() != "Recent Items");
-            LLInventoryPanel::openInventoryPanelAndSetSelection(TRUE, serverInventoryItem, show_main_panel, TAKE_FOCUS_NO, (panel == NULL));
+            //LLInventoryPanel::openInventoryPanelAndSetSelection(true, serverInventoryItem, false, false, !panel);
+            bool show_main_panel = (!panel || panel->getName() != "Recent Items");
+            LLInventoryPanel::openInventoryPanelAndSetSelection(true, serverInventoryItem, show_main_panel, false, !panel);
             // </FS:Testy>
-=======
-            LLInventoryPanel::openInventoryPanelAndSetSelection(true, serverInventoryItem, false, false, !panel);
->>>>>>> 70988ede
 
             // restore keyboard focus
             gFocusMgr.setKeyboardFocus(focus);
