/**
* @file llviewerassetupload.cpp
* @author optional
* @brief brief description of the file
*
* $LicenseInfo:firstyear=2011&license=viewerlgpl$
* Second Life Viewer Source Code
* Copyright (C) 2011, Linden Research, Inc.
*
* This library is free software; you can redistribute it and/or
* modify it under the terms of the GNU Lesser General Public
* License as published by the Free Software Foundation;
* version 2.1 of the License only.
*
* This library is distributed in the hope that it will be useful,
* but WITHOUT ANY WARRANTY; without even the implied warranty of
* MERCHANTABILITY or FITNESS FOR A PARTICULAR PURPOSE.  See the GNU
* Lesser General Public License for more details.
*
* You should have received a copy of the GNU Lesser General Public
* License along with this library; if not, write to the Free Software
* Foundation, Inc., 51 Franklin Street, Fifth Floor, Boston, MA  02110-1301  USA
*
* Linden Research, Inc., 945 Battery Street, San Francisco, CA  94111  USA
* $/LicenseInfo$
*/

#include "llviewerprecompiledheaders.h"

#include "linden_common.h"
#include "llviewertexturelist.h"
#include "llimage.h"
#include "lltrans.h"
#include "lluuid.h"
#include "llvorbisencode.h"
#include "lluploaddialog.h"
#include "llpreviewscript.h"
#include "llnotificationsutil.h"
#include "lleconomy.h"
#include "llagent.h"
#include "llfloaterreg.h"
#include "llstatusbar.h"
#include "llinventorypanel.h"
#include "llsdutil.h"
#include "llviewerassetupload.h"
#include "llappviewer.h"
#include "llviewerstats.h"
#include "llvfile.h"
#include "llgesturemgr.h"
#include "llpreviewnotecard.h"
#include "llpreviewgesture.h"
#include "llcoproceduremanager.h"

#include "llviewernetwork.h"
#include "llviewercontrol.h"

void dialog_refresh_all();

static const U32 LL_ASSET_UPLOAD_TIMEOUT_SEC = 60;

LLResourceUploadInfo::LLResourceUploadInfo(LLTransactionID transactId,
        LLAssetType::EType assetType, std::string name, std::string description,
        S32 compressionInfo, LLFolderType::EType destinationType,
        LLInventoryType::EType inventoryType, U32 nextOWnerPerms,
        U32 groupPerms, U32 everyonePerms, S32 expectedCost) :
    mTransactionId(transactId),
    mAssetType(assetType),
    mName(name),
    mDescription(description),
    mCompressionInfo(compressionInfo),
    mDestinationFolderType(destinationType),
    mInventoryType(inventoryType),
    mNextOwnerPerms(nextOWnerPerms),
    mGroupPerms(groupPerms),
    mEveryonePerms(everyonePerms),
    mExpectedUploadCost(expectedCost),
    mFolderId(LLUUID::null),
    mItemId(LLUUID::null),
    mAssetId(LLAssetID::null)
{ }


LLResourceUploadInfo::LLResourceUploadInfo(std::string name, 
        std::string description, S32 compressionInfo, 
        LLFolderType::EType destinationType, LLInventoryType::EType inventoryType, 
        U32 nextOWnerPerms, U32 groupPerms, U32 everyonePerms, S32 expectedCost):
    mName(name),
    mDescription(description),
    mCompressionInfo(compressionInfo),
    mDestinationFolderType(destinationType),
    mInventoryType(inventoryType),
    mNextOwnerPerms(nextOWnerPerms),
    mGroupPerms(groupPerms),
    mEveryonePerms(everyonePerms),
    mExpectedUploadCost(expectedCost),
    mTransactionId(),
    mAssetType(LLAssetType::AT_NONE),
    mFolderId(LLUUID::null),
    mItemId(LLUUID::null),
    mAssetId(LLAssetID::null)
{ 
    mTransactionId.generate();
}

LLResourceUploadInfo::LLResourceUploadInfo(LLAssetID assetId, LLAssetType::EType assetType, std::string name) :
    mAssetId(assetId),
    mAssetType(assetType),
    mName(name),
    mDescription(),
    mCompressionInfo(0),
    mDestinationFolderType(LLFolderType::FT_NONE),
    mInventoryType(LLInventoryType::IT_NONE),
    mNextOwnerPerms(0),
    mGroupPerms(0),
    mEveryonePerms(0),
    mExpectedUploadCost(0),
    mTransactionId(),
    mFolderId(LLUUID::null),
    mItemId(LLUUID::null)
{
}

LLSD LLResourceUploadInfo::prepareUpload()
{
    if (mAssetId.isNull())
        generateNewAssetId();

    incrementUploadStats();
    assignDefaults();

    return LLSD().with("success", LLSD::Boolean(true));
}

std::string LLResourceUploadInfo::getAssetTypeString() const
{
    return LLAssetType::lookup(mAssetType);
}

std::string LLResourceUploadInfo::getInventoryTypeString() const
{
    return LLInventoryType::lookup(mInventoryType);
}

LLSD LLResourceUploadInfo::generatePostBody()
{
    LLSD body;

    body["folder_id"] = mFolderId;
    body["asset_type"] = getAssetTypeString();
    body["inventory_type"] = getInventoryTypeString();
    body["name"] = mName;
    body["description"] = mDescription;
    body["next_owner_mask"] = LLSD::Integer(mNextOwnerPerms);
    body["group_mask"] = LLSD::Integer(mGroupPerms);
    body["everyone_mask"] = LLSD::Integer(mEveryonePerms);

    return body;

}

void LLResourceUploadInfo::logPreparedUpload()
{
    LL_INFOS() << "*** Uploading: " << std::endl <<
        "Type: " << LLAssetType::lookup(mAssetType) << std::endl <<
        "UUID: " << mAssetId.asString() << std::endl <<
        "Name: " << mName << std::endl <<
        "Desc: " << mDescription << std::endl <<
        "Expected Upload Cost: " << mExpectedUploadCost << std::endl <<
        "Folder: " << mFolderId << std::endl <<
        "Asset Type: " << LLAssetType::lookup(mAssetType) << LL_ENDL;
}

S32 LLResourceUploadInfo::getEconomyUploadCost()
{
    // Update L$ and ownership credit information
    // since it probably changed on the server
    if (getAssetType() == LLAssetType::AT_TEXTURE ||
        getAssetType() == LLAssetType::AT_SOUND ||
        getAssetType() == LLAssetType::AT_ANIMATION ||
        getAssetType() == LLAssetType::AT_MESH)
    {
        return LLGlobalEconomy::instance().getPriceUpload();
    }

    return 0;
}


LLUUID LLResourceUploadInfo::finishUpload(LLSD &result)
{
    if (getFolderId().isNull())
    {
        return LLUUID::null;
    }

    U32 permsEveryone = PERM_NONE;
    U32 permsGroup = PERM_NONE;
    U32 permsNextOwner = PERM_ALL;

    if (result.has("new_next_owner_mask"))
    {
        // The server provided creation perms so use them.
        // Do not assume we got the perms we asked for in
        // since the server may not have granted them all.
        permsEveryone = result["new_everyone_mask"].asInteger();
        permsGroup = result["new_group_mask"].asInteger();
        permsNextOwner = result["new_next_owner_mask"].asInteger();
    }
    else
    {
        // The server doesn't provide creation perms
        // so use old assumption-based perms.
        if (getAssetTypeString() != "snapshot")
        {
            permsNextOwner = PERM_MOVE | PERM_TRANSFER;
        }
    }

    LLPermissions new_perms;
    new_perms.init(
        gAgent.getID(),
        gAgent.getID(),
        LLUUID::null,
        LLUUID::null);

    new_perms.initMasks(
        PERM_ALL,
        PERM_ALL,
        permsEveryone,
        permsGroup,
        permsNextOwner);

    U32 flagsInventoryItem = 0;
    if (result.has("inventory_flags"))
    {
        flagsInventoryItem = static_cast<U32>(result["inventory_flags"].asInteger());
        if (flagsInventoryItem != 0)
        {
            LL_INFOS() << "inventory_item_flags " << flagsInventoryItem << LL_ENDL;
        }
    }
    S32 creationDate = time_corrected();

    LLUUID serverInventoryItem = result["new_inventory_item"].asUUID();
    LLUUID serverAssetId = result["new_asset"].asUUID();

    LLPointer<LLViewerInventoryItem> item = new LLViewerInventoryItem(
        serverInventoryItem,
        getFolderId(),
        new_perms,
        serverAssetId,
        getAssetType(),
        getInventoryType(),
        getName(),
        getDescription(),
        LLSaleInfo::DEFAULT,
        flagsInventoryItem,
        creationDate);

    gInventory.updateItem(item);
    gInventory.notifyObservers();

    return serverInventoryItem;
}


LLAssetID LLResourceUploadInfo::generateNewAssetId()
{
    if (gDisconnected)
    {
        LLAssetID rv;

        rv.setNull();
        return rv;
    }
    mAssetId = mTransactionId.makeAssetID(gAgent.getSecureSessionID());

    return mAssetId;
}

void LLResourceUploadInfo::incrementUploadStats() const
{
    if (LLAssetType::AT_SOUND == mAssetType)
    {
        add(LLStatViewer::UPLOAD_SOUND, 1);
    }
    else if (LLAssetType::AT_TEXTURE == mAssetType)
    {
        add(LLStatViewer::UPLOAD_TEXTURE, 1);
    }
    else if (LLAssetType::AT_ANIMATION == mAssetType)
    {
        add(LLStatViewer::ANIMATION_UPLOADS, 1);
    }
}

void LLResourceUploadInfo::assignDefaults()
{
    if (LLInventoryType::IT_NONE == mInventoryType)
    {
        mInventoryType = LLInventoryType::defaultForAssetType(mAssetType);
    }
    LLStringUtil::stripNonprintable(mName);
    LLStringUtil::stripNonprintable(mDescription);

    if (mName.empty())
    {
        mName = "(No Name)";
    }
    if (mDescription.empty())
    {
        mDescription = "(No Description)";
    }

    mFolderId = gInventory.findUserDefinedCategoryUUIDForType(
        (mDestinationFolderType == LLFolderType::FT_NONE) ?
        (LLFolderType::EType)mAssetType : mDestinationFolderType);
}

std::string LLResourceUploadInfo::getDisplayName() const
{
    return (mName.empty()) ? mAssetId.asString() : mName;
};

//=========================================================================
LLNewFileResourceUploadInfo::LLNewFileResourceUploadInfo(
    std::string fileName,
    std::string name,
    std::string description,
    S32 compressionInfo,
    LLFolderType::EType destinationType,
    LLInventoryType::EType inventoryType,
    U32 nextOWnerPerms,
    U32 groupPerms,
    U32 everyonePerms,
    S32 expectedCost) :
    LLResourceUploadInfo(name, description, compressionInfo,
    destinationType, inventoryType,
    nextOWnerPerms, groupPerms, everyonePerms, expectedCost),
    mFileName(fileName)
{
}

LLSD LLNewFileResourceUploadInfo::prepareUpload()
{
    if (getAssetId().isNull())
        generateNewAssetId();

    LLSD result = exportTempFile();
    if (result.has("error"))
        return result;

    return LLResourceUploadInfo::prepareUpload();
}

LLSD LLNewFileResourceUploadInfo::exportTempFile()
{
    std::string filename = gDirUtilp->getTempFilename();

    std::string exten = gDirUtilp->getExtension(getFileName());
    U32 codec = LLImageBase::getCodecFromExtension(exten);

    LLAssetType::EType assetType = LLAssetType::AT_NONE;
    std::string errorMessage;
    std::string errorLabel;

    bool error = false;

    if (exten.empty())
    {
        std::string shortName = gDirUtilp->getBaseFileName(filename);

        // No extension
        // <FS:Ansariel> Duplicate error message output
        //errorMessage = llformat(
        //    "No file extension for the file: '%s'\nPlease make sure the file has a correct file extension",
        //    shortName.c_str());
        // </FS:Ansariel>
        errorLabel = "NoFileExtension";
        error = true;
    }
    else if (codec != IMG_CODEC_INVALID)
    {
        // It's an image file, the upload procedure is the same for all
        assetType = LLAssetType::AT_TEXTURE;
        if (!LLViewerTextureList::createUploadFile(getFileName(), filename, codec))
        {
            // <FS:Ansariel> Duplicate error message output
            //errorMessage = llformat("Problem with file %s:\n\n%s\n",
            //    getFileName().c_str(), LLImage::getLastError().c_str());
            errorMessage = LLImage::getLastError();
            // </FS:Ansariel>
            errorLabel = "ProblemWithFile";
            error = true;
        }
    }
    else if (exten == "wav")
    {
        assetType = LLAssetType::AT_SOUND;  // tag it as audio
        S32 encodeResult = 0;

        LL_INFOS() << "Attempting to encode wav as an ogg file" << LL_ENDL;

		// <FS:Ansariel> FIRE-17812: Increase sounds length to 60s on OpenSim
        //encodeResult = encode_vorbis_file(getFileName(), filename);
		encodeResult = encode_vorbis_file(getFileName(), filename, LLGridManager::instance().isInSecondLife());
		// </FS:Ansariel>

        if (LLVORBISENC_NOERR != encodeResult)
        {
            switch (encodeResult)
            {
            case LLVORBISENC_DEST_OPEN_ERR:
                //errorMessage = llformat("Couldn't open temporary compressed sound file for writing: %s\n", filename.c_str()); // <FS:Ansariel> Duplicate error message output
                errorLabel = "CannotOpenTemporarySoundFile";
                break;

            default:
                //errorMessage = llformat("Unknown vorbis encode failure on: %s\n", getFileName().c_str()); // <FS:Ansariel> Duplicate error message output
                errorLabel = "UnknownVorbisEncodeFailure";
                break;
            }
            error = true;
        }
    }
    else if (exten == "bvh")
    {
        //errorMessage = llformat("We do not currently support bulk upload of animation files\n"); // <FS:Ansariel> Duplicate error message output
        errorLabel = "DoNotSupportBulkAnimationUpload";
        error = true;
    }
    else if (exten == "anim")
    {
        assetType = LLAssetType::AT_ANIMATION;
        filename = getFileName();
    }
	else if (exten == "ogg")
	{
		assetType = LLAssetType::AT_SOUND;
		filename = getFileName();
	}
	else if (exten == "j2k")
	{
		assetType = LLAssetType::AT_TEXTURE;
		filename = getFileName();
	}
    else
    {
        // Unknown extension
        errorMessage = llformat(LLTrans::getString("UnknownFileExtension").c_str(), exten.c_str());
        errorLabel = "ErrorMessage";
        error = TRUE;;
    }

    if (error)
    {
        LLSD errorResult(LLSD::emptyMap());

        errorResult["error"] = LLSD::Binary(true);
        // <FS:Ansariel> Duplicate error message output
        if (!errorMessage.empty())
        errorResult["message"] = errorMessage;
        errorResult["label"] = errorLabel;
        return errorResult;
    }

    setAssetType(assetType);

    // copy this file into the vfs for upload
    S32 file_size;
    LLAPRFile infile;
    infile.open(filename, LL_APR_RB, NULL, &file_size);
    if (infile.getFileHandle())
    {
        LLVFile file(gVFS, getAssetId(), assetType, LLVFile::WRITE);

        file.setMaxSize(file_size);

        const S32 buf_size = 65536;
        U8 copy_buf[buf_size];
        while ((file_size = infile.read(copy_buf, buf_size)))
        {
            file.write(copy_buf, file_size);
        }
    }
    else
    {
        errorMessage = llformat("Unable to access output file: %s", filename.c_str());
        LLSD errorResult(LLSD::emptyMap());

        errorResult["error"] = LLSD::Binary(true);
        errorResult["message"] = errorMessage;
        return errorResult;
    }

    return LLSD();

}

//=========================================================================
LLBufferedAssetUploadInfo::LLBufferedAssetUploadInfo(LLUUID itemId, LLAssetType::EType assetType, std::string buffer, invnUploadFinish_f finish) :
    LLResourceUploadInfo(std::string(), std::string(), 0, LLFolderType::FT_NONE, LLInventoryType::IT_NONE,
        0, 0, 0, 0),
    mTaskUpload(false),
    mTaskId(LLUUID::null),
    mContents(buffer),
    mInvnFinishFn(finish),
    mTaskFinishFn(NULL),
    mStoredToVFS(false)
{
    setItemId(itemId);
    setAssetType(assetType);
}

LLBufferedAssetUploadInfo::LLBufferedAssetUploadInfo(LLUUID itemId, LLPointer<LLImageFormatted> image, invnUploadFinish_f finish) :
    LLResourceUploadInfo(std::string(), std::string(), 0, LLFolderType::FT_NONE, LLInventoryType::IT_NONE,
        0, 0, 0, 0),
    mTaskUpload(false),
    mTaskId(LLUUID::null),
    mContents(),
    mInvnFinishFn(finish),
    mTaskFinishFn(NULL),
    mStoredToVFS(false)
{
    setItemId(itemId);

    EImageCodec codec = static_cast<EImageCodec>(image->getCodec());

    switch (codec)
    {
    case IMG_CODEC_JPEG:
        setAssetType(LLAssetType::AT_IMAGE_JPEG);
        LL_INFOS() << "Upload Asset type set to JPEG." << LL_ENDL;
        break;
    case IMG_CODEC_TGA:
        setAssetType(LLAssetType::AT_IMAGE_TGA);
        LL_INFOS() << "Upload Asset type set to TGA." << LL_ENDL;
        break;
    default:
        LL_WARNS() << "Unknown codec to asset type transition. Codec=" << (int)codec << "." << LL_ENDL;
        break;
    }

    size_t imageSize = image->getDataSize();
    mContents.reserve(imageSize);
    mContents.assign((char *)image->getData(), imageSize);
}

LLBufferedAssetUploadInfo::LLBufferedAssetUploadInfo(LLUUID taskId, LLUUID itemId, LLAssetType::EType assetType, std::string buffer, taskUploadFinish_f finish) :
    LLResourceUploadInfo(std::string(), std::string(), 0, LLFolderType::FT_NONE, LLInventoryType::IT_NONE,
        0, 0, 0, 0),
    mTaskUpload(true),
    mTaskId(taskId),
    mContents(buffer),
    mInvnFinishFn(NULL),
    mTaskFinishFn(finish),
    mStoredToVFS(false)
{
    setItemId(itemId);
    setAssetType(assetType);
}

LLSD LLBufferedAssetUploadInfo::prepareUpload()
{
    if (getAssetId().isNull())
        generateNewAssetId();

    LLVFile file(gVFS, getAssetId(), getAssetType(), LLVFile::APPEND);

    S32 size = mContents.length() + 1;
    file.setMaxSize(size);
    file.write((U8*)mContents.c_str(), size);

    mStoredToVFS = true;

    return LLSD().with("success", LLSD::Boolean(true));
}

LLSD LLBufferedAssetUploadInfo::generatePostBody()
{
    LLSD body;

    if (!getTaskId().isNull())
    {
        body["task_id"] = getTaskId();
    }
    body["item_id"] = getItemId();

    return body;
}

LLUUID LLBufferedAssetUploadInfo::finishUpload(LLSD &result)
{
    LLUUID newAssetId = result["new_asset"].asUUID();
    LLUUID itemId = getItemId();

    if (mStoredToVFS)
    {
        LLAssetType::EType assetType(getAssetType());
        gVFS->renameFile(getAssetId(), assetType, newAssetId, assetType);
    }

    if (mTaskUpload)
    {
        LLUUID taskId = getTaskId();

        dialog_refresh_all();

        if (mTaskFinishFn)
        {
            mTaskFinishFn(itemId, taskId, newAssetId, result);
        }
    }
    else
    {
        LLUUID newItemId(LLUUID::null);

        if (itemId.notNull())
        {
            LLViewerInventoryItem* item = (LLViewerInventoryItem*)gInventory.getItem(itemId);
            if (!item)
            {
                LL_WARNS() << "Inventory item for " << getDisplayName() << " is no longer in agent inventory." << LL_ENDL;
                return newAssetId;
            }

            // Update viewer inventory item
            LLPointer<LLViewerInventoryItem> newItem = new LLViewerInventoryItem(item);
            newItem->setAssetUUID(newAssetId);

            gInventory.updateItem(newItem);

            newItemId = newItem->getUUID();
            LL_INFOS() << "Inventory item " << item->getName() << " saved into " << newAssetId.asString() << LL_ENDL;
        }

        if (mInvnFinishFn)
        {
            mInvnFinishFn(itemId, newAssetId, newItemId, result);
        }
        gInventory.notifyObservers();
    }

    return newAssetId;
}

//=========================================================================

LLScriptAssetUpload::LLScriptAssetUpload(LLUUID itemId, std::string buffer, invnUploadFinish_f finish):
    LLBufferedAssetUploadInfo(itemId, LLAssetType::AT_LSL_TEXT, buffer, finish),
    mExerienceId(),
    mTargetType(LSL2),
    mIsRunning(false)
{
}

LLScriptAssetUpload::LLScriptAssetUpload(LLUUID taskId, LLUUID itemId, TargetType_t targetType,
        bool isRunning, LLUUID exerienceId, std::string buffer, taskUploadFinish_f finish):
    LLBufferedAssetUploadInfo(taskId, itemId, LLAssetType::AT_LSL_TEXT, buffer, finish),
    mExerienceId(exerienceId),
    mTargetType(targetType),
    mIsRunning(isRunning)
{
}

LLSD LLScriptAssetUpload::generatePostBody()
{
    LLSD body;

    if (getTaskId().isNull())
    {
        body["item_id"] = getItemId();
        body["target"] = "lsl2";
    }
    else
    {
        body["task_id"] = getTaskId();
        body["item_id"] = getItemId();
        // <FS:Ansariel> OpenSim expects an integer here...
        //body["is_script_running"] = getIsRunning();
        body["is_script_running"] = (BOOL)getIsRunning();
        // </FS:Ansariel>
        body["target"] = (getTargetType() == MONO) ? "mono" : "lsl2";
        body["experience"] = getExerienceId();
    }

    return body;
}

//=========================================================================
/*static*/
LLUUID LLViewerAssetUpload::EnqueueInventoryUpload(const std::string &url, const LLResourceUploadInfo::ptr_t &uploadInfo)
{
    std::string procName("LLViewerAssetUpload::AssetInventoryUploadCoproc(");
    
    LLUUID queueId = LLCoprocedureManager::instance().enqueueCoprocedure("Upload", 
        procName + LLAssetType::lookup(uploadInfo->getAssetType()) + ")",
        boost::bind(&LLViewerAssetUpload::AssetInventoryUploadCoproc, _1, _2, url, uploadInfo));

    return queueId;
}

//=========================================================================
/*static*/
void LLViewerAssetUpload::AssetInventoryUploadCoproc(LLCoreHttpUtil::HttpCoroutineAdapter::ptr_t &httpAdapter, 
    const LLUUID &id, std::string url, LLResourceUploadInfo::ptr_t uploadInfo)
{
    LLCore::HttpRequest::ptr_t httpRequest(new LLCore::HttpRequest);
    LLCore::HttpOptions::ptr_t httpOptions(new LLCore::HttpOptions);
    httpOptions->setTimeout(LL_ASSET_UPLOAD_TIMEOUT_SEC);

    LLSD result = uploadInfo->prepareUpload();
    uploadInfo->logPreparedUpload();

    if (result.has("error"))
    {
        HandleUploadError(LLCore::HttpStatus(499), result, uploadInfo);
        return;
    }

    llcoro::suspend();

    if (uploadInfo->showUploadDialog())
    {
        // <FS:Ansariel> Localization fix
        //std::string uploadMessage = "Uploading...\n\n";
        //uploadMessage.append(uploadInfo->getDisplayName());
        LLStringUtil::format_map_t args;
        args["ASSET_NAME"] = uploadInfo->getDisplayName();
        std::string uploadMessage = LLTrans::getString("Asset_Uploading", args);
        // </FS:Ansariel>
        LLUploadDialog::modalUploadDialog(uploadMessage);
    }

    LLSD body = uploadInfo->generatePostBody();

    result = httpAdapter->postAndSuspend(httpRequest, url, body, httpOptions);

    LLSD httpResults = result[LLCoreHttpUtil::HttpCoroutineAdapter::HTTP_RESULTS];
    LLCore::HttpStatus status = LLCoreHttpUtil::HttpCoroutineAdapter::getStatusFromLLSD(httpResults);

    if ((!status) || (result.has("error")))
    {
        HandleUploadError(status, result, uploadInfo);
        if (uploadInfo->showUploadDialog())
            LLUploadDialog::modalUploadFinished();
        return;
    }

    std::string uploader = result["uploader"].asString();

    bool success = false;
    if (!uploader.empty() && uploadInfo->getAssetId().notNull())
    {
        result = httpAdapter->postFileAndSuspend(httpRequest, uploader, uploadInfo->getAssetId(), uploadInfo->getAssetType(), httpOptions);
        httpResults = result[LLCoreHttpUtil::HttpCoroutineAdapter::HTTP_RESULTS];
        status = LLCoreHttpUtil::HttpCoroutineAdapter::getStatusFromLLSD(httpResults);

        std::string ulstate = result["state"].asString();

        if ((!status) || (ulstate != "complete"))
        {
            HandleUploadError(status, result, uploadInfo);
            if (uploadInfo->showUploadDialog())
                LLUploadDialog::modalUploadFinished();
            return;
        }

        S32 uploadPrice = result["upload_price"].asInteger();//uploadInfo->getEconomyUploadCost();

        if (uploadPrice > 0)
        {
            // this upload costed us L$, update our balance
            // and display something saying that it cost L$
            LLStatusBar::sendMoneyBalanceRequest();

            // <FS:Ansariel> FIRE-10628 - Option to supress upload cost notification
            if (gSavedSettings.getBOOL("FSShowUploadPaymentToast"))
            {
            LLSD args;
            args["AMOUNT"] = llformat("%d", uploadPrice);
            LLNotificationsUtil::add("UploadPayment", args);
            }
            // </FS:Ansariel>
        }
    }
    else
    {
        LL_WARNS() << "No upload url provided.  Nothing uploaded, responding with previous result." << LL_ENDL;
    }
    LLUUID serverInventoryItem = uploadInfo->finishUpload(result);

    if (uploadInfo->showInventoryPanel())
    {
        if (serverInventoryItem.notNull())
        {
            success = true;

            // Show the preview panel for textures and sounds to let
            // user know that the image (or snapshot) arrived intact.
            LLInventoryPanel* panel = LLInventoryPanel::getActiveInventoryPanel();
            if (panel)
            {
                LLFocusableElement* focus = gFocusMgr.getKeyboardFocus();
                panel->setSelection(serverInventoryItem, TAKE_FOCUS_NO);

                // restore keyboard focus
                gFocusMgr.setKeyboardFocus(focus);
            }
        }
        else
        {
            LL_WARNS() << "Can't find a folder to put it in" << LL_ENDL;
        }
    }

    // remove the "Uploading..." message
    if (uploadInfo->showUploadDialog())
        LLUploadDialog::modalUploadFinished();

    // Let the Snapshot floater know we have finished uploading a snapshot to inventory
    LLFloater* floater_snapshot = LLFloaterReg::findInstance("snapshot");
    if (uploadInfo->getAssetType() == LLAssetType::AT_TEXTURE && floater_snapshot && floater_snapshot->isShown())
    {
        floater_snapshot->notify(LLSD().with("set-finished", LLSD().with("ok", success).with("msg", "inventory")));
    }
    LLFloater* floater_outfit_snapshot = LLFloaterReg::findInstance("outfit_snapshot");
    if (uploadInfo->getAssetType() == LLAssetType::AT_TEXTURE && floater_outfit_snapshot && floater_outfit_snapshot->isShown())
    {
        floater_outfit_snapshot->notify(LLSD().with("set-finished", LLSD().with("ok", success).with("msg", "inventory")));
    }
}

//=========================================================================
/*static*/
void LLViewerAssetUpload::HandleUploadError(LLCore::HttpStatus status, LLSD &result, LLResourceUploadInfo::ptr_t &uploadInfo)
{
    std::string reason;
    std::string label("CannotUploadReason");

    LL_WARNS() << ll_pretty_print_sd(result) << LL_ENDL;

    if (result.has("label"))
    {
        label = result["label"].asString();
    }

    if (result.has("message"))
    {
        reason = result["message"].asString();
    }
    else
    {
        switch (status.getType())
        {
<<<<<<< HEAD
            reason = "Error in upload request.  Please visit "
                "http://www.firestormviewer.org/support for help fixing this problem.";
=======
        case 404:
            reason = LLTrans::getString("AssetUploadServerUnreacheble");
            break;
        case 499:
            reason = LLTrans::getString("AssetUploadServerDifficulties");
            break;
        case 503:
            reason = LLTrans::getString("AssetUploadServerUnavaliable");
            break;
        default:
            reason = LLTrans::getString("AssetUploadRequestInvalid");
>>>>>>> d4d56f00
        }
    }

    LLSD args;
    if(label == "ErrorMessage")
    {
        args["ERROR_MESSAGE"] = reason;
    }
    else
    {
        args["FILE"] = uploadInfo->getDisplayName();
        args["REASON"] = reason;
    }

    LLNotificationsUtil::add(label, args);

    // unfreeze script preview
    if (uploadInfo->getAssetType() == LLAssetType::AT_LSL_TEXT)
    {
        LLPreviewLSL* preview = LLFloaterReg::findTypedInstance<LLPreviewLSL>("preview_script", 
            uploadInfo->getItemId());
        if (preview)
        {
            LLSD errors;
            errors.append(LLTrans::getString("UploadFailed") + reason);
            preview->callbackLSLCompileFailed(errors);
        }
    }

    // Let the Snapshot floater know we have failed uploading.
    LLFloater* floater_snapshot = LLFloaterReg::findInstance("snapshot");
    if (uploadInfo->getAssetType() == LLAssetType::AT_TEXTURE && floater_snapshot)
    {
        floater_snapshot->notify(LLSD().with("set-finished", LLSD().with("ok", false).with("msg", "inventory")));
    }

}
<|MERGE_RESOLUTION|>--- conflicted
+++ resolved
@@ -853,10 +853,6 @@
     {
         switch (status.getType())
         {
-<<<<<<< HEAD
-            reason = "Error in upload request.  Please visit "
-                "http://www.firestormviewer.org/support for help fixing this problem.";
-=======
         case 404:
             reason = LLTrans::getString("AssetUploadServerUnreacheble");
             break;
@@ -868,7 +864,6 @@
             break;
         default:
             reason = LLTrans::getString("AssetUploadRequestInvalid");
->>>>>>> d4d56f00
         }
     }
 
