/**
 * @file lljoystickbutton.h
 * @brief LLJoystick class definition
 *
 * $LicenseInfo:firstyear=2001&license=viewerlgpl$
 * Second Life Viewer Source Code
 * Copyright (C) 2010, Linden Research, Inc.
 *
 * This library is free software; you can redistribute it and/or
 * modify it under the terms of the GNU Lesser General Public
 * License as published by the Free Software Foundation;
 * version 2.1 of the License only.
 *
 * This library is distributed in the hope that it will be useful,
 * but WITHOUT ANY WARRANTY; without even the implied warranty of
 * MERCHANTABILITY or FITNESS FOR A PARTICULAR PURPOSE.  See the GNU
 * Lesser General Public License for more details.
 *
 * You should have received a copy of the GNU Lesser General Public
 * License along with this library; if not, write to the Free Software
 * Foundation, Inc., 51 Franklin Street, Fifth Floor, Boston, MA  02110-1301  USA
 *
 * Linden Research, Inc., 945 Battery Street, San Francisco, CA  94111  USA
 * $/LicenseInfo$
 */

#ifndef LL_LLJOYSTICKBUTTON_H
#define LL_LLJOYSTICKBUTTON_H

#include "llbutton.h"
#include "llcoord.h"
#include "llviewertexture.h"
#include "llquaternion.h"

typedef enum e_joystick_quadrant
{
    JQ_ORIGIN,
    JQ_UP,
    JQ_DOWN,
    JQ_LEFT,
    JQ_RIGHT
} EJoystickQuadrant;

struct QuadrantNames : public LLInitParam::TypeValuesHelper<EJoystickQuadrant, QuadrantNames>
{
    static void declareValues();
};

class LLJoystick
:   public LLButton
{
public:
<<<<<<< HEAD
	struct Params 
	:	public LLInitParam::Block<Params, LLButton::Params>
	{
		Optional<EJoystickQuadrant, QuadrantNames> quadrant;

		Params()
		:	quadrant("quadrant", JQ_ORIGIN)
		{
			changeDefault(label, "");
		}
	};
	LLJoystick(const Params&);

	virtual bool	handleMouseDown(S32 x, S32 y, MASK mask);
	virtual bool	handleMouseUp(S32 x, S32 y, MASK mask);
	virtual bool	handleHover(S32 x, S32 y, MASK mask);

	virtual void	onMouseUp() {}
	virtual void	onHeldDown() = 0;
	F32				getElapsedHeldDownTime();

	static void		onBtnHeldDown(void *userdata);		// called by llbutton callback handler
	void            setInitialQuadrant(EJoystickQuadrant initial) { mInitialQuadrant = initial; };

	/**
	 * Checks if click location is inside joystick circle.
	 *
	 * Image containing circle is square and this square has adherent points with joystick
	 * circle. Make sure to change method according to shape other than square. 
	 */
	bool	pointInCircle(S32 x, S32 y) const;
	// <FS:Beq> FIRE-30414 Camera control arrows not clickable
	// bool	pointInCenterDot(S32 x, S32 y, S32 radius) const;
	bool	pointInCenterDot(S32 x, S32 y) const;
	// </FS:Beq>
	static std::string nameFromQuadrant(const EJoystickQuadrant quadrant);
	static EJoystickQuadrant quadrantFromName(const std::string& name);
	static EJoystickQuadrant selectQuadrant(LLXMLNodePtr node);
=======
    struct Params
    :   public LLInitParam::Block<Params, LLButton::Params>
    {
        Optional<EJoystickQuadrant, QuadrantNames> quadrant;

        Params()
        :   quadrant("quadrant", JQ_ORIGIN)
        {
            changeDefault(label, "");
        }
    };
    LLJoystick(const Params&);

    virtual BOOL    handleMouseDown(S32 x, S32 y, MASK mask);
    virtual BOOL    handleMouseUp(S32 x, S32 y, MASK mask);
    virtual BOOL    handleHover(S32 x, S32 y, MASK mask);

    virtual void    onMouseUp() {}
    virtual void    onHeldDown() = 0;
    F32             getElapsedHeldDownTime();

    static void     onBtnHeldDown(void *userdata);      // called by llbutton callback handler
    void            setInitialQuadrant(EJoystickQuadrant initial) { mInitialQuadrant = initial; };

    /**
     * Checks if click location is inside joystick circle.
     *
     * Image containing circle is square and this square has adherent points with joystick
     * circle. Make sure to change method according to shape other than square.
     */
    bool    pointInCircle(S32 x, S32 y) const;
    // <FS:Beq> FIRE-30414 Camera control arrows not clickable
    // bool pointInCenterDot(S32 x, S32 y, S32 radius) const;
    bool    pointInCenterDot(S32 x, S32 y) const;
    // </FS:Beq>
    static std::string nameFromQuadrant(const EJoystickQuadrant quadrant);
    static EJoystickQuadrant quadrantFromName(const std::string& name);
    static EJoystickQuadrant selectQuadrant(LLXMLNodePtr node);
>>>>>>> c06fb4e0


protected:
    virtual void    updateSlop();                   // recompute slop margins

protected:
<<<<<<< HEAD
	EJoystickQuadrant	mInitialQuadrant;			// mousedown = click in this quadrant
	LLCoordGL			mInitialOffset;				// pretend mouse started here
	LLCoordGL			mLastMouse;					// where was mouse on last hover event
	LLCoordGL			mFirstMouse;				// when mouse clicked, where was it
	S32					mVertSlopNear;				// where the slop regions end
	S32					mVertSlopFar;				// where the slop regions end
	S32					mHorizSlopNear;				// where the slop regions end
	S32					mHorizSlopFar;				// where the slop regions end
	bool				mHeldDown;
	LLFrameTimer		mHeldDownTimer;
=======
    EJoystickQuadrant   mInitialQuadrant;           // mousedown = click in this quadrant
    LLCoordGL           mInitialOffset;             // pretend mouse started here
    LLCoordGL           mLastMouse;                 // where was mouse on last hover event
    LLCoordGL           mFirstMouse;                // when mouse clicked, where was it
    S32                 mVertSlopNear;              // where the slop regions end
    S32                 mVertSlopFar;               // where the slop regions end
    S32                 mHorizSlopNear;             // where the slop regions end
    S32                 mHorizSlopFar;              // where the slop regions end
    BOOL                mHeldDown;
    LLFrameTimer        mHeldDownTimer;
>>>>>>> c06fb4e0
};


// Turn agent left and right, move forward and back
class LLJoystickAgentTurn
:   public LLJoystick
{
public:
    struct Params : public LLJoystick::Params {};
    LLJoystickAgentTurn(const Params& p) : LLJoystick(p) {}
    virtual void    onHeldDown();
};


// Slide left and right, move forward and back
class LLJoystickAgentSlide
:   public LLJoystick
{
public:
    struct Params : public LLJoystick::Params {};
    LLJoystickAgentSlide(const Params& p) : LLJoystick(p) {}

    virtual void    onHeldDown();
    virtual void    onMouseUp();
};


// Rotate camera around the focus point
class LLJoystickCameraRotate
:   public LLJoystick
{
public:
<<<<<<< HEAD
	struct Params 
	:	public LLInitParam::Block<Params, LLJoystick::Params>
	{
		Params()
		{
			changeDefault(held_down_delay.seconds, 0.0);
		}
	};

	LLJoystickCameraRotate(const LLJoystickCameraRotate::Params&);

	virtual void	setToggleState( bool left, bool top, bool right, bool bottom );

	virtual bool	handleMouseDown(S32 x, S32 y, MASK mask);
	virtual bool	handleMouseUp(S32 x, S32 y, MASK mask);
	virtual bool	handleHover(S32 x, S32 y, MASK mask);
	virtual void	onHeldDown();
	virtual void	resetJoystickCamera();
	virtual void	draw();
=======
    struct Params
    :   public LLInitParam::Block<Params, LLJoystick::Params>
    {
        Params()
        {
            changeDefault(held_down_delay.seconds, 0.0);
        }
    };

    LLJoystickCameraRotate(const LLJoystickCameraRotate::Params&);

    virtual void    setToggleState( BOOL left, BOOL top, BOOL right, BOOL bottom );

    virtual BOOL    handleMouseDown(S32 x, S32 y, MASK mask);
    virtual BOOL    handleMouseUp(S32 x, S32 y, MASK mask);
    virtual BOOL    handleHover(S32 x, S32 y, MASK mask);
    virtual void    onHeldDown();
    virtual void    resetJoystickCamera();
    virtual void    draw();
>>>>>>> c06fb4e0

protected:
    F32             getOrbitRate();
    virtual void    updateSlop();
    void            drawRotatedImage( LLPointer<LLUIImage> image, S32 rotations );

protected:
<<<<<<< HEAD
	bool			mInLeft;
	bool			mInTop;
	bool			mInRight;
	bool			mInBottom;
	bool			mInCenter;
=======
    BOOL            mInLeft;
    BOOL            mInTop;
    BOOL            mInRight;
    BOOL            mInBottom;
    BOOL            mInCenter;
>>>>>>> c06fb4e0

    std::string     mCenterImageName;
};


// Track the camera focus point forward/backward and side to side
class LLJoystickCameraTrack
:   public LLJoystickCameraRotate
{
public:
    struct Params
    :   public LLInitParam::Block<Params, LLJoystickCameraRotate::Params>
    {
        Params();
    };

    LLJoystickCameraTrack(const LLJoystickCameraTrack::Params&);
    virtual void    onHeldDown();
    virtual void    resetJoystickCamera();
};

//
class LLJoystickQuaternion :
    public LLJoystick
{
public:
    struct Params :
        public LLInitParam::Block<Params, LLJoystick::Params>
    {
        Params();
    };

    LLJoystickQuaternion(const LLJoystickQuaternion::Params &);

<<<<<<< HEAD
    virtual void	setToggleState(bool left, bool top, bool right, bool bottom);

    virtual bool	handleMouseDown(S32 x, S32 y, MASK mask);
    virtual bool	handleMouseUp(S32 x, S32 y, MASK mask);
    virtual void	onHeldDown();
    virtual void	draw();
=======
    virtual void    setToggleState(BOOL left, BOOL top, BOOL right, BOOL bottom);

    virtual BOOL    handleMouseDown(S32 x, S32 y, MASK mask);
    virtual BOOL    handleMouseUp(S32 x, S32 y, MASK mask);
    virtual void    onHeldDown();
    virtual void    draw();
>>>>>>> c06fb4e0

    void            setRotation(const LLQuaternion &value);
    LLQuaternion    getRotation() const;

protected:
<<<<<<< HEAD
    F32				getOrbitRate();
    virtual void	updateSlop();
    void			drawRotatedImage(LLPointer<LLUIImage> image, S32 rotations);

    bool			mInLeft;
    bool			mInTop;
    bool			mInRight;
    bool			mInBottom;
=======
    F32             getOrbitRate();
    virtual void    updateSlop();
    void            drawRotatedImage(LLPointer<LLUIImage> image, S32 rotations);

    BOOL            mInLeft;
    BOOL            mInTop;
    BOOL            mInRight;
    BOOL            mInBottom;
>>>>>>> c06fb4e0

    S32             mXAxisIndex;
    S32             mYAxisIndex;
    S32             mZAxisIndex;

    LLVector3       mVectorZero;
    LLQuaternion    mRotation;
    LLVector3       mUpDnAxis;
    LLVector3       mLfRtAxis;
};

#endif  // LL_LLJOYSTICKBUTTON_H<|MERGE_RESOLUTION|>--- conflicted
+++ resolved
@@ -50,46 +50,6 @@
 :   public LLButton
 {
 public:
-<<<<<<< HEAD
-	struct Params 
-	:	public LLInitParam::Block<Params, LLButton::Params>
-	{
-		Optional<EJoystickQuadrant, QuadrantNames> quadrant;
-
-		Params()
-		:	quadrant("quadrant", JQ_ORIGIN)
-		{
-			changeDefault(label, "");
-		}
-	};
-	LLJoystick(const Params&);
-
-	virtual bool	handleMouseDown(S32 x, S32 y, MASK mask);
-	virtual bool	handleMouseUp(S32 x, S32 y, MASK mask);
-	virtual bool	handleHover(S32 x, S32 y, MASK mask);
-
-	virtual void	onMouseUp() {}
-	virtual void	onHeldDown() = 0;
-	F32				getElapsedHeldDownTime();
-
-	static void		onBtnHeldDown(void *userdata);		// called by llbutton callback handler
-	void            setInitialQuadrant(EJoystickQuadrant initial) { mInitialQuadrant = initial; };
-
-	/**
-	 * Checks if click location is inside joystick circle.
-	 *
-	 * Image containing circle is square and this square has adherent points with joystick
-	 * circle. Make sure to change method according to shape other than square. 
-	 */
-	bool	pointInCircle(S32 x, S32 y) const;
-	// <FS:Beq> FIRE-30414 Camera control arrows not clickable
-	// bool	pointInCenterDot(S32 x, S32 y, S32 radius) const;
-	bool	pointInCenterDot(S32 x, S32 y) const;
-	// </FS:Beq>
-	static std::string nameFromQuadrant(const EJoystickQuadrant quadrant);
-	static EJoystickQuadrant quadrantFromName(const std::string& name);
-	static EJoystickQuadrant selectQuadrant(LLXMLNodePtr node);
-=======
     struct Params
     :   public LLInitParam::Block<Params, LLButton::Params>
     {
@@ -103,9 +63,9 @@
     };
     LLJoystick(const Params&);
 
-    virtual BOOL    handleMouseDown(S32 x, S32 y, MASK mask);
-    virtual BOOL    handleMouseUp(S32 x, S32 y, MASK mask);
-    virtual BOOL    handleHover(S32 x, S32 y, MASK mask);
+    virtual bool    handleMouseDown(S32 x, S32 y, MASK mask);
+    virtual bool    handleMouseUp(S32 x, S32 y, MASK mask);
+    virtual bool    handleHover(S32 x, S32 y, MASK mask);
 
     virtual void    onMouseUp() {}
     virtual void    onHeldDown() = 0;
@@ -128,25 +88,12 @@
     static std::string nameFromQuadrant(const EJoystickQuadrant quadrant);
     static EJoystickQuadrant quadrantFromName(const std::string& name);
     static EJoystickQuadrant selectQuadrant(LLXMLNodePtr node);
->>>>>>> c06fb4e0
 
 
 protected:
     virtual void    updateSlop();                   // recompute slop margins
 
 protected:
-<<<<<<< HEAD
-	EJoystickQuadrant	mInitialQuadrant;			// mousedown = click in this quadrant
-	LLCoordGL			mInitialOffset;				// pretend mouse started here
-	LLCoordGL			mLastMouse;					// where was mouse on last hover event
-	LLCoordGL			mFirstMouse;				// when mouse clicked, where was it
-	S32					mVertSlopNear;				// where the slop regions end
-	S32					mVertSlopFar;				// where the slop regions end
-	S32					mHorizSlopNear;				// where the slop regions end
-	S32					mHorizSlopFar;				// where the slop regions end
-	bool				mHeldDown;
-	LLFrameTimer		mHeldDownTimer;
-=======
     EJoystickQuadrant   mInitialQuadrant;           // mousedown = click in this quadrant
     LLCoordGL           mInitialOffset;             // pretend mouse started here
     LLCoordGL           mLastMouse;                 // where was mouse on last hover event
@@ -155,9 +102,8 @@
     S32                 mVertSlopFar;               // where the slop regions end
     S32                 mHorizSlopNear;             // where the slop regions end
     S32                 mHorizSlopFar;              // where the slop regions end
-    BOOL                mHeldDown;
+    bool                mHeldDown;
     LLFrameTimer        mHeldDownTimer;
->>>>>>> c06fb4e0
 };
 
 
@@ -190,27 +136,6 @@
 :   public LLJoystick
 {
 public:
-<<<<<<< HEAD
-	struct Params 
-	:	public LLInitParam::Block<Params, LLJoystick::Params>
-	{
-		Params()
-		{
-			changeDefault(held_down_delay.seconds, 0.0);
-		}
-	};
-
-	LLJoystickCameraRotate(const LLJoystickCameraRotate::Params&);
-
-	virtual void	setToggleState( bool left, bool top, bool right, bool bottom );
-
-	virtual bool	handleMouseDown(S32 x, S32 y, MASK mask);
-	virtual bool	handleMouseUp(S32 x, S32 y, MASK mask);
-	virtual bool	handleHover(S32 x, S32 y, MASK mask);
-	virtual void	onHeldDown();
-	virtual void	resetJoystickCamera();
-	virtual void	draw();
-=======
     struct Params
     :   public LLInitParam::Block<Params, LLJoystick::Params>
     {
@@ -222,15 +147,14 @@
 
     LLJoystickCameraRotate(const LLJoystickCameraRotate::Params&);
 
-    virtual void    setToggleState( BOOL left, BOOL top, BOOL right, BOOL bottom );
-
-    virtual BOOL    handleMouseDown(S32 x, S32 y, MASK mask);
-    virtual BOOL    handleMouseUp(S32 x, S32 y, MASK mask);
-    virtual BOOL    handleHover(S32 x, S32 y, MASK mask);
+    virtual void    setToggleState( bool left, bool top, bool right, bool bottom );
+
+    virtual bool    handleMouseDown(S32 x, S32 y, MASK mask);
+    virtual bool    handleMouseUp(S32 x, S32 y, MASK mask);
+    virtual bool    handleHover(S32 x, S32 y, MASK mask);
     virtual void    onHeldDown();
     virtual void    resetJoystickCamera();
     virtual void    draw();
->>>>>>> c06fb4e0
 
 protected:
     F32             getOrbitRate();
@@ -238,19 +162,11 @@
     void            drawRotatedImage( LLPointer<LLUIImage> image, S32 rotations );
 
 protected:
-<<<<<<< HEAD
-	bool			mInLeft;
-	bool			mInTop;
-	bool			mInRight;
-	bool			mInBottom;
-	bool			mInCenter;
-=======
-    BOOL            mInLeft;
-    BOOL            mInTop;
-    BOOL            mInRight;
-    BOOL            mInBottom;
-    BOOL            mInCenter;
->>>>>>> c06fb4e0
+    bool            mInLeft;
+    bool            mInTop;
+    bool            mInRight;
+    bool            mInBottom;
+    bool            mInCenter;
 
     std::string     mCenterImageName;
 };
@@ -285,45 +201,25 @@
 
     LLJoystickQuaternion(const LLJoystickQuaternion::Params &);
 
-<<<<<<< HEAD
-    virtual void	setToggleState(bool left, bool top, bool right, bool bottom);
-
-    virtual bool	handleMouseDown(S32 x, S32 y, MASK mask);
-    virtual bool	handleMouseUp(S32 x, S32 y, MASK mask);
-    virtual void	onHeldDown();
-    virtual void	draw();
-=======
-    virtual void    setToggleState(BOOL left, BOOL top, BOOL right, BOOL bottom);
-
-    virtual BOOL    handleMouseDown(S32 x, S32 y, MASK mask);
-    virtual BOOL    handleMouseUp(S32 x, S32 y, MASK mask);
+    virtual void    setToggleState(bool left, bool top, bool right, bool bottom);
+
+    virtual bool    handleMouseDown(S32 x, S32 y, MASK mask);
+    virtual bool    handleMouseUp(S32 x, S32 y, MASK mask);
     virtual void    onHeldDown();
     virtual void    draw();
->>>>>>> c06fb4e0
 
     void            setRotation(const LLQuaternion &value);
     LLQuaternion    getRotation() const;
 
 protected:
-<<<<<<< HEAD
-    F32				getOrbitRate();
-    virtual void	updateSlop();
-    void			drawRotatedImage(LLPointer<LLUIImage> image, S32 rotations);
-
-    bool			mInLeft;
-    bool			mInTop;
-    bool			mInRight;
-    bool			mInBottom;
-=======
     F32             getOrbitRate();
     virtual void    updateSlop();
     void            drawRotatedImage(LLPointer<LLUIImage> image, S32 rotations);
 
-    BOOL            mInLeft;
-    BOOL            mInTop;
-    BOOL            mInRight;
-    BOOL            mInBottom;
->>>>>>> c06fb4e0
+    bool            mInLeft;
+    bool            mInTop;
+    bool            mInRight;
+    bool            mInBottom;
 
     S32             mXAxisIndex;
     S32             mYAxisIndex;
