--- conflicted
+++ resolved
@@ -323,19 +323,11 @@
 
     LLTextBox* child = getChild<LLTextBox>(TF_NAME);
     //child->setText(experience[LLExperienceCache::NAME].asString());
-<<<<<<< HEAD
-	// <FS:Ansariel> FIRE-16402: Call the correct ctor for LLSLURL
-	//child->setText(LLSLURL("experience", experience[LLExperienceCache::EXPERIENCE_ID], "profile").getSLURLString());
-	child->setText(LLSLURL("experience", experience[LLExperienceCache::EXPERIENCE_ID].asUUID(), "profile").getSLURLString());
-	// </FS:Ansariel>
-    
-=======
     // <FS:Ansariel> FIRE-16402: Call the correct ctor for LLSLURL
     //child->setText(LLSLURL("experience", experience[LLExperienceCache::EXPERIENCE_ID], "profile").getSLURLString());
     child->setText(LLSLURL("experience", experience[LLExperienceCache::EXPERIENCE_ID].asUUID(), "profile").getSLURLString());
     // </FS:Ansariel>
 
->>>>>>> 1a8a5404
     LLLineEditor* linechild = getChild<LLLineEditor>(EDIT TF_NAME);
     linechild->setText(experience[LLExperienceCache::NAME].asString());
 
@@ -404,17 +396,10 @@
         child->setText(LLTrans::getString("Land-Scope"));
     }
 
-<<<<<<< HEAD
-	if(getChild<LLButton>(BTN_EDIT)->getVisible())
-	{
-		topPanel->setVisible(true);
-	}
-=======
     if(getChild<LLButton>(BTN_EDIT)->getVisible())
     {
         topPanel->setVisible(true);
     }
->>>>>>> 1a8a5404
 
     if(properties & LLExperienceCache::PROPERTY_PRIVILEGED)
     {
