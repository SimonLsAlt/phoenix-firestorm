--- conflicted
+++ resolved
@@ -35,13 +35,8 @@
 #include "llpreviewscript.h"
 
 // <FS:Ansariel> FIRE-23047: Increase width of line number column
-<<<<<<< HEAD
-//const S32	UI_TEXTEDITOR_LINE_NUMBER_MARGIN = 32;
-const S32	UI_TEXTEDITOR_LINE_NUMBER_MARGIN = 40;
-=======
 //const S32 UI_TEXTEDITOR_LINE_NUMBER_MARGIN = 32;
 const S32   UI_TEXTEDITOR_LINE_NUMBER_MARGIN = 40;
->>>>>>> 1a8a5404
 
 static LLDefaultChildRegistry::Register<LLScriptEditor> r("script_editor");
 
@@ -92,68 +87,6 @@
 
 void LLScriptEditor::drawLineNumbers()
 {
-<<<<<<< HEAD
-	LLGLSUIDefault gls_ui;
-	LLRect scrolled_view_rect = getVisibleDocumentRect();
-	LLRect content_rect = getVisibleTextRect();
-	LLLocalClipRect clip(content_rect);
-	S32 first_line = getFirstVisibleLine();
-	S32 num_lines = getLineCount();
-	if (first_line >= num_lines)
-	{
-		return;
-	}
-	
-	S32 cursor_line = mLineInfoList[getLineNumFromDocIndex(mCursorPos)].mLineNum;
-	
-	if (mShowLineNumbers)
-	{
-		//S32 left = 0; // <FS:Ansariel> FIRE-6955: Line numbers not using correct transparency
-		S32 top = getRect().getHeight();
-		S32 bottom = 0;
-
-		// <FS:Ansariel> FIRE-6955: Line numbers not using correct transparency
-		//gl_rect_2d(left, top, UI_TEXTEDITOR_LINE_NUMBER_MARGIN, bottom, mReadOnlyBgColor.get() ); // line number area always read-only
-		//gl_rect_2d(UI_TEXTEDITOR_LINE_NUMBER_MARGIN, top, UI_TEXTEDITOR_LINE_NUMBER_MARGIN-1, bottom, LLColor4::grey3); // separator
-		gl_rect_2d(UI_TEXTEDITOR_LINE_NUMBER_MARGIN, top, UI_TEXTEDITOR_LINE_NUMBER_MARGIN-1, bottom, LLColor4::grey3 % getCurrentTransparency()); // separator
-		// </FS:Ansariel>
-		
-		S32 last_line_num = -1;
-		
-		for (S32 cur_line = first_line; cur_line < num_lines; cur_line++)
-		{
-			line_info& line = mLineInfoList[cur_line];
-			
-			if ((line.mRect.mTop - scrolled_view_rect.mBottom) < mVisibleTextRect.mBottom)
-			{
-				break;
-			}
-			
-			S32 line_bottom = line.mRect.mBottom - scrolled_view_rect.mBottom + mVisibleTextRect.mBottom;
-			// draw the line numbers
-			if(line.mLineNum != last_line_num && line.mRect.mTop <= scrolled_view_rect.mTop)
-			{
-				const LLWString ltext = utf8str_to_wstring(llformat("%d", line.mLineNum ));
-				bool is_cur_line = cursor_line == line.mLineNum;
-				const U8 style = is_cur_line ? LLFontGL::BOLD : LLFontGL::NORMAL;
-				const LLColor4 fg_color = is_cur_line ? mCursorColor : mReadOnlyFgColor;
-                getFont()->render(
-								 ltext, // string to draw
-								 0, // begin offset
-								 UI_TEXTEDITOR_LINE_NUMBER_MARGIN - 2, // x
-								 line_bottom, // y
-								 fg_color,
-								 LLFontGL::RIGHT, // horizontal alignment
-								 LLFontGL::BOTTOM, // vertical alignment
-								 style,
-								 LLFontGL::NO_SHADOW,
-								 S32_MAX, // max chars
-								 UI_TEXTEDITOR_LINE_NUMBER_MARGIN - 2); // max pixels
-				last_line_num = line.mLineNum;
-			}
-		}
-	}
-=======
     LLGLSUIDefault gls_ui;
     LLRect scrolled_view_rect = getVisibleDocumentRect();
     LLRect content_rect = getVisibleTextRect();
@@ -214,7 +147,6 @@
             }
         }
     }
->>>>>>> 1a8a5404
 }
 
 void LLScriptEditor::initKeywords()
@@ -225,13 +157,8 @@
 void LLScriptEditor::loadKeywords()
 {
     LL_PROFILE_ZONE_SCOPED;
-<<<<<<< HEAD
-	mKeywords.processTokens();
-	
-=======
     mKeywords.processTokens();
 
->>>>>>> 1a8a5404
     // <FS:Ansariel> FIRE-20818: User-selectable font and size for script editor
     //LLStyleConstSP style = new LLStyle(LLStyle::Params().font(getScriptFont()).color(mDefaultColor.get()));
     LLStyleConstSP style = new LLStyle(LLStyle::Params().font(getFont()).color(mDefaultColor.get()));
@@ -273,35 +200,6 @@
             insert_it = mSegments.insert(insert_it, *list_it);
         }
     }
-}
-// </FS:Ansariel>
-
-// <FS:Ansariel> Re-add legacy format support
-void LLScriptEditor::loadKeywords(const std::string& filename,
-								const std::vector<std::string>& funcs,
-								const std::vector<std::string>& tooltips,
-								const LLColor3& color)
-{
-	LL_PROFILE_ZONE_SCOPED;
-	if (mKeywords.loadFromLegacyFile(filename))
-	{
-		S32 count = llmin(funcs.size(), tooltips.size());
-		for(S32 i = 0; i < count; i++)
-		{
-			std::string name = utf8str_trim(funcs[i]);
-			mKeywords.addToken(LLKeywordToken::TT_WORD, name, color, tooltips[i] );
-		}
-		segment_vec_t segment_list;
-        LLStyleConstSP style = new LLStyle(LLStyle::Params().font(getFont()).color(mDefaultColor.get()));
-		mKeywords.findSegments(&segment_list, getWText(), *this, style);
-
-		mSegments.clear();
-		segment_set_t::iterator insert_it = mSegments.begin();
-		for (segment_vec_t::iterator list_it = segment_list.begin(); list_it != segment_list.end(); ++list_it)
-		{
-			insert_it = mSegments.insert(insert_it, *list_it);
-		}
-	}
 }
 // </FS:Ansariel>
 
@@ -356,30 +254,6 @@
                                  alpha);
         LLRect content_display_rect = getVisibleDocumentRect();
 
-<<<<<<< HEAD
-// <FS:Ansariel> FIRE-20818: User-selectable font and size for script editor
-//std::string LLScriptEditor::getScriptFontSize()
-//{ 
-//    static LLCachedControl<std::string> size_name(gSavedSettings, "LSLFontSizeName", "Monospace");
-//    return size_name;
-//}
-//
-//LLFontGL* LLScriptEditor::getScriptFont()
-//{
-//    std::string font_size_name = mUseDefaultFontSize ? "Monospace" : getScriptFontSize();
-//    return LLFontGL::getFont(LLFontDescriptor("Monospace", font_size_name, 0));
-//}
-//
-//void LLScriptEditor::onFontSizeChange() 
-//{
-//    if (!mUseDefaultFontSize)
-//    {
-//        needsReflow();
-//    }
-//}
-// </FS:Ansariel>
-
-=======
         for (std::vector<LLRect>::iterator rect_it = selection_rects.begin();
              rect_it != selection_rects.end();
              ++rect_it)
@@ -414,42 +288,10 @@
 //}
 // </FS:Ansariel>
 
->>>>>>> 1a8a5404
 // <FS> Improved Home-key behavior
 //virtual
 void LLScriptEditor::startOfLine()
 {
-<<<<<<< HEAD
-	const LLWString& text = getWText();
-	const S32 line_start_pos = mCursorPos - getLineOffsetFromDocIndex(mCursorPos);
-
-	S32 line_end_pos;
-	S32 line = getLineNumFromDocIndex(mCursorPos);
-	S32 num_lines = getLineCount();
-	if (line + 1 >= num_lines)
-	{
-		line_end_pos = getLength();
-	}
-	else
-	{
-		line_end_pos = getLineStart(line + 1) - 1;
-	}
-
-	S32 trimmed_line_start_pos = line_start_pos;
-	while (trimmed_line_start_pos < line_end_pos && LLStringOps::isSpace(text[trimmed_line_start_pos]))
-	{
-		++trimmed_line_start_pos;
-	}
-
-	if (mCursorPos != trimmed_line_start_pos || mCursorPos == line_start_pos)
-	{
-		setCursorPos(trimmed_line_start_pos);
-	}
-	else if (mCursorPos == trimmed_line_start_pos)
-	{
-		setCursorPos(line_start_pos);
-	}
-=======
     const LLWString& text = getWText();
     const S32 line_start_pos = mCursorPos - getLineOffsetFromDocIndex(mCursorPos);
 
@@ -479,25 +321,12 @@
     {
         setCursorPos(line_start_pos);
     }
->>>>>>> 1a8a5404
 }
 // </FS>
 
 // <FS:Ansariel> Show keyword help on F1
 bool LLScriptEditor::handleKeyHere(KEY key, MASK mask)
 {
-<<<<<<< HEAD
-	if (key == KEY_F1 && mask == MASK_NONE)
-	{
-		if (LLScriptEdCore* parent = getParentByType<LLScriptEdCore>(); parent != nullptr)
-		{
-			parent->onBtnDynamicHelp();
-			return true;
-		}
-	}
-
-	return LLTextEditor::handleKeyHere(key, mask);
-=======
     if (key == KEY_F1 && mask == MASK_NONE)
     {
         if (LLScriptEdCore* parent = getParentByType<LLScriptEdCore>(); parent != nullptr)
@@ -508,6 +337,5 @@
     }
 
     return LLTextEditor::handleKeyHere(key, mask);
->>>>>>> 1a8a5404
 }
 // </FS:Ansariel>