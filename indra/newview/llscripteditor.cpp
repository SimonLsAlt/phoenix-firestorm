/**
 * @file llscripteditor.cpp
 * @author Cinder Roxley
 * @brief Text editor widget used for viewing and editing scripts
 *
 * $LicenseInfo:firstyear=2001&license=viewerlgpl$
 * Second Life Viewer Source Code
 * Copyright (C) 2012, Linden Research, Inc.
 *
 * This library is free software; you can redistribute it and/or
 * modify it under the terms of the GNU Lesser General Public
 * License as published by the Free Software Foundation;
 * version 2.1 of the License only.
 *
 * This library is distributed in the hope that it will be useful,
 * but WITHOUT ANY WARRANTY; without even the implied warranty of
 * MERCHANTABILITY or FITNESS FOR A PARTICULAR PURPOSE.  See the GNU
 * Lesser General Public License for more details.
 *
 * You should have received a copy of the GNU Lesser General Public
 * License along with this library; if not, write to the Free Software
 * Foundation, Inc., 51 Franklin Street, Fifth Floor, Boston, MA  02110-1301  USA
 *
 * Linden Research, Inc., 945 Battery Street, San Francisco, CA  94111  USA
 * $/LicenseInfo$
 */

#include "llviewerprecompiledheaders.h"
#include "llscripteditor.h"

#include "llsyntaxid.h"
#include "lllocalcliprect.h"
#include "llviewercontrol.h"

#include "llpreviewscript.h"

// <FS:Ansariel> FIRE-23047: Increase width of line number column
//const S32 UI_TEXTEDITOR_LINE_NUMBER_MARGIN = 32;
const S32   UI_TEXTEDITOR_LINE_NUMBER_MARGIN = 40;

static LLDefaultChildRegistry::Register<LLScriptEditor> r("script_editor");

LLScriptEditor::Params::Params()
:   show_line_numbers("show_line_numbers", true),
    default_font_size("default_font_size", false)
{}


LLScriptEditor::LLScriptEditor(const Params& p)
:   LLTextEditor(p)
,   mShowLineNumbers(p.show_line_numbers),
    mUseDefaultFontSize(p.default_font_size)
{
    if (mShowLineNumbers)
    {
        mHPad += UI_TEXTEDITOR_LINE_NUMBER_MARGIN;
        updateRects();
    }
}

bool LLScriptEditor::postBuild()
{
    // <FS:Ansariel> FIRE-20818: User-selectable font and size for script editor
    //gSavedSettings.getControl("LSLFontSizeName")->getCommitSignal()->connect(boost::bind(&LLScriptEditor::onFontSizeChange, this));
    return LLTextEditor::postBuild();
}

void LLScriptEditor::draw()
{
    {
        // pad clipping rectangle so that cursor can draw at full width
        // when at left edge of mVisibleTextRect
        LLRect clip_rect(mVisibleTextRect);
        clip_rect.stretch(1);
        LLLocalClipRect clip(clip_rect);
    }

    LLTextBase::draw();
    drawLineNumbers();

    drawPreeditMarker();

    //RN: the decision was made to always show the orange border for keyboard focus but do not put an insertion caret
    // when in readonly mode
    mBorder->setKeyboardFocusHighlight( hasFocus() );// && !mReadOnly);
}

void LLScriptEditor::drawLineNumbers()
{
    LLGLSUIDefault gls_ui;
    LLRect scrolled_view_rect = getVisibleDocumentRect();
    LLRect content_rect = getVisibleTextRect();
    LLLocalClipRect clip(content_rect);
    S32 first_line = getFirstVisibleLine();
    S32 num_lines = getLineCount();
    if (first_line >= num_lines)
    {
        return;
    }

    S32 cursor_line = mLineInfoList[getLineNumFromDocIndex(mCursorPos)].mLineNum;

    if (mShowLineNumbers)
    {
        //S32 left = 0; // <FS:Ansariel> FIRE-6955: Line numbers not using correct transparency
        S32 top = getRect().getHeight();
        S32 bottom = 0;

        // <FS:Ansariel> FIRE-6955: Line numbers not using correct transparency
        //gl_rect_2d(left, top, UI_TEXTEDITOR_LINE_NUMBER_MARGIN, bottom, mReadOnlyBgColor.get() ); // line number area always read-only
        //gl_rect_2d(UI_TEXTEDITOR_LINE_NUMBER_MARGIN, top, UI_TEXTEDITOR_LINE_NUMBER_MARGIN-1, bottom, LLColor4::grey3); // separator
        gl_rect_2d(UI_TEXTEDITOR_LINE_NUMBER_MARGIN, top, UI_TEXTEDITOR_LINE_NUMBER_MARGIN-1, bottom, LLColor4::grey3 % getCurrentTransparency()); // separator
        // </FS:Ansariel>

        S32 last_line_num = -1;

        for (S32 cur_line = first_line; cur_line < num_lines; cur_line++)
        {
            line_info& line = mLineInfoList[cur_line];

            if ((line.mRect.mTop - scrolled_view_rect.mBottom) < mVisibleTextRect.mBottom)
            {
                break;
            }

            S32 line_bottom = line.mRect.mBottom - scrolled_view_rect.mBottom + mVisibleTextRect.mBottom;
            // draw the line numbers
            if(line.mLineNum != last_line_num && line.mRect.mTop <= scrolled_view_rect.mTop)
            {
                const LLWString ltext = utf8str_to_wstring(llformat("%d", line.mLineNum ));
                bool is_cur_line = cursor_line == line.mLineNum;
                const U8 style = is_cur_line ? LLFontGL::BOLD : LLFontGL::NORMAL;
                const LLColor4 fg_color = is_cur_line ? mCursorColor : mReadOnlyFgColor;
                getFont()->render(
                                 ltext, // string to draw
                                 0, // begin offset
                                 UI_TEXTEDITOR_LINE_NUMBER_MARGIN - 2, // x
                                 line_bottom, // y
                                 fg_color,
                                 LLFontGL::RIGHT, // horizontal alignment
                                 LLFontGL::BOTTOM, // vertical alignment
                                 style,
                                 LLFontGL::NO_SHADOW,
                                 S32_MAX, // max chars
                                 UI_TEXTEDITOR_LINE_NUMBER_MARGIN - 2); // max pixels
                last_line_num = line.mLineNum;
            }
        }
    }
}

void LLScriptEditor::initKeywords()
{
    mKeywords.initialize(LLSyntaxIdLSL::getInstance()->getKeywordsXML());
}

void LLScriptEditor::loadKeywords()
{
    LL_PROFILE_ZONE_SCOPED;
    mKeywords.processTokens();

    // <FS:Ansariel> FIRE-20818: User-selectable font and size for script editor
    //LLStyleConstSP style = new LLStyle(LLStyle::Params().font(getScriptFont()).color(mDefaultColor.get()));
    LLStyleConstSP style = new LLStyle(LLStyle::Params().font(getFont()).color(mDefaultColor.get()));

    segment_vec_t segment_list;
    mKeywords.findSegments(&segment_list, getWText(), *this, style);

    mSegments.clear();
    segment_set_t::iterator insert_it = mSegments.begin();
    for (segment_vec_t::iterator list_it = segment_list.begin(); list_it != segment_list.end(); ++list_it)
    {
        insert_it = mSegments.insert(insert_it, *list_it);
    }
}

// <FS:Ansariel> Re-add legacy format support
void LLScriptEditor::loadKeywords(const std::string& filename,
                                const std::vector<std::string>& funcs,
                                const std::vector<std::string>& tooltips,
                                const LLColor3& color)
{
    LL_PROFILE_ZONE_SCOPED;
    if (mKeywords.loadFromLegacyFile(filename))
    {
<<<<<<< HEAD
        S32 count = llmin(funcs.size(), tooltips.size());
        for(S32 i = 0; i < count; i++)
=======
        auto count = llmin(funcs.size(), tooltips.size());
        for (size_t i = 0; i < count; i++)
>>>>>>> 050d2fef
        {
            std::string name = utf8str_trim(funcs[i]);
            mKeywords.addToken(LLKeywordToken::TT_WORD, name, color, tooltips[i] );
        }
        segment_vec_t segment_list;
        LLStyleConstSP style = new LLStyle(LLStyle::Params().font(getFont()).color(mDefaultColor.get()));
        mKeywords.findSegments(&segment_list, getWText(), *this, style);

        mSegments.clear();
        segment_set_t::iterator insert_it = mSegments.begin();
        for (segment_vec_t::iterator list_it = segment_list.begin(); list_it != segment_list.end(); ++list_it)
        {
            insert_it = mSegments.insert(insert_it, *list_it);
        }
    }
}
// </FS:Ansariel>

void LLScriptEditor::updateSegments()
{
    if (mReflowIndex < S32_MAX && mKeywords.isLoaded() && mParseOnTheFly)
    {
        LL_PROFILE_ZONE_SCOPED;

        // <FS:Ansariel> FIRE-20818: User-selectable font and size for script editor
        //LLStyleConstSP style = new LLStyle(LLStyle::Params().font(getScriptFont()).color(mDefaultColor.get()));
        LLStyleConstSP style = new LLStyle(LLStyle::Params().font(getFont()).color(mDefaultColor.get()));

        // HACK:  No non-ascii keywords for now
        segment_vec_t segment_list;
        mKeywords.findSegments(&segment_list, getWText(), *this, style);

        clearSegments();
        for (segment_vec_t::iterator list_it = segment_list.begin(); list_it != segment_list.end(); ++list_it)
        {
            insertSegment(*list_it);
        }
    }

    LLTextBase::updateSegments();
}

void LLScriptEditor::clearSegments()
{
    if (!mSegments.empty())
    {
        mSegments.clear();
    }
}

// Most of this is shamelessly copied from LLTextBase
void LLScriptEditor::drawSelectionBackground()
{
    // Draw selection even if we don't have keyboard focus for search/replace
    if( hasSelection() && !mLineInfoList.empty())
    {
        std::vector<LLRect> selection_rects = getSelectionRects();

        gGL.getTexUnit(0)->unbind(LLTexUnit::TT_TEXTURE);
        const LLColor4& color = mReadOnly ? mReadOnlyFgColor : mFgColor;
        F32 alpha = hasFocus() ? 0.7f : 0.3f;
        alpha *= getDrawContext().mAlpha;
        // We want to shift the color to something readable but distinct
        LLColor4 selection_color((1.f + color.mV[VRED]) * 0.5f,
                                 (1.f + color.mV[VGREEN]) * 0.5f,
                                 (1.f + color.mV[VBLUE]) * 0.5f,
                                 alpha);
        LLRect content_display_rect = getVisibleDocumentRect();

        for (std::vector<LLRect>::iterator rect_it = selection_rects.begin();
             rect_it != selection_rects.end();
             ++rect_it)
        {
            LLRect selection_rect = *rect_it;
            selection_rect = *rect_it;
            selection_rect.translate(mVisibleTextRect.mLeft - content_display_rect.mLeft, mVisibleTextRect.mBottom - content_display_rect.mBottom);
            gl_rect_2d(selection_rect, selection_color);
        }
    }
}

// <FS:Ansariel> FIRE-20818: User-selectable font and size for script editor
//std::string LLScriptEditor::getScriptFontSize()
//{
//    static LLCachedControl<std::string> size_name(gSavedSettings, "LSLFontSizeName", "Monospace");
//    return size_name;
//}
//
//LLFontGL* LLScriptEditor::getScriptFont()
//{
//    std::string font_size_name = mUseDefaultFontSize ? "Monospace" : getScriptFontSize();
//    return LLFontGL::getFont(LLFontDescriptor("Monospace", font_size_name, 0));
//}
//
//void LLScriptEditor::onFontSizeChange()
//{
//    if (!mUseDefaultFontSize)
//    {
//        needsReflow();
//    }
//}
// </FS:Ansariel>

// <FS> Improved Home-key behavior
//virtual
void LLScriptEditor::startOfLine()
{
    const LLWString& text = getWText();
    const S32 line_start_pos = mCursorPos - getLineOffsetFromDocIndex(mCursorPos);

    S32 line_end_pos;
    S32 line = getLineNumFromDocIndex(mCursorPos);
    S32 num_lines = getLineCount();
    if (line + 1 >= num_lines)
    {
        line_end_pos = getLength();
    }
    else
    {
        line_end_pos = getLineStart(line + 1) - 1;
    }

    S32 trimmed_line_start_pos = line_start_pos;
    while (trimmed_line_start_pos < line_end_pos && LLStringOps::isSpace(text[trimmed_line_start_pos]))
    {
        ++trimmed_line_start_pos;
    }

    if (mCursorPos != trimmed_line_start_pos || mCursorPos == line_start_pos)
    {
        setCursorPos(trimmed_line_start_pos);
    }
    else if (mCursorPos == trimmed_line_start_pos)
    {
        setCursorPos(line_start_pos);
    }
}
// </FS>

// <FS:Ansariel> Show keyword help on F1
<<<<<<< HEAD
BOOL LLScriptEditor::handleKeyHere(KEY key, MASK mask)
=======
bool LLScriptEditor::handleKeyHere(KEY key, MASK mask)
>>>>>>> 050d2fef
{
    if (key == KEY_F1 && mask == MASK_NONE)
    {
        if (LLScriptEdCore* parent = getParentByType<LLScriptEdCore>(); parent != nullptr)
        {
            parent->onBtnDynamicHelp();
<<<<<<< HEAD
            return TRUE;
=======
            return true;
>>>>>>> 050d2fef
        }
    }

    return LLTextEditor::handleKeyHere(key, mask);
}
// </FS:Ansariel><|MERGE_RESOLUTION|>--- conflicted
+++ resolved
@@ -183,13 +183,8 @@
     LL_PROFILE_ZONE_SCOPED;
     if (mKeywords.loadFromLegacyFile(filename))
     {
-<<<<<<< HEAD
-        S32 count = llmin(funcs.size(), tooltips.size());
-        for(S32 i = 0; i < count; i++)
-=======
         auto count = llmin(funcs.size(), tooltips.size());
         for (size_t i = 0; i < count; i++)
->>>>>>> 050d2fef
         {
             std::string name = utf8str_trim(funcs[i]);
             mKeywords.addToken(LLKeywordToken::TT_WORD, name, color, tooltips[i] );
@@ -330,22 +325,14 @@
 // </FS>
 
 // <FS:Ansariel> Show keyword help on F1
-<<<<<<< HEAD
-BOOL LLScriptEditor::handleKeyHere(KEY key, MASK mask)
-=======
 bool LLScriptEditor::handleKeyHere(KEY key, MASK mask)
->>>>>>> 050d2fef
 {
     if (key == KEY_F1 && mask == MASK_NONE)
     {
         if (LLScriptEdCore* parent = getParentByType<LLScriptEdCore>(); parent != nullptr)
         {
             parent->onBtnDynamicHelp();
-<<<<<<< HEAD
-            return TRUE;
-=======
             return true;
->>>>>>> 050d2fef
         }
     }
 
