--- conflicted
+++ resolved
@@ -60,51 +60,8 @@
 }
 
 LLColorSwatchCtrl::LLColorSwatchCtrl(const Params& p)
-<<<<<<< HEAD
-:	LLUICtrl(p),
-	mValid( true ),
-	mColor(p.color()),
-	mCanApplyImmediately(p.can_apply_immediately),
-	mAlphaGradientImage(p.alpha_background_image),
-	mOnCancelCallback(p.cancel_callback()),
-	mOnSelectCallback(p.select_callback()),
-	mBorderColor(p.border_color()),
-	mTextEnabledColor(p.text_enabled_color),      // <FS:Zi> Add label/caption colors
-	mTextDisabledColor(p.text_disabled_color),    // <FS:Zi> Add label/caption colors
-	mLabelWidth(p.label_width),
-	mLabelHeight(p.label_height)
-{	
-	LLTextBox::Params tp = p.caption_text;
-	// use custom label height if it is provided
-	mLabelHeight = mLabelHeight != -1 ? mLabelHeight : BTN_HEIGHT_SMALL;
-	// label_width is specified, not -1
-	if(mLabelWidth!= -1)
-	{
-		tp.rect(LLRect( 0, mLabelHeight, mLabelWidth, 0 ));
-	}
-	else
-	{
-		tp.rect(LLRect( 0, mLabelHeight, getRect().getWidth(), 0 ));
-	}
-	
-	tp.initial_value(p.label());
-	mCaption = LLUICtrlFactory::create<LLTextBox>(tp);
-	addChild( mCaption );
-
-	LLRect border_rect = getLocalRect();
-	border_rect.mTop -= 1;
-	border_rect.mRight -=1;
-	border_rect.mBottom += mLabelHeight;
-
-	LLViewBorder::Params params = p.border;
-	params.rect(border_rect);
-	mBorder = LLUICtrlFactory::create<LLViewBorder> (params);
-	addChild(mBorder);
-
-	updateLabelColor();	// <FS:Zi> Add label/caption colors
-=======
 :   LLUICtrl(p),
-    mValid( TRUE ),
+    mValid( true ),
     mColor(p.color()),
     mCanApplyImmediately(p.can_apply_immediately),
     mAlphaGradientImage(p.alpha_background_image),
@@ -144,7 +101,6 @@
     addChild(mBorder);
 
     updateLabelColor(); // <FS:Zi> Add label/caption colors
->>>>>>> c06fb4e0
 }
 
 LLColorSwatchCtrl::~LLColorSwatchCtrl ()
@@ -165,30 +121,17 @@
 
 bool LLColorSwatchCtrl::handleHover(S32 x, S32 y, MASK mask)
 {
-<<<<<<< HEAD
-	getWindow()->setCursor(UI_CURSOR_HAND);
-	return true;
-=======
     getWindow()->setCursor(UI_CURSOR_HAND);
-    return TRUE;
->>>>>>> c06fb4e0
+    return true;
 }
 
 bool LLColorSwatchCtrl::handleUnicodeCharHere(llwchar uni_char)
 {
-<<<<<<< HEAD
-	if( ' ' == uni_char )
-	{
-		showPicker(true);
-	}
-	return LLUICtrl::handleUnicodeCharHere(uni_char);
-=======
     if( ' ' == uni_char )
     {
-        showPicker(TRUE);
+        showPicker(true);
     }
     return LLUICtrl::handleUnicodeCharHere(uni_char);
->>>>>>> c06fb4e0
 }
 
 // forces color of this swatch and any associated floater to the input value, if currently invalid
@@ -227,39 +170,12 @@
     // No handler is needed for capture lost since this object has no state that depends on it.
     gFocusMgr.setMouseCapture( this );
 
-<<<<<<< HEAD
-	return true;
-=======
-    return TRUE;
->>>>>>> c06fb4e0
+    return true;
 }
 
 
 bool LLColorSwatchCtrl::handleMouseUp(S32 x, S32 y, MASK mask)
 {
-<<<<<<< HEAD
-	// We only handle the click if the click both started and ended within us
-	if( hasMouseCapture() )
-	{
-		// Release the mouse
-		gFocusMgr.setMouseCapture( NULL );
-
-		// If mouseup in the widget, it's been clicked
-		if ( pointInView(x, y) )
-		{
-			llassert(getEnabled());
-			llassert(getVisible());
-
-			// Focus the widget now in order to return the focus
-			// after the color picker is closed.
-			setFocus(true);
-
-			showPicker(false);
-		}
-	}
-
-	return true;
-=======
     // We only handle the click if the click both started and ended within us
     if( hasMouseCapture() )
     {
@@ -274,85 +190,25 @@
 
             // Focus the widget now in order to return the focus
             // after the color picker is closed.
-            setFocus(TRUE);
-
-            showPicker(FALSE);
-        }
-    }
-
-    return TRUE;
->>>>>>> c06fb4e0
+            setFocus(true);
+
+            showPicker(false);
+        }
+    }
+
+    return true;
 }
 
 // assumes GL state is set for 2D
 void LLColorSwatchCtrl::draw()
 {
-<<<<<<< HEAD
-	// If we're in a focused floater, don't apply the floater's alpha to the color swatch (STORM-676).
-	F32 alpha = getTransparencyType() == TT_ACTIVE ? 1.0f : getCurrentTransparency();
-
-	mBorder->setKeyboardFocusHighlight(hasFocus());
-	// Draw border
-	LLRect border( 0, getRect().getHeight(), getRect().getWidth(), mLabelHeight );
-	gl_rect_2d( border, mBorderColor.get(), false );
-
-	LLRect interior = border;
-	interior.stretch( -1 );
-
-	// Check state
-	if ( mValid )
-	{
-		if (!mColor.isOpaque())
-		{
-			// Draw checker board.
-			gl_rect_2d_checkerboard(interior, alpha);
-		}
-
-		// Draw the color swatch
-		gl_rect_2d(interior, mColor % alpha, true);
-
-		if (!mColor.isOpaque())
-		{
-			// Draw semi-transparent center area in filled with mColor.
-			LLColor4 opaque_color = mColor;
-			opaque_color.mV[VALPHA] = alpha;
-			gGL.color4fv(opaque_color.mV);
-			if (mAlphaGradientImage.notNull())
-			{
-				gGL.pushMatrix();
-				{
-					mAlphaGradientImage->draw(interior, mColor % alpha);
-				}
-				gGL.popMatrix();
-			}
-		}
-	}
-	else
-	{
-		if (mFallbackImage.notNull())
-		{
-			mFallbackImage->draw(interior.mLeft, interior.mBottom, interior.getWidth(), interior.getHeight(), LLColor4::white % alpha);
-		}
-		else
-		{
-			// Draw grey and an X
-			gl_rect_2d(interior, LLColor4::grey % alpha, true);
-			
-			gl_draw_x(interior, LLColor4::black % alpha);
-		}
-	}
-
-	mCaption->setEnabled(getEnabled() && isInEnabledChain());	// <FS:Zi> Add label/caption colors
-
-	LLUICtrl::draw();
-=======
     // If we're in a focused floater, don't apply the floater's alpha to the color swatch (STORM-676).
     F32 alpha = getTransparencyType() == TT_ACTIVE ? 1.0f : getCurrentTransparency();
 
     mBorder->setKeyboardFocusHighlight(hasFocus());
     // Draw border
     LLRect border( 0, getRect().getHeight(), getRect().getWidth(), mLabelHeight );
-    gl_rect_2d( border, mBorderColor.get(), FALSE );
+    gl_rect_2d( border, mBorderColor.get(), false );
 
     LLRect interior = border;
     interior.stretch( -1 );
@@ -367,7 +223,7 @@
         }
 
         // Draw the color swatch
-        gl_rect_2d(interior, mColor % alpha, TRUE);
+        gl_rect_2d(interior, mColor % alpha, true);
 
         if (!mColor.isOpaque())
         {
@@ -394,7 +250,7 @@
         else
         {
             // Draw grey and an X
-            gl_rect_2d(interior, LLColor4::grey % alpha, TRUE);
+            gl_rect_2d(interior, LLColor4::grey % alpha, true);
 
             gl_draw_x(interior, LLColor4::black % alpha);
         }
@@ -403,7 +259,6 @@
     mCaption->setEnabled(getEnabled() && isInEnabledChain());   // <FS:Zi> Add label/caption colors
 
     LLUICtrl::draw();
->>>>>>> c06fb4e0
 }
 
 void LLColorSwatchCtrl::setEnabled( bool enabled )
@@ -429,11 +284,7 @@
 
 void LLColorSwatchCtrl::setValue(const LLSD& value)
 {
-<<<<<<< HEAD
-	set(LLColor4(value), true, true);
-=======
-    set(LLColor4(value), TRUE, TRUE);
->>>>>>> c06fb4e0
+    set(LLColor4(value), true, true);
 }
 
 //////////////////////////////////////////////////////////////////////////////
@@ -511,30 +362,6 @@
 
 void LLColorSwatchCtrl::showPicker(bool take_focus)
 {
-<<<<<<< HEAD
-	LLFloaterColorPicker* pickerp = (LLFloaterColorPicker*)mPickerHandle.get();
-	if (!pickerp)
-	{
-		pickerp = new LLFloaterColorPicker(this, mCanApplyImmediately);
-		LLFloater* parent = gFloaterView->getParentFloater(this);
-		if (parent)
-		{
-			parent->addDependentFloater(pickerp);
-		}
-		mPickerHandle = pickerp->getHandle();
-	}
-
-	// initialize picker with current color
-	pickerp->initUI ( mColor.mV [ VRED ], mColor.mV [ VGREEN ], mColor.mV [ VBLUE ] );
-
-	// display it
-	pickerp->showUI ();
-
-	if (take_focus)
-	{
-		pickerp->setFocus(true);
-	}
-=======
     LLFloaterColorPicker* pickerp = (LLFloaterColorPicker*)mPickerHandle.get();
     if (!pickerp)
     {
@@ -555,9 +382,8 @@
 
     if (take_focus)
     {
-        pickerp->setFocus(TRUE);
-    }
->>>>>>> c06fb4e0
+        pickerp->setFocus(true);
+    }
 }
 
 // <FS:Zi> Add label/caption colors
