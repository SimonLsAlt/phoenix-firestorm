/** 
 * @file llmeshrepository.cpp
 * @brief Mesh repository implementation.
 *
 * $LicenseInfo:firstyear=2005&license=viewerlgpl$
 * Second Life Viewer Source Code
 * Copyright (C) 2010-2014, Linden Research, Inc.
 * 
 * This library is free software; you can redistribute it and/or
 * modify it under the terms of the GNU Lesser General Public
 * License as published by the Free Software Foundation;
 * version 2.1 of the License only.
 * 
 * This library is distributed in the hope that it will be useful,
 * but WITHOUT ANY WARRANTY; without even the implied warranty of
 * MERCHANTABILITY or FITNESS FOR A PARTICULAR PURPOSE.  See the GNU
 * Lesser General Public License for more details.
 * 
 * You should have received a copy of the GNU Lesser General Public
 * License along with this library; if not, write to the Free Software
 * Foundation, Inc., 51 Franklin Street, Fifth Floor, Boston, MA  02110-1301  USA
 * 
 * Linden Research, Inc., 945 Battery Street, San Francisco, CA  94111  USA
 * $/LicenseInfo$
 */

#include "llviewerprecompiledheaders.h"

#include "apr_pools.h"
#include "apr_dso.h"
#include "llhttpconstants.h"
#include "llapr.h"
#include "llmeshrepository.h"

#include "llagent.h"
#include "llappviewer.h"
#include "llbufferstream.h"
#include "llcallbacklist.h"
#include "llcurl.h"
#include "lldatapacker.h"
#include "lldeadmantimer.h"
#include "llfloatermodelpreview.h"
#include "llfloaterperms.h"
#include "lleconomy.h"
#include "llimagej2c.h"
#include "llhost.h"
#include "llmath.h"
#include "llnotificationsutil.h"
#include "llsd.h"
#include "llsdutil_math.h"
#include "llsdserialize.h"
#include "llthread.h"
#include "llvfile.h"
#include "llviewercontrol.h"
#include "llviewerinventory.h"
#include "llviewermenufile.h"
#include "llviewermessage.h"
#include "llviewerobjectlist.h"
#include "llviewerregion.h"
#include "llviewertexturelist.h"
#include "llvolume.h"
#include "llvolumemgr.h"
#include "llvovolume.h"
#include "llworld.h"
#include "material_codes.h"
#include "pipeline.h"
#include "llinventorymodel.h"
#include "llfoldertype.h"
#include "llviewerparcelmgr.h"
#include "lluploadfloaterobservers.h"
#include "bufferarray.h"
#include "bufferstream.h"
#include "llfasttimer.h"
#include "llcorehttputil.h"

#include "boost/lexical_cast.hpp"

#ifndef LL_WINDOWS
#include "netdb.h"
#endif


// Purpose
//
//   The purpose of this module is to provide access between the viewer
//   and the asset system as regards to mesh objects.
//
//   * High-throughput download of mesh assets from servers while
//     following best industry practices for network profile.
//   * Reliable expensing and upload of new mesh assets.
//   * Recovery and retry from errors when appropriate.
//   * Decomposition of mesh assets for preview and uploads.
//   * And most important:  all of the above without exposing the
//     main thread to stalls due to deep processing or thread
//     locking actions.  In particular, the following operations
//     on LLMeshRepository are very averse to any stalls:
//     * loadMesh
//     * getMeshHeader (For structural details, see:
//       http://wiki.secondlife.com/wiki/Mesh/Mesh_Asset_Format)
//     * notifyLoadedMeshes
//     * getSkinInfo
//
// Threads
//
//   main     Main rendering thread, very sensitive to locking and other stalls
//   repo     Overseeing worker thread associated with the LLMeshRepoThread class
//   decom    Worker thread for mesh decomposition requests
//   core     HTTP worker thread:  does the work but doesn't intrude here
//   uploadN  0-N temporary mesh upload threads (0-1 in practice)
//
// Sequence of Operations
//
//   What follows is a description of the retrieval of one LOD for
//   a new mesh object.  Work is performed by a series of short, quick
//   actions distributed over a number of threads.  Each is meant
//   to proceed without stalling and the whole forms a deep request
//   pipeline to achieve throughput.  Ellipsis indicates a return
//   or break in processing which is resumed elsewhere.
//
//         main thread         repo thread (run() method)
//
//         loadMesh() invoked to request LOD
//           append LODRequest to mPendingRequests
//         ...
//         other mesh requests may be made
//         ...
//         notifyLoadedMeshes() invoked to stage work
//           append HeaderRequest to mHeaderReqQ
//         ...
//                             scan mHeaderReqQ
//                             issue 4096-byte GET for header
//                             ...
//                             onCompleted() invoked for GET
//                               data copied
//                               headerReceived() invoked
//                                 LLSD parsed
//                                 mMeshHeader, mMeshHeaderSize updated
//                                 scan mPendingLOD for LOD request
//                                 push LODRequest to mLODReqQ
//                             ...
//                             scan mLODReqQ
//                             fetchMeshLOD() invoked
//                               issue Byte-Range GET for LOD
//                             ...
//                             onCompleted() invoked for GET
//                               data copied
//                               lodReceived() invoked
//                                 unpack data into LLVolume
//                                 append LoadedMesh to mLoadedQ
//                             ...
//         notifyLoadedMeshes() invoked again
//           scan mLoadedQ
//           notifyMeshLoaded() for LOD
//             setMeshAssetLoaded() invoked for system volume
//             notifyMeshLoaded() invoked for each interested object
//         ...
//
// Mutexes
//
//   LLMeshRepository::mMeshMutex
//   LLMeshRepoThread::mMutex
//   LLMeshRepoThread::mHeaderMutex
//   LLMeshRepoThread::mSignal (LLCondition)
//   LLPhysicsDecomp::mSignal (LLCondition)
//   LLPhysicsDecomp::mMutex
//   LLMeshUploadThread::mMutex
//
// Mutex Order Rules
//
//   1.  LLMeshRepoThread::mMutex before LLMeshRepoThread::mHeaderMutex
//   2.  LLMeshRepository::mMeshMutex before LLMeshRepoThread::mMutex
//   (There are more rules, haven't been extracted.)
//
// Data Member Access/Locking
//
//   Description of how shared access to static and instance data
//   members is performed.  Each member is followed by the name of
//   the mutex, if any, covering the data and then a list of data
//   access models each of which is a triplet of the following form:
//
//     {ro, wo, rw}.{main, repo, any}.{mutex, none}
//     Type of access:  read-only, write-only, read-write.
//     Accessing thread or 'any'
//     Relevant mutex held during access (several may be held) or 'none'
//
//   A careful eye will notice some unsafe operations.  Many of these
//   have an alibi of some form.  Several types of alibi are identified
//   and listed here:
//
//     [0]  No alibi.  Probably unsafe.
//     [1]  Single-writer, self-consistent readers.  Old data must
//          be tolerated by any reader but data will come true eventually.
//     [2]  Like [1] but provides a hint about thread state.  These
//          may be unsafe.
//     [3]  empty() check outside of lock.  Can me made safish when
//          done in double-check lock style.  But this depends on
//          std:: implementation and memory model.
//     [4]  Appears to be covered by a mutex but doesn't need one.
//     [5]  Read of a double-checked lock.
//
//   So, in addition to documentation, take this as a to-do/review
//   list and see if you can improve things.  For porters to non-x86
//   architectures, the weaker memory models will make these platforms
//   probabilistically more susceptible to hitting race conditions.
//   True here and in other multi-thread code such as texture fetching.
//   (Strong memory models make weak programmers.  Weak memory models
//   make strong programmers.  Ref:  arm, ppc, mips, alpha)
//
//   LLMeshRepository:
//
//     sBytesReceived                  none            rw.repo.none, ro.main.none [1]
//     sMeshRequestCount               "
//     sHTTPRequestCount               "
//     sHTTPLargeRequestCount          "
//     sHTTPRetryCount                 "
//     sHTTPErrorCount                 "
//     sLODPending                     mMeshMutex [4]  rw.main.mMeshMutex
//     sLODProcessing                  Repo::mMutex    rw.any.Repo::mMutex
//     sCacheBytesRead                 none            rw.repo.none, ro.main.none [1]
//     sCacheBytesWritten              "
//     sCacheReads                     "
//     sCacheWrites                    "
//     mLoadingMeshes                  mMeshMutex [4]  rw.main.none, rw.any.mMeshMutex
//     mSkinMap                        none            rw.main.none
//     mDecompositionMap               none            rw.main.none
//     mPendingRequests                mMeshMutex [4]  rw.main.mMeshMutex
//     mLoadingSkins                   mMeshMutex [4]  rw.main.mMeshMutex
//     mPendingSkinRequests            mMeshMutex [4]  rw.main.mMeshMutex
//     mLoadingDecompositions          mMeshMutex [4]  rw.main.mMeshMutex
//     mPendingDecompositionRequests   mMeshMutex [4]  rw.main.mMeshMutex
//     mLoadingPhysicsShapes           mMeshMutex [4]  rw.main.mMeshMutex
//     mPendingPhysicsShapeRequests    mMeshMutex [4]  rw.main.mMeshMutex
//     mUploads                        none            rw.main.none (upload thread accessing objects)
//     mUploadWaitList                 none            rw.main.none (upload thread accessing objects)
//     mInventoryQ                     mMeshMutex [4]  rw.main.mMeshMutex, ro.main.none [5]
//     mUploadErrorQ                   mMeshMutex      rw.main.mMeshMutex, rw.any.mMeshMutex
//     mGetMeshVersion                 none            rw.main.none
//
//   LLMeshRepoThread:
//
//     sActiveHeaderRequests    mMutex        rw.any.mMutex, ro.repo.none [1]
//     sActiveLODRequests       mMutex        rw.any.mMutex, ro.repo.none [1]
//     sMaxConcurrentRequests   mMutex        wo.main.none, ro.repo.none, ro.main.mMutex
//     mMeshHeader              mHeaderMutex  rw.repo.mHeaderMutex, ro.main.mHeaderMutex, ro.main.none [0]
//     mMeshHeaderSize          mHeaderMutex  rw.repo.mHeaderMutex
//     mSkinRequests            mMutex        rw.repo.mMutex, ro.repo.none [5]
//     mSkinInfoQ               mMutex        rw.repo.mMutex, rw.main.mMutex [5] (was:  [0])
//     mDecompositionRequests   mMutex        rw.repo.mMutex, ro.repo.none [5]
//     mPhysicsShapeRequests    mMutex        rw.repo.mMutex, ro.repo.none [5]
//     mDecompositionQ          mMutex        rw.repo.mMutex, rw.main.mMutex [5] (was:  [0])
//     mHeaderReqQ              mMutex        ro.repo.none [5], rw.repo.mMutex, rw.any.mMutex
//     mLODReqQ                 mMutex        ro.repo.none [5], rw.repo.mMutex, rw.any.mMutex
//     mUnavailableQ            mMutex        rw.repo.none [0], ro.main.none [5], rw.main.mMutex
//     mLoadedQ                 mMutex        rw.repo.mMutex, ro.main.none [5], rw.main.mMutex
//     mPendingLOD              mMutex        rw.repo.mMutex, rw.any.mMutex
//     mGetMeshCapability       mMutex        rw.main.mMutex, ro.repo.mMutex (was:  [0])
//     mGetMesh2Capability      mMutex        rw.main.mMutex, ro.repo.mMutex (was:  [0])
//     mGetMeshVersion          mMutex        rw.main.mMutex, ro.repo.mMutex
//     mHttp*                   none          rw.repo.none
//
//   LLMeshUploadThread:
//
//     mDiscarded               mMutex        rw.main.mMutex, ro.uploadN.none [1]
//     ... more ...
//
// QA/Development Testing
//
//   Debug variable 'MeshUploadFakeErrors' takes a mask of bits that will
//   simulate an error on fee query or upload.  Defined bits are:
//
//   0x01            Simulate application error on fee check reading
//                   response body from file "fake_upload_error.xml"
//   0x02            Same as 0x01 but for actual upload attempt.
//   0x04            Simulate a transport problem on fee check with a
//                   locally-generated 500 status.
//   0x08            As with 0x04 but for the upload operation.
//
//   For major changes, see the LL_MESH_FASTTIMER_ENABLE below and
//   instructions for looking for frame stalls using fast timers.
//
// *TODO:  Work list for followup actions:
//   * Review anything marked as unsafe above, verify if there are real issues.
//   * See if we can put ::run() into a hard sleep.  May not actually perform better
//     than the current scheme so be prepared for disappointment.  You'll likely
//     need to introduce a condition variable class that references a mutex in
//     methods rather than derives from mutex which isn't correct.
//   * On upload failures, make more information available to the alerting
//     dialog.  Get the structured information going into the log into a
//     tree there.
//   * Header parse failures come without much explanation.  Elaborate.
//   * Work queue for uploads?  Any need for this or is the current scheme good
//     enough?
//   * Various temp buffers used in VFS I/O might be allocated once or even
//     statically.  Look for some wins here.
//   * Move data structures holding mesh data used by main thread into main-
//     thread-only access so that no locking is needed.  May require duplication
//     of some data so that worker thread has a minimal data set to guide
//     operations.
//
// --------------------------------------------------------------------------
//                    Development/Debug/QA Tools
//
// Enable here or in build environment to get fasttimer data on mesh fetches.
//
// Typically, this is used to perform A/B testing using the
// fasttimer console (shift-ctrl-9).  This is done by looking
// for stalls due to lock contention between the main thread
// and the repository and HTTP code.  In a release viewer,
// these appear as ping-time or worse spikes in frame time.
// With this instrumentation enabled, a stall will appear
// under the 'Mesh Fetch' timer which will be either top-level
// or under 'Render' time.

static LLFastTimer::DeclareTimer FTM_MESH_FETCH("Mesh Fetch");

// Random failure testing for development/QA.
//
// Set the MESH_*_FAILED macros to either 'false' or to
// an invocation of MESH_RANDOM_NTH_TRUE() with some
// suitable number.  In production, all must be false.
//
// Example:
// #define	MESH_HTTP_RESPONSE_FAILED				MESH_RANDOM_NTH_TRUE(9)

// 1-in-N calls will test true
#define	MESH_RANDOM_NTH_TRUE(_N)				( ll_rand(S32(_N)) == 0 )

#define	MESH_HTTP_RESPONSE_FAILED				false
#define	MESH_HEADER_PROCESS_FAILED				false
#define	MESH_LOD_PROCESS_FAILED					false
#define	MESH_SKIN_INFO_PROCESS_FAILED			false
#define	MESH_DECOMP_PROCESS_FAILED				false
#define MESH_PHYS_SHAPE_PROCESS_FAILED			false

// --------------------------------------------------------------------------


LLMeshRepository gMeshRepo;

const S32 MESH_HEADER_SIZE = 4096;                      // Important:  assumption is that headers fit in this space

const S32 REQUEST_HIGH_WATER_MIN = 32;					// Limits for GetMesh regions
const S32 REQUEST_HIGH_WATER_MAX = 150;					// Should remain under 2X throttle
const S32 REQUEST_LOW_WATER_MIN = 16;
const S32 REQUEST_LOW_WATER_MAX = 75;

const S32 REQUEST2_HIGH_WATER_MIN = 32;					// Limits for GetMesh2 regions
const S32 REQUEST2_HIGH_WATER_MAX = 100;
const S32 REQUEST2_LOW_WATER_MIN = 16;
const S32 REQUEST2_LOW_WATER_MAX = 50;

const U32 LARGE_MESH_FETCH_THRESHOLD = 1U << 21;		// Size at which requests goes to narrow/slow queue
const long SMALL_MESH_XFER_TIMEOUT = 120L;				// Seconds to complete xfer, small mesh downloads
const long LARGE_MESH_XFER_TIMEOUT = 600L;				// Seconds to complete xfer, large downloads

// Would normally like to retry on uploads as some
// retryable failures would be recoverable.  Unfortunately,
// the mesh service is using 500 (retryable) rather than
// 400/bad request (permanent) for a bad payload and
// retrying that just leads to revocation of the one-shot
// cap which then produces a 404 on retry destroying some
// (occasionally) useful error information.  We'll leave
// upload retries to the user as in the past.  SH-4667.
const long UPLOAD_RETRY_LIMIT = 0L;

// Maximum mesh version to support.  Three least significant digits are reserved for the minor version, 
// with major version changes indicating a format change that is not backwards compatible and should not
// be parsed by viewers that don't specifically support that version. For example, if the integer "1" is 
// present, the version is 0.001. A viewer that can parse version 0.001 can also parse versions up to 0.999, 
// but not 1.0 (integer 1000).
// See wiki at https://wiki.secondlife.com/wiki/Mesh/Mesh_Asset_Format
const S32 MAX_MESH_VERSION = 999;

//<FS:TS> FIRE-11451: Cap concurrent mesh requests at a sane value 
const U32 MESH_CONCURRENT_REQUEST_LIMIT = 64;  // upper limit 
const U32 MESH2_CONCURRENT_REQUEST_LIMIT = 32;  // upper limit 
//</FS:TS> FIRE-11451 

U32 LLMeshRepository::sBytesReceived = 0;
U32 LLMeshRepository::sMeshRequestCount = 0;
U32 LLMeshRepository::sHTTPRequestCount = 0;
U32 LLMeshRepository::sHTTPLargeRequestCount = 0;
U32 LLMeshRepository::sHTTPRetryCount = 0;
U32 LLMeshRepository::sHTTPErrorCount = 0;
U32 LLMeshRepository::sLODProcessing = 0;
U32 LLMeshRepository::sLODPending = 0;

U32 LLMeshRepository::sCacheBytesRead = 0;
U32 LLMeshRepository::sCacheBytesWritten = 0;
U32 LLMeshRepository::sCacheReads = 0;
U32 LLMeshRepository::sCacheWrites = 0;
U32 LLMeshRepository::sMaxLockHoldoffs = 0;
	
LLDeadmanTimer LLMeshRepository::sQuiescentTimer(15.0, false);	// true -> gather cpu metrics


static S32 dump_num = 0;
std::string make_dump_name(std::string prefix, S32 num)
{
	return prefix + boost::lexical_cast<std::string>(num) + std::string(".xml");
}
void dump_llsd_to_file(const LLSD& content, std::string filename);
LLSD llsd_from_file(std::string filename);

const std::string header_lod[] = 
{
	"lowest_lod",
	"low_lod",
	"medium_lod",
	"high_lod"
};
const char * const LOG_MESH = "Mesh";

// Static data and functions to measure mesh load
// time metrics for a new region scene.
static unsigned int metrics_teleport_start_count = 0;
boost::signals2::connection metrics_teleport_started_signal;
static void teleport_started();

//get the number of bytes resident in memory for given volume
U32 get_volume_memory_size(const LLVolume* volume)
{
	U32 indices = 0;
	U32 vertices = 0;

	for (U32 i = 0; i < volume->getNumVolumeFaces(); ++i)
	{
		const LLVolumeFace& face = volume->getVolumeFace(i);
		indices += face.mNumIndices;
		vertices += face.mNumVertices;
	}


	return indices*2+vertices*11+sizeof(LLVolume)+sizeof(LLVolumeFace)*volume->getNumVolumeFaces();
}

void get_vertex_buffer_from_mesh(LLCDMeshData& mesh, LLModel::PhysicsMesh& res, F32 scale = 1.f)
{
	res.mPositions.clear();
	res.mNormals.clear();
	
	const F32* v = mesh.mVertexBase;

	if (mesh.mIndexType == LLCDMeshData::INT_16)
	{
		U16* idx = (U16*) mesh.mIndexBase;
		for (S32 j = 0; j < mesh.mNumTriangles; ++j)
		{ 
			F32* mp0 = (F32*) ((U8*)v+idx[0]*mesh.mVertexStrideBytes);
			F32* mp1 = (F32*) ((U8*)v+idx[1]*mesh.mVertexStrideBytes);
			F32* mp2 = (F32*) ((U8*)v+idx[2]*mesh.mVertexStrideBytes);

			idx = (U16*) (((U8*)idx)+mesh.mIndexStrideBytes);
			
			LLVector3 v0(mp0);
			LLVector3 v1(mp1);
			LLVector3 v2(mp2);

			LLVector3 n = (v1-v0)%(v2-v0);
			n.normalize();

			res.mPositions.push_back(v0*scale);
			res.mPositions.push_back(v1*scale);
			res.mPositions.push_back(v2*scale);

			res.mNormals.push_back(n);
			res.mNormals.push_back(n);
			res.mNormals.push_back(n);			
		}
	}
	else
	{
		U32* idx = (U32*) mesh.mIndexBase;
		for (S32 j = 0; j < mesh.mNumTriangles; ++j)
		{ 
			F32* mp0 = (F32*) ((U8*)v+idx[0]*mesh.mVertexStrideBytes);
			F32* mp1 = (F32*) ((U8*)v+idx[1]*mesh.mVertexStrideBytes);
			F32* mp2 = (F32*) ((U8*)v+idx[2]*mesh.mVertexStrideBytes);

			idx = (U32*) (((U8*)idx)+mesh.mIndexStrideBytes);
			
			LLVector3 v0(mp0);
			LLVector3 v1(mp1);
			LLVector3 v2(mp2);

			LLVector3 n = (v1-v0)%(v2-v0);
			n.normalize();

			res.mPositions.push_back(v0*scale);
			res.mPositions.push_back(v1*scale);
			res.mPositions.push_back(v2*scale);

			res.mNormals.push_back(n);
			res.mNormals.push_back(n);
			res.mNormals.push_back(n);			
		}
	}
}

volatile S32 LLMeshRepoThread::sActiveHeaderRequests = 0;
volatile S32 LLMeshRepoThread::sActiveLODRequests = 0;
U32	LLMeshRepoThread::sMaxConcurrentRequests = 1;
S32 LLMeshRepoThread::sRequestLowWater = REQUEST2_LOW_WATER_MIN;
S32 LLMeshRepoThread::sRequestHighWater = REQUEST2_HIGH_WATER_MIN;
S32 LLMeshRepoThread::sRequestWaterLevel = 0;

// Base handler class for all mesh users of llcorehttp.
// This is roughly equivalent to a Responder class in
// traditional LL code.  The base is going to perform
// common response/data handling in the inherited
// onCompleted() method.  Derived classes, one for each
// type of HTTP action, define processData() and
// processFailure() methods to customize handling and
// error messages.
//
// LLCore::HttpHandler
//   LLMeshHandlerBase
//     LLMeshHeaderHandler
//     LLMeshLODHandler
//     LLMeshSkinInfoHandler
//     LLMeshDecompositionHandler
//     LLMeshPhysicsShapeHandler
//   LLMeshUploadThread

class LLMeshHandlerBase : public LLCore::HttpHandler
{
public:
	LOG_CLASS(LLMeshHandlerBase);
	LLMeshHandlerBase(U32 offset, U32 requested_bytes)
		: LLCore::HttpHandler(),
		  mMeshParams(),
		  mProcessed(false),
		  mHttpHandle(LLCORE_HTTP_HANDLE_INVALID),
		  mOffset(offset),
		  mRequestedBytes(requested_bytes)
		{}

	virtual ~LLMeshHandlerBase()
		{}

protected:
	LLMeshHandlerBase(const LLMeshHandlerBase &);				// Not defined
	void operator=(const LLMeshHandlerBase &);					// Not defined
	
public:
	virtual void onCompleted(LLCore::HttpHandle handle, LLCore::HttpResponse * response);
	virtual void processData(LLCore::BufferArray * body, S32 body_offset, U8 * data, S32 data_size) = 0;
	virtual void processFailure(LLCore::HttpStatus status) = 0;
	
public:
	LLVolumeParams mMeshParams;
	bool mProcessed;
	LLCore::HttpHandle mHttpHandle;
	U32 mOffset;
	U32 mRequestedBytes;
};


// Subclass for header fetches.
//
// Thread:  repo
class LLMeshHeaderHandler : public LLMeshHandlerBase
{
public:
	LOG_CLASS(LLMeshHeaderHandler);
	LLMeshHeaderHandler(const LLVolumeParams & mesh_params, U32 offset, U32 requested_bytes)
		: LLMeshHandlerBase(offset, requested_bytes)
	{
		mMeshParams = mesh_params;
		LLMeshRepoThread::incActiveHeaderRequests();
	}
	virtual ~LLMeshHeaderHandler();

protected:
	LLMeshHeaderHandler(const LLMeshHeaderHandler &);			// Not defined
	void operator=(const LLMeshHeaderHandler &);				// Not defined
	
public:
	virtual void processData(LLCore::BufferArray * body, S32 body_offset, U8 * data, S32 data_size);
	virtual void processFailure(LLCore::HttpStatus status);
};


// Subclass for LOD fetches.
//
// Thread:  repo
class LLMeshLODHandler : public LLMeshHandlerBase
{
public:
	LOG_CLASS(LLMeshLODHandler);
	LLMeshLODHandler(const LLVolumeParams & mesh_params, S32 lod, U32 offset, U32 requested_bytes)
		: LLMeshHandlerBase(offset, requested_bytes),
		  mLOD(lod)
		{
			mMeshParams = mesh_params;
			LLMeshRepoThread::incActiveLODRequests();
		}
	virtual ~LLMeshLODHandler();

protected:
	LLMeshLODHandler(const LLMeshLODHandler &);					// Not defined
	void operator=(const LLMeshLODHandler &);					// Not defined

public:
	virtual void processData(LLCore::BufferArray * body, S32 body_offset, U8 * data, S32 data_size);
	virtual void processFailure(LLCore::HttpStatus status);

public:
	S32 mLOD;
};


// Subclass for skin info fetches.
//
// Thread:  repo
class LLMeshSkinInfoHandler : public LLMeshHandlerBase
{
public:
	LOG_CLASS(LLMeshSkinInfoHandler);
	LLMeshSkinInfoHandler(const LLUUID& id, U32 offset, U32 requested_bytes)
		: LLMeshHandlerBase(offset, requested_bytes),
		  mMeshID(id)
	{}
	virtual ~LLMeshSkinInfoHandler();

protected:
	LLMeshSkinInfoHandler(const LLMeshSkinInfoHandler &);		// Not defined
	void operator=(const LLMeshSkinInfoHandler &);				// Not defined

public:
	virtual void processData(LLCore::BufferArray * body, S32 body_offset, U8 * data, S32 data_size);
	virtual void processFailure(LLCore::HttpStatus status);

public:
	LLUUID mMeshID;
};


// Subclass for decomposition fetches.
//
// Thread:  repo
class LLMeshDecompositionHandler : public LLMeshHandlerBase
{
public:
	LOG_CLASS(LLMeshDecompositionHandler);
	LLMeshDecompositionHandler(const LLUUID& id, U32 offset, U32 requested_bytes)
		: LLMeshHandlerBase(offset, requested_bytes),
		  mMeshID(id)
	{}
	virtual ~LLMeshDecompositionHandler();

protected:
	LLMeshDecompositionHandler(const LLMeshDecompositionHandler &);		// Not defined
	void operator=(const LLMeshDecompositionHandler &);					// Not defined

public:
	virtual void processData(LLCore::BufferArray * body, S32 body_offset, U8 * data, S32 data_size);
	virtual void processFailure(LLCore::HttpStatus status);

public:
	LLUUID mMeshID;
};


// Subclass for physics shape fetches.
//
// Thread:  repo
class LLMeshPhysicsShapeHandler : public LLMeshHandlerBase
{
public:
	LOG_CLASS(LLMeshPhysicsShapeHandler);
	LLMeshPhysicsShapeHandler(const LLUUID& id, U32 offset, U32 requested_bytes)
		: LLMeshHandlerBase(offset, requested_bytes),
		  mMeshID(id)
	{}
	virtual ~LLMeshPhysicsShapeHandler();

protected:
	LLMeshPhysicsShapeHandler(const LLMeshPhysicsShapeHandler &);	// Not defined
	void operator=(const LLMeshPhysicsShapeHandler &);				// Not defined

public:
	virtual void processData(LLCore::BufferArray * body, S32 body_offset, U8 * data, S32 data_size);
	virtual void processFailure(LLCore::HttpStatus status);

public:
	LLUUID mMeshID;
};


void log_upload_error(LLCore::HttpStatus status, const LLSD& content,
					  const char * const stage, const std::string & model_name)
{
	// Add notification popup.
	LLSD args;
	std::string message = content["error"]["message"].asString();
	std::string identifier = content["error"]["identifier"].asString();
	args["MESSAGE"] = message;
	args["IDENTIFIER"] = identifier;
	args["LABEL"] = model_name;
	gMeshRepo.uploadError(args);

	// Log details.
	LL_WARNS(LOG_MESH) << "Error in stage:  " << stage
					   << ", Reason:  " << status.toString()
					   << " (" << status.toTerseString() << ")" << LL_ENDL;
	if (content.has("error"))
	{
		const LLSD& err = content["error"];
		LL_WARNS(LOG_MESH) << "error: " << err << LL_ENDL;
		LL_WARNS(LOG_MESH) << "  mesh upload failed, stage '" << stage
						   << "', error '" << err["error"].asString()
						   << "', message '" << err["message"].asString()
						   << "', id '" << err["identifier"].asString()
						   << "'" << LL_ENDL;
		if (err.has("errors"))
		{
			S32 error_num = 0;
			const LLSD& err_list = err["errors"];
			for (LLSD::array_const_iterator it = err_list.beginArray();
				 it != err_list.endArray();
				 ++it)
			{
				const LLSD& err_entry = *it;
				LL_WARNS(LOG_MESH) << "  error[" << error_num << "]:" << LL_ENDL;
				for (LLSD::map_const_iterator map_it = err_entry.beginMap();
					 map_it != err_entry.endMap();
					 ++map_it)
				{
					LL_WARNS(LOG_MESH) << "    " << map_it->first << ":  "
									   << map_it->second << LL_ENDL;
				}
				error_num++;
			}
		}
	}
	else
	{
		LL_WARNS(LOG_MESH) << "Bad response to mesh request, no additional error information available." << LL_ENDL;
	}
}

LLMeshRepoThread::LLMeshRepoThread()
: LLThread("mesh repo"),
  mHttpRequest(NULL),
  mHttpOptions(NULL),
  mHttpLargeOptions(NULL),
  mHttpHeaders(NULL),
  mHttpPolicyClass(LLCore::HttpRequest::DEFAULT_POLICY_ID),
  mHttpLegacyPolicyClass(LLCore::HttpRequest::DEFAULT_POLICY_ID),
  mHttpLargePolicyClass(LLCore::HttpRequest::DEFAULT_POLICY_ID),
  mHttpPriority(0),
  mGetMeshVersion(2)
{
	LLAppCoreHttp & app_core_http(LLAppViewer::instance()->getAppCoreHttp());

	mMutex = new LLMutex(NULL);
	mHeaderMutex = new LLMutex(NULL);
	mSignal = new LLCondition(NULL);
	mHttpRequest = new LLCore::HttpRequest;
	mHttpOptions = new LLCore::HttpOptions;
	mHttpOptions->setTransferTimeout(SMALL_MESH_XFER_TIMEOUT);
	mHttpOptions->setUseRetryAfter(gSavedSettings.getBOOL("MeshUseHttpRetryAfter"));
	mHttpLargeOptions = new LLCore::HttpOptions;
	mHttpLargeOptions->setTransferTimeout(LARGE_MESH_XFER_TIMEOUT);
	mHttpLargeOptions->setUseRetryAfter(gSavedSettings.getBOOL("MeshUseHttpRetryAfter"));
	mHttpHeaders = new LLCore::HttpHeaders;
	mHttpHeaders->append(HTTP_OUT_HEADER_ACCEPT, HTTP_CONTENT_VND_LL_MESH);
	mHttpPolicyClass = app_core_http.getPolicy(LLAppCoreHttp::AP_MESH2);
	mHttpLegacyPolicyClass = app_core_http.getPolicy(LLAppCoreHttp::AP_MESH1);
	mHttpLargePolicyClass = app_core_http.getPolicy(LLAppCoreHttp::AP_LARGE_MESH);
}

			
LLMeshRepoThread::~LLMeshRepoThread()
{
	LL_INFOS(LOG_MESH) << "Small GETs issued:  " << LLMeshRepository::sHTTPRequestCount
					   << ", Large GETs issued:  " << LLMeshRepository::sHTTPLargeRequestCount
					   << ", Max Lock Holdoffs:  " << LLMeshRepository::sMaxLockHoldoffs
					   << LL_ENDL;

	for (http_request_set::iterator iter(mHttpRequestSet.begin());
		 iter != mHttpRequestSet.end();
		 ++iter)
	{
		delete *iter;
	}
	mHttpRequestSet.clear();
	if (mHttpHeaders)
	{
		mHttpHeaders->release();
		mHttpHeaders = NULL;
	}
	if (mHttpOptions)
	{
		mHttpOptions->release();
		mHttpOptions = NULL;
	}
	if (mHttpLargeOptions)
	{
		mHttpLargeOptions->release();
		mHttpLargeOptions = NULL;
	}
	delete mHttpRequest;
	mHttpRequest = NULL;
	delete mMutex;
	mMutex = NULL;
	delete mHeaderMutex;
	mHeaderMutex = NULL;
	delete mSignal;
	mSignal = NULL;
}

void LLMeshRepoThread::run()
{
	LLCDResult res = LLConvexDecomposition::initThread();
	if (res != LLCD_OK)
	{
		LL_WARNS(LOG_MESH) << "Convex decomposition unable to be loaded.  Expect severe problems." << LL_ENDL;
	}

	while (!LLApp::isQuitting())
	{
		// *TODO:  Revise sleep/wake strategy and try to move away
		// from polling operations in this thread.  We can sleep
		// this thread hard when:
		// * All Http requests are serviced
		// * LOD request queue empty
		// * Header request queue empty
		// * Skin info request queue empty
		// * Decomposition request queue empty
		// * Physics shape request queue empty
		// We wake the thread when any of the above become untrue.
		// Will likely need a correctly-implemented condition variable to do this.
		// On the other hand, this may actually be an effective and efficient scheme...
		
		mSignal->wait();

		if (LLApp::isQuitting())
		{
			break;
		}

		if (! mHttpRequestSet.empty())
		{
			// Dispatch all HttpHandler notifications
			mHttpRequest->update(0L);
		}
		sRequestWaterLevel = mHttpRequestSet.size();			// Stats data update

		// NOTE: order of queue processing intentionally favors LOD requests over header requests
			
		while (!mLODReqQ.empty() && mHttpRequestSet.size() < sRequestHighWater)
		{
			if (! mMutex)
			{
				break;
			}
			mMutex->lock();
			LODRequest req = mLODReqQ.front();
			mLODReqQ.pop();
			LLMeshRepository::sLODProcessing--;
			mMutex->unlock();

			if (!fetchMeshLOD(req.mMeshParams, req.mLOD))		// failed, resubmit
			{
				mMutex->lock();
				mLODReqQ.push(req); 
				++LLMeshRepository::sLODProcessing;
				mMutex->unlock();
			}
		}

		while (!mHeaderReqQ.empty() && mHttpRequestSet.size() < sRequestHighWater)
		{
			if (! mMutex)
			{
				break;
			}
			mMutex->lock();
			HeaderRequest req = mHeaderReqQ.front();
			mHeaderReqQ.pop();
			mMutex->unlock();
			if (!fetchMeshHeader(req.mMeshParams))//failed, resubmit
			{
				mMutex->lock();
				mHeaderReqQ.push(req) ;
				mMutex->unlock();
			}
		}

		// For the final three request lists, similar goal to above but
		// slightly different queue structures.  Stay off the mutex when
		// performing long-duration actions.

		if (mHttpRequestSet.size() < sRequestHighWater
			&& (! mSkinRequests.empty()
				|| ! mDecompositionRequests.empty()
				|| ! mPhysicsShapeRequests.empty()))
		{
			// Something to do probably, lock and double-check.  We don't want
			// to hold the lock long here.  That will stall main thread activities
			// so we bounce it.

			mMutex->lock();
			if (! mSkinRequests.empty() && mHttpRequestSet.size() < sRequestHighWater)
			{
				std::set<LLUUID> incomplete;
				std::set<LLUUID>::iterator iter(mSkinRequests.begin());
				while (iter != mSkinRequests.end() && mHttpRequestSet.size() < sRequestHighWater)
				{
					LLUUID mesh_id = *iter;
					mSkinRequests.erase(iter);
					mMutex->unlock();

					if (!fetchMeshSkinInfo(mesh_id))
					{
						incomplete.insert(mesh_id);
					}

					mMutex->lock();
					iter = mSkinRequests.begin();
				}

				if (! incomplete.empty())
				{
					mSkinRequests.insert(incomplete.begin(), incomplete.end());
				}
			}

			// holding lock, try next list
			// *TODO:  For UI/debug-oriented lists, we might drop the fine-
			// grained locking as there's a lowered expectation of smoothness
			// in these cases.
			if (! mDecompositionRequests.empty() && mHttpRequestSet.size() < sRequestHighWater)
			{
				std::set<LLUUID> incomplete;
				std::set<LLUUID>::iterator iter(mDecompositionRequests.begin());
				while (iter != mDecompositionRequests.end() && mHttpRequestSet.size() < sRequestHighWater)
				{
					LLUUID mesh_id = *iter;
					mDecompositionRequests.erase(iter);
					mMutex->unlock();
					
					if (!fetchMeshDecomposition(mesh_id))
					{
						incomplete.insert(mesh_id);
					}

					mMutex->lock();
					iter = mDecompositionRequests.begin();
				}

				if (! incomplete.empty())
				{
					mDecompositionRequests.insert(incomplete.begin(), incomplete.end());
				}
			}

			// holding lock, final list
			if (! mPhysicsShapeRequests.empty() && mHttpRequestSet.size() < sRequestHighWater)
			{
				std::set<LLUUID> incomplete;
				std::set<LLUUID>::iterator iter(mPhysicsShapeRequests.begin());
				while (iter != mPhysicsShapeRequests.end() && mHttpRequestSet.size() < sRequestHighWater)
				{
					LLUUID mesh_id = *iter;
					mPhysicsShapeRequests.erase(iter);
					mMutex->unlock();
					
					if (!fetchMeshPhysicsShape(mesh_id))
					{
						incomplete.insert(mesh_id);
					}

					mMutex->lock();
					iter = mPhysicsShapeRequests.begin();
				}

				if (! incomplete.empty())
				{
					mPhysicsShapeRequests.insert(incomplete.begin(), incomplete.end());
				}
			}
			mMutex->unlock();
		}

		// For dev purposes only.  A dynamic change could make this false
		// and that shouldn't assert.
		// llassert_always(mHttpRequestSet.size() <= sRequestHighWater);
	}
	
	if (mSignal->isLocked())
	{ //make sure to let go of the mutex associated with the given signal before shutting down
		mSignal->unlock();
	}

	res = LLConvexDecomposition::quitThread();
	if (res != LLCD_OK)
	{
		LL_WARNS(LOG_MESH) << "Convex decomposition unable to be quit." << LL_ENDL;
	}
}

// Mutex:  LLMeshRepoThread::mMutex must be held on entry
void LLMeshRepoThread::loadMeshSkinInfo(const LLUUID& mesh_id)
{
	mSkinRequests.insert(mesh_id);
}

// Mutex:  LLMeshRepoThread::mMutex must be held on entry
void LLMeshRepoThread::loadMeshDecomposition(const LLUUID& mesh_id)
{
	mDecompositionRequests.insert(mesh_id);
}

// Mutex:  LLMeshRepoThread::mMutex must be held on entry
void LLMeshRepoThread::loadMeshPhysicsShape(const LLUUID& mesh_id)
{
	mPhysicsShapeRequests.insert(mesh_id);
}

void LLMeshRepoThread::lockAndLoadMeshLOD(const LLVolumeParams& mesh_params, S32 lod)
{
	if (!LLAppViewer::isQuitting())
	{
		loadMeshLOD(mesh_params, lod);
	}
}


void LLMeshRepoThread::loadMeshLOD(const LLVolumeParams& mesh_params, S32 lod)
{ //could be called from any thread
	LLMutexLock lock(mMutex);
	mesh_header_map::iterator iter = mMeshHeader.find(mesh_params.getSculptID());
	if (iter != mMeshHeader.end())
	{ //if we have the header, request LOD byte range
		LODRequest req(mesh_params, lod);
		{
			mLODReqQ.push(req);
			LLMeshRepository::sLODProcessing++;
		}
	}
	else
	{ 
		HeaderRequest req(mesh_params);
		
		pending_lod_map::iterator pending = mPendingLOD.find(mesh_params);

		if (pending != mPendingLOD.end())
		{ //append this lod request to existing header request
			pending->second.push_back(lod);
			llassert(pending->second.size() <= LLModel::NUM_LODS);
		}
		else
		{ //if no header request is pending, fetch header
			mHeaderReqQ.push(req);
			mPendingLOD[mesh_params].push_back(lod);
		}
	}
}

// Mutex:  must be holding mMutex when called
void LLMeshRepoThread::setGetMeshCaps(const std::string & get_mesh1,
									  const std::string & get_mesh2,
									  int pref_version)
{
	mGetMeshCapability = get_mesh1;
	mGetMesh2Capability = get_mesh2;
	mGetMeshVersion = pref_version;
}


// Constructs a Cap URL for the mesh.  Prefers a GetMesh2 cap
// over a GetMesh cap.
//
// Mutex:  acquires mMutex
void LLMeshRepoThread::constructUrl(LLUUID mesh_id, std::string * url, int * version)
{
	std::string res_url;
	int res_version(2);
	
	if (gAgent.getRegion())
	{
		LLMutexLock lock(mMutex);

		// Get a consistent pair of (cap string, version).  The
		// locking could be eliminated here without loss of safety
		// by using a set of staging values in setGetMeshCaps().
		
		if (! mGetMesh2Capability.empty() && mGetMeshVersion > 1)
		{
			res_url = mGetMesh2Capability;
			res_version = 2;
		}
		else
		{
			res_url = mGetMeshCapability;
			res_version = 1;
		}
	}

	if (! res_url.empty())
	{
		res_url += "/?mesh_id=";
		res_url += mesh_id.asString().c_str();
	}
	else
	{
		LL_WARNS_ONCE(LOG_MESH) << "Current region does not have GetMesh capability!  Cannot load "
								<< mesh_id << ".mesh" << LL_ENDL;
	}

	*url = res_url;
	*version = res_version;
}

// Issue an HTTP GET request with byte range using the right
// policy class.  Large requests go to the large request class.
// If the current region supports GetMesh2, we prefer that for
// smaller requests otherwise we try to use the traditional
// GetMesh capability and connection concurrency.
//
// @return		Valid handle or LLCORE_HTTP_HANDLE_INVALID.
//				If the latter, actual status is found in
//				mHttpStatus member which is valid until the
//				next call to this method.
//
// Thread:  repo
LLCore::HttpHandle LLMeshRepoThread::getByteRange(const std::string & url, int cap_version,
												  size_t offset, size_t len,
												  LLCore::HttpHandler * handler)
{
	// Also used in lltexturefetch.cpp
	static LLCachedControl<bool> disable_range_req(gSavedSettings, "HttpRangeRequestsDisable", false);
	
	LLCore::HttpHandle handle(LLCORE_HTTP_HANDLE_INVALID);
	
	if (len < LARGE_MESH_FETCH_THRESHOLD)
	{
		handle = mHttpRequest->requestGetByteRange((2 == cap_version
													? mHttpPolicyClass
													: mHttpLegacyPolicyClass),
												   mHttpPriority,
												   url,
												   (disable_range_req ? size_t(0) : offset),
												   (disable_range_req ? size_t(0) : len),
												   mHttpOptions,
												   mHttpHeaders,
												   handler);
		if (LLCORE_HTTP_HANDLE_INVALID != handle)
		{
			++LLMeshRepository::sHTTPRequestCount;
		}
	}
	else
	{
		handle = mHttpRequest->requestGetByteRange(mHttpLargePolicyClass,
												   mHttpPriority,
												   url,
												   (disable_range_req ? size_t(0) : offset),
												   (disable_range_req ? size_t(0) : len),
												   mHttpLargeOptions,
												   mHttpHeaders,
												   handler);
		if (LLCORE_HTTP_HANDLE_INVALID != handle)
		{
			++LLMeshRepository::sHTTPLargeRequestCount;
		}
	}
	if (LLCORE_HTTP_HANDLE_INVALID == handle)
	{
		// Something went wrong, capture the error code for caller.
		mHttpStatus = mHttpRequest->getStatus();
	}
	return handle;
}


bool LLMeshRepoThread::fetchMeshSkinInfo(const LLUUID& mesh_id)
{
	
	if (!mHeaderMutex)
	{
		return false;
	}

	mHeaderMutex->lock();

	if (mMeshHeader.find(mesh_id) == mMeshHeader.end())
	{ //we have no header info for this mesh, do nothing
		mHeaderMutex->unlock();
		return false;
	}

	++LLMeshRepository::sMeshRequestCount;
	bool ret = true ;
	U32 header_size = mMeshHeaderSize[mesh_id];
	
	if (header_size > 0)
	{
		S32 version = mMeshHeader[mesh_id]["version"].asInteger();
		S32 offset = header_size + mMeshHeader[mesh_id]["skin"]["offset"].asInteger();
		S32 size = mMeshHeader[mesh_id]["skin"]["size"].asInteger();

		mHeaderMutex->unlock();

		if (version <= MAX_MESH_VERSION && offset >= 0 && size > 0)
		{
			//check VFS for mesh skin info
			LLVFile file(gVFS, mesh_id, LLAssetType::AT_MESH);
			if (file.getSize() >= offset+size)
			{				
				LLMeshRepository::sCacheBytesRead += size;
				++LLMeshRepository::sCacheReads;
				file.seek(offset);
				U8* buffer = new U8[size];
				file.read(buffer, size);

				//make sure buffer isn't all 0's by checking the first 1KB (reserved block but not written)
				bool zero = true;
				for (S32 i = 0; i < llmin(size, 1024) && zero; ++i)
				{
					zero = buffer[i] > 0 ? false : true;
				}

				if (!zero)
				{ //attempt to parse
					if (skinInfoReceived(mesh_id, buffer, size))
					{						
						delete[] buffer;
						return true;
					}
				}

				delete[] buffer;
			}

			//reading from VFS failed for whatever reason, fetch from sim
			int cap_version(2);
			std::string http_url;
			constructUrl(mesh_id, &http_url, &cap_version);

			if (!http_url.empty())
			{				
				LLMeshSkinInfoHandler * handler = new LLMeshSkinInfoHandler(mesh_id, offset, size);
				LLCore::HttpHandle handle = getByteRange(http_url, cap_version, offset, size, handler);
				if (LLCORE_HTTP_HANDLE_INVALID == handle)
				{
					LL_WARNS(LOG_MESH) << "HTTP GET request failed for skin info on mesh " << mID
									   << ".  Reason:  " << mHttpStatus.toString()
									   << " (" << mHttpStatus.toTerseString() << ")"
									   << LL_ENDL;
					delete handler;
					ret = false;
				}
				else
				{
					handler->mHttpHandle = handle;
					mHttpRequestSet.insert(handler);
				}
			}
		}
	}
	else
	{	
		mHeaderMutex->unlock();
	}

	//early out was not hit, effectively fetched
	return ret;
}

bool LLMeshRepoThread::fetchMeshDecomposition(const LLUUID& mesh_id)
{
	if (!mHeaderMutex)
	{
		return false;
	}

	mHeaderMutex->lock();

	if (mMeshHeader.find(mesh_id) == mMeshHeader.end())
	{ //we have no header info for this mesh, do nothing
		mHeaderMutex->unlock();
		return false;
	}

	++LLMeshRepository::sMeshRequestCount;
	U32 header_size = mMeshHeaderSize[mesh_id];
	bool ret = true ;
	
	if (header_size > 0)
	{
		S32 version = mMeshHeader[mesh_id]["version"].asInteger();
		S32 offset = header_size + mMeshHeader[mesh_id]["physics_convex"]["offset"].asInteger();
		S32 size = mMeshHeader[mesh_id]["physics_convex"]["size"].asInteger();

		mHeaderMutex->unlock();

		if (version <= MAX_MESH_VERSION && offset >= 0 && size > 0)
		{
			//check VFS for mesh skin info
			LLVFile file(gVFS, mesh_id, LLAssetType::AT_MESH);
			if (file.getSize() >= offset+size)
			{
				LLMeshRepository::sCacheBytesRead += size;
				++LLMeshRepository::sCacheReads;

				file.seek(offset);
				U8* buffer = new U8[size];
				file.read(buffer, size);

				//make sure buffer isn't all 0's by checking the first 1KB (reserved block but not written)
				bool zero = true;
				for (S32 i = 0; i < llmin(size, 1024) && zero; ++i)
				{
					zero = buffer[i] > 0 ? false : true;
				}

				if (!zero)
				{ //attempt to parse
					if (decompositionReceived(mesh_id, buffer, size))
					{
						delete[] buffer;
						return true;
					}
				}

				delete[] buffer;
			}

			//reading from VFS failed for whatever reason, fetch from sim
			int cap_version(2);
			std::string http_url;
			constructUrl(mesh_id, &http_url, &cap_version);

			if (!http_url.empty())
			{				
				LLMeshDecompositionHandler * handler = new LLMeshDecompositionHandler(mesh_id, offset, size);
				LLCore::HttpHandle handle = getByteRange(http_url, cap_version, offset, size, handler);
				if (LLCORE_HTTP_HANDLE_INVALID == handle)
				{
					LL_WARNS(LOG_MESH) << "HTTP GET request failed for decomposition mesh " << mID
									   << ".  Reason:  " << mHttpStatus.toString()
									   << " (" << mHttpStatus.toTerseString() << ")"
									   << LL_ENDL;
					delete handler;
					ret = false;
				}
				else
				{
					handler->mHttpHandle = handle;
					mHttpRequestSet.insert(handler);
				}
			}
		}
	}
	else
	{	
		mHeaderMutex->unlock();
	}

	//early out was not hit, effectively fetched
	return ret;
}

bool LLMeshRepoThread::fetchMeshPhysicsShape(const LLUUID& mesh_id)
{
	if (!mHeaderMutex)
	{
		return false;
	}

	mHeaderMutex->lock();

	if (mMeshHeader.find(mesh_id) == mMeshHeader.end())
	{ //we have no header info for this mesh, do nothing
		mHeaderMutex->unlock();
		return false;
	}

	++LLMeshRepository::sMeshRequestCount;
	U32 header_size = mMeshHeaderSize[mesh_id];
	bool ret = true ;

	if (header_size > 0)
	{
		S32 version = mMeshHeader[mesh_id]["version"].asInteger();
		S32 offset = header_size + mMeshHeader[mesh_id]["physics_mesh"]["offset"].asInteger();
		S32 size = mMeshHeader[mesh_id]["physics_mesh"]["size"].asInteger();

		mHeaderMutex->unlock();

		if (version <= MAX_MESH_VERSION && offset >= 0 && size > 0)
		{
			//check VFS for mesh physics shape info
			LLVFile file(gVFS, mesh_id, LLAssetType::AT_MESH);
			if (file.getSize() >= offset+size)
			{
				LLMeshRepository::sCacheBytesRead += size;
				++LLMeshRepository::sCacheReads;
				file.seek(offset);
				U8* buffer = new U8[size];
				file.read(buffer, size);

				//make sure buffer isn't all 0's by checking the first 1KB (reserved block but not written)
				bool zero = true;
				for (S32 i = 0; i < llmin(size, 1024) && zero; ++i)
				{
					zero = buffer[i] > 0 ? false : true;
				}

				if (!zero)
				{ //attempt to parse
					if (physicsShapeReceived(mesh_id, buffer, size))
					{
						delete[] buffer;
						return true;
					}
				}

				delete[] buffer;
			}

			//reading from VFS failed for whatever reason, fetch from sim
			int cap_version(2);
			std::string http_url;
			constructUrl(mesh_id, &http_url, &cap_version);

			if (!http_url.empty())
			{				
				LLMeshPhysicsShapeHandler * handler = new LLMeshPhysicsShapeHandler(mesh_id, offset, size);
				LLCore::HttpHandle handle = getByteRange(http_url, cap_version, offset, size, handler);
				if (LLCORE_HTTP_HANDLE_INVALID == handle)
				{
					LL_WARNS(LOG_MESH) << "HTTP GET request failed for physics shape on mesh " << mID
									   << ".  Reason:  " << mHttpStatus.toString()
									   << " (" << mHttpStatus.toTerseString() << ")"
									   << LL_ENDL;
					delete handler;
					ret = false;
				}
				else
				{
					handler->mHttpHandle = handle;
					mHttpRequestSet.insert(handler);
				}
			}
		}
		else
		{ //no physics shape whatsoever, report back NULL
			physicsShapeReceived(mesh_id, NULL, 0);
		}
	}
	else
	{	
		mHeaderMutex->unlock();
	}

	//early out was not hit, effectively fetched
	return ret;
}

//static
void LLMeshRepoThread::incActiveLODRequests()
{
	LLMutexLock lock(gMeshRepo.mThread->mMutex);
	++LLMeshRepoThread::sActiveLODRequests;
}

//static
void LLMeshRepoThread::decActiveLODRequests()
{
	LLMutexLock lock(gMeshRepo.mThread->mMutex);
	--LLMeshRepoThread::sActiveLODRequests;
}

//static
void LLMeshRepoThread::incActiveHeaderRequests()
{
	LLMutexLock lock(gMeshRepo.mThread->mMutex);
	++LLMeshRepoThread::sActiveHeaderRequests;
}

//static
void LLMeshRepoThread::decActiveHeaderRequests()
{
	LLMutexLock lock(gMeshRepo.mThread->mMutex);
	--LLMeshRepoThread::sActiveHeaderRequests;
}

//return false if failed to get header
bool LLMeshRepoThread::fetchMeshHeader(const LLVolumeParams& mesh_params)
{
	++LLMeshRepository::sMeshRequestCount;

	{
		//look for mesh in asset in vfs
		LLVFile file(gVFS, mesh_params.getSculptID(), LLAssetType::AT_MESH);
			
		S32 size = file.getSize();

		if (size > 0)
		{
			// *NOTE:  if the header size is ever more than 4KB, this will break
			U8 buffer[MESH_HEADER_SIZE];
			S32 bytes = llmin(size, MESH_HEADER_SIZE);
			LLMeshRepository::sCacheBytesRead += bytes;	
			++LLMeshRepository::sCacheReads;
			file.read(buffer, bytes);
			if (headerReceived(mesh_params, buffer, bytes))
			{
				// Found mesh in VFS cache
				return true;
			}
		}
	}

	//either cache entry doesn't exist or is corrupt, request header from simulator	
	bool retval = true ;
	int cap_version(2);
	std::string http_url;
	constructUrl(mesh_params.getSculptID(), &http_url, &cap_version);

	if (!http_url.empty())
	{
		//grab first 4KB if we're going to bother with a fetch.  Cache will prevent future fetches if a full mesh fits
		//within the first 4KB
		//NOTE -- this will break of headers ever exceed 4KB		

		LLMeshHeaderHandler * handler = new LLMeshHeaderHandler(mesh_params, 0, MESH_HEADER_SIZE);
		LLCore::HttpHandle handle = getByteRange(http_url, cap_version, 0, MESH_HEADER_SIZE, handler);
		if (LLCORE_HTTP_HANDLE_INVALID == handle)
		{
			LL_WARNS(LOG_MESH) << "HTTP GET request failed for mesh header " << mID
							   << ".  Reason:  " << mHttpStatus.toString()
							   << " (" << mHttpStatus.toTerseString() << ")"
							   << LL_ENDL;
			delete handler;
			retval = false;
		}
		else
		{
			handler->mHttpHandle = handle;
			mHttpRequestSet.insert(handler);
		}
	}

	return retval;
}

//return false if failed to get mesh lod.
bool LLMeshRepoThread::fetchMeshLOD(const LLVolumeParams& mesh_params, S32 lod)
{
	if (!mHeaderMutex)
	{
		return false;
	}

	mHeaderMutex->lock();

	++LLMeshRepository::sMeshRequestCount;
	bool retval = true;

	LLUUID mesh_id = mesh_params.getSculptID();
	
	U32 header_size = mMeshHeaderSize[mesh_id];

	if (header_size > 0)
	{
		S32 version = mMeshHeader[mesh_id]["version"].asInteger();
		S32 offset = header_size + mMeshHeader[mesh_id][header_lod[lod]]["offset"].asInteger();
		S32 size = mMeshHeader[mesh_id][header_lod[lod]]["size"].asInteger();
		mHeaderMutex->unlock();
				
		if (version <= MAX_MESH_VERSION && offset >= 0 && size > 0)
		{

			//check VFS for mesh asset
			LLVFile file(gVFS, mesh_id, LLAssetType::AT_MESH);
			if (file.getSize() >= offset+size)
			{
				LLMeshRepository::sCacheBytesRead += size;
				++LLMeshRepository::sCacheReads;
				file.seek(offset);
				U8* buffer = new U8[size];
				file.read(buffer, size);

				//make sure buffer isn't all 0's by checking the first 1KB (reserved block but not written)
				bool zero = true;
				for (S32 i = 0; i < llmin(size, 1024) && zero; ++i)
				{
					zero = buffer[i] > 0 ? false : true;
				}

				if (!zero)
				{ //attempt to parse
					if (lodReceived(mesh_params, lod, buffer, size))
					{
						delete[] buffer;
						return true;
					}
				}

				delete[] buffer;
			}

			//reading from VFS failed for whatever reason, fetch from sim
			int cap_version(2);
			std::string http_url;
			constructUrl(mesh_id, &http_url, &cap_version);

			if (!http_url.empty())
			{				
				LLMeshLODHandler * handler = new LLMeshLODHandler(mesh_params, lod, offset, size);
				LLCore::HttpHandle handle = getByteRange(http_url, cap_version, offset, size, handler);
				if (LLCORE_HTTP_HANDLE_INVALID == handle)
				{
					LL_WARNS(LOG_MESH) << "HTTP GET request failed for LOD on mesh " << mID
									   << ".  Reason:  " << mHttpStatus.toString()
									   << " (" << mHttpStatus.toTerseString() << ")"
									   << LL_ENDL;
					delete handler;
					retval = false;
				}
				else
				{
					handler->mHttpHandle = handle;
					mHttpRequestSet.insert(handler);
					// *NOTE:  Allowing a re-request, not marking as unavailable.  Is that correct?
				}
			}
			else
			{
				mUnavailableQ.push(LODRequest(mesh_params, lod));
			}
		}
		else
		{
			mUnavailableQ.push(LODRequest(mesh_params, lod));
		}
	}
	else
	{
		mHeaderMutex->unlock();
	}

	return retval;
}

bool LLMeshRepoThread::headerReceived(const LLVolumeParams& mesh_params, U8* data, S32 data_size)
{
	const LLUUID mesh_id = mesh_params.getSculptID();
	LLSD header;
	
	U32 header_size = 0;
	if (data_size > 0)
	{
		std::string res_str((char*) data, data_size);

		std::string deprecated_header("<? LLSD/Binary ?>");

		if (res_str.substr(0, deprecated_header.size()) == deprecated_header)
		{
			res_str = res_str.substr(deprecated_header.size()+1, data_size);
			header_size = deprecated_header.size()+1;
		}
		data_size = res_str.size();

		std::istringstream stream(res_str);

		if (!LLSDSerialize::fromBinary(header, stream, data_size))
		{
			LL_WARNS(LOG_MESH) << "Mesh header parse error.  Not a valid mesh asset!  ID:  " << mesh_id
							   << LL_ENDL;
			return false;
		}

		header_size += stream.tellg();
	}
	else
	{
		LL_INFOS(LOG_MESH) << "Non-positive data size.  Marking header as non-existent, will not retry.  ID:  " << mesh_id
						   << LL_ENDL;
		header["404"] = 1;
	}

	{
		
		{
			LLMutexLock lock(mHeaderMutex);
			mMeshHeaderSize[mesh_id] = header_size;
			mMeshHeader[mesh_id] = header;
		}

		
		LLMutexLock lock(mMutex); // make sure only one thread access mPendingLOD at the same time.

		//check for pending requests
		pending_lod_map::iterator iter = mPendingLOD.find(mesh_params);
		if (iter != mPendingLOD.end())
		{
			for (U32 i = 0; i < iter->second.size(); ++i)
			{
				LODRequest req(mesh_params, iter->second[i]);
				mLODReqQ.push(req);
				LLMeshRepository::sLODProcessing++;
			}
			mPendingLOD.erase(iter);
		}
	}

	return true;
}

bool LLMeshRepoThread::lodReceived(const LLVolumeParams& mesh_params, S32 lod, U8* data, S32 data_size)
{
	LLPointer<LLVolume> volume = new LLVolume(mesh_params, LLVolumeLODGroup::getVolumeScaleFromDetail(lod));
	std::string mesh_string((char*) data, data_size);
	std::istringstream stream(mesh_string);

	if (volume->unpackVolumeFaces(stream, data_size))
	{
		if (volume->getNumFaces() > 0)
		{
			LoadedMesh mesh(volume, mesh_params, lod);
			{
				LLMutexLock lock(mMutex);
				mLoadedQ.push(mesh);
			}
			return true;
		}
	}

	return false;
}

bool LLMeshRepoThread::skinInfoReceived(const LLUUID& mesh_id, U8* data, S32 data_size)
{
	LLSD skin;

	if (data_size > 0)
	{
		std::string res_str((char*) data, data_size);

		std::istringstream stream(res_str);

		if (!unzip_llsd(skin, stream, data_size))
		{
			LL_WARNS(LOG_MESH) << "Mesh skin info parse error.  Not a valid mesh asset!  ID:  " << mesh_id
							   << LL_ENDL;
			return false;
		}
	}
	
	{
		LLMeshSkinInfo info(skin);
		info.mMeshID = mesh_id;

		// LL_DEBUGS(LOG_MESH) << "info pelvis offset" << info.mPelvisOffset << LL_ENDL;
		{
			LLMutexLock lock(mMutex);
			mSkinInfoQ.push_back(info);
		}
	}

	return true;
}

bool LLMeshRepoThread::decompositionReceived(const LLUUID& mesh_id, U8* data, S32 data_size)
{
	LLSD decomp;

	if (data_size > 0)
	{ 
		std::string res_str((char*) data, data_size);

		std::istringstream stream(res_str);

		if (!unzip_llsd(decomp, stream, data_size))
		{
			LL_WARNS(LOG_MESH) << "Mesh decomposition parse error.  Not a valid mesh asset!  ID:  " << mesh_id
							   << LL_ENDL;
			return false;
		}
	}
	
	{
		LLModel::Decomposition* d = new LLModel::Decomposition(decomp);
		d->mMeshID = mesh_id;
		{
			LLMutexLock lock(mMutex);
			mDecompositionQ.push_back(d);
		}
	}

	return true;
}

bool LLMeshRepoThread::physicsShapeReceived(const LLUUID& mesh_id, U8* data, S32 data_size)
{
	LLSD physics_shape;

	LLModel::Decomposition* d = new LLModel::Decomposition();
	d->mMeshID = mesh_id;

	if (data == NULL)
	{ //no data, no physics shape exists
		d->mPhysicsShapeMesh.clear();
	}
	else
	{
		LLVolumeParams volume_params;
		volume_params.setType(LL_PCODE_PROFILE_SQUARE, LL_PCODE_PATH_LINE);
		volume_params.setSculptID(mesh_id, LL_SCULPT_TYPE_MESH);
		LLPointer<LLVolume> volume = new LLVolume(volume_params,0);
		std::string mesh_string((char*) data, data_size);
		std::istringstream stream(mesh_string);

		if (volume->unpackVolumeFaces(stream, data_size))
		{
			//load volume faces into decomposition buffer
			S32 vertex_count = 0;
			S32 index_count = 0;

			for (S32 i = 0; i < volume->getNumVolumeFaces(); ++i)
			{
				const LLVolumeFace& face = volume->getVolumeFace(i);
				vertex_count += face.mNumVertices;
				index_count += face.mNumIndices;
			}

			d->mPhysicsShapeMesh.clear();

			std::vector<LLVector3>& pos = d->mPhysicsShapeMesh.mPositions;
			std::vector<LLVector3>& norm = d->mPhysicsShapeMesh.mNormals;

			for (S32 i = 0; i < volume->getNumVolumeFaces(); ++i)
			{
				const LLVolumeFace& face = volume->getVolumeFace(i);
			
				for (S32 i = 0; i < face.mNumIndices; ++i)
				{
					U16 idx = face.mIndices[i];

					pos.push_back(LLVector3(face.mPositions[idx].getF32ptr()));
					norm.push_back(LLVector3(face.mNormals[idx].getF32ptr()));				
				}			
			}
		}
	}

	{
		LLMutexLock lock(mMutex);
		mDecompositionQ.push_back(d);
	}
	return true;
}

LLMeshUploadThread::LLMeshUploadThread(LLMeshUploadThread::instance_list& data, LLVector3& scale, bool upload_textures,
									   bool upload_skin, bool upload_joints, const std::string & upload_url, bool do_upload,
									   LLHandle<LLWholeModelFeeObserver> fee_observer,
									   LLHandle<LLWholeModelUploadObserver> upload_observer)
  : LLThread("mesh upload"),
	LLCore::HttpHandler(),
	mDiscarded(false),
	mDoUpload(do_upload),
	mWholeModelUploadURL(upload_url),
	mFeeObserverHandle(fee_observer),
	mUploadObserverHandle(upload_observer)
{
	mInstanceList = data;
	mUploadTextures = upload_textures;
	mUploadSkin = upload_skin;
	mUploadJoints = upload_joints;
	mMutex = new LLMutex(NULL);
	mPendingUploads = 0;
	mFinished = false;
	mOrigin = gAgent.getPositionAgent();
	mHost = gAgent.getRegionHost();
	
	mWholeModelFeeCapability = gAgent.getRegion()->getCapability("NewFileAgentInventory");

	mOrigin += gAgent.getAtAxis() * scale.magVec();

	mMeshUploadTimeOut = gSavedSettings.getS32("MeshUploadTimeOut") ;

	mHttpRequest = new LLCore::HttpRequest;
	mHttpOptions = new LLCore::HttpOptions;
	mHttpOptions->setTransferTimeout(mMeshUploadTimeOut);
	mHttpOptions->setUseRetryAfter(gSavedSettings.getBOOL("MeshUseHttpRetryAfter"));
	mHttpOptions->setRetries(UPLOAD_RETRY_LIMIT);
	mHttpHeaders = new LLCore::HttpHeaders;
	mHttpHeaders->append(HTTP_OUT_HEADER_CONTENT_TYPE, HTTP_CONTENT_LLSD_XML);
	mHttpPolicyClass = LLAppViewer::instance()->getAppCoreHttp().getPolicy(LLAppCoreHttp::AP_UPLOADS);
	mHttpPriority = 0;
}

LLMeshUploadThread::~LLMeshUploadThread()
{
	if (mHttpHeaders)
	{
		mHttpHeaders->release();
		mHttpHeaders = NULL;
	}
	if (mHttpOptions)
	{
		mHttpOptions->release();
		mHttpOptions = NULL;
	}
	delete mHttpRequest;
	mHttpRequest = NULL;
}

LLMeshUploadThread::DecompRequest::DecompRequest(LLModel* mdl, LLModel* base_model, LLMeshUploadThread* thread)
{
	mStage = "single_hull";
	mModel = mdl;
	mDecompID = &mdl->mDecompID;
	mBaseModel = base_model;
	mThread = thread;
	
	//copy out positions and indices
	assignData(mdl) ;	

	mThread->mFinalDecomp = this;
	mThread->mPhysicsComplete = false;
}

void LLMeshUploadThread::DecompRequest::completed()
{
	if (mThread->mFinalDecomp == this)
	{
		mThread->mPhysicsComplete = true;
	}

	llassert(mHull.size() == 1);
	
	mThread->mHullMap[mBaseModel] = mHull[0];
}

//called in the main thread.
void LLMeshUploadThread::preStart()
{
	//build map of LLModel refs to instances for callbacks
	for (instance_list::iterator iter = mInstanceList.begin(); iter != mInstanceList.end(); ++iter)
	{
		mInstance[iter->mModel].push_back(*iter);
	}
}

void LLMeshUploadThread::discard()
{
	LLMutexLock lock(mMutex) ;
	mDiscarded = true;
}

bool LLMeshUploadThread::isDiscarded() const
{
	LLMutexLock lock(mMutex) ;
	return mDiscarded ;
}

void LLMeshUploadThread::run()
{
	if (mDoUpload)
	{
		doWholeModelUpload();
	}
	else
	{
		requestWholeModelFee();
	}
}

void dump_llsd_to_file(const LLSD& content, std::string filename)
{
	if (gSavedSettings.getBOOL("MeshUploadLogXML"))
	{
		std::ofstream of(filename.c_str());
		LLSDSerialize::toPrettyXML(content,of);
	}
}

LLSD llsd_from_file(std::string filename)
{
	std::ifstream ifs(filename.c_str());
	LLSD result;
	LLSDSerialize::fromXML(result,ifs);
	return result;
}

void LLMeshUploadThread::wholeModelToLLSD(LLSD& dest, bool include_textures)
{
	LLSD result;

	LLSD res;
	result["folder_id"] = gInventory.findCategoryUUIDForType(LLFolderType::FT_OBJECT);
	result["texture_folder_id"] = gInventory.findCategoryUUIDForType(LLFolderType::FT_TEXTURE);
	result["asset_type"] = "mesh";
	result["inventory_type"] = "object";
	result["description"] = "(No Description)";
	result["next_owner_mask"] = LLSD::Integer(LLFloaterPerms::getNextOwnerPerms("Uploads"));
	result["group_mask"] = LLSD::Integer(LLFloaterPerms::getGroupPerms("Uploads"));
	result["everyone_mask"] = LLSD::Integer(LLFloaterPerms::getEveryonePerms("Uploads"));

	res["mesh_list"] = LLSD::emptyArray();
	res["texture_list"] = LLSD::emptyArray();
	res["instance_list"] = LLSD::emptyArray();
	S32 mesh_num = 0;
	S32 texture_num = 0;
	
	std::set<LLViewerTexture* > textures;
	std::map<LLViewerTexture*,S32> texture_index;

	std::map<LLModel*,S32> mesh_index;
	std::string model_name;
	std::string model_metric;

	S32 instance_num = 0;
	
	for (instance_map::iterator iter = mInstance.begin(); iter != mInstance.end(); ++iter)
	{
		LLMeshUploadData data;
		data.mBaseModel = iter->first;
		LLModelInstance& first_instance = *(iter->second.begin());
		for (S32 i = 0; i < 5; i++)
		{
			data.mModel[i] = first_instance.mLOD[i];
		}

		if (mesh_index.find(data.mBaseModel) == mesh_index.end())
		{
			// Have not seen this model before - create a new mesh_list entry for it.
			if (model_name.empty())
			{
				model_name = data.mBaseModel->getName();
			}

			if (model_metric.empty())
			{
				model_metric = data.mBaseModel->getMetric();
			}

			std::stringstream ostr;
			
			LLModel::Decomposition& decomp =
				data.mModel[LLModel::LOD_PHYSICS].notNull() ? 
				data.mModel[LLModel::LOD_PHYSICS]->mPhysics : 
				data.mBaseModel->mPhysics;

			decomp.mBaseHull = mHullMap[data.mBaseModel];

			LLSD mesh_header = LLModel::writeModel(
				ostr,  
				data.mModel[LLModel::LOD_PHYSICS],
				data.mModel[LLModel::LOD_HIGH],
				data.mModel[LLModel::LOD_MEDIUM],
				data.mModel[LLModel::LOD_LOW],
				data.mModel[LLModel::LOD_IMPOSTOR], 
				decomp,
				mUploadSkin,
				mUploadJoints);

			data.mAssetData = ostr.str();
			std::string str = ostr.str();

			res["mesh_list"][mesh_num] = LLSD::Binary(str.begin(),str.end()); 
			mesh_index[data.mBaseModel] = mesh_num;
			mesh_num++;
		}

		// For all instances that use this model
		for (instance_list::iterator instance_iter = iter->second.begin();
			 instance_iter != iter->second.end();
			 ++instance_iter)
		{

			LLModelInstance& instance = *instance_iter;
		
			LLSD instance_entry;
		
			for (S32 i = 0; i < 5; i++)
			{
				data.mModel[i] = instance.mLOD[i];
			}
		
			LLVector3 pos, scale;
			LLQuaternion rot;
			LLMatrix4 transformation = instance.mTransform;
			decomposeMeshMatrix(transformation,pos,rot,scale);
			instance_entry["position"] = ll_sd_from_vector3(pos);
			instance_entry["rotation"] = ll_sd_from_quaternion(rot);
			instance_entry["scale"] = ll_sd_from_vector3(scale);
		
			instance_entry["material"] = LL_MCODE_WOOD;
			instance_entry["physics_shape_type"] = (U8)(LLViewerObject::PHYSICS_SHAPE_CONVEX_HULL);
			instance_entry["mesh"] = mesh_index[data.mBaseModel];

			instance_entry["face_list"] = LLSD::emptyArray();

			S32 end = llmin((S32)data.mBaseModel->mMaterialList.size(), data.mBaseModel->getNumVolumeFaces()) ;
			for (S32 face_num = 0; face_num < end; face_num++)
			{
				LLImportMaterial& material = instance.mMaterial[data.mBaseModel->mMaterialList[face_num]];
				LLSD face_entry = LLSD::emptyMap();
				LLViewerFetchedTexture *texture = material.mDiffuseMap.get();
				
				if ((texture != NULL) &&
					(textures.find(texture) == textures.end()))
				{
					textures.insert(texture);
				}

				std::stringstream texture_str;
				if (texture != NULL && include_textures && mUploadTextures)
				{
					if(texture->hasSavedRawImage())
					{											
						LLPointer<LLImageJ2C> upload_file =
							LLViewerTextureList::convertToUploadFile(texture->getSavedRawImage());
						texture_str.write((const char*) upload_file->getData(), upload_file->getDataSize());
					}
				}

				if (texture != NULL &&
					mUploadTextures &&
					texture_index.find(texture) == texture_index.end())
				{
					texture_index[texture] = texture_num;
					std::string str = texture_str.str();
					res["texture_list"][texture_num] = LLSD::Binary(str.begin(),str.end());
					texture_num++;
				}

				// Subset of TextureEntry fields.
				if (texture != NULL && mUploadTextures)
				{
					face_entry["image"] = texture_index[texture];
					face_entry["scales"] = 1.0;
					face_entry["scalet"] = 1.0;
					face_entry["offsets"] = 0.0;
					face_entry["offsett"] = 0.0;
					face_entry["imagerot"] = 0.0;
				}
				face_entry["diffuse_color"] = ll_sd_from_color4(material.mDiffuseColor);
				face_entry["fullbright"] = material.mFullbright;
				instance_entry["face_list"][face_num] = face_entry;
		    }

			res["instance_list"][instance_num] = instance_entry;
			instance_num++;
		}
	}

	if (model_name.empty()) model_name = "mesh model";
	result["name"] = model_name;
	if (model_metric.empty()) model_metric = "MUT_Unspecified";
	res["metric"] = model_metric;
	result["asset_resources"] = res;
	dump_llsd_to_file(result,make_dump_name("whole_model_",dump_num));

	dest = result;
}

void LLMeshUploadThread::generateHulls()
{
	bool has_valid_requests = false ;

	for (instance_map::iterator iter = mInstance.begin(); iter != mInstance.end(); ++iter)
	{
		LLMeshUploadData data;
		data.mBaseModel = iter->first;

		LLModelInstance& instance = *(iter->second.begin());

		for (S32 i = 0; i < 5; i++)
		{
			data.mModel[i] = instance.mLOD[i];
		}

		//queue up models for hull generation
		LLModel* physics = NULL;

		if (data.mModel[LLModel::LOD_PHYSICS].notNull())
		{
			physics = data.mModel[LLModel::LOD_PHYSICS];
		}
		else if (data.mModel[LLModel::LOD_LOW].notNull())
		{
			physics = data.mModel[LLModel::LOD_LOW];
		}
		else if (data.mModel[LLModel::LOD_MEDIUM].notNull())
		{
			physics = data.mModel[LLModel::LOD_MEDIUM];
		}
		else
		{
			physics = data.mModel[LLModel::LOD_HIGH];
		}

		llassert(physics != NULL);

		DecompRequest* request = new DecompRequest(physics, data.mBaseModel, this);
		if(request->isValid())
		{
			gMeshRepo.mDecompThread->submitRequest(request);
			has_valid_requests = true ;
		}
	}
		
	if(has_valid_requests)
	{
		// *NOTE:  Interesting livelock condition on shutdown.  If there
		// is an upload request in generateHulls() when shutdown starts,
		// the main thread isn't available to manage communication between
		// the decomposition thread and the upload thread and this loop
		// wouldn't complete in turn stalling the main thread.  The check
		// on isDiscarded() prevents that.
		while (! mPhysicsComplete && ! isDiscarded())
		{
			apr_sleep(100);
		}
	}	
}

void LLMeshUploadThread::doWholeModelUpload()
{
	LL_DEBUGS(LOG_MESH) << "Starting model upload.  Instances:  " << mInstance.size() << LL_ENDL;

	if (mWholeModelUploadURL.empty())
	{
		LL_WARNS(LOG_MESH) << "Missing mesh upload capability, unable to upload, fee request failed."
						   << LL_ENDL;
	}
	else
	{
		generateHulls();
		LL_DEBUGS(LOG_MESH) << "Hull generation completed." << LL_ENDL;

		mModelData = LLSD::emptyMap();
		wholeModelToLLSD(mModelData, true);
		LLSD body = mModelData["asset_resources"];

		dump_llsd_to_file(body, make_dump_name("whole_model_body_", dump_num));

		LLCore::HttpHandle handle = LLCoreHttpUtil::requestPostWithLLSD(mHttpRequest,
																		mHttpPolicyClass,
																		mHttpPriority,
																		mWholeModelUploadURL,
																		body,
																		mHttpOptions,
																		mHttpHeaders,
																		this);
		if (LLCORE_HTTP_HANDLE_INVALID == handle)
		{
			mHttpStatus = mHttpRequest->getStatus();
		
			LL_WARNS(LOG_MESH) << "Couldn't issue request for full model upload.  Reason:  " << mHttpStatus.toString()
							   << " (" << mHttpStatus.toTerseString() << ")"
							   << LL_ENDL;
		}
		else
		{
			U32 sleep_time(10);
		
			LL_DEBUGS(LOG_MESH) << "POST request issued." << LL_ENDL;
			
			mHttpRequest->update(0);
			while (! LLApp::isQuitting() && ! finished() && ! isDiscarded())
			{
				ms_sleep(sleep_time);
				sleep_time = llmin(250U, sleep_time + sleep_time);
				mHttpRequest->update(0);
			}

			if (isDiscarded())
			{
				LL_DEBUGS(LOG_MESH) << "Mesh upload operation discarded." << LL_ENDL;
			}
			else
			{
				LL_DEBUGS(LOG_MESH) << "Mesh upload operation completed." << LL_ENDL;
			}
		}
	}
}

void LLMeshUploadThread::requestWholeModelFee()
{
	dump_num++;

	generateHulls();

	mModelData = LLSD::emptyMap();
	wholeModelToLLSD(mModelData, false);
	dump_llsd_to_file(mModelData, make_dump_name("whole_model_fee_request_", dump_num));
	LLCore::HttpHandle handle = LLCoreHttpUtil::requestPostWithLLSD(mHttpRequest,
																	mHttpPolicyClass,
																	mHttpPriority,
																	mWholeModelFeeCapability,
																	mModelData,
																	mHttpOptions,
																	mHttpHeaders,
																	this);
	if (LLCORE_HTTP_HANDLE_INVALID == handle)
	{
		mHttpStatus = mHttpRequest->getStatus();
		
		LL_WARNS(LOG_MESH) << "Couldn't issue request for model fee.  Reason:  " << mHttpStatus.toString()
						   << " (" << mHttpStatus.toTerseString() << ")"
						   << LL_ENDL;
	}
	else
	{
		U32 sleep_time(10);

		mHttpRequest->update(0);
		while (! LLApp::isQuitting() && ! finished() && ! isDiscarded())
		{
			ms_sleep(sleep_time);
			sleep_time = llmin(250U, sleep_time + sleep_time);
			mHttpRequest->update(0);
		}
		if (isDiscarded())
		{
			LL_DEBUGS(LOG_MESH) << "Mesh fee query operation discarded." << LL_ENDL;
		}
	}
}


// Does completion duty for both fee queries and actual uploads.
void LLMeshUploadThread::onCompleted(LLCore::HttpHandle handle, LLCore::HttpResponse * response)
{
	// QA/Devel:  0x2 to enable fake error import on upload, 0x1 on fee check
	const S32 fake_error(gSavedSettings.getS32("MeshUploadFakeErrors") & (mDoUpload ? 0xa : 0x5));
	LLCore::HttpStatus status(response->getStatus());
	if (fake_error)
	{
		status = (fake_error & 0x0c) ? LLCore::HttpStatus(500) : LLCore::HttpStatus(200);
	}
	std::string reason(status.toString());
	LLSD body;

	mFinished = true;

	if (mDoUpload)
	{
		// model upload case
		LLWholeModelUploadObserver * observer(mUploadObserverHandle.get());

		if (! status)
		{
			LL_WARNS(LOG_MESH) << "Upload failed.  Reason:  " << reason
							   << " (" << status.toTerseString() << ")"
							   << LL_ENDL;

			// Build a fake body for the alert generator
			body["error"] = LLSD::emptyMap();
			body["error"]["message"] = reason;
			body["error"]["identifier"] = "NetworkError";		// from asset-upload/upload_util.py
			log_upload_error(status, body, "upload", mModelData["name"].asString());

			if (observer)
			{
				doOnIdleOneTime(boost::bind(&LLWholeModelUploadObserver::onModelUploadFailure, observer));
			}
		}
		else
		{
			if (fake_error & 0x2)
			{
				body = llsd_from_file("fake_upload_error.xml");
			}
			else
			{
				// *TODO:  handle error in conversion process
				LLCoreHttpUtil::responseToLLSD(response, true, body);
			}
			dump_llsd_to_file(body, make_dump_name("whole_model_upload_response_", dump_num));

			if (body["state"].asString() == "complete")
			{
				// requested "mesh" asset type isn't actually the type
				// of the resultant object, fix it up here.
				mModelData["asset_type"] = "object";
				gMeshRepo.updateInventory(LLMeshRepository::inventory_data(mModelData, body));

				if (observer)
				{
					doOnIdleOneTime(boost::bind(&LLWholeModelUploadObserver::onModelUploadSuccess, observer));
				}
			}
			else
			{
				LL_WARNS(LOG_MESH) << "Upload failed.  Not in expected 'complete' state." << LL_ENDL;
				log_upload_error(status, body, "upload", mModelData["name"].asString());

				if (observer)
				{
					doOnIdleOneTime(boost::bind(&LLWholeModelUploadObserver::onModelUploadFailure, observer));
				}
			}
		}
	}
	else
	{
		// model fee case
		LLWholeModelFeeObserver* observer(mFeeObserverHandle.get());
		mWholeModelUploadURL.clear();

		if (! status)
		{
			LL_WARNS(LOG_MESH) << "Fee request failed.  Reason:  " << reason
							   << " (" << status.toTerseString() << ")"
							   << LL_ENDL;

			// Build a fake body for the alert generator
			body["error"] = LLSD::emptyMap();
			body["error"]["message"] = reason;
			body["error"]["identifier"] = "NetworkError";		// from asset-upload/upload_util.py
			log_upload_error(status, body, "fee", mModelData["name"].asString());

			if (observer)
			{
				observer->setModelPhysicsFeeErrorStatus(status.toULong(), reason);
			}
		}
		else
		{
			if (fake_error & 0x1)
			{
				body = llsd_from_file("fake_upload_error.xml");
			}
			else
			{
				// *TODO:  handle error in conversion process
				LLCoreHttpUtil::responseToLLSD(response, true, body);
			}
			dump_llsd_to_file(body, make_dump_name("whole_model_fee_response_", dump_num));

			if (body["state"].asString() == "upload")
			{
				mWholeModelUploadURL = body["uploader"].asString();

				if (observer)
				{
					body["data"]["upload_price"] = body["upload_price"];
					observer->onModelPhysicsFeeReceived(body["data"], mWholeModelUploadURL);
				}
			}
			else
			{
				LL_WARNS(LOG_MESH) << "Fee request failed.  Not in expected 'upload' state." << LL_ENDL;
				log_upload_error(status, body, "fee", mModelData["name"].asString());

				if (observer)
				{
					observer->setModelPhysicsFeeErrorStatus(status.toULong(), reason);
				}
			}
		}
	}
}


void LLMeshRepoThread::notifyLoadedMeshes()
{
	bool update_metrics(false);
	
	if (!mMutex)
	{
		return;
	}

	while (!mLoadedQ.empty())
	{
		mMutex->lock();
		if (mLoadedQ.empty())
		{
			mMutex->unlock();
			break;
		}
		LoadedMesh mesh = mLoadedQ.front();
		mLoadedQ.pop();
		mMutex->unlock();
		
		update_metrics = true;
		if (mesh.mVolume && mesh.mVolume->getNumVolumeFaces() > 0)
		{
			gMeshRepo.notifyMeshLoaded(mesh.mMeshParams, mesh.mVolume);
		}
		else
		{
			gMeshRepo.notifyMeshUnavailable(mesh.mMeshParams, 
				LLVolumeLODGroup::getVolumeDetailFromScale(mesh.mVolume->getDetail()));
		}
	}

	while (!mUnavailableQ.empty())
	{
		mMutex->lock();
		if (mUnavailableQ.empty())
		{
			mMutex->unlock();
			break;
		}
		
		LODRequest req = mUnavailableQ.front();
		mUnavailableQ.pop();
		mMutex->unlock();
		
		update_metrics = true;
		gMeshRepo.notifyMeshUnavailable(req.mMeshParams, req.mLOD);
	}

	if (! mSkinInfoQ.empty() || ! mDecompositionQ.empty())
	{
		if (mMutex->trylock())
		{
			std::list<LLMeshSkinInfo> skin_info_q;
			std::list<LLModel::Decomposition*> decomp_q;

			if (! mSkinInfoQ.empty())
			{
				skin_info_q.swap(mSkinInfoQ);
			}
			if (! mDecompositionQ.empty())
			{
				decomp_q.swap(mDecompositionQ);
			}

			mMutex->unlock();

			// Process the elements free of the lock
			while (! skin_info_q.empty())
			{
				gMeshRepo.notifySkinInfoReceived(skin_info_q.front());
				skin_info_q.pop_front();
			}

			while (! decomp_q.empty())
			{
				gMeshRepo.notifyDecompositionReceived(decomp_q.front());
				decomp_q.pop_front();
			}
		}
	}

	if (update_metrics)
	{
		// Ping time-to-load metrics for mesh download operations.
		LLMeshRepository::metricsProgress(0);
	}
	
}

S32 LLMeshRepoThread::getActualMeshLOD(const LLVolumeParams& mesh_params, S32 lod) 
{ //only ever called from main thread
	LLMutexLock lock(mHeaderMutex);
	mesh_header_map::iterator iter = mMeshHeader.find(mesh_params.getSculptID());

	if (iter != mMeshHeader.end())
	{
		LLSD& header = iter->second;

		return LLMeshRepository::getActualMeshLOD(header, lod);
	}

	return lod;
}

//static
S32 LLMeshRepository::getActualMeshLOD(LLSD& header, S32 lod)
{
	lod = llclamp(lod, 0, 3);

	S32 version = header["version"];

	if (header.has("404") || version > MAX_MESH_VERSION)
	{
		return -1;
	}

	if (header[header_lod[lod]]["size"].asInteger() > 0)
	{
		return lod;
	}

	//search down to find the next available lower lod
	for (S32 i = lod-1; i >= 0; --i)
	{
		if (header[header_lod[i]]["size"].asInteger() > 0)
		{
			return i;
		}
	}

	//search up to find then ext available higher lod
	for (S32 i = lod+1; i < 4; ++i)
	{
		if (header[header_lod[i]]["size"].asInteger() > 0)
		{
			return i;
		}
	}

	//header exists and no good lod found, treat as 404
	header["404"] = 1;
	return -1;
}

void LLMeshRepository::cacheOutgoingMesh(LLMeshUploadData& data, LLSD& header)
{
	mThread->mMeshHeader[data.mUUID] = header;

	// we cache the mesh for default parameters
	LLVolumeParams volume_params;
	volume_params.setType(LL_PCODE_PROFILE_SQUARE, LL_PCODE_PATH_LINE);
	volume_params.setSculptID(data.mUUID, LL_SCULPT_TYPE_MESH);

	for (U32 i = 0; i < 4; i++)
	{
		if (data.mModel[i].notNull())
		{
			LLPointer<LLVolume> volume = new LLVolume(volume_params, LLVolumeLODGroup::getVolumeScaleFromDetail(i));
			volume->copyVolumeFaces(data.mModel[i]);
			volume->setMeshAssetLoaded(TRUE);
		}
	}

}

// Handle failed or successful requests for mesh assets.
//
// Support for 200 responses was added for several reasons.  One,
// a service or cache can ignore range headers and give us a
// 200 with full asset should it elect to.  We also support
// a debug flag which disables range requests for those very
// few users that have some sort of problem with their networking
// services.  But the 200 response handling is suboptimal:  rather
// than cache the whole asset, we just extract the part that would
// have been sent in a 206 and process that.  Inefficient but these
// are cases far off the norm.
void LLMeshHandlerBase::onCompleted(LLCore::HttpHandle handle, LLCore::HttpResponse * response)
{
	mProcessed = true;
	
	unsigned int retries(0U);
	response->getRetries(NULL, &retries);
	LLMeshRepository::sHTTPRetryCount += retries;

	LLCore::HttpStatus status(response->getStatus());
	if (! status || MESH_HTTP_RESPONSE_FAILED)
	{
		processFailure(status);
		++LLMeshRepository::sHTTPErrorCount;
	}
	else
	{
		// From texture fetch code and may apply here:
		//
		// A warning about partial (HTTP 206) data.  Some grid services
		// do *not* return a 'Content-Range' header in the response to
		// Range requests with a 206 status.  We're forced to assume
		// we get what we asked for in these cases until we can fix
		// the services.
		//
		// May also need to deal with 200 status (full asset returned
		// rather than partial) and 416 (request completely unsatisfyable).
		// Always been exposed to these but are less likely here where
		// speculative loads aren't done.
		LLCore::BufferArray * body(response->getBody());
		S32 body_offset(0);
		U8 * data(NULL);
		S32 data_size(body ? body->size() : 0);

		if (data_size > 0)
		{
			static const LLCore::HttpStatus par_status(HTTP_PARTIAL_CONTENT);
			
			unsigned int offset(0), length(0), full_length(0);
				
			if (par_status == status)
			{
				// 206 case
				response->getRange(&offset, &length, &full_length);
				if (! offset && ! length)
				{
					// This is the case where we receive a 206 status but
					// there wasn't a useful Content-Range header in the response.
					// This could be because it was badly formatted but is more
					// likely due to capabilities services which scrub headers
					// from responses.  Assume we got what we asked for...`
					// length = data_size;
					offset = mOffset;
				}
			}
			else
			{
				// 200 case, typically
				offset = 0;
			}

			// *DEBUG:  To test validation below
			// offset += 1;

			// Validate that what we think we received is consistent with
			// what we've asked for.  I.e. first byte we wanted lies somewhere
			// in the response.
			if (offset > mOffset
				|| (offset + data_size) <= mOffset
				|| (mOffset - offset) >= data_size)
			{
				// No overlap with requested range.  Fail request with
				// suitable error.  Shouldn't happen unless server/cache/ISP
				// is doing something awful.
				LL_WARNS(LOG_MESH) << "Mesh response (bytes ["
								   << offset << ".." << (offset + length - 1)
								   << "]) didn't overlap with request's origin (bytes ["
								   << mOffset << ".." << (mOffset + mRequestedBytes - 1)
								   << "])." << LL_ENDL;
				processFailure(LLCore::HttpStatus(LLCore::HttpStatus::LLCORE, LLCore::HE_INV_CONTENT_RANGE_HDR));
				++LLMeshRepository::sHTTPErrorCount;
				goto common_exit;
			}
			
			// *TODO: Try to get rid of data copying and add interfaces
			// that support BufferArray directly.  Introduce a two-phase
			// handler, optional first that takes a body, fallback second
			// that requires a temporary allocation and data copy.
			body_offset = mOffset - offset;
			data = new U8[data_size - body_offset];
			body->read(body_offset, (char *) data, data_size - body_offset);
			LLMeshRepository::sBytesReceived += data_size;
		}

		processData(body, body_offset, data, data_size - body_offset);

		delete [] data;
	}

	// Release handler
common_exit:
	gMeshRepo.mThread->mHttpRequestSet.erase(this);
	delete this;		// Must be last statement
}


LLMeshHeaderHandler::~LLMeshHeaderHandler()
{
	if (!LLApp::isQuitting())
	{
		if (! mProcessed)
		{
			// something went wrong, retry
			LL_WARNS(LOG_MESH) << "Mesh header fetch canceled unexpectedly, retrying." << LL_ENDL;
			LLMeshRepoThread::HeaderRequest req(mMeshParams);
			LLMutexLock lock(gMeshRepo.mThread->mMutex);
			gMeshRepo.mThread->mHeaderReqQ.push(req);
		}
		LLMeshRepoThread::decActiveHeaderRequests();
	}
}

void LLMeshHeaderHandler::processFailure(LLCore::HttpStatus status)
{
	LL_WARNS(LOG_MESH) << "Error during mesh header handling.  ID:  " << mMeshParams.getSculptID()
					   << ", Reason:  " << status.toString()
					   << " (" << status.toTerseString() << ").  Not retrying."
					   << LL_ENDL;

	// Can't get the header so none of the LODs will be available
	LLMutexLock lock(gMeshRepo.mThread->mMutex);
	for (int i(0); i < 4; ++i)
	{
		gMeshRepo.mThread->mUnavailableQ.push(LLMeshRepoThread::LODRequest(mMeshParams, i));
	}
}

void LLMeshHeaderHandler::processData(LLCore::BufferArray * /* body */, S32 /* body_offset */,
									  U8 * data, S32 data_size)
{
	LLUUID mesh_id = mMeshParams.getSculptID();
	bool success = (! MESH_HEADER_PROCESS_FAILED) && gMeshRepo.mThread->headerReceived(mMeshParams, data, data_size);
	llassert(success);
	if (! success)
	{
		// *TODO:  Get real reason for parse failure here.  Might we want to retry?
		LL_WARNS(LOG_MESH) << "Unable to parse mesh header.  ID:  " << mesh_id
						   << ", Unknown reason.  Not retrying."
						   << LL_ENDL;

		// Can't get the header so none of the LODs will be available
		LLMutexLock lock(gMeshRepo.mThread->mMutex);
		for (int i(0); i < 4; ++i)
		{
			gMeshRepo.mThread->mUnavailableQ.push(LLMeshRepoThread::LODRequest(mMeshParams, i));
		}
	}
	else if (data && data_size > 0)
	{
		// header was successfully retrieved from sim, cache in vfs
		LLSD header = gMeshRepo.mThread->mMeshHeader[mesh_id];

		S32 version = header["version"].asInteger();

		if (version <= MAX_MESH_VERSION)
		{
			std::stringstream str;

			S32 lod_bytes = 0;

			for (U32 i = 0; i < LLModel::LOD_PHYSICS; ++i)
			{
				// figure out how many bytes we'll need to reserve in the file
				const std::string & lod_name = header_lod[i];
				lod_bytes = llmax(lod_bytes, header[lod_name]["offset"].asInteger()+header[lod_name]["size"].asInteger());
			}

			// just in case skin info or decomposition is at the end of the file (which it shouldn't be)
			lod_bytes = llmax(lod_bytes, header["skin"]["offset"].asInteger() + header["skin"]["size"].asInteger());
			lod_bytes = llmax(lod_bytes, header["physics_convex"]["offset"].asInteger() + header["physics_convex"]["size"].asInteger());

			S32 header_bytes = (S32) gMeshRepo.mThread->mMeshHeaderSize[mesh_id];
			S32 bytes = lod_bytes + header_bytes; 


			// It's possible for the remote asset to have more data than is needed for the local cache
			// only allocate as much space in the VFS as is needed for the local cache
			data_size = llmin(data_size, bytes);

			LLVFile file(gVFS, mesh_id, LLAssetType::AT_MESH, LLVFile::WRITE);
			if (file.getMaxSize() >= bytes || file.setMaxSize(bytes))
			{
				LLMeshRepository::sCacheBytesWritten += data_size;
				++LLMeshRepository::sCacheWrites;

				file.write(data, data_size);

				// zero out the rest of the file 
				U8 block[MESH_HEADER_SIZE];
				memset(block, 0, sizeof(block));
	
				while (bytes-file.tell() > sizeof(block))
				{
					file.write(block, sizeof(block));
				}

				S32 remaining = bytes-file.tell();
				if (remaining > 0)
				{
					file.write(block, remaining);
				}
			}
		}
	}
}

LLMeshLODHandler::~LLMeshLODHandler()
{
	if (! LLApp::isQuitting())
	{
		if (! mProcessed)
		{
			LL_WARNS(LOG_MESH) << "Mesh LOD fetch canceled unexpectedly, retrying." << LL_ENDL;
			gMeshRepo.mThread->lockAndLoadMeshLOD(mMeshParams, mLOD);
		}
		LLMeshRepoThread::decActiveLODRequests();
		}
	}

void LLMeshLODHandler::processFailure(LLCore::HttpStatus status)
{
	LL_WARNS(LOG_MESH) << "Error during mesh LOD handling.  ID:  " << mMeshParams.getSculptID()
					   << ", Reason:  " << status.toString()
					   << " (" << status.toTerseString() << ").  Not retrying."
					   << LL_ENDL;

	LLMutexLock lock(gMeshRepo.mThread->mMutex);
	gMeshRepo.mThread->mUnavailableQ.push(LLMeshRepoThread::LODRequest(mMeshParams, mLOD));
}

void LLMeshLODHandler::processData(LLCore::BufferArray * /* body */, S32 /* body_offset */,
								   U8 * data, S32 data_size)
{
	if ((! MESH_LOD_PROCESS_FAILED) && gMeshRepo.mThread->lodReceived(mMeshParams, mLOD, data, data_size))
	{
		//good fetch from sim, write to VFS for caching
		LLVFile file(gVFS, mMeshParams.getSculptID(), LLAssetType::AT_MESH, LLVFile::WRITE);

		S32 offset = mOffset;
		S32 size = mRequestedBytes;

		if (file.getSize() >= offset+size)
		{
			file.seek(offset);
			file.write(data, size);
			LLMeshRepository::sCacheBytesWritten += size;
			++LLMeshRepository::sCacheWrites;
		}
	}
	else
	{
		LL_WARNS(LOG_MESH) << "Error during mesh LOD processing.  ID:  " << mMeshParams.getSculptID()
						   << ", Unknown reason.  Not retrying."
						   << LL_ENDL;
		LLMutexLock lock(gMeshRepo.mThread->mMutex);
		gMeshRepo.mThread->mUnavailableQ.push(LLMeshRepoThread::LODRequest(mMeshParams, mLOD));
	}
}

LLMeshSkinInfoHandler::~LLMeshSkinInfoHandler()
{
	llassert(mProcessed);
}

void LLMeshSkinInfoHandler::processFailure(LLCore::HttpStatus status)
{
	LL_WARNS(LOG_MESH) << "Error during mesh skin info handling.  ID:  " << mMeshID
					   << ", Reason:  " << status.toString()
					   << " (" << status.toTerseString() << ").  Not retrying."
					   << LL_ENDL;

	// *TODO:  Mark mesh unavailable on error.  For now, simply leave
	// request unfulfilled rather than retry forever.
}

void LLMeshSkinInfoHandler::processData(LLCore::BufferArray * /* body */, S32 /* body_offset */,
										U8 * data, S32 data_size)
{
	if ((! MESH_SKIN_INFO_PROCESS_FAILED) && gMeshRepo.mThread->skinInfoReceived(mMeshID, data, data_size))
	{
		//good fetch from sim, write to VFS for caching
		LLVFile file(gVFS, mMeshID, LLAssetType::AT_MESH, LLVFile::WRITE);

		S32 offset = mOffset;
		S32 size = mRequestedBytes;

		if (file.getSize() >= offset+size)
		{
			LLMeshRepository::sCacheBytesWritten += size;
			++LLMeshRepository::sCacheWrites;
			file.seek(offset);
			file.write(data, size);
		}
	}
	else
	{
		LL_WARNS(LOG_MESH) << "Error during mesh skin info processing.  ID:  " << mMeshID
						   << ", Unknown reason.  Not retrying."
						   << LL_ENDL;
		// *TODO:  Mark mesh unavailable on error
	}
}

LLMeshDecompositionHandler::~LLMeshDecompositionHandler()
{
	llassert(mProcessed);
}

void LLMeshDecompositionHandler::processFailure(LLCore::HttpStatus status)
{
	LL_WARNS(LOG_MESH) << "Error during mesh decomposition handling.  ID:  " << mMeshID
					   << ", Reason:  " << status.toString()
					   << " (" << status.toTerseString() << ").  Not retrying."
					   << LL_ENDL;
	// *TODO:  Mark mesh unavailable on error.  For now, simply leave
	// request unfulfilled rather than retry forever.
}

void LLMeshDecompositionHandler::processData(LLCore::BufferArray * /* body */, S32 /* body_offset */,
											 U8 * data, S32 data_size)
{
	if ((! MESH_DECOMP_PROCESS_FAILED) && gMeshRepo.mThread->decompositionReceived(mMeshID, data, data_size))
	{
		// good fetch from sim, write to VFS for caching
		LLVFile file(gVFS, mMeshID, LLAssetType::AT_MESH, LLVFile::WRITE);

		S32 offset = mOffset;
		S32 size = mRequestedBytes;

		if (file.getSize() >= offset+size)
		{
			LLMeshRepository::sCacheBytesWritten += size;
			++LLMeshRepository::sCacheWrites;
			file.seek(offset);
			file.write(data, size);
		}
	}
	else
	{
		LL_WARNS(LOG_MESH) << "Error during mesh decomposition processing.  ID:  " << mMeshID
						   << ", Unknown reason.  Not retrying."
						   << LL_ENDL;
		// *TODO:  Mark mesh unavailable on error
	}
}

LLMeshPhysicsShapeHandler::~LLMeshPhysicsShapeHandler()
{
	llassert(mProcessed);
}

void LLMeshPhysicsShapeHandler::processFailure(LLCore::HttpStatus status)
{
	LL_WARNS(LOG_MESH) << "Error during mesh physics shape handling.  ID:  " << mMeshID
					   << ", Reason:  " << status.toString()
					   << " (" << status.toTerseString() << ").  Not retrying."
					   << LL_ENDL;
	// *TODO:  Mark mesh unavailable on error
}

void LLMeshPhysicsShapeHandler::processData(LLCore::BufferArray * /* body */, S32 /* body_offset */,
											U8 * data, S32 data_size)
{
	if ((! MESH_PHYS_SHAPE_PROCESS_FAILED) && gMeshRepo.mThread->physicsShapeReceived(mMeshID, data, data_size))
	{
		// good fetch from sim, write to VFS for caching
		LLVFile file(gVFS, mMeshID, LLAssetType::AT_MESH, LLVFile::WRITE);

		S32 offset = mOffset;
		S32 size = mRequestedBytes;

		if (file.getSize() >= offset+size)
		{
			LLMeshRepository::sCacheBytesWritten += size;
			++LLMeshRepository::sCacheWrites;
			file.seek(offset);
			file.write(data, size);
		}
	}
	else
	{
		LL_WARNS(LOG_MESH) << "Error during mesh physics shape processing.  ID:  " << mMeshID
						   << ", Unknown reason.  Not retrying."
						   << LL_ENDL;
		// *TODO:  Mark mesh unavailable on error
	}
}

LLMeshRepository::LLMeshRepository()
: mMeshMutex(NULL),
  mMeshThreadCount(0),
  mThread(NULL),
  mGetMeshVersion(2)
{

}

void LLMeshRepository::init()
{
	mMeshMutex = new LLMutex(NULL);
	
	LLConvexDecomposition::getInstance()->initSystem();

	mDecompThread = new LLPhysicsDecomp();
	mDecompThread->start();

	while (!mDecompThread->mInited)
	{ //wait for physics decomp thread to init
		apr_sleep(100);
	}

	metrics_teleport_started_signal = LLViewerMessage::getInstance()->setTeleportStartedCallback(teleport_started);
	
	mThread = new LLMeshRepoThread();
	mThread->start();
}

void LLMeshRepository::shutdown()
{
	LL_INFOS(LOG_MESH) << "Shutting down mesh repository." << LL_ENDL;

	metrics_teleport_started_signal.disconnect();

	for (U32 i = 0; i < mUploads.size(); ++i)
	{
		LL_INFOS(LOG_MESH) << "Discard the pending mesh uploads." << LL_ENDL;
		mUploads[i]->discard() ; //discard the uploading requests.
	}

	mThread->mSignal->signal();
	
	while (!mThread->isStopped())
	{
		apr_sleep(10);
	}
	delete mThread;
	mThread = NULL;

	for (U32 i = 0; i < mUploads.size(); ++i)
	{
		LL_INFOS(LOG_MESH) << "Waiting for pending mesh upload " << (i + 1) << "/" << mUploads.size() << LL_ENDL;
		while (!mUploads[i]->isStopped())
		{
			apr_sleep(10);
		}
		delete mUploads[i];
	}

	mUploads.clear();

	delete mMeshMutex;
	mMeshMutex = NULL;

	LL_INFOS(LOG_MESH) << "Shutting down decomposition system." << LL_ENDL;

	if (mDecompThread)
	{
		mDecompThread->shutdown();		
		delete mDecompThread;
		mDecompThread = NULL;
	}

	LLConvexDecomposition::quitSystem();
}

//called in the main thread.
S32 LLMeshRepository::update()
{
	// Conditionally log a mesh metrics event
	metricsUpdate();
	
	if(mUploadWaitList.empty())
	{
		return 0 ;
	}

	S32 size = mUploadWaitList.size() ;
	for (S32 i = 0; i < size; ++i)
	{
		mUploads.push_back(mUploadWaitList[i]);
		mUploadWaitList[i]->preStart() ;
		mUploadWaitList[i]->start() ;
	}
	mUploadWaitList.clear() ;

	return size ;
}

S32 LLMeshRepository::loadMesh(LLVOVolume* vobj, const LLVolumeParams& mesh_params, S32 detail, S32 last_lod)
{
	LL_RECORD_BLOCK_TIME(FTM_MESH_FETCH);
	
	// Manage time-to-load metrics for mesh download operations.
	metricsProgress(1);

	if (detail < 0 || detail >= 4)
	{
		return detail;
	}

	{
		LLMutexLock lock(mMeshMutex);
		//add volume to list of loading meshes
		mesh_load_map::iterator iter = mLoadingMeshes[detail].find(mesh_params);
		if (iter != mLoadingMeshes[detail].end())
		{ //request pending for this mesh, append volume id to list
			iter->second.insert(vobj->getID());
		}
		else
		{
			//first request for this mesh
			mLoadingMeshes[detail][mesh_params].insert(vobj->getID());
			mPendingRequests.push_back(LLMeshRepoThread::LODRequest(mesh_params, detail));
			LLMeshRepository::sLODPending++;
		}
	}

	//do a quick search to see if we can't display something while we wait for this mesh to load
	LLVolume* volume = vobj->getVolume();

	if (volume)
	{
		LLVolumeParams params = volume->getParams();

		LLVolumeLODGroup* group = LLPrimitive::getVolumeManager()->getGroup(params);

		if (group)
		{
			//first, see if last_lod is available (don't transition down to avoid funny popping a la SH-641)
			if (last_lod >= 0)
			{
				LLVolume* lod = group->refLOD(last_lod);
				if (lod && lod->isMeshAssetLoaded() && lod->getNumVolumeFaces() > 0)
				{
					group->derefLOD(lod);
					return last_lod;
				}
				group->derefLOD(lod);
			}

			//next, see what the next lowest LOD available might be
			for (S32 i = detail-1; i >= 0; --i)
			{
				LLVolume* lod = group->refLOD(i);
				if (lod && lod->isMeshAssetLoaded() && lod->getNumVolumeFaces() > 0)
				{
					group->derefLOD(lod);
					return i;
				}

				group->derefLOD(lod);
			}

			//no lower LOD is a available, is a higher lod available?
			for (S32 i = detail+1; i < 4; ++i)
			{
				LLVolume* lod = group->refLOD(i);
				if (lod && lod->isMeshAssetLoaded() && lod->getNumVolumeFaces() > 0)
				{
					group->derefLOD(lod);
					return i;
				}

				group->derefLOD(lod);
			}
		}
	}

	return detail;
}

void LLMeshRepository::notifyLoadedMeshes()
{ //called from main thread
	LL_RECORD_BLOCK_TIME(FTM_MESH_FETCH);

	if (1 == mGetMeshVersion)
	{
		// Legacy GetMesh operation with high connection concurrency
<<<<<<< HEAD
		// <FS:Ansariel> Use faster LLCachedControls for frequently visited locations
		//LLMeshRepoThread::sMaxConcurrentRequests = gSavedSettings.getU32("MeshMaxConcurrentRequests");
		static LLCachedControl<U32> meshMaxConcurrentRequests(gSavedSettings, "MeshMaxConcurrentRequests");
		//<FS:TS> FIRE-11451: Cap concurrent requests at a sane value
		if (meshMaxConcurrentRequests() > MESH_CONCURRENT_REQUEST_LIMIT) 
		{
			U32 mesh_max_concurrent_requests_default = gSavedSettings.getControl("MeshMaxConcurrentRequests")->getDefault().asInteger();
			LLSD args; 
			args["VALUE"] = llformat("%d", meshMaxConcurrentRequests()); 
			args["MAX"] = llformat("%d", MESH_CONCURRENT_REQUEST_LIMIT); 
			args["DEFAULT"] = llformat("%d", mesh_max_concurrent_requests_default);
			args["DEBUGNAME"] = "MeshMaxConccurrentRequests";
			LLNotificationsUtil::add("MeshMaxConcurrentReqTooHigh", args); 
			gSavedSettings.setU32("MeshMaxConcurrentRequests", mesh_max_concurrent_requests_default);
		}
		//</FS:TS> FIRE-11451 
		LLMeshRepoThread::sMaxConcurrentRequests = meshMaxConcurrentRequests();
		// </FS:Ansariel>
=======
		LLMeshRepoThread::sMaxConcurrentRequests = gSavedSettings.getU32("MeshMaxConcurrentRequests");
>>>>>>> 7c0a06f1
		LLMeshRepoThread::sRequestHighWater = llclamp(2 * S32(LLMeshRepoThread::sMaxConcurrentRequests),
													  REQUEST_HIGH_WATER_MIN,
													  REQUEST_HIGH_WATER_MAX);
		LLMeshRepoThread::sRequestLowWater = llclamp(LLMeshRepoThread::sRequestHighWater / 2,
													 REQUEST_LOW_WATER_MIN,
													 REQUEST_LOW_WATER_MAX);
	}
	else
	{
		// GetMesh2 operation with keepalives, etc.  With pipelining,
<<<<<<< HEAD
		// we'll increase this.
		// <FS:TM> Use faster LLCachedControls for frequently visited locations
		//LLMeshRepoThread::sMaxConcurrentRequests = gSavedSettings.getU32("Mesh2MaxConcurrentRequests");
		static LLCachedControl<U32> mesh2MaxConcurrentRequests(gSavedSettings, "Mesh2MaxConcurrentRequests");
		//<FS:TS> FIRE-11451: Cap concurrent requests at a sane value
		if (mesh2MaxConcurrentRequests() > MESH2_CONCURRENT_REQUEST_LIMIT) 
		{ 
			U32 mesh2_max_concurrent_requests_default = gSavedSettings.getControl("Mesh2MaxConcurrentRequests")->getDefault().asInteger();
			LLSD args; 
			args["VALUE"] = llformat("%d", mesh2MaxConcurrentRequests()); 
			args["MAX"] = llformat("%d", MESH2_CONCURRENT_REQUEST_LIMIT); 
			args["DEFAULT"] = llformat("%d", mesh2_max_concurrent_requests_default);
			args["DEBUGNAME"] = "Mesh2MaxConccurrentRequests";
			LLNotificationsUtil::add("MeshMaxConcurrentReqTooHigh", args); 
			gSavedSettings.setU32("Mesh2MaxConcurrentRequests", mesh2_max_concurrent_requests_default);
		}
		//</FS:TS> FIRE-11451 
		LLMeshRepoThread::sMaxConcurrentRequests = mesh2MaxConcurrentRequests();
		// </FS:TM>
		LLMeshRepoThread::sRequestHighWater = llclamp(5 * S32(LLMeshRepoThread::sMaxConcurrentRequests),
=======
		// we'll increase this.  See llappcorehttp and llcorehttp for
		// discussion on connection strategies.
		LLAppCoreHttp & app_core_http(LLAppViewer::instance()->getAppCoreHttp());
		S32 scale(app_core_http.isPipelined(LLAppCoreHttp::AP_MESH2)
				  ? (2 * LLAppCoreHttp::PIPELINING_DEPTH)
				  : 5);

		LLMeshRepoThread::sMaxConcurrentRequests = gSavedSettings.getU32("Mesh2MaxConcurrentRequests");
		LLMeshRepoThread::sRequestHighWater = llclamp(scale * S32(LLMeshRepoThread::sMaxConcurrentRequests),
>>>>>>> 7c0a06f1
													  REQUEST2_HIGH_WATER_MIN,
													  REQUEST2_HIGH_WATER_MAX);
		LLMeshRepoThread::sRequestLowWater = llclamp(LLMeshRepoThread::sRequestHighWater / 2,
													 REQUEST2_LOW_WATER_MIN,
													 REQUEST2_LOW_WATER_MAX);
	}

	//clean up completed upload threads
	for (std::vector<LLMeshUploadThread*>::iterator iter = mUploads.begin(); iter != mUploads.end(); )
	{
		LLMeshUploadThread* thread = *iter;

		if (thread->isStopped() && thread->finished())
		{
			iter = mUploads.erase(iter);
			delete thread;
		}
		else
		{
			++iter;
		}
	}

	//update inventory
	if (!mInventoryQ.empty())
	{
		LLMutexLock lock(mMeshMutex);
		while (!mInventoryQ.empty())
		{
			inventory_data& data = mInventoryQ.front();

			LLAssetType::EType asset_type = LLAssetType::lookup(data.mPostData["asset_type"].asString());
			LLInventoryType::EType inventory_type = LLInventoryType::lookup(data.mPostData["inventory_type"].asString());

			// Handle addition of texture, if any.
			if ( data.mResponse.has("new_texture_folder_id") )
			{
				const LLUUID& folder_id = data.mResponse["new_texture_folder_id"].asUUID();

				if ( folder_id.notNull() )
				{
					LLUUID parent_id = gInventory.findCategoryUUIDForType(LLFolderType::FT_TEXTURE);

					std::string name;
					// Check if the server built a different name for the texture folder
					if ( data.mResponse.has("new_texture_folder_name") )
					{
						name = data.mResponse["new_texture_folder_name"].asString();
					}
					else
					{
						name = data.mPostData["name"].asString();
					}

					// Add the category to the internal representation
					LLPointer<LLViewerInventoryCategory> cat = 
						new LLViewerInventoryCategory(folder_id, parent_id, 
							LLFolderType::FT_NONE, name, gAgent.getID());
					cat->setVersion(LLViewerInventoryCategory::VERSION_UNKNOWN);

					LLInventoryModel::LLCategoryUpdate update(cat->getParentUUID(), 1);
					gInventory.accountForUpdate(update);
					gInventory.updateCategory(cat);
				}
			}

			on_new_single_inventory_upload_complete(
				asset_type,
				inventory_type,
				data.mPostData["asset_type"].asString(),
				data.mPostData["folder_id"].asUUID(),
				data.mPostData["name"],
				data.mPostData["description"],
				data.mResponse,
				data.mResponse["upload_price"]);
			//}
			
			mInventoryQ.pop();
		}
	}

	//call completed callbacks on finished decompositions
	mDecompThread->notifyCompleted();
	
	// For major operations, attempt to get the required locks
	// without blocking and punt if they're not available.  The
	// longest run of holdoffs is kept in sMaxLockHoldoffs just
	// to collect the data.  In testing, I've never seen a value
	// greater than 2 (written to log on exit).
	{
		LLMutexTrylock lock1(mMeshMutex);
		LLMutexTrylock lock2(mThread->mMutex);

		static U32 hold_offs(0);
		if (! lock1.isLocked() || ! lock2.isLocked())
		{
			// If we can't get the locks, skip and pick this up later.
			++hold_offs;
			sMaxLockHoldoffs = llmax(sMaxLockHoldoffs, hold_offs);
			return;
		}
		hold_offs = 0;

		if (gAgent.getRegion())
		{
			// Update capability urls
			static std::string region_name("never name a region this");

			if (gAgent.getRegion()->getName() != region_name && gAgent.getRegion()->capabilitiesReceived())
			{
				region_name = gAgent.getRegion()->getName();
				const bool use_v1(gSavedSettings.getBOOL("MeshUseGetMesh1"));
				const std::string mesh1(gAgent.getRegion()->getCapability("GetMesh"));
				const std::string mesh2(gAgent.getRegion()->getCapability("GetMesh2"));
				mGetMeshVersion = (mesh2.empty() || use_v1) ? 1 : 2;
				mThread->setGetMeshCaps(mesh1, mesh2, mGetMeshVersion);
				LL_DEBUGS(LOG_MESH) << "Retrieving caps for region '" << region_name
									<< "', GetMesh2:  " << mesh2
									<< ", GetMesh:  " << mesh1
									<< ", using version:  " << mGetMeshVersion
									<< LL_ENDL;
			}
		}

		//popup queued error messages from background threads
		while (!mUploadErrorQ.empty())
		{
			LLNotificationsUtil::add("MeshUploadError", mUploadErrorQ.front());
			mUploadErrorQ.pop();
		}

		S32 active_count = LLMeshRepoThread::sActiveHeaderRequests + LLMeshRepoThread::sActiveLODRequests;
		if (active_count < LLMeshRepoThread::sRequestLowWater)
		{
			S32 push_count = LLMeshRepoThread::sRequestHighWater - active_count;

			if (mPendingRequests.size() > push_count)
			{
				// More requests than the high-water limit allows so
				// sort and forward the most important.

				//calculate "score" for pending requests

				//create score map
				std::map<LLUUID, F32> score_map;

				for (U32 i = 0; i < 4; ++i)
				{
					for (mesh_load_map::iterator iter = mLoadingMeshes[i].begin();  iter != mLoadingMeshes[i].end(); ++iter)
					{
						F32 max_score = 0.f;
						for (std::set<LLUUID>::iterator obj_iter = iter->second.begin(); obj_iter != iter->second.end(); ++obj_iter)
						{
							LLViewerObject* object = gObjectList.findObject(*obj_iter);
							
							if (object)
							{
								LLDrawable* drawable = object->mDrawable;
								if (drawable)
								{
									F32 cur_score = drawable->getRadius()/llmax(drawable->mDistanceWRTCamera, 1.f);
									max_score = llmax(max_score, cur_score);
								}
							}
						}
				
						score_map[iter->first.getSculptID()] = max_score;
					}
				}

				//set "score" for pending requests
				for (std::vector<LLMeshRepoThread::LODRequest>::iterator iter = mPendingRequests.begin(); iter != mPendingRequests.end(); ++iter)
				{
					iter->mScore = score_map[iter->mMeshParams.getSculptID()];
				}

				//sort by "score"
				std::partial_sort(mPendingRequests.begin(), mPendingRequests.begin() + push_count,
								  mPendingRequests.end(), LLMeshRepoThread::CompareScoreGreater());
			}

			while (!mPendingRequests.empty() && push_count > 0)
			{
				LLMeshRepoThread::LODRequest& request = mPendingRequests.front();
				mThread->loadMeshLOD(request.mMeshParams, request.mLOD);
				mPendingRequests.erase(mPendingRequests.begin());
				LLMeshRepository::sLODPending--;
				push_count--;
			}
		}

		//send skin info requests
		while (!mPendingSkinRequests.empty())
		{
			mThread->loadMeshSkinInfo(mPendingSkinRequests.front());
			mPendingSkinRequests.pop();
		}
	
		//send decomposition requests
		while (!mPendingDecompositionRequests.empty())
		{
			mThread->loadMeshDecomposition(mPendingDecompositionRequests.front());
			mPendingDecompositionRequests.pop();
		}
	
		//send physics shapes decomposition requests
		while (!mPendingPhysicsShapeRequests.empty())
		{
			mThread->loadMeshPhysicsShape(mPendingPhysicsShapeRequests.front());
			mPendingPhysicsShapeRequests.pop();
		}
	
		mThread->notifyLoadedMeshes();
	}

	mThread->mSignal->signal();
}

void LLMeshRepository::notifySkinInfoReceived(LLMeshSkinInfo& info)
{
	mSkinMap[info.mMeshID] = info;

	skin_load_map::iterator iter = mLoadingSkins.find(info.mMeshID);
	if (iter != mLoadingSkins.end())
	{
		for (std::set<LLUUID>::iterator obj_id = iter->second.begin(); obj_id != iter->second.end(); ++obj_id)
		{
			LLVOVolume* vobj = (LLVOVolume*) gObjectList.findObject(*obj_id);
			if (vobj)
			{
				vobj->notifyMeshLoaded();
			}
		}
		mLoadingSkins.erase(info.mMeshID);
	}
}

void LLMeshRepository::notifyDecompositionReceived(LLModel::Decomposition* decomp)
{
	decomposition_map::iterator iter = mDecompositionMap.find(decomp->mMeshID);
	if (iter == mDecompositionMap.end())
	{ //just insert decomp into map
		mDecompositionMap[decomp->mMeshID] = decomp;
		mLoadingDecompositions.erase(decomp->mMeshID);
	}
	else
	{ //merge decomp with existing entry
		iter->second->merge(decomp);
		mLoadingDecompositions.erase(decomp->mMeshID);
		delete decomp;
	}
}

void LLMeshRepository::notifyMeshLoaded(const LLVolumeParams& mesh_params, LLVolume* volume)
{ //called from main thread
	S32 detail = LLVolumeLODGroup::getVolumeDetailFromScale(volume->getDetail());

	//get list of objects waiting to be notified this mesh is loaded
	mesh_load_map::iterator obj_iter = mLoadingMeshes[detail].find(mesh_params);

	if (volume && obj_iter != mLoadingMeshes[detail].end())
	{
		//make sure target volume is still valid
		if (volume->getNumVolumeFaces() <= 0)
		{
			LL_WARNS(LOG_MESH) << "Mesh loading returned empty volume.  ID:  " << mesh_params.getSculptID()
							   << LL_ENDL;
		}
		
		{ //update system volume
			LLVolume* sys_volume = LLPrimitive::getVolumeManager()->refVolume(mesh_params, detail);
			if (sys_volume)
			{
				sys_volume->copyVolumeFaces(volume);
				sys_volume->setMeshAssetLoaded(TRUE);
				LLPrimitive::getVolumeManager()->unrefVolume(sys_volume);
			}
			else
			{
				LL_WARNS(LOG_MESH) << "Couldn't find system volume for mesh " << mesh_params.getSculptID()
								   << LL_ENDL;
			}
		}

		//notify waiting LLVOVolume instances that their requested mesh is available
		for (std::set<LLUUID>::iterator vobj_iter = obj_iter->second.begin(); vobj_iter != obj_iter->second.end(); ++vobj_iter)
		{
			LLVOVolume* vobj = (LLVOVolume*) gObjectList.findObject(*vobj_iter);
			if (vobj)
			{
				vobj->notifyMeshLoaded();
			}
		}
		
		mLoadingMeshes[detail].erase(mesh_params);
	}
}

void LLMeshRepository::notifyMeshUnavailable(const LLVolumeParams& mesh_params, S32 lod)
{ //called from main thread
	//get list of objects waiting to be notified this mesh is loaded
	mesh_load_map::iterator obj_iter = mLoadingMeshes[lod].find(mesh_params);

	F32 detail = LLVolumeLODGroup::getVolumeScaleFromDetail(lod);

	if (obj_iter != mLoadingMeshes[lod].end())
	{
		for (std::set<LLUUID>::iterator vobj_iter = obj_iter->second.begin(); vobj_iter != obj_iter->second.end(); ++vobj_iter)
		{
			LLVOVolume* vobj = (LLVOVolume*) gObjectList.findObject(*vobj_iter);
			if (vobj)
			{
				LLVolume* obj_volume = vobj->getVolume();

				if (obj_volume && 
					obj_volume->getDetail() == detail &&
					obj_volume->getParams() == mesh_params)
				{ //should force volume to find most appropriate LOD
					vobj->setVolume(obj_volume->getParams(), lod);
				}
			}
		}
		
		mLoadingMeshes[lod].erase(mesh_params);
	}
}

S32 LLMeshRepository::getActualMeshLOD(const LLVolumeParams& mesh_params, S32 lod)
{ 
	return mThread->getActualMeshLOD(mesh_params, lod);
}

const LLMeshSkinInfo* LLMeshRepository::getSkinInfo(const LLUUID& mesh_id, const LLVOVolume* requesting_obj)
{
	LL_RECORD_BLOCK_TIME(FTM_MESH_FETCH);

	if (mesh_id.notNull())
	{
		skin_map::iterator iter = mSkinMap.find(mesh_id);
		if (iter != mSkinMap.end())
		{
			return &(iter->second);
		}
		
		//no skin info known about given mesh, try to fetch it
		{
			LLMutexLock lock(mMeshMutex);
			//add volume to list of loading meshes
			skin_load_map::iterator iter = mLoadingSkins.find(mesh_id);
			if (iter == mLoadingSkins.end())
			{ //no request pending for this skin info
				mPendingSkinRequests.push(mesh_id);
			}
			mLoadingSkins[mesh_id].insert(requesting_obj->getID());
		}
	}

	return NULL;
}

void LLMeshRepository::fetchPhysicsShape(const LLUUID& mesh_id)
{
	LL_RECORD_BLOCK_TIME(FTM_MESH_FETCH);

	if (mesh_id.notNull())
	{
		LLModel::Decomposition* decomp = NULL;
		decomposition_map::iterator iter = mDecompositionMap.find(mesh_id);
		if (iter != mDecompositionMap.end())
		{
			decomp = iter->second;
		}
		
		//decomposition block hasn't been fetched yet
		if (!decomp || decomp->mPhysicsShapeMesh.empty())
		{
			LLMutexLock lock(mMeshMutex);
			//add volume to list of loading meshes
			std::set<LLUUID>::iterator iter = mLoadingPhysicsShapes.find(mesh_id);
			if (iter == mLoadingPhysicsShapes.end())
			{ //no request pending for this skin info
				// *FIXME:  Nothing ever deletes entries, can't be right
				mLoadingPhysicsShapes.insert(mesh_id);
				mPendingPhysicsShapeRequests.push(mesh_id);
			}
		}
	}
}

LLModel::Decomposition* LLMeshRepository::getDecomposition(const LLUUID& mesh_id)
{
	LL_RECORD_BLOCK_TIME(FTM_MESH_FETCH);

	LLModel::Decomposition* ret = NULL;

	if (mesh_id.notNull())
	{
		decomposition_map::iterator iter = mDecompositionMap.find(mesh_id);
		if (iter != mDecompositionMap.end())
		{
			ret = iter->second;
		}
		
		//decomposition block hasn't been fetched yet
		if (!ret || ret->mBaseHullMesh.empty())
		{
			LLMutexLock lock(mMeshMutex);
			//add volume to list of loading meshes
			std::set<LLUUID>::iterator iter = mLoadingDecompositions.find(mesh_id);
			if (iter == mLoadingDecompositions.end())
			{ //no request pending for this skin info
				mLoadingDecompositions.insert(mesh_id);
				mPendingDecompositionRequests.push(mesh_id);
			}
		}
	}

	return ret;
}

void LLMeshRepository::buildHull(const LLVolumeParams& params, S32 detail)
{
	LLVolume* volume = LLPrimitive::sVolumeManager->refVolume(params, detail);

	if (!volume->mHullPoints)
	{
		//all default params
		//execute first stage
		//set simplify mode to retain
		//set retain percentage to zero
		//run second stage
	}

	LLPrimitive::sVolumeManager->unrefVolume(volume);
}

bool LLMeshRepository::hasPhysicsShape(const LLUUID& mesh_id)
{
	LLSD mesh = mThread->getMeshHeader(mesh_id);
	if (mesh.has("physics_mesh") && mesh["physics_mesh"].has("size") && (mesh["physics_mesh"]["size"].asInteger() > 0))
	{
		return true;
	}

	LLModel::Decomposition* decomp = getDecomposition(mesh_id);
	if (decomp && !decomp->mHull.empty())
	{
		return true;
	}

	return false;
}

LLSD& LLMeshRepository::getMeshHeader(const LLUUID& mesh_id)
{
	LL_RECORD_BLOCK_TIME(FTM_MESH_FETCH);

	return mThread->getMeshHeader(mesh_id);
}

LLSD& LLMeshRepoThread::getMeshHeader(const LLUUID& mesh_id)
{
	static LLSD dummy_ret;
	if (mesh_id.notNull())
	{
		LLMutexLock lock(mHeaderMutex);
		mesh_header_map::iterator iter = mMeshHeader.find(mesh_id);
		if (iter != mMeshHeader.end())
		{
			return iter->second;
		}
	}

	return dummy_ret;
}


void LLMeshRepository::uploadModel(std::vector<LLModelInstance>& data, LLVector3& scale, bool upload_textures,
									bool upload_skin, bool upload_joints, std::string upload_url, bool do_upload,
								   LLHandle<LLWholeModelFeeObserver> fee_observer, LLHandle<LLWholeModelUploadObserver> upload_observer)
{
	LLMeshUploadThread* thread = new LLMeshUploadThread(data, scale, upload_textures, upload_skin, upload_joints, upload_url, 
														do_upload, fee_observer, upload_observer);
	mUploadWaitList.push_back(thread);
}

S32 LLMeshRepository::getMeshSize(const LLUUID& mesh_id, S32 lod)
{
	if (mThread)
	{
		LLMeshRepoThread::mesh_header_map::iterator iter = mThread->mMeshHeader.find(mesh_id);
		if (iter != mThread->mMeshHeader.end())
		{
			LLSD& header = iter->second;

			if (header.has("404"))
			{
				return -1;
			}

			S32 size = header[header_lod[lod]]["size"].asInteger();
			return size;
		}

	}

	return -1;
}

void LLMeshUploadThread::decomposeMeshMatrix(LLMatrix4& transformation,
											 LLVector3& result_pos,
											 LLQuaternion& result_rot,
											 LLVector3& result_scale)
{
	// check for reflection
	BOOL reflected = (transformation.determinant() < 0);

	// compute position
	LLVector3 position = LLVector3(0, 0, 0) * transformation;

	// compute scale
	LLVector3 x_transformed = LLVector3(1, 0, 0) * transformation - position;
	LLVector3 y_transformed = LLVector3(0, 1, 0) * transformation - position;
	LLVector3 z_transformed = LLVector3(0, 0, 1) * transformation - position;
	F32 x_length = x_transformed.normalize();
	F32 y_length = y_transformed.normalize();
	F32 z_length = z_transformed.normalize();
	LLVector3 scale = LLVector3(x_length, y_length, z_length);

    // adjust for "reflected" geometry
	LLVector3 x_transformed_reflected = x_transformed;
	if (reflected)
	{
		x_transformed_reflected *= -1.0;
	}
	
	// compute rotation
	LLMatrix3 rotation_matrix;
	rotation_matrix.setRows(x_transformed_reflected, y_transformed, z_transformed);
	LLQuaternion quat_rotation = rotation_matrix.quaternion();
	quat_rotation.normalize(); // the rotation_matrix might not have been orthoginal.  make it so here.
	LLVector3 euler_rotation;
	quat_rotation.getEulerAngles(&euler_rotation.mV[VX], &euler_rotation.mV[VY], &euler_rotation.mV[VZ]);

	result_pos = position + mOrigin;
	result_scale = scale;
	result_rot = quat_rotation; 
}

bool LLImportMaterial::operator<(const LLImportMaterial &rhs) const
{
	if (mDiffuseMap != rhs.mDiffuseMap)
	{
		return mDiffuseMap < rhs.mDiffuseMap;
	}

	if (mDiffuseMapFilename != rhs.mDiffuseMapFilename)
	{
		return mDiffuseMapFilename < rhs.mDiffuseMapFilename;
	}

	if (mDiffuseMapLabel != rhs.mDiffuseMapLabel)
	{
		return mDiffuseMapLabel < rhs.mDiffuseMapLabel;
	}

	if (mDiffuseColor != rhs.mDiffuseColor)
	{
		return mDiffuseColor < rhs.mDiffuseColor;
	}

	if (mBinding != rhs.mBinding)
	{
		return mBinding < rhs.mBinding;
	}

	return mFullbright < rhs.mFullbright;
}


void LLMeshRepository::updateInventory(inventory_data data)
{
	LLMutexLock lock(mMeshMutex);
	dump_llsd_to_file(data.mPostData,make_dump_name("update_inventory_post_data_",dump_num));
	dump_llsd_to_file(data.mResponse,make_dump_name("update_inventory_response_",dump_num));
	mInventoryQ.push(data);
}

void LLMeshRepository::uploadError(LLSD& args)
{
	LLMutexLock lock(mMeshMutex);
	mUploadErrorQ.push(args);
}

//static
F32 LLMeshRepository::getStreamingCost(LLSD& header, F32 radius, S32* bytes, S32* bytes_visible, S32 lod, F32 *unscaled_value)
{
	F32 max_distance = 512.f;

	F32 dlowest = llmin(radius/0.03f, max_distance);
	F32 dlow = llmin(radius/0.06f, max_distance);
	F32 dmid = llmin(radius/0.24f, max_distance);
	
	// <FS:ND> replace often called setting with LLCachedControl
	// F32 METADATA_DISCOUNT = (F32) gSavedSettings.getU32("MeshMetaDataDiscount");  //discount 128 bytes to cover the cost of LLSD tags and compression domain overhead
	// F32 MINIMUM_SIZE = (F32) gSavedSettings.getU32("MeshMinimumByteSize"); //make sure nothing is "free"

	// F32 bytes_per_triangle = (F32) gSavedSettings.getU32("MeshBytesPerTriangle");

	static LLCachedControl< U32 > METADATA_DISCOUNT( gSavedSettings, "MeshMetaDataDiscount"); 
	static LLCachedControl< U32 > MINIMUM_SIZE( gSavedSettings, "MeshMinimumByteSize");
	static LLCachedControl< U32 > bytes_per_triangle( gSavedSettings ,"MeshBytesPerTriangle");

	// </FS:ND>

	S32 bytes_lowest = header["lowest_lod"]["size"].asInteger();
	S32 bytes_low = header["low_lod"]["size"].asInteger();
	S32 bytes_mid = header["medium_lod"]["size"].asInteger();
	S32 bytes_high = header["high_lod"]["size"].asInteger();

	if (bytes_high == 0)
	{
		return 0.f;
	}

	if (bytes_mid == 0)
	{
		bytes_mid = bytes_high;
	}

	if (bytes_low == 0)
	{
		bytes_low = bytes_mid;
	}

	if (bytes_lowest == 0)
	{
		bytes_lowest = bytes_low;
	}

	// <FS:ND> replace often called setting with LLCachedControl
	// F32 triangles_lowest = llmax((F32) bytes_lowest-METADATA_DISCOUNT, MINIMUM_SIZE)/bytes_per_triangle;
	// F32 triangles_low = llmax((F32) bytes_low-METADATA_DISCOUNT, MINIMUM_SIZE)/bytes_per_triangle;
	// F32 triangles_mid = llmax((F32) bytes_mid-METADATA_DISCOUNT, MINIMUM_SIZE)/bytes_per_triangle;
	// F32 triangles_high = llmax((F32) bytes_high-METADATA_DISCOUNT, MINIMUM_SIZE)/bytes_per_triangle;

	F32 triangles_lowest = llmax((F32) bytes_lowest-(F32)METADATA_DISCOUNT, (F32)MINIMUM_SIZE)/(F32)bytes_per_triangle;
	F32 triangles_low = llmax((F32) bytes_low-(F32)METADATA_DISCOUNT, (F32)MINIMUM_SIZE)/(F32)bytes_per_triangle;
	F32 triangles_mid = llmax((F32) bytes_mid-(F32)METADATA_DISCOUNT, (F32)MINIMUM_SIZE)/(F32)bytes_per_triangle;
	F32 triangles_high = llmax((F32) bytes_high-(F32)METADATA_DISCOUNT, (F32)MINIMUM_SIZE)/(F32)bytes_per_triangle;

	// </FS:ND>

	if (bytes)
	{
		*bytes = 0;
		*bytes += header["lowest_lod"]["size"].asInteger();
		*bytes += header["low_lod"]["size"].asInteger();
		*bytes += header["medium_lod"]["size"].asInteger();
		*bytes += header["high_lod"]["size"].asInteger();
	}

	if (bytes_visible)
	{
		lod = LLMeshRepository::getActualMeshLOD(header, lod);
		if (lod >= 0 && lod <= 3)
		{
			*bytes_visible = header[header_lod[lod]]["size"].asInteger();
		}
	}

	F32 max_area = 102932.f; //area of circle that encompasses region
	F32 min_area = 1.f;

	F32 high_area = llmin(F_PI*dmid*dmid, max_area);
	F32 mid_area = llmin(F_PI*dlow*dlow, max_area);
	F32 low_area = llmin(F_PI*dlowest*dlowest, max_area);
	F32 lowest_area = max_area;

	lowest_area -= low_area;
	low_area -= mid_area;
	mid_area -= high_area;

	high_area = llclamp(high_area, min_area, max_area);
	mid_area = llclamp(mid_area, min_area, max_area);
	low_area = llclamp(low_area, min_area, max_area);
	lowest_area = llclamp(lowest_area, min_area, max_area);

	F32 total_area = high_area + mid_area + low_area + lowest_area;
	high_area /= total_area;
	mid_area /= total_area;
	low_area /= total_area;
	lowest_area /= total_area;

	F32 weighted_avg = triangles_high*high_area +
					   triangles_mid*mid_area +
					   triangles_low*low_area +
					  triangles_lowest*lowest_area;

	if (unscaled_value)
	{
		*unscaled_value = weighted_avg;
	}

	// <FS:ND> replace often called setting with LLCachedControl
	//	return weighted_avg/gSavedSettings.getU32("MeshTriangleBudget")*15000.f;

	static LLCachedControl< U32 > MeshTriangleBudget( gSavedSettings, "MeshTriangleBudget");
	return weighted_avg/MeshTriangleBudget*15000.f;
	// </FS:ND>
}


LLPhysicsDecomp::LLPhysicsDecomp()
: LLThread("Physics Decomp")
{
	mInited = false;
	mQuitting = false;
	mDone = false;

	mSignal = new LLCondition(NULL);
	mMutex = new LLMutex(NULL);
}

LLPhysicsDecomp::~LLPhysicsDecomp()
{
	shutdown();

	delete mSignal;
	mSignal = NULL;
	delete mMutex;
	mMutex = NULL;
}

void LLPhysicsDecomp::shutdown()
{
	if (mSignal)
	{
		mQuitting = true;
		mSignal->signal();

		while (!isStopped())
		{
			apr_sleep(10);
		}
	}
}

void LLPhysicsDecomp::submitRequest(LLPhysicsDecomp::Request* request)
{
	LLMutexLock lock(mMutex);
	mRequestQ.push(request);
	mSignal->signal();
}

//static
S32 LLPhysicsDecomp::llcdCallback(const char* status, S32 p1, S32 p2)
{	
	if (gMeshRepo.mDecompThread && gMeshRepo.mDecompThread->mCurRequest.notNull())
	{
		return gMeshRepo.mDecompThread->mCurRequest->statusCallback(status, p1, p2);
	}

	return 1;
}

bool needTriangles( LLConvexDecomposition *aDC )
{
	if( !aDC )
		return false;

	LLCDParam const  *pParams(0);
	int nParams = aDC->getParameters( &pParams );

	if( nParams <= 0 )
		return false;

	for( int i = 0; i < nParams; ++i )
	{
		if( pParams[i].mName && strcmp( "nd_AlwaysNeedTriangles", pParams[i].mName ) == 0 )
		{
			if( LLCDParam::LLCD_BOOLEAN == pParams[i].mType && pParams[i].mDefault.mBool )
				return true;
			else
				return false;
		}
	}

	return false;
}

void LLPhysicsDecomp::setMeshData(LLCDMeshData& mesh, bool vertex_based)
{
	LLConvexDecomposition *pDeComp = LLConvexDecomposition::getInstance();

	if( !pDeComp )
		return;

	if( vertex_based )
		vertex_based = !needTriangles( pDeComp );

	mesh.mVertexBase = mCurRequest->mPositions[0].mV;
	mesh.mVertexStrideBytes = 12;
	mesh.mNumVertices = mCurRequest->mPositions.size();

	if(!vertex_based)
	{
		mesh.mIndexType = LLCDMeshData::INT_16;
		mesh.mIndexBase = &(mCurRequest->mIndices[0]);
		mesh.mIndexStrideBytes = 6;
	
		mesh.mNumTriangles = mCurRequest->mIndices.size()/3;
	}

	if ((vertex_based || mesh.mNumTriangles > 0) && mesh.mNumVertices > 2)
	{
		LLCDResult ret = LLCD_OK;
		ret  = LLConvexDecomposition::getInstance()->setMeshData(&mesh, vertex_based);

		if (ret)
			LL_ERRS(LOG_MESH) << "Convex Decomposition thread valid but could not set mesh data." << LL_ENDL;
	}
}

void LLPhysicsDecomp::doDecomposition()
{
	LLCDMeshData mesh;
	S32 stage = mStageID[mCurRequest->mStage];

	if (LLConvexDecomposition::getInstance() == NULL)
	{
		// stub library. do nothing.
		return;
	}

	//load data intoLLCD
	if (stage == 0)
	{
		setMeshData(mesh, false);
	}
		
	//build parameter map
	std::map<std::string, const LLCDParam*> param_map;

	static const LLCDParam* params = NULL;
	static S32 param_count = 0;
	if (!params)
	{
		param_count = LLConvexDecomposition::getInstance()->getParameters(&params);
	}
	
	for (S32 i = 0; i < param_count; ++i)
	{
		param_map[params[i].mName] = params+i;
	}

	U32 ret = LLCD_OK;
	//set parameter values
	for (decomp_params::iterator iter = mCurRequest->mParams.begin(); iter != mCurRequest->mParams.end(); ++iter)
	{
		const std::string& name = iter->first;
		const LLSD& value = iter->second;

		const LLCDParam* param = param_map[name];

		if (param == NULL)
		{ //couldn't find valid parameter
			continue;
		}


		if (param->mType == LLCDParam::LLCD_FLOAT)
		{
			ret = LLConvexDecomposition::getInstance()->setParam(param->mName, (F32) value.asReal());
		}
		else if (param->mType == LLCDParam::LLCD_INTEGER ||
			param->mType == LLCDParam::LLCD_ENUM)
		{
			ret = LLConvexDecomposition::getInstance()->setParam(param->mName, value.asInteger());
		}
		else if (param->mType == LLCDParam::LLCD_BOOLEAN)
		{
			ret = LLConvexDecomposition::getInstance()->setParam(param->mName, value.asBoolean());
		}
	}

	mCurRequest->setStatusMessage("Executing.");

	if (LLConvexDecomposition::getInstance() != NULL)
	{
		ret = LLConvexDecomposition::getInstance()->executeStage(stage);
	}

	if (ret)
	{
		LL_WARNS(LOG_MESH) << "Convex Decomposition thread valid but could not execute stage " << stage << "."
						   << LL_ENDL;
		LLMutexLock lock(mMutex);

		mCurRequest->mHull.clear();
		mCurRequest->mHullMesh.clear();

		mCurRequest->setStatusMessage("FAIL");
		
		completeCurrent();
	}
	else
	{
		mCurRequest->setStatusMessage("Reading results");

		S32 num_hulls =0;
		if (LLConvexDecomposition::getInstance() != NULL)
		{
			num_hulls = LLConvexDecomposition::getInstance()->getNumHullsFromStage(stage);
		}
		
		{
			LLMutexLock lock(mMutex);
			mCurRequest->mHull.clear();
			mCurRequest->mHull.resize(num_hulls);

			mCurRequest->mHullMesh.clear();
			mCurRequest->mHullMesh.resize(num_hulls);
		}

		for (S32 i = 0; i < num_hulls; ++i)
		{
			std::vector<LLVector3> p;
			LLCDHull hull;
			// if LLConvexDecomposition is a stub, num_hulls should have been set to 0 above, and we should not reach this code
			LLConvexDecomposition::getInstance()->getHullFromStage(stage, i, &hull);

			const F32* v = hull.mVertexBase;

			for (S32 j = 0; j < hull.mNumVertices; ++j)
			{
				LLVector3 vert(v[0], v[1], v[2]); 
				p.push_back(vert);
				v = (F32*) (((U8*) v) + hull.mVertexStrideBytes);
			}
			
			LLCDMeshData mesh;
			// if LLConvexDecomposition is a stub, num_hulls should have been set to 0 above, and we should not reach this code
			LLConvexDecomposition::getInstance()->getMeshFromStage(stage, i, &mesh);

			get_vertex_buffer_from_mesh(mesh, mCurRequest->mHullMesh[i]);
			
			{
				LLMutexLock lock(mMutex);
				mCurRequest->mHull[i] = p;
			}
		}
	
		{
			LLMutexLock lock(mMutex);
			mCurRequest->setStatusMessage("FAIL");
			completeCurrent();						
		}
	}
}

void LLPhysicsDecomp::completeCurrent()
{
	LLMutexLock lock(mMutex);
	mCompletedQ.push(mCurRequest);
	mCurRequest = NULL;
}

void LLPhysicsDecomp::notifyCompleted()
{
	if (!mCompletedQ.empty())
	{
		LLMutexLock lock(mMutex);
		while (!mCompletedQ.empty())
		{
			Request* req = mCompletedQ.front();
			req->completed();
			mCompletedQ.pop();
		}
	}
}


void make_box(LLPhysicsDecomp::Request * request)
{
	LLVector3 min,max;
	min = request->mPositions[0];
	max = min;

	for (U32 i = 0; i < request->mPositions.size(); ++i)
	{
		update_min_max(min, max, request->mPositions[i]);
	}

	request->mHull.clear();
	
	LLModel::hull box;
	box.push_back(LLVector3(min[0],min[1],min[2]));
	box.push_back(LLVector3(max[0],min[1],min[2]));
	box.push_back(LLVector3(min[0],max[1],min[2]));
	box.push_back(LLVector3(max[0],max[1],min[2]));
	box.push_back(LLVector3(min[0],min[1],max[2]));
	box.push_back(LLVector3(max[0],min[1],max[2]));
	box.push_back(LLVector3(min[0],max[1],max[2]));
	box.push_back(LLVector3(max[0],max[1],max[2]));

	request->mHull.push_back(box);
}


void LLPhysicsDecomp::doDecompositionSingleHull()
{
	LLConvexDecomposition* decomp = LLConvexDecomposition::getInstance();

	if (decomp == NULL)
	{
		//stub. do nothing.
		return;
	}
	
	LLCDMeshData mesh;	

	setMeshData(mesh, true);

	LLCDResult ret = decomp->buildSingleHull() ;
	if(ret)
	{
		LL_WARNS(LOG_MESH) << "Could not execute decomposition stage when attempting to create single hull." << LL_ENDL;
		make_box(mCurRequest);
	}
	else
	{
		{
			LLMutexLock lock(mMutex);
			mCurRequest->mHull.clear();
			mCurRequest->mHull.resize(1);
			mCurRequest->mHullMesh.clear();
		}

		std::vector<LLVector3> p;
		LLCDHull hull;
		
		// if LLConvexDecomposition is a stub, num_hulls should have been set to 0 above, and we should not reach this code
		decomp->getSingleHull(&hull);

		const F32* v = hull.mVertexBase;

		for (S32 j = 0; j < hull.mNumVertices; ++j)
		{
			LLVector3 vert(v[0], v[1], v[2]); 
			p.push_back(vert);
			v = (F32*) (((U8*) v) + hull.mVertexStrideBytes);
		}
					
		{
			LLMutexLock lock(mMutex);
			mCurRequest->mHull[0] = p;
		}
	}		

	{
		completeCurrent();
		
	}
}


void LLPhysicsDecomp::run()
{
	LLConvexDecomposition* decomp = LLConvexDecomposition::getInstance();
	if (decomp == NULL)
	{
		// stub library. Set init to true so the main thread
		// doesn't wait for this to finish.
		mInited = true;
		return;
	}

	decomp->initThread();
	mInited = true;

	static const LLCDStageData* stages = NULL;
	static S32 num_stages = 0;
	
	if (!stages)
	{
		num_stages = decomp->getStages(&stages);
	}

	for (S32 i = 0; i < num_stages; i++)
	{
		mStageID[stages[i].mName] = i;
	}

	while (!mQuitting)
	{
		mSignal->wait();
		while (!mQuitting && !mRequestQ.empty())
		{
			{
				LLMutexLock lock(mMutex);
				mCurRequest = mRequestQ.front();
				mRequestQ.pop();
			}

			S32& id = *(mCurRequest->mDecompID);
			if (id == -1)
			{
				decomp->genDecomposition(id);
			}
			decomp->bindDecomposition(id);

			if (mCurRequest->mStage == "single_hull")
			{
				doDecompositionSingleHull();
			}
			else
			{
				doDecomposition();
			}		
		}
	}

	decomp->quitThread();
	
	if (mSignal->isLocked())
	{ //let go of mSignal's associated mutex
		mSignal->unlock();
	}

	mDone = true;
}

void LLPhysicsDecomp::Request::assignData(LLModel* mdl) 
{
	if (!mdl)
	{
		return ;
	}

	U16 index_offset = 0;
	U16 tri[3] ;

	mPositions.clear();
	mIndices.clear();
	mBBox[1] = LLVector3(F32_MIN, F32_MIN, F32_MIN) ;
	mBBox[0] = LLVector3(F32_MAX, F32_MAX, F32_MAX) ;
		
	//queue up vertex positions and indices
	for (S32 i = 0; i < mdl->getNumVolumeFaces(); ++i)
	{
		const LLVolumeFace& face = mdl->getVolumeFace(i);
		if (mPositions.size() + face.mNumVertices > 65535)
		{
			continue;
		}

		for (U32 j = 0; j < face.mNumVertices; ++j)
		{
			mPositions.push_back(LLVector3(face.mPositions[j].getF32ptr()));
			for(U32 k = 0 ; k < 3 ; k++)
			{
				mBBox[0].mV[k] = llmin(mBBox[0].mV[k], mPositions[j].mV[k]) ;
				mBBox[1].mV[k] = llmax(mBBox[1].mV[k], mPositions[j].mV[k]) ;
			}
		}

		updateTriangleAreaThreshold() ;

		for (U32 j = 0; j+2 < face.mNumIndices; j += 3)
		{
			tri[0] = face.mIndices[j] + index_offset ;
			tri[1] = face.mIndices[j + 1] + index_offset ;
			tri[2] = face.mIndices[j + 2] + index_offset ;
				
			if(isValidTriangle(tri[0], tri[1], tri[2]))
			{
				mIndices.push_back(tri[0]);
				mIndices.push_back(tri[1]);
				mIndices.push_back(tri[2]);
			}
		}

		index_offset += face.mNumVertices;
	}

	return ;
}

void LLPhysicsDecomp::Request::updateTriangleAreaThreshold() 
{
	F32 range = mBBox[1].mV[0] - mBBox[0].mV[0] ;
	range = llmin(range, mBBox[1].mV[1] - mBBox[0].mV[1]) ;
	range = llmin(range, mBBox[1].mV[2] - mBBox[0].mV[2]) ;

	mTriangleAreaThreshold = llmin(0.0002f, range * 0.000002f) ;
}

//check if the triangle area is large enough to qualify for a valid triangle
bool LLPhysicsDecomp::Request::isValidTriangle(U16 idx1, U16 idx2, U16 idx3) 
{
	LLVector3 a = mPositions[idx2] - mPositions[idx1] ;
	LLVector3 b = mPositions[idx3] - mPositions[idx1] ;
	F32 c = a * b ;

	return ((a*a) * (b*b) - c * c) > mTriangleAreaThreshold ;
}

void LLPhysicsDecomp::Request::setStatusMessage(const std::string& msg)
{
	mStatusMessage = msg;
}

LLModelInstance::LLModelInstance(LLSD& data)
{
	mLocalMeshID = data["mesh_id"].asInteger();
	mLabel = data["label"].asString();
	mTransform.setValue(data["transform"]);

	for (U32 i = 0; i < data["material"].size(); ++i)
	{
		LLImportMaterial mat(data["material"][i]);
		mMaterial[mat.mBinding] = mat;
	}
}


LLSD LLModelInstance::asLLSD()
{	
	LLSD ret;

	ret["mesh_id"] = mModel->mLocalID;
	ret["label"] = mLabel;
	ret["transform"] = mTransform.getValue();
	
	U32 i = 0;
	for (std::map<std::string, LLImportMaterial>::iterator iter = mMaterial.begin(); iter != mMaterial.end(); ++iter)
	{
		ret["material"][i++] = iter->second.asLLSD();
	}

	return ret;
}

LLImportMaterial::LLImportMaterial(LLSD& data)
{
	mDiffuseMapFilename = data["diffuse"]["filename"].asString();
	mDiffuseMapLabel = data["diffuse"]["label"].asString();
	mDiffuseColor.setValue(data["diffuse"]["color"]);
	mFullbright = data["fullbright"].asBoolean();
	mBinding = data["binding"].asString();
}


LLSD LLImportMaterial::asLLSD()
{
	LLSD ret;

	ret["diffuse"]["filename"] = mDiffuseMapFilename;
	ret["diffuse"]["label"] = mDiffuseMapLabel;
	ret["diffuse"]["color"] = mDiffuseColor.getValue();
	ret["fullbright"] = mFullbright;
	ret["binding"] = mBinding;

	return ret;
}

void LLMeshRepository::buildPhysicsMesh(LLModel::Decomposition& decomp)
{
	decomp.mMesh.resize(decomp.mHull.size());

	for (U32 i = 0; i < decomp.mHull.size(); ++i)
	{
		LLCDHull hull;
		hull.mNumVertices = decomp.mHull[i].size();
		hull.mVertexBase = decomp.mHull[i][0].mV;
		hull.mVertexStrideBytes = 12;

		LLCDMeshData mesh;
		LLCDResult res = LLCD_OK;
		if (LLConvexDecomposition::getInstance() != NULL)
		{
			res = LLConvexDecomposition::getInstance()->getMeshFromHull(&hull, &mesh);
		}
		if (res == LLCD_OK)
		{
			get_vertex_buffer_from_mesh(mesh, decomp.mMesh[i]);
		}
	}

	if (!decomp.mBaseHull.empty() && decomp.mBaseHullMesh.empty())
	{ //get mesh for base hull
		LLCDHull hull;
		hull.mNumVertices = decomp.mBaseHull.size();
		hull.mVertexBase = decomp.mBaseHull[0].mV;
		hull.mVertexStrideBytes = 12;

		LLCDMeshData mesh;
		LLCDResult res = LLCD_OK;
		if (LLConvexDecomposition::getInstance() != NULL)
		{
			res = LLConvexDecomposition::getInstance()->getMeshFromHull(&hull, &mesh);
		}
		if (res == LLCD_OK)
		{
			get_vertex_buffer_from_mesh(mesh, decomp.mBaseHullMesh);
		}
	}
}


bool LLMeshRepository::meshUploadEnabled()
{
	LLViewerRegion *region = gAgent.getRegion();
	// <FS:Ansariel> Use faster LLCachedControls for frequently visited locations
	//if(gSavedSettings.getBOOL("MeshEnabled") &&
	static LLCachedControl<bool> meshEnabled(gSavedSettings, "MeshEnabled");
	if(meshEnabled &&
	// </FS:Ansariel>
	   region)
	{
		return region->meshUploadEnabled();
	}
	return false;
}

bool LLMeshRepository::meshRezEnabled()
{
	LLViewerRegion *region = gAgent.getRegion();
	// <FS:Ansariel> Use faster LLCachedControls for frequently visited locations
	//if(gSavedSettings.getBOOL("MeshEnabled") && 
	static LLCachedControl<bool> meshEnabled(gSavedSettings, "MeshEnabled");
	if(meshEnabled &&
	// </FS:Ansariel>
	   region)
	{
		return region->meshRezEnabled();
	}
	return false;
}

// Threading:  main thread only
// static
void LLMeshRepository::metricsStart()
{
	++metrics_teleport_start_count;
	sQuiescentTimer.start(0);
}

// Threading:  main thread only
// static
void LLMeshRepository::metricsStop()
{
	sQuiescentTimer.stop(0);
}

// Threading:  main thread only
// static
void LLMeshRepository::metricsProgress(unsigned int this_count)
{
	static bool first_start(true);

	if (first_start)
	{
		metricsStart();
		first_start = false;
	}
	sQuiescentTimer.ringBell(0, this_count);
}

// Threading:  main thread only
// static
void LLMeshRepository::metricsUpdate()
{
	F64 started, stopped;
	U64 total_count(U64L(0)), user_cpu(U64L(0)), sys_cpu(U64L(0));
	
	if (sQuiescentTimer.isExpired(0, started, stopped, total_count, user_cpu, sys_cpu))
	{
		LLSD metrics;

		metrics["reason"] = "Mesh Download Quiescent";
		metrics["scope"] = metrics_teleport_start_count > 1 ? "Teleport" : "Login";
		metrics["start"] = started;
		metrics["stop"] = stopped;
		metrics["fetches"] = LLSD::Integer(total_count);
		metrics["teleports"] = LLSD::Integer(metrics_teleport_start_count);
		metrics["user_cpu"] = double(user_cpu) / 1.0e6;
		metrics["sys_cpu"] = double(sys_cpu) / 1.0e6;
		LL_INFOS(LOG_MESH) << "EventMarker " << metrics << LL_ENDL;
	}
}

// Threading:  main thread only
// static
void teleport_started()
{
	LLMeshRepository::metricsStart();
}
<|MERGE_RESOLUTION|>--- conflicted
+++ resolved
@@ -3231,7 +3231,6 @@
 	if (1 == mGetMeshVersion)
 	{
 		// Legacy GetMesh operation with high connection concurrency
-<<<<<<< HEAD
 		// <FS:Ansariel> Use faster LLCachedControls for frequently visited locations
 		//LLMeshRepoThread::sMaxConcurrentRequests = gSavedSettings.getU32("MeshMaxConcurrentRequests");
 		static LLCachedControl<U32> meshMaxConcurrentRequests(gSavedSettings, "MeshMaxConcurrentRequests");
@@ -3250,9 +3249,6 @@
 		//</FS:TS> FIRE-11451 
 		LLMeshRepoThread::sMaxConcurrentRequests = meshMaxConcurrentRequests();
 		// </FS:Ansariel>
-=======
-		LLMeshRepoThread::sMaxConcurrentRequests = gSavedSettings.getU32("MeshMaxConcurrentRequests");
->>>>>>> 7c0a06f1
 		LLMeshRepoThread::sRequestHighWater = llclamp(2 * S32(LLMeshRepoThread::sMaxConcurrentRequests),
 													  REQUEST_HIGH_WATER_MIN,
 													  REQUEST_HIGH_WATER_MAX);
@@ -3263,8 +3259,13 @@
 	else
 	{
 		// GetMesh2 operation with keepalives, etc.  With pipelining,
-<<<<<<< HEAD
-		// we'll increase this.
+		// we'll increase this.  See llappcorehttp and llcorehttp for
+		// discussion on connection strategies.
+		LLAppCoreHttp & app_core_http(LLAppViewer::instance()->getAppCoreHttp());
+		S32 scale(app_core_http.isPipelined(LLAppCoreHttp::AP_MESH2)
+				  ? (2 * LLAppCoreHttp::PIPELINING_DEPTH)
+				  : 5);
+
 		// <FS:TM> Use faster LLCachedControls for frequently visited locations
 		//LLMeshRepoThread::sMaxConcurrentRequests = gSavedSettings.getU32("Mesh2MaxConcurrentRequests");
 		static LLCachedControl<U32> mesh2MaxConcurrentRequests(gSavedSettings, "Mesh2MaxConcurrentRequests");
@@ -3283,24 +3284,14 @@
 		//</FS:TS> FIRE-11451 
 		LLMeshRepoThread::sMaxConcurrentRequests = mesh2MaxConcurrentRequests();
 		// </FS:TM>
-		LLMeshRepoThread::sRequestHighWater = llclamp(5 * S32(LLMeshRepoThread::sMaxConcurrentRequests),
-=======
-		// we'll increase this.  See llappcorehttp and llcorehttp for
-		// discussion on connection strategies.
-		LLAppCoreHttp & app_core_http(LLAppViewer::instance()->getAppCoreHttp());
-		S32 scale(app_core_http.isPipelined(LLAppCoreHttp::AP_MESH2)
-				  ? (2 * LLAppCoreHttp::PIPELINING_DEPTH)
-				  : 5);
-
-		LLMeshRepoThread::sMaxConcurrentRequests = gSavedSettings.getU32("Mesh2MaxConcurrentRequests");
 		LLMeshRepoThread::sRequestHighWater = llclamp(scale * S32(LLMeshRepoThread::sMaxConcurrentRequests),
->>>>>>> 7c0a06f1
 													  REQUEST2_HIGH_WATER_MIN,
 													  REQUEST2_HIGH_WATER_MAX);
 		LLMeshRepoThread::sRequestLowWater = llclamp(LLMeshRepoThread::sRequestHighWater / 2,
 													 REQUEST2_LOW_WATER_MIN,
 													 REQUEST2_LOW_WATER_MAX);
 	}
+
 
 	//clean up completed upload threads
 	for (std::vector<LLMeshUploadThread*>::iterator iter = mUploads.begin(); iter != mUploads.end(); )
