--- conflicted
+++ resolved
@@ -1,7919 +1,3978 @@
-<<<<<<< HEAD
-/** 
- * @file llmeshrepository.cpp
- * @brief Mesh repository implementation.
- *
- * $LicenseInfo:firstyear=2005&license=viewerlgpl$
- * Second Life Viewer Source Code
- * Copyright (C) 2010, Linden Research, Inc.
- * 
- * This library is free software; you can redistribute it and/or
- * modify it under the terms of the GNU Lesser General Public
- * License as published by the Free Software Foundation;
- * version 2.1 of the License only.
- * 
- * This library is distributed in the hope that it will be useful,
- * but WITHOUT ANY WARRANTY; without even the implied warranty of
- * MERCHANTABILITY or FITNESS FOR A PARTICULAR PURPOSE.  See the GNU
- * Lesser General Public License for more details.
- * 
- * You should have received a copy of the GNU Lesser General Public
- * License along with this library; if not, write to the Free Software
- * Foundation, Inc., 51 Franklin Street, Fifth Floor, Boston, MA  02110-1301  USA
- * 
- * Linden Research, Inc., 945 Battery Street, San Francisco, CA  94111  USA
- * $/LicenseInfo$
- */
-
-#include "llviewerprecompiledheaders.h"
-
-#include "apr_pools.h"
-#include "apr_dso.h"
-#include "llhttpstatuscodes.h"
-#include "llmeshrepository.h"
-
-#include "llagent.h"
-#include "llappviewer.h"
-#include "llbufferstream.h"
-#include "llcurl.h"
-#include "lldatapacker.h"
-#include "llfasttimer.h"
-#include "llfloatermodelpreview.h"
-#include "llfloaterperms.h"
-#include "lleconomy.h"
-#include "llimagej2c.h"
-#include "llhost.h"
-#include "llnotificationsutil.h"
-#include "llsd.h"
-#include "llsdutil_math.h"
-#include "llsdserialize.h"
-#include "llthread.h"
-#include "llvfile.h"
-#include "llviewercontrol.h"
-#include "llviewermenufile.h"
-#include "llviewerobjectlist.h"
-#include "llviewerregion.h"
-#include "llviewertexturelist.h"
-#include "llvolume.h"
-#include "llvolumemgr.h"
-#include "llvovolume.h"
-#include "llworld.h"
-#include "material_codes.h"
-#include "pipeline.h"
-#include "llinventorymodel.h"
-#include "llfoldertype.h"
-
-#ifndef LL_WINDOWS
-#include "netdb.h"
-#endif
-
-#include <queue>
-
-LLFastTimer::DeclareTimer FTM_MESH_UPDATE("Mesh Update");
-LLFastTimer::DeclareTimer FTM_LOAD_MESH("Load Mesh");
-
-LLMeshRepository gMeshRepo;
-
-const U32 MAX_MESH_REQUESTS_PER_SECOND = 100;
-
-U32 LLMeshRepository::sBytesReceived = 0;
-U32 LLMeshRepository::sHTTPRequestCount = 0;
-U32 LLMeshRepository::sHTTPRetryCount = 0;
-U32 LLMeshRepository::sCacheBytesRead = 0;
-U32 LLMeshRepository::sCacheBytesWritten = 0;
-U32 LLMeshRepository::sPeakKbps = 0;
-	
-
-const U32 MAX_TEXTURE_UPLOAD_RETRIES = 5;
-
-void dumpLLSDToFile(const LLSD& content, std::string filename);
-
-std::string header_lod[] = 
-{
-	"lowest_lod",
-	"low_lod",
-	"medium_lod",
-	"high_lod"
-};
-
-
-//get the number of bytes resident in memory for given volume
-U32 get_volume_memory_size(const LLVolume* volume)
-{
-	U32 indices = 0;
-	U32 vertices = 0;
-
-	for (U32 i = 0; i < volume->getNumVolumeFaces(); ++i)
-	{
-		const LLVolumeFace& face = volume->getVolumeFace(i);
-		indices += face.mNumIndices;
-		vertices += face.mNumVertices;
-	}
-
-
-	return indices*2+vertices*11+sizeof(LLVolume)+sizeof(LLVolumeFace)*volume->getNumVolumeFaces();
-}
-
-void get_vertex_buffer_from_mesh(LLCDMeshData& mesh, LLModel::PhysicsMesh& res, F32 scale = 1.f)
-{
-	res.mPositions.clear();
-	res.mNormals.clear();
-	
-	const F32* v = mesh.mVertexBase;
-
-	if (mesh.mIndexType == LLCDMeshData::INT_16)
-	{
-		U16* idx = (U16*) mesh.mIndexBase;
-		for (S32 j = 0; j < mesh.mNumTriangles; ++j)
-		{ 
-			F32* mp0 = (F32*) ((U8*)v+idx[0]*mesh.mVertexStrideBytes);
-			F32* mp1 = (F32*) ((U8*)v+idx[1]*mesh.mVertexStrideBytes);
-			F32* mp2 = (F32*) ((U8*)v+idx[2]*mesh.mVertexStrideBytes);
-
-			idx = (U16*) (((U8*)idx)+mesh.mIndexStrideBytes);
-			
-			LLVector3 v0(mp0);
-			LLVector3 v1(mp1);
-			LLVector3 v2(mp2);
-
-			LLVector3 n = (v1-v0)%(v2-v0);
-			n.normalize();
-
-			res.mPositions.push_back(v0*scale);
-			res.mPositions.push_back(v1*scale);
-			res.mPositions.push_back(v2*scale);
-
-			res.mNormals.push_back(n);
-			res.mNormals.push_back(n);
-			res.mNormals.push_back(n);			
-		}
-	}
-	else
-	{
-		U32* idx = (U32*) mesh.mIndexBase;
-		for (S32 j = 0; j < mesh.mNumTriangles; ++j)
-		{ 
-			F32* mp0 = (F32*) ((U8*)v+idx[0]*mesh.mVertexStrideBytes);
-			F32* mp1 = (F32*) ((U8*)v+idx[1]*mesh.mVertexStrideBytes);
-			F32* mp2 = (F32*) ((U8*)v+idx[2]*mesh.mVertexStrideBytes);
-
-			idx = (U32*) (((U8*)idx)+mesh.mIndexStrideBytes);
-			
-			LLVector3 v0(mp0);
-			LLVector3 v1(mp1);
-			LLVector3 v2(mp2);
-
-			LLVector3 n = (v1-v0)%(v2-v0);
-			n.normalize();
-
-			res.mPositions.push_back(v0*scale);
-			res.mPositions.push_back(v1*scale);
-			res.mPositions.push_back(v2*scale);
-
-			res.mNormals.push_back(n);
-			res.mNormals.push_back(n);
-			res.mNormals.push_back(n);			
-		}
-	}
-}
-
-S32 LLMeshRepoThread::sActiveHeaderRequests = 0;
-S32 LLMeshRepoThread::sActiveLODRequests = 0;
-U32	LLMeshRepoThread::sMaxConcurrentRequests = 1;
-
-
-class LLTextureCostResponder : public LLCurl::Responder
-{
-public:
-	LLTextureUploadData mData;
-	LLMeshUploadThread* mThread;
-
-	LLTextureCostResponder(LLTextureUploadData data, LLMeshUploadThread* thread) 
-		: mData(data), mThread(thread)
-	{
-
-	}
-
-	virtual void completed(U32 status, const std::string& reason, const LLSD& content)
-	{
-		mThread->mPendingConfirmations--;
-		if (isGoodStatus(status))
-		{
-			mThread->priceResult(mData, content);	
-		}
-		else
-		{
-			llwarns << status << ": " << reason << llendl;
-
-			if (mData.mRetries < MAX_TEXTURE_UPLOAD_RETRIES)
-			{
-				llwarns << "Retrying. (" << ++mData.mRetries << ")" << llendl;
-			
-				if (status == 499 || status == 500)
-				{
-					mThread->uploadTexture(mData);
-				}
-				else
-				{
-					llerrs << "Unhandled status " << status << llendl;
-				}
-			}
-			else
-			{ 
-				llwarns << "Giving up after " << mData.mRetries << " retries." << llendl;
-			}
-		}
-	}
-};
-
-class LLTextureUploadResponder : public LLCurl::Responder
-{
-public:
-	LLTextureUploadData mData;
-	LLMeshUploadThread* mThread;
-
-	LLTextureUploadResponder(LLTextureUploadData data, LLMeshUploadThread* thread)
-		: mData(data), mThread(thread)
-	{
-	}
-
-	virtual void completed(U32 status, const std::string& reason, const LLSD& content)
-	{
-		mThread->mPendingUploads--;
-		if (isGoodStatus(status))
-		{
-			mData.mUUID = content["new_asset"].asUUID();
-			gMeshRepo.updateInventory(LLMeshRepository::inventory_data(mData.mPostData, content));
-			mThread->onTextureUploaded(mData);
-		}
-		else
-		{
-			llwarns << status << ": " << reason << llendl;
-			llwarns << "Retrying. (" << ++mData.mRetries << ")" << llendl;
-
-			if (status == 404)
-			{
-				mThread->uploadTexture(mData);
-			}
-			else if (status == 499)
-			{
-				mThread->mConfirmedTextureQ.push(mData);
-			}
-			else
-			{
-				llerrs << "Unhandled status " << status << llendl;
-			}
-		}
-	}
-};
-
-class LLMeshCostResponder : public LLCurl::Responder
-{
-public:
-	LLMeshUploadData mData;
-	LLMeshUploadThread* mThread;
-
-	LLMeshCostResponder(LLMeshUploadData data, LLMeshUploadThread* thread) 
-		: mData(data), mThread(thread)
-	{
-
-	}
-
-	virtual void completed(U32 status, const std::string& reason, const LLSD& content)
-	{
-		mThread->mPendingConfirmations--;
-
-		if (isGoodStatus(status))
-		{
-			mThread->priceResult(mData, content);	
-		}
-		else
-		{
-			llwarns << status << ": " << reason << llendl;			
-			
-			if (status == HTTP_INTERNAL_ERROR)
-			{
-				llwarns << "Retrying. (" << ++mData.mRetries << ")" << llendl;
-				mThread->uploadModel(mData);
-			}
-			else if (status == HTTP_BAD_REQUEST)
-			{
-				llwarns << "Status 400 received from server, giving up." << llendl;
-			}
-			else if (status == HTTP_NOT_FOUND)
-			{
-				llwarns <<"Status 404 received, server is disconnected, giving up." << llendl ;
-			}
-			else
-			{
-				llerrs << "Unhandled status " << status << llendl;
-			}
-		}
-	}
-};
-
-class LLMeshUploadResponder : public LLCurl::Responder
-{
-public:
-	LLMeshUploadData mData;
-	LLMeshUploadThread* mThread;
-
-	LLMeshUploadResponder(LLMeshUploadData data, LLMeshUploadThread* thread)
-		: mData(data), mThread(thread)
-	{
-	}
-
-	virtual void completed(U32 status, const std::string& reason, const LLSD& content)
-	{
-		mThread->mPendingUploads--;
-		if (isGoodStatus(status))
-		{
-			mData.mUUID = content["new_asset"].asUUID();
-			if (mData.mUUID.isNull())
-			{
-				LLSD args;
-				std::string message = content["error"]["message"];
-				std::string identifier = content["error"]["identifier"];
-				std::string invalidity_identifier = content["error"]["invalidity_identifier"];
-
-				args["MESSAGE"] = message;
-				args["IDENTIFIER"] = identifier;
-				args["INVALIDITY_IDENTIFIER"] = invalidity_identifier;
-				args["LABEL"] = mData.mBaseModel->mLabel;
-
-				gMeshRepo.uploadError(args);
-			}
-			else
-			{
-				gMeshRepo.updateInventory(LLMeshRepository::inventory_data(mData.mPostData, content));
-				mThread->onModelUploaded(mData);
-			}
-		}
-		else
-		{
-			llwarns << status << ": " << reason << llendl;
-			llwarns << "Retrying. (" << ++mData.mRetries << ")" << llendl;
-
-			if (status == 404)
-			{
-				mThread->uploadModel(mData);
-			}
-			else if (status == 499)
-			{
-				mThread->mConfirmedQ.push(mData);
-			}
-			else if (status != 500)
-			{ //drop internal server errors on the floor, otherwise grab
-				llerrs << "Unhandled status " << status << llendl;
-			}
-		}
-	}
-};
-
-
-class LLMeshHeaderResponder : public LLCurl::Responder
-{
-public:
-	LLVolumeParams mMeshParams;
-	
-	LLMeshHeaderResponder(const LLVolumeParams& mesh_params)
-		: mMeshParams(mesh_params)
-	{
-	}
-
-	virtual void completedRaw(U32 status, const std::string& reason,
-							  const LLChannelDescriptors& channels,
-							  const LLIOPipe::buffer_ptr_t& buffer);
-
-};
-
-class LLMeshLODResponder : public LLCurl::Responder
-{
-public:
-	LLVolumeParams mMeshParams;
-	S32 mLOD;
-	U32 mRequestedBytes;
-	U32 mOffset;
-
-	LLMeshLODResponder(const LLVolumeParams& mesh_params, S32 lod, U32 offset, U32 requested_bytes)
-		: mMeshParams(mesh_params), mLOD(lod), mOffset(offset), mRequestedBytes(requested_bytes)
-	{
-	}
-
-	virtual void completedRaw(U32 status, const std::string& reason,
-							  const LLChannelDescriptors& channels,
-							  const LLIOPipe::buffer_ptr_t& buffer);
-
-};
-
-class LLMeshSkinInfoResponder : public LLCurl::Responder
-{
-public:
-	LLUUID mMeshID;
-	U32 mRequestedBytes;
-	U32 mOffset;
-
-	LLMeshSkinInfoResponder(const LLUUID& id, U32 offset, U32 size)
-		: mMeshID(id), mRequestedBytes(size), mOffset(offset)
-	{
-	}
-
-	virtual void completedRaw(U32 status, const std::string& reason,
-							  const LLChannelDescriptors& channels,
-							  const LLIOPipe::buffer_ptr_t& buffer);
-
-};
-
-class LLMeshDecompositionResponder : public LLCurl::Responder
-{
-public:
-	LLUUID mMeshID;
-	U32 mRequestedBytes;
-	U32 mOffset;
-
-	LLMeshDecompositionResponder(const LLUUID& id, U32 offset, U32 size)
-		: mMeshID(id), mRequestedBytes(size), mOffset(offset)
-	{
-	}
-
-	virtual void completedRaw(U32 status, const std::string& reason,
-							  const LLChannelDescriptors& channels,
-							  const LLIOPipe::buffer_ptr_t& buffer);
-
-};
-
-class LLMeshPhysicsShapeResponder : public LLCurl::Responder
-{
-public:
-	LLUUID mMeshID;
-	U32 mRequestedBytes;
-	U32 mOffset;
-
-	LLMeshPhysicsShapeResponder(const LLUUID& id, U32 offset, U32 size)
-		: mMeshID(id), mRequestedBytes(size), mOffset(offset)
-	{
-	}
-
-	virtual void completedRaw(U32 status, const std::string& reason,
-							  const LLChannelDescriptors& channels,
-							  const LLIOPipe::buffer_ptr_t& buffer);
-
-};
-
-class LLModelObjectUploadResponder: public LLCurl::Responder
-{
-	LLSD mObjectAsset;
-	LLMeshUploadThread* mThread;
-
-public:
-	LLModelObjectUploadResponder(LLMeshUploadThread* thread, const LLSD& object_asset):
-		mThread(thread),
-		mObjectAsset(object_asset)
-	{
-	}
-
-	virtual void completedRaw(U32 status, const std::string& reason,
-							  const LLChannelDescriptors& channels,
-							  const LLIOPipe::buffer_ptr_t& buffer)
-	{
-		assert_main_thread();
-		
-		llinfos << "completed" << llendl;
-		mThread->mPendingUploads--;
-		mThread->mFinished = true;
-	}
-};
-
-class LLWholeModelFeeResponder: public LLCurl::Responder
-{
-	LLMeshUploadThread* mThread;
-public:
-	LLWholeModelFeeResponder(LLMeshUploadThread* thread):
-		mThread(thread)
-	{
-	}
-	virtual void completed(U32 status,
-						   const std::string& reason,
-						   const LLSD& content)
-	{
-		//assert_main_thread();
-		llinfos << "completed" << llendl;
-		mThread->mPendingUploads--;
-		dumpLLSDToFile(content,"whole_model_fee_response.xml");
-		if (isGoodStatus(status))
-		{
-			mThread->mWholeModelUploadURL = content["uploader"].asString(); 
-		}
-		else
-		{
-			llinfos << "upload failed" << llendl;
-			mThread->mWholeModelUploadURL = "";
-		}
-
-	}
-};
-
-class LLWholeModelUploadResponder: public LLCurl::Responder
-{
-	LLMeshUploadThread* mThread;
-	LLSD mPostData;
-	
-public:
-	LLWholeModelUploadResponder(LLMeshUploadThread* thread, LLSD& post_data):
-		mThread(thread),
-		mPostData(post_data)
-	{
-	}
-	virtual void completed(U32 status,
-						   const std::string& reason,
-						   const LLSD& content)
-	{
-		//assert_main_thread();
-		llinfos << "upload completed" << llendl;
-		mThread->mPendingUploads--;
-		dumpLLSDToFile(content,"whole_model_upload_response.xml");
-		// requested "mesh" asset type isn't actually the type
-		// of the resultant object, fix it up here.
-		mPostData["asset_type"] = "object";
-		gMeshRepo.updateInventory(LLMeshRepository::inventory_data(mPostData,content));
-	}
-};
-
-LLMeshRepoThread::LLMeshRepoThread()
-: LLThread("mesh repo", NULL) 
-{ 
-	mWaiting = false;
-	mMutex = new LLMutex(NULL);
-	mHeaderMutex = new LLMutex(NULL);
-	mSignal = new LLCondition(NULL);
-}
-
-LLMeshRepoThread::~LLMeshRepoThread()
-{
-	delete mMutex;
-	mMutex = NULL;
-	delete mHeaderMutex;
-	mHeaderMutex = NULL;
-	delete mSignal;
-	mSignal = NULL;
-}
-
-void LLMeshRepoThread::run()
-{
-	mCurlRequest = new LLCurlRequest();
-	LLCDResult res = LLConvexDecomposition::initThread();
-	if (res != LLCD_OK)
-	{
-		llwarns << "convex decomposition unable to be loaded" << llendl;
-	}
-
-	while (!LLApp::isQuitting())
-	{
-		mWaiting = true;
-		mSignal->wait();
-		mWaiting = false;
-
-		if (!LLApp::isQuitting())
-		{
-			static U32 count = 0;
-
-			static F32 last_hundred = gFrameTimeSeconds;
-
-			if (gFrameTimeSeconds - last_hundred > 1.f)
-			{ //a second has gone by, clear count
-				last_hundred = gFrameTimeSeconds;
-				count = 0;	
-			}
-
-			// NOTE: throttling intentionally favors LOD requests over header requests
-			
-			while (!mLODReqQ.empty() && count < MAX_MESH_REQUESTS_PER_SECOND && sActiveLODRequests < sMaxConcurrentRequests)
-			{
-				{
-					mMutex->lock();
-					LODRequest req = mLODReqQ.front();
-					mLODReqQ.pop();
-					mMutex->unlock();
-					if (fetchMeshLOD(req.mMeshParams, req.mLOD))
-					{
-						count++;
-					}
-				}
-			}
-
-			while (!mHeaderReqQ.empty() && count < MAX_MESH_REQUESTS_PER_SECOND && sActiveHeaderRequests < sMaxConcurrentRequests)
-			{
-				{
-					mMutex->lock();
-					HeaderRequest req = mHeaderReqQ.front();
-					mHeaderReqQ.pop();
-					mMutex->unlock();
-					if (fetchMeshHeader(req.mMeshParams))
-					{
-						count++;
-					}
-				}
-			}
-
-			{ //mSkinRequests is protected by mSignal
-				std::set<LLUUID> incomplete;
-				for (std::set<LLUUID>::iterator iter = mSkinRequests.begin(); iter != mSkinRequests.end(); ++iter)
-				{
-					LLUUID mesh_id = *iter;
-					if (!fetchMeshSkinInfo(mesh_id))
-					{
-						incomplete.insert(mesh_id);
-					}
-				}
-				mSkinRequests = incomplete;
-			}
-
-			{ //mDecompositionRequests is protected by mSignal
-				std::set<LLUUID> incomplete;
-				for (std::set<LLUUID>::iterator iter = mDecompositionRequests.begin(); iter != mDecompositionRequests.end(); ++iter)
-				{
-					LLUUID mesh_id = *iter;
-					if (!fetchMeshDecomposition(mesh_id))
-					{
-						incomplete.insert(mesh_id);
-					}
-				}
-				mDecompositionRequests = incomplete;
-			}
-
-			{ //mPhysicsShapeRequests is protected by mSignal
-				std::set<LLUUID> incomplete;
-				for (std::set<LLUUID>::iterator iter = mPhysicsShapeRequests.begin(); iter != mPhysicsShapeRequests.end(); ++iter)
-				{
-					LLUUID mesh_id = *iter;
-					if (!fetchMeshPhysicsShape(mesh_id))
-					{
-						incomplete.insert(mesh_id);
-					}
-				}
-				mPhysicsShapeRequests = incomplete;
-			}
-
-			mCurlRequest->process();
-		}
-	}
-	
-	if (mSignal->isLocked())
-	{ //make sure to let go of the mutex associated with the given signal before shutting down
-		mSignal->unlock();
-	}
-
-	res = LLConvexDecomposition::quitThread();
-	if (res != LLCD_OK)
-	{
-		llwarns << "convex decomposition unable to be quit" << llendl;
-	}
-
-	delete mCurlRequest;
-	mCurlRequest = NULL;
-}
-
-void LLMeshRepoThread::loadMeshSkinInfo(const LLUUID& mesh_id)
-{ //protected by mSignal, no locking needed here
-	mSkinRequests.insert(mesh_id);
-}
-
-void LLMeshRepoThread::loadMeshDecomposition(const LLUUID& mesh_id)
-{ //protected by mSignal, no locking needed here
-	mDecompositionRequests.insert(mesh_id);
-}
-
-void LLMeshRepoThread::loadMeshPhysicsShape(const LLUUID& mesh_id)
-{ //protected by mSignal, no locking needed here
-	mPhysicsShapeRequests.insert(mesh_id);
-}
-
-
-void LLMeshRepoThread::loadMeshLOD(const LLVolumeParams& mesh_params, S32 lod)
-{ //protected by mSignal, no locking needed here
-
-	mesh_header_map::iterator iter = mMeshHeader.find(mesh_params.getSculptID());
-	if (iter != mMeshHeader.end())
-	{ //if we have the header, request LOD byte range
-		LODRequest req(mesh_params, lod);
-		{
-			LLMutexLock lock(mMutex);
-			mLODReqQ.push(req);
-		}
-	}
-	else
-	{ 
-		HeaderRequest req(mesh_params);
-		
-		pending_lod_map::iterator pending = mPendingLOD.find(mesh_params);
-
-		if (pending != mPendingLOD.end())
-		{ //append this lod request to existing header request
-			pending->second.push_back(lod);
-			llassert(pending->second.size() <= LLModel::NUM_LODS)
-		}
-		else
-		{ //if no header request is pending, fetch header
-			LLMutexLock lock(mMutex);
-			mHeaderReqQ.push(req);
-			mPendingLOD[mesh_params].push_back(lod);
-		}
-	}
-}
-
-//static 
-std::string LLMeshRepoThread::constructUrl(LLUUID mesh_id)
-{
-	std::string http_url;
-	
-	if (gAgent.getRegion())
-	{
-		http_url = gMeshRepo.mGetMeshCapability; 
-	}
-
-	if (!http_url.empty())
-	{
-		http_url += "/?mesh_id=";
-		http_url += mesh_id.asString().c_str();
-	}
-	else
-	{
-		llwarns << "Current region does not have GetMesh capability!  Cannot load " << mesh_id << ".mesh" << llendl;
-	}
-
-	return http_url;
-}
-
-bool LLMeshRepoThread::fetchMeshSkinInfo(const LLUUID& mesh_id)
-{ //protected by mMutex
-	mHeaderMutex->lock();
-
-	if (mMeshHeader.find(mesh_id) == mMeshHeader.end())
-	{ //we have no header info for this mesh, do nothing
-		mHeaderMutex->unlock();
-		return false;
-	}
-
-	U32 header_size = mMeshHeaderSize[mesh_id];
-
-	if (header_size > 0)
-	{
-		S32 offset = header_size + mMeshHeader[mesh_id]["skin"]["offset"].asInteger();
-		S32 size = mMeshHeader[mesh_id]["skin"]["size"].asInteger();
-
-		mHeaderMutex->unlock();
-
-		if (offset >= 0 && size > 0)
-		{
-			//check VFS for mesh skin info
-			LLVFile file(gVFS, mesh_id, LLAssetType::AT_MESH);
-			if (file.getSize() >= offset+size)
-			{
-				LLMeshRepository::sCacheBytesRead += size;
-				file.seek(offset);
-				U8* buffer = new U8[size];
-				file.read(buffer, size);
-
-				//make sure buffer isn't all 0's (reserved block but not written)
-				bool zero = true;
-				for (S32 i = 0; i < llmin(size, 1024) && zero; ++i)
-				{
-					zero = buffer[i] > 0 ? false : true;
-				}
-
-				if (!zero)
-				{ //attempt to parse
-					if (skinInfoReceived(mesh_id, buffer, size))
-					{
-						delete[] buffer;
-						return true;
-					}
-				}
-
-				delete[] buffer;
-			}
-
-			//reading from VFS failed for whatever reason, fetch from sim
-			std::vector<std::string> headers;
-			headers.push_back("Accept: application/octet-stream");
-
-			std::string http_url = constructUrl(mesh_id);
-			if (!http_url.empty())
-			{
-				++sActiveLODRequests;
-				LLMeshRepository::sHTTPRequestCount++;
-				mCurlRequest->getByteRange(constructUrl(mesh_id), headers, offset, size,
-										   new LLMeshSkinInfoResponder(mesh_id, offset, size));
-			}
-		}
-	}
-	else
-	{	
-		mHeaderMutex->unlock();
-	}
-
-	//early out was not hit, effectively fetched
-	return true;
-}
-
-bool LLMeshRepoThread::fetchMeshDecomposition(const LLUUID& mesh_id)
-{ //protected by mMutex
-	mHeaderMutex->lock();
-
-	if (mMeshHeader.find(mesh_id) == mMeshHeader.end())
-	{ //we have no header info for this mesh, do nothing
-		mHeaderMutex->unlock();
-		return false;
-	}
-
-	U32 header_size = mMeshHeaderSize[mesh_id];
-
-	if (header_size > 0)
-	{
-		S32 offset = header_size + mMeshHeader[mesh_id]["decomposition"]["offset"].asInteger();
-		S32 size = mMeshHeader[mesh_id]["decomposition"]["size"].asInteger();
-
-		mHeaderMutex->unlock();
-
-		if (offset >= 0 && size > 0)
-		{
-			//check VFS for mesh skin info
-			LLVFile file(gVFS, mesh_id, LLAssetType::AT_MESH);
-			if (file.getSize() >= offset+size)
-			{
-				LLMeshRepository::sCacheBytesRead += size;
-				file.seek(offset);
-				U8* buffer = new U8[size];
-				file.read(buffer, size);
-
-				//make sure buffer isn't all 0's (reserved block but not written)
-				bool zero = true;
-				for (S32 i = 0; i < llmin(size, 1024) && zero; ++i)
-				{
-					zero = buffer[i] > 0 ? false : true;
-				}
-
-				if (!zero)
-				{ //attempt to parse
-					if (decompositionReceived(mesh_id, buffer, size))
-					{
-						delete[] buffer;
-						return true;
-					}
-				}
-
-				delete[] buffer;
-			}
-
-			//reading from VFS failed for whatever reason, fetch from sim
-			std::vector<std::string> headers;
-			headers.push_back("Accept: application/octet-stream");
-
-			std::string http_url = constructUrl(mesh_id);
-			if (!http_url.empty())
-			{
-				++sActiveLODRequests;
-				LLMeshRepository::sHTTPRequestCount++;
-				mCurlRequest->getByteRange(http_url, headers, offset, size,
-										   new LLMeshDecompositionResponder(mesh_id, offset, size));
-			}
-		}
-	}
-	else
-	{	
-		mHeaderMutex->unlock();
-	}
-
-	//early out was not hit, effectively fetched
-	return true;
-}
-
-bool LLMeshRepoThread::fetchMeshPhysicsShape(const LLUUID& mesh_id)
-{ //protected by mMutex
-	mHeaderMutex->lock();
-
-	if (mMeshHeader.find(mesh_id) == mMeshHeader.end())
-	{ //we have no header info for this mesh, do nothing
-		mHeaderMutex->unlock();
-		return false;
-	}
-
-	U32 header_size = mMeshHeaderSize[mesh_id];
-
-	if (header_size > 0)
-	{
-		S32 offset = header_size + mMeshHeader[mesh_id]["physics_shape"]["offset"].asInteger();
-		S32 size = mMeshHeader[mesh_id]["physics_shape"]["size"].asInteger();
-
-		mHeaderMutex->unlock();
-
-		if (offset >= 0 && size > 0)
-		{
-			//check VFS for mesh physics shape info
-			LLVFile file(gVFS, mesh_id, LLAssetType::AT_MESH);
-			if (file.getSize() >= offset+size)
-			{
-				LLMeshRepository::sCacheBytesRead += size;
-				file.seek(offset);
-				U8* buffer = new U8[size];
-				file.read(buffer, size);
-
-				//make sure buffer isn't all 0's (reserved block but not written)
-				bool zero = true;
-				for (S32 i = 0; i < llmin(size, 1024) && zero; ++i)
-				{
-					zero = buffer[i] > 0 ? false : true;
-				}
-
-				if (!zero)
-				{ //attempt to parse
-					if (physicsShapeReceived(mesh_id, buffer, size))
-					{
-						delete[] buffer;
-						return true;
-					}
-				}
-
-				delete[] buffer;
-			}
-
-			//reading from VFS failed for whatever reason, fetch from sim
-			std::vector<std::string> headers;
-			headers.push_back("Accept: application/octet-stream");
-
-			std::string http_url = constructUrl(mesh_id);
-			if (!http_url.empty())
-			{
-				++sActiveLODRequests;
-				LLMeshRepository::sHTTPRequestCount++;
-				mCurlRequest->getByteRange(http_url, headers, offset, size,
-										   new LLMeshPhysicsShapeResponder(mesh_id, offset, size));
-			}
-		}
-		else
-		{ //no physics shape whatsoever, report back NULL
-			physicsShapeReceived(mesh_id, NULL, 0);
-		}
-	}
-	else
-	{	
-		mHeaderMutex->unlock();
-	}
-
-	//early out was not hit, effectively fetched
-	return true;
-}
-
-bool LLMeshRepoThread::fetchMeshHeader(const LLVolumeParams& mesh_params)
-{
-	bool retval = false;
-
-	{
-		//look for mesh in asset in vfs
-		LLVFile file(gVFS, mesh_params.getSculptID(), LLAssetType::AT_MESH);
-			
-		S32 size = file.getSize();
-
-		if (size > 0)
-		{
-			U8 buffer[1024];
-			S32 bytes = llmin(size, 1024);
-			LLMeshRepository::sCacheBytesRead += bytes;	
-			file.read(buffer, bytes);
-			if (headerReceived(mesh_params, buffer, bytes))
-			{ //did not do an HTTP request, return false
-				return false;
-			}
-		}
-	}
-
-	//either cache entry doesn't exist or is corrupt, request header from simulator
-
-	std::vector<std::string> headers;
-	headers.push_back("Accept: application/octet-stream");
-
-	std::string http_url = constructUrl(mesh_params.getSculptID());
-	if (!http_url.empty())
-	{
-		++sActiveHeaderRequests;
-		retval = true;
-		//grab first 4KB if we're going to bother with a fetch.  Cache will prevent future fetches if a full mesh fits
-		//within the first 4KB
-		LLMeshRepository::sHTTPRequestCount++;
-		mCurlRequest->getByteRange(http_url, headers, 0, 4096, new LLMeshHeaderResponder(mesh_params));
-	}
-
-	return retval;
-}
-
-bool LLMeshRepoThread::fetchMeshLOD(const LLVolumeParams& mesh_params, S32 lod)
-{ //protected by mMutex
-	mHeaderMutex->lock();
-
-	bool retval = false;
-
-	LLUUID mesh_id = mesh_params.getSculptID();
-	
-	U32 header_size = mMeshHeaderSize[mesh_id];
-
-	if (header_size > 0)
-	{
-		S32 offset = header_size + mMeshHeader[mesh_id][header_lod[lod]]["offset"].asInteger();
-		S32 size = mMeshHeader[mesh_id][header_lod[lod]]["size"].asInteger();
-		mHeaderMutex->unlock();
-		if (offset >= 0 && size > 0)
-		{
-
-			//check VFS for mesh asset
-			LLVFile file(gVFS, mesh_id, LLAssetType::AT_MESH);
-			if (file.getSize() >= offset+size)
-			{
-				LLMeshRepository::sCacheBytesRead += size;
-				file.seek(offset);
-				U8* buffer = new U8[size];
-				file.read(buffer, size);
-
-				//make sure buffer isn't all 0's (reserved block but not written)
-				bool zero = true;
-				for (S32 i = 0; i < llmin(size, 1024) && zero; ++i)
-				{
-					zero = buffer[i] > 0 ? false : true;
-				}
-
-				if (!zero)
-				{ //attempt to parse
-					if (lodReceived(mesh_params, lod, buffer, size))
-					{
-						delete[] buffer;
-						return false;
-					}
-				}
-
-				delete[] buffer;
-			}
-
-			//reading from VFS failed for whatever reason, fetch from sim
-			std::vector<std::string> headers;
-			headers.push_back("Accept: application/octet-stream");
-
-			std::string http_url = constructUrl(mesh_id);
-			if (!http_url.empty())
-			{
-				++sActiveLODRequests;
-				retval = true;
-				LLMeshRepository::sHTTPRequestCount++;
-				mCurlRequest->getByteRange(constructUrl(mesh_id), headers, offset, size,
-										   new LLMeshLODResponder(mesh_params, lod, offset, size));
-			}
-			else
-			{
-				mUnavailableQ.push(LODRequest(mesh_params, lod));
-			}
-		}
-		else
-		{
-			mUnavailableQ.push(LODRequest(mesh_params, lod));
-		}
-	}
-	else
-	{
-		mHeaderMutex->unlock();
-	}
-
-	return retval;
-}
-
-bool LLMeshRepoThread::headerReceived(const LLVolumeParams& mesh_params, U8* data, S32 data_size)
-{
-	LLSD header;
-	
-	U32 header_size = 0;
-	if (data_size > 0)
-	{
-		std::string res_str((char*) data, data_size);
-
-		std::string deprecated_header("<? LLSD/Binary ?>");
-
-		if (res_str.substr(0, deprecated_header.size()) == deprecated_header)
-		{
-			res_str = res_str.substr(deprecated_header.size()+1, data_size);
-			header_size = deprecated_header.size()+1;
-		}
-		data_size = res_str.size();
-
-		std::istringstream stream(res_str);
-
-		if (!LLSDSerialize::fromBinary(header, stream, data_size))
-		{
-			llwarns << "Mesh header parse error.  Not a valid mesh asset!" << llendl;
-			return false;
-		}
-
-		header_size += stream.tellg();
-	}
-	else
-	{
-		llinfos
-			<< "Marking header as non-existent, will not retry." << llendl;
-		header["404"] = 1;
-	}
-
-	{
-		U32 cost = gMeshRepo.calcResourceCost(header);
-
-		LLUUID mesh_id = mesh_params.getSculptID();
-		
-		mHeaderMutex->lock();
-		mMeshHeaderSize[mesh_id] = header_size;
-		mMeshHeader[mesh_id] = header;
-		mMeshResourceCost[mesh_id] = cost;
-		mHeaderMutex->unlock();
-
-		//check for pending requests
-		pending_lod_map::iterator iter = mPendingLOD.find(mesh_params);
-		if (iter != mPendingLOD.end())
-		{
-			LLMutexLock lock(mMutex);
-			for (U32 i = 0; i < iter->second.size(); ++i)
-			{
-				LODRequest req(mesh_params, iter->second[i]);
-				mLODReqQ.push(req);
-			}
-		}
-		mPendingLOD.erase(iter);
-	}
-
-	return true;
-}
-
-bool LLMeshRepoThread::lodReceived(const LLVolumeParams& mesh_params, S32 lod, U8* data, S32 data_size)
-{
-	LLVolume* volume = new LLVolume(mesh_params, LLVolumeLODGroup::getVolumeScaleFromDetail(lod));
-	std::string mesh_string((char*) data, data_size);
-	std::istringstream stream(mesh_string);
-
-	if (volume->unpackVolumeFaces(stream, data_size))
-	{
-		LoadedMesh mesh(volume, mesh_params, lod);
-		if (volume->getNumFaces() > 0)
-		{
-			LLMutexLock lock(mMutex);
-			mLoadedQ.push(mesh);
-			return true;
-		}
-	}
-
-	return false;
-}
-
-bool LLMeshRepoThread::skinInfoReceived(const LLUUID& mesh_id, U8* data, S32 data_size)
-{
-	LLSD skin;
-
-	if (data_size > 0)
-	{
-		std::string res_str((char*) data, data_size);
-
-		std::istringstream stream(res_str);
-
-		if (!unzip_llsd(skin, stream, data_size))
-		{
-			llwarns << "Mesh skin info parse error.  Not a valid mesh asset!" << llendl;
-			return false;
-		}
-	}
-	
-	{
-		LLMeshSkinInfo info(skin);
-		info.mMeshID = mesh_id;
-
-		//llinfos<<"info pelvis offset"<<info.mPelvisOffset<<llendl;
-		mSkinInfoQ.push(info);
-	}
-
-	return true;
-}
-
-bool LLMeshRepoThread::decompositionReceived(const LLUUID& mesh_id, U8* data, S32 data_size)
-{
-	LLSD decomp;
-
-	if (data_size > 0)
-	{ 
-		std::string res_str((char*) data, data_size);
-
-		std::istringstream stream(res_str);
-
-		if (!unzip_llsd(decomp, stream, data_size))
-		{
-			llwarns << "Mesh decomposition parse error.  Not a valid mesh asset!" << llendl;
-			return false;
-		}
-	}
-	
-	{
-		LLModel::Decomposition* d = new LLModel::Decomposition(decomp);
-		d->mMeshID = mesh_id;
-		mDecompositionQ.push(d);
-	}
-
-	return true;
-}
-
-bool LLMeshRepoThread::physicsShapeReceived(const LLUUID& mesh_id, U8* data, S32 data_size)
-{
-	LLSD physics_shape;
-
-	LLModel::Decomposition* d = new LLModel::Decomposition();
-	d->mMeshID = mesh_id;
-
-	if (data == NULL)
-	{ //no data, no physics shape exists
-		d->mPhysicsShapeMesh.clear();
-	}
-	else
-	{
-		LLVolumeParams volume_params;
-		volume_params.setType(LL_PCODE_PROFILE_SQUARE, LL_PCODE_PATH_LINE);
-		volume_params.setSculptID(mesh_id, LL_SCULPT_TYPE_MESH);
-		LLPointer<LLVolume> volume = new LLVolume(volume_params,0);
-		std::string mesh_string((char*) data, data_size);
-		std::istringstream stream(mesh_string);
-
-		if (volume->unpackVolumeFaces(stream, data_size))
-		{
-			//load volume faces into decomposition buffer
-			S32 vertex_count = 0;
-			S32 index_count = 0;
-
-			for (S32 i = 0; i < volume->getNumVolumeFaces(); ++i)
-			{
-				const LLVolumeFace& face = volume->getVolumeFace(i);
-				vertex_count += face.mNumVertices;
-				index_count += face.mNumIndices;
-			}
-
-			d->mPhysicsShapeMesh.clear();
-
-			std::vector<LLVector3>& pos = d->mPhysicsShapeMesh.mPositions;
-			std::vector<LLVector3>& norm = d->mPhysicsShapeMesh.mNormals;
-
-			for (S32 i = 0; i < volume->getNumVolumeFaces(); ++i)
-			{
-				const LLVolumeFace& face = volume->getVolumeFace(i);
-			
-				for (S32 i = 0; i < face.mNumIndices; ++i)
-				{
-					U16 idx = face.mIndices[i];
-
-					pos.push_back(LLVector3(face.mPositions[idx].getF32ptr()));
-					norm.push_back(LLVector3(face.mNormals[idx].getF32ptr()));				
-				}			
-			}
-		}
-	}
-
-	mDecompositionQ.push(d);
-	return true;
-}
-
-LLMeshUploadThread::LLMeshUploadThread(LLMeshUploadThread::instance_list& data, LLVector3& scale, bool upload_textures,
-										bool upload_skin, bool upload_joints)
-: LLThread("mesh upload"),
-	mDiscarded(FALSE)
-{
-	mInstanceList = data;
-	mUploadTextures = upload_textures;
-	mUploadSkin = upload_skin;
-	mUploadJoints = upload_joints;
-	mMutex = new LLMutex(NULL);
-	mCurlRequest = NULL;
-	mPendingConfirmations = 0;
-	mPendingUploads = 0;
-	mPendingCost = 0;
-	mFinished = false;
-	mOrigin = gAgent.getPositionAgent();
-	mHost = gAgent.getRegionHost();
-	
-	mUploadObjectAssetCapability = gAgent.getRegion()->getCapability("UploadObjectAsset");
-	mNewInventoryCapability = gAgent.getRegion()->getCapability("NewFileAgentInventoryVariablePrice");
-	mWholeModelFeeCapability = gAgent.getRegion()->getCapability("NewFileAgentInventory");
-
-	mOrigin += gAgent.getAtAxis() * scale.magVec();
-}
-
-LLMeshUploadThread::~LLMeshUploadThread()
-{
-
-}
-
-LLMeshUploadThread::DecompRequest::DecompRequest(LLModel* mdl, LLModel* base_model, LLMeshUploadThread* thread)
-{
-	mStage = "single_hull";
-	mModel = mdl;
-	mDecompID = &mdl->mDecompID;
-	mBaseModel = base_model;
-	mThread = thread;
-	
-	//copy out positions and indices
-	if (mdl)
-	{
-		U16 index_offset = 0;
-
-		mPositions.clear();
-		mIndices.clear();
-			
-		//queue up vertex positions and indices
-		for (S32 i = 0; i < mdl->getNumVolumeFaces(); ++i)
-		{
-			const LLVolumeFace& face = mdl->getVolumeFace(i);
-			if (mPositions.size() + face.mNumVertices > 65535)
-			{
-				continue;
-			}
-
-			for (U32 j = 0; j < face.mNumVertices; ++j)
-			{
-				mPositions.push_back(LLVector3(face.mPositions[j].getF32ptr()));
-			}
-
-			for (U32 j = 0; j < face.mNumIndices; ++j)
-			{
-				mIndices.push_back(face.mIndices[j]+index_offset);
-			}
-
-			index_offset += face.mNumVertices;
-		}
-	}
-
-	mThread->mFinalDecomp = this;
-	mThread->mPhysicsComplete = false;
-}
-
-void LLMeshUploadThread::DecompRequest::completed()
-{
-	if (mThread->mFinalDecomp == this)
-	{
-		mThread->mPhysicsComplete = true;
-	}
-
-	llassert(mHull.size() == 1);
-	
-	mThread->mHullMap[mBaseModel] = mHull[0];
-}
-
-//called in the main thread.
-void LLMeshUploadThread::preStart()
-{
-	//build map of LLModel refs to instances for callbacks
-	for (instance_list::iterator iter = mInstanceList.begin(); iter != mInstanceList.end(); ++iter)
-	{
-		mInstance[iter->mModel].push_back(*iter);
-	}
-}
-
-void LLMeshUploadThread::discard()
-{
-	LLMutexLock lock(mMutex) ;
-	mDiscarded = TRUE ;
-}
-
-BOOL LLMeshUploadThread::isDiscarded()
-{
-	LLMutexLock lock(mMutex) ;
-	return mDiscarded ;
-}
-
-void LLMeshUploadThread::run()
-{
-	if (gSavedSettings.getBOOL("MeshUseWholeModelUpload"))
-	{
-		doWholeModelUpload();
-	}
-	else
-	{
-		doIterativeUpload();
-	}
-}
-
-void dumpLLSDToFile(const LLSD& content, std::string filename)
-{
-#if 1
-	std::ofstream of(filename.c_str());
-	LLSDSerialize::toPrettyXML(content,of);
-#endif
-}
-
-void LLMeshUploadThread::wholeModelToLLSD(LLSD& dest, bool include_textures)
-{
-	LLSD result;
-
-	LLSD res;
-	result["folder_id"] = gInventory.findCategoryUUIDForType(LLFolderType::FT_OBJECT);
-	result["asset_type"] = "mesh";
-	result["inventory_type"] = "object";
-	result["name"] = "mesh model";
-	result["description"] = "your description here";
-
-	res["mesh_list"] = LLSD::emptyArray();
-	res["texture_list"] = LLSD::emptyArray();
-	res["instance_list"] = LLSD::emptyArray();
-	S32 mesh_num = 0;
-	S32 texture_num = 0;
-	
-	std::set<LLViewerTexture* > textures;
-	std::map<LLViewerTexture*,S32> texture_index;
-
-	std::map<LLModel*,S32> mesh_index;
-
-	S32 instance_num = 0;
-	
-	for (instance_map::iterator iter = mInstance.begin(); iter != mInstance.end(); ++iter)
-	{
-		LLMeshUploadData data;
-		data.mBaseModel = iter->first;
-		LLModelInstance& instance = *(iter->second.begin());
-		LLModel* model = instance.mModel;
-		if (mesh_index.find(model) == mesh_index.end())
-		{
-			// Have not seen this model before - create a new mesh_list entry for it.
-			std::string model_name = data.mBaseModel->getName();
-			if (!model_name.empty())
-			{
-				result["name"] = model_name;
-			}
-
-			std::stringstream ostr;
-			
-			LLModel::Decomposition& decomp =
-				data.mModel[LLModel::LOD_PHYSICS].notNull() ? 
-				data.mModel[LLModel::LOD_PHYSICS]->mPhysics : 
-				data.mBaseModel->mPhysics;
-
-			decomp.mBaseHull = mHullMap[data.mBaseModel];
-
-			LLSD mesh_header = LLModel::writeModel(
-				ostr,  
-				data.mModel[LLModel::LOD_PHYSICS],
-				data.mModel[LLModel::LOD_HIGH],
-				data.mModel[LLModel::LOD_MEDIUM],
-				data.mModel[LLModel::LOD_LOW],
-				data.mModel[LLModel::LOD_IMPOSTOR], 
-				decomp,
-				mUploadSkin,
-				mUploadJoints);
-
-			data.mAssetData = ostr.str();
-			std::string str = ostr.str();
-
-			res["mesh_list"][mesh_num] = LLSD::Binary(str.begin(),str.end()); 
-			mesh_index[model] = mesh_num;
-			mesh_num++;
-		}
-		
-		LLSD instance_entry;
-		
-		for (S32 i = 0; i < 5; i++)
-		{
-			data.mModel[i] = instance.mLOD[i];
-		}
-		
-		LLVector3 pos, scale;
-		LLQuaternion rot;
-		LLMatrix4 transformation = instance.mTransform;
-		decomposeMeshMatrix(transformation,pos,rot,scale);
-		instance_entry["position"] = ll_sd_from_vector3(pos);
-		instance_entry["rotation"] = ll_sd_from_quaternion(rot);
-		instance_entry["scale"] = ll_sd_from_vector3(scale);
-		
-		instance_entry["material"] = LL_MCODE_WOOD;
-		LLPermissions perm;
-		perm.setOwnerAndGroup(gAgent.getID(), gAgent.getID(), LLUUID::null, false);
-		perm.setCreator(gAgent.getID());
-		
-		perm.initMasks(PERM_ITEM_UNRESTRICTED | PERM_MOVE, //base
-					   PERM_ITEM_UNRESTRICTED | PERM_MOVE, //owner
-					   LLFloaterPerms::getEveryonePerms(),
-					   LLFloaterPerms::getGroupPerms(),
-					   LLFloaterPerms::getNextOwnerPerms());
-		instance_entry["permissions"] = ll_create_sd_from_permissions(perm);
-		instance_entry["physics_shape_type"] = (U8)(LLViewerObject::PHYSICS_SHAPE_CONVEX_HULL);
-		instance_entry["mesh"] = mesh_index[model];
-
-		if (mUploadTextures)
-		{
-			instance_entry["face_list"] = LLSD::emptyArray();
-
-			for (S32 face_num = 0; face_num < model->getNumVolumeFaces(); face_num++)
-			{
-				LLImportMaterial& material = instance.mMaterial[face_num];
-				LLSD face_entry = LLSD::emptyMap();
-				LLViewerFetchedTexture *texture = material.mDiffuseMap.get();
-				
-				if (texture != NULL)
-				{
-					if (textures.find(texture) == textures.end())
-					{
-						textures.insert(texture);
-					}
-
-					std::stringstream ostr;
-					if (include_textures) // otherwise data is blank.
-					{
-						LLTextureUploadData data(texture, material.mDiffuseMapLabel);
-						if (!data.mTexture->isRawImageValid())
-						{
-							data.mTexture->reloadRawImage(data.mTexture->getDiscardLevel());
-						}
-						
-						LLPointer<LLImageJ2C> upload_file =
-							LLViewerTextureList::convertToUploadFile(data.mTexture->getRawImage());
-						ostr.write((const char*) upload_file->getData(), upload_file->getDataSize());
-					}
-
-					if (texture_index.find(texture) == texture_index.end())
-					{
-						texture_index[texture] = texture_num;
-						std::string str = ostr.str();
-						res["texture_list"][texture_num] = LLSD::Binary(str.begin(),str.end());
-						texture_num++;
-					}
-				}
-
-				// Subset of TextureEntry fields.
-				if (texture)
-				{
-					face_entry["image"] = texture_index[texture];
-				}
-				face_entry["scales"] = 1.0;
-				face_entry["scalet"] = 1.0;
-				face_entry["offsets"] = 0.0;
-				face_entry["offsett"] = 0.0;
-				face_entry["imagerot"] = 0.0;
-				face_entry["colors"] = ll_sd_from_color4(material.mDiffuseColor);
-				face_entry["fullbright"] = material.mFullbright;
-				instance_entry["face_list"][face_num] = face_entry;
-			}
-		}
-
-		res["instance_list"][instance_num] = instance_entry;
-		instance_num++;
-	}
-
-	result["asset_resources"] = res;
-	dumpLLSDToFile(result,"whole_model.xml");
-
-	dest = result;
-}
-
-void LLMeshUploadThread::doWholeModelUpload()
-{
-	mCurlRequest = new LLCurlRequest();	
-
-	// Queue up models for hull generation (viewer-side)
-	for (instance_map::iterator iter = mInstance.begin(); iter != mInstance.end(); ++iter)
-	{
-		LLMeshUploadData data;
-		data.mBaseModel = iter->first;
-
-		LLModelInstance& instance = *(iter->second.begin());
-
-		for (S32 i = 0; i < 5; i++)
-		{
-			data.mModel[i] = instance.mLOD[i];
-		}
-
-		//queue up models for hull generation
-		LLModel* physics = NULL;
-
-		if (data.mModel[LLModel::LOD_PHYSICS].notNull())
-		{
-			physics = data.mModel[LLModel::LOD_PHYSICS];
-		}
-		else if (data.mModel[LLModel::LOD_MEDIUM].notNull())
-		{
-			physics = data.mModel[LLModel::LOD_MEDIUM];
-		}
-		else
-		{
-			physics = data.mModel[LLModel::LOD_HIGH];
-		}
-
-		llassert(physics != NULL);
-		
-		DecompRequest* request = new DecompRequest(physics, data.mBaseModel, this);
-		gMeshRepo.mDecompThread->submitRequest(request);
-	}
-
-	while (!mPhysicsComplete)
-	{
-		apr_sleep(100);
-	}
-
-	LLSD model_data;
-	wholeModelToLLSD(model_data,false);
-	dumpLLSDToFile(model_data,"whole_model_fee_request.xml");
-
-	mPendingUploads++;
-	LLCurlRequest::headers_t headers;
-	mCurlRequest->post(mWholeModelFeeCapability, headers, model_data,
-					   new LLWholeModelFeeResponder(this));
-
-	do
-	{
-		mCurlRequest->process();
-	} while (mCurlRequest->getQueued() > 0);
-
-
-	if (mWholeModelUploadURL.empty())
-	{
-		llinfos << "unable to upload, fee request failed" << llendl;
-	}
-	else
-	{
-		LLSD full_model_data;
-		wholeModelToLLSD(full_model_data, true);
-		LLSD body = full_model_data["asset_resources"];
-		dumpLLSDToFile(body,"whole_model_body.xml");
-		mCurlRequest->post(mWholeModelUploadURL, headers, body,
-						   new LLWholeModelUploadResponder(this, model_data));
-		do
-		{
-			mCurlRequest->process();
-		} while (mCurlRequest->getQueued() > 0);
-	}
-
-	delete mCurlRequest;
-	mCurlRequest = NULL;
-
-	// Currently a no-op.
-	mFinished = true;
-}
-
-void LLMeshUploadThread::doIterativeUpload()
-{
-	if(isDiscarded())
-	{
-		mFinished = true;
-		return ;
-	}
-	
-	mCurlRequest = new LLCurlRequest();	
-
-	std::set<LLViewerTexture* > textures;
-
-	//populate upload queue with relevant models
-	for (instance_map::iterator iter = mInstance.begin(); iter != mInstance.end(); ++iter)
-	{
-		LLMeshUploadData data;
-		data.mBaseModel = iter->first;
-
-		LLModelInstance& instance = *(iter->second.begin());
-
-		for (S32 i = 0; i < 5; i++)
-		{
-			data.mModel[i] = instance.mLOD[i];
-		}
-
-		uploadModel(data);
-
-		if (mUploadTextures)
-		{
-			for (std::vector<LLImportMaterial>::iterator material_iter = instance.mMaterial.begin();
-				material_iter != instance.mMaterial.end(); ++material_iter)
-			{
-
-				if (textures.find(material_iter->mDiffuseMap.get()) == textures.end())
-				{
-					textures.insert(material_iter->mDiffuseMap.get());
-					
-					LLTextureUploadData data(material_iter->mDiffuseMap.get(), material_iter->mDiffuseMapLabel);
-					uploadTexture(data);
-				}
-			}
-		}
-
-		//queue up models for hull generation
-		LLModel* physics = data.mModel[LLModel::LOD_PHYSICS];
-		if (physics == NULL)
-		{ //no physics model available, use high lod
-			physics = data.mModel[LLModel::LOD_HIGH];
-		}
-		
-		DecompRequest* request = new DecompRequest(physics, data.mBaseModel, this);
-		gMeshRepo.mDecompThread->submitRequest(request);
-	}
-
-	while (!mPhysicsComplete)
-	{
-		apr_sleep(100);
-	}
-
-	//upload textures
-	bool done = false;
-	do
-	{
-		if (!mTextureQ.empty())
-		{
-			sendCostRequest(mTextureQ.front());
-			mTextureQ.pop();
-		}
-
-		if (!mConfirmedTextureQ.empty())
-		{
-			doUploadTexture(mConfirmedTextureQ.front());
-			mConfirmedTextureQ.pop();
-		}
-
-		mCurlRequest->process();
-
-		done = mTextureQ.empty() && mConfirmedTextureQ.empty();
-	}
-	while (!done || mCurlRequest->getQueued() > 0);
-
-	LLSD object_asset;
-	object_asset["objects"] = LLSD::emptyArray();
-
-	done = false;
-	do 
-	{
-		static S32 count = 0;
-		static F32 last_hundred = gFrameTimeSeconds;
-		if (gFrameTimeSeconds - last_hundred > 1.f)
-		{
-			last_hundred = gFrameTimeSeconds;
-			count = 0;
-		}
-
-		//how many requests to push before calling process
-		const S32 PUSH_PER_PROCESS = 32;
-
-		S32 tcount = llmin(count+PUSH_PER_PROCESS, 100);
-
-		while (!mUploadQ.empty() && count < tcount)
-		{ //send any pending upload requests
-			mMutex->lock();
-			LLMeshUploadData data = mUploadQ.front();
-			mUploadQ.pop();
-			mMutex->unlock();
-			sendCostRequest(data);
-			count++;
-		}
-
-		tcount = llmin(count+PUSH_PER_PROCESS, 100);
-		
-		while (!mConfirmedQ.empty() && count < tcount)
-		{ //process any meshes that have been confirmed for upload
-			LLMeshUploadData& data = mConfirmedQ.front();
-			doUploadModel(data);
-			mConfirmedQ.pop();
-			count++;
-		}
-	
-		tcount = llmin(count+PUSH_PER_PROCESS, 100);
-
-		while (!mInstanceQ.empty() && count < tcount && !isDiscarded())
-		{ //create any objects waiting for upload
-			count++;
-			object_asset["objects"].append(createObject(mInstanceQ.front()));
-			mInstanceQ.pop();
-		}
-			
-		mCurlRequest->process();
-			
-		done = isDiscarded() || (mInstanceQ.empty() && mConfirmedQ.empty() && mUploadQ.empty());
-	}
-	while (!done || mCurlRequest->getQueued() > 0);
-
-	delete mCurlRequest;
-	mCurlRequest = NULL;
-
-	// now upload the object asset
-	std::string url = mUploadObjectAssetCapability;
-
-	if (object_asset["objects"][0].has("permissions"))
-	{ //copy permissions from first available object to be used for coalesced object
-		object_asset["permissions"] = object_asset["objects"][0]["permissions"];
-	}
-
-	if(!isDiscarded())
-	{
-		mPendingUploads++;
-		LLHTTPClient::post(url, object_asset, new LLModelObjectUploadResponder(this,object_asset));
-	}
-	else
-	{
-		mFinished = true;
-	}
-}
-
-void LLMeshUploadThread::uploadModel(LLMeshUploadData& data)
-{ //called from arbitrary thread
-	{
-		LLMutexLock lock(mMutex);
-		mUploadQ.push(data);
-	}
-}
-
-void LLMeshUploadThread::uploadTexture(LLTextureUploadData& data)
-{ //called from mesh upload thread
-	mTextureQ.push(data);	
-}
-
-
-static LLFastTimer::DeclareTimer FTM_NOTIFY_MESH_LOADED("Notify Loaded");
-static LLFastTimer::DeclareTimer FTM_NOTIFY_MESH_UNAVAILABLE("Notify Unavailable");
-
-void LLMeshRepoThread::notifyLoadedMeshes()
-{
-	while (!mLoadedQ.empty())
-	{
-		mMutex->lock();
-		LoadedMesh mesh = mLoadedQ.front();
-		mLoadedQ.pop();
-		mMutex->unlock();
-		
-		if (mesh.mVolume && mesh.mVolume->getNumVolumeFaces() > 0)
-		{
-			gMeshRepo.notifyMeshLoaded(mesh.mMeshParams, mesh.mVolume);
-		}
-		else
-		{
-			gMeshRepo.notifyMeshUnavailable(mesh.mMeshParams, 
-				LLVolumeLODGroup::getVolumeDetailFromScale(mesh.mVolume->getDetail()));
-		}
-	}
-
-	while (!mUnavailableQ.empty())
-	{
-		mMutex->lock();
-		LODRequest req = mUnavailableQ.front();
-		mUnavailableQ.pop();
-		mMutex->unlock();
-		
-		gMeshRepo.notifyMeshUnavailable(req.mMeshParams, req.mLOD);
-	}
-
-	while (!mSkinInfoQ.empty())
-	{
-		gMeshRepo.notifySkinInfoReceived(mSkinInfoQ.front());
-		mSkinInfoQ.pop();
-	}
-
-	while (!mDecompositionQ.empty())
-	{
-		gMeshRepo.notifyDecompositionReceived(mDecompositionQ.front());
-		mDecompositionQ.pop();
-	}
-}
-
-S32 LLMeshRepoThread::getActualMeshLOD(const LLVolumeParams& mesh_params, S32 lod) 
-{ //only ever called from main thread
-	LLMutexLock lock(mHeaderMutex);
-	mesh_header_map::iterator iter = mMeshHeader.find(mesh_params.getSculptID());
-
-	if (iter != mMeshHeader.end())
-	{
-		LLSD& header = iter->second;
-
-		return LLMeshRepository::getActualMeshLOD(header, lod);
-	}
-
-	return lod;
-}
-
-//static
-S32 LLMeshRepository::getActualMeshLOD(LLSD& header, S32 lod)
-{
-	lod = llclamp(lod, 0, 3);
-
-	if (header.has("404"))
-	{
-		return -1;
-	}
-
-	if (header[header_lod[lod]]["size"].asInteger() > 0)
-	{
-		return lod;
-	}
-
-	//search down to find the next available lower lod
-	for (S32 i = lod-1; i >= 0; --i)
-	{
-		if (header[header_lod[i]]["size"].asInteger() > 0)
-		{
-			return i;
-		}
-	}
-
-	//search up to find then ext available higher lod
-	for (S32 i = lod+1; i < 4; ++i)
-	{
-		if (header[header_lod[i]]["size"].asInteger() > 0)
-		{
-			return i;
-		}
-	}
-
-	//header exists and no good lod found, treat as 404
-	header["404"] = 1;
-	return -1;
-}
-
-U32 LLMeshRepoThread::getResourceCost(const LLUUID& mesh_id)
-{
-	LLMutexLock lock(mHeaderMutex);
-	
-	std::map<LLUUID, U32>::iterator iter = mMeshResourceCost.find(mesh_id);
-	if (iter != mMeshResourceCost.end())
-	{
-		return iter->second;
-	}
-
-	return 0;
-}
-
-void LLMeshRepository::cacheOutgoingMesh(LLMeshUploadData& data, LLSD& header)
-{
-	mThread->mMeshHeader[data.mUUID] = header;
-
-	// we cache the mesh for default parameters
-	LLVolumeParams volume_params;
-	volume_params.setType(LL_PCODE_PROFILE_SQUARE, LL_PCODE_PATH_LINE);
-	volume_params.setSculptID(data.mUUID, LL_SCULPT_TYPE_MESH);
-
-	for (U32 i = 0; i < 4; i++)
-	{
-		if (data.mModel[i].notNull())
-		{
-			LLPointer<LLVolume> volume = new LLVolume(volume_params, LLVolumeLODGroup::getVolumeScaleFromDetail(i));
-			volume->copyVolumeFaces(data.mModel[i]);
-		}
-	}
-
-}
-
-void LLMeshLODResponder::completedRaw(U32 status, const std::string& reason,
-							  const LLChannelDescriptors& channels,
-							  const LLIOPipe::buffer_ptr_t& buffer)
-{
-
-	LLMeshRepoThread::sActiveLODRequests--;
-	S32 data_size = buffer->countAfter(channels.in(), NULL);
-
-	if (status < 200 || status > 400)
-	{
-		llwarns << status << ": " << reason << llendl;
-	}
-
-	if (data_size < mRequestedBytes)
-	{
-		if (status == 499 || status == 503)
-		{ //timeout or service unavailable, try again
-			LLMeshRepository::sHTTPRetryCount++;
-			gMeshRepo.mThread->loadMeshLOD(mMeshParams, mLOD);
-		}
-		else
-		{
-			llwarns << "Unhandled status " << status << llendl;
-		}
-		return;
-	}
-
-	LLMeshRepository::sBytesReceived += mRequestedBytes;
-
-	U8* data = NULL;
-
-	if (data_size > 0)
-	{
-		data = new U8[data_size];
-		buffer->readAfter(channels.in(), NULL, data, data_size);
-	}
-
-	if (gMeshRepo.mThread->lodReceived(mMeshParams, mLOD, data, data_size))
-	{
-		//good fetch from sim, write to VFS for caching
-		LLVFile file(gVFS, mMeshParams.getSculptID(), LLAssetType::AT_MESH, LLVFile::WRITE);
-
-		S32 offset = mOffset;
-		S32 size = mRequestedBytes;
-
-		if (file.getSize() >= offset+size)
-		{
-			file.seek(offset);
-			file.write(data, size);
-			LLMeshRepository::sCacheBytesWritten += size;
-		}
-	}
-
-	delete [] data;
-}
-
-void LLMeshSkinInfoResponder::completedRaw(U32 status, const std::string& reason,
-							  const LLChannelDescriptors& channels,
-							  const LLIOPipe::buffer_ptr_t& buffer)
-{
-	S32 data_size = buffer->countAfter(channels.in(), NULL);
-
-	if (status < 200 || status > 400)
-	{
-		llwarns << status << ": " << reason << llendl;
-	}
-
-	if (data_size < mRequestedBytes)
-	{
-		if (status == 499 || status == 503)
-		{ //timeout or service unavailable, try again
-			LLMeshRepository::sHTTPRetryCount++;
-			gMeshRepo.mThread->loadMeshSkinInfo(mMeshID);
-		}
-		else
-		{
-			llwarns << "Unhandled status " << status << llendl;
-		}
-		return;
-	}
-
-	LLMeshRepository::sBytesReceived += mRequestedBytes;
-
-	U8* data = NULL;
-
-	if (data_size > 0)
-	{
-		data = new U8[data_size];
-		buffer->readAfter(channels.in(), NULL, data, data_size);
-	}
-
-	if (gMeshRepo.mThread->skinInfoReceived(mMeshID, data, data_size))
-	{
-		//good fetch from sim, write to VFS for caching
-		LLVFile file(gVFS, mMeshID, LLAssetType::AT_MESH, LLVFile::WRITE);
-
-		S32 offset = mOffset;
-		S32 size = mRequestedBytes;
-
-		if (file.getSize() >= offset+size)
-		{
-			LLMeshRepository::sCacheBytesWritten += size;
-			file.seek(offset);
-			file.write(data, size);
-		}
-	}
-
-	delete [] data;
-}
-
-void LLMeshDecompositionResponder::completedRaw(U32 status, const std::string& reason,
-							  const LLChannelDescriptors& channels,
-							  const LLIOPipe::buffer_ptr_t& buffer)
-{
-	S32 data_size = buffer->countAfter(channels.in(), NULL);
-
-	if (status < 200 || status > 400)
-	{
-		llwarns << status << ": " << reason << llendl;
-	}
-
-	if (data_size < mRequestedBytes)
-	{
-		if (status == 499 || status == 503)
-		{ //timeout or service unavailable, try again
-			LLMeshRepository::sHTTPRetryCount++;
-			gMeshRepo.mThread->loadMeshDecomposition(mMeshID);
-		}
-		else
-		{
-			llwarns << "Unhandled status " << status << llendl;
-		}
-		return;
-	}
-
-	LLMeshRepository::sBytesReceived += mRequestedBytes;
-
-	U8* data = NULL;
-
-	if (data_size > 0)
-	{
-		data = new U8[data_size];
-		buffer->readAfter(channels.in(), NULL, data, data_size);
-	}
-
-	if (gMeshRepo.mThread->decompositionReceived(mMeshID, data, data_size))
-	{
-		//good fetch from sim, write to VFS for caching
-		LLVFile file(gVFS, mMeshID, LLAssetType::AT_MESH, LLVFile::WRITE);
-
-		S32 offset = mOffset;
-		S32 size = mRequestedBytes;
-
-		if (file.getSize() >= offset+size)
-		{
-			LLMeshRepository::sCacheBytesWritten += size;
-			file.seek(offset);
-			file.write(data, size);
-		}
-	}
-
-	delete [] data;
-}
-
-void LLMeshPhysicsShapeResponder::completedRaw(U32 status, const std::string& reason,
-							  const LLChannelDescriptors& channels,
-							  const LLIOPipe::buffer_ptr_t& buffer)
-{
-	S32 data_size = buffer->countAfter(channels.in(), NULL);
-
-	if (status < 200 || status > 400)
-	{
-		llwarns << status << ": " << reason << llendl;
-	}
-
-	if (data_size < mRequestedBytes)
-	{
-		if (status == 499 || status == 503)
-		{ //timeout or service unavailable, try again
-			LLMeshRepository::sHTTPRetryCount++;
-			gMeshRepo.mThread->loadMeshPhysicsShape(mMeshID);
-		}
-		else
-		{
-			llwarns << "Unhandled status " << status << llendl;
-		}
-		return;
-	}
-
-	LLMeshRepository::sBytesReceived += mRequestedBytes;
-
-	U8* data = NULL;
-
-	if (data_size > 0)
-	{
-		data = new U8[data_size];
-		buffer->readAfter(channels.in(), NULL, data, data_size);
-	}
-
-	if (gMeshRepo.mThread->physicsShapeReceived(mMeshID, data, data_size))
-	{
-		//good fetch from sim, write to VFS for caching
-		LLVFile file(gVFS, mMeshID, LLAssetType::AT_MESH, LLVFile::WRITE);
-
-		S32 offset = mOffset;
-		S32 size = mRequestedBytes;
-
-		if (file.getSize() >= offset+size)
-		{
-			LLMeshRepository::sCacheBytesWritten += size;
-			file.seek(offset);
-			file.write(data, size);
-		}
-	}
-
-	delete [] data;
-}
-
-void LLMeshHeaderResponder::completedRaw(U32 status, const std::string& reason,
-							  const LLChannelDescriptors& channels,
-							  const LLIOPipe::buffer_ptr_t& buffer)
-{
-	LLMeshRepoThread::sActiveHeaderRequests--;
-	if (status < 200 || status > 400)
-	{
-		//llwarns
-		//	<< "Header responder failed with status: "
-		//	<< status << ": " << reason << llendl;
-
-		// 503 (service unavailable) or 499 (timeout)
-		// can be due to server load and can be retried
-
-		// TODO*: Add maximum retry logic, exponential backoff
-		// and (somewhat more optional than the others) retries
-		// again after some set period of time
-		if (status == 503 || status == 499)
-		{ //retry
-			LLMeshRepository::sHTTPRetryCount++;
-			LLMeshRepoThread::HeaderRequest req(mMeshParams);
-			LLMutexLock lock(gMeshRepo.mThread->mMutex);
-			gMeshRepo.mThread->mHeaderReqQ.push(req);
-
-			return;
-		}
-	}
-
-	S32 data_size = buffer->countAfter(channels.in(), NULL);
-
-	U8* data = NULL;
-
-	if (data_size > 0)
-	{
-		data = new U8[data_size];
-		buffer->readAfter(channels.in(), NULL, data, data_size);
-	}
-
-	LLMeshRepository::sBytesReceived += llmin(data_size, 4096);
-
-	if (!gMeshRepo.mThread->headerReceived(mMeshParams, data, data_size))
-	{
-		llwarns
-			<< "Unable to parse mesh header: "
-			<< status << ": " << reason << llendl;
-	}
-	else if (data && data_size > 0)
-	{
-		//header was successfully retrieved from sim, cache in vfs
-		LLUUID mesh_id = mMeshParams.getSculptID();
-		LLSD header = gMeshRepo.mThread->mMeshHeader[mesh_id];
-
-		std::stringstream str;
-
-		S32 lod_bytes = 0;
-
-		for (U32 i = 0; i < LLModel::LOD_PHYSICS; ++i)
-		{ //figure out how many bytes we'll need to reserve in the file
-			std::string lod_name = header_lod[i];
-			lod_bytes = llmax(lod_bytes, header[lod_name]["offset"].asInteger()+header[lod_name]["size"].asInteger());
-		}
-		
-		//just in case skin info or decomposition is at the end of the file (which it shouldn't be)
-		lod_bytes = llmax(lod_bytes, header["skin"]["offset"].asInteger() + header["skin"]["size"].asInteger());
-		lod_bytes = llmax(lod_bytes, header["decomposition"]["offset"].asInteger() + header["decomposition"]["size"].asInteger());
-
-		S32 header_bytes = (S32) gMeshRepo.mThread->mMeshHeaderSize[mesh_id];
-		S32 bytes = lod_bytes + header_bytes; 
-
-		
-		//it's possible for the remote asset to have more data than is needed for the local cache
-		//only allocate as much space in the VFS as is needed for the local cache
-		data_size = llmin(data_size, bytes);
-
-		LLVFile file(gVFS, mesh_id, LLAssetType::AT_MESH, LLVFile::WRITE);
-		if (file.getMaxSize() >= bytes || file.setMaxSize(bytes))
-		{
-			LLMeshRepository::sCacheBytesWritten += data_size;
-
-			file.write((const U8*) data, data_size);
-			
-			//zero out the rest of the file 
-			U8 block[4096];
-			memset(block, 0, 4096);
-
-			while (bytes-file.tell() > 4096)
-			{
-				file.write(block, 4096);
-			}
-
-			S32 remaining = bytes-file.tell();
-
-			if (remaining < 0 || remaining > 4096)
-			{
-				llerrs << "Bad padding of mesh asset cache entry." << llendl;
-			}
-
-			if (remaining > 0)
-			{
-				file.write(block, remaining);
-			}
-		}
-	}
-
-	delete [] data;
-}
-
-
-LLMeshRepository::LLMeshRepository()
-: mMeshMutex(NULL),
-  mMeshThreadCount(0),
-  mThread(NULL)
-{
-
-}
-
-void LLMeshRepository::init()
-{
-	mMeshMutex = new LLMutex(NULL);
-	
-	LLConvexDecomposition::getInstance()->initSystem();
-
-	mDecompThread = new LLPhysicsDecomp();
-	mDecompThread->start();
-
-	while (!mDecompThread->mInited)
-	{ //wait for physics decomp thread to init
-		apr_sleep(100);
-	}
-
-	
-	
-	mThread = new LLMeshRepoThread();
-	mThread->start();
-}
-
-void LLMeshRepository::shutdown()
-{
-	llinfos << "Shutting down mesh repository." << llendl;
-
-	for (U32 i = 0; i < mUploads.size(); ++i)
-	{
-		llinfos << "Discard the pending mesh uploads " << llendl;
-		mUploads[i]->discard() ; //discard the uploading requests.
-	}
-
-	mThread->mSignal->signal();
-	
-	while (!mThread->isStopped())
-	{
-		apr_sleep(10);
-	}
-	delete mThread;
-	mThread = NULL;
-
-	for (U32 i = 0; i < mUploads.size(); ++i)
-	{
-		llinfos << "Waiting for pending mesh upload " << i << "/" << mUploads.size() << llendl;
-		while (!mUploads[i]->isStopped())
-		{
-			apr_sleep(10);
-		}
-		delete mUploads[i];
-	}
-
-	mUploads.clear();
-
-	delete mMeshMutex;
-	mMeshMutex = NULL;
-
-	llinfos << "Shutting down decomposition system." << llendl;
-
-	if (mDecompThread)
-	{
-		mDecompThread->shutdown();		
-		delete mDecompThread;
-		mDecompThread = NULL;
-	}
-
-	LLConvexDecomposition::quitSystem();
-}
-
-//called in the main thread.
-S32 LLMeshRepository::update()
-{
-	if(mUploadWaitList.empty())
-	{
-		return 0 ;
-	}
-
-	S32 size = mUploadWaitList.size() ;
-	for (S32 i = 0; i < size; ++i)
-	{
-		mUploads.push_back(mUploadWaitList[i]);
-		mUploadWaitList[i]->preStart() ;
-		mUploadWaitList[i]->start() ;
-	}
-	mUploadWaitList.clear() ;
-
-	return size ;
-}
-
-S32 LLMeshRepository::loadMesh(LLVOVolume* vobj, const LLVolumeParams& mesh_params, S32 detail, S32 last_lod)
-{
-	if (detail < 0 || detail > 4)
-	{
-		return detail;
-	}
-
-	LLFastTimer t(FTM_LOAD_MESH); 
-
-	{
-		LLMutexLock lock(mMeshMutex);
-		//add volume to list of loading meshes
-		mesh_load_map::iterator iter = mLoadingMeshes[detail].find(mesh_params);
-		if (iter != mLoadingMeshes[detail].end())
-		{ //request pending for this mesh, append volume id to list
-			iter->second.insert(vobj->getID());
-		}
-		else
-		{
-			//first request for this mesh
-			mLoadingMeshes[detail][mesh_params].insert(vobj->getID());
-			mPendingRequests.push_back(LLMeshRepoThread::LODRequest(mesh_params, detail));
-		}
-	}
-
-	//do a quick search to see if we can't display something while we wait for this mesh to load
-	LLVolume* volume = vobj->getVolume();
-
-	if (volume)
-	{
-		if (volume->getNumVolumeFaces() == 0 && !volume->isTetrahedron())
-		{
-			volume->makeTetrahedron();
-		}
-
-		LLVolumeParams params = volume->getParams();
-
-		LLVolumeLODGroup* group = LLPrimitive::getVolumeManager()->getGroup(params);
-
-		if (group)
-		{
-			//first, see if last_lod is available (don't transition down to avoid funny popping a la SH-641)
-			if (last_lod >= 0)
-			{
-				LLVolume* lod = group->refLOD(last_lod);
-				if (lod && !lod->isTetrahedron() && lod->getNumVolumeFaces() > 0)
-				{
-					group->derefLOD(lod);
-					return last_lod;
-				}
-				group->derefLOD(lod);
-			}
-
-			//next, see what the next lowest LOD available might be
-			for (S32 i = detail-1; i >= 0; --i)
-			{
-				LLVolume* lod = group->refLOD(i);
-				if (lod && !lod->isTetrahedron() && lod->getNumVolumeFaces() > 0)
-				{
-					group->derefLOD(lod);
-					return i;
-				}
-
-				group->derefLOD(lod);
-			}
-
-			//no lower LOD is a available, is a higher lod available?
-			for (S32 i = detail+1; i < 4; ++i)
-			{
-				LLVolume* lod = group->refLOD(i);
-				if (lod && !lod->isTetrahedron() && lod->getNumVolumeFaces() > 0)
-				{
-					group->derefLOD(lod);
-					return i;
-				}
-
-				group->derefLOD(lod);
-			}
-		}
-	}
-
-	return detail;
-}
-
-static LLFastTimer::DeclareTimer FTM_START_MESH_THREAD("Start Thread");
-static LLFastTimer::DeclareTimer FTM_LOAD_MESH_LOD("Load LOD");
-static LLFastTimer::DeclareTimer FTM_MESH_LOCK1("Lock 1");
-static LLFastTimer::DeclareTimer FTM_MESH_LOCK2("Lock 2");
-
-void LLMeshRepository::notifyLoadedMeshes()
-{ //called from main thread
-
-	LLMeshRepoThread::sMaxConcurrentRequests = gSavedSettings.getU32("MeshMaxConcurrentRequests");
-
-	//clean up completed upload threads
-	for (std::vector<LLMeshUploadThread*>::iterator iter = mUploads.begin(); iter != mUploads.end(); )
-	{
-		LLMeshUploadThread* thread = *iter;
-
-		if (thread->isStopped() && thread->finished())
-		{
-			iter = mUploads.erase(iter);
-			delete thread;
-		}
-		else
-		{
-			++iter;
-		}
-	}
-
-	//update inventory
-	if (!mInventoryQ.empty())
-	{
-		LLMutexLock lock(mMeshMutex);
-		while (!mInventoryQ.empty())
-		{
-			inventory_data& data = mInventoryQ.front();
-
-			LLAssetType::EType asset_type = LLAssetType::lookup(data.mPostData["asset_type"].asString());
-			LLInventoryType::EType inventory_type = LLInventoryType::lookup(data.mPostData["inventory_type"].asString());
-
-			on_new_single_inventory_upload_complete(
-				asset_type,
-				inventory_type,
-				data.mPostData["asset_type"].asString(),
-				data.mPostData["folder_id"].asUUID(),
-				data.mPostData["name"],
-				data.mPostData["description"],
-				data.mResponse,
-				0);
-			
-			mInventoryQ.pop();
-		}
-	}
-
-	//call completed callbacks on finished decompositions
-	mDecompThread->notifyCompleted();
-	
-	if (!mThread->mWaiting)
-	{ //curl thread is churning, wait for it to go idle
-		return;
-	}
-
-	static std::string region_name("never name a region this");
-
-	if (gAgent.getRegion())
-	{ //update capability url 
-		if (gAgent.getRegion()->getName() != region_name && gAgent.getRegion()->capabilitiesReceived())
-		{
-			region_name = gAgent.getRegion()->getName();
-		
-			mGetMeshCapability = gAgent.getRegion()->getCapability("GetMesh");
-		}
-	}
-
-	LLFastTimer t(FTM_MESH_UPDATE);
-
-	{
-		LLFastTimer t(FTM_MESH_LOCK1);
-		mMeshMutex->lock();	
-	}
-
-	{
-		LLFastTimer t(FTM_MESH_LOCK2);
-		mThread->mMutex->lock();
-	}
-	
-	//popup queued error messages from background threads
-	while (!mUploadErrorQ.empty())
-	{
-		LLNotificationsUtil::add("MeshUploadError", mUploadErrorQ.front());
-		mUploadErrorQ.pop();
-	}
-
-	S32 push_count = LLMeshRepoThread::sMaxConcurrentRequests-(LLMeshRepoThread::sActiveHeaderRequests+LLMeshRepoThread::sActiveLODRequests);
-
-	if (push_count > 0)
-	{
-		//calculate "score" for pending requests
-
-		//create score map
-		std::map<LLUUID, F32> score_map;
-
-		for (U32 i = 0; i < 4; ++i)
-		{
-			for (mesh_load_map::iterator iter = mLoadingMeshes[i].begin();  iter != mLoadingMeshes[i].end(); ++iter)
-			{
-				F32 max_score = 0.f;
-				for (std::set<LLUUID>::iterator obj_iter = iter->second.begin(); obj_iter != iter->second.end(); ++obj_iter)
-				{
-					LLViewerObject* object = gObjectList.findObject(*obj_iter);
-
-					if (object)
-					{
-						LLDrawable* drawable = object->mDrawable;
-						if (drawable)
-						{
-							F32 cur_score = drawable->getRadius()/llmax(drawable->mDistanceWRTCamera, 1.f);
-							max_score = llmax(max_score, cur_score);
-						}
-					}
-				}
-				
-				score_map[iter->first.getSculptID()] = max_score;
-			}
-		}
-
-		//set "score" for pending requests
-		for (std::vector<LLMeshRepoThread::LODRequest>::iterator iter = mPendingRequests.begin(); iter != mPendingRequests.end(); ++iter)
-		{
-			iter->mScore = score_map[iter->mMeshParams.getSculptID()];
-		}
-
-		//sort by "score"
-		std::sort(mPendingRequests.begin(), mPendingRequests.end(), LLMeshRepoThread::CompareScoreGreater());
-
-		while (!mPendingRequests.empty() && push_count > 0)
-		{
-			LLFastTimer t(FTM_LOAD_MESH_LOD);
-			LLMeshRepoThread::LODRequest& request = mPendingRequests.front();
-			mThread->loadMeshLOD(request.mMeshParams, request.mLOD);
-			mPendingRequests.erase(mPendingRequests.begin());
-			push_count--;
-		}
-	}
-
-	//send skin info requests
-	while (!mPendingSkinRequests.empty())
-	{
-		mThread->loadMeshSkinInfo(mPendingSkinRequests.front());
-		mPendingSkinRequests.pop();
-	}
-	
-	//send decomposition requests
-	while (!mPendingDecompositionRequests.empty())
-	{
-		mThread->loadMeshDecomposition(mPendingDecompositionRequests.front());
-		mPendingDecompositionRequests.pop();
-	}
-	
-	//send physics shapes decomposition requests
-	while (!mPendingPhysicsShapeRequests.empty())
-	{
-		mThread->loadMeshPhysicsShape(mPendingPhysicsShapeRequests.front());
-		mPendingPhysicsShapeRequests.pop();
-	}
-	
-	mThread->notifyLoadedMeshes();
-
-	mThread->mMutex->unlock();
-	mMeshMutex->unlock();
-
-	mThread->mSignal->signal();
-}
-
-void LLMeshRepository::notifySkinInfoReceived(LLMeshSkinInfo& info)
-{
-	mSkinMap[info.mMeshID] = info;
-
-	skin_load_map::iterator iter = mLoadingSkins.find(info.mMeshID);
-	if (iter != mLoadingSkins.end())
-	{
-		for (std::set<LLUUID>::iterator obj_id = iter->second.begin(); obj_id != iter->second.end(); ++obj_id)
-		{
-			LLVOVolume* vobj = (LLVOVolume*) gObjectList.findObject(*obj_id);
-			if (vobj)
-			{
-				vobj->notifyMeshLoaded();
-			}
-		}
-	}
-
-	mLoadingSkins.erase(info.mMeshID);
-}
-
-void LLMeshRepository::notifyDecompositionReceived(LLModel::Decomposition* decomp)
-{
-	decomposition_map::iterator iter = mDecompositionMap.find(decomp->mMeshID);
-	if (iter == mDecompositionMap.end())
-	{ //just insert decomp into map
-		mDecompositionMap[decomp->mMeshID] = decomp;
-	}
-	else
-	{ //merge decomp with existing entry
-		iter->second->merge(decomp);
-		delete decomp;
-	}
-
-	mLoadingDecompositions.erase(decomp->mMeshID);
-}
-
-void LLMeshRepository::notifyMeshLoaded(const LLVolumeParams& mesh_params, LLVolume* volume)
-{ //called from main thread
-	S32 detail = LLVolumeLODGroup::getVolumeDetailFromScale(volume->getDetail());
-
-	//get list of objects waiting to be notified this mesh is loaded
-	mesh_load_map::iterator obj_iter = mLoadingMeshes[detail].find(mesh_params);
-
-	if (volume && obj_iter != mLoadingMeshes[detail].end())
-	{
-		//make sure target volume is still valid
-		if (volume->getNumVolumeFaces() <= 0)
-		{
-			llwarns << "Mesh loading returned empty volume." << llendl;
-			volume->makeTetrahedron();
-		}
-		
-		{ //update system volume
-			LLVolume* sys_volume = LLPrimitive::getVolumeManager()->refVolume(mesh_params, detail);
-			if (sys_volume)
-			{
-				sys_volume->copyVolumeFaces(volume);
-				LLPrimitive::getVolumeManager()->unrefVolume(sys_volume);
-			}
-			else
-			{
-				llwarns << "Couldn't find system volume for given mesh." << llendl;
-			}
-		}
-
-		//notify waiting LLVOVolume instances that their requested mesh is available
-		for (std::set<LLUUID>::iterator vobj_iter = obj_iter->second.begin(); vobj_iter != obj_iter->second.end(); ++vobj_iter)
-		{
-			LLVOVolume* vobj = (LLVOVolume*) gObjectList.findObject(*vobj_iter);
-			if (vobj)
-			{
-				vobj->notifyMeshLoaded();
-			}
-		}
-		
-		mLoadingMeshes[detail].erase(mesh_params);
-	}
-}
-
-void LLMeshRepository::notifyMeshUnavailable(const LLVolumeParams& mesh_params, S32 lod)
-{ //called from main thread
-	//get list of objects waiting to be notified this mesh is loaded
-	mesh_load_map::iterator obj_iter = mLoadingMeshes[lod].find(mesh_params);
-
-	F32 detail = LLVolumeLODGroup::getVolumeScaleFromDetail(lod);
-
-	if (obj_iter != mLoadingMeshes[lod].end())
-	{
-		for (std::set<LLUUID>::iterator vobj_iter = obj_iter->second.begin(); vobj_iter != obj_iter->second.end(); ++vobj_iter)
-		{
-			LLVOVolume* vobj = (LLVOVolume*) gObjectList.findObject(*vobj_iter);
-			if (vobj)
-			{
-				LLVolume* obj_volume = vobj->getVolume();
-
-				if (obj_volume && 
-					obj_volume->getDetail() == detail &&
-					obj_volume->getParams() == mesh_params)
-				{ //should force volume to find most appropriate LOD
-					vobj->setVolume(obj_volume->getParams(), lod);
-				}
-			}
-		}
-		
-		mLoadingMeshes[lod].erase(mesh_params);
-	}
-}
-
-S32 LLMeshRepository::getActualMeshLOD(const LLVolumeParams& mesh_params, S32 lod)
-{ 
-	return mThread->getActualMeshLOD(mesh_params, lod);
-}
-
-U32 LLMeshRepository::calcResourceCost(LLSD& header)
-{
-	U32 bytes = 0;
-
-	for (U32 i = 0; i < 4; i++)
-	{
-		bytes += header[header_lod[i]]["size"].asInteger();
-	}
-
-	bytes += header["skin"]["size"].asInteger();
-
-	return bytes/4096 + 1;
-}
-
-U32 LLMeshRepository::getResourceCost(const LLUUID& mesh_id)
-{
-	return mThread->getResourceCost(mesh_id);
-}
-
-const LLMeshSkinInfo* LLMeshRepository::getSkinInfo(const LLUUID& mesh_id, LLVOVolume* requesting_obj)
-{
-	if (mesh_id.notNull())
-	{
-		skin_map::iterator iter = mSkinMap.find(mesh_id);
-		if (iter != mSkinMap.end())
-		{
-			return &(iter->second);
-		}
-		
-		//no skin info known about given mesh, try to fetch it
-		{
-			LLMutexLock lock(mMeshMutex);
-			//add volume to list of loading meshes
-			skin_load_map::iterator iter = mLoadingSkins.find(mesh_id);
-			if (iter == mLoadingSkins.end())
-			{ //no request pending for this skin info
-				mPendingSkinRequests.push(mesh_id);
-			}
-			mLoadingSkins[mesh_id].insert(requesting_obj->getID());
-		}
-	}
-
-	return NULL;
-}
-
-void LLMeshRepository::fetchPhysicsShape(const LLUUID& mesh_id)
-{
-	if (mesh_id.notNull())
-	{
-		LLModel::Decomposition* decomp = NULL;
-		decomposition_map::iterator iter = mDecompositionMap.find(mesh_id);
-		if (iter != mDecompositionMap.end())
-		{
-			decomp = iter->second;
-		}
-		
-		//decomposition block hasn't been fetched yet
-		if (!decomp || decomp->mPhysicsShapeMesh.empty())
-		{
-			LLMutexLock lock(mMeshMutex);
-			//add volume to list of loading meshes
-			std::set<LLUUID>::iterator iter = mLoadingPhysicsShapes.find(mesh_id);
-			if (iter == mLoadingPhysicsShapes.end())
-			{ //no request pending for this skin info
-				mLoadingPhysicsShapes.insert(mesh_id);
-				mPendingPhysicsShapeRequests.push(mesh_id);
-			}
-		}
-	}
-
-}
-
-LLModel::Decomposition* LLMeshRepository::getDecomposition(const LLUUID& mesh_id)
-{
-	LLModel::Decomposition* ret = NULL;
-
-	if (mesh_id.notNull())
-	{
-		decomposition_map::iterator iter = mDecompositionMap.find(mesh_id);
-		if (iter != mDecompositionMap.end())
-		{
-			ret = iter->second;
-		}
-		
-		//decomposition block hasn't been fetched yet
-		if (!ret || ret->mBaseHullMesh.empty())
-		{
-			LLMutexLock lock(mMeshMutex);
-			//add volume to list of loading meshes
-			std::set<LLUUID>::iterator iter = mLoadingDecompositions.find(mesh_id);
-			if (iter == mLoadingDecompositions.end())
-			{ //no request pending for this skin info
-				mLoadingDecompositions.insert(mesh_id);
-				mPendingDecompositionRequests.push(mesh_id);
-			}
-		}
-	}
-
-	return ret;
-}
-
-void LLMeshRepository::buildHull(const LLVolumeParams& params, S32 detail)
-{
-	LLVolume* volume = LLPrimitive::sVolumeManager->refVolume(params, detail);
-
-	if (!volume->mHullPoints)
-	{
-		//all default params
-		//execute first stage
-		//set simplify mode to retain
-		//set retain percentage to zero
-		//run second stage
-	}
-
-	LLPrimitive::sVolumeManager->unrefVolume(volume);
-}
-
-bool LLMeshRepository::hasPhysicsShape(const LLUUID& mesh_id)
-{
-	LLSD mesh = mThread->getMeshHeader(mesh_id);
-	return mesh.has("physics_shape") && mesh["physics_shape"].has("size") && (mesh["physics_shape"]["size"].asInteger() > 0);
-}
-
-LLSD& LLMeshRepository::getMeshHeader(const LLUUID& mesh_id)
-{
-	return mThread->getMeshHeader(mesh_id);
-}
-
-LLSD& LLMeshRepoThread::getMeshHeader(const LLUUID& mesh_id)
-{
-	static LLSD dummy_ret;
-	if (mesh_id.notNull())
-	{
-		LLMutexLock lock(mHeaderMutex);
-		mesh_header_map::iterator iter = mMeshHeader.find(mesh_id);
-		if (iter != mMeshHeader.end())
-		{
-			return iter->second;
-		}
-	}
-
-	return dummy_ret;
-}
-
-
-void LLMeshRepository::uploadModel(std::vector<LLModelInstance>& data, LLVector3& scale, bool upload_textures,
-									bool upload_skin, bool upload_joints)
-{
-	LLMeshUploadThread* thread = new LLMeshUploadThread(data, scale, upload_textures, upload_skin, upload_joints);
-	mUploadWaitList.push_back(thread);
-}
-
-S32 LLMeshRepository::getMeshSize(const LLUUID& mesh_id, S32 lod)
-{
-	if (mThread)
-	{
-		LLMeshRepoThread::mesh_header_map::iterator iter = mThread->mMeshHeader.find(mesh_id);
-		if (iter != mThread->mMeshHeader.end())
-		{
-			LLSD& header = iter->second;
-
-			if (header.has("404"))
-			{
-				return -1;
-			}
-
-			S32 size = header[header_lod[lod]]["size"].asInteger();
-			return size;
-		}
-
-	}
-
-	return -1;
-
-}
-
-void LLMeshUploadThread::sendCostRequest(LLMeshUploadData& data)
-{
-	if(isDiscarded())
-	{
-		return ;
-	}
-
-	//write model file to memory buffer
-	std::stringstream ostr;
-
-	LLModel::Decomposition& decomp =
-		data.mModel[LLModel::LOD_PHYSICS].notNull() ? 
-		data.mModel[LLModel::LOD_PHYSICS]->mPhysics : 
-		data.mBaseModel->mPhysics;
-
-	LLSD header = LLModel::writeModel(
-		ostr,
-		data.mModel[LLModel::LOD_PHYSICS],
-		data.mModel[LLModel::LOD_HIGH],
-		data.mModel[LLModel::LOD_MEDIUM],
-		data.mModel[LLModel::LOD_LOW],
-		data.mModel[LLModel::LOD_IMPOSTOR], 
-		decomp,
-		mUploadSkin,
-		mUploadJoints,
-		true);
-
-	std::string desc = data.mBaseModel->mLabel;
-	
-	// Grab the total vertex count of the model
-	// along with other information for the "asset_resources" map
-	// to send to the server.
-	LLSD asset_resources = LLSD::emptyMap();
-
-
-	std::string url = mNewInventoryCapability; 
-
-	if (!url.empty())
-	{
-		LLSD body = generate_new_resource_upload_capability_body(
-			LLAssetType::AT_MESH,
-			desc,
-			desc,
-			LLFolderType::FT_MESH,
-			LLInventoryType::IT_MESH,
-			LLFloaterPerms::getNextOwnerPerms(),
-			LLFloaterPerms::getGroupPerms(),
-			LLFloaterPerms::getEveryonePerms());
-
-		body["asset_resources"] = asset_resources;
-
-		mPendingConfirmations++;
-		LLCurlRequest::headers_t headers;
-
-		data.mPostData = body;
-
-		mCurlRequest->post(url, headers, body, new LLMeshCostResponder(data, this));
-	}	
-}
-
-void LLMeshUploadThread::sendCostRequest(LLTextureUploadData& data)
-{
-	if(isDiscarded())
-	{
-		return ;
-	}
-
-	if (data.mTexture && data.mTexture->getDiscardLevel() >= 0)
-	{
-		LLSD asset_resources = LLSD::emptyMap();
-
-		std::string url = mNewInventoryCapability; 
-
-		if (!url.empty())
-		{
-			LLSD body = generate_new_resource_upload_capability_body(
-				LLAssetType::AT_TEXTURE,
-				data.mLabel,
-				data.mLabel,
-				LLFolderType::FT_TEXTURE,
-				LLInventoryType::IT_TEXTURE,
-				LLFloaterPerms::getNextOwnerPerms(),
-				LLFloaterPerms::getGroupPerms(),
-				LLFloaterPerms::getEveryonePerms());
-
-			body["asset_resources"] = asset_resources;
-
-			mPendingConfirmations++;
-			LLCurlRequest::headers_t headers;
-			
-			data.mPostData = body;
-			mCurlRequest->post(url, headers, body, new LLTextureCostResponder(data, this));
-		}	
-	}
-}
-
-
-void LLMeshUploadThread::doUploadModel(LLMeshUploadData& data)
-{
-	if(isDiscarded())
-	{
-		return ;
-	}
-
-	if (!data.mRSVP.empty())
-	{
-		std::stringstream ostr;
-
-		LLModel::Decomposition& decomp =
-			data.mModel[LLModel::LOD_PHYSICS].notNull() ? 
-			data.mModel[LLModel::LOD_PHYSICS]->mPhysics : 
-			data.mBaseModel->mPhysics;
-
-		decomp.mBaseHull = mHullMap[data.mBaseModel];
-
-		LLModel::writeModel(
-			ostr,  
-			data.mModel[LLModel::LOD_PHYSICS],
-			data.mModel[LLModel::LOD_HIGH],
-			data.mModel[LLModel::LOD_MEDIUM],
-			data.mModel[LLModel::LOD_LOW],
-			data.mModel[LLModel::LOD_IMPOSTOR], 
-			decomp,
-			mUploadSkin,
-			mUploadJoints);
-
-		data.mAssetData = ostr.str();
-
-		LLCurlRequest::headers_t headers;
-		mPendingUploads++;
-
-		mCurlRequest->post(data.mRSVP, headers, data.mAssetData, new LLMeshUploadResponder(data, this));
-	}
-}
-
-void LLMeshUploadThread::doUploadTexture(LLTextureUploadData& data)
-{
-	if(isDiscarded())
-	{
-		return ;
-	}
-
-	if (!data.mRSVP.empty())
-	{
-		std::stringstream ostr;
-		
-		if (!data.mTexture->isRawImageValid())
-		{
-			data.mTexture->reloadRawImage(data.mTexture->getDiscardLevel());
-		}
-
-		LLPointer<LLImageJ2C> upload_file = LLViewerTextureList::convertToUploadFile(data.mTexture->getRawImage());
-		
-		ostr.write((const char*) upload_file->getData(), upload_file->getDataSize());
-
-		data.mAssetData = ostr.str();
-
-		LLCurlRequest::headers_t headers;
-		mPendingUploads++;
-
-		mCurlRequest->post(data.mRSVP, headers, data.mAssetData, new LLTextureUploadResponder(data, this));
-	}
-}
-
-
-void LLMeshUploadThread::onModelUploaded(LLMeshUploadData& data)
-{
-	createObjects(data);
-}
-
-void LLMeshUploadThread::onTextureUploaded(LLTextureUploadData& data)
-{
-	mTextureMap[data.mTexture] = data;
-}
-
-
-void LLMeshUploadThread::createObjects(LLMeshUploadData& data)
-{
-	instance_list& instances = mInstance[data.mBaseModel];
-
-	for (instance_list::iterator iter = instances.begin(); iter != instances.end(); ++iter)
-	{ //create prims that reference given mesh
-		LLModelInstance& instance = *iter;
-		instance.mMeshID = data.mUUID;
-		mInstanceQ.push(instance);
-	}
-}
-
-void LLMeshUploadThread::decomposeMeshMatrix(LLMatrix4& transformation,
-											 LLVector3& result_pos,
-											 LLQuaternion& result_rot,
-											 LLVector3& result_scale)
-{
-	// check for reflection
-	BOOL reflected = (transformation.determinant() < 0);
-
-	// compute position
-	LLVector3 position = LLVector3(0, 0, 0) * transformation;
-
-	// compute scale
-	LLVector3 x_transformed = LLVector3(1, 0, 0) * transformation - position;
-	LLVector3 y_transformed = LLVector3(0, 1, 0) * transformation - position;
-	LLVector3 z_transformed = LLVector3(0, 0, 1) * transformation - position;
-	F32 x_length = x_transformed.normalize();
-	F32 y_length = y_transformed.normalize();
-	F32 z_length = z_transformed.normalize();
-	LLVector3 scale = LLVector3(x_length, y_length, z_length);
-
-    // adjust for "reflected" geometry
-	LLVector3 x_transformed_reflected = x_transformed;
-	if (reflected)
-	{
-		x_transformed_reflected *= -1.0;
-	}
-	
-	// compute rotation
-	LLMatrix3 rotation_matrix;
-	rotation_matrix.setRows(x_transformed_reflected, y_transformed, z_transformed);
-	LLQuaternion quat_rotation = rotation_matrix.quaternion();
-	quat_rotation.normalize(); // the rotation_matrix might not have been orthoginal.  make it so here.
-	LLVector3 euler_rotation;
-	quat_rotation.getEulerAngles(&euler_rotation.mV[VX], &euler_rotation.mV[VY], &euler_rotation.mV[VZ]);
-
-	result_pos = position + mOrigin;
-	result_scale = scale;
-	result_rot = quat_rotation; 
-}
-
-										 
-LLSD LLMeshUploadThread::createObject(LLModelInstance& instance)
-{
-	LLMatrix4 transformation = instance.mTransform;
-
-	llassert(instance.mMeshID.notNull());
-	
-	// check for reflection
-	BOOL reflected = (transformation.determinant() < 0);
-
-	// compute position
-	LLVector3 position = LLVector3(0, 0, 0) * transformation;
-
-	// compute scale
-	LLVector3 x_transformed = LLVector3(1, 0, 0) * transformation - position;
-	LLVector3 y_transformed = LLVector3(0, 1, 0) * transformation - position;
-	LLVector3 z_transformed = LLVector3(0, 0, 1) * transformation - position;
-	F32 x_length = x_transformed.normalize();
-	F32 y_length = y_transformed.normalize();
-	F32 z_length = z_transformed.normalize();
-	LLVector3 scale = LLVector3(x_length, y_length, z_length);
-
-    // adjust for "reflected" geometry
-	LLVector3 x_transformed_reflected = x_transformed;
-	if (reflected)
-	{
-		x_transformed_reflected *= -1.0;
-	}
-	
-	// compute rotation
-	LLMatrix3 rotation_matrix;
-	rotation_matrix.setRows(x_transformed_reflected, y_transformed, z_transformed);
-	LLQuaternion quat_rotation = rotation_matrix.quaternion();
-	quat_rotation.normalize(); // the rotation_matrix might not have been orthoginal.  make it so here.
-	LLVector3 euler_rotation;
-	quat_rotation.getEulerAngles(&euler_rotation.mV[VX], &euler_rotation.mV[VY], &euler_rotation.mV[VZ]);
-
-	//
-	// build parameter block to construct this prim
-	//
-	
-	LLSD object_params;
-
-	// create prim
-
-	// set volume params
-	U8 sculpt_type = LL_SCULPT_TYPE_MESH;
-	if (reflected)
-	{
-		sculpt_type |= LL_SCULPT_FLAG_MIRROR;
-	}
-	LLVolumeParams  volume_params;
-	volume_params.setType( LL_PCODE_PROFILE_SQUARE, LL_PCODE_PATH_LINE );
-	volume_params.setBeginAndEndS( 0.f, 1.f );
-	volume_params.setBeginAndEndT( 0.f, 1.f );
-	volume_params.setRatio  ( 1, 1 );
-	volume_params.setShear  ( 0, 0 );
-	volume_params.setSculptID(instance.mMeshID, sculpt_type);
-	object_params["shape"] = volume_params.asLLSD();
-
-	object_params["material"] = LL_MCODE_WOOD;
-
-	object_params["group-id"] = gAgent.getGroupID();
-	object_params["pos"] = ll_sd_from_vector3(position + mOrigin);
-	object_params["rotation"] = ll_sd_from_quaternion(quat_rotation);
-	object_params["scale"] = ll_sd_from_vector3(scale);
-	object_params["name"] = instance.mLabel;
-
-	// load material from dae file
-	object_params["facelist"] = LLSD::emptyArray();
-	for (S32 i = 0; i < instance.mMaterial.size(); i++)
-	{
-		LLTextureEntry te;
-		LLImportMaterial& mat = instance.mMaterial[i];
-
-		te.setColor(mat.mDiffuseColor);
-
-		LLUUID diffuse_id = mTextureMap[mat.mDiffuseMap].mUUID;
-
-		if (diffuse_id.notNull())
-		{
-			te.setID(diffuse_id);
-		}
-		else
-		{
-			te.setID(LLUUID("5748decc-f629-461c-9a36-a35a221fe21f")); // blank texture
-		}
-
-		te.setFullbright(mat.mFullbright);
-
-		object_params["facelist"][i] = te.asLLSD();
-	}
-
-	// set extra parameters
-	LLSculptParams sculpt_params;
-	sculpt_params.setSculptTexture(instance.mMeshID);
-	sculpt_params.setSculptType(sculpt_type);
-	U8 buffer[MAX_OBJECT_PARAMS_SIZE+1];
-	LLDataPackerBinaryBuffer dp(buffer, MAX_OBJECT_PARAMS_SIZE);
-	sculpt_params.pack(dp);
-	std::vector<U8> v(dp.getCurrentSize());
-	memcpy(&v[0], buffer, dp.getCurrentSize());
-	LLSD extra_parameter;
-	extra_parameter["extra_parameter"] = sculpt_params.mType;
-	extra_parameter["param_data"] = v;
-	object_params["extra_parameters"].append(extra_parameter);
-
-	LLPermissions perm;
-	perm.setOwnerAndGroup(gAgent.getID(), gAgent.getID(), LLUUID::null, false);
-	perm.setCreator(gAgent.getID());
-
-	perm.initMasks(PERM_ITEM_UNRESTRICTED | PERM_MOVE, //base
-				   PERM_ITEM_UNRESTRICTED | PERM_MOVE, //owner
-				   LLFloaterPerms::getEveryonePerms(),
-				   LLFloaterPerms::getGroupPerms(),
-				   LLFloaterPerms::getNextOwnerPerms());
-		
-	object_params["permissions"] = ll_create_sd_from_permissions(perm);
-
-	object_params["physics_shape_type"] = (U8)(LLViewerObject::PHYSICS_SHAPE_CONVEX_HULL);
-
-	return object_params;
-}
-
-void LLMeshUploadThread::priceResult(LLMeshUploadData& data, const LLSD& content)
-{
-	mPendingCost += content["upload_price"].asInteger();
-	data.mRSVP = content["rsvp"].asString();
-
-	mConfirmedQ.push(data);
-}
-
-void LLMeshUploadThread::priceResult(LLTextureUploadData& data, const LLSD& content)
-{
-	mPendingCost += content["upload_price"].asInteger();
-	data.mRSVP = content["rsvp"].asString();
-
-	mConfirmedTextureQ.push(data);
-}
-
-
-bool LLImportMaterial::operator<(const LLImportMaterial &rhs) const
-{
-	if (mDiffuseMap != rhs.mDiffuseMap)
-	{
-		return mDiffuseMap < rhs.mDiffuseMap;
-	}
-
-	if (mDiffuseMapFilename != rhs.mDiffuseMapFilename)
-	{
-		return mDiffuseMapFilename < rhs.mDiffuseMapFilename;
-	}
-
-	if (mDiffuseMapLabel != rhs.mDiffuseMapLabel)
-	{
-		return mDiffuseMapLabel < rhs.mDiffuseMapLabel;
-	}
-
-	if (mDiffuseColor != rhs.mDiffuseColor)
-	{
-		return mDiffuseColor < rhs.mDiffuseColor;
-	}
-
-	return mFullbright < rhs.mFullbright;
-}
-
-
-void LLMeshRepository::updateInventory(inventory_data data)
-{
-	LLMutexLock lock(mMeshMutex);
-	dumpLLSDToFile(data.mPostData,"update_inventory_post_data.xml");
-	dumpLLSDToFile(data.mResponse,"update_inventory_response.xml");
-	mInventoryQ.push(data);
-}
-
-void LLMeshRepository::uploadError(LLSD& args)
-{
-	LLMutexLock lock(mMeshMutex);
-	mUploadErrorQ.push(args);
-}
-
-//static
-F32 LLMeshRepository::getStreamingCost(LLSD& header, F32 radius, S32* bytes, S32* bytes_visible, S32 lod)
-{
-	F32 dlowest = llmin(radius/0.03f, 256.f);
-	F32 dlow = llmin(radius/0.06f, 256.f);
-	F32 dmid = llmin(radius/0.24f, 256.f);
-	
-	F32 bytes_lowest = header["lowest_lod"]["size"].asReal()/1024.f;
-	F32 bytes_low = header["low_lod"]["size"].asReal()/1024.f;
-	F32 bytes_mid = header["medium_lod"]["size"].asReal()/1024.f;
-	F32 bytes_high = header["high_lod"]["size"].asReal()/1024.f;
-
-	if (bytes)
-	{
-		*bytes = 0;
-		*bytes += header["lowest_lod"]["size"].asInteger();
-		*bytes += header["low_lod"]["size"].asInteger();
-		*bytes += header["medium_lod"]["size"].asInteger();
-		*bytes += header["high_lod"]["size"].asInteger();
-	}
-
-
-	if (bytes_visible)
-	{
-		lod = LLMeshRepository::getActualMeshLOD(header, lod);
-		if (lod >= 0 && lod <= 3)
-		{
-			*bytes_visible = header[header_lod[lod]]["size"].asInteger();
-		}
-	}
-
-	if (bytes_high == 0.f)
-	{
-		return 0.f;
-	}
-
-	if (bytes_mid == 0.f)
-	{
-		bytes_mid = bytes_high;
-	}
-
-	if (bytes_low == 0.f)
-	{
-		bytes_low = bytes_mid;
-	}
-
-	if (bytes_lowest == 0.f)
-	{
-		bytes_lowest = bytes_low;
-	}
-
-	F32 max_area = 65536.f;
-	F32 min_area = 1.f;
-
-	F32 high_area = llmin(F_PI*dmid*dmid, max_area);
-	F32 mid_area = llmin(F_PI*dlow*dlow, max_area);
-	F32 low_area = llmin(F_PI*dlowest*dlowest, max_area);
-	F32 lowest_area = max_area;
-
-	lowest_area -= low_area;
-	low_area -= mid_area;
-	mid_area -= high_area;
-
-	high_area = llclamp(high_area, min_area, max_area);
-	mid_area = llclamp(mid_area, min_area, max_area);
-	low_area = llclamp(low_area, min_area, max_area);
-	lowest_area = llclamp(lowest_area, min_area, max_area);
-
-	F32 total_area = high_area + mid_area + low_area + lowest_area;
-	high_area /= total_area;
-	mid_area /= total_area;
-	low_area /= total_area;
-	lowest_area /= total_area;
-
-	F32 weighted_avg = bytes_high*high_area +
-					   bytes_mid*mid_area +
-					   bytes_low*low_area +
-					  bytes_lowest*lowest_area;
-
-	return weighted_avg * gSavedSettings.getF32("MeshStreamingCostScaler");
-}
-
-
-LLPhysicsDecomp::LLPhysicsDecomp()
-: LLThread("Physics Decomp")
-{
-	mInited = false;
-	mQuitting = false;
-	mDone = false;
-
-	mSignal = new LLCondition(NULL);
-	mMutex = new LLMutex(NULL);
-}
-
-LLPhysicsDecomp::~LLPhysicsDecomp()
-{
-	shutdown();
-
-	delete mSignal;
-	mSignal = NULL;
-	delete mMutex;
-	mMutex = NULL;
-}
-
-void LLPhysicsDecomp::shutdown()
-{
-	if (mSignal)
-	{
-		mQuitting = true;
-		mSignal->signal();
-
-		while (!isStopped())
-		{
-			apr_sleep(10);
-		}
-	}
-}
-
-void LLPhysicsDecomp::submitRequest(LLPhysicsDecomp::Request* request)
-{
-	LLMutexLock lock(mMutex);
-	mRequestQ.push(request);
-	mSignal->signal();
-}
-
-//static
-S32 LLPhysicsDecomp::llcdCallback(const char* status, S32 p1, S32 p2)
-{	
-	if (gMeshRepo.mDecompThread && gMeshRepo.mDecompThread->mCurRequest.notNull())
-	{
-		return gMeshRepo.mDecompThread->mCurRequest->statusCallback(status, p1, p2);
-	}
-
-	return 1;
-}
-
-void LLPhysicsDecomp::setMeshData(LLCDMeshData& mesh)
-{
-	mesh.mVertexBase = mCurRequest->mPositions[0].mV;
-	mesh.mVertexStrideBytes = 12;
-	mesh.mNumVertices = mCurRequest->mPositions.size();
-
-	mesh.mIndexType = LLCDMeshData::INT_16;
-	mesh.mIndexBase = &(mCurRequest->mIndices[0]);
-	mesh.mIndexStrideBytes = 6;
-	
-	mesh.mNumTriangles = mCurRequest->mIndices.size()/3;
-
-	LLCDResult ret = LLCD_OK;
-	if (LLConvexDecomposition::getInstance() != NULL)
-	{
-		ret  = LLConvexDecomposition::getInstance()->setMeshData(&mesh);
-	}
-
-	if (ret)
-	{
-		llerrs << "Convex Decomposition thread valid but could not set mesh data" << llendl;
-	}
-}
-
-void LLPhysicsDecomp::doDecomposition()
-{
-	LLCDMeshData mesh;
-	S32 stage = mStageID[mCurRequest->mStage];
-
-	if (LLConvexDecomposition::getInstance() == NULL)
-	{
-		// stub library. do nothing.
-		return;
-	}
-
-	//load data intoLLCD
-	if (stage == 0)
-	{
-		setMeshData(mesh);
-	}
-		
-	//build parameter map
-	std::map<std::string, const LLCDParam*> param_map;
-
-	static const LLCDParam* params = NULL;
-	static S32 param_count = 0;
-	if (!params)
-	{
-		param_count = LLConvexDecomposition::getInstance()->getParameters(&params);
-	}
-	
-	for (S32 i = 0; i < param_count; ++i)
-	{
-		param_map[params[i].mName] = params+i;
-	}
-
-	//set parameter values
-	for (decomp_params::iterator iter = mCurRequest->mParams.begin(); iter != mCurRequest->mParams.end(); ++iter)
-	{
-		const std::string& name = iter->first;
-		const LLSD& value = iter->second;
-
-		const LLCDParam* param = param_map[name];
-
-		if (param == NULL)
-		{ //couldn't find valid parameter
-			continue;
-		}
-
-		U32 ret = LLCD_OK;
-
-		if (param->mType == LLCDParam::LLCD_FLOAT)
-		{
-			ret = LLConvexDecomposition::getInstance()->setParam(param->mName, (F32) value.asReal());
-		}
-		else if (param->mType == LLCDParam::LLCD_INTEGER ||
-			param->mType == LLCDParam::LLCD_ENUM)
-		{
-			ret = LLConvexDecomposition::getInstance()->setParam(param->mName, value.asInteger());
-		}
-		else if (param->mType == LLCDParam::LLCD_BOOLEAN)
-		{
-			ret = LLConvexDecomposition::getInstance()->setParam(param->mName, value.asBoolean());
-		}
-	}
-
-	mCurRequest->setStatusMessage("Executing.");
-
-	LLCDResult ret = LLCD_OK;
-	
-	if (LLConvexDecomposition::getInstance() != NULL)
-	{
-		ret = LLConvexDecomposition::getInstance()->executeStage(stage);
-	}
-
-	if (ret)
-	{
-		llwarns << "Convex Decomposition thread valid but could not execute stage " << stage << llendl;
-		LLMutexLock lock(mMutex);
-
-		mCurRequest->mHull.clear();
-		mCurRequest->mHullMesh.clear();
-
-		mCurRequest->setStatusMessage("FAIL");
-		
-		completeCurrent();
-	}
-	else
-	{
-		mCurRequest->setStatusMessage("Reading results");
-
-		S32 num_hulls =0;
-		if (LLConvexDecomposition::getInstance() != NULL)
-		{
-			num_hulls = LLConvexDecomposition::getInstance()->getNumHullsFromStage(stage);
-		}
-		
-		mMutex->lock();
-		mCurRequest->mHull.clear();
-		mCurRequest->mHull.resize(num_hulls);
-
-		mCurRequest->mHullMesh.clear();
-		mCurRequest->mHullMesh.resize(num_hulls);
-		mMutex->unlock();
-
-		for (S32 i = 0; i < num_hulls; ++i)
-		{
-			std::vector<LLVector3> p;
-			LLCDHull hull;
-			// if LLConvexDecomposition is a stub, num_hulls should have been set to 0 above, and we should not reach this code
-			LLConvexDecomposition::getInstance()->getHullFromStage(stage, i, &hull);
-
-			const F32* v = hull.mVertexBase;
-
-			for (S32 j = 0; j < hull.mNumVertices; ++j)
-			{
-				LLVector3 vert(v[0], v[1], v[2]); 
-				p.push_back(vert);
-				v = (F32*) (((U8*) v) + hull.mVertexStrideBytes);
-			}
-			
-			LLCDMeshData mesh;
-			// if LLConvexDecomposition is a stub, num_hulls should have been set to 0 above, and we should not reach this code
-			LLConvexDecomposition::getInstance()->getMeshFromStage(stage, i, &mesh);
-
-			get_vertex_buffer_from_mesh(mesh, mCurRequest->mHullMesh[i]);
-			
-			mMutex->lock();
-			mCurRequest->mHull[i] = p;
-			mMutex->unlock();
-		}
-	
-		{
-			LLMutexLock lock(mMutex);
-
-			mCurRequest->setStatusMessage("FAIL");
-			completeCurrent();						
-		}
-	}
-}
-
-void LLPhysicsDecomp::completeCurrent()
-{
-	LLMutexLock lock(mMutex);
-	mCompletedQ.push(mCurRequest);
-	mCurRequest = NULL;
-}
-
-void LLPhysicsDecomp::notifyCompleted()
-{
-	if (!mCompletedQ.empty())
-	{
-		LLMutexLock lock(mMutex);
-		while (!mCompletedQ.empty())
-		{
-			Request* req = mCompletedQ.front();
-			req->completed();
-			mCompletedQ.pop();
-		}
-	}
-}
-
-
-void make_box(LLPhysicsDecomp::Request * request)
-{
-	LLVector3 min,max;
-	min = request->mPositions[0];
-	max = min;
-
-	for (U32 i = 0; i < request->mPositions.size(); ++i)
-	{
-		update_min_max(min, max, request->mPositions[i]);
-	}
-
-	request->mHull.clear();
-	
-	LLModel::hull box;
-	box.push_back(LLVector3(min[0],min[1],min[2]));
-	box.push_back(LLVector3(max[0],min[1],min[2]));
-	box.push_back(LLVector3(min[0],max[1],min[2]));
-	box.push_back(LLVector3(max[0],max[1],min[2]));
-	box.push_back(LLVector3(min[0],min[1],max[2]));
-	box.push_back(LLVector3(max[0],min[1],max[2]));
-	box.push_back(LLVector3(min[0],max[1],max[2]));
-	box.push_back(LLVector3(max[0],max[1],max[2]));
-
-	request->mHull.push_back(box);
-}
-
-
-void LLPhysicsDecomp::doDecompositionSingleHull()
-{
-	LLCDMeshData mesh;
-	
-	setMeshData(mesh);
-			
-	
-	//set all parameters to default
-	std::map<std::string, const LLCDParam*> param_map;
-
-	static const LLCDParam* params = NULL;
-	static S32 param_count = 0;
-
-	if (!params)
-	{
-		param_count = LLConvexDecomposition::getInstance()->getParameters(&params);
-	}
-	
-	LLConvexDecomposition* decomp = LLConvexDecomposition::getInstance();
-
-	if (decomp == NULL)
-	{
-		//stub. do nothing.
-		return;
-	}
-
-	for (S32 i = 0; i < param_count; ++i)
-	{
-		decomp->setParam(params[i].mName, params[i].mDefault.mIntOrEnumValue);
-	}
-
-	const S32 STAGE_DECOMPOSE = mStageID["Decompose"];
-	const S32 STAGE_SIMPLIFY = mStageID["Simplify"];
-	const S32 DECOMP_PREVIEW = 0;
-	const S32 SIMPLIFY_RETAIN = 0;
-	
-	decomp->setParam("Decompose Quality", DECOMP_PREVIEW);
-	decomp->setParam("Simplify Method", SIMPLIFY_RETAIN);
-	decomp->setParam("Retain%", 0.f);
-
-	LLCDResult ret = LLCD_OK;
-	ret = decomp->executeStage(STAGE_DECOMPOSE);
-	
-	if (ret)
-	{
-		llwarns << "Could not execute decomposition stage when attempting to create single hull." << llendl;
-		make_box(mCurRequest);
-	}
-	else
-	{
-		ret = decomp->executeStage(STAGE_SIMPLIFY);
-
-		if (ret)
-		{
-			llwarns << "Could not execute simiplification stage when attempting to create single hull." << llendl;
-			make_box(mCurRequest);
-		}
-		else
-		{
-			S32 num_hulls =0;
-			if (LLConvexDecomposition::getInstance() != NULL)
-			{
-				num_hulls = LLConvexDecomposition::getInstance()->getNumHullsFromStage(STAGE_SIMPLIFY);
-			}
-			
-			mMutex->lock();
-			mCurRequest->mHull.clear();
-			mCurRequest->mHull.resize(num_hulls);
-			mCurRequest->mHullMesh.clear();
-			mMutex->unlock();
-
-			for (S32 i = 0; i < num_hulls; ++i)
-			{
-				std::vector<LLVector3> p;
-				LLCDHull hull;
-				// if LLConvexDecomposition is a stub, num_hulls should have been set to 0 above, and we should not reach this code
-				LLConvexDecomposition::getInstance()->getHullFromStage(STAGE_SIMPLIFY, i, &hull);
-
-				const F32* v = hull.mVertexBase;
-
-				for (S32 j = 0; j < hull.mNumVertices; ++j)
-				{
-					LLVector3 vert(v[0], v[1], v[2]); 
-					p.push_back(vert);
-					v = (F32*) (((U8*) v) + hull.mVertexStrideBytes);
-				}
-						
-				mMutex->lock();
-				mCurRequest->mHull[i] = p;
-				mMutex->unlock();
-			}
-		}
-	}
-
-
-	{
-		completeCurrent();
-		
-	}
-}
-
-
-void LLPhysicsDecomp::run()
-{
-	LLConvexDecomposition* decomp = LLConvexDecomposition::getInstance();
-	if (decomp == NULL)
-	{
-		// stub library. Set init to true so the main thread
-		// doesn't wait for this to finish.
-		mInited = true;
-		return;
-	}
-
-	decomp->initThread();
-	mInited = true;
-
-	static const LLCDStageData* stages = NULL;
-	static S32 num_stages = 0;
-	
-	if (!stages)
-	{
-		num_stages = decomp->getStages(&stages);
-	}
-
-	for (S32 i = 0; i < num_stages; i++)
-	{
-		mStageID[stages[i].mName] = i;
-	}
-
-	while (!mQuitting)
-	{
-		mSignal->wait();
-		while (!mQuitting && !mRequestQ.empty())
-		{
-			{
-				LLMutexLock lock(mMutex);
-				mCurRequest = mRequestQ.front();
-				mRequestQ.pop();
-			}
-
-			S32& id = *(mCurRequest->mDecompID);
-			if (id == -1)
-			{
-				decomp->genDecomposition(id);
-			}
-			decomp->bindDecomposition(id);
-
-			if (mCurRequest->mStage == "single_hull")
-			{
-				doDecompositionSingleHull();
-			}
-			else
-			{
-				doDecomposition();
-			}		
-		}
-	}
-
-	decomp->quitThread();
-	
-	if (mSignal->isLocked())
-	{ //let go of mSignal's associated mutex
-		mSignal->unlock();
-	}
-
-	mDone = true;
-}
-
-void LLPhysicsDecomp::Request::updateTriangleAreaThreshold() 
-{
-	F32 range = mBBox[1].mV[0] - mBBox[0].mV[0] ;
-	range = llmin(range, mBBox[1].mV[1] - mBBox[0].mV[1]) ;
-	range = llmin(range, mBBox[1].mV[2] - mBBox[0].mV[2]) ;
-
-	mTriangleAreaThreshold = llmin(0.0002f, range * 0.000002f) ;
-}
-
-//check if the triangle area is large enough to qualify for a valid triangle
-bool LLPhysicsDecomp::Request::isValidTriangle(U16 idx1, U16 idx2, U16 idx3) 
-{
-	LLVector3 a = mPositions[idx2] - mPositions[idx1] ;
-	LLVector3 b = mPositions[idx3] - mPositions[idx1] ;
-	F32 c = a * b ;
-
-	return ((a*a) * (b*b) - c * c) > mTriangleAreaThreshold ;
-}
-
-void LLPhysicsDecomp::Request::setStatusMessage(const std::string& msg)
-{
-	mStatusMessage = msg;
-}
-
-LLModelInstance::LLModelInstance(LLSD& data)
-{
-	mLocalMeshID = data["mesh_id"].asInteger();
-	mLabel = data["label"].asString();
-	mTransform.setValue(data["transform"]);
-
-	for (U32 i = 0; i < data["material"].size(); ++i)
-	{
-		mMaterial.push_back(LLImportMaterial(data["material"][i]));
-	}
-}
-
-
-LLSD LLModelInstance::asLLSD()
-{	
-	LLSD ret;
-
-	ret["mesh_id"] = mModel->mLocalID;
-	ret["label"] = mLabel;
-	ret["transform"] = mTransform.getValue();
-	
-	for (U32 i = 0; i < mMaterial.size(); ++i)
-	{
-		ret["material"][i] = mMaterial[i].asLLSD();
-	}
-
-	return ret;
-}
-
-LLImportMaterial::LLImportMaterial(LLSD& data)
-{
-	mDiffuseMapFilename = data["diffuse"]["filename"].asString();
-	mDiffuseMapLabel = data["diffuse"]["label"].asString();
-	mDiffuseColor.setValue(data["diffuse"]["color"]);
-	mFullbright = data["fullbright"].asBoolean();
-}
-
-
-LLSD LLImportMaterial::asLLSD()
-{
-	LLSD ret;
-
-	ret["diffuse"]["filename"] = mDiffuseMapFilename;
-	ret["diffuse"]["label"] = mDiffuseMapLabel;
-	ret["diffuse"]["color"] = mDiffuseColor.getValue();
-	ret["fullbright"] = mFullbright;
-	
-	return ret;
-}
-
-void LLMeshRepository::buildPhysicsMesh(LLModel::Decomposition& decomp)
-{
-	decomp.mMesh.resize(decomp.mHull.size());
-
-	for (U32 i = 0; i < decomp.mHull.size(); ++i)
-	{
-		LLCDHull hull;
-		hull.mNumVertices = decomp.mHull[i].size();
-		hull.mVertexBase = decomp.mHull[i][0].mV;
-		hull.mVertexStrideBytes = 12;
-
-		LLCDMeshData mesh;
-		LLCDResult res = LLCD_OK;
-		if (LLConvexDecomposition::getInstance() != NULL)
-		{
-			res = LLConvexDecomposition::getInstance()->getMeshFromHull(&hull, &mesh);
-		}
-		if (res == LLCD_OK)
-		{
-			get_vertex_buffer_from_mesh(mesh, decomp.mMesh[i]);
-		}
-	}
-
-	if (!decomp.mBaseHull.empty() && decomp.mBaseHullMesh.empty())
-	{ //get mesh for base hull
-		LLCDHull hull;
-		hull.mNumVertices = decomp.mBaseHull.size();
-		hull.mVertexBase = decomp.mBaseHull[0].mV;
-		hull.mVertexStrideBytes = 12;
-
-		LLCDMeshData mesh;
-		LLCDResult res = LLCD_OK;
-		if (LLConvexDecomposition::getInstance() != NULL)
-		{
-			res = LLConvexDecomposition::getInstance()->getMeshFromHull(&hull, &mesh);
-		}
-		if (res == LLCD_OK)
-		{
-			get_vertex_buffer_from_mesh(mesh, decomp.mBaseHullMesh);
-		}
-	}
-}
-=======
-/** 
- * @file llmeshrepository.cpp
- * @brief Mesh repository implementation.
- *
- * $LicenseInfo:firstyear=2005&license=viewerlgpl$
- * Second Life Viewer Source Code
- * Copyright (C) 2010, Linden Research, Inc.
- * 
- * This library is free software; you can redistribute it and/or
- * modify it under the terms of the GNU Lesser General Public
- * License as published by the Free Software Foundation;
- * version 2.1 of the License only.
- * 
- * This library is distributed in the hope that it will be useful,
- * but WITHOUT ANY WARRANTY; without even the implied warranty of
- * MERCHANTABILITY or FITNESS FOR A PARTICULAR PURPOSE.  See the GNU
- * Lesser General Public License for more details.
- * 
- * You should have received a copy of the GNU Lesser General Public
- * License along with this library; if not, write to the Free Software
- * Foundation, Inc., 51 Franklin Street, Fifth Floor, Boston, MA  02110-1301  USA
- * 
- * Linden Research, Inc., 945 Battery Street, San Francisco, CA  94111  USA
- * $/LicenseInfo$
- */
-
-#include "llviewerprecompiledheaders.h"
-
-#include "apr_pools.h"
-#include "apr_dso.h"
-#include "llhttpstatuscodes.h"
-#include "llmeshrepository.h"
-
-#include "llagent.h"
-#include "llappviewer.h"
-#include "llbufferstream.h"
-#include "llcurl.h"
-#include "lldatapacker.h"
-#include "llfasttimer.h"
-#include "llfloatermodelpreview.h"
-#include "llfloaterperms.h"
-#include "lleconomy.h"
-#include "llimagej2c.h"
-#include "llhost.h"
-#include "llnotificationsutil.h"
-#include "llsd.h"
-#include "llsdutil_math.h"
-#include "llsdserialize.h"
-#include "llthread.h"
-#include "llvfile.h"
-#include "llviewercontrol.h"
-#include "llviewermenufile.h"
-#include "llviewerobjectlist.h"
-#include "llviewerregion.h"
-#include "llviewertexturelist.h"
-#include "llvolume.h"
-#include "llvolumemgr.h"
-#include "llvovolume.h"
-#include "llworld.h"
-#include "material_codes.h"
-#include "pipeline.h"
-#include "llinventorymodel.h"
-#include "llfoldertype.h"
-
-#include "boost/lexical_cast.hpp"
-
-#ifndef LL_WINDOWS
-#include "netdb.h"
-#endif
-
-#include <queue>
-
-LLFastTimer::DeclareTimer FTM_MESH_UPDATE("Mesh Update");
-LLFastTimer::DeclareTimer FTM_LOAD_MESH("Load Mesh");
-
-LLMeshRepository gMeshRepo;
-
-const U32 MAX_MESH_REQUESTS_PER_SECOND = 100;
-
-U32 LLMeshRepository::sBytesReceived = 0;
-U32 LLMeshRepository::sHTTPRequestCount = 0;
-U32 LLMeshRepository::sHTTPRetryCount = 0;
-U32 LLMeshRepository::sCacheBytesRead = 0;
-U32 LLMeshRepository::sCacheBytesWritten = 0;
-U32 LLMeshRepository::sPeakKbps = 0;
-	
-
-const U32 MAX_TEXTURE_UPLOAD_RETRIES = 5;
-
-static S32 dump_num = 0;
-std::string make_dump_name(std::string prefix, S32 num)
-{
-	return prefix + boost::lexical_cast<std::string>(num) + std::string(".xml");
-	
-}
-void dumpLLSDToFile(const LLSD& content, std::string filename);
-
-std::string header_lod[] = 
-{
-	"lowest_lod",
-	"low_lod",
-	"medium_lod",
-	"high_lod"
-};
-
-
-//get the number of bytes resident in memory for given volume
-U32 get_volume_memory_size(const LLVolume* volume)
-{
-	U32 indices = 0;
-	U32 vertices = 0;
-
-	for (U32 i = 0; i < volume->getNumVolumeFaces(); ++i)
-	{
-		const LLVolumeFace& face = volume->getVolumeFace(i);
-		indices += face.mNumIndices;
-		vertices += face.mNumVertices;
-	}
-
-
-	return indices*2+vertices*11+sizeof(LLVolume)+sizeof(LLVolumeFace)*volume->getNumVolumeFaces();
-}
-
-void get_vertex_buffer_from_mesh(LLCDMeshData& mesh, LLModel::PhysicsMesh& res, F32 scale = 1.f)
-{
-	res.mPositions.clear();
-	res.mNormals.clear();
-	
-	const F32* v = mesh.mVertexBase;
-
-	if (mesh.mIndexType == LLCDMeshData::INT_16)
-	{
-		U16* idx = (U16*) mesh.mIndexBase;
-		for (S32 j = 0; j < mesh.mNumTriangles; ++j)
-		{ 
-			F32* mp0 = (F32*) ((U8*)v+idx[0]*mesh.mVertexStrideBytes);
-			F32* mp1 = (F32*) ((U8*)v+idx[1]*mesh.mVertexStrideBytes);
-			F32* mp2 = (F32*) ((U8*)v+idx[2]*mesh.mVertexStrideBytes);
-
-			idx = (U16*) (((U8*)idx)+mesh.mIndexStrideBytes);
-			
-			LLVector3 v0(mp0);
-			LLVector3 v1(mp1);
-			LLVector3 v2(mp2);
-
-			LLVector3 n = (v1-v0)%(v2-v0);
-			n.normalize();
-
-			res.mPositions.push_back(v0*scale);
-			res.mPositions.push_back(v1*scale);
-			res.mPositions.push_back(v2*scale);
-
-			res.mNormals.push_back(n);
-			res.mNormals.push_back(n);
-			res.mNormals.push_back(n);			
-		}
-	}
-	else
-	{
-		U32* idx = (U32*) mesh.mIndexBase;
-		for (S32 j = 0; j < mesh.mNumTriangles; ++j)
-		{ 
-			F32* mp0 = (F32*) ((U8*)v+idx[0]*mesh.mVertexStrideBytes);
-			F32* mp1 = (F32*) ((U8*)v+idx[1]*mesh.mVertexStrideBytes);
-			F32* mp2 = (F32*) ((U8*)v+idx[2]*mesh.mVertexStrideBytes);
-
-			idx = (U32*) (((U8*)idx)+mesh.mIndexStrideBytes);
-			
-			LLVector3 v0(mp0);
-			LLVector3 v1(mp1);
-			LLVector3 v2(mp2);
-
-			LLVector3 n = (v1-v0)%(v2-v0);
-			n.normalize();
-
-			res.mPositions.push_back(v0*scale);
-			res.mPositions.push_back(v1*scale);
-			res.mPositions.push_back(v2*scale);
-
-			res.mNormals.push_back(n);
-			res.mNormals.push_back(n);
-			res.mNormals.push_back(n);			
-		}
-	}
-}
-
-S32 LLMeshRepoThread::sActiveHeaderRequests = 0;
-S32 LLMeshRepoThread::sActiveLODRequests = 0;
-U32	LLMeshRepoThread::sMaxConcurrentRequests = 1;
-
-
-class LLTextureCostResponder : public LLCurl::Responder
-{
-public:
-	LLTextureUploadData mData;
-	LLMeshUploadThread* mThread;
-
-	LLTextureCostResponder(LLTextureUploadData data, LLMeshUploadThread* thread) 
-		: mData(data), mThread(thread)
-	{
-
-	}
-
-	virtual void completed(U32 status, const std::string& reason, const LLSD& content)
-	{
-		mThread->mPendingConfirmations--;
-		if (isGoodStatus(status))
-		{
-			mThread->priceResult(mData, content);	
-		}
-		else
-		{
-			llwarns << status << ": " << reason << llendl;
-
-			if (mData.mRetries < MAX_TEXTURE_UPLOAD_RETRIES)
-			{
-				llwarns << "Retrying. (" << ++mData.mRetries << ")" << llendl;
-			
-				if (status == 499 || status == 500)
-				{
-					mThread->uploadTexture(mData);
-				}
-				else
-				{
-					llerrs << "Unhandled status " << status << llendl;
-				}
-			}
-			else
-			{ 
-				llwarns << "Giving up after " << mData.mRetries << " retries." << llendl;
-			}
-		}
-	}
-};
-
-class LLTextureUploadResponder : public LLCurl::Responder
-{
-public:
-	LLTextureUploadData mData;
-	LLMeshUploadThread* mThread;
-
-	LLTextureUploadResponder(LLTextureUploadData data, LLMeshUploadThread* thread)
-		: mData(data), mThread(thread)
-	{
-	}
-
-	virtual void completed(U32 status, const std::string& reason, const LLSD& content)
-	{
-		mThread->mPendingUploads--;
-		if (isGoodStatus(status))
-		{
-			mData.mUUID = content["new_asset"].asUUID();
-			gMeshRepo.updateInventory(LLMeshRepository::inventory_data(mData.mPostData, content));
-			mThread->onTextureUploaded(mData);
-		}
-		else
-		{
-			llwarns << status << ": " << reason << llendl;
-			llwarns << "Retrying. (" << ++mData.mRetries << ")" << llendl;
-
-			if (status == 404)
-			{
-				mThread->uploadTexture(mData);
-			}
-			else if (status == 499)
-			{
-				mThread->mConfirmedTextureQ.push(mData);
-			}
-			else
-			{
-				llerrs << "Unhandled status " << status << llendl;
-			}
-		}
-	}
-};
-
-class LLMeshCostResponder : public LLCurl::Responder
-{
-public:
-	LLMeshUploadData mData;
-	LLMeshUploadThread* mThread;
-
-	LLMeshCostResponder(LLMeshUploadData data, LLMeshUploadThread* thread) 
-		: mData(data), mThread(thread)
-	{
-
-	}
-
-	virtual void completed(U32 status, const std::string& reason, const LLSD& content)
-	{
-		mThread->mPendingConfirmations--;
-
-		if (isGoodStatus(status))
-		{
-			mThread->priceResult(mData, content);	
-		}
-		else
-		{
-			llwarns << status << ": " << reason << llendl;			
-			
-			if (status == HTTP_INTERNAL_ERROR)
-			{
-				llwarns << "Retrying. (" << ++mData.mRetries << ")" << llendl;
-				mThread->uploadModel(mData);
-			}
-			else if (status == HTTP_BAD_REQUEST)
-			{
-				llwarns << "Status 400 received from server, giving up." << llendl;
-			}
-			else if (status == HTTP_NOT_FOUND)
-			{
-				llwarns <<"Status 404 received, server is disconnected, giving up." << llendl ;
-			}
-			else
-			{
-				llerrs << "Unhandled status " << status << llendl;
-			}
-		}
-	}
-};
-
-class LLMeshUploadResponder : public LLCurl::Responder
-{
-public:
-	LLMeshUploadData mData;
-	LLMeshUploadThread* mThread;
-
-	LLMeshUploadResponder(LLMeshUploadData data, LLMeshUploadThread* thread)
-		: mData(data), mThread(thread)
-	{
-	}
-
-	virtual void completed(U32 status, const std::string& reason, const LLSD& content)
-	{
-		mThread->mPendingUploads--;
-		if (isGoodStatus(status))
-		{
-			mData.mUUID = content["new_asset"].asUUID();
-			if (mData.mUUID.isNull())
-			{
-				LLSD args;
-				std::string message = content["error"]["message"];
-				std::string identifier = content["error"]["identifier"];
-				std::string invalidity_identifier = content["error"]["invalidity_identifier"];
-
-				args["MESSAGE"] = message;
-				args["IDENTIFIER"] = identifier;
-				args["INVALIDITY_IDENTIFIER"] = invalidity_identifier;
-				args["LABEL"] = mData.mBaseModel->mLabel;
-
-				gMeshRepo.uploadError(args);
-			}
-			else
-			{
-				gMeshRepo.updateInventory(LLMeshRepository::inventory_data(mData.mPostData, content));
-				mThread->onModelUploaded(mData);
-			}
-		}
-		else
-		{
-			llwarns << status << ": " << reason << llendl;
-			llwarns << "Retrying. (" << ++mData.mRetries << ")" << llendl;
-
-			if (status == 404)
-			{
-				mThread->uploadModel(mData);
-			}
-			else if (status == 499)
-			{
-				mThread->mConfirmedQ.push(mData);
-			}
-			else if (status != 500)
-			{ //drop internal server errors on the floor, otherwise grab
-				llerrs << "Unhandled status " << status << llendl;
-			}
-		}
-	}
-};
-
-
-class LLMeshHeaderResponder : public LLCurl::Responder
-{
-public:
-	LLVolumeParams mMeshParams;
-	
-	LLMeshHeaderResponder(const LLVolumeParams& mesh_params)
-		: mMeshParams(mesh_params)
-	{
-	}
-
-	virtual void completedRaw(U32 status, const std::string& reason,
-							  const LLChannelDescriptors& channels,
-							  const LLIOPipe::buffer_ptr_t& buffer);
-
-};
-
-class LLMeshLODResponder : public LLCurl::Responder
-{
-public:
-	LLVolumeParams mMeshParams;
-	S32 mLOD;
-	U32 mRequestedBytes;
-	U32 mOffset;
-
-	LLMeshLODResponder(const LLVolumeParams& mesh_params, S32 lod, U32 offset, U32 requested_bytes)
-		: mMeshParams(mesh_params), mLOD(lod), mOffset(offset), mRequestedBytes(requested_bytes)
-	{
-	}
-
-	virtual void completedRaw(U32 status, const std::string& reason,
-							  const LLChannelDescriptors& channels,
-							  const LLIOPipe::buffer_ptr_t& buffer);
-
-};
-
-class LLMeshSkinInfoResponder : public LLCurl::Responder
-{
-public:
-	LLUUID mMeshID;
-	U32 mRequestedBytes;
-	U32 mOffset;
-
-	LLMeshSkinInfoResponder(const LLUUID& id, U32 offset, U32 size)
-		: mMeshID(id), mRequestedBytes(size), mOffset(offset)
-	{
-	}
-
-	virtual void completedRaw(U32 status, const std::string& reason,
-							  const LLChannelDescriptors& channels,
-							  const LLIOPipe::buffer_ptr_t& buffer);
-
-};
-
-class LLMeshDecompositionResponder : public LLCurl::Responder
-{
-public:
-	LLUUID mMeshID;
-	U32 mRequestedBytes;
-	U32 mOffset;
-
-	LLMeshDecompositionResponder(const LLUUID& id, U32 offset, U32 size)
-		: mMeshID(id), mRequestedBytes(size), mOffset(offset)
-	{
-	}
-
-	virtual void completedRaw(U32 status, const std::string& reason,
-							  const LLChannelDescriptors& channels,
-							  const LLIOPipe::buffer_ptr_t& buffer);
-
-};
-
-class LLMeshPhysicsShapeResponder : public LLCurl::Responder
-{
-public:
-	LLUUID mMeshID;
-	U32 mRequestedBytes;
-	U32 mOffset;
-
-	LLMeshPhysicsShapeResponder(const LLUUID& id, U32 offset, U32 size)
-		: mMeshID(id), mRequestedBytes(size), mOffset(offset)
-	{
-	}
-
-	virtual void completedRaw(U32 status, const std::string& reason,
-							  const LLChannelDescriptors& channels,
-							  const LLIOPipe::buffer_ptr_t& buffer);
-
-};
-
-class LLModelObjectUploadResponder: public LLCurl::Responder
-{
-	LLSD mObjectAsset;
-	LLMeshUploadThread* mThread;
-
-public:
-	LLModelObjectUploadResponder(LLMeshUploadThread* thread, const LLSD& object_asset):
-		mThread(thread),
-		mObjectAsset(object_asset)
-	{
-	}
-
-	virtual void completedRaw(U32 status, const std::string& reason,
-							  const LLChannelDescriptors& channels,
-							  const LLIOPipe::buffer_ptr_t& buffer)
-	{
-		assert_main_thread();
-		
-		llinfos << "completed" << llendl;
-		mThread->mPendingUploads--;
-		mThread->mFinished = true;
-	}
-};
-
-class LLWholeModelFeeResponder: public LLCurl::Responder
-{
-	LLMeshUploadThread* mThread;
-public:
-	LLWholeModelFeeResponder(LLMeshUploadThread* thread):
-		mThread(thread)
-	{
-	}
-	virtual void completed(U32 status,
-						   const std::string& reason,
-						   const LLSD& content)
-	{
-		//assert_main_thread();
-		llinfos << "completed" << llendl;
-		mThread->mPendingUploads--;
-		dumpLLSDToFile(content,make_dump_name("whole_model_fee_response_",dump_num));
-		if (isGoodStatus(status))
-		{
-			mThread->mWholeModelUploadURL = content["uploader"].asString(); 
-		}
-		else
-		{
-			llinfos << "upload failed" << llendl;
-			mThread->mWholeModelUploadURL = "";
-		}
-
-	}
-};
-
-class LLWholeModelUploadResponder: public LLCurl::Responder
-{
-	LLMeshUploadThread* mThread;
-	LLSD mPostData;
-	
-public:
-	LLWholeModelUploadResponder(LLMeshUploadThread* thread, LLSD& post_data):
-		mThread(thread),
-		mPostData(post_data)
-	{
-	}
-	virtual void completed(U32 status,
-						   const std::string& reason,
-						   const LLSD& content)
-	{
-		//assert_main_thread();
-		llinfos << "upload completed" << llendl;
-		mThread->mPendingUploads--;
-		dumpLLSDToFile(content,make_dump_name("whole_model_upload_response_",dump_num));
-		// requested "mesh" asset type isn't actually the type
-		// of the resultant object, fix it up here.
-		mPostData["asset_type"] = "object";
-		gMeshRepo.updateInventory(LLMeshRepository::inventory_data(mPostData,content));
-	}
-};
-
-LLMeshRepoThread::LLMeshRepoThread()
-: LLThread("mesh repo", NULL) 
-{ 
-	mWaiting = false;
-	mMutex = new LLMutex(NULL);
-	mHeaderMutex = new LLMutex(NULL);
-	mSignal = new LLCondition(NULL);
-}
-
-LLMeshRepoThread::~LLMeshRepoThread()
-{
-	delete mMutex;
-	mMutex = NULL;
-	delete mHeaderMutex;
-	mHeaderMutex = NULL;
-	delete mSignal;
-	mSignal = NULL;
-}
-
-void LLMeshRepoThread::run()
-{
-	mCurlRequest = new LLCurlRequest();
-	LLCDResult res = LLConvexDecomposition::initThread();
-	if (res != LLCD_OK)
-	{
-		llwarns << "convex decomposition unable to be loaded" << llendl;
-	}
-
-	while (!LLApp::isQuitting())
-	{
-		mWaiting = true;
-		mSignal->wait();
-		mWaiting = false;
-
-		if (!LLApp::isQuitting())
-		{
-			static U32 count = 0;
-
-			static F32 last_hundred = gFrameTimeSeconds;
-
-			if (gFrameTimeSeconds - last_hundred > 1.f)
-			{ //a second has gone by, clear count
-				last_hundred = gFrameTimeSeconds;
-				count = 0;	
-			}
-
-			// NOTE: throttling intentionally favors LOD requests over header requests
-			
-			while (!mLODReqQ.empty() && count < MAX_MESH_REQUESTS_PER_SECOND && sActiveLODRequests < sMaxConcurrentRequests)
-			{
-				{
-					mMutex->lock();
-					LODRequest req = mLODReqQ.front();
-					mLODReqQ.pop();
-					mMutex->unlock();
-					if (fetchMeshLOD(req.mMeshParams, req.mLOD))
-					{
-						count++;
-					}
-				}
-			}
-
-			while (!mHeaderReqQ.empty() && count < MAX_MESH_REQUESTS_PER_SECOND && sActiveHeaderRequests < sMaxConcurrentRequests)
-			{
-				{
-					mMutex->lock();
-					HeaderRequest req = mHeaderReqQ.front();
-					mHeaderReqQ.pop();
-					mMutex->unlock();
-					if (fetchMeshHeader(req.mMeshParams))
-					{
-						count++;
-					}
-				}
-			}
-
-			{ //mSkinRequests is protected by mSignal
-				std::set<LLUUID> incomplete;
-				for (std::set<LLUUID>::iterator iter = mSkinRequests.begin(); iter != mSkinRequests.end(); ++iter)
-				{
-					LLUUID mesh_id = *iter;
-					if (!fetchMeshSkinInfo(mesh_id))
-					{
-						incomplete.insert(mesh_id);
-					}
-				}
-				mSkinRequests = incomplete;
-			}
-
-			{ //mDecompositionRequests is protected by mSignal
-				std::set<LLUUID> incomplete;
-				for (std::set<LLUUID>::iterator iter = mDecompositionRequests.begin(); iter != mDecompositionRequests.end(); ++iter)
-				{
-					LLUUID mesh_id = *iter;
-					if (!fetchMeshDecomposition(mesh_id))
-					{
-						incomplete.insert(mesh_id);
-					}
-				}
-				mDecompositionRequests = incomplete;
-			}
-
-			{ //mPhysicsShapeRequests is protected by mSignal
-				std::set<LLUUID> incomplete;
-				for (std::set<LLUUID>::iterator iter = mPhysicsShapeRequests.begin(); iter != mPhysicsShapeRequests.end(); ++iter)
-				{
-					LLUUID mesh_id = *iter;
-					if (!fetchMeshPhysicsShape(mesh_id))
-					{
-						incomplete.insert(mesh_id);
-					}
-				}
-				mPhysicsShapeRequests = incomplete;
-			}
-
-			mCurlRequest->process();
-		}
-	}
-	
-	if (mSignal->isLocked())
-	{ //make sure to let go of the mutex associated with the given signal before shutting down
-		mSignal->unlock();
-	}
-
-	res = LLConvexDecomposition::quitThread();
-	if (res != LLCD_OK)
-	{
-		llwarns << "convex decomposition unable to be quit" << llendl;
-	}
-
-	delete mCurlRequest;
-	mCurlRequest = NULL;
-}
-
-void LLMeshRepoThread::loadMeshSkinInfo(const LLUUID& mesh_id)
-{ //protected by mSignal, no locking needed here
-	mSkinRequests.insert(mesh_id);
-}
-
-void LLMeshRepoThread::loadMeshDecomposition(const LLUUID& mesh_id)
-{ //protected by mSignal, no locking needed here
-	mDecompositionRequests.insert(mesh_id);
-}
-
-void LLMeshRepoThread::loadMeshPhysicsShape(const LLUUID& mesh_id)
-{ //protected by mSignal, no locking needed here
-	mPhysicsShapeRequests.insert(mesh_id);
-}
-
-
-void LLMeshRepoThread::loadMeshLOD(const LLVolumeParams& mesh_params, S32 lod)
-{ //protected by mSignal, no locking needed here
-
-	mesh_header_map::iterator iter = mMeshHeader.find(mesh_params.getSculptID());
-	if (iter != mMeshHeader.end())
-	{ //if we have the header, request LOD byte range
-		LODRequest req(mesh_params, lod);
-		{
-			LLMutexLock lock(mMutex);
-			mLODReqQ.push(req);
-		}
-	}
-	else
-	{ 
-		HeaderRequest req(mesh_params);
-		
-		pending_lod_map::iterator pending = mPendingLOD.find(mesh_params);
-
-		if (pending != mPendingLOD.end())
-		{ //append this lod request to existing header request
-			pending->second.push_back(lod);
-			if (pending->second.size() > 4)
-			{
-				llerrs << "WTF?" << llendl;
-			} 
-		}
-		else
-		{ //if no header request is pending, fetch header
-			LLMutexLock lock(mMutex);
-			mHeaderReqQ.push(req);
-			mPendingLOD[mesh_params].push_back(lod);
-		}
-	}
-}
-
-//static 
-std::string LLMeshRepoThread::constructUrl(LLUUID mesh_id)
-{
-	std::string http_url;
-	
-	if (gAgent.getRegion())
-	{
-		http_url = gMeshRepo.mGetMeshCapability; 
-	}
-
-	if (!http_url.empty())
-	{
-		http_url += "/?mesh_id=";
-		http_url += mesh_id.asString().c_str();
-	}
-	else
-	{
-		llwarns << "Current region does not have GetMesh capability!  Cannot load " << mesh_id << ".mesh" << llendl;
-	}
-
-	return http_url;
-}
-
-bool LLMeshRepoThread::fetchMeshSkinInfo(const LLUUID& mesh_id)
-{ //protected by mMutex
-	mHeaderMutex->lock();
-
-	if (mMeshHeader.find(mesh_id) == mMeshHeader.end())
-	{ //we have no header info for this mesh, do nothing
-		mHeaderMutex->unlock();
-		return false;
-	}
-
-	U32 header_size = mMeshHeaderSize[mesh_id];
-
-	if (header_size > 0)
-	{
-		S32 offset = header_size + mMeshHeader[mesh_id]["skin"]["offset"].asInteger();
-		S32 size = mMeshHeader[mesh_id]["skin"]["size"].asInteger();
-
-		mHeaderMutex->unlock();
-
-		if (offset >= 0 && size > 0)
-		{
-			//check VFS for mesh skin info
-			LLVFile file(gVFS, mesh_id, LLAssetType::AT_MESH);
-			if (file.getSize() >= offset+size)
-			{
-				LLMeshRepository::sCacheBytesRead += size;
-				file.seek(offset);
-				U8* buffer = new U8[size];
-				file.read(buffer, size);
-
-				//make sure buffer isn't all 0's (reserved block but not written)
-				bool zero = true;
-				for (S32 i = 0; i < llmin(size, 1024) && zero; ++i)
-				{
-					zero = buffer[i] > 0 ? false : true;
-				}
-
-				if (!zero)
-				{ //attempt to parse
-					if (skinInfoReceived(mesh_id, buffer, size))
-					{
-						delete[] buffer;
-						return true;
-					}
-				}
-
-				delete[] buffer;
-			}
-
-			//reading from VFS failed for whatever reason, fetch from sim
-			std::vector<std::string> headers;
-			headers.push_back("Accept: application/octet-stream");
-
-			std::string http_url = constructUrl(mesh_id);
-			if (!http_url.empty())
-			{
-				++sActiveLODRequests;
-				LLMeshRepository::sHTTPRequestCount++;
-				mCurlRequest->getByteRange(constructUrl(mesh_id), headers, offset, size,
-										   new LLMeshSkinInfoResponder(mesh_id, offset, size));
-			}
-		}
-	}
-	else
-	{	
-		mHeaderMutex->unlock();
-	}
-
-	//early out was not hit, effectively fetched
-	return true;
-}
-
-bool LLMeshRepoThread::fetchMeshDecomposition(const LLUUID& mesh_id)
-{ //protected by mMutex
-	mHeaderMutex->lock();
-
-	if (mMeshHeader.find(mesh_id) == mMeshHeader.end())
-	{ //we have no header info for this mesh, do nothing
-		mHeaderMutex->unlock();
-		return false;
-	}
-
-	U32 header_size = mMeshHeaderSize[mesh_id];
-
-	if (header_size > 0)
-	{
-		S32 offset = header_size + mMeshHeader[mesh_id]["physics_convex"]["offset"].asInteger();
-		S32 size = mMeshHeader[mesh_id]["physics_convex"]["size"].asInteger();
-
-		mHeaderMutex->unlock();
-
-		if (offset >= 0 && size > 0)
-		{
-			//check VFS for mesh skin info
-			LLVFile file(gVFS, mesh_id, LLAssetType::AT_MESH);
-			if (file.getSize() >= offset+size)
-			{
-				LLMeshRepository::sCacheBytesRead += size;
-				file.seek(offset);
-				U8* buffer = new U8[size];
-				file.read(buffer, size);
-
-				//make sure buffer isn't all 0's (reserved block but not written)
-				bool zero = true;
-				for (S32 i = 0; i < llmin(size, 1024) && zero; ++i)
-				{
-					zero = buffer[i] > 0 ? false : true;
-				}
-
-				if (!zero)
-				{ //attempt to parse
-					if (decompositionReceived(mesh_id, buffer, size))
-					{
-						delete[] buffer;
-						return true;
-					}
-				}
-
-				delete[] buffer;
-			}
-
-			//reading from VFS failed for whatever reason, fetch from sim
-			std::vector<std::string> headers;
-			headers.push_back("Accept: application/octet-stream");
-
-			std::string http_url = constructUrl(mesh_id);
-			if (!http_url.empty())
-			{
-				++sActiveLODRequests;
-				LLMeshRepository::sHTTPRequestCount++;
-				mCurlRequest->getByteRange(http_url, headers, offset, size,
-										   new LLMeshDecompositionResponder(mesh_id, offset, size));
-			}
-		}
-	}
-	else
-	{	
-		mHeaderMutex->unlock();
-	}
-
-	//early out was not hit, effectively fetched
-	return true;
-}
-
-bool LLMeshRepoThread::fetchMeshPhysicsShape(const LLUUID& mesh_id)
-{ //protected by mMutex
-	mHeaderMutex->lock();
-
-	if (mMeshHeader.find(mesh_id) == mMeshHeader.end())
-	{ //we have no header info for this mesh, do nothing
-		mHeaderMutex->unlock();
-		return false;
-	}
-
-	U32 header_size = mMeshHeaderSize[mesh_id];
-
-	if (header_size > 0)
-	{
-		S32 offset = header_size + mMeshHeader[mesh_id]["physics_mesh"]["offset"].asInteger();
-		S32 size = mMeshHeader[mesh_id]["physics_mesh"]["size"].asInteger();
-
-		mHeaderMutex->unlock();
-
-		if (offset >= 0 && size > 0)
-		{
-			//check VFS for mesh physics shape info
-			LLVFile file(gVFS, mesh_id, LLAssetType::AT_MESH);
-			if (file.getSize() >= offset+size)
-			{
-				LLMeshRepository::sCacheBytesRead += size;
-				file.seek(offset);
-				U8* buffer = new U8[size];
-				file.read(buffer, size);
-
-				//make sure buffer isn't all 0's (reserved block but not written)
-				bool zero = true;
-				for (S32 i = 0; i < llmin(size, 1024) && zero; ++i)
-				{
-					zero = buffer[i] > 0 ? false : true;
-				}
-
-				if (!zero)
-				{ //attempt to parse
-					if (physicsShapeReceived(mesh_id, buffer, size))
-					{
-						delete[] buffer;
-						return true;
-					}
-				}
-
-				delete[] buffer;
-			}
-
-			//reading from VFS failed for whatever reason, fetch from sim
-			std::vector<std::string> headers;
-			headers.push_back("Accept: application/octet-stream");
-
-			std::string http_url = constructUrl(mesh_id);
-			if (!http_url.empty())
-			{
-				++sActiveLODRequests;
-				LLMeshRepository::sHTTPRequestCount++;
-				mCurlRequest->getByteRange(http_url, headers, offset, size,
-										   new LLMeshPhysicsShapeResponder(mesh_id, offset, size));
-			}
-		}
-		else
-		{ //no physics shape whatsoever, report back NULL
-			physicsShapeReceived(mesh_id, NULL, 0);
-		}
-	}
-	else
-	{	
-		mHeaderMutex->unlock();
-	}
-
-	//early out was not hit, effectively fetched
-	return true;
-}
-
-bool LLMeshRepoThread::fetchMeshHeader(const LLVolumeParams& mesh_params)
-{
-	bool retval = false;
-
-	{
-		//look for mesh in asset in vfs
-		LLVFile file(gVFS, mesh_params.getSculptID(), LLAssetType::AT_MESH);
-			
-		S32 size = file.getSize();
-
-		if (size > 0)
-		{
-			U8 buffer[1024];
-			S32 bytes = llmin(size, 1024);
-			LLMeshRepository::sCacheBytesRead += bytes;	
-			file.read(buffer, bytes);
-			if (headerReceived(mesh_params, buffer, bytes))
-			{ //did not do an HTTP request, return false
-				return false;
-			}
-		}
-	}
-
-	//either cache entry doesn't exist or is corrupt, request header from simulator
-
-	std::vector<std::string> headers;
-	headers.push_back("Accept: application/octet-stream");
-
-	std::string http_url = constructUrl(mesh_params.getSculptID());
-	if (!http_url.empty())
-	{
-		++sActiveHeaderRequests;
-		retval = true;
-		//grab first 4KB if we're going to bother with a fetch.  Cache will prevent future fetches if a full mesh fits
-		//within the first 4KB
-		LLMeshRepository::sHTTPRequestCount++;
-		mCurlRequest->getByteRange(http_url, headers, 0, 4096, new LLMeshHeaderResponder(mesh_params));
-	}
-
-	return retval;
-}
-
-bool LLMeshRepoThread::fetchMeshLOD(const LLVolumeParams& mesh_params, S32 lod)
-{ //protected by mMutex
-	mHeaderMutex->lock();
-
-	bool retval = false;
-
-	LLUUID mesh_id = mesh_params.getSculptID();
-	
-	U32 header_size = mMeshHeaderSize[mesh_id];
-
-	if (header_size > 0)
-	{
-		S32 offset = header_size + mMeshHeader[mesh_id][header_lod[lod]]["offset"].asInteger();
-		S32 size = mMeshHeader[mesh_id][header_lod[lod]]["size"].asInteger();
-		mHeaderMutex->unlock();
-		if (offset >= 0 && size > 0)
-		{
-
-			//check VFS for mesh asset
-			LLVFile file(gVFS, mesh_id, LLAssetType::AT_MESH);
-			if (file.getSize() >= offset+size)
-			{
-				LLMeshRepository::sCacheBytesRead += size;
-				file.seek(offset);
-				U8* buffer = new U8[size];
-				file.read(buffer, size);
-
-				//make sure buffer isn't all 0's (reserved block but not written)
-				bool zero = true;
-				for (S32 i = 0; i < llmin(size, 1024) && zero; ++i)
-				{
-					zero = buffer[i] > 0 ? false : true;
-				}
-
-				if (!zero)
-				{ //attempt to parse
-					if (lodReceived(mesh_params, lod, buffer, size))
-					{
-						delete[] buffer;
-						return false;
-					}
-				}
-
-				delete[] buffer;
-			}
-
-			//reading from VFS failed for whatever reason, fetch from sim
-			std::vector<std::string> headers;
-			headers.push_back("Accept: application/octet-stream");
-
-			std::string http_url = constructUrl(mesh_id);
-			if (!http_url.empty())
-			{
-				++sActiveLODRequests;
-				retval = true;
-				LLMeshRepository::sHTTPRequestCount++;
-				mCurlRequest->getByteRange(constructUrl(mesh_id), headers, offset, size,
-										   new LLMeshLODResponder(mesh_params, lod, offset, size));
-			}
-			else
-			{
-				mUnavailableQ.push(LODRequest(mesh_params, lod));
-			}
-		}
-		else
-		{
-			mUnavailableQ.push(LODRequest(mesh_params, lod));
-		}
-	}
-	else
-	{
-		mHeaderMutex->unlock();
-	}
-
-	return retval;
-}
-
-bool LLMeshRepoThread::headerReceived(const LLVolumeParams& mesh_params, U8* data, S32 data_size)
-{
-	LLSD header;
-	
-	U32 header_size = 0;
-	if (data_size > 0)
-	{
-		std::string res_str((char*) data, data_size);
-
-		std::string deprecated_header("<? LLSD/Binary ?>");
-
-		if (res_str.substr(0, deprecated_header.size()) == deprecated_header)
-		{
-			res_str = res_str.substr(deprecated_header.size()+1, data_size);
-			header_size = deprecated_header.size()+1;
-		}
-		data_size = res_str.size();
-
-		std::istringstream stream(res_str);
-
-		if (!LLSDSerialize::fromBinary(header, stream, data_size))
-		{
-			llwarns << "Mesh header parse error.  Not a valid mesh asset!" << llendl;
-			return false;
-		}
-
-		header_size += stream.tellg();
-	}
-	else
-	{
-		llinfos
-			<< "Marking header as non-existent, will not retry." << llendl;
-		header["404"] = 1;
-	}
-
-	{
-		U32 cost = gMeshRepo.calcResourceCost(header);
-
-		LLUUID mesh_id = mesh_params.getSculptID();
-		
-		mHeaderMutex->lock();
-		mMeshHeaderSize[mesh_id] = header_size;
-		mMeshHeader[mesh_id] = header;
-		mMeshResourceCost[mesh_id] = cost;
-		mHeaderMutex->unlock();
-
-		//check for pending requests
-		pending_lod_map::iterator iter = mPendingLOD.find(mesh_params);
-		if (iter != mPendingLOD.end())
-		{
-			LLMutexLock lock(mMutex);
-			for (U32 i = 0; i < iter->second.size(); ++i)
-			{
-				LODRequest req(mesh_params, iter->second[i]);
-				mLODReqQ.push(req);
-			}
-		}
-		mPendingLOD.erase(iter);
-	}
-
-	return true;
-}
-
-bool LLMeshRepoThread::lodReceived(const LLVolumeParams& mesh_params, S32 lod, U8* data, S32 data_size)
-{
-	LLVolume* volume = new LLVolume(mesh_params, LLVolumeLODGroup::getVolumeScaleFromDetail(lod));
-	std::string mesh_string((char*) data, data_size);
-	std::istringstream stream(mesh_string);
-
-	if (volume->unpackVolumeFaces(stream, data_size))
-	{
-		LoadedMesh mesh(volume, mesh_params, lod);
-		if (volume->getNumFaces() > 0)
-		{
-			LLMutexLock lock(mMutex);
-			mLoadedQ.push(mesh);
-			return true;
-		}
-	}
-
-	return false;
-}
-
-bool LLMeshRepoThread::skinInfoReceived(const LLUUID& mesh_id, U8* data, S32 data_size)
-{
-	LLSD skin;
-
-	if (data_size > 0)
-	{
-		std::string res_str((char*) data, data_size);
-
-		std::istringstream stream(res_str);
-
-		if (!unzip_llsd(skin, stream, data_size))
-		{
-			llwarns << "Mesh skin info parse error.  Not a valid mesh asset!" << llendl;
-			return false;
-		}
-	}
-	
-	{
-		LLMeshSkinInfo info(skin);
-		info.mMeshID = mesh_id;
-
-		//llinfos<<"info pelvis offset"<<info.mPelvisOffset<<llendl;
-		mSkinInfoQ.push(info);
-	}
-
-	return true;
-}
-
-bool LLMeshRepoThread::decompositionReceived(const LLUUID& mesh_id, U8* data, S32 data_size)
-{
-	LLSD decomp;
-
-	if (data_size > 0)
-	{ 
-		std::string res_str((char*) data, data_size);
-
-		std::istringstream stream(res_str);
-
-		if (!unzip_llsd(decomp, stream, data_size))
-		{
-			llwarns << "Mesh decomposition parse error.  Not a valid mesh asset!" << llendl;
-			return false;
-		}
-	}
-	
-	{
-		LLModel::Decomposition* d = new LLModel::Decomposition(decomp);
-		d->mMeshID = mesh_id;
-		mDecompositionQ.push(d);
-	}
-
-	return true;
-}
-
-bool LLMeshRepoThread::physicsShapeReceived(const LLUUID& mesh_id, U8* data, S32 data_size)
-{
-	LLSD physics_shape;
-
-	LLModel::Decomposition* d = new LLModel::Decomposition();
-	d->mMeshID = mesh_id;
-
-	if (data == NULL)
-	{ //no data, no physics shape exists
-		d->mPhysicsShapeMesh.clear();
-	}
-	else
-	{
-		LLVolumeParams volume_params;
-		volume_params.setType(LL_PCODE_PROFILE_SQUARE, LL_PCODE_PATH_LINE);
-		volume_params.setSculptID(mesh_id, LL_SCULPT_TYPE_MESH);
-		LLPointer<LLVolume> volume = new LLVolume(volume_params,0);
-		std::string mesh_string((char*) data, data_size);
-		std::istringstream stream(mesh_string);
-
-		if (volume->unpackVolumeFaces(stream, data_size))
-		{
-			//load volume faces into decomposition buffer
-			S32 vertex_count = 0;
-			S32 index_count = 0;
-
-			for (S32 i = 0; i < volume->getNumVolumeFaces(); ++i)
-			{
-				const LLVolumeFace& face = volume->getVolumeFace(i);
-				vertex_count += face.mNumVertices;
-				index_count += face.mNumIndices;
-			}
-
-			d->mPhysicsShapeMesh.clear();
-
-			std::vector<LLVector3>& pos = d->mPhysicsShapeMesh.mPositions;
-			std::vector<LLVector3>& norm = d->mPhysicsShapeMesh.mNormals;
-
-			for (S32 i = 0; i < volume->getNumVolumeFaces(); ++i)
-			{
-				const LLVolumeFace& face = volume->getVolumeFace(i);
-			
-				for (S32 i = 0; i < face.mNumIndices; ++i)
-				{
-					U16 idx = face.mIndices[i];
-
-					pos.push_back(LLVector3(face.mPositions[idx].getF32ptr()));
-					norm.push_back(LLVector3(face.mNormals[idx].getF32ptr()));				
-				}			
-			}
-		}
-	}
-
-	mDecompositionQ.push(d);
-	return true;
-}
-
-LLMeshUploadThread::LLMeshUploadThread(LLMeshUploadThread::instance_list& data, LLVector3& scale, bool upload_textures,
-										bool upload_skin, bool upload_joints)
-: LLThread("mesh upload"),
-	mDiscarded(FALSE)
-{
-	mInstanceList = data;
-	mUploadTextures = upload_textures;
-	mUploadSkin = upload_skin;
-	mUploadJoints = upload_joints;
-	mMutex = new LLMutex(NULL);
-	mCurlRequest = NULL;
-	mPendingConfirmations = 0;
-	mPendingUploads = 0;
-	mPendingCost = 0;
-	mFinished = false;
-	mOrigin = gAgent.getPositionAgent();
-	mHost = gAgent.getRegionHost();
-	
-	mUploadObjectAssetCapability = gAgent.getRegion()->getCapability("UploadObjectAsset");
-	mNewInventoryCapability = gAgent.getRegion()->getCapability("NewFileAgentInventoryVariablePrice");
-	mWholeModelFeeCapability = gAgent.getRegion()->getCapability("NewFileAgentInventory");
-
-	mOrigin += gAgent.getAtAxis() * scale.magVec();
-}
-
-LLMeshUploadThread::~LLMeshUploadThread()
-{
-
-}
-
-LLMeshUploadThread::DecompRequest::DecompRequest(LLModel* mdl, LLModel* base_model, LLMeshUploadThread* thread)
-{
-	mStage = "single_hull";
-	mModel = mdl;
-	mDecompID = &mdl->mDecompID;
-	mBaseModel = base_model;
-	mThread = thread;
-	
-	//copy out positions and indices
-	if (mdl)
-	{
-		U16 index_offset = 0;
-
-		mPositions.clear();
-		mIndices.clear();
-			
-		//queue up vertex positions and indices
-		for (S32 i = 0; i < mdl->getNumVolumeFaces(); ++i)
-		{
-			const LLVolumeFace& face = mdl->getVolumeFace(i);
-			if (mPositions.size() + face.mNumVertices > 65535)
-			{
-				continue;
-			}
-
-			for (U32 j = 0; j < face.mNumVertices; ++j)
-			{
-				mPositions.push_back(LLVector3(face.mPositions[j].getF32ptr()));
-			}
-
-			for (U32 j = 0; j < face.mNumIndices; ++j)
-			{
-				mIndices.push_back(face.mIndices[j]+index_offset);
-			}
-
-			index_offset += face.mNumVertices;
-		}
-	}
-
-	mThread->mFinalDecomp = this;
-	mThread->mPhysicsComplete = false;
-}
-
-void LLMeshUploadThread::DecompRequest::completed()
-{
-	if (mThread->mFinalDecomp == this)
-	{
-		mThread->mPhysicsComplete = true;
-	}
-
-	if (mHull.size() != 1)
-	{
-		llerrs << "WTF?" << llendl;
-	}
-
-	mThread->mHullMap[mBaseModel] = mHull[0];
-}
-
-//called in the main thread.
-void LLMeshUploadThread::preStart()
-{
-	//build map of LLModel refs to instances for callbacks
-	for (instance_list::iterator iter = mInstanceList.begin(); iter != mInstanceList.end(); ++iter)
-	{
-		mInstance[iter->mModel].push_back(*iter);
-	}
-}
-
-void LLMeshUploadThread::discard()
-{
-	LLMutexLock lock(mMutex) ;
-	mDiscarded = TRUE ;
-}
-
-BOOL LLMeshUploadThread::isDiscarded()
-{
-	LLMutexLock lock(mMutex) ;
-	return mDiscarded ;
-}
-
-void LLMeshUploadThread::run()
-{
-	//if (gSavedSettings.getBOOL("MeshUseWholeModelUpload"))
-	{
-		doWholeModelUpload();
-	}
-	/*else
-	{
-		doIterativeUpload();
-	}*/
-}
-
-void dumpLLSDToFile(const LLSD& content, std::string filename)
-{
-#if 1
-	std::ofstream of(filename.c_str());
-	LLSDSerialize::toPrettyXML(content,of);
-#endif
-}
-
-void LLMeshUploadThread::wholeModelToLLSD(LLSD& dest, bool include_textures)
-{
-	LLSD result;
-
-	LLSD res;
-	result["folder_id"] = gInventory.findCategoryUUIDForType(LLFolderType::FT_OBJECT);
-	result["asset_type"] = "mesh";
-	result["inventory_type"] = "object";
-	result["name"] = "mesh model";
-	result["description"] = "your description here";
-
-	res["mesh_list"] = LLSD::emptyArray();
-	res["texture_list"] = LLSD::emptyArray();
-	res["instance_list"] = LLSD::emptyArray();
-	S32 mesh_num = 0;
-	S32 texture_num = 0;
-	
-	std::set<LLViewerTexture* > textures;
-	std::map<LLViewerTexture*,S32> texture_index;
-
-	std::map<LLModel*,S32> mesh_index;
-
-	S32 instance_num = 0;
-	
-	for (instance_map::iterator iter = mInstance.begin(); iter != mInstance.end(); ++iter)
-	{
-		LLMeshUploadData data;
-		data.mBaseModel = iter->first;
-		LLModelInstance& first_instance = *(iter->second.begin());
-		for (S32 i = 0; i < 5; i++)
-		{
-			data.mModel[i] = first_instance.mLOD[i];
-		}
-
-		if (mesh_index.find(data.mBaseModel) == mesh_index.end())
-		{
-			// Have not seen this model before - create a new mesh_list entry for it.
-			std::string model_name = data.mBaseModel->getName();
-			if (!model_name.empty())
-			{
-				result["name"] = model_name;
-			}
-
-			std::stringstream ostr;
-			
-			LLModel::Decomposition& decomp =
-				data.mModel[LLModel::LOD_PHYSICS].notNull() ? 
-				data.mModel[LLModel::LOD_PHYSICS]->mPhysics : 
-				data.mBaseModel->mPhysics;
-
-			decomp.mBaseHull = mHullMap[data.mBaseModel];
-
-			LLSD mesh_header = LLModel::writeModel(
-				ostr,  
-				data.mModel[LLModel::LOD_PHYSICS],
-				data.mModel[LLModel::LOD_HIGH],
-				data.mModel[LLModel::LOD_MEDIUM],
-				data.mModel[LLModel::LOD_LOW],
-				data.mModel[LLModel::LOD_IMPOSTOR], 
-				decomp,
-				mUploadSkin,
-				mUploadJoints);
-
-			data.mAssetData = ostr.str();
-			std::string str = ostr.str();
-
-			res["mesh_list"][mesh_num] = LLSD::Binary(str.begin(),str.end()); 
-			mesh_index[data.mBaseModel] = mesh_num;
-			mesh_num++;
-		}
-
-		// For all instances that use this model
-		for (instance_list::iterator instance_iter = iter->second.begin();
-			 instance_iter != iter->second.end();
-			 ++instance_iter)
-		{
-
-			LLModelInstance& instance = *instance_iter;
-		
-			LLSD instance_entry;
-		
-			for (S32 i = 0; i < 5; i++)
-			{
-				data.mModel[i] = instance.mLOD[i];
-			}
-		
-			LLVector3 pos, scale;
-			LLQuaternion rot;
-			LLMatrix4 transformation = instance.mTransform;
-			decomposeMeshMatrix(transformation,pos,rot,scale);
-			instance_entry["position"] = ll_sd_from_vector3(pos);
-			instance_entry["rotation"] = ll_sd_from_quaternion(rot);
-			instance_entry["scale"] = ll_sd_from_vector3(scale);
-		
-			instance_entry["material"] = LL_MCODE_WOOD;
-			LLPermissions perm;
-			perm.setOwnerAndGroup(gAgent.getID(), gAgent.getID(), LLUUID::null, false);
-			perm.setCreator(gAgent.getID());
-		
-			perm.initMasks(PERM_ITEM_UNRESTRICTED | PERM_MOVE, //base
-						   PERM_ITEM_UNRESTRICTED | PERM_MOVE, //owner
-						   LLFloaterPerms::getEveryonePerms(),
-						   LLFloaterPerms::getGroupPerms(),
-						   LLFloaterPerms::getNextOwnerPerms());
-			instance_entry["permissions"] = ll_create_sd_from_permissions(perm);
-			instance_entry["physics_shape_type"] = (U8)(LLViewerObject::PHYSICS_SHAPE_CONVEX_HULL);
-			instance_entry["mesh"] = mesh_index[data.mBaseModel];
-
-			instance_entry["face_list"] = LLSD::emptyArray();
-
-			for (S32 face_num = 0; face_num < data.mBaseModel->getNumVolumeFaces(); face_num++)
-			{
-				LLImportMaterial& material = instance.mMaterial[face_num];
-				LLSD face_entry = LLSD::emptyMap();
-				LLViewerFetchedTexture *texture = material.mDiffuseMap.get();
-				
-				if ((texture != NULL) &&
-					(textures.find(texture) == textures.end()))
-				{
-					textures.insert(texture);
-				}
-
-				std::stringstream texture_str;
-				if (texture != NULL && include_textures && mUploadTextures)
-				{
-					// Get binary rep of texture, if needed.
-					LLTextureUploadData data(texture, material.mDiffuseMapLabel);
-					if (!data.mTexture->isRawImageValid())
-					{
-						data.mTexture->reloadRawImage(data.mTexture->getDiscardLevel());
-					}
-						
-					LLPointer<LLImageJ2C> upload_file =
-						LLViewerTextureList::convertToUploadFile(data.mTexture->getRawImage());
-					texture_str.write((const char*) upload_file->getData(), upload_file->getDataSize());
-				}
-
-				if (texture != NULL &&
-					mUploadTextures &&
-					texture_index.find(texture) == texture_index.end())
-				{
-					texture_index[texture] = texture_num;
-					std::string str = texture_str.str();
-					res["texture_list"][texture_num] = LLSD::Binary(str.begin(),str.end());
-					texture_num++;
-				}
-
-				// Subset of TextureEntry fields.
-				if (texture != NULL && mUploadTextures)
-				{
-					face_entry["image"] = texture_index[texture];
-					face_entry["scales"] = 1.0;
-					face_entry["scalet"] = 1.0;
-					face_entry["offsets"] = 0.0;
-					face_entry["offsett"] = 0.0;
-					face_entry["imagerot"] = 0.0;
-				}
-				face_entry["colors"] = ll_sd_from_color4(material.mDiffuseColor);
-				face_entry["fullbright"] = material.mFullbright;
-				instance_entry["face_list"][face_num] = face_entry;
-		    }
-
-			res["instance_list"][instance_num] = instance_entry;
-			instance_num++;
-		}
-	}
-
-	result["asset_resources"] = res;
-	dumpLLSDToFile(result,make_dump_name("whole_model_",dump_num));
-
-	dest = result;
-}
-
-void LLMeshUploadThread::doWholeModelUpload()
-{
-	dump_num++;
-	
-	mCurlRequest = new LLCurlRequest();	
-
-	// Queue up models for hull generation (viewer-side)
-	for (instance_map::iterator iter = mInstance.begin(); iter != mInstance.end(); ++iter)
-	{
-		LLMeshUploadData data;
-		data.mBaseModel = iter->first;
-
-		LLModelInstance& instance = *(iter->second.begin());
-
-		for (S32 i = 0; i < 5; i++)
-		{
-			data.mModel[i] = instance.mLOD[i];
-		}
-
-		//queue up models for hull generation
-		LLModel* physics = NULL;
-
-		if (data.mModel[LLModel::LOD_PHYSICS].notNull())
-		{
-			physics = data.mModel[LLModel::LOD_PHYSICS];
-		}
-		else if (data.mModel[LLModel::LOD_MEDIUM].notNull())
-		{
-			physics = data.mModel[LLModel::LOD_MEDIUM];
-		}
-		else
-		{
-			physics = data.mModel[LLModel::LOD_HIGH];
-		}
-
-		if (!physics)
-		{
-			llerrs << "WTF?" << llendl;
-		}
-
-		DecompRequest* request = new DecompRequest(physics, data.mBaseModel, this);
-		gMeshRepo.mDecompThread->submitRequest(request);
-	}
-
-	while (!mPhysicsComplete)
-	{
-		apr_sleep(100);
-	}
-
-	LLSD model_data;
-	wholeModelToLLSD(model_data,false);
-	dumpLLSDToFile(model_data,make_dump_name("whole_model_fee_request_",dump_num));
-
-	mPendingUploads++;
-	LLCurlRequest::headers_t headers;
-	mCurlRequest->post(mWholeModelFeeCapability, headers, model_data,
-					   new LLWholeModelFeeResponder(this));
-
-	do
-	{
-		mCurlRequest->process();
-	} while (mCurlRequest->getQueued() > 0);
-
-
-	if (mWholeModelUploadURL.empty())
-	{
-		llinfos << "unable to upload, fee request failed" << llendl;
-	}
-	else
-	{
-		LLSD full_model_data;
-		wholeModelToLLSD(full_model_data, true);
-		LLSD body = full_model_data["asset_resources"];
-		dumpLLSDToFile(body,make_dump_name("whole_model_body_",dump_num));
-		mCurlRequest->post(mWholeModelUploadURL, headers, body,
-						   new LLWholeModelUploadResponder(this, model_data));
-		do
-		{
-			mCurlRequest->process();
-		} while (mCurlRequest->getQueued() > 0);
-	}
-
-	delete mCurlRequest;
-	mCurlRequest = NULL;
-
-	// Currently a no-op.
-	mFinished = true;
-}
-
-void LLMeshUploadThread::doIterativeUpload()
-{
-	if(isDiscarded())
-	{
-		mFinished = true;
-		return ;
-	}
-	
-	mCurlRequest = new LLCurlRequest();	
-
-	std::set<LLViewerTexture* > textures;
-
-	//populate upload queue with relevant models
-	for (instance_map::iterator iter = mInstance.begin(); iter != mInstance.end(); ++iter)
-	{
-		LLMeshUploadData data;
-		data.mBaseModel = iter->first;
-
-		LLModelInstance& instance = *(iter->second.begin());
-
-		for (S32 i = 0; i < 5; i++)
-		{
-			data.mModel[i] = instance.mLOD[i];
-		}
-
-		uploadModel(data);
-
-		if (mUploadTextures)
-		{
-			for (std::vector<LLImportMaterial>::iterator material_iter = instance.mMaterial.begin();
-				material_iter != instance.mMaterial.end(); ++material_iter)
-			{
-
-				if (textures.find(material_iter->mDiffuseMap.get()) == textures.end())
-				{
-					textures.insert(material_iter->mDiffuseMap.get());
-					
-					LLTextureUploadData data(material_iter->mDiffuseMap.get(), material_iter->mDiffuseMapLabel);
-					uploadTexture(data);
-				}
-			}
-		}
-
-		//queue up models for hull generation
-		DecompRequest* request = new DecompRequest(data.mModel[LLModel::LOD_HIGH], data.mBaseModel, this);
-		gMeshRepo.mDecompThread->submitRequest(request);
-	}
-
-	while (!mPhysicsComplete)
-	{
-		apr_sleep(100);
-	}
-
-	//upload textures
-	bool done = false;
-	do
-	{
-		if (!mTextureQ.empty())
-		{
-			sendCostRequest(mTextureQ.front());
-			mTextureQ.pop();
-		}
-
-		if (!mConfirmedTextureQ.empty())
-		{
-			doUploadTexture(mConfirmedTextureQ.front());
-			mConfirmedTextureQ.pop();
-		}
-
-		mCurlRequest->process();
-
-		done = mTextureQ.empty() && mConfirmedTextureQ.empty();
-	}
-	while (!done || mCurlRequest->getQueued() > 0);
-
-	LLSD object_asset;
-	object_asset["objects"] = LLSD::emptyArray();
-
-	done = false;
-	do 
-	{
-		static S32 count = 0;
-		static F32 last_hundred = gFrameTimeSeconds;
-		if (gFrameTimeSeconds - last_hundred > 1.f)
-		{
-			last_hundred = gFrameTimeSeconds;
-			count = 0;
-		}
-
-		//how many requests to push before calling process
-		const S32 PUSH_PER_PROCESS = 32;
-
-		S32 tcount = llmin(count+PUSH_PER_PROCESS, 100);
-
-		while (!mUploadQ.empty() && count < tcount)
-		{ //send any pending upload requests
-			mMutex->lock();
-			LLMeshUploadData data = mUploadQ.front();
-			mUploadQ.pop();
-			mMutex->unlock();
-			sendCostRequest(data);
-			count++;
-		}
-
-		tcount = llmin(count+PUSH_PER_PROCESS, 100);
-		
-		while (!mConfirmedQ.empty() && count < tcount)
-		{ //process any meshes that have been confirmed for upload
-			LLMeshUploadData& data = mConfirmedQ.front();
-			doUploadModel(data);
-			mConfirmedQ.pop();
-			count++;
-		}
-	
-		tcount = llmin(count+PUSH_PER_PROCESS, 100);
-
-		while (!mInstanceQ.empty() && count < tcount && !isDiscarded())
-		{ //create any objects waiting for upload
-			count++;
-			object_asset["objects"].append(createObject(mInstanceQ.front()));
-			mInstanceQ.pop();
-		}
-			
-		mCurlRequest->process();
-			
-		done = isDiscarded() || (mInstanceQ.empty() && mConfirmedQ.empty() && mUploadQ.empty());
-	}
-	while (!done || mCurlRequest->getQueued() > 0);
-
-	delete mCurlRequest;
-	mCurlRequest = NULL;
-
-	// now upload the object asset
-	std::string url = mUploadObjectAssetCapability;
-
-	if (object_asset["objects"][0].has("permissions"))
-	{ //copy permissions from first available object to be used for coalesced object
-		object_asset["permissions"] = object_asset["objects"][0]["permissions"];
-	}
-
-	if(!isDiscarded())
-	{
-		mPendingUploads++;
-		LLHTTPClient::post(url, object_asset, new LLModelObjectUploadResponder(this,object_asset));
-	}
-	else
-	{
-		mFinished = true;
-	}
-}
-
-void LLMeshUploadThread::uploadModel(LLMeshUploadData& data)
-{ //called from arbitrary thread
-	{
-		LLMutexLock lock(mMutex);
-		mUploadQ.push(data);
-	}
-}
-
-void LLMeshUploadThread::uploadTexture(LLTextureUploadData& data)
-{ //called from mesh upload thread
-	mTextureQ.push(data);	
-}
-
-
-static LLFastTimer::DeclareTimer FTM_NOTIFY_MESH_LOADED("Notify Loaded");
-static LLFastTimer::DeclareTimer FTM_NOTIFY_MESH_UNAVAILABLE("Notify Unavailable");
-
-void LLMeshRepoThread::notifyLoadedMeshes()
-{
-	while (!mLoadedQ.empty())
-	{
-		mMutex->lock();
-		LoadedMesh mesh = mLoadedQ.front();
-		mLoadedQ.pop();
-		mMutex->unlock();
-		
-		if (mesh.mVolume && mesh.mVolume->getNumVolumeFaces() > 0)
-		{
-			gMeshRepo.notifyMeshLoaded(mesh.mMeshParams, mesh.mVolume);
-		}
-		else
-		{
-			gMeshRepo.notifyMeshUnavailable(mesh.mMeshParams, 
-				LLVolumeLODGroup::getVolumeDetailFromScale(mesh.mVolume->getDetail()));
-		}
-	}
-
-	while (!mUnavailableQ.empty())
-	{
-		mMutex->lock();
-		LODRequest req = mUnavailableQ.front();
-		mUnavailableQ.pop();
-		mMutex->unlock();
-		
-		gMeshRepo.notifyMeshUnavailable(req.mMeshParams, req.mLOD);
-	}
-
-	while (!mSkinInfoQ.empty())
-	{
-		gMeshRepo.notifySkinInfoReceived(mSkinInfoQ.front());
-		mSkinInfoQ.pop();
-	}
-
-	while (!mDecompositionQ.empty())
-	{
-		gMeshRepo.notifyDecompositionReceived(mDecompositionQ.front());
-		mDecompositionQ.pop();
-	}
-}
-
-S32 LLMeshRepoThread::getActualMeshLOD(const LLVolumeParams& mesh_params, S32 lod) 
-{ //only ever called from main thread
-	LLMutexLock lock(mHeaderMutex);
-	mesh_header_map::iterator iter = mMeshHeader.find(mesh_params.getSculptID());
-
-	if (iter != mMeshHeader.end())
-	{
-		LLSD& header = iter->second;
-
-		return LLMeshRepository::getActualMeshLOD(header, lod);
-	}
-
-	return lod;
-}
-
-//static
-S32 LLMeshRepository::getActualMeshLOD(LLSD& header, S32 lod)
-{
-	lod = llclamp(lod, 0, 3);
-
-	if (header.has("404"))
-	{
-		return -1;
-	}
-
-	if (header[header_lod[lod]]["size"].asInteger() > 0)
-	{
-		return lod;
-	}
-
-	//search down to find the next available lower lod
-	for (S32 i = lod-1; i >= 0; --i)
-	{
-		if (header[header_lod[i]]["size"].asInteger() > 0)
-		{
-			return i;
-		}
-	}
-
-	//search up to find then ext available higher lod
-	for (S32 i = lod+1; i < 4; ++i)
-	{
-		if (header[header_lod[i]]["size"].asInteger() > 0)
-		{
-			return i;
-		}
-	}
-
-	//header exists and no good lod found, treat as 404
-	header["404"] = 1;
-	return -1;
-}
-
-U32 LLMeshRepoThread::getResourceCost(const LLUUID& mesh_id)
-{
-	LLMutexLock lock(mHeaderMutex);
-	
-	std::map<LLUUID, U32>::iterator iter = mMeshResourceCost.find(mesh_id);
-	if (iter != mMeshResourceCost.end())
-	{
-		return iter->second;
-	}
-
-	return 0;
-}
-
-void LLMeshRepository::cacheOutgoingMesh(LLMeshUploadData& data, LLSD& header)
-{
-	mThread->mMeshHeader[data.mUUID] = header;
-
-	// we cache the mesh for default parameters
-	LLVolumeParams volume_params;
-	volume_params.setType(LL_PCODE_PROFILE_SQUARE, LL_PCODE_PATH_LINE);
-	volume_params.setSculptID(data.mUUID, LL_SCULPT_TYPE_MESH);
-
-	for (U32 i = 0; i < 4; i++)
-	{
-		if (data.mModel[i].notNull())
-		{
-			LLPointer<LLVolume> volume = new LLVolume(volume_params, LLVolumeLODGroup::getVolumeScaleFromDetail(i));
-			volume->copyVolumeFaces(data.mModel[i]);
-		}
-	}
-
-}
-
-void LLMeshLODResponder::completedRaw(U32 status, const std::string& reason,
-							  const LLChannelDescriptors& channels,
-							  const LLIOPipe::buffer_ptr_t& buffer)
-{
-
-	LLMeshRepoThread::sActiveLODRequests--;
-	S32 data_size = buffer->countAfter(channels.in(), NULL);
-
-	if (status < 200 || status > 400)
-	{
-		llwarns << status << ": " << reason << llendl;
-	}
-
-	if (data_size < mRequestedBytes)
-	{
-		if (status == 499 || status == 503)
-		{ //timeout or service unavailable, try again
-			LLMeshRepository::sHTTPRetryCount++;
-			gMeshRepo.mThread->loadMeshLOD(mMeshParams, mLOD);
-		}
-		else
-		{
-			llwarns << "Unhandled status " << status << llendl;
-		}
-		return;
-	}
-
-	LLMeshRepository::sBytesReceived += mRequestedBytes;
-
-	U8* data = NULL;
-
-	if (data_size > 0)
-	{
-		data = new U8[data_size];
-		buffer->readAfter(channels.in(), NULL, data, data_size);
-	}
-
-	if (gMeshRepo.mThread->lodReceived(mMeshParams, mLOD, data, data_size))
-	{
-		//good fetch from sim, write to VFS for caching
-		LLVFile file(gVFS, mMeshParams.getSculptID(), LLAssetType::AT_MESH, LLVFile::WRITE);
-
-		S32 offset = mOffset;
-		S32 size = mRequestedBytes;
-
-		if (file.getSize() >= offset+size)
-		{
-			file.seek(offset);
-			file.write(data, size);
-			LLMeshRepository::sCacheBytesWritten += size;
-		}
-	}
-
-	delete [] data;
-}
-
-void LLMeshSkinInfoResponder::completedRaw(U32 status, const std::string& reason,
-							  const LLChannelDescriptors& channels,
-							  const LLIOPipe::buffer_ptr_t& buffer)
-{
-	S32 data_size = buffer->countAfter(channels.in(), NULL);
-
-	if (status < 200 || status > 400)
-	{
-		llwarns << status << ": " << reason << llendl;
-	}
-
-	if (data_size < mRequestedBytes)
-	{
-		if (status == 499 || status == 503)
-		{ //timeout or service unavailable, try again
-			LLMeshRepository::sHTTPRetryCount++;
-			gMeshRepo.mThread->loadMeshSkinInfo(mMeshID);
-		}
-		else
-		{
-			llwarns << "Unhandled status " << status << llendl;
-		}
-		return;
-	}
-
-	LLMeshRepository::sBytesReceived += mRequestedBytes;
-
-	U8* data = NULL;
-
-	if (data_size > 0)
-	{
-		data = new U8[data_size];
-		buffer->readAfter(channels.in(), NULL, data, data_size);
-	}
-
-	if (gMeshRepo.mThread->skinInfoReceived(mMeshID, data, data_size))
-	{
-		//good fetch from sim, write to VFS for caching
-		LLVFile file(gVFS, mMeshID, LLAssetType::AT_MESH, LLVFile::WRITE);
-
-		S32 offset = mOffset;
-		S32 size = mRequestedBytes;
-
-		if (file.getSize() >= offset+size)
-		{
-			LLMeshRepository::sCacheBytesWritten += size;
-			file.seek(offset);
-			file.write(data, size);
-		}
-	}
-
-	delete [] data;
-}
-
-void LLMeshDecompositionResponder::completedRaw(U32 status, const std::string& reason,
-							  const LLChannelDescriptors& channels,
-							  const LLIOPipe::buffer_ptr_t& buffer)
-{
-	S32 data_size = buffer->countAfter(channels.in(), NULL);
-
-	if (status < 200 || status > 400)
-	{
-		llwarns << status << ": " << reason << llendl;
-	}
-
-	if (data_size < mRequestedBytes)
-	{
-		if (status == 499 || status == 503)
-		{ //timeout or service unavailable, try again
-			LLMeshRepository::sHTTPRetryCount++;
-			gMeshRepo.mThread->loadMeshDecomposition(mMeshID);
-		}
-		else
-		{
-			llwarns << "Unhandled status " << status << llendl;
-		}
-		return;
-	}
-
-	LLMeshRepository::sBytesReceived += mRequestedBytes;
-
-	U8* data = NULL;
-
-	if (data_size > 0)
-	{
-		data = new U8[data_size];
-		buffer->readAfter(channels.in(), NULL, data, data_size);
-	}
-
-	if (gMeshRepo.mThread->decompositionReceived(mMeshID, data, data_size))
-	{
-		//good fetch from sim, write to VFS for caching
-		LLVFile file(gVFS, mMeshID, LLAssetType::AT_MESH, LLVFile::WRITE);
-
-		S32 offset = mOffset;
-		S32 size = mRequestedBytes;
-
-		if (file.getSize() >= offset+size)
-		{
-			LLMeshRepository::sCacheBytesWritten += size;
-			file.seek(offset);
-			file.write(data, size);
-		}
-	}
-
-	delete [] data;
-}
-
-void LLMeshPhysicsShapeResponder::completedRaw(U32 status, const std::string& reason,
-							  const LLChannelDescriptors& channels,
-							  const LLIOPipe::buffer_ptr_t& buffer)
-{
-	S32 data_size = buffer->countAfter(channels.in(), NULL);
-
-	if (status < 200 || status > 400)
-	{
-		llwarns << status << ": " << reason << llendl;
-	}
-
-	if (data_size < mRequestedBytes)
-	{
-		if (status == 499 || status == 503)
-		{ //timeout or service unavailable, try again
-			LLMeshRepository::sHTTPRetryCount++;
-			gMeshRepo.mThread->loadMeshPhysicsShape(mMeshID);
-		}
-		else
-		{
-			llwarns << "Unhandled status " << status << llendl;
-		}
-		return;
-	}
-
-	LLMeshRepository::sBytesReceived += mRequestedBytes;
-
-	U8* data = NULL;
-
-	if (data_size > 0)
-	{
-		data = new U8[data_size];
-		buffer->readAfter(channels.in(), NULL, data, data_size);
-	}
-
-	if (gMeshRepo.mThread->physicsShapeReceived(mMeshID, data, data_size))
-	{
-		//good fetch from sim, write to VFS for caching
-		LLVFile file(gVFS, mMeshID, LLAssetType::AT_MESH, LLVFile::WRITE);
-
-		S32 offset = mOffset;
-		S32 size = mRequestedBytes;
-
-		if (file.getSize() >= offset+size)
-		{
-			LLMeshRepository::sCacheBytesWritten += size;
-			file.seek(offset);
-			file.write(data, size);
-		}
-	}
-
-	delete [] data;
-}
-
-void LLMeshHeaderResponder::completedRaw(U32 status, const std::string& reason,
-							  const LLChannelDescriptors& channels,
-							  const LLIOPipe::buffer_ptr_t& buffer)
-{
-	LLMeshRepoThread::sActiveHeaderRequests--;
-	if (status < 200 || status > 400)
-	{
-		//llwarns
-		//	<< "Header responder failed with status: "
-		//	<< status << ": " << reason << llendl;
-
-		// 503 (service unavailable) or 499 (timeout)
-		// can be due to server load and can be retried
-
-		// TODO*: Add maximum retry logic, exponential backoff
-		// and (somewhat more optional than the others) retries
-		// again after some set period of time
-		if (status == 503 || status == 499)
-		{ //retry
-			LLMeshRepository::sHTTPRetryCount++;
-			LLMeshRepoThread::HeaderRequest req(mMeshParams);
-			LLMutexLock lock(gMeshRepo.mThread->mMutex);
-			gMeshRepo.mThread->mHeaderReqQ.push(req);
-
-			return;
-		}
-	}
-
-	S32 data_size = buffer->countAfter(channels.in(), NULL);
-
-	U8* data = NULL;
-
-	if (data_size > 0)
-	{
-		data = new U8[data_size];
-		buffer->readAfter(channels.in(), NULL, data, data_size);
-	}
-
-	LLMeshRepository::sBytesReceived += llmin(data_size, 4096);
-
-	if (!gMeshRepo.mThread->headerReceived(mMeshParams, data, data_size))
-	{
-		llwarns
-			<< "Unable to parse mesh header: "
-			<< status << ": " << reason << llendl;
-	}
-	else if (data && data_size > 0)
-	{
-		//header was successfully retrieved from sim, cache in vfs
-		LLUUID mesh_id = mMeshParams.getSculptID();
-		LLSD header = gMeshRepo.mThread->mMeshHeader[mesh_id];
-
-		std::stringstream str;
-
-		S32 lod_bytes = 0;
-
-		for (U32 i = 0; i < LLModel::LOD_PHYSICS; ++i)
-		{ //figure out how many bytes we'll need to reserve in the file
-			std::string lod_name = header_lod[i];
-			lod_bytes = llmax(lod_bytes, header[lod_name]["offset"].asInteger()+header[lod_name]["size"].asInteger());
-		}
-		
-		//just in case skin info or decomposition is at the end of the file (which it shouldn't be)
-		lod_bytes = llmax(lod_bytes, header["skin"]["offset"].asInteger() + header["skin"]["size"].asInteger());
-		lod_bytes = llmax(lod_bytes, header["physics_convex"]["offset"].asInteger() + header["physics_convex"]["size"].asInteger());
-
-		S32 header_bytes = (S32) gMeshRepo.mThread->mMeshHeaderSize[mesh_id];
-		S32 bytes = lod_bytes + header_bytes; 
-
-		
-		//it's possible for the remote asset to have more data than is needed for the local cache
-		//only allocate as much space in the VFS as is needed for the local cache
-		data_size = llmin(data_size, bytes);
-
-		LLVFile file(gVFS, mesh_id, LLAssetType::AT_MESH, LLVFile::WRITE);
-		if (file.getMaxSize() >= bytes || file.setMaxSize(bytes))
-		{
-			LLMeshRepository::sCacheBytesWritten += data_size;
-
-			file.write((const U8*) data, data_size);
-			
-			//zero out the rest of the file 
-			U8 block[4096];
-			memset(block, 0, 4096);
-
-			while (bytes-file.tell() > 4096)
-			{
-				file.write(block, 4096);
-			}
-
-			S32 remaining = bytes-file.tell();
-
-			if (remaining < 0 || remaining > 4096)
-			{
-				llerrs << "Bad padding of mesh asset cache entry." << llendl;
-			}
-
-			if (remaining > 0)
-			{
-				file.write(block, remaining);
-			}
-		}
-	}
-
-	delete [] data;
-}
-
-
-LLMeshRepository::LLMeshRepository()
-: mMeshMutex(NULL),
-  mMeshThreadCount(0),
-  mThread(NULL)
-{
-
-}
-
-void LLMeshRepository::init()
-{
-	mMeshMutex = new LLMutex(NULL);
-	
-	LLConvexDecomposition::getInstance()->initSystem();
-
-	mDecompThread = new LLPhysicsDecomp();
-	mDecompThread->start();
-
-	while (!mDecompThread->mInited)
-	{ //wait for physics decomp thread to init
-		apr_sleep(100);
-	}
-
-	
-	
-	mThread = new LLMeshRepoThread();
-	mThread->start();
-}
-
-void LLMeshRepository::shutdown()
-{
-	llinfos << "Shutting down mesh repository." << llendl;
-
-	for (U32 i = 0; i < mUploads.size(); ++i)
-	{
-		llinfos << "Discard the pending mesh uploads " << llendl;
-		mUploads[i]->discard() ; //discard the uploading requests.
-	}
-
-	mThread->mSignal->signal();
-	
-	while (!mThread->isStopped())
-	{
-		apr_sleep(10);
-	}
-	delete mThread;
-	mThread = NULL;
-
-	for (U32 i = 0; i < mUploads.size(); ++i)
-	{
-		llinfos << "Waiting for pending mesh upload " << i << "/" << mUploads.size() << llendl;
-		while (!mUploads[i]->isStopped())
-		{
-			apr_sleep(10);
-		}
-		delete mUploads[i];
-	}
-
-	mUploads.clear();
-
-	delete mMeshMutex;
-	mMeshMutex = NULL;
-
-	llinfos << "Shutting down decomposition system." << llendl;
-
-	if (mDecompThread)
-	{
-		mDecompThread->shutdown();		
-		delete mDecompThread;
-		mDecompThread = NULL;
-	}
-
-	LLConvexDecomposition::quitSystem();
-}
-
-//called in the main thread.
-S32 LLMeshRepository::update()
-{
-	if(mUploadWaitList.empty())
-	{
-		return 0 ;
-	}
-
-	S32 size = mUploadWaitList.size() ;
-	for (S32 i = 0; i < size; ++i)
-	{
-		mUploads.push_back(mUploadWaitList[i]);
-		mUploadWaitList[i]->preStart() ;
-		mUploadWaitList[i]->start() ;
-	}
-	mUploadWaitList.clear() ;
-
-	return size ;
-}
-
-S32 LLMeshRepository::loadMesh(LLVOVolume* vobj, const LLVolumeParams& mesh_params, S32 detail, S32 last_lod)
-{
-	if (detail < 0 || detail > 4)
-	{
-		return detail;
-	}
-
-	LLFastTimer t(FTM_LOAD_MESH); 
-
-	{
-		LLMutexLock lock(mMeshMutex);
-		//add volume to list of loading meshes
-		mesh_load_map::iterator iter = mLoadingMeshes[detail].find(mesh_params);
-		if (iter != mLoadingMeshes[detail].end())
-		{ //request pending for this mesh, append volume id to list
-			iter->second.insert(vobj->getID());
-		}
-		else
-		{
-			//first request for this mesh
-			mLoadingMeshes[detail][mesh_params].insert(vobj->getID());
-			mPendingRequests.push_back(LLMeshRepoThread::LODRequest(mesh_params, detail));
-		}
-	}
-
-	//do a quick search to see if we can't display something while we wait for this mesh to load
-	LLVolume* volume = vobj->getVolume();
-
-	if (volume)
-	{
-		if (volume->getNumVolumeFaces() == 0 && !volume->isTetrahedron())
-		{
-			volume->makeTetrahedron();
-		}
-
-		LLVolumeParams params = volume->getParams();
-
-		LLVolumeLODGroup* group = LLPrimitive::getVolumeManager()->getGroup(params);
-
-		if (group)
-		{
-			//first, see if last_lod is available (don't transition down to avoid funny popping a la SH-641)
-			if (last_lod >= 0)
-			{
-				LLVolume* lod = group->refLOD(last_lod);
-				if (lod && !lod->isTetrahedron() && lod->getNumVolumeFaces() > 0)
-				{
-					group->derefLOD(lod);
-					return last_lod;
-				}
-				group->derefLOD(lod);
-			}
-
-			//next, see what the next lowest LOD available might be
-			for (S32 i = detail-1; i >= 0; --i)
-			{
-				LLVolume* lod = group->refLOD(i);
-				if (lod && !lod->isTetrahedron() && lod->getNumVolumeFaces() > 0)
-				{
-					group->derefLOD(lod);
-					return i;
-				}
-
-				group->derefLOD(lod);
-			}
-
-			//no lower LOD is a available, is a higher lod available?
-			for (S32 i = detail+1; i < 4; ++i)
-			{
-				LLVolume* lod = group->refLOD(i);
-				if (lod && !lod->isTetrahedron() && lod->getNumVolumeFaces() > 0)
-				{
-					group->derefLOD(lod);
-					return i;
-				}
-
-				group->derefLOD(lod);
-			}
-		}
-		else
-		{
-			llerrs << "WTF?" << llendl;
-		}
-	}
-
-	return detail;
-}
-
-static LLFastTimer::DeclareTimer FTM_START_MESH_THREAD("Start Thread");
-static LLFastTimer::DeclareTimer FTM_LOAD_MESH_LOD("Load LOD");
-static LLFastTimer::DeclareTimer FTM_MESH_LOCK1("Lock 1");
-static LLFastTimer::DeclareTimer FTM_MESH_LOCK2("Lock 2");
-
-void LLMeshRepository::notifyLoadedMeshes()
-{ //called from main thread
-
-	LLMeshRepoThread::sMaxConcurrentRequests = gSavedSettings.getU32("MeshMaxConcurrentRequests");
-
-	//clean up completed upload threads
-	for (std::vector<LLMeshUploadThread*>::iterator iter = mUploads.begin(); iter != mUploads.end(); )
-	{
-		LLMeshUploadThread* thread = *iter;
-
-		if (thread->isStopped() && thread->finished())
-		{
-			iter = mUploads.erase(iter);
-			delete thread;
-		}
-		else
-		{
-			++iter;
-		}
-	}
-
-	//update inventory
-	if (!mInventoryQ.empty())
-	{
-		LLMutexLock lock(mMeshMutex);
-		while (!mInventoryQ.empty())
-		{
-			inventory_data& data = mInventoryQ.front();
-
-			LLAssetType::EType asset_type = LLAssetType::lookup(data.mPostData["asset_type"].asString());
-			LLInventoryType::EType inventory_type = LLInventoryType::lookup(data.mPostData["inventory_type"].asString());
-
-			on_new_single_inventory_upload_complete(
-				asset_type,
-				inventory_type,
-				data.mPostData["asset_type"].asString(),
-				data.mPostData["folder_id"].asUUID(),
-				data.mPostData["name"],
-				data.mPostData["description"],
-				data.mResponse,
-				0);
-			
-			mInventoryQ.pop();
-		}
-	}
-
-	//call completed callbacks on finished decompositions
-	mDecompThread->notifyCompleted();
-	
-	if (!mThread->mWaiting)
-	{ //curl thread is churning, wait for it to go idle
-		return;
-	}
-
-	static std::string region_name("never name a region this");
-
-	if (gAgent.getRegion())
-	{ //update capability url 
-		if (gAgent.getRegion()->getName() != region_name && gAgent.getRegion()->capabilitiesReceived())
-		{
-			region_name = gAgent.getRegion()->getName();
-		
-			mGetMeshCapability = gAgent.getRegion()->getCapability("GetMesh");
-		}
-	}
-
-	LLFastTimer t(FTM_MESH_UPDATE);
-
-	{
-		LLFastTimer t(FTM_MESH_LOCK1);
-		mMeshMutex->lock();	
-	}
-
-	{
-		LLFastTimer t(FTM_MESH_LOCK2);
-		mThread->mMutex->lock();
-	}
-	
-	//popup queued error messages from background threads
-	while (!mUploadErrorQ.empty())
-	{
-		LLNotificationsUtil::add("MeshUploadError", mUploadErrorQ.front());
-		mUploadErrorQ.pop();
-	}
-
-	S32 push_count = LLMeshRepoThread::sMaxConcurrentRequests-(LLMeshRepoThread::sActiveHeaderRequests+LLMeshRepoThread::sActiveLODRequests);
-
-	if (push_count > 0)
-	{
-		//calculate "score" for pending requests
-
-		//create score map
-		std::map<LLUUID, F32> score_map;
-
-		for (U32 i = 0; i < 4; ++i)
-		{
-			for (mesh_load_map::iterator iter = mLoadingMeshes[i].begin();  iter != mLoadingMeshes[i].end(); ++iter)
-			{
-				F32 max_score = 0.f;
-				for (std::set<LLUUID>::iterator obj_iter = iter->second.begin(); obj_iter != iter->second.end(); ++obj_iter)
-				{
-					LLViewerObject* object = gObjectList.findObject(*obj_iter);
-
-					if (object)
-					{
-						LLDrawable* drawable = object->mDrawable;
-						if (drawable)
-						{
-							F32 cur_score = drawable->getRadius()/llmax(drawable->mDistanceWRTCamera, 1.f);
-							max_score = llmax(max_score, cur_score);
-						}
-					}
-				}
-				
-				score_map[iter->first.getSculptID()] = max_score;
-			}
-		}
-
-		//set "score" for pending requests
-		for (std::vector<LLMeshRepoThread::LODRequest>::iterator iter = mPendingRequests.begin(); iter != mPendingRequests.end(); ++iter)
-		{
-			iter->mScore = score_map[iter->mMeshParams.getSculptID()];
-		}
-
-		//sort by "score"
-		std::sort(mPendingRequests.begin(), mPendingRequests.end(), LLMeshRepoThread::CompareScoreGreater());
-
-		while (!mPendingRequests.empty() && push_count > 0)
-		{
-			LLFastTimer t(FTM_LOAD_MESH_LOD);
-			LLMeshRepoThread::LODRequest& request = mPendingRequests.front();
-			mThread->loadMeshLOD(request.mMeshParams, request.mLOD);
-			mPendingRequests.erase(mPendingRequests.begin());
-			push_count--;
-		}
-	}
-
-	//send skin info requests
-	while (!mPendingSkinRequests.empty())
-	{
-		mThread->loadMeshSkinInfo(mPendingSkinRequests.front());
-		mPendingSkinRequests.pop();
-	}
-	
-	//send decomposition requests
-	while (!mPendingDecompositionRequests.empty())
-	{
-		mThread->loadMeshDecomposition(mPendingDecompositionRequests.front());
-		mPendingDecompositionRequests.pop();
-	}
-	
-	//send physics shapes decomposition requests
-	while (!mPendingPhysicsShapeRequests.empty())
-	{
-		mThread->loadMeshPhysicsShape(mPendingPhysicsShapeRequests.front());
-		mPendingPhysicsShapeRequests.pop();
-	}
-	
-	mThread->notifyLoadedMeshes();
-
-	mThread->mMutex->unlock();
-	mMeshMutex->unlock();
-
-	mThread->mSignal->signal();
-}
-
-void LLMeshRepository::notifySkinInfoReceived(LLMeshSkinInfo& info)
-{
-	mSkinMap[info.mMeshID] = info;
-	mLoadingSkins.erase(info.mMeshID);
-}
-
-void LLMeshRepository::notifyDecompositionReceived(LLModel::Decomposition* decomp)
-{
-	decomposition_map::iterator iter = mDecompositionMap.find(decomp->mMeshID);
-	if (iter == mDecompositionMap.end())
-	{ //just insert decomp into map
-		mDecompositionMap[decomp->mMeshID] = decomp;
-	}
-	else
-	{ //merge decomp with existing entry
-		iter->second->merge(decomp);
-		delete decomp;
-	}
-
-	mLoadingDecompositions.erase(decomp->mMeshID);
-}
-
-void LLMeshRepository::notifyMeshLoaded(const LLVolumeParams& mesh_params, LLVolume* volume)
-{ //called from main thread
-	S32 detail = LLVolumeLODGroup::getVolumeDetailFromScale(volume->getDetail());
-
-	//get list of objects waiting to be notified this mesh is loaded
-	mesh_load_map::iterator obj_iter = mLoadingMeshes[detail].find(mesh_params);
-
-	if (volume && obj_iter != mLoadingMeshes[detail].end())
-	{
-		//make sure target volume is still valid
-		if (volume->getNumVolumeFaces() <= 0)
-		{
-			llwarns << "Mesh loading returned empty volume." << llendl;
-			volume->makeTetrahedron();
-		}
-		
-		{ //update system volume
-			LLVolume* sys_volume = LLPrimitive::getVolumeManager()->refVolume(mesh_params, detail);
-			if (sys_volume)
-			{
-				sys_volume->copyVolumeFaces(volume);
-				LLPrimitive::getVolumeManager()->unrefVolume(sys_volume);
-			}
-			else
-			{
-				llwarns << "Couldn't find system volume for given mesh." << llendl;
-			}
-		}
-
-		//notify waiting LLVOVolume instances that their requested mesh is available
-		for (std::set<LLUUID>::iterator vobj_iter = obj_iter->second.begin(); vobj_iter != obj_iter->second.end(); ++vobj_iter)
-		{
-			LLVOVolume* vobj = (LLVOVolume*) gObjectList.findObject(*vobj_iter);
-			if (vobj)
-			{
-				vobj->notifyMeshLoaded();
-			}
-		}
-		
-		mLoadingMeshes[detail].erase(mesh_params);
-	}
-}
-
-void LLMeshRepository::notifyMeshUnavailable(const LLVolumeParams& mesh_params, S32 lod)
-{ //called from main thread
-	//get list of objects waiting to be notified this mesh is loaded
-	mesh_load_map::iterator obj_iter = mLoadingMeshes[lod].find(mesh_params);
-
-	F32 detail = LLVolumeLODGroup::getVolumeScaleFromDetail(lod);
-
-	if (obj_iter != mLoadingMeshes[lod].end())
-	{
-		for (std::set<LLUUID>::iterator vobj_iter = obj_iter->second.begin(); vobj_iter != obj_iter->second.end(); ++vobj_iter)
-		{
-			LLVOVolume* vobj = (LLVOVolume*) gObjectList.findObject(*vobj_iter);
-			if (vobj)
-			{
-				LLVolume* obj_volume = vobj->getVolume();
-
-				if (obj_volume && 
-					obj_volume->getDetail() == detail &&
-					obj_volume->getParams() == mesh_params)
-				{ //should force volume to find most appropriate LOD
-					vobj->setVolume(obj_volume->getParams(), lod);
-				}
-			}
-		}
-		
-		mLoadingMeshes[lod].erase(mesh_params);
-	}
-}
-
-S32 LLMeshRepository::getActualMeshLOD(const LLVolumeParams& mesh_params, S32 lod)
-{ 
-	return mThread->getActualMeshLOD(mesh_params, lod);
-}
-
-U32 LLMeshRepository::calcResourceCost(LLSD& header)
-{
-	U32 bytes = 0;
-
-	for (U32 i = 0; i < 4; i++)
-	{
-		bytes += header[header_lod[i]]["size"].asInteger();
-	}
-
-	bytes += header["skin"]["size"].asInteger();
-
-	return bytes/4096 + 1;
-}
-
-U32 LLMeshRepository::getResourceCost(const LLUUID& mesh_id)
-{
-	return mThread->getResourceCost(mesh_id);
-}
-
-const LLMeshSkinInfo* LLMeshRepository::getSkinInfo(const LLUUID& mesh_id)
-{
-	if (mesh_id.notNull())
-	{
-		skin_map::iterator iter = mSkinMap.find(mesh_id);
-		if (iter != mSkinMap.end())
-		{
-			return &(iter->second);
-		}
-		
-		//no skin info known about given mesh, try to fetch it
-		{
-			LLMutexLock lock(mMeshMutex);
-			//add volume to list of loading meshes
-			std::set<LLUUID>::iterator iter = mLoadingSkins.find(mesh_id);
-			if (iter == mLoadingSkins.end())
-			{ //no request pending for this skin info
-				mLoadingSkins.insert(mesh_id);
-				mPendingSkinRequests.push(mesh_id);
-			}
-		}
-	}
-
-	return NULL;
-}
-
-void LLMeshRepository::fetchPhysicsShape(const LLUUID& mesh_id)
-{
-	if (mesh_id.notNull())
-	{
-		LLModel::Decomposition* decomp = NULL;
-		decomposition_map::iterator iter = mDecompositionMap.find(mesh_id);
-		if (iter != mDecompositionMap.end())
-		{
-			decomp = iter->second;
-		}
-		
-		//decomposition block hasn't been fetched yet
-		if (!decomp || decomp->mPhysicsShapeMesh.empty())
-		{
-			LLMutexLock lock(mMeshMutex);
-			//add volume to list of loading meshes
-			std::set<LLUUID>::iterator iter = mLoadingPhysicsShapes.find(mesh_id);
-			if (iter == mLoadingPhysicsShapes.end())
-			{ //no request pending for this skin info
-				mLoadingPhysicsShapes.insert(mesh_id);
-				mPendingPhysicsShapeRequests.push(mesh_id);
-			}
-		}
-	}
-
-}
-
-LLModel::Decomposition* LLMeshRepository::getDecomposition(const LLUUID& mesh_id)
-{
-	LLModel::Decomposition* ret = NULL;
-
-	if (mesh_id.notNull())
-	{
-		decomposition_map::iterator iter = mDecompositionMap.find(mesh_id);
-		if (iter != mDecompositionMap.end())
-		{
-			ret = iter->second;
-		}
-		
-		//decomposition block hasn't been fetched yet
-		if (!ret || ret->mBaseHullMesh.empty())
-		{
-			LLMutexLock lock(mMeshMutex);
-			//add volume to list of loading meshes
-			std::set<LLUUID>::iterator iter = mLoadingDecompositions.find(mesh_id);
-			if (iter == mLoadingDecompositions.end())
-			{ //no request pending for this skin info
-				mLoadingDecompositions.insert(mesh_id);
-				mPendingDecompositionRequests.push(mesh_id);
-			}
-		}
-	}
-
-	return ret;
-}
-
-void LLMeshRepository::buildHull(const LLVolumeParams& params, S32 detail)
-{
-	LLVolume* volume = LLPrimitive::sVolumeManager->refVolume(params, detail);
-
-	if (!volume->mHullPoints)
-	{
-		//all default params
-		//execute first stage
-		//set simplify mode to retain
-		//set retain percentage to zero
-		//run second stage
-	}
-
-	LLPrimitive::sVolumeManager->unrefVolume(volume);
-}
-
-bool LLMeshRepository::hasPhysicsShape(const LLUUID& mesh_id)
-{
-	LLSD mesh = mThread->getMeshHeader(mesh_id);
-	return mesh.has("physics_mesh") && mesh["physics_mesh"].has("size") && (mesh["physics_mesh"]["size"].asInteger() > 0);
-}
-
-LLSD& LLMeshRepository::getMeshHeader(const LLUUID& mesh_id)
-{
-	return mThread->getMeshHeader(mesh_id);
-}
-
-LLSD& LLMeshRepoThread::getMeshHeader(const LLUUID& mesh_id)
-{
-	static LLSD dummy_ret;
-	if (mesh_id.notNull())
-	{
-		LLMutexLock lock(mHeaderMutex);
-		mesh_header_map::iterator iter = mMeshHeader.find(mesh_id);
-		if (iter != mMeshHeader.end())
-		{
-			return iter->second;
-		}
-	}
-
-	return dummy_ret;
-}
-
-
-void LLMeshRepository::uploadModel(std::vector<LLModelInstance>& data, LLVector3& scale, bool upload_textures,
-									bool upload_skin, bool upload_joints)
-{
-	LLMeshUploadThread* thread = new LLMeshUploadThread(data, scale, upload_textures, upload_skin, upload_joints);
-	mUploadWaitList.push_back(thread);
-}
-
-S32 LLMeshRepository::getMeshSize(const LLUUID& mesh_id, S32 lod)
-{
-	if (mThread)
-	{
-		LLMeshRepoThread::mesh_header_map::iterator iter = mThread->mMeshHeader.find(mesh_id);
-		if (iter != mThread->mMeshHeader.end())
-		{
-			LLSD& header = iter->second;
-
-			if (header.has("404"))
-			{
-				return -1;
-			}
-
-			S32 size = header[header_lod[lod]]["size"].asInteger();
-			return size;
-		}
-
-	}
-
-	return -1;
-
-}
-
-void LLMeshUploadThread::sendCostRequest(LLMeshUploadData& data)
-{
-	if(isDiscarded())
-	{
-		return ;
-	}
-
-	//write model file to memory buffer
-	std::stringstream ostr;
-
-	LLModel::Decomposition& decomp =
-		data.mModel[LLModel::LOD_PHYSICS].notNull() ? 
-		data.mModel[LLModel::LOD_PHYSICS]->mPhysics : 
-		data.mBaseModel->mPhysics;
-
-	LLSD header = LLModel::writeModel(
-		ostr,
-		data.mModel[LLModel::LOD_PHYSICS],
-		data.mModel[LLModel::LOD_HIGH],
-		data.mModel[LLModel::LOD_MEDIUM],
-		data.mModel[LLModel::LOD_LOW],
-		data.mModel[LLModel::LOD_IMPOSTOR], 
-		decomp,
-		mUploadSkin,
-		mUploadJoints,
-		true);
-
-	std::string desc = data.mBaseModel->mLabel;
-	
-	// Grab the total vertex count of the model
-	// along with other information for the "asset_resources" map
-	// to send to the server.
-	LLSD asset_resources = LLSD::emptyMap();
-
-
-	std::string url = mNewInventoryCapability; 
-
-	if (!url.empty())
-	{
-		LLSD body = generate_new_resource_upload_capability_body(
-			LLAssetType::AT_MESH,
-			desc,
-			desc,
-			LLFolderType::FT_MESH,
-			LLInventoryType::IT_MESH,
-			LLFloaterPerms::getNextOwnerPerms(),
-			LLFloaterPerms::getGroupPerms(),
-			LLFloaterPerms::getEveryonePerms());
-
-		body["asset_resources"] = asset_resources;
-
-		mPendingConfirmations++;
-		LLCurlRequest::headers_t headers;
-
-		data.mPostData = body;
-
-		mCurlRequest->post(url, headers, body, new LLMeshCostResponder(data, this));
-	}	
-}
-
-void LLMeshUploadThread::sendCostRequest(LLTextureUploadData& data)
-{
-	if(isDiscarded())
-	{
-		return ;
-	}
-
-	if (data.mTexture && data.mTexture->getDiscardLevel() >= 0)
-	{
-		LLSD asset_resources = LLSD::emptyMap();
-
-		std::string url = mNewInventoryCapability; 
-
-		if (!url.empty())
-		{
-			LLSD body = generate_new_resource_upload_capability_body(
-				LLAssetType::AT_TEXTURE,
-				data.mLabel,
-				data.mLabel,
-				LLFolderType::FT_TEXTURE,
-				LLInventoryType::IT_TEXTURE,
-				LLFloaterPerms::getNextOwnerPerms(),
-				LLFloaterPerms::getGroupPerms(),
-				LLFloaterPerms::getEveryonePerms());
-
-			body["asset_resources"] = asset_resources;
-
-			mPendingConfirmations++;
-			LLCurlRequest::headers_t headers;
-			
-			data.mPostData = body;
-			mCurlRequest->post(url, headers, body, new LLTextureCostResponder(data, this));
-		}	
-	}
-}
-
-
-void LLMeshUploadThread::doUploadModel(LLMeshUploadData& data)
-{
-	if(isDiscarded())
-	{
-		return ;
-	}
-
-	if (!data.mRSVP.empty())
-	{
-		std::stringstream ostr;
-
-		LLModel::Decomposition& decomp =
-			data.mModel[LLModel::LOD_PHYSICS].notNull() ? 
-			data.mModel[LLModel::LOD_PHYSICS]->mPhysics : 
-			data.mBaseModel->mPhysics;
-
-		decomp.mBaseHull = mHullMap[data.mBaseModel];
-
-		LLModel::writeModel(
-			ostr,  
-			data.mModel[LLModel::LOD_PHYSICS],
-			data.mModel[LLModel::LOD_HIGH],
-			data.mModel[LLModel::LOD_MEDIUM],
-			data.mModel[LLModel::LOD_LOW],
-			data.mModel[LLModel::LOD_IMPOSTOR], 
-			decomp,
-			mUploadSkin,
-			mUploadJoints);
-
-		data.mAssetData = ostr.str();
-
-		LLCurlRequest::headers_t headers;
-		mPendingUploads++;
-
-		mCurlRequest->post(data.mRSVP, headers, data.mAssetData, new LLMeshUploadResponder(data, this));
-	}
-}
-
-void LLMeshUploadThread::doUploadTexture(LLTextureUploadData& data)
-{
-	if(isDiscarded())
-	{
-		return ;
-	}
-
-	if (!data.mRSVP.empty())
-	{
-		std::stringstream ostr;
-		
-		if (!data.mTexture->isRawImageValid())
-		{
-			data.mTexture->reloadRawImage(data.mTexture->getDiscardLevel());
-		}
-
-		LLPointer<LLImageJ2C> upload_file = LLViewerTextureList::convertToUploadFile(data.mTexture->getRawImage());
-		
-		ostr.write((const char*) upload_file->getData(), upload_file->getDataSize());
-
-		data.mAssetData = ostr.str();
-
-		LLCurlRequest::headers_t headers;
-		mPendingUploads++;
-
-		mCurlRequest->post(data.mRSVP, headers, data.mAssetData, new LLTextureUploadResponder(data, this));
-	}
-}
-
-
-void LLMeshUploadThread::onModelUploaded(LLMeshUploadData& data)
-{
-	createObjects(data);
-}
-
-void LLMeshUploadThread::onTextureUploaded(LLTextureUploadData& data)
-{
-	mTextureMap[data.mTexture] = data;
-}
-
-
-void LLMeshUploadThread::createObjects(LLMeshUploadData& data)
-{
-	instance_list& instances = mInstance[data.mBaseModel];
-
-	for (instance_list::iterator iter = instances.begin(); iter != instances.end(); ++iter)
-	{ //create prims that reference given mesh
-		LLModelInstance& instance = *iter;
-		instance.mMeshID = data.mUUID;
-		mInstanceQ.push(instance);
-	}
-}
-
-void LLMeshUploadThread::decomposeMeshMatrix(LLMatrix4& transformation,
-											 LLVector3& result_pos,
-											 LLQuaternion& result_rot,
-											 LLVector3& result_scale)
-{
-	// check for reflection
-	BOOL reflected = (transformation.determinant() < 0);
-
-	// compute position
-	LLVector3 position = LLVector3(0, 0, 0) * transformation;
-
-	// compute scale
-	LLVector3 x_transformed = LLVector3(1, 0, 0) * transformation - position;
-	LLVector3 y_transformed = LLVector3(0, 1, 0) * transformation - position;
-	LLVector3 z_transformed = LLVector3(0, 0, 1) * transformation - position;
-	F32 x_length = x_transformed.normalize();
-	F32 y_length = y_transformed.normalize();
-	F32 z_length = z_transformed.normalize();
-	LLVector3 scale = LLVector3(x_length, y_length, z_length);
-
-    // adjust for "reflected" geometry
-	LLVector3 x_transformed_reflected = x_transformed;
-	if (reflected)
-	{
-		x_transformed_reflected *= -1.0;
-	}
-	
-	// compute rotation
-	LLMatrix3 rotation_matrix;
-	rotation_matrix.setRows(x_transformed_reflected, y_transformed, z_transformed);
-	LLQuaternion quat_rotation = rotation_matrix.quaternion();
-	quat_rotation.normalize(); // the rotation_matrix might not have been orthoginal.  make it so here.
-	LLVector3 euler_rotation;
-	quat_rotation.getEulerAngles(&euler_rotation.mV[VX], &euler_rotation.mV[VY], &euler_rotation.mV[VZ]);
-
-	result_pos = position + mOrigin;
-	result_scale = scale;
-	result_rot = quat_rotation; 
-}
-
-										 
-LLSD LLMeshUploadThread::createObject(LLModelInstance& instance)
-{
-	LLMatrix4 transformation = instance.mTransform;
-
-	if (instance.mMeshID.isNull())
-	{
-		llerrs << "WTF?" << llendl;
-	}
-
-	// check for reflection
-	BOOL reflected = (transformation.determinant() < 0);
-
-	// compute position
-	LLVector3 position = LLVector3(0, 0, 0) * transformation;
-
-	// compute scale
-	LLVector3 x_transformed = LLVector3(1, 0, 0) * transformation - position;
-	LLVector3 y_transformed = LLVector3(0, 1, 0) * transformation - position;
-	LLVector3 z_transformed = LLVector3(0, 0, 1) * transformation - position;
-	F32 x_length = x_transformed.normalize();
-	F32 y_length = y_transformed.normalize();
-	F32 z_length = z_transformed.normalize();
-	LLVector3 scale = LLVector3(x_length, y_length, z_length);
-
-    // adjust for "reflected" geometry
-	LLVector3 x_transformed_reflected = x_transformed;
-	if (reflected)
-	{
-		x_transformed_reflected *= -1.0;
-	}
-	
-	// compute rotation
-	LLMatrix3 rotation_matrix;
-	rotation_matrix.setRows(x_transformed_reflected, y_transformed, z_transformed);
-	LLQuaternion quat_rotation = rotation_matrix.quaternion();
-	quat_rotation.normalize(); // the rotation_matrix might not have been orthoginal.  make it so here.
-	LLVector3 euler_rotation;
-	quat_rotation.getEulerAngles(&euler_rotation.mV[VX], &euler_rotation.mV[VY], &euler_rotation.mV[VZ]);
-
-	//
-	// build parameter block to construct this prim
-	//
-	
-	LLSD object_params;
-
-	// create prim
-
-	// set volume params
-	U8 sculpt_type = LL_SCULPT_TYPE_MESH;
-	if (reflected)
-	{
-		sculpt_type |= LL_SCULPT_FLAG_MIRROR;
-	}
-	LLVolumeParams  volume_params;
-	volume_params.setType( LL_PCODE_PROFILE_SQUARE, LL_PCODE_PATH_LINE );
-	volume_params.setBeginAndEndS( 0.f, 1.f );
-	volume_params.setBeginAndEndT( 0.f, 1.f );
-	volume_params.setRatio  ( 1, 1 );
-	volume_params.setShear  ( 0, 0 );
-	volume_params.setSculptID(instance.mMeshID, sculpt_type);
-	object_params["shape"] = volume_params.asLLSD();
-
-	object_params["material"] = LL_MCODE_WOOD;
-
-	object_params["group-id"] = gAgent.getGroupID();
-	object_params["pos"] = ll_sd_from_vector3(position + mOrigin);
-	object_params["rotation"] = ll_sd_from_quaternion(quat_rotation);
-	object_params["scale"] = ll_sd_from_vector3(scale);
-	object_params["name"] = instance.mLabel;
-
-	// load material from dae file
-	object_params["facelist"] = LLSD::emptyArray();
-	for (S32 i = 0; i < instance.mMaterial.size(); i++)
-	{
-		LLTextureEntry te;
-		LLImportMaterial& mat = instance.mMaterial[i];
-
-		te.setColor(mat.mDiffuseColor);
-
-		LLUUID diffuse_id = mTextureMap[mat.mDiffuseMap].mUUID;
-
-		if (diffuse_id.notNull())
-		{
-			te.setID(diffuse_id);
-		}
-		else
-		{
-			te.setID(LLUUID("5748decc-f629-461c-9a36-a35a221fe21f")); // blank texture
-		}
-
-		te.setFullbright(mat.mFullbright);
-
-		object_params["facelist"][i] = te.asLLSD();
-	}
-
-	// set extra parameters
-	LLSculptParams sculpt_params;
-	sculpt_params.setSculptTexture(instance.mMeshID);
-	sculpt_params.setSculptType(sculpt_type);
-	U8 buffer[MAX_OBJECT_PARAMS_SIZE+1];
-	LLDataPackerBinaryBuffer dp(buffer, MAX_OBJECT_PARAMS_SIZE);
-	sculpt_params.pack(dp);
-	std::vector<U8> v(dp.getCurrentSize());
-	memcpy(&v[0], buffer, dp.getCurrentSize());
-	LLSD extra_parameter;
-	extra_parameter["extra_parameter"] = sculpt_params.mType;
-	extra_parameter["param_data"] = v;
-	object_params["extra_parameters"].append(extra_parameter);
-
-	LLPermissions perm;
-	perm.setOwnerAndGroup(gAgent.getID(), gAgent.getID(), LLUUID::null, false);
-	perm.setCreator(gAgent.getID());
-
-	perm.initMasks(PERM_ITEM_UNRESTRICTED | PERM_MOVE, //base
-				   PERM_ITEM_UNRESTRICTED | PERM_MOVE, //owner
-				   LLFloaterPerms::getEveryonePerms(),
-				   LLFloaterPerms::getGroupPerms(),
-				   LLFloaterPerms::getNextOwnerPerms());
-		
-	object_params["permissions"] = ll_create_sd_from_permissions(perm);
-
-	object_params["physics_shape_type"] = (U8)(LLViewerObject::PHYSICS_SHAPE_CONVEX_HULL);
-
-	return object_params;
-}
-
-void LLMeshUploadThread::priceResult(LLMeshUploadData& data, const LLSD& content)
-{
-	mPendingCost += content["upload_price"].asInteger();
-	data.mRSVP = content["rsvp"].asString();
-
-	mConfirmedQ.push(data);
-}
-
-void LLMeshUploadThread::priceResult(LLTextureUploadData& data, const LLSD& content)
-{
-	mPendingCost += content["upload_price"].asInteger();
-	data.mRSVP = content["rsvp"].asString();
-
-	mConfirmedTextureQ.push(data);
-}
-
-
-bool LLImportMaterial::operator<(const LLImportMaterial &rhs) const
-{
-	if (mDiffuseMap != rhs.mDiffuseMap)
-	{
-		return mDiffuseMap < rhs.mDiffuseMap;
-	}
-
-	if (mDiffuseMapFilename != rhs.mDiffuseMapFilename)
-	{
-		return mDiffuseMapFilename < rhs.mDiffuseMapFilename;
-	}
-
-	if (mDiffuseMapLabel != rhs.mDiffuseMapLabel)
-	{
-		return mDiffuseMapLabel < rhs.mDiffuseMapLabel;
-	}
-
-	if (mDiffuseColor != rhs.mDiffuseColor)
-	{
-		return mDiffuseColor < rhs.mDiffuseColor;
-	}
-
-	return mFullbright < rhs.mFullbright;
-}
-
-
-void LLMeshRepository::updateInventory(inventory_data data)
-{
-	LLMutexLock lock(mMeshMutex);
-	dumpLLSDToFile(data.mPostData,make_dump_name("update_inventory_post_data_",dump_num));
-	dumpLLSDToFile(data.mResponse,make_dump_name("update_inventory_response_",dump_num));
-	mInventoryQ.push(data);
-}
-
-void LLMeshRepository::uploadError(LLSD& args)
-{
-	LLMutexLock lock(mMeshMutex);
-	mUploadErrorQ.push(args);
-}
-
-//static
-F32 LLMeshRepository::getStreamingCost(LLSD& header, F32 radius, S32* bytes, S32* bytes_visible, S32 lod)
-{
-	F32 dlowest = llmin(radius/0.03f, 256.f);
-	F32 dlow = llmin(radius/0.06f, 256.f);
-	F32 dmid = llmin(radius/0.24f, 256.f);
-	
-	F32 bytes_lowest = header["lowest_lod"]["size"].asReal()/1024.f;
-	F32 bytes_low = header["low_lod"]["size"].asReal()/1024.f;
-	F32 bytes_mid = header["medium_lod"]["size"].asReal()/1024.f;
-	F32 bytes_high = header["high_lod"]["size"].asReal()/1024.f;
-
-	if (bytes)
-	{
-		*bytes = 0;
-		*bytes += header["lowest_lod"]["size"].asInteger();
-		*bytes += header["low_lod"]["size"].asInteger();
-		*bytes += header["medium_lod"]["size"].asInteger();
-		*bytes += header["high_lod"]["size"].asInteger();
-	}
-
-
-	if (bytes_visible)
-	{
-		lod = LLMeshRepository::getActualMeshLOD(header, lod);
-		if (lod >= 0 && lod <= 3)
-		{
-			*bytes_visible = header[header_lod[lod]]["size"].asInteger();
-		}
-	}
-
-	if (bytes_high == 0.f)
-	{
-		return 0.f;
-	}
-
-	if (bytes_mid == 0.f)
-	{
-		bytes_mid = bytes_high;
-	}
-
-	if (bytes_low == 0.f)
-	{
-		bytes_low = bytes_mid;
-	}
-
-	if (bytes_lowest == 0.f)
-	{
-		bytes_lowest = bytes_low;
-	}
-
-	F32 max_area = 65536.f;
-	F32 min_area = 1.f;
-
-	F32 high_area = llmin(F_PI*dmid*dmid, max_area);
-	F32 mid_area = llmin(F_PI*dlow*dlow, max_area);
-	F32 low_area = llmin(F_PI*dlowest*dlowest, max_area);
-	F32 lowest_area = max_area;
-
-	lowest_area -= low_area;
-	low_area -= mid_area;
-	mid_area -= high_area;
-
-	high_area = llclamp(high_area, min_area, max_area);
-	mid_area = llclamp(mid_area, min_area, max_area);
-	low_area = llclamp(low_area, min_area, max_area);
-	lowest_area = llclamp(lowest_area, min_area, max_area);
-
-	F32 total_area = high_area + mid_area + low_area + lowest_area;
-	high_area /= total_area;
-	mid_area /= total_area;
-	low_area /= total_area;
-	lowest_area /= total_area;
-
-	F32 weighted_avg = bytes_high*high_area +
-					   bytes_mid*mid_area +
-					   bytes_low*low_area +
-					  bytes_lowest*lowest_area;
-
-	return weighted_avg * gSavedSettings.getF32("MeshStreamingCostScaler");
-}
-
-
-LLPhysicsDecomp::LLPhysicsDecomp()
-: LLThread("Physics Decomp")
-{
-	mInited = false;
-	mQuitting = false;
-	mDone = false;
-
-	mSignal = new LLCondition(NULL);
-	mMutex = new LLMutex(NULL);
-}
-
-LLPhysicsDecomp::~LLPhysicsDecomp()
-{
-	shutdown();
-
-	delete mSignal;
-	mSignal = NULL;
-	delete mMutex;
-	mMutex = NULL;
-}
-
-void LLPhysicsDecomp::shutdown()
-{
-	if (mSignal)
-	{
-		mQuitting = true;
-		mSignal->signal();
-
-		while (!isStopped())
-		{
-			apr_sleep(10);
-		}
-	}
-}
-
-void LLPhysicsDecomp::submitRequest(LLPhysicsDecomp::Request* request)
-{
-	LLMutexLock lock(mMutex);
-	mRequestQ.push(request);
-	mSignal->signal();
-}
-
-//static
-S32 LLPhysicsDecomp::llcdCallback(const char* status, S32 p1, S32 p2)
-{	
-	if (gMeshRepo.mDecompThread && gMeshRepo.mDecompThread->mCurRequest.notNull())
-	{
-		return gMeshRepo.mDecompThread->mCurRequest->statusCallback(status, p1, p2);
-	}
-
-	return 1;
-}
-
-void LLPhysicsDecomp::setMeshData(LLCDMeshData& mesh)
-{
-	mesh.mVertexBase = mCurRequest->mPositions[0].mV;
-	mesh.mVertexStrideBytes = 12;
-	mesh.mNumVertices = mCurRequest->mPositions.size();
-
-	mesh.mIndexType = LLCDMeshData::INT_16;
-	mesh.mIndexBase = &(mCurRequest->mIndices[0]);
-	mesh.mIndexStrideBytes = 6;
-	
-	mesh.mNumTriangles = mCurRequest->mIndices.size()/3;
-
-	LLCDResult ret = LLCD_OK;
-	if (LLConvexDecomposition::getInstance() != NULL)
-	{
-		ret  = LLConvexDecomposition::getInstance()->setMeshData(&mesh);
-	}
-
-	if (ret)
-	{
-		llerrs << "Convex Decomposition thread valid but could not set mesh data" << llendl;
-	}
-}
-
-void LLPhysicsDecomp::doDecomposition()
-{
-	LLCDMeshData mesh;
-	S32 stage = mStageID[mCurRequest->mStage];
-
-	//load data intoLLCD
-	if (stage == 0)
-	{
-		setMeshData(mesh);
-	}
-		
-	//build parameter map
-	std::map<std::string, const LLCDParam*> param_map;
-
-	static const LLCDParam* params = NULL;
-	static S32 param_count = 0;
-	if (!params)
-	{
-		param_count = LLConvexDecomposition::getInstance()->getParameters(&params);
-	}
-	
-	for (S32 i = 0; i < param_count; ++i)
-	{
-		param_map[params[i].mName] = params+i;
-	}
-
-	//set parameter values
-	for (decomp_params::iterator iter = mCurRequest->mParams.begin(); iter != mCurRequest->mParams.end(); ++iter)
-	{
-		const std::string& name = iter->first;
-		const LLSD& value = iter->second;
-
-		const LLCDParam* param = param_map[name];
-
-		if (param == NULL)
-		{ //couldn't find valid parameter
-			continue;
-		}
-
-		U32 ret = LLCD_OK;
-
-		if (param->mType == LLCDParam::LLCD_FLOAT)
-		{
-			ret = LLConvexDecomposition::getInstance()->setParam(param->mName, (F32) value.asReal());
-		}
-		else if (param->mType == LLCDParam::LLCD_INTEGER ||
-			param->mType == LLCDParam::LLCD_ENUM)
-		{
-			ret = LLConvexDecomposition::getInstance()->setParam(param->mName, value.asInteger());
-		}
-		else if (param->mType == LLCDParam::LLCD_BOOLEAN)
-		{
-			ret = LLConvexDecomposition::getInstance()->setParam(param->mName, value.asBoolean());
-		}
-
-		if (ret)
-		{
-			llerrs << "WTF?" << llendl;
-		}
-	}
-
-	mCurRequest->setStatusMessage("Executing.");
-
-	LLCDResult ret = LLCD_OK;
-	
-	if (LLConvexDecomposition::getInstance() != NULL)
-	{
-		ret = LLConvexDecomposition::getInstance()->executeStage(stage);
-	}
-
-	if (ret)
-	{
-		llwarns << "Convex Decomposition thread valid but could not execute stage " << stage << llendl;
-		LLMutexLock lock(mMutex);
-
-		mCurRequest->mHull.clear();
-		mCurRequest->mHullMesh.clear();
-
-		mCurRequest->setStatusMessage("FAIL");
-		
-		completeCurrent();
-	}
-	else
-	{
-		mCurRequest->setStatusMessage("Reading results");
-
-		S32 num_hulls =0;
-		if (LLConvexDecomposition::getInstance() != NULL)
-		{
-			num_hulls = LLConvexDecomposition::getInstance()->getNumHullsFromStage(stage);
-		}
-		
-		mMutex->lock();
-		mCurRequest->mHull.clear();
-		mCurRequest->mHull.resize(num_hulls);
-
-		mCurRequest->mHullMesh.clear();
-		mCurRequest->mHullMesh.resize(num_hulls);
-		mMutex->unlock();
-
-		for (S32 i = 0; i < num_hulls; ++i)
-		{
-			std::vector<LLVector3> p;
-			LLCDHull hull;
-			// if LLConvexDecomposition is a stub, num_hulls should have been set to 0 above, and we should not reach this code
-			LLConvexDecomposition::getInstance()->getHullFromStage(stage, i, &hull);
-
-			const F32* v = hull.mVertexBase;
-
-			for (S32 j = 0; j < hull.mNumVertices; ++j)
-			{
-				LLVector3 vert(v[0], v[1], v[2]); 
-				p.push_back(vert);
-				v = (F32*) (((U8*) v) + hull.mVertexStrideBytes);
-			}
-			
-			LLCDMeshData mesh;
-			// if LLConvexDecomposition is a stub, num_hulls should have been set to 0 above, and we should not reach this code
-			LLConvexDecomposition::getInstance()->getMeshFromStage(stage, i, &mesh);
-
-			get_vertex_buffer_from_mesh(mesh, mCurRequest->mHullMesh[i]);
-			
-			mMutex->lock();
-			mCurRequest->mHull[i] = p;
-			mMutex->unlock();
-		}
-	
-		{
-			LLMutexLock lock(mMutex);
-
-			mCurRequest->setStatusMessage("FAIL");
-			completeCurrent();						
-		}
-	}
-}
-
-void LLPhysicsDecomp::completeCurrent()
-{
-	LLMutexLock lock(mMutex);
-	mCompletedQ.push(mCurRequest);
-	mCurRequest = NULL;
-}
-
-void LLPhysicsDecomp::notifyCompleted()
-{
-	if (!mCompletedQ.empty())
-	{
-		LLMutexLock lock(mMutex);
-		while (!mCompletedQ.empty())
-		{
-			Request* req = mCompletedQ.front();
-			req->completed();
-			mCompletedQ.pop();
-		}
-	}
-}
-
-
-void make_box(LLPhysicsDecomp::Request * request)
-{
-	LLVector3 min,max;
-	min = request->mPositions[0];
-	max = min;
-
-	for (U32 i = 0; i < request->mPositions.size(); ++i)
-	{
-		update_min_max(min, max, request->mPositions[i]);
-	}
-
-	request->mHull.clear();
-	
-	LLModel::hull box;
-	box.push_back(LLVector3(min[0],min[1],min[2]));
-	box.push_back(LLVector3(max[0],min[1],min[2]));
-	box.push_back(LLVector3(min[0],max[1],min[2]));
-	box.push_back(LLVector3(max[0],max[1],min[2]));
-	box.push_back(LLVector3(min[0],min[1],max[2]));
-	box.push_back(LLVector3(max[0],min[1],max[2]));
-	box.push_back(LLVector3(min[0],max[1],max[2]));
-	box.push_back(LLVector3(max[0],max[1],max[2]));
-
-	request->mHull.push_back(box);
-}
-
-
-void LLPhysicsDecomp::doDecompositionSingleHull()
-{
-	LLCDMeshData mesh;
-	
-	setMeshData(mesh);
-			
-	
-	//set all parameters to default
-	std::map<std::string, const LLCDParam*> param_map;
-
-	static const LLCDParam* params = NULL;
-	static S32 param_count = 0;
-
-	if (!params)
-	{
-		param_count = LLConvexDecomposition::getInstance()->getParameters(&params);
-	}
-	
-	LLConvexDecomposition* decomp = LLConvexDecomposition::getInstance();
-
-	for (S32 i = 0; i < param_count; ++i)
-	{
-		decomp->setParam(params[i].mName, params[i].mDefault.mIntOrEnumValue);
-	}
-
-	const S32 STAGE_DECOMPOSE = mStageID["Decompose"];
-	const S32 STAGE_SIMPLIFY = mStageID["Simplify"];
-	const S32 DECOMP_PREVIEW = 0;
-	const S32 SIMPLIFY_RETAIN = 0;
-	
-	decomp->setParam("Decompose Quality", DECOMP_PREVIEW);
-	decomp->setParam("Simplify Method", SIMPLIFY_RETAIN);
-	decomp->setParam("Retain%", 0.f);
-
-	LLCDResult ret = LLCD_OK;
-	ret = decomp->executeStage(STAGE_DECOMPOSE);
-	
-	if (ret)
-	{
-		llwarns << "Could not execute decomposition stage when attempting to create single hull." << llendl;
-		make_box(mCurRequest);
-	}
-	else
-	{
-		ret = decomp->executeStage(STAGE_SIMPLIFY);
-
-		if (ret)
-		{
-			llwarns << "Could not execute simiplification stage when attempting to create single hull." << llendl;
-			make_box(mCurRequest);
-		}
-		else
-		{
-			S32 num_hulls =0;
-			if (LLConvexDecomposition::getInstance() != NULL)
-			{
-				num_hulls = LLConvexDecomposition::getInstance()->getNumHullsFromStage(STAGE_SIMPLIFY);
-			}
-			
-			mMutex->lock();
-			mCurRequest->mHull.clear();
-			mCurRequest->mHull.resize(num_hulls);
-			mCurRequest->mHullMesh.clear();
-			mMutex->unlock();
-
-			for (S32 i = 0; i < num_hulls; ++i)
-			{
-				std::vector<LLVector3> p;
-				LLCDHull hull;
-				// if LLConvexDecomposition is a stub, num_hulls should have been set to 0 above, and we should not reach this code
-				LLConvexDecomposition::getInstance()->getHullFromStage(STAGE_SIMPLIFY, i, &hull);
-
-				const F32* v = hull.mVertexBase;
-
-				for (S32 j = 0; j < hull.mNumVertices; ++j)
-				{
-					LLVector3 vert(v[0], v[1], v[2]); 
-					p.push_back(vert);
-					v = (F32*) (((U8*) v) + hull.mVertexStrideBytes);
-				}
-						
-				mMutex->lock();
-				mCurRequest->mHull[i] = p;
-				mMutex->unlock();
-			}
-		}
-	}
-
-
-	{
-		completeCurrent();
-		
-	}
-}
-
-
-void LLPhysicsDecomp::run()
-{
-	LLConvexDecomposition* decomp = LLConvexDecomposition::getInstance();
-	decomp->initThread();
-	mInited = true;
-
-	static const LLCDStageData* stages = NULL;
-	static S32 num_stages = 0;
-	
-	if (!stages)
-	{
-		num_stages = decomp->getStages(&stages);
-	}
-
-	for (S32 i = 0; i < num_stages; i++)
-	{
-		mStageID[stages[i].mName] = i;
-	}
-
-	while (!mQuitting)
-	{
-		mSignal->wait();
-		while (!mQuitting && !mRequestQ.empty())
-		{
-			{
-				LLMutexLock lock(mMutex);
-				mCurRequest = mRequestQ.front();
-				mRequestQ.pop();
-			}
-
-			S32& id = *(mCurRequest->mDecompID);
-			if (id == -1)
-			{
-				decomp->genDecomposition(id);
-			}
-			decomp->bindDecomposition(id);
-
-			if (mCurRequest->mStage == "single_hull")
-			{
-				doDecompositionSingleHull();
-			}
-			else
-			{
-				doDecomposition();
-			}		
-		}
-	}
-
-	decomp->quitThread();
-	
-	if (mSignal->isLocked())
-	{ //let go of mSignal's associated mutex
-		mSignal->unlock();
-	}
-
-	mDone = true;
-}
-
-void LLPhysicsDecomp::Request::updateTriangleAreaThreshold() 
-{
-	F32 range = mBBox[1].mV[0] - mBBox[0].mV[0] ;
-	range = llmin(range, mBBox[1].mV[1] - mBBox[0].mV[1]) ;
-	range = llmin(range, mBBox[1].mV[2] - mBBox[0].mV[2]) ;
-
-	mTriangleAreaThreshold = llmin(0.0002f, range * 0.000002f) ;
-}
-
-//check if the triangle area is large enough to qualify for a valid triangle
-bool LLPhysicsDecomp::Request::isValidTriangle(U16 idx1, U16 idx2, U16 idx3) 
-{
-	LLVector3 a = mPositions[idx2] - mPositions[idx1] ;
-	LLVector3 b = mPositions[idx3] - mPositions[idx1] ;
-	F32 c = a * b ;
-
-	return ((a*a) * (b*b) - c * c) > mTriangleAreaThreshold ;
-}
-
-void LLPhysicsDecomp::Request::setStatusMessage(const std::string& msg)
-{
-	mStatusMessage = msg;
-}
-
-LLModelInstance::LLModelInstance(LLSD& data)
-{
-	mLocalMeshID = data["mesh_id"].asInteger();
-	mLabel = data["label"].asString();
-	mTransform.setValue(data["transform"]);
-
-	for (U32 i = 0; i < data["material"].size(); ++i)
-	{
-		mMaterial.push_back(LLImportMaterial(data["material"][i]));
-	}
-}
-
-
-LLSD LLModelInstance::asLLSD()
-{	
-	LLSD ret;
-
-	ret["mesh_id"] = mModel->mLocalID;
-	ret["label"] = mLabel;
-	ret["transform"] = mTransform.getValue();
-	
-	for (U32 i = 0; i < mMaterial.size(); ++i)
-	{
-		ret["material"][i] = mMaterial[i].asLLSD();
-	}
-
-	return ret;
-}
-
-LLImportMaterial::LLImportMaterial(LLSD& data)
-{
-	mDiffuseMapFilename = data["diffuse"]["filename"].asString();
-	mDiffuseMapLabel = data["diffuse"]["label"].asString();
-	mDiffuseColor.setValue(data["diffuse"]["color"]);
-	mFullbright = data["fullbright"].asBoolean();
-}
-
-
-LLSD LLImportMaterial::asLLSD()
-{
-	LLSD ret;
-
-	ret["diffuse"]["filename"] = mDiffuseMapFilename;
-	ret["diffuse"]["label"] = mDiffuseMapLabel;
-	ret["diffuse"]["color"] = mDiffuseColor.getValue();
-	ret["fullbright"] = mFullbright;
-	
-	return ret;
-}
-
-void LLMeshRepository::buildPhysicsMesh(LLModel::Decomposition& decomp)
-{
-	decomp.mMesh.resize(decomp.mHull.size());
-
-	for (U32 i = 0; i < decomp.mHull.size(); ++i)
-	{
-		LLCDHull hull;
-		hull.mNumVertices = decomp.mHull[i].size();
-		hull.mVertexBase = decomp.mHull[i][0].mV;
-		hull.mVertexStrideBytes = 12;
-
-		LLCDMeshData mesh;
-		LLCDResult res = LLCD_OK;
-		if (LLConvexDecomposition::getInstance() != NULL)
-		{
-			res = LLConvexDecomposition::getInstance()->getMeshFromHull(&hull, &mesh);
-		}
-		if (res == LLCD_OK)
-		{
-			get_vertex_buffer_from_mesh(mesh, decomp.mMesh[i]);
-		}
-	}
-
-	if (!decomp.mBaseHull.empty() && decomp.mBaseHullMesh.empty())
-	{ //get mesh for base hull
-		LLCDHull hull;
-		hull.mNumVertices = decomp.mBaseHull.size();
-		hull.mVertexBase = decomp.mBaseHull[0].mV;
-		hull.mVertexStrideBytes = 12;
-
-		LLCDMeshData mesh;
-		LLCDResult res = LLCD_OK;
-		if (LLConvexDecomposition::getInstance() != NULL)
-		{
-			res = LLConvexDecomposition::getInstance()->getMeshFromHull(&hull, &mesh);
-		}
-		if (res == LLCD_OK)
-		{
-			get_vertex_buffer_from_mesh(mesh, decomp.mBaseHullMesh);
-		}
-	}
-}
->>>>>>> b0a04b08
+/** 
+ * @file llmeshrepository.cpp
+ * @brief Mesh repository implementation.
+ *
+ * $LicenseInfo:firstyear=2005&license=viewerlgpl$
+ * Second Life Viewer Source Code
+ * Copyright (C) 2010, Linden Research, Inc.
+ * 
+ * This library is free software; you can redistribute it and/or
+ * modify it under the terms of the GNU Lesser General Public
+ * License as published by the Free Software Foundation;
+ * version 2.1 of the License only.
+ * 
+ * This library is distributed in the hope that it will be useful,
+ * but WITHOUT ANY WARRANTY; without even the implied warranty of
+ * MERCHANTABILITY or FITNESS FOR A PARTICULAR PURPOSE.  See the GNU
+ * Lesser General Public License for more details.
+ * 
+ * You should have received a copy of the GNU Lesser General Public
+ * License along with this library; if not, write to the Free Software
+ * Foundation, Inc., 51 Franklin Street, Fifth Floor, Boston, MA  02110-1301  USA
+ * 
+ * Linden Research, Inc., 945 Battery Street, San Francisco, CA  94111  USA
+ * $/LicenseInfo$
+ */
+
+#include "llviewerprecompiledheaders.h"
+
+#include "apr_pools.h"
+#include "apr_dso.h"
+#include "llhttpstatuscodes.h"
+#include "llmeshrepository.h"
+
+#include "llagent.h"
+#include "llappviewer.h"
+#include "llbufferstream.h"
+#include "llcurl.h"
+#include "lldatapacker.h"
+#include "llfasttimer.h"
+#include "llfloatermodelpreview.h"
+#include "llfloaterperms.h"
+#include "lleconomy.h"
+#include "llimagej2c.h"
+#include "llhost.h"
+#include "llnotificationsutil.h"
+#include "llsd.h"
+#include "llsdutil_math.h"
+#include "llsdserialize.h"
+#include "llthread.h"
+#include "llvfile.h"
+#include "llviewercontrol.h"
+#include "llviewermenufile.h"
+#include "llviewerobjectlist.h"
+#include "llviewerregion.h"
+#include "llviewertexturelist.h"
+#include "llvolume.h"
+#include "llvolumemgr.h"
+#include "llvovolume.h"
+#include "llworld.h"
+#include "material_codes.h"
+#include "pipeline.h"
+#include "llinventorymodel.h"
+#include "llfoldertype.h"
+
+#include "boost/lexical_cast.hpp"
+
+#ifndef LL_WINDOWS
+#include "netdb.h"
+#endif
+
+#include <queue>
+
+LLFastTimer::DeclareTimer FTM_MESH_UPDATE("Mesh Update");
+LLFastTimer::DeclareTimer FTM_LOAD_MESH("Load Mesh");
+
+LLMeshRepository gMeshRepo;
+
+const U32 MAX_MESH_REQUESTS_PER_SECOND = 100;
+
+U32 LLMeshRepository::sBytesReceived = 0;
+U32 LLMeshRepository::sHTTPRequestCount = 0;
+U32 LLMeshRepository::sHTTPRetryCount = 0;
+U32 LLMeshRepository::sCacheBytesRead = 0;
+U32 LLMeshRepository::sCacheBytesWritten = 0;
+U32 LLMeshRepository::sPeakKbps = 0;
+	
+
+const U32 MAX_TEXTURE_UPLOAD_RETRIES = 5;
+
+static S32 dump_num = 0;
+std::string make_dump_name(std::string prefix, S32 num)
+{
+	return prefix + boost::lexical_cast<std::string>(num) + std::string(".xml");
+	
+}
+void dumpLLSDToFile(const LLSD& content, std::string filename);
+
+std::string header_lod[] = 
+{
+	"lowest_lod",
+	"low_lod",
+	"medium_lod",
+	"high_lod"
+};
+
+
+//get the number of bytes resident in memory for given volume
+U32 get_volume_memory_size(const LLVolume* volume)
+{
+	U32 indices = 0;
+	U32 vertices = 0;
+
+	for (U32 i = 0; i < volume->getNumVolumeFaces(); ++i)
+	{
+		const LLVolumeFace& face = volume->getVolumeFace(i);
+		indices += face.mNumIndices;
+		vertices += face.mNumVertices;
+	}
+
+
+	return indices*2+vertices*11+sizeof(LLVolume)+sizeof(LLVolumeFace)*volume->getNumVolumeFaces();
+}
+
+void get_vertex_buffer_from_mesh(LLCDMeshData& mesh, LLModel::PhysicsMesh& res, F32 scale = 1.f)
+{
+	res.mPositions.clear();
+	res.mNormals.clear();
+	
+	const F32* v = mesh.mVertexBase;
+
+	if (mesh.mIndexType == LLCDMeshData::INT_16)
+	{
+		U16* idx = (U16*) mesh.mIndexBase;
+		for (S32 j = 0; j < mesh.mNumTriangles; ++j)
+		{ 
+			F32* mp0 = (F32*) ((U8*)v+idx[0]*mesh.mVertexStrideBytes);
+			F32* mp1 = (F32*) ((U8*)v+idx[1]*mesh.mVertexStrideBytes);
+			F32* mp2 = (F32*) ((U8*)v+idx[2]*mesh.mVertexStrideBytes);
+
+			idx = (U16*) (((U8*)idx)+mesh.mIndexStrideBytes);
+			
+			LLVector3 v0(mp0);
+			LLVector3 v1(mp1);
+			LLVector3 v2(mp2);
+
+			LLVector3 n = (v1-v0)%(v2-v0);
+			n.normalize();
+
+			res.mPositions.push_back(v0*scale);
+			res.mPositions.push_back(v1*scale);
+			res.mPositions.push_back(v2*scale);
+
+			res.mNormals.push_back(n);
+			res.mNormals.push_back(n);
+			res.mNormals.push_back(n);			
+		}
+	}
+	else
+	{
+		U32* idx = (U32*) mesh.mIndexBase;
+		for (S32 j = 0; j < mesh.mNumTriangles; ++j)
+		{ 
+			F32* mp0 = (F32*) ((U8*)v+idx[0]*mesh.mVertexStrideBytes);
+			F32* mp1 = (F32*) ((U8*)v+idx[1]*mesh.mVertexStrideBytes);
+			F32* mp2 = (F32*) ((U8*)v+idx[2]*mesh.mVertexStrideBytes);
+
+			idx = (U32*) (((U8*)idx)+mesh.mIndexStrideBytes);
+			
+			LLVector3 v0(mp0);
+			LLVector3 v1(mp1);
+			LLVector3 v2(mp2);
+
+			LLVector3 n = (v1-v0)%(v2-v0);
+			n.normalize();
+
+			res.mPositions.push_back(v0*scale);
+			res.mPositions.push_back(v1*scale);
+			res.mPositions.push_back(v2*scale);
+
+			res.mNormals.push_back(n);
+			res.mNormals.push_back(n);
+			res.mNormals.push_back(n);			
+		}
+	}
+}
+
+S32 LLMeshRepoThread::sActiveHeaderRequests = 0;
+S32 LLMeshRepoThread::sActiveLODRequests = 0;
+U32	LLMeshRepoThread::sMaxConcurrentRequests = 1;
+
+
+class LLTextureCostResponder : public LLCurl::Responder
+{
+public:
+	LLTextureUploadData mData;
+	LLMeshUploadThread* mThread;
+
+	LLTextureCostResponder(LLTextureUploadData data, LLMeshUploadThread* thread) 
+		: mData(data), mThread(thread)
+	{
+
+	}
+
+	virtual void completed(U32 status, const std::string& reason, const LLSD& content)
+	{
+		mThread->mPendingConfirmations--;
+		if (isGoodStatus(status))
+		{
+			mThread->priceResult(mData, content);	
+		}
+		else
+		{
+			llwarns << status << ": " << reason << llendl;
+
+			if (mData.mRetries < MAX_TEXTURE_UPLOAD_RETRIES)
+			{
+				llwarns << "Retrying. (" << ++mData.mRetries << ")" << llendl;
+			
+				if (status == 499 || status == 500)
+				{
+					mThread->uploadTexture(mData);
+				}
+				else
+				{
+					llerrs << "Unhandled status " << status << llendl;
+				}
+			}
+			else
+			{ 
+				llwarns << "Giving up after " << mData.mRetries << " retries." << llendl;
+			}
+		}
+	}
+};
+
+class LLTextureUploadResponder : public LLCurl::Responder
+{
+public:
+	LLTextureUploadData mData;
+	LLMeshUploadThread* mThread;
+
+	LLTextureUploadResponder(LLTextureUploadData data, LLMeshUploadThread* thread)
+		: mData(data), mThread(thread)
+	{
+	}
+
+	virtual void completed(U32 status, const std::string& reason, const LLSD& content)
+	{
+		mThread->mPendingUploads--;
+		if (isGoodStatus(status))
+		{
+			mData.mUUID = content["new_asset"].asUUID();
+			gMeshRepo.updateInventory(LLMeshRepository::inventory_data(mData.mPostData, content));
+			mThread->onTextureUploaded(mData);
+		}
+		else
+		{
+			llwarns << status << ": " << reason << llendl;
+			llwarns << "Retrying. (" << ++mData.mRetries << ")" << llendl;
+
+			if (status == 404)
+			{
+				mThread->uploadTexture(mData);
+			}
+			else if (status == 499)
+			{
+				mThread->mConfirmedTextureQ.push(mData);
+			}
+			else
+			{
+				llerrs << "Unhandled status " << status << llendl;
+			}
+		}
+	}
+};
+
+class LLMeshCostResponder : public LLCurl::Responder
+{
+public:
+	LLMeshUploadData mData;
+	LLMeshUploadThread* mThread;
+
+	LLMeshCostResponder(LLMeshUploadData data, LLMeshUploadThread* thread) 
+		: mData(data), mThread(thread)
+	{
+
+	}
+
+	virtual void completed(U32 status, const std::string& reason, const LLSD& content)
+	{
+		mThread->mPendingConfirmations--;
+
+		if (isGoodStatus(status))
+		{
+			mThread->priceResult(mData, content);	
+		}
+		else
+		{
+			llwarns << status << ": " << reason << llendl;			
+			
+			if (status == HTTP_INTERNAL_ERROR)
+			{
+				llwarns << "Retrying. (" << ++mData.mRetries << ")" << llendl;
+				mThread->uploadModel(mData);
+			}
+			else if (status == HTTP_BAD_REQUEST)
+			{
+				llwarns << "Status 400 received from server, giving up." << llendl;
+			}
+			else if (status == HTTP_NOT_FOUND)
+			{
+				llwarns <<"Status 404 received, server is disconnected, giving up." << llendl ;
+			}
+			else
+			{
+				llerrs << "Unhandled status " << status << llendl;
+			}
+		}
+	}
+};
+
+class LLMeshUploadResponder : public LLCurl::Responder
+{
+public:
+	LLMeshUploadData mData;
+	LLMeshUploadThread* mThread;
+
+	LLMeshUploadResponder(LLMeshUploadData data, LLMeshUploadThread* thread)
+		: mData(data), mThread(thread)
+	{
+	}
+
+	virtual void completed(U32 status, const std::string& reason, const LLSD& content)
+	{
+		mThread->mPendingUploads--;
+		if (isGoodStatus(status))
+		{
+			mData.mUUID = content["new_asset"].asUUID();
+			if (mData.mUUID.isNull())
+			{
+				LLSD args;
+				std::string message = content["error"]["message"];
+				std::string identifier = content["error"]["identifier"];
+				std::string invalidity_identifier = content["error"]["invalidity_identifier"];
+
+				args["MESSAGE"] = message;
+				args["IDENTIFIER"] = identifier;
+				args["INVALIDITY_IDENTIFIER"] = invalidity_identifier;
+				args["LABEL"] = mData.mBaseModel->mLabel;
+
+				gMeshRepo.uploadError(args);
+			}
+			else
+			{
+				gMeshRepo.updateInventory(LLMeshRepository::inventory_data(mData.mPostData, content));
+				mThread->onModelUploaded(mData);
+			}
+		}
+		else
+		{
+			llwarns << status << ": " << reason << llendl;
+			llwarns << "Retrying. (" << ++mData.mRetries << ")" << llendl;
+
+			if (status == 404)
+			{
+				mThread->uploadModel(mData);
+			}
+			else if (status == 499)
+			{
+				mThread->mConfirmedQ.push(mData);
+			}
+			else if (status != 500)
+			{ //drop internal server errors on the floor, otherwise grab
+				llerrs << "Unhandled status " << status << llendl;
+			}
+		}
+	}
+};
+
+
+class LLMeshHeaderResponder : public LLCurl::Responder
+{
+public:
+	LLVolumeParams mMeshParams;
+	
+	LLMeshHeaderResponder(const LLVolumeParams& mesh_params)
+		: mMeshParams(mesh_params)
+	{
+	}
+
+	virtual void completedRaw(U32 status, const std::string& reason,
+							  const LLChannelDescriptors& channels,
+							  const LLIOPipe::buffer_ptr_t& buffer);
+
+};
+
+class LLMeshLODResponder : public LLCurl::Responder
+{
+public:
+	LLVolumeParams mMeshParams;
+	S32 mLOD;
+	U32 mRequestedBytes;
+	U32 mOffset;
+
+	LLMeshLODResponder(const LLVolumeParams& mesh_params, S32 lod, U32 offset, U32 requested_bytes)
+		: mMeshParams(mesh_params), mLOD(lod), mOffset(offset), mRequestedBytes(requested_bytes)
+	{
+	}
+
+	virtual void completedRaw(U32 status, const std::string& reason,
+							  const LLChannelDescriptors& channels,
+							  const LLIOPipe::buffer_ptr_t& buffer);
+
+};
+
+class LLMeshSkinInfoResponder : public LLCurl::Responder
+{
+public:
+	LLUUID mMeshID;
+	U32 mRequestedBytes;
+	U32 mOffset;
+
+	LLMeshSkinInfoResponder(const LLUUID& id, U32 offset, U32 size)
+		: mMeshID(id), mRequestedBytes(size), mOffset(offset)
+	{
+	}
+
+	virtual void completedRaw(U32 status, const std::string& reason,
+							  const LLChannelDescriptors& channels,
+							  const LLIOPipe::buffer_ptr_t& buffer);
+
+};
+
+class LLMeshDecompositionResponder : public LLCurl::Responder
+{
+public:
+	LLUUID mMeshID;
+	U32 mRequestedBytes;
+	U32 mOffset;
+
+	LLMeshDecompositionResponder(const LLUUID& id, U32 offset, U32 size)
+		: mMeshID(id), mRequestedBytes(size), mOffset(offset)
+	{
+	}
+
+	virtual void completedRaw(U32 status, const std::string& reason,
+							  const LLChannelDescriptors& channels,
+							  const LLIOPipe::buffer_ptr_t& buffer);
+
+};
+
+class LLMeshPhysicsShapeResponder : public LLCurl::Responder
+{
+public:
+	LLUUID mMeshID;
+	U32 mRequestedBytes;
+	U32 mOffset;
+
+	LLMeshPhysicsShapeResponder(const LLUUID& id, U32 offset, U32 size)
+		: mMeshID(id), mRequestedBytes(size), mOffset(offset)
+	{
+	}
+
+	virtual void completedRaw(U32 status, const std::string& reason,
+							  const LLChannelDescriptors& channels,
+							  const LLIOPipe::buffer_ptr_t& buffer);
+
+};
+
+class LLModelObjectUploadResponder: public LLCurl::Responder
+{
+	LLSD mObjectAsset;
+	LLMeshUploadThread* mThread;
+
+public:
+	LLModelObjectUploadResponder(LLMeshUploadThread* thread, const LLSD& object_asset):
+		mThread(thread),
+		mObjectAsset(object_asset)
+	{
+	}
+
+	virtual void completedRaw(U32 status, const std::string& reason,
+							  const LLChannelDescriptors& channels,
+							  const LLIOPipe::buffer_ptr_t& buffer)
+	{
+		assert_main_thread();
+		
+		llinfos << "completed" << llendl;
+		mThread->mPendingUploads--;
+		mThread->mFinished = true;
+	}
+};
+
+class LLWholeModelFeeResponder: public LLCurl::Responder
+{
+	LLMeshUploadThread* mThread;
+public:
+	LLWholeModelFeeResponder(LLMeshUploadThread* thread):
+		mThread(thread)
+	{
+	}
+	virtual void completed(U32 status,
+						   const std::string& reason,
+						   const LLSD& content)
+	{
+		//assert_main_thread();
+		llinfos << "completed" << llendl;
+		mThread->mPendingUploads--;
+		dumpLLSDToFile(content,make_dump_name("whole_model_fee_response_",dump_num));
+		if (isGoodStatus(status))
+		{
+			mThread->mWholeModelUploadURL = content["uploader"].asString(); 
+		}
+		else
+		{
+			llinfos << "upload failed" << llendl;
+			mThread->mWholeModelUploadURL = "";
+		}
+
+	}
+};
+
+class LLWholeModelUploadResponder: public LLCurl::Responder
+{
+	LLMeshUploadThread* mThread;
+	LLSD mPostData;
+	
+public:
+	LLWholeModelUploadResponder(LLMeshUploadThread* thread, LLSD& post_data):
+		mThread(thread),
+		mPostData(post_data)
+	{
+	}
+	virtual void completed(U32 status,
+						   const std::string& reason,
+						   const LLSD& content)
+	{
+		//assert_main_thread();
+		llinfos << "upload completed" << llendl;
+		mThread->mPendingUploads--;
+		dumpLLSDToFile(content,make_dump_name("whole_model_upload_response_",dump_num));
+		// requested "mesh" asset type isn't actually the type
+		// of the resultant object, fix it up here.
+		mPostData["asset_type"] = "object";
+		gMeshRepo.updateInventory(LLMeshRepository::inventory_data(mPostData,content));
+	}
+};
+
+LLMeshRepoThread::LLMeshRepoThread()
+: LLThread("mesh repo", NULL) 
+{ 
+	mWaiting = false;
+	mMutex = new LLMutex(NULL);
+	mHeaderMutex = new LLMutex(NULL);
+	mSignal = new LLCondition(NULL);
+}
+
+LLMeshRepoThread::~LLMeshRepoThread()
+{
+	delete mMutex;
+	mMutex = NULL;
+	delete mHeaderMutex;
+	mHeaderMutex = NULL;
+	delete mSignal;
+	mSignal = NULL;
+}
+
+void LLMeshRepoThread::run()
+{
+	mCurlRequest = new LLCurlRequest();
+	LLCDResult res = LLConvexDecomposition::initThread();
+	if (res != LLCD_OK)
+	{
+		llwarns << "convex decomposition unable to be loaded" << llendl;
+	}
+
+	while (!LLApp::isQuitting())
+	{
+		mWaiting = true;
+		mSignal->wait();
+		mWaiting = false;
+
+		if (!LLApp::isQuitting())
+		{
+			static U32 count = 0;
+
+			static F32 last_hundred = gFrameTimeSeconds;
+
+			if (gFrameTimeSeconds - last_hundred > 1.f)
+			{ //a second has gone by, clear count
+				last_hundred = gFrameTimeSeconds;
+				count = 0;	
+			}
+
+			// NOTE: throttling intentionally favors LOD requests over header requests
+			
+			while (!mLODReqQ.empty() && count < MAX_MESH_REQUESTS_PER_SECOND && sActiveLODRequests < sMaxConcurrentRequests)
+			{
+				{
+					mMutex->lock();
+					LODRequest req = mLODReqQ.front();
+					mLODReqQ.pop();
+					mMutex->unlock();
+					if (fetchMeshLOD(req.mMeshParams, req.mLOD))
+					{
+						count++;
+					}
+				}
+			}
+
+			while (!mHeaderReqQ.empty() && count < MAX_MESH_REQUESTS_PER_SECOND && sActiveHeaderRequests < sMaxConcurrentRequests)
+			{
+				{
+					mMutex->lock();
+					HeaderRequest req = mHeaderReqQ.front();
+					mHeaderReqQ.pop();
+					mMutex->unlock();
+					if (fetchMeshHeader(req.mMeshParams))
+					{
+						count++;
+					}
+				}
+			}
+
+			{ //mSkinRequests is protected by mSignal
+				std::set<LLUUID> incomplete;
+				for (std::set<LLUUID>::iterator iter = mSkinRequests.begin(); iter != mSkinRequests.end(); ++iter)
+				{
+					LLUUID mesh_id = *iter;
+					if (!fetchMeshSkinInfo(mesh_id))
+					{
+						incomplete.insert(mesh_id);
+					}
+				}
+				mSkinRequests = incomplete;
+			}
+
+			{ //mDecompositionRequests is protected by mSignal
+				std::set<LLUUID> incomplete;
+				for (std::set<LLUUID>::iterator iter = mDecompositionRequests.begin(); iter != mDecompositionRequests.end(); ++iter)
+				{
+					LLUUID mesh_id = *iter;
+					if (!fetchMeshDecomposition(mesh_id))
+					{
+						incomplete.insert(mesh_id);
+					}
+				}
+				mDecompositionRequests = incomplete;
+			}
+
+			{ //mPhysicsShapeRequests is protected by mSignal
+				std::set<LLUUID> incomplete;
+				for (std::set<LLUUID>::iterator iter = mPhysicsShapeRequests.begin(); iter != mPhysicsShapeRequests.end(); ++iter)
+				{
+					LLUUID mesh_id = *iter;
+					if (!fetchMeshPhysicsShape(mesh_id))
+					{
+						incomplete.insert(mesh_id);
+					}
+				}
+				mPhysicsShapeRequests = incomplete;
+			}
+
+			mCurlRequest->process();
+		}
+	}
+	
+	if (mSignal->isLocked())
+	{ //make sure to let go of the mutex associated with the given signal before shutting down
+		mSignal->unlock();
+	}
+
+	res = LLConvexDecomposition::quitThread();
+	if (res != LLCD_OK)
+	{
+		llwarns << "convex decomposition unable to be quit" << llendl;
+	}
+
+	delete mCurlRequest;
+	mCurlRequest = NULL;
+}
+
+void LLMeshRepoThread::loadMeshSkinInfo(const LLUUID& mesh_id)
+{ //protected by mSignal, no locking needed here
+	mSkinRequests.insert(mesh_id);
+}
+
+void LLMeshRepoThread::loadMeshDecomposition(const LLUUID& mesh_id)
+{ //protected by mSignal, no locking needed here
+	mDecompositionRequests.insert(mesh_id);
+}
+
+void LLMeshRepoThread::loadMeshPhysicsShape(const LLUUID& mesh_id)
+{ //protected by mSignal, no locking needed here
+	mPhysicsShapeRequests.insert(mesh_id);
+}
+
+
+void LLMeshRepoThread::loadMeshLOD(const LLVolumeParams& mesh_params, S32 lod)
+{ //protected by mSignal, no locking needed here
+
+	mesh_header_map::iterator iter = mMeshHeader.find(mesh_params.getSculptID());
+	if (iter != mMeshHeader.end())
+	{ //if we have the header, request LOD byte range
+		LODRequest req(mesh_params, lod);
+		{
+			LLMutexLock lock(mMutex);
+			mLODReqQ.push(req);
+		}
+	}
+	else
+	{ 
+		HeaderRequest req(mesh_params);
+		
+		pending_lod_map::iterator pending = mPendingLOD.find(mesh_params);
+
+		if (pending != mPendingLOD.end())
+		{ //append this lod request to existing header request
+			pending->second.push_back(lod);
+			llassert(pending->second.size() <= LLModel::NUM_LODS)
+		}
+		else
+		{ //if no header request is pending, fetch header
+			LLMutexLock lock(mMutex);
+			mHeaderReqQ.push(req);
+			mPendingLOD[mesh_params].push_back(lod);
+		}
+	}
+}
+
+//static 
+std::string LLMeshRepoThread::constructUrl(LLUUID mesh_id)
+{
+	std::string http_url;
+	
+	if (gAgent.getRegion())
+	{
+		http_url = gMeshRepo.mGetMeshCapability; 
+	}
+
+	if (!http_url.empty())
+	{
+		http_url += "/?mesh_id=";
+		http_url += mesh_id.asString().c_str();
+	}
+	else
+	{
+		llwarns << "Current region does not have GetMesh capability!  Cannot load " << mesh_id << ".mesh" << llendl;
+	}
+
+	return http_url;
+}
+
+bool LLMeshRepoThread::fetchMeshSkinInfo(const LLUUID& mesh_id)
+{ //protected by mMutex
+	mHeaderMutex->lock();
+
+	if (mMeshHeader.find(mesh_id) == mMeshHeader.end())
+	{ //we have no header info for this mesh, do nothing
+		mHeaderMutex->unlock();
+		return false;
+	}
+
+	U32 header_size = mMeshHeaderSize[mesh_id];
+
+	if (header_size > 0)
+	{
+		S32 offset = header_size + mMeshHeader[mesh_id]["skin"]["offset"].asInteger();
+		S32 size = mMeshHeader[mesh_id]["skin"]["size"].asInteger();
+
+		mHeaderMutex->unlock();
+
+		if (offset >= 0 && size > 0)
+		{
+			//check VFS for mesh skin info
+			LLVFile file(gVFS, mesh_id, LLAssetType::AT_MESH);
+			if (file.getSize() >= offset+size)
+			{
+				LLMeshRepository::sCacheBytesRead += size;
+				file.seek(offset);
+				U8* buffer = new U8[size];
+				file.read(buffer, size);
+
+				//make sure buffer isn't all 0's (reserved block but not written)
+				bool zero = true;
+				for (S32 i = 0; i < llmin(size, 1024) && zero; ++i)
+				{
+					zero = buffer[i] > 0 ? false : true;
+				}
+
+				if (!zero)
+				{ //attempt to parse
+					if (skinInfoReceived(mesh_id, buffer, size))
+					{
+						delete[] buffer;
+						return true;
+					}
+				}
+
+				delete[] buffer;
+			}
+
+			//reading from VFS failed for whatever reason, fetch from sim
+			std::vector<std::string> headers;
+			headers.push_back("Accept: application/octet-stream");
+
+			std::string http_url = constructUrl(mesh_id);
+			if (!http_url.empty())
+			{
+				++sActiveLODRequests;
+				LLMeshRepository::sHTTPRequestCount++;
+				mCurlRequest->getByteRange(constructUrl(mesh_id), headers, offset, size,
+										   new LLMeshSkinInfoResponder(mesh_id, offset, size));
+			}
+		}
+	}
+	else
+	{	
+		mHeaderMutex->unlock();
+	}
+
+	//early out was not hit, effectively fetched
+	return true;
+}
+
+bool LLMeshRepoThread::fetchMeshDecomposition(const LLUUID& mesh_id)
+{ //protected by mMutex
+	mHeaderMutex->lock();
+
+	if (mMeshHeader.find(mesh_id) == mMeshHeader.end())
+	{ //we have no header info for this mesh, do nothing
+		mHeaderMutex->unlock();
+		return false;
+	}
+
+	U32 header_size = mMeshHeaderSize[mesh_id];
+
+	if (header_size > 0)
+	{
+		S32 offset = header_size + mMeshHeader[mesh_id]["physics_convex"]["offset"].asInteger();
+		S32 size = mMeshHeader[mesh_id]["physics_convex"]["size"].asInteger();
+
+		mHeaderMutex->unlock();
+
+		if (offset >= 0 && size > 0)
+		{
+			//check VFS for mesh skin info
+			LLVFile file(gVFS, mesh_id, LLAssetType::AT_MESH);
+			if (file.getSize() >= offset+size)
+			{
+				LLMeshRepository::sCacheBytesRead += size;
+				file.seek(offset);
+				U8* buffer = new U8[size];
+				file.read(buffer, size);
+
+				//make sure buffer isn't all 0's (reserved block but not written)
+				bool zero = true;
+				for (S32 i = 0; i < llmin(size, 1024) && zero; ++i)
+				{
+					zero = buffer[i] > 0 ? false : true;
+				}
+
+				if (!zero)
+				{ //attempt to parse
+					if (decompositionReceived(mesh_id, buffer, size))
+					{
+						delete[] buffer;
+						return true;
+					}
+				}
+
+				delete[] buffer;
+			}
+
+			//reading from VFS failed for whatever reason, fetch from sim
+			std::vector<std::string> headers;
+			headers.push_back("Accept: application/octet-stream");
+
+			std::string http_url = constructUrl(mesh_id);
+			if (!http_url.empty())
+			{
+				++sActiveLODRequests;
+				LLMeshRepository::sHTTPRequestCount++;
+				mCurlRequest->getByteRange(http_url, headers, offset, size,
+										   new LLMeshDecompositionResponder(mesh_id, offset, size));
+			}
+		}
+	}
+	else
+	{	
+		mHeaderMutex->unlock();
+	}
+
+	//early out was not hit, effectively fetched
+	return true;
+}
+
+bool LLMeshRepoThread::fetchMeshPhysicsShape(const LLUUID& mesh_id)
+{ //protected by mMutex
+	mHeaderMutex->lock();
+
+	if (mMeshHeader.find(mesh_id) == mMeshHeader.end())
+	{ //we have no header info for this mesh, do nothing
+		mHeaderMutex->unlock();
+		return false;
+	}
+
+	U32 header_size = mMeshHeaderSize[mesh_id];
+
+	if (header_size > 0)
+	{
+		S32 offset = header_size + mMeshHeader[mesh_id]["physics_mesh"]["offset"].asInteger();
+		S32 size = mMeshHeader[mesh_id]["physics_mesh"]["size"].asInteger();
+
+		mHeaderMutex->unlock();
+
+		if (offset >= 0 && size > 0)
+		{
+			//check VFS for mesh physics shape info
+			LLVFile file(gVFS, mesh_id, LLAssetType::AT_MESH);
+			if (file.getSize() >= offset+size)
+			{
+				LLMeshRepository::sCacheBytesRead += size;
+				file.seek(offset);
+				U8* buffer = new U8[size];
+				file.read(buffer, size);
+
+				//make sure buffer isn't all 0's (reserved block but not written)
+				bool zero = true;
+				for (S32 i = 0; i < llmin(size, 1024) && zero; ++i)
+				{
+					zero = buffer[i] > 0 ? false : true;
+				}
+
+				if (!zero)
+				{ //attempt to parse
+					if (physicsShapeReceived(mesh_id, buffer, size))
+					{
+						delete[] buffer;
+						return true;
+					}
+				}
+
+				delete[] buffer;
+			}
+
+			//reading from VFS failed for whatever reason, fetch from sim
+			std::vector<std::string> headers;
+			headers.push_back("Accept: application/octet-stream");
+
+			std::string http_url = constructUrl(mesh_id);
+			if (!http_url.empty())
+			{
+				++sActiveLODRequests;
+				LLMeshRepository::sHTTPRequestCount++;
+				mCurlRequest->getByteRange(http_url, headers, offset, size,
+										   new LLMeshPhysicsShapeResponder(mesh_id, offset, size));
+			}
+		}
+		else
+		{ //no physics shape whatsoever, report back NULL
+			physicsShapeReceived(mesh_id, NULL, 0);
+		}
+	}
+	else
+	{	
+		mHeaderMutex->unlock();
+	}
+
+	//early out was not hit, effectively fetched
+	return true;
+}
+
+bool LLMeshRepoThread::fetchMeshHeader(const LLVolumeParams& mesh_params)
+{
+	bool retval = false;
+
+	{
+		//look for mesh in asset in vfs
+		LLVFile file(gVFS, mesh_params.getSculptID(), LLAssetType::AT_MESH);
+			
+		S32 size = file.getSize();
+
+		if (size > 0)
+		{
+			U8 buffer[1024];
+			S32 bytes = llmin(size, 1024);
+			LLMeshRepository::sCacheBytesRead += bytes;	
+			file.read(buffer, bytes);
+			if (headerReceived(mesh_params, buffer, bytes))
+			{ //did not do an HTTP request, return false
+				return false;
+			}
+		}
+	}
+
+	//either cache entry doesn't exist or is corrupt, request header from simulator
+
+	std::vector<std::string> headers;
+	headers.push_back("Accept: application/octet-stream");
+
+	std::string http_url = constructUrl(mesh_params.getSculptID());
+	if (!http_url.empty())
+	{
+		++sActiveHeaderRequests;
+		retval = true;
+		//grab first 4KB if we're going to bother with a fetch.  Cache will prevent future fetches if a full mesh fits
+		//within the first 4KB
+		LLMeshRepository::sHTTPRequestCount++;
+		mCurlRequest->getByteRange(http_url, headers, 0, 4096, new LLMeshHeaderResponder(mesh_params));
+	}
+
+	return retval;
+}
+
+bool LLMeshRepoThread::fetchMeshLOD(const LLVolumeParams& mesh_params, S32 lod)
+{ //protected by mMutex
+	mHeaderMutex->lock();
+
+	bool retval = false;
+
+	LLUUID mesh_id = mesh_params.getSculptID();
+	
+	U32 header_size = mMeshHeaderSize[mesh_id];
+
+	if (header_size > 0)
+	{
+		S32 offset = header_size + mMeshHeader[mesh_id][header_lod[lod]]["offset"].asInteger();
+		S32 size = mMeshHeader[mesh_id][header_lod[lod]]["size"].asInteger();
+		mHeaderMutex->unlock();
+		if (offset >= 0 && size > 0)
+		{
+
+			//check VFS for mesh asset
+			LLVFile file(gVFS, mesh_id, LLAssetType::AT_MESH);
+			if (file.getSize() >= offset+size)
+			{
+				LLMeshRepository::sCacheBytesRead += size;
+				file.seek(offset);
+				U8* buffer = new U8[size];
+				file.read(buffer, size);
+
+				//make sure buffer isn't all 0's (reserved block but not written)
+				bool zero = true;
+				for (S32 i = 0; i < llmin(size, 1024) && zero; ++i)
+				{
+					zero = buffer[i] > 0 ? false : true;
+				}
+
+				if (!zero)
+				{ //attempt to parse
+					if (lodReceived(mesh_params, lod, buffer, size))
+					{
+						delete[] buffer;
+						return false;
+					}
+				}
+
+				delete[] buffer;
+			}
+
+			//reading from VFS failed for whatever reason, fetch from sim
+			std::vector<std::string> headers;
+			headers.push_back("Accept: application/octet-stream");
+
+			std::string http_url = constructUrl(mesh_id);
+			if (!http_url.empty())
+			{
+				++sActiveLODRequests;
+				retval = true;
+				LLMeshRepository::sHTTPRequestCount++;
+				mCurlRequest->getByteRange(constructUrl(mesh_id), headers, offset, size,
+										   new LLMeshLODResponder(mesh_params, lod, offset, size));
+			}
+			else
+			{
+				mUnavailableQ.push(LODRequest(mesh_params, lod));
+			}
+		}
+		else
+		{
+			mUnavailableQ.push(LODRequest(mesh_params, lod));
+		}
+	}
+	else
+	{
+		mHeaderMutex->unlock();
+	}
+
+	return retval;
+}
+
+bool LLMeshRepoThread::headerReceived(const LLVolumeParams& mesh_params, U8* data, S32 data_size)
+{
+	LLSD header;
+	
+	U32 header_size = 0;
+	if (data_size > 0)
+	{
+		std::string res_str((char*) data, data_size);
+
+		std::string deprecated_header("<? LLSD/Binary ?>");
+
+		if (res_str.substr(0, deprecated_header.size()) == deprecated_header)
+		{
+			res_str = res_str.substr(deprecated_header.size()+1, data_size);
+			header_size = deprecated_header.size()+1;
+		}
+		data_size = res_str.size();
+
+		std::istringstream stream(res_str);
+
+		if (!LLSDSerialize::fromBinary(header, stream, data_size))
+		{
+			llwarns << "Mesh header parse error.  Not a valid mesh asset!" << llendl;
+			return false;
+		}
+
+		header_size += stream.tellg();
+	}
+	else
+	{
+		llinfos
+			<< "Marking header as non-existent, will not retry." << llendl;
+		header["404"] = 1;
+	}
+
+	{
+		U32 cost = gMeshRepo.calcResourceCost(header);
+
+		LLUUID mesh_id = mesh_params.getSculptID();
+		
+		mHeaderMutex->lock();
+		mMeshHeaderSize[mesh_id] = header_size;
+		mMeshHeader[mesh_id] = header;
+		mMeshResourceCost[mesh_id] = cost;
+		mHeaderMutex->unlock();
+
+		//check for pending requests
+		pending_lod_map::iterator iter = mPendingLOD.find(mesh_params);
+		if (iter != mPendingLOD.end())
+		{
+			LLMutexLock lock(mMutex);
+			for (U32 i = 0; i < iter->second.size(); ++i)
+			{
+				LODRequest req(mesh_params, iter->second[i]);
+				mLODReqQ.push(req);
+			}
+		}
+		mPendingLOD.erase(iter);
+	}
+
+	return true;
+}
+
+bool LLMeshRepoThread::lodReceived(const LLVolumeParams& mesh_params, S32 lod, U8* data, S32 data_size)
+{
+	LLVolume* volume = new LLVolume(mesh_params, LLVolumeLODGroup::getVolumeScaleFromDetail(lod));
+	std::string mesh_string((char*) data, data_size);
+	std::istringstream stream(mesh_string);
+
+	if (volume->unpackVolumeFaces(stream, data_size))
+	{
+		LoadedMesh mesh(volume, mesh_params, lod);
+		if (volume->getNumFaces() > 0)
+		{
+			LLMutexLock lock(mMutex);
+			mLoadedQ.push(mesh);
+			return true;
+		}
+	}
+
+	return false;
+}
+
+bool LLMeshRepoThread::skinInfoReceived(const LLUUID& mesh_id, U8* data, S32 data_size)
+{
+	LLSD skin;
+
+	if (data_size > 0)
+	{
+		std::string res_str((char*) data, data_size);
+
+		std::istringstream stream(res_str);
+
+		if (!unzip_llsd(skin, stream, data_size))
+		{
+			llwarns << "Mesh skin info parse error.  Not a valid mesh asset!" << llendl;
+			return false;
+		}
+	}
+	
+	{
+		LLMeshSkinInfo info(skin);
+		info.mMeshID = mesh_id;
+
+		//llinfos<<"info pelvis offset"<<info.mPelvisOffset<<llendl;
+		mSkinInfoQ.push(info);
+	}
+
+	return true;
+}
+
+bool LLMeshRepoThread::decompositionReceived(const LLUUID& mesh_id, U8* data, S32 data_size)
+{
+	LLSD decomp;
+
+	if (data_size > 0)
+	{ 
+		std::string res_str((char*) data, data_size);
+
+		std::istringstream stream(res_str);
+
+		if (!unzip_llsd(decomp, stream, data_size))
+		{
+			llwarns << "Mesh decomposition parse error.  Not a valid mesh asset!" << llendl;
+			return false;
+		}
+	}
+	
+	{
+		LLModel::Decomposition* d = new LLModel::Decomposition(decomp);
+		d->mMeshID = mesh_id;
+		mDecompositionQ.push(d);
+	}
+
+	return true;
+}
+
+bool LLMeshRepoThread::physicsShapeReceived(const LLUUID& mesh_id, U8* data, S32 data_size)
+{
+	LLSD physics_shape;
+
+	LLModel::Decomposition* d = new LLModel::Decomposition();
+	d->mMeshID = mesh_id;
+
+	if (data == NULL)
+	{ //no data, no physics shape exists
+		d->mPhysicsShapeMesh.clear();
+	}
+	else
+	{
+		LLVolumeParams volume_params;
+		volume_params.setType(LL_PCODE_PROFILE_SQUARE, LL_PCODE_PATH_LINE);
+		volume_params.setSculptID(mesh_id, LL_SCULPT_TYPE_MESH);
+		LLPointer<LLVolume> volume = new LLVolume(volume_params,0);
+		std::string mesh_string((char*) data, data_size);
+		std::istringstream stream(mesh_string);
+
+		if (volume->unpackVolumeFaces(stream, data_size))
+		{
+			//load volume faces into decomposition buffer
+			S32 vertex_count = 0;
+			S32 index_count = 0;
+
+			for (S32 i = 0; i < volume->getNumVolumeFaces(); ++i)
+			{
+				const LLVolumeFace& face = volume->getVolumeFace(i);
+				vertex_count += face.mNumVertices;
+				index_count += face.mNumIndices;
+			}
+
+			d->mPhysicsShapeMesh.clear();
+
+			std::vector<LLVector3>& pos = d->mPhysicsShapeMesh.mPositions;
+			std::vector<LLVector3>& norm = d->mPhysicsShapeMesh.mNormals;
+
+			for (S32 i = 0; i < volume->getNumVolumeFaces(); ++i)
+			{
+				const LLVolumeFace& face = volume->getVolumeFace(i);
+			
+				for (S32 i = 0; i < face.mNumIndices; ++i)
+				{
+					U16 idx = face.mIndices[i];
+
+					pos.push_back(LLVector3(face.mPositions[idx].getF32ptr()));
+					norm.push_back(LLVector3(face.mNormals[idx].getF32ptr()));				
+				}			
+			}
+		}
+	}
+
+	mDecompositionQ.push(d);
+	return true;
+}
+
+LLMeshUploadThread::LLMeshUploadThread(LLMeshUploadThread::instance_list& data, LLVector3& scale, bool upload_textures,
+										bool upload_skin, bool upload_joints)
+: LLThread("mesh upload"),
+	mDiscarded(FALSE)
+{
+	mInstanceList = data;
+	mUploadTextures = upload_textures;
+	mUploadSkin = upload_skin;
+	mUploadJoints = upload_joints;
+	mMutex = new LLMutex(NULL);
+	mCurlRequest = NULL;
+	mPendingConfirmations = 0;
+	mPendingUploads = 0;
+	mPendingCost = 0;
+	mFinished = false;
+	mOrigin = gAgent.getPositionAgent();
+	mHost = gAgent.getRegionHost();
+	
+	mUploadObjectAssetCapability = gAgent.getRegion()->getCapability("UploadObjectAsset");
+	mNewInventoryCapability = gAgent.getRegion()->getCapability("NewFileAgentInventoryVariablePrice");
+	mWholeModelFeeCapability = gAgent.getRegion()->getCapability("NewFileAgentInventory");
+
+	mOrigin += gAgent.getAtAxis() * scale.magVec();
+}
+
+LLMeshUploadThread::~LLMeshUploadThread()
+{
+
+}
+
+LLMeshUploadThread::DecompRequest::DecompRequest(LLModel* mdl, LLModel* base_model, LLMeshUploadThread* thread)
+{
+	mStage = "single_hull";
+	mModel = mdl;
+	mDecompID = &mdl->mDecompID;
+	mBaseModel = base_model;
+	mThread = thread;
+	
+	//copy out positions and indices
+	if (mdl)
+	{
+		U16 index_offset = 0;
+
+		mPositions.clear();
+		mIndices.clear();
+			
+		//queue up vertex positions and indices
+		for (S32 i = 0; i < mdl->getNumVolumeFaces(); ++i)
+		{
+			const LLVolumeFace& face = mdl->getVolumeFace(i);
+			if (mPositions.size() + face.mNumVertices > 65535)
+			{
+				continue;
+			}
+
+			for (U32 j = 0; j < face.mNumVertices; ++j)
+			{
+				mPositions.push_back(LLVector3(face.mPositions[j].getF32ptr()));
+			}
+
+			for (U32 j = 0; j < face.mNumIndices; ++j)
+			{
+				mIndices.push_back(face.mIndices[j]+index_offset);
+			}
+
+			index_offset += face.mNumVertices;
+		}
+	}
+
+	mThread->mFinalDecomp = this;
+	mThread->mPhysicsComplete = false;
+}
+
+void LLMeshUploadThread::DecompRequest::completed()
+{
+	if (mThread->mFinalDecomp == this)
+	{
+		mThread->mPhysicsComplete = true;
+	}
+
+	llassert(mHull.size() == 1);
+	
+	mThread->mHullMap[mBaseModel] = mHull[0];
+}
+
+//called in the main thread.
+void LLMeshUploadThread::preStart()
+{
+	//build map of LLModel refs to instances for callbacks
+	for (instance_list::iterator iter = mInstanceList.begin(); iter != mInstanceList.end(); ++iter)
+	{
+		mInstance[iter->mModel].push_back(*iter);
+	}
+}
+
+void LLMeshUploadThread::discard()
+{
+	LLMutexLock lock(mMutex) ;
+	mDiscarded = TRUE ;
+}
+
+BOOL LLMeshUploadThread::isDiscarded()
+{
+	LLMutexLock lock(mMutex) ;
+	return mDiscarded ;
+}
+
+void LLMeshUploadThread::run()
+{
+	//if (gSavedSettings.getBOOL("MeshUseWholeModelUpload"))
+	{
+		doWholeModelUpload();
+	}
+	/*else
+	{
+		doIterativeUpload();
+	}*/
+}
+
+void dumpLLSDToFile(const LLSD& content, std::string filename)
+{
+#if 1
+	std::ofstream of(filename.c_str());
+	LLSDSerialize::toPrettyXML(content,of);
+#endif
+}
+
+void LLMeshUploadThread::wholeModelToLLSD(LLSD& dest, bool include_textures)
+{
+	LLSD result;
+
+	LLSD res;
+	result["folder_id"] = gInventory.findCategoryUUIDForType(LLFolderType::FT_OBJECT);
+	result["asset_type"] = "mesh";
+	result["inventory_type"] = "object";
+	result["name"] = "mesh model";
+	result["description"] = "your description here";
+
+	res["mesh_list"] = LLSD::emptyArray();
+	res["texture_list"] = LLSD::emptyArray();
+	res["instance_list"] = LLSD::emptyArray();
+	S32 mesh_num = 0;
+	S32 texture_num = 0;
+	
+	std::set<LLViewerTexture* > textures;
+	std::map<LLViewerTexture*,S32> texture_index;
+
+	std::map<LLModel*,S32> mesh_index;
+
+	S32 instance_num = 0;
+	
+	for (instance_map::iterator iter = mInstance.begin(); iter != mInstance.end(); ++iter)
+	{
+		LLMeshUploadData data;
+		data.mBaseModel = iter->first;
+		LLModelInstance& first_instance = *(iter->second.begin());
+		for (S32 i = 0; i < 5; i++)
+		{
+			data.mModel[i] = first_instance.mLOD[i];
+		}
+
+		if (mesh_index.find(data.mBaseModel) == mesh_index.end())
+		{
+			// Have not seen this model before - create a new mesh_list entry for it.
+			std::string model_name = data.mBaseModel->getName();
+			if (!model_name.empty())
+			{
+				result["name"] = model_name;
+			}
+
+			std::stringstream ostr;
+			
+			LLModel::Decomposition& decomp =
+				data.mModel[LLModel::LOD_PHYSICS].notNull() ? 
+				data.mModel[LLModel::LOD_PHYSICS]->mPhysics : 
+				data.mBaseModel->mPhysics;
+
+			decomp.mBaseHull = mHullMap[data.mBaseModel];
+
+			LLSD mesh_header = LLModel::writeModel(
+				ostr,  
+				data.mModel[LLModel::LOD_PHYSICS],
+				data.mModel[LLModel::LOD_HIGH],
+				data.mModel[LLModel::LOD_MEDIUM],
+				data.mModel[LLModel::LOD_LOW],
+				data.mModel[LLModel::LOD_IMPOSTOR], 
+				decomp,
+				mUploadSkin,
+				mUploadJoints);
+
+			data.mAssetData = ostr.str();
+			std::string str = ostr.str();
+
+			res["mesh_list"][mesh_num] = LLSD::Binary(str.begin(),str.end()); 
+			mesh_index[data.mBaseModel] = mesh_num;
+			mesh_num++;
+		}
+
+		// For all instances that use this model
+		for (instance_list::iterator instance_iter = iter->second.begin();
+			 instance_iter != iter->second.end();
+			 ++instance_iter)
+		{
+
+			LLModelInstance& instance = *instance_iter;
+		
+			LLSD instance_entry;
+		
+			for (S32 i = 0; i < 5; i++)
+			{
+				data.mModel[i] = instance.mLOD[i];
+			}
+		
+			LLVector3 pos, scale;
+			LLQuaternion rot;
+			LLMatrix4 transformation = instance.mTransform;
+			decomposeMeshMatrix(transformation,pos,rot,scale);
+			instance_entry["position"] = ll_sd_from_vector3(pos);
+			instance_entry["rotation"] = ll_sd_from_quaternion(rot);
+			instance_entry["scale"] = ll_sd_from_vector3(scale);
+		
+			instance_entry["material"] = LL_MCODE_WOOD;
+			LLPermissions perm;
+			perm.setOwnerAndGroup(gAgent.getID(), gAgent.getID(), LLUUID::null, false);
+			perm.setCreator(gAgent.getID());
+		
+			perm.initMasks(PERM_ITEM_UNRESTRICTED | PERM_MOVE, //base
+						   PERM_ITEM_UNRESTRICTED | PERM_MOVE, //owner
+						   LLFloaterPerms::getEveryonePerms(),
+						   LLFloaterPerms::getGroupPerms(),
+						   LLFloaterPerms::getNextOwnerPerms());
+			instance_entry["permissions"] = ll_create_sd_from_permissions(perm);
+			instance_entry["physics_shape_type"] = (U8)(LLViewerObject::PHYSICS_SHAPE_CONVEX_HULL);
+			instance_entry["mesh"] = mesh_index[data.mBaseModel];
+
+			instance_entry["face_list"] = LLSD::emptyArray();
+
+			for (S32 face_num = 0; face_num < data.mBaseModel->getNumVolumeFaces(); face_num++)
+			{
+				LLImportMaterial& material = instance.mMaterial[face_num];
+				LLSD face_entry = LLSD::emptyMap();
+				LLViewerFetchedTexture *texture = material.mDiffuseMap.get();
+				
+				if ((texture != NULL) &&
+					(textures.find(texture) == textures.end()))
+				{
+					textures.insert(texture);
+				}
+
+				std::stringstream texture_str;
+				if (texture != NULL && include_textures && mUploadTextures)
+				{
+					// Get binary rep of texture, if needed.
+					LLTextureUploadData data(texture, material.mDiffuseMapLabel);
+					if (!data.mTexture->isRawImageValid())
+					{
+						data.mTexture->reloadRawImage(data.mTexture->getDiscardLevel());
+					}
+						
+					LLPointer<LLImageJ2C> upload_file =
+						LLViewerTextureList::convertToUploadFile(data.mTexture->getRawImage());
+					texture_str.write((const char*) upload_file->getData(), upload_file->getDataSize());
+				}
+
+				if (texture != NULL &&
+					mUploadTextures &&
+					texture_index.find(texture) == texture_index.end())
+				{
+					texture_index[texture] = texture_num;
+					std::string str = texture_str.str();
+					res["texture_list"][texture_num] = LLSD::Binary(str.begin(),str.end());
+					texture_num++;
+				}
+
+				// Subset of TextureEntry fields.
+				if (texture != NULL && mUploadTextures)
+				{
+					face_entry["image"] = texture_index[texture];
+					face_entry["scales"] = 1.0;
+					face_entry["scalet"] = 1.0;
+					face_entry["offsets"] = 0.0;
+					face_entry["offsett"] = 0.0;
+					face_entry["imagerot"] = 0.0;
+				}
+				face_entry["colors"] = ll_sd_from_color4(material.mDiffuseColor);
+				face_entry["fullbright"] = material.mFullbright;
+				instance_entry["face_list"][face_num] = face_entry;
+		    }
+
+			res["instance_list"][instance_num] = instance_entry;
+			instance_num++;
+		}
+	}
+
+	result["asset_resources"] = res;
+	dumpLLSDToFile(result,make_dump_name("whole_model_",dump_num));
+
+	dest = result;
+}
+
+void LLMeshUploadThread::doWholeModelUpload()
+{
+	dump_num++;
+	
+	mCurlRequest = new LLCurlRequest();	
+
+	// Queue up models for hull generation (viewer-side)
+	for (instance_map::iterator iter = mInstance.begin(); iter != mInstance.end(); ++iter)
+	{
+		LLMeshUploadData data;
+		data.mBaseModel = iter->first;
+
+		LLModelInstance& instance = *(iter->second.begin());
+
+		for (S32 i = 0; i < 5; i++)
+		{
+			data.mModel[i] = instance.mLOD[i];
+		}
+
+		//queue up models for hull generation
+		LLModel* physics = NULL;
+
+		if (data.mModel[LLModel::LOD_PHYSICS].notNull())
+		{
+			physics = data.mModel[LLModel::LOD_PHYSICS];
+		}
+		else if (data.mModel[LLModel::LOD_MEDIUM].notNull())
+		{
+			physics = data.mModel[LLModel::LOD_MEDIUM];
+		}
+		else
+		{
+			physics = data.mModel[LLModel::LOD_HIGH];
+		}
+
+		llassert(physics != NULL);
+		
+		DecompRequest* request = new DecompRequest(physics, data.mBaseModel, this);
+		gMeshRepo.mDecompThread->submitRequest(request);
+	}
+
+	while (!mPhysicsComplete)
+	{
+		apr_sleep(100);
+	}
+
+	LLSD model_data;
+	wholeModelToLLSD(model_data,false);
+	dumpLLSDToFile(model_data,make_dump_name("whole_model_fee_request_",dump_num));
+
+	mPendingUploads++;
+	LLCurlRequest::headers_t headers;
+	mCurlRequest->post(mWholeModelFeeCapability, headers, model_data,
+					   new LLWholeModelFeeResponder(this));
+
+	do
+	{
+		mCurlRequest->process();
+	} while (mCurlRequest->getQueued() > 0);
+
+
+	if (mWholeModelUploadURL.empty())
+	{
+		llinfos << "unable to upload, fee request failed" << llendl;
+	}
+	else
+	{
+		LLSD full_model_data;
+		wholeModelToLLSD(full_model_data, true);
+		LLSD body = full_model_data["asset_resources"];
+		dumpLLSDToFile(body,make_dump_name("whole_model_body_",dump_num));
+		mCurlRequest->post(mWholeModelUploadURL, headers, body,
+						   new LLWholeModelUploadResponder(this, model_data));
+		do
+		{
+			mCurlRequest->process();
+		} while (mCurlRequest->getQueued() > 0);
+	}
+
+	delete mCurlRequest;
+	mCurlRequest = NULL;
+
+	// Currently a no-op.
+	mFinished = true;
+}
+
+void LLMeshUploadThread::doIterativeUpload()
+{
+	if(isDiscarded())
+	{
+		mFinished = true;
+		return ;
+	}
+	
+	mCurlRequest = new LLCurlRequest();	
+
+	std::set<LLViewerTexture* > textures;
+
+	//populate upload queue with relevant models
+	for (instance_map::iterator iter = mInstance.begin(); iter != mInstance.end(); ++iter)
+	{
+		LLMeshUploadData data;
+		data.mBaseModel = iter->first;
+
+		LLModelInstance& instance = *(iter->second.begin());
+
+		for (S32 i = 0; i < 5; i++)
+		{
+			data.mModel[i] = instance.mLOD[i];
+		}
+
+		uploadModel(data);
+
+		if (mUploadTextures)
+		{
+			for (std::vector<LLImportMaterial>::iterator material_iter = instance.mMaterial.begin();
+				material_iter != instance.mMaterial.end(); ++material_iter)
+			{
+
+				if (textures.find(material_iter->mDiffuseMap.get()) == textures.end())
+				{
+					textures.insert(material_iter->mDiffuseMap.get());
+					
+					LLTextureUploadData data(material_iter->mDiffuseMap.get(), material_iter->mDiffuseMapLabel);
+					uploadTexture(data);
+				}
+			}
+		}
+
+		//queue up models for hull generation
+		LLModel* physics = data.mModel[LLModel::LOD_PHYSICS];
+		if (physics == NULL)
+		{ //no physics model available, use high lod
+			physics = data.mModel[LLModel::LOD_HIGH];
+		}
+		
+		DecompRequest* request = new DecompRequest(physics, data.mBaseModel, this);
+		gMeshRepo.mDecompThread->submitRequest(request);
+	}
+
+	while (!mPhysicsComplete)
+	{
+		apr_sleep(100);
+	}
+
+	//upload textures
+	bool done = false;
+	do
+	{
+		if (!mTextureQ.empty())
+		{
+			sendCostRequest(mTextureQ.front());
+			mTextureQ.pop();
+		}
+
+		if (!mConfirmedTextureQ.empty())
+		{
+			doUploadTexture(mConfirmedTextureQ.front());
+			mConfirmedTextureQ.pop();
+		}
+
+		mCurlRequest->process();
+
+		done = mTextureQ.empty() && mConfirmedTextureQ.empty();
+	}
+	while (!done || mCurlRequest->getQueued() > 0);
+
+	LLSD object_asset;
+	object_asset["objects"] = LLSD::emptyArray();
+
+	done = false;
+	do 
+	{
+		static S32 count = 0;
+		static F32 last_hundred = gFrameTimeSeconds;
+		if (gFrameTimeSeconds - last_hundred > 1.f)
+		{
+			last_hundred = gFrameTimeSeconds;
+			count = 0;
+		}
+
+		//how many requests to push before calling process
+		const S32 PUSH_PER_PROCESS = 32;
+
+		S32 tcount = llmin(count+PUSH_PER_PROCESS, 100);
+
+		while (!mUploadQ.empty() && count < tcount)
+		{ //send any pending upload requests
+			mMutex->lock();
+			LLMeshUploadData data = mUploadQ.front();
+			mUploadQ.pop();
+			mMutex->unlock();
+			sendCostRequest(data);
+			count++;
+		}
+
+		tcount = llmin(count+PUSH_PER_PROCESS, 100);
+		
+		while (!mConfirmedQ.empty() && count < tcount)
+		{ //process any meshes that have been confirmed for upload
+			LLMeshUploadData& data = mConfirmedQ.front();
+			doUploadModel(data);
+			mConfirmedQ.pop();
+			count++;
+		}
+	
+		tcount = llmin(count+PUSH_PER_PROCESS, 100);
+
+		while (!mInstanceQ.empty() && count < tcount && !isDiscarded())
+		{ //create any objects waiting for upload
+			count++;
+			object_asset["objects"].append(createObject(mInstanceQ.front()));
+			mInstanceQ.pop();
+		}
+			
+		mCurlRequest->process();
+			
+		done = isDiscarded() || (mInstanceQ.empty() && mConfirmedQ.empty() && mUploadQ.empty());
+	}
+	while (!done || mCurlRequest->getQueued() > 0);
+
+	delete mCurlRequest;
+	mCurlRequest = NULL;
+
+	// now upload the object asset
+	std::string url = mUploadObjectAssetCapability;
+
+	if (object_asset["objects"][0].has("permissions"))
+	{ //copy permissions from first available object to be used for coalesced object
+		object_asset["permissions"] = object_asset["objects"][0]["permissions"];
+	}
+
+	if(!isDiscarded())
+	{
+		mPendingUploads++;
+		LLHTTPClient::post(url, object_asset, new LLModelObjectUploadResponder(this,object_asset));
+	}
+	else
+	{
+		mFinished = true;
+	}
+}
+
+void LLMeshUploadThread::uploadModel(LLMeshUploadData& data)
+{ //called from arbitrary thread
+	{
+		LLMutexLock lock(mMutex);
+		mUploadQ.push(data);
+	}
+}
+
+void LLMeshUploadThread::uploadTexture(LLTextureUploadData& data)
+{ //called from mesh upload thread
+	mTextureQ.push(data);	
+}
+
+
+static LLFastTimer::DeclareTimer FTM_NOTIFY_MESH_LOADED("Notify Loaded");
+static LLFastTimer::DeclareTimer FTM_NOTIFY_MESH_UNAVAILABLE("Notify Unavailable");
+
+void LLMeshRepoThread::notifyLoadedMeshes()
+{
+	while (!mLoadedQ.empty())
+	{
+		mMutex->lock();
+		LoadedMesh mesh = mLoadedQ.front();
+		mLoadedQ.pop();
+		mMutex->unlock();
+		
+		if (mesh.mVolume && mesh.mVolume->getNumVolumeFaces() > 0)
+		{
+			gMeshRepo.notifyMeshLoaded(mesh.mMeshParams, mesh.mVolume);
+		}
+		else
+		{
+			gMeshRepo.notifyMeshUnavailable(mesh.mMeshParams, 
+				LLVolumeLODGroup::getVolumeDetailFromScale(mesh.mVolume->getDetail()));
+		}
+	}
+
+	while (!mUnavailableQ.empty())
+	{
+		mMutex->lock();
+		LODRequest req = mUnavailableQ.front();
+		mUnavailableQ.pop();
+		mMutex->unlock();
+		
+		gMeshRepo.notifyMeshUnavailable(req.mMeshParams, req.mLOD);
+	}
+
+	while (!mSkinInfoQ.empty())
+	{
+		gMeshRepo.notifySkinInfoReceived(mSkinInfoQ.front());
+		mSkinInfoQ.pop();
+	}
+
+	while (!mDecompositionQ.empty())
+	{
+		gMeshRepo.notifyDecompositionReceived(mDecompositionQ.front());
+		mDecompositionQ.pop();
+	}
+}
+
+S32 LLMeshRepoThread::getActualMeshLOD(const LLVolumeParams& mesh_params, S32 lod) 
+{ //only ever called from main thread
+	LLMutexLock lock(mHeaderMutex);
+	mesh_header_map::iterator iter = mMeshHeader.find(mesh_params.getSculptID());
+
+	if (iter != mMeshHeader.end())
+	{
+		LLSD& header = iter->second;
+
+		return LLMeshRepository::getActualMeshLOD(header, lod);
+	}
+
+	return lod;
+}
+
+//static
+S32 LLMeshRepository::getActualMeshLOD(LLSD& header, S32 lod)
+{
+	lod = llclamp(lod, 0, 3);
+
+	if (header.has("404"))
+	{
+		return -1;
+	}
+
+	if (header[header_lod[lod]]["size"].asInteger() > 0)
+	{
+		return lod;
+	}
+
+	//search down to find the next available lower lod
+	for (S32 i = lod-1; i >= 0; --i)
+	{
+		if (header[header_lod[i]]["size"].asInteger() > 0)
+		{
+			return i;
+		}
+	}
+
+	//search up to find then ext available higher lod
+	for (S32 i = lod+1; i < 4; ++i)
+	{
+		if (header[header_lod[i]]["size"].asInteger() > 0)
+		{
+			return i;
+		}
+	}
+
+	//header exists and no good lod found, treat as 404
+	header["404"] = 1;
+	return -1;
+}
+
+U32 LLMeshRepoThread::getResourceCost(const LLUUID& mesh_id)
+{
+	LLMutexLock lock(mHeaderMutex);
+	
+	std::map<LLUUID, U32>::iterator iter = mMeshResourceCost.find(mesh_id);
+	if (iter != mMeshResourceCost.end())
+	{
+		return iter->second;
+	}
+
+	return 0;
+}
+
+void LLMeshRepository::cacheOutgoingMesh(LLMeshUploadData& data, LLSD& header)
+{
+	mThread->mMeshHeader[data.mUUID] = header;
+
+	// we cache the mesh for default parameters
+	LLVolumeParams volume_params;
+	volume_params.setType(LL_PCODE_PROFILE_SQUARE, LL_PCODE_PATH_LINE);
+	volume_params.setSculptID(data.mUUID, LL_SCULPT_TYPE_MESH);
+
+	for (U32 i = 0; i < 4; i++)
+	{
+		if (data.mModel[i].notNull())
+		{
+			LLPointer<LLVolume> volume = new LLVolume(volume_params, LLVolumeLODGroup::getVolumeScaleFromDetail(i));
+			volume->copyVolumeFaces(data.mModel[i]);
+		}
+	}
+
+}
+
+void LLMeshLODResponder::completedRaw(U32 status, const std::string& reason,
+							  const LLChannelDescriptors& channels,
+							  const LLIOPipe::buffer_ptr_t& buffer)
+{
+
+	LLMeshRepoThread::sActiveLODRequests--;
+	S32 data_size = buffer->countAfter(channels.in(), NULL);
+
+	if (status < 200 || status > 400)
+	{
+		llwarns << status << ": " << reason << llendl;
+	}
+
+	if (data_size < mRequestedBytes)
+	{
+		if (status == 499 || status == 503)
+		{ //timeout or service unavailable, try again
+			LLMeshRepository::sHTTPRetryCount++;
+			gMeshRepo.mThread->loadMeshLOD(mMeshParams, mLOD);
+		}
+		else
+		{
+			llwarns << "Unhandled status " << status << llendl;
+		}
+		return;
+	}
+
+	LLMeshRepository::sBytesReceived += mRequestedBytes;
+
+	U8* data = NULL;
+
+	if (data_size > 0)
+	{
+		data = new U8[data_size];
+		buffer->readAfter(channels.in(), NULL, data, data_size);
+	}
+
+	if (gMeshRepo.mThread->lodReceived(mMeshParams, mLOD, data, data_size))
+	{
+		//good fetch from sim, write to VFS for caching
+		LLVFile file(gVFS, mMeshParams.getSculptID(), LLAssetType::AT_MESH, LLVFile::WRITE);
+
+		S32 offset = mOffset;
+		S32 size = mRequestedBytes;
+
+		if (file.getSize() >= offset+size)
+		{
+			file.seek(offset);
+			file.write(data, size);
+			LLMeshRepository::sCacheBytesWritten += size;
+		}
+	}
+
+	delete [] data;
+}
+
+void LLMeshSkinInfoResponder::completedRaw(U32 status, const std::string& reason,
+							  const LLChannelDescriptors& channels,
+							  const LLIOPipe::buffer_ptr_t& buffer)
+{
+	S32 data_size = buffer->countAfter(channels.in(), NULL);
+
+	if (status < 200 || status > 400)
+	{
+		llwarns << status << ": " << reason << llendl;
+	}
+
+	if (data_size < mRequestedBytes)
+	{
+		if (status == 499 || status == 503)
+		{ //timeout or service unavailable, try again
+			LLMeshRepository::sHTTPRetryCount++;
+			gMeshRepo.mThread->loadMeshSkinInfo(mMeshID);
+		}
+		else
+		{
+			llwarns << "Unhandled status " << status << llendl;
+		}
+		return;
+	}
+
+	LLMeshRepository::sBytesReceived += mRequestedBytes;
+
+	U8* data = NULL;
+
+	if (data_size > 0)
+	{
+		data = new U8[data_size];
+		buffer->readAfter(channels.in(), NULL, data, data_size);
+	}
+
+	if (gMeshRepo.mThread->skinInfoReceived(mMeshID, data, data_size))
+	{
+		//good fetch from sim, write to VFS for caching
+		LLVFile file(gVFS, mMeshID, LLAssetType::AT_MESH, LLVFile::WRITE);
+
+		S32 offset = mOffset;
+		S32 size = mRequestedBytes;
+
+		if (file.getSize() >= offset+size)
+		{
+			LLMeshRepository::sCacheBytesWritten += size;
+			file.seek(offset);
+			file.write(data, size);
+		}
+	}
+
+	delete [] data;
+}
+
+void LLMeshDecompositionResponder::completedRaw(U32 status, const std::string& reason,
+							  const LLChannelDescriptors& channels,
+							  const LLIOPipe::buffer_ptr_t& buffer)
+{
+	S32 data_size = buffer->countAfter(channels.in(), NULL);
+
+	if (status < 200 || status > 400)
+	{
+		llwarns << status << ": " << reason << llendl;
+	}
+
+	if (data_size < mRequestedBytes)
+	{
+		if (status == 499 || status == 503)
+		{ //timeout or service unavailable, try again
+			LLMeshRepository::sHTTPRetryCount++;
+			gMeshRepo.mThread->loadMeshDecomposition(mMeshID);
+		}
+		else
+		{
+			llwarns << "Unhandled status " << status << llendl;
+		}
+		return;
+	}
+
+	LLMeshRepository::sBytesReceived += mRequestedBytes;
+
+	U8* data = NULL;
+
+	if (data_size > 0)
+	{
+		data = new U8[data_size];
+		buffer->readAfter(channels.in(), NULL, data, data_size);
+	}
+
+	if (gMeshRepo.mThread->decompositionReceived(mMeshID, data, data_size))
+	{
+		//good fetch from sim, write to VFS for caching
+		LLVFile file(gVFS, mMeshID, LLAssetType::AT_MESH, LLVFile::WRITE);
+
+		S32 offset = mOffset;
+		S32 size = mRequestedBytes;
+
+		if (file.getSize() >= offset+size)
+		{
+			LLMeshRepository::sCacheBytesWritten += size;
+			file.seek(offset);
+			file.write(data, size);
+		}
+	}
+
+	delete [] data;
+}
+
+void LLMeshPhysicsShapeResponder::completedRaw(U32 status, const std::string& reason,
+							  const LLChannelDescriptors& channels,
+							  const LLIOPipe::buffer_ptr_t& buffer)
+{
+	S32 data_size = buffer->countAfter(channels.in(), NULL);
+
+	if (status < 200 || status > 400)
+	{
+		llwarns << status << ": " << reason << llendl;
+	}
+
+	if (data_size < mRequestedBytes)
+	{
+		if (status == 499 || status == 503)
+		{ //timeout or service unavailable, try again
+			LLMeshRepository::sHTTPRetryCount++;
+			gMeshRepo.mThread->loadMeshPhysicsShape(mMeshID);
+		}
+		else
+		{
+			llwarns << "Unhandled status " << status << llendl;
+		}
+		return;
+	}
+
+	LLMeshRepository::sBytesReceived += mRequestedBytes;
+
+	U8* data = NULL;
+
+	if (data_size > 0)
+	{
+		data = new U8[data_size];
+		buffer->readAfter(channels.in(), NULL, data, data_size);
+	}
+
+	if (gMeshRepo.mThread->physicsShapeReceived(mMeshID, data, data_size))
+	{
+		//good fetch from sim, write to VFS for caching
+		LLVFile file(gVFS, mMeshID, LLAssetType::AT_MESH, LLVFile::WRITE);
+
+		S32 offset = mOffset;
+		S32 size = mRequestedBytes;
+
+		if (file.getSize() >= offset+size)
+		{
+			LLMeshRepository::sCacheBytesWritten += size;
+			file.seek(offset);
+			file.write(data, size);
+		}
+	}
+
+	delete [] data;
+}
+
+void LLMeshHeaderResponder::completedRaw(U32 status, const std::string& reason,
+							  const LLChannelDescriptors& channels,
+							  const LLIOPipe::buffer_ptr_t& buffer)
+{
+	LLMeshRepoThread::sActiveHeaderRequests--;
+	if (status < 200 || status > 400)
+	{
+		//llwarns
+		//	<< "Header responder failed with status: "
+		//	<< status << ": " << reason << llendl;
+
+		// 503 (service unavailable) or 499 (timeout)
+		// can be due to server load and can be retried
+
+		// TODO*: Add maximum retry logic, exponential backoff
+		// and (somewhat more optional than the others) retries
+		// again after some set period of time
+		if (status == 503 || status == 499)
+		{ //retry
+			LLMeshRepository::sHTTPRetryCount++;
+			LLMeshRepoThread::HeaderRequest req(mMeshParams);
+			LLMutexLock lock(gMeshRepo.mThread->mMutex);
+			gMeshRepo.mThread->mHeaderReqQ.push(req);
+
+			return;
+		}
+	}
+
+	S32 data_size = buffer->countAfter(channels.in(), NULL);
+
+	U8* data = NULL;
+
+	if (data_size > 0)
+	{
+		data = new U8[data_size];
+		buffer->readAfter(channels.in(), NULL, data, data_size);
+	}
+
+	LLMeshRepository::sBytesReceived += llmin(data_size, 4096);
+
+	if (!gMeshRepo.mThread->headerReceived(mMeshParams, data, data_size))
+	{
+		llwarns
+			<< "Unable to parse mesh header: "
+			<< status << ": " << reason << llendl;
+	}
+	else if (data && data_size > 0)
+	{
+		//header was successfully retrieved from sim, cache in vfs
+		LLUUID mesh_id = mMeshParams.getSculptID();
+		LLSD header = gMeshRepo.mThread->mMeshHeader[mesh_id];
+
+		std::stringstream str;
+
+		S32 lod_bytes = 0;
+
+		for (U32 i = 0; i < LLModel::LOD_PHYSICS; ++i)
+		{ //figure out how many bytes we'll need to reserve in the file
+			std::string lod_name = header_lod[i];
+			lod_bytes = llmax(lod_bytes, header[lod_name]["offset"].asInteger()+header[lod_name]["size"].asInteger());
+		}
+		
+		//just in case skin info or decomposition is at the end of the file (which it shouldn't be)
+		lod_bytes = llmax(lod_bytes, header["skin"]["offset"].asInteger() + header["skin"]["size"].asInteger());
+		lod_bytes = llmax(lod_bytes, header["physics_convex"]["offset"].asInteger() + header["physics_convex"]["size"].asInteger());
+
+		S32 header_bytes = (S32) gMeshRepo.mThread->mMeshHeaderSize[mesh_id];
+		S32 bytes = lod_bytes + header_bytes; 
+
+		
+		//it's possible for the remote asset to have more data than is needed for the local cache
+		//only allocate as much space in the VFS as is needed for the local cache
+		data_size = llmin(data_size, bytes);
+
+		LLVFile file(gVFS, mesh_id, LLAssetType::AT_MESH, LLVFile::WRITE);
+		if (file.getMaxSize() >= bytes || file.setMaxSize(bytes))
+		{
+			LLMeshRepository::sCacheBytesWritten += data_size;
+
+			file.write((const U8*) data, data_size);
+			
+			//zero out the rest of the file 
+			U8 block[4096];
+			memset(block, 0, 4096);
+
+			while (bytes-file.tell() > 4096)
+			{
+				file.write(block, 4096);
+			}
+
+			S32 remaining = bytes-file.tell();
+
+			if (remaining < 0 || remaining > 4096)
+			{
+				llerrs << "Bad padding of mesh asset cache entry." << llendl;
+			}
+
+			if (remaining > 0)
+			{
+				file.write(block, remaining);
+			}
+		}
+	}
+
+	delete [] data;
+}
+
+
+LLMeshRepository::LLMeshRepository()
+: mMeshMutex(NULL),
+  mMeshThreadCount(0),
+  mThread(NULL)
+{
+
+}
+
+void LLMeshRepository::init()
+{
+	mMeshMutex = new LLMutex(NULL);
+	
+	LLConvexDecomposition::getInstance()->initSystem();
+
+	mDecompThread = new LLPhysicsDecomp();
+	mDecompThread->start();
+
+	while (!mDecompThread->mInited)
+	{ //wait for physics decomp thread to init
+		apr_sleep(100);
+	}
+
+	
+	
+	mThread = new LLMeshRepoThread();
+	mThread->start();
+}
+
+void LLMeshRepository::shutdown()
+{
+	llinfos << "Shutting down mesh repository." << llendl;
+
+	for (U32 i = 0; i < mUploads.size(); ++i)
+	{
+		llinfos << "Discard the pending mesh uploads " << llendl;
+		mUploads[i]->discard() ; //discard the uploading requests.
+	}
+
+	mThread->mSignal->signal();
+	
+	while (!mThread->isStopped())
+	{
+		apr_sleep(10);
+	}
+	delete mThread;
+	mThread = NULL;
+
+	for (U32 i = 0; i < mUploads.size(); ++i)
+	{
+		llinfos << "Waiting for pending mesh upload " << i << "/" << mUploads.size() << llendl;
+		while (!mUploads[i]->isStopped())
+		{
+			apr_sleep(10);
+		}
+		delete mUploads[i];
+	}
+
+	mUploads.clear();
+
+	delete mMeshMutex;
+	mMeshMutex = NULL;
+
+	llinfos << "Shutting down decomposition system." << llendl;
+
+	if (mDecompThread)
+	{
+		mDecompThread->shutdown();		
+		delete mDecompThread;
+		mDecompThread = NULL;
+	}
+
+	LLConvexDecomposition::quitSystem();
+}
+
+//called in the main thread.
+S32 LLMeshRepository::update()
+{
+	if(mUploadWaitList.empty())
+	{
+		return 0 ;
+	}
+
+	S32 size = mUploadWaitList.size() ;
+	for (S32 i = 0; i < size; ++i)
+	{
+		mUploads.push_back(mUploadWaitList[i]);
+		mUploadWaitList[i]->preStart() ;
+		mUploadWaitList[i]->start() ;
+	}
+	mUploadWaitList.clear() ;
+
+	return size ;
+}
+
+S32 LLMeshRepository::loadMesh(LLVOVolume* vobj, const LLVolumeParams& mesh_params, S32 detail, S32 last_lod)
+{
+	if (detail < 0 || detail > 4)
+	{
+		return detail;
+	}
+
+	LLFastTimer t(FTM_LOAD_MESH); 
+
+	{
+		LLMutexLock lock(mMeshMutex);
+		//add volume to list of loading meshes
+		mesh_load_map::iterator iter = mLoadingMeshes[detail].find(mesh_params);
+		if (iter != mLoadingMeshes[detail].end())
+		{ //request pending for this mesh, append volume id to list
+			iter->second.insert(vobj->getID());
+		}
+		else
+		{
+			//first request for this mesh
+			mLoadingMeshes[detail][mesh_params].insert(vobj->getID());
+			mPendingRequests.push_back(LLMeshRepoThread::LODRequest(mesh_params, detail));
+		}
+	}
+
+	//do a quick search to see if we can't display something while we wait for this mesh to load
+	LLVolume* volume = vobj->getVolume();
+
+	if (volume)
+	{
+		if (volume->getNumVolumeFaces() == 0 && !volume->isTetrahedron())
+		{
+			volume->makeTetrahedron();
+		}
+
+		LLVolumeParams params = volume->getParams();
+
+		LLVolumeLODGroup* group = LLPrimitive::getVolumeManager()->getGroup(params);
+
+		if (group)
+		{
+			//first, see if last_lod is available (don't transition down to avoid funny popping a la SH-641)
+			if (last_lod >= 0)
+			{
+				LLVolume* lod = group->refLOD(last_lod);
+				if (lod && !lod->isTetrahedron() && lod->getNumVolumeFaces() > 0)
+				{
+					group->derefLOD(lod);
+					return last_lod;
+				}
+				group->derefLOD(lod);
+			}
+
+			//next, see what the next lowest LOD available might be
+			for (S32 i = detail-1; i >= 0; --i)
+			{
+				LLVolume* lod = group->refLOD(i);
+				if (lod && !lod->isTetrahedron() && lod->getNumVolumeFaces() > 0)
+				{
+					group->derefLOD(lod);
+					return i;
+				}
+
+				group->derefLOD(lod);
+			}
+
+			//no lower LOD is a available, is a higher lod available?
+			for (S32 i = detail+1; i < 4; ++i)
+			{
+				LLVolume* lod = group->refLOD(i);
+				if (lod && !lod->isTetrahedron() && lod->getNumVolumeFaces() > 0)
+				{
+					group->derefLOD(lod);
+					return i;
+				}
+
+				group->derefLOD(lod);
+			}
+		}
+	}
+
+	return detail;
+}
+
+static LLFastTimer::DeclareTimer FTM_START_MESH_THREAD("Start Thread");
+static LLFastTimer::DeclareTimer FTM_LOAD_MESH_LOD("Load LOD");
+static LLFastTimer::DeclareTimer FTM_MESH_LOCK1("Lock 1");
+static LLFastTimer::DeclareTimer FTM_MESH_LOCK2("Lock 2");
+
+void LLMeshRepository::notifyLoadedMeshes()
+{ //called from main thread
+
+	LLMeshRepoThread::sMaxConcurrentRequests = gSavedSettings.getU32("MeshMaxConcurrentRequests");
+
+	//clean up completed upload threads
+	for (std::vector<LLMeshUploadThread*>::iterator iter = mUploads.begin(); iter != mUploads.end(); )
+	{
+		LLMeshUploadThread* thread = *iter;
+
+		if (thread->isStopped() && thread->finished())
+		{
+			iter = mUploads.erase(iter);
+			delete thread;
+		}
+		else
+		{
+			++iter;
+		}
+	}
+
+	//update inventory
+	if (!mInventoryQ.empty())
+	{
+		LLMutexLock lock(mMeshMutex);
+		while (!mInventoryQ.empty())
+		{
+			inventory_data& data = mInventoryQ.front();
+
+			LLAssetType::EType asset_type = LLAssetType::lookup(data.mPostData["asset_type"].asString());
+			LLInventoryType::EType inventory_type = LLInventoryType::lookup(data.mPostData["inventory_type"].asString());
+
+			on_new_single_inventory_upload_complete(
+				asset_type,
+				inventory_type,
+				data.mPostData["asset_type"].asString(),
+				data.mPostData["folder_id"].asUUID(),
+				data.mPostData["name"],
+				data.mPostData["description"],
+				data.mResponse,
+				0);
+			
+			mInventoryQ.pop();
+		}
+	}
+
+	//call completed callbacks on finished decompositions
+	mDecompThread->notifyCompleted();
+	
+	if (!mThread->mWaiting)
+	{ //curl thread is churning, wait for it to go idle
+		return;
+	}
+
+	static std::string region_name("never name a region this");
+
+	if (gAgent.getRegion())
+	{ //update capability url 
+		if (gAgent.getRegion()->getName() != region_name && gAgent.getRegion()->capabilitiesReceived())
+		{
+			region_name = gAgent.getRegion()->getName();
+		
+			mGetMeshCapability = gAgent.getRegion()->getCapability("GetMesh");
+		}
+	}
+
+	LLFastTimer t(FTM_MESH_UPDATE);
+
+	{
+		LLFastTimer t(FTM_MESH_LOCK1);
+		mMeshMutex->lock();	
+	}
+
+	{
+		LLFastTimer t(FTM_MESH_LOCK2);
+		mThread->mMutex->lock();
+	}
+	
+	//popup queued error messages from background threads
+	while (!mUploadErrorQ.empty())
+	{
+		LLNotificationsUtil::add("MeshUploadError", mUploadErrorQ.front());
+		mUploadErrorQ.pop();
+	}
+
+	S32 push_count = LLMeshRepoThread::sMaxConcurrentRequests-(LLMeshRepoThread::sActiveHeaderRequests+LLMeshRepoThread::sActiveLODRequests);
+
+	if (push_count > 0)
+	{
+		//calculate "score" for pending requests
+
+		//create score map
+		std::map<LLUUID, F32> score_map;
+
+		for (U32 i = 0; i < 4; ++i)
+		{
+			for (mesh_load_map::iterator iter = mLoadingMeshes[i].begin();  iter != mLoadingMeshes[i].end(); ++iter)
+			{
+				F32 max_score = 0.f;
+				for (std::set<LLUUID>::iterator obj_iter = iter->second.begin(); obj_iter != iter->second.end(); ++obj_iter)
+				{
+					LLViewerObject* object = gObjectList.findObject(*obj_iter);
+
+					if (object)
+					{
+						LLDrawable* drawable = object->mDrawable;
+						if (drawable)
+						{
+							F32 cur_score = drawable->getRadius()/llmax(drawable->mDistanceWRTCamera, 1.f);
+							max_score = llmax(max_score, cur_score);
+						}
+					}
+				}
+				
+				score_map[iter->first.getSculptID()] = max_score;
+			}
+		}
+
+		//set "score" for pending requests
+		for (std::vector<LLMeshRepoThread::LODRequest>::iterator iter = mPendingRequests.begin(); iter != mPendingRequests.end(); ++iter)
+		{
+			iter->mScore = score_map[iter->mMeshParams.getSculptID()];
+		}
+
+		//sort by "score"
+		std::sort(mPendingRequests.begin(), mPendingRequests.end(), LLMeshRepoThread::CompareScoreGreater());
+
+		while (!mPendingRequests.empty() && push_count > 0)
+		{
+			LLFastTimer t(FTM_LOAD_MESH_LOD);
+			LLMeshRepoThread::LODRequest& request = mPendingRequests.front();
+			mThread->loadMeshLOD(request.mMeshParams, request.mLOD);
+			mPendingRequests.erase(mPendingRequests.begin());
+			push_count--;
+		}
+	}
+
+	//send skin info requests
+	while (!mPendingSkinRequests.empty())
+	{
+		mThread->loadMeshSkinInfo(mPendingSkinRequests.front());
+		mPendingSkinRequests.pop();
+	}
+	
+	//send decomposition requests
+	while (!mPendingDecompositionRequests.empty())
+	{
+		mThread->loadMeshDecomposition(mPendingDecompositionRequests.front());
+		mPendingDecompositionRequests.pop();
+	}
+	
+	//send physics shapes decomposition requests
+	while (!mPendingPhysicsShapeRequests.empty())
+	{
+		mThread->loadMeshPhysicsShape(mPendingPhysicsShapeRequests.front());
+		mPendingPhysicsShapeRequests.pop();
+	}
+	
+	mThread->notifyLoadedMeshes();
+
+	mThread->mMutex->unlock();
+	mMeshMutex->unlock();
+
+	mThread->mSignal->signal();
+}
+
+void LLMeshRepository::notifySkinInfoReceived(LLMeshSkinInfo& info)
+{
+	mSkinMap[info.mMeshID] = info;
+
+	skin_load_map::iterator iter = mLoadingSkins.find(info.mMeshID);
+	if (iter != mLoadingSkins.end())
+	{
+		for (std::set<LLUUID>::iterator obj_id = iter->second.begin(); obj_id != iter->second.end(); ++obj_id)
+		{
+			LLVOVolume* vobj = (LLVOVolume*) gObjectList.findObject(*obj_id);
+			if (vobj)
+			{
+				vobj->notifyMeshLoaded();
+			}
+		}
+	}
+
+	mLoadingSkins.erase(info.mMeshID);
+}
+
+void LLMeshRepository::notifyDecompositionReceived(LLModel::Decomposition* decomp)
+{
+	decomposition_map::iterator iter = mDecompositionMap.find(decomp->mMeshID);
+	if (iter == mDecompositionMap.end())
+	{ //just insert decomp into map
+		mDecompositionMap[decomp->mMeshID] = decomp;
+	}
+	else
+	{ //merge decomp with existing entry
+		iter->second->merge(decomp);
+		delete decomp;
+	}
+
+	mLoadingDecompositions.erase(decomp->mMeshID);
+}
+
+void LLMeshRepository::notifyMeshLoaded(const LLVolumeParams& mesh_params, LLVolume* volume)
+{ //called from main thread
+	S32 detail = LLVolumeLODGroup::getVolumeDetailFromScale(volume->getDetail());
+
+	//get list of objects waiting to be notified this mesh is loaded
+	mesh_load_map::iterator obj_iter = mLoadingMeshes[detail].find(mesh_params);
+
+	if (volume && obj_iter != mLoadingMeshes[detail].end())
+	{
+		//make sure target volume is still valid
+		if (volume->getNumVolumeFaces() <= 0)
+		{
+			llwarns << "Mesh loading returned empty volume." << llendl;
+			volume->makeTetrahedron();
+		}
+		
+		{ //update system volume
+			LLVolume* sys_volume = LLPrimitive::getVolumeManager()->refVolume(mesh_params, detail);
+			if (sys_volume)
+			{
+				sys_volume->copyVolumeFaces(volume);
+				LLPrimitive::getVolumeManager()->unrefVolume(sys_volume);
+			}
+			else
+			{
+				llwarns << "Couldn't find system volume for given mesh." << llendl;
+			}
+		}
+
+		//notify waiting LLVOVolume instances that their requested mesh is available
+		for (std::set<LLUUID>::iterator vobj_iter = obj_iter->second.begin(); vobj_iter != obj_iter->second.end(); ++vobj_iter)
+		{
+			LLVOVolume* vobj = (LLVOVolume*) gObjectList.findObject(*vobj_iter);
+			if (vobj)
+			{
+				vobj->notifyMeshLoaded();
+			}
+		}
+		
+		mLoadingMeshes[detail].erase(mesh_params);
+	}
+}
+
+void LLMeshRepository::notifyMeshUnavailable(const LLVolumeParams& mesh_params, S32 lod)
+{ //called from main thread
+	//get list of objects waiting to be notified this mesh is loaded
+	mesh_load_map::iterator obj_iter = mLoadingMeshes[lod].find(mesh_params);
+
+	F32 detail = LLVolumeLODGroup::getVolumeScaleFromDetail(lod);
+
+	if (obj_iter != mLoadingMeshes[lod].end())
+	{
+		for (std::set<LLUUID>::iterator vobj_iter = obj_iter->second.begin(); vobj_iter != obj_iter->second.end(); ++vobj_iter)
+		{
+			LLVOVolume* vobj = (LLVOVolume*) gObjectList.findObject(*vobj_iter);
+			if (vobj)
+			{
+				LLVolume* obj_volume = vobj->getVolume();
+
+				if (obj_volume && 
+					obj_volume->getDetail() == detail &&
+					obj_volume->getParams() == mesh_params)
+				{ //should force volume to find most appropriate LOD
+					vobj->setVolume(obj_volume->getParams(), lod);
+				}
+			}
+		}
+		
+		mLoadingMeshes[lod].erase(mesh_params);
+	}
+}
+
+S32 LLMeshRepository::getActualMeshLOD(const LLVolumeParams& mesh_params, S32 lod)
+{ 
+	return mThread->getActualMeshLOD(mesh_params, lod);
+}
+
+U32 LLMeshRepository::calcResourceCost(LLSD& header)
+{
+	U32 bytes = 0;
+
+	for (U32 i = 0; i < 4; i++)
+	{
+		bytes += header[header_lod[i]]["size"].asInteger();
+	}
+
+	bytes += header["skin"]["size"].asInteger();
+
+	return bytes/4096 + 1;
+}
+
+U32 LLMeshRepository::getResourceCost(const LLUUID& mesh_id)
+{
+	return mThread->getResourceCost(mesh_id);
+}
+
+const LLMeshSkinInfo* LLMeshRepository::getSkinInfo(const LLUUID& mesh_id, LLVOVolume* requesting_obj)
+{
+	if (mesh_id.notNull())
+	{
+		skin_map::iterator iter = mSkinMap.find(mesh_id);
+		if (iter != mSkinMap.end())
+		{
+			return &(iter->second);
+		}
+		
+		//no skin info known about given mesh, try to fetch it
+		{
+			LLMutexLock lock(mMeshMutex);
+			//add volume to list of loading meshes
+			skin_load_map::iterator iter = mLoadingSkins.find(mesh_id);
+			if (iter == mLoadingSkins.end())
+			{ //no request pending for this skin info
+				mPendingSkinRequests.push(mesh_id);
+			}
+			mLoadingSkins[mesh_id].insert(requesting_obj->getID());
+		}
+	}
+
+	return NULL;
+}
+
+void LLMeshRepository::fetchPhysicsShape(const LLUUID& mesh_id)
+{
+	if (mesh_id.notNull())
+	{
+		LLModel::Decomposition* decomp = NULL;
+		decomposition_map::iterator iter = mDecompositionMap.find(mesh_id);
+		if (iter != mDecompositionMap.end())
+		{
+			decomp = iter->second;
+		}
+		
+		//decomposition block hasn't been fetched yet
+		if (!decomp || decomp->mPhysicsShapeMesh.empty())
+		{
+			LLMutexLock lock(mMeshMutex);
+			//add volume to list of loading meshes
+			std::set<LLUUID>::iterator iter = mLoadingPhysicsShapes.find(mesh_id);
+			if (iter == mLoadingPhysicsShapes.end())
+			{ //no request pending for this skin info
+				mLoadingPhysicsShapes.insert(mesh_id);
+				mPendingPhysicsShapeRequests.push(mesh_id);
+			}
+		}
+	}
+
+}
+
+LLModel::Decomposition* LLMeshRepository::getDecomposition(const LLUUID& mesh_id)
+{
+	LLModel::Decomposition* ret = NULL;
+
+	if (mesh_id.notNull())
+	{
+		decomposition_map::iterator iter = mDecompositionMap.find(mesh_id);
+		if (iter != mDecompositionMap.end())
+		{
+			ret = iter->second;
+		}
+		
+		//decomposition block hasn't been fetched yet
+		if (!ret || ret->mBaseHullMesh.empty())
+		{
+			LLMutexLock lock(mMeshMutex);
+			//add volume to list of loading meshes
+			std::set<LLUUID>::iterator iter = mLoadingDecompositions.find(mesh_id);
+			if (iter == mLoadingDecompositions.end())
+			{ //no request pending for this skin info
+				mLoadingDecompositions.insert(mesh_id);
+				mPendingDecompositionRequests.push(mesh_id);
+			}
+		}
+	}
+
+	return ret;
+}
+
+void LLMeshRepository::buildHull(const LLVolumeParams& params, S32 detail)
+{
+	LLVolume* volume = LLPrimitive::sVolumeManager->refVolume(params, detail);
+
+	if (!volume->mHullPoints)
+	{
+		//all default params
+		//execute first stage
+		//set simplify mode to retain
+		//set retain percentage to zero
+		//run second stage
+	}
+
+	LLPrimitive::sVolumeManager->unrefVolume(volume);
+}
+
+bool LLMeshRepository::hasPhysicsShape(const LLUUID& mesh_id)
+{
+	LLSD mesh = mThread->getMeshHeader(mesh_id);
+	return mesh.has("physics_mesh") && mesh["physics_mesh"].has("size") && (mesh["physics_mesh"]["size"].asInteger() > 0);
+}
+
+LLSD& LLMeshRepository::getMeshHeader(const LLUUID& mesh_id)
+{
+	return mThread->getMeshHeader(mesh_id);
+}
+
+LLSD& LLMeshRepoThread::getMeshHeader(const LLUUID& mesh_id)
+{
+	static LLSD dummy_ret;
+	if (mesh_id.notNull())
+	{
+		LLMutexLock lock(mHeaderMutex);
+		mesh_header_map::iterator iter = mMeshHeader.find(mesh_id);
+		if (iter != mMeshHeader.end())
+		{
+			return iter->second;
+		}
+	}
+
+	return dummy_ret;
+}
+
+
+void LLMeshRepository::uploadModel(std::vector<LLModelInstance>& data, LLVector3& scale, bool upload_textures,
+									bool upload_skin, bool upload_joints)
+{
+	LLMeshUploadThread* thread = new LLMeshUploadThread(data, scale, upload_textures, upload_skin, upload_joints);
+	mUploadWaitList.push_back(thread);
+}
+
+S32 LLMeshRepository::getMeshSize(const LLUUID& mesh_id, S32 lod)
+{
+	if (mThread)
+	{
+		LLMeshRepoThread::mesh_header_map::iterator iter = mThread->mMeshHeader.find(mesh_id);
+		if (iter != mThread->mMeshHeader.end())
+		{
+			LLSD& header = iter->second;
+
+			if (header.has("404"))
+			{
+				return -1;
+			}
+
+			S32 size = header[header_lod[lod]]["size"].asInteger();
+			return size;
+		}
+
+	}
+
+	return -1;
+
+}
+
+void LLMeshUploadThread::sendCostRequest(LLMeshUploadData& data)
+{
+	if(isDiscarded())
+	{
+		return ;
+	}
+
+	//write model file to memory buffer
+	std::stringstream ostr;
+
+	LLModel::Decomposition& decomp =
+		data.mModel[LLModel::LOD_PHYSICS].notNull() ? 
+		data.mModel[LLModel::LOD_PHYSICS]->mPhysics : 
+		data.mBaseModel->mPhysics;
+
+	LLSD header = LLModel::writeModel(
+		ostr,
+		data.mModel[LLModel::LOD_PHYSICS],
+		data.mModel[LLModel::LOD_HIGH],
+		data.mModel[LLModel::LOD_MEDIUM],
+		data.mModel[LLModel::LOD_LOW],
+		data.mModel[LLModel::LOD_IMPOSTOR], 
+		decomp,
+		mUploadSkin,
+		mUploadJoints,
+		true);
+
+	std::string desc = data.mBaseModel->mLabel;
+	
+	// Grab the total vertex count of the model
+	// along with other information for the "asset_resources" map
+	// to send to the server.
+	LLSD asset_resources = LLSD::emptyMap();
+
+
+	std::string url = mNewInventoryCapability; 
+
+	if (!url.empty())
+	{
+		LLSD body = generate_new_resource_upload_capability_body(
+			LLAssetType::AT_MESH,
+			desc,
+			desc,
+			LLFolderType::FT_MESH,
+			LLInventoryType::IT_MESH,
+			LLFloaterPerms::getNextOwnerPerms(),
+			LLFloaterPerms::getGroupPerms(),
+			LLFloaterPerms::getEveryonePerms());
+
+		body["asset_resources"] = asset_resources;
+
+		mPendingConfirmations++;
+		LLCurlRequest::headers_t headers;
+
+		data.mPostData = body;
+
+		mCurlRequest->post(url, headers, body, new LLMeshCostResponder(data, this));
+	}	
+}
+
+void LLMeshUploadThread::sendCostRequest(LLTextureUploadData& data)
+{
+	if(isDiscarded())
+	{
+		return ;
+	}
+
+	if (data.mTexture && data.mTexture->getDiscardLevel() >= 0)
+	{
+		LLSD asset_resources = LLSD::emptyMap();
+
+		std::string url = mNewInventoryCapability; 
+
+		if (!url.empty())
+		{
+			LLSD body = generate_new_resource_upload_capability_body(
+				LLAssetType::AT_TEXTURE,
+				data.mLabel,
+				data.mLabel,
+				LLFolderType::FT_TEXTURE,
+				LLInventoryType::IT_TEXTURE,
+				LLFloaterPerms::getNextOwnerPerms(),
+				LLFloaterPerms::getGroupPerms(),
+				LLFloaterPerms::getEveryonePerms());
+
+			body["asset_resources"] = asset_resources;
+
+			mPendingConfirmations++;
+			LLCurlRequest::headers_t headers;
+			
+			data.mPostData = body;
+			mCurlRequest->post(url, headers, body, new LLTextureCostResponder(data, this));
+		}	
+	}
+}
+
+
+void LLMeshUploadThread::doUploadModel(LLMeshUploadData& data)
+{
+	if(isDiscarded())
+	{
+		return ;
+	}
+
+	if (!data.mRSVP.empty())
+	{
+		std::stringstream ostr;
+
+		LLModel::Decomposition& decomp =
+			data.mModel[LLModel::LOD_PHYSICS].notNull() ? 
+			data.mModel[LLModel::LOD_PHYSICS]->mPhysics : 
+			data.mBaseModel->mPhysics;
+
+		decomp.mBaseHull = mHullMap[data.mBaseModel];
+
+		LLModel::writeModel(
+			ostr,  
+			data.mModel[LLModel::LOD_PHYSICS],
+			data.mModel[LLModel::LOD_HIGH],
+			data.mModel[LLModel::LOD_MEDIUM],
+			data.mModel[LLModel::LOD_LOW],
+			data.mModel[LLModel::LOD_IMPOSTOR], 
+			decomp,
+			mUploadSkin,
+			mUploadJoints);
+
+		data.mAssetData = ostr.str();
+
+		LLCurlRequest::headers_t headers;
+		mPendingUploads++;
+
+		mCurlRequest->post(data.mRSVP, headers, data.mAssetData, new LLMeshUploadResponder(data, this));
+	}
+}
+
+void LLMeshUploadThread::doUploadTexture(LLTextureUploadData& data)
+{
+	if(isDiscarded())
+	{
+		return ;
+	}
+
+	if (!data.mRSVP.empty())
+	{
+		std::stringstream ostr;
+		
+		if (!data.mTexture->isRawImageValid())
+		{
+			data.mTexture->reloadRawImage(data.mTexture->getDiscardLevel());
+		}
+
+		LLPointer<LLImageJ2C> upload_file = LLViewerTextureList::convertToUploadFile(data.mTexture->getRawImage());
+		
+		ostr.write((const char*) upload_file->getData(), upload_file->getDataSize());
+
+		data.mAssetData = ostr.str();
+
+		LLCurlRequest::headers_t headers;
+		mPendingUploads++;
+
+		mCurlRequest->post(data.mRSVP, headers, data.mAssetData, new LLTextureUploadResponder(data, this));
+	}
+}
+
+
+void LLMeshUploadThread::onModelUploaded(LLMeshUploadData& data)
+{
+	createObjects(data);
+}
+
+void LLMeshUploadThread::onTextureUploaded(LLTextureUploadData& data)
+{
+	mTextureMap[data.mTexture] = data;
+}
+
+
+void LLMeshUploadThread::createObjects(LLMeshUploadData& data)
+{
+	instance_list& instances = mInstance[data.mBaseModel];
+
+	for (instance_list::iterator iter = instances.begin(); iter != instances.end(); ++iter)
+	{ //create prims that reference given mesh
+		LLModelInstance& instance = *iter;
+		instance.mMeshID = data.mUUID;
+		mInstanceQ.push(instance);
+	}
+}
+
+void LLMeshUploadThread::decomposeMeshMatrix(LLMatrix4& transformation,
+											 LLVector3& result_pos,
+											 LLQuaternion& result_rot,
+											 LLVector3& result_scale)
+{
+	// check for reflection
+	BOOL reflected = (transformation.determinant() < 0);
+
+	// compute position
+	LLVector3 position = LLVector3(0, 0, 0) * transformation;
+
+	// compute scale
+	LLVector3 x_transformed = LLVector3(1, 0, 0) * transformation - position;
+	LLVector3 y_transformed = LLVector3(0, 1, 0) * transformation - position;
+	LLVector3 z_transformed = LLVector3(0, 0, 1) * transformation - position;
+	F32 x_length = x_transformed.normalize();
+	F32 y_length = y_transformed.normalize();
+	F32 z_length = z_transformed.normalize();
+	LLVector3 scale = LLVector3(x_length, y_length, z_length);
+
+    // adjust for "reflected" geometry
+	LLVector3 x_transformed_reflected = x_transformed;
+	if (reflected)
+	{
+		x_transformed_reflected *= -1.0;
+	}
+	
+	// compute rotation
+	LLMatrix3 rotation_matrix;
+	rotation_matrix.setRows(x_transformed_reflected, y_transformed, z_transformed);
+	LLQuaternion quat_rotation = rotation_matrix.quaternion();
+	quat_rotation.normalize(); // the rotation_matrix might not have been orthoginal.  make it so here.
+	LLVector3 euler_rotation;
+	quat_rotation.getEulerAngles(&euler_rotation.mV[VX], &euler_rotation.mV[VY], &euler_rotation.mV[VZ]);
+
+	result_pos = position + mOrigin;
+	result_scale = scale;
+	result_rot = quat_rotation; 
+}
+
+										 
+LLSD LLMeshUploadThread::createObject(LLModelInstance& instance)
+{
+	LLMatrix4 transformation = instance.mTransform;
+
+	llassert(instance.mMeshID.notNull());
+	
+	// check for reflection
+	BOOL reflected = (transformation.determinant() < 0);
+
+	// compute position
+	LLVector3 position = LLVector3(0, 0, 0) * transformation;
+
+	// compute scale
+	LLVector3 x_transformed = LLVector3(1, 0, 0) * transformation - position;
+	LLVector3 y_transformed = LLVector3(0, 1, 0) * transformation - position;
+	LLVector3 z_transformed = LLVector3(0, 0, 1) * transformation - position;
+	F32 x_length = x_transformed.normalize();
+	F32 y_length = y_transformed.normalize();
+	F32 z_length = z_transformed.normalize();
+	LLVector3 scale = LLVector3(x_length, y_length, z_length);
+
+    // adjust for "reflected" geometry
+	LLVector3 x_transformed_reflected = x_transformed;
+	if (reflected)
+	{
+		x_transformed_reflected *= -1.0;
+	}
+	
+	// compute rotation
+	LLMatrix3 rotation_matrix;
+	rotation_matrix.setRows(x_transformed_reflected, y_transformed, z_transformed);
+	LLQuaternion quat_rotation = rotation_matrix.quaternion();
+	quat_rotation.normalize(); // the rotation_matrix might not have been orthoginal.  make it so here.
+	LLVector3 euler_rotation;
+	quat_rotation.getEulerAngles(&euler_rotation.mV[VX], &euler_rotation.mV[VY], &euler_rotation.mV[VZ]);
+
+	//
+	// build parameter block to construct this prim
+	//
+	
+	LLSD object_params;
+
+	// create prim
+
+	// set volume params
+	U8 sculpt_type = LL_SCULPT_TYPE_MESH;
+	if (reflected)
+	{
+		sculpt_type |= LL_SCULPT_FLAG_MIRROR;
+	}
+	LLVolumeParams  volume_params;
+	volume_params.setType( LL_PCODE_PROFILE_SQUARE, LL_PCODE_PATH_LINE );
+	volume_params.setBeginAndEndS( 0.f, 1.f );
+	volume_params.setBeginAndEndT( 0.f, 1.f );
+	volume_params.setRatio  ( 1, 1 );
+	volume_params.setShear  ( 0, 0 );
+	volume_params.setSculptID(instance.mMeshID, sculpt_type);
+	object_params["shape"] = volume_params.asLLSD();
+
+	object_params["material"] = LL_MCODE_WOOD;
+
+	object_params["group-id"] = gAgent.getGroupID();
+	object_params["pos"] = ll_sd_from_vector3(position + mOrigin);
+	object_params["rotation"] = ll_sd_from_quaternion(quat_rotation);
+	object_params["scale"] = ll_sd_from_vector3(scale);
+	object_params["name"] = instance.mLabel;
+
+	// load material from dae file
+	object_params["facelist"] = LLSD::emptyArray();
+	for (S32 i = 0; i < instance.mMaterial.size(); i++)
+	{
+		LLTextureEntry te;
+		LLImportMaterial& mat = instance.mMaterial[i];
+
+		te.setColor(mat.mDiffuseColor);
+
+		LLUUID diffuse_id = mTextureMap[mat.mDiffuseMap].mUUID;
+
+		if (diffuse_id.notNull())
+		{
+			te.setID(diffuse_id);
+		}
+		else
+		{
+			te.setID(LLUUID("5748decc-f629-461c-9a36-a35a221fe21f")); // blank texture
+		}
+
+		te.setFullbright(mat.mFullbright);
+
+		object_params["facelist"][i] = te.asLLSD();
+	}
+
+	// set extra parameters
+	LLSculptParams sculpt_params;
+	sculpt_params.setSculptTexture(instance.mMeshID);
+	sculpt_params.setSculptType(sculpt_type);
+	U8 buffer[MAX_OBJECT_PARAMS_SIZE+1];
+	LLDataPackerBinaryBuffer dp(buffer, MAX_OBJECT_PARAMS_SIZE);
+	sculpt_params.pack(dp);
+	std::vector<U8> v(dp.getCurrentSize());
+	memcpy(&v[0], buffer, dp.getCurrentSize());
+	LLSD extra_parameter;
+	extra_parameter["extra_parameter"] = sculpt_params.mType;
+	extra_parameter["param_data"] = v;
+	object_params["extra_parameters"].append(extra_parameter);
+
+	LLPermissions perm;
+	perm.setOwnerAndGroup(gAgent.getID(), gAgent.getID(), LLUUID::null, false);
+	perm.setCreator(gAgent.getID());
+
+	perm.initMasks(PERM_ITEM_UNRESTRICTED | PERM_MOVE, //base
+				   PERM_ITEM_UNRESTRICTED | PERM_MOVE, //owner
+				   LLFloaterPerms::getEveryonePerms(),
+				   LLFloaterPerms::getGroupPerms(),
+				   LLFloaterPerms::getNextOwnerPerms());
+		
+	object_params["permissions"] = ll_create_sd_from_permissions(perm);
+
+	object_params["physics_shape_type"] = (U8)(LLViewerObject::PHYSICS_SHAPE_CONVEX_HULL);
+
+	return object_params;
+}
+
+void LLMeshUploadThread::priceResult(LLMeshUploadData& data, const LLSD& content)
+{
+	mPendingCost += content["upload_price"].asInteger();
+	data.mRSVP = content["rsvp"].asString();
+
+	mConfirmedQ.push(data);
+}
+
+void LLMeshUploadThread::priceResult(LLTextureUploadData& data, const LLSD& content)
+{
+	mPendingCost += content["upload_price"].asInteger();
+	data.mRSVP = content["rsvp"].asString();
+
+	mConfirmedTextureQ.push(data);
+}
+
+
+bool LLImportMaterial::operator<(const LLImportMaterial &rhs) const
+{
+	if (mDiffuseMap != rhs.mDiffuseMap)
+	{
+		return mDiffuseMap < rhs.mDiffuseMap;
+	}
+
+	if (mDiffuseMapFilename != rhs.mDiffuseMapFilename)
+	{
+		return mDiffuseMapFilename < rhs.mDiffuseMapFilename;
+	}
+
+	if (mDiffuseMapLabel != rhs.mDiffuseMapLabel)
+	{
+		return mDiffuseMapLabel < rhs.mDiffuseMapLabel;
+	}
+
+	if (mDiffuseColor != rhs.mDiffuseColor)
+	{
+		return mDiffuseColor < rhs.mDiffuseColor;
+	}
+
+	return mFullbright < rhs.mFullbright;
+}
+
+
+void LLMeshRepository::updateInventory(inventory_data data)
+{
+	LLMutexLock lock(mMeshMutex);
+	dumpLLSDToFile(data.mPostData,make_dump_name("update_inventory_post_data_",dump_num));
+	dumpLLSDToFile(data.mResponse,make_dump_name("update_inventory_response_",dump_num));
+	mInventoryQ.push(data);
+}
+
+void LLMeshRepository::uploadError(LLSD& args)
+{
+	LLMutexLock lock(mMeshMutex);
+	mUploadErrorQ.push(args);
+}
+
+//static
+F32 LLMeshRepository::getStreamingCost(LLSD& header, F32 radius, S32* bytes, S32* bytes_visible, S32 lod)
+{
+	F32 dlowest = llmin(radius/0.03f, 256.f);
+	F32 dlow = llmin(radius/0.06f, 256.f);
+	F32 dmid = llmin(radius/0.24f, 256.f);
+	
+	F32 bytes_lowest = header["lowest_lod"]["size"].asReal()/1024.f;
+	F32 bytes_low = header["low_lod"]["size"].asReal()/1024.f;
+	F32 bytes_mid = header["medium_lod"]["size"].asReal()/1024.f;
+	F32 bytes_high = header["high_lod"]["size"].asReal()/1024.f;
+
+	if (bytes)
+	{
+		*bytes = 0;
+		*bytes += header["lowest_lod"]["size"].asInteger();
+		*bytes += header["low_lod"]["size"].asInteger();
+		*bytes += header["medium_lod"]["size"].asInteger();
+		*bytes += header["high_lod"]["size"].asInteger();
+	}
+
+
+	if (bytes_visible)
+	{
+		lod = LLMeshRepository::getActualMeshLOD(header, lod);
+		if (lod >= 0 && lod <= 3)
+		{
+			*bytes_visible = header[header_lod[lod]]["size"].asInteger();
+		}
+	}
+
+	if (bytes_high == 0.f)
+	{
+		return 0.f;
+	}
+
+	if (bytes_mid == 0.f)
+	{
+		bytes_mid = bytes_high;
+	}
+
+	if (bytes_low == 0.f)
+	{
+		bytes_low = bytes_mid;
+	}
+
+	if (bytes_lowest == 0.f)
+	{
+		bytes_lowest = bytes_low;
+	}
+
+	F32 max_area = 65536.f;
+	F32 min_area = 1.f;
+
+	F32 high_area = llmin(F_PI*dmid*dmid, max_area);
+	F32 mid_area = llmin(F_PI*dlow*dlow, max_area);
+	F32 low_area = llmin(F_PI*dlowest*dlowest, max_area);
+	F32 lowest_area = max_area;
+
+	lowest_area -= low_area;
+	low_area -= mid_area;
+	mid_area -= high_area;
+
+	high_area = llclamp(high_area, min_area, max_area);
+	mid_area = llclamp(mid_area, min_area, max_area);
+	low_area = llclamp(low_area, min_area, max_area);
+	lowest_area = llclamp(lowest_area, min_area, max_area);
+
+	F32 total_area = high_area + mid_area + low_area + lowest_area;
+	high_area /= total_area;
+	mid_area /= total_area;
+	low_area /= total_area;
+	lowest_area /= total_area;
+
+	F32 weighted_avg = bytes_high*high_area +
+					   bytes_mid*mid_area +
+					   bytes_low*low_area +
+					  bytes_lowest*lowest_area;
+
+	return weighted_avg * gSavedSettings.getF32("MeshStreamingCostScaler");
+}
+
+
+LLPhysicsDecomp::LLPhysicsDecomp()
+: LLThread("Physics Decomp")
+{
+	mInited = false;
+	mQuitting = false;
+	mDone = false;
+
+	mSignal = new LLCondition(NULL);
+	mMutex = new LLMutex(NULL);
+}
+
+LLPhysicsDecomp::~LLPhysicsDecomp()
+{
+	shutdown();
+
+	delete mSignal;
+	mSignal = NULL;
+	delete mMutex;
+	mMutex = NULL;
+}
+
+void LLPhysicsDecomp::shutdown()
+{
+	if (mSignal)
+	{
+		mQuitting = true;
+		mSignal->signal();
+
+		while (!isStopped())
+		{
+			apr_sleep(10);
+		}
+	}
+}
+
+void LLPhysicsDecomp::submitRequest(LLPhysicsDecomp::Request* request)
+{
+	LLMutexLock lock(mMutex);
+	mRequestQ.push(request);
+	mSignal->signal();
+}
+
+//static
+S32 LLPhysicsDecomp::llcdCallback(const char* status, S32 p1, S32 p2)
+{	
+	if (gMeshRepo.mDecompThread && gMeshRepo.mDecompThread->mCurRequest.notNull())
+	{
+		return gMeshRepo.mDecompThread->mCurRequest->statusCallback(status, p1, p2);
+	}
+
+	return 1;
+}
+
+void LLPhysicsDecomp::setMeshData(LLCDMeshData& mesh)
+{
+	mesh.mVertexBase = mCurRequest->mPositions[0].mV;
+	mesh.mVertexStrideBytes = 12;
+	mesh.mNumVertices = mCurRequest->mPositions.size();
+
+	mesh.mIndexType = LLCDMeshData::INT_16;
+	mesh.mIndexBase = &(mCurRequest->mIndices[0]);
+	mesh.mIndexStrideBytes = 6;
+	
+	mesh.mNumTriangles = mCurRequest->mIndices.size()/3;
+
+	LLCDResult ret = LLCD_OK;
+	if (LLConvexDecomposition::getInstance() != NULL)
+	{
+		ret  = LLConvexDecomposition::getInstance()->setMeshData(&mesh);
+	}
+
+	if (ret)
+	{
+		llerrs << "Convex Decomposition thread valid but could not set mesh data" << llendl;
+	}
+}
+
+void LLPhysicsDecomp::doDecomposition()
+{
+	LLCDMeshData mesh;
+	S32 stage = mStageID[mCurRequest->mStage];
+
+	if (LLConvexDecomposition::getInstance() == NULL)
+	{
+		// stub library. do nothing.
+		return;
+	}
+
+	//load data intoLLCD
+	if (stage == 0)
+	{
+		setMeshData(mesh);
+	}
+		
+	//build parameter map
+	std::map<std::string, const LLCDParam*> param_map;
+
+	static const LLCDParam* params = NULL;
+	static S32 param_count = 0;
+	if (!params)
+	{
+		param_count = LLConvexDecomposition::getInstance()->getParameters(&params);
+	}
+	
+	for (S32 i = 0; i < param_count; ++i)
+	{
+		param_map[params[i].mName] = params+i;
+	}
+
+	//set parameter values
+	for (decomp_params::iterator iter = mCurRequest->mParams.begin(); iter != mCurRequest->mParams.end(); ++iter)
+	{
+		const std::string& name = iter->first;
+		const LLSD& value = iter->second;
+
+		const LLCDParam* param = param_map[name];
+
+		if (param == NULL)
+		{ //couldn't find valid parameter
+			continue;
+		}
+
+		U32 ret = LLCD_OK;
+
+		if (param->mType == LLCDParam::LLCD_FLOAT)
+		{
+			ret = LLConvexDecomposition::getInstance()->setParam(param->mName, (F32) value.asReal());
+		}
+		else if (param->mType == LLCDParam::LLCD_INTEGER ||
+			param->mType == LLCDParam::LLCD_ENUM)
+		{
+			ret = LLConvexDecomposition::getInstance()->setParam(param->mName, value.asInteger());
+		}
+		else if (param->mType == LLCDParam::LLCD_BOOLEAN)
+		{
+			ret = LLConvexDecomposition::getInstance()->setParam(param->mName, value.asBoolean());
+		}
+	}
+
+	mCurRequest->setStatusMessage("Executing.");
+
+	LLCDResult ret = LLCD_OK;
+	
+	if (LLConvexDecomposition::getInstance() != NULL)
+	{
+		ret = LLConvexDecomposition::getInstance()->executeStage(stage);
+	}
+
+	if (ret)
+	{
+		llwarns << "Convex Decomposition thread valid but could not execute stage " << stage << llendl;
+		LLMutexLock lock(mMutex);
+
+		mCurRequest->mHull.clear();
+		mCurRequest->mHullMesh.clear();
+
+		mCurRequest->setStatusMessage("FAIL");
+		
+		completeCurrent();
+	}
+	else
+	{
+		mCurRequest->setStatusMessage("Reading results");
+
+		S32 num_hulls =0;
+		if (LLConvexDecomposition::getInstance() != NULL)
+		{
+			num_hulls = LLConvexDecomposition::getInstance()->getNumHullsFromStage(stage);
+		}
+		
+		mMutex->lock();
+		mCurRequest->mHull.clear();
+		mCurRequest->mHull.resize(num_hulls);
+
+		mCurRequest->mHullMesh.clear();
+		mCurRequest->mHullMesh.resize(num_hulls);
+		mMutex->unlock();
+
+		for (S32 i = 0; i < num_hulls; ++i)
+		{
+			std::vector<LLVector3> p;
+			LLCDHull hull;
+			// if LLConvexDecomposition is a stub, num_hulls should have been set to 0 above, and we should not reach this code
+			LLConvexDecomposition::getInstance()->getHullFromStage(stage, i, &hull);
+
+			const F32* v = hull.mVertexBase;
+
+			for (S32 j = 0; j < hull.mNumVertices; ++j)
+			{
+				LLVector3 vert(v[0], v[1], v[2]); 
+				p.push_back(vert);
+				v = (F32*) (((U8*) v) + hull.mVertexStrideBytes);
+			}
+			
+			LLCDMeshData mesh;
+			// if LLConvexDecomposition is a stub, num_hulls should have been set to 0 above, and we should not reach this code
+			LLConvexDecomposition::getInstance()->getMeshFromStage(stage, i, &mesh);
+
+			get_vertex_buffer_from_mesh(mesh, mCurRequest->mHullMesh[i]);
+			
+			mMutex->lock();
+			mCurRequest->mHull[i] = p;
+			mMutex->unlock();
+		}
+	
+		{
+			LLMutexLock lock(mMutex);
+
+			mCurRequest->setStatusMessage("FAIL");
+			completeCurrent();						
+		}
+	}
+}
+
+void LLPhysicsDecomp::completeCurrent()
+{
+	LLMutexLock lock(mMutex);
+	mCompletedQ.push(mCurRequest);
+	mCurRequest = NULL;
+}
+
+void LLPhysicsDecomp::notifyCompleted()
+{
+	if (!mCompletedQ.empty())
+	{
+		LLMutexLock lock(mMutex);
+		while (!mCompletedQ.empty())
+		{
+			Request* req = mCompletedQ.front();
+			req->completed();
+			mCompletedQ.pop();
+		}
+	}
+}
+
+
+void make_box(LLPhysicsDecomp::Request * request)
+{
+	LLVector3 min,max;
+	min = request->mPositions[0];
+	max = min;
+
+	for (U32 i = 0; i < request->mPositions.size(); ++i)
+	{
+		update_min_max(min, max, request->mPositions[i]);
+	}
+
+	request->mHull.clear();
+	
+	LLModel::hull box;
+	box.push_back(LLVector3(min[0],min[1],min[2]));
+	box.push_back(LLVector3(max[0],min[1],min[2]));
+	box.push_back(LLVector3(min[0],max[1],min[2]));
+	box.push_back(LLVector3(max[0],max[1],min[2]));
+	box.push_back(LLVector3(min[0],min[1],max[2]));
+	box.push_back(LLVector3(max[0],min[1],max[2]));
+	box.push_back(LLVector3(min[0],max[1],max[2]));
+	box.push_back(LLVector3(max[0],max[1],max[2]));
+
+	request->mHull.push_back(box);
+}
+
+
+void LLPhysicsDecomp::doDecompositionSingleHull()
+{
+	LLCDMeshData mesh;
+	
+	setMeshData(mesh);
+			
+	
+	//set all parameters to default
+	std::map<std::string, const LLCDParam*> param_map;
+
+	static const LLCDParam* params = NULL;
+	static S32 param_count = 0;
+
+	if (!params)
+	{
+		param_count = LLConvexDecomposition::getInstance()->getParameters(&params);
+	}
+	
+	LLConvexDecomposition* decomp = LLConvexDecomposition::getInstance();
+
+	if (decomp == NULL)
+	{
+		//stub. do nothing.
+		return;
+	}
+
+	for (S32 i = 0; i < param_count; ++i)
+	{
+		decomp->setParam(params[i].mName, params[i].mDefault.mIntOrEnumValue);
+	}
+
+	const S32 STAGE_DECOMPOSE = mStageID["Decompose"];
+	const S32 STAGE_SIMPLIFY = mStageID["Simplify"];
+	const S32 DECOMP_PREVIEW = 0;
+	const S32 SIMPLIFY_RETAIN = 0;
+	
+	decomp->setParam("Decompose Quality", DECOMP_PREVIEW);
+	decomp->setParam("Simplify Method", SIMPLIFY_RETAIN);
+	decomp->setParam("Retain%", 0.f);
+
+	LLCDResult ret = LLCD_OK;
+	ret = decomp->executeStage(STAGE_DECOMPOSE);
+	
+	if (ret)
+	{
+		llwarns << "Could not execute decomposition stage when attempting to create single hull." << llendl;
+		make_box(mCurRequest);
+	}
+	else
+	{
+		ret = decomp->executeStage(STAGE_SIMPLIFY);
+
+		if (ret)
+		{
+			llwarns << "Could not execute simiplification stage when attempting to create single hull." << llendl;
+			make_box(mCurRequest);
+		}
+		else
+		{
+			S32 num_hulls =0;
+			if (LLConvexDecomposition::getInstance() != NULL)
+			{
+				num_hulls = LLConvexDecomposition::getInstance()->getNumHullsFromStage(STAGE_SIMPLIFY);
+			}
+			
+			mMutex->lock();
+			mCurRequest->mHull.clear();
+			mCurRequest->mHull.resize(num_hulls);
+			mCurRequest->mHullMesh.clear();
+			mMutex->unlock();
+
+			for (S32 i = 0; i < num_hulls; ++i)
+			{
+				std::vector<LLVector3> p;
+				LLCDHull hull;
+				// if LLConvexDecomposition is a stub, num_hulls should have been set to 0 above, and we should not reach this code
+				LLConvexDecomposition::getInstance()->getHullFromStage(STAGE_SIMPLIFY, i, &hull);
+
+				const F32* v = hull.mVertexBase;
+
+				for (S32 j = 0; j < hull.mNumVertices; ++j)
+				{
+					LLVector3 vert(v[0], v[1], v[2]); 
+					p.push_back(vert);
+					v = (F32*) (((U8*) v) + hull.mVertexStrideBytes);
+				}
+						
+				mMutex->lock();
+				mCurRequest->mHull[i] = p;
+				mMutex->unlock();
+			}
+		}
+	}
+
+
+	{
+		completeCurrent();
+		
+	}
+}
+
+
+void LLPhysicsDecomp::run()
+{
+	LLConvexDecomposition* decomp = LLConvexDecomposition::getInstance();
+	if (decomp == NULL)
+	{
+		// stub library. Set init to true so the main thread
+		// doesn't wait for this to finish.
+		mInited = true;
+		return;
+	}
+
+	decomp->initThread();
+	mInited = true;
+
+	static const LLCDStageData* stages = NULL;
+	static S32 num_stages = 0;
+	
+	if (!stages)
+	{
+		num_stages = decomp->getStages(&stages);
+	}
+
+	for (S32 i = 0; i < num_stages; i++)
+	{
+		mStageID[stages[i].mName] = i;
+	}
+
+	while (!mQuitting)
+	{
+		mSignal->wait();
+		while (!mQuitting && !mRequestQ.empty())
+		{
+			{
+				LLMutexLock lock(mMutex);
+				mCurRequest = mRequestQ.front();
+				mRequestQ.pop();
+			}
+
+			S32& id = *(mCurRequest->mDecompID);
+			if (id == -1)
+			{
+				decomp->genDecomposition(id);
+			}
+			decomp->bindDecomposition(id);
+
+			if (mCurRequest->mStage == "single_hull")
+			{
+				doDecompositionSingleHull();
+			}
+			else
+			{
+				doDecomposition();
+			}		
+		}
+	}
+
+	decomp->quitThread();
+	
+	if (mSignal->isLocked())
+	{ //let go of mSignal's associated mutex
+		mSignal->unlock();
+	}
+
+	mDone = true;
+}
+
+void LLPhysicsDecomp::Request::updateTriangleAreaThreshold() 
+{
+	F32 range = mBBox[1].mV[0] - mBBox[0].mV[0] ;
+	range = llmin(range, mBBox[1].mV[1] - mBBox[0].mV[1]) ;
+	range = llmin(range, mBBox[1].mV[2] - mBBox[0].mV[2]) ;
+
+	mTriangleAreaThreshold = llmin(0.0002f, range * 0.000002f) ;
+}
+
+//check if the triangle area is large enough to qualify for a valid triangle
+bool LLPhysicsDecomp::Request::isValidTriangle(U16 idx1, U16 idx2, U16 idx3) 
+{
+	LLVector3 a = mPositions[idx2] - mPositions[idx1] ;
+	LLVector3 b = mPositions[idx3] - mPositions[idx1] ;
+	F32 c = a * b ;
+
+	return ((a*a) * (b*b) - c * c) > mTriangleAreaThreshold ;
+}
+
+void LLPhysicsDecomp::Request::setStatusMessage(const std::string& msg)
+{
+	mStatusMessage = msg;
+}
+
+LLModelInstance::LLModelInstance(LLSD& data)
+{
+	mLocalMeshID = data["mesh_id"].asInteger();
+	mLabel = data["label"].asString();
+	mTransform.setValue(data["transform"]);
+
+	for (U32 i = 0; i < data["material"].size(); ++i)
+	{
+		mMaterial.push_back(LLImportMaterial(data["material"][i]));
+	}
+}
+
+
+LLSD LLModelInstance::asLLSD()
+{	
+	LLSD ret;
+
+	ret["mesh_id"] = mModel->mLocalID;
+	ret["label"] = mLabel;
+	ret["transform"] = mTransform.getValue();
+	
+	for (U32 i = 0; i < mMaterial.size(); ++i)
+	{
+		ret["material"][i] = mMaterial[i].asLLSD();
+	}
+
+	return ret;
+}
+
+LLImportMaterial::LLImportMaterial(LLSD& data)
+{
+	mDiffuseMapFilename = data["diffuse"]["filename"].asString();
+	mDiffuseMapLabel = data["diffuse"]["label"].asString();
+	mDiffuseColor.setValue(data["diffuse"]["color"]);
+	mFullbright = data["fullbright"].asBoolean();
+}
+
+
+LLSD LLImportMaterial::asLLSD()
+{
+	LLSD ret;
+
+	ret["diffuse"]["filename"] = mDiffuseMapFilename;
+	ret["diffuse"]["label"] = mDiffuseMapLabel;
+	ret["diffuse"]["color"] = mDiffuseColor.getValue();
+	ret["fullbright"] = mFullbright;
+	
+	return ret;
+}
+
+void LLMeshRepository::buildPhysicsMesh(LLModel::Decomposition& decomp)
+{
+	decomp.mMesh.resize(decomp.mHull.size());
+
+	for (U32 i = 0; i < decomp.mHull.size(); ++i)
+	{
+		LLCDHull hull;
+		hull.mNumVertices = decomp.mHull[i].size();
+		hull.mVertexBase = decomp.mHull[i][0].mV;
+		hull.mVertexStrideBytes = 12;
+
+		LLCDMeshData mesh;
+		LLCDResult res = LLCD_OK;
+		if (LLConvexDecomposition::getInstance() != NULL)
+		{
+			res = LLConvexDecomposition::getInstance()->getMeshFromHull(&hull, &mesh);
+		}
+		if (res == LLCD_OK)
+		{
+			get_vertex_buffer_from_mesh(mesh, decomp.mMesh[i]);
+		}
+	}
+
+	if (!decomp.mBaseHull.empty() && decomp.mBaseHullMesh.empty())
+	{ //get mesh for base hull
+		LLCDHull hull;
+		hull.mNumVertices = decomp.mBaseHull.size();
+		hull.mVertexBase = decomp.mBaseHull[0].mV;
+		hull.mVertexStrideBytes = 12;
+
+		LLCDMeshData mesh;
+		LLCDResult res = LLCD_OK;
+		if (LLConvexDecomposition::getInstance() != NULL)
+		{
+			res = LLConvexDecomposition::getInstance()->getMeshFromHull(&hull, &mesh);
+		}
+		if (res == LLCD_OK)
+		{
+			get_vertex_buffer_from_mesh(mesh, decomp.mBaseHullMesh);
+		}
+	}
+}