--- conflicted
+++ resolved
@@ -1416,59 +1416,6 @@
         const LLMeshHeader& header = header_it->second.second;
 
         S32 version = header.mVersion;
-<<<<<<< HEAD
-		S32 offset = header_size + header.mSkinOffset;
-		S32 size = header.mSkinSize;
-
-		mHeaderMutex->unlock();
-
-		if (version <= MAX_MESH_VERSION && offset >= 0 && size > 0)
-		{
-			//check cache for mesh skin info
-			LLFileSystem file(mesh_id, LLAssetType::AT_MESH);
-			if (file.getSize() >= offset + size)
-			{
-				U8* buffer = new(std::nothrow) U8[size];
-				if (!buffer)
-				{
-					LL_WARNS(LOG_MESH) << "Failed to allocate memory for skin info, size: " << size << LL_ENDL;
-					return false;
-				}
-				LLMeshRepository::sCacheBytesRead += size;
-				++LLMeshRepository::sCacheReads;
-				file.seek(offset);
-				file.read(buffer, size);
-
-				//make sure buffer isn't all 0's by checking the first 1KB (reserved block but not written)
-				bool zero = true;
-				for (S32 i = 0; i < llmin(size, 1024) && zero; ++i)
-				{
-					zero = buffer[i] == 0;
-				}
-
-				if (!zero)
-				{ //attempt to parse
-					if (skinInfoReceived(mesh_id, buffer, size))
-					{						
-						delete[] buffer;
-						return true;
-					}
-				}
-
-				delete[] buffer;
-			}
-
-			//reading from cache failed for whatever reason, fetch from sim
-			std::string http_url;
-			// <FS:Ansariel> [UDP Assets]
-			//constructUrl(mesh_id, &http_url);
-			int legacy_cap_version(0);
-			constructUrl(mesh_id, &http_url, &legacy_cap_version);
-			// </FS:Ansariel> [UDP Assets]
-
-			if (!http_url.empty())
-			{
-=======
         S32 offset = header_size + header.mSkinOffset;
         S32 size = header.mSkinSize;
 
@@ -1478,7 +1425,7 @@
         {
             //check cache for mesh skin info
             LLFileSystem file(mesh_id, LLAssetType::AT_MESH);
-            if (file.getSize() >= offset+size)
+            if (file.getSize() >= offset + size)
             {
                 U8* buffer = new(std::nothrow) U8[size];
                 if (!buffer)
@@ -1495,7 +1442,7 @@
                 bool zero = true;
                 for (S32 i = 0; i < llmin(size, 1024) && zero; ++i)
                 {
-                    zero = buffer[i] > 0 ? false : true;
+                    zero = buffer[i] == 0;
                 }
 
                 if (!zero)
@@ -1520,7 +1467,6 @@
 
             if (!http_url.empty())
             {
->>>>>>> c06fb4e0
                 LLMeshHandlerBase::ptr_t handler(new LLMeshSkinInfoHandler(mesh_id, offset, size));
                 // <FS:Ansariel> [UDP Assets]
                 //LLCore::HttpHandle handle = getByteRange(http_url, offset, size, handler);
@@ -1593,57 +1539,6 @@
         S32 offset = header_size + header.mPhysicsConvexOffset;
         S32 size = header.mPhysicsConvexSize;
 
-<<<<<<< HEAD
-		mHeaderMutex->unlock();
-
-		if (version <= MAX_MESH_VERSION && offset >= 0 && size > 0)
-		{
-			//check cache for mesh skin info
-			LLFileSystem file(mesh_id, LLAssetType::AT_MESH);
-			if (file.getSize() >= offset+size)
-			{
-				U8* buffer = new(std::nothrow) U8[size];
-				if (!buffer)
-				{
-					LL_WARNS(LOG_MESH) << "Failed to allocate memory for mesh decomposition, size: " << size << LL_ENDL;
-					return false;
-				}
-				LLMeshRepository::sCacheBytesRead += size;
-				++LLMeshRepository::sCacheReads;
-
-				file.seek(offset);
-				file.read(buffer, size);
-
-				//make sure buffer isn't all 0's by checking the first 1KB (reserved block but not written)
-				bool zero = true;
-				for (S32 i = 0; i < llmin(size, 1024) && zero; ++i)
-				{
-					zero = buffer[i] == 0;
-				}
-
-				if (!zero)
-				{ //attempt to parse
-					if (decompositionReceived(mesh_id, buffer, size))
-					{
-						delete[] buffer;
-						return true;
-					}
-				}
-
-				delete[] buffer;
-			}
-
-			//reading from cache failed for whatever reason, fetch from sim
-			std::string http_url;
-			// <FS:Ansariel> [UDP Assets]
-			//constructUrl(mesh_id, &http_url);
-			int legacy_cap_version(0);
-			constructUrl(mesh_id, &http_url, &legacy_cap_version);
-			// </FS:Ansariel> [UDP Assets]
-			
-			if (!http_url.empty())
-			{
-=======
         mHeaderMutex->unlock();
 
         if (version <= MAX_MESH_VERSION && offset >= 0 && size > 0)
@@ -1668,7 +1563,7 @@
                 bool zero = true;
                 for (S32 i = 0; i < llmin(size, 1024) && zero; ++i)
                 {
-                    zero = buffer[i] > 0 ? false : true;
+                    zero = buffer[i] == 0;
                 }
 
                 if (!zero)
@@ -1693,7 +1588,6 @@
 
             if (!http_url.empty())
             {
->>>>>>> c06fb4e0
                 LLMeshHandlerBase::ptr_t handler(new LLMeshDecompositionHandler(mesh_id, offset, size));
                 // <FS:Ansariel> [UDP Assets]
                 //LLCore::HttpHandle handle = getByteRange(http_url, offset, size, handler);
@@ -1749,93 +1643,7 @@
         const auto& header = header_it->second.second;
         S32 version = header.mVersion;
         S32 offset = header_size + header.mPhysicsMeshOffset;
-<<<<<<< HEAD
-		S32 size = header.mPhysicsMeshSize;
-
-		mHeaderMutex->unlock();
-
-		if (version <= MAX_MESH_VERSION && offset >= 0 && size > 0)
-		{
-			//check cache for mesh physics shape info
-			LLFileSystem file(mesh_id, LLAssetType::AT_MESH);
-			if (file.getSize() >= offset+size)
-			{
-				LLMeshRepository::sCacheBytesRead += size;
-				++LLMeshRepository::sCacheReads;
-				file.seek(offset);
-				U8* buffer = new(std::nothrow) U8[size];
-				if (!buffer)
-				{
-					LL_WARNS(LOG_MESH) << "Failed to allocate memory for physics shape, size: " << size << LL_ENDL;
-					return false;
-				}
-				file.read(buffer, size);
-
-				//make sure buffer isn't all 0's by checking the first 1KB (reserved block but not written)
-				bool zero = true;
-				for (S32 i = 0; i < llmin(size, 1024) && zero; ++i)
-				{
-					zero = buffer[i] == 0;
-				}
-
-				if (!zero)
-				{ //attempt to parse
-					if (physicsShapeReceived(mesh_id, buffer, size) == MESH_OK)
-					{
-						delete[] buffer;
-						return true;
-					}
-				}
-
-				delete[] buffer;
-			}
-
-			//reading from cache failed for whatever reason, fetch from sim
-			std::string http_url;
-			// <FS:Ansariel> [UDP Assets]
-			//constructUrl(mesh_id, &http_url);
-			int legacy_cap_version(0);
-			constructUrl(mesh_id, &http_url, &legacy_cap_version);
-			// </FS:Ansariel> [UDP Assets]
-			
-			if (!http_url.empty())
-			{
-                LLMeshHandlerBase::ptr_t handler(new LLMeshPhysicsShapeHandler(mesh_id, offset, size));
-				// <FS:Ansariel> [UDP Assets]
-				//LLCore::HttpHandle handle = getByteRange(http_url, offset, size, handler);
-				LLCore::HttpHandle handle = getByteRange(http_url, legacy_cap_version, offset, size, handler);
-				// </FS:Ansariel> [UDP Assets]
-				if (LLCORE_HTTP_HANDLE_INVALID == handle)
-				{
-					LL_WARNS(LOG_MESH) << "HTTP GET request failed for physics shape on mesh " << mID
-									   << ".  Reason:  " << mHttpStatus.toString()
-									   << " (" << mHttpStatus.toTerseString() << ")"
-									   << LL_ENDL;
-					ret = false;
-				}
-				else
-				{
-					handler->mHttpHandle = handle;
-					mHttpRequestSet.insert(handler);
-				}
-			}
-		}
-		else
-		{ //no physics shape whatsoever, report back NULL
-			physicsShapeReceived(mesh_id, NULL, 0);
-		}
-	}
-	else
-	{	
-		mHeaderMutex->unlock();
-	}
-
-	//early out was not hit, effectively fetched
-	return ret;
-}
-=======
         S32 size = header.mPhysicsMeshSize;
->>>>>>> c06fb4e0
 
         mHeaderMutex->unlock();
 
@@ -1860,7 +1668,7 @@
                 bool zero = true;
                 for (S32 i = 0; i < llmin(size, 1024) && zero; ++i)
                 {
-                    zero = buffer[i] > 0 ? false : true;
+                    zero = buffer[i] == 0;
                 }
 
                 if (!zero)
@@ -2048,67 +1856,6 @@
         S32 version = header.mVersion;
         S32 offset = header_size + header.mLodOffset[lod];
         S32 size = header.mLodSize[lod];
-<<<<<<< HEAD
-		mHeaderMutex->unlock();
-				
-		if (version <= MAX_MESH_VERSION && offset >= 0 && size > 0)
-		{
-
-			//check cache for mesh asset
-			LLFileSystem file(mesh_id, LLAssetType::AT_MESH);
-			if (file.getSize() >= offset+size)
-			{
-				U8* buffer = new(std::nothrow) U8[size];
-				if (!buffer)
-				{
-					LL_WARNS(LOG_MESH) << "Can't allocate memory for mesh " << mesh_id << " LOD " << lod << ", size: " << size << LL_ENDL;
-					// todo: for now it will result in indefinite constant retries, should result in timeout
-					// or in retry-count and disabling mesh. (but usually viewer is beyond saving at this point)
-					return false;
-				}
-				LLMeshRepository::sCacheBytesRead += size;
-				++LLMeshRepository::sCacheReads;
-				file.seek(offset);
-				file.read(buffer, size);
-
-				//make sure buffer isn't all 0's by checking the first 1KB (reserved block but not written)
-				bool zero = true;
-				for (S32 i = 0; i < llmin(size, 1024) && zero; ++i)
-				{
-					zero = buffer[i] == 0;
-				}
-
-				if (!zero)
-				{ //attempt to parse
-					if (lodReceived(mesh_params, lod, buffer, size) == MESH_OK)
-					{
-						delete[] buffer;
-
-						std::string mid;
-						mesh_id.toString(mid);
-						LL_DEBUGS(LOG_MESH) << "Mesh/Cache: Mesh body for ID " << mid << " - was retrieved from the cache." << LL_ENDL;
-
-						return true;
-					}
-				}
-
-				delete[] buffer;
-			}
-
-			//reading from cache failed for whatever reason, fetch from sim
-			std::string http_url;
-			// <FS:Ansariel> [UDP Assets]
-			//constructUrl(mesh_id, &http_url);
-			int legacy_cap_version(0);
-			constructUrl(mesh_id, &http_url, &legacy_cap_version);
-			// </FS:Ansariel> [UDP Assets]
-
-			if (!http_url.empty())
-			{
-				std::string mid;
-				mesh_id.toString(mid);
-				LL_DEBUGS(LOG_MESH) << "Mesh/Cache: Mesh body for ID " << mid << " - was retrieved from the simulator." << LL_ENDL;
-=======
         mHeaderMutex->unlock();
 
         if (version <= MAX_MESH_VERSION && offset >= 0 && size > 0)
@@ -2135,7 +1882,7 @@
                 bool zero = true;
                 for (S32 i = 0; i < llmin(size, 1024) && zero; ++i)
                 {
-                    zero = buffer[i] > 0 ? false : true;
+                    zero = buffer[i] == 0;
                 }
 
                 if (!zero)
@@ -2168,7 +1915,6 @@
                 std::string mid;
                 mesh_id.toString(mid);
                 LL_DEBUGS(LOG_MESH) << "Mesh/Cache: Mesh body for ID " << mid << " - was retrieved from the simulator." << LL_ENDL;
->>>>>>> c06fb4e0
 
                 LLMeshHandlerBase::ptr_t handler(new LLMeshLODHandler(mesh_params, lod, offset, size));
                 // <FS:Ansariel> [UDP Assets]
@@ -2580,357 +2326,7 @@
 
 void LLMeshUploadThread::wholeModelToLLSD(LLSD& dest, bool include_textures)
 {
-<<<<<<< HEAD
-	LLSD result;
-
-	LLSD res;
-	result["folder_id"] = gInventory.findUserDefinedCategoryUUIDForType(LLFolderType::FT_OBJECT);
-	result["texture_folder_id"] = gInventory.findUserDefinedCategoryUUIDForType(LLFolderType::FT_TEXTURE);
-	result["asset_type"] = "mesh";
-	result["inventory_type"] = "object";
-	result["description"] = "(No Description)";
-	result["next_owner_mask"] = LLSD::Integer(LLFloaterPerms::getNextOwnerPerms("Uploads"));
-	result["group_mask"] = LLSD::Integer(LLFloaterPerms::getGroupPerms("Uploads"));
-	result["everyone_mask"] = LLSD::Integer(LLFloaterPerms::getEveryonePerms("Uploads"));
-
-	res["mesh_list"] = LLSD::emptyArray();
-	res["texture_list"] = LLSD::emptyArray();
-	res["instance_list"] = LLSD::emptyArray();
-	S32 mesh_num = 0;
-	S32 texture_num = 0;
-	
-	std::set<LLViewerTexture* > textures;
-	std::map<LLViewerTexture*,S32> texture_index;
-
-	std::map<LLModel*,S32> mesh_index;
-	std::string model_name;
-
-	S32 instance_num = 0;
-	
-	for (instance_map::iterator iter = mInstance.begin(); iter != mInstance.end(); ++iter)
-	{
-		LLMeshUploadData data;
-		data.mBaseModel = iter->first;
-
-		if (data.mBaseModel->mSubmodelID)
-		{
-			// These are handled below to insure correct parenting order on creation
-			// due to map walking being based on model address (aka random)
-			continue;
-		}
-
-		LLModelInstance& first_instance = *(iter->second.begin());
-		for (S32 i = 0; i < 5; i++)
-		{
-			data.mModel[i] = first_instance.mLOD[i];
-		}
-
-		if (mesh_index.find(data.mBaseModel) == mesh_index.end())
-		{
-			// Have not seen this model before - create a new mesh_list entry for it.
-			if (model_name.empty())
-			{
-				model_name = data.mBaseModel->getName();
-			}
-
-			std::stringstream ostr;
-			
-			LLModel::Decomposition& decomp =
-				data.mModel[LLModel::LOD_PHYSICS].notNull() ? 
-				data.mModel[LLModel::LOD_PHYSICS]->mPhysics : 
-				data.mBaseModel->mPhysics;
-
-			decomp.mBaseHull = mHullMap[data.mBaseModel];
-
-			LLSD mesh_header = LLModel::writeModel(
-				ostr,  
-				data.mModel[LLModel::LOD_PHYSICS],
-				data.mModel[LLModel::LOD_HIGH],
-				data.mModel[LLModel::LOD_MEDIUM],
-				data.mModel[LLModel::LOD_LOW],
-				data.mModel[LLModel::LOD_IMPOSTOR], 
-				decomp,
-				mUploadSkin,
-				mUploadJoints,
-                mLockScaleIfJointPosition,
-				false,
-				false,
-				data.mBaseModel->mSubmodelID);
-
-			data.mAssetData = ostr.str();
-			std::string str = ostr.str();
-
-			res["mesh_list"][mesh_num] = LLSD::Binary(str.begin(),str.end()); 
-			mesh_index[data.mBaseModel] = mesh_num;
-			mesh_num++;
-		}
-
-		// For all instances that use this model
-		for (instance_list::iterator instance_iter = iter->second.begin();
-			 instance_iter != iter->second.end();
-			 ++instance_iter)
-		{
-
-			LLModelInstance& instance = *instance_iter;
-		
-			LLSD instance_entry;
-		
-			for (S32 i = 0; i < 5; i++)
-			{
-				data.mModel[i] = instance.mLOD[i];
-			}
-		
-			LLVector3 pos, scale;
-			LLQuaternion rot;
-			LLMatrix4 transformation = instance.mTransform;
-			decomposeMeshMatrix(transformation,pos,rot,scale);
-			instance_entry["position"] = ll_sd_from_vector3(pos);
-			instance_entry["rotation"] = ll_sd_from_quaternion(rot);
-			instance_entry["scale"] = ll_sd_from_vector3(scale);
-		
-			instance_entry["material"] = LL_MCODE_WOOD;
-			instance_entry["physics_shape_type"] = data.mModel[LLModel::LOD_PHYSICS].notNull() ? (U8)(LLViewerObject::PHYSICS_SHAPE_PRIM) : (U8)(LLViewerObject::PHYSICS_SHAPE_CONVEX_HULL);
-			instance_entry["mesh"] = mesh_index[data.mBaseModel];
-			instance_entry["mesh_name"] = instance.mLabel;
-
-			instance_entry["face_list"] = LLSD::emptyArray();
-
-			// We want to be able to allow more than 8 materials...
-			//
-			S32 end = llmin((S32)instance.mMaterial.size(), instance.mModel->getNumVolumeFaces()) ;
-
-			for (S32 face_num = 0; face_num < end; face_num++)
-			{
-				LLImportMaterial& material = instance.mMaterial[data.mBaseModel->mMaterialList[face_num]];
-				LLSD face_entry = LLSD::emptyMap();
-
-				LLViewerFetchedTexture *texture = NULL;
-
-				if (material.mDiffuseMapFilename.size())
-				{
-					texture = FindViewerTexture(material);
-				}
-				
-				if ((texture != NULL) &&
-					(textures.find(texture) == textures.end()))
-				{
-					textures.insert(texture);
-				}
-
-				std::stringstream texture_str;
-				if (texture != NULL && include_textures && mUploadTextures)
-				{
-					if (texture->hasSavedRawImage())
-					{
-						LLImageDataLock lock(texture->getSavedRawImage());
-
-						LLPointer<LLImageJ2C> upload_file =
-							LLViewerTextureList::convertToUploadFile(texture->getSavedRawImage());
-
-						if (!upload_file.isNull() && upload_file->getDataSize())
-						{
-							texture_str.write((const char*) upload_file->getData(), upload_file->getDataSize());
-						}
-					}
-				}
-
-				if (texture != NULL &&
-					mUploadTextures &&
-					texture_index.find(texture) == texture_index.end())
-				{
-					texture_index[texture] = texture_num;
-					std::string str = texture_str.str();
-					res["texture_list"][texture_num] = LLSD::Binary(str.begin(),str.end());
-					texture_num++;
-				}
-
-				// Subset of TextureEntry fields.
-				if (texture != NULL && mUploadTextures)
-				{
-					face_entry["image"] = texture_index[texture];
-					face_entry["scales"] = 1.0;
-					face_entry["scalet"] = 1.0;
-					face_entry["offsets"] = 0.0;
-					face_entry["offsett"] = 0.0;
-					face_entry["imagerot"] = 0.0;
-				}
-				face_entry["diffuse_color"] = ll_sd_from_color4(material.mDiffuseColor);
-				face_entry["fullbright"] = material.mFullbright;
-				instance_entry["face_list"][face_num] = face_entry;
-		    }
-
-			res["instance_list"][instance_num] = instance_entry;
-			instance_num++;
-		}
-	}
-
-	for (instance_map::iterator iter = mInstance.begin(); iter != mInstance.end(); ++iter)
-	{
-		LLMeshUploadData data;
-		data.mBaseModel = iter->first;
-
-		if (!data.mBaseModel->mSubmodelID)
-		{
-			// These were handled above already...
-			//
-			continue;
-		}
-
-		LLModelInstance& first_instance = *(iter->second.begin());
-		for (S32 i = 0; i < 5; i++)
-		{
-			data.mModel[i] = first_instance.mLOD[i];
-		}
-
-		if (mesh_index.find(data.mBaseModel) == mesh_index.end())
-		{
-			// Have not seen this model before - create a new mesh_list entry for it.
-			if (model_name.empty())
-			{
-				model_name = data.mBaseModel->getName();
-			}
-
-			std::stringstream ostr;
-			
-			LLModel::Decomposition& decomp =
-				data.mModel[LLModel::LOD_PHYSICS].notNull() ? 
-				data.mModel[LLModel::LOD_PHYSICS]->mPhysics : 
-				data.mBaseModel->mPhysics;
-
-			decomp.mBaseHull = mHullMap[data.mBaseModel];
-
-			LLSD mesh_header = LLModel::writeModel(
-				ostr,  
-				data.mModel[LLModel::LOD_PHYSICS],
-				data.mModel[LLModel::LOD_HIGH],
-				data.mModel[LLModel::LOD_MEDIUM],
-				data.mModel[LLModel::LOD_LOW],
-				data.mModel[LLModel::LOD_IMPOSTOR], 
-				decomp,
-				mUploadSkin,
-				mUploadJoints,
-                mLockScaleIfJointPosition,
-				false,
-				false,
-				data.mBaseModel->mSubmodelID);
-
-			data.mAssetData = ostr.str();
-			std::string str = ostr.str();
-
-			res["mesh_list"][mesh_num] = LLSD::Binary(str.begin(),str.end()); 
-			mesh_index[data.mBaseModel] = mesh_num;
-			mesh_num++;
-		}
-
-		// For all instances that use this model
-		for (instance_list::iterator instance_iter = iter->second.begin();
-			 instance_iter != iter->second.end();
-			 ++instance_iter)
-		{
-
-			LLModelInstance& instance = *instance_iter;
-		
-			LLSD instance_entry;
-		
-			for (S32 i = 0; i < 5; i++)
-			{
-				data.mModel[i] = instance.mLOD[i];
-			}
-		
-			LLVector3 pos, scale;
-			LLQuaternion rot;
-			LLMatrix4 transformation = instance.mTransform;
-			decomposeMeshMatrix(transformation,pos,rot,scale);
-			instance_entry["position"] = ll_sd_from_vector3(pos);
-			instance_entry["rotation"] = ll_sd_from_quaternion(rot);
-			instance_entry["scale"] = ll_sd_from_vector3(scale);
-		
-			instance_entry["material"] = LL_MCODE_WOOD;
-			instance_entry["physics_shape_type"] = (U8)(LLViewerObject::PHYSICS_SHAPE_NONE);
-			instance_entry["mesh"] = mesh_index[data.mBaseModel];
-
-			instance_entry["face_list"] = LLSD::emptyArray();
-
-			// We want to be able to allow more than 8 materials...
-			//
-			S32 end = llmin((S32)instance.mMaterial.size(), instance.mModel->getNumVolumeFaces()) ;
-
-			for (S32 face_num = 0; face_num < end; face_num++)
-			{
-				LLImportMaterial& material = instance.mMaterial[data.mBaseModel->mMaterialList[face_num]];
-				LLSD face_entry = LLSD::emptyMap();
-
-				LLViewerFetchedTexture *texture = NULL;
-
-				if (material.mDiffuseMapFilename.size())
-				{
-					texture = FindViewerTexture(material);
-				}
-
-				if ((texture != NULL) &&
-					(textures.find(texture) == textures.end()))
-				{
-					textures.insert(texture);
-				}
-
-				std::stringstream texture_str;
-				if (texture != NULL && include_textures && mUploadTextures)
-				{
-					if (texture->hasSavedRawImage())
-					{
-						LLImageDataLock lock(texture->getSavedRawImage());
-
-						LLPointer<LLImageJ2C> upload_file =
-							LLViewerTextureList::convertToUploadFile(texture->getSavedRawImage());
-
-						if (!upload_file.isNull() && upload_file->getDataSize())
-						{
-							texture_str.write((const char*) upload_file->getData(), upload_file->getDataSize());
-						}
-					}
-				}
-
-				if (texture != NULL &&
-					mUploadTextures &&
-					texture_index.find(texture) == texture_index.end())
-				{
-					texture_index[texture] = texture_num;
-					std::string str = texture_str.str();
-					res["texture_list"][texture_num] = LLSD::Binary(str.begin(),str.end());
-					texture_num++;
-				}
-
-				// Subset of TextureEntry fields.
-				if (texture != NULL && mUploadTextures)
-				{
-					face_entry["image"] = texture_index[texture];
-					face_entry["scales"] = 1.0;
-					face_entry["scalet"] = 1.0;
-					face_entry["offsets"] = 0.0;
-					face_entry["offsett"] = 0.0;
-					face_entry["imagerot"] = 0.0;
-				}
-				face_entry["diffuse_color"] = ll_sd_from_color4(material.mDiffuseColor);
-				face_entry["fullbright"] = material.mFullbright;
-				instance_entry["face_list"][face_num] = face_entry;
-		    }
-
-			res["instance_list"][instance_num] = instance_entry;
-			instance_num++;
-		}
-	}
-
-	if (model_name.empty()) model_name = "mesh model";
-	result["name"] = model_name;
-	res["metric"] = "MUT_Unspecified";
-	result["asset_resources"] = res;
-	dump_llsd_to_file(result,make_dump_name("whole_model_",dump_num));
-
-	dest = result;
-}
-=======
     LLSD result;
->>>>>>> c06fb4e0
 
     LLSD res;
     result["folder_id"] = gInventory.findUserDefinedCategoryUUIDForType(LLFolderType::FT_OBJECT);
@@ -3002,8 +2398,8 @@
                 mUploadSkin,
                 mUploadJoints,
                 mLockScaleIfJointPosition,
-                FALSE,
-                FALSE,
+                false,
+                false,
                 data.mBaseModel->mSubmodelID);
 
             data.mAssetData = ostr.str();
@@ -3069,16 +2465,18 @@
                 std::stringstream texture_str;
                 if (texture != NULL && include_textures && mUploadTextures)
                 {
-                    if(texture->hasSavedRawImage())
+                    if (texture->hasSavedRawImage())
                     {
+                        LLImageDataLock lock(texture->getSavedRawImage());
+
                         LLPointer<LLImageJ2C> upload_file =
                             LLViewerTextureList::convertToUploadFile(texture->getSavedRawImage());
 
                         if (!upload_file.isNull() && upload_file->getDataSize())
                         {
-                        texture_str.write((const char*) upload_file->getData(), upload_file->getDataSize());
+                            texture_str.write((const char*) upload_file->getData(), upload_file->getDataSize());
+                        }
                     }
-                }
                 }
 
                 if (texture != NULL &&
@@ -3157,8 +2555,8 @@
                 mUploadSkin,
                 mUploadJoints,
                 mLockScaleIfJointPosition,
-                FALSE,
-                FALSE,
+                false,
+                false,
                 data.mBaseModel->mSubmodelID);
 
             data.mAssetData = ostr.str();
@@ -3223,16 +2621,18 @@
                 std::stringstream texture_str;
                 if (texture != NULL && include_textures && mUploadTextures)
                 {
-                    if(texture->hasSavedRawImage())
+                    if (texture->hasSavedRawImage())
                     {
+                        LLImageDataLock lock(texture->getSavedRawImage());
+
                         LLPointer<LLImageJ2C> upload_file =
                             LLViewerTextureList::convertToUploadFile(texture->getSavedRawImage());
 
                         if (!upload_file.isNull() && upload_file->getDataSize())
                         {
-                        texture_str.write((const char*) upload_file->getData(), upload_file->getDataSize());
+                            texture_str.write((const char*) upload_file->getData(), upload_file->getDataSize());
+                        }
                     }
-                }
                 }
 
                 if (texture != NULL &&
@@ -5182,13 +4582,8 @@
                                              LLQuaternion& result_rot,
                                              LLVector3& result_scale)
 {
-<<<<<<< HEAD
-	// check for reflection
-	bool reflected = (transformation.determinant() < 0);
-=======
     // check for reflection
-    BOOL reflected = (transformation.determinant() < 0);
->>>>>>> c06fb4e0
+    bool reflected = (transformation.determinant() < 0);
 
     // compute position
     LLVector3 position = LLVector3(0, 0, 0) * transformation;
