/**
 * @file llmeshrepository.cpp
 * @brief Mesh repository implementation.
 *
 * $LicenseInfo:firstyear=2005&license=viewerlgpl$
 * Second Life Viewer Source Code
 * Copyright (C) 2010-2014, Linden Research, Inc.
 * 
 * This library is free software; you can redistribute it and/or
 * modify it under the terms of the GNU Lesser General Public
 * License as published by the Free Software Foundation;
 * version 2.1 of the License only.
 * 
 * This library is distributed in the hope that it will be useful,
 * but WITHOUT ANY WARRANTY; without even the implied warranty of
 * MERCHANTABILITY or FITNESS FOR A PARTICULAR PURPOSE.  See the GNU
 * Lesser General Public License for more details.
 * 
 * You should have received a copy of the GNU Lesser General Public
 * License along with this library; if not, write to the Free Software
 * Foundation, Inc., 51 Franklin Street, Fifth Floor, Boston, MA  02110-1301  USA
 * 
 * Linden Research, Inc., 945 Battery Street, San Francisco, CA  94111  USA
 * $/LicenseInfo$
 */

#include "llviewerprecompiledheaders.h"

#include "llapr.h"
#include "apr_portable.h"
#include "apr_pools.h"
#include "apr_dso.h"
#include "llhttpconstants.h"
#include "llmeshrepository.h"

#include "llagent.h"
#include "llappviewer.h"
#include "llbufferstream.h"
#include "llcallbacklist.h"
#include "lldatapacker.h"
#include "lldeadmantimer.h"
#include "llfloatermodelpreview.h"
#include "llfloaterperms.h"
#include "llimagej2c.h"
#include "llhost.h"
#include "llmath.h"
#include "llnotificationsutil.h"
#include "llsd.h"
#include "llsdutil_math.h"
#include "llsdserialize.h"
#include "llthread.h"
#include "llfilesystem.h"
#include "llviewercontrol.h"
#include "llviewerinventory.h"
#include "llviewermenufile.h"
#include "llviewermessage.h"
#include "llviewerobjectlist.h"
#include "llviewerregion.h"
#include "llviewertexturelist.h"
#include "llvolume.h"
#include "llvolumemgr.h"
#include "llvovolume.h"
#include "llworld.h"
#include "material_codes.h"
#include "pipeline.h"
#include "llinventorymodel.h"
#include "llfoldertype.h"
#include "llviewerparcelmgr.h"
#include "lluploadfloaterobservers.h"
#include "bufferarray.h"
#include "bufferstream.h"
#include "llfasttimer.h"
#include "llcorehttputil.h"
#include "lltrans.h"
#include "llstatusbar.h"
#include "llinventorypanel.h"
#include "lluploaddialog.h"
#include "llfloaterreg.h"

#include "boost/iostreams/device/array.hpp"
#include "boost/iostreams/stream.hpp"
#include "boost/lexical_cast.hpp"

#ifndef LL_WINDOWS
#include "netdb.h"
#endif


// Purpose
//
//   The purpose of this module is to provide access between the viewer
//   and the asset system as regards to mesh objects.
//
//   * High-throughput download of mesh assets from servers while
//     following best industry practices for network profile.
//   * Reliable expensing and upload of new mesh assets.
//   * Recovery and retry from errors when appropriate.
//   * Decomposition of mesh assets for preview and uploads.
//   * And most important:  all of the above without exposing the
//     main thread to stalls due to deep processing or thread
//     locking actions.  In particular, the following operations
//     on LLMeshRepository are very averse to any stalls:
//     * loadMesh
//     * search in mMeshHeader (For structural details, see:
//       http://wiki.secondlife.com/wiki/Mesh/Mesh_Asset_Format)
//     * notifyLoadedMeshes
//     * getSkinInfo
//
// Threads
//
//   main     Main rendering thread, very sensitive to locking and other stalls
//   repo     Overseeing worker thread associated with the LLMeshRepoThread class
//   decom    Worker thread for mesh decomposition requests
//   core     HTTP worker thread:  does the work but doesn't intrude here
//   uploadN  0-N temporary mesh upload threads (0-1 in practice)
//
// Sequence of Operations
//
//   What follows is a description of the retrieval of one LOD for
//   a new mesh object.  Work is performed by a series of short, quick
//   actions distributed over a number of threads.  Each is meant
//   to proceed without stalling and the whole forms a deep request
//   pipeline to achieve throughput.  Ellipsis indicates a return
//   or break in processing which is resumed elsewhere.
//
//         main thread         repo thread (run() method)
//
//         loadMesh() invoked to request LOD
//           append LODRequest to mPendingRequests
//         ...
//         other mesh requests may be made
//         ...
//         notifyLoadedMeshes() invoked to stage work
//           append HeaderRequest to mHeaderReqQ
//         ...
//                             scan mHeaderReqQ
//                             issue 4096-byte GET for header
//                             ...
//                             onCompleted() invoked for GET
//                               data copied
//                               headerReceived() invoked
//                                 LLSD parsed
//                                 mMeshHeader updated
//                                 scan mPendingLOD for LOD request
//                                 push LODRequest to mLODReqQ
//                             ...
//                             scan mLODReqQ
//                             fetchMeshLOD() invoked
//                               issue Byte-Range GET for LOD
//                             ...
//                             onCompleted() invoked for GET
//                               data copied
//                               lodReceived() invoked
//                                 unpack data into LLVolume
//                                 append LoadedMesh to mLoadedQ
//                             ...
//         notifyLoadedMeshes() invoked again
//           scan mLoadedQ
//           notifyMeshLoaded() for LOD
//             setMeshAssetLoaded() invoked for system volume
//             notifyMeshLoaded() invoked for each interested object
//         ...
//
// Mutexes
//
//   LLMeshRepository::mMeshMutex
//   LLMeshRepoThread::mMutex
//   LLMeshRepoThread::mHeaderMutex
//   LLMeshRepoThread::mSignal (LLCondition)
//   LLPhysicsDecomp::mSignal (LLCondition)
//   LLPhysicsDecomp::mMutex
//   LLMeshUploadThread::mMutex
//
// Mutex Order Rules
//
//   1.  LLMeshRepoThread::mMutex before LLMeshRepoThread::mHeaderMutex
//   2.  LLMeshRepository::mMeshMutex before LLMeshRepoThread::mMutex
//   (There are more rules, haven't been extracted.)
//
// Data Member Access/Locking
//
//   Description of how shared access to static and instance data
//   members is performed.  Each member is followed by the name of
//   the mutex, if any, covering the data and then a list of data
//   access models each of which is a triplet of the following form:
//
//     {ro, wo, rw}.{main, repo, any}.{mutex, none}
//     Type of access:  read-only, write-only, read-write.
//     Accessing thread or 'any'
//     Relevant mutex held during access (several may be held) or 'none'
//
//   A careful eye will notice some unsafe operations.  Many of these
//   have an alibi of some form.  Several types of alibi are identified
//   and listed here:
//
//     [0]  No alibi.  Probably unsafe.
//     [1]  Single-writer, self-consistent readers.  Old data must
//          be tolerated by any reader but data will come true eventually.
//     [2]  Like [1] but provides a hint about thread state.  These
//          may be unsafe.
//     [3]  empty() check outside of lock.  Can me made safish when
//          done in double-check lock style.  But this depends on
//          std:: implementation and memory model.
//     [4]  Appears to be covered by a mutex but doesn't need one.
//     [5]  Read of a double-checked lock.
//
//   So, in addition to documentation, take this as a to-do/review
//   list and see if you can improve things.  For porters to non-x86
//   architectures, the weaker memory models will make these platforms
//   probabilistically more susceptible to hitting race conditions.
//   True here and in other multi-thread code such as texture fetching.
//   (Strong memory models make weak programmers.  Weak memory models
//   make strong programmers.  Ref:  arm, ppc, mips, alpha)
//
//   LLMeshRepository:
//
//     sBytesReceived                  none            rw.repo.none, ro.main.none [1]
//     sMeshRequestCount               "
//     sHTTPRequestCount               "
//     sHTTPLargeRequestCount          "
//     sHTTPRetryCount                 "
//     sHTTPErrorCount                 "
//     sLODPending                     mMeshMutex [4]  rw.main.mMeshMutex
//     sLODProcessing                  Repo::mMutex    rw.any.Repo::mMutex
//     sCacheBytesRead                 none            rw.repo.none, ro.main.none [1]
//     sCacheBytesWritten              "
//     sCacheReads                     "
//     sCacheWrites                    "
//     mLoadingMeshes                  mMeshMutex [4]  rw.main.none, rw.any.mMeshMutex
//     mSkinMap                        none            rw.main.none
//     mDecompositionMap               none            rw.main.none
//     mPendingRequests                mMeshMutex [4]  rw.main.mMeshMutex
//     mLoadingSkins                   mMeshMutex [4]  rw.main.mMeshMutex
//     mPendingSkinRequests            mMeshMutex [4]  rw.main.mMeshMutex
//     mLoadingDecompositions          mMeshMutex [4]  rw.main.mMeshMutex
//     mPendingDecompositionRequests   mMeshMutex [4]  rw.main.mMeshMutex
//     mLoadingPhysicsShapes           mMeshMutex [4]  rw.main.mMeshMutex
//     mPendingPhysicsShapeRequests    mMeshMutex [4]  rw.main.mMeshMutex
//     mUploads                        none            rw.main.none (upload thread accessing objects)
//     mUploadWaitList                 none            rw.main.none (upload thread accessing objects)
//     mInventoryQ                     mMeshMutex [4]  rw.main.mMeshMutex, ro.main.none [5]
//     mUploadErrorQ                   mMeshMutex      rw.main.mMeshMutex, rw.any.mMeshMutex
//     mGetMeshVersion                 none            rw.main.none
//
//   LLMeshRepoThread:
//
//     sActiveHeaderRequests    mMutex        rw.any.mMutex, ro.repo.none [1]
//     sActiveLODRequests       mMutex        rw.any.mMutex, ro.repo.none [1]
//     sMaxConcurrentRequests   mMutex        wo.main.none, ro.repo.none, ro.main.mMutex
//     mMeshHeader              mHeaderMutex  rw.repo.mHeaderMutex, ro.main.mHeaderMutex, ro.main.none [0]
//     mSkinRequests            mMutex        rw.repo.mMutex, ro.repo.none [5]
//     mSkinInfoQ               mMutex        rw.repo.mMutex, rw.main.mMutex [5] (was:  [0])
//     mDecompositionRequests   mMutex        rw.repo.mMutex, ro.repo.none [5]
//     mPhysicsShapeRequests    mMutex        rw.repo.mMutex, ro.repo.none [5]
//     mDecompositionQ          mMutex        rw.repo.mMutex, rw.main.mMutex [5] (was:  [0])
//     mHeaderReqQ              mMutex        ro.repo.none [5], rw.repo.mMutex, rw.any.mMutex
//     mLODReqQ                 mMutex        ro.repo.none [5], rw.repo.mMutex, rw.any.mMutex
//     mUnavailableQ            mMutex        rw.repo.none [0], ro.main.none [5], rw.main.mMutex
//     mLoadedQ                 mMutex        rw.repo.mMutex, ro.main.none [5], rw.main.mMutex
//     mPendingLOD              mMutex        rw.repo.mMutex, rw.any.mMutex
//     mGetMeshCapability       mMutex        rw.main.mMutex, ro.repo.mMutex (was:  [0])
//     mGetMesh2Capability      mMutex        rw.main.mMutex, ro.repo.mMutex (was:  [0])
//     mGetMeshVersion          mMutex        rw.main.mMutex, ro.repo.mMutex
//     mHttp*                   none          rw.repo.none
//
//   LLMeshUploadThread:
//
//     mDiscarded               mMutex        rw.main.mMutex, ro.uploadN.none [1]
//     ... more ...
//
// QA/Development Testing
//
//   Debug variable 'MeshUploadFakeErrors' takes a mask of bits that will
//   simulate an error on fee query or upload.  Defined bits are:
//
//   0x01            Simulate application error on fee check reading
//                   response body from file "fake_upload_error.xml"
//   0x02            Same as 0x01 but for actual upload attempt.
//   0x04            Simulate a transport problem on fee check with a
//                   locally-generated 500 status.
//   0x08            As with 0x04 but for the upload operation.
//
//   For major changes, see the LL_MESH_FASTTIMER_ENABLE below and
//   instructions for looking for frame stalls using fast timers.
//
// *TODO:  Work list for followup actions:
//   * Review anything marked as unsafe above, verify if there are real issues.
//   * See if we can put ::run() into a hard sleep.  May not actually perform better
//     than the current scheme so be prepared for disappointment.  You'll likely
//     need to introduce a condition variable class that references a mutex in
//     methods rather than derives from mutex which isn't correct.
//   * On upload failures, make more information available to the alerting
//     dialog.  Get the structured information going into the log into a
//     tree there.
//   * Header parse failures come without much explanation.  Elaborate.
//   * Work queue for uploads?  Any need for this or is the current scheme good
//     enough?
//   * Move data structures holding mesh data used by main thread into main-
//     thread-only access so that no locking is needed.  May require duplication
//     of some data so that worker thread has a minimal data set to guide
//     operations.
//
// --------------------------------------------------------------------------
//                    Development/Debug/QA Tools
//
// Enable here or in build environment to get fasttimer data on mesh fetches.
//
// Typically, this is used to perform A/B testing using the
// fasttimer console (shift-ctrl-9).  This is done by looking
// for stalls due to lock contention between the main thread
// and the repository and HTTP code.  In a release viewer,
// these appear as ping-time or worse spikes in frame time.
// With this instrumentation enabled, a stall will appear
// under the 'Mesh Fetch' timer which will be either top-level
// or under 'Render' time.

static LLFastTimer::DeclareTimer FTM_MESH_FETCH("Mesh Fetch");

// Random failure testing for development/QA.
//
// Set the MESH_*_FAILED macros to either 'false' or to
// an invocation of MESH_RANDOM_NTH_TRUE() with some
// suitable number.  In production, all must be false.
//
// Example:
// #define	MESH_HTTP_RESPONSE_FAILED				MESH_RANDOM_NTH_TRUE(9)

// 1-in-N calls will test true
#define	MESH_RANDOM_NTH_TRUE(_N)				( ll_rand(S32(_N)) == 0 )

#define	MESH_HTTP_RESPONSE_FAILED				false
#define	MESH_HEADER_PROCESS_FAILED				false
#define	MESH_LOD_PROCESS_FAILED					false
#define	MESH_SKIN_INFO_PROCESS_FAILED			false
#define	MESH_DECOMP_PROCESS_FAILED				false
#define MESH_PHYS_SHAPE_PROCESS_FAILED			false

// --------------------------------------------------------------------------


LLMeshRepository gMeshRepo;

const S32 MESH_HEADER_SIZE = 4096;                      // Important:  assumption is that headers fit in this space


const S32 REQUEST2_HIGH_WATER_MIN = 32;					// Limits for GetMesh2 regions
const S32 REQUEST2_HIGH_WATER_MAX = 100;
const S32 REQUEST2_LOW_WATER_MIN = 16;
const S32 REQUEST2_LOW_WATER_MAX = 50;

const U32 LARGE_MESH_FETCH_THRESHOLD = 1U << 21;		// Size at which requests goes to narrow/slow queue
const long SMALL_MESH_XFER_TIMEOUT = 120L;				// Seconds to complete xfer, small mesh downloads
const long LARGE_MESH_XFER_TIMEOUT = 600L;				// Seconds to complete xfer, large downloads

const U32 DOWNLOAD_RETRY_LIMIT = 8;
const F32 DOWNLOAD_RETRY_DELAY = 0.5f; // seconds

// Would normally like to retry on uploads as some
// retryable failures would be recoverable.  Unfortunately,
// the mesh service is using 500 (retryable) rather than
// 400/bad request (permanent) for a bad payload and
// retrying that just leads to revocation of the one-shot
// cap which then produces a 404 on retry destroying some
// (occasionally) useful error information.  We'll leave
// upload retries to the user as in the past.  SH-4667.
const long UPLOAD_RETRY_LIMIT = 0L;

// Maximum mesh version to support.  Three least significant digits are reserved for the minor version, 
// with major version changes indicating a format change that is not backwards compatible and should not
// be parsed by viewers that don't specifically support that version. For example, if the integer "1" is 
// present, the version is 0.001. A viewer that can parse version 0.001 can also parse versions up to 0.999, 
// but not 1.0 (integer 1000).
// See wiki at https://wiki.secondlife.com/wiki/Mesh/Mesh_Asset_Format
const S32 MAX_MESH_VERSION = 999;

U32 LLMeshRepository::sBytesReceived = 0;
U32 LLMeshRepository::sMeshRequestCount = 0;
U32 LLMeshRepository::sHTTPRequestCount = 0;
U32 LLMeshRepository::sHTTPLargeRequestCount = 0;
U32 LLMeshRepository::sHTTPRetryCount = 0;
U32 LLMeshRepository::sHTTPErrorCount = 0;
U32 LLMeshRepository::sLODProcessing = 0;
U32 LLMeshRepository::sLODPending = 0;

U32 LLMeshRepository::sCacheBytesRead = 0;
U32 LLMeshRepository::sCacheBytesWritten = 0;
U32 LLMeshRepository::sCacheBytesHeaders = 0;
U32 LLMeshRepository::sCacheBytesSkins = 0;
U32 LLMeshRepository::sCacheBytesDecomps = 0;
U32 LLMeshRepository::sCacheReads = 0;
U32 LLMeshRepository::sCacheWrites = 0;
U32 LLMeshRepository::sMaxLockHoldoffs = 0;
	
LLDeadmanTimer LLMeshRepository::sQuiescentTimer(15.0, false);	// true -> gather cpu metrics

namespace {
    // The NoOpDeletor is used when passing certain objects (generally the LLMeshUploadThread) 
    // in a smart pointer below for passage into the LLCore::Http libararies.  
    // When the smart pointer is destroyed,  no action will be taken since we 
    // do not in these cases want the object to be destroyed at the end of the call.
    // 
    // *NOTE$: Yes! It is "Deletor" 
    // http://english.stackexchange.com/questions/4733/what-s-the-rule-for-adding-er-vs-or-when-nouning-a-verb
    // "delete" derives from Latin "deletus"

    void NoOpDeletor(LLCore::HttpHandler *)
    { /*NoOp*/ }
}

static S32 dump_num = 0;
std::string make_dump_name(std::string prefix, S32 num)
{
	return prefix + boost::lexical_cast<std::string>(num) + std::string(".xml");
}
void dump_llsd_to_file(const LLSD& content, std::string filename);
LLSD llsd_from_file(std::string filename);

const std::string header_lod[] = 
{
	"lowest_lod",
	"low_lod",
	"medium_lod",
	"high_lod"
};
const char * const LOG_MESH = "Mesh";

// Static data and functions to measure mesh load
// time metrics for a new region scene.
static unsigned int metrics_teleport_start_count = 0;
boost::signals2::connection metrics_teleport_started_signal;
static void teleport_started();

void on_new_single_inventory_upload_complete(
    LLAssetType::EType asset_type,
    LLInventoryType::EType inventory_type,
    const std::string inventory_type_string,
    const LLUUID& item_folder_id,
    const std::string& item_name,
    const std::string& item_description,
    const LLSD& server_response,
    S32 upload_price);


//get the number of bytes resident in memory for given volume
U32 get_volume_memory_size(const LLVolume* volume)
{
	U32 indices = 0;
	U32 vertices = 0;

	for (U32 i = 0; i < volume->getNumVolumeFaces(); ++i)
	{
		const LLVolumeFace& face = volume->getVolumeFace(i);
		indices += face.mNumIndices;
		vertices += face.mNumVertices;
	}


	return indices*2+vertices*11+sizeof(LLVolume)+sizeof(LLVolumeFace)*volume->getNumVolumeFaces();
}

void get_vertex_buffer_from_mesh(LLCDMeshData& mesh, LLModel::PhysicsMesh& res, F32 scale = 1.f)
{
	res.mPositions.clear();
	res.mNormals.clear();
	
	const F32* v = mesh.mVertexBase;

	if (mesh.mIndexType == LLCDMeshData::INT_16)
	{
		U16* idx = (U16*) mesh.mIndexBase;
		for (S32 j = 0; j < mesh.mNumTriangles; ++j)
		{ 
			F32* mp0 = (F32*) ((U8*)v+idx[0]*mesh.mVertexStrideBytes);
			F32* mp1 = (F32*) ((U8*)v+idx[1]*mesh.mVertexStrideBytes);
			F32* mp2 = (F32*) ((U8*)v+idx[2]*mesh.mVertexStrideBytes);

			idx = (U16*) (((U8*)idx)+mesh.mIndexStrideBytes);
			
			LLVector3 v0(mp0);
			LLVector3 v1(mp1);
			LLVector3 v2(mp2);

			LLVector3 n = (v1-v0)%(v2-v0);
			n.normalize();

			res.mPositions.push_back(v0*scale);
			res.mPositions.push_back(v1*scale);
			res.mPositions.push_back(v2*scale);

			res.mNormals.push_back(n);
			res.mNormals.push_back(n);
			res.mNormals.push_back(n);			
		}
	}
	else
	{
		U32* idx = (U32*) mesh.mIndexBase;
		for (S32 j = 0; j < mesh.mNumTriangles; ++j)
		{ 
			F32* mp0 = (F32*) ((U8*)v+idx[0]*mesh.mVertexStrideBytes);
			F32* mp1 = (F32*) ((U8*)v+idx[1]*mesh.mVertexStrideBytes);
			F32* mp2 = (F32*) ((U8*)v+idx[2]*mesh.mVertexStrideBytes);

			idx = (U32*) (((U8*)idx)+mesh.mIndexStrideBytes);
			
			LLVector3 v0(mp0);
			LLVector3 v1(mp1);
			LLVector3 v2(mp2);

			LLVector3 n = (v1-v0)%(v2-v0);
			n.normalize();

			res.mPositions.push_back(v0*scale);
			res.mPositions.push_back(v1*scale);
			res.mPositions.push_back(v2*scale);

			res.mNormals.push_back(n);
			res.mNormals.push_back(n);
			res.mNormals.push_back(n);			
		}
	}
}

void RequestStats::updateTime()
{
    U32 modifier = 1 << mRetries; // before ++
    mRetries++;
    mTimer.reset();
    mTimer.setTimerExpirySec(DOWNLOAD_RETRY_DELAY * (F32)modifier); // up to 32s, 64 total wait
}

bool RequestStats::canRetry() const
{
    return mRetries < DOWNLOAD_RETRY_LIMIT;
}

bool RequestStats::isDelayed() const
{
    return mTimer.getStarted() && !mTimer.hasExpired();
}

LLViewerFetchedTexture* LLMeshUploadThread::FindViewerTexture(const LLImportMaterial& material)
{
	LLPointer< LLViewerFetchedTexture > * ppTex = static_cast< LLPointer< LLViewerFetchedTexture > * >(material.mOpaqueData);
	return ppTex ? (*ppTex).get() : NULL;
}

volatile S32 LLMeshRepoThread::sActiveHeaderRequests = 0;
volatile S32 LLMeshRepoThread::sActiveLODRequests = 0;
U32	LLMeshRepoThread::sMaxConcurrentRequests = 1;
S32 LLMeshRepoThread::sRequestLowWater = REQUEST2_LOW_WATER_MIN;
S32 LLMeshRepoThread::sRequestHighWater = REQUEST2_HIGH_WATER_MIN;
S32 LLMeshRepoThread::sRequestWaterLevel = 0;

// Base handler class for all mesh users of llcorehttp.
// This is roughly equivalent to a Responder class in
// traditional LL code.  The base is going to perform
// common response/data handling in the inherited
// onCompleted() method.  Derived classes, one for each
// type of HTTP action, define processData() and
// processFailure() methods to customize handling and
// error messages.
//
// LLCore::HttpHandler
//   LLMeshHandlerBase
//     LLMeshHeaderHandler
//     LLMeshLODHandler
//     LLMeshSkinInfoHandler
//     LLMeshDecompositionHandler
//     LLMeshPhysicsShapeHandler
//   LLMeshUploadThread

class LLMeshHandlerBase : public LLCore::HttpHandler,
    public boost::enable_shared_from_this<LLMeshHandlerBase>
{
public:
    typedef boost::shared_ptr<LLMeshHandlerBase> ptr_t;

	LOG_CLASS(LLMeshHandlerBase);
	LLMeshHandlerBase(U32 offset, U32 requested_bytes)
		: LLCore::HttpHandler(),
		  mMeshParams(),
		  mProcessed(false),
		  mHttpHandle(LLCORE_HTTP_HANDLE_INVALID),
		  mOffset(offset),
		  mRequestedBytes(requested_bytes)
		{}

	virtual ~LLMeshHandlerBase()
		{}

protected:
	LLMeshHandlerBase(const LLMeshHandlerBase &);				// Not defined
	void operator=(const LLMeshHandlerBase &);					// Not defined
	
public:
	virtual void onCompleted(LLCore::HttpHandle handle, LLCore::HttpResponse * response);
	virtual void processData(LLCore::BufferArray * body, S32 body_offset, U8 * data, S32 data_size) = 0;
	virtual void processFailure(LLCore::HttpStatus status) = 0;
	
public:
	LLVolumeParams mMeshParams;
	bool mProcessed;
	LLCore::HttpHandle mHttpHandle;
	U32 mOffset;
	U32 mRequestedBytes;
};


// Subclass for header fetches.
//
// Thread:  repo
class LLMeshHeaderHandler : public LLMeshHandlerBase
{
public:
	LOG_CLASS(LLMeshHeaderHandler);
	LLMeshHeaderHandler(const LLVolumeParams & mesh_params, U32 offset, U32 requested_bytes)
		: LLMeshHandlerBase(offset, requested_bytes)
	{
		mMeshParams = mesh_params;
		LLMeshRepoThread::incActiveHeaderRequests();
	}
	virtual ~LLMeshHeaderHandler();

protected:
	LLMeshHeaderHandler(const LLMeshHeaderHandler &);			// Not defined
	void operator=(const LLMeshHeaderHandler &);				// Not defined
	
public:
	virtual void processData(LLCore::BufferArray * body, S32 body_offset, U8 * data, S32 data_size);
	virtual void processFailure(LLCore::HttpStatus status);
};


// Subclass for LOD fetches.
//
// Thread:  repo
class LLMeshLODHandler : public LLMeshHandlerBase
{
public:
	LOG_CLASS(LLMeshLODHandler);
	LLMeshLODHandler(const LLVolumeParams & mesh_params, S32 lod, U32 offset, U32 requested_bytes)
		: LLMeshHandlerBase(offset, requested_bytes),
		  mLOD(lod)
	{
			mMeshParams = mesh_params;
			LLMeshRepoThread::incActiveLODRequests();
		}
	virtual ~LLMeshLODHandler();
	
protected:
	LLMeshLODHandler(const LLMeshLODHandler &);					// Not defined
	void operator=(const LLMeshLODHandler &);					// Not defined
	
public:
	virtual void processData(LLCore::BufferArray * body, S32 body_offset, U8 * data, S32 data_size);
	virtual void processFailure(LLCore::HttpStatus status);

public:
	S32 mLOD;
};


// Subclass for skin info fetches.
//
// Thread:  repo
class LLMeshSkinInfoHandler : public LLMeshHandlerBase
{
public:
	LOG_CLASS(LLMeshSkinInfoHandler);
	LLMeshSkinInfoHandler(const LLUUID& id, U32 offset, U32 requested_bytes)
		: LLMeshHandlerBase(offset, requested_bytes),
		  mMeshID(id)
	{}
	virtual ~LLMeshSkinInfoHandler();

protected:
	LLMeshSkinInfoHandler(const LLMeshSkinInfoHandler &);		// Not defined
	void operator=(const LLMeshSkinInfoHandler &);				// Not defined

public:
	virtual void processData(LLCore::BufferArray * body, S32 body_offset, U8 * data, S32 data_size);
	virtual void processFailure(LLCore::HttpStatus status);

public:
	LLUUID mMeshID;
};


// Subclass for decomposition fetches.
//
// Thread:  repo
class LLMeshDecompositionHandler : public LLMeshHandlerBase
{
public:
	LOG_CLASS(LLMeshDecompositionHandler);
	LLMeshDecompositionHandler(const LLUUID& id, U32 offset, U32 requested_bytes)
		: LLMeshHandlerBase(offset, requested_bytes),
		  mMeshID(id)
	{}
	virtual ~LLMeshDecompositionHandler();

protected:
	LLMeshDecompositionHandler(const LLMeshDecompositionHandler &);		// Not defined
	void operator=(const LLMeshDecompositionHandler &);					// Not defined

public:
	virtual void processData(LLCore::BufferArray * body, S32 body_offset, U8 * data, S32 data_size);
	virtual void processFailure(LLCore::HttpStatus status);

public:
	LLUUID mMeshID;
};


// Subclass for physics shape fetches.
//
// Thread:  repo
class LLMeshPhysicsShapeHandler : public LLMeshHandlerBase
{
public:
	LOG_CLASS(LLMeshPhysicsShapeHandler);
	LLMeshPhysicsShapeHandler(const LLUUID& id, U32 offset, U32 requested_bytes)
		: LLMeshHandlerBase(offset, requested_bytes),
		  mMeshID(id)
	{}
	virtual ~LLMeshPhysicsShapeHandler();

protected:
	LLMeshPhysicsShapeHandler(const LLMeshPhysicsShapeHandler &);	// Not defined
	void operator=(const LLMeshPhysicsShapeHandler &);				// Not defined

public:
	virtual void processData(LLCore::BufferArray * body, S32 body_offset, U8 * data, S32 data_size);
	virtual void processFailure(LLCore::HttpStatus status);

public:
	LLUUID mMeshID;
};


void log_upload_error(LLCore::HttpStatus status, const LLSD& content,
					  const char * const stage, const std::string & model_name)
{
	// Add notification popup.
	LLSD args;
	std::string message = content["error"]["message"].asString();
	std::string identifier = content["error"]["identifier"].asString();
	args["MESSAGE"] = message;
	args["IDENTIFIER"] = identifier;
	args["LABEL"] = model_name;

	// Log details.
	LL_WARNS(LOG_MESH) << "Error in stage:  " << stage
					   << ", Reason:  " << status.toString()
					   << " (" << status.toTerseString() << ")" << LL_ENDL;

	std::ostringstream details;
	typedef std::set<std::string> mav_errors_set_t;
	mav_errors_set_t mav_errors;

	if (content.has("error"))
	{
		const LLSD& err = content["error"];
		LL_WARNS(LOG_MESH) << "error: " << err << LL_ENDL;
		LL_WARNS(LOG_MESH) << "  mesh upload failed, stage '" << stage
						   << "', error '" << err["error"].asString()
						   << "', message '" << err["message"].asString()
						   << "', id '" << err["identifier"].asString()
						   << "'" << LL_ENDL;

		if (err.has("errors"))
		{
			details << std::endl << std::endl;

			S32 error_num = 0;
			const LLSD& err_list = err["errors"];
			for (LLSD::array_const_iterator it = err_list.beginArray();
				 it != err_list.endArray();
				 ++it)
			{
				const LLSD& err_entry = *it;
				std::string message = err_entry["message"];

				if (message.length() > 0)
				{
					mav_errors.insert(message);
				}

				LL_WARNS(LOG_MESH) << "  error[" << error_num << "]:" << LL_ENDL;
				for (LLSD::map_const_iterator map_it = err_entry.beginMap();
					 map_it != err_entry.endMap();
					 ++map_it)
				{
					LL_WARNS(LOG_MESH) << "    " << map_it->first << ":  "
									   << map_it->second << LL_ENDL;
				}
				error_num++;
			}
		}
	}
	else
	{
		LL_WARNS(LOG_MESH) << "Bad response to mesh request, no additional error information available." << LL_ENDL;
	}
	
	mav_errors_set_t::iterator mav_errors_it = mav_errors.begin();
	for (; mav_errors_it != mav_errors.end(); ++mav_errors_it)
	{
		std::string mav_details = "Mav_Details_" + *mav_errors_it;
		details << "Message: '" << *mav_errors_it << "': " << LLTrans::getString(mav_details) << std::endl << std::endl;
	}

	std::string details_str = details.str();
	if (details_str.length() > 0)
	{
		args["DETAILS"] = details_str;
	}

	gMeshRepo.uploadError(args);
}

LLMeshRepoThread::LLMeshRepoThread()
: LLThread("mesh repo"),
  mHttpRequest(NULL),
  mHttpOptions(),
  mHttpLargeOptions(),
  mHttpHeaders(),
  mHttpPolicyClass(LLCore::HttpRequest::DEFAULT_POLICY_ID),
  mHttpLargePolicyClass(LLCore::HttpRequest::DEFAULT_POLICY_ID)
{
	LLAppCoreHttp & app_core_http(LLAppViewer::instance()->getAppCoreHttp());

	mMutex = new LLMutex();
	mHeaderMutex = new LLMutex();
	mSignal = new LLCondition();
	mHttpRequest = new LLCore::HttpRequest;
	mHttpOptions = LLCore::HttpOptions::ptr_t(new LLCore::HttpOptions);
	mHttpOptions->setTransferTimeout(SMALL_MESH_XFER_TIMEOUT);
	mHttpOptions->setUseRetryAfter(gSavedSettings.getBOOL("MeshUseHttpRetryAfter"));
	mHttpLargeOptions = LLCore::HttpOptions::ptr_t(new LLCore::HttpOptions);
	mHttpLargeOptions->setTransferTimeout(LARGE_MESH_XFER_TIMEOUT);
	mHttpLargeOptions->setUseRetryAfter(gSavedSettings.getBOOL("MeshUseHttpRetryAfter"));
	mHttpHeaders = LLCore::HttpHeaders::ptr_t(new LLCore::HttpHeaders);
	mHttpHeaders->append(HTTP_OUT_HEADER_ACCEPT, HTTP_CONTENT_VND_LL_MESH);
	mHttpPolicyClass = app_core_http.getPolicy(LLAppCoreHttp::AP_MESH2);
	mHttpLargePolicyClass = app_core_http.getPolicy(LLAppCoreHttp::AP_LARGE_MESH);
}


LLMeshRepoThread::~LLMeshRepoThread()
{
	LL_INFOS(LOG_MESH) << "Small GETs issued:  " << LLMeshRepository::sHTTPRequestCount
					   << ", Large GETs issued:  " << LLMeshRepository::sHTTPLargeRequestCount
					   << ", Max Lock Holdoffs:  " << LLMeshRepository::sMaxLockHoldoffs
					   << LL_ENDL;

	mHttpRequestSet.clear();
    mHttpHeaders.reset();

	while (!mSkinInfoQ.empty())
    {
        delete mSkinInfoQ.front();
        mSkinInfoQ.pop_front();
    }

    while (!mDecompositionQ.empty())
    {
        delete mDecompositionQ.front();
        mDecompositionQ.pop_front();
    }

    delete mHttpRequest;
	mHttpRequest = NULL;
	delete mMutex;
	mMutex = NULL;
	delete mHeaderMutex;
	mHeaderMutex = NULL;
	delete mSignal;
	mSignal = NULL;
}

void LLMeshRepoThread::run()
{
	LLCDResult res = LLConvexDecomposition::initThread();
	if (res != LLCD_OK && LLConvexDecomposition::isFunctional())
	{
		LL_WARNS(LOG_MESH) << "Convex decomposition unable to be loaded.  Expect severe problems." << LL_ENDL;
	}

	while (!LLApp::isExiting())
	{
		// *TODO:  Revise sleep/wake strategy and try to move away
		// from polling operations in this thread.  We can sleep
		// this thread hard when:
		// * All Http requests are serviced
		// * LOD request queue empty
		// * Header request queue empty
		// * Skin info request queue empty
		// * Decomposition request queue empty
		// * Physics shape request queue empty
		// We wake the thread when any of the above become untrue.
		// Will likely need a correctly-implemented condition variable to do this.
		// On the other hand, this may actually be an effective and efficient scheme...
		
		mSignal->wait();

		if (LLApp::isExiting())
		{
			break;
		}
		
		if (! mHttpRequestSet.empty())
		{
			// Dispatch all HttpHandler notifications
			mHttpRequest->update(0L);
		}
		sRequestWaterLevel = mHttpRequestSet.size();			// Stats data update
			
		// NOTE: order of queue processing intentionally favors LOD requests over header requests
		// Todo: we are processing mLODReqQ, mHeaderReqQ, mSkinRequests, mDecompositionRequests and mPhysicsShapeRequests
		// in relatively similar manners, remake code to simplify/unify the process,
		// like processRequests(&requestQ, fetchFunction); which does same thing for each element

        if (!mLODReqQ.empty() && mHttpRequestSet.size() < sRequestHighWater)
        {
            std::list<LODRequest> incomplete;
            while (!mLODReqQ.empty() && mHttpRequestSet.size() < sRequestHighWater)
            {
                if (!mMutex)
                {
                    break;
                }

                mMutex->lock();
                LODRequest req = mLODReqQ.front();
                mLODReqQ.pop();
                LLMeshRepository::sLODProcessing--;
                mMutex->unlock();
                if (req.isDelayed())
                {
                    // failed to load before, wait a bit
                    incomplete.push_front(req);
                }
                else if (!fetchMeshLOD(req.mMeshParams, req.mLOD, req.canRetry()))
                {
                    if (req.canRetry())
                    {
                        // failed, resubmit
                        req.updateTime();
                        incomplete.push_front(req);
                    }
                    else
                    {
                        // too many fails
						LLMutexLock lock(mMutex);
                        mUnavailableQ.push_back(req);
                        LL_WARNS() << "Failed to load " << req.mMeshParams << " , skip" << LL_ENDL;
                    }
                }
            }

            if (!incomplete.empty())
            {
                LLMutexLock locker(mMutex);
                for (std::list<LODRequest>::iterator iter = incomplete.begin(); iter != incomplete.end(); iter++)
                {
                    mLODReqQ.push(*iter);
                    ++LLMeshRepository::sLODProcessing;
                }
            }
        }

        if (!mHeaderReqQ.empty() && mHttpRequestSet.size() < sRequestHighWater)
        {
            std::list<HeaderRequest> incomplete;
            while (!mHeaderReqQ.empty() && mHttpRequestSet.size() < sRequestHighWater)
            {
                if (!mMutex)
                {
                    break;
                }

                mMutex->lock();
                HeaderRequest req = mHeaderReqQ.front();
                mHeaderReqQ.pop();
                mMutex->unlock();
                if (req.isDelayed())
                {
                    // failed to load before, wait a bit
                    incomplete.push_front(req);
                }
                else if (!fetchMeshHeader(req.mMeshParams, req.canRetry()))
                {
                    if (req.canRetry())
                    {
                        //failed, resubmit
                        req.updateTime();
                        incomplete.push_front(req);
                    }
                    else
                    {
                        LL_DEBUGS() << "mHeaderReqQ failed: " << req.mMeshParams << LL_ENDL;
                    }
                }
            }

            if (!incomplete.empty())
            {
                LLMutexLock locker(mMutex);
                for (std::list<HeaderRequest>::iterator iter = incomplete.begin(); iter != incomplete.end(); iter++)
                {
                    mHeaderReqQ.push(*iter);
                }
            }
        }

        // For the final three request lists, similar goal to above but
        // slightly different queue structures.  Stay off the mutex when
        // performing long-duration actions.

        if (mHttpRequestSet.size() < sRequestHighWater
            && (!mSkinRequests.empty()
            || !mDecompositionRequests.empty()
            || !mPhysicsShapeRequests.empty()))
        {
            // Something to do probably, lock and double-check.  We don't want
            // to hold the lock long here.  That will stall main thread activities
            // so we bounce it.

            if (!mSkinRequests.empty())
            {
				std::list<UUIDBasedRequest> incomplete;
				while (!mSkinRequests.empty() && mHttpRequestSet.size() < sRequestHighWater)
				{

					mMutex->lock();
					auto req = mSkinRequests.front();
					mSkinRequests.pop_front();
					mMutex->unlock();
					if (req.isDelayed())
					{
						incomplete.emplace_back(req);
					}
					else if (!fetchMeshSkinInfo(req.mId, req.canRetry()))
					{
						if (req.canRetry())
						{
							req.updateTime();
							incomplete.emplace_back(req);
						}
						else
						{
							LLMutexLock locker(mMutex);
							mSkinUnavailableQ.push_back(req);
							LL_DEBUGS() << "mSkinReqQ failed: " << req.mId << LL_ENDL;
						}
					}
				}

				if (!incomplete.empty())
				{
					LLMutexLock locker(mMutex);
					for (const auto& req : incomplete)
					{
						mSkinRequests.push_back(req);
					}
				}
            }

            // holding lock, try next list
            // *TODO:  For UI/debug-oriented lists, we might drop the fine-
            // grained locking as there's a lowered expectation of smoothness
            // in these cases.
            if (!mDecompositionRequests.empty())
            {
                std::set<UUIDBasedRequest> incomplete;
                while (!mDecompositionRequests.empty() && mHttpRequestSet.size() < sRequestHighWater)
                {
                    mMutex->lock();
                    std::set<UUIDBasedRequest>::iterator iter = mDecompositionRequests.begin();
                    UUIDBasedRequest req = *iter;
                    mDecompositionRequests.erase(iter);
                    mMutex->unlock();
                    if (req.isDelayed())
                    {
                        incomplete.insert(req);
                    }
                    else if (!fetchMeshDecomposition(req.mId))
                    {
                        if (req.canRetry())
                        {
                            req.updateTime();
                            incomplete.insert(req);
                        }
                        else
                        {
                            LL_DEBUGS() << "mDecompositionRequests failed: " << req.mId << LL_ENDL;
                        }
                    }
                }

                if (!incomplete.empty())
                {
                    LLMutexLock locker(mMutex);
                    mDecompositionRequests.insert(incomplete.begin(), incomplete.end());
                }
            }

            // holding lock, final list
            if (!mPhysicsShapeRequests.empty())
            {
                std::set<UUIDBasedRequest> incomplete;
                while (!mPhysicsShapeRequests.empty() && mHttpRequestSet.size() < sRequestHighWater)
                {
                    mMutex->lock();
                    std::set<UUIDBasedRequest>::iterator iter = mPhysicsShapeRequests.begin();
                    UUIDBasedRequest req = *iter;
                    mPhysicsShapeRequests.erase(iter);
                    mMutex->unlock();
                    if (req.isDelayed())
                    {
                        incomplete.insert(req);
                    }
                    else if (!fetchMeshPhysicsShape(req.mId))
                    {
                        if (req.canRetry())
                        {
                            req.updateTime();
                            incomplete.insert(req);
                        }
                        else
                        {
                            LL_DEBUGS() << "mPhysicsShapeRequests failed: " << req.mId << LL_ENDL;
                        }
                    }
                }

                if (!incomplete.empty())
                {
                    LLMutexLock locker(mMutex);
                    mPhysicsShapeRequests.insert(incomplete.begin(), incomplete.end());
                }
            }
        }

		// For dev purposes only.  A dynamic change could make this false
		// and that shouldn't assert.
		// llassert_always(mHttpRequestSet.size() <= sRequestHighWater);
	}
	
	if (mSignal->isLocked())
	{ //make sure to let go of the mutex associated with the given signal before shutting down
		mSignal->unlock();
	}

	res = LLConvexDecomposition::quitThread();
	if (res != LLCD_OK && LLConvexDecomposition::isFunctional())
	{
		LL_WARNS(LOG_MESH) << "Convex decomposition unable to be quit." << LL_ENDL;
	}
}

// Mutex:  LLMeshRepoThread::mMutex must be held on entry
void LLMeshRepoThread::loadMeshSkinInfo(const LLUUID& mesh_id)
{
	mSkinRequests.push_back(UUIDBasedRequest(mesh_id));
}

// Mutex:  LLMeshRepoThread::mMutex must be held on entry
void LLMeshRepoThread::loadMeshDecomposition(const LLUUID& mesh_id)
{
	mDecompositionRequests.insert(UUIDBasedRequest(mesh_id));
}

// Mutex:  LLMeshRepoThread::mMutex must be held on entry
void LLMeshRepoThread::loadMeshPhysicsShape(const LLUUID& mesh_id)
{
	mPhysicsShapeRequests.insert(UUIDBasedRequest(mesh_id));
}

void LLMeshRepoThread::lockAndLoadMeshLOD(const LLVolumeParams& mesh_params, S32 lod)
{
	if (!LLAppViewer::isExiting())
	{
		loadMeshLOD(mesh_params, lod);
	}
}


void LLMeshRepoThread::loadMeshLOD(const LLVolumeParams& mesh_params, S32 lod)
{ //could be called from any thread
	const LLUUID& mesh_id = mesh_params.getSculptID();
	LLMutexLock lock(mMutex);
	LLMutexLock header_lock(mHeaderMutex);
	mesh_header_map::iterator iter = mMeshHeader.find(mesh_id);
	if (iter != mMeshHeader.end())
	{ //if we have the header, request LOD byte range

		LODRequest req(mesh_params, lod);
		{
			mLODReqQ.push(req);
			LLMeshRepository::sLODProcessing++;
		}
	}
	else
	{ 
		HeaderRequest req(mesh_params);
		pending_lod_map::iterator pending = mPendingLOD.find(mesh_id);

		if (pending != mPendingLOD.end())
		{ //append this lod request to existing header request
			pending->second.push_back(lod);
			llassert(pending->second.size() <= LLModel::NUM_LODS);
		}
		else
		{ //if no header request is pending, fetch header
			mHeaderReqQ.push(req);
			mPendingLOD[mesh_id].push_back(lod);
		}
	}
}

// Mutex:  must be holding mMutex when called
void LLMeshRepoThread::setGetMeshCap(const std::string & mesh_cap)
{
	mGetMeshCapability = mesh_cap;
}


// Constructs a Cap URL for the mesh.  Prefers a GetMesh2 cap
// over a GetMesh cap.
//
// Mutex:  acquires mMutex
void LLMeshRepoThread::constructUrl(LLUUID mesh_id, std::string * url)
{
	std::string res_url;
	
	if (gAgent.getRegion())
	{
		{
			LLMutexLock lock(mMutex);
			res_url = mGetMeshCapability;
		}

		if (!res_url.empty())
		{
			res_url += "/?mesh_id=";
			res_url += mesh_id.asString().c_str();
		}
		else
		{
			LL_WARNS_ONCE(LOG_MESH) << "Current region does not have ViewerAsset capability!  Cannot load meshes. Region id: "
									<< gAgent.getRegion()->getRegionID() << LL_ENDL;
			LL_DEBUGS_ONCE(LOG_MESH) << "Cannot load mesh " << mesh_id << " due to missing capability." << LL_ENDL;
		}
	}
	else
	{
		LL_WARNS_ONCE(LOG_MESH) << "Current region is not loaded so there is no capability to load from! Cannot load meshes." << LL_ENDL;
		LL_DEBUGS_ONCE(LOG_MESH) << "Cannot load mesh " << mesh_id << " due to missing capability." << LL_ENDL;
	}

	*url = res_url;
}

// Issue an HTTP GET request with byte range using the right
// policy class.  
//
// @return		Valid handle or LLCORE_HTTP_HANDLE_INVALID.
//				If the latter, actual status is found in
//				mHttpStatus member which is valid until the
//				next call to this method.
//
// Thread:  repo
LLCore::HttpHandle LLMeshRepoThread::getByteRange(const std::string & url,
												  size_t offset, size_t len,
												  const LLCore::HttpHandler::ptr_t &handler)
{
	// Also used in lltexturefetch.cpp
	static LLCachedControl<bool> disable_range_req(gSavedSettings, "HttpRangeRequestsDisable", false);
	
	LLCore::HttpHandle handle(LLCORE_HTTP_HANDLE_INVALID);
	
	if (len < LARGE_MESH_FETCH_THRESHOLD)
	{
		handle = mHttpRequest->requestGetByteRange( mHttpPolicyClass,
                                                    url,
                                                    (disable_range_req ? size_t(0) : offset),
                                                    (disable_range_req ? size_t(0) : len),
                                                    mHttpOptions,
                                                    mHttpHeaders,
                                                    handler);
		if (LLCORE_HTTP_HANDLE_INVALID != handle)
		{
			++LLMeshRepository::sHTTPRequestCount;
		}
	}
	else
	{
		handle = mHttpRequest->requestGetByteRange(mHttpLargePolicyClass,
												   url,
												   (disable_range_req ? size_t(0) : offset),
												   (disable_range_req ? size_t(0) : len),
												   mHttpLargeOptions,
												   mHttpHeaders,
												   handler);
		if (LLCORE_HTTP_HANDLE_INVALID != handle)
		{
			++LLMeshRepository::sHTTPLargeRequestCount;
		}
	}
	if (LLCORE_HTTP_HANDLE_INVALID == handle)
	{
		// Something went wrong, capture the error code for caller.
		mHttpStatus = mHttpRequest->getStatus();
	}
	return handle;
}


bool LLMeshRepoThread::fetchMeshSkinInfo(const LLUUID& mesh_id, bool can_retry)
{
	
	if (!mHeaderMutex)
	{
		return false;
	}

	mHeaderMutex->lock();

	auto header_it = mMeshHeader.find(mesh_id);
	if (header_it == mMeshHeader.end())
	{ //we have no header info for this mesh, do nothing
		mHeaderMutex->unlock();
		return false;
	}

	++LLMeshRepository::sMeshRequestCount;
	bool ret = true;
	U32 header_size = header_it->second.first;
	
	if (header_size > 0)
	{
		const LLMeshHeader& header = header_it->second.second;

        S32 version = header.mVersion;
		S32 offset = header_size + header.mSkinOffset;
		S32 size = header.mSkinSize;

		mHeaderMutex->unlock();

		if (version <= MAX_MESH_VERSION && offset >= 0 && size > 0)
		{
			//check cache for mesh skin info
			LLFileSystem file(mesh_id, LLAssetType::AT_MESH);
			if (file.getSize() >= offset+size)
			{
				U8* buffer = new(std::nothrow) U8[size];
				if (!buffer)
				{
					LL_WARNS_ONCE(LOG_MESH) << "Failed to allocate memory for skin info, size: " << size << LL_ENDL;
					return false;
				}
				LLMeshRepository::sCacheBytesRead += size;
				++LLMeshRepository::sCacheReads;
				file.seek(offset);
				file.read(buffer, size);

				//make sure buffer isn't all 0's by checking the first 1KB (reserved block but not written)
				bool zero = true;
				for (S32 i = 0; i < llmin(size, 1024) && zero; ++i)
				{
					zero = buffer[i] > 0 ? false : true;
				}

				if (!zero)
				{ //attempt to parse
					if (skinInfoReceived(mesh_id, buffer, size))
					{						
						delete[] buffer;
						return true;
					}
				}

				delete[] buffer;
			}

			//reading from cache failed for whatever reason, fetch from sim
			std::string http_url;
			constructUrl(mesh_id, &http_url);

			if (!http_url.empty())
			{
                LLMeshHandlerBase::ptr_t handler(new LLMeshSkinInfoHandler(mesh_id, offset, size));
				LLCore::HttpHandle handle = getByteRange(http_url, offset, size, handler);
				if (LLCORE_HTTP_HANDLE_INVALID == handle)
				{
					LL_WARNS(LOG_MESH) << "HTTP GET request failed for skin info on mesh " << mID
									   << ".  Reason:  " << mHttpStatus.toString()
									   << " (" << mHttpStatus.toTerseString() << ")"
									   << LL_ENDL;
					ret = false;
				}
				else if(can_retry)
				{
					handler->mHttpHandle = handle;
					mHttpRequestSet.insert(handler);
				}
				else
				{
					LLMutexLock locker(mMutex);
					mSkinUnavailableQ.emplace_back(mesh_id);
				}
			}
			else
			{
				LLMutexLock locker(mMutex);
				mSkinUnavailableQ.emplace_back(mesh_id);
			}
		}
		else
		{
			LLMutexLock locker(mMutex);
			mSkinUnavailableQ.emplace_back(mesh_id);
		}
	}
	else
	{	
		mHeaderMutex->unlock();
	}

	//early out was not hit, effectively fetched
	return ret;
}

bool LLMeshRepoThread::fetchMeshDecomposition(const LLUUID& mesh_id)
{
	if (!mHeaderMutex)
	{
		return false;
	}

	mHeaderMutex->lock();

	auto header_it = mMeshHeader.find(mesh_id);
	if (header_it == mMeshHeader.end())
	{ //we have no header info for this mesh, do nothing
		mHeaderMutex->unlock();
		return false;
	}

	++LLMeshRepository::sMeshRequestCount;
	U32 header_size = header_it->second.first;
	bool ret = true;
	
	if (header_size > 0)
	{
		const auto& header = header_it->second.second;
        S32 version = header.mVersion;
        S32 offset = header_size + header.mPhysicsConvexOffset;
        S32 size = header.mPhysicsConvexSize;

		mHeaderMutex->unlock();

		if (version <= MAX_MESH_VERSION && offset >= 0 && size > 0)
		{
			//check cache for mesh skin info
			LLFileSystem file(mesh_id, LLAssetType::AT_MESH);
			if (file.getSize() >= offset+size)
			{
				U8* buffer = new(std::nothrow) U8[size];
				if (!buffer)
				{
					LL_WARNS_ONCE(LOG_MESH) << "Failed to allocate memory for mesh decomposition, size: " << size << LL_ENDL;
					return false;
				}
				LLMeshRepository::sCacheBytesRead += size;
				++LLMeshRepository::sCacheReads;

				file.seek(offset);
				file.read(buffer, size);

				//make sure buffer isn't all 0's by checking the first 1KB (reserved block but not written)
				bool zero = true;
				for (S32 i = 0; i < llmin(size, 1024) && zero; ++i)
				{
					zero = buffer[i] > 0 ? false : true;
				}

				if (!zero)
				{ //attempt to parse
					if (decompositionReceived(mesh_id, buffer, size))
					{
						delete[] buffer;
						return true;
					}
				}

				delete[] buffer;
			}

			//reading from cache failed for whatever reason, fetch from sim
			std::string http_url;
			constructUrl(mesh_id, &http_url);
			
			if (!http_url.empty())
			{
                LLMeshHandlerBase::ptr_t handler(new LLMeshDecompositionHandler(mesh_id, offset, size));
				LLCore::HttpHandle handle = getByteRange(http_url, offset, size, handler);
				if (LLCORE_HTTP_HANDLE_INVALID == handle)
				{
					LL_WARNS(LOG_MESH) << "HTTP GET request failed for decomposition mesh " << mID
									   << ".  Reason:  " << mHttpStatus.toString()
									   << " (" << mHttpStatus.toTerseString() << ")"
									   << LL_ENDL;
					ret = false;
				}
				else
				{
					handler->mHttpHandle = handle;
					mHttpRequestSet.insert(handler);
				}
			}
		}
	}
	else
	{	
		mHeaderMutex->unlock();
	}

	//early out was not hit, effectively fetched
	return ret;
}

bool LLMeshRepoThread::fetchMeshPhysicsShape(const LLUUID& mesh_id)
{
	if (!mHeaderMutex)
	{
		return false;
	}

	mHeaderMutex->lock();

	auto header_it = mMeshHeader.find(mesh_id);
	if (header_it == mMeshHeader.end())
	{ //we have no header info for this mesh, do nothing
		mHeaderMutex->unlock();
		return false;
	}

	++LLMeshRepository::sMeshRequestCount;
	U32 header_size = header_it->second.first;
	bool ret = true;

	if (header_size > 0)
	{
		const auto& header = header_it->second.second;
        S32 version = header.mVersion;
        S32 offset = header_size + header.mPhysicsMeshOffset;
		S32 size = header.mPhysicsMeshSize;

		mHeaderMutex->unlock();

		if (version <= MAX_MESH_VERSION && offset >= 0 && size > 0)
		{
			//check cache for mesh physics shape info
			LLFileSystem file(mesh_id, LLAssetType::AT_MESH);
			if (file.getSize() >= offset+size)
			{
				LLMeshRepository::sCacheBytesRead += size;
				++LLMeshRepository::sCacheReads;
				file.seek(offset);
				U8* buffer = new(std::nothrow) U8[size];
				if (!buffer)
				{
					LL_WARNS_ONCE(LOG_MESH) << "Failed to allocate memory for physics shape, size: " << size << LL_ENDL;
					return false;
				}
				file.read(buffer, size);

				//make sure buffer isn't all 0's by checking the first 1KB (reserved block but not written)
				bool zero = true;
				for (S32 i = 0; i < llmin(size, 1024) && zero; ++i)
				{
					zero = buffer[i] > 0 ? false : true;
				}

				if (!zero)
				{ //attempt to parse
					if (physicsShapeReceived(mesh_id, buffer, size) == MESH_OK)
					{
						delete[] buffer;
						return true;
					}
				}

				delete[] buffer;
			}

			//reading from cache failed for whatever reason, fetch from sim
			std::string http_url;
			constructUrl(mesh_id, &http_url);
			
			if (!http_url.empty())
			{
                LLMeshHandlerBase::ptr_t handler(new LLMeshPhysicsShapeHandler(mesh_id, offset, size));
				LLCore::HttpHandle handle = getByteRange(http_url, offset, size, handler);
				if (LLCORE_HTTP_HANDLE_INVALID == handle)
				{
					LL_WARNS(LOG_MESH) << "HTTP GET request failed for physics shape on mesh " << mID
									   << ".  Reason:  " << mHttpStatus.toString()
									   << " (" << mHttpStatus.toTerseString() << ")"
									   << LL_ENDL;
					ret = false;
				}
				else
				{
					handler->mHttpHandle = handle;
					mHttpRequestSet.insert(handler);
				}
			}
		}
		else
		{ //no physics shape whatsoever, report back NULL
			physicsShapeReceived(mesh_id, NULL, 0);
		}
	}
	else
	{	
		mHeaderMutex->unlock();
	}

	//early out was not hit, effectively fetched
	return ret;
}

//static
void LLMeshRepoThread::incActiveLODRequests()
{
	LLMutexLock lock(gMeshRepo.mThread->mMutex);
	++LLMeshRepoThread::sActiveLODRequests;
}

//static
void LLMeshRepoThread::decActiveLODRequests()
{
	LLMutexLock lock(gMeshRepo.mThread->mMutex);
	--LLMeshRepoThread::sActiveLODRequests;
}

//static
void LLMeshRepoThread::incActiveHeaderRequests()
{
	LLMutexLock lock(gMeshRepo.mThread->mMutex);
	++LLMeshRepoThread::sActiveHeaderRequests;
}

//static
void LLMeshRepoThread::decActiveHeaderRequests()
{
	LLMutexLock lock(gMeshRepo.mThread->mMutex);
	--LLMeshRepoThread::sActiveHeaderRequests;
}

//return false if failed to get header
bool LLMeshRepoThread::fetchMeshHeader(const LLVolumeParams& mesh_params, bool can_retry)
{
	++LLMeshRepository::sMeshRequestCount;

	{
		//look for mesh in asset in cache
		LLFileSystem file(mesh_params.getSculptID(), LLAssetType::AT_MESH);
			
		S32 size = file.getSize();

		if (size > 0)
		{
			// *NOTE:  if the header size is ever more than 4KB, this will break
			U8 buffer[MESH_HEADER_SIZE];
			S32 bytes = llmin(size, MESH_HEADER_SIZE);
			LLMeshRepository::sCacheBytesRead += bytes;	
			++LLMeshRepository::sCacheReads;
			file.read(buffer, bytes);
			if (headerReceived(mesh_params, buffer, bytes) == MESH_OK)
			{
				std::string mid;
				mesh_params.getSculptID().toString(mid);
				LL_DEBUGS(LOG_MESH) << "Mesh/Cache: Mesh header for ID " << mid << " - was retrieved from the cache." << LL_ENDL;

				// Found mesh in cache
				return true;
			}
		}
	}

	//either cache entry doesn't exist or is corrupt, request header from simulator	
	bool retval = true;
	std::string http_url;
	constructUrl(mesh_params.getSculptID(), &http_url);
	

	if (!http_url.empty())
	{
		std::string mid;
		mesh_params.getSculptID().toString(mid);
		LL_DEBUGS(LOG_MESH) << "Mesh/Cache: Mesh header for ID " << mid << " - was retrieved from the simulator." << LL_ENDL;

		//grab first 4KB if we're going to bother with a fetch.  Cache will prevent future fetches if a full mesh fits
		//within the first 4KB
		//NOTE -- this will break of headers ever exceed 4KB		

        LLMeshHandlerBase::ptr_t handler(new LLMeshHeaderHandler(mesh_params, 0, MESH_HEADER_SIZE));
		LLCore::HttpHandle handle = getByteRange(http_url, 0, MESH_HEADER_SIZE, handler);
		if (LLCORE_HTTP_HANDLE_INVALID == handle)
		{
			LL_WARNS(LOG_MESH) << "HTTP GET request failed for mesh header " << mID
							   << ".  Reason:  " << mHttpStatus.toString()
							   << " (" << mHttpStatus.toTerseString() << ")"
							   << LL_ENDL;
			retval = false;
		}
		else if (can_retry)
		{
			handler->mHttpHandle = handle;
			mHttpRequestSet.insert(handler);
		}
	}

	return retval;
}

//return false if failed to get mesh lod.
bool LLMeshRepoThread::fetchMeshLOD(const LLVolumeParams& mesh_params, S32 lod, bool can_retry)
{
	if (!mHeaderMutex)
	{
		return false;
	}

	const LLUUID& mesh_id = mesh_params.getSculptID();

	mHeaderMutex->lock();
	auto header_it = mMeshHeader.find(mesh_id);
	if (header_it == mMeshHeader.end())
	{ //we have no header info for this mesh, do nothing
		mHeaderMutex->unlock();
		return false;
	}
	++LLMeshRepository::sMeshRequestCount;
	bool retval = true;
	
	U32 header_size = header_it->second.first;
	if (header_size > 0)
	{
		const auto& header = header_it->second.second;
        S32 version = header.mVersion;
        S32 offset = header_size + header.mLodOffset[lod];
        S32 size = header.mLodSize[lod];
		mHeaderMutex->unlock();
				
		if (version <= MAX_MESH_VERSION && offset >= 0 && size > 0)
		{

			//check cache for mesh asset
			LLFileSystem file(mesh_id, LLAssetType::AT_MESH);
			if (file.getSize() >= offset+size)
			{
				U8* buffer = new(std::nothrow) U8[size];
				if (!buffer)
				{
					LL_WARNS_ONCE(LOG_MESH) << "Can't allocate memory for mesh " << mesh_id << " LOD " << lod << ", size: " << size << LL_ENDL;
					// todo: for now it will result in indefinite constant retries, should result in timeout
					// or in retry-count and disabling mesh. (but usually viewer is beyond saving at this point)
					return false;
				}
				LLMeshRepository::sCacheBytesRead += size;
				++LLMeshRepository::sCacheReads;
				file.seek(offset);
				file.read(buffer, size);

				//make sure buffer isn't all 0's by checking the first 1KB (reserved block but not written)
				bool zero = true;
				for (S32 i = 0; i < llmin(size, 1024) && zero; ++i)
				{
					zero = buffer[i] > 0 ? false : true;
				}

				if (!zero)
				{ //attempt to parse
					if (lodReceived(mesh_params, lod, buffer, size) == MESH_OK)
					{
						delete[] buffer;

						std::string mid;
						mesh_id.toString(mid);
						LL_DEBUGS(LOG_MESH) << "Mesh/Cache: Mesh body for ID " << mid << " - was retrieved from the cache." << LL_ENDL;

						return true;
					}
				}

				delete[] buffer;
			}

			//reading from cache failed for whatever reason, fetch from sim
			std::string http_url;
			constructUrl(mesh_id, &http_url);

			if (!http_url.empty())
			{
				std::string mid;
				mesh_id.toString(mid);
				LL_DEBUGS(LOG_MESH) << "Mesh/Cache: Mesh body for ID " << mid << " - was retrieved from the simulator." << LL_ENDL;

                LLMeshHandlerBase::ptr_t handler(new LLMeshLODHandler(mesh_params, lod, offset, size));
				LLCore::HttpHandle handle = getByteRange(http_url, offset, size, handler);
				if (LLCORE_HTTP_HANDLE_INVALID == handle)
				{
					LL_WARNS(LOG_MESH) << "HTTP GET request failed for LOD on mesh " << mID
									   << ".  Reason:  " << mHttpStatus.toString()
									   << " (" << mHttpStatus.toTerseString() << ")"
									   << LL_ENDL;
					retval = false;
				}
				else if (can_retry)
				{
					handler->mHttpHandle = handle;
					mHttpRequestSet.insert(handler);
					// *NOTE:  Allowing a re-request, not marking as unavailable.  Is that correct?
				}
				else
				{
					LLMutexLock lock(mMutex);
					mUnavailableQ.push_back(LODRequest(mesh_params, lod));
				}
			}
			else
			{
				LLMutexLock lock(mMutex);
				mUnavailableQ.push_back(LODRequest(mesh_params, lod));
			}
		}
		else
		{
			LLMutexLock lock(mMutex);
			mUnavailableQ.push_back(LODRequest(mesh_params, lod));
		}
	}
	else
	{
		mHeaderMutex->unlock();
	}

	return retval;
}

EMeshProcessingResult LLMeshRepoThread::headerReceived(const LLVolumeParams& mesh_params, U8* data, S32 data_size)
{
	const LLUUID mesh_id = mesh_params.getSculptID();
<<<<<<< HEAD
	LLSD header_data;
	
    LLMeshHeader header;

	U32 header_size = 0;
=======
	LLSD header;

	size_t header_size = 0;
>>>>>>> 178fc5cb
	if (data_size > 0)
	{
		llssize dsize = data_size;
		char* result_ptr = strip_deprecated_header((char*)data, dsize, &header_size);

		data_size = dsize;

		boost::iostreams::stream<boost::iostreams::array_source> stream(result_ptr, data_size);

		if (!LLSDSerialize::fromBinary(header_data, stream, data_size))
		{
			LL_WARNS(LOG_MESH) << "Mesh header parse error.  Not a valid mesh asset!  ID:  " << mesh_id
							   << LL_ENDL;
			return MESH_PARSE_FAILURE;
		}

		if (!header_data.isMap())
		{
			LL_WARNS(LOG_MESH) << "Mesh header is invalid for ID: " << mesh_id << LL_ENDL;
			return MESH_INVALID;
		}

        header.fromLLSD(header_data);

		if (header.mVersion > MAX_MESH_VERSION)
		{
			LL_INFOS(LOG_MESH) << "Wrong version in header for " << mesh_id << LL_ENDL;
			header.m404 = true;
		}
		// make sure there is at least one lod, function returns -1 and marks as 404 otherwise
		else if (LLMeshRepository::getActualMeshLOD(header, 0) >= 0)
		{
			header_size += stream.tellg();
		}
	}
	else
	{
		LL_INFOS(LOG_MESH) << "Non-positive data size.  Marking header as non-existent, will not retry.  ID:  " << mesh_id
						   << LL_ENDL;
		header.m404 = 1;
	}

	{
		
		{
			LLMutexLock lock(mHeaderMutex);
			mMeshHeader[mesh_id] = { header_size, header };
            LLMeshRepository::sCacheBytesHeaders += header_size;
		}
		
		LLMutexLock lock(mMutex); // make sure only one thread access mPendingLOD at the same time.

		//check for pending requests
		pending_lod_map::iterator iter = mPendingLOD.find(mesh_id);
		if (iter != mPendingLOD.end())
		{
			for (U32 i = 0; i < iter->second.size(); ++i)
			{
				LODRequest req(mesh_params, iter->second[i]);
				mLODReqQ.push(req);
				LLMeshRepository::sLODProcessing++;
			}
			mPendingLOD.erase(iter);
		}
	}

	return MESH_OK;
}

EMeshProcessingResult LLMeshRepoThread::lodReceived(const LLVolumeParams& mesh_params, S32 lod, U8* data, S32 data_size)
{
	if (data == NULL || data_size == 0)
	{
		return MESH_NO_DATA;
	}

	LLPointer<LLVolume> volume = new LLVolume(mesh_params, LLVolumeLODGroup::getVolumeScaleFromDetail(lod));
	if (volume->unpackVolumeFaces(data, data_size))
	{
		if (volume->getNumFaces() > 0)
		{
			LoadedMesh mesh(volume, mesh_params, lod);
			{
				LLMutexLock lock(mMutex);
				mLoadedQ.push_back(mesh);
				// LLPointer is not thread safe, since we added this pointer into
				// threaded list, make sure counter gets decreased inside mutex lock
				// and won't affect mLoadedQ processing
				volume = NULL;
				// might be good idea to turn mesh into pointer to avoid making a copy
				mesh.mVolume = NULL;
			}
			return MESH_OK;
		}
	}

	return MESH_UNKNOWN;
}

bool LLMeshRepoThread::skinInfoReceived(const LLUUID& mesh_id, U8* data, S32 data_size)
{
	LLSD skin;

	if (data_size > 0)
	{
        try
        {
            U32 uzip_result = LLUZipHelper::unzip_llsd(skin, data, data_size);
            if (uzip_result != LLUZipHelper::ZR_OK)
            {
                LL_WARNS(LOG_MESH) << "Mesh skin info parse error.  Not a valid mesh asset!  ID:  " << mesh_id
                    << " uzip result" << uzip_result
                    << LL_ENDL;
                return false;
            }
        }
        catch (std::bad_alloc&)
        {
            LL_WARNS(LOG_MESH) << "Out of memory for mesh ID " << mesh_id << " of size: " << data_size << LL_ENDL;
            return false;
        }
	}
	
	{
		LLMeshSkinInfo* info = nullptr;
		try
		{
			info = new LLMeshSkinInfo(mesh_id, skin);
		}
		catch (const std::bad_alloc& ex)
		{
			LL_WARNS() << "Failed to allocate skin info with exception: " << ex.what()  << LL_ENDL;
			return false;
		}

        // LL_DEBUGS(LOG_MESH) << "info pelvis offset" << info.mPelvisOffset << LL_ENDL;
		{
			LLMutexLock lock(mMutex);
			mSkinInfoQ.push_back(info);
		}
	}

	return true;
}

bool LLMeshRepoThread::decompositionReceived(const LLUUID& mesh_id, U8* data, S32 data_size)
{
	LLSD decomp;

	if (data_size > 0)
    {
        try
        {
            U32 uzip_result = LLUZipHelper::unzip_llsd(decomp, data, data_size);
            if (uzip_result != LLUZipHelper::ZR_OK)
            {
                LL_WARNS(LOG_MESH) << "Mesh decomposition parse error.  Not a valid mesh asset!  ID:  " << mesh_id
                    << " uzip result: " << uzip_result
                    << LL_ENDL;
                return false;
            }
        }
        catch (const std::bad_alloc&)
        {
            LL_WARNS(LOG_MESH) << "Out of memory for mesh ID " << mesh_id << " of size: " << data_size << LL_ENDL;
            return false;
        }
	}
	
	{
		LLModel::Decomposition* d = new LLModel::Decomposition(decomp);
		d->mMeshID = mesh_id;
		{
			LLMutexLock lock(mMutex);
			mDecompositionQ.push_back(d);
		}
	}

	return true;
}

EMeshProcessingResult LLMeshRepoThread::physicsShapeReceived(const LLUUID& mesh_id, U8* data, S32 data_size)
{
	LLSD physics_shape;

	LLModel::Decomposition* d = new LLModel::Decomposition();
	d->mMeshID = mesh_id;

	if (data == NULL)
	{ //no data, no physics shape exists
		d->mPhysicsShapeMesh.clear();
	}
	else
	{
		LLVolumeParams volume_params;
		volume_params.setType(LL_PCODE_PROFILE_SQUARE, LL_PCODE_PATH_LINE);
		volume_params.setSculptID(mesh_id, LL_SCULPT_TYPE_MESH);
		LLPointer<LLVolume> volume = new LLVolume(volume_params,0);

		if (volume->unpackVolumeFaces(data, data_size))
		{
			d->mPhysicsShapeMesh.clear();

			std::vector<LLVector3>& pos = d->mPhysicsShapeMesh.mPositions;
			std::vector<LLVector3>& norm = d->mPhysicsShapeMesh.mNormals;

			for (S32 i = 0; i < volume->getNumVolumeFaces(); ++i)
			{
				const LLVolumeFace& face = volume->getVolumeFace(i);
			
				for (S32 i = 0; i < face.mNumIndices; ++i)
				{
					U16 idx = face.mIndices[i];

					pos.push_back(LLVector3(face.mPositions[idx].getF32ptr()));
					norm.push_back(LLVector3(face.mNormals[idx].getF32ptr()));				
				}			
			}
		}
	}

	{
		LLMutexLock lock(mMutex);
		mDecompositionQ.push_back(d);
	}
	return MESH_OK;
}

LLMeshUploadThread::LLMeshUploadThread(LLMeshUploadThread::instance_list& data, LLVector3& scale, bool upload_textures,
									   bool upload_skin, bool upload_joints, bool lock_scale_if_joint_position,
                                       const std::string & upload_url, bool do_upload,
									   LLHandle<LLWholeModelFeeObserver> fee_observer,
									   LLHandle<LLWholeModelUploadObserver> upload_observer)
  : LLThread("mesh upload"),
	LLCore::HttpHandler(),
	mDiscarded(false),
	mDoUpload(do_upload),
	mWholeModelUploadURL(upload_url),
	mFeeObserverHandle(fee_observer),
	mUploadObserverHandle(upload_observer)
{
	mInstanceList = data;
	mUploadTextures = upload_textures;
	mUploadSkin = upload_skin;
	mUploadJoints = upload_joints;
    mLockScaleIfJointPosition = lock_scale_if_joint_position;
	mMutex = new LLMutex();
	mPendingUploads = 0;
	mFinished = false;
	mOrigin = gAgent.getPositionAgent();
	mHost = gAgent.getRegionHost();
	
	mWholeModelFeeCapability = gAgent.getRegionCapability("NewFileAgentInventory");

	mOrigin += gAgent.getAtAxis() * scale.magVec();

	mMeshUploadTimeOut = gSavedSettings.getS32("MeshUploadTimeOut");

	mHttpRequest = new LLCore::HttpRequest;
	mHttpOptions = LLCore::HttpOptions::ptr_t(new LLCore::HttpOptions);
	mHttpOptions->setTransferTimeout(mMeshUploadTimeOut);
	mHttpOptions->setUseRetryAfter(gSavedSettings.getBOOL("MeshUseHttpRetryAfter"));
	mHttpOptions->setRetries(UPLOAD_RETRY_LIMIT);
	mHttpHeaders = LLCore::HttpHeaders::ptr_t(new LLCore::HttpHeaders);
	mHttpHeaders->append(HTTP_OUT_HEADER_CONTENT_TYPE, HTTP_CONTENT_LLSD_XML);
	mHttpPolicyClass = LLAppViewer::instance()->getAppCoreHttp().getPolicy(LLAppCoreHttp::AP_UPLOADS);
}

LLMeshUploadThread::~LLMeshUploadThread()
{
	delete mHttpRequest;
	mHttpRequest = NULL;
	delete mMutex;
	mMutex = NULL;

}

LLMeshUploadThread::DecompRequest::DecompRequest(LLModel* mdl, LLModel* base_model, LLMeshUploadThread* thread)
{
	mStage = "single_hull";
	mModel = mdl;
	mDecompID = &mdl->mDecompID;
	mBaseModel = base_model;
	mThread = thread;
	
	//copy out positions and indices
	assignData(mdl) ;	

	mThread->mFinalDecomp = this;
	mThread->mPhysicsComplete = false;
}

void LLMeshUploadThread::DecompRequest::completed()
{
	if (mThread->mFinalDecomp == this)
	{
		mThread->mPhysicsComplete = true;
	}

	llassert(mHull.size() == 1);
	
	mThread->mHullMap[mBaseModel] = mHull[0];
}

//called in the main thread.
void LLMeshUploadThread::preStart()
{
	//build map of LLModel refs to instances for callbacks
	for (instance_list::iterator iter = mInstanceList.begin(); iter != mInstanceList.end(); ++iter)
	{
		mInstance[iter->mModel].push_back(*iter);
	}
}

void LLMeshUploadThread::discard()
{
	LLMutexLock lock(mMutex);
	mDiscarded = true;
}

bool LLMeshUploadThread::isDiscarded() const
{
	LLMutexLock lock(mMutex);
	return mDiscarded;
}

void LLMeshUploadThread::run()
{
	if (mDoUpload)
	{
		doWholeModelUpload();
	}
	else
	{
		requestWholeModelFee();
	}
}

void dump_llsd_to_file(const LLSD& content, std::string filename)
{
	if (gSavedSettings.getBOOL("MeshUploadLogXML"))
	{
		llofstream of(filename.c_str());
		LLSDSerialize::toPrettyXML(content,of);
	}
}

LLSD llsd_from_file(std::string filename)
{
	llifstream ifs(filename.c_str());
	LLSD result;
	LLSDSerialize::fromXML(result,ifs);
	return result;
}

void LLMeshUploadThread::wholeModelToLLSD(LLSD& dest, bool include_textures)
{
	LLSD result;

	LLSD res;
	result["folder_id"] = gInventory.findUserDefinedCategoryUUIDForType(LLFolderType::FT_OBJECT);
	result["texture_folder_id"] = gInventory.findUserDefinedCategoryUUIDForType(LLFolderType::FT_TEXTURE);
	result["asset_type"] = "mesh";
	result["inventory_type"] = "object";
	result["description"] = "(No Description)";
	result["next_owner_mask"] = LLSD::Integer(LLFloaterPerms::getNextOwnerPerms("Uploads"));
	result["group_mask"] = LLSD::Integer(LLFloaterPerms::getGroupPerms("Uploads"));
	result["everyone_mask"] = LLSD::Integer(LLFloaterPerms::getEveryonePerms("Uploads"));

	res["mesh_list"] = LLSD::emptyArray();
	res["texture_list"] = LLSD::emptyArray();
	res["instance_list"] = LLSD::emptyArray();
	S32 mesh_num = 0;
	S32 texture_num = 0;
	
	std::set<LLViewerTexture* > textures;
	std::map<LLViewerTexture*,S32> texture_index;

	std::map<LLModel*,S32> mesh_index;
	std::string model_name;

	S32 instance_num = 0;
	
	for (instance_map::iterator iter = mInstance.begin(); iter != mInstance.end(); ++iter)
	{
		LLMeshUploadData data;
		data.mBaseModel = iter->first;

		if (data.mBaseModel->mSubmodelID)
		{
			// These are handled below to insure correct parenting order on creation
			// due to map walking being based on model address (aka random)
			continue;
		}

		LLModelInstance& first_instance = *(iter->second.begin());
		for (S32 i = 0; i < 5; i++)
		{
			data.mModel[i] = first_instance.mLOD[i];
		}

		if (mesh_index.find(data.mBaseModel) == mesh_index.end())
		{
			// Have not seen this model before - create a new mesh_list entry for it.
			if (model_name.empty())
			{
				model_name = data.mBaseModel->getName();
			}

			std::stringstream ostr;
			
			LLModel::Decomposition& decomp =
				data.mModel[LLModel::LOD_PHYSICS].notNull() ? 
				data.mModel[LLModel::LOD_PHYSICS]->mPhysics : 
				data.mBaseModel->mPhysics;

			decomp.mBaseHull = mHullMap[data.mBaseModel];

			LLSD mesh_header = LLModel::writeModel(
				ostr,  
				data.mModel[LLModel::LOD_PHYSICS],
				data.mModel[LLModel::LOD_HIGH],
				data.mModel[LLModel::LOD_MEDIUM],
				data.mModel[LLModel::LOD_LOW],
				data.mModel[LLModel::LOD_IMPOSTOR], 
				decomp,
				mUploadSkin,
				mUploadJoints,
                mLockScaleIfJointPosition,
				FALSE,
				FALSE,
				data.mBaseModel->mSubmodelID);

			data.mAssetData = ostr.str();
			std::string str = ostr.str();

			res["mesh_list"][mesh_num] = LLSD::Binary(str.begin(),str.end()); 
			mesh_index[data.mBaseModel] = mesh_num;
			mesh_num++;
		}

		// For all instances that use this model
		for (instance_list::iterator instance_iter = iter->second.begin();
			 instance_iter != iter->second.end();
			 ++instance_iter)
		{

			LLModelInstance& instance = *instance_iter;
		
			LLSD instance_entry;
		
			for (S32 i = 0; i < 5; i++)
			{
				data.mModel[i] = instance.mLOD[i];
			}
		
			LLVector3 pos, scale;
			LLQuaternion rot;
			LLMatrix4 transformation = instance.mTransform;
			decomposeMeshMatrix(transformation,pos,rot,scale);
			instance_entry["position"] = ll_sd_from_vector3(pos);
			instance_entry["rotation"] = ll_sd_from_quaternion(rot);
			instance_entry["scale"] = ll_sd_from_vector3(scale);
		
			instance_entry["material"] = LL_MCODE_WOOD;
			instance_entry["physics_shape_type"] = data.mModel[LLModel::LOD_PHYSICS].notNull() ? (U8)(LLViewerObject::PHYSICS_SHAPE_PRIM) : (U8)(LLViewerObject::PHYSICS_SHAPE_CONVEX_HULL);
			instance_entry["mesh"] = mesh_index[data.mBaseModel];
			instance_entry["mesh_name"] = instance.mLabel;

			instance_entry["face_list"] = LLSD::emptyArray();

			// We want to be able to allow more than 8 materials...
			//
			S32 end = llmin((S32)instance.mMaterial.size(), instance.mModel->getNumVolumeFaces()) ;

			for (S32 face_num = 0; face_num < end; face_num++)
			{
				LLImportMaterial& material = instance.mMaterial[data.mBaseModel->mMaterialList[face_num]];
				LLSD face_entry = LLSD::emptyMap();

				LLViewerFetchedTexture *texture = NULL;

				if (material.mDiffuseMapFilename.size())
				{
					texture = FindViewerTexture(material);
				}
				
				if ((texture != NULL) &&
					(textures.find(texture) == textures.end()))
				{
					textures.insert(texture);
				}

				std::stringstream texture_str;
				if (texture != NULL && include_textures && mUploadTextures)
				{
					if(texture->hasSavedRawImage())
					{											
						LLPointer<LLImageJ2C> upload_file =
							LLViewerTextureList::convertToUploadFile(texture->getSavedRawImage());

						if (!upload_file.isNull() && upload_file->getDataSize())
						{
						texture_str.write((const char*) upload_file->getData(), upload_file->getDataSize());
					}
				}
				}

				if (texture != NULL &&
					mUploadTextures &&
					texture_index.find(texture) == texture_index.end())
				{
					texture_index[texture] = texture_num;
					std::string str = texture_str.str();
					res["texture_list"][texture_num] = LLSD::Binary(str.begin(),str.end());
					texture_num++;
				}

				// Subset of TextureEntry fields.
				if (texture != NULL && mUploadTextures)
				{
					face_entry["image"] = texture_index[texture];
					face_entry["scales"] = 1.0;
					face_entry["scalet"] = 1.0;
					face_entry["offsets"] = 0.0;
					face_entry["offsett"] = 0.0;
					face_entry["imagerot"] = 0.0;
				}
				face_entry["diffuse_color"] = ll_sd_from_color4(material.mDiffuseColor);
				face_entry["fullbright"] = material.mFullbright;
				instance_entry["face_list"][face_num] = face_entry;
		    }

			res["instance_list"][instance_num] = instance_entry;
			instance_num++;
		}
	}

	for (instance_map::iterator iter = mInstance.begin(); iter != mInstance.end(); ++iter)
	{
		LLMeshUploadData data;
		data.mBaseModel = iter->first;

		if (!data.mBaseModel->mSubmodelID)
		{
			// These were handled above already...
			//
			continue;
		}

		LLModelInstance& first_instance = *(iter->second.begin());
		for (S32 i = 0; i < 5; i++)
		{
			data.mModel[i] = first_instance.mLOD[i];
		}

		if (mesh_index.find(data.mBaseModel) == mesh_index.end())
		{
			// Have not seen this model before - create a new mesh_list entry for it.
			if (model_name.empty())
			{
				model_name = data.mBaseModel->getName();
			}

			std::stringstream ostr;
			
			LLModel::Decomposition& decomp =
				data.mModel[LLModel::LOD_PHYSICS].notNull() ? 
				data.mModel[LLModel::LOD_PHYSICS]->mPhysics : 
				data.mBaseModel->mPhysics;

			decomp.mBaseHull = mHullMap[data.mBaseModel];

			LLSD mesh_header = LLModel::writeModel(
				ostr,  
				data.mModel[LLModel::LOD_PHYSICS],
				data.mModel[LLModel::LOD_HIGH],
				data.mModel[LLModel::LOD_MEDIUM],
				data.mModel[LLModel::LOD_LOW],
				data.mModel[LLModel::LOD_IMPOSTOR], 
				decomp,
				mUploadSkin,
				mUploadJoints,
                mLockScaleIfJointPosition,
				FALSE,
				FALSE,
				data.mBaseModel->mSubmodelID);

			data.mAssetData = ostr.str();
			std::string str = ostr.str();

			res["mesh_list"][mesh_num] = LLSD::Binary(str.begin(),str.end()); 
			mesh_index[data.mBaseModel] = mesh_num;
			mesh_num++;
		}

		// For all instances that use this model
		for (instance_list::iterator instance_iter = iter->second.begin();
			 instance_iter != iter->second.end();
			 ++instance_iter)
		{

			LLModelInstance& instance = *instance_iter;
		
			LLSD instance_entry;
		
			for (S32 i = 0; i < 5; i++)
			{
				data.mModel[i] = instance.mLOD[i];
			}
		
			LLVector3 pos, scale;
			LLQuaternion rot;
			LLMatrix4 transformation = instance.mTransform;
			decomposeMeshMatrix(transformation,pos,rot,scale);
			instance_entry["position"] = ll_sd_from_vector3(pos);
			instance_entry["rotation"] = ll_sd_from_quaternion(rot);
			instance_entry["scale"] = ll_sd_from_vector3(scale);
		
			instance_entry["material"] = LL_MCODE_WOOD;
			instance_entry["physics_shape_type"] = (U8)(LLViewerObject::PHYSICS_SHAPE_NONE);
			instance_entry["mesh"] = mesh_index[data.mBaseModel];

			instance_entry["face_list"] = LLSD::emptyArray();

			// We want to be able to allow more than 8 materials...
			//
			S32 end = llmin((S32)instance.mMaterial.size(), instance.mModel->getNumVolumeFaces()) ;

			for (S32 face_num = 0; face_num < end; face_num++)
			{
				LLImportMaterial& material = instance.mMaterial[data.mBaseModel->mMaterialList[face_num]];
				LLSD face_entry = LLSD::emptyMap();

				LLViewerFetchedTexture *texture = NULL;

				if (material.mDiffuseMapFilename.size())
				{
					texture = FindViewerTexture(material);
				}

				if ((texture != NULL) &&
					(textures.find(texture) == textures.end()))
				{
					textures.insert(texture);
				}

				std::stringstream texture_str;
				if (texture != NULL && include_textures && mUploadTextures)
				{
					if(texture->hasSavedRawImage())
					{											
						LLPointer<LLImageJ2C> upload_file =
							LLViewerTextureList::convertToUploadFile(texture->getSavedRawImage());

						if (!upload_file.isNull() && upload_file->getDataSize())
						{
						texture_str.write((const char*) upload_file->getData(), upload_file->getDataSize());
					}
				}
				}

				if (texture != NULL &&
					mUploadTextures &&
					texture_index.find(texture) == texture_index.end())
				{
					texture_index[texture] = texture_num;
					std::string str = texture_str.str();
					res["texture_list"][texture_num] = LLSD::Binary(str.begin(),str.end());
					texture_num++;
				}

				// Subset of TextureEntry fields.
				if (texture != NULL && mUploadTextures)
				{
					face_entry["image"] = texture_index[texture];
					face_entry["scales"] = 1.0;
					face_entry["scalet"] = 1.0;
					face_entry["offsets"] = 0.0;
					face_entry["offsett"] = 0.0;
					face_entry["imagerot"] = 0.0;
				}
				face_entry["diffuse_color"] = ll_sd_from_color4(material.mDiffuseColor);
				face_entry["fullbright"] = material.mFullbright;
				instance_entry["face_list"][face_num] = face_entry;
		    }

			res["instance_list"][instance_num] = instance_entry;
			instance_num++;
		}
	}

	if (model_name.empty()) model_name = "mesh model";
	result["name"] = model_name;
	res["metric"] = "MUT_Unspecified";
	result["asset_resources"] = res;
	dump_llsd_to_file(result,make_dump_name("whole_model_",dump_num));

	dest = result;
}

void LLMeshUploadThread::generateHulls()
{
	bool has_valid_requests = false ;

	for (instance_map::iterator iter = mInstance.begin(); iter != mInstance.end(); ++iter)
	{
		LLMeshUploadData data;
		data.mBaseModel = iter->first;

		LLModelInstance& instance = *(iter->second.begin());

		for (S32 i = 0; i < 5; i++)
		{
			data.mModel[i] = instance.mLOD[i];
		}

		//queue up models for hull generation
		LLModel* physics = NULL;

		if (data.mModel[LLModel::LOD_PHYSICS].notNull())
		{
			physics = data.mModel[LLModel::LOD_PHYSICS];
		}
		else if (data.mModel[LLModel::LOD_LOW].notNull())
		{
			physics = data.mModel[LLModel::LOD_LOW];
		}
		else if (data.mModel[LLModel::LOD_MEDIUM].notNull())
		{
			physics = data.mModel[LLModel::LOD_MEDIUM];
		}
		else
		{
			physics = data.mModel[LLModel::LOD_HIGH];
		}

		llassert(physics != NULL);

		DecompRequest* request = new DecompRequest(physics, data.mBaseModel, this);
		if(request->isValid())
		{
			gMeshRepo.mDecompThread->submitRequest(request);
			has_valid_requests = true ;
		}
	}
		
	if (has_valid_requests)
	{
		// *NOTE:  Interesting livelock condition on shutdown.  If there
		// is an upload request in generateHulls() when shutdown starts,
		// the main thread isn't available to manage communication between
		// the decomposition thread and the upload thread and this loop
		// wouldn't complete in turn stalling the main thread.  The check
		// on isDiscarded() prevents that.
		while (! mPhysicsComplete && ! isDiscarded())
		{
			apr_sleep(100);
		}
	}	
}

void LLMeshUploadThread::doWholeModelUpload()
{
	LL_DEBUGS(LOG_MESH) << "Starting model upload.  Instances:  " << mInstance.size() << LL_ENDL;

	if (mWholeModelUploadURL.empty())
	{
		LL_WARNS(LOG_MESH) << "Missing mesh upload capability, unable to upload, fee request failed."
						   << LL_ENDL;
	}
	else
	{
		generateHulls();
		LL_DEBUGS(LOG_MESH) << "Hull generation completed." << LL_ENDL;

		mModelData = LLSD::emptyMap();
		wholeModelToLLSD(mModelData, true);
		LLSD body = mModelData["asset_resources"];

		dump_llsd_to_file(body, make_dump_name("whole_model_body_", dump_num));

		LLCore::HttpHandle handle = LLCoreHttpUtil::requestPostWithLLSD(mHttpRequest,
																		mHttpPolicyClass,
																		mWholeModelUploadURL,
																		body,
																		mHttpOptions,
																		mHttpHeaders,
                                                                        LLCore::HttpHandler::ptr_t(this, &NoOpDeletor));
		if (LLCORE_HTTP_HANDLE_INVALID == handle)
		{
			mHttpStatus = mHttpRequest->getStatus();
		
			LL_WARNS(LOG_MESH) << "Couldn't issue request for full model upload.  Reason:  " << mHttpStatus.toString()
							   << " (" << mHttpStatus.toTerseString() << ")"
							   << LL_ENDL;
		}
		else
		{
			U32 sleep_time(10);
		
			LL_DEBUGS(LOG_MESH) << "POST request issued." << LL_ENDL;
			
			mHttpRequest->update(0);
			while (! LLApp::isExiting() && ! finished() && ! isDiscarded())
			{
				ms_sleep(sleep_time);
				sleep_time = llmin(250U, sleep_time + sleep_time);
				mHttpRequest->update(0);
			}

			if (isDiscarded())
			{
				LL_DEBUGS(LOG_MESH) << "Mesh upload operation discarded." << LL_ENDL;
			}
			else
			{
				LL_DEBUGS(LOG_MESH) << "Mesh upload operation completed." << LL_ENDL;
			}
		}
	}
}

void LLMeshUploadThread::requestWholeModelFee()
{
	dump_num++;

	generateHulls();

	mModelData = LLSD::emptyMap();
	wholeModelToLLSD(mModelData, false);
	dump_llsd_to_file(mModelData, make_dump_name("whole_model_fee_request_", dump_num));
	LLCore::HttpHandle handle = LLCoreHttpUtil::requestPostWithLLSD(mHttpRequest,
																	mHttpPolicyClass,
																	mWholeModelFeeCapability,
																	mModelData,
																	mHttpOptions,
																	mHttpHeaders,
                                                                    LLCore::HttpHandler::ptr_t(this, &NoOpDeletor));
	if (LLCORE_HTTP_HANDLE_INVALID == handle)
	{
		mHttpStatus = mHttpRequest->getStatus();
		
		LL_WARNS(LOG_MESH) << "Couldn't issue request for model fee.  Reason:  " << mHttpStatus.toString()
						   << " (" << mHttpStatus.toTerseString() << ")"
						   << LL_ENDL;
	}
	else
	{
		U32 sleep_time(10);
		
		mHttpRequest->update(0);
		while (! LLApp::isExiting() && ! finished() && ! isDiscarded())
		{
			ms_sleep(sleep_time);
			sleep_time = llmin(250U, sleep_time + sleep_time);
			mHttpRequest->update(0);
		}
		if (isDiscarded())
		{
			LL_DEBUGS(LOG_MESH) << "Mesh fee query operation discarded." << LL_ENDL;
		}
	}
}


// Does completion duty for both fee queries and actual uploads.
void LLMeshUploadThread::onCompleted(LLCore::HttpHandle handle, LLCore::HttpResponse * response)
{
	// QA/Devel:  0x2 to enable fake error import on upload, 0x1 on fee check
	const S32 fake_error(gSavedSettings.getS32("MeshUploadFakeErrors") & (mDoUpload ? 0xa : 0x5));
	LLCore::HttpStatus status(response->getStatus());
	if (fake_error)
	{
		status = (fake_error & 0x0c) ? LLCore::HttpStatus(500) : LLCore::HttpStatus(200);
	}
	std::string reason(status.toString());
	LLSD body;

	mFinished = true;

	if (mDoUpload)
	{
		// model upload case
		LLWholeModelUploadObserver * observer(mUploadObserverHandle.get());

		if (! status)
		{
			LL_WARNS(LOG_MESH) << "Upload failed.  Reason:  " << reason
							   << " (" << status.toTerseString() << ")"
							   << LL_ENDL;

			// Build a fake body for the alert generator
			body["error"] = LLSD::emptyMap();
			body["error"]["message"] = reason;
			body["error"]["identifier"] = "NetworkError";		// from asset-upload/upload_util.py
			log_upload_error(status, body, "upload", mModelData["name"].asString());

			if (observer)
			{
				doOnIdleOneTime(boost::bind(&LLWholeModelUploadObserver::onModelUploadFailure, observer));
			}
		}
		else
		{
			if (fake_error & 0x2)
			{
				body = llsd_from_file("fake_upload_error.xml");
			}
			else
			{
				// *TODO:  handle error in conversion process
				LLCoreHttpUtil::responseToLLSD(response, true, body);
			}
			dump_llsd_to_file(body, make_dump_name("whole_model_upload_response_", dump_num));

			if (body["state"].asString() == "complete")
			{
				// requested "mesh" asset type isn't actually the type
				// of the resultant object, fix it up here.
				mModelData["asset_type"] = "object";
				gMeshRepo.updateInventory(LLMeshRepository::inventory_data(mModelData, body));

				if (observer)
				{
					doOnIdleOneTime(boost::bind(&LLWholeModelUploadObserver::onModelUploadSuccess, observer));
				}
			}
			else
			{
				LL_WARNS(LOG_MESH) << "Upload failed.  Not in expected 'complete' state." << LL_ENDL;
				log_upload_error(status, body, "upload", mModelData["name"].asString());

				if (observer)
				{
					doOnIdleOneTime(boost::bind(&LLWholeModelUploadObserver::onModelUploadFailure, observer));
				}
			}
		}
	}
	else
	{
		// model fee case
		LLWholeModelFeeObserver* observer(mFeeObserverHandle.get());
		mWholeModelUploadURL.clear();
		
		if (! status)
		{
			LL_WARNS(LOG_MESH) << "Fee request failed.  Reason:  " << reason
							   << " (" << status.toTerseString() << ")"
							   << LL_ENDL;

			// Build a fake body for the alert generator
			body["error"] = LLSD::emptyMap();
			body["error"]["message"] = reason;
			body["error"]["identifier"] = "NetworkError";		// from asset-upload/upload_util.py
			log_upload_error(status, body, "fee", mModelData["name"].asString());

			if (observer)
			{
				observer->setModelPhysicsFeeErrorStatus(status.toULong(), reason, body["error"]);
			}
		}
		else
		{
			if (fake_error & 0x1)
			{
				body = llsd_from_file("fake_upload_error.xml");
			}
			else
			{
				// *TODO:  handle error in conversion process
				LLCoreHttpUtil::responseToLLSD(response, true, body);
			}
			dump_llsd_to_file(body, make_dump_name("whole_model_fee_response_", dump_num));
		
			if (body["state"].asString() == "upload")
			{
				mWholeModelUploadURL = body["uploader"].asString();

				if (observer)
				{
					body["data"]["upload_price"] = body["upload_price"];
					observer->onModelPhysicsFeeReceived(body["data"], mWholeModelUploadURL);
				}
			}
			else
			{
				LL_WARNS(LOG_MESH) << "Fee request failed.  Not in expected 'upload' state." << LL_ENDL;
				log_upload_error(status, body, "fee", mModelData["name"].asString());

				if (observer)
				{
					observer->setModelPhysicsFeeErrorStatus(status.toULong(), reason, body["error"]);
				}
			}
		}
	}
}


void LLMeshRepoThread::notifyLoadedMeshes()
{
	bool update_metrics(false);
	
	if (!mMutex)
	{
		return;
	}

	if (!mLoadedQ.empty())
	{
		std::deque<LoadedMesh> loaded_queue;

		mMutex->lock();
		if (!mLoadedQ.empty())
		{
			loaded_queue.swap(mLoadedQ);
			mMutex->unlock();

			update_metrics = true;

			// Process the elements free of the lock
			for (const auto& mesh : loaded_queue)
			{
				if (mesh.mVolume->getNumVolumeFaces() > 0)
				{
					gMeshRepo.notifyMeshLoaded(mesh.mMeshParams, mesh.mVolume);
				}
				else
				{
					gMeshRepo.notifyMeshUnavailable(mesh.mMeshParams,
						LLVolumeLODGroup::getVolumeDetailFromScale(mesh.mVolume->getDetail()));
				}
			}
		}
	}

	if (!mUnavailableQ.empty())
	{
		std::deque<LODRequest> unavil_queue;

		mMutex->lock();
		if (!mUnavailableQ.empty())
		{
			unavil_queue.swap(mUnavailableQ);
			mMutex->unlock();

			update_metrics = true;

			// Process the elements free of the lock
			for (const auto& req : unavil_queue)
			{
				gMeshRepo.notifyMeshUnavailable(req.mMeshParams, req.mLOD);
			}
		}
	}

	if (!mSkinInfoQ.empty() || !mSkinUnavailableQ.empty() || ! mDecompositionQ.empty())
	{
		if (mMutex->trylock())
		{
			std::deque<LLMeshSkinInfo*> skin_info_q;
			std::deque<UUIDBasedRequest> skin_info_unavail_q;
			std::list<LLModel::Decomposition*> decomp_q;

			if (! mSkinInfoQ.empty())
			{
				skin_info_q.swap(mSkinInfoQ);
			}

			if (! mSkinUnavailableQ.empty())
			{
				skin_info_unavail_q.swap(mSkinUnavailableQ);
			}

			if (! mDecompositionQ.empty())
			{
				decomp_q.swap(mDecompositionQ);
			}

			mMutex->unlock();

			// Process the elements free of the lock
			while (! skin_info_q.empty())
			{
				gMeshRepo.notifySkinInfoReceived(skin_info_q.front());
				skin_info_q.pop_front();
			}
			while (! skin_info_unavail_q.empty())
			{
				gMeshRepo.notifySkinInfoUnavailable(skin_info_unavail_q.front().mId);
				skin_info_unavail_q.pop_front();
			}

			while (! decomp_q.empty())
			{
				gMeshRepo.notifyDecompositionReceived(decomp_q.front());
				decomp_q.pop_front();
			}
		}
	}

	if (update_metrics)
	{
		// Ping time-to-load metrics for mesh download operations.
		LLMeshRepository::metricsProgress(0);
	}
	
}

S32 LLMeshRepoThread::getActualMeshLOD(const LLVolumeParams& mesh_params, S32 lod) 
{ //only ever called from main thread
	LLMutexLock lock(mHeaderMutex);
	mesh_header_map::iterator iter = mMeshHeader.find(mesh_params.getSculptID());

	if (iter != mMeshHeader.end())
	{
		auto& header = iter->second.second;

		return LLMeshRepository::getActualMeshLOD(header, lod);
	}

	return lod;
}

//static
S32 LLMeshRepository::getActualMeshLOD(LLMeshHeader& header, S32 lod)
{
	lod = llclamp(lod, 0, 3);

	if (header.m404)
	{
		return -1;
	}

	S32 version = header.mVersion;

	if (version > MAX_MESH_VERSION)
	{
		return -1;
	}

	if (header.mLodSize[lod] > 0)
	{
		return lod;
	}

	//search down to find the next available lower lod
	for (S32 i = lod-1; i >= 0; --i)
	{
		if (header.mLodSize[i] > 0)
		{
			return i;
		}
	}

	//search up to find then ext available higher lod
	for (S32 i = lod+1; i < LLVolumeLODGroup::NUM_LODS; ++i)
	{
		if (header.mLodSize[i] > 0)
		{
			return i;
		}
	}

	//header exists and no good lod found, treat as 404
    header.m404 = true;

    return -1;
}

// Handle failed or successful requests for mesh assets.
//
// Support for 200 responses was added for several reasons.  One,
// a service or cache can ignore range headers and give us a
// 200 with full asset should it elect to.  We also support
// a debug flag which disables range requests for those very
// few users that have some sort of problem with their networking
// services.  But the 200 response handling is suboptimal:  rather
// than cache the whole asset, we just extract the part that would
// have been sent in a 206 and process that.  Inefficient but these
// are cases far off the norm.
void LLMeshHandlerBase::onCompleted(LLCore::HttpHandle handle, LLCore::HttpResponse * response)
{
	mProcessed = true;

	unsigned int retries(0U);
	response->getRetries(NULL, &retries);
	LLMeshRepository::sHTTPRetryCount += retries;

	LLCore::HttpStatus status(response->getStatus());
	if (! status || MESH_HTTP_RESPONSE_FAILED)
	{
		processFailure(status);
		++LLMeshRepository::sHTTPErrorCount;
	}
	else
	{
		// From texture fetch code and may apply here:
		//
		// A warning about partial (HTTP 206) data.  Some grid services
		// do *not* return a 'Content-Range' header in the response to
		// Range requests with a 206 status.  We're forced to assume
		// we get what we asked for in these cases until we can fix
		// the services.
		//
		// May also need to deal with 200 status (full asset returned
		// rather than partial) and 416 (request completely unsatisfyable).
		// Always been exposed to these but are less likely here where
		// speculative loads aren't done.
		LLCore::BufferArray * body(response->getBody());
		S32 body_offset(0);
		U8 * data(NULL);
		S32 data_size(body ? body->size() : 0);

		if (data_size > 0)
		{
			static const LLCore::HttpStatus par_status(HTTP_PARTIAL_CONTENT);
			
			unsigned int offset(0), length(0), full_length(0);
				
			if (par_status == status)
			{
				// 206 case
				response->getRange(&offset, &length, &full_length);
				if (! offset && ! length)
				{
					// This is the case where we receive a 206 status but
					// there wasn't a useful Content-Range header in the response.
					// This could be because it was badly formatted but is more
					// likely due to capabilities services which scrub headers
					// from responses.  Assume we got what we asked for...`
					// length = data_size;
					offset = mOffset;
				}
			}
			else
			{
				// 200 case, typically
				offset = 0;
			}
		
			// *DEBUG:  To test validation below
			// offset += 1;

			// Validate that what we think we received is consistent with
			// what we've asked for.  I.e. first byte we wanted lies somewhere
			// in the response.
			if (offset > mOffset
				|| (offset + data_size) <= mOffset
				|| (mOffset - offset) >= data_size)
			{
				// No overlap with requested range.  Fail request with
				// suitable error.  Shouldn't happen unless server/cache/ISP
				// is doing something awful.
				LL_WARNS(LOG_MESH) << "Mesh response (bytes ["
								   << offset << ".." << (offset + length - 1)
								   << "]) didn't overlap with request's origin (bytes ["
								   << mOffset << ".." << (mOffset + mRequestedBytes - 1)
								   << "])." << LL_ENDL;
				processFailure(LLCore::HttpStatus(LLCore::HttpStatus::LLCORE, LLCore::HE_INV_CONTENT_RANGE_HDR));
				++LLMeshRepository::sHTTPErrorCount;
				goto common_exit;
			}
			
			// *TODO: Try to get rid of data copying and add interfaces
			// that support BufferArray directly.  Introduce a two-phase
			// handler, optional first that takes a body, fallback second
			// that requires a temporary allocation and data copy.
			body_offset = mOffset - offset;
			data = new(std::nothrow) U8[data_size - body_offset];
			if (data)
			{
				body->read(body_offset, (char *) data, data_size - body_offset);
				LLMeshRepository::sBytesReceived += data_size;
			}
			else
			{
				LL_WARNS(LOG_MESH) << "Failed to allocate " << data_size - body_offset << " memory for mesh response" << LL_ENDL;
				processFailure(LLCore::HttpStatus(LLCore::HttpStatus::LLCORE, LLCore::HE_BAD_ALLOC));
			}
		}

		processData(body, body_offset, data, data_size - body_offset);

		delete [] data;
	}

	// Release handler
common_exit:
	gMeshRepo.mThread->mHttpRequestSet.erase(this->shared_from_this());
}


LLMeshHeaderHandler::~LLMeshHeaderHandler()
{
	if (!LLApp::isExiting())
	{
		if (! mProcessed)
		{
			// something went wrong, retry
			LL_WARNS(LOG_MESH) << "Mesh header fetch canceled unexpectedly, retrying." << LL_ENDL;
			LLMeshRepoThread::HeaderRequest req(mMeshParams);
			LLMutexLock lock(gMeshRepo.mThread->mMutex);
			gMeshRepo.mThread->mHeaderReqQ.push(req);
		}
		LLMeshRepoThread::decActiveHeaderRequests();
	}
}

void LLMeshHeaderHandler::processFailure(LLCore::HttpStatus status)
{
	LL_WARNS(LOG_MESH) << "Error during mesh header handling.  ID:  " << mMeshParams.getSculptID()
					   << ", Reason:  " << status.toString()
					   << " (" << status.toTerseString() << ").  Not retrying."
					   << LL_ENDL;

	// Can't get the header so none of the LODs will be available
	LLMutexLock lock(gMeshRepo.mThread->mMutex);
	for (int i(0); i < LLVolumeLODGroup::NUM_LODS; ++i)
	{
		gMeshRepo.mThread->mUnavailableQ.push_back(LLMeshRepoThread::LODRequest(mMeshParams, i));
	}
}

void LLMeshHeaderHandler::processData(LLCore::BufferArray * /* body */, S32 /* body_offset */,
									  U8 * data, S32 data_size)
{
	LLUUID mesh_id = mMeshParams.getSculptID();
    bool success = (!MESH_HEADER_PROCESS_FAILED)
        && ((data != NULL) == (data_size > 0)); // if we have data but no size or have size but no data, something is wrong;
	llassert(success);
    EMeshProcessingResult res = MESH_UNKNOWN;
    if (success)
    {
        res = gMeshRepo.mThread->headerReceived(mMeshParams, data, data_size);
        success = (res == MESH_OK);
    }
	if (! success)
	{
		// *TODO:  Get real reason for parse failure here.  Might we want to retry?
		LL_WARNS(LOG_MESH) << "Unable to parse mesh header.  ID:  " << mesh_id
						   << ", Size: " << data_size
						   << ", Reason: " << res << " Not retrying."
						   << LL_ENDL;

		// Can't get the header so none of the LODs will be available
		LLMutexLock lock(gMeshRepo.mThread->mMutex);
		for (int i(0); i < LLVolumeLODGroup::NUM_LODS; ++i)
		{
			gMeshRepo.mThread->mUnavailableQ.push_back(LLMeshRepoThread::LODRequest(mMeshParams, i));
		}
	}
	else if (data && data_size > 0)
	{
		// header was successfully retrieved from sim and parsed and is in cache
		S32 header_bytes = 0;
		LLMeshHeader header;

		gMeshRepo.mThread->mHeaderMutex->lock();
		LLMeshRepoThread::mesh_header_map::iterator iter = gMeshRepo.mThread->mMeshHeader.find(mesh_id);
		if (iter != gMeshRepo.mThread->mMeshHeader.end())
		{
			header_bytes = (S32)iter->second.first;
			header = iter->second.second;
		}

		if (header_bytes > 0
			&& !header.m404
			&& (header.mVersion <= MAX_MESH_VERSION))
		{
			std::stringstream str;

			S32 lod_bytes = 0;

			for (U32 i = 0; i < LLModel::LOD_PHYSICS; ++i)
			{
				// figure out how many bytes we'll need to reserve in the file
				lod_bytes = llmax(lod_bytes, header.mLodOffset[i]+header.mLodSize[i]);
			}
		
			// just in case skin info or decomposition is at the end of the file (which it shouldn't be)
			lod_bytes = llmax(lod_bytes, header.mSkinOffset+header.mSkinSize);
            lod_bytes = llmax(lod_bytes, header.mPhysicsConvexOffset + header.mPhysicsConvexSize);

            // Do not unlock mutex untill we are done with LLSD.
            // LLSD is smart and can work like smart pointer, is not thread safe.
            gMeshRepo.mThread->mHeaderMutex->unlock();

			S32 bytes = lod_bytes + header_bytes; 

		
			// It's possible for the remote asset to have more data than is needed for the local cache
			// only allocate as much space in the cache as is needed for the local cache
			data_size = llmin(data_size, bytes);

			// <FS:Ansariel> Fix asset caching
			//LLFileSystem file(mesh_id, LLAssetType::AT_MESH, LLFileSystem::WRITE);
			LLFileSystem file(mesh_id, LLAssetType::AT_MESH, LLFileSystem::READ_WRITE);
			if (file.getMaxSize() >= bytes)
			{
				LLMeshRepository::sCacheBytesWritten += data_size;
				++LLMeshRepository::sCacheWrites;

				file.write(data, data_size);

				// <FS:Ansariel> Fix asset caching
				S32 remaining = bytes - file.tell();
				if (remaining > 0)
				{
					U8* block = new(std::nothrow) U8[remaining];
					if (block)
					{
						memset(block, 0, remaining);
						file.write(block, remaining);
						delete[] block;
					}
				}
				// </FS:Ansariel>
			}
		}
		else
		{
			LL_WARNS(LOG_MESH) << "Trying to cache nonexistent mesh, mesh id: " << mesh_id << LL_ENDL;

			gMeshRepo.mThread->mHeaderMutex->unlock();

			// headerReceived() parsed header, but header's data is invalid so none of the LODs will be available
			LLMutexLock lock(gMeshRepo.mThread->mMutex);
			for (int i(0); i < LLVolumeLODGroup::NUM_LODS; ++i)
			{
				gMeshRepo.mThread->mUnavailableQ.push_back(LLMeshRepoThread::LODRequest(mMeshParams, i));
			}
		}
	}
}

LLMeshLODHandler::~LLMeshLODHandler()
{
	if (! LLApp::isExiting())
	{
		if (! mProcessed)
		{
			LL_WARNS(LOG_MESH) << "Mesh LOD fetch canceled unexpectedly, retrying." << LL_ENDL;
			gMeshRepo.mThread->lockAndLoadMeshLOD(mMeshParams, mLOD);
		}
		LLMeshRepoThread::decActiveLODRequests();
	}
}

void LLMeshLODHandler::processFailure(LLCore::HttpStatus status)
{
	LL_WARNS(LOG_MESH) << "Error during mesh LOD handling.  ID:  " << mMeshParams.getSculptID()
					   << ", Reason:  " << status.toString()
					   << " (" << status.toTerseString() << ").  Not retrying."
					   << LL_ENDL;

	LLMutexLock lock(gMeshRepo.mThread->mMutex);
	gMeshRepo.mThread->mUnavailableQ.push_back(LLMeshRepoThread::LODRequest(mMeshParams, mLOD));
}

void LLMeshLODHandler::processData(LLCore::BufferArray * /* body */, S32 /* body_offset */,
								   U8 * data, S32 data_size)
{
	if ((!MESH_LOD_PROCESS_FAILED)
		&& ((data != NULL) == (data_size > 0))) // if we have data but no size or have size but no data, something is wrong
	{
		EMeshProcessingResult result = gMeshRepo.mThread->lodReceived(mMeshParams, mLOD, data, data_size);
		if (result == MESH_OK)
		{
			// good fetch from sim, write to cache
			// <FS:Ansariel> Fix asset caching
			//LLFileSystem file(mMeshParams.getSculptID(), LLAssetType::AT_MESH, LLFileSystem::WRITE);
			LLFileSystem file(mMeshParams.getSculptID(), LLAssetType::AT_MESH, LLFileSystem::READ_WRITE);

			S32 offset = mOffset;
			S32 size = mRequestedBytes;

			if (file.getSize() >= offset+size)
			{
				file.seek(offset);
				file.write(data, size);
				LLMeshRepository::sCacheBytesWritten += size;
				++LLMeshRepository::sCacheWrites;
			}
		}
		else
		{
			LL_WARNS(LOG_MESH) << "Error during mesh LOD processing.  ID:  " << mMeshParams.getSculptID()
							   << ", Reason: " << result
							   << " LOD: " << mLOD
							   << " Data size: " << data_size
							   << " Not retrying."
							   << LL_ENDL;
			LLMutexLock lock(gMeshRepo.mThread->mMutex);
			gMeshRepo.mThread->mUnavailableQ.push_back(LLMeshRepoThread::LODRequest(mMeshParams, mLOD));
		}
	}
	else
	{
		LL_WARNS(LOG_MESH) << "Error during mesh LOD processing.  ID:  " << mMeshParams.getSculptID()
						   << ", Unknown reason.  Not retrying."
						   << " LOD: " << mLOD
						   << " Data size: " << data_size
						   << LL_ENDL;
		LLMutexLock lock(gMeshRepo.mThread->mMutex);
		gMeshRepo.mThread->mUnavailableQ.push_back(LLMeshRepoThread::LODRequest(mMeshParams, mLOD));
	}
}

LLMeshSkinInfoHandler::~LLMeshSkinInfoHandler()
{
	if (!mProcessed)
    {
        LL_WARNS(LOG_MESH) << "deleting unprocessed request handler (may be ok on exit)" << LL_ENDL;
    }
}

void LLMeshSkinInfoHandler::processFailure(LLCore::HttpStatus status)
{
	LL_WARNS(LOG_MESH) << "Error during mesh skin info handling.  ID:  " << mMeshID
					   << ", Reason:  " << status.toString()
					   << " (" << status.toTerseString() << ").  Not retrying."
					   << LL_ENDL;
		LLMutexLock lock(gMeshRepo.mThread->mMutex);
		gMeshRepo.mThread->mSkinUnavailableQ.emplace_back(mMeshID);
}

void LLMeshSkinInfoHandler::processData(LLCore::BufferArray * /* body */, S32 /* body_offset */,
										U8 * data, S32 data_size)
{
	if ((!MESH_SKIN_INFO_PROCESS_FAILED)
		&& ((data != NULL) == (data_size > 0)) // if we have data but no size or have size but no data, something is wrong
		&& gMeshRepo.mThread->skinInfoReceived(mMeshID, data, data_size))
	{
		// good fetch from sim, write to cache
		// <FS:Ansariel> Fix asset caching
		//LLFileSystem file(mMeshID, LLAssetType::AT_MESH, LLFileSystem::WRITE);
		LLFileSystem file(mMeshID, LLAssetType::AT_MESH, LLFileSystem::READ_WRITE);

		S32 offset = mOffset;
		S32 size = mRequestedBytes;

		if (file.getSize() >= offset+size)
		{
			LLMeshRepository::sCacheBytesWritten += size;
			++LLMeshRepository::sCacheWrites;
			file.seek(offset);
			file.write(data, size);
		}
	}
	else
	{
		LL_WARNS(LOG_MESH) << "Error during mesh skin info processing.  ID:  " << mMeshID
						   << ", Unknown reason.  Not retrying."
						   << LL_ENDL;
		LLMutexLock lock(gMeshRepo.mThread->mMutex);
		gMeshRepo.mThread->mSkinUnavailableQ.emplace_back(mMeshID);
	}
}

LLMeshDecompositionHandler::~LLMeshDecompositionHandler()
{
	if (!mProcessed)
    {
        LL_WARNS(LOG_MESH) << "deleting unprocessed request handler (may be ok on exit)" << LL_ENDL;
    }
}

void LLMeshDecompositionHandler::processFailure(LLCore::HttpStatus status)
{
	LL_WARNS(LOG_MESH) << "Error during mesh decomposition handling.  ID:  " << mMeshID
					   << ", Reason:  " << status.toString()
					   << " (" << status.toTerseString() << ").  Not retrying."
					   << LL_ENDL;
	// *TODO:  Mark mesh unavailable on error.  For now, simply leave
	// request unfulfilled rather than retry forever.
}

void LLMeshDecompositionHandler::processData(LLCore::BufferArray * /* body */, S32 /* body_offset */,
											 U8 * data, S32 data_size)
{
	if ((!MESH_DECOMP_PROCESS_FAILED)
		&& ((data != NULL) == (data_size > 0)) // if we have data but no size or have size but no data, something is wrong
		&& gMeshRepo.mThread->decompositionReceived(mMeshID, data, data_size))
	{
		// good fetch from sim, write to cache
		// <FS:Ansariel> Fix asset caching
		//LLFileSystem file(mMeshID, LLAssetType::AT_MESH, LLFileSystem::WRITE);
		LLFileSystem file(mMeshID, LLAssetType::AT_MESH, LLFileSystem::READ_WRITE);

		S32 offset = mOffset;
		S32 size = mRequestedBytes;

		if (file.getSize() >= offset+size)
		{
			LLMeshRepository::sCacheBytesWritten += size;
			++LLMeshRepository::sCacheWrites;
			file.seek(offset);
			file.write(data, size);
		}
	}
	else
	{
		LL_WARNS(LOG_MESH) << "Error during mesh decomposition processing.  ID:  " << mMeshID
						   << ", Unknown reason.  Not retrying."
						   << LL_ENDL;
		// *TODO:  Mark mesh unavailable on error
	}
}

LLMeshPhysicsShapeHandler::~LLMeshPhysicsShapeHandler()
{
	if (!mProcessed)
    {
        LL_WARNS(LOG_MESH) << "deleting unprocessed request handler (may be ok on exit)" << LL_ENDL;
    }
}

void LLMeshPhysicsShapeHandler::processFailure(LLCore::HttpStatus status)
{
	LL_WARNS(LOG_MESH) << "Error during mesh physics shape handling.  ID:  " << mMeshID
					   << ", Reason:  " << status.toString()
					   << " (" << status.toTerseString() << ").  Not retrying."
					   << LL_ENDL;
	// *TODO:  Mark mesh unavailable on error
}

void LLMeshPhysicsShapeHandler::processData(LLCore::BufferArray * /* body */, S32 /* body_offset */,
											U8 * data, S32 data_size)
{
	if ((!MESH_PHYS_SHAPE_PROCESS_FAILED)
		&& ((data != NULL) == (data_size > 0)) // if we have data but no size or have size but no data, something is wrong
		&& gMeshRepo.mThread->physicsShapeReceived(mMeshID, data, data_size) == MESH_OK)
	{
		// good fetch from sim, write to cache for caching
		// <FS:Ansariel> Fix asset caching
		//LLFileSystem file(mMeshID, LLAssetType::AT_MESH, LLFileSystem::WRITE);
		LLFileSystem file(mMeshID, LLAssetType::AT_MESH, LLFileSystem::READ_WRITE);

		S32 offset = mOffset;
		S32 size = mRequestedBytes;

		if (file.getSize() >= offset+size)
		{
			LLMeshRepository::sCacheBytesWritten += size;
			++LLMeshRepository::sCacheWrites;
			file.seek(offset);
			file.write(data, size);
		}
	}
	else
	{
		LL_WARNS(LOG_MESH) << "Error during mesh physics shape processing.  ID:  " << mMeshID
						   << ", Unknown reason.  Not retrying."
						   << LL_ENDL;
		// *TODO:  Mark mesh unavailable on error
	}
}

LLMeshRepository::LLMeshRepository()
: mMeshMutex(NULL),
  mDecompThread(NULL),
  mMeshThreadCount(0),
  mThread(NULL)
{
	mSkinInfoCullTimer.resetWithExpiry(10.f);
}

void LLMeshRepository::init()
{
	mMeshMutex = new LLMutex();
	
	LLConvexDecomposition::getInstance()->initSystem();

    if (!LLConvexDecomposition::isFunctional())
    {
        LL_INFOS(LOG_MESH) << "Using STUB for LLConvexDecomposition" << LL_ENDL;
    }

	mDecompThread = new LLPhysicsDecomp();
	mDecompThread->start();

	while (!mDecompThread->mInited)
	{ //wait for physics decomp thread to init
		apr_sleep(100);
	}

	metrics_teleport_started_signal = LLViewerMessage::getInstance()->setTeleportStartedCallback(teleport_started);
	
	mThread = new LLMeshRepoThread();
	mThread->start();
}

void LLMeshRepository::shutdown()
{
	LL_INFOS(LOG_MESH) << "Shutting down mesh repository." << LL_ENDL;
	llassert(mThread != NULL);
	llassert(mThread->mSignal != NULL);

	metrics_teleport_started_signal.disconnect();

	for (U32 i = 0; i < mUploads.size(); ++i)
	{
		LL_INFOS(LOG_MESH) << "Discard the pending mesh uploads." << LL_ENDL;
		mUploads[i]->discard() ; //discard the uploading requests.
	}

	mThread->mSignal->broadcast();
	
	while (!mThread->isStopped())
	{
		apr_sleep(10);
	}
	delete mThread;
	mThread = NULL;

	for (U32 i = 0; i < mUploads.size(); ++i)
	{
		LL_INFOS(LOG_MESH) << "Waiting for pending mesh upload " << (i + 1) << "/" << mUploads.size() << LL_ENDL;
		while (!mUploads[i]->isStopped())
		{
			apr_sleep(10);
		}
		delete mUploads[i];
	}

	mUploads.clear();

	delete mMeshMutex;
	mMeshMutex = NULL;

	LL_INFOS(LOG_MESH) << "Shutting down decomposition system." << LL_ENDL;

	if (mDecompThread)
	{
		mDecompThread->shutdown();		
		delete mDecompThread;
		mDecompThread = NULL;
	}

	LLConvexDecomposition::quitSystem();
}

//called in the main thread.
S32 LLMeshRepository::update()
{
	// Conditionally log a mesh metrics event
	metricsUpdate();
	
	if(mUploadWaitList.empty())
	{
		return 0 ;
	}

	S32 size = mUploadWaitList.size() ;
	for (S32 i = 0; i < size; ++i)
	{
		mUploads.push_back(mUploadWaitList[i]);
		mUploadWaitList[i]->preStart() ;
		mUploadWaitList[i]->start() ;
	}
	mUploadWaitList.clear() ;

	return size ;
}

void LLMeshRepository::unregisterMesh(LLVOVolume* vobj)
{
	for (auto& lod : mLoadingMeshes)
	{
		for (auto& param : lod)
		{
			vector_replace_with_last(param.second, vobj);
		}
	}

	for (auto& skin_pair : mLoadingSkins)
	{
		vector_replace_with_last(skin_pair.second, vobj);
	}
}

S32 LLMeshRepository::loadMesh(LLVOVolume* vobj, const LLVolumeParams& mesh_params, S32 detail, S32 last_lod)
{
    LL_PROFILE_ZONE_SCOPED_CATEGORY_NETWORK; //LL_LL_RECORD_BLOCK_TIME(FTM_MESH_FETCH);
	
	// Manage time-to-load metrics for mesh download operations.
	metricsProgress(1);

	if (detail < 0 || detail >= LLVolumeLODGroup::NUM_LODS)
	{
		return detail;
	}

	{
		LLMutexLock lock(mMeshMutex);
		//add volume to list of loading meshes
		const auto& mesh_id = mesh_params.getSculptID();
		mesh_load_map::iterator iter = mLoadingMeshes[detail].find(mesh_id);
		if (iter != mLoadingMeshes[detail].end())
		{ //request pending for this mesh, append volume id to list
			auto it = std::find(iter->second.begin(), iter->second.end(), vobj);
			if (it == iter->second.end()) {
				iter->second.push_back(vobj);
			}
		}
		else
		{
			//first request for this mesh
			mLoadingMeshes[detail][mesh_id].push_back(vobj);
			mPendingRequests.push_back(LLMeshRepoThread::LODRequest(mesh_params, detail));
			LLMeshRepository::sLODPending++;
		}
	}

	//do a quick search to see if we can't display something while we wait for this mesh to load
	LLVolume* volume = vobj->getVolume();

	if (volume)
	{
		LLVolumeParams params = volume->getParams();

		LLVolumeLODGroup* group = LLPrimitive::getVolumeManager()->getGroup(params);

		if (group)
		{
			//first, see if last_lod is available (don't transition down to avoid funny popping a la SH-641)
			if (last_lod >= 0)
			{
				LLVolume* lod = group->refLOD(last_lod);
				if (lod && lod->isMeshAssetLoaded() && lod->getNumVolumeFaces() > 0)
				{
					group->derefLOD(lod);
					return last_lod;
				}
				group->derefLOD(lod);
			}

			//next, see what the next lowest LOD available might be
			for (S32 i = detail-1; i >= 0; --i)
			{
				LLVolume* lod = group->refLOD(i);
				if (lod && lod->isMeshAssetLoaded() && lod->getNumVolumeFaces() > 0)
				{
					group->derefLOD(lod);
					return i;
				}

				group->derefLOD(lod);
			}

			//no lower LOD is a available, is a higher lod available?
			for (S32 i = detail+1; i < LLVolumeLODGroup::NUM_LODS; ++i)
			{
				LLVolume* lod = group->refLOD(i);
				if (lod && lod->isMeshAssetLoaded() && lod->getNumVolumeFaces() > 0)
				{
					group->derefLOD(lod);
					return i;
				}

				group->derefLOD(lod);
			}
		}
	}

	return detail;
}

void LLMeshRepository::notifyLoadedMeshes()
{ //called from main thread
    LL_PROFILE_ZONE_SCOPED_CATEGORY_NETWORK; //LL_RECORD_BLOCK_TIME(FTM_MESH_FETCH);

    // GetMesh2 operation with keepalives, etc.  With pipelining,
    // we'll increase this.  See llappcorehttp and llcorehttp for
    // discussion on connection strategies.
    LLAppCoreHttp & app_core_http(LLAppViewer::instance()->getAppCoreHttp());
    S32 scale(app_core_http.isPipelined(LLAppCoreHttp::AP_MESH2)
              ? (2 * LLAppCoreHttp::PIPELINING_DEPTH)
              : 5);

    LLMeshRepoThread::sMaxConcurrentRequests = gSavedSettings.getU32("Mesh2MaxConcurrentRequests");
    LLMeshRepoThread::sRequestHighWater = llclamp(scale * S32(LLMeshRepoThread::sMaxConcurrentRequests),
                                                  REQUEST2_HIGH_WATER_MIN,
                                                  REQUEST2_HIGH_WATER_MAX);
    LLMeshRepoThread::sRequestLowWater = llclamp(LLMeshRepoThread::sRequestHighWater / 2,
                                                 REQUEST2_LOW_WATER_MIN,
                                                 REQUEST2_LOW_WATER_MAX);
	
	//clean up completed upload threads
	for (std::vector<LLMeshUploadThread*>::iterator iter = mUploads.begin(); iter != mUploads.end(); )
	{
		LLMeshUploadThread* thread = *iter;

		if (thread->isStopped() && thread->finished())
		{
			iter = mUploads.erase(iter);
			delete thread;
		}
		else
		{
			++iter;
		}
	}

	//update inventory
	if (!mInventoryQ.empty())
	{
		LLMutexLock lock(mMeshMutex);
		while (!mInventoryQ.empty())
		{
			inventory_data& data = mInventoryQ.front();

			LLAssetType::EType asset_type = LLAssetType::lookup(data.mPostData["asset_type"].asString());
			LLInventoryType::EType inventory_type = LLInventoryType::lookup(data.mPostData["inventory_type"].asString());

			// Handle addition of texture, if any.
			if ( data.mResponse.has("new_texture_folder_id") )
			{
				const LLUUID& new_folder_id = data.mResponse["new_texture_folder_id"].asUUID();

				if ( new_folder_id.notNull() )
				{
					LLUUID parent_id = gInventory.findUserDefinedCategoryUUIDForType(LLFolderType::FT_TEXTURE);

					std::string name;
					// Check if the server built a different name for the texture folder
					if ( data.mResponse.has("new_texture_folder_name") )
					{
						name = data.mResponse["new_texture_folder_name"].asString();
					}
					else
					{
						name = data.mPostData["name"].asString();
					}

					// Add the category to the internal representation
					LLPointer<LLViewerInventoryCategory> cat = 
						new LLViewerInventoryCategory(new_folder_id, parent_id, 
							LLFolderType::FT_NONE, name, gAgent.getID());
					cat->setVersion(LLViewerInventoryCategory::VERSION_UNKNOWN);

					LLInventoryModel::LLCategoryUpdate update(cat->getParentUUID(), 1);
					gInventory.accountForUpdate(update);
					gInventory.updateCategory(cat);
				}
			}

			on_new_single_inventory_upload_complete(
				asset_type,
				inventory_type,
				data.mPostData["asset_type"].asString(),
				data.mPostData["folder_id"].asUUID(),
				data.mPostData["name"],
				data.mPostData["description"],
				data.mResponse,
				data.mResponse["upload_price"]);
			//}
			
			mInventoryQ.pop();
		}
	}

	//call completed callbacks on finished decompositions
	mDecompThread->notifyCompleted();

	if (mSkinInfoCullTimer.checkExpirationAndReset(10.f)) 
	{
		//// Clean up dead skin info
		//U64Bytes skinbytes(0);
		for (auto iter = mSkinMap.begin(), ender = mSkinMap.end(); iter != ender;)
		{
			auto copy_iter = iter++;

			//skinbytes += U64Bytes(sizeof(LLMeshSkinInfo));
			//skinbytes += U64Bytes(copy_iter->second->mJointNames.size() * sizeof(std::string));
			//skinbytes += U64Bytes(copy_iter->second->mJointNums.size() * sizeof(S32));
			//skinbytes += U64Bytes(copy_iter->second->mJointNames.size() * sizeof(LLMatrix4a));
			//skinbytes += U64Bytes(copy_iter->second->mJointNames.size() * sizeof(LLMatrix4));

			if (copy_iter->second->getNumRefs() == 1)
			{
				mSkinMap.erase(copy_iter);
			}
		}
		//LL_INFOS() << "Skin info cache elements:" << mSkinMap.size() << " Memory: " << U64Kilobytes(skinbytes) << LL_ENDL;
	}

	// For major operations, attempt to get the required locks
	// without blocking and punt if they're not available.  The
	// longest run of holdoffs is kept in sMaxLockHoldoffs just
	// to collect the data.  In testing, I've never seen a value
	// greater than 2 (written to log on exit).
	{
		LLMutexTrylock lock1(mMeshMutex);
		LLMutexTrylock lock2(mThread->mMutex);

		static U32 hold_offs(0);
		if (! lock1.isLocked() || ! lock2.isLocked())
		{
			// If we can't get the locks, skip and pick this up later.
			++hold_offs;
			sMaxLockHoldoffs = llmax(sMaxLockHoldoffs, hold_offs);
			return;
		}
		hold_offs = 0;
		
		if (gAgent.getRegion())
		{
			// Update capability urls
			static std::string region_name("never name a region this");
			
			if (gAgent.getRegion()->getName() != region_name && gAgent.getRegion()->capabilitiesReceived())
			{
				region_name = gAgent.getRegion()->getName();
				const std::string mesh_cap(gAgent.getRegion()->getViewerAssetUrl());
				mThread->setGetMeshCap(mesh_cap);
				LL_DEBUGS(LOG_MESH) << "Retrieving caps for region '" << region_name
									<< "', ViewerAsset cap:  " << mesh_cap
									<< LL_ENDL;
			}
		}
		
		//popup queued error messages from background threads
		while (!mUploadErrorQ.empty())
		{
			LLSD substitutions(mUploadErrorQ.front());
			if (substitutions.has("DETAILS"))
			{
				LLNotificationsUtil::add("MeshUploadErrorDetails", substitutions);
			}
			else
			{
				LLNotificationsUtil::add("MeshUploadError", substitutions);
			}
			mUploadErrorQ.pop();
		}

		S32 active_count = LLMeshRepoThread::sActiveHeaderRequests + LLMeshRepoThread::sActiveLODRequests;
		if (active_count < LLMeshRepoThread::sRequestLowWater)
		{
			S32 push_count = LLMeshRepoThread::sRequestHighWater - active_count;

			if (mPendingRequests.size() > push_count)
			{
				// More requests than the high-water limit allows so
				// sort and forward the most important.

				//calculate "score" for pending requests

				//create score map
				std::map<LLUUID, F32> score_map;

				for (U32 i = 0; i < LLVolumeLODGroup::NUM_LODS; ++i)
				{
					for (mesh_load_map::iterator iter = mLoadingMeshes[i].begin();  iter != mLoadingMeshes[i].end(); ++iter)
					{
						F32 max_score = 0.f;
						for (auto obj_iter = iter->second.begin(); obj_iter != iter->second.end(); ++obj_iter)
						{
							LLVOVolume* object = *obj_iter;						
							if (object)
							{
								LLDrawable* drawable = object->mDrawable;
								if (drawable)
								{
									F32 cur_score = drawable->getRadius()/llmax(drawable->mDistanceWRTCamera, 1.f);
									max_score = llmax(max_score, cur_score);
								}
							}
						}
				
						score_map[iter->first] = max_score;
					}
				}

				//set "score" for pending requests
				for (std::vector<LLMeshRepoThread::LODRequest>::iterator iter = mPendingRequests.begin(); iter != mPendingRequests.end(); ++iter)
				{
					iter->mScore = score_map[iter->mMeshParams.getSculptID()];
				}

				//sort by "score"
				std::partial_sort(mPendingRequests.begin(), mPendingRequests.begin() + push_count,
								  mPendingRequests.end(), LLMeshRepoThread::CompareScoreGreater());
			}

			while (!mPendingRequests.empty() && push_count > 0)
			{
				LLMeshRepoThread::LODRequest& request = mPendingRequests.front();
				mThread->loadMeshLOD(request.mMeshParams, request.mLOD);
				mPendingRequests.erase(mPendingRequests.begin());
				LLMeshRepository::sLODPending--;
				push_count--;
			}
		}

		//send skin info requests
		while (!mPendingSkinRequests.empty())
		{
			mThread->loadMeshSkinInfo(mPendingSkinRequests.front());
			mPendingSkinRequests.pop();
		}
	
		//send decomposition requests
		while (!mPendingDecompositionRequests.empty())
		{
			mThread->loadMeshDecomposition(mPendingDecompositionRequests.front());
			mPendingDecompositionRequests.pop();
		}
	
		//send physics shapes decomposition requests
		while (!mPendingPhysicsShapeRequests.empty())
		{
			mThread->loadMeshPhysicsShape(mPendingPhysicsShapeRequests.front());
			mPendingPhysicsShapeRequests.pop();
		}
	
		mThread->notifyLoadedMeshes();
	}

	mThread->mSignal->signal();
}

void LLMeshRepository::notifySkinInfoReceived(LLMeshSkinInfo* info)
{
	mSkinMap[info->mMeshID] = info; // Cache into LLPointer
    // Alternative: We can get skin size from header
    sCacheBytesSkins += info->sizeBytes();

	skin_load_map::iterator iter = mLoadingSkins.find(info->mMeshID);
	if (iter != mLoadingSkins.end())
	{
		for (LLVOVolume* vobj : iter->second)
		{
			if (vobj)
			{
				vobj->notifySkinInfoLoaded(info);
			}
		}
		mLoadingSkins.erase(iter);
	}
}

void LLMeshRepository::notifySkinInfoUnavailable(const LLUUID& mesh_id)
{
	skin_load_map::iterator iter = mLoadingSkins.find(mesh_id);
	if (iter != mLoadingSkins.end())
	{
		for (LLVOVolume* vobj : iter->second)
		{
			if (vobj)
			{
				vobj->notifySkinInfoUnavailable();
			}
		}
		mLoadingSkins.erase(iter);
	}
}

void LLMeshRepository::notifyDecompositionReceived(LLModel::Decomposition* decomp)
{
	decomposition_map::iterator iter = mDecompositionMap.find(decomp->mMeshID);
	if (iter == mDecompositionMap.end())
	{ //just insert decomp into map
		mDecompositionMap[decomp->mMeshID] = decomp;
		mLoadingDecompositions.erase(decomp->mMeshID);
        sCacheBytesDecomps += decomp->sizeBytes();
	}
	else
	{ //merge decomp with existing entry
        sCacheBytesDecomps -= iter->second->sizeBytes();
		iter->second->merge(decomp);
        sCacheBytesDecomps += iter->second->sizeBytes();

		mLoadingDecompositions.erase(decomp->mMeshID);
		delete decomp;
	}
}

void LLMeshRepository::notifyMeshLoaded(const LLVolumeParams& mesh_params, LLVolume* volume)
{ //called from main thread
	S32 detail = LLVolumeLODGroup::getVolumeDetailFromScale(volume->getDetail());

	//get list of objects waiting to be notified this mesh is loaded
	const auto& mesh_id = mesh_params.getSculptID();
	mesh_load_map::iterator obj_iter = mLoadingMeshes[detail].find(mesh_id);

	if (volume && obj_iter != mLoadingMeshes[detail].end())
	{
		//make sure target volume is still valid
		if (volume->getNumVolumeFaces() <= 0)
		{
			LL_WARNS(LOG_MESH) << "Mesh loading returned empty volume.  ID:  " << mesh_id
							   << LL_ENDL;
		}
		
		{ //update system volume
			LLVolume* sys_volume = LLPrimitive::getVolumeManager()->refVolume(mesh_params, detail);
			if (sys_volume)
			{
				sys_volume->copyVolumeFaces(volume);
				sys_volume->setMeshAssetLoaded(true);
				LLPrimitive::getVolumeManager()->unrefVolume(sys_volume);
			}
			else
			{
				LL_WARNS(LOG_MESH) << "Couldn't find system volume for mesh " << mesh_id
								   << LL_ENDL;
			}
		}

		//notify waiting LLVOVolume instances that their requested mesh is available
		for (LLVOVolume* vobj : obj_iter->second)
		{
			if (vobj)
			{
				vobj->notifyMeshLoaded();
			}
		}
		
		mLoadingMeshes[detail].erase(obj_iter);
	}
}

void LLMeshRepository::notifyMeshUnavailable(const LLVolumeParams& mesh_params, S32 lod)
{ //called from main thread
	//get list of objects waiting to be notified this mesh is loaded
	const auto& mesh_id = mesh_params.getSculptID();
	mesh_load_map::iterator obj_iter = mLoadingMeshes[lod].find(mesh_id);
	if (obj_iter != mLoadingMeshes[lod].end())
	{
		F32 detail = LLVolumeLODGroup::getVolumeScaleFromDetail(lod);

        LLVolume* sys_volume = LLPrimitive::getVolumeManager()->refVolume(mesh_params, lod);
        if (sys_volume)
        {
            sys_volume->setMeshAssetUnavaliable(true);
        }

		for (LLVOVolume* vobj : obj_iter->second)
		{
			if (vobj)
			{
				LLVolume* obj_volume = vobj->getVolume();

				if (obj_volume && 
					obj_volume->getDetail() == detail &&
					obj_volume->getParams() == mesh_params)
				{ //should force volume to find most appropriate LOD
					vobj->setVolume(obj_volume->getParams(), lod);
				}
			}
		}
		
		mLoadingMeshes[lod].erase(obj_iter);
	}
}

S32 LLMeshRepository::getActualMeshLOD(const LLVolumeParams& mesh_params, S32 lod)
{ 
	return mThread->getActualMeshLOD(mesh_params, lod);
}

const LLMeshSkinInfo* LLMeshRepository::getSkinInfo(const LLUUID& mesh_id, LLVOVolume* requesting_obj)
{
    LL_PROFILE_ZONE_SCOPED_CATEGORY_AVATAR;
    if (mesh_id.notNull())
    {
        skin_map::iterator iter = mSkinMap.find(mesh_id);
        if (iter != mSkinMap.end())
        {
            return iter->second;
        }

        //no skin info known about given mesh, try to fetch it
        if (requesting_obj != nullptr)
        {
            LLMutexLock lock(mMeshMutex);
            //add volume to list of loading meshes
            skin_load_map::iterator iter = mLoadingSkins.find(mesh_id);
			if (iter != mLoadingSkins.end())
			{ //request pending for this mesh, append volume id to list
				auto it = std::find(iter->second.begin(), iter->second.end(), requesting_obj);
				if (it == iter->second.end()) {
					iter->second.push_back(requesting_obj);
				}
			}
			else
			{
				//first request for this mesh
				mLoadingSkins[mesh_id].push_back(requesting_obj);
                mPendingSkinRequests.push(mesh_id);
            }
        }
    }
	return nullptr;
}

void LLMeshRepository::fetchPhysicsShape(const LLUUID& mesh_id)
{
    LL_PROFILE_ZONE_SCOPED_CATEGORY_NETWORK; //LL_RECORD_BLOCK_TIME(FTM_MESH_FETCH);

	if (mesh_id.notNull())
	{
		LLModel::Decomposition* decomp = NULL;
		decomposition_map::iterator iter = mDecompositionMap.find(mesh_id);
		if (iter != mDecompositionMap.end())
		{
			decomp = iter->second;
		}
		
		//decomposition block hasn't been fetched yet
		if (!decomp || decomp->mPhysicsShapeMesh.empty())
		{
			LLMutexLock lock(mMeshMutex);
			//add volume to list of loading meshes
			std::set<LLUUID>::iterator iter = mLoadingPhysicsShapes.find(mesh_id);
			if (iter == mLoadingPhysicsShapes.end())
			{ //no request pending for this skin info
				// *FIXME:  Nothing ever deletes entries, can't be right
				mLoadingPhysicsShapes.insert(mesh_id);
				mPendingPhysicsShapeRequests.push(mesh_id);
			}
		}
	}
}

LLModel::Decomposition* LLMeshRepository::getDecomposition(const LLUUID& mesh_id)
{
    LL_PROFILE_ZONE_SCOPED_CATEGORY_NETWORK; //LL_RECORD_BLOCK_TIME(FTM_MESH_FETCH);

	LLModel::Decomposition* ret = NULL;

	if (mesh_id.notNull())
	{
		decomposition_map::iterator iter = mDecompositionMap.find(mesh_id);
		if (iter != mDecompositionMap.end())
		{
			ret = iter->second;
		}
		
		//decomposition block hasn't been fetched yet
		if (!ret || ret->mBaseHullMesh.empty())
		{
			LLMutexLock lock(mMeshMutex);
			//add volume to list of loading meshes
			std::set<LLUUID>::iterator iter = mLoadingDecompositions.find(mesh_id);
			if (iter == mLoadingDecompositions.end())
			{ //no request pending for this skin info
				mLoadingDecompositions.insert(mesh_id);
				mPendingDecompositionRequests.push(mesh_id);
			}
		}
	}

	return ret;
}

void LLMeshRepository::buildHull(const LLVolumeParams& params, S32 detail)
{
	LLVolume* volume = LLPrimitive::sVolumeManager->refVolume(params, detail);

	if (!volume->mHullPoints)
	{
		//all default params
		//execute first stage
		//set simplify mode to retain
		//set retain percentage to zero
		//run second stage
	}

	LLPrimitive::sVolumeManager->unrefVolume(volume);
}

bool LLMeshRepository::hasPhysicsShape(const LLUUID& mesh_id)
{
    if (mesh_id.isNull())
    {
        return false;
    }

    if (mThread->hasPhysicsShapeInHeader(mesh_id))
    {
        return true;
    }

    LLModel::Decomposition* decomp = getDecomposition(mesh_id);
    if (decomp && !decomp->mHull.empty())
    {
        return true;
    }

    return false;
}

bool LLMeshRepository::hasSkinInfo(const LLUUID& mesh_id)
{
    if (mesh_id.isNull())
    {
        return false;
    }

    if (mThread->hasSkinInfoInHeader(mesh_id))
    {
        return true;
    }

    const LLMeshSkinInfo* skininfo = getSkinInfo(mesh_id);
    if (skininfo)
    {
        return true;
    }

    return false;
}

bool LLMeshRepository::hasHeader(const LLUUID& mesh_id)
{
    if (mesh_id.isNull())
    {
        return false;
    }

    return mThread->hasHeader(mesh_id);
}

bool LLMeshRepoThread::hasPhysicsShapeInHeader(const LLUUID& mesh_id)
{
    LLMutexLock lock(mHeaderMutex);
    mesh_header_map::iterator iter = mMeshHeader.find(mesh_id);
    if (iter != mMeshHeader.end() && iter->second.first > 0)
    {
        LLMeshHeader &mesh = iter->second.second;
        if (mesh.mPhysicsMeshSize > 0)
        {
            return true;
        }
    }

    return false;
}

bool LLMeshRepoThread::hasSkinInfoInHeader(const LLUUID& mesh_id)
{
    LLMutexLock lock(mHeaderMutex);
    mesh_header_map::iterator iter = mMeshHeader.find(mesh_id);
    if (iter != mMeshHeader.end() && iter->second.first > 0)
    {
        LLMeshHeader& mesh = iter->second.second;
        if (mesh.mSkinOffset >= 0
            && mesh.mSkinSize > 0)
        {
            return true;
        }
    }

    return false;
}

bool LLMeshRepoThread::hasHeader(const LLUUID& mesh_id)
{
    LLMutexLock lock(mHeaderMutex);
    mesh_header_map::iterator iter = mMeshHeader.find(mesh_id);
    return iter != mMeshHeader.end();
}

void LLMeshRepository::uploadModel(std::vector<LLModelInstance>& data, LLVector3& scale, bool upload_textures,
								   bool upload_skin, bool upload_joints, bool lock_scale_if_joint_position,
                                   std::string upload_url, bool do_upload,
								   LLHandle<LLWholeModelFeeObserver> fee_observer, LLHandle<LLWholeModelUploadObserver> upload_observer)
{
	LLMeshUploadThread* thread = new LLMeshUploadThread(data, scale, upload_textures,
                                                        upload_skin, upload_joints, lock_scale_if_joint_position, 
                                                        upload_url, do_upload, fee_observer, upload_observer);
	mUploadWaitList.push_back(thread);
}

S32 LLMeshRepository::getMeshSize(const LLUUID& mesh_id, S32 lod)
{
    LL_PROFILE_ZONE_SCOPED_CATEGORY_VOLUME;
	if (mThread && mesh_id.notNull() && LLPrimitive::NO_LOD != lod)
	{
		LLMutexLock lock(mThread->mHeaderMutex);
		LLMeshRepoThread::mesh_header_map::iterator iter = mThread->mMeshHeader.find(mesh_id);
		if (iter != mThread->mMeshHeader.end() && iter->second.first > 0)
		{
			const LLMeshHeader& header = iter->second.second;

			if (header.m404)
			{
				return -1;
			}

            S32 size = header.mLodSize[lod];
			return size;
		}

	}

	return -1;
}

void LLMeshUploadThread::decomposeMeshMatrix(LLMatrix4& transformation,
											 LLVector3& result_pos,
											 LLQuaternion& result_rot,
											 LLVector3& result_scale)
{
	// check for reflection
	BOOL reflected = (transformation.determinant() < 0);

	// compute position
	LLVector3 position = LLVector3(0, 0, 0) * transformation;

	// compute scale
	LLVector3 x_transformed = LLVector3(1, 0, 0) * transformation - position;
	LLVector3 y_transformed = LLVector3(0, 1, 0) * transformation - position;
	LLVector3 z_transformed = LLVector3(0, 0, 1) * transformation - position;
	F32 x_length = x_transformed.normalize();
	F32 y_length = y_transformed.normalize();
	F32 z_length = z_transformed.normalize();
	LLVector3 scale = LLVector3(x_length, y_length, z_length);

    // adjust for "reflected" geometry
	LLVector3 x_transformed_reflected = x_transformed;
	if (reflected)
	{
		x_transformed_reflected *= -1.0;
	}
	
	// compute rotation
	LLMatrix3 rotation_matrix;
	rotation_matrix.setRows(x_transformed_reflected, y_transformed, z_transformed);
	LLQuaternion quat_rotation = rotation_matrix.quaternion();
	quat_rotation.normalize(); // the rotation_matrix might not have been orthoginal.  make it so here.
	LLVector3 euler_rotation;
	quat_rotation.getEulerAngles(&euler_rotation.mV[VX], &euler_rotation.mV[VY], &euler_rotation.mV[VZ]);

	result_pos = position + mOrigin;
	result_scale = scale;
	result_rot = quat_rotation; 
}

void LLMeshRepository::updateInventory(inventory_data data)
{
	LLMutexLock lock(mMeshMutex);
	dump_llsd_to_file(data.mPostData,make_dump_name("update_inventory_post_data_",dump_num));
	dump_llsd_to_file(data.mResponse,make_dump_name("update_inventory_response_",dump_num));
	mInventoryQ.push(data);
}

void LLMeshRepository::uploadError(LLSD& args)
{
	LLMutexLock lock(mMeshMutex);
	mUploadErrorQ.push(args);
}

F32 LLMeshRepository::getEstTrianglesMax(LLUUID mesh_id)
{
    LLMeshCostData costs;
    if (getCostData(mesh_id, costs))
    {
        return costs.getEstTrisMax();
    }
    else
    {
        return 0.f;
    }
}

F32 LLMeshRepository::getEstTrianglesStreamingCost(LLUUID mesh_id)
{
    LLMeshCostData costs;
    if (getCostData(mesh_id, costs))
    {
        return costs.getEstTrisForStreamingCost();
    }
    else
    {
        return 0.f;
    }
}

// FIXME replace with calc based on LLMeshCostData
F32 LLMeshRepository::getStreamingCostLegacy(LLUUID mesh_id, F32 radius, S32* bytes, S32* bytes_visible, S32 lod, F32 *unscaled_value)
{
	F32 result = 0.f;
    if (mThread && mesh_id.notNull())
    {
        LLMutexLock lock(mThread->mHeaderMutex);
        LLMeshRepoThread::mesh_header_map::iterator iter = mThread->mMeshHeader.find(mesh_id);
        if (iter != mThread->mMeshHeader.end() && iter->second.first > 0)
        {
            result  = getStreamingCostLegacy(iter->second.second, radius, bytes, bytes_visible, lod, unscaled_value);
        }
    }
    if (result > 0.f)
    {
        LLMeshCostData data;
        if (getCostData(mesh_id, data))
        {
            F32 ref_streaming_cost = data.getRadiusBasedStreamingCost(radius);
            F32 ref_weighted_tris = data.getRadiusWeightedTris(radius);
            if (!is_approx_equal(ref_streaming_cost,result))
            {
                LL_WARNS() << mesh_id << "streaming mismatch " << result << " " << ref_streaming_cost << LL_ENDL;
            }
            if (unscaled_value && !is_approx_equal(ref_weighted_tris,*unscaled_value))
            {
                LL_WARNS() << mesh_id << "weighted_tris mismatch " << *unscaled_value << " " << ref_weighted_tris << LL_ENDL;
            }
            if (bytes && (*bytes != data.getSizeTotal()))
            {
                LL_WARNS() << mesh_id << "bytes mismatch " << *bytes << " " << data.getSizeTotal() << LL_ENDL;
            }
            if (bytes_visible && (lod >=0) && (lod < LLVolumeLODGroup::NUM_LODS) && (*bytes_visible != data.getSizeByLOD(lod)))
            {
                LL_WARNS() << mesh_id << "bytes_visible mismatch " << *bytes_visible << " " << data.getSizeByLOD(lod) << LL_ENDL;
            }
        }
        else
        {
            LL_WARNS() << "getCostData failed!!!" << LL_ENDL;
        }
    }
    return result;
}

// FIXME replace with calc based on LLMeshCostData
//static
F32 LLMeshRepository::getStreamingCostLegacy(LLMeshHeader& header, F32 radius, S32* bytes, S32* bytes_visible, S32 lod, F32 *unscaled_value)
{
	if (header.m404
		|| header.mLodSize[0] <= 0
		|| (header.mVersion > MAX_MESH_VERSION))
	{
		return 0.f;
	}

	F32 max_distance = 512.f;

	F32 dlowest = llmin(radius/0.03f, max_distance);
	F32 dlow = llmin(radius/0.06f, max_distance);
	F32 dmid = llmin(radius/0.24f, max_distance);
	
	static LLCachedControl<U32> metadata_discount_ch(gSavedSettings, "MeshMetaDataDiscount", 384);  //discount 128 bytes to cover the cost of LLSD tags and compression domain overhead
	static LLCachedControl<U32> minimum_size_ch(gSavedSettings, "MeshMinimumByteSize", 16); //make sure nothing is "free"
	static LLCachedControl<U32> bytes_per_triangle_ch(gSavedSettings, "MeshBytesPerTriangle", 16);

	F32 metadata_discount = (F32)metadata_discount_ch;
	F32 minimum_size = (F32)minimum_size_ch;
	F32 bytes_per_triangle = (F32)bytes_per_triangle_ch;

	S32 bytes_lowest = header.mLodSize[0];
	S32 bytes_low = header.mLodSize[1];
	S32 bytes_mid = header.mLodSize[2];
	S32 bytes_high = header.mLodSize[3];

	if (bytes_high == 0)
	{
		return 0.f;
	}

	if (bytes_mid == 0)
	{
		bytes_mid = bytes_high;
	}

	if (bytes_low == 0)
	{
		bytes_low = bytes_mid;
	}

	if (bytes_lowest == 0)
	{
		bytes_lowest = bytes_low;
	}

	F32 triangles_lowest = llmax((F32) bytes_lowest-metadata_discount, minimum_size)/bytes_per_triangle;
	F32 triangles_low = llmax((F32) bytes_low-metadata_discount, minimum_size)/bytes_per_triangle;
	F32 triangles_mid = llmax((F32) bytes_mid-metadata_discount, minimum_size)/bytes_per_triangle;
	F32 triangles_high = llmax((F32) bytes_high-metadata_discount, minimum_size)/bytes_per_triangle;

	if (bytes)
	{
		*bytes = 0;
		*bytes += header.mLodSize[0];
		*bytes += header.mLodSize[1];
		*bytes += header.mLodSize[2];
		*bytes += header.mLodSize[3];
	}

	if (bytes_visible)
	{
		lod = LLMeshRepository::getActualMeshLOD(header, lod);
		if (lod >= 0 && lod <= 3)
		{
			*bytes_visible = header.mLodSize[lod];
		}
	}

	F32 max_area = 102944.f; //area of circle that encompasses region (see MAINT-6559)
	F32 min_area = 1.f;

	F32 high_area = llmin(F_PI*dmid*dmid, max_area);
	F32 mid_area = llmin(F_PI*dlow*dlow, max_area);
	F32 low_area = llmin(F_PI*dlowest*dlowest, max_area);
	F32 lowest_area = max_area;

	lowest_area -= low_area;
	low_area -= mid_area;
	mid_area -= high_area;

	high_area = llclamp(high_area, min_area, max_area);
	mid_area = llclamp(mid_area, min_area, max_area);
	low_area = llclamp(low_area, min_area, max_area);
	lowest_area = llclamp(lowest_area, min_area, max_area);

	F32 total_area = high_area + mid_area + low_area + lowest_area;
	high_area /= total_area;
	mid_area /= total_area;
	low_area /= total_area;
	lowest_area /= total_area;

	F32 weighted_avg = triangles_high*high_area +
					   triangles_mid*mid_area +
					   triangles_low*low_area +
					   triangles_lowest*lowest_area;

	if (unscaled_value)
	{
		*unscaled_value = weighted_avg;
	}

	return weighted_avg/gSavedSettings.getU32("MeshTriangleBudget")*15000.f;
}

LLMeshCostData::LLMeshCostData()
{
    std::fill(mSizeByLOD.begin(), mSizeByLOD.end(), 0);
    std::fill(mEstTrisByLOD.begin(), mEstTrisByLOD.end(), 0.f);
}

bool LLMeshCostData::init(const LLMeshHeader& header)
{
    LL_PROFILE_ZONE_SCOPED_CATEGORY_VOLUME;
    
    std::fill(mSizeByLOD.begin(), mSizeByLOD.end(), 0);
    std::fill(mEstTrisByLOD.begin(), mEstTrisByLOD.end(), 0.f);
    
    S32 bytes_high = header.mLodSize[3];
    S32 bytes_med = header.mLodSize[2];
    if (bytes_med == 0)
    {
        bytes_med = bytes_high;
    }
    S32 bytes_low = header.mLodSize[1];
    if (bytes_low == 0)
    {
        bytes_low = bytes_med;
    }
    S32 bytes_lowest = header.mLodSize[0];
    if (bytes_lowest == 0)
    {
        bytes_lowest = bytes_low;
    }
    mSizeByLOD[0] = bytes_lowest;
    mSizeByLOD[1] = bytes_low;
    mSizeByLOD[2] = bytes_med;
    mSizeByLOD[3] = bytes_high;

    static LLCachedControl<U32> metadata_discount(gSavedSettings, "MeshMetaDataDiscount", 384);  //discount 128 bytes to cover the cost of LLSD tags and compression domain overhead
    static LLCachedControl<U32> minimum_size(gSavedSettings, "MeshMinimumByteSize", 16); //make sure nothing is "free"
    static LLCachedControl<U32> bytes_per_triangle(gSavedSettings, "MeshBytesPerTriangle", 16);

    for (S32 i=0; i<LLVolumeLODGroup::NUM_LODS; i++)
    {
        mEstTrisByLOD[i] = llmax((F32)mSizeByLOD[i] - (F32)metadata_discount, (F32)minimum_size) / (F32)bytes_per_triangle;
    }

    return true;
}


S32 LLMeshCostData::getSizeByLOD(S32 lod)
{
    if (llclamp(lod,0,3) != lod)
    {
        return 0;
    }
    return mSizeByLOD[lod];
}

S32 LLMeshCostData::getSizeTotal()
{
    return mSizeByLOD[0] + mSizeByLOD[1] + mSizeByLOD[2] + mSizeByLOD[3];
}

F32 LLMeshCostData::getEstTrisByLOD(S32 lod)
{
    if (llclamp(lod,0,3) != lod)
    {
        return 0.f;
    }
    return mEstTrisByLOD[lod];
}

F32 LLMeshCostData::getEstTrisMax()
{
    return llmax(mEstTrisByLOD[0], mEstTrisByLOD[1], mEstTrisByLOD[2], mEstTrisByLOD[3]);
}

F32 LLMeshCostData::getRadiusWeightedTris(F32 radius)
{
	F32 max_distance = 512.f;

	F32 dlowest = llmin(radius/0.03f, max_distance);
	F32 dlow = llmin(radius/0.06f, max_distance);
	F32 dmid = llmin(radius/0.24f, max_distance);
	
	F32 triangles_lowest = mEstTrisByLOD[0];
	F32 triangles_low = mEstTrisByLOD[1];
	F32 triangles_mid = mEstTrisByLOD[2];
	F32 triangles_high = mEstTrisByLOD[3];

	F32 max_area = 102944.f; //area of circle that encompasses region (see MAINT-6559)
	F32 min_area = 1.f;

	F32 high_area = llmin(F_PI*dmid*dmid, max_area);
	F32 mid_area = llmin(F_PI*dlow*dlow, max_area);
	F32 low_area = llmin(F_PI*dlowest*dlowest, max_area);
	F32 lowest_area = max_area;

	lowest_area -= low_area;
	low_area -= mid_area;
	mid_area -= high_area;

	high_area = llclamp(high_area, min_area, max_area);
	mid_area = llclamp(mid_area, min_area, max_area);
	low_area = llclamp(low_area, min_area, max_area);
	lowest_area = llclamp(lowest_area, min_area, max_area);

	F32 total_area = high_area + mid_area + low_area + lowest_area;
	high_area /= total_area;
	mid_area /= total_area;
	low_area /= total_area;
	lowest_area /= total_area;

	F32 weighted_avg = triangles_high*high_area +
					   triangles_mid*mid_area +
					   triangles_low*low_area +
					   triangles_lowest*lowest_area;

    return weighted_avg;
}

F32 LLMeshCostData::getEstTrisForStreamingCost()
{
    LL_DEBUGS("StreamingCost") << "tris_by_lod: "
                               << mEstTrisByLOD[0] << ", "
                               << mEstTrisByLOD[1] << ", "
                               << mEstTrisByLOD[2] << ", "
                               << mEstTrisByLOD[3] << LL_ENDL;

    F32 charged_tris = mEstTrisByLOD[3];
    F32 allowed_tris = mEstTrisByLOD[3];
    const F32 ENFORCE_FLOOR = 64.0f;
    for (S32 i=2; i>=0; i--)
    {
        // How many tris can we have in this LOD without affecting land impact?
        // - normally an LOD should be at most half the size of the previous one.
        // - once we reach a floor of ENFORCE_FLOOR, don't require LODs to get any smaller.
        allowed_tris = llclamp(allowed_tris/2.0f,ENFORCE_FLOOR,mEstTrisByLOD[i]);
        F32 excess_tris = mEstTrisByLOD[i]-allowed_tris;
        if (excess_tris>0.f)
        {
            LL_DEBUGS("StreamingCost") << "excess tris in lod[" << i << "] " << excess_tris << " allowed " << allowed_tris <<  LL_ENDL;
            charged_tris += excess_tris;
        }
    }
    return charged_tris;
}

F32 LLMeshCostData::getRadiusBasedStreamingCost(F32 radius)
{
	return getRadiusWeightedTris(radius)/gSavedSettings.getU32("MeshTriangleBudget")*15000.f;
}

F32 LLMeshCostData::getTriangleBasedStreamingCost()
{
    F32 result = ANIMATED_OBJECT_COST_PER_KTRI * 0.001 * getEstTrisForStreamingCost();
    return result;
}

bool LLMeshRepository::getCostData(LLUUID mesh_id, LLMeshCostData& data)
{
    LL_PROFILE_ZONE_SCOPED_CATEGORY_VOLUME;
    data = LLMeshCostData();
    
    if (mThread && mesh_id.notNull())
    {
        LLMutexLock lock(mThread->mHeaderMutex);
        LLMeshRepoThread::mesh_header_map::iterator iter = mThread->mMeshHeader.find(mesh_id);
        if (iter != mThread->mMeshHeader.end() && iter->second.first > 0)
        {
            LLMeshHeader& header = iter->second.second;

            bool header_invalid = (header.m404
                                   || header.mLodSize[0] <= 0
                                   || header.mVersion > MAX_MESH_VERSION);
            if (!header_invalid)
            {
                return getCostData(header, data);
            }

            return true;
        }
    }
    return false;
}

bool LLMeshRepository::getCostData(LLMeshHeader& header, LLMeshCostData& data)
{
    data = LLMeshCostData();

    if (!data.init(header))
    {
        return false;
    }
    
    return true;
}

LLPhysicsDecomp::LLPhysicsDecomp()
: LLThread("Physics Decomp")
{
	mInited = false;
	mQuitting = false;
	mDone = false;

	mSignal = new LLCondition();
	mMutex = new LLMutex();
}

LLPhysicsDecomp::~LLPhysicsDecomp()
{
	shutdown();

	delete mSignal;
	mSignal = NULL;
	delete mMutex;
	mMutex = NULL;
}

void LLPhysicsDecomp::shutdown()
{
	if (mSignal)
	{
		mQuitting = true;
		// There is only one wait(), but just in case 'broadcast'
		mSignal->broadcast();

		while (!isStopped())
		{
			apr_sleep(10);
		}
	}
}

void LLPhysicsDecomp::submitRequest(LLPhysicsDecomp::Request* request)
{
	LLMutexLock lock(mMutex);
	mRequestQ.push(request);
	mSignal->signal();
}

//static
S32 LLPhysicsDecomp::llcdCallback(const char* status, S32 p1, S32 p2)
{	
	if (gMeshRepo.mDecompThread && gMeshRepo.mDecompThread->mCurRequest.notNull())
	{
		return gMeshRepo.mDecompThread->mCurRequest->statusCallback(status, p1, p2);
	}

	return 1;
}

void LLPhysicsDecomp::setMeshData(LLCDMeshData& mesh, bool vertex_based)
{
	mesh.mVertexBase = mCurRequest->mPositions[0].mV;
	mesh.mVertexStrideBytes = 12;
	mesh.mNumVertices = mCurRequest->mPositions.size();

	if(!vertex_based)
	{
		mesh.mIndexType = LLCDMeshData::INT_16;
		mesh.mIndexBase = &(mCurRequest->mIndices[0]);
		mesh.mIndexStrideBytes = 6;
	
		mesh.mNumTriangles = mCurRequest->mIndices.size()/3;
	}

	if ((vertex_based || mesh.mNumTriangles > 0) && mesh.mNumVertices > 2)
	{
		LLCDResult ret = LLCD_OK;
		if (LLConvexDecomposition::getInstance() != NULL)
		{
			ret  = LLConvexDecomposition::getInstance()->setMeshData(&mesh, vertex_based);
		}

		if (ret)
		{
			LL_ERRS(LOG_MESH) << "Convex Decomposition thread valid but could not set mesh data." << LL_ENDL;
		}
	}
}

void LLPhysicsDecomp::doDecomposition()
{
	LLCDMeshData mesh;
	S32 stage = mStageID[mCurRequest->mStage];

	if (LLConvexDecomposition::getInstance() == NULL)
	{
		// stub library. do nothing.
		return;
	}

	//load data intoLLCD
	if (stage == 0)
	{
		setMeshData(mesh, false);
	}
		
	//build parameter map
	std::map<std::string, const LLCDParam*> param_map;

	static const LLCDParam* params = NULL;
	static S32 param_count = 0;
	if (!params)
	{
		param_count = LLConvexDecomposition::getInstance()->getParameters(&params);
	}
	
	for (S32 i = 0; i < param_count; ++i)
	{
		param_map[params[i].mName] = params+i;
	}

	U32 ret = LLCD_OK;
	//set parameter values
	for (decomp_params::iterator iter = mCurRequest->mParams.begin(); iter != mCurRequest->mParams.end(); ++iter)
	{
		const std::string& name = iter->first;
		const LLSD& value = iter->second;

		const LLCDParam* param = param_map[name];

		if (param == NULL)
		{ //couldn't find valid parameter
			continue;
		}


		if (param->mType == LLCDParam::LLCD_FLOAT)
		{
			ret = LLConvexDecomposition::getInstance()->setParam(param->mName, (F32) value.asReal());
		}
		else if (param->mType == LLCDParam::LLCD_INTEGER ||
			param->mType == LLCDParam::LLCD_ENUM)
		{
			ret = LLConvexDecomposition::getInstance()->setParam(param->mName, value.asInteger());
		}
		else if (param->mType == LLCDParam::LLCD_BOOLEAN)
		{
			ret = LLConvexDecomposition::getInstance()->setParam(param->mName, value.asBoolean());
		}
	}

	mCurRequest->setStatusMessage("Executing.");

	if (LLConvexDecomposition::getInstance() != NULL)
	{
		ret = LLConvexDecomposition::getInstance()->executeStage(stage);
	}

	if (ret)
	{
		LL_WARNS(LOG_MESH) << "Convex Decomposition thread valid but could not execute stage " << stage << "."
						   << LL_ENDL;
		LLMutexLock lock(mMutex);

		mCurRequest->mHull.clear();
		mCurRequest->mHullMesh.clear();

		mCurRequest->setStatusMessage("FAIL");
		
		completeCurrent();
	}
	else
	{
		mCurRequest->setStatusMessage("Reading results");

		S32 num_hulls =0;
		if (LLConvexDecomposition::getInstance() != NULL)
		{
			num_hulls = LLConvexDecomposition::getInstance()->getNumHullsFromStage(stage);
		}
		
		{
			LLMutexLock lock(mMutex);
			mCurRequest->mHull.clear();
			mCurRequest->mHull.resize(num_hulls);

			mCurRequest->mHullMesh.clear();
			mCurRequest->mHullMesh.resize(num_hulls);
		}

		for (S32 i = 0; i < num_hulls; ++i)
		{
			std::vector<LLVector3> p;
			LLCDHull hull;
			// if LLConvexDecomposition is a stub, num_hulls should have been set to 0 above, and we should not reach this code
			LLConvexDecomposition::getInstance()->getHullFromStage(stage, i, &hull);

			const F32* v = hull.mVertexBase;

			for (S32 j = 0; j < hull.mNumVertices; ++j)
			{
				LLVector3 vert(v[0], v[1], v[2]); 
				p.push_back(vert);
				v = (F32*) (((U8*) v) + hull.mVertexStrideBytes);
			}
			
			LLCDMeshData mesh;
			// if LLConvexDecomposition is a stub, num_hulls should have been set to 0 above, and we should not reach this code
			LLConvexDecomposition::getInstance()->getMeshFromStage(stage, i, &mesh);

			get_vertex_buffer_from_mesh(mesh, mCurRequest->mHullMesh[i]);
			
			{
				LLMutexLock lock(mMutex);
				mCurRequest->mHull[i] = p;
			}
		}
	
		{
			LLMutexLock lock(mMutex);
			mCurRequest->setStatusMessage("FAIL");
			completeCurrent();						
		}
	}
}

void LLPhysicsDecomp::completeCurrent()
{
	LLMutexLock lock(mMutex);
	mCompletedQ.push(mCurRequest);
	mCurRequest = NULL;
}

void LLPhysicsDecomp::notifyCompleted()
{
	if (!mCompletedQ.empty())
	{
		LLMutexLock lock(mMutex);
		while (!mCompletedQ.empty())
		{
			Request* req = mCompletedQ.front();
			req->completed();
			mCompletedQ.pop();
		}
	}
}


void make_box(LLPhysicsDecomp::Request * request)
{
	LLVector3 min,max;
	min = request->mPositions[0];
	max = min;

	for (U32 i = 0; i < request->mPositions.size(); ++i)
	{
		update_min_max(min, max, request->mPositions[i]);
	}

	request->mHull.clear();
	
	LLModel::hull box;
	box.push_back(LLVector3(min[0],min[1],min[2]));
	box.push_back(LLVector3(max[0],min[1],min[2]));
	box.push_back(LLVector3(min[0],max[1],min[2]));
	box.push_back(LLVector3(max[0],max[1],min[2]));
	box.push_back(LLVector3(min[0],min[1],max[2]));
	box.push_back(LLVector3(max[0],min[1],max[2]));
	box.push_back(LLVector3(min[0],max[1],max[2]));
	box.push_back(LLVector3(max[0],max[1],max[2]));

	request->mHull.push_back(box);
}


void LLPhysicsDecomp::doDecompositionSingleHull()
{
	LLConvexDecomposition* decomp = LLConvexDecomposition::getInstance();

	if (decomp == NULL)
	{
		//stub. do nothing.
		return;
	}
	
	LLCDMeshData mesh;	

	setMeshData(mesh, true);

	LLCDResult ret = decomp->buildSingleHull() ;
	if (ret)
	{
		LL_WARNS(LOG_MESH) << "Could not execute decomposition stage when attempting to create single hull." << LL_ENDL;
		make_box(mCurRequest);
	}
	else
	{
		{
			LLMutexLock lock(mMutex);
			mCurRequest->mHull.clear();
			mCurRequest->mHull.resize(1);
			mCurRequest->mHullMesh.clear();
		}

		std::vector<LLVector3> p;
		LLCDHull hull;
		
		// if LLConvexDecomposition is a stub, num_hulls should have been set to 0 above, and we should not reach this code
		decomp->getSingleHull(&hull);

		const F32* v = hull.mVertexBase;

		for (S32 j = 0; j < hull.mNumVertices; ++j)
		{
			LLVector3 vert(v[0], v[1], v[2]); 
			p.push_back(vert);
			v = (F32*) (((U8*) v) + hull.mVertexStrideBytes);
		}
					
		{
			LLMutexLock lock(mMutex);
			mCurRequest->mHull[0] = p;
		}
	}		

	{
		completeCurrent();
		
	}
}


void LLPhysicsDecomp::run()
{
	LLConvexDecomposition* decomp = LLConvexDecomposition::getInstance();
	if (decomp == NULL)
	{
		// stub library. Set init to true so the main thread
		// doesn't wait for this to finish.
		mInited = true;
		return;
	}

	decomp->initThread();
	mInited = true;

	static const LLCDStageData* stages = NULL;
	static S32 num_stages = 0;
	
	if (!stages)
	{
		num_stages = decomp->getStages(&stages);
	}

	for (S32 i = 0; i < num_stages; i++)
	{
		mStageID[stages[i].mName] = i;
	}

	while (!mQuitting)
	{
		mSignal->wait();
		while (!mQuitting && !mRequestQ.empty())
		{
			{
				LLMutexLock lock(mMutex);
				mCurRequest = mRequestQ.front();
				mRequestQ.pop();
			}

			S32& id = *(mCurRequest->mDecompID);
			if (id == -1)
			{
				decomp->genDecomposition(id);
			}
			decomp->bindDecomposition(id);

			if (mCurRequest->mStage == "single_hull")
			{
				doDecompositionSingleHull();
			}
			else
			{
				doDecomposition();
			}		
		}
	}

	decomp->quitThread();
	
	if (mSignal->isLocked())
	{ //let go of mSignal's associated mutex
		mSignal->unlock();
	}

	mDone = true;
}

void LLPhysicsDecomp::Request::assignData(LLModel* mdl) 
{
	if (!mdl)
	{
		return ;
	}

	U16 index_offset = 0;
	U16 tri[3] ;

	mPositions.clear();
	mIndices.clear();
	mBBox[1] = LLVector3(F32_MIN, F32_MIN, F32_MIN) ;
	mBBox[0] = LLVector3(F32_MAX, F32_MAX, F32_MAX) ;
		
	//queue up vertex positions and indices
	for (S32 i = 0; i < mdl->getNumVolumeFaces(); ++i)
	{
		const LLVolumeFace& face = mdl->getVolumeFace(i);
		if (mPositions.size() + face.mNumVertices > 65535)
		{
			continue;
		}

		for (U32 j = 0; j < face.mNumVertices; ++j)
		{
			mPositions.push_back(LLVector3(face.mPositions[j].getF32ptr()));
			for(U32 k = 0 ; k < 3 ; k++)
			{
				mBBox[0].mV[k] = llmin(mBBox[0].mV[k], mPositions[j].mV[k]) ;
				mBBox[1].mV[k] = llmax(mBBox[1].mV[k], mPositions[j].mV[k]) ;
			}
		}

		updateTriangleAreaThreshold() ;

		for (U32 j = 0; j+2 < face.mNumIndices; j += 3)
		{
			tri[0] = face.mIndices[j] + index_offset ;
			tri[1] = face.mIndices[j + 1] + index_offset ;
			tri[2] = face.mIndices[j + 2] + index_offset ;
				
			if(isValidTriangle(tri[0], tri[1], tri[2]))
			{
				mIndices.push_back(tri[0]);
				mIndices.push_back(tri[1]);
				mIndices.push_back(tri[2]);
			}
		}

		index_offset += face.mNumVertices;
	}

	return ;
}

void LLPhysicsDecomp::Request::updateTriangleAreaThreshold() 
{
	F32 range = mBBox[1].mV[0] - mBBox[0].mV[0] ;
	range = llmin(range, mBBox[1].mV[1] - mBBox[0].mV[1]) ;
	range = llmin(range, mBBox[1].mV[2] - mBBox[0].mV[2]) ;

	mTriangleAreaThreshold = llmin(0.0002f, range * 0.000002f) ;
}

//check if the triangle area is large enough to qualify for a valid triangle
bool LLPhysicsDecomp::Request::isValidTriangle(U16 idx1, U16 idx2, U16 idx3) 
{
	LLVector3 a = mPositions[idx2] - mPositions[idx1] ;
	LLVector3 b = mPositions[idx3] - mPositions[idx1] ;
	F32 c = a * b ;

	return ((a*a) * (b*b) - c * c) > mTriangleAreaThreshold ;
}

void LLPhysicsDecomp::Request::setStatusMessage(const std::string& msg)
{
	mStatusMessage = msg;
}

void LLMeshRepository::buildPhysicsMesh(LLModel::Decomposition& decomp)
{
	decomp.mMesh.resize(decomp.mHull.size());

	for (U32 i = 0; i < decomp.mHull.size(); ++i)
	{
		LLCDHull hull;
		hull.mNumVertices = decomp.mHull[i].size();
		hull.mVertexBase = decomp.mHull[i][0].mV;
		hull.mVertexStrideBytes = 12;

		LLCDMeshData mesh;
		LLCDResult res = LLCD_OK;
		if (LLConvexDecomposition::getInstance() != NULL)
		{
			res = LLConvexDecomposition::getInstance()->getMeshFromHull(&hull, &mesh);
		}
		if (res == LLCD_OK)
		{
			get_vertex_buffer_from_mesh(mesh, decomp.mMesh[i]);
		}
	}

	if (!decomp.mBaseHull.empty() && decomp.mBaseHullMesh.empty())
	{ //get mesh for base hull
		LLCDHull hull;
		hull.mNumVertices = decomp.mBaseHull.size();
		hull.mVertexBase = decomp.mBaseHull[0].mV;
		hull.mVertexStrideBytes = 12;

		LLCDMeshData mesh;
		LLCDResult res = LLCD_OK;
		if (LLConvexDecomposition::getInstance() != NULL)
		{
			res = LLConvexDecomposition::getInstance()->getMeshFromHull(&hull, &mesh);
		}
		if (res == LLCD_OK)
		{
			get_vertex_buffer_from_mesh(mesh, decomp.mBaseHullMesh);
		}
	}
}


bool LLMeshRepository::meshUploadEnabled()
{
	LLViewerRegion *region = gAgent.getRegion();
	if(gSavedSettings.getBOOL("MeshEnabled") &&
	   region)
	{
		return region->meshUploadEnabled();
	}
	return false;
}

bool LLMeshRepository::meshRezEnabled()
{
	LLViewerRegion *region = gAgent.getRegion();
	if(gSavedSettings.getBOOL("MeshEnabled") && 
	   region)
	{
		return region->meshRezEnabled();
	}
	return false;
}

// Threading:  main thread only
// static
void LLMeshRepository::metricsStart()
{
	++metrics_teleport_start_count;
	sQuiescentTimer.start(0);
}

// Threading:  main thread only
// static
void LLMeshRepository::metricsStop()
{
	sQuiescentTimer.stop(0);
}

// Threading:  main thread only
// static
void LLMeshRepository::metricsProgress(unsigned int this_count)
{
	static bool first_start(true);

	if (first_start)
	{
		metricsStart();
		first_start = false;
	}
	sQuiescentTimer.ringBell(0, this_count);
}

// Threading:  main thread only
// static
void LLMeshRepository::metricsUpdate()
{
	F64 started, stopped;
	U64 total_count(U64L(0)), user_cpu(U64L(0)), sys_cpu(U64L(0));
	
	if (sQuiescentTimer.isExpired(0, started, stopped, total_count, user_cpu, sys_cpu))
	{
		LLSD metrics;

		metrics["reason"] = "Mesh Download Quiescent";
		metrics["scope"] = metrics_teleport_start_count > 1 ? "Teleport" : "Login";
		metrics["start"] = started;
		metrics["stop"] = stopped;
		metrics["fetches"] = LLSD::Integer(total_count);
		metrics["teleports"] = LLSD::Integer(metrics_teleport_start_count);
		metrics["user_cpu"] = double(user_cpu) / 1.0e6;
		metrics["sys_cpu"] = double(sys_cpu) / 1.0e6;
		LL_INFOS(LOG_MESH) << "EventMarker " << metrics << LL_ENDL;
	}
}

// Threading:  main thread only
// static
void teleport_started()
{
	LLMeshRepository::metricsStart();
}


void on_new_single_inventory_upload_complete(
    LLAssetType::EType asset_type,
    LLInventoryType::EType inventory_type,
    const std::string inventory_type_string,
    const LLUUID& item_folder_id,
    const std::string& item_name,
    const std::string& item_description,
    const LLSD& server_response,
    S32 upload_price)
{
    bool success = false;

    if (upload_price > 0)
    {
        // this upload costed us L$, update our balance
        // and display something saying that it cost L$
        LLStatusBar::sendMoneyBalanceRequest();

        LLSD args;
        args["AMOUNT"] = llformat("%d", upload_price);
        LLNotificationsUtil::add("UploadPayment", args);
    }

    if (item_folder_id.notNull())
    {
        U32 everyone_perms = PERM_NONE;
        U32 group_perms = PERM_NONE;
        U32 next_owner_perms = PERM_ALL;
        if (server_response.has("new_next_owner_mask"))
        {
            // The server provided creation perms so use them.
            // Do not assume we got the perms we asked for in
            // since the server may not have granted them all.
            everyone_perms = server_response["new_everyone_mask"].asInteger();
            group_perms = server_response["new_group_mask"].asInteger();
            next_owner_perms = server_response["new_next_owner_mask"].asInteger();
        }
        else
        {
            // The server doesn't provide creation perms
            // so use old assumption-based perms.
            if (inventory_type_string != "snapshot")
            {
                next_owner_perms = PERM_MOVE | PERM_TRANSFER;
            }
        }

        LLPermissions new_perms;
        new_perms.init(
            gAgent.getID(),
            gAgent.getID(),
            LLUUID::null,
            LLUUID::null);

        new_perms.initMasks(
            PERM_ALL,
            PERM_ALL,
            everyone_perms,
            group_perms,
            next_owner_perms);

        U32 inventory_item_flags = 0;
        if (server_response.has("inventory_flags"))
        {
            inventory_item_flags = (U32)server_response["inventory_flags"].asInteger();
            if (inventory_item_flags != 0)
            {
                LL_INFOS() << "inventory_item_flags " << inventory_item_flags << LL_ENDL;
            }
        }
        S32 creation_date_now = time_corrected();
        LLPointer<LLViewerInventoryItem> item = new LLViewerInventoryItem(
            server_response["new_inventory_item"].asUUID(),
            item_folder_id,
            new_perms,
            server_response["new_asset"].asUUID(),
            asset_type,
            inventory_type,
            item_name,
            item_description,
            LLSaleInfo::DEFAULT,
            inventory_item_flags,
            creation_date_now);

        gInventory.updateItem(item);
        gInventory.notifyObservers();
        success = true;

        LLFocusableElement* focus = gFocusMgr.getKeyboardFocus();

        // Show the preview panel for textures and sounds to let
        // user know that the image (or snapshot) arrived intact.
        LLInventoryPanel* panel = LLInventoryPanel::getActiveInventoryPanel(FALSE);
        if (panel)
        {

            panel->setSelection(
                server_response["new_inventory_item"].asUUID(),
                TAKE_FOCUS_NO);
        }
        else
        {
            LLInventoryPanel::openInventoryPanelAndSetSelection(TRUE, server_response["new_inventory_item"].asUUID(), TRUE, TAKE_FOCUS_NO, TRUE);
        }

        // restore keyboard focus
        gFocusMgr.setKeyboardFocus(focus);
    }
    else
    {
        LL_WARNS() << "Can't find a folder to put it in" << LL_ENDL;
    }

    // Todo: This is mesh repository code, is following code really needed?
    // remove the "Uploading..." message
    LLUploadDialog::modalUploadFinished();

    // Let the Snapshot floater know we have finished uploading a snapshot to inventory.
    LLFloater* floater_snapshot = LLFloaterReg::findInstance("snapshot");
    if (asset_type == LLAssetType::AT_TEXTURE && floater_snapshot)
    {
        floater_snapshot->notify(LLSD().with("set-finished", LLSD().with("ok", success).with("msg", "inventory")));
    }
}<|MERGE_RESOLUTION|>--- conflicted
+++ resolved
@@ -1858,17 +1858,11 @@
 EMeshProcessingResult LLMeshRepoThread::headerReceived(const LLVolumeParams& mesh_params, U8* data, S32 data_size)
 {
 	const LLUUID mesh_id = mesh_params.getSculptID();
-<<<<<<< HEAD
 	LLSD header_data;
 	
     LLMeshHeader header;
 
-	U32 header_size = 0;
-=======
-	LLSD header;
-
 	size_t header_size = 0;
->>>>>>> 178fc5cb
 	if (data_size > 0)
 	{
 		llssize dsize = data_size;
