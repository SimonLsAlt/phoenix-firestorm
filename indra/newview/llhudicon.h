--- conflicted
+++ resolved
@@ -64,20 +64,6 @@
 
     static bool iconsNearby();
 
-<<<<<<< HEAD
-	static bool iconsNearby();
-
-	bool getHidden() const { return mHidden; }
-	void setHidden( bool hide ) { mHidden = hide; }
-
-	bool lineSegmentIntersect(const LLVector4a& start, const LLVector4a& end, LLVector4a* intersection);
-
-	// <FS:Ansariel> Mark script error icons
-	void setScriptError();
-	bool getScriptError() const { return mScriptError; }
-	static bool scriptIconsNearby();
-	// </FS:Ansariel> Mark script error icons
-=======
     bool getHidden() const { return mHidden; }
     void setHidden( bool hide ) { mHidden = hide; }
 
@@ -88,29 +74,12 @@
     bool getScriptError() const { return mScriptError; }
     static bool scriptIconsNearby();
     // </FS:Ansariel> Mark script error icons
->>>>>>> 1a8a5404
 
 protected:
     LLHUDIcon(const U8 type);
     ~LLHUDIcon();
 
 private:
-<<<<<<< HEAD
-	LLPointer<LLViewerTexture> mImagep;
-	LLFrameTimer	mAnimTimer;
-	LLFrameTimer	mLifeTimer;
-	F32				mDistance;
-	F32				mScale;
-	bool			mHidden;
-
-	typedef std::vector<LLPointer<LLHUDIcon> > icon_instance_t;
-	static icon_instance_t sIconInstances;
-
-	// <FS:Ansariel> Mark script error icons
-	bool					mScriptError;
-	static icon_instance_t	sScriptErrorIconInstances;
-	// </FS:Ansariel> Mark script error icons
-=======
     LLPointer<LLViewerTexture> mImagep;
     LLFrameTimer    mAnimTimer;
     LLFrameTimer    mLifeTimer;
@@ -125,7 +94,6 @@
     bool                    mScriptError;
     static icon_instance_t  sScriptErrorIconInstances;
     // </FS:Ansariel> Mark script error icons
->>>>>>> 1a8a5404
 };
 
 #endif // LL_LLHUDICON_H