/**
 * @file llhudicon.h
 * @brief LLHUDIcon class definition
 *
 * $LicenseInfo:firstyear=2006&license=viewerlgpl$
 * Second Life Viewer Source Code
 * Copyright (C) 2010, Linden Research, Inc.
 *
 * This library is free software; you can redistribute it and/or
 * modify it under the terms of the GNU Lesser General Public
 * License as published by the Free Software Foundation;
 * version 2.1 of the License only.
 *
 * This library is distributed in the hope that it will be useful,
 * but WITHOUT ANY WARRANTY; without even the implied warranty of
 * MERCHANTABILITY or FITNESS FOR A PARTICULAR PURPOSE.  See the GNU
 * Lesser General Public License for more details.
 *
 * You should have received a copy of the GNU Lesser General Public
 * License along with this library; if not, write to the Free Software
 * Foundation, Inc., 51 Franklin Street, Fifth Floor, Boston, MA  02110-1301  USA
 *
 * Linden Research, Inc., 945 Battery Street, San Francisco, CA  94111  USA
 * $/LicenseInfo$
 */

#ifndef LL_LLHUDICON_H
#define LL_LLHUDICON_H

#include "llpointer.h"

#include "llhudobject.h"
#include "v4color.h"
#include "v4coloru.h"
#include "v2math.h"
#include "llrect.h"
#include "llframetimer.h"
#include "llfontgl.h"
#include <set>
#include <vector>

// Renders a 2D icon billboard floating at the location specified.
class LLViewerTexture;

class LLHUDIcon : public LLHUDObject
{
friend class LLHUDObject;

public:
    /*virtual*/ void render();
    /*virtual*/ void markDead();
    /*virtual*/ F32 getDistance() const { return mDistance; }

    void setImage(LLViewerTexture* imagep);
    void setScale(F32 fraction_of_fov);

    void restartLifeTimer() { mLifeTimer.reset(); }

    static LLHUDIcon* lineSegmentIntersectAll(const LLVector4a& start, const LLVector4a& end, LLVector4a* intersection);

    static void updateAll();
    static void cleanupDeadIcons();
    static S32 getNumInstances();

    static BOOL iconsNearby();

    BOOL getHidden() const { return mHidden; }
    void setHidden( BOOL hide ) { mHidden = hide; }

    BOOL lineSegmentIntersect(const LLVector4a& start, const LLVector4a& end, LLVector4a* intersection);

	// <FS:Ansariel> Mark script error icons
	void setScriptError();
	bool getScriptError() const { return mScriptError; }
	static BOOL scriptIconsNearby();
	// </FS:Ansariel> Mark script error icons

protected:
    LLHUDIcon(const U8 type);
    ~LLHUDIcon();

private:
<<<<<<< HEAD
	LLPointer<LLViewerTexture> mImagep;
	LLFrameTimer	mAnimTimer;
	LLFrameTimer	mLifeTimer;
	F32				mDistance;
	F32				mScale;
	BOOL			mHidden;

	typedef std::vector<LLPointer<LLHUDIcon> > icon_instance_t;
	static icon_instance_t sIconInstances;

	// <FS:Ansariel> Mark script error icons
	bool					mScriptError;
	static icon_instance_t	sScriptErrorIconInstances;
	// </FS:Ansariel> Mark script error icons
=======
    LLPointer<LLViewerTexture> mImagep;
    LLFrameTimer    mAnimTimer;
    LLFrameTimer    mLifeTimer;
    F32             mDistance;
    F32             mScale;
    BOOL            mHidden;

    typedef std::vector<LLPointer<LLHUDIcon> > icon_instance_t;
    static icon_instance_t sIconInstances;
>>>>>>> 38c2a5bd
};

#endif // LL_LLHUDICON_H<|MERGE_RESOLUTION|>--- conflicted
+++ resolved
@@ -69,33 +69,17 @@
 
     BOOL lineSegmentIntersect(const LLVector4a& start, const LLVector4a& end, LLVector4a* intersection);
 
-	// <FS:Ansariel> Mark script error icons
-	void setScriptError();
-	bool getScriptError() const { return mScriptError; }
-	static BOOL scriptIconsNearby();
-	// </FS:Ansariel> Mark script error icons
+    // <FS:Ansariel> Mark script error icons
+    void setScriptError();
+    bool getScriptError() const { return mScriptError; }
+    static BOOL scriptIconsNearby();
+    // </FS:Ansariel> Mark script error icons
 
 protected:
     LLHUDIcon(const U8 type);
     ~LLHUDIcon();
 
 private:
-<<<<<<< HEAD
-	LLPointer<LLViewerTexture> mImagep;
-	LLFrameTimer	mAnimTimer;
-	LLFrameTimer	mLifeTimer;
-	F32				mDistance;
-	F32				mScale;
-	BOOL			mHidden;
-
-	typedef std::vector<LLPointer<LLHUDIcon> > icon_instance_t;
-	static icon_instance_t sIconInstances;
-
-	// <FS:Ansariel> Mark script error icons
-	bool					mScriptError;
-	static icon_instance_t	sScriptErrorIconInstances;
-	// </FS:Ansariel> Mark script error icons
-=======
     LLPointer<LLViewerTexture> mImagep;
     LLFrameTimer    mAnimTimer;
     LLFrameTimer    mLifeTimer;
@@ -105,7 +89,11 @@
 
     typedef std::vector<LLPointer<LLHUDIcon> > icon_instance_t;
     static icon_instance_t sIconInstances;
->>>>>>> 38c2a5bd
+
+    // <FS:Ansariel> Mark script error icons
+    bool                    mScriptError;
+    static icon_instance_t  sScriptErrorIconInstances;
+    // </FS:Ansariel> Mark script error icons
 };
 
 #endif // LL_LLHUDICON_H