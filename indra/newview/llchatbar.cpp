--- conflicted
+++ resolved
@@ -58,14 +58,11 @@
 #include "llmultigesture.h"
 #include "llui.h"
 #include "lluictrlfactory.h"
-<<<<<<< HEAD
+#include "lluiusage.h"
 // [RLVa:KB] - Checked: 2010-02-27 (RLVa-1.2.0b)
 #include "rlvactions.h"
 #include "rlvcommon.h"
 // [/RLVa:KB]
-=======
-#include "lluiusage.h"
->>>>>>> 85ba7aa3
 
 //
 // Globals
