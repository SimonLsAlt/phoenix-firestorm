--- conflicted
+++ resolved
@@ -53,19 +53,6 @@
 class LLFloaterGroupPicker : public LLFloater
 {
 public:
-<<<<<<< HEAD
-	LLFloaterGroupPicker(const LLSD& seed);
-	~LLFloaterGroupPicker();
-	
-	// Note: Don't return connection; use boost::bind + boost::signals2::trackable to disconnect slots
-	typedef boost::signals2::signal<void (LLUUID id)> signal_t;	
-	void setSelectGroupCallback(const signal_t::slot_type& cb) { mGroupSelectSignal.connect(cb); }
-	void setPowersMask(U64 powers_mask);
-	bool postBuild();
-
-	// for cases like inviting avatar to group we don't want the none option
-	void removeNoneOption();
-=======
     LLFloaterGroupPicker(const LLSD& seed);
     ~LLFloaterGroupPicker();
 
@@ -77,7 +64,6 @@
 
     // for cases like inviting avatar to group we don't want the none option
     void removeNoneOption();
->>>>>>> 1a8a5404
 
 protected:
     void ok();
@@ -102,29 +88,6 @@
     //LLEventListener
     /*virtual*/ bool handleEvent(LLPointer<LLOldEvents::LLEvent> event, const LLSD& userdata);
 
-<<<<<<< HEAD
-protected:
-	// initialize based on the type
-	bool postBuild();
-
-	// highlight_id is a group id to highlight
-	void enableButtons();
-
-	static void onGroupList(LLUICtrl* ctrl, void* userdata);
-	static void onBtnCreate(void* userdata);
-	static void onBtnActivate(void* userdata);
-	static void onBtnInfo(void* userdata);
-	static void onBtnIM(void* userdata);
-	static void onBtnLeave(void* userdata);
-	static void onBtnSearch(void* userdata);
-
-	void create();
-	void activate();
-	void info();
-	void startIM();
-	void leave();
-	void search();
-=======
     // clear the group list, and get a fresh set of info.
     void reset();
 
@@ -149,7 +112,6 @@
     void startIM();
     void leave();
     void search();
->>>>>>> 1a8a5404
 };
 
 
