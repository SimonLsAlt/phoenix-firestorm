/** 
 * @file llfloatergroups.h
 * @brief LLFloaterGroups class definition
 *
 * $LicenseInfo:firstyear=2002&license=viewergpl$
 * 
 * Copyright (c) 2002-2009, Linden Research, Inc.
 * 
 * Second Life Viewer Source Code
 * The source code in this file ("Source Code") is provided by Linden Lab
 * to you under the terms of the GNU General Public License, version 2.0
 * ("GPL"), unless you have obtained a separate licensing agreement
 * ("Other License"), formally executed by you and Linden Lab.  Terms of
 * the GPL can be found in doc/GPL-license.txt in this distribution, or
 * online at http://secondlifegrid.net/programs/open_source/licensing/gplv2
 * 
 * There are special exceptions to the terms and conditions of the GPL as
 * it is applied to this Source Code. View the full text of the exception
 * in the file doc/FLOSS-exception.txt in this software distribution, or
 * online at
 * http://secondlifegrid.net/programs/open_source/licensing/flossexception
 * 
 * By copying, modifying or distributing this software, you acknowledge
 * that you have read and understood your obligations described above,
 * and agree to abide by those obligations.
 * 
 * ALL LINDEN LAB SOURCE CODE IS PROVIDED "AS IS." LINDEN LAB MAKES NO
 * WARRANTIES, EXPRESS, IMPLIED OR OTHERWISE, REGARDING ITS ACCURACY,
 * COMPLETENESS OR PERFORMANCE.
 * $/LicenseInfo$
 */

/*
 * Shown from Edit -> Groups...
 * Shows the agent's groups and allows the edit window to be invoked.
 * Also overloaded to allow picking of a single group for assigning 
 * objects and land to groups.
 */

#ifndef LL_LLFLOATERGROUPS_H
#define LL_LLFLOATERGROUPS_H

//~~~~~~~~~~~~~~~~~~~~~~~~~~~~~~~~~~~~~~~~~~~~~~~~~~~~~~~~~~~~~~~~~~~~~~~~~~~~~
// Class llfloatergroups
//~~~~~~~~~~~~~~~~~~~~~~~~~~~~~~~~~~~~~~~~~~~~~~~~~~~~~~~~~~~~~~~~~~~~~~~~~~~~~

#include "lluuid.h"
#include "llfloater.h"
#include <map>
#include <boost/function.hpp>
#include <boost/signals2.hpp>

class LLUICtrl;
class LLTextBox;
class LLScrollListCtrl;
class LLButton;
class LLFloaterGroupPicker;

class LLFloaterGroupPicker : public LLFloater, public LLUIFactory<LLFloaterGroupPicker, LLFloaterGroupPicker, VisibilityPolicy<LLFloater> >
{
	friend class LLUIFactory<LLFloaterGroupPicker>;
public:
	~LLFloaterGroupPicker();
	
<<<<<<< HEAD
	// Note: Don't return connection; use boost::bind + boost::signal::trackable to disconnect slots
=======
	// Note: Don't return connection; use boost::bind + boost::signals2::trackable to disconnect slots
>>>>>>> fcaa1ad4
	typedef boost::signals2::signal<void (LLUUID id)> signal_t;	
	void setSelectGroupCallback(const signal_t::slot_type& cb) { mGroupSelectSignal.connect(cb); }
	void setPowersMask(U64 powers_mask);
	BOOL postBuild();

	// implementation of factory policy
	static LLFloaterGroupPicker* findInstance(const LLSD& seed);
	static LLFloaterGroupPicker* createInstance(const LLSD& seed);

protected:
	LLFloaterGroupPicker(const LLSD& seed);
	void ok();
	static void onBtnOK(void* userdata);
	static void onBtnCancel(void* userdata);

protected:
	LLUUID mID;
	U64 mPowersMask;
	signal_t mGroupSelectSignal;

	typedef std::map<const LLUUID, LLFloaterGroupPicker*> instance_map_t;
	static instance_map_t sInstances;
};

class LLPanelGroups : public LLPanel, public LLOldEvents::LLSimpleListener
{
public:
	LLPanelGroups();
	virtual ~LLPanelGroups();

	//LLEventListener
	/*virtual*/ bool handleEvent(LLPointer<LLOldEvents::LLEvent> event, const LLSD& userdata);
	
	// clear the group list, and get a fresh set of info.
	void reset();

protected:
	// initialize based on the type
	BOOL postBuild();

	// highlight_id is a group id to highlight
	void enableButtons();

	static void onGroupList(LLUICtrl* ctrl, void* userdata);
	static void onBtnCreate(void* userdata);
	static void onBtnActivate(void* userdata);
	static void onBtnInfo(void* userdata);
	static void onBtnIM(void* userdata);
	static void onBtnLeave(void* userdata);
	static void onBtnSearch(void* userdata);
	static void onBtnVote(void* userdata);
	static void onDoubleClickGroup(void* userdata);

	void create();
	void activate();
	void info();
	void startIM();
	void leave();
	void search();
	void callVote();

	static bool callbackLeaveGroup(const LLSD& notification, const LLSD& response);

};


#endif // LL_LLFLOATERGROUPS_H<|MERGE_RESOLUTION|>--- conflicted
+++ resolved
@@ -62,11 +62,7 @@
 public:
 	~LLFloaterGroupPicker();
 	
-<<<<<<< HEAD
-	// Note: Don't return connection; use boost::bind + boost::signal::trackable to disconnect slots
-=======
 	// Note: Don't return connection; use boost::bind + boost::signals2::trackable to disconnect slots
->>>>>>> fcaa1ad4
 	typedef boost::signals2::signal<void (LLUUID id)> signal_t;	
 	void setSelectGroupCallback(const signal_t::slot_type& cb) { mGroupSelectSignal.connect(cb); }
 	void setPowersMask(U64 powers_mask);
