/** 
 * @file llstatusbar.h
 * @brief LLStatusBar class definition
 *
 * $LicenseInfo:firstyear=2002&license=viewerlgpl$
 * Second Life Viewer Source Code
 * Copyright (C) 2010, Linden Research, Inc.
 * 
 * This library is free software; you can redistribute it and/or
 * modify it under the terms of the GNU Lesser General Public
 * License as published by the Free Software Foundation;
 * version 2.1 of the License only.
 * 
 * This library is distributed in the hope that it will be useful,
 * but WITHOUT ANY WARRANTY; without even the implied warranty of
 * MERCHANTABILITY or FITNESS FOR A PARTICULAR PURPOSE.  See the GNU
 * Lesser General Public License for more details.
 * 
 * You should have received a copy of the GNU Lesser General Public
 * License along with this library; if not, write to the Free Software
 * Foundation, Inc., 51 Franklin Street, Fifth Floor, Boston, MA  02110-1301  USA
 * 
 * Linden Research, Inc., 945 Battery Street, San Francisco, CA  94111  USA
 * $/LicenseInfo$
 */

#ifndef LL_LLSTATUSBAR_H
#define LL_LLSTATUSBAR_H

#include "llpanel.h"

// <FS:Ansariel> Pathfinding support
#include "llpathfindingnavmesh.h"
#include "llsearcheditor.h"

namespace nd
{
	namespace statusbar
	{
		struct SearchData;
	}
}

// "Constants" loaded from settings.xml at start time
extern S32 STATUS_BAR_HEIGHT;

class LLButton;
class LLLineEditor;
class LLMessageSystem;
class LLTextBox;
class LLTextEditor;
class LLUICtrl;
class LLUUID;
class LLFrameTimer;
class LLStatGraph;
class LLPanelPresetsCameraPulldown;
class LLPanelPresetsPulldown;
class LLPanelVolumePulldown;
class LLPanelNearByMedia;
class LLIconCtrl;
class LLParcelChangeObserver;
class LLPanel;

// <FS:Ansariel> Pathfinding support
class LLPathfindingNavMeshStatus;

class LLRegionDetails
{
public:
	LLRegionDetails() :
		mRegionName("Unknown"),
		mParcelName("Unknown"),
		mAccessString("Unknown"),
		mX(0),
		mY(0),
		mZ(0),
		mArea (0),
		mForSale(FALSE),
		mOwner("Unknown"),
		mTraffic(0),
		mBalance(0),
		mPing(0)
	{
	}
	std::string mRegionName;
	std::string	mParcelName;
	std::string	mAccessString;
	S32		mX;
	S32		mY;
	S32		mZ;
	S32		mArea;
	BOOL	mForSale;
	std::string	mOwner;
	F32		mTraffic;
	S32		mBalance;
	std::string mTime;
	U32		mPing;
};

class LLStatusBar
:	public LLPanel
{
public:
	LLStatusBar(const LLRect& rect );
	/*virtual*/ ~LLStatusBar();
	
	/*virtual*/ void draw();

	/*virtual*/ BOOL handleRightMouseDown(S32 x, S32 y, MASK mask);
	/*virtual*/ BOOL postBuild();

	// MANIPULATORS
	void		setBalance(S32 balance);
	void		debitBalance(S32 debit);
	void		creditBalance(S32 credit);

	// Request the latest currency balance from the server
	static void sendMoneyBalanceRequest();

	void		setHealth(S32 percent);

	void setLandCredit(S32 credit);
	void setLandCommitted(S32 committed);

	void		refresh();
	void setVisibleForMouselook(bool visible);
		// some elements should hide in mouselook

	/**
	 * Updates location and parcel icons on login complete
	 */
	void handleLoginComplete();

	// ACCESSORS
	S32			getBalance() const;
	S32			getHealth() const;

	BOOL isUserTiered() const;
	S32 getSquareMetersCredit() const;
	S32 getSquareMetersCommitted() const;
	S32 getSquareMetersLeft() const;
	LLRegionDetails mRegionDetails;

	LLPanelNearByMedia* getNearbyMediaPanel() { return mPanelNearByMedia; }
	BOOL getAudioStreamEnabled() const;
	
	void setBackgroundColor( const LLColor4& color );

	// <FS:Zi> External toggles for media and streams
	void toggleMedia(bool enable);
	void toggleStream(bool enable);
	// </FS:Zi>
	
	void showBalance(bool show);	// <FS:CR> Hide currency balance in snapshots

	// <COLOSI opensim multi-currency support>
	// force update of the "BUY L$" button when currency symbol is changed.
	void updateCurrencySymbols();
	// </COLOSI opensim multi-currency support>

private:
	
	void onClickBuyCurrency();
	void onVolumeChanged(const LLSD& newvalue);

	void onMouseEnterPresetsCamera();
	void onMouseEnterPresets();
	void onMouseEnterVolume();
	void onMouseEnterNearbyMedia();
	void onClickScreen(S32 x, S32 y);

	static void onClickStreamToggle(void* data);		// <FS:Zi> Media/Stream separation
	static void onClickMediaToggle(void* data);
	static void onClickVolume(void* data); // <FS:Ansariel> Open popup panels on click if FSStatusBarMenuButtonPopupOnRollover is disabled

	static void onClickBalance(void* data);
	
	class LLParcelChangeObserver;

	friend class LLParcelChangeObserver;

	// <FS:Ansariel> This enum also defines the order of visibility in the
	//               status bar in reverse order!
	enum EParcelIcon
	{
		VOICE_ICON = 0,
		FLY_ICON,
		PUSH_ICON,
		BUILD_ICON,
		SCRIPTS_ICON,
		SEE_AVATARS_ICON,
		PATHFINDING_DIRTY_ICON,
		PATHFINDING_DISABLED_ICON,
		DAMAGE_ICON,
		ICON_COUNT
	};

	/**
	 * Initializes parcel icons controls. Called from the constructor.
	 */
	void initParcelIcons();

	/**
	 * Handles clicks on the parcel icons.
	 */
	void onParcelIconClick(EParcelIcon icon);

	/**
	 * Handles clicks on the info buttons.
	 */
	void onInfoButtonClicked();
	
	// <FS:PP> FIRE-6287: Clicking on traffic indicator toggles Lag Meter window
	/**
	 * Handles clicks on the connection status indicator.
	 */
	void onBandwidthGraphButtonClicked();
	// </FS:PP> FIRE-6287: Clicking on traffic indicator toggles Lag Meter window

	/**
	 * Handles clicks on the parcel wl info button.
	 */
	void onParcelWLClicked();

	/** <FS:CR> FIRE-5118 - Lightshare support
	 * Handles clicks on the lightshare icon.
	 */
	void onLightshareClicked();
	
	/**
	 * Called when agent changes the parcel.
	 */
	void onAgentParcelChange();

	/**
	 * Called when context menu item is clicked.
	 */
	void onContextMenuItemClicked(const LLSD::String& userdata);

	/**
	 * Called when user checks/unchecks Show Paracel Properies menu item
	 */
	void onNavBarShowParcelPropertiesCtrlChanged();

	/**
	 * Called when user checks/unchecks Show Coordinates menu item.
	 */
	void onNavBarShowCoordinatesCtrlChanged();

	/**
	 * Shorthand to call updateParcelInfoText() and updateParcelIcons().
	 */
	void update();

	/**
	 * Updates parcel info text (mParcelInfoText).
	 */
	void updateParcelInfoText();

	/**
	 * Updates the visibility state of the parcel icons according to parcel properties
	 */
	void updateParcelIconVisibility();

	void onBuyLandClicked();

	// <FS:Ansariel> Pathfinding support
	void onRegionBoundaryCrossed();
	void onNavMeshStatusChange(const LLPathfindingNavMeshStatus &pNavMeshStatus);
	void createNavMeshStatusListenerForCurrentRegion();
	// </FS:Ansariel> Pathfinding support

	// <FS:Ansariel> FIRE-19697: Add setting to disable graphics preset menu popup on mouse over
	void onPopupRolloverChanged(const LLSD& newvalue);

	// <FS:Ansariel> FIRE-14482: Show FPS in status bar
	void onShowFPSChanged(const LLSD& newvalue);

	/**
	 * Updates parcel panel pos (mParcelPanel).
	 */
	void updateParcelPanel();

	/**
	 * Updates health information (mDamageText).
	 */
	void updateHealth();

	/**
	 * Lays out all parcel icons starting from right edge of the mParcelInfoText + 11px
	 * (see screenshots in EXT-5808 for details).
	 */
	void layoutParcelIcons();

	/**
	 * Lays out a widget. Widget's rect mLeft becomes equal to the 'left' argument.
	 */
	S32 layoutWidget(LLUICtrl* ctrl, S32 left);

	/**
	 * Generates location string and returns it in the loc_str parameter.
	 */
	void buildLocationString(std::string& loc_str, bool show_coords);

	/**
	 * Sets new value to the mParcelInfoText and updates the size of the top bar.
	 */
	void setParcelInfoText(const std::string& new_text);

	void updateNetstatVisibility(const LLSD& data);
	void updateVolumeControlsVisibility(const LLSD& data); // <FS:PP> Option to hide volume controls (sounds, media, stream) in upper right

public:

	/**
	 * Updates parcel icons (mParcelIcon[]).
	 */
	void updateParcelIcons();

	void setRebakeStuck(bool stuck) { mRebakeStuck = stuck;} // <FS:LO> FIRE-7639 - Stop the blinking after a while

private:
	LLTextBox	*mTextBalance;
	LLTextBox	*mTextHealth;
	LLTextBox	*mTextTime;
	LLTextBox	*mFPSText; // <FS:Ansariel> FIRE-14482: Show FPS in status bar

	LLTextBox*	mTextParcelName;

	LLStatGraph *mSGBandwidth;
	LLStatGraph *mSGPacketLoss;

	LLView		*mBtnStats;
<<<<<<< HEAD
	LLButton	*mIconPresets;
=======
	LLIconCtrl	*mIconPresetsCamera;
	LLIconCtrl	*mIconPresetsGraphic;
>>>>>>> 3ed3cfce
	LLButton	*mBtnVolume;
	LLTextBox	*mBoxBalance;
	LLButton	*mStreamToggle;		// ## Zi: Media/Stream separation
	LLButton	*mMediaToggle;
	LLButton	*mBandwidthButton; // <FS:PP> FIRE-6287: Clicking on traffic indicator toggles Lag Meter window
	// <FS:Ansariel> Script debug
	//LLView		*mScriptOut;
	LLIconCtrl	*mScriptOut;
	// </FS:Ansariel> Script debug
	LLFrameTimer	mClockUpdateTimer;
	LLFrameTimer	mFPSUpdateTimer; // <FS:Ansariel> FIRE-14482: Show FPS in status bar
	LLFrameTimer	mNetStatUpdateTimer; // <FS:Ansariel> Less frequent update of net stats

	S32				mVolumeIconsWidth; // <FS:PP> Option to hide volume controls (sounds, media, stream) in upper right
	S32				mBalance;
	S32				mHealth;
	S32				mSquareMetersCredit;
	S32				mSquareMetersCommitted;
	BOOL			mAudioStreamEnabled;
	BOOL			mShowParcelIcons;
	LLFrameTimer*	mBalanceTimer;
	LLFrameTimer*	mHealthTimer;
	LLPanelPresetsCameraPulldown* mPanelPresetsCameraPulldown;
	LLPanelPresetsPulldown* mPanelPresetsPulldown;
	LLPanelVolumePulldown* mPanelVolumePulldown;
	LLPanelNearByMedia*	mPanelNearByMedia;
	
	LLPanel* 				mParcelInfoPanel;
	LLButton* 				mInfoBtn;
	LLTextBox* 				mParcelInfoText;
	LLTextBox* 				mDamageText;
	LLIconCtrl*				mParcelIcon[ICON_COUNT];
	LLParcelChangeObserver*	mParcelChangedObserver;
	LLButton* 				mPWLBtn;
	// <FS:CR> FIRE-5118 - Lightshare support
	LLButton*				mLightshareBtn;
	// </FS:CR>
	LLPanel*				mBalancePanel;
	LLButton*				mBuyParcelBtn;
	LLPanel*				mTimeMediaPanel;

	boost::signals2::connection	mParcelPropsCtrlConnection;
	boost::signals2::connection	mShowCoordsCtrlConnection;
	boost::signals2::connection	mParcelMgrConnection;

	// <FS:Ansariel> FIRE-19697: Add setting to disable graphics preset menu popup on mouse over
	boost::signals2::connection mMouseEnterPresetsConnection;
	boost::signals2::connection mMouseEnterVolumeConnection;
	boost::signals2::connection mMouseEnterNearbyMediaConnection;
	// </FS:Ansariel>

	// <FS:Zi> Pathfinding rebake functions
	BOOL			rebakeRegionCallback(const LLSD& notification,const LLSD& response);

	LLFrameTimer	mRebakingTimer;
	BOOL			mPathfindingFlashOn;
	// </FS:Zi>

	// <FS:Ansariel> Script debug
	BOOL			mNearbyIcons;

	bool	mRebakeStuck; // <FS:LO> FIRE-7639 - Stop the blinking after a while

// <FS:Zi> Make hovering over parcel info actually work
	void	onMouseEnterParcelInfo();
	void	onMouseLeaveParcelInfo();
// </FS:Zi>

	// <FS:ND> Seach in menu
	LLSearchEditor *mFilterEdit;
	LLPanel *mSearchPanel;
	void onUpdateFilterTerm();

	nd::statusbar::SearchData *mSearchData;
	void collectSearchableItems();
	void updateMenuSearchVisibility(const LLSD& data);
	void updateMenuSearchPosition();
	// </FS:ND>

	std::string mCurrentLocationString;
};

// *HACK: Status bar owns your cached money balance. JC
BOOL can_afford_transaction(S32 cost);

extern LLStatusBar *gStatusBar;

#endif<|MERGE_RESOLUTION|>--- conflicted
+++ resolved
@@ -331,12 +331,8 @@
 	LLStatGraph *mSGPacketLoss;
 
 	LLView		*mBtnStats;
-<<<<<<< HEAD
-	LLButton	*mIconPresets;
-=======
-	LLIconCtrl	*mIconPresetsCamera;
-	LLIconCtrl	*mIconPresetsGraphic;
->>>>>>> 3ed3cfce
+	LLButton	*mIconPresetsCamera;
+	LLButton	*mIconPresetsGraphic;
 	LLButton	*mBtnVolume;
 	LLTextBox	*mBoxBalance;
 	LLButton	*mStreamToggle;		// ## Zi: Media/Stream separation
@@ -384,6 +380,7 @@
 
 	// <FS:Ansariel> FIRE-19697: Add setting to disable graphics preset menu popup on mouse over
 	boost::signals2::connection mMouseEnterPresetsConnection;
+	boost::signals2::connection mMouseEnterPresetsCameraConnection;
 	boost::signals2::connection mMouseEnterVolumeConnection;
 	boost::signals2::connection mMouseEnterNearbyMediaConnection;
 	// </FS:Ansariel>
