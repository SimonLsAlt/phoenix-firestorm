/**
 * @file llstatusbar.h
 * @brief LLStatusBar class definition
 *
 * $LicenseInfo:firstyear=2002&license=viewerlgpl$
 * Second Life Viewer Source Code
 * Copyright (C) 2010, Linden Research, Inc.
 *
 * This library is free software; you can redistribute it and/or
 * modify it under the terms of the GNU Lesser General Public
 * License as published by the Free Software Foundation;
 * version 2.1 of the License only.
 *
 * This library is distributed in the hope that it will be useful,
 * but WITHOUT ANY WARRANTY; without even the implied warranty of
 * MERCHANTABILITY or FITNESS FOR A PARTICULAR PURPOSE.  See the GNU
 * Lesser General Public License for more details.
 *
 * You should have received a copy of the GNU Lesser General Public
 * License along with this library; if not, write to the Free Software
 * Foundation, Inc., 51 Franklin Street, Fifth Floor, Boston, MA  02110-1301  USA
 *
 * Linden Research, Inc., 945 Battery Street, San Francisco, CA  94111  USA
 * $/LicenseInfo$
 */

#ifndef LL_LLSTATUSBAR_H
#define LL_LLSTATUSBAR_H

#include "llpanel.h"

// <FS:Ansariel> Pathfinding support
#include "llpathfindingnavmesh.h"

// "Constants" loaded from settings.xml at start time
extern S32 STATUS_BAR_HEIGHT;

class LLButton;
class LLLineEditor;
class LLMessageSystem;
class LLTextBox;
class LLTextEditor;
class LLUICtrl;
class LLUUID;
class LLFrameTimer;
class LLStatGraph;
class LLPanelPresetsCameraPulldown;
class LLPanelPresetsPulldown;
class LLPanelVolumePulldown;
class LLPanelNearByMedia;
class LLIconCtrl;
class LLSearchEditor;
class LLParcelChangeObserver;
class LLPanel;

// <FS:Ansariel> Pathfinding support
class LLPathfindingNavMeshStatus;

class LLRegionDetails
{
public:
<<<<<<< HEAD
	LLRegionDetails() :
		mRegionName("Unknown"),
		mParcelName("Unknown"),
		mAccessString("Unknown"),
		mX(0),
		mY(0),
		mZ(0),
		mArea (0),
		mForSale(false),
		mOwner("Unknown"),
		mTraffic(0),
		mBalance(0),
		mPing(0)
	{
	}
	std::string mRegionName;
	std::string	mParcelName;
	std::string	mAccessString;
	S32		mX;
	S32		mY;
	S32		mZ;
	S32		mArea;
	bool	mForSale;
	std::string	mOwner;
	F32		mTraffic;
	S32		mBalance;
	std::string mTime;
	U32		mPing;
=======
    LLRegionDetails() :
        mRegionName("Unknown"),
        mParcelName("Unknown"),
        mAccessString("Unknown"),
        mX(0),
        mY(0),
        mZ(0),
        mArea (0),
        mForSale(false),
        mOwner("Unknown"),
        mTraffic(0),
        mBalance(0),
        mPing(0)
    {
    }
    std::string mRegionName;
    std::string mParcelName;
    std::string mAccessString;
    S32     mX;
    S32     mY;
    S32     mZ;
    S32     mArea;
    bool    mForSale;
    std::string mOwner;
    F32     mTraffic;
    S32     mBalance;
    std::string mTime;
    U32     mPing;
>>>>>>> 1a8a5404
};

namespace ll
{
    namespace statusbar
    {
        struct SearchData;
    }
}
class LLStatusBar
:   public LLPanel
{
public:
    LLStatusBar(const LLRect& rect );
    /*virtual*/ ~LLStatusBar();

    /*virtual*/ void draw();

    /*virtual*/ bool handleRightMouseDown(S32 x, S32 y, MASK mask);
    /*virtual*/ bool postBuild();

    // MANIPULATORS
    void        setBalance(S32 balance);
    void        debitBalance(S32 debit);
    void        creditBalance(S32 credit);

    // Request the latest currency balance from the server
    static void sendMoneyBalanceRequest();

    void        setHealth(S32 percent);

    void setLandCredit(S32 credit);
    void setLandCommitted(S32 committed);

<<<<<<< HEAD
	/*virtual*/ bool handleRightMouseDown(S32 x, S32 y, MASK mask);
	/*virtual*/ bool postBuild();
=======
    void        refresh();
    void setVisibleForMouselook(bool visible);
        // some elements should hide in mouselook
>>>>>>> 1a8a5404

    /**
     * Updates location and parcel icons on login complete
     */
    void handleLoginComplete();

    // ACCESSORS
    S32         getBalance() const;
    S32         getHealth() const;

    bool isUserTiered() const;
    S32 getSquareMetersCredit() const;
    S32 getSquareMetersCommitted() const;
    S32 getSquareMetersLeft() const;
    LLRegionDetails mRegionDetails;

    LLPanelNearByMedia* getNearbyMediaPanel() { return mPanelNearByMedia; }
    bool getAudioStreamEnabled() const;

    void setBackgroundColor( const LLColor4& color );

<<<<<<< HEAD
	/**
	 * Updates location and parcel icons on login complete
	 */
	void handleLoginComplete();

	// ACCESSORS
	S32			getBalance() const;
	S32			getHealth() const;

	bool isUserTiered() const;
	S32 getSquareMetersCredit() const;
	S32 getSquareMetersCommitted() const;
	S32 getSquareMetersLeft() const;
	LLRegionDetails mRegionDetails;

	LLPanelNearByMedia* getNearbyMediaPanel() { return mPanelNearByMedia; }
	bool getAudioStreamEnabled() const;
	
	void setBackgroundColor( const LLColor4& color );

	// <FS:Zi> External toggles for media and streams
	void toggleMedia(bool enable);
	void toggleStream(bool enable);
	// </FS:Zi>
	
	void showBalance(bool show);	// <FS:CR> Hide currency balance in snapshots

	// <COLOSI opensim multi-currency support>
	// force update of the "BUY L$" button when currency symbol is changed.
	void updateCurrencySymbols();
	// </COLOSI opensim multi-currency support>

	// <FS:Zi> FIRE-20390, FIRE-4269 - Option for 12/24 hour clock and seconds display
	void onTimeFormatChanged(const std::string& format);

private:
	
	void onClickBuyCurrency();
	void onVolumeChanged(const LLSD& newvalue);
    //void onVoiceChanged(const LLSD& newvalue); // <FS:Ansariel> Fix LL voice disabled on 2nd instance nonsense
=======
    // <FS:Zi> External toggles for media and streams
    void toggleMedia(bool enable);
    void toggleStream(bool enable);
    // </FS:Zi>

    void showBalance(bool show);    // <FS:CR> Hide currency balance in snapshots

    // <COLOSI opensim multi-currency support>
    // force update of the "BUY L$" button when currency symbol is changed.
    void updateCurrencySymbols();
    // </COLOSI opensim multi-currency support>

    // <FS:Zi> FIRE-20390, FIRE-4269 - Option for 12/24 hour clock and seconds display
    void onTimeFormatChanged(const std::string& format);

private:
>>>>>>> 1a8a5404

    void onClickBuyCurrency();
    void onVolumeChanged(const LLSD& newvalue);
    //void onVoiceChanged(const LLSD& newvalue); // <FS:Ansariel> Fix LL voice disabled on 2nd instance nonsense

    void onMouseEnterPresetsCamera();
    void onMouseEnterPresets();
    void onMouseEnterVolume();
    void onMouseEnterNearbyMedia();

    static void onClickStreamToggle(void* data);        // <FS:Zi> Media/Stream separation
    static void onClickMediaToggle(void* data);
    static void onClickVolume(void* data); // <FS:Ansariel> Open popup panels on click if FSStatusBarMenuButtonPopupOnRollover is disabled

    static void onClickBalance(void* data);

    LLSearchEditor *mFilterEdit;
    LLPanel *mSearchPanel;
    void onUpdateFilterTerm();

    std::unique_ptr< ll::statusbar::SearchData > mSearchData;
    void collectSearchableItems();
    void updateMenuSearchVisibility( const LLSD& data );
    void updateMenuSearchPosition(); // depends onto balance position
    void updateBalancePanelPosition();

    class LLParcelChangeObserver;

    friend class LLParcelChangeObserver;

    // <FS:Ansariel> This enum also defines the order of visibility in the
    //               status bar in reverse order!
    enum EParcelIcon
    {
        VOICE_ICON = 0,
        FLY_ICON,
        PUSH_ICON,
        BUILD_ICON,
        SCRIPTS_ICON,
        SEE_AVATARS_ICON,
        PATHFINDING_DIRTY_ICON,
        PATHFINDING_DISABLED_ICON,
        DAMAGE_ICON,
        ICON_COUNT
    };

    /**
     * Initializes parcel icons controls. Called from the constructor.
     */
    void initParcelIcons();

    /**
     * Handles clicks on the parcel icons.
     */
    void onParcelIconClick(EParcelIcon icon);

    /**
     * Handles clicks on the info buttons.
     */
    void onInfoButtonClicked();

    // <FS:PP> FIRE-6287: Clicking on traffic indicator toggles Lag Meter window
    /**
     * Handles clicks on the connection status indicator.
     */
    void onBandwidthGraphButtonClicked();
    // </FS:PP> FIRE-6287: Clicking on traffic indicator toggles Lag Meter window

    /**
     * Called when agent changes the parcel.
     */
    void onAgentParcelChange();

    /**
     * Called when context menu item is clicked.
     */
    void onContextMenuItemClicked(const LLSD::String& userdata);

<<<<<<< HEAD
	static void onClickStreamToggle(void* data);		// <FS:Zi> Media/Stream separation
	static void onClickMediaToggle(void* data);
	static void onClickVolume(void* data); // <FS:Ansariel> Open popup panels on click if FSStatusBarMenuButtonPopupOnRollover is disabled

	static void onClickBalance(void* data);
=======
    /**
     * Called when user checks/unchecks Show Paracel Properies menu item
     */
    void onNavBarShowParcelPropertiesCtrlChanged();
>>>>>>> 1a8a5404

    /**
     * Called when user checks/unchecks Show Coordinates menu item.
     */
    void onNavBarShowCoordinatesCtrlChanged();

<<<<<<< HEAD
	std::unique_ptr< ll::statusbar::SearchData > mSearchData;
	void collectSearchableItems();
	void updateMenuSearchVisibility( const LLSD& data );
	void updateMenuSearchPosition(); // depends onto balance position
	void updateBalancePanelPosition();
	
	class LLParcelChangeObserver;

	friend class LLParcelChangeObserver;

	// <FS:Ansariel> This enum also defines the order of visibility in the
	//               status bar in reverse order!
	enum EParcelIcon
	{
		VOICE_ICON = 0,
		FLY_ICON,
		PUSH_ICON,
		BUILD_ICON,
		SCRIPTS_ICON,
		SEE_AVATARS_ICON,
		PATHFINDING_DIRTY_ICON,
		PATHFINDING_DISABLED_ICON,
		DAMAGE_ICON,
		ICON_COUNT
	};

	/**
	 * Initializes parcel icons controls. Called from the constructor.
	 */
	void initParcelIcons();

	/**
	 * Handles clicks on the parcel icons.
	 */
	void onParcelIconClick(EParcelIcon icon);

	/**
	 * Handles clicks on the info buttons.
	 */
	void onInfoButtonClicked();
	
	// <FS:PP> FIRE-6287: Clicking on traffic indicator toggles Lag Meter window
	/**
	 * Handles clicks on the connection status indicator.
	 */
	void onBandwidthGraphButtonClicked();
	// </FS:PP> FIRE-6287: Clicking on traffic indicator toggles Lag Meter window

	/**
	 * Called when agent changes the parcel.
	 */
	void onAgentParcelChange();

	/**
	 * Called when context menu item is clicked.
	 */
	void onContextMenuItemClicked(const LLSD::String& userdata);

	/**
	 * Called when user checks/unchecks Show Paracel Properies menu item
	 */
	void onNavBarShowParcelPropertiesCtrlChanged();

	/**
	 * Called when user checks/unchecks Show Coordinates menu item.
	 */
	void onNavBarShowCoordinatesCtrlChanged();

	/**
	 * Shorthand to call updateParcelInfoText() and updateParcelIcons().
	 */
	void update();

	/**
	 * Updates parcel info text (mParcelInfoText).
	 */
	void updateParcelInfoText();

	/**
	 * Updates the visibility state of the parcel icons according to parcel properties
	 */
	 // <FS:Ansariel> Does not exist 15-02-2021
	//void updateParcelIconVisibility();

	void onBuyLandClicked();

	// <FS:Ansariel> FIRE-19697: Add setting to disable graphics preset menu popup on mouse over
	void onPopupRolloverChanged(const LLSD& newvalue);

	// <FS:Ansariel> FIRE-14482: Show FPS in status bar
	void onShowFPSChanged(const LLSD& newvalue);

	/**
	 * Updates parcel panel pos (mParcelPanel).
	 */
	void updateParcelPanel();

	/**
	 * Updates health information (mDamageText).
	 */
	void updateHealth();

	/**
	 * Lays out all parcel icons starting from right edge of the mParcelInfoText + 11px
	 * (see screenshots in EXT-5808 for details).
	 */
	void layoutParcelIcons();

	/**
	 * Lays out a widget. Widget's rect mLeft becomes equal to the 'left' argument.
	 */
	S32 layoutWidget(LLUICtrl* ctrl, S32 left);

	/**
	 * Generates location string and returns it in the loc_str parameter.
	 */
	void buildLocationString(std::string& loc_str, bool show_coords);

	/**
	 * Sets new value to the mParcelInfoText and updates the size of the top bar.
	 */
	void setParcelInfoText(const std::string& new_text);

	void updateNetstatVisibility(const LLSD& data);
	void updateVolumeControlsVisibility(const LLSD& data); // <FS:PP> Option to hide volume controls (sounds, media, stream) in upper right

public:

	/**
	 * Updates parcel icons (mParcelIcon[]).
	 */
	void updateParcelIcons();

	void setRebakeStuck(bool stuck) { mRebakeStuck = stuck;} // <FS:LO> FIRE-7639 - Stop the blinking after a while

private:
	LLTextBox	*mTextBalance;
	LLTextBox	*mTextHealth;
	LLTextBox	*mTextTime;
	LLTextBox	*mFPSText; // <FS:Ansariel> FIRE-14482: Show FPS in status bar

	LLTextBox*	mTextParcelName;

	LLStatGraph *mSGBandwidth;
	LLStatGraph *mSGPacketLoss;

	LLButton	*mIconPresetsCamera;
	LLButton	*mIconPresetsGraphic;
	LLButton	*mBtnVolume;
	LLTextBox	*mBoxBalance;
	LLButton	*mStreamToggle;		// ## Zi: Media/Stream separation
	LLButton	*mMediaToggle;
	LLButton	*mBandwidthButton; // <FS:PP> FIRE-6287: Clicking on traffic indicator toggles Lag Meter window
	// <FS:Ansariel> Script debug
	LLIconCtrl	*mScriptOut;
	// </FS:Ansariel> Script debug
	LLFrameTimer	mClockUpdateTimer;
	LLFrameTimer	mFPSUpdateTimer; // <FS:Ansariel> FIRE-14482: Show FPS in status bar
	LLFrameTimer	mNetStatUpdateTimer; // <FS:Ansariel> Less frequent update of net stats

	S32				mVolumeIconsWidth; // <FS:PP> Option to hide volume controls (sounds, media, stream) in upper right
	S32				mBalance;
	S32				mHealth;
	S32				mSquareMetersCredit;
	S32				mSquareMetersCommitted;
	bool			mAudioStreamEnabled;
	bool			mShowParcelIcons;
	LLFrameTimer*	mBalanceTimer;
	LLFrameTimer*	mHealthTimer;
	LLPanelPresetsCameraPulldown* mPanelPresetsCameraPulldown;
	LLPanelPresetsPulldown* mPanelPresetsPulldown;
	LLPanelVolumePulldown* mPanelVolumePulldown;
	LLPanelNearByMedia*	mPanelNearByMedia;
	
	LLPanel* 				mParcelInfoPanel;
	LLButton* 				mInfoBtn;
	LLTextBox* 				mParcelInfoText;
	LLTextBox* 				mDamageText;
	LLIconCtrl*				mParcelIcon[ICON_COUNT];
	LLParcelChangeObserver*	mParcelChangedObserver;
	LLPanel*				mBalancePanel;
	LLButton*				mBuyParcelBtn;
	LLPanel*				mTimeMediaPanel;

	boost::signals2::connection	mParcelPropsCtrlConnection;
	boost::signals2::connection	mShowCoordsCtrlConnection;
	boost::signals2::connection	mParcelMgrConnection;

	// <FS:Ansariel> FIRE-19697: Add setting to disable graphics preset menu popup on mouse over
	boost::signals2::connection mMouseEnterPresetsConnection;
	boost::signals2::connection mMouseEnterPresetsCameraConnection;
	boost::signals2::connection mMouseEnterVolumeConnection;
	boost::signals2::connection mMouseEnterNearbyMediaConnection;
	// </FS:Ansariel>

	// <FS:Zi> Pathfinding rebake functions
	bool			rebakeRegionCallback(const LLSD& notification,const LLSD& response);

	LLFrameTimer	mRebakingTimer;
	bool			mPathfindingFlashOn;
	// </FS:Zi>

	// <FS:Ansariel> Script debug
	bool			mNearbyIcons;

	bool	mRebakeStuck; // <FS:LO> FIRE-7639 - Stop the blinking after a while

// <FS:Zi> Make hovering over parcel info actually work
	void	onMouseEnterParcelInfo();
	void	onMouseLeaveParcelInfo();
// </FS:Zi>

// <FS:Zi> FIRE-20390, FIRE-4269 - Option for 12/24 hour clock and seconds display
	std::map<std::string, std::string> mClockFormatChoices;
	std::string mClockFormat;

	void	updateClockDisplay();
// </FS:Zi>

	std::string mCurrentLocationString;
=======
    /**
     * Shorthand to call updateParcelInfoText() and updateParcelIcons().
     */
    void update();

    /**
     * Updates parcel info text (mParcelInfoText).
     */
    void updateParcelInfoText();

    /**
     * Updates the visibility state of the parcel icons according to parcel properties
     */
     // <FS:Ansariel> Does not exist 15-02-2021
    //void updateParcelIconVisibility();

    void onBuyLandClicked();

    // <FS:Ansariel> FIRE-19697: Add setting to disable graphics preset menu popup on mouse over
    void onPopupRolloverChanged(const LLSD& newvalue);

    // <FS:Ansariel> FIRE-14482: Show FPS in status bar
    void onShowFPSChanged(const LLSD& newvalue);

    /**
     * Updates parcel panel pos (mParcelPanel).
     */
    void updateParcelPanel();

    /**
     * Updates health information (mDamageText).
     */
    void updateHealth();

    /**
     * Lays out all parcel icons starting from right edge of the mParcelInfoText + 11px
     * (see screenshots in EXT-5808 for details).
     */
    void layoutParcelIcons();

    /**
     * Lays out a widget. Widget's rect mLeft becomes equal to the 'left' argument.
     */
    S32 layoutWidget(LLUICtrl* ctrl, S32 left);

    /**
     * Generates location string and returns it in the loc_str parameter.
     */
    void buildLocationString(std::string& loc_str, bool show_coords);

    /**
     * Sets new value to the mParcelInfoText and updates the size of the top bar.
     */
    void setParcelInfoText(const std::string& new_text);

    void updateNetstatVisibility(const LLSD& data);
    void updateVolumeControlsVisibility(const LLSD& data); // <FS:PP> Option to hide volume controls (sounds, media, stream) in upper right

public:

    /**
     * Updates parcel icons (mParcelIcon[]).
     */
    void updateParcelIcons();

    void setRebakeStuck(bool stuck) { mRebakeStuck = stuck;} // <FS:LO> FIRE-7639 - Stop the blinking after a while

private:
    LLTextBox   *mTextBalance;
    LLTextBox   *mTextHealth;
    LLTextBox   *mTextTime;
    LLTextBox   *mFPSText; // <FS:Ansariel> FIRE-14482: Show FPS in status bar

    LLTextBox*  mTextParcelName;

    LLStatGraph *mSGBandwidth;
    LLStatGraph *mSGPacketLoss;

    LLButton    *mIconPresetsCamera;
    LLButton    *mIconPresetsGraphic;
    LLButton    *mBtnVolume;
    LLTextBox   *mBoxBalance;
    LLButton    *mStreamToggle;     // ## Zi: Media/Stream separation
    LLButton    *mMediaToggle;
    LLButton    *mBandwidthButton; // <FS:PP> FIRE-6287: Clicking on traffic indicator toggles Lag Meter window
    // <FS:Ansariel> Script debug
    LLIconCtrl  *mScriptOut;
    // </FS:Ansariel> Script debug
    LLFrameTimer    mClockUpdateTimer;
    LLFrameTimer    mFPSUpdateTimer; // <FS:Ansariel> FIRE-14482: Show FPS in status bar
    LLFrameTimer    mNetStatUpdateTimer; // <FS:Ansariel> Less frequent update of net stats

    S32             mVolumeIconsWidth; // <FS:PP> Option to hide volume controls (sounds, media, stream) in upper right
    S32             mBalance;
    S32             mHealth;
    S32             mSquareMetersCredit;
    S32             mSquareMetersCommitted;
    bool            mAudioStreamEnabled;
    bool            mShowParcelIcons;
    LLFrameTimer*   mBalanceTimer;
    LLFrameTimer*   mHealthTimer;
    LLPanelPresetsCameraPulldown* mPanelPresetsCameraPulldown;
    LLPanelPresetsPulldown* mPanelPresetsPulldown;
    LLPanelVolumePulldown* mPanelVolumePulldown;
    LLPanelNearByMedia* mPanelNearByMedia;

    LLPanel*                mParcelInfoPanel;
    LLButton*               mInfoBtn;
    LLTextBox*              mParcelInfoText;
    LLTextBox*              mDamageText;
    LLIconCtrl*             mParcelIcon[ICON_COUNT];
    LLParcelChangeObserver* mParcelChangedObserver;
    LLPanel*                mBalancePanel;
    LLButton*               mBuyParcelBtn;
    LLPanel*                mTimeMediaPanel;

    boost::signals2::connection mParcelPropsCtrlConnection;
    boost::signals2::connection mShowCoordsCtrlConnection;
    boost::signals2::connection mParcelMgrConnection;

    // <FS:Ansariel> FIRE-19697: Add setting to disable graphics preset menu popup on mouse over
    boost::signals2::connection mMouseEnterPresetsConnection;
    boost::signals2::connection mMouseEnterPresetsCameraConnection;
    boost::signals2::connection mMouseEnterVolumeConnection;
    boost::signals2::connection mMouseEnterNearbyMediaConnection;
    // </FS:Ansariel>

    // <FS:Zi> Pathfinding rebake functions
    bool            rebakeRegionCallback(const LLSD& notification,const LLSD& response);

    LLFrameTimer    mRebakingTimer;
    bool            mPathfindingFlashOn;
    // </FS:Zi>

    // <FS:Ansariel> Script debug
    bool            mNearbyIcons;

    bool    mRebakeStuck; // <FS:LO> FIRE-7639 - Stop the blinking after a while

// <FS:Zi> Make hovering over parcel info actually work
    void    onMouseEnterParcelInfo();
    void    onMouseLeaveParcelInfo();
// </FS:Zi>

// <FS:Zi> FIRE-20390, FIRE-4269 - Option for 12/24 hour clock and seconds display
    std::map<std::string, std::string> mClockFormatChoices;
    std::string mClockFormat;

    void    updateClockDisplay();
// </FS:Zi>

    std::string mCurrentLocationString;
>>>>>>> 1a8a5404
};

// *HACK: Status bar owns your cached money balance. JC
bool can_afford_transaction(S32 cost);

extern LLStatusBar *gStatusBar;

#endif<|MERGE_RESOLUTION|>--- conflicted
+++ resolved
@@ -59,36 +59,6 @@
 class LLRegionDetails
 {
 public:
-<<<<<<< HEAD
-	LLRegionDetails() :
-		mRegionName("Unknown"),
-		mParcelName("Unknown"),
-		mAccessString("Unknown"),
-		mX(0),
-		mY(0),
-		mZ(0),
-		mArea (0),
-		mForSale(false),
-		mOwner("Unknown"),
-		mTraffic(0),
-		mBalance(0),
-		mPing(0)
-	{
-	}
-	std::string mRegionName;
-	std::string	mParcelName;
-	std::string	mAccessString;
-	S32		mX;
-	S32		mY;
-	S32		mZ;
-	S32		mArea;
-	bool	mForSale;
-	std::string	mOwner;
-	F32		mTraffic;
-	S32		mBalance;
-	std::string mTime;
-	U32		mPing;
-=======
     LLRegionDetails() :
         mRegionName("Unknown"),
         mParcelName("Unknown"),
@@ -117,7 +87,6 @@
     S32     mBalance;
     std::string mTime;
     U32     mPing;
->>>>>>> 1a8a5404
 };
 
 namespace ll
@@ -152,14 +121,9 @@
     void setLandCredit(S32 credit);
     void setLandCommitted(S32 committed);
 
-<<<<<<< HEAD
-	/*virtual*/ bool handleRightMouseDown(S32 x, S32 y, MASK mask);
-	/*virtual*/ bool postBuild();
-=======
     void        refresh();
     void setVisibleForMouselook(bool visible);
         // some elements should hide in mouselook
->>>>>>> 1a8a5404
 
     /**
      * Updates location and parcel icons on login complete
@@ -181,48 +145,6 @@
 
     void setBackgroundColor( const LLColor4& color );
 
-<<<<<<< HEAD
-	/**
-	 * Updates location and parcel icons on login complete
-	 */
-	void handleLoginComplete();
-
-	// ACCESSORS
-	S32			getBalance() const;
-	S32			getHealth() const;
-
-	bool isUserTiered() const;
-	S32 getSquareMetersCredit() const;
-	S32 getSquareMetersCommitted() const;
-	S32 getSquareMetersLeft() const;
-	LLRegionDetails mRegionDetails;
-
-	LLPanelNearByMedia* getNearbyMediaPanel() { return mPanelNearByMedia; }
-	bool getAudioStreamEnabled() const;
-	
-	void setBackgroundColor( const LLColor4& color );
-
-	// <FS:Zi> External toggles for media and streams
-	void toggleMedia(bool enable);
-	void toggleStream(bool enable);
-	// </FS:Zi>
-	
-	void showBalance(bool show);	// <FS:CR> Hide currency balance in snapshots
-
-	// <COLOSI opensim multi-currency support>
-	// force update of the "BUY L$" button when currency symbol is changed.
-	void updateCurrencySymbols();
-	// </COLOSI opensim multi-currency support>
-
-	// <FS:Zi> FIRE-20390, FIRE-4269 - Option for 12/24 hour clock and seconds display
-	void onTimeFormatChanged(const std::string& format);
-
-private:
-	
-	void onClickBuyCurrency();
-	void onVolumeChanged(const LLSD& newvalue);
-    //void onVoiceChanged(const LLSD& newvalue); // <FS:Ansariel> Fix LL voice disabled on 2nd instance nonsense
-=======
     // <FS:Zi> External toggles for media and streams
     void toggleMedia(bool enable);
     void toggleStream(bool enable);
@@ -239,7 +161,6 @@
     void onTimeFormatChanged(const std::string& format);
 
 private:
->>>>>>> 1a8a5404
 
     void onClickBuyCurrency();
     void onVolumeChanged(const LLSD& newvalue);
@@ -318,246 +239,16 @@
      */
     void onContextMenuItemClicked(const LLSD::String& userdata);
 
-<<<<<<< HEAD
-	static void onClickStreamToggle(void* data);		// <FS:Zi> Media/Stream separation
-	static void onClickMediaToggle(void* data);
-	static void onClickVolume(void* data); // <FS:Ansariel> Open popup panels on click if FSStatusBarMenuButtonPopupOnRollover is disabled
-
-	static void onClickBalance(void* data);
-=======
     /**
      * Called when user checks/unchecks Show Paracel Properies menu item
      */
     void onNavBarShowParcelPropertiesCtrlChanged();
->>>>>>> 1a8a5404
 
     /**
      * Called when user checks/unchecks Show Coordinates menu item.
      */
     void onNavBarShowCoordinatesCtrlChanged();
 
-<<<<<<< HEAD
-	std::unique_ptr< ll::statusbar::SearchData > mSearchData;
-	void collectSearchableItems();
-	void updateMenuSearchVisibility( const LLSD& data );
-	void updateMenuSearchPosition(); // depends onto balance position
-	void updateBalancePanelPosition();
-	
-	class LLParcelChangeObserver;
-
-	friend class LLParcelChangeObserver;
-
-	// <FS:Ansariel> This enum also defines the order of visibility in the
-	//               status bar in reverse order!
-	enum EParcelIcon
-	{
-		VOICE_ICON = 0,
-		FLY_ICON,
-		PUSH_ICON,
-		BUILD_ICON,
-		SCRIPTS_ICON,
-		SEE_AVATARS_ICON,
-		PATHFINDING_DIRTY_ICON,
-		PATHFINDING_DISABLED_ICON,
-		DAMAGE_ICON,
-		ICON_COUNT
-	};
-
-	/**
-	 * Initializes parcel icons controls. Called from the constructor.
-	 */
-	void initParcelIcons();
-
-	/**
-	 * Handles clicks on the parcel icons.
-	 */
-	void onParcelIconClick(EParcelIcon icon);
-
-	/**
-	 * Handles clicks on the info buttons.
-	 */
-	void onInfoButtonClicked();
-	
-	// <FS:PP> FIRE-6287: Clicking on traffic indicator toggles Lag Meter window
-	/**
-	 * Handles clicks on the connection status indicator.
-	 */
-	void onBandwidthGraphButtonClicked();
-	// </FS:PP> FIRE-6287: Clicking on traffic indicator toggles Lag Meter window
-
-	/**
-	 * Called when agent changes the parcel.
-	 */
-	void onAgentParcelChange();
-
-	/**
-	 * Called when context menu item is clicked.
-	 */
-	void onContextMenuItemClicked(const LLSD::String& userdata);
-
-	/**
-	 * Called when user checks/unchecks Show Paracel Properies menu item
-	 */
-	void onNavBarShowParcelPropertiesCtrlChanged();
-
-	/**
-	 * Called when user checks/unchecks Show Coordinates menu item.
-	 */
-	void onNavBarShowCoordinatesCtrlChanged();
-
-	/**
-	 * Shorthand to call updateParcelInfoText() and updateParcelIcons().
-	 */
-	void update();
-
-	/**
-	 * Updates parcel info text (mParcelInfoText).
-	 */
-	void updateParcelInfoText();
-
-	/**
-	 * Updates the visibility state of the parcel icons according to parcel properties
-	 */
-	 // <FS:Ansariel> Does not exist 15-02-2021
-	//void updateParcelIconVisibility();
-
-	void onBuyLandClicked();
-
-	// <FS:Ansariel> FIRE-19697: Add setting to disable graphics preset menu popup on mouse over
-	void onPopupRolloverChanged(const LLSD& newvalue);
-
-	// <FS:Ansariel> FIRE-14482: Show FPS in status bar
-	void onShowFPSChanged(const LLSD& newvalue);
-
-	/**
-	 * Updates parcel panel pos (mParcelPanel).
-	 */
-	void updateParcelPanel();
-
-	/**
-	 * Updates health information (mDamageText).
-	 */
-	void updateHealth();
-
-	/**
-	 * Lays out all parcel icons starting from right edge of the mParcelInfoText + 11px
-	 * (see screenshots in EXT-5808 for details).
-	 */
-	void layoutParcelIcons();
-
-	/**
-	 * Lays out a widget. Widget's rect mLeft becomes equal to the 'left' argument.
-	 */
-	S32 layoutWidget(LLUICtrl* ctrl, S32 left);
-
-	/**
-	 * Generates location string and returns it in the loc_str parameter.
-	 */
-	void buildLocationString(std::string& loc_str, bool show_coords);
-
-	/**
-	 * Sets new value to the mParcelInfoText and updates the size of the top bar.
-	 */
-	void setParcelInfoText(const std::string& new_text);
-
-	void updateNetstatVisibility(const LLSD& data);
-	void updateVolumeControlsVisibility(const LLSD& data); // <FS:PP> Option to hide volume controls (sounds, media, stream) in upper right
-
-public:
-
-	/**
-	 * Updates parcel icons (mParcelIcon[]).
-	 */
-	void updateParcelIcons();
-
-	void setRebakeStuck(bool stuck) { mRebakeStuck = stuck;} // <FS:LO> FIRE-7639 - Stop the blinking after a while
-
-private:
-	LLTextBox	*mTextBalance;
-	LLTextBox	*mTextHealth;
-	LLTextBox	*mTextTime;
-	LLTextBox	*mFPSText; // <FS:Ansariel> FIRE-14482: Show FPS in status bar
-
-	LLTextBox*	mTextParcelName;
-
-	LLStatGraph *mSGBandwidth;
-	LLStatGraph *mSGPacketLoss;
-
-	LLButton	*mIconPresetsCamera;
-	LLButton	*mIconPresetsGraphic;
-	LLButton	*mBtnVolume;
-	LLTextBox	*mBoxBalance;
-	LLButton	*mStreamToggle;		// ## Zi: Media/Stream separation
-	LLButton	*mMediaToggle;
-	LLButton	*mBandwidthButton; // <FS:PP> FIRE-6287: Clicking on traffic indicator toggles Lag Meter window
-	// <FS:Ansariel> Script debug
-	LLIconCtrl	*mScriptOut;
-	// </FS:Ansariel> Script debug
-	LLFrameTimer	mClockUpdateTimer;
-	LLFrameTimer	mFPSUpdateTimer; // <FS:Ansariel> FIRE-14482: Show FPS in status bar
-	LLFrameTimer	mNetStatUpdateTimer; // <FS:Ansariel> Less frequent update of net stats
-
-	S32				mVolumeIconsWidth; // <FS:PP> Option to hide volume controls (sounds, media, stream) in upper right
-	S32				mBalance;
-	S32				mHealth;
-	S32				mSquareMetersCredit;
-	S32				mSquareMetersCommitted;
-	bool			mAudioStreamEnabled;
-	bool			mShowParcelIcons;
-	LLFrameTimer*	mBalanceTimer;
-	LLFrameTimer*	mHealthTimer;
-	LLPanelPresetsCameraPulldown* mPanelPresetsCameraPulldown;
-	LLPanelPresetsPulldown* mPanelPresetsPulldown;
-	LLPanelVolumePulldown* mPanelVolumePulldown;
-	LLPanelNearByMedia*	mPanelNearByMedia;
-	
-	LLPanel* 				mParcelInfoPanel;
-	LLButton* 				mInfoBtn;
-	LLTextBox* 				mParcelInfoText;
-	LLTextBox* 				mDamageText;
-	LLIconCtrl*				mParcelIcon[ICON_COUNT];
-	LLParcelChangeObserver*	mParcelChangedObserver;
-	LLPanel*				mBalancePanel;
-	LLButton*				mBuyParcelBtn;
-	LLPanel*				mTimeMediaPanel;
-
-	boost::signals2::connection	mParcelPropsCtrlConnection;
-	boost::signals2::connection	mShowCoordsCtrlConnection;
-	boost::signals2::connection	mParcelMgrConnection;
-
-	// <FS:Ansariel> FIRE-19697: Add setting to disable graphics preset menu popup on mouse over
-	boost::signals2::connection mMouseEnterPresetsConnection;
-	boost::signals2::connection mMouseEnterPresetsCameraConnection;
-	boost::signals2::connection mMouseEnterVolumeConnection;
-	boost::signals2::connection mMouseEnterNearbyMediaConnection;
-	// </FS:Ansariel>
-
-	// <FS:Zi> Pathfinding rebake functions
-	bool			rebakeRegionCallback(const LLSD& notification,const LLSD& response);
-
-	LLFrameTimer	mRebakingTimer;
-	bool			mPathfindingFlashOn;
-	// </FS:Zi>
-
-	// <FS:Ansariel> Script debug
-	bool			mNearbyIcons;
-
-	bool	mRebakeStuck; // <FS:LO> FIRE-7639 - Stop the blinking after a while
-
-// <FS:Zi> Make hovering over parcel info actually work
-	void	onMouseEnterParcelInfo();
-	void	onMouseLeaveParcelInfo();
-// </FS:Zi>
-
-// <FS:Zi> FIRE-20390, FIRE-4269 - Option for 12/24 hour clock and seconds display
-	std::map<std::string, std::string> mClockFormatChoices;
-	std::string mClockFormat;
-
-	void	updateClockDisplay();
-// </FS:Zi>
-
-	std::string mCurrentLocationString;
-=======
     /**
      * Shorthand to call updateParcelInfoText() and updateParcelIcons().
      */
@@ -710,7 +401,6 @@
 // </FS:Zi>
 
     std::string mCurrentLocationString;
->>>>>>> 1a8a5404
 };
 
 // *HACK: Status bar owns your cached money balance. JC
