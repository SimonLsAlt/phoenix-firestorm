/** 
 * @file llstatusbar.h
 * @brief LLStatusBar class definition
 *
 * $LicenseInfo:firstyear=2002&license=viewerlgpl$
 * Second Life Viewer Source Code
 * Copyright (C) 2010, Linden Research, Inc.
 * 
 * This library is free software; you can redistribute it and/or
 * modify it under the terms of the GNU Lesser General Public
 * License as published by the Free Software Foundation;
 * version 2.1 of the License only.
 * 
 * This library is distributed in the hope that it will be useful,
 * but WITHOUT ANY WARRANTY; without even the implied warranty of
 * MERCHANTABILITY or FITNESS FOR A PARTICULAR PURPOSE.  See the GNU
 * Lesser General Public License for more details.
 * 
 * You should have received a copy of the GNU Lesser General Public
 * License along with this library; if not, write to the Free Software
 * Foundation, Inc., 51 Franklin Street, Fifth Floor, Boston, MA  02110-1301  USA
 * 
 * Linden Research, Inc., 945 Battery Street, San Francisco, CA  94111  USA
 * $/LicenseInfo$
 */

#ifndef LL_LLSTATUSBAR_H
#define LL_LLSTATUSBAR_H

#include "llpanel.h"

// <FS:Ansariel> Pathfinding support
#include "llpathfindingnavmesh.h"

// "Constants" loaded from settings.xml at start time
extern S32 STATUS_BAR_HEIGHT;

class LLButton;
class LLLineEditor;
class LLMessageSystem;
class LLTextBox;
class LLTextEditor;
class LLUICtrl;
class LLUUID;
class LLFrameTimer;
class LLStatGraph;
class LLPanelPresetsCameraPulldown;
class LLPanelPresetsPulldown;
class LLPanelVolumePulldown;
class LLPanelNearByMedia;
class LLIconCtrl;
class LLSearchEditor;
class LLParcelChangeObserver;
class LLPanel;

// <FS:Ansariel> Pathfinding support
class LLPathfindingNavMeshStatus;

class LLRegionDetails
{
public:
	LLRegionDetails() :
		mRegionName("Unknown"),
		mParcelName("Unknown"),
		mAccessString("Unknown"),
		mX(0),
		mY(0),
		mZ(0),
		mArea (0),
		mForSale(FALSE),
		mOwner("Unknown"),
		mTraffic(0),
		mBalance(0),
		mPing(0)
	{
	}
	std::string mRegionName;
	std::string	mParcelName;
	std::string	mAccessString;
	S32		mX;
	S32		mY;
	S32		mZ;
	S32		mArea;
	BOOL	mForSale;
	std::string	mOwner;
	F32		mTraffic;
	S32		mBalance;
	std::string mTime;
	U32		mPing;
};

namespace ll
{
	namespace statusbar
	{
		struct SearchData;
	}
}
class LLStatusBar
:	public LLPanel
{
public:
	LLStatusBar(const LLRect& rect );
	/*virtual*/ ~LLStatusBar();
	
	/*virtual*/ void draw();

	/*virtual*/ bool handleRightMouseDown(S32 x, S32 y, MASK mask);
	/*virtual*/ bool postBuild();

	// MANIPULATORS
	void		setBalance(S32 balance);
	void		debitBalance(S32 debit);
	void		creditBalance(S32 credit);

	// Request the latest currency balance from the server
	static void sendMoneyBalanceRequest();

	void		setHealth(S32 percent);

	void setLandCredit(S32 credit);
	void setLandCommitted(S32 committed);

	void		refresh();
	void setVisibleForMouselook(bool visible);
		// some elements should hide in mouselook

	/**
	 * Updates location and parcel icons on login complete
	 */
	void handleLoginComplete();

	// ACCESSORS
	S32			getBalance() const;
	S32			getHealth() const;

	BOOL isUserTiered() const;
	S32 getSquareMetersCredit() const;
	S32 getSquareMetersCommitted() const;
	S32 getSquareMetersLeft() const;
	LLRegionDetails mRegionDetails;

	LLPanelNearByMedia* getNearbyMediaPanel() { return mPanelNearByMedia; }
	BOOL getAudioStreamEnabled() const;
	
	void setBackgroundColor( const LLColor4& color );

	// <FS:Zi> External toggles for media and streams
	void toggleMedia(bool enable);
	void toggleStream(bool enable);
	// </FS:Zi>
	
	void showBalance(bool show);	// <FS:CR> Hide currency balance in snapshots

	// <COLOSI opensim multi-currency support>
	// force update of the "BUY L$" button when currency symbol is changed.
	void updateCurrencySymbols();
	// </COLOSI opensim multi-currency support>

	// <FS:Zi> FIRE-20390, FIRE-4269 - Option for 12/24 hour clock and seconds display
	void onTimeFormatChanged(const std::string& format);

private:
	
	void onClickBuyCurrency();
	void onVolumeChanged(const LLSD& newvalue);

	void onMouseEnterPresetsCamera();
	void onMouseEnterPresets();
	void onMouseEnterVolume();
	void onMouseEnterNearbyMedia();
<<<<<<< HEAD
	// <FS:Ansariel> Does not exist 15-02-2021
	//void onClickScreen(S32 x, S32 y);
=======
>>>>>>> 0fb52bd3

	static void onClickStreamToggle(void* data);		// <FS:Zi> Media/Stream separation
	static void onClickMediaToggle(void* data);
	static void onClickVolume(void* data); // <FS:Ansariel> Open popup panels on click if FSStatusBarMenuButtonPopupOnRollover is disabled

	static void onClickBalance(void* data);

	LLSearchEditor *mFilterEdit;
	LLPanel *mSearchPanel;
	void onUpdateFilterTerm();

	std::unique_ptr< ll::statusbar::SearchData > mSearchData;
	void collectSearchableItems();
	void updateMenuSearchVisibility( const LLSD& data );
	void updateMenuSearchPosition(); // depends onto balance position
	void updateBalancePanelPosition();
	
	class LLParcelChangeObserver;

	friend class LLParcelChangeObserver;

	// <FS:Ansariel> This enum also defines the order of visibility in the
	//               status bar in reverse order!
	enum EParcelIcon
	{
		VOICE_ICON = 0,
		FLY_ICON,
		PUSH_ICON,
		BUILD_ICON,
		SCRIPTS_ICON,
		SEE_AVATARS_ICON,
		PATHFINDING_DIRTY_ICON,
		PATHFINDING_DISABLED_ICON,
		DAMAGE_ICON,
		ICON_COUNT
	};

	/**
	 * Initializes parcel icons controls. Called from the constructor.
	 */
	void initParcelIcons();

	/**
	 * Handles clicks on the parcel icons.
	 */
	void onParcelIconClick(EParcelIcon icon);

	/**
	 * Handles clicks on the info buttons.
	 */
	void onInfoButtonClicked();
	
	// <FS:PP> FIRE-6287: Clicking on traffic indicator toggles Lag Meter window
	/**
	 * Handles clicks on the connection status indicator.
	 */
	void onBandwidthGraphButtonClicked();
	// </FS:PP> FIRE-6287: Clicking on traffic indicator toggles Lag Meter window

	/**
	 * Called when agent changes the parcel.
	 */
	void onAgentParcelChange();

	/**
	 * Called when context menu item is clicked.
	 */
	void onContextMenuItemClicked(const LLSD::String& userdata);

	/**
	 * Called when user checks/unchecks Show Paracel Properies menu item
	 */
	void onNavBarShowParcelPropertiesCtrlChanged();

	/**
	 * Called when user checks/unchecks Show Coordinates menu item.
	 */
	void onNavBarShowCoordinatesCtrlChanged();

	/**
	 * Shorthand to call updateParcelInfoText() and updateParcelIcons().
	 */
	void update();

	/**
	 * Updates parcel info text (mParcelInfoText).
	 */
	void updateParcelInfoText();

	/**
	 * Updates the visibility state of the parcel icons according to parcel properties
	 */
	 // <FS:Ansariel> Does not exist 15-02-2021
	//void updateParcelIconVisibility();

	void onBuyLandClicked();

	// <FS:Ansariel> FIRE-19697: Add setting to disable graphics preset menu popup on mouse over
	void onPopupRolloverChanged(const LLSD& newvalue);

	// <FS:Ansariel> FIRE-14482: Show FPS in status bar
	void onShowFPSChanged(const LLSD& newvalue);

	/**
	 * Updates parcel panel pos (mParcelPanel).
	 */
	void updateParcelPanel();

	/**
	 * Updates health information (mDamageText).
	 */
	void updateHealth();

	/**
	 * Lays out all parcel icons starting from right edge of the mParcelInfoText + 11px
	 * (see screenshots in EXT-5808 for details).
	 */
	void layoutParcelIcons();

	/**
	 * Lays out a widget. Widget's rect mLeft becomes equal to the 'left' argument.
	 */
	S32 layoutWidget(LLUICtrl* ctrl, S32 left);

	/**
	 * Generates location string and returns it in the loc_str parameter.
	 */
	void buildLocationString(std::string& loc_str, bool show_coords);

	/**
	 * Sets new value to the mParcelInfoText and updates the size of the top bar.
	 */
	void setParcelInfoText(const std::string& new_text);

	void updateNetstatVisibility(const LLSD& data);
	void updateVolumeControlsVisibility(const LLSD& data); // <FS:PP> Option to hide volume controls (sounds, media, stream) in upper right

public:

	/**
	 * Updates parcel icons (mParcelIcon[]).
	 */
	void updateParcelIcons();

	void setRebakeStuck(bool stuck) { mRebakeStuck = stuck;} // <FS:LO> FIRE-7639 - Stop the blinking after a while

private:
	LLTextBox	*mTextBalance;
	LLTextBox	*mTextHealth;
	LLTextBox	*mTextTime;
	LLTextBox	*mFPSText; // <FS:Ansariel> FIRE-14482: Show FPS in status bar

	LLTextBox*	mTextParcelName;

	LLStatGraph *mSGBandwidth;
	LLStatGraph *mSGPacketLoss;

	LLButton	*mIconPresetsCamera;
	LLButton	*mIconPresetsGraphic;
	LLButton	*mBtnVolume;
	LLTextBox	*mBoxBalance;
	LLButton	*mStreamToggle;		// ## Zi: Media/Stream separation
	LLButton	*mMediaToggle;
	LLButton	*mBandwidthButton; // <FS:PP> FIRE-6287: Clicking on traffic indicator toggles Lag Meter window
	// <FS:Ansariel> Script debug
	LLIconCtrl	*mScriptOut;
	// </FS:Ansariel> Script debug
	LLFrameTimer	mClockUpdateTimer;
	LLFrameTimer	mFPSUpdateTimer; // <FS:Ansariel> FIRE-14482: Show FPS in status bar
	LLFrameTimer	mNetStatUpdateTimer; // <FS:Ansariel> Less frequent update of net stats

	S32				mVolumeIconsWidth; // <FS:PP> Option to hide volume controls (sounds, media, stream) in upper right
	S32				mBalance;
	S32				mHealth;
	S32				mSquareMetersCredit;
	S32				mSquareMetersCommitted;
	BOOL			mAudioStreamEnabled;
	BOOL			mShowParcelIcons;
	LLFrameTimer*	mBalanceTimer;
	LLFrameTimer*	mHealthTimer;
	LLPanelPresetsCameraPulldown* mPanelPresetsCameraPulldown;
	LLPanelPresetsPulldown* mPanelPresetsPulldown;
	LLPanelVolumePulldown* mPanelVolumePulldown;
	LLPanelNearByMedia*	mPanelNearByMedia;
	
	LLPanel* 				mParcelInfoPanel;
	LLButton* 				mInfoBtn;
	LLTextBox* 				mParcelInfoText;
	LLTextBox* 				mDamageText;
	LLIconCtrl*				mParcelIcon[ICON_COUNT];
	LLParcelChangeObserver*	mParcelChangedObserver;
	LLPanel*				mBalancePanel;
	LLButton*				mBuyParcelBtn;
	LLPanel*				mTimeMediaPanel;

	boost::signals2::connection	mParcelPropsCtrlConnection;
	boost::signals2::connection	mShowCoordsCtrlConnection;
	boost::signals2::connection	mParcelMgrConnection;

	// <FS:Ansariel> FIRE-19697: Add setting to disable graphics preset menu popup on mouse over
	boost::signals2::connection mMouseEnterPresetsConnection;
	boost::signals2::connection mMouseEnterPresetsCameraConnection;
	boost::signals2::connection mMouseEnterVolumeConnection;
	boost::signals2::connection mMouseEnterNearbyMediaConnection;
	// </FS:Ansariel>

	// <FS:Zi> Pathfinding rebake functions
	BOOL			rebakeRegionCallback(const LLSD& notification,const LLSD& response);

	LLFrameTimer	mRebakingTimer;
	BOOL			mPathfindingFlashOn;
	// </FS:Zi>

	// <FS:Ansariel> Script debug
	BOOL			mNearbyIcons;

	bool	mRebakeStuck; // <FS:LO> FIRE-7639 - Stop the blinking after a while

// <FS:Zi> Make hovering over parcel info actually work
	void	onMouseEnterParcelInfo();
	void	onMouseLeaveParcelInfo();
// </FS:Zi>

// <FS:Zi> FIRE-20390, FIRE-4269 - Option for 12/24 hour clock and seconds display
	std::map<std::string, std::string> mClockFormatChoices;
	std::string mClockFormat;

	void	updateClockDisplay();
// </FS:Zi>

	std::string mCurrentLocationString;
};

// *HACK: Status bar owns your cached money balance. JC
BOOL can_afford_transaction(S32 cost);

extern LLStatusBar *gStatusBar;

#endif<|MERGE_RESOLUTION|>--- conflicted
+++ resolved
@@ -169,11 +169,6 @@
 	void onMouseEnterPresets();
 	void onMouseEnterVolume();
 	void onMouseEnterNearbyMedia();
-<<<<<<< HEAD
-	// <FS:Ansariel> Does not exist 15-02-2021
-	//void onClickScreen(S32 x, S32 y);
-=======
->>>>>>> 0fb52bd3
 
 	static void onClickStreamToggle(void* data);		// <FS:Zi> Media/Stream separation
 	static void onClickMediaToggle(void* data);
