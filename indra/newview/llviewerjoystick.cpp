/** 
 * @file llviewerjoystick.cpp
 * @brief Joystick / NDOF device functionality.
 *
 * $LicenseInfo:firstyear=2002&license=viewerlgpl$
 * Second Life Viewer Source Code
 * Copyright (C) 2010, Linden Research, Inc.
 * 
 * This library is free software; you can redistribute it and/or
 * modify it under the terms of the GNU Lesser General Public
 * License as published by the Free Software Foundation;
 * version 2.1 of the License only.
 * 
 * This library is distributed in the hope that it will be useful,
 * but WITHOUT ANY WARRANTY; without even the implied warranty of
 * MERCHANTABILITY or FITNESS FOR A PARTICULAR PURPOSE.  See the GNU
 * Lesser General Public License for more details.
 * 
 * You should have received a copy of the GNU Lesser General Public
 * License along with this library; if not, write to the Free Software
 * Foundation, Inc., 51 Franklin Street, Fifth Floor, Boston, MA  02110-1301  USA
 * 
 * Linden Research, Inc., 945 Battery Street, San Francisco, CA  94111  USA
 * $/LicenseInfo$
 */

// </FS:ND> Fix for GCC 4.4.5, oherwise it complains at boost/signal
#ifdef LL_LINUX
#pragma GCC diagnostic ignored "-Wuninitialized"
#endif
// </FS:ND>

#include "llviewerprecompiledheaders.h"

#include "llviewerjoystick.h"

#include "llviewercontrol.h"
#include "llviewerwindow.h"
#include "llviewercamera.h"
#include "llappviewer.h"
#include "llkeyboard.h"
#include "lltoolmgr.h"
#include "llselectmgr.h"
#include "llviewermenu.h"
#include "llagent.h"
#include "llagentcamera.h"
#include "llfocusmgr.h"
#include "llmoveview.h"

// ----------------------------------------------------------------------------
// Constants

#define  X_I	1
#define  Y_I	2
#define  Z_I	0
#define RX_I	4
#define RY_I	5
#define RZ_I	3

F32  LLViewerJoystick::sLastDelta[] = {0,0,0,0,0,0,0};
F32  LLViewerJoystick::sDelta[] = {0,0,0,0,0,0,0};

// These constants specify the maximum absolute value coming in from the device.
// HACK ALERT! the value of MAX_JOYSTICK_INPUT_VALUE is not arbitrary as it 
// should be.  It has to be equal to 3000 because the SpaceNavigator on Windows
// refuses to respond to the DirectInput SetProperty call; it always returns 
// values in the [-3000, 3000] range.
#define MAX_SPACENAVIGATOR_INPUT  3000.0f
#define MAX_JOYSTICK_INPUT_VALUE  MAX_SPACENAVIGATOR_INPUT

#if LIB_NDOF
std::ostream& operator<<(std::ostream& out, NDOF_Device* ptr)
{
    if (! ptr)
    {
        return out << "nullptr";
    }
    out << "NDOF_Device{ ";
    out << "axes [";
    const char* delim = "";
    for (short axis = 0; axis < ptr->axes_count; ++axis)
    {
        out << delim << ptr->axes[axis];
        delim = ", ";
    }
    out << "]";
    out << ", buttons [";
    delim = "";
    for (short button = 0; button < ptr->btn_count; ++button)
    {
        out << delim << ptr->buttons[button];
        delim = ", ";
    }
    out << "]";
    out << ", range " << ptr->axes_min << ':' << ptr->axes_max;
    // If we don't coerce these to unsigned, they're streamed as characters,
    // e.g. ctrl-A or nul.
    out << ", absolute " << unsigned(ptr->absolute);
    out << ", valid " << unsigned(ptr->valid);
    out << ", manufacturer '" << ptr->manufacturer << "'";
    out << ", product '" << ptr->product << "'";
    out << ", private " << ptr->private_data;
    out << " }";
    return out;
}
#endif // LIB_NDOF

// -----------------------------------------------------------------------------
void LLViewerJoystick::updateEnabled(bool autoenable)
{
	if (mDriverState == JDS_UNINITIALIZED)
	{
		gSavedSettings.setBOOL("JoystickEnabled", FALSE );
	}
	else
	{
		if (isLikeSpaceNavigator() && autoenable)
		{
			gSavedSettings.setBOOL("JoystickEnabled", TRUE );
		}
	}
	if (!gSavedSettings.getBOOL("JoystickEnabled"))
	{
		mOverrideCamera = FALSE;
	}
}

void LLViewerJoystick::setOverrideCamera(bool val)
{
	if (!gSavedSettings.getBOOL("JoystickEnabled"))
	{
		mOverrideCamera = FALSE;
	}
	else
	{
		mOverrideCamera = val;
	}

	if (mOverrideCamera)
	{
		gAgentCamera.changeCameraToDefault();
	}
}

// -----------------------------------------------------------------------------
#if LIB_NDOF
NDOF_HotPlugResult LLViewerJoystick::HotPlugAddCallback(NDOF_Device *dev)
{
	NDOF_HotPlugResult res = NDOF_DISCARD_HOTPLUGGED;
	LLViewerJoystick* joystick(LLViewerJoystick::getInstance());
	if (joystick->mDriverState == JDS_UNINITIALIZED)
	{
<<<<<<< HEAD
        LL_INFOS() << "HotPlugAddCallback: will use device:" << LL_ENDL;

		// <FS:ND> Disable for Linux till vs017 gets merged in to no having to support multiple version of libndofdev
#ifndef LL_LINUX
		// ndof_dump(dev);
#endif
		// </FS:ND>
		
=======
		LL_INFOS("joystick") << "HotPlugAddCallback: will use device:" << LL_ENDL;
		ndof_dump(stderr, dev);
>>>>>>> 0c520c7a
		joystick->mNdofDev = dev;
		joystick->mDriverState = JDS_INITIALIZED;
		res = NDOF_KEEP_HOTPLUGGED;
	}
	joystick->updateEnabled(true);
    return res;
}
#endif

// -----------------------------------------------------------------------------
#if LIB_NDOF
void LLViewerJoystick::HotPlugRemovalCallback(NDOF_Device *dev)
{
	LLViewerJoystick* joystick(LLViewerJoystick::getInstance());
	if (joystick->mNdofDev == dev)
	{
		LL_INFOS("joystick") << "HotPlugRemovalCallback: joystick->mNdofDev=" 
				<< joystick->mNdofDev << "; removed device:" << LL_ENDL;
<<<<<<< HEAD

		// <FS:ND> Disable for Linux till vs017 gets merged in to no having to support multiple version of libndofdev
#ifndef LL_LINUX
		// ndof_dump(dev);
#endif
		// </FS:ND>

=======
		ndof_dump(stderr, dev);
>>>>>>> 0c520c7a
		joystick->mDriverState = JDS_UNINITIALIZED;
	}
	joystick->updateEnabled(true);
}
#endif

// -----------------------------------------------------------------------------
LLViewerJoystick::LLViewerJoystick()
:	mDriverState(JDS_UNINITIALIZED),
	mNdofDev(NULL),
	mResetFlag(false),
	mCameraUpdated(true),
	mOverrideCamera(false),
	mJoystickRun(0)
{
	for (int i = 0; i < 6; i++)
	{
		mAxes[i] = sDelta[i] = sLastDelta[i] = 0.0f;
	}
	
	memset(mBtn, 0, sizeof(mBtn));

	// factor in bandwidth? bandwidth = gViewerStats->mKBitStat
	mPerfScale = 4000.f / gSysCPU.getMHz(); // hmm.  why?
}

// -----------------------------------------------------------------------------
LLViewerJoystick::~LLViewerJoystick()
{
	if (mDriverState == JDS_INITIALIZED)
	{
		terminate();
	}
}

// -----------------------------------------------------------------------------
void LLViewerJoystick::init(bool autoenable)
{
#if LIB_NDOF
	static bool libinit = false;
	mDriverState = JDS_INITIALIZING;

	if (libinit == false)
	{
		// Note: The HotPlug callbacks are not actually getting called on Windows
		if (ndof_libinit(HotPlugAddCallback, 
						 HotPlugRemovalCallback, 
						 NULL))
		{
			mDriverState = JDS_UNINITIALIZED;
		}
		else
		{
			// NB: ndof_libinit succeeds when there's no device
			libinit = true;

			// allocate memory once for an eventual device
			mNdofDev = ndof_create();
		}
	}

	if (libinit)
	{
		if (mNdofDev)
		{
			LL_DEBUGS("joystick") << "ndof_create() returned: " << mNdofDev << LL_ENDL;
			// Different joysticks will return different ranges of raw values.
			// Since we want to handle every device in the same uniform way, 
			// we initialize the mNdofDev struct and we set the range 
			// of values we would like to receive. 
			// 
			// HACK: On Windows, libndofdev passes our range to DI with a 
			// SetProperty call. This works but with one notable exception, the
			// SpaceNavigator, who doesn't seem to care about the SetProperty
			// call. In theory, we should handle this case inside libndofdev. 
			// However, the range we're setting here is arbitrary anyway, 
			// so let's just use the SpaceNavigator range for our purposes. 
			mNdofDev->axes_min = (long)-MAX_JOYSTICK_INPUT_VALUE;
			mNdofDev->axes_max = (long)+MAX_JOYSTICK_INPUT_VALUE;

			// libndofdev could be used to return deltas.  Here we choose to
			// just have the absolute values instead.
			mNdofDev->absolute = 1;

			LL_DEBUGS("joystick") << "ndof_init_first() received: " << mNdofDev << LL_ENDL;
			// init & use the first suitable NDOF device found on the USB chain
			if (ndof_init_first(mNdofDev, NULL))
			{
				mDriverState = JDS_UNINITIALIZED;
				LL_WARNS("joystick") << "ndof_init_first FAILED" << LL_ENDL;
				ndof_dump_list(stderr);
			}
			else
			{
				mDriverState = JDS_INITIALIZED;
			}
			LL_DEBUGS("joystick") << "ndof_init_first() left: " << mNdofDev << LL_ENDL;
		}
		else
		{
			mDriverState = JDS_UNINITIALIZED;
		}
	}

	// Autoenable the joystick for recognized devices if nothing was connected previously
	if (!autoenable)
	{
		autoenable = gSavedSettings.getString("JoystickInitialized").empty() ? true : false;
	}
	updateEnabled(autoenable);
	
	if (mDriverState == JDS_INITIALIZED)
	{
		// A Joystick device is plugged in
		if (isLikeSpaceNavigator())
		{
			// It's a space navigator, we have defaults for it.
			if (gSavedSettings.getString("JoystickInitialized") != "SpaceNavigator")
			{
				// Only set the defaults if we haven't already (in case they were overridden)
				setSNDefaults();
				gSavedSettings.setString("JoystickInitialized", "SpaceNavigator");
			}
		}
		else
		{
			// It's not a Space Navigator
			gSavedSettings.setString("JoystickInitialized", "UnknownDevice");
		}
	}
	else
	{
		// No device connected, don't change any settings
	}

	LL_INFOS("joystick") << "ndof: mDriverState=" << mDriverState << "; mNdofDev=" 
			<< mNdofDev << "; libinit=" << libinit << LL_ENDL;
#endif
}

// -----------------------------------------------------------------------------
void LLViewerJoystick::terminate()
{
#if LIB_NDOF

	ndof_libcleanup();
	LL_INFOS("joystick") << "Terminated connection with NDOF device." << LL_ENDL;
	mDriverState = JDS_UNINITIALIZED;
#endif
}

// -----------------------------------------------------------------------------
void LLViewerJoystick::updateStatus()
{
#if LIB_NDOF

	ndof_update(mNdofDev);

	for (int i=0; i<6; i++)
	{
		mAxes[i] = (F32) mNdofDev->axes[i] / mNdofDev->axes_max;
	}

	for (int i=0; i<16; i++)
	{
		mBtn[i] = mNdofDev->buttons[i];
	}
	
#endif
}

// -----------------------------------------------------------------------------
F32 LLViewerJoystick::getJoystickAxis(U32 axis) const
{
	if (axis < 6)
	{
		return mAxes[axis];
	}
	return 0.f;
}

// -----------------------------------------------------------------------------
U32 LLViewerJoystick::getJoystickButton(U32 button) const
{
	if (button < 16)
	{
		return mBtn[button];
	}
	return 0;
}

// -----------------------------------------------------------------------------
void LLViewerJoystick::handleRun(F32 inc)
{
	// Decide whether to walk or run by applying a threshold, with slight
	// hysteresis to avoid oscillating between the two with input spikes.
	// Analog speed control would be better, but not likely any time soon.
	if (inc > gSavedSettings.getF32("JoystickRunThreshold"))
	{
		if (1 == mJoystickRun)
		{
			++mJoystickRun;
//			gAgent.setRunning();
//			gAgent.sendWalkRun(gAgent.getRunning());
// [RLVa:KB] - Checked: 2011-05-11 (RLVa-1.3.0i) | Added: RLVa-1.3.0i
			gAgent.setTempRun();
// [/RLVa:KB]
		}
		else if (0 == mJoystickRun)
		{
			// hysteresis - respond NEXT frame
			++mJoystickRun;
		}
	}
	else
	{
		if (mJoystickRun > 0)
		{
			--mJoystickRun;
			if (0 == mJoystickRun)
			{
//				gAgent.clearRunning();
//				gAgent.sendWalkRun(gAgent.getRunning());
// [RLVa:KB] - Checked: 2011-05-11 (RLVa-1.3.0i) | Added: RLVa-1.3.0i
				gAgent.clearTempRun();
// [/RLVa:KB]
			}
		}
	}
}

// -----------------------------------------------------------------------------
void LLViewerJoystick::agentJump()
{
    gAgent.moveUp(1);
}

// -----------------------------------------------------------------------------
void LLViewerJoystick::agentSlide(F32 inc)
{
	if (inc < 0.f)
	{
		gAgent.moveLeft(1);
	}
	else if (inc > 0.f)
	{
		gAgent.moveLeft(-1);
	}
}

// -----------------------------------------------------------------------------
void LLViewerJoystick::agentPush(F32 inc)
{
	if (inc < 0.f)                            // forward
	{
		gAgent.moveAt(1, false);
	}
	else if (inc > 0.f)                       // backward
	{
		gAgent.moveAt(-1, false);
	}
}

// -----------------------------------------------------------------------------
void LLViewerJoystick::agentFly(F32 inc)
{
	if (inc < 0.f)
	{
		if (! (gAgent.getFlying() ||
		       !gAgent.canFly() ||
		       gAgent.upGrabbed() ||
		       !gSavedSettings.getBOOL("AutomaticFly")) )
		{
			gAgent.setFlying(true);
		}
		gAgent.moveUp(1);
	}
	else if (inc > 0.f)
	{
		// crouch
		gAgent.moveUp(-1);
	}
}

// -----------------------------------------------------------------------------
void LLViewerJoystick::agentPitch(F32 pitch_inc)
{
	if (pitch_inc < 0)
	{
		gAgent.setControlFlags(AGENT_CONTROL_PITCH_POS);
	}
	else if (pitch_inc > 0)
	{
		gAgent.setControlFlags(AGENT_CONTROL_PITCH_NEG);
	}
	
	gAgent.pitch(-pitch_inc);
}

// -----------------------------------------------------------------------------
void LLViewerJoystick::agentYaw(F32 yaw_inc)
{	
	// Cannot steer some vehicles in mouselook if the script grabs the controls
	if (gAgentCamera.cameraMouselook() && !gSavedSettings.getBOOL("JoystickMouselookYaw"))
	{
		gAgent.rotate(-yaw_inc, gAgent.getReferenceUpVector());
	}
	else
	{
		if (yaw_inc < 0)
		{
			gAgent.setControlFlags(AGENT_CONTROL_YAW_POS);
		}
		else if (yaw_inc > 0)
		{
			gAgent.setControlFlags(AGENT_CONTROL_YAW_NEG);
		}

		gAgent.yaw(-yaw_inc);
	}
}

// -----------------------------------------------------------------------------
void LLViewerJoystick::resetDeltas(S32 axis[])
{
	for (U32 i = 0; i < 6; i++)
	{
		sLastDelta[i] = -mAxes[axis[i]];
		sDelta[i] = 0.f;
	}

	sLastDelta[6] = sDelta[6] = 0.f;
	mResetFlag = false;
}

// -----------------------------------------------------------------------------
void LLViewerJoystick::moveObjects(bool reset)
{
	static bool toggle_send_to_sim = false;

	if (!gFocusMgr.getAppHasFocus() || mDriverState != JDS_INITIALIZED
		|| !gSavedSettings.getBOOL("JoystickEnabled") || !gSavedSettings.getBOOL("JoystickBuildEnabled"))
	{
		return;
	}

	S32 axis[] = 
	{
		gSavedSettings.getS32("JoystickAxis0"),
		gSavedSettings.getS32("JoystickAxis1"),
		gSavedSettings.getS32("JoystickAxis2"),
		gSavedSettings.getS32("JoystickAxis3"),
		gSavedSettings.getS32("JoystickAxis4"),
		gSavedSettings.getS32("JoystickAxis5"),
	};

	if (reset || mResetFlag)
	{
		resetDeltas(axis);
		return;
	}

	F32 axis_scale[] =
	{
		gSavedSettings.getF32("BuildAxisScale0"),
		gSavedSettings.getF32("BuildAxisScale1"),
		gSavedSettings.getF32("BuildAxisScale2"),
		gSavedSettings.getF32("BuildAxisScale3"),
		gSavedSettings.getF32("BuildAxisScale4"),
		gSavedSettings.getF32("BuildAxisScale5"),
	};

	F32 dead_zone[] =
	{
		gSavedSettings.getF32("BuildAxisDeadZone0"),
		gSavedSettings.getF32("BuildAxisDeadZone1"),
		gSavedSettings.getF32("BuildAxisDeadZone2"),
		gSavedSettings.getF32("BuildAxisDeadZone3"),
		gSavedSettings.getF32("BuildAxisDeadZone4"),
		gSavedSettings.getF32("BuildAxisDeadZone5"),
	};

	F32 cur_delta[6];
	F32 time = gFrameIntervalSeconds.value();

	// avoid making ridicously big movements if there's a big drop in fps 
	if (time > .2f)
	{
		time = .2f;
	}

	// max feather is 32
	F32 feather = gSavedSettings.getF32("BuildFeathering"); 
	bool is_zero = true, absolute = gSavedSettings.getBOOL("Cursor3D");
	
	for (U32 i = 0; i < 6; i++)
	{
		cur_delta[i] = -mAxes[axis[i]];
		F32 tmp = cur_delta[i];
		if (absolute)
		{
			cur_delta[i] = cur_delta[i] - sLastDelta[i];
		}
		sLastDelta[i] = tmp;
		is_zero = is_zero && (cur_delta[i] == 0.f);
			
		if (cur_delta[i] > 0)
		{
			cur_delta[i] = llmax(cur_delta[i]-dead_zone[i], 0.f);
		}
		else
		{
			cur_delta[i] = llmin(cur_delta[i]+dead_zone[i], 0.f);
		}
		cur_delta[i] *= axis_scale[i];
		
		if (!absolute)
		{
			cur_delta[i] *= time;
		}

		sDelta[i] = sDelta[i] + (cur_delta[i]-sDelta[i])*time*feather;
	}

	U32 upd_type = UPD_NONE;
	LLVector3 v;
    
	if (!is_zero)
	{
		// Clear AFK state if moved beyond the deadzone
		if (gAwayTimer.getElapsedTimeF32() > LLAgent::MIN_AFK_TIME)
		{
			gAgent.clearAFK();
		}
		
		if (sDelta[0] || sDelta[1] || sDelta[2])
		{
			upd_type |= UPD_POSITION;
			v.setVec(sDelta[0], sDelta[1], sDelta[2]);
		}
		
		if (sDelta[3] || sDelta[4] || sDelta[5])
		{
			upd_type |= UPD_ROTATION;
		}
				
		// the selection update could fail, so we won't send 
		if (LLSelectMgr::getInstance()->selectionMove(v, sDelta[3],sDelta[4],sDelta[5], upd_type))
		{
			toggle_send_to_sim = true;
		}
	}
	else if (toggle_send_to_sim)
	{
		LLSelectMgr::getInstance()->sendSelectionMove();
		toggle_send_to_sim = false;
	}
}

// -----------------------------------------------------------------------------
void LLViewerJoystick::moveAvatar(bool reset)
{
	if (!gFocusMgr.getAppHasFocus() || mDriverState != JDS_INITIALIZED
		|| !gSavedSettings.getBOOL("JoystickEnabled") || !gSavedSettings.getBOOL("JoystickAvatarEnabled"))
	{
		return;
	}

	S32 axis[] = 
	{
		// [1 0 2 4  3  5]
		// [Z X Y RZ RX RY]
		gSavedSettings.getS32("JoystickAxis0"),
		gSavedSettings.getS32("JoystickAxis1"),
		gSavedSettings.getS32("JoystickAxis2"),
		gSavedSettings.getS32("JoystickAxis3"),
		gSavedSettings.getS32("JoystickAxis4"),
		gSavedSettings.getS32("JoystickAxis5")
	};

	if (reset || mResetFlag)
	{
		resetDeltas(axis);
		if (reset)
		{
			// Note: moving the agent triggers agent camera mode;
			//  don't do this every time we set mResetFlag (e.g. because we gained focus)
			gAgent.moveAt(0, true);
		}
		return;
	}

	bool is_zero = true;
	static bool button_held = false;

	if (mBtn[1] == 1)
	{
		// If AutomaticFly is enabled, then button1 merely causes a
		// jump (as the up/down axis already controls flying) if on the
		// ground, or cease flight if already flying.
		// If AutomaticFly is disabled, then button1 toggles flying.
		if (gSavedSettings.getBOOL("AutomaticFly"))
		{
			if (!gAgent.getFlying())
			{
				gAgent.moveUp(1);
			}
			else if (!button_held)
			{
				button_held = true;
				gAgent.setFlying(FALSE);
			}
		}
		else if (!button_held)
		{
			button_held = true;
			gAgent.setFlying(!gAgent.getFlying());
		}

		is_zero = false;
	}
	else
	{
		button_held = false;
	}

	F32 axis_scale[] =
	{
		gSavedSettings.getF32("AvatarAxisScale0"),
		gSavedSettings.getF32("AvatarAxisScale1"),
		gSavedSettings.getF32("AvatarAxisScale2"),
		gSavedSettings.getF32("AvatarAxisScale3"),
		gSavedSettings.getF32("AvatarAxisScale4"),
		gSavedSettings.getF32("AvatarAxisScale5")
	};

	F32 dead_zone[] =
	{
		gSavedSettings.getF32("AvatarAxisDeadZone0"),
		gSavedSettings.getF32("AvatarAxisDeadZone1"),
		gSavedSettings.getF32("AvatarAxisDeadZone2"),
		gSavedSettings.getF32("AvatarAxisDeadZone3"),
		gSavedSettings.getF32("AvatarAxisDeadZone4"),
		gSavedSettings.getF32("AvatarAxisDeadZone5")
	};

	// time interval in seconds between this frame and the previous
	F32 time = gFrameIntervalSeconds.value();

	// avoid making ridicously big movements if there's a big drop in fps 
	if (time > .2f)
	{
		time = .2f;
	}

	// note: max feather is 32.0
	F32 feather = gSavedSettings.getF32("AvatarFeathering"); 
	
	F32 cur_delta[6];
	F32 val, dom_mov = 0.f;
	U32 dom_axis = Z_I;
#if LIB_NDOF
    bool absolute = (gSavedSettings.getBOOL("Cursor3D") && mNdofDev->absolute);
#else
    bool absolute = false;
#endif
	// remove dead zones and determine biggest movement on the joystick 
	for (U32 i = 0; i < 6; i++)
	{
		cur_delta[i] = -mAxes[axis[i]];
		if (absolute)
		{
			F32 tmp = cur_delta[i];
			cur_delta[i] = cur_delta[i] - sLastDelta[i];
			sLastDelta[i] = tmp;
		}

		if (cur_delta[i] > 0)
		{
			cur_delta[i] = llmax(cur_delta[i]-dead_zone[i], 0.f);
		}
		else
		{
			cur_delta[i] = llmin(cur_delta[i]+dead_zone[i], 0.f);
		}

		// we don't care about Roll (RZ) and Z is calculated after the loop
        if (i != Z_I && i != RZ_I)
		{
			// find out the axis with the biggest joystick motion
			val = fabs(cur_delta[i]);
			if (val > dom_mov)
			{
				dom_axis = i;
				dom_mov = val;
			}
		}
		
		is_zero = is_zero && (cur_delta[i] == 0.f);
	}

	if (!is_zero)
	{
		// Clear AFK state if moved beyond the deadzone
		if (gAwayTimer.getElapsedTimeF32() > LLAgent::MIN_AFK_TIME)
		{
			gAgent.clearAFK();
		}
		
		setCameraNeedsUpdate(true);
	}

	// forward|backward movements overrule the real dominant movement if 
	// they're bigger than its 20%. This is what you want 'cos moving forward
	// is what you do most. We also added a special (even more lenient) case 
	// for RX|RY to allow walking while pitching and turning
	if (fabs(cur_delta[Z_I]) > .2f * dom_mov
	    || ((dom_axis == RX_I || dom_axis == RY_I) 
		&& fabs(cur_delta[Z_I]) > .05f * dom_mov))
	{
		dom_axis = Z_I;
	}

	sDelta[X_I] = -cur_delta[X_I] * axis_scale[X_I];
	sDelta[Y_I] = -cur_delta[Y_I] * axis_scale[Y_I];
	sDelta[Z_I] = -cur_delta[Z_I] * axis_scale[Z_I];
	cur_delta[RX_I] *= -axis_scale[RX_I] * mPerfScale;
	cur_delta[RY_I] *= -axis_scale[RY_I] * mPerfScale;
		
	if (!absolute)
	{
		cur_delta[RX_I] *= time;
		cur_delta[RY_I] *= time;
	}
	sDelta[RX_I] += (cur_delta[RX_I] - sDelta[RX_I]) * time * feather;
	sDelta[RY_I] += (cur_delta[RY_I] - sDelta[RY_I]) * time * feather;
	
	handleRun((F32) sqrt(sDelta[Z_I]*sDelta[Z_I] + sDelta[X_I]*sDelta[X_I]));
	
	// Allow forward/backward movement some priority
	if (dom_axis == Z_I)
	{
		agentPush(sDelta[Z_I]);			// forward/back
		
		if (fabs(sDelta[X_I])  > .1f)
		{
			agentSlide(sDelta[X_I]);	// move sideways
		}
		
		if (fabs(sDelta[Y_I])  > .1f)
		{
			agentFly(sDelta[Y_I]);		// up/down & crouch
		}
	
		// too many rotations during walking can be confusing, so apply
		// the deadzones one more time (quick & dirty), at 50%|30% power
		F32 eff_rx = .3f * dead_zone[RX_I];
		F32 eff_ry = .3f * dead_zone[RY_I];
	
		if (sDelta[RX_I] > 0)
		{
			eff_rx = llmax(sDelta[RX_I] - eff_rx, 0.f);
		}
		else
		{
			eff_rx = llmin(sDelta[RX_I] + eff_rx, 0.f);
		}

		if (sDelta[RY_I] > 0)
		{
			eff_ry = llmax(sDelta[RY_I] - eff_ry, 0.f);
		}
		else
		{
			eff_ry = llmin(sDelta[RY_I] + eff_ry, 0.f);
		}
		
		
		if (fabs(eff_rx) > 0.f || fabs(eff_ry) > 0.f)
		{
			if (gAgent.getFlying())
			{
				agentPitch(eff_rx);
				agentYaw(eff_ry);
			}
			else
			{
				agentPitch(eff_rx);
				agentYaw(2.f * eff_ry);
			}
		}
	}
	else
	{
		agentSlide(sDelta[X_I]);		// move sideways
		agentFly(sDelta[Y_I]);			// up/down & crouch
		agentPush(sDelta[Z_I]);			// forward/back
		agentPitch(sDelta[RX_I]);		// pitch
		agentYaw(sDelta[RY_I]);			// turn
	}
}

// -----------------------------------------------------------------------------
void LLViewerJoystick::moveFlycam(bool reset)
{
	static LLQuaternion 		sFlycamRotation;
	static LLVector3    		sFlycamPosition;
	static F32          		sFlycamZoom;
	
	if (!gFocusMgr.getAppHasFocus() || mDriverState != JDS_INITIALIZED
		|| !gSavedSettings.getBOOL("JoystickEnabled") || !gSavedSettings.getBOOL("JoystickFlycamEnabled"))
	{
		return;
	}

	S32 axis[] = 
	{
		gSavedSettings.getS32("JoystickAxis0"),
		gSavedSettings.getS32("JoystickAxis1"),
		gSavedSettings.getS32("JoystickAxis2"),
		gSavedSettings.getS32("JoystickAxis3"),
		gSavedSettings.getS32("JoystickAxis4"),
		gSavedSettings.getS32("JoystickAxis5"),
		gSavedSettings.getS32("JoystickAxis6")
	};

	bool in_build_mode = LLToolMgr::getInstance()->inBuildMode();
	if (reset || mResetFlag)
	{
		sFlycamPosition = LLViewerCamera::getInstance()->getOrigin();
		sFlycamRotation = LLViewerCamera::getInstance()->getQuaternion();
		sFlycamZoom = LLViewerCamera::getInstance()->getView();
		
		resetDeltas(axis);

		return;
	}

	F32 axis_scale[] =
	{
		gSavedSettings.getF32("FlycamAxisScale0"),
		gSavedSettings.getF32("FlycamAxisScale1"),
		gSavedSettings.getF32("FlycamAxisScale2"),
		gSavedSettings.getF32("FlycamAxisScale3"),
		gSavedSettings.getF32("FlycamAxisScale4"),
		gSavedSettings.getF32("FlycamAxisScale5"),
		gSavedSettings.getF32("FlycamAxisScale6")
	};

	F32 dead_zone[] =
	{
		gSavedSettings.getF32("FlycamAxisDeadZone0"),
		gSavedSettings.getF32("FlycamAxisDeadZone1"),
		gSavedSettings.getF32("FlycamAxisDeadZone2"),
		gSavedSettings.getF32("FlycamAxisDeadZone3"),
		gSavedSettings.getF32("FlycamAxisDeadZone4"),
		gSavedSettings.getF32("FlycamAxisDeadZone5"),
		gSavedSettings.getF32("FlycamAxisDeadZone6")
	};

	F32 time = gFrameIntervalSeconds.value();

	// avoid making ridiculously big movements if there's a big drop in fps 
	if (time > .2f)
	{
		time = .2f;
	}

	F32 cur_delta[7];
	F32 feather = gSavedSettings.getF32("FlycamFeathering");
	bool absolute = gSavedSettings.getBOOL("Cursor3D");
	bool is_zero = true;

	for (U32 i = 0; i < 7; i++)
	{
		cur_delta[i] = -getJoystickAxis(axis[i]);


		F32 tmp = cur_delta[i];
		if (absolute)
		{
			cur_delta[i] = cur_delta[i] - sLastDelta[i];
		}
		sLastDelta[i] = tmp;

		if (cur_delta[i] > 0)
		{
			cur_delta[i] = llmax(cur_delta[i]-dead_zone[i], 0.f);
		}
		else
		{
			cur_delta[i] = llmin(cur_delta[i]+dead_zone[i], 0.f);
		}

		// We may want to scale camera movements up or down in build mode.
		// NOTE: this needs to remain after the deadzone calculation, otherwise
		// we have issues with flycam "jumping" when the build dialog is opened/closed  -Nyx
		if (in_build_mode)
		{
			if (i == X_I || i == Y_I || i == Z_I)
			{
				static LLCachedControl<F32> build_mode_scale(gSavedSettings,"FlycamBuildModeScale", 1.0);
				cur_delta[i] *= build_mode_scale;
			}
		}

		cur_delta[i] *= axis_scale[i];
		
		if (!absolute)
		{
			cur_delta[i] *= time;
		}

		sDelta[i] = sDelta[i] + (cur_delta[i]-sDelta[i])*time*feather;

		is_zero = is_zero && (cur_delta[i] == 0.f);

	}
	
	// Clear AFK state if moved beyond the deadzone
	if (!is_zero && gAwayTimer.getElapsedTimeF32() > LLAgent::MIN_AFK_TIME)
	{
		gAgent.clearAFK();
	}
	
	sFlycamPosition += LLVector3(sDelta) * sFlycamRotation;

	LLMatrix3 rot_mat(sDelta[3], sDelta[4], sDelta[5]);
	sFlycamRotation = LLQuaternion(rot_mat)*sFlycamRotation;

	if (gSavedSettings.getBOOL("AutoLeveling"))
	{
		LLMatrix3 level(sFlycamRotation);

		LLVector3 x = LLVector3(level.mMatrix[0]);
		LLVector3 y = LLVector3(level.mMatrix[1]);
		LLVector3 z = LLVector3(level.mMatrix[2]);

		y.mV[2] = 0.f;
		y.normVec();

		level.setRows(x,y,z);
		level.orthogonalize();
				
		LLQuaternion quat(level);
		sFlycamRotation = nlerp(llmin(feather*time,1.f), sFlycamRotation, quat);
	}

	if (gSavedSettings.getBOOL("ZoomDirect"))
	{
		sFlycamZoom = sLastDelta[6]*axis_scale[6]+dead_zone[6];
	}
	else
	{
		sFlycamZoom += sDelta[6];
	}

	LLMatrix3 mat(sFlycamRotation);

	LLViewerCamera::getInstance()->setView(sFlycamZoom);
	LLViewerCamera::getInstance()->setOrigin(sFlycamPosition);
	LLViewerCamera::getInstance()->mXAxis = LLVector3(mat.mMatrix[0]);
	LLViewerCamera::getInstance()->mYAxis = LLVector3(mat.mMatrix[1]);
	LLViewerCamera::getInstance()->mZAxis = LLVector3(mat.mMatrix[2]);
}

// -----------------------------------------------------------------------------
bool LLViewerJoystick::toggleFlycam()
{
	if (!gSavedSettings.getBOOL("JoystickEnabled") || !gSavedSettings.getBOOL("JoystickFlycamEnabled"))
	{
		mOverrideCamera = false;
		LLPanelStandStopFlying::clearStandStopFlyingMode(LLPanelStandStopFlying::SSFM_FLYCAM);
		return false;
	}

	if (!mOverrideCamera)
	{
		gAgentCamera.changeCameraToDefault();
	}

	if (gAwayTimer.getElapsedTimeF32() > LLAgent::MIN_AFK_TIME)
	{
		gAgent.clearAFK();
	}
	
	mOverrideCamera = !mOverrideCamera;
	if (mOverrideCamera)
	{
		moveFlycam(true);
		LLPanelStandStopFlying::setStandStopFlyingMode(LLPanelStandStopFlying::SSFM_FLYCAM);
	}
	else 
	{
		// Exiting from the flycam mode: since we are going to keep the flycam POV for
		// the main camera until the avatar moves, we need to track this situation.
		setCameraNeedsUpdate(false);
		setNeedsReset(true);
		LLPanelStandStopFlying::clearStandStopFlyingMode(LLPanelStandStopFlying::SSFM_FLYCAM);
	}
	return true;
}

void LLViewerJoystick::scanJoystick()
{
	if (mDriverState != JDS_INITIALIZED || !gSavedSettings.getBOOL("JoystickEnabled"))
	{
		return;
	}

#if LL_WINDOWS
	// On windows, the flycam is updated syncronously with a timer, so there is
	// no need to update the status of the joystick here.
	if (!mOverrideCamera)
#endif
	updateStatus();

	// App focus check Needs to happen AFTER updateStatus in case the joystick
	// is not centred when the app loses focus.
	if (!gFocusMgr.getAppHasFocus())
	{
		return;
	}

	static long toggle_flycam = 0;

	if (mBtn[0] == 1)
    {
		if (mBtn[0] != toggle_flycam)
		{
			toggle_flycam = toggleFlycam() ? 1 : 0;
		}
	}
	else
	{
		toggle_flycam = 0;
	}
	
	if (!mOverrideCamera && !(LLToolMgr::getInstance()->inBuildMode() && gSavedSettings.getBOOL("JoystickBuildEnabled")))
	{
		moveAvatar();
	}
}

// -----------------------------------------------------------------------------
std::string LLViewerJoystick::getDescription()
{
	std::string res;
#if LIB_NDOF
	if (mDriverState == JDS_INITIALIZED && mNdofDev)
	{
		res = ll_safe_string(mNdofDev->product);
	}
#endif
	return res;
}

bool LLViewerJoystick::isLikeSpaceNavigator() const
{
#if LIB_NDOF
	return (isJoystickInitialized() 
			&& (strncmp(mNdofDev->product, "SpaceNavigator", 14) == 0
				|| strncmp(mNdofDev->product, "SpaceExplorer", 13) == 0
				|| strncmp(mNdofDev->product, "SpaceTraveler", 13) == 0
				|| strncmp(mNdofDev->product, "SpacePilot", 10) == 0));
#else
	return false;
#endif
}

// -----------------------------------------------------------------------------
void LLViewerJoystick::setSNDefaults()
{
#if LL_DARWIN || LL_LINUX
	const float platformScale = 20.f;
	const float platformScaleAvXZ = 1.f;
	// The SpaceNavigator doesn't act as a 3D cursor on OS X / Linux. 
	const bool is_3d_cursor = false;
#else
	const float platformScale = 1.f;
	const float platformScaleAvXZ = 2.f;
	const bool is_3d_cursor = true;
#endif

	//gViewerWindow->alertXml("CacheWillClear");
	LL_INFOS("joystick") << "restoring SpaceNavigator defaults..." << LL_ENDL;

	gSavedSettings.setS32("JoystickAxis0", 1); // z (at)
	gSavedSettings.setS32("JoystickAxis1", 0); // x (slide)
	gSavedSettings.setS32("JoystickAxis2", 2); // y (up)
	gSavedSettings.setS32("JoystickAxis3", 4); // pitch
	gSavedSettings.setS32("JoystickAxis4", 3); // roll 
	gSavedSettings.setS32("JoystickAxis5", 5); // yaw
	gSavedSettings.setS32("JoystickAxis6", -1);

	gSavedSettings.setBOOL("Cursor3D", is_3d_cursor);
	gSavedSettings.setBOOL("AutoLeveling", true);
	gSavedSettings.setBOOL("ZoomDirect", false);

	gSavedSettings.setF32("AvatarAxisScale0", 1.f * platformScaleAvXZ);
	gSavedSettings.setF32("AvatarAxisScale1", 1.f * platformScaleAvXZ);
	gSavedSettings.setF32("AvatarAxisScale2", 1.f);
	gSavedSettings.setF32("AvatarAxisScale4", .1f * platformScale);
	gSavedSettings.setF32("AvatarAxisScale5", .1f * platformScale);
	gSavedSettings.setF32("AvatarAxisScale3", 0.f * platformScale);
	gSavedSettings.setF32("BuildAxisScale1", .3f * platformScale);
	gSavedSettings.setF32("BuildAxisScale2", .3f * platformScale);
	gSavedSettings.setF32("BuildAxisScale0", .3f * platformScale);
	gSavedSettings.setF32("BuildAxisScale4", .3f * platformScale);
	gSavedSettings.setF32("BuildAxisScale5", .3f * platformScale);
	gSavedSettings.setF32("BuildAxisScale3", .3f * platformScale);
	gSavedSettings.setF32("FlycamAxisScale1", 2.f * platformScale);
	gSavedSettings.setF32("FlycamAxisScale2", 2.f * platformScale);
	gSavedSettings.setF32("FlycamAxisScale0", 2.1f * platformScale);
	gSavedSettings.setF32("FlycamAxisScale4", .1f * platformScale);
	gSavedSettings.setF32("FlycamAxisScale5", .15f * platformScale);
	gSavedSettings.setF32("FlycamAxisScale3", 0.f * platformScale);
	gSavedSettings.setF32("FlycamAxisScale6", 0.f * platformScale);
	
	gSavedSettings.setF32("AvatarAxisDeadZone0", .1f);
	gSavedSettings.setF32("AvatarAxisDeadZone1", .1f);
	gSavedSettings.setF32("AvatarAxisDeadZone2", .1f);
	gSavedSettings.setF32("AvatarAxisDeadZone3", 1.f);
	gSavedSettings.setF32("AvatarAxisDeadZone4", .02f);
	gSavedSettings.setF32("AvatarAxisDeadZone5", .01f);
	gSavedSettings.setF32("BuildAxisDeadZone0", .01f);
	gSavedSettings.setF32("BuildAxisDeadZone1", .01f);
	gSavedSettings.setF32("BuildAxisDeadZone2", .01f);
	gSavedSettings.setF32("BuildAxisDeadZone3", .01f);
	gSavedSettings.setF32("BuildAxisDeadZone4", .01f);
	gSavedSettings.setF32("BuildAxisDeadZone5", .01f);
	gSavedSettings.setF32("FlycamAxisDeadZone0", .01f);
	gSavedSettings.setF32("FlycamAxisDeadZone1", .01f);
	gSavedSettings.setF32("FlycamAxisDeadZone2", .01f);
	gSavedSettings.setF32("FlycamAxisDeadZone3", .01f);
	gSavedSettings.setF32("FlycamAxisDeadZone4", .01f);
	gSavedSettings.setF32("FlycamAxisDeadZone5", .01f);
	gSavedSettings.setF32("FlycamAxisDeadZone6", 1.f);
	
	gSavedSettings.setF32("AvatarFeathering", 6.f);
	gSavedSettings.setF32("BuildFeathering", 12.f);
	gSavedSettings.setF32("FlycamFeathering", 5.f);
}<|MERGE_RESOLUTION|>--- conflicted
+++ resolved
@@ -150,19 +150,14 @@
 	LLViewerJoystick* joystick(LLViewerJoystick::getInstance());
 	if (joystick->mDriverState == JDS_UNINITIALIZED)
 	{
-<<<<<<< HEAD
-        LL_INFOS() << "HotPlugAddCallback: will use device:" << LL_ENDL;
+		LL_INFOS("joystick") << "HotPlugAddCallback: will use device:" << LL_ENDL;
 
 		// <FS:ND> Disable for Linux till vs017 gets merged in to no having to support multiple version of libndofdev
 #ifndef LL_LINUX
-		// ndof_dump(dev);
+		ndof_dump(stderr, dev);
 #endif
 		// </FS:ND>
 		
-=======
-		LL_INFOS("joystick") << "HotPlugAddCallback: will use device:" << LL_ENDL;
-		ndof_dump(stderr, dev);
->>>>>>> 0c520c7a
 		joystick->mNdofDev = dev;
 		joystick->mDriverState = JDS_INITIALIZED;
 		res = NDOF_KEEP_HOTPLUGGED;
@@ -181,17 +176,13 @@
 	{
 		LL_INFOS("joystick") << "HotPlugRemovalCallback: joystick->mNdofDev=" 
 				<< joystick->mNdofDev << "; removed device:" << LL_ENDL;
-<<<<<<< HEAD
 
 		// <FS:ND> Disable for Linux till vs017 gets merged in to no having to support multiple version of libndofdev
 #ifndef LL_LINUX
-		// ndof_dump(dev);
+		ndof_dump(stderr, dev);
 #endif
 		// </FS:ND>
 
-=======
-		ndof_dump(stderr, dev);
->>>>>>> 0c520c7a
 		joystick->mDriverState = JDS_UNINITIALIZED;
 	}
 	joystick->updateEnabled(true);
