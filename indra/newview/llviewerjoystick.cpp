/**
 * @file llviewerjoystick.cpp
 * @brief Joystick / NDOF device functionality.
 *
 * $LicenseInfo:firstyear=2002&license=viewerlgpl$
 * Second Life Viewer Source Code
 * Copyright (C) 2010, Linden Research, Inc.
 *
 * This library is free software; you can redistribute it and/or
 * modify it under the terms of the GNU Lesser General Public
 * License as published by the Free Software Foundation;
 * version 2.1 of the License only.
 *
 * This library is distributed in the hope that it will be useful,
 * but WITHOUT ANY WARRANTY; without even the implied warranty of
 * MERCHANTABILITY or FITNESS FOR A PARTICULAR PURPOSE.  See the GNU
 * Lesser General Public License for more details.
 *
 * You should have received a copy of the GNU Lesser General Public
 * License along with this library; if not, write to the Free Software
 * Foundation, Inc., 51 Franklin Street, Fifth Floor, Boston, MA  02110-1301  USA
 *
 * Linden Research, Inc., 945 Battery Street, San Francisco, CA  94111  USA
 * $/LicenseInfo$
 */

// </FS:ND> Fix for GCC 4.4.5, oherwise it complains at boost/signal
#ifdef LL_LINUX
#pragma GCC diagnostic ignored "-Wuninitialized"
#endif
// </FS:ND>

#include "llviewerprecompiledheaders.h"

#include "llviewerjoystick.h"

#include "llviewercontrol.h"
#include "llviewerwindow.h"
#include "llviewercamera.h"
#include "llappviewer.h"
#include "llkeyboard.h"
#include "lltoolmgr.h"
#include "llselectmgr.h"
#include "llviewermenu.h"
#include "llviewerwindow.h"
#include "llwindow.h"
#include "llagent.h"
#include "llagentcamera.h"
#include "llfocusmgr.h"
#include "llmoveview.h"

#if LL_WINDOWS && !LL_MESA_HEADLESS
// Require DirectInput version 8
#define DIRECTINPUT_VERSION 0x0800

#include <dinput.h>
#endif


// ----------------------------------------------------------------------------
// Constants

#define  X_I    1
#define  Y_I    2
#define  Z_I    0
#define RX_I    4
#define RY_I    5
#define RZ_I    3

F32  LLViewerJoystick::sLastDelta[] = {0,0,0,0,0,0,0};
F32  LLViewerJoystick::sDelta[] = {0,0,0,0,0,0,0};

// These constants specify the maximum absolute value coming in from the device.
// HACK ALERT! the value of MAX_JOYSTICK_INPUT_VALUE is not arbitrary as it
// should be.  It has to be equal to 3000 because the SpaceNavigator on Windows
// refuses to respond to the DirectInput SetProperty call; it always returns
// values in the [-3000, 3000] range.
#define MAX_SPACENAVIGATOR_INPUT  3000.0f
#define MAX_JOYSTICK_INPUT_VALUE  MAX_SPACENAVIGATOR_INPUT


#if LIB_NDOF
std::ostream& operator<<(std::ostream& out, NDOF_Device* ptr)
{
    if (! ptr)
    {
        return out << "nullptr";
    }
    out << "NDOF_Device{ ";
    out << "axes [";
    const char* delim = "";
    for (short axis = 0; axis < ptr->axes_count; ++axis)
    {
        out << delim << ptr->axes[axis];
        delim = ", ";
    }
    out << "]";
    out << ", buttons [";
    delim = "";
    for (short button = 0; button < ptr->btn_count; ++button)
    {
        out << delim << ptr->buttons[button];
        delim = ", ";
    }
    out << "]";
    out << ", range " << ptr->axes_min << ':' << ptr->axes_max;
    // If we don't coerce these to unsigned, they're streamed as characters,
    // e.g. ctrl-A or nul.
    out << ", absolute " << unsigned(ptr->absolute);
    out << ", valid " << unsigned(ptr->valid);
    out << ", manufacturer '" << ptr->manufacturer << "'";
    out << ", product '" << ptr->product << "'";
    out << ", private " << ptr->private_data;
    out << " }";
    return out;
}
#endif // LIB_NDOF


#if LL_WINDOWS && !LL_MESA_HEADLESS
// this should reflect ndof and set axises, see ndofdev_win.cpp from ndof package
BOOL CALLBACK EnumObjectsCallback(const DIDEVICEOBJECTINSTANCE* inst, VOID* user_data)
{
    if (inst->dwType & DIDFT_AXIS)
    {
        LPDIRECTINPUTDEVICE8 device = *((LPDIRECTINPUTDEVICE8 *)user_data);
        DIPROPRANGE diprg;
        diprg.diph.dwSize = sizeof(DIPROPRANGE);
        diprg.diph.dwHeaderSize = sizeof(DIPROPHEADER);
        diprg.diph.dwHow = DIPH_BYID;
        diprg.diph.dwObj = inst->dwType; // specify the enumerated axis

        // Set the range for the axis
        diprg.lMin = (long)-MAX_JOYSTICK_INPUT_VALUE;
        diprg.lMax = (long)+MAX_JOYSTICK_INPUT_VALUE;
        HRESULT hr = device->SetProperty(DIPROP_RANGE, &diprg.diph);

        if (FAILED(hr))
        {
            return DIENUM_STOP;
        }
    }

    return DIENUM_CONTINUE;
}

BOOL CALLBACK di8_devices_callback(LPCDIDEVICEINSTANCE device_instance_ptr, LPVOID pvRef)
{
    // Note: If a single device can function as more than one DirectInput
    // device type, it is enumerated as each device type that it supports.
    // Capable of detecting devices like Oculus Rift
    if (device_instance_ptr)
    {
        std::string product_name = utf16str_to_utf8str(llutf16string(device_instance_ptr->tszProductName));

        LLSD guid = LLViewerJoystick::getInstance()->getDeviceUUID();

        bool init_device = false;
        if (guid.isBinary())
        {
            std::vector<U8> bin_bucket = guid.asBinary();
            init_device = memcmp(&bin_bucket[0], &device_instance_ptr->guidInstance, sizeof(GUID)) == 0;
        }
        else
        {
            // It might be better to init space navigator here, but if system doesn't has one,
            // ndof will pick a random device, it is simpler to pick first device now to have an id
            init_device = true;
        }

        if (init_device)
        {
            LL_DEBUGS("Joystick") << "Found and attempting to use device: " << product_name << LL_ENDL;
            LPDIRECTINPUT8       di8_interface = *((LPDIRECTINPUT8 *)gViewerWindow->getWindow()->getDirectInput8());
            LPDIRECTINPUTDEVICE8 device = NULL;

            HRESULT status = di8_interface->CreateDevice(
                device_instance_ptr->guidInstance, // REFGUID rguid,
                &device,                           // LPDIRECTINPUTDEVICE * lplpDirectInputDevice,
                NULL                               // LPUNKNOWN pUnkOuter
                );

            if (status == DI_OK)
            {
                // prerequisite for aquire()
                LL_DEBUGS("Joystick") << "Device created" << LL_ENDL;
                status = device->SetDataFormat(&c_dfDIJoystick); // c_dfDIJoystick2
            }

            if (status == DI_OK)
            {
                // set properties
                LL_DEBUGS("Joystick") << "Format set" << LL_ENDL;
                status = device->EnumObjects(EnumObjectsCallback, &device, DIDFT_ALL);
            }

            if (status == DI_OK)
            {
                LL_DEBUGS("Joystick") << "Properties updated" << LL_ENDL;

                S32 size = sizeof(GUID);
                LLSD::Binary data; //just an std::vector
                data.resize(size);
                memcpy(&data[0], &device_instance_ptr->guidInstance /*POD _GUID*/, size);
                LLViewerJoystick::getInstance()->initDevice(&device, product_name, LLSD(data));
                return DIENUM_STOP;
            }
        }
        else
        {
            LL_DEBUGS("Joystick") << "Found device: " << product_name << LL_ENDL;
        }
    }
    return DIENUM_CONTINUE;
}

// Windows guids
// This is GUID2 so teoretically it can be memcpy copied into LLUUID
void guid_from_string(GUID &guid, const std::string &input)
{
    CLSIDFromString(utf8str_to_utf16str(input).c_str(), &guid);
}

std::string string_from_guid(const GUID &guid)
{
    OLECHAR* guidString; //wchat
    StringFromCLSID(guid, &guidString);

    // use guidString...

    std::string res = utf16str_to_utf8str(llutf16string(guidString));
    // ensure memory is freed
    ::CoTaskMemFree(guidString);

    return res;
}
#elif LL_DARWIN

bool macos_devices_callback(std::string &product_name, LLSD &data, void* userdata)
{
    std::string product = data["product"].asString();

    return LLViewerJoystick::getInstance()->initDevice(nullptr, product, data);
}

#endif


// -----------------------------------------------------------------------------
void LLViewerJoystick::updateEnabled(bool autoenable)
{
<<<<<<< HEAD
	if (mDriverState == JDS_UNINITIALIZED)
	{
		gSavedSettings.setBOOL("JoystickEnabled", false);
	}
	else
	{
		// autoenable if user specifically chose this device
		if (autoenable && (isLikeSpaceNavigator() || isDeviceUUIDSet())) 
		{
			gSavedSettings.setBOOL("JoystickEnabled", true );
		}
	}
	if (!gSavedSettings.getBOOL("JoystickEnabled"))
	{
		mOverrideCamera = false;
	}
=======
    if (mDriverState == JDS_UNINITIALIZED)
    {
        gSavedSettings.setBOOL("JoystickEnabled", false);
    }
    else
    {
        // autoenable if user specifically chose this device
        if (autoenable && (isLikeSpaceNavigator() || isDeviceUUIDSet()))
        {
            gSavedSettings.setBOOL("JoystickEnabled", true );
        }
    }
    if (!gSavedSettings.getBOOL("JoystickEnabled"))
    {
        mOverrideCamera = false;
    }
>>>>>>> 1a8a5404
}

void LLViewerJoystick::setOverrideCamera(bool val)
{
<<<<<<< HEAD
	if (!gSavedSettings.getBOOL("JoystickEnabled"))
	{
		mOverrideCamera = false;
	}
	else
	{
		mOverrideCamera = val;
	}

	if (mOverrideCamera)
	{
		gAgentCamera.changeCameraToDefault();
	}
=======
    if (!gSavedSettings.getBOOL("JoystickEnabled"))
    {
        mOverrideCamera = false;
    }
    else
    {
        mOverrideCamera = val;
    }

    if (mOverrideCamera)
    {
        gAgentCamera.changeCameraToDefault();
    }
>>>>>>> 1a8a5404
}

// -----------------------------------------------------------------------------
#if LIB_NDOF
NDOF_HotPlugResult LLViewerJoystick::HotPlugAddCallback(NDOF_Device *dev)
{
<<<<<<< HEAD
	NDOF_HotPlugResult res = NDOF_DISCARD_HOTPLUGGED;
	LLViewerJoystick* joystick(LLViewerJoystick::getInstance());
	if (joystick->mDriverState == JDS_UNINITIALIZED)
	{
		LL_INFOS("Joystick") << "HotPlugAddCallback: will use device:" << LL_ENDL;

		// <FS:ND> Disable for Linux till vs017 gets merged in to no having to support multiple version of libndofdev
#ifndef LL_LINUX
		ndof_dump(stderr, dev);
#endif
		// </FS:ND>

		joystick->mNdofDev = dev;
		joystick->mDriverState = JDS_INITIALIZED;
		res = NDOF_KEEP_HOTPLUGGED;
	}
	joystick->updateEnabled(true);
=======
    NDOF_HotPlugResult res = NDOF_DISCARD_HOTPLUGGED;
    LLViewerJoystick* joystick(LLViewerJoystick::getInstance());
    if (joystick->mDriverState == JDS_UNINITIALIZED)
    {
        LL_INFOS("Joystick") << "HotPlugAddCallback: will use device:" << LL_ENDL;

        // <FS:ND> Disable for Linux till vs017 gets merged in to no having to support multiple version of libndofdev
#ifndef LL_LINUX
        ndof_dump(stderr, dev);
#endif
        // </FS:ND>

        joystick->mNdofDev = dev;
        joystick->mDriverState = JDS_INITIALIZED;
        res = NDOF_KEEP_HOTPLUGGED;
    }
    joystick->updateEnabled(true);
>>>>>>> 1a8a5404
    return res;
}
#endif

// -----------------------------------------------------------------------------
#if LIB_NDOF
void LLViewerJoystick::HotPlugRemovalCallback(NDOF_Device *dev)
{
    LLViewerJoystick* joystick(LLViewerJoystick::getInstance());
    if (joystick->mNdofDev == dev)
    {
        LL_INFOS("Joystick") << "HotPlugRemovalCallback: joystick->mNdofDev="
<<<<<<< HEAD
				<< joystick->mNdofDev << "; removed device:" << LL_ENDL;

		// <FS:ND> Disable for Linux till vs017 gets merged in to no having to support multiple version of libndofdev
#ifndef LL_LINUX
		ndof_dump(stderr, dev);
#endif
		// </FS:ND>

		joystick->mDriverState = JDS_UNINITIALIZED;
	}
	joystick->updateEnabled(true);
=======
                << joystick->mNdofDev << "; removed device:" << LL_ENDL;

        // <FS:ND> Disable for Linux till vs017 gets merged in to no having to support multiple version of libndofdev
#ifndef LL_LINUX
        ndof_dump(stderr, dev);
#endif
        // </FS:ND>

        joystick->mDriverState = JDS_UNINITIALIZED;
    }
    joystick->updateEnabled(true);
>>>>>>> 1a8a5404
}
#endif

// -----------------------------------------------------------------------------
LLViewerJoystick::LLViewerJoystick()
:   mDriverState(JDS_UNINITIALIZED),
    mNdofDev(NULL),
    mResetFlag(false),
    mCameraUpdated(true),
    mOverrideCamera(false),
    mJoystickRun(0)
{
    for (int i = 0; i < 6; i++)
    {
        mAxes[i] = sDelta[i] = sLastDelta[i] = 0.0f;
    }

    memset(mBtn, 0, sizeof(mBtn));

    // factor in bandwidth? bandwidth = gViewerStats->mKBitStat
    mPerfScale = 4000.f / gSysCPU.getMHz(); // hmm.  why?

    mLastDeviceUUID = LLSD::Integer(1);
}

// -----------------------------------------------------------------------------
LLViewerJoystick::~LLViewerJoystick()
{
    if (mDriverState == JDS_INITIALIZED)
    {
        terminate();
    }
}

// -----------------------------------------------------------------------------
void LLViewerJoystick::init(bool autoenable)
{
#if LIB_NDOF
    static bool libinit = false;
    mDriverState = JDS_INITIALIZING;

    loadDeviceIdFromSettings();

<<<<<<< HEAD
	if (!libinit)
	{
		// Note: The HotPlug callbacks are not actually getting called on Windows
		if (ndof_libinit(HotPlugAddCallback, 
						 HotPlugRemovalCallback, 
						 gViewerWindow->getWindow()->getDirectInput8()))
		{
			mDriverState = JDS_UNINITIALIZED;
		}
		else
		{
			// NB: ndof_libinit succeeds when there's no device
			libinit = true;

			// allocate memory once for an eventual device
			mNdofDev = ndof_create();
		}
	}

	if (libinit)
	{
		if (mNdofDev)
=======
    if (!libinit)
    {
        // Note: The HotPlug callbacks are not actually getting called on Windows
        if (ndof_libinit(HotPlugAddCallback,
                         HotPlugRemovalCallback,
                         gViewerWindow->getWindow()->getDirectInput8()))
>>>>>>> 1a8a5404
        {
            mDriverState = JDS_UNINITIALIZED;
        }
        else
        {
            // NB: ndof_libinit succeeds when there's no device
            libinit = true;

            // allocate memory once for an eventual device
            mNdofDev = ndof_create();
        }
    }

    if (libinit)
    {
        if (mNdofDev)
        {
            U32 device_type = 0;
            void* win_callback = nullptr;
            std::function<bool(std::string&, LLSD&, void*)> osx_callback;
            // di8_devices_callback callback is immediate and happens in scope of getInputDevices()
#if LL_WINDOWS && !LL_MESA_HEADLESS
            // space navigator is marked as DI8DEVCLASS_GAMECTRL in ndof lib
            device_type = DI8DEVCLASS_GAMECTRL;
            win_callback = &di8_devices_callback;
#elif LL_DARWIN
            osx_callback = macos_devices_callback;

            if (mLastDeviceUUID.isMap())
            {
                std::string manufacturer = mLastDeviceUUID["manufacturer"].asString();
                std::string product = mLastDeviceUUID["product"].asString();

                strncpy(mNdofDev->manufacturer, manufacturer.c_str(), sizeof(mNdofDev->manufacturer));
                strncpy(mNdofDev->product, product.c_str(), sizeof(mNdofDev->product));

                if (ndof_init_first(mNdofDev, nullptr))
                {
                    mDriverState = JDS_INITIALIZING;
                    // Saved device no longer exist
                    // No device found
                    LL_WARNS() << "ndof_init_first FAILED" << LL_ENDL;
                }
                else
                {
                    mDriverState = JDS_INITIALIZED;
                }
            }
#endif
            if (mDriverState != JDS_INITIALIZED)
            {
                if (!gViewerWindow->getWindow()->getInputDevices(device_type, osx_callback, win_callback, NULL))
            {
                    LL_INFOS("Joystick") << "Failed to gather input devices. Falling back to ndof's init" << LL_ENDL;
                    // Failed to gather devices, init first suitable one
                mLastDeviceUUID = LLSD();
                void *preffered_device = NULL;
                initDevice(preffered_device);
            }
            }

            if (mDriverState == JDS_INITIALIZING)
            {
                LL_INFOS("Joystick") << "Found no matching joystick devices." << LL_ENDL;
                mDriverState = JDS_UNINITIALIZED;
            }
<<<<<<< HEAD
		}
		else
		{
			mDriverState = JDS_UNINITIALIZED;
		}
	}

	// Autoenable the joystick for recognized devices if nothing was connected previously
	if (!autoenable)
	{
		autoenable = gSavedSettings.getString("JoystickInitialized").empty();
	}
	updateEnabled(autoenable);

	if (mDriverState == JDS_INITIALIZED)
	{
		// A Joystick device is plugged in
		if (isLikeSpaceNavigator())
		{
			// It's a space navigator, we have defaults for it.
			if (gSavedSettings.getString("JoystickInitialized") != "SpaceNavigator")
			{
				// Only set the defaults if we haven't already (in case they were overridden)
				setSNDefaults();
				gSavedSettings.setString("JoystickInitialized", "SpaceNavigator");
			}
		}
		else
		{
			// It's not a Space Navigator
			gSavedSettings.setString("JoystickInitialized", "UnknownDevice");
		}
	}
	else
	{
		// No device connected, don't change any settings
	}

	LL_INFOS("Joystick") << "ndof: mDriverState=" << mDriverState << "; mNdofDev=" 
			<< mNdofDev << "; libinit=" << libinit << LL_ENDL;
=======
        }
        else
        {
            mDriverState = JDS_UNINITIALIZED;
        }
    }

    // Autoenable the joystick for recognized devices if nothing was connected previously
    if (!autoenable)
    {
        autoenable = gSavedSettings.getString("JoystickInitialized").empty();
    }
    updateEnabled(autoenable);

    if (mDriverState == JDS_INITIALIZED)
    {
        // A Joystick device is plugged in
        if (isLikeSpaceNavigator())
        {
            // It's a space navigator, we have defaults for it.
            if (gSavedSettings.getString("JoystickInitialized") != "SpaceNavigator")
            {
                // Only set the defaults if we haven't already (in case they were overridden)
                setSNDefaults();
                gSavedSettings.setString("JoystickInitialized", "SpaceNavigator");
            }
        }
        else
        {
            // It's not a Space Navigator
            gSavedSettings.setString("JoystickInitialized", "UnknownDevice");
        }
    }
    else
    {
        // No device connected, don't change any settings
    }

    LL_INFOS("Joystick") << "ndof: mDriverState=" << mDriverState << "; mNdofDev="
            << mNdofDev << "; libinit=" << libinit << LL_ENDL;
>>>>>>> 1a8a5404
#endif
}

void LLViewerJoystick::initDevice(LLSD &guid)
{
#if LIB_NDOF
    mLastDeviceUUID = guid;
    U32 device_type = 0;
    void* win_callback = nullptr;
    std::function<bool(std::string&, LLSD&, void*)> osx_callback;
    mDriverState = JDS_INITIALIZING;

#if LL_WINDOWS && !LL_MESA_HEADLESS
    // space navigator is marked as DI8DEVCLASS_GAMECTRL in ndof lib
    device_type = DI8DEVCLASS_GAMECTRL;
    win_callback = &di8_devices_callback;
#elif LL_DARWIN
    osx_callback = macos_devices_callback;
    if (mLastDeviceUUID.isMap())
    {
        std::string manufacturer = mLastDeviceUUID["manufacturer"].asString();
        std::string product = mLastDeviceUUID["product"].asString();

        strncpy(mNdofDev->manufacturer, manufacturer.c_str(), sizeof(mNdofDev->manufacturer));
        strncpy(mNdofDev->product, product.c_str(), sizeof(mNdofDev->product));

        if (ndof_init_first(mNdofDev, nullptr))
        {
    mDriverState = JDS_INITIALIZING;
            // Saved device no longer exist
            // Np other device present
            LL_WARNS() << "ndof_init_first FAILED" << LL_ENDL;
        }
        else
    {
            mDriverState = JDS_INITIALIZED;
        }
    }
#endif

    if (mDriverState != JDS_INITIALIZED)
    {
        if (!gViewerWindow->getWindow()->getInputDevices(device_type, osx_callback, win_callback, NULL))
        {
            LL_INFOS("Joystick") << "Failed to gather input devices. Falling back to ndof's init" << LL_ENDL;
            // Failed to gather devices from window, init first suitable one
        void *preffered_device = NULL;
        mLastDeviceUUID = LLSD();
        initDevice(preffered_device);
    }
    }

    if (mDriverState == JDS_INITIALIZING)
    {
        LL_INFOS("Joystick") << "Found no matching joystick devices." << LL_ENDL;
        mDriverState = JDS_UNINITIALIZED;
    }
#endif
}

bool LLViewerJoystick::initDevice(void * preffered_device /*LPDIRECTINPUTDEVICE8*/, std::string &name, LLSD &guid)
{
#if LIB_NDOF
    mLastDeviceUUID = guid;

<<<<<<< HEAD
=======
#if LL_DARWIN
    if (guid.isMap())
    {
        std::string manufacturer = mLastDeviceUUID["manufacturer"].asString();
        std::string product = mLastDeviceUUID["product"].asString();

        strncpy(mNdofDev->manufacturer, manufacturer.c_str(), sizeof(mNdofDev->manufacturer));
        strncpy(mNdofDev->product, product.c_str(), sizeof(mNdofDev->product));
    }
    else
    {
        mNdofDev->product[0] = '\0';
        mNdofDev->manufacturer[0] = '\0';
    }
#else
>>>>>>> 1a8a5404
#ifdef LL_LINUX
#pragma GCC diagnostic push
#pragma GCC diagnostic ignored "-Wstringop-truncation"
#endif
    strncpy(mNdofDev->product, name.c_str(), sizeof(mNdofDev->product));
#ifdef LL_LINUX
#pragma GCC diagnostic pop
#endif

    mNdofDev->product[ sizeof(mNdofDev->product)-1 ] = 0;
    mNdofDev->manufacturer[0] = '\0';
#endif

    return initDevice(preffered_device);
#else
    return false;
#endif
}

bool LLViewerJoystick::initDevice(void * preffered_device /* LPDIRECTINPUTDEVICE8* */)
{
#if LIB_NDOF
    // Different joysticks will return different ranges of raw values.
    // Since we want to handle every device in the same uniform way,
    // we initialize the mNdofDev struct and we set the range
    // of values we would like to receive.
    //
    // HACK: On Windows, libndofdev passes our range to DI with a
    // SetProperty call. This works but with one notable exception, the
    // SpaceNavigator, who doesn't seem to care about the SetProperty
    // call. In theory, we should handle this case inside libndofdev.
    // However, the range we're setting here is arbitrary anyway,
    // so let's just use the SpaceNavigator range for our purposes.
    mNdofDev->axes_min = (long)-MAX_JOYSTICK_INPUT_VALUE;
    mNdofDev->axes_max = (long)+MAX_JOYSTICK_INPUT_VALUE;

    // libndofdev could be used to return deltas.  Here we choose to
    // just have the absolute values instead.
    mNdofDev->absolute = 1;
    // init & use the first suitable NDOF device found on the USB chain
    // On windows preffered_device needs to be a pointer to LPDIRECTINPUTDEVICE8
    if (ndof_init_first(mNdofDev, preffered_device))
    {
        mDriverState = JDS_UNINITIALIZED;
        LL_WARNS() << "ndof_init_first FAILED" << LL_ENDL;
    }
    else
    {
        mDriverState = JDS_INITIALIZED;
        return true;
    }
#endif
    return false;
}

// -----------------------------------------------------------------------------
void LLViewerJoystick::terminate()
{
#if LIB_NDOF
    if (mNdofDev != NULL)
    {
        ndof_libcleanup(); // frees alocated memory in mNdofDev
        mDriverState = JDS_UNINITIALIZED;
        mNdofDev = NULL;
        LL_INFOS("Joystick") << "Terminated connection with NDOF device." << LL_ENDL;
    }
#endif
}

// -----------------------------------------------------------------------------
void LLViewerJoystick::updateStatus()
{
<<<<<<< HEAD
	LL_PROFILE_ZONE_SCOPED_CATEGORY_INPUT;
#if LIB_NDOF

	// <FS:Zi> FIRE-32004 - fix crash when opening joystick config and the device structure
	//                      is not yet initialized or missing the necessary data inside
	if (!mNdofDev || !mNdofDev->private_data)
	{
		return;
	}
	// </FS:Zi>

	ndof_update(mNdofDev);

	// <FS:Zi> FIRE-14344 - Add button preview and allow for more than 6 axes
	// for (int i=0; i<6; i++)
	for (int i = 0; i < MAX_JOYSTICK_AXES; i++)
	{
		mAxes[i] = (F32) mNdofDev->axes[i] / mNdofDev->axes_max;
	}

	// <FS:Zi> FIRE-14344 - Add button preview and allow for more than 6 axes
	// for (int i=0; i<16; i++)
	for (int i = 0; i < MAX_JOYSTICK_BUTTONS; i++)
	{
		mBtn[i] = mNdofDev->buttons[i];
	}
	
=======
    LL_PROFILE_ZONE_SCOPED_CATEGORY_INPUT;
#if LIB_NDOF

    // <FS:Zi> FIRE-32004 - fix crash when opening joystick config and the device structure
    //                      is not yet initialized or missing the necessary data inside
    if (!mNdofDev || !mNdofDev->private_data)
    {
        return;
    }
    // </FS:Zi>

    ndof_update(mNdofDev);

    // <FS:Zi> FIRE-14344 - Add button preview and allow for more than 6 axes
    // for (int i=0; i<6; i++)
    for (int i = 0; i < MAX_JOYSTICK_AXES; i++)
    {
        mAxes[i] = (F32) mNdofDev->axes[i] / mNdofDev->axes_max;
    }

    // <FS:Zi> FIRE-14344 - Add button preview and allow for more than 6 axes
    // for (int i=0; i<16; i++)
    for (int i = 0; i < MAX_JOYSTICK_BUTTONS; i++)
    {
        mBtn[i] = mNdofDev->buttons[i];
    }

>>>>>>> 1a8a5404
#endif
}

// -----------------------------------------------------------------------------
F32 LLViewerJoystick::getJoystickAxis(U32 axis) const
{
<<<<<<< HEAD
	// <FS:Zi> FIRE-14344 - Add button preview and allow for more than 6 axes
	// if (axis < 6)
	if (axis < MAX_JOYSTICK_AXES)
	{
		return mAxes[axis];
	}
	return 0.f;
=======
    // <FS:Zi> FIRE-14344 - Add button preview and allow for more than 6 axes
    // if (axis < 6)
    if (axis < MAX_JOYSTICK_AXES)
    {
        return mAxes[axis];
    }
    return 0.f;
>>>>>>> 1a8a5404
}

// -----------------------------------------------------------------------------
U32 LLViewerJoystick::getJoystickButton(U32 button) const
{
<<<<<<< HEAD
	// <FS:Zi> FIRE-14344 - Add button preview and allow for more than 6 axes
	// if (button < 16)
	if (button < MAX_JOYSTICK_BUTTONS)
	{
		return mBtn[button];
	}
	return 0;
=======
    // <FS:Zi> FIRE-14344 - Add button preview and allow for more than 6 axes
    // if (button < 16)
    if (button < MAX_JOYSTICK_BUTTONS)
    {
        return mBtn[button];
    }
    return 0;
>>>>>>> 1a8a5404
}

// -----------------------------------------------------------------------------
void LLViewerJoystick::handleRun(F32 inc)
{
<<<<<<< HEAD
	// Decide whether to walk or run by applying a threshold, with slight
	// hysteresis to avoid oscillating between the two with input spikes.
	// Analog speed control would be better, but not likely any time soon.
	if (inc > gSavedSettings.getF32("JoystickRunThreshold"))
	{
		if (1 == mJoystickRun)
		{
			++mJoystickRun;
//			gAgent.setRunning();
//			gAgent.sendWalkRun(gAgent.getRunning());
// [RLVa:KB] - Checked: 2011-05-11 (RLVa-1.3.0i) | Added: RLVa-1.3.0i
			gAgent.setTempRun();
// [/RLVa:KB]
		}
		else if (0 == mJoystickRun)
		{
			// hysteresis - respond NEXT frame
			++mJoystickRun;
		}
	}
	else
	{
		if (mJoystickRun > 0)
		{
			--mJoystickRun;
			if (0 == mJoystickRun)
			{
//				gAgent.clearRunning();
//				gAgent.sendWalkRun(gAgent.getRunning());
// [RLVa:KB] - Checked: 2011-05-11 (RLVa-1.3.0i) | Added: RLVa-1.3.0i
				gAgent.clearTempRun();
// [/RLVa:KB]
			}
		}
	}
=======
    // Decide whether to walk or run by applying a threshold, with slight
    // hysteresis to avoid oscillating between the two with input spikes.
    // Analog speed control would be better, but not likely any time soon.
    if (inc > gSavedSettings.getF32("JoystickRunThreshold"))
    {
        if (1 == mJoystickRun)
        {
            ++mJoystickRun;
//          gAgent.setRunning();
//          gAgent.sendWalkRun(gAgent.getRunning());
// [RLVa:KB] - Checked: 2011-05-11 (RLVa-1.3.0i) | Added: RLVa-1.3.0i
            gAgent.setTempRun();
// [/RLVa:KB]
        }
        else if (0 == mJoystickRun)
        {
            // hysteresis - respond NEXT frame
            ++mJoystickRun;
        }
    }
    else
    {
        if (mJoystickRun > 0)
        {
            --mJoystickRun;
            if (0 == mJoystickRun)
            {
//              gAgent.clearRunning();
//              gAgent.sendWalkRun(gAgent.getRunning());
// [RLVa:KB] - Checked: 2011-05-11 (RLVa-1.3.0i) | Added: RLVa-1.3.0i
                gAgent.clearTempRun();
// [/RLVa:KB]
            }
        }
    }
>>>>>>> 1a8a5404
}

// -----------------------------------------------------------------------------
void LLViewerJoystick::agentJump()
{
    gAgent.moveUp(1);
}

// -----------------------------------------------------------------------------
void LLViewerJoystick::agentSlide(F32 inc)
{
    if (inc < 0.f)
    {
        gAgent.moveLeft(1);
    }
    else if (inc > 0.f)
    {
        gAgent.moveLeft(-1);
    }
}

// -----------------------------------------------------------------------------
void LLViewerJoystick::agentPush(F32 inc)
{
    if (inc < 0.f)                            // forward
    {
        gAgent.moveAt(1, false);
    }
    else if (inc > 0.f)                       // backward
    {
        gAgent.moveAt(-1, false);
    }
}

// -----------------------------------------------------------------------------
void LLViewerJoystick::agentFly(F32 inc)
{
    if (inc < 0.f)
    {
        if (! (gAgent.getFlying() ||
               !gAgent.canFly() ||
               gAgent.upGrabbed() ||
               !gSavedSettings.getBOOL("AutomaticFly")) )
        {
            gAgent.setFlying(true);
        }
        gAgent.moveUp(1);
    }
    else if (inc > 0.f)
    {
        // crouch
        gAgent.moveUp(-1);
    }
}

// -----------------------------------------------------------------------------
void LLViewerJoystick::agentPitch(F32 pitch_inc)
{
    if (pitch_inc < 0)
    {
        gAgent.setControlFlags(AGENT_CONTROL_PITCH_POS);
    }
    else if (pitch_inc > 0)
    {
        gAgent.setControlFlags(AGENT_CONTROL_PITCH_NEG);
    }

    gAgent.pitch(-pitch_inc);
}

// -----------------------------------------------------------------------------
void LLViewerJoystick::agentYaw(F32 yaw_inc)
{
    // Cannot steer some vehicles in mouselook if the script grabs the controls
    if (gAgentCamera.cameraMouselook() && !gSavedSettings.getBOOL("JoystickMouselookYaw"))
    {
        gAgent.rotate(-yaw_inc, gAgent.getReferenceUpVector());
    }
    else
    {
        if (yaw_inc < 0)
        {
            gAgent.setControlFlags(AGENT_CONTROL_YAW_POS);
        }
        else if (yaw_inc > 0)
        {
            gAgent.setControlFlags(AGENT_CONTROL_YAW_NEG);
        }

        gAgent.yaw(-yaw_inc);
    }
}

// -----------------------------------------------------------------------------
void LLViewerJoystick::resetDeltas(S32 axis[])
{
    for (U32 i = 0; i < 6; i++)
    {
        sLastDelta[i] = -mAxes[axis[i]];
        sDelta[i] = 0.f;
    }

    sLastDelta[6] = sDelta[6] = 0.f;
    mResetFlag = false;
}

// -----------------------------------------------------------------------------
void LLViewerJoystick::moveObjects(bool reset)
{
<<<<<<< HEAD
	LL_PROFILE_ZONE_SCOPED_CATEGORY_INPUT;
	static bool toggle_send_to_sim = false;

	if (!gFocusMgr.getAppHasFocus() || mDriverState != JDS_INITIALIZED
		|| !gSavedSettings.getBOOL("JoystickEnabled") || !gSavedSettings.getBOOL("JoystickBuildEnabled"))
	{
		return;
	}

	S32 axis[] = 
	{
		gSavedSettings.getS32("JoystickAxis0"),
		gSavedSettings.getS32("JoystickAxis1"),
		gSavedSettings.getS32("JoystickAxis2"),
		gSavedSettings.getS32("JoystickAxis3"),
		gSavedSettings.getS32("JoystickAxis4"),
		gSavedSettings.getS32("JoystickAxis5"),
	};

	if (reset || mResetFlag)
	{
		resetDeltas(axis);
		return;
	}

	F32 axis_scale[] =
	{
		gSavedSettings.getF32("BuildAxisScale0"),
		gSavedSettings.getF32("BuildAxisScale1"),
		gSavedSettings.getF32("BuildAxisScale2"),
		gSavedSettings.getF32("BuildAxisScale3"),
		gSavedSettings.getF32("BuildAxisScale4"),
		gSavedSettings.getF32("BuildAxisScale5"),
	};

	F32 dead_zone[] =
	{
		gSavedSettings.getF32("BuildAxisDeadZone0"),
		gSavedSettings.getF32("BuildAxisDeadZone1"),
		gSavedSettings.getF32("BuildAxisDeadZone2"),
		gSavedSettings.getF32("BuildAxisDeadZone3"),
		gSavedSettings.getF32("BuildAxisDeadZone4"),
		gSavedSettings.getF32("BuildAxisDeadZone5"),
	};

	F32 cur_delta[6];
	F32 time = gFrameIntervalSeconds.value();

	// avoid making ridicously big movements if there's a big drop in fps 
	if (time > .2f)
	{
		time = .2f;
	}

	// max feather is 32
	F32 feather = gSavedSettings.getF32("BuildFeathering"); 
	bool is_zero = true, absolute = gSavedSettings.getBOOL("Cursor3D");
	
	for (U32 i = 0; i < 6; i++)
	{
		cur_delta[i] = -mAxes[axis[i]];
		F32 tmp = cur_delta[i];
		if (absolute)
		{
			cur_delta[i] = cur_delta[i] - sLastDelta[i];
		}
		sLastDelta[i] = tmp;
		is_zero = is_zero && (cur_delta[i] == 0.f);
			
		if (cur_delta[i] > 0)
		{
			cur_delta[i] = llmax(cur_delta[i]-dead_zone[i], 0.f);
		}
		else
		{
			cur_delta[i] = llmin(cur_delta[i]+dead_zone[i], 0.f);
		}
		cur_delta[i] *= axis_scale[i];
		
		if (!absolute)
		{
			cur_delta[i] *= time;
		}

		sDelta[i] = sDelta[i] + (cur_delta[i]-sDelta[i])*time*feather;
	}

	U32 upd_type = UPD_NONE;
	LLVector3 v;
    
	if (!is_zero)
	{
		// Clear AFK state if moved beyond the deadzone
		if (gAwayTimer.getElapsedTimeF32() > LLAgent::MIN_AFK_TIME)
		{
			gAgent.clearAFK();
		}
		
		if (sDelta[0] || sDelta[1] || sDelta[2])
		{
			upd_type |= UPD_POSITION;
			v.setVec(sDelta[0], sDelta[1], sDelta[2]);
		}
		
		if (sDelta[3] || sDelta[4] || sDelta[5])
		{
			upd_type |= UPD_ROTATION;
		}
				
		// the selection update could fail, so we won't send 
		if (LLSelectMgr::getInstance()->selectionMove(v, sDelta[3],sDelta[4],sDelta[5], upd_type))
		{
			toggle_send_to_sim = true;
		}
	}
	else if (toggle_send_to_sim)
	{
		LLSelectMgr::getInstance()->sendSelectionMove();
		toggle_send_to_sim = false;
	}
=======
    LL_PROFILE_ZONE_SCOPED_CATEGORY_INPUT;
    static bool toggle_send_to_sim = false;

    if (!gFocusMgr.getAppHasFocus() || mDriverState != JDS_INITIALIZED
        || !gSavedSettings.getBOOL("JoystickEnabled") || !gSavedSettings.getBOOL("JoystickBuildEnabled"))
    {
        return;
    }

    S32 axis[] =
    {
        gSavedSettings.getS32("JoystickAxis0"),
        gSavedSettings.getS32("JoystickAxis1"),
        gSavedSettings.getS32("JoystickAxis2"),
        gSavedSettings.getS32("JoystickAxis3"),
        gSavedSettings.getS32("JoystickAxis4"),
        gSavedSettings.getS32("JoystickAxis5"),
    };

    if (reset || mResetFlag)
    {
        resetDeltas(axis);
        return;
    }

    F32 axis_scale[] =
    {
        gSavedSettings.getF32("BuildAxisScale0"),
        gSavedSettings.getF32("BuildAxisScale1"),
        gSavedSettings.getF32("BuildAxisScale2"),
        gSavedSettings.getF32("BuildAxisScale3"),
        gSavedSettings.getF32("BuildAxisScale4"),
        gSavedSettings.getF32("BuildAxisScale5"),
    };

    F32 dead_zone[] =
    {
        gSavedSettings.getF32("BuildAxisDeadZone0"),
        gSavedSettings.getF32("BuildAxisDeadZone1"),
        gSavedSettings.getF32("BuildAxisDeadZone2"),
        gSavedSettings.getF32("BuildAxisDeadZone3"),
        gSavedSettings.getF32("BuildAxisDeadZone4"),
        gSavedSettings.getF32("BuildAxisDeadZone5"),
    };

    F32 cur_delta[6];
    F32 time = gFrameIntervalSeconds.value();

    // avoid making ridicously big movements if there's a big drop in fps
    if (time > .2f)
    {
        time = .2f;
    }

    // max feather is 32
    F32 feather = gSavedSettings.getF32("BuildFeathering");
    bool is_zero = true, absolute = gSavedSettings.getBOOL("Cursor3D");

    for (U32 i = 0; i < 6; i++)
    {
        cur_delta[i] = -mAxes[axis[i]];
        F32 tmp = cur_delta[i];
        if (absolute)
        {
            cur_delta[i] = cur_delta[i] - sLastDelta[i];
        }
        sLastDelta[i] = tmp;
        is_zero = is_zero && (cur_delta[i] == 0.f);

        if (cur_delta[i] > 0)
        {
            cur_delta[i] = llmax(cur_delta[i]-dead_zone[i], 0.f);
        }
        else
        {
            cur_delta[i] = llmin(cur_delta[i]+dead_zone[i], 0.f);
        }
        cur_delta[i] *= axis_scale[i];

        if (!absolute)
        {
            cur_delta[i] *= time;
        }

        sDelta[i] = sDelta[i] + (cur_delta[i]-sDelta[i])*time*feather;
    }

    U32 upd_type = UPD_NONE;
    LLVector3 v;

    if (!is_zero)
    {
        // Clear AFK state if moved beyond the deadzone
        if (gAwayTimer.getElapsedTimeF32() > LLAgent::MIN_AFK_TIME)
        {
            gAgent.clearAFK();
        }

        if (sDelta[0] || sDelta[1] || sDelta[2])
        {
            upd_type |= UPD_POSITION;
            v.setVec(sDelta[0], sDelta[1], sDelta[2]);
        }

        if (sDelta[3] || sDelta[4] || sDelta[5])
        {
            upd_type |= UPD_ROTATION;
        }

        // the selection update could fail, so we won't send
        if (LLSelectMgr::getInstance()->selectionMove(v, sDelta[3],sDelta[4],sDelta[5], upd_type))
        {
            toggle_send_to_sim = true;
        }
    }
    else if (toggle_send_to_sim)
    {
        LLSelectMgr::getInstance()->sendSelectionMove();
        toggle_send_to_sim = false;
    }
>>>>>>> 1a8a5404
}

// -----------------------------------------------------------------------------
void LLViewerJoystick::moveAvatar(bool reset)
{
<<<<<<< HEAD
	LL_PROFILE_ZONE_SCOPED_CATEGORY_INPUT;
	if (!gFocusMgr.getAppHasFocus() || mDriverState != JDS_INITIALIZED
		|| !gSavedSettings.getBOOL("JoystickEnabled") || !gSavedSettings.getBOOL("JoystickAvatarEnabled"))
	{
		return;
	}

	S32 axis[] = 
	{
		// [1 0 2 4  3  5]
		// [Z X Y RZ RX RY]
		gSavedSettings.getS32("JoystickAxis0"),
		gSavedSettings.getS32("JoystickAxis1"),
		gSavedSettings.getS32("JoystickAxis2"),
		gSavedSettings.getS32("JoystickAxis3"),
		gSavedSettings.getS32("JoystickAxis4"),
		gSavedSettings.getS32("JoystickAxis5")
	};

	if (reset || mResetFlag)
	{
		resetDeltas(axis);
		if (reset)
		{
			// Note: moving the agent triggers agent camera mode;
			//  don't do this every time we set mResetFlag (e.g. because we gained focus)
			gAgent.moveAt(0, true);
		}
		return;
	}

	bool is_zero = true;
	static bool button_held = false;

	if (mBtn[1] == 1)
	{
		// If AutomaticFly is enabled, then button1 merely causes a
		// jump (as the up/down axis already controls flying) if on the
		// ground, or cease flight if already flying.
		// If AutomaticFly is disabled, then button1 toggles flying.
		if (gSavedSettings.getBOOL("AutomaticFly"))
		{
			if (!gAgent.getFlying())
			{
				gAgent.moveUp(1);
			}
			else if (!button_held)
			{
				button_held = true;
				gAgent.setFlying(false);
			}
		}
		else if (!button_held)
		{
			button_held = true;
			gAgent.setFlying(!gAgent.getFlying());
		}

		is_zero = false;
	}
	else
	{
		button_held = false;
	}

	F32 axis_scale[] =
	{
		gSavedSettings.getF32("AvatarAxisScale0"),
		gSavedSettings.getF32("AvatarAxisScale1"),
		gSavedSettings.getF32("AvatarAxisScale2"),
		gSavedSettings.getF32("AvatarAxisScale3"),
		gSavedSettings.getF32("AvatarAxisScale4"),
		gSavedSettings.getF32("AvatarAxisScale5")
	};

	F32 dead_zone[] =
	{
		gSavedSettings.getF32("AvatarAxisDeadZone0"),
		gSavedSettings.getF32("AvatarAxisDeadZone1"),
		gSavedSettings.getF32("AvatarAxisDeadZone2"),
		gSavedSettings.getF32("AvatarAxisDeadZone3"),
		gSavedSettings.getF32("AvatarAxisDeadZone4"),
		gSavedSettings.getF32("AvatarAxisDeadZone5")
	};

	// time interval in seconds between this frame and the previous
	F32 time = gFrameIntervalSeconds.value();

	// avoid making ridicously big movements if there's a big drop in fps 
	if (time > .2f)
	{
		time = .2f;
	}

	// note: max feather is 32.0
	F32 feather = gSavedSettings.getF32("AvatarFeathering"); 
	
	F32 cur_delta[6];
	F32 val, dom_mov = 0.f;
	U32 dom_axis = Z_I;
=======
    LL_PROFILE_ZONE_SCOPED_CATEGORY_INPUT;
    if (!gFocusMgr.getAppHasFocus() || mDriverState != JDS_INITIALIZED
        || !gSavedSettings.getBOOL("JoystickEnabled") || !gSavedSettings.getBOOL("JoystickAvatarEnabled"))
    {
        return;
    }

    S32 axis[] =
    {
        // [1 0 2 4  3  5]
        // [Z X Y RZ RX RY]
        gSavedSettings.getS32("JoystickAxis0"),
        gSavedSettings.getS32("JoystickAxis1"),
        gSavedSettings.getS32("JoystickAxis2"),
        gSavedSettings.getS32("JoystickAxis3"),
        gSavedSettings.getS32("JoystickAxis4"),
        gSavedSettings.getS32("JoystickAxis5")
    };

    if (reset || mResetFlag)
    {
        resetDeltas(axis);
        if (reset)
        {
            // Note: moving the agent triggers agent camera mode;
            //  don't do this every time we set mResetFlag (e.g. because we gained focus)
            gAgent.moveAt(0, true);
        }
        return;
    }

    bool is_zero = true;
    static bool button_held = false;

    if (mBtn[1] == 1)
    {
        // If AutomaticFly is enabled, then button1 merely causes a
        // jump (as the up/down axis already controls flying) if on the
        // ground, or cease flight if already flying.
        // If AutomaticFly is disabled, then button1 toggles flying.
        if (gSavedSettings.getBOOL("AutomaticFly"))
        {
            if (!gAgent.getFlying())
            {
                gAgent.moveUp(1);
            }
            else if (!button_held)
            {
                button_held = true;
                gAgent.setFlying(false);
            }
        }
        else if (!button_held)
        {
            button_held = true;
            gAgent.setFlying(!gAgent.getFlying());
        }

        is_zero = false;
    }
    else
    {
        button_held = false;
    }

    F32 axis_scale[] =
    {
        gSavedSettings.getF32("AvatarAxisScale0"),
        gSavedSettings.getF32("AvatarAxisScale1"),
        gSavedSettings.getF32("AvatarAxisScale2"),
        gSavedSettings.getF32("AvatarAxisScale3"),
        gSavedSettings.getF32("AvatarAxisScale4"),
        gSavedSettings.getF32("AvatarAxisScale5")
    };

    F32 dead_zone[] =
    {
        gSavedSettings.getF32("AvatarAxisDeadZone0"),
        gSavedSettings.getF32("AvatarAxisDeadZone1"),
        gSavedSettings.getF32("AvatarAxisDeadZone2"),
        gSavedSettings.getF32("AvatarAxisDeadZone3"),
        gSavedSettings.getF32("AvatarAxisDeadZone4"),
        gSavedSettings.getF32("AvatarAxisDeadZone5")
    };

    // time interval in seconds between this frame and the previous
    F32 time = gFrameIntervalSeconds.value();

    // avoid making ridicously big movements if there's a big drop in fps
    if (time > .2f)
    {
        time = .2f;
    }

    // note: max feather is 32.0
    F32 feather = gSavedSettings.getF32("AvatarFeathering");

    F32 cur_delta[6];
    F32 val, dom_mov = 0.f;
    U32 dom_axis = Z_I;
>>>>>>> 1a8a5404
#if LIB_NDOF
    bool absolute = (gSavedSettings.getBOOL("Cursor3D") && mNdofDev->absolute);
#else
    bool absolute = false;
#endif
    // remove dead zones and determine biggest movement on the joystick
    for (U32 i = 0; i < 6; i++)
    {
        cur_delta[i] = -mAxes[axis[i]];
        if (absolute)
        {
            F32 tmp = cur_delta[i];
            cur_delta[i] = cur_delta[i] - sLastDelta[i];
            sLastDelta[i] = tmp;
        }

        if (cur_delta[i] > 0)
        {
            cur_delta[i] = llmax(cur_delta[i]-dead_zone[i], 0.f);
        }
        else
        {
            cur_delta[i] = llmin(cur_delta[i]+dead_zone[i], 0.f);
        }

        // we don't care about Roll (RZ) and Z is calculated after the loop
        if (i != Z_I && i != RZ_I)
        {
            // find out the axis with the biggest joystick motion
            val = fabs(cur_delta[i]);
            if (val > dom_mov)
            {
                dom_axis = i;
                dom_mov = val;
            }
        }

        is_zero = is_zero && (cur_delta[i] == 0.f);
    }

    if (!is_zero)
    {
        // Clear AFK state if moved beyond the deadzone
        if (gAwayTimer.getElapsedTimeF32() > LLAgent::MIN_AFK_TIME)
        {
            gAgent.clearAFK();
        }

        setCameraNeedsUpdate(true);
    }

    // forward|backward movements overrule the real dominant movement if
    // they're bigger than its 20%. This is what you want 'cos moving forward
    // is what you do most. We also added a special (even more lenient) case
    // for RX|RY to allow walking while pitching and turning
    if (fabs(cur_delta[Z_I]) > .2f * dom_mov
        || ((dom_axis == RX_I || dom_axis == RY_I)
        && fabs(cur_delta[Z_I]) > .05f * dom_mov))
    {
        dom_axis = Z_I;
    }

    sDelta[X_I] = -cur_delta[X_I] * axis_scale[X_I];
    sDelta[Y_I] = -cur_delta[Y_I] * axis_scale[Y_I];
    sDelta[Z_I] = -cur_delta[Z_I] * axis_scale[Z_I];
    cur_delta[RX_I] *= -axis_scale[RX_I] * mPerfScale;
    cur_delta[RY_I] *= -axis_scale[RY_I] * mPerfScale;

    if (!absolute)
    {
        cur_delta[RX_I] *= time;
        cur_delta[RY_I] *= time;
    }
    sDelta[RX_I] += (cur_delta[RX_I] - sDelta[RX_I]) * time * feather;
    sDelta[RY_I] += (cur_delta[RY_I] - sDelta[RY_I]) * time * feather;

    handleRun((F32) sqrt(sDelta[Z_I]*sDelta[Z_I] + sDelta[X_I]*sDelta[X_I]));

    // Allow forward/backward movement some priority
    if (dom_axis == Z_I)
    {
        agentPush(sDelta[Z_I]);         // forward/back

        if (fabs(sDelta[X_I])  > .1f)
        {
            agentSlide(sDelta[X_I]);    // move sideways
        }

        if (fabs(sDelta[Y_I])  > .1f)
        {
            agentFly(sDelta[Y_I]);      // up/down & crouch
        }

        // too many rotations during walking can be confusing, so apply
        // the deadzones one more time (quick & dirty), at 50%|30% power
        F32 eff_rx = .3f * dead_zone[RX_I];
        F32 eff_ry = .3f * dead_zone[RY_I];

        if (sDelta[RX_I] > 0)
        {
            eff_rx = llmax(sDelta[RX_I] - eff_rx, 0.f);
        }
        else
        {
            eff_rx = llmin(sDelta[RX_I] + eff_rx, 0.f);
        }

        if (sDelta[RY_I] > 0)
        {
            eff_ry = llmax(sDelta[RY_I] - eff_ry, 0.f);
        }
        else
        {
            eff_ry = llmin(sDelta[RY_I] + eff_ry, 0.f);
        }


        if (fabs(eff_rx) > 0.f || fabs(eff_ry) > 0.f)
        {
            if (gAgent.getFlying())
            {
                agentPitch(eff_rx);
                agentYaw(eff_ry);
            }
            else
            {
                agentPitch(eff_rx);
                agentYaw(2.f * eff_ry);
            }
        }
    }
    else
    {
        agentSlide(sDelta[X_I]);        // move sideways
        agentFly(sDelta[Y_I]);          // up/down & crouch
        agentPush(sDelta[Z_I]);         // forward/back
        agentPitch(sDelta[RX_I]);       // pitch
        agentYaw(sDelta[RY_I]);         // turn
    }
}

// -----------------------------------------------------------------------------
void LLViewerJoystick::moveFlycam(bool reset)
{
<<<<<<< HEAD
	LL_PROFILE_ZONE_SCOPED_CATEGORY_INPUT;
	static LLQuaternion 		sFlycamRotation;
	static LLVector3    		sFlycamPosition;
	static F32          		sFlycamZoom;
	
	if (!gFocusMgr.getAppHasFocus() || mDriverState != JDS_INITIALIZED
		|| !gSavedSettings.getBOOL("JoystickEnabled") || !gSavedSettings.getBOOL("JoystickFlycamEnabled"))
	{
		return;
	}

	S32 axis[] = 
	{
		gSavedSettings.getS32("JoystickAxis0"),
		gSavedSettings.getS32("JoystickAxis1"),
		gSavedSettings.getS32("JoystickAxis2"),
		gSavedSettings.getS32("JoystickAxis3"),
		gSavedSettings.getS32("JoystickAxis4"),
		gSavedSettings.getS32("JoystickAxis5"),
		gSavedSettings.getS32("JoystickAxis6")
	};

	bool in_build_mode = LLToolMgr::getInstance()->inBuildMode();
	if (reset || mResetFlag)
	{
		sFlycamPosition = LLViewerCamera::getInstance()->getOrigin();
		sFlycamRotation = LLViewerCamera::getInstance()->getQuaternion();
		sFlycamZoom = LLViewerCamera::getInstance()->getView();
		
		resetDeltas(axis);

		return;
	}

	F32 axis_scale[] =
	{
		gSavedSettings.getF32("FlycamAxisScale0"),
		gSavedSettings.getF32("FlycamAxisScale1"),
		gSavedSettings.getF32("FlycamAxisScale2"),
		gSavedSettings.getF32("FlycamAxisScale3"),
		gSavedSettings.getF32("FlycamAxisScale4"),
		gSavedSettings.getF32("FlycamAxisScale5"),
		gSavedSettings.getF32("FlycamAxisScale6")
	};

	F32 dead_zone[] =
	{
		gSavedSettings.getF32("FlycamAxisDeadZone0"),
		gSavedSettings.getF32("FlycamAxisDeadZone1"),
		gSavedSettings.getF32("FlycamAxisDeadZone2"),
		gSavedSettings.getF32("FlycamAxisDeadZone3"),
		gSavedSettings.getF32("FlycamAxisDeadZone4"),
		gSavedSettings.getF32("FlycamAxisDeadZone5"),
		gSavedSettings.getF32("FlycamAxisDeadZone6")
	};

	F32 time = gFrameIntervalSeconds.value();

	// avoid making ridiculously big movements if there's a big drop in fps 
	if (time > .2f)
	{
		time = .2f;
	}

	F32 cur_delta[7];
	F32 feather = gSavedSettings.getF32("FlycamFeathering");
	bool absolute = gSavedSettings.getBOOL("Cursor3D");
	bool is_zero = true;

	for (U32 i = 0; i < 7; i++)
	{
		cur_delta[i] = -getJoystickAxis(axis[i]);


		F32 tmp = cur_delta[i];
		if (absolute)
		{
			cur_delta[i] = cur_delta[i] - sLastDelta[i];
		}
		sLastDelta[i] = tmp;

		if (cur_delta[i] > 0)
		{
			cur_delta[i] = llmax(cur_delta[i]-dead_zone[i], 0.f);
		}
		else
		{
			cur_delta[i] = llmin(cur_delta[i]+dead_zone[i], 0.f);
		}

		// We may want to scale camera movements up or down in build mode.
		// NOTE: this needs to remain after the deadzone calculation, otherwise
		// we have issues with flycam "jumping" when the build dialog is opened/closed  -Nyx
		if (in_build_mode)
		{
			if (i == X_I || i == Y_I || i == Z_I)
			{
				static LLCachedControl<F32> build_mode_scale(gSavedSettings,"FlycamBuildModeScale", 1.0);
				cur_delta[i] *= build_mode_scale;
			}
		}

		cur_delta[i] *= axis_scale[i];
		
		if (!absolute)
		{
			cur_delta[i] *= time;
		}

		sDelta[i] = sDelta[i] + (cur_delta[i]-sDelta[i])*time*feather;

		is_zero = is_zero && (cur_delta[i] == 0.f);

	}
	
	// Clear AFK state if moved beyond the deadzone
	if (!is_zero && gAwayTimer.getElapsedTimeF32() > LLAgent::MIN_AFK_TIME)
	{
		gAgent.clearAFK();
	}
	
	sFlycamPosition += LLVector3(sDelta) * sFlycamRotation;

	LLMatrix3 rot_mat(sDelta[3], sDelta[4], sDelta[5]);
	sFlycamRotation = LLQuaternion(rot_mat)*sFlycamRotation;

	if (gSavedSettings.getBOOL("AutoLeveling"))
	{
		LLMatrix3 level(sFlycamRotation);

		LLVector3 x = LLVector3(level.mMatrix[0]);
		LLVector3 y = LLVector3(level.mMatrix[1]);
		LLVector3 z = LLVector3(level.mMatrix[2]);

		y.mV[2] = 0.f;
		y.normVec();

		level.setRows(x,y,z);
		level.orthogonalize();
				
		LLQuaternion quat(level);
		sFlycamRotation = nlerp(llmin(feather*time,1.f), sFlycamRotation, quat);
	}

	if (gSavedSettings.getBOOL("ZoomDirect"))
	{
		sFlycamZoom = sLastDelta[6]*axis_scale[6]+dead_zone[6];
	}
	else
	{
		sFlycamZoom += sDelta[6];
	}

	LLMatrix3 mat(sFlycamRotation);

	LLViewerCamera::getInstance()->setView(sFlycamZoom);
	LLViewerCamera::getInstance()->setOrigin(sFlycamPosition);
	LLViewerCamera::getInstance()->mXAxis = LLVector3(mat.mMatrix[0]);
	LLViewerCamera::getInstance()->mYAxis = LLVector3(mat.mMatrix[1]);
	LLViewerCamera::getInstance()->mZAxis = LLVector3(mat.mMatrix[2]);
=======
    LL_PROFILE_ZONE_SCOPED_CATEGORY_INPUT;
    static LLQuaternion         sFlycamRotation;
    static LLVector3            sFlycamPosition;
    static F32                  sFlycamZoom;

    if (!gFocusMgr.getAppHasFocus() || mDriverState != JDS_INITIALIZED
        || !gSavedSettings.getBOOL("JoystickEnabled") || !gSavedSettings.getBOOL("JoystickFlycamEnabled"))
    {
        return;
    }

    S32 axis[] =
    {
        gSavedSettings.getS32("JoystickAxis0"),
        gSavedSettings.getS32("JoystickAxis1"),
        gSavedSettings.getS32("JoystickAxis2"),
        gSavedSettings.getS32("JoystickAxis3"),
        gSavedSettings.getS32("JoystickAxis4"),
        gSavedSettings.getS32("JoystickAxis5"),
        gSavedSettings.getS32("JoystickAxis6")
    };

    bool in_build_mode = LLToolMgr::getInstance()->inBuildMode();
    if (reset || mResetFlag)
    {
        sFlycamPosition = LLViewerCamera::getInstance()->getOrigin();
        sFlycamRotation = LLViewerCamera::getInstance()->getQuaternion();
        sFlycamZoom = LLViewerCamera::getInstance()->getView();

        resetDeltas(axis);

        return;
    }

    F32 axis_scale[] =
    {
        gSavedSettings.getF32("FlycamAxisScale0"),
        gSavedSettings.getF32("FlycamAxisScale1"),
        gSavedSettings.getF32("FlycamAxisScale2"),
        gSavedSettings.getF32("FlycamAxisScale3"),
        gSavedSettings.getF32("FlycamAxisScale4"),
        gSavedSettings.getF32("FlycamAxisScale5"),
        gSavedSettings.getF32("FlycamAxisScale6")
    };

    F32 dead_zone[] =
    {
        gSavedSettings.getF32("FlycamAxisDeadZone0"),
        gSavedSettings.getF32("FlycamAxisDeadZone1"),
        gSavedSettings.getF32("FlycamAxisDeadZone2"),
        gSavedSettings.getF32("FlycamAxisDeadZone3"),
        gSavedSettings.getF32("FlycamAxisDeadZone4"),
        gSavedSettings.getF32("FlycamAxisDeadZone5"),
        gSavedSettings.getF32("FlycamAxisDeadZone6")
    };

    F32 time = gFrameIntervalSeconds.value();

    // avoid making ridiculously big movements if there's a big drop in fps
    if (time > .2f)
    {
        time = .2f;
    }

    F32 cur_delta[7];
    F32 feather = gSavedSettings.getF32("FlycamFeathering");
    bool absolute = gSavedSettings.getBOOL("Cursor3D");
    bool is_zero = true;

    for (U32 i = 0; i < 7; i++)
    {
        cur_delta[i] = -getJoystickAxis(axis[i]);


        F32 tmp = cur_delta[i];
        if (absolute)
        {
            cur_delta[i] = cur_delta[i] - sLastDelta[i];
        }
        sLastDelta[i] = tmp;

        if (cur_delta[i] > 0)
        {
            cur_delta[i] = llmax(cur_delta[i]-dead_zone[i], 0.f);
        }
        else
        {
            cur_delta[i] = llmin(cur_delta[i]+dead_zone[i], 0.f);
        }

        // We may want to scale camera movements up or down in build mode.
        // NOTE: this needs to remain after the deadzone calculation, otherwise
        // we have issues with flycam "jumping" when the build dialog is opened/closed  -Nyx
        if (in_build_mode)
        {
            if (i == X_I || i == Y_I || i == Z_I)
            {
                static LLCachedControl<F32> build_mode_scale(gSavedSettings,"FlycamBuildModeScale", 1.0);
                cur_delta[i] *= build_mode_scale;
            }
        }

        cur_delta[i] *= axis_scale[i];

        if (!absolute)
        {
            cur_delta[i] *= time;
        }

        sDelta[i] = sDelta[i] + (cur_delta[i]-sDelta[i])*time*feather;

        is_zero = is_zero && (cur_delta[i] == 0.f);

    }

    // Clear AFK state if moved beyond the deadzone
    if (!is_zero && gAwayTimer.getElapsedTimeF32() > LLAgent::MIN_AFK_TIME)
    {
        gAgent.clearAFK();
    }

    sFlycamPosition += LLVector3(sDelta) * sFlycamRotation;

    LLMatrix3 rot_mat(sDelta[3], sDelta[4], sDelta[5]);
    sFlycamRotation = LLQuaternion(rot_mat)*sFlycamRotation;

    if (gSavedSettings.getBOOL("AutoLeveling"))
    {
        LLMatrix3 level(sFlycamRotation);

        LLVector3 x = LLVector3(level.mMatrix[0]);
        LLVector3 y = LLVector3(level.mMatrix[1]);
        LLVector3 z = LLVector3(level.mMatrix[2]);

        y.mV[2] = 0.f;
        y.normVec();

        level.setRows(x,y,z);
        level.orthogonalize();

        LLQuaternion quat(level);
        sFlycamRotation = nlerp(llmin(feather*time,1.f), sFlycamRotation, quat);
    }

    if (gSavedSettings.getBOOL("ZoomDirect"))
    {
        sFlycamZoom = sLastDelta[6]*axis_scale[6]+dead_zone[6];
    }
    else
    {
        sFlycamZoom += sDelta[6];
    }

    LLMatrix3 mat(sFlycamRotation);

    LLViewerCamera::getInstance()->setView(sFlycamZoom);
    LLViewerCamera::getInstance()->setOrigin(sFlycamPosition);
    LLViewerCamera::getInstance()->mXAxis = LLVector3(mat.mMatrix[0]);
    LLViewerCamera::getInstance()->mYAxis = LLVector3(mat.mMatrix[1]);
    LLViewerCamera::getInstance()->mZAxis = LLVector3(mat.mMatrix[2]);
>>>>>>> 1a8a5404
}

// -----------------------------------------------------------------------------
bool LLViewerJoystick::toggleFlycam()
{
<<<<<<< HEAD
	LL_PROFILE_ZONE_SCOPED_CATEGORY_INPUT;
	if (!gSavedSettings.getBOOL("JoystickEnabled") || !gSavedSettings.getBOOL("JoystickFlycamEnabled"))
	{
		mOverrideCamera = false;
		LLPanelStandStopFlying::clearStandStopFlyingMode(LLPanelStandStopFlying::SSFM_FLYCAM);
		return false;
	}

	if (!mOverrideCamera)
	{
		gAgentCamera.changeCameraToDefault();
	}

	if (gAwayTimer.getElapsedTimeF32() > LLAgent::MIN_AFK_TIME)
	{
		gAgent.clearAFK();
	}
	
	mOverrideCamera = !mOverrideCamera;
	if (mOverrideCamera)
	{
		moveFlycam(true);
		LLPanelStandStopFlying::setStandStopFlyingMode(LLPanelStandStopFlying::SSFM_FLYCAM);
	}
	else 
	{
		// Exiting from the flycam mode: since we are going to keep the flycam POV for
		// the main camera until the avatar moves, we need to track this situation.
		setCameraNeedsUpdate(false);
		setNeedsReset(true);
		LLPanelStandStopFlying::clearStandStopFlyingMode(LLPanelStandStopFlying::SSFM_FLYCAM);
	}
	return true;
=======
    LL_PROFILE_ZONE_SCOPED_CATEGORY_INPUT;
    if (!gSavedSettings.getBOOL("JoystickEnabled") || !gSavedSettings.getBOOL("JoystickFlycamEnabled"))
    {
        mOverrideCamera = false;
        LLPanelStandStopFlying::clearStandStopFlyingMode(LLPanelStandStopFlying::SSFM_FLYCAM);
        return false;
    }

    if (!mOverrideCamera)
    {
        gAgentCamera.changeCameraToDefault();
    }

    if (gAwayTimer.getElapsedTimeF32() > LLAgent::MIN_AFK_TIME)
    {
        gAgent.clearAFK();
    }

    mOverrideCamera = !mOverrideCamera;
    if (mOverrideCamera)
    {
        moveFlycam(true);
        LLPanelStandStopFlying::setStandStopFlyingMode(LLPanelStandStopFlying::SSFM_FLYCAM);
    }
    else
    {
        // Exiting from the flycam mode: since we are going to keep the flycam POV for
        // the main camera until the avatar moves, we need to track this situation.
        setCameraNeedsUpdate(false);
        setNeedsReset(true);
        LLPanelStandStopFlying::clearStandStopFlyingMode(LLPanelStandStopFlying::SSFM_FLYCAM);
    }
    return true;
>>>>>>> 1a8a5404
}

void LLViewerJoystick::scanJoystick()
{
<<<<<<< HEAD
	LL_PROFILE_ZONE_SCOPED_CATEGORY_INPUT;
	if (mDriverState != JDS_INITIALIZED || !gSavedSettings.getBOOL("JoystickEnabled"))
	{
		return;
	}
=======
    LL_PROFILE_ZONE_SCOPED_CATEGORY_INPUT;
    if (mDriverState != JDS_INITIALIZED || !gSavedSettings.getBOOL("JoystickEnabled"))
    {
        return;
    }
>>>>>>> 1a8a5404

#if LL_WINDOWS
    // On windows, the flycam is updated syncronously with a timer, so there is
    // no need to update the status of the joystick here.
    if (!mOverrideCamera)
#endif
    updateStatus();

    // App focus check Needs to happen AFTER updateStatus in case the joystick
    // is not centred when the app loses focus.
    if (!gFocusMgr.getAppHasFocus())
    {
        return;
    }

    static long toggle_flycam = 0;

    if (mBtn[0] == 1)
    {
        if (mBtn[0] != toggle_flycam)
        {
            toggle_flycam = toggleFlycam() ? 1 : 0;
        }
    }
    else
    {
        toggle_flycam = 0;
    }

    if (!mOverrideCamera && !(LLToolMgr::getInstance()->inBuildMode() && gSavedSettings.getBOOL("JoystickBuildEnabled")))
    {
        moveAvatar();
    }
}

// -----------------------------------------------------------------------------
bool LLViewerJoystick::isDeviceUUIDSet()
{
#if LL_WINDOWS && !LL_MESA_HEADLESS
    // for ease of comparison and to dial less with platform specific variables, we store id as LLSD binary
    return mLastDeviceUUID.isBinary();
#elif LL_DARWIN
    return mLastDeviceUUID.isMap();
#else
    return false;
#endif
}

LLSD LLViewerJoystick::getDeviceUUID()
{
    return mLastDeviceUUID;
}

std::string LLViewerJoystick::getDeviceUUIDString()
{
#if LL_WINDOWS && !LL_MESA_HEADLESS
    // Might be simpler to just convert _GUID into string everywhere, store and compare as string
    if (mLastDeviceUUID.isBinary())
    {
        S32 size = sizeof(GUID);
        LLSD::Binary data = mLastDeviceUUID.asBinary();
        GUID guid;
        memcpy(&guid, &data[0], size);
        return string_from_guid(guid);
    }
    else
    {
        return std::string();
    }
#elif LL_DARWIN
    if (mLastDeviceUUID.isMap())
    {
        std::string manufacturer = mLastDeviceUUID["manufacturer"].asString();
        std::string product = mLastDeviceUUID["product"].asString();
        return manufacturer + ":" + product;
    }
    else
    {
        return std::string();
    }
#else
    return std::string();
#endif
}

void LLViewerJoystick::saveDeviceIdToSettings()
{
#if LL_WINDOWS && !LL_MESA_HEADLESS
    // can't save as binary directly,
    // someone editing the xml will corrupt it
    // so convert to string first
    std::string device_string = getDeviceUUIDString();
    gSavedSettings.setLLSD("JoystickDeviceUUID", LLSD(device_string));
#else
    LLSD device_id = getDeviceUUID();
    gSavedSettings.setLLSD("JoystickDeviceUUID", device_id);
#endif
}

void LLViewerJoystick::loadDeviceIdFromSettings()
{
    LLSD dev_id = gSavedSettings.getLLSD("JoystickDeviceUUID");
#if LL_WINDOWS && !LL_MESA_HEADLESS
    // We can't save binary data to gSavedSettings, somebody editing the file will corrupt it,
    // so _GUID data gets converted to string (we probably can convert it to LLUUID with memcpy)
    // and here we need to convert it back to binary from string
    std::string device_string;
    if (dev_id.isString())
    {
        device_string = dev_id.asString();
    }
    if (device_string.empty())
    {
        mLastDeviceUUID = LLSD();
    }
    else
    {
        LL_DEBUGS("Joystick") << "Looking for device by id: " << device_string << LL_ENDL;
        GUID guid;
        guid_from_string(guid, device_string);
        S32 size = sizeof(GUID);
        LLSD::Binary data; //just an std::vector
        data.resize(size);
        memcpy(&data[0], &guid /*POD _GUID*/, size);
        // We store this data in LLSD since it can handle both GUID2 and long
        mLastDeviceUUID = LLSD(data);
    }
#elif LL_DARWIN
    if (!dev_id.isMap())
    {
        mLastDeviceUUID = LLSD();
    }
    else
    {
        std::string manufacturer = mLastDeviceUUID["manufacturer"].asString();
        std::string product = mLastDeviceUUID["product"].asString();
        LL_DEBUGS("Joystick") << "Looking for device by manufacturer: " << manufacturer << " and product: " << product <<  LL_ENDL;
        // We store this data in LLSD since it can handle both GUID2 and long
        mLastDeviceUUID = dev_id;
    }
#else
    mLastDeviceUUID = LLSD();
    //mLastDeviceUUID = gSavedSettings.getLLSD("JoystickDeviceUUID");
#endif
}

// -----------------------------------------------------------------------------
std::string LLViewerJoystick::getDescription()
{
    std::string res;
#if LIB_NDOF
    if (mDriverState == JDS_INITIALIZED && mNdofDev)
    {
        res = ll_safe_string(mNdofDev->product);
    }
#endif
    return res;
}

bool LLViewerJoystick::isLikeSpaceNavigator() const
{
#if LIB_NDOF
<<<<<<< HEAD
	return (isJoystickInitialized() 
			&& (strncmp(mNdofDev->product, "SpaceNavigator", 14) == 0
				// <FS:Zi> FIRE-30846 - Add combined product string that is returned by some devices
				|| strncmp(mNdofDev->product, "3Dconnexion SpaceNavigator", 26) == 0
				|| strncmp(mNdofDev->product, "SpaceExplorer", 13) == 0
				|| strncmp(mNdofDev->product, "SpaceTraveler", 13) == 0
				|| strncmp(mNdofDev->product, "SpacePilot", 10) == 0));
=======
    return (isJoystickInitialized()
            && (strncmp(mNdofDev->product, "SpaceNavigator", 14) == 0
                // <FS:Zi> FIRE-30846 - Add combined product string that is returned by some devices
                || strncmp(mNdofDev->product, "3Dconnexion SpaceNavigator", 26) == 0
                || strncmp(mNdofDev->product, "SpaceExplorer", 13) == 0
                || strncmp(mNdofDev->product, "SpaceTraveler", 13) == 0
                || strncmp(mNdofDev->product, "SpacePilot", 10) == 0));
>>>>>>> 1a8a5404
#else
    return false;
#endif
}

// -----------------------------------------------------------------------------
void LLViewerJoystick::setSNDefaults()
{
#if LL_DARWIN || LL_LINUX
<<<<<<< HEAD
	const float platformScale = 20.f;
	const float platformScaleAvXZ = 1.f;
	// The SpaceNavigator doesn't act as a 3D cursor on macOS / Linux.
	const bool is_3d_cursor = false;
=======
    const float platformScale = 20.f;
    const float platformScaleAvXZ = 1.f;
    // The SpaceNavigator doesn't act as a 3D cursor on macOS / Linux.
    const bool is_3d_cursor = false;
>>>>>>> 1a8a5404
#else
    const float platformScale = 1.f;
    const float platformScaleAvXZ = 2.f;
    const bool is_3d_cursor = true;
#endif

<<<<<<< HEAD
	//gViewerWindow->alertXml("CacheWillClear");
	LL_INFOS("Joystick") << "restoring SpaceNavigator defaults..." << LL_ENDL;

	gSavedSettings.setS32("JoystickAxis0", 1); // z (at)
	gSavedSettings.setS32("JoystickAxis1", 0); // x (slide)
	gSavedSettings.setS32("JoystickAxis2", 2); // y (up)
	gSavedSettings.setS32("JoystickAxis3", 4); // pitch
	gSavedSettings.setS32("JoystickAxis4", 3); // roll 
	gSavedSettings.setS32("JoystickAxis5", 5); // yaw
	gSavedSettings.setS32("JoystickAxis6", -1);

	gSavedSettings.setBOOL("Cursor3D", is_3d_cursor);
	gSavedSettings.setBOOL("AutoLeveling", true);
	gSavedSettings.setBOOL("ZoomDirect", false);

	gSavedSettings.setF32("AvatarAxisScale0", 1.f * platformScaleAvXZ);
	gSavedSettings.setF32("AvatarAxisScale1", 1.f * platformScaleAvXZ);
	gSavedSettings.setF32("AvatarAxisScale2", 1.f);
	gSavedSettings.setF32("AvatarAxisScale4", .1f * platformScale);
	gSavedSettings.setF32("AvatarAxisScale5", .1f * platformScale);
	gSavedSettings.setF32("AvatarAxisScale3", 0.f * platformScale);
	gSavedSettings.setF32("BuildAxisScale1", .3f * platformScale);
	gSavedSettings.setF32("BuildAxisScale2", .3f * platformScale);
	gSavedSettings.setF32("BuildAxisScale0", .3f * platformScale);
	gSavedSettings.setF32("BuildAxisScale4", .3f * platformScale);
	gSavedSettings.setF32("BuildAxisScale5", .3f * platformScale);
	gSavedSettings.setF32("BuildAxisScale3", .3f * platformScale);
	gSavedSettings.setF32("FlycamAxisScale1", 2.f * platformScale);
	gSavedSettings.setF32("FlycamAxisScale2", 2.f * platformScale);
	gSavedSettings.setF32("FlycamAxisScale0", 2.1f * platformScale);
	gSavedSettings.setF32("FlycamAxisScale4", .1f * platformScale);
	gSavedSettings.setF32("FlycamAxisScale5", .15f * platformScale);
	gSavedSettings.setF32("FlycamAxisScale3", 0.f * platformScale);
	gSavedSettings.setF32("FlycamAxisScale6", 0.f * platformScale);
	
	gSavedSettings.setF32("AvatarAxisDeadZone0", .1f);
	gSavedSettings.setF32("AvatarAxisDeadZone1", .1f);
	gSavedSettings.setF32("AvatarAxisDeadZone2", .1f);
	gSavedSettings.setF32("AvatarAxisDeadZone3", 1.f);
	gSavedSettings.setF32("AvatarAxisDeadZone4", .02f);
	gSavedSettings.setF32("AvatarAxisDeadZone5", .01f);
	gSavedSettings.setF32("BuildAxisDeadZone0", .01f);
	gSavedSettings.setF32("BuildAxisDeadZone1", .01f);
	gSavedSettings.setF32("BuildAxisDeadZone2", .01f);
	gSavedSettings.setF32("BuildAxisDeadZone3", .01f);
	gSavedSettings.setF32("BuildAxisDeadZone4", .01f);
	gSavedSettings.setF32("BuildAxisDeadZone5", .01f);
	gSavedSettings.setF32("FlycamAxisDeadZone0", .01f);
	gSavedSettings.setF32("FlycamAxisDeadZone1", .01f);
	gSavedSettings.setF32("FlycamAxisDeadZone2", .01f);
	gSavedSettings.setF32("FlycamAxisDeadZone3", .01f);
	gSavedSettings.setF32("FlycamAxisDeadZone4", .01f);
	gSavedSettings.setF32("FlycamAxisDeadZone5", .01f);
	gSavedSettings.setF32("FlycamAxisDeadZone6", 1.f);
	
	gSavedSettings.setF32("AvatarFeathering", 6.f);
	gSavedSettings.setF32("BuildFeathering", 12.f);
	gSavedSettings.setF32("FlycamFeathering", 5.f);
=======
    //gViewerWindow->alertXml("CacheWillClear");
    LL_INFOS("Joystick") << "restoring SpaceNavigator defaults..." << LL_ENDL;

    gSavedSettings.setS32("JoystickAxis0", 1); // z (at)
    gSavedSettings.setS32("JoystickAxis1", 0); // x (slide)
    gSavedSettings.setS32("JoystickAxis2", 2); // y (up)
    gSavedSettings.setS32("JoystickAxis3", 4); // pitch
    gSavedSettings.setS32("JoystickAxis4", 3); // roll
    gSavedSettings.setS32("JoystickAxis5", 5); // yaw
    gSavedSettings.setS32("JoystickAxis6", -1);

    gSavedSettings.setBOOL("Cursor3D", is_3d_cursor);
    gSavedSettings.setBOOL("AutoLeveling", true);
    gSavedSettings.setBOOL("ZoomDirect", false);

    gSavedSettings.setF32("AvatarAxisScale0", 1.f * platformScaleAvXZ);
    gSavedSettings.setF32("AvatarAxisScale1", 1.f * platformScaleAvXZ);
    gSavedSettings.setF32("AvatarAxisScale2", 1.f);
    gSavedSettings.setF32("AvatarAxisScale4", .1f * platformScale);
    gSavedSettings.setF32("AvatarAxisScale5", .1f * platformScale);
    gSavedSettings.setF32("AvatarAxisScale3", 0.f * platformScale);
    gSavedSettings.setF32("BuildAxisScale1", .3f * platformScale);
    gSavedSettings.setF32("BuildAxisScale2", .3f * platformScale);
    gSavedSettings.setF32("BuildAxisScale0", .3f * platformScale);
    gSavedSettings.setF32("BuildAxisScale4", .3f * platformScale);
    gSavedSettings.setF32("BuildAxisScale5", .3f * platformScale);
    gSavedSettings.setF32("BuildAxisScale3", .3f * platformScale);
    gSavedSettings.setF32("FlycamAxisScale1", 2.f * platformScale);
    gSavedSettings.setF32("FlycamAxisScale2", 2.f * platformScale);
    gSavedSettings.setF32("FlycamAxisScale0", 2.1f * platformScale);
    gSavedSettings.setF32("FlycamAxisScale4", .1f * platformScale);
    gSavedSettings.setF32("FlycamAxisScale5", .15f * platformScale);
    gSavedSettings.setF32("FlycamAxisScale3", 0.f * platformScale);
    gSavedSettings.setF32("FlycamAxisScale6", 0.f * platformScale);

    gSavedSettings.setF32("AvatarAxisDeadZone0", .1f);
    gSavedSettings.setF32("AvatarAxisDeadZone1", .1f);
    gSavedSettings.setF32("AvatarAxisDeadZone2", .1f);
    gSavedSettings.setF32("AvatarAxisDeadZone3", 1.f);
    gSavedSettings.setF32("AvatarAxisDeadZone4", .02f);
    gSavedSettings.setF32("AvatarAxisDeadZone5", .01f);
    gSavedSettings.setF32("BuildAxisDeadZone0", .01f);
    gSavedSettings.setF32("BuildAxisDeadZone1", .01f);
    gSavedSettings.setF32("BuildAxisDeadZone2", .01f);
    gSavedSettings.setF32("BuildAxisDeadZone3", .01f);
    gSavedSettings.setF32("BuildAxisDeadZone4", .01f);
    gSavedSettings.setF32("BuildAxisDeadZone5", .01f);
    gSavedSettings.setF32("FlycamAxisDeadZone0", .01f);
    gSavedSettings.setF32("FlycamAxisDeadZone1", .01f);
    gSavedSettings.setF32("FlycamAxisDeadZone2", .01f);
    gSavedSettings.setF32("FlycamAxisDeadZone3", .01f);
    gSavedSettings.setF32("FlycamAxisDeadZone4", .01f);
    gSavedSettings.setF32("FlycamAxisDeadZone5", .01f);
    gSavedSettings.setF32("FlycamAxisDeadZone6", 1.f);

    gSavedSettings.setF32("AvatarFeathering", 6.f);
    gSavedSettings.setF32("BuildFeathering", 12.f);
    gSavedSettings.setF32("FlycamFeathering", 5.f);
>>>>>>> 1a8a5404
}

// <FS:Zi> FIRE-14344 - Add button preview and allow for more than 6 axes
U32 LLViewerJoystick::getNumOfJoystickAxes() const
{
#if LIB_NDOF
<<<<<<< HEAD
	// return number of axes or the maximum supported number of axes, whichever is smaller
	return llmin((U32) mNdofDev->axes_count, (U32) MAX_JOYSTICK_AXES);
#else
	return MAX_JOYSTICK_AXES;
=======
    // return number of axes or the maximum supported number of axes, whichever is smaller
    return llmin((U32) mNdofDev->axes_count, (U32) MAX_JOYSTICK_AXES);
#else
    return MAX_JOYSTICK_AXES;
>>>>>>> 1a8a5404
#endif
}

U32 LLViewerJoystick::getNumOfJoystickButtons() const
{
#if LIB_NDOF
<<<<<<< HEAD
	// return number of buttons or the maximum supported number of buttons, whichever is smaller
	return llmin((U32) mNdofDev->btn_count, (U32) MAX_JOYSTICK_BUTTONS);
#else
	return MAX_JOYSTICK_BUTTONS;
=======
    // return number of buttons or the maximum supported number of buttons, whichever is smaller
    return llmin((U32) mNdofDev->btn_count, (U32) MAX_JOYSTICK_BUTTONS);
#else
    return MAX_JOYSTICK_BUTTONS;
>>>>>>> 1a8a5404
#endif
}
// </FS:Zi><|MERGE_RESOLUTION|>--- conflicted
+++ resolved
@@ -249,24 +249,6 @@
 // -----------------------------------------------------------------------------
 void LLViewerJoystick::updateEnabled(bool autoenable)
 {
-<<<<<<< HEAD
-	if (mDriverState == JDS_UNINITIALIZED)
-	{
-		gSavedSettings.setBOOL("JoystickEnabled", false);
-	}
-	else
-	{
-		// autoenable if user specifically chose this device
-		if (autoenable && (isLikeSpaceNavigator() || isDeviceUUIDSet())) 
-		{
-			gSavedSettings.setBOOL("JoystickEnabled", true );
-		}
-	}
-	if (!gSavedSettings.getBOOL("JoystickEnabled"))
-	{
-		mOverrideCamera = false;
-	}
-=======
     if (mDriverState == JDS_UNINITIALIZED)
     {
         gSavedSettings.setBOOL("JoystickEnabled", false);
@@ -283,26 +265,10 @@
     {
         mOverrideCamera = false;
     }
->>>>>>> 1a8a5404
 }
 
 void LLViewerJoystick::setOverrideCamera(bool val)
 {
-<<<<<<< HEAD
-	if (!gSavedSettings.getBOOL("JoystickEnabled"))
-	{
-		mOverrideCamera = false;
-	}
-	else
-	{
-		mOverrideCamera = val;
-	}
-
-	if (mOverrideCamera)
-	{
-		gAgentCamera.changeCameraToDefault();
-	}
-=======
     if (!gSavedSettings.getBOOL("JoystickEnabled"))
     {
         mOverrideCamera = false;
@@ -316,32 +282,12 @@
     {
         gAgentCamera.changeCameraToDefault();
     }
->>>>>>> 1a8a5404
 }
 
 // -----------------------------------------------------------------------------
 #if LIB_NDOF
 NDOF_HotPlugResult LLViewerJoystick::HotPlugAddCallback(NDOF_Device *dev)
 {
-<<<<<<< HEAD
-	NDOF_HotPlugResult res = NDOF_DISCARD_HOTPLUGGED;
-	LLViewerJoystick* joystick(LLViewerJoystick::getInstance());
-	if (joystick->mDriverState == JDS_UNINITIALIZED)
-	{
-		LL_INFOS("Joystick") << "HotPlugAddCallback: will use device:" << LL_ENDL;
-
-		// <FS:ND> Disable for Linux till vs017 gets merged in to no having to support multiple version of libndofdev
-#ifndef LL_LINUX
-		ndof_dump(stderr, dev);
-#endif
-		// </FS:ND>
-
-		joystick->mNdofDev = dev;
-		joystick->mDriverState = JDS_INITIALIZED;
-		res = NDOF_KEEP_HOTPLUGGED;
-	}
-	joystick->updateEnabled(true);
-=======
     NDOF_HotPlugResult res = NDOF_DISCARD_HOTPLUGGED;
     LLViewerJoystick* joystick(LLViewerJoystick::getInstance());
     if (joystick->mDriverState == JDS_UNINITIALIZED)
@@ -359,7 +305,6 @@
         res = NDOF_KEEP_HOTPLUGGED;
     }
     joystick->updateEnabled(true);
->>>>>>> 1a8a5404
     return res;
 }
 #endif
@@ -372,19 +317,6 @@
     if (joystick->mNdofDev == dev)
     {
         LL_INFOS("Joystick") << "HotPlugRemovalCallback: joystick->mNdofDev="
-<<<<<<< HEAD
-				<< joystick->mNdofDev << "; removed device:" << LL_ENDL;
-
-		// <FS:ND> Disable for Linux till vs017 gets merged in to no having to support multiple version of libndofdev
-#ifndef LL_LINUX
-		ndof_dump(stderr, dev);
-#endif
-		// </FS:ND>
-
-		joystick->mDriverState = JDS_UNINITIALIZED;
-	}
-	joystick->updateEnabled(true);
-=======
                 << joystick->mNdofDev << "; removed device:" << LL_ENDL;
 
         // <FS:ND> Disable for Linux till vs017 gets merged in to no having to support multiple version of libndofdev
@@ -396,7 +328,6 @@
         joystick->mDriverState = JDS_UNINITIALIZED;
     }
     joystick->updateEnabled(true);
->>>>>>> 1a8a5404
 }
 #endif
 
@@ -440,37 +371,12 @@
 
     loadDeviceIdFromSettings();
 
-<<<<<<< HEAD
-	if (!libinit)
-	{
-		// Note: The HotPlug callbacks are not actually getting called on Windows
-		if (ndof_libinit(HotPlugAddCallback, 
-						 HotPlugRemovalCallback, 
-						 gViewerWindow->getWindow()->getDirectInput8()))
-		{
-			mDriverState = JDS_UNINITIALIZED;
-		}
-		else
-		{
-			// NB: ndof_libinit succeeds when there's no device
-			libinit = true;
-
-			// allocate memory once for an eventual device
-			mNdofDev = ndof_create();
-		}
-	}
-
-	if (libinit)
-	{
-		if (mNdofDev)
-=======
     if (!libinit)
     {
         // Note: The HotPlug callbacks are not actually getting called on Windows
         if (ndof_libinit(HotPlugAddCallback,
                          HotPlugRemovalCallback,
                          gViewerWindow->getWindow()->getDirectInput8()))
->>>>>>> 1a8a5404
         {
             mDriverState = JDS_UNINITIALIZED;
         }
@@ -537,48 +443,6 @@
                 LL_INFOS("Joystick") << "Found no matching joystick devices." << LL_ENDL;
                 mDriverState = JDS_UNINITIALIZED;
             }
-<<<<<<< HEAD
-		}
-		else
-		{
-			mDriverState = JDS_UNINITIALIZED;
-		}
-	}
-
-	// Autoenable the joystick for recognized devices if nothing was connected previously
-	if (!autoenable)
-	{
-		autoenable = gSavedSettings.getString("JoystickInitialized").empty();
-	}
-	updateEnabled(autoenable);
-
-	if (mDriverState == JDS_INITIALIZED)
-	{
-		// A Joystick device is plugged in
-		if (isLikeSpaceNavigator())
-		{
-			// It's a space navigator, we have defaults for it.
-			if (gSavedSettings.getString("JoystickInitialized") != "SpaceNavigator")
-			{
-				// Only set the defaults if we haven't already (in case they were overridden)
-				setSNDefaults();
-				gSavedSettings.setString("JoystickInitialized", "SpaceNavigator");
-			}
-		}
-		else
-		{
-			// It's not a Space Navigator
-			gSavedSettings.setString("JoystickInitialized", "UnknownDevice");
-		}
-	}
-	else
-	{
-		// No device connected, don't change any settings
-	}
-
-	LL_INFOS("Joystick") << "ndof: mDriverState=" << mDriverState << "; mNdofDev=" 
-			<< mNdofDev << "; libinit=" << libinit << LL_ENDL;
-=======
         }
         else
         {
@@ -619,7 +483,6 @@
 
     LL_INFOS("Joystick") << "ndof: mDriverState=" << mDriverState << "; mNdofDev="
             << mNdofDev << "; libinit=" << libinit << LL_ENDL;
->>>>>>> 1a8a5404
 #endif
 }
 
@@ -685,8 +548,6 @@
 #if LIB_NDOF
     mLastDeviceUUID = guid;
 
-<<<<<<< HEAD
-=======
 #if LL_DARWIN
     if (guid.isMap())
     {
@@ -702,7 +563,6 @@
         mNdofDev->manufacturer[0] = '\0';
     }
 #else
->>>>>>> 1a8a5404
 #ifdef LL_LINUX
 #pragma GCC diagnostic push
 #pragma GCC diagnostic ignored "-Wstringop-truncation"
@@ -775,35 +635,6 @@
 // -----------------------------------------------------------------------------
 void LLViewerJoystick::updateStatus()
 {
-<<<<<<< HEAD
-	LL_PROFILE_ZONE_SCOPED_CATEGORY_INPUT;
-#if LIB_NDOF
-
-	// <FS:Zi> FIRE-32004 - fix crash when opening joystick config and the device structure
-	//                      is not yet initialized or missing the necessary data inside
-	if (!mNdofDev || !mNdofDev->private_data)
-	{
-		return;
-	}
-	// </FS:Zi>
-
-	ndof_update(mNdofDev);
-
-	// <FS:Zi> FIRE-14344 - Add button preview and allow for more than 6 axes
-	// for (int i=0; i<6; i++)
-	for (int i = 0; i < MAX_JOYSTICK_AXES; i++)
-	{
-		mAxes[i] = (F32) mNdofDev->axes[i] / mNdofDev->axes_max;
-	}
-
-	// <FS:Zi> FIRE-14344 - Add button preview and allow for more than 6 axes
-	// for (int i=0; i<16; i++)
-	for (int i = 0; i < MAX_JOYSTICK_BUTTONS; i++)
-	{
-		mBtn[i] = mNdofDev->buttons[i];
-	}
-	
-=======
     LL_PROFILE_ZONE_SCOPED_CATEGORY_INPUT;
 #if LIB_NDOF
 
@@ -831,22 +662,12 @@
         mBtn[i] = mNdofDev->buttons[i];
     }
 
->>>>>>> 1a8a5404
 #endif
 }
 
 // -----------------------------------------------------------------------------
 F32 LLViewerJoystick::getJoystickAxis(U32 axis) const
 {
-<<<<<<< HEAD
-	// <FS:Zi> FIRE-14344 - Add button preview and allow for more than 6 axes
-	// if (axis < 6)
-	if (axis < MAX_JOYSTICK_AXES)
-	{
-		return mAxes[axis];
-	}
-	return 0.f;
-=======
     // <FS:Zi> FIRE-14344 - Add button preview and allow for more than 6 axes
     // if (axis < 6)
     if (axis < MAX_JOYSTICK_AXES)
@@ -854,21 +675,11 @@
         return mAxes[axis];
     }
     return 0.f;
->>>>>>> 1a8a5404
 }
 
 // -----------------------------------------------------------------------------
 U32 LLViewerJoystick::getJoystickButton(U32 button) const
 {
-<<<<<<< HEAD
-	// <FS:Zi> FIRE-14344 - Add button preview and allow for more than 6 axes
-	// if (button < 16)
-	if (button < MAX_JOYSTICK_BUTTONS)
-	{
-		return mBtn[button];
-	}
-	return 0;
-=======
     // <FS:Zi> FIRE-14344 - Add button preview and allow for more than 6 axes
     // if (button < 16)
     if (button < MAX_JOYSTICK_BUTTONS)
@@ -876,49 +687,11 @@
         return mBtn[button];
     }
     return 0;
->>>>>>> 1a8a5404
 }
 
 // -----------------------------------------------------------------------------
 void LLViewerJoystick::handleRun(F32 inc)
 {
-<<<<<<< HEAD
-	// Decide whether to walk or run by applying a threshold, with slight
-	// hysteresis to avoid oscillating between the two with input spikes.
-	// Analog speed control would be better, but not likely any time soon.
-	if (inc > gSavedSettings.getF32("JoystickRunThreshold"))
-	{
-		if (1 == mJoystickRun)
-		{
-			++mJoystickRun;
-//			gAgent.setRunning();
-//			gAgent.sendWalkRun(gAgent.getRunning());
-// [RLVa:KB] - Checked: 2011-05-11 (RLVa-1.3.0i) | Added: RLVa-1.3.0i
-			gAgent.setTempRun();
-// [/RLVa:KB]
-		}
-		else if (0 == mJoystickRun)
-		{
-			// hysteresis - respond NEXT frame
-			++mJoystickRun;
-		}
-	}
-	else
-	{
-		if (mJoystickRun > 0)
-		{
-			--mJoystickRun;
-			if (0 == mJoystickRun)
-			{
-//				gAgent.clearRunning();
-//				gAgent.sendWalkRun(gAgent.getRunning());
-// [RLVa:KB] - Checked: 2011-05-11 (RLVa-1.3.0i) | Added: RLVa-1.3.0i
-				gAgent.clearTempRun();
-// [/RLVa:KB]
-			}
-		}
-	}
-=======
     // Decide whether to walk or run by applying a threshold, with slight
     // hysteresis to avoid oscillating between the two with input spikes.
     // Analog speed control would be better, but not likely any time soon.
@@ -954,7 +727,6 @@
             }
         }
     }
->>>>>>> 1a8a5404
 }
 
 // -----------------------------------------------------------------------------
@@ -1064,128 +836,6 @@
 // -----------------------------------------------------------------------------
 void LLViewerJoystick::moveObjects(bool reset)
 {
-<<<<<<< HEAD
-	LL_PROFILE_ZONE_SCOPED_CATEGORY_INPUT;
-	static bool toggle_send_to_sim = false;
-
-	if (!gFocusMgr.getAppHasFocus() || mDriverState != JDS_INITIALIZED
-		|| !gSavedSettings.getBOOL("JoystickEnabled") || !gSavedSettings.getBOOL("JoystickBuildEnabled"))
-	{
-		return;
-	}
-
-	S32 axis[] = 
-	{
-		gSavedSettings.getS32("JoystickAxis0"),
-		gSavedSettings.getS32("JoystickAxis1"),
-		gSavedSettings.getS32("JoystickAxis2"),
-		gSavedSettings.getS32("JoystickAxis3"),
-		gSavedSettings.getS32("JoystickAxis4"),
-		gSavedSettings.getS32("JoystickAxis5"),
-	};
-
-	if (reset || mResetFlag)
-	{
-		resetDeltas(axis);
-		return;
-	}
-
-	F32 axis_scale[] =
-	{
-		gSavedSettings.getF32("BuildAxisScale0"),
-		gSavedSettings.getF32("BuildAxisScale1"),
-		gSavedSettings.getF32("BuildAxisScale2"),
-		gSavedSettings.getF32("BuildAxisScale3"),
-		gSavedSettings.getF32("BuildAxisScale4"),
-		gSavedSettings.getF32("BuildAxisScale5"),
-	};
-
-	F32 dead_zone[] =
-	{
-		gSavedSettings.getF32("BuildAxisDeadZone0"),
-		gSavedSettings.getF32("BuildAxisDeadZone1"),
-		gSavedSettings.getF32("BuildAxisDeadZone2"),
-		gSavedSettings.getF32("BuildAxisDeadZone3"),
-		gSavedSettings.getF32("BuildAxisDeadZone4"),
-		gSavedSettings.getF32("BuildAxisDeadZone5"),
-	};
-
-	F32 cur_delta[6];
-	F32 time = gFrameIntervalSeconds.value();
-
-	// avoid making ridicously big movements if there's a big drop in fps 
-	if (time > .2f)
-	{
-		time = .2f;
-	}
-
-	// max feather is 32
-	F32 feather = gSavedSettings.getF32("BuildFeathering"); 
-	bool is_zero = true, absolute = gSavedSettings.getBOOL("Cursor3D");
-	
-	for (U32 i = 0; i < 6; i++)
-	{
-		cur_delta[i] = -mAxes[axis[i]];
-		F32 tmp = cur_delta[i];
-		if (absolute)
-		{
-			cur_delta[i] = cur_delta[i] - sLastDelta[i];
-		}
-		sLastDelta[i] = tmp;
-		is_zero = is_zero && (cur_delta[i] == 0.f);
-			
-		if (cur_delta[i] > 0)
-		{
-			cur_delta[i] = llmax(cur_delta[i]-dead_zone[i], 0.f);
-		}
-		else
-		{
-			cur_delta[i] = llmin(cur_delta[i]+dead_zone[i], 0.f);
-		}
-		cur_delta[i] *= axis_scale[i];
-		
-		if (!absolute)
-		{
-			cur_delta[i] *= time;
-		}
-
-		sDelta[i] = sDelta[i] + (cur_delta[i]-sDelta[i])*time*feather;
-	}
-
-	U32 upd_type = UPD_NONE;
-	LLVector3 v;
-    
-	if (!is_zero)
-	{
-		// Clear AFK state if moved beyond the deadzone
-		if (gAwayTimer.getElapsedTimeF32() > LLAgent::MIN_AFK_TIME)
-		{
-			gAgent.clearAFK();
-		}
-		
-		if (sDelta[0] || sDelta[1] || sDelta[2])
-		{
-			upd_type |= UPD_POSITION;
-			v.setVec(sDelta[0], sDelta[1], sDelta[2]);
-		}
-		
-		if (sDelta[3] || sDelta[4] || sDelta[5])
-		{
-			upd_type |= UPD_ROTATION;
-		}
-				
-		// the selection update could fail, so we won't send 
-		if (LLSelectMgr::getInstance()->selectionMove(v, sDelta[3],sDelta[4],sDelta[5], upd_type))
-		{
-			toggle_send_to_sim = true;
-		}
-	}
-	else if (toggle_send_to_sim)
-	{
-		LLSelectMgr::getInstance()->sendSelectionMove();
-		toggle_send_to_sim = false;
-	}
-=======
     LL_PROFILE_ZONE_SCOPED_CATEGORY_INPUT;
     static bool toggle_send_to_sim = false;
 
@@ -1306,114 +956,11 @@
         LLSelectMgr::getInstance()->sendSelectionMove();
         toggle_send_to_sim = false;
     }
->>>>>>> 1a8a5404
 }
 
 // -----------------------------------------------------------------------------
 void LLViewerJoystick::moveAvatar(bool reset)
 {
-<<<<<<< HEAD
-	LL_PROFILE_ZONE_SCOPED_CATEGORY_INPUT;
-	if (!gFocusMgr.getAppHasFocus() || mDriverState != JDS_INITIALIZED
-		|| !gSavedSettings.getBOOL("JoystickEnabled") || !gSavedSettings.getBOOL("JoystickAvatarEnabled"))
-	{
-		return;
-	}
-
-	S32 axis[] = 
-	{
-		// [1 0 2 4  3  5]
-		// [Z X Y RZ RX RY]
-		gSavedSettings.getS32("JoystickAxis0"),
-		gSavedSettings.getS32("JoystickAxis1"),
-		gSavedSettings.getS32("JoystickAxis2"),
-		gSavedSettings.getS32("JoystickAxis3"),
-		gSavedSettings.getS32("JoystickAxis4"),
-		gSavedSettings.getS32("JoystickAxis5")
-	};
-
-	if (reset || mResetFlag)
-	{
-		resetDeltas(axis);
-		if (reset)
-		{
-			// Note: moving the agent triggers agent camera mode;
-			//  don't do this every time we set mResetFlag (e.g. because we gained focus)
-			gAgent.moveAt(0, true);
-		}
-		return;
-	}
-
-	bool is_zero = true;
-	static bool button_held = false;
-
-	if (mBtn[1] == 1)
-	{
-		// If AutomaticFly is enabled, then button1 merely causes a
-		// jump (as the up/down axis already controls flying) if on the
-		// ground, or cease flight if already flying.
-		// If AutomaticFly is disabled, then button1 toggles flying.
-		if (gSavedSettings.getBOOL("AutomaticFly"))
-		{
-			if (!gAgent.getFlying())
-			{
-				gAgent.moveUp(1);
-			}
-			else if (!button_held)
-			{
-				button_held = true;
-				gAgent.setFlying(false);
-			}
-		}
-		else if (!button_held)
-		{
-			button_held = true;
-			gAgent.setFlying(!gAgent.getFlying());
-		}
-
-		is_zero = false;
-	}
-	else
-	{
-		button_held = false;
-	}
-
-	F32 axis_scale[] =
-	{
-		gSavedSettings.getF32("AvatarAxisScale0"),
-		gSavedSettings.getF32("AvatarAxisScale1"),
-		gSavedSettings.getF32("AvatarAxisScale2"),
-		gSavedSettings.getF32("AvatarAxisScale3"),
-		gSavedSettings.getF32("AvatarAxisScale4"),
-		gSavedSettings.getF32("AvatarAxisScale5")
-	};
-
-	F32 dead_zone[] =
-	{
-		gSavedSettings.getF32("AvatarAxisDeadZone0"),
-		gSavedSettings.getF32("AvatarAxisDeadZone1"),
-		gSavedSettings.getF32("AvatarAxisDeadZone2"),
-		gSavedSettings.getF32("AvatarAxisDeadZone3"),
-		gSavedSettings.getF32("AvatarAxisDeadZone4"),
-		gSavedSettings.getF32("AvatarAxisDeadZone5")
-	};
-
-	// time interval in seconds between this frame and the previous
-	F32 time = gFrameIntervalSeconds.value();
-
-	// avoid making ridicously big movements if there's a big drop in fps 
-	if (time > .2f)
-	{
-		time = .2f;
-	}
-
-	// note: max feather is 32.0
-	F32 feather = gSavedSettings.getF32("AvatarFeathering"); 
-	
-	F32 cur_delta[6];
-	F32 val, dom_mov = 0.f;
-	U32 dom_axis = Z_I;
-=======
     LL_PROFILE_ZONE_SCOPED_CATEGORY_INPUT;
     if (!gFocusMgr.getAppHasFocus() || mDriverState != JDS_INITIALIZED
         || !gSavedSettings.getBOOL("JoystickEnabled") || !gSavedSettings.getBOOL("JoystickAvatarEnabled"))
@@ -1514,7 +1061,6 @@
     F32 cur_delta[6];
     F32 val, dom_mov = 0.f;
     U32 dom_axis = Z_I;
->>>>>>> 1a8a5404
 #if LIB_NDOF
     bool absolute = (gSavedSettings.getBOOL("Cursor3D") && mNdofDev->absolute);
 #else
@@ -1659,168 +1205,6 @@
 // -----------------------------------------------------------------------------
 void LLViewerJoystick::moveFlycam(bool reset)
 {
-<<<<<<< HEAD
-	LL_PROFILE_ZONE_SCOPED_CATEGORY_INPUT;
-	static LLQuaternion 		sFlycamRotation;
-	static LLVector3    		sFlycamPosition;
-	static F32          		sFlycamZoom;
-	
-	if (!gFocusMgr.getAppHasFocus() || mDriverState != JDS_INITIALIZED
-		|| !gSavedSettings.getBOOL("JoystickEnabled") || !gSavedSettings.getBOOL("JoystickFlycamEnabled"))
-	{
-		return;
-	}
-
-	S32 axis[] = 
-	{
-		gSavedSettings.getS32("JoystickAxis0"),
-		gSavedSettings.getS32("JoystickAxis1"),
-		gSavedSettings.getS32("JoystickAxis2"),
-		gSavedSettings.getS32("JoystickAxis3"),
-		gSavedSettings.getS32("JoystickAxis4"),
-		gSavedSettings.getS32("JoystickAxis5"),
-		gSavedSettings.getS32("JoystickAxis6")
-	};
-
-	bool in_build_mode = LLToolMgr::getInstance()->inBuildMode();
-	if (reset || mResetFlag)
-	{
-		sFlycamPosition = LLViewerCamera::getInstance()->getOrigin();
-		sFlycamRotation = LLViewerCamera::getInstance()->getQuaternion();
-		sFlycamZoom = LLViewerCamera::getInstance()->getView();
-		
-		resetDeltas(axis);
-
-		return;
-	}
-
-	F32 axis_scale[] =
-	{
-		gSavedSettings.getF32("FlycamAxisScale0"),
-		gSavedSettings.getF32("FlycamAxisScale1"),
-		gSavedSettings.getF32("FlycamAxisScale2"),
-		gSavedSettings.getF32("FlycamAxisScale3"),
-		gSavedSettings.getF32("FlycamAxisScale4"),
-		gSavedSettings.getF32("FlycamAxisScale5"),
-		gSavedSettings.getF32("FlycamAxisScale6")
-	};
-
-	F32 dead_zone[] =
-	{
-		gSavedSettings.getF32("FlycamAxisDeadZone0"),
-		gSavedSettings.getF32("FlycamAxisDeadZone1"),
-		gSavedSettings.getF32("FlycamAxisDeadZone2"),
-		gSavedSettings.getF32("FlycamAxisDeadZone3"),
-		gSavedSettings.getF32("FlycamAxisDeadZone4"),
-		gSavedSettings.getF32("FlycamAxisDeadZone5"),
-		gSavedSettings.getF32("FlycamAxisDeadZone6")
-	};
-
-	F32 time = gFrameIntervalSeconds.value();
-
-	// avoid making ridiculously big movements if there's a big drop in fps 
-	if (time > .2f)
-	{
-		time = .2f;
-	}
-
-	F32 cur_delta[7];
-	F32 feather = gSavedSettings.getF32("FlycamFeathering");
-	bool absolute = gSavedSettings.getBOOL("Cursor3D");
-	bool is_zero = true;
-
-	for (U32 i = 0; i < 7; i++)
-	{
-		cur_delta[i] = -getJoystickAxis(axis[i]);
-
-
-		F32 tmp = cur_delta[i];
-		if (absolute)
-		{
-			cur_delta[i] = cur_delta[i] - sLastDelta[i];
-		}
-		sLastDelta[i] = tmp;
-
-		if (cur_delta[i] > 0)
-		{
-			cur_delta[i] = llmax(cur_delta[i]-dead_zone[i], 0.f);
-		}
-		else
-		{
-			cur_delta[i] = llmin(cur_delta[i]+dead_zone[i], 0.f);
-		}
-
-		// We may want to scale camera movements up or down in build mode.
-		// NOTE: this needs to remain after the deadzone calculation, otherwise
-		// we have issues with flycam "jumping" when the build dialog is opened/closed  -Nyx
-		if (in_build_mode)
-		{
-			if (i == X_I || i == Y_I || i == Z_I)
-			{
-				static LLCachedControl<F32> build_mode_scale(gSavedSettings,"FlycamBuildModeScale", 1.0);
-				cur_delta[i] *= build_mode_scale;
-			}
-		}
-
-		cur_delta[i] *= axis_scale[i];
-		
-		if (!absolute)
-		{
-			cur_delta[i] *= time;
-		}
-
-		sDelta[i] = sDelta[i] + (cur_delta[i]-sDelta[i])*time*feather;
-
-		is_zero = is_zero && (cur_delta[i] == 0.f);
-
-	}
-	
-	// Clear AFK state if moved beyond the deadzone
-	if (!is_zero && gAwayTimer.getElapsedTimeF32() > LLAgent::MIN_AFK_TIME)
-	{
-		gAgent.clearAFK();
-	}
-	
-	sFlycamPosition += LLVector3(sDelta) * sFlycamRotation;
-
-	LLMatrix3 rot_mat(sDelta[3], sDelta[4], sDelta[5]);
-	sFlycamRotation = LLQuaternion(rot_mat)*sFlycamRotation;
-
-	if (gSavedSettings.getBOOL("AutoLeveling"))
-	{
-		LLMatrix3 level(sFlycamRotation);
-
-		LLVector3 x = LLVector3(level.mMatrix[0]);
-		LLVector3 y = LLVector3(level.mMatrix[1]);
-		LLVector3 z = LLVector3(level.mMatrix[2]);
-
-		y.mV[2] = 0.f;
-		y.normVec();
-
-		level.setRows(x,y,z);
-		level.orthogonalize();
-				
-		LLQuaternion quat(level);
-		sFlycamRotation = nlerp(llmin(feather*time,1.f), sFlycamRotation, quat);
-	}
-
-	if (gSavedSettings.getBOOL("ZoomDirect"))
-	{
-		sFlycamZoom = sLastDelta[6]*axis_scale[6]+dead_zone[6];
-	}
-	else
-	{
-		sFlycamZoom += sDelta[6];
-	}
-
-	LLMatrix3 mat(sFlycamRotation);
-
-	LLViewerCamera::getInstance()->setView(sFlycamZoom);
-	LLViewerCamera::getInstance()->setOrigin(sFlycamPosition);
-	LLViewerCamera::getInstance()->mXAxis = LLVector3(mat.mMatrix[0]);
-	LLViewerCamera::getInstance()->mYAxis = LLVector3(mat.mMatrix[1]);
-	LLViewerCamera::getInstance()->mZAxis = LLVector3(mat.mMatrix[2]);
-=======
     LL_PROFILE_ZONE_SCOPED_CATEGORY_INPUT;
     static LLQuaternion         sFlycamRotation;
     static LLVector3            sFlycamPosition;
@@ -1981,47 +1365,11 @@
     LLViewerCamera::getInstance()->mXAxis = LLVector3(mat.mMatrix[0]);
     LLViewerCamera::getInstance()->mYAxis = LLVector3(mat.mMatrix[1]);
     LLViewerCamera::getInstance()->mZAxis = LLVector3(mat.mMatrix[2]);
->>>>>>> 1a8a5404
 }
 
 // -----------------------------------------------------------------------------
 bool LLViewerJoystick::toggleFlycam()
 {
-<<<<<<< HEAD
-	LL_PROFILE_ZONE_SCOPED_CATEGORY_INPUT;
-	if (!gSavedSettings.getBOOL("JoystickEnabled") || !gSavedSettings.getBOOL("JoystickFlycamEnabled"))
-	{
-		mOverrideCamera = false;
-		LLPanelStandStopFlying::clearStandStopFlyingMode(LLPanelStandStopFlying::SSFM_FLYCAM);
-		return false;
-	}
-
-	if (!mOverrideCamera)
-	{
-		gAgentCamera.changeCameraToDefault();
-	}
-
-	if (gAwayTimer.getElapsedTimeF32() > LLAgent::MIN_AFK_TIME)
-	{
-		gAgent.clearAFK();
-	}
-	
-	mOverrideCamera = !mOverrideCamera;
-	if (mOverrideCamera)
-	{
-		moveFlycam(true);
-		LLPanelStandStopFlying::setStandStopFlyingMode(LLPanelStandStopFlying::SSFM_FLYCAM);
-	}
-	else 
-	{
-		// Exiting from the flycam mode: since we are going to keep the flycam POV for
-		// the main camera until the avatar moves, we need to track this situation.
-		setCameraNeedsUpdate(false);
-		setNeedsReset(true);
-		LLPanelStandStopFlying::clearStandStopFlyingMode(LLPanelStandStopFlying::SSFM_FLYCAM);
-	}
-	return true;
-=======
     LL_PROFILE_ZONE_SCOPED_CATEGORY_INPUT;
     if (!gSavedSettings.getBOOL("JoystickEnabled") || !gSavedSettings.getBOOL("JoystickFlycamEnabled"))
     {
@@ -2055,24 +1403,15 @@
         LLPanelStandStopFlying::clearStandStopFlyingMode(LLPanelStandStopFlying::SSFM_FLYCAM);
     }
     return true;
->>>>>>> 1a8a5404
 }
 
 void LLViewerJoystick::scanJoystick()
 {
-<<<<<<< HEAD
-	LL_PROFILE_ZONE_SCOPED_CATEGORY_INPUT;
-	if (mDriverState != JDS_INITIALIZED || !gSavedSettings.getBOOL("JoystickEnabled"))
-	{
-		return;
-	}
-=======
     LL_PROFILE_ZONE_SCOPED_CATEGORY_INPUT;
     if (mDriverState != JDS_INITIALIZED || !gSavedSettings.getBOOL("JoystickEnabled"))
     {
         return;
     }
->>>>>>> 1a8a5404
 
 #if LL_WINDOWS
     // On windows, the flycam is updated syncronously with a timer, so there is
@@ -2235,15 +1574,6 @@
 bool LLViewerJoystick::isLikeSpaceNavigator() const
 {
 #if LIB_NDOF
-<<<<<<< HEAD
-	return (isJoystickInitialized() 
-			&& (strncmp(mNdofDev->product, "SpaceNavigator", 14) == 0
-				// <FS:Zi> FIRE-30846 - Add combined product string that is returned by some devices
-				|| strncmp(mNdofDev->product, "3Dconnexion SpaceNavigator", 26) == 0
-				|| strncmp(mNdofDev->product, "SpaceExplorer", 13) == 0
-				|| strncmp(mNdofDev->product, "SpaceTraveler", 13) == 0
-				|| strncmp(mNdofDev->product, "SpacePilot", 10) == 0));
-=======
     return (isJoystickInitialized()
             && (strncmp(mNdofDev->product, "SpaceNavigator", 14) == 0
                 // <FS:Zi> FIRE-30846 - Add combined product string that is returned by some devices
@@ -2251,7 +1581,6 @@
                 || strncmp(mNdofDev->product, "SpaceExplorer", 13) == 0
                 || strncmp(mNdofDev->product, "SpaceTraveler", 13) == 0
                 || strncmp(mNdofDev->product, "SpacePilot", 10) == 0));
->>>>>>> 1a8a5404
 #else
     return false;
 #endif
@@ -2261,83 +1590,16 @@
 void LLViewerJoystick::setSNDefaults()
 {
 #if LL_DARWIN || LL_LINUX
-<<<<<<< HEAD
-	const float platformScale = 20.f;
-	const float platformScaleAvXZ = 1.f;
-	// The SpaceNavigator doesn't act as a 3D cursor on macOS / Linux.
-	const bool is_3d_cursor = false;
-=======
     const float platformScale = 20.f;
     const float platformScaleAvXZ = 1.f;
     // The SpaceNavigator doesn't act as a 3D cursor on macOS / Linux.
     const bool is_3d_cursor = false;
->>>>>>> 1a8a5404
 #else
     const float platformScale = 1.f;
     const float platformScaleAvXZ = 2.f;
     const bool is_3d_cursor = true;
 #endif
 
-<<<<<<< HEAD
-	//gViewerWindow->alertXml("CacheWillClear");
-	LL_INFOS("Joystick") << "restoring SpaceNavigator defaults..." << LL_ENDL;
-
-	gSavedSettings.setS32("JoystickAxis0", 1); // z (at)
-	gSavedSettings.setS32("JoystickAxis1", 0); // x (slide)
-	gSavedSettings.setS32("JoystickAxis2", 2); // y (up)
-	gSavedSettings.setS32("JoystickAxis3", 4); // pitch
-	gSavedSettings.setS32("JoystickAxis4", 3); // roll 
-	gSavedSettings.setS32("JoystickAxis5", 5); // yaw
-	gSavedSettings.setS32("JoystickAxis6", -1);
-
-	gSavedSettings.setBOOL("Cursor3D", is_3d_cursor);
-	gSavedSettings.setBOOL("AutoLeveling", true);
-	gSavedSettings.setBOOL("ZoomDirect", false);
-
-	gSavedSettings.setF32("AvatarAxisScale0", 1.f * platformScaleAvXZ);
-	gSavedSettings.setF32("AvatarAxisScale1", 1.f * platformScaleAvXZ);
-	gSavedSettings.setF32("AvatarAxisScale2", 1.f);
-	gSavedSettings.setF32("AvatarAxisScale4", .1f * platformScale);
-	gSavedSettings.setF32("AvatarAxisScale5", .1f * platformScale);
-	gSavedSettings.setF32("AvatarAxisScale3", 0.f * platformScale);
-	gSavedSettings.setF32("BuildAxisScale1", .3f * platformScale);
-	gSavedSettings.setF32("BuildAxisScale2", .3f * platformScale);
-	gSavedSettings.setF32("BuildAxisScale0", .3f * platformScale);
-	gSavedSettings.setF32("BuildAxisScale4", .3f * platformScale);
-	gSavedSettings.setF32("BuildAxisScale5", .3f * platformScale);
-	gSavedSettings.setF32("BuildAxisScale3", .3f * platformScale);
-	gSavedSettings.setF32("FlycamAxisScale1", 2.f * platformScale);
-	gSavedSettings.setF32("FlycamAxisScale2", 2.f * platformScale);
-	gSavedSettings.setF32("FlycamAxisScale0", 2.1f * platformScale);
-	gSavedSettings.setF32("FlycamAxisScale4", .1f * platformScale);
-	gSavedSettings.setF32("FlycamAxisScale5", .15f * platformScale);
-	gSavedSettings.setF32("FlycamAxisScale3", 0.f * platformScale);
-	gSavedSettings.setF32("FlycamAxisScale6", 0.f * platformScale);
-	
-	gSavedSettings.setF32("AvatarAxisDeadZone0", .1f);
-	gSavedSettings.setF32("AvatarAxisDeadZone1", .1f);
-	gSavedSettings.setF32("AvatarAxisDeadZone2", .1f);
-	gSavedSettings.setF32("AvatarAxisDeadZone3", 1.f);
-	gSavedSettings.setF32("AvatarAxisDeadZone4", .02f);
-	gSavedSettings.setF32("AvatarAxisDeadZone5", .01f);
-	gSavedSettings.setF32("BuildAxisDeadZone0", .01f);
-	gSavedSettings.setF32("BuildAxisDeadZone1", .01f);
-	gSavedSettings.setF32("BuildAxisDeadZone2", .01f);
-	gSavedSettings.setF32("BuildAxisDeadZone3", .01f);
-	gSavedSettings.setF32("BuildAxisDeadZone4", .01f);
-	gSavedSettings.setF32("BuildAxisDeadZone5", .01f);
-	gSavedSettings.setF32("FlycamAxisDeadZone0", .01f);
-	gSavedSettings.setF32("FlycamAxisDeadZone1", .01f);
-	gSavedSettings.setF32("FlycamAxisDeadZone2", .01f);
-	gSavedSettings.setF32("FlycamAxisDeadZone3", .01f);
-	gSavedSettings.setF32("FlycamAxisDeadZone4", .01f);
-	gSavedSettings.setF32("FlycamAxisDeadZone5", .01f);
-	gSavedSettings.setF32("FlycamAxisDeadZone6", 1.f);
-	
-	gSavedSettings.setF32("AvatarFeathering", 6.f);
-	gSavedSettings.setF32("BuildFeathering", 12.f);
-	gSavedSettings.setF32("FlycamFeathering", 5.f);
-=======
     //gViewerWindow->alertXml("CacheWillClear");
     LL_INFOS("Joystick") << "restoring SpaceNavigator defaults..." << LL_ENDL;
 
@@ -2396,41 +1658,26 @@
     gSavedSettings.setF32("AvatarFeathering", 6.f);
     gSavedSettings.setF32("BuildFeathering", 12.f);
     gSavedSettings.setF32("FlycamFeathering", 5.f);
->>>>>>> 1a8a5404
 }
 
 // <FS:Zi> FIRE-14344 - Add button preview and allow for more than 6 axes
 U32 LLViewerJoystick::getNumOfJoystickAxes() const
 {
 #if LIB_NDOF
-<<<<<<< HEAD
-	// return number of axes or the maximum supported number of axes, whichever is smaller
-	return llmin((U32) mNdofDev->axes_count, (U32) MAX_JOYSTICK_AXES);
-#else
-	return MAX_JOYSTICK_AXES;
-=======
     // return number of axes or the maximum supported number of axes, whichever is smaller
     return llmin((U32) mNdofDev->axes_count, (U32) MAX_JOYSTICK_AXES);
 #else
     return MAX_JOYSTICK_AXES;
->>>>>>> 1a8a5404
 #endif
 }
 
 U32 LLViewerJoystick::getNumOfJoystickButtons() const
 {
 #if LIB_NDOF
-<<<<<<< HEAD
-	// return number of buttons or the maximum supported number of buttons, whichever is smaller
-	return llmin((U32) mNdofDev->btn_count, (U32) MAX_JOYSTICK_BUTTONS);
-#else
-	return MAX_JOYSTICK_BUTTONS;
-=======
     // return number of buttons or the maximum supported number of buttons, whichever is smaller
     return llmin((U32) mNdofDev->btn_count, (U32) MAX_JOYSTICK_BUTTONS);
 #else
     return MAX_JOYSTICK_BUTTONS;
->>>>>>> 1a8a5404
 #endif
 }
 // </FS:Zi>