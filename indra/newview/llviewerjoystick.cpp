--- conflicted
+++ resolved
@@ -547,13 +547,6 @@
 {
 #if LIB_NDOF
     mLastDeviceUUID = guid;
-<<<<<<< HEAD
-
-#ifdef LL_LINUX
-#pragma GCC diagnostic push
-#pragma GCC diagnostic ignored "-Wstringop-truncation"
-#endif
-=======
     
 #if LL_DARWIN
     if (guid.isMap())
@@ -570,7 +563,10 @@
         mNdofDev->manufacturer[0] = '\0';
     }
 #else
->>>>>>> 93d87497
+#ifdef LL_LINUX
+#pragma GCC diagnostic push
+#pragma GCC diagnostic ignored "-Wstringop-truncation"
+#endif
     strncpy(mNdofDev->product, name.c_str(), sizeof(mNdofDev->product));
 #ifdef LL_LINUX
 #pragma GCC diagnostic pop
