/**
 * @file llviewerjoystick.cpp
 * @brief Joystick / NDOF device functionality.
 *
 * $LicenseInfo:firstyear=2002&license=viewerlgpl$
 * Second Life Viewer Source Code
 * Copyright (C) 2010, Linden Research, Inc.
 *
 * This library is free software; you can redistribute it and/or
 * modify it under the terms of the GNU Lesser General Public
 * License as published by the Free Software Foundation;
 * version 2.1 of the License only.
 *
 * This library is distributed in the hope that it will be useful,
 * but WITHOUT ANY WARRANTY; without even the implied warranty of
 * MERCHANTABILITY or FITNESS FOR A PARTICULAR PURPOSE.  See the GNU
 * Lesser General Public License for more details.
 *
 * You should have received a copy of the GNU Lesser General Public
 * License along with this library; if not, write to the Free Software
 * Foundation, Inc., 51 Franklin Street, Fifth Floor, Boston, MA  02110-1301  USA
 *
 * Linden Research, Inc., 945 Battery Street, San Francisco, CA  94111  USA
 * $/LicenseInfo$
 */

#include "llviewerprecompiledheaders.h"

#include "llviewerjoystick.h"

#include "llviewercontrol.h"
#include "llviewerwindow.h"
#include "llviewercamera.h"
#include "llappviewer.h"
#include "llkeyboard.h"
#include "lltoolmgr.h"
#include "llselectmgr.h"
#include "llviewermenu.h"
#include "llviewerwindow.h"
#include "llwindow.h"
#include "llagent.h"
#include "llagentcamera.h"
#include "llfocusmgr.h"

#if LL_WINDOWS && !LL_MESA_HEADLESS
// Require DirectInput version 8
#define DIRECTINPUT_VERSION 0x0800

#include <dinput.h>
#endif


// ----------------------------------------------------------------------------
// Constants

#define  X_I    1
#define  Y_I    2
#define  Z_I    0
#define RX_I    4
#define RY_I    5
#define RZ_I    3

F32  LLViewerJoystick::sLastDelta[] = {0,0,0,0,0,0,0};
F32  LLViewerJoystick::sDelta[] = {0,0,0,0,0,0,0};

// These constants specify the maximum absolute value coming in from the device.
// HACK ALERT! the value of MAX_JOYSTICK_INPUT_VALUE is not arbitrary as it
// should be.  It has to be equal to 3000 because the SpaceNavigator on Windows
// refuses to respond to the DirectInput SetProperty call; it always returns
// values in the [-3000, 3000] range.
#define MAX_SPACENAVIGATOR_INPUT  3000.0f
#define MAX_JOYSTICK_INPUT_VALUE  MAX_SPACENAVIGATOR_INPUT


#if LIB_NDOF
std::ostream& operator<<(std::ostream& out, NDOF_Device* ptr)
{
    if (! ptr)
    {
        return out << "nullptr";
    }
    out << "NDOF_Device{ ";
    out << "axes [";
    const char* delim = "";
    for (short axis = 0; axis < ptr->axes_count; ++axis)
    {
        out << delim << ptr->axes[axis];
        delim = ", ";
    }
    out << "]";
    out << ", buttons [";
    delim = "";
    for (short button = 0; button < ptr->btn_count; ++button)
    {
        out << delim << ptr->buttons[button];
        delim = ", ";
    }
    out << "]";
    out << ", range " << ptr->axes_min << ':' << ptr->axes_max;
    // If we don't coerce these to unsigned, they're streamed as characters,
    // e.g. ctrl-A or nul.
    out << ", absolute " << unsigned(ptr->absolute);
    out << ", valid " << unsigned(ptr->valid);
    out << ", manufacturer '" << ptr->manufacturer << "'";
    out << ", product '" << ptr->product << "'";
    out << ", private " << ptr->private_data;
    out << " }";
    return out;
}
#endif // LIB_NDOF


#if LL_WINDOWS && !LL_MESA_HEADLESS
// this should reflect ndof and set axises, see ndofdev_win.cpp from ndof package
BOOL CALLBACK EnumObjectsCallback(const DIDEVICEOBJECTINSTANCE* inst, VOID* user_data)
{
    if (inst->dwType & DIDFT_AXIS)
    {
        LPDIRECTINPUTDEVICE8 device = *((LPDIRECTINPUTDEVICE8 *)user_data);
        DIPROPRANGE diprg;
        diprg.diph.dwSize = sizeof(DIPROPRANGE);
        diprg.diph.dwHeaderSize = sizeof(DIPROPHEADER);
        diprg.diph.dwHow = DIPH_BYID;
        diprg.diph.dwObj = inst->dwType; // specify the enumerated axis

        // Set the range for the axis
        diprg.lMin = (long)-MAX_JOYSTICK_INPUT_VALUE;
        diprg.lMax = (long)+MAX_JOYSTICK_INPUT_VALUE;
        HRESULT hr = device->SetProperty(DIPROP_RANGE, &diprg.diph);

        if (FAILED(hr))
        {
            return DIENUM_STOP;
        }
    }

    return DIENUM_CONTINUE;
}

BOOL CALLBACK di8_devices_callback(LPCDIDEVICEINSTANCE device_instance_ptr, LPVOID pvRef)
{
    // Note: If a single device can function as more than one DirectInput
    // device type, it is enumerated as each device type that it supports.
    // Capable of detecting devices like Oculus Rift
    if (device_instance_ptr)
    {
        std::string product_name = utf16str_to_utf8str(llutf16string(device_instance_ptr->tszProductName));

        LLSD guid = LLViewerJoystick::getInstance()->getDeviceUUID();

        bool init_device = false;
        if (guid.isBinary())
        {
            std::vector<U8> bin_bucket = guid.asBinary();
            init_device = memcmp(&bin_bucket[0], &device_instance_ptr->guidInstance, sizeof(GUID)) == 0;
        }
        else
        {
            // It might be better to init space navigator here, but if system doesn't has one,
            // ndof will pick a random device, it is simpler to pick first device now to have an id
            init_device = true;
        }

        if (init_device)
        {
            LL_DEBUGS("Joystick") << "Found and attempting to use device: " << product_name << LL_ENDL;
            LPDIRECTINPUT8       di8_interface = *((LPDIRECTINPUT8 *)gViewerWindow->getWindow()->getDirectInput8());
            LPDIRECTINPUTDEVICE8 device = NULL;

            HRESULT status = di8_interface->CreateDevice(
                device_instance_ptr->guidInstance, // REFGUID rguid,
                &device,                           // LPDIRECTINPUTDEVICE * lplpDirectInputDevice,
                NULL                               // LPUNKNOWN pUnkOuter
                );

            if (status == DI_OK)
            {
                // prerequisite for aquire()
                LL_DEBUGS("Joystick") << "Device created" << LL_ENDL;
                status = device->SetDataFormat(&c_dfDIJoystick); // c_dfDIJoystick2
            }

            if (status == DI_OK)
            {
                // set properties
                LL_DEBUGS("Joystick") << "Format set" << LL_ENDL;
                status = device->EnumObjects(EnumObjectsCallback, &device, DIDFT_ALL);
            }

            if (status == DI_OK)
            {
                LL_DEBUGS("Joystick") << "Properties updated" << LL_ENDL;

                S32 size = sizeof(GUID);
                LLSD::Binary data; //just an std::vector
                data.resize(size);
                memcpy(&data[0], &device_instance_ptr->guidInstance /*POD _GUID*/, size);
                LLViewerJoystick::getInstance()->initDevice(&device, product_name, LLSD(data));
                return DIENUM_STOP;
            }
        }
        else
        {
            LL_DEBUGS("Joystick") << "Found device: " << product_name << LL_ENDL;
        }
    }
    return DIENUM_CONTINUE;
}

// Windows guids
// This is GUID2 so teoretically it can be memcpy copied into LLUUID
void guid_from_string(GUID &guid, const std::string &input)
{
    CLSIDFromString(utf8str_to_utf16str(input).c_str(), &guid);
}

std::string string_from_guid(const GUID &guid)
{
    OLECHAR* guidString; //wchat
    StringFromCLSID(guid, &guidString);

    // use guidString...

    std::string res = utf16str_to_utf8str(llutf16string(guidString));
    // ensure memory is freed
    ::CoTaskMemFree(guidString);

    return res;
}
#elif LL_DARWIN

bool macos_devices_callback(std::string &product_name, LLSD &data, void* userdata)
{
    std::string product = data["product"].asString();

    return LLViewerJoystick::getInstance()->initDevice(nullptr, product, data);
}

#endif


// -----------------------------------------------------------------------------
void LLViewerJoystick::updateEnabled(bool autoenable)
{
    if (mDriverState == JDS_UNINITIALIZED)
    {
        gSavedSettings.setBOOL("JoystickEnabled", FALSE );
    }
    else
    {
        // autoenable if user specifically chose this device
        if (autoenable && (isLikeSpaceNavigator() || isDeviceUUIDSet()))
        {
            gSavedSettings.setBOOL("JoystickEnabled", TRUE );
        }
    }
    if (!gSavedSettings.getBOOL("JoystickEnabled"))
    {
        mOverrideCamera = FALSE;
    }
}

void LLViewerJoystick::setOverrideCamera(bool val)
{
    if (!gSavedSettings.getBOOL("JoystickEnabled"))
    {
        mOverrideCamera = FALSE;
    }
    else
    {
        mOverrideCamera = val;
    }

    if (mOverrideCamera)
    {
        gAgentCamera.changeCameraToDefault();
    }
}

// -----------------------------------------------------------------------------
#if LIB_NDOF
NDOF_HotPlugResult LLViewerJoystick::HotPlugAddCallback(NDOF_Device *dev)
{
    NDOF_HotPlugResult res = NDOF_DISCARD_HOTPLUGGED;
    LLViewerJoystick* joystick(LLViewerJoystick::getInstance());
    if (joystick->mDriverState == JDS_UNINITIALIZED)
    {
        LL_INFOS("Joystick") << "HotPlugAddCallback: will use device:" << LL_ENDL;
        ndof_dump(stderr, dev);
        joystick->mNdofDev = dev;
        joystick->mDriverState = JDS_INITIALIZED;
        res = NDOF_KEEP_HOTPLUGGED;
    }
    joystick->updateEnabled(true);
    return res;
}
#endif

// -----------------------------------------------------------------------------
#if LIB_NDOF
void LLViewerJoystick::HotPlugRemovalCallback(NDOF_Device *dev)
{
    LLViewerJoystick* joystick(LLViewerJoystick::getInstance());
    if (joystick->mNdofDev == dev)
    {
        LL_INFOS("Joystick") << "HotPlugRemovalCallback: joystick->mNdofDev="
                << joystick->mNdofDev << "; removed device:" << LL_ENDL;
        ndof_dump(stderr, dev);
        joystick->mDriverState = JDS_UNINITIALIZED;
    }
    joystick->updateEnabled(true);
}
#endif

// -----------------------------------------------------------------------------
LLViewerJoystick::LLViewerJoystick()
:   mDriverState(JDS_UNINITIALIZED),
    mNdofDev(NULL),
    mResetFlag(false),
    mCameraUpdated(true),
    mOverrideCamera(false),
    mJoystickRun(0)
{
    for (int i = 0; i < 6; i++)
    {
        mAxes[i] = sDelta[i] = sLastDelta[i] = 0.0f;
    }
<<<<<<< HEAD

    memset(mBtn, 0, sizeof(mBtn));

=======

    memset(mBtn, 0, sizeof(mBtn));

>>>>>>> bb3c36f5
    // factor in bandwidth? bandwidth = gViewerStats->mKBitStat
    mPerfScale = 4000.f / gSysCPU.getMHz(); // hmm.  why?

    mLastDeviceUUID = LLSD::Integer(1);
}

// -----------------------------------------------------------------------------
LLViewerJoystick::~LLViewerJoystick()
{
    if (mDriverState == JDS_INITIALIZED)
    {
        terminate();
    }
}

// -----------------------------------------------------------------------------
void LLViewerJoystick::init(bool autoenable)
{
#if LIB_NDOF
    static bool libinit = false;
    mDriverState = JDS_INITIALIZING;

    loadDeviceIdFromSettings();

    if (libinit == false)
    {
        // Note: The HotPlug callbacks are not actually getting called on Windows
        if (ndof_libinit(HotPlugAddCallback,
                         HotPlugRemovalCallback,
                         gViewerWindow->getWindow()->getDirectInput8()))
        {
            mDriverState = JDS_UNINITIALIZED;
        }
        else
        {
            // NB: ndof_libinit succeeds when there's no device
            libinit = true;

            // allocate memory once for an eventual device
            mNdofDev = ndof_create();
        }
    }

    if (libinit)
    {
        if (mNdofDev)
        {
            U32 device_type = 0;
            void* win_callback = nullptr;
            std::function<bool(std::string&, LLSD&, void*)> osx_callback;
            // di8_devices_callback callback is immediate and happens in scope of getInputDevices()
#if LL_WINDOWS && !LL_MESA_HEADLESS
            // space navigator is marked as DI8DEVCLASS_GAMECTRL in ndof lib
            device_type = DI8DEVCLASS_GAMECTRL;
            win_callback = &di8_devices_callback;
#elif LL_DARWIN
            osx_callback = macos_devices_callback;

            if (mLastDeviceUUID.isMap())
            {
                std::string manufacturer = mLastDeviceUUID["manufacturer"].asString();
                std::string product = mLastDeviceUUID["product"].asString();

                strncpy(mNdofDev->manufacturer, manufacturer.c_str(), sizeof(mNdofDev->manufacturer));
                strncpy(mNdofDev->product, product.c_str(), sizeof(mNdofDev->product));

                if (ndof_init_first(mNdofDev, nullptr))
                {
                    mDriverState = JDS_INITIALIZING;
                    // Saved device no longer exist
                    // No device found
                    LL_WARNS() << "ndof_init_first FAILED" << LL_ENDL;
                }
                else
                {
                    mDriverState = JDS_INITIALIZED;
                }
            }
#endif
            if (mDriverState != JDS_INITIALIZED)
            {
                if (!gViewerWindow->getWindow()->getInputDevices(device_type, osx_callback, win_callback, NULL))
                {
                    LL_INFOS("Joystick") << "Failed to gather input devices. Falling back to ndof's init" << LL_ENDL;
                    // Failed to gather devices, init first suitable one
                    mLastDeviceUUID = LLSD();
                    void *preffered_device = NULL;
                    initDevice(preffered_device);
                }
            }

            if (mDriverState == JDS_INITIALIZING)
            {
                LL_INFOS("Joystick") << "Found no matching joystick devices." << LL_ENDL;
                mDriverState = JDS_UNINITIALIZED;
            }
        }
        else
        {
            mDriverState = JDS_UNINITIALIZED;
        }
    }

    // Autoenable the joystick for recognized devices if nothing was connected previously
    if (!autoenable)
    {
        autoenable = gSavedSettings.getString("JoystickInitialized").empty() ? true : false;
    }
    updateEnabled(autoenable);

    if (mDriverState == JDS_INITIALIZED)
    {
        // A Joystick device is plugged in
        if (isLikeSpaceNavigator())
        {
            // It's a space navigator, we have defaults for it.
            if (gSavedSettings.getString("JoystickInitialized") != "SpaceNavigator")
            {
                // Only set the defaults if we haven't already (in case they were overridden)
                setSNDefaults();
                gSavedSettings.setString("JoystickInitialized", "SpaceNavigator");
            }
        }
        else
        {
            // It's not a Space Navigator
            gSavedSettings.setString("JoystickInitialized", "UnknownDevice");
        }
    }
    else
    {
        // No device connected, don't change any settings
    }

    LL_INFOS("Joystick") << "ndof: mDriverState=" << mDriverState << "; mNdofDev="
            << mNdofDev << "; libinit=" << libinit << LL_ENDL;
#endif
}

void LLViewerJoystick::initDevice(LLSD &guid)
{
#if LIB_NDOF
    mLastDeviceUUID = guid;
    U32 device_type = 0;
    void* win_callback = nullptr;
    std::function<bool(std::string&, LLSD&, void*)> osx_callback;
    mDriverState = JDS_INITIALIZING;

#if LL_WINDOWS && !LL_MESA_HEADLESS
    // space navigator is marked as DI8DEVCLASS_GAMECTRL in ndof lib
    device_type = DI8DEVCLASS_GAMECTRL;
    win_callback = &di8_devices_callback;
#elif LL_DARWIN
    osx_callback = macos_devices_callback;
    if (mLastDeviceUUID.isMap())
    {
        std::string manufacturer = mLastDeviceUUID["manufacturer"].asString();
        std::string product = mLastDeviceUUID["product"].asString();

        strncpy(mNdofDev->manufacturer, manufacturer.c_str(), sizeof(mNdofDev->manufacturer));
        strncpy(mNdofDev->product, product.c_str(), sizeof(mNdofDev->product));

        if (ndof_init_first(mNdofDev, nullptr))
        {
            mDriverState = JDS_INITIALIZING;
            // Saved device no longer exist
            // Np other device present
            LL_WARNS() << "ndof_init_first FAILED" << LL_ENDL;
        }
        else
        {
            mDriverState = JDS_INITIALIZED;
        }
    }
#endif

<<<<<<< HEAD
    mDriverState = JDS_INITIALIZING;
    if (!gViewerWindow->getWindow()->getInputDevices(device_type, callback, NULL))
=======
    if (mDriverState != JDS_INITIALIZED)
>>>>>>> bb3c36f5
    {
        if (!gViewerWindow->getWindow()->getInputDevices(device_type, osx_callback, win_callback, NULL))
        {
            LL_INFOS("Joystick") << "Failed to gather input devices. Falling back to ndof's init" << LL_ENDL;
            // Failed to gather devices from window, init first suitable one
            void *preffered_device = NULL;
            mLastDeviceUUID = LLSD();
            initDevice(preffered_device);
        }
    }

    if (mDriverState == JDS_INITIALIZING)
    {
        LL_INFOS("Joystick") << "Found no matching joystick devices." << LL_ENDL;
        mDriverState = JDS_UNINITIALIZED;
    }
#endif
}

bool LLViewerJoystick::initDevice(void * preffered_device /*LPDIRECTINPUTDEVICE8*/, std::string &name, LLSD &guid)
{
#if LIB_NDOF
    mLastDeviceUUID = guid;

#if LL_DARWIN
    if (guid.isMap())
    {
        std::string manufacturer = mLastDeviceUUID["manufacturer"].asString();
        std::string product = mLastDeviceUUID["product"].asString();

        strncpy(mNdofDev->manufacturer, manufacturer.c_str(), sizeof(mNdofDev->manufacturer));
        strncpy(mNdofDev->product, product.c_str(), sizeof(mNdofDev->product));
    }
    else
    {
        mNdofDev->product[0] = '\0';
        mNdofDev->manufacturer[0] = '\0';
    }
#else
    strncpy(mNdofDev->product, name.c_str(), sizeof(mNdofDev->product));
    mNdofDev->manufacturer[0] = '\0';
#endif

    return initDevice(preffered_device);
#else
    return false;
#endif
}

bool LLViewerJoystick::initDevice(void * preffered_device /* LPDIRECTINPUTDEVICE8* */)
{
#if LIB_NDOF
    // Different joysticks will return different ranges of raw values.
    // Since we want to handle every device in the same uniform way,
    // we initialize the mNdofDev struct and we set the range
    // of values we would like to receive.
    //
    // HACK: On Windows, libndofdev passes our range to DI with a
    // SetProperty call. This works but with one notable exception, the
    // SpaceNavigator, who doesn't seem to care about the SetProperty
    // call. In theory, we should handle this case inside libndofdev.
    // However, the range we're setting here is arbitrary anyway,
    // so let's just use the SpaceNavigator range for our purposes.
    mNdofDev->axes_min = (long)-MAX_JOYSTICK_INPUT_VALUE;
    mNdofDev->axes_max = (long)+MAX_JOYSTICK_INPUT_VALUE;

    // libndofdev could be used to return deltas.  Here we choose to
    // just have the absolute values instead.
    mNdofDev->absolute = 1;
    // init & use the first suitable NDOF device found on the USB chain
    // On windows preffered_device needs to be a pointer to LPDIRECTINPUTDEVICE8
    if (ndof_init_first(mNdofDev, preffered_device))
    {
        mDriverState = JDS_UNINITIALIZED;
        LL_WARNS() << "ndof_init_first FAILED" << LL_ENDL;
    }
    else
    {
        mDriverState = JDS_INITIALIZED;
        return true;
    }
#endif
    return false;
}

// -----------------------------------------------------------------------------
void LLViewerJoystick::terminate()
{
#if LIB_NDOF
    if (mNdofDev != NULL)
    {
        ndof_libcleanup(); // frees alocated memory in mNdofDev
        mDriverState = JDS_UNINITIALIZED;
        mNdofDev = NULL;
        LL_INFOS("Joystick") << "Terminated connection with NDOF device." << LL_ENDL;
    }
#endif
}

// -----------------------------------------------------------------------------
void LLViewerJoystick::updateStatus()
{
#if LIB_NDOF

    ndof_update(mNdofDev);

    for (int i=0; i<6; i++)
    {
        mAxes[i] = (F32) mNdofDev->axes[i] / mNdofDev->axes_max;
    }

    for (int i=0; i<16; i++)
    {
        mBtn[i] = mNdofDev->buttons[i];
    }

#endif
}

// -----------------------------------------------------------------------------
F32 LLViewerJoystick::getJoystickAxis(U32 axis) const
{
    if (axis < 6)
    {
        return mAxes[axis];
    }
    return 0.f;
}

// -----------------------------------------------------------------------------
U32 LLViewerJoystick::getJoystickButton(U32 button) const
{
    if (button < 16)
    {
        return mBtn[button];
    }
    return 0;
}

// -----------------------------------------------------------------------------
void LLViewerJoystick::handleRun(F32 inc)
{
    // Decide whether to walk or run by applying a threshold, with slight
    // hysteresis to avoid oscillating between the two with input spikes.
    // Analog speed control would be better, but not likely any time soon.
    if (inc > gSavedSettings.getF32("JoystickRunThreshold"))
    {
        if (1 == mJoystickRun)
        {
            ++mJoystickRun;
            gAgent.setRunning();
            gAgent.sendWalkRun(gAgent.getRunning());
        }
        else if (0 == mJoystickRun)
        {
            // hysteresis - respond NEXT frame
            ++mJoystickRun;
        }
    }
    else
    {
        if (mJoystickRun > 0)
        {
            --mJoystickRun;
            if (0 == mJoystickRun)
            {
                gAgent.clearRunning();
                gAgent.sendWalkRun(gAgent.getRunning());
            }
        }
    }
}

// -----------------------------------------------------------------------------
void LLViewerJoystick::agentJump()
{
    gAgent.moveUp(1);
}

// -----------------------------------------------------------------------------
void LLViewerJoystick::agentSlide(F32 inc)
{
    if (inc < 0.f)
    {
        gAgent.moveLeft(1);
    }
    else if (inc > 0.f)
    {
        gAgent.moveLeft(-1);
    }
}

// -----------------------------------------------------------------------------
void LLViewerJoystick::agentPush(F32 inc)
{
    if (inc < 0.f)                            // forward
    {
        gAgent.moveAt(1, false);
    }
    else if (inc > 0.f)                       // backward
    {
        gAgent.moveAt(-1, false);
    }
}

// -----------------------------------------------------------------------------
void LLViewerJoystick::agentFly(F32 inc)
{
    if (inc < 0.f)
    {
        if (! (gAgent.getFlying() ||
               !gAgent.canFly() ||
               gAgent.upGrabbed() ||
               !gSavedSettings.getBOOL("AutomaticFly")) )
        {
            gAgent.setFlying(true);
        }
        gAgent.moveUp(1);
    }
    else if (inc > 0.f)
    {
        // crouch
        gAgent.moveUp(-1);
    }
}

// -----------------------------------------------------------------------------
void LLViewerJoystick::agentPitch(F32 pitch_inc)
{
    if (pitch_inc < 0)
    {
        gAgent.setControlFlags(AGENT_CONTROL_PITCH_POS);
    }
    else if (pitch_inc > 0)
    {
        gAgent.setControlFlags(AGENT_CONTROL_PITCH_NEG);
    }

    gAgent.pitch(-pitch_inc);
}

// -----------------------------------------------------------------------------
void LLViewerJoystick::agentYaw(F32 yaw_inc)
{
    // Cannot steer some vehicles in mouselook if the script grabs the controls
    if (gAgentCamera.cameraMouselook() && !gSavedSettings.getBOOL("JoystickMouselookYaw"))
    {
        gAgent.rotate(-yaw_inc, gAgent.getReferenceUpVector());
    }
    else
    {
        if (yaw_inc < 0)
        {
            gAgent.setControlFlags(AGENT_CONTROL_YAW_POS);
        }
        else if (yaw_inc > 0)
        {
            gAgent.setControlFlags(AGENT_CONTROL_YAW_NEG);
        }

        gAgent.yaw(-yaw_inc);
    }
}

// -----------------------------------------------------------------------------
void LLViewerJoystick::resetDeltas(S32 axis[])
{
    for (U32 i = 0; i < 6; i++)
    {
        sLastDelta[i] = -mAxes[axis[i]];
        sDelta[i] = 0.f;
    }

    sLastDelta[6] = sDelta[6] = 0.f;
    mResetFlag = false;
}

// -----------------------------------------------------------------------------
void LLViewerJoystick::moveObjects(bool reset)
{
    static bool toggle_send_to_sim = false;

    if (!gFocusMgr.getAppHasFocus() || mDriverState != JDS_INITIALIZED
        || !gSavedSettings.getBOOL("JoystickEnabled") || !gSavedSettings.getBOOL("JoystickBuildEnabled"))
    {
        return;
    }

    S32 axis[] =
    {
        gSavedSettings.getS32("JoystickAxis0"),
        gSavedSettings.getS32("JoystickAxis1"),
        gSavedSettings.getS32("JoystickAxis2"),
        gSavedSettings.getS32("JoystickAxis3"),
        gSavedSettings.getS32("JoystickAxis4"),
        gSavedSettings.getS32("JoystickAxis5"),
    };

    if (reset || mResetFlag)
    {
        resetDeltas(axis);
        return;
    }

    F32 axis_scale[] =
    {
        gSavedSettings.getF32("BuildAxisScale0"),
        gSavedSettings.getF32("BuildAxisScale1"),
        gSavedSettings.getF32("BuildAxisScale2"),
        gSavedSettings.getF32("BuildAxisScale3"),
        gSavedSettings.getF32("BuildAxisScale4"),
        gSavedSettings.getF32("BuildAxisScale5"),
    };

    F32 dead_zone[] =
    {
        gSavedSettings.getF32("BuildAxisDeadZone0"),
        gSavedSettings.getF32("BuildAxisDeadZone1"),
        gSavedSettings.getF32("BuildAxisDeadZone2"),
        gSavedSettings.getF32("BuildAxisDeadZone3"),
        gSavedSettings.getF32("BuildAxisDeadZone4"),
        gSavedSettings.getF32("BuildAxisDeadZone5"),
    };

    F32 cur_delta[6];
    F32 time = gFrameIntervalSeconds.value();

    // avoid making ridicously big movements if there's a big drop in fps
    if (time > .2f)
    {
        time = .2f;
    }

    // max feather is 32
    F32 feather = gSavedSettings.getF32("BuildFeathering");
    bool is_zero = true, absolute = gSavedSettings.getBOOL("Cursor3D");

    for (U32 i = 0; i < 6; i++)
    {
        cur_delta[i] = -mAxes[axis[i]];
        F32 tmp = cur_delta[i];
        if (absolute)
        {
            cur_delta[i] = cur_delta[i] - sLastDelta[i];
        }
        sLastDelta[i] = tmp;
        is_zero = is_zero && (cur_delta[i] == 0.f);

        if (cur_delta[i] > 0)
        {
            cur_delta[i] = llmax(cur_delta[i]-dead_zone[i], 0.f);
        }
        else
        {
            cur_delta[i] = llmin(cur_delta[i]+dead_zone[i], 0.f);
        }
        cur_delta[i] *= axis_scale[i];

        if (!absolute)
        {
            cur_delta[i] *= time;
        }

        sDelta[i] = sDelta[i] + (cur_delta[i]-sDelta[i])*time*feather;
    }

    U32 upd_type = UPD_NONE;
    LLVector3 v;

    if (!is_zero)
    {
        // Clear AFK state if moved beyond the deadzone
        if (gAwayTimer.getElapsedTimeF32() > LLAgent::MIN_AFK_TIME)
        {
            gAgent.clearAFK();
        }

        if (sDelta[0] || sDelta[1] || sDelta[2])
        {
            upd_type |= UPD_POSITION;
            v.setVec(sDelta[0], sDelta[1], sDelta[2]);
        }

        if (sDelta[3] || sDelta[4] || sDelta[5])
        {
            upd_type |= UPD_ROTATION;
        }

        // the selection update could fail, so we won't send
        if (LLSelectMgr::getInstance()->selectionMove(v, sDelta[3],sDelta[4],sDelta[5], upd_type))
        {
            toggle_send_to_sim = true;
        }
    }
    else if (toggle_send_to_sim)
    {
        LLSelectMgr::getInstance()->sendSelectionMove();
        toggle_send_to_sim = false;
    }
}

// -----------------------------------------------------------------------------
void LLViewerJoystick::moveAvatar(bool reset)
{
    if (!gFocusMgr.getAppHasFocus() || mDriverState != JDS_INITIALIZED
        || !gSavedSettings.getBOOL("JoystickEnabled") || !gSavedSettings.getBOOL("JoystickAvatarEnabled"))
    {
        return;
    }

    S32 axis[] =
    {
        // [1 0 2 4  3  5]
        // [Z X Y RZ RX RY]
        gSavedSettings.getS32("JoystickAxis0"),
        gSavedSettings.getS32("JoystickAxis1"),
        gSavedSettings.getS32("JoystickAxis2"),
        gSavedSettings.getS32("JoystickAxis3"),
        gSavedSettings.getS32("JoystickAxis4"),
        gSavedSettings.getS32("JoystickAxis5")
    };

    if (reset || mResetFlag)
    {
        resetDeltas(axis);
        if (reset)
        {
            // Note: moving the agent triggers agent camera mode;
            //  don't do this every time we set mResetFlag (e.g. because we gained focus)
            gAgent.moveAt(0, true);
        }
        return;
    }

    bool is_zero = true;
    static bool button_held = false;

    if (mBtn[1] == 1)
    {
        // If AutomaticFly is enabled, then button1 merely causes a
        // jump (as the up/down axis already controls flying) if on the
        // ground, or cease flight if already flying.
        // If AutomaticFly is disabled, then button1 toggles flying.
        if (gSavedSettings.getBOOL("AutomaticFly"))
        {
            if (!gAgent.getFlying())
            {
                gAgent.moveUp(1);
            }
            else if (!button_held)
            {
                button_held = true;
                gAgent.setFlying(FALSE);
            }
        }
        else if (!button_held)
        {
            button_held = true;
            gAgent.setFlying(!gAgent.getFlying());
        }

        is_zero = false;
    }
    else
    {
        button_held = false;
    }

    F32 axis_scale[] =
    {
        gSavedSettings.getF32("AvatarAxisScale0"),
        gSavedSettings.getF32("AvatarAxisScale1"),
        gSavedSettings.getF32("AvatarAxisScale2"),
        gSavedSettings.getF32("AvatarAxisScale3"),
        gSavedSettings.getF32("AvatarAxisScale4"),
        gSavedSettings.getF32("AvatarAxisScale5")
    };

    F32 dead_zone[] =
    {
        gSavedSettings.getF32("AvatarAxisDeadZone0"),
        gSavedSettings.getF32("AvatarAxisDeadZone1"),
        gSavedSettings.getF32("AvatarAxisDeadZone2"),
        gSavedSettings.getF32("AvatarAxisDeadZone3"),
        gSavedSettings.getF32("AvatarAxisDeadZone4"),
        gSavedSettings.getF32("AvatarAxisDeadZone5")
    };

    // time interval in seconds between this frame and the previous
    F32 time = gFrameIntervalSeconds.value();

    // avoid making ridicously big movements if there's a big drop in fps
    if (time > .2f)
    {
        time = .2f;
    }

    // note: max feather is 32.0
    F32 feather = gSavedSettings.getF32("AvatarFeathering");

    F32 cur_delta[6];
    F32 val, dom_mov = 0.f;
    U32 dom_axis = Z_I;
#if LIB_NDOF
    bool absolute = (gSavedSettings.getBOOL("Cursor3D") && mNdofDev->absolute);
#else
    bool absolute = false;
#endif
    // remove dead zones and determine biggest movement on the joystick
    for (U32 i = 0; i < 6; i++)
    {
        cur_delta[i] = -mAxes[axis[i]];
        if (absolute)
        {
            F32 tmp = cur_delta[i];
            cur_delta[i] = cur_delta[i] - sLastDelta[i];
            sLastDelta[i] = tmp;
        }

        if (cur_delta[i] > 0)
        {
            cur_delta[i] = llmax(cur_delta[i]-dead_zone[i], 0.f);
        }
        else
        {
            cur_delta[i] = llmin(cur_delta[i]+dead_zone[i], 0.f);
        }

        // we don't care about Roll (RZ) and Z is calculated after the loop
        if (i != Z_I && i != RZ_I)
        {
            // find out the axis with the biggest joystick motion
            val = fabs(cur_delta[i]);
            if (val > dom_mov)
            {
                dom_axis = i;
                dom_mov = val;
            }
        }

        is_zero = is_zero && (cur_delta[i] == 0.f);
    }

    if (!is_zero)
    {
        // Clear AFK state if moved beyond the deadzone
        if (gAwayTimer.getElapsedTimeF32() > LLAgent::MIN_AFK_TIME)
        {
            gAgent.clearAFK();
        }

        setCameraNeedsUpdate(true);
    }

    // forward|backward movements overrule the real dominant movement if
    // they're bigger than its 20%. This is what you want 'cos moving forward
    // is what you do most. We also added a special (even more lenient) case
    // for RX|RY to allow walking while pitching and turning
    if (fabs(cur_delta[Z_I]) > .2f * dom_mov
        || ((dom_axis == RX_I || dom_axis == RY_I)
        && fabs(cur_delta[Z_I]) > .05f * dom_mov))
    {
        dom_axis = Z_I;
    }

    sDelta[X_I] = -cur_delta[X_I] * axis_scale[X_I];
    sDelta[Y_I] = -cur_delta[Y_I] * axis_scale[Y_I];
    sDelta[Z_I] = -cur_delta[Z_I] * axis_scale[Z_I];
    cur_delta[RX_I] *= -axis_scale[RX_I] * mPerfScale;
    cur_delta[RY_I] *= -axis_scale[RY_I] * mPerfScale;

    if (!absolute)
    {
        cur_delta[RX_I] *= time;
        cur_delta[RY_I] *= time;
    }
    sDelta[RX_I] += (cur_delta[RX_I] - sDelta[RX_I]) * time * feather;
    sDelta[RY_I] += (cur_delta[RY_I] - sDelta[RY_I]) * time * feather;

    handleRun((F32) sqrt(sDelta[Z_I]*sDelta[Z_I] + sDelta[X_I]*sDelta[X_I]));

    // Allow forward/backward movement some priority
    if (dom_axis == Z_I)
    {
        agentPush(sDelta[Z_I]);         // forward/back

        if (fabs(sDelta[X_I])  > .1f)
        {
            agentSlide(sDelta[X_I]);    // move sideways
        }

        if (fabs(sDelta[Y_I])  > .1f)
        {
            agentFly(sDelta[Y_I]);      // up/down & crouch
        }

        // too many rotations during walking can be confusing, so apply
        // the deadzones one more time (quick & dirty), at 50%|30% power
        F32 eff_rx = .3f * dead_zone[RX_I];
        F32 eff_ry = .3f * dead_zone[RY_I];

        if (sDelta[RX_I] > 0)
        {
            eff_rx = llmax(sDelta[RX_I] - eff_rx, 0.f);
        }
        else
        {
            eff_rx = llmin(sDelta[RX_I] + eff_rx, 0.f);
        }

        if (sDelta[RY_I] > 0)
        {
            eff_ry = llmax(sDelta[RY_I] - eff_ry, 0.f);
        }
        else
        {
            eff_ry = llmin(sDelta[RY_I] + eff_ry, 0.f);
        }


        if (fabs(eff_rx) > 0.f || fabs(eff_ry) > 0.f)
        {
            if (gAgent.getFlying())
            {
                agentPitch(eff_rx);
                agentYaw(eff_ry);
            }
            else
            {
                agentPitch(eff_rx);
                agentYaw(2.f * eff_ry);
            }
        }
    }
    else
    {
        agentSlide(sDelta[X_I]);        // move sideways
        agentFly(sDelta[Y_I]);          // up/down & crouch
        agentPush(sDelta[Z_I]);         // forward/back
        agentPitch(sDelta[RX_I]);       // pitch
        agentYaw(sDelta[RY_I]);         // turn
    }
}

// -----------------------------------------------------------------------------
void LLViewerJoystick::moveFlycam(bool reset)
{
    static LLQuaternion         sFlycamRotation;
    static LLVector3            sFlycamPosition;
    static F32                  sFlycamZoom;

    if (!gFocusMgr.getAppHasFocus() || mDriverState != JDS_INITIALIZED
        || !gSavedSettings.getBOOL("JoystickEnabled") || !gSavedSettings.getBOOL("JoystickFlycamEnabled"))
    {
        return;
    }

    S32 axis[] =
    {
        gSavedSettings.getS32("JoystickAxis0"),
        gSavedSettings.getS32("JoystickAxis1"),
        gSavedSettings.getS32("JoystickAxis2"),
        gSavedSettings.getS32("JoystickAxis3"),
        gSavedSettings.getS32("JoystickAxis4"),
        gSavedSettings.getS32("JoystickAxis5"),
        gSavedSettings.getS32("JoystickAxis6")
    };

    bool in_build_mode = LLToolMgr::getInstance()->inBuildMode();
    if (reset || mResetFlag)
    {
        sFlycamPosition = LLViewerCamera::getInstance()->getOrigin();
        sFlycamRotation = LLViewerCamera::getInstance()->getQuaternion();
        sFlycamZoom = LLViewerCamera::getInstance()->getView();

        resetDeltas(axis);

        return;
    }

    F32 axis_scale[] =
    {
        gSavedSettings.getF32("FlycamAxisScale0"),
        gSavedSettings.getF32("FlycamAxisScale1"),
        gSavedSettings.getF32("FlycamAxisScale2"),
        gSavedSettings.getF32("FlycamAxisScale3"),
        gSavedSettings.getF32("FlycamAxisScale4"),
        gSavedSettings.getF32("FlycamAxisScale5"),
        gSavedSettings.getF32("FlycamAxisScale6")
    };

    F32 dead_zone[] =
    {
        gSavedSettings.getF32("FlycamAxisDeadZone0"),
        gSavedSettings.getF32("FlycamAxisDeadZone1"),
        gSavedSettings.getF32("FlycamAxisDeadZone2"),
        gSavedSettings.getF32("FlycamAxisDeadZone3"),
        gSavedSettings.getF32("FlycamAxisDeadZone4"),
        gSavedSettings.getF32("FlycamAxisDeadZone5"),
        gSavedSettings.getF32("FlycamAxisDeadZone6")
    };

    F32 time = gFrameIntervalSeconds.value();

    // avoid making ridiculously big movements if there's a big drop in fps
    if (time > .2f)
    {
        time = .2f;
    }

    F32 cur_delta[7];
    F32 feather = gSavedSettings.getF32("FlycamFeathering");
    bool absolute = gSavedSettings.getBOOL("Cursor3D");
    bool is_zero = true;

    for (U32 i = 0; i < 7; i++)
    {
        cur_delta[i] = -getJoystickAxis(axis[i]);


        F32 tmp = cur_delta[i];
        if (absolute)
        {
            cur_delta[i] = cur_delta[i] - sLastDelta[i];
        }
        sLastDelta[i] = tmp;

        if (cur_delta[i] > 0)
        {
            cur_delta[i] = llmax(cur_delta[i]-dead_zone[i], 0.f);
        }
        else
        {
            cur_delta[i] = llmin(cur_delta[i]+dead_zone[i], 0.f);
        }

        // We may want to scale camera movements up or down in build mode.
        // NOTE: this needs to remain after the deadzone calculation, otherwise
        // we have issues with flycam "jumping" when the build dialog is opened/closed  -Nyx
        if (in_build_mode)
        {
            if (i == X_I || i == Y_I || i == Z_I)
            {
                static LLCachedControl<F32> build_mode_scale(gSavedSettings,"FlycamBuildModeScale", 1.0);
                cur_delta[i] *= build_mode_scale;
            }
        }

        cur_delta[i] *= axis_scale[i];

        if (!absolute)
        {
            cur_delta[i] *= time;
        }

        sDelta[i] = sDelta[i] + (cur_delta[i]-sDelta[i])*time*feather;

        is_zero = is_zero && (cur_delta[i] == 0.f);

    }

    // Clear AFK state if moved beyond the deadzone
    if (!is_zero && gAwayTimer.getElapsedTimeF32() > LLAgent::MIN_AFK_TIME)
    {
        gAgent.clearAFK();
    }

    sFlycamPosition += LLVector3(sDelta) * sFlycamRotation;

    LLMatrix3 rot_mat(sDelta[3], sDelta[4], sDelta[5]);
    sFlycamRotation = LLQuaternion(rot_mat)*sFlycamRotation;

    if (gSavedSettings.getBOOL("AutoLeveling"))
    {
        LLMatrix3 level(sFlycamRotation);

        LLVector3 x = LLVector3(level.mMatrix[0]);
        LLVector3 y = LLVector3(level.mMatrix[1]);
        LLVector3 z = LLVector3(level.mMatrix[2]);

        y.mV[2] = 0.f;
        y.normVec();

        level.setRows(x,y,z);
        level.orthogonalize();

        LLQuaternion quat(level);
        sFlycamRotation = nlerp(llmin(feather*time,1.f), sFlycamRotation, quat);
    }

    if (gSavedSettings.getBOOL("ZoomDirect"))
    {
        sFlycamZoom = sLastDelta[6]*axis_scale[6]+dead_zone[6];
    }
    else
    {
        sFlycamZoom += sDelta[6];
    }

    LLMatrix3 mat(sFlycamRotation);

    LLViewerCamera::getInstance()->setView(sFlycamZoom);
    LLViewerCamera::getInstance()->setOrigin(sFlycamPosition);
    LLViewerCamera::getInstance()->mXAxis = LLVector3(mat.mMatrix[0]);
    LLViewerCamera::getInstance()->mYAxis = LLVector3(mat.mMatrix[1]);
    LLViewerCamera::getInstance()->mZAxis = LLVector3(mat.mMatrix[2]);
}

// -----------------------------------------------------------------------------
bool LLViewerJoystick::toggleFlycam()
{
    if (!gSavedSettings.getBOOL("JoystickEnabled") || !gSavedSettings.getBOOL("JoystickFlycamEnabled"))
    {
        mOverrideCamera = false;
        return false;
    }

    if (!mOverrideCamera)
    {
        gAgentCamera.changeCameraToDefault();
    }

    if (gAwayTimer.getElapsedTimeF32() > LLAgent::MIN_AFK_TIME)
    {
        gAgent.clearAFK();
    }

    mOverrideCamera = !mOverrideCamera;
    if (mOverrideCamera)
    {
        moveFlycam(true);

    }
    else
    {
        // Exiting from the flycam mode: since we are going to keep the flycam POV for
        // the main camera until the avatar moves, we need to track this situation.
        setCameraNeedsUpdate(false);
        setNeedsReset(true);
    }
    return true;
}

void LLViewerJoystick::scanJoystick()
{
    if (mDriverState != JDS_INITIALIZED || !gSavedSettings.getBOOL("JoystickEnabled"))
    {
        return;
    }

#if LL_WINDOWS
    // On windows, the flycam is updated syncronously with a timer, so there is
    // no need to update the status of the joystick here.
    if (!mOverrideCamera)
#endif
    updateStatus();

    // App focus check Needs to happen AFTER updateStatus in case the joystick
    // is not centred when the app loses focus.
    if (!gFocusMgr.getAppHasFocus())
    {
        return;
    }

    static long toggle_flycam = 0;

    if (mBtn[0] == 1)
    {
        if (mBtn[0] != toggle_flycam)
        {
            toggle_flycam = toggleFlycam() ? 1 : 0;
        }
    }
    else
    {
        toggle_flycam = 0;
    }

    if (!mOverrideCamera && !(LLToolMgr::getInstance()->inBuildMode() && gSavedSettings.getBOOL("JoystickBuildEnabled")))
    {
        moveAvatar();
    }
}

// -----------------------------------------------------------------------------
bool LLViewerJoystick::isDeviceUUIDSet()
{
#if LL_WINDOWS && !LL_MESA_HEADLESS
    // for ease of comparison and to dial less with platform specific variables, we store id as LLSD binary
    return mLastDeviceUUID.isBinary();
#elif LL_DARWIN
    return mLastDeviceUUID.isMap();
#else
    return false;
#endif
}

LLSD LLViewerJoystick::getDeviceUUID()
{
    return mLastDeviceUUID;
}

std::string LLViewerJoystick::getDeviceUUIDString()
{
#if LL_WINDOWS && !LL_MESA_HEADLESS
    // Might be simpler to just convert _GUID into string everywhere, store and compare as string
    if (mLastDeviceUUID.isBinary())
    {
        S32 size = sizeof(GUID);
        LLSD::Binary data = mLastDeviceUUID.asBinary();
        GUID guid;
        memcpy(&guid, &data[0], size);
        return string_from_guid(guid);
    }
    else
    {
        return std::string();
    }
#elif LL_DARWIN
    if (mLastDeviceUUID.isMap())
    {
        std::string manufacturer = mLastDeviceUUID["manufacturer"].asString();
        std::string product = mLastDeviceUUID["product"].asString();
        return manufacturer + ":" + product;
    }
    else
    {
        return std::string();
    }
#else
    return std::string();
#endif
}

void LLViewerJoystick::saveDeviceIdToSettings()
{
#if LL_WINDOWS && !LL_MESA_HEADLESS
    // can't save as binary directly,
    // someone editing the xml will corrupt it
    // so convert to string first
    std::string device_string = getDeviceUUIDString();
    gSavedSettings.setLLSD("JoystickDeviceUUID", LLSD(device_string));
#else
    LLSD device_id = getDeviceUUID();
    gSavedSettings.setLLSD("JoystickDeviceUUID", device_id);
#endif
}

void LLViewerJoystick::loadDeviceIdFromSettings()
{
    LLSD dev_id = gSavedSettings.getLLSD("JoystickDeviceUUID");
#if LL_WINDOWS && !LL_MESA_HEADLESS
    // We can't save binary data to gSavedSettings, somebody editing the file will corrupt it,
    // so _GUID data gets converted to string (we probably can convert it to LLUUID with memcpy)
    // and here we need to convert it back to binary from string
    std::string device_string;
    if (dev_id.isString())
    {
        device_string = dev_id.asString();
    }
    if (device_string.empty())
    {
        mLastDeviceUUID = LLSD();
    }
    else
    {
        LL_DEBUGS("Joystick") << "Looking for device by id: " << device_string << LL_ENDL;
        GUID guid;
        guid_from_string(guid, device_string);
        S32 size = sizeof(GUID);
        LLSD::Binary data; //just an std::vector
        data.resize(size);
        memcpy(&data[0], &guid /*POD _GUID*/, size);
        // We store this data in LLSD since it can handle both GUID2 and long
        mLastDeviceUUID = LLSD(data);
    }
#elif LL_DARWIN
    if (!dev_id.isMap())
    {
        mLastDeviceUUID = LLSD();
    }
    else
    {
        std::string manufacturer = mLastDeviceUUID["manufacturer"].asString();
        std::string product = mLastDeviceUUID["product"].asString();
        LL_DEBUGS("Joystick") << "Looking for device by manufacturer: " << manufacturer << " and product: " << product <<  LL_ENDL;
        // We store this data in LLSD since it can handle both GUID2 and long
        mLastDeviceUUID = dev_id;
    }
#else
    mLastDeviceUUID = LLSD();
    //mLastDeviceUUID = gSavedSettings.getLLSD("JoystickDeviceUUID");
#endif
}

// -----------------------------------------------------------------------------
std::string LLViewerJoystick::getDescription()
{
    std::string res;
#if LIB_NDOF
    if (mDriverState == JDS_INITIALIZED && mNdofDev)
    {
        res = ll_safe_string(mNdofDev->product);
    }
#endif
    return res;
}

bool LLViewerJoystick::isLikeSpaceNavigator() const
{
#if LIB_NDOF
    return (isJoystickInitialized()
            && (strncmp(mNdofDev->product, "SpaceNavigator", 14) == 0
                || strncmp(mNdofDev->product, "SpaceExplorer", 13) == 0
                || strncmp(mNdofDev->product, "SpaceTraveler", 13) == 0
                || strncmp(mNdofDev->product, "SpacePilot", 10) == 0));
#else
    return false;
#endif
}

// -----------------------------------------------------------------------------
void LLViewerJoystick::setSNDefaults()
{
#if LL_DARWIN || LL_LINUX
    const float platformScale = 20.f;
    const float platformScaleAvXZ = 1.f;
    // The SpaceNavigator doesn't act as a 3D cursor on OS X / Linux.
    const bool is_3d_cursor = false;
#else
    const float platformScale = 1.f;
    const float platformScaleAvXZ = 2.f;
    const bool is_3d_cursor = true;
#endif

    //gViewerWindow->alertXml("CacheWillClear");
    LL_INFOS("Joystick") << "restoring SpaceNavigator defaults..." << LL_ENDL;

    gSavedSettings.setS32("JoystickAxis0", 1); // z (at)
    gSavedSettings.setS32("JoystickAxis1", 0); // x (slide)
    gSavedSettings.setS32("JoystickAxis2", 2); // y (up)
    gSavedSettings.setS32("JoystickAxis3", 4); // pitch
    gSavedSettings.setS32("JoystickAxis4", 3); // roll
    gSavedSettings.setS32("JoystickAxis5", 5); // yaw
    gSavedSettings.setS32("JoystickAxis6", -1);

    gSavedSettings.setBOOL("Cursor3D", is_3d_cursor);
    gSavedSettings.setBOOL("AutoLeveling", true);
    gSavedSettings.setBOOL("ZoomDirect", false);

    gSavedSettings.setF32("AvatarAxisScale0", 1.f * platformScaleAvXZ);
    gSavedSettings.setF32("AvatarAxisScale1", 1.f * platformScaleAvXZ);
    gSavedSettings.setF32("AvatarAxisScale2", 1.f);
    gSavedSettings.setF32("AvatarAxisScale4", .1f * platformScale);
    gSavedSettings.setF32("AvatarAxisScale5", .1f * platformScale);
    gSavedSettings.setF32("AvatarAxisScale3", 0.f * platformScale);
    gSavedSettings.setF32("BuildAxisScale1", .3f * platformScale);
    gSavedSettings.setF32("BuildAxisScale2", .3f * platformScale);
    gSavedSettings.setF32("BuildAxisScale0", .3f * platformScale);
    gSavedSettings.setF32("BuildAxisScale4", .3f * platformScale);
    gSavedSettings.setF32("BuildAxisScale5", .3f * platformScale);
    gSavedSettings.setF32("BuildAxisScale3", .3f * platformScale);
    gSavedSettings.setF32("FlycamAxisScale1", 2.f * platformScale);
    gSavedSettings.setF32("FlycamAxisScale2", 2.f * platformScale);
    gSavedSettings.setF32("FlycamAxisScale0", 2.1f * platformScale);
    gSavedSettings.setF32("FlycamAxisScale4", .1f * platformScale);
    gSavedSettings.setF32("FlycamAxisScale5", .15f * platformScale);
    gSavedSettings.setF32("FlycamAxisScale3", 0.f * platformScale);
    gSavedSettings.setF32("FlycamAxisScale6", 0.f * platformScale);

    gSavedSettings.setF32("AvatarAxisDeadZone0", .1f);
    gSavedSettings.setF32("AvatarAxisDeadZone1", .1f);
    gSavedSettings.setF32("AvatarAxisDeadZone2", .1f);
    gSavedSettings.setF32("AvatarAxisDeadZone3", 1.f);
    gSavedSettings.setF32("AvatarAxisDeadZone4", .02f);
    gSavedSettings.setF32("AvatarAxisDeadZone5", .01f);
    gSavedSettings.setF32("BuildAxisDeadZone0", .01f);
    gSavedSettings.setF32("BuildAxisDeadZone1", .01f);
    gSavedSettings.setF32("BuildAxisDeadZone2", .01f);
    gSavedSettings.setF32("BuildAxisDeadZone3", .01f);
    gSavedSettings.setF32("BuildAxisDeadZone4", .01f);
    gSavedSettings.setF32("BuildAxisDeadZone5", .01f);
    gSavedSettings.setF32("FlycamAxisDeadZone0", .01f);
    gSavedSettings.setF32("FlycamAxisDeadZone1", .01f);
    gSavedSettings.setF32("FlycamAxisDeadZone2", .01f);
    gSavedSettings.setF32("FlycamAxisDeadZone3", .01f);
    gSavedSettings.setF32("FlycamAxisDeadZone4", .01f);
    gSavedSettings.setF32("FlycamAxisDeadZone5", .01f);
    gSavedSettings.setF32("FlycamAxisDeadZone6", 1.f);

    gSavedSettings.setF32("AvatarFeathering", 6.f);
    gSavedSettings.setF32("BuildFeathering", 12.f);
    gSavedSettings.setF32("FlycamFeathering", 5.f);
}<|MERGE_RESOLUTION|>--- conflicted
+++ resolved
@@ -325,15 +325,9 @@
     {
         mAxes[i] = sDelta[i] = sLastDelta[i] = 0.0f;
     }
-<<<<<<< HEAD
 
     memset(mBtn, 0, sizeof(mBtn));
 
-=======
-
-    memset(mBtn, 0, sizeof(mBtn));
-
->>>>>>> bb3c36f5
     // factor in bandwidth? bandwidth = gViewerStats->mKBitStat
     mPerfScale = 4000.f / gSysCPU.getMHz(); // hmm.  why?
 
@@ -510,12 +504,7 @@
     }
 #endif
 
-<<<<<<< HEAD
-    mDriverState = JDS_INITIALIZING;
-    if (!gViewerWindow->getWindow()->getInputDevices(device_type, callback, NULL))
-=======
     if (mDriverState != JDS_INITIALIZED)
->>>>>>> bb3c36f5
     {
         if (!gViewerWindow->getWindow()->getInputDevices(device_type, osx_callback, win_callback, NULL))
         {
