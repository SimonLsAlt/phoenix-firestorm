--- conflicted
+++ resolved
@@ -46,39 +46,21 @@
 : public LLFloater, public LLVOInventoryListener
 {
 public:
-<<<<<<< HEAD
-	LLFloaterBuy(const LLSD& key);
-	~LLFloaterBuy();
-	
-	bool postBuild() override;
-	void onClose(bool app_quitting) override;
-	
-	static void show(const LLSaleInfo& sale_info);
-=======
     LLFloaterBuy(const LLSD& key);
     ~LLFloaterBuy();
 
-    /*virtual*/ BOOL postBuild();
-    /*virtual*/ void onClose(bool app_quitting);
+    bool postBuild() override;
+    void onClose(bool app_quitting) override;
 
     static void show(const LLSaleInfo& sale_info);
->>>>>>> c06fb4e0
 
 protected:
     void reset();
 
-<<<<<<< HEAD
-	void inventoryChanged(LLViewerObject* obj,
-		LLInventoryObject::object_list_t* inv,
-		S32 serial_num,
-		void* data) override;
-=======
-    void requestObjectInventories();
-    /*virtual*/ void inventoryChanged(LLViewerObject* obj,
-                                 LLInventoryObject::object_list_t* inv,
-                                 S32 serial_num,
-                                 void* data);
->>>>>>> c06fb4e0
+    void inventoryChanged(LLViewerObject* obj,
+        LLInventoryObject::object_list_t* inv,
+        S32 serial_num,
+        void* data) override;
 
     void onSelectionChanged();
     void showViews(bool show);
