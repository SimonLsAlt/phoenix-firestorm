--- conflicted
+++ resolved
@@ -1,96 +1,78 @@
-/**
- * @file llfloaterbuy.h
- * @author James Cook
- * @brief LLFloaterBuy class definition
- *
- * $LicenseInfo:firstyear=2004&license=viewerlgpl$
- * Second Life Viewer Source Code
- * Copyright (C) 2010, Linden Research, Inc.
- *
- * This library is free software; you can redistribute it and/or
- * modify it under the terms of the GNU Lesser General Public
- * License as published by the Free Software Foundation;
- * version 2.1 of the License only.
- *
- * This library is distributed in the hope that it will be useful,
- * but WITHOUT ANY WARRANTY; without even the implied warranty of
- * MERCHANTABILITY or FITNESS FOR A PARTICULAR PURPOSE.  See the GNU
- * Lesser General Public License for more details.
- *
- * You should have received a copy of the GNU Lesser General Public
- * License along with this library; if not, write to the Free Software
- * Foundation, Inc., 51 Franklin Street, Fifth Floor, Boston, MA  02110-1301  USA
- *
- * Linden Research, Inc., 945 Battery Street, San Francisco, CA  94111  USA
- * $/LicenseInfo$
- */
-
-/**
- * Floater that appears when buying an object, giving a preview
- * of its contents and their permissions.
- */
-
-#ifndef LL_LLFLOATERBUY_H
-#define LL_LLFLOATERBUY_H
-
-#include "llfloater.h"
-#include "llvoinventorylistener.h"
-#include "llsaleinfo.h"
-#include "llinventory.h"
-
-class LLViewerObject;
-class LLSaleInfo;
-class LLObjectSelection;
-
-class LLFloaterBuy
-: public LLFloater, public LLVOInventoryListener
-{
-public:
-<<<<<<< HEAD
-	LLFloaterBuy(const LLSD& key);
-	~LLFloaterBuy();
-	
-	bool postBuild() override;
-	void onClose(bool app_quitting) override;
-	
-	static void show(const LLSaleInfo& sale_info);
-=======
-    LLFloaterBuy(const LLSD& key);
-    ~LLFloaterBuy();
-
-    /*virtual*/ BOOL postBuild();
-    /*virtual*/ void onClose(bool app_quitting);
-
-    static void show(const LLSaleInfo& sale_info);
->>>>>>> e1623bb2
-
-protected:
-    void reset();
-
-<<<<<<< HEAD
-	void inventoryChanged(LLViewerObject* obj,
-		LLInventoryObject::object_list_t* inv,
-		S32 serial_num,
-		void* data) override;
-=======
-    void requestObjectInventories();
-    /*virtual*/ void inventoryChanged(LLViewerObject* obj,
-                                 LLInventoryObject::object_list_t* inv,
-                                 S32 serial_num,
-                                 void* data);
->>>>>>> e1623bb2
-
-    void onSelectionChanged();
-    void showViews(bool show);
-
-    void onClickBuy();
-    void onClickCancel();
-
-private:
-    LLSafeHandle<LLObjectSelection> mObjectSelection;
-    LLSaleInfo mSaleInfo;
-
-    boost::signals2::connection mSelectionUpdateSlot;
-};
-
-#endif+/**
+ * @file llfloaterbuy.h
+ * @author James Cook
+ * @brief LLFloaterBuy class definition
+ *
+ * $LicenseInfo:firstyear=2004&license=viewerlgpl$
+ * Second Life Viewer Source Code
+ * Copyright (C) 2010, Linden Research, Inc.
+ *
+ * This library is free software; you can redistribute it and/or
+ * modify it under the terms of the GNU Lesser General Public
+ * License as published by the Free Software Foundation;
+ * version 2.1 of the License only.
+ *
+ * This library is distributed in the hope that it will be useful,
+ * but WITHOUT ANY WARRANTY; without even the implied warranty of
+ * MERCHANTABILITY or FITNESS FOR A PARTICULAR PURPOSE.  See the GNU
+ * Lesser General Public License for more details.
+ *
+ * You should have received a copy of the GNU Lesser General Public
+ * License along with this library; if not, write to the Free Software
+ * Foundation, Inc., 51 Franklin Street, Fifth Floor, Boston, MA  02110-1301  USA
+ *
+ * Linden Research, Inc., 945 Battery Street, San Francisco, CA  94111  USA
+ * $/LicenseInfo$
+ */
+
+/**
+ * Floater that appears when buying an object, giving a preview
+ * of its contents and their permissions.
+ */
+
+#ifndef LL_LLFLOATERBUY_H
+#define LL_LLFLOATERBUY_H
+
+#include "llfloater.h"
+#include "llvoinventorylistener.h"
+#include "llsaleinfo.h"
+#include "llinventory.h"
+
+class LLViewerObject;
+class LLSaleInfo;
+class LLObjectSelection;
+
+class LLFloaterBuy
+: public LLFloater, public LLVOInventoryListener
+{
+public:
+    LLFloaterBuy(const LLSD& key);
+    ~LLFloaterBuy();
+
+    bool postBuild() override;
+    void onClose(bool app_quitting) override;
+
+    static void show(const LLSaleInfo& sale_info);
+
+protected:
+    void reset();
+
+    void inventoryChanged(LLViewerObject* obj,
+        LLInventoryObject::object_list_t* inv,
+        S32 serial_num,
+        void* data) override;
+
+    void onSelectionChanged();
+    void showViews(bool show);
+
+    void onClickBuy();
+    void onClickCancel();
+
+private:
+    LLSafeHandle<LLObjectSelection> mObjectSelection;
+    LLSaleInfo mSaleInfo;
+
+    boost::signals2::connection mSelectionUpdateSlot;
+};
+
+#endif