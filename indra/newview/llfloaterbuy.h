/**
 * @file llfloaterbuy.h
 * @author James Cook
 * @brief LLFloaterBuy class definition
 *
 * $LicenseInfo:firstyear=2004&license=viewerlgpl$
 * Second Life Viewer Source Code
 * Copyright (C) 2010, Linden Research, Inc.
 *
 * This library is free software; you can redistribute it and/or
 * modify it under the terms of the GNU Lesser General Public
 * License as published by the Free Software Foundation;
 * version 2.1 of the License only.
 *
 * This library is distributed in the hope that it will be useful,
 * but WITHOUT ANY WARRANTY; without even the implied warranty of
 * MERCHANTABILITY or FITNESS FOR A PARTICULAR PURPOSE.  See the GNU
 * Lesser General Public License for more details.
 *
 * You should have received a copy of the GNU Lesser General Public
 * License along with this library; if not, write to the Free Software
 * Foundation, Inc., 51 Franklin Street, Fifth Floor, Boston, MA  02110-1301  USA
 *
 * Linden Research, Inc., 945 Battery Street, San Francisco, CA  94111  USA
 * $/LicenseInfo$
 */

/**
 * Floater that appears when buying an object, giving a preview
 * of its contents and their permissions.
 */

#ifndef LL_LLFLOATERBUY_H
#define LL_LLFLOATERBUY_H

#include "llfloater.h"
#include "llvoinventorylistener.h"
#include "llsaleinfo.h"
#include "llinventory.h"

class LLViewerObject;
class LLSaleInfo;
class LLObjectSelection;

class LLFloaterBuy
: public LLFloater, public LLVOInventoryListener
{
public:
<<<<<<< HEAD
	LLFloaterBuy(const LLSD& key);
	~LLFloaterBuy();
	
	bool postBuild() override;
	void onClose(bool app_quitting) override;
	
	static void show(const LLSaleInfo& sale_info);
=======
    LLFloaterBuy(const LLSD& key);
    ~LLFloaterBuy();

    bool postBuild() override;
    void onClose(bool app_quitting) override;

    static void show(const LLSaleInfo& sale_info);
>>>>>>> 1a8a5404

protected:
    void reset();

<<<<<<< HEAD
	void inventoryChanged(LLViewerObject* obj,
		LLInventoryObject::object_list_t* inv,
		S32 serial_num,
		void* data) override;
=======
    void inventoryChanged(LLViewerObject* obj,
        LLInventoryObject::object_list_t* inv,
        S32 serial_num,
        void* data) override;
>>>>>>> 1a8a5404

    void onSelectionChanged();
    void showViews(bool show);

    void onClickBuy();
    void onClickCancel();

private:
    LLSafeHandle<LLObjectSelection> mObjectSelection;
    LLSaleInfo mSaleInfo;

    boost::signals2::connection mSelectionUpdateSlot;
};

#endif<|MERGE_RESOLUTION|>--- conflicted
+++ resolved
@@ -46,15 +46,6 @@
 : public LLFloater, public LLVOInventoryListener
 {
 public:
-<<<<<<< HEAD
-	LLFloaterBuy(const LLSD& key);
-	~LLFloaterBuy();
-	
-	bool postBuild() override;
-	void onClose(bool app_quitting) override;
-	
-	static void show(const LLSaleInfo& sale_info);
-=======
     LLFloaterBuy(const LLSD& key);
     ~LLFloaterBuy();
 
@@ -62,22 +53,14 @@
     void onClose(bool app_quitting) override;
 
     static void show(const LLSaleInfo& sale_info);
->>>>>>> 1a8a5404
 
 protected:
     void reset();
 
-<<<<<<< HEAD
-	void inventoryChanged(LLViewerObject* obj,
-		LLInventoryObject::object_list_t* inv,
-		S32 serial_num,
-		void* data) override;
-=======
     void inventoryChanged(LLViewerObject* obj,
         LLInventoryObject::object_list_t* inv,
         S32 serial_num,
         void* data) override;
->>>>>>> 1a8a5404
 
     void onSelectionChanged();
     void showViews(bool show);
