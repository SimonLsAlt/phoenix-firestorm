--- conflicted
+++ resolved
@@ -437,7 +437,6 @@
                 }
             }
         }
-<<<<<<< HEAD
 		// <FS:Ansariel> Toggle teleport history panel directly
 		else if (key_type == TELEPORT_HISTORY_TAB_INFO_TYPE)
 		{
@@ -461,8 +460,6 @@
 			updateVerbs();
 		}
 		// </FS:Ansariel> Toggle teleport history panel directly
-=======
->>>>>>> 9c8bc82c
 		else // "create_landmark"
 		{
 			mFilterEditor->clear();
