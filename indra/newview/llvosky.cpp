/**
 * @file llvosky.cpp
 * @brief LLVOSky class implementation
 *
 * $LicenseInfo:firstyear=2001&license=viewerlgpl$
 * Second Life Viewer Source Code
 * Copyright (C) 2010, Linden Research, Inc.
 *
 * This library is free software; you can redistribute it and/or
 * modify it under the terms of the GNU Lesser General Public
 * License as published by the Free Software Foundation;
 * version 2.1 of the License only.
 *
 * This library is distributed in the hope that it will be useful,
 * but WITHOUT ANY WARRANTY; without even the implied warranty of
 * MERCHANTABILITY or FITNESS FOR A PARTICULAR PURPOSE.  See the GNU
 * Lesser General Public License for more details.
 *
 * You should have received a copy of the GNU Lesser General Public
 * License along with this library; if not, write to the Free Software
 * Foundation, Inc., 51 Franklin Street, Fifth Floor, Boston, MA  02110-1301  USA
 *
 * Linden Research, Inc., 945 Battery Street, San Francisco, CA  94111  USA
 * $/LicenseInfo$
 */

#include "llviewerprecompiledheaders.h"

#include "llvosky.h"

#include "llfeaturemanager.h"
#include "llviewercontrol.h"
#include "llframetimer.h"

#include "llagent.h"
#include "llagentcamera.h"
#include "lldrawable.h"
#include "llface.h"
#include "llcubemap.h"
#include "lldrawpoolsky.h"
#include "lldrawpoolwater.h"
#include "llglheaders.h"
#include "llsky.h"
#include "llviewercamera.h"
#include "llviewertexturelist.h"
#include "llviewerobjectlist.h"
#include "llviewerregion.h"
#include "llworld.h"
#include "pipeline.h"
#include "lldrawpoolwlsky.h"
#include "v3colorutil.h"

#include "llsettingssky.h"
#include "llenvironment.h"

#include "lltrace.h"
#include "llfasttimer.h"

#undef min
#undef max

namespace
{
    const S32 NUM_TILES_X = 8;
    const S32 NUM_TILES_Y = 4;
    const S32 NUM_TILES = NUM_TILES_X * NUM_TILES_Y;
    const S32 NUM_CUBEMAP_FACES = 6; // See SKYTEX_RESOLUTION for face dimensions
    const S32 TOTAL_TILES = NUM_CUBEMAP_FACES * NUM_TILES;
    const S32 MAX_TILES = TOTAL_TILES + 1;

// Heavenly body constants
    const F32 SUN_DISK_RADIUS	= 0.5f;
    const F32 MOON_DISK_RADIUS	= SUN_DISK_RADIUS * 0.9f;
    const F32 SUN_INTENSITY = 1e5;

// Texture coordinates:
    const LLVector2 TEX00 = LLVector2(0.f, 0.f);
    const LLVector2 TEX01 = LLVector2(0.f, 1.f);
    const LLVector2 TEX10 = LLVector2(1.f, 0.f);
    const LLVector2 TEX11 = LLVector2(1.f, 1.f);

    F32Seconds UPDATE_EXPRY(0.25f);

    const F32 UPDATE_MIN_DELTA_THRESHOLD = 0.0005f;
}
/***************************************
		SkyTex
***************************************/

S32 LLSkyTex::sCurrent = 0;


LLSkyTex::LLSkyTex() :
	mSkyData(NULL),
	mSkyDirs(NULL),
    mIsShiny(false)
{
}

void LLSkyTex::init(bool isShiny)
{
    mIsShiny = isShiny;
<<<<<<< HEAD
	// <FS_Zi> Compiler fix - make sure the array size is an integer value
	// mSkyData = new LLColor4[SKYTEX_RESOLUTION * SKYTEX_RESOLUTION];
	// mSkyDirs = new LLVector3[SKYTEX_RESOLUTION * SKYTEX_RESOLUTION];
	mSkyData = new LLColor4[(U32)(SKYTEX_RESOLUTION * SKYTEX_RESOLUTION)];
	mSkyDirs = new LLVector3[(U32)(SKYTEX_RESOLUTION * SKYTEX_RESOLUTION)];
	// </FS:Zi>
=======
	mSkyData = new LLColor4[(U32)(SKYTEX_RESOLUTION * SKYTEX_RESOLUTION)];
	mSkyDirs = new LLVector3[(U32)(SKYTEX_RESOLUTION * SKYTEX_RESOLUTION)];
>>>>>>> 55c27641

	for (S32 i = 0; i < 2; ++i)
	{
		mTexture[i] = LLViewerTextureManager::getLocalTexture(FALSE);
		mTexture[i]->setAddressMode(LLTexUnit::TAM_CLAMP);
		mImageRaw[i] = new LLImageRaw(SKYTEX_RESOLUTION, SKYTEX_RESOLUTION, SKYTEX_COMPONENTS);

		initEmpty(i);
	}
}

void LLSkyTex::cleanupGL()
{
	mTexture[0] = NULL;
	mTexture[1] = NULL;
}

void LLSkyTex::restoreGL()
{
	for (S32 i = 0; i < 2; i++)
	{
		mTexture[i] = LLViewerTextureManager::getLocalTexture(FALSE);
		mTexture[i]->setAddressMode(LLTexUnit::TAM_CLAMP);
	}
}

LLSkyTex::~LLSkyTex()
{
	delete[] mSkyData;
	mSkyData = NULL;

	delete[] mSkyDirs;
	mSkyDirs = NULL;
}

S32 LLSkyTex::getResolution()
{
    return SKYTEX_RESOLUTION;
}

S32 LLSkyTex::getCurrent()
{
    return sCurrent;
}

S32 LLSkyTex::stepCurrent() {
    sCurrent++;
    sCurrent &= 1;
    return sCurrent;
}

S32 LLSkyTex::getNext()
{
    return ((sCurrent+1) & 1);
}

S32 LLSkyTex::getWhich(const BOOL curr)
{
    int tex = curr ? sCurrent : getNext();
    return tex;
}

void LLSkyTex::initEmpty(const S32 tex)
{
	U8* data = mImageRaw[tex]->getData();
	for (S32 i = 0; i < SKYTEX_RESOLUTION; ++i)
	{
		for (S32 j = 0; j < SKYTEX_RESOLUTION; ++j)
		{
			const S32 basic_offset = (i * SKYTEX_RESOLUTION + j);
			S32 offset = basic_offset * SKYTEX_COMPONENTS;
			data[offset] = 0;
			data[offset+1] = 0;
			data[offset+2] = 0;
			data[offset+3] = 255;

			mSkyData[basic_offset].setToBlack();
		}
	}

	createGLImage(tex);
}

void LLSkyTex::create()
{
	U8* data = mImageRaw[sCurrent]->getData();
	for (S32 i = 0; i < SKYTEX_RESOLUTION; ++i)
	{
		for (S32 j = 0; j < SKYTEX_RESOLUTION; ++j)
		{
			const S32 basic_offset = (i * SKYTEX_RESOLUTION + j);
			S32 offset = basic_offset * SKYTEX_COMPONENTS;
			U32* pix = (U32*)(data + offset);
			LLColor4U temp = LLColor4U(mSkyData[basic_offset]);
			*pix = temp.asRGBA();
		}
	}
	createGLImage(sCurrent);
}

void LLSkyTex::createGLImage(S32 which)
{
	mTexture[which]->setExplicitFormat(GL_RGBA8, GL_RGBA);
	mTexture[which]->createGLTexture(0, mImageRaw[which], 0, TRUE, LLGLTexture::LOCAL);
	mTexture[which]->setAddressMode(LLTexUnit::TAM_CLAMP);
}

void LLSkyTex::bindTexture(BOOL curr)
{
    int tex = getWhich(curr);
	gGL.getTexUnit(0)->bind(mTexture[tex], true);
}

LLImageRaw* LLSkyTex::getImageRaw(BOOL curr)
{
    int tex = getWhich(curr);
    return mImageRaw[tex];
}

/***************************************
    LLHeavenBody
***************************************/

F32	LLHeavenBody::sInterpVal = 0;

LLHeavenBody::LLHeavenBody(const F32 rad)
: mDirectionCached(LLVector3(0,0,0)),
  mDirection(LLVector3(0,0,0)),
  mIntensity(0.f),
  mDiskRadius(rad),
  mDraw(FALSE),
  mHorizonVisibility(1.f),
  mVisibility(1.f),
  mVisible(FALSE)
{
	mColor.setToBlack();
	mColorCached.setToBlack();
}

const LLQuaternion& LLHeavenBody::getRotation() const
{
    return mRotation;
}

void LLHeavenBody::setRotation(const LLQuaternion& rot)
{
    mRotation = rot;
}

const LLVector3& LLHeavenBody::getDirection() const
{
    return mDirection;
}

void LLHeavenBody::setDirection(const LLVector3 &direction)
{
    mDirection = direction;
}

void LLHeavenBody::setAngularVelocity(const LLVector3 &ang_vel)
{
    mAngularVelocity = ang_vel;
}

const LLVector3& LLHeavenBody::getAngularVelocity() const
{
    return mAngularVelocity;
}

const LLVector3& LLHeavenBody::getDirectionCached() const
{
    return mDirectionCached;
}

void LLHeavenBody::renewDirection()
{
    mDirectionCached = mDirection;
}

const LLColor3& LLHeavenBody::getColorCached() const
{
    return mColorCached;
}

void LLHeavenBody::setColorCached(const LLColor3& c)
{
    mColorCached = c;
}

const LLColor3& LLHeavenBody::getColor() const
{
    return mColor;
}

void LLHeavenBody::setColor(const LLColor3& c)
{
    mColor = c;
}

void LLHeavenBody::renewColor()
{
    mColorCached = mColor;
}

F32 LLHeavenBody::interpVal()
{
    return sInterpVal;
}

void LLHeavenBody::setInterpVal(const F32 v)
{
    sInterpVal = v;
}

LLColor3 LLHeavenBody::getInterpColor() const
{
	return sInterpVal * mColor + (1 - sInterpVal) * mColorCached;
}

const F32& LLHeavenBody::getVisibility() const
{
    return mVisibility;
}

void LLHeavenBody::setVisibility(const F32 c)
{
    mVisibility = c;
}

bool LLHeavenBody::isVisible() const
{
    return mVisible;
}

void LLHeavenBody::setVisible(const bool v)
{
    mVisible = v;
}

const F32& LLHeavenBody::getIntensity() const
{
    return mIntensity;
}

void LLHeavenBody::setIntensity(const F32 c)
{
    mIntensity = c;
}

void LLHeavenBody::setDiskRadius(const F32 radius)
{
    mDiskRadius = radius;
}

F32	LLHeavenBody::getDiskRadius() const
{
    return mDiskRadius;
}

void LLHeavenBody::setDraw(const bool draw)
{
    mDraw = draw;
}

bool LLHeavenBody::getDraw() const
{
    return mDraw;
}

const LLVector3& LLHeavenBody::corner(const S32 n) const
{
    return mQuadCorner[n];
}

LLVector3& LLHeavenBody::corner(const S32 n)
{
    return mQuadCorner[n];
}

const LLVector3* LLHeavenBody::corners() const
{
    return mQuadCorner;
}

/***************************************
		Sky
***************************************/

const S32 SKYTEX_TILE_RES_X = SKYTEX_RESOLUTION / NUM_TILES_X;
const S32 SKYTEX_TILE_RES_Y = SKYTEX_RESOLUTION / NUM_TILES_Y;

LLVOSky::LLVOSky(const LLUUID &id, const LLPCode pcode, LLViewerRegion *regionp)
:	LLStaticViewerObject(id, pcode, regionp, TRUE),
	mSun(SUN_DISK_RADIUS), mMoon(MOON_DISK_RADIUS),
	mBrightnessScale(1.f),
	mBrightnessScaleNew(0.f),
	mBrightnessScaleGuess(1.f),
	mWeatherChange(FALSE),
	mCloudDensity(0.2f),
	mWind(0.f),
	mForceUpdate(FALSE),
    mNeedUpdate(TRUE),
    mCubeMapUpdateStage(-1),
	mWorldScale(1.f),
	mBumpSunDir(0.f, 0.f, 1.f)
{
	/// WL PARAMS

	mInitialized = FALSE;
	mbCanSelect = FALSE;
	mUpdateTimer.reset();

    mForceUpdateThrottle.setTimerExpirySec(UPDATE_EXPRY);
    mForceUpdateThrottle.reset();

	for (S32 i = 0; i < NUM_CUBEMAP_FACES; i++)
	{
		mSkyTex[i].init(false);
		mShinyTex[i].init(true);
	}
	for (S32 i=0; i<FACE_COUNT; i++)
	{
		mFace[i] = NULL;
	}

	mCameraPosAgent = gAgentCamera.getCameraPositionAgent();
	mAtmHeight = ATM_HEIGHT;
	mEarthCenter = LLVector3(mCameraPosAgent.mV[0], mCameraPosAgent.mV[1], -EARTH_RADIUS);

	mSun.setIntensity(SUN_INTENSITY);
	mMoon.setIntensity(0.1f * SUN_INTENSITY);

	mHeavenlyBodyUpdated = FALSE ;

	mDrawRefl = 0;
	mInterpVal = 0.f;
}


LLVOSky::~LLVOSky()
{
	// Don't delete images - it'll get deleted by gTextureList on shutdown
	// This needs to be done for each texture

	mCubeMap = NULL;
}

void LLVOSky::init()
{
    llassert(!mInitialized);

    // Update sky at least once to get correct initial sun/moon directions and lighting calcs performed
    LLSettingsSky::ptr_t psky = LLEnvironment::instance().getCurrentSky();
    psky->update();

    updateDirections(psky);

    cacheEnvironment(psky,m_atmosphericsVars);

	// Initialize the cached normalized direction vectors
	for (S32 side = 0; side < NUM_CUBEMAP_FACES; ++side)
	{
		for (S32 tile = 0; tile < NUM_TILES; ++tile)
		{
			initSkyTextureDirs(side, tile);
            createSkyTexture(psky, m_atmosphericsVars, side, tile);
		}
        mSkyTex[side].create();
        mShinyTex[side].create();
	}

	initCubeMap();

	mInitialized = true;

	mHeavenlyBodyUpdated = FALSE ;

    mRainbowMap = LLViewerTextureManager::getFetchedTexture(psky->getRainbowTextureId(), FTT_DEFAULT, TRUE, LLGLTexture::BOOST_UI);
    mHaloMap    = LLViewerTextureManager::getFetchedTexture(psky->getHaloTextureId(),  FTT_DEFAULT, TRUE, LLGLTexture::BOOST_UI);
}


void LLVOSky::cacheEnvironment(LLSettingsSky::ptr_t psky,AtmosphericsVars& atmosphericsVars)
{
    // NOTE: Also see: LLAtmospherics::updateFog()
    // invariants across whole sky tex process...
    atmosphericsVars.blue_density = psky->getBlueDensity();
    atmosphericsVars.blue_horizon = psky->getBlueHorizon();
    atmosphericsVars.haze_density = psky->getHazeDensity();
    atmosphericsVars.haze_horizon = psky->getHazeHorizon();
    atmosphericsVars.density_multiplier = psky->getDensityMultiplier();
    atmosphericsVars.distance_multiplier = psky->getDistanceMultiplier();
    atmosphericsVars.max_y = psky->getMaxY();
    atmosphericsVars.sun_norm = LLEnvironment::instance().getClampedSunNorm();
    atmosphericsVars.sunlight = psky->getIsSunUp() ? psky->getSunlightColor() : psky->getMoonlightColor();
    atmosphericsVars.ambient = psky->getAmbientColor();
    atmosphericsVars.glow = psky->getGlow();
    atmosphericsVars.cloud_shadow = psky->getCloudShadow();
    atmosphericsVars.dome_radius = psky->getDomeRadius();
    atmosphericsVars.dome_offset = psky->getDomeOffset();
    atmosphericsVars.light_atten = psky->getLightAttenuation(atmosphericsVars.max_y);
    atmosphericsVars.light_transmittance = psky->getLightTransmittance(atmosphericsVars.max_y);
    atmosphericsVars.total_density = psky->getTotalDensity();
    atmosphericsVars.gamma = psky->getGamma();
}

void LLVOSky::calc()
{
    LL_PROFILE_ZONE_SCOPED_CATEGORY_ENVIRONMENT;
    LLSettingsSky::ptr_t psky = LLEnvironment::instance().getCurrentSky();
    cacheEnvironment(psky,m_atmosphericsVars);

	mSun.setColor(psky->getSunDiffuse());
	mMoon.setColor(LLColor3(1.0f, 1.0f, 1.0f));

	mSun.renewDirection();
	mSun.renewColor();
	mMoon.renewDirection();
	mMoon.renewColor();
}

void LLVOSky::initCubeMap()
{
	std::vector<LLPointer<LLImageRaw> > images;
	for (S32 side = 0; side < NUM_CUBEMAP_FACES; side++)
	{
		images.push_back(mShinyTex[side].getImageRaw());
	}

	if (!mCubeMap && gSavedSettings.getBOOL("RenderWater") && gGLManager.mHasCubeMap && LLCubeMap::sUseCubeMaps)
	{
        mCubeMap = new LLCubeMap(false);
	}

    if (mCubeMap)
	{
		mCubeMap->init(images);
	}

	gGL.getTexUnit(0)->disable();
}


void LLVOSky::cleanupGL()
{
	S32 i;
	for (i = 0; i < NUM_CUBEMAP_FACES; i++)
	{
		mSkyTex[i].cleanupGL();
	}
	if (getCubeMap())
	{
		getCubeMap()->destroyGL();
	}
}

void LLVOSky::restoreGL()
{
	S32 i;
	for (i = 0; i < NUM_CUBEMAP_FACES; i++)
	{
		mSkyTex[i].restoreGL();
	}

    LLSettingsSky::ptr_t psky = LLEnvironment::instance().getCurrentSky();

    if (psky)
	{
        setSunTextures(psky->getSunTextureId(), psky->getNextSunTextureId());
        setMoonTextures(psky->getMoonTextureId(), psky->getNextMoonTextureId());
    }

	updateDirections(psky);

	if (gSavedSettings.getBOOL("RenderWater") && gGLManager.mHasCubeMap && LLCubeMap::sUseCubeMaps)
	{
		initCubeMap();
	}

    forceSkyUpdate();

	if (mDrawable)
	{
		gPipeline.markRebuild(mDrawable, LLDrawable::REBUILD_VOLUME, TRUE);
	}

}

void LLVOSky::initSkyTextureDirs(const S32 side, const S32 tile)
{
	S32 tile_x = tile % NUM_TILES_X;
	S32 tile_y = tile / NUM_TILES_X;

	S32 tile_x_pos = tile_x * SKYTEX_TILE_RES_X;
	S32 tile_y_pos = tile_y * SKYTEX_TILE_RES_Y;

	F32 coeff[3] = {0, 0, 0};
	const S32 curr_coef = side >> 1; // 0/1 = Z axis, 2/3 = Y, 4/5 = X
	const S32 side_dir = (((side & 1) << 1) - 1);  // even = -1, odd = 1
	const S32 x_coef = (curr_coef + 1) % 3;
	const S32 y_coef = (x_coef + 1) % 3;

	coeff[curr_coef] = (F32)side_dir;

	F32 inv_res = 1.f/SKYTEX_RESOLUTION;
	S32 x, y;
	for (y = tile_y_pos; y < (tile_y_pos + SKYTEX_TILE_RES_Y); ++y)
	{
		for (x = tile_x_pos; x < (tile_x_pos + SKYTEX_TILE_RES_X); ++x)
		{
			coeff[x_coef] = F32((x<<1) + 1) * inv_res - 1.f;
			coeff[y_coef] = F32((y<<1) + 1) * inv_res - 1.f;
			LLVector3 dir(coeff[0], coeff[1], coeff[2]);
			dir.normalize();
			mSkyTex[side].setDir(dir, x, y);
			mShinyTex[side].setDir(dir, x, y);
		}
	}
}

void LLVOSky::createSkyTexture(const LLSettingsSky::ptr_t &psky, AtmosphericsVars& vars, const S32 side, const S32 tile)
{
    const bool low_end = !gPipeline.canUseWindLightShaders();

	S32 tile_x = tile % NUM_TILES_X;
	S32 tile_y = tile / NUM_TILES_X;

	S32 tile_x_pos = tile_x * SKYTEX_TILE_RES_X;
	S32 tile_y_pos = tile_y * SKYTEX_TILE_RES_Y;

	S32 x, y;
	for (y = tile_y_pos; y < (tile_y_pos + SKYTEX_TILE_RES_Y); ++y)
	{
		for (x = tile_x_pos; x < (tile_x_pos + SKYTEX_TILE_RES_X); ++x)
		{
			mSkyTex  [side].setPixel(m_legacyAtmospherics.calcSkyColorInDir(psky, vars, mSkyTex  [side].getDir(x, y), false, low_end), x, y);
			mShinyTex[side].setPixel(m_legacyAtmospherics.calcSkyColorInDir(psky, vars, mShinyTex[side].getDir(x, y), true , low_end), x, y);
		}
	}
}

void LLVOSky::updateDirections(LLSettingsSky::ptr_t psky)
{
    mSun.setDirection(psky->getSunDirection());
    mMoon.setDirection(psky->getMoonDirection());
    mSun.setRotation(psky->getSunRotation());
    mMoon.setRotation(psky->getMoonRotation());
    mSun.renewDirection();
    mMoon.renewDirection();
}

void LLVOSky::idleUpdate(LLAgent &agent, const F64 &time)
{
}

void LLVOSky::forceSkyUpdate()
{
    mForceUpdate = TRUE;

    m_lastAtmosphericsVars = {};

    mCubeMapUpdateStage = -1;
}

bool LLVOSky::updateSky()
{
    LLSettingsSky::ptr_t psky = LLEnvironment::instance().getCurrentSky();

	if (mDead || !(gPipeline.hasRenderType(LLPipeline::RENDER_TYPE_SKY)))
	{
		// It's dead.  Don't update it.
		return TRUE;
	}

	if (gGLManager.mIsDisabled)
	{
		return TRUE;
	}

    LL_PROFILE_ZONE_SCOPED_CATEGORY_ENVIRONMENT;

	static S32 next_frame = 0;

    mNeedUpdate = mForceUpdate;

	++next_frame;
	next_frame = next_frame % MAX_TILES;

	mInterpVal = (!mInitialized) ? 1 : (F32)next_frame / MAX_TILES;
	LLHeavenBody::setInterpVal( mInterpVal );
	updateDirections(psky);

    if (!mCubeMap)
	{
        mCubeMapUpdateStage = NUM_CUBEMAP_FACES;
        mForceUpdate = FALSE;
        return TRUE;
	}

    if (mCubeMapUpdateStage < 0)
    {
        calc();

        bool same_atmospherics = approximatelyEqual(m_lastAtmosphericsVars, m_atmosphericsVars, UPDATE_MIN_DELTA_THRESHOLD);

        mNeedUpdate = mNeedUpdate || !same_atmospherics;

        if (mNeedUpdate && (mForceUpdateThrottle.hasExpired() || mForceUpdate))
		{
            // start updating cube map sides
            updateFog(LLViewerCamera::getInstance()->getFar());
            mCubeMapUpdateStage = 0;
            mForceUpdate = FALSE;
		}
	}
    else if (mCubeMapUpdateStage == NUM_CUBEMAP_FACES)
	{
		LL_PROFILE_ZONE_NAMED_CATEGORY_ENVIRONMENT("updateSky - forced");
        LLSkyTex::stepCurrent();

        bool is_alm_wl_sky = gPipeline.canUseWindLightShaders();

        int tex = mSkyTex[0].getWhich(TRUE);

        for (int side = 0; side < NUM_CUBEMAP_FACES; side++)
        {
            LLImageRaw* raw1 = nullptr;
            LLImageRaw* raw2 = nullptr;

            if (!is_alm_wl_sky)
            {
                raw1 = mSkyTex[side].getImageRaw(TRUE);
                raw2 = mSkyTex[side].getImageRaw(FALSE);
                raw2->copy(raw1);
                mSkyTex[side].createGLImage(tex);
            }

            raw1 = mShinyTex[side].getImageRaw(TRUE);
            raw2 = mShinyTex[side].getImageRaw(FALSE);
            raw2->copy(raw1);
            mShinyTex[side].createGLImage(tex);
        }
        next_frame = 0;

        // update the sky texture
        if (!is_alm_wl_sky)
        {
            for (S32 i = 0; i < NUM_CUBEMAP_FACES; ++i)
            {
                mSkyTex[i].create();
            }
        }

        for (S32 i = 0; i < NUM_CUBEMAP_FACES; ++i)
        {
            mShinyTex[i].create();
        }

        // update the environment map
        initCubeMap();

        m_lastAtmosphericsVars = m_atmosphericsVars;

        mNeedUpdate = FALSE;
        mForceUpdate = FALSE;

        mForceUpdateThrottle.setTimerExpirySec(UPDATE_EXPRY);
        gPipeline.markRebuild(gSky.mVOGroundp->mDrawable, LLDrawable::REBUILD_ALL, TRUE);

        if (mDrawable.notNull() && mDrawable->getFace(0) && !mDrawable->getFace(0)->getVertexBuffer())
        {
            gPipeline.markRebuild(mDrawable, LLDrawable::REBUILD_VOLUME, TRUE);
        }
        mCubeMapUpdateStage = -1;
    }
    // run 0 to 5 faces, each face in own frame
    else if (mCubeMapUpdateStage >= 0 && mCubeMapUpdateStage < NUM_CUBEMAP_FACES)
	{
		LL_PROFILE_ZONE_NAMED_CATEGORY_ENVIRONMENT("updateSky - create");
        S32 side = mCubeMapUpdateStage;
        // CPU hungry part, createSkyTexture() is math heavy
        // Prior to EEP it was mostly per tile, but since EPP it is per face.
        // This still can be optimized further
        // (i.e. potentially can be made per tile again, can be moved to thread
        // instead of executing per face, or may be can be moved to shaders)
        for (S32 tile = 0; tile < NUM_TILES; tile++)
        {
            createSkyTexture(psky, m_atmosphericsVars, side, tile);
        }
        mCubeMapUpdateStage++;
    }

	return TRUE;
}

void LLVOSky::updateTextures()
{
	if (mSunTexturep[0])
	{
		mSunTexturep[0]->addTextureStats( (F32)MAX_IMAGE_AREA );
	}

    if (mSunTexturep[1])
	{
		mSunTexturep[1]->addTextureStats( (F32)MAX_IMAGE_AREA );
}

    if (mMoonTexturep[0])
{
		mMoonTexturep[0]->addTextureStats( (F32)MAX_IMAGE_AREA );
}

    if (mMoonTexturep[1])
{
		mMoonTexturep[1]->addTextureStats( (F32)MAX_IMAGE_AREA );
}

    if (mBloomTexturep[0])
	{
		mBloomTexturep[0]->addTextureStats( (F32)MAX_IMAGE_AREA );
		}

    if (mBloomTexturep[1])
		{
		mBloomTexturep[1]->addTextureStats( (F32)MAX_IMAGE_AREA );
		}
	}

LLDrawable *LLVOSky::createDrawable(LLPipeline *pipeline)
{
	pipeline->allocDrawable(this);
	mDrawable->setLit(FALSE);

	LLDrawPoolSky *poolp = (LLDrawPoolSky*) gPipeline.getPool(LLDrawPool::POOL_SKY);
	poolp->setSkyTex(mSkyTex);
	mDrawable->setRenderType(LLPipeline::RENDER_TYPE_SKY);

	for (S32 i = 0; i < NUM_CUBEMAP_FACES; ++i)
	{
		mFace[FACE_SIDE0 + i] = mDrawable->addFace(poolp, NULL);
	}

	mFace[FACE_SUN]   = mDrawable->addFace(poolp, nullptr);
	mFace[FACE_MOON]  = mDrawable->addFace(poolp, nullptr);
	mFace[FACE_BLOOM] = mDrawable->addFace(poolp, nullptr);

	mFace[FACE_SUN]->setMediaAllowed(false);
	mFace[FACE_MOON]->setMediaAllowed(false);
	mFace[FACE_BLOOM]->setMediaAllowed(false);

	return mDrawable;
}

void LLVOSky::setSunScale(F32 sun_scale)
{
    mSunScale  = sun_scale;
}

void LLVOSky::setMoonScale(F32 moon_scale)
{
    mMoonScale = moon_scale;
}

void LLVOSky::setSunTextures(const LLUUID& sun_texture, const LLUUID& sun_texture_next)
{
    // We test the UUIDs here because we explicitly do not want the default image returned by getFetchedTexture in that case...
    mSunTexturep[0] = sun_texture.isNull() ? nullptr : LLViewerTextureManager::getFetchedTexture(sun_texture, FTT_DEFAULT, TRUE, LLGLTexture::BOOST_UI);
    mSunTexturep[1] = sun_texture_next.isNull() ? nullptr : LLViewerTextureManager::getFetchedTexture(sun_texture_next, FTT_DEFAULT, TRUE, LLGLTexture::BOOST_UI);

    bool can_use_wl = gPipeline.canUseWindLightShaders();

    if (mFace[FACE_SUN])
	{
        if (mSunTexturep[0])
		{
	        mSunTexturep[0]->setAddressMode(LLTexUnit::TAM_CLAMP);
        }

        LLViewerTexture* current_tex0 = mFace[FACE_SUN]->getTexture(LLRender::DIFFUSE_MAP);
        LLViewerTexture* current_tex1 = mFace[FACE_SUN]->getTexture(LLRender::ALTERNATE_DIFFUSE_MAP);

        if (current_tex0 && (mSunTexturep[0] != current_tex0) && current_tex0->isViewerMediaTexture())
        {
            static_cast<LLViewerMediaTexture*>(current_tex0)->removeMediaFromFace(mFace[FACE_SUN]);
        }

        if (current_tex1 && (mSunTexturep[1] != current_tex1) && current_tex1->isViewerMediaTexture())
        {
            static_cast<LLViewerMediaTexture*>(current_tex1)->removeMediaFromFace(mFace[FACE_SUN]);
        }

        mFace[FACE_SUN]->setTexture(LLRender::DIFFUSE_MAP, mSunTexturep[0]);

        if (can_use_wl)
        {
            if (mSunTexturep[1])
            {
                mSunTexturep[1]->setAddressMode(LLTexUnit::TAM_CLAMP);
            }
            mFace[FACE_SUN]->setTexture(LLRender::ALTERNATE_DIFFUSE_MAP, mSunTexturep[1]);
        }
    }
}

void LLVOSky::setMoonTextures(const LLUUID& moon_texture, const LLUUID& moon_texture_next)
{
    LLSettingsSky::ptr_t psky = LLEnvironment::instance().getCurrentSky();

    bool can_use_wl = gPipeline.canUseWindLightShaders();

    mMoonTexturep[0] = moon_texture.isNull()      ? nullptr : LLViewerTextureManager::getFetchedTexture(moon_texture, FTT_DEFAULT, TRUE, LLGLTexture::BOOST_UI);
    mMoonTexturep[1] = moon_texture_next.isNull() ? nullptr : LLViewerTextureManager::getFetchedTexture(moon_texture_next, FTT_DEFAULT, TRUE, LLGLTexture::BOOST_UI);

    if (mFace[FACE_MOON])
    {
        if (mMoonTexturep[0])
        {
            mMoonTexturep[0]->setAddressMode(LLTexUnit::TAM_CLAMP);
        }
        mFace[FACE_MOON]->setTexture(LLRender::DIFFUSE_MAP, mMoonTexturep[0]);

        if (mMoonTexturep[1] && can_use_wl)
        {
            mMoonTexturep[1]->setAddressMode(LLTexUnit::TAM_CLAMP);
            mFace[FACE_MOON]->setTexture(LLRender::ALTERNATE_DIFFUSE_MAP, mMoonTexturep[1]);
        }
    }
}

void LLVOSky::setCloudNoiseTextures(const LLUUID& cloud_noise_texture, const LLUUID& cloud_noise_texture_next)
{
    LLSettingsSky::ptr_t psky = LLEnvironment::instance().getCurrentSky();

    mCloudNoiseTexturep[0] = cloud_noise_texture.isNull() ? nullptr : LLViewerTextureManager::getFetchedTexture(cloud_noise_texture, FTT_DEFAULT, TRUE, LLGLTexture::BOOST_UI);
    mCloudNoiseTexturep[1] = cloud_noise_texture_next.isNull() ? nullptr : LLViewerTextureManager::getFetchedTexture(cloud_noise_texture_next, FTT_DEFAULT, TRUE, LLGLTexture::BOOST_UI);

    if (mCloudNoiseTexturep[0])
	{
	    mCloudNoiseTexturep[0]->setAddressMode(LLTexUnit::TAM_WRAP);
	}

    if (mCloudNoiseTexturep[1])
    {
	    mCloudNoiseTexturep[1]->setAddressMode(LLTexUnit::TAM_WRAP);
    }
}

void LLVOSky::setBloomTextures(const LLUUID& bloom_texture, const LLUUID& bloom_texture_next)
{
    LLSettingsSky::ptr_t psky = LLEnvironment::instance().getCurrentSky();

    LLUUID bloom_tex = bloom_texture.isNull() ? psky->GetDefaultBloomTextureId() : bloom_texture;
    LLUUID bloom_tex_next = bloom_texture_next.isNull() ? (bloom_texture.isNull() ? psky->GetDefaultBloomTextureId() : bloom_texture) : bloom_texture_next;

    mBloomTexturep[0] = bloom_tex.isNull() ? nullptr : LLViewerTextureManager::getFetchedTexture(bloom_tex, FTT_DEFAULT, TRUE, LLGLTexture::BOOST_UI);
    mBloomTexturep[1] = bloom_tex_next.isNull() ? nullptr : LLViewerTextureManager::getFetchedTexture(bloom_tex_next, FTT_DEFAULT, TRUE, LLGLTexture::BOOST_UI);

    if (mBloomTexturep[0])
    {
        mBloomTexturep[0]->setAddressMode(LLTexUnit::TAM_CLAMP);
    }

    if (mBloomTexturep[1])
    {
        mBloomTexturep[1]->setAddressMode(LLTexUnit::TAM_CLAMP);
    }
}

BOOL LLVOSky::updateGeometry(LLDrawable *drawable)
{
    LL_PROFILE_ZONE_SCOPED_CATEGORY_DRAWABLE;
	if (mFace[FACE_REFLECTION] == NULL)
	{
		LLDrawPoolWater *poolp = (LLDrawPoolWater*) gPipeline.getPool(LLDrawPool::POOL_WATER);
		if (gPipeline.getPool(LLDrawPool::POOL_WATER)->getShaderLevel() != 0)
		{
			mFace[FACE_REFLECTION] = drawable->addFace(poolp, NULL);
		}
	}

	mCameraPosAgent = drawable->getPositionAgent();

	mEarthCenter.mV[0] = mCameraPosAgent.mV[0];
	mEarthCenter.mV[1] = mCameraPosAgent.mV[1];

	LLVector3 v_agent[8];
	for (S32 i = 0; i < 8; ++i)
	{
		F32 x_sgn = (i&1) ? 1.f : -1.f;
		F32 y_sgn = (i&2) ? 1.f : -1.f;
		F32 z_sgn = (i&4) ? 1.f : -1.f;
		v_agent[i] = HORIZON_DIST * SKY_BOX_MULT * LLVector3(x_sgn, y_sgn, z_sgn);
	}

	LLStrider<LLVector3> verticesp;
	LLStrider<LLVector3> normalsp;
	LLStrider<LLVector2> texCoordsp;
	LLStrider<U16> indicesp;
	U16 index_offset;
	LLFace *face;

	for (S32 side = 0; side < NUM_CUBEMAP_FACES; ++side)
	{
		face = mFace[FACE_SIDE0 + side];

		if (!face->getVertexBuffer())
		{
			face->setSize(4, 6);
			face->setGeomIndex(0);
			face->setIndicesIndex(0);
			LLVertexBuffer* buff = new LLVertexBuffer(LLDrawPoolSky::VERTEX_DATA_MASK, GL_STREAM_DRAW_ARB);
			buff->allocateBuffer(4, 6, TRUE);
			face->setVertexBuffer(buff);

			index_offset = face->getGeometry(verticesp,normalsp,texCoordsp, indicesp);

			S32 vtx = 0;
			S32 curr_bit = side >> 1; // 0/1 = Z axis, 2/3 = Y, 4/5 = X
			S32 side_dir = side & 1;  // even - 0, odd - 1
			S32 i_bit = (curr_bit + 2) % 3;
			S32 j_bit = (i_bit + 2) % 3;

			LLVector3 axis;
			axis.mV[curr_bit] = 1;
			face->mCenterAgent = (F32)((side_dir << 1) - 1) * axis * HORIZON_DIST;

			vtx = side_dir << curr_bit;
			*(verticesp++)  = v_agent[vtx];
			*(verticesp++)  = v_agent[vtx | 1 << j_bit];
			*(verticesp++)  = v_agent[vtx | 1 << i_bit];
			*(verticesp++)  = v_agent[vtx | 1 << i_bit | 1 << j_bit];

			*(texCoordsp++) = TEX00;
			*(texCoordsp++) = TEX01;
			*(texCoordsp++) = TEX10;
			*(texCoordsp++) = TEX11;

			// Triangles for each side
			*indicesp++ = index_offset + 0;
			*indicesp++ = index_offset + 1;
			*indicesp++ = index_offset + 3;

			*indicesp++ = index_offset + 0;
			*indicesp++ = index_offset + 3;
			*indicesp++ = index_offset + 2;

			buff->flush();
		}
	}

	const LLVector3 &look_at = LLViewerCamera::getInstance()->getAtAxis();
	LLVector3 right = look_at % LLVector3::z_axis;
	LLVector3 up = right % look_at;
	right.normalize();
	up.normalize();

    bool draw_sun  = updateHeavenlyBodyGeometry(drawable, mSunScale, FACE_SUN, mSun, up, right);
    bool draw_moon = updateHeavenlyBodyGeometry(drawable, mMoonScale, FACE_MOON, mMoon, up, right);

    // <FS:Ansariel> Factor out instance() calls
    LLEnvironment& environment = LLEnvironment::instance();

    draw_sun  &= environment.getIsSunUp(); // <FS:Ansariel> Factor out instance() calls
    draw_moon &= environment.getIsMoonUp(); // <FS:Ansariel> Factor out instance() calls

	mSun.setDraw(draw_sun);
	mMoon.setDraw(draw_moon);

	const F32 water_height = gAgent.getRegion()->getWaterHeight() + 0.01f;
		// LLWorld::getInstance()->getWaterHeight() + 0.01f;
	const F32 camera_height = mCameraPosAgent.mV[2];
	const F32 height_above_water = camera_height - water_height;

	bool sun_flag = FALSE;
	if (mSun.isVisible())
	{
        sun_flag = !mMoon.isVisible() || ((look_at * mSun.getDirection()) > 0);
		}

    bool above_water = (height_above_water > 0);
    bool render_ref  = above_water && gPipeline.getPool(LLDrawPool::POOL_WATER)->getShaderLevel() == 0;
    setDrawRefl(above_water ? (sun_flag ? 0 : 1) : -1);
			if (render_ref)
			{
				updateReflectionGeometry(drawable, height_above_water, mSun);
			}

	LLPipeline::sCompiles++;
	return TRUE;
}

bool LLVOSky::updateHeavenlyBodyGeometry(LLDrawable *drawable, F32 scale, const S32 f, LLHeavenBody& hb, const LLVector3 &up, const LLVector3 &right)
{
	mHeavenlyBodyUpdated = TRUE ;

	LLStrider<LLVector3> verticesp;
	LLStrider<LLVector3> normalsp;
	LLStrider<LLVector2> texCoordsp;
	LLStrider<U16> indicesp;
	S32 index_offset;
	LLFace *facep;


    LLQuaternion rot    = hb.getRotation();
	LLVector3 to_dir    = LLVector3::x_axis * rot;

    LLVector3 hb_right = to_dir % LLVector3::z_axis;
	LLVector3 hb_up    = hb_right % to_dir;

    // at zenith so math below fails spectacularly
    if ((to_dir * LLVector3::z_axis) > 0.99f)
	{
        hb_right  = LLVector3::y_axis_neg * rot;
	    hb_up     = LLVector3::z_axis     * rot;
	}

	LLVector3 draw_pos = to_dir * HEAVENLY_BODY_DIST;

	hb_right.normalize();
	hb_up.normalize();

	const F32 enlargm_factor = ( 1 - to_dir.mV[2] );
	F32 horiz_enlargement = 1 + enlargm_factor * 0.3f;
	F32 vert_enlargement = 1 + enlargm_factor * 0.2f;

	const LLVector3 scaled_right = horiz_enlargement * scale * HEAVENLY_BODY_DIST * HEAVENLY_BODY_FACTOR * hb.getDiskRadius() * hb_right;
	const LLVector3 scaled_up    = vert_enlargement  * scale * HEAVENLY_BODY_DIST * HEAVENLY_BODY_FACTOR * hb.getDiskRadius() * hb_up;

	LLVector3 v_clipped[4];

	v_clipped[0] = draw_pos - scaled_right + scaled_up;
	v_clipped[1] = draw_pos - scaled_right - scaled_up;
	v_clipped[2] = draw_pos + scaled_right + scaled_up;
	v_clipped[3] = draw_pos + scaled_right - scaled_up;

	hb.setVisible(TRUE);

	facep = mFace[f];

	if (!facep->getVertexBuffer())
	{
		facep->setSize(4, 6);
		LLVertexBuffer* buff = new LLVertexBuffer(LLDrawPoolSky::VERTEX_DATA_MASK, GL_STREAM_DRAW_ARB);
		if (!buff->allocateBuffer(facep->getGeomCount(), facep->getIndicesCount(), TRUE))
		{
			LL_WARNS() << "Failed to allocate Vertex Buffer for vosky to "
				<< facep->getGeomCount() << " vertices and "
				<< facep->getIndicesCount() << " indices" << LL_ENDL;
		}
		facep->setGeomIndex(0);
		facep->setIndicesIndex(0);
		facep->setVertexBuffer(buff);
	}

	llassert(facep->getVertexBuffer()->getNumIndices() == 6);

	index_offset = facep->getGeometry(verticesp,normalsp,texCoordsp, indicesp);

	if (-1 == index_offset)
	{
		return TRUE;
	}

	for (S32 vtx = 0; vtx < 4; ++vtx)
	{
		hb.corner(vtx) = v_clipped[vtx];
		*(verticesp++)  = hb.corner(vtx) + mCameraPosAgent;
	}

	*(texCoordsp++) = TEX01;
	*(texCoordsp++) = TEX00;
	*(texCoordsp++) = TEX11;
	*(texCoordsp++) = TEX10;

	*indicesp++ = index_offset + 0;
	*indicesp++ = index_offset + 2;
	*indicesp++ = index_offset + 1;

	*indicesp++ = index_offset + 1;
	*indicesp++ = index_offset + 2;
	*indicesp++ = index_offset + 3;

	facep->getVertexBuffer()->flush();

	return TRUE;
}

F32 dtReflection(const LLVector3& p, F32 cos_dir_from_top, F32 sin_dir_from_top, F32 diff_angl_dir)
{
	LLVector3 P = p;
	P.normalize();

	const F32 cos_dir_angle = -P.mV[VZ];
	const F32 sin_dir_angle = sqrt(1 - cos_dir_angle * cos_dir_angle);

	F32 cos_diff_angles = cos_dir_angle * cos_dir_from_top
									+ sin_dir_angle * sin_dir_from_top;

	F32 diff_angles;
	if (cos_diff_angles > (1 - 1e-7))
		diff_angles = 0;
	else
		diff_angles = acos(cos_diff_angles);

	const F32 rel_diff_angles = diff_angles / diff_angl_dir;
	const F32 dt = 1 - rel_diff_angles;

	return (dt < 0) ? 0 : dt;
}


F32 dtClip(const LLVector3& v0, const LLVector3& v1, F32 far_clip2)
{
	F32 dt_clip;
	const LLVector3 otrezok = v1 - v0;
	const F32 A = otrezok.lengthSquared();
	const F32 B = v0 * otrezok;
	const F32 C = v0.lengthSquared() - far_clip2;
	const F32 det = sqrt(B*B - A*C);
	dt_clip = (-B - det) / A;
	if ((dt_clip < 0) || (dt_clip > 1))
		dt_clip = (-B + det) / A;
	return dt_clip;
}


void LLVOSky::updateReflectionGeometry(LLDrawable *drawable, F32 H,
										 const LLHeavenBody& HB)
{
	const LLVector3 &look_at = LLViewerCamera::getInstance()->getAtAxis();
	// const F32 water_height = gAgent.getRegion()->getWaterHeight() + 0.001f;
	// LLWorld::getInstance()->getWaterHeight() + 0.001f;

	LLVector3 to_dir = HB.getDirection();
	LLVector3 hb_pos = to_dir * (HORIZON_DIST - 10);
	LLVector3 to_dir_proj = to_dir;
	to_dir_proj.mV[VZ] = 0;
	to_dir_proj.normalize();

	LLVector3 Right = to_dir % LLVector3::z_axis;
	LLVector3 Up = Right % to_dir;
	Right.normalize();
	Up.normalize();

	// finding angle between  look direction and sprite.
	LLVector3 look_at_right = look_at % LLVector3::z_axis;
	look_at_right.normalize();

	const F32 enlargm_factor = ( 1 - to_dir.mV[2] );
	F32 horiz_enlargement = 1 + enlargm_factor * 0.3f;
	F32 vert_enlargement = 1 + enlargm_factor * 0.2f;

	F32 vert_size = vert_enlargement * HEAVENLY_BODY_SCALE * HB.getDiskRadius();
	Right *= /*cos_lookAt_toDir */ horiz_enlargement * HEAVENLY_BODY_SCALE * HB.getDiskRadius();
	Up *= vert_size;

	LLVector3 v_corner[2];
	LLVector3 stretch_corner[2];

	LLVector3 top_hb = v_corner[0] = stretch_corner[0] = hb_pos - Right + Up;
	v_corner[1] = stretch_corner[1] = hb_pos - Right - Up;

	LLVector2 TEX0t = TEX00;
	LLVector2 TEX1t = TEX10;
	LLVector3 lower_corner = v_corner[1];

	top_hb.normalize();
	const F32 cos_angle_of_view = fabs(top_hb.mV[VZ]);
	const F32 extension = llmin (5.0f, 1.0f / cos_angle_of_view);

	const S32 cols = 1;
	const S32 raws = lltrunc(16 * extension);
	S32 quads = cols * raws;

	stretch_corner[0] = lower_corner + extension * (stretch_corner[0] - lower_corner);
	stretch_corner[1] = lower_corner + extension * (stretch_corner[1] - lower_corner);

	F32 cos_dir_from_top[2];

	LLVector3 dir = stretch_corner[0];
	dir.normalize();
	cos_dir_from_top[0] = dir.mV[VZ];

	dir = stretch_corner[1];
	dir.normalize();
	cos_dir_from_top[1] = dir.mV[VZ];

	const F32 sin_dir_from_top = sqrt(1 - cos_dir_from_top[0] * cos_dir_from_top[0]);
	const F32 sin_dir_from_top2 = sqrt(1 - cos_dir_from_top[1] * cos_dir_from_top[1]);
	const F32 cos_diff_dir = cos_dir_from_top[0] * cos_dir_from_top[1]
							+ sin_dir_from_top * sin_dir_from_top2;
	const F32 diff_angl_dir = acos(cos_diff_dir);

	v_corner[0] = stretch_corner[0];
	v_corner[1] = lower_corner;


	LLVector2 TEX0tt = TEX01;
	LLVector2 TEX1tt = TEX11;

	LLVector3 v_refl_corner[4];
	LLVector3 v_sprite_corner[4];

	S32 vtx;
	for (vtx = 0; vtx < 2; ++vtx)
	{
		LLVector3 light_proj = v_corner[vtx];
		light_proj.normalize();

		const F32 z = light_proj.mV[VZ];
		const F32 sin_angle = sqrt(1 - z * z);
		light_proj *= 1.f / sin_angle;
		light_proj.mV[VZ] = 0;
		const F32 to_refl_point = H * sin_angle / fabs(z);

		v_refl_corner[vtx] = to_refl_point * light_proj;
	}


	for (vtx = 2; vtx < 4; ++vtx)
	{
		const LLVector3 to_dir_vec = (to_dir_proj * v_refl_corner[vtx-2]) * to_dir_proj;
		v_refl_corner[vtx] = v_refl_corner[vtx-2] + 2 * (to_dir_vec - v_refl_corner[vtx-2]);
	}

	for (vtx = 0; vtx < 4; ++vtx)
		v_refl_corner[vtx].mV[VZ] -= H;

	S32 side = 0;
	LLVector3 refl_corn_norm[2];
	refl_corn_norm[0] = v_refl_corner[1];
	refl_corn_norm[0].normalize();
	refl_corn_norm[1] = v_refl_corner[3];
	refl_corn_norm[1].normalize();

	F32 cos_refl_look_at[2];
	cos_refl_look_at[0] = refl_corn_norm[0] * look_at;
	cos_refl_look_at[1] = refl_corn_norm[1] * look_at;

	if (cos_refl_look_at[1] > cos_refl_look_at[0])
	{
		side = 2;
	}

	//const F32 far_clip = (LLViewerCamera::getInstance()->getFar() - 0.01) / far_clip_factor;
	const F32 far_clip = 512;
	const F32 far_clip2 = far_clip*far_clip;

	F32 dt_clip;
	F32 vtx_near2, vtx_far2;

	if ((vtx_far2 = v_refl_corner[side].lengthSquared()) > far_clip2)
	{
		// whole thing is sprite: reflection is beyond far clip plane.
		dt_clip = 1.1f;
		quads = 1;
	}
	else if ((vtx_near2 = v_refl_corner[side+1].lengthSquared()) > far_clip2)
	{
		// part is reflection, the rest is sprite.
		dt_clip = dtClip(v_refl_corner[side + 1], v_refl_corner[side], far_clip2);
		const LLVector3 P = (1 - dt_clip) * v_refl_corner[side + 1] + dt_clip * v_refl_corner[side];

		F32 dt_tex = dtReflection(P, cos_dir_from_top[0], sin_dir_from_top, diff_angl_dir);

		TEX0tt = LLVector2(0, dt_tex);
		TEX1tt = LLVector2(1, dt_tex);
		quads++;
	}
	else
	{
		// whole thing is correct reflection.
		dt_clip = -0.1f;
	}

	LLFace *face = mFace[FACE_REFLECTION];

    if (face)
    {
	if (!face->getVertexBuffer() || quads*4 != face->getGeomCount())
	{
		face->setSize(quads * 4, quads * 6);
		LLVertexBuffer* buff = new LLVertexBuffer(LLDrawPoolWater::VERTEX_DATA_MASK, GL_STREAM_DRAW_ARB);
		if (!buff->allocateBuffer(face->getGeomCount(), face->getIndicesCount(), TRUE))
		{
			LL_WARNS() << "Failed to allocate Vertex Buffer for vosky to "
				<< face->getGeomCount() << " vertices and "
				<< face->getIndicesCount() << " indices" << LL_ENDL;
		}
		face->setIndicesIndex(0);
		face->setGeomIndex(0);
		face->setVertexBuffer(buff);
	}

	LLStrider<LLVector3> verticesp;
	LLStrider<LLVector3> normalsp;
	LLStrider<LLVector2> texCoordsp;
	LLStrider<U16> indicesp;
	S32 index_offset;

	index_offset = face->getGeometry(verticesp,normalsp,texCoordsp, indicesp);
	if (-1 == index_offset)
	{
		return;
	}

	LLColor3 hb_col3 = HB.getInterpColor();
	hb_col3.clamp();
	const LLColor4 hb_col = LLColor4(hb_col3);

	const F32 min_attenuation = 0.4f;
	const F32 max_attenuation = 0.7f;
	const F32 attenuation = min_attenuation
		+ cos_angle_of_view * (max_attenuation - min_attenuation);

        LLColor4 hb_refl_col = (1 - attenuation) * hb_col + attenuation * getSkyFogColor();
	face->setFaceColor(hb_refl_col);

	LLVector3 v_far[2];
	v_far[0] = v_refl_corner[1];
	v_far[1] = v_refl_corner[3];

	if(dt_clip > 0)
	{
		if (dt_clip >= 1)
		{
			for (S32 vtx = 0; vtx < 4; ++vtx)
			{
				F32 ratio = far_clip / v_refl_corner[vtx].length();
				*(verticesp++) = v_refl_corner[vtx] = ratio * v_refl_corner[vtx] + mCameraPosAgent;
			}
			const LLVector3 draw_pos = 0.25 *
				(v_refl_corner[0] + v_refl_corner[1] + v_refl_corner[2] + v_refl_corner[3]);
			face->mCenterAgent = draw_pos;
		}
		else
		{
			F32 ratio = far_clip / v_refl_corner[1].length();
			v_sprite_corner[1] = v_refl_corner[1] * ratio;

			ratio = far_clip / v_refl_corner[3].length();
			v_sprite_corner[3] = v_refl_corner[3] * ratio;

			v_refl_corner[1] = (1 - dt_clip) * v_refl_corner[1] + dt_clip * v_refl_corner[0];
			v_refl_corner[3] = (1 - dt_clip) * v_refl_corner[3] + dt_clip * v_refl_corner[2];
			v_sprite_corner[0] = v_refl_corner[1];
			v_sprite_corner[2] = v_refl_corner[3];

			for (S32 vtx = 0; vtx < 4; ++vtx)
			{
				*(verticesp++) = v_sprite_corner[vtx] + mCameraPosAgent;
			}

			const LLVector3 draw_pos = 0.25 *
				(v_refl_corner[0] + v_sprite_corner[1] + v_refl_corner[2] + v_sprite_corner[3]);
			face->mCenterAgent = draw_pos;
		}

		*(texCoordsp++) = TEX0tt;
		*(texCoordsp++) = TEX0t;
		*(texCoordsp++) = TEX1tt;
		*(texCoordsp++) = TEX1t;

		*indicesp++ = index_offset + 0;
		*indicesp++ = index_offset + 2;
		*indicesp++ = index_offset + 1;

		*indicesp++ = index_offset + 1;
		*indicesp++ = index_offset + 2;
		*indicesp++ = index_offset + 3;

		index_offset += 4;
	}

	if (dt_clip < 1)
	{
		if (dt_clip <= 0)
		{
			const LLVector3 draw_pos = 0.25 *
				(v_refl_corner[0] + v_refl_corner[1] + v_refl_corner[2] + v_refl_corner[3]);
			face->mCenterAgent = draw_pos;
		}

		const F32 raws_inv = 1.f/raws;
		const F32 cols_inv = 1.f/cols;
		LLVector3 left	= v_refl_corner[0] - v_refl_corner[1];
		LLVector3 right = v_refl_corner[2] - v_refl_corner[3];
		left *= raws_inv;
		right *= raws_inv;

		for (S32 raw = 0; raw < raws; ++raw)
		{
			F32 dt_v0 = raw * raws_inv;
			F32 dt_v1 = (raw + 1) * raws_inv;
			const LLVector3 BL = v_refl_corner[1] + (F32)raw * left;
			const LLVector3 BR = v_refl_corner[3] + (F32)raw * right;
			const LLVector3 EL = BL + left;
			const LLVector3 ER = BR + right;
                dt_v0 = dt_v1 = dtReflection(EL, cos_dir_from_top[0], sin_dir_from_top, diff_angl_dir);
			for (S32 col = 0; col < cols; ++col)
			{
				F32 dt_h0 = col * cols_inv;
				*(verticesp++) = (1 - dt_h0) * EL + dt_h0 * ER + mCameraPosAgent;
				*(verticesp++) = (1 - dt_h0) * BL + dt_h0 * BR + mCameraPosAgent;
				F32 dt_h1 = (col + 1) * cols_inv;
				*(verticesp++) = (1 - dt_h1) * EL + dt_h1 * ER + mCameraPosAgent;
				*(verticesp++) = (1 - dt_h1) * BL + dt_h1 * BR + mCameraPosAgent;

				*(texCoordsp++) = LLVector2(dt_h0, dt_v1);
				*(texCoordsp++) = LLVector2(dt_h0, dt_v0);
				*(texCoordsp++) = LLVector2(dt_h1, dt_v1);
				*(texCoordsp++) = LLVector2(dt_h1, dt_v0);

				*indicesp++ = index_offset + 0;
				*indicesp++ = index_offset + 2;
				*indicesp++ = index_offset + 1;

				*indicesp++ = index_offset + 1;
				*indicesp++ = index_offset + 2;
				*indicesp++ = index_offset + 3;

				index_offset += 4;
			}
		}
	}

	face->getVertexBuffer()->flush();
}
}

void LLVOSky::updateFog(const F32 distance)
{
    LLEnvironment& environment = LLEnvironment::instance();
    if (environment.getCurrentSky() != nullptr)
	{
        LLVector3 light_dir = LLVector3(environment.getClampedLightNorm());
        m_legacyAtmospherics.updateFog(distance, light_dir);
		}
	}

void LLVOSky::setSunAndMoonDirectionsCFR(const LLVector3 &sun_dir_cfr, const LLVector3 &moon_dir_cfr)
{
    mSun.setDirection(sun_dir_cfr);
    mMoon.setDirection(moon_dir_cfr);

    // Push the sun "South" as it approaches directly overhead so that we can always see bump mapping
    // on the upward facing faces of cubes.
    // Same as dot product with the up direction + clamp.
    F32 sunDot = llmax(0.f, sun_dir_cfr.mV[2]);
    sunDot *= sunDot;

    // Create normalized vector that has the sunDir pushed south about an hour and change.
    LLVector3 adjustedDir = (sun_dir_cfr + LLVector3(0.f, -0.70711f, 0.70711f)) * 0.5f;

    // Blend between normal sun dir and adjusted sun dir based on how close we are
    // to having the sun overhead.
    mBumpSunDir = adjustedDir * sunDot + sun_dir_cfr * (1.0f - sunDot);
    mBumpSunDir.normalize();

    LLSettingsSky::ptr_t psky = LLEnvironment::instance().getCurrentSky();
    updateDirections(psky);
}

void LLVOSky::setSunDirectionCFR(const LLVector3 &sun_dir_cfr)
{
    mSun.setDirection(sun_dir_cfr);

    // Push the sun "South" as it approaches directly overhead so that we can always see bump mapping
    // on the upward facing faces of cubes.
    // Same as dot product with the up direction + clamp.
    F32 sunDot = llmax(0.f, sun_dir_cfr.mV[2]);
    sunDot *= sunDot;

    // Create normalized vector that has the sunDir pushed south about an hour and change.
    LLVector3 adjustedDir = (sun_dir_cfr + LLVector3(0.f, -0.70711f, 0.70711f)) * 0.5f;

    // Blend between normal sun dir and adjusted sun dir based on how close we are
    // to having the sun overhead.
    mBumpSunDir = adjustedDir * sunDot + sun_dir_cfr * (1.0f - sunDot);
    mBumpSunDir.normalize();

    LLSettingsSky::ptr_t psky = LLEnvironment::instance().getCurrentSky();
    updateDirections(psky);
}

void LLVOSky::setMoonDirectionCFR(const LLVector3 &moon_dir_cfr)
{
    mMoon.setDirection(moon_dir_cfr);
    LLSettingsSky::ptr_t psky = LLEnvironment::instance().getCurrentSky();
    updateDirections(psky);
}<|MERGE_RESOLUTION|>--- conflicted
+++ resolved
@@ -100,17 +100,8 @@
 void LLSkyTex::init(bool isShiny)
 {
     mIsShiny = isShiny;
-<<<<<<< HEAD
-	// <FS_Zi> Compiler fix - make sure the array size is an integer value
-	// mSkyData = new LLColor4[SKYTEX_RESOLUTION * SKYTEX_RESOLUTION];
-	// mSkyDirs = new LLVector3[SKYTEX_RESOLUTION * SKYTEX_RESOLUTION];
 	mSkyData = new LLColor4[(U32)(SKYTEX_RESOLUTION * SKYTEX_RESOLUTION)];
 	mSkyDirs = new LLVector3[(U32)(SKYTEX_RESOLUTION * SKYTEX_RESOLUTION)];
-	// </FS:Zi>
-=======
-	mSkyData = new LLColor4[(U32)(SKYTEX_RESOLUTION * SKYTEX_RESOLUTION)];
-	mSkyDirs = new LLVector3[(U32)(SKYTEX_RESOLUTION * SKYTEX_RESOLUTION)];
->>>>>>> 55c27641
 
 	for (S32 i = 0; i < 2; ++i)
 	{
