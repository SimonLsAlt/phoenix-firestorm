/**
 * @file llvosky.cpp
 * @brief LLVOSky class implementation
 *
 * $LicenseInfo:firstyear=2001&license=viewerlgpl$
 * Second Life Viewer Source Code
 * Copyright (C) 2010, Linden Research, Inc.
 *
 * This library is free software; you can redistribute it and/or
 * modify it under the terms of the GNU Lesser General Public
 * License as published by the Free Software Foundation;
 * version 2.1 of the License only.
 *
 * This library is distributed in the hope that it will be useful,
 * but WITHOUT ANY WARRANTY; without even the implied warranty of
 * MERCHANTABILITY or FITNESS FOR A PARTICULAR PURPOSE.  See the GNU
 * Lesser General Public License for more details.
 *
 * You should have received a copy of the GNU Lesser General Public
 * License along with this library; if not, write to the Free Software
 * Foundation, Inc., 51 Franklin Street, Fifth Floor, Boston, MA  02110-1301  USA
 *
 * Linden Research, Inc., 945 Battery Street, San Francisco, CA  94111  USA
 * $/LicenseInfo$
 */

#include "llviewerprecompiledheaders.h"

#include "llvosky.h"

#include "llfeaturemanager.h"
#include "llviewercontrol.h"
#include "llframetimer.h"

#include "llagent.h"
#include "llagentcamera.h"
#include "lldrawable.h"
#include "llface.h"
#include "llcubemap.h"
#include "lldrawpoolsky.h"
#include "lldrawpoolwater.h"
#include "llglheaders.h"
#include "llsky.h"
#include "llviewercamera.h"
#include "llviewertexturelist.h"
#include "llviewerobjectlist.h"
#include "llviewerregion.h"
#include "llworld.h"
#include "pipeline.h"
#include "lldrawpoolwlsky.h"
#include "v3colorutil.h"

#include "llsettingssky.h"
#include "llenvironment.h"

#include "lltrace.h"
#include "llfasttimer.h"

#undef min
#undef max

namespace
{
    const S32 NUM_TILES_X = 8;
    const S32 NUM_TILES_Y = 4;
    const S32 NUM_TILES = NUM_TILES_X * NUM_TILES_Y;
    const S32 NUM_CUBEMAP_FACES = 6; // See SKYTEX_RESOLUTION for face dimensions
    const S32 TOTAL_TILES = NUM_CUBEMAP_FACES * NUM_TILES;
    const S32 MAX_TILES = TOTAL_TILES + 1;

// Heavenly body constants
    const F32 SUN_DISK_RADIUS	= 0.5f;
    const F32 MOON_DISK_RADIUS	= SUN_DISK_RADIUS * 0.9f;
    const F32 SUN_INTENSITY = 1e5;

// Texture coordinates:
    const LLVector2 TEX00 = LLVector2(0.f, 0.f);
    const LLVector2 TEX01 = LLVector2(0.f, 1.f);
    const LLVector2 TEX10 = LLVector2(1.f, 0.f);
    const LLVector2 TEX11 = LLVector2(1.f, 1.f);

    F32Seconds UPDATE_EXPRY(0.25f);

    const F32 UPDATE_MIN_DELTA_THRESHOLD = 0.0005f;
}
/***************************************
		SkyTex
***************************************/

S32 LLSkyTex::sCurrent = 0;


LLSkyTex::LLSkyTex() :
	mSkyData(NULL),
	mSkyDirs(NULL),
    mIsShiny(false)
{
}

void LLSkyTex::init(bool isShiny)
{
    mIsShiny = isShiny;
	mSkyData = new LLColor4[SKYTEX_RESOLUTION * SKYTEX_RESOLUTION];
	mSkyDirs = new LLVector3[SKYTEX_RESOLUTION * SKYTEX_RESOLUTION];

	for (S32 i = 0; i < 2; ++i)
	{
		mTexture[i] = LLViewerTextureManager::getLocalTexture(FALSE);
		mTexture[i]->setAddressMode(LLTexUnit::TAM_CLAMP);
		mImageRaw[i] = new LLImageRaw(SKYTEX_RESOLUTION, SKYTEX_RESOLUTION, SKYTEX_COMPONENTS);

		initEmpty(i);
	}
}

void LLSkyTex::cleanupGL()
{
	mTexture[0] = NULL;
	mTexture[1] = NULL;
}

void LLSkyTex::restoreGL()
{
	for (S32 i = 0; i < 2; i++)
	{
		mTexture[i] = LLViewerTextureManager::getLocalTexture(FALSE);
		mTexture[i]->setAddressMode(LLTexUnit::TAM_CLAMP);
	}
}

LLSkyTex::~LLSkyTex()
{
	delete[] mSkyData;
	mSkyData = NULL;

	delete[] mSkyDirs;
	mSkyDirs = NULL;
}

S32 LLSkyTex::getResolution()
{
    return SKYTEX_RESOLUTION;
}

S32 LLSkyTex::getCurrent()
{
    return sCurrent;
}

S32 LLSkyTex::stepCurrent() {
    sCurrent++;
    sCurrent &= 1;
    return sCurrent;
}

S32 LLSkyTex::getNext()
{
    return ((sCurrent+1) & 1);
}

S32 LLSkyTex::getWhich(const BOOL curr)
{
    int tex = curr ? sCurrent : getNext();
    return tex;
}

void LLSkyTex::initEmpty(const S32 tex)
{
	U8* data = mImageRaw[tex]->getData();
	for (S32 i = 0; i < SKYTEX_RESOLUTION; ++i)
	{
		for (S32 j = 0; j < SKYTEX_RESOLUTION; ++j)
		{
			const S32 basic_offset = (i * SKYTEX_RESOLUTION + j);
			S32 offset = basic_offset * SKYTEX_COMPONENTS;
			data[offset] = 0;
			data[offset+1] = 0;
			data[offset+2] = 0;
			data[offset+3] = 255;

			mSkyData[basic_offset].setToBlack();
		}
	}

	createGLImage(tex);
}

void LLSkyTex::create()
{
	U8* data = mImageRaw[sCurrent]->getData();
	for (S32 i = 0; i < SKYTEX_RESOLUTION; ++i)
	{
		for (S32 j = 0; j < SKYTEX_RESOLUTION; ++j)
		{
			const S32 basic_offset = (i * SKYTEX_RESOLUTION + j);
			S32 offset = basic_offset * SKYTEX_COMPONENTS;
			U32* pix = (U32*)(data + offset);
			LLColor4U temp = LLColor4U(mSkyData[basic_offset]);
			*pix = temp.asRGBA();
		}
	}
	createGLImage(sCurrent);
}

void LLSkyTex::createGLImage(S32 which)
{
	mTexture[which]->setExplicitFormat(GL_RGBA8, GL_RGBA);
	mTexture[which]->createGLTexture(0, mImageRaw[which], 0, TRUE, LLGLTexture::LOCAL);
	mTexture[which]->setAddressMode(LLTexUnit::TAM_CLAMP);
}

void LLSkyTex::bindTexture(BOOL curr)
{
    int tex = getWhich(curr);
	gGL.getTexUnit(0)->bind(mTexture[tex], true);
}

LLImageRaw* LLSkyTex::getImageRaw(BOOL curr)
{
    int tex = getWhich(curr);
    return mImageRaw[tex];
}

/***************************************
    LLHeavenBody
***************************************/

F32	LLHeavenBody::sInterpVal = 0;

LLHeavenBody::LLHeavenBody(const F32 rad)
: mDirectionCached(LLVector3(0,0,0)),
  mDirection(LLVector3(0,0,0)),
  mIntensity(0.f),
  mDiskRadius(rad),
  mDraw(FALSE),
  mHorizonVisibility(1.f),
  mVisibility(1.f),
  mVisible(FALSE)
{
	mColor.setToBlack();
	mColorCached.setToBlack();
}

const LLQuaternion& LLHeavenBody::getRotation() const
{
    return mRotation;
}

void LLHeavenBody::setRotation(const LLQuaternion& rot)
{
    mRotation = rot;
}

const LLVector3& LLHeavenBody::getDirection() const
{
    return mDirection;
}

void LLHeavenBody::setDirection(const LLVector3 &direction)
{
    mDirection = direction;
}

void LLHeavenBody::setAngularVelocity(const LLVector3 &ang_vel)
{
    mAngularVelocity = ang_vel;
}

const LLVector3& LLHeavenBody::getAngularVelocity() const
{
    return mAngularVelocity;
}

const LLVector3& LLHeavenBody::getDirectionCached() const
{
    return mDirectionCached;
}

void LLHeavenBody::renewDirection()
{
    mDirectionCached = mDirection;
}

const LLColor3& LLHeavenBody::getColorCached() const
{
    return mColorCached;
}

void LLHeavenBody::setColorCached(const LLColor3& c)
{
    mColorCached = c;
}

const LLColor3& LLHeavenBody::getColor() const
{
    return mColor;
}

void LLHeavenBody::setColor(const LLColor3& c)
{
    mColor = c;
}

void LLHeavenBody::renewColor()
{
    mColorCached = mColor;
}

F32 LLHeavenBody::interpVal()
{
    return sInterpVal;
}

void LLHeavenBody::setInterpVal(const F32 v)
{
    sInterpVal = v;
}

LLColor3 LLHeavenBody::getInterpColor() const
{
	return sInterpVal * mColor + (1 - sInterpVal) * mColorCached;
}

const F32& LLHeavenBody::getVisibility() const
{
    return mVisibility;
}

void LLHeavenBody::setVisibility(const F32 c)
{
    mVisibility = c;
}

bool LLHeavenBody::isVisible() const
{
    return mVisible;
}

void LLHeavenBody::setVisible(const bool v)
{
    mVisible = v;
}

const F32& LLHeavenBody::getIntensity() const
{
    return mIntensity;
}

void LLHeavenBody::setIntensity(const F32 c)
{
    mIntensity = c;
}

void LLHeavenBody::setDiskRadius(const F32 radius)
{
    mDiskRadius = radius;
}

F32	LLHeavenBody::getDiskRadius() const
{
    return mDiskRadius;
}

void LLHeavenBody::setDraw(const bool draw)
{
    mDraw = draw;
}

bool LLHeavenBody::getDraw() const
{
    return mDraw;
}

const LLVector3& LLHeavenBody::corner(const S32 n) const
{
    return mQuadCorner[n];
}

LLVector3& LLHeavenBody::corner(const S32 n)
{
    return mQuadCorner[n];
}

const LLVector3* LLHeavenBody::corners() const
{
    return mQuadCorner;
}

/***************************************
		Sky
***************************************/

const S32 SKYTEX_TILE_RES_X = SKYTEX_RESOLUTION / NUM_TILES_X;
const S32 SKYTEX_TILE_RES_Y = SKYTEX_RESOLUTION / NUM_TILES_Y;

LLVOSky::LLVOSky(const LLUUID &id, const LLPCode pcode, LLViewerRegion *regionp)
:	LLStaticViewerObject(id, pcode, regionp, TRUE),
	mSun(SUN_DISK_RADIUS), mMoon(MOON_DISK_RADIUS),
	mBrightnessScale(1.f),
	mBrightnessScaleNew(0.f),
	mBrightnessScaleGuess(1.f),
	mWeatherChange(FALSE),
	mCloudDensity(0.2f),
	mWind(0.f),
	mForceUpdate(FALSE),
    mNeedUpdate(TRUE),
    mCubeMapUpdateStage(-1),
	mWorldScale(1.f),
	mBumpSunDir(0.f, 0.f, 1.f)
{
	/// WL PARAMS

	mInitialized = FALSE;
	mbCanSelect = FALSE;
	mUpdateTimer.reset();

    mForceUpdateThrottle.setTimerExpirySec(UPDATE_EXPRY);
    mForceUpdateThrottle.reset();

	for (S32 i = 0; i < NUM_CUBEMAP_FACES; i++)
	{
		mSkyTex[i].init(false);
		mShinyTex[i].init(true);
	}
	for (S32 i=0; i<FACE_COUNT; i++)
	{
		mFace[i] = NULL;
	}

	mCameraPosAgent = gAgentCamera.getCameraPositionAgent();
	mAtmHeight = ATM_HEIGHT;
	mEarthCenter = LLVector3(mCameraPosAgent.mV[0], mCameraPosAgent.mV[1], -EARTH_RADIUS);

	mSun.setIntensity(SUN_INTENSITY);
	mMoon.setIntensity(0.1f * SUN_INTENSITY);

	mHeavenlyBodyUpdated = FALSE ;

	mDrawRefl = 0;
	mInterpVal = 0.f;
}


LLVOSky::~LLVOSky()
{
	// Don't delete images - it'll get deleted by gTextureList on shutdown
	// This needs to be done for each texture

	mCubeMap = NULL;
}

void LLVOSky::init()
{
    llassert(!mInitialized);

    // Update sky at least once to get correct initial sun/moon directions and lighting calcs performed
    LLSettingsSky::ptr_t psky = LLEnvironment::instance().getCurrentSky();
    psky->update();

    updateDirections(psky);

    cacheEnvironment(psky,m_atmosphericsVars);

	// Initialize the cached normalized direction vectors
	for (S32 side = 0; side < NUM_CUBEMAP_FACES; ++side)
	{
		for (S32 tile = 0; tile < NUM_TILES; ++tile)
		{
			initSkyTextureDirs(side, tile);
            createSkyTexture(psky, m_atmosphericsVars, side, tile);
		}
        mSkyTex[side].create();
        mShinyTex[side].create();
	}

	initCubeMap();

	mInitialized = true;

	mHeavenlyBodyUpdated = FALSE ;

    mRainbowMap = LLViewerTextureManager::getFetchedTexture(psky->getRainbowTextureId(), FTT_DEFAULT, TRUE, LLGLTexture::BOOST_UI);
    mHaloMap    = LLViewerTextureManager::getFetchedTexture(psky->getHaloTextureId(),  FTT_DEFAULT, TRUE, LLGLTexture::BOOST_UI);
}


void LLVOSky::cacheEnvironment(LLSettingsSky::ptr_t psky,AtmosphericsVars& atmosphericsVars)
{
    // NOTE: Also see: LLAtmospherics::updateFog()
    // invariants across whole sky tex process...
    atmosphericsVars.blue_density = psky->getBlueDensity();
    atmosphericsVars.blue_horizon = psky->getBlueHorizon();
    atmosphericsVars.haze_density = psky->getHazeDensity();
    atmosphericsVars.haze_horizon = psky->getHazeHorizon();
    atmosphericsVars.density_multiplier = psky->getDensityMultiplier();
    atmosphericsVars.distance_multiplier = psky->getDistanceMultiplier();
    atmosphericsVars.max_y = psky->getMaxY();
    atmosphericsVars.sun_norm = LLEnvironment::instance().getClampedSunNorm();
    atmosphericsVars.sunlight = psky->getIsSunUp() ? psky->getSunlightColor() : psky->getMoonlightColor();
    atmosphericsVars.ambient = psky->getAmbientColor();
    atmosphericsVars.glow = psky->getGlow();
    atmosphericsVars.cloud_shadow = psky->getCloudShadow();
    atmosphericsVars.dome_radius = psky->getDomeRadius();
    atmosphericsVars.dome_offset = psky->getDomeOffset();
    atmosphericsVars.light_atten = psky->getLightAttenuation(atmosphericsVars.max_y);
    atmosphericsVars.light_transmittance = psky->getLightTransmittance(atmosphericsVars.max_y);
    atmosphericsVars.total_density = psky->getTotalDensity();
    atmosphericsVars.gamma = psky->getGamma();
}

void LLVOSky::calc()
{
    LL_PROFILE_ZONE_SCOPED;
    LLSettingsSky::ptr_t psky = LLEnvironment::instance().getCurrentSky();
    cacheEnvironment(psky,m_atmosphericsVars);

	mSun.setColor(psky->getSunDiffuse());
	mMoon.setColor(LLColor3(1.0f, 1.0f, 1.0f));

	mSun.renewDirection();
	mSun.renewColor();
	mMoon.renewDirection();
	mMoon.renewColor();
}

void LLVOSky::initCubeMap()
{
	std::vector<LLPointer<LLImageRaw> > images;
	for (S32 side = 0; side < NUM_CUBEMAP_FACES; side++)
	{
		images.push_back(mShinyTex[side].getImageRaw());
	}

	if (!mCubeMap && gSavedSettings.getBOOL("RenderWater") && gGLManager.mHasCubeMap && LLCubeMap::sUseCubeMaps)
	{
        mCubeMap = new LLCubeMap(false);
	}

    if (mCubeMap)
	{
		mCubeMap->init(images);
	}

	gGL.getTexUnit(0)->disable();
}


void LLVOSky::cleanupGL()
{
	S32 i;
	for (i = 0; i < NUM_CUBEMAP_FACES; i++)
	{
		mSkyTex[i].cleanupGL();
	}
	if (getCubeMap())
	{
		getCubeMap()->destroyGL();
	}
}

void LLVOSky::restoreGL()
{
	S32 i;
	for (i = 0; i < NUM_CUBEMAP_FACES; i++)
	{
		mSkyTex[i].restoreGL();
	}

    LLSettingsSky::ptr_t psky = LLEnvironment::instance().getCurrentSky();

    if (psky)
	{
        setSunTextures(psky->getSunTextureId(), psky->getNextSunTextureId());
        setMoonTextures(psky->getMoonTextureId(), psky->getNextMoonTextureId());
    }

	updateDirections(psky);

	if (gSavedSettings.getBOOL("RenderWater") && gGLManager.mHasCubeMap && LLCubeMap::sUseCubeMaps)
	{
		initCubeMap();
	}

    forceSkyUpdate();

	if (mDrawable)
	{
		gPipeline.markRebuild(mDrawable, LLDrawable::REBUILD_VOLUME, TRUE);
	}

}

void LLVOSky::initSkyTextureDirs(const S32 side, const S32 tile)
{
	S32 tile_x = tile % NUM_TILES_X;
	S32 tile_y = tile / NUM_TILES_X;

	S32 tile_x_pos = tile_x * SKYTEX_TILE_RES_X;
	S32 tile_y_pos = tile_y * SKYTEX_TILE_RES_Y;

	F32 coeff[3] = {0, 0, 0};
	const S32 curr_coef = side >> 1; // 0/1 = Z axis, 2/3 = Y, 4/5 = X
	const S32 side_dir = (((side & 1) << 1) - 1);  // even = -1, odd = 1
	const S32 x_coef = (curr_coef + 1) % 3;
	const S32 y_coef = (x_coef + 1) % 3;

	coeff[curr_coef] = (F32)side_dir;

	F32 inv_res = 1.f/SKYTEX_RESOLUTION;
	S32 x, y;
	for (y = tile_y_pos; y < (tile_y_pos + SKYTEX_TILE_RES_Y); ++y)
	{
		for (x = tile_x_pos; x < (tile_x_pos + SKYTEX_TILE_RES_X); ++x)
		{
			coeff[x_coef] = F32((x<<1) + 1) * inv_res - 1.f;
			coeff[y_coef] = F32((y<<1) + 1) * inv_res - 1.f;
			LLVector3 dir(coeff[0], coeff[1], coeff[2]);
			dir.normalize();
			mSkyTex[side].setDir(dir, x, y);
			mShinyTex[side].setDir(dir, x, y);
		}
	}
}

void LLVOSky::createSkyTexture(const LLSettingsSky::ptr_t &psky, AtmosphericsVars& vars, const S32 side, const S32 tile)
{
    const bool low_end = !gPipeline.canUseWindLightShaders();

	S32 tile_x = tile % NUM_TILES_X;
	S32 tile_y = tile / NUM_TILES_X;

	S32 tile_x_pos = tile_x * SKYTEX_TILE_RES_X;
	S32 tile_y_pos = tile_y * SKYTEX_TILE_RES_Y;

	S32 x, y;
	for (y = tile_y_pos; y < (tile_y_pos + SKYTEX_TILE_RES_Y); ++y)
	{
		for (x = tile_x_pos; x < (tile_x_pos + SKYTEX_TILE_RES_X); ++x)
		{
			mSkyTex  [side].setPixel(m_legacyAtmospherics.calcSkyColorInDir(psky, vars, mSkyTex  [side].getDir(x, y), false, low_end), x, y);
			mShinyTex[side].setPixel(m_legacyAtmospherics.calcSkyColorInDir(psky, vars, mShinyTex[side].getDir(x, y), true , low_end), x, y);
		}
	}
}

void LLVOSky::updateDirections(LLSettingsSky::ptr_t psky)
{
    mSun.setDirection(psky->getSunDirection());
    mMoon.setDirection(psky->getMoonDirection());
    mSun.setRotation(psky->getSunRotation());
    mMoon.setRotation(psky->getMoonRotation());
    mSun.renewDirection();
    mMoon.renewDirection();
}

void LLVOSky::idleUpdate(LLAgent &agent, const F64 &time)
{
}

void LLVOSky::forceSkyUpdate()
{
    mForceUpdate = TRUE;

    memset(&m_lastAtmosphericsVars, 0x00, sizeof(AtmosphericsVars));

    mCubeMapUpdateStage = -1;
}

bool LLVOSky::updateSky()
{
    LLSettingsSky::ptr_t psky = LLEnvironment::instance().getCurrentSky();

	if (mDead || !(gPipeline.hasRenderType(LLPipeline::RENDER_TYPE_SKY)))
	{
		// It's dead.  Don't update it.
		return TRUE;
	}

	if (gGLManager.mIsDisabled)
	{
		return TRUE;
	}

    LL_PROFILE_ZONE_SCOPED;

	static S32 next_frame = 0;

    mNeedUpdate = mForceUpdate;

	++next_frame;
	next_frame = next_frame % MAX_TILES;

	mInterpVal = (!mInitialized) ? 1 : (F32)next_frame / MAX_TILES;
	LLHeavenBody::setInterpVal( mInterpVal );
	updateDirections(psky);

    if (!mCubeMap)
	{
        mCubeMapUpdateStage = NUM_CUBEMAP_FACES;
        mForceUpdate = FALSE;
        return TRUE;
	}

    if (mCubeMapUpdateStage < 0)
    {
        calc();

        bool same_atmospherics = approximatelyEqual(m_lastAtmosphericsVars, m_atmosphericsVars, UPDATE_MIN_DELTA_THRESHOLD);

        mNeedUpdate = mNeedUpdate || !same_atmospherics;

        if (mNeedUpdate && (mForceUpdateThrottle.hasExpired() || mForceUpdate))
		{
            // start updating cube map sides
            updateFog(LLViewerCamera::getInstance()->getFar());
            mCubeMapUpdateStage = 0;
            mForceUpdate = FALSE;
		}
	}
    else if (mCubeMapUpdateStage == NUM_CUBEMAP_FACES)
	{
        LL_PROFILE_ZONE_NAMED("updateSky - forced");
        LLSkyTex::stepCurrent();

        bool is_alm_wl_sky = gPipeline.canUseWindLightShaders();

        int tex = mSkyTex[0].getWhich(TRUE);

        for (int side = 0; side < NUM_CUBEMAP_FACES; side++)
        {
            LLImageRaw* raw1 = nullptr;
            LLImageRaw* raw2 = nullptr;

            if (!is_alm_wl_sky)
            {
                raw1 = mSkyTex[side].getImageRaw(TRUE);
                raw2 = mSkyTex[side].getImageRaw(FALSE);
                raw2->copy(raw1);
                mSkyTex[side].createGLImage(tex);
            }

            raw1 = mShinyTex[side].getImageRaw(TRUE);
            raw2 = mShinyTex[side].getImageRaw(FALSE);
            raw2->copy(raw1);
            mShinyTex[side].createGLImage(tex);
        }
        next_frame = 0;

        // update the sky texture
        if (!is_alm_wl_sky)
        {
            for (S32 i = 0; i < NUM_CUBEMAP_FACES; ++i)
            {
                mSkyTex[i].create();
            }
        }

        for (S32 i = 0; i < NUM_CUBEMAP_FACES; ++i)
        {
            mShinyTex[i].create();
        }

        // update the environment map
        initCubeMap();

        m_lastAtmosphericsVars = m_atmosphericsVars;

        mNeedUpdate = FALSE;
        mForceUpdate = FALSE;

        mForceUpdateThrottle.setTimerExpirySec(UPDATE_EXPRY);
        gPipeline.markRebuild(gSky.mVOGroundp->mDrawable, LLDrawable::REBUILD_ALL, TRUE);

        if (mDrawable.notNull() && mDrawable->getFace(0) && !mDrawable->getFace(0)->getVertexBuffer())
        {
            gPipeline.markRebuild(mDrawable, LLDrawable::REBUILD_VOLUME, TRUE);
        }
        mCubeMapUpdateStage = -1;
    }
    // run 0 to 5 faces, each face in own frame
    else if (mCubeMapUpdateStage >= 0 && mCubeMapUpdateStage < NUM_CUBEMAP_FACES)
	{
<<<<<<< HEAD
        LL_RECORD_BLOCK_TIME(FTM_VOSKY_CREATETEXTURES);
=======
        LL_PROFILE_ZONE_NAMED("updateSky - create");
>>>>>>> 68b75be6
        S32 side = mCubeMapUpdateStage;
        // CPU hungry part, createSkyTexture() is math heavy
        // Prior to EEP it was mostly per tile, but since EPP it is per face.
        // This still can be optimized further
        // (i.e. potentially can be made per tile again, can be moved to thread
        // instead of executing per face, or may be can be moved to shaders)
        for (S32 tile = 0; tile < NUM_TILES; tile++)
        {
            createSkyTexture(psky, m_atmosphericsVars, side, tile);
        }
        mCubeMapUpdateStage++;
    }

	return TRUE;
}

void LLVOSky::updateTextures()
{
	if (mSunTexturep[0])
	{
		mSunTexturep[0]->addTextureStats( (F32)MAX_IMAGE_AREA );
	}

    if (mSunTexturep[1])
	{
		mSunTexturep[1]->addTextureStats( (F32)MAX_IMAGE_AREA );
}

    if (mMoonTexturep[0])
{
		mMoonTexturep[0]->addTextureStats( (F32)MAX_IMAGE_AREA );
}

    if (mMoonTexturep[1])
{
		mMoonTexturep[1]->addTextureStats( (F32)MAX_IMAGE_AREA );
}

    if (mBloomTexturep[0])
	{
		mBloomTexturep[0]->addTextureStats( (F32)MAX_IMAGE_AREA );
		}

    if (mBloomTexturep[1])
		{
		mBloomTexturep[1]->addTextureStats( (F32)MAX_IMAGE_AREA );
		}
	}

LLDrawable *LLVOSky::createDrawable(LLPipeline *pipeline)
{
	pipeline->allocDrawable(this);
	mDrawable->setLit(FALSE);

	LLDrawPoolSky *poolp = (LLDrawPoolSky*) gPipeline.getPool(LLDrawPool::POOL_SKY);
	poolp->setSkyTex(mSkyTex);
	mDrawable->setRenderType(LLPipeline::RENDER_TYPE_SKY);

	for (S32 i = 0; i < NUM_CUBEMAP_FACES; ++i)
	{
		mFace[FACE_SIDE0 + i] = mDrawable->addFace(poolp, NULL);
	}

	mFace[FACE_SUN]   = mDrawable->addFace(poolp, nullptr);
	mFace[FACE_MOON]  = mDrawable->addFace(poolp, nullptr);
	mFace[FACE_BLOOM] = mDrawable->addFace(poolp, nullptr);

	mFace[FACE_SUN]->setMediaAllowed(false);
	mFace[FACE_MOON]->setMediaAllowed(false);
	mFace[FACE_BLOOM]->setMediaAllowed(false);

	return mDrawable;
}

void LLVOSky::setSunScale(F32 sun_scale)
{
    mSunScale  = sun_scale;
}

void LLVOSky::setMoonScale(F32 moon_scale)
{
    mMoonScale = moon_scale;
}

void LLVOSky::setSunTextures(const LLUUID& sun_texture, const LLUUID& sun_texture_next)
{
    // We test the UUIDs here because we explicitly do not want the default image returned by getFetchedTexture in that case...
    mSunTexturep[0] = sun_texture.isNull() ? nullptr : LLViewerTextureManager::getFetchedTexture(sun_texture, FTT_DEFAULT, TRUE, LLGLTexture::BOOST_UI);
    mSunTexturep[1] = sun_texture_next.isNull() ? nullptr : LLViewerTextureManager::getFetchedTexture(sun_texture_next, FTT_DEFAULT, TRUE, LLGLTexture::BOOST_UI);

    bool can_use_wl = gPipeline.canUseWindLightShaders();

    if (mFace[FACE_SUN])
	{
        if (mSunTexturep[0])
		{
	        mSunTexturep[0]->setAddressMode(LLTexUnit::TAM_CLAMP);
        }

        LLViewerTexture* current_tex0 = mFace[FACE_SUN]->getTexture(LLRender::DIFFUSE_MAP);
        LLViewerTexture* current_tex1 = mFace[FACE_SUN]->getTexture(LLRender::ALTERNATE_DIFFUSE_MAP);

        if (current_tex0 && (mSunTexturep[0] != current_tex0) && current_tex0->isViewerMediaTexture())
        {
            static_cast<LLViewerMediaTexture*>(current_tex0)->removeMediaFromFace(mFace[FACE_SUN]);
        }

        if (current_tex1 && (mSunTexturep[1] != current_tex1) && current_tex1->isViewerMediaTexture())
        {
            static_cast<LLViewerMediaTexture*>(current_tex1)->removeMediaFromFace(mFace[FACE_SUN]);
        }

        mFace[FACE_SUN]->setTexture(LLRender::DIFFUSE_MAP, mSunTexturep[0]);

        if (can_use_wl)
        {
            if (mSunTexturep[1])
            {
                mSunTexturep[1]->setAddressMode(LLTexUnit::TAM_CLAMP);
            }
            mFace[FACE_SUN]->setTexture(LLRender::ALTERNATE_DIFFUSE_MAP, mSunTexturep[1]);
        }
    }
}

void LLVOSky::setMoonTextures(const LLUUID& moon_texture, const LLUUID& moon_texture_next)
{
    LLSettingsSky::ptr_t psky = LLEnvironment::instance().getCurrentSky();

    bool can_use_wl = gPipeline.canUseWindLightShaders();

    mMoonTexturep[0] = moon_texture.isNull()      ? nullptr : LLViewerTextureManager::getFetchedTexture(moon_texture, FTT_DEFAULT, TRUE, LLGLTexture::BOOST_UI);
    mMoonTexturep[1] = moon_texture_next.isNull() ? nullptr : LLViewerTextureManager::getFetchedTexture(moon_texture_next, FTT_DEFAULT, TRUE, LLGLTexture::BOOST_UI);

    if (mFace[FACE_MOON])
    {
        if (mMoonTexturep[0])
        {
            mMoonTexturep[0]->setAddressMode(LLTexUnit::TAM_CLAMP);
        }
        mFace[FACE_MOON]->setTexture(LLRender::DIFFUSE_MAP, mMoonTexturep[0]);

        if (mMoonTexturep[1] && can_use_wl)
        {
            mMoonTexturep[1]->setAddressMode(LLTexUnit::TAM_CLAMP);
            mFace[FACE_MOON]->setTexture(LLRender::ALTERNATE_DIFFUSE_MAP, mMoonTexturep[1]);
        }
    }
}

void LLVOSky::setCloudNoiseTextures(const LLUUID& cloud_noise_texture, const LLUUID& cloud_noise_texture_next)
{
    LLSettingsSky::ptr_t psky = LLEnvironment::instance().getCurrentSky();

    mCloudNoiseTexturep[0] = cloud_noise_texture.isNull() ? nullptr : LLViewerTextureManager::getFetchedTexture(cloud_noise_texture, FTT_DEFAULT, TRUE, LLGLTexture::BOOST_UI);
    mCloudNoiseTexturep[1] = cloud_noise_texture_next.isNull() ? nullptr : LLViewerTextureManager::getFetchedTexture(cloud_noise_texture_next, FTT_DEFAULT, TRUE, LLGLTexture::BOOST_UI);

    if (mCloudNoiseTexturep[0])
	{
	    mCloudNoiseTexturep[0]->setAddressMode(LLTexUnit::TAM_WRAP);
	}

    if (mCloudNoiseTexturep[1])
    {
	    mCloudNoiseTexturep[1]->setAddressMode(LLTexUnit::TAM_WRAP);
    }
}

void LLVOSky::setBloomTextures(const LLUUID& bloom_texture, const LLUUID& bloom_texture_next)
{
    LLSettingsSky::ptr_t psky = LLEnvironment::instance().getCurrentSky();

    LLUUID bloom_tex = bloom_texture.isNull() ? psky->GetDefaultBloomTextureId() : bloom_texture;
    LLUUID bloom_tex_next = bloom_texture_next.isNull() ? (bloom_texture.isNull() ? psky->GetDefaultBloomTextureId() : bloom_texture) : bloom_texture_next;

    mBloomTexturep[0] = bloom_tex.isNull() ? nullptr : LLViewerTextureManager::getFetchedTexture(bloom_tex, FTT_DEFAULT, TRUE, LLGLTexture::BOOST_UI);
    mBloomTexturep[1] = bloom_tex_next.isNull() ? nullptr : LLViewerTextureManager::getFetchedTexture(bloom_tex_next, FTT_DEFAULT, TRUE, LLGLTexture::BOOST_UI);

    if (mBloomTexturep[0])
    {
        mBloomTexturep[0]->setAddressMode(LLTexUnit::TAM_CLAMP);
    }

    if (mBloomTexturep[1])
    {
        mBloomTexturep[1]->setAddressMode(LLTexUnit::TAM_CLAMP);
    }
}

BOOL LLVOSky::updateGeometry(LLDrawable *drawable)
{
    LL_PROFILE_ZONE_SCOPED;
	if (mFace[FACE_REFLECTION] == NULL)
	{
		LLDrawPoolWater *poolp = (LLDrawPoolWater*) gPipeline.getPool(LLDrawPool::POOL_WATER);
		if (gPipeline.getPool(LLDrawPool::POOL_WATER)->getShaderLevel() != 0)
		{
			mFace[FACE_REFLECTION] = drawable->addFace(poolp, NULL);
		}
	}

	mCameraPosAgent = drawable->getPositionAgent();

	mEarthCenter.mV[0] = mCameraPosAgent.mV[0];
	mEarthCenter.mV[1] = mCameraPosAgent.mV[1];

	LLVector3 v_agent[8];
	for (S32 i = 0; i < 8; ++i)
	{
		F32 x_sgn = (i&1) ? 1.f : -1.f;
		F32 y_sgn = (i&2) ? 1.f : -1.f;
		F32 z_sgn = (i&4) ? 1.f : -1.f;
		v_agent[i] = HORIZON_DIST * SKY_BOX_MULT * LLVector3(x_sgn, y_sgn, z_sgn);
	}

	LLStrider<LLVector3> verticesp;
	LLStrider<LLVector3> normalsp;
	LLStrider<LLVector2> texCoordsp;
	LLStrider<U16> indicesp;
	U16 index_offset;
	LLFace *face;

	for (S32 side = 0; side < NUM_CUBEMAP_FACES; ++side)
	{
		face = mFace[FACE_SIDE0 + side];

		if (!face->getVertexBuffer())
		{
			face->setSize(4, 6);
			face->setGeomIndex(0);
			face->setIndicesIndex(0);
			LLVertexBuffer* buff = new LLVertexBuffer(LLDrawPoolSky::VERTEX_DATA_MASK, GL_STREAM_DRAW_ARB);
			buff->allocateBuffer(4, 6, TRUE);
			face->setVertexBuffer(buff);

			index_offset = face->getGeometry(verticesp,normalsp,texCoordsp, indicesp);

			S32 vtx = 0;
			S32 curr_bit = side >> 1; // 0/1 = Z axis, 2/3 = Y, 4/5 = X
			S32 side_dir = side & 1;  // even - 0, odd - 1
			S32 i_bit = (curr_bit + 2) % 3;
			S32 j_bit = (i_bit + 2) % 3;

			LLVector3 axis;
			axis.mV[curr_bit] = 1;
			face->mCenterAgent = (F32)((side_dir << 1) - 1) * axis * HORIZON_DIST;

			vtx = side_dir << curr_bit;
			*(verticesp++)  = v_agent[vtx];
			*(verticesp++)  = v_agent[vtx | 1 << j_bit];
			*(verticesp++)  = v_agent[vtx | 1 << i_bit];
			*(verticesp++)  = v_agent[vtx | 1 << i_bit | 1 << j_bit];

			*(texCoordsp++) = TEX00;
			*(texCoordsp++) = TEX01;
			*(texCoordsp++) = TEX10;
			*(texCoordsp++) = TEX11;

			// Triangles for each side
			*indicesp++ = index_offset + 0;
			*indicesp++ = index_offset + 1;
			*indicesp++ = index_offset + 3;

			*indicesp++ = index_offset + 0;
			*indicesp++ = index_offset + 3;
			*indicesp++ = index_offset + 2;

			buff->flush();
		}
	}

	const LLVector3 &look_at = LLViewerCamera::getInstance()->getAtAxis();
	LLVector3 right = look_at % LLVector3::z_axis;
	LLVector3 up = right % look_at;
	right.normalize();
	up.normalize();

    bool draw_sun  = updateHeavenlyBodyGeometry(drawable, mSunScale, FACE_SUN, mSun, up, right);
    bool draw_moon = updateHeavenlyBodyGeometry(drawable, mMoonScale, FACE_MOON, mMoon, up, right);

    draw_sun  &= LLEnvironment::getInstance()->getIsSunUp();
    draw_moon &= LLEnvironment::getInstance()->getIsMoonUp();

	mSun.setDraw(draw_sun);
	mMoon.setDraw(draw_moon);

	const F32 water_height = gAgent.getRegion()->getWaterHeight() + 0.01f;
		// LLWorld::getInstance()->getWaterHeight() + 0.01f;
	const F32 camera_height = mCameraPosAgent.mV[2];
	const F32 height_above_water = camera_height - water_height;

	bool sun_flag = FALSE;
	if (mSun.isVisible())
	{
        sun_flag = !mMoon.isVisible() || ((look_at * mSun.getDirection()) > 0);
		}

    bool above_water = (height_above_water > 0);
    bool render_ref  = above_water && gPipeline.getPool(LLDrawPool::POOL_WATER)->getShaderLevel() == 0;
    setDrawRefl(above_water ? (sun_flag ? 0 : 1) : -1);
			if (render_ref)
			{
				updateReflectionGeometry(drawable, height_above_water, mSun);
			}

	LLPipeline::sCompiles++;
	return TRUE;
}

bool LLVOSky::updateHeavenlyBodyGeometry(LLDrawable *drawable, F32 scale, const S32 f, LLHeavenBody& hb, const LLVector3 &up, const LLVector3 &right)
{
	mHeavenlyBodyUpdated = TRUE ;

	LLStrider<LLVector3> verticesp;
	LLStrider<LLVector3> normalsp;
	LLStrider<LLVector2> texCoordsp;
	LLStrider<U16> indicesp;
	S32 index_offset;
	LLFace *facep;


    LLQuaternion rot    = hb.getRotation();
	LLVector3 to_dir    = LLVector3::x_axis * rot;

    LLVector3 hb_right = to_dir % LLVector3::z_axis;
	LLVector3 hb_up    = hb_right % to_dir;

    // at zenith so math below fails spectacularly
    if ((to_dir * LLVector3::z_axis) > 0.99f)
	{
        hb_right  = LLVector3::y_axis_neg * rot;
	    hb_up     = LLVector3::z_axis     * rot;
	}

	LLVector3 draw_pos = to_dir * HEAVENLY_BODY_DIST;

	hb_right.normalize();
	hb_up.normalize();

	const F32 enlargm_factor = ( 1 - to_dir.mV[2] );
	F32 horiz_enlargement = 1 + enlargm_factor * 0.3f;
	F32 vert_enlargement = 1 + enlargm_factor * 0.2f;

	const LLVector3 scaled_right = horiz_enlargement * scale * HEAVENLY_BODY_DIST * HEAVENLY_BODY_FACTOR * hb.getDiskRadius() * hb_right;
	const LLVector3 scaled_up    = vert_enlargement  * scale * HEAVENLY_BODY_DIST * HEAVENLY_BODY_FACTOR * hb.getDiskRadius() * hb_up;

	LLVector3 v_clipped[4];

	v_clipped[0] = draw_pos - scaled_right + scaled_up;
	v_clipped[1] = draw_pos - scaled_right - scaled_up;
	v_clipped[2] = draw_pos + scaled_right + scaled_up;
	v_clipped[3] = draw_pos + scaled_right - scaled_up;

	hb.setVisible(TRUE);

	facep = mFace[f];

	if (!facep->getVertexBuffer())
	{
		facep->setSize(4, 6);
		LLVertexBuffer* buff = new LLVertexBuffer(LLDrawPoolSky::VERTEX_DATA_MASK, GL_STREAM_DRAW_ARB);
		if (!buff->allocateBuffer(facep->getGeomCount(), facep->getIndicesCount(), TRUE))
		{
			LL_WARNS() << "Failed to allocate Vertex Buffer for vosky to "
				<< facep->getGeomCount() << " vertices and "
				<< facep->getIndicesCount() << " indices" << LL_ENDL;
		}
		facep->setGeomIndex(0);
		facep->setIndicesIndex(0);
		facep->setVertexBuffer(buff);
	}

	llassert(facep->getVertexBuffer()->getNumIndices() == 6);

	index_offset = facep->getGeometry(verticesp,normalsp,texCoordsp, indicesp);

	if (-1 == index_offset)
	{
		return TRUE;
	}

	for (S32 vtx = 0; vtx < 4; ++vtx)
	{
		hb.corner(vtx) = v_clipped[vtx];
		*(verticesp++)  = hb.corner(vtx) + mCameraPosAgent;
	}

	*(texCoordsp++) = TEX01;
	*(texCoordsp++) = TEX00;
	*(texCoordsp++) = TEX11;
	*(texCoordsp++) = TEX10;

	*indicesp++ = index_offset + 0;
	*indicesp++ = index_offset + 2;
	*indicesp++ = index_offset + 1;

	*indicesp++ = index_offset + 1;
	*indicesp++ = index_offset + 2;
	*indicesp++ = index_offset + 3;

	facep->getVertexBuffer()->flush();

	return TRUE;
}

F32 dtReflection(const LLVector3& p, F32 cos_dir_from_top, F32 sin_dir_from_top, F32 diff_angl_dir)
{
	LLVector3 P = p;
	P.normalize();

	const F32 cos_dir_angle = -P.mV[VZ];
	const F32 sin_dir_angle = sqrt(1 - cos_dir_angle * cos_dir_angle);

	F32 cos_diff_angles = cos_dir_angle * cos_dir_from_top
									+ sin_dir_angle * sin_dir_from_top;

	F32 diff_angles;
	if (cos_diff_angles > (1 - 1e-7))
		diff_angles = 0;
	else
		diff_angles = acos(cos_diff_angles);

	const F32 rel_diff_angles = diff_angles / diff_angl_dir;
	const F32 dt = 1 - rel_diff_angles;

	return (dt < 0) ? 0 : dt;
}


F32 dtClip(const LLVector3& v0, const LLVector3& v1, F32 far_clip2)
{
	F32 dt_clip;
	const LLVector3 otrezok = v1 - v0;
	const F32 A = otrezok.lengthSquared();
	const F32 B = v0 * otrezok;
	const F32 C = v0.lengthSquared() - far_clip2;
	const F32 det = sqrt(B*B - A*C);
	dt_clip = (-B - det) / A;
	if ((dt_clip < 0) || (dt_clip > 1))
		dt_clip = (-B + det) / A;
	return dt_clip;
}


void LLVOSky::updateReflectionGeometry(LLDrawable *drawable, F32 H,
										 const LLHeavenBody& HB)
{
	const LLVector3 &look_at = LLViewerCamera::getInstance()->getAtAxis();
	// const F32 water_height = gAgent.getRegion()->getWaterHeight() + 0.001f;
	// LLWorld::getInstance()->getWaterHeight() + 0.001f;

	LLVector3 to_dir = HB.getDirection();
	LLVector3 hb_pos = to_dir * (HORIZON_DIST - 10);
	LLVector3 to_dir_proj = to_dir;
	to_dir_proj.mV[VZ] = 0;
	to_dir_proj.normalize();

	LLVector3 Right = to_dir % LLVector3::z_axis;
	LLVector3 Up = Right % to_dir;
	Right.normalize();
	Up.normalize();

	// finding angle between  look direction and sprite.
	LLVector3 look_at_right = look_at % LLVector3::z_axis;
	look_at_right.normalize();

	const F32 enlargm_factor = ( 1 - to_dir.mV[2] );
	F32 horiz_enlargement = 1 + enlargm_factor * 0.3f;
	F32 vert_enlargement = 1 + enlargm_factor * 0.2f;

	F32 vert_size = vert_enlargement * HEAVENLY_BODY_SCALE * HB.getDiskRadius();
	Right *= /*cos_lookAt_toDir */ horiz_enlargement * HEAVENLY_BODY_SCALE * HB.getDiskRadius();
	Up *= vert_size;

	LLVector3 v_corner[2];
	LLVector3 stretch_corner[2];

	LLVector3 top_hb = v_corner[0] = stretch_corner[0] = hb_pos - Right + Up;
	v_corner[1] = stretch_corner[1] = hb_pos - Right - Up;

	LLVector2 TEX0t = TEX00;
	LLVector2 TEX1t = TEX10;
	LLVector3 lower_corner = v_corner[1];

	top_hb.normalize();
	const F32 cos_angle_of_view = fabs(top_hb.mV[VZ]);
	const F32 extension = llmin (5.0f, 1.0f / cos_angle_of_view);

	const S32 cols = 1;
	const S32 raws = lltrunc(16 * extension);
	S32 quads = cols * raws;

	stretch_corner[0] = lower_corner + extension * (stretch_corner[0] - lower_corner);
	stretch_corner[1] = lower_corner + extension * (stretch_corner[1] - lower_corner);

	F32 cos_dir_from_top[2];

	LLVector3 dir = stretch_corner[0];
	dir.normalize();
	cos_dir_from_top[0] = dir.mV[VZ];

	dir = stretch_corner[1];
	dir.normalize();
	cos_dir_from_top[1] = dir.mV[VZ];

	const F32 sin_dir_from_top = sqrt(1 - cos_dir_from_top[0] * cos_dir_from_top[0]);
	const F32 sin_dir_from_top2 = sqrt(1 - cos_dir_from_top[1] * cos_dir_from_top[1]);
	const F32 cos_diff_dir = cos_dir_from_top[0] * cos_dir_from_top[1]
							+ sin_dir_from_top * sin_dir_from_top2;
	const F32 diff_angl_dir = acos(cos_diff_dir);

	v_corner[0] = stretch_corner[0];
	v_corner[1] = lower_corner;


	LLVector2 TEX0tt = TEX01;
	LLVector2 TEX1tt = TEX11;

	LLVector3 v_refl_corner[4];
	LLVector3 v_sprite_corner[4];

	S32 vtx;
	for (vtx = 0; vtx < 2; ++vtx)
	{
		LLVector3 light_proj = v_corner[vtx];
		light_proj.normalize();

		const F32 z = light_proj.mV[VZ];
		const F32 sin_angle = sqrt(1 - z * z);
		light_proj *= 1.f / sin_angle;
		light_proj.mV[VZ] = 0;
		const F32 to_refl_point = H * sin_angle / fabs(z);

		v_refl_corner[vtx] = to_refl_point * light_proj;
	}


	for (vtx = 2; vtx < 4; ++vtx)
	{
		const LLVector3 to_dir_vec = (to_dir_proj * v_refl_corner[vtx-2]) * to_dir_proj;
		v_refl_corner[vtx] = v_refl_corner[vtx-2] + 2 * (to_dir_vec - v_refl_corner[vtx-2]);
	}

	for (vtx = 0; vtx < 4; ++vtx)
		v_refl_corner[vtx].mV[VZ] -= H;

	S32 side = 0;
	LLVector3 refl_corn_norm[2];
	refl_corn_norm[0] = v_refl_corner[1];
	refl_corn_norm[0].normalize();
	refl_corn_norm[1] = v_refl_corner[3];
	refl_corn_norm[1].normalize();

	F32 cos_refl_look_at[2];
	cos_refl_look_at[0] = refl_corn_norm[0] * look_at;
	cos_refl_look_at[1] = refl_corn_norm[1] * look_at;

	if (cos_refl_look_at[1] > cos_refl_look_at[0])
	{
		side = 2;
	}

	//const F32 far_clip = (LLViewerCamera::getInstance()->getFar() - 0.01) / far_clip_factor;
	const F32 far_clip = 512;
	const F32 far_clip2 = far_clip*far_clip;

	F32 dt_clip;
	F32 vtx_near2, vtx_far2;

	if ((vtx_far2 = v_refl_corner[side].lengthSquared()) > far_clip2)
	{
		// whole thing is sprite: reflection is beyond far clip plane.
		dt_clip = 1.1f;
		quads = 1;
	}
	else if ((vtx_near2 = v_refl_corner[side+1].lengthSquared()) > far_clip2)
	{
		// part is reflection, the rest is sprite.
		dt_clip = dtClip(v_refl_corner[side + 1], v_refl_corner[side], far_clip2);
		const LLVector3 P = (1 - dt_clip) * v_refl_corner[side + 1] + dt_clip * v_refl_corner[side];

		F32 dt_tex = dtReflection(P, cos_dir_from_top[0], sin_dir_from_top, diff_angl_dir);

		TEX0tt = LLVector2(0, dt_tex);
		TEX1tt = LLVector2(1, dt_tex);
		quads++;
	}
	else
	{
		// whole thing is correct reflection.
		dt_clip = -0.1f;
	}

	LLFace *face = mFace[FACE_REFLECTION];

    if (face)
    {
	if (!face->getVertexBuffer() || quads*4 != face->getGeomCount())
	{
		face->setSize(quads * 4, quads * 6);
		LLVertexBuffer* buff = new LLVertexBuffer(LLDrawPoolWater::VERTEX_DATA_MASK, GL_STREAM_DRAW_ARB);
		if (!buff->allocateBuffer(face->getGeomCount(), face->getIndicesCount(), TRUE))
		{
			LL_WARNS() << "Failed to allocate Vertex Buffer for vosky to "
				<< face->getGeomCount() << " vertices and "
				<< face->getIndicesCount() << " indices" << LL_ENDL;
		}
		face->setIndicesIndex(0);
		face->setGeomIndex(0);
		face->setVertexBuffer(buff);
	}

	LLStrider<LLVector3> verticesp;
	LLStrider<LLVector3> normalsp;
	LLStrider<LLVector2> texCoordsp;
	LLStrider<U16> indicesp;
	S32 index_offset;

	index_offset = face->getGeometry(verticesp,normalsp,texCoordsp, indicesp);
	if (-1 == index_offset)
	{
		return;
	}

	LLColor3 hb_col3 = HB.getInterpColor();
	hb_col3.clamp();
	const LLColor4 hb_col = LLColor4(hb_col3);

	const F32 min_attenuation = 0.4f;
	const F32 max_attenuation = 0.7f;
	const F32 attenuation = min_attenuation
		+ cos_angle_of_view * (max_attenuation - min_attenuation);

        LLColor4 hb_refl_col = (1 - attenuation) * hb_col + attenuation * getSkyFogColor();
	face->setFaceColor(hb_refl_col);

	LLVector3 v_far[2];
	v_far[0] = v_refl_corner[1];
	v_far[1] = v_refl_corner[3];

	if(dt_clip > 0)
	{
		if (dt_clip >= 1)
		{
			for (S32 vtx = 0; vtx < 4; ++vtx)
			{
				F32 ratio = far_clip / v_refl_corner[vtx].length();
				*(verticesp++) = v_refl_corner[vtx] = ratio * v_refl_corner[vtx] + mCameraPosAgent;
			}
			const LLVector3 draw_pos = 0.25 *
				(v_refl_corner[0] + v_refl_corner[1] + v_refl_corner[2] + v_refl_corner[3]);
			face->mCenterAgent = draw_pos;
		}
		else
		{
			F32 ratio = far_clip / v_refl_corner[1].length();
			v_sprite_corner[1] = v_refl_corner[1] * ratio;

			ratio = far_clip / v_refl_corner[3].length();
			v_sprite_corner[3] = v_refl_corner[3] * ratio;

			v_refl_corner[1] = (1 - dt_clip) * v_refl_corner[1] + dt_clip * v_refl_corner[0];
			v_refl_corner[3] = (1 - dt_clip) * v_refl_corner[3] + dt_clip * v_refl_corner[2];
			v_sprite_corner[0] = v_refl_corner[1];
			v_sprite_corner[2] = v_refl_corner[3];

			for (S32 vtx = 0; vtx < 4; ++vtx)
			{
				*(verticesp++) = v_sprite_corner[vtx] + mCameraPosAgent;
			}

			const LLVector3 draw_pos = 0.25 *
				(v_refl_corner[0] + v_sprite_corner[1] + v_refl_corner[2] + v_sprite_corner[3]);
			face->mCenterAgent = draw_pos;
		}

		*(texCoordsp++) = TEX0tt;
		*(texCoordsp++) = TEX0t;
		*(texCoordsp++) = TEX1tt;
		*(texCoordsp++) = TEX1t;

		*indicesp++ = index_offset + 0;
		*indicesp++ = index_offset + 2;
		*indicesp++ = index_offset + 1;

		*indicesp++ = index_offset + 1;
		*indicesp++ = index_offset + 2;
		*indicesp++ = index_offset + 3;

		index_offset += 4;
	}

	if (dt_clip < 1)
	{
		if (dt_clip <= 0)
		{
			const LLVector3 draw_pos = 0.25 *
				(v_refl_corner[0] + v_refl_corner[1] + v_refl_corner[2] + v_refl_corner[3]);
			face->mCenterAgent = draw_pos;
		}

		const F32 raws_inv = 1.f/raws;
		const F32 cols_inv = 1.f/cols;
		LLVector3 left	= v_refl_corner[0] - v_refl_corner[1];
		LLVector3 right = v_refl_corner[2] - v_refl_corner[3];
		left *= raws_inv;
		right *= raws_inv;

		for (S32 raw = 0; raw < raws; ++raw)
		{
			F32 dt_v0 = raw * raws_inv;
			F32 dt_v1 = (raw + 1) * raws_inv;
			const LLVector3 BL = v_refl_corner[1] + (F32)raw * left;
			const LLVector3 BR = v_refl_corner[3] + (F32)raw * right;
			const LLVector3 EL = BL + left;
			const LLVector3 ER = BR + right;
                dt_v0 = dt_v1 = dtReflection(EL, cos_dir_from_top[0], sin_dir_from_top, diff_angl_dir);
			for (S32 col = 0; col < cols; ++col)
			{
				F32 dt_h0 = col * cols_inv;
				*(verticesp++) = (1 - dt_h0) * EL + dt_h0 * ER + mCameraPosAgent;
				*(verticesp++) = (1 - dt_h0) * BL + dt_h0 * BR + mCameraPosAgent;
				F32 dt_h1 = (col + 1) * cols_inv;
				*(verticesp++) = (1 - dt_h1) * EL + dt_h1 * ER + mCameraPosAgent;
				*(verticesp++) = (1 - dt_h1) * BL + dt_h1 * BR + mCameraPosAgent;

				*(texCoordsp++) = LLVector2(dt_h0, dt_v1);
				*(texCoordsp++) = LLVector2(dt_h0, dt_v0);
				*(texCoordsp++) = LLVector2(dt_h1, dt_v1);
				*(texCoordsp++) = LLVector2(dt_h1, dt_v0);

				*indicesp++ = index_offset + 0;
				*indicesp++ = index_offset + 2;
				*indicesp++ = index_offset + 1;

				*indicesp++ = index_offset + 1;
				*indicesp++ = index_offset + 2;
				*indicesp++ = index_offset + 3;

				index_offset += 4;
			}
		}
	}

	face->getVertexBuffer()->flush();
}
}

void LLVOSky::updateFog(const F32 distance)
{
    LLEnvironment& environment = LLEnvironment::instance();
    if (environment.getCurrentSky() != nullptr)
	{
        LLVector3 light_dir = LLVector3(environment.getClampedLightNorm());
        m_legacyAtmospherics.updateFog(distance, light_dir);
		}
	}

void LLVOSky::setSunAndMoonDirectionsCFR(const LLVector3 &sun_dir_cfr, const LLVector3 &moon_dir_cfr)
{
    mSun.setDirection(sun_dir_cfr);
    mMoon.setDirection(moon_dir_cfr);

    // Push the sun "South" as it approaches directly overhead so that we can always see bump mapping
    // on the upward facing faces of cubes.
    // Same as dot product with the up direction + clamp.
    F32 sunDot = llmax(0.f, sun_dir_cfr.mV[2]);
    sunDot *= sunDot;

    // Create normalized vector that has the sunDir pushed south about an hour and change.
    LLVector3 adjustedDir = (sun_dir_cfr + LLVector3(0.f, -0.70711f, 0.70711f)) * 0.5f;

    // Blend between normal sun dir and adjusted sun dir based on how close we are
    // to having the sun overhead.
    mBumpSunDir = adjustedDir * sunDot + sun_dir_cfr * (1.0f - sunDot);
    mBumpSunDir.normalize();

    LLSettingsSky::ptr_t psky = LLEnvironment::instance().getCurrentSky();
    updateDirections(psky);
}

void LLVOSky::setSunDirectionCFR(const LLVector3 &sun_dir_cfr)
{
    mSun.setDirection(sun_dir_cfr);

    // Push the sun "South" as it approaches directly overhead so that we can always see bump mapping
    // on the upward facing faces of cubes.
    // Same as dot product with the up direction + clamp.
    F32 sunDot = llmax(0.f, sun_dir_cfr.mV[2]);
    sunDot *= sunDot;

    // Create normalized vector that has the sunDir pushed south about an hour and change.
    LLVector3 adjustedDir = (sun_dir_cfr + LLVector3(0.f, -0.70711f, 0.70711f)) * 0.5f;

    // Blend between normal sun dir and adjusted sun dir based on how close we are
    // to having the sun overhead.
    mBumpSunDir = adjustedDir * sunDot + sun_dir_cfr * (1.0f - sunDot);
    mBumpSunDir.normalize();

    LLSettingsSky::ptr_t psky = LLEnvironment::instance().getCurrentSky();
    updateDirections(psky);
}

void LLVOSky::setMoonDirectionCFR(const LLVector3 &moon_dir_cfr)
{
    mMoon.setDirection(moon_dir_cfr);
    LLSettingsSky::ptr_t psky = LLEnvironment::instance().getCurrentSky();
    updateDirections(psky);
}<|MERGE_RESOLUTION|>--- conflicted
+++ resolved
@@ -780,11 +780,7 @@
     // run 0 to 5 faces, each face in own frame
     else if (mCubeMapUpdateStage >= 0 && mCubeMapUpdateStage < NUM_CUBEMAP_FACES)
 	{
-<<<<<<< HEAD
-        LL_RECORD_BLOCK_TIME(FTM_VOSKY_CREATETEXTURES);
-=======
         LL_PROFILE_ZONE_NAMED("updateSky - create");
->>>>>>> 68b75be6
         S32 side = mCubeMapUpdateStage;
         // CPU hungry part, createSkyTexture() is math heavy
         // Prior to EEP it was mostly per tile, but since EPP it is per face.
