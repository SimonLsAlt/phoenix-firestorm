--- conflicted
+++ resolved
@@ -1,96 +1,86 @@
-/**
- * @file llfloaterauction.h
- * @author James Cook, Ian Wilkes
- * @brief llfloaterauction class header file
- *
- * $LicenseInfo:firstyear=2004&license=viewerlgpl$
- * Second Life Viewer Source Code
- * Copyright (C) 2010, Linden Research, Inc.
- *
- * This library is free software; you can redistribute it and/or
- * modify it under the terms of the GNU Lesser General Public
- * License as published by the Free Software Foundation;
- * version 2.1 of the License only.
- *
- * This library is distributed in the hope that it will be useful,
- * but WITHOUT ANY WARRANTY; without even the implied warranty of
- * MERCHANTABILITY or FITNESS FOR A PARTICULAR PURPOSE.  See the GNU
- * Lesser General Public License for more details.
- *
- * You should have received a copy of the GNU Lesser General Public
- * License along with this library; if not, write to the Free Software
- * Foundation, Inc., 51 Franklin Street, Fifth Floor, Boston, MA  02110-1301  USA
- *
- * Linden Research, Inc., 945 Battery Street, San Francisco, CA  94111  USA
- * $/LicenseInfo$
- */
-
-#ifndef LL_LLFLOATERAUCTION_H
-#define LL_LLFLOATERAUCTION_H
-
-#include "llfloater.h"
-#include "lluuid.h"
-#include "llpointer.h"
-#include "llviewertexture.h"
-
-//~~~~~~~~~~~~~~~~~~~~~~~~~~~~~~~~~~~~~~~~~~~~~~~~~~~~~~~~~~~~~~~~~~~~~~~~~~~~~
-// Class LLFloaterAuction
-//
-// Class which holds the functionality to start auctions.
-//~~~~~~~~~~~~~~~~~~~~~~~~~~~~~~~~~~~~~~~~~~~~~~~~~~~~~~~~~~~~~~~~~~~~~~~~~~~~~
-class LLParcelSelection;
-class LLParcel;
-class LLViewerRegion;
-
-class LLFloaterAuction : public LLFloater
-{
-    friend class LLFloaterReg;
-public:
-<<<<<<< HEAD
-	// LLFloater interface
-	void onOpen(const LLSD& key) override;
-	void draw() override;
-=======
-    // LLFloater interface
-    /*virtual*/ void onOpen(const LLSD& key);
-    /*virtual*/ void draw();
->>>>>>> e1623bb2
-
-private:
-
-    LLFloaterAuction(const LLSD& key);
-    ~LLFloaterAuction();
-
-    void initialize();
-
-    static void onClickSnapshot(void* data);
-    static void onClickResetParcel(void* data);
-    static void onClickSellToAnyone(void* data);        // Sell to anyone clicked
-    bool onSellToAnyoneConfirmed(const LLSD& notification, const LLSD& response);   // Sell confirmation clicked
-    static void onClickStartAuction(void* data);
-
-<<<<<<< HEAD
-	bool postBuild() override;
-=======
-    /*virtual*/ BOOL postBuild();
->>>>>>> e1623bb2
-
-    void doResetParcel();
-    void doSellToAnyone();
-    void clearParcelAccessList( LLParcel* parcel, LLViewerRegion* region, U32 list);
-    void cleanupAndClose();
-
-private:
-
-    LLTransactionID mTransactionID;
-    LLAssetID mImageID;
-    LLPointer<LLViewerTexture> mImage;
-    LLSafeHandle<LLParcelSelection> mParcelp;
-    S32 mParcelID;
-    LLHost mParcelHost;
-
-    std::string mParcelUpdateCapUrl;    // "ParcelPropertiesUpdate" capability
-};
-
-
-#endif // LL_LLFLOATERAUCTION_H+/**
+ * @file llfloaterauction.h
+ * @author James Cook, Ian Wilkes
+ * @brief llfloaterauction class header file
+ *
+ * $LicenseInfo:firstyear=2004&license=viewerlgpl$
+ * Second Life Viewer Source Code
+ * Copyright (C) 2010, Linden Research, Inc.
+ *
+ * This library is free software; you can redistribute it and/or
+ * modify it under the terms of the GNU Lesser General Public
+ * License as published by the Free Software Foundation;
+ * version 2.1 of the License only.
+ *
+ * This library is distributed in the hope that it will be useful,
+ * but WITHOUT ANY WARRANTY; without even the implied warranty of
+ * MERCHANTABILITY or FITNESS FOR A PARTICULAR PURPOSE.  See the GNU
+ * Lesser General Public License for more details.
+ *
+ * You should have received a copy of the GNU Lesser General Public
+ * License along with this library; if not, write to the Free Software
+ * Foundation, Inc., 51 Franklin Street, Fifth Floor, Boston, MA  02110-1301  USA
+ *
+ * Linden Research, Inc., 945 Battery Street, San Francisco, CA  94111  USA
+ * $/LicenseInfo$
+ */
+
+#ifndef LL_LLFLOATERAUCTION_H
+#define LL_LLFLOATERAUCTION_H
+
+#include "llfloater.h"
+#include "lluuid.h"
+#include "llpointer.h"
+#include "llviewertexture.h"
+
+//~~~~~~~~~~~~~~~~~~~~~~~~~~~~~~~~~~~~~~~~~~~~~~~~~~~~~~~~~~~~~~~~~~~~~~~~~~~~~
+// Class LLFloaterAuction
+//
+// Class which holds the functionality to start auctions.
+//~~~~~~~~~~~~~~~~~~~~~~~~~~~~~~~~~~~~~~~~~~~~~~~~~~~~~~~~~~~~~~~~~~~~~~~~~~~~~
+class LLParcelSelection;
+class LLParcel;
+class LLViewerRegion;
+
+class LLFloaterAuction : public LLFloater
+{
+    friend class LLFloaterReg;
+public:
+    // LLFloater interface
+    void onOpen(const LLSD& key) override;
+    void draw() override;
+
+private:
+
+    LLFloaterAuction(const LLSD& key);
+    ~LLFloaterAuction();
+
+    void initialize();
+
+    static void onClickSnapshot(void* data);
+    static void onClickResetParcel(void* data);
+    static void onClickSellToAnyone(void* data);        // Sell to anyone clicked
+    bool onSellToAnyoneConfirmed(const LLSD& notification, const LLSD& response);   // Sell confirmation clicked
+    static void onClickStartAuction(void* data);
+
+    bool postBuild() override;
+
+    void doResetParcel();
+    void doSellToAnyone();
+    void clearParcelAccessList( LLParcel* parcel, LLViewerRegion* region, U32 list);
+    void cleanupAndClose();
+
+private:
+
+    LLTransactionID mTransactionID;
+    LLAssetID mImageID;
+    LLPointer<LLViewerTexture> mImage;
+    LLSafeHandle<LLParcelSelection> mParcelp;
+    S32 mParcelID;
+    LLHost mParcelHost;
+
+    std::string mParcelUpdateCapUrl;    // "ParcelPropertiesUpdate" capability
+};
+
+
+#endif // LL_LLFLOATERAUCTION_H