--- conflicted
+++ resolved
@@ -38,17 +38,10 @@
 
 LLAudioSourceVO::LLAudioSourceVO(const LLUUID &sound_id, const LLUUID& owner_id, const F32 gain, LLViewerObject *objectp)
 // <FS:CR> FIRE-10512 - Sound explorer fix by Sei Lisa
-<<<<<<< HEAD
-//	:	LLAudioSource(sound_id, owner_id, gain, LLAudioEngine::AUDIO_TYPE_SFX),
-	:	LLAudioSource(sound_id, owner_id, gain, LLAudioEngine::AUDIO_TYPE_SFX, objectp->getID(), false),
-// </FS:CR>
-	mObjectp(objectp)
-=======
 //  :   LLAudioSource(sound_id, owner_id, gain, LLAudioEngine::AUDIO_TYPE_SFX),
     :   LLAudioSource(sound_id, owner_id, gain, LLAudioEngine::AUDIO_TYPE_SFX, objectp->getID(), false),
 // </FS:CR>
     mObjectp(objectp)
->>>>>>> 1a8a5404
 {
     update();
 }
