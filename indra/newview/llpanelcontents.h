/**
 * @file llpanelcontents.h
 * @brief Object contents panel in the tools floater.
 *
 * $LicenseInfo:firstyear=2001&license=viewerlgpl$
 * Second Life Viewer Source Code
 * Copyright (C) 2010, Linden Research, Inc.
 *
 * This library is free software; you can redistribute it and/or
 * modify it under the terms of the GNU Lesser General Public
 * License as published by the Free Software Foundation;
 * version 2.1 of the License only.
 *
 * This library is distributed in the hope that it will be useful,
 * but WITHOUT ANY WARRANTY; without even the implied warranty of
 * MERCHANTABILITY or FITNESS FOR A PARTICULAR PURPOSE.  See the GNU
 * Lesser General Public License for more details.
 *
 * You should have received a copy of the GNU Lesser General Public
 * License along with this library; if not, write to the Free Software
 * Foundation, Inc., 51 Franklin Street, Fifth Floor, Boston, MA  02110-1301  USA
 *
 * Linden Research, Inc., 945 Battery Street, San Francisco, CA  94111  USA
 * $/LicenseInfo$
 */

#ifndef LL_LLPANELCONTENTS_H
#define LL_LLPANELCONTENTS_H

#include "v3math.h"
#include "llpanel.h"
#include "llinventory.h"
#include "lluuid.h"
#include "llviewerobject.h"
#include "llvoinventorylistener.h"

class LLButton;
class LLPanelObjectInventory;
class LLViewerObject;
class LLCheckBoxCtrl;
class LLSpinCtrl;

class LLPanelContents : public LLPanel
{
public:
<<<<<<< HEAD
	virtual	bool postBuild();
	LLPanelContents();
	virtual ~LLPanelContents();
=======
    virtual bool postBuild();
    LLPanelContents();
    virtual ~LLPanelContents();

    void            refresh();
    void            clearContents();
>>>>>>> 1a8a5404


    static void     onClickNewScript(void*);
    static void     onClickPermissions(void*);
    static void     onClickResetScripts(void*); // <FS> Script reset in edit floater
    static void     onClickRefresh(void*);

<<<<<<< HEAD
	static void		onClickNewScript(void*);
	static void		onClickPermissions(void*);
	static void		onClickResetScripts(void*); // <FS> Script reset in edit floater
	static void		onClickRefresh(void*);
	
=======
>>>>>>> 1a8a5404
    // Key suffix for "tentative" fields
    static const char* TENTATIVE_SUFFIX;

    // These aren't fields in LLMediaEntry, so we have to define them ourselves for checkbox control
    static const char* PERMS_OWNER_INTERACT_KEY;
    static const char* PERMS_OWNER_CONTROL_KEY;
    static const char* PERMS_GROUP_INTERACT_KEY;
    static const char* PERMS_GROUP_CONTROL_KEY;
    static const char* PERMS_ANYONE_INTERACT_KEY;
    static const char* PERMS_ANYONE_CONTROL_KEY;

protected:
    void                getState(LLViewerObject *object);

public:
    LLPanelObjectInventory* mPanelInventoryObject;
};

#endif // LL_LLPANELCONTENTS_H<|MERGE_RESOLUTION|>--- conflicted
+++ resolved
@@ -43,18 +43,12 @@
 class LLPanelContents : public LLPanel
 {
 public:
-<<<<<<< HEAD
-	virtual	bool postBuild();
-	LLPanelContents();
-	virtual ~LLPanelContents();
-=======
     virtual bool postBuild();
     LLPanelContents();
     virtual ~LLPanelContents();
 
     void            refresh();
     void            clearContents();
->>>>>>> 1a8a5404
 
 
     static void     onClickNewScript(void*);
@@ -62,14 +56,6 @@
     static void     onClickResetScripts(void*); // <FS> Script reset in edit floater
     static void     onClickRefresh(void*);
 
-<<<<<<< HEAD
-	static void		onClickNewScript(void*);
-	static void		onClickPermissions(void*);
-	static void		onClickResetScripts(void*); // <FS> Script reset in edit floater
-	static void		onClickRefresh(void*);
-	
-=======
->>>>>>> 1a8a5404
     // Key suffix for "tentative" fields
     static const char* TENTATIVE_SUFFIX;
 
