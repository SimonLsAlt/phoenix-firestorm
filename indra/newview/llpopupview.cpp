/**
 * @file llpopupview.cpp
 * @brief Holds transient popups
 *
 * $LicenseInfo:firstyear=2001&license=viewerlgpl$
 * Second Life Viewer Source Code
 * Copyright (C) 2010, Linden Research, Inc.
 *
 * This library is free software; you can redistribute it and/or
 * modify it under the terms of the GNU Lesser General Public
 * License as published by the Free Software Foundation;
 * version 2.1 of the License only.
 *
 * This library is distributed in the hope that it will be useful,
 * but WITHOUT ANY WARRANTY; without even the implied warranty of
 * MERCHANTABILITY or FITNESS FOR A PARTICULAR PURPOSE.  See the GNU
 * Lesser General Public License for more details.
 *
 * You should have received a copy of the GNU Lesser General Public
 * License along with this library; if not, write to the Free Software
 * Foundation, Inc., 51 Franklin Street, Fifth Floor, Boston, MA  02110-1301  USA
 *
 * Linden Research, Inc., 945 Battery Street, San Francisco, CA  94111  USA
 * $/LicenseInfo$
 */
#include "llviewerprecompiledheaders.h"

#include "llpopupview.h"

static LLPanelInjector<LLPopupView> r("popup_holder");

bool view_visible_and_enabled(LLView* viewp)
{
    return viewp->getVisible() && viewp->getEnabled();
}

bool view_visible(LLView* viewp)
{
    return viewp->getVisible();
}


LLPopupView::LLPopupView(const LLPopupView::Params& p)
: LLPanel(p)
{
    // register ourself as handler of UI popups
    LLUI::getInstance()->setPopupFuncs(boost::bind(&LLPopupView::addPopup, this, _1), boost::bind(&LLPopupView::removePopup, this, _1), boost::bind(&LLPopupView::clearPopups, this));
}

LLPopupView::~LLPopupView()
{
    // set empty callback function so we can't handle popups anymore
    LLUI::getInstance()->setPopupFuncs(LLUI::add_popup_t(), LLUI::remove_popup_t(), LLUI::clear_popups_t());
}

void LLPopupView::draw()
{
    S32 screen_x, screen_y;

    // remove dead popups
    for (popup_list_t::iterator popup_it = mPopups.begin();
        popup_it != mPopups.end();)
    {
        if (!popup_it->get())
        {
            mPopups.erase(popup_it++);
        }
        else
        {
            popup_it++;
        }
    }

    // draw in reverse order (most recent is on top)
    for (popup_list_t::reverse_iterator popup_it = mPopups.rbegin();
        popup_it != mPopups.rend();)
    {
        LLView* popup = popup_it->get();

        if (popup->getVisible())
        {
            popup->localPointToScreen(0, 0, &screen_x, &screen_y);

            LLUI::pushMatrix();
            {
                LLUI::translate( (F32) screen_x, (F32) screen_y);
                popup->draw();
            }
            LLUI::popMatrix();
        }
        ++popup_it;
    }

    LLPanel::draw();
}

<<<<<<< HEAD
bool LLPopupView::handleMouseEvent(boost::function<bool(LLView*, S32, S32)> func, 
								   boost::function<bool(LLView*)> predicate, 
								   S32 x, S32 y,
								   bool close_popups)
{
	bool handled = false;

	// make a copy of list of popups, in case list is modified during mouse event handling
	popup_list_t popups(mPopups);
	for (popup_list_t::iterator popup_it = popups.begin(), popup_end = popups.end();
		popup_it != popup_end;
		++popup_it)
	{
		LLView* popup = popup_it->get();
		if (!popup 
			|| !predicate(popup))
		{
			continue;
		}

		S32 popup_x, popup_y;
		if (localPointToOtherView(x, y, &popup_x, &popup_y, popup) 
			&& popup->pointInView(popup_x, popup_y))
		{
			if (func(popup, popup_x, popup_y))
			{
				handled = true;
				break;
			}
		}

		if (close_popups)
		{
			mPopups.remove(*popup_it);
			popup->onTopLost();
		}
	}

	return handled;
=======
bool LLPopupView::handleMouseEvent(boost::function<bool(LLView*, S32, S32)> func,
                                   boost::function<bool(LLView*)> predicate,
                                   S32 x, S32 y,
                                   bool close_popups)
{
    bool handled = false;

    // make a copy of list of popups, in case list is modified during mouse event handling
    popup_list_t popups(mPopups);
    for (popup_list_t::iterator popup_it = popups.begin(), popup_end = popups.end();
        popup_it != popup_end;
        ++popup_it)
    {
        LLView* popup = popup_it->get();
        if (!popup
            || !predicate(popup))
        {
            continue;
        }

        S32 popup_x, popup_y;
        if (localPointToOtherView(x, y, &popup_x, &popup_y, popup)
            && popup->pointInView(popup_x, popup_y))
        {
            if (func(popup, popup_x, popup_y))
            {
                handled = true;
                break;
            }
        }

        if (close_popups)
        {
            mPopups.remove(*popup_it);
            popup->onTopLost();
        }
    }

    return handled;
>>>>>>> 1a8a5404
}


bool LLPopupView::handleMouseDown(S32 x, S32 y, MASK mask)
{
<<<<<<< HEAD
	bool handled = handleMouseEvent(boost::bind(&LLMouseHandler::handleMouseDown, _1, _2, _3, mask), view_visible_and_enabled, x, y, true);
	if (!handled)
	{
		handled = LLPanel::handleMouseDown(x, y, mask);
	}
	return handled;
=======
    bool handled = handleMouseEvent(boost::bind(&LLMouseHandler::handleMouseDown, _1, _2, _3, mask), view_visible_and_enabled, x, y, true);
    if (!handled)
    {
        handled = LLPanel::handleMouseDown(x, y, mask);
    }
    return handled;
>>>>>>> 1a8a5404
}

bool LLPopupView::handleMouseUp(S32 x, S32 y, MASK mask)
{
<<<<<<< HEAD
	bool handled = handleMouseEvent(boost::bind(&LLMouseHandler::handleMouseUp, _1, _2, _3, mask), view_visible_and_enabled, x, y, false);
	if (!handled)
	{
		handled = LLPanel::handleMouseUp(x, y, mask);
	}
	return handled;
=======
    bool handled = handleMouseEvent(boost::bind(&LLMouseHandler::handleMouseUp, _1, _2, _3, mask), view_visible_and_enabled, x, y, false);
    if (!handled)
    {
        handled = LLPanel::handleMouseUp(x, y, mask);
    }
    return handled;
>>>>>>> 1a8a5404
}

bool LLPopupView::handleMiddleMouseDown(S32 x, S32 y, MASK mask)
{
<<<<<<< HEAD
	bool handled = handleMouseEvent(boost::bind(&LLMouseHandler::handleMiddleMouseDown, _1, _2, _3, mask), view_visible_and_enabled, x, y, true);
	if (!handled)
	{
		handled = LLPanel::handleMiddleMouseDown(x, y, mask);
	}
	return handled;	
=======
    bool handled = handleMouseEvent(boost::bind(&LLMouseHandler::handleMiddleMouseDown, _1, _2, _3, mask), view_visible_and_enabled, x, y, true);
    if (!handled)
    {
        handled = LLPanel::handleMiddleMouseDown(x, y, mask);
    }
    return handled;
>>>>>>> 1a8a5404
}

bool LLPopupView::handleMiddleMouseUp(S32 x, S32 y, MASK mask)
{
<<<<<<< HEAD
	bool handled = handleMouseEvent(boost::bind(&LLMouseHandler::handleMiddleMouseUp, _1, _2, _3, mask), view_visible_and_enabled, x, y, false);
	if (!handled)
	{
		handled = LLPanel::handleMiddleMouseUp(x, y, mask);
	}
	return handled;	
=======
    bool handled = handleMouseEvent(boost::bind(&LLMouseHandler::handleMiddleMouseUp, _1, _2, _3, mask), view_visible_and_enabled, x, y, false);
    if (!handled)
    {
        handled = LLPanel::handleMiddleMouseUp(x, y, mask);
    }
    return handled;
>>>>>>> 1a8a5404
}

bool LLPopupView::handleRightMouseDown(S32 x, S32 y, MASK mask)
{
<<<<<<< HEAD
	bool handled = handleMouseEvent(boost::bind(&LLMouseHandler::handleRightMouseDown, _1, _2, _3, mask), view_visible_and_enabled, x, y, true);
	if (!handled)
	{
		handled = LLPanel::handleRightMouseDown(x, y, mask);
	}
	return handled;	
=======
    bool handled = handleMouseEvent(boost::bind(&LLMouseHandler::handleRightMouseDown, _1, _2, _3, mask), view_visible_and_enabled, x, y, true);
    if (!handled)
    {
        handled = LLPanel::handleRightMouseDown(x, y, mask);
    }
    return handled;
>>>>>>> 1a8a5404
}

bool LLPopupView::handleRightMouseUp(S32 x, S32 y, MASK mask)
{
<<<<<<< HEAD
	bool handled = handleMouseEvent(boost::bind(&LLMouseHandler::handleRightMouseUp, _1, _2, _3, mask), view_visible_and_enabled, x, y, false);
	if (!handled)
	{
		handled = LLPanel::handleRightMouseUp(x, y, mask);
	}
	return handled;	
=======
    bool handled = handleMouseEvent(boost::bind(&LLMouseHandler::handleRightMouseUp, _1, _2, _3, mask), view_visible_and_enabled, x, y, false);
    if (!handled)
    {
        handled = LLPanel::handleRightMouseUp(x, y, mask);
    }
    return handled;
>>>>>>> 1a8a5404
}

bool LLPopupView::handleDoubleClick(S32 x, S32 y, MASK mask)
{
<<<<<<< HEAD
	bool handled = handleMouseEvent(boost::bind(&LLMouseHandler::handleDoubleClick, _1, _2, _3, mask), view_visible_and_enabled, x, y, false);
	if (!handled)
	{
		handled = LLPanel::handleDoubleClick(x, y, mask);
	}
	return handled;	
=======
    bool handled = handleMouseEvent(boost::bind(&LLMouseHandler::handleDoubleClick, _1, _2, _3, mask), view_visible_and_enabled, x, y, false);
    if (!handled)
    {
        handled = LLPanel::handleDoubleClick(x, y, mask);
    }
    return handled;
>>>>>>> 1a8a5404
}

bool LLPopupView::handleHover(S32 x, S32 y, MASK mask)
{
<<<<<<< HEAD
	bool handled = handleMouseEvent(boost::bind(&LLMouseHandler::handleHover, _1, _2, _3, mask), view_visible_and_enabled, x, y, false);
	if (!handled)
	{
		handled = LLPanel::handleHover(x, y, mask);
	}
	return handled;	
=======
    bool handled = handleMouseEvent(boost::bind(&LLMouseHandler::handleHover, _1, _2, _3, mask), view_visible_and_enabled, x, y, false);
    if (!handled)
    {
        handled = LLPanel::handleHover(x, y, mask);
    }
    return handled;
>>>>>>> 1a8a5404
}

bool LLPopupView::handleScrollWheel(S32 x, S32 y, S32 clicks)
{
<<<<<<< HEAD
	bool handled = handleMouseEvent(boost::bind(&LLMouseHandler::handleScrollWheel, _1, _2, _3, clicks), view_visible_and_enabled, x, y, false);
	if (!handled)
	{
		handled = LLPanel::handleScrollWheel(x, y, clicks);
	}
	return handled;	
=======
    bool handled = handleMouseEvent(boost::bind(&LLMouseHandler::handleScrollWheel, _1, _2, _3, clicks), view_visible_and_enabled, x, y, false);
    if (!handled)
    {
        handled = LLPanel::handleScrollWheel(x, y, clicks);
    }
    return handled;
>>>>>>> 1a8a5404
}

bool LLPopupView::handleToolTip(S32 x, S32 y, MASK mask)
{
<<<<<<< HEAD
	bool handled = handleMouseEvent(boost::bind(&LLMouseHandler::handleToolTip, _1, _2, _3, mask), view_visible, x, y, false);
	if (!handled)
	{
		handled = LLPanel::handleToolTip(x, y, mask);
	}
	return handled;
=======
    bool handled = handleMouseEvent(boost::bind(&LLMouseHandler::handleToolTip, _1, _2, _3, mask), view_visible, x, y, false);
    if (!handled)
    {
        handled = LLPanel::handleToolTip(x, y, mask);
    }
    return handled;
>>>>>>> 1a8a5404
}

void LLPopupView::addPopup(LLView* popup)
{
    if (popup)
    {
        mPopups.remove(popup->getHandle());
        mPopups.push_front(popup->getHandle());
    }
}

void LLPopupView::removePopup(LLView* popup)
{
    if (popup)
    {
        mPopups.remove(popup->getHandle());
        popup->onTopLost();
    }
}

void LLPopupView::clearPopups()
{
    while (!mPopups.empty())
    {
        popup_list_t::iterator popup_it = mPopups.begin();
        LLView* popup = popup_it->get();
        // Remove before notifying in case it will cause removePopup
        mPopups.erase(popup_it);
        if (popup)
        {
        popup->onTopLost();
    }
}
}
<|MERGE_RESOLUTION|>--- conflicted
+++ resolved
@@ -94,47 +94,6 @@
     LLPanel::draw();
 }
 
-<<<<<<< HEAD
-bool LLPopupView::handleMouseEvent(boost::function<bool(LLView*, S32, S32)> func, 
-								   boost::function<bool(LLView*)> predicate, 
-								   S32 x, S32 y,
-								   bool close_popups)
-{
-	bool handled = false;
-
-	// make a copy of list of popups, in case list is modified during mouse event handling
-	popup_list_t popups(mPopups);
-	for (popup_list_t::iterator popup_it = popups.begin(), popup_end = popups.end();
-		popup_it != popup_end;
-		++popup_it)
-	{
-		LLView* popup = popup_it->get();
-		if (!popup 
-			|| !predicate(popup))
-		{
-			continue;
-		}
-
-		S32 popup_x, popup_y;
-		if (localPointToOtherView(x, y, &popup_x, &popup_y, popup) 
-			&& popup->pointInView(popup_x, popup_y))
-		{
-			if (func(popup, popup_x, popup_y))
-			{
-				handled = true;
-				break;
-			}
-		}
-
-		if (close_popups)
-		{
-			mPopups.remove(*popup_it);
-			popup->onTopLost();
-		}
-	}
-
-	return handled;
-=======
 bool LLPopupView::handleMouseEvent(boost::function<bool(LLView*, S32, S32)> func,
                                    boost::function<bool(LLView*)> predicate,
                                    S32 x, S32 y,
@@ -174,198 +133,107 @@
     }
 
     return handled;
->>>>>>> 1a8a5404
 }
 
 
 bool LLPopupView::handleMouseDown(S32 x, S32 y, MASK mask)
 {
-<<<<<<< HEAD
-	bool handled = handleMouseEvent(boost::bind(&LLMouseHandler::handleMouseDown, _1, _2, _3, mask), view_visible_and_enabled, x, y, true);
-	if (!handled)
-	{
-		handled = LLPanel::handleMouseDown(x, y, mask);
-	}
-	return handled;
-=======
     bool handled = handleMouseEvent(boost::bind(&LLMouseHandler::handleMouseDown, _1, _2, _3, mask), view_visible_and_enabled, x, y, true);
     if (!handled)
     {
         handled = LLPanel::handleMouseDown(x, y, mask);
     }
     return handled;
->>>>>>> 1a8a5404
 }
 
 bool LLPopupView::handleMouseUp(S32 x, S32 y, MASK mask)
 {
-<<<<<<< HEAD
-	bool handled = handleMouseEvent(boost::bind(&LLMouseHandler::handleMouseUp, _1, _2, _3, mask), view_visible_and_enabled, x, y, false);
-	if (!handled)
-	{
-		handled = LLPanel::handleMouseUp(x, y, mask);
-	}
-	return handled;
-=======
     bool handled = handleMouseEvent(boost::bind(&LLMouseHandler::handleMouseUp, _1, _2, _3, mask), view_visible_and_enabled, x, y, false);
     if (!handled)
     {
         handled = LLPanel::handleMouseUp(x, y, mask);
     }
     return handled;
->>>>>>> 1a8a5404
 }
 
 bool LLPopupView::handleMiddleMouseDown(S32 x, S32 y, MASK mask)
 {
-<<<<<<< HEAD
-	bool handled = handleMouseEvent(boost::bind(&LLMouseHandler::handleMiddleMouseDown, _1, _2, _3, mask), view_visible_and_enabled, x, y, true);
-	if (!handled)
-	{
-		handled = LLPanel::handleMiddleMouseDown(x, y, mask);
-	}
-	return handled;	
-=======
     bool handled = handleMouseEvent(boost::bind(&LLMouseHandler::handleMiddleMouseDown, _1, _2, _3, mask), view_visible_and_enabled, x, y, true);
     if (!handled)
     {
         handled = LLPanel::handleMiddleMouseDown(x, y, mask);
     }
     return handled;
->>>>>>> 1a8a5404
 }
 
 bool LLPopupView::handleMiddleMouseUp(S32 x, S32 y, MASK mask)
 {
-<<<<<<< HEAD
-	bool handled = handleMouseEvent(boost::bind(&LLMouseHandler::handleMiddleMouseUp, _1, _2, _3, mask), view_visible_and_enabled, x, y, false);
-	if (!handled)
-	{
-		handled = LLPanel::handleMiddleMouseUp(x, y, mask);
-	}
-	return handled;	
-=======
     bool handled = handleMouseEvent(boost::bind(&LLMouseHandler::handleMiddleMouseUp, _1, _2, _3, mask), view_visible_and_enabled, x, y, false);
     if (!handled)
     {
         handled = LLPanel::handleMiddleMouseUp(x, y, mask);
     }
     return handled;
->>>>>>> 1a8a5404
 }
 
 bool LLPopupView::handleRightMouseDown(S32 x, S32 y, MASK mask)
 {
-<<<<<<< HEAD
-	bool handled = handleMouseEvent(boost::bind(&LLMouseHandler::handleRightMouseDown, _1, _2, _3, mask), view_visible_and_enabled, x, y, true);
-	if (!handled)
-	{
-		handled = LLPanel::handleRightMouseDown(x, y, mask);
-	}
-	return handled;	
-=======
     bool handled = handleMouseEvent(boost::bind(&LLMouseHandler::handleRightMouseDown, _1, _2, _3, mask), view_visible_and_enabled, x, y, true);
     if (!handled)
     {
         handled = LLPanel::handleRightMouseDown(x, y, mask);
     }
     return handled;
->>>>>>> 1a8a5404
 }
 
 bool LLPopupView::handleRightMouseUp(S32 x, S32 y, MASK mask)
 {
-<<<<<<< HEAD
-	bool handled = handleMouseEvent(boost::bind(&LLMouseHandler::handleRightMouseUp, _1, _2, _3, mask), view_visible_and_enabled, x, y, false);
-	if (!handled)
-	{
-		handled = LLPanel::handleRightMouseUp(x, y, mask);
-	}
-	return handled;	
-=======
     bool handled = handleMouseEvent(boost::bind(&LLMouseHandler::handleRightMouseUp, _1, _2, _3, mask), view_visible_and_enabled, x, y, false);
     if (!handled)
     {
         handled = LLPanel::handleRightMouseUp(x, y, mask);
     }
     return handled;
->>>>>>> 1a8a5404
 }
 
 bool LLPopupView::handleDoubleClick(S32 x, S32 y, MASK mask)
 {
-<<<<<<< HEAD
-	bool handled = handleMouseEvent(boost::bind(&LLMouseHandler::handleDoubleClick, _1, _2, _3, mask), view_visible_and_enabled, x, y, false);
-	if (!handled)
-	{
-		handled = LLPanel::handleDoubleClick(x, y, mask);
-	}
-	return handled;	
-=======
     bool handled = handleMouseEvent(boost::bind(&LLMouseHandler::handleDoubleClick, _1, _2, _3, mask), view_visible_and_enabled, x, y, false);
     if (!handled)
     {
         handled = LLPanel::handleDoubleClick(x, y, mask);
     }
     return handled;
->>>>>>> 1a8a5404
 }
 
 bool LLPopupView::handleHover(S32 x, S32 y, MASK mask)
 {
-<<<<<<< HEAD
-	bool handled = handleMouseEvent(boost::bind(&LLMouseHandler::handleHover, _1, _2, _3, mask), view_visible_and_enabled, x, y, false);
-	if (!handled)
-	{
-		handled = LLPanel::handleHover(x, y, mask);
-	}
-	return handled;	
-=======
     bool handled = handleMouseEvent(boost::bind(&LLMouseHandler::handleHover, _1, _2, _3, mask), view_visible_and_enabled, x, y, false);
     if (!handled)
     {
         handled = LLPanel::handleHover(x, y, mask);
     }
     return handled;
->>>>>>> 1a8a5404
 }
 
 bool LLPopupView::handleScrollWheel(S32 x, S32 y, S32 clicks)
 {
-<<<<<<< HEAD
-	bool handled = handleMouseEvent(boost::bind(&LLMouseHandler::handleScrollWheel, _1, _2, _3, clicks), view_visible_and_enabled, x, y, false);
-	if (!handled)
-	{
-		handled = LLPanel::handleScrollWheel(x, y, clicks);
-	}
-	return handled;	
-=======
     bool handled = handleMouseEvent(boost::bind(&LLMouseHandler::handleScrollWheel, _1, _2, _3, clicks), view_visible_and_enabled, x, y, false);
     if (!handled)
     {
         handled = LLPanel::handleScrollWheel(x, y, clicks);
     }
     return handled;
->>>>>>> 1a8a5404
 }
 
 bool LLPopupView::handleToolTip(S32 x, S32 y, MASK mask)
 {
-<<<<<<< HEAD
-	bool handled = handleMouseEvent(boost::bind(&LLMouseHandler::handleToolTip, _1, _2, _3, mask), view_visible, x, y, false);
-	if (!handled)
-	{
-		handled = LLPanel::handleToolTip(x, y, mask);
-	}
-	return handled;
-=======
     bool handled = handleMouseEvent(boost::bind(&LLMouseHandler::handleToolTip, _1, _2, _3, mask), view_visible, x, y, false);
     if (!handled)
     {
         handled = LLPanel::handleToolTip(x, y, mask);
     }
     return handled;
->>>>>>> 1a8a5404
 }
 
 void LLPopupView::addPopup(LLView* popup)
