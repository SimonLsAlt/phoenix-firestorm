/**
 * @file lldebugview.h
 * @brief A view containing debug UI elements
 *
 * $LicenseInfo:firstyear=2001&license=viewerlgpl$
 * Second Life Viewer Source Code
 * Copyright (C) 2010, Linden Research, Inc.
 *
 * This library is free software; you can redistribute it and/or
 * modify it under the terms of the GNU Lesser General Public
 * License as published by the Free Software Foundation;
 * version 2.1 of the License only.
 *
 * This library is distributed in the hope that it will be useful,
 * but WITHOUT ANY WARRANTY; without even the implied warranty of
 * MERCHANTABILITY or FITNESS FOR A PARTICULAR PURPOSE.  See the GNU
 * Lesser General Public License for more details.
 *
 * You should have received a copy of the GNU Lesser General Public
 * License along with this library; if not, write to the Free Software
 * Foundation, Inc., 51 Franklin Street, Fifth Floor, Boston, MA  02110-1301  USA
 *
 * Linden Research, Inc., 945 Battery Street, San Francisco, CA  94111  USA
 * $/LicenseInfo$
 */

#ifndef LL_LLDEBUGVIEW_H
#define LL_LLDEBUGVIEW_H

// requires:
// stdtypes.h

#include "llview.h"

// declarations
class LLButton;
class LLStatusPanel;
class LLFastTimerView;
class LLConsole;
class LLTextureView;
class LLFloaterStats;

class LLDebugView : public LLView
{
public:
    struct Params : public LLInitParam::Block<Params, LLView::Params>
    {
        Params()
        {
            changeDefault(mouse_opaque, false);
        }
    };

    LLDebugView(const Params&);
    ~LLDebugView();

    void init();
    void draw();

    void setStatsVisible(BOOL visible);

<<<<<<< HEAD
	void init();
	void draw();
	
	void setStatsVisible(bool visible);
	
	LLFastTimerView* mFastTimerView;
	LLConsole*		 mDebugConsolep;
	LLView*			 mFloaterSnapRegion;
=======
    LLFastTimerView* mFastTimerView;
    LLConsole*       mDebugConsolep;
    LLView*          mFloaterSnapRegion;
>>>>>>> c06fb4e0
};

extern LLDebugView* gDebugView;

#endif<|MERGE_RESOLUTION|>--- conflicted
+++ resolved
@@ -57,22 +57,11 @@
     void init();
     void draw();
 
-    void setStatsVisible(BOOL visible);
+    void setStatsVisible(bool visible);
 
-<<<<<<< HEAD
-	void init();
-	void draw();
-	
-	void setStatsVisible(bool visible);
-	
-	LLFastTimerView* mFastTimerView;
-	LLConsole*		 mDebugConsolep;
-	LLView*			 mFloaterSnapRegion;
-=======
     LLFastTimerView* mFastTimerView;
     LLConsole*       mDebugConsolep;
     LLView*          mFloaterSnapRegion;
->>>>>>> c06fb4e0
 };
 
 extern LLDebugView* gDebugView;
