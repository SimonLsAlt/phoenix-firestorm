--- conflicted
+++ resolved
@@ -48,21 +48,12 @@
     FSFloaterContacts(const LLSD& seed);
     virtual ~FSFloaterContacts();
 
-<<<<<<< HEAD
-	/*virtual*/ bool postBuild();
-	/*virtual*/ void onOpen(const LLSD& key);
-	/*virtual*/ void draw();
-	/*virtual*/ bool tick();
-	/*virtual*/ bool handleKeyHere(KEY key, MASK mask);
-	/*virtual*/ bool hasAccelerators() const { return true; }
-=======
-    /*virtual*/ BOOL postBuild();
+    /*virtual*/ bool postBuild();
     /*virtual*/ void onOpen(const LLSD& key);
     /*virtual*/ void draw();
-    /*virtual*/ BOOL tick();
-    /*virtual*/ BOOL handleKeyHere(KEY key, MASK mask);
+    /*virtual*/ bool tick();
+    /*virtual*/ bool handleKeyHere(KEY key, MASK mask);
     /*virtual*/ bool hasAccelerators() const { return true; }
->>>>>>> c06fb4e0
 
     // LLFriendObserver implementation
     /*virtual*/ void changed(U32 changed_mask);
@@ -78,114 +69,6 @@
     void                    resetFriendFilter();
 
 private:
-<<<<<<< HEAD
-	typedef std::vector<LLScrollListItem*> listitem_vec_t;
-
-	std::string				getActiveTabName() const;
-	LLUUID					getCurrentItemID() const;
-	void					getCurrentItemIDs(uuid_vec_t& selected_uuids) const;
-	void					getCurrentFriendItemIDs(uuid_vec_t& selected_uuids) const;
-
-	enum FRIENDS_COLUMN_ORDER
-	{
-		LIST_ONLINE_STATUS,
-		LIST_FRIEND_USER_NAME,
-		LIST_FRIEND_DISPLAY_NAME,
-		LIST_FRIEND_NAME,
-		LIST_VISIBLE_ONLINE,
-		LIST_VISIBLE_MAP,
-		LIST_EDIT_MINE,
-		LIST_VISIBLE_MAP_THEIRS,
-		LIST_EDIT_THEIRS,
-		LIST_FRIEND_UPDATE_GEN
-	};
-
-	typedef std::map<LLUUID, S32> rights_map_t;
-	void					refreshRightsChangeList();
-	void					refreshUI();
-	void					onSelectName();
-	void					applyRightsToFriends();
-	void					addFriend(const LLUUID& agent_id);
-	void					updateFriendItem(const LLUUID& agent_id, const LLRelationship* relationship);
-	void					updateFriendItem(const LLUUID& agent_id, const LLRelationship* relationship, const LLUUID& request_id);
-
-	typedef enum 
-	{
-		GRANT,
-		REVOKE
-	} EGrantRevoke;
-	void					confirmModifyRights(rights_map_t& ids, EGrantRevoke command);
-	void					sendRightsGrant(rights_map_t& ids);
-	bool					modifyRightsConfirmation(const LLSD& notification, const LLSD& response, rights_map_t* rights);
-
-
-	bool					isItemsFreeOfFriends(const uuid_vec_t& uuids);
-	
-	// misc callbacks
-	static void				onAvatarPicked(const uuid_vec_t& ids, const std::vector<LLAvatarName> names);
-	void					onColumnDisplayModeChanged(const std::string& settings_name = "");
-	bool					handleFriendsListDragAndDrop(S32 x, S32 y, MASK mask, bool drop,
-															EDragAndDropType cargo_type,
-															void* cargo_data,
-															EAcceptance* accept,
-															std::string& tooltip_msg);
-	void					onFriendFilterEdit(const std::string& search_string);
-	void					onGroupFilterEdit(const std::string& search_string);
-
-	// friend buttons
-	void					onViewProfileButtonClicked();
-	void					onImButtonClicked();
-	void					onTeleportButtonClicked();
-	void					onPayButtonClicked();
-	void					onDeleteFriendButtonClicked();
-	void					onAddFriendWizButtonClicked(LLUICtrl* ctrl);
-	void					onMapButtonClicked();
-	
-	// group buttons
-	void					onGroupChatButtonClicked();
-	void					onGroupInfoButtonClicked();
-	void					onGroupActivateButtonClicked();
-	void					onGroupLeaveButtonClicked();
-	void					onGroupCreateButtonClicked();
-	void					onGroupSearchButtonClicked();
-	void					onGroupTitlesButtonClicked();
-	void					onGroupInviteButtonClicked();
-	void					updateGroupButtons();
-
-	LLTabContainer*			mTabContainer;
-	LLFilterEditor*			mFriendFilter;
-	LLFilterEditor*			mGroupFilter;
-	LLPanel*				mFriendsTab;
-	FSScrollListCtrl*		mFriendsList;
-	LLPanel*				mGroupsTab;
-	LLGroupList*			mGroupList;
-
-	bool					mAllowRightsChange;
-	S32						mNumRightsChanged;
-	bool					mRightsChangeNotificationTriggered;
-
-	std::string				mFriendListFontName;
-
-	std::string				mLastColumnDisplayModeChanged;
-	bool					mResetLastColumnDisplayModeChanged;
-	bool					mDirtyNames;
-
-	std::string				mFriendFilterSubString;
-	std::string				mFriendFilterSubStringOrig;
-
-	void childShowTab(const std::string& id, const std::string& tabname);
-
-	void updateRlvRestrictions(ERlvBehaviour behavior);
-	boost::signals2::connection mRlvBehaviorCallbackConnection;
-
-	std::string getFullName(const LLAvatarName& av_name);
-
-	void setDirtyNames(const LLUUID& request_id);
-
-	typedef std::map<LLUUID, LLAvatarNameCache::callback_connection_t> avatar_name_cb_t;
-	avatar_name_cb_t	mAvatarNameCacheConnections;
-	void				disconnectAvatarNameCacheConnection(const LLUUID& request_id);
-=======
     typedef std::vector<LLScrollListItem*> listitem_vec_t;
 
     std::string             getActiveTabName() const;
@@ -231,7 +114,7 @@
     // misc callbacks
     static void             onAvatarPicked(const uuid_vec_t& ids, const std::vector<LLAvatarName> names);
     void                    onColumnDisplayModeChanged(const std::string& settings_name = "");
-    BOOL                    handleFriendsListDragAndDrop(S32 x, S32 y, MASK mask, BOOL drop,
+    bool                    handleFriendsListDragAndDrop(S32 x, S32 y, MASK mask, bool drop,
                                                             EDragAndDropType cargo_type,
                                                             void* cargo_data,
                                                             EAcceptance* accept,
@@ -292,7 +175,6 @@
     typedef std::map<LLUUID, LLAvatarNameCache::callback_connection_t> avatar_name_cb_t;
     avatar_name_cb_t    mAvatarNameCacheConnections;
     void                disconnectAvatarNameCacheConnection(const LLUUID& request_id);
->>>>>>> c06fb4e0
 };
 
 #endif // FS_FLOATERCONTACTS_H