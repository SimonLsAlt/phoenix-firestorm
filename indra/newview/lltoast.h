/**
 * @file lltoast.h
 * @brief This class implements a placeholder for any notification panel.
 *
 * $LicenseInfo:firstyear=2003&license=viewerlgpl$
 * Second Life Viewer Source Code
 * Copyright (C) 2010, Linden Research, Inc.
 *
 * This library is free software; you can redistribute it and/or
 * modify it under the terms of the GNU Lesser General Public
 * License as published by the Free Software Foundation;
 * version 2.1 of the License only.
 *
 * This library is distributed in the hope that it will be useful,
 * but WITHOUT ANY WARRANTY; without even the implied warranty of
 * MERCHANTABILITY or FITNESS FOR A PARTICULAR PURPOSE.  See the GNU
 * Lesser General Public License for more details.
 *
 * You should have received a copy of the GNU Lesser General Public
 * License along with this library; if not, write to the Free Software
 * Foundation, Inc., 51 Franklin Street, Fifth Floor, Boston, MA  02110-1301  USA
 *
 * Linden Research, Inc., 945 Battery Street, San Francisco, CA  94111  USA
 * $/LicenseInfo$
 */

#ifndef LL_LLTOAST_H
#define LL_LLTOAST_H

#include "llinstancetracker.h"
#include "llpanel.h"
#include "llmodaldialog.h"
#include "lleventtimer.h"
#include "llnotificationptr.h"

#include "llviewercontrol.h"
#include "lltexteditor.h"
#include <memory>

#define MOUSE_LEAVE false
#define MOUSE_ENTER true

namespace LLNotificationsUI
{

class LLToast;
/**
 * Timer for toasts.
 */
class LLToastLifeTimer: public LLEventTimer
{
public:
<<<<<<< HEAD
	LLToastLifeTimer(LLToast* toast, F32 period);

	/*virtual*/
	bool tick();
	void stop();
	void start();
	void restart();
	bool getStarted();
	void setPeriod(F32 period);
	F32 getRemainingTimeF32();

	LLTimer&  getEventTimer() { return mEventTimer;}
=======
    LLToastLifeTimer(LLToast* toast, F32 period);

    /*virtual*/
    bool tick();
    void stop();
    void start();
    void restart();
    bool getStarted();
    void setPeriod(F32 period);
    F32 getRemainingTimeF32();

    LLTimer&  getEventTimer() { return mEventTimer;}
>>>>>>> 1a8a5404
private :
    LLToast* mToast;
};

/**
 * Represents toast pop-up.
 * This is a parent view for all toast panels.
 */
class LLToast : public LLModalDialog, public LLInstanceTracker<LLToast>
{
    friend class LLToastLifeTimer;
public:

    typedef boost::function<void (LLToast* toast)> toast_callback_t;
    typedef boost::signals2::signal<void (LLToast* toast)> toast_signal_t;
    typedef boost::signals2::signal<void (LLToast* toast, bool mouse_enter)> toast_hover_check_signal_t;

    struct Params : public LLInitParam::Block<Params>
    {
        Mandatory<LLPanel*>             panel;
        Optional<LLUUID>                notif_id,    //notification ID
                                        session_id;  //im session ID
        Optional<LLNotificationPtr>     notification;

        //NOTE: Life time of a toast (i.e. period of time from the moment toast was shown
        //till the moment when toast was hidden) is the sum of lifetime_secs and fading_time_secs.

        Optional<F32>                   lifetime_secs, // Number of seconds while a toast is non-transparent
                                        fading_time_secs; // Number of seconds while a toast is transparent


        Optional<toast_callback_t>      on_delete_toast;
        Optional<bool>                  can_fade,
                                        can_be_stored,
                                        enable_hide_btn,
                                        is_modal,
                                        is_tip,
                                        force_show,
                                        force_store;


        Params();
    };

    static void updateClass();
    static void cleanupToasts();

<<<<<<< HEAD
	static bool isAlertToastShown() { return sModalToastsList.size() > 0; }

	LLToast(const LLToast::Params& p);
	virtual ~LLToast();
	bool postBuild();

	/*virtual*/ void reshape(S32 width, S32 height, bool called_from_parent = true);

	// Toast handlers
	virtual bool handleMouseDown(S32 x, S32 y, MASK mask);
=======
    static bool isAlertToastShown() { return sModalToastsList.size() > 0; }

    LLToast(const LLToast::Params& p);
    virtual ~LLToast();
    bool postBuild();

    /*virtual*/ void reshape(S32 width, S32 height, bool called_from_parent = true);

    // Toast handlers
    virtual bool handleMouseDown(S32 x, S32 y, MASK mask);
>>>>>>> 1a8a5404

    //Fading

    /** Stop lifetime/fading timer */
    virtual void stopTimer();

    /** Start lifetime/fading timer */
    virtual void startTimer();

    bool isHovered() { return mIsHovered; }

    // Operating with toasts
    // insert a panel to a toast
    void insertPanel(LLPanel* panel);

    void reshapeToPanel();

<<<<<<< HEAD
	// get toast's panel
	LLPanel* getPanel() const { return mPanel; }
	// enable/disable Toast's Hide button
	void setHideButtonEnabled(bool enabled);
	//
	F32 getTimeLeftToLive();
	//
	LLToastLifeTimer* getTimer() { return mTimer.get();}
	//
	virtual void draw();
	//
	virtual void setVisible(bool show);

	/*virtual*/ void setBackgroundOpaque(bool b);
	//
	virtual void hide();

	/*virtual*/ void setFocus(bool b);
=======
    // get toast's panel
    LLPanel* getPanel() const { return mPanel; }
    // enable/disable Toast's Hide button
    void setHideButtonEnabled(bool enabled);
    //
    F32 getTimeLeftToLive();
    //
    LLToastLifeTimer* getTimer() { return mTimer.get();}
    //
    virtual void draw();
    //
    virtual void setVisible(bool show);

    /*virtual*/ void setBackgroundOpaque(bool b);
    //
    virtual void hide();

    /*virtual*/ void setFocus(bool b);
>>>>>>> 1a8a5404

    /*virtual*/ void onFocusLost();

    /*virtual*/ void onFocusReceived();

    void setLifetime(S32 seconds);

    void setFadingTime(S32 seconds);

    void closeToast();

    /**
     * Returns padding between floater top and wrapper_panel top.
     * This padding should be taken into account when positioning or reshaping toasts
     */
    S32 getTopPad();

    S32 getRightPad();

    // get/set Toast's flags or states
    // get information whether the notification corresponding to the toast is valid or not
    bool isNotificationValid();

    // get toast's Notification ID
    const LLUUID getNotificationID() const { return mNotificationID;}
    // get toast's Session ID
    const LLUUID getSessionID() const { return mSessionID;}
    //
    void setCanFade(bool can_fade);
    //
    void setCanBeStored(bool can_be_stored) { mCanBeStored = can_be_stored; }
    //
    bool getCanBeStored() { return mCanBeStored; }
    // set whether this toast considered as hidden or not
    void setIsHidden( bool is_toast_hidden ) { mIsHidden = is_toast_hidden; }

    const LLNotificationPtr& getNotification() const { return mNotification;}

    // Registers signals/callbacks for events
    boost::signals2::connection setOnFadeCallback(const toast_signal_t::slot_type& cb) { return mOnFadeSignal.connect(cb); }
    boost::signals2::connection setOnToastDestroyedCallback(const toast_signal_t::slot_type& cb) { return mOnToastDestroyedSignal.connect(cb); }
    boost::signals2::connection setOnToastHoverCallback(const toast_hover_check_signal_t::slot_type& cb) { return mOnToastHoverSignal.connect(cb); }

    boost::signals2::connection setMouseEnterCallback( const commit_signal_t::slot_type& cb ) { return mToastMouseEnterSignal.connect(cb); };
    boost::signals2::connection setMouseLeaveCallback( const commit_signal_t::slot_type& cb ) { return mToastMouseLeaveSignal.connect(cb); };

    virtual S32 notifyParent(const LLSD& info);

    LLHandle<LLToast> getHandle() const { return getDerivedHandle<LLToast>(); }

protected:
    void updateTransparency();

private:
    void updateHoveredState();

    void expire();

    void setFading(bool fading);

    LLUUID              mNotificationID;
    LLUUID              mSessionID;
    LLNotificationPtr   mNotification;

    //LLRootHandle<LLToast> mHandle;

    LLPanel*     mWrapperPanel;

    // timer counts a lifetime of a toast
    std::unique_ptr<LLToastLifeTimer> mTimer;

    F32         mToastLifetime; // in seconds
    F32         mToastFadingTime; // in seconds

    LLPanel*    mPanel;
    LLButton*   mHideBtn;

<<<<<<< HEAD
	LLColor4	mBgColor;
	bool		mCanFade;
	bool		mCanBeStored;
	bool		mHideBtnEnabled;
	bool		mHideBtnPressed;
	bool		mIsHidden;  // this flag is true when a toast has faded or was hidden with (x) button (EXT-1849)
	bool		mIsTip;
	bool		mIsFading;
	bool		mIsHovered;
=======
    LLColor4    mBgColor;
    bool        mCanFade;
    bool        mCanBeStored;
    bool        mHideBtnEnabled;
    bool        mHideBtnPressed;
    bool        mIsHidden;  // this flag is true when a toast has faded or was hidden with (x) button (EXT-1849)
    bool        mIsTip;
    bool        mIsFading;
    bool        mIsHovered;
>>>>>>> 1a8a5404

    toast_signal_t mOnFadeSignal;
    toast_signal_t mOnDeleteToastSignal;
    toast_signal_t mOnToastDestroyedSignal;
    toast_hover_check_signal_t mOnToastHoverSignal;

    commit_signal_t mToastMouseEnterSignal;
    commit_signal_t mToastMouseLeaveSignal;

    static std::list<LLToast*> sModalToastsList;
};

}
#endif<|MERGE_RESOLUTION|>--- conflicted
+++ resolved
@@ -50,20 +50,6 @@
 class LLToastLifeTimer: public LLEventTimer
 {
 public:
-<<<<<<< HEAD
-	LLToastLifeTimer(LLToast* toast, F32 period);
-
-	/*virtual*/
-	bool tick();
-	void stop();
-	void start();
-	void restart();
-	bool getStarted();
-	void setPeriod(F32 period);
-	F32 getRemainingTimeF32();
-
-	LLTimer&  getEventTimer() { return mEventTimer;}
-=======
     LLToastLifeTimer(LLToast* toast, F32 period);
 
     /*virtual*/
@@ -76,7 +62,6 @@
     F32 getRemainingTimeF32();
 
     LLTimer&  getEventTimer() { return mEventTimer;}
->>>>>>> 1a8a5404
 private :
     LLToast* mToast;
 };
@@ -124,18 +109,6 @@
     static void updateClass();
     static void cleanupToasts();
 
-<<<<<<< HEAD
-	static bool isAlertToastShown() { return sModalToastsList.size() > 0; }
-
-	LLToast(const LLToast::Params& p);
-	virtual ~LLToast();
-	bool postBuild();
-
-	/*virtual*/ void reshape(S32 width, S32 height, bool called_from_parent = true);
-
-	// Toast handlers
-	virtual bool handleMouseDown(S32 x, S32 y, MASK mask);
-=======
     static bool isAlertToastShown() { return sModalToastsList.size() > 0; }
 
     LLToast(const LLToast::Params& p);
@@ -146,7 +119,6 @@
 
     // Toast handlers
     virtual bool handleMouseDown(S32 x, S32 y, MASK mask);
->>>>>>> 1a8a5404
 
     //Fading
 
@@ -164,26 +136,6 @@
 
     void reshapeToPanel();
 
-<<<<<<< HEAD
-	// get toast's panel
-	LLPanel* getPanel() const { return mPanel; }
-	// enable/disable Toast's Hide button
-	void setHideButtonEnabled(bool enabled);
-	//
-	F32 getTimeLeftToLive();
-	//
-	LLToastLifeTimer* getTimer() { return mTimer.get();}
-	//
-	virtual void draw();
-	//
-	virtual void setVisible(bool show);
-
-	/*virtual*/ void setBackgroundOpaque(bool b);
-	//
-	virtual void hide();
-
-	/*virtual*/ void setFocus(bool b);
-=======
     // get toast's panel
     LLPanel* getPanel() const { return mPanel; }
     // enable/disable Toast's Hide button
@@ -202,7 +154,6 @@
     virtual void hide();
 
     /*virtual*/ void setFocus(bool b);
->>>>>>> 1a8a5404
 
     /*virtual*/ void onFocusLost();
 
@@ -280,17 +231,6 @@
     LLPanel*    mPanel;
     LLButton*   mHideBtn;
 
-<<<<<<< HEAD
-	LLColor4	mBgColor;
-	bool		mCanFade;
-	bool		mCanBeStored;
-	bool		mHideBtnEnabled;
-	bool		mHideBtnPressed;
-	bool		mIsHidden;  // this flag is true when a toast has faded or was hidden with (x) button (EXT-1849)
-	bool		mIsTip;
-	bool		mIsFading;
-	bool		mIsHovered;
-=======
     LLColor4    mBgColor;
     bool        mCanFade;
     bool        mCanBeStored;
@@ -300,7 +240,6 @@
     bool        mIsTip;
     bool        mIsFading;
     bool        mIsHovered;
->>>>>>> 1a8a5404
 
     toast_signal_t mOnFadeSignal;
     toast_signal_t mOnDeleteToastSignal;
