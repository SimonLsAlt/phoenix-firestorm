--- conflicted
+++ resolved
@@ -141,27 +141,6 @@
     mDitherScale = 255.f / 65;
 #endif
 
-<<<<<<< HEAD
-	LLPointer<LLImageRaw> image_raw = new LLImageRaw(mDitherMatrixWidth, mDitherMatrixWidth, 3);
-	U8* data = image_raw->getData();
-	for (S32 i = 0; i < mDitherMatrixWidth; i++)
-	{
-		for (S32 j = 0; j < mDitherMatrixWidth; j++)
-		{
-			U8 val = dither_matrix[i][j];
-			*data++ = val;
-			*data++ = val;
-			*data++ = val;
-		}
-	}
-
-	mDitheringTexture = LLViewerTextureManager::getLocalTexture(image_raw.get(), false) ;
-	mDitheringTexture->setAddressMode(LLTexUnit::TAM_WRAP);
-	mDitheringTexture->setFilteringOption(LLTexUnit::TFO_POINT);
-	
-	mDitherScaleS = (F32)width / mDitherMatrixWidth;
-	mDitherScaleT = (F32)height / mDitherMatrixWidth;
-=======
     LLPointer<LLImageRaw> image_raw = new LLImageRaw(mDitherMatrixWidth, mDitherMatrixWidth, 3);
     U8* data = image_raw->getData();
     for (S32 i = 0; i < mDitherMatrixWidth; i++)
@@ -181,7 +160,6 @@
 
     mDitherScaleS = (F32)width / mDitherMatrixWidth;
     mDitherScaleT = (F32)height / mDitherMatrixWidth;
->>>>>>> 1a8a5404
 }
 
 void LLSceneMonitor::setDebugViewerVisible(bool visible)
@@ -242,29 +220,6 @@
 
 void LLSceneMonitor::freezeScene()
 {
-<<<<<<< HEAD
-	if(!mEnabled)
-	{
-		return;
-	}
-
-	//freeze all avatars
-	for (std::vector<LLCharacter*>::iterator iter = LLCharacter::sInstances.begin();
-		iter != LLCharacter::sInstances.end(); ++iter)
-	{
-		freezeAvatar((LLCharacter*)(*iter));
-	}
-
-	// freeze everything else
-	gSavedSettings.setBOOL("FreezeTime", true);
-
-	//disable sky, water and clouds
-	gPipeline.clearRenderTypeMask(LLPipeline::RENDER_TYPE_SKY, LLPipeline::RENDER_TYPE_WL_SKY, 
-		LLPipeline::RENDER_TYPE_WATER, LLPipeline::RENDER_TYPE_CLOUDS, LLPipeline::END_RENDER_TYPES);
-
-	//disable particle system
-	LLViewerPartSim::getInstance()->enable(false);
-=======
     if(!mEnabled)
     {
         return;
@@ -286,7 +241,6 @@
 
     //disable particle system
     LLViewerPartSim::getInstance()->enable(false);
->>>>>>> 1a8a5404
 }
 
 void LLSceneMonitor::unfreezeScene()
@@ -299,13 +253,8 @@
         return;
     }
 
-<<<<<<< HEAD
-	// thaw everything else
-	gSavedSettings.setBOOL("FreezeTime", false);
-=======
     // thaw everything else
     gSavedSettings.setBOOL("FreezeTime", false);
->>>>>>> 1a8a5404
 
     //enable sky, water and clouds
     gPipeline.setRenderTypeMask(LLPipeline::RENDER_TYPE_SKY, LLPipeline::RENDER_TYPE_WL_SKY,
@@ -723,16 +672,8 @@
 LLSceneMonitorView::LLSceneMonitorView(const LLRect& rect)
     :   LLFloater(LLSD())
 {
-<<<<<<< HEAD
-	setRect(rect);
-	setVisible(false);
-	
-	setCanMinimize(false);
-	setCanClose(true);
-=======
     setRect(rect);
     setVisible(false);
->>>>>>> 1a8a5404
 
     setCanMinimize(false);
     setCanClose(true);
@@ -756,11 +697,7 @@
 // <FS:Ansariel> FIRE-14144 / MAINT-4256 / BUG-6664: Crash when opening stats after closing via X
 //void LLSceneMonitorView::onClickCloseBtn(bool app_quitting)
 //{
-<<<<<<< HEAD
-//	setVisible(false);
-=======
 //  setVisible(false);
->>>>>>> 1a8a5404
 //}
 // </FS:Ansariel>
 
@@ -774,17 +711,10 @@
 
 void LLSceneMonitorView::onVisibilityChange(bool visible)
 {
-<<<<<<< HEAD
-	LLSceneMonitor::getInstance()->setDebugViewerVisible(visible);
-
-	// <FS:Ansariel> FIRE-14144 / MAINT-4256 / BUG-6664: Crash when opening stats after closing via X
-	LLFloater::setVisible(visible);
-=======
     LLSceneMonitor::getInstance()->setDebugViewerVisible(visible);
 
     // <FS:Ansariel> FIRE-14144 / MAINT-4256 / BUG-6664: Crash when opening stats after closing via X
     LLFloater::setVisible(visible);
->>>>>>> 1a8a5404
 }
 
 void LLSceneMonitorView::draw()
