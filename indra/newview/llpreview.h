--- conflicted
+++ resolved
@@ -65,51 +65,6 @@
         PREVIEW_ASSET_LOADED
     } EAssetStatus;
 public:
-<<<<<<< HEAD
-	LLPreview(const LLSD& key );
-	virtual ~LLPreview();
-		
-	/*virtual*/ bool postBuild();
-	
-	virtual void setObjectID(const LLUUID& object_id);
-	void setItem( LLInventoryItem* item );
-	
-	void setAssetId(const LLUUID& asset_id);
-	const LLInventoryItem* getItem() const; // searches if not constructed with it
-
-	static void hide(const LLUUID& item_uuid, bool no_saving = false );
-	static void	dirty(const LLUUID& item_uuid);
-	
-	virtual bool handleMouseDown(S32 x, S32 y, MASK mask);
-	virtual bool handleMouseUp(S32 x, S32 y, MASK mask);
-	virtual bool handleHover(S32 x, S32 y, MASK mask);
-	virtual void onOpen(const LLSD& key);
-	
-	virtual void setAuxItem( const LLInventoryItem* item );
-
-	static void			onBtnCopyToInv(void* userdata);
-
-	static void			onKeepBtn(void* data);
-	static void			onDiscardBtn(void* data);
-	/*virtual*/ void	handleReshape(const LLRect& new_rect, bool by_user = false);
-
-	void userResized() { mUserResized = true; };
-
-	virtual void loadAsset() { mAssetStatus = PREVIEW_ASSET_LOADED; }
-	virtual EAssetStatus getAssetStatus() { return mAssetStatus;}
-
-	// Why is this at the LLPreview level?  JC
-	void setNotecardInfo(const LLUUID& notecard_inv_id, const LLUUID& object_id);
-
-	// llview
-	/*virtual*/ void draw();
-	virtual void refreshFromItem();
-
-	// We can't modify Item or description in preview if either in-world Object
-	// or Item  itself is unmodifiable
-	static bool canModify(const LLUUID taskUUID, const LLInventoryItem* item);
-	static bool canModify(const LLViewerObject* object, const LLInventoryItem* item);
-=======
     LLPreview(const LLSD& key );
     virtual ~LLPreview();
 
@@ -153,20 +108,10 @@
     // or Item  itself is unmodifiable
     static bool canModify(const LLUUID taskUUID, const LLInventoryItem* item);
     static bool canModify(const LLViewerObject* object, const LLInventoryItem* item);
->>>>>>> 1a8a5404
 
 protected:
     virtual void onCommit();
 
-<<<<<<< HEAD
-	static void onText(LLUICtrl*, void* userdata);
-	static void onRadio(LLUICtrl*, void* userdata);
-	
-	// for LLInventoryObserver 
-	virtual void changed(U32 mask);	
-	bool mDirty;
-	bool mSaveDialogShown;
-=======
     static void onText(LLUICtrl*, void* userdata);
     static void onRadio(LLUICtrl*, void* userdata);
 
@@ -174,7 +119,6 @@
     virtual void changed(U32 mask);
     bool mDirty;
     bool mSaveDialogShown;
->>>>>>> 1a8a5404
 
 protected:
     LLUUID mItemUUID;
@@ -193,16 +137,6 @@
     // Close without saving changes
     bool mForceClose;
 
-<<<<<<< HEAD
-	// Close without saving changes
-	bool mForceClose;
-
-	bool mUserResized;
-
-	// When closing springs a "Want to save?" dialog, we want
-	// to keep the preview open until the save completes.
-	bool mCloseAfterSave;
-=======
     bool mUserResized;
 
     // When closing springs a "Want to save?" dialog, we want
@@ -210,25 +144,14 @@
     bool mCloseAfterSave;
 
     EAssetStatus mAssetStatus;
->>>>>>> 1a8a5404
 
     LLUUID mNotecardInventoryID;
     // I am unsure if this is always the same as mObjectUUID, or why it exists
     // at the LLPreview level.  JC 2009-06-24
     LLUUID mNotecardObjectID;
 
-<<<<<<< HEAD
-	LLUUID mNotecardInventoryID;
-	// I am unsure if this is always the same as mObjectUUID, or why it exists
-	// at the LLPreview level.  JC 2009-06-24
-	LLUUID mNotecardObjectID;
-
-	// <FS:Ansariel> FIRE-33196: Fix materials upload conflicting with embedded items in notecards fix
-	bool mIsMaterialPreview{ false };
-=======
     // <FS:Ansariel> FIRE-33196: Fix materials upload conflicting with embedded items in notecards fix
     bool mIsMaterialPreview{ false };
->>>>>>> 1a8a5404
 };
 
 
