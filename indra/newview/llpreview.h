--- conflicted
+++ resolved
@@ -104,14 +104,7 @@
 
 	// llview
 	/*virtual*/ void draw();
-<<<<<<< HEAD
-//	void refreshFromItem();
-// [SL:KB] - Patch: Build-ScriptRecover | Checked: 2012-02-06 (Catznip-3.2.1) | Added: Catznip-3.2.1
 	virtual void refreshFromItem();
-// [/SL:KB]
-=======
-	virtual void refreshFromItem();
->>>>>>> 1639e1ce
 
 	// We can't modify Item or description in preview if either in-world Object
 	// or Item  itself is unmodifiable
