--- conflicted
+++ resolved
@@ -33,13 +33,7 @@
 #include "llsecapi.h"
 #include "lltrans.h"
 #include "llweb.h"
-#include "llnotificationsutil.h" // <FS:AW optional opensim support>
-
-<<<<<<< HEAD
-                                                            
-const char* DEFAULT_LOGIN_PAGE = "http://phoenixviewer.com/app/loginV3/";
-=======
->>>>>>> 7f4f600c
+
 
 /// key used to store the grid, and the name attribute in the grid data
 const std::string  GRID_VALUE = "keyname";
@@ -65,11 +59,11 @@
 const std::string GRID_SLURL_BASE = "slurl_base";
 const std::string GRID_APP_SLURL_BASE = "app_slurl_base";
 
-const std::string DEFAULT_LOGIN_PAGE = "http://viewer-login.agni.lindenlab.com/";
+const std::string DEFAULT_LOGIN_PAGE = "http://phoenixviewer.com/app/loginV3/";
 
 const std::string MAIN_GRID_LOGIN_URI = "https://login.agni.lindenlab.com/cgi-bin/login.cgi";
 
-const std::string MAIN_GRID_SLURL_BASE = "http://maps.secondlife.com/secondlife/";
+const std::string MAIN_GRID_LOGIN_URI = "https://login.agni.lindenlab.com/cgi-bin/login.cgi";
 const std::string SYSTEM_GRID_APP_SLURL_BASE = "secondlife:///app";
 
 const char* SYSTEM_GRID_SLURL_BASE = "secondlife://%s/secondlife/";
@@ -84,18 +78,10 @@
 	// This file does not contain definitions for secondlife.com grids,
 	// as that would be a security issue when they are overwritten by
 	// an attacker.  Don't want someone snagging a password.
-<<<<<<< HEAD
-	std::string grid_file;
-//<FS:AW optional opensim support>
-//  = gDirUtilp->getExpandedFilename(LL_PATH_USER_SETTINGS,
-// 														   "grids.xml");
-//</FS:AW optional opensim support>
-=======
 	std::string grid_file = gDirUtilp->getExpandedFilename(LL_PATH_USER_SETTINGS,
 														   "grids.xml");
 	LL_DEBUGS("GridManager")<<LL_ENDL;
 
->>>>>>> 7f4f600c
 	initialize(grid_file);
 
 }
@@ -129,148 +115,19 @@
 	mGridFile = grid_file;
 	// as we don't want an attacker to override our grid list
 	// to point the default grid to an invalid grid
-<<<<<<< HEAD
-	addSystemGrid("None", "", "", "", DEFAULT_LOGIN_PAGE);
-	
-
-
-// <FS:AW optional opensim support>
-//  	addSystemGrid("Agni",                                                                                             
-  	addSystemGrid("Second Life",
-// </FS:AW optional opensim support>
-				  MAINGRID,                                               
-				  "https://login.agni.lindenlab.com/cgi-bin/login.cgi",                    
-				  "https://secondlife.com/helpers/",     
-				  DEFAULT_LOGIN_PAGE);
-// <FS:AW optional opensim support>
-//	addSystemGrid("Aditi",                                                                                             
-	addSystemGrid("Second Life Beta",
-// </FS:AW optional opensim support>
-				  "util.aditi.lindenlab.com",                                              
-				  "https://login.aditi.lindenlab.com/cgi-bin/login.cgi",                   
-				  "http://aditi-secondlife.webdev.lindenlab.com/helpers/",
-				  DEFAULT_LOGIN_PAGE);
-// <FS:AW optional opensim support>
-/*
-	addSystemGrid("Aruna",                                                                                            
-				  "util.aruna.lindenlab.com",                                              
-				  "https://login.aruna.lindenlab.com/cgi-bin/login.cgi",                   
-				  "http://aruna-secondlife.webdev.lindenlab.com/helpers/",
-				  DEFAULT_LOGIN_PAGE);
-	addSystemGrid("Bharati",                                                                                            
-				  "util.bharati.lindenlab.com",                                              
-				  "https://login.bharati.lindenlab.com/cgi-bin/login.cgi",                   
-				  "http://bharati-secondlife.webdev.lindenlab.com/helpers/",
-				  DEFAULT_LOGIN_PAGE);
-	addSystemGrid("Chandra",                                                                                            
-				  "util.chandra.lindenlab.com",                                              
-				  "https://login.chandra.lindenlab.com/cgi-bin/login.cgi",                   
-				  "http://chandra-secondlife.webdev.lindenlab.com/helpers/",
-				  DEFAULT_LOGIN_PAGE);
-	addSystemGrid("Damballah",                                                                                            
-				  "util.damballah.lindenlab.com",                                              
-				  "https://login.damballah.lindenlab.com/cgi-bin/login.cgi",                   
-				  "http://damballah-secondlife.webdev.lindenlab.com/helpers/",
-				  DEFAULT_LOGIN_PAGE);
-	addSystemGrid("Danu",                                                                                            
-				  "util.danu.lindenlab.com",                                              
-				  "https://login.danu.lindenlab.com/cgi-bin/login.cgi",                   
-				  "http://danu-secondlife.webdev.lindenlab.com/helpers/",
-				  DEFAULT_LOGIN_PAGE);
-	addSystemGrid("Durga",                                                                                            
-				  "util.durga.lindenlab.com",                                              
-				  "https://login.durga.lindenlab.com/cgi-bin/login.cgi",                   
-				  "http://durga-secondlife.webdev.lindenlab.com/helpers/",
-				  DEFAULT_LOGIN_PAGE);
-	addSystemGrid("Ganga",                                                                                            
-				  "util.ganga.lindenlab.com",                                              
-				  "https://login.ganga.lindenlab.com/cgi-bin/login.cgi",                   
-				  "http://ganga-secondlife.webdev.lindenlab.com/helpers/",
-				  DEFAULT_LOGIN_PAGE);
-	addSystemGrid("Mitra",                                                                                            
-				  "util.mitra.lindenlab.com",                                              
-				  "https://login.mitra.lindenlab.com/cgi-bin/login.cgi",                   
-				  "http://mitra-secondlife.webdev.lindenlab.com/helpers/",
-				  DEFAULT_LOGIN_PAGE);
-	addSystemGrid("Mohini",                                                                                           
-				  "util.mohini.lindenlab.com",                                             
-				  "https://login.mohini.lindenlab.com/cgi-bin/login.cgi",                  
-				  "http://mohini-secondlife.webdev.lindenlab.com/helpers/",
-				  DEFAULT_LOGIN_PAGE);
-	addSystemGrid("Nandi",                                                                                            
-				  "util.nandi.lindenlab.com",                                              
-				  "https://login.nandi.lindenlab.com/cgi-bin/login.cgi",                   
-				  "http://nandi-secondlife.webdev.lindenlab.com/helpers/",
-				  DEFAULT_LOGIN_PAGE);
-	addSystemGrid("Parvati",                                                                                            
-				  "util.parvati.lindenlab.com",                                              
-				  "https://login.parvati.lindenlab.com/cgi-bin/login.cgi",                   
-				  "http://parvati-secondlife.webdev.lindenlab.com/helpers/",
-				  DEFAULT_LOGIN_PAGE);
-	addSystemGrid("Radha",                                                                                            
-				  "util.radha.lindenlab.com",                                              
-				  "https://login.radha.lindenlab.com/cgi-bin/login.cgi",                   
-				  "http://radha-secondlife.webdev.lindenlab.com/helpers/",
-				  DEFAULT_LOGIN_PAGE);
-	addSystemGrid("Ravi",                                                                                             
-				  "util.ravi.lindenlab.com",                                               
-				  "https://login.ravi.lindenlab.com/cgi-bin/login.cgi",                    
-				  "http://ravi-secondlife.webdev.lindenlab.com/helpers/",
-				  DEFAULT_LOGIN_PAGE);
-	addSystemGrid("Siva",                                                                                             
-				  "util.siva.lindenlab.com",                                               
-				  "https://login.siva.lindenlab.com/cgi-bin/login.cgi",                    
-				  "http://siva-secondlife.webdev.lindenlab.com/helpers/",
-				  DEFAULT_LOGIN_PAGE);
-	addSystemGrid("Shakti",                                                                                           
-				  "util.shakti.lindenlab.com",                                             
-				  "https://login.shakti.lindenlab.com/cgi-bin/login.cgi",                  
-				  "http://shakti-secondlife.webdev.lindenlab.com/helpers/",
-				  DEFAULT_LOGIN_PAGE);
-	addSystemGrid("Soma",                                                                                             
-				  "util.soma.lindenlab.com",                                               
-				  "https://login.soma.lindenlab.com/cgi-bin/login.cgi",                    
-				  "http://soma-secondlife.webdev.lindenlab.com/helpers/",
-				  DEFAULT_LOGIN_PAGE);
-	addSystemGrid("Uma",                                                                                              
-				  "util.uma.lindenlab.com",                                                
-				  "https://login.uma.lindenlab.com/cgi-bin/login.cgi",                     
-				  "http://uma-secondlife.webdev.lindenlab.com/helpers/",
-				  DEFAULT_LOGIN_PAGE);
-	addSystemGrid("Vaak",                                                                                             
-				  "util.vaak.lindenlab.com",                                               
-				  "https://login.vaak.lindenlab.com/cgi-bin/login.cgi",                    
-				  "http://vaak-secondlife.webdev.lindenlab.com/helpers/",
-				  DEFAULT_LOGIN_PAGE);
-	addSystemGrid("Yami",                                                                                             
-				  "util.yami.lindenlab.com",                                               
-				  "https://login.yami.lindenlab.com/cgi-bin/login.cgi",                    
-				  "http://yami-secondlife.webdev.lindenlab.com/helpers/",
-				  DEFAULT_LOGIN_PAGE);
-	addSystemGrid("Local (Linden)",                                                                                    
-				  "localhost",                                                             
-				  "https://login.dmz.lindenlab.com/cgi-bin/login.cgi",                     
-				  "",
-				  DEFAULT_LOGIN_PAGE); 
-*/
-// </FS:AW optional opensim support>
-
-	
-=======
-  	addSystemGrid("Second Life Main Grid (Agni)",
+  	addSystemGrid(SECOND_LIFE_MAIN_LABEL,
 				  MAINGRID,
 				  MAIN_GRID_LOGIN_URI,
 				  "https://secondlife.com/helpers/",
 				  DEFAULT_LOGIN_PAGE,
 				  "Agni");
-	addSystemGrid("Second Life Beta Test Grid (Aditi)",
+	addSystemGrid(SECOND_LIFE_BETA_LABEL,
 				  "util.aditi.lindenlab.com",
 				  "https://login.aditi.lindenlab.com/cgi-bin/login.cgi",
 				  "http://aditi-secondlife.webdev.lindenlab.com/helpers/",
 				  DEFAULT_LOGIN_PAGE,
 				  "Aditi");
 
->>>>>>> 7f4f600c
 	LLSD other_grids;
 	llifstream llsd_xml;
 	if (!grid_file.empty())
@@ -381,63 +238,6 @@
 {
 }
 
-<<<<<<< HEAD
-// <FS:AW optional opensim support>
-std::string LLGridManager::getGridNick()
-{
-	std:: string ret;
-	if ("Second Life" ==  getGridLabel())
-	{
-		ret = "Agni";
-	}
-	if ("Second Life Beta" ==  getGridLabel())
-	{
-		ret = "Agni";
-	}
-	else
-	{
-		ret = getGridLabel();
-	}
-
-	return  ret;
-}
-// </FS:AW optional opensim support>
-
-// <FS:AW optional opensim support>
-//void LLGridManager::getGridInfo(const std::string &grid, LLSD& grid_info)
-void LLGridManager::getGridData(const std::string &grid, LLSD& grid_info)
-// </FS:AW optional opensim support>
-{
-	
-	grid_info = mGridList[grid]; 
-	
-	// override any grid data with the command line info.
-	
-	LLSD cmd_line_login_uri = gSavedSettings.getLLSD("CmdLineLoginURI");
-	if (cmd_line_login_uri.isString())
-	{	
-		grid_info[GRID_LOGIN_URI_VALUE] = LLSD::emptyArray();
-		grid_info[GRID_LOGIN_URI_VALUE].append(cmd_line_login_uri);
-	}
-	
-	// override the helper uri if it was passed in
-	std::string cmd_line_helper_uri = gSavedSettings.getString("CmdLineHelperURI");
-	if(!cmd_line_helper_uri.empty())
-	{
-		grid_info[GRID_HELPER_URI_VALUE] = cmd_line_helper_uri;	
-	}
-	
-	// override the login page if it was passed in
-	std::string cmd_line_login_page = gSavedSettings.getString("LoginPage");
-	if(!cmd_line_login_page.empty())
-	{
-		grid_info[GRID_LOGIN_PAGE_VALUE] = cmd_line_login_page;
-	}	
-}
-
-
-=======
->>>>>>> 7f4f600c
 //
 // LLGridManager::addGrid - add a grid to the grid list, populating the needed values
 // if they're not populated yet.
@@ -450,37 +250,7 @@
 	{
 		std::string grid = utf8str_tolower(grid_data[GRID_VALUE].asString());
 
-<<<<<<< HEAD
-		// grid should be in the form of a dns address
-		if (!grid.empty() &&
-			grid.find_first_not_of("abcdefghijklmnopqrstuvwxyz1234567890-_. ") != std::string::npos)
-		{
-// <FS:AW optional opensim support>
-// 			printf("grid name: %s", grid.c_str());
-// 			throw LLInvalidGridName(grid);
-			LLSD args;
-			args["GRID"] = grid;
-			LLNotificationsUtil::add("InvalidGrid", args);
-			return;
-// </FS:AW optional opensim support>
-		}
-		
-		// populate the other values if they don't exist
-		if (!grid_data.has(GRID_LABEL_VALUE)) 
-		{
-			grid_data[GRID_LABEL_VALUE] = grid;
-		}
-		if (!grid_data.has(GRID_ID_VALUE))
-		{
-			grid_data[GRID_ID_VALUE] = grid;
-		}
-		
-		// if the grid data doesn't include any of the URIs, then 
-		// generate them from the grid, which should be a dns address
-		if (!grid_data.has(GRID_LOGIN_URI_VALUE)) 
-=======
 		if ( getGrid(grid_data[GRID_VALUE]).empty() && getGrid(grid).empty() )
->>>>>>> 7f4f600c
 		{
 			std::string grid_id = grid_data.has(GRID_ID_VALUE) ? grid_data[GRID_ID_VALUE].asString() : "";
 			if ( getGrid(grid_id).empty() )
@@ -542,6 +312,20 @@
 			{
 				LL_WARNS("GridManager")<<"duplicate grid id'"<<grid_id<<"' ignored"<<LL_ENDL;
 			}
+			else
+			{
+				LL_WARNS("GridManager")<<"duplicate grid id'"<<grid_id<<"' ignored"<<LL_ENDL;
+			}
+		}
+		else
+		{
+			LL_WARNS("GridManager")<<"duplicate grid name '"<<grid<<"' ignored"<<LL_ENDL;
+		}
+	}
+	else
+	{
+		LL_WARNS("GridManager")<<"invalid value passed"<<LL_ENDL;
+	}
 		}
 		else
 		{
@@ -630,14 +414,6 @@
 		// the grid was not in the list of grids.
 		LL_WARNS("GridManager")<<"unknown grid "<<grid<<LL_ENDL;
 	}
-<<<<<<< HEAD
-	mGrid = grid;
-	gSavedSettings.setString("CurrentGrid", grid);
-	LLTrans::setDefaultArg("CURRENT_GRID", getGridLabel()); //<FS:AW make CURRENT_GRID a default substitution>
-
-	updateIsInProductionGrid();
-=======
->>>>>>> 7f4f600c
 }
 
 std::string LLGridManager::getGrid( const std::string &grid )
@@ -802,17 +578,10 @@
 	}
 }
 
-// <FS:AW optional opensim support>
-// bool LLGridManager::isInProductionGrid()
-// {
-// 	return mIsInProductionGrid;
-// }
-// NOTE: this is intentionally creating merge conflicts for avoiding unpleasant surprises
-bool LLGridManager::isInSLMain()
+bool LLGridManager::isInProductionGrid()
 {
 	return mIsInProductionGrid;
 }
-// </FS:AW optional opensim support>
 
 bool LLGridManager::isSystemGrid(const std::string& grid)
 {
