--- conflicted
+++ resolved
@@ -264,11 +264,7 @@
     LLInventoryModel::cat_array_t cats;
     LLIsType is_of_type(LLAssetType::AT_OBJECT);
     gInventory.collectDescendentsIf(cof, cats, obj_items, LLInventoryModel::EXCLUDE_TRASH, is_of_type);
-<<<<<<< HEAD
-    U32 attachments = obj_items.size();
-=======
     U32 attachments = static_cast<U32>(obj_items.size());
->>>>>>> 050d2fef
 
     LLStringUtil::format_map_t args;
     args["COUNT"] = llformat("%d", attachments);
