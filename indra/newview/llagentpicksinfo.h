/**
 * @file llagentpicksinfo.h
 * @brief LLAgentPicksInfo class header file
 *
 * $LicenseInfo:firstyear=2000&license=viewerlgpl$
 * Second Life Viewer Source Code
 * Copyright (C) 2010, Linden Research, Inc.
 *
 * This library is free software; you can redistribute it and/or
 * modify it under the terms of the GNU Lesser General Public
 * License as published by the Free Software Foundation;
 * version 2.1 of the License only.
 *
 * This library is distributed in the hope that it will be useful,
 * but WITHOUT ANY WARRANTY; without even the implied warranty of
 * MERCHANTABILITY or FITNESS FOR A PARTICULAR PURPOSE.  See the GNU
 * Lesser General Public License for more details.
 *
 * You should have received a copy of the GNU Lesser General Public
 * License along with this library; if not, write to the Free Software
 * Foundation, Inc., 51 Franklin Street, Fifth Floor, Boston, MA  02110-1301  USA
 *
 * Linden Research, Inc., 945 Battery Street, San Francisco, CA  94111  USA
 * $/LicenseInfo$
 */

#ifndef LL_LLAGENTPICKS_H
#define LL_LLAGENTPICKS_H

#include "llsingleton.h"

struct LLAvatarData;

/**
 * Class that provides information about Agent Picks
 */
class LLAgentPicksInfo : public LLSingleton<LLAgentPicksInfo>
{
    LLSINGLETON(LLAgentPicksInfo);
    virtual ~LLAgentPicksInfo();

    class LLAgentPicksObserver;

public:
<<<<<<< HEAD
	/**
	 * Requests number of picks from server. 
	 * 
	 * Number of Picks is requested from server, thus it is not available immediately.
	 */
	void requestNumberOfPicks();

	/**
	 * Returns number of Picks.
	 */
	S32 getNumberOfPicks() { return mNumberOfPicks; }

	/**
	 * Returns maximum number of Picks.
	 */
	S32 getMaxNumberOfPicks() { return mMaxNumberOfPicks; }

	/**
	 * Returns true if Agent has maximum allowed number of Picks.
	 */
	bool isPickLimitReached();

	/**
	 * After creating or deleting a Pick we can assume operation on server will be 
	 * completed successfully. Incrementing/decrementing number of picks makes new number
	 * of picks available immediately. Actual number of picks will be updated when we receive 
	 * response from server.
	 */
	void incrementNumberOfPicks() { ++mNumberOfPicks; }

	void decrementNumberOfPicks() { --mNumberOfPicks; }

	void onServerRespond(LLAvatarPicks* picks);
=======
    /**
     * Requests number of picks from server.
     *
     * Number of Picks is requested from server, thus it is not available immediately.
     */
    void requestNumberOfPicks();

    /**
     * Returns number of Picks.
     */
    S32 getNumberOfPicks() { return mNumberOfPicks; }

    /**
     * Returns maximum number of Picks.
     */
    S32 getMaxNumberOfPicks() { return mMaxNumberOfPicks; }

    /**
     * Returns TRUE if Agent has maximum allowed number of Picks.
     */
    bool isPickLimitReached();

    /**
     * After creating or deleting a Pick we can assume operation on server will be
     * completed successfully. Incrementing/decrementing number of picks makes new number
     * of picks available immediately. Actual number of picks will be updated when we receive
     * response from server.
     */
    void incrementNumberOfPicks() { ++mNumberOfPicks; }

    void decrementNumberOfPicks() { --mNumberOfPicks; }

    void onServerRespond(LLAvatarData* picks);
>>>>>>> c06fb4e0

private:

    /**
    * Sets number of Picks.
    */
    void setNumberOfPicks(S32 number) { mNumberOfPicks = number; }

    /**
    * Sets maximum number of Picks.
    */
    void setMaxNumberOfPicks(S32 max_picks) { mMaxNumberOfPicks = max_picks; }

private:

    LLAgentPicksObserver* mAgentPicksObserver;
    S32 mMaxNumberOfPicks;
    S32 mNumberOfPicks;
};

#endif //LL_LLAGENTPICKS_H<|MERGE_RESOLUTION|>--- conflicted
+++ resolved
@@ -42,41 +42,6 @@
     class LLAgentPicksObserver;
 
 public:
-<<<<<<< HEAD
-	/**
-	 * Requests number of picks from server. 
-	 * 
-	 * Number of Picks is requested from server, thus it is not available immediately.
-	 */
-	void requestNumberOfPicks();
-
-	/**
-	 * Returns number of Picks.
-	 */
-	S32 getNumberOfPicks() { return mNumberOfPicks; }
-
-	/**
-	 * Returns maximum number of Picks.
-	 */
-	S32 getMaxNumberOfPicks() { return mMaxNumberOfPicks; }
-
-	/**
-	 * Returns true if Agent has maximum allowed number of Picks.
-	 */
-	bool isPickLimitReached();
-
-	/**
-	 * After creating or deleting a Pick we can assume operation on server will be 
-	 * completed successfully. Incrementing/decrementing number of picks makes new number
-	 * of picks available immediately. Actual number of picks will be updated when we receive 
-	 * response from server.
-	 */
-	void incrementNumberOfPicks() { ++mNumberOfPicks; }
-
-	void decrementNumberOfPicks() { --mNumberOfPicks; }
-
-	void onServerRespond(LLAvatarPicks* picks);
-=======
     /**
      * Requests number of picks from server.
      *
@@ -95,7 +60,7 @@
     S32 getMaxNumberOfPicks() { return mMaxNumberOfPicks; }
 
     /**
-     * Returns TRUE if Agent has maximum allowed number of Picks.
+     * Returns true if Agent has maximum allowed number of Picks.
      */
     bool isPickLimitReached();
 
@@ -110,7 +75,6 @@
     void decrementNumberOfPicks() { --mNumberOfPicks; }
 
     void onServerRespond(LLAvatarData* picks);
->>>>>>> c06fb4e0
 
 private:
 
