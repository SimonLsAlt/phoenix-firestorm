/** 
 * @file llworldmap.cpp
 * @brief Underlying data representation for map of the world
 *
 * $LicenseInfo:firstyear=2003&license=viewerlgpl$
 * Second Life Viewer Source Code
 * Copyright (C) 2010, Linden Research, Inc.
 * 
 * This library is free software; you can redistribute it and/or
 * modify it under the terms of the GNU Lesser General Public
 * License as published by the Free Software Foundation;
 * version 2.1 of the License only.
 * 
 * This library is distributed in the hope that it will be useful,
 * but WITHOUT ANY WARRANTY; without even the implied warranty of
 * MERCHANTABILITY or FITNESS FOR A PARTICULAR PURPOSE.  See the GNU
 * Lesser General Public License for more details.
 * 
 * You should have received a copy of the GNU Lesser General Public
 * License along with this library; if not, write to the Free Software
 * Foundation, Inc., 51 Franklin Street, Fifth Floor, Boston, MA  02110-1301  USA
 * 
 * Linden Research, Inc., 945 Battery Street, San Francisco, CA  94111  USA
 * $/LicenseInfo$
 */

#include "llviewerprecompiledheaders.h"

#include "llworldmap.h"

#include "llworldmapmessage.h"
#include "message.h"
#include "lltracker.h"
#include "lluistring.h"
#include "llviewertexturelist.h"
#include "lltrans.h"
#include "llgltexture.h"

// <FS:CR> Aurora Sim
#include "llappviewer.h"
#include "lltexturecache.h"
// </FS:CR> Aurora Sim

// Timers to temporise database requests
const F32 AGENTS_UPDATE_TIMER = 60.0;			// Seconds between 2 agent requests for a region
const F32 REQUEST_ITEMS_TIMER = 10.f * 60.f;	// Seconds before we consider re-requesting item data for the grid

//---------------------------------------------------------------------------
// LLItemInfo
//---------------------------------------------------------------------------

LLItemInfo::LLItemInfo(F32 global_x, F32 global_y,
					   const std::string& name, 
					   LLUUID id)
:	mName(name),
	mToolTip(""),
	mPosGlobal(global_x, global_y, 40.0),
	mID(id),
	mCount(1)
//	mSelected(false)
//	mColor()
{
}

//---------------------------------------------------------------------------
// LLSimInfo
//---------------------------------------------------------------------------

LLSimInfo::LLSimInfo(U64 handle)
:	mHandle(handle),
	mName(),
	mAgentsUpdateTime(0),
	mAccess(0x0),
	mRegionFlags(0x0),
	mFirstAgentRequest(true),
// <FS:CR> Aurora Sim
	mSizeX(REGION_WIDTH_UNITS),
	mSizeY(REGION_WIDTH_UNITS)
// </FS:CR> Aurora Sim
//	mWaterHeight(0.f)
{
}

void LLSimInfo::setLandForSaleImage (LLUUID image_id) 
{
// <FS:CR> Aurora Sim
	if (mMapImageID.isNull() && image_id.notNull())
	{
		mOverlayImage = LLViewerTextureManager::findFetchedTexture(image_id);
		if(mOverlayImage.notNull())
		{
			LLAppViewer::getTextureCache()->removeFromCache(image_id);
		}
	}
// </FS:CR> Aurora Sim
	mMapImageID = image_id;

	// Fetch the image
	if (mMapImageID.notNull())
	{
		mOverlayImage = LLViewerTextureManager::getFetchedTexture(mMapImageID, FTT_DEFAULT, MIPMAP_TRUE, LLGLTexture::BOOST_MAP, LLViewerTexture::LOD_TEXTURE);
// <FS:CR> Aurora Sim
		mOverlayImage->forceImmediateUpdate();
// </FS:CR> Aurora Sim
		mOverlayImage->setAddressMode(LLTexUnit::TAM_CLAMP);
	}
	else
	{
		mOverlayImage = NULL;
	}
}

LLPointer<LLViewerFetchedTexture> LLSimInfo::getLandForSaleImage () 
{
	if (mOverlayImage.isNull() && mMapImageID.notNull())
	{
		// Fetch the image if it hasn't been done yet (unlikely but...)
		mOverlayImage = LLViewerTextureManager::getFetchedTexture(mMapImageID, FTT_DEFAULT, MIPMAP_TRUE, LLGLTexture::BOOST_MAP, LLViewerTexture::LOD_TEXTURE);
		mOverlayImage->setAddressMode(LLTexUnit::TAM_CLAMP);
	}
	if (!mOverlayImage.isNull())
	{
		// Boost the fetch level when we try to access that image
		mOverlayImage->setBoostLevel(LLGLTexture::BOOST_MAP);
	}
	return mOverlayImage;
}

LLVector3d LLSimInfo::getGlobalPos(const LLVector3& local_pos) const
{
	LLVector3d pos = from_region_handle(mHandle);
	pos.mdV[VX] += local_pos.mV[VX];
	pos.mdV[VY] += local_pos.mV[VY];
	pos.mdV[VZ] += local_pos.mV[VZ];
	return pos;
}

LLVector3d LLSimInfo::getGlobalOrigin() const
{
	return from_region_handle(mHandle);
}
LLVector3 LLSimInfo::getLocalPos(LLVector3d global_pos) const
{
	LLVector3d sim_origin = from_region_handle(mHandle);
	return LLVector3(global_pos - sim_origin);
}

void LLSimInfo::clearImage()
{
	if (!mOverlayImage.isNull())
	{
		mOverlayImage->setBoostLevel(0);
		mOverlayImage = NULL;
	}
}

void LLSimInfo::dropImagePriority()
{
	if (!mOverlayImage.isNull())
	{
		mOverlayImage->setBoostLevel(0);
	}
}

// Update the agent count for that region
void LLSimInfo::updateAgentCount(F64 time)
{
	if ((time - mAgentsUpdateTime > AGENTS_UPDATE_TIMER) || mFirstAgentRequest)
	{
		LLWorldMapMessage::getInstance()->sendItemRequest(MAP_ITEM_AGENT_LOCATIONS, mHandle);
		mAgentsUpdateTime = time;
		mFirstAgentRequest = false;
	}
}

// Get the total agents count
const S32 LLSimInfo::getAgentCount() const
{
	S32 total_agent_count = 0;
	for (LLSimInfo::item_info_list_t::const_iterator it = mAgentLocations.begin(); it != mAgentLocations.end(); ++it)
	{
		total_agent_count += it->getCount();
	}
	return total_agent_count;
}

bool LLSimInfo::isName(const std::string& name) const
{
	return (LLStringUtil::compareInsensitive(name, mName) == 0);
}

void LLSimInfo::dump() const
{
	U32 x_pos, y_pos;
	from_region_handle(mHandle, &x_pos, &y_pos);

	LL_INFOS("World Map") << x_pos << "," << y_pos
		<< " " << mName 
		<< " " << (S32)mAccess
		<< " " << std::hex << mRegionFlags << std::dec
//		<< " " << mWaterHeight
		<< LL_ENDL;
}

void LLSimInfo::clearItems()
{
	mTelehubs.clear();
	mInfohubs.clear();
	mPGEvents.clear();
	mMatureEvents.clear();
	mAdultEvents.clear();
	mLandForSale.clear();
	mLandForSaleAdult.clear();
//  We persist the agent count though as it is updated on a frequent basis
// 	mAgentLocations.clear();
}

void LLSimInfo::insertAgentLocation(const LLItemInfo& item) 
{
	std::string name = item.getName();

	// Find the last item in the list with a different name and erase them
	item_info_list_t::iterator lastiter;
	for (lastiter = mAgentLocations.begin(); lastiter != mAgentLocations.end(); ++lastiter)
	{
		LLItemInfo& info = *lastiter;
		if (info.isName(name))
		{
			break;
		}
	}
	if (lastiter != mAgentLocations.begin())
	{
		mAgentLocations.erase(mAgentLocations.begin(), lastiter);
	}

	// Now append the new location
	mAgentLocations.push_back(item); 
}

//---------------------------------------------------------------------------
// World Map
//---------------------------------------------------------------------------

LLWorldMap::LLWorldMap() :
	mIsTrackingLocation( false ),
	mIsTrackingFound( false ),
	mIsInvalidLocation( false ),
	mIsTrackingDoubleClick( false ),
	mIsTrackingCommit( false ),
	mTrackingLocation( 0, 0, 0 ),
	mFirstRequest(true)
{
	//LL_INFOS("World Map") << "Creating the World Map -> LLWorldMap::LLWorldMap()" << LL_ENDL;
	mMapBlockLoaded = new bool[MAP_BLOCK_RES*MAP_BLOCK_RES];
	clearSimFlags();
}


LLWorldMap::~LLWorldMap()
{
	//LL_INFOS("World Map") << "Destroying the World Map -> LLWorldMap::~LLWorldMap()" << LL_ENDL;
	reset();
	delete[] mMapBlockLoaded;
}


void LLWorldMap::reset()
{
	clearItems(true);		// Clear the items lists
	clearImageRefs();		// Clear the world mipmap and the land for sale tiles
	clearSimFlags();		// Clear the block info flags array 

	// Finally, clear the region map itself
	for_each(mSimInfoMap.begin(), mSimInfoMap.end(), DeletePairedPointer());
	mSimInfoMap.clear();
}

// Returns true if the items have been cleared
bool LLWorldMap::clearItems(bool force)
{
	bool clear = false;
	if ((mRequestTimer.getElapsedTimeF32() > REQUEST_ITEMS_TIMER) || mFirstRequest || force)
	{
		mRequestTimer.reset();

		LLSimInfo* sim_info = NULL;
		for (sim_info_map_t::iterator it = mSimInfoMap.begin(); it != mSimInfoMap.end(); ++it)
		{
			sim_info = it->second;
			if (sim_info)
			{
				sim_info->clearItems();
			}
		}
		clear = true;
		mFirstRequest = false;
	}
	return clear;
}

void LLWorldMap::clearImageRefs()
{
	// We clear the reference to the images we're holding.
	// Images hold by the world mipmap first
	mWorldMipmap.reset();

	// Images hold by the region map
	LLSimInfo* sim_info = NULL;
	for (sim_info_map_t::iterator it = mSimInfoMap.begin(); it != mSimInfoMap.end(); ++it)
	{
		sim_info = it->second;
		if (sim_info)
		{
			sim_info->clearImage();
		}
	}
}

// Doesn't clear the already-loaded sim infos, just re-requests them
void LLWorldMap::clearSimFlags()
{
	for (S32 idx=0; idx<MAP_BLOCK_RES*MAP_BLOCK_RES; ++idx)
	{
		mMapBlockLoaded[idx] = false;
	}
}

LLSimInfo* LLWorldMap::createSimInfoFromHandle(const U64 handle)
{
	LLSimInfo* sim_info = new LLSimInfo(handle);
	mSimInfoMap[handle] = sim_info;
	return sim_info;
}

void LLWorldMap::equalizeBoostLevels()
{
	mWorldMipmap.equalizeBoostLevels();
	return;
}

LLSimInfo* LLWorldMap::simInfoFromPosGlobal(const LLVector3d& pos_global)
{
	U64 handle = to_region_handle(pos_global);
	return simInfoFromHandle(handle);
}

LLSimInfo* LLWorldMap::simInfoFromHandle(const U64 handle)
{
// <FS:CR> Aurora Sim
	//sim_info_map_t::iterator it = mSimInfoMap.find(handle);
	//if (it != mSimInfoMap.end())
	//{
	//	return it->second;
	std::map<U64, LLSimInfo*>::const_iterator it;
	for (it = LLWorldMap::getInstance()->mSimInfoMap.begin(); it != LLWorldMap::getInstance()->mSimInfoMap.end(); ++it)
	{
		const U64 hndl = (*it).first;
		LLSimInfo* info = (*it).second;
		if(hndl == handle)
		{
			return info;
		}
		U32 x = 0, y = 0;
		from_region_handle(handle, &x, &y);
		U32 checkRegionX, checkRegionY;
		from_region_handle(hndl, &checkRegionX, &checkRegionY);

		if(x >= checkRegionX && x < (checkRegionX + info->mSizeX) &&
			y >= checkRegionY && y < (checkRegionY + info->mSizeY))
		{
			return info;
		}
// </FS:CR> Aurora Sim
	}
	return NULL;
}


LLSimInfo* LLWorldMap::simInfoFromName(const std::string& sim_name)
{
	LLSimInfo* sim_info = NULL;
	if (!sim_name.empty())
	{
		// Iterate through the entire sim info map and compare the name
		sim_info_map_t::iterator it;
		for (it = mSimInfoMap.begin(); it != mSimInfoMap.end(); ++it)
		{
			sim_info = it->second;
			if (sim_info && sim_info->isName(sim_name) )
			{
				// break out of loop if success
				break;
			}
		}
		// If we got to the end, we haven't found the sim. Reset the ouput value to NULL.
		if (it == mSimInfoMap.end())
			sim_info = NULL;
	}
	return sim_info;
}

bool LLWorldMap::simNameFromPosGlobal(const LLVector3d& pos_global, std::string & outSimName )
{
	LLSimInfo* sim_info = simInfoFromPosGlobal(pos_global);

	if (sim_info)
	{
		outSimName = sim_info->getName();
	}
	else
	{
		// <FS:Ansariel> Made hardcoded string localizable
		//outSimName = "(unknown region)";
		outSimName = LLTrans::getString("UnknownRegion");
	}

	return (sim_info != NULL);
}

void LLWorldMap::reloadItems(bool force)
{
	//LL_INFOS("World Map") << "LLWorldMap::reloadItems()" << LL_ENDL;
	if (clearItems(force))
	{
		LLWorldMapMessage::getInstance()->sendItemRequest(MAP_ITEM_TELEHUB);
		LLWorldMapMessage::getInstance()->sendItemRequest(MAP_ITEM_PG_EVENT);
		LLWorldMapMessage::getInstance()->sendItemRequest(MAP_ITEM_MATURE_EVENT);
		LLWorldMapMessage::getInstance()->sendItemRequest(MAP_ITEM_ADULT_EVENT);
		LLWorldMapMessage::getInstance()->sendItemRequest(MAP_ITEM_LAND_FOR_SALE);
	}
}


// static public
// Insert a region in the region map
// returns true if region inserted, false otherwise
<<<<<<< HEAD
// <FS:CR> Aurora Sim
//bool LLWorldMap::insertRegion(U32 x_world, U32 y_world, std::string& name, LLUUID& image_id, U32 accesscode, U64 region_flags)
bool LLWorldMap::insertRegion(U32 x_world, U32 y_world, U16 x_size, U16 y_size, std::string& name, LLUUID& image_id, U32 accesscode, U64 region_flags)
// </FS:CR> Aurora Sim
=======
bool LLWorldMap::insertRegion(U32 x_world, U32 y_world, std::string& name, LLUUID& image_id, U32 accesscode, U32 region_flags)
>>>>>>> fe8b4bf1
{
	// This region doesn't exist
	if (accesscode == 255)
	{
		// Checks if the track point is in it and invalidates it if it is
		if (LLWorldMap::getInstance()->isTrackingInRectangle( x_world, y_world, x_world + REGION_WIDTH_UNITS, y_world + REGION_WIDTH_UNITS))
		{
			LLWorldMap::getInstance()->setTrackingInvalid();
		}
		// return failure to insert
		return false;
	}
	else
	{
		U64 handle = to_region_handle(x_world, y_world);
 		//LL_INFOS("World Map") << "Map sim : " << name << ", ID : " << image_id.getString() << LL_ENDL;
		// Insert the region in the region map of the world map
		// Loading the LLSimInfo object with what we got and insert it in the map
		LLSimInfo* siminfo = LLWorldMap::getInstance()->simInfoFromHandle(handle);
		if (siminfo == NULL)
		{
			siminfo = LLWorldMap::getInstance()->createSimInfoFromHandle(handle);
		}
		siminfo->setName(name);
		siminfo->setAccess(accesscode);
		siminfo->setRegionFlags(region_flags);
	//	siminfo->setWaterHeight((F32) water_height);
		siminfo->setLandForSaleImage(image_id);
// <FS:CR> Aurora Sim
		siminfo->setSize(x_size, y_size);
// </FS:CR> Aurora Sim

		// Handle the location tracking (for teleport, UI feedback and info display)
		if (LLWorldMap::getInstance()->isTrackingInRectangle( x_world, y_world, x_world + REGION_WIDTH_UNITS, y_world + REGION_WIDTH_UNITS))
		{
			if (siminfo->isDown())
			{
				// We were tracking this location, but it's no available
				LLWorldMap::getInstance()->setTrackingInvalid();
			}
			else
			{
				// We were tracking this location, and it does exist and is available
				LLWorldMap::getInstance()->setTrackingValid();
			}
		}
		// return insert region success
		return true;
	}
}

// static public
// Insert an item in the relevant region map
// returns true if item inserted, false otherwise
bool LLWorldMap::insertItem(U32 x_world, U32 y_world, std::string& name, LLUUID& uuid, U32 type, S32 extra, S32 extra2)
{
	// Create an item record for the received object
	LLItemInfo new_item((F32)x_world, (F32)y_world, name, uuid);

	// Compute a region handle based on the objects coordinates
	LLVector3d	pos((F32)x_world, (F32)y_world, 40.0);
	U64 handle = to_region_handle(pos);

	// Get the region record for that handle or NULL if we haven't browsed it yet
	LLSimInfo* siminfo = LLWorldMap::getInstance()->simInfoFromHandle(handle);
	if (siminfo == NULL)
	{
		siminfo = LLWorldMap::getInstance()->createSimInfoFromHandle(handle);
	}

	//LL_INFOS("World Map") << "Process item : type = " << type << LL_ENDL;
	switch (type)
	{
		case MAP_ITEM_TELEHUB: // telehubs
		{
			/* Merov: we are not using the hub color anymore for display so commenting that out
			// Telehub color
			U32 X = x_world / REGION_WIDTH_UNITS;
			U32 Y = y_world / REGION_WIDTH_UNITS;
			F32 red = fmod((F32)X * 0.11f, 1.f) * 0.8f;
			F32 green = fmod((F32)Y * 0.11f, 1.f) * 0.8f;
			F32 blue = fmod(1.5f * (F32)(X + Y) * 0.11f, 1.f) * 0.8f;
			F32 add_amt = (X % 2) ? 0.15f : -0.15f;
			add_amt += (Y % 2) ? -0.15f : 0.15f;
			LLColor4 color(red + add_amt, green + add_amt, blue + add_amt);
			new_item.setColor(color);
			*/
			
			// extra2 specifies whether this is an infohub or a telehub.
			if (extra2)
			{
				siminfo->insertInfoHub(new_item);
			}
			else
			{
				siminfo->insertTeleHub(new_item);
			}
			break;
		}
		case MAP_ITEM_PG_EVENT: // events
		case MAP_ITEM_MATURE_EVENT:
		case MAP_ITEM_ADULT_EVENT:
		{
			std::string timeStr = "["+ LLTrans::getString ("TimeHour")+"]:["
					                   +LLTrans::getString ("TimeMin")+"] ["
									   +LLTrans::getString ("TimeAMPM")+"]";
			LLSD substitution;
			substitution["datetime"] = (S32) extra;
			LLStringUtil::format (timeStr, substitution);				
			new_item.setTooltip(timeStr);

			// HACK: store Z in extra2
			new_item.setElevation((F64)extra2);
			if (type == MAP_ITEM_PG_EVENT)
			{
				siminfo->insertPGEvent(new_item);
			}
			else if (type == MAP_ITEM_MATURE_EVENT)
			{
				siminfo->insertMatureEvent(new_item);
			}
			else if (type == MAP_ITEM_ADULT_EVENT)
			{
				siminfo->insertAdultEvent(new_item);
			}
			break;
		}
		case MAP_ITEM_LAND_FOR_SALE:		// land for sale
		case MAP_ITEM_LAND_FOR_SALE_ADULT:	// adult land for sale 
		{
			static LLUIString tooltip_fmt = LLTrans::getString("worldmap_item_tooltip_format");

			tooltip_fmt.setArg("[AREA]",  llformat("%d", extra));
			tooltip_fmt.setArg("[PRICE]", llformat("%d", extra2));
			new_item.setTooltip(tooltip_fmt.getString());

			if (type == MAP_ITEM_LAND_FOR_SALE)
			{
				siminfo->insertLandForSale(new_item);
			}
			else if (type == MAP_ITEM_LAND_FOR_SALE_ADULT)
			{
				siminfo->insertLandForSaleAdult(new_item);
			}
			break;
		}
		case MAP_ITEM_CLASSIFIED: // classifieds
		{
			//DEPRECATED: no longer used
			break;
		}
		case MAP_ITEM_AGENT_LOCATIONS: // agent locations
		{
// 				LL_INFOS("World Map") << "New Location " << new_item.mName << LL_ENDL;
			if (extra > 0)
			{
				new_item.setCount(extra);
				siminfo->insertAgentLocation(new_item);
			}
			break;
		}
		default:
			break;
	}
	return true;
}

bool LLWorldMap::isTrackingInRectangle(F64 x0, F64 y0, F64 x1, F64 y1)
{
	if (!mIsTrackingLocation)
		return false;
	return ((mTrackingLocation[0] >= x0) && (mTrackingLocation[0] < x1) && (mTrackingLocation[1] >= y0) && (mTrackingLocation[1] < y1));
}

// Drop priority of all images being fetched by the map
void LLWorldMap::dropImagePriorities()
{
	// Drop the download of tiles priority to nil
	mWorldMipmap.dropBoostLevels();
	// Same for the "land for sale" tiles per region
	for (sim_info_map_t::iterator it = mSimInfoMap.begin(); it != mSimInfoMap.end(); ++it)
	{
		LLSimInfo* info = it->second;
		info->dropImagePriority();
	}
}

// Load all regions in a given rectangle (in region grid coordinates, i.e. world / 256 meters)
void LLWorldMap::updateRegions(S32 x0, S32 y0, S32 x1, S32 y1)
{
	// Convert those boundaries to the corresponding (MAP_BLOCK_SIZE x MAP_BLOCK_SIZE) block coordinates
	x0 = x0 / MAP_BLOCK_SIZE;
	x1 = x1 / MAP_BLOCK_SIZE;
	y0 = y0 / MAP_BLOCK_SIZE;
	y1 = y1 / MAP_BLOCK_SIZE;

	// Load the region info those blocks
	for (S32 block_x = llmax(x0, 0); block_x <= llmin(x1, MAP_BLOCK_RES-1); ++block_x)
	{
		for (S32 block_y = llmax(y0, 0); block_y <= llmin(y1, MAP_BLOCK_RES-1); ++block_y)
		{
			S32 offset = block_x | (block_y * MAP_BLOCK_RES);
			if (!mMapBlockLoaded[offset])
			{
 				//LL_INFOS("World Map") << "Loading Block (" << block_x << "," << block_y << ")" << LL_ENDL;
				LLWorldMapMessage::getInstance()->sendMapBlockRequest(block_x * MAP_BLOCK_SIZE, block_y * MAP_BLOCK_SIZE, (block_x * MAP_BLOCK_SIZE) + MAP_BLOCK_SIZE - 1, (block_y * MAP_BLOCK_SIZE) + MAP_BLOCK_SIZE - 1);
				mMapBlockLoaded[offset] = true;
			}
		}
	}
}

void LLWorldMap::dump()
{
	LL_INFOS("World Map") << "LLWorldMap::dump()" << LL_ENDL;
	for (sim_info_map_t::iterator it = mSimInfoMap.begin(); it != mSimInfoMap.end(); ++it)
	{
		LLSimInfo* info = it->second;
		if (info)
		{
			info->dump();
		}
	}
}
<|MERGE_RESOLUTION|>--- conflicted
+++ resolved
@@ -435,14 +435,10 @@
 // static public
 // Insert a region in the region map
 // returns true if region inserted, false otherwise
-<<<<<<< HEAD
 // <FS:CR> Aurora Sim
 //bool LLWorldMap::insertRegion(U32 x_world, U32 y_world, std::string& name, LLUUID& image_id, U32 accesscode, U64 region_flags)
 bool LLWorldMap::insertRegion(U32 x_world, U32 y_world, U16 x_size, U16 y_size, std::string& name, LLUUID& image_id, U32 accesscode, U64 region_flags)
 // </FS:CR> Aurora Sim
-=======
-bool LLWorldMap::insertRegion(U32 x_world, U32 y_world, std::string& name, LLUUID& image_id, U32 accesscode, U32 region_flags)
->>>>>>> fe8b4bf1
 {
 	// This region doesn't exist
 	if (accesscode == 255)
