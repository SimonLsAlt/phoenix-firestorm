--- conflicted
+++ resolved
@@ -97,14 +97,10 @@
 	// Fetch the image
 	if (mMapImageID.notNull())
 	{
-<<<<<<< HEAD
-		mOverlayImage = LLViewerTextureManager::getFetchedTexture(mMapImageID, MIPMAP_TRUE, LLViewerTexture::BOOST_MAP, LLViewerTexture::LOD_TEXTURE);
+		mOverlayImage = LLViewerTextureManager::getFetchedTexture(mMapImageID, MIPMAP_TRUE, LLGLTexture::BOOST_MAP, LLViewerTexture::LOD_TEXTURE);
 // <FS:CR> Aurora Sim
 		mOverlayImage->forceImmediateUpdate();
 // </FS:CR> Aurora Sim
-=======
-		mOverlayImage = LLViewerTextureManager::getFetchedTexture(mMapImageID, MIPMAP_TRUE, LLGLTexture::BOOST_MAP, LLViewerTexture::LOD_TEXTURE);
->>>>>>> 8eef31e4
 		mOverlayImage->setAddressMode(LLTexUnit::TAM_CLAMP);
 	}
 	else
@@ -438,14 +434,10 @@
 // static public
 // Insert a region in the region map
 // returns true if region inserted, false otherwise
-<<<<<<< HEAD
 // <FS:CR> Aurora Sim
-//bool LLWorldMap::insertRegion(U32 x_world, U32 y_world, std::string& name, LLUUID& image_id, U32 accesscode, U32 region_flags)
-bool LLWorldMap::insertRegion(U32 x_world, U32 y_world, U16 x_size, U16 y_size, std::string& name, LLUUID& image_id, U32 accesscode, U32 region_flags)
+//bool LLWorldMap::insertRegion(U32 x_world, U32 y_world, std::string& name, LLUUID& image_id, U32 accesscode, U64 region_flags)
+bool LLWorldMap::insertRegion(U32 x_world, U32 y_world, U16 x_size, U16 y_size, std::string& name, LLUUID& image_id, U32 accesscode, U64 region_flags)
 // </FS:CR> Aurora Sim
-=======
-bool LLWorldMap::insertRegion(U32 x_world, U32 y_world, std::string& name, LLUUID& image_id, U32 accesscode, U64 region_flags)
->>>>>>> 8eef31e4
 {
 	// This region doesn't exist
 	if (accesscode == 255)
