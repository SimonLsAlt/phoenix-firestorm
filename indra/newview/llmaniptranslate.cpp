﻿/** 
 * @file llmaniptranslate.cpp
 * @brief LLManipTranslate class implementation
 *
 * $LicenseInfo:firstyear=2002&license=viewerlgpl$
 * Second Life Viewer Source Code
 * Copyright (C) 2010, Linden Research, Inc.
 * 
 * This library is free software; you can redistribute it and/or
 * modify it under the terms of the GNU Lesser General Public
 * License as published by the Free Software Foundation;
 * version 2.1 of the License only.
 * 
 * This library is distributed in the hope that it will be useful,
 * but WITHOUT ANY WARRANTY; without even the implied warranty of
 * MERCHANTABILITY or FITNESS FOR A PARTICULAR PURPOSE.  See the GNU
 * Lesser General Public License for more details.
 * 
 * You should have received a copy of the GNU Lesser General Public
 * License along with this library; if not, write to the Free Software
 * Foundation, Inc., 51 Franklin Street, Fifth Floor, Boston, MA  02110-1301  USA
 * 
 * Linden Research, Inc., 945 Battery Street, San Francisco, CA  94111  USA
 * $/LicenseInfo$
 */

/**
 * Positioning tool
 */

#include "llviewerprecompiledheaders.h"

#include "llmaniptranslate.h"

#include "llgl.h"
#include "llrender.h"

#include "llagent.h"
#include "llagentcamera.h"
#include "llbbox.h"
#include "llbox.h"
#include "llviewercontrol.h"
#include "llcriticaldamp.h"
#include "llcylinder.h"
#include "lldrawable.h"
#include "llfloatertools.h"
#include "llfontgl.h"
#include "llglheaders.h"
#include "llhudrender.h"
#include "llresmgr.h"
#include "llselectmgr.h"
#include "llrendersphere.h"
#include "llstatusbar.h"
#include "lltoolmgr.h"
#include "llviewercamera.h"
#include "llviewerjoint.h"
#include "llviewerobject.h"
#include "llviewerwindow.h"
#include "llvoavatarself.h"
#include "llworld.h"
#include "llui.h"
#include "pipeline.h"
#include "llviewershadermgr.h"
#include "lltrans.h"
// [RLVa:KB] - Checked: 2010-03-23 (RLVa-1.2.0a)
#include "rlvhandler.h"
// [/RLVa:KB]

const S32 NUM_AXES = 3;
const S32 MOUSE_DRAG_SLOP = 2;       // pixels
const F32 SELECTED_ARROW_SCALE = 1.3f;
const F32 MANIPULATOR_HOTSPOT_START = 0.2f;
const F32 MANIPULATOR_HOTSPOT_END = 1.2f;
const F32 SNAP_GUIDE_SCREEN_SIZE = 0.7f;
const F32 MIN_PLANE_MANIP_DOT_PRODUCT = 0.25f;
const F32 PLANE_TICK_SIZE = 0.4f;
const F32 MANIPULATOR_SCALE_HALF_LIFE = 0.07f;
const F32 SNAP_ARROW_SCALE = 0.7f;

static LLPointer<LLViewerTexture> sGridTex = NULL ;

const LLManip::EManipPart MANIPULATOR_IDS[9] = 
{
	LLManip::LL_X_ARROW,
	LLManip::LL_Y_ARROW,
	LLManip::LL_Z_ARROW,
	LLManip::LL_X_ARROW,
	LLManip::LL_Y_ARROW,
	LLManip::LL_Z_ARROW,
	LLManip::LL_YZ_PLANE,
	LLManip::LL_XZ_PLANE,
	LLManip::LL_XY_PLANE
};

const U32 ARROW_TO_AXIS[4] = 
{
	VX,
	VX,
	VY,
	VZ
};

// Sort manipulator handles by their screen-space projection
struct ClosestToCamera
{
	bool operator()(const LLManipTranslate::ManipulatorHandle& a,
					const LLManipTranslate::ManipulatorHandle& b) const
	{
		return a.mEndPosition.mV[VZ] < b.mEndPosition.mV[VZ];
	}
};

LLManipTranslate::LLManipTranslate( LLToolComposite* composite )
:	LLManip( std::string("Move"), composite ),
	mLastHoverMouseX(-1),
	mLastHoverMouseY(-1),
	mMouseOutsideSlop(false),
	mCopyMadeThisDrag(false),
<<<<<<< HEAD
	mWarningNoDragCopy(false),	// <FS:Zi> Warning when trying to duplicate while in edit linked parts/select face mode
=======
>>>>>>> 1c2cf6a0
	mMouseDownX(-1),
	mMouseDownY(-1),
	mAxisArrowLength(50),
	mConeSize(0),
	mArrowLengthMeters(0.f),
	mGridSizeMeters(1.f),
	mPlaneManipOffsetMeters(0.f),
	mUpdateTimer(),
	mSnapOffsetMeters(0.f),
	mSubdivisions(10.f),
	mInSnapRegime(false),
	mArrowScales(1.f, 1.f, 1.f),
	mPlaneScales(1.f, 1.f, 1.f),
	mPlaneManipPositions(1.f, 1.f, 1.f, 1.f)
{ 
	if (sGridTex.isNull())
	{ 
		restoreGL();
	}
}

//static
U32 LLManipTranslate::getGridTexName()
{
	if(sGridTex.isNull())
	{
		restoreGL() ;
	}

	return sGridTex.isNull() ? 0 : sGridTex->getTexName() ;
}

//static
void LLManipTranslate::destroyGL()
{
	if (sGridTex)
	{
		sGridTex = NULL ;
	}
}

//static
void LLManipTranslate::restoreGL()
{
	//generate grid texture
	U32 rez = 512;
	U32 mip = 0;

	destroyGL() ;
	sGridTex = LLViewerTextureManager::getLocalTexture() ;
	if(!sGridTex->createGLTexture())
	{
		sGridTex = NULL ;
		return ;
	}

	GLuint* d = new GLuint[rez*rez];	

	gGL.getTexUnit(0)->bindManual(LLTexUnit::TT_TEXTURE, sGridTex->getTexName(), true);
	gGL.getTexUnit(0)->setTextureFilteringOption(LLTexUnit::TFO_TRILINEAR);

	while (rez >= 1)
	{
		for (U32 i = 0; i < rez*rez; i++)
		{
			d[i] = 0x00FFFFFF;
		}
		
		U32 subcol = 0xFFFFFFFF;
		if (rez >= 4)
		{	//large grain grid
			for (U32 i = 0; i < rez; i++)
			{
				if (rez <= 16)
				{
					if (rez == 16)
					{
						subcol = 0xA0FFFFFF;
					}
					else if (rez == 8)
					{
						subcol = 0x80FFFFFF;
					}
					else
					{
						subcol = 0x40FFFFFF;
					}
				}
				else
				{
					subcol = 0xFFFFFFFF;	
				}
				d[i			*rez+ 0		 ] = subcol;
				d[0			*rez+ i		 ] = subcol;				
				if (rez >= 32)
				{
					d[i			*rez+ (rez-1)] = subcol;
					d[(rez-1)	*rez+ i		 ] = subcol;
				}

				if (rez >= 64)
				{
					subcol = 0xFFFFFFFF;
					
					if (i > 0 && i < (rez-1))
					{
						d[i			*rez+ 1		 ] = subcol;
						d[i			*rez+ (rez-2)] = subcol;
						d[1			*rez+ i		 ] = subcol;
						d[(rez-2)	*rez+ i		 ] = subcol;
					}
				}
			}
		}

		subcol = 0x50A0A0A0;
		if (rez >= 128)
		{ //small grain grid
			for (U32 i = 8; i < rez; i+=8)
			{
				for (U32 j = 2; j < rez-2; j++)
				{
					d[i	*rez+ j] = subcol;
					d[j	*rez+ i] = subcol;			
				}
			}
		}
		if (rez >= 64)
		{ //medium grain grid
			if (rez == 64)
			{
				subcol = 0x50A0A0A0;
			}
			else
			{
				subcol = 0xA0D0D0D0;
			}

			for (U32 i = 32; i < rez; i+=32)
			{
				U32 pi = i-1;
				for (U32 j = 2; j < rez-2; j++)
				{
					d[i		*rez+ j] = subcol;
					d[j		*rez+ i] = subcol;

					if (rez > 128)
					{
						d[pi	*rez+ j] = subcol;
						d[j		*rez+ pi] = subcol;			
					}
				}
			}
		}
		LLImageGL::setManualImage(GL_TEXTURE_2D, mip, GL_RGBA, rez, rez, GL_RGBA, GL_UNSIGNED_BYTE, d);
		rez = rez >> 1;
		mip++;
	}
	delete [] d;
}


LLManipTranslate::~LLManipTranslate()
{
}


void LLManipTranslate::handleSelect()
{
	LLSelectMgr::getInstance()->saveSelectedObjectTransform(SELECT_ACTION_TYPE_PICK);
    if (gFloaterTools)
    {
        gFloaterTools->setStatusText("move");
    }
	LLManip::handleSelect();
}

bool LLManipTranslate::handleMouseDown(S32 x, S32 y, MASK mask)
{
	bool	handled = false;

	// didn't click in any UI object, so must have clicked in the world
	if( (mHighlightedPart == LL_X_ARROW ||
		 mHighlightedPart == LL_Y_ARROW ||
		 mHighlightedPart == LL_Z_ARROW ||
		 mHighlightedPart == LL_YZ_PLANE ||
		 mHighlightedPart == LL_XZ_PLANE ||
		 mHighlightedPart == LL_XY_PLANE ) )
	{
		handled = handleMouseDownOnPart( x, y, mask );
	}

	return handled;
}

// Assumes that one of the arrows on an object was hit.
bool LLManipTranslate::handleMouseDownOnPart( S32 x, S32 y, MASK mask )
{
	bool can_move = canAffectSelection();
	if (!can_move)
	{
		return false;
	}

	highlightManipulators(x, y);
	S32 hit_part = mHighlightedPart;

	if( (hit_part != LL_X_ARROW) && 
		(hit_part != LL_Y_ARROW) &&
		(hit_part != LL_Z_ARROW) &&
		(hit_part != LL_YZ_PLANE) &&
		(hit_part != LL_XZ_PLANE) &&
		(hit_part != LL_XY_PLANE) )
	{
		return true;
	}

	mHelpTextTimer.reset();
	sNumTimesHelpTextShown++;

	LLSelectMgr::getInstance()->getGrid(mGridOrigin, mGridRotation, mGridScale);

	LLSelectMgr::getInstance()->enableSilhouette(false);

	// we just started a drag, so save initial object positions
	LLSelectMgr::getInstance()->saveSelectedObjectTransform(SELECT_ACTION_TYPE_MOVE);

	mManipPart = (EManipPart)hit_part;
	mMouseDownX = x;
	mMouseDownY = y;
	mMouseOutsideSlop = false;

	LLVector3		axis;

	LLSelectNode *selectNode = mObjectSelection->getFirstMoveableNode(true);

	if (!selectNode)
	{
		// didn't find the object in our selection...oh well
		LL_WARNS() << "Trying to translate an unselected object" << LL_ENDL;
		return true;
	}

	LLViewerObject *selected_object = selectNode->getObject();
	if (!selected_object)
	{
		// somehow we lost the object!
		LL_WARNS() << "Translate manip lost the object, no selected object" << LL_ENDL;
		gViewerWindow->setCursor(UI_CURSOR_TOOLTRANSLATE);
		return true;
	}

	// Compute unit vectors for arrow hit and a plane through that vector
	bool axis_exists = getManipAxis(selected_object, mManipPart, axis);
	getManipNormal(selected_object, mManipPart, mManipNormal);

	//LLVector3 select_center_agent = gAgent.getPosAgentFromGlobal(LLSelectMgr::getInstance()->getSelectionCenterGlobal());
	// TomY: The above should (?) be identical to the below
	LLVector3 select_center_agent = getPivotPoint();
	mSubdivisions = getSubdivisionLevel(select_center_agent, axis_exists ? axis : LLVector3::z_axis, getMinGridScale());

	// if we clicked on a planar manipulator, recenter mouse cursor
	if (mManipPart >= LL_YZ_PLANE && mManipPart <= LL_XY_PLANE)
	{
		LLCoordGL mouse_pos;
		if (!LLViewerCamera::getInstance()->projectPosAgentToScreen(select_center_agent, mouse_pos))
		{
			// mouse_pos may be nonsense
			LL_WARNS() << "Failed to project object center to screen" << LL_ENDL;
		}
		else if (gSavedSettings.getBOOL("SnapToMouseCursor"))
		{
			LLUI::getInstance()->setMousePositionScreen(mouse_pos.mX, mouse_pos.mY);
			x = mouse_pos.mX;
			y = mouse_pos.mY;
		}
	}

	LLSelectMgr::getInstance()->updateSelectionCenter();
	LLVector3d object_start_global = gAgent.getPosGlobalFromAgent(getPivotPoint());
	getMousePointOnPlaneGlobal(mDragCursorStartGlobal, x, y, object_start_global, mManipNormal);
	mDragSelectionStartGlobal = object_start_global;
	mCopyMadeThisDrag = false;

	// Route future Mouse messages here preemptively.  (Release on mouse up.)
	setMouseCapture( true );

	return true;
}

bool LLManipTranslate::handleHover(S32 x, S32 y, MASK mask)
{
	// Translation tool only works if mouse button is down.
	// Bail out if mouse not down.
	if( !hasMouseCapture() )
	{
		LL_DEBUGS("UserInput") << "hover handled by LLManipTranslate (inactive)" << LL_ENDL;		
		// Always show cursor
		// gViewerWindow->setCursor(UI_CURSOR_ARROW);
		gViewerWindow->setCursor(UI_CURSOR_TOOLTRANSLATE);

		highlightManipulators(x, y);
		return true;
	}
	
	// <FS:Zi> Warning when trying to duplicate while in edit linked parts/select face mode
	if(mask==MASK_COPY && !LLSelectMgr::instance().selectGetNoIndividual())
	{
		if(!mWarningNoDragCopy)
		{
			mWarningNoDragCopy=true;
			make_ui_sound("UISndInvalidOp");
		}
		return true;
	}
	// </FS:Zi>

	// Handle auto-rotation if necessary.
	LLRect world_rect = gViewerWindow->getWorldViewRectScaled();
	const F32 ROTATE_ANGLE_PER_SECOND = 30.f * DEG_TO_RAD;
	const S32 ROTATE_H_MARGIN = world_rect.getWidth() / 20;
	const F32 rotate_angle = ROTATE_ANGLE_PER_SECOND / gFPSClamped;
	bool rotated = false;

	// ...build mode moves camera about focus point
	if (mObjectSelection->getSelectType() != SELECT_TYPE_HUD)
	{
		if (x < ROTATE_H_MARGIN)
		{
			gAgentCamera.cameraOrbitAround(rotate_angle);
			rotated = true;
		}
		else if (x > world_rect.getWidth() - ROTATE_H_MARGIN)
		{
			gAgentCamera.cameraOrbitAround(-rotate_angle);
			rotated = true;
		}
	}

	// Suppress processing if mouse hasn't actually moved.
	// This may cause problems if the camera moves outside of the
	// rotation above.
	if( x == mLastHoverMouseX && y == mLastHoverMouseY && !rotated)
	{
		LL_DEBUGS("UserInput") << "hover handled by LLManipTranslate (mouse unmoved)" << LL_ENDL;
		gViewerWindow->setCursor(UI_CURSOR_TOOLTRANSLATE);
		return true;
	}
	mLastHoverMouseX = x;
	mLastHoverMouseY = y;

	// Suppress if mouse hasn't moved past the initial slop region
	// Reset once we start moving
	if( !mMouseOutsideSlop )
	{
		if (abs(mMouseDownX - x) < MOUSE_DRAG_SLOP && abs(mMouseDownY - y) < MOUSE_DRAG_SLOP )
		{
			LL_DEBUGS("UserInput") << "hover handled by LLManipTranslate (mouse inside slop)" << LL_ENDL;
			gViewerWindow->setCursor(UI_CURSOR_TOOLTRANSLATE);
			return true;
		}
		else
		{
			// ...just went outside the slop region
			mMouseOutsideSlop = true;
			// If holding down shift, leave behind a copy.
			if (mask == MASK_COPY)
			{
				// ...we're trying to make a copy
				LLSelectMgr::getInstance()->selectDuplicate(LLVector3::zero, false);
				mCopyMadeThisDrag = true;

				// When we make the copy, we don't want to do any other processing.
				// If so, the object will also be moved, and the copy will be offset.
				LL_DEBUGS("UserInput") << "hover handled by LLManipTranslate (made copy)" << LL_ENDL;
				gViewerWindow->setCursor(UI_CURSOR_TOOLTRANSLATE);
			}
		}
	}

	// Throttle updates to 10 per second.

	LLVector3		axis_f;
	LLVector3d		axis_d;

	// pick the first object to constrain to grid w/ common origin
	// this is so we don't screw up groups
	LLSelectNode* selectNode = mObjectSelection->getFirstMoveableNode(true);
	if (!selectNode)
	{
		// somehow we lost the object!
		LL_WARNS() << "Translate manip lost the object, no selectNode" << LL_ENDL;
		gViewerWindow->setCursor(UI_CURSOR_TOOLTRANSLATE);
		return true;
	}

	LLViewerObject* object = selectNode->getObject();
	if (!object)
	{
		// somehow we lost the object!
		LL_WARNS() << "Translate manip lost the object, no object in selectNode" << LL_ENDL;
		gViewerWindow->setCursor(UI_CURSOR_TOOLTRANSLATE);
		return true;
	}

	// Compute unit vectors for arrow hit and a plane through that vector
	bool axis_exists = getManipAxis(object, mManipPart, axis_f);		// TODO: move this

	axis_d.setVec(axis_f);

	LLSelectMgr::getInstance()->updateSelectionCenter();
	LLVector3d current_pos_global = gAgent.getPosGlobalFromAgent(getPivotPoint());

	mSubdivisions = getSubdivisionLevel(getPivotPoint(), axis_f, getMinGridScale());

	// Project the cursor onto that plane
	LLVector3d relative_move;
	getMousePointOnPlaneGlobal(relative_move, x, y, current_pos_global, mManipNormal);\
	relative_move -= mDragCursorStartGlobal;

	// You can't move more than some distance from your original mousedown point.
	if (gSavedSettings.getBOOL("LimitDragDistance"))
	{
// <FS:CR> Aurora Sim
		F32 max_drag_distance = gSavedSettings.getF32("MaxDragDistance");
		
		if (max_drag_distance > LLWorld::getInstance()->getMaxDragDistance())
			max_drag_distance = LLWorld::getInstance()->getMaxDragDistance();
// </FS:CR> Aurora Sim

		if (relative_move.magVecSquared() > max_drag_distance * max_drag_distance)
		{
			LL_DEBUGS("UserInput") << "hover handled by LLManipTranslate (too far)" << LL_ENDL;
			gViewerWindow->setCursor(UI_CURSOR_NOLOCKED);
			return true;
		}
	}

	F64 axis_magnitude = relative_move * axis_d;					// dot product
	LLVector3d cursor_point_snap_line;
	
	F64 off_axis_magnitude;

	getMousePointOnPlaneGlobal(cursor_point_snap_line, x, y, current_pos_global, mSnapOffsetAxis % axis_f);
	off_axis_magnitude = axis_exists ? llabs((cursor_point_snap_line - current_pos_global) * LLVector3d(mSnapOffsetAxis)) : 0.f;

	if (gSavedSettings.getBOOL("SnapEnabled"))
	{
		if (off_axis_magnitude > mSnapOffsetMeters)
		{
			mInSnapRegime = true;
			LLVector3 cursor_snap_agent = gAgent.getPosAgentFromGlobal(cursor_point_snap_line);

			F32 cursor_grid_dist = (cursor_snap_agent - mGridOrigin) * axis_f;
			
			F32 snap_dist = getMinGridScale() / (2.f * mSubdivisions);
			F32 relative_snap_dist = fmodf(llabs(cursor_grid_dist) + snap_dist, getMinGridScale() / mSubdivisions);
			if (relative_snap_dist < snap_dist * 2.f)
			{
				if (cursor_grid_dist > 0.f)
				{
					cursor_grid_dist -= relative_snap_dist - snap_dist;
				}
				else
				{
					cursor_grid_dist += relative_snap_dist - snap_dist;
				}
			}

			F32 object_start_on_axis = (gAgent.getPosAgentFromGlobal(mDragSelectionStartGlobal) - mGridOrigin) * axis_f;
			axis_magnitude = cursor_grid_dist - object_start_on_axis;
		}
		else if (mManipPart >= LL_YZ_PLANE && mManipPart <= LL_XY_PLANE)
		{
			// subtract offset from object center
			LLVector3d cursor_point_global;
			getMousePointOnPlaneGlobal( cursor_point_global, x, y, current_pos_global, mManipNormal );
			cursor_point_global -= (mDragCursorStartGlobal - mDragSelectionStartGlobal);

			// snap to planar grid
			LLVector3 cursor_point_agent = gAgent.getPosAgentFromGlobal(cursor_point_global);
			LLVector3 camera_plane_projection = LLViewerCamera::getInstance()->getAtAxis();
			camera_plane_projection -= projected_vec(camera_plane_projection, mManipNormal);
			camera_plane_projection.normVec();
			LLVector3 camera_projected_dir = camera_plane_projection;
			camera_plane_projection.rotVec(~mGridRotation);
			camera_plane_projection.scaleVec(mGridScale);
			camera_plane_projection.abs();
			F32 max_grid_scale;
			if (camera_plane_projection.mV[VX] > camera_plane_projection.mV[VY] &&
				camera_plane_projection.mV[VX] > camera_plane_projection.mV[VZ])
			{
				max_grid_scale = mGridScale.mV[VX];
			}
			else if (camera_plane_projection.mV[VY] > camera_plane_projection.mV[VZ])
			{
				max_grid_scale = mGridScale.mV[VY];
			}
			else
			{
				max_grid_scale = mGridScale.mV[VZ];
			}

			F32 num_subdivisions = getSubdivisionLevel(getPivotPoint(), camera_projected_dir, max_grid_scale);

			F32 grid_scale_a;
			F32 grid_scale_b;
			LLVector3 cursor_point_grid = (cursor_point_agent - mGridOrigin) * ~mGridRotation;

			switch (mManipPart)
			{
			case LL_YZ_PLANE:
				grid_scale_a = mGridScale.mV[VY] / num_subdivisions;
				grid_scale_b = mGridScale.mV[VZ] / num_subdivisions;
				cursor_point_grid.mV[VY] -= fmod(cursor_point_grid.mV[VY] + grid_scale_a * 0.5f, grid_scale_a) - grid_scale_a * 0.5f;
				cursor_point_grid.mV[VZ] -= fmod(cursor_point_grid.mV[VZ] + grid_scale_b * 0.5f, grid_scale_b) - grid_scale_b * 0.5f;
				break;
			case LL_XZ_PLANE:
				grid_scale_a = mGridScale.mV[VX] / num_subdivisions;
				grid_scale_b = mGridScale.mV[VZ] / num_subdivisions;
				cursor_point_grid.mV[VX] -= fmod(cursor_point_grid.mV[VX] + grid_scale_a * 0.5f, grid_scale_a) - grid_scale_a * 0.5f;
				cursor_point_grid.mV[VZ] -= fmod(cursor_point_grid.mV[VZ] + grid_scale_b * 0.5f, grid_scale_b) - grid_scale_b * 0.5f;
				break;
			case LL_XY_PLANE:
				grid_scale_a = mGridScale.mV[VX] / num_subdivisions;
				grid_scale_b = mGridScale.mV[VY] / num_subdivisions;
				cursor_point_grid.mV[VX] -= fmod(cursor_point_grid.mV[VX] + grid_scale_a * 0.5f, grid_scale_a) - grid_scale_a * 0.5f;
				cursor_point_grid.mV[VY] -= fmod(cursor_point_grid.mV[VY] + grid_scale_b * 0.5f, grid_scale_b) - grid_scale_b * 0.5f;
				break;
			default:
				break;
			}
			cursor_point_agent = (cursor_point_grid * mGridRotation) + mGridOrigin;
			relative_move.setVec(cursor_point_agent - gAgent.getPosAgentFromGlobal(mDragSelectionStartGlobal));
			mInSnapRegime = true;
		}
		else
		{
			mInSnapRegime = false;
		}
	}
	else
	{
		mInSnapRegime = false;
	}

	// Clamp to arrow direction
	// *FIX: does this apply anymore?
	if (!axis_exists)
	{
		axis_magnitude = relative_move.normVec();
		axis_d.setVec(relative_move);
		axis_d.normVec();
		axis_f.setVec(axis_d);
	}

	LLVector3d clamped_relative_move = axis_magnitude * axis_d;	// scalar multiply
	LLVector3 clamped_relative_move_f = (F32)axis_magnitude * axis_f; // scalar multiply
	
    for (LLObjectSelection::iterator iter = mObjectSelection->begin();
        iter != mObjectSelection->end(); iter++)
    {
        LLSelectNode* selectNode = *iter;
        LLViewerObject* object = selectNode->getObject();

        if (selectNode->mSelectedGLTFNode != -1)
        {
            // manipulating a GLTF node
            clamped_relative_move_f -= selectNode->mLastMoveLocal;
            object->moveGLTFNode(selectNode->mSelectedGLTFNode, clamped_relative_move_f);
            selectNode->mLastMoveLocal += clamped_relative_move_f;
        }
        else
        {
            // Only apply motion to root objects and objects selected
            // as "individual".
            if (!object->isRootEdit() && !selectNode->mIndividualSelection)
            {
                continue;
            }

            if (!object->isRootEdit())
            {
                // child objects should not update if parent is selected
                LLViewerObject* editable_root = (LLViewerObject*)object->getParent();
                if (editable_root->isSelected())
                {
                    // we will be moved properly by our parent, so skip
                    continue;
                }
            }

            LLViewerObject* root_object = (object == NULL) ? NULL : object->getRootEdit();
            if (object->permMove() && !object->isPermanentEnforced() &&
                ((root_object == NULL) || !root_object->isPermanentEnforced()))
            {
                // handle attachments in local space
                if (object->isAttachment() && object->mDrawable.notNull())
                {
                    // calculate local version of relative move
                    LLQuaternion objWorldRotation = object->mDrawable->mXform.getParent()->getWorldRotation();
                    objWorldRotation.transQuat();

                    LLVector3 old_position_local = object->getPosition();
                    LLVector3 new_position_local = selectNode->mSavedPositionLocal + (clamped_relative_move_f * objWorldRotation);

                    //RN: I forget, but we need to do this because of snapping which doesn't often result
                    // in position changes even when the mouse moves
                    object->setPosition(new_position_local);
                    rebuild(object);
                    gAgentAvatarp->clampAttachmentPositions();
                    new_position_local = object->getPosition();

                    if (selectNode->mIndividualSelection)
                    {
                        // counter-translate child objects if we are moving the root as an individual
                        object->resetChildrenPosition(old_position_local - new_position_local, true);
                    }
                }
                else
                {
                    // compute new position to send to simulators, but don't set it yet.
                    // We need the old position to know which simulator to send the move message to.
                    LLVector3d new_position_global = selectNode->mSavedPositionGlobal + clamped_relative_move;

                    // Don't let object centers go too far underground
                    F64 min_height = LLWorld::getInstance()->getMinAllowedZ(object, object->getPositionGlobal());
                    if (new_position_global.mdV[VZ] < min_height)
                    {
                        new_position_global.mdV[VZ] = min_height;
                    }
                    // For safety, cap heights where objects can be dragged
// <AW: opensim-limits>
//                    if (new_position_global.mdV[VZ] > MAX_OBJECT_Z)
//                    {
//                        new_position_global.mdV[VZ] = MAX_OBJECT_Z;
//                    }
					if (new_position_global.mdV[VZ] > LLWorld::getInstance()->getRegionMaxHeight())
					{
						new_position_global.mdV[VZ] = LLWorld::getInstance()->getRegionMaxHeight();
					}

// </AW: opensim-limits>

                    // Grass is always drawn on the ground, so clamp its position to the ground
                    if (object->getPCode() == LL_PCODE_LEGACY_GRASS)
                    {
                        new_position_global.mdV[VZ] = LLWorld::getInstance()->resolveLandHeightGlobal(new_position_global) + 1.f;
                    }

                    if (object->isRootEdit())
                    {
                        new_position_global = LLWorld::getInstance()->clipToVisibleRegions(object->getPositionGlobal(), new_position_global);
                    }

                    // PR: Only update if changed
                    LLVector3 old_position_agent = object->getPositionAgent();
                    LLVector3 new_position_agent = gAgent.getPosAgentFromGlobal(new_position_global);
                    if (object->isRootEdit())
                    {
                        // finally, move parent object after children have calculated new offsets
                        object->setPositionAgent(new_position_agent);
                        rebuild(object);
                    }
                    else
                    {
                        LLViewerObject* root_object = object->getRootEdit();
                        new_position_agent -= root_object->getPositionAgent();
                        new_position_agent = new_position_agent * ~root_object->getRotation();
                        object->setPositionParent(new_position_agent, false);
                        rebuild(object);
                    }

                    if (selectNode->mIndividualSelection)
                    {
                        // counter-translate child objects if we are moving the root as an individual
                        object->resetChildrenPosition(old_position_agent - new_position_agent, true);
                    }
                }
                selectNode->mLastPositionLocal = object->getPosition();
            }
        }
    }


	LLSelectMgr::getInstance()->updateSelectionCenter();
	gAgentCamera.clearFocusObject();
	dialog_refresh_all();		// ??? is this necessary?

	LL_DEBUGS("UserInput") << "hover handled by LLManipTranslate (active)" << LL_ENDL;
	gViewerWindow->setCursor(UI_CURSOR_TOOLTRANSLATE);
	return true;
}

void LLManipTranslate::highlightManipulators(S32 x, S32 y)
{
	mHighlightedPart = LL_NO_PART;

	if (!mObjectSelection->getObjectCount())
	{
		return;
	}
	
	//LLBBox bbox = LLSelectMgr::getInstance()->getBBoxOfSelection();
	LLMatrix4 projMatrix = LLViewerCamera::getInstance()->getProjection();
	LLMatrix4 modelView = LLViewerCamera::getInstance()->getModelview();

	LLVector3 object_position = getPivotPoint();
	
	LLVector3 grid_origin;
	LLVector3 grid_scale;
	LLQuaternion grid_rotation;

	LLSelectMgr::getInstance()->getGrid(grid_origin, grid_rotation, grid_scale);

	LLVector3 relative_camera_dir;

	LLMatrix4 transform;

	if (mObjectSelection->getSelectType() == SELECT_TYPE_HUD)
	{
		relative_camera_dir = LLVector3(1.f, 0.f, 0.f) * ~grid_rotation;
		LLVector4 translation(object_position);
		transform.initRotTrans(grid_rotation, translation);
		LLMatrix4 cfr(OGL_TO_CFR_ROTATION);
		transform *= cfr;
		LLMatrix4 window_scale;
		F32 zoom_level = 2.f * gAgentCamera.mHUDCurZoom;
		window_scale.initAll(LLVector3(zoom_level / LLViewerCamera::getInstance()->getAspect(), zoom_level, 0.f),
			LLQuaternion::DEFAULT,
			LLVector3::zero);
		transform *= window_scale;
	}
	else
	{
		relative_camera_dir = (object_position - LLViewerCamera::getInstance()->getOrigin()) * ~grid_rotation;
		relative_camera_dir.normVec();

		transform.initRotTrans(grid_rotation, LLVector4(object_position));
		transform *= modelView;
		transform *= projMatrix;
	}
		
	S32 numManips = 0;

	// edges
	mManipulatorVertices[numManips++] = LLVector4(mArrowLengthMeters * MANIPULATOR_HOTSPOT_START, 0.f, 0.f, 1.f);
	mManipulatorVertices[numManips++] = LLVector4(mArrowLengthMeters * MANIPULATOR_HOTSPOT_END, 0.f, 0.f, 1.f);

	mManipulatorVertices[numManips++] = LLVector4(0.f, mArrowLengthMeters * MANIPULATOR_HOTSPOT_START, 0.f, 1.f);
	mManipulatorVertices[numManips++] = LLVector4(0.f, mArrowLengthMeters * MANIPULATOR_HOTSPOT_END, 0.f, 1.f);

	mManipulatorVertices[numManips++] = LLVector4(0.f, 0.f, mArrowLengthMeters * MANIPULATOR_HOTSPOT_START, 1.f);
	mManipulatorVertices[numManips++] = LLVector4(0.f, 0.f, mArrowLengthMeters * MANIPULATOR_HOTSPOT_END, 1.f);

	mManipulatorVertices[numManips++] = LLVector4(mArrowLengthMeters * -MANIPULATOR_HOTSPOT_START, 0.f, 0.f, 1.f);
	mManipulatorVertices[numManips++] = LLVector4(mArrowLengthMeters * -MANIPULATOR_HOTSPOT_END, 0.f, 0.f, 1.f);

	mManipulatorVertices[numManips++] = LLVector4(0.f, mArrowLengthMeters * -MANIPULATOR_HOTSPOT_START, 0.f, 1.f);
	mManipulatorVertices[numManips++] = LLVector4(0.f, mArrowLengthMeters * -MANIPULATOR_HOTSPOT_END, 0.f, 1.f);

	mManipulatorVertices[numManips++] = LLVector4(0.f, 0.f, mArrowLengthMeters * -MANIPULATOR_HOTSPOT_START, 1.f);
	mManipulatorVertices[numManips++] = LLVector4(0.f, 0.f, mArrowLengthMeters * -MANIPULATOR_HOTSPOT_END, 1.f);

	S32 num_arrow_manips = numManips;

	// planar manipulators
	bool planar_manip_yz_visible = false;
	bool planar_manip_xz_visible = false;
	bool planar_manip_xy_visible = false;

	mManipulatorVertices[numManips] = LLVector4(0.f, mPlaneManipOffsetMeters * (1.f - PLANE_TICK_SIZE * 0.5f), mPlaneManipOffsetMeters * (1.f - PLANE_TICK_SIZE * 0.5f), 1.f);
	mManipulatorVertices[numManips++].scaleVec(mPlaneManipPositions);
	mManipulatorVertices[numManips] = LLVector4(0.f, mPlaneManipOffsetMeters * (1.f + PLANE_TICK_SIZE * 0.5f), mPlaneManipOffsetMeters * (1.f + PLANE_TICK_SIZE * 0.5f), 1.f);
	mManipulatorVertices[numManips++].scaleVec(mPlaneManipPositions);
	if (llabs(relative_camera_dir.mV[VX]) > MIN_PLANE_MANIP_DOT_PRODUCT)
	{
		planar_manip_yz_visible = true;
	}

	mManipulatorVertices[numManips] = LLVector4(mPlaneManipOffsetMeters * (1.f - PLANE_TICK_SIZE * 0.5f), 0.f, mPlaneManipOffsetMeters * (1.f - PLANE_TICK_SIZE * 0.5f), 1.f);
	mManipulatorVertices[numManips++].scaleVec(mPlaneManipPositions);
	mManipulatorVertices[numManips] = LLVector4(mPlaneManipOffsetMeters * (1.f + PLANE_TICK_SIZE * 0.5f), 0.f, mPlaneManipOffsetMeters * (1.f + PLANE_TICK_SIZE * 0.5f), 1.f);
	mManipulatorVertices[numManips++].scaleVec(mPlaneManipPositions);
	if (llabs(relative_camera_dir.mV[VY]) > MIN_PLANE_MANIP_DOT_PRODUCT)
	{
		planar_manip_xz_visible = true;
	}

	mManipulatorVertices[numManips] = LLVector4(mPlaneManipOffsetMeters * (1.f - PLANE_TICK_SIZE * 0.5f), mPlaneManipOffsetMeters * (1.f - PLANE_TICK_SIZE * 0.5f), 0.f, 1.f);
	mManipulatorVertices[numManips++].scaleVec(mPlaneManipPositions);
	mManipulatorVertices[numManips] = LLVector4(mPlaneManipOffsetMeters * (1.f + PLANE_TICK_SIZE * 0.5f), mPlaneManipOffsetMeters * (1.f + PLANE_TICK_SIZE * 0.5f), 0.f, 1.f);
	mManipulatorVertices[numManips++].scaleVec(mPlaneManipPositions);
	if (llabs(relative_camera_dir.mV[VZ]) > MIN_PLANE_MANIP_DOT_PRODUCT)
	{
		planar_manip_xy_visible = true;
	}

	// Project up to 9 manipulators to screen space 2*X, 2*Y, 2*Z, 3*planes
	std::vector<ManipulatorHandle> projected_manipulators;
	projected_manipulators.reserve(9);
	
	for (S32 i = 0; i < num_arrow_manips; i+= 2)
	{
		LLVector4 projected_start = mManipulatorVertices[i] * transform;
		projected_start = projected_start * (1.f / projected_start.mV[VW]);

		LLVector4 projected_end = mManipulatorVertices[i + 1] * transform;
		projected_end = projected_end * (1.f / projected_end.mV[VW]);

		ManipulatorHandle projected_manip(
				LLVector3(projected_start.mV[VX], projected_start.mV[VY], projected_start.mV[VZ]), 
				LLVector3(projected_end.mV[VX], projected_end.mV[VY], projected_end.mV[VZ]), 
				MANIPULATOR_IDS[i / 2],
				10.f); // 10 pixel hotspot for arrows
		projected_manipulators.push_back(projected_manip);
	}

	if (planar_manip_yz_visible)
	{
		S32 i = num_arrow_manips;
		LLVector4 projected_start = mManipulatorVertices[i] * transform;
		projected_start = projected_start * (1.f / projected_start.mV[VW]);

		LLVector4 projected_end = mManipulatorVertices[i + 1] * transform;
		projected_end = projected_end * (1.f / projected_end.mV[VW]);

		ManipulatorHandle projected_manip(
				LLVector3(projected_start.mV[VX], projected_start.mV[VY], projected_start.mV[VZ]), 
				LLVector3(projected_end.mV[VX], projected_end.mV[VY], projected_end.mV[VZ]), 
				MANIPULATOR_IDS[i / 2],
				20.f); // 20 pixels for planar manipulators
		projected_manipulators.push_back(projected_manip);
	}

	if (planar_manip_xz_visible)
	{
		S32 i = num_arrow_manips + 2;
		LLVector4 projected_start = mManipulatorVertices[i] * transform;
		projected_start = projected_start * (1.f / projected_start.mV[VW]);

		LLVector4 projected_end = mManipulatorVertices[i + 1] * transform;
		projected_end = projected_end * (1.f / projected_end.mV[VW]);

		ManipulatorHandle projected_manip(
				LLVector3(projected_start.mV[VX], projected_start.mV[VY], projected_start.mV[VZ]), 
				LLVector3(projected_end.mV[VX], projected_end.mV[VY], projected_end.mV[VZ]), 
				MANIPULATOR_IDS[i / 2],
				20.f); // 20 pixels for planar manipulators
		projected_manipulators.push_back(projected_manip);
	}

	if (planar_manip_xy_visible)
	{
		S32 i = num_arrow_manips + 4;
		LLVector4 projected_start = mManipulatorVertices[i] * transform;
		projected_start = projected_start * (1.f / projected_start.mV[VW]);

		LLVector4 projected_end = mManipulatorVertices[i + 1] * transform;
		projected_end = projected_end * (1.f / projected_end.mV[VW]);

		ManipulatorHandle projected_manip(
				LLVector3(projected_start.mV[VX], projected_start.mV[VY], projected_start.mV[VZ]), 
				LLVector3(projected_end.mV[VX], projected_end.mV[VY], projected_end.mV[VZ]), 
				MANIPULATOR_IDS[i / 2],
				20.f); // 20 pixels for planar manipulators
		projected_manipulators.push_back(projected_manip);
	}

	LLVector2 manip_start_2d;
	LLVector2 manip_end_2d;
	LLVector2 manip_dir;
	LLRect world_view_rect = gViewerWindow->getWorldViewRectScaled();
	F32 half_width = (F32)world_view_rect.getWidth() / 2.f;
	F32 half_height = (F32)world_view_rect.getHeight() / 2.f;
	LLVector2 mousePos((F32)x - half_width, (F32)y - half_height);
	LLVector2 mouse_delta;

	// Keep order consistent with insertion via stable_sort
	std::stable_sort( projected_manipulators.begin(),
		projected_manipulators.end(),
		ClosestToCamera() );

	std::vector<ManipulatorHandle>::iterator it = projected_manipulators.begin();
	for ( ; it != projected_manipulators.end(); ++it)
	{
		ManipulatorHandle& manipulator = *it;
		{
			manip_start_2d.setVec(manipulator.mStartPosition.mV[VX] * half_width, manipulator.mStartPosition.mV[VY] * half_height);
			manip_end_2d.setVec(manipulator.mEndPosition.mV[VX] * half_width, manipulator.mEndPosition.mV[VY] * half_height);
			manip_dir = manip_end_2d - manip_start_2d;

			mouse_delta = mousePos - manip_start_2d;

			F32 manip_length = manip_dir.normVec();

			F32 mouse_pos_manip = mouse_delta * manip_dir;
			F32 mouse_dist_manip_squared = mouse_delta.magVecSquared() - (mouse_pos_manip * mouse_pos_manip);

			if (mouse_pos_manip > 0.f &&
				mouse_pos_manip < manip_length &&
				mouse_dist_manip_squared < manipulator.mHotSpotRadius * manipulator.mHotSpotRadius)
			{
				mHighlightedPart = manipulator.mManipID;
				break;
			}
		}
	}
}

F32 LLManipTranslate::getMinGridScale()
{
	F32 scale;
	switch (mManipPart)
	{
	case LL_NO_PART:
	default:
		scale = 1.f;
		break;
	case LL_X_ARROW:
		scale = mGridScale.mV[VX];
		break;
	case LL_Y_ARROW:
		scale = mGridScale.mV[VY];
		break;
	case LL_Z_ARROW:
		scale = mGridScale.mV[VZ];
		break;
	case LL_YZ_PLANE:
		scale = llmin(mGridScale.mV[VY], mGridScale.mV[VZ]);
		break;
	case LL_XZ_PLANE:
		scale = llmin(mGridScale.mV[VX], mGridScale.mV[VZ]);
		break;
	case LL_XY_PLANE:
		scale = llmin(mGridScale.mV[VX], mGridScale.mV[VY]);
		break;
	}

	return scale;
}


bool LLManipTranslate::handleMouseUp(S32 x, S32 y, MASK mask)
{
	// first, perform normal processing in case this was a quick-click
	handleHover(x, y, mask);

	if(hasMouseCapture())
	{
		// make sure arrow colors go back to normal
		mManipPart = LL_NO_PART;
		LLSelectMgr::getInstance()->enableSilhouette(true);

		// Might have missed last update due to UPDATE_DELAY timing.
		LLSelectMgr::getInstance()->sendMultipleUpdate( UPD_POSITION );
		
		mInSnapRegime = false;
		LLSelectMgr::getInstance()->saveSelectedObjectTransform(SELECT_ACTION_TYPE_PICK);
		//gAgent.setObjectTracking(gSavedSettings.getBOOL("TrackFocusObject"));
	}

	mWarningNoDragCopy=false;	// <FS:Zi> Warning when trying to duplicate while in edit linked parts/select face mode
	return LLManip::handleMouseUp(x, y, mask);
}


void LLManipTranslate::render()
{
	gGL.matrixMode(LLRender::MM_MODELVIEW);
	gGL.pushMatrix();
	if (mObjectSelection->getSelectType() == SELECT_TYPE_HUD)
	{
		F32 zoom = gAgentCamera.mHUDCurZoom;
		gGL.scalef(zoom, zoom, zoom);
	}
	{
		LLGLDepthTest gls_depth(GL_TRUE, GL_FALSE);
		renderGuidelines();
	}
	{
		//LLGLDisable gls_stencil(GL_STENCIL_TEST);
		renderTranslationHandles();
		renderSnapGuides();
	}
	gGL.popMatrix();

	renderText();
}

void LLManipTranslate::renderSnapGuides()
{
	if (!gSavedSettings.getBOOL("SnapEnabled"))
	{
		return;
	}

	F32 max_subdivisions = sGridMaxSubdivisionLevel;//(F32)gSavedSettings.getS32("GridSubdivision");
	F32 line_alpha = gSavedSettings.getF32("GridOpacity");

	gGL.getTexUnit(0)->unbind(LLTexUnit::TT_TEXTURE);
	LLGLDepthTest gls_depth(GL_TRUE);
	LLGLDisable gls_cull(GL_CULL_FACE);
	LLVector3 translate_axis;

	if (mManipPart == LL_NO_PART)
	{
		return;
	}

	LLSelectNode *first_node = mObjectSelection->getFirstMoveableNode(true);
	if (!first_node)
	{
		return;
	}
	
	updateGridSettings();

	F32 smallest_grid_unit_scale = getMinGridScale() / max_subdivisions;
	LLVector3 grid_origin;
	LLVector3 grid_scale;
	LLQuaternion grid_rotation;

	LLSelectMgr::getInstance()->getGrid(grid_origin, grid_rotation, grid_scale);
	LLVector3 saved_selection_center = getSavedPivotPoint(); //LLSelectMgr::getInstance()->getSavedBBoxOfSelection().getCenterAgent();
	LLVector3 selection_center = getPivotPoint();

	LLViewerObject *first_object = first_node->getObject();

	//pick appropriate projection plane for snap rulers according to relative camera position
	if (mManipPart >= LL_X_ARROW && mManipPart <= LL_Z_ARROW)
	{
		LLVector3 normal;
		LLColor4 inner_color;
		LLManip::EManipPart temp_manip = mManipPart;
		switch (mManipPart)
		{
		case LL_X_ARROW:
			normal.setVec(1,0,0);
			inner_color.setVec(0,1,1,line_alpha);
			mManipPart = LL_YZ_PLANE;
			break;
		case LL_Y_ARROW:
			normal.setVec(0,1,0);
			inner_color.setVec(1,0,1,line_alpha);
			mManipPart = LL_XZ_PLANE;
			break;
		case LL_Z_ARROW:
			normal.setVec(0,0,1);
			inner_color.setVec(1,1,0,line_alpha);
			mManipPart = LL_XY_PLANE;
			break;
		default:
			break;
		}

		highlightIntersection(normal, selection_center, grid_rotation, inner_color);
		mManipPart = temp_manip;
		getManipAxis(first_object, mManipPart, translate_axis);

		LLVector3 at_axis_abs;
		if (mObjectSelection->getSelectType() == SELECT_TYPE_HUD)
		{
			at_axis_abs = LLVector3::x_axis * ~grid_rotation;
		}
		else
		{
			at_axis_abs = saved_selection_center - LLViewerCamera::getInstance()->getOrigin();
			at_axis_abs.normVec();

			at_axis_abs = at_axis_abs * ~grid_rotation;
		}
		at_axis_abs.abs();

		if (at_axis_abs.mV[VX] > at_axis_abs.mV[VY] && at_axis_abs.mV[VX] > at_axis_abs.mV[VZ])
		{
			if (mManipPart == LL_Y_ARROW)
			{
				mSnapOffsetAxis = LLVector3::z_axis;
			}
			else if (mManipPart == LL_Z_ARROW)
			{
				mSnapOffsetAxis = LLVector3::y_axis;
			}
			else if (at_axis_abs.mV[VY] > at_axis_abs.mV[VZ])
			{
				mSnapOffsetAxis = LLVector3::z_axis;
			}
			else
			{
				mSnapOffsetAxis = LLVector3::y_axis;
			}
		}
		else if (at_axis_abs.mV[VY] > at_axis_abs.mV[VZ])
		{
			if (mManipPart == LL_X_ARROW)
			{
				mSnapOffsetAxis = LLVector3::z_axis;
			}
			else if (mManipPart == LL_Z_ARROW)
			{
				mSnapOffsetAxis = LLVector3::x_axis;
			}
			else if (at_axis_abs.mV[VX] > at_axis_abs.mV[VZ])
			{
				mSnapOffsetAxis = LLVector3::z_axis;
			}
			else
			{
				mSnapOffsetAxis = LLVector3::x_axis;
			}
		}
		else
		{
			if (mManipPart == LL_X_ARROW)
			{
				mSnapOffsetAxis = LLVector3::y_axis;
			}
			else if (mManipPart == LL_Y_ARROW)
			{
				mSnapOffsetAxis = LLVector3::x_axis;
			}
			else if (at_axis_abs.mV[VX] > at_axis_abs.mV[VY])
			{
				mSnapOffsetAxis = LLVector3::y_axis;
			}
			else
			{
				mSnapOffsetAxis = LLVector3::x_axis;
			}
		}

		mSnapOffsetAxis = mSnapOffsetAxis * grid_rotation;

		F32 guide_size_meters;

		if (mObjectSelection->getSelectType() == SELECT_TYPE_HUD)
		{
			guide_size_meters = 1.f / gAgentCamera.mHUDCurZoom;
			mSnapOffsetMeters = mArrowLengthMeters * 1.5f;
		}
		else
		{
			LLVector3 cam_to_selection = getPivotPoint() - LLViewerCamera::getInstance()->getOrigin();
			F32 current_range = cam_to_selection.normVec();
			guide_size_meters = SNAP_GUIDE_SCREEN_SIZE * gViewerWindow->getWorldViewHeightRaw() * current_range / LLViewerCamera::getInstance()->getPixelMeterRatio();
	
			F32 fraction_of_fov = mAxisArrowLength / (F32) LLViewerCamera::getInstance()->getViewHeightInPixels();
			F32 apparent_angle = fraction_of_fov * LLViewerCamera::getInstance()->getView();  // radians
			F32 offset_at_camera = tan(apparent_angle) * 1.5f;
			F32 range = dist_vec(gAgent.getPosAgentFromGlobal(first_node->mSavedPositionGlobal), LLViewerCamera::getInstance()->getOrigin());
			mSnapOffsetMeters = range * offset_at_camera;
		}

		LLVector3 tick_start;
		LLVector3 tick_end;

		// how far away from grid origin is the selection along the axis of translation?
		F32 dist_grid_axis = (selection_center - mGridOrigin) * translate_axis;
		// find distance to nearest smallest grid unit
		F32 offset_nearest_grid_unit = fmodf(dist_grid_axis, smallest_grid_unit_scale);
		// how many smallest grid units are we away from largest grid scale?
		S32 sub_div_offset = ll_round(fmodf(dist_grid_axis - offset_nearest_grid_unit, getMinGridScale() / sGridMinSubdivisionLevel) / smallest_grid_unit_scale);
		S32 num_ticks_per_side = llmax(1, llfloor(0.5f * guide_size_meters / smallest_grid_unit_scale));

		LLGLDepthTest gls_depth(GL_FALSE);

		for (S32 pass = 0; pass < 3; pass++)
		{
			LLColor4 line_color = setupSnapGuideRenderPass(pass);
			LLGLDepthTest gls_depth(pass != 1);

			gGL.begin(LLRender::LINES);
			{
				LLVector3 line_start = selection_center + (mSnapOffsetMeters * mSnapOffsetAxis) + (translate_axis * (guide_size_meters * 0.5f + offset_nearest_grid_unit));
				LLVector3 line_end = selection_center + (mSnapOffsetMeters * mSnapOffsetAxis) - (translate_axis * (guide_size_meters * 0.5f + offset_nearest_grid_unit));
				LLVector3 line_mid = (line_start + line_end) * 0.5f;

				gGL.color4f(line_color.mV[VX], line_color.mV[VY], line_color.mV[VZ], line_color.mV[VW] * 0.2f);
				gGL.vertex3fv(line_start.mV);
				gGL.color4f(line_color.mV[VX], line_color.mV[VY], line_color.mV[VZ], line_color.mV[VW]);
				gGL.vertex3fv(line_mid.mV);
				gGL.vertex3fv(line_mid.mV);
				gGL.color4f(line_color.mV[VX], line_color.mV[VY], line_color.mV[VZ], line_color.mV[VW] * 0.2f);
				gGL.vertex3fv(line_end.mV);

				line_start.setVec(selection_center + (mSnapOffsetAxis * -mSnapOffsetMeters) + (translate_axis * guide_size_meters * 0.5f));
				line_end.setVec(selection_center + (mSnapOffsetAxis * -mSnapOffsetMeters) - (translate_axis * guide_size_meters * 0.5f));
				line_mid = (line_start + line_end) * 0.5f;

				gGL.color4f(line_color.mV[VX], line_color.mV[VY], line_color.mV[VZ], line_color.mV[VW] * 0.2f);
				gGL.vertex3fv(line_start.mV);
				gGL.color4f(line_color.mV[VX], line_color.mV[VY], line_color.mV[VZ], line_color.mV[VW]);
				gGL.vertex3fv(line_mid.mV);
				gGL.vertex3fv(line_mid.mV);
				gGL.color4f(line_color.mV[VX], line_color.mV[VY], line_color.mV[VZ], line_color.mV[VW] * 0.2f);
				gGL.vertex3fv(line_end.mV);

				for (S32 i = -num_ticks_per_side; i <= num_ticks_per_side; i++)
				{
					tick_start = selection_center + (translate_axis * (smallest_grid_unit_scale * (F32)i - offset_nearest_grid_unit));

					//No need check this condition to prevent tick position scaling (FIX MAINT-5207/5208)
					//F32 cur_subdivisions = getSubdivisionLevel(tick_start, translate_axis, getMinGridScale());
					/*if (fmodf((F32)(i + sub_div_offset), (max_subdivisions / cur_subdivisions)) != 0.f)
					{
						continue;
					}*/

					// add in off-axis offset
					tick_start += (mSnapOffsetAxis * mSnapOffsetMeters);

					F32 tick_scale = 1.f;
					for (F32 division_level = max_subdivisions; division_level >= sGridMinSubdivisionLevel; division_level /= 2.f)
					{
						if (fmodf((F32)(i + sub_div_offset), division_level) == 0.f)
						{
							break;
						}
						tick_scale *= 0.7f;
					}

// 					S32 num_ticks_to_fade = is_sub_tick ? num_ticks_per_side / 2 : num_ticks_per_side;
// 					F32 alpha = line_alpha * (1.f - (0.8f *  ((F32)llabs(i) / (F32)num_ticks_to_fade)));

					tick_end = tick_start + (mSnapOffsetAxis * mSnapOffsetMeters * tick_scale);

					gGL.color4f(line_color.mV[VX], line_color.mV[VY], line_color.mV[VZ], line_color.mV[VW]);
					gGL.vertex3fv(tick_start.mV);
					gGL.vertex3fv(tick_end.mV);

					tick_start = selection_center + (mSnapOffsetAxis * -mSnapOffsetMeters) +
						(translate_axis * (getMinGridScale() / (F32)(max_subdivisions) * (F32)i - offset_nearest_grid_unit));
					tick_end = tick_start - (mSnapOffsetAxis * mSnapOffsetMeters * tick_scale);

					gGL.vertex3fv(tick_start.mV);
					gGL.vertex3fv(tick_end.mV);
				}
			}
			gGL.end();

			if (mInSnapRegime)
			{
				LLVector3 line_start = selection_center - mSnapOffsetAxis * mSnapOffsetMeters;
				LLVector3 line_end = selection_center + mSnapOffsetAxis * mSnapOffsetMeters;

				gGL.begin(LLRender::LINES);
				{
					gGL.color4f(line_color.mV[VX], line_color.mV[VY], line_color.mV[VZ], line_color.mV[VW]);

					gGL.vertex3fv(line_start.mV);
					gGL.vertex3fv(line_end.mV);
				}
				gGL.end();

				// draw snap guide arrow
				gGL.begin(LLRender::TRIANGLES);
				{
					gGL.color4f(line_color.mV[VX], line_color.mV[VY], line_color.mV[VZ], line_color.mV[VW]);

					LLVector3 arrow_dir;
					LLVector3 arrow_span = translate_axis;

					arrow_dir = -mSnapOffsetAxis;
					gGL.vertex3fv((line_start + arrow_dir * mConeSize * SNAP_ARROW_SCALE).mV);
					gGL.vertex3fv((line_start + arrow_span * mConeSize * SNAP_ARROW_SCALE).mV);
					gGL.vertex3fv((line_start - arrow_span * mConeSize * SNAP_ARROW_SCALE).mV);

					arrow_dir = mSnapOffsetAxis;
					gGL.vertex3fv((line_end + arrow_dir * mConeSize * SNAP_ARROW_SCALE).mV);
					gGL.vertex3fv((line_end + arrow_span * mConeSize * SNAP_ARROW_SCALE).mV);
					gGL.vertex3fv((line_end - arrow_span * mConeSize * SNAP_ARROW_SCALE).mV);
				}
				gGL.end();
			}
		}

		sub_div_offset = ll_round(fmod(dist_grid_axis - offset_nearest_grid_unit, getMinGridScale() * 32.f) / smallest_grid_unit_scale);

		LLVector2 screen_translate_axis(llabs(translate_axis * LLViewerCamera::getInstance()->getLeftAxis()), llabs(translate_axis * LLViewerCamera::getInstance()->getUpAxis()));
		screen_translate_axis.normVec();

		S32 tick_label_spacing = ll_round(screen_translate_axis * sTickLabelSpacing);
        
		// render tickmark values
		for (S32 i = -num_ticks_per_side; i <= num_ticks_per_side; i++)
		{
			LLVector3 tick_pos = selection_center + (translate_axis * ((smallest_grid_unit_scale * (F32)i) - offset_nearest_grid_unit));
			F32 alpha = line_alpha * (1.f - (0.5f *  ((F32)llabs(i) / (F32)num_ticks_per_side)));

			F32 tick_scale = 1.f;
			for (F32 division_level = max_subdivisions; division_level >= sGridMinSubdivisionLevel; division_level /= 2.f)
			{
				if (fmodf((F32)(i + sub_div_offset), division_level) == 0.f)
				{
					break;
				}
				tick_scale *= 0.7f;
			}

			if (fmodf((F32)(i + sub_div_offset), (max_subdivisions / getSubdivisionLevel(tick_pos, translate_axis, getMinGridScale(), tick_label_spacing))) == 0.f)
			{
				F32 snap_offset_meters;

				if (mSnapOffsetAxis * LLViewerCamera::getInstance()->getUpAxis() > 0.f)
				{
					snap_offset_meters = mSnapOffsetMeters;			
				}
				else
				{
					snap_offset_meters = -mSnapOffsetMeters;
				}
				LLVector3 text_origin = selection_center + 
						(translate_axis * ((smallest_grid_unit_scale * (F32)i) - offset_nearest_grid_unit)) + 
							(mSnapOffsetAxis * snap_offset_meters * (1.f + tick_scale));
				
				LLVector3 tick_offset = (tick_pos - mGridOrigin) * ~mGridRotation;
				F32 offset_val = 0.5f * tick_offset.mV[ARROW_TO_AXIS[mManipPart]] / getMinGridScale();
				EGridMode grid_mode = LLSelectMgr::getInstance()->getGridMode();
				F32 text_highlight = 0.8f;
				if(i - ll_round(offset_nearest_grid_unit / smallest_grid_unit_scale) == 0 && mInSnapRegime)
				{
					text_highlight = 1.f;
				}
				
				if (grid_mode == GRID_MODE_WORLD)
				{
					// rescale units to meters from multiple of grid scale
					offset_val *= 2.f * grid_scale[ARROW_TO_AXIS[mManipPart]];
					renderTickValue(text_origin, offset_val, std::string("m"), LLColor4(text_highlight, text_highlight, text_highlight, alpha));
				}
				else
				{
					renderTickValue(text_origin, offset_val, std::string("x"), LLColor4(text_highlight, text_highlight, text_highlight, alpha));
				}
			}
		}
		if (mObjectSelection->getSelectType() != SELECT_TYPE_HUD)
		{
			// render helpful text
			if (mHelpTextTimer.getElapsedTimeF32() < sHelpTextVisibleTime + sHelpTextFadeTime && sNumTimesHelpTextShown < sMaxTimesShowHelpText)
			{
				F32 snap_offset_meters_up;
				if (mSnapOffsetAxis * LLViewerCamera::getInstance()->getUpAxis() > 0.f)
				{
					snap_offset_meters_up = mSnapOffsetMeters;			
				}
				else
				{
					snap_offset_meters_up = -mSnapOffsetMeters;
				}

				LLVector3 selection_center_start = getSavedPivotPoint();//LLSelectMgr::getInstance()->getSavedBBoxOfSelection().getCenterAgent();

				LLVector3 help_text_pos = selection_center_start + (snap_offset_meters_up * 3.f * mSnapOffsetAxis);
				const LLFontGL* big_fontp = LLFontGL::getFontSansSerif();

				std::string help_text = LLTrans::getString("manip_hint1");
				LLColor4 help_text_color = LLColor4::white;
				help_text_color.mV[VALPHA] = clamp_rescale(mHelpTextTimer.getElapsedTimeF32(), sHelpTextVisibleTime, sHelpTextVisibleTime + sHelpTextFadeTime, line_alpha, 0.f);
				hud_render_utf8text(help_text, help_text_pos, *big_fontp, LLFontGL::NORMAL, LLFontGL::NO_SHADOW, -0.5f * big_fontp->getWidthF32(help_text), 3.f, help_text_color, false);
				help_text = LLTrans::getString("manip_hint2");
				help_text_pos -= LLViewerCamera::getInstance()->getUpAxis() * mSnapOffsetMeters * 0.2f;
				hud_render_utf8text(help_text, help_text_pos, *big_fontp, LLFontGL::NORMAL, LLFontGL::NO_SHADOW, -0.5f * big_fontp->getWidthF32(help_text), 3.f, help_text_color, false);
			}
		}
	}
	else
	{
		// render gridlines for planar snapping

		F32 u = 0, v = 0;
        LLColor4 inner_color;
		LLVector3 normal;
		LLVector3 grid_center = selection_center - grid_origin;
		F32 usc = 1;
		F32 vsc = 1;
		
		grid_center *= ~grid_rotation;

		switch (mManipPart)
		{
		case LL_YZ_PLANE:
			u = grid_center.mV[VY];
			v = grid_center.mV[VZ];
			usc = grid_scale.mV[VY];
			vsc = grid_scale.mV[VZ];
			inner_color.setVec(0,1,1,line_alpha);
			normal.setVec(1,0,0);
			break;
		case LL_XZ_PLANE:
			u = grid_center.mV[VX];
			v = grid_center.mV[VZ];
			usc = grid_scale.mV[VX];
			vsc = grid_scale.mV[VZ];
			inner_color.setVec(1,0,1,line_alpha);
			normal.setVec(0,1,0);
			break;
		case LL_XY_PLANE:
			u = grid_center.mV[VX];
			v = grid_center.mV[VY];
			usc = grid_scale.mV[VX];
			vsc = grid_scale.mV[VY];
			inner_color.setVec(1,1,0,line_alpha);
			normal.setVec(0,0,1);
			break;
		default:
			break;
		}

		gGL.getTexUnit(0)->unbind(LLTexUnit::TT_TEXTURE);
		highlightIntersection(normal, selection_center, grid_rotation, inner_color);

		gGL.pushMatrix();

		F32 x,y,z,angle_radians;
		grid_rotation.getAngleAxis(&angle_radians, &x, &y, &z);
		gGL.translatef(selection_center.mV[VX], selection_center.mV[VY], selection_center.mV[VZ]);
		gGL.rotatef(angle_radians * RAD_TO_DEG, x, y, z);
		
		F32 sz = mGridSizeMeters;
		F32 tiles = sz;

		gGL.matrixMode(LLRender::MM_TEXTURE);
		gGL.pushMatrix();
		usc = 1.0f/usc;
		vsc = 1.0f/vsc;
		
		while (usc > vsc*4.0f)
		{
			usc *= 0.5f;
		}
		while (vsc > usc * 4.0f)
		{
			vsc *= 0.5f;
		}

		gGL.scalef(usc, vsc, 1.0f);
		gGL.translatef(u, v, 0);
		
		float a = line_alpha;

		{
			//draw grid behind objects
			LLGLDepthTest gls_depth(GL_TRUE, GL_FALSE);

			{
				//LLGLDisable stencil(GL_STENCIL_TEST);
				{
					LLGLDepthTest gls_depth(GL_TRUE, GL_FALSE, GL_GREATER);
					gGL.getTexUnit(0)->bindManual(LLTexUnit::TT_TEXTURE, getGridTexName());
					gGL.flush();
					gGL.blendFunc(LLRender::BF_ZERO, LLRender::BF_ONE_MINUS_SOURCE_ALPHA);
					renderGrid(u,v,tiles,0.9f, 0.9f, 0.9f,a*0.15f);
					gGL.flush();
					gGL.setSceneBlendType(LLRender::BT_ALPHA);
				}
				
				{
					//draw black overlay
					gGL.getTexUnit(0)->unbind(LLTexUnit::TT_TEXTURE);
					renderGrid(u,v,tiles,0.0f, 0.0f, 0.0f,a*0.16f);

					//draw grid top
					gGL.getTexUnit(0)->bindManual(LLTexUnit::TT_TEXTURE, getGridTexName());
					renderGrid(u,v,tiles,1,1,1,a);

					gGL.popMatrix();
					gGL.matrixMode(LLRender::MM_MODELVIEW);
					gGL.popMatrix();
				}

				{
					LLGLDepthTest gls_depth(GL_TRUE, GL_FALSE);
					renderGuidelines();
				}

				{
					LLGLDepthTest gls_depth(GL_TRUE, GL_FALSE, GL_GREATER);
					gGL.flush();

					switch (mManipPart)
					{
					  case LL_YZ_PLANE:
						renderGuidelines(false, true, true);
						break;
					  case LL_XZ_PLANE:
						renderGuidelines(true, false, true);
						break;
					  case LL_XY_PLANE:
						renderGuidelines(true, true, false);
						break;
					  default:
						break;
					}
					gGL.flush();
				}
			}
		}
	}
}

void LLManipTranslate::renderGrid(F32 x, F32 y, F32 size, F32 r, F32 g, F32 b, F32 a)
{
	F32 d = size*0.5f;

	for (F32 xx = -size-d; xx < size+d; xx += d)
	{
		gGL.begin(LLRender::TRIANGLE_STRIP);
		for (F32 yy = -size-d; yy < size+d; yy += d)
		{
			float dx, dy, da;

			dx = xx; dy = yy;
			da = sqrtf(llmax(0.0f, 1.0f-sqrtf(dx*dx+dy*dy)/size))*a;
			gGL.texCoord2f(dx, dy);
			renderGridVert(dx,dy,r,g,b,da);

			dx = xx+d; dy = yy;
			da = sqrtf(llmax(0.0f, 1.0f-sqrtf(dx*dx+dy*dy)/size))*a;
			gGL.texCoord2f(dx, dy);
			renderGridVert(dx,dy,r,g,b,da);
			
			dx = xx; dy = yy+d;
			da = sqrtf(llmax(0.0f, 1.0f-sqrtf(dx*dx+dy*dy)/size))*a;
			gGL.texCoord2f(dx, dy);
			renderGridVert(dx,dy,r,g,b,da);

			dx = xx+d; dy = yy+d;
			da = sqrtf(llmax(0.0f, 1.0f-sqrtf(dx*dx+dy*dy)/size))*a;
			gGL.texCoord2f(dx, dy);
			renderGridVert(dx,dy,r,g,b,da);
		}
		gGL.end();
	}

	
}

void LLManipTranslate::highlightIntersection(LLVector3 normal, 
											 LLVector3 selection_center, 
											 LLQuaternion grid_rotation, 
											 LLColor4 inner_color)
{
#if 0 // DEPRECATED
	if (!gSavedSettings.getBOOL("GridCrossSections"))
	{
		return;
	}
	
	
	LLGLSLShader* shader = LLGLSLShader::sCurBoundShaderPtr;

	
	static const U32 types[] = { LLRenderPass::PASS_SIMPLE, LLRenderPass::PASS_ALPHA, LLRenderPass::PASS_FULLBRIGHT, LLRenderPass::PASS_SHINY };
	static const U32 num_types = LL_ARRAY_SIZE(types);

	GLuint stencil_mask = 0xFFFFFFFF;
	//stencil in volumes

	gGL.flush();

	if (shader)
	{
		gClipProgram.bind();
	}
		
	{
		//glStencilMask(stencil_mask); //deprecated
		//glClearStencil(1);
		//glClear(GL_STENCIL_BUFFER_BIT);
		LLGLEnable cull_face(GL_CULL_FACE);
		//LLGLEnable stencil(GL_STENCIL_TEST);
		LLGLDepthTest depth (GL_TRUE, GL_FALSE, GL_ALWAYS);
		//glStencilFunc(GL_ALWAYS, 0, stencil_mask);
		gGL.setColorMask(false, false);
		gGL.getTexUnit(0)->unbind(LLTexUnit::TT_TEXTURE);

		gGL.diffuseColor4f(1,1,1,1);

		//setup clip plane
		normal = normal * grid_rotation;
		if (normal * (LLViewerCamera::getInstance()->getOrigin()-selection_center) < 0)
		{
			normal = -normal;
		}
		F32 d = -(selection_center * normal);
		glh::vec4f plane(normal.mV[0], normal.mV[1], normal.mV[2], d );

		gGL.getModelviewMatrix().inverse().mult_vec_matrix(plane);

		static LLStaticHashedString sClipPlane("clip_plane");
		gClipProgram.uniform4fv(sClipPlane, 1, plane.v);
		
		bool particles = gPipeline.hasRenderType(LLPipeline::RENDER_TYPE_PARTICLES);
		bool clouds = gPipeline.hasRenderType(LLPipeline::RENDER_TYPE_CLOUDS);
		
		if (particles)
		{
			LLPipeline::toggleRenderType(LLPipeline::RENDER_TYPE_PARTICLES);
		}
		if (clouds)
		{
			LLPipeline::toggleRenderType(LLPipeline::RENDER_TYPE_CLOUDS);
		}
		
		//stencil in volumes
		//glStencilOp(GL_INCR, GL_INCR, GL_INCR);
		glCullFace(GL_FRONT);
		for (U32 i = 0; i < num_types; i++)
		{
			gPipeline.renderObjects(types[i], LLVertexBuffer::MAP_VERTEX, false);
		}

		//glStencilOp(GL_DECR, GL_DECR, GL_DECR);
		glCullFace(GL_BACK);
		for (U32 i = 0; i < num_types; i++)
		{
			gPipeline.renderObjects(types[i], LLVertexBuffer::MAP_VERTEX, false);
		}
		
		if (particles)
		{
			LLPipeline::toggleRenderType(LLPipeline::RENDER_TYPE_PARTICLES);
		}
		if (clouds)
		{
			LLPipeline::toggleRenderType(LLPipeline::RENDER_TYPE_CLOUDS);
		}

		gGL.setColorMask(true, false);
	}
	gGL.color4f(1,1,1,1);

	gGL.pushMatrix();

	F32 x,y,z,angle_radians;
	grid_rotation.getAngleAxis(&angle_radians, &x, &y, &z);
	gGL.translatef(selection_center.mV[VX], selection_center.mV[VY], selection_center.mV[VZ]);
	gGL.rotatef(angle_radians * RAD_TO_DEG, x, y, z);
	
	F32 sz = mGridSizeMeters;
	F32 tiles = sz;

	if (shader)
	{
		shader->bind();
	}

<<<<<<< HEAD
	// <FS:Ansariel> Remove LL merge error
	//if (shader)
	//{
	//	shader->bind();
	//}
	// </FS:Ansariel>

=======
>>>>>>> 1c2cf6a0
	//draw volume/plane intersections
	{
		gGL.getTexUnit(0)->unbind(LLTexUnit::TT_TEXTURE);
		LLGLDepthTest depth(GL_FALSE);
		//LLGLEnable stencil(GL_STENCIL_TEST);
		glStencilOp(GL_KEEP, GL_KEEP, GL_KEEP);
		glStencilFunc(GL_EQUAL, 0, stencil_mask);
		renderGrid(0,0,tiles,inner_color.mV[0], inner_color.mV[1], inner_color.mV[2], 0.25f);
	}

	glStencilFunc(GL_ALWAYS, 255, 0xFFFFFFFF);
	glStencilMask(0xFFFFFFFF);
	glStencilOp(GL_KEEP, GL_KEEP, GL_REPLACE);

	gGL.popMatrix();
#endif
}

void LLManipTranslate::renderText()
{
	if (mObjectSelection->getRootObjectCount() && !mObjectSelection->isAttachment())
	{
		LLVector3 pos = getPivotPoint();
		renderXYZ(pos);
	}
	else
	{
		const bool children_ok = true;
		LLViewerObject* objectp = mObjectSelection->getFirstRootObject(children_ok);
		if (objectp)
		{
			renderXYZ(objectp->getPositionEdit());
		}
	}
}

void LLManipTranslate::renderTranslationHandles()
{
	LLVector3 grid_origin;
	LLVector3 grid_scale;
	LLQuaternion grid_rotation;
	LLGLDepthTest gls_depth(GL_FALSE);
	
	LLSelectMgr::getInstance()->getGrid(grid_origin, grid_rotation, grid_scale);
	LLVector3 at_axis;
	if (mObjectSelection->getSelectType() == SELECT_TYPE_HUD)
	{
		at_axis = LLVector3::x_axis * ~grid_rotation;
	}
	else
	{
		at_axis = LLViewerCamera::getInstance()->getAtAxis() * ~grid_rotation;
	}

	if (at_axis.mV[VX] > 0.f)
	{
		mPlaneManipPositions.mV[VX] = 1.f;
	}
	else
	{
		mPlaneManipPositions.mV[VX] = -1.f;
	}

	if (at_axis.mV[VY] > 0.f)
	{
		mPlaneManipPositions.mV[VY] = 1.f;
	}
	else
	{
		mPlaneManipPositions.mV[VY] = -1.f;
	}

	if (at_axis.mV[VZ] > 0.f)
	{
		mPlaneManipPositions.mV[VZ] = 1.f;
	}
	else
	{
		mPlaneManipPositions.mV[VZ] = -1.f;
	}

	LLViewerObject *first_object = mObjectSelection->getFirstMoveableObject(true);
	if (!first_object) return;

	LLVector3 selection_center = getPivotPoint();

	// Drag handles 	
	if (mObjectSelection->getSelectType() == SELECT_TYPE_HUD)
	{
		mArrowLengthMeters = mAxisArrowLength / gViewerWindow->getWorldViewHeightRaw();
		mArrowLengthMeters /= gAgentCamera.mHUDCurZoom;
	}
	else
	{
		LLVector3 camera_pos_agent = gAgentCamera.getCameraPositionAgent();
		F32 range = dist_vec(camera_pos_agent, selection_center);
		F32 range_from_agent = dist_vec(gAgent.getPositionAgent(), selection_center);
		
		// Don't draw handles if you're too far away
		if (gSavedSettings.getBOOL("LimitSelectDistance"))
		{
			if (range_from_agent > gSavedSettings.getF32("MaxSelectDistance"))
			{
				return;
			}
		}

		if (range > 0.001f)
		{
			// range != zero
			F32 fraction_of_fov = mAxisArrowLength / (F32) LLViewerCamera::getInstance()->getViewHeightInPixels();
			F32 apparent_angle = fraction_of_fov * LLViewerCamera::getInstance()->getView();  // radians
			mArrowLengthMeters = range * tan(apparent_angle);
		}
		else
		{
			// range == zero
			mArrowLengthMeters = 1.0f;
		}
	}
	//Assume that UI scale factor is equivalent for X and Y axis
	F32 ui_scale_factor = LLUI::getScaleFactor().mV[VX];
	mArrowLengthMeters *= ui_scale_factor;

	mPlaneManipOffsetMeters = mArrowLengthMeters * 1.8f;
	mGridSizeMeters = gSavedSettings.getF32("GridDrawSize");
	mConeSize = mArrowLengthMeters / 4.f;

	gGL.matrixMode(LLRender::MM_MODELVIEW);
	gGL.pushMatrix();
	{
		gGL.translatef(selection_center.mV[VX], selection_center.mV[VY], selection_center.mV[VZ]);

		F32 angle_radians, x, y, z;
		grid_rotation.getAngleAxis(&angle_radians, &x, &y, &z);

		gGL.rotatef(angle_radians * RAD_TO_DEG, x, y, z);

		LLQuaternion invRotation = grid_rotation;
		invRotation.conjQuat();

		LLVector3 relative_camera_dir;
		
		if (mObjectSelection->getSelectType() == SELECT_TYPE_HUD)
		{
			relative_camera_dir = LLVector3::x_axis * invRotation;
		}
		else
		{
			relative_camera_dir = (selection_center - LLViewerCamera::getInstance()->getOrigin()) * invRotation;
		}
		relative_camera_dir.normVec();

		{
			gGL.getTexUnit(0)->unbind(LLTexUnit::TT_TEXTURE);
			LLGLDisable cull_face(GL_CULL_FACE);

			LLColor4 color1;
			LLColor4 color2;

			// update manipulator sizes
			for (S32 index = 0; index < 3; index++)
			{
				if (index == mManipPart - LL_X_ARROW || index == mHighlightedPart - LL_X_ARROW)
				{
					mArrowScales.mV[index] = lerp(mArrowScales.mV[index], SELECTED_ARROW_SCALE, LLSmoothInterpolation::getInterpolant(MANIPULATOR_SCALE_HALF_LIFE ));
					mPlaneScales.mV[index] = lerp(mPlaneScales.mV[index], 1.f, LLSmoothInterpolation::getInterpolant(MANIPULATOR_SCALE_HALF_LIFE ));
				}
				else if (index == mManipPart - LL_YZ_PLANE || index == mHighlightedPart - LL_YZ_PLANE)
				{
					mArrowScales.mV[index] = lerp(mArrowScales.mV[index], 1.f, LLSmoothInterpolation::getInterpolant(MANIPULATOR_SCALE_HALF_LIFE ));
					mPlaneScales.mV[index] = lerp(mPlaneScales.mV[index], SELECTED_ARROW_SCALE, LLSmoothInterpolation::getInterpolant(MANIPULATOR_SCALE_HALF_LIFE ));
				}
				else
				{
					mArrowScales.mV[index] = lerp(mArrowScales.mV[index], 1.f, LLSmoothInterpolation::getInterpolant(MANIPULATOR_SCALE_HALF_LIFE ));
					mPlaneScales.mV[index] = lerp(mPlaneScales.mV[index], 1.f, LLSmoothInterpolation::getInterpolant(MANIPULATOR_SCALE_HALF_LIFE ));
				}
			}

			if ((mManipPart == LL_NO_PART || mManipPart == LL_YZ_PLANE) && llabs(relative_camera_dir.mV[VX]) > MIN_PLANE_MANIP_DOT_PRODUCT)
			{
				// render YZ plane manipulator
				gGL.pushMatrix();
				gGL.scalef(mPlaneManipPositions.mV[VX], mPlaneManipPositions.mV[VY], mPlaneManipPositions.mV[VZ]);
				gGL.translatef(0.f, mPlaneManipOffsetMeters, mPlaneManipOffsetMeters);
				gGL.scalef(mPlaneScales.mV[VX], mPlaneScales.mV[VX], mPlaneScales.mV[VX]);
				if (mHighlightedPart == LL_YZ_PLANE)
				{
					color1.setVec(0.f, 1.f, 0.f, 1.f);
					color2.setVec(0.f, 0.f, 1.f, 1.f);
				}
				else
				{
					color1.setVec(0.f, 1.f, 0.f, 0.6f);
					color2.setVec(0.f, 0.f, 1.f, 0.6f);
				}
				gGL.begin(LLRender::TRIANGLES);
				{
					gGL.color4fv(color1.mV);
					gGL.vertex3f(0.f, mPlaneManipOffsetMeters * (-PLANE_TICK_SIZE * 0.25f), mPlaneManipOffsetMeters * (-PLANE_TICK_SIZE * 0.25f));
					gGL.vertex3f(0.f, mPlaneManipOffsetMeters * (PLANE_TICK_SIZE * 0.25f), mPlaneManipOffsetMeters * (-PLANE_TICK_SIZE * 0.75f));
					gGL.vertex3f(0.f, mPlaneManipOffsetMeters * (PLANE_TICK_SIZE * 0.25f), mPlaneManipOffsetMeters * (PLANE_TICK_SIZE * 0.25f));

					gGL.color4fv(color2.mV);
					gGL.vertex3f(0.f, mPlaneManipOffsetMeters * (PLANE_TICK_SIZE * 0.25f), mPlaneManipOffsetMeters * (PLANE_TICK_SIZE * 0.25f));
					gGL.vertex3f(0.f, mPlaneManipOffsetMeters * (-PLANE_TICK_SIZE * 0.75f), mPlaneManipOffsetMeters * (PLANE_TICK_SIZE * 0.25f));
					gGL.vertex3f(0.f, mPlaneManipOffsetMeters * (-PLANE_TICK_SIZE * 0.25f), mPlaneManipOffsetMeters * (-PLANE_TICK_SIZE * 0.25f));
				}
				gGL.end();

				LLUI::setLineWidth(3.0f);
				gGL.begin(LLRender::LINES);
				{
					gGL.color4f(0.f, 0.f, 0.f, 0.3f);
					gGL.vertex3f(0.f, mPlaneManipOffsetMeters * -PLANE_TICK_SIZE * 0.25f,  mPlaneManipOffsetMeters * -PLANE_TICK_SIZE * 0.25f);
					gGL.vertex3f(0.f, mPlaneManipOffsetMeters * PLANE_TICK_SIZE  * 0.25f,  mPlaneManipOffsetMeters * -PLANE_TICK_SIZE * 0.25f);
					gGL.vertex3f(0.f, mPlaneManipOffsetMeters * PLANE_TICK_SIZE  * 0.25f,  mPlaneManipOffsetMeters * -PLANE_TICK_SIZE * 0.25f);
					gGL.vertex3f(0.f, mPlaneManipOffsetMeters * PLANE_TICK_SIZE  * 0.1f,   mPlaneManipOffsetMeters * -PLANE_TICK_SIZE * 0.1f);
					gGL.vertex3f(0.f, mPlaneManipOffsetMeters * PLANE_TICK_SIZE  * 0.25f,  mPlaneManipOffsetMeters * -PLANE_TICK_SIZE * 0.25f);
					gGL.vertex3f(0.f, mPlaneManipOffsetMeters * PLANE_TICK_SIZE  * 0.1f,   mPlaneManipOffsetMeters * -PLANE_TICK_SIZE * 0.4f);

					gGL.vertex3f(0.f, mPlaneManipOffsetMeters * -PLANE_TICK_SIZE * 0.25f, mPlaneManipOffsetMeters * -PLANE_TICK_SIZE * 0.25f);
					gGL.vertex3f(0.f, mPlaneManipOffsetMeters * -PLANE_TICK_SIZE * 0.25f, mPlaneManipOffsetMeters * PLANE_TICK_SIZE * 0.25f);
					gGL.vertex3f(0.f, mPlaneManipOffsetMeters * -PLANE_TICK_SIZE * 0.25f, mPlaneManipOffsetMeters * PLANE_TICK_SIZE * 0.25f);
					gGL.vertex3f(0.f, mPlaneManipOffsetMeters * -PLANE_TICK_SIZE * 0.1f,  mPlaneManipOffsetMeters * PLANE_TICK_SIZE * 0.1f);
					gGL.vertex3f(0.f, mPlaneManipOffsetMeters * -PLANE_TICK_SIZE * 0.25f, mPlaneManipOffsetMeters * PLANE_TICK_SIZE * 0.25f);
					gGL.vertex3f(0.f, mPlaneManipOffsetMeters * -PLANE_TICK_SIZE * 0.4f,  mPlaneManipOffsetMeters * PLANE_TICK_SIZE * 0.1f);
				}
				gGL.end();
				LLUI::setLineWidth(1.0f);
				gGL.popMatrix();
			}

			if ((mManipPart == LL_NO_PART || mManipPart == LL_XZ_PLANE) && llabs(relative_camera_dir.mV[VY]) > MIN_PLANE_MANIP_DOT_PRODUCT)
			{
				// render XZ plane manipulator
				gGL.pushMatrix();
				gGL.scalef(mPlaneManipPositions.mV[VX], mPlaneManipPositions.mV[VY], mPlaneManipPositions.mV[VZ]);
				gGL.translatef(mPlaneManipOffsetMeters, 0.f, mPlaneManipOffsetMeters);
				gGL.scalef(mPlaneScales.mV[VY], mPlaneScales.mV[VY], mPlaneScales.mV[VY]);
				if (mHighlightedPart == LL_XZ_PLANE)
				{
					color1.setVec(0.f, 0.f, 1.f, 1.f);
					color2.setVec(1.f, 0.f, 0.f, 1.f);
				}
				else
				{
					color1.setVec(0.f, 0.f, 1.f, 0.6f);
					color2.setVec(1.f, 0.f, 0.f, 0.6f);
				}

				gGL.begin(LLRender::TRIANGLES);
				{
					gGL.color4fv(color1.mV);
					gGL.vertex3f(mPlaneManipOffsetMeters * (PLANE_TICK_SIZE * 0.25f), 0.f, mPlaneManipOffsetMeters * (PLANE_TICK_SIZE * 0.25f));
					gGL.vertex3f(mPlaneManipOffsetMeters * (-PLANE_TICK_SIZE * 0.75f), 0.f, mPlaneManipOffsetMeters * (PLANE_TICK_SIZE * 0.25f));
					gGL.vertex3f(mPlaneManipOffsetMeters * (-PLANE_TICK_SIZE * 0.25f), 0.f, mPlaneManipOffsetMeters * (-PLANE_TICK_SIZE * 0.25f));

					gGL.color4fv(color2.mV);
					gGL.vertex3f(mPlaneManipOffsetMeters * (-PLANE_TICK_SIZE * 0.25f), 0.f, mPlaneManipOffsetMeters * (-PLANE_TICK_SIZE * 0.25f));
					gGL.vertex3f(mPlaneManipOffsetMeters * (PLANE_TICK_SIZE * 0.25f),	0.f, mPlaneManipOffsetMeters * (-PLANE_TICK_SIZE * 0.75f));
					gGL.vertex3f(mPlaneManipOffsetMeters * (PLANE_TICK_SIZE * 0.25f),	0.f, mPlaneManipOffsetMeters * (PLANE_TICK_SIZE * 0.25f));
				}
				gGL.end();

				LLUI::setLineWidth(3.0f);
				gGL.begin(LLRender::LINES);
				{
					gGL.color4f(0.f, 0.f, 0.f, 0.3f);
					gGL.vertex3f(mPlaneManipOffsetMeters * -PLANE_TICK_SIZE * 0.25f,  0.f, mPlaneManipOffsetMeters * -PLANE_TICK_SIZE * 0.25f);
					gGL.vertex3f(mPlaneManipOffsetMeters * PLANE_TICK_SIZE  * 0.25f,  0.f, mPlaneManipOffsetMeters * -PLANE_TICK_SIZE * 0.25f);
					gGL.vertex3f(mPlaneManipOffsetMeters * PLANE_TICK_SIZE  * 0.25f,  0.f, mPlaneManipOffsetMeters * -PLANE_TICK_SIZE * 0.25f);
					gGL.vertex3f(mPlaneManipOffsetMeters * PLANE_TICK_SIZE  * 0.1f,   0.f, mPlaneManipOffsetMeters * -PLANE_TICK_SIZE * 0.1f);
					gGL.vertex3f(mPlaneManipOffsetMeters * PLANE_TICK_SIZE  * 0.25f,  0.f, mPlaneManipOffsetMeters * -PLANE_TICK_SIZE * 0.25f);
					gGL.vertex3f(mPlaneManipOffsetMeters * PLANE_TICK_SIZE  * 0.1f,   0.f, mPlaneManipOffsetMeters * -PLANE_TICK_SIZE * 0.4f);
																				
					gGL.vertex3f(mPlaneManipOffsetMeters * -PLANE_TICK_SIZE * 0.25f,  0.f, mPlaneManipOffsetMeters * -PLANE_TICK_SIZE * 0.25f);
					gGL.vertex3f(mPlaneManipOffsetMeters * -PLANE_TICK_SIZE * 0.25f,  0.f, mPlaneManipOffsetMeters * PLANE_TICK_SIZE * 0.25f);
					gGL.vertex3f(mPlaneManipOffsetMeters * -PLANE_TICK_SIZE * 0.25f,  0.f, mPlaneManipOffsetMeters * PLANE_TICK_SIZE * 0.25f);
					gGL.vertex3f(mPlaneManipOffsetMeters * -PLANE_TICK_SIZE * 0.1f,   0.f, mPlaneManipOffsetMeters * PLANE_TICK_SIZE * 0.1f);
					gGL.vertex3f(mPlaneManipOffsetMeters * -PLANE_TICK_SIZE * 0.25f,  0.f, mPlaneManipOffsetMeters * PLANE_TICK_SIZE * 0.25f);
					gGL.vertex3f(mPlaneManipOffsetMeters * -PLANE_TICK_SIZE * 0.4f,   0.f, mPlaneManipOffsetMeters * PLANE_TICK_SIZE * 0.1f);
				}
				gGL.end();
				LLUI::setLineWidth(1.0f);

				gGL.popMatrix();
			}

			if ((mManipPart == LL_NO_PART || mManipPart == LL_XY_PLANE) && llabs(relative_camera_dir.mV[VZ]) > MIN_PLANE_MANIP_DOT_PRODUCT)
			{
				// render XY plane manipulator
				gGL.pushMatrix();
				gGL.scalef(mPlaneManipPositions.mV[VX], mPlaneManipPositions.mV[VY], mPlaneManipPositions.mV[VZ]);
				
/*				 			  Y
				 			  ^
				 			  v1
				 			  |  \ 
				 			  |<- v0
				 			  |  /| \ 
				 			  v2__v__v3 > X
*/
					LLVector3 v0,v1,v2,v3;
#if 0
					// This should theoretically work but looks off; could be tuned later -SJB
					gGL.translatef(-mPlaneManipOffsetMeters, -mPlaneManipOffsetMeters, 0.f);
					v0 = LLVector3(mPlaneManipOffsetMeters * ( PLANE_TICK_SIZE * 0.25f), mPlaneManipOffsetMeters * ( PLANE_TICK_SIZE * 0.25f), 0.f);
					v1 = LLVector3(mPlaneManipOffsetMeters * (-PLANE_TICK_SIZE * 0.25f), mPlaneManipOffsetMeters * ( PLANE_TICK_SIZE * 0.75f), 0.f);
					v2 = LLVector3(mPlaneManipOffsetMeters * (-PLANE_TICK_SIZE * 0.25f), mPlaneManipOffsetMeters * (-PLANE_TICK_SIZE * 0.25f), 0.f);
					v3 = LLVector3(mPlaneManipOffsetMeters * ( PLANE_TICK_SIZE * 0.75f), mPlaneManipOffsetMeters * (-PLANE_TICK_SIZE * 0.25f), 0.f);
#else
					gGL.translatef(mPlaneManipOffsetMeters, mPlaneManipOffsetMeters, 0.f);
					v0 = LLVector3(mPlaneManipOffsetMeters * (-PLANE_TICK_SIZE * 0.25f), mPlaneManipOffsetMeters * (-PLANE_TICK_SIZE * 0.25f), 0.f);
					v1 = LLVector3(mPlaneManipOffsetMeters * ( PLANE_TICK_SIZE * 0.25f), mPlaneManipOffsetMeters * (-PLANE_TICK_SIZE * 0.75f), 0.f);
					v2 = LLVector3(mPlaneManipOffsetMeters * ( PLANE_TICK_SIZE * 0.25f), mPlaneManipOffsetMeters * ( PLANE_TICK_SIZE * 0.25f), 0.f);
					v3 = LLVector3(mPlaneManipOffsetMeters * (-PLANE_TICK_SIZE * 0.75f), mPlaneManipOffsetMeters * ( PLANE_TICK_SIZE * 0.25f), 0.f);
#endif
					gGL.scalef(mPlaneScales.mV[VZ], mPlaneScales.mV[VZ], mPlaneScales.mV[VZ]);
					if (mHighlightedPart == LL_XY_PLANE)
					{
						color1.setVec(1.f, 0.f, 0.f, 1.f);
						color2.setVec(0.f, 1.f, 0.f, 1.f);
					}
					else
					{
						color1.setVec(0.8f, 0.f, 0.f, 0.6f);
						color2.setVec(0.f, 0.8f, 0.f, 0.6f);
					}
				
					gGL.begin(LLRender::TRIANGLES);
					{
						gGL.color4fv(color1.mV);
						gGL.vertex3fv(v0.mV);
						gGL.vertex3fv(v1.mV);
						gGL.vertex3fv(v2.mV);

						gGL.color4fv(color2.mV);
						gGL.vertex3fv(v2.mV);
						gGL.vertex3fv(v3.mV);
						gGL.vertex3fv(v0.mV);
					}
					gGL.end();

					LLUI::setLineWidth(3.0f);
					gGL.begin(LLRender::LINES);
					{
						gGL.color4f(0.f, 0.f, 0.f, 0.3f);
						LLVector3 v12 = (v1 + v2) * .5f;
						gGL.vertex3fv(v0.mV);
						gGL.vertex3fv(v12.mV);
						gGL.vertex3fv(v12.mV);
						gGL.vertex3fv((v12 + (v0-v12)*.3f + (v2-v12)*.3f).mV);
						gGL.vertex3fv(v12.mV);
						gGL.vertex3fv((v12 + (v0-v12)*.3f + (v1-v12)*.3f).mV);

						LLVector3 v23 = (v2 + v3) * .5f;
						gGL.vertex3fv(v0.mV);
						gGL.vertex3fv(v23.mV);
						gGL.vertex3fv(v23.mV);
						gGL.vertex3fv((v23 + (v0-v23)*.3f + (v3-v23)*.3f).mV);
						gGL.vertex3fv(v23.mV);
						gGL.vertex3fv((v23 + (v0-v23)*.3f + (v2-v23)*.3f).mV);
					}
					gGL.end();
					LLUI::setLineWidth(1.0f);

				gGL.popMatrix();
			}
		}
		{
			gGL.getTexUnit(0)->unbind(LLTexUnit::TT_TEXTURE);

			// Since we draw handles with depth testing off, we need to draw them in the 
			// proper depth order.

			// Copied from LLDrawable::updateGeometry
			LLVector3 pos_agent     = first_object->getPositionAgent();
			LLVector3 camera_agent	= gAgentCamera.getCameraPositionAgent();
			LLVector3 headPos		= pos_agent - camera_agent;

			LLVector3 orientWRTHead    = headPos * invRotation;

			// Find nearest vertex
			U32 nearest = (orientWRTHead.mV[0] < 0.0f ? 1 : 0) + 
				(orientWRTHead.mV[1] < 0.0f ? 2 : 0) + 
				(orientWRTHead.mV[2] < 0.0f ? 4 : 0);

			// opposite faces on Linden cubes:
			// 0 & 5
			// 1 & 3
			// 2 & 4

			// Table of order to draw faces, based on nearest vertex
			static U32 face_list[8][NUM_AXES*2] = { 
				{ 2,0,1, 4,5,3 }, // v6  F201 F453
				{ 2,0,3, 4,5,1 }, // v7  F203 F451
				{ 4,0,1, 2,5,3 }, // v5  F401 F253
				{ 4,0,3, 2,5,1 }, // v4  F403 F251
				{ 2,5,1, 4,0,3 }, // v2  F251 F403
				{ 2,5,3, 4,0,1 }, // v3  F253 F401
				{ 4,5,1, 2,0,3 }, // v1  F451 F203
				{ 4,5,3, 2,0,1 }, // v0  F453 F201
			};
			static const EManipPart which_arrow[6] = {
				LL_Z_ARROW,
				LL_X_ARROW,
				LL_Y_ARROW,
				LL_X_ARROW,
				LL_Y_ARROW,
				LL_Z_ARROW};

			// draw arrows for deeper faces first, closer faces last
			LLVector3 camera_axis;
			if (mObjectSelection->getSelectType() == SELECT_TYPE_HUD)
			{
				camera_axis = LLVector3::x_axis;
			}
			else
			{
				camera_axis.setVec(gAgentCamera.getCameraPositionAgent() - first_object->getPositionAgent());
			}

			for (U32 i = 0; i < NUM_AXES*2; i++)
			{				
				U32 face = face_list[nearest][i];

				LLVector3 arrow_axis;
				getManipAxis(first_object, which_arrow[face], arrow_axis);

				renderArrow(which_arrow[face],
							mManipPart,
							(face >= 3) ? -mConeSize : mConeSize,
							(face >= 3) ? -mArrowLengthMeters : mArrowLengthMeters,
							mConeSize,
							false);
			}
		}
	}
	gGL.popMatrix();
}


void LLManipTranslate::renderArrow(S32 which_arrow, S32 selected_arrow, F32 box_size, F32 arrow_size, F32 handle_size, bool reverse_direction)
{
	gGL.getTexUnit(0)->unbind(LLTexUnit::TT_TEXTURE);
	LLGLEnable gls_blend(GL_BLEND);

	for (S32 pass = 1; pass <= 2; pass++)
	{	
		LLGLDepthTest gls_depth(GL_TRUE, GL_FALSE, pass == 1 ? GL_LEQUAL : GL_GREATER);
		gGL.pushMatrix();
			
		S32 index = 0;
	
		index = ARROW_TO_AXIS[which_arrow];
		
		// assign a color for this arrow
		LLColor4 color;  // black
		if (which_arrow == selected_arrow || which_arrow == mHighlightedPart)
		{
			color.mV[index] = (pass == 1) ? 1.f : 0.5f;
		}
		else if (selected_arrow != LL_NO_PART)
		{
			color.mV[VALPHA] = 0.f;
		}
		else 
		{
			color.mV[index] = pass == 1 ? .8f : .35f ;			// red, green, or blue
			color.mV[VALPHA] = 0.6f;
		}
		gGL.color4fv( color.mV );

		LLVector3 vec;

		{
			LLUI::setLineWidth(2.0f);
			gGL.begin(LLRender::LINES);
				vec.mV[index] = box_size;
				gGL.vertex3f(vec.mV[0], vec.mV[1], vec.mV[2]);

				vec.mV[index] = arrow_size;
				gGL.vertex3f(vec.mV[0], vec.mV[1], vec.mV[2]);
			gGL.end();
			LLUI::setLineWidth(1.0f);
		}
		
		gGL.translatef(vec.mV[0], vec.mV[1], vec.mV[2]);
		gGL.scalef(handle_size, handle_size, handle_size);

		F32 rot = 0.0f;
		LLVector3 axis;

		switch(which_arrow)
		{
		case LL_X_ARROW:
			rot = reverse_direction ? -90.0f : 90.0f;
			axis.mV[1] = 1.0f;
			break;
		case LL_Y_ARROW:
			rot = reverse_direction ? 90.0f : -90.0f;
			axis.mV[0] = 1.0f;
			break;
		case LL_Z_ARROW:
			rot = reverse_direction ? 180.0f : 0.0f;
			axis.mV[0] = 1.0f;
			break;
		default:
			LL_ERRS() << "renderArrow called with bad arrow " << which_arrow << LL_ENDL;
			break;
		}

		gGL.diffuseColor4fv(color.mV);
		gGL.rotatef(rot, axis.mV[0], axis.mV[1], axis.mV[2]);
		gGL.scalef(mArrowScales.mV[index], mArrowScales.mV[index], mArrowScales.mV[index] * 1.5f);

		gCone.render();

		gGL.popMatrix();
	}
}

void LLManipTranslate::renderGridVert(F32 x_trans, F32 y_trans, F32 r, F32 g, F32 b, F32 alpha)
{
	gGL.color4f(r, g, b, alpha);
	switch (mManipPart)
	{
	case LL_YZ_PLANE:
		gGL.vertex3f(0, x_trans, y_trans);
		break;
	case LL_XZ_PLANE:
		gGL.vertex3f(x_trans, 0, y_trans);
		break;
	case LL_XY_PLANE:
		gGL.vertex3f(x_trans, y_trans, 0);
		break;
	default:
		gGL.vertex3f(0,0,0);
		break;
	}

}

// virtual
bool LLManipTranslate::canAffectSelection()
{
	bool can_move = mObjectSelection->getObjectCount() != 0;
	if (can_move)
	{
		struct f : public LLSelectedObjectFunctor
		{
			virtual bool apply(LLViewerObject* objectp)
			{
				LLViewerObject *root_object = (objectp == NULL) ? NULL : objectp->getRootEdit();
				return objectp->permMove() && !objectp->isPermanentEnforced() &&
					((root_object == NULL) || !root_object->isPermanentEnforced()) &&
					(objectp->permModify() || !gSavedSettings.getBOOL("EditLinkedParts"));
			}
		} func;
		can_move = mObjectSelection->applyToObjects(&func);
	}
	return can_move;
}<|MERGE_RESOLUTION|>--- conflicted
+++ resolved
@@ -116,10 +116,7 @@
 	mLastHoverMouseY(-1),
 	mMouseOutsideSlop(false),
 	mCopyMadeThisDrag(false),
-<<<<<<< HEAD
 	mWarningNoDragCopy(false),	// <FS:Zi> Warning when trying to duplicate while in edit linked parts/select face mode
-=======
->>>>>>> 1c2cf6a0
 	mMouseDownX(-1),
 	mMouseDownY(-1),
 	mAxisArrowLength(50),
@@ -1769,16 +1766,6 @@
 		shader->bind();
 	}
 
-<<<<<<< HEAD
-	// <FS:Ansariel> Remove LL merge error
-	//if (shader)
-	//{
-	//	shader->bind();
-	//}
-	// </FS:Ansariel>
-
-=======
->>>>>>> 1c2cf6a0
 	//draw volume/plane intersections
 	{
 		gGL.getTexUnit(0)->unbind(LLTexUnit::TT_TEXTURE);
