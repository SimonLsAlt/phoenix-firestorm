--- conflicted
+++ resolved
@@ -111,33 +111,6 @@
 };
 
 LLManipTranslate::LLManipTranslate( LLToolComposite* composite )
-<<<<<<< HEAD
-:	LLManip( std::string("Move"), composite ),
-	mLastHoverMouseX(-1),
-	mLastHoverMouseY(-1),
-	mMouseOutsideSlop(false),
-	mCopyMadeThisDrag(false),
-	mWarningNoDragCopy(false),	// <FS:Zi> Warning when trying to duplicate while in edit linked parts/select face mode
-	mMouseDownX(-1),
-	mMouseDownY(-1),
-	mAxisArrowLength(50),
-	mConeSize(0),
-	mArrowLengthMeters(0.f),
-	mGridSizeMeters(1.f),
-	mPlaneManipOffsetMeters(0.f),
-	mUpdateTimer(),
-	mSnapOffsetMeters(0.f),
-	mSubdivisions(10.f),
-	mInSnapRegime(false),
-	mArrowScales(1.f, 1.f, 1.f),
-	mPlaneScales(1.f, 1.f, 1.f),
-	mPlaneManipPositions(1.f, 1.f, 1.f, 1.f)
-{ 
-	if (sGridTex.isNull())
-	{ 
-		restoreGL();
-	}
-=======
 :   LLManip( std::string("Move"), composite ),
     mLastHoverMouseX(-1),
     mLastHoverMouseY(-1),
@@ -163,7 +136,6 @@
     {
         restoreGL();
     }
->>>>>>> 1a8a5404
 }
 
 //static
@@ -324,22 +296,6 @@
 
 bool LLManipTranslate::handleMouseDown(S32 x, S32 y, MASK mask)
 {
-<<<<<<< HEAD
-	bool	handled = false;
-
-	// didn't click in any UI object, so must have clicked in the world
-	if( (mHighlightedPart == LL_X_ARROW ||
-		 mHighlightedPart == LL_Y_ARROW ||
-		 mHighlightedPart == LL_Z_ARROW ||
-		 mHighlightedPart == LL_YZ_PLANE ||
-		 mHighlightedPart == LL_XZ_PLANE ||
-		 mHighlightedPart == LL_XY_PLANE ) )
-	{
-		handled = handleMouseDownOnPart( x, y, mask );
-	}
-
-	return handled;
-=======
     bool    handled = false;
 
     // didn't click in any UI object, so must have clicked in the world
@@ -354,104 +310,11 @@
     }
 
     return handled;
->>>>>>> 1a8a5404
 }
 
 // Assumes that one of the arrows on an object was hit.
 bool LLManipTranslate::handleMouseDownOnPart( S32 x, S32 y, MASK mask )
 {
-<<<<<<< HEAD
-	bool can_move = canAffectSelection();
-	if (!can_move)
-	{
-		return false;
-	}
-
-	highlightManipulators(x, y);
-	S32 hit_part = mHighlightedPart;
-
-	if( (hit_part != LL_X_ARROW) && 
-		(hit_part != LL_Y_ARROW) &&
-		(hit_part != LL_Z_ARROW) &&
-		(hit_part != LL_YZ_PLANE) &&
-		(hit_part != LL_XZ_PLANE) &&
-		(hit_part != LL_XY_PLANE) )
-	{
-		return true;
-	}
-
-	mHelpTextTimer.reset();
-	sNumTimesHelpTextShown++;
-
-	LLSelectMgr::getInstance()->getGrid(mGridOrigin, mGridRotation, mGridScale);
-
-	LLSelectMgr::getInstance()->enableSilhouette(false);
-
-	// we just started a drag, so save initial object positions
-	LLSelectMgr::getInstance()->saveSelectedObjectTransform(SELECT_ACTION_TYPE_MOVE);
-
-	mManipPart = (EManipPart)hit_part;
-	mMouseDownX = x;
-	mMouseDownY = y;
-	mMouseOutsideSlop = false;
-
-	LLVector3		axis;
-
-	LLSelectNode *selectNode = mObjectSelection->getFirstMoveableNode(true);
-
-	if (!selectNode)
-	{
-		// didn't find the object in our selection...oh well
-		LL_WARNS() << "Trying to translate an unselected object" << LL_ENDL;
-		return true;
-	}
-
-	LLViewerObject *selected_object = selectNode->getObject();
-	if (!selected_object)
-	{
-		// somehow we lost the object!
-		LL_WARNS() << "Translate manip lost the object, no selected object" << LL_ENDL;
-		gViewerWindow->setCursor(UI_CURSOR_TOOLTRANSLATE);
-		return true;
-	}
-
-	// Compute unit vectors for arrow hit and a plane through that vector
-	bool axis_exists = getManipAxis(selected_object, mManipPart, axis);
-	getManipNormal(selected_object, mManipPart, mManipNormal);
-
-	//LLVector3 select_center_agent = gAgent.getPosAgentFromGlobal(LLSelectMgr::getInstance()->getSelectionCenterGlobal());
-	// TomY: The above should (?) be identical to the below
-	LLVector3 select_center_agent = getPivotPoint();
-	mSubdivisions = getSubdivisionLevel(select_center_agent, axis_exists ? axis : LLVector3::z_axis, getMinGridScale());
-
-	// if we clicked on a planar manipulator, recenter mouse cursor
-	if (mManipPart >= LL_YZ_PLANE && mManipPart <= LL_XY_PLANE)
-	{
-		LLCoordGL mouse_pos;
-		if (!LLViewerCamera::getInstance()->projectPosAgentToScreen(select_center_agent, mouse_pos))
-		{
-			// mouse_pos may be nonsense
-			LL_WARNS() << "Failed to project object center to screen" << LL_ENDL;
-		}
-		else if (gSavedSettings.getBOOL("SnapToMouseCursor"))
-		{
-			LLUI::getInstance()->setMousePositionScreen(mouse_pos.mX, mouse_pos.mY);
-			x = mouse_pos.mX;
-			y = mouse_pos.mY;
-		}
-	}
-
-	LLSelectMgr::getInstance()->updateSelectionCenter();
-	LLVector3d object_start_global = gAgent.getPosGlobalFromAgent(getPivotPoint());
-	getMousePointOnPlaneGlobal(mDragCursorStartGlobal, x, y, object_start_global, mManipNormal);
-	mDragSelectionStartGlobal = object_start_global;
-	mCopyMadeThisDrag = false;
-
-	// Route future Mouse messages here preemptively.  (Release on mouse up.)
-	setMouseCapture( true );
-
-	return true;
-=======
     bool can_move = canAffectSelection();
     if (!can_move)
     {
@@ -542,282 +405,10 @@
     setMouseCapture( true );
 
     return true;
->>>>>>> 1a8a5404
 }
 
 bool LLManipTranslate::handleHover(S32 x, S32 y, MASK mask)
 {
-<<<<<<< HEAD
-	// Translation tool only works if mouse button is down.
-	// Bail out if mouse not down.
-	if( !hasMouseCapture() )
-	{
-		LL_DEBUGS("UserInput") << "hover handled by LLManipTranslate (inactive)" << LL_ENDL;		
-		// Always show cursor
-		// gViewerWindow->setCursor(UI_CURSOR_ARROW);
-		gViewerWindow->setCursor(UI_CURSOR_TOOLTRANSLATE);
-
-		highlightManipulators(x, y);
-		return true;
-	}
-	
-	// <FS:Zi> Warning when trying to duplicate while in edit linked parts/select face mode
-	if(mask==MASK_COPY && !LLSelectMgr::instance().selectGetNoIndividual())
-	{
-		if(!mWarningNoDragCopy)
-		{
-			mWarningNoDragCopy=true;
-			make_ui_sound("UISndInvalidOp");
-		}
-		return true;
-	}
-	// </FS:Zi>
-
-	// Handle auto-rotation if necessary.
-	LLRect world_rect = gViewerWindow->getWorldViewRectScaled();
-	const F32 ROTATE_ANGLE_PER_SECOND = 30.f * DEG_TO_RAD;
-	const S32 ROTATE_H_MARGIN = world_rect.getWidth() / 20;
-	const F32 rotate_angle = ROTATE_ANGLE_PER_SECOND / gFPSClamped;
-	bool rotated = false;
-
-	// ...build mode moves camera about focus point
-	if (mObjectSelection->getSelectType() != SELECT_TYPE_HUD)
-	{
-		if (x < ROTATE_H_MARGIN)
-		{
-			gAgentCamera.cameraOrbitAround(rotate_angle);
-			rotated = true;
-		}
-		else if (x > world_rect.getWidth() - ROTATE_H_MARGIN)
-		{
-			gAgentCamera.cameraOrbitAround(-rotate_angle);
-			rotated = true;
-		}
-	}
-
-	// Suppress processing if mouse hasn't actually moved.
-	// This may cause problems if the camera moves outside of the
-	// rotation above.
-	if( x == mLastHoverMouseX && y == mLastHoverMouseY && !rotated)
-	{
-		LL_DEBUGS("UserInput") << "hover handled by LLManipTranslate (mouse unmoved)" << LL_ENDL;
-		gViewerWindow->setCursor(UI_CURSOR_TOOLTRANSLATE);
-		return true;
-	}
-	mLastHoverMouseX = x;
-	mLastHoverMouseY = y;
-
-	// Suppress if mouse hasn't moved past the initial slop region
-	// Reset once we start moving
-	if( !mMouseOutsideSlop )
-	{
-		if (abs(mMouseDownX - x) < MOUSE_DRAG_SLOP && abs(mMouseDownY - y) < MOUSE_DRAG_SLOP )
-		{
-			LL_DEBUGS("UserInput") << "hover handled by LLManipTranslate (mouse inside slop)" << LL_ENDL;
-			gViewerWindow->setCursor(UI_CURSOR_TOOLTRANSLATE);
-			return true;
-		}
-		else
-		{
-			// ...just went outside the slop region
-			mMouseOutsideSlop = true;
-			// If holding down shift, leave behind a copy.
-			if (mask == MASK_COPY)
-			{
-				// ...we're trying to make a copy
-				LLSelectMgr::getInstance()->selectDuplicate(LLVector3::zero, false);
-				mCopyMadeThisDrag = true;
-
-				// When we make the copy, we don't want to do any other processing.
-				// If so, the object will also be moved, and the copy will be offset.
-				LL_DEBUGS("UserInput") << "hover handled by LLManipTranslate (made copy)" << LL_ENDL;
-				gViewerWindow->setCursor(UI_CURSOR_TOOLTRANSLATE);
-			}
-		}
-	}
-
-	// Throttle updates to 10 per second.
-
-	LLVector3		axis_f;
-	LLVector3d		axis_d;
-
-	// pick the first object to constrain to grid w/ common origin
-	// this is so we don't screw up groups
-	LLSelectNode* selectNode = mObjectSelection->getFirstMoveableNode(true);
-	if (!selectNode)
-	{
-		// somehow we lost the object!
-		LL_WARNS() << "Translate manip lost the object, no selectNode" << LL_ENDL;
-		gViewerWindow->setCursor(UI_CURSOR_TOOLTRANSLATE);
-		return true;
-	}
-
-	LLViewerObject* object = selectNode->getObject();
-	if (!object)
-	{
-		// somehow we lost the object!
-		LL_WARNS() << "Translate manip lost the object, no object in selectNode" << LL_ENDL;
-		gViewerWindow->setCursor(UI_CURSOR_TOOLTRANSLATE);
-		return true;
-	}
-
-	// Compute unit vectors for arrow hit and a plane through that vector
-	bool axis_exists = getManipAxis(object, mManipPart, axis_f);		// TODO: move this
-
-	axis_d.setVec(axis_f);
-
-	LLSelectMgr::getInstance()->updateSelectionCenter();
-	LLVector3d current_pos_global = gAgent.getPosGlobalFromAgent(getPivotPoint());
-
-	mSubdivisions = getSubdivisionLevel(getPivotPoint(), axis_f, getMinGridScale());
-
-	// Project the cursor onto that plane
-	LLVector3d relative_move;
-	getMousePointOnPlaneGlobal(relative_move, x, y, current_pos_global, mManipNormal);\
-	relative_move -= mDragCursorStartGlobal;
-
-	// You can't move more than some distance from your original mousedown point.
-	if (gSavedSettings.getBOOL("LimitDragDistance"))
-	{
-// <FS:CR> Aurora Sim
-		F32 max_drag_distance = gSavedSettings.getF32("MaxDragDistance");
-		
-		if (max_drag_distance > LLWorld::getInstance()->getMaxDragDistance())
-			max_drag_distance = LLWorld::getInstance()->getMaxDragDistance();
-// </FS:CR> Aurora Sim
-
-		if (relative_move.magVecSquared() > max_drag_distance * max_drag_distance)
-		{
-			LL_DEBUGS("UserInput") << "hover handled by LLManipTranslate (too far)" << LL_ENDL;
-			gViewerWindow->setCursor(UI_CURSOR_NOLOCKED);
-			return true;
-		}
-	}
-
-	F64 axis_magnitude = relative_move * axis_d;					// dot product
-	LLVector3d cursor_point_snap_line;
-	
-	F64 off_axis_magnitude;
-
-	getMousePointOnPlaneGlobal(cursor_point_snap_line, x, y, current_pos_global, mSnapOffsetAxis % axis_f);
-	off_axis_magnitude = axis_exists ? llabs((cursor_point_snap_line - current_pos_global) * LLVector3d(mSnapOffsetAxis)) : 0.f;
-
-	if (gSavedSettings.getBOOL("SnapEnabled"))
-	{
-		if (off_axis_magnitude > mSnapOffsetMeters)
-		{
-			mInSnapRegime = true;
-			LLVector3 cursor_snap_agent = gAgent.getPosAgentFromGlobal(cursor_point_snap_line);
-
-			F32 cursor_grid_dist = (cursor_snap_agent - mGridOrigin) * axis_f;
-			
-			F32 snap_dist = getMinGridScale() / (2.f * mSubdivisions);
-			F32 relative_snap_dist = fmodf(llabs(cursor_grid_dist) + snap_dist, getMinGridScale() / mSubdivisions);
-			if (relative_snap_dist < snap_dist * 2.f)
-			{
-				if (cursor_grid_dist > 0.f)
-				{
-					cursor_grid_dist -= relative_snap_dist - snap_dist;
-				}
-				else
-				{
-					cursor_grid_dist += relative_snap_dist - snap_dist;
-				}
-			}
-
-			F32 object_start_on_axis = (gAgent.getPosAgentFromGlobal(mDragSelectionStartGlobal) - mGridOrigin) * axis_f;
-			axis_magnitude = cursor_grid_dist - object_start_on_axis;
-		}
-		else if (mManipPart >= LL_YZ_PLANE && mManipPart <= LL_XY_PLANE)
-		{
-			// subtract offset from object center
-			LLVector3d cursor_point_global;
-			getMousePointOnPlaneGlobal( cursor_point_global, x, y, current_pos_global, mManipNormal );
-			cursor_point_global -= (mDragCursorStartGlobal - mDragSelectionStartGlobal);
-
-			// snap to planar grid
-			LLVector3 cursor_point_agent = gAgent.getPosAgentFromGlobal(cursor_point_global);
-			LLVector3 camera_plane_projection = LLViewerCamera::getInstance()->getAtAxis();
-			camera_plane_projection -= projected_vec(camera_plane_projection, mManipNormal);
-			camera_plane_projection.normVec();
-			LLVector3 camera_projected_dir = camera_plane_projection;
-			camera_plane_projection.rotVec(~mGridRotation);
-			camera_plane_projection.scaleVec(mGridScale);
-			camera_plane_projection.abs();
-			F32 max_grid_scale;
-			if (camera_plane_projection.mV[VX] > camera_plane_projection.mV[VY] &&
-				camera_plane_projection.mV[VX] > camera_plane_projection.mV[VZ])
-			{
-				max_grid_scale = mGridScale.mV[VX];
-			}
-			else if (camera_plane_projection.mV[VY] > camera_plane_projection.mV[VZ])
-			{
-				max_grid_scale = mGridScale.mV[VY];
-			}
-			else
-			{
-				max_grid_scale = mGridScale.mV[VZ];
-			}
-
-			F32 num_subdivisions = getSubdivisionLevel(getPivotPoint(), camera_projected_dir, max_grid_scale);
-
-			F32 grid_scale_a;
-			F32 grid_scale_b;
-			LLVector3 cursor_point_grid = (cursor_point_agent - mGridOrigin) * ~mGridRotation;
-
-			switch (mManipPart)
-			{
-			case LL_YZ_PLANE:
-				grid_scale_a = mGridScale.mV[VY] / num_subdivisions;
-				grid_scale_b = mGridScale.mV[VZ] / num_subdivisions;
-				cursor_point_grid.mV[VY] -= fmod(cursor_point_grid.mV[VY] + grid_scale_a * 0.5f, grid_scale_a) - grid_scale_a * 0.5f;
-				cursor_point_grid.mV[VZ] -= fmod(cursor_point_grid.mV[VZ] + grid_scale_b * 0.5f, grid_scale_b) - grid_scale_b * 0.5f;
-				break;
-			case LL_XZ_PLANE:
-				grid_scale_a = mGridScale.mV[VX] / num_subdivisions;
-				grid_scale_b = mGridScale.mV[VZ] / num_subdivisions;
-				cursor_point_grid.mV[VX] -= fmod(cursor_point_grid.mV[VX] + grid_scale_a * 0.5f, grid_scale_a) - grid_scale_a * 0.5f;
-				cursor_point_grid.mV[VZ] -= fmod(cursor_point_grid.mV[VZ] + grid_scale_b * 0.5f, grid_scale_b) - grid_scale_b * 0.5f;
-				break;
-			case LL_XY_PLANE:
-				grid_scale_a = mGridScale.mV[VX] / num_subdivisions;
-				grid_scale_b = mGridScale.mV[VY] / num_subdivisions;
-				cursor_point_grid.mV[VX] -= fmod(cursor_point_grid.mV[VX] + grid_scale_a * 0.5f, grid_scale_a) - grid_scale_a * 0.5f;
-				cursor_point_grid.mV[VY] -= fmod(cursor_point_grid.mV[VY] + grid_scale_b * 0.5f, grid_scale_b) - grid_scale_b * 0.5f;
-				break;
-			default:
-				break;
-			}
-			cursor_point_agent = (cursor_point_grid * mGridRotation) + mGridOrigin;
-			relative_move.setVec(cursor_point_agent - gAgent.getPosAgentFromGlobal(mDragSelectionStartGlobal));
-			mInSnapRegime = true;
-		}
-		else
-		{
-			mInSnapRegime = false;
-		}
-	}
-	else
-	{
-		mInSnapRegime = false;
-	}
-
-	// Clamp to arrow direction
-	// *FIX: does this apply anymore?
-	if (!axis_exists)
-	{
-		axis_magnitude = relative_move.normVec();
-		axis_d.setVec(relative_move);
-		axis_d.normVec();
-		axis_f.setVec(axis_d);
-	}
-
-	LLVector3d clamped_relative_move = axis_magnitude * axis_d;	// scalar multiply
-	LLVector3 clamped_relative_move_f = (F32)axis_magnitude * axis_f; // scalar multiply
-	
-    for (LLObjectSelection::iterator iter = mObjectSelection->begin();
-        iter != mObjectSelection->end(); iter++)
-=======
     // Translation tool only works if mouse button is down.
     // Bail out if mouse not down.
     if( !hasMouseCapture() )
@@ -1086,13 +677,11 @@
     LLVector3 clamped_relative_move_f = (F32)axis_magnitude * axis_f; // scalar multiply
 
     for (LLObjectSelection::iterator iter = mObjectSelection->begin();
-         iter != mObjectSelection->end(); iter++)
->>>>>>> 1a8a5404
+        iter != mObjectSelection->end(); iter++)
     {
         LLSelectNode* selectNode = *iter;
         LLViewerObject* object = selectNode->getObject();
 
-<<<<<<< HEAD
         if (selectNode->mSelectedGLTFNode != -1)
         {
             // manipulating a GLTF node
@@ -1165,10 +754,10 @@
 //                    {
 //                        new_position_global.mdV[VZ] = MAX_OBJECT_Z;
 //                    }
-					if (new_position_global.mdV[VZ] > LLWorld::getInstance()->getRegionMaxHeight())
-					{
-						new_position_global.mdV[VZ] = LLWorld::getInstance()->getRegionMaxHeight();
-					}
+                    if (new_position_global.mdV[VZ] > LLWorld::getInstance()->getRegionMaxHeight())
+                    {
+                        new_position_global.mdV[VZ] = LLWorld::getInstance()->getRegionMaxHeight();
+                    }
 
 // </AW: opensim-limits>
 
@@ -1213,122 +802,6 @@
     }
 
 
-	LLSelectMgr::getInstance()->updateSelectionCenter();
-	gAgentCamera.clearFocusObject();
-	dialog_refresh_all();		// ??? is this necessary?
-
-	LL_DEBUGS("UserInput") << "hover handled by LLManipTranslate (active)" << LL_ENDL;
-	gViewerWindow->setCursor(UI_CURSOR_TOOLTRANSLATE);
-	return true;
-=======
-        // Only apply motion to root objects and objects selected
-        // as "individual".
-        if (!object->isRootEdit() && !selectNode->mIndividualSelection)
-        {
-            continue;
-        }
-
-        if (!object->isRootEdit())
-        {
-            // child objects should not update if parent is selected
-            LLViewerObject* editable_root = (LLViewerObject*)object->getParent();
-            if (editable_root->isSelected())
-            {
-                // we will be moved properly by our parent, so skip
-                continue;
-            }
-        }
-
-        LLViewerObject* root_object = (object == NULL) ? NULL : object->getRootEdit();
-        if (object->permMove() && !object->isPermanentEnforced() &&
-            ((root_object == NULL) || !root_object->isPermanentEnforced()))
-        {
-            // handle attachments in local space
-            if (object->isAttachment() && object->mDrawable.notNull())
-            {
-                // calculate local version of relative move
-                LLQuaternion objWorldRotation = object->mDrawable->mXform.getParent()->getWorldRotation();
-                objWorldRotation.transQuat();
-
-                LLVector3 old_position_local = object->getPosition();
-                LLVector3 new_position_local = selectNode->mSavedPositionLocal + (clamped_relative_move_f * objWorldRotation);
-
-                //RN: I forget, but we need to do this because of snapping which doesn't often result
-                // in position changes even when the mouse moves
-                object->setPosition(new_position_local);
-                rebuild(object);
-                gAgentAvatarp->clampAttachmentPositions();
-                new_position_local = object->getPosition();
-
-                if (selectNode->mIndividualSelection)
-                {
-                    // counter-translate child objects if we are moving the root as an individual
-                    object->resetChildrenPosition(old_position_local - new_position_local, true) ;
-                }
-            }
-            else
-            {
-                // compute new position to send to simulators, but don't set it yet.
-                // We need the old position to know which simulator to send the move message to.
-                LLVector3d new_position_global = selectNode->mSavedPositionGlobal + clamped_relative_move;
-
-                // Don't let object centers go too far underground
-                F64 min_height = LLWorld::getInstance()->getMinAllowedZ(object, object->getPositionGlobal());
-                if (new_position_global.mdV[VZ] < min_height)
-                {
-                    new_position_global.mdV[VZ] = min_height;
-                }
-
-                // For safety, cap heights where objects can be dragged
-// <AW: opensim-limits>
-//              if (new_position_global.mdV[VZ] > MAX_OBJECT_Z)
-//              {
-//                  new_position_global.mdV[VZ] = MAX_OBJECT_Z;
-//              }
-                if (new_position_global.mdV[VZ] > LLWorld::getInstance()->getRegionMaxHeight())
-                {
-                    new_position_global.mdV[VZ] = LLWorld::getInstance()->getRegionMaxHeight();
-                }
-// </AW: opensim-limits>
-                // Grass is always drawn on the ground, so clamp its position to the ground
-                if (object->getPCode() == LL_PCODE_LEGACY_GRASS)
-                {
-                    new_position_global.mdV[VZ] = LLWorld::getInstance()->resolveLandHeightGlobal(new_position_global) + 1.f;
-                }
-
-                if (object->isRootEdit())
-                {
-                    new_position_global = LLWorld::getInstance()->clipToVisibleRegions(object->getPositionGlobal(), new_position_global);
-                }
-
-                // PR: Only update if changed
-                LLVector3 old_position_agent = object->getPositionAgent();
-                LLVector3 new_position_agent = gAgent.getPosAgentFromGlobal(new_position_global);
-                if (object->isRootEdit())
-                {
-                    // finally, move parent object after children have calculated new offsets
-                    object->setPositionAgent(new_position_agent);
-                    rebuild(object);
-                }
-                else
-                {
-                    LLViewerObject* root_object = object->getRootEdit();
-                    new_position_agent -= root_object->getPositionAgent();
-                    new_position_agent = new_position_agent * ~root_object->getRotation();
-                    object->setPositionParent(new_position_agent, false);
-                    rebuild(object);
-                }
-
-                if (selectNode->mIndividualSelection)
-                {
-                    // counter-translate child objects if we are moving the root as an individual
-                    object->resetChildrenPosition(old_position_agent - new_position_agent, true) ;
-                }
-            }
-            selectNode->mLastPositionLocal  = object->getPosition();
-        }
-    }
-
     LLSelectMgr::getInstance()->updateSelectionCenter();
     gAgentCamera.clearFocusObject();
     dialog_refresh_all();       // ??? is this necessary?
@@ -1336,225 +809,10 @@
     LL_DEBUGS("UserInput") << "hover handled by LLManipTranslate (active)" << LL_ENDL;
     gViewerWindow->setCursor(UI_CURSOR_TOOLTRANSLATE);
     return true;
->>>>>>> 1a8a5404
 }
 
 void LLManipTranslate::highlightManipulators(S32 x, S32 y)
 {
-<<<<<<< HEAD
-	mHighlightedPart = LL_NO_PART;
-
-	if (!mObjectSelection->getObjectCount())
-	{
-		return;
-	}
-	
-	//LLBBox bbox = LLSelectMgr::getInstance()->getBBoxOfSelection();
-	LLMatrix4 projMatrix = LLViewerCamera::getInstance()->getProjection();
-	LLMatrix4 modelView = LLViewerCamera::getInstance()->getModelview();
-
-	LLVector3 object_position = getPivotPoint();
-	
-	LLVector3 grid_origin;
-	LLVector3 grid_scale;
-	LLQuaternion grid_rotation;
-
-	LLSelectMgr::getInstance()->getGrid(grid_origin, grid_rotation, grid_scale);
-
-	LLVector3 relative_camera_dir;
-
-	LLMatrix4 transform;
-
-	if (mObjectSelection->getSelectType() == SELECT_TYPE_HUD)
-	{
-		relative_camera_dir = LLVector3(1.f, 0.f, 0.f) * ~grid_rotation;
-		LLVector4 translation(object_position);
-		transform.initRotTrans(grid_rotation, translation);
-		LLMatrix4 cfr(OGL_TO_CFR_ROTATION);
-		transform *= cfr;
-		LLMatrix4 window_scale;
-		F32 zoom_level = 2.f * gAgentCamera.mHUDCurZoom;
-		window_scale.initAll(LLVector3(zoom_level / LLViewerCamera::getInstance()->getAspect(), zoom_level, 0.f),
-			LLQuaternion::DEFAULT,
-			LLVector3::zero);
-		transform *= window_scale;
-	}
-	else
-	{
-		relative_camera_dir = (object_position - LLViewerCamera::getInstance()->getOrigin()) * ~grid_rotation;
-		relative_camera_dir.normVec();
-
-		transform.initRotTrans(grid_rotation, LLVector4(object_position));
-		transform *= modelView;
-		transform *= projMatrix;
-	}
-		
-	S32 numManips = 0;
-
-	// edges
-	mManipulatorVertices[numManips++] = LLVector4(mArrowLengthMeters * MANIPULATOR_HOTSPOT_START, 0.f, 0.f, 1.f);
-	mManipulatorVertices[numManips++] = LLVector4(mArrowLengthMeters * MANIPULATOR_HOTSPOT_END, 0.f, 0.f, 1.f);
-
-	mManipulatorVertices[numManips++] = LLVector4(0.f, mArrowLengthMeters * MANIPULATOR_HOTSPOT_START, 0.f, 1.f);
-	mManipulatorVertices[numManips++] = LLVector4(0.f, mArrowLengthMeters * MANIPULATOR_HOTSPOT_END, 0.f, 1.f);
-
-	mManipulatorVertices[numManips++] = LLVector4(0.f, 0.f, mArrowLengthMeters * MANIPULATOR_HOTSPOT_START, 1.f);
-	mManipulatorVertices[numManips++] = LLVector4(0.f, 0.f, mArrowLengthMeters * MANIPULATOR_HOTSPOT_END, 1.f);
-
-	mManipulatorVertices[numManips++] = LLVector4(mArrowLengthMeters * -MANIPULATOR_HOTSPOT_START, 0.f, 0.f, 1.f);
-	mManipulatorVertices[numManips++] = LLVector4(mArrowLengthMeters * -MANIPULATOR_HOTSPOT_END, 0.f, 0.f, 1.f);
-
-	mManipulatorVertices[numManips++] = LLVector4(0.f, mArrowLengthMeters * -MANIPULATOR_HOTSPOT_START, 0.f, 1.f);
-	mManipulatorVertices[numManips++] = LLVector4(0.f, mArrowLengthMeters * -MANIPULATOR_HOTSPOT_END, 0.f, 1.f);
-
-	mManipulatorVertices[numManips++] = LLVector4(0.f, 0.f, mArrowLengthMeters * -MANIPULATOR_HOTSPOT_START, 1.f);
-	mManipulatorVertices[numManips++] = LLVector4(0.f, 0.f, mArrowLengthMeters * -MANIPULATOR_HOTSPOT_END, 1.f);
-
-	S32 num_arrow_manips = numManips;
-
-	// planar manipulators
-	bool planar_manip_yz_visible = false;
-	bool planar_manip_xz_visible = false;
-	bool planar_manip_xy_visible = false;
-
-	mManipulatorVertices[numManips] = LLVector4(0.f, mPlaneManipOffsetMeters * (1.f - PLANE_TICK_SIZE * 0.5f), mPlaneManipOffsetMeters * (1.f - PLANE_TICK_SIZE * 0.5f), 1.f);
-	mManipulatorVertices[numManips++].scaleVec(mPlaneManipPositions);
-	mManipulatorVertices[numManips] = LLVector4(0.f, mPlaneManipOffsetMeters * (1.f + PLANE_TICK_SIZE * 0.5f), mPlaneManipOffsetMeters * (1.f + PLANE_TICK_SIZE * 0.5f), 1.f);
-	mManipulatorVertices[numManips++].scaleVec(mPlaneManipPositions);
-	if (llabs(relative_camera_dir.mV[VX]) > MIN_PLANE_MANIP_DOT_PRODUCT)
-	{
-		planar_manip_yz_visible = true;
-	}
-
-	mManipulatorVertices[numManips] = LLVector4(mPlaneManipOffsetMeters * (1.f - PLANE_TICK_SIZE * 0.5f), 0.f, mPlaneManipOffsetMeters * (1.f - PLANE_TICK_SIZE * 0.5f), 1.f);
-	mManipulatorVertices[numManips++].scaleVec(mPlaneManipPositions);
-	mManipulatorVertices[numManips] = LLVector4(mPlaneManipOffsetMeters * (1.f + PLANE_TICK_SIZE * 0.5f), 0.f, mPlaneManipOffsetMeters * (1.f + PLANE_TICK_SIZE * 0.5f), 1.f);
-	mManipulatorVertices[numManips++].scaleVec(mPlaneManipPositions);
-	if (llabs(relative_camera_dir.mV[VY]) > MIN_PLANE_MANIP_DOT_PRODUCT)
-	{
-		planar_manip_xz_visible = true;
-	}
-
-	mManipulatorVertices[numManips] = LLVector4(mPlaneManipOffsetMeters * (1.f - PLANE_TICK_SIZE * 0.5f), mPlaneManipOffsetMeters * (1.f - PLANE_TICK_SIZE * 0.5f), 0.f, 1.f);
-	mManipulatorVertices[numManips++].scaleVec(mPlaneManipPositions);
-	mManipulatorVertices[numManips] = LLVector4(mPlaneManipOffsetMeters * (1.f + PLANE_TICK_SIZE * 0.5f), mPlaneManipOffsetMeters * (1.f + PLANE_TICK_SIZE * 0.5f), 0.f, 1.f);
-	mManipulatorVertices[numManips++].scaleVec(mPlaneManipPositions);
-	if (llabs(relative_camera_dir.mV[VZ]) > MIN_PLANE_MANIP_DOT_PRODUCT)
-	{
-		planar_manip_xy_visible = true;
-	}
-
-	// Project up to 9 manipulators to screen space 2*X, 2*Y, 2*Z, 3*planes
-	std::vector<ManipulatorHandle> projected_manipulators;
-	projected_manipulators.reserve(9);
-	
-	for (S32 i = 0; i < num_arrow_manips; i+= 2)
-	{
-		LLVector4 projected_start = mManipulatorVertices[i] * transform;
-		projected_start = projected_start * (1.f / projected_start.mV[VW]);
-
-		LLVector4 projected_end = mManipulatorVertices[i + 1] * transform;
-		projected_end = projected_end * (1.f / projected_end.mV[VW]);
-
-		ManipulatorHandle projected_manip(
-				LLVector3(projected_start.mV[VX], projected_start.mV[VY], projected_start.mV[VZ]), 
-				LLVector3(projected_end.mV[VX], projected_end.mV[VY], projected_end.mV[VZ]), 
-				MANIPULATOR_IDS[i / 2],
-				10.f); // 10 pixel hotspot for arrows
-		projected_manipulators.push_back(projected_manip);
-	}
-
-	if (planar_manip_yz_visible)
-	{
-		S32 i = num_arrow_manips;
-		LLVector4 projected_start = mManipulatorVertices[i] * transform;
-		projected_start = projected_start * (1.f / projected_start.mV[VW]);
-
-		LLVector4 projected_end = mManipulatorVertices[i + 1] * transform;
-		projected_end = projected_end * (1.f / projected_end.mV[VW]);
-
-		ManipulatorHandle projected_manip(
-				LLVector3(projected_start.mV[VX], projected_start.mV[VY], projected_start.mV[VZ]), 
-				LLVector3(projected_end.mV[VX], projected_end.mV[VY], projected_end.mV[VZ]), 
-				MANIPULATOR_IDS[i / 2],
-				20.f); // 20 pixels for planar manipulators
-		projected_manipulators.push_back(projected_manip);
-	}
-
-	if (planar_manip_xz_visible)
-	{
-		S32 i = num_arrow_manips + 2;
-		LLVector4 projected_start = mManipulatorVertices[i] * transform;
-		projected_start = projected_start * (1.f / projected_start.mV[VW]);
-
-		LLVector4 projected_end = mManipulatorVertices[i + 1] * transform;
-		projected_end = projected_end * (1.f / projected_end.mV[VW]);
-
-		ManipulatorHandle projected_manip(
-				LLVector3(projected_start.mV[VX], projected_start.mV[VY], projected_start.mV[VZ]), 
-				LLVector3(projected_end.mV[VX], projected_end.mV[VY], projected_end.mV[VZ]), 
-				MANIPULATOR_IDS[i / 2],
-				20.f); // 20 pixels for planar manipulators
-		projected_manipulators.push_back(projected_manip);
-	}
-
-	if (planar_manip_xy_visible)
-	{
-		S32 i = num_arrow_manips + 4;
-		LLVector4 projected_start = mManipulatorVertices[i] * transform;
-		projected_start = projected_start * (1.f / projected_start.mV[VW]);
-
-		LLVector4 projected_end = mManipulatorVertices[i + 1] * transform;
-		projected_end = projected_end * (1.f / projected_end.mV[VW]);
-
-		ManipulatorHandle projected_manip(
-				LLVector3(projected_start.mV[VX], projected_start.mV[VY], projected_start.mV[VZ]), 
-				LLVector3(projected_end.mV[VX], projected_end.mV[VY], projected_end.mV[VZ]), 
-				MANIPULATOR_IDS[i / 2],
-				20.f); // 20 pixels for planar manipulators
-		projected_manipulators.push_back(projected_manip);
-	}
-
-	LLVector2 manip_start_2d;
-	LLVector2 manip_end_2d;
-	LLVector2 manip_dir;
-	LLRect world_view_rect = gViewerWindow->getWorldViewRectScaled();
-	F32 half_width = (F32)world_view_rect.getWidth() / 2.f;
-	F32 half_height = (F32)world_view_rect.getHeight() / 2.f;
-	LLVector2 mousePos((F32)x - half_width, (F32)y - half_height);
-	LLVector2 mouse_delta;
-
-	// Keep order consistent with insertion via stable_sort
-	std::stable_sort( projected_manipulators.begin(),
-		projected_manipulators.end(),
-		ClosestToCamera() );
-
-	std::vector<ManipulatorHandle>::iterator it = projected_manipulators.begin();
-	for ( ; it != projected_manipulators.end(); ++it)
-	{
-		ManipulatorHandle& manipulator = *it;
-		{
-			manip_start_2d.setVec(manipulator.mStartPosition.mV[VX] * half_width, manipulator.mStartPosition.mV[VY] * half_height);
-			manip_end_2d.setVec(manipulator.mEndPosition.mV[VX] * half_width, manipulator.mEndPosition.mV[VY] * half_height);
-			manip_dir = manip_end_2d - manip_start_2d;
-
-			mouse_delta = mousePos - manip_start_2d;
-
-			F32 manip_length = manip_dir.normVec();
-
-			F32 mouse_pos_manip = mouse_delta * manip_dir;
-			F32 mouse_dist_manip_squared = mouse_delta.magVecSquared() - (mouse_pos_manip * mouse_pos_manip);
-
-			if (mouse_pos_manip > 0.f &&
-				mouse_pos_manip < manip_length &&
-				mouse_dist_manip_squared < manipulator.mHotSpotRadius * manipulator.mHotSpotRadius)
-			{
-				mHighlightedPart = manipulator.mManipID;
-				break;
-			}
-		}
-	}
-=======
     mHighlightedPart = LL_NO_PART;
 
     if (!mObjectSelection->getObjectCount())
@@ -1767,7 +1025,6 @@
             }
         }
     }
->>>>>>> 1a8a5404
 }
 
 F32 LLManipTranslate::getMinGridScale()
@@ -1805,27 +1062,6 @@
 
 bool LLManipTranslate::handleMouseUp(S32 x, S32 y, MASK mask)
 {
-<<<<<<< HEAD
-	// first, perform normal processing in case this was a quick-click
-	handleHover(x, y, mask);
-
-	if(hasMouseCapture())
-	{
-		// make sure arrow colors go back to normal
-		mManipPart = LL_NO_PART;
-		LLSelectMgr::getInstance()->enableSilhouette(true);
-
-		// Might have missed last update due to UPDATE_DELAY timing.
-		LLSelectMgr::getInstance()->sendMultipleUpdate( UPD_POSITION );
-		
-		mInSnapRegime = false;
-		LLSelectMgr::getInstance()->saveSelectedObjectTransform(SELECT_ACTION_TYPE_PICK);
-		//gAgent.setObjectTracking(gSavedSettings.getBOOL("TrackFocusObject"));
-	}
-
-	mWarningNoDragCopy=false;	// <FS:Zi> Warning when trying to duplicate while in edit linked parts/select face mode
-	return LLManip::handleMouseUp(x, y, mask);
-=======
     // first, perform normal processing in case this was a quick-click
     handleHover(x, y, mask);
 
@@ -1845,7 +1081,6 @@
 
     mWarningNoDragCopy=false;   // <FS:Zi> Warning when trying to duplicate while in edit linked parts/select face mode
     return LLManip::handleMouseUp(x, y, mask);
->>>>>>> 1a8a5404
 }
 
 
@@ -1874,516 +1109,6 @@
 
 void LLManipTranslate::renderSnapGuides()
 {
-<<<<<<< HEAD
-	if (!gSavedSettings.getBOOL("SnapEnabled"))
-	{
-		return;
-	}
-
-	F32 max_subdivisions = sGridMaxSubdivisionLevel;//(F32)gSavedSettings.getS32("GridSubdivision");
-	F32 line_alpha = gSavedSettings.getF32("GridOpacity");
-
-	gGL.getTexUnit(0)->unbind(LLTexUnit::TT_TEXTURE);
-	LLGLDepthTest gls_depth(GL_TRUE);
-	LLGLDisable gls_cull(GL_CULL_FACE);
-	LLVector3 translate_axis;
-
-	if (mManipPart == LL_NO_PART)
-	{
-		return;
-	}
-
-	LLSelectNode *first_node = mObjectSelection->getFirstMoveableNode(true);
-	if (!first_node)
-	{
-		return;
-	}
-	
-	updateGridSettings();
-
-	F32 smallest_grid_unit_scale = getMinGridScale() / max_subdivisions;
-	LLVector3 grid_origin;
-	LLVector3 grid_scale;
-	LLQuaternion grid_rotation;
-
-	LLSelectMgr::getInstance()->getGrid(grid_origin, grid_rotation, grid_scale);
-	LLVector3 saved_selection_center = getSavedPivotPoint(); //LLSelectMgr::getInstance()->getSavedBBoxOfSelection().getCenterAgent();
-	LLVector3 selection_center = getPivotPoint();
-
-	LLViewerObject *first_object = first_node->getObject();
-
-	//pick appropriate projection plane for snap rulers according to relative camera position
-	if (mManipPart >= LL_X_ARROW && mManipPart <= LL_Z_ARROW)
-	{
-		LLVector3 normal;
-		LLColor4 inner_color;
-		LLManip::EManipPart temp_manip = mManipPart;
-		switch (mManipPart)
-		{
-		case LL_X_ARROW:
-			normal.setVec(1,0,0);
-			inner_color.setVec(0,1,1,line_alpha);
-			mManipPart = LL_YZ_PLANE;
-			break;
-		case LL_Y_ARROW:
-			normal.setVec(0,1,0);
-			inner_color.setVec(1,0,1,line_alpha);
-			mManipPart = LL_XZ_PLANE;
-			break;
-		case LL_Z_ARROW:
-			normal.setVec(0,0,1);
-			inner_color.setVec(1,1,0,line_alpha);
-			mManipPart = LL_XY_PLANE;
-			break;
-		default:
-			break;
-		}
-
-		highlightIntersection(normal, selection_center, grid_rotation, inner_color);
-		mManipPart = temp_manip;
-		getManipAxis(first_object, mManipPart, translate_axis);
-
-		LLVector3 at_axis_abs;
-		if (mObjectSelection->getSelectType() == SELECT_TYPE_HUD)
-		{
-			at_axis_abs = LLVector3::x_axis * ~grid_rotation;
-		}
-		else
-		{
-			at_axis_abs = saved_selection_center - LLViewerCamera::getInstance()->getOrigin();
-			at_axis_abs.normVec();
-
-			at_axis_abs = at_axis_abs * ~grid_rotation;
-		}
-		at_axis_abs.abs();
-
-		if (at_axis_abs.mV[VX] > at_axis_abs.mV[VY] && at_axis_abs.mV[VX] > at_axis_abs.mV[VZ])
-		{
-			if (mManipPart == LL_Y_ARROW)
-			{
-				mSnapOffsetAxis = LLVector3::z_axis;
-			}
-			else if (mManipPart == LL_Z_ARROW)
-			{
-				mSnapOffsetAxis = LLVector3::y_axis;
-			}
-			else if (at_axis_abs.mV[VY] > at_axis_abs.mV[VZ])
-			{
-				mSnapOffsetAxis = LLVector3::z_axis;
-			}
-			else
-			{
-				mSnapOffsetAxis = LLVector3::y_axis;
-			}
-		}
-		else if (at_axis_abs.mV[VY] > at_axis_abs.mV[VZ])
-		{
-			if (mManipPart == LL_X_ARROW)
-			{
-				mSnapOffsetAxis = LLVector3::z_axis;
-			}
-			else if (mManipPart == LL_Z_ARROW)
-			{
-				mSnapOffsetAxis = LLVector3::x_axis;
-			}
-			else if (at_axis_abs.mV[VX] > at_axis_abs.mV[VZ])
-			{
-				mSnapOffsetAxis = LLVector3::z_axis;
-			}
-			else
-			{
-				mSnapOffsetAxis = LLVector3::x_axis;
-			}
-		}
-		else
-		{
-			if (mManipPart == LL_X_ARROW)
-			{
-				mSnapOffsetAxis = LLVector3::y_axis;
-			}
-			else if (mManipPart == LL_Y_ARROW)
-			{
-				mSnapOffsetAxis = LLVector3::x_axis;
-			}
-			else if (at_axis_abs.mV[VX] > at_axis_abs.mV[VY])
-			{
-				mSnapOffsetAxis = LLVector3::y_axis;
-			}
-			else
-			{
-				mSnapOffsetAxis = LLVector3::x_axis;
-			}
-		}
-
-		mSnapOffsetAxis = mSnapOffsetAxis * grid_rotation;
-
-		F32 guide_size_meters;
-
-		if (mObjectSelection->getSelectType() == SELECT_TYPE_HUD)
-		{
-			guide_size_meters = 1.f / gAgentCamera.mHUDCurZoom;
-			mSnapOffsetMeters = mArrowLengthMeters * 1.5f;
-		}
-		else
-		{
-			LLVector3 cam_to_selection = getPivotPoint() - LLViewerCamera::getInstance()->getOrigin();
-			F32 current_range = cam_to_selection.normVec();
-			guide_size_meters = SNAP_GUIDE_SCREEN_SIZE * gViewerWindow->getWorldViewHeightRaw() * current_range / LLViewerCamera::getInstance()->getPixelMeterRatio();
-	
-			F32 fraction_of_fov = mAxisArrowLength / (F32) LLViewerCamera::getInstance()->getViewHeightInPixels();
-			F32 apparent_angle = fraction_of_fov * LLViewerCamera::getInstance()->getView();  // radians
-			F32 offset_at_camera = tan(apparent_angle) * 1.5f;
-			F32 range = dist_vec(gAgent.getPosAgentFromGlobal(first_node->mSavedPositionGlobal), LLViewerCamera::getInstance()->getOrigin());
-			mSnapOffsetMeters = range * offset_at_camera;
-		}
-
-		LLVector3 tick_start;
-		LLVector3 tick_end;
-
-		// how far away from grid origin is the selection along the axis of translation?
-		F32 dist_grid_axis = (selection_center - mGridOrigin) * translate_axis;
-		// find distance to nearest smallest grid unit
-		F32 offset_nearest_grid_unit = fmodf(dist_grid_axis, smallest_grid_unit_scale);
-		// how many smallest grid units are we away from largest grid scale?
-		S32 sub_div_offset = ll_round(fmodf(dist_grid_axis - offset_nearest_grid_unit, getMinGridScale() / sGridMinSubdivisionLevel) / smallest_grid_unit_scale);
-		S32 num_ticks_per_side = llmax(1, llfloor(0.5f * guide_size_meters / smallest_grid_unit_scale));
-
-		LLGLDepthTest gls_depth(GL_FALSE);
-
-		for (S32 pass = 0; pass < 3; pass++)
-		{
-			LLColor4 line_color = setupSnapGuideRenderPass(pass);
-			LLGLDepthTest gls_depth(pass != 1);
-
-			gGL.begin(LLRender::LINES);
-			{
-				LLVector3 line_start = selection_center + (mSnapOffsetMeters * mSnapOffsetAxis) + (translate_axis * (guide_size_meters * 0.5f + offset_nearest_grid_unit));
-				LLVector3 line_end = selection_center + (mSnapOffsetMeters * mSnapOffsetAxis) - (translate_axis * (guide_size_meters * 0.5f + offset_nearest_grid_unit));
-				LLVector3 line_mid = (line_start + line_end) * 0.5f;
-
-				gGL.color4f(line_color.mV[VX], line_color.mV[VY], line_color.mV[VZ], line_color.mV[VW] * 0.2f);
-				gGL.vertex3fv(line_start.mV);
-				gGL.color4f(line_color.mV[VX], line_color.mV[VY], line_color.mV[VZ], line_color.mV[VW]);
-				gGL.vertex3fv(line_mid.mV);
-				gGL.vertex3fv(line_mid.mV);
-				gGL.color4f(line_color.mV[VX], line_color.mV[VY], line_color.mV[VZ], line_color.mV[VW] * 0.2f);
-				gGL.vertex3fv(line_end.mV);
-
-				line_start.setVec(selection_center + (mSnapOffsetAxis * -mSnapOffsetMeters) + (translate_axis * guide_size_meters * 0.5f));
-				line_end.setVec(selection_center + (mSnapOffsetAxis * -mSnapOffsetMeters) - (translate_axis * guide_size_meters * 0.5f));
-				line_mid = (line_start + line_end) * 0.5f;
-
-				gGL.color4f(line_color.mV[VX], line_color.mV[VY], line_color.mV[VZ], line_color.mV[VW] * 0.2f);
-				gGL.vertex3fv(line_start.mV);
-				gGL.color4f(line_color.mV[VX], line_color.mV[VY], line_color.mV[VZ], line_color.mV[VW]);
-				gGL.vertex3fv(line_mid.mV);
-				gGL.vertex3fv(line_mid.mV);
-				gGL.color4f(line_color.mV[VX], line_color.mV[VY], line_color.mV[VZ], line_color.mV[VW] * 0.2f);
-				gGL.vertex3fv(line_end.mV);
-
-				for (S32 i = -num_ticks_per_side; i <= num_ticks_per_side; i++)
-				{
-					tick_start = selection_center + (translate_axis * (smallest_grid_unit_scale * (F32)i - offset_nearest_grid_unit));
-
-					//No need check this condition to prevent tick position scaling (FIX MAINT-5207/5208)
-					//F32 cur_subdivisions = getSubdivisionLevel(tick_start, translate_axis, getMinGridScale());
-					/*if (fmodf((F32)(i + sub_div_offset), (max_subdivisions / cur_subdivisions)) != 0.f)
-					{
-						continue;
-					}*/
-
-					// add in off-axis offset
-					tick_start += (mSnapOffsetAxis * mSnapOffsetMeters);
-
-					F32 tick_scale = 1.f;
-					for (F32 division_level = max_subdivisions; division_level >= sGridMinSubdivisionLevel; division_level /= 2.f)
-					{
-						if (fmodf((F32)(i + sub_div_offset), division_level) == 0.f)
-						{
-							break;
-						}
-						tick_scale *= 0.7f;
-					}
-
-// 					S32 num_ticks_to_fade = is_sub_tick ? num_ticks_per_side / 2 : num_ticks_per_side;
-// 					F32 alpha = line_alpha * (1.f - (0.8f *  ((F32)llabs(i) / (F32)num_ticks_to_fade)));
-
-					tick_end = tick_start + (mSnapOffsetAxis * mSnapOffsetMeters * tick_scale);
-
-					gGL.color4f(line_color.mV[VX], line_color.mV[VY], line_color.mV[VZ], line_color.mV[VW]);
-					gGL.vertex3fv(tick_start.mV);
-					gGL.vertex3fv(tick_end.mV);
-
-					tick_start = selection_center + (mSnapOffsetAxis * -mSnapOffsetMeters) +
-						(translate_axis * (getMinGridScale() / (F32)(max_subdivisions) * (F32)i - offset_nearest_grid_unit));
-					tick_end = tick_start - (mSnapOffsetAxis * mSnapOffsetMeters * tick_scale);
-
-					gGL.vertex3fv(tick_start.mV);
-					gGL.vertex3fv(tick_end.mV);
-				}
-			}
-			gGL.end();
-
-			if (mInSnapRegime)
-			{
-				LLVector3 line_start = selection_center - mSnapOffsetAxis * mSnapOffsetMeters;
-				LLVector3 line_end = selection_center + mSnapOffsetAxis * mSnapOffsetMeters;
-
-				gGL.begin(LLRender::LINES);
-				{
-					gGL.color4f(line_color.mV[VX], line_color.mV[VY], line_color.mV[VZ], line_color.mV[VW]);
-
-					gGL.vertex3fv(line_start.mV);
-					gGL.vertex3fv(line_end.mV);
-				}
-				gGL.end();
-
-				// draw snap guide arrow
-				gGL.begin(LLRender::TRIANGLES);
-				{
-					gGL.color4f(line_color.mV[VX], line_color.mV[VY], line_color.mV[VZ], line_color.mV[VW]);
-
-					LLVector3 arrow_dir;
-					LLVector3 arrow_span = translate_axis;
-
-					arrow_dir = -mSnapOffsetAxis;
-					gGL.vertex3fv((line_start + arrow_dir * mConeSize * SNAP_ARROW_SCALE).mV);
-					gGL.vertex3fv((line_start + arrow_span * mConeSize * SNAP_ARROW_SCALE).mV);
-					gGL.vertex3fv((line_start - arrow_span * mConeSize * SNAP_ARROW_SCALE).mV);
-
-					arrow_dir = mSnapOffsetAxis;
-					gGL.vertex3fv((line_end + arrow_dir * mConeSize * SNAP_ARROW_SCALE).mV);
-					gGL.vertex3fv((line_end + arrow_span * mConeSize * SNAP_ARROW_SCALE).mV);
-					gGL.vertex3fv((line_end - arrow_span * mConeSize * SNAP_ARROW_SCALE).mV);
-				}
-				gGL.end();
-			}
-		}
-
-		sub_div_offset = ll_round(fmod(dist_grid_axis - offset_nearest_grid_unit, getMinGridScale() * 32.f) / smallest_grid_unit_scale);
-
-		LLVector2 screen_translate_axis(llabs(translate_axis * LLViewerCamera::getInstance()->getLeftAxis()), llabs(translate_axis * LLViewerCamera::getInstance()->getUpAxis()));
-		screen_translate_axis.normVec();
-
-		S32 tick_label_spacing = ll_round(screen_translate_axis * sTickLabelSpacing);
-        
-		// render tickmark values
-		for (S32 i = -num_ticks_per_side; i <= num_ticks_per_side; i++)
-		{
-			LLVector3 tick_pos = selection_center + (translate_axis * ((smallest_grid_unit_scale * (F32)i) - offset_nearest_grid_unit));
-			F32 alpha = line_alpha * (1.f - (0.5f *  ((F32)llabs(i) / (F32)num_ticks_per_side)));
-
-			F32 tick_scale = 1.f;
-			for (F32 division_level = max_subdivisions; division_level >= sGridMinSubdivisionLevel; division_level /= 2.f)
-			{
-				if (fmodf((F32)(i + sub_div_offset), division_level) == 0.f)
-				{
-					break;
-				}
-				tick_scale *= 0.7f;
-			}
-
-			if (fmodf((F32)(i + sub_div_offset), (max_subdivisions / getSubdivisionLevel(tick_pos, translate_axis, getMinGridScale(), tick_label_spacing))) == 0.f)
-			{
-				F32 snap_offset_meters;
-
-				if (mSnapOffsetAxis * LLViewerCamera::getInstance()->getUpAxis() > 0.f)
-				{
-					snap_offset_meters = mSnapOffsetMeters;			
-				}
-				else
-				{
-					snap_offset_meters = -mSnapOffsetMeters;
-				}
-				LLVector3 text_origin = selection_center + 
-						(translate_axis * ((smallest_grid_unit_scale * (F32)i) - offset_nearest_grid_unit)) + 
-							(mSnapOffsetAxis * snap_offset_meters * (1.f + tick_scale));
-				
-				LLVector3 tick_offset = (tick_pos - mGridOrigin) * ~mGridRotation;
-				F32 offset_val = 0.5f * tick_offset.mV[ARROW_TO_AXIS[mManipPart]] / getMinGridScale();
-				EGridMode grid_mode = LLSelectMgr::getInstance()->getGridMode();
-				F32 text_highlight = 0.8f;
-				if(i - ll_round(offset_nearest_grid_unit / smallest_grid_unit_scale) == 0 && mInSnapRegime)
-				{
-					text_highlight = 1.f;
-				}
-				
-				if (grid_mode == GRID_MODE_WORLD)
-				{
-					// rescale units to meters from multiple of grid scale
-					offset_val *= 2.f * grid_scale[ARROW_TO_AXIS[mManipPart]];
-					renderTickValue(text_origin, offset_val, std::string("m"), LLColor4(text_highlight, text_highlight, text_highlight, alpha));
-				}
-				else
-				{
-					renderTickValue(text_origin, offset_val, std::string("x"), LLColor4(text_highlight, text_highlight, text_highlight, alpha));
-				}
-			}
-		}
-		if (mObjectSelection->getSelectType() != SELECT_TYPE_HUD)
-		{
-			// render helpful text
-			if (mHelpTextTimer.getElapsedTimeF32() < sHelpTextVisibleTime + sHelpTextFadeTime && sNumTimesHelpTextShown < sMaxTimesShowHelpText)
-			{
-				F32 snap_offset_meters_up;
-				if (mSnapOffsetAxis * LLViewerCamera::getInstance()->getUpAxis() > 0.f)
-				{
-					snap_offset_meters_up = mSnapOffsetMeters;			
-				}
-				else
-				{
-					snap_offset_meters_up = -mSnapOffsetMeters;
-				}
-
-				LLVector3 selection_center_start = getSavedPivotPoint();//LLSelectMgr::getInstance()->getSavedBBoxOfSelection().getCenterAgent();
-
-				LLVector3 help_text_pos = selection_center_start + (snap_offset_meters_up * 3.f * mSnapOffsetAxis);
-				const LLFontGL* big_fontp = LLFontGL::getFontSansSerif();
-
-				std::string help_text = LLTrans::getString("manip_hint1");
-				LLColor4 help_text_color = LLColor4::white;
-				help_text_color.mV[VALPHA] = clamp_rescale(mHelpTextTimer.getElapsedTimeF32(), sHelpTextVisibleTime, sHelpTextVisibleTime + sHelpTextFadeTime, line_alpha, 0.f);
-				hud_render_utf8text(help_text, help_text_pos, *big_fontp, LLFontGL::NORMAL, LLFontGL::NO_SHADOW, -0.5f * big_fontp->getWidthF32(help_text), 3.f, help_text_color, false);
-				help_text = LLTrans::getString("manip_hint2");
-				help_text_pos -= LLViewerCamera::getInstance()->getUpAxis() * mSnapOffsetMeters * 0.2f;
-				hud_render_utf8text(help_text, help_text_pos, *big_fontp, LLFontGL::NORMAL, LLFontGL::NO_SHADOW, -0.5f * big_fontp->getWidthF32(help_text), 3.f, help_text_color, false);
-			}
-		}
-	}
-	else
-	{
-		// render gridlines for planar snapping
-
-		F32 u = 0, v = 0;
-        LLColor4 inner_color;
-		LLVector3 normal;
-		LLVector3 grid_center = selection_center - grid_origin;
-		F32 usc = 1;
-		F32 vsc = 1;
-		
-		grid_center *= ~grid_rotation;
-
-		switch (mManipPart)
-		{
-		case LL_YZ_PLANE:
-			u = grid_center.mV[VY];
-			v = grid_center.mV[VZ];
-			usc = grid_scale.mV[VY];
-			vsc = grid_scale.mV[VZ];
-			inner_color.setVec(0,1,1,line_alpha);
-			normal.setVec(1,0,0);
-			break;
-		case LL_XZ_PLANE:
-			u = grid_center.mV[VX];
-			v = grid_center.mV[VZ];
-			usc = grid_scale.mV[VX];
-			vsc = grid_scale.mV[VZ];
-			inner_color.setVec(1,0,1,line_alpha);
-			normal.setVec(0,1,0);
-			break;
-		case LL_XY_PLANE:
-			u = grid_center.mV[VX];
-			v = grid_center.mV[VY];
-			usc = grid_scale.mV[VX];
-			vsc = grid_scale.mV[VY];
-			inner_color.setVec(1,1,0,line_alpha);
-			normal.setVec(0,0,1);
-			break;
-		default:
-			break;
-		}
-
-		gGL.getTexUnit(0)->unbind(LLTexUnit::TT_TEXTURE);
-		highlightIntersection(normal, selection_center, grid_rotation, inner_color);
-
-		gGL.pushMatrix();
-
-		F32 x,y,z,angle_radians;
-		grid_rotation.getAngleAxis(&angle_radians, &x, &y, &z);
-		gGL.translatef(selection_center.mV[VX], selection_center.mV[VY], selection_center.mV[VZ]);
-		gGL.rotatef(angle_radians * RAD_TO_DEG, x, y, z);
-		
-		F32 sz = mGridSizeMeters;
-		F32 tiles = sz;
-
-		gGL.matrixMode(LLRender::MM_TEXTURE);
-		gGL.pushMatrix();
-		usc = 1.0f/usc;
-		vsc = 1.0f/vsc;
-		
-		while (usc > vsc*4.0f)
-		{
-			usc *= 0.5f;
-		}
-		while (vsc > usc * 4.0f)
-		{
-			vsc *= 0.5f;
-		}
-
-		gGL.scalef(usc, vsc, 1.0f);
-		gGL.translatef(u, v, 0);
-		
-		float a = line_alpha;
-
-		{
-			//draw grid behind objects
-			LLGLDepthTest gls_depth(GL_TRUE, GL_FALSE);
-
-			{
-				//LLGLDisable stencil(GL_STENCIL_TEST);
-				{
-					LLGLDepthTest gls_depth(GL_TRUE, GL_FALSE, GL_GREATER);
-					gGL.getTexUnit(0)->bindManual(LLTexUnit::TT_TEXTURE, getGridTexName());
-					gGL.flush();
-					gGL.blendFunc(LLRender::BF_ZERO, LLRender::BF_ONE_MINUS_SOURCE_ALPHA);
-					renderGrid(u,v,tiles,0.9f, 0.9f, 0.9f,a*0.15f);
-					gGL.flush();
-					gGL.setSceneBlendType(LLRender::BT_ALPHA);
-				}
-				
-				{
-					//draw black overlay
-					gGL.getTexUnit(0)->unbind(LLTexUnit::TT_TEXTURE);
-					renderGrid(u,v,tiles,0.0f, 0.0f, 0.0f,a*0.16f);
-
-					//draw grid top
-					gGL.getTexUnit(0)->bindManual(LLTexUnit::TT_TEXTURE, getGridTexName());
-					renderGrid(u,v,tiles,1,1,1,a);
-
-					gGL.popMatrix();
-					gGL.matrixMode(LLRender::MM_MODELVIEW);
-					gGL.popMatrix();
-				}
-
-				{
-					LLGLDepthTest gls_depth(GL_TRUE, GL_FALSE);
-					renderGuidelines();
-				}
-
-				{
-					LLGLDepthTest gls_depth(GL_TRUE, GL_FALSE, GL_GREATER);
-					gGL.flush();
-
-					switch (mManipPart)
-					{
-					  case LL_YZ_PLANE:
-						renderGuidelines(false, true, true);
-						break;
-					  case LL_XZ_PLANE:
-						renderGuidelines(true, false, true);
-						break;
-					  case LL_XY_PLANE:
-						renderGuidelines(true, true, false);
-						break;
-					  default:
-						break;
-					}
-					gGL.flush();
-				}
-			}
-		}
-	}
-=======
     if (!gSavedSettings.getBOOL("SnapEnabled"))
     {
         return;
@@ -2892,7 +1617,6 @@
             }
         }
     }
->>>>>>> 1a8a5404
 }
 
 void LLManipTranslate::renderGrid(F32 x, F32 y, F32 size, F32 r, F32 g, F32 b, F32 a)
@@ -2938,127 +1662,6 @@
                                              LLColor4 inner_color)
 {
 #if 0 // DEPRECATED
-<<<<<<< HEAD
-	if (!gSavedSettings.getBOOL("GridCrossSections"))
-	{
-		return;
-	}
-	
-	
-	LLGLSLShader* shader = LLGLSLShader::sCurBoundShaderPtr;
-
-	
-	static const U32 types[] = { LLRenderPass::PASS_SIMPLE, LLRenderPass::PASS_ALPHA, LLRenderPass::PASS_FULLBRIGHT, LLRenderPass::PASS_SHINY };
-	static const U32 num_types = LL_ARRAY_SIZE(types);
-
-	GLuint stencil_mask = 0xFFFFFFFF;
-	//stencil in volumes
-
-	gGL.flush();
-
-	if (shader)
-	{
-		gClipProgram.bind();
-	}
-		
-	{
-		//glStencilMask(stencil_mask); //deprecated
-		//glClearStencil(1);
-		//glClear(GL_STENCIL_BUFFER_BIT);
-		LLGLEnable cull_face(GL_CULL_FACE);
-		//LLGLEnable stencil(GL_STENCIL_TEST);
-		LLGLDepthTest depth (GL_TRUE, GL_FALSE, GL_ALWAYS);
-		//glStencilFunc(GL_ALWAYS, 0, stencil_mask);
-		gGL.setColorMask(false, false);
-		gGL.getTexUnit(0)->unbind(LLTexUnit::TT_TEXTURE);
-
-		gGL.diffuseColor4f(1,1,1,1);
-
-		//setup clip plane
-		normal = normal * grid_rotation;
-		if (normal * (LLViewerCamera::getInstance()->getOrigin()-selection_center) < 0)
-		{
-			normal = -normal;
-		}
-		F32 d = -(selection_center * normal);
-		glh::vec4f plane(normal.mV[0], normal.mV[1], normal.mV[2], d );
-
-		gGL.getModelviewMatrix().inverse().mult_vec_matrix(plane);
-
-		static LLStaticHashedString sClipPlane("clip_plane");
-		gClipProgram.uniform4fv(sClipPlane, 1, plane.v);
-		
-		bool particles = gPipeline.hasRenderType(LLPipeline::RENDER_TYPE_PARTICLES);
-		bool clouds = gPipeline.hasRenderType(LLPipeline::RENDER_TYPE_CLOUDS);
-		
-		if (particles)
-		{
-			LLPipeline::toggleRenderType(LLPipeline::RENDER_TYPE_PARTICLES);
-		}
-		if (clouds)
-		{
-			LLPipeline::toggleRenderType(LLPipeline::RENDER_TYPE_CLOUDS);
-		}
-		
-		//stencil in volumes
-		//glStencilOp(GL_INCR, GL_INCR, GL_INCR);
-		glCullFace(GL_FRONT);
-		for (U32 i = 0; i < num_types; i++)
-		{
-			gPipeline.renderObjects(types[i], LLVertexBuffer::MAP_VERTEX, false);
-		}
-
-		//glStencilOp(GL_DECR, GL_DECR, GL_DECR);
-		glCullFace(GL_BACK);
-		for (U32 i = 0; i < num_types; i++)
-		{
-			gPipeline.renderObjects(types[i], LLVertexBuffer::MAP_VERTEX, false);
-		}
-		
-		if (particles)
-		{
-			LLPipeline::toggleRenderType(LLPipeline::RENDER_TYPE_PARTICLES);
-		}
-		if (clouds)
-		{
-			LLPipeline::toggleRenderType(LLPipeline::RENDER_TYPE_CLOUDS);
-		}
-
-		gGL.setColorMask(true, false);
-	}
-	gGL.color4f(1,1,1,1);
-
-	gGL.pushMatrix();
-
-	F32 x,y,z,angle_radians;
-	grid_rotation.getAngleAxis(&angle_radians, &x, &y, &z);
-	gGL.translatef(selection_center.mV[VX], selection_center.mV[VY], selection_center.mV[VZ]);
-	gGL.rotatef(angle_radians * RAD_TO_DEG, x, y, z);
-	
-	F32 sz = mGridSizeMeters;
-	F32 tiles = sz;
-
-	if (shader)
-	{
-		shader->bind();
-	}
-
-	//draw volume/plane intersections
-	{
-		gGL.getTexUnit(0)->unbind(LLTexUnit::TT_TEXTURE);
-		LLGLDepthTest depth(GL_FALSE);
-		//LLGLEnable stencil(GL_STENCIL_TEST);
-		glStencilOp(GL_KEEP, GL_KEEP, GL_KEEP);
-		glStencilFunc(GL_EQUAL, 0, stencil_mask);
-		renderGrid(0,0,tiles,inner_color.mV[0], inner_color.mV[1], inner_color.mV[2], 0.25f);
-	}
-
-	glStencilFunc(GL_ALWAYS, 255, 0xFFFFFFFF);
-	glStencilMask(0xFFFFFFFF);
-	glStencilOp(GL_KEEP, GL_KEEP, GL_REPLACE);
-
-	gGL.popMatrix();
-=======
     if (!gSavedSettings.getBOOL("GridCrossSections"))
     {
         return;
@@ -3163,13 +1766,6 @@
         shader->bind();
     }
 
-    // <FS:Ansariel> Remove LL merge error
-    //if (shader)
-    //{
-    //  shader->bind();
-    //}
-    // </FS:Ansariel>
-
     //draw volume/plane intersections
     {
         gGL.getTexUnit(0)->unbind(LLTexUnit::TT_TEXTURE);
@@ -3185,28 +1781,11 @@
     glStencilOp(GL_KEEP, GL_KEEP, GL_REPLACE);
 
     gGL.popMatrix();
->>>>>>> 1a8a5404
 #endif
 }
 
 void LLManipTranslate::renderText()
 {
-<<<<<<< HEAD
-	if (mObjectSelection->getRootObjectCount() && !mObjectSelection->isAttachment())
-	{
-		LLVector3 pos = getPivotPoint();
-		renderXYZ(pos);
-	}
-	else
-	{
-		const bool children_ok = true;
-		LLViewerObject* objectp = mObjectSelection->getFirstRootObject(children_ok);
-		if (objectp)
-		{
-			renderXYZ(objectp->getPositionEdit());
-		}
-	}
-=======
     if (mObjectSelection->getRootObjectCount() && !mObjectSelection->isAttachment())
     {
         LLVector3 pos = getPivotPoint();
@@ -3221,278 +1800,10 @@
             renderXYZ(objectp->getPositionEdit());
         }
     }
->>>>>>> 1a8a5404
 }
 
 void LLManipTranslate::renderTranslationHandles()
 {
-<<<<<<< HEAD
-	LLVector3 grid_origin;
-	LLVector3 grid_scale;
-	LLQuaternion grid_rotation;
-	LLGLDepthTest gls_depth(GL_FALSE);
-	
-	LLSelectMgr::getInstance()->getGrid(grid_origin, grid_rotation, grid_scale);
-	LLVector3 at_axis;
-	if (mObjectSelection->getSelectType() == SELECT_TYPE_HUD)
-	{
-		at_axis = LLVector3::x_axis * ~grid_rotation;
-	}
-	else
-	{
-		at_axis = LLViewerCamera::getInstance()->getAtAxis() * ~grid_rotation;
-	}
-
-	if (at_axis.mV[VX] > 0.f)
-	{
-		mPlaneManipPositions.mV[VX] = 1.f;
-	}
-	else
-	{
-		mPlaneManipPositions.mV[VX] = -1.f;
-	}
-
-	if (at_axis.mV[VY] > 0.f)
-	{
-		mPlaneManipPositions.mV[VY] = 1.f;
-	}
-	else
-	{
-		mPlaneManipPositions.mV[VY] = -1.f;
-	}
-
-	if (at_axis.mV[VZ] > 0.f)
-	{
-		mPlaneManipPositions.mV[VZ] = 1.f;
-	}
-	else
-	{
-		mPlaneManipPositions.mV[VZ] = -1.f;
-	}
-
-	LLViewerObject *first_object = mObjectSelection->getFirstMoveableObject(true);
-	if (!first_object) return;
-
-	LLVector3 selection_center = getPivotPoint();
-
-	// Drag handles 	
-	if (mObjectSelection->getSelectType() == SELECT_TYPE_HUD)
-	{
-		mArrowLengthMeters = mAxisArrowLength / gViewerWindow->getWorldViewHeightRaw();
-		mArrowLengthMeters /= gAgentCamera.mHUDCurZoom;
-	}
-	else
-	{
-		LLVector3 camera_pos_agent = gAgentCamera.getCameraPositionAgent();
-		F32 range = dist_vec(camera_pos_agent, selection_center);
-		F32 range_from_agent = dist_vec(gAgent.getPositionAgent(), selection_center);
-		
-		// Don't draw handles if you're too far away
-		if (gSavedSettings.getBOOL("LimitSelectDistance"))
-		{
-			if (range_from_agent > gSavedSettings.getF32("MaxSelectDistance"))
-			{
-				return;
-			}
-		}
-
-		if (range > 0.001f)
-		{
-			// range != zero
-			F32 fraction_of_fov = mAxisArrowLength / (F32) LLViewerCamera::getInstance()->getViewHeightInPixels();
-			F32 apparent_angle = fraction_of_fov * LLViewerCamera::getInstance()->getView();  // radians
-			mArrowLengthMeters = range * tan(apparent_angle);
-		}
-		else
-		{
-			// range == zero
-			mArrowLengthMeters = 1.0f;
-		}
-	}
-	//Assume that UI scale factor is equivalent for X and Y axis
-	F32 ui_scale_factor = LLUI::getScaleFactor().mV[VX];
-	mArrowLengthMeters *= ui_scale_factor;
-
-	mPlaneManipOffsetMeters = mArrowLengthMeters * 1.8f;
-	mGridSizeMeters = gSavedSettings.getF32("GridDrawSize");
-	mConeSize = mArrowLengthMeters / 4.f;
-
-	gGL.matrixMode(LLRender::MM_MODELVIEW);
-	gGL.pushMatrix();
-	{
-		gGL.translatef(selection_center.mV[VX], selection_center.mV[VY], selection_center.mV[VZ]);
-
-		F32 angle_radians, x, y, z;
-		grid_rotation.getAngleAxis(&angle_radians, &x, &y, &z);
-
-		gGL.rotatef(angle_radians * RAD_TO_DEG, x, y, z);
-
-		LLQuaternion invRotation = grid_rotation;
-		invRotation.conjQuat();
-
-		LLVector3 relative_camera_dir;
-		
-		if (mObjectSelection->getSelectType() == SELECT_TYPE_HUD)
-		{
-			relative_camera_dir = LLVector3::x_axis * invRotation;
-		}
-		else
-		{
-			relative_camera_dir = (selection_center - LLViewerCamera::getInstance()->getOrigin()) * invRotation;
-		}
-		relative_camera_dir.normVec();
-
-		{
-			gGL.getTexUnit(0)->unbind(LLTexUnit::TT_TEXTURE);
-			LLGLDisable cull_face(GL_CULL_FACE);
-
-			LLColor4 color1;
-			LLColor4 color2;
-
-			// update manipulator sizes
-			for (S32 index = 0; index < 3; index++)
-			{
-				if (index == mManipPart - LL_X_ARROW || index == mHighlightedPart - LL_X_ARROW)
-				{
-					mArrowScales.mV[index] = lerp(mArrowScales.mV[index], SELECTED_ARROW_SCALE, LLSmoothInterpolation::getInterpolant(MANIPULATOR_SCALE_HALF_LIFE ));
-					mPlaneScales.mV[index] = lerp(mPlaneScales.mV[index], 1.f, LLSmoothInterpolation::getInterpolant(MANIPULATOR_SCALE_HALF_LIFE ));
-				}
-				else if (index == mManipPart - LL_YZ_PLANE || index == mHighlightedPart - LL_YZ_PLANE)
-				{
-					mArrowScales.mV[index] = lerp(mArrowScales.mV[index], 1.f, LLSmoothInterpolation::getInterpolant(MANIPULATOR_SCALE_HALF_LIFE ));
-					mPlaneScales.mV[index] = lerp(mPlaneScales.mV[index], SELECTED_ARROW_SCALE, LLSmoothInterpolation::getInterpolant(MANIPULATOR_SCALE_HALF_LIFE ));
-				}
-				else
-				{
-					mArrowScales.mV[index] = lerp(mArrowScales.mV[index], 1.f, LLSmoothInterpolation::getInterpolant(MANIPULATOR_SCALE_HALF_LIFE ));
-					mPlaneScales.mV[index] = lerp(mPlaneScales.mV[index], 1.f, LLSmoothInterpolation::getInterpolant(MANIPULATOR_SCALE_HALF_LIFE ));
-				}
-			}
-
-			if ((mManipPart == LL_NO_PART || mManipPart == LL_YZ_PLANE) && llabs(relative_camera_dir.mV[VX]) > MIN_PLANE_MANIP_DOT_PRODUCT)
-			{
-				// render YZ plane manipulator
-				gGL.pushMatrix();
-				gGL.scalef(mPlaneManipPositions.mV[VX], mPlaneManipPositions.mV[VY], mPlaneManipPositions.mV[VZ]);
-				gGL.translatef(0.f, mPlaneManipOffsetMeters, mPlaneManipOffsetMeters);
-				gGL.scalef(mPlaneScales.mV[VX], mPlaneScales.mV[VX], mPlaneScales.mV[VX]);
-				if (mHighlightedPart == LL_YZ_PLANE)
-				{
-					color1.setVec(0.f, 1.f, 0.f, 1.f);
-					color2.setVec(0.f, 0.f, 1.f, 1.f);
-				}
-				else
-				{
-					color1.setVec(0.f, 1.f, 0.f, 0.6f);
-					color2.setVec(0.f, 0.f, 1.f, 0.6f);
-				}
-				gGL.begin(LLRender::TRIANGLES);
-				{
-					gGL.color4fv(color1.mV);
-					gGL.vertex3f(0.f, mPlaneManipOffsetMeters * (-PLANE_TICK_SIZE * 0.25f), mPlaneManipOffsetMeters * (-PLANE_TICK_SIZE * 0.25f));
-					gGL.vertex3f(0.f, mPlaneManipOffsetMeters * (PLANE_TICK_SIZE * 0.25f), mPlaneManipOffsetMeters * (-PLANE_TICK_SIZE * 0.75f));
-					gGL.vertex3f(0.f, mPlaneManipOffsetMeters * (PLANE_TICK_SIZE * 0.25f), mPlaneManipOffsetMeters * (PLANE_TICK_SIZE * 0.25f));
-
-					gGL.color4fv(color2.mV);
-					gGL.vertex3f(0.f, mPlaneManipOffsetMeters * (PLANE_TICK_SIZE * 0.25f), mPlaneManipOffsetMeters * (PLANE_TICK_SIZE * 0.25f));
-					gGL.vertex3f(0.f, mPlaneManipOffsetMeters * (-PLANE_TICK_SIZE * 0.75f), mPlaneManipOffsetMeters * (PLANE_TICK_SIZE * 0.25f));
-					gGL.vertex3f(0.f, mPlaneManipOffsetMeters * (-PLANE_TICK_SIZE * 0.25f), mPlaneManipOffsetMeters * (-PLANE_TICK_SIZE * 0.25f));
-				}
-				gGL.end();
-
-				LLUI::setLineWidth(3.0f);
-				gGL.begin(LLRender::LINES);
-				{
-					gGL.color4f(0.f, 0.f, 0.f, 0.3f);
-					gGL.vertex3f(0.f, mPlaneManipOffsetMeters * -PLANE_TICK_SIZE * 0.25f,  mPlaneManipOffsetMeters * -PLANE_TICK_SIZE * 0.25f);
-					gGL.vertex3f(0.f, mPlaneManipOffsetMeters * PLANE_TICK_SIZE  * 0.25f,  mPlaneManipOffsetMeters * -PLANE_TICK_SIZE * 0.25f);
-					gGL.vertex3f(0.f, mPlaneManipOffsetMeters * PLANE_TICK_SIZE  * 0.25f,  mPlaneManipOffsetMeters * -PLANE_TICK_SIZE * 0.25f);
-					gGL.vertex3f(0.f, mPlaneManipOffsetMeters * PLANE_TICK_SIZE  * 0.1f,   mPlaneManipOffsetMeters * -PLANE_TICK_SIZE * 0.1f);
-					gGL.vertex3f(0.f, mPlaneManipOffsetMeters * PLANE_TICK_SIZE  * 0.25f,  mPlaneManipOffsetMeters * -PLANE_TICK_SIZE * 0.25f);
-					gGL.vertex3f(0.f, mPlaneManipOffsetMeters * PLANE_TICK_SIZE  * 0.1f,   mPlaneManipOffsetMeters * -PLANE_TICK_SIZE * 0.4f);
-
-					gGL.vertex3f(0.f, mPlaneManipOffsetMeters * -PLANE_TICK_SIZE * 0.25f, mPlaneManipOffsetMeters * -PLANE_TICK_SIZE * 0.25f);
-					gGL.vertex3f(0.f, mPlaneManipOffsetMeters * -PLANE_TICK_SIZE * 0.25f, mPlaneManipOffsetMeters * PLANE_TICK_SIZE * 0.25f);
-					gGL.vertex3f(0.f, mPlaneManipOffsetMeters * -PLANE_TICK_SIZE * 0.25f, mPlaneManipOffsetMeters * PLANE_TICK_SIZE * 0.25f);
-					gGL.vertex3f(0.f, mPlaneManipOffsetMeters * -PLANE_TICK_SIZE * 0.1f,  mPlaneManipOffsetMeters * PLANE_TICK_SIZE * 0.1f);
-					gGL.vertex3f(0.f, mPlaneManipOffsetMeters * -PLANE_TICK_SIZE * 0.25f, mPlaneManipOffsetMeters * PLANE_TICK_SIZE * 0.25f);
-					gGL.vertex3f(0.f, mPlaneManipOffsetMeters * -PLANE_TICK_SIZE * 0.4f,  mPlaneManipOffsetMeters * PLANE_TICK_SIZE * 0.1f);
-				}
-				gGL.end();
-				LLUI::setLineWidth(1.0f);
-				gGL.popMatrix();
-			}
-
-			if ((mManipPart == LL_NO_PART || mManipPart == LL_XZ_PLANE) && llabs(relative_camera_dir.mV[VY]) > MIN_PLANE_MANIP_DOT_PRODUCT)
-			{
-				// render XZ plane manipulator
-				gGL.pushMatrix();
-				gGL.scalef(mPlaneManipPositions.mV[VX], mPlaneManipPositions.mV[VY], mPlaneManipPositions.mV[VZ]);
-				gGL.translatef(mPlaneManipOffsetMeters, 0.f, mPlaneManipOffsetMeters);
-				gGL.scalef(mPlaneScales.mV[VY], mPlaneScales.mV[VY], mPlaneScales.mV[VY]);
-				if (mHighlightedPart == LL_XZ_PLANE)
-				{
-					color1.setVec(0.f, 0.f, 1.f, 1.f);
-					color2.setVec(1.f, 0.f, 0.f, 1.f);
-				}
-				else
-				{
-					color1.setVec(0.f, 0.f, 1.f, 0.6f);
-					color2.setVec(1.f, 0.f, 0.f, 0.6f);
-				}
-
-				gGL.begin(LLRender::TRIANGLES);
-				{
-					gGL.color4fv(color1.mV);
-					gGL.vertex3f(mPlaneManipOffsetMeters * (PLANE_TICK_SIZE * 0.25f), 0.f, mPlaneManipOffsetMeters * (PLANE_TICK_SIZE * 0.25f));
-					gGL.vertex3f(mPlaneManipOffsetMeters * (-PLANE_TICK_SIZE * 0.75f), 0.f, mPlaneManipOffsetMeters * (PLANE_TICK_SIZE * 0.25f));
-					gGL.vertex3f(mPlaneManipOffsetMeters * (-PLANE_TICK_SIZE * 0.25f), 0.f, mPlaneManipOffsetMeters * (-PLANE_TICK_SIZE * 0.25f));
-
-					gGL.color4fv(color2.mV);
-					gGL.vertex3f(mPlaneManipOffsetMeters * (-PLANE_TICK_SIZE * 0.25f), 0.f, mPlaneManipOffsetMeters * (-PLANE_TICK_SIZE * 0.25f));
-					gGL.vertex3f(mPlaneManipOffsetMeters * (PLANE_TICK_SIZE * 0.25f),	0.f, mPlaneManipOffsetMeters * (-PLANE_TICK_SIZE * 0.75f));
-					gGL.vertex3f(mPlaneManipOffsetMeters * (PLANE_TICK_SIZE * 0.25f),	0.f, mPlaneManipOffsetMeters * (PLANE_TICK_SIZE * 0.25f));
-				}
-				gGL.end();
-
-				LLUI::setLineWidth(3.0f);
-				gGL.begin(LLRender::LINES);
-				{
-					gGL.color4f(0.f, 0.f, 0.f, 0.3f);
-					gGL.vertex3f(mPlaneManipOffsetMeters * -PLANE_TICK_SIZE * 0.25f,  0.f, mPlaneManipOffsetMeters * -PLANE_TICK_SIZE * 0.25f);
-					gGL.vertex3f(mPlaneManipOffsetMeters * PLANE_TICK_SIZE  * 0.25f,  0.f, mPlaneManipOffsetMeters * -PLANE_TICK_SIZE * 0.25f);
-					gGL.vertex3f(mPlaneManipOffsetMeters * PLANE_TICK_SIZE  * 0.25f,  0.f, mPlaneManipOffsetMeters * -PLANE_TICK_SIZE * 0.25f);
-					gGL.vertex3f(mPlaneManipOffsetMeters * PLANE_TICK_SIZE  * 0.1f,   0.f, mPlaneManipOffsetMeters * -PLANE_TICK_SIZE * 0.1f);
-					gGL.vertex3f(mPlaneManipOffsetMeters * PLANE_TICK_SIZE  * 0.25f,  0.f, mPlaneManipOffsetMeters * -PLANE_TICK_SIZE * 0.25f);
-					gGL.vertex3f(mPlaneManipOffsetMeters * PLANE_TICK_SIZE  * 0.1f,   0.f, mPlaneManipOffsetMeters * -PLANE_TICK_SIZE * 0.4f);
-																				
-					gGL.vertex3f(mPlaneManipOffsetMeters * -PLANE_TICK_SIZE * 0.25f,  0.f, mPlaneManipOffsetMeters * -PLANE_TICK_SIZE * 0.25f);
-					gGL.vertex3f(mPlaneManipOffsetMeters * -PLANE_TICK_SIZE * 0.25f,  0.f, mPlaneManipOffsetMeters * PLANE_TICK_SIZE * 0.25f);
-					gGL.vertex3f(mPlaneManipOffsetMeters * -PLANE_TICK_SIZE * 0.25f,  0.f, mPlaneManipOffsetMeters * PLANE_TICK_SIZE * 0.25f);
-					gGL.vertex3f(mPlaneManipOffsetMeters * -PLANE_TICK_SIZE * 0.1f,   0.f, mPlaneManipOffsetMeters * PLANE_TICK_SIZE * 0.1f);
-					gGL.vertex3f(mPlaneManipOffsetMeters * -PLANE_TICK_SIZE * 0.25f,  0.f, mPlaneManipOffsetMeters * PLANE_TICK_SIZE * 0.25f);
-					gGL.vertex3f(mPlaneManipOffsetMeters * -PLANE_TICK_SIZE * 0.4f,   0.f, mPlaneManipOffsetMeters * PLANE_TICK_SIZE * 0.1f);
-				}
-				gGL.end();
-				LLUI::setLineWidth(1.0f);
-
-				gGL.popMatrix();
-			}
-
-			if ((mManipPart == LL_NO_PART || mManipPart == LL_XY_PLANE) && llabs(relative_camera_dir.mV[VZ]) > MIN_PLANE_MANIP_DOT_PRODUCT)
-			{
-				// render XY plane manipulator
-				gGL.pushMatrix();
-				gGL.scalef(mPlaneManipPositions.mV[VX], mPlaneManipPositions.mV[VY], mPlaneManipPositions.mV[VZ]);
-				
-/*				 			  Y
-				 			  ^
-				 			  v1
-				 			  |  \ 
-				 			  |<- v0
-				 			  |  /| \ 
-				 			  v2__v__v3 > X
-=======
     LLVector3 grid_origin;
     LLVector3 grid_scale;
     LLQuaternion grid_rotation;
@@ -3758,7 +2069,6 @@
                               |<- v0
                               |  /| \
                               v2__v__v3 > X
->>>>>>> 1a8a5404
 */
                     LLVector3 v0,v1,v2,v3;
 #if 0
@@ -3775,130 +2085,6 @@
                     v2 = LLVector3(mPlaneManipOffsetMeters * ( PLANE_TICK_SIZE * 0.25f), mPlaneManipOffsetMeters * ( PLANE_TICK_SIZE * 0.25f), 0.f);
                     v3 = LLVector3(mPlaneManipOffsetMeters * (-PLANE_TICK_SIZE * 0.75f), mPlaneManipOffsetMeters * ( PLANE_TICK_SIZE * 0.25f), 0.f);
 #endif
-<<<<<<< HEAD
-					gGL.scalef(mPlaneScales.mV[VZ], mPlaneScales.mV[VZ], mPlaneScales.mV[VZ]);
-					if (mHighlightedPart == LL_XY_PLANE)
-					{
-						color1.setVec(1.f, 0.f, 0.f, 1.f);
-						color2.setVec(0.f, 1.f, 0.f, 1.f);
-					}
-					else
-					{
-						color1.setVec(0.8f, 0.f, 0.f, 0.6f);
-						color2.setVec(0.f, 0.8f, 0.f, 0.6f);
-					}
-				
-					gGL.begin(LLRender::TRIANGLES);
-					{
-						gGL.color4fv(color1.mV);
-						gGL.vertex3fv(v0.mV);
-						gGL.vertex3fv(v1.mV);
-						gGL.vertex3fv(v2.mV);
-
-						gGL.color4fv(color2.mV);
-						gGL.vertex3fv(v2.mV);
-						gGL.vertex3fv(v3.mV);
-						gGL.vertex3fv(v0.mV);
-					}
-					gGL.end();
-
-					LLUI::setLineWidth(3.0f);
-					gGL.begin(LLRender::LINES);
-					{
-						gGL.color4f(0.f, 0.f, 0.f, 0.3f);
-						LLVector3 v12 = (v1 + v2) * .5f;
-						gGL.vertex3fv(v0.mV);
-						gGL.vertex3fv(v12.mV);
-						gGL.vertex3fv(v12.mV);
-						gGL.vertex3fv((v12 + (v0-v12)*.3f + (v2-v12)*.3f).mV);
-						gGL.vertex3fv(v12.mV);
-						gGL.vertex3fv((v12 + (v0-v12)*.3f + (v1-v12)*.3f).mV);
-
-						LLVector3 v23 = (v2 + v3) * .5f;
-						gGL.vertex3fv(v0.mV);
-						gGL.vertex3fv(v23.mV);
-						gGL.vertex3fv(v23.mV);
-						gGL.vertex3fv((v23 + (v0-v23)*.3f + (v3-v23)*.3f).mV);
-						gGL.vertex3fv(v23.mV);
-						gGL.vertex3fv((v23 + (v0-v23)*.3f + (v2-v23)*.3f).mV);
-					}
-					gGL.end();
-					LLUI::setLineWidth(1.0f);
-
-				gGL.popMatrix();
-			}
-		}
-		{
-			gGL.getTexUnit(0)->unbind(LLTexUnit::TT_TEXTURE);
-
-			// Since we draw handles with depth testing off, we need to draw them in the 
-			// proper depth order.
-
-			// Copied from LLDrawable::updateGeometry
-			LLVector3 pos_agent     = first_object->getPositionAgent();
-			LLVector3 camera_agent	= gAgentCamera.getCameraPositionAgent();
-			LLVector3 headPos		= pos_agent - camera_agent;
-
-			LLVector3 orientWRTHead    = headPos * invRotation;
-
-			// Find nearest vertex
-			U32 nearest = (orientWRTHead.mV[0] < 0.0f ? 1 : 0) + 
-				(orientWRTHead.mV[1] < 0.0f ? 2 : 0) + 
-				(orientWRTHead.mV[2] < 0.0f ? 4 : 0);
-
-			// opposite faces on Linden cubes:
-			// 0 & 5
-			// 1 & 3
-			// 2 & 4
-
-			// Table of order to draw faces, based on nearest vertex
-			static U32 face_list[8][NUM_AXES*2] = { 
-				{ 2,0,1, 4,5,3 }, // v6  F201 F453
-				{ 2,0,3, 4,5,1 }, // v7  F203 F451
-				{ 4,0,1, 2,5,3 }, // v5  F401 F253
-				{ 4,0,3, 2,5,1 }, // v4  F403 F251
-				{ 2,5,1, 4,0,3 }, // v2  F251 F403
-				{ 2,5,3, 4,0,1 }, // v3  F253 F401
-				{ 4,5,1, 2,0,3 }, // v1  F451 F203
-				{ 4,5,3, 2,0,1 }, // v0  F453 F201
-			};
-			static const EManipPart which_arrow[6] = {
-				LL_Z_ARROW,
-				LL_X_ARROW,
-				LL_Y_ARROW,
-				LL_X_ARROW,
-				LL_Y_ARROW,
-				LL_Z_ARROW};
-
-			// draw arrows for deeper faces first, closer faces last
-			LLVector3 camera_axis;
-			if (mObjectSelection->getSelectType() == SELECT_TYPE_HUD)
-			{
-				camera_axis = LLVector3::x_axis;
-			}
-			else
-			{
-				camera_axis.setVec(gAgentCamera.getCameraPositionAgent() - first_object->getPositionAgent());
-			}
-
-			for (U32 i = 0; i < NUM_AXES*2; i++)
-			{				
-				U32 face = face_list[nearest][i];
-
-				LLVector3 arrow_axis;
-				getManipAxis(first_object, which_arrow[face], arrow_axis);
-
-				renderArrow(which_arrow[face],
-							mManipPart,
-							(face >= 3) ? -mConeSize : mConeSize,
-							(face >= 3) ? -mArrowLengthMeters : mArrowLengthMeters,
-							mConeSize,
-							false);
-			}
-		}
-	}
-	gGL.popMatrix();
-=======
                     gGL.scalef(mPlaneScales.mV[VZ], mPlaneScales.mV[VZ], mPlaneScales.mV[VZ]);
                     if (mHighlightedPart == LL_XY_PLANE)
                     {
@@ -4021,7 +2207,6 @@
         }
     }
     gGL.popMatrix();
->>>>>>> 1a8a5404
 }
 
 
@@ -4129,24 +2314,6 @@
 // virtual
 bool LLManipTranslate::canAffectSelection()
 {
-<<<<<<< HEAD
-	bool can_move = mObjectSelection->getObjectCount() != 0;
-	if (can_move)
-	{
-		struct f : public LLSelectedObjectFunctor
-		{
-			virtual bool apply(LLViewerObject* objectp)
-			{
-				LLViewerObject *root_object = (objectp == NULL) ? NULL : objectp->getRootEdit();
-				return objectp->permMove() && !objectp->isPermanentEnforced() &&
-					((root_object == NULL) || !root_object->isPermanentEnforced()) &&
-					(objectp->permModify() || !gSavedSettings.getBOOL("EditLinkedParts"));
-			}
-		} func;
-		can_move = mObjectSelection->applyToObjects(&func);
-	}
-	return can_move;
-=======
     bool can_move = mObjectSelection->getObjectCount() != 0;
     if (can_move)
     {
@@ -4163,5 +2330,4 @@
         can_move = mObjectSelection->applyToObjects(&func);
     }
     return can_move;
->>>>>>> 1a8a5404
 }