--- conflicted
+++ resolved
@@ -56,23 +56,6 @@
     // overloaded from base class
     U32 drawShape( F32 pixelArea, bool first_pass, bool is_dummy ) override;
 
-<<<<<<< HEAD
-	// overloaded from base class
-	U32 drawShape( F32 pixelArea, bool first_pass, bool is_dummy ) override;
-
-	// necessary because MS's compiler warns on function inheritance via dominance in the diamond inheritance here.
-	// warns even though LLViewerJoint holds the only non virtual implementation.
-	U32 render(F32 pixelArea, bool first_pass = true, bool is_dummy = false) override { return LLViewerJoint::render(pixelArea, first_pass, is_dummy); }
-
-	void updateFaceSizes(U32 &num_vertices, U32& num_indices, F32 pixel_area) override;
-	void updateFaceData(LLFace *face, F32 pixel_area, bool damp_wind = false, bool terse_update = false) override;
-	bool updateLOD(F32 pixel_area, bool activate) override;
-	void updateJointGeometry() override;
-	void dump() override;
-
-	bool isAnimatable() const override { return false; }
-	
-=======
     // necessary because MS's compiler warns on function inheritance via dominance in the diamond inheritance here.
     // warns even though LLViewerJoint holds the only non virtual implementation.
     U32 render(F32 pixelArea, bool first_pass = true, bool is_dummy = false) override { return LLViewerJoint::render(pixelArea, first_pass, is_dummy); }
@@ -85,7 +68,6 @@
 
     bool isAnimatable() const override { return false; }
 
->>>>>>> 1a8a5404
 private:
 
     //copy mesh into given face's vertex buffer, applying current animation pose
