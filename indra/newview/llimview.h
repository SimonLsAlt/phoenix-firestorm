/** 
 * @file LLIMMgr.h
 * @brief Container for Instant Messaging
 *
 * $LicenseInfo:firstyear=2001&license=viewerlgpl$
 * Second Life Viewer Source Code
 * Copyright (C) 2010, Linden Research, Inc.
 * 
 * This library is free software; you can redistribute it and/or
 * modify it under the terms of the GNU Lesser General Public
 * License as published by the Free Software Foundation;
 * version 2.1 of the License only.
 * 
 * This library is distributed in the hope that it will be useful,
 * but WITHOUT ANY WARRANTY; without even the implied warranty of
 * MERCHANTABILITY or FITNESS FOR A PARTICULAR PURPOSE.  See the GNU
 * Lesser General Public License for more details.
 * 
 * You should have received a copy of the GNU Lesser General Public
 * License along with this library; if not, write to the Free Software
 * Foundation, Inc., 51 Franklin Street, Fifth Floor, Boston, MA  02110-1301  USA
 * 
 * Linden Research, Inc., 945 Battery Street, San Francisco, CA  94111  USA
 * $/LicenseInfo$
 */

#ifndef LL_LLIMVIEW_H
#define LL_LLIMVIEW_H

#include "lldockablefloater.h"
#include "lleventtimer.h"
#include "llinstantmessage.h"

#include "lllogchat.h"
#include "llvoicechannel.h"

#include "llcoros.h"
#include "lleventcoro.h"

class LLAvatarName;
class LLFriendObserver;
class LLCallDialogManager;	
class LLIMSpeakerMgr;
/**
 * Timeout Timer for outgoing Ad-Hoc/Group IM sessions which being initialized by the server
 */
class LLSessionTimeoutTimer : public LLEventTimer
{
public:
	LLSessionTimeoutTimer(const LLUUID& session_id, F32 period) : LLEventTimer(period), mSessionId(session_id) {}
	virtual ~LLSessionTimeoutTimer() {};
	/* virtual */ BOOL tick();

private:
	LLUUID mSessionId;
};


/**
 * Model (MVC) for IM Sessions
 */
class LLIMModel :  public LLSingleton<LLIMModel>
{
public:

	struct LLIMSession : public boost::signals2::trackable
	{
		typedef enum e_session_type
		{   // for now we have 4 predefined types for a session
			P2P_SESSION,
			GROUP_SESSION,
			ADHOC_SESSION,
			AVALINE_SESSION,
			NONE_SESSION,
		} SType;

// [SL:KB] - Patch: Chat-GroupSnooze | Checked: 2014-03-01 (Catznip-3.6)
		typedef enum e_session_close_action
		{
			CLOSE_DEFAULT,
			CLOSE_LEAVE,
			CLOSE_SNOOZE
		} SCloseAction;
// [/SL:KB]

		LLIMSession(const LLUUID& session_id, const std::string& name, 
			const EInstantMessage& type, const LLUUID& other_participant_id, const uuid_vec_t& ids, bool voice, bool has_offline_msg);
		virtual ~LLIMSession();

		void sessionInitReplyReceived(const LLUUID& new_session_id);
		void addMessagesFromHistory(const std::list<LLSD>& history);
		void addMessage(const std::string& from, const LLUUID& from_id, const std::string& utf8_text, const std::string& time, const bool is_history = false);
		void onVoiceChannelStateChanged(const LLVoiceChannel::EState& old_state, const LLVoiceChannel::EState& new_state, const LLVoiceChannel::EDirection& direction);
		
		/** @deprecated */
		static void chatFromLogFile(LLLogChat::ELogLineType type, const LLSD& msg, void* userdata);

		bool isOutgoingAdHoc() const;
		bool isAdHoc();
		bool isP2P();
		bool isOtherParticipantAvaline();

		bool isP2PSessionType() const { return mSessionType == P2P_SESSION;}
		bool isAdHocSessionType() const { return mSessionType == ADHOC_SESSION;}
		bool isGroupSessionType() const { return mSessionType == GROUP_SESSION;}
		bool isAvalineSessionType() const { return mSessionType == AVALINE_SESSION;}

		LLUUID generateOutgoingAdHocHash() const;

		//*TODO make private
		/** ad-hoc sessions involve sophisticated chat history file naming schemes */
		void buildHistoryFileName();

		void loadHistory();

		LLUUID mSessionID;
		std::string mName;
		EInstantMessage mType;
		SType mSessionType;
// [SL:KB] - Patch: Chat-GroupSnooze | Checked: 2014-03-01 (Catznip-3.6)
		SCloseAction mCloseAction;
		S32 mSnoozeTime;
// [/SL:KB]
		LLUUID mOtherParticipantID;
		uuid_vec_t mInitialTargetIDs;
		// <FS:Ansariel> Needed to store IDs of initially invited agents; required for FS Communication UI, as original IM floater gets destroyed
		uuid_vec_t mInitialInvitedIDs;
		std::string mHistoryFileName;

		// connection to voice channel state change signal
		boost::signals2::connection mVoiceChannelStateChangeConnection;

		//does NOT include system messages and agent's messages
		S32 mParticipantUnreadMessageCount;

		// does include all incoming messages
		S32 mNumUnread;

		std::list<LLSD> mMsgs;

		LLVoiceChannel* mVoiceChannel;
		LLIMSpeakerMgr* mSpeakers;

		bool mSessionInitialized;

		//true if calling back the session URI after the session has closed is possible.
		//Currently this will be false only for PSTN P2P calls.
		bool mCallBackEnabled;

		bool mTextIMPossible;
		bool mOtherParticipantIsAvatar;
		bool mStartCallOnInitialize;

		//if IM session is created for a voice call
		bool mStartedAsIMCall;

		bool mHasOfflineMessage;

		bool mIsDNDsend;

	private:
		void onAdHocNameCache(const LLAvatarName& av_name);

		static LLUUID generateHash(const std::set<LLUUID>& sorted_uuids);
		boost::signals2::connection mAvatarNameCacheConnection;
	};
	

	LLIMModel();

	// <FS:Ansariel> [FS communication UI] Re-added to not toast if our IM floater is active
	//we should control the currently active session
	LLUUID	mActiveSessionID;
	void	setActiveSessionID(const LLUUID& session_id);
	void	resetActiveSessionID() { mActiveSessionID.setNull(); }
	LLUUID	getActiveSessionID() { return mActiveSessionID; }
	// </FS:Ansariel> [FS communication UI]

	/** Session id to session object */
	std::map<LLUUID, LLIMSession*> mId2SessionMap;

	typedef boost::signals2::signal<void(const LLSD&)> session_signal_t;
	session_signal_t mNewMsgSignal;
	session_signal_t mNoUnreadMsgsSignal;
	
	/** 
	 * Find an IM Session corresponding to session_id
	 * Returns NULL if the session does not exist
	 */
	LLIMSession* findIMSession(const LLUUID& session_id) const;

	/** 
	 * Find an Ad-Hoc IM Session with specified participants
	 * @return first found Ad-Hoc session or NULL if the session does not exist
	 */
	LLIMSession* findAdHocIMSession(const uuid_vec_t& ids);

	/**
	 * Rebind session data to a new session id.
	 */
	void processSessionInitializedReply(const LLUUID& old_session_id, const LLUUID& new_session_id);

	boost::signals2::connection addNewMsgCallback(const session_signal_t::slot_type& cb ) { return mNewMsgSignal.connect(cb); }
	boost::signals2::connection addNoUnreadMsgsCallback(const session_signal_t::slot_type& cb ) { return mNoUnreadMsgsSignal.connect(cb); }

	/**
	 * Create new session object in a model
	 * @param name session name should not be empty, will return false if empty
	 */
	bool newSession(const LLUUID& session_id, const std::string& name, const EInstantMessage& type, const LLUUID& other_participant_id, 
		const uuid_vec_t& ids, bool voice = false, bool has_offline_msg = false);

	bool newSession(const LLUUID& session_id, const std::string& name, const EInstantMessage& type,
		const LLUUID& other_participant_id, bool voice = false, bool has_offline_msg = false);

	/**
	 * Remove all session data associated with a session specified by session_id
	 */
	bool clearSession(const LLUUID& session_id);

	// <FS:CR> Make public for FS Communications UI
	/**
	 * Populate supplied std::list with messages starting from index specified by start_index without
	 * emitting no unread messages signal.
	 */
	void getMessagesSilently(const LLUUID& session_id, std::list<LLSD>& messages, int start_index = 0);
	// </FS:CR>
	
	/**
	 * Sends no unread messages signal.
	 */
	void sendNoUnreadMessages(const LLUUID& session_id);

	/**
	 * Populate supplied std::list with messages starting from index specified by start_index
	 */
	void getMessages(const LLUUID& session_id, std::list<LLSD>& messages, int start_index = 0, const bool sendNoUnreadMsgs = true);

	/**
	 * Add a message to an IM Model - the message is saved in a message store associated with a session specified by session_id
	 * and also saved into a file if log2file is specified.
	 * It sends new message signal for each added message.
	 */
	// <FS:Ansariel> Added is_announcement parameter
	//bool addMessage(const LLUUID& session_id, const std::string& from, const LLUUID& other_participant_id, const std::string& utf8_text, bool log2file = true);
	bool addMessage(const LLUUID& session_id, const std::string& from, const LLUUID& other_participant_id, const std::string& utf8_text, bool log2file = true, bool is_announcement = false, bool keyword_alert_performed = false);

	/**
	 * Similar to addMessage(...) above but won't send a signal about a new message added
	 */
	// <FS:Ansariel> Added is_announcement parameter
	//LLIMModel::LLIMSession* addMessageSilently(const LLUUID& session_id, const std::string& from, const LLUUID& from_id, 
	//	const std::string& utf8_text, bool log2file = true);
	LLIMModel::LLIMSession* addMessageSilently(const LLUUID& session_id, const std::string& from, const LLUUID& from_id, 
		const std::string& utf8_text, bool log2file = true, bool is_announcement = false);

	/**
	 * Add a system message to an IM Model
	 */
	bool proccessOnlineOfflineNotification(const LLUUID& session_id, const std::string& utf8_text);

	/**
	 * Get a session's name. 
	 * For a P2P chat - it's an avatar's name, 
	 * For a group chat - it's a group's name
	 * For an incoming ad-hoc chat - is received from the server and is in a from of "<Avatar's name> Conference"
	 *	It is updated in LLIMModel::LLIMSession's constructor to localize the "Conference".
	 */
	const std::string getName(const LLUUID& session_id) const;

	/** 
	 * Get number of unread messages in a session with session_id
	 * Returns -1 if the session with session_id doesn't exist
	 */
	const S32 getNumUnread(const LLUUID& session_id) const;

	/**
	 * Get uuid of other participant in a session with session_id
	 * Returns LLUUID::null if the session doesn't exist
	 *
 	 * *TODO what to do with other participants in ad-hoc and group chats?
	 */
	const LLUUID& getOtherParticipantID(const LLUUID& session_id) const;

	/**
	 * Get type of a session specified by session_id
	 * Returns EInstantMessage::IM_COUNT if the session does not exist
	 */
	EInstantMessage getType(const LLUUID& session_id) const;

	/**
	 * Get voice channel for the session specified by session_id
	 * Returns NULL if the session does not exist
	 */
	LLVoiceChannel* getVoiceChannel(const LLUUID& session_id) const;

	/**
	* Get im speaker manager for the session specified by session_id
	* Returns NULL if the session does not exist
	*/
	LLIMSpeakerMgr* getSpeakerManager(const LLUUID& session_id) const;

	const std::string& getHistoryFileName(const LLUUID& session_id) const;

	static void sendLeaveSession(const LLUUID& session_id, const LLUUID& other_participant_id);
	static bool sendStartSession(const LLUUID& temp_session_id, const LLUUID& other_participant_id,
						  const uuid_vec_t& ids, EInstantMessage dialog);
	static void sendTypingState(LLUUID session_id, LLUUID other_participant_id, BOOL typing);
	static void sendMessage(const std::string& utf8_text, const LLUUID& im_session_id,
								const LLUUID& other_participant_id, EInstantMessage dialog);

	// Adds people from speakers list (people with whom you are currently speaking) to the Recent People List
	static void addSpeakersToRecent(const LLUUID& im_session_id);

	void testMessages();

	/**
	 * Saves an IM message into a file
	 */
	bool logToFile(const std::string& file_name, const std::string& from, const LLUUID& from_id, const std::string& utf8_text);

private:
	
	// <FS:CR> Post CHUI - Move this public for FS Communications UI
	/**
	 * Populate supplied std::list with messages starting from index specified by start_index without
	 * emitting no unread messages signal.
	 */
	//void getMessagesSilently(const LLUUID& session_id, std::list<LLSD>& messages, int start_index = 0);
	// </FS:CR>
	
	/**
	 * Add message to a list of message associated with session specified by session_id
	 */
<<<<<<< HEAD
	// <FS:Ansariel> Added is_announcement parameter
	//bool addToHistory(const LLUUID& session_id, const std::string& from, const LLUUID& from_id, const std::string& utf8_text);
	bool addToHistory(const LLUUID& session_id, const std::string& from, const LLUUID& from_id, const std::string& utf8_text, bool is_announcement = false);
=======
	bool addToHistory(const LLUUID& session_id, const std::string& from, const LLUUID& from_id, const std::string& utf8_text);

>>>>>>> abf9ccb0
};

class LLIMSessionObserver
{
public:
	virtual ~LLIMSessionObserver() {}
	virtual void sessionAdded(const LLUUID& session_id, const std::string& name, const LLUUID& other_participant_id, BOOL has_offline_msg) = 0;
    virtual void sessionActivated(const LLUUID& session_id, const std::string& name, const LLUUID& other_participant_id) = 0;
	virtual void sessionVoiceOrIMStarted(const LLUUID& session_id) = 0;
	virtual void sessionRemoved(const LLUUID& session_id) = 0;
	virtual void sessionIDUpdated(const LLUUID& old_session_id, const LLUUID& new_session_id) = 0;
};


class LLIMMgr : public LLSingleton<LLIMMgr>
{
	friend class LLIMModel;

public:
	enum EInvitationType
	{
		INVITATION_TYPE_INSTANT_MESSAGE = 0,
		INVITATION_TYPE_VOICE = 1,
		INVITATION_TYPE_IMMEDIATE = 2
	};

	LLIMMgr();
	virtual ~LLIMMgr() {};

	// Add a message to a session. The session can keyed to sesion id
	// or agent id.
	void addMessage(const LLUUID& session_id,
					const LLUUID& target_id,
					const std::string& from,
					const std::string& msg,
					bool  is_offline_msg = false,
					const std::string& session_name = LLStringUtil::null,
					EInstantMessage dialog = IM_NOTHING_SPECIAL,
					U32 parent_estate_id = 0,
					const LLUUID& region_id = LLUUID::null,
					const LLVector3& position = LLVector3::zero,
					bool link_name = false,
					bool is_announcement = false, // <FS:Ansariel> Special parameter indicating announcement
					bool keyword_alert_performed = false // <FS:Ansariel> Pass info if keyword alert has been performed
					);

	void addSystemMessage(const LLUUID& session_id, const std::string& message_name, const LLSD& args);

	// This adds a session to the talk view. The name is the local
	// name of the session, dialog specifies the type of
	// session. Since sessions can be keyed off of first recipient or
	// initiator, the session can be matched against the id
	// provided. If the session exists, it is brought forward.  This
	// method accepts a group id or an agent id. Specifying id = NULL
	// results in an im session to everyone. Returns the uuid of the
	// session.
	LLUUID addSession(const std::string& name,
					  EInstantMessage dialog,
					  const LLUUID& other_participant_id, bool voice = false);

	// Adds a session using a specific group of starting agents
	// the dialog type is assumed correct. Returns the uuid of the session.
	// A session can be added to a floater specified by floater_id.
	LLUUID addSession(const std::string& name,
					  EInstantMessage dialog,
					  const LLUUID& other_participant_id,
					  const std::vector<LLUUID>& ids, bool voice = false,
					  const LLUUID& floater_id = LLUUID::null);

	/**
	 * Creates a P2P session with the requisite handle for responding to voice calls.
	 * 
	 * @param name session name, cannot be null
	 * @param caller_uri - sip URI of caller. It should be always be passed into the method to avoid
	 * incorrect working of LLVoiceChannel instances. See EXT-2985.
	 */	
	LLUUID addP2PSession(const std::string& name,
					  const LLUUID& other_participant_id,
					  const std::string& voice_session_handle,
					  const std::string& caller_uri);

	/**
	 * Leave the session with session id. Send leave session notification
	 * to the server and removes all associated session data
	 * @return false if the session with specified id was not exist
	 */
	bool leaveSession(const LLUUID& session_id);

	void inviteToSession(
		const LLUUID& session_id, 
		const std::string& session_name, 
		const LLUUID& caller, 
		const std::string& caller_name,
		EInstantMessage type,
		EInvitationType inv_type, 
		const std::string& session_handle = LLStringUtil::null,
		const std::string& session_uri = LLStringUtil::null);

	void processIMTypingStart(const LLIMInfo* im_info);
	void processIMTypingStop(const LLIMInfo* im_info);

	// automatically start a call once the session has initialized
	void autoStartCallOnStartup(const LLUUID& session_id);

	// Calc number of all unread IMs
	S32 getNumberOfUnreadIM();

	/**
	 * Calculates number of unread IMs from real participants in all stored sessions
	 */
	S32 getNumberOfUnreadParticipantMessages();

	// This method is used to go through all active sessions and
	// disable all of them. This method is usally called when you are
	// forced to log out or similar situations where you do not have a
	// good connection.
	void disconnectAllSessions();

	BOOL hasSession(const LLUUID& session_id);

// [SL:KB] - Patch: Chat-GroupSnooze | Checked: 2012-06-16 (Catznip-3.3)
	bool checkSnoozeExpiration(const LLUUID& session_id) const;
	bool isSnoozedSession(const LLUUID& session_id) const;
	bool restoreSnoozedSession(const LLUUID& session_id);
// [/SL:KB]

	static LLUUID computeSessionID(EInstantMessage dialog, const LLUUID& other_participant_id);

	void clearPendingInvitation(const LLUUID& session_id);

	void processAgentListUpdates(const LLUUID& session_id, const LLSD& body);
	LLSD getPendingAgentListUpdates(const LLUUID& session_id);
	void addPendingAgentListUpdates(
		const LLUUID& sessioN_id,
		const LLSD& updates);
	void clearPendingAgentListUpdates(const LLUUID& session_id);

	void addSessionObserver(LLIMSessionObserver *);
	void removeSessionObserver(LLIMSessionObserver *);

	//show error statuses to the user
	void showSessionStartError(const std::string& error_string, const LLUUID session_id);
	void showSessionEventError(const std::string& event_string, const std::string& error_string, const LLUUID session_id);
	void showSessionForceClose(const std::string& reason, const LLUUID session_id);
	static bool onConfirmForceCloseError(const LLSD& notification, const LLSD& response);

	/**
	 * Start call in a session
	 * @return false if voice channel doesn't exist
	 **/
	bool startCall(const LLUUID& session_id, LLVoiceChannel::EDirection direction = LLVoiceChannel::OUTGOING_CALL);

	/**
	 * End call in a session
	 * @return false if voice channel doesn't exist
	 **/
	bool endCall(const LLUUID& session_id);

	bool isVoiceCall(const LLUUID& session_id);

	void updateDNDMessageStatus();

	bool isDNDMessageSend(const LLUUID& session_id);

	void setDNDMessageSent(const LLUUID& session_id, bool is_send);

	void addNotifiedNonFriendSessionID(const LLUUID& session_id);

	bool isNonFriendSessionNotified(const LLUUID& session_id);

private:

	/**
	 * Remove data associated with a particular session specified by session_id
	 */
	void removeSession(const LLUUID& session_id);

	// This simple method just iterates through all of the ids, and
	// prints a simple message if they are not online. Used to help
	// reduce 'hello' messages to the linden employees unlucky enough
	// to have their calling card in the default inventory.
	void noteOfflineUsers(const LLUUID& session_id, const std::vector<LLUUID>& ids);
	void noteMutedUsers(const LLUUID& session_id, const std::vector<LLUUID>& ids);

	void processIMTypingCore(const LLIMInfo* im_info, BOOL typing);

	static void onInviteNameLookup(LLSD payload, const LLUUID& id, const std::string& name, bool is_group);

	void notifyObserverSessionAdded(const LLUUID& session_id, const std::string& name, const LLUUID& other_participant_id, bool has_offline_msg);
    //Triggers when a session has already been added
    void notifyObserverSessionActivated(const LLUUID& session_id, const std::string& name, const LLUUID& other_participant_id);
	void notifyObserverSessionVoiceOrIMStarted(const LLUUID& session_id);
	void notifyObserverSessionRemoved(const LLUUID& session_id);
	void notifyObserverSessionIDUpdated(const LLUUID& old_session_id, const LLUUID& new_session_id);

private:
	
	typedef std::list <LLIMSessionObserver *> session_observers_list_t;
	session_observers_list_t mSessionObservers;

	// EXP-901
	// If "Only friends and groups can IM me" option is ON but the user got message from non-friend,
	// the user should be notified that to be able to see this message the option should be OFF.
	// This set stores session IDs in which user was notified. Need to store this IDs so that the user
	// be notified only one time per session with non-friend.
	typedef std::set<LLUUID> notified_non_friend_sessions_t;
	notified_non_friend_sessions_t mNotifiedNonFriendSessions;

	LLSD mPendingInvitations;
	LLSD mPendingAgentListUpdates;

// [SL:KB] - Patch: Chat-GroupSnooze | Checked: 2012-06-16 (Catznip-3.3)
	typedef std::map<LLUUID, F64> snoozed_sessions_t;
	snoozed_sessions_t mSnoozedSessions;
// [/SL:KB]
};

class LLCallDialogManager : public LLInitClass<LLCallDialogManager>
{
public:
	LLCallDialogManager();
	~LLCallDialogManager();

	static void initClass();
	static void onVoiceChannelChanged(const LLUUID &session_id);
	static void onVoiceChannelStateChanged(const LLVoiceChannel::EState& old_state, const LLVoiceChannel::EState& new_state, const LLVoiceChannel::EDirection& direction, bool ended_by_agent);

protected:
	static std::string sPreviousSessionlName;
	static LLIMModel::LLIMSession::SType sPreviousSessionType;
	static std::string sCurrentSessionlName;
	static LLIMModel::LLIMSession* sSession;
	static LLVoiceChannel::EState sOldState;
};

class LLCallDialog : public LLDockableFloater
{
public:
	LLCallDialog(const LLSD& payload);
	virtual ~LLCallDialog();

	virtual BOOL postBuild();

	void dockToToolbarButton(const std::string& toolbarButtonName);
	
	// check timer state
	/*virtual*/ void draw();
	/*virtual*/ void onOpen(const LLSD& key);
	
protected:
	// lifetime timer for a notification
	LLTimer	mLifetimeTimer;
	// notification's lifetime in seconds
	S32		mLifetime;
	static const S32 DEFAULT_LIFETIME = 5;
	virtual bool lifetimeHasExpired();
	virtual void onLifetimeExpired();

	/**
	 * Sets icon depend on session.
	 *
	 * If passed session_id is a group id group icon will be shown, otherwise avatar icon for participant_id
	 *
	 * @param session_id - UUID of session
	 * @param participant_id - UUID of other participant
	 */
	void setIcon(const LLSD& session_id, const LLSD& participant_id);

	LLSD mPayload;

private:
	LLDockControl::DocAt getDockControlPos(const std::string& toolbarButtonName);
};

class LLIncomingCallDialog : public LLCallDialog
{
public:
	LLIncomingCallDialog(const LLSD& payload);
	~LLIncomingCallDialog()
	{
		if (mAvatarNameCacheConnection.connected())
		{
			mAvatarNameCacheConnection.disconnect();
		}
	}

	/*virtual*/ BOOL postBuild();
	/*virtual*/ void onOpen(const LLSD& key);

	static void onAccept(void* user_data);
	static void onReject(void* user_data);
	static void onStartIM(void* user_data);

	static void processCallResponse(S32 response, const LLSD& payload);
private:
	void setCallerName(const std::string& ui_title,
		const std::string& ui_label,
		const std::string& call_type);
	void onAvatarNameCache(const LLUUID& agent_id,
		const LLAvatarName& av_name,
		const std::string& call_type);

	boost::signals2::connection mAvatarNameCacheConnection;

	/*virtual*/ void onLifetimeExpired();
};

class LLOutgoingCallDialog : public LLCallDialog
{
public:
	LLOutgoingCallDialog(const LLSD& payload);

	/*virtual*/ BOOL postBuild();
	void show(const LLSD& key);

	static void onCancel(void* user_data);
	static const LLUUID OCD_KEY;

private:
	// hide all text boxes
	void hideAllText();
};

// Globals
extern LLIMMgr *gIMMgr;

#endif  // LL_LLIMView_H<|MERGE_RESOLUTION|>--- conflicted
+++ resolved
@@ -332,14 +332,9 @@
 	/**
 	 * Add message to a list of message associated with session specified by session_id
 	 */
-<<<<<<< HEAD
 	// <FS:Ansariel> Added is_announcement parameter
 	//bool addToHistory(const LLUUID& session_id, const std::string& from, const LLUUID& from_id, const std::string& utf8_text);
 	bool addToHistory(const LLUUID& session_id, const std::string& from, const LLUUID& from_id, const std::string& utf8_text, bool is_announcement = false);
-=======
-	bool addToHistory(const LLUUID& session_id, const std::string& from, const LLUUID& from_id, const std::string& utf8_text);
-
->>>>>>> abf9ccb0
 };
 
 class LLIMSessionObserver
