/**
 * @file lltoolmgr.h
 * @brief LLToolMgr class header file
 *
 * $LicenseInfo:firstyear=2001&license=viewerlgpl$
 * Second Life Viewer Source Code
 * Copyright (C) 2010, Linden Research, Inc.
 *
 * This library is free software; you can redistribute it and/or
 * modify it under the terms of the GNU Lesser General Public
 * License as published by the Free Software Foundation;
 * version 2.1 of the License only.
 *
 * This library is distributed in the hope that it will be useful,
 * but WITHOUT ANY WARRANTY; without even the implied warranty of
 * MERCHANTABILITY or FITNESS FOR A PARTICULAR PURPOSE.  See the GNU
 * Lesser General Public License for more details.
 *
 * You should have received a copy of the GNU Lesser General Public
 * License along with this library; if not, write to the Free Software
 * Foundation, Inc., 51 Franklin Street, Fifth Floor, Boston, MA  02110-1301  USA
 *
 * Linden Research, Inc., 945 Battery Street, San Francisco, CA  94111  USA
 * $/LicenseInfo$
 */

#ifndef LL_TOOLMGR_H
#define LL_TOOLMGR_H

#include "llkeyboard.h"

class LLTool;
class LLToolset;

// Key bindings for common operations
const MASK MASK_VERTICAL        = MASK_CONTROL;
const MASK MASK_SPIN            = MASK_CONTROL | MASK_SHIFT;
const MASK MASK_ZOOM            = MASK_NONE;
const MASK MASK_ORBIT           = MASK_CONTROL;
const MASK MASK_PAN             = MASK_CONTROL | MASK_SHIFT;
const MASK MASK_COPY            = MASK_SHIFT;

class LLToolMgr : public LLSingleton<LLToolMgr>
{
    LLSINGLETON(LLToolMgr);
    ~LLToolMgr();
public:

    // Must be called after gSavedSettings set up.
    void            initTools();

    LLTool*         getCurrentTool(); // returns active tool, taking into account keyboard state
    LLTool*         getBaseTool(); // returns active tool when overrides are deactivated

    bool            inEdit();
    bool            canEdit();
    bool            buildEnabledOrActive();
    bool            canAccessMarketplace();
<<<<<<< HEAD
	void			toggleBuildMode(const LLSD& sdname);
// [RLVa:KB] - Checked: RLVa-2.1.0
	void			enterBuildMode(bool verify_canedit = false);
	void			leaveBuildMode();
// [/RLVa:KB]
	void			toggleMarketplace(const LLSD& sdname);
	
	/* Determines if we are in Build mode or not. */
	bool			inBuildMode();
=======
    void            toggleBuildMode(const LLSD& sdname);
    void            toggleMarketplace(const LLSD& sdname);

    /* Determines if we are in Build mode or not. */
    bool            inBuildMode();
>>>>>>> 38c2a5bd

    void            setTransientTool(LLTool* tool);
    void            clearTransientTool();
    BOOL            usingTransientTool();

    void            setCurrentToolset(LLToolset* current);
    LLToolset*      getCurrentToolset();

    void            onAppFocusGained();
    void            onAppFocusLost();

    void            clearSavedTool();

protected:
    friend class LLToolset;  // to allow access to setCurrentTool();
    void            setCurrentTool(LLTool* tool);
    void            updateToolStatus();

protected:
    LLTool*         mBaseTool;
    LLTool*         mSavedTool;     // The current tool at the time application focus was lost.
    LLTool*         mTransientTool;
    LLTool*         mOverrideTool; // Tool triggered by keyboard override
    LLTool*         mSelectedTool; // last known active tool
    LLToolset*      mCurrentToolset;
};

// Sets of tools for various modes
class LLToolset
{
public:
    LLToolset() : mSelectedTool(NULL), mIsShowFloaterTools(true) {}

    LLTool*         getSelectedTool()               { return mSelectedTool; }

    void            addTool(LLTool* tool);

    void            selectTool( LLTool* tool );
    void            selectToolByIndex( S32 index );
    void            selectFirstTool();
    void            selectNextTool();
    void            selectPrevTool();

    void            handleScrollWheel(S32 clicks);

    BOOL            isToolSelected( S32 index );

    void            setShowFloaterTools(bool pShowFloaterTools) {mIsShowFloaterTools = pShowFloaterTools;};
    bool            isShowFloaterTools() const                  {return mIsShowFloaterTools;};

protected:
    LLTool*         mSelectedTool;
    typedef std::vector<LLTool*> tool_list_t;
    tool_list_t     mToolList;
    bool            mIsShowFloaterTools;
};

// Globals

extern LLToolset* gBasicToolset;
extern LLToolset *gCameraToolset;
//extern LLToolset *gLandToolset;
extern LLToolset* gMouselookToolset;
extern LLToolset* gFaceEditToolset;

extern LLTool*      gToolNull;

#endif<|MERGE_RESOLUTION|>--- conflicted
+++ resolved
@@ -56,23 +56,15 @@
     bool            canEdit();
     bool            buildEnabledOrActive();
     bool            canAccessMarketplace();
-<<<<<<< HEAD
-	void			toggleBuildMode(const LLSD& sdname);
+    void            toggleBuildMode(const LLSD& sdname);
 // [RLVa:KB] - Checked: RLVa-2.1.0
-	void			enterBuildMode(bool verify_canedit = false);
-	void			leaveBuildMode();
+    void            enterBuildMode(bool verify_canedit = false);
+    void            leaveBuildMode();
 // [/RLVa:KB]
-	void			toggleMarketplace(const LLSD& sdname);
-	
-	/* Determines if we are in Build mode or not. */
-	bool			inBuildMode();
-=======
-    void            toggleBuildMode(const LLSD& sdname);
     void            toggleMarketplace(const LLSD& sdname);
 
     /* Determines if we are in Build mode or not. */
     bool            inBuildMode();
->>>>>>> 38c2a5bd
 
     void            setTransientTool(LLTool* tool);
     void            clearTransientTool();
