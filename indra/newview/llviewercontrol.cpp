--- conflicted
+++ resolved
@@ -254,15 +254,12 @@
 	return true;
 }
 
-<<<<<<< HEAD
-=======
 static bool handleShadowDetailChanged(const LLSD& newvalue)
 {
     gPipeline.handleShadowDetailChanged();
     return true;
 }
 
->>>>>>> 064f28b2
 static bool handleRenderPerfTestChanged(const LLSD& newvalue)
 {
        bool status = !newvalue.asBoolean();
