/** 
 * @file llviewercontrol.cpp
 * @brief Viewer configuration
 * @author Richard Nelson
 *
 * $LicenseInfo:firstyear=2001&license=viewerlgpl$
 * Second Life Viewer Source Code
 * Copyright (C) 2010, Linden Research, Inc.
 * 
 * This library is free software; you can redistribute it and/or
 * modify it under the terms of the GNU Lesser General Public
 * License as published by the Free Software Foundation;
 * version 2.1 of the License only.
 * 
 * This library is distributed in the hope that it will be useful,
 * but WITHOUT ANY WARRANTY; without even the implied warranty of
 * MERCHANTABILITY or FITNESS FOR A PARTICULAR PURPOSE.  See the GNU
 * Lesser General Public License for more details.
 * 
 * You should have received a copy of the GNU Lesser General Public
 * License along with this library; if not, write to the Free Software
 * Foundation, Inc., 51 Franklin Street, Fifth Floor, Boston, MA  02110-1301  USA
 * 
 * Linden Research, Inc., 945 Battery Street, San Francisco, CA  94111  USA
 * $/LicenseInfo$
 */

#include "llviewerprecompiledheaders.h"

#include "llviewercontrol.h"

// Library includes
#include "llwindow.h"	// getGamma()

// For Listeners
#include "llaudioengine.h"
#include "llagent.h"
#include "llagentcamera.h"
#include "llconsole.h"
#include "lldrawpoolbump.h"
#include "lldrawpoolterrain.h"
#include "llflexibleobject.h"
#include "llfeaturemanager.h"
#include "llviewershadermgr.h"

#include "llsky.h"
#include "llvieweraudio.h"
#include "llviewermenu.h"
#include "llviewertexturelist.h"
#include "llviewerthrottle.h"
#include "llviewerwindow.h"
#include "llvoavatarself.h"
#include "llvoiceclient.h"
#include "llvosky.h"
#include "llvotree.h"
#include "llvovolume.h"
#include "llworld.h"
#include "pipeline.h"
#include "llviewerjoystick.h"
#include "llviewerobjectlist.h"
#include "llviewerparcelmgr.h"
#include "llparcel.h"
#include "llkeyboard.h"
#include "llerrorcontrol.h"
#include "llappviewer.h"
#include "llvosurfacepatch.h"
#include "llvowlsky.h"
#include "llrender.h"
#include "llnavigationbar.h"
#include "llnotificationsutil.h"
#include "llfloatertools.h"
#include "llpaneloutfitsinventory.h"
// <FS:Ansariel> [FS Login Panel]
//#include "llpanellogin.h"
#include "fspanellogin.h"
// </FS:Ansariel> [FS Login Panel]
#include "llpaneltopinfobar.h"
#include "llspellcheck.h"
#include "llslurl.h"
#include "llstartup.h"
#include "llupdaterservice.h"
// [RLVa:KB] - Checked: 2015-12-27 (RLVa-1.5.0)
#include "rlvcommon.h"
// [/RLVa:KB]

// Firestorm inclues
#include "fsfloatercontacts.h"
#include "fsfloaterim.h"
#include "fsfloaternearbychat.h"
#include "fsfloaterposestand.h"
#include "fsfloaterteleporthistory.h"
#include "fslslbridge.h"
#include "fsradar.h"
#include "llavataractions.h"
#include "llfloaterreg.h"
#include "llfloatersidepanelcontainer.h"
#include "llhudtext.h"
#include "llnetmap.h"
#include "llnotificationsutil.h"
#include "llpanelplaces.h"
#include "llstatusbar.h"
#include "llviewerkeyboard.h"
#include "llviewerobjectlist.h"
#include "llviewerregion.h"
#include "NACLantispam.h"
#include "nd/ndlogthrottle.h"

// Third party library includes
#include <boost/algorithm/string.hpp>

#ifdef TOGGLE_HACKED_GODLIKE_VIEWER
BOOL 				gHackGodmode = FALSE;
#endif

// Should you contemplate changing the name "Global", please first grep for
// that string literal. There are at least a couple other places in the C++
// code that assume the LLControlGroup named "Global" is gSavedSettings.
LLControlGroup gSavedSettings("Global");	// saved at end of session
LLControlGroup gSavedPerAccountSettings("PerAccount"); // saved at end of session
LLControlGroup gCrashSettings("CrashSettings");	// saved at end of session
LLControlGroup gWarningSettings("Warnings"); // persists ignored dialogs/warnings

std::string gLastRunVersion;

extern BOOL gResizeScreenTexture;
extern BOOL gDebugGL;

// <FS:Ansariel> FIRE-6809: Quickly moving the bandwidth slider has no effect
class BandwidthUpdater : public LLEventTimer
{
public:
	BandwidthUpdater()
		:LLEventTimer(0.5f)
	{
		mEventTimer.stop();
	}

	virtual ~BandwidthUpdater(){}

	void update(const LLSD& new_value)
	{
		mNewValue = new_value.asReal();
		mEventTimer.start();
	}

protected:
	BOOL tick()
	{
		gViewerThrottle.setMaxBandwidth(mNewValue);
		mEventTimer.stop();
	
		static LLCachedControl<bool> alreadyComplainedAboutBW(gWarningSettings, "FSBandwidthTooHigh");
		if (!alreadyComplainedAboutBW && mNewValue > 1500.f)
		{
			LLNotificationsUtil::add("FSBWTooHigh");
			gWarningSettings.setBOOL("FSBandwidthTooHigh", TRUE);
		}

		return FALSE;
	}

private:
	F32 mNewValue;
};
BandwidthUpdater sBandwidthUpdater;
// </FS:Ansariel>

////////////////////////////////////////////////////////////////////////////
// Listeners

static bool handleRenderAvatarMouselookChanged(const LLSD& newvalue)
{
	LLVOAvatar::sVisibleInFirstPerson = newvalue.asBoolean();
	return true;
}

static bool handleRenderFarClipChanged(const LLSD& newvalue)
{
	F32 draw_distance = (F32) newvalue.asReal();
	gAgentCamera.mDrawDistance = draw_distance;
	LLWorld::getInstance()->setLandFarClip(draw_distance);
	return true;
}

static bool handleTerrainDetailChanged(const LLSD& newvalue)
{
	LLDrawPoolTerrain::sDetailMode = newvalue.asInteger();
	return true;
}


static bool handleDebugAvatarJointsChanged(const LLSD& newvalue)
{
    std::string new_string = newvalue.asString();
    LLJoint::setDebugJointNames(new_string);
    return true;
}

// <FS:Ansariel> Expose handleSetShaderChanged()
//static bool handleSetShaderChanged(const LLSD& newvalue)
bool handleSetShaderChanged(const LLSD& newvalue)
// </FS:Ansariel>
{
	// changing shader level may invalidate existing cached bump maps, as the shader type determines the format of the bump map it expects - clear and repopulate the bump cache
	gBumpImageList.destroyGL();
	gBumpImageList.restoreGL();

	// else, leave terrain detail as is
	LLViewerShaderMgr::instance()->setShaders();
	return true;
}

static bool handleRenderPerfTestChanged(const LLSD& newvalue)
{
       bool status = !newvalue.asBoolean();
       if (!status)
       {
               gPipeline.clearRenderTypeMask(LLPipeline::RENDER_TYPE_WL_SKY,
                                                                         LLPipeline::RENDER_TYPE_GROUND,
                                                                        LLPipeline::RENDER_TYPE_TERRAIN,
                                                                         LLPipeline::RENDER_TYPE_GRASS,
                                                                         LLPipeline::RENDER_TYPE_TREE,
                                                                         LLPipeline::RENDER_TYPE_WATER,
                                                                         LLPipeline::RENDER_TYPE_PASS_GRASS,
                                                                         LLPipeline::RENDER_TYPE_HUD,
                                                                         LLPipeline::RENDER_TYPE_CLOUDS,
                                                                         LLPipeline::RENDER_TYPE_HUD_PARTICLES,
                                                                         LLPipeline::END_RENDER_TYPES); 
               gPipeline.setRenderDebugFeatureControl(LLPipeline::RENDER_DEBUG_FEATURE_UI, false);
       }
       else 
       {
               gPipeline.setRenderTypeMask(LLPipeline::RENDER_TYPE_WL_SKY,
                                                                         LLPipeline::RENDER_TYPE_GROUND,
                                                                         LLPipeline::RENDER_TYPE_TERRAIN,
                                                                         LLPipeline::RENDER_TYPE_GRASS,
                                                                         LLPipeline::RENDER_TYPE_TREE,
                                                                         LLPipeline::RENDER_TYPE_WATER,
                                                                         LLPipeline::RENDER_TYPE_PASS_GRASS,
                                                                         LLPipeline::RENDER_TYPE_HUD,
                                                                         LLPipeline::RENDER_TYPE_CLOUDS,
                                                                         LLPipeline::RENDER_TYPE_HUD_PARTICLES,
                                                                         LLPipeline::END_RENDER_TYPES);
               gPipeline.setRenderDebugFeatureControl(LLPipeline::RENDER_DEBUG_FEATURE_UI, true);
       }

       return true;
}

bool handleRenderTransparentWaterChanged(const LLSD& newvalue)
{
	LLWorld::getInstance()->updateWaterObjects();
	return true;
}

static bool handleReleaseGLBufferChanged(const LLSD& newvalue)
{
	if (gPipeline.isInit())
	{
		gPipeline.releaseGLBuffers();
		gPipeline.createGLBuffers();
	}
	return true;
}

static bool handleLUTBufferChanged(const LLSD& newvalue)
{
	if (gPipeline.isInit())
	{
		gPipeline.releaseLUTBuffers();
		gPipeline.createLUTBuffers();
	}
	return true;
}

static bool handleAnisotropicChanged(const LLSD& newvalue)
{
	LLImageGL::sGlobalUseAnisotropic = newvalue.asBoolean();
	LLImageGL::dirtyTexOptions();
	return true;
}

static bool handleVolumeLODChanged(const LLSD& newvalue)
{
	LLVOVolume::sLODFactor = (F32) newvalue.asReal();
	LLVOVolume::sDistanceFactor = 1.f-LLVOVolume::sLODFactor * 0.1f;
	return true;
}

static bool handleAvatarLODChanged(const LLSD& newvalue)
{
	LLVOAvatar::sLODFactor = (F32) newvalue.asReal();
	return true;
}

static bool handleAvatarPhysicsLODChanged(const LLSD& newvalue)
{
	LLVOAvatar::sPhysicsLODFactor = (F32) newvalue.asReal();
	return true;
}

static bool handleTerrainLODChanged(const LLSD& newvalue)
{
		LLVOSurfacePatch::sLODFactor = (F32)newvalue.asReal();
		//sqaure lod factor to get exponential range of [0,4] and keep
		//a value of 1 in the middle of the detail slider for consistency
		//with other detail sliders (see panel_preferences_graphics1.xml)
		LLVOSurfacePatch::sLODFactor *= LLVOSurfacePatch::sLODFactor;
		return true;
}

static bool handleTreeLODChanged(const LLSD& newvalue)
{
	LLVOTree::sTreeFactor = (F32) newvalue.asReal();
	return true;
}

static bool handleFlexLODChanged(const LLSD& newvalue)
{
	LLVolumeImplFlexible::sUpdateFactor = (F32) newvalue.asReal();
	return true;
}

static bool handleGammaChanged(const LLSD& newvalue)
{
	F32 gamma = (F32) newvalue.asReal();
	if (gamma == 0.0f)
	{
		gamma = 1.0f; // restore normal gamma
	}
	if (gViewerWindow && gViewerWindow->getWindow() && gamma != gViewerWindow->getWindow()->getGamma())
	{
		// Only save it if it's changed
		if (!gViewerWindow->getWindow()->setGamma(gamma))
		{
			LL_WARNS() << "setGamma failed!" << LL_ENDL;
		}
	}

	return true;
}

const F32 MAX_USER_FOG_RATIO = 10.f;
const F32 MIN_USER_FOG_RATIO = 0.5f;

static bool handleFogRatioChanged(const LLSD& newvalue)
{
	F32 fog_ratio = llmax(MIN_USER_FOG_RATIO, llmin((F32) newvalue.asReal(), MAX_USER_FOG_RATIO));
	gSky.setFogRatio(fog_ratio);
	return true;
}

static bool handleMaxPartCountChanged(const LLSD& newvalue)
{
	LLViewerPartSim::setMaxPartCount(newvalue.asInteger());
	return true;
}

static bool handleVideoMemoryChanged(const LLSD& newvalue)
{
	gTextureList.updateMaxResidentTexMem(S32Megabytes(newvalue.asInteger()));
	return true;
}

static bool handleChatFontSizeChanged(const LLSD& newvalue)
{
	if(gConsole)
	{
		gConsole->setFontSize(newvalue.asInteger());
	}
	return true;
}

static bool handleChatPersistTimeChanged(const LLSD& newvalue)
{
	if(gConsole)
	{
		// <FS> Changed for FIRE-805
		//gConsole->setLinePersistTime((F32) newvalue.asReal());
		gConsole->setLinePersistTime((F32) newvalue.asInteger());
	}
	return true;
}

static bool handleConsoleMaxLinesChanged(const LLSD& newvalue)
{
	if(gConsole)
	{
		gConsole->setMaxLines(newvalue.asInteger());
	}
	return true;
}

static void handleAudioVolumeChanged(const LLSD& newvalue)
{
	audio_update_volume(true);
}

static bool handleJoystickChanged(const LLSD& newvalue)
{
	LLViewerJoystick::getInstance()->setCameraNeedsUpdate(TRUE);
	return true;
}

static bool handleUseOcclusionChanged(const LLSD& newvalue)
{
	LLPipeline::sUseOcclusion = (newvalue.asBoolean() && gGLManager.mHasOcclusionQuery && LLGLSLShader::sNoFixedFunction
		&& LLFeatureManager::getInstance()->isFeatureAvailable("UseOcclusion") && !gUseWireframe) ? 2 : 0;
	return true;
}

static bool handleUploadBakedTexOldChanged(const LLSD& newvalue)
{
	LLPipeline::sForceOldBakedUpload = newvalue.asBoolean();
	return true;
}


static bool handleWLSkyDetailChanged(const LLSD&)
{
	if (gSky.mVOWLSkyp.notNull())
	{
		gSky.mVOWLSkyp->updateGeometry(gSky.mVOWLSkyp->mDrawable);
	}
	return true;
}

static bool handleResetVertexBuffersChanged(const LLSD&)
{
	if (gPipeline.isInit())
	{
		gPipeline.resetVertexBuffers();
	}
	return true;
}

static bool handleRepartition(const LLSD&)
{
	if (gPipeline.isInit())
	{
		gOctreeMaxCapacity = gSavedSettings.getU32("OctreeMaxNodeCapacity");
		gOctreeMinSize = gSavedSettings.getF32("OctreeMinimumNodeSize");
		gObjectList.repartitionObjects();
	}
	return true;
}

static bool handleRenderDynamicLODChanged(const LLSD& newvalue)
{
	LLPipeline::sDynamicLOD = newvalue.asBoolean();
	return true;
}

static bool handleRenderLocalLightsChanged(const LLSD& newvalue)
{
	gPipeline.setLightingDetail(-1);
	return true;
}

static bool handleRenderDeferredChanged(const LLSD& newvalue)
{
	LLRenderTarget::sUseFBO = newvalue.asBoolean();
	if (gPipeline.isInit())
	{
		LLPipeline::refreshCachedSettings();
		gPipeline.updateRenderDeferred();
		gPipeline.releaseGLBuffers();
		gPipeline.createGLBuffers();
		gPipeline.resetVertexBuffers();
		if (LLPipeline::sRenderDeferred == (BOOL)LLRenderTarget::sUseFBO)
		{
			LLViewerShaderMgr::instance()->setShaders();
		}
	}
	return true;
}

// This looks a great deal like handleRenderDeferredChanged because
// Advanced Lighting (Materials) implies bumps and shiny so disabling
// bumps should further disable that feature.
//
static bool handleRenderBumpChanged(const LLSD& newval)
{
	LLRenderTarget::sUseFBO = newval.asBoolean();
	if (gPipeline.isInit())
	{
		gPipeline.updateRenderBump();
		gPipeline.updateRenderDeferred();
		gPipeline.releaseGLBuffers();
		gPipeline.createGLBuffers();
		gPipeline.resetVertexBuffers();
		LLViewerShaderMgr::instance()->setShaders();
	}
	return true;
}

static bool handleRenderDebugGLChanged(const LLSD& newvalue)
{
	gDebugGL = newvalue.asBoolean() || gDebugSession;
	gGL.clearErrors();
	return true;
}

static bool handleRenderDebugPipelineChanged(const LLSD& newvalue)
{
	gDebugPipeline = newvalue.asBoolean();
	return true;
}

static bool handleRenderResolutionDivisorChanged(const LLSD&)
{
	gResizeScreenTexture = TRUE;
	return true;
}

static bool handleDebugViewsChanged(const LLSD& newvalue)
{
	LLView::sDebugRects = newvalue.asBoolean();
	return true;
}

static bool handleLogFileChanged(const LLSD& newvalue)
{
	std::string log_filename = newvalue.asString();
	LLFile::remove(log_filename);
	LLError::logToFile(log_filename);
	return true;
}

bool handleHideGroupTitleChanged(const LLSD& newvalue)
{
	gAgent.setHideGroupTitle(newvalue);
	return true;
}

bool handleEffectColorChanged(const LLSD& newvalue)
{
	gAgent.setEffectColor(LLColor4(newvalue));
	return true;
}

bool handleHighResSnapshotChanged(const LLSD& newvalue)
{
	// High Res Snapshot active, must uncheck RenderUIInSnapshot
	if (newvalue.asBoolean())
	{
		gSavedSettings.setBOOL( "RenderUIInSnapshot", FALSE );
	}
	return true;
}

bool handleVoiceClientPrefsChanged(const LLSD& newvalue)
{
	LLVoiceClient::getInstance()->updateSettings();
	return true;
}

// NaCl - Antispam Registry
bool handleNaclAntiSpamGlobalQueueChanged(const LLSD& newvalue)
{
	NACLAntiSpamRegistry::instance().setGlobalQueue(newvalue.asBoolean());
	return true;
}
bool handleNaclAntiSpamTimeChanged(const LLSD& newvalue)
{
	NACLAntiSpamRegistry::instance().setAllQueueTimes(newvalue.asInteger());
	return true;
}
bool handleNaclAntiSpamAmountChanged(const LLSD& newvalue)
{
	NACLAntiSpamRegistry::instance().setAllQueueAmounts(newvalue.asInteger());
	return true;
}
// NaCl End 

bool handleVelocityInterpolate(const LLSD& newvalue)
{
	LLMessageSystem* msg = gMessageSystem;
	if ( newvalue.asBoolean() )
	{
		msg->newMessageFast(_PREHASH_VelocityInterpolateOn);
		msg->nextBlockFast(_PREHASH_AgentData);
		msg->addUUIDFast(_PREHASH_AgentID, gAgent.getID());
		msg->addUUIDFast(_PREHASH_SessionID, gAgent.getSessionID());
		gAgent.sendReliableMessage();
		LL_INFOS() << "Velocity Interpolation On" << LL_ENDL;
	}
	else
	{
		msg->newMessageFast(_PREHASH_VelocityInterpolateOff);
		msg->nextBlockFast(_PREHASH_AgentData);
		msg->addUUIDFast(_PREHASH_AgentID, gAgent.getID());
		msg->addUUIDFast(_PREHASH_SessionID, gAgent.getSessionID());
		gAgent.sendReliableMessage();
		LL_INFOS() << "Velocity Interpolation Off" << LL_ENDL;
	}
	return true;
}

// <FS:Zi> Moved Avatar Z offset from RLVa to here
bool handleAvatarZOffsetChanged(const LLSD& sdValue)
{
	if (isAgentAvatarValid())
	{
		if (gAgent.getRegion()->avatarHoverHeightEnabled())
		{
			LLVector3 avOffset(0.0f, 0.0f, llclamp<F32>(sdValue.asReal(), MIN_HOVER_Z, MAX_HOVER_Z));
			gAgentAvatarp->setHoverOffset(avOffset, true);
		}
		else if (!gAgentAvatarp->isUsingServerBakes())
		{
			gAgentAvatarp->computeBodySize();
		}
	}
	return true;
}
// </FS:Zi> Moved Avatar Z offset from RLVa to here

bool handleForceShowGrid(const LLSD& newvalue)
{
<<<<<<< HEAD
	// <FS:Ansariel> [FS Login Panel]
	//LLPanelLogin::updateServer( );
	FSPanelLogin::updateServer( );
	// </FS:Ansariel> [FS Login Panel]
=======
	LLPanelLogin::updateLocationSelectorsVisibility();
>>>>>>> 6b1245aa
	return true;
}

bool handleLoginLocationChanged()
{
	/*
	 * This connects the default preference setting to the state of the login
	 * panel if it is displayed; if you open the preferences panel before
	 * logging in, and change the default login location there, the login
	 * panel immediately changes to match your new preference.
	 */
	std::string new_login_location = gSavedSettings.getString("LoginLocation");
	LL_DEBUGS("AppInit")<<new_login_location<<LL_ENDL;
	LLStartUp::setStartSLURL(LLSLURL(new_login_location));
	return true;
}

bool handleSpellCheckChanged()
{
	if (gSavedSettings.getBOOL("SpellCheck"))
	{
		std::list<std::string> dict_list;
		std::string dict_setting = gSavedSettings.getString("SpellCheckDictionary");
		boost::split(dict_list, dict_setting, boost::is_any_of(std::string(",")));
		if (!dict_list.empty())
		{
			LLSpellChecker::setUseSpellCheck(dict_list.front());
			dict_list.pop_front();
			LLSpellChecker::instance().setSecondaryDictionaries(dict_list);
			return true;
		}
	}
	LLSpellChecker::setUseSpellCheck(LLStringUtil::null);
	return true;
}

bool toggle_agent_pause(const LLSD& newvalue)
{
	if ( newvalue.asBoolean() )
	{
		send_agent_pause();
	}
	else
	{
		send_agent_resume();
	}
	return true;
}

// <FS:Zi> Is done inside XUI now, using visibility_control
// bool toggle_show_navigation_panel(const LLSD& newvalue)
// {
	//bool value = newvalue.asBoolean();

	//LLNavigationBar::getInstance()->setVisible(value);
	//gSavedSettings.setBOOL("ShowMiniLocationPanel", !value);

	//return true;
// }

// <FS:Zi> We don't have the mini location bar
// bool toggle_show_mini_location_panel(const LLSD& newvalue)
// {
	//bool value = newvalue.asBoolean();

	//LLPanelTopInfoBar::getInstance()->setVisible(value);
	//gSavedSettings.setBOOL("ShowNavbarNavigationPanel", !value);

	//return true;
// </FS:Zi>

bool toggle_show_menubar_location_panel(const LLSD& newvalue)
{
	bool value = newvalue.asBoolean();

	if (gStatusBar)
		gStatusBar->childSetVisible("parcel_info_panel",value);

	return true;
}

bool toggle_show_object_render_cost(const LLSD& newvalue)
{
	LLFloaterTools::sShowObjectCost = newvalue.asBoolean();
	return true;
}

void toggle_updater_service_active(const LLSD& new_value)
{
    if(new_value.asInteger())
    {
		LLUpdaterService update_service;
		if(!update_service.isChecking()) update_service.startChecking();
    }
    else
    {
        LLUpdaterService().stopChecking();
    }
}

// <FS:Ansariel> Change visibility of main chatbar if autohide setting is changed
static void handleAutohideChatbarChanged(const LLSD& new_value)
{
	// Flip MainChatbarVisible when chatbar autohide setting changes. This
	// will trigger LLNearbyChat::showDefaultChatBar() being called. Since we
	// don't want to loose focus of the preferences floater when changing the
	// autohide setting, we have to use the workaround via gFloaterView.
	LLFloater* focus = gFloaterView->getFocusedFloater();
	gSavedSettings.setBOOL("MainChatbarVisible", !new_value.asBoolean());
	if (focus)
	{
		focus->setFocus(TRUE);
	}
}
// </FS:Ansariel>

// <FS:Ansariel> Synchronize tooltips throughout instances
static void handleNetMapDoubleClickActionChanged()
{
	LLNetMap::updateToolTipMsg();
}
// </FS:Ansariel> Synchronize tooltips throughout instances

// <FS:Ansariel> Clear places / teleport history search filter
static void handleUseStandaloneTeleportHistoryFloaterChanged()
{
	LLFloaterSidePanelContainer* places = LLFloaterReg::findTypedInstance<LLFloaterSidePanelContainer>("places");
	if (places)
	{
		places->findChild<LLPanelPlaces>("main_panel")->resetFilter();
	}
	FSFloaterTeleportHistory* tphistory = LLFloaterReg::findTypedInstance<FSFloaterTeleportHistory>("fs_teleporthistory");
	if (tphistory)
	{
		tphistory->resetFilter();
	}
}
// </FS:Ansariel> Clear places / teleport history search filter

// <FS:CR> Posestand Ground Lock
static void handleSetPoseStandLock(const LLSD& newvalue)
{
	FSFloaterPoseStand* pose_stand = LLFloaterReg::findTypedInstance<FSFloaterPoseStand>("fs_posestand");
	if (pose_stand)
	{
		pose_stand->setLock(newvalue);
		pose_stand->onCommitCombo();
	}
		
}
// </FS:CR> Posestand Ground Lock

// <FS:TT> Client LSL Bridge
static void handleFlightAssistOptionChanged(const LLSD& newvalue)
{
	FSLSLBridge::instance().viewerToLSL("UseLSLFlightAssist|" + newvalue.asString());
}
// </FS:TT>

// <FS:PP> Movelock for Bridge
static void handleMovelockOptionChanged(const LLSD& newvalue)
{
	FSLSLBridge::instance().updateBoolSettingValue("UseMoveLock", newvalue.asBoolean());
}
static void handleMovelockAfterMoveOptionChanged(const LLSD& newvalue)
{
	FSLSLBridge::instance().updateBoolSettingValue("RelockMoveLockAfterMovement", newvalue.asBoolean());
}
// </FS:PP>

// <FS:PP> External integrations (OC, LM etc.) for Bridge
static void handleExternalIntegrationsOptionChanged()
{
	FSLSLBridge::instance().updateIntegrations();
}
// </FS:PP>

static void handleDecimalPrecisionChanged(const LLSD& newvalue)
{
	LLFloaterTools* build_tools = LLFloaterReg::findTypedInstance<LLFloaterTools>("build");
	if (build_tools)
	{
		build_tools->changePrecision(newvalue);
	}
}

// <FS:CR> FIRE-6659: Legacy "Resident" name toggle
void handleLegacyTrimOptionChanged(const LLSD& newvalue)
{
	LLAvatarName::setTrimResidentSurname(newvalue.asBoolean());
	LLAvatarNameCache::clearCache();
	LLVOAvatar::invalidateNameTags();
	FSFloaterContacts::getInstance()->onDisplayNameChanged();
	FSRadar::getInstance()->updateNames();
}

void handleUsernameFormatOptionChanged(const LLSD& newvalue)
{
	LLAvatarName::setUseLegacyFormat(newvalue.asBoolean());
	LLAvatarNameCache::clearCache();
	LLVOAvatar::invalidateNameTags();
	FSFloaterContacts::getInstance()->onDisplayNameChanged();
	FSRadar::getInstance()->updateNames();
}
// </FS:CR>

// <FS:Ansariel> Allow instant change of keyboard layout
void handleKeyboardLayoutChanged(const LLSD& newvalue)
{
	std::string keyBindingFileName("keys.xml");
	if (newvalue.asBoolean())
	{
		keyBindingFileName = "keys_azerty.xml";
	}

	std::string key_bindings_file = gDirUtilp->findFile(keyBindingFileName,
														gDirUtilp->getExpandedFilename(LL_PATH_USER_SETTINGS, ""),
														gDirUtilp->getExpandedFilename(LL_PATH_APP_SETTINGS, ""));

	gViewerKeyboard.loadBindingsXML(key_bindings_file);
}
// </FS:Ansariel>

// <FS:Ansariel> Global online status toggle
void handleGlobalOnlineStatusChanged(const LLSD& newvalue)
{
	bool visible = newvalue.asBoolean();

	LLAvatarTracker::buddy_map_t all_buddies;
	LLAvatarTracker::instance().copyBuddyList(all_buddies);

	LLAvatarTracker::buddy_map_t::const_iterator buddy_it = all_buddies.begin();
	for (; buddy_it != all_buddies.end(); ++buddy_it)
	{
		LLUUID buddy_id = buddy_it->first;
		const LLRelationship* relation = LLAvatarTracker::instance().getBuddyInfo(buddy_id);
		if (relation == NULL)
		{
			// Lets have a warning log message instead of having a crash. EXT-4947.
			LL_WARNS() << "Trying to modify rights for non-friend avatar. Skipped." << LL_ENDL;
			return;
		}
		
		S32 cur_rights = relation->getRightsGrantedTo();
		S32 new_rights = 0;
		if (visible)
		{
			new_rights = LLRelationship::GRANT_ONLINE_STATUS + (cur_rights & LLRelationship::GRANT_MAP_LOCATION) + (cur_rights & LLRelationship::GRANT_MODIFY_OBJECTS);
		}
		else
		{
			new_rights = (cur_rights & LLRelationship::GRANT_MAP_LOCATION) + (cur_rights & LLRelationship::GRANT_MODIFY_OBJECTS);
		}

		LLAvatarPropertiesProcessor::getInstance()->sendFriendRights(buddy_id, new_rights);
	}

	LLNotificationsUtil::add("GlobalOnlineStatusToggle");
}
// </FS:Ansariel>

// <FS:Ansariel> FIRE-14083: Search filter for contact list
void handleContactListShowSearchChanged(const LLSD& newvalue)
{
	bool visible = newvalue.asBoolean();
	if (!visible)
	{
		FSFloaterContacts* instance = FSFloaterContacts::findInstance();
		if (instance)
		{
			instance->resetFriendFilter();
		}
	}
}
// </FS:Ansariel>

// <FS:Ansariel> Debug setting to disable log throttle
void handleLogThrottleChanged(const LLSD& newvalue)
{
	nd::logging::setThrottleEnabled(newvalue.asBoolean());
}
// </FS:Ansariel>

// <FS:Ansariel> FIRE-18250: Option to disable default eye movement
void handleStaticEyesChanged()
{
	if (!isAgentAvatarValid())
	{
		return;
	}

	LLUUID anim_id(gSavedSettings.getString("FSStaticEyesUUID"));
	if (gSavedPerAccountSettings.getBOOL("FSStaticEyes"))
	{
		gAgentAvatarp->startMotion(anim_id);
		gAgent.sendAnimationRequest(anim_id, ANIM_REQUEST_START);
	}
	else
	{
		gAgentAvatarp->stopMotion(anim_id);
		gAgent.sendAnimationRequest(anim_id, ANIM_REQUEST_STOP);
	}
}
// </FS:Ansariel>

// <FS:Ansariel> FIRE-20288: Option to render friends only
void handleRenderFriendsOnlyChanged(const LLSD& newvalue)
{
	if (newvalue.asBoolean())
	{
		for (std::vector<LLCharacter*>::iterator iter = LLCharacter::sInstances.begin();
			iter != LLCharacter::sInstances.end(); ++iter)
		{
			LLVOAvatar* avatar = (LLVOAvatar*)*iter;

			if (avatar->getID() != gAgentID && !LLAvatarActions::isFriend(avatar->getID()))
			{
				gObjectList.killObject(avatar);
				if (LLViewerRegion::sVOCacheCullingEnabled && avatar->getRegion())
				{
					avatar->getRegion()->killCacheEntry(avatar->getLocalID());
				}
			}
		}
	}
}
// </FS:Ansariel>

////////////////////////////////////////////////////////////////////////////

void settings_setup_listeners()
{
	gSavedSettings.getControl("FirstPersonAvatarVisible")->getSignal()->connect(boost::bind(&handleRenderAvatarMouselookChanged, _2));
	gSavedSettings.getControl("RenderFarClip")->getSignal()->connect(boost::bind(&handleRenderFarClipChanged, _2));
	gSavedSettings.getControl("RenderTerrainDetail")->getSignal()->connect(boost::bind(&handleTerrainDetailChanged, _2));
	gSavedSettings.getControl("OctreeStaticObjectSizeFactor")->getSignal()->connect(boost::bind(&handleRepartition, _2));
	gSavedSettings.getControl("OctreeDistanceFactor")->getSignal()->connect(boost::bind(&handleRepartition, _2));
	gSavedSettings.getControl("OctreeMaxNodeCapacity")->getSignal()->connect(boost::bind(&handleRepartition, _2));
	gSavedSettings.getControl("OctreeAlphaDistanceFactor")->getSignal()->connect(boost::bind(&handleRepartition, _2));
	gSavedSettings.getControl("OctreeAttachmentSizeFactor")->getSignal()->connect(boost::bind(&handleRepartition, _2));
	gSavedSettings.getControl("RenderMaxTextureIndex")->getSignal()->connect(boost::bind(&handleSetShaderChanged, _2));
	gSavedSettings.getControl("RenderUseTriStrips")->getSignal()->connect(boost::bind(&handleResetVertexBuffersChanged, _2));
	gSavedSettings.getControl("RenderAvatarVP")->getSignal()->connect(boost::bind(&handleSetShaderChanged, _2));
	gSavedSettings.getControl("VertexShaderEnable")->getSignal()->connect(boost::bind(&handleSetShaderChanged, _2));
	gSavedSettings.getControl("RenderUIBuffer")->getSignal()->connect(boost::bind(&handleReleaseGLBufferChanged, _2));
	gSavedSettings.getControl("RenderDepthOfField")->getSignal()->connect(boost::bind(&handleReleaseGLBufferChanged, _2));
	gSavedSettings.getControl("RenderFSAASamples")->getSignal()->connect(boost::bind(&handleReleaseGLBufferChanged, _2));
	gSavedSettings.getControl("RenderSpecularResX")->getSignal()->connect(boost::bind(&handleLUTBufferChanged, _2));
	gSavedSettings.getControl("RenderSpecularResY")->getSignal()->connect(boost::bind(&handleLUTBufferChanged, _2));
	gSavedSettings.getControl("RenderSpecularExponent")->getSignal()->connect(boost::bind(&handleLUTBufferChanged, _2));
	gSavedSettings.getControl("RenderAnisotropic")->getSignal()->connect(boost::bind(&handleAnisotropicChanged, _2));
	gSavedSettings.getControl("RenderShadowResolutionScale")->getSignal()->connect(boost::bind(&handleReleaseGLBufferChanged, _2));
	gSavedSettings.getControl("RenderGlow")->getSignal()->connect(boost::bind(&handleReleaseGLBufferChanged, _2));
	gSavedSettings.getControl("RenderGlow")->getSignal()->connect(boost::bind(&handleSetShaderChanged, _2));
	gSavedSettings.getControl("RenderGlowResolutionPow")->getSignal()->connect(boost::bind(&handleReleaseGLBufferChanged, _2));
	gSavedSettings.getControl("RenderAvatarCloth")->getSignal()->connect(boost::bind(&handleSetShaderChanged, _2));
	gSavedSettings.getControl("WindLightUseAtmosShaders")->getSignal()->connect(boost::bind(&handleSetShaderChanged, _2));
	gSavedSettings.getControl("RenderGammaFull")->getSignal()->connect(boost::bind(&handleSetShaderChanged, _2));
	gSavedSettings.getControl("RenderVolumeLODFactor")->getSignal()->connect(boost::bind(&handleVolumeLODChanged, _2));
	gSavedSettings.getControl("RenderAvatarLODFactor")->getSignal()->connect(boost::bind(&handleAvatarLODChanged, _2));
	gSavedSettings.getControl("RenderAvatarPhysicsLODFactor")->getSignal()->connect(boost::bind(&handleAvatarPhysicsLODChanged, _2));
	gSavedSettings.getControl("RenderTerrainLODFactor")->getSignal()->connect(boost::bind(&handleTerrainLODChanged, _2));
	gSavedSettings.getControl("RenderTreeLODFactor")->getSignal()->connect(boost::bind(&handleTreeLODChanged, _2));
	gSavedSettings.getControl("RenderFlexTimeFactor")->getSignal()->connect(boost::bind(&handleFlexLODChanged, _2));
	gSavedSettings.getControl("RenderGamma")->getSignal()->connect(boost::bind(&handleGammaChanged, _2));
	gSavedSettings.getControl("RenderFogRatio")->getSignal()->connect(boost::bind(&handleFogRatioChanged, _2));
	gSavedSettings.getControl("RenderMaxPartCount")->getSignal()->connect(boost::bind(&handleMaxPartCountChanged, _2));
	gSavedSettings.getControl("RenderDynamicLOD")->getSignal()->connect(boost::bind(&handleRenderDynamicLODChanged, _2));
	gSavedSettings.getControl("RenderLocalLights")->getSignal()->connect(boost::bind(&handleRenderLocalLightsChanged, _2));
	gSavedSettings.getControl("RenderDebugTextureBind")->getSignal()->connect(boost::bind(&handleResetVertexBuffersChanged, _2));
	gSavedSettings.getControl("RenderAutoMaskAlphaDeferred")->getSignal()->connect(boost::bind(&handleResetVertexBuffersChanged, _2));
	gSavedSettings.getControl("RenderAutoMaskAlphaNonDeferred")->getSignal()->connect(boost::bind(&handleResetVertexBuffersChanged, _2));
	gSavedSettings.getControl("RenderObjectBump")->getSignal()->connect(boost::bind(&handleRenderBumpChanged, _2));
	gSavedSettings.getControl("RenderMaxVBOSize")->getSignal()->connect(boost::bind(&handleResetVertexBuffersChanged, _2));
	gSavedSettings.getControl("RenderDeferredNoise")->getSignal()->connect(boost::bind(&handleReleaseGLBufferChanged, _2));
	gSavedSettings.getControl("RenderDebugGL")->getSignal()->connect(boost::bind(&handleRenderDebugGLChanged, _2));
	gSavedSettings.getControl("RenderDebugPipeline")->getSignal()->connect(boost::bind(&handleRenderDebugPipelineChanged, _2));
	gSavedSettings.getControl("RenderResolutionDivisor")->getSignal()->connect(boost::bind(&handleRenderResolutionDivisorChanged, _2));
	gSavedSettings.getControl("RenderDeferred")->getSignal()->connect(boost::bind(&handleRenderDeferredChanged, _2));
	gSavedSettings.getControl("RenderShadowDetail")->getSignal()->connect(boost::bind(&handleSetShaderChanged, _2));
	gSavedSettings.getControl("RenderDeferredSSAO")->getSignal()->connect(boost::bind(&handleSetShaderChanged, _2));
	gSavedSettings.getControl("RenderPerformanceTest")->getSignal()->connect(boost::bind(&handleRenderPerfTestChanged, _2));
	gSavedSettings.getControl("TextureMemory")->getSignal()->connect(boost::bind(&handleVideoMemoryChanged, _2));
	gSavedSettings.getControl("ChatConsoleFontSize")->getSignal()->connect(boost::bind(&handleChatFontSizeChanged, _2));
	gSavedSettings.getControl("NearbyToastLifeTime")->getSignal()->connect(boost::bind(&handleChatPersistTimeChanged, _2));
	gSavedSettings.getControl("ConsoleMaxLines")->getSignal()->connect(boost::bind(&handleConsoleMaxLinesChanged, _2));
	gSavedSettings.getControl("UploadBakedTexOld")->getSignal()->connect(boost::bind(&handleUploadBakedTexOldChanged, _2));
	gSavedSettings.getControl("UseOcclusion")->getSignal()->connect(boost::bind(&handleUseOcclusionChanged, _2));
	gSavedSettings.getControl("AudioLevelMaster")->getSignal()->connect(boost::bind(&handleAudioVolumeChanged, _2));
	gSavedSettings.getControl("AudioLevelSFX")->getSignal()->connect(boost::bind(&handleAudioVolumeChanged, _2));
	gSavedSettings.getControl("AudioLevelUI")->getSignal()->connect(boost::bind(&handleAudioVolumeChanged, _2));
	gSavedSettings.getControl("AudioLevelAmbient")->getSignal()->connect(boost::bind(&handleAudioVolumeChanged, _2));
	gSavedSettings.getControl("AudioLevelMusic")->getSignal()->connect(boost::bind(&handleAudioVolumeChanged, _2));
	gSavedSettings.getControl("AudioLevelMedia")->getSignal()->connect(boost::bind(&handleAudioVolumeChanged, _2));
	gSavedSettings.getControl("AudioLevelVoice")->getSignal()->connect(boost::bind(&handleAudioVolumeChanged, _2));
	gSavedSettings.getControl("AudioLevelDoppler")->getSignal()->connect(boost::bind(&handleAudioVolumeChanged, _2));
	gSavedSettings.getControl("AudioLevelRolloff")->getSignal()->connect(boost::bind(&handleAudioVolumeChanged, _2));
	gSavedSettings.getControl("AudioLevelUnderwaterRolloff")->getSignal()->connect(boost::bind(&handleAudioVolumeChanged, _2));
	gSavedSettings.getControl("MuteAudio")->getSignal()->connect(boost::bind(&handleAudioVolumeChanged, _2));
	gSavedSettings.getControl("MuteMusic")->getSignal()->connect(boost::bind(&handleAudioVolumeChanged, _2));
	gSavedSettings.getControl("MuteMedia")->getSignal()->connect(boost::bind(&handleAudioVolumeChanged, _2));
	gSavedSettings.getControl("MuteVoice")->getSignal()->connect(boost::bind(&handleAudioVolumeChanged, _2));
	gSavedSettings.getControl("MuteAmbient")->getSignal()->connect(boost::bind(&handleAudioVolumeChanged, _2));
	gSavedSettings.getControl("MuteUI")->getSignal()->connect(boost::bind(&handleAudioVolumeChanged, _2));
	gSavedSettings.getControl("RenderVBOEnable")->getSignal()->connect(boost::bind(&handleResetVertexBuffersChanged, _2));
	gSavedSettings.getControl("RenderUseVAO")->getSignal()->connect(boost::bind(&handleResetVertexBuffersChanged, _2));
	gSavedSettings.getControl("RenderVBOMappingDisable")->getSignal()->connect(boost::bind(&handleResetVertexBuffersChanged, _2));
	gSavedSettings.getControl("RenderUseStreamVBO")->getSignal()->connect(boost::bind(&handleResetVertexBuffersChanged, _2));
	gSavedSettings.getControl("RenderPreferStreamDraw")->getSignal()->connect(boost::bind(&handleResetVertexBuffersChanged, _2));
	gSavedSettings.getControl("WLSkyDetail")->getSignal()->connect(boost::bind(&handleWLSkyDetailChanged, _2));
	gSavedSettings.getControl("JoystickAxis0")->getSignal()->connect(boost::bind(&handleJoystickChanged, _2));
	gSavedSettings.getControl("JoystickAxis1")->getSignal()->connect(boost::bind(&handleJoystickChanged, _2));
	gSavedSettings.getControl("JoystickAxis2")->getSignal()->connect(boost::bind(&handleJoystickChanged, _2));
	gSavedSettings.getControl("JoystickAxis3")->getSignal()->connect(boost::bind(&handleJoystickChanged, _2));
	gSavedSettings.getControl("JoystickAxis4")->getSignal()->connect(boost::bind(&handleJoystickChanged, _2));
	gSavedSettings.getControl("JoystickAxis5")->getSignal()->connect(boost::bind(&handleJoystickChanged, _2));
	gSavedSettings.getControl("JoystickAxis6")->getSignal()->connect(boost::bind(&handleJoystickChanged, _2));
	gSavedSettings.getControl("FlycamAxisScale0")->getSignal()->connect(boost::bind(&handleJoystickChanged, _2));
	gSavedSettings.getControl("FlycamAxisScale1")->getSignal()->connect(boost::bind(&handleJoystickChanged, _2));
	gSavedSettings.getControl("FlycamAxisScale2")->getSignal()->connect(boost::bind(&handleJoystickChanged, _2));
	gSavedSettings.getControl("FlycamAxisScale3")->getSignal()->connect(boost::bind(&handleJoystickChanged, _2));
	gSavedSettings.getControl("FlycamAxisScale4")->getSignal()->connect(boost::bind(&handleJoystickChanged, _2));
	gSavedSettings.getControl("FlycamAxisScale5")->getSignal()->connect(boost::bind(&handleJoystickChanged, _2));
	gSavedSettings.getControl("FlycamAxisScale6")->getSignal()->connect(boost::bind(&handleJoystickChanged, _2));
	gSavedSettings.getControl("FlycamAxisDeadZone0")->getSignal()->connect(boost::bind(&handleJoystickChanged, _2));
	gSavedSettings.getControl("FlycamAxisDeadZone1")->getSignal()->connect(boost::bind(&handleJoystickChanged, _2));
	gSavedSettings.getControl("FlycamAxisDeadZone2")->getSignal()->connect(boost::bind(&handleJoystickChanged, _2));
	gSavedSettings.getControl("FlycamAxisDeadZone3")->getSignal()->connect(boost::bind(&handleJoystickChanged, _2));
	gSavedSettings.getControl("FlycamAxisDeadZone4")->getSignal()->connect(boost::bind(&handleJoystickChanged, _2));
	gSavedSettings.getControl("FlycamAxisDeadZone5")->getSignal()->connect(boost::bind(&handleJoystickChanged, _2));
	gSavedSettings.getControl("FlycamAxisDeadZone6")->getSignal()->connect(boost::bind(&handleJoystickChanged, _2));
	gSavedSettings.getControl("AvatarAxisScale0")->getSignal()->connect(boost::bind(&handleJoystickChanged, _2));
	gSavedSettings.getControl("AvatarAxisScale1")->getSignal()->connect(boost::bind(&handleJoystickChanged, _2));
	gSavedSettings.getControl("AvatarAxisScale2")->getSignal()->connect(boost::bind(&handleJoystickChanged, _2));
	gSavedSettings.getControl("AvatarAxisScale3")->getSignal()->connect(boost::bind(&handleJoystickChanged, _2));
	gSavedSettings.getControl("AvatarAxisScale4")->getSignal()->connect(boost::bind(&handleJoystickChanged, _2));
	gSavedSettings.getControl("AvatarAxisScale5")->getSignal()->connect(boost::bind(&handleJoystickChanged, _2));
	gSavedSettings.getControl("AvatarAxisDeadZone0")->getSignal()->connect(boost::bind(&handleJoystickChanged, _2));
	gSavedSettings.getControl("AvatarAxisDeadZone1")->getSignal()->connect(boost::bind(&handleJoystickChanged, _2));
	gSavedSettings.getControl("AvatarAxisDeadZone2")->getSignal()->connect(boost::bind(&handleJoystickChanged, _2));
	gSavedSettings.getControl("AvatarAxisDeadZone3")->getSignal()->connect(boost::bind(&handleJoystickChanged, _2));
	gSavedSettings.getControl("AvatarAxisDeadZone4")->getSignal()->connect(boost::bind(&handleJoystickChanged, _2));
	gSavedSettings.getControl("AvatarAxisDeadZone5")->getSignal()->connect(boost::bind(&handleJoystickChanged, _2));
	gSavedSettings.getControl("BuildAxisScale0")->getSignal()->connect(boost::bind(&handleJoystickChanged, _2));
	gSavedSettings.getControl("BuildAxisScale1")->getSignal()->connect(boost::bind(&handleJoystickChanged, _2));
	gSavedSettings.getControl("BuildAxisScale2")->getSignal()->connect(boost::bind(&handleJoystickChanged, _2));
	gSavedSettings.getControl("BuildAxisScale3")->getSignal()->connect(boost::bind(&handleJoystickChanged, _2));
	gSavedSettings.getControl("BuildAxisScale4")->getSignal()->connect(boost::bind(&handleJoystickChanged, _2));
	gSavedSettings.getControl("BuildAxisScale5")->getSignal()->connect(boost::bind(&handleJoystickChanged, _2));
	gSavedSettings.getControl("BuildAxisDeadZone0")->getSignal()->connect(boost::bind(&handleJoystickChanged, _2));
	gSavedSettings.getControl("BuildAxisDeadZone1")->getSignal()->connect(boost::bind(&handleJoystickChanged, _2));
	gSavedSettings.getControl("BuildAxisDeadZone2")->getSignal()->connect(boost::bind(&handleJoystickChanged, _2));
	gSavedSettings.getControl("BuildAxisDeadZone3")->getSignal()->connect(boost::bind(&handleJoystickChanged, _2));
	gSavedSettings.getControl("BuildAxisDeadZone4")->getSignal()->connect(boost::bind(&handleJoystickChanged, _2));
	gSavedSettings.getControl("BuildAxisDeadZone5")->getSignal()->connect(boost::bind(&handleJoystickChanged, _2));
	gSavedSettings.getControl("DebugViews")->getSignal()->connect(boost::bind(&handleDebugViewsChanged, _2));
	gSavedSettings.getControl("UserLogFile")->getSignal()->connect(boost::bind(&handleLogFileChanged, _2));
	gSavedSettings.getControl("RenderHideGroupTitle")->getSignal()->connect(boost::bind(handleHideGroupTitleChanged, _2));
	gSavedSettings.getControl("HighResSnapshot")->getSignal()->connect(boost::bind(handleHighResSnapshotChanged, _2));
	gSavedSettings.getControl("EnableVoiceChat")->getSignal()->connect(boost::bind(&handleVoiceClientPrefsChanged, _2));
	gSavedSettings.getControl("PTTCurrentlyEnabled")->getSignal()->connect(boost::bind(&handleVoiceClientPrefsChanged, _2));
	gSavedSettings.getControl("PushToTalkButton")->getSignal()->connect(boost::bind(&handleVoiceClientPrefsChanged, _2));
	gSavedSettings.getControl("PushToTalkToggle")->getSignal()->connect(boost::bind(&handleVoiceClientPrefsChanged, _2));
	gSavedSettings.getControl("VoiceEarLocation")->getSignal()->connect(boost::bind(&handleVoiceClientPrefsChanged, _2));
	gSavedSettings.getControl("VoiceInputAudioDevice")->getSignal()->connect(boost::bind(&handleVoiceClientPrefsChanged, _2));
	gSavedSettings.getControl("VoiceOutputAudioDevice")->getSignal()->connect(boost::bind(&handleVoiceClientPrefsChanged, _2));
	gSavedSettings.getControl("AudioLevelMic")->getSignal()->connect(boost::bind(&handleVoiceClientPrefsChanged, _2));
	gSavedSettings.getControl("LipSyncEnabled")->getSignal()->connect(boost::bind(&handleVoiceClientPrefsChanged, _2));	
	gSavedSettings.getControl("VelocityInterpolate")->getSignal()->connect(boost::bind(&handleVelocityInterpolate, _2));
	gSavedSettings.getControl("QAMode")->getSignal()->connect(boost::bind(&show_debug_menus));
	gSavedSettings.getControl("UseDebugMenus")->getSignal()->connect(boost::bind(&show_debug_menus));
	gSavedSettings.getControl("AgentPause")->getSignal()->connect(boost::bind(&toggle_agent_pause, _2));
	// <FS:Zi> Is done inside XUI now, using visibility_control
	// gSavedSettings.getControl("ShowNavbarNavigationPanel")->getSignal()->connect(boost::bind(&toggle_show_navigation_panel, _2));
	// </FS:Zi>
	// <FS:Zi> We don't have the mini location bar
	// gSavedSettings.getControl("ShowMiniLocationPanel")->getSignal()->connect(boost::bind(&toggle_show_mini_location_panel, _2));
	// </FS: Zi>
	gSavedSettings.getControl("ShowMenuBarLocation")->getSignal()->connect(boost::bind(&toggle_show_menubar_location_panel, _2));
	gSavedSettings.getControl("ShowObjectRenderingCost")->getSignal()->connect(boost::bind(&toggle_show_object_render_cost, _2));
	gSavedSettings.getControl("UpdaterServiceSetting")->getSignal()->connect(boost::bind(&toggle_updater_service_active, _2));
	gSavedSettings.getControl("ForceShowGrid")->getSignal()->connect(boost::bind(&handleForceShowGrid, _2));
	gSavedSettings.getControl("RenderTransparentWater")->getSignal()->connect(boost::bind(&handleRenderTransparentWaterChanged, _2));
	gSavedSettings.getControl("SpellCheck")->getSignal()->connect(boost::bind(&handleSpellCheckChanged));
	gSavedSettings.getControl("SpellCheckDictionary")->getSignal()->connect(boost::bind(&handleSpellCheckChanged));
	gSavedSettings.getControl("LoginLocation")->getSignal()->connect(boost::bind(&handleLoginLocationChanged));
    gSavedSettings.getControl("DebugAvatarJoints")->getCommitSignal()->connect(boost::bind(&handleDebugAvatarJointsChanged, _2));

// [RLVa:KB] - Checked: 2015-12-27 (RLVa-1.5.0)
	gSavedSettings.getControl("RestrainedLove")->getSignal()->connect(boost::bind(&RlvSettings::onChangedSettingMain, _2));
// [/RLVa:KB]
	gSavedPerAccountSettings.getControl("AvatarHoverOffsetZ")->getSignal()->connect(boost::bind(&handleAvatarZOffsetChanged, _2)); // <FS:Zi> Moved Avatar Z offset from RLVa to here
	// <FS:Zi> Is done inside XUI now, using visibility_control
	// gSavedSettings.getControl("ShowNavbarFavoritesPanel")->getSignal()->connect(boost::bind(&toggle_show_favorites_panel, _2));
	// </FS:Zi>
	// NaCl - Antispam Registry
	gSavedSettings.getControl("_NACL_AntiSpamGlobalQueue")->getSignal()->connect(boost::bind(&handleNaclAntiSpamGlobalQueueChanged, _2));
	gSavedSettings.getControl("_NACL_AntiSpamTime")->getSignal()->connect(boost::bind(&handleNaclAntiSpamTimeChanged, _2));
	gSavedSettings.getControl("_NACL_AntiSpamAmount")->getSignal()->connect(boost::bind(&handleNaclAntiSpamAmountChanged, _2));
	// NaCl End
	gSavedSettings.getControl("AutohideChatBar")->getSignal()->connect(boost::bind(&handleAutohideChatbarChanged, _2));

	// <FS:Ansariel> Synchronize tooltips throughout instances
	gSavedSettings.getControl("FSNetMapDoubleClickAction")->getSignal()->connect(boost::bind(&handleNetMapDoubleClickActionChanged));

	// <FS:Ansariel> Clear places / teleport history search filter
	gSavedSettings.getControl("FSUseStandaloneTeleportHistoryFloater")->getSignal()->connect(boost::bind(&handleUseStandaloneTeleportHistoryFloaterChanged));
	
	// <FS:CR> Pose stand ground lock
	gSavedSettings.getControl("FSPoseStandLock")->getSignal()->connect(boost::bind(&handleSetPoseStandLock, _2));

	gSavedPerAccountSettings.getControl("UseLSLFlightAssist")->getCommitSignal()->connect(boost::bind(&handleFlightAssistOptionChanged, _2));
	gSavedPerAccountSettings.getControl("UseMoveLock")->getCommitSignal()->connect(boost::bind(&handleMovelockOptionChanged, _2));
	gSavedPerAccountSettings.getControl("RelockMoveLockAfterMovement")->getCommitSignal()->connect(boost::bind(&handleMovelockAfterMoveOptionChanged, _2));
	gSavedSettings.getControl("FSBuildToolDecimalPrecision")->getCommitSignal()->connect(boost::bind(&handleDecimalPrecisionChanged, _2));

	// <FS:PP> External integrations (OC, LM etc.) for Bridge
	gSavedPerAccountSettings.getControl("BridgeIntegrationOC")->getCommitSignal()->connect(boost::bind(&handleExternalIntegrationsOptionChanged));
	gSavedPerAccountSettings.getControl("BridgeIntegrationLM")->getCommitSignal()->connect(boost::bind(&handleExternalIntegrationsOptionChanged));

	gSavedSettings.getControl("FSNameTagShowLegacyUsernames")->getCommitSignal()->connect(boost::bind(&handleUsernameFormatOptionChanged, _2));
	gSavedSettings.getControl("FSTrimLegacyNames")->getCommitSignal()->connect(boost::bind(&handleLegacyTrimOptionChanged, _2));

	gSavedSettings.getControl("FSUseAzertyKeyboardLayout")->getCommitSignal()->connect(boost::bind(&handleKeyboardLayoutChanged, _2));

	// <FS:Ansariel> [FS communication UI]
	gSavedSettings.getControl("PlainTextChatHistory")->getSignal()->connect(boost::bind(&FSFloaterIM::processChatHistoryStyleUpdate, _2));
	gSavedSettings.getControl("PlainTextChatHistory")->getSignal()->connect(boost::bind(&FSFloaterNearbyChat::processChatHistoryStyleUpdate, _2));
	gSavedSettings.getControl("ChatFontSize")->getSignal()->connect(boost::bind(&FSFloaterIM::processChatHistoryStyleUpdate, _2));
	gSavedSettings.getControl("ChatFontSize")->getSignal()->connect(boost::bind(&FSFloaterNearbyChat::processChatHistoryStyleUpdate, _2));
	gSavedSettings.getControl("ChatFontSize")->getSignal()->connect(boost::bind(&LLViewerChat::signalChatFontChanged));
	// </FS:Ansariel> [FS communication UI]

	gSavedPerAccountSettings.getControl("GlobalOnlineStatusToggle")->getSignal()->connect(boost::bind(&handleGlobalOnlineStatusChanged, _2));

	// <FS:Ansariel> FIRE-17393: Control HUD text fading by options
	gSavedSettings.getControl("FSHudTextFadeDistance")->getSignal()->connect(boost::bind(&LLHUDText::onFadeSettingsChanged));
	gSavedSettings.getControl("FSHudTextFadeRange")->getSignal()->connect(boost::bind(&LLHUDText::onFadeSettingsChanged));

	//<FS:HG> FIRE-6340, FIRE-6567, FIRE-6809 - Setting Bandwidth issues
	gSavedSettings.getControl("ThrottleBandwidthKBPS")->getSignal()->connect(boost::bind(&BandwidthUpdater::update, sBandwidthUpdater, _2));
	gSavedSettings.getControl("FSContactListShowSearch")->getSignal()->connect(boost::bind(&handleContactListShowSearchChanged, _2));

	// <FS:Ansariel> Debug setting to disable log throttle
	gSavedSettings.getControl("FSEnableLogThrottle")->getSignal()->connect(boost::bind(&handleLogThrottleChanged, _2));

	// <FS:Ansariel> FIRE-18250: Option to disable default eye movement
	gSavedSettings.getControl("FSStaticEyesUUID")->getSignal()->connect(boost::bind(&handleStaticEyesChanged));
	gSavedPerAccountSettings.getControl("FSStaticEyes")->getSignal()->connect(boost::bind(&handleStaticEyesChanged));
	// </FS:Ansariel>

	// <FS:Ansariel> FIRE-20288: Option to render friends only
	gSavedPerAccountSettings.getControl("FSRenderFriendsOnly")->getSignal()->connect(boost::bind(&handleRenderFriendsOnlyChanged, _2));
}

#if TEST_CACHED_CONTROL

#define DECL_LLCC(T, V) static LLCachedControl<T> mySetting_##T("TestCachedControl"#T, V)
DECL_LLCC(U32, (U32)666);
DECL_LLCC(S32, (S32)-666);
DECL_LLCC(F32, (F32)-666.666);
DECL_LLCC(bool, true);
DECL_LLCC(BOOL, FALSE);
static LLCachedControl<std::string> mySetting_string("TestCachedControlstring", "Default String Value");
DECL_LLCC(LLVector3, LLVector3(1.0f, 2.0f, 3.0f));
DECL_LLCC(LLVector3d, LLVector3d(6.0f, 5.0f, 4.0f));
DECL_LLCC(LLRect, LLRect(0, 0, 100, 500));
DECL_LLCC(LLColor4, LLColor4(0.0f, 0.5f, 1.0f));
DECL_LLCC(LLColor3, LLColor3(1.0f, 0.f, 0.5f));
DECL_LLCC(LLColor4U, LLColor4U(255, 200, 100, 255));

LLSD test_llsd = LLSD()["testing1"] = LLSD()["testing2"];
DECL_LLCC(LLSD, test_llsd);

static LLCachedControl<std::string> test_BrowserHomePage("BrowserHomePage", "hahahahahha", "Not the real comment");

void test_cached_control()
{
#define do { TEST_LLCC(T, V) if((T)mySetting_##T != V) LL_ERRS() << "Fail "#T << LL_ENDL; } while(0)
	TEST_LLCC(U32, 666);
	TEST_LLCC(S32, (S32)-666);
	TEST_LLCC(F32, (F32)-666.666);
	TEST_LLCC(bool, true);
	TEST_LLCC(BOOL, FALSE);
	if((std::string)mySetting_string != "Default String Value") LL_ERRS() << "Fail string" << LL_ENDL;
	TEST_LLCC(LLVector3, LLVector3(1.0f, 2.0f, 3.0f));
	TEST_LLCC(LLVector3d, LLVector3d(6.0f, 5.0f, 4.0f));
	TEST_LLCC(LLRect, LLRect(0, 0, 100, 500));
	TEST_LLCC(LLColor4, LLColor4(0.0f, 0.5f, 1.0f));
	TEST_LLCC(LLColor3, LLColor3(1.0f, 0.f, 0.5f));
	TEST_LLCC(LLColor4U, LLColor4U(255, 200, 100, 255));
//There's no LLSD comparsion for LLCC yet. TEST_LLCC(LLSD, test_llsd); 

	// AO - Phoenixviewer doesn't want to send unecessary noise to secondlife.com
	//if((std::string)test_BrowserHomePage != "http://www.secondlife.com") LL_ERRS() << "Fail BrowserHomePage" << LL_ENDL;
}
#endif // TEST_CACHED_CONTROL
<|MERGE_RESOLUTION|>--- conflicted
+++ resolved
@@ -618,14 +618,10 @@
 
 bool handleForceShowGrid(const LLSD& newvalue)
 {
-<<<<<<< HEAD
 	// <FS:Ansariel> [FS Login Panel]
-	//LLPanelLogin::updateServer( );
-	FSPanelLogin::updateServer( );
+	//LLPanelLogin::updateLocationSelectorsVisibility( );
+	FSPanelLogin::updateLocationSelectorsVisibility( );
 	// </FS:Ansariel> [FS Login Panel]
-=======
-	LLPanelLogin::updateLocationSelectorsVisibility();
->>>>>>> 6b1245aa
 	return true;
 }
 
