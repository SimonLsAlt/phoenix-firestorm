/** 
 * @file llviewercontrol.cpp
 * @brief Viewer configuration
 * @author Richard Nelson
 *
 * $LicenseInfo:firstyear=2001&license=viewergpl$
 * 
 * Copyright (c) 2001-2009, Linden Research, Inc.
 * 
 * Second Life Viewer Source Code
 * The source code in this file ("Source Code") is provided by Linden Lab
 * to you under the terms of the GNU General Public License, version 2.0
 * ("GPL"), unless you have obtained a separate licensing agreement
 * ("Other License"), formally executed by you and Linden Lab.  Terms of
 * the GPL can be found in doc/GPL-license.txt in this distribution, or
 * online at http://secondlifegrid.net/programs/open_source/licensing/gplv2
 * 
 * There are special exceptions to the terms and conditions of the GPL as
 * it is applied to this Source Code. View the full text of the exception
 * in the file doc/FLOSS-exception.txt in this software distribution, or
 * online at
 * http://secondlifegrid.net/programs/open_source/licensing/flossexception
 * 
 * By copying, modifying or distributing this software, you acknowledge
 * that you have read and understood your obligations described above,
 * and agree to abide by those obligations.
 * 
 * ALL LINDEN LAB SOURCE CODE IS PROVIDED "AS IS." LINDEN LAB MAKES NO
 * WARRANTIES, EXPRESS, IMPLIED OR OTHERWISE, REGARDING ITS ACCURACY,
 * COMPLETENESS OR PERFORMANCE.
 * $/LicenseInfo$
 */

#include "llviewerprecompiledheaders.h"

#include "llviewercontrol.h"

// Library includes
#include "llwindow.h"	// getGamma()

// For Listeners
#include "llaudioengine.h"
#include "llagent.h"
#include "llagentcamera.h"
#include "llconsole.h"
#include "lldrawpoolterrain.h"
#include "llflexibleobject.h"
#include "llfeaturemanager.h"
#include "llviewershadermgr.h"

#include "llsky.h"
#include "llvieweraudio.h"
#include "llviewermenu.h"
#include "llviewertexturelist.h"
#include "llviewerthrottle.h"
#include "llviewerwindow.h"
#include "llvoavatarself.h"
#include "llvoiceclient.h"
#include "llvosky.h"
#include "llvotree.h"
#include "llvovolume.h"
#include "llworld.h"
#include "pipeline.h"
#include "llviewerjoystick.h"
#include "llviewerparcelmgr.h"
#include "llparcel.h"
#include "llkeyboard.h"
#include "llerrorcontrol.h"
#include "llappviewer.h"
#include "llvosurfacepatch.h"
#include "llvowlsky.h"
#include "llrender.h"
#include "llbottomtray.h"
#include "llnavigationbar.h"
#include "llfloatertools.h"
#include "llpaneloutfitsinventory.h"
#include "llpanellogin.h"

#ifdef TOGGLE_HACKED_GODLIKE_VIEWER
BOOL 				gHackGodmode = FALSE;
#endif


LLControlGroup gSavedSettings("Global");	// saved at end of session
LLControlGroup gSavedPerAccountSettings("PerAccount"); // saved at end of session
LLControlGroup gCrashSettings("CrashSettings");	// saved at end of session
LLControlGroup gWarningSettings("Warnings"); // persists ignored dialogs/warnings

std::string gLastRunVersion;
std::string gCurrentVersion;

extern BOOL gResizeScreenTexture;
extern BOOL gDebugGL;
extern BOOL gAuditTexture;
////////////////////////////////////////////////////////////////////////////
// Listeners

static bool handleRenderAvatarMouselookChanged(const LLSD& newvalue)
{
	LLVOAvatar::sVisibleInFirstPerson = newvalue.asBoolean();
	return true;
}

static bool handleRenderFarClipChanged(const LLSD& newvalue)
{
	F32 draw_distance = (F32) newvalue.asReal();
	gAgentCamera.mDrawDistance = draw_distance;
	LLWorld::getInstance()->setLandFarClip(draw_distance);
	return true;
}

static bool handleTerrainDetailChanged(const LLSD& newvalue)
{
	LLDrawPoolTerrain::sDetailMode = newvalue.asInteger();
	return true;
}


static bool handleSetShaderChanged(const LLSD& newvalue)
{
	LLViewerShaderMgr::instance()->setShaders();
	return true;
}

static bool handleReleaseGLBufferChanged(const LLSD& newvalue)
{
	if (gPipeline.isInit())
	{
		gPipeline.releaseGLBuffers();
		gPipeline.createGLBuffers();
	}
	return true;
}

static bool handleVolumeLODChanged(const LLSD& newvalue)
{
	LLVOVolume::sLODFactor = (F32) newvalue.asReal();
	LLVOVolume::sDistanceFactor = 1.f-LLVOVolume::sLODFactor * 0.1f;
	return true;
}

static bool handleAvatarLODChanged(const LLSD& newvalue)
{
	LLVOAvatar::sLODFactor = (F32) newvalue.asReal();
	return true;
}

static bool handleAvatarMaxVisibleChanged(const LLSD& newvalue)
{
	LLVOAvatar::sMaxVisible = (U32) newvalue.asInteger();
	return true;
}

static bool handleTerrainLODChanged(const LLSD& newvalue)
{
		LLVOSurfacePatch::sLODFactor = (F32)newvalue.asReal();
		//sqaure lod factor to get exponential range of [0,4] and keep
		//a value of 1 in the middle of the detail slider for consistency
		//with other detail sliders (see panel_preferences_graphics1.xml)
		LLVOSurfacePatch::sLODFactor *= LLVOSurfacePatch::sLODFactor;
		return true;
}

static bool handleTreeLODChanged(const LLSD& newvalue)
{
	LLVOTree::sTreeFactor = (F32) newvalue.asReal();
	return true;
}

static bool handleFlexLODChanged(const LLSD& newvalue)
{
	LLVolumeImplFlexible::sUpdateFactor = (F32) newvalue.asReal();
	return true;
}

static bool handleGammaChanged(const LLSD& newvalue)
{
	F32 gamma = (F32) newvalue.asReal();
	if (gamma == 0.0f)
	{
		gamma = 1.0f; // restore normal gamma
	}
	if (gViewerWindow && gViewerWindow->getWindow() && gamma != gViewerWindow->getWindow()->getGamma())
	{
		// Only save it if it's changed
		if (!gViewerWindow->getWindow()->setGamma(gamma))
		{
			llwarns << "setGamma failed!" << llendl;
		}
	}

	return true;
}

const F32 MAX_USER_FOG_RATIO = 10.f;
const F32 MIN_USER_FOG_RATIO = 0.5f;

static bool handleFogRatioChanged(const LLSD& newvalue)
{
	F32 fog_ratio = llmax(MIN_USER_FOG_RATIO, llmin((F32) newvalue.asReal(), MAX_USER_FOG_RATIO));
	gSky.setFogRatio(fog_ratio);
	return true;
}

static bool handleMaxPartCountChanged(const LLSD& newvalue)
{
	LLViewerPartSim::setMaxPartCount(newvalue.asInteger());
	return true;
}

static bool handleVideoMemoryChanged(const LLSD& newvalue)
{
	gTextureList.updateMaxResidentTexMem(newvalue.asInteger());
	return true;
}

static bool handleBandwidthChanged(const LLSD& newvalue)
{
	gViewerThrottle.setMaxBandwidth((F32) newvalue.asReal());
	return true;
}

static bool handleChatFontSizeChanged(const LLSD& newvalue)
{
	if(gConsole)
	{
		gConsole->setFontSize(newvalue.asInteger());
	}
	return true;
}

static bool handleChatPersistTimeChanged(const LLSD& newvalue)
{
	if(gConsole)
	{
		gConsole->setLinePersistTime((F32) newvalue.asReal());
	}
	return true;
}

static bool handleConsoleMaxLinesChanged(const LLSD& newvalue)
{
	if(gConsole)
	{
		gConsole->setMaxLines(newvalue.asInteger());
	}
	return true;
}

static void handleAudioVolumeChanged(const LLSD& newvalue)
{
	audio_update_volume(true);
}

static bool handleJoystickChanged(const LLSD& newvalue)
{
	LLViewerJoystick::getInstance()->setCameraNeedsUpdate(TRUE);
	return true;
}

static bool handleUseOcclusionChanged(const LLSD& newvalue)
{
	LLPipeline::sUseOcclusion = (newvalue.asBoolean() && gGLManager.mHasOcclusionQuery 
		&& LLFeatureManager::getInstance()->isFeatureAvailable("UseOcclusion") && !gUseWireframe) ? 2 : 0;
	return true;
}

static bool handleUploadBakedTexOldChanged(const LLSD& newvalue)
{
	LLPipeline::sForceOldBakedUpload = newvalue.asBoolean();
	return true;
}


static bool handleNumpadControlChanged(const LLSD& newvalue)
{
	if (gKeyboard)
	{
		gKeyboard->setNumpadDistinct(static_cast<LLKeyboard::e_numpad_distinct>(newvalue.asInteger()));
	}
	return true;
}

static bool handleRenderUseVBOChanged(const LLSD& newvalue)
{
	if (gPipeline.isInit())
	{
		gPipeline.setUseVBO(newvalue.asBoolean());
	}
	return true;
}

static bool handleWLSkyDetailChanged(const LLSD&)
{
	if (gSky.mVOWLSkyp.notNull())
	{
		gSky.mVOWLSkyp->updateGeometry(gSky.mVOWLSkyp->mDrawable);
	}
	return true;
}

static bool handleRenderLightingDetailChanged(const LLSD& newvalue)
{
	if (gPipeline.isInit())
	{
		gPipeline.setLightingDetail(newvalue.asInteger());
	}
	return true;
}

static bool handleResetVertexBuffersChanged(const LLSD&)
{
	if (gPipeline.isInit())
	{
		gPipeline.resetVertexBuffers();
	}
	return true;
}

static bool handleRenderDynamicLODChanged(const LLSD& newvalue)
{
	LLPipeline::sDynamicLOD = newvalue.asBoolean();
	return true;
}

static bool handleRenderUseFBOChanged(const LLSD& newvalue)
{
	LLRenderTarget::sUseFBO = newvalue.asBoolean();
	if (gPipeline.isInit())
	{
		gPipeline.releaseGLBuffers();
		gPipeline.createGLBuffers();
		if (LLPipeline::sRenderDeferred && LLRenderTarget::sUseFBO)
		{
			LLViewerShaderMgr::instance()->setShaders();
		}
	}
	return true;
}

static bool handleRenderUseImpostorsChanged(const LLSD& newvalue)
{
	LLVOAvatar::sUseImpostors = newvalue.asBoolean();
	return true;
}

static bool handleAuditTextureChanged(const LLSD& newvalue)
{
	gAuditTexture = newvalue.asBoolean();
	return true;
}

static bool handleRenderDebugGLChanged(const LLSD& newvalue)
{
	gDebugGL = newvalue.asBoolean() || gDebugSession;
	gGL.clearErrors();
	return true;
}

static bool handleRenderDebugPipelineChanged(const LLSD& newvalue)
{
	gDebugPipeline = newvalue.asBoolean();
	return true;
}

static bool handleRenderResolutionDivisorChanged(const LLSD&)
{
	gResizeScreenTexture = TRUE;
	return true;
}

static bool handleDebugViewsChanged(const LLSD& newvalue)
{
	LLView::sDebugRects = newvalue.asBoolean();
	return true;
}

static bool handleLogFileChanged(const LLSD& newvalue)
{
	std::string log_filename = newvalue.asString();
	LLFile::remove(log_filename);
	LLError::logToFile(log_filename);
	return true;
}

bool handleHideGroupTitleChanged(const LLSD& newvalue)
{
	gAgent.setHideGroupTitle(newvalue);
	return true;
}

bool handleEffectColorChanged(const LLSD& newvalue)
{
	gAgent.setEffectColor(LLColor4(newvalue));
	return true;
}

bool handleVectorizeChanged(const LLSD& newvalue)
{
	LLViewerJointMesh::updateVectorize();
	return true;
}

bool handleHighResSnapshotChanged(const LLSD& newvalue)
{
	// High Res Snapshot active, must uncheck RenderUIInSnapshot
	if (newvalue.asBoolean())
	{
		gSavedSettings.setBOOL( "RenderUIInSnapshot", FALSE );
	}
	return true;
}

bool handleVoiceClientPrefsChanged(const LLSD& newvalue)
{
<<<<<<< HEAD
	LLVoiceClient::getInstance()->updateSettings();
=======
	if(gVoiceClient)
	{
		gVoiceClient->updateSettings();
	}
>>>>>>> 0bb3f144
	return true;
}

bool handleVelocityInterpolate(const LLSD& newvalue)
{
	LLMessageSystem* msg = gMessageSystem;
	if ( newvalue.asBoolean() )
	{
		msg->newMessageFast(_PREHASH_VelocityInterpolateOn);
		msg->nextBlockFast(_PREHASH_AgentData);
		msg->addUUIDFast(_PREHASH_AgentID, gAgent.getID());
		msg->addUUIDFast(_PREHASH_SessionID, gAgent.getSessionID());
		gAgent.sendReliableMessage();
		llinfos << "Velocity Interpolation On" << llendl;
	}
	else
	{
		msg->newMessageFast(_PREHASH_VelocityInterpolateOff);
		msg->nextBlockFast(_PREHASH_AgentData);
		msg->addUUIDFast(_PREHASH_AgentID, gAgent.getID());
		msg->addUUIDFast(_PREHASH_SessionID, gAgent.getSessionID());
		gAgent.sendReliableMessage();
		llinfos << "Velocity Interpolation Off" << llendl;
	}
	return true;
}

bool handleForceShowGrid(const LLSD& newvalue)
{
	LLPanelLogin::refreshLocation( false );
	return true;
}

bool toggle_agent_pause(const LLSD& newvalue)
{
	if ( newvalue.asBoolean() )
	{
		send_agent_pause();
	}
	else
	{
		send_agent_resume();
	}
	return true;
}

bool toggle_show_gesture_button(const LLSD& newvalue)
{
	LLBottomTray::getInstance()->showGestureButton(newvalue.asBoolean());
	return true;
}

bool toggle_show_move_button(const LLSD& newvalue)
{
	LLBottomTray::getInstance()->showMoveButton(newvalue.asBoolean());
	return true;
}

bool toggle_show_camera_button(const LLSD& newvalue)
{
	LLBottomTray::getInstance()->showCameraButton(newvalue.asBoolean());
	return true;
}

bool toggle_show_snapshot_button(const LLSD& newvalue)
{
	LLBottomTray::getInstance()->showSnapshotButton(newvalue.asBoolean());
	return true;
}

bool toggle_show_navigation_panel(const LLSD& newvalue)
{
	LLNavigationBar::getInstance()->showNavigationPanel(newvalue.asBoolean());
	return true;
}

bool toggle_show_favorites_panel(const LLSD& newvalue)
{
	LLNavigationBar::getInstance()->showFavoritesPanel(newvalue.asBoolean());
	return true;
}

bool toggle_show_appearance_editor(const LLSD& newvalue)
{
	LLPanelOutfitsInventory::sShowDebugEditor = newvalue.asBoolean();
	return true;
}

bool toggle_show_object_render_cost(const LLSD& newvalue)
{
	LLFloaterTools::sShowObjectCost = newvalue.asBoolean();
	return true;
}

////////////////////////////////////////////////////////////////////////////

void settings_setup_listeners()
{
	gSavedSettings.getControl("FirstPersonAvatarVisible")->getSignal()->connect(boost::bind(&handleRenderAvatarMouselookChanged, _2));
	gSavedSettings.getControl("RenderFarClip")->getSignal()->connect(boost::bind(&handleRenderFarClipChanged, _2));
	gSavedSettings.getControl("RenderTerrainDetail")->getSignal()->connect(boost::bind(&handleTerrainDetailChanged, _2));
	gSavedSettings.getControl("RenderUseTriStrips")->getSignal()->connect(boost::bind(&handleResetVertexBuffersChanged, _2));
	gSavedSettings.getControl("RenderAnimateTrees")->getSignal()->connect(boost::bind(&handleResetVertexBuffersChanged, _2));
	gSavedSettings.getControl("RenderAvatarVP")->getSignal()->connect(boost::bind(&handleSetShaderChanged, _2));
	gSavedSettings.getControl("VertexShaderEnable")->getSignal()->connect(boost::bind(&handleSetShaderChanged, _2));
	gSavedSettings.getControl("RenderUIBuffer")->getSignal()->connect(boost::bind(&handleReleaseGLBufferChanged, _2));
	gSavedSettings.getControl("RenderShadowResolutionScale")->getSignal()->connect(boost::bind(&handleReleaseGLBufferChanged, _2));
	gSavedSettings.getControl("RenderGlow")->getSignal()->connect(boost::bind(&handleReleaseGLBufferChanged, _2));
	gSavedSettings.getControl("RenderGlow")->getSignal()->connect(boost::bind(&handleSetShaderChanged, _2));
	gSavedSettings.getControl("EnableRippleWater")->getSignal()->connect(boost::bind(&handleSetShaderChanged, _2));
	gSavedSettings.getControl("RenderGlowResolutionPow")->getSignal()->connect(boost::bind(&handleReleaseGLBufferChanged, _2));
	gSavedSettings.getControl("RenderAvatarCloth")->getSignal()->connect(boost::bind(&handleSetShaderChanged, _2));
	gSavedSettings.getControl("WindLightUseAtmosShaders")->getSignal()->connect(boost::bind(&handleSetShaderChanged, _2));
	gSavedSettings.getControl("RenderGammaFull")->getSignal()->connect(boost::bind(&handleSetShaderChanged, _2));
	gSavedSettings.getControl("RenderAvatarMaxVisible")->getSignal()->connect(boost::bind(&handleAvatarMaxVisibleChanged, _2));
	gSavedSettings.getControl("RenderVolumeLODFactor")->getSignal()->connect(boost::bind(&handleVolumeLODChanged, _2));
	gSavedSettings.getControl("RenderAvatarLODFactor")->getSignal()->connect(boost::bind(&handleAvatarLODChanged, _2));
	gSavedSettings.getControl("RenderTerrainLODFactor")->getSignal()->connect(boost::bind(&handleTerrainLODChanged, _2));
	gSavedSettings.getControl("RenderTreeLODFactor")->getSignal()->connect(boost::bind(&handleTreeLODChanged, _2));
	gSavedSettings.getControl("RenderFlexTimeFactor")->getSignal()->connect(boost::bind(&handleFlexLODChanged, _2));
	gSavedSettings.getControl("ThrottleBandwidthKBPS")->getSignal()->connect(boost::bind(&handleBandwidthChanged, _2));
	gSavedSettings.getControl("RenderGamma")->getSignal()->connect(boost::bind(&handleGammaChanged, _2));
	gSavedSettings.getControl("RenderFogRatio")->getSignal()->connect(boost::bind(&handleFogRatioChanged, _2));
	gSavedSettings.getControl("RenderMaxPartCount")->getSignal()->connect(boost::bind(&handleMaxPartCountChanged, _2));
	gSavedSettings.getControl("RenderDynamicLOD")->getSignal()->connect(boost::bind(&handleRenderDynamicLODChanged, _2));
	gSavedSettings.getControl("RenderDebugTextureBind")->getSignal()->connect(boost::bind(&handleResetVertexBuffersChanged, _2));
	gSavedSettings.getControl("RenderFastAlpha")->getSignal()->connect(boost::bind(&handleResetVertexBuffersChanged, _2));
	gSavedSettings.getControl("RenderObjectBump")->getSignal()->connect(boost::bind(&handleResetVertexBuffersChanged, _2));
	gSavedSettings.getControl("RenderMaxVBOSize")->getSignal()->connect(boost::bind(&handleResetVertexBuffersChanged, _2));
	gSavedSettings.getControl("RenderUseFBO")->getSignal()->connect(boost::bind(&handleRenderUseFBOChanged, _2));
	gSavedSettings.getControl("RenderDeferredNoise")->getSignal()->connect(boost::bind(&handleReleaseGLBufferChanged, _2));
	gSavedSettings.getControl("RenderUseImpostors")->getSignal()->connect(boost::bind(&handleRenderUseImpostorsChanged, _2));
	gSavedSettings.getControl("RenderDebugGL")->getSignal()->connect(boost::bind(&handleRenderDebugGLChanged, _2));
	gSavedSettings.getControl("RenderDebugPipeline")->getSignal()->connect(boost::bind(&handleRenderDebugPipelineChanged, _2));
	gSavedSettings.getControl("RenderResolutionDivisor")->getSignal()->connect(boost::bind(&handleRenderResolutionDivisorChanged, _2));
	gSavedSettings.getControl("RenderDeferred")->getSignal()->connect(boost::bind(&handleSetShaderChanged, _2));
	gSavedSettings.getControl("RenderDeferredShadow")->getSignal()->connect(boost::bind(&handleSetShaderChanged, _2));
	gSavedSettings.getControl("RenderDeferredGI")->getSignal()->connect(boost::bind(&handleSetShaderChanged, _2));
	gSavedSettings.getControl("TextureMemory")->getSignal()->connect(boost::bind(&handleVideoMemoryChanged, _2));
	gSavedSettings.getControl("AuditTexture")->getSignal()->connect(boost::bind(&handleAuditTextureChanged, _2));
	gSavedSettings.getControl("ChatFontSize")->getSignal()->connect(boost::bind(&handleChatFontSizeChanged, _2));
	gSavedSettings.getControl("ChatPersistTime")->getSignal()->connect(boost::bind(&handleChatPersistTimeChanged, _2));
	gSavedSettings.getControl("ConsoleMaxLines")->getSignal()->connect(boost::bind(&handleConsoleMaxLinesChanged, _2));
	gSavedSettings.getControl("UploadBakedTexOld")->getSignal()->connect(boost::bind(&handleUploadBakedTexOldChanged, _2));
	gSavedSettings.getControl("UseOcclusion")->getSignal()->connect(boost::bind(&handleUseOcclusionChanged, _2));
	gSavedSettings.getControl("AudioLevelMaster")->getSignal()->connect(boost::bind(&handleAudioVolumeChanged, _2));
	gSavedSettings.getControl("AudioLevelSFX")->getSignal()->connect(boost::bind(&handleAudioVolumeChanged, _2));
	gSavedSettings.getControl("AudioLevelUI")->getSignal()->connect(boost::bind(&handleAudioVolumeChanged, _2));
	gSavedSettings.getControl("AudioLevelAmbient")->getSignal()->connect(boost::bind(&handleAudioVolumeChanged, _2));
	gSavedSettings.getControl("AudioLevelMusic")->getSignal()->connect(boost::bind(&handleAudioVolumeChanged, _2));
	gSavedSettings.getControl("AudioLevelMedia")->getSignal()->connect(boost::bind(&handleAudioVolumeChanged, _2));
	gSavedSettings.getControl("AudioLevelVoice")->getSignal()->connect(boost::bind(&handleAudioVolumeChanged, _2));
	gSavedSettings.getControl("AudioLevelDoppler")->getSignal()->connect(boost::bind(&handleAudioVolumeChanged, _2));
	gSavedSettings.getControl("AudioLevelRolloff")->getSignal()->connect(boost::bind(&handleAudioVolumeChanged, _2));
	gSavedSettings.getControl("MuteAudio")->getSignal()->connect(boost::bind(&handleAudioVolumeChanged, _2));
	gSavedSettings.getControl("MuteMusic")->getSignal()->connect(boost::bind(&handleAudioVolumeChanged, _2));
	gSavedSettings.getControl("MuteMedia")->getSignal()->connect(boost::bind(&handleAudioVolumeChanged, _2));
	gSavedSettings.getControl("MuteVoice")->getSignal()->connect(boost::bind(&handleAudioVolumeChanged, _2));
	gSavedSettings.getControl("MuteAmbient")->getSignal()->connect(boost::bind(&handleAudioVolumeChanged, _2));
	gSavedSettings.getControl("MuteUI")->getSignal()->connect(boost::bind(&handleAudioVolumeChanged, _2));
	gSavedSettings.getControl("RenderVBOEnable")->getSignal()->connect(boost::bind(&handleRenderUseVBOChanged, _2));
	gSavedSettings.getControl("WLSkyDetail")->getSignal()->connect(boost::bind(&handleWLSkyDetailChanged, _2));
	gSavedSettings.getControl("RenderLightingDetail")->getSignal()->connect(boost::bind(&handleRenderLightingDetailChanged, _2));
	gSavedSettings.getControl("NumpadControl")->getSignal()->connect(boost::bind(&handleNumpadControlChanged, _2));
	gSavedSettings.getControl("JoystickAxis0")->getSignal()->connect(boost::bind(&handleJoystickChanged, _2));
	gSavedSettings.getControl("JoystickAxis1")->getSignal()->connect(boost::bind(&handleJoystickChanged, _2));
	gSavedSettings.getControl("JoystickAxis2")->getSignal()->connect(boost::bind(&handleJoystickChanged, _2));
	gSavedSettings.getControl("JoystickAxis3")->getSignal()->connect(boost::bind(&handleJoystickChanged, _2));
	gSavedSettings.getControl("JoystickAxis4")->getSignal()->connect(boost::bind(&handleJoystickChanged, _2));
	gSavedSettings.getControl("JoystickAxis5")->getSignal()->connect(boost::bind(&handleJoystickChanged, _2));
	gSavedSettings.getControl("JoystickAxis6")->getSignal()->connect(boost::bind(&handleJoystickChanged, _2));
	gSavedSettings.getControl("FlycamAxisScale0")->getSignal()->connect(boost::bind(&handleJoystickChanged, _2));
	gSavedSettings.getControl("FlycamAxisScale1")->getSignal()->connect(boost::bind(&handleJoystickChanged, _2));
	gSavedSettings.getControl("FlycamAxisScale2")->getSignal()->connect(boost::bind(&handleJoystickChanged, _2));
	gSavedSettings.getControl("FlycamAxisScale3")->getSignal()->connect(boost::bind(&handleJoystickChanged, _2));
	gSavedSettings.getControl("FlycamAxisScale4")->getSignal()->connect(boost::bind(&handleJoystickChanged, _2));
	gSavedSettings.getControl("FlycamAxisScale5")->getSignal()->connect(boost::bind(&handleJoystickChanged, _2));
	gSavedSettings.getControl("FlycamAxisScale6")->getSignal()->connect(boost::bind(&handleJoystickChanged, _2));
	gSavedSettings.getControl("FlycamAxisDeadZone0")->getSignal()->connect(boost::bind(&handleJoystickChanged, _2));
	gSavedSettings.getControl("FlycamAxisDeadZone1")->getSignal()->connect(boost::bind(&handleJoystickChanged, _2));
	gSavedSettings.getControl("FlycamAxisDeadZone2")->getSignal()->connect(boost::bind(&handleJoystickChanged, _2));
	gSavedSettings.getControl("FlycamAxisDeadZone3")->getSignal()->connect(boost::bind(&handleJoystickChanged, _2));
	gSavedSettings.getControl("FlycamAxisDeadZone4")->getSignal()->connect(boost::bind(&handleJoystickChanged, _2));
	gSavedSettings.getControl("FlycamAxisDeadZone5")->getSignal()->connect(boost::bind(&handleJoystickChanged, _2));
	gSavedSettings.getControl("FlycamAxisDeadZone6")->getSignal()->connect(boost::bind(&handleJoystickChanged, _2));
	gSavedSettings.getControl("AvatarAxisScale0")->getSignal()->connect(boost::bind(&handleJoystickChanged, _2));
	gSavedSettings.getControl("AvatarAxisScale1")->getSignal()->connect(boost::bind(&handleJoystickChanged, _2));
	gSavedSettings.getControl("AvatarAxisScale2")->getSignal()->connect(boost::bind(&handleJoystickChanged, _2));
	gSavedSettings.getControl("AvatarAxisScale3")->getSignal()->connect(boost::bind(&handleJoystickChanged, _2));
	gSavedSettings.getControl("AvatarAxisScale4")->getSignal()->connect(boost::bind(&handleJoystickChanged, _2));
	gSavedSettings.getControl("AvatarAxisScale5")->getSignal()->connect(boost::bind(&handleJoystickChanged, _2));
	gSavedSettings.getControl("AvatarAxisDeadZone0")->getSignal()->connect(boost::bind(&handleJoystickChanged, _2));
	gSavedSettings.getControl("AvatarAxisDeadZone1")->getSignal()->connect(boost::bind(&handleJoystickChanged, _2));
	gSavedSettings.getControl("AvatarAxisDeadZone2")->getSignal()->connect(boost::bind(&handleJoystickChanged, _2));
	gSavedSettings.getControl("AvatarAxisDeadZone3")->getSignal()->connect(boost::bind(&handleJoystickChanged, _2));
	gSavedSettings.getControl("AvatarAxisDeadZone4")->getSignal()->connect(boost::bind(&handleJoystickChanged, _2));
	gSavedSettings.getControl("AvatarAxisDeadZone5")->getSignal()->connect(boost::bind(&handleJoystickChanged, _2));
	gSavedSettings.getControl("BuildAxisScale0")->getSignal()->connect(boost::bind(&handleJoystickChanged, _2));
	gSavedSettings.getControl("BuildAxisScale1")->getSignal()->connect(boost::bind(&handleJoystickChanged, _2));
	gSavedSettings.getControl("BuildAxisScale2")->getSignal()->connect(boost::bind(&handleJoystickChanged, _2));
	gSavedSettings.getControl("BuildAxisScale3")->getSignal()->connect(boost::bind(&handleJoystickChanged, _2));
	gSavedSettings.getControl("BuildAxisScale4")->getSignal()->connect(boost::bind(&handleJoystickChanged, _2));
	gSavedSettings.getControl("BuildAxisScale5")->getSignal()->connect(boost::bind(&handleJoystickChanged, _2));
	gSavedSettings.getControl("BuildAxisDeadZone0")->getSignal()->connect(boost::bind(&handleJoystickChanged, _2));
	gSavedSettings.getControl("BuildAxisDeadZone1")->getSignal()->connect(boost::bind(&handleJoystickChanged, _2));
	gSavedSettings.getControl("BuildAxisDeadZone2")->getSignal()->connect(boost::bind(&handleJoystickChanged, _2));
	gSavedSettings.getControl("BuildAxisDeadZone3")->getSignal()->connect(boost::bind(&handleJoystickChanged, _2));
	gSavedSettings.getControl("BuildAxisDeadZone4")->getSignal()->connect(boost::bind(&handleJoystickChanged, _2));
	gSavedSettings.getControl("BuildAxisDeadZone5")->getSignal()->connect(boost::bind(&handleJoystickChanged, _2));
	gSavedSettings.getControl("DebugViews")->getSignal()->connect(boost::bind(&handleDebugViewsChanged, _2));
	gSavedSettings.getControl("UserLogFile")->getSignal()->connect(boost::bind(&handleLogFileChanged, _2));
	gSavedSettings.getControl("RenderHideGroupTitle")->getSignal()->connect(boost::bind(handleHideGroupTitleChanged, _2));
	gSavedSettings.getControl("HighResSnapshot")->getSignal()->connect(boost::bind(handleHighResSnapshotChanged, _2));
	gSavedSettings.getControl("VectorizePerfTest")->getSignal()->connect(boost::bind(&handleVectorizeChanged, _2));
	gSavedSettings.getControl("VectorizeEnable")->getSignal()->connect(boost::bind(&handleVectorizeChanged, _2));
	gSavedSettings.getControl("VectorizeProcessor")->getSignal()->connect(boost::bind(&handleVectorizeChanged, _2));
	gSavedSettings.getControl("VectorizeSkin")->getSignal()->connect(boost::bind(&handleVectorizeChanged, _2));
	gSavedSettings.getControl("EnableVoiceChat")->getSignal()->connect(boost::bind(&handleVoiceClientPrefsChanged, _2));
	gSavedSettings.getControl("PTTCurrentlyEnabled")->getSignal()->connect(boost::bind(&handleVoiceClientPrefsChanged, _2));
	gSavedSettings.getControl("PushToTalkButton")->getSignal()->connect(boost::bind(&handleVoiceClientPrefsChanged, _2));
	gSavedSettings.getControl("PushToTalkToggle")->getSignal()->connect(boost::bind(&handleVoiceClientPrefsChanged, _2));
	gSavedSettings.getControl("VoiceEarLocation")->getSignal()->connect(boost::bind(&handleVoiceClientPrefsChanged, _2));
	gSavedSettings.getControl("VoiceInputAudioDevice")->getSignal()->connect(boost::bind(&handleVoiceClientPrefsChanged, _2));
	gSavedSettings.getControl("VoiceOutputAudioDevice")->getSignal()->connect(boost::bind(&handleVoiceClientPrefsChanged, _2));
	gSavedSettings.getControl("AudioLevelMic")->getSignal()->connect(boost::bind(&handleVoiceClientPrefsChanged, _2));
	gSavedSettings.getControl("LipSyncEnabled")->getSignal()->connect(boost::bind(&handleVoiceClientPrefsChanged, _2));	
	gSavedSettings.getControl("VelocityInterpolate")->getSignal()->connect(boost::bind(&handleVelocityInterpolate, _2));
	gSavedSettings.getControl("QAMode")->getSignal()->connect(boost::bind(&show_debug_menus));
	gSavedSettings.getControl("UseDebugMenus")->getSignal()->connect(boost::bind(&show_debug_menus));
	gSavedSettings.getControl("AgentPause")->getSignal()->connect(boost::bind(&toggle_agent_pause, _2));
	gSavedSettings.getControl("ShowGestureButton")->getSignal()->connect(boost::bind(&toggle_show_gesture_button, _2));
	gSavedSettings.getControl("ShowMoveButton")->getSignal()->connect(boost::bind(&toggle_show_move_button, _2));
	gSavedSettings.getControl("ShowCameraButton")->getSignal()->connect(boost::bind(&toggle_show_camera_button, _2));
	gSavedSettings.getControl("ShowSnapshotButton")->getSignal()->connect(boost::bind(&toggle_show_snapshot_button, _2));
	gSavedSettings.getControl("ShowNavbarNavigationPanel")->getSignal()->connect(boost::bind(&toggle_show_navigation_panel, _2));
	gSavedSettings.getControl("ShowNavbarFavoritesPanel")->getSignal()->connect(boost::bind(&toggle_show_favorites_panel, _2));
	gSavedSettings.getControl("ShowDebugAppearanceEditor")->getSignal()->connect(boost::bind(&toggle_show_appearance_editor, _2));
	gSavedSettings.getControl("ShowObjectRenderingCost")->getSignal()->connect(boost::bind(&toggle_show_object_render_cost, _2));
	gSavedSettings.getControl("ForceShowGrid")->getSignal()->connect(boost::bind(&handleForceShowGrid, _2));
}

#if TEST_CACHED_CONTROL

#define DECL_LLCC(T, V) static LLCachedControl<T> mySetting_##T("TestCachedControl"#T, V)
DECL_LLCC(U32, (U32)666);
DECL_LLCC(S32, (S32)-666);
DECL_LLCC(F32, (F32)-666.666);
DECL_LLCC(bool, true);
DECL_LLCC(BOOL, FALSE);
static LLCachedControl<std::string> mySetting_string("TestCachedControlstring", "Default String Value");
DECL_LLCC(LLVector3, LLVector3(1.0f, 2.0f, 3.0f));
DECL_LLCC(LLVector3d, LLVector3d(6.0f, 5.0f, 4.0f));
DECL_LLCC(LLRect, LLRect(0, 0, 100, 500));
DECL_LLCC(LLColor4, LLColor4(0.0f, 0.5f, 1.0f));
DECL_LLCC(LLColor3, LLColor3(1.0f, 0.f, 0.5f));
DECL_LLCC(LLColor4U, LLColor4U(255, 200, 100, 255));

LLSD test_llsd = LLSD()["testing1"] = LLSD()["testing2"];
DECL_LLCC(LLSD, test_llsd);

static LLCachedControl<std::string> test_BrowserHomePage("BrowserHomePage", "hahahahahha", "Not the real comment");

void test_cached_control()
{
#define do { TEST_LLCC(T, V) if((T)mySetting_##T != V) llerrs << "Fail "#T << llendl; } while(0)
	TEST_LLCC(U32, 666);
	TEST_LLCC(S32, (S32)-666);
	TEST_LLCC(F32, (F32)-666.666);
	TEST_LLCC(bool, true);
	TEST_LLCC(BOOL, FALSE);
	if((std::string)mySetting_string != "Default String Value") llerrs << "Fail string" << llendl;
	TEST_LLCC(LLVector3, LLVector3(1.0f, 2.0f, 3.0f));
	TEST_LLCC(LLVector3d, LLVector3d(6.0f, 5.0f, 4.0f));
	TEST_LLCC(LLRect, LLRect(0, 0, 100, 500));
	TEST_LLCC(LLColor4, LLColor4(0.0f, 0.5f, 1.0f));
	TEST_LLCC(LLColor3, LLColor3(1.0f, 0.f, 0.5f));
	TEST_LLCC(LLColor4U, LLColor4U(255, 200, 100, 255));
//There's no LLSD comparsion for LLCC yet. TEST_LLCC(LLSD, test_llsd); 

	if((std::string)test_BrowserHomePage != "http://www.secondlife.com") llerrs << "Fail BrowserHomePage" << llendl;
}
#endif // TEST_CACHED_CONTROL
<|MERGE_RESOLUTION|>--- conflicted
+++ resolved
@@ -413,14 +413,8 @@
 
 bool handleVoiceClientPrefsChanged(const LLSD& newvalue)
 {
-<<<<<<< HEAD
+	if(LLVoiceClient::getInstance())
 	LLVoiceClient::getInstance()->updateSettings();
-=======
-	if(gVoiceClient)
-	{
-		gVoiceClient->updateSettings();
-	}
->>>>>>> 0bb3f144
 	return true;
 }
 
