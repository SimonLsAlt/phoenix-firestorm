/** 
 * @file llviewercontrol.cpp
 * @brief Viewer configuration
 * @author Richard Nelson
 *
 * $LicenseInfo:firstyear=2001&license=viewerlgpl$
 * Second Life Viewer Source Code
 * Copyright (C) 2010, Linden Research, Inc.
 * 
 * This library is free software; you can redistribute it and/or
 * modify it under the terms of the GNU Lesser General Public
 * License as published by the Free Software Foundation;
 * version 2.1 of the License only.
 * 
 * This library is distributed in the hope that it will be useful,
 * but WITHOUT ANY WARRANTY; without even the implied warranty of
 * MERCHANTABILITY or FITNESS FOR A PARTICULAR PURPOSE.  See the GNU
 * Lesser General Public License for more details.
 * 
 * You should have received a copy of the GNU Lesser General Public
 * License along with this library; if not, write to the Free Software
 * Foundation, Inc., 51 Franklin Street, Fifth Floor, Boston, MA  02110-1301  USA
 * 
 * Linden Research, Inc., 945 Battery Street, San Francisco, CA  94111  USA
 * $/LicenseInfo$
 */

#include "llviewerprecompiledheaders.h"

#include "llviewercontrol.h"

// Library includes
#include "llwindow.h"	// getGamma()

// <FS:Zi> Handle IME text input getting enabled or disabled
#if LL_SDL2
#include "llwindowsdl2.h"
#endif
// </FS:Zi>

// For Listeners
#include "llaudioengine.h"
#include "llagent.h"
#include "llagentcamera.h"
#include "llconsole.h"
#include "lldrawpoolbump.h"
#include "lldrawpoolterrain.h"
#include "llflexibleobject.h"
#include "llfeaturemanager.h"
#include "llviewershadermgr.h"

#include "llsky.h"
#include "llvieweraudio.h"
#include "llviewermenu.h"
#include "llviewertexturelist.h"
#include "llviewerthrottle.h"
#include "llviewerwindow.h"
#include "llvoavatarself.h"
#include "llvoiceclient.h"
#include "llvosky.h"
#include "llvotree.h"
#include "llvovolume.h"
#include "llworld.h"
#include "pipeline.h"
#include "llviewerjoystick.h"
#include "llviewerobjectlist.h"
#include "llviewerparcelmgr.h"
#include "llparcel.h"
#include "llkeyboard.h"
#include "llerrorcontrol.h"
#include "llappviewer.h"
#include "llvosurfacepatch.h"
#include "llvowlsky.h"
#include "llrender.h"
#include "llnavigationbar.h"
#include "llnotificationsutil.h"
#include "llfloatertools.h"
#include "llpaneloutfitsinventory.h"
// <FS:Ansariel> [FS Login Panel]
//#include "llpanellogin.h"
#include "fspanellogin.h"
// </FS:Ansariel> [FS Login Panel]
// <FS:Zi> We don't use the mini location panel in Firestorm
// #include "llpaneltopinfobar.h"
#include "llspellcheck.h"
#include "llslurl.h"
#include "llstartup.h"
// [RLVa:KB] - Checked: 2015-12-27 (RLVa-1.5.0)
#include "llvisualeffect.h"
#include "rlvactions.h"
#include "rlvcommon.h"
// [/RLVa:KB]

// Firestorm inclues
#include "fsfloatercontacts.h"
#include "fsfloaterim.h"
#include "fsfloaternearbychat.h"
#include "fsfloaterposestand.h"
#include "fsfloaterteleporthistory.h"
#include "fslslbridge.h"
#include "fsradar.h"
#include "llavataractions.h"
#include "lldiskcache.h"
#include "llfloaterreg.h"
#include "llfloatersidepanelcontainer.h"
#include "llhudtext.h"
#include "llnotificationsutil.h"
#include "llpanelplaces.h"
#include "llstatusbar.h"
#include "llviewerinput.h"
#include "llviewerobjectlist.h"
#include "llviewerregion.h"
#include "NACLantispam.h"
#include "nd/ndlogthrottle.h"
#include "fsperfstats.h"
// <FS:Zi> Run Prio 0 default bento pose in the background to fix splayed hands, open mouths, etc.
#include "llanimationstates.h"

// Third party library includes
#include <boost/algorithm/string.hpp>

#ifdef TOGGLE_HACKED_GODLIKE_VIEWER
BOOL 				gHackGodmode = FALSE;
#endif

// Should you contemplate changing the name "Global", please first grep for
// that string literal. There are at least a couple other places in the C++
// code that assume the LLControlGroup named "Global" is gSavedSettings.
LLControlGroup gSavedSettings("Global");	// saved at end of session
LLControlGroup gSavedPerAccountSettings("PerAccount"); // saved at end of session
LLControlGroup gCrashSettings("CrashSettings");	// saved at end of session
LLControlGroup gWarningSettings("Warnings"); // persists ignored dialogs/warnings

std::string gLastRunVersion;

extern BOOL gResizeScreenTexture;
extern BOOL gResizeShadowTexture;
extern BOOL gDebugGL;

// <FS:Ansariel> FIRE-6809: Quickly moving the bandwidth slider has no effect
class BandwidthUpdater : public LLEventTimer
{
public:
	BandwidthUpdater()
		:LLEventTimer(0.5f)
	{
		mEventTimer.stop();
	}

	virtual ~BandwidthUpdater(){}

	void update(const LLSD& new_value)
	{
		mNewValue = new_value.asReal();
		mEventTimer.start();
	}

protected:
	BOOL tick()
	{
		gViewerThrottle.setMaxBandwidth(mNewValue);
		mEventTimer.stop();
	
		static LLCachedControl<bool> alreadyComplainedAboutBW(gWarningSettings, "FSBandwidthTooHigh");
		if (!alreadyComplainedAboutBW && mNewValue > 1500.f)
		{
			LLNotificationsUtil::add("FSBWTooHigh");
			gWarningSettings.setBOOL("FSBandwidthTooHigh", TRUE);
		}

		return FALSE;
	}

private:
	F32 mNewValue;
};
BandwidthUpdater sBandwidthUpdater;
// </FS:Ansariel>

////////////////////////////////////////////////////////////////////////////
// Listeners

static bool handleRenderAvatarMouselookChanged(const LLSD& newvalue)
{
	LLVOAvatar::sVisibleInFirstPerson = newvalue.asBoolean();
	return true;
}

static bool handleRenderFarClipChanged(const LLSD& newvalue)
{
    if (LLStartUp::getStartupState() >= STATE_STARTED)
    {
        F32 draw_distance = (F32)newvalue.asReal();
	gAgentCamera.mDrawDistance = draw_distance;
	LLWorld::getInstance()->setLandFarClip(draw_distance);
	return true;
    }
    return false;
}

static bool handleTerrainDetailChanged(const LLSD& newvalue)
{
	LLDrawPoolTerrain::sDetailMode = newvalue.asInteger();
	return true;
}


static bool handleDebugAvatarJointsChanged(const LLSD& newvalue)
{
    std::string new_string = newvalue.asString();
    LLJoint::setDebugJointNames(new_string);
    return true;
}

static bool handleAvatarHoverOffsetChanged(const LLSD& newvalue)
{
	if (isAgentAvatarValid())
	{
		gAgentAvatarp->setHoverIfRegionEnabled();
	}
	return true;
}


// <FS:Ansariel> Expose handleSetShaderChanged()
//static bool handleSetShaderChanged(const LLSD& newvalue)
bool handleSetShaderChanged(const LLSD& newvalue)
// </FS:Ansariel>
{
// [RLVa:KB] - @setenv and @setsphere
	if ( (RlvActions::isRlvEnabled()) && (!RlvActions::canChangeEnvironment() || (LLVfxManager::instance().hasEffect(EVisualEffect::RlvSphere))) &&
		 (LLFeatureManager::getInstance()->isFeatureAvailable("WindLightUseAtmosShaders"))&& (!gSavedSettings.getBOOL("WindLightUseAtmosShaders")) )
	{
		gSavedSettings.setBOOL("WindLightUseAtmosShaders", TRUE);
		return true;
	}
// [/RLVa:KB]

	// changing shader level may invalidate existing cached bump maps, as the shader type determines the format of the bump map it expects - clear and repopulate the bump cache
	gBumpImageList.destroyGL();
	gBumpImageList.restoreGL();

    if (gPipeline.isInit())
    {
        // ALM depends onto atmospheric shaders, state might have changed
        bool old_state = LLPipeline::sRenderDeferred;
        LLPipeline::refreshCachedSettings();
        gPipeline.updateRenderDeferred();
        if (old_state != LLPipeline::sRenderDeferred)
        {
            gPipeline.releaseGLBuffers();
            gPipeline.createGLBuffers();
            gPipeline.resetVertexBuffers();
        }
    }

	// else, leave terrain detail as is
	LLViewerShaderMgr::instance()->setShaders();
	return true;
}

static bool handleRenderPerfTestChanged(const LLSD& newvalue)
{
       bool status = !newvalue.asBoolean();
       if (!status)
       {
               gPipeline.clearRenderTypeMask(LLPipeline::RENDER_TYPE_WL_SKY,
                                                                         LLPipeline::RENDER_TYPE_GROUND,
                                                                        LLPipeline::RENDER_TYPE_TERRAIN,
                                                                         LLPipeline::RENDER_TYPE_GRASS,
                                                                         LLPipeline::RENDER_TYPE_TREE,
                                                                         LLPipeline::RENDER_TYPE_WATER,
                                                                         LLPipeline::RENDER_TYPE_PASS_GRASS,
                                                                         LLPipeline::RENDER_TYPE_HUD,
                                                                         LLPipeline::RENDER_TYPE_CLOUDS,
                                                                         LLPipeline::RENDER_TYPE_HUD_PARTICLES,
                                                                         LLPipeline::END_RENDER_TYPES); 
               gPipeline.setRenderDebugFeatureControl(LLPipeline::RENDER_DEBUG_FEATURE_UI, false);
       }
       else 
       {
               gPipeline.setRenderTypeMask(LLPipeline::RENDER_TYPE_WL_SKY,
                                                                         LLPipeline::RENDER_TYPE_GROUND,
                                                                         LLPipeline::RENDER_TYPE_TERRAIN,
                                                                         LLPipeline::RENDER_TYPE_GRASS,
                                                                         LLPipeline::RENDER_TYPE_TREE,
                                                                         LLPipeline::RENDER_TYPE_WATER,
                                                                         LLPipeline::RENDER_TYPE_PASS_GRASS,
                                                                         LLPipeline::RENDER_TYPE_HUD,
                                                                         LLPipeline::RENDER_TYPE_CLOUDS,
                                                                         LLPipeline::RENDER_TYPE_HUD_PARTICLES,
                                                                         LLPipeline::END_RENDER_TYPES);
               gPipeline.setRenderDebugFeatureControl(LLPipeline::RENDER_DEBUG_FEATURE_UI, true);
       }

       return true;
}

bool handleRenderTransparentWaterChanged(const LLSD& newvalue)
{
	if (gPipeline.isInit())
	{
		gPipeline.updateRenderTransparentWater();
		gPipeline.updateRenderDeferred();
		gPipeline.releaseGLBuffers();
		gPipeline.createGLBuffers();
		gPipeline.resetVertexBuffers();
		LLViewerShaderMgr::instance()->setShaders();
	}
	LLWorld::getInstance()->updateWaterObjects();
	return true;
}


static bool handleShadowsResized(const LLSD& newvalue)
{
	gPipeline.requestResizeShadowTexture();
	return true;
}

static bool handleWindowResized(const LLSD& newvalue)
{
	gPipeline.requestResizeScreenTexture();
	return true;
}

static bool handleReleaseGLBufferChanged(const LLSD& newvalue)
{
	if (gPipeline.isInit())
	{
		gPipeline.releaseGLBuffers();
		gPipeline.createGLBuffers();
	}
	return true;
}

static bool handleLUTBufferChanged(const LLSD& newvalue)
{
	if (gPipeline.isInit())
	{
		gPipeline.releaseLUTBuffers();
		gPipeline.createLUTBuffers();
	}
	return true;
}

static bool handleAnisotropicChanged(const LLSD& newvalue)
{
	LLImageGL::sGlobalUseAnisotropic = newvalue.asBoolean();
	LLImageGL::dirtyTexOptions();
	return true;
}

static bool handleVSyncChanged(const LLSD& newvalue)
{
    gViewerWindow->getWindow()->toggleVSync(newvalue.asBoolean());

    return true;
}

static bool handleVolumeLODChanged(const LLSD& newvalue)
{
	LLVOVolume::sLODFactor = llclamp((F32) newvalue.asReal(), 0.01f, MAX_LOD_FACTOR);
	LLVOVolume::sDistanceFactor = 1.f-LLVOVolume::sLODFactor * 0.1f;

	// <FS:PP> Warning about too high LOD on LOD change
	if (LLVOVolume::sLODFactor > 4.0f)
	{
		LLNotificationsUtil::add("RenderVolumeLODFactorWarning");
	}
	// </FS:PP>

	return true;
}

static bool handleAvatarLODChanged(const LLSD& newvalue)
{
	LLVOAvatar::sLODFactor = llclamp((F32) newvalue.asReal(), 0.f, MAX_AVATAR_LOD_FACTOR);
	return true;
}

static bool handleAvatarPhysicsLODChanged(const LLSD& newvalue)
{
	LLVOAvatar::sPhysicsLODFactor = llclamp((F32) newvalue.asReal(), 0.f, MAX_AVATAR_LOD_FACTOR);
	return true;
}

static bool handleTerrainLODChanged(const LLSD& newvalue)
{
		LLVOSurfacePatch::sLODFactor = (F32)newvalue.asReal();
		//sqaure lod factor to get exponential range of [0,4] and keep
		//a value of 1 in the middle of the detail slider for consistency
		//with other detail sliders (see panel_preferences_graphics1.xml)
		LLVOSurfacePatch::sLODFactor *= LLVOSurfacePatch::sLODFactor;
		return true;
}

static bool handleTreeLODChanged(const LLSD& newvalue)
{
	LLVOTree::sTreeFactor = (F32) newvalue.asReal();
	return true;
}

static bool handleFlexLODChanged(const LLSD& newvalue)
{
	LLVolumeImplFlexible::sUpdateFactor = (F32) newvalue.asReal();
	return true;
}

static bool handleGammaChanged(const LLSD& newvalue)
{
	F32 gamma = (F32) newvalue.asReal();
	if (gamma == 0.0f)
	{
		gamma = 1.0f; // restore normal gamma
	}
	if (gViewerWindow && gViewerWindow->getWindow() && gamma != gViewerWindow->getWindow()->getGamma())
	{
		// Only save it if it's changed
		if (!gViewerWindow->getWindow()->setGamma(gamma))
		{
			LL_WARNS() << "setGamma failed!" << LL_ENDL;
		}
	}

	return true;
}

const F32 MAX_USER_FOG_RATIO = 10.f;
const F32 MIN_USER_FOG_RATIO = 0.5f;

static bool handleFogRatioChanged(const LLSD& newvalue)
{
	F32 fog_ratio = llmax(MIN_USER_FOG_RATIO, llmin((F32) newvalue.asReal(), MAX_USER_FOG_RATIO));
	gSky.setFogRatio(fog_ratio);
	return true;
}

static bool handleMaxPartCountChanged(const LLSD& newvalue)
{
	LLViewerPartSim::setMaxPartCount(newvalue.asInteger());
	return true;
}

static bool handleVideoMemoryChanged(const LLSD& newvalue)
{
	gTextureList.updateMaxResidentTexMem(S32Megabytes(newvalue.asInteger()));
	return true;
}

// <FS:Ansariel> Dynamic texture memory calculation
static bool handleDynamicTextureMemoryChanged(const LLSD& newvalue)
{
	if (!newvalue.asBoolean())
	{
		gTextureList.updateMaxResidentTexMem(S32Megabytes(gSavedSettings.getS32("TextureMemory")));
	}
	return true;
}
// </FS:Ansariel>

static bool handleChatFontSizeChanged(const LLSD& newvalue)
{
	if(gConsole)
	{
		gConsole->setFontSize(newvalue.asInteger());
	}
	return true;
}

static bool handleChatPersistTimeChanged(const LLSD& newvalue)
{
	if(gConsole)
	{
		gConsole->setLinePersistTime((F32) newvalue.asReal());
	}
	return true;
}

static bool handleConsoleMaxLinesChanged(const LLSD& newvalue)
{
	if(gConsole)
	{
		gConsole->setMaxLines(newvalue.asInteger());
	}
	return true;
}

static void handleAudioVolumeChanged(const LLSD& newvalue)
{
	audio_update_volume(true);
}

static bool handleJoystickChanged(const LLSD& newvalue)
{
	LLViewerJoystick::getInstance()->setCameraNeedsUpdate(TRUE);
	return true;
}

static bool handleUseOcclusionChanged(const LLSD& newvalue)
{
	LLPipeline::sUseOcclusion = (newvalue.asBoolean() && gGLManager.mHasOcclusionQuery
		&& LLFeatureManager::getInstance()->isFeatureAvailable("UseOcclusion") && !gUseWireframe) ? 2 : 0;
	return true;
}

static bool handleUploadBakedTexOldChanged(const LLSD& newvalue)
{
	LLPipeline::sForceOldBakedUpload = newvalue.asBoolean();
	return true;
}


static bool handleWLSkyDetailChanged(const LLSD&)
{
	if (gSky.mVOWLSkyp.notNull())
	{
		gSky.mVOWLSkyp->updateGeometry(gSky.mVOWLSkyp->mDrawable);
	}
	return true;
}

static bool handleResetVertexBuffersChanged(const LLSD&)
{
	if (gPipeline.isInit())
	{
		gPipeline.resetVertexBuffers();
	}
	return true;
}

static bool handleRepartition(const LLSD&)
{
	if (gPipeline.isInit())
	{
		gOctreeMaxCapacity = gSavedSettings.getU32("OctreeMaxNodeCapacity");
		gOctreeMinSize = gSavedSettings.getF32("OctreeMinimumNodeSize");
		gObjectList.repartitionObjects();
	}
	return true;
}

static bool handleRenderDynamicLODChanged(const LLSD& newvalue)
{
	LLPipeline::sDynamicLOD = newvalue.asBoolean();
	return true;
}

static bool handleRenderLocalLightsChanged(const LLSD& newvalue)
{
	gPipeline.setLightingDetail(-1);
	return true;
}

static bool handleRenderDeferredChanged(const LLSD& newvalue)
{
	LLRenderTarget::sUseFBO = newvalue.asBoolean();
	if (gPipeline.isInit())
	{
		LLPipeline::refreshCachedSettings();
		gPipeline.updateRenderDeferred();
		gPipeline.releaseGLBuffers();
		gPipeline.createGLBuffers();
		gPipeline.resetVertexBuffers();
		if (LLPipeline::sRenderDeferred == (BOOL)LLRenderTarget::sUseFBO)
		{
			LLViewerShaderMgr::instance()->setShaders();
		}
	}
	return true;
}

// This looks a great deal like handleRenderDeferredChanged because
// Advanced Lighting (Materials) implies bumps and shiny so disabling
// bumps should further disable that feature.
//
static bool handleRenderBumpChanged(const LLSD& newval)
{
    LLRenderTarget::sUseFBO = newval.asBoolean() && gSavedSettings.getBOOL("RenderDeferred");
	if (gPipeline.isInit())
	{
		gPipeline.updateRenderBump();
		gPipeline.updateRenderDeferred();
		gPipeline.releaseGLBuffers();
		gPipeline.createGLBuffers();
		gPipeline.resetVertexBuffers();
		LLViewerShaderMgr::instance()->setShaders();
	}
	return true;
}

static bool handleRenderDebugPipelineChanged(const LLSD& newvalue)
{
	gDebugPipeline = newvalue.asBoolean();
	return true;
}

static bool handleRenderResolutionDivisorChanged(const LLSD&)
{
	gResizeScreenTexture = TRUE;
	return true;
}

static bool handleDebugViewsChanged(const LLSD& newvalue)
{
	LLView::sDebugRects = newvalue.asBoolean();
	return true;
}

static bool handleLogFileChanged(const LLSD& newvalue)
{
	std::string log_filename = newvalue.asString();
	LLFile::remove(log_filename);
	LLError::logToFile(log_filename);
	return true;
}

bool handleHideGroupTitleChanged(const LLSD& newvalue)
{
	gAgent.setHideGroupTitle(newvalue);
	return true;
}

bool handleEffectColorChanged(const LLSD& newvalue)
{
	gAgent.setEffectColor(LLColor4(newvalue));
	return true;
}

bool handleHighResSnapshotChanged(const LLSD& newvalue)
{
	// High Res Snapshot active, must uncheck RenderUIInSnapshot
	if (newvalue.asBoolean())
	{
		gSavedSettings.setBOOL( "RenderUIInSnapshot", FALSE );
	}
	return true;
}

bool handleVoiceClientPrefsChanged(const LLSD& newvalue)
{
	if (LLVoiceClient::instanceExists())
	{
		LLVoiceClient::getInstance()->updateSettings();
	}
	return true;
}

// NaCl - Antispam Registry
bool handleNaclAntiSpamGlobalQueueChanged(const LLSD& newvalue)
{
	NACLAntiSpamRegistry::instance().setGlobalQueue(newvalue.asBoolean());
	return true;
}
bool handleNaclAntiSpamTimeChanged(const LLSD& newvalue)
{
	NACLAntiSpamRegistry::instance().setAllQueueTimes(newvalue.asInteger());
	return true;
}
bool handleNaclAntiSpamAmountChanged(const LLSD& newvalue)
{
	NACLAntiSpamRegistry::instance().setAllQueueAmounts(newvalue.asInteger());
	return true;
}
// NaCl End 

bool handleVelocityInterpolate(const LLSD& newvalue)
{
	LLMessageSystem* msg = gMessageSystem;
	if ( newvalue.asBoolean() )
	{
		msg->newMessageFast(_PREHASH_VelocityInterpolateOn);
		msg->nextBlockFast(_PREHASH_AgentData);
		msg->addUUIDFast(_PREHASH_AgentID, gAgent.getID());
		msg->addUUIDFast(_PREHASH_SessionID, gAgent.getSessionID());
		gAgent.sendReliableMessage();
		LL_INFOS() << "Velocity Interpolation On" << LL_ENDL;
	}
	else
	{
		msg->newMessageFast(_PREHASH_VelocityInterpolateOff);
		msg->nextBlockFast(_PREHASH_AgentData);
		msg->addUUIDFast(_PREHASH_AgentID, gAgent.getID());
		msg->addUUIDFast(_PREHASH_SessionID, gAgent.getSessionID());
		gAgent.sendReliableMessage();
		LL_INFOS() << "Velocity Interpolation Off" << LL_ENDL;
	}
	return true;
}

bool handleForceShowGrid(const LLSD& newvalue)
{
	// <FS:Ansariel> [FS Login Panel]
	//LLPanelLogin::updateLocationSelectorsVisibility( );
	FSPanelLogin::updateLocationSelectorsVisibility( );
	// </FS:Ansariel> [FS Login Panel]
	return true;
}

bool handleLoginLocationChanged()
{
	/*
	 * This connects the default preference setting to the state of the login
	 * panel if it is displayed; if you open the preferences panel before
	 * logging in, and change the default login location there, the login
	 * panel immediately changes to match your new preference.
	 */
	std::string new_login_location = gSavedSettings.getString("LoginLocation");
	LL_DEBUGS("AppInit")<<new_login_location<<LL_ENDL;
	LLStartUp::setStartSLURL(LLSLURL(new_login_location));
	return true;
}

bool handleSpellCheckChanged()
{
	if (gSavedSettings.getBOOL("SpellCheck"))
	{
		std::list<std::string> dict_list;
		std::string dict_setting = gSavedSettings.getString("SpellCheckDictionary");
		boost::split(dict_list, dict_setting, boost::is_any_of(std::string(",")));
		if (!dict_list.empty())
		{
			LLSpellChecker::setUseSpellCheck(dict_list.front());
			dict_list.pop_front();
			LLSpellChecker::instance().setSecondaryDictionaries(dict_list);
			return true;
		}
	}
	LLSpellChecker::setUseSpellCheck(LLStringUtil::null);
	return true;
}

bool toggle_agent_pause(const LLSD& newvalue)
{
	if ( newvalue.asBoolean() )
	{
		send_agent_pause();
	}
	else
	{
		send_agent_resume();
	}
	return true;
}

// <FS:Zi> Is done inside XUI now, using visibility_control
// bool toggle_show_navigation_panel(const LLSD& newvalue)
// {
	//bool value = newvalue.asBoolean();

	//LLNavigationBar::getInstance()->setVisible(value);
	//gSavedSettings.setBOOL("ShowMiniLocationPanel", !value);

	//return true;
// }

// <FS:Zi> We don't have the mini location bar
// bool toggle_show_mini_location_panel(const LLSD& newvalue)
// {
	//bool value = newvalue.asBoolean();

	//LLPanelTopInfoBar::getInstance()->setVisible(value);
	//gSavedSettings.setBOOL("ShowNavbarNavigationPanel", !value);

	//return true;
// </FS:Zi>

bool toggle_show_menubar_location_panel(const LLSD& newvalue)
{
	bool value = newvalue.asBoolean();

	if (gStatusBar)
		gStatusBar->childSetVisible("parcel_info_panel",value);

	return true;
}

bool toggle_show_object_render_cost(const LLSD& newvalue)
{
	LLFloaterTools::sShowObjectCost = newvalue.asBoolean();
	return true;
}

void handleRenderAutoMuteByteLimitChanged(const LLSD& new_value);

// <FS:Ansariel> Change visibility of main chatbar if autohide setting is changed
static void handleAutohideChatbarChanged(const LLSD& new_value)
{
	// Flip MainChatbarVisible when chatbar autohide setting changes. This
	// will trigger LLNearbyChat::showDefaultChatBar() being called. Since we
	// don't want to loose focus of the preferences floater when changing the
	// autohide setting, we have to use the workaround via gFloaterView.
	LLFloater* focus = gFloaterView->getFocusedFloater();
	gSavedSettings.setBOOL("MainChatbarVisible", !new_value.asBoolean());
	if (focus)
	{
		focus->setFocus(TRUE);
	}
}
// </FS:Ansariel>

// <FS:Ansariel> Clear places / teleport history search filter
static void handleUseStandaloneTeleportHistoryFloaterChanged()
{
	LLFloaterSidePanelContainer* places = LLFloaterReg::findTypedInstance<LLFloaterSidePanelContainer>("places");
	if (places)
	{
		places->findChild<LLPanelPlaces>("main_panel")->resetFilter();
	}
	FSFloaterTeleportHistory* tphistory = LLFloaterReg::findTypedInstance<FSFloaterTeleportHistory>("fs_teleporthistory");
	if (tphistory)
	{
		tphistory->resetFilter();
	}
}
// </FS:Ansariel> Clear places / teleport history search filter

// <FS:CR> Posestand Ground Lock
static void handleSetPoseStandLock(const LLSD& newvalue)
{
	FSFloaterPoseStand* pose_stand = LLFloaterReg::findTypedInstance<FSFloaterPoseStand>("fs_posestand");
	if (pose_stand)
	{
		pose_stand->setLock(newvalue);
		pose_stand->onCommitCombo();
	}
		
}
// </FS:CR> Posestand Ground Lock

// <FS:TT> Client LSL Bridge
static void handleFlightAssistOptionChanged(const LLSD& newvalue)
{
	FSLSLBridge::instance().viewerToLSL("UseLSLFlightAssist|" + newvalue.asString());
}
// </FS:TT>

// <FS:PP> Movelock for Bridge
static void handleMovelockOptionChanged(const LLSD& newvalue)
{
	FSLSLBridge::instance().updateBoolSettingValue("UseMoveLock", newvalue.asBoolean());
}
static void handleMovelockAfterMoveOptionChanged(const LLSD& newvalue)
{
	FSLSLBridge::instance().updateBoolSettingValue("RelockMoveLockAfterMovement", newvalue.asBoolean());
}
// </FS:PP>

// <FS:PP> External integrations (OC, LM etc.) for Bridge
static void handleExternalIntegrationsOptionChanged()
{
	FSLSLBridge::instance().updateIntegrations();
}
// </FS:PP>

static void handleDecimalPrecisionChanged(const LLSD& newvalue)
{
	LLFloaterTools* build_tools = LLFloaterReg::findTypedInstance<LLFloaterTools>("build");
	if (build_tools)
	{
		build_tools->changePrecision(newvalue);
	}
}

// <FS:CR> FIRE-6659: Legacy "Resident" name toggle
void handleLegacyTrimOptionChanged(const LLSD& newvalue)
{
	LLAvatarName::setTrimResidentSurname(newvalue.asBoolean());
	LLAvatarNameCache::getInstance()->clearCache();
	LLVOAvatar::invalidateNameTags();
	FSFloaterContacts::getInstance()->onDisplayNameChanged();
	FSRadar::getInstance()->updateNames();
}

void handleUsernameFormatOptionChanged(const LLSD& newvalue)
{
	LLAvatarName::setUseLegacyFormat(newvalue.asBoolean());
	LLAvatarNameCache::getInstance()->clearCache();
	LLVOAvatar::invalidateNameTags();
	FSFloaterContacts::getInstance()->onDisplayNameChanged();
	FSRadar::getInstance()->updateNames();
}
// </FS:CR>

// <FS:Ansariel> Global online status toggle
void handleGlobalOnlineStatusChanged(const LLSD& newvalue)
{
	bool visible = newvalue.asBoolean();

	LLAvatarTracker::buddy_map_t all_buddies;
	LLAvatarTracker::instance().copyBuddyList(all_buddies);

	LLAvatarTracker::buddy_map_t::const_iterator buddy_it = all_buddies.begin();
	for (; buddy_it != all_buddies.end(); ++buddy_it)
	{
		LLUUID buddy_id = buddy_it->first;
		const LLRelationship* relation = LLAvatarTracker::instance().getBuddyInfo(buddy_id);
		if (relation == NULL)
		{
			// Lets have a warning log message instead of having a crash. EXT-4947.
			LL_WARNS() << "Trying to modify rights for non-friend avatar. Skipped." << LL_ENDL;
			return;
		}
		
		S32 cur_rights = relation->getRightsGrantedTo();
		S32 new_rights = 0;
		if (visible)
		{
			new_rights = LLRelationship::GRANT_ONLINE_STATUS + (cur_rights & LLRelationship::GRANT_MAP_LOCATION) + (cur_rights & LLRelationship::GRANT_MODIFY_OBJECTS);
		}
		else
		{
			new_rights = (cur_rights & LLRelationship::GRANT_MAP_LOCATION) + (cur_rights & LLRelationship::GRANT_MODIFY_OBJECTS);
		}

		LLAvatarPropertiesProcessor::getInstance()->sendFriendRights(buddy_id, new_rights);
	}

	LLNotificationsUtil::add("GlobalOnlineStatusToggle");
}
// </FS:Ansariel>

// <FS:Ansariel> FIRE-14083: Search filter for contact list
void handleContactListShowSearchChanged(const LLSD& newvalue)
{
	bool visible = newvalue.asBoolean();
	if (!visible)
	{
		FSFloaterContacts* instance = FSFloaterContacts::findInstance();
		if (instance)
		{
			instance->resetFriendFilter();
		}
	}
}
// </FS:Ansariel>

// <FS:Ansariel> Debug setting to disable log throttle
void handleLogThrottleChanged(const LLSD& newvalue)
{
	nd::logging::setThrottleEnabled(newvalue.asBoolean());
}
// </FS:Ansariel>

// <FS:Ansariel> FIRE-18250: Option to disable default eye movement
void handleStaticEyesChanged()
{
	if (!isAgentAvatarValid())
	{
		return;
	}

	LLUUID anim_id(gSavedSettings.getString("FSStaticEyesUUID"));
	if (gSavedPerAccountSettings.getBOOL("FSStaticEyes"))
	{
		gAgentAvatarp->startMotion(anim_id);
		gAgent.sendAnimationRequest(anim_id, ANIM_REQUEST_START);
	}
	else
	{
		gAgentAvatarp->stopMotion(anim_id);
		gAgent.sendAnimationRequest(anim_id, ANIM_REQUEST_STOP);
	}
}
// </FS:Ansariel>

// <FS:Ansariel> Notification not showing if hiding the UI
void handleNavbarSettingsChanged()
{
	gSavedSettings.setBOOL("FSInternalShowNavbarNavigationPanel", gSavedSettings.getBOOL("ShowNavbarNavigationPanel"));
	gSavedSettings.setBOOL("FSInternalShowNavbarFavoritesPanel", gSavedSettings.getBOOL("ShowNavbarFavoritesPanel"));
}
// </FS:Ansariel>

// <FS:Ansariel> FIRE-20288: Option to render friends only
void handleRenderFriendsOnlyChanged(const LLSD& newvalue)
{
	if (newvalue.asBoolean())
	{
		for (std::vector<LLCharacter*>::iterator iter = LLCharacter::sInstances.begin();
			iter != LLCharacter::sInstances.end(); ++iter)
		{
			LLVOAvatar* avatar = (LLVOAvatar*)*iter;

			if (avatar->getID() != gAgentID && !LLAvatarActions::isFriend(avatar->getID()) && !avatar->isControlAvatar())
			{
				gObjectList.killObject(avatar);
				if (LLViewerRegion::sVOCacheCullingEnabled && avatar->getRegion())
				{
					avatar->getRegion()->killCacheEntry(avatar->getLocalID());
				}
			}
		}
	}
}
// </FS:Ansariel>

// <FS:LO> Add ability for the statistics window to not be able to receive focus
void handleFSStatisticsNoFocusChanged(const LLSD& newvalue)
{
	LLFloater* stats = LLFloaterReg::findInstance("stats");
	if (stats)
	{
		stats->setIsChrome(newvalue.asBoolean());
	}
}
// </FS:LO>

// <FS:Ansariel> Output device selection
void handleOutputDeviceChanged(const LLSD& newvalue)
{
	if (gAudiop)
	{
		gAudiop->setDevice(newvalue.asUUID());
	}
}
// </FS:Ansariel>

// <FS:TS> FIRE-24081: Disable HiDPI by default and warn if set
void handleRenderHiDPIChanged(const LLSD& newvalue)
{
	if (newvalue)
	{
		LLNotificationsUtil::add("EnableHiDPI");
	}
}
// </FS:TS> FIRE-24081

// <FS:Ansariel> Optional small camera floater
void handleSmallCameraFloaterChanged(const LLSD& newValue)
{
	std::string old_floater_name = newValue.asBoolean() ? "camera" : "fs_camera_small";
	std::string new_floater_name = newValue.asBoolean() ? "fs_camera_small" : "camera";

	if (LLFloaterReg::instanceVisible(old_floater_name))
	{
		LLFloaterReg::hideInstance(old_floater_name);
		LLFloaterReg::showInstance(new_floater_name);
	}
}
// </FS:Ansariel>

// <FS:Zi> FIRE-20390, FIRE-4269 - Option for 12/24 hour clock and seconds display
void handleStatusbarTimeformatChanged(const LLSD& newValue)
{
	const std::string format = newValue.asString();
	if (gStatusBar)
	{
		gStatusBar->onTimeFormatChanged(format);
	}
}
// </FS:Zi>

// <FS:Zi> Run Prio 0 default bento pose in the background to fix splayed hands, open mouths, etc.
void handlePlayBentoIdleAnimationChanged(const LLSD& newValue)
{
	EAnimRequest startStop = ANIM_REQUEST_STOP;

	if (newValue.asBoolean())
	{
		startStop = ANIM_REQUEST_START;
	}

	gAgent.sendAnimationRequest(ANIM_AGENT_BENTO_IDLE, startStop);
}
// </FS:Zi>

// <FS:Ansariel> Better asset cache size control
void handleDiskCacheSizeChanged(const LLSD& newValue)
{
	const unsigned int disk_cache_mb = gSavedSettings.getU32("FSDiskCacheSize");
	const U64 disk_cache_bytes = disk_cache_mb * 1024ULL * 1024ULL;
	LLDiskCache::getInstance()->setMaxSizeBytes(disk_cache_bytes);
}
// </FS:Ansariel>

// <FS:Beq> perrf floater stuffs
void handleTargetFPSChanged(const LLSD& newValue)
{
	const auto targetFPS = gSavedSettings.getU32("FSTargetFPS");
	FSPerfStats::tunables.userTargetFPS = targetFPS;
}
// <FS:Beq> perf floater stuffs
void handleAutoTuneLockChanged(const LLSD& newValue)
{
	const auto newval = gSavedSettings.getBOOL("FSAutoTuneLock");
	FSPerfStats::tunables.userAutoTuneLock = newval;
}

// <FS:Beq> perrf floater stuffs
void handleAutoTuneFPSChanged(const LLSD& newValue)
{
	const auto newval = gSavedSettings.getBOOL("FSAutoTuneFPS");
	FSPerfStats::tunables.userAutoTuneEnabled = newval;
	if(newval && FSPerfStats::renderAvatarMaxART_ns == 0) // If we've enabled autotune we override "unlimited" to max
	{
		gSavedSettings.setF32("FSRenderAvatarMaxART",log10(FSPerfStats::ART_UNLIMITED_NANOS-1000));//triggers callback to update static var
	}
}

void handleRenderAvatarMaxARTChanged(const LLSD& newValue)
{
	FSPerfStats::tunables.updateRenderCostLimitFromSettings();
}

void handleUserTargetDrawDistanceChanged(const LLSD& newValue)
{
	const auto newval = gSavedSettings.getF32("FSAutoTuneRenderFarClipTarget");
	FSPerfStats::tunables.userTargetDrawDistance = newval;
}

void handleUserTargetReflectionsChanged(const LLSD& newValue)
{
	const auto newval = gSavedSettings.getS32("FSUserTargetReflections");
	FSPerfStats::tunables.userTargetReflections = newval;
}

void handlePerformanceStatsEnabledChanged(const LLSD& newValue)
{
	const auto newval = gSavedSettings.getBOOL("FSPerfStatsCaptureEnabled");
	FSPerfStats::StatsRecorder::setEnabled(newval);
}
void handleUserImpostorByDistEnabledChanged(const LLSD& newValue)
{
	const auto newval = gSavedSettings.getBOOL("FSAutoTuneImpostorByDistEnabled");
	FSPerfStats::tunables.userImpostorDistanceTuningEnabled = newval;
}
void handleUserImpostorDistanceChanged(const LLSD& newValue)
{
	const auto newval = gSavedSettings.getF32("FSAutoTuneImpostorFarAwayDistance");
	FSPerfStats::tunables.userImpostorDistance = newval;
}
void handleFPSTuningStrategyChanged(const LLSD& newValue)
{
	const auto newval = gSavedSettings.getU32("FSTuningFPSStrategy");
	FSPerfStats::tunables.userFPSTuningStrategy = newval;
}
// </FS:Beq>

<<<<<<< HEAD
// <FS:Ansariel> FIRE-6809: Quickly moving the bandwidth slider has no effect
void handleBandwidthChanged(const LLSD& newValue)
{
	sBandwidthUpdater.update(newValue);
}
// </FS:Ansariel>
=======
// <FS:Zi> Handle IME text input getting enabled or disabled
#if LL_SDL2
static bool handleSDL2IMEEnabledChanged(const LLSD& newvalue)
{
    ((LLWindowSDL*)gViewerWindow->getWindow())->enableIME(newvalue.asBoolean());

    return true;
}
#endif
// </FS:Zi>
>>>>>>> 1a17c8df

////////////////////////////////////////////////////////////////////////////

LLPointer<LLControlVariable> setting_get_control(LLControlGroup& group, const std::string& setting)
{
    LLPointer<LLControlVariable> cntrl_ptr = group.getControl(setting);
    if (cntrl_ptr.isNull())
    {
        LL_ERRS() << "Unable to set up setting listener for " << setting
            << ". Please reinstall viewer from  https ://secondlife.com/support/downloads/ and contact https://support.secondlife.com if issue persists after reinstall."
            << LL_ENDL;
    }
    return cntrl_ptr;
}

void setting_setup_signal_listener(LLControlGroup& group, const std::string& setting, std::function<void(const LLSD& newvalue)> callback)
{
    setting_get_control(group, setting)->getSignal()->connect([callback](LLControlVariable* control, const LLSD& new_val, const LLSD& old_val)
    {
        callback(new_val);
    });
}

void setting_setup_signal_listener(LLControlGroup& group, const std::string& setting, std::function<void()> callback)
{
    setting_get_control(group, setting)->getSignal()->connect([callback](LLControlVariable* control, const LLSD& new_val, const LLSD& old_val)
    {
        callback();
    });
}

void settings_setup_listeners()
{
    setting_setup_signal_listener(gSavedSettings, "FirstPersonAvatarVisible", handleRenderAvatarMouselookChanged);
	setting_setup_signal_listener(gSavedSettings, "RenderFarClip", handleRenderFarClipChanged);
	setting_setup_signal_listener(gSavedSettings, "RenderTerrainDetail", handleTerrainDetailChanged);
	setting_setup_signal_listener(gSavedSettings, "OctreeStaticObjectSizeFactor", handleRepartition);
	setting_setup_signal_listener(gSavedSettings, "OctreeDistanceFactor", handleRepartition);
	setting_setup_signal_listener(gSavedSettings, "OctreeMaxNodeCapacity", handleRepartition);
	setting_setup_signal_listener(gSavedSettings, "OctreeAlphaDistanceFactor", handleRepartition);
	setting_setup_signal_listener(gSavedSettings, "OctreeAttachmentSizeFactor", handleRepartition);
	setting_setup_signal_listener(gSavedSettings, "RenderMaxTextureIndex", handleSetShaderChanged);
	setting_setup_signal_listener(gSavedSettings, "RenderUseTriStrips", handleResetVertexBuffersChanged);
	setting_setup_signal_listener(gSavedSettings, "RenderUIBuffer", handleWindowResized);
	setting_setup_signal_listener(gSavedSettings, "RenderDepthOfField", handleReleaseGLBufferChanged);
	setting_setup_signal_listener(gSavedSettings, "RenderFSAASamples", handleReleaseGLBufferChanged);
	setting_setup_signal_listener(gSavedSettings, "RenderSpecularResX", handleLUTBufferChanged);
	setting_setup_signal_listener(gSavedSettings, "RenderSpecularResY", handleLUTBufferChanged);
	setting_setup_signal_listener(gSavedSettings, "RenderSpecularExponent", handleLUTBufferChanged);
	setting_setup_signal_listener(gSavedSettings, "RenderAnisotropic", handleAnisotropicChanged);
	setting_setup_signal_listener(gSavedSettings, "RenderShadowResolutionScale", handleShadowsResized);
	setting_setup_signal_listener(gSavedSettings, "RenderGlow", handleReleaseGLBufferChanged);
	setting_setup_signal_listener(gSavedSettings, "RenderGlow", handleSetShaderChanged);
	setting_setup_signal_listener(gSavedSettings, "RenderGlowResolutionPow", handleReleaseGLBufferChanged);
	setting_setup_signal_listener(gSavedSettings, "RenderAvatarCloth", handleSetShaderChanged);
	setting_setup_signal_listener(gSavedSettings, "WindLightUseAtmosShaders", handleSetShaderChanged);
	setting_setup_signal_listener(gSavedSettings, "RenderGammaFull", handleSetShaderChanged);
	setting_setup_signal_listener(gSavedSettings, "RenderVolumeLODFactor", handleVolumeLODChanged);
	setting_setup_signal_listener(gSavedSettings, "RenderAvatarLODFactor", handleAvatarLODChanged);
	setting_setup_signal_listener(gSavedSettings, "RenderAvatarPhysicsLODFactor", handleAvatarPhysicsLODChanged);
	setting_setup_signal_listener(gSavedSettings, "RenderTerrainLODFactor", handleTerrainLODChanged);
	setting_setup_signal_listener(gSavedSettings, "RenderTreeLODFactor", handleTreeLODChanged);
	setting_setup_signal_listener(gSavedSettings, "RenderFlexTimeFactor", handleFlexLODChanged);
	setting_setup_signal_listener(gSavedSettings, "RenderGamma", handleGammaChanged);
	setting_setup_signal_listener(gSavedSettings, "RenderFogRatio", handleFogRatioChanged);
	setting_setup_signal_listener(gSavedSettings, "RenderMaxPartCount", handleMaxPartCountChanged);
	setting_setup_signal_listener(gSavedSettings, "RenderDynamicLOD", handleRenderDynamicLODChanged);
	setting_setup_signal_listener(gSavedSettings, "RenderLocalLights", handleRenderLocalLightsChanged);
	setting_setup_signal_listener(gSavedSettings, "RenderDebugTextureBind", handleResetVertexBuffersChanged);
	setting_setup_signal_listener(gSavedSettings, "RenderAutoMaskAlphaDeferred", handleResetVertexBuffersChanged);
	setting_setup_signal_listener(gSavedSettings, "RenderAutoMaskAlphaNonDeferred", handleResetVertexBuffersChanged);
	setting_setup_signal_listener(gSavedSettings, "RenderObjectBump", handleRenderBumpChanged);
	setting_setup_signal_listener(gSavedSettings, "RenderMaxVBOSize", handleResetVertexBuffersChanged);
    setting_setup_signal_listener(gSavedSettings, "RenderVSyncEnable", handleVSyncChanged);
	setting_setup_signal_listener(gSavedSettings, "RenderDeferredNoise", handleReleaseGLBufferChanged);
	setting_setup_signal_listener(gSavedSettings, "RenderDebugPipeline", handleRenderDebugPipelineChanged);
	setting_setup_signal_listener(gSavedSettings, "RenderResolutionDivisor", handleRenderResolutionDivisorChanged);
// [SL:KB] - Patch: Settings-RenderResolutionMultiplier | Checked: Catznip-5.4
	setting_setup_signal_listener(gSavedSettings, "RenderResolutionMultiplier", handleRenderResolutionDivisorChanged);
// [/SL:KB]
	setting_setup_signal_listener(gSavedSettings, "RenderDeferred", handleRenderDeferredChanged);
	setting_setup_signal_listener(gSavedSettings, "RenderShadowDetail", handleSetShaderChanged);
	setting_setup_signal_listener(gSavedSettings, "RenderDeferredSSAO", handleSetShaderChanged);
	setting_setup_signal_listener(gSavedSettings, "RenderPerformanceTest", handleRenderPerfTestChanged);
	setting_setup_signal_listener(gSavedSettings, "TextureMemory", handleVideoMemoryChanged);
	setting_setup_signal_listener(gSavedSettings, "ChatFontSize", handleChatFontSizeChanged);
	setting_setup_signal_listener(gSavedSettings, "ChatPersistTime", handleChatPersistTimeChanged);
	setting_setup_signal_listener(gSavedSettings, "ConsoleMaxLines", handleConsoleMaxLinesChanged);
	setting_setup_signal_listener(gSavedSettings, "UploadBakedTexOld", handleUploadBakedTexOldChanged);
	setting_setup_signal_listener(gSavedSettings, "UseOcclusion", handleUseOcclusionChanged);
	setting_setup_signal_listener(gSavedSettings, "AudioLevelMaster", handleAudioVolumeChanged);
	setting_setup_signal_listener(gSavedSettings, "AudioLevelSFX", handleAudioVolumeChanged);
	setting_setup_signal_listener(gSavedSettings, "AudioLevelUI", handleAudioVolumeChanged);
	setting_setup_signal_listener(gSavedSettings, "AudioLevelAmbient", handleAudioVolumeChanged);
	setting_setup_signal_listener(gSavedSettings, "AudioLevelMusic", handleAudioVolumeChanged);
	setting_setup_signal_listener(gSavedSettings, "AudioLevelMedia", handleAudioVolumeChanged);
	setting_setup_signal_listener(gSavedSettings, "AudioLevelVoice", handleAudioVolumeChanged);
	setting_setup_signal_listener(gSavedSettings, "AudioLevelDoppler", handleAudioVolumeChanged);
	setting_setup_signal_listener(gSavedSettings, "AudioLevelRolloff", handleAudioVolumeChanged);
	setting_setup_signal_listener(gSavedSettings, "AudioLevelUnderwaterRolloff", handleAudioVolumeChanged);
	setting_setup_signal_listener(gSavedSettings, "MuteAudio", handleAudioVolumeChanged);
	setting_setup_signal_listener(gSavedSettings, "MuteMusic", handleAudioVolumeChanged);
	setting_setup_signal_listener(gSavedSettings, "MuteMedia", handleAudioVolumeChanged);
	setting_setup_signal_listener(gSavedSettings, "MuteVoice", handleAudioVolumeChanged);
	setting_setup_signal_listener(gSavedSettings, "MuteAmbient", handleAudioVolumeChanged);
	setting_setup_signal_listener(gSavedSettings, "MuteUI", handleAudioVolumeChanged);
	setting_setup_signal_listener(gSavedSettings, "RenderVBOEnable", handleResetVertexBuffersChanged);
	setting_setup_signal_listener(gSavedSettings, "RenderUseVAO", handleResetVertexBuffersChanged);
	setting_setup_signal_listener(gSavedSettings, "RenderVBOMappingDisable", handleResetVertexBuffersChanged);
	setting_setup_signal_listener(gSavedSettings, "RenderUseStreamVBO", handleResetVertexBuffersChanged);
	setting_setup_signal_listener(gSavedSettings, "RenderPreferStreamDraw", handleResetVertexBuffersChanged);
	setting_setup_signal_listener(gSavedSettings, "WLSkyDetail", handleWLSkyDetailChanged);
	setting_setup_signal_listener(gSavedSettings, "JoystickAxis0", handleJoystickChanged);
	setting_setup_signal_listener(gSavedSettings, "JoystickAxis1", handleJoystickChanged);
	setting_setup_signal_listener(gSavedSettings, "JoystickAxis2", handleJoystickChanged);
	setting_setup_signal_listener(gSavedSettings, "JoystickAxis3", handleJoystickChanged);
	setting_setup_signal_listener(gSavedSettings, "JoystickAxis4", handleJoystickChanged);
	setting_setup_signal_listener(gSavedSettings, "JoystickAxis5", handleJoystickChanged);
	setting_setup_signal_listener(gSavedSettings, "JoystickAxis6", handleJoystickChanged);
	setting_setup_signal_listener(gSavedSettings, "FlycamAxisScale0", handleJoystickChanged);
	setting_setup_signal_listener(gSavedSettings, "FlycamAxisScale1", handleJoystickChanged);
	setting_setup_signal_listener(gSavedSettings, "FlycamAxisScale2", handleJoystickChanged);
	setting_setup_signal_listener(gSavedSettings, "FlycamAxisScale3", handleJoystickChanged);
	setting_setup_signal_listener(gSavedSettings, "FlycamAxisScale4", handleJoystickChanged);
	setting_setup_signal_listener(gSavedSettings, "FlycamAxisScale5", handleJoystickChanged);
	setting_setup_signal_listener(gSavedSettings, "FlycamAxisScale6", handleJoystickChanged);
	setting_setup_signal_listener(gSavedSettings, "FlycamAxisDeadZone0", handleJoystickChanged);
	setting_setup_signal_listener(gSavedSettings, "FlycamAxisDeadZone1", handleJoystickChanged);
	setting_setup_signal_listener(gSavedSettings, "FlycamAxisDeadZone2", handleJoystickChanged);
	setting_setup_signal_listener(gSavedSettings, "FlycamAxisDeadZone3", handleJoystickChanged);
	setting_setup_signal_listener(gSavedSettings, "FlycamAxisDeadZone4", handleJoystickChanged);
	setting_setup_signal_listener(gSavedSettings, "FlycamAxisDeadZone5", handleJoystickChanged);
	setting_setup_signal_listener(gSavedSettings, "FlycamAxisDeadZone6", handleJoystickChanged);
	setting_setup_signal_listener(gSavedSettings, "AvatarAxisScale0", handleJoystickChanged);
	setting_setup_signal_listener(gSavedSettings, "AvatarAxisScale1", handleJoystickChanged);
	setting_setup_signal_listener(gSavedSettings, "AvatarAxisScale2", handleJoystickChanged);
	setting_setup_signal_listener(gSavedSettings, "AvatarAxisScale3", handleJoystickChanged);
	setting_setup_signal_listener(gSavedSettings, "AvatarAxisScale4", handleJoystickChanged);
	setting_setup_signal_listener(gSavedSettings, "AvatarAxisScale5", handleJoystickChanged);
	setting_setup_signal_listener(gSavedSettings, "AvatarAxisDeadZone0", handleJoystickChanged);
	setting_setup_signal_listener(gSavedSettings, "AvatarAxisDeadZone1", handleJoystickChanged);
	setting_setup_signal_listener(gSavedSettings, "AvatarAxisDeadZone2", handleJoystickChanged);
	setting_setup_signal_listener(gSavedSettings, "AvatarAxisDeadZone3", handleJoystickChanged);
	setting_setup_signal_listener(gSavedSettings, "AvatarAxisDeadZone4", handleJoystickChanged);
	setting_setup_signal_listener(gSavedSettings, "AvatarAxisDeadZone5", handleJoystickChanged);
	setting_setup_signal_listener(gSavedSettings, "BuildAxisScale0", handleJoystickChanged);
	setting_setup_signal_listener(gSavedSettings, "BuildAxisScale1", handleJoystickChanged);
	setting_setup_signal_listener(gSavedSettings, "BuildAxisScale2", handleJoystickChanged);
	setting_setup_signal_listener(gSavedSettings, "BuildAxisScale3", handleJoystickChanged);
	setting_setup_signal_listener(gSavedSettings, "BuildAxisScale4", handleJoystickChanged);
	setting_setup_signal_listener(gSavedSettings, "BuildAxisScale5", handleJoystickChanged);
	setting_setup_signal_listener(gSavedSettings, "BuildAxisDeadZone0", handleJoystickChanged);
	setting_setup_signal_listener(gSavedSettings, "BuildAxisDeadZone1", handleJoystickChanged);
	setting_setup_signal_listener(gSavedSettings, "BuildAxisDeadZone2", handleJoystickChanged);
	setting_setup_signal_listener(gSavedSettings, "BuildAxisDeadZone3", handleJoystickChanged);
	setting_setup_signal_listener(gSavedSettings, "BuildAxisDeadZone4", handleJoystickChanged);
	setting_setup_signal_listener(gSavedSettings, "BuildAxisDeadZone5", handleJoystickChanged);
	setting_setup_signal_listener(gSavedSettings, "DebugViews", handleDebugViewsChanged);
	setting_setup_signal_listener(gSavedSettings, "UserLogFile", handleLogFileChanged);
	setting_setup_signal_listener(gSavedSettings, "RenderHideGroupTitle", handleHideGroupTitleChanged);
	setting_setup_signal_listener(gSavedSettings, "HighResSnapshot", handleHighResSnapshotChanged);
	setting_setup_signal_listener(gSavedSettings, "EnableVoiceChat", handleVoiceClientPrefsChanged);
	setting_setup_signal_listener(gSavedSettings, "PTTCurrentlyEnabled", handleVoiceClientPrefsChanged);
	setting_setup_signal_listener(gSavedSettings, "PushToTalkButton", handleVoiceClientPrefsChanged);
	setting_setup_signal_listener(gSavedSettings, "PushToTalkToggle", handleVoiceClientPrefsChanged);
	setting_setup_signal_listener(gSavedSettings, "VoiceEarLocation", handleVoiceClientPrefsChanged);
	setting_setup_signal_listener(gSavedSettings, "VoiceInputAudioDevice", handleVoiceClientPrefsChanged);
	setting_setup_signal_listener(gSavedSettings, "VoiceOutputAudioDevice", handleVoiceClientPrefsChanged);
	setting_setup_signal_listener(gSavedSettings, "AudioLevelMic", handleVoiceClientPrefsChanged);
	setting_setup_signal_listener(gSavedSettings, "LipSyncEnabled", handleVoiceClientPrefsChanged);	
	setting_setup_signal_listener(gSavedSettings, "VelocityInterpolate", handleVelocityInterpolate);
	setting_setup_signal_listener(gSavedSettings, "QAMode", show_debug_menus);
	setting_setup_signal_listener(gSavedSettings, "UseDebugMenus", show_debug_menus);
	setting_setup_signal_listener(gSavedSettings, "AgentPause", toggle_agent_pause);
	// <FS:Zi> Is done inside XUI now, using visibility_control
	// setting_setup_signal_listener(gSavedSettings, "ShowNavbarNavigationPanel", toggle_show_navigation_panel);
	// </FS:Zi>
	// <FS:Zi> We don't have the mini location bar
	// setting_setup_signal_listener(gSavedSettings, "ShowMiniLocationPanel", toggle_show_mini_location_panel);
	// </FS: Zi>
	setting_setup_signal_listener(gSavedSettings, "ShowMenuBarLocation", toggle_show_menubar_location_panel);
	setting_setup_signal_listener(gSavedSettings, "ShowObjectRenderingCost", toggle_show_object_render_cost);
	setting_setup_signal_listener(gSavedSettings, "ForceShowGrid", handleForceShowGrid);
	// <FS:Ansariel> Show start location setting has no effect on login
	setting_setup_signal_listener(gSavedSettings, "ShowStartLocation", handleForceShowGrid);
	setting_setup_signal_listener(gSavedSettings, "RenderTransparentWater", handleRenderTransparentWaterChanged);
	setting_setup_signal_listener(gSavedSettings, "SpellCheck", handleSpellCheckChanged);
	setting_setup_signal_listener(gSavedSettings, "SpellCheckDictionary", handleSpellCheckChanged);
	setting_setup_signal_listener(gSavedSettings, "LoginLocation", handleLoginLocationChanged);
	setting_setup_signal_listener(gSavedSettings, "DebugAvatarJoints", handleDebugAvatarJointsChanged);
	setting_setup_signal_listener(gSavedSettings, "RenderAutoMuteByteLimit", handleRenderAutoMuteByteLimitChanged);

    setting_setup_signal_listener(gSavedPerAccountSettings, "AvatarHoverOffsetZ", handleAvatarHoverOffsetChanged);

// [RLVa:KB] - Checked: 2015-12-27 (RLVa-1.5.0)
	setting_setup_signal_listener(gSavedSettings, RlvSettingNames::Main, RlvSettings::onChangedSettingMain);
// [/RLVa:KB]
	// NaCl - Antispam Registry
	setting_setup_signal_listener(gSavedSettings, "_NACL_AntiSpamGlobalQueue", handleNaclAntiSpamGlobalQueueChanged);
	setting_setup_signal_listener(gSavedSettings, "_NACL_AntiSpamTime", handleNaclAntiSpamTimeChanged);
	setting_setup_signal_listener(gSavedSettings, "_NACL_AntiSpamAmount", handleNaclAntiSpamAmountChanged);
	// NaCl End
	setting_setup_signal_listener(gSavedSettings, "AutohideChatBar", handleAutohideChatbarChanged);

	// <FS:Ansariel> Clear places / teleport history search filter
	setting_setup_signal_listener(gSavedSettings, "FSUseStandaloneTeleportHistoryFloater", handleUseStandaloneTeleportHistoryFloaterChanged);

	// <FS:CR> Pose stand ground lock
	setting_setup_signal_listener(gSavedSettings, "FSPoseStandLock", handleSetPoseStandLock);

	setting_setup_signal_listener(gSavedPerAccountSettings, "UseLSLFlightAssist", handleFlightAssistOptionChanged);
	setting_setup_signal_listener(gSavedPerAccountSettings, "UseMoveLock", handleMovelockOptionChanged);
	setting_setup_signal_listener(gSavedPerAccountSettings, "RelockMoveLockAfterMovement", handleMovelockAfterMoveOptionChanged);
	setting_setup_signal_listener(gSavedSettings, "FSBuildToolDecimalPrecision", handleDecimalPrecisionChanged);

	// <FS:PP> External integrations (OC, LM etc.) for Bridge
	setting_setup_signal_listener(gSavedPerAccountSettings, "BridgeIntegrationOC", handleExternalIntegrationsOptionChanged);
	setting_setup_signal_listener(gSavedPerAccountSettings, "BridgeIntegrationLM", handleExternalIntegrationsOptionChanged);

	setting_setup_signal_listener(gSavedSettings, "FSNameTagShowLegacyUsernames", handleUsernameFormatOptionChanged);
	setting_setup_signal_listener(gSavedSettings, "FSTrimLegacyNames", handleLegacyTrimOptionChanged);

	// <FS:Ansariel> [FS communication UI]
	setting_setup_signal_listener(gSavedSettings, "PlainTextChatHistory", FSFloaterIM::processChatHistoryStyleUpdate);
	setting_setup_signal_listener(gSavedSettings, "PlainTextChatHistory", FSFloaterNearbyChat::processChatHistoryStyleUpdate);
	setting_setup_signal_listener(gSavedSettings, "ChatFontSize", FSFloaterIM::processChatHistoryStyleUpdate);
	setting_setup_signal_listener(gSavedSettings, "ChatFontSize", FSFloaterNearbyChat::processChatHistoryStyleUpdate);
	setting_setup_signal_listener(gSavedSettings, "ChatFontSize", LLViewerChat::signalChatFontChanged);
	// </FS:Ansariel> [FS communication UI]

	setting_setup_signal_listener(gSavedPerAccountSettings, "GlobalOnlineStatusToggle", handleGlobalOnlineStatusChanged);

	// <FS:Ansariel> FIRE-17393: Control HUD text fading by options
	setting_setup_signal_listener(gSavedSettings, "FSHudTextFadeDistance", LLHUDText::onFadeSettingsChanged);
	setting_setup_signal_listener(gSavedSettings, "FSHudTextFadeRange", LLHUDText::onFadeSettingsChanged);

	//<FS:HG> FIRE-6340, FIRE-6567, FIRE-6809 - Setting Bandwidth issues
	setting_setup_signal_listener(gSavedSettings, "ThrottleBandwidthKBPS", handleBandwidthChanged);
	setting_setup_signal_listener(gSavedSettings, "FSContactListShowSearch", handleContactListShowSearchChanged);

	// <FS:Ansariel> Debug setting to disable log throttle
	setting_setup_signal_listener(gSavedSettings, "FSEnableLogThrottle", handleLogThrottleChanged);

	// <FS:Ansariel> FIRE-18250: Option to disable default eye movement
	setting_setup_signal_listener(gSavedSettings, "FSStaticEyesUUID", handleStaticEyesChanged);
	setting_setup_signal_listener(gSavedPerAccountSettings, "FSStaticEyes", handleStaticEyesChanged);
	// </FS:Ansariel>

	// <FS:Ansariel> FIRE-20288: Option to render friends only
	setting_setup_signal_listener(gSavedPerAccountSettings, "FSRenderFriendsOnly", handleRenderFriendsOnlyChanged);

	// <FS:Ansariel> Notification not showing if hiding the UI
	setting_setup_signal_listener(gSavedSettings, "ShowNavbarFavoritesPanel", handleNavbarSettingsChanged);
	setting_setup_signal_listener(gSavedSettings, "ShowNavbarNavigationPanel", handleNavbarSettingsChanged);
	// </FS:Ansariel>

	// <FS:LO> Add ability for the statistics window to not be able to receive focus
	setting_setup_signal_listener(gSavedSettings, "FSStatisticsNoFocus", handleFSStatisticsNoFocusChanged);
	// </FS:LO>

	// <FS:Ansariel> Output device selection
	setting_setup_signal_listener(gSavedSettings, "FSOutputDeviceUUID", handleOutputDeviceChanged);

	// <FS:Ansariel> Dynamic texture memory calculation
	setting_setup_signal_listener(gSavedSettings, "FSDynamicTextureMemory", handleDynamicTextureMemoryChanged);

	// <FS:Ansariel> Optional small camera floater
	setting_setup_signal_listener(gSavedSettings, "FSUseSmallCameraFloater", handleSmallCameraFloaterChanged);

	// <FS:Zi> FIRE-20390, FIRE-4269 - Option for 12/24 hour clock and seconds display
	setting_setup_signal_listener(gSavedSettings, "FSStatusBarTimeFormat", handleStatusbarTimeformatChanged);

	// <FS:Zi> Run Prio 0 default bento pose in the background to fix splayed hands, open mouths, etc.
	setting_setup_signal_listener(gSavedSettings, "FSPlayDefaultBentoAnimation", handlePlayBentoIdleAnimationChanged);

	// <FS:Ansariel> Better asset cache size control
	setting_setup_signal_listener(gSavedSettings, "FSDiskCacheSize", handleDiskCacheSizeChanged);

	// <FS:Beq> perf floater controls
	setting_setup_signal_listener(gSavedSettings, "FSTargetFPS", handleTargetFPSChanged);
	setting_setup_signal_listener(gSavedSettings, "FSAutoTuneFPS", handleAutoTuneFPSChanged);
	setting_setup_signal_listener(gSavedSettings, "FSAutoTuneLock", handleAutoTuneLockChanged);
	setting_setup_signal_listener(gSavedSettings, "FSRenderAvatarMaxART", handleRenderAvatarMaxARTChanged);
	setting_setup_signal_listener(gSavedSettings, "FSPerfStatsCaptureEnabled", handlePerformanceStatsEnabledChanged);
	setting_setup_signal_listener(gSavedSettings, "FSUserTargetReflections", handleUserTargetReflectionsChanged);
	setting_setup_signal_listener(gSavedSettings, "FSAutoTuneRenderFarClipTarget", handleUserTargetDrawDistanceChanged);
	setting_setup_signal_listener(gSavedSettings, "FSAutoTuneImpostorFarAwayDistance", handleUserImpostorDistanceChanged);
	setting_setup_signal_listener(gSavedSettings, "FSAutoTuneImpostorByDistEnabled", handleUserImpostorByDistEnabledChanged);
	setting_setup_signal_listener(gSavedSettings, "FSTuningFPSStrategy", handleFPSTuningStrategyChanged);
	// </FS:Beq>

	// <FS:Zi> Handle IME text input getting enabled or disabled
#if LL_SDL2
	gSavedSettings.getControl("SDL2IMEEnabled")->getSignal()->connect(boost::bind(&handleSDL2IMEEnabledChanged, _2));
#endif
	// </FS:Zi>
}

#if TEST_CACHED_CONTROL

#define DECL_LLCC(T, V) static LLCachedControl<T> mySetting_##T("TestCachedControl"#T, V)
DECL_LLCC(U32, (U32)666);
DECL_LLCC(S32, (S32)-666);
DECL_LLCC(F32, (F32)-666.666);
DECL_LLCC(bool, true);
DECL_LLCC(BOOL, FALSE);
static LLCachedControl<std::string> mySetting_string("TestCachedControlstring", "Default String Value");
DECL_LLCC(LLVector3, LLVector3(1.0f, 2.0f, 3.0f));
DECL_LLCC(LLVector3d, LLVector3d(6.0f, 5.0f, 4.0f));
DECL_LLCC(LLRect, LLRect(0, 0, 100, 500));
DECL_LLCC(LLColor4, LLColor4(0.0f, 0.5f, 1.0f));
DECL_LLCC(LLColor3, LLColor3(1.0f, 0.f, 0.5f));
DECL_LLCC(LLColor4U, LLColor4U(255, 200, 100, 255));

LLSD test_llsd = LLSD()["testing1"] = LLSD()["testing2"];
DECL_LLCC(LLSD, test_llsd);

static LLCachedControl<std::string> test_BrowserHomePage("BrowserHomePage", "hahahahahha", "Not the real comment");

void test_cached_control()
{
#define do { TEST_LLCC(T, V) if((T)mySetting_##T != V) LL_ERRS() << "Fail "#T << LL_ENDL; } while(0)
	TEST_LLCC(U32, 666);
	TEST_LLCC(S32, (S32)-666);
	TEST_LLCC(F32, (F32)-666.666);
	TEST_LLCC(bool, true);
	TEST_LLCC(BOOL, FALSE);
	if((std::string)mySetting_string != "Default String Value") LL_ERRS() << "Fail string" << LL_ENDL;
	TEST_LLCC(LLVector3, LLVector3(1.0f, 2.0f, 3.0f));
	TEST_LLCC(LLVector3d, LLVector3d(6.0f, 5.0f, 4.0f));
	TEST_LLCC(LLRect, LLRect(0, 0, 100, 500));
	TEST_LLCC(LLColor4, LLColor4(0.0f, 0.5f, 1.0f));
	TEST_LLCC(LLColor3, LLColor3(1.0f, 0.f, 0.5f));
	TEST_LLCC(LLColor4U, LLColor4U(255, 200, 100, 255));
//There's no LLSD comparsion for LLCC yet. TEST_LLCC(LLSD, test_llsd); 

	// AO - Phoenixviewer doesn't want to send unecessary noise to secondlife.com
	//if((std::string)test_BrowserHomePage != "http://www.secondlife.com") LL_ERRS() << "Fail BrowserHomePage" << LL_ENDL;
}
#endif // TEST_CACHED_CONTROL
<|MERGE_RESOLUTION|>--- conflicted
+++ resolved
@@ -1137,14 +1137,13 @@
 }
 // </FS:Beq>
 
-<<<<<<< HEAD
 // <FS:Ansariel> FIRE-6809: Quickly moving the bandwidth slider has no effect
 void handleBandwidthChanged(const LLSD& newValue)
 {
 	sBandwidthUpdater.update(newValue);
 }
 // </FS:Ansariel>
-=======
+
 // <FS:Zi> Handle IME text input getting enabled or disabled
 #if LL_SDL2
 static bool handleSDL2IMEEnabledChanged(const LLSD& newvalue)
@@ -1155,7 +1154,6 @@
 }
 #endif
 // </FS:Zi>
->>>>>>> 1a17c8df
 
 ////////////////////////////////////////////////////////////////////////////
 
