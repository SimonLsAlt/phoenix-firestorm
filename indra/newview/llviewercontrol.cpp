--- conflicted
+++ resolved
@@ -186,15 +186,9 @@
     if (LLStartUp::getStartupState() >= STATE_STARTED)
     {
         F32 draw_distance = (F32)newvalue.asReal();
-<<<<<<< HEAD
-        gAgentCamera.mDrawDistance = draw_distance;
-        LLWorld::getInstance()->setLandFarClip(draw_distance);
-        return true;
-=======
 	gAgentCamera.mDrawDistance = draw_distance;
 	LLWorld::getInstance()->setLandFarClip(draw_distance);
 	return true;
->>>>>>> cda75cbd
     }
     return false;
 }
