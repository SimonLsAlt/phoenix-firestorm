/** 
 * @file llviewercontrol.cpp
 * @brief Viewer configuration
 * @author Richard Nelson
 *
 * $LicenseInfo:firstyear=2001&license=viewerlgpl$
 * Second Life Viewer Source Code
 * Copyright (C) 2010, Linden Research, Inc.
 * 
 * This library is free software; you can redistribute it and/or
 * modify it under the terms of the GNU Lesser General Public
 * License as published by the Free Software Foundation;
 * version 2.1 of the License only.
 * 
 * This library is distributed in the hope that it will be useful,
 * but WITHOUT ANY WARRANTY; without even the implied warranty of
 * MERCHANTABILITY or FITNESS FOR A PARTICULAR PURPOSE.  See the GNU
 * Lesser General Public License for more details.
 * 
 * You should have received a copy of the GNU Lesser General Public
 * License along with this library; if not, write to the Free Software
 * Foundation, Inc., 51 Franklin Street, Fifth Floor, Boston, MA  02110-1301  USA
 * 
 * Linden Research, Inc., 945 Battery Street, San Francisco, CA  94111  USA
 * $/LicenseInfo$
 */

#include "llviewerprecompiledheaders.h"

#include "llviewercontrol.h"

// Library includes
#include "llwindow.h"	// getGamma()

// <FS:Zi> Handle IME text input getting enabled or disabled
#if LL_SDL2
#include "llwindowsdl2.h"
#endif
// </FS:Zi>

// For Listeners
#include "llaudioengine.h"
#include "llagent.h"
#include "llagentcamera.h"
#include "llconsole.h"
#include "lldrawpoolbump.h"
#include "lldrawpoolterrain.h"
#include "llflexibleobject.h"
#include "llfeaturemanager.h"
#include "llviewershadermgr.h"

#include "llsky.h"
#include "llvieweraudio.h"
#include "llviewermenu.h"
#include "llviewertexturelist.h"
#include "llviewerthrottle.h"
#include "llviewerwindow.h"
#include "llvoavatarself.h"
#include "llvoiceclient.h"
#include "llvotree.h"
#include "llvovolume.h"
#include "llworld.h"
#include "llvlcomposition.h"
#include "pipeline.h"
#include "llviewerjoystick.h"
#include "llviewerobjectlist.h"
#include "llviewerparcelmgr.h"
#include "llparcel.h"
#include "llkeyboard.h"
#include "llerrorcontrol.h"
#include "llappviewer.h"
#include "llvosurfacepatch.h"
#include "llvowlsky.h"
#include "llrender.h"
#include "llnavigationbar.h"
#include "llnotificationsutil.h"
#include "llfloatertools.h"
#include "llpaneloutfitsinventory.h"
// <FS:Ansariel> [FS Login Panel]
//#include "llpanellogin.h"
#include "fspanellogin.h"
// </FS:Ansariel> [FS Login Panel]
// <FS:Zi> We don't use the mini location panel in Firestorm
// #include "llpaneltopinfobar.h"
#include "llspellcheck.h"
#include "llslurl.h"
#include "llstartup.h"
#include "llperfstats.h"
// [RLVa:KB] - Checked: 2015-12-27 (RLVa-1.5.0)
#include "llvisualeffect.h"
#include "rlvactions.h"
#include "rlvcommon.h"
// [/RLVa:KB]

// Firestorm inclues
#include "fsfloatercontacts.h"
#include "fsfloaterim.h"
#include "fsfloaternearbychat.h"
#include "fsfloaterposestand.h"
#include "fsfloaterteleporthistory.h"
#include "fslslbridge.h"
#include "fsradar.h"
#include "llavataractions.h"
#include "lldiskcache.h"
#include "llfloaterreg.h"
#include "llfloatersidepanelcontainer.h"
#include "llhudtext.h"
#include "llnotificationsutil.h"
#include "llpanelplaces.h"
#include "llstatusbar.h"
#include "llviewerinput.h"
#include "llviewerobjectlist.h"
#include "llviewerregion.h"
#include "NACLantispam.h"
#include "nd/ndlogthrottle.h"
// <FS:Zi> Run Prio 0 default bento pose in the background to fix splayed hands, open mouths, etc.
#include "llanimationstates.h"

// Third party library includes
#include <boost/algorithm/string.hpp>

#ifdef TOGGLE_HACKED_GODLIKE_VIEWER
BOOL 				gHackGodmode = FALSE;
#endif

// Should you contemplate changing the name "Global", please first grep for
// that string literal. There are at least a couple other places in the C++
// code that assume the LLControlGroup named "Global" is gSavedSettings.
LLControlGroup gSavedSettings("Global");	// saved at end of session
LLControlGroup gSavedPerAccountSettings("PerAccount"); // saved at end of session
LLControlGroup gCrashSettings("CrashSettings");	// saved at end of session
LLControlGroup gWarningSettings("Warnings"); // persists ignored dialogs/warnings

std::string gLastRunVersion;

extern BOOL gResizeScreenTexture;
extern BOOL gResizeShadowTexture;
extern BOOL gDebugGL;

// <FS:Ansariel> FIRE-6809: Quickly moving the bandwidth slider has no effect
class BandwidthUpdater : public LLEventTimer
{
public:
	BandwidthUpdater()
		:LLEventTimer(0.5f)
	{
		mEventTimer.stop();
	}

	virtual ~BandwidthUpdater(){}

	void update(const LLSD& new_value)
	{
		mNewValue = new_value.asReal();
		mEventTimer.start();
	}

protected:
	BOOL tick()
	{
		gViewerThrottle.setMaxBandwidth(mNewValue);
		mEventTimer.stop();
	
		static LLCachedControl<bool> alreadyComplainedAboutBW(gWarningSettings, "FSBandwidthTooHigh");
		if (!alreadyComplainedAboutBW && mNewValue > 1500.f)
		{
			LLNotificationsUtil::add("FSBWTooHigh");
			gWarningSettings.setBOOL("FSBandwidthTooHigh", TRUE);
		}

		return FALSE;
	}

private:
	F32 mNewValue;
};
BandwidthUpdater sBandwidthUpdater;
// </FS:Ansariel>

////////////////////////////////////////////////////////////////////////////
// Listeners

static bool handleRenderAvatarMouselookChanged(const LLSD& newvalue)
{
	LLVOAvatar::sVisibleInFirstPerson = newvalue.asBoolean();
	return true;
}

static bool handleRenderFarClipChanged(const LLSD& newvalue)
{
    if (LLStartUp::getStartupState() >= STATE_STARTED)
    {
        F32 draw_distance = (F32)newvalue.asReal();
	gAgentCamera.mDrawDistance = draw_distance;
	LLWorld::getInstance()->setLandFarClip(draw_distance);
	return true;
    }
    return false;
}

static bool handleTerrainScaleChanged(const LLSD& newvalue)
{
    F64 scale = newvalue.asReal();
    if (scale != 0.0)
    {
        LLDrawPoolTerrain::sDetailScale = F32(1.0 / scale);
    }
	return true;
}

static bool handlePBRTerrainScaleChanged(const LLSD& newvalue)
{
    F64 scale = newvalue.asReal();
    if (scale != 0.0)
    {
        LLDrawPoolTerrain::sPBRDetailScale = F32(1.0 / scale);
    }
	return true;
}

static bool handleDebugAvatarJointsChanged(const LLSD& newvalue)
{
    std::string new_string = newvalue.asString();
    LLJoint::setDebugJointNames(new_string);
    return true;
}

static bool handleAvatarHoverOffsetChanged(const LLSD& newvalue)
{
	if (isAgentAvatarValid())
	{
		gAgentAvatarp->setHoverIfRegionEnabled();
	}
	return true;
}


// <FS:Ansariel> Expose handleSetShaderChanged()
//static bool handleSetShaderChanged(const LLSD& newvalue)
bool handleSetShaderChanged(const LLSD& newvalue)
// </FS:Ansariel>
{
	// changing shader level may invalidate existing cached bump maps, as the shader type determines the format of the bump map it expects - clear and repopulate the bump cache
	gBumpImageList.destroyGL();
	gBumpImageList.restoreGL();

    if (gPipeline.isInit())
    {
        // ALM depends onto atmospheric shaders, state might have changed
        LLPipeline::refreshCachedSettings();
    }

	// else, leave terrain detail as is
	LLViewerShaderMgr::instance()->setShaders();
	return true;
}

static bool handleRenderPerfTestChanged(const LLSD& newvalue)
{
       bool status = !newvalue.asBoolean();
       if (!status)
       {
               gPipeline.clearRenderTypeMask(LLPipeline::RENDER_TYPE_WL_SKY,
                                                                         LLPipeline::RENDER_TYPE_TERRAIN,
                                                                         LLPipeline::RENDER_TYPE_GRASS,
                                                                         LLPipeline::RENDER_TYPE_TREE,
                                                                         LLPipeline::RENDER_TYPE_WATER,
                                                                         LLPipeline::RENDER_TYPE_PASS_GRASS,
                                                                         LLPipeline::RENDER_TYPE_HUD,
                                                                         LLPipeline::RENDER_TYPE_CLOUDS,
                                                                         LLPipeline::RENDER_TYPE_HUD_PARTICLES,
                                                                         LLPipeline::END_RENDER_TYPES); 
               gPipeline.setRenderDebugFeatureControl(LLPipeline::RENDER_DEBUG_FEATURE_UI, false);
       }
       else 
       {
               gPipeline.setRenderTypeMask(LLPipeline::RENDER_TYPE_WL_SKY,
                                                                         LLPipeline::RENDER_TYPE_TERRAIN,
                                                                         LLPipeline::RENDER_TYPE_GRASS,
                                                                         LLPipeline::RENDER_TYPE_TREE,
                                                                         LLPipeline::RENDER_TYPE_WATER,
                                                                         LLPipeline::RENDER_TYPE_PASS_GRASS,
                                                                         LLPipeline::RENDER_TYPE_HUD,
                                                                         LLPipeline::RENDER_TYPE_CLOUDS,
                                                                         LLPipeline::RENDER_TYPE_HUD_PARTICLES,
                                                                         LLPipeline::END_RENDER_TYPES);
               gPipeline.setRenderDebugFeatureControl(LLPipeline::RENDER_DEBUG_FEATURE_UI, true);
       }

       return true;
}

bool handleRenderTransparentWaterChanged(const LLSD& newvalue)
{
	if (gPipeline.isInit())
	{
		gPipeline.updateRenderTransparentWater();
		gPipeline.releaseGLBuffers();
		gPipeline.createGLBuffers();
		LLViewerShaderMgr::instance()->setShaders();
	}
	LLWorld::getInstance()->updateWaterObjects();
	return true;
}


static bool handleShadowsResized(const LLSD& newvalue)
{
	gPipeline.requestResizeShadowTexture();
	return true;
}

static bool handleWindowResized(const LLSD& newvalue)
{
	gPipeline.requestResizeScreenTexture();
	return true;
}

static bool handleReleaseGLBufferChanged(const LLSD& newvalue)
{
	if (gPipeline.isInit())
	{
		gPipeline.releaseGLBuffers();
		gPipeline.createGLBuffers();
	}
	return true;
}

static bool handleLUTBufferChanged(const LLSD& newvalue)
{
	if (gPipeline.isInit())
	{
		gPipeline.releaseLUTBuffers();
		gPipeline.createLUTBuffers();
	}
	return true;
}

static bool handleAnisotropicChanged(const LLSD& newvalue)
{
	LLImageGL::sGlobalUseAnisotropic = newvalue.asBoolean();
	LLImageGL::dirtyTexOptions();
	return true;
}

static bool handleVSyncChanged(const LLSD& newvalue)
{
    LLPerfStats::tunables.vsyncEnabled = newvalue.asBoolean();
    gViewerWindow->getWindow()->toggleVSync(newvalue.asBoolean());

    if(newvalue.asBoolean() == true)
    {
        U32 current_target = gSavedSettings.getU32("TargetFPS");
        gSavedSettings.setU32("TargetFPS", std::min((U32)gViewerWindow->getWindow()->getRefreshRate(), current_target));
    }

    return true;
}

static bool handleVolumeLODChanged(const LLSD& newvalue)
{
	LLVOVolume::sLODFactor = llclamp((F32) newvalue.asReal(), 0.01f, MAX_LOD_FACTOR);
	LLVOVolume::sDistanceFactor = 1.f-LLVOVolume::sLODFactor * 0.1f;

	// <FS:PP> Warning about too high LOD on LOD change
	if (LLVOVolume::sLODFactor > 4.0f)
	{
		LLNotificationsUtil::add("RenderVolumeLODFactorWarning");
	}
	// </FS:PP>

	return true;
}

static bool handleAvatarLODChanged(const LLSD& newvalue)
{
	LLVOAvatar::sLODFactor = llclamp((F32) newvalue.asReal(), 0.f, MAX_AVATAR_LOD_FACTOR);
	return true;
}

static bool handleAvatarPhysicsLODChanged(const LLSD& newvalue)
{
	LLVOAvatar::sPhysicsLODFactor = llclamp((F32) newvalue.asReal(), 0.f, MAX_AVATAR_LOD_FACTOR);
	return true;
}

static bool handleTerrainLODChanged(const LLSD& newvalue)
{
		LLVOSurfacePatch::sLODFactor = (F32)newvalue.asReal();
		//sqaure lod factor to get exponential range of [0,4] and keep
		//a value of 1 in the middle of the detail slider for consistency
		//with other detail sliders (see panel_preferences_graphics1.xml)
		LLVOSurfacePatch::sLODFactor *= LLVOSurfacePatch::sLODFactor;
		return true;
}

static bool handleTreeLODChanged(const LLSD& newvalue)
{
	LLVOTree::sTreeFactor = (F32) newvalue.asReal();
	return true;
}

static bool handleFlexLODChanged(const LLSD& newvalue)
{
	LLVolumeImplFlexible::sUpdateFactor = (F32) newvalue.asReal();
	return true;
}

static bool handleGammaChanged(const LLSD& newvalue)
{
	F32 gamma = (F32) newvalue.asReal();
	if (gamma == 0.0f)
	{
		gamma = 1.0f; // restore normal gamma
	}
	if (gViewerWindow && gViewerWindow->getWindow() && gamma != gViewerWindow->getWindow()->getGamma())
	{
		// Only save it if it's changed
		if (!gViewerWindow->getWindow()->setGamma(gamma))
		{
			LL_WARNS() << "setGamma failed!" << LL_ENDL;
		}
	}

	return true;
}

const F32 MAX_USER_FOG_RATIO = 10.f;
const F32 MIN_USER_FOG_RATIO = 0.5f;

static bool handleFogRatioChanged(const LLSD& newvalue)
{
	F32 fog_ratio = llmax(MIN_USER_FOG_RATIO, llmin((F32) newvalue.asReal(), MAX_USER_FOG_RATIO));
	gSky.setFogRatio(fog_ratio);
	return true;
}

static bool handleMaxPartCountChanged(const LLSD& newvalue)
{
	LLViewerPartSim::setMaxPartCount(newvalue.asInteger());
	return true;
}

static bool handleChatFontSizeChanged(const LLSD& newvalue)
{
	if(gConsole)
	{
		gConsole->setFontSize(newvalue.asInteger());
	}
	return true;
}

static bool handleChatPersistTimeChanged(const LLSD& newvalue)
{
	if(gConsole)
	{
		gConsole->setLinePersistTime((F32) newvalue.asReal());
	}
	return true;
}

static bool handleConsoleMaxLinesChanged(const LLSD& newvalue)
{
	if(gConsole)
	{
		gConsole->setMaxLines(newvalue.asInteger());
	}
	return true;
}

static void handleAudioVolumeChanged(const LLSD& newvalue)
{
	audio_update_volume(true);
}

static bool handleJoystickChanged(const LLSD& newvalue)
{
	LLViewerJoystick::getInstance()->setCameraNeedsUpdate(TRUE);
	return true;
}

static bool handleUseOcclusionChanged(const LLSD& newvalue)
{
	LLPipeline::sUseOcclusion = (newvalue.asBoolean()
		&& LLFeatureManager::getInstance()->isFeatureAvailable("UseOcclusion") && !gUseWireframe) ? 2 : 0;
	return true;
}

static bool handleUploadBakedTexOldChanged(const LLSD& newvalue)
{
	LLPipeline::sForceOldBakedUpload = newvalue.asBoolean();
	return true;
}


static bool handleWLSkyDetailChanged(const LLSD&)
{
	if (gSky.mVOWLSkyp.notNull())
	{
		gSky.mVOWLSkyp->updateGeometry(gSky.mVOWLSkyp->mDrawable);
	}
	return true;
}

static bool handleRepartition(const LLSD&)
{
	if (gPipeline.isInit())
	{
		gOctreeMaxCapacity = gSavedSettings.getU32("OctreeMaxNodeCapacity");
		gOctreeMinSize = gSavedSettings.getF32("OctreeMinimumNodeSize");
		gObjectList.repartitionObjects();
	}
	return true;
}

static bool handleRenderDynamicLODChanged(const LLSD& newvalue)
{
	LLPipeline::sDynamicLOD = newvalue.asBoolean();
	return true;
}

static bool handleReflectionProbeDetailChanged(const LLSD& newvalue)
{
    if (gPipeline.isInit())
    {
        LLPipeline::refreshCachedSettings();
        gPipeline.releaseGLBuffers();
        gPipeline.createGLBuffers();
        LLViewerShaderMgr::instance()->setShaders();
        gPipeline.mReflectionMapManager.reset();
    }
    return true;
}

static bool handleRenderDebugPipelineChanged(const LLSD& newvalue)
{
	gDebugPipeline = newvalue.asBoolean();
	return true;
}

static bool handleRenderResolutionDivisorChanged(const LLSD&)
{
	gResizeScreenTexture = TRUE;
	return true;
}

static bool handleDebugViewsChanged(const LLSD& newvalue)
{
	LLView::sDebugRects = newvalue.asBoolean();
	return true;
}

static bool handleLogFileChanged(const LLSD& newvalue)
{
	std::string log_filename = newvalue.asString();
	LLFile::remove(log_filename);
	LLError::logToFile(log_filename);
	return true;
}

bool handleHideGroupTitleChanged(const LLSD& newvalue)
{
	gAgent.setHideGroupTitle(newvalue);
	return true;
}

bool handleEffectColorChanged(const LLSD& newvalue)
{
	gAgent.setEffectColor(LLColor4(newvalue));
	return true;
}

bool handleHighResSnapshotChanged(const LLSD& newvalue)
{
	// High Res Snapshot active, must uncheck RenderUIInSnapshot
	if (newvalue.asBoolean())
	{
		gSavedSettings.setBOOL( "RenderUIInSnapshot", FALSE );
	}
	return true;
}

bool handleVoiceClientPrefsChanged(const LLSD& newvalue)
{
	if (LLVoiceClient::instanceExists())
	{
		LLVoiceClient::getInstance()->updateSettings();
	}
	return true;
}

// NaCl - Antispam Registry
bool handleNaclAntiSpamGlobalQueueChanged(const LLSD& newvalue)
{
	NACLAntiSpamRegistry::instance().setGlobalQueue(newvalue.asBoolean());
	return true;
}
bool handleNaclAntiSpamTimeChanged(const LLSD& newvalue)
{
	NACLAntiSpamRegistry::instance().setAllQueueTimes(newvalue.asInteger());
	return true;
}
bool handleNaclAntiSpamAmountChanged(const LLSD& newvalue)
{
	NACLAntiSpamRegistry::instance().setAllQueueAmounts(newvalue.asInteger());
	return true;
}
// NaCl End 

bool handleVelocityInterpolate(const LLSD& newvalue)
{
	LLMessageSystem* msg = gMessageSystem;
	if ( newvalue.asBoolean() )
	{
		msg->newMessageFast(_PREHASH_VelocityInterpolateOn);
		msg->nextBlockFast(_PREHASH_AgentData);
		msg->addUUIDFast(_PREHASH_AgentID, gAgent.getID());
		msg->addUUIDFast(_PREHASH_SessionID, gAgent.getSessionID());
		gAgent.sendReliableMessage();
		LL_INFOS() << "Velocity Interpolation On" << LL_ENDL;
	}
	else
	{
		msg->newMessageFast(_PREHASH_VelocityInterpolateOff);
		msg->nextBlockFast(_PREHASH_AgentData);
		msg->addUUIDFast(_PREHASH_AgentID, gAgent.getID());
		msg->addUUIDFast(_PREHASH_SessionID, gAgent.getSessionID());
		gAgent.sendReliableMessage();
		LL_INFOS() << "Velocity Interpolation Off" << LL_ENDL;
	}
	return true;
}

bool handleForceShowGrid(const LLSD& newvalue)
{
	// <FS:Ansariel> [FS Login Panel]
	//LLPanelLogin::updateLocationSelectorsVisibility( );
	FSPanelLogin::updateLocationSelectorsVisibility( );
	// </FS:Ansariel> [FS Login Panel]
	return true;
}

bool handleLoginLocationChanged()
{
	/*
	 * This connects the default preference setting to the state of the login
	 * panel if it is displayed; if you open the preferences panel before
	 * logging in, and change the default login location there, the login
	 * panel immediately changes to match your new preference.
	 */
	std::string new_login_location = gSavedSettings.getString("LoginLocation");
	LL_DEBUGS("AppInit")<<new_login_location<<LL_ENDL;
	LLStartUp::setStartSLURL(LLSLURL(new_login_location));
	return true;
}

bool handleSpellCheckChanged()
{
	if (gSavedSettings.getBOOL("SpellCheck"))
	{
		std::list<std::string> dict_list;
		std::string dict_setting = gSavedSettings.getString("SpellCheckDictionary");
		boost::split(dict_list, dict_setting, boost::is_any_of(std::string(",")));
		if (!dict_list.empty())
		{
			LLSpellChecker::setUseSpellCheck(dict_list.front());
			dict_list.pop_front();
			LLSpellChecker::instance().setSecondaryDictionaries(dict_list);
			return true;
		}
	}
	LLSpellChecker::setUseSpellCheck(LLStringUtil::null);
	return true;
}

bool toggle_agent_pause(const LLSD& newvalue)
{
	if ( newvalue.asBoolean() )
	{
		send_agent_pause();
	}
	else
	{
		send_agent_resume();
	}
	return true;
}

// <FS:Zi> Is done inside XUI now, using visibility_control
// bool toggle_show_navigation_panel(const LLSD& newvalue)
// {
	//bool value = newvalue.asBoolean();

	//LLNavigationBar::getInstance()->setVisible(value);
	//gSavedSettings.setBOOL("ShowMiniLocationPanel", !value);
    //gViewerWindow->reshapeStatusBarContainer();
	//return true;
// }

// <FS:Zi> We don't have the mini location bar
// bool toggle_show_mini_location_panel(const LLSD& newvalue)
// {
	//bool value = newvalue.asBoolean();

	//LLPanelTopInfoBar::getInstance()->setVisible(value);
	//gSavedSettings.setBOOL("ShowNavbarNavigationPanel", !value);

	//return true;
// </FS:Zi>

bool toggle_show_menubar_location_panel(const LLSD& newvalue)
{
	bool value = newvalue.asBoolean();

	if (gStatusBar)
		gStatusBar->childSetVisible("parcel_info_panel",value);

	return true;
}

bool toggle_show_object_render_cost(const LLSD& newvalue)
{
	LLFloaterTools::sShowObjectCost = newvalue.asBoolean();
	return true;
}

// <FS:Ansariel> Change visibility of main chatbar if autohide setting is changed
static void handleAutohideChatbarChanged(const LLSD& new_value)
{
	// Flip MainChatbarVisible when chatbar autohide setting changes. This
	// will trigger LLNearbyChat::showDefaultChatBar() being called. Since we
	// don't want to loose focus of the preferences floater when changing the
	// autohide setting, we have to use the workaround via gFloaterView.
	LLFloater* focus = gFloaterView->getFocusedFloater();
	gSavedSettings.setBOOL("MainChatbarVisible", !new_value.asBoolean());
	if (focus)
	{
		focus->setFocus(TRUE);
	}
}
// </FS:Ansariel>

// <FS:Ansariel> Clear places / teleport history search filter
static void handleUseStandaloneTeleportHistoryFloaterChanged()
{
	LLFloaterSidePanelContainer* places = LLFloaterReg::findTypedInstance<LLFloaterSidePanelContainer>("places");
	if (places)
	{
		places->findChild<LLPanelPlaces>("main_panel")->resetFilter();
	}
	FSFloaterTeleportHistory* tphistory = LLFloaterReg::findTypedInstance<FSFloaterTeleportHistory>("fs_teleporthistory");
	if (tphistory)
	{
		tphistory->resetFilter();
	}
}
// </FS:Ansariel> Clear places / teleport history search filter

// <FS:CR> Posestand Ground Lock
static void handleSetPoseStandLock(const LLSD& newvalue)
{
	FSFloaterPoseStand* pose_stand = LLFloaterReg::findTypedInstance<FSFloaterPoseStand>("fs_posestand");
	if (pose_stand)
	{
		pose_stand->setLock(newvalue);
		pose_stand->onCommitCombo();
	}
		
}
// </FS:CR> Posestand Ground Lock

// <FS:TT> Client LSL Bridge
static void handleFlightAssistOptionChanged(const LLSD& newvalue)
{
	FSLSLBridge::instance().viewerToLSL("UseLSLFlightAssist|" + newvalue.asString());
}
// </FS:TT>

// <FS:PP> Movelock for Bridge
static void handleMovelockOptionChanged(const LLSD& newvalue)
{
	FSLSLBridge::instance().updateBoolSettingValue("UseMoveLock", newvalue.asBoolean());
}
static void handleMovelockAfterMoveOptionChanged(const LLSD& newvalue)
{
	FSLSLBridge::instance().updateBoolSettingValue("RelockMoveLockAfterMovement", newvalue.asBoolean());
}
// </FS:PP>

// <FS:PP> External integrations (OC, LM etc.) for Bridge
static void handleExternalIntegrationsOptionChanged()
{
	FSLSLBridge::instance().updateIntegrations();
}
// </FS:PP>

static void handleDecimalPrecisionChanged(const LLSD& newvalue)
{
	LLFloaterTools* build_tools = LLFloaterReg::findTypedInstance<LLFloaterTools>("build");
	if (build_tools)
	{
		build_tools->changePrecision(newvalue);
	}
}

// <FS:CR> FIRE-6659: Legacy "Resident" name toggle
void handleLegacyTrimOptionChanged(const LLSD& newvalue)
{
	LLAvatarName::setTrimResidentSurname(newvalue.asBoolean());
	LLAvatarNameCache::getInstance()->clearCache();
	LLVOAvatar::invalidateNameTags();
	FSFloaterContacts::getInstance()->onDisplayNameChanged();
	FSRadar::getInstance()->updateNames();
}

void handleUsernameFormatOptionChanged(const LLSD& newvalue)
{
	LLAvatarName::setUseLegacyFormat(newvalue.asBoolean());
	LLAvatarNameCache::getInstance()->clearCache();
	LLVOAvatar::invalidateNameTags();
	FSFloaterContacts::getInstance()->onDisplayNameChanged();
	FSRadar::getInstance()->updateNames();
}
// </FS:CR>

// <FS:Ansariel> Global online status toggle
void handleGlobalOnlineStatusChanged(const LLSD& newvalue)
{
	bool visible = newvalue.asBoolean();

	LLAvatarTracker::buddy_map_t all_buddies;
	LLAvatarTracker::instance().copyBuddyList(all_buddies);

	LLAvatarTracker::buddy_map_t::const_iterator buddy_it = all_buddies.begin();
	for (; buddy_it != all_buddies.end(); ++buddy_it)
	{
		LLUUID buddy_id = buddy_it->first;
		const LLRelationship* relation = LLAvatarTracker::instance().getBuddyInfo(buddy_id);
		if (relation == NULL)
		{
			// Lets have a warning log message instead of having a crash. EXT-4947.
			LL_WARNS() << "Trying to modify rights for non-friend avatar. Skipped." << LL_ENDL;
			return;
		}
		
		S32 cur_rights = relation->getRightsGrantedTo();
		S32 new_rights = 0;
		if (visible)
		{
			new_rights = LLRelationship::GRANT_ONLINE_STATUS + (cur_rights & LLRelationship::GRANT_MAP_LOCATION) + (cur_rights & LLRelationship::GRANT_MODIFY_OBJECTS);
		}
		else
		{
			new_rights = (cur_rights & LLRelationship::GRANT_MAP_LOCATION) + (cur_rights & LLRelationship::GRANT_MODIFY_OBJECTS);
		}

		LLAvatarPropertiesProcessor::getInstance()->sendFriendRights(buddy_id, new_rights);
	}

	LLNotificationsUtil::add("GlobalOnlineStatusToggle");
}
// </FS:Ansariel>

// <FS:Ansariel> FIRE-14083: Search filter for contact list
void handleContactListShowSearchChanged(const LLSD& newvalue)
{
	bool visible = newvalue.asBoolean();
	if (!visible)
	{
		FSFloaterContacts* instance = FSFloaterContacts::findInstance();
		if (instance)
		{
			instance->resetFriendFilter();
		}
	}
}
// </FS:Ansariel>

// <FS:Ansariel> Debug setting to disable log throttle
void handleLogThrottleChanged(const LLSD& newvalue)
{
	nd::logging::setThrottleEnabled(newvalue.asBoolean());
}
// </FS:Ansariel>

// <FS:Ansariel> FIRE-18250: Option to disable default eye movement
void handleStaticEyesChanged()
{
	if (!isAgentAvatarValid())
	{
		return;
	}

	LLUUID anim_id(gSavedSettings.getString("FSStaticEyesUUID"));
	if (gSavedPerAccountSettings.getBOOL("FSStaticEyes"))
	{
		gAgentAvatarp->startMotion(anim_id);
		gAgent.sendAnimationRequest(anim_id, ANIM_REQUEST_START);
	}
	else
	{
		gAgentAvatarp->stopMotion(anim_id);
		gAgent.sendAnimationRequest(anim_id, ANIM_REQUEST_STOP);
	}
}
// </FS:Ansariel>

// <FS:Ansariel> Notification not showing if hiding the UI
void handleNavbarSettingsChanged()
{
	gSavedSettings.setBOOL("FSInternalShowNavbarNavigationPanel", gSavedSettings.getBOOL("ShowNavbarNavigationPanel"));
	gSavedSettings.setBOOL("FSInternalShowNavbarFavoritesPanel", gSavedSettings.getBOOL("ShowNavbarFavoritesPanel"));
}
// </FS:Ansariel>

// <FS:Ansariel> FIRE-20288: Option to render friends only
void handleRenderFriendsOnlyChanged(const LLSD& newvalue)
{
	if (newvalue.asBoolean())
	{
		for (std::vector<LLCharacter*>::iterator iter = LLCharacter::sInstances.begin();
			iter != LLCharacter::sInstances.end(); ++iter)
		{
			LLVOAvatar* avatar = (LLVOAvatar*)*iter;

			if (avatar->getID() != gAgentID && !LLAvatarActions::isFriend(avatar->getID()) && !avatar->isControlAvatar())
			{
				gObjectList.killObject(avatar);
				if (LLViewerRegion::sVOCacheCullingEnabled && avatar->getRegion())
				{
					avatar->getRegion()->killCacheEntry(avatar->getLocalID());
				}
			}
		}
	}
}
// </FS:Ansariel>

// <FS:LO> Add ability for the statistics window to not be able to receive focus
void handleFSStatisticsNoFocusChanged(const LLSD& newvalue)
{
	LLFloater* stats = LLFloaterReg::findInstance("stats");
	if (stats)
	{
		stats->setIsChrome(newvalue.asBoolean());
	}
}
// </FS:LO>

// <FS:Ansariel> Output device selection
void handleOutputDeviceChanged(const LLSD& newvalue)
{
	if (gAudiop)
	{
		gAudiop->setDevice(newvalue.asUUID());
	}
}
// </FS:Ansariel>

// <FS:TS> FIRE-24081: Disable HiDPI by default and warn if set
void handleRenderHiDPIChanged(const LLSD& newvalue)
{
	if (newvalue)
	{
		LLNotificationsUtil::add("EnableHiDPI");
	}
}
// </FS:TS> FIRE-24081

// <FS:Ansariel> Optional small camera floater
void handleSmallCameraFloaterChanged(const LLSD& newValue)
{
	std::string old_floater_name = newValue.asBoolean() ? "camera" : "fs_camera_small";
	std::string new_floater_name = newValue.asBoolean() ? "fs_camera_small" : "camera";

	if (LLFloaterReg::instanceVisible(old_floater_name))
	{
		LLFloaterReg::hideInstance(old_floater_name);
		LLFloaterReg::showInstance(new_floater_name);
	}
}
// </FS:Ansariel>

// <FS:Zi> FIRE-20390, FIRE-4269 - Option for 12/24 hour clock and seconds display
void handleStatusbarTimeformatChanged(const LLSD& newValue)
{
	const std::string format = newValue.asString();
	if (gStatusBar)
	{
		gStatusBar->onTimeFormatChanged(format);
	}
}
// </FS:Zi>

// <FS:Zi> Run Prio 0 default bento pose in the background to fix splayed hands, open mouths, etc.
void handlePlayBentoIdleAnimationChanged(const LLSD& newValue)
{
	EAnimRequest startStop = ANIM_REQUEST_STOP;

	if (newValue.asBoolean())
	{
		startStop = ANIM_REQUEST_START;
	}

	gAgent.sendAnimationRequest(ANIM_AGENT_BENTO_IDLE, startStop);
}
// </FS:Zi>

// <FS:Ansariel> Better asset cache size control
void handleDiskCacheSizeChanged(const LLSD& newValue)
{
	const unsigned int disk_cache_mb = gSavedSettings.getU32("FSDiskCacheSize");
	const U64 disk_cache_bytes = disk_cache_mb * 1024ULL * 1024ULL;
	LLDiskCache::getInstance()->setMaxSizeBytes(disk_cache_bytes);
}
// </FS:Ansariel>

// <FS:Beq> Better asset cache purge control
void handleDiskCacheHighWaterPctChanged(const LLSD& newValue)
{
	const auto new_high = newValue.asReal();
	LLDiskCache::getInstance()->setHighWaterPercentage(new_high);
}

void handleDiskCacheLowWaterPctChanged(const LLSD& newValue)
{
	const auto new_low = newValue.asReal();
	LLDiskCache::getInstance()->setLowWaterPercentage(new_low);
}
// </FS:Beq>

void handleTargetFPSChanged(const LLSD& newValue)
{
    const auto targetFPS = gSavedSettings.getU32("TargetFPS");

    U32 frame_rate_limit = gViewerWindow->getWindow()->getRefreshRate();
    if(LLPerfStats::tunables.vsyncEnabled && (targetFPS > frame_rate_limit))
    {
        gSavedSettings.setU32("TargetFPS", std::min(frame_rate_limit, targetFPS));
    }
    else
    {
        LLPerfStats::tunables.userTargetFPS = targetFPS;
    }
}

void handleAutoTuneLockChanged(const LLSD& newValue)
{
    const auto newval = gSavedSettings.getBOOL("AutoTuneLock");
    LLPerfStats::tunables.userAutoTuneLock = newval;

    gSavedSettings.setBOOL("AutoTuneFPS", newval);
}

void handleAutoTuneFPSChanged(const LLSD& newValue)
{
    const auto newval = gSavedSettings.getBOOL("AutoTuneFPS");
    LLPerfStats::tunables.userAutoTuneEnabled = newval;
    if(newval && LLPerfStats::renderAvatarMaxART_ns == 0) // If we've enabled autotune we override "unlimited" to max
    {
        gSavedSettings.setF32("RenderAvatarMaxART",log10(LLPerfStats::ART_UNLIMITED_NANOS-1000));//triggers callback to update static var
    }
}

void handleRenderAvatarMaxARTChanged(const LLSD& newValue)
{
    LLPerfStats::tunables.updateRenderCostLimitFromSettings();
}

void handleUserTargetDrawDistanceChanged(const LLSD& newValue)
{
    const auto newval = gSavedSettings.getF32("AutoTuneRenderFarClipTarget");
    LLPerfStats::tunables.userTargetDrawDistance = newval;
}

void handlePerformanceStatsEnabledChanged(const LLSD& newValue)
{
    const auto newval = gSavedSettings.getBOOL("PerfStatsCaptureEnabled");
    LLPerfStats::StatsRecorder::setEnabled(newval);
}
void handleUserImpostorByDistEnabledChanged(const LLSD& newValue)
{
    const auto newval = gSavedSettings.getBOOL("AutoTuneImpostorByDistEnabled");
    LLPerfStats::tunables.userImpostorDistanceTuningEnabled = newval;
}
void handleUserImpostorDistanceChanged(const LLSD& newValue)
{
    const auto newval = gSavedSettings.getF32("AutoTuneImpostorFarAwayDistance");
    LLPerfStats::tunables.userImpostorDistance = newval;
}
void handleFPSTuningStrategyChanged(const LLSD& newValue)
{
    const auto newval = gSavedSettings.getU32("TuningFPSStrategy");
    LLPerfStats::tunables.userFPSTuningStrategy = newval;
}

<<<<<<< HEAD
// <FS:Ansariel> FIRE-6809: Quickly moving the bandwidth slider has no effect
void handleBandwidthChanged(const LLSD& newValue)
{
	sBandwidthUpdater.update(newValue);
}
// </FS:Ansariel>

// <FS:Zi> Handle IME text input getting enabled or disabled
#if LL_SDL2
static bool handleSDL2IMEEnabledChanged(const LLSD& newvalue)
{
    ((LLWindowSDL*)gViewerWindow->getWindow())->enableIME(newvalue.asBoolean());

    return true;
}
#endif
// </FS:Zi>

=======
void handleLocalTerrainChanged(const LLSD& newValue)
{
    for (U32 i = 0; i < LLTerrainMaterials::ASSET_COUNT; ++i)
    {
        const auto setting = gSavedSettings.getString(std::string("LocalTerrainAsset") + std::to_string(i + 1));
        const LLUUID materialID(setting);
        gLocalTerrainMaterials.setDetailAssetID(i, materialID);
    }
}
>>>>>>> 38b3f663
////////////////////////////////////////////////////////////////////////////

LLPointer<LLControlVariable> setting_get_control(LLControlGroup& group, const std::string& setting)
{
    LLPointer<LLControlVariable> cntrl_ptr = group.getControl(setting);
    if (cntrl_ptr.isNull())
    {
        LL_ERRS() << "Unable to set up setting listener for " << setting
            << ". Please reinstall viewer from  https://www.firestormviewer.org/choose-your-platform/ and contact https://www.firestormviewer.org/support if issue persists after reinstall."
            << LL_ENDL;
    }
    return cntrl_ptr;
}

void setting_setup_signal_listener(LLControlGroup& group, const std::string& setting, std::function<void(const LLSD& newvalue)> callback)
{
    setting_get_control(group, setting)->getSignal()->connect([callback](LLControlVariable* control, const LLSD& new_val, const LLSD& old_val)
    {
        callback(new_val);
    });
}

void setting_setup_signal_listener(LLControlGroup& group, const std::string& setting, std::function<void()> callback)
{
    setting_get_control(group, setting)->getSignal()->connect([callback](LLControlVariable* control, const LLSD& new_val, const LLSD& old_val)
    {
        callback();
    });
}

void settings_setup_listeners()
{
    setting_setup_signal_listener(gSavedSettings, "FirstPersonAvatarVisible", handleRenderAvatarMouselookChanged);
    setting_setup_signal_listener(gSavedSettings, "RenderFarClip", handleRenderFarClipChanged);
    setting_setup_signal_listener(gSavedSettings, "RenderTerrainScale", handleTerrainScaleChanged);
    setting_setup_signal_listener(gSavedSettings, "RenderTerrainPBRScale", handlePBRTerrainScaleChanged);
    setting_setup_signal_listener(gSavedSettings, "RenderTerrainPBRDetail", handleSetShaderChanged);
    setting_setup_signal_listener(gSavedSettings, "RenderTerrainPBRPlanarSampleCount", handleSetShaderChanged);
    setting_setup_signal_listener(gSavedSettings, "RenderTerrainPBRTriplanarBlendFactor", handleSetShaderChanged);
    setting_setup_signal_listener(gSavedSettings, "OctreeStaticObjectSizeFactor", handleRepartition);
    setting_setup_signal_listener(gSavedSettings, "OctreeDistanceFactor", handleRepartition);
    setting_setup_signal_listener(gSavedSettings, "OctreeMaxNodeCapacity", handleRepartition);
    setting_setup_signal_listener(gSavedSettings, "OctreeAlphaDistanceFactor", handleRepartition);
    setting_setup_signal_listener(gSavedSettings, "OctreeAttachmentSizeFactor", handleRepartition);
    setting_setup_signal_listener(gSavedSettings, "RenderMaxTextureIndex", handleSetShaderChanged);
    setting_setup_signal_listener(gSavedSettings, "RenderUIBuffer", handleWindowResized);
    setting_setup_signal_listener(gSavedSettings, "RenderDepthOfField", handleReleaseGLBufferChanged);
    setting_setup_signal_listener(gSavedSettings, "RenderFSAASamples", handleReleaseGLBufferChanged);
    setting_setup_signal_listener(gSavedSettings, "RenderPostProcessingHDR", handleReleaseGLBufferChanged);
    setting_setup_signal_listener(gSavedSettings, "RenderSpecularResX", handleLUTBufferChanged);
    setting_setup_signal_listener(gSavedSettings, "RenderSpecularResY", handleLUTBufferChanged);
    setting_setup_signal_listener(gSavedSettings, "RenderSpecularExponent", handleLUTBufferChanged);
    setting_setup_signal_listener(gSavedSettings, "RenderAnisotropic", handleAnisotropicChanged);
    setting_setup_signal_listener(gSavedSettings, "RenderShadowResolutionScale", handleShadowsResized);
    setting_setup_signal_listener(gSavedSettings, "RenderGlow", handleReleaseGLBufferChanged);
    setting_setup_signal_listener(gSavedSettings, "RenderGlow", handleSetShaderChanged);
    setting_setup_signal_listener(gSavedSettings, "RenderGlowResolutionPow", handleReleaseGLBufferChanged);
    setting_setup_signal_listener(gSavedSettings, "RenderGlowHDR", handleReleaseGLBufferChanged);
    setting_setup_signal_listener(gSavedSettings, "RenderGlowNoise", handleSetShaderChanged);
    setting_setup_signal_listener(gSavedSettings, "RenderGammaFull", handleSetShaderChanged);
    setting_setup_signal_listener(gSavedSettings, "RenderVolumeLODFactor", handleVolumeLODChanged);
    setting_setup_signal_listener(gSavedSettings, "RenderAvatarLODFactor", handleAvatarLODChanged);
    setting_setup_signal_listener(gSavedSettings, "RenderAvatarPhysicsLODFactor", handleAvatarPhysicsLODChanged);
    setting_setup_signal_listener(gSavedSettings, "RenderTerrainLODFactor", handleTerrainLODChanged);
    setting_setup_signal_listener(gSavedSettings, "RenderTreeLODFactor", handleTreeLODChanged);
    setting_setup_signal_listener(gSavedSettings, "RenderFlexTimeFactor", handleFlexLODChanged);
    setting_setup_signal_listener(gSavedSettings, "RenderGamma", handleGammaChanged);
    setting_setup_signal_listener(gSavedSettings, "RenderFogRatio", handleFogRatioChanged);
    setting_setup_signal_listener(gSavedSettings, "RenderMaxPartCount", handleMaxPartCountChanged);
    setting_setup_signal_listener(gSavedSettings, "RenderDynamicLOD", handleRenderDynamicLODChanged);
    setting_setup_signal_listener(gSavedSettings, "RenderVSyncEnable", handleVSyncChanged);
    setting_setup_signal_listener(gSavedSettings, "RenderDeferredNoise", handleReleaseGLBufferChanged);
    setting_setup_signal_listener(gSavedSettings, "RenderDebugPipeline", handleRenderDebugPipelineChanged);
    setting_setup_signal_listener(gSavedSettings, "RenderResolutionDivisor", handleRenderResolutionDivisorChanged);
// [SL:KB] - Patch: Settings-RenderResolutionMultiplier | Checked: Catznip-5.4
    setting_setup_signal_listener(gSavedSettings, "RenderResolutionMultiplier", handleRenderResolutionDivisorChanged);
// [/SL:KB]
    setting_setup_signal_listener(gSavedSettings, "RenderReflectionProbeLevel", handleReflectionProbeDetailChanged);
    setting_setup_signal_listener(gSavedSettings, "RenderReflectionProbeDetail", handleReflectionProbeDetailChanged);
    setting_setup_signal_listener(gSavedSettings, "RenderReflectionsEnabled", handleReflectionProbeDetailChanged);
    setting_setup_signal_listener(gSavedSettings, "RenderScreenSpaceReflections", handleReflectionProbeDetailChanged);
    setting_setup_signal_listener(gSavedSettings, "RenderShadowDetail", handleSetShaderChanged);
    setting_setup_signal_listener(gSavedSettings, "RenderDeferredSSAO", handleSetShaderChanged);
    setting_setup_signal_listener(gSavedSettings, "RenderPerformanceTest", handleRenderPerfTestChanged);
    setting_setup_signal_listener(gSavedSettings, "ChatConsoleFontSize", handleChatFontSizeChanged);
    setting_setup_signal_listener(gSavedSettings, "ChatPersistTime", handleChatPersistTimeChanged);
    setting_setup_signal_listener(gSavedSettings, "ConsoleMaxLines", handleConsoleMaxLinesChanged);
    setting_setup_signal_listener(gSavedSettings, "UploadBakedTexOld", handleUploadBakedTexOldChanged);
    setting_setup_signal_listener(gSavedSettings, "UseOcclusion", handleUseOcclusionChanged);
    setting_setup_signal_listener(gSavedSettings, "AudioLevelMaster", handleAudioVolumeChanged);
    setting_setup_signal_listener(gSavedSettings, "AudioLevelSFX", handleAudioVolumeChanged);
    setting_setup_signal_listener(gSavedSettings, "AudioLevelUI", handleAudioVolumeChanged);
    setting_setup_signal_listener(gSavedSettings, "AudioLevelAmbient", handleAudioVolumeChanged);
    setting_setup_signal_listener(gSavedSettings, "AudioLevelMusic", handleAudioVolumeChanged);
    setting_setup_signal_listener(gSavedSettings, "AudioLevelMedia", handleAudioVolumeChanged);
    setting_setup_signal_listener(gSavedSettings, "AudioLevelVoice", handleAudioVolumeChanged);
    setting_setup_signal_listener(gSavedSettings, "AudioLevelDoppler", handleAudioVolumeChanged);
    setting_setup_signal_listener(gSavedSettings, "AudioLevelRolloff", handleAudioVolumeChanged);
    setting_setup_signal_listener(gSavedSettings, "AudioLevelUnderwaterRolloff", handleAudioVolumeChanged);
    setting_setup_signal_listener(gSavedSettings, "MuteAudio", handleAudioVolumeChanged);
    setting_setup_signal_listener(gSavedSettings, "MuteMusic", handleAudioVolumeChanged);
    setting_setup_signal_listener(gSavedSettings, "MuteMedia", handleAudioVolumeChanged);
    setting_setup_signal_listener(gSavedSettings, "MuteVoice", handleAudioVolumeChanged);
    setting_setup_signal_listener(gSavedSettings, "MuteAmbient", handleAudioVolumeChanged);
    setting_setup_signal_listener(gSavedSettings, "MuteUI", handleAudioVolumeChanged);
    setting_setup_signal_listener(gSavedSettings, "WLSkyDetail", handleWLSkyDetailChanged);
    setting_setup_signal_listener(gSavedSettings, "JoystickAxis0", handleJoystickChanged);
    setting_setup_signal_listener(gSavedSettings, "JoystickAxis1", handleJoystickChanged);
    setting_setup_signal_listener(gSavedSettings, "JoystickAxis2", handleJoystickChanged);
    setting_setup_signal_listener(gSavedSettings, "JoystickAxis3", handleJoystickChanged);
    setting_setup_signal_listener(gSavedSettings, "JoystickAxis4", handleJoystickChanged);
    setting_setup_signal_listener(gSavedSettings, "JoystickAxis5", handleJoystickChanged);
    setting_setup_signal_listener(gSavedSettings, "JoystickAxis6", handleJoystickChanged);
    setting_setup_signal_listener(gSavedSettings, "FlycamAxisScale0", handleJoystickChanged);
    setting_setup_signal_listener(gSavedSettings, "FlycamAxisScale1", handleJoystickChanged);
    setting_setup_signal_listener(gSavedSettings, "FlycamAxisScale2", handleJoystickChanged);
    setting_setup_signal_listener(gSavedSettings, "FlycamAxisScale3", handleJoystickChanged);
    setting_setup_signal_listener(gSavedSettings, "FlycamAxisScale4", handleJoystickChanged);
    setting_setup_signal_listener(gSavedSettings, "FlycamAxisScale5", handleJoystickChanged);
    setting_setup_signal_listener(gSavedSettings, "FlycamAxisScale6", handleJoystickChanged);
    setting_setup_signal_listener(gSavedSettings, "FlycamAxisDeadZone0", handleJoystickChanged);
    setting_setup_signal_listener(gSavedSettings, "FlycamAxisDeadZone1", handleJoystickChanged);
    setting_setup_signal_listener(gSavedSettings, "FlycamAxisDeadZone2", handleJoystickChanged);
    setting_setup_signal_listener(gSavedSettings, "FlycamAxisDeadZone3", handleJoystickChanged);
    setting_setup_signal_listener(gSavedSettings, "FlycamAxisDeadZone4", handleJoystickChanged);
    setting_setup_signal_listener(gSavedSettings, "FlycamAxisDeadZone5", handleJoystickChanged);
    setting_setup_signal_listener(gSavedSettings, "FlycamAxisDeadZone6", handleJoystickChanged);
    setting_setup_signal_listener(gSavedSettings, "AvatarAxisScale0", handleJoystickChanged);
    setting_setup_signal_listener(gSavedSettings, "AvatarAxisScale1", handleJoystickChanged);
    setting_setup_signal_listener(gSavedSettings, "AvatarAxisScale2", handleJoystickChanged);
    setting_setup_signal_listener(gSavedSettings, "AvatarAxisScale3", handleJoystickChanged);
    setting_setup_signal_listener(gSavedSettings, "AvatarAxisScale4", handleJoystickChanged);
    setting_setup_signal_listener(gSavedSettings, "AvatarAxisScale5", handleJoystickChanged);
    setting_setup_signal_listener(gSavedSettings, "AvatarAxisDeadZone0", handleJoystickChanged);
    setting_setup_signal_listener(gSavedSettings, "AvatarAxisDeadZone1", handleJoystickChanged);
    setting_setup_signal_listener(gSavedSettings, "AvatarAxisDeadZone2", handleJoystickChanged);
    setting_setup_signal_listener(gSavedSettings, "AvatarAxisDeadZone3", handleJoystickChanged);
    setting_setup_signal_listener(gSavedSettings, "AvatarAxisDeadZone4", handleJoystickChanged);
    setting_setup_signal_listener(gSavedSettings, "AvatarAxisDeadZone5", handleJoystickChanged);
    setting_setup_signal_listener(gSavedSettings, "BuildAxisScale0", handleJoystickChanged);
    setting_setup_signal_listener(gSavedSettings, "BuildAxisScale1", handleJoystickChanged);
    setting_setup_signal_listener(gSavedSettings, "BuildAxisScale2", handleJoystickChanged);
    setting_setup_signal_listener(gSavedSettings, "BuildAxisScale3", handleJoystickChanged);
    setting_setup_signal_listener(gSavedSettings, "BuildAxisScale4", handleJoystickChanged);
    setting_setup_signal_listener(gSavedSettings, "BuildAxisScale5", handleJoystickChanged);
    setting_setup_signal_listener(gSavedSettings, "BuildAxisDeadZone0", handleJoystickChanged);
    setting_setup_signal_listener(gSavedSettings, "BuildAxisDeadZone1", handleJoystickChanged);
    setting_setup_signal_listener(gSavedSettings, "BuildAxisDeadZone2", handleJoystickChanged);
    setting_setup_signal_listener(gSavedSettings, "BuildAxisDeadZone3", handleJoystickChanged);
    setting_setup_signal_listener(gSavedSettings, "BuildAxisDeadZone4", handleJoystickChanged);
    setting_setup_signal_listener(gSavedSettings, "BuildAxisDeadZone5", handleJoystickChanged);
    setting_setup_signal_listener(gSavedSettings, "DebugViews", handleDebugViewsChanged);
    setting_setup_signal_listener(gSavedSettings, "UserLogFile", handleLogFileChanged);
    setting_setup_signal_listener(gSavedSettings, "RenderHideGroupTitle", handleHideGroupTitleChanged);
    setting_setup_signal_listener(gSavedSettings, "HighResSnapshot", handleHighResSnapshotChanged);
    setting_setup_signal_listener(gSavedSettings, "EnableVoiceChat", handleVoiceClientPrefsChanged);
    setting_setup_signal_listener(gSavedSettings, "PTTCurrentlyEnabled", handleVoiceClientPrefsChanged);
    setting_setup_signal_listener(gSavedSettings, "PushToTalkButton", handleVoiceClientPrefsChanged);
    setting_setup_signal_listener(gSavedSettings, "PushToTalkToggle", handleVoiceClientPrefsChanged);
    setting_setup_signal_listener(gSavedSettings, "VoiceEarLocation", handleVoiceClientPrefsChanged);
    setting_setup_signal_listener(gSavedSettings, "VoiceInputAudioDevice", handleVoiceClientPrefsChanged);
    setting_setup_signal_listener(gSavedSettings, "VoiceOutputAudioDevice", handleVoiceClientPrefsChanged);
    setting_setup_signal_listener(gSavedSettings, "AudioLevelMic", handleVoiceClientPrefsChanged);
    setting_setup_signal_listener(gSavedSettings, "LipSyncEnabled", handleVoiceClientPrefsChanged);	
    setting_setup_signal_listener(gSavedSettings, "VelocityInterpolate", handleVelocityInterpolate);
    setting_setup_signal_listener(gSavedSettings, "QAMode", show_debug_menus);
    setting_setup_signal_listener(gSavedSettings, "UseDebugMenus", show_debug_menus);
    setting_setup_signal_listener(gSavedSettings, "AgentPause", toggle_agent_pause);
    // <FS:Zi> Is done inside XUI now, using visibility_control
    // setting_setup_signal_listener(gSavedSettings, "ShowNavbarNavigationPanel", toggle_show_navigation_panel);
    // </FS:Zi>
    // <FS:Zi> We don't have the mini location bar
    // setting_setup_signal_listener(gSavedSettings, "ShowMiniLocationPanel", toggle_show_mini_location_panel);
    // </FS: Zi>
    setting_setup_signal_listener(gSavedSettings, "ShowMenuBarLocation", toggle_show_menubar_location_panel);
    setting_setup_signal_listener(gSavedSettings, "ShowObjectRenderingCost", toggle_show_object_render_cost);
    setting_setup_signal_listener(gSavedSettings, "ForceShowGrid", handleForceShowGrid);
    // <FS:Ansariel> Show start location setting has no effect on login
    setting_setup_signal_listener(gSavedSettings, "ShowStartLocation", handleForceShowGrid);
    setting_setup_signal_listener(gSavedSettings, "RenderTransparentWater", handleRenderTransparentWaterChanged);
    setting_setup_signal_listener(gSavedSettings, "SpellCheck", handleSpellCheckChanged);
    setting_setup_signal_listener(gSavedSettings, "SpellCheckDictionary", handleSpellCheckChanged);
    setting_setup_signal_listener(gSavedSettings, "LoginLocation", handleLoginLocationChanged);
    setting_setup_signal_listener(gSavedSettings, "DebugAvatarJoints", handleDebugAvatarJointsChanged);

    setting_setup_signal_listener(gSavedSettings, "TargetFPS", handleTargetFPSChanged);
    setting_setup_signal_listener(gSavedSettings, "AutoTuneFPS", handleAutoTuneFPSChanged);
    setting_setup_signal_listener(gSavedSettings, "AutoTuneLock", handleAutoTuneLockChanged);
    setting_setup_signal_listener(gSavedSettings, "RenderAvatarMaxART", handleRenderAvatarMaxARTChanged);
    setting_setup_signal_listener(gSavedSettings, "PerfStatsCaptureEnabled", handlePerformanceStatsEnabledChanged);
    setting_setup_signal_listener(gSavedSettings, "AutoTuneRenderFarClipTarget", handleUserTargetDrawDistanceChanged);
    setting_setup_signal_listener(gSavedSettings, "AutoTuneImpostorFarAwayDistance", handleUserImpostorDistanceChanged);
    setting_setup_signal_listener(gSavedSettings, "AutoTuneImpostorByDistEnabled", handleUserImpostorByDistEnabledChanged);
    setting_setup_signal_listener(gSavedSettings, "TuningFPSStrategy", handleFPSTuningStrategyChanged);
    setting_setup_signal_listener(gSavedSettings, "LocalTerrainAsset1", handleLocalTerrainChanged);
    setting_setup_signal_listener(gSavedSettings, "LocalTerrainAsset2", handleLocalTerrainChanged);
    setting_setup_signal_listener(gSavedSettings, "LocalTerrainAsset3", handleLocalTerrainChanged);
    setting_setup_signal_listener(gSavedSettings, "LocalTerrainAsset4", handleLocalTerrainChanged);

    setting_setup_signal_listener(gSavedPerAccountSettings, "AvatarHoverOffsetZ", handleAvatarHoverOffsetChanged);

// [RLVa:KB] - Checked: 2015-12-27 (RLVa-1.5.0)
	setting_setup_signal_listener(gSavedSettings, RlvSettingNames::Main, RlvSettings::onChangedSettingMain);
// [/RLVa:KB]
	// NaCl - Antispam Registry
	setting_setup_signal_listener(gSavedSettings, "_NACL_AntiSpamGlobalQueue", handleNaclAntiSpamGlobalQueueChanged);
	setting_setup_signal_listener(gSavedSettings, "_NACL_AntiSpamTime", handleNaclAntiSpamTimeChanged);
	setting_setup_signal_listener(gSavedSettings, "_NACL_AntiSpamAmount", handleNaclAntiSpamAmountChanged);
	// NaCl End
	setting_setup_signal_listener(gSavedSettings, "AutohideChatBar", handleAutohideChatbarChanged);

	// <FS:Ansariel> Clear places / teleport history search filter
	setting_setup_signal_listener(gSavedSettings, "FSUseStandaloneTeleportHistoryFloater", handleUseStandaloneTeleportHistoryFloaterChanged);

	// <FS:CR> Pose stand ground lock
	setting_setup_signal_listener(gSavedSettings, "FSPoseStandLock", handleSetPoseStandLock);

	setting_setup_signal_listener(gSavedPerAccountSettings, "UseLSLFlightAssist", handleFlightAssistOptionChanged);
	setting_setup_signal_listener(gSavedPerAccountSettings, "UseMoveLock", handleMovelockOptionChanged);
	setting_setup_signal_listener(gSavedPerAccountSettings, "RelockMoveLockAfterMovement", handleMovelockAfterMoveOptionChanged);
	setting_setup_signal_listener(gSavedSettings, "FSBuildToolDecimalPrecision", handleDecimalPrecisionChanged);

	// <FS:PP> External integrations (OC, LM etc.) for Bridge
	setting_setup_signal_listener(gSavedPerAccountSettings, "BridgeIntegrationOC", handleExternalIntegrationsOptionChanged);
	setting_setup_signal_listener(gSavedPerAccountSettings, "BridgeIntegrationLM", handleExternalIntegrationsOptionChanged);

	setting_setup_signal_listener(gSavedSettings, "FSNameTagShowLegacyUsernames", handleUsernameFormatOptionChanged);
	setting_setup_signal_listener(gSavedSettings, "FSTrimLegacyNames", handleLegacyTrimOptionChanged);

	// <FS:Ansariel> [FS communication UI]
	setting_setup_signal_listener(gSavedSettings, "PlainTextChatHistory", FSFloaterIM::processChatHistoryStyleUpdate);
	setting_setup_signal_listener(gSavedSettings, "PlainTextChatHistory", FSFloaterNearbyChat::processChatHistoryStyleUpdate);
	setting_setup_signal_listener(gSavedSettings, "ChatFontSize", FSFloaterIM::processChatHistoryStyleUpdate);
	setting_setup_signal_listener(gSavedSettings, "ChatFontSize", FSFloaterNearbyChat::processChatHistoryStyleUpdate);
	setting_setup_signal_listener(gSavedSettings, "ChatFontSize", LLViewerChat::signalChatFontChanged);
	// </FS:Ansariel> [FS communication UI]

	setting_setup_signal_listener(gSavedPerAccountSettings, "GlobalOnlineStatusToggle", handleGlobalOnlineStatusChanged);

	// <FS:Ansariel> FIRE-17393: Control HUD text fading by options
	setting_setup_signal_listener(gSavedSettings, "FSHudTextFadeDistance", LLHUDText::onFadeSettingsChanged);
	setting_setup_signal_listener(gSavedSettings, "FSHudTextFadeRange", LLHUDText::onFadeSettingsChanged);

	//<FS:HG> FIRE-6340, FIRE-6567, FIRE-6809 - Setting Bandwidth issues
	setting_setup_signal_listener(gSavedSettings, "ThrottleBandwidthKBPS", handleBandwidthChanged);
	setting_setup_signal_listener(gSavedSettings, "FSContactListShowSearch", handleContactListShowSearchChanged);

	// <FS:Ansariel> Debug setting to disable log throttle
	setting_setup_signal_listener(gSavedSettings, "FSEnableLogThrottle", handleLogThrottleChanged);

	// <FS:Ansariel> FIRE-18250: Option to disable default eye movement
	setting_setup_signal_listener(gSavedSettings, "FSStaticEyesUUID", handleStaticEyesChanged);
	setting_setup_signal_listener(gSavedPerAccountSettings, "FSStaticEyes", handleStaticEyesChanged);
	// </FS:Ansariel>

	// <FS:Ansariel> FIRE-20288: Option to render friends only
	setting_setup_signal_listener(gSavedPerAccountSettings, "FSRenderFriendsOnly", handleRenderFriendsOnlyChanged);

	// <FS:Ansariel> Notification not showing if hiding the UI
	setting_setup_signal_listener(gSavedSettings, "ShowNavbarFavoritesPanel", handleNavbarSettingsChanged);
	setting_setup_signal_listener(gSavedSettings, "ShowNavbarNavigationPanel", handleNavbarSettingsChanged);
	// </FS:Ansariel>

	// <FS:LO> Add ability for the statistics window to not be able to receive focus
	setting_setup_signal_listener(gSavedSettings, "FSStatisticsNoFocus", handleFSStatisticsNoFocusChanged);
	// </FS:LO>

	// <FS:Ansariel> Output device selection
	setting_setup_signal_listener(gSavedSettings, "FSOutputDeviceUUID", handleOutputDeviceChanged);

	// <FS:Ansariel> Optional small camera floater
	setting_setup_signal_listener(gSavedSettings, "FSUseSmallCameraFloater", handleSmallCameraFloaterChanged);

	// <FS:Zi> FIRE-20390, FIRE-4269 - Option for 12/24 hour clock and seconds display
	setting_setup_signal_listener(gSavedSettings, "FSStatusBarTimeFormat", handleStatusbarTimeformatChanged);

	// <FS:Zi> Run Prio 0 default bento pose in the background to fix splayed hands, open mouths, etc.
	setting_setup_signal_listener(gSavedSettings, "FSPlayDefaultBentoAnimation", handlePlayBentoIdleAnimationChanged);

	// <FS:Ansariel> Better asset cache size control
	setting_setup_signal_listener(gSavedSettings, "FSDiskCacheSize", handleDiskCacheSizeChanged);
	// <FS:Beq> Better asset cache purge control
	setting_setup_signal_listener(gSavedSettings, "FSDiskCacheHighWaterPercent", handleDiskCacheHighWaterPctChanged);
	setting_setup_signal_listener(gSavedSettings, "FSDiskCacheLowWaterPercent", handleDiskCacheLowWaterPctChanged);
	// </FS:Beq>

	// <FS:Zi> Handle IME text input getting enabled or disabled
#if LL_SDL2
	setting_setup_signal_listener(gSavedSettings, "SDL2IMEEnabled", handleSDL2IMEEnabledChanged);
#endif
	// </FS:Zi>
}

#if TEST_CACHED_CONTROL

#define DECL_LLCC(T, V) static LLCachedControl<T> mySetting_##T("TestCachedControl"#T, V)
DECL_LLCC(U32, (U32)666);
DECL_LLCC(S32, (S32)-666);
DECL_LLCC(F32, (F32)-666.666);
DECL_LLCC(bool, true);
DECL_LLCC(BOOL, FALSE);
static LLCachedControl<std::string> mySetting_string("TestCachedControlstring", "Default String Value");
DECL_LLCC(LLVector3, LLVector3(1.0f, 2.0f, 3.0f));
DECL_LLCC(LLVector3d, LLVector3d(6.0f, 5.0f, 4.0f));
DECL_LLCC(LLRect, LLRect(0, 0, 100, 500));
DECL_LLCC(LLColor4, LLColor4(0.0f, 0.5f, 1.0f));
DECL_LLCC(LLColor3, LLColor3(1.0f, 0.f, 0.5f));
DECL_LLCC(LLColor4U, LLColor4U(255, 200, 100, 255));

LLSD test_llsd = LLSD()["testing1"] = LLSD()["testing2"];
DECL_LLCC(LLSD, test_llsd);

static LLCachedControl<std::string> test_BrowserHomePage("BrowserHomePage", "hahahahahha", "Not the real comment");

void test_cached_control()
{
#define do { TEST_LLCC(T, V) if((T)mySetting_##T != V) LL_ERRS() << "Fail "#T << LL_ENDL; } while(0)
	TEST_LLCC(U32, 666);
	TEST_LLCC(S32, (S32)-666);
	TEST_LLCC(F32, (F32)-666.666);
	TEST_LLCC(bool, true);
	TEST_LLCC(BOOL, FALSE);
	if((std::string)mySetting_string != "Default String Value") LL_ERRS() << "Fail string" << LL_ENDL;
	TEST_LLCC(LLVector3, LLVector3(1.0f, 2.0f, 3.0f));
	TEST_LLCC(LLVector3d, LLVector3d(6.0f, 5.0f, 4.0f));
	TEST_LLCC(LLRect, LLRect(0, 0, 100, 500));
	TEST_LLCC(LLColor4, LLColor4(0.0f, 0.5f, 1.0f));
	TEST_LLCC(LLColor3, LLColor3(1.0f, 0.f, 0.5f));
	TEST_LLCC(LLColor4U, LLColor4U(255, 200, 100, 255));
//There's no LLSD comparsion for LLCC yet. TEST_LLCC(LLSD, test_llsd); 

	// AO - Phoenixviewer doesn't want to send unecessary noise to secondlife.com
	//if((std::string)test_BrowserHomePage != "http://www.secondlife.com") LL_ERRS() << "Fail BrowserHomePage" << LL_ENDL;
}
#endif // TEST_CACHED_CONTROL
<|MERGE_RESOLUTION|>--- conflicted
+++ resolved
@@ -1094,26 +1094,6 @@
     LLPerfStats::tunables.userFPSTuningStrategy = newval;
 }
 
-<<<<<<< HEAD
-// <FS:Ansariel> FIRE-6809: Quickly moving the bandwidth slider has no effect
-void handleBandwidthChanged(const LLSD& newValue)
-{
-	sBandwidthUpdater.update(newValue);
-}
-// </FS:Ansariel>
-
-// <FS:Zi> Handle IME text input getting enabled or disabled
-#if LL_SDL2
-static bool handleSDL2IMEEnabledChanged(const LLSD& newvalue)
-{
-    ((LLWindowSDL*)gViewerWindow->getWindow())->enableIME(newvalue.asBoolean());
-
-    return true;
-}
-#endif
-// </FS:Zi>
-
-=======
 void handleLocalTerrainChanged(const LLSD& newValue)
 {
     for (U32 i = 0; i < LLTerrainMaterials::ASSET_COUNT; ++i)
@@ -1123,7 +1103,25 @@
         gLocalTerrainMaterials.setDetailAssetID(i, materialID);
     }
 }
->>>>>>> 38b3f663
+
+// <FS:Ansariel> FIRE-6809: Quickly moving the bandwidth slider has no effect
+void handleBandwidthChanged(const LLSD& newValue)
+{
+	sBandwidthUpdater.update(newValue);
+}
+// </FS:Ansariel>
+
+// <FS:Zi> Handle IME text input getting enabled or disabled
+#if LL_SDL2
+static bool handleSDL2IMEEnabledChanged(const LLSD& newvalue)
+{
+    ((LLWindowSDL*)gViewerWindow->getWindow())->enableIME(newvalue.asBoolean());
+
+    return true;
+}
+#endif
+// </FS:Zi>
+
 ////////////////////////////////////////////////////////////////////////////
 
 LLPointer<LLControlVariable> setting_get_control(LLControlGroup& group, const std::string& setting)
