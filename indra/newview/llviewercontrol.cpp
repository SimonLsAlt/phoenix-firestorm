/**
 * @file llviewercontrol.cpp
 * @brief Viewer configuration
 * @author Richard Nelson
 *
 * $LicenseInfo:firstyear=2001&license=viewerlgpl$
 * Second Life Viewer Source Code
 * Copyright (C) 2010, Linden Research, Inc.
 *
 * This library is free software; you can redistribute it and/or
 * modify it under the terms of the GNU Lesser General Public
 * License as published by the Free Software Foundation;
 * version 2.1 of the License only.
 *
 * This library is distributed in the hope that it will be useful,
 * but WITHOUT ANY WARRANTY; without even the implied warranty of
 * MERCHANTABILITY or FITNESS FOR A PARTICULAR PURPOSE.  See the GNU
 * Lesser General Public License for more details.
 *
 * You should have received a copy of the GNU Lesser General Public
 * License along with this library; if not, write to the Free Software
 * Foundation, Inc., 51 Franklin Street, Fifth Floor, Boston, MA  02110-1301  USA
 *
 * Linden Research, Inc., 945 Battery Street, San Francisco, CA  94111  USA
 * $/LicenseInfo$
 */

#include "llviewerprecompiledheaders.h"

#include "llviewercontrol.h"

// Library includes
#include "llwindow.h"   // getGamma()

// <FS:Zi> Handle IME text input getting enabled or disabled
#if LL_SDL2
#include "llwindowsdl2.h"
#endif
// </FS:Zi>

// <FS:Zi> Handle IME text input getting enabled or disabled
#if LL_SDL2
#include "llwindowsdl2.h"
#endif
// </FS:Zi>

// For Listeners
#include "llaudioengine.h"
#include "llagent.h"
#include "llagentcamera.h"
#include "llconsole.h"
#include "lldrawpoolbump.h"
#include "lldrawpoolterrain.h"
#include "llflexibleobject.h"
#include "llfeaturemanager.h"
#include "llviewershadermgr.h"

#include "llsky.h"
#include "llvieweraudio.h"
#include "llviewermenu.h"
#include "llviewertexturelist.h"
#include "llviewerthrottle.h"
#include "llviewerwindow.h"
#include "llvoavatarself.h"
#include "llvoiceclient.h"
#include "llvotree.h"
#include "llvovolume.h"
#include "llworld.h"
#include "pipeline.h"
#include "llviewerjoystick.h"
#include "llviewerobjectlist.h"
#include "llviewerparcelmgr.h"
#include "llparcel.h"
#include "llkeyboard.h"
#include "llerrorcontrol.h"
#include "llappviewer.h"
#include "llvosurfacepatch.h"
#include "llvowlsky.h"
#include "llrender.h"
#include "llnavigationbar.h"
#include "llnotificationsutil.h"
#include "llfloatertools.h"
#include "llpaneloutfitsinventory.h"
// <FS:Ansariel> [FS Login Panel]
//#include "llpanellogin.h"
#include "fspanellogin.h"
// </FS:Ansariel> [FS Login Panel]
// <FS:Zi> We don't use the mini location panel in Firestorm
// #include "llpaneltopinfobar.h"
#include "llspellcheck.h"
#include "llslurl.h"
#include "llstartup.h"
#include "llperfstats.h"
// [RLVa:KB] - Checked: 2015-12-27 (RLVa-1.5.0)
#include "llvisualeffect.h"
#include "rlvactions.h"
#include "rlvcommon.h"
// [/RLVa:KB]

// Firestorm inclues
#include "fsfloatercontacts.h"
#include "fsfloaterim.h"
#include "fsfloaternearbychat.h"
#include "fsfloaterposestand.h"
#include "fsfloaterteleporthistory.h"
#include "fslslbridge.h"
#include "fsradar.h"
#include "llavataractions.h"
#include "lldiskcache.h"
#include "llfloaterreg.h"
#include "llfloatersidepanelcontainer.h"
#include "llhudtext.h"
#include "llnotificationsutil.h"
#include "llpanelplaces.h"
#include "llstatusbar.h"
#include "llviewerinput.h"
#include "llviewerobjectlist.h"
#include "llviewerregion.h"
#include "NACLantispam.h"
#include "nd/ndlogthrottle.h"
// <FS:Zi> Run Prio 0 default bento pose in the background to fix splayed hands, open mouths, etc.
#include "llanimationstates.h"

// Third party library includes
#include <boost/algorithm/string.hpp>

#ifdef TOGGLE_HACKED_GODLIKE_VIEWER
BOOL                gHackGodmode = FALSE;
#endif

// Should you contemplate changing the name "Global", please first grep for
// that string literal. There are at least a couple other places in the C++
// code that assume the LLControlGroup named "Global" is gSavedSettings.
LLControlGroup gSavedSettings("Global");    // saved at end of session
LLControlGroup gSavedPerAccountSettings("PerAccount"); // saved at end of session
LLControlGroup gCrashSettings("CrashSettings"); // saved at end of session
LLControlGroup gWarningSettings("Warnings"); // persists ignored dialogs/warnings

std::string gLastRunVersion;

extern BOOL gResizeScreenTexture;
extern BOOL gResizeShadowTexture;
extern BOOL gDebugGL;

// <FS:Ansariel> FIRE-6809: Quickly moving the bandwidth slider has no effect
class BandwidthUpdater : public LLEventTimer
{
public:
<<<<<<< HEAD
    BandwidthUpdater()
        :LLEventTimer(0.5f)
    {
        mEventTimer.stop();
    }

    virtual ~BandwidthUpdater(){}

    void update(const LLSD& new_value)
    {
        mNewValue = new_value.asReal();
        mEventTimer.start();
    }

protected:
    BOOL tick()
    {
        gViewerThrottle.setMaxBandwidth(mNewValue);
        mEventTimer.stop();

        static LLCachedControl<bool> alreadyComplainedAboutBW(gWarningSettings, "FSBandwidthTooHigh");
        if (!alreadyComplainedAboutBW && mNewValue > 1500.f)
        {
            LLNotificationsUtil::add("FSBWTooHigh");
            gWarningSettings.setBOOL("FSBandwidthTooHigh", TRUE);
        }

        return FALSE;
    }

private:
    F32 mNewValue;
=======
	BandwidthUpdater()
		:LLEventTimer(0.5f)
	{
		mEventTimer.stop();
	}

	virtual ~BandwidthUpdater(){}

	void update(const LLSD& new_value)
	{
		mNewValue = new_value.asReal();
		mEventTimer.start();
	}

protected:
	BOOL tick()
	{
		gViewerThrottle.setMaxBandwidth(mNewValue);
		mEventTimer.stop();
	
		static LLCachedControl<bool> alreadyComplainedAboutBW(gWarningSettings, "FSBandwidthTooHigh");
		if (!alreadyComplainedAboutBW && mNewValue > 1500.f)
		{
			LLNotificationsUtil::add("FSBWTooHigh");
			gWarningSettings.setBOOL("FSBandwidthTooHigh", TRUE);
		}

		return FALSE;
	}

private:
	F32 mNewValue;
>>>>>>> 31dd2fb6
};
BandwidthUpdater sBandwidthUpdater;
// </FS:Ansariel>

////////////////////////////////////////////////////////////////////////////
// Listeners

static bool handleRenderAvatarMouselookChanged(const LLSD& newvalue)
{
    LLVOAvatar::sVisibleInFirstPerson = newvalue.asBoolean();
    return true;
}

static bool handleRenderFarClipChanged(const LLSD& newvalue)
{
    if (LLStartUp::getStartupState() >= STATE_STARTED)
    {
        F32 draw_distance = (F32)newvalue.asReal();
    gAgentCamera.mDrawDistance = draw_distance;
    LLWorld::getInstance()->setLandFarClip(draw_distance);
    return true;
    }
    return false;
}

static bool handleTerrainDetailChanged(const LLSD& newvalue)
{
    LLDrawPoolTerrain::sDetailMode = newvalue.asInteger();
    return true;
}


static bool handleDebugAvatarJointsChanged(const LLSD& newvalue)
{
    std::string new_string = newvalue.asString();
    LLJoint::setDebugJointNames(new_string);
    return true;
}

static bool handleAvatarHoverOffsetChanged(const LLSD& newvalue)
{
    if (isAgentAvatarValid())
    {
        gAgentAvatarp->setHoverIfRegionEnabled();
    }
    return true;
}


// <FS:Ansariel> Expose handleSetShaderChanged()
//static bool handleSetShaderChanged(const LLSD& newvalue)
bool handleSetShaderChanged(const LLSD& newvalue)
// </FS:Ansariel>
{
    // changing shader level may invalidate existing cached bump maps, as the shader type determines the format of the bump map it expects - clear and repopulate the bump cache
    gBumpImageList.destroyGL();
    gBumpImageList.restoreGL();

    if (gPipeline.isInit())
    {
        // ALM depends onto atmospheric shaders, state might have changed
        LLPipeline::refreshCachedSettings();
    }

    // else, leave terrain detail as is
    LLViewerShaderMgr::instance()->setShaders();
    return true;
}

static bool handleRenderPerfTestChanged(const LLSD& newvalue)
{
       bool status = !newvalue.asBoolean();
       if (!status)
       {
               gPipeline.clearRenderTypeMask(LLPipeline::RENDER_TYPE_WL_SKY,
                                                                         LLPipeline::RENDER_TYPE_TERRAIN,
                                                                         LLPipeline::RENDER_TYPE_GRASS,
                                                                         LLPipeline::RENDER_TYPE_TREE,
                                                                         LLPipeline::RENDER_TYPE_WATER,
                                                                         LLPipeline::RENDER_TYPE_PASS_GRASS,
                                                                         LLPipeline::RENDER_TYPE_HUD,
                                                                         LLPipeline::RENDER_TYPE_CLOUDS,
                                                                         LLPipeline::RENDER_TYPE_HUD_PARTICLES,
                                                                         LLPipeline::END_RENDER_TYPES);
               gPipeline.setRenderDebugFeatureControl(LLPipeline::RENDER_DEBUG_FEATURE_UI, false);
       }
       else
       {
               gPipeline.setRenderTypeMask(LLPipeline::RENDER_TYPE_WL_SKY,
                                                                         LLPipeline::RENDER_TYPE_TERRAIN,
                                                                         LLPipeline::RENDER_TYPE_GRASS,
                                                                         LLPipeline::RENDER_TYPE_TREE,
                                                                         LLPipeline::RENDER_TYPE_WATER,
                                                                         LLPipeline::RENDER_TYPE_PASS_GRASS,
                                                                         LLPipeline::RENDER_TYPE_HUD,
                                                                         LLPipeline::RENDER_TYPE_CLOUDS,
                                                                         LLPipeline::RENDER_TYPE_HUD_PARTICLES,
                                                                         LLPipeline::END_RENDER_TYPES);
               gPipeline.setRenderDebugFeatureControl(LLPipeline::RENDER_DEBUG_FEATURE_UI, true);
       }

       return true;
}

bool handleRenderTransparentWaterChanged(const LLSD& newvalue)
{
    if (gPipeline.isInit())
    {
        gPipeline.updateRenderTransparentWater();
        gPipeline.releaseGLBuffers();
        gPipeline.createGLBuffers();
        LLViewerShaderMgr::instance()->setShaders();
    }
    LLWorld::getInstance()->updateWaterObjects();
    return true;
}


static bool handleShadowsResized(const LLSD& newvalue)
{
    gPipeline.requestResizeShadowTexture();
    return true;
}

static bool handleWindowResized(const LLSD& newvalue)
{
    gPipeline.requestResizeScreenTexture();
    return true;
}

static bool handleReleaseGLBufferChanged(const LLSD& newvalue)
{
    if (gPipeline.isInit())
    {
        gPipeline.releaseGLBuffers();
        gPipeline.createGLBuffers();
    }
    return true;
}

static bool handleLUTBufferChanged(const LLSD& newvalue)
{
    if (gPipeline.isInit())
    {
        gPipeline.releaseLUTBuffers();
        gPipeline.createLUTBuffers();
    }
    return true;
}

static bool handleAnisotropicChanged(const LLSD& newvalue)
{
    LLImageGL::sGlobalUseAnisotropic = newvalue.asBoolean();
    LLImageGL::dirtyTexOptions();
    return true;
}

static bool handleVSyncChanged(const LLSD& newvalue)
{
    LLPerfStats::tunables.vsyncEnabled = newvalue.asBoolean();
    gViewerWindow->getWindow()->toggleVSync(newvalue.asBoolean());

    if(newvalue.asBoolean() == true)
    {
        U32 current_target = gSavedSettings.getU32("TargetFPS");
        gSavedSettings.setU32("TargetFPS", std::min((U32)gViewerWindow->getWindow()->getRefreshRate(), current_target));
    }

    return true;
}

static bool handleVolumeLODChanged(const LLSD& newvalue)
{
<<<<<<< HEAD
    LLVOVolume::sLODFactor = llclamp((F32) newvalue.asReal(), 0.01f, MAX_LOD_FACTOR);
    LLVOVolume::sDistanceFactor = 1.f-LLVOVolume::sLODFactor * 0.1f;

    // <FS:PP> Warning about too high LOD on LOD change
    if (LLVOVolume::sLODFactor > 4.0f)
    {
        LLNotificationsUtil::add("RenderVolumeLODFactorWarning");
    }
    // </FS:PP>

    return true;
=======
	LLVOVolume::sLODFactor = llclamp((F32) newvalue.asReal(), 0.01f, MAX_LOD_FACTOR);
	LLVOVolume::sDistanceFactor = 1.f-LLVOVolume::sLODFactor * 0.1f;

	// <FS:PP> Warning about too high LOD on LOD change
	if (LLVOVolume::sLODFactor > 4.0f)
	{
		LLNotificationsUtil::add("RenderVolumeLODFactorWarning");
	}
	// </FS:PP>

	return true;
>>>>>>> 31dd2fb6
}
// <FS:Beq> Override VRAM detection support
static bool handleOverrideVRAMDetectionChanged(const LLSD& newvalue)
{
	if (newvalue.asBoolean())
	{
		LLNotificationsUtil::add("OverrideVRAMWarning");
	}
	return true;
}
// </FS:Beq>

static bool handleAvatarLODChanged(const LLSD& newvalue)
{
    LLVOAvatar::sLODFactor = llclamp((F32) newvalue.asReal(), 0.f, MAX_AVATAR_LOD_FACTOR);
    return true;
}

static bool handleAvatarPhysicsLODChanged(const LLSD& newvalue)
{
    LLVOAvatar::sPhysicsLODFactor = llclamp((F32) newvalue.asReal(), 0.f, MAX_AVATAR_LOD_FACTOR);
    return true;
}

static bool handleTerrainLODChanged(const LLSD& newvalue)
{
        LLVOSurfacePatch::sLODFactor = (F32)newvalue.asReal();
        //sqaure lod factor to get exponential range of [0,4] and keep
        //a value of 1 in the middle of the detail slider for consistency
        //with other detail sliders (see panel_preferences_graphics1.xml)
        LLVOSurfacePatch::sLODFactor *= LLVOSurfacePatch::sLODFactor;
        return true;
}

static bool handleTreeLODChanged(const LLSD& newvalue)
{
    LLVOTree::sTreeFactor = (F32) newvalue.asReal();
    return true;
}

static bool handleFlexLODChanged(const LLSD& newvalue)
{
    LLVolumeImplFlexible::sUpdateFactor = (F32) newvalue.asReal();
    return true;
}

static bool handleGammaChanged(const LLSD& newvalue)
{
    F32 gamma = (F32) newvalue.asReal();
    if (gamma == 0.0f)
    {
        gamma = 1.0f; // restore normal gamma
    }
    if (gViewerWindow && gViewerWindow->getWindow() && gamma != gViewerWindow->getWindow()->getGamma())
    {
        // Only save it if it's changed
        if (!gViewerWindow->getWindow()->setGamma(gamma))
        {
            LL_WARNS() << "setGamma failed!" << LL_ENDL;
        }
    }

    return true;
}

const F32 MAX_USER_FOG_RATIO = 10.f;
const F32 MIN_USER_FOG_RATIO = 0.5f;

static bool handleFogRatioChanged(const LLSD& newvalue)
{
    F32 fog_ratio = llmax(MIN_USER_FOG_RATIO, llmin((F32) newvalue.asReal(), MAX_USER_FOG_RATIO));
    gSky.setFogRatio(fog_ratio);
    return true;
}

static bool handleMaxPartCountChanged(const LLSD& newvalue)
{
    LLViewerPartSim::setMaxPartCount(newvalue.asInteger());
    return true;
}

static bool handleChatFontSizeChanged(const LLSD& newvalue)
{
    if(gConsole)
    {
        gConsole->setFontSize(newvalue.asInteger());
    }
    return true;
}

// <FS:Ansariel> Keep custom chat persist time
static bool handleChatPersistTimeChanged(const LLSD& newvalue)
{
    if(gConsole)
    {
        gConsole->setLinePersistTime((F32) newvalue.asReal());
    }
    return true;
}
// </FS:Ansariel>

static bool handleConsoleMaxLinesChanged(const LLSD& newvalue)
{
    if(gConsole)
    {
        gConsole->setMaxLines(newvalue.asInteger());
    }
    return true;
}

static void handleAudioVolumeChanged(const LLSD& newvalue)
{
    audio_update_volume(true);
}

static bool handleJoystickChanged(const LLSD& newvalue)
{
    LLViewerJoystick::getInstance()->setCameraNeedsUpdate(TRUE);
    return true;
}

static bool handleUseOcclusionChanged(const LLSD& newvalue)
{
    LLPipeline::sUseOcclusion = (newvalue.asBoolean()
        && LLFeatureManager::getInstance()->isFeatureAvailable("UseOcclusion") && !gUseWireframe) ? 2 : 0;
    return true;
}

static bool handleUploadBakedTexOldChanged(const LLSD& newvalue)
{
    LLPipeline::sForceOldBakedUpload = newvalue.asBoolean();
    return true;
}


static bool handleWLSkyDetailChanged(const LLSD&)
{
    if (gSky.mVOWLSkyp.notNull())
    {
        gSky.mVOWLSkyp->updateGeometry(gSky.mVOWLSkyp->mDrawable);
    }
    return true;
}

static bool handleRepartition(const LLSD&)
{
    if (gPipeline.isInit())
    {
        gOctreeMaxCapacity = gSavedSettings.getU32("OctreeMaxNodeCapacity");
        gOctreeMinSize = gSavedSettings.getF32("OctreeMinimumNodeSize");
        gObjectList.repartitionObjects();
    }
    return true;
}

static bool handleRenderDynamicLODChanged(const LLSD& newvalue)
{
    LLPipeline::sDynamicLOD = newvalue.asBoolean();
    return true;
}

// static bool handleReflectionsEnabled(const LLSD& newvalue)
// {
<<<<<<< HEAD
//  // <FS:Beq> FIRE-33659 - everything is too dark when reflections are disabled.
//  if(newvalue.asBoolean())
//  {
//      // TODO(Beq): This setting level should probably be governed by render quality settings.
//      gSavedSettings.setS32("RenderReflectionProbeLevel", 3);
//  }
//  else
//  {
//      gSavedSettings.setS32("RenderReflectionProbeLevel", 0);
//  }
=======
// 	// <FS:Beq> FIRE-33659 - everything is too dark when reflections are disabled.
// 	if(newvalue.asBoolean())
// 	{
// 		// TODO(Beq): This setting level should probably be governed by render quality settings.
// 		gSavedSettings.setS32("RenderReflectionProbeLevel", 3);
// 	}
// 	else
// 	{
// 		gSavedSettings.setS32("RenderReflectionProbeLevel", 0);
// 	}
>>>>>>> 31dd2fb6
//     return true;
// }

static bool handleReflectionProbeDetailChanged(const LLSD& newvalue)
{
    if (gPipeline.isInit())
    {
        LLPipeline::refreshCachedSettings();
        gPipeline.releaseGLBuffers();
        gPipeline.createGLBuffers();
        LLViewerShaderMgr::instance()->setShaders();
        gPipeline.mReflectionMapManager.reset();
    }
    return true;
}

static bool handleRenderDebugPipelineChanged(const LLSD& newvalue)
{
    gDebugPipeline = newvalue.asBoolean();
    return true;
}

static bool handleRenderResolutionDivisorChanged(const LLSD&)
{
    gResizeScreenTexture = TRUE;
    return true;
}

static bool handleDebugViewsChanged(const LLSD& newvalue)
{
    LLView::sDebugRects = newvalue.asBoolean();
    return true;
}

static bool handleLogFileChanged(const LLSD& newvalue)
{
    std::string log_filename = newvalue.asString();
    LLFile::remove(log_filename);
    LLError::logToFile(log_filename);
    return true;
}

bool handleHideGroupTitleChanged(const LLSD& newvalue)
{
    gAgent.setHideGroupTitle(newvalue);
    return true;
}

bool handleEffectColorChanged(const LLSD& newvalue)
{
    gAgent.setEffectColor(LLColor4(newvalue));
    return true;
}

bool handleHighResSnapshotChanged(const LLSD& newvalue)
{
    // High Res Snapshot active, must uncheck RenderUIInSnapshot
    if (newvalue.asBoolean())
    {
        gSavedSettings.setBOOL( "RenderUIInSnapshot", FALSE );
    }
    return true;
}

bool handleVoiceClientPrefsChanged(const LLSD& newvalue)
{
    if (LLVoiceClient::instanceExists())
    {
        LLVoiceClient::getInstance()->updateSettings();
    }
    return true;
}

// NaCl - Antispam Registry
bool handleNaclAntiSpamGlobalQueueChanged(const LLSD& newvalue)
{
    NACLAntiSpamRegistry::instance().setGlobalQueue(newvalue.asBoolean());
    return true;
}
bool handleNaclAntiSpamTimeChanged(const LLSD& newvalue)
{
    NACLAntiSpamRegistry::instance().setAllQueueTimes(newvalue.asInteger());
    return true;
}
bool handleNaclAntiSpamAmountChanged(const LLSD& newvalue)
{
    NACLAntiSpamRegistry::instance().setAllQueueAmounts(newvalue.asInteger());
    return true;
}
// NaCl End

// NaCl - Antispam Registry
bool handleNaclAntiSpamGlobalQueueChanged(const LLSD& newvalue)
{
	NACLAntiSpamRegistry::instance().setGlobalQueue(newvalue.asBoolean());
	return true;
}
bool handleNaclAntiSpamTimeChanged(const LLSD& newvalue)
{
	NACLAntiSpamRegistry::instance().setAllQueueTimes(newvalue.asInteger());
	return true;
}
bool handleNaclAntiSpamAmountChanged(const LLSD& newvalue)
{
	NACLAntiSpamRegistry::instance().setAllQueueAmounts(newvalue.asInteger());
	return true;
}
// NaCl End 

bool handleVelocityInterpolate(const LLSD& newvalue)
{
    LLMessageSystem* msg = gMessageSystem;
    if ( newvalue.asBoolean() )
    {
        msg->newMessageFast(_PREHASH_VelocityInterpolateOn);
        msg->nextBlockFast(_PREHASH_AgentData);
        msg->addUUIDFast(_PREHASH_AgentID, gAgent.getID());
        msg->addUUIDFast(_PREHASH_SessionID, gAgent.getSessionID());
        gAgent.sendReliableMessage();
        LL_INFOS() << "Velocity Interpolation On" << LL_ENDL;
    }
    else
    {
        msg->newMessageFast(_PREHASH_VelocityInterpolateOff);
        msg->nextBlockFast(_PREHASH_AgentData);
        msg->addUUIDFast(_PREHASH_AgentID, gAgent.getID());
        msg->addUUIDFast(_PREHASH_SessionID, gAgent.getSessionID());
        gAgent.sendReliableMessage();
        LL_INFOS() << "Velocity Interpolation Off" << LL_ENDL;
    }
    return true;
}

bool handleForceShowGrid(const LLSD& newvalue)
{
<<<<<<< HEAD
    // <FS:Ansariel> [FS Login Panel]
    //LLPanelLogin::updateLocationSelectorsVisibility( );
    FSPanelLogin::updateLocationSelectorsVisibility( );
    // </FS:Ansariel> [FS Login Panel]
    return true;
=======
	// <FS:Ansariel> [FS Login Panel]
	//LLPanelLogin::updateLocationSelectorsVisibility( );
	FSPanelLogin::updateLocationSelectorsVisibility( );
	// </FS:Ansariel> [FS Login Panel]
	return true;
>>>>>>> 31dd2fb6
}

bool handleLoginLocationChanged()
{
    /*
     * This connects the default preference setting to the state of the login
     * panel if it is displayed; if you open the preferences panel before
     * logging in, and change the default login location there, the login
     * panel immediately changes to match your new preference.
     */
    std::string new_login_location = gSavedSettings.getString("LoginLocation");
    LL_DEBUGS("AppInit")<<new_login_location<<LL_ENDL;
    LLStartUp::setStartSLURL(LLSLURL(new_login_location));
    return true;
}

bool handleSpellCheckChanged()
{
    if (gSavedSettings.getBOOL("SpellCheck"))
    {
        std::list<std::string> dict_list;
        std::string dict_setting = gSavedSettings.getString("SpellCheckDictionary");
        boost::split(dict_list, dict_setting, boost::is_any_of(std::string(",")));
        if (!dict_list.empty())
        {
            LLSpellChecker::setUseSpellCheck(dict_list.front());
            dict_list.pop_front();
            LLSpellChecker::instance().setSecondaryDictionaries(dict_list);
            return true;
        }
    }
    LLSpellChecker::setUseSpellCheck(LLStringUtil::null);
    return true;
}

bool toggle_agent_pause(const LLSD& newvalue)
{
    if ( newvalue.asBoolean() )
    {
        send_agent_pause();
    }
    else
    {
        send_agent_resume();
    }
    return true;
}

// <FS:Zi> Is done inside XUI now, using visibility_control
// bool toggle_show_navigation_panel(const LLSD& newvalue)
// {
<<<<<<< HEAD
    //bool value = newvalue.asBoolean();

    //LLNavigationBar::getInstance()->setVisible(value);
    //gSavedSettings.setBOOL("ShowMiniLocationPanel", !value);
    //gViewerWindow->reshapeStatusBarContainer();
    //return true;
// }

// <FS:Zi> We don't have the mini location bar
// bool toggle_show_mini_location_panel(const LLSD& newvalue)
// {
    //bool value = newvalue.asBoolean();

    //LLPanelTopInfoBar::getInstance()->setVisible(value);
    //gSavedSettings.setBOOL("ShowNavbarNavigationPanel", !value);

    //return true;
// </FS:Zi>

bool toggle_show_menubar_location_panel(const LLSD& newvalue)
{
    bool value = newvalue.asBoolean();

    if (gStatusBar)
        gStatusBar->childSetVisible("parcel_info_panel",value);

    return true;
}

bool toggle_show_object_render_cost(const LLSD& newvalue)
=======
	//bool value = newvalue.asBoolean();

	//LLNavigationBar::getInstance()->setVisible(value);
	//gSavedSettings.setBOOL("ShowMiniLocationPanel", !value);
    //gViewerWindow->reshapeStatusBarContainer();
	//return true;
// }

// <FS:Zi> We don't have the mini location bar
// bool toggle_show_mini_location_panel(const LLSD& newvalue)
// {
	//bool value = newvalue.asBoolean();

	//LLPanelTopInfoBar::getInstance()->setVisible(value);
	//gSavedSettings.setBOOL("ShowNavbarNavigationPanel", !value);

	//return true;
// </FS:Zi>

bool toggle_show_menubar_location_panel(const LLSD& newvalue)
>>>>>>> 31dd2fb6
{
    LLFloaterTools::sShowObjectCost = newvalue.asBoolean();
    return true;
}

<<<<<<< HEAD
// <FS:Ansariel> Change visibility of main chatbar if autohide setting is changed
static void handleAutohideChatbarChanged(const LLSD& new_value)
{
    // Flip MainChatbarVisible when chatbar autohide setting changes. This
    // will trigger LLNearbyChat::showDefaultChatBar() being called. Since we
    // don't want to loose focus of the preferences floater when changing the
    // autohide setting, we have to use the workaround via gFloaterView.
    LLFloater* focus = gFloaterView->getFocusedFloater();
    gSavedSettings.setBOOL("MainChatbarVisible", !new_value.asBoolean());
    if (focus)
    {
        focus->setFocus(TRUE);
    }
}
// </FS:Ansariel>
=======
	if (gStatusBar)
		gStatusBar->childSetVisible("parcel_info_panel",value);
>>>>>>> 31dd2fb6

// <FS:Ansariel> Clear places / teleport history search filter
static void handleUseStandaloneTeleportHistoryFloaterChanged()
{
    LLFloaterSidePanelContainer* places = LLFloaterReg::findTypedInstance<LLFloaterSidePanelContainer>("places");
    if (places)
    {
        places->findChild<LLPanelPlaces>("main_panel")->resetFilter();
    }
    FSFloaterTeleportHistory* tphistory = LLFloaterReg::findTypedInstance<FSFloaterTeleportHistory>("fs_teleporthistory");
    if (tphistory)
    {
        tphistory->resetFilter();
    }
}
// </FS:Ansariel> Clear places / teleport history search filter

// <FS:CR> Posestand Ground Lock
static void handleSetPoseStandLock(const LLSD& newvalue)
{
    FSFloaterPoseStand* pose_stand = LLFloaterReg::findTypedInstance<FSFloaterPoseStand>("fs_posestand");
    if (pose_stand)
    {
        pose_stand->setLock(newvalue);
        pose_stand->onCommitCombo();
    }

}
// </FS:CR> Posestand Ground Lock

// <FS:TT> Client LSL Bridge
static void handleFlightAssistOptionChanged(const LLSD& newvalue)
{
    FSLSLBridge::instance().viewerToLSL("UseLSLFlightAssist|" + newvalue.asString());
}
// </FS:TT>

// <FS:PP> Movelock for Bridge
static void handleMovelockOptionChanged(const LLSD& newvalue)
{
    FSLSLBridge::instance().updateBoolSettingValue("UseMoveLock", newvalue.asBoolean());
}
static void handleMovelockAfterMoveOptionChanged(const LLSD& newvalue)
{
    FSLSLBridge::instance().updateBoolSettingValue("RelockMoveLockAfterMovement", newvalue.asBoolean());
}
// </FS:PP>

// <FS:PP> External integrations (OC, LM etc.) for Bridge
static void handleExternalIntegrationsOptionChanged()
{
    FSLSLBridge::instance().updateIntegrations();
}
// </FS:PP>

static void handleDecimalPrecisionChanged(const LLSD& newvalue)
{
    LLFloaterTools* build_tools = LLFloaterReg::findTypedInstance<LLFloaterTools>("build");
    if (build_tools)
    {
        build_tools->changePrecision(newvalue);
    }
}

// <FS:CR> FIRE-6659: Legacy "Resident" name toggle
void handleLegacyTrimOptionChanged(const LLSD& newvalue)
{
    LLAvatarName::setTrimResidentSurname(newvalue.asBoolean());
    LLAvatarNameCache::getInstance()->clearCache();
    LLVOAvatar::invalidateNameTags();
    FSFloaterContacts::getInstance()->onDisplayNameChanged();
    FSRadar::getInstance()->updateNames();
}

void handleUsernameFormatOptionChanged(const LLSD& newvalue)
{
    LLAvatarName::setUseLegacyFormat(newvalue.asBoolean());
    LLAvatarNameCache::getInstance()->clearCache();
    LLVOAvatar::invalidateNameTags();
    FSFloaterContacts::getInstance()->onDisplayNameChanged();
    FSRadar::getInstance()->updateNames();
}
// </FS:CR>

// <FS:Ansariel> Global online status toggle
void handleGlobalOnlineStatusChanged(const LLSD& newvalue)
{
    bool visible = newvalue.asBoolean();

    LLAvatarTracker::buddy_map_t all_buddies;
    LLAvatarTracker::instance().copyBuddyList(all_buddies);

    LLAvatarTracker::buddy_map_t::const_iterator buddy_it = all_buddies.begin();
    for (; buddy_it != all_buddies.end(); ++buddy_it)
    {
        LLUUID buddy_id = buddy_it->first;
        const LLRelationship* relation = LLAvatarTracker::instance().getBuddyInfo(buddy_id);
        if (relation == NULL)
        {
            // Lets have a warning log message instead of having a crash. EXT-4947.
            LL_WARNS() << "Trying to modify rights for non-friend avatar. Skipped." << LL_ENDL;
            return;
        }

        S32 cur_rights = relation->getRightsGrantedTo();
        S32 new_rights = 0;
        if (visible)
        {
            new_rights = LLRelationship::GRANT_ONLINE_STATUS + (cur_rights & LLRelationship::GRANT_MAP_LOCATION) + (cur_rights & LLRelationship::GRANT_MODIFY_OBJECTS);
        }
        else
        {
            new_rights = (cur_rights & LLRelationship::GRANT_MAP_LOCATION) + (cur_rights & LLRelationship::GRANT_MODIFY_OBJECTS);
        }

        LLAvatarPropertiesProcessor::getInstance()->sendFriendRights(buddy_id, new_rights);
    }

    LLNotificationsUtil::add("GlobalOnlineStatusToggle");
}
// </FS:Ansariel>

// <FS:Ansariel> FIRE-14083: Search filter for contact list
void handleContactListShowSearchChanged(const LLSD& newvalue)
{
    bool visible = newvalue.asBoolean();
    if (!visible)
    {
        FSFloaterContacts* instance = FSFloaterContacts::findInstance();
        if (instance)
        {
            instance->resetFriendFilter();
        }
    }
}
// </FS:Ansariel>

// <FS:Ansariel> Debug setting to disable log throttle
void handleLogThrottleChanged(const LLSD& newvalue)
{
    nd::logging::setThrottleEnabled(newvalue.asBoolean());
}
// </FS:Ansariel>

// <FS:Ansariel> FIRE-18250: Option to disable default eye movement
void handleStaticEyesChanged()
{
    if (!isAgentAvatarValid())
    {
        return;
    }

    LLUUID anim_id(gSavedSettings.getString("FSStaticEyesUUID"));
    if (gSavedPerAccountSettings.getBOOL("FSStaticEyes"))
    {
        gAgentAvatarp->startMotion(anim_id);
        gAgent.sendAnimationRequest(anim_id, ANIM_REQUEST_START);
    }
    else
    {
        gAgentAvatarp->stopMotion(anim_id);
        gAgent.sendAnimationRequest(anim_id, ANIM_REQUEST_STOP);
    }
}
// </FS:Ansariel>

// <FS:Ansariel> Notification not showing if hiding the UI
void handleNavbarSettingsChanged()
{
    gSavedSettings.setBOOL("FSInternalShowNavbarNavigationPanel", gSavedSettings.getBOOL("ShowNavbarNavigationPanel"));
    gSavedSettings.setBOOL("FSInternalShowNavbarFavoritesPanel", gSavedSettings.getBOOL("ShowNavbarFavoritesPanel"));
}
// </FS:Ansariel>

// <FS:Ansariel> FIRE-20288: Option to render friends only
void handleRenderFriendsOnlyChanged(const LLSD& newvalue)
{
    if (newvalue.asBoolean())
    {
        for (std::vector<LLCharacter*>::iterator iter = LLCharacter::sInstances.begin();
            iter != LLCharacter::sInstances.end(); ++iter)
        {
            LLVOAvatar* avatar = (LLVOAvatar*)*iter;

            if (avatar->getID() != gAgentID && !LLAvatarActions::isFriend(avatar->getID()) && !avatar->isControlAvatar())
            {
                gObjectList.killObject(avatar);
                if (LLViewerRegion::sVOCacheCullingEnabled && avatar->getRegion())
                {
                    avatar->getRegion()->killCacheEntry(avatar->getLocalID());
                }
            }
        }
    }
}
// </FS:Ansariel>

// <FS:LO> Add ability for the statistics window to not be able to receive focus
void handleFSStatisticsNoFocusChanged(const LLSD& newvalue)
{
    LLFloater* stats = LLFloaterReg::findInstance("stats");
    if (stats)
    {
        stats->setIsChrome(newvalue.asBoolean());
    }
}
// </FS:LO>

// <FS:Ansariel> Output device selection
void handleOutputDeviceChanged(const LLSD& newvalue)
{
    if (gAudiop)
    {
        gAudiop->setDevice(newvalue.asUUID());
    }
}
// </FS:Ansariel>

// <FS:TS> FIRE-24081: Disable HiDPI by default and warn if set
void handleRenderHiDPIChanged(const LLSD& newvalue)
{
    if (newvalue)
    {
        LLNotificationsUtil::add("EnableHiDPI");
    }
}
// </FS:TS> FIRE-24081

// <FS:Ansariel> Optional small camera floater
void handleSmallCameraFloaterChanged(const LLSD& newValue)
{
    std::string old_floater_name = newValue.asBoolean() ? "camera" : "fs_camera_small";
    std::string new_floater_name = newValue.asBoolean() ? "fs_camera_small" : "camera";

    if (LLFloaterReg::instanceVisible(old_floater_name))
    {
        LLFloaterReg::hideInstance(old_floater_name);
        LLFloaterReg::showInstance(new_floater_name);
    }
}
// </FS:Ansariel>

// <FS:Zi> FIRE-20390, FIRE-4269 - Option for 12/24 hour clock and seconds display
void handleStatusbarTimeformatChanged(const LLSD& newValue)
{
    const std::string format = newValue.asString();
    if (gStatusBar)
    {
        gStatusBar->onTimeFormatChanged(format);
    }
}
// </FS:Zi>

// <FS:Zi> Run Prio 0 default bento pose in the background to fix splayed hands, open mouths, etc.
void handlePlayBentoIdleAnimationChanged(const LLSD& newValue)
{
    EAnimRequest startStop = ANIM_REQUEST_STOP;

    if (newValue.asBoolean())
    {
        startStop = ANIM_REQUEST_START;
    }

    gAgent.sendAnimationRequest(ANIM_AGENT_BENTO_IDLE, startStop);
}
// </FS:Zi>

// <FS:Ansariel> Better asset cache size control
void handleDiskCacheSizeChanged(const LLSD& newValue)
{
    const unsigned int disk_cache_mb = gSavedSettings.getU32("FSDiskCacheSize");
    const U64 disk_cache_bytes = disk_cache_mb * 1024ULL * 1024ULL;
    LLDiskCache::getInstance()->setMaxSizeBytes(disk_cache_bytes);
}
// </FS:Ansariel>

// <FS:Beq> Better asset cache purge control
void handleDiskCacheHighWaterPctChanged(const LLSD& newValue)
{
    const auto new_high = newValue.asReal();
    LLDiskCache::getInstance()->setHighWaterPercentage(new_high);
}

void handleDiskCacheLowWaterPctChanged(const LLSD& newValue)
{
    const auto new_low = newValue.asReal();
    LLDiskCache::getInstance()->setLowWaterPercentage(new_low);
}
// </FS:Beq>

// <FS:Ansariel> Change visibility of main chatbar if autohide setting is changed
static void handleAutohideChatbarChanged(const LLSD& new_value)
{
	// Flip MainChatbarVisible when chatbar autohide setting changes. This
	// will trigger LLNearbyChat::showDefaultChatBar() being called. Since we
	// don't want to loose focus of the preferences floater when changing the
	// autohide setting, we have to use the workaround via gFloaterView.
	LLFloater* focus = gFloaterView->getFocusedFloater();
	gSavedSettings.setBOOL("MainChatbarVisible", !new_value.asBoolean());
	if (focus)
	{
		focus->setFocus(TRUE);
	}
}
// </FS:Ansariel>

// <FS:Ansariel> Clear places / teleport history search filter
static void handleUseStandaloneTeleportHistoryFloaterChanged()
{
	LLFloaterSidePanelContainer* places = LLFloaterReg::findTypedInstance<LLFloaterSidePanelContainer>("places");
	if (places)
	{
		places->findChild<LLPanelPlaces>("main_panel")->resetFilter();
	}
	FSFloaterTeleportHistory* tphistory = LLFloaterReg::findTypedInstance<FSFloaterTeleportHistory>("fs_teleporthistory");
	if (tphistory)
	{
		tphistory->resetFilter();
	}
}
// </FS:Ansariel> Clear places / teleport history search filter

// <FS:CR> Posestand Ground Lock
static void handleSetPoseStandLock(const LLSD& newvalue)
{
	FSFloaterPoseStand* pose_stand = LLFloaterReg::findTypedInstance<FSFloaterPoseStand>("fs_posestand");
	if (pose_stand)
	{
		pose_stand->setLock(newvalue);
		pose_stand->onCommitCombo();
	}
		
}
// </FS:CR> Posestand Ground Lock

// <FS:TT> Client LSL Bridge
static void handleFlightAssistOptionChanged(const LLSD& newvalue)
{
	FSLSLBridge::instance().viewerToLSL("UseLSLFlightAssist|" + newvalue.asString());
}
// </FS:TT>

// <FS:PP> Movelock for Bridge
static void handleMovelockOptionChanged(const LLSD& newvalue)
{
	FSLSLBridge::instance().updateBoolSettingValue("UseMoveLock", newvalue.asBoolean());
}
static void handleMovelockAfterMoveOptionChanged(const LLSD& newvalue)
{
	FSLSLBridge::instance().updateBoolSettingValue("RelockMoveLockAfterMovement", newvalue.asBoolean());
}
// </FS:PP>

// <FS:PP> External integrations (OC, LM etc.) for Bridge
static void handleExternalIntegrationsOptionChanged()
{
	FSLSLBridge::instance().updateIntegrations();
}
// </FS:PP>

static void handleDecimalPrecisionChanged(const LLSD& newvalue)
{
	LLFloaterTools* build_tools = LLFloaterReg::findTypedInstance<LLFloaterTools>("build");
	if (build_tools)
	{
		build_tools->changePrecision(newvalue);
	}
}

// <FS:CR> FIRE-6659: Legacy "Resident" name toggle
void handleLegacyTrimOptionChanged(const LLSD& newvalue)
{
	LLAvatarName::setTrimResidentSurname(newvalue.asBoolean());
	LLAvatarNameCache::getInstance()->clearCache();
	LLVOAvatar::invalidateNameTags();
	FSFloaterContacts::getInstance()->onDisplayNameChanged();
	FSRadar::getInstance()->updateNames();
}

void handleUsernameFormatOptionChanged(const LLSD& newvalue)
{
	LLAvatarName::setUseLegacyFormat(newvalue.asBoolean());
	LLAvatarNameCache::getInstance()->clearCache();
	LLVOAvatar::invalidateNameTags();
	FSFloaterContacts::getInstance()->onDisplayNameChanged();
	FSRadar::getInstance()->updateNames();
}
// </FS:CR>

// <FS:Ansariel> Global online status toggle
void handleGlobalOnlineStatusChanged(const LLSD& newvalue)
{
	bool visible = newvalue.asBoolean();

	LLAvatarTracker::buddy_map_t all_buddies;
	LLAvatarTracker::instance().copyBuddyList(all_buddies);

	LLAvatarTracker::buddy_map_t::const_iterator buddy_it = all_buddies.begin();
	for (; buddy_it != all_buddies.end(); ++buddy_it)
	{
		LLUUID buddy_id = buddy_it->first;
		const LLRelationship* relation = LLAvatarTracker::instance().getBuddyInfo(buddy_id);
		if (relation == NULL)
		{
			// Lets have a warning log message instead of having a crash. EXT-4947.
			LL_WARNS() << "Trying to modify rights for non-friend avatar. Skipped." << LL_ENDL;
			return;
		}
		
		S32 cur_rights = relation->getRightsGrantedTo();
		S32 new_rights = 0;
		if (visible)
		{
			new_rights = LLRelationship::GRANT_ONLINE_STATUS + (cur_rights & LLRelationship::GRANT_MAP_LOCATION) + (cur_rights & LLRelationship::GRANT_MODIFY_OBJECTS);
		}
		else
		{
			new_rights = (cur_rights & LLRelationship::GRANT_MAP_LOCATION) + (cur_rights & LLRelationship::GRANT_MODIFY_OBJECTS);
		}

		LLAvatarPropertiesProcessor::getInstance()->sendFriendRights(buddy_id, new_rights);
	}

	LLNotificationsUtil::add("GlobalOnlineStatusToggle");
}
// </FS:Ansariel>

// <FS:Ansariel> FIRE-14083: Search filter for contact list
void handleContactListShowSearchChanged(const LLSD& newvalue)
{
	bool visible = newvalue.asBoolean();
	if (!visible)
	{
		FSFloaterContacts* instance = FSFloaterContacts::findInstance();
		if (instance)
		{
			instance->resetFriendFilter();
		}
	}
}
// </FS:Ansariel>

// <FS:Ansariel> Debug setting to disable log throttle
void handleLogThrottleChanged(const LLSD& newvalue)
{
	nd::logging::setThrottleEnabled(newvalue.asBoolean());
}
// </FS:Ansariel>

// <FS:Ansariel> FIRE-18250: Option to disable default eye movement
void handleStaticEyesChanged()
{
	if (!isAgentAvatarValid())
	{
		return;
	}

	LLUUID anim_id(gSavedSettings.getString("FSStaticEyesUUID"));
	if (gSavedPerAccountSettings.getBOOL("FSStaticEyes"))
	{
		gAgentAvatarp->startMotion(anim_id);
		gAgent.sendAnimationRequest(anim_id, ANIM_REQUEST_START);
	}
	else
	{
		gAgentAvatarp->stopMotion(anim_id);
		gAgent.sendAnimationRequest(anim_id, ANIM_REQUEST_STOP);
	}
}
// </FS:Ansariel>

// <FS:Ansariel> Notification not showing if hiding the UI
void handleNavbarSettingsChanged()
{
	gSavedSettings.setBOOL("FSInternalShowNavbarNavigationPanel", gSavedSettings.getBOOL("ShowNavbarNavigationPanel"));
	gSavedSettings.setBOOL("FSInternalShowNavbarFavoritesPanel", gSavedSettings.getBOOL("ShowNavbarFavoritesPanel"));
}
// </FS:Ansariel>

// <FS:Ansariel> FIRE-20288: Option to render friends only
void handleRenderFriendsOnlyChanged(const LLSD& newvalue)
{
	if (newvalue.asBoolean())
	{
		for (std::vector<LLCharacter*>::iterator iter = LLCharacter::sInstances.begin();
			iter != LLCharacter::sInstances.end(); ++iter)
		{
			LLVOAvatar* avatar = (LLVOAvatar*)*iter;

			if (avatar->getID() != gAgentID && !LLAvatarActions::isFriend(avatar->getID()) && !avatar->isControlAvatar())
			{
				gObjectList.killObject(avatar);
				if (LLViewerRegion::sVOCacheCullingEnabled && avatar->getRegion())
				{
					avatar->getRegion()->killCacheEntry(avatar->getLocalID());
				}
			}
		}
	}
}
// </FS:Ansariel>

// <FS:LO> Add ability for the statistics window to not be able to receive focus
void handleFSStatisticsNoFocusChanged(const LLSD& newvalue)
{
	LLFloater* stats = LLFloaterReg::findInstance("stats");
	if (stats)
	{
		stats->setIsChrome(newvalue.asBoolean());
	}
}
// </FS:LO>

// <FS:Ansariel> Output device selection
void handleOutputDeviceChanged(const LLSD& newvalue)
{
	if (gAudiop)
	{
		gAudiop->setDevice(newvalue.asUUID());
	}
}
// </FS:Ansariel>

// <FS:TS> FIRE-24081: Disable HiDPI by default and warn if set
void handleRenderHiDPIChanged(const LLSD& newvalue)
{
	if (newvalue)
	{
		LLNotificationsUtil::add("EnableHiDPI");
	}
}
// </FS:TS> FIRE-24081

// <FS:Ansariel> Optional small camera floater
void handleSmallCameraFloaterChanged(const LLSD& newValue)
{
	std::string old_floater_name = newValue.asBoolean() ? "camera" : "fs_camera_small";
	std::string new_floater_name = newValue.asBoolean() ? "fs_camera_small" : "camera";

	if (LLFloaterReg::instanceVisible(old_floater_name))
	{
		LLFloaterReg::hideInstance(old_floater_name);
		LLFloaterReg::showInstance(new_floater_name);
	}
}
// </FS:Ansariel>

// <FS:Zi> FIRE-20390, FIRE-4269 - Option for 12/24 hour clock and seconds display
void handleStatusbarTimeformatChanged(const LLSD& newValue)
{
	const std::string format = newValue.asString();
	if (gStatusBar)
	{
		gStatusBar->onTimeFormatChanged(format);
	}
}
// </FS:Zi>

// <FS:Zi> Run Prio 0 default bento pose in the background to fix splayed hands, open mouths, etc.
void handlePlayBentoIdleAnimationChanged(const LLSD& newValue)
{
	EAnimRequest startStop = ANIM_REQUEST_STOP;

	if (newValue.asBoolean())
	{
		startStop = ANIM_REQUEST_START;
	}

	gAgent.sendAnimationRequest(ANIM_AGENT_BENTO_IDLE, startStop);
}
// </FS:Zi>

// <FS:Ansariel> Better asset cache size control
void handleDiskCacheSizeChanged(const LLSD& newValue)
{
	const unsigned int disk_cache_mb = gSavedSettings.getU32("FSDiskCacheSize");
	const U64 disk_cache_bytes = disk_cache_mb * 1024ULL * 1024ULL;
	LLDiskCache::getInstance()->setMaxSizeBytes(disk_cache_bytes);
}
// </FS:Ansariel>

// <FS:Beq> Better asset cache purge control
void handleDiskCacheHighWaterPctChanged(const LLSD& newValue)
{
	const auto new_high = newValue.asReal();
	LLDiskCache::getInstance()->setHighWaterPercentage(new_high);
}

void handleDiskCacheLowWaterPctChanged(const LLSD& newValue)
{
	const auto new_low = newValue.asReal();
	LLDiskCache::getInstance()->setLowWaterPercentage(new_low);
}
// </FS:Beq>

void handleTargetFPSChanged(const LLSD& newValue)
{
    const auto targetFPS = gSavedSettings.getU32("TargetFPS");

    U32 frame_rate_limit = gViewerWindow->getWindow()->getRefreshRate();
    if(LLPerfStats::tunables.vsyncEnabled && (targetFPS > frame_rate_limit))
    {
        gSavedSettings.setU32("TargetFPS", std::min(frame_rate_limit, targetFPS));
    }
    else
    {
        LLPerfStats::tunables.userTargetFPS = targetFPS;
    }
}

void handleAutoTuneLockChanged(const LLSD& newValue)
{
    const auto newval = gSavedSettings.getBOOL("AutoTuneLock");
    LLPerfStats::tunables.userAutoTuneLock = newval;

    gSavedSettings.setBOOL("AutoTuneFPS", newval);
}

void handleAutoTuneFPSChanged(const LLSD& newValue)
{
    const auto newval = gSavedSettings.getBOOL("AutoTuneFPS");
    LLPerfStats::tunables.userAutoTuneEnabled = newval;
    if(newval && LLPerfStats::renderAvatarMaxART_ns == 0) // If we've enabled autotune we override "unlimited" to max
    {
        gSavedSettings.setF32("RenderAvatarMaxART",log10(LLPerfStats::ART_UNLIMITED_NANOS-1000));//triggers callback to update static var
    }
}

void handleRenderAvatarMaxARTChanged(const LLSD& newValue)
{
    LLPerfStats::tunables.updateRenderCostLimitFromSettings();
}

void handleUserTargetDrawDistanceChanged(const LLSD& newValue)
{
    const auto newval = gSavedSettings.getF32("AutoTuneRenderFarClipTarget");
    LLPerfStats::tunables.userTargetDrawDistance = newval;
}

void handleUserMinDrawDistanceChanged(const LLSD &newValue)
{
    const auto newval = gSavedSettings.getF32("AutoTuneRenderFarClipMin");
    LLPerfStats::tunables.userMinDrawDistance = newval;
}

void handlePerformanceStatsEnabledChanged(const LLSD& newValue)
{
    const auto newval = gSavedSettings.getBOOL("PerfStatsCaptureEnabled");
    LLPerfStats::StatsRecorder::setEnabled(newval);
}
void handleUserImpostorByDistEnabledChanged(const LLSD& newValue)
{
    const auto newval = gSavedSettings.getBOOL("AutoTuneImpostorByDistEnabled");
    LLPerfStats::tunables.userImpostorDistanceTuningEnabled = newval;
}
void handleUserImpostorDistanceChanged(const LLSD& newValue)
{
    const auto newval = gSavedSettings.getF32("AutoTuneImpostorFarAwayDistance");
    LLPerfStats::tunables.userImpostorDistance = newval;
}
void handleFPSTuningStrategyChanged(const LLSD& newValue)
{
    const auto newval = gSavedSettings.getU32("TuningFPSStrategy");
    LLPerfStats::tunables.userFPSTuningStrategy = newval;
}

// <FS:Ansariel> FIRE-6809: Quickly moving the bandwidth slider has no effect
void handleBandwidthChanged(const LLSD& newValue)
{
<<<<<<< HEAD
    sBandwidthUpdater.update(newValue);
=======
	sBandwidthUpdater.update(newValue);
>>>>>>> 31dd2fb6
}
// </FS:Ansariel>

// <FS:Zi> Handle IME text input getting enabled or disabled
#if LL_SDL2
static bool handleSDL2IMEEnabledChanged(const LLSD& newvalue)
{
    ((LLWindowSDL*)gViewerWindow->getWindow())->enableIME(newvalue.asBoolean());

    return true;
}
#endif
// </FS:Zi>

////////////////////////////////////////////////////////////////////////////

LLPointer<LLControlVariable> setting_get_control(LLControlGroup& group, const std::string& setting)
{
    LLPointer<LLControlVariable> cntrl_ptr = group.getControl(setting);
    if (cntrl_ptr.isNull())
    {
        LL_ERRS() << "Unable to set up setting listener for " << setting
            << ". Please reinstall viewer from  https://www.firestormviewer.org/choose-your-platform/ and contact https://www.firestormviewer.org/support if issue persists after reinstall."
            << LL_ENDL;
    }
    return cntrl_ptr;
}

void setting_setup_signal_listener(LLControlGroup& group, const std::string& setting, std::function<void(const LLSD& newvalue)> callback)
{
    setting_get_control(group, setting)->getSignal()->connect([callback](LLControlVariable* control, const LLSD& new_val, const LLSD& old_val)
    {
        callback(new_val);
    });
}

void setting_setup_signal_listener(LLControlGroup& group, const std::string& setting, std::function<void()> callback)
{
    setting_get_control(group, setting)->getSignal()->connect([callback](LLControlVariable* control, const LLSD& new_val, const LLSD& old_val)
    {
        callback();
    });
}

void settings_setup_listeners()
{
    setting_setup_signal_listener(gSavedSettings, "FirstPersonAvatarVisible", handleRenderAvatarMouselookChanged);
    setting_setup_signal_listener(gSavedSettings, "RenderFarClip", handleRenderFarClipChanged);
    setting_setup_signal_listener(gSavedSettings, "RenderTerrainDetail", handleTerrainDetailChanged);
    setting_setup_signal_listener(gSavedSettings, "OctreeStaticObjectSizeFactor", handleRepartition);
    setting_setup_signal_listener(gSavedSettings, "OctreeDistanceFactor", handleRepartition);
    setting_setup_signal_listener(gSavedSettings, "OctreeMaxNodeCapacity", handleRepartition);
    setting_setup_signal_listener(gSavedSettings, "OctreeAlphaDistanceFactor", handleRepartition);
    setting_setup_signal_listener(gSavedSettings, "OctreeAttachmentSizeFactor", handleRepartition);
    setting_setup_signal_listener(gSavedSettings, "RenderMaxTextureIndex", handleSetShaderChanged);
    setting_setup_signal_listener(gSavedSettings, "RenderUIBuffer", handleWindowResized);
    setting_setup_signal_listener(gSavedSettings, "RenderDepthOfField", handleReleaseGLBufferChanged);
    setting_setup_signal_listener(gSavedSettings, "RenderFSAASamples", handleReleaseGLBufferChanged);
    setting_setup_signal_listener(gSavedSettings, "RenderPostProcessingHDR", handleReleaseGLBufferChanged);
    setting_setup_signal_listener(gSavedSettings, "RenderSpecularResX", handleLUTBufferChanged);
    setting_setup_signal_listener(gSavedSettings, "RenderSpecularResY", handleLUTBufferChanged);
    setting_setup_signal_listener(gSavedSettings, "RenderSpecularExponent", handleLUTBufferChanged);
    setting_setup_signal_listener(gSavedSettings, "RenderAnisotropic", handleAnisotropicChanged);
    setting_setup_signal_listener(gSavedSettings, "RenderShadowResolutionScale", handleShadowsResized);
    setting_setup_signal_listener(gSavedSettings, "RenderGlow", handleReleaseGLBufferChanged);
    setting_setup_signal_listener(gSavedSettings, "RenderGlow", handleSetShaderChanged);
    setting_setup_signal_listener(gSavedSettings, "RenderGlowResolutionPow", handleReleaseGLBufferChanged);
    setting_setup_signal_listener(gSavedSettings, "RenderGlowHDR", handleReleaseGLBufferChanged);
    setting_setup_signal_listener(gSavedSettings, "RenderGlowNoise", handleSetShaderChanged);
    setting_setup_signal_listener(gSavedSettings, "RenderGammaFull", handleSetShaderChanged);
    setting_setup_signal_listener(gSavedSettings, "FSOverrideVRAMDetection", handleOverrideVRAMDetectionChanged); // <FS:Beq/> Override VRAM detection support
    setting_setup_signal_listener(gSavedSettings, "RenderVolumeLODFactor", handleVolumeLODChanged);
    setting_setup_signal_listener(gSavedSettings, "RenderAvatarLODFactor", handleAvatarLODChanged);
    setting_setup_signal_listener(gSavedSettings, "RenderAvatarPhysicsLODFactor", handleAvatarPhysicsLODChanged);
    setting_setup_signal_listener(gSavedSettings, "RenderTerrainLODFactor", handleTerrainLODChanged);
    setting_setup_signal_listener(gSavedSettings, "RenderTreeLODFactor", handleTreeLODChanged);
    setting_setup_signal_listener(gSavedSettings, "RenderFlexTimeFactor", handleFlexLODChanged);
    setting_setup_signal_listener(gSavedSettings, "RenderGamma", handleGammaChanged);
    setting_setup_signal_listener(gSavedSettings, "RenderFogRatio", handleFogRatioChanged);
    setting_setup_signal_listener(gSavedSettings, "RenderMaxPartCount", handleMaxPartCountChanged);
    setting_setup_signal_listener(gSavedSettings, "RenderDynamicLOD", handleRenderDynamicLODChanged);
    setting_setup_signal_listener(gSavedSettings, "RenderVSyncEnable", handleVSyncChanged);
    setting_setup_signal_listener(gSavedSettings, "RenderDeferredNoise", handleReleaseGLBufferChanged);
    setting_setup_signal_listener(gSavedSettings, "RenderDebugPipeline", handleRenderDebugPipelineChanged);
    setting_setup_signal_listener(gSavedSettings, "RenderResolutionDivisor", handleRenderResolutionDivisorChanged);
// [SL:KB] - Patch: Settings-RenderResolutionMultiplier | Checked: Catznip-5.4
    setting_setup_signal_listener(gSavedSettings, "RenderResolutionMultiplier", handleRenderResolutionDivisorChanged);
// [/SL:KB]
    setting_setup_signal_listener(gSavedSettings, "RenderReflectionProbeLevel", handleReflectionProbeDetailChanged);
    setting_setup_signal_listener(gSavedSettings, "RenderReflectionProbeDetail", handleReflectionProbeDetailChanged);
    // setting_setup_signal_listener(gSavedSettings, "RenderReflectionsEnabled", handleReflectionsEnabled); // <FS:Beq/> FIRE-33659 better way to enable/disable reflections
    setting_setup_signal_listener(gSavedSettings, "RenderScreenSpaceReflections", handleReflectionProbeDetailChanged);
    setting_setup_signal_listener(gSavedSettings, "RenderShadowDetail", handleSetShaderChanged);
    setting_setup_signal_listener(gSavedSettings, "RenderDeferredSSAO", handleSetShaderChanged);
    setting_setup_signal_listener(gSavedSettings, "RenderPerformanceTest", handleRenderPerfTestChanged);
    setting_setup_signal_listener(gSavedSettings, "ChatConsoleFontSize", handleChatFontSizeChanged);
<<<<<<< HEAD
    setting_setup_signal_listener(gSavedSettings, "ChatPersistTime", handleChatPersistTimeChanged); // <FS:Ansariel> Keep custom chat persist time
=======
    setting_setup_signal_listener(gSavedSettings, "ChatPersistTime", handleChatPersistTimeChanged);
>>>>>>> 31dd2fb6
    setting_setup_signal_listener(gSavedSettings, "ConsoleMaxLines", handleConsoleMaxLinesChanged);
    setting_setup_signal_listener(gSavedSettings, "UploadBakedTexOld", handleUploadBakedTexOldChanged);
    setting_setup_signal_listener(gSavedSettings, "UseOcclusion", handleUseOcclusionChanged);
    setting_setup_signal_listener(gSavedSettings, "AudioLevelMaster", handleAudioVolumeChanged);
    setting_setup_signal_listener(gSavedSettings, "AudioLevelSFX", handleAudioVolumeChanged);
    setting_setup_signal_listener(gSavedSettings, "AudioLevelUI", handleAudioVolumeChanged);
    setting_setup_signal_listener(gSavedSettings, "AudioLevelAmbient", handleAudioVolumeChanged);
    setting_setup_signal_listener(gSavedSettings, "AudioLevelMusic", handleAudioVolumeChanged);
    setting_setup_signal_listener(gSavedSettings, "AudioLevelMedia", handleAudioVolumeChanged);
    setting_setup_signal_listener(gSavedSettings, "AudioLevelVoice", handleAudioVolumeChanged);
    setting_setup_signal_listener(gSavedSettings, "MuteAudio", handleAudioVolumeChanged);
    setting_setup_signal_listener(gSavedSettings, "MuteMusic", handleAudioVolumeChanged);
    setting_setup_signal_listener(gSavedSettings, "MuteMedia", handleAudioVolumeChanged);
    setting_setup_signal_listener(gSavedSettings, "MuteVoice", handleAudioVolumeChanged);
    setting_setup_signal_listener(gSavedSettings, "MuteAmbient", handleAudioVolumeChanged);
    setting_setup_signal_listener(gSavedSettings, "MuteUI", handleAudioVolumeChanged);
    setting_setup_signal_listener(gSavedSettings, "WLSkyDetail", handleWLSkyDetailChanged);
    setting_setup_signal_listener(gSavedSettings, "JoystickAxis0", handleJoystickChanged);
    setting_setup_signal_listener(gSavedSettings, "JoystickAxis1", handleJoystickChanged);
    setting_setup_signal_listener(gSavedSettings, "JoystickAxis2", handleJoystickChanged);
    setting_setup_signal_listener(gSavedSettings, "JoystickAxis3", handleJoystickChanged);
    setting_setup_signal_listener(gSavedSettings, "JoystickAxis4", handleJoystickChanged);
    setting_setup_signal_listener(gSavedSettings, "JoystickAxis5", handleJoystickChanged);
    setting_setup_signal_listener(gSavedSettings, "JoystickAxis6", handleJoystickChanged);
    setting_setup_signal_listener(gSavedSettings, "FlycamAxisScale0", handleJoystickChanged);
    setting_setup_signal_listener(gSavedSettings, "FlycamAxisScale1", handleJoystickChanged);
    setting_setup_signal_listener(gSavedSettings, "FlycamAxisScale2", handleJoystickChanged);
    setting_setup_signal_listener(gSavedSettings, "FlycamAxisScale3", handleJoystickChanged);
    setting_setup_signal_listener(gSavedSettings, "FlycamAxisScale4", handleJoystickChanged);
    setting_setup_signal_listener(gSavedSettings, "FlycamAxisScale5", handleJoystickChanged);
    setting_setup_signal_listener(gSavedSettings, "FlycamAxisScale6", handleJoystickChanged);
    setting_setup_signal_listener(gSavedSettings, "FlycamAxisDeadZone0", handleJoystickChanged);
    setting_setup_signal_listener(gSavedSettings, "FlycamAxisDeadZone1", handleJoystickChanged);
    setting_setup_signal_listener(gSavedSettings, "FlycamAxisDeadZone2", handleJoystickChanged);
    setting_setup_signal_listener(gSavedSettings, "FlycamAxisDeadZone3", handleJoystickChanged);
    setting_setup_signal_listener(gSavedSettings, "FlycamAxisDeadZone4", handleJoystickChanged);
    setting_setup_signal_listener(gSavedSettings, "FlycamAxisDeadZone5", handleJoystickChanged);
    setting_setup_signal_listener(gSavedSettings, "FlycamAxisDeadZone6", handleJoystickChanged);
    setting_setup_signal_listener(gSavedSettings, "AvatarAxisScale0", handleJoystickChanged);
    setting_setup_signal_listener(gSavedSettings, "AvatarAxisScale1", handleJoystickChanged);
    setting_setup_signal_listener(gSavedSettings, "AvatarAxisScale2", handleJoystickChanged);
    setting_setup_signal_listener(gSavedSettings, "AvatarAxisScale3", handleJoystickChanged);
    setting_setup_signal_listener(gSavedSettings, "AvatarAxisScale4", handleJoystickChanged);
    setting_setup_signal_listener(gSavedSettings, "AvatarAxisScale5", handleJoystickChanged);
    setting_setup_signal_listener(gSavedSettings, "AvatarAxisDeadZone0", handleJoystickChanged);
    setting_setup_signal_listener(gSavedSettings, "AvatarAxisDeadZone1", handleJoystickChanged);
    setting_setup_signal_listener(gSavedSettings, "AvatarAxisDeadZone2", handleJoystickChanged);
    setting_setup_signal_listener(gSavedSettings, "AvatarAxisDeadZone3", handleJoystickChanged);
    setting_setup_signal_listener(gSavedSettings, "AvatarAxisDeadZone4", handleJoystickChanged);
    setting_setup_signal_listener(gSavedSettings, "AvatarAxisDeadZone5", handleJoystickChanged);
    setting_setup_signal_listener(gSavedSettings, "BuildAxisScale0", handleJoystickChanged);
    setting_setup_signal_listener(gSavedSettings, "BuildAxisScale1", handleJoystickChanged);
    setting_setup_signal_listener(gSavedSettings, "BuildAxisScale2", handleJoystickChanged);
    setting_setup_signal_listener(gSavedSettings, "BuildAxisScale3", handleJoystickChanged);
    setting_setup_signal_listener(gSavedSettings, "BuildAxisScale4", handleJoystickChanged);
    setting_setup_signal_listener(gSavedSettings, "BuildAxisScale5", handleJoystickChanged);
    setting_setup_signal_listener(gSavedSettings, "BuildAxisDeadZone0", handleJoystickChanged);
    setting_setup_signal_listener(gSavedSettings, "BuildAxisDeadZone1", handleJoystickChanged);
    setting_setup_signal_listener(gSavedSettings, "BuildAxisDeadZone2", handleJoystickChanged);
    setting_setup_signal_listener(gSavedSettings, "BuildAxisDeadZone3", handleJoystickChanged);
    setting_setup_signal_listener(gSavedSettings, "BuildAxisDeadZone4", handleJoystickChanged);
    setting_setup_signal_listener(gSavedSettings, "BuildAxisDeadZone5", handleJoystickChanged);
    setting_setup_signal_listener(gSavedSettings, "DebugViews", handleDebugViewsChanged);
    setting_setup_signal_listener(gSavedSettings, "UserLogFile", handleLogFileChanged);
    setting_setup_signal_listener(gSavedSettings, "RenderHideGroupTitle", handleHideGroupTitleChanged);
    setting_setup_signal_listener(gSavedSettings, "HighResSnapshot", handleHighResSnapshotChanged);
    setting_setup_signal_listener(gSavedSettings, "EnableVoiceChat", handleVoiceClientPrefsChanged);
    setting_setup_signal_listener(gSavedSettings, "PTTCurrentlyEnabled", handleVoiceClientPrefsChanged);
    setting_setup_signal_listener(gSavedSettings, "PushToTalkButton", handleVoiceClientPrefsChanged);
    setting_setup_signal_listener(gSavedSettings, "PushToTalkToggle", handleVoiceClientPrefsChanged);
    setting_setup_signal_listener(gSavedSettings, "VoiceEarLocation", handleVoiceClientPrefsChanged);
    setting_setup_signal_listener(gSavedSettings, "VoiceInputAudioDevice", handleVoiceClientPrefsChanged);
    setting_setup_signal_listener(gSavedSettings, "VoiceOutputAudioDevice", handleVoiceClientPrefsChanged);
    setting_setup_signal_listener(gSavedSettings, "AudioLevelMic", handleVoiceClientPrefsChanged);
    setting_setup_signal_listener(gSavedSettings, "LipSyncEnabled", handleVoiceClientPrefsChanged);
    setting_setup_signal_listener(gSavedSettings, "VelocityInterpolate", handleVelocityInterpolate);
    setting_setup_signal_listener(gSavedSettings, "QAMode", show_debug_menus);
    setting_setup_signal_listener(gSavedSettings, "UseDebugMenus", show_debug_menus);
    setting_setup_signal_listener(gSavedSettings, "AgentPause", toggle_agent_pause);
    // <FS:Zi> Is done inside XUI now, using visibility_control
    // setting_setup_signal_listener(gSavedSettings, "ShowNavbarNavigationPanel", toggle_show_navigation_panel);
    // </FS:Zi>
    // <FS:Zi> We don't have the mini location bar
    // setting_setup_signal_listener(gSavedSettings, "ShowMiniLocationPanel", toggle_show_mini_location_panel);
    // </FS: Zi>
    setting_setup_signal_listener(gSavedSettings, "ShowMenuBarLocation", toggle_show_menubar_location_panel);
    setting_setup_signal_listener(gSavedSettings, "ShowObjectRenderingCost", toggle_show_object_render_cost);
    setting_setup_signal_listener(gSavedSettings, "ForceShowGrid", handleForceShowGrid);
    // <FS:Ansariel> Show start location setting has no effect on login
    setting_setup_signal_listener(gSavedSettings, "ShowStartLocation", handleForceShowGrid);
    setting_setup_signal_listener(gSavedSettings, "RenderTransparentWater", handleRenderTransparentWaterChanged);
    setting_setup_signal_listener(gSavedSettings, "SpellCheck", handleSpellCheckChanged);
    setting_setup_signal_listener(gSavedSettings, "SpellCheckDictionary", handleSpellCheckChanged);
    setting_setup_signal_listener(gSavedSettings, "LoginLocation", handleLoginLocationChanged);
    setting_setup_signal_listener(gSavedSettings, "DebugAvatarJoints", handleDebugAvatarJointsChanged);

    setting_setup_signal_listener(gSavedSettings, "TargetFPS", handleTargetFPSChanged);
    setting_setup_signal_listener(gSavedSettings, "AutoTuneFPS", handleAutoTuneFPSChanged);
    setting_setup_signal_listener(gSavedSettings, "AutoTuneLock", handleAutoTuneLockChanged);
    setting_setup_signal_listener(gSavedSettings, "RenderAvatarMaxART", handleRenderAvatarMaxARTChanged);
    setting_setup_signal_listener(gSavedSettings, "PerfStatsCaptureEnabled", handlePerformanceStatsEnabledChanged);
    setting_setup_signal_listener(gSavedSettings, "AutoTuneRenderFarClipTarget", handleUserTargetDrawDistanceChanged);
    setting_setup_signal_listener(gSavedSettings, "AutoTuneRenderFarClipMin", handleUserMinDrawDistanceChanged);
    setting_setup_signal_listener(gSavedSettings, "AutoTuneImpostorFarAwayDistance", handleUserImpostorDistanceChanged);
    setting_setup_signal_listener(gSavedSettings, "AutoTuneImpostorByDistEnabled", handleUserImpostorByDistEnabledChanged);
    setting_setup_signal_listener(gSavedSettings, "TuningFPSStrategy", handleFPSTuningStrategyChanged);

    setting_setup_signal_listener(gSavedPerAccountSettings, "AvatarHoverOffsetZ", handleAvatarHoverOffsetChanged);

// [RLVa:KB] - Checked: 2015-12-27 (RLVa-1.5.0)
<<<<<<< HEAD
    setting_setup_signal_listener(gSavedSettings, RlvSettingNames::Main, RlvSettings::onChangedSettingMain);
// [/RLVa:KB]
    // NaCl - Antispam Registry
    setting_setup_signal_listener(gSavedSettings, "_NACL_AntiSpamGlobalQueue", handleNaclAntiSpamGlobalQueueChanged);
    setting_setup_signal_listener(gSavedSettings, "_NACL_AntiSpamTime", handleNaclAntiSpamTimeChanged);
    setting_setup_signal_listener(gSavedSettings, "_NACL_AntiSpamAmount", handleNaclAntiSpamAmountChanged);
    // NaCl End
    setting_setup_signal_listener(gSavedSettings, "AutohideChatBar", handleAutohideChatbarChanged);

    // <FS:Ansariel> Clear places / teleport history search filter
    setting_setup_signal_listener(gSavedSettings, "FSUseStandaloneTeleportHistoryFloater", handleUseStandaloneTeleportHistoryFloaterChanged);

    // <FS:CR> Pose stand ground lock
    setting_setup_signal_listener(gSavedSettings, "FSPoseStandLock", handleSetPoseStandLock);

    setting_setup_signal_listener(gSavedPerAccountSettings, "UseLSLFlightAssist", handleFlightAssistOptionChanged);
    setting_setup_signal_listener(gSavedPerAccountSettings, "UseMoveLock", handleMovelockOptionChanged);
    setting_setup_signal_listener(gSavedPerAccountSettings, "RelockMoveLockAfterMovement", handleMovelockAfterMoveOptionChanged);
    setting_setup_signal_listener(gSavedSettings, "FSBuildToolDecimalPrecision", handleDecimalPrecisionChanged);

    // <FS:PP> External integrations (OC, LM etc.) for Bridge
    setting_setup_signal_listener(gSavedPerAccountSettings, "BridgeIntegrationOC", handleExternalIntegrationsOptionChanged);
    setting_setup_signal_listener(gSavedPerAccountSettings, "BridgeIntegrationLM", handleExternalIntegrationsOptionChanged);

    setting_setup_signal_listener(gSavedSettings, "FSNameTagShowLegacyUsernames", handleUsernameFormatOptionChanged);
    setting_setup_signal_listener(gSavedSettings, "FSTrimLegacyNames", handleLegacyTrimOptionChanged);

    // <FS:Ansariel> [FS communication UI]
    setting_setup_signal_listener(gSavedSettings, "PlainTextChatHistory", FSFloaterIM::processChatHistoryStyleUpdate);
    setting_setup_signal_listener(gSavedSettings, "PlainTextChatHistory", FSFloaterNearbyChat::processChatHistoryStyleUpdate);
    setting_setup_signal_listener(gSavedSettings, "ChatFontSize", FSFloaterIM::processChatHistoryStyleUpdate);
    setting_setup_signal_listener(gSavedSettings, "ChatFontSize", FSFloaterNearbyChat::processChatHistoryStyleUpdate);
    setting_setup_signal_listener(gSavedSettings, "ChatFontSize", LLViewerChat::signalChatFontChanged);
    // </FS:Ansariel> [FS communication UI]

    setting_setup_signal_listener(gSavedPerAccountSettings, "GlobalOnlineStatusToggle", handleGlobalOnlineStatusChanged);

    // <FS:Ansariel> FIRE-17393: Control HUD text fading by options
    setting_setup_signal_listener(gSavedSettings, "FSHudTextFadeDistance", LLHUDText::onFadeSettingsChanged);
    setting_setup_signal_listener(gSavedSettings, "FSHudTextFadeRange", LLHUDText::onFadeSettingsChanged);

    //<FS:HG> FIRE-6340, FIRE-6567, FIRE-6809 - Setting Bandwidth issues
    setting_setup_signal_listener(gSavedSettings, "ThrottleBandwidthKBPS", handleBandwidthChanged);
    setting_setup_signal_listener(gSavedSettings, "FSContactListShowSearch", handleContactListShowSearchChanged);

    // <FS:Ansariel> Debug setting to disable log throttle
    setting_setup_signal_listener(gSavedSettings, "FSEnableLogThrottle", handleLogThrottleChanged);

    // <FS:Ansariel> FIRE-18250: Option to disable default eye movement
    setting_setup_signal_listener(gSavedSettings, "FSStaticEyesUUID", handleStaticEyesChanged);
    setting_setup_signal_listener(gSavedPerAccountSettings, "FSStaticEyes", handleStaticEyesChanged);
    // </FS:Ansariel>

    // <FS:Ansariel> FIRE-20288: Option to render friends only
    setting_setup_signal_listener(gSavedPerAccountSettings, "FSRenderFriendsOnly", handleRenderFriendsOnlyChanged);

    // <FS:Ansariel> Notification not showing if hiding the UI
    setting_setup_signal_listener(gSavedSettings, "ShowNavbarFavoritesPanel", handleNavbarSettingsChanged);
    setting_setup_signal_listener(gSavedSettings, "ShowNavbarNavigationPanel", handleNavbarSettingsChanged);
    // </FS:Ansariel>

    // <FS:LO> Add ability for the statistics window to not be able to receive focus
    setting_setup_signal_listener(gSavedSettings, "FSStatisticsNoFocus", handleFSStatisticsNoFocusChanged);
    // </FS:LO>

    // <FS:Ansariel> Output device selection
    setting_setup_signal_listener(gSavedSettings, "FSOutputDeviceUUID", handleOutputDeviceChanged);

    // <FS:Ansariel> Optional small camera floater
    setting_setup_signal_listener(gSavedSettings, "FSUseSmallCameraFloater", handleSmallCameraFloaterChanged);

    // <FS:Zi> FIRE-20390, FIRE-4269 - Option for 12/24 hour clock and seconds display
    setting_setup_signal_listener(gSavedSettings, "FSStatusBarTimeFormat", handleStatusbarTimeformatChanged);

    // <FS:Zi> Run Prio 0 default bento pose in the background to fix splayed hands, open mouths, etc.
    setting_setup_signal_listener(gSavedSettings, "FSPlayDefaultBentoAnimation", handlePlayBentoIdleAnimationChanged);

    // <FS:Ansariel> Better asset cache size control
    setting_setup_signal_listener(gSavedSettings, "FSDiskCacheSize", handleDiskCacheSizeChanged);
    // <FS:Beq> Better asset cache purge control
    setting_setup_signal_listener(gSavedSettings, "FSDiskCacheHighWaterPercent", handleDiskCacheHighWaterPctChanged);
    setting_setup_signal_listener(gSavedSettings, "FSDiskCacheLowWaterPercent", handleDiskCacheLowWaterPctChanged);
    // </FS:Beq>

    // <FS:Zi> Handle IME text input getting enabled or disabled
#if LL_SDL2
    setting_setup_signal_listener(gSavedSettings, "SDL2IMEEnabled", handleSDL2IMEEnabledChanged);
#endif
    // </FS:Zi>
=======
	setting_setup_signal_listener(gSavedSettings, RlvSettingNames::Main, RlvSettings::onChangedSettingMain);
// [/RLVa:KB]
	// NaCl - Antispam Registry
	setting_setup_signal_listener(gSavedSettings, "_NACL_AntiSpamGlobalQueue", handleNaclAntiSpamGlobalQueueChanged);
	setting_setup_signal_listener(gSavedSettings, "_NACL_AntiSpamTime", handleNaclAntiSpamTimeChanged);
	setting_setup_signal_listener(gSavedSettings, "_NACL_AntiSpamAmount", handleNaclAntiSpamAmountChanged);
	// NaCl End
	setting_setup_signal_listener(gSavedSettings, "AutohideChatBar", handleAutohideChatbarChanged);

	// <FS:Ansariel> Clear places / teleport history search filter
	setting_setup_signal_listener(gSavedSettings, "FSUseStandaloneTeleportHistoryFloater", handleUseStandaloneTeleportHistoryFloaterChanged);

	// <FS:CR> Pose stand ground lock
	setting_setup_signal_listener(gSavedSettings, "FSPoseStandLock", handleSetPoseStandLock);

	setting_setup_signal_listener(gSavedPerAccountSettings, "UseLSLFlightAssist", handleFlightAssistOptionChanged);
	setting_setup_signal_listener(gSavedPerAccountSettings, "UseMoveLock", handleMovelockOptionChanged);
	setting_setup_signal_listener(gSavedPerAccountSettings, "RelockMoveLockAfterMovement", handleMovelockAfterMoveOptionChanged);
	setting_setup_signal_listener(gSavedSettings, "FSBuildToolDecimalPrecision", handleDecimalPrecisionChanged);

	// <FS:PP> External integrations (OC, LM etc.) for Bridge
	setting_setup_signal_listener(gSavedPerAccountSettings, "BridgeIntegrationOC", handleExternalIntegrationsOptionChanged);
	setting_setup_signal_listener(gSavedPerAccountSettings, "BridgeIntegrationLM", handleExternalIntegrationsOptionChanged);

	setting_setup_signal_listener(gSavedSettings, "FSNameTagShowLegacyUsernames", handleUsernameFormatOptionChanged);
	setting_setup_signal_listener(gSavedSettings, "FSTrimLegacyNames", handleLegacyTrimOptionChanged);

	// <FS:Ansariel> [FS communication UI]
	setting_setup_signal_listener(gSavedSettings, "PlainTextChatHistory", FSFloaterIM::processChatHistoryStyleUpdate);
	setting_setup_signal_listener(gSavedSettings, "PlainTextChatHistory", FSFloaterNearbyChat::processChatHistoryStyleUpdate);
	setting_setup_signal_listener(gSavedSettings, "ChatFontSize", FSFloaterIM::processChatHistoryStyleUpdate);
	setting_setup_signal_listener(gSavedSettings, "ChatFontSize", FSFloaterNearbyChat::processChatHistoryStyleUpdate);
	setting_setup_signal_listener(gSavedSettings, "ChatFontSize", LLViewerChat::signalChatFontChanged);
	// </FS:Ansariel> [FS communication UI]

	setting_setup_signal_listener(gSavedPerAccountSettings, "GlobalOnlineStatusToggle", handleGlobalOnlineStatusChanged);

	// <FS:Ansariel> FIRE-17393: Control HUD text fading by options
	setting_setup_signal_listener(gSavedSettings, "FSHudTextFadeDistance", LLHUDText::onFadeSettingsChanged);
	setting_setup_signal_listener(gSavedSettings, "FSHudTextFadeRange", LLHUDText::onFadeSettingsChanged);

	//<FS:HG> FIRE-6340, FIRE-6567, FIRE-6809 - Setting Bandwidth issues
	setting_setup_signal_listener(gSavedSettings, "ThrottleBandwidthKBPS", handleBandwidthChanged);
	setting_setup_signal_listener(gSavedSettings, "FSContactListShowSearch", handleContactListShowSearchChanged);

	// <FS:Ansariel> Debug setting to disable log throttle
	setting_setup_signal_listener(gSavedSettings, "FSEnableLogThrottle", handleLogThrottleChanged);

	// <FS:Ansariel> FIRE-18250: Option to disable default eye movement
	setting_setup_signal_listener(gSavedSettings, "FSStaticEyesUUID", handleStaticEyesChanged);
	setting_setup_signal_listener(gSavedPerAccountSettings, "FSStaticEyes", handleStaticEyesChanged);
	// </FS:Ansariel>

	// <FS:Ansariel> FIRE-20288: Option to render friends only
	setting_setup_signal_listener(gSavedPerAccountSettings, "FSRenderFriendsOnly", handleRenderFriendsOnlyChanged);

	// <FS:Ansariel> Notification not showing if hiding the UI
	setting_setup_signal_listener(gSavedSettings, "ShowNavbarFavoritesPanel", handleNavbarSettingsChanged);
	setting_setup_signal_listener(gSavedSettings, "ShowNavbarNavigationPanel", handleNavbarSettingsChanged);
	// </FS:Ansariel>

	// <FS:LO> Add ability for the statistics window to not be able to receive focus
	setting_setup_signal_listener(gSavedSettings, "FSStatisticsNoFocus", handleFSStatisticsNoFocusChanged);
	// </FS:LO>

	// <FS:Ansariel> Output device selection
	setting_setup_signal_listener(gSavedSettings, "FSOutputDeviceUUID", handleOutputDeviceChanged);

	// <FS:Ansariel> Optional small camera floater
	setting_setup_signal_listener(gSavedSettings, "FSUseSmallCameraFloater", handleSmallCameraFloaterChanged);

	// <FS:Zi> FIRE-20390, FIRE-4269 - Option for 12/24 hour clock and seconds display
	setting_setup_signal_listener(gSavedSettings, "FSStatusBarTimeFormat", handleStatusbarTimeformatChanged);

	// <FS:Zi> Run Prio 0 default bento pose in the background to fix splayed hands, open mouths, etc.
	setting_setup_signal_listener(gSavedSettings, "FSPlayDefaultBentoAnimation", handlePlayBentoIdleAnimationChanged);

	// <FS:Ansariel> Better asset cache size control
	setting_setup_signal_listener(gSavedSettings, "FSDiskCacheSize", handleDiskCacheSizeChanged);
	// <FS:Beq> Better asset cache purge control
	setting_setup_signal_listener(gSavedSettings, "FSDiskCacheHighWaterPercent", handleDiskCacheHighWaterPctChanged);
	setting_setup_signal_listener(gSavedSettings, "FSDiskCacheLowWaterPercent", handleDiskCacheLowWaterPctChanged);
	// </FS:Beq>

	// <FS:Zi> Handle IME text input getting enabled or disabled
#if LL_SDL2
	setting_setup_signal_listener(gSavedSettings, "SDL2IMEEnabled", handleSDL2IMEEnabledChanged);
#endif
	// </FS:Zi>
>>>>>>> 31dd2fb6
}

#if TEST_CACHED_CONTROL

#define DECL_LLCC(T, V) static LLCachedControl<T> mySetting_##T("TestCachedControl"#T, V)
DECL_LLCC(U32, (U32)666);
DECL_LLCC(S32, (S32)-666);
DECL_LLCC(F32, (F32)-666.666);
DECL_LLCC(bool, true);
DECL_LLCC(BOOL, FALSE);
static LLCachedControl<std::string> mySetting_string("TestCachedControlstring", "Default String Value");
DECL_LLCC(LLVector3, LLVector3(1.0f, 2.0f, 3.0f));
DECL_LLCC(LLVector3d, LLVector3d(6.0f, 5.0f, 4.0f));
DECL_LLCC(LLRect, LLRect(0, 0, 100, 500));
DECL_LLCC(LLColor4, LLColor4(0.0f, 0.5f, 1.0f));
DECL_LLCC(LLColor3, LLColor3(1.0f, 0.f, 0.5f));
DECL_LLCC(LLColor4U, LLColor4U(255, 200, 100, 255));

LLSD test_llsd = LLSD()["testing1"] = LLSD()["testing2"];
DECL_LLCC(LLSD, test_llsd);

void test_cached_control()
{
#define do { TEST_LLCC(T, V) if((T)mySetting_##T != V) LL_ERRS() << "Fail "#T << LL_ENDL; } while(0)
<<<<<<< HEAD
    TEST_LLCC(U32, 666);
    TEST_LLCC(S32, (S32)-666);
    TEST_LLCC(F32, (F32)-666.666);
    TEST_LLCC(bool, true);
    TEST_LLCC(BOOL, FALSE);
    if((std::string)mySetting_string != "Default String Value") LL_ERRS() << "Fail string" << LL_ENDL;
    TEST_LLCC(LLVector3, LLVector3(1.0f, 2.0f, 3.0f));
    TEST_LLCC(LLVector3d, LLVector3d(6.0f, 5.0f, 4.0f));
    TEST_LLCC(LLRect, LLRect(0, 0, 100, 500));
    TEST_LLCC(LLColor4, LLColor4(0.0f, 0.5f, 1.0f));
    TEST_LLCC(LLColor3, LLColor3(1.0f, 0.f, 0.5f));
    TEST_LLCC(LLColor4U, LLColor4U(255, 200, 100, 255));
//There's no LLSD comparsion for LLCC yet. TEST_LLCC(LLSD, test_llsd);
=======
	TEST_LLCC(U32, 666);
	TEST_LLCC(S32, (S32)-666);
	TEST_LLCC(F32, (F32)-666.666);
	TEST_LLCC(bool, true);
	TEST_LLCC(BOOL, FALSE);
	if((std::string)mySetting_string != "Default String Value") LL_ERRS() << "Fail string" << LL_ENDL;
	TEST_LLCC(LLVector3, LLVector3(1.0f, 2.0f, 3.0f));
	TEST_LLCC(LLVector3d, LLVector3d(6.0f, 5.0f, 4.0f));
	TEST_LLCC(LLRect, LLRect(0, 0, 100, 500));
	TEST_LLCC(LLColor4, LLColor4(0.0f, 0.5f, 1.0f));
	TEST_LLCC(LLColor3, LLColor3(1.0f, 0.f, 0.5f));
	TEST_LLCC(LLColor4U, LLColor4U(255, 200, 100, 255));
//There's no LLSD comparsion for LLCC yet. TEST_LLCC(LLSD, test_llsd); 

	// AO - Phoenixviewer doesn't want to send unecessary noise to secondlife.com
	//if((std::string)test_BrowserHomePage != "http://www.secondlife.com") LL_ERRS() << "Fail BrowserHomePage" << LL_ENDL;
>>>>>>> 31dd2fb6
}
#endif // TEST_CACHED_CONTROL
<|MERGE_RESOLUTION|>--- conflicted
+++ resolved
@@ -31,12 +31,6 @@
 
 // Library includes
 #include "llwindow.h"   // getGamma()
-
-// <FS:Zi> Handle IME text input getting enabled or disabled
-#if LL_SDL2
-#include "llwindowsdl2.h"
-#endif
-// </FS:Zi>
 
 // <FS:Zi> Handle IME text input getting enabled or disabled
 #if LL_SDL2
@@ -146,7 +140,6 @@
 class BandwidthUpdater : public LLEventTimer
 {
 public:
-<<<<<<< HEAD
     BandwidthUpdater()
         :LLEventTimer(0.5f)
     {
@@ -179,40 +172,6 @@
 
 private:
     F32 mNewValue;
-=======
-	BandwidthUpdater()
-		:LLEventTimer(0.5f)
-	{
-		mEventTimer.stop();
-	}
-
-	virtual ~BandwidthUpdater(){}
-
-	void update(const LLSD& new_value)
-	{
-		mNewValue = new_value.asReal();
-		mEventTimer.start();
-	}
-
-protected:
-	BOOL tick()
-	{
-		gViewerThrottle.setMaxBandwidth(mNewValue);
-		mEventTimer.stop();
-	
-		static LLCachedControl<bool> alreadyComplainedAboutBW(gWarningSettings, "FSBandwidthTooHigh");
-		if (!alreadyComplainedAboutBW && mNewValue > 1500.f)
-		{
-			LLNotificationsUtil::add("FSBWTooHigh");
-			gWarningSettings.setBOOL("FSBandwidthTooHigh", TRUE);
-		}
-
-		return FALSE;
-	}
-
-private:
-	F32 mNewValue;
->>>>>>> 31dd2fb6
 };
 BandwidthUpdater sBandwidthUpdater;
 // </FS:Ansariel>
@@ -386,7 +345,6 @@
 
 static bool handleVolumeLODChanged(const LLSD& newvalue)
 {
-<<<<<<< HEAD
     LLVOVolume::sLODFactor = llclamp((F32) newvalue.asReal(), 0.01f, MAX_LOD_FACTOR);
     LLVOVolume::sDistanceFactor = 1.f-LLVOVolume::sLODFactor * 0.1f;
 
@@ -398,28 +356,15 @@
     // </FS:PP>
 
     return true;
-=======
-	LLVOVolume::sLODFactor = llclamp((F32) newvalue.asReal(), 0.01f, MAX_LOD_FACTOR);
-	LLVOVolume::sDistanceFactor = 1.f-LLVOVolume::sLODFactor * 0.1f;
-
-	// <FS:PP> Warning about too high LOD on LOD change
-	if (LLVOVolume::sLODFactor > 4.0f)
-	{
-		LLNotificationsUtil::add("RenderVolumeLODFactorWarning");
-	}
-	// </FS:PP>
-
-	return true;
->>>>>>> 31dd2fb6
 }
 // <FS:Beq> Override VRAM detection support
 static bool handleOverrideVRAMDetectionChanged(const LLSD& newvalue)
 {
-	if (newvalue.asBoolean())
-	{
-		LLNotificationsUtil::add("OverrideVRAMWarning");
-	}
-	return true;
+    if (newvalue.asBoolean())
+    {
+        LLNotificationsUtil::add("OverrideVRAMWarning");
+    }
+    return true;
 }
 // </FS:Beq>
 
@@ -574,7 +519,6 @@
 
 // static bool handleReflectionsEnabled(const LLSD& newvalue)
 // {
-<<<<<<< HEAD
 //  // <FS:Beq> FIRE-33659 - everything is too dark when reflections are disabled.
 //  if(newvalue.asBoolean())
 //  {
@@ -585,18 +529,6 @@
 //  {
 //      gSavedSettings.setS32("RenderReflectionProbeLevel", 0);
 //  }
-=======
-// 	// <FS:Beq> FIRE-33659 - everything is too dark when reflections are disabled.
-// 	if(newvalue.asBoolean())
-// 	{
-// 		// TODO(Beq): This setting level should probably be governed by render quality settings.
-// 		gSavedSettings.setS32("RenderReflectionProbeLevel", 3);
-// 	}
-// 	else
-// 	{
-// 		gSavedSettings.setS32("RenderReflectionProbeLevel", 0);
-// 	}
->>>>>>> 31dd2fb6
 //     return true;
 // }
 
@@ -687,24 +619,6 @@
     return true;
 }
 // NaCl End
-
-// NaCl - Antispam Registry
-bool handleNaclAntiSpamGlobalQueueChanged(const LLSD& newvalue)
-{
-	NACLAntiSpamRegistry::instance().setGlobalQueue(newvalue.asBoolean());
-	return true;
-}
-bool handleNaclAntiSpamTimeChanged(const LLSD& newvalue)
-{
-	NACLAntiSpamRegistry::instance().setAllQueueTimes(newvalue.asInteger());
-	return true;
-}
-bool handleNaclAntiSpamAmountChanged(const LLSD& newvalue)
-{
-	NACLAntiSpamRegistry::instance().setAllQueueAmounts(newvalue.asInteger());
-	return true;
-}
-// NaCl End 
 
 bool handleVelocityInterpolate(const LLSD& newvalue)
 {
@@ -732,19 +646,11 @@
 
 bool handleForceShowGrid(const LLSD& newvalue)
 {
-<<<<<<< HEAD
     // <FS:Ansariel> [FS Login Panel]
     //LLPanelLogin::updateLocationSelectorsVisibility( );
     FSPanelLogin::updateLocationSelectorsVisibility( );
     // </FS:Ansariel> [FS Login Panel]
     return true;
-=======
-	// <FS:Ansariel> [FS Login Panel]
-	//LLPanelLogin::updateLocationSelectorsVisibility( );
-	FSPanelLogin::updateLocationSelectorsVisibility( );
-	// </FS:Ansariel> [FS Login Panel]
-	return true;
->>>>>>> 31dd2fb6
 }
 
 bool handleLoginLocationChanged()
@@ -796,7 +702,6 @@
 // <FS:Zi> Is done inside XUI now, using visibility_control
 // bool toggle_show_navigation_panel(const LLSD& newvalue)
 // {
-<<<<<<< HEAD
     //bool value = newvalue.asBoolean();
 
     //LLNavigationBar::getInstance()->setVisible(value);
@@ -827,34 +732,11 @@
 }
 
 bool toggle_show_object_render_cost(const LLSD& newvalue)
-=======
-	//bool value = newvalue.asBoolean();
-
-	//LLNavigationBar::getInstance()->setVisible(value);
-	//gSavedSettings.setBOOL("ShowMiniLocationPanel", !value);
-    //gViewerWindow->reshapeStatusBarContainer();
-	//return true;
-// }
-
-// <FS:Zi> We don't have the mini location bar
-// bool toggle_show_mini_location_panel(const LLSD& newvalue)
-// {
-	//bool value = newvalue.asBoolean();
-
-	//LLPanelTopInfoBar::getInstance()->setVisible(value);
-	//gSavedSettings.setBOOL("ShowNavbarNavigationPanel", !value);
-
-	//return true;
-// </FS:Zi>
-
-bool toggle_show_menubar_location_panel(const LLSD& newvalue)
->>>>>>> 31dd2fb6
 {
     LLFloaterTools::sShowObjectCost = newvalue.asBoolean();
     return true;
 }
 
-<<<<<<< HEAD
 // <FS:Ansariel> Change visibility of main chatbar if autohide setting is changed
 static void handleAutohideChatbarChanged(const LLSD& new_value)
 {
@@ -870,10 +752,6 @@
     }
 }
 // </FS:Ansariel>
-=======
-	if (gStatusBar)
-		gStatusBar->childSetVisible("parcel_info_panel",value);
->>>>>>> 31dd2fb6
 
 // <FS:Ansariel> Clear places / teleport history search filter
 static void handleUseStandaloneTeleportHistoryFloaterChanged()
@@ -1164,311 +1042,6 @@
 }
 // </FS:Beq>
 
-// <FS:Ansariel> Change visibility of main chatbar if autohide setting is changed
-static void handleAutohideChatbarChanged(const LLSD& new_value)
-{
-	// Flip MainChatbarVisible when chatbar autohide setting changes. This
-	// will trigger LLNearbyChat::showDefaultChatBar() being called. Since we
-	// don't want to loose focus of the preferences floater when changing the
-	// autohide setting, we have to use the workaround via gFloaterView.
-	LLFloater* focus = gFloaterView->getFocusedFloater();
-	gSavedSettings.setBOOL("MainChatbarVisible", !new_value.asBoolean());
-	if (focus)
-	{
-		focus->setFocus(TRUE);
-	}
-}
-// </FS:Ansariel>
-
-// <FS:Ansariel> Clear places / teleport history search filter
-static void handleUseStandaloneTeleportHistoryFloaterChanged()
-{
-	LLFloaterSidePanelContainer* places = LLFloaterReg::findTypedInstance<LLFloaterSidePanelContainer>("places");
-	if (places)
-	{
-		places->findChild<LLPanelPlaces>("main_panel")->resetFilter();
-	}
-	FSFloaterTeleportHistory* tphistory = LLFloaterReg::findTypedInstance<FSFloaterTeleportHistory>("fs_teleporthistory");
-	if (tphistory)
-	{
-		tphistory->resetFilter();
-	}
-}
-// </FS:Ansariel> Clear places / teleport history search filter
-
-// <FS:CR> Posestand Ground Lock
-static void handleSetPoseStandLock(const LLSD& newvalue)
-{
-	FSFloaterPoseStand* pose_stand = LLFloaterReg::findTypedInstance<FSFloaterPoseStand>("fs_posestand");
-	if (pose_stand)
-	{
-		pose_stand->setLock(newvalue);
-		pose_stand->onCommitCombo();
-	}
-		
-}
-// </FS:CR> Posestand Ground Lock
-
-// <FS:TT> Client LSL Bridge
-static void handleFlightAssistOptionChanged(const LLSD& newvalue)
-{
-	FSLSLBridge::instance().viewerToLSL("UseLSLFlightAssist|" + newvalue.asString());
-}
-// </FS:TT>
-
-// <FS:PP> Movelock for Bridge
-static void handleMovelockOptionChanged(const LLSD& newvalue)
-{
-	FSLSLBridge::instance().updateBoolSettingValue("UseMoveLock", newvalue.asBoolean());
-}
-static void handleMovelockAfterMoveOptionChanged(const LLSD& newvalue)
-{
-	FSLSLBridge::instance().updateBoolSettingValue("RelockMoveLockAfterMovement", newvalue.asBoolean());
-}
-// </FS:PP>
-
-// <FS:PP> External integrations (OC, LM etc.) for Bridge
-static void handleExternalIntegrationsOptionChanged()
-{
-	FSLSLBridge::instance().updateIntegrations();
-}
-// </FS:PP>
-
-static void handleDecimalPrecisionChanged(const LLSD& newvalue)
-{
-	LLFloaterTools* build_tools = LLFloaterReg::findTypedInstance<LLFloaterTools>("build");
-	if (build_tools)
-	{
-		build_tools->changePrecision(newvalue);
-	}
-}
-
-// <FS:CR> FIRE-6659: Legacy "Resident" name toggle
-void handleLegacyTrimOptionChanged(const LLSD& newvalue)
-{
-	LLAvatarName::setTrimResidentSurname(newvalue.asBoolean());
-	LLAvatarNameCache::getInstance()->clearCache();
-	LLVOAvatar::invalidateNameTags();
-	FSFloaterContacts::getInstance()->onDisplayNameChanged();
-	FSRadar::getInstance()->updateNames();
-}
-
-void handleUsernameFormatOptionChanged(const LLSD& newvalue)
-{
-	LLAvatarName::setUseLegacyFormat(newvalue.asBoolean());
-	LLAvatarNameCache::getInstance()->clearCache();
-	LLVOAvatar::invalidateNameTags();
-	FSFloaterContacts::getInstance()->onDisplayNameChanged();
-	FSRadar::getInstance()->updateNames();
-}
-// </FS:CR>
-
-// <FS:Ansariel> Global online status toggle
-void handleGlobalOnlineStatusChanged(const LLSD& newvalue)
-{
-	bool visible = newvalue.asBoolean();
-
-	LLAvatarTracker::buddy_map_t all_buddies;
-	LLAvatarTracker::instance().copyBuddyList(all_buddies);
-
-	LLAvatarTracker::buddy_map_t::const_iterator buddy_it = all_buddies.begin();
-	for (; buddy_it != all_buddies.end(); ++buddy_it)
-	{
-		LLUUID buddy_id = buddy_it->first;
-		const LLRelationship* relation = LLAvatarTracker::instance().getBuddyInfo(buddy_id);
-		if (relation == NULL)
-		{
-			// Lets have a warning log message instead of having a crash. EXT-4947.
-			LL_WARNS() << "Trying to modify rights for non-friend avatar. Skipped." << LL_ENDL;
-			return;
-		}
-		
-		S32 cur_rights = relation->getRightsGrantedTo();
-		S32 new_rights = 0;
-		if (visible)
-		{
-			new_rights = LLRelationship::GRANT_ONLINE_STATUS + (cur_rights & LLRelationship::GRANT_MAP_LOCATION) + (cur_rights & LLRelationship::GRANT_MODIFY_OBJECTS);
-		}
-		else
-		{
-			new_rights = (cur_rights & LLRelationship::GRANT_MAP_LOCATION) + (cur_rights & LLRelationship::GRANT_MODIFY_OBJECTS);
-		}
-
-		LLAvatarPropertiesProcessor::getInstance()->sendFriendRights(buddy_id, new_rights);
-	}
-
-	LLNotificationsUtil::add("GlobalOnlineStatusToggle");
-}
-// </FS:Ansariel>
-
-// <FS:Ansariel> FIRE-14083: Search filter for contact list
-void handleContactListShowSearchChanged(const LLSD& newvalue)
-{
-	bool visible = newvalue.asBoolean();
-	if (!visible)
-	{
-		FSFloaterContacts* instance = FSFloaterContacts::findInstance();
-		if (instance)
-		{
-			instance->resetFriendFilter();
-		}
-	}
-}
-// </FS:Ansariel>
-
-// <FS:Ansariel> Debug setting to disable log throttle
-void handleLogThrottleChanged(const LLSD& newvalue)
-{
-	nd::logging::setThrottleEnabled(newvalue.asBoolean());
-}
-// </FS:Ansariel>
-
-// <FS:Ansariel> FIRE-18250: Option to disable default eye movement
-void handleStaticEyesChanged()
-{
-	if (!isAgentAvatarValid())
-	{
-		return;
-	}
-
-	LLUUID anim_id(gSavedSettings.getString("FSStaticEyesUUID"));
-	if (gSavedPerAccountSettings.getBOOL("FSStaticEyes"))
-	{
-		gAgentAvatarp->startMotion(anim_id);
-		gAgent.sendAnimationRequest(anim_id, ANIM_REQUEST_START);
-	}
-	else
-	{
-		gAgentAvatarp->stopMotion(anim_id);
-		gAgent.sendAnimationRequest(anim_id, ANIM_REQUEST_STOP);
-	}
-}
-// </FS:Ansariel>
-
-// <FS:Ansariel> Notification not showing if hiding the UI
-void handleNavbarSettingsChanged()
-{
-	gSavedSettings.setBOOL("FSInternalShowNavbarNavigationPanel", gSavedSettings.getBOOL("ShowNavbarNavigationPanel"));
-	gSavedSettings.setBOOL("FSInternalShowNavbarFavoritesPanel", gSavedSettings.getBOOL("ShowNavbarFavoritesPanel"));
-}
-// </FS:Ansariel>
-
-// <FS:Ansariel> FIRE-20288: Option to render friends only
-void handleRenderFriendsOnlyChanged(const LLSD& newvalue)
-{
-	if (newvalue.asBoolean())
-	{
-		for (std::vector<LLCharacter*>::iterator iter = LLCharacter::sInstances.begin();
-			iter != LLCharacter::sInstances.end(); ++iter)
-		{
-			LLVOAvatar* avatar = (LLVOAvatar*)*iter;
-
-			if (avatar->getID() != gAgentID && !LLAvatarActions::isFriend(avatar->getID()) && !avatar->isControlAvatar())
-			{
-				gObjectList.killObject(avatar);
-				if (LLViewerRegion::sVOCacheCullingEnabled && avatar->getRegion())
-				{
-					avatar->getRegion()->killCacheEntry(avatar->getLocalID());
-				}
-			}
-		}
-	}
-}
-// </FS:Ansariel>
-
-// <FS:LO> Add ability for the statistics window to not be able to receive focus
-void handleFSStatisticsNoFocusChanged(const LLSD& newvalue)
-{
-	LLFloater* stats = LLFloaterReg::findInstance("stats");
-	if (stats)
-	{
-		stats->setIsChrome(newvalue.asBoolean());
-	}
-}
-// </FS:LO>
-
-// <FS:Ansariel> Output device selection
-void handleOutputDeviceChanged(const LLSD& newvalue)
-{
-	if (gAudiop)
-	{
-		gAudiop->setDevice(newvalue.asUUID());
-	}
-}
-// </FS:Ansariel>
-
-// <FS:TS> FIRE-24081: Disable HiDPI by default and warn if set
-void handleRenderHiDPIChanged(const LLSD& newvalue)
-{
-	if (newvalue)
-	{
-		LLNotificationsUtil::add("EnableHiDPI");
-	}
-}
-// </FS:TS> FIRE-24081
-
-// <FS:Ansariel> Optional small camera floater
-void handleSmallCameraFloaterChanged(const LLSD& newValue)
-{
-	std::string old_floater_name = newValue.asBoolean() ? "camera" : "fs_camera_small";
-	std::string new_floater_name = newValue.asBoolean() ? "fs_camera_small" : "camera";
-
-	if (LLFloaterReg::instanceVisible(old_floater_name))
-	{
-		LLFloaterReg::hideInstance(old_floater_name);
-		LLFloaterReg::showInstance(new_floater_name);
-	}
-}
-// </FS:Ansariel>
-
-// <FS:Zi> FIRE-20390, FIRE-4269 - Option for 12/24 hour clock and seconds display
-void handleStatusbarTimeformatChanged(const LLSD& newValue)
-{
-	const std::string format = newValue.asString();
-	if (gStatusBar)
-	{
-		gStatusBar->onTimeFormatChanged(format);
-	}
-}
-// </FS:Zi>
-
-// <FS:Zi> Run Prio 0 default bento pose in the background to fix splayed hands, open mouths, etc.
-void handlePlayBentoIdleAnimationChanged(const LLSD& newValue)
-{
-	EAnimRequest startStop = ANIM_REQUEST_STOP;
-
-	if (newValue.asBoolean())
-	{
-		startStop = ANIM_REQUEST_START;
-	}
-
-	gAgent.sendAnimationRequest(ANIM_AGENT_BENTO_IDLE, startStop);
-}
-// </FS:Zi>
-
-// <FS:Ansariel> Better asset cache size control
-void handleDiskCacheSizeChanged(const LLSD& newValue)
-{
-	const unsigned int disk_cache_mb = gSavedSettings.getU32("FSDiskCacheSize");
-	const U64 disk_cache_bytes = disk_cache_mb * 1024ULL * 1024ULL;
-	LLDiskCache::getInstance()->setMaxSizeBytes(disk_cache_bytes);
-}
-// </FS:Ansariel>
-
-// <FS:Beq> Better asset cache purge control
-void handleDiskCacheHighWaterPctChanged(const LLSD& newValue)
-{
-	const auto new_high = newValue.asReal();
-	LLDiskCache::getInstance()->setHighWaterPercentage(new_high);
-}
-
-void handleDiskCacheLowWaterPctChanged(const LLSD& newValue)
-{
-	const auto new_low = newValue.asReal();
-	LLDiskCache::getInstance()->setLowWaterPercentage(new_low);
-}
-// </FS:Beq>
-
 void handleTargetFPSChanged(const LLSD& newValue)
 {
     const auto targetFPS = gSavedSettings.getU32("TargetFPS");
@@ -1543,11 +1116,7 @@
 // <FS:Ansariel> FIRE-6809: Quickly moving the bandwidth slider has no effect
 void handleBandwidthChanged(const LLSD& newValue)
 {
-<<<<<<< HEAD
     sBandwidthUpdater.update(newValue);
-=======
-	sBandwidthUpdater.update(newValue);
->>>>>>> 31dd2fb6
 }
 // </FS:Ansariel>
 
@@ -1644,11 +1213,7 @@
     setting_setup_signal_listener(gSavedSettings, "RenderDeferredSSAO", handleSetShaderChanged);
     setting_setup_signal_listener(gSavedSettings, "RenderPerformanceTest", handleRenderPerfTestChanged);
     setting_setup_signal_listener(gSavedSettings, "ChatConsoleFontSize", handleChatFontSizeChanged);
-<<<<<<< HEAD
     setting_setup_signal_listener(gSavedSettings, "ChatPersistTime", handleChatPersistTimeChanged); // <FS:Ansariel> Keep custom chat persist time
-=======
-    setting_setup_signal_listener(gSavedSettings, "ChatPersistTime", handleChatPersistTimeChanged);
->>>>>>> 31dd2fb6
     setting_setup_signal_listener(gSavedSettings, "ConsoleMaxLines", handleConsoleMaxLinesChanged);
     setting_setup_signal_listener(gSavedSettings, "UploadBakedTexOld", handleUploadBakedTexOldChanged);
     setting_setup_signal_listener(gSavedSettings, "UseOcclusion", handleUseOcclusionChanged);
@@ -1759,7 +1324,6 @@
     setting_setup_signal_listener(gSavedPerAccountSettings, "AvatarHoverOffsetZ", handleAvatarHoverOffsetChanged);
 
 // [RLVa:KB] - Checked: 2015-12-27 (RLVa-1.5.0)
-<<<<<<< HEAD
     setting_setup_signal_listener(gSavedSettings, RlvSettingNames::Main, RlvSettings::onChangedSettingMain);
 // [/RLVa:KB]
     // NaCl - Antispam Registry
@@ -1849,97 +1413,6 @@
     setting_setup_signal_listener(gSavedSettings, "SDL2IMEEnabled", handleSDL2IMEEnabledChanged);
 #endif
     // </FS:Zi>
-=======
-	setting_setup_signal_listener(gSavedSettings, RlvSettingNames::Main, RlvSettings::onChangedSettingMain);
-// [/RLVa:KB]
-	// NaCl - Antispam Registry
-	setting_setup_signal_listener(gSavedSettings, "_NACL_AntiSpamGlobalQueue", handleNaclAntiSpamGlobalQueueChanged);
-	setting_setup_signal_listener(gSavedSettings, "_NACL_AntiSpamTime", handleNaclAntiSpamTimeChanged);
-	setting_setup_signal_listener(gSavedSettings, "_NACL_AntiSpamAmount", handleNaclAntiSpamAmountChanged);
-	// NaCl End
-	setting_setup_signal_listener(gSavedSettings, "AutohideChatBar", handleAutohideChatbarChanged);
-
-	// <FS:Ansariel> Clear places / teleport history search filter
-	setting_setup_signal_listener(gSavedSettings, "FSUseStandaloneTeleportHistoryFloater", handleUseStandaloneTeleportHistoryFloaterChanged);
-
-	// <FS:CR> Pose stand ground lock
-	setting_setup_signal_listener(gSavedSettings, "FSPoseStandLock", handleSetPoseStandLock);
-
-	setting_setup_signal_listener(gSavedPerAccountSettings, "UseLSLFlightAssist", handleFlightAssistOptionChanged);
-	setting_setup_signal_listener(gSavedPerAccountSettings, "UseMoveLock", handleMovelockOptionChanged);
-	setting_setup_signal_listener(gSavedPerAccountSettings, "RelockMoveLockAfterMovement", handleMovelockAfterMoveOptionChanged);
-	setting_setup_signal_listener(gSavedSettings, "FSBuildToolDecimalPrecision", handleDecimalPrecisionChanged);
-
-	// <FS:PP> External integrations (OC, LM etc.) for Bridge
-	setting_setup_signal_listener(gSavedPerAccountSettings, "BridgeIntegrationOC", handleExternalIntegrationsOptionChanged);
-	setting_setup_signal_listener(gSavedPerAccountSettings, "BridgeIntegrationLM", handleExternalIntegrationsOptionChanged);
-
-	setting_setup_signal_listener(gSavedSettings, "FSNameTagShowLegacyUsernames", handleUsernameFormatOptionChanged);
-	setting_setup_signal_listener(gSavedSettings, "FSTrimLegacyNames", handleLegacyTrimOptionChanged);
-
-	// <FS:Ansariel> [FS communication UI]
-	setting_setup_signal_listener(gSavedSettings, "PlainTextChatHistory", FSFloaterIM::processChatHistoryStyleUpdate);
-	setting_setup_signal_listener(gSavedSettings, "PlainTextChatHistory", FSFloaterNearbyChat::processChatHistoryStyleUpdate);
-	setting_setup_signal_listener(gSavedSettings, "ChatFontSize", FSFloaterIM::processChatHistoryStyleUpdate);
-	setting_setup_signal_listener(gSavedSettings, "ChatFontSize", FSFloaterNearbyChat::processChatHistoryStyleUpdate);
-	setting_setup_signal_listener(gSavedSettings, "ChatFontSize", LLViewerChat::signalChatFontChanged);
-	// </FS:Ansariel> [FS communication UI]
-
-	setting_setup_signal_listener(gSavedPerAccountSettings, "GlobalOnlineStatusToggle", handleGlobalOnlineStatusChanged);
-
-	// <FS:Ansariel> FIRE-17393: Control HUD text fading by options
-	setting_setup_signal_listener(gSavedSettings, "FSHudTextFadeDistance", LLHUDText::onFadeSettingsChanged);
-	setting_setup_signal_listener(gSavedSettings, "FSHudTextFadeRange", LLHUDText::onFadeSettingsChanged);
-
-	//<FS:HG> FIRE-6340, FIRE-6567, FIRE-6809 - Setting Bandwidth issues
-	setting_setup_signal_listener(gSavedSettings, "ThrottleBandwidthKBPS", handleBandwidthChanged);
-	setting_setup_signal_listener(gSavedSettings, "FSContactListShowSearch", handleContactListShowSearchChanged);
-
-	// <FS:Ansariel> Debug setting to disable log throttle
-	setting_setup_signal_listener(gSavedSettings, "FSEnableLogThrottle", handleLogThrottleChanged);
-
-	// <FS:Ansariel> FIRE-18250: Option to disable default eye movement
-	setting_setup_signal_listener(gSavedSettings, "FSStaticEyesUUID", handleStaticEyesChanged);
-	setting_setup_signal_listener(gSavedPerAccountSettings, "FSStaticEyes", handleStaticEyesChanged);
-	// </FS:Ansariel>
-
-	// <FS:Ansariel> FIRE-20288: Option to render friends only
-	setting_setup_signal_listener(gSavedPerAccountSettings, "FSRenderFriendsOnly", handleRenderFriendsOnlyChanged);
-
-	// <FS:Ansariel> Notification not showing if hiding the UI
-	setting_setup_signal_listener(gSavedSettings, "ShowNavbarFavoritesPanel", handleNavbarSettingsChanged);
-	setting_setup_signal_listener(gSavedSettings, "ShowNavbarNavigationPanel", handleNavbarSettingsChanged);
-	// </FS:Ansariel>
-
-	// <FS:LO> Add ability for the statistics window to not be able to receive focus
-	setting_setup_signal_listener(gSavedSettings, "FSStatisticsNoFocus", handleFSStatisticsNoFocusChanged);
-	// </FS:LO>
-
-	// <FS:Ansariel> Output device selection
-	setting_setup_signal_listener(gSavedSettings, "FSOutputDeviceUUID", handleOutputDeviceChanged);
-
-	// <FS:Ansariel> Optional small camera floater
-	setting_setup_signal_listener(gSavedSettings, "FSUseSmallCameraFloater", handleSmallCameraFloaterChanged);
-
-	// <FS:Zi> FIRE-20390, FIRE-4269 - Option for 12/24 hour clock and seconds display
-	setting_setup_signal_listener(gSavedSettings, "FSStatusBarTimeFormat", handleStatusbarTimeformatChanged);
-
-	// <FS:Zi> Run Prio 0 default bento pose in the background to fix splayed hands, open mouths, etc.
-	setting_setup_signal_listener(gSavedSettings, "FSPlayDefaultBentoAnimation", handlePlayBentoIdleAnimationChanged);
-
-	// <FS:Ansariel> Better asset cache size control
-	setting_setup_signal_listener(gSavedSettings, "FSDiskCacheSize", handleDiskCacheSizeChanged);
-	// <FS:Beq> Better asset cache purge control
-	setting_setup_signal_listener(gSavedSettings, "FSDiskCacheHighWaterPercent", handleDiskCacheHighWaterPctChanged);
-	setting_setup_signal_listener(gSavedSettings, "FSDiskCacheLowWaterPercent", handleDiskCacheLowWaterPctChanged);
-	// </FS:Beq>
-
-	// <FS:Zi> Handle IME text input getting enabled or disabled
-#if LL_SDL2
-	setting_setup_signal_listener(gSavedSettings, "SDL2IMEEnabled", handleSDL2IMEEnabledChanged);
-#endif
-	// </FS:Zi>
->>>>>>> 31dd2fb6
 }
 
 #if TEST_CACHED_CONTROL
@@ -1964,7 +1437,6 @@
 void test_cached_control()
 {
 #define do { TEST_LLCC(T, V) if((T)mySetting_##T != V) LL_ERRS() << "Fail "#T << LL_ENDL; } while(0)
-<<<<<<< HEAD
     TEST_LLCC(U32, 666);
     TEST_LLCC(S32, (S32)-666);
     TEST_LLCC(F32, (F32)-666.666);
@@ -1978,23 +1450,5 @@
     TEST_LLCC(LLColor3, LLColor3(1.0f, 0.f, 0.5f));
     TEST_LLCC(LLColor4U, LLColor4U(255, 200, 100, 255));
 //There's no LLSD comparsion for LLCC yet. TEST_LLCC(LLSD, test_llsd);
-=======
-	TEST_LLCC(U32, 666);
-	TEST_LLCC(S32, (S32)-666);
-	TEST_LLCC(F32, (F32)-666.666);
-	TEST_LLCC(bool, true);
-	TEST_LLCC(BOOL, FALSE);
-	if((std::string)mySetting_string != "Default String Value") LL_ERRS() << "Fail string" << LL_ENDL;
-	TEST_LLCC(LLVector3, LLVector3(1.0f, 2.0f, 3.0f));
-	TEST_LLCC(LLVector3d, LLVector3d(6.0f, 5.0f, 4.0f));
-	TEST_LLCC(LLRect, LLRect(0, 0, 100, 500));
-	TEST_LLCC(LLColor4, LLColor4(0.0f, 0.5f, 1.0f));
-	TEST_LLCC(LLColor3, LLColor3(1.0f, 0.f, 0.5f));
-	TEST_LLCC(LLColor4U, LLColor4U(255, 200, 100, 255));
-//There's no LLSD comparsion for LLCC yet. TEST_LLCC(LLSD, test_llsd); 
-
-	// AO - Phoenixviewer doesn't want to send unecessary noise to secondlife.com
-	//if((std::string)test_BrowserHomePage != "http://www.secondlife.com") LL_ERRS() << "Fail BrowserHomePage" << LL_ENDL;
->>>>>>> 31dd2fb6
 }
 #endif // TEST_CACHED_CONTROL
