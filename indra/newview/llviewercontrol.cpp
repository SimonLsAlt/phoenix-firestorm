/** 
 * @file llviewercontrol.cpp
 * @brief Viewer configuration
 * @author Richard Nelson
 *
 * $LicenseInfo:firstyear=2001&license=viewerlgpl$
 * Second Life Viewer Source Code
 * Copyright (C) 2010, Linden Research, Inc.
 * 
 * This library is free software; you can redistribute it and/or
 * modify it under the terms of the GNU Lesser General Public
 * License as published by the Free Software Foundation;
 * version 2.1 of the License only.
 * 
 * This library is distributed in the hope that it will be useful,
 * but WITHOUT ANY WARRANTY; without even the implied warranty of
 * MERCHANTABILITY or FITNESS FOR A PARTICULAR PURPOSE.  See the GNU
 * Lesser General Public License for more details.
 * 
 * You should have received a copy of the GNU Lesser General Public
 * License along with this library; if not, write to the Free Software
 * Foundation, Inc., 51 Franklin Street, Fifth Floor, Boston, MA  02110-1301  USA
 * 
 * Linden Research, Inc., 945 Battery Street, San Francisco, CA  94111  USA
 * $/LicenseInfo$
 */

#include "llviewerprecompiledheaders.h"

#include "llviewercontrol.h"

// Library includes
#include "llwindow.h"	// getGamma()

// For Listeners
#include "llaudioengine.h"
#include "llagent.h"
#include "llagentcamera.h"
#include "llconsole.h"
#include "lldrawpoolbump.h"
#include "lldrawpoolterrain.h"
#include "llflexibleobject.h"
#include "llfeaturemanager.h"
#include "llviewershadermgr.h"

#include "llsky.h"
#include "llvieweraudio.h"
#include "llviewermenu.h"
#include "llviewertexturelist.h"
#include "llviewerthrottle.h"
#include "llviewerwindow.h"
#include "llvoavatarself.h"
#include "llvoiceclient.h"
#include "llvosky.h"
#include "llvotree.h"
#include "llvovolume.h"
#include "llworld.h"
#include "pipeline.h"
#include "llviewerjoystick.h"
#include "llviewerobjectlist.h"
#include "llviewerparcelmgr.h"
#include "llparcel.h"
#include "llkeyboard.h"
#include "llerrorcontrol.h"
#include "llappviewer.h"
#include "llvosurfacepatch.h"
#include "llvowlsky.h"
#include "llrender.h"
#include "llnavigationbar.h"
#include "llfloatertools.h"
#include "llpaneloutfitsinventory.h"
#include "llpanellogin.h"
#include "llpaneltopinfobar.h"
#include "llspellcheck.h"
#include "llslurl.h"
#include "llstartup.h"
#include "llupdaterservice.h"

// NaCl - Antispam Registry
#include "NACLantispam.h"
// NaCl End
//#include "llcombobox.h"
#include "llnetmap.h"
#include "llnotificationsutil.h"
#include "llstatusbar.h"
#include "llfloaterreg.h"
#include "llfloatersidepanelcontainer.h"
#include "llpanelplaces.h"
#include "fsfloaterposestand.h"
#include "fsfloaterteleporthistory.h"
#include "fslslbridge.h"

// Third party library includes
#include <boost/algorithm/string.hpp>

#ifdef TOGGLE_HACKED_GODLIKE_VIEWER
BOOL 				gHackGodmode = FALSE;
#endif

// Should you contemplate changing the name "Global", please first grep for
// that string literal. There are at least a couple other places in the C++
// code that assume the LLControlGroup named "Global" is gSavedSettings.
LLControlGroup gSavedSettings("Global");	// saved at end of session
LLControlGroup gSavedPerAccountSettings("PerAccount"); // saved at end of session
LLControlGroup gCrashSettings("CrashSettings");	// saved at end of session
LLControlGroup gWarningSettings("Warnings"); // persists ignored dialogs/warnings

std::string gLastRunVersion;

extern BOOL gResizeScreenTexture;
extern BOOL gDebugGL;

LLTimer throttle_timer;//<FS:HG> FIRE-6340, FIRE-6567 - Setting Bandwidth issues

////////////////////////////////////////////////////////////////////////////
// Listeners

static bool handleRenderAvatarMouselookChanged(const LLSD& newvalue)
{
	LLVOAvatar::sVisibleInFirstPerson = newvalue.asBoolean();
	return true;
}

static bool handleRenderFarClipChanged(const LLSD& newvalue)
{
	F32 draw_distance = (F32) newvalue.asReal();
	gAgentCamera.mDrawDistance = draw_distance;
	LLWorld::getInstance()->setLandFarClip(draw_distance);
	return true;
}
//<FS:HG> FIRE-6340, FIRE-6567 - Setting Bandwidth issues
static bool handleBandWidthChanged(const LLSD& newvalue)
{
	//<FS:TS> FIRE-6795: Only complain about bandwidth setting once
	static LLCachedControl<bool> alreadyComplainedAboutBW(gWarningSettings,"FSBandwidthTooHigh");
	F32 throttletimer = throttle_timer.getElapsedTimeF32();
	if (throttletimer > 0.25f)
	{
		F32 bandwidth = (F32) newvalue.asReal();
		gViewerThrottle.setMaxBandwidth((F32) bandwidth);
		throttle_timer.reset();
		if (!alreadyComplainedAboutBW && (bandwidth > 1500.0))
		{
			LLNotificationsUtil::add("FSBWTooHigh");
			gWarningSettings.setBOOL("FSBandwidthTooHigh",TRUE);
		}
	//</FS:TS> FIRE-6795
	}
	return true;
}
//</FS:HG> FIRE-6340, FIRE-6567 - Setting Bandwidth issues
static bool handleTerrainDetailChanged(const LLSD& newvalue)
{
	LLDrawPoolTerrain::sDetailMode = newvalue.asInteger();
	return true;
}


// <FS:Ansariel> Expose handleSetShaderChanged()
//static bool handleSetShaderChanged(const LLSD& newvalue)
bool handleSetShaderChanged(const LLSD& newvalue)
// </FS:Ansariel>
{
	// changing shader level may invalidate existing cached bump maps, as the shader type determines the format of the bump map it expects - clear and repopulate the bump cache
	gBumpImageList.destroyGL();
	gBumpImageList.restoreGL();

	// else, leave terrain detail as is
	LLViewerShaderMgr::instance()->setShaders();
	return true;
}

static bool handleRenderPerfTestChanged(const LLSD& newvalue)
{
       bool status = !newvalue.asBoolean();
       if (!status)
       {
               gPipeline.clearRenderTypeMask(LLPipeline::RENDER_TYPE_WL_SKY,
                                                                         LLPipeline::RENDER_TYPE_GROUND,
                                                                        LLPipeline::RENDER_TYPE_TERRAIN,
                                                                         LLPipeline::RENDER_TYPE_GRASS,
                                                                         LLPipeline::RENDER_TYPE_TREE,
                                                                         LLPipeline::RENDER_TYPE_WATER,
                                                                         LLPipeline::RENDER_TYPE_PASS_GRASS,
                                                                         LLPipeline::RENDER_TYPE_HUD,
                                                                         LLPipeline::RENDER_TYPE_CLOUDS,
                                                                         LLPipeline::RENDER_TYPE_HUD_PARTICLES,
                                                                         LLPipeline::END_RENDER_TYPES); 
               gPipeline.setRenderDebugFeatureControl(LLPipeline::RENDER_DEBUG_FEATURE_UI, false);
       }
       else 
       {
               gPipeline.setRenderTypeMask(LLPipeline::RENDER_TYPE_WL_SKY,
                                                                         LLPipeline::RENDER_TYPE_GROUND,
                                                                         LLPipeline::RENDER_TYPE_TERRAIN,
                                                                         LLPipeline::RENDER_TYPE_GRASS,
                                                                         LLPipeline::RENDER_TYPE_TREE,
                                                                         LLPipeline::RENDER_TYPE_WATER,
                                                                         LLPipeline::RENDER_TYPE_PASS_GRASS,
                                                                         LLPipeline::RENDER_TYPE_HUD,
                                                                         LLPipeline::RENDER_TYPE_CLOUDS,
                                                                         LLPipeline::RENDER_TYPE_HUD_PARTICLES,
                                                                         LLPipeline::END_RENDER_TYPES);
               gPipeline.setRenderDebugFeatureControl(LLPipeline::RENDER_DEBUG_FEATURE_UI, true);
       }

       return true;
}

bool handleRenderAvatarComplexityLimitChanged(const LLSD& newvalue)
{
	return true;
}

bool handleRenderTransparentWaterChanged(const LLSD& newvalue)
{
	LLWorld::getInstance()->updateWaterObjects();
	return true;
}

static bool handleReleaseGLBufferChanged(const LLSD& newvalue)
{
	if (gPipeline.isInit())
	{
		gPipeline.releaseGLBuffers();
		gPipeline.createGLBuffers();
	}
	return true;
}

static bool handleLUTBufferChanged(const LLSD& newvalue)
{
	if (gPipeline.isInit())
	{
		gPipeline.releaseLUTBuffers();
		gPipeline.createLUTBuffers();
	}
	return true;
}

static bool handleAnisotropicChanged(const LLSD& newvalue)
{
	LLImageGL::sGlobalUseAnisotropic = newvalue.asBoolean();
	LLImageGL::dirtyTexOptions();
	return true;
}

static bool handleVolumeLODChanged(const LLSD& newvalue)
{
	LLVOVolume::sLODFactor = (F32) newvalue.asReal();
	LLVOVolume::sDistanceFactor = 1.f-LLVOVolume::sLODFactor * 0.1f;
	return true;
}

static bool handleAvatarLODChanged(const LLSD& newvalue)
{
	LLVOAvatar::sLODFactor = (F32) newvalue.asReal();
	return true;
}

static bool handleAvatarPhysicsLODChanged(const LLSD& newvalue)
{
	LLVOAvatar::sPhysicsLODFactor = (F32) newvalue.asReal();
	return true;
}

static bool handleAvatarMaxVisibleChanged(const LLSD& newvalue)
{
	LLVOAvatar::sMaxVisible = (U32) newvalue.asInteger();
	return true;
}

static bool handleTerrainLODChanged(const LLSD& newvalue)
{
		LLVOSurfacePatch::sLODFactor = (F32)newvalue.asReal();
		//sqaure lod factor to get exponential range of [0,4] and keep
		//a value of 1 in the middle of the detail slider for consistency
		//with other detail sliders (see panel_preferences_graphics1.xml)
		LLVOSurfacePatch::sLODFactor *= LLVOSurfacePatch::sLODFactor;
		return true;
}

static bool handleTreeLODChanged(const LLSD& newvalue)
{
	LLVOTree::sTreeFactor = (F32) newvalue.asReal();
	return true;
}

static bool handleFlexLODChanged(const LLSD& newvalue)
{
	LLVolumeImplFlexible::sUpdateFactor = (F32) newvalue.asReal();
	return true;
}

static bool handleGammaChanged(const LLSD& newvalue)
{
	F32 gamma = (F32) newvalue.asReal();
	if (gamma == 0.0f)
	{
		gamma = 1.0f; // restore normal gamma
	}
	if (gViewerWindow && gViewerWindow->getWindow() && gamma != gViewerWindow->getWindow()->getGamma())
	{
		// Only save it if it's changed
		if (!gViewerWindow->getWindow()->setGamma(gamma))
		{
			LL_WARNS() << "setGamma failed!" << LL_ENDL;
		}
	}

	return true;
}

const F32 MAX_USER_FOG_RATIO = 10.f;
const F32 MIN_USER_FOG_RATIO = 0.5f;

static bool handleFogRatioChanged(const LLSD& newvalue)
{
	F32 fog_ratio = llmax(MIN_USER_FOG_RATIO, llmin((F32) newvalue.asReal(), MAX_USER_FOG_RATIO));
	gSky.setFogRatio(fog_ratio);
	return true;
}

static bool handleMaxPartCountChanged(const LLSD& newvalue)
{
	LLViewerPartSim::setMaxPartCount(newvalue.asInteger());
	return true;
}

static bool handleVideoMemoryChanged(const LLSD& newvalue)
{
	gTextureList.updateMaxResidentTexMem(S32Megabytes(newvalue.asInteger()));
	return true;
}

static bool handleChatFontSizeChanged(const LLSD& newvalue)
{
	if(gConsole)
	{
		gConsole->setFontSize(newvalue.asInteger());
	}
	return true;
}

static bool handleChatPersistTimeChanged(const LLSD& newvalue)
{
	if(gConsole)
	{
		// <FS> Changed for FIRE-805
		//gConsole->setLinePersistTime((F32) newvalue.asReal());
		gConsole->setLinePersistTime((F32) newvalue.asInteger());
	}
	return true;
}

static bool handleConsoleMaxLinesChanged(const LLSD& newvalue)
{
	if(gConsole)
	{
		gConsole->setMaxLines(newvalue.asInteger());
	}
	return true;
}

static void handleAudioVolumeChanged(const LLSD& newvalue)
{
	audio_update_volume(true);
}

static bool handleJoystickChanged(const LLSD& newvalue)
{
	LLViewerJoystick::getInstance()->setCameraNeedsUpdate(TRUE);
	return true;
}

static bool handleUseOcclusionChanged(const LLSD& newvalue)
{
	LLPipeline::sUseOcclusion = (newvalue.asBoolean() && gGLManager.mHasOcclusionQuery && LLGLSLShader::sNoFixedFunction
		&& LLFeatureManager::getInstance()->isFeatureAvailable("UseOcclusion") && !gUseWireframe) ? 2 : 0;
	return true;
}

static bool handleUploadBakedTexOldChanged(const LLSD& newvalue)
{
	LLPipeline::sForceOldBakedUpload = newvalue.asBoolean();
	return true;
}


static bool handleWLSkyDetailChanged(const LLSD&)
{
	if (gSky.mVOWLSkyp.notNull())
	{
		gSky.mVOWLSkyp->updateGeometry(gSky.mVOWLSkyp->mDrawable);
	}
	return true;
}

static bool handleResetVertexBuffersChanged(const LLSD&)
{
	if (gPipeline.isInit())
	{
		gPipeline.resetVertexBuffers();
	}
	return true;
}

static bool handleRepartition(const LLSD&)
{
	if (gPipeline.isInit())
	{
		gOctreeMaxCapacity = gSavedSettings.getU32("OctreeMaxNodeCapacity");
		gOctreeMinSize = gSavedSettings.getF32("OctreeMinimumNodeSize");
		gObjectList.repartitionObjects();
	}
	return true;
}

static bool handleRenderDynamicLODChanged(const LLSD& newvalue)
{
	LLPipeline::sDynamicLOD = newvalue.asBoolean();
	return true;
}

static bool handleRenderLocalLightsChanged(const LLSD& newvalue)
{
	gPipeline.setLightingDetail(-1);
	return true;
}

static bool handleRenderDeferredChanged(const LLSD& newvalue)
{
	LLRenderTarget::sUseFBO = newvalue.asBoolean();
	if (gPipeline.isInit())
	{
		LLPipeline::refreshCachedSettings();
		gPipeline.updateRenderDeferred();
		gPipeline.releaseGLBuffers();
		gPipeline.createGLBuffers();
		gPipeline.resetVertexBuffers();
		if (LLPipeline::sRenderDeferred == (BOOL)LLRenderTarget::sUseFBO)
		{
			LLViewerShaderMgr::instance()->setShaders();
		}
	}
	return true;
}

// This looks a great deal like handleRenderDeferredChanged because
// Advanced Lighting (Materials) implies bumps and shiny so disabling
// bumps should further disable that feature.
//
static bool handleRenderBumpChanged(const LLSD& newval)
{
	LLRenderTarget::sUseFBO = newval.asBoolean();
	if (gPipeline.isInit())
	{
		gPipeline.updateRenderBump();
		gPipeline.updateRenderDeferred();
		gPipeline.releaseGLBuffers();
		gPipeline.createGLBuffers();
		gPipeline.resetVertexBuffers();
		LLViewerShaderMgr::instance()->setShaders();
	}
	return true;
}

static bool handleRenderUseImpostorsChanged(const LLSD& newvalue)
{
	LLVOAvatar::sUseImpostors = newvalue.asBoolean();
	return true;
}

static bool handleRenderDebugGLChanged(const LLSD& newvalue)
{
	gDebugGL = newvalue.asBoolean() || gDebugSession;
	gGL.clearErrors();
	return true;
}

static bool handleRenderDebugPipelineChanged(const LLSD& newvalue)
{
	gDebugPipeline = newvalue.asBoolean();
	return true;
}

static bool handleRenderResolutionDivisorChanged(const LLSD&)
{
	gResizeScreenTexture = TRUE;
	return true;
}

static bool handleDebugViewsChanged(const LLSD& newvalue)
{
	LLView::sDebugRects = newvalue.asBoolean();
	return true;
}

static bool handleLogFileChanged(const LLSD& newvalue)
{
	std::string log_filename = newvalue.asString();
	LLFile::remove(log_filename);
	LLError::logToFile(log_filename);
	return true;
}

bool handleHideGroupTitleChanged(const LLSD& newvalue)
{
	gAgent.setHideGroupTitle(newvalue);
	return true;
}

bool handleEffectColorChanged(const LLSD& newvalue)
{
	gAgent.setEffectColor(LLColor4(newvalue));
	return true;
}

bool handleHighResSnapshotChanged(const LLSD& newvalue)
{
	// High Res Snapshot active, must uncheck RenderUIInSnapshot
	if (newvalue.asBoolean())
	{
		gSavedSettings.setBOOL( "RenderUIInSnapshot", FALSE );
	}
	return true;
}

bool handleVoiceClientPrefsChanged(const LLSD& newvalue)
{
	LLVoiceClient::getInstance()->updateSettings();
	return true;
}

// NaCl - Antispam Registry
bool handleNaclAntiSpamGlobalQueueChanged(const LLSD& newvalue)
{
	NACLAntiSpamRegistry::instance().setGlobalQueue(newvalue.asBoolean());
	return true;
}
bool handleNaclAntiSpamTimeChanged(const LLSD& newvalue)
{
	NACLAntiSpamRegistry::instance().setAllQueueTimes(newvalue.asInteger());
	return true;
}
bool handleNaclAntiSpamAmountChanged(const LLSD& newvalue)
{
	NACLAntiSpamRegistry::instance().setAllQueueAmounts(newvalue.asInteger());
	return true;
}
// NaCl End 

bool handleVelocityInterpolate(const LLSD& newvalue)
{
	LLMessageSystem* msg = gMessageSystem;
	if ( newvalue.asBoolean() )
	{
		msg->newMessageFast(_PREHASH_VelocityInterpolateOn);
		msg->nextBlockFast(_PREHASH_AgentData);
		msg->addUUIDFast(_PREHASH_AgentID, gAgent.getID());
		msg->addUUIDFast(_PREHASH_SessionID, gAgent.getSessionID());
		gAgent.sendReliableMessage();
		LL_INFOS() << "Velocity Interpolation On" << LL_ENDL;
	}
	else
	{
		msg->newMessageFast(_PREHASH_VelocityInterpolateOff);
		msg->nextBlockFast(_PREHASH_AgentData);
		msg->addUUIDFast(_PREHASH_AgentID, gAgent.getID());
		msg->addUUIDFast(_PREHASH_SessionID, gAgent.getSessionID());
		gAgent.sendReliableMessage();
		LL_INFOS() << "Velocity Interpolation Off" << LL_ENDL;
	}
	return true;
}

// ## Zi: Moved Avatar Z offset from RLVa to here
bool handleAvatarZOffsetChanged(const LLSD& sdValue)
{
	if (isAgentAvatarValid())
	{
		gAgentAvatarp->computeBodySize();
	}
	return true;
}
// ## Zi: Moved Avatar Z offset from RLVa to here

bool handleForceShowGrid(const LLSD& newvalue)
{
	LLPanelLogin::updateServer( );
	return true;
}

bool handleLoginLocationChanged()
{
	/*
	 * This connects the default preference setting to the state of the login
	 * panel if it is displayed; if you open the preferences panel before
	 * logging in, and change the default login location there, the login
	 * panel immediately changes to match your new preference.
	 */
	std::string new_login_location = gSavedSettings.getString("LoginLocation");
	LL_DEBUGS("AppInit")<<new_login_location<<LL_ENDL;
	LLStartUp::setStartSLURL(LLSLURL(new_login_location));
	return true;
}

bool handleSpellCheckChanged()
{
	if (gSavedSettings.getBOOL("SpellCheck"))
	{
		std::list<std::string> dict_list;
		std::string dict_setting = gSavedSettings.getString("SpellCheckDictionary");
		boost::split(dict_list, dict_setting, boost::is_any_of(std::string(",")));
		if (!dict_list.empty())
		{
			LLSpellChecker::setUseSpellCheck(dict_list.front());
			dict_list.pop_front();
			LLSpellChecker::instance().setSecondaryDictionaries(dict_list);
			return true;
		}
	}
	LLSpellChecker::setUseSpellCheck(LLStringUtil::null);
	return true;
}

bool toggle_agent_pause(const LLSD& newvalue)
{
	if ( newvalue.asBoolean() )
	{
		send_agent_pause();
	}
	else
	{
		send_agent_resume();
	}
	return true;
}

// <FS:Zi> Is done inside XUI now, using visibility_control
// bool toggle_show_navigation_panel(const LLSD& newvalue)
// {
	//bool value = newvalue.asBoolean();

	//LLNavigationBar::getInstance()->setVisible(value);
	//gSavedSettings.setBOOL("ShowMiniLocationPanel", !value);

	//return true;
// }

// <FS:Zi> We don't have the mini location bar
// bool toggle_show_mini_location_panel(const LLSD& newvalue)
// {
	//bool value = newvalue.asBoolean();

	//LLPanelTopInfoBar::getInstance()->setVisible(value);
	//gSavedSettings.setBOOL("ShowNavbarNavigationPanel", !value);

	//return true;
// </FS:Zi>

bool toggle_show_menubar_location_panel(const LLSD& newvalue)
{
	bool value = newvalue.asBoolean();

	if (gStatusBar)
		gStatusBar->childSetVisible("parcel_info_panel",value);

	return true;
}

bool toggle_show_object_render_cost(const LLSD& newvalue)
{
	LLFloaterTools::sShowObjectCost = newvalue.asBoolean();
	return true;
}

void toggle_updater_service_active(const LLSD& new_value)
{
    if(new_value.asInteger())
    {
		LLUpdaterService update_service;
		if(!update_service.isChecking()) update_service.startChecking();
    }
    else
    {
        LLUpdaterService().stopChecking();
    }
}

// <FS:Ansariel> Change visibility of main chatbar if autohide setting is changed
static void handleAutohideChatbarChanged(const LLSD& new_value)
{
	// Flip MainChatbarVisible when chatbar autohide setting changes. This
	// will trigger LLNearbyChat::showDefaultChatBar() being called. Since we
	// don't want to loose focus of the preferences floater when changing the
	// autohide setting, we have to use the workaround via gFloaterView.
	LLFloater* focus = gFloaterView->getFocusedFloater();
	gSavedSettings.setBOOL("MainChatbarVisible", !new_value.asBoolean());
	if (focus)
	{
		focus->setFocus(TRUE);
	}
}
// </FS:Ansariel>

// <FS:Ansariel> Synchronize tooltips throughout instances
static void handleNetMapDoubleClickActionChanged()
{
	LLNetMap::updateToolTipMsg();
}
// </FS:Ansariel> Synchronize tooltips throughout instances

// <FS:Ansariel> Clear places / teleport history search filter
static void handleUseStandaloneTeleportHistoryFloaterChanged()
{
	LLFloaterSidePanelContainer* places = LLFloaterReg::findTypedInstance<LLFloaterSidePanelContainer>("places");
	if (places)
	{
		places->findChild<LLPanelPlaces>("main_panel")->resetFilter();
	}
	FSFloaterTeleportHistory* tphistory = LLFloaterReg::findTypedInstance<FSFloaterTeleportHistory>("fs_teleporthistory");
	if (tphistory)
	{
		tphistory->resetFilter();
	}
}
// </FS:Ansariel> Clear places / teleport history search filter

// <FS:CR> Posestand Ground Lock
static void handleSetPoseStandLock(const LLSD& newvalue)
{
	FSFloaterPoseStand* pose_stand = LLFloaterReg::findTypedInstance<FSFloaterPoseStand>("fs_posestand");
	if (pose_stand)
	{
		pose_stand->setLock(newvalue);
		pose_stand->onCommitCombo();
	}
		
}
// </FS:CR> Posestand Ground Lock

// <FS:TT> Client LSL Bridge
static void handleFlightAssistOptionChanged(const LLSD& newvalue)
{
	FSLSLBridge::instance().updateBoolSettingValue("UseLSLFlightAssist", newvalue.asBoolean());
}
// </FS:TT>

// <FS:AO> bridge-based radar tags
static void handlePublishRadarTagOptionChanged(const LLSD& newvalue)
{
	FSLSLBridge::instance().updateBoolSettingValue("FSPublishRadarTag", newvalue.asBoolean());
}
// </FS:AO>

// <FS:PP> Movelock for Bridge
static void handleMovelockOptionChanged(const LLSD& newvalue)
{
	FSLSLBridge::instance().updateBoolSettingValue("UseMoveLock", newvalue.asBoolean());
}
static void handleMovelockAfterMoveOptionChanged(const LLSD& newvalue)
{
	FSLSLBridge::instance().updateBoolSettingValue("RelockMoveLockAfterMovement", newvalue.asBoolean());
}
// </FS:PP>

static void handleDecimalPrecisionChanged(const LLSD& newvalue)
{
	LLFloaterTools* build_tools = LLFloaterReg::findTypedInstance<LLFloaterTools>("build");
	if (build_tools)
	{
		build_tools->changePrecision(newvalue);
	}
}

////////////////////////////////////////////////////////////////////////////

void settings_setup_listeners()
{
	gSavedSettings.getControl("FirstPersonAvatarVisible")->getSignal()->connect(boost::bind(&handleRenderAvatarMouselookChanged, _2));
	gSavedSettings.getControl("RenderFarClip")->getSignal()->connect(boost::bind(&handleRenderFarClipChanged, _2));
	//<FS:HG> FIRE-6340, FIRE-6567 - Setting Bandwidth issues
	gSavedSettings.getControl("ThrottleBandwidthKBPS")->getSignal()->connect(boost::bind(&handleBandWidthChanged, _2));
	gSavedSettings.getControl("RenderTerrainDetail")->getSignal()->connect(boost::bind(&handleTerrainDetailChanged, _2));
	gSavedSettings.getControl("OctreeStaticObjectSizeFactor")->getSignal()->connect(boost::bind(&handleRepartition, _2));
	gSavedSettings.getControl("OctreeDistanceFactor")->getSignal()->connect(boost::bind(&handleRepartition, _2));
	gSavedSettings.getControl("OctreeMaxNodeCapacity")->getSignal()->connect(boost::bind(&handleRepartition, _2));
	gSavedSettings.getControl("OctreeAlphaDistanceFactor")->getSignal()->connect(boost::bind(&handleRepartition, _2));
	gSavedSettings.getControl("OctreeAttachmentSizeFactor")->getSignal()->connect(boost::bind(&handleRepartition, _2));
	gSavedSettings.getControl("RenderMaxTextureIndex")->getSignal()->connect(boost::bind(&handleSetShaderChanged, _2));
	gSavedSettings.getControl("RenderUseTriStrips")->getSignal()->connect(boost::bind(&handleResetVertexBuffersChanged, _2));
	gSavedSettings.getControl("RenderAvatarVP")->getSignal()->connect(boost::bind(&handleSetShaderChanged, _2));
	gSavedSettings.getControl("VertexShaderEnable")->getSignal()->connect(boost::bind(&handleSetShaderChanged, _2));
	gSavedSettings.getControl("RenderUIBuffer")->getSignal()->connect(boost::bind(&handleReleaseGLBufferChanged, _2));
	gSavedSettings.getControl("RenderDepthOfField")->getSignal()->connect(boost::bind(&handleReleaseGLBufferChanged, _2));
	gSavedSettings.getControl("RenderFSAASamples")->getSignal()->connect(boost::bind(&handleReleaseGLBufferChanged, _2));
	gSavedSettings.getControl("RenderSpecularResX")->getSignal()->connect(boost::bind(&handleLUTBufferChanged, _2));
	gSavedSettings.getControl("RenderSpecularResY")->getSignal()->connect(boost::bind(&handleLUTBufferChanged, _2));
	gSavedSettings.getControl("RenderSpecularExponent")->getSignal()->connect(boost::bind(&handleLUTBufferChanged, _2));
	gSavedSettings.getControl("RenderAnisotropic")->getSignal()->connect(boost::bind(&handleAnisotropicChanged, _2));
	gSavedSettings.getControl("RenderShadowResolutionScale")->getSignal()->connect(boost::bind(&handleReleaseGLBufferChanged, _2));
	gSavedSettings.getControl("RenderGlow")->getSignal()->connect(boost::bind(&handleReleaseGLBufferChanged, _2));
	gSavedSettings.getControl("RenderGlow")->getSignal()->connect(boost::bind(&handleSetShaderChanged, _2));
	gSavedSettings.getControl("RenderGlowResolutionPow")->getSignal()->connect(boost::bind(&handleReleaseGLBufferChanged, _2));
	gSavedSettings.getControl("RenderAvatarCloth")->getSignal()->connect(boost::bind(&handleSetShaderChanged, _2));
	gSavedSettings.getControl("WindLightUseAtmosShaders")->getSignal()->connect(boost::bind(&handleSetShaderChanged, _2));
	gSavedSettings.getControl("RenderGammaFull")->getSignal()->connect(boost::bind(&handleSetShaderChanged, _2));
	gSavedSettings.getControl("RenderAvatarMaxVisible")->getSignal()->connect(boost::bind(&handleAvatarMaxVisibleChanged, _2));
	gSavedSettings.getControl("RenderAvatarComplexityLimit")->getSignal()->connect(boost::bind(&handleRenderAvatarComplexityLimitChanged, _2));
	gSavedSettings.getControl("RenderVolumeLODFactor")->getSignal()->connect(boost::bind(&handleVolumeLODChanged, _2));
	gSavedSettings.getControl("RenderAvatarLODFactor")->getSignal()->connect(boost::bind(&handleAvatarLODChanged, _2));
	gSavedSettings.getControl("RenderAvatarPhysicsLODFactor")->getSignal()->connect(boost::bind(&handleAvatarPhysicsLODChanged, _2));
	gSavedSettings.getControl("RenderTerrainLODFactor")->getSignal()->connect(boost::bind(&handleTerrainLODChanged, _2));
	gSavedSettings.getControl("RenderTreeLODFactor")->getSignal()->connect(boost::bind(&handleTreeLODChanged, _2));
	gSavedSettings.getControl("RenderFlexTimeFactor")->getSignal()->connect(boost::bind(&handleFlexLODChanged, _2));
	gSavedSettings.getControl("RenderGamma")->getSignal()->connect(boost::bind(&handleGammaChanged, _2));
	gSavedSettings.getControl("RenderFogRatio")->getSignal()->connect(boost::bind(&handleFogRatioChanged, _2));
	gSavedSettings.getControl("RenderMaxPartCount")->getSignal()->connect(boost::bind(&handleMaxPartCountChanged, _2));
	gSavedSettings.getControl("RenderDynamicLOD")->getSignal()->connect(boost::bind(&handleRenderDynamicLODChanged, _2));
	gSavedSettings.getControl("RenderLocalLights")->getSignal()->connect(boost::bind(&handleRenderLocalLightsChanged, _2));
	gSavedSettings.getControl("RenderDebugTextureBind")->getSignal()->connect(boost::bind(&handleResetVertexBuffersChanged, _2));
	gSavedSettings.getControl("RenderAutoMaskAlphaDeferred")->getSignal()->connect(boost::bind(&handleResetVertexBuffersChanged, _2));
	gSavedSettings.getControl("RenderAutoMaskAlphaNonDeferred")->getSignal()->connect(boost::bind(&handleResetVertexBuffersChanged, _2));
	gSavedSettings.getControl("RenderObjectBump")->getSignal()->connect(boost::bind(&handleRenderBumpChanged, _2));
	gSavedSettings.getControl("RenderMaxVBOSize")->getSignal()->connect(boost::bind(&handleResetVertexBuffersChanged, _2));
	gSavedSettings.getControl("RenderDeferredNoise")->getSignal()->connect(boost::bind(&handleReleaseGLBufferChanged, _2));
	gSavedSettings.getControl("RenderUseImpostors")->getSignal()->connect(boost::bind(&handleRenderUseImpostorsChanged, _2));
	gSavedSettings.getControl("RenderDebugGL")->getSignal()->connect(boost::bind(&handleRenderDebugGLChanged, _2));
	gSavedSettings.getControl("RenderDebugPipeline")->getSignal()->connect(boost::bind(&handleRenderDebugPipelineChanged, _2));
	gSavedSettings.getControl("RenderResolutionDivisor")->getSignal()->connect(boost::bind(&handleRenderResolutionDivisorChanged, _2));
	gSavedSettings.getControl("RenderDeferred")->getSignal()->connect(boost::bind(&handleRenderDeferredChanged, _2));
	gSavedSettings.getControl("RenderShadowDetail")->getSignal()->connect(boost::bind(&handleSetShaderChanged, _2));
	gSavedSettings.getControl("RenderDeferredSSAO")->getSignal()->connect(boost::bind(&handleSetShaderChanged, _2));
	gSavedSettings.getControl("RenderPerformanceTest")->getSignal()->connect(boost::bind(&handleRenderPerfTestChanged, _2));
	gSavedSettings.getControl("TextureMemory")->getSignal()->connect(boost::bind(&handleVideoMemoryChanged, _2));
	gSavedSettings.getControl("ChatConsoleFontSize")->getSignal()->connect(boost::bind(&handleChatFontSizeChanged, _2));
	gSavedSettings.getControl("NearbyToastLifeTime")->getSignal()->connect(boost::bind(&handleChatPersistTimeChanged, _2));
	gSavedSettings.getControl("ConsoleMaxLines")->getSignal()->connect(boost::bind(&handleConsoleMaxLinesChanged, _2));
	gSavedSettings.getControl("UploadBakedTexOld")->getSignal()->connect(boost::bind(&handleUploadBakedTexOldChanged, _2));
	gSavedSettings.getControl("UseOcclusion")->getSignal()->connect(boost::bind(&handleUseOcclusionChanged, _2));
	gSavedSettings.getControl("AudioLevelMaster")->getSignal()->connect(boost::bind(&handleAudioVolumeChanged, _2));
	gSavedSettings.getControl("AudioLevelSFX")->getSignal()->connect(boost::bind(&handleAudioVolumeChanged, _2));
	gSavedSettings.getControl("AudioLevelUI")->getSignal()->connect(boost::bind(&handleAudioVolumeChanged, _2));
	gSavedSettings.getControl("AudioLevelAmbient")->getSignal()->connect(boost::bind(&handleAudioVolumeChanged, _2));
	gSavedSettings.getControl("AudioLevelMusic")->getSignal()->connect(boost::bind(&handleAudioVolumeChanged, _2));
	gSavedSettings.getControl("AudioLevelMedia")->getSignal()->connect(boost::bind(&handleAudioVolumeChanged, _2));
	gSavedSettings.getControl("AudioLevelVoice")->getSignal()->connect(boost::bind(&handleAudioVolumeChanged, _2));
	gSavedSettings.getControl("AudioLevelDoppler")->getSignal()->connect(boost::bind(&handleAudioVolumeChanged, _2));
	gSavedSettings.getControl("AudioLevelRolloff")->getSignal()->connect(boost::bind(&handleAudioVolumeChanged, _2));
	gSavedSettings.getControl("AudioLevelUnderwaterRolloff")->getSignal()->connect(boost::bind(&handleAudioVolumeChanged, _2));
	gSavedSettings.getControl("MuteAudio")->getSignal()->connect(boost::bind(&handleAudioVolumeChanged, _2));
	gSavedSettings.getControl("MuteMusic")->getSignal()->connect(boost::bind(&handleAudioVolumeChanged, _2));
	gSavedSettings.getControl("MuteMedia")->getSignal()->connect(boost::bind(&handleAudioVolumeChanged, _2));
	gSavedSettings.getControl("MuteVoice")->getSignal()->connect(boost::bind(&handleAudioVolumeChanged, _2));
	gSavedSettings.getControl("MuteAmbient")->getSignal()->connect(boost::bind(&handleAudioVolumeChanged, _2));
	gSavedSettings.getControl("MuteUI")->getSignal()->connect(boost::bind(&handleAudioVolumeChanged, _2));
	gSavedSettings.getControl("RenderVBOEnable")->getSignal()->connect(boost::bind(&handleResetVertexBuffersChanged, _2));
	gSavedSettings.getControl("RenderUseVAO")->getSignal()->connect(boost::bind(&handleResetVertexBuffersChanged, _2));
	gSavedSettings.getControl("RenderVBOMappingDisable")->getSignal()->connect(boost::bind(&handleResetVertexBuffersChanged, _2));
	gSavedSettings.getControl("RenderUseStreamVBO")->getSignal()->connect(boost::bind(&handleResetVertexBuffersChanged, _2));
	gSavedSettings.getControl("RenderPreferStreamDraw")->getSignal()->connect(boost::bind(&handleResetVertexBuffersChanged, _2));
	gSavedSettings.getControl("WLSkyDetail")->getSignal()->connect(boost::bind(&handleWLSkyDetailChanged, _2));
	gSavedSettings.getControl("JoystickAxis0")->getSignal()->connect(boost::bind(&handleJoystickChanged, _2));
	gSavedSettings.getControl("JoystickAxis1")->getSignal()->connect(boost::bind(&handleJoystickChanged, _2));
	gSavedSettings.getControl("JoystickAxis2")->getSignal()->connect(boost::bind(&handleJoystickChanged, _2));
	gSavedSettings.getControl("JoystickAxis3")->getSignal()->connect(boost::bind(&handleJoystickChanged, _2));
	gSavedSettings.getControl("JoystickAxis4")->getSignal()->connect(boost::bind(&handleJoystickChanged, _2));
	gSavedSettings.getControl("JoystickAxis5")->getSignal()->connect(boost::bind(&handleJoystickChanged, _2));
	gSavedSettings.getControl("JoystickAxis6")->getSignal()->connect(boost::bind(&handleJoystickChanged, _2));
	gSavedSettings.getControl("FlycamAxisScale0")->getSignal()->connect(boost::bind(&handleJoystickChanged, _2));
	gSavedSettings.getControl("FlycamAxisScale1")->getSignal()->connect(boost::bind(&handleJoystickChanged, _2));
	gSavedSettings.getControl("FlycamAxisScale2")->getSignal()->connect(boost::bind(&handleJoystickChanged, _2));
	gSavedSettings.getControl("FlycamAxisScale3")->getSignal()->connect(boost::bind(&handleJoystickChanged, _2));
	gSavedSettings.getControl("FlycamAxisScale4")->getSignal()->connect(boost::bind(&handleJoystickChanged, _2));
	gSavedSettings.getControl("FlycamAxisScale5")->getSignal()->connect(boost::bind(&handleJoystickChanged, _2));
	gSavedSettings.getControl("FlycamAxisScale6")->getSignal()->connect(boost::bind(&handleJoystickChanged, _2));
	gSavedSettings.getControl("FlycamAxisDeadZone0")->getSignal()->connect(boost::bind(&handleJoystickChanged, _2));
	gSavedSettings.getControl("FlycamAxisDeadZone1")->getSignal()->connect(boost::bind(&handleJoystickChanged, _2));
	gSavedSettings.getControl("FlycamAxisDeadZone2")->getSignal()->connect(boost::bind(&handleJoystickChanged, _2));
	gSavedSettings.getControl("FlycamAxisDeadZone3")->getSignal()->connect(boost::bind(&handleJoystickChanged, _2));
	gSavedSettings.getControl("FlycamAxisDeadZone4")->getSignal()->connect(boost::bind(&handleJoystickChanged, _2));
	gSavedSettings.getControl("FlycamAxisDeadZone5")->getSignal()->connect(boost::bind(&handleJoystickChanged, _2));
	gSavedSettings.getControl("FlycamAxisDeadZone6")->getSignal()->connect(boost::bind(&handleJoystickChanged, _2));
	gSavedSettings.getControl("AvatarAxisScale0")->getSignal()->connect(boost::bind(&handleJoystickChanged, _2));
	gSavedSettings.getControl("AvatarAxisScale1")->getSignal()->connect(boost::bind(&handleJoystickChanged, _2));
	gSavedSettings.getControl("AvatarAxisScale2")->getSignal()->connect(boost::bind(&handleJoystickChanged, _2));
	gSavedSettings.getControl("AvatarAxisScale3")->getSignal()->connect(boost::bind(&handleJoystickChanged, _2));
	gSavedSettings.getControl("AvatarAxisScale4")->getSignal()->connect(boost::bind(&handleJoystickChanged, _2));
	gSavedSettings.getControl("AvatarAxisScale5")->getSignal()->connect(boost::bind(&handleJoystickChanged, _2));
	gSavedSettings.getControl("AvatarAxisDeadZone0")->getSignal()->connect(boost::bind(&handleJoystickChanged, _2));
	gSavedSettings.getControl("AvatarAxisDeadZone1")->getSignal()->connect(boost::bind(&handleJoystickChanged, _2));
	gSavedSettings.getControl("AvatarAxisDeadZone2")->getSignal()->connect(boost::bind(&handleJoystickChanged, _2));
	gSavedSettings.getControl("AvatarAxisDeadZone3")->getSignal()->connect(boost::bind(&handleJoystickChanged, _2));
	gSavedSettings.getControl("AvatarAxisDeadZone4")->getSignal()->connect(boost::bind(&handleJoystickChanged, _2));
	gSavedSettings.getControl("AvatarAxisDeadZone5")->getSignal()->connect(boost::bind(&handleJoystickChanged, _2));
	gSavedSettings.getControl("BuildAxisScale0")->getSignal()->connect(boost::bind(&handleJoystickChanged, _2));
	gSavedSettings.getControl("BuildAxisScale1")->getSignal()->connect(boost::bind(&handleJoystickChanged, _2));
	gSavedSettings.getControl("BuildAxisScale2")->getSignal()->connect(boost::bind(&handleJoystickChanged, _2));
	gSavedSettings.getControl("BuildAxisScale3")->getSignal()->connect(boost::bind(&handleJoystickChanged, _2));
	gSavedSettings.getControl("BuildAxisScale4")->getSignal()->connect(boost::bind(&handleJoystickChanged, _2));
	gSavedSettings.getControl("BuildAxisScale5")->getSignal()->connect(boost::bind(&handleJoystickChanged, _2));
	gSavedSettings.getControl("BuildAxisDeadZone0")->getSignal()->connect(boost::bind(&handleJoystickChanged, _2));
	gSavedSettings.getControl("BuildAxisDeadZone1")->getSignal()->connect(boost::bind(&handleJoystickChanged, _2));
	gSavedSettings.getControl("BuildAxisDeadZone2")->getSignal()->connect(boost::bind(&handleJoystickChanged, _2));
	gSavedSettings.getControl("BuildAxisDeadZone3")->getSignal()->connect(boost::bind(&handleJoystickChanged, _2));
	gSavedSettings.getControl("BuildAxisDeadZone4")->getSignal()->connect(boost::bind(&handleJoystickChanged, _2));
	gSavedSettings.getControl("BuildAxisDeadZone5")->getSignal()->connect(boost::bind(&handleJoystickChanged, _2));
	gSavedSettings.getControl("DebugViews")->getSignal()->connect(boost::bind(&handleDebugViewsChanged, _2));
	gSavedSettings.getControl("UserLogFile")->getSignal()->connect(boost::bind(&handleLogFileChanged, _2));
	gSavedSettings.getControl("RenderHideGroupTitle")->getSignal()->connect(boost::bind(handleHideGroupTitleChanged, _2));
	gSavedSettings.getControl("HighResSnapshot")->getSignal()->connect(boost::bind(handleHighResSnapshotChanged, _2));
	gSavedSettings.getControl("EnableVoiceChat")->getSignal()->connect(boost::bind(&handleVoiceClientPrefsChanged, _2));
	gSavedSettings.getControl("PTTCurrentlyEnabled")->getSignal()->connect(boost::bind(&handleVoiceClientPrefsChanged, _2));
	gSavedSettings.getControl("PushToTalkButton")->getSignal()->connect(boost::bind(&handleVoiceClientPrefsChanged, _2));
	gSavedSettings.getControl("PushToTalkToggle")->getSignal()->connect(boost::bind(&handleVoiceClientPrefsChanged, _2));
	gSavedSettings.getControl("VoiceEarLocation")->getSignal()->connect(boost::bind(&handleVoiceClientPrefsChanged, _2));
	gSavedSettings.getControl("VoiceInputAudioDevice")->getSignal()->connect(boost::bind(&handleVoiceClientPrefsChanged, _2));
	gSavedSettings.getControl("VoiceOutputAudioDevice")->getSignal()->connect(boost::bind(&handleVoiceClientPrefsChanged, _2));
	gSavedSettings.getControl("AudioLevelMic")->getSignal()->connect(boost::bind(&handleVoiceClientPrefsChanged, _2));
	gSavedSettings.getControl("LipSyncEnabled")->getSignal()->connect(boost::bind(&handleVoiceClientPrefsChanged, _2));	
	gSavedSettings.getControl("VelocityInterpolate")->getSignal()->connect(boost::bind(&handleVelocityInterpolate, _2));
	gSavedSettings.getControl("QAMode")->getSignal()->connect(boost::bind(&show_debug_menus));
	gSavedSettings.getControl("UseDebugMenus")->getSignal()->connect(boost::bind(&show_debug_menus));
	gSavedSettings.getControl("AgentPause")->getSignal()->connect(boost::bind(&toggle_agent_pause, _2));
	// <FS:Zi> Is done inside XUI now, using visibility_control
	// gSavedSettings.getControl("ShowNavbarNavigationPanel")->getSignal()->connect(boost::bind(&toggle_show_navigation_panel, _2));
	// </FS:Zi>
	// <FS:Zi> We don't have the mini location bar
	// gSavedSettings.getControl("ShowMiniLocationPanel")->getSignal()->connect(boost::bind(&toggle_show_mini_location_panel, _2));
	// </FS: Zi>
	gSavedSettings.getControl("ShowMenuBarLocation")->getSignal()->connect(boost::bind(&toggle_show_menubar_location_panel, _2));
	gSavedSettings.getControl("ShowObjectRenderingCost")->getSignal()->connect(boost::bind(&toggle_show_object_render_cost, _2));
	gSavedSettings.getControl("UpdaterServiceSetting")->getSignal()->connect(boost::bind(&toggle_updater_service_active, _2));
	gSavedSettings.getControl("ForceShowGrid")->getSignal()->connect(boost::bind(&handleForceShowGrid, _2));
	gSavedSettings.getControl("RenderTransparentWater")->getSignal()->connect(boost::bind(&handleRenderTransparentWaterChanged, _2));
	gSavedSettings.getControl("SpellCheck")->getSignal()->connect(boost::bind(&handleSpellCheckChanged));
	gSavedSettings.getControl("SpellCheckDictionary")->getSignal()->connect(boost::bind(&handleSpellCheckChanged));
	gSavedSettings.getControl("LoginLocation")->getSignal()->connect(boost::bind(&handleLoginLocationChanged));
	// <FS:CR> FIRE-9759 - Temporarily remove AvatarZOffset since it's broken
	//gSavedPerAccountSettings.getControl("AvatarZOffset")->getSignal()->connect(boost::bind(&handleAvatarZOffsetChanged, _2)); // ## Zi: Moved Avatar Z offset from RLVa to here
	// <FS:Zi> Is done inside XUI now, using visibility_control
	// gSavedSettings.getControl("ShowNavbarFavoritesPanel")->getSignal()->connect(boost::bind(&toggle_show_favorites_panel, _2));
	// </FS:Zi>
	// NaCl - Antispam Registry
	gSavedSettings.getControl("_NACL_AntiSpamGlobalQueue")->getSignal()->connect(boost::bind(&handleNaclAntiSpamGlobalQueueChanged, _2));
	gSavedSettings.getControl("_NACL_AntiSpamTime")->getSignal()->connect(boost::bind(&handleNaclAntiSpamTimeChanged, _2));
	gSavedSettings.getControl("_NACL_AntiSpamAmount")->getSignal()->connect(boost::bind(&handleNaclAntiSpamAmountChanged, _2));
	// NaCl End
	gSavedSettings.getControl("AutohideChatBar")->getSignal()->connect(boost::bind(&handleAutohideChatbarChanged, _2));

	// <FS:Ansariel> Synchronize tooltips throughout instances
	gSavedSettings.getControl("FSNetMapDoubleClickAction")->getSignal()->connect(boost::bind(&handleNetMapDoubleClickActionChanged));

	// <FS:Ansariel> Clear places / teleport history search filter
	gSavedSettings.getControl("FSUseStandaloneTeleportHistoryFloater")->getSignal()->connect(boost::bind(&handleUseStandaloneTeleportHistoryFloaterChanged));

	// <FS:Ansariel> Tofu's SSR
	gSavedSettings.getControl("FSRenderSSR")->getSignal()->connect(boost::bind(&handleSetShaderChanged, _2));
	
	// <FS:CR> Pose stand ground lock
	gSavedSettings.getControl("FSPoseStandLock")->getSignal()->connect(boost::bind(&handleSetPoseStandLock, _2));

	gSavedPerAccountSettings.getControl("UseLSLFlightAssist")->getCommitSignal()->connect(boost::bind(&handleFlightAssistOptionChanged, _2));
	gSavedPerAccountSettings.getControl("FSPublishRadarTag")->getCommitSignal()->connect(boost::bind(&handlePublishRadarTagOptionChanged, _2));
	gSavedPerAccountSettings.getControl("UseMoveLock")->getCommitSignal()->connect(boost::bind(&handleMovelockOptionChanged, _2));
	gSavedPerAccountSettings.getControl("RelockMoveLockAfterMovement")->getCommitSignal()->connect(boost::bind(&handleMovelockAfterMoveOptionChanged, _2));
	gSavedSettings.getControl("FSBuildToolDecimalPrecision")->getCommitSignal()->connect(boost::bind(&handleDecimalPrecisionChanged, _2));
}

#if TEST_CACHED_CONTROL

#define DECL_LLCC(T, V) static LLCachedControl<T> mySetting_##T("TestCachedControl"#T, V)
DECL_LLCC(U32, (U32)666);
DECL_LLCC(S32, (S32)-666);
DECL_LLCC(F32, (F32)-666.666);
DECL_LLCC(bool, true);
DECL_LLCC(BOOL, FALSE);
static LLCachedControl<std::string> mySetting_string("TestCachedControlstring", "Default String Value");
DECL_LLCC(LLVector3, LLVector3(1.0f, 2.0f, 3.0f));
DECL_LLCC(LLVector3d, LLVector3d(6.0f, 5.0f, 4.0f));
DECL_LLCC(LLRect, LLRect(0, 0, 100, 500));
DECL_LLCC(LLColor4, LLColor4(0.0f, 0.5f, 1.0f));
DECL_LLCC(LLColor3, LLColor3(1.0f, 0.f, 0.5f));
DECL_LLCC(LLColor4U, LLColor4U(255, 200, 100, 255));

LLSD test_llsd = LLSD()["testing1"] = LLSD()["testing2"];
DECL_LLCC(LLSD, test_llsd);

static LLCachedControl<std::string> test_BrowserHomePage("BrowserHomePage", "hahahahahha", "Not the real comment");

void test_cached_control()
{
#define do { TEST_LLCC(T, V) if((T)mySetting_##T != V) LL_ERRS() << "Fail "#T << LL_ENDL; } while(0)
	TEST_LLCC(U32, 666);
	TEST_LLCC(S32, (S32)-666);
	TEST_LLCC(F32, (F32)-666.666);
	TEST_LLCC(bool, true);
	TEST_LLCC(BOOL, FALSE);
	if((std::string)mySetting_string != "Default String Value") LL_ERRS() << "Fail string" << LL_ENDL;
	TEST_LLCC(LLVector3, LLVector3(1.0f, 2.0f, 3.0f));
	TEST_LLCC(LLVector3d, LLVector3d(6.0f, 5.0f, 4.0f));
	TEST_LLCC(LLRect, LLRect(0, 0, 100, 500));
	TEST_LLCC(LLColor4, LLColor4(0.0f, 0.5f, 1.0f));
	TEST_LLCC(LLColor3, LLColor3(1.0f, 0.f, 0.5f));
	TEST_LLCC(LLColor4U, LLColor4U(255, 200, 100, 255));
//There's no LLSD comparsion for LLCC yet. TEST_LLCC(LLSD, test_llsd); 

<<<<<<< HEAD
	// AO - Phoenixviewer doesn't want to send unecessary noise to secondlife.com
	// if((std::string)test_BrowserHomePage != "http://www.secondlife.com") llerrs << "Fail BrowserHomePage" << llendl;
=======
	if((std::string)test_BrowserHomePage != "http://www.secondlife.com") LL_ERRS() << "Fail BrowserHomePage" << LL_ENDL;
>>>>>>> d0ef02c2
}
#endif // TEST_CACHED_CONTROL
<|MERGE_RESOLUTION|>--- conflicted
+++ resolved
@@ -1006,11 +1006,7 @@
 	TEST_LLCC(LLColor4U, LLColor4U(255, 200, 100, 255));
 //There's no LLSD comparsion for LLCC yet. TEST_LLCC(LLSD, test_llsd); 
 
-<<<<<<< HEAD
 	// AO - Phoenixviewer doesn't want to send unecessary noise to secondlife.com
-	// if((std::string)test_BrowserHomePage != "http://www.secondlife.com") llerrs << "Fail BrowserHomePage" << llendl;
-=======
-	if((std::string)test_BrowserHomePage != "http://www.secondlife.com") LL_ERRS() << "Fail BrowserHomePage" << LL_ENDL;
->>>>>>> d0ef02c2
+	//if((std::string)test_BrowserHomePage != "http://www.secondlife.com") LL_ERRS() << "Fail BrowserHomePage" << LL_ENDL;
 }
 #endif // TEST_CACHED_CONTROL
