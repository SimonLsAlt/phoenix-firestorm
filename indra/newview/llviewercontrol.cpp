/** 
 * @file llviewercontrol.cpp
 * @brief Viewer configuration
 * @author Richard Nelson
 *
 * $LicenseInfo:firstyear=2001&license=viewerlgpl$
 * Second Life Viewer Source Code
 * Copyright (C) 2010, Linden Research, Inc.
 * 
 * This library is free software; you can redistribute it and/or
 * modify it under the terms of the GNU Lesser General Public
 * License as published by the Free Software Foundation;
 * version 2.1 of the License only.
 * 
 * This library is distributed in the hope that it will be useful,
 * but WITHOUT ANY WARRANTY; without even the implied warranty of
 * MERCHANTABILITY or FITNESS FOR A PARTICULAR PURPOSE.  See the GNU
 * Lesser General Public License for more details.
 * 
 * You should have received a copy of the GNU Lesser General Public
 * License along with this library; if not, write to the Free Software
 * Foundation, Inc., 51 Franklin Street, Fifth Floor, Boston, MA  02110-1301  USA
 * 
 * Linden Research, Inc., 945 Battery Street, San Francisco, CA  94111  USA
 * $/LicenseInfo$
 */

#include "llviewerprecompiledheaders.h"

#include "llviewercontrol.h"

// Library includes
#include "llwindow.h"	// getGamma()

// <FS:Zi> Handle IME text input getting enabled or disabled
#if LL_SDL2
#include "llwindowsdl2.h"
#endif
// </FS:Zi>

// For Listeners
#include "llaudioengine.h"
#include "llagent.h"
#include "llagentcamera.h"
#include "llconsole.h"
#include "lldrawpoolbump.h"
#include "lldrawpoolterrain.h"
#include "llflexibleobject.h"
#include "llfeaturemanager.h"
#include "llviewershadermgr.h"

#include "llsky.h"
#include "llvieweraudio.h"
#include "llviewermenu.h"
#include "llviewertexturelist.h"
#include "llviewerthrottle.h"
#include "llviewerwindow.h"
#include "llvoavatarself.h"
#include "llvoiceclient.h"
#include "llvotree.h"
#include "llvovolume.h"
#include "llworld.h"
#include "pipeline.h"
#include "llviewerjoystick.h"
#include "llviewerobjectlist.h"
#include "llviewerparcelmgr.h"
#include "llparcel.h"
#include "llkeyboard.h"
#include "llerrorcontrol.h"
#include "llappviewer.h"
#include "llvosurfacepatch.h"
#include "llvowlsky.h"
#include "llrender.h"
#include "llnavigationbar.h"
#include "llnotificationsutil.h"
#include "llfloatertools.h"
#include "llpaneloutfitsinventory.h"
// <FS:Ansariel> [FS Login Panel]
//#include "llpanellogin.h"
#include "fspanellogin.h"
// </FS:Ansariel> [FS Login Panel]
// <FS:Zi> We don't use the mini location panel in Firestorm
// #include "llpaneltopinfobar.h"
#include "llspellcheck.h"
#include "llslurl.h"
#include "llstartup.h"
#include "llperfstats.h"
// [RLVa:KB] - Checked: 2015-12-27 (RLVa-1.5.0)
#include "llvisualeffect.h"
#include "rlvactions.h"
#include "rlvcommon.h"
// [/RLVa:KB]

// Firestorm inclues
#include "fsfloatercontacts.h"
#include "fsfloaterim.h"
#include "fsfloaternearbychat.h"
#include "fsfloaterposestand.h"
#include "fsfloaterteleporthistory.h"
#include "fslslbridge.h"
#include "fsradar.h"
#include "llavataractions.h"
#include "lldiskcache.h"
#include "llfloaterreg.h"
#include "llfloatersidepanelcontainer.h"
#include "llhudtext.h"
#include "llnotificationsutil.h"
#include "llpanelplaces.h"
#include "llstatusbar.h"
#include "llviewerinput.h"
#include "llviewerobjectlist.h"
#include "llviewerregion.h"
#include "NACLantispam.h"
#include "nd/ndlogthrottle.h"
// <FS:Zi> Run Prio 0 default bento pose in the background to fix splayed hands, open mouths, etc.
#include "llanimationstates.h"

// Third party library includes
#include <boost/algorithm/string.hpp>

#ifdef TOGGLE_HACKED_GODLIKE_VIEWER
BOOL 				gHackGodmode = FALSE;
#endif

// Should you contemplate changing the name "Global", please first grep for
// that string literal. There are at least a couple other places in the C++
// code that assume the LLControlGroup named "Global" is gSavedSettings.
LLControlGroup gSavedSettings("Global");	// saved at end of session
LLControlGroup gSavedPerAccountSettings("PerAccount"); // saved at end of session
LLControlGroup gCrashSettings("CrashSettings");	// saved at end of session
LLControlGroup gWarningSettings("Warnings"); // persists ignored dialogs/warnings

std::string gLastRunVersion;

extern BOOL gResizeScreenTexture;
extern BOOL gResizeShadowTexture;
extern BOOL gDebugGL;

// <FS:Ansariel> FIRE-6809: Quickly moving the bandwidth slider has no effect
class BandwidthUpdater : public LLEventTimer
{
public:
	BandwidthUpdater()
		:LLEventTimer(0.5f)
	{
		mEventTimer.stop();
	}

	virtual ~BandwidthUpdater(){}

	void update(const LLSD& new_value)
	{
		mNewValue = new_value.asReal();
		mEventTimer.start();
	}

protected:
	BOOL tick()
	{
		gViewerThrottle.setMaxBandwidth(mNewValue);
		mEventTimer.stop();
	
		static LLCachedControl<bool> alreadyComplainedAboutBW(gWarningSettings, "FSBandwidthTooHigh");
		if (!alreadyComplainedAboutBW && mNewValue > 1500.f)
		{
			LLNotificationsUtil::add("FSBWTooHigh");
			gWarningSettings.setBOOL("FSBandwidthTooHigh", TRUE);
		}

		return FALSE;
	}

private:
	F32 mNewValue;
};
BandwidthUpdater sBandwidthUpdater;
// </FS:Ansariel>

////////////////////////////////////////////////////////////////////////////
// Listeners

static bool handleRenderAvatarMouselookChanged(const LLSD& newvalue)
{
	LLVOAvatar::sVisibleInFirstPerson = newvalue.asBoolean();
	return true;
}

static bool handleRenderFarClipChanged(const LLSD& newvalue)
{
    if (LLStartUp::getStartupState() >= STATE_STARTED)
    {
        F32 draw_distance = (F32)newvalue.asReal();
	gAgentCamera.mDrawDistance = draw_distance;
	LLWorld::getInstance()->setLandFarClip(draw_distance);
	return true;
    }
    return false;
}

static bool handleTerrainDetailChanged(const LLSD& newvalue)
{
	LLDrawPoolTerrain::sDetailMode = newvalue.asInteger();
	return true;
}


static bool handleDebugAvatarJointsChanged(const LLSD& newvalue)
{
    std::string new_string = newvalue.asString();
    LLJoint::setDebugJointNames(new_string);
    return true;
}

static bool handleAvatarHoverOffsetChanged(const LLSD& newvalue)
{
	if (isAgentAvatarValid())
	{
		gAgentAvatarp->setHoverIfRegionEnabled();
	}
	return true;
}


// <FS:Ansariel> Expose handleSetShaderChanged()
//static bool handleSetShaderChanged(const LLSD& newvalue)
bool handleSetShaderChanged(const LLSD& newvalue)
// </FS:Ansariel>
{
	// changing shader level may invalidate existing cached bump maps, as the shader type determines the format of the bump map it expects - clear and repopulate the bump cache
	gBumpImageList.destroyGL();
	gBumpImageList.restoreGL();

    if (gPipeline.isInit())
    {
        // ALM depends onto atmospheric shaders, state might have changed
        LLPipeline::refreshCachedSettings();
    }

	// else, leave terrain detail as is
	LLViewerShaderMgr::instance()->setShaders();
	return true;
}

static bool handleRenderPerfTestChanged(const LLSD& newvalue)
{
       bool status = !newvalue.asBoolean();
       if (!status)
       {
               gPipeline.clearRenderTypeMask(LLPipeline::RENDER_TYPE_WL_SKY,
                                                                         LLPipeline::RENDER_TYPE_TERRAIN,
                                                                         LLPipeline::RENDER_TYPE_GRASS,
                                                                         LLPipeline::RENDER_TYPE_TREE,
                                                                         LLPipeline::RENDER_TYPE_WATER,
                                                                         LLPipeline::RENDER_TYPE_PASS_GRASS,
                                                                         LLPipeline::RENDER_TYPE_HUD,
                                                                         LLPipeline::RENDER_TYPE_CLOUDS,
                                                                         LLPipeline::RENDER_TYPE_HUD_PARTICLES,
                                                                         LLPipeline::END_RENDER_TYPES); 
               gPipeline.setRenderDebugFeatureControl(LLPipeline::RENDER_DEBUG_FEATURE_UI, false);
       }
       else 
       {
               gPipeline.setRenderTypeMask(LLPipeline::RENDER_TYPE_WL_SKY,
                                                                         LLPipeline::RENDER_TYPE_TERRAIN,
                                                                         LLPipeline::RENDER_TYPE_GRASS,
                                                                         LLPipeline::RENDER_TYPE_TREE,
                                                                         LLPipeline::RENDER_TYPE_WATER,
                                                                         LLPipeline::RENDER_TYPE_PASS_GRASS,
                                                                         LLPipeline::RENDER_TYPE_HUD,
                                                                         LLPipeline::RENDER_TYPE_CLOUDS,
                                                                         LLPipeline::RENDER_TYPE_HUD_PARTICLES,
                                                                         LLPipeline::END_RENDER_TYPES);
               gPipeline.setRenderDebugFeatureControl(LLPipeline::RENDER_DEBUG_FEATURE_UI, true);
       }

       return true;
}

bool handleRenderTransparentWaterChanged(const LLSD& newvalue)
{
	if (gPipeline.isInit())
	{
		gPipeline.updateRenderTransparentWater();
		gPipeline.releaseGLBuffers();
		gPipeline.createGLBuffers();
		LLViewerShaderMgr::instance()->setShaders();
	}
	LLWorld::getInstance()->updateWaterObjects();
	return true;
}


static bool handleShadowsResized(const LLSD& newvalue)
{
	gPipeline.requestResizeShadowTexture();
	return true;
}

static bool handleWindowResized(const LLSD& newvalue)
{
	gPipeline.requestResizeScreenTexture();
	return true;
}

static bool handleReleaseGLBufferChanged(const LLSD& newvalue)
{
	if (gPipeline.isInit())
	{
		gPipeline.releaseGLBuffers();
		gPipeline.createGLBuffers();
	}
	return true;
}

static bool handleLUTBufferChanged(const LLSD& newvalue)
{
	if (gPipeline.isInit())
	{
		gPipeline.releaseLUTBuffers();
		gPipeline.createLUTBuffers();
	}
	return true;
}

static bool handleAnisotropicChanged(const LLSD& newvalue)
{
	LLImageGL::sGlobalUseAnisotropic = newvalue.asBoolean();
	LLImageGL::dirtyTexOptions();
	return true;
}

static bool handleVSyncChanged(const LLSD& newvalue)
{
    LLPerfStats::tunables.vsyncEnabled = newvalue.asBoolean();
    gViewerWindow->getWindow()->toggleVSync(newvalue.asBoolean());

    if(newvalue.asBoolean() == true)
    {
        U32 current_target = gSavedSettings.getU32("TargetFPS");
        gSavedSettings.setU32("TargetFPS", std::min((U32)gViewerWindow->getWindow()->getRefreshRate(), current_target));
    }

    return true;
}

static bool handleVolumeLODChanged(const LLSD& newvalue)
{
	LLVOVolume::sLODFactor = llclamp((F32) newvalue.asReal(), 0.01f, MAX_LOD_FACTOR);
	LLVOVolume::sDistanceFactor = 1.f-LLVOVolume::sLODFactor * 0.1f;

	// <FS:PP> Warning about too high LOD on LOD change
	if (LLVOVolume::sLODFactor > 4.0f)
	{
		LLNotificationsUtil::add("RenderVolumeLODFactorWarning");
	}
	// </FS:PP>

	return true;
}

static bool handleAvatarLODChanged(const LLSD& newvalue)
{
	LLVOAvatar::sLODFactor = llclamp((F32) newvalue.asReal(), 0.f, MAX_AVATAR_LOD_FACTOR);
	return true;
}

static bool handleAvatarPhysicsLODChanged(const LLSD& newvalue)
{
	LLVOAvatar::sPhysicsLODFactor = llclamp((F32) newvalue.asReal(), 0.f, MAX_AVATAR_LOD_FACTOR);
	return true;
}

static bool handleTerrainLODChanged(const LLSD& newvalue)
{
		LLVOSurfacePatch::sLODFactor = (F32)newvalue.asReal();
		//sqaure lod factor to get exponential range of [0,4] and keep
		//a value of 1 in the middle of the detail slider for consistency
		//with other detail sliders (see panel_preferences_graphics1.xml)
		LLVOSurfacePatch::sLODFactor *= LLVOSurfacePatch::sLODFactor;
		return true;
}

static bool handleTreeLODChanged(const LLSD& newvalue)
{
	LLVOTree::sTreeFactor = (F32) newvalue.asReal();
	return true;
}

static bool handleFlexLODChanged(const LLSD& newvalue)
{
	LLVolumeImplFlexible::sUpdateFactor = (F32) newvalue.asReal();
	return true;
}

static bool handleGammaChanged(const LLSD& newvalue)
{
	F32 gamma = (F32) newvalue.asReal();
	if (gamma == 0.0f)
	{
		gamma = 1.0f; // restore normal gamma
	}
	if (gViewerWindow && gViewerWindow->getWindow() && gamma != gViewerWindow->getWindow()->getGamma())
	{
		// Only save it if it's changed
		if (!gViewerWindow->getWindow()->setGamma(gamma))
		{
			LL_WARNS() << "setGamma failed!" << LL_ENDL;
		}
	}

	return true;
}

const F32 MAX_USER_FOG_RATIO = 10.f;
const F32 MIN_USER_FOG_RATIO = 0.5f;

static bool handleFogRatioChanged(const LLSD& newvalue)
{
	F32 fog_ratio = llmax(MIN_USER_FOG_RATIO, llmin((F32) newvalue.asReal(), MAX_USER_FOG_RATIO));
	gSky.setFogRatio(fog_ratio);
	return true;
}

static bool handleMaxPartCountChanged(const LLSD& newvalue)
{
	LLViewerPartSim::setMaxPartCount(newvalue.asInteger());
	return true;
}

static bool handleChatFontSizeChanged(const LLSD& newvalue)
{
	if(gConsole)
	{
		gConsole->setFontSize(newvalue.asInteger());
	}
	return true;
}

// <FS:Ansariel> Keep custom chat persist time
static bool handleChatPersistTimeChanged(const LLSD& newvalue)
{
	if(gConsole)
	{
		gConsole->setLinePersistTime((F32) newvalue.asReal());
	}
	return true;
}
// </FS:Ansariel>

static bool handleConsoleMaxLinesChanged(const LLSD& newvalue)
{
	if(gConsole)
	{
		gConsole->setMaxLines(newvalue.asInteger());
	}
	return true;
}

static void handleAudioVolumeChanged(const LLSD& newvalue)
{
	audio_update_volume(true);
}

static bool handleJoystickChanged(const LLSD& newvalue)
{
	LLViewerJoystick::getInstance()->setCameraNeedsUpdate(TRUE);
	return true;
}

static bool handleUseOcclusionChanged(const LLSD& newvalue)
{
	LLPipeline::sUseOcclusion = (newvalue.asBoolean()
		&& LLFeatureManager::getInstance()->isFeatureAvailable("UseOcclusion") && !gUseWireframe) ? 2 : 0;
	return true;
}

static bool handleUploadBakedTexOldChanged(const LLSD& newvalue)
{
	LLPipeline::sForceOldBakedUpload = newvalue.asBoolean();
	return true;
}


static bool handleWLSkyDetailChanged(const LLSD&)
{
	if (gSky.mVOWLSkyp.notNull())
	{
		gSky.mVOWLSkyp->updateGeometry(gSky.mVOWLSkyp->mDrawable);
	}
	return true;
}

static bool handleRepartition(const LLSD&)
{
	if (gPipeline.isInit())
	{
		gOctreeMaxCapacity = gSavedSettings.getU32("OctreeMaxNodeCapacity");
		gOctreeMinSize = gSavedSettings.getF32("OctreeMinimumNodeSize");
		gObjectList.repartitionObjects();
	}
	return true;
}

static bool handleRenderDynamicLODChanged(const LLSD& newvalue)
{
	LLPipeline::sDynamicLOD = newvalue.asBoolean();
	return true;
}

static bool handleReflectionProbeDetailChanged(const LLSD& newvalue)
{
    if (gPipeline.isInit())
    {
        LLPipeline::refreshCachedSettings();
        gPipeline.releaseGLBuffers();
        gPipeline.createGLBuffers();
        LLViewerShaderMgr::instance()->setShaders();
        gPipeline.mReflectionMapManager.reset();
    }
    return true;
}

static bool handleRenderDebugPipelineChanged(const LLSD& newvalue)
{
	gDebugPipeline = newvalue.asBoolean();
	return true;
}

static bool handleRenderResolutionDivisorChanged(const LLSD&)
{
	gResizeScreenTexture = TRUE;
	return true;
}

static bool handleDebugViewsChanged(const LLSD& newvalue)
{
	LLView::sDebugRects = newvalue.asBoolean();
	return true;
}

static bool handleLogFileChanged(const LLSD& newvalue)
{
	std::string log_filename = newvalue.asString();
	LLFile::remove(log_filename);
	LLError::logToFile(log_filename);
	return true;
}

bool handleHideGroupTitleChanged(const LLSD& newvalue)
{
	gAgent.setHideGroupTitle(newvalue);
	return true;
}

bool handleEffectColorChanged(const LLSD& newvalue)
{
	gAgent.setEffectColor(LLColor4(newvalue));
	return true;
}

bool handleHighResSnapshotChanged(const LLSD& newvalue)
{
	// High Res Snapshot active, must uncheck RenderUIInSnapshot
	if (newvalue.asBoolean())
	{
		gSavedSettings.setBOOL( "RenderUIInSnapshot", FALSE );
	}
	return true;
}

bool handleVoiceClientPrefsChanged(const LLSD& newvalue)
{
	if (LLVoiceClient::instanceExists())
	{
		LLVoiceClient::getInstance()->updateSettings();
	}
	return true;
}

// NaCl - Antispam Registry
bool handleNaclAntiSpamGlobalQueueChanged(const LLSD& newvalue)
{
	NACLAntiSpamRegistry::instance().setGlobalQueue(newvalue.asBoolean());
	return true;
}
bool handleNaclAntiSpamTimeChanged(const LLSD& newvalue)
{
	NACLAntiSpamRegistry::instance().setAllQueueTimes(newvalue.asInteger());
	return true;
}
bool handleNaclAntiSpamAmountChanged(const LLSD& newvalue)
{
	NACLAntiSpamRegistry::instance().setAllQueueAmounts(newvalue.asInteger());
	return true;
}
// NaCl End 

bool handleVelocityInterpolate(const LLSD& newvalue)
{
	LLMessageSystem* msg = gMessageSystem;
	if ( newvalue.asBoolean() )
	{
		msg->newMessageFast(_PREHASH_VelocityInterpolateOn);
		msg->nextBlockFast(_PREHASH_AgentData);
		msg->addUUIDFast(_PREHASH_AgentID, gAgent.getID());
		msg->addUUIDFast(_PREHASH_SessionID, gAgent.getSessionID());
		gAgent.sendReliableMessage();
		LL_INFOS() << "Velocity Interpolation On" << LL_ENDL;
	}
	else
	{
		msg->newMessageFast(_PREHASH_VelocityInterpolateOff);
		msg->nextBlockFast(_PREHASH_AgentData);
		msg->addUUIDFast(_PREHASH_AgentID, gAgent.getID());
		msg->addUUIDFast(_PREHASH_SessionID, gAgent.getSessionID());
		gAgent.sendReliableMessage();
		LL_INFOS() << "Velocity Interpolation Off" << LL_ENDL;
	}
	return true;
}

bool handleForceShowGrid(const LLSD& newvalue)
{
	// <FS:Ansariel> [FS Login Panel]
	//LLPanelLogin::updateLocationSelectorsVisibility( );
	FSPanelLogin::updateLocationSelectorsVisibility( );
	// </FS:Ansariel> [FS Login Panel]
	return true;
}

bool handleLoginLocationChanged()
{
	/*
	 * This connects the default preference setting to the state of the login
	 * panel if it is displayed; if you open the preferences panel before
	 * logging in, and change the default login location there, the login
	 * panel immediately changes to match your new preference.
	 */
	std::string new_login_location = gSavedSettings.getString("LoginLocation");
	LL_DEBUGS("AppInit")<<new_login_location<<LL_ENDL;
	LLStartUp::setStartSLURL(LLSLURL(new_login_location));
	return true;
}

bool handleSpellCheckChanged()
{
	if (gSavedSettings.getBOOL("SpellCheck"))
	{
		std::list<std::string> dict_list;
		std::string dict_setting = gSavedSettings.getString("SpellCheckDictionary");
		boost::split(dict_list, dict_setting, boost::is_any_of(std::string(",")));
		if (!dict_list.empty())
		{
			LLSpellChecker::setUseSpellCheck(dict_list.front());
			dict_list.pop_front();
			LLSpellChecker::instance().setSecondaryDictionaries(dict_list);
			return true;
		}
	}
	LLSpellChecker::setUseSpellCheck(LLStringUtil::null);
	return true;
}

bool toggle_agent_pause(const LLSD& newvalue)
{
	if ( newvalue.asBoolean() )
	{
		send_agent_pause();
	}
	else
	{
		send_agent_resume();
	}
	return true;
}

// <FS:Zi> Is done inside XUI now, using visibility_control
// bool toggle_show_navigation_panel(const LLSD& newvalue)
// {
	//bool value = newvalue.asBoolean();

	//LLNavigationBar::getInstance()->setVisible(value);
	//gSavedSettings.setBOOL("ShowMiniLocationPanel", !value);
    //gViewerWindow->reshapeStatusBarContainer();
	//return true;
// }

// <FS:Zi> We don't have the mini location bar
// bool toggle_show_mini_location_panel(const LLSD& newvalue)
// {
	//bool value = newvalue.asBoolean();

	//LLPanelTopInfoBar::getInstance()->setVisible(value);
	//gSavedSettings.setBOOL("ShowNavbarNavigationPanel", !value);

	//return true;
// </FS:Zi>

bool toggle_show_menubar_location_panel(const LLSD& newvalue)
{
	bool value = newvalue.asBoolean();

	if (gStatusBar)
		gStatusBar->childSetVisible("parcel_info_panel",value);

	return true;
}

bool toggle_show_object_render_cost(const LLSD& newvalue)
{
	LLFloaterTools::sShowObjectCost = newvalue.asBoolean();
	return true;
}

// <FS:Ansariel> Change visibility of main chatbar if autohide setting is changed
static void handleAutohideChatbarChanged(const LLSD& new_value)
{
	// Flip MainChatbarVisible when chatbar autohide setting changes. This
	// will trigger LLNearbyChat::showDefaultChatBar() being called. Since we
	// don't want to loose focus of the preferences floater when changing the
	// autohide setting, we have to use the workaround via gFloaterView.
	LLFloater* focus = gFloaterView->getFocusedFloater();
	gSavedSettings.setBOOL("MainChatbarVisible", !new_value.asBoolean());
	if (focus)
	{
		focus->setFocus(TRUE);
	}
}
// </FS:Ansariel>

// <FS:Ansariel> Clear places / teleport history search filter
static void handleUseStandaloneTeleportHistoryFloaterChanged()
{
	LLFloaterSidePanelContainer* places = LLFloaterReg::findTypedInstance<LLFloaterSidePanelContainer>("places");
	if (places)
	{
		places->findChild<LLPanelPlaces>("main_panel")->resetFilter();
	}
	FSFloaterTeleportHistory* tphistory = LLFloaterReg::findTypedInstance<FSFloaterTeleportHistory>("fs_teleporthistory");
	if (tphistory)
	{
		tphistory->resetFilter();
	}
}
// </FS:Ansariel> Clear places / teleport history search filter

// <FS:CR> Posestand Ground Lock
static void handleSetPoseStandLock(const LLSD& newvalue)
{
	FSFloaterPoseStand* pose_stand = LLFloaterReg::findTypedInstance<FSFloaterPoseStand>("fs_posestand");
	if (pose_stand)
	{
		pose_stand->setLock(newvalue);
		pose_stand->onCommitCombo();
	}
		
}
// </FS:CR> Posestand Ground Lock

// <FS:TT> Client LSL Bridge
static void handleFlightAssistOptionChanged(const LLSD& newvalue)
{
	FSLSLBridge::instance().viewerToLSL("UseLSLFlightAssist|" + newvalue.asString());
}
// </FS:TT>

// <FS:PP> Movelock for Bridge
static void handleMovelockOptionChanged(const LLSD& newvalue)
{
	FSLSLBridge::instance().updateBoolSettingValue("UseMoveLock", newvalue.asBoolean());
}
static void handleMovelockAfterMoveOptionChanged(const LLSD& newvalue)
{
	FSLSLBridge::instance().updateBoolSettingValue("RelockMoveLockAfterMovement", newvalue.asBoolean());
}
// </FS:PP>

// <FS:PP> External integrations (OC, LM etc.) for Bridge
static void handleExternalIntegrationsOptionChanged()
{
	FSLSLBridge::instance().updateIntegrations();
}
// </FS:PP>

static void handleDecimalPrecisionChanged(const LLSD& newvalue)
{
	LLFloaterTools* build_tools = LLFloaterReg::findTypedInstance<LLFloaterTools>("build");
	if (build_tools)
	{
		build_tools->changePrecision(newvalue);
	}
}

// <FS:CR> FIRE-6659: Legacy "Resident" name toggle
void handleLegacyTrimOptionChanged(const LLSD& newvalue)
{
	LLAvatarName::setTrimResidentSurname(newvalue.asBoolean());
	LLAvatarNameCache::getInstance()->clearCache();
	LLVOAvatar::invalidateNameTags();
	FSFloaterContacts::getInstance()->onDisplayNameChanged();
	FSRadar::getInstance()->updateNames();
}

void handleUsernameFormatOptionChanged(const LLSD& newvalue)
{
	LLAvatarName::setUseLegacyFormat(newvalue.asBoolean());
	LLAvatarNameCache::getInstance()->clearCache();
	LLVOAvatar::invalidateNameTags();
	FSFloaterContacts::getInstance()->onDisplayNameChanged();
	FSRadar::getInstance()->updateNames();
}
// </FS:CR>

// <FS:Ansariel> Global online status toggle
void handleGlobalOnlineStatusChanged(const LLSD& newvalue)
{
	bool visible = newvalue.asBoolean();

	LLAvatarTracker::buddy_map_t all_buddies;
	LLAvatarTracker::instance().copyBuddyList(all_buddies);

	LLAvatarTracker::buddy_map_t::const_iterator buddy_it = all_buddies.begin();
	for (; buddy_it != all_buddies.end(); ++buddy_it)
	{
		LLUUID buddy_id = buddy_it->first;
		const LLRelationship* relation = LLAvatarTracker::instance().getBuddyInfo(buddy_id);
		if (relation == NULL)
		{
			// Lets have a warning log message instead of having a crash. EXT-4947.
			LL_WARNS() << "Trying to modify rights for non-friend avatar. Skipped." << LL_ENDL;
			return;
		}
		
		S32 cur_rights = relation->getRightsGrantedTo();
		S32 new_rights = 0;
		if (visible)
		{
			new_rights = LLRelationship::GRANT_ONLINE_STATUS + (cur_rights & LLRelationship::GRANT_MAP_LOCATION) + (cur_rights & LLRelationship::GRANT_MODIFY_OBJECTS);
		}
		else
		{
			new_rights = (cur_rights & LLRelationship::GRANT_MAP_LOCATION) + (cur_rights & LLRelationship::GRANT_MODIFY_OBJECTS);
		}

		LLAvatarPropertiesProcessor::getInstance()->sendFriendRights(buddy_id, new_rights);
	}

	LLNotificationsUtil::add("GlobalOnlineStatusToggle");
}
// </FS:Ansariel>

// <FS:Ansariel> FIRE-14083: Search filter for contact list
void handleContactListShowSearchChanged(const LLSD& newvalue)
{
	bool visible = newvalue.asBoolean();
	if (!visible)
	{
		FSFloaterContacts* instance = FSFloaterContacts::findInstance();
		if (instance)
		{
			instance->resetFriendFilter();
		}
	}
}
// </FS:Ansariel>

// <FS:Ansariel> Debug setting to disable log throttle
void handleLogThrottleChanged(const LLSD& newvalue)
{
	nd::logging::setThrottleEnabled(newvalue.asBoolean());
}
// </FS:Ansariel>

// <FS:Ansariel> FIRE-18250: Option to disable default eye movement
void handleStaticEyesChanged()
{
	if (!isAgentAvatarValid())
	{
		return;
	}

	LLUUID anim_id(gSavedSettings.getString("FSStaticEyesUUID"));
	if (gSavedPerAccountSettings.getBOOL("FSStaticEyes"))
	{
		gAgentAvatarp->startMotion(anim_id);
		gAgent.sendAnimationRequest(anim_id, ANIM_REQUEST_START);
	}
	else
	{
		gAgentAvatarp->stopMotion(anim_id);
		gAgent.sendAnimationRequest(anim_id, ANIM_REQUEST_STOP);
	}
}
// </FS:Ansariel>

// <FS:Ansariel> Notification not showing if hiding the UI
void handleNavbarSettingsChanged()
{
	gSavedSettings.setBOOL("FSInternalShowNavbarNavigationPanel", gSavedSettings.getBOOL("ShowNavbarNavigationPanel"));
	gSavedSettings.setBOOL("FSInternalShowNavbarFavoritesPanel", gSavedSettings.getBOOL("ShowNavbarFavoritesPanel"));
}
// </FS:Ansariel>

// <FS:Ansariel> FIRE-20288: Option to render friends only
void handleRenderFriendsOnlyChanged(const LLSD& newvalue)
{
	if (newvalue.asBoolean())
	{
		for (std::vector<LLCharacter*>::iterator iter = LLCharacter::sInstances.begin();
			iter != LLCharacter::sInstances.end(); ++iter)
		{
			LLVOAvatar* avatar = (LLVOAvatar*)*iter;

			if (avatar->getID() != gAgentID && !LLAvatarActions::isFriend(avatar->getID()) && !avatar->isControlAvatar())
			{
				gObjectList.killObject(avatar);
				if (LLViewerRegion::sVOCacheCullingEnabled && avatar->getRegion())
				{
					avatar->getRegion()->killCacheEntry(avatar->getLocalID());
				}
			}
		}
	}
}
// </FS:Ansariel>

// <FS:LO> Add ability for the statistics window to not be able to receive focus
void handleFSStatisticsNoFocusChanged(const LLSD& newvalue)
{
	LLFloater* stats = LLFloaterReg::findInstance("stats");
	if (stats)
	{
		stats->setIsChrome(newvalue.asBoolean());
	}
}
// </FS:LO>

// <FS:Ansariel> Output device selection
void handleOutputDeviceChanged(const LLSD& newvalue)
{
	if (gAudiop)
	{
		gAudiop->setDevice(newvalue.asUUID());
	}
}
// </FS:Ansariel>

// <FS:TS> FIRE-24081: Disable HiDPI by default and warn if set
void handleRenderHiDPIChanged(const LLSD& newvalue)
{
	if (newvalue)
	{
		LLNotificationsUtil::add("EnableHiDPI");
	}
}
// </FS:TS> FIRE-24081

// <FS:Ansariel> Optional small camera floater
void handleSmallCameraFloaterChanged(const LLSD& newValue)
{
	std::string old_floater_name = newValue.asBoolean() ? "camera" : "fs_camera_small";
	std::string new_floater_name = newValue.asBoolean() ? "fs_camera_small" : "camera";

	if (LLFloaterReg::instanceVisible(old_floater_name))
	{
		LLFloaterReg::hideInstance(old_floater_name);
		LLFloaterReg::showInstance(new_floater_name);
	}
}
// </FS:Ansariel>

// <FS:Zi> FIRE-20390, FIRE-4269 - Option for 12/24 hour clock and seconds display
void handleStatusbarTimeformatChanged(const LLSD& newValue)
{
	const std::string format = newValue.asString();
	if (gStatusBar)
	{
		gStatusBar->onTimeFormatChanged(format);
	}
}
// </FS:Zi>

// <FS:Zi> Run Prio 0 default bento pose in the background to fix splayed hands, open mouths, etc.
void handlePlayBentoIdleAnimationChanged(const LLSD& newValue)
{
	EAnimRequest startStop = ANIM_REQUEST_STOP;

	if (newValue.asBoolean())
	{
		startStop = ANIM_REQUEST_START;
	}

	gAgent.sendAnimationRequest(ANIM_AGENT_BENTO_IDLE, startStop);
}
// </FS:Zi>

// <FS:Ansariel> Better asset cache size control
void handleDiskCacheSizeChanged(const LLSD& newValue)
{
	const unsigned int disk_cache_mb = gSavedSettings.getU32("FSDiskCacheSize");
	const U64 disk_cache_bytes = disk_cache_mb * 1024ULL * 1024ULL;
	LLDiskCache::getInstance()->setMaxSizeBytes(disk_cache_bytes);
}
// </FS:Ansariel>

// <FS:Beq> Better asset cache purge control
void handleDiskCacheHighWaterPctChanged(const LLSD& newValue)
{
	const auto new_high = newValue.asReal();
	LLDiskCache::getInstance()->setHighWaterPercentage(new_high);
}

void handleDiskCacheLowWaterPctChanged(const LLSD& newValue)
{
	const auto new_low = newValue.asReal();
	LLDiskCache::getInstance()->setLowWaterPercentage(new_low);
}
// </FS:Beq>

void handleTargetFPSChanged(const LLSD& newValue)
{
    const auto targetFPS = gSavedSettings.getU32("TargetFPS");

    U32 frame_rate_limit = gViewerWindow->getWindow()->getRefreshRate();
    if(LLPerfStats::tunables.vsyncEnabled && (targetFPS > frame_rate_limit))
    {
        gSavedSettings.setU32("TargetFPS", std::min(frame_rate_limit, targetFPS));
    }
    else
    {
        LLPerfStats::tunables.userTargetFPS = targetFPS;
    }
}

void handleAutoTuneLockChanged(const LLSD& newValue)
{
    const auto newval = gSavedSettings.getBOOL("AutoTuneLock");
    LLPerfStats::tunables.userAutoTuneLock = newval;

    gSavedSettings.setBOOL("AutoTuneFPS", newval);
}

void handleAutoTuneFPSChanged(const LLSD& newValue)
{
    const auto newval = gSavedSettings.getBOOL("AutoTuneFPS");
    LLPerfStats::tunables.userAutoTuneEnabled = newval;
    if(newval && LLPerfStats::renderAvatarMaxART_ns == 0) // If we've enabled autotune we override "unlimited" to max
    {
        gSavedSettings.setF32("RenderAvatarMaxART",log10(LLPerfStats::ART_UNLIMITED_NANOS-1000));//triggers callback to update static var
    }
}

void handleRenderAvatarMaxARTChanged(const LLSD& newValue)
{
    LLPerfStats::tunables.updateRenderCostLimitFromSettings();
}

void handleUserTargetDrawDistanceChanged(const LLSD& newValue)
{
    const auto newval = gSavedSettings.getF32("AutoTuneRenderFarClipTarget");
    LLPerfStats::tunables.userTargetDrawDistance = newval;
}

<<<<<<< HEAD
void handleUserMinDrawDistanceChanged(const LLSD &newValue)
{
    const auto newval = gSavedSettings.getF32("AutoTuneRenderFarClipMin");
    LLPerfStats::tunables.userMinDrawDistance = newval;
}

void handleUserTargetReflectionsChanged(const LLSD& newValue)
{
    const auto newval = gSavedSettings.getS32("UserTargetReflections");
    LLPerfStats::tunables.userTargetReflections = newval;
}

=======
>>>>>>> 364c4b0b
void handlePerformanceStatsEnabledChanged(const LLSD& newValue)
{
    const auto newval = gSavedSettings.getBOOL("PerfStatsCaptureEnabled");
    LLPerfStats::StatsRecorder::setEnabled(newval);
}
void handleUserImpostorByDistEnabledChanged(const LLSD& newValue)
{
    const auto newval = gSavedSettings.getBOOL("AutoTuneImpostorByDistEnabled");
    LLPerfStats::tunables.userImpostorDistanceTuningEnabled = newval;
}
void handleUserImpostorDistanceChanged(const LLSD& newValue)
{
    const auto newval = gSavedSettings.getF32("AutoTuneImpostorFarAwayDistance");
    LLPerfStats::tunables.userImpostorDistance = newval;
}
void handleFPSTuningStrategyChanged(const LLSD& newValue)
{
    const auto newval = gSavedSettings.getU32("TuningFPSStrategy");
    LLPerfStats::tunables.userFPSTuningStrategy = newval;
}

// <FS:Ansariel> FIRE-6809: Quickly moving the bandwidth slider has no effect
void handleBandwidthChanged(const LLSD& newValue)
{
	sBandwidthUpdater.update(newValue);
}
// </FS:Ansariel>

// <FS:Zi> Handle IME text input getting enabled or disabled
#if LL_SDL2
static bool handleSDL2IMEEnabledChanged(const LLSD& newvalue)
{
    ((LLWindowSDL*)gViewerWindow->getWindow())->enableIME(newvalue.asBoolean());

    return true;
}
#endif
// </FS:Zi>

////////////////////////////////////////////////////////////////////////////

LLPointer<LLControlVariable> setting_get_control(LLControlGroup& group, const std::string& setting)
{
    LLPointer<LLControlVariable> cntrl_ptr = group.getControl(setting);
    if (cntrl_ptr.isNull())
    {
        LL_ERRS() << "Unable to set up setting listener for " << setting
            << ". Please reinstall viewer from  https://www.firestormviewer.org/choose-your-platform/ and contact https://www.firestormviewer.org/support if issue persists after reinstall."
            << LL_ENDL;
    }
    return cntrl_ptr;
}

void setting_setup_signal_listener(LLControlGroup& group, const std::string& setting, std::function<void(const LLSD& newvalue)> callback)
{
    setting_get_control(group, setting)->getSignal()->connect([callback](LLControlVariable* control, const LLSD& new_val, const LLSD& old_val)
    {
        callback(new_val);
    });
}

void setting_setup_signal_listener(LLControlGroup& group, const std::string& setting, std::function<void()> callback)
{
    setting_get_control(group, setting)->getSignal()->connect([callback](LLControlVariable* control, const LLSD& new_val, const LLSD& old_val)
    {
        callback();
    });
}

void settings_setup_listeners()
{
    setting_setup_signal_listener(gSavedSettings, "FirstPersonAvatarVisible", handleRenderAvatarMouselookChanged);
    setting_setup_signal_listener(gSavedSettings, "RenderFarClip", handleRenderFarClipChanged);
    setting_setup_signal_listener(gSavedSettings, "RenderTerrainDetail", handleTerrainDetailChanged);
    setting_setup_signal_listener(gSavedSettings, "OctreeStaticObjectSizeFactor", handleRepartition);
    setting_setup_signal_listener(gSavedSettings, "OctreeDistanceFactor", handleRepartition);
    setting_setup_signal_listener(gSavedSettings, "OctreeMaxNodeCapacity", handleRepartition);
    setting_setup_signal_listener(gSavedSettings, "OctreeAlphaDistanceFactor", handleRepartition);
    setting_setup_signal_listener(gSavedSettings, "OctreeAttachmentSizeFactor", handleRepartition);
    setting_setup_signal_listener(gSavedSettings, "RenderMaxTextureIndex", handleSetShaderChanged);
    setting_setup_signal_listener(gSavedSettings, "RenderUIBuffer", handleWindowResized);
    setting_setup_signal_listener(gSavedSettings, "RenderDepthOfField", handleReleaseGLBufferChanged);
    setting_setup_signal_listener(gSavedSettings, "RenderFSAASamples", handleReleaseGLBufferChanged);
    setting_setup_signal_listener(gSavedSettings, "RenderPostProcessingHDR", handleReleaseGLBufferChanged);
    setting_setup_signal_listener(gSavedSettings, "RenderSpecularResX", handleLUTBufferChanged);
    setting_setup_signal_listener(gSavedSettings, "RenderSpecularResY", handleLUTBufferChanged);
    setting_setup_signal_listener(gSavedSettings, "RenderSpecularExponent", handleLUTBufferChanged);
    setting_setup_signal_listener(gSavedSettings, "RenderAnisotropic", handleAnisotropicChanged);
    setting_setup_signal_listener(gSavedSettings, "RenderShadowResolutionScale", handleShadowsResized);
    setting_setup_signal_listener(gSavedSettings, "RenderGlow", handleReleaseGLBufferChanged);
    setting_setup_signal_listener(gSavedSettings, "RenderGlow", handleSetShaderChanged);
    setting_setup_signal_listener(gSavedSettings, "RenderGlowResolutionPow", handleReleaseGLBufferChanged);
    setting_setup_signal_listener(gSavedSettings, "RenderGlowHDR", handleReleaseGLBufferChanged);
    setting_setup_signal_listener(gSavedSettings, "RenderGlowNoise", handleSetShaderChanged);
    setting_setup_signal_listener(gSavedSettings, "RenderGammaFull", handleSetShaderChanged);
    setting_setup_signal_listener(gSavedSettings, "RenderVolumeLODFactor", handleVolumeLODChanged);
    setting_setup_signal_listener(gSavedSettings, "RenderAvatarLODFactor", handleAvatarLODChanged);
    setting_setup_signal_listener(gSavedSettings, "RenderAvatarPhysicsLODFactor", handleAvatarPhysicsLODChanged);
    setting_setup_signal_listener(gSavedSettings, "RenderTerrainLODFactor", handleTerrainLODChanged);
    setting_setup_signal_listener(gSavedSettings, "RenderTreeLODFactor", handleTreeLODChanged);
    setting_setup_signal_listener(gSavedSettings, "RenderFlexTimeFactor", handleFlexLODChanged);
    setting_setup_signal_listener(gSavedSettings, "RenderGamma", handleGammaChanged);
    setting_setup_signal_listener(gSavedSettings, "RenderFogRatio", handleFogRatioChanged);
    setting_setup_signal_listener(gSavedSettings, "RenderMaxPartCount", handleMaxPartCountChanged);
    setting_setup_signal_listener(gSavedSettings, "RenderDynamicLOD", handleRenderDynamicLODChanged);
    setting_setup_signal_listener(gSavedSettings, "RenderVSyncEnable", handleVSyncChanged);
    setting_setup_signal_listener(gSavedSettings, "RenderDeferredNoise", handleReleaseGLBufferChanged);
    setting_setup_signal_listener(gSavedSettings, "RenderDebugPipeline", handleRenderDebugPipelineChanged);
    setting_setup_signal_listener(gSavedSettings, "RenderResolutionDivisor", handleRenderResolutionDivisorChanged);
// [SL:KB] - Patch: Settings-RenderResolutionMultiplier | Checked: Catznip-5.4
    setting_setup_signal_listener(gSavedSettings, "RenderResolutionMultiplier", handleRenderResolutionDivisorChanged);
// [/SL:KB]
    setting_setup_signal_listener(gSavedSettings, "RenderReflectionProbeLevel", handleReflectionProbeDetailChanged);
    setting_setup_signal_listener(gSavedSettings, "RenderReflectionProbeDetail", handleReflectionProbeDetailChanged);
    setting_setup_signal_listener(gSavedSettings, "RenderReflectionsEnabled", handleReflectionProbeDetailChanged);
    setting_setup_signal_listener(gSavedSettings, "RenderScreenSpaceReflections", handleReflectionProbeDetailChanged);
    setting_setup_signal_listener(gSavedSettings, "RenderShadowDetail", handleSetShaderChanged);
    setting_setup_signal_listener(gSavedSettings, "RenderDeferredSSAO", handleSetShaderChanged);
    setting_setup_signal_listener(gSavedSettings, "RenderPerformanceTest", handleRenderPerfTestChanged);
    setting_setup_signal_listener(gSavedSettings, "ChatConsoleFontSize", handleChatFontSizeChanged);
    setting_setup_signal_listener(gSavedSettings, "ChatPersistTime", handleChatPersistTimeChanged); // <FS:Ansariel> Keep custom chat persist time
    setting_setup_signal_listener(gSavedSettings, "ConsoleMaxLines", handleConsoleMaxLinesChanged);
    setting_setup_signal_listener(gSavedSettings, "UploadBakedTexOld", handleUploadBakedTexOldChanged);
    setting_setup_signal_listener(gSavedSettings, "UseOcclusion", handleUseOcclusionChanged);
    setting_setup_signal_listener(gSavedSettings, "AudioLevelMaster", handleAudioVolumeChanged);
    setting_setup_signal_listener(gSavedSettings, "AudioLevelSFX", handleAudioVolumeChanged);
    setting_setup_signal_listener(gSavedSettings, "AudioLevelUI", handleAudioVolumeChanged);
    setting_setup_signal_listener(gSavedSettings, "AudioLevelAmbient", handleAudioVolumeChanged);
    setting_setup_signal_listener(gSavedSettings, "AudioLevelMusic", handleAudioVolumeChanged);
    setting_setup_signal_listener(gSavedSettings, "AudioLevelMedia", handleAudioVolumeChanged);
    setting_setup_signal_listener(gSavedSettings, "AudioLevelVoice", handleAudioVolumeChanged);
    setting_setup_signal_listener(gSavedSettings, "MuteAudio", handleAudioVolumeChanged);
    setting_setup_signal_listener(gSavedSettings, "MuteMusic", handleAudioVolumeChanged);
    setting_setup_signal_listener(gSavedSettings, "MuteMedia", handleAudioVolumeChanged);
    setting_setup_signal_listener(gSavedSettings, "MuteVoice", handleAudioVolumeChanged);
    setting_setup_signal_listener(gSavedSettings, "MuteAmbient", handleAudioVolumeChanged);
    setting_setup_signal_listener(gSavedSettings, "MuteUI", handleAudioVolumeChanged);
    setting_setup_signal_listener(gSavedSettings, "WLSkyDetail", handleWLSkyDetailChanged);
    setting_setup_signal_listener(gSavedSettings, "JoystickAxis0", handleJoystickChanged);
    setting_setup_signal_listener(gSavedSettings, "JoystickAxis1", handleJoystickChanged);
    setting_setup_signal_listener(gSavedSettings, "JoystickAxis2", handleJoystickChanged);
    setting_setup_signal_listener(gSavedSettings, "JoystickAxis3", handleJoystickChanged);
    setting_setup_signal_listener(gSavedSettings, "JoystickAxis4", handleJoystickChanged);
    setting_setup_signal_listener(gSavedSettings, "JoystickAxis5", handleJoystickChanged);
    setting_setup_signal_listener(gSavedSettings, "JoystickAxis6", handleJoystickChanged);
    setting_setup_signal_listener(gSavedSettings, "FlycamAxisScale0", handleJoystickChanged);
    setting_setup_signal_listener(gSavedSettings, "FlycamAxisScale1", handleJoystickChanged);
    setting_setup_signal_listener(gSavedSettings, "FlycamAxisScale2", handleJoystickChanged);
    setting_setup_signal_listener(gSavedSettings, "FlycamAxisScale3", handleJoystickChanged);
    setting_setup_signal_listener(gSavedSettings, "FlycamAxisScale4", handleJoystickChanged);
    setting_setup_signal_listener(gSavedSettings, "FlycamAxisScale5", handleJoystickChanged);
    setting_setup_signal_listener(gSavedSettings, "FlycamAxisScale6", handleJoystickChanged);
    setting_setup_signal_listener(gSavedSettings, "FlycamAxisDeadZone0", handleJoystickChanged);
    setting_setup_signal_listener(gSavedSettings, "FlycamAxisDeadZone1", handleJoystickChanged);
    setting_setup_signal_listener(gSavedSettings, "FlycamAxisDeadZone2", handleJoystickChanged);
    setting_setup_signal_listener(gSavedSettings, "FlycamAxisDeadZone3", handleJoystickChanged);
    setting_setup_signal_listener(gSavedSettings, "FlycamAxisDeadZone4", handleJoystickChanged);
    setting_setup_signal_listener(gSavedSettings, "FlycamAxisDeadZone5", handleJoystickChanged);
    setting_setup_signal_listener(gSavedSettings, "FlycamAxisDeadZone6", handleJoystickChanged);
    setting_setup_signal_listener(gSavedSettings, "AvatarAxisScale0", handleJoystickChanged);
    setting_setup_signal_listener(gSavedSettings, "AvatarAxisScale1", handleJoystickChanged);
    setting_setup_signal_listener(gSavedSettings, "AvatarAxisScale2", handleJoystickChanged);
    setting_setup_signal_listener(gSavedSettings, "AvatarAxisScale3", handleJoystickChanged);
    setting_setup_signal_listener(gSavedSettings, "AvatarAxisScale4", handleJoystickChanged);
    setting_setup_signal_listener(gSavedSettings, "AvatarAxisScale5", handleJoystickChanged);
    setting_setup_signal_listener(gSavedSettings, "AvatarAxisDeadZone0", handleJoystickChanged);
    setting_setup_signal_listener(gSavedSettings, "AvatarAxisDeadZone1", handleJoystickChanged);
    setting_setup_signal_listener(gSavedSettings, "AvatarAxisDeadZone2", handleJoystickChanged);
    setting_setup_signal_listener(gSavedSettings, "AvatarAxisDeadZone3", handleJoystickChanged);
    setting_setup_signal_listener(gSavedSettings, "AvatarAxisDeadZone4", handleJoystickChanged);
    setting_setup_signal_listener(gSavedSettings, "AvatarAxisDeadZone5", handleJoystickChanged);
    setting_setup_signal_listener(gSavedSettings, "BuildAxisScale0", handleJoystickChanged);
    setting_setup_signal_listener(gSavedSettings, "BuildAxisScale1", handleJoystickChanged);
    setting_setup_signal_listener(gSavedSettings, "BuildAxisScale2", handleJoystickChanged);
    setting_setup_signal_listener(gSavedSettings, "BuildAxisScale3", handleJoystickChanged);
    setting_setup_signal_listener(gSavedSettings, "BuildAxisScale4", handleJoystickChanged);
    setting_setup_signal_listener(gSavedSettings, "BuildAxisScale5", handleJoystickChanged);
    setting_setup_signal_listener(gSavedSettings, "BuildAxisDeadZone0", handleJoystickChanged);
    setting_setup_signal_listener(gSavedSettings, "BuildAxisDeadZone1", handleJoystickChanged);
    setting_setup_signal_listener(gSavedSettings, "BuildAxisDeadZone2", handleJoystickChanged);
    setting_setup_signal_listener(gSavedSettings, "BuildAxisDeadZone3", handleJoystickChanged);
    setting_setup_signal_listener(gSavedSettings, "BuildAxisDeadZone4", handleJoystickChanged);
    setting_setup_signal_listener(gSavedSettings, "BuildAxisDeadZone5", handleJoystickChanged);
    setting_setup_signal_listener(gSavedSettings, "DebugViews", handleDebugViewsChanged);
    setting_setup_signal_listener(gSavedSettings, "UserLogFile", handleLogFileChanged);
    setting_setup_signal_listener(gSavedSettings, "RenderHideGroupTitle", handleHideGroupTitleChanged);
    setting_setup_signal_listener(gSavedSettings, "HighResSnapshot", handleHighResSnapshotChanged);
    setting_setup_signal_listener(gSavedSettings, "EnableVoiceChat", handleVoiceClientPrefsChanged);
    setting_setup_signal_listener(gSavedSettings, "PTTCurrentlyEnabled", handleVoiceClientPrefsChanged);
    setting_setup_signal_listener(gSavedSettings, "PushToTalkButton", handleVoiceClientPrefsChanged);
    setting_setup_signal_listener(gSavedSettings, "PushToTalkToggle", handleVoiceClientPrefsChanged);
    setting_setup_signal_listener(gSavedSettings, "VoiceEarLocation", handleVoiceClientPrefsChanged);
    setting_setup_signal_listener(gSavedSettings, "VoiceInputAudioDevice", handleVoiceClientPrefsChanged);
    setting_setup_signal_listener(gSavedSettings, "VoiceOutputAudioDevice", handleVoiceClientPrefsChanged);
    setting_setup_signal_listener(gSavedSettings, "AudioLevelMic", handleVoiceClientPrefsChanged);
    setting_setup_signal_listener(gSavedSettings, "LipSyncEnabled", handleVoiceClientPrefsChanged);	
    setting_setup_signal_listener(gSavedSettings, "VelocityInterpolate", handleVelocityInterpolate);
    setting_setup_signal_listener(gSavedSettings, "QAMode", show_debug_menus);
    setting_setup_signal_listener(gSavedSettings, "UseDebugMenus", show_debug_menus);
    setting_setup_signal_listener(gSavedSettings, "AgentPause", toggle_agent_pause);
    // <FS:Zi> Is done inside XUI now, using visibility_control
    // setting_setup_signal_listener(gSavedSettings, "ShowNavbarNavigationPanel", toggle_show_navigation_panel);
    // </FS:Zi>
    // <FS:Zi> We don't have the mini location bar
    // setting_setup_signal_listener(gSavedSettings, "ShowMiniLocationPanel", toggle_show_mini_location_panel);
    // </FS: Zi>
    setting_setup_signal_listener(gSavedSettings, "ShowMenuBarLocation", toggle_show_menubar_location_panel);
    setting_setup_signal_listener(gSavedSettings, "ShowObjectRenderingCost", toggle_show_object_render_cost);
    setting_setup_signal_listener(gSavedSettings, "ForceShowGrid", handleForceShowGrid);
    // <FS:Ansariel> Show start location setting has no effect on login
    setting_setup_signal_listener(gSavedSettings, "ShowStartLocation", handleForceShowGrid);
    setting_setup_signal_listener(gSavedSettings, "RenderTransparentWater", handleRenderTransparentWaterChanged);
    setting_setup_signal_listener(gSavedSettings, "SpellCheck", handleSpellCheckChanged);
    setting_setup_signal_listener(gSavedSettings, "SpellCheckDictionary", handleSpellCheckChanged);
    setting_setup_signal_listener(gSavedSettings, "LoginLocation", handleLoginLocationChanged);
    setting_setup_signal_listener(gSavedSettings, "DebugAvatarJoints", handleDebugAvatarJointsChanged);

    setting_setup_signal_listener(gSavedSettings, "TargetFPS", handleTargetFPSChanged);
    setting_setup_signal_listener(gSavedSettings, "AutoTuneFPS", handleAutoTuneFPSChanged);
    setting_setup_signal_listener(gSavedSettings, "AutoTuneLock", handleAutoTuneLockChanged);
    setting_setup_signal_listener(gSavedSettings, "RenderAvatarMaxART", handleRenderAvatarMaxARTChanged);
    setting_setup_signal_listener(gSavedSettings, "PerfStatsCaptureEnabled", handlePerformanceStatsEnabledChanged);
    setting_setup_signal_listener(gSavedSettings, "AutoTuneRenderFarClipTarget", handleUserTargetDrawDistanceChanged);
    setting_setup_signal_listener(gSavedSettings, "AutoTuneRenderFarClipMin", handleUserMinDrawDistanceChanged);
    setting_setup_signal_listener(gSavedSettings, "AutoTuneImpostorFarAwayDistance", handleUserImpostorDistanceChanged);
    setting_setup_signal_listener(gSavedSettings, "AutoTuneImpostorByDistEnabled", handleUserImpostorByDistEnabledChanged);
    setting_setup_signal_listener(gSavedSettings, "TuningFPSStrategy", handleFPSTuningStrategyChanged);

    setting_setup_signal_listener(gSavedPerAccountSettings, "AvatarHoverOffsetZ", handleAvatarHoverOffsetChanged);

// [RLVa:KB] - Checked: 2015-12-27 (RLVa-1.5.0)
	setting_setup_signal_listener(gSavedSettings, RlvSettingNames::Main, RlvSettings::onChangedSettingMain);
// [/RLVa:KB]
	// NaCl - Antispam Registry
	setting_setup_signal_listener(gSavedSettings, "_NACL_AntiSpamGlobalQueue", handleNaclAntiSpamGlobalQueueChanged);
	setting_setup_signal_listener(gSavedSettings, "_NACL_AntiSpamTime", handleNaclAntiSpamTimeChanged);
	setting_setup_signal_listener(gSavedSettings, "_NACL_AntiSpamAmount", handleNaclAntiSpamAmountChanged);
	// NaCl End
	setting_setup_signal_listener(gSavedSettings, "AutohideChatBar", handleAutohideChatbarChanged);

	// <FS:Ansariel> Clear places / teleport history search filter
	setting_setup_signal_listener(gSavedSettings, "FSUseStandaloneTeleportHistoryFloater", handleUseStandaloneTeleportHistoryFloaterChanged);

	// <FS:CR> Pose stand ground lock
	setting_setup_signal_listener(gSavedSettings, "FSPoseStandLock", handleSetPoseStandLock);

	setting_setup_signal_listener(gSavedPerAccountSettings, "UseLSLFlightAssist", handleFlightAssistOptionChanged);
	setting_setup_signal_listener(gSavedPerAccountSettings, "UseMoveLock", handleMovelockOptionChanged);
	setting_setup_signal_listener(gSavedPerAccountSettings, "RelockMoveLockAfterMovement", handleMovelockAfterMoveOptionChanged);
	setting_setup_signal_listener(gSavedSettings, "FSBuildToolDecimalPrecision", handleDecimalPrecisionChanged);

	// <FS:PP> External integrations (OC, LM etc.) for Bridge
	setting_setup_signal_listener(gSavedPerAccountSettings, "BridgeIntegrationOC", handleExternalIntegrationsOptionChanged);
	setting_setup_signal_listener(gSavedPerAccountSettings, "BridgeIntegrationLM", handleExternalIntegrationsOptionChanged);

	setting_setup_signal_listener(gSavedSettings, "FSNameTagShowLegacyUsernames", handleUsernameFormatOptionChanged);
	setting_setup_signal_listener(gSavedSettings, "FSTrimLegacyNames", handleLegacyTrimOptionChanged);

	// <FS:Ansariel> [FS communication UI]
	setting_setup_signal_listener(gSavedSettings, "PlainTextChatHistory", FSFloaterIM::processChatHistoryStyleUpdate);
	setting_setup_signal_listener(gSavedSettings, "PlainTextChatHistory", FSFloaterNearbyChat::processChatHistoryStyleUpdate);
	setting_setup_signal_listener(gSavedSettings, "ChatFontSize", FSFloaterIM::processChatHistoryStyleUpdate);
	setting_setup_signal_listener(gSavedSettings, "ChatFontSize", FSFloaterNearbyChat::processChatHistoryStyleUpdate);
	setting_setup_signal_listener(gSavedSettings, "ChatFontSize", LLViewerChat::signalChatFontChanged);
	// </FS:Ansariel> [FS communication UI]

	setting_setup_signal_listener(gSavedPerAccountSettings, "GlobalOnlineStatusToggle", handleGlobalOnlineStatusChanged);

	// <FS:Ansariel> FIRE-17393: Control HUD text fading by options
	setting_setup_signal_listener(gSavedSettings, "FSHudTextFadeDistance", LLHUDText::onFadeSettingsChanged);
	setting_setup_signal_listener(gSavedSettings, "FSHudTextFadeRange", LLHUDText::onFadeSettingsChanged);

	//<FS:HG> FIRE-6340, FIRE-6567, FIRE-6809 - Setting Bandwidth issues
	setting_setup_signal_listener(gSavedSettings, "ThrottleBandwidthKBPS", handleBandwidthChanged);
	setting_setup_signal_listener(gSavedSettings, "FSContactListShowSearch", handleContactListShowSearchChanged);

	// <FS:Ansariel> Debug setting to disable log throttle
	setting_setup_signal_listener(gSavedSettings, "FSEnableLogThrottle", handleLogThrottleChanged);

	// <FS:Ansariel> FIRE-18250: Option to disable default eye movement
	setting_setup_signal_listener(gSavedSettings, "FSStaticEyesUUID", handleStaticEyesChanged);
	setting_setup_signal_listener(gSavedPerAccountSettings, "FSStaticEyes", handleStaticEyesChanged);
	// </FS:Ansariel>

	// <FS:Ansariel> FIRE-20288: Option to render friends only
	setting_setup_signal_listener(gSavedPerAccountSettings, "FSRenderFriendsOnly", handleRenderFriendsOnlyChanged);

	// <FS:Ansariel> Notification not showing if hiding the UI
	setting_setup_signal_listener(gSavedSettings, "ShowNavbarFavoritesPanel", handleNavbarSettingsChanged);
	setting_setup_signal_listener(gSavedSettings, "ShowNavbarNavigationPanel", handleNavbarSettingsChanged);
	// </FS:Ansariel>

	// <FS:LO> Add ability for the statistics window to not be able to receive focus
	setting_setup_signal_listener(gSavedSettings, "FSStatisticsNoFocus", handleFSStatisticsNoFocusChanged);
	// </FS:LO>

	// <FS:Ansariel> Output device selection
	setting_setup_signal_listener(gSavedSettings, "FSOutputDeviceUUID", handleOutputDeviceChanged);

	// <FS:Ansariel> Optional small camera floater
	setting_setup_signal_listener(gSavedSettings, "FSUseSmallCameraFloater", handleSmallCameraFloaterChanged);

	// <FS:Zi> FIRE-20390, FIRE-4269 - Option for 12/24 hour clock and seconds display
	setting_setup_signal_listener(gSavedSettings, "FSStatusBarTimeFormat", handleStatusbarTimeformatChanged);

	// <FS:Zi> Run Prio 0 default bento pose in the background to fix splayed hands, open mouths, etc.
	setting_setup_signal_listener(gSavedSettings, "FSPlayDefaultBentoAnimation", handlePlayBentoIdleAnimationChanged);

	// <FS:Ansariel> Better asset cache size control
	setting_setup_signal_listener(gSavedSettings, "FSDiskCacheSize", handleDiskCacheSizeChanged);
	// <FS:Beq> Better asset cache purge control
	setting_setup_signal_listener(gSavedSettings, "FSDiskCacheHighWaterPercent", handleDiskCacheHighWaterPctChanged);
	setting_setup_signal_listener(gSavedSettings, "FSDiskCacheLowWaterPercent", handleDiskCacheLowWaterPctChanged);
	// </FS:Beq>

	// <FS:Zi> Handle IME text input getting enabled or disabled
#if LL_SDL2
	setting_setup_signal_listener(gSavedSettings, "SDL2IMEEnabled", handleSDL2IMEEnabledChanged);
#endif
	// </FS:Zi>
}

#if TEST_CACHED_CONTROL

#define DECL_LLCC(T, V) static LLCachedControl<T> mySetting_##T("TestCachedControl"#T, V)
DECL_LLCC(U32, (U32)666);
DECL_LLCC(S32, (S32)-666);
DECL_LLCC(F32, (F32)-666.666);
DECL_LLCC(bool, true);
DECL_LLCC(BOOL, FALSE);
static LLCachedControl<std::string> mySetting_string("TestCachedControlstring", "Default String Value");
DECL_LLCC(LLVector3, LLVector3(1.0f, 2.0f, 3.0f));
DECL_LLCC(LLVector3d, LLVector3d(6.0f, 5.0f, 4.0f));
DECL_LLCC(LLRect, LLRect(0, 0, 100, 500));
DECL_LLCC(LLColor4, LLColor4(0.0f, 0.5f, 1.0f));
DECL_LLCC(LLColor3, LLColor3(1.0f, 0.f, 0.5f));
DECL_LLCC(LLColor4U, LLColor4U(255, 200, 100, 255));

LLSD test_llsd = LLSD()["testing1"] = LLSD()["testing2"];
DECL_LLCC(LLSD, test_llsd);

void test_cached_control()
{
#define do { TEST_LLCC(T, V) if((T)mySetting_##T != V) LL_ERRS() << "Fail "#T << LL_ENDL; } while(0)
	TEST_LLCC(U32, 666);
	TEST_LLCC(S32, (S32)-666);
	TEST_LLCC(F32, (F32)-666.666);
	TEST_LLCC(bool, true);
	TEST_LLCC(BOOL, FALSE);
	if((std::string)mySetting_string != "Default String Value") LL_ERRS() << "Fail string" << LL_ENDL;
	TEST_LLCC(LLVector3, LLVector3(1.0f, 2.0f, 3.0f));
	TEST_LLCC(LLVector3d, LLVector3d(6.0f, 5.0f, 4.0f));
	TEST_LLCC(LLRect, LLRect(0, 0, 100, 500));
	TEST_LLCC(LLColor4, LLColor4(0.0f, 0.5f, 1.0f));
	TEST_LLCC(LLColor3, LLColor3(1.0f, 0.f, 0.5f));
	TEST_LLCC(LLColor4U, LLColor4U(255, 200, 100, 255));
//There's no LLSD comparsion for LLCC yet. TEST_LLCC(LLSD, test_llsd); 
}
#endif // TEST_CACHED_CONTROL
<|MERGE_RESOLUTION|>--- conflicted
+++ resolved
@@ -1061,21 +1061,12 @@
     LLPerfStats::tunables.userTargetDrawDistance = newval;
 }
 
-<<<<<<< HEAD
 void handleUserMinDrawDistanceChanged(const LLSD &newValue)
 {
     const auto newval = gSavedSettings.getF32("AutoTuneRenderFarClipMin");
     LLPerfStats::tunables.userMinDrawDistance = newval;
 }
 
-void handleUserTargetReflectionsChanged(const LLSD& newValue)
-{
-    const auto newval = gSavedSettings.getS32("UserTargetReflections");
-    LLPerfStats::tunables.userTargetReflections = newval;
-}
-
-=======
->>>>>>> 364c4b0b
 void handlePerformanceStatsEnabledChanged(const LLSD& newValue)
 {
     const auto newval = gSavedSettings.getBOOL("PerfStatsCaptureEnabled");
