--- conflicted
+++ resolved
@@ -429,14 +429,6 @@
 {
 	if(chat_msg.mMuted == TRUE)
 		return;
-<<<<<<< HEAD
-=======
-//	if(chat_msg.mSourceType == CHAT_SOURCE_AGENT && chat_msg.mFromID.notNull())
-// [RLVa:KB] - Checked: 2010-04-20 (RLVa-1.2.0f) | Added: RLVa-1.2.0f
-	if ( (chat_msg.mSourceType == CHAT_SOURCE_AGENT && chat_msg.mFromID.notNull()) && (!gRlvHandler.hasBehaviour(RLV_BHVR_SHOWNAMES)) )
-// [/RLVa:KB]
-         LLRecentPeople::instance().add(chat_msg.mFromID);
->>>>>>> c851748c
 
 	if(chat_msg.mText.empty())
 		return;//don't process empty messages
@@ -458,6 +450,14 @@
 			tmp_chat.mRlvNamesFiltered = TRUE;
 		}
 	}
+
+	//	if(chat_msg.mSourceType == CHAT_SOURCE_AGENT && chat_msg.mFromID.notNull())
+	// [RLVa:KB] - Checked: 2010-04-20 (RLVa-1.2.0f) | Added: RLVa-1.2.0f
+	if ( (chat_msg.mSourceType == CHAT_SOURCE_AGENT && chat_msg.mFromID.notNull()) && (!gRlvHandler.hasBehaviour(RLV_BHVR_SHOWNAMES)) )
+		LLRecentPeople::instance().add(chat_msg.mFromID);
+		// [/RLVa:KB]
+	
+	
 // [/RLVa:KB]
 
 	LLNearbyChat* nearby_chat = LLFloaterReg::getTypedInstance<LLNearbyChat>("nearby_chat", LLSD());
