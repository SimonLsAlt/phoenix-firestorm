--- conflicted
+++ resolved
@@ -491,13 +491,10 @@
 	virtual bool hasCredentialMap(const std::string& storage,
 								  const std::string& grid)=0;
 
-<<<<<<< HEAD
-=======
 	// returns true if map is empty or does not exist
 	virtual bool emptyCredentialMap(const std::string& storage,
 									const std::string& grid)=0;
 
->>>>>>> a52ef7ad
 	// load map of credentials from specific storage
 	typedef std::map<std::string, LLPointer<LLCredential> > credential_map_t;
 	virtual void loadCredentialMap(const std::string& storage,
