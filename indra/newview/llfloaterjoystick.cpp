/** 
 * @file llfloaterjoystick.cpp
 * @brief Joystick preferences panel
 *
 * $LicenseInfo:firstyear=2007&license=viewerlgpl$
 * Second Life Viewer Source Code
 * Copyright (C) 2010, Linden Research, Inc.
 * 
 * This library is free software; you can redistribute it and/or
 * modify it under the terms of the GNU Lesser General Public
 * License as published by the Free Software Foundation;
 * version 2.1 of the License only.
 * 
 * This library is distributed in the hope that it will be useful,
 * but WITHOUT ANY WARRANTY; without even the implied warranty of
 * MERCHANTABILITY or FITNESS FOR A PARTICULAR PURPOSE.  See the GNU
 * Lesser General Public License for more details.
 * 
 * You should have received a copy of the GNU Lesser General Public
 * License along with this library; if not, write to the Free Software
 * Foundation, Inc., 51 Franklin Street, Fifth Floor, Boston, MA  02110-1301  USA
 * 
 * Linden Research, Inc., 945 Battery Street, San Francisco, CA  94111  USA
 * $/LicenseInfo$
 */

#include "llviewerprecompiledheaders.h"

// file include
#include "llfloaterjoystick.h"

// linden library includes
#include "llerror.h"
#include "llrect.h"
#include "llstring.h"
<<<<<<< HEAD
#include "llstat.h"
=======
#include "lltrace.h"
>>>>>>> 368dd542

// project includes
#include "lluictrlfactory.h"
#include "llviewercontrol.h"
#include "llappviewer.h"
#include "llviewerjoystick.h"
#include "llcheckboxctrl.h"

static LLTrace::MeasurementStatHandle<> sJoystickAxis1("Joystick axis 1"),
										sJoystickAxis2("Joystick axis 2"),
										sJoystickAxis3("Joystick axis 3"),
										sJoystickAxis4("Joystick axis 4"),
										sJoystickAxis5("Joystick axis 5"),
										sJoystickAxis6("Joystick axis 6");
static LLTrace::MeasurementStatHandle<>* sJoystickAxes[6] = 
{
	&sJoystickAxis1,
	&sJoystickAxis2,
	&sJoystickAxis3,
	&sJoystickAxis4,
	&sJoystickAxis5,
	&sJoystickAxis6
};

LLFloaterJoystick::LLFloaterJoystick(const LLSD& data)
	: LLFloater(data)
{
	initFromSettings();
}

void LLFloaterJoystick::draw()
{
	bool joystick_inited = LLViewerJoystick::getInstance()->isJoystickInitialized();
	getChildView("enable_joystick")->setEnabled(joystick_inited);
	getChildView("joystick_type")->setEnabled(joystick_inited);
	std::string desc = LLViewerJoystick::getInstance()->getDescription();
	if (desc.empty()) desc = getString("NoDevice");
	getChild<LLUICtrl>("joystick_type")->setValue(desc);

	LLViewerJoystick* joystick(LLViewerJoystick::getInstance());
	for (U32 i = 0; i < 6; i++)
	{
		F32 value = joystick->getJoystickAxis(i);
		sample(*sJoystickAxes[i], value * gFrameIntervalSeconds.value());
		if (mAxisStatsBar[i])
		{
			F32 minbar, maxbar;
			mAxisStatsBar[i]->getRange(minbar, maxbar);
			if (llabs(value) > maxbar)
			{
				F32 range = llabs(value);
				mAxisStatsBar[i]->setRange(-range, range, range * 0.25f, range * 0.5f);
			}
		}
	}

	LLFloater::draw();
}

BOOL LLFloaterJoystick::postBuild()
{		
	center();
	F32 range = gSavedSettings.getBOOL("Cursor3D") ? 128.f : 2.f;

	for (U32 i = 0; i < 6; i++)
	{
		std::string stat_name(llformat("Joystick axis %d", i));
<<<<<<< HEAD
		mAxisStats[i] = new LLStat(stat_name, 4);
=======
>>>>>>> 368dd542
		std::string axisname = llformat("axis%d", i);
		mAxisStatsBar[i] = getChild<LLStatBar>(axisname);
		if (mAxisStatsBar[i])
		{
			mAxisStatsBar[i]->setStat(stat_name);
			mAxisStatsBar[i]->setRange(-range, range, range * 0.25f, range * 0.5f);
		}
	}
	
	mCheckJoystickEnabled = getChild<LLCheckBoxCtrl>("enable_joystick");
	childSetCommitCallback("enable_joystick",onCommitJoystickEnabled,this);
	mCheckFlycamEnabled = getChild<LLCheckBoxCtrl>("JoystickFlycamEnabled");
	childSetCommitCallback("JoystickFlycamEnabled",onCommitJoystickEnabled,this);

	childSetAction("SpaceNavigatorDefaults", onClickRestoreSNDefaults, this);
	childSetAction("cancel_btn", onClickCancel, this);
	childSetAction("ok_btn", onClickOK, this);

	refresh();
	return TRUE;
}

LLFloaterJoystick::~LLFloaterJoystick()
{
	// Children all cleaned up by default view destructor.
}


void LLFloaterJoystick::apply()
{
}

void LLFloaterJoystick::initFromSettings()
{
	mJoystickEnabled = gSavedSettings.getBOOL("JoystickEnabled");

	mJoystickAxis[0] = gSavedSettings.getS32("JoystickAxis0");
	mJoystickAxis[1] = gSavedSettings.getS32("JoystickAxis1");
	mJoystickAxis[2] = gSavedSettings.getS32("JoystickAxis2");
	mJoystickAxis[3] = gSavedSettings.getS32("JoystickAxis3");
	mJoystickAxis[4] = gSavedSettings.getS32("JoystickAxis4");
	mJoystickAxis[5] = gSavedSettings.getS32("JoystickAxis5");
	mJoystickAxis[6] = gSavedSettings.getS32("JoystickAxis6");
	
	m3DCursor = gSavedSettings.getBOOL("Cursor3D");
	mAutoLeveling = gSavedSettings.getBOOL("AutoLeveling");
	mZoomDirect  = gSavedSettings.getBOOL("ZoomDirect");

	mAvatarEnabled = gSavedSettings.getBOOL("JoystickAvatarEnabled");
	mBuildEnabled = gSavedSettings.getBOOL("JoystickBuildEnabled");
	mFlycamEnabled = gSavedSettings.getBOOL("JoystickFlycamEnabled");
	
	mAvatarAxisScale[0] = gSavedSettings.getF32("AvatarAxisScale0");
	mAvatarAxisScale[1] = gSavedSettings.getF32("AvatarAxisScale1");
	mAvatarAxisScale[2] = gSavedSettings.getF32("AvatarAxisScale2");
	mAvatarAxisScale[3] = gSavedSettings.getF32("AvatarAxisScale3");
	mAvatarAxisScale[4] = gSavedSettings.getF32("AvatarAxisScale4");
	mAvatarAxisScale[5] = gSavedSettings.getF32("AvatarAxisScale5");

	mBuildAxisScale[0] = gSavedSettings.getF32("BuildAxisScale0");
	mBuildAxisScale[1] = gSavedSettings.getF32("BuildAxisScale1");
	mBuildAxisScale[2] = gSavedSettings.getF32("BuildAxisScale2");
	mBuildAxisScale[3] = gSavedSettings.getF32("BuildAxisScale3");
	mBuildAxisScale[4] = gSavedSettings.getF32("BuildAxisScale4");
	mBuildAxisScale[5] = gSavedSettings.getF32("BuildAxisScale5");

	mFlycamAxisScale[0] = gSavedSettings.getF32("FlycamAxisScale0");
	mFlycamAxisScale[1] = gSavedSettings.getF32("FlycamAxisScale1");
	mFlycamAxisScale[2] = gSavedSettings.getF32("FlycamAxisScale2");
	mFlycamAxisScale[3] = gSavedSettings.getF32("FlycamAxisScale3");
	mFlycamAxisScale[4] = gSavedSettings.getF32("FlycamAxisScale4");
	mFlycamAxisScale[5] = gSavedSettings.getF32("FlycamAxisScale5");
	mFlycamAxisScale[6] = gSavedSettings.getF32("FlycamAxisScale6");

	mAvatarAxisDeadZone[0] = gSavedSettings.getF32("AvatarAxisDeadZone0");
	mAvatarAxisDeadZone[1] = gSavedSettings.getF32("AvatarAxisDeadZone1");
	mAvatarAxisDeadZone[2] = gSavedSettings.getF32("AvatarAxisDeadZone2");
	mAvatarAxisDeadZone[3] = gSavedSettings.getF32("AvatarAxisDeadZone3");
	mAvatarAxisDeadZone[4] = gSavedSettings.getF32("AvatarAxisDeadZone4");
	mAvatarAxisDeadZone[5] = gSavedSettings.getF32("AvatarAxisDeadZone5");

	mBuildAxisDeadZone[0] = gSavedSettings.getF32("BuildAxisDeadZone0");
	mBuildAxisDeadZone[1] = gSavedSettings.getF32("BuildAxisDeadZone1");
	mBuildAxisDeadZone[2] = gSavedSettings.getF32("BuildAxisDeadZone2");
	mBuildAxisDeadZone[3] = gSavedSettings.getF32("BuildAxisDeadZone3");
	mBuildAxisDeadZone[4] = gSavedSettings.getF32("BuildAxisDeadZone4");
	mBuildAxisDeadZone[5] = gSavedSettings.getF32("BuildAxisDeadZone5");

	mFlycamAxisDeadZone[0] = gSavedSettings.getF32("FlycamAxisDeadZone0");
	mFlycamAxisDeadZone[1] = gSavedSettings.getF32("FlycamAxisDeadZone1");
	mFlycamAxisDeadZone[2] = gSavedSettings.getF32("FlycamAxisDeadZone2");
	mFlycamAxisDeadZone[3] = gSavedSettings.getF32("FlycamAxisDeadZone3");
	mFlycamAxisDeadZone[4] = gSavedSettings.getF32("FlycamAxisDeadZone4");
	mFlycamAxisDeadZone[5] = gSavedSettings.getF32("FlycamAxisDeadZone5");
	mFlycamAxisDeadZone[6] = gSavedSettings.getF32("FlycamAxisDeadZone6");

	mAvatarFeathering = gSavedSettings.getF32("AvatarFeathering");
	mBuildFeathering = gSavedSettings.getF32("BuildFeathering");
	mFlycamFeathering = gSavedSettings.getF32("FlycamFeathering");
}

void LLFloaterJoystick::refresh()
{
	LLFloater::refresh();
	initFromSettings();
}

void LLFloaterJoystick::cancel()
{
	gSavedSettings.setBOOL("JoystickEnabled", mJoystickEnabled);

	gSavedSettings.setS32("JoystickAxis0", mJoystickAxis[0]);
	gSavedSettings.setS32("JoystickAxis1", mJoystickAxis[1]);
	gSavedSettings.setS32("JoystickAxis2", mJoystickAxis[2]);
	gSavedSettings.setS32("JoystickAxis3", mJoystickAxis[3]);
	gSavedSettings.setS32("JoystickAxis4", mJoystickAxis[4]);
	gSavedSettings.setS32("JoystickAxis5", mJoystickAxis[5]);
	gSavedSettings.setS32("JoystickAxis6", mJoystickAxis[6]);

	gSavedSettings.setBOOL("Cursor3D", m3DCursor);
	gSavedSettings.setBOOL("AutoLeveling", mAutoLeveling);
	gSavedSettings.setBOOL("ZoomDirect", mZoomDirect );

	gSavedSettings.setBOOL("JoystickAvatarEnabled", mAvatarEnabled);
	gSavedSettings.setBOOL("JoystickBuildEnabled", mBuildEnabled);
	gSavedSettings.setBOOL("JoystickFlycamEnabled", mFlycamEnabled);
	
	gSavedSettings.setF32("AvatarAxisScale0", mAvatarAxisScale[0]);
	gSavedSettings.setF32("AvatarAxisScale1", mAvatarAxisScale[1]);
	gSavedSettings.setF32("AvatarAxisScale2", mAvatarAxisScale[2]);
	gSavedSettings.setF32("AvatarAxisScale3", mAvatarAxisScale[3]);
	gSavedSettings.setF32("AvatarAxisScale4", mAvatarAxisScale[4]);
	gSavedSettings.setF32("AvatarAxisScale5", mAvatarAxisScale[5]);

	gSavedSettings.setF32("BuildAxisScale0", mBuildAxisScale[0]);
	gSavedSettings.setF32("BuildAxisScale1", mBuildAxisScale[1]);
	gSavedSettings.setF32("BuildAxisScale2", mBuildAxisScale[2]);
	gSavedSettings.setF32("BuildAxisScale3", mBuildAxisScale[3]);
	gSavedSettings.setF32("BuildAxisScale4", mBuildAxisScale[4]);
	gSavedSettings.setF32("BuildAxisScale5", mBuildAxisScale[5]);

	gSavedSettings.setF32("FlycamAxisScale0", mFlycamAxisScale[0]);
	gSavedSettings.setF32("FlycamAxisScale1", mFlycamAxisScale[1]);
	gSavedSettings.setF32("FlycamAxisScale2", mFlycamAxisScale[2]);
	gSavedSettings.setF32("FlycamAxisScale3", mFlycamAxisScale[3]);
	gSavedSettings.setF32("FlycamAxisScale4", mFlycamAxisScale[4]);
	gSavedSettings.setF32("FlycamAxisScale5", mFlycamAxisScale[5]);
	gSavedSettings.setF32("FlycamAxisScale6", mFlycamAxisScale[6]);

	gSavedSettings.setF32("AvatarAxisDeadZone0", mAvatarAxisDeadZone[0]);
	gSavedSettings.setF32("AvatarAxisDeadZone1", mAvatarAxisDeadZone[1]);
	gSavedSettings.setF32("AvatarAxisDeadZone2", mAvatarAxisDeadZone[2]);
	gSavedSettings.setF32("AvatarAxisDeadZone3", mAvatarAxisDeadZone[3]);
	gSavedSettings.setF32("AvatarAxisDeadZone4", mAvatarAxisDeadZone[4]);
	gSavedSettings.setF32("AvatarAxisDeadZone5", mAvatarAxisDeadZone[5]);

	gSavedSettings.setF32("BuildAxisDeadZone0", mBuildAxisDeadZone[0]);
	gSavedSettings.setF32("BuildAxisDeadZone1", mBuildAxisDeadZone[1]);
	gSavedSettings.setF32("BuildAxisDeadZone2", mBuildAxisDeadZone[2]);
	gSavedSettings.setF32("BuildAxisDeadZone3", mBuildAxisDeadZone[3]);
	gSavedSettings.setF32("BuildAxisDeadZone4", mBuildAxisDeadZone[4]);
	gSavedSettings.setF32("BuildAxisDeadZone5", mBuildAxisDeadZone[5]);

	gSavedSettings.setF32("FlycamAxisDeadZone0", mFlycamAxisDeadZone[0]);
	gSavedSettings.setF32("FlycamAxisDeadZone1", mFlycamAxisDeadZone[1]);
	gSavedSettings.setF32("FlycamAxisDeadZone2", mFlycamAxisDeadZone[2]);
	gSavedSettings.setF32("FlycamAxisDeadZone3", mFlycamAxisDeadZone[3]);
	gSavedSettings.setF32("FlycamAxisDeadZone4", mFlycamAxisDeadZone[4]);
	gSavedSettings.setF32("FlycamAxisDeadZone5", mFlycamAxisDeadZone[5]);
	gSavedSettings.setF32("FlycamAxisDeadZone6", mFlycamAxisDeadZone[6]);

	gSavedSettings.setF32("AvatarFeathering", mAvatarFeathering);
	gSavedSettings.setF32("BuildFeathering", mBuildFeathering);
	gSavedSettings.setF32("FlycamFeathering", mFlycamFeathering);
}

void LLFloaterJoystick::onCommitJoystickEnabled(LLUICtrl*, void *joy_panel)
{
	LLFloaterJoystick* self = (LLFloaterJoystick*)joy_panel;
	BOOL joystick_enabled = self->mCheckJoystickEnabled->get();
	BOOL flycam_enabled = self->mCheckFlycamEnabled->get();

	if (!joystick_enabled || !flycam_enabled)
	{
		// Turn off flycam
		LLViewerJoystick* joystick(LLViewerJoystick::getInstance());
		if (joystick->getOverrideCamera())
		{
			joystick->toggleFlycam();
		}
	}
}

void LLFloaterJoystick::onClickRestoreSNDefaults(void *joy_panel)
{
	setSNDefaults();
}

void LLFloaterJoystick::onClickCancel(void *joy_panel)
{
	if (joy_panel)
	{
		LLFloaterJoystick* self = (LLFloaterJoystick*)joy_panel;

		if (self)
		{
			self->cancel();
			self->closeFloater();
		}
	}
}

void LLFloaterJoystick::onClickOK(void *joy_panel)
{
	if (joy_panel)
	{
		LLFloaterJoystick* self = (LLFloaterJoystick*)joy_panel;

		if (self)
		{
			self->closeFloater();
		}
	}
}

void LLFloaterJoystick::setSNDefaults()
{
	LLViewerJoystick::getInstance()->setSNDefaults();
}<|MERGE_RESOLUTION|>--- conflicted
+++ resolved
@@ -33,11 +33,7 @@
 #include "llerror.h"
 #include "llrect.h"
 #include "llstring.h"
-<<<<<<< HEAD
-#include "llstat.h"
-=======
 #include "lltrace.h"
->>>>>>> 368dd542
 
 // project includes
 #include "lluictrlfactory.h"
@@ -105,10 +101,6 @@
 	for (U32 i = 0; i < 6; i++)
 	{
 		std::string stat_name(llformat("Joystick axis %d", i));
-<<<<<<< HEAD
-		mAxisStats[i] = new LLStat(stat_name, 4);
-=======
->>>>>>> 368dd542
 		std::string axisname = llformat("axis%d", i);
 		mAxisStatsBar[i] = getChild<LLStatBar>(axisname);
 		if (mAxisStatsBar[i])
