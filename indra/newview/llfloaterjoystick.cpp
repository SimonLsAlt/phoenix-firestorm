--- conflicted
+++ resolved
@@ -369,13 +369,7 @@
         std::string desc = LLViewerJoystick::getInstance()->getDescription();
         if (!desc.empty())
         {
-<<<<<<< HEAD
-            // <FS:Zi> FIRE-30846 - Select the first detected device, don't fall back to 0 which will select "None"
-            // LLSD value = LLSD::Integer(0);
-            LLSD value = LLSD::Integer(1);
-=======
             LLSD value = LLSD::Integer(1); // value for selection
->>>>>>> fa9d4927
             addDevice(desc, value);
             mHasDeviceList = true;
         }
