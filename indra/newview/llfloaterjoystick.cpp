/**
 * @file llfloaterjoystick.cpp
 * @brief Joystick preferences panel
 *
 * $LicenseInfo:firstyear=2007&license=viewerlgpl$
 * Second Life Viewer Source Code
 * Copyright (C) 2010, Linden Research, Inc.
 *
 * This library is free software; you can redistribute it and/or
 * modify it under the terms of the GNU Lesser General Public
 * License as published by the Free Software Foundation;
 * version 2.1 of the License only.
 *
 * This library is distributed in the hope that it will be useful,
 * but WITHOUT ANY WARRANTY; without even the implied warranty of
 * MERCHANTABILITY or FITNESS FOR A PARTICULAR PURPOSE.  See the GNU
 * Lesser General Public License for more details.
 *
 * You should have received a copy of the GNU Lesser General Public
 * License along with this library; if not, write to the Free Software
 * Foundation, Inc., 51 Franklin Street, Fifth Floor, Boston, MA  02110-1301  USA
 *
 * Linden Research, Inc., 945 Battery Street, San Francisco, CA  94111  USA
 * $/LicenseInfo$
 */

#include "llviewerprecompiledheaders.h"

// file include
#include "llfloaterjoystick.h"

// linden library includes
#include "llerror.h"
#include "llrect.h"
#include "llstring.h"
#include "lltrace.h"

// project includes
#include "lluictrlfactory.h"
#include "llviewercontrol.h"
#include "llappviewer.h"
#include "llviewerjoystick.h"
#include "llviewerwindow.h"
#include "llwindow.h"
#include "llcheckboxctrl.h"
#include "llcombobox.h"

// <FS:Zi> FIRE-14344 - Add button preview and allow for more than 6 axes
#include "llspinctrl.h"
#include "lliconctrl.h"
// </FS:Zi>

#if LL_WINDOWS && !LL_MESA_HEADLESS
// Require DirectInput version 8
#define DIRECTINPUT_VERSION 0x0800

#include <dinput.h>
#endif

<<<<<<< HEAD
static LLTrace::SampleStatHandle<>	sJoystickAxis0("Joystick axis 0"),
									sJoystickAxis1("Joystick axis 1"),
									sJoystickAxis2("Joystick axis 2"),
									sJoystickAxis3("Joystick axis 3"),
									sJoystickAxis4("Joystick axis 4"),
// <FS:Zi> FIRE-14344 - Add button preview and allow for more than 6 axes
//  								sJoystickAxis5("Joystick axis 5");
// static LLTrace::SampleStatHandle<>* sJoystickAxes[6] =
									sJoystickAxis5("Joystick axis 5"),
									sJoystickAxis6("Joystick axis 6"),
									sJoystickAxis7("Joystick axis 7");

static LLTrace::SampleStatHandle<>* sJoystickAxes[MAX_JOYSTICK_AXES] =
// </FS:Zi>
{
	&sJoystickAxis0,
	&sJoystickAxis1,
	&sJoystickAxis2,
	&sJoystickAxis3,
	&sJoystickAxis4,
	&sJoystickAxis5
// <FS:Zi> FIRE-14344 - Add button preview and allow for more than 6 axes
	,
	&sJoystickAxis6,
	&sJoystickAxis7
// </FS_Zi>
=======
static LLTrace::SampleStatHandle<>  sJoystickAxis0("Joystick axis 0"),
                                    sJoystickAxis1("Joystick axis 1"),
                                    sJoystickAxis2("Joystick axis 2"),
                                    sJoystickAxis3("Joystick axis 3"),
                                    sJoystickAxis4("Joystick axis 4"),
                                    sJoystickAxis5("Joystick axis 5");
static LLTrace::SampleStatHandle<>* sJoystickAxes[6] =
{
    &sJoystickAxis0,
    &sJoystickAxis1,
    &sJoystickAxis2,
    &sJoystickAxis3,
    &sJoystickAxis4,
    &sJoystickAxis5
>>>>>>> 38c2a5bd
};

#if LL_WINDOWS && !LL_MESA_HEADLESS

BOOL CALLBACK di8_list_devices_callback(LPCDIDEVICEINSTANCE device_instance_ptr, LPVOID pvRef)
{
    // Note: If a single device can function as more than one DirectInput
    // device type, it is enumerated as each device type that it supports.
    // Capable of detecting devices like Oculus Rift
    if (device_instance_ptr && pvRef)
    {
        std::string product_name = utf16str_to_utf8str(llutf16string(device_instance_ptr->tszProductName));
        S32 size = sizeof(GUID);
        LLSD::Binary data; //just an std::vector
        data.resize(size);
        memcpy(&data[0], &device_instance_ptr->guidInstance /*POD _GUID*/, size);

        LLFloaterJoystick * floater = (LLFloaterJoystick*)pvRef;
        LLSD value = data;
        floater->addDevice(product_name, value);
    }
    return DIENUM_CONTINUE;
}
#endif

LLFloaterJoystick::LLFloaterJoystick(const LLSD& data)
    : LLFloater(data),
    mHasDeviceList(false)
{
	// <FS:Zi> FIRE-14344 - Add button preview and allow for more than 6 axes
	mAxisStatsBar = new LLStatBar*[MAX_JOYSTICK_AXES];
	mAxisViews = new LLStatView*[MAX_JOYSTICK_AXES];
	mButtonsLights = new LLIconCtrl*[MAX_JOYSTICK_BUTTONS];
	// </FS:Zi>

    if (!LLViewerJoystick::getInstance()->isJoystickInitialized())
    {
        LLViewerJoystick::getInstance()->init(false);
    }

    initFromSettings();
}

void LLFloaterJoystick::draw()
{
    LLViewerJoystick* joystick(LLViewerJoystick::getInstance());
    bool joystick_inited = joystick->isJoystickInitialized();
    if (joystick_inited != mHasDeviceList)
    {
        refreshListOfDevices();
    }

<<<<<<< HEAD
	// <FS:Zi> FIRE-14344 - If we are on the login screen, this value will be 0.0f and we know we
	// have to update the joystick status by ourselves
	if (gFrameIntervalSeconds.value() == 0.0f)
	{
		joystick->updateStatus();
	}
	// </FS:Zi>

	// <FS:Zi> FIRE-14344 - Add button preview and allow for more than 6 axes
	// for (U32 i = 0; i < 6; i++)
	for (U32 i = 0; i < joystick->getNumOfJoystickAxes(); i++)
	{
		F32 value = joystick->getJoystickAxis(i);
		// <FS:Zi> FIRE-14344 - using the frame interval seems to break the graphs
		// sample(*sJoystickAxes[i], value * gFrameIntervalSeconds.value());
		sample(*sJoystickAxes[i], value);
		if (mAxisStatsBar[i])
		{
			F32 minbar, maxbar;
			mAxisStatsBar[i]->getRange(minbar, maxbar);
			if (llabs(value) > maxbar)
			{
				F32 range = llabs(value);
				mAxisStatsBar[i]->setRange(-range, range);
			}
		}
	}

	// <FS:Zi> FIRE-14344 - Add button preview and allow for more than 6 axes
	if (mJoystickEnabled)
	{
		// dim = button present but not pushed, white = button currently pushed
		const LLColor4& bright = LLUIColorTable::instance().getColor("White").get();
		const LLColor4& dim    = LLUIColorTable::instance().getColor("Gray").get();

		for (U32 i = 0; i < joystick->getNumOfJoystickButtons(); i++)
		{
			U32 value = joystick->getJoystickButton(i);
			mButtonsLights[i]->setColor(value ? bright : dim);
		}
	}
	// </FS:Zi>

	LLFloater::draw();
}

BOOL LLFloaterJoystick::postBuild()
{		
	center();
	// <FS:CR> Micro Save on calls to gSavedSettings
	//F32 range = gSavedSettings.getBOOL("Cursor3D") ? 128.f : 2.f;
	// <FS:Zi> FIRE-14344 - use 0.5f for the graph  ranges instead of 128.f : 2.f to get better autoscaling -
	//         needs testing with an actual absolute pointer device if the range scales in a useful way when
	//         not starting at 128.f
	F32 range = 0.5f;

	// <FS:Zi> FIRE-14344 - Add button preview and allow for more than 6 axes
	// for (U32 i = 0; i < 6; i++)
	for (U32 i = 0; i < MAX_JOYSTICK_AXES; i++)
	{
		std::string stat_name(llformat("Joystick axis %d", i));
		std::string axisname = llformat("axis%d", i);
		mAxisStatsBar[i] = getChild<LLStatBar>(axisname);
		if (mAxisStatsBar[i])
		{
			mAxisStatsBar[i]->setStat(stat_name);
			mAxisStatsBar[i]->setRange(-range, range);
		}
		// <FS:Zi> FIRE-14344 - cache axis view widgets for faster lookup later
		mAxisViews[i] = getChild<LLStatView>(llformat("axis_view_%d", i));

		// set number of axes on spinners
		LLSpinCtrl* spin;
		spin = getChild<LLSpinCtrl>(llformat("JoystickAxis%d", i));
		spin->setMaxValue(MAX_JOYSTICK_AXES - 1);
		// </FS:Zi>
	}

	// <FS:Zi> FIRE-14344 - Add button preview and allow for more than 6 axes
	for (U32 i = 0; i < MAX_JOYSTICK_BUTTONS; i++)
	{
		mButtonsLights[i] = getChild<LLIconCtrl>(llformat("button_light_%d", i));
	}
	// </FS:Zi>

	mJoysticksCombo = getChild<LLComboBox>("joystick_combo");
	childSetCommitCallback("joystick_combo",onCommitJoystickEnabled,this);
	mCheckFlycamEnabled = getChild<LLCheckBoxCtrl>("JoystickFlycamEnabled");
	childSetCommitCallback("JoystickFlycamEnabled",onCommitJoystickEnabled,this);

	childSetAction("SpaceNavigatorDefaults", onClickRestoreSNDefaults, this);
	childSetAction("cancel_btn", onClickCancel, this);
	childSetAction("ok_btn", onClickOK, this);

	refresh();
	refreshListOfDevices();
	updateAxesAndButtons();	// <FS:Zi> FIRE-14344 - Add button preview and allow for more than 6 axes
	return TRUE;
=======
    for (U32 i = 0; i < 6; i++)
    {
        F32 value = joystick->getJoystickAxis(i);
        sample(*sJoystickAxes[i], value * gFrameIntervalSeconds.value());
        if (mAxisStatsBar[i])
        {
            F32 minbar, maxbar;
            mAxisStatsBar[i]->getRange(minbar, maxbar);
            if (llabs(value) > maxbar)
            {
                F32 range = llabs(value);
                mAxisStatsBar[i]->setRange(-range, range);
            }
        }
    }

    LLFloater::draw();
}

BOOL LLFloaterJoystick::postBuild()
{
    center();
    F32 range = gSavedSettings.getBOOL("Cursor3D") ? 128.f : 2.f;

    for (U32 i = 0; i < 6; i++)
    {
        std::string stat_name(llformat("Joystick axis %d", i));
        std::string axisname = llformat("axis%d", i);
        mAxisStatsBar[i] = getChild<LLStatBar>(axisname);
        if (mAxisStatsBar[i])
        {
            mAxisStatsBar[i]->setStat(stat_name);
            mAxisStatsBar[i]->setRange(-range, range);
        }
    }

    mJoysticksCombo = getChild<LLComboBox>("joystick_combo");
    childSetCommitCallback("joystick_combo",onCommitJoystickEnabled,this);
    mCheckFlycamEnabled = getChild<LLCheckBoxCtrl>("JoystickFlycamEnabled");
    childSetCommitCallback("JoystickFlycamEnabled",onCommitJoystickEnabled,this);

    childSetAction("SpaceNavigatorDefaults", onClickRestoreSNDefaults, this);
    childSetAction("cancel_btn", onClickCancel, this);
    childSetAction("ok_btn", onClickOK, this);

    refresh();
    refreshListOfDevices();
    return TRUE;
>>>>>>> 38c2a5bd
}

LLFloaterJoystick::~LLFloaterJoystick()
{
<<<<<<< HEAD
	// Children all cleaned up by default view destructor.

	// <FS:Zi> FIRE-14344 - Add button preview and allow for more than 6 axes
	delete[] mAxisStatsBar;
	delete[] mButtonsLights;
	delete[] mAxisViews;
=======
    // Children all cleaned up by default view destructor.
>>>>>>> 38c2a5bd
}


void LLFloaterJoystick::apply()
{
}

void LLFloaterJoystick::initFromSettings()
{
    mJoystickEnabled = gSavedSettings.getBOOL("JoystickEnabled");
    mJoystickId = gSavedSettings.getLLSD("JoystickDeviceUUID");

    mJoystickAxis[0] = gSavedSettings.getS32("JoystickAxis0");
    mJoystickAxis[1] = gSavedSettings.getS32("JoystickAxis1");
    mJoystickAxis[2] = gSavedSettings.getS32("JoystickAxis2");
    mJoystickAxis[3] = gSavedSettings.getS32("JoystickAxis3");
    mJoystickAxis[4] = gSavedSettings.getS32("JoystickAxis4");
    mJoystickAxis[5] = gSavedSettings.getS32("JoystickAxis5");
    mJoystickAxis[6] = gSavedSettings.getS32("JoystickAxis6");

    m3DCursor = gSavedSettings.getBOOL("Cursor3D");
    mAutoLeveling = gSavedSettings.getBOOL("AutoLeveling");
    mZoomDirect  = gSavedSettings.getBOOL("ZoomDirect");

    mAvatarEnabled = gSavedSettings.getBOOL("JoystickAvatarEnabled");
    mBuildEnabled = gSavedSettings.getBOOL("JoystickBuildEnabled");
    mFlycamEnabled = gSavedSettings.getBOOL("JoystickFlycamEnabled");

    mAvatarAxisScale[0] = gSavedSettings.getF32("AvatarAxisScale0");
    mAvatarAxisScale[1] = gSavedSettings.getF32("AvatarAxisScale1");
    mAvatarAxisScale[2] = gSavedSettings.getF32("AvatarAxisScale2");
    mAvatarAxisScale[3] = gSavedSettings.getF32("AvatarAxisScale3");
    mAvatarAxisScale[4] = gSavedSettings.getF32("AvatarAxisScale4");
    mAvatarAxisScale[5] = gSavedSettings.getF32("AvatarAxisScale5");

    mBuildAxisScale[0] = gSavedSettings.getF32("BuildAxisScale0");
    mBuildAxisScale[1] = gSavedSettings.getF32("BuildAxisScale1");
    mBuildAxisScale[2] = gSavedSettings.getF32("BuildAxisScale2");
    mBuildAxisScale[3] = gSavedSettings.getF32("BuildAxisScale3");
    mBuildAxisScale[4] = gSavedSettings.getF32("BuildAxisScale4");
    mBuildAxisScale[5] = gSavedSettings.getF32("BuildAxisScale5");

    mFlycamAxisScale[0] = gSavedSettings.getF32("FlycamAxisScale0");
    mFlycamAxisScale[1] = gSavedSettings.getF32("FlycamAxisScale1");
    mFlycamAxisScale[2] = gSavedSettings.getF32("FlycamAxisScale2");
    mFlycamAxisScale[3] = gSavedSettings.getF32("FlycamAxisScale3");
    mFlycamAxisScale[4] = gSavedSettings.getF32("FlycamAxisScale4");
    mFlycamAxisScale[5] = gSavedSettings.getF32("FlycamAxisScale5");
    mFlycamAxisScale[6] = gSavedSettings.getF32("FlycamAxisScale6");

    mAvatarAxisDeadZone[0] = gSavedSettings.getF32("AvatarAxisDeadZone0");
    mAvatarAxisDeadZone[1] = gSavedSettings.getF32("AvatarAxisDeadZone1");
    mAvatarAxisDeadZone[2] = gSavedSettings.getF32("AvatarAxisDeadZone2");
    mAvatarAxisDeadZone[3] = gSavedSettings.getF32("AvatarAxisDeadZone3");
    mAvatarAxisDeadZone[4] = gSavedSettings.getF32("AvatarAxisDeadZone4");
    mAvatarAxisDeadZone[5] = gSavedSettings.getF32("AvatarAxisDeadZone5");

    mBuildAxisDeadZone[0] = gSavedSettings.getF32("BuildAxisDeadZone0");
    mBuildAxisDeadZone[1] = gSavedSettings.getF32("BuildAxisDeadZone1");
    mBuildAxisDeadZone[2] = gSavedSettings.getF32("BuildAxisDeadZone2");
    mBuildAxisDeadZone[3] = gSavedSettings.getF32("BuildAxisDeadZone3");
    mBuildAxisDeadZone[4] = gSavedSettings.getF32("BuildAxisDeadZone4");
    mBuildAxisDeadZone[5] = gSavedSettings.getF32("BuildAxisDeadZone5");

    mFlycamAxisDeadZone[0] = gSavedSettings.getF32("FlycamAxisDeadZone0");
    mFlycamAxisDeadZone[1] = gSavedSettings.getF32("FlycamAxisDeadZone1");
    mFlycamAxisDeadZone[2] = gSavedSettings.getF32("FlycamAxisDeadZone2");
    mFlycamAxisDeadZone[3] = gSavedSettings.getF32("FlycamAxisDeadZone3");
    mFlycamAxisDeadZone[4] = gSavedSettings.getF32("FlycamAxisDeadZone4");
    mFlycamAxisDeadZone[5] = gSavedSettings.getF32("FlycamAxisDeadZone5");
    mFlycamAxisDeadZone[6] = gSavedSettings.getF32("FlycamAxisDeadZone6");

    mAvatarFeathering = gSavedSettings.getF32("AvatarFeathering");
    mBuildFeathering = gSavedSettings.getF32("BuildFeathering");
    mFlycamFeathering = gSavedSettings.getF32("FlycamFeathering");
}

void LLFloaterJoystick::refresh()
{
    LLFloater::refresh();

    initFromSettings();
}

bool LLFloaterJoystick::addDeviceCallback(std::string &name, LLSD& value, void* userdata)
{
    LLFloaterJoystick * floater = (LLFloaterJoystick*)userdata;
    floater->mJoysticksCombo->add(name, value, ADD_BOTTOM, 1);
    return false; // keep searching
}

void LLFloaterJoystick::addDevice(std::string &name, LLSD& value)
{
    mJoysticksCombo->add(name, value, ADD_BOTTOM, 1);
}

void LLFloaterJoystick::refreshListOfDevices()
{
    mJoysticksCombo->removeall();
    std::string no_device = getString("JoystickDisabled");
    LLSD value = LLSD::Integer(0);
    addDevice(no_device, value);

    mHasDeviceList = false;

    void* win_calback = nullptr;
    // di8_devices_callback callback is immediate and happens in scope of getInputDevices()
#if LL_WINDOWS && !LL_MESA_HEADLESS
    // space navigator is marked as DI8DEVCLASS_GAMECTRL in ndof lib
    U32 device_type = DI8DEVCLASS_GAMECTRL;
    win_calback = di8_list_devices_callback;
#elif LL_DARWIN
    U32 device_type = 0;
#else
    // On MAC it is possible to specify product
    // and manufacturer in NDOF_Device for
    // ndof_init_first to pick specific device
    U32 device_type = 0;
#endif
    if (gViewerWindow->getWindow()->getInputDevices(device_type, addDeviceCallback, win_calback, this))
    {
        mHasDeviceList = true;
    }

    bool is_device_id_set = LLViewerJoystick::getInstance()->isDeviceUUIDSet();

    if (LLViewerJoystick::getInstance()->isJoystickInitialized() &&
        (!mHasDeviceList || !is_device_id_set))
    {
#if LL_WINDOWS && !LL_MESA_HEADLESS
        LL_WARNS() << "NDOF connected to device without using SL provided handle" << LL_ENDL;
#endif
        std::string desc = LLViewerJoystick::getInstance()->getDescription();
        if (!desc.empty())
        {
            LLSD value = LLSD::Integer(1); // value for selection
            addDevice(desc, value);
            mHasDeviceList = true;
        }
    }

    if (gSavedSettings.getBOOL("JoystickEnabled") && mHasDeviceList)
    {
        if (is_device_id_set)
        {
            LLSD guid = LLViewerJoystick::getInstance()->getDeviceUUID();
            mJoysticksCombo->selectByValue(guid);
        }
        else
        {
            mJoysticksCombo->selectByValue(LLSD::Integer(1));
        }
    }
    else
    {
        mJoysticksCombo->selectByValue(LLSD::Integer(0));
    }
}

void LLFloaterJoystick::cancel()
{
    gSavedSettings.setBOOL("JoystickEnabled", mJoystickEnabled);
    gSavedSettings.setLLSD("JoystickDeviceUUID", mJoystickId);

    gSavedSettings.setS32("JoystickAxis0", mJoystickAxis[0]);
    gSavedSettings.setS32("JoystickAxis1", mJoystickAxis[1]);
    gSavedSettings.setS32("JoystickAxis2", mJoystickAxis[2]);
    gSavedSettings.setS32("JoystickAxis3", mJoystickAxis[3]);
    gSavedSettings.setS32("JoystickAxis4", mJoystickAxis[4]);
    gSavedSettings.setS32("JoystickAxis5", mJoystickAxis[5]);
    gSavedSettings.setS32("JoystickAxis6", mJoystickAxis[6]);

    gSavedSettings.setBOOL("Cursor3D", m3DCursor);
    gSavedSettings.setBOOL("AutoLeveling", mAutoLeveling);
    gSavedSettings.setBOOL("ZoomDirect", mZoomDirect );

    gSavedSettings.setBOOL("JoystickAvatarEnabled", mAvatarEnabled);
    gSavedSettings.setBOOL("JoystickBuildEnabled", mBuildEnabled);
    gSavedSettings.setBOOL("JoystickFlycamEnabled", mFlycamEnabled);

    gSavedSettings.setF32("AvatarAxisScale0", mAvatarAxisScale[0]);
    gSavedSettings.setF32("AvatarAxisScale1", mAvatarAxisScale[1]);
    gSavedSettings.setF32("AvatarAxisScale2", mAvatarAxisScale[2]);
    gSavedSettings.setF32("AvatarAxisScale3", mAvatarAxisScale[3]);
    gSavedSettings.setF32("AvatarAxisScale4", mAvatarAxisScale[4]);
    gSavedSettings.setF32("AvatarAxisScale5", mAvatarAxisScale[5]);

    gSavedSettings.setF32("BuildAxisScale0", mBuildAxisScale[0]);
    gSavedSettings.setF32("BuildAxisScale1", mBuildAxisScale[1]);
    gSavedSettings.setF32("BuildAxisScale2", mBuildAxisScale[2]);
    gSavedSettings.setF32("BuildAxisScale3", mBuildAxisScale[3]);
    gSavedSettings.setF32("BuildAxisScale4", mBuildAxisScale[4]);
    gSavedSettings.setF32("BuildAxisScale5", mBuildAxisScale[5]);

    gSavedSettings.setF32("FlycamAxisScale0", mFlycamAxisScale[0]);
    gSavedSettings.setF32("FlycamAxisScale1", mFlycamAxisScale[1]);
    gSavedSettings.setF32("FlycamAxisScale2", mFlycamAxisScale[2]);
    gSavedSettings.setF32("FlycamAxisScale3", mFlycamAxisScale[3]);
    gSavedSettings.setF32("FlycamAxisScale4", mFlycamAxisScale[4]);
    gSavedSettings.setF32("FlycamAxisScale5", mFlycamAxisScale[5]);
    gSavedSettings.setF32("FlycamAxisScale6", mFlycamAxisScale[6]);

    gSavedSettings.setF32("AvatarAxisDeadZone0", mAvatarAxisDeadZone[0]);
    gSavedSettings.setF32("AvatarAxisDeadZone1", mAvatarAxisDeadZone[1]);
    gSavedSettings.setF32("AvatarAxisDeadZone2", mAvatarAxisDeadZone[2]);
    gSavedSettings.setF32("AvatarAxisDeadZone3", mAvatarAxisDeadZone[3]);
    gSavedSettings.setF32("AvatarAxisDeadZone4", mAvatarAxisDeadZone[4]);
    gSavedSettings.setF32("AvatarAxisDeadZone5", mAvatarAxisDeadZone[5]);

    gSavedSettings.setF32("BuildAxisDeadZone0", mBuildAxisDeadZone[0]);
    gSavedSettings.setF32("BuildAxisDeadZone1", mBuildAxisDeadZone[1]);
    gSavedSettings.setF32("BuildAxisDeadZone2", mBuildAxisDeadZone[2]);
    gSavedSettings.setF32("BuildAxisDeadZone3", mBuildAxisDeadZone[3]);
    gSavedSettings.setF32("BuildAxisDeadZone4", mBuildAxisDeadZone[4]);
    gSavedSettings.setF32("BuildAxisDeadZone5", mBuildAxisDeadZone[5]);

    gSavedSettings.setF32("FlycamAxisDeadZone0", mFlycamAxisDeadZone[0]);
    gSavedSettings.setF32("FlycamAxisDeadZone1", mFlycamAxisDeadZone[1]);
    gSavedSettings.setF32("FlycamAxisDeadZone2", mFlycamAxisDeadZone[2]);
    gSavedSettings.setF32("FlycamAxisDeadZone3", mFlycamAxisDeadZone[3]);
    gSavedSettings.setF32("FlycamAxisDeadZone4", mFlycamAxisDeadZone[4]);
    gSavedSettings.setF32("FlycamAxisDeadZone5", mFlycamAxisDeadZone[5]);
    gSavedSettings.setF32("FlycamAxisDeadZone6", mFlycamAxisDeadZone[6]);

    gSavedSettings.setF32("AvatarFeathering", mAvatarFeathering);
    gSavedSettings.setF32("BuildFeathering", mBuildFeathering);
    gSavedSettings.setF32("FlycamFeathering", mFlycamFeathering);
}

void LLFloaterJoystick::onCommitJoystickEnabled(LLUICtrl*, void *joy_panel)
{
    LLFloaterJoystick* self = (LLFloaterJoystick*)joy_panel;

    LLSD value = self->mJoysticksCombo->getValue();
    bool joystick_enabled = true;
    // value is 0 for no device,
    // 1 for a device on Mac (single device, no list support yet)
    // binary packed guid for a device on windows (can have multiple devices)
    if (value.isInteger())
    {
        // ndof already has a device selected, we are just setting it enabled or disabled
        joystick_enabled = value.asInteger();
    }
    else
    {
        LLViewerJoystick::getInstance()->initDevice(value);
        // else joystick is enabled, because combobox holds id of the device
        joystick_enabled = true;
    }
    gSavedSettings.setBOOL("JoystickEnabled", joystick_enabled);
    BOOL flycam_enabled = self->mCheckFlycamEnabled->get();

    if (!joystick_enabled || !flycam_enabled)
    {
        // Turn off flycam
        LLViewerJoystick* joystick(LLViewerJoystick::getInstance());
        if (joystick->getOverrideCamera())
        {
            joystick->toggleFlycam();
        }
    }

    LLViewerJoystick::getInstance()->saveDeviceIdToSettings();

    std::string device_string = LLViewerJoystick::getInstance()->getDeviceUUIDString();
    LL_DEBUGS("Joystick") << "Selected " << device_string << " as joystick." << LL_ENDL;

    self->refreshListOfDevices();

	// <FS:Zi> FIRE-14344 - Add button preview and allow for more than 6 axes
	self->mJoystickEnabled = joystick_enabled;
	self->updateAxesAndButtons();
	// </FS:Zi>
}

void LLFloaterJoystick::onClickRestoreSNDefaults(void *joy_panel)
{
    setSNDefaults();
}

void LLFloaterJoystick::onClickCancel(void *joy_panel)
{
    if (joy_panel)
    {
        LLFloaterJoystick* self = (LLFloaterJoystick*)joy_panel;

        if (self)
        {
            self->cancel();
            self->closeFloater();
        }
    }
}

void LLFloaterJoystick::onClickOK(void *joy_panel)
{
    if (joy_panel)
    {
        LLFloaterJoystick* self = (LLFloaterJoystick*)joy_panel;

        if (self)
        {
            self->closeFloater();
        }
    }
}

void LLFloaterJoystick::onClickCloseBtn(bool app_quitting)
{
    cancel();
    closeFloater(app_quitting);
}

void LLFloaterJoystick::setSNDefaults()
{
    LLViewerJoystick::getInstance()->setSNDefaults();
}

void LLFloaterJoystick::onClose(bool app_quitting)
{
<<<<<<< HEAD
	if (app_quitting)
	{
		cancel();
	}
}

// <FS:Zi> FIRE-14344 - Add button preview and allow for more than 6 axes
void LLFloaterJoystick::updateAxesAndButtons()
{
	U8 axes = 0;
	U8 buttons = 0;

	if(mJoystickEnabled)
	{
		axes    = LLViewerJoystick::getInstance()->getNumOfJoystickAxes();
		buttons = LLViewerJoystick::getInstance()->getNumOfJoystickButtons();
	}

	for(U8 i = 0; i < MAX_JOYSTICK_AXES; i++)
	{
		mAxisViews[i]->setDisplayChildren(i < axes);
		mAxisViews[i]->reshape(0, 0, false);
	}

	// dim = button present but not pushed, dark = button not present on this joystick
	static const LLColor4& dark = LLUIColorTable::instance().getColor("DkGray").get();
	static const LLColor4& dim  = LLUIColorTable::instance().getColor("Gray").get();

	for(U8 i = 0; i < MAX_JOYSTICK_BUTTONS; i++)
	{
		mButtonsLights[i]->setColor(i < buttons ? dim : dark);
	}
}
// </FS:Zi>
=======
    if (app_quitting)
    {
        cancel();
    }
}
>>>>>>> 38c2a5bd
<|MERGE_RESOLUTION|>--- conflicted
+++ resolved
@@ -57,41 +57,20 @@
 #include <dinput.h>
 #endif
 
-<<<<<<< HEAD
-static LLTrace::SampleStatHandle<>	sJoystickAxis0("Joystick axis 0"),
-									sJoystickAxis1("Joystick axis 1"),
-									sJoystickAxis2("Joystick axis 2"),
-									sJoystickAxis3("Joystick axis 3"),
-									sJoystickAxis4("Joystick axis 4"),
-// <FS:Zi> FIRE-14344 - Add button preview and allow for more than 6 axes
-//  								sJoystickAxis5("Joystick axis 5");
-// static LLTrace::SampleStatHandle<>* sJoystickAxes[6] =
-									sJoystickAxis5("Joystick axis 5"),
-									sJoystickAxis6("Joystick axis 6"),
-									sJoystickAxis7("Joystick axis 7");
-
-static LLTrace::SampleStatHandle<>* sJoystickAxes[MAX_JOYSTICK_AXES] =
-// </FS:Zi>
-{
-	&sJoystickAxis0,
-	&sJoystickAxis1,
-	&sJoystickAxis2,
-	&sJoystickAxis3,
-	&sJoystickAxis4,
-	&sJoystickAxis5
-// <FS:Zi> FIRE-14344 - Add button preview and allow for more than 6 axes
-	,
-	&sJoystickAxis6,
-	&sJoystickAxis7
-// </FS_Zi>
-=======
 static LLTrace::SampleStatHandle<>  sJoystickAxis0("Joystick axis 0"),
                                     sJoystickAxis1("Joystick axis 1"),
                                     sJoystickAxis2("Joystick axis 2"),
                                     sJoystickAxis3("Joystick axis 3"),
                                     sJoystickAxis4("Joystick axis 4"),
-                                    sJoystickAxis5("Joystick axis 5");
-static LLTrace::SampleStatHandle<>* sJoystickAxes[6] =
+// <FS:Zi> FIRE-14344 - Add button preview and allow for more than 6 axes
+//                                  sJoystickAxis5("Joystick axis 5");
+// static LLTrace::SampleStatHandle<>* sJoystickAxes[6] =
+                                    sJoystickAxis5("Joystick axis 5"),
+                                    sJoystickAxis6("Joystick axis 6"),
+                                    sJoystickAxis7("Joystick axis 7");
+
+static LLTrace::SampleStatHandle<>* sJoystickAxes[MAX_JOYSTICK_AXES] =
+// </FS:Zi>
 {
     &sJoystickAxis0,
     &sJoystickAxis1,
@@ -99,7 +78,11 @@
     &sJoystickAxis3,
     &sJoystickAxis4,
     &sJoystickAxis5
->>>>>>> 38c2a5bd
+// <FS:Zi> FIRE-14344 - Add button preview and allow for more than 6 axes
+    ,
+    &sJoystickAxis6,
+    &sJoystickAxis7
+// </FS_Zi>
 };
 
 #if LL_WINDOWS && !LL_MESA_HEADLESS
@@ -129,11 +112,11 @@
     : LLFloater(data),
     mHasDeviceList(false)
 {
-	// <FS:Zi> FIRE-14344 - Add button preview and allow for more than 6 axes
-	mAxisStatsBar = new LLStatBar*[MAX_JOYSTICK_AXES];
-	mAxisViews = new LLStatView*[MAX_JOYSTICK_AXES];
-	mButtonsLights = new LLIconCtrl*[MAX_JOYSTICK_BUTTONS];
-	// </FS:Zi>
+    // <FS:Zi> FIRE-14344 - Add button preview and allow for more than 6 axes
+    mAxisStatsBar = new LLStatBar*[MAX_JOYSTICK_AXES];
+    mAxisViews = new LLStatView*[MAX_JOYSTICK_AXES];
+    mButtonsLights = new LLIconCtrl*[MAX_JOYSTICK_BUTTONS];
+    // </FS:Zi>
 
     if (!LLViewerJoystick::getInstance()->isJoystickInitialized())
     {
@@ -152,110 +135,22 @@
         refreshListOfDevices();
     }
 
-<<<<<<< HEAD
-	// <FS:Zi> FIRE-14344 - If we are on the login screen, this value will be 0.0f and we know we
-	// have to update the joystick status by ourselves
-	if (gFrameIntervalSeconds.value() == 0.0f)
-	{
-		joystick->updateStatus();
-	}
-	// </FS:Zi>
-
-	// <FS:Zi> FIRE-14344 - Add button preview and allow for more than 6 axes
-	// for (U32 i = 0; i < 6; i++)
-	for (U32 i = 0; i < joystick->getNumOfJoystickAxes(); i++)
-	{
-		F32 value = joystick->getJoystickAxis(i);
-		// <FS:Zi> FIRE-14344 - using the frame interval seems to break the graphs
-		// sample(*sJoystickAxes[i], value * gFrameIntervalSeconds.value());
-		sample(*sJoystickAxes[i], value);
-		if (mAxisStatsBar[i])
-		{
-			F32 minbar, maxbar;
-			mAxisStatsBar[i]->getRange(minbar, maxbar);
-			if (llabs(value) > maxbar)
-			{
-				F32 range = llabs(value);
-				mAxisStatsBar[i]->setRange(-range, range);
-			}
-		}
-	}
-
-	// <FS:Zi> FIRE-14344 - Add button preview and allow for more than 6 axes
-	if (mJoystickEnabled)
-	{
-		// dim = button present but not pushed, white = button currently pushed
-		const LLColor4& bright = LLUIColorTable::instance().getColor("White").get();
-		const LLColor4& dim    = LLUIColorTable::instance().getColor("Gray").get();
-
-		for (U32 i = 0; i < joystick->getNumOfJoystickButtons(); i++)
-		{
-			U32 value = joystick->getJoystickButton(i);
-			mButtonsLights[i]->setColor(value ? bright : dim);
-		}
-	}
-	// </FS:Zi>
-
-	LLFloater::draw();
-}
-
-BOOL LLFloaterJoystick::postBuild()
-{		
-	center();
-	// <FS:CR> Micro Save on calls to gSavedSettings
-	//F32 range = gSavedSettings.getBOOL("Cursor3D") ? 128.f : 2.f;
-	// <FS:Zi> FIRE-14344 - use 0.5f for the graph  ranges instead of 128.f : 2.f to get better autoscaling -
-	//         needs testing with an actual absolute pointer device if the range scales in a useful way when
-	//         not starting at 128.f
-	F32 range = 0.5f;
-
-	// <FS:Zi> FIRE-14344 - Add button preview and allow for more than 6 axes
-	// for (U32 i = 0; i < 6; i++)
-	for (U32 i = 0; i < MAX_JOYSTICK_AXES; i++)
-	{
-		std::string stat_name(llformat("Joystick axis %d", i));
-		std::string axisname = llformat("axis%d", i);
-		mAxisStatsBar[i] = getChild<LLStatBar>(axisname);
-		if (mAxisStatsBar[i])
-		{
-			mAxisStatsBar[i]->setStat(stat_name);
-			mAxisStatsBar[i]->setRange(-range, range);
-		}
-		// <FS:Zi> FIRE-14344 - cache axis view widgets for faster lookup later
-		mAxisViews[i] = getChild<LLStatView>(llformat("axis_view_%d", i));
-
-		// set number of axes on spinners
-		LLSpinCtrl* spin;
-		spin = getChild<LLSpinCtrl>(llformat("JoystickAxis%d", i));
-		spin->setMaxValue(MAX_JOYSTICK_AXES - 1);
-		// </FS:Zi>
-	}
-
-	// <FS:Zi> FIRE-14344 - Add button preview and allow for more than 6 axes
-	for (U32 i = 0; i < MAX_JOYSTICK_BUTTONS; i++)
-	{
-		mButtonsLights[i] = getChild<LLIconCtrl>(llformat("button_light_%d", i));
-	}
-	// </FS:Zi>
-
-	mJoysticksCombo = getChild<LLComboBox>("joystick_combo");
-	childSetCommitCallback("joystick_combo",onCommitJoystickEnabled,this);
-	mCheckFlycamEnabled = getChild<LLCheckBoxCtrl>("JoystickFlycamEnabled");
-	childSetCommitCallback("JoystickFlycamEnabled",onCommitJoystickEnabled,this);
-
-	childSetAction("SpaceNavigatorDefaults", onClickRestoreSNDefaults, this);
-	childSetAction("cancel_btn", onClickCancel, this);
-	childSetAction("ok_btn", onClickOK, this);
-
-	refresh();
-	refreshListOfDevices();
-	updateAxesAndButtons();	// <FS:Zi> FIRE-14344 - Add button preview and allow for more than 6 axes
-	return TRUE;
-=======
-    for (U32 i = 0; i < 6; i++)
+    // <FS:Zi> FIRE-14344 - If we are on the login screen, this value will be 0.0f and we know we
+    // have to update the joystick status by ourselves
+    if (gFrameIntervalSeconds.value() == 0.0f)
+    {
+        joystick->updateStatus();
+    }
+    // </FS:Zi>
+
+    // <FS:Zi> FIRE-14344 - Add button preview and allow for more than 6 axes
+    // for (U32 i = 0; i < 6; i++)
+    for (U32 i = 0; i < joystick->getNumOfJoystickAxes(); i++)
     {
         F32 value = joystick->getJoystickAxis(i);
-        sample(*sJoystickAxes[i], value * gFrameIntervalSeconds.value());
+        // <FS:Zi> FIRE-14344 - using the frame interval seems to break the graphs
+        // sample(*sJoystickAxes[i], value * gFrameIntervalSeconds.value());
+        sample(*sJoystickAxes[i], value);
         if (mAxisStatsBar[i])
         {
             F32 minbar, maxbar;
@@ -268,15 +163,37 @@
         }
     }
 
+    // <FS:Zi> FIRE-14344 - Add button preview and allow for more than 6 axes
+    if (mJoystickEnabled)
+    {
+        // dim = button present but not pushed, white = button currently pushed
+        const LLColor4& bright = LLUIColorTable::instance().getColor("White").get();
+        const LLColor4& dim    = LLUIColorTable::instance().getColor("Gray").get();
+
+        for (U32 i = 0; i < joystick->getNumOfJoystickButtons(); i++)
+        {
+            U32 value = joystick->getJoystickButton(i);
+            mButtonsLights[i]->setColor(value ? bright : dim);
+        }
+    }
+    // </FS:Zi>
+
     LLFloater::draw();
 }
 
 BOOL LLFloaterJoystick::postBuild()
 {
     center();
-    F32 range = gSavedSettings.getBOOL("Cursor3D") ? 128.f : 2.f;
-
-    for (U32 i = 0; i < 6; i++)
+    // <FS:CR> Micro Save on calls to gSavedSettings
+    //F32 range = gSavedSettings.getBOOL("Cursor3D") ? 128.f : 2.f;
+    // <FS:Zi> FIRE-14344 - use 0.5f for the graph  ranges instead of 128.f : 2.f to get better autoscaling -
+    //         needs testing with an actual absolute pointer device if the range scales in a useful way when
+    //         not starting at 128.f
+    F32 range = 0.5f;
+
+    // <FS:Zi> FIRE-14344 - Add button preview and allow for more than 6 axes
+    // for (U32 i = 0; i < 6; i++)
+    for (U32 i = 0; i < MAX_JOYSTICK_AXES; i++)
     {
         std::string stat_name(llformat("Joystick axis %d", i));
         std::string axisname = llformat("axis%d", i);
@@ -286,7 +203,22 @@
             mAxisStatsBar[i]->setStat(stat_name);
             mAxisStatsBar[i]->setRange(-range, range);
         }
-    }
+        // <FS:Zi> FIRE-14344 - cache axis view widgets for faster lookup later
+        mAxisViews[i] = getChild<LLStatView>(llformat("axis_view_%d", i));
+
+        // set number of axes on spinners
+        LLSpinCtrl* spin;
+        spin = getChild<LLSpinCtrl>(llformat("JoystickAxis%d", i));
+        spin->setMaxValue(MAX_JOYSTICK_AXES - 1);
+        // </FS:Zi>
+    }
+
+    // <FS:Zi> FIRE-14344 - Add button preview and allow for more than 6 axes
+    for (U32 i = 0; i < MAX_JOYSTICK_BUTTONS; i++)
+    {
+        mButtonsLights[i] = getChild<LLIconCtrl>(llformat("button_light_%d", i));
+    }
+    // </FS:Zi>
 
     mJoysticksCombo = getChild<LLComboBox>("joystick_combo");
     childSetCommitCallback("joystick_combo",onCommitJoystickEnabled,this);
@@ -299,22 +231,18 @@
 
     refresh();
     refreshListOfDevices();
+    updateAxesAndButtons(); // <FS:Zi> FIRE-14344 - Add button preview and allow for more than 6 axes
     return TRUE;
->>>>>>> 38c2a5bd
 }
 
 LLFloaterJoystick::~LLFloaterJoystick()
 {
-<<<<<<< HEAD
-	// Children all cleaned up by default view destructor.
-
-	// <FS:Zi> FIRE-14344 - Add button preview and allow for more than 6 axes
-	delete[] mAxisStatsBar;
-	delete[] mButtonsLights;
-	delete[] mAxisViews;
-=======
     // Children all cleaned up by default view destructor.
->>>>>>> 38c2a5bd
+
+    // <FS:Zi> FIRE-14344 - Add button preview and allow for more than 6 axes
+    delete[] mAxisStatsBar;
+    delete[] mButtonsLights;
+    delete[] mAxisViews;
 }
 
 
@@ -584,10 +512,10 @@
 
     self->refreshListOfDevices();
 
-	// <FS:Zi> FIRE-14344 - Add button preview and allow for more than 6 axes
-	self->mJoystickEnabled = joystick_enabled;
-	self->updateAxesAndButtons();
-	// </FS:Zi>
+    // <FS:Zi> FIRE-14344 - Add button preview and allow for more than 6 axes
+    self->mJoystickEnabled = joystick_enabled;
+    self->updateAxesAndButtons();
+    // </FS:Zi>
 }
 
 void LLFloaterJoystick::onClickRestoreSNDefaults(void *joy_panel)
@@ -635,45 +563,37 @@
 
 void LLFloaterJoystick::onClose(bool app_quitting)
 {
-<<<<<<< HEAD
-	if (app_quitting)
-	{
-		cancel();
-	}
+    if (app_quitting)
+    {
+        cancel();
+    }
 }
 
 // <FS:Zi> FIRE-14344 - Add button preview and allow for more than 6 axes
 void LLFloaterJoystick::updateAxesAndButtons()
 {
-	U8 axes = 0;
-	U8 buttons = 0;
-
-	if(mJoystickEnabled)
-	{
-		axes    = LLViewerJoystick::getInstance()->getNumOfJoystickAxes();
-		buttons = LLViewerJoystick::getInstance()->getNumOfJoystickButtons();
-	}
-
-	for(U8 i = 0; i < MAX_JOYSTICK_AXES; i++)
-	{
-		mAxisViews[i]->setDisplayChildren(i < axes);
-		mAxisViews[i]->reshape(0, 0, false);
-	}
-
-	// dim = button present but not pushed, dark = button not present on this joystick
-	static const LLColor4& dark = LLUIColorTable::instance().getColor("DkGray").get();
-	static const LLColor4& dim  = LLUIColorTable::instance().getColor("Gray").get();
-
-	for(U8 i = 0; i < MAX_JOYSTICK_BUTTONS; i++)
-	{
-		mButtonsLights[i]->setColor(i < buttons ? dim : dark);
-	}
-}
-// </FS:Zi>
-=======
-    if (app_quitting)
-    {
-        cancel();
-    }
-}
->>>>>>> 38c2a5bd
+    U8 axes = 0;
+    U8 buttons = 0;
+
+    if(mJoystickEnabled)
+    {
+        axes    = LLViewerJoystick::getInstance()->getNumOfJoystickAxes();
+        buttons = LLViewerJoystick::getInstance()->getNumOfJoystickButtons();
+    }
+
+    for(U8 i = 0; i < MAX_JOYSTICK_AXES; i++)
+    {
+        mAxisViews[i]->setDisplayChildren(i < axes);
+        mAxisViews[i]->reshape(0, 0, false);
+    }
+
+    // dim = button present but not pushed, dark = button not present on this joystick
+    static const LLColor4& dark = LLUIColorTable::instance().getColor("DkGray").get();
+    static const LLColor4& dim  = LLUIColorTable::instance().getColor("Gray").get();
+
+    for(U8 i = 0; i < MAX_JOYSTICK_BUTTONS; i++)
+    {
+        mButtonsLights[i]->setColor(i < buttons ? dim : dark);
+    }
+}
+// </FS:Zi>