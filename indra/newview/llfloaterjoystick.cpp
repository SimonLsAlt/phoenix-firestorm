/**
 * @file llfloaterjoystick.cpp
 * @brief Joystick preferences panel
 *
 * $LicenseInfo:firstyear=2007&license=viewerlgpl$
 * Second Life Viewer Source Code
 * Copyright (C) 2010, Linden Research, Inc.
 *
 * This library is free software; you can redistribute it and/or
 * modify it under the terms of the GNU Lesser General Public
 * License as published by the Free Software Foundation;
 * version 2.1 of the License only.
 *
 * This library is distributed in the hope that it will be useful,
 * but WITHOUT ANY WARRANTY; without even the implied warranty of
 * MERCHANTABILITY or FITNESS FOR A PARTICULAR PURPOSE.  See the GNU
 * Lesser General Public License for more details.
 *
 * You should have received a copy of the GNU Lesser General Public
 * License along with this library; if not, write to the Free Software
 * Foundation, Inc., 51 Franklin Street, Fifth Floor, Boston, MA  02110-1301  USA
 *
 * Linden Research, Inc., 945 Battery Street, San Francisco, CA  94111  USA
 * $/LicenseInfo$
 */

#include "llviewerprecompiledheaders.h"

// file include
#include "llfloaterjoystick.h"

// linden library includes
#include "llerror.h"
#include "llrect.h"
#include "llstring.h"
#include "lltrace.h"

// project includes
#include "lluictrlfactory.h"
#include "llviewercontrol.h"
#include "llappviewer.h"
#include "llviewerjoystick.h"
#include "llviewerwindow.h"
#include "llwindow.h"
#include "llcheckboxctrl.h"
#include "llcombobox.h"

// <FS:Zi> FIRE-14344 - Add button preview and allow for more than 6 axes
#include "llspinctrl.h"
#include "lliconctrl.h"
// </FS:Zi>

#if LL_WINDOWS && !LL_MESA_HEADLESS
// Require DirectInput version 8
#define DIRECTINPUT_VERSION 0x0800

#include <dinput.h>
#endif

static LLTrace::SampleStatHandle<>  sJoystickAxis0("Joystick axis 0"),
                                    sJoystickAxis1("Joystick axis 1"),
                                    sJoystickAxis2("Joystick axis 2"),
                                    sJoystickAxis3("Joystick axis 3"),
                                    sJoystickAxis4("Joystick axis 4"),
// <FS:Zi> FIRE-14344 - Add button preview and allow for more than 6 axes
//                                  sJoystickAxis5("Joystick axis 5");
// static LLTrace::SampleStatHandle<>* sJoystickAxes[6] =
                                    sJoystickAxis5("Joystick axis 5"),
                                    sJoystickAxis6("Joystick axis 6"),
                                    sJoystickAxis7("Joystick axis 7");

static LLTrace::SampleStatHandle<>* sJoystickAxes[MAX_JOYSTICK_AXES] =
// </FS:Zi>
{
    &sJoystickAxis0,
    &sJoystickAxis1,
    &sJoystickAxis2,
    &sJoystickAxis3,
    &sJoystickAxis4,
    &sJoystickAxis5
// <FS:Zi> FIRE-14344 - Add button preview and allow for more than 6 axes
    ,
    &sJoystickAxis6,
    &sJoystickAxis7
// </FS_Zi>
};

#if LL_WINDOWS && !LL_MESA_HEADLESS

BOOL CALLBACK di8_list_devices_callback(LPCDIDEVICEINSTANCE device_instance_ptr, LPVOID pvRef)
{
    // Note: If a single device can function as more than one DirectInput
    // device type, it is enumerated as each device type that it supports.
    // Capable of detecting devices like Oculus Rift
    if (device_instance_ptr && pvRef)
    {
        std::string product_name = utf16str_to_utf8str(llutf16string(device_instance_ptr->tszProductName));
        S32 size = sizeof(GUID);
        LLSD::Binary data; //just an std::vector
        data.resize(size);
        memcpy(&data[0], &device_instance_ptr->guidInstance /*POD _GUID*/, size);

        LLFloaterJoystick * floater = (LLFloaterJoystick*)pvRef;
        LLSD value = data;
        floater->addDevice(product_name, value);
    }
    return DIENUM_CONTINUE;
}
#endif

LLFloaterJoystick::LLFloaterJoystick(const LLSD& data)
    : LLFloater(data),
    mHasDeviceList(false)
{
    // <FS:Zi> FIRE-14344 - Add button preview and allow for more than 6 axes
    mAxisStatsBar = new LLStatBar*[MAX_JOYSTICK_AXES];
    mAxisViews = new LLStatView*[MAX_JOYSTICK_AXES];
    mButtonsLights = new LLIconCtrl*[MAX_JOYSTICK_BUTTONS];
    // </FS:Zi>

    if (!LLViewerJoystick::getInstance()->isJoystickInitialized())
    {
        LLViewerJoystick::getInstance()->init(false);
    }

    initFromSettings();
}

void LLFloaterJoystick::draw()
{
    LLViewerJoystick* joystick(LLViewerJoystick::getInstance());
    bool joystick_inited = joystick->isJoystickInitialized();
    if (joystick_inited != mHasDeviceList)
    {
        refreshListOfDevices();
    }

    // <FS:Zi> FIRE-14344 - If we are on the login screen, this value will be 0.0f and we know we
    // have to update the joystick status by ourselves
    if (gFrameIntervalSeconds.value() == 0.0f)
    {
        joystick->updateStatus();
    }
    // </FS:Zi>

    // <FS:Zi> FIRE-14344 - Add button preview and allow for more than 6 axes
    // for (U32 i = 0; i < 6; i++)
    for (U32 i = 0; i < joystick->getNumOfJoystickAxes(); i++)
    {
        F32 value = joystick->getJoystickAxis(i);
        // <FS:Zi> FIRE-14344 - using the frame interval seems to break the graphs
        // sample(*sJoystickAxes[i], value * gFrameIntervalSeconds.value());
        sample(*sJoystickAxes[i], value);
        if (mAxisStatsBar[i])
        {
            F32 minbar, maxbar;
            mAxisStatsBar[i]->getRange(minbar, maxbar);
            if (llabs(value) > maxbar)
            {
                F32 range = llabs(value);
                mAxisStatsBar[i]->setRange(-range, range);
            }
        }
    }

    // <FS:Zi> FIRE-14344 - Add button preview and allow for more than 6 axes
    if (mJoystickEnabled)
    {
        // dim = button present but not pushed, white = button currently pushed
        const LLColor4& bright = LLUIColorTable::instance().getColor("White").get();
        const LLColor4& dim    = LLUIColorTable::instance().getColor("Gray").get();

        for (U32 i = 0; i < joystick->getNumOfJoystickButtons(); i++)
        {
            U32 value = joystick->getJoystickButton(i);
            mButtonsLights[i]->setColor(value ? bright : dim);
        }
    }
    // </FS:Zi>

    LLFloater::draw();
}

bool LLFloaterJoystick::postBuild()
{
    center();
    // <FS:CR> Micro Save on calls to gSavedSettings
    //F32 range = gSavedSettings.getBOOL("Cursor3D") ? 128.f : 2.f;
    // <FS:Zi> FIRE-14344 - use 0.5f for the graph  ranges instead of 128.f : 2.f to get better autoscaling -
    //         needs testing with an actual absolute pointer device if the range scales in a useful way when
    //         not starting at 128.f
    F32 range = 0.5f;

    // <FS:Zi> FIRE-14344 - Add button preview and allow for more than 6 axes
    // for (U32 i = 0; i < 6; i++)
    for (U32 i = 0; i < MAX_JOYSTICK_AXES; i++)
    {
        std::string stat_name(llformat("Joystick axis %d", i));
        std::string axisname = llformat("axis%d", i);
        mAxisStatsBar[i] = getChild<LLStatBar>(axisname);
        if (mAxisStatsBar[i])
        {
            mAxisStatsBar[i]->setStat(stat_name);
            mAxisStatsBar[i]->setRange(-range, range);
        }
        // <FS:Zi> FIRE-14344 - cache axis view widgets for faster lookup later
        mAxisViews[i] = getChild<LLStatView>(llformat("axis_view_%d", i));

        // set number of axes on spinners
        LLSpinCtrl* spin;
        spin = getChild<LLSpinCtrl>(llformat("JoystickAxis%d", i));
        spin->setMaxValue(MAX_JOYSTICK_AXES - 1);
        // </FS:Zi>
    }

    // <FS:Zi> FIRE-14344 - Add button preview and allow for more than 6 axes
    for (U32 i = 0; i < MAX_JOYSTICK_BUTTONS; i++)
    {
        mButtonsLights[i] = getChild<LLIconCtrl>(llformat("button_light_%d", i));
    }
    // </FS:Zi>

    mJoysticksCombo = getChild<LLComboBox>("joystick_combo");
    childSetCommitCallback("joystick_combo",onCommitJoystickEnabled,this);
    mCheckFlycamEnabled = getChild<LLCheckBoxCtrl>("JoystickFlycamEnabled");
    childSetCommitCallback("JoystickFlycamEnabled",onCommitJoystickEnabled,this);

    childSetAction("SpaceNavigatorDefaults", onClickRestoreSNDefaults, this);
    childSetAction("cancel_btn", onClickCancel, this);
    childSetAction("ok_btn", onClickOK, this);

    refresh();
    refreshListOfDevices();
    updateAxesAndButtons(); // <FS:Zi> FIRE-14344 - Add button preview and allow for more than 6 axes
<<<<<<< HEAD
    return TRUE;
=======
    return true;
>>>>>>> 050d2fef
}

LLFloaterJoystick::~LLFloaterJoystick()
{
    // Children all cleaned up by default view destructor.

    // <FS:Zi> FIRE-14344 - Add button preview and allow for more than 6 axes
    delete[] mAxisStatsBar;
    delete[] mButtonsLights;
    delete[] mAxisViews;
}


void LLFloaterJoystick::apply()
{
}

void LLFloaterJoystick::initFromSettings()
{
    mJoystickEnabled = gSavedSettings.getBOOL("JoystickEnabled");
    mJoystickId = gSavedSettings.getLLSD("JoystickDeviceUUID");

    mJoystickAxis[0] = gSavedSettings.getS32("JoystickAxis0");
    mJoystickAxis[1] = gSavedSettings.getS32("JoystickAxis1");
    mJoystickAxis[2] = gSavedSettings.getS32("JoystickAxis2");
    mJoystickAxis[3] = gSavedSettings.getS32("JoystickAxis3");
    mJoystickAxis[4] = gSavedSettings.getS32("JoystickAxis4");
    mJoystickAxis[5] = gSavedSettings.getS32("JoystickAxis5");
    mJoystickAxis[6] = gSavedSettings.getS32("JoystickAxis6");

    m3DCursor = gSavedSettings.getBOOL("Cursor3D");
    mAutoLeveling = gSavedSettings.getBOOL("AutoLeveling");
    mZoomDirect  = gSavedSettings.getBOOL("ZoomDirect");

    mAvatarEnabled = gSavedSettings.getBOOL("JoystickAvatarEnabled");
    mBuildEnabled = gSavedSettings.getBOOL("JoystickBuildEnabled");
    mFlycamEnabled = gSavedSettings.getBOOL("JoystickFlycamEnabled");

    mAvatarAxisScale[0] = gSavedSettings.getF32("AvatarAxisScale0");
    mAvatarAxisScale[1] = gSavedSettings.getF32("AvatarAxisScale1");
    mAvatarAxisScale[2] = gSavedSettings.getF32("AvatarAxisScale2");
    mAvatarAxisScale[3] = gSavedSettings.getF32("AvatarAxisScale3");
    mAvatarAxisScale[4] = gSavedSettings.getF32("AvatarAxisScale4");
    mAvatarAxisScale[5] = gSavedSettings.getF32("AvatarAxisScale5");

    mBuildAxisScale[0] = gSavedSettings.getF32("BuildAxisScale0");
    mBuildAxisScale[1] = gSavedSettings.getF32("BuildAxisScale1");
    mBuildAxisScale[2] = gSavedSettings.getF32("BuildAxisScale2");
    mBuildAxisScale[3] = gSavedSettings.getF32("BuildAxisScale3");
    mBuildAxisScale[4] = gSavedSettings.getF32("BuildAxisScale4");
    mBuildAxisScale[5] = gSavedSettings.getF32("BuildAxisScale5");

    mFlycamAxisScale[0] = gSavedSettings.getF32("FlycamAxisScale0");
    mFlycamAxisScale[1] = gSavedSettings.getF32("FlycamAxisScale1");
    mFlycamAxisScale[2] = gSavedSettings.getF32("FlycamAxisScale2");
    mFlycamAxisScale[3] = gSavedSettings.getF32("FlycamAxisScale3");
    mFlycamAxisScale[4] = gSavedSettings.getF32("FlycamAxisScale4");
    mFlycamAxisScale[5] = gSavedSettings.getF32("FlycamAxisScale5");
    mFlycamAxisScale[6] = gSavedSettings.getF32("FlycamAxisScale6");

    mAvatarAxisDeadZone[0] = gSavedSettings.getF32("AvatarAxisDeadZone0");
    mAvatarAxisDeadZone[1] = gSavedSettings.getF32("AvatarAxisDeadZone1");
    mAvatarAxisDeadZone[2] = gSavedSettings.getF32("AvatarAxisDeadZone2");
    mAvatarAxisDeadZone[3] = gSavedSettings.getF32("AvatarAxisDeadZone3");
    mAvatarAxisDeadZone[4] = gSavedSettings.getF32("AvatarAxisDeadZone4");
    mAvatarAxisDeadZone[5] = gSavedSettings.getF32("AvatarAxisDeadZone5");

    mBuildAxisDeadZone[0] = gSavedSettings.getF32("BuildAxisDeadZone0");
    mBuildAxisDeadZone[1] = gSavedSettings.getF32("BuildAxisDeadZone1");
    mBuildAxisDeadZone[2] = gSavedSettings.getF32("BuildAxisDeadZone2");
    mBuildAxisDeadZone[3] = gSavedSettings.getF32("BuildAxisDeadZone3");
    mBuildAxisDeadZone[4] = gSavedSettings.getF32("BuildAxisDeadZone4");
    mBuildAxisDeadZone[5] = gSavedSettings.getF32("BuildAxisDeadZone5");

    mFlycamAxisDeadZone[0] = gSavedSettings.getF32("FlycamAxisDeadZone0");
    mFlycamAxisDeadZone[1] = gSavedSettings.getF32("FlycamAxisDeadZone1");
    mFlycamAxisDeadZone[2] = gSavedSettings.getF32("FlycamAxisDeadZone2");
    mFlycamAxisDeadZone[3] = gSavedSettings.getF32("FlycamAxisDeadZone3");
    mFlycamAxisDeadZone[4] = gSavedSettings.getF32("FlycamAxisDeadZone4");
    mFlycamAxisDeadZone[5] = gSavedSettings.getF32("FlycamAxisDeadZone5");
    mFlycamAxisDeadZone[6] = gSavedSettings.getF32("FlycamAxisDeadZone6");

    mAvatarFeathering = gSavedSettings.getF32("AvatarFeathering");
    mBuildFeathering = gSavedSettings.getF32("BuildFeathering");
    mFlycamFeathering = gSavedSettings.getF32("FlycamFeathering");
}

void LLFloaterJoystick::refresh()
{
    LLFloater::refresh();

    initFromSettings();
}

bool LLFloaterJoystick::addDeviceCallback(std::string &name, LLSD& value, void* userdata)
{
    LLFloaterJoystick * floater = (LLFloaterJoystick*)userdata;
    floater->mJoysticksCombo->add(name, value, ADD_BOTTOM, 1);
    return false; // keep searching
}

void LLFloaterJoystick::addDevice(std::string &name, LLSD& value)
{
    mJoysticksCombo->add(name, value, ADD_BOTTOM, 1);
}

void LLFloaterJoystick::refreshListOfDevices()
{
    mJoysticksCombo->removeall();
    std::string no_device = getString("JoystickDisabled");
    LLSD value = LLSD::Integer(0);
    addDevice(no_device, value);

    mHasDeviceList = false;

    void* win_calback = nullptr;
    // di8_devices_callback callback is immediate and happens in scope of getInputDevices()
#if LL_WINDOWS && !LL_MESA_HEADLESS
    // space navigator is marked as DI8DEVCLASS_GAMECTRL in ndof lib
    U32 device_type = DI8DEVCLASS_GAMECTRL;
    win_calback = di8_list_devices_callback;
#elif LL_DARWIN
    U32 device_type = 0;
#else
    // On MAC it is possible to specify product
    // and manufacturer in NDOF_Device for
    // ndof_init_first to pick specific device
    U32 device_type = 0;
#endif
    if (gViewerWindow->getWindow()->getInputDevices(device_type, addDeviceCallback, win_calback, this))
    {
        mHasDeviceList = true;
    }

    bool is_device_id_set = LLViewerJoystick::getInstance()->isDeviceUUIDSet();

    if (LLViewerJoystick::getInstance()->isJoystickInitialized() &&
        (!mHasDeviceList || !is_device_id_set))
    {
#if LL_WINDOWS && !LL_MESA_HEADLESS
        LL_WARNS() << "NDOF connected to device without using SL provided handle" << LL_ENDL;
#endif
        std::string desc = LLViewerJoystick::getInstance()->getDescription();
        if (!desc.empty())
        {
            LLSD value = LLSD::Integer(1); // value for selection
            addDevice(desc, value);
            mHasDeviceList = true;
        }
    }

    if (gSavedSettings.getBOOL("JoystickEnabled") && mHasDeviceList)
    {
        if (is_device_id_set)
        {
            LLSD guid = LLViewerJoystick::getInstance()->getDeviceUUID();
            mJoysticksCombo->selectByValue(guid);
        }
        else
        {
            mJoysticksCombo->selectByValue(LLSD::Integer(1));
        }
    }
    else
    {
        mJoysticksCombo->selectByValue(LLSD::Integer(0));
    }
}

void LLFloaterJoystick::cancel()
{
    gSavedSettings.setBOOL("JoystickEnabled", mJoystickEnabled);
    gSavedSettings.setLLSD("JoystickDeviceUUID", mJoystickId);

    gSavedSettings.setS32("JoystickAxis0", mJoystickAxis[0]);
    gSavedSettings.setS32("JoystickAxis1", mJoystickAxis[1]);
    gSavedSettings.setS32("JoystickAxis2", mJoystickAxis[2]);
    gSavedSettings.setS32("JoystickAxis3", mJoystickAxis[3]);
    gSavedSettings.setS32("JoystickAxis4", mJoystickAxis[4]);
    gSavedSettings.setS32("JoystickAxis5", mJoystickAxis[5]);
    gSavedSettings.setS32("JoystickAxis6", mJoystickAxis[6]);

    gSavedSettings.setBOOL("Cursor3D", m3DCursor);
    gSavedSettings.setBOOL("AutoLeveling", mAutoLeveling);
    gSavedSettings.setBOOL("ZoomDirect", mZoomDirect );

    gSavedSettings.setBOOL("JoystickAvatarEnabled", mAvatarEnabled);
    gSavedSettings.setBOOL("JoystickBuildEnabled", mBuildEnabled);
    gSavedSettings.setBOOL("JoystickFlycamEnabled", mFlycamEnabled);

    gSavedSettings.setF32("AvatarAxisScale0", mAvatarAxisScale[0]);
    gSavedSettings.setF32("AvatarAxisScale1", mAvatarAxisScale[1]);
    gSavedSettings.setF32("AvatarAxisScale2", mAvatarAxisScale[2]);
    gSavedSettings.setF32("AvatarAxisScale3", mAvatarAxisScale[3]);
    gSavedSettings.setF32("AvatarAxisScale4", mAvatarAxisScale[4]);
    gSavedSettings.setF32("AvatarAxisScale5", mAvatarAxisScale[5]);

    gSavedSettings.setF32("BuildAxisScale0", mBuildAxisScale[0]);
    gSavedSettings.setF32("BuildAxisScale1", mBuildAxisScale[1]);
    gSavedSettings.setF32("BuildAxisScale2", mBuildAxisScale[2]);
    gSavedSettings.setF32("BuildAxisScale3", mBuildAxisScale[3]);
    gSavedSettings.setF32("BuildAxisScale4", mBuildAxisScale[4]);
    gSavedSettings.setF32("BuildAxisScale5", mBuildAxisScale[5]);

    gSavedSettings.setF32("FlycamAxisScale0", mFlycamAxisScale[0]);
    gSavedSettings.setF32("FlycamAxisScale1", mFlycamAxisScale[1]);
    gSavedSettings.setF32("FlycamAxisScale2", mFlycamAxisScale[2]);
    gSavedSettings.setF32("FlycamAxisScale3", mFlycamAxisScale[3]);
    gSavedSettings.setF32("FlycamAxisScale4", mFlycamAxisScale[4]);
    gSavedSettings.setF32("FlycamAxisScale5", mFlycamAxisScale[5]);
    gSavedSettings.setF32("FlycamAxisScale6", mFlycamAxisScale[6]);

    gSavedSettings.setF32("AvatarAxisDeadZone0", mAvatarAxisDeadZone[0]);
    gSavedSettings.setF32("AvatarAxisDeadZone1", mAvatarAxisDeadZone[1]);
    gSavedSettings.setF32("AvatarAxisDeadZone2", mAvatarAxisDeadZone[2]);
    gSavedSettings.setF32("AvatarAxisDeadZone3", mAvatarAxisDeadZone[3]);
    gSavedSettings.setF32("AvatarAxisDeadZone4", mAvatarAxisDeadZone[4]);
    gSavedSettings.setF32("AvatarAxisDeadZone5", mAvatarAxisDeadZone[5]);

    gSavedSettings.setF32("BuildAxisDeadZone0", mBuildAxisDeadZone[0]);
    gSavedSettings.setF32("BuildAxisDeadZone1", mBuildAxisDeadZone[1]);
    gSavedSettings.setF32("BuildAxisDeadZone2", mBuildAxisDeadZone[2]);
    gSavedSettings.setF32("BuildAxisDeadZone3", mBuildAxisDeadZone[3]);
    gSavedSettings.setF32("BuildAxisDeadZone4", mBuildAxisDeadZone[4]);
    gSavedSettings.setF32("BuildAxisDeadZone5", mBuildAxisDeadZone[5]);

    gSavedSettings.setF32("FlycamAxisDeadZone0", mFlycamAxisDeadZone[0]);
    gSavedSettings.setF32("FlycamAxisDeadZone1", mFlycamAxisDeadZone[1]);
    gSavedSettings.setF32("FlycamAxisDeadZone2", mFlycamAxisDeadZone[2]);
    gSavedSettings.setF32("FlycamAxisDeadZone3", mFlycamAxisDeadZone[3]);
    gSavedSettings.setF32("FlycamAxisDeadZone4", mFlycamAxisDeadZone[4]);
    gSavedSettings.setF32("FlycamAxisDeadZone5", mFlycamAxisDeadZone[5]);
    gSavedSettings.setF32("FlycamAxisDeadZone6", mFlycamAxisDeadZone[6]);

    gSavedSettings.setF32("AvatarFeathering", mAvatarFeathering);
    gSavedSettings.setF32("BuildFeathering", mBuildFeathering);
    gSavedSettings.setF32("FlycamFeathering", mFlycamFeathering);
}

void LLFloaterJoystick::onCommitJoystickEnabled(LLUICtrl*, void *joy_panel)
{
    LLFloaterJoystick* self = (LLFloaterJoystick*)joy_panel;

    LLSD value = self->mJoysticksCombo->getValue();
    bool joystick_enabled = true;
    // value is 0 for no device,
    // 1 for a device on Mac (single device, no list support yet)
    // binary packed guid for a device on windows (can have multiple devices)
    if (value.isInteger())
    {
        // ndof already has a device selected, we are just setting it enabled or disabled
        joystick_enabled = value.asInteger();
    }
    else
    {
        LLViewerJoystick::getInstance()->initDevice(value);
        // else joystick is enabled, because combobox holds id of the device
        joystick_enabled = true;
    }
    gSavedSettings.setBOOL("JoystickEnabled", joystick_enabled);
    bool flycam_enabled = self->mCheckFlycamEnabled->get();

    if (!joystick_enabled || !flycam_enabled)
    {
        // Turn off flycam
        LLViewerJoystick* joystick(LLViewerJoystick::getInstance());
        if (joystick->getOverrideCamera())
        {
            joystick->toggleFlycam();
        }
    }

    LLViewerJoystick::getInstance()->saveDeviceIdToSettings();

    std::string device_string = LLViewerJoystick::getInstance()->getDeviceUUIDString();
    LL_DEBUGS("Joystick") << "Selected " << device_string << " as joystick." << LL_ENDL;

    self->refreshListOfDevices();

    // <FS:Zi> FIRE-14344 - Add button preview and allow for more than 6 axes
    self->mJoystickEnabled = joystick_enabled;
    self->updateAxesAndButtons();
    // </FS:Zi>
}

void LLFloaterJoystick::onClickRestoreSNDefaults(void *joy_panel)
{
    setSNDefaults();
}

void LLFloaterJoystick::onClickCancel(void *joy_panel)
{
    if (joy_panel)
    {
        LLFloaterJoystick* self = (LLFloaterJoystick*)joy_panel;

        if (self)
        {
            self->cancel();
            self->closeFloater();
        }
    }
}

void LLFloaterJoystick::onClickOK(void *joy_panel)
{
    if (joy_panel)
    {
        LLFloaterJoystick* self = (LLFloaterJoystick*)joy_panel;

        if (self)
        {
            self->closeFloater();
        }
    }
}

void LLFloaterJoystick::onClickCloseBtn(bool app_quitting)
{
    cancel();
    closeFloater(app_quitting);
}

void LLFloaterJoystick::setSNDefaults()
{
    LLViewerJoystick::getInstance()->setSNDefaults();
}

void LLFloaterJoystick::onClose(bool app_quitting)
{
    if (app_quitting)
    {
        cancel();
    }
}

// <FS:Zi> FIRE-14344 - Add button preview and allow for more than 6 axes
void LLFloaterJoystick::updateAxesAndButtons()
{
    U8 axes = 0;
    U8 buttons = 0;

    if(mJoystickEnabled)
    {
        axes    = LLViewerJoystick::getInstance()->getNumOfJoystickAxes();
        buttons = LLViewerJoystick::getInstance()->getNumOfJoystickButtons();
    }

    for(U8 i = 0; i < MAX_JOYSTICK_AXES; i++)
    {
        mAxisViews[i]->setDisplayChildren(i < axes);
        mAxisViews[i]->reshape(0, 0, false);
    }

    // dim = button present but not pushed, dark = button not present on this joystick
    static const LLColor4& dark = LLUIColorTable::instance().getColor("DkGray").get();
    static const LLColor4& dim  = LLUIColorTable::instance().getColor("Gray").get();

    for(U8 i = 0; i < MAX_JOYSTICK_BUTTONS; i++)
    {
        mButtonsLights[i]->setColor(i < buttons ? dim : dark);
    }
}
// </FS:Zi><|MERGE_RESOLUTION|>--- conflicted
+++ resolved
@@ -232,11 +232,7 @@
     refresh();
     refreshListOfDevices();
     updateAxesAndButtons(); // <FS:Zi> FIRE-14344 - Add button preview and allow for more than 6 axes
-<<<<<<< HEAD
-    return TRUE;
-=======
     return true;
->>>>>>> 050d2fef
 }
 
 LLFloaterJoystick::~LLFloaterJoystick()
