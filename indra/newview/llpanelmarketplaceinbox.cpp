--- conflicted
+++ resolved
@@ -79,47 +79,13 @@
 // </FS:Ansariel>
 {
 
-	// <FS:Ansariel> FIRE-21948: Show element count in Received Items folder
-	mInventoryPanel->onSelectionChange(items, user_action);
+    // <FS:Ansariel> FIRE-21948: Show element count in Received Items folder
+    mInventoryPanel->onSelectionChange(items, user_action);
 }
 
 
 LLInventoryPanel * LLPanelMarketplaceInbox::setupInventoryPanel()
 {
-<<<<<<< HEAD
-	LLView * inbox_inventory_placeholder = getChild<LLView>("inbox_inventory_placeholder");
-	LLView * inbox_inventory_parent = inbox_inventory_placeholder->getParent();
-
-	mInventoryPanel = 
-		LLUICtrlFactory::createFromFile<LLInventoryPanel>("panel_inbox_inventory.xml",
-														  inbox_inventory_parent,
-														  LLInventoryPanel::child_registry_t::instance());
-	
-	llassert(mInventoryPanel);
-	
-	// Reshape the inventory to the proper size
-	LLRect inventory_placeholder_rect = inbox_inventory_placeholder->getRect();
-	mInventoryPanel->setShape(inventory_placeholder_rect);
-	
-	// Set the sort order newest to oldest
-	mInventoryPanel->getFolderViewModel()->setSorter(LLInventoryFilter::SO_DATE);
-	mInventoryPanel->getFilter().markDefault();
-	mInventoryPanel->getRootFolder()->applyFunctorRecursively(*mSavedFolderState);
-
-	// Set selection callback for proper update of inventory status buttons
-	// <FS:Ansariel> FIRE-21948: Show element count in Received Items folder
-	//mInventoryPanel->setSelectCallback(boost::bind(&LLPanelMarketplaceInbox::onSelectionChange, this));
-	mInventoryPanel->setSelectCallback(boost::bind(&LLPanelMarketplaceInbox::onSelectionChange, this, _1, _2));
-	// </FS:Ansariel>
-
-	// Set up the note to display when the inbox is empty
-	mInventoryPanel->getFilter().setEmptyLookupMessage("InventoryInboxNoItems");
-	
-	// Hide the placeholder text
-	inbox_inventory_placeholder->setVisible(FALSE);
-	
-	return mInventoryPanel;
-=======
     LLView * inbox_inventory_placeholder = getChild<LLView>("inbox_inventory_placeholder");
     LLView * inbox_inventory_parent = inbox_inventory_placeholder->getParent();
 
@@ -140,7 +106,10 @@
     mInventoryPanel->getRootFolder()->applyFunctorRecursively(*mSavedFolderState);
 
     // Set selection callback for proper update of inventory status buttons
-    mInventoryPanel->setSelectCallback(boost::bind(&LLPanelMarketplaceInbox::onSelectionChange, this));
+    // <FS:Ansariel> FIRE-21948: Show element count in Received Items folder
+    //mInventoryPanel->setSelectCallback(boost::bind(&LLPanelMarketplaceInbox::onSelectionChange, this));
+    mInventoryPanel->setSelectCallback(boost::bind(&LLPanelMarketplaceInbox::onSelectionChange, this, _1, _2));
+    // </FS:Ansariel>
 
     // Set up the note to display when the inbox is empty
     mInventoryPanel->getFilter().setEmptyLookupMessage("InventoryInboxNoItems");
@@ -149,7 +118,6 @@
     inbox_inventory_placeholder->setVisible(FALSE);
 
     return mInventoryPanel;
->>>>>>> 38c2a5bd
 }
 
 void LLPanelMarketplaceInbox::onFocusReceived()
