--- conflicted
+++ resolved
@@ -53,13 +53,8 @@
     , mInventoryPanel(NULL)
     , mSavedFolderState(NULL)
 {
-<<<<<<< HEAD
-	mSavedFolderState = new LLSaveFolderState();
-	mSavedFolderState->setApply(false);
-=======
     mSavedFolderState = new LLSaveFolderState();
     mSavedFolderState->setApply(false);
->>>>>>> 1a8a5404
 }
 
 LLPanelMarketplaceInbox::~LLPanelMarketplaceInbox()
@@ -75,14 +70,7 @@
     mFreshCountCtrl = getChild<LLUICtrl>("inbox_fresh_new_count");
     mInboxButton = getChild<LLButton>("inbox_btn");
 
-<<<<<<< HEAD
-	mFreshCountCtrl = getChild<LLUICtrl>("inbox_fresh_new_count");
-	mInboxButton = getChild<LLButton>("inbox_btn");
-	
-	return true;
-=======
     return true;
->>>>>>> 1a8a5404
 }
 
 // <FS:Ansariel> FIRE-21948: Show element count in Received Items folder
@@ -91,52 +79,13 @@
 // </FS:Ansariel>
 {
 
-<<<<<<< HEAD
-	// <FS:Ansariel> FIRE-21948: Show element count in Received Items folder
-	mInventoryPanel->onSelectionChange(items, user_action);
-=======
     // <FS:Ansariel> FIRE-21948: Show element count in Received Items folder
     mInventoryPanel->onSelectionChange(items, user_action);
->>>>>>> 1a8a5404
 }
 
 
 LLInventoryPanel * LLPanelMarketplaceInbox::setupInventoryPanel()
 {
-<<<<<<< HEAD
-	LLView * inbox_inventory_placeholder = getChild<LLView>("inbox_inventory_placeholder");
-	LLView * inbox_inventory_parent = inbox_inventory_placeholder->getParent();
-
-	mInventoryPanel = 
-		LLUICtrlFactory::createFromFile<LLInventoryPanel>("panel_inbox_inventory.xml",
-														  inbox_inventory_parent,
-														  LLInventoryPanel::child_registry_t::instance());
-	
-	llassert(mInventoryPanel);
-	
-	// Reshape the inventory to the proper size
-	LLRect inventory_placeholder_rect = inbox_inventory_placeholder->getRect();
-	mInventoryPanel->setShape(inventory_placeholder_rect);
-	
-	// Set the sort order newest to oldest
-	mInventoryPanel->getFolderViewModel()->setSorter(LLInventoryFilter::SO_DATE);
-	mInventoryPanel->getFilter().markDefault();
-	mInventoryPanel->getRootFolder()->applyFunctorRecursively(*mSavedFolderState);
-
-	// Set selection callback for proper update of inventory status buttons
-	// <FS:Ansariel> FIRE-21948: Show element count in Received Items folder
-	//mInventoryPanel->setSelectCallback(boost::bind(&LLPanelMarketplaceInbox::onSelectionChange, this));
-	mInventoryPanel->setSelectCallback(boost::bind(&LLPanelMarketplaceInbox::onSelectionChange, this, _1, _2));
-	// </FS:Ansariel>
-
-	// Set up the note to display when the inbox is empty
-	mInventoryPanel->getFilter().setEmptyLookupMessage("InventoryInboxNoItems");
-	
-	// Hide the placeholder text
-	inbox_inventory_placeholder->setVisible(false);
-	
-	return mInventoryPanel;
-=======
     LLView * inbox_inventory_placeholder = getChild<LLView>("inbox_inventory_placeholder");
     LLView * inbox_inventory_parent = inbox_inventory_placeholder->getParent();
 
@@ -169,7 +118,6 @@
     inbox_inventory_placeholder->setVisible(false);
 
     return mInventoryPanel;
->>>>>>> 1a8a5404
 }
 
 void LLPanelMarketplaceInbox::onFocusReceived()
@@ -185,13 +133,8 @@
 
 bool LLPanelMarketplaceInbox::handleDragAndDrop(S32 x, S32 y, MASK mask, bool drop, EDragAndDropType cargo_type, void *cargo_data, EAcceptance *accept, std::string& tooltip_msg)
 {
-<<<<<<< HEAD
-	*accept = ACCEPT_NO;
-	return true;
-=======
     *accept = ACCEPT_NO;
     return true;
->>>>>>> 1a8a5404
 }
 
 U32 LLPanelMarketplaceInbox::getFreshItemCount() const
@@ -263,17 +206,6 @@
 
 void LLPanelMarketplaceInbox::onClearSearch()
 {
-<<<<<<< HEAD
-	if (mInventoryPanel)
-	{
-		mInventoryPanel->setFilterSubString(LLStringUtil::null);
-		mSavedFolderState->setApply(true);
-		mInventoryPanel->getRootFolder()->applyFunctorRecursively(*mSavedFolderState);
-		LLOpenFoldersWithSelection opener;
-		mInventoryPanel->getRootFolder()->applyFunctorRecursively(opener);
-		mInventoryPanel->getRootFolder()->scrollToShowSelection();
-	}
-=======
     if (mInventoryPanel)
     {
         mInventoryPanel->setFilterSubString(LLStringUtil::null);
@@ -283,28 +215,10 @@
         mInventoryPanel->getRootFolder()->applyFunctorRecursively(opener);
         mInventoryPanel->getRootFolder()->scrollToShowSelection();
     }
->>>>>>> 1a8a5404
 }
 
 void LLPanelMarketplaceInbox::onFilterEdit(const std::string& search_string)
 {
-<<<<<<< HEAD
-	if (mInventoryPanel)
-	{
-
-		if (search_string == "")
-		{
-			onClearSearch();
-		}
-
-		if (!mInventoryPanel->getFilter().isNotDefault())
-		{
-			mSavedFolderState->setApply(false);
-			mInventoryPanel->getRootFolder()->applyFunctorRecursively(*mSavedFolderState);
-		}
-		mInventoryPanel->setFilterSubString(search_string);
-	}
-=======
     if (mInventoryPanel)
     {
 
@@ -320,7 +234,6 @@
         }
         mInventoryPanel->setFilterSubString(search_string);
     }
->>>>>>> 1a8a5404
 }
 
 std::string LLPanelMarketplaceInbox::getBadgeString() const
@@ -345,37 +258,6 @@
 
 void LLPanelMarketplaceInbox::draw()
 {
-<<<<<<< HEAD
-	U32 item_count = getTotalItemCount();
-
-	llassert(mFreshCountCtrl != NULL);
-
-	if (item_count > 0)
-	{
-		std::string item_count_str = llformat("%d", item_count);
-
-		LLStringUtil::format_map_t args;
-		args["[NUM]"] = item_count_str;
-		mInboxButton->setLabel(getString("InboxLabelWithArg", args));
-
-		// set green text to fresh item count
-		U32 fresh_item_count = getFreshItemCount();
-		mFreshCountCtrl->setVisible((fresh_item_count > 0));
-
-		if (fresh_item_count > 0)
-		{
-			mFreshCountCtrl->setTextArg("[NUM]", llformat("%d", fresh_item_count));
-		}
-	}
-	else
-	{
-		mInboxButton->setLabel(getString("InboxLabelNoArg"));
-
-		mFreshCountCtrl->setVisible(false);
-	}
-		
-	LLPanel::draw();
-=======
     U32 item_count = getTotalItemCount();
 
     llassert(mFreshCountCtrl != NULL);
@@ -405,5 +287,4 @@
     }
 
     LLPanel::draw();
->>>>>>> 1a8a5404
 }