--- conflicted
+++ resolved
@@ -1,490 +1,236 @@
-<<<<<<< HEAD
-/** 
- * @file llpanelmarketplaceinbox.cpp
- * @brief Panel for marketplace inbox
- *
-* $LicenseInfo:firstyear=2011&license=viewerlgpl$
- * Second Life Viewer Source Code
- * Copyright (C) 2010, Linden Research, Inc.
- * 
- * This library is free software; you can redistribute it and/or
- * modify it under the terms of the GNU Lesser General Public
- * License as published by the Free Software Foundation;
- * version 2.1 of the License only.
- * 
- * This library is distributed in the hope that it will be useful,
- * but WITHOUT ANY WARRANTY; without even the implied warranty of
- * MERCHANTABILITY or FITNESS FOR A PARTICULAR PURPOSE.  See the GNU
- * Lesser General Public License for more details.
- * 
- * You should have received a copy of the GNU Lesser General Public
- * License along with this library; if not, write to the Free Software
- * Foundation, Inc., 51 Franklin Street, Fifth Floor, Boston, MA  02110-1301  USA
- * 
- * Linden Research, Inc., 945 Battery Street, San Francisco, CA  94111  USA
- * $/LicenseInfo$
- */
-
-#include "llviewerprecompiledheaders.h"
-
-#include "llpanelmarketplaceinbox.h"
-#include "llpanelmarketplaceinboxinventory.h"
-
-#include "llappviewer.h"
-#include "llbutton.h"
-#include "llinventorypanel.h"
-#include "llfolderview.h"
-#include "llsidepanelinventory.h"
-#include "llviewercontrol.h"
-
-
-static LLRegisterPanelClassWrapper<LLPanelMarketplaceInbox> t_panel_marketplace_inbox("panel_marketplace_inbox");
-
-const LLPanelMarketplaceInbox::Params& LLPanelMarketplaceInbox::getDefaultParams() 
-{ 
-	return LLUICtrlFactory::getDefaultParams<LLPanelMarketplaceInbox>(); 
-}
-
-// protected
-LLPanelMarketplaceInbox::LLPanelMarketplaceInbox(const Params& p)
-	: LLPanel(p)
-	, mInventoryPanel(NULL)
-{
-}
-
-LLPanelMarketplaceInbox::~LLPanelMarketplaceInbox()
-{
-	if (getChild<LLButton>("inbox_btn")->getToggleState())
-	{
-		gSavedPerAccountSettings.setString("LastInventoryInboxExpand", LLDate::now().asString());
-	}
-}
-
-// virtual
-BOOL LLPanelMarketplaceInbox::postBuild()
-{
-	LLAppViewer::instance()->setOnLoginCompletedCallback(boost::bind(&LLPanelMarketplaceInbox::handleLoginComplete, this));
-
-	LLFocusableElement::setFocusReceivedCallback(boost::bind(&LLPanelMarketplaceInbox::onFocusReceived, this));
-	
-	return TRUE;
-}
-
-void LLPanelMarketplaceInbox::onSelectionChange()
-{
-	LLSidepanelInventory* sidepanel_inventory = dynamic_cast<LLSidepanelInventory*>(LLSideTray::getInstance()->getPanel("sidepanel_inventory"));
-		
-	sidepanel_inventory->updateVerbs();
-}
-
-
-void LLPanelMarketplaceInbox::handleLoginComplete()
-{
-	// Set us up as the class to drive the badge value for the sidebar_inventory button
-	LLSideTray::getInstance()->setTabButtonBadgeDriver("sidebar_inventory", this);
-}
-
-LLInventoryPanel * LLPanelMarketplaceInbox::setupInventoryPanel()
-{
-	LLView * inbox_inventory_placeholder = getChild<LLView>("inbox_inventory_placeholder");
-	LLView * inbox_inventory_parent = inbox_inventory_placeholder->getParent();
-
-	mInventoryPanel = 
-		LLUICtrlFactory::createFromFile<LLInventoryPanel>("panel_inbox_inventory.xml",
-														  inbox_inventory_parent,
-														  LLInventoryPanel::child_registry_t::instance());
-	
-	// Reshape the inventory to the proper size
-	LLRect inventory_placeholder_rect = inbox_inventory_placeholder->getRect();
-	mInventoryPanel->setShape(inventory_placeholder_rect);
-	
-	// Set the sort order newest to oldest, and a selection change callback
-	mInventoryPanel->setSortOrder(LLInventoryFilter::SO_DATE);	
-	mInventoryPanel->setSelectCallback(boost::bind(&LLPanelMarketplaceInbox::onSelectionChange, this));
-
-	// Set up the note to display when the inbox is empty
-	mInventoryPanel->getFilter()->setEmptyLookupMessage("InventoryInboxNoItems");
-	
-	// Hide the placeholder text
-	inbox_inventory_placeholder->setVisible(FALSE);
-	
-	return mInventoryPanel;
-}
-
-void LLPanelMarketplaceInbox::onFocusReceived()
-{
-	LLSidepanelInventory * sidepanel_inventory = LLSideTray::getInstance()->getPanel<LLSidepanelInventory>("sidepanel_inventory");
-	
-	sidepanel_inventory->clearSelections(true, false, true);
-}
-
-BOOL LLPanelMarketplaceInbox::handleDragAndDrop(S32 x, S32 y, MASK mask, BOOL drop, EDragAndDropType cargo_type, void *cargo_data, EAcceptance *accept, std::string& tooltip_msg)
-{
-	*accept = ACCEPT_NO;
-	return TRUE;
-}
-
-U32 LLPanelMarketplaceInbox::getFreshItemCount() const
-{
-#if SUPPORTING_FRESH_ITEM_COUNT
-	
-	//
-	// NOTE: When turning this on, be sure to test the no inbox/outbox case because this code probably
-	//       will return "2" for the Inventory and LIBRARY top-levels when that happens.
-	//
-	
-	U32 fresh_item_count = 0;
-
-	if (mInventoryPanel)
-	{
-		const LLFolderViewFolder * inbox_folder = mInventoryPanel->getRootFolder();
-		
-		if (inbox_folder)
-		{
-			LLFolderViewFolder::folders_t::const_iterator folders_it = inbox_folder->getFoldersBegin();
-			LLFolderViewFolder::folders_t::const_iterator folders_end = inbox_folder->getFoldersEnd();
-
-			for (; folders_it != folders_end; ++folders_it)
-			{
-				const LLFolderViewFolder * folder_view = *folders_it;
-				const LLInboxFolderViewFolder * inbox_folder_view = dynamic_cast<const LLInboxFolderViewFolder*>(folder_view);
-
-				if (inbox_folder_view && inbox_folder_view->isFresh())
-				{
-					fresh_item_count++;
-				}
-			}
-		}
-	}
-
-	return fresh_item_count;
-#else
-	return getTotalItemCount();
-#endif
-}
-
-U32 LLPanelMarketplaceInbox::getTotalItemCount() const
-{
-	U32 item_count = 0;
-	
-	if (mInventoryPanel)
-	{
-		const LLFolderViewFolder * inbox_folder = mInventoryPanel->getRootFolder();
-		
-		if (inbox_folder)
-		{
-			item_count += inbox_folder->getFoldersCount();
-		}
-	}
-	
-	return item_count;
-}
-
-std::string LLPanelMarketplaceInbox::getBadgeString() const
-{
-	std::string item_count_str("");
-
-	// If the inbox is visible, and the side panel is collapsed or expanded and not the inventory panel
-	if (getParent()->getVisible() &&
-		(LLSideTray::getInstance()->getCollapsed() || !LLSideTray::getInstance()->isPanelActive("sidepanel_inventory")))
-	{
-		U32 item_count = getFreshItemCount();
-
-		if (item_count)
-		{
-			item_count_str = llformat("%d", item_count);
-		}
-	}
-
-	return item_count_str;
-}
-
-void LLPanelMarketplaceInbox::draw()
-{
-	U32 item_count = getTotalItemCount();
-
-	LLView * fresh_new_count_view = getChildView("inbox_fresh_new_count");
-
-	if (item_count > 0)
-	{
-		std::string item_count_str = llformat("%d", item_count);
-
-		LLStringUtil::format_map_t args;
-		args["[NUM]"] = item_count_str;
-		getChild<LLButton>("inbox_btn")->setLabel(getString("InboxLabelWithArg", args));
-
-#if SUPPORTING_FRESH_ITEM_COUNT
-		// set green text to fresh item count
-		U32 fresh_item_count = getFreshItemCount();
-		fresh_new_count_view->setVisible((fresh_item_count > 0));
-
-		if (fresh_item_count > 0)
-		{
-			getChild<LLUICtrl>("inbox_fresh_new_count")->setTextArg("[NUM]", llformat("%d", fresh_item_count));
-		}
-#else
-		fresh_new_count_view->setVisible(FALSE);
-#endif
-	}
-	else
-	{
-		getChild<LLButton>("inbox_btn")->setLabel(getString("InboxLabelNoArg"));
-
-		fresh_new_count_view->setVisible(FALSE);
-	}
-		
-	LLPanel::draw();
-}
-=======
-/** 
- * @file llpanelmarketplaceinbox.cpp
- * @brief Panel for marketplace inbox
- *
-* $LicenseInfo:firstyear=2011&license=viewerlgpl$
- * Second Life Viewer Source Code
- * Copyright (C) 2010, Linden Research, Inc.
- * 
- * This library is free software; you can redistribute it and/or
- * modify it under the terms of the GNU Lesser General Public
- * License as published by the Free Software Foundation;
- * version 2.1 of the License only.
- * 
- * This library is distributed in the hope that it will be useful,
- * but WITHOUT ANY WARRANTY; without even the implied warranty of
- * MERCHANTABILITY or FITNESS FOR A PARTICULAR PURPOSE.  See the GNU
- * Lesser General Public License for more details.
- * 
- * You should have received a copy of the GNU Lesser General Public
- * License along with this library; if not, write to the Free Software
- * Foundation, Inc., 51 Franklin Street, Fifth Floor, Boston, MA  02110-1301  USA
- * 
- * Linden Research, Inc., 945 Battery Street, San Francisco, CA  94111  USA
- * $/LicenseInfo$
- */
-
-#include "llviewerprecompiledheaders.h"
-
-#include "llpanelmarketplaceinbox.h"
-#include "llpanelmarketplaceinboxinventory.h"
-
-#include "llappviewer.h"
-#include "llbutton.h"
-#include "llinventorypanel.h"
-#include "llfolderview.h"
-#include "llsidepanelinventory.h"
-#include "llviewercontrol.h"
-
-
-static LLRegisterPanelClassWrapper<LLPanelMarketplaceInbox> t_panel_marketplace_inbox("panel_marketplace_inbox");
-
-const LLPanelMarketplaceInbox::Params& LLPanelMarketplaceInbox::getDefaultParams() 
-{ 
-	return LLUICtrlFactory::getDefaultParams<LLPanelMarketplaceInbox>(); 
-}
-
-// protected
-LLPanelMarketplaceInbox::LLPanelMarketplaceInbox(const Params& p)
-	: LLPanel(p)
-	, mInventoryPanel(NULL)
-{
-}
-
-LLPanelMarketplaceInbox::~LLPanelMarketplaceInbox()
-{
-	if (getChild<LLButton>("inbox_btn")->getToggleState())
-	{
-		gSavedPerAccountSettings.setString("LastInventoryInboxExpand", LLDate::now().asString());
-	}
-}
-
-// virtual
-BOOL LLPanelMarketplaceInbox::postBuild()
-{
-	LLAppViewer::instance()->setOnLoginCompletedCallback(boost::bind(&LLPanelMarketplaceInbox::handleLoginComplete, this));
-
-	LLFocusableElement::setFocusReceivedCallback(boost::bind(&LLPanelMarketplaceInbox::onFocusReceived, this));
-	
-	return TRUE;
-}
-
-void LLPanelMarketplaceInbox::onSelectionChange()
-{
-	LLSidepanelInventory* sidepanel_inventory = dynamic_cast<LLSidepanelInventory*>(LLSideTray::getInstance()->getPanel("sidepanel_inventory"));
-		
-	sidepanel_inventory->updateVerbs();
-}
-
-
-void LLPanelMarketplaceInbox::handleLoginComplete()
-{
-	// Set us up as the class to drive the badge value for the sidebar_inventory button
-	LLSideTray::getInstance()->setTabButtonBadgeDriver("sidebar_inventory", this);
-}
-
-void LLPanelMarketplaceInbox::setupInventoryPanel()
-{
-	LLView * inbox_inventory_placeholder = getChild<LLView>("inbox_inventory_placeholder");
-	LLView * inbox_inventory_parent = inbox_inventory_placeholder->getParent();
-
-	mInventoryPanel = 
-		LLUICtrlFactory::createFromFile<LLInventoryPanel>("panel_inbox_inventory.xml",
-														  inbox_inventory_parent,
-														  LLInventoryPanel::child_registry_t::instance());
-	
-	// Reshape the inventory to the proper size
-	LLRect inventory_placeholder_rect = inbox_inventory_placeholder->getRect();
-	mInventoryPanel->setShape(inventory_placeholder_rect);
-	
-	// Set the sort order newest to oldest, and a selection change callback
-	mInventoryPanel->setSortOrder(LLInventoryFilter::SO_DATE);	
-	mInventoryPanel->setSelectCallback(boost::bind(&LLPanelMarketplaceInbox::onSelectionChange, this));
-
-	// Set up the note to display when the inbox is empty
-	mInventoryPanel->getFilter()->setEmptyLookupMessage("InventoryInboxNoItems");
-	
-	// Hide the placeholder text
-	inbox_inventory_placeholder->setVisible(FALSE);
-}
-
-void LLPanelMarketplaceInbox::onFocusReceived()
-{
-	LLSidepanelInventory * sidepanel_inventory = LLSideTray::getInstance()->getPanel<LLSidepanelInventory>("sidepanel_inventory");
-
-	if (sidepanel_inventory)
-	{
-		LLInventoryPanel * inv_panel = sidepanel_inventory->getActivePanel();
-
-		if (inv_panel)
-		{
-			inv_panel->clearSelection();
-		}
-	
-		LLInventoryPanel * outbox_panel = sidepanel_inventory->findChild<LLInventoryPanel>("inventory_outbox");
-
-		if (outbox_panel)
-		{
-			outbox_panel->clearSelection();
-		}
-		
-		sidepanel_inventory->updateVerbs();
-	}
-}
-
-BOOL LLPanelMarketplaceInbox::handleDragAndDrop(S32 x, S32 y, MASK mask, BOOL drop, EDragAndDropType cargo_type, void *cargo_data, EAcceptance *accept, std::string& tooltip_msg)
-{
-	*accept = ACCEPT_NO;
-	return TRUE;
-}
-
-U32 LLPanelMarketplaceInbox::getFreshItemCount() const
-{
-#if SUPPORTING_FRESH_ITEM_COUNT
-	
-	//
-	// NOTE: When turning this on, be sure to test the no inbox/outbox case because this code probably
-	//       will return "2" for the Inventory and LIBRARY top-levels when that happens.
-	//
-	
-	U32 fresh_item_count = 0;
-
-	if (mInventoryPanel)
-	{
-		const LLFolderViewFolder * inbox_folder = mInventoryPanel->getRootFolder();
-		
-		if (inbox_folder)
-		{
-			LLFolderViewFolder::folders_t::const_iterator folders_it = inbox_folder->getFoldersBegin();
-			LLFolderViewFolder::folders_t::const_iterator folders_end = inbox_folder->getFoldersEnd();
-
-			for (; folders_it != folders_end; ++folders_it)
-			{
-				const LLFolderViewFolder * folder_view = *folders_it;
-				const LLInboxFolderViewFolder * inbox_folder_view = dynamic_cast<const LLInboxFolderViewFolder*>(folder_view);
-
-				if (inbox_folder_view && inbox_folder_view->isFresh())
-				{
-					fresh_item_count++;
-				}
-			}
-		}
-	}
-
-	return fresh_item_count;
-#else
-	return getTotalItemCount();
-#endif
-}
-
-U32 LLPanelMarketplaceInbox::getTotalItemCount() const
-{
-	U32 item_count = 0;
-	
-	if (mInventoryPanel)
-	{
-		const LLFolderViewFolder * inbox_folder = mInventoryPanel->getRootFolder();
-		
-		if (inbox_folder)
-		{
-			item_count += inbox_folder->getFoldersCount();
-		}
-	}
-	
-	return item_count;
-}
-
-std::string LLPanelMarketplaceInbox::getBadgeString() const
-{
-	std::string item_count_str("");
-
-	// If the inbox is visible, and the side panel is collapsed or expanded and not the inventory panel
-	if (getParent()->getVisible() &&
-		(LLSideTray::getInstance()->getCollapsed() || !LLSideTray::getInstance()->isPanelActive("sidepanel_inventory")))
-	{
-		U32 item_count = getFreshItemCount();
-
-		if (item_count)
-		{
-			item_count_str = llformat("%d", item_count);
-		}
-	}
-
-	return item_count_str;
-}
-
-void LLPanelMarketplaceInbox::draw()
-{
-	U32 item_count = getTotalItemCount();
-
-	LLView * fresh_new_count_view = getChildView("inbox_fresh_new_count");
-
-	if (item_count > 0)
-	{
-		std::string item_count_str = llformat("%d", item_count);
-
-		LLStringUtil::format_map_t args;
-		args["[NUM]"] = item_count_str;
-		getChild<LLButton>("inbox_btn")->setLabel(getString("InboxLabelWithArg", args));
-
-#if SUPPORTING_FRESH_ITEM_COUNT
-		// set green text to fresh item count
-		U32 fresh_item_count = getFreshItemCount();
-		fresh_new_count_view->setVisible((fresh_item_count > 0));
-
-		if (fresh_item_count > 0)
-		{
-			getChild<LLUICtrl>("inbox_fresh_new_count")->setTextArg("[NUM]", llformat("%d", fresh_item_count));
-		}
-#else
-		fresh_new_count_view->setVisible(FALSE);
-#endif
-	}
-	else
-	{
-		getChild<LLButton>("inbox_btn")->setLabel(getString("InboxLabelNoArg"));
-
-		fresh_new_count_view->setVisible(FALSE);
-	}
-		
-	LLPanel::draw();
-}
->>>>>>> 7cc7d143
+/** 
+ * @file llpanelmarketplaceinbox.cpp
+ * @brief Panel for marketplace inbox
+ *
+* $LicenseInfo:firstyear=2011&license=viewerlgpl$
+ * Second Life Viewer Source Code
+ * Copyright (C) 2010, Linden Research, Inc.
+ * 
+ * This library is free software; you can redistribute it and/or
+ * modify it under the terms of the GNU Lesser General Public
+ * License as published by the Free Software Foundation;
+ * version 2.1 of the License only.
+ * 
+ * This library is distributed in the hope that it will be useful,
+ * but WITHOUT ANY WARRANTY; without even the implied warranty of
+ * MERCHANTABILITY or FITNESS FOR A PARTICULAR PURPOSE.  See the GNU
+ * Lesser General Public License for more details.
+ * 
+ * You should have received a copy of the GNU Lesser General Public
+ * License along with this library; if not, write to the Free Software
+ * Foundation, Inc., 51 Franklin Street, Fifth Floor, Boston, MA  02110-1301  USA
+ * 
+ * Linden Research, Inc., 945 Battery Street, San Francisco, CA  94111  USA
+ * $/LicenseInfo$
+ */
+
+#include "llviewerprecompiledheaders.h"
+
+#include "llpanelmarketplaceinbox.h"
+#include "llpanelmarketplaceinboxinventory.h"
+
+#include "llappviewer.h"
+#include "llbutton.h"
+#include "llinventorypanel.h"
+#include "llfolderview.h"
+#include "llsidepanelinventory.h"
+#include "llviewercontrol.h"
+
+
+static LLRegisterPanelClassWrapper<LLPanelMarketplaceInbox> t_panel_marketplace_inbox("panel_marketplace_inbox");
+
+const LLPanelMarketplaceInbox::Params& LLPanelMarketplaceInbox::getDefaultParams() 
+{ 
+	return LLUICtrlFactory::getDefaultParams<LLPanelMarketplaceInbox>(); 
+}
+
+// protected
+LLPanelMarketplaceInbox::LLPanelMarketplaceInbox(const Params& p)
+	: LLPanel(p)
+	, mInventoryPanel(NULL)
+{
+}
+
+LLPanelMarketplaceInbox::~LLPanelMarketplaceInbox()
+{
+	if (getChild<LLButton>("inbox_btn")->getToggleState())
+	{
+		gSavedPerAccountSettings.setString("LastInventoryInboxExpand", LLDate::now().asString());
+	}
+}
+
+// virtual
+BOOL LLPanelMarketplaceInbox::postBuild()
+{
+	LLAppViewer::instance()->setOnLoginCompletedCallback(boost::bind(&LLPanelMarketplaceInbox::handleLoginComplete, this));
+
+	LLFocusableElement::setFocusReceivedCallback(boost::bind(&LLPanelMarketplaceInbox::onFocusReceived, this));
+	
+	return TRUE;
+}
+
+void LLPanelMarketplaceInbox::onSelectionChange()
+{
+	LLSidepanelInventory* sidepanel_inventory = dynamic_cast<LLSidepanelInventory*>(LLSideTray::getInstance()->getPanel("sidepanel_inventory"));
+		
+	sidepanel_inventory->updateVerbs();
+}
+
+
+void LLPanelMarketplaceInbox::handleLoginComplete()
+{
+	// Set us up as the class to drive the badge value for the sidebar_inventory button
+	LLSideTray::getInstance()->setTabButtonBadgeDriver("sidebar_inventory", this);
+}
+
+LLInventoryPanel * LLPanelMarketplaceInbox::setupInventoryPanel()
+{
+	LLView * inbox_inventory_placeholder = getChild<LLView>("inbox_inventory_placeholder");
+	LLView * inbox_inventory_parent = inbox_inventory_placeholder->getParent();
+
+	mInventoryPanel = 
+		LLUICtrlFactory::createFromFile<LLInventoryPanel>("panel_inbox_inventory.xml",
+														  inbox_inventory_parent,
+														  LLInventoryPanel::child_registry_t::instance());
+	
+	// Reshape the inventory to the proper size
+	LLRect inventory_placeholder_rect = inbox_inventory_placeholder->getRect();
+	mInventoryPanel->setShape(inventory_placeholder_rect);
+	
+	// Set the sort order newest to oldest, and a selection change callback
+	mInventoryPanel->setSortOrder(LLInventoryFilter::SO_DATE);	
+	mInventoryPanel->setSelectCallback(boost::bind(&LLPanelMarketplaceInbox::onSelectionChange, this));
+
+	// Set up the note to display when the inbox is empty
+	mInventoryPanel->getFilter()->setEmptyLookupMessage("InventoryInboxNoItems");
+	
+	// Hide the placeholder text
+	inbox_inventory_placeholder->setVisible(FALSE);
+	
+	return mInventoryPanel;
+}
+
+void LLPanelMarketplaceInbox::onFocusReceived()
+{
+	LLSidepanelInventory * sidepanel_inventory = LLSideTray::getInstance()->getPanel<LLSidepanelInventory>("sidepanel_inventory");
+
+	sidepanel_inventory->clearSelections(true, false, true);
+}
+
+BOOL LLPanelMarketplaceInbox::handleDragAndDrop(S32 x, S32 y, MASK mask, BOOL drop, EDragAndDropType cargo_type, void *cargo_data, EAcceptance *accept, std::string& tooltip_msg)
+{
+	*accept = ACCEPT_NO;
+	return TRUE;
+}
+
+U32 LLPanelMarketplaceInbox::getFreshItemCount() const
+{
+#if SUPPORTING_FRESH_ITEM_COUNT
+	
+	//
+	// NOTE: When turning this on, be sure to test the no inbox/outbox case because this code probably
+	//       will return "2" for the Inventory and LIBRARY top-levels when that happens.
+	//
+	
+	U32 fresh_item_count = 0;
+
+	if (mInventoryPanel)
+	{
+		const LLFolderViewFolder * inbox_folder = mInventoryPanel->getRootFolder();
+		
+		if (inbox_folder)
+		{
+			LLFolderViewFolder::folders_t::const_iterator folders_it = inbox_folder->getFoldersBegin();
+			LLFolderViewFolder::folders_t::const_iterator folders_end = inbox_folder->getFoldersEnd();
+
+			for (; folders_it != folders_end; ++folders_it)
+			{
+				const LLFolderViewFolder * folder_view = *folders_it;
+				const LLInboxFolderViewFolder * inbox_folder_view = dynamic_cast<const LLInboxFolderViewFolder*>(folder_view);
+
+				if (inbox_folder_view && inbox_folder_view->isFresh())
+				{
+					fresh_item_count++;
+				}
+			}
+		}
+	}
+
+	return fresh_item_count;
+#else
+	return getTotalItemCount();
+#endif
+}
+
+U32 LLPanelMarketplaceInbox::getTotalItemCount() const
+{
+	U32 item_count = 0;
+	
+	if (mInventoryPanel)
+	{
+		const LLFolderViewFolder * inbox_folder = mInventoryPanel->getRootFolder();
+		
+		if (inbox_folder)
+		{
+			item_count += inbox_folder->getFoldersCount();
+		}
+	}
+	
+	return item_count;
+}
+
+std::string LLPanelMarketplaceInbox::getBadgeString() const
+{
+	std::string item_count_str("");
+
+	// If the inbox is visible, and the side panel is collapsed or expanded and not the inventory panel
+	if (getParent()->getVisible() &&
+		(LLSideTray::getInstance()->getCollapsed() || !LLSideTray::getInstance()->isPanelActive("sidepanel_inventory")))
+	{
+		U32 item_count = getFreshItemCount();
+
+		if (item_count)
+		{
+			item_count_str = llformat("%d", item_count);
+		}
+	}
+
+	return item_count_str;
+}
+
+void LLPanelMarketplaceInbox::draw()
+{
+	U32 item_count = getTotalItemCount();
+
+	LLView * fresh_new_count_view = getChildView("inbox_fresh_new_count");
+
+	if (item_count > 0)
+	{
+		std::string item_count_str = llformat("%d", item_count);
+
+		LLStringUtil::format_map_t args;
+		args["[NUM]"] = item_count_str;
+		getChild<LLButton>("inbox_btn")->setLabel(getString("InboxLabelWithArg", args));
+
+#if SUPPORTING_FRESH_ITEM_COUNT
+		// set green text to fresh item count
+		U32 fresh_item_count = getFreshItemCount();
+		fresh_new_count_view->setVisible((fresh_item_count > 0));
+
+		if (fresh_item_count > 0)
+		{
+			getChild<LLUICtrl>("inbox_fresh_new_count")->setTextArg("[NUM]", llformat("%d", fresh_item_count));
+		}
+#else
+		fresh_new_count_view->setVisible(FALSE);
+#endif
+	}
+	else
+	{
+		getChild<LLButton>("inbox_btn")->setLabel(getString("InboxLabelNoArg"));
+
+		fresh_new_count_view->setVisible(FALSE);
+	}
+		
+	LLPanel::draw();
+}