/**
 * @file fspanelface.cpp
 * @brief Consolidated materials/texture panel in the tools floater
 *
 * $LicenseInfo:firstyear=2001&license=viewerlgpl$
 * Second Life Viewer Source Code
 * Copyright (C) 2010, Linden Research, Inc.
 * Copyright (C) 2024, Zi Ree@Second Life
 *
 * This library is free software; you can redistribute it and/or
 * modify it under the terms of the GNU Lesser General Public
 * License as published by the Free Software Foundation;
 * version 2.1 of the License only.
 *
 * This library is distributed in the hope that it will be useful,
 * but WITHOUT ANY WARRANTY; without even the implied warranty of
 * MERCHANTABILITY or FITNESS FOR A PARTICULAR PURPOSE.  See the GNU
 * Lesser General Public License for more details.
 *
 * You should have received a copy of the GNU Lesser General Public
 * License along with this library; if not, write to the Free Software
 * Foundation, Inc., 51 Franklin Street, Fifth Floor, Boston, MA  02110-1301  USA
 *
 * Linden Research, Inc., 945 Battery Street, San Francisco, CA  94111  USA
 * $/LicenseInfo$
 */

#include "llviewerprecompiledheaders.h"

#include "fspanelface.h"

#include <unordered_set>    // Used to find all faces with same texture

#include "llagent.h"
#include "llagentdata.h"
#include "llbutton.h"
#include "llcalc.h"
#include "llcheckboxctrl.h"
#include "llcolorswatch.h"
#include "llcombobox.h"
#include "lldrawpoolbump.h"
#include "llerror.h"
#include "llface.h"
// #include "llfilesystem.h"
#include "llfetchedgltfmaterial.h"
#include "llgltfmateriallist.h"
#include "llinventoryfunctions.h"
#include "llinventorymodel.h" // gInventory
#include "llinventorymodelbackgroundfetch.h"
#include "llfloatermediasettings.h"
#include "llfloaterreg.h"
#include "llfloatertools.h"
#include "llfontgl.h"
#include "lllineeditor.h"
#include "llmaterialmgr.h"
#include "llmaterialeditor.h"
#include "llmediactrl.h"
#include "llmediaentry.h"
#include "llmenubutton.h"
#include "llnotificationsutil.h"
#include "llpanelcontents.h"
#include "llpluginclassmedia.h"
#include "llradiogroup.h"
#include "llrect.h"
#include "llresmgr.h"
// #include "llsd.h"
// #include "llsdserialize.h"
// #include "llsdutil.h"
#include "llselectmgr.h"
#include "llspinctrl.h"
#include "llstring.h"
#include "lltextbox.h"
#include "lltexturectrl.h"
#include "lltextureentry.h"
#include "lltooldraganddrop.h"
#include "lltoolface.h"
#include "lltoolmgr.h"
#include "lltrans.h"
#include "llui.h"
// #include "llviewerassetupload.h"
#include "llviewercontrol.h"
#include "llviewermedia.h"
// #include "llviewermenufile.h"
#include "llviewerobject.h"
#include "llviewerregion.h"
#include "llviewerstats.h"
#include "llvovolume.h"
#include "llvoinventorylistener.h"
#include "lluictrlfactory.h"
#include "llviewertexturelist.h"// Update sel manager as to which channel we're editing so it can reflect the correct overlay UI

// Dirty flags - taken from llmaterialeditor.cpp ... LL please put this in a .h! -Zi
static const U32 MATERIAL_BASE_COLOR_DIRTY = 0x1 << 0;
static const U32 MATERIAL_BASE_COLOR_TEX_DIRTY = 0x1 << 1;

static const U32 MATERIAL_NORMAL_TEX_DIRTY = 0x1 << 2;

static const U32 MATERIAL_METALLIC_ROUGHTNESS_TEX_DIRTY = 0x1 << 3;
static const U32 MATERIAL_METALLIC_ROUGHTNESS_METALNESS_DIRTY = 0x1 << 4;
static const U32 MATERIAL_METALLIC_ROUGHTNESS_ROUGHNESS_DIRTY = 0x1 << 5;

static const U32 MATERIAL_EMISIVE_COLOR_DIRTY = 0x1 << 6;
static const U32 MATERIAL_EMISIVE_TEX_DIRTY = 0x1 << 7;

static const U32 MATERIAL_DOUBLE_SIDED_DIRTY = 0x1 << 8;
static const U32 MATERIAL_ALPHA_MODE_DIRTY = 0x1 << 9;
static const U32 MATERIAL_ALPHA_CUTOFF_DIRTY = 0x1 << 10;

FSPanelFace::Selection FSPanelFace::sMaterialOverrideSelection;

void FSPanelFace::updateSelectedGLTFMaterials(std::function<void(LLGLTFMaterial*)> func)
{
    struct LLSelectedTEGLTFMaterialFunctor : public LLSelectedTEFunctor
    {
        LLSelectedTEGLTFMaterialFunctor(std::function<void(LLGLTFMaterial*)> func) : mFunc(func) {}
        virtual ~LLSelectedTEGLTFMaterialFunctor() {};
        bool apply(LLViewerObject* object, S32 face) override
        {
            LLGLTFMaterial new_override;
            const LLTextureEntry* tep = object->getTE(face);
            if (tep->getGLTFMaterialOverride())
            {
                new_override = *tep->getGLTFMaterialOverride();
            }
            mFunc(&new_override);
            LLGLTFMaterialList::queueModify(object, face, &new_override);

            return true;
        }

        std::function<void(LLGLTFMaterial*)> mFunc;
    } select_func(func);

    LLSelectMgr::getInstance()->getSelection()->applyToTEs(&select_func);
}

template<typename T>
void readSelectedGLTFMaterial(std::function<T(const LLGLTFMaterial*)> func, T& value, bool& identical, bool has_tolerance, T tolerance)
{
    struct LLSelectedTEGetGLTFMaterialFunctor : public LLSelectedTEGetFunctor<T>
    {
        LLSelectedTEGetGLTFMaterialFunctor(std::function<T(const LLGLTFMaterial*)> func) : mFunc(func) {}
        virtual ~LLSelectedTEGetGLTFMaterialFunctor() {};
        T get(LLViewerObject* object, S32 face) override
        {
            const LLTextureEntry* tep = object->getTE(face);
            const LLGLTFMaterial* render_material = tep->getGLTFRenderMaterial();

            return mFunc(render_material);
        }

        std::function<T(const LLGLTFMaterial*)> mFunc;
    } select_func(func);
    identical = LLSelectMgr::getInstance()->getSelection()->getSelectedTEValue(&select_func, value, has_tolerance, tolerance);
}

//
// keep LLRenderMaterialFunctor in sync with llmaterialeditor.cpp - Would be nice if we
// had this in its own file so we could include it from both sides ... -Zi
//

// local preview of material changes
class LLRenderMaterialFunctor : public LLSelectedTEFunctor
{
public:
    LLRenderMaterialFunctor(const LLUUID &id)
        : mMatId(id)
    {
    }

    bool apply(LLViewerObject* objectp, S32 te) override
    {
        if (objectp && objectp->permModify() && objectp->getVolume())
        {
            LLVOVolume* vobjp = (LLVOVolume*)objectp;
            vobjp->setRenderMaterialID(te, mMatId, false /*preview only*/);
            vobjp->updateTEMaterialTextures(te);
        }
        return true;
    }
private:
    LLUUID mMatId;
};

//
// keep LLRenderMaterialOverrideFunctor in sync with llmaterialeditor.cpp just take
// out the reverting functionality as it makes no real sense with all the texture
// controls visible for the material at all times.
// TODO: look at how to handle local textures, especially when saving materials
// - Would be nice if we had this in its own file so we could include it from both sides ... -Zi
//
class LLRenderMaterialOverrideFunctor : public LLSelectedNodeFunctor
{
public:
    LLRenderMaterialOverrideFunctor(
        LLGLTFMaterial* material_to_apply,
        U32 unsaved_changes
    )
    : mMaterialToApply(material_to_apply)
    , mUnsavedChanges(unsaved_changes)
    {
    }

    virtual bool apply(LLSelectNode* nodep) override
    {
        LLViewerObject* objectp = nodep->getObject();
        if (!objectp || !objectp->permModify() || !objectp->getVolume())
        {
            LL_DEBUGS("APPLY_GLTF_CHANGES") << 10001 << " skipped object" << LL_ENDL;
            return false;
        }
        S32 num_tes = llmin((S32)objectp->getNumTEs(), (S32)objectp->getNumFaces()); // avatars have TEs but no faces
        LL_DEBUGS("APPLY_GLTF_CHANGES") << 10002 << " " << num_tes << LL_ENDL;

        // post override from given object and te to the simulator
        // requestData should have:
        //  object_id - UUID of LLViewerObject
        //  side - S32 index of texture entry
        //  gltf_json - String of GLTF json for override data

        for (S32 te = 0; te < num_tes; ++te)
        {
            if (!nodep->isTESelected(te))
            {
                LL_DEBUGS("APPLY_GLTF_CHANGES") << 10003 << " skipping unselected te " << te << LL_ENDL;
                continue;
            }

            LL_DEBUGS("APPLY_GLTF_CHANGES") << 10004 << " te " << te << LL_ENDL;
            // Get material from object
            // Selection can cover multiple objects, and live editor is
            // supposed to overwrite changed values only
            LLTextureEntry* tep = objectp->getTE(te);

            if (tep->getGLTFMaterial() == nullptr)
            {
                // overrides are not supposed to work or apply if
                // there is no base material to work from
                LL_DEBUGS("APPLY_GLTF_CHANGES") << 10004 << " skipping te with no base material " << te << LL_ENDL;
                continue;
            }

            LLPointer<LLGLTFMaterial> material = tep->getGLTFMaterialOverride();
            LL_DEBUGS("APPLY_GLTF_CHANGES") << "10004b" << " material is null? " << material.isNull() << LL_ENDL;
            // make a copy to not invalidate existing
            // material for multiple objects
            if (material.isNull())
            {
                // Start with a material override which does not make any changes
                material = new LLGLTFMaterial();
            }
            else
            {
                material = new LLGLTFMaterial(*material);
            }

            // Override object's values with values from editor where appropriate
            if (mUnsavedChanges & MATERIAL_BASE_COLOR_DIRTY)
            {
                LL_DEBUGS("APPLY_GLTF_CHANGES") << "appyling MATERIAL_BASE_COLOR_DIRTY" << LL_ENDL;
                material->setBaseColorFactor(mMaterialToApply->mBaseColor, true);
            }

            if (mUnsavedChanges & MATERIAL_BASE_COLOR_TEX_DIRTY)
            {
                LL_DEBUGS("APPLY_GLTF_CHANGES") << "appyling MATERIAL_BASE_COLOR_TEX_DIRTY" << LL_ENDL;
                material->setBaseColorId(mMaterialToApply->mTextureId[LLGLTFMaterial::GLTF_TEXTURE_INFO_BASE_COLOR], true);
                /*
                LLUUID tracking_id = mEditor->getLocalTextureTrackingIdFromFlag(MATERIAL_BASE_COLOR_TEX_DIRTY);
                if (tracking_id.notNull())
                {
                    LLLocalBitmapMgr::getInstance()->associateGLTFMaterial(tracking_id, material);
                }
                */
            }

            if (mUnsavedChanges & MATERIAL_NORMAL_TEX_DIRTY)
            {
                LL_DEBUGS("APPLY_GLTF_CHANGES") << "appyling MATERIAL_NORMAL_TEX_DIRTY" << LL_ENDL;
                material->setNormalId(mMaterialToApply->mTextureId[LLGLTFMaterial::GLTF_TEXTURE_INFO_NORMAL], true);
                /*
                LLUUID tracking_id = mEditor->getLocalTextureTrackingIdFromFlag(MATERIAL_NORMAL_TEX_DIRTY);
                if (tracking_id.notNull())
                {
                    LLLocalBitmapMgr::getInstance()->associateGLTFMaterial(tracking_id, material);
                }
                */
            }

            if (mUnsavedChanges & MATERIAL_METALLIC_ROUGHTNESS_TEX_DIRTY)
            {
                LL_DEBUGS("APPLY_GLTF_CHANGES") << "appyling MATERIAL_METALLIC_ROUGHTNESS_TEX_DIRTY" << LL_ENDL;
                material->setOcclusionRoughnessMetallicId(mMaterialToApply->mTextureId[LLGLTFMaterial::GLTF_TEXTURE_INFO_METALLIC_ROUGHNESS], true);
                /*
                LLUUID tracking_id = mEditor->getLocalTextureTrackingIdFromFlag(MATERIAL_METALLIC_ROUGHTNESS_TEX_DIRTY);
                if (tracking_id.notNull())
                {
                    LLLocalBitmapMgr::getInstance()->associateGLTFMaterial(tracking_id, material);
                }
                */
            }

            if (mUnsavedChanges & MATERIAL_METALLIC_ROUGHTNESS_METALNESS_DIRTY)
            {
                LL_DEBUGS("APPLY_GLTF_CHANGES") << "appyling MATERIAL_METALLIC_ROUGHTNESS_METALNESS_DIRTY" << LL_ENDL;
                material->setMetallicFactor(mMaterialToApply->mMetallicFactor, true);
            }

            if (mUnsavedChanges & MATERIAL_METALLIC_ROUGHTNESS_ROUGHNESS_DIRTY)
            {
                LL_DEBUGS("APPLY_GLTF_CHANGES") << "appyling MATERIAL_METALLIC_ROUGHTNESS_ROUGHNESS_DIRTY" << LL_ENDL;
                material->setRoughnessFactor(mMaterialToApply->mRoughnessFactor, true);
            }

            if (mUnsavedChanges & MATERIAL_EMISIVE_COLOR_DIRTY)
            {
                LL_DEBUGS("APPLY_GLTF_CHANGES") << "appyling MATERIAL_EMISIVE_COLOR_DIRTY" << LL_ENDL;
                material->setEmissiveColorFactor(LLColor3(mMaterialToApply->mEmissiveColor), true);
            }

            if (mUnsavedChanges & MATERIAL_EMISIVE_TEX_DIRTY)
            {
                LL_DEBUGS("APPLY_GLTF_CHANGES") << "appyling MATERIAL_EMISIVE_TEX_DIRTY" << LL_ENDL;
                material->setEmissiveId(mMaterialToApply->mTextureId[LLGLTFMaterial::GLTF_TEXTURE_INFO_EMISSIVE], true);
                /*
                LLUUID tracking_id = mEditor->getLocalTextureTrackingIdFromFlag(MATERIAL_EMISIVE_TEX_DIRTY);
                if (tracking_id.notNull())
                {
                    LLLocalBitmapMgr::getInstance()->associateGLTFMaterial(tracking_id, material);
                }
                */
            }

            if (mUnsavedChanges & MATERIAL_DOUBLE_SIDED_DIRTY)
            {
                LL_DEBUGS("APPLY_GLTF_CHANGES") << "appyling MATERIAL_DOUBLE_SIDED_DIRTY" << LL_ENDL;
                material->setDoubleSided(mMaterialToApply->mDoubleSided, true);
            }

            if (mUnsavedChanges & MATERIAL_ALPHA_MODE_DIRTY)
            {
                LL_DEBUGS("APPLY_GLTF_CHANGES") << "appyling MATERIAL_ALPHA_MODE_DIRTY" << LL_ENDL;
                material->setAlphaMode(mMaterialToApply->mAlphaMode, true);
            }

            if (mUnsavedChanges & MATERIAL_ALPHA_CUTOFF_DIRTY)
            {
                LL_DEBUGS("APPLY_GLTF_CHANGES") << "appyling MATERIAL_ALPHA_CUTOFF_DIRTY" << LL_ENDL;
                material->setAlphaCutoff(mMaterialToApply->mAlphaCutoff, true);
            }

            LL_DEBUGS("APPLY_GLTF_CHANGES") << 10100 << " queueing material update " << te << LL_ENDL;
            LLGLTFMaterialList::queueModify(objectp, te, material);
        }
        return true;
    }

private:
    LLGLTFMaterial* mMaterialToApply;
    U32 mUnsavedChanges;
};

//
// Get all material parameters
//
struct LLSelectedTEGetmatId : public LLSelectedTEFunctor
{
    LLSelectedTEGetmatId() :
        mHasFacesWithoutPBR(false),
        mHasFacesWithPBR(false),
        mInitialized(false),
        mMaterial(nullptr)
    {
    }

    bool apply(LLViewerObject* object, S32 te_index) override
    {
        LL_DEBUGS("GET_GLTF_MATERIAL_PARAMS") << "object " << object << " te_index " << te_index << LL_ENDL;
        LLUUID pbr_id = object->getRenderMaterialID(te_index);
        LL_DEBUGS("GET_GLTF_MATERIAL_PARAMS") << 10000000 << " Material: " << pbr_id << LL_ENDL;

        if (pbr_id.isNull())
        {
            mHasFacesWithoutPBR = true;
            LL_DEBUGS("GET_GLTF_MATERIAL_PARAMS") << 10000001 << LL_ENDL;
            return false;
        }

        mHasFacesWithPBR = true;
        LL_DEBUGS("GET_GLTF_MATERIAL_PARAMS") << 10000002 << LL_ENDL;

        if (mInitialized)
        {
            LL_DEBUGS("GET_GLTF_MATERIAL_PARAMS") << 10000003 << LL_ENDL;
            if (mMaterialId != pbr_id)
            {
                LL_DEBUGS("GET_GLTF_MATERIAL_PARAMS") << 10000004 << LL_ENDL;
                mIdenticalMaterial = false;
            }

            LLGLTFMaterial* te_mat = object->getTE(te_index)->getGLTFMaterial();
            LLGLTFMaterial* te_override = object->getTE(te_index)->getGLTFMaterialOverride();

            // copy base material values to the override material, so we can apply the override to it in the next steps
            if (te_mat)
            {
                mMaterialOverride = *te_mat;
            }

            LL_DEBUGS("GET_GLTF_MATERIAL_PARAMS") << 10000005 << " te_override:" << te_override << LL_ENDL;
            for(U32 map = 0; map < LLGLTFMaterial::GLTF_TEXTURE_INFO_COUNT; map++)
            {
                LL_DEBUGS("GET_GLTF_MATERIAL_PARAMS") << 10000009 << " map:" << map << LL_ENDL;

                LLUUID texture_map_id;

                LL_DEBUGS("GET_GLTF_MATERIAL_PARAMS") << 10000018 << "te_mat:" << te_mat << " mMaterialOverride.mTextureId[map]:" << mMaterialOverride.mTextureId[map] << LL_ENDL;
                texture_map_id = mMaterialOverride.mTextureId[map];

                if (te_override)
                {
                    LL_DEBUGS("GET_GLTF_MATERIAL_PARAMS") << "10000018b" << " te_override->mTextureId[map]:" << te_override->mTextureId[map] << LL_ENDL;
                    if (te_override->mTextureId[map].notNull())
                    {
                        texture_map_id = te_override->mTextureId[map];
                        if (texture_map_id == LLGLTFMaterial::GLTF_OVERRIDE_NULL_UUID)
                        {
                            texture_map_id.setNull();
                        }
                    }
                }

                if (texture_map_id != mMaterialSummary.mTextureId[map])
                {
                    LL_DEBUGS("GET_GLTF_MATERIAL_PARAMS") << 10000018 << " mIdenticalMap[" << map << "]: false" << LL_ENDL;
                    mIdenticalMap[map] = false;
                }
            }

            if (te_override)
            {
                // copy values from base material to the override where the override has defaults
                if (te_override->mBaseColor == LLGLTFMaterial::getDefaultBaseColor()) mMaterialOverride.mBaseColor = te_mat->mBaseColor;
                if (te_override->mMetallicFactor == LLGLTFMaterial::getDefaultMetallicFactor()) mMaterialOverride.mMetallicFactor = te_mat->mMetallicFactor;
                if (te_override->mRoughnessFactor == LLGLTFMaterial::getDefaultRoughnessFactor()) mMaterialOverride.mRoughnessFactor = te_mat->mRoughnessFactor;
                if (te_override->mEmissiveColor == LLGLTFMaterial::getDefaultEmissiveColor()) mMaterialOverride.mEmissiveColor = te_mat->mEmissiveColor;
                if (te_override->mDoubleSided == LLGLTFMaterial::getDefaultDoubleSided()) mMaterialOverride.mDoubleSided = te_mat->mDoubleSided;
                if (te_override->mAlphaMode == LLGLTFMaterial::getDefaultAlphaMode()) mMaterialOverride.mAlphaMode = te_mat->mAlphaMode;
                if (te_override->mAlphaCutoff == LLGLTFMaterial::getDefaultAlphaCutoff()) mMaterialOverride.mAlphaCutoff = te_mat->mAlphaCutoff;
            }

            LL_DEBUGS("GET_GLTF_MATERIAL_PARAMS") << "10000018c" << " te_mat->mEmissiveColor:" << te_mat->mEmissiveColor << LL_ENDL;

            if (mMaterialOverride.mBaseColor != mMaterialSummary.mBaseColor) mIdenticalBaseColor = false;
            if (mMaterialOverride.mMetallicFactor != mMaterialSummary.mMetallicFactor) mIdenticalMetallic = false;
            if (mMaterialOverride.mRoughnessFactor != mMaterialSummary.mRoughnessFactor) mIdenticalRoughness = false;
            if (mMaterialOverride.mEmissiveColor != mMaterialSummary.mEmissiveColor) mIdenticalEmissive = false;
            if (mMaterialOverride.mDoubleSided != mMaterialSummary.mDoubleSided) mIdenticalDoubleSided = false;
            if (mMaterialOverride.mAlphaMode != mMaterialSummary.mAlphaMode) mIdenticalAlphaMode = false;
            if (mMaterialOverride.mAlphaCutoff != mMaterialSummary.mAlphaCutoff) mIdenticalAlphaCutoff = false;

            LL_DEBUGS("GET_GLTF_MATERIAL_PARAMS") << 10000011 << LL_ENDL;
        }
        else
        {
            LL_DEBUGS("GET_GLTF_MATERIAL_PARAMS") << 10000012 << LL_ENDL;

            mIdenticalMaterial = true;
            mIdenticalBaseColor = true;
            mIdenticalMetallic = true;
            mIdenticalRoughness = true;
            mIdenticalEmissive = true;
            mIdenticalDoubleSided = true;
            mIdenticalAlphaMode = true;
            mIdenticalAlphaCutoff = true;

            LL_DEBUGS("GET_GLTF_MATERIAL_PARAMS") << 10000013 << LL_ENDL;

            LLGLTFMaterial* mat = object->getTE(te_index)->getGLTFMaterial();
            LLGLTFMaterial* override = object->getTE(te_index)->getGLTFMaterialOverride();

            mMaterialId = pbr_id;
            mMaterial = override;

            LL_DEBUGS("GET_GLTF_MATERIAL_PARAMS") << 10000014 << " override:" << override << LL_ENDL;

            // copy base material values to the "summary" material, so we can apply the override to it in the next step
            if (mat)
            {
                mMaterialSummary = *mat;
            }

            for(U32 map = 0; map < LLGLTFMaterial::GLTF_TEXTURE_INFO_COUNT; map++)
            {
                // initialize array to say "all PBR maps are the same"
                mIdenticalMap[map] = true;

                LL_DEBUGS("GET_GLTF_MATERIAL_PARAMS") << 10000017 << " map:" << map << LL_ENDL;

                if (override && override->mTextureId[map].notNull())
                {
                    LL_DEBUGS("GET_GLTF_MATERIAL_PARAMS") << "10000017b" << " override->mTextureId[map]:" << override->mTextureId[map] << LL_ENDL;
                    if (override->mTextureId[map] == LLGLTFMaterial::GLTF_OVERRIDE_NULL_UUID)
                    {
                        mMaterialSummary.mTextureId[map].setNull();
                    }
                    else
                    {
                        mMaterialSummary.mTextureId[map] = override->mTextureId[map];
                    }
                }
            }

            if (override)
            {
                // copy values from override to the "summary" material where the override differs from the default
                if (override->mBaseColor != LLGLTFMaterial::getDefaultBaseColor()) mMaterialSummary.mBaseColor = override->mBaseColor;
                if (override->mMetallicFactor != LLGLTFMaterial::getDefaultMetallicFactor()) mMaterialSummary.mMetallicFactor = override->mMetallicFactor;
                if (override->mRoughnessFactor != LLGLTFMaterial::getDefaultRoughnessFactor()) mMaterialSummary.mRoughnessFactor = override->mRoughnessFactor;
                if (override->mEmissiveColor != LLGLTFMaterial::getDefaultEmissiveColor()) mMaterialSummary.mEmissiveColor = override->mEmissiveColor;
                if (override->mDoubleSided != LLGLTFMaterial::getDefaultDoubleSided()) mMaterialSummary.mDoubleSided = override->mDoubleSided;
                if (override->mAlphaMode != LLGLTFMaterial::getDefaultAlphaMode()) mMaterialSummary.setAlphaMode(override->getAlphaMode());
                if (override->mAlphaCutoff != LLGLTFMaterial::getDefaultAlphaCutoff()) mMaterialSummary.mAlphaCutoff = override->mAlphaCutoff;
            }

            mInitialized = true;
        }

        return true;
    }

    bool mHasFacesWithoutPBR;
    bool mHasFacesWithPBR;
    bool mInitialized;

    LLGLTFMaterial* mMaterial;
    LLGLTFMaterial mMaterialOverride;
    LLGLTFMaterial mMaterialSummary;

    bool mIdenticalMaterial;

    bool mIdenticalMap[LLGLTFMaterial::GLTF_TEXTURE_INFO_COUNT];
    bool mIdenticalBaseColor;
    bool mIdenticalMetallic;
    bool mIdenticalRoughness;
    bool mIdenticalEmissive;
    bool mIdenticalDoubleSided;
    bool mIdenticalAlphaMode;
    bool mIdenticalAlphaCutoff;

    LLUUID mMaterialId;
};

//
// "Use texture" label for normal/specular type comboboxes
// Filled in at initialization from translated strings
//
std::string USE_TEXTURE_LABEL;      // subtly different (and more clear) name from llpanelface.cpp to avoid clashes -Zi

FSPanelFace::FSPanelFace() :
    LLPanel(),
    mNeedMediaTitle(true),
    mUnsavedChanges(0)
{
    // register callbacks before buildFromFile() or they won't work!
    mCommitCallbackRegistrar.add("BuildTool.Flip",              boost::bind(&FSPanelFace::onCommitFlip, this, _2));
    mCommitCallbackRegistrar.add("BuildTool.GLTFUVSpinner",     boost::bind(&FSPanelFace::onCommitGLTFUVSpinner, this, _1, _2));
    mCommitCallbackRegistrar.add("BuildTool.SelectSameTexture", boost::bind(&FSPanelFace::onClickBtnSelectSameTexture, this, _1, _2));
    mCommitCallbackRegistrar.add("BuildTool.ShowFindAllButton", boost::bind(&FSPanelFace::onShowFindAllButton, this, _1, _2));
    mCommitCallbackRegistrar.add("BuildTool.HideFindAllButton", boost::bind(&FSPanelFace::onHideFindAllButton, this, _1, _2));

    buildFromFile("panel_fs_tools_texture.xml");

    USE_TEXTURE_LABEL = LLTrans::getString("use_texture");
}

FSPanelFace::~FSPanelFace()
{
    unloadMedia();
}

//
// Methods
//

// make sure all referenced UI controls are actually present in the skin
// and if not, terminate immediately with the line number of the error,
// so the skin creator will be alerted that something is wrong, and the
// rest of the code can assume all UI controls are actually there -Zi
#define SKIN_CHECK(x) if ( !(x) ) { skin_error(__LINE__); }

void skin_error(int line)
{
    LL_ERRS("BuildTool") << "Skin error in line: " << line << LL_ENDL;
}

void FSPanelFace::onMatTabChange()
{
    static S32 last_mat = -1;
    if( auto curr_mat = getCurrentMaterialType(); curr_mat != last_mat )
    {
        LLSelectNode* node = LLSelectMgr::getInstance()->getSelection()->getFirstNode();
        LLViewerObject* objectp = node ? node->getObject() : NULL;
        if(objectp)
        {
            last_mat = curr_mat;
            gSavedSettings.setBOOL("FSShowSelectedInBlinnPhong", (curr_mat == MATMEDIA_MATERIAL));
            objectp->markForUpdate();
            objectp->faceMappingChanged();
        }
    }
}

bool FSPanelFace::postBuild()
{
<<<<<<< HEAD
	//
	// grab pointers to all relevant UI elements here and verify they are good
	//

	// Tab controls
	SKIN_CHECK(mTabsPBRMatMedia = findChild<LLTabContainer>("tabs_material_type"));
	SKIN_CHECK(mTabsMatChannel = findChild<LLTabContainer>("tabs_blinn_phong_uvs"));
	SKIN_CHECK(mTabsPBRChannel = findChild<LLTabContainer>("tabs_pbr_transforms"));

	// common controls and parameters for Blinn-Phong and PBR
	SKIN_CHECK(mBtnCopyFaces = findChild<LLButton>("copy_face_btn"));
	SKIN_CHECK(mBtnPasteFaces = findChild<LLButton>("paste_face_btn"));
	SKIN_CHECK(mCtrlGlow = findChild<LLSpinCtrl>("glow"));
	SKIN_CHECK(mCtrlRpt = findChild<LLSpinCtrl>("rptctrl"));

	// Blinn-Phong alpha parameters
	SKIN_CHECK(mCtrlColorTransp = findChild<LLSpinCtrl>("ColorTrans"));
	SKIN_CHECK(mColorTransPercent = findChild<LLView>("color trans percent"));
	SKIN_CHECK(mLabelAlphaMode = findChild<LLTextBox>("label alphamode"));
	SKIN_CHECK(mComboAlphaMode = findChild<LLComboBox>("combobox alphamode"));
	SKIN_CHECK(mCtrlMaskCutoff = findChild<LLSpinCtrl>("maskcutoff"));
	SKIN_CHECK(mCheckFullbright = findChild<LLCheckBoxCtrl>("checkbox fullbright"));

	// Blinn-Phong texture transforms and controls
	SKIN_CHECK(mLabelTexGen = findChild<LLView>("tex gen"));
	SKIN_CHECK(mComboTexGen = findChild<LLComboBox>("combobox texgen"));
	SKIN_CHECK(mCheckPlanarAlign = findChild<LLCheckBoxCtrl>("checkbox planar align"));
	SKIN_CHECK(mLabelBumpiness = findChild<LLView>("label bumpiness"));
	SKIN_CHECK(mComboBumpiness = findChild<LLComboBox>("combobox bumpiness"));
	SKIN_CHECK(mLabelShininess = findChild<LLView>("label shininess"));
	SKIN_CHECK(mComboShininess = findChild<LLComboBox>("combobox shininess"));
	SKIN_CHECK(mCtrlTexScaleU = findChild<LLSpinCtrl>("TexScaleU"));
	SKIN_CHECK(mCtrlTexScaleV = findChild<LLSpinCtrl>("TexScaleV"));
	SKIN_CHECK(mCtrlTexOffsetU = findChild<LLSpinCtrl>("TexOffsetU"));
	SKIN_CHECK(mCtrlTexOffsetV = findChild<LLSpinCtrl>("TexOffsetV"));
	SKIN_CHECK(mCtrlTexRot = findChild<LLSpinCtrl>("TexRot"));
	SKIN_CHECK(mCtrlBumpyScaleU = findChild<LLSpinCtrl>("bumpyScaleU"));
	SKIN_CHECK(mCtrlBumpyScaleV = findChild<LLSpinCtrl>("bumpyScaleV"));
	SKIN_CHECK(mCtrlBumpyOffsetU = findChild<LLSpinCtrl>("bumpyOffsetU"));
	SKIN_CHECK(mCtrlBumpyOffsetV = findChild<LLSpinCtrl>("bumpyOffsetV"));
	SKIN_CHECK(mCtrlBumpyRot = findChild<LLSpinCtrl>("bumpyRot"));
	SKIN_CHECK(mCtrlShinyScaleU = findChild<LLSpinCtrl>("shinyScaleU"));
	SKIN_CHECK(mCtrlShinyScaleV = findChild<LLSpinCtrl>("shinyScaleV"));
	SKIN_CHECK(mCtrlShinyOffsetU = findChild<LLSpinCtrl>("shinyOffsetU"));
	SKIN_CHECK(mCtrlShinyOffsetV = findChild<LLSpinCtrl>("shinyOffsetV"));
	SKIN_CHECK(mCtrlShinyRot = findChild<LLSpinCtrl>("shinyRot"));
	SKIN_CHECK(mCtrlGlossiness = findChild<LLSpinCtrl>("glossiness"));
	SKIN_CHECK(mCtrlEnvironment = findChild<LLSpinCtrl>("environment"));

	// Blinn-Phong Diffuse tint color swatch
	SKIN_CHECK(mColorSwatch = findChild<LLColorSwatchCtrl>("colorswatch"));

	// Blinn-Phong Diffuse texture swatch
	SKIN_CHECK(mTextureCtrl = findChild<LLTextureCtrl>("texture control"));

	// Blinn-Phong Normal texture swatch
	SKIN_CHECK(mBumpyTextureCtrl = findChild<LLTextureCtrl>("bumpytexture control"));

	// Blinn-Phong Specular texture swatch
	SKIN_CHECK(mShinyTextureCtrl = findChild<LLTextureCtrl>("shinytexture control"));

	// Blinn-Phong Specular tint color swatch
	SKIN_CHECK(mShinyColorSwatch = findChild<LLColorSwatchCtrl>("shinycolorswatch"));

	// Texture alignment and maps synchronization
	SKIN_CHECK(mBtnAlignMedia = findChild<LLButton>("button align"));
	SKIN_CHECK(mBtnAlignTextures = findChild<LLButton>("button align textures"));
	SKIN_CHECK(mCheckSyncMaterials = findChild<LLCheckBoxCtrl>("checkbox_sync_settings"))

	// Media
	SKIN_CHECK(mBtnDeleteMedia = findChild<LLButton>("delete_media"));
	SKIN_CHECK(mBtnAddMedia = findChild<LLButton>("add_media"));
	SKIN_CHECK(mTitleMedia = findChild<LLMediaCtrl>("title_media"));
	SKIN_CHECK(mTitleMediaText = findChild<LLTextBox>("media_info"));

	// PBR
	SKIN_CHECK(mMaterialCtrlPBR = findChild<LLTextureCtrl>("pbr_control"));
	SKIN_CHECK(mBaseTexturePBR = findChild<LLTextureCtrl>("base_color_picker"));
	SKIN_CHECK(mBaseTintPBR = findChild<LLColorSwatchCtrl>("base_color_tint_picker"));
	SKIN_CHECK(mNormalTexturePBR = findChild<LLTextureCtrl>("normal_map_picker"));
	SKIN_CHECK(mORMTexturePBR = findChild<LLTextureCtrl>("metallic_map_picker"));
	SKIN_CHECK(mEmissiveTexturePBR = findChild<LLTextureCtrl>("emissive_map_picker"));
	SKIN_CHECK(mEmissiveTintPBR = findChild<LLColorSwatchCtrl>("emissive_color_tint_picker"));
	SKIN_CHECK(mCheckDoubleSidedPBR = findChild<LLCheckBoxCtrl>("double sided"));
	SKIN_CHECK(mAlphaPBR = findChild<LLSpinCtrl>("transparency"));
	SKIN_CHECK(mLabelAlphaModePBR = findChild<LLTextBox>("blend mode label"));
	SKIN_CHECK(mAlphaModePBR = findChild<LLComboBox>("alpha mode"));
	SKIN_CHECK(mMaskCutoffPBR = findChild<LLSpinCtrl>("alpha cutoff"));
	SKIN_CHECK(mMetallicFactorPBR = findChild<LLSpinCtrl>("metalness factor"));
	SKIN_CHECK(mRoughnessFactorPBR = findChild<LLSpinCtrl>("roughness factor"));
	SKIN_CHECK(mBtnSavePBR = findChild<LLButton>("save_selected_pbr"));

	//
	// hook up callbacks and do setup of all relevant UI elements here
	//
	mTabsPBRMatMedia->setCommitCallback(boost::bind(&FSPanelFace::onMatTabChange, this));
	// common controls and parameters for Blinn-Phong and PBR
	mBtnCopyFaces->setCommitCallback(boost::bind(&FSPanelFace::onCopyFaces, this));
	mBtnPasteFaces->setCommitCallback(boost::bind(&FSPanelFace::onPasteFaces, this));
	mCtrlGlow->setCommitCallback(boost::bind(&FSPanelFace::onCommitGlow, this));
	mCtrlRpt->setCommitCallback(boost::bind(&FSPanelFace::onCommitRepeatsPerMeter, this));

	// Blinn-Phong alpha parameters
	mCtrlColorTransp->setCommitCallback(boost::bind(&FSPanelFace::onCommitAlpha, this));
	mComboAlphaMode->setCommitCallback(boost::bind(&FSPanelFace::onCommitAlphaMode, this));
	mCtrlMaskCutoff->setCommitCallback(boost::bind(&FSPanelFace::onCommitMaterialMaskCutoff, this));
	mCheckFullbright->setCommitCallback(boost::bind(&FSPanelFace::onCommitFullbright, this));

	// Blinn-Phong texture transforms and controls
	mComboTexGen->setCommitCallback(boost::bind(&FSPanelFace::onCommitTexGen, this));
	mCheckPlanarAlign->setCommitCallback(boost::bind(&FSPanelFace::onCommitPlanarAlign, this));
	mComboBumpiness->setCommitCallback(boost::bind(&FSPanelFace::onCommitBump, this));
	mComboShininess->setCommitCallback(boost::bind(&FSPanelFace::onCommitShiny, this));
	mCtrlTexScaleU->setCommitCallback(boost::bind(&FSPanelFace::onCommitTextureScaleX, this));
	mCtrlTexScaleV->setCommitCallback(boost::bind(&FSPanelFace::onCommitTextureScaleY, this));
	mCtrlTexOffsetU->setCommitCallback(boost::bind(&FSPanelFace::onCommitTextureOffsetX, this));
	mCtrlTexOffsetV->setCommitCallback(boost::bind(&FSPanelFace::onCommitTextureOffsetY, this));
	mCtrlTexRot->setCommitCallback(boost::bind(&FSPanelFace::onCommitTextureRot, this));
	mCtrlBumpyScaleU->setCommitCallback(boost::bind(&FSPanelFace::onCommitMaterialBumpyScaleX, this));
	mCtrlBumpyScaleV->setCommitCallback(boost::bind(&FSPanelFace::onCommitMaterialBumpyScaleY, this));
	mCtrlBumpyOffsetU->setCommitCallback(boost::bind(&FSPanelFace::onCommitMaterialBumpyOffsetX, this));
	mCtrlBumpyOffsetV->setCommitCallback(boost::bind(&FSPanelFace::onCommitMaterialBumpyOffsetY, this));
	mCtrlBumpyRot->setCommitCallback(boost::bind(&FSPanelFace::onCommitMaterialBumpyRot, this));
	mCtrlShinyScaleU->setCommitCallback(boost::bind(&FSPanelFace::onCommitMaterialShinyScaleX, this));
	mCtrlShinyScaleV->setCommitCallback(boost::bind(&FSPanelFace::onCommitMaterialShinyScaleY, this));
	mCtrlShinyOffsetU->setCommitCallback(boost::bind(&FSPanelFace::onCommitMaterialShinyOffsetX, this));
	mCtrlShinyOffsetV->setCommitCallback(boost::bind(&FSPanelFace::onCommitMaterialShinyOffsetY, this));
	mCtrlShinyRot->setCommitCallback(boost::bind(&FSPanelFace::onCommitMaterialShinyRot, this));
	mCtrlGlossiness->setCommitCallback(boost::bind(&FSPanelFace::onCommitMaterialGloss, this));
	mCtrlEnvironment->setCommitCallback(boost::bind(&FSPanelFace::onCommitMaterialEnv, this));

	// Blinn-Phong Diffuse tint color swatch
	mColorSwatch->setCommitCallback(boost::bind(&FSPanelFace::onCommitColor, this));
	mColorSwatch->setOnCancelCallback(boost::bind(&FSPanelFace::onCancelColor, this));
	mColorSwatch->setOnSelectCallback(boost::bind(&FSPanelFace::onSelectColor, this));

	// Blinn-Phong Diffuse texture swatch
	mTextureCtrl->setDefaultImageAssetID(DEFAULT_OBJECT_TEXTURE);
	mTextureCtrl->setCommitCallback(boost::bind(&FSPanelFace::onCommitTexture, this, _1, _2));
	mTextureCtrl->setOnCancelCallback(boost::bind(&FSPanelFace::onCancelTexture, this));
	mTextureCtrl->setDragCallback(boost::bind(&FSPanelFace::onDragTexture, this, _2));
	mTextureCtrl->setOnCloseCallback(boost::bind(&FSPanelFace::onCloseTexturePicker, this, _2));
	mTextureCtrl->setImmediateFilterPermMask(PERM_NONE);
	mTextureCtrl->setDnDFilterPermMask(PERM_COPY | PERM_TRANSFER);

	// Blinn-Phong Normal texture swatch
	mBumpyTextureCtrl->setDefaultImageAssetID(DEFAULT_OBJECT_NORMAL);
	mBumpyTextureCtrl->setBlankImageAssetID(BLANK_OBJECT_NORMAL);
	mBumpyTextureCtrl->setCommitCallback(boost::bind(&FSPanelFace::onCommitNormalTexture, this, _1, _2));
	mBumpyTextureCtrl->setOnCancelCallback(boost::bind(&FSPanelFace::onCancelNormalTexture, this));
	mBumpyTextureCtrl->setDragCallback(boost::bind(&FSPanelFace::onDragTexture, this, _2));
	mBumpyTextureCtrl->setOnCloseCallback(boost::bind(&FSPanelFace::onCloseTexturePicker, this, _2));
	mBumpyTextureCtrl->setImmediateFilterPermMask(PERM_NONE);
	mBumpyTextureCtrl->setDnDFilterPermMask(PERM_COPY | PERM_TRANSFER);

	// Blinn-Phong Specular texture swatch
	mShinyTextureCtrl->setDefaultImageAssetID(DEFAULT_OBJECT_SPECULAR);
	mShinyTextureCtrl->setCommitCallback(boost::bind(&FSPanelFace::onCommitSpecularTexture, this, _1, _2));
	mShinyTextureCtrl->setOnCancelCallback(boost::bind(&FSPanelFace::onCancelSpecularTexture, this));
	mShinyTextureCtrl->setDragCallback(boost::bind(&FSPanelFace::onDragTexture, this, _2));
	mShinyTextureCtrl->setOnCloseCallback(boost::bind(&FSPanelFace::onCloseTexturePicker, this, _2));
	mShinyTextureCtrl->setImmediateFilterPermMask(PERM_NONE);
	mShinyTextureCtrl->setDnDFilterPermMask(PERM_COPY | PERM_TRANSFER);

	// Blinn-Phong Specular tint color swatch
	mShinyColorSwatch->setCommitCallback(boost::bind(&FSPanelFace::onCommitShinyColor, this));
	mShinyColorSwatch->setOnCancelCallback(boost::bind(&FSPanelFace::onCancelShinyColor, this));
	mShinyColorSwatch->setOnSelectCallback(boost::bind(&FSPanelFace::onSelectShinyColor, this));
	mShinyColorSwatch->setCanApplyImmediately(true);

	// Texture alignment and maps synchronization
	mBtnAlignMedia->setCommitCallback(boost::bind(&FSPanelFace::onClickAutoFix, this));
	mBtnAlignTextures->setCommitCallback(boost::bind(&FSPanelFace::onAlignTexture, this));
	mCheckSyncMaterials->setCommitCallback(boost::bind(&FSPanelFace::onClickMapsSync, this));

	// Media
	mBtnDeleteMedia->setCommitCallback(boost::bind(&FSPanelFace::onClickBtnDeleteMedia, this));
	mBtnAddMedia->setCommitCallback(boost::bind(&FSPanelFace::onClickBtnAddMedia, this));

	// PBR Base Material swatch
	// mMaterialCtrlPBR->setDefaultImageAssetID(LLUUID::null);	// we have no default material, and null is standard for LLUUID -Zi
	mMaterialCtrlPBR->setBlankImageAssetID(LLGLTFMaterialList::BLANK_MATERIAL_ASSET_ID);
	mMaterialCtrlPBR->setCommitCallback(boost::bind(&FSPanelFace::onCommitPbr, this));
	mMaterialCtrlPBR->setOnCancelCallback(boost::bind(&FSPanelFace::onCancelPbr, this));
	mMaterialCtrlPBR->setOnSelectCallback(boost::bind(&FSPanelFace::onSelectPbr, this));
	mMaterialCtrlPBR->setDragCallback(boost::bind(&FSPanelFace::onDragPbr, this, _2));
	mMaterialCtrlPBR->setOnTextureSelectedCallback(boost::bind(&FSPanelFace::onPbrSelectionChanged, this, _1));
	mMaterialCtrlPBR->setOnCloseCallback(boost::bind(&FSPanelFace::onCloseTexturePicker, this, _2));
	mMaterialCtrlPBR->setImmediateFilterPermMask(PERM_NONE);
	mMaterialCtrlPBR->setDnDFilterPermMask(PERM_COPY | PERM_TRANSFER);
	mMaterialCtrlPBR->setBakeTextureEnabled(false);
	mMaterialCtrlPBR->setInventoryPickType(PICK_MATERIAL);

	// PBR Base Color texture swatch
	mBaseTexturePBR->setDefaultImageAssetID(DEFAULT_OBJECT_TEXTURE);
	mBaseTexturePBR->setCommitCallback(boost::bind(&FSPanelFace::onCommitPbr, this, _1));
	mBaseTexturePBR->setOnCancelCallback(boost::bind(&FSPanelFace::onCancelPbr, this, _1));
	mBaseTexturePBR->setOnSelectCallback(boost::bind(&FSPanelFace::onSelectPbr, this, _1));

	// PBR Base Color tint color swatch
	mBaseTintPBR->setCommitCallback(boost::bind(&FSPanelFace::onCommitPbr, this, _1));
	mBaseTintPBR->setOnCancelCallback(boost::bind(&FSPanelFace::onCancelPbr, this, _1));
	mBaseTintPBR->setOnSelectCallback(boost::bind(&FSPanelFace::onSelectPbr, this, _1));

	// PBR Base Normal map swatch
	mNormalTexturePBR->setDefaultImageAssetID(DEFAULT_OBJECT_NORMAL);
	mNormalTexturePBR->setBlankImageAssetID(BLANK_OBJECT_NORMAL);
	mNormalTexturePBR->setCommitCallback(boost::bind(&FSPanelFace::onCommitPbr, this, _1));
	mNormalTexturePBR->setOnCancelCallback(boost::bind(&FSPanelFace::onCancelPbr, this, _1));
	mNormalTexturePBR->setOnSelectCallback(boost::bind(&FSPanelFace::onSelectPbr, this, _1));

	// PBR Base Emissive map swatch
	mEmissiveTexturePBR->setCommitCallback(boost::bind(&FSPanelFace::onCommitPbr, this, _1));
	mEmissiveTexturePBR->setOnCancelCallback(boost::bind(&FSPanelFace::onCancelPbr, this, _1));
	mEmissiveTexturePBR->setOnSelectCallback(boost::bind(&FSPanelFace::onSelectPbr, this, _1));

	// PBR Emissive tint color swatch
	mEmissiveTintPBR->setCommitCallback(boost::bind(&FSPanelFace::onCommitPbr, this, _1));
	mEmissiveTintPBR->setOnCancelCallback(boost::bind(&FSPanelFace::onCancelPbr, this, _1));
	mEmissiveTintPBR->setOnSelectCallback(boost::bind(&FSPanelFace::onSelectPbr, this, _1));

	// PBR Base (O)RM map swatch
	mORMTexturePBR->setCommitCallback(boost::bind(&FSPanelFace::onCommitPbr, this, _1));
	mORMTexturePBR->setOnCancelCallback(boost::bind(&FSPanelFace::onCancelPbr, this, _1));
	mORMTexturePBR->setOnSelectCallback(boost::bind(&FSPanelFace::onSelectPbr, this, _1));

	// PBR parameters
	mCheckDoubleSidedPBR->setCommitCallback(boost::bind(&FSPanelFace::onCommitPbr, this, _1));
	mAlphaPBR->setCommitCallback(boost::bind(&FSPanelFace::onCommitPbr, this, _1));
	mAlphaModePBR->setCommitCallback(boost::bind(&FSPanelFace::onCommitPbr, this, _1));
	mMaskCutoffPBR->setCommitCallback(boost::bind(&FSPanelFace::onCommitPbr, this, _1));
	mMetallicFactorPBR->setCommitCallback(boost::bind(&FSPanelFace::onCommitPbr, this, _1));
	mRoughnessFactorPBR->setCommitCallback(boost::bind(&FSPanelFace::onCommitPbr, this, _1));

	// PBR Save material button
	mBtnSavePBR->setCommitCallback(boost::bind(&FSPanelFace::onClickBtnSavePBR, this));

	// Only allow fully permissive textures
	if (!gAgent.isGodlike())
	{
		mBaseTexturePBR->setFilterPermissionMasks(PERM_COPY | PERM_TRANSFER);
		mNormalTexturePBR->setFilterPermissionMasks(PERM_COPY | PERM_TRANSFER);
		mORMTexturePBR->setFilterPermissionMasks(PERM_COPY | PERM_TRANSFER);
		mEmissiveTexturePBR->setFilterPermissionMasks(PERM_COPY | PERM_TRANSFER);
	}

	//
	// set up user interface
	//

	LLGLTFMaterialList::addSelectionUpdateCallback(onMaterialOverrideReceived);
	sMaterialOverrideSelection.connect();

	changePrecision(gSavedSettings.getS32("FSBuildToolDecimalPrecision"));

	selectMaterialType(MATMEDIA_PBR);				// TODO: add tab switching signal
	selectMatChannel(MATTYPE_DIFFUSE);				// TODO: add tab switching signal
	selectPBRChannel(PBRTYPE_RENDER_MATERIAL_ID);	// TODO: add tab switching signal

	return true;
=======
    //
    // grab pointers to all relevant UI elements here and verify they are good
    //

    // Tab controls
    SKIN_CHECK(mTabsPBRMatMedia = findChild<LLTabContainer>("tabs_material_type"));
    SKIN_CHECK(mTabsMatChannel = findChild<LLTabContainer>("tabs_blinn_phong_uvs"));
    SKIN_CHECK(mTabsPBRChannel = findChild<LLTabContainer>("tabs_pbr_transforms"));

    // common controls and parameters for Blinn-Phong and PBR
    SKIN_CHECK(mBtnCopyFaces = findChild<LLButton>("copy_face_btn"));
    SKIN_CHECK(mBtnPasteFaces = findChild<LLButton>("paste_face_btn"));
    SKIN_CHECK(mCtrlGlow = findChild<LLSpinCtrl>("glow"));
    SKIN_CHECK(mCtrlRpt = findChild<LLSpinCtrl>("rptctrl"));

    // Blinn-Phong alpha parameters
    SKIN_CHECK(mCtrlColorTransp = findChild<LLSpinCtrl>("ColorTrans"));
    SKIN_CHECK(mColorTransPercent = findChild<LLView>("color trans percent"));
    SKIN_CHECK(mLabelAlphaMode = findChild<LLTextBox>("label alphamode"));
    SKIN_CHECK(mComboAlphaMode = findChild<LLComboBox>("combobox alphamode"));
    SKIN_CHECK(mCtrlMaskCutoff = findChild<LLSpinCtrl>("maskcutoff"));
    SKIN_CHECK(mCheckFullbright = findChild<LLCheckBoxCtrl>("checkbox fullbright"));

    // Blinn-Phong texture transforms and controls
    SKIN_CHECK(mLabelTexGen = findChild<LLView>("tex gen"));
    SKIN_CHECK(mComboTexGen = findChild<LLComboBox>("combobox texgen"));
    SKIN_CHECK(mCheckPlanarAlign = findChild<LLCheckBoxCtrl>("checkbox planar align"));
    SKIN_CHECK(mLabelBumpiness = findChild<LLView>("label bumpiness"));
    SKIN_CHECK(mComboBumpiness = findChild<LLComboBox>("combobox bumpiness"));
    SKIN_CHECK(mLabelShininess = findChild<LLView>("label shininess"));
    SKIN_CHECK(mComboShininess = findChild<LLComboBox>("combobox shininess"));
    SKIN_CHECK(mCtrlTexScaleU = findChild<LLSpinCtrl>("TexScaleU"));
    SKIN_CHECK(mCtrlTexScaleV = findChild<LLSpinCtrl>("TexScaleV"));
    SKIN_CHECK(mCtrlTexOffsetU = findChild<LLSpinCtrl>("TexOffsetU"));
    SKIN_CHECK(mCtrlTexOffsetV = findChild<LLSpinCtrl>("TexOffsetV"));
    SKIN_CHECK(mCtrlTexRot = findChild<LLSpinCtrl>("TexRot"));
    SKIN_CHECK(mCtrlBumpyScaleU = findChild<LLSpinCtrl>("bumpyScaleU"));
    SKIN_CHECK(mCtrlBumpyScaleV = findChild<LLSpinCtrl>("bumpyScaleV"));
    SKIN_CHECK(mCtrlBumpyOffsetU = findChild<LLSpinCtrl>("bumpyOffsetU"));
    SKIN_CHECK(mCtrlBumpyOffsetV = findChild<LLSpinCtrl>("bumpyOffsetV"));
    SKIN_CHECK(mCtrlBumpyRot = findChild<LLSpinCtrl>("bumpyRot"));
    SKIN_CHECK(mCtrlShinyScaleU = findChild<LLSpinCtrl>("shinyScaleU"));
    SKIN_CHECK(mCtrlShinyScaleV = findChild<LLSpinCtrl>("shinyScaleV"));
    SKIN_CHECK(mCtrlShinyOffsetU = findChild<LLSpinCtrl>("shinyOffsetU"));
    SKIN_CHECK(mCtrlShinyOffsetV = findChild<LLSpinCtrl>("shinyOffsetV"));
    SKIN_CHECK(mCtrlShinyRot = findChild<LLSpinCtrl>("shinyRot"));
    SKIN_CHECK(mCtrlGlossiness = findChild<LLSpinCtrl>("glossiness"));
    SKIN_CHECK(mCtrlEnvironment = findChild<LLSpinCtrl>("environment"));

    // Blinn-Phong Diffuse tint color swatch
    SKIN_CHECK(mColorSwatch = findChild<LLColorSwatchCtrl>("colorswatch"));

    // Blinn-Phong Diffuse texture swatch
    SKIN_CHECK(mTextureCtrl = findChild<LLTextureCtrl>("texture control"));

    // Blinn-Phong Normal texture swatch
    SKIN_CHECK(mBumpyTextureCtrl = findChild<LLTextureCtrl>("bumpytexture control"));

    // Blinn-Phong Specular texture swatch
    SKIN_CHECK(mShinyTextureCtrl = findChild<LLTextureCtrl>("shinytexture control"));

    // Blinn-Phong Specular tint color swatch
    SKIN_CHECK(mShinyColorSwatch = findChild<LLColorSwatchCtrl>("shinycolorswatch"));

    // Texture alignment and maps synchronization
    SKIN_CHECK(mBtnAlignMedia = findChild<LLButton>("button align"));
    SKIN_CHECK(mBtnAlignTextures = findChild<LLButton>("button align textures"));
    SKIN_CHECK(mCheckSyncMaterials = findChild<LLCheckBoxCtrl>("checkbox_sync_settings"))

    // Media
    SKIN_CHECK(mBtnDeleteMedia = findChild<LLButton>("delete_media"));
    SKIN_CHECK(mBtnAddMedia = findChild<LLButton>("add_media"));
    SKIN_CHECK(mTitleMedia = findChild<LLMediaCtrl>("title_media"));
    SKIN_CHECK(mTitleMediaText = findChild<LLTextBox>("media_info"));

    // PBR
    SKIN_CHECK(mMaterialCtrlPBR = findChild<LLTextureCtrl>("pbr_control"));
    SKIN_CHECK(mBaseTexturePBR = findChild<LLTextureCtrl>("base_color_picker"));
    SKIN_CHECK(mBaseTintPBR = findChild<LLColorSwatchCtrl>("base_color_tint_picker"));
    SKIN_CHECK(mNormalTexturePBR = findChild<LLTextureCtrl>("normal_map_picker"));
    SKIN_CHECK(mORMTexturePBR = findChild<LLTextureCtrl>("metallic_map_picker"));
    SKIN_CHECK(mEmissiveTexturePBR = findChild<LLTextureCtrl>("emissive_map_picker"));
    SKIN_CHECK(mEmissiveTintPBR = findChild<LLColorSwatchCtrl>("emissive_color_tint_picker"));
    SKIN_CHECK(mCheckDoubleSidedPBR = findChild<LLCheckBoxCtrl>("double sided"));
    SKIN_CHECK(mAlphaPBR = findChild<LLSpinCtrl>("transparency"));
    SKIN_CHECK(mLabelAlphaModePBR = findChild<LLTextBox>("blend mode label"));
    SKIN_CHECK(mAlphaModePBR = findChild<LLComboBox>("alpha mode"));
    SKIN_CHECK(mMaskCutoffPBR = findChild<LLSpinCtrl>("alpha cutoff"));
    SKIN_CHECK(mMetallicFactorPBR = findChild<LLSpinCtrl>("metalness factor"));
    SKIN_CHECK(mRoughnessFactorPBR = findChild<LLSpinCtrl>("roughness factor"));
    SKIN_CHECK(mBtnSavePBR = findChild<LLButton>("save_selected_pbr"));

    //
    // hook up callbacks and do setup of all relevant UI elements here
    //
    mTabsPBRMatMedia->setCommitCallback(boost::bind(&FSPanelFace::onMatTabChange, this));
    // common controls and parameters for Blinn-Phong and PBR
    mBtnCopyFaces->setCommitCallback(boost::bind(&FSPanelFace::onCopyFaces, this));
    mBtnPasteFaces->setCommitCallback(boost::bind(&FSPanelFace::onPasteFaces, this));
    mCtrlGlow->setCommitCallback(boost::bind(&FSPanelFace::onCommitGlow, this));
    mCtrlRpt->setCommitCallback(boost::bind(&FSPanelFace::onCommitRepeatsPerMeter, this));

    // Blinn-Phong alpha parameters
    mCtrlColorTransp->setCommitCallback(boost::bind(&FSPanelFace::onCommitAlpha, this));
    mComboAlphaMode->setCommitCallback(boost::bind(&FSPanelFace::onCommitAlphaMode, this));
    mCtrlMaskCutoff->setCommitCallback(boost::bind(&FSPanelFace::onCommitMaterialMaskCutoff, this));
    mCheckFullbright->setCommitCallback(boost::bind(&FSPanelFace::onCommitFullbright, this));

    // Blinn-Phong texture transforms and controls
    mComboTexGen->setCommitCallback(boost::bind(&FSPanelFace::onCommitTexGen, this));
    mCheckPlanarAlign->setCommitCallback(boost::bind(&FSPanelFace::onCommitPlanarAlign, this));
    mComboBumpiness->setCommitCallback(boost::bind(&FSPanelFace::onCommitBump, this));
    mComboShininess->setCommitCallback(boost::bind(&FSPanelFace::onCommitShiny, this));
    mCtrlTexScaleU->setCommitCallback(boost::bind(&FSPanelFace::onCommitTextureScaleX, this));
    mCtrlTexScaleV->setCommitCallback(boost::bind(&FSPanelFace::onCommitTextureScaleY, this));
    mCtrlTexOffsetU->setCommitCallback(boost::bind(&FSPanelFace::onCommitTextureOffsetX, this));
    mCtrlTexOffsetV->setCommitCallback(boost::bind(&FSPanelFace::onCommitTextureOffsetY, this));
    mCtrlTexRot->setCommitCallback(boost::bind(&FSPanelFace::onCommitTextureRot, this));
    mCtrlBumpyScaleU->setCommitCallback(boost::bind(&FSPanelFace::onCommitMaterialBumpyScaleX, this));
    mCtrlBumpyScaleV->setCommitCallback(boost::bind(&FSPanelFace::onCommitMaterialBumpyScaleY, this));
    mCtrlBumpyOffsetU->setCommitCallback(boost::bind(&FSPanelFace::onCommitMaterialBumpyOffsetX, this));
    mCtrlBumpyOffsetV->setCommitCallback(boost::bind(&FSPanelFace::onCommitMaterialBumpyOffsetY, this));
    mCtrlBumpyRot->setCommitCallback(boost::bind(&FSPanelFace::onCommitMaterialBumpyRot, this));
    mCtrlShinyScaleU->setCommitCallback(boost::bind(&FSPanelFace::onCommitMaterialShinyScaleX, this));
    mCtrlShinyScaleV->setCommitCallback(boost::bind(&FSPanelFace::onCommitMaterialShinyScaleY, this));
    mCtrlShinyOffsetU->setCommitCallback(boost::bind(&FSPanelFace::onCommitMaterialShinyOffsetX, this));
    mCtrlShinyOffsetV->setCommitCallback(boost::bind(&FSPanelFace::onCommitMaterialShinyOffsetY, this));
    mCtrlShinyRot->setCommitCallback(boost::bind(&FSPanelFace::onCommitMaterialShinyRot, this));
    mCtrlGlossiness->setCommitCallback(boost::bind(&FSPanelFace::onCommitMaterialGloss, this));
    mCtrlEnvironment->setCommitCallback(boost::bind(&FSPanelFace::onCommitMaterialEnv, this));

    // Blinn-Phong Diffuse tint color swatch
    mColorSwatch->setCommitCallback(boost::bind(&FSPanelFace::onCommitColor, this));
    mColorSwatch->setOnCancelCallback(boost::bind(&FSPanelFace::onCancelColor, this));
    mColorSwatch->setOnSelectCallback(boost::bind(&FSPanelFace::onSelectColor, this));

    // Blinn-Phong Diffuse texture swatch
    mTextureCtrl->setDefaultImageAssetID(DEFAULT_OBJECT_TEXTURE);
    mTextureCtrl->setCommitCallback(boost::bind(&FSPanelFace::onCommitTexture, this, _1, _2));
    mTextureCtrl->setOnCancelCallback(boost::bind(&FSPanelFace::onCancelTexture, this));
    mTextureCtrl->setDragCallback(boost::bind(&FSPanelFace::onDragTexture, this, _2));
    mTextureCtrl->setOnCloseCallback(boost::bind(&FSPanelFace::onCloseTexturePicker, this, _2));
    mTextureCtrl->setImmediateFilterPermMask(PERM_NONE);
    mTextureCtrl->setDnDFilterPermMask(PERM_COPY | PERM_TRANSFER);

    // Blinn-Phong Normal texture swatch
    mBumpyTextureCtrl->setDefaultImageAssetID(DEFAULT_OBJECT_NORMAL);
    mBumpyTextureCtrl->setBlankImageAssetID(BLANK_OBJECT_NORMAL);
    mBumpyTextureCtrl->setCommitCallback(boost::bind(&FSPanelFace::onCommitNormalTexture, this, _1, _2));
    mBumpyTextureCtrl->setOnCancelCallback(boost::bind(&FSPanelFace::onCancelNormalTexture, this));
    mBumpyTextureCtrl->setDragCallback(boost::bind(&FSPanelFace::onDragTexture, this, _2));
    mBumpyTextureCtrl->setOnCloseCallback(boost::bind(&FSPanelFace::onCloseTexturePicker, this, _2));
    mBumpyTextureCtrl->setImmediateFilterPermMask(PERM_NONE);
    mBumpyTextureCtrl->setDnDFilterPermMask(PERM_COPY | PERM_TRANSFER);

    // Blinn-Phong Specular texture swatch
    mShinyTextureCtrl->setDefaultImageAssetID(DEFAULT_OBJECT_SPECULAR);
    mShinyTextureCtrl->setCommitCallback(boost::bind(&FSPanelFace::onCommitSpecularTexture, this, _1, _2));
    mShinyTextureCtrl->setOnCancelCallback(boost::bind(&FSPanelFace::onCancelSpecularTexture, this));
    mShinyTextureCtrl->setDragCallback(boost::bind(&FSPanelFace::onDragTexture, this, _2));
    mShinyTextureCtrl->setOnCloseCallback(boost::bind(&FSPanelFace::onCloseTexturePicker, this, _2));
    mShinyTextureCtrl->setImmediateFilterPermMask(PERM_NONE);
    mShinyTextureCtrl->setDnDFilterPermMask(PERM_COPY | PERM_TRANSFER);

    // Blinn-Phong Specular tint color swatch
    mShinyColorSwatch->setCommitCallback(boost::bind(&FSPanelFace::onCommitShinyColor, this));
    mShinyColorSwatch->setOnCancelCallback(boost::bind(&FSPanelFace::onCancelShinyColor, this));
    mShinyColorSwatch->setOnSelectCallback(boost::bind(&FSPanelFace::onSelectShinyColor, this));
    mShinyColorSwatch->setCanApplyImmediately(TRUE);

    // Texture alignment and maps synchronization
    mBtnAlignMedia->setCommitCallback(boost::bind(&FSPanelFace::onClickAutoFix, this));
    mBtnAlignTextures->setCommitCallback(boost::bind(&FSPanelFace::onAlignTexture, this));
    mCheckSyncMaterials->setCommitCallback(boost::bind(&FSPanelFace::onClickMapsSync, this));

    // Media
    mBtnDeleteMedia->setCommitCallback(boost::bind(&FSPanelFace::onClickBtnDeleteMedia, this));
    mBtnAddMedia->setCommitCallback(boost::bind(&FSPanelFace::onClickBtnAddMedia, this));

    // PBR Base Material swatch
    // mMaterialCtrlPBR->setDefaultImageAssetID(LLUUID::null);  // we have no default material, and null is standard for LLUUID -Zi
    mMaterialCtrlPBR->setBlankImageAssetID(LLGLTFMaterialList::BLANK_MATERIAL_ASSET_ID);
    mMaterialCtrlPBR->setCommitCallback(boost::bind(&FSPanelFace::onCommitPbr, this));
    mMaterialCtrlPBR->setOnCancelCallback(boost::bind(&FSPanelFace::onCancelPbr, this));
    mMaterialCtrlPBR->setOnSelectCallback(boost::bind(&FSPanelFace::onSelectPbr, this));
    mMaterialCtrlPBR->setDragCallback(boost::bind(&FSPanelFace::onDragPbr, this, _2));
    mMaterialCtrlPBR->setOnTextureSelectedCallback(boost::bind(&FSPanelFace::onPbrSelectionChanged, this, _1));
    mMaterialCtrlPBR->setOnCloseCallback(boost::bind(&FSPanelFace::onCloseTexturePicker, this, _2));
    mMaterialCtrlPBR->setImmediateFilterPermMask(PERM_NONE);
    mMaterialCtrlPBR->setDnDFilterPermMask(PERM_COPY | PERM_TRANSFER);
    mMaterialCtrlPBR->setBakeTextureEnabled(false);
    mMaterialCtrlPBR->setInventoryPickType(PICK_MATERIAL);

    // PBR Base Color texture swatch
    mBaseTexturePBR->setDefaultImageAssetID(DEFAULT_OBJECT_TEXTURE);
    mBaseTexturePBR->setCommitCallback(boost::bind(&FSPanelFace::onCommitPbr, this, _1));
    mBaseTexturePBR->setOnCancelCallback(boost::bind(&FSPanelFace::onCancelPbr, this, _1));
    mBaseTexturePBR->setOnSelectCallback(boost::bind(&FSPanelFace::onSelectPbr, this, _1));

    // PBR Base Color tint color swatch
    mBaseTintPBR->setCommitCallback(boost::bind(&FSPanelFace::onCommitPbr, this, _1));
    mBaseTintPBR->setOnCancelCallback(boost::bind(&FSPanelFace::onCancelPbr, this, _1));
    mBaseTintPBR->setOnSelectCallback(boost::bind(&FSPanelFace::onSelectPbr, this, _1));

    // PBR Base Normal map swatch
    mNormalTexturePBR->setDefaultImageAssetID(DEFAULT_OBJECT_NORMAL);
    mNormalTexturePBR->setBlankImageAssetID(BLANK_OBJECT_NORMAL);
    mNormalTexturePBR->setCommitCallback(boost::bind(&FSPanelFace::onCommitPbr, this, _1));
    mNormalTexturePBR->setOnCancelCallback(boost::bind(&FSPanelFace::onCancelPbr, this, _1));
    mNormalTexturePBR->setOnSelectCallback(boost::bind(&FSPanelFace::onSelectPbr, this, _1));

    // PBR Base Emissive map swatch
    mEmissiveTexturePBR->setCommitCallback(boost::bind(&FSPanelFace::onCommitPbr, this, _1));
    mEmissiveTexturePBR->setOnCancelCallback(boost::bind(&FSPanelFace::onCancelPbr, this, _1));
    mEmissiveTexturePBR->setOnSelectCallback(boost::bind(&FSPanelFace::onSelectPbr, this, _1));

    // PBR Emissive tint color swatch
    mEmissiveTintPBR->setCommitCallback(boost::bind(&FSPanelFace::onCommitPbr, this, _1));
    mEmissiveTintPBR->setOnCancelCallback(boost::bind(&FSPanelFace::onCancelPbr, this, _1));
    mEmissiveTintPBR->setOnSelectCallback(boost::bind(&FSPanelFace::onSelectPbr, this, _1));

    // PBR Base (O)RM map swatch
    mORMTexturePBR->setCommitCallback(boost::bind(&FSPanelFace::onCommitPbr, this, _1));
    mORMTexturePBR->setOnCancelCallback(boost::bind(&FSPanelFace::onCancelPbr, this, _1));
    mORMTexturePBR->setOnSelectCallback(boost::bind(&FSPanelFace::onSelectPbr, this, _1));

    // PBR parameters
    mCheckDoubleSidedPBR->setCommitCallback(boost::bind(&FSPanelFace::onCommitPbr, this, _1));
    mAlphaPBR->setCommitCallback(boost::bind(&FSPanelFace::onCommitPbr, this, _1));
    mAlphaModePBR->setCommitCallback(boost::bind(&FSPanelFace::onCommitPbr, this, _1));
    mMaskCutoffPBR->setCommitCallback(boost::bind(&FSPanelFace::onCommitPbr, this, _1));
    mMetallicFactorPBR->setCommitCallback(boost::bind(&FSPanelFace::onCommitPbr, this, _1));
    mRoughnessFactorPBR->setCommitCallback(boost::bind(&FSPanelFace::onCommitPbr, this, _1));

    // PBR Save material button
    mBtnSavePBR->setCommitCallback(boost::bind(&FSPanelFace::onClickBtnSavePBR, this));

    // Only allow fully permissive textures
    if (!gAgent.isGodlike())
    {
        mBaseTexturePBR->setFilterPermissionMasks(PERM_COPY | PERM_TRANSFER);
        mNormalTexturePBR->setFilterPermissionMasks(PERM_COPY | PERM_TRANSFER);
        mORMTexturePBR->setFilterPermissionMasks(PERM_COPY | PERM_TRANSFER);
        mEmissiveTexturePBR->setFilterPermissionMasks(PERM_COPY | PERM_TRANSFER);
    }

    //
    // set up user interface
    //

    LLGLTFMaterialList::addSelectionUpdateCallback(onMaterialOverrideReceived);
    sMaterialOverrideSelection.connect();

    changePrecision(gSavedSettings.getS32("FSBuildToolDecimalPrecision"));

    selectMaterialType(MATMEDIA_PBR);               // TODO: add tab switching signal
    selectMatChannel(MATTYPE_DIFFUSE);              // TODO: add tab switching signal
    selectPBRChannel(PBRTYPE_RENDER_MATERIAL_ID);   // TODO: add tab switching signal

    return TRUE;
>>>>>>> c06fb4e0
}

//
// Things the UI provides...
//

LLUUID  FSPanelFace::getCurrentNormalMap()           { return mBumpyTextureCtrl->getImageAssetID(); }
LLUUID  FSPanelFace::getCurrentSpecularMap()         { return mShinyTextureCtrl->getImageAssetID(); }
U32     FSPanelFace::getCurrentShininess()           { return mComboShininess->getCurrentIndex(); }
U32     FSPanelFace::getCurrentBumpiness()           { return mComboBumpiness->getCurrentIndex(); }
U8      FSPanelFace::getCurrentDiffuseAlphaMode()    { return (U8)mComboAlphaMode->getCurrentIndex(); }
U8      FSPanelFace::getCurrentAlphaMaskCutoff()     { return (U8)mCtrlMaskCutoff->getValue().asInteger(); }
U8      FSPanelFace::getCurrentEnvIntensity()        { return (U8)mCtrlEnvironment->getValue().asInteger(); }
U8      FSPanelFace::getCurrentGlossiness()          { return (U8)mCtrlGlossiness->getValue().asInteger(); }
F32     FSPanelFace::getCurrentBumpyRot()            { return mCtrlBumpyRot->getValue().asReal(); }
F32     FSPanelFace::getCurrentBumpyScaleU()         { return mCtrlBumpyScaleU->getValue().asReal(); }
F32     FSPanelFace::getCurrentBumpyScaleV()         { return mCtrlBumpyScaleV->getValue().asReal(); }
F32     FSPanelFace::getCurrentBumpyOffsetU()        { return mCtrlBumpyOffsetU->getValue().asReal(); }
F32     FSPanelFace::getCurrentBumpyOffsetV()        { return mCtrlBumpyOffsetV->getValue().asReal(); }
F32     FSPanelFace::getCurrentShinyRot()            { return mCtrlShinyRot->getValue().asReal(); }
F32     FSPanelFace::getCurrentShinyScaleU()         { return mCtrlShinyScaleU->getValue().asReal(); }
F32     FSPanelFace::getCurrentShinyScaleV()         { return mCtrlShinyScaleV->getValue().asReal(); }
F32     FSPanelFace::getCurrentShinyOffsetU()        { return mCtrlShinyOffsetU->getValue().asReal(); }
F32     FSPanelFace::getCurrentShinyOffsetV()        { return mCtrlShinyOffsetV->getValue().asReal(); }

// <FS:CR> UI provided diffuse parameters
F32     FSPanelFace::getCurrentTextureRot()          { return mCtrlTexRot->getValue().asReal(); }
F32     FSPanelFace::getCurrentTextureScaleU()       { return mCtrlTexScaleU->getValue().asReal(); }
F32     FSPanelFace::getCurrentTextureScaleV()       { return mCtrlTexScaleV->getValue().asReal(); }
F32     FSPanelFace::getCurrentTextureOffsetU()      { return mCtrlTexOffsetU->getValue().asReal(); }
F32     FSPanelFace::getCurrentTextureOffsetV()      { return mCtrlTexOffsetV->getValue().asReal(); }
// </FS:CR>

LLRender::eTexIndex FSPanelFace::getTextureChannelToEdit()
{
    LLRender::eTexIndex channel_to_edit = LLRender::DIFFUSE_MAP;

    S32 matmedia_selection = getCurrentMaterialType();

    if (matmedia_selection == MATMEDIA_MATERIAL)
    {
        channel_to_edit = (LLRender::eTexIndex) getCurrentMatChannel();

        if (channel_to_edit == LLRender::NORMAL_MAP && getCurrentNormalMap().isNull()) return LLRender::DIFFUSE_MAP;
        if (channel_to_edit == LLRender::SPECULAR_MAP && getCurrentSpecularMap().isNull()) return LLRender::DIFFUSE_MAP;
    }

    // this is technically not correct, the return type is not the same, which forces us to cast -Zi
    else if (matmedia_selection == MATMEDIA_PBR)
    {
        channel_to_edit = (LLRender::eTexIndex) getCurrentPBRChannel();

        if (channel_to_edit == PBRTYPE_NORMAL && mNormalTexturePBR->getImageAssetID().isNull()) return (LLRender::eTexIndex) PBRTYPE_BASE_COLOR;
        if (channel_to_edit == PBRTYPE_METALLIC_ROUGHNESS && mORMTexturePBR->getImageAssetID().isNull()) return (LLRender::eTexIndex) PBRTYPE_BASE_COLOR;
        if (channel_to_edit == PBRTYPE_EMISSIVE && mEmissiveTexturePBR->getImageAssetID().isNull()) return (LLRender::eTexIndex) PBRTYPE_BASE_COLOR;
    }

    return channel_to_edit;
}

LLRender::eTexIndex FSPanelFace::getTextureDropChannel()
{
    if (getCurrentMaterialType() == MATMEDIA_MATERIAL)
    {
        return getTextureChannelToEdit();
    }

    return LLRender::eTexIndex(MATTYPE_DIFFUSE);
}

LLGLTFMaterial::TextureInfo FSPanelFace::getPBRDropChannel()
{
    if (getCurrentMaterialType() == MATMEDIA_PBR)
    {
        S32 current_pbr_channel = getCurrentPBRChannel();
        if (current_pbr_channel == PBRTYPE_NORMAL) return LLGLTFMaterial::GLTF_TEXTURE_INFO_NORMAL;
        if (current_pbr_channel == PBRTYPE_METALLIC_ROUGHNESS) return LLGLTFMaterial::GLTF_TEXTURE_INFO_METALLIC_ROUGHNESS;
        if (current_pbr_channel == PBRTYPE_EMISSIVE) return LLGLTFMaterial::GLTF_TEXTURE_INFO_EMISSIVE;
    }
    return LLGLTFMaterial::GLTF_TEXTURE_INFO_BASE_COLOR;
}

LLMaterialPtr FSPanelFace::createDefaultMaterial(LLMaterialPtr current_material)
{
    LLMaterialPtr new_material(current_material.notNull() ? new LLMaterial(current_material->asLLSD()) : new LLMaterial());
    llassert_always(new_material);

    // Preserve old diffuse alpha mode or assert correct default blend mode as appropriate for the alpha channel content of the diffuse texture
    //
    new_material->setDiffuseAlphaMode(current_material.isNull() ? (isAlpha() ? LLMaterial::DIFFUSE_ALPHA_MODE_BLEND : LLMaterial::DIFFUSE_ALPHA_MODE_NONE) : current_material->getDiffuseAlphaMode());
    return new_material;
}

void FSPanelFace::onVisibilityChange(bool new_visibility)
{
    if (new_visibility)
    {
        gAgent.showLatestFeatureNotification("gltf");
    }
    LLPanel::onVisibilityChange(new_visibility);
}

void FSPanelFace::draw()
{
    // TODO(Beq) why does it have to call applyTE?
    updateCopyTexButton();

    // grab media name/title and update the UI widget
    // Todo: move it, it's preferable not to update
    // labels inside draw
    updateMediaTitle();

    LLPanel::draw();

    // not sure if there isn't a better place for this, but for the time being this seems to work,
    // and trying other places always failed in some way or other -Zi
    static U64MicrosecondsImplicit next_update_time = 0LL;
    if (mUnsavedChanges && gFrameTime > next_update_time)
    {
        LL_DEBUGS("APPLY_GLTF_CHANGES") << "detected unsaved changes: " << mUnsavedChanges << LL_ENDL;

        LLPointer<LLGLTFMaterial> mat = new LLGLTFMaterial();
        getGLTFMaterial(mat);

        LLObjectSelectionHandle selected_objects = LLSelectMgr::getInstance()->getSelection();
        LLRenderMaterialOverrideFunctor override_func(mat, mUnsavedChanges);
        selected_objects->applyToNodes(&override_func);

        LLGLTFMaterialList::flushUpdates();

        mUnsavedChanges = 0;

        next_update_time = gFrameTime + 100000LL;   // 100 ms

        // delete mat;  // do not delete mat, it's still referenced elsewhere (probably in the material list) -Zi
    }

    if (sMaterialOverrideSelection.update())
    {
        setMaterialOverridesFromSelection();
        updatePBROverrideDisplay();
    }
}

void FSPanelFace::sendTexture()
{
    if (!mTextureCtrl->getTentative())
    {
        // we grab the item id first, because we want to do a
        // permissions check in the selection manager. ARGH!
        LLUUID id = mTextureCtrl->getImageItemID();
        if (id.isNull())
        {
            id = mTextureCtrl->getImageAssetID();
        }
        if (!LLSelectMgr::getInstance()->selectionSetImage(id, getCurrentMaterialType()==MATMEDIA_PBR) )
        {
            // need to refresh value in texture ctrl
            refresh();
        }
    }
}

void FSPanelFace::sendBump(U32 bumpiness)
{
    if (bumpiness < BUMPY_TEXTURE)
    {
        LL_DEBUGS("Materials") << "clearing bumptexture control" << LL_ENDL;
        mBumpyTextureCtrl->clear();
        mBumpyTextureCtrl->setImageAssetID(LLUUID());
    }

    updateBumpyControls(bumpiness == BUMPY_TEXTURE, true);

    LLUUID current_normal_map = mBumpyTextureCtrl->getImageAssetID();

    U8 bump = (U8)bumpiness & TEM_BUMP_MASK;

    // Clear legacy bump to None when using an actual normal map
    //
    if (!current_normal_map.isNull())
    {
        bump = 0;
    }

    // Set the normal map or reset it to null as appropriate
    //
    LLSelectedTEMaterial::setNormalID(this, current_normal_map);
    LLSelectMgr::getInstance()->selectionSetBumpmap(bump, mBumpyTextureCtrl->getImageItemID());
}

void FSPanelFace::sendTexGen()
{
    U8 tex_gen = (U8) mComboTexGen->getCurrentIndex() << TEM_TEX_GEN_SHIFT;
    LLSelectMgr::getInstance()->selectionSetTexGen(tex_gen);
}

void FSPanelFace::sendShiny(U32 shininess)
{
    if (shininess < SHINY_TEXTURE)
    {
        mShinyTextureCtrl->clear();
        mShinyTextureCtrl->setImageAssetID(LLUUID());
    }

    LLUUID specmap = getCurrentSpecularMap();

    U8 shiny = (U8)shininess & TEM_SHINY_MASK;
    if (!specmap.isNull())
    {
        shiny = 0;
    }

    LLSelectedTEMaterial::setSpecularID(this, specmap);
    LLSelectMgr::getInstance()->selectionSetShiny(shiny, mShinyTextureCtrl->getImageItemID());

    updateShinyControls(!specmap.isNull(), true);
}

void FSPanelFace::sendFullbright()
{
    U8 fullbright = mCheckFullbright->get() ? TEM_FULLBRIGHT_MASK : 0;
    LLSelectMgr::getInstance()->selectionSetFullbright(fullbright);
}

void FSPanelFace::sendColor()
{
    LLSelectMgr::getInstance()->selectionSetColorOnly(mColorSwatch->get());
}

void FSPanelFace::sendAlpha()
{
    F32 alpha = (100.0f - mCtrlColorTransp->get()) / 100.0f;
    LLSelectMgr::getInstance()->selectionSetAlphaOnly(alpha);
}

void FSPanelFace::sendGlow()
{
    LLSelectMgr::getInstance()->selectionSetGlow(mCtrlGlow->get());
}

struct FSPanelFaceSetTEFunctor : public LLSelectedTEFunctor
{
<<<<<<< HEAD
	FSPanelFaceSetTEFunctor(FSPanelFace* panel) :
		mPanel(panel)
	{
	}

	virtual bool apply(LLViewerObject* object, S32 te)
	{
		bool valid{ false };
		F32 value;
		std::string prefix;

		// Effectively the same as MATMEDIA_PBR - separate for the sake of clarity

		const std::string& tab_name = mPanel->mTabsMatChannel->getCurrentPanel()->getName();

		prefix = "Tex";
		if (tab_name == "panel_blinn_phong_normal")
		{
			prefix = "bumpy";
		}
		else if (tab_name == "panel_blinn_phong_specular")
		{
			prefix = "shiny";
		}

		LLSpinCtrl* ctrlTexScaleS = mPanel->findChild<LLSpinCtrl>(prefix + "ScaleU");
		LLSpinCtrl* ctrlTexScaleT = mPanel->findChild<LLSpinCtrl>(prefix + "ScaleV");
		LLSpinCtrl* ctrlTexOffsetS = mPanel->findChild<LLSpinCtrl>(prefix + "OffsetU");
		LLSpinCtrl* ctrlTexOffsetT = mPanel->findChild<LLSpinCtrl>(prefix + "OffsetV");
		LLSpinCtrl* ctrlTexRotation = mPanel->findChild<LLSpinCtrl>(prefix + "Rot");

		bool align_planar = mPanel->mCheckPlanarAlign->get();

		llassert(object);

		if (ctrlTexScaleS)
		{
			valid = !ctrlTexScaleS->getTentative();
			if (valid || align_planar)
			{
				value = ctrlTexScaleS->get();
				if (mPanel->mComboTexGen->getCurrentIndex() == 1)
				{
					value *= 0.5f;
				}
				object->setTEScaleS(te, value);

				if (align_planar)
				{
					FSPanelFace::LLSelectedTEMaterial::setNormalRepeatX(mPanel, value, te, object->getID());
					FSPanelFace::LLSelectedTEMaterial::setSpecularRepeatX(mPanel, value, te, object->getID());
				}
			}
		}

		if (ctrlTexScaleT)
		{
			valid = !ctrlTexScaleT->getTentative();
			if (valid || align_planar)
			{
				value = ctrlTexScaleT->get();
				if (mPanel->mComboTexGen->getCurrentIndex() == 1)
				{
					value *= 0.5f;
				}
				object->setTEScaleT(te, value);

				if (align_planar)
				{
					FSPanelFace::LLSelectedTEMaterial::setNormalRepeatY(mPanel, value, te, object->getID());
					FSPanelFace::LLSelectedTEMaterial::setSpecularRepeatY(mPanel, value, te, object->getID());
				}
			}
		}

		if (ctrlTexOffsetS)
		{
			valid = !ctrlTexOffsetS->getTentative();
			if (valid || align_planar)
			{
				value = ctrlTexOffsetS->get();
				object->setTEOffsetS(te, value);

				if (align_planar)
				{
					FSPanelFace::LLSelectedTEMaterial::setNormalOffsetX(mPanel, value, te, object->getID());
					FSPanelFace::LLSelectedTEMaterial::setSpecularOffsetX(mPanel, value, te, object->getID());
				}
			}
		}

		if (ctrlTexOffsetT)
		{
			valid = !ctrlTexOffsetT->getTentative();
			if (valid || align_planar)
			{
				value = ctrlTexOffsetT->get();
				object->setTEOffsetT(te, value);

				if (align_planar)
				{
					FSPanelFace::LLSelectedTEMaterial::setNormalOffsetY(mPanel, value, te, object->getID());
					FSPanelFace::LLSelectedTEMaterial::setSpecularOffsetY(mPanel, value, te, object->getID());
				}
			}
		}

		if (ctrlTexRotation)
		{
			valid = !ctrlTexRotation->getTentative();
			if (valid || align_planar)
			{
				value = ctrlTexRotation->get() * DEG_TO_RAD;
				object->setTERotation(te, value);

				if (align_planar)
				{
					FSPanelFace::LLSelectedTEMaterial::setNormalRotation(mPanel, value, te, object->getID());
					FSPanelFace::LLSelectedTEMaterial::setSpecularRotation(mPanel, value, te, object->getID());
				}
			}
		}
		return true;
	}
private:
	FSPanelFace* mPanel;
};

// Functor that aligns a face to mCenterFace
struct FSPanelFaceSetAlignedTEFunctor : public LLSelectedTEFunctor
{
	FSPanelFaceSetAlignedTEFunctor(FSPanelFace* panel, LLFace* center_face) :
		mPanel(panel),
		mCenterFace(center_face)
	{
	}

	virtual bool apply(LLViewerObject* object, S32 te)
	{
		LLFace* facep = object->mDrawable->getFace(te);
		if (!facep)
		{
			return true;
		}

		if (facep->getViewerObject()->getVolume()->getNumVolumeFaces() <= te)
		{
			return true;
		}

		bool set_aligned = true;
		if (facep == mCenterFace)
		{
			set_aligned = false;
		}
		if (set_aligned)
		{
			LLVector2 uv_offset, uv_scale;
			F32 uv_rot;
			set_aligned = facep->calcAlignedPlanarTE(mCenterFace, &uv_offset, &uv_scale, &uv_rot);
			if (set_aligned)
			{
				object->setTEOffset(te, uv_offset.mV[VX], uv_offset.mV[VY]);
				object->setTEScale(te, uv_scale.mV[VX], uv_scale.mV[VY]);
				object->setTERotation(te, uv_rot);

				FSPanelFace::LLSelectedTEMaterial::setNormalRotation(mPanel, uv_rot, te, object->getID());
				FSPanelFace::LLSelectedTEMaterial::setSpecularRotation(mPanel, uv_rot, te, object->getID());

				FSPanelFace::LLSelectedTEMaterial::setNormalOffsetX(mPanel, uv_offset.mV[VX], te, object->getID());
				FSPanelFace::LLSelectedTEMaterial::setNormalOffsetY(mPanel, uv_offset.mV[VY], te, object->getID());
				FSPanelFace::LLSelectedTEMaterial::setNormalRepeatX(mPanel, uv_scale.mV[VX], te, object->getID());
				FSPanelFace::LLSelectedTEMaterial::setNormalRepeatY(mPanel, uv_scale.mV[VY], te, object->getID());

				FSPanelFace::LLSelectedTEMaterial::setSpecularOffsetX(mPanel, uv_offset.mV[VX], te, object->getID());
				FSPanelFace::LLSelectedTEMaterial::setSpecularOffsetY(mPanel, uv_offset.mV[VY], te, object->getID());
				FSPanelFace::LLSelectedTEMaterial::setSpecularRepeatX(mPanel, uv_scale.mV[VX], te, object->getID());
				FSPanelFace::LLSelectedTEMaterial::setSpecularRepeatY(mPanel, uv_scale.mV[VY], te, object->getID());
			}
		}
		if (!set_aligned)
		{
			FSPanelFaceSetTEFunctor setfunc(mPanel);
			setfunc.apply(object, te);
		}
		return true;
	}
private:
	FSPanelFace* mPanel;
	LLFace* mCenterFace;
};

struct FSPanelFaceSetAlignedConcreteTEFunctor : public LLSelectedTEFunctor
{
	FSPanelFaceSetAlignedConcreteTEFunctor(FSPanelFace* panel, LLFace* center_face, LLRender::eTexIndex map) :
		mPanel(panel),
		mChefFace(center_face),
		mMap(map)
	{
	}

	virtual bool apply(LLViewerObject* object, S32 te)
	{
		LLFace* facep = object->mDrawable->getFace(te);
		if (!facep)
		{
			return true;
		}

		if (facep->getViewerObject()->getVolume()->getNumVolumeFaces() <= te)
		{
			return true;
		}

		if (mChefFace != facep)
		{
			LLVector2 uv_offset, uv_scale;
			F32 uv_rot;
			if (facep->calcAlignedPlanarTE(mChefFace, &uv_offset, &uv_scale, &uv_rot, mMap))
			{
				switch (mMap)
				{
					case LLRender::DIFFUSE_MAP:
						object->setTEOffset(te, uv_offset.mV[VX], uv_offset.mV[VY]);
						object->setTEScale(te, uv_scale.mV[VX], uv_scale.mV[VY]);
						object->setTERotation(te, uv_rot);
						break;

					case LLRender::NORMAL_MAP:
						FSPanelFace::LLSelectedTEMaterial::setNormalRotation(mPanel, uv_rot, te, object->getID());
						FSPanelFace::LLSelectedTEMaterial::setNormalOffsetX(mPanel, uv_offset.mV[VX], te, object->getID());
						FSPanelFace::LLSelectedTEMaterial::setNormalOffsetY(mPanel, uv_offset.mV[VY], te, object->getID());
						FSPanelFace::LLSelectedTEMaterial::setNormalRepeatX(mPanel, uv_scale.mV[VX], te, object->getID());
						FSPanelFace::LLSelectedTEMaterial::setNormalRepeatY(mPanel, uv_scale.mV[VY], te, object->getID());
						break;

					case LLRender::SPECULAR_MAP:
						FSPanelFace::LLSelectedTEMaterial::setSpecularRotation(mPanel, uv_rot, te, object->getID());
						FSPanelFace::LLSelectedTEMaterial::setSpecularOffsetX(mPanel, uv_offset.mV[VX], te, object->getID());
						FSPanelFace::LLSelectedTEMaterial::setSpecularOffsetY(mPanel, uv_offset.mV[VY], te, object->getID());
						FSPanelFace::LLSelectedTEMaterial::setSpecularRepeatX(mPanel, uv_scale.mV[VX], te, object->getID());
						FSPanelFace::LLSelectedTEMaterial::setSpecularRepeatY(mPanel, uv_scale.mV[VY], te, object->getID());
						break;

					default: /*make compiler happy*/
						break;
				}
			}
		}

		return true;
	}

	private:
		FSPanelFace* mPanel;
		LLFace* mChefFace;
		LLRender::eTexIndex mMap;
};
=======
    FSPanelFaceSetTEFunctor(FSPanelFace* panel) :
        mPanel(panel)
    {
    }
>>>>>>> c06fb4e0

    virtual bool apply(LLViewerObject* object, S32 te)
    {
        BOOL valid;
        F32 value;
        std::string prefix;

        // Effectively the same as MATMEDIA_PBR - separate for the sake of clarity

        const std::string& tab_name = mPanel->mTabsMatChannel->getCurrentPanel()->getName();

        prefix = "Tex";
        if (tab_name == "panel_blinn_phong_normal")
        {
            prefix = "bumpy";
        }
        else if (tab_name == "panel_blinn_phong_specular")
        {
            prefix = "shiny";
        }

        LLSpinCtrl* ctrlTexScaleS = mPanel->findChild<LLSpinCtrl>(prefix + "ScaleU");
        LLSpinCtrl* ctrlTexScaleT = mPanel->findChild<LLSpinCtrl>(prefix + "ScaleV");
        LLSpinCtrl* ctrlTexOffsetS = mPanel->findChild<LLSpinCtrl>(prefix + "OffsetU");
        LLSpinCtrl* ctrlTexOffsetT = mPanel->findChild<LLSpinCtrl>(prefix + "OffsetV");
        LLSpinCtrl* ctrlTexRotation = mPanel->findChild<LLSpinCtrl>(prefix + "Rot");

        bool align_planar = mPanel->mCheckPlanarAlign->get();

        llassert(object);

        if (ctrlTexScaleS)
        {
            valid = !ctrlTexScaleS->getTentative();
            if (valid || align_planar)
            {
                value = ctrlTexScaleS->get();
                if (mPanel->mComboTexGen->getCurrentIndex() == 1)
                {
                    value *= 0.5f;
                }
                object->setTEScaleS(te, value);

                if (align_planar)
                {
                    FSPanelFace::LLSelectedTEMaterial::setNormalRepeatX(mPanel, value, te, object->getID());
                    FSPanelFace::LLSelectedTEMaterial::setSpecularRepeatX(mPanel, value, te, object->getID());
                }
            }
        }

        if (ctrlTexScaleT)
        {
            valid = !ctrlTexScaleT->getTentative();
            if (valid || align_planar)
            {
                value = ctrlTexScaleT->get();
                if (mPanel->mComboTexGen->getCurrentIndex() == 1)
                {
                    value *= 0.5f;
                }
                object->setTEScaleT(te, value);

                if (align_planar)
                {
                    FSPanelFace::LLSelectedTEMaterial::setNormalRepeatY(mPanel, value, te, object->getID());
                    FSPanelFace::LLSelectedTEMaterial::setSpecularRepeatY(mPanel, value, te, object->getID());
                }
            }
        }

        if (ctrlTexOffsetS)
        {
            valid = !ctrlTexOffsetS->getTentative();
            if (valid || align_planar)
            {
                value = ctrlTexOffsetS->get();
                object->setTEOffsetS(te, value);

                if (align_planar)
                {
                    FSPanelFace::LLSelectedTEMaterial::setNormalOffsetX(mPanel, value, te, object->getID());
                    FSPanelFace::LLSelectedTEMaterial::setSpecularOffsetX(mPanel, value, te, object->getID());
                }
            }
        }

        if (ctrlTexOffsetT)
        {
            valid = !ctrlTexOffsetT->getTentative();
            if (valid || align_planar)
            {
                value = ctrlTexOffsetT->get();
                object->setTEOffsetT(te, value);

                if (align_planar)
                {
                    FSPanelFace::LLSelectedTEMaterial::setNormalOffsetY(mPanel, value, te, object->getID());
                    FSPanelFace::LLSelectedTEMaterial::setSpecularOffsetY(mPanel, value, te, object->getID());
                }
            }
        }

        if (ctrlTexRotation)
        {
            valid = !ctrlTexRotation->getTentative();
            if (valid || align_planar)
            {
                value = ctrlTexRotation->get() * DEG_TO_RAD;
                object->setTERotation(te, value);

                if (align_planar)
                {
                    FSPanelFace::LLSelectedTEMaterial::setNormalRotation(mPanel, value, te, object->getID());
                    FSPanelFace::LLSelectedTEMaterial::setSpecularRotation(mPanel, value, te, object->getID());
                }
            }
        }
        return true;
    }
private:
    FSPanelFace* mPanel;
};

// Functor that aligns a face to mCenterFace
struct FSPanelFaceSetAlignedTEFunctor : public LLSelectedTEFunctor
{
    FSPanelFaceSetAlignedTEFunctor(FSPanelFace* panel, LLFace* center_face) :
        mPanel(panel),
        mCenterFace(center_face)
    {
    }

    virtual bool apply(LLViewerObject* object, S32 te)
    {
        LLFace* facep = object->mDrawable->getFace(te);
        if (!facep)
        {
            return true;
        }

        if (facep->getViewerObject()->getVolume()->getNumVolumeFaces() <= te)
        {
            return true;
        }

        bool set_aligned = true;
        if (facep == mCenterFace)
        {
            set_aligned = false;
        }
        if (set_aligned)
        {
            LLVector2 uv_offset, uv_scale;
            F32 uv_rot;
            set_aligned = facep->calcAlignedPlanarTE(mCenterFace, &uv_offset, &uv_scale, &uv_rot);
            if (set_aligned)
            {
                object->setTEOffset(te, uv_offset.mV[VX], uv_offset.mV[VY]);
                object->setTEScale(te, uv_scale.mV[VX], uv_scale.mV[VY]);
                object->setTERotation(te, uv_rot);

                FSPanelFace::LLSelectedTEMaterial::setNormalRotation(mPanel, uv_rot, te, object->getID());
                FSPanelFace::LLSelectedTEMaterial::setSpecularRotation(mPanel, uv_rot, te, object->getID());

                FSPanelFace::LLSelectedTEMaterial::setNormalOffsetX(mPanel, uv_offset.mV[VX], te, object->getID());
                FSPanelFace::LLSelectedTEMaterial::setNormalOffsetY(mPanel, uv_offset.mV[VY], te, object->getID());
                FSPanelFace::LLSelectedTEMaterial::setNormalRepeatX(mPanel, uv_scale.mV[VX], te, object->getID());
                FSPanelFace::LLSelectedTEMaterial::setNormalRepeatY(mPanel, uv_scale.mV[VY], te, object->getID());

                FSPanelFace::LLSelectedTEMaterial::setSpecularOffsetX(mPanel, uv_offset.mV[VX], te, object->getID());
                FSPanelFace::LLSelectedTEMaterial::setSpecularOffsetY(mPanel, uv_offset.mV[VY], te, object->getID());
                FSPanelFace::LLSelectedTEMaterial::setSpecularRepeatX(mPanel, uv_scale.mV[VX], te, object->getID());
                FSPanelFace::LLSelectedTEMaterial::setSpecularRepeatY(mPanel, uv_scale.mV[VY], te, object->getID());
            }
        }
        if (!set_aligned)
        {
            FSPanelFaceSetTEFunctor setfunc(mPanel);
            setfunc.apply(object, te);
        }
        return true;
    }
private:
    FSPanelFace* mPanel;
    LLFace* mCenterFace;
};

struct FSPanelFaceSetAlignedConcreteTEFunctor : public LLSelectedTEFunctor
{
    FSPanelFaceSetAlignedConcreteTEFunctor(FSPanelFace* panel, LLFace* center_face, LLRender::eTexIndex map) :
        mPanel(panel),
        mChefFace(center_face),
        mMap(map)
    {
    }

    virtual bool apply(LLViewerObject* object, S32 te)
    {
        LLFace* facep = object->mDrawable->getFace(te);
        if (!facep)
        {
            return true;
        }

        if (facep->getViewerObject()->getVolume()->getNumVolumeFaces() <= te)
        {
            return true;
        }

        if (mChefFace != facep)
        {
            LLVector2 uv_offset, uv_scale;
            F32 uv_rot;
            if (facep->calcAlignedPlanarTE(mChefFace, &uv_offset, &uv_scale, &uv_rot, mMap))
            {
                switch (mMap)
                {
                    case LLRender::DIFFUSE_MAP:
                        object->setTEOffset(te, uv_offset.mV[VX], uv_offset.mV[VY]);
                        object->setTEScale(te, uv_scale.mV[VX], uv_scale.mV[VY]);
                        object->setTERotation(te, uv_rot);
                        break;

                    case LLRender::NORMAL_MAP:
                        FSPanelFace::LLSelectedTEMaterial::setNormalRotation(mPanel, uv_rot, te, object->getID());
                        FSPanelFace::LLSelectedTEMaterial::setNormalOffsetX(mPanel, uv_offset.mV[VX], te, object->getID());
                        FSPanelFace::LLSelectedTEMaterial::setNormalOffsetY(mPanel, uv_offset.mV[VY], te, object->getID());
                        FSPanelFace::LLSelectedTEMaterial::setNormalRepeatX(mPanel, uv_scale.mV[VX], te, object->getID());
                        FSPanelFace::LLSelectedTEMaterial::setNormalRepeatY(mPanel, uv_scale.mV[VY], te, object->getID());
                        break;

                    case LLRender::SPECULAR_MAP:
                        FSPanelFace::LLSelectedTEMaterial::setSpecularRotation(mPanel, uv_rot, te, object->getID());
                        FSPanelFace::LLSelectedTEMaterial::setSpecularOffsetX(mPanel, uv_offset.mV[VX], te, object->getID());
                        FSPanelFace::LLSelectedTEMaterial::setSpecularOffsetY(mPanel, uv_offset.mV[VY], te, object->getID());
                        FSPanelFace::LLSelectedTEMaterial::setSpecularRepeatX(mPanel, uv_scale.mV[VX], te, object->getID());
                        FSPanelFace::LLSelectedTEMaterial::setSpecularRepeatY(mPanel, uv_scale.mV[VY], te, object->getID());
                        break;

                    default: /*make compiler happy*/
                        break;
                }
            }
        }

        return true;
    }

    private:
        FSPanelFace* mPanel;
        LLFace* mChefFace;
        LLRender::eTexIndex mMap;
};

// Functor that tests if a face is aligned to mCenterFace
struct FSPanelFaceGetIsAlignedTEFunctor : public LLSelectedTEFunctor
{
    FSPanelFaceGetIsAlignedTEFunctor(LLFace* center_face) :
        mCenterFace(center_face)
    {
    }

    virtual bool apply(LLViewerObject* object, S32 te)
    {
        LLFace* facep = object->mDrawable->getFace(te);
        if (!facep)
        {
            return false;
        }

        if (facep->getViewerObject()->getVolume()->getNumVolumeFaces() <= te)
        { //volume face does not exist, can't be aligned
            return false;
        }

        if (facep == mCenterFace)
        {
            return true;
        }

        LLVector2 aligned_st_offset, aligned_st_scale;
        F32 aligned_st_rot;
        if ( facep->calcAlignedPlanarTE(mCenterFace, &aligned_st_offset, &aligned_st_scale, &aligned_st_rot) )
        {
            const LLTextureEntry* tep = facep->getTextureEntry();
            LLVector2 st_offset, st_scale;
            tep->getOffset(&st_offset.mV[VX], &st_offset.mV[VY]);
            tep->getScale(&st_scale.mV[VX], &st_scale.mV[VY]);
            F32 st_rot = tep->getRotation();

            bool eq_offset_x = is_approx_equal_fraction(st_offset.mV[VX], aligned_st_offset.mV[VX], 12);
            bool eq_offset_y = is_approx_equal_fraction(st_offset.mV[VY], aligned_st_offset.mV[VY], 12);
            bool eq_scale_x  = is_approx_equal_fraction(st_scale.mV[VX], aligned_st_scale.mV[VX], 12);
            bool eq_scale_y  = is_approx_equal_fraction(st_scale.mV[VY], aligned_st_scale.mV[VY], 12);
            bool eq_rot      = is_approx_equal_fraction(st_rot, aligned_st_rot, 6);

            // needs a fuzzy comparison, because of fp errors
            if (eq_offset_x &&
                eq_offset_y &&
                eq_scale_x &&
                eq_scale_y &&
                eq_rot)
            {
                return true;
            }
        }
        return false;
    }
    private:
        LLFace* mCenterFace;
};

struct FSPanelFaceSendFunctor : public LLSelectedObjectFunctor
{
    virtual bool apply(LLViewerObject* object)
    {
        object->sendTEUpdate();
        return true;
    }
};

void FSPanelFace::sendTextureInfo()
{
    if (mCheckPlanarAlign->getValue().asBoolean())
    {
        LLFace* last_face = NULL;
        bool identical_face =false;
        LLSelectedTE::getFace(last_face, identical_face);
        FSPanelFaceSetAlignedTEFunctor setfunc(this, last_face);
        LLSelectMgr::getInstance()->getSelection()->applyToTEs(&setfunc);
    }
    else
    {
        FSPanelFaceSetTEFunctor setfunc(this);
        LLSelectMgr::getInstance()->getSelection()->applyToTEs(&setfunc);
    }

    FSPanelFaceSendFunctor sendfunc;
    LLSelectMgr::getInstance()->getSelection()->applyToObjects(&sendfunc);
}

void FSPanelFace::alignTextureLayer()
{
    LLFace* last_face = NULL;
    bool identical_face = false;
    LLSelectedTE::getFace(last_face, identical_face);

    // TODO: make this respect PBR channels -Zi
    FSPanelFaceSetAlignedConcreteTEFunctor setfunc(this, last_face, getTextureChannelToEdit());
    LLSelectMgr::getInstance()->getSelection()->applyToTEs(&setfunc);
}

void FSPanelFace::getState()
{
    updateUI();
}

<<<<<<< HEAD
void FSPanelFace::refreshMedia()
{
	LLObjectSelectionHandle selected_objects = LLSelectMgr::getInstance()->getSelection();
	LLViewerObject* first_object = selected_objects->getFirstObject();

	if (!(first_object
		&& first_object->getPCode() == LL_PCODE_VOLUME
		&& first_object->permModify()
		))
	{
		mBtnAddMedia->setEnabled(false);
		mTitleMediaText->clear();
		clearMediaSettings();
		return;
	}

	std::string url = first_object->getRegion()->getCapability("ObjectMedia");
	bool has_media_capability = (!url.empty());

	if (!has_media_capability)
	{
		mBtnAddMedia->setEnabled(false);
		LL_WARNS("LLFloaterToolsMedia") << "Media not enabled (no capability) in this region!" << LL_ENDL;
		clearMediaSettings();
		return;
	}

	bool is_nonpermanent_enforced = (LLSelectMgr::getInstance()->getSelection()->getFirstRootNode()
		&& LLSelectMgr::getInstance()->selectGetRootsNonPermanentEnforced())
		|| LLSelectMgr::getInstance()->selectGetNonPermanentEnforced();
	bool editable = is_nonpermanent_enforced && (first_object->permModify() || selectedMediaEditable());

	// Check modify permissions and whether any selected objects are in
	// the process of being fetched. If they are, then we're not editable
	if (editable)
	{
		LLObjectSelection::iterator iter = selected_objects->begin();
		LLObjectSelection::iterator end = selected_objects->end();
		for (; iter != end; ++iter)
		{
			LLSelectNode* node = *iter;
			LLVOVolume* object = dynamic_cast<LLVOVolume*>(node->getObject());
			if (object && !object->permModify())
			{
				LL_INFOS("LLFloaterToolsMedia")
					<< "Selection not editable due to lack of modify permissions on object id "
					<< object->getID() << LL_ENDL;

				editable = false;
				break;
			}
		}
	}

	// Media settings
	bool bool_has_media = false;
	struct media_functor : public LLSelectedTEGetFunctor<bool>
	{
		bool get(LLViewerObject* object, S32 face)
		{
			LLTextureEntry *te = object->getTE(face);
			if (te)
			{
				return te->hasMedia();
			}
			return false;
		}
	} func;

	// check if all faces have media (or, all don't have media)
	LLFloaterMediaSettings::getInstance()->mIdenticalHasMediaInfo = selected_objects->getSelectedTEValue(&func, bool_has_media);

	const LLMediaEntry default_media_data;

	struct functor_getter_media_data : public LLSelectedTEGetFunctor< LLMediaEntry>
	{
		functor_getter_media_data(const LLMediaEntry& entry) : mMediaEntry(entry) {}

		LLMediaEntry get(LLViewerObject* object, S32 face)
		{
			if (object && object->getTE(face) && object->getTE(face)->getMediaData())
			{
				return *(object->getTE(face)->getMediaData());
			}
			return mMediaEntry;
		};

		const LLMediaEntry& mMediaEntry;

	} func_media_data(default_media_data);

	LLMediaEntry media_data_get;
	LLFloaterMediaSettings::getInstance()->mMultipleMedia = !(selected_objects->getSelectedTEValue(&func_media_data, media_data_get));

	std::string multi_media_info_str = LLTrans::getString("Multiple Media");
	std::string media_title = "";

	// update UI depending on whether "object" (prim or face) has media
	// and whether or not you are allowed to edit it.

	mBtnAddMedia->setEnabled(editable);

	// IF all the faces have media (or all don't have media)
	if (LLFloaterMediaSettings::getInstance()->mIdenticalHasMediaInfo)
	{
		// TODO: get media title and set it.
		mTitleMediaText->clear();

		// if identical is set, all faces are same (whether all empty or has the same media)
		if (!(LLFloaterMediaSettings::getInstance()->mMultipleMedia))
		{
			// media data is valid
			if (media_data_get != default_media_data)
			{
				// initial media title is the media URL (until we get the name)
				media_title = media_data_get.getHomeURL();
			}
			// else all faces might be empty
		}
		else // there are Different media been set on on the faces
		{
			media_title = multi_media_info_str;
		}

		mBtnDeleteMedia->setEnabled(bool_has_media && editable);

		// TODO: display a list of all media on the face - use 'identical' flag
	}
	else // not all faces have media but at least one does
	{
		// selected faces have not identical value
		LLFloaterMediaSettings::getInstance()->mMultipleValidMedia = selected_objects->isMultipleTEValue(&func_media_data, default_media_data);

		if (LLFloaterMediaSettings::getInstance()->mMultipleValidMedia)
		{
			media_title = multi_media_info_str;
		}
		else
		{
			// Media data is valid
			if (media_data_get != default_media_data)
			{
				// initial media title is the media URL (until we get the name)
				media_title = media_data_get.getHomeURL();
			}
		}

		mBtnDeleteMedia->setEnabled(true);
	}

	S32 materials_media = getCurrentMaterialType();
	if (materials_media == MATMEDIA_MEDIA)
	{
		// currently displaying media info, navigateTo and update title
		navigateToTitleMedia(media_title);
	}
	else
	{
		// Media can be heavy, don't keep it around
		// MAC specific: MAC doesn't support setVolume(0) so if not
		// unloaded, it might keep playing audio until user closes editor
		unloadMedia();
		mNeedMediaTitle = false;
	}

	mTitleMediaText->setText(media_title);

	// load values for media settings
	updateMediaSettings();

	LLFloaterMediaSettings::initValues(mMediaSettings, editable);
}
=======
void FSPanelFace::updateUI(bool force_set_values /*false*/)
{ //set state of UI to match state of texture entry(ies)  (calls setEnabled, setValue, etc, but NOT setVisible)
    LLSelectNode* node = LLSelectMgr::getInstance()->getSelection()->getFirstNode();
    LLViewerObject* objectp = node ? node->getObject() : NULL;
>>>>>>> c06fb4e0

    if (objectp
        && objectp->getPCode() == LL_PCODE_VOLUME
        && objectp->permModify())
    {
        // TODO: Find out what "permanent" objects are supposed to allow to be edited. Right now this will
        //       completely blank out the texture panel, so we could just move that into the if() above -Zi
        bool editable = !objectp->isPermanentEnforced();
        bool attachment = objectp->isAttachment();

        // this object's faces can potentially be edited by us, so display the edit controls unless this is
        // a "permanent" pathfinding(?) object -Zi
        gSavedSettings.setBOOL("FSInternalCanEditObjectFaces", editable);
        LL_DEBUGS("ENABLEDISABLETOOLS") << "show face edit controls: " << editable << LL_ENDL;

        // TODO: editable always true here so we don't have to go through all the following code and strip it out
        //       until we know what the permanent thing abobe is supposed to do and we know if blanking out all
        //       controls has any unforseen side effects to editing. -Zi
        editable = true;

        bool has_pbr_material;
        bool has_faces_without_pbr;
        updateUIGLTF(objectp, has_pbr_material, has_faces_without_pbr, force_set_values);

        // TODO: if has_pbr_material AND has_faces_without_pbr give "Mixed Selection!" warning somehow

<<<<<<< HEAD
void FSPanelFace::updateMediaSettings()
{
	bool identical(false);
	std::string base_key("");
	std::string value_str("");
	int value_int = 0;
	bool value_bool = false;
	LLObjectSelectionHandle selected_objects = LLSelectMgr::getInstance()->getSelection();
	// TODO: (CP) refactor this using something clever or boost or both !!

	const LLMediaEntry default_media_data;

	// controls
	U8 value_u8 = default_media_data.getControls();
	struct functor_getter_controls : public LLSelectedTEGetFunctor<U8>
	{
		functor_getter_controls(const LLMediaEntry &entry) : mMediaEntry(entry) {}

		U8 get(LLViewerObject* object, S32 face)
		{
			if (object && object->getTE(face) && object->getTE(face)->getMediaData())
			{
				return object->getTE(face)->getMediaData()->getControls();
			}
			return mMediaEntry.getControls();
		};

		const LLMediaEntry &mMediaEntry;

	} func_controls(default_media_data);

	identical = selected_objects->getSelectedTEValue(&func_controls, value_u8);
	base_key = std::string(LLMediaEntry::CONTROLS_KEY);
	mMediaSettings[base_key] = value_u8;
	mMediaSettings[base_key + std::string(LLPanelContents::TENTATIVE_SUFFIX)] = !identical;

	// First click (formerly left click)
	value_bool = default_media_data.getFirstClickInteract();
	struct functor_getter_first_click : public LLSelectedTEGetFunctor<bool>
	{
		functor_getter_first_click(const LLMediaEntry& entry) : mMediaEntry(entry) {}

		bool get(LLViewerObject* object, S32 face)
		{
			if (object && object->getTE(face) && object->getTE(face)->getMediaData())
			{
				return object->getTE(face)->getMediaData()->getFirstClickInteract();
			}
			return mMediaEntry.getFirstClickInteract();
		};

		const LLMediaEntry &mMediaEntry;
	} func_first_click(default_media_data);

	identical = selected_objects->getSelectedTEValue(&func_first_click, value_bool);
	base_key = std::string(LLMediaEntry::FIRST_CLICK_INTERACT_KEY);
	mMediaSettings[base_key] = value_bool;
	mMediaSettings[base_key + std::string(LLPanelContents::TENTATIVE_SUFFIX)] = !identical;

	// Home URL
	value_str = default_media_data.getHomeURL();
	struct functor_getter_home_url : public LLSelectedTEGetFunctor<std::string>
	{
		functor_getter_home_url(const LLMediaEntry& entry) : mMediaEntry(entry) {}

		std::string get(LLViewerObject* object, S32 face)
		{
			if (object && object->getTE(face) && object->getTE(face)->getMediaData())
			{
				return object->getTE(face)->getMediaData()->getHomeURL();
			}
			return mMediaEntry.getHomeURL();
		};

		const LLMediaEntry &mMediaEntry;

	} func_home_url(default_media_data);

	identical = selected_objects->getSelectedTEValue(&func_home_url, value_str);
	base_key = std::string(LLMediaEntry::HOME_URL_KEY);
	mMediaSettings[base_key] = value_str;
	mMediaSettings[base_key + std::string(LLPanelContents::TENTATIVE_SUFFIX)] = !identical;

	// Current URL
	value_str = default_media_data.getCurrentURL();
	struct functor_getter_current_url : public LLSelectedTEGetFunctor<std::string>
	{
		functor_getter_current_url(const LLMediaEntry& entry) : mMediaEntry(entry) {}

		std::string get(LLViewerObject* object, S32 face)
		{
			if (object && object->getTE(face) && object->getTE(face)->getMediaData())
			{
				return object->getTE(face)->getMediaData()->getCurrentURL();
			}
			return mMediaEntry.getCurrentURL();
		};

		const LLMediaEntry &mMediaEntry;
	} func_current_url(default_media_data);

	identical = selected_objects->getSelectedTEValue(&func_current_url, value_str);
	base_key = std::string(LLMediaEntry::CURRENT_URL_KEY);
	mMediaSettings[base_key] = value_str;
	mMediaSettings[base_key + std::string(LLPanelContents::TENTATIVE_SUFFIX)] = !identical;

	// Auto zoom
	value_bool = default_media_data.getAutoZoom();
	struct functor_getter_auto_zoom : public LLSelectedTEGetFunctor<bool>
	{
		functor_getter_auto_zoom(const LLMediaEntry& entry) : mMediaEntry(entry) {}

		bool get(LLViewerObject* object, S32 face)
		{
			if (object && object->getTE(face) && object->getTE(face)->getMediaData())
			{
				return object->getTE(face)->getMediaData()->getAutoZoom();
			}
			return mMediaEntry.getAutoZoom();
		};

		const LLMediaEntry &mMediaEntry;
	} func_auto_zoom(default_media_data);

	identical = selected_objects->getSelectedTEValue(&func_auto_zoom, value_bool);
	base_key = std::string(LLMediaEntry::AUTO_ZOOM_KEY);
	mMediaSettings[base_key] = value_bool;
	mMediaSettings[base_key + std::string(LLPanelContents::TENTATIVE_SUFFIX)] = !identical;

	// Auto play
	//value_bool = default_media_data.getAutoPlay();
	// set default to auto play true -- angela EXT-5172
	value_bool = true;
	struct functor_getter_auto_play : public LLSelectedTEGetFunctor<bool>
	{
		functor_getter_auto_play(const LLMediaEntry& entry) : mMediaEntry(entry) {}

		bool get(LLViewerObject* object, S32 face)
		{
			if (object && object->getTE(face) && object->getTE(face)->getMediaData())
			{
				return object->getTE(face)->getMediaData()->getAutoPlay();
			}
			//return mMediaEntry.getAutoPlay(); set default to auto play true -- angela  EXT-5172
			return true;
		};

		const LLMediaEntry &mMediaEntry;

	} func_auto_play(default_media_data);

	identical = selected_objects->getSelectedTEValue(&func_auto_play, value_bool);
	base_key = std::string(LLMediaEntry::AUTO_PLAY_KEY);
	mMediaSettings[base_key] = value_bool;
	mMediaSettings[base_key + std::string(LLPanelContents::TENTATIVE_SUFFIX)] = !identical;


	// Auto scale
	// set default to auto scale true -- angela EXT-5172
	//value_bool = default_media_data.getAutoScale();
	value_bool = true;
	struct functor_getter_auto_scale : public LLSelectedTEGetFunctor<bool>
	{
		functor_getter_auto_scale(const LLMediaEntry& entry) : mMediaEntry(entry) {}

		bool get(LLViewerObject* object, S32 face)
		{
			if (object && object->getTE(face) && object->getTE(face)->getMediaData())
			{
				return object->getTE(face)->getMediaData()->getAutoScale();
			}
			// return mMediaEntry.getAutoScale(); set default to auto scale true -- angela EXT-5172
			return true;
		};

		const LLMediaEntry &mMediaEntry;

	} func_auto_scale(default_media_data);

	identical = selected_objects->getSelectedTEValue(&func_auto_scale, value_bool);
	base_key = std::string(LLMediaEntry::AUTO_SCALE_KEY);
	mMediaSettings[base_key] = value_bool;
	mMediaSettings[base_key + std::string(LLPanelContents::TENTATIVE_SUFFIX)] = !identical;

	// Auto loop
	value_bool = default_media_data.getAutoLoop();
	struct functor_getter_auto_loop : public LLSelectedTEGetFunctor<bool>
	{
		functor_getter_auto_loop(const LLMediaEntry& entry) : mMediaEntry(entry) {}

		bool get(LLViewerObject* object, S32 face)
		{
			if (object && object->getTE(face) && object->getTE(face)->getMediaData())
			{
				return object->getTE(face)->getMediaData()->getAutoLoop();
			}
			return mMediaEntry.getAutoLoop();
		};

		const LLMediaEntry &mMediaEntry;

	} func_auto_loop(default_media_data);

	identical = selected_objects->getSelectedTEValue(&func_auto_loop, value_bool);
	base_key = std::string(LLMediaEntry::AUTO_LOOP_KEY);
	mMediaSettings[base_key] = value_bool;
	mMediaSettings[base_key + std::string(LLPanelContents::TENTATIVE_SUFFIX)] = !identical;

	// width pixels (if not auto scaled)
	value_int = default_media_data.getWidthPixels();
	struct functor_getter_width_pixels : public LLSelectedTEGetFunctor<int>
	{
		functor_getter_width_pixels(const LLMediaEntry& entry) : mMediaEntry(entry) {}

		int get(LLViewerObject* object, S32 face)
		{
			if (object && object->getTE(face) && object->getTE(face)->getMediaData())
			{
				return object->getTE(face)->getMediaData()->getWidthPixels();
			}
			return mMediaEntry.getWidthPixels();
		};

		const LLMediaEntry &mMediaEntry;

	} func_width_pixels(default_media_data);

	identical = selected_objects->getSelectedTEValue(&func_width_pixels, value_int);
	base_key = std::string(LLMediaEntry::WIDTH_PIXELS_KEY);
	mMediaSettings[base_key] = value_int;
	mMediaSettings[base_key + std::string(LLPanelContents::TENTATIVE_SUFFIX)] = !identical;

	// height pixels (if not auto scaled)
	value_int = default_media_data.getHeightPixels();
	struct functor_getter_height_pixels : public LLSelectedTEGetFunctor<int>
	{
		functor_getter_height_pixels(const LLMediaEntry& entry) : mMediaEntry(entry) {}

		int get(LLViewerObject* object, S32 face)
		{
			if (object && object->getTE(face) && object->getTE(face)->getMediaData())
			{
				return object->getTE(face)->getMediaData()->getHeightPixels();
			}
			return mMediaEntry.getHeightPixels();
		};

		const LLMediaEntry &mMediaEntry;

	} func_height_pixels(default_media_data);

	identical = selected_objects->getSelectedTEValue(&func_height_pixels, value_int);
	base_key = std::string(LLMediaEntry::HEIGHT_PIXELS_KEY);
	mMediaSettings[base_key] = value_int;
	mMediaSettings[base_key + std::string(LLPanelContents::TENTATIVE_SUFFIX)] = !identical;

	// Enable Alt image
	value_bool = default_media_data.getAltImageEnable();
	struct functor_getter_enable_alt_image : public LLSelectedTEGetFunctor<bool>
	{
		functor_getter_enable_alt_image(const LLMediaEntry& entry) : mMediaEntry(entry) {}

		bool get(LLViewerObject* object, S32 face)
		{
			if (object && object->getTE(face) && object->getTE(face)->getMediaData())
			{
				return object->getTE(face)->getMediaData()->getAltImageEnable();
			}
			return mMediaEntry.getAltImageEnable();
		};

		const LLMediaEntry &mMediaEntry;

	} func_enable_alt_image(default_media_data);

	identical = selected_objects->getSelectedTEValue(&func_enable_alt_image, value_bool);
	base_key = std::string(LLMediaEntry::ALT_IMAGE_ENABLE_KEY);
	mMediaSettings[base_key] = value_bool;
	mMediaSettings[base_key + std::string(LLPanelContents::TENTATIVE_SUFFIX)] = !identical;

	// Perms - owner interact
	value_bool = 0 != (default_media_data.getPermsInteract() & LLMediaEntry::PERM_OWNER);
	struct functor_getter_perms_owner_interact : public LLSelectedTEGetFunctor<bool>
	{
		functor_getter_perms_owner_interact(const LLMediaEntry& entry) : mMediaEntry(entry) {}

		bool get(LLViewerObject* object, S32 face)
		{
			if (object && object->getTE(face) && object->getTE(face)->getMediaData())
			{
				return (0 != (object->getTE(face)->getMediaData()->getPermsInteract() & LLMediaEntry::PERM_OWNER));
			}
			return 0 != (mMediaEntry.getPermsInteract() & LLMediaEntry::PERM_OWNER);
		};

		const LLMediaEntry &mMediaEntry;

	} func_perms_owner_interact(default_media_data);

	identical = selected_objects->getSelectedTEValue(&func_perms_owner_interact, value_bool);
	base_key = std::string(LLPanelContents::PERMS_OWNER_INTERACT_KEY);
	mMediaSettings[base_key] = value_bool;
	mMediaSettings[base_key + std::string(LLPanelContents::TENTATIVE_SUFFIX)] = !identical;

	// Perms - owner control
	value_bool = 0 != (default_media_data.getPermsControl() & LLMediaEntry::PERM_OWNER);
	struct functor_getter_perms_owner_control : public LLSelectedTEGetFunctor<bool>
	{
		functor_getter_perms_owner_control(const LLMediaEntry& entry) : mMediaEntry(entry) {}

		bool get(LLViewerObject* object, S32 face)
		{
			if (object && object->getTE(face) && object->getTE(face)->getMediaData())
			{
				return (0 != (object->getTE(face)->getMediaData()->getPermsControl() & LLMediaEntry::PERM_OWNER));
			}
			return 0 != (mMediaEntry.getPermsControl() & LLMediaEntry::PERM_OWNER);
		};

		const LLMediaEntry &mMediaEntry;

	} func_perms_owner_control(default_media_data);

	identical = selected_objects->getSelectedTEValue(&func_perms_owner_control, value_bool);
	base_key = std::string(LLPanelContents::PERMS_OWNER_CONTROL_KEY);
	mMediaSettings[base_key] = value_bool;
	mMediaSettings[base_key + std::string(LLPanelContents::TENTATIVE_SUFFIX)] = !identical;

	// Perms - group interact
	value_bool = 0 != (default_media_data.getPermsInteract() & LLMediaEntry::PERM_GROUP);
	struct functor_getter_perms_group_interact : public LLSelectedTEGetFunctor<bool>
	{
		functor_getter_perms_group_interact(const LLMediaEntry& entry) : mMediaEntry(entry) {}

		bool get(LLViewerObject* object, S32 face)
		{
			if (object && object->getTE(face) && object->getTE(face)->getMediaData())
			{
				return (0 != (object->getTE(face)->getMediaData()->getPermsInteract() & LLMediaEntry::PERM_GROUP));
			}
			return 0 != (mMediaEntry.getPermsInteract() & LLMediaEntry::PERM_GROUP);
		};

		const LLMediaEntry &mMediaEntry;

	} func_perms_group_interact(default_media_data);

	identical = selected_objects->getSelectedTEValue(&func_perms_group_interact, value_bool);
	base_key = std::string(LLPanelContents::PERMS_GROUP_INTERACT_KEY);
	mMediaSettings[base_key] = value_bool;
	mMediaSettings[base_key + std::string(LLPanelContents::TENTATIVE_SUFFIX)] = !identical;

	// Perms - group control
	value_bool = 0 != (default_media_data.getPermsControl() & LLMediaEntry::PERM_GROUP);
	struct functor_getter_perms_group_control : public LLSelectedTEGetFunctor<bool>
	{
		functor_getter_perms_group_control(const LLMediaEntry& entry) : mMediaEntry(entry) {}

		bool get(LLViewerObject* object, S32 face)
		{
			if (object && object->getTE(face) && object->getTE(face)->getMediaData())
			{
				return (0 != (object->getTE(face)->getMediaData()->getPermsControl() & LLMediaEntry::PERM_GROUP));
			}
			return 0 != (mMediaEntry.getPermsControl() & LLMediaEntry::PERM_GROUP);
		};

		const LLMediaEntry &mMediaEntry;

	} func_perms_group_control(default_media_data);

	identical = selected_objects->getSelectedTEValue(&func_perms_group_control, value_bool);
	base_key = std::string(LLPanelContents::PERMS_GROUP_CONTROL_KEY);
	mMediaSettings[base_key] = value_bool;
	mMediaSettings[base_key + std::string(LLPanelContents::TENTATIVE_SUFFIX)] = !identical;

	// Perms - anyone interact
	value_bool = 0 != (default_media_data.getPermsInteract() & LLMediaEntry::PERM_ANYONE);
	struct functor_getter_perms_anyone_interact : public LLSelectedTEGetFunctor<bool>
	{
		functor_getter_perms_anyone_interact(const LLMediaEntry& entry) : mMediaEntry(entry) {}

		bool get(LLViewerObject* object, S32 face)
		{
			if (object && object->getTE(face) && object->getTE(face)->getMediaData())
			{
				return (0 != (object->getTE(face)->getMediaData()->getPermsInteract() & LLMediaEntry::PERM_ANYONE));
			}
			return 0 != (mMediaEntry.getPermsInteract() & LLMediaEntry::PERM_ANYONE);
		};

		const LLMediaEntry &mMediaEntry;

	} func_perms_anyone_interact(default_media_data);

	identical = LLSelectMgr::getInstance()->getSelection()->getSelectedTEValue(&func_perms_anyone_interact, value_bool);
	base_key = std::string(LLPanelContents::PERMS_ANYONE_INTERACT_KEY);
	mMediaSettings[base_key] = value_bool;
	mMediaSettings[base_key + std::string(LLPanelContents::TENTATIVE_SUFFIX)] = !identical;

	// Perms - anyone control
	value_bool = 0 != (default_media_data.getPermsControl() & LLMediaEntry::PERM_ANYONE);
	struct functor_getter_perms_anyone_control : public LLSelectedTEGetFunctor<bool>
	{
		functor_getter_perms_anyone_control(const LLMediaEntry& entry) : mMediaEntry(entry) {}

		bool get(LLViewerObject* object, S32 face)
		{
			if (object && object->getTE(face) && object->getTE(face)->getMediaData())
			{
				return (0 != (object->getTE(face)->getMediaData()->getPermsControl() & LLMediaEntry::PERM_ANYONE));
			}
			return 0 != (mMediaEntry.getPermsControl() & LLMediaEntry::PERM_ANYONE);
		};

		const LLMediaEntry &mMediaEntry;

	} func_perms_anyone_control(default_media_data);

	identical = selected_objects->getSelectedTEValue(&func_perms_anyone_control, value_bool);
	base_key = std::string(LLPanelContents::PERMS_ANYONE_CONTROL_KEY);
	mMediaSettings[base_key] = value_bool;
	mMediaSettings[base_key + std::string(LLPanelContents::TENTATIVE_SUFFIX)] = !identical;

	// security - whitelist enable
	value_bool = default_media_data.getWhiteListEnable();
	struct functor_getter_whitelist_enable : public LLSelectedTEGetFunctor<bool>
	{
		functor_getter_whitelist_enable(const LLMediaEntry& entry) : mMediaEntry(entry) {}

		bool get(LLViewerObject* object, S32 face)
		{
			if (object && object->getTE(face) && object->getTE(face)->getMediaData())
			{
				return object->getTE(face)->getMediaData()->getWhiteListEnable();
			}
			return mMediaEntry.getWhiteListEnable();
		};

		const LLMediaEntry &mMediaEntry;

	} func_whitelist_enable(default_media_data);

	identical = selected_objects->getSelectedTEValue(&func_whitelist_enable, value_bool);
	base_key = std::string(LLMediaEntry::WHITELIST_ENABLE_KEY);
	mMediaSettings[base_key] = value_bool;
	mMediaSettings[base_key + std::string(LLPanelContents::TENTATIVE_SUFFIX)] = !identical;

	// security - whitelist URLs
	std::vector<std::string> value_vector_str = default_media_data.getWhiteList();
	struct functor_getter_whitelist_urls : public LLSelectedTEGetFunctor<std::vector<std::string>>
	{
		functor_getter_whitelist_urls(const LLMediaEntry& entry) : mMediaEntry(entry) {}

		std::vector<std::string> get(LLViewerObject* object, S32 face)
		{
			if (object && object->getTE(face) && object->getTE(face)->getMediaData())
			{
				return object->getTE(face)->getMediaData()->getWhiteList();
			}
			return mMediaEntry.getWhiteList();
		};

		const LLMediaEntry &mMediaEntry;

	} func_whitelist_urls(default_media_data);

	identical = selected_objects->getSelectedTEValue(&func_whitelist_urls, value_vector_str);
	base_key = std::string(LLMediaEntry::WHITELIST_KEY);
	mMediaSettings[base_key].clear();

	std::vector< std::string >::iterator iter = value_vector_str.begin();
	while (iter != value_vector_str.end())
	{
		std::string white_list_url = *iter;
		mMediaSettings[base_key].append(white_list_url);
		++iter;
	};

	mMediaSettings[base_key + std::string(LLPanelContents::TENTATIVE_SUFFIX)] = !identical;
}
=======
        mTabsPBRMatMedia->enableTabButton(
            mTabsPBRMatMedia->getIndexForPanel(
                mTabsPBRMatMedia->getPanelByName("panel_material_type_blinn_phong")), editable );
>>>>>>> c06fb4e0

        // only turn on auto-adjust button if there is a media renderer and the media is loaded
        mBtnAlignMedia->setEnabled(editable);

        bool enable_material_controls = (!gSavedSettings.getBOOL("SyncMaterialSettings"));

        // *NOTE: The "identical" variable is currently only used to decide if
        // the texgen control should be tentative - this is not used by GLTF
        // materials. -Cosmic;2022-11-09
        bool identical         = true;  // true because it is anded below
        bool identical_diffuse = false;
        bool identical_norm    = false;
        bool identical_spec    = false;

        LLUUID id;
        LLUUID normmap_id;
        LLUUID specmap_id;

        LLSelectedTE::getTexId(id, identical_diffuse);
        LLSelectedTEMaterial::getNormalID(normmap_id, identical_norm);
        LLSelectedTEMaterial::getSpecularID(specmap_id, identical_spec);

        mTabsMatChannel->setEnabled(editable);
        mTabsPBRChannel->setEnabled(editable);

        mCheckSyncMaterials->setEnabled(editable);
        mCheckSyncMaterials->setValue(gSavedSettings.getBOOL("SyncMaterialSettings"));

        updateVisibility(objectp);

        LLColor4 color = LLColor4::white;
        bool identical_color = false;

        LLSelectedTE::getColor(color, identical_color);
        LLColor4 prev_color = mColorSwatch->get();

        mColorSwatch->setOriginal(color);
        mColorSwatch->set(color, force_set_values || (prev_color != color) || !editable);

        mColorSwatch->setValid(editable);
        mColorSwatch->setEnabled(editable);
        mColorSwatch->setCanApplyImmediately( editable );

        F32 transparency = (1.f - color.mV[VALPHA]) * 100.f;
        mCtrlColorTransp->setValue(editable ? transparency : 0);
        mCtrlColorTransp->setEnabled(editable );
        mColorTransPercent->setMouseOpaque(editable );

        U8 shiny = 0;
        // Shiny
        {
            bool identical_shiny = false;

            // Shiny - Legacy only, Blinn-Pbong specular is done further down
            LLSelectedTE::getShiny(shiny, identical_shiny);
            identical = identical && identical_shiny;

            shiny = specmap_id.isNull() ? shiny : SHINY_TEXTURE;

            mComboShininess->selectNthItem(shiny);
            mComboShininess->setEnabled(editable);
            mComboShininess->setTentative(!identical_shiny);
            mLabelShininess->setEnabled(editable);
        }

        U8 bumpy = 0;
        // Bumpy
        {
            bool identical_bumpy = false;
            LLSelectedTE::getBumpmap(bumpy, identical_bumpy);

            LLUUID norm_map_id = getCurrentNormalMap();

            bumpy = norm_map_id.isNull() ? bumpy : BUMPY_TEXTURE;

            mComboBumpiness->selectNthItem(bumpy);
            mComboBumpiness->setEnabled(editable);
            mComboBumpiness->setTentative(!identical_bumpy);
            mLabelBumpiness->setEnabled(editable);
        }

        // Texture
        {
            mIsAlpha = false;

            LLGLenum image_format = GL_RGB;
            bool identical_image_format = false;
            LLSelectedTE::getImageFormat(image_format, identical_image_format);

            switch (image_format)
            {
                case GL_RGBA:
                case GL_ALPHA:
                {
                    mIsAlpha = true;
                }
                break;

                case GL_RGB: break;
                default:
                {
                    LL_WARNS() << "Unexpected tex format in FSPanelFace...resorting to no alpha" << LL_ENDL;
                }
                break;
            }

            if (LLViewerMedia::getInstance()->textureHasMedia(id))
            {
                mBtnAlignMedia->setEnabled(editable);
            }

            if (identical_diffuse)
            {
                mTextureCtrl->setTentative(false);
                mTextureCtrl->setEnabled(editable);
                mTextureCtrl->setImageAssetID(id);
                mComboAlphaMode->setEnabled(editable && mIsAlpha && transparency <= 0.f );
                mCtrlMaskCutoff->setEnabled(editable && mIsAlpha );

                mTextureCtrl->setBakeTextureEnabled(true);
            }
            else if (id.isNull())
            {
                // None selected
                mTextureCtrl->setTentative(false);
                mTextureCtrl->setEnabled(false);
                mTextureCtrl->setImageAssetID(LLUUID::null);
                mComboAlphaMode->setEnabled(false);
                mCtrlMaskCutoff->setEnabled(false);

                mTextureCtrl->setBakeTextureEnabled(false);
            }
            else
            {
                // Tentative: multiple selected with different textures
                mTextureCtrl->setTentative(true);
                mTextureCtrl->setEnabled(editable );
                mTextureCtrl->setImageAssetID(id);
                mComboAlphaMode->setEnabled(editable && mIsAlpha && transparency <= 0.f );
                mCtrlMaskCutoff->setEnabled(editable && mIsAlpha );

                mTextureCtrl->setBakeTextureEnabled(true);
            }

            mShinyTextureCtrl->setTentative(!identical_spec);
            mShinyTextureCtrl->setEnabled(editable);
            mShinyTextureCtrl->setImageAssetID(specmap_id);

            mBumpyTextureCtrl->setTentative(!identical_norm);
            mBumpyTextureCtrl->setEnabled(editable );
            mBumpyTextureCtrl->setImageAssetID(normmap_id);

            if (attachment)
            {
                // attachments are in world and in inventory,
                // server doesn't support changing permissions
                // in such case
                mTextureCtrl->setImmediateFilterPermMask(PERM_COPY | PERM_TRANSFER);
                mBumpyTextureCtrl->setImmediateFilterPermMask(PERM_COPY | PERM_TRANSFER);
                mShinyTextureCtrl->setImmediateFilterPermMask(PERM_COPY | PERM_TRANSFER);
            }
            else
            {
                mTextureCtrl->setImmediateFilterPermMask(PERM_NONE);
                mBumpyTextureCtrl->setImmediateFilterPermMask(PERM_NONE);
                mShinyTextureCtrl->setImmediateFilterPermMask(PERM_NONE);
            }

            // Diffuse Alpha Mode

            // Init to the default that is appropriate for the alpha content of the asset
            //
            U8 alpha_mode = mIsAlpha ? LLMaterial::DIFFUSE_ALPHA_MODE_BLEND : LLMaterial::DIFFUSE_ALPHA_MODE_NONE;

            bool identical_alpha_mode = false;

            // See if that's been overridden by a material setting for same...
            //
            LLSelectedTEMaterial::getCurrentDiffuseAlphaMode(alpha_mode, identical_alpha_mode, mIsAlpha);

            // it is invalid to have any alpha mode other than blend if transparency is greater than zero ...
            // Want masking? Want emissive? Tough! You get BLEND!
            alpha_mode = (transparency > 0.f) ? LLMaterial::DIFFUSE_ALPHA_MODE_BLEND : alpha_mode;

            // ... unless there is no alpha channel in the texture, in which case alpha mode MUST be none
            alpha_mode = mIsAlpha ? alpha_mode : LLMaterial::DIFFUSE_ALPHA_MODE_NONE;

            mComboAlphaMode->selectNthItem(alpha_mode);

            updateAlphaControls();

            mLabelAlphaMode->setEnabled(mComboAlphaMode->getEnabled());
        }

        // planar align
        bool align_planar = mCheckPlanarAlign->get();
        bool identical_planar_aligned = false;
        {
            const bool texture_info_selected = (getCurrentMaterialType() == MATMEDIA_PBR && getCurrentPBRChannel() != PBRTYPE_RENDER_MATERIAL_ID);
            const bool enabled = (editable && isIdenticalPlanarTexgen() && !texture_info_selected);

            mCheckPlanarAlign->setValue(align_planar && enabled);
            mCheckPlanarAlign->setEnabled(enabled);
            mBtnAlignTextures->setEnabled(enabled && LLSelectMgr::getInstance()->getSelection()->getObjectCount() > 1);

            if (align_planar && enabled)
            {
                LLFace* last_face = nullptr;
                bool identical_face = false;
                LLSelectedTE::getFace(last_face, identical_face);

                FSPanelFaceGetIsAlignedTEFunctor get_is_aligend_func(last_face);
                // this will determine if the texture param controls are tentative:
                identical_planar_aligned = LLSelectMgr::getInstance()->getSelection()->applyToTEs(&get_is_aligend_func);
            }
        }

        // Needs to be public and before tex scale settings below to properly reflect
        // behavior when in planar vs default texgen modes in the
        // NORSPEC-84 et al
        //
        LLTextureEntry::e_texgen selected_texgen = LLTextureEntry::TEX_GEN_DEFAULT;
        bool identical_texgen = true;
        bool identical_planar_texgen = false;

        {
            LLSelectedTE::getTexGen(selected_texgen, identical_texgen);
            identical_planar_texgen = (identical_texgen && (selected_texgen == LLTextureEntry::TEX_GEN_PLANAR));
        }

        // Texture scale
        {
            bool identical_diff_scale_s = false;
            bool identical_spec_scale_s = false;
            bool identical_norm_scale_s = false;

            identical = align_planar ? identical_planar_aligned : identical;

            F32 diff_scale_s = 1.f;
            F32 spec_scale_s = 1.f;
            F32 norm_scale_s = 1.f;

            LLSelectedTE::getScaleS(diff_scale_s, identical_diff_scale_s);
            LLSelectedTEMaterial::getSpecularRepeatX(spec_scale_s, identical_spec_scale_s);
            LLSelectedTEMaterial::getNormalRepeatX(norm_scale_s, identical_norm_scale_s);

            diff_scale_s = editable ? diff_scale_s : 1.0f;
            diff_scale_s *= identical_planar_texgen ? 2.0f : 1.0f;

            norm_scale_s = editable ? norm_scale_s : 1.0f;
            norm_scale_s *= identical_planar_texgen ? 2.0f : 1.0f;

            spec_scale_s = editable ? spec_scale_s : 1.0f;
            spec_scale_s *= identical_planar_texgen ? 2.0f : 1.0f;

            mCtrlTexScaleU->setValue(diff_scale_s);
            mCtrlShinyScaleU->setValue(spec_scale_s);
            mCtrlBumpyScaleU->setValue(norm_scale_s);

            // TODO: do we need to enable/disable all these manually anymore? -Zi
            /*
            mCtrlTexScaleU->setEnabled(editable && has_material);

            mCtrlShinyScaleU->setEnabled(editable && has_material && specmap_id.notNull() && enable_material_controls);
            mCtrlBumpyScaleU->setEnabled(editable && has_material && normmap_id.notNull() && enable_material_controls);
            childSetEnabled("flipTextureScaleSU", mCtrlShinyScaleU->getEnabled());
            childSetEnabled("flipTextureScaleNU", mCtrlBumpyScaleU->getEnabled());
            */

            bool diff_scale_tentative = !(identical && identical_diff_scale_s);
            bool norm_scale_tentative = !(identical && identical_norm_scale_s);
            bool spec_scale_tentative = !(identical && identical_spec_scale_s);

            mCtrlTexScaleU->setTentative(  LLSD(diff_scale_tentative));
            mCtrlShinyScaleU->setTentative(LLSD(spec_scale_tentative));
            mCtrlBumpyScaleU->setTentative(LLSD(norm_scale_tentative));

            mCheckSyncMaterials->setEnabled(editable && (specmap_id.notNull() || normmap_id.notNull()) && !align_planar);
        }

        {
            bool identical_diff_scale_t = false;
            bool identical_spec_scale_t = false;
            bool identical_norm_scale_t = false;

            F32 diff_scale_t = 1.f;
            F32 spec_scale_t = 1.f;
            F32 norm_scale_t = 1.f;

            LLSelectedTE::getScaleT(diff_scale_t, identical_diff_scale_t);
            LLSelectedTEMaterial::getSpecularRepeatY(spec_scale_t, identical_spec_scale_t);
            LLSelectedTEMaterial::getNormalRepeatY(norm_scale_t, identical_norm_scale_t);

            diff_scale_t = editable ? diff_scale_t : 1.0f;
            diff_scale_t *= identical_planar_texgen ? 2.0f : 1.0f;

            norm_scale_t = editable ? norm_scale_t : 1.0f;
            norm_scale_t *= identical_planar_texgen ? 2.0f : 1.0f;

            spec_scale_t = editable ? spec_scale_t : 1.0f;
            spec_scale_t *= identical_planar_texgen ? 2.0f : 1.0f;

            bool diff_scale_tentative = !identical_diff_scale_t;
            bool norm_scale_tentative = !identical_norm_scale_t;
            bool spec_scale_tentative = !identical_spec_scale_t;

            // TODO: do we need to enable/disable all these manually anymore? -Zi
            /*
            mCtrlTexScaleV->setEnabled(editable && has_material);

            mCtrlShinyScaleV->setEnabled(editable && has_material && specmap_id.notNull() && enable_material_controls);
            mCtrlBumpyScaleV->setEnabled(editable && has_material && normmap_id.notNull() && enable_material_controls);
            childSetEnabled("flipTextureScaleSV", mCtrlShinyScaleU->getEnabled());
            childSetEnabled("flipTextureScaleNV", mCtrlBumpyScaleU->getEnabled());
            */

            if (force_set_values)
            {
                mCtrlTexScaleV->forceSetValue(diff_scale_t);
            }
            else
            {
                mCtrlTexScaleV->setValue(diff_scale_t);
            }
            mCtrlShinyScaleV->setValue(norm_scale_t);
            mCtrlBumpyScaleV->setValue(spec_scale_t);

            mCtrlTexScaleV->setTentative(LLSD(diff_scale_tentative));
            mCtrlShinyScaleV->setTentative(LLSD(norm_scale_tentative));
            mCtrlBumpyScaleV->setTentative(LLSD(spec_scale_tentative));
        }

        // Texture offset
        {
            bool identical_diff_offset_s = false;
            bool identical_norm_offset_s = false;
            bool identical_spec_offset_s = false;

            F32 diff_offset_s = 0.0f;
            F32 norm_offset_s = 0.0f;
            F32 spec_offset_s = 0.0f;

            LLSelectedTE::getOffsetS(diff_offset_s, identical_diff_offset_s);
            LLSelectedTEMaterial::getNormalOffsetX(norm_offset_s, identical_norm_offset_s);
            LLSelectedTEMaterial::getSpecularOffsetX(spec_offset_s, identical_spec_offset_s);

            bool diff_offset_u_tentative = !(align_planar ? identical_planar_aligned : identical_diff_offset_s);
            bool norm_offset_u_tentative = !(align_planar ? identical_planar_aligned : identical_norm_offset_s);
            bool spec_offset_u_tentative = !(align_planar ? identical_planar_aligned : identical_spec_offset_s);

            mCtrlTexOffsetU->setValue(  editable ? diff_offset_s : 0.0f);
            mCtrlBumpyOffsetU->setValue(editable ? norm_offset_s : 0.0f);
            mCtrlShinyOffsetU->setValue(editable ? spec_offset_s : 0.0f);

            mCtrlTexOffsetU->setTentative(LLSD(diff_offset_u_tentative));
            mCtrlBumpyOffsetU->setTentative(LLSD(norm_offset_u_tentative));
            mCtrlShinyOffsetU->setTentative(LLSD(spec_offset_u_tentative));

            // TODO: do we need to enable/disable all these manually anymore? -Zi
            /*
            mCtrlTexOffsetU->setEnabled(editable && has_material);

            mCtrlShinyOffsetU->setEnabled(editable && has_material && specmap_id.notNull() && enable_material_controls);
            mCtrlBumpyOffsetU->setEnabled(editable && has_material && normmap_id.notNull() && enable_material_controls);
            */
        }

        {
            bool identical_diff_offset_t = false;
            bool identical_norm_offset_t = false;
            bool identical_spec_offset_t = false;

            F32 diff_offset_t = 0.0f;
            F32 norm_offset_t = 0.0f;
            F32 spec_offset_t = 0.0f;

            LLSelectedTE::getOffsetT(diff_offset_t, identical_diff_offset_t);
            LLSelectedTEMaterial::getNormalOffsetY(norm_offset_t, identical_norm_offset_t);
            LLSelectedTEMaterial::getSpecularOffsetY(spec_offset_t, identical_spec_offset_t);

            bool diff_offset_v_tentative = !(align_planar ? identical_planar_aligned : identical_diff_offset_t);
            bool norm_offset_v_tentative = !(align_planar ? identical_planar_aligned : identical_norm_offset_t);
            bool spec_offset_v_tentative = !(align_planar ? identical_planar_aligned : identical_spec_offset_t);

            mCtrlTexOffsetV->setValue(  editable ? diff_offset_t : 0.0f);
            mCtrlBumpyOffsetV->setValue(editable ? norm_offset_t : 0.0f);
            mCtrlShinyOffsetV->setValue(editable ? spec_offset_t : 0.0f);

            mCtrlTexOffsetV->setTentative(LLSD(diff_offset_v_tentative));
            mCtrlBumpyOffsetV->setTentative(LLSD(norm_offset_v_tentative));
            mCtrlShinyOffsetV->setTentative(LLSD(spec_offset_v_tentative));

            // TODO: do we need to enable/disable all these manually anymore? -Zi
            /*
            mCtrlTexOffsetV->setEnabled(editable && has_material);

            mCtrlShinyOffsetV->setEnabled(editable && has_material && specmap_id.notNull() && enable_material_controls);
            mCtrlBumpyOffsetV->setEnabled(editable && has_material && normmap_id.notNull() && enable_material_controls);
            */
        }

        // Texture rotation
        {
            bool identical_diff_rotation = false;
            bool identical_norm_rotation = false;
            bool identical_spec_rotation = false;

            F32 diff_rotation = 0.f;
            F32 norm_rotation = 0.f;
            F32 spec_rotation = 0.f;

            LLSelectedTE::getRotation(diff_rotation,identical_diff_rotation);
            LLSelectedTEMaterial::getSpecularRotation(spec_rotation,identical_spec_rotation);
            LLSelectedTEMaterial::getNormalRotation(norm_rotation,identical_norm_rotation);

            bool diff_rot_tentative = !(align_planar ? identical_planar_aligned : identical_diff_rotation);
            bool norm_rot_tentative = !(align_planar ? identical_planar_aligned : identical_norm_rotation);
            bool spec_rot_tentative = !(align_planar ? identical_planar_aligned : identical_spec_rotation);

            F32 diff_rot_deg = diff_rotation * RAD_TO_DEG;
            F32 norm_rot_deg = norm_rotation * RAD_TO_DEG;
            F32 spec_rot_deg = spec_rotation * RAD_TO_DEG;

            // TODO: do we need to enable/disable all these manually anymore? -Zi
            /*
            mCtrlTexRot->setEnabled(editable && has_material);

            mCtrlShinyRot->setEnabled(editable && has_material && specmap_id.notNull() && enable_material_controls);
            mCtrlBumpyRot->setEnabled(editable && has_material && normmap_id.notNull() && enable_material_controls);
            */

            mCtrlTexRot->setTentative(diff_rot_tentative);
            mCtrlBumpyRot->setTentative(LLSD(norm_rot_tentative));
            mCtrlShinyRot->setTentative(LLSD(spec_rot_tentative));

            mCtrlTexRot->setValue(  editable ? diff_rot_deg : 0.0f);
            mCtrlShinyRot->setValue(editable ? spec_rot_deg : 0.0f);
            mCtrlBumpyRot->setValue(editable ? norm_rot_deg : 0.0f);
        }

        {
            F32 glow = 0.f;
            bool identical_glow = false;
            LLSelectedTE::getGlow(glow,identical_glow);

            mCtrlGlow->setValue(glow);
            mCtrlGlow->setTentative(!identical_glow);
            mCtrlGlow->setEnabled(editable);
        }

        {
            // Maps from enum to combobox entry index
            mComboTexGen->selectNthItem(((S32)selected_texgen) >> 1);

            mComboTexGen->setEnabled(editable);
            mComboTexGen->setTentative(!identical);
            mLabelTexGen->setEnabled(editable);
        }

        {
            U8 fullbright_flag = 0;
            bool identical_fullbright = false;

            LLSelectedTE::getFullbright(fullbright_flag,identical_fullbright);

            mCheckFullbright->setValue((S32)(fullbright_flag != 0));
            mCheckFullbright->setEnabled(editable );
            mCheckFullbright->setTentative(!identical_fullbright);

            // TODO: find a better way to do this without relying on the name -Zi
            childSetEnabled("panel_material_type_media", !has_pbr_material);
            LL_DEBUGS("ENABLEDISABLETOOLS") << "panel_material_type_media " << !has_pbr_material << LL_ENDL;
        }

        // Repeats per meter
        {
            F32 repeats_diff = 1.f;
            F32 repeats_norm = 1.f;
            F32 repeats_spec = 1.f;

            bool identical_diff_repeats = false;
            bool identical_norm_repeats = false;
            bool identical_spec_repeats = false;

            LLSelectedTE::getMaxDiffuseRepeats(repeats_diff, identical_diff_repeats);
            LLSelectedTEMaterial::getMaxNormalRepeats(repeats_norm, identical_norm_repeats);
            LLSelectedTEMaterial::getMaxSpecularRepeats(repeats_spec, identical_spec_repeats);

            S32 index = mComboTexGen->getCurrentIndex();
            bool enabled = editable && (index != 1);
            bool identical_repeats = true;

            S32 material_selection = getCurrentMaterialType();
            F32 repeats = 1.0f;

            U32 material_type = MATTYPE_DIFFUSE;
            if (material_selection == MATMEDIA_MATERIAL)
            {
                material_type = getCurrentMatChannel();
            }
            // TODO: check if repeats per meter even apply to PBR materials -Zi
            else if (material_selection == MATMEDIA_PBR)
            {
                enabled = editable;
                material_type = getCurrentPBRChannel();
            }

            switch (material_type)
            {
                default:
                case MATTYPE_DIFFUSE:
                {
                    if (material_selection != MATMEDIA_PBR)
                    {
                        enabled = editable && !id.isNull();
                    }
                    identical_repeats = identical_diff_repeats;
                    repeats = repeats_diff;
                }
                break;

                case MATTYPE_SPECULAR:
                {
                    if (material_selection != MATMEDIA_PBR)
                    {
                        enabled = (editable && ((shiny == SHINY_TEXTURE) && !specmap_id.isNull())
                                    && enable_material_controls);   // <FS:CR> Materials Alignment
                    }
                    identical_repeats = identical_spec_repeats;
                    repeats = repeats_spec;
                }
                break;

                case MATTYPE_NORMAL:
                {
                    if (material_selection != MATMEDIA_PBR)
                    {
                        enabled = (editable && ((bumpy == BUMPY_TEXTURE) && !normmap_id.isNull())
                                    && enable_material_controls);   // <FS:CR> Materials Alignment
                    }
                    identical_repeats = identical_norm_repeats;
                    repeats = repeats_norm;
                }
                break;
            }

            bool repeats_tentative = !identical_repeats;

            if (force_set_values)
            {
                //onCommit, previosly edited element updates related ones
                mCtrlRpt->forceSetValue(editable ? repeats : 1.0f);
            }
            else
            {
                mCtrlRpt->setValue(editable ? repeats : 1.0f);
            }
            mCtrlRpt->setTentative(LLSD(repeats_tentative));
            mCtrlRpt->setEnabled(!identical_planar_texgen && enabled);
        }

        // Blinn-Phong Materials
        {
            LLMaterialPtr material;
            LLSelectedTEMaterial::getCurrent(material, identical);

            mComboShininess->setTentative(!identical_spec);
            mCtrlGlossiness->setTentative(!identical_spec);
            mCtrlEnvironment->setTentative(!identical_spec);
            mShinyColorSwatch->setTentative(!identical_spec);

            if (material && editable)
            {
                LL_DEBUGS("Materials") << material->asLLSD() << LL_ENDL;

                // Alpha
                U32 alpha_mode = material->getDiffuseAlphaMode();

                if (transparency > 0.f)
                { //it is invalid to have any alpha mode other than blend if transparency is greater than zero ...
                    alpha_mode = LLMaterial::DIFFUSE_ALPHA_MODE_BLEND;
                }

                if (!mIsAlpha)
                { // ... unless there is no alpha channel in the texture, in which case alpha mode MUST be none
                    alpha_mode = LLMaterial::DIFFUSE_ALPHA_MODE_NONE;
                }

                mComboAlphaMode->selectNthItem(alpha_mode);

                mCtrlMaskCutoff->setValue(material->getAlphaMaskCutoff());

                updateAlphaControls();

                identical_planar_texgen = isIdenticalPlanarTexgen();

                // Shiny (specular)
                F32 offset_x, offset_y, repeat_x, repeat_y, rot;

                mShinyTextureCtrl->setImageAssetID(material->getSpecularID());

                if (material->getSpecularID().notNull() && (shiny == SHINY_TEXTURE))
                {
                    material->getSpecularOffset(offset_x,offset_y);
                    material->getSpecularRepeat(repeat_x,repeat_y);

                    if (identical_planar_texgen)
                    {
                        repeat_x *= 2.0f;
                        repeat_y *= 2.0f;
                    }

                    rot = material->getSpecularRotation();
                    mCtrlShinyScaleU->setValue(repeat_x);
                    mCtrlShinyScaleV->setValue(repeat_y);
                    mCtrlShinyRot->setValue(rot*RAD_TO_DEG);
                    mCtrlShinyOffsetU->setValue(offset_x);
                    mCtrlShinyOffsetV->setValue(offset_y);
                    mCtrlGlossiness->setValue(material->getSpecularLightExponent());
                    mCtrlEnvironment->setValue(material->getEnvironmentIntensity());

                    updateShinyControls(!material->getSpecularID().isNull(), true);
                }

                // Assert desired colorswatch color to match material AFTER updateShinyControls
                // to avoid getting overwritten with the default on some UI state changes.
                //
                if (material->getSpecularID().notNull())
                {
                    LLColor4 new_color = material->getSpecularLightColor();
                    LLColor4 old_color = mShinyColorSwatch->get();

                    mShinyColorSwatch->setOriginal(new_color);
                    mShinyColorSwatch->set(new_color, force_set_values || old_color != new_color || !editable);
                }

                // Bumpy (normal)
                mBumpyTextureCtrl->setImageAssetID(material->getNormalID());

                if (material->getNormalID().notNull())
                {
                    material->getNormalOffset(offset_x,offset_y);
                    material->getNormalRepeat(repeat_x,repeat_y);

                    if (identical_planar_texgen)
                    {
                        repeat_x *= 2.0f;
                        repeat_y *= 2.0f;
                    }

                    rot = material->getNormalRotation();
                    mCtrlBumpyScaleU->setValue(repeat_x);
                    mCtrlBumpyScaleV->setValue(repeat_y);
                    mCtrlBumpyRot->setValue(rot*RAD_TO_DEG);
                    mCtrlBumpyOffsetU->setValue(offset_x);
                    mCtrlBumpyOffsetV->setValue(offset_y);

                    updateBumpyControls(!material->getNormalID().isNull(), true);
                }
            }
        }

        S32 selected_count = LLSelectMgr::getInstance()->getSelection()->getObjectCount();
        bool single_volume = (selected_count == 1);
        mBtnCopyFaces->setEnabled(editable && single_volume);
        mBtnPasteFaces->setEnabled(editable && !mClipboardParams.emptyMap() && (mClipboardParams.has("color") || mClipboardParams.has("texture")));

        // Set variable values for numeric expressions
        LLCalc* calcp = LLCalc::getInstance();
        calcp->setVar(LLCalc::TEX_U_SCALE, getCurrentTextureScaleU());
        calcp->setVar(LLCalc::TEX_V_SCALE, getCurrentTextureScaleV());
        calcp->setVar(LLCalc::TEX_U_OFFSET, getCurrentTextureOffsetU());
        calcp->setVar(LLCalc::TEX_V_OFFSET, getCurrentTextureOffsetV());
        calcp->setVar(LLCalc::TEX_ROTATION, getCurrentTextureRot());
        calcp->setVar(LLCalc::TEX_TRANSPARENCY, mCtrlColorTransp->getValue().asReal());
        calcp->setVar(LLCalc::TEX_GLOW, mCtrlGlow->getValue().asReal());

        // Find all faces with same texture
        // TODO: these were not yet added to the new texture panel -Zi
        /*
        getChild<LLUICtrl>("btn_select_same_diff")->setEnabled(LLSelectMgr::getInstance()->getTEMode() && mTextureCtrl->getEnabled());
        getChild<LLUICtrl>("btn_select_same_norm")->setEnabled(LLSelectMgr::getInstance()->getTEMode() && mBumpyTextureCtrl->getEnabled());
        getChild<LLUICtrl>("btn_select_same_spec")->setEnabled(LLSelectMgr::getInstance()->getTEMode() && mShinyTextureCtrl->getEnabled());
        */
    }
    else
    {
        // we can not edit this object's faces or there is no object selected, so
        // we can just as well blank out the whole thing. -Zi
        gSavedSettings.setBOOL("FSInternalCanEditObjectFaces", false);
        LL_DEBUGS("ENABLEDISABLETOOLS") << "hide face edit controls" << LL_ENDL;
    }
}

// One-off listener that updates the build floater UI when the agent inventory adds or removes an item
// TODO: CHECK - Why do we even have this? -Zi
class PBRPickerAgentListener : public LLInventoryObserver
{
protected:
    bool mChangePending = true;
public:
        PBRPickerAgentListener() : LLInventoryObserver()
    {
        gInventory.addObserver(this);
    }

    const bool isListening()
    {
        return mChangePending;
    }

        void changed(U32 mask) override
    {
        if (!(mask & (ADD | REMOVE)))
        {
            return;
        }

        if (gFloaterTools)
        {
            gFloaterTools->dirty();
        }
        gInventory.removeObserver(this);
        mChangePending = false;
    }

    ~PBRPickerAgentListener() override
    {
        gInventory.removeObserver(this);
        mChangePending = false;
    }
};

// One-off listener that updates the build floater UI when the prim inventory updates
// TODO: CHECK - Why do we even have this? -Zi
class PBRPickerObjectListener : public LLVOInventoryListener
{
    protected:
        LLViewerObject* mObjectp;
        bool mChangePending = true;

    public:
        PBRPickerObjectListener(LLViewerObject* object)
        : mObjectp(object)
        {
            registerVOInventoryListener(mObjectp, nullptr);
        }

        const bool isListeningFor(const LLViewerObject* objectp) const
        {
            return mChangePending && (objectp == mObjectp);
        }

        void inventoryChanged(LLViewerObject* object,
            LLInventoryObject::object_list_t* inventory,
            S32 serial_num,
            void* user_data) override
        {
            if (gFloaterTools)
            {
                gFloaterTools->dirty();
            }
            removeVOInventoryListener();
            mChangePending = false;
        }

        ~PBRPickerObjectListener()
        {
            removeVOInventoryListener();
            mChangePending = false;
        }
};

void FSPanelFace::updateUIGLTF(LLViewerObject* objectp, bool& has_pbr_material, bool& has_faces_without_pbr, bool force_set_values)
{
    const bool has_pbr_capabilities = LLMaterialEditor::capabilitiesAvailable();

    mTabsPBRMatMedia->enableTabButton(
        mTabsPBRMatMedia->getIndexForPanel(
            mTabsPBRMatMedia->getPanelByName("panel_material_type_pbr")), has_pbr_capabilities);
    LL_DEBUGS("ENABLEDISABLETOOLS") << "panel_material_type_pbr " << has_pbr_capabilities << LL_ENDL;

    LLSelectedTEGetmatId func;
    LLSelectMgr::getInstance()->getSelection()->applyToTEs(&func);

    has_pbr_material = func.mHasFacesWithPBR;
    has_faces_without_pbr = func.mHasFacesWithoutPBR;

    // this could just be saved in the class instead of fetching it again after updateUI() already did -Zi
    const bool settable = has_pbr_capabilities && objectp->permModify() && !objectp->isPermanentEnforced(); // do not depend on non-PBR here so we can turn any face into PBR -Zi
    const bool editable = LLMaterialEditor::canModifyObjectsMaterial() && !has_faces_without_pbr;
    const bool saveable = LLMaterialEditor::canSaveObjectsMaterial() && !has_faces_without_pbr;

    mMaterialCtrlPBR->setEnabled(settable);
    mMaterialCtrlPBR->setTentative(!func.mIdenticalMaterial);
    mMaterialCtrlPBR->setImageAssetID(func.mMaterialId);
    LL_DEBUGS("ENABLEDISABLETOOLS") << "mMaterialCtrlPBR " << settable << LL_ENDL;

    LL_DEBUGS("ENABLEDISABLETOOLS") << "PBR controls overall:  " << editable << LL_ENDL;

    mBaseTexturePBR->setEnabled(editable);
    mBaseTexturePBR->setImageAssetID(editable ? func.mMaterialSummary.mTextureId[LLGLTFMaterial::GLTF_TEXTURE_INFO_BASE_COLOR] : LLUUID::null);
    mBaseTexturePBR->setTentative(!func.mIdenticalMap[LLGLTFMaterial::GLTF_TEXTURE_INFO_BASE_COLOR]);

    mBaseTintPBR->setEnabled(editable);

    mBaseTintPBR->set(srgbColor4(func.mMaterialSummary.mBaseColor));
    mBaseTintPBR->setTentative(!func.mIdenticalBaseColor);          // TODO: split alpha from color? -Zi
    mBaseTintPBR->setValid(editable);
    LL_DEBUGS("ENABLEDISABLETOOLS") << "mBaseTintPBR valid " << editable << LL_ENDL;
    mBaseTintPBR->setFallbackImage(LLUI::getUIImage("locked_image.j2c") );

    mNormalTexturePBR->setEnabled(editable);
    mNormalTexturePBR->setImageAssetID(editable ? func.mMaterialSummary.mTextureId[LLGLTFMaterial::GLTF_TEXTURE_INFO_NORMAL] : LLUUID::null);
    mNormalTexturePBR->setTentative(!func.mIdenticalMap[LLGLTFMaterial::GLTF_TEXTURE_INFO_NORMAL]);

    mORMTexturePBR->setEnabled(editable);
    mORMTexturePBR->setImageAssetID(editable ? func.mMaterialSummary.mTextureId[LLGLTFMaterial::GLTF_TEXTURE_INFO_METALLIC_ROUGHNESS] : LLUUID::null);
    mORMTexturePBR->setTentative(!func.mIdenticalMap[LLGLTFMaterial::GLTF_TEXTURE_INFO_METALLIC_ROUGHNESS]);

    mEmissiveTexturePBR->setEnabled(editable);
    mEmissiveTexturePBR->setImageAssetID(editable ? func.mMaterialSummary.mTextureId[LLGLTFMaterial::GLTF_TEXTURE_INFO_EMISSIVE] : LLUUID::null);
    mEmissiveTexturePBR->setTentative(!func.mIdenticalMap[LLGLTFMaterial::GLTF_TEXTURE_INFO_EMISSIVE]);

    mEmissiveTintPBR->setEnabled(editable);
    mEmissiveTintPBR->set(srgbColor4(func.mMaterialSummary.mEmissiveColor));
    mEmissiveTintPBR->setTentative(!func.mIdenticalEmissive);
    mEmissiveTintPBR->setValid(editable);
    LL_DEBUGS("ENABLEDISABLETOOLS") << "mEmissiveTintPBR valid " << editable << LL_ENDL;
    mEmissiveTintPBR->setFallbackImage(LLUI::getUIImage("locked_image.j2c") );

    mCheckDoubleSidedPBR->setEnabled(editable);
    mCheckDoubleSidedPBR->setValue(func.mMaterialSummary.mDoubleSided);
    mCheckDoubleSidedPBR->setTentative(!func.mIdenticalDoubleSided);

    mAlphaPBR->setEnabled(editable);
    mAlphaPBR->setValue(func.mMaterialSummary.mBaseColor.mV[VALPHA]);
    mAlphaPBR->setTentative(!func.mIdenticalBaseColor);         // TODO: split alpha from color? -Zi

    mAlphaModePBR->setEnabled(editable);
    mAlphaModePBR->setValue(func.mMaterialSummary.getAlphaMode());
    mAlphaModePBR->setTentative(!func.mIdenticalAlphaMode);
    mLabelAlphaModePBR->setEnabled(editable);

    mMaskCutoffPBR->setEnabled(editable);
    mMaskCutoffPBR->setValue(func.mMaterialSummary.mAlphaCutoff);
    mMaskCutoffPBR->setTentative(!func.mIdenticalAlphaCutoff);

    mMetallicFactorPBR->setEnabled(editable);
    mMetallicFactorPBR->setValue(func.mMaterialSummary.mMetallicFactor);
    mMetallicFactorPBR->setTentative(!func.mIdenticalMetallic);

    mRoughnessFactorPBR->setEnabled(editable);
    mRoughnessFactorPBR->setValue(func.mMaterialSummary.mRoughnessFactor);
    mRoughnessFactorPBR->setTentative(!func.mIdenticalRoughness);

    if (func.mMaterial)
    {
        mPBRBaseMaterialParams.mMap = func.mMaterial->mTextureId;
        mPBRBaseMaterialParams.mBaseColorTint = srgbColor4(func.mMaterial->mBaseColor);
        mPBRBaseMaterialParams.mMetallic = func.mMaterial->mMetallicFactor;
        mPBRBaseMaterialParams.mRoughness = func.mMaterial->mRoughnessFactor;
        mPBRBaseMaterialParams.mEmissiveTint = func.mMaterial->mEmissiveColor;
        mPBRBaseMaterialParams.mAlphaMode = func.mMaterial->mAlphaMode;
        mPBRBaseMaterialParams.mAlphaCutoff = func.mMaterial->mAlphaCutoff;
        mPBRBaseMaterialParams.mDoubleSided = func.mMaterial->mDoubleSided;
    }

    if (objectp->isAttachment())
    {
        // TODO: coming in from latest patch, seems broken?
        mMaterialCtrlPBR->setFilterPermissionMasks(PERM_COPY | PERM_TRANSFER | PERM_MODIFY);
        // TODO: before:
        // mMaterialCtrlPBR->setImmediateFilterPermMask(PERM_COPY | PERM_TRANSFER | PERM_MODIFY);
    }
    else
    {
        mMaterialCtrlPBR->setImmediateFilterPermMask(PERM_NONE);
    }

    mBtnSavePBR->setEnabled(saveable); // TODO: flag for "something is not identical" -Zi     && pbr_identical);
    LL_DEBUGS("ENABLEDISABLETOOLS") << "mBtnSavePBR " << saveable << LL_ENDL;

    // TODO: CHECK - Find out if we need this at all -Zi
    if (objectp->isInventoryPending())
    {
        // Reuse the same listener when possible
        if (!mVOInventoryListener || !mVOInventoryListener->isListeningFor(objectp))
        {
            mVOInventoryListener = std::make_unique<PBRPickerObjectListener>(objectp);
        }
    }
    else
    {
        mVOInventoryListener = nullptr;
    }
    if (!func.mIdenticalMaterial || func.mMaterialId.isNull() || func.mMaterialId == LLGLTFMaterialList::BLANK_MATERIAL_ASSET_ID)
    {
        mAgentInventoryListener = nullptr;
    }
    else
    {
        if (!mAgentInventoryListener || !mAgentInventoryListener->isListening())
        {
            mAgentInventoryListener = std::make_unique<PBRPickerAgentListener>();
        }
    }

    // Control values will be set once per frame in setMaterialOverridesFromSelection
    sMaterialOverrideSelection.setDirty();
}

void FSPanelFace::updateCopyTexButton()
{
    LLViewerObject* objectp = LLSelectMgr::getInstance()->getSelection()->getFirstObject();

    mBtnCopyFaces->setEnabled(objectp && objectp->getPCode() == LL_PCODE_VOLUME && objectp->permModify()
        && !objectp->isPermanentEnforced() && !objectp->isInventoryPending()
        && (LLSelectMgr::getInstance()->getSelection()->getObjectCount() == 1)
        && LLMaterialEditor::canClipboardObjectsMaterial());
    std::string tooltip = (objectp && objectp->isInventoryPending()) ? LLTrans::getString("LoadingContents") : getString("paste_options");
    mBtnCopyFaces->setToolTip(tooltip);
}

void FSPanelFace::refresh()
{
    LL_DEBUGS("Materials") << LL_ENDL;
    getState();
}

void FSPanelFace::refreshMedia()
{
    LLObjectSelectionHandle selected_objects = LLSelectMgr::getInstance()->getSelection();
    LLViewerObject* first_object = selected_objects->getFirstObject();

    if (!(first_object
        && first_object->getPCode() == LL_PCODE_VOLUME
        && first_object->permModify()
        ))
    {
        mBtnAddMedia->setEnabled(false);
        mTitleMediaText->clear();
        clearMediaSettings();
        return;
    }

    std::string url = first_object->getRegion()->getCapability("ObjectMedia");
    bool has_media_capability = (!url.empty());

    if (!has_media_capability)
    {
        mBtnAddMedia->setEnabled(false);
        LL_WARNS("LLFloaterToolsMedia") << "Media not enabled (no capability) in this region!" << LL_ENDL;
        clearMediaSettings();
        return;
    }

    bool is_nonpermanent_enforced = (LLSelectMgr::getInstance()->getSelection()->getFirstRootNode()
        && LLSelectMgr::getInstance()->selectGetRootsNonPermanentEnforced())
        || LLSelectMgr::getInstance()->selectGetNonPermanentEnforced();
    bool editable = is_nonpermanent_enforced && (first_object->permModify() || selectedMediaEditable());

    // Check modify permissions and whether any selected objects are in
    // the process of being fetched. If they are, then we're not editable
    if (editable)
    {
        LLObjectSelection::iterator iter = selected_objects->begin();
        LLObjectSelection::iterator end = selected_objects->end();
        for (; iter != end; ++iter)
        {
            LLSelectNode* node = *iter;
            LLVOVolume* object = dynamic_cast<LLVOVolume*>(node->getObject());
            if (object && !object->permModify())
            {
                LL_INFOS("LLFloaterToolsMedia")
                    << "Selection not editable due to lack of modify permissions on object id "
                    << object->getID() << LL_ENDL;

                editable = false;
                break;
            }
        }
    }

    // Media settings
    bool bool_has_media = false;
    struct media_functor : public LLSelectedTEGetFunctor<bool>
    {
        bool get(LLViewerObject* object, S32 face)
        {
            LLTextureEntry *te = object->getTE(face);
            if (te)
            {
                return te->hasMedia();
            }
            return false;
        }
    } func;

    // check if all faces have media (or, all don't have media)
    LLFloaterMediaSettings::getInstance()->mIdenticalHasMediaInfo = selected_objects->getSelectedTEValue(&func, bool_has_media);

    const LLMediaEntry default_media_data;

    struct functor_getter_media_data : public LLSelectedTEGetFunctor< LLMediaEntry>
    {
        functor_getter_media_data(const LLMediaEntry& entry) : mMediaEntry(entry) {}

        LLMediaEntry get(LLViewerObject* object, S32 face)
        {
            if (object && object->getTE(face) && object->getTE(face)->getMediaData())
            {
                return *(object->getTE(face)->getMediaData());
            }
            return mMediaEntry;
        };

        const LLMediaEntry& mMediaEntry;

    } func_media_data(default_media_data);

    LLMediaEntry media_data_get;
    LLFloaterMediaSettings::getInstance()->mMultipleMedia = !(selected_objects->getSelectedTEValue(&func_media_data, media_data_get));

    std::string multi_media_info_str = LLTrans::getString("Multiple Media");
    std::string media_title = "";

    // update UI depending on whether "object" (prim or face) has media
    // and whether or not you are allowed to edit it.

    mBtnAddMedia->setEnabled(editable);

    // IF all the faces have media (or all don't have media)
    if (LLFloaterMediaSettings::getInstance()->mIdenticalHasMediaInfo)
    {
        // TODO: get media title and set it.
        mTitleMediaText->clear();

        // if identical is set, all faces are same (whether all empty or has the same media)
        if (!(LLFloaterMediaSettings::getInstance()->mMultipleMedia))
        {
            // media data is valid
            if (media_data_get != default_media_data)
            {
                // initial media title is the media URL (until we get the name)
                media_title = media_data_get.getHomeURL();
            }
            // else all faces might be empty
        }
        else // there are Different media been set on on the faces
        {
            media_title = multi_media_info_str;
        }

        mBtnDeleteMedia->setEnabled(bool_has_media && editable);

        // TODO: display a list of all media on the face - use 'identical' flag
    }
    else // not all faces have media but at least one does
    {
        // selected faces have not identical value
        LLFloaterMediaSettings::getInstance()->mMultipleValidMedia = selected_objects->isMultipleTEValue(&func_media_data, default_media_data);

        if (LLFloaterMediaSettings::getInstance()->mMultipleValidMedia)
        {
            media_title = multi_media_info_str;
        }
        else
        {
            // Media data is valid
            if (media_data_get != default_media_data)
            {
                // initial media title is the media URL (until we get the name)
                media_title = media_data_get.getHomeURL();
            }
        }

        mBtnDeleteMedia->setEnabled(TRUE);
    }

    S32 materials_media = getCurrentMaterialType();
    if (materials_media == MATMEDIA_MEDIA)
    {
        // currently displaying media info, navigateTo and update title
        navigateToTitleMedia(media_title);
    }
    else
    {
        // Media can be heavy, don't keep it around
        // MAC specific: MAC doesn't support setVolume(0) so if not
        // unloaded, it might keep playing audio until user closes editor
        unloadMedia();
        mNeedMediaTitle = false;
    }

    mTitleMediaText->setText(media_title);

    // load values for media settings
    updateMediaSettings();

    LLFloaterMediaSettings::initValues(mMediaSettings, editable);
}

void FSPanelFace::unloadMedia()
{
    // destroy media source used to grab media title
    mTitleMedia->unloadMediaSource();
}

void FSPanelFace::onMaterialOverrideReceived(const LLUUID& object_id, S32 side)
{
    sMaterialOverrideSelection.onSelectedObjectUpdated(object_id, side);
}

//////////////////////////////////////////////////////////////////////////////
//
void FSPanelFace::navigateToTitleMedia(const std::string url)
{
    std::string multi_media_info_str = LLTrans::getString("Multiple Media");
    if (url.empty() || multi_media_info_str == url)
    {
        // nothing to show
        mNeedMediaTitle = false;
    }
    else
    {
        LLPluginClassMedia* media_plugin = mTitleMedia->getMediaPlugin();

        // check if url changed or if we need a new media source
        if (mTitleMedia->getCurrentNavUrl() != url || media_plugin == nullptr)
        {
            mTitleMedia->navigateTo(url);

            LLViewerMediaImpl* impl = LLViewerMedia::getInstance()->getMediaImplFromTextureID(mTitleMedia->getTextureID());
            if (impl)
            {
                // if it's a page with a movie, we don't want to hear it
                impl->setVolume(0);
            }
        }

        // flag that we need to update the title (even if no request were made)
        mNeedMediaTitle = true;
    }
}

bool FSPanelFace::selectedMediaEditable()
{
    U32 owner_mask_on;
    U32 owner_mask_off;
    U32 valid_owner_perms = LLSelectMgr::getInstance()->selectGetPerm(PERM_OWNER,
        &owner_mask_on, &owner_mask_off);
    U32 group_mask_on;
    U32 group_mask_off;
    U32 valid_group_perms = LLSelectMgr::getInstance()->selectGetPerm(PERM_GROUP,
        &group_mask_on, &group_mask_off);
    U32 everyone_mask_on;
    U32 everyone_mask_off;
    S32 valid_everyone_perms = LLSelectMgr::getInstance()->selectGetPerm(PERM_EVERYONE,
        &everyone_mask_on, &everyone_mask_off);

    bool selected_Media_editable = false;

    // if perms we got back are valid
    if (valid_owner_perms &&
        valid_group_perms &&
        valid_everyone_perms)
    {
        if ((owner_mask_on & PERM_MODIFY) ||
            (group_mask_on & PERM_MODIFY) ||
            (everyone_mask_on & PERM_MODIFY))
        {
            selected_Media_editable = true;
        }
        else
        {
            // user is NOT allowed to press the RESET button
            selected_Media_editable = false;
        };
    };

    return selected_Media_editable;
}

void FSPanelFace::clearMediaSettings()
{
    LLFloaterMediaSettings::clearValues(false);
}

void FSPanelFace::updateMediaSettings()
{
    bool identical(false);
    std::string base_key("");
    std::string value_str("");
    int value_int = 0;
    bool value_bool = false;
    LLObjectSelectionHandle selected_objects = LLSelectMgr::getInstance()->getSelection();
    // TODO: (CP) refactor this using something clever or boost or both !!

    const LLMediaEntry default_media_data;

    // controls
    U8 value_u8 = default_media_data.getControls();
    struct functor_getter_controls : public LLSelectedTEGetFunctor<U8>
    {
        functor_getter_controls(const LLMediaEntry &entry) : mMediaEntry(entry) {}

        U8 get(LLViewerObject* object, S32 face)
        {
            if (object && object->getTE(face) && object->getTE(face)->getMediaData())
            {
                return object->getTE(face)->getMediaData()->getControls();
            }
            return mMediaEntry.getControls();
        };

        const LLMediaEntry &mMediaEntry;

    } func_controls(default_media_data);

    identical = selected_objects->getSelectedTEValue(&func_controls, value_u8);
    base_key = std::string(LLMediaEntry::CONTROLS_KEY);
    mMediaSettings[base_key] = value_u8;
    mMediaSettings[base_key + std::string(LLPanelContents::TENTATIVE_SUFFIX)] = !identical;

    // First click (formerly left click)
    value_bool = default_media_data.getFirstClickInteract();
    struct functor_getter_first_click : public LLSelectedTEGetFunctor<bool>
    {
        functor_getter_first_click(const LLMediaEntry& entry) : mMediaEntry(entry) {}

        bool get(LLViewerObject* object, S32 face)
        {
            if (object && object->getTE(face) && object->getTE(face)->getMediaData())
            {
                return object->getTE(face)->getMediaData()->getFirstClickInteract();
            }
            return mMediaEntry.getFirstClickInteract();
        };

        const LLMediaEntry &mMediaEntry;
    } func_first_click(default_media_data);

    identical = selected_objects->getSelectedTEValue(&func_first_click, value_bool);
    base_key = std::string(LLMediaEntry::FIRST_CLICK_INTERACT_KEY);
    mMediaSettings[base_key] = value_bool;
    mMediaSettings[base_key + std::string(LLPanelContents::TENTATIVE_SUFFIX)] = !identical;

    // Home URL
    value_str = default_media_data.getHomeURL();
    struct functor_getter_home_url : public LLSelectedTEGetFunctor<std::string>
    {
        functor_getter_home_url(const LLMediaEntry& entry) : mMediaEntry(entry) {}

        std::string get(LLViewerObject* object, S32 face)
        {
            if (object && object->getTE(face) && object->getTE(face)->getMediaData())
            {
                return object->getTE(face)->getMediaData()->getHomeURL();
            }
            return mMediaEntry.getHomeURL();
        };

        const LLMediaEntry &mMediaEntry;

    } func_home_url(default_media_data);

    identical = selected_objects->getSelectedTEValue(&func_home_url, value_str);
    base_key = std::string(LLMediaEntry::HOME_URL_KEY);
    mMediaSettings[base_key] = value_str;
    mMediaSettings[base_key + std::string(LLPanelContents::TENTATIVE_SUFFIX)] = !identical;

    // Current URL
    value_str = default_media_data.getCurrentURL();
    struct functor_getter_current_url : public LLSelectedTEGetFunctor<std::string>
    {
        functor_getter_current_url(const LLMediaEntry& entry) : mMediaEntry(entry) {}

        std::string get(LLViewerObject* object, S32 face)
        {
            if (object && object->getTE(face) && object->getTE(face)->getMediaData())
            {
                return object->getTE(face)->getMediaData()->getCurrentURL();
            }
            return mMediaEntry.getCurrentURL();
        };

        const LLMediaEntry &mMediaEntry;
    } func_current_url(default_media_data);

    identical = selected_objects->getSelectedTEValue(&func_current_url, value_str);
    base_key = std::string(LLMediaEntry::CURRENT_URL_KEY);
    mMediaSettings[base_key] = value_str;
    mMediaSettings[base_key + std::string(LLPanelContents::TENTATIVE_SUFFIX)] = !identical;

    // Auto zoom
    value_bool = default_media_data.getAutoZoom();
    struct functor_getter_auto_zoom : public LLSelectedTEGetFunctor<bool>
    {
        functor_getter_auto_zoom(const LLMediaEntry& entry) : mMediaEntry(entry) {}

        bool get(LLViewerObject* object, S32 face)
        {
            if (object && object->getTE(face) && object->getTE(face)->getMediaData())
            {
                return object->getTE(face)->getMediaData()->getAutoZoom();
            }
            return mMediaEntry.getAutoZoom();
        };

        const LLMediaEntry &mMediaEntry;
    } func_auto_zoom(default_media_data);

    identical = selected_objects->getSelectedTEValue(&func_auto_zoom, value_bool);
    base_key = std::string(LLMediaEntry::AUTO_ZOOM_KEY);
    mMediaSettings[base_key] = value_bool;
    mMediaSettings[base_key + std::string(LLPanelContents::TENTATIVE_SUFFIX)] = !identical;

    // Auto play
    //value_bool = default_media_data.getAutoPlay();
    // set default to auto play TRUE -- angela EXT-5172
    value_bool = true;
    struct functor_getter_auto_play : public LLSelectedTEGetFunctor<bool>
    {
        functor_getter_auto_play(const LLMediaEntry& entry) : mMediaEntry(entry) {}

        bool get(LLViewerObject* object, S32 face)
        {
            if (object && object->getTE(face) && object->getTE(face)->getMediaData())
            {
                return object->getTE(face)->getMediaData()->getAutoPlay();
            }
            //return mMediaEntry.getAutoPlay(); set default to auto play TRUE -- angela  EXT-5172
            return true;
        };

        const LLMediaEntry &mMediaEntry;

    } func_auto_play(default_media_data);

    identical = selected_objects->getSelectedTEValue(&func_auto_play, value_bool);
    base_key = std::string(LLMediaEntry::AUTO_PLAY_KEY);
    mMediaSettings[base_key] = value_bool;
    mMediaSettings[base_key + std::string(LLPanelContents::TENTATIVE_SUFFIX)] = !identical;


    // Auto scale
    // set default to auto scale TRUE -- angela EXT-5172
    //value_bool = default_media_data.getAutoScale();
    value_bool = true;
    struct functor_getter_auto_scale : public LLSelectedTEGetFunctor<bool>
    {
        functor_getter_auto_scale(const LLMediaEntry& entry) : mMediaEntry(entry) {}

        bool get(LLViewerObject* object, S32 face)
        {
            if (object && object->getTE(face) && object->getTE(face)->getMediaData())
            {
                return object->getTE(face)->getMediaData()->getAutoScale();
            }
            // return mMediaEntry.getAutoScale(); set default to auto scale TRUE -- angela EXT-5172
            return true;
        };

        const LLMediaEntry &mMediaEntry;

    } func_auto_scale(default_media_data);

    identical = selected_objects->getSelectedTEValue(&func_auto_scale, value_bool);
    base_key = std::string(LLMediaEntry::AUTO_SCALE_KEY);
    mMediaSettings[base_key] = value_bool;
    mMediaSettings[base_key + std::string(LLPanelContents::TENTATIVE_SUFFIX)] = !identical;

    // Auto loop
    value_bool = default_media_data.getAutoLoop();
    struct functor_getter_auto_loop : public LLSelectedTEGetFunctor<bool>
    {
        functor_getter_auto_loop(const LLMediaEntry& entry) : mMediaEntry(entry) {}

        bool get(LLViewerObject* object, S32 face)
        {
            if (object && object->getTE(face) && object->getTE(face)->getMediaData())
            {
                return object->getTE(face)->getMediaData()->getAutoLoop();
            }
            return mMediaEntry.getAutoLoop();
        };

        const LLMediaEntry &mMediaEntry;

    } func_auto_loop(default_media_data);

    identical = selected_objects->getSelectedTEValue(&func_auto_loop, value_bool);
    base_key = std::string(LLMediaEntry::AUTO_LOOP_KEY);
    mMediaSettings[base_key] = value_bool;
    mMediaSettings[base_key + std::string(LLPanelContents::TENTATIVE_SUFFIX)] = !identical;

    // width pixels (if not auto scaled)
    value_int = default_media_data.getWidthPixels();
    struct functor_getter_width_pixels : public LLSelectedTEGetFunctor<int>
    {
        functor_getter_width_pixels(const LLMediaEntry& entry) : mMediaEntry(entry) {}

        int get(LLViewerObject* object, S32 face)
        {
            if (object && object->getTE(face) && object->getTE(face)->getMediaData())
            {
                return object->getTE(face)->getMediaData()->getWidthPixels();
            }
            return mMediaEntry.getWidthPixels();
        };

        const LLMediaEntry &mMediaEntry;

    } func_width_pixels(default_media_data);

    identical = selected_objects->getSelectedTEValue(&func_width_pixels, value_int);
    base_key = std::string(LLMediaEntry::WIDTH_PIXELS_KEY);
    mMediaSettings[base_key] = value_int;
    mMediaSettings[base_key + std::string(LLPanelContents::TENTATIVE_SUFFIX)] = !identical;

    // height pixels (if not auto scaled)
    value_int = default_media_data.getHeightPixels();
    struct functor_getter_height_pixels : public LLSelectedTEGetFunctor<int>
    {
        functor_getter_height_pixels(const LLMediaEntry& entry) : mMediaEntry(entry) {}

        int get(LLViewerObject* object, S32 face)
        {
            if (object && object->getTE(face) && object->getTE(face)->getMediaData())
            {
                return object->getTE(face)->getMediaData()->getHeightPixels();
            }
            return mMediaEntry.getHeightPixels();
        };

        const LLMediaEntry &mMediaEntry;

    } func_height_pixels(default_media_data);

    identical = selected_objects->getSelectedTEValue(&func_height_pixels, value_int);
    base_key = std::string(LLMediaEntry::HEIGHT_PIXELS_KEY);
    mMediaSettings[base_key] = value_int;
    mMediaSettings[base_key + std::string(LLPanelContents::TENTATIVE_SUFFIX)] = !identical;

    // Enable Alt image
    value_bool = default_media_data.getAltImageEnable();
    struct functor_getter_enable_alt_image : public LLSelectedTEGetFunctor<bool>
    {
        functor_getter_enable_alt_image(const LLMediaEntry& entry) : mMediaEntry(entry) {}

        bool get(LLViewerObject* object, S32 face)
        {
            if (object && object->getTE(face) && object->getTE(face)->getMediaData())
            {
                return object->getTE(face)->getMediaData()->getAltImageEnable();
            }
            return mMediaEntry.getAltImageEnable();
        };

        const LLMediaEntry &mMediaEntry;

    } func_enable_alt_image(default_media_data);

    identical = selected_objects->getSelectedTEValue(&func_enable_alt_image, value_bool);
    base_key = std::string(LLMediaEntry::ALT_IMAGE_ENABLE_KEY);
    mMediaSettings[base_key] = value_bool;
    mMediaSettings[base_key + std::string(LLPanelContents::TENTATIVE_SUFFIX)] = !identical;

    // Perms - owner interact
    value_bool = 0 != (default_media_data.getPermsInteract() & LLMediaEntry::PERM_OWNER);
    struct functor_getter_perms_owner_interact : public LLSelectedTEGetFunctor<bool>
    {
        functor_getter_perms_owner_interact(const LLMediaEntry& entry) : mMediaEntry(entry) {}

        bool get(LLViewerObject* object, S32 face)
        {
            if (object && object->getTE(face) && object->getTE(face)->getMediaData())
            {
                return (0 != (object->getTE(face)->getMediaData()->getPermsInteract() & LLMediaEntry::PERM_OWNER));
            }
            return 0 != (mMediaEntry.getPermsInteract() & LLMediaEntry::PERM_OWNER);
        };

        const LLMediaEntry &mMediaEntry;

    } func_perms_owner_interact(default_media_data);

    identical = selected_objects->getSelectedTEValue(&func_perms_owner_interact, value_bool);
    base_key = std::string(LLPanelContents::PERMS_OWNER_INTERACT_KEY);
    mMediaSettings[base_key] = value_bool;
    mMediaSettings[base_key + std::string(LLPanelContents::TENTATIVE_SUFFIX)] = !identical;

    // Perms - owner control
    value_bool = 0 != (default_media_data.getPermsControl() & LLMediaEntry::PERM_OWNER);
    struct functor_getter_perms_owner_control : public LLSelectedTEGetFunctor<bool>
    {
        functor_getter_perms_owner_control(const LLMediaEntry& entry) : mMediaEntry(entry) {}

        bool get(LLViewerObject* object, S32 face)
        {
            if (object && object->getTE(face) && object->getTE(face)->getMediaData())
            {
                return (0 != (object->getTE(face)->getMediaData()->getPermsControl() & LLMediaEntry::PERM_OWNER));
            }
            return 0 != (mMediaEntry.getPermsControl() & LLMediaEntry::PERM_OWNER);
        };

        const LLMediaEntry &mMediaEntry;

    } func_perms_owner_control(default_media_data);

    identical = selected_objects->getSelectedTEValue(&func_perms_owner_control, value_bool);
    base_key = std::string(LLPanelContents::PERMS_OWNER_CONTROL_KEY);
    mMediaSettings[base_key] = value_bool;
    mMediaSettings[base_key + std::string(LLPanelContents::TENTATIVE_SUFFIX)] = !identical;

    // Perms - group interact
    value_bool = 0 != (default_media_data.getPermsInteract() & LLMediaEntry::PERM_GROUP);
    struct functor_getter_perms_group_interact : public LLSelectedTEGetFunctor<bool>
    {
        functor_getter_perms_group_interact(const LLMediaEntry& entry) : mMediaEntry(entry) {}

        bool get(LLViewerObject* object, S32 face)
        {
            if (object && object->getTE(face) && object->getTE(face)->getMediaData())
            {
                return (0 != (object->getTE(face)->getMediaData()->getPermsInteract() & LLMediaEntry::PERM_GROUP));
            }
            return 0 != (mMediaEntry.getPermsInteract() & LLMediaEntry::PERM_GROUP);
        };

        const LLMediaEntry &mMediaEntry;

    } func_perms_group_interact(default_media_data);

    identical = selected_objects->getSelectedTEValue(&func_perms_group_interact, value_bool);
    base_key = std::string(LLPanelContents::PERMS_GROUP_INTERACT_KEY);
    mMediaSettings[base_key] = value_bool;
    mMediaSettings[base_key + std::string(LLPanelContents::TENTATIVE_SUFFIX)] = !identical;

    // Perms - group control
    value_bool = 0 != (default_media_data.getPermsControl() & LLMediaEntry::PERM_GROUP);
    struct functor_getter_perms_group_control : public LLSelectedTEGetFunctor<bool>
    {
        functor_getter_perms_group_control(const LLMediaEntry& entry) : mMediaEntry(entry) {}

        bool get(LLViewerObject* object, S32 face)
        {
            if (object && object->getTE(face) && object->getTE(face)->getMediaData())
            {
                return (0 != (object->getTE(face)->getMediaData()->getPermsControl() & LLMediaEntry::PERM_GROUP));
            }
            return 0 != (mMediaEntry.getPermsControl() & LLMediaEntry::PERM_GROUP);
        };

        const LLMediaEntry &mMediaEntry;

    } func_perms_group_control(default_media_data);

    identical = selected_objects->getSelectedTEValue(&func_perms_group_control, value_bool);
    base_key = std::string(LLPanelContents::PERMS_GROUP_CONTROL_KEY);
    mMediaSettings[base_key] = value_bool;
    mMediaSettings[base_key + std::string(LLPanelContents::TENTATIVE_SUFFIX)] = !identical;

    // Perms - anyone interact
    value_bool = 0 != (default_media_data.getPermsInteract() & LLMediaEntry::PERM_ANYONE);
    struct functor_getter_perms_anyone_interact : public LLSelectedTEGetFunctor<bool>
    {
        functor_getter_perms_anyone_interact(const LLMediaEntry& entry) : mMediaEntry(entry) {}

        bool get(LLViewerObject* object, S32 face)
        {
            if (object && object->getTE(face) && object->getTE(face)->getMediaData())
            {
                return (0 != (object->getTE(face)->getMediaData()->getPermsInteract() & LLMediaEntry::PERM_ANYONE));
            }
            return 0 != (mMediaEntry.getPermsInteract() & LLMediaEntry::PERM_ANYONE);
        };

        const LLMediaEntry &mMediaEntry;

    } func_perms_anyone_interact(default_media_data);

    identical = LLSelectMgr::getInstance()->getSelection()->getSelectedTEValue(&func_perms_anyone_interact, value_bool);
    base_key = std::string(LLPanelContents::PERMS_ANYONE_INTERACT_KEY);
    mMediaSettings[base_key] = value_bool;
    mMediaSettings[base_key + std::string(LLPanelContents::TENTATIVE_SUFFIX)] = !identical;

    // Perms - anyone control
    value_bool = 0 != (default_media_data.getPermsControl() & LLMediaEntry::PERM_ANYONE);
    struct functor_getter_perms_anyone_control : public LLSelectedTEGetFunctor<bool>
    {
        functor_getter_perms_anyone_control(const LLMediaEntry& entry) : mMediaEntry(entry) {}

        bool get(LLViewerObject* object, S32 face)
        {
            if (object && object->getTE(face) && object->getTE(face)->getMediaData())
            {
                return (0 != (object->getTE(face)->getMediaData()->getPermsControl() & LLMediaEntry::PERM_ANYONE));
            }
            return 0 != (mMediaEntry.getPermsControl() & LLMediaEntry::PERM_ANYONE);
        };

        const LLMediaEntry &mMediaEntry;

    } func_perms_anyone_control(default_media_data);

    identical = selected_objects->getSelectedTEValue(&func_perms_anyone_control, value_bool);
    base_key = std::string(LLPanelContents::PERMS_ANYONE_CONTROL_KEY);
    mMediaSettings[base_key] = value_bool;
    mMediaSettings[base_key + std::string(LLPanelContents::TENTATIVE_SUFFIX)] = !identical;

    // security - whitelist enable
    value_bool = default_media_data.getWhiteListEnable();
    struct functor_getter_whitelist_enable : public LLSelectedTEGetFunctor<bool>
    {
        functor_getter_whitelist_enable(const LLMediaEntry& entry) : mMediaEntry(entry) {}

        bool get(LLViewerObject* object, S32 face)
        {
            if (object && object->getTE(face) && object->getTE(face)->getMediaData())
            {
                return object->getTE(face)->getMediaData()->getWhiteListEnable();
            }
            return mMediaEntry.getWhiteListEnable();
        };

        const LLMediaEntry &mMediaEntry;

    } func_whitelist_enable(default_media_data);

    identical = selected_objects->getSelectedTEValue(&func_whitelist_enable, value_bool);
    base_key = std::string(LLMediaEntry::WHITELIST_ENABLE_KEY);
    mMediaSettings[base_key] = value_bool;
    mMediaSettings[base_key + std::string(LLPanelContents::TENTATIVE_SUFFIX)] = !identical;

    // security - whitelist URLs
    std::vector<std::string> value_vector_str = default_media_data.getWhiteList();
    struct functor_getter_whitelist_urls : public LLSelectedTEGetFunctor<std::vector<std::string>>
    {
        functor_getter_whitelist_urls(const LLMediaEntry& entry) : mMediaEntry(entry) {}

        std::vector<std::string> get(LLViewerObject* object, S32 face)
        {
            if (object && object->getTE(face) && object->getTE(face)->getMediaData())
            {
                return object->getTE(face)->getMediaData()->getWhiteList();
            }
            return mMediaEntry.getWhiteList();
        };

        const LLMediaEntry &mMediaEntry;

    } func_whitelist_urls(default_media_data);

    identical = selected_objects->getSelectedTEValue(&func_whitelist_urls, value_vector_str);
    base_key = std::string(LLMediaEntry::WHITELIST_KEY);
    mMediaSettings[base_key].clear();

    std::vector< std::string >::iterator iter = value_vector_str.begin();
    while (iter != value_vector_str.end())
    {
        std::string white_list_url = *iter;
        mMediaSettings[base_key].append(white_list_url);
        ++iter;
    };

    mMediaSettings[base_key + std::string(LLPanelContents::TENTATIVE_SUFFIX)] = !identical;
}

void FSPanelFace::updateMediaTitle()
{
    // only get the media name if we need it
    if (!mNeedMediaTitle)
    {
        return;
    }

    // get plugin impl
    LLPluginClassMedia* media_plugin = mTitleMedia->getMediaPlugin();
    if (media_plugin && mTitleMedia->getCurrentNavUrl() == media_plugin->getNavigateURI())
    {
        // get the media name (asynchronous - must call repeatedly)
        std::string media_title = media_plugin->getMediaName();

        // only replace the title if what we get contains something
        if (!media_title.empty())
        {
            // update the UI widget
            mTitleMediaText->setText(media_title);

            // stop looking for a title when we get one
            mNeedMediaTitle = false;
        }
    }
}

void FSPanelFace::onCommitColor()
{
    sendColor();
}

void FSPanelFace::onCommitShinyColor()
{
    LLSelectedTEMaterial::setSpecularLightColor(this, mShinyColorSwatch->get());
}

void FSPanelFace::onCommitAlpha()
{
    sendAlpha();
}

void FSPanelFace::onCancelColor()
{
    LLSelectMgr::getInstance()->selectionRevertColors();
}

void FSPanelFace::onCancelShinyColor()
{
    LLSelectMgr::getInstance()->selectionRevertShinyColors();
}

void FSPanelFace::onSelectColor()
{
    LLSelectMgr::getInstance()->saveSelectedObjectColors();
    sendColor();
}

void FSPanelFace::onSelectShinyColor()
{
    LLSelectedTEMaterial::setSpecularLightColor(this, mShinyColorSwatch->get());
    LLSelectMgr::getInstance()->saveSelectedShinyColors();
}

void FSPanelFace::updateVisibility(LLViewerObject* objectp /* = nullptr */)
{
    updateAlphaControls();
    // TODO: is this still needed? -Zi
    updateShinyControls();
    updateBumpyControls();

    // Find all faces with same texture
    // TODO: is this still needed? -Zi Probably not but we don't have these buttons yet anyway -Zi
    /*
    getChild<LLUICtrl>("btn_select_same_diff")->setVisible(mTextureCtrl->getVisible());
    getChild<LLUICtrl>("btn_select_same_norm")->setVisible(mBumpyTextureCtrl->getVisible());
    getChild<LLUICtrl>("btn_select_same_spec")->setVisible(mShinyTextureCtrl->getVisible());
    */
}

void FSPanelFace::onCommitBump()
{
    sendBump(mComboBumpiness->getCurrentIndex());
}

void FSPanelFace::onCommitTexGen()
{
    sendTexGen();
}

void FSPanelFace::updateShinyControls(bool is_setting_texture, bool mess_with_shiny_combobox)
{
    LLUUID shiny_texture_ID = mShinyTextureCtrl->getImageAssetID();
    LL_DEBUGS("Materials") << "Shiny texture selected: " << shiny_texture_ID << LL_ENDL;

    if(mess_with_shiny_combobox)
    {
        if (shiny_texture_ID.notNull() && is_setting_texture)
        {
            if (!mComboShininess->itemExists(USE_TEXTURE_LABEL))
            {
                mComboShininess->add(USE_TEXTURE_LABEL);
            }
            mComboShininess->setSimple(USE_TEXTURE_LABEL);
        }
        else
        {
            if (mComboShininess->itemExists(USE_TEXTURE_LABEL))
            {
                mComboShininess->remove(SHINY_TEXTURE);
                mComboShininess->selectFirstItem();
            }
        }
    }
    else
    {
        if (shiny_texture_ID.isNull() && mComboShininess->itemExists(USE_TEXTURE_LABEL))
        {
            mComboShininess->remove(SHINY_TEXTURE);
            mComboShininess->selectFirstItem();
        }
    }

    mShinyColorSwatch->setValid(shiny_texture_ID.notNull());
    LL_DEBUGS("ENABLEDISABLETOOLS") << "mShinyColorSwatch valid " << shiny_texture_ID.notNull() << LL_ENDL;
    mShinyColorSwatch->setFallbackImage(LLUI::getUIImage("locked_image.j2c"));

    gSavedSettings.setBOOL("FSInternalFaceHasBPSpecularMap", shiny_texture_ID.notNull());

    LL_DEBUGS("ENABLEDISABLETOOLS") << "panel_blinn_phong_specular " << shiny_texture_ID.notNull() << LL_ENDL;
}

void FSPanelFace::updateBumpyControls(bool is_setting_texture, bool mess_with_combobox)
{
    LLUUID bumpy_texture_ID = mBumpyTextureCtrl->getImageAssetID();
    LL_DEBUGS("Materials") << "texture: " << bumpy_texture_ID << (mess_with_combobox ? "" : " do not") << " update combobox" << LL_ENDL;

    if (mess_with_combobox)
    {
        LLUUID bumpy_texture_ID = mBumpyTextureCtrl->getImageAssetID();
        LL_DEBUGS("Materials") << "texture: " << bumpy_texture_ID << (mess_with_combobox ? "" : " do not") << " update combobox" << LL_ENDL;

        if (bumpy_texture_ID.notNull() && is_setting_texture)
        {
            if (!mComboBumpiness->itemExists(USE_TEXTURE_LABEL))
            {
                mComboBumpiness->add(USE_TEXTURE_LABEL);
            }
            mComboBumpiness->setSimple(USE_TEXTURE_LABEL);
        }
        else
        {
            if (mComboBumpiness->itemExists(USE_TEXTURE_LABEL))
            {
                mComboBumpiness->remove(BUMPY_TEXTURE);
                mComboBumpiness->selectFirstItem();
            }
        }
    }

    gSavedSettings.setBOOL("FSInternalFaceHasBPNormalMap", bumpy_texture_ID.notNull());

    LL_DEBUGS("ENABLEDISABLETOOLS") << "panel_blinn_phong_normal " << bumpy_texture_ID.notNull() << LL_ENDL;
}

void FSPanelFace::onCommitShiny()
{
    sendShiny(mComboShininess->getCurrentIndex());
}

void FSPanelFace::updateAlphaControls()
{
    mCtrlMaskCutoff->setEnabled(getCurrentDiffuseAlphaMode() == LLMaterial::DIFFUSE_ALPHA_MODE_MASK);
}

void FSPanelFace::onCommitAlphaMode()
{
    updateAlphaControls();
    LLSelectedTEMaterial::setDiffuseAlphaMode(this, getCurrentDiffuseAlphaMode());
}

void FSPanelFace::onCommitFullbright()
{
    sendFullbright();
}

void FSPanelFace::onCommitGlow()
{
    sendGlow();
}

//
// PBR
//

// Get a dump of the json representation of the current state of the editor UI
// in GLTF format, excluding transforms as they are not supported in material
// assets. (See also LLGLTFMaterial::sanitizeAssetMaterial())
void FSPanelFace::getGLTFMaterial(LLGLTFMaterial* mat)
{
    mat->mBaseColor = linearColor4(LLColor4(mBaseTintPBR->get()));
    mat->mBaseColor.mV[VALPHA] = mAlphaPBR->get();

    mat->mTextureId[LLGLTFMaterial::GLTF_TEXTURE_INFO_BASE_COLOR] = mBaseTexturePBR->getImageAssetID();
    mat->mTextureId[LLGLTFMaterial::GLTF_TEXTURE_INFO_NORMAL] = mNormalTexturePBR->getImageAssetID();
    mat->mTextureId[LLGLTFMaterial::GLTF_TEXTURE_INFO_METALLIC_ROUGHNESS] = mORMTexturePBR->getImageAssetID();
    mat->mTextureId[LLGLTFMaterial::GLTF_TEXTURE_INFO_EMISSIVE] = mEmissiveTexturePBR->getImageAssetID();

    mat->mEmissiveColor = linearColor4(LLColor4(mEmissiveTintPBR->get()));

    mat->mMetallicFactor = mMetallicFactorPBR->get();
    mat->mRoughnessFactor = mRoughnessFactorPBR->get();

    mat->mDoubleSided = mCheckDoubleSidedPBR->get();
    mat->setAlphaMode(mAlphaModePBR->getValue().asString());
    mat->mAlphaCutoff = mMaskCutoffPBR->getValue().asReal();
}

bool FSPanelFace::onDragPbr(LLInventoryItem* item)
{
    bool accept = true;
    for (LLObjectSelection::root_iterator iter = LLSelectMgr::getInstance()->getSelection()->root_begin();
        iter != LLSelectMgr::getInstance()->getSelection()->root_end(); iter++)
    {
        LLSelectNode* node = *iter;
        LLViewerObject* obj = node->getObject();
        if (!LLToolDragAndDrop::isInventoryDropAcceptable(obj, item))
        {
            accept = false;
            break;
        }
    }
    return accept;
}

void FSPanelFace::onCommitPbr()
{
    if (!mMaterialCtrlPBR->getTentative())
    {
        // we grab the item id first, because we want to do a
        // permissions check in the selection manager. ARGH!
        LLUUID id = mMaterialCtrlPBR->getImageItemID();
        if (id.isNull())
        {
            id = mMaterialCtrlPBR->getImageAssetID();
        }
        if (!LLSelectMgr::getInstance()->selectionSetGLTFMaterial(id))
        {
            // If failed to set material, refresh mMaterialCtrlPBR's value
            refresh();
        }
    }
}

void FSPanelFace::onCancelPbr()
{
    LLSelectMgr::getInstance()->selectionRevertGLTFMaterials();
}

void FSPanelFace::onSelectPbr()
{
    LLSelectMgr::getInstance()->saveSelectedObjectTextures();
    onCommitPbr();
}

void FSPanelFace::onCommitPbr(const LLUICtrl* pbr_ctrl)
{
    LL_WARNS("FACEPANELM") << "committed pbr map " << pbr_ctrl->getName() << LL_ENDL;

    if (pbr_ctrl == mBaseTexturePBR)
    {
        mUnsavedChanges |= MATERIAL_BASE_COLOR_TEX_DIRTY;
    }
    else if (pbr_ctrl == mNormalTexturePBR)
    {
        mUnsavedChanges |= MATERIAL_NORMAL_TEX_DIRTY;
    }
    else if (pbr_ctrl == mEmissiveTexturePBR)
    {
        mUnsavedChanges |= MATERIAL_EMISIVE_TEX_DIRTY;
    }
    else if (pbr_ctrl == mORMTexturePBR)
    {
        mUnsavedChanges |= MATERIAL_METALLIC_ROUGHTNESS_TEX_DIRTY;
    }
    else if (pbr_ctrl == mBaseTintPBR)
    {
        mUnsavedChanges |= MATERIAL_BASE_COLOR_DIRTY;
    }
    else if (pbr_ctrl == mEmissiveTintPBR)
    {
        mUnsavedChanges |= MATERIAL_EMISIVE_COLOR_DIRTY;
    }
    else if (pbr_ctrl == mCheckDoubleSidedPBR)
    {
        mUnsavedChanges |= MATERIAL_DOUBLE_SIDED_DIRTY;
    }
    else if (pbr_ctrl == mAlphaPBR)
    {
        mUnsavedChanges |= MATERIAL_BASE_COLOR_DIRTY;
    }
    else if (pbr_ctrl == mAlphaModePBR)
    {
        mUnsavedChanges |= MATERIAL_ALPHA_MODE_DIRTY;
    }
    else if (pbr_ctrl == mMaskCutoffPBR)
    {
        mUnsavedChanges |= MATERIAL_ALPHA_CUTOFF_DIRTY;
    }
    else if (pbr_ctrl == mMetallicFactorPBR)
    {
        mUnsavedChanges |= MATERIAL_METALLIC_ROUGHTNESS_METALNESS_DIRTY;
    }
    else if (pbr_ctrl == mRoughnessFactorPBR)
    {
        mUnsavedChanges |= MATERIAL_METALLIC_ROUGHTNESS_ROUGHNESS_DIRTY;
    }
}

// highlights PBR material parameters that are part of a material override
void FSPanelFace::updatePBROverrideDisplay()
{
    LLColor4 labelTextColor = LLUIColorTable::instance().getColor("LabelTextColor");
    LLColor4 emphasisColor = LLUIColorTable::instance().getColor("EmphasisColor");      // TODO: maybe create distinct color for skins -Zi

    LLViewerObject* objectp = LLSelectMgr::getInstance()->getSelection()->getFirstObject();
    LLSelectNode* node = LLSelectMgr::getInstance()->getSelection()->getFirstNode();

    if (!objectp || !node)
    {
        return;
    }

    // a way to resolve situations where source and target have different amount of faces
    S32 num_tes = llmin((S32)objectp->getNumTEs(), objectp->getNumFaces());
    for (S32 te = 0; te < num_tes; ++te)
    {
        if (!node->isTESelected(te))
        {
            continue;
        }

        LLTextureEntry* tep = objectp->getTE(te);
        if (!tep)
        {
            continue;
        }

        LLGLTFMaterial* override_material = tep->getGLTFMaterialOverride();
        if (!override_material)
        {
            continue;
        }

        LL_DEBUGS("GET_GLTF_MATERIAL_PARAMS")
            << override_material << "\n"
            << override_material->mTextureId[LLGLTFMaterial::GLTF_TEXTURE_INFO_BASE_COLOR] << "\n"
            << override_material->mTextureId[LLGLTFMaterial::GLTF_TEXTURE_INFO_NORMAL] << "\n"
            << override_material->mTextureId[LLGLTFMaterial::GLTF_TEXTURE_INFO_METALLIC_ROUGHNESS] << "\n"
            << override_material->mTextureId[LLGLTFMaterial::GLTF_TEXTURE_INFO_EMISSIVE] << "\n"
            << override_material->mBaseColor << "\n"
            << override_material->mEmissiveColor << "\n"
            << override_material->mAlphaMode << "\n"
            << override_material->mAlphaCutoff << "\n"
            << override_material->mMetallicFactor << "\n"
            << override_material->mRoughnessFactor << "\n"
            << override_material->mDoubleSided << "\n"
            << LL_ENDL;

        mBaseTexturePBR->setLabelColor(override_material->mTextureId[LLGLTFMaterial::GLTF_TEXTURE_INFO_BASE_COLOR].isNull() ? labelTextColor : emphasisColor);
        mNormalTexturePBR->setLabelColor(override_material->mTextureId[LLGLTFMaterial::GLTF_TEXTURE_INFO_NORMAL].isNull() ? labelTextColor : emphasisColor);
        mORMTexturePBR->setLabelColor(override_material->mTextureId[LLGLTFMaterial::GLTF_TEXTURE_INFO_METALLIC_ROUGHNESS].isNull() ? labelTextColor : emphasisColor);
        mEmissiveTexturePBR->setLabelColor(override_material->mTextureId[LLGLTFMaterial::GLTF_TEXTURE_INFO_EMISSIVE].isNull() ? labelTextColor : emphasisColor);

        mBaseTintPBR->setLabelColor(override_material->mBaseColor == LLGLTFMaterial::getDefaultBaseColor() ? labelTextColor : emphasisColor);
        mAlphaPBR->setLabelColor(override_material->mBaseColor == LLGLTFMaterial::getDefaultBaseColor() ? labelTextColor : emphasisColor);
        mLabelAlphaModePBR->setColor(override_material->mAlphaMode == LLGLTFMaterial::getDefaultAlphaMode() ? labelTextColor : emphasisColor);
        mMaskCutoffPBR->setLabelColor(override_material->mAlphaCutoff == LLGLTFMaterial::getDefaultAlphaCutoff() ? labelTextColor : emphasisColor);

        mMetallicFactorPBR->setLabelColor(override_material->mMetallicFactor == LLGLTFMaterial::getDefaultMetallicFactor() ? labelTextColor : emphasisColor);
        mRoughnessFactorPBR->setLabelColor(override_material->mRoughnessFactor == LLGLTFMaterial::getDefaultRoughnessFactor() ? labelTextColor : emphasisColor);

        mEmissiveTintPBR->setLabelColor(override_material->mEmissiveColor == LLGLTFMaterial::getDefaultEmissiveColor() ? labelTextColor : emphasisColor);

        mCheckDoubleSidedPBR->setEnabledColor(override_material->mDoubleSided == LLGLTFMaterial::getDefaultDoubleSided() ? labelTextColor : emphasisColor);
        // refresh checkbox, as LLCheckBoxCtrl does not refresh its label when you change the color
        mCheckDoubleSidedPBR->setEnabled(mCheckDoubleSidedPBR->getEnabled());

        break;
    }
}

void FSPanelFace::onCancelPbr(const LLUICtrl* map_ctrl)
{
    // TODO -Zi
}

void FSPanelFace::onSelectPbr(const LLUICtrl* map_ctrl)
{
    onCommitPbr(map_ctrl);
}

bool FSPanelFace::onDragTexture(LLInventoryItem* item)
{
    bool accept = true;
    for (LLObjectSelection::root_iterator iter = LLSelectMgr::getInstance()->getSelection()->root_begin();
        iter != LLSelectMgr::getInstance()->getSelection()->root_end(); iter++)
    {
        LLSelectNode* node = *iter;
        LLViewerObject* obj = node->getObject();
        if (!LLToolDragAndDrop::isInventoryDropAcceptable(obj, item))
        {
            accept = false;
            break;
        }
    }
    return accept;
}

void FSPanelFace::onCommitTexture(const LLUICtrl* ctrl, const LLSD& data)
{
    LL_WARNS() << "onCommitTexture" << LL_ENDL;
    add(LLStatViewer::EDIT_TEXTURE, 1);

    LLSelectMgr::getInstance()->saveSelectedObjectTextures();
    sendTexture();

    LLGLenum image_format;
    bool identical_image_format = false;
    LLSelectedTE::getImageFormat(image_format, identical_image_format);

    U32 alpha_mode = LLMaterial::DIFFUSE_ALPHA_MODE_NONE;
    switch (image_format)
    {
        case GL_RGBA:
        case GL_ALPHA:
        {
            alpha_mode = LLMaterial::DIFFUSE_ALPHA_MODE_BLEND;
        }
        break;

        case GL_RGB: break;
        default:
        {
            LL_WARNS() << "Unexpected tex format in FSPanelFace...resorting to no alpha" << LL_ENDL;
        }
        break;
    }

    mComboAlphaMode->selectNthItem(alpha_mode);

    LLSelectedTEMaterial::setDiffuseAlphaMode(this, getCurrentDiffuseAlphaMode());

    // can't just pass "ctrl" on because it's const, and we also need to check
    // the ctrl type so we make sure it's a texture swatch
    onTextureSelectionChanged(ctrl->getName());
}

void FSPanelFace::onCommitNormalTexture(const LLUICtrl* ctrl, const LLSD& data)
{
    LL_DEBUGS("Materials") << data << LL_ENDL;
    LLUUID nmap_id = getCurrentNormalMap();
    sendBump(nmap_id.isNull() ? 0 : BUMPY_TEXTURE);
    onTextureSelectionChanged(ctrl->getName());
}

void FSPanelFace::onCommitSpecularTexture(const LLUICtrl* ctrl, const LLSD& data)
{
    LL_DEBUGS("Materials") << data << LL_ENDL;
    sendShiny(SHINY_TEXTURE);
    onTextureSelectionChanged(ctrl->getName());
}

void FSPanelFace::onCloseTexturePicker(const LLSD& data)
{
    LL_DEBUGS("Materials") << data << LL_ENDL;
    updateUI();
}

void FSPanelFace::onCancelTexture()
{
    LL_WARNS() << "onCancelTexture" << LL_ENDL;
    LLSelectMgr::getInstance()->selectionRevertTextures();
}

void FSPanelFace::onCancelNormalTexture()
{
    U8 bumpy = 0;
    bool identical_bumpy = false;
    LLSelectedTE::getBumpmap(bumpy, identical_bumpy);
    LLUUID normal_map_id = mBumpyTextureCtrl->getImageAssetID();
    bumpy = normal_map_id.isNull() ? bumpy : BUMPY_TEXTURE;
    sendBump(bumpy);
}

void FSPanelFace::onCancelSpecularTexture()
{
    U8 shiny = 0;
    bool identical_shiny = false;
    LLSelectedTE::getShiny(shiny, identical_shiny);
    LLUUID spec_map_id = mShinyTextureCtrl->getImageAssetID();
    shiny = spec_map_id.isNull() ? shiny : SHINY_TEXTURE;
    sendShiny(shiny);
}

//////////////////////////////////////////////////////////////////////////////
// called when a user wants to edit existing media settings on a prim or prim face
// TODO: test if there is media on the item and only allow editing if present
// NOTE: there is no actual "Button" Edit Media, but this function is called from
//       onClickBtnAddMedia() where needed, so the naming is probably just old cruft -Zi
void FSPanelFace::onClickBtnEditMedia()
{
    refreshMedia();
    LLFloaterReg::showInstance("media_settings");
}

//////////////////////////////////////////////////////////////////////////////
// called when a user wants to delete media from a prim or prim face
void FSPanelFace::onClickBtnDeleteMedia()
{
    LLNotificationsUtil::add("DeleteMedia", LLSD(), LLSD(), boost::bind(&FSPanelFace::deleteMediaConfirm, this, _1, _2));
}

//////////////////////////////////////////////////////////////////////////////
// called when a user wants to add media to a prim or prim face
void FSPanelFace::onClickBtnAddMedia()
{
    // check if multiple faces are selected
    if (LLSelectMgr::getInstance()->getSelection()->isMultipleTESelected())
    {
        refreshMedia();
        LLNotificationsUtil::add("MultipleFacesSelected", LLSD(), LLSD(), boost::bind(&FSPanelFace::multipleFacesSelectedConfirm, this, _1, _2));
    }
    else
    {
        onClickBtnEditMedia();
    }
}

bool FSPanelFace::deleteMediaConfirm(const LLSD& notification, const LLSD& response)
{
    S32 option = LLNotificationsUtil::getSelectedOption(notification, response);
    switch (option)
    {
        case 0:  // "Yes"
            LLSelectMgr::getInstance()->selectionSetMedia(0, LLSD());
            if (LLFloaterReg::instanceVisible("media_settings"))
            {
                LLFloaterReg::hideInstance("media_settings");
            }
            break;

        case 1:  // "No"
        default:
            break;
    }
    return false;
}

bool FSPanelFace::multipleFacesSelectedConfirm(const LLSD& notification, const LLSD& response)
{
    S32 option = LLNotificationsUtil::getSelectedOption(notification, response);
    switch (option)
    {
        case 0:  // "Yes"
            LLFloaterReg::showInstance("media_settings");
            break;

        case 1:  // "No"
        default:
            break;
    }
    return false;
}

//static
void FSPanelFace::syncOffsetX(FSPanelFace* self, F32 offsetU)
{
    LLSelectedTEMaterial::setNormalOffsetX(self,offsetU);
    LLSelectedTEMaterial::setSpecularOffsetX(self,offsetU);
    self->mCtrlTexOffsetU->forceSetValue(offsetU);
    self->sendTextureInfo();
}

//static
void FSPanelFace::syncOffsetY(FSPanelFace* self, F32 offsetV)
{
    LLSelectedTEMaterial::setNormalOffsetY(self,offsetV);
    LLSelectedTEMaterial::setSpecularOffsetY(self,offsetV);
    self->mCtrlTexOffsetV->forceSetValue(offsetV);
    self->sendTextureInfo();
}

void FSPanelFace::onCommitMaterialBumpyOffsetX()
{
    if (gSavedSettings.getBOOL("SyncMaterialSettings"))
    {
        syncOffsetX(this, getCurrentBumpyOffsetU());
    }
    else
    {
        LLSelectedTEMaterial::setNormalOffsetX(this, getCurrentBumpyOffsetU());
    }
}

void FSPanelFace::onCommitMaterialBumpyOffsetY()
{
    if (gSavedSettings.getBOOL("SyncMaterialSettings"))
    {
        syncOffsetY(this, getCurrentBumpyOffsetV());
    }
    else
    {
        LLSelectedTEMaterial::setNormalOffsetY(this, getCurrentBumpyOffsetV());
    }
}

void FSPanelFace::onCommitMaterialShinyOffsetX()
{
    if (gSavedSettings.getBOOL("SyncMaterialSettings"))
    {
        syncOffsetX(this, getCurrentShinyOffsetU());
    }
    else
    {
        LLSelectedTEMaterial::setSpecularOffsetX(this, getCurrentShinyOffsetU());
    }
}

void FSPanelFace::onCommitMaterialShinyOffsetY()
{
    if (gSavedSettings.getBOOL("SyncMaterialSettings"))
    {
        syncOffsetY(this, getCurrentShinyOffsetV());
    }
    else
    {
        LLSelectedTEMaterial::setSpecularOffsetY(this, getCurrentShinyOffsetV());
    }
}

//static
void FSPanelFace::syncRepeatX(FSPanelFace* self, F32 scaleU)
{
    LLSelectedTEMaterial::setNormalRepeatX(self,scaleU);
    LLSelectedTEMaterial::setSpecularRepeatX(self,scaleU);
    self->sendTextureInfo();
}

//static
void FSPanelFace::syncRepeatY(FSPanelFace* self, F32 scaleV)
{
    LLSelectedTEMaterial::setNormalRepeatY(self,scaleV);
    LLSelectedTEMaterial::setSpecularRepeatY(self,scaleV);
    self->sendTextureInfo();
}

void FSPanelFace::onCommitMaterialBumpyScaleX()
{
    F32 bumpy_scale_u = getCurrentBumpyScaleU();
    if (isIdenticalPlanarTexgen())
    {
        bumpy_scale_u *= 0.5f;
    }

    if (gSavedSettings.getBOOL("SyncMaterialSettings"))
    {
        mCtrlTexScaleU->forceSetValue(getCurrentBumpyScaleU());
        syncRepeatX(this, bumpy_scale_u);
    }
    else
    {
        LLSelectedTEMaterial::setNormalRepeatX(this, bumpy_scale_u);
    }
}

void FSPanelFace::onCommitMaterialBumpyScaleY()
{
    F32 bumpy_scale_v = getCurrentBumpyScaleV();
    if (isIdenticalPlanarTexgen())
    {
        bumpy_scale_v *= 0.5f;
    }

    if (gSavedSettings.getBOOL("SyncMaterialSettings"))
    {
        mCtrlTexScaleV->forceSetValue(getCurrentBumpyScaleV());
        syncRepeatY(this, bumpy_scale_v);
    }
    else
    {
        LLSelectedTEMaterial::setNormalRepeatY(this, bumpy_scale_v);
    }
}

void FSPanelFace::onCommitMaterialShinyScaleX()
{
    F32 shiny_scale_u = getCurrentShinyScaleU();
    if (isIdenticalPlanarTexgen())
    {
        shiny_scale_u *= 0.5f;
    }

    if (gSavedSettings.getBOOL("SyncMaterialSettings"))
    {
        mCtrlTexScaleU->forceSetValue(getCurrentShinyScaleU());
        syncRepeatX(this, shiny_scale_u);
    }
    else
    {
        LLSelectedTEMaterial::setSpecularRepeatX(this, shiny_scale_u);
    }
}

void FSPanelFace::onCommitMaterialShinyScaleY()
{
    F32 shiny_scale_v = getCurrentShinyScaleV();
    if (isIdenticalPlanarTexgen())
    {
        shiny_scale_v *= 0.5f;
    }

    if (gSavedSettings.getBOOL("SyncMaterialSettings"))
    {
        mCtrlTexScaleV->forceSetValue(getCurrentShinyScaleV());
        syncRepeatY(this, shiny_scale_v);
    }
    else
    {
        LLSelectedTEMaterial::setSpecularRepeatY(this, shiny_scale_v);
    }
}

//static
void FSPanelFace::syncMaterialRot(FSPanelFace* self, F32 rot, int te)
{
    LLSelectedTEMaterial::setNormalRotation(self,rot * DEG_TO_RAD, te);
    LLSelectedTEMaterial::setSpecularRotation(self,rot * DEG_TO_RAD, te);
    self->sendTextureInfo();
}

void FSPanelFace::onCommitMaterialBumpyRot()
{
    if (gSavedSettings.getBOOL("SyncMaterialSettings"))
    {
        mCtrlTexRot->forceSetValue(getCurrentBumpyRot());
        syncMaterialRot(this, getCurrentBumpyRot());
    }
    else
    {
        if (mCheckPlanarAlign->getValue().asBoolean())
        {
            LLFace* last_face = NULL;
            bool identical_face = false;
            LLSelectedTE::getFace(last_face, identical_face);
            FSPanelFaceSetAlignedTEFunctor setfunc(this, last_face);
            LLSelectMgr::getInstance()->getSelection()->applyToTEs(&setfunc);
        }
        else
        {
            LLSelectedTEMaterial::setNormalRotation(this, getCurrentBumpyRot() * DEG_TO_RAD);
        }
    }
}

void FSPanelFace::onCommitMaterialShinyRot()
{
    if (gSavedSettings.getBOOL("SyncMaterialSettings"))
    {
        mCtrlTexRot->forceSetValue(getCurrentShinyRot());
        syncMaterialRot(this, getCurrentShinyRot());
    }
    else
    {
        if (mCheckPlanarAlign->getValue().asBoolean())
        {
            LLFace* last_face = NULL;
            bool identical_face = false;
            LLSelectedTE::getFace(last_face, identical_face);
            FSPanelFaceSetAlignedTEFunctor setfunc(this, last_face);
            LLSelectMgr::getInstance()->getSelection()->applyToTEs(&setfunc);
        }
        else
        {
            LLSelectedTEMaterial::setSpecularRotation(this, getCurrentShinyRot() * DEG_TO_RAD);
        }
    }
}

void FSPanelFace::onCommitMaterialGloss()
{
    LLSelectedTEMaterial::setSpecularLightExponent(this, getCurrentGlossiness());
}

void FSPanelFace::onCommitMaterialEnv()
{
    LLSelectedTEMaterial::setEnvironmentIntensity(this, getCurrentEnvIntensity());
}

void FSPanelFace::onCommitMaterialMaskCutoff()
{
    LLSelectedTEMaterial::setAlphaMaskCutoff(this, getCurrentAlphaMaskCutoff());
}

void FSPanelFace::onCommitTextureScaleX()
{
    if (gSavedSettings.getBOOL("SyncMaterialSettings"))
    {
        F32 bumpy_scale_u = mCtrlTexScaleU->getValue().asReal();
        if (isIdenticalPlanarTexgen())
        {
            bumpy_scale_u *= 0.5f;
        }
        syncRepeatX(this, bumpy_scale_u);
    }
    else
    {
        sendTextureInfo();
    }
    updateUI(true);
}

void FSPanelFace::onCommitTextureScaleY()
{
    if (gSavedSettings.getBOOL("SyncMaterialSettings"))
    {
        F32 bumpy_scale_v = mCtrlTexScaleV->getValue().asReal();
        if (isIdenticalPlanarTexgen())
        {
            bumpy_scale_v *= 0.5f;
        }
        syncRepeatY(this, bumpy_scale_v);
    }
    else
    {
        sendTextureInfo();
    }
    updateUI(true);
}

void FSPanelFace::onCommitTextureRot()
{
    if (gSavedSettings.getBOOL("SyncMaterialSettings"))
    {
        syncMaterialRot(this, mCtrlTexRot->getValue().asReal());
    }
    else
    {
        sendTextureInfo();
    }
    updateUI(true);
}


void FSPanelFace::onCommitTextureOffsetX()
{
    if (gSavedSettings.getBOOL("SyncMaterialSettings"))
    {
        syncOffsetX(this, mCtrlTexOffsetU->getValue().asReal());
    }
    else
    {
        sendTextureInfo();
    }
    updateUI(true);
}

void FSPanelFace::onCommitTextureOffsetY()
{
    if (gSavedSettings.getBOOL("SyncMaterialSettings"))
    {
        syncOffsetY(this, mCtrlTexOffsetV->getValue().asReal());
    }
    else
    {
        sendTextureInfo();
    }
    updateUI(true);
}

// Commit the number of repeats per meter
void FSPanelFace::onCommitRepeatsPerMeter()
{
    S32 materials_media = getCurrentMaterialType();
    S32 material_type = 0;
    // TODO: check if repeats per meter is even used for PBR -Zi
    if (materials_media == MATMEDIA_PBR)
    {
        material_type = getCurrentPBRChannel();
    }

    if (materials_media == MATMEDIA_MATERIAL)
    {
        material_type = getCurrentMatChannel();
    }

    F32 repeats_per_meter = mCtrlRpt->getValue().asReal();

    F32 obj_scale_s = 1.0f;
    F32 obj_scale_t = 1.0f;

    bool identical_scale_s = false;
    bool identical_scale_t = false;

    LLSelectedTE::getObjectScaleS(obj_scale_s, identical_scale_s);
    LLSelectedTE::getObjectScaleS(obj_scale_t, identical_scale_t);

    if (gSavedSettings.getBOOL("SyncMaterialSettings"))
    {
        LLSelectMgr::getInstance()->selectionTexScaleAutofit(repeats_per_meter);

        mCtrlBumpyScaleU->setValue(obj_scale_s * repeats_per_meter);
        mCtrlBumpyScaleV->setValue(obj_scale_t * repeats_per_meter);

        LLSelectedTEMaterial::setNormalRepeatX(this, obj_scale_s * repeats_per_meter);
        LLSelectedTEMaterial::setNormalRepeatY(this, obj_scale_t * repeats_per_meter);

        mCtrlShinyScaleU->setValue(obj_scale_s * repeats_per_meter);
        mCtrlShinyScaleV->setValue(obj_scale_t * repeats_per_meter);

        LLSelectedTEMaterial::setSpecularRepeatX(this, obj_scale_s * repeats_per_meter);
        LLSelectedTEMaterial::setSpecularRepeatY(this, obj_scale_t * repeats_per_meter);
    }
    else
    {
        switch (material_type)
        {
            case MATTYPE_DIFFUSE:
            {
                LLSelectMgr::getInstance()->selectionTexScaleAutofit(repeats_per_meter);
            }
            break;

            case MATTYPE_NORMAL:
            {
                mCtrlBumpyScaleU->setValue(obj_scale_s * repeats_per_meter);
                mCtrlBumpyScaleV->setValue(obj_scale_t * repeats_per_meter);

                LLSelectedTEMaterial::setNormalRepeatX(this, obj_scale_s * repeats_per_meter);
                LLSelectedTEMaterial::setNormalRepeatY(this, obj_scale_t * repeats_per_meter);
            }
            break;

            case MATTYPE_SPECULAR:
            {
                mCtrlShinyScaleU->setValue(obj_scale_s * repeats_per_meter);
                mCtrlShinyScaleV->setValue(obj_scale_t * repeats_per_meter);

                LLSelectedTEMaterial::setSpecularRepeatX(this, obj_scale_s * repeats_per_meter);
                LLSelectedTEMaterial::setSpecularRepeatY(this, obj_scale_t * repeats_per_meter);
            }
            break;

            default:
                llassert(false);
                break;
        }
    }

    // vertical scale and repeats per meter depends on each other, so force set on changes
    updateUI(true);
}

struct FSPanelFaceSetMediaFunctor : public LLSelectedTEFunctor
{
    virtual bool apply(LLViewerObject* object, S32 te)
    {
        viewer_media_t pMediaImpl;

        const LLTextureEntry &tep = object->getTEref(te);
        const LLMediaEntry* mep = tep.hasMedia() ? tep.getMediaData() : NULL;
        if (mep)
        {
            pMediaImpl = LLViewerMedia::getInstance()->getMediaImplFromTextureID(mep->getMediaID());
        }

        if (pMediaImpl.isNull())
        {
            // If we didn't find face media for this face, check whether this face is showing parcel media.
            pMediaImpl = LLViewerMedia::getInstance()->getMediaImplFromTextureID(tep.getID());
        }

        if (pMediaImpl.notNull())
        {
            LLPluginClassMedia *media = pMediaImpl->getMediaPlugin();
            if(media)
            {
                S32 media_width = media->getWidth();
                S32 media_height = media->getHeight();
                S32 texture_width = media->getTextureWidth();
                S32 texture_height = media->getTextureHeight();
                F32 scale_s = (F32)media_width / (F32)texture_width;
                F32 scale_t = (F32)media_height / (F32)texture_height;

                // set scale and adjust offset
                object->setTEScaleS( te, scale_s );
                object->setTEScaleT( te, scale_t ); // don't need to flip Y anymore since QT does this for us now.
                object->setTEOffsetS( te, -( 1.0f - scale_s ) / 2.0f );
                object->setTEOffsetT( te, -( 1.0f - scale_t ) / 2.0f );
            }
        }
        return true;
    };
};

void FSPanelFace::onClickAutoFix()
{
    FSPanelFaceSetMediaFunctor setfunc;
    LLSelectMgr::getInstance()->getSelection()->applyToTEs(&setfunc);

    FSPanelFaceSendFunctor sendfunc;
    LLSelectMgr::getInstance()->getSelection()->applyToObjects(&sendfunc);
}

void FSPanelFace::onAlignTexture()
{
    alignTextureLayer();
}

void FSPanelFace::onClickBtnSavePBR()
{
    LLMaterialEditor::saveObjectsMaterialAs();
}

enum EPasteMode
{
    PASTE_COLOR,
    PASTE_TEXTURE
};

struct FSPanelFacePasteTexFunctor : public LLSelectedTEFunctor
{
    public:
        FSPanelFacePasteTexFunctor(FSPanelFace* panel, EPasteMode mode) :
            mPanelFace(panel),
            mMode(mode)
        {
        }

        virtual bool apply(LLViewerObject* objectp, S32 te)
        {
            switch(mMode)
            {
                case PASTE_COLOR:
                    mPanelFace->onPasteColor(objectp, te);
                    break;

                case PASTE_TEXTURE:
                    mPanelFace->onPasteTexture(objectp, te);
                    break;
            }
            return true;
        }

    private:
        FSPanelFace *mPanelFace;
        EPasteMode mMode;
};

struct FSPanelFaceUpdateFunctor : public LLSelectedObjectFunctor
{
    public:
        FSPanelFaceUpdateFunctor(bool update_media) :
            mUpdateMedia(update_media)
        {
        }

        virtual bool apply(LLViewerObject* object)
        {
            object->sendTEUpdate();

            if (mUpdateMedia)
            {
                LLVOVolume *vo = dynamic_cast<LLVOVolume*>(object);
                if (vo && vo->hasMedia())
                {
                    vo->sendMediaDataUpdate();
                }
            }
            return true;
        }

    private:
        bool mUpdateMedia;
};

struct FSPanelFaceNavigateHomeFunctor : public LLSelectedTEFunctor
{
    virtual bool apply(LLViewerObject* objectp, S32 te)
    {
        if (objectp && objectp->getTE(te))
        {
            LLTextureEntry* tep = objectp->getTE(te);
            const LLMediaEntry *media_data = tep->getMediaData();
            if (media_data)
            {
                if (media_data->getCurrentURL().empty() && media_data->getAutoPlay())
                {
                    viewer_media_t media_impl =
                        LLViewerMedia::getInstance()->getMediaImplFromTextureID(tep->getMediaData()->getMediaID());
                    if (media_impl)
                    {
                        media_impl->navigateHome();
                    }
                }
            }
        }
        return true;
    }
};

void FSPanelFace::onCopyColor()
{
    LLViewerObject* objectp = LLSelectMgr::getInstance()->getSelection()->getFirstObject();

    LLSelectNode* node = LLSelectMgr::getInstance()->getSelection()->getFirstNode();
    S32 selected_count = LLSelectMgr::getInstance()->getSelection()->getObjectCount();

    if (!objectp || !node
        || objectp->getPCode() != LL_PCODE_VOLUME
        || !objectp->permModify()
        || objectp->isPermanentEnforced()
        || selected_count > 1)
    {
        return;
    }

    if (mClipboardParams.has("color"))
    {
        mClipboardParams["color"].clear();
    }
    else
    {
        mClipboardParams["color"] = LLSD::emptyArray();
    }

    std::map<LLUUID, LLUUID> asset_item_map;

    // a way to resolve situations where source and target have different amount of faces
    S32 num_tes = llmin((S32)objectp->getNumTEs(), (S32)objectp->getNumFaces());
    mClipboardParams["color_all_tes"] = (num_tes != 1) || (LLToolFace::getInstance() == LLToolMgr::getInstance()->getCurrentTool());
    for (S32 te = 0; te < num_tes; ++te)
    {
        if (node->isTESelected(te))
        {
            LLTextureEntry* tep = objectp->getTE(te);
            if (tep)
            {
                LLSD te_data;

                // asLLSD() includes media
                te_data["te"] = tep->asLLSD(); // Note: includes a lot more than just color/alpha/glow

                mClipboardParams["color"].append(te_data);
            }
        }
    }
}

void FSPanelFace::onPasteColor()
{
    if (!mClipboardParams.has("color"))
    {
        return;
    }

    LLViewerObject* objectp = LLSelectMgr::getInstance()->getSelection()->getFirstObject();

    LLSelectNode* node = LLSelectMgr::getInstance()->getSelection()->getFirstNode();
    S32 selected_count = LLSelectMgr::getInstance()->getSelection()->getObjectCount();

    if (!objectp || !node
        || objectp->getPCode() != LL_PCODE_VOLUME
        || !objectp->permModify()
        || objectp->isPermanentEnforced()
        || selected_count > 1)
    {
        // not supposed to happen
        LL_WARNS() << "Failed to paste color due to missing or wrong selection" << LL_ENDL;
        return;
    }

    bool face_selection_mode = LLToolFace::getInstance() == LLToolMgr::getInstance()->getCurrentTool();
    LLSD &clipboard = mClipboardParams["color"]; // array
    S32 num_tes = llmin((S32)objectp->getNumTEs(), (S32)objectp->getNumFaces());
    S32 compare_tes = num_tes;

    if (face_selection_mode)
    {
        compare_tes = 0;
        for (S32 te = 0; te < num_tes; ++te)
        {
            if (node->isTESelected(te))
            {
                compare_tes++;
            }
        }
    }

    // we can copy if single face was copied in edit face mode or if face count matches
    if (!((clipboard.size() == 1) && mClipboardParams["color_all_tes"].asBoolean())
        && compare_tes != clipboard.size())
    {
        LLSD notif_args;
        if (face_selection_mode)
        {
            static std::string reason = getString("paste_error_face_selection_mismatch");
            notif_args["REASON"] = reason;
        }
        else
        {
            static std::string reason = getString("paste_error_object_face_count_mismatch");
            notif_args["REASON"] = reason;
        }
        LLNotificationsUtil::add("FacePasteFailed", notif_args);
        return;
    }

    LLObjectSelectionHandle selected_objects = LLSelectMgr::getInstance()->getSelection();

    FSPanelFacePasteTexFunctor paste_func(this, PASTE_COLOR);
    selected_objects->applyToTEs(&paste_func);

    FSPanelFaceUpdateFunctor sendfunc(false);
    selected_objects->applyToObjects(&sendfunc);
}

void FSPanelFace::onPasteColor(LLViewerObject* objectp, S32 te)
{
    LLSD te_data;
    LLSD &clipboard = mClipboardParams["color"]; // array
    if ((clipboard.size() == 1) && mClipboardParams["color_all_tes"].asBoolean())
    {
        te_data = *(clipboard.beginArray());
    }
    else if (clipboard[te])
    {
        te_data = clipboard[te];
    }
    else
    {
        return;
    }

    LLTextureEntry* tep = objectp->getTE(te);
    if (tep)
    {
        if (te_data.has("te"))
        {
            // Color / Alpha
            if (te_data["te"].has("colors"))
            {
                LLColor4 color = tep->getColor();

                LLColor4 clip_color;
                clip_color.setValue(te_data["te"]["colors"]);

                // Color
                color.mV[VRED] = clip_color.mV[VRED];
                color.mV[VGREEN] = clip_color.mV[VGREEN];
                color.mV[VBLUE] = clip_color.mV[VBLUE];

                // Alpha
                color.mV[VALPHA] = clip_color.mV[VALPHA];

                objectp->setTEColor(te, color);
            }

            // Color/fullbright
            if (te_data["te"].has("fullbright"))
            {
                objectp->setTEFullbright(te, te_data["te"]["fullbright"].asInteger());
            }

            // Glow
            if (te_data["te"].has("glow"))
            {
                objectp->setTEGlow(te, (F32)te_data["te"]["glow"].asReal());
            }
        }
    }
}

void FSPanelFace::onCopyTexture()
{
    LLViewerObject* objectp = LLSelectMgr::getInstance()->getSelection()->getFirstObject();

    LLSelectNode* node = LLSelectMgr::getInstance()->getSelection()->getFirstNode();
    S32 selected_count = LLSelectMgr::getInstance()->getSelection()->getObjectCount();

    if (!objectp || !node
        || objectp->getPCode() != LL_PCODE_VOLUME
        || !objectp->permModify()
        || objectp->isPermanentEnforced()
        || selected_count > 1
        || !LLMaterialEditor::canClipboardObjectsMaterial())
    {
        return;
    }

    if (mClipboardParams.has("texture"))
    {
        mClipboardParams["texture"].clear();
    }
    else
    {
        mClipboardParams["texture"] = LLSD::emptyArray();
    }

    std::map<LLUUID, LLUUID> asset_item_map;

    // a way to resolve situations where source and target have different amount of faces
    S32 num_tes = llmin((S32)objectp->getNumTEs(), objectp->getNumFaces());
    mClipboardParams["texture_all_tes"] = (num_tes != 1) || (LLToolFace::getInstance() == LLToolMgr::getInstance()->getCurrentTool());
    for (S32 te = 0; te < num_tes; ++te)
    {
        if (node->isTESelected(te))
        {
            LLTextureEntry* tep = objectp->getTE(te);
            if (tep)
            {
                LLSD te_data;

                // asLLSD() includes media
                te_data["te"] = tep->asLLSD();
                te_data["te"]["shiny"] = tep->getShiny();
                te_data["te"]["bumpmap"] = tep->getBumpmap();
                te_data["te"]["bumpshiny"] = tep->getBumpShiny();
                te_data["te"]["bumpfullbright"] = tep->getBumpShinyFullbright();
                te_data["te"]["texgen"] = tep->getTexGen();
                te_data["te"]["pbr"] = objectp->getRenderMaterialID(te);
                if (tep->getGLTFMaterialOverride() != nullptr)
                {
                    te_data["te"]["pbr_override"] = tep->getGLTFMaterialOverride()->asJSON();
                }

                if (te_data["te"].has("imageid"))
                {
                    LLUUID item_id;
                    LLUUID id = te_data["te"]["imageid"].asUUID();
                    bool from_library = get_is_predefined_texture(id);
                    bool full_perm = from_library;

                    if (!full_perm
                        && objectp->permCopy()
                        && objectp->permTransfer()
                        && objectp->permModify())
                    {
                        // If agent created this object and nothing is limiting permissions, mark as full perm
                        // If agent was granted permission to edit objects owned and created by somebody else, mark full perm
                        // This check is not perfect since we can't figure out whom textures belong to so this ended up restrictive
                        std::string creator_app_link;
                        LLUUID creator_id;
                        LLSelectMgr::getInstance()->selectGetCreator(creator_id, creator_app_link);
                        full_perm = objectp->mOwnerID == creator_id;
                    }

                    if (id.notNull() && !full_perm)
                    {
                        std::map<LLUUID, LLUUID>::iterator iter = asset_item_map.find(id);
                        if (iter != asset_item_map.end())
                        {
                            item_id = iter->second;
                        }
                        else
                        {
                            // What this does is simply searches inventory for item with same asset id,
                            // as result it is highly unreliable, leaves little control to user, borderline hack
                            // but there are little options to preserve permissions - multiple inventory
                            // items might reference same asset and inventory search is expensive.
                            bool no_transfer = false;
                            if (objectp->getInventoryItemByAsset(id))
                            {
                                no_transfer = !objectp->getInventoryItemByAsset(id)->getIsFullPerm();
                            }
                            item_id = get_copy_free_item_by_asset_id(id, no_transfer);
                            // record value to avoid repeating inventory search when possible
                            asset_item_map[id] = item_id;
                        }
                    }

                    if (item_id.notNull() && gInventory.isObjectDescendentOf(item_id, gInventory.getLibraryRootFolderID()))
                    {
                        full_perm = true;
                        from_library = true;
                    }

                    // TODO: why scope this? -Zi
                    {
                        te_data["te"]["itemfullperm"] = full_perm;
                        te_data["te"]["fromlibrary"] = from_library;

                        // If full permission object, texture is free to copy,
                        // but otherwise we need to check inventory and extract permissions
                        //
                        // Normally we care only about restrictions for current user and objects
                        // don't inherit any 'next owner' permissions from texture, so there is
                        // no need to record item id if full_perm==true
                        if (!full_perm && !from_library && item_id.notNull())
                        {
                            LLViewerInventoryItem* itemp = gInventory.getItem(item_id);
                            if (itemp)
                            {
                                LLPermissions item_permissions = itemp->getPermissions();
                                if (item_permissions.allowOperationBy(PERM_COPY,
                                    gAgent.getID(),
                                    gAgent.getGroupID()))
                                {
                                    te_data["te"]["imageitemid"] = item_id;
                                    te_data["te"]["itemfullperm"] = itemp->getIsFullPerm();
                                    if (!itemp->isFinished())
                                    {
                                        // needed for dropTextureAllFaces
                                        LLInventoryModelBackgroundFetch::instance().start(item_id, false);
                                    }
                                }
                            }
                        }
                    }
                }

                LLMaterialPtr material_ptr = tep->getMaterialParams();
                if (!material_ptr.isNull())
                {
                    LLSD mat_data;

                    mat_data["NormMap"] = material_ptr->getNormalID();
                    mat_data["SpecMap"] = material_ptr->getSpecularID();

                    mat_data["NormRepX"] = material_ptr->getNormalRepeatX();
                    mat_data["NormRepY"] = material_ptr->getNormalRepeatY();
                    mat_data["NormOffX"] = material_ptr->getNormalOffsetX();
                    mat_data["NormOffY"] = material_ptr->getNormalOffsetY();
                    mat_data["NormRot"] = material_ptr->getNormalRotation();

                    mat_data["SpecRepX"] = material_ptr->getSpecularRepeatX();
                    mat_data["SpecRepY"] = material_ptr->getSpecularRepeatY();
                    mat_data["SpecOffX"] = material_ptr->getSpecularOffsetX();
                    mat_data["SpecOffY"] = material_ptr->getSpecularOffsetY();
                    mat_data["SpecRot"] = material_ptr->getSpecularRotation();

                    mat_data["SpecColor"] = material_ptr->getSpecularLightColor().getValue();
                    mat_data["SpecExp"] = material_ptr->getSpecularLightExponent();
                    mat_data["EnvIntensity"] = material_ptr->getEnvironmentIntensity();
                    mat_data["AlphaMaskCutoff"] = material_ptr->getAlphaMaskCutoff();
                    mat_data["DiffuseAlphaMode"] = material_ptr->getDiffuseAlphaMode();

                    // Replace no-copy textures, destination texture will get used instead if available
                    if (mat_data.has("NormMap"))
                    {
                        LLUUID id = mat_data["NormMap"].asUUID();
                        if (id.notNull() && !get_can_copy_texture(id))
                        {
                            mat_data["NormMap"] = LLUUID(gSavedSettings.getString("DefaultObjectTexture"));
                            mat_data["NormMapNoCopy"] = true;
                        }
                    }
                    if (mat_data.has("SpecMap"))
                    {
                        LLUUID id = mat_data["SpecMap"].asUUID();
                        if (id.notNull() && !get_can_copy_texture(id))
                        {
                            mat_data["SpecMap"] = LLUUID(gSavedSettings.getString("DefaultObjectTexture"));
                            mat_data["SpecMapNoCopy"] = true;
                        }
                    }

                    te_data["material"] = mat_data;
                }

                mClipboardParams["texture"].append(te_data);
            }
        }
    }
}

void FSPanelFace::onPasteTexture()
{
    if (!mClipboardParams.has("texture"))
    {
        return;
    }

    LLViewerObject* objectp = LLSelectMgr::getInstance()->getSelection()->getFirstObject();

    LLSelectNode* node = LLSelectMgr::getInstance()->getSelection()->getFirstNode();
    S32 selected_count = LLSelectMgr::getInstance()->getSelection()->getObjectCount();

    if (!objectp || !node
        || objectp->getPCode() != LL_PCODE_VOLUME
        || !objectp->permModify()
        || objectp->isPermanentEnforced()
        || selected_count > 1
        || !LLMaterialEditor::canClipboardObjectsMaterial())
    {
        // not supposed to happen
        LL_WARNS() << "Failed to paste texture due to missing or wrong selection" << LL_ENDL;
        return;
    }

    bool face_selection_mode = LLToolFace::getInstance() == LLToolMgr::getInstance()->getCurrentTool();
    LLSD &clipboard = mClipboardParams["texture"]; // array
    S32 num_tes = llmin((S32)objectp->getNumTEs(), (S32)objectp->getNumFaces());
    S32 compare_tes = num_tes;

    if (face_selection_mode)
    {
        compare_tes = 0;
        for (S32 te = 0; te < num_tes; ++te)
        {
            if (node->isTESelected(te))
            {
                compare_tes++;
            }
        }
    }

    // we can copy if single face was copied in edit face mode or if face count matches
    if (!((clipboard.size() == 1) && mClipboardParams["texture_all_tes"].asBoolean())
        && compare_tes != clipboard.size())
    {
        LLSD notif_args;
        if (face_selection_mode)
        {
            static std::string reason = getString("paste_error_face_selection_mismatch");
            notif_args["REASON"] = reason;
        }
        else
        {
            static std::string reason = getString("paste_error_object_face_count_mismatch");
            notif_args["REASON"] = reason;
        }

        LLNotificationsUtil::add("FacePasteFailed", notif_args);
        return;
    }

    bool full_perm_object = true;

    LLSD::array_const_iterator iter = clipboard.beginArray();
    LLSD::array_const_iterator end = clipboard.endArray();

    for (; iter != end; ++iter)
    {
        const LLSD& te_data = *iter;
        if (te_data.has("te") && te_data["te"].has("imageid"))
        {
            bool full_perm = te_data["te"].has("itemfullperm") && te_data["te"]["itemfullperm"].asBoolean();
            full_perm_object &= full_perm;
            if (!full_perm)
            {
                if (te_data["te"].has("imageitemid"))
                {
                    LLUUID item_id = te_data["te"]["imageitemid"].asUUID();
                    if (item_id.notNull())
                    {
                        LLViewerInventoryItem* itemp = gInventory.getItem(item_id);
                        if (!itemp)
                        {
                            // image might be in object's inventory, but it can be not up to date
                            LLSD notif_args;
                            static std::string reason = getString("paste_error_inventory_not_found");
                            notif_args["REASON"] = reason;
                            LLNotificationsUtil::add("FacePasteFailed", notif_args);
                            return;
                        }
                    }
                }
                else
                {
                    // Item was not found on 'copy' stage
                    // Since this happened at copy, might be better to either show this
                    // at copy stage or to drop clipboard here
                    LLSD notif_args;
                    static std::string reason = getString("paste_error_inventory_not_found");
                    notif_args["REASON"] = reason;
                    LLNotificationsUtil::add("FacePasteFailed", notif_args);
                    return;
                }
            }
        }
    }

    if (!full_perm_object)
    {
        LLNotificationsUtil::add("FacePasteTexturePermissions");
    }

    LLObjectSelectionHandle selected_objects = LLSelectMgr::getInstance()->getSelection();

    FSPanelFacePasteTexFunctor paste_func(this, PASTE_TEXTURE);
    selected_objects->applyToTEs(&paste_func);

    FSPanelFaceUpdateFunctor sendfunc(true);
    selected_objects->applyToObjects(&sendfunc);

    LLGLTFMaterialList::flushUpdates();

    FSPanelFaceNavigateHomeFunctor navigate_home_func;
    selected_objects->applyToTEs(&navigate_home_func);
}

void FSPanelFace::onPasteTexture(LLViewerObject* objectp, S32 te)
{
<<<<<<< HEAD
	LLSD te_data;
	LLSD &clipboard = mClipboardParams["texture"]; // array
	if ((clipboard.size() == 1) && mClipboardParams["texture_all_tes"].asBoolean())
	{
		te_data = *(clipboard.beginArray());
	}
	else if (clipboard[te])
	{
		te_data = clipboard[te];
	}
	else
	{
		return;
	}

	LLTextureEntry* tep = objectp->getTE(te);
	if (tep)
	{
		if (te_data.has("te"))
		{
			// Texture
			bool full_perm = te_data["te"].has("itemfullperm") && te_data["te"]["itemfullperm"].asBoolean();
			bool from_library = te_data["te"].has("fromlibrary") && te_data["te"]["fromlibrary"].asBoolean();
			if (te_data["te"].has("imageid"))
			{
				const LLUUID& imageid = te_data["te"]["imageid"].asUUID(); //texture or asset id
				LLViewerInventoryItem* itemp_res = NULL;

				if (te_data["te"].has("imageitemid"))
				{
					LLUUID item_id = te_data["te"]["imageitemid"].asUUID();
					if (item_id.notNull())
					{
						LLViewerInventoryItem* itemp = gInventory.getItem(item_id);
						if (itemp && itemp->isFinished())
						{
							// dropTextureAllFaces will fail if incomplete
							itemp_res = itemp;
						}
						else
						{
							// Theoretically shouldn't happen, but if it does happen, we
							// might need to add a notification to user that paste will fail
							// since inventory isn't fully loaded
							LL_WARNS() << "Item " << item_id << " is incomplete, paste might fail silently." << LL_ENDL;
						}
					}
				}
				// for case when item got removed from inventory after we pressed 'copy'
				// or texture got pasted into previous object
				if (!itemp_res && !full_perm)
				{
					// Due to checks for imageitemid in FSPanelFace::onPasteTexture() this should no longer be reachable.
					LL_INFOS() << "Item " << te_data["te"]["imageitemid"].asUUID() << " no longer in inventory." << LL_ENDL;
					// Todo: fix this, we are often searching same texture multiple times (equal to number of faces)
					// Perhaps just mPanelFace->onPasteTexture(objectp, te, &asset_to_item_id_map); ? Not pretty, but will work
					LLViewerInventoryCategory::cat_array_t cats;
					LLViewerInventoryItem::item_array_t items;
					LLAssetIDMatches asset_id_matches(imageid);
					gInventory.collectDescendentsIf(LLUUID::null,
						cats,
						items,
						LLInventoryModel::INCLUDE_TRASH,
						asset_id_matches);

					// Extremely unreliable and performance unfriendly.
					// But we need this to check permissions and it is how texture control finds items
					for (S32 i = 0; i < items.size(); i++)
					{
						LLViewerInventoryItem* itemp = items[i];
						if (itemp && itemp->isFinished())
						{
							// dropTextureAllFaces will fail if incomplete
							LLPermissions item_permissions = itemp->getPermissions();
							if (item_permissions.allowOperationBy(PERM_COPY,
								gAgent.getID(),
								gAgent.getGroupID()))
							{
								itemp_res = itemp;
								break; // first match
							}
						}
					}
				}

				if (itemp_res)
				{
					if (te == -1) // all faces
					{
						LLToolDragAndDrop::dropTextureAllFaces(objectp,
							itemp_res,
							from_library ? LLToolDragAndDrop::SOURCE_LIBRARY : LLToolDragAndDrop::SOURCE_AGENT,
							LLUUID::null,
							false);
					}
					else // one face
					{
						LLToolDragAndDrop::dropTextureOneFace(objectp,
							te,
							itemp_res,
							from_library ? LLToolDragAndDrop::SOURCE_LIBRARY : LLToolDragAndDrop::SOURCE_AGENT,
							LLUUID::null,
							false,
							0);
					}
				}
				// not an inventory item or no complete items
				else if (full_perm)
				{
					// Either library, local or existed as fullperm when user made a copy
					LLViewerTexture* image = LLViewerTextureManager::getFetchedTexture(imageid, FTT_DEFAULT, true, LLGLTexture::BOOST_NONE, LLViewerTexture::LOD_TEXTURE);
					objectp->setTEImage(U8(te), image);
				}
			}

			if (te_data["te"].has("bumpmap"))
			{
				objectp->setTEBumpmap(te, (U8)te_data["te"]["bumpmap"].asInteger());
			}
			if (te_data["te"].has("bumpshiny"))
			{
				objectp->setTEBumpShiny(te, (U8)te_data["te"]["bumpshiny"].asInteger());
			}
			if (te_data["te"].has("bumpfullbright"))
			{
				objectp->setTEBumpShinyFullbright(te, (U8)te_data["te"]["bumpfullbright"].asInteger());
			}
			if (te_data["te"].has("texgen"))
			{
				objectp->setTETexGen(te, (U8)te_data["te"]["texgen"].asInteger());
			}

			// PBR/GLTF
			if (te_data["te"].has("pbr"))
			{
				objectp->setRenderMaterialID(te, te_data["te"]["pbr"].asUUID(), false /*managing our own update*/);
				tep->setGLTFRenderMaterial(nullptr);
				tep->setGLTFMaterialOverride(nullptr);

				LLSD override_data;
				override_data["object_id"] = objectp->getID();
				override_data["side"] = te;
				if (te_data["te"].has("pbr_override"))
				{
					override_data["gltf_json"] = te_data["te"]["pbr_override"];
				}
				else
				{
					override_data["gltf_json"] = "";
				}

				override_data["asset_id"] = te_data["te"]["pbr"].asUUID();

				LLGLTFMaterialList::queueUpdate(override_data);
			}
			else
			{
				objectp->setRenderMaterialID(te, LLUUID::null, false /*send in bulk later*/ );
				tep->setGLTFRenderMaterial(nullptr);
				tep->setGLTFMaterialOverride(nullptr);

				// blank out most override data on the server
				LLGLTFMaterialList::queueApply(objectp, te, LLUUID::null);
			}

			// Texture map
			if (te_data["te"].has("scales") && te_data["te"].has("scalet"))
			{
				objectp->setTEScale(te, (F32)te_data["te"]["scales"].asReal(), (F32)te_data["te"]["scalet"].asReal());
			}
			if (te_data["te"].has("offsets") && te_data["te"].has("offsett"))
			{
				objectp->setTEOffset(te, (F32)te_data["te"]["offsets"].asReal(), (F32)te_data["te"]["offsett"].asReal());
			}
			if (te_data["te"].has("imagerot"))
			{
				objectp->setTERotation(te, (F32)te_data["te"]["imagerot"].asReal());
			}

			// Media
			if (te_data["te"].has("media_flags"))
			{
				U8 media_flags = te_data["te"]["media_flags"].asInteger();
				objectp->setTEMediaFlags(te, media_flags);
				LLVOVolume *vo = dynamic_cast<LLVOVolume*>(objectp);
				if (vo && te_data["te"].has(LLTextureEntry::TEXTURE_MEDIA_DATA_KEY))
				{
					vo->syncMediaData(te, te_data["te"][LLTextureEntry::TEXTURE_MEDIA_DATA_KEY], true/*merge*/, true/*ignore_agent*/);
				}
			}
			else
			{
				// Keep media flags on destination unchanged
			}
		}

		if (te_data.has("material"))
		{
			LLUUID object_id = objectp->getID();

			// Normal
			// Replace placeholders with target's
			if (te_data["material"].has("NormMapNoCopy"))
			{
				LLMaterialPtr material = tep->getMaterialParams();
				if (material.notNull())
				{
					LLUUID id = material->getNormalID();
					if (id.notNull())
					{
						te_data["material"]["NormMap"] = id;
					}
				}
			}

			LLSelectedTEMaterial::setNormalID(this, te_data["material"]["NormMap"].asUUID(), te, object_id);
			LLSelectedTEMaterial::setNormalRepeatX(this, (F32)te_data["material"]["NormRepX"].asReal(), te, object_id);
			LLSelectedTEMaterial::setNormalRepeatY(this, (F32)te_data["material"]["NormRepY"].asReal(), te, object_id);
			LLSelectedTEMaterial::setNormalOffsetX(this, (F32)te_data["material"]["NormOffX"].asReal(), te, object_id);
			LLSelectedTEMaterial::setNormalOffsetY(this, (F32)te_data["material"]["NormOffY"].asReal(), te, object_id);
			LLSelectedTEMaterial::setNormalRotation(this, (F32)te_data["material"]["NormRot"].asReal(), te, object_id);

			// Specular
			// Replace placeholders with target's
			if (te_data["material"].has("SpecMapNoCopy"))
			{
				LLMaterialPtr material = tep->getMaterialParams();
				if (material.notNull())
				{
					LLUUID id = material->getSpecularID();
					if (id.notNull())
					{
						te_data["material"]["SpecMap"] = id;
					}
				}
			}

			LLSelectedTEMaterial::setSpecularID(this, te_data["material"]["SpecMap"].asUUID(), te, object_id);
			LLSelectedTEMaterial::setSpecularRepeatX(this, (F32)te_data["material"]["SpecRepX"].asReal(), te, object_id);
			LLSelectedTEMaterial::setSpecularRepeatY(this, (F32)te_data["material"]["SpecRepY"].asReal(), te, object_id);
			LLSelectedTEMaterial::setSpecularOffsetX(this, (F32)te_data["material"]["SpecOffX"].asReal(), te, object_id);
			LLSelectedTEMaterial::setSpecularOffsetY(this, (F32)te_data["material"]["SpecOffY"].asReal(), te, object_id);
			LLSelectedTEMaterial::setSpecularRotation(this, (F32)te_data["material"]["SpecRot"].asReal(), te, object_id);
			LLColor4U spec_color(te_data["material"]["SpecColor"]);
			LLSelectedTEMaterial::setSpecularLightColor(this, spec_color, te);
			LLSelectedTEMaterial::setSpecularLightExponent(this, (U8)te_data["material"]["SpecExp"].asInteger(), te, object_id);
			LLSelectedTEMaterial::setEnvironmentIntensity(this, (U8)te_data["material"]["EnvIntensity"].asInteger(), te, object_id);
			LLSelectedTEMaterial::setDiffuseAlphaMode(this, (U8)te_data["material"]["DiffuseAlphaMode"].asInteger(), te, object_id);
			LLSelectedTEMaterial::setAlphaMaskCutoff(this, (U8)te_data["material"]["AlphaMaskCutoff"].asInteger(), te, object_id);

			if (te_data.has("te") && te_data["te"].has("shiny"))
			{
				objectp->setTEShiny(te, (U8)te_data["te"]["shiny"].asInteger());
			}
		}
	}
=======
    LLSD te_data;
    LLSD &clipboard = mClipboardParams["texture"]; // array
    if ((clipboard.size() == 1) && mClipboardParams["texture_all_tes"].asBoolean())
    {
        te_data = *(clipboard.beginArray());
    }
    else if (clipboard[te])
    {
        te_data = clipboard[te];
    }
    else
    {
        return;
    }

    LLTextureEntry* tep = objectp->getTE(te);
    if (tep)
    {
        if (te_data.has("te"))
        {
            // Texture
            bool full_perm = te_data["te"].has("itemfullperm") && te_data["te"]["itemfullperm"].asBoolean();
            bool from_library = te_data["te"].has("fromlibrary") && te_data["te"]["fromlibrary"].asBoolean();
            if (te_data["te"].has("imageid"))
            {
                const LLUUID& imageid = te_data["te"]["imageid"].asUUID(); //texture or asset id
                LLViewerInventoryItem* itemp_res = NULL;

                if (te_data["te"].has("imageitemid"))
                {
                    LLUUID item_id = te_data["te"]["imageitemid"].asUUID();
                    if (item_id.notNull())
                    {
                        LLViewerInventoryItem* itemp = gInventory.getItem(item_id);
                        if (itemp && itemp->isFinished())
                        {
                            // dropTextureAllFaces will fail if incomplete
                            itemp_res = itemp;
                        }
                        else
                        {
                            // Theoretically shouldn't happen, but if it does happen, we
                            // might need to add a notification to user that paste will fail
                            // since inventory isn't fully loaded
                            LL_WARNS() << "Item " << item_id << " is incomplete, paste might fail silently." << LL_ENDL;
                        }
                    }
                }
                // for case when item got removed from inventory after we pressed 'copy'
                // or texture got pasted into previous object
                if (!itemp_res && !full_perm)
                {
                    // Due to checks for imageitemid in FSPanelFace::onPasteTexture() this should no longer be reachable.
                    LL_INFOS() << "Item " << te_data["te"]["imageitemid"].asUUID() << " no longer in inventory." << LL_ENDL;
                    // Todo: fix this, we are often searching same texture multiple times (equal to number of faces)
                    // Perhaps just mPanelFace->onPasteTexture(objectp, te, &asset_to_item_id_map); ? Not pretty, but will work
                    LLViewerInventoryCategory::cat_array_t cats;
                    LLViewerInventoryItem::item_array_t items;
                    LLAssetIDMatches asset_id_matches(imageid);
                    gInventory.collectDescendentsIf(LLUUID::null,
                        cats,
                        items,
                        LLInventoryModel::INCLUDE_TRASH,
                        asset_id_matches);

                    // Extremely unreliable and performance unfriendly.
                    // But we need this to check permissions and it is how texture control finds items
                    for (S32 i = 0; i < items.size(); i++)
                    {
                        LLViewerInventoryItem* itemp = items[i];
                        if (itemp && itemp->isFinished())
                        {
                            // dropTextureAllFaces will fail if incomplete
                            LLPermissions item_permissions = itemp->getPermissions();
                            if (item_permissions.allowOperationBy(PERM_COPY,
                                gAgent.getID(),
                                gAgent.getGroupID()))
                            {
                                itemp_res = itemp;
                                break; // first match
                            }
                        }
                    }
                }

                if (itemp_res)
                {
                    if (te == -1) // all faces
                    {
                        LLToolDragAndDrop::dropTextureAllFaces(objectp,
                            itemp_res,
                            from_library ? LLToolDragAndDrop::SOURCE_LIBRARY : LLToolDragAndDrop::SOURCE_AGENT,
                            LLUUID::null,
                            false);
                    }
                    else // one face
                    {
                        LLToolDragAndDrop::dropTextureOneFace(objectp,
                            te,
                            itemp_res,
                            from_library ? LLToolDragAndDrop::SOURCE_LIBRARY : LLToolDragAndDrop::SOURCE_AGENT,
                            LLUUID::null,
                            false,
                            0);
                    }
                }
                // not an inventory item or no complete items
                else if (full_perm)
                {
                    // Either library, local or existed as fullperm when user made a copy
                    LLViewerTexture* image = LLViewerTextureManager::getFetchedTexture(imageid, FTT_DEFAULT, TRUE, LLGLTexture::BOOST_NONE, LLViewerTexture::LOD_TEXTURE);
                    objectp->setTEImage(U8(te), image);
                }
            }

            if (te_data["te"].has("bumpmap"))
            {
                objectp->setTEBumpmap(te, (U8)te_data["te"]["bumpmap"].asInteger());
            }
            if (te_data["te"].has("bumpshiny"))
            {
                objectp->setTEBumpShiny(te, (U8)te_data["te"]["bumpshiny"].asInteger());
            }
            if (te_data["te"].has("bumpfullbright"))
            {
                objectp->setTEBumpShinyFullbright(te, (U8)te_data["te"]["bumpfullbright"].asInteger());
            }
            if (te_data["te"].has("texgen"))
            {
                objectp->setTETexGen(te, (U8)te_data["te"]["texgen"].asInteger());
            }

            // PBR/GLTF
            if (te_data["te"].has("pbr"))
            {
                objectp->setRenderMaterialID(te, te_data["te"]["pbr"].asUUID(), false /*managing our own update*/);
                tep->setGLTFRenderMaterial(nullptr);
                tep->setGLTFMaterialOverride(nullptr);

                LLSD override_data;
                override_data["object_id"] = objectp->getID();
                override_data["side"] = te;
                if (te_data["te"].has("pbr_override"))
                {
                    override_data["gltf_json"] = te_data["te"]["pbr_override"];
                }
                else
                {
                    override_data["gltf_json"] = "";
                }

                override_data["asset_id"] = te_data["te"]["pbr"].asUUID();

                LLGLTFMaterialList::queueUpdate(override_data);
            }
            else
            {
                objectp->setRenderMaterialID(te, LLUUID::null, false /*send in bulk later*/ );
                tep->setGLTFRenderMaterial(nullptr);
                tep->setGLTFMaterialOverride(nullptr);

                // blank out most override data on the server
                LLGLTFMaterialList::queueApply(objectp, te, LLUUID::null);
            }

            // Texture map
            if (te_data["te"].has("scales") && te_data["te"].has("scalet"))
            {
                objectp->setTEScale(te, (F32)te_data["te"]["scales"].asReal(), (F32)te_data["te"]["scalet"].asReal());
            }
            if (te_data["te"].has("offsets") && te_data["te"].has("offsett"))
            {
                objectp->setTEOffset(te, (F32)te_data["te"]["offsets"].asReal(), (F32)te_data["te"]["offsett"].asReal());
            }
            if (te_data["te"].has("imagerot"))
            {
                objectp->setTERotation(te, (F32)te_data["te"]["imagerot"].asReal());
            }

            // Media
            if (te_data["te"].has("media_flags"))
            {
                U8 media_flags = te_data["te"]["media_flags"].asInteger();
                objectp->setTEMediaFlags(te, media_flags);
                LLVOVolume *vo = dynamic_cast<LLVOVolume*>(objectp);
                if (vo && te_data["te"].has(LLTextureEntry::TEXTURE_MEDIA_DATA_KEY))
                {
                    vo->syncMediaData(te, te_data["te"][LLTextureEntry::TEXTURE_MEDIA_DATA_KEY], true/*merge*/, true/*ignore_agent*/);
                }
            }
            else
            {
                // Keep media flags on destination unchanged
            }
        }

        if (te_data.has("material"))
        {
            LLUUID object_id = objectp->getID();

            // Normal
            // Replace placeholders with target's
            if (te_data["material"].has("NormMapNoCopy"))
            {
                LLMaterialPtr material = tep->getMaterialParams();
                if (material.notNull())
                {
                    LLUUID id = material->getNormalID();
                    if (id.notNull())
                    {
                        te_data["material"]["NormMap"] = id;
                    }
                }
            }

            LLSelectedTEMaterial::setNormalID(this, te_data["material"]["NormMap"].asUUID(), te, object_id);
            LLSelectedTEMaterial::setNormalRepeatX(this, (F32)te_data["material"]["NormRepX"].asReal(), te, object_id);
            LLSelectedTEMaterial::setNormalRepeatY(this, (F32)te_data["material"]["NormRepY"].asReal(), te, object_id);
            LLSelectedTEMaterial::setNormalOffsetX(this, (F32)te_data["material"]["NormOffX"].asReal(), te, object_id);
            LLSelectedTEMaterial::setNormalOffsetY(this, (F32)te_data["material"]["NormOffY"].asReal(), te, object_id);
            LLSelectedTEMaterial::setNormalRotation(this, (F32)te_data["material"]["NormRot"].asReal(), te, object_id);

            // Specular
            // Replace placeholders with target's
            if (te_data["material"].has("SpecMapNoCopy"))
            {
                LLMaterialPtr material = tep->getMaterialParams();
                if (material.notNull())
                {
                    LLUUID id = material->getSpecularID();
                    if (id.notNull())
                    {
                        te_data["material"]["SpecMap"] = id;
                    }
                }
            }

            LLSelectedTEMaterial::setSpecularID(this, te_data["material"]["SpecMap"].asUUID(), te, object_id);
            LLSelectedTEMaterial::setSpecularRepeatX(this, (F32)te_data["material"]["SpecRepX"].asReal(), te, object_id);
            LLSelectedTEMaterial::setSpecularRepeatY(this, (F32)te_data["material"]["SpecRepY"].asReal(), te, object_id);
            LLSelectedTEMaterial::setSpecularOffsetX(this, (F32)te_data["material"]["SpecOffX"].asReal(), te, object_id);
            LLSelectedTEMaterial::setSpecularOffsetY(this, (F32)te_data["material"]["SpecOffY"].asReal(), te, object_id);
            LLSelectedTEMaterial::setSpecularRotation(this, (F32)te_data["material"]["SpecRot"].asReal(), te, object_id);
            LLColor4U spec_color(te_data["material"]["SpecColor"]);
            LLSelectedTEMaterial::setSpecularLightColor(this, spec_color, te);
            LLSelectedTEMaterial::setSpecularLightExponent(this, (U8)te_data["material"]["SpecExp"].asInteger(), te, object_id);
            LLSelectedTEMaterial::setEnvironmentIntensity(this, (U8)te_data["material"]["EnvIntensity"].asInteger(), te, object_id);
            LLSelectedTEMaterial::setDiffuseAlphaMode(this, (U8)te_data["material"]["DiffuseAlphaMode"].asInteger(), te, object_id);
            LLSelectedTEMaterial::setAlphaMaskCutoff(this, (U8)te_data["material"]["AlphaMaskCutoff"].asInteger(), te, object_id);

            if (te_data.has("te") && te_data["te"].has("shiny"))
            {
                objectp->setTEShiny(te, (U8)te_data["te"]["shiny"].asInteger());
            }
        }
    }
>>>>>>> c06fb4e0
}

void FSPanelFace::onCopyFaces()
{
    onCopyTexture();
    onCopyColor();
    mBtnPasteFaces->setEnabled(!mClipboardParams.emptyMap() && (mClipboardParams.has("color") || mClipboardParams.has("texture")));
}

void FSPanelFace::onPasteFaces()
{
    LLObjectSelectionHandle selected_objects = LLSelectMgr::getInstance()->getSelection();

    FSPanelFacePasteTexFunctor paste_texture_func(this, PASTE_TEXTURE);
    selected_objects->applyToTEs(&paste_texture_func);

    FSPanelFacePasteTexFunctor paste_color_func(this, PASTE_COLOR);
    selected_objects->applyToTEs(&paste_color_func);

    FSPanelFaceUpdateFunctor sendfunc(true);
    selected_objects->applyToObjects(&sendfunc);

    FSPanelFaceNavigateHomeFunctor navigate_home_func;
    selected_objects->applyToTEs(&navigate_home_func);
}

void FSPanelFace::onCommitPlanarAlign()
{
    getState();
    sendTextureInfo();
}

void FSPanelFace::updateGLTFTextureTransform(float value, U32 pbr_channel, std::function<void(LLGLTFMaterial::TextureTransform*)> edit)
{
    U32 texture_info_start;
    U32 texture_info_end;

    const LLGLTFMaterial::TextureInfo texture_info = mPBRChannelToTextureInfo[pbr_channel];
    if (texture_info == LLGLTFMaterial::GLTF_TEXTURE_INFO_COUNT)
    {
        texture_info_start = 0;
        texture_info_end = LLGLTFMaterial::GLTF_TEXTURE_INFO_COUNT;
    }
    else
    {
        texture_info_start = mPBRChannelToTextureInfo[pbr_channel];
        texture_info_end = texture_info_start + 1;
    }

    updateSelectedGLTFMaterials([&](LLGLTFMaterial* new_override)
    {
        for (U32 ti = texture_info_start; ti < texture_info_end; ++ti)
        {
            LLGLTFMaterial::TextureTransform& new_transform = new_override->mTextureTransform[(LLGLTFMaterial::TextureInfo)ti];
            edit(&new_transform);
        }
    });
}

void FSPanelFace::setMaterialOverridesFromSelection()
{
    // TODO: move to .h -Zi
    std::map<LLGLTFMaterial::TextureInfo, std::string> spinner_suffixes =
    {
        { LLGLTFMaterial::TextureInfo::GLTF_TEXTURE_INFO_BASE_COLOR, "_Base" },
        { LLGLTFMaterial::TextureInfo::GLTF_TEXTURE_INFO_NORMAL, "_Normal" },
        { LLGLTFMaterial::TextureInfo::GLTF_TEXTURE_INFO_METALLIC_ROUGHNESS, "_Metallic" },
        { LLGLTFMaterial::TextureInfo::GLTF_TEXTURE_INFO_EMISSIVE, "_Emissive" }
    };

    bool read_transform = true;
    LLGLTFMaterial::TextureTransform transform;
    bool scale_u_same = true;
    bool scale_v_same = true;
    bool rotation_same = true;
    bool offset_u_same = true;
    bool offset_v_same = true;

    // <FS:Zi> Always iterate over the whole set of texture channels
    for (U32 i = 0; i < LLGLTFMaterial::TextureInfo::GLTF_TEXTURE_INFO_COUNT; ++i)
    {
        std::string spinner_suffix = spinner_suffixes[(LLGLTFMaterial::TextureInfo) i];

        LLGLTFMaterial::TextureTransform this_transform;

        bool this_scale_u_same = true;
        bool this_scale_v_same = true;
        bool this_rotation_same = true;
        bool this_offset_u_same = true;
        bool this_offset_v_same = true;

        readSelectedGLTFMaterial<float>([&](const LLGLTFMaterial* mat)
        {
            return mat ? mat->mTextureTransform[i].mScale[VX] : 0.f;
        }, this_transform.mScale[VX], this_scale_u_same, true, 1e-3f);

        readSelectedGLTFMaterial<float>([&](const LLGLTFMaterial* mat)
        {
            return mat ? mat->mTextureTransform[i].mScale[VY] : 0.f;
        }, this_transform.mScale[VY], this_scale_v_same, true, 1e-3f);

        readSelectedGLTFMaterial<float>([&](const LLGLTFMaterial* mat)
        {
            return mat ? mat->mTextureTransform[i].mRotation : 0.f;
        }, this_transform.mRotation, this_rotation_same, true, 1e-3f);

        readSelectedGLTFMaterial<float>([&](const LLGLTFMaterial* mat)
        {
            return mat ? mat->mTextureTransform[i].mOffset[VX] : 0.f;
        }, this_transform.mOffset[VX], this_offset_u_same, true, 1e-3f);

        readSelectedGLTFMaterial<float>([&](const LLGLTFMaterial* mat)
        {
            return mat ? mat->mTextureTransform[i].mOffset[VY] : 0.f;
        }, this_transform.mOffset[VY], this_offset_v_same, true, 1e-3f);

        scale_u_same = scale_u_same && this_scale_u_same;
        scale_v_same = scale_v_same && this_scale_v_same;
        rotation_same = rotation_same && this_rotation_same;
        offset_u_same = offset_u_same && this_offset_u_same;
        offset_v_same = offset_v_same && this_offset_v_same;

        if (read_transform)
        {
            read_transform = false;
            transform = this_transform;
        }
        else
        {
            scale_u_same = scale_u_same && (this_transform.mScale[VX] == transform.mScale[VX]);
            scale_v_same = scale_v_same && (this_transform.mScale[VY] == transform.mScale[VY]);
            rotation_same = rotation_same && (this_transform.mRotation == transform.mRotation);
            offset_u_same = offset_u_same && (this_transform.mOffset[VX] == transform.mOffset[VX]);
            offset_v_same = offset_v_same && (this_transform.mOffset[VY] == transform.mOffset[VY]);
        }

        LLUICtrl* gltfCtrlTextureScaleU = findChild<LLUICtrl>("gltfTextureScaleU" + spinner_suffix);
        LLUICtrl* gltfCtrlTextureScaleV = findChild<LLUICtrl>("gltfTextureScaleV" + spinner_suffix);
        LLUICtrl* gltfCtrlTextureRotation = findChild<LLUICtrl>("gltfTextureRotation" + spinner_suffix);
        LLUICtrl* gltfCtrlTextureOffsetU = findChild<LLUICtrl>("gltfTextureOffsetU" + spinner_suffix);
        LLUICtrl* gltfCtrlTextureOffsetV = findChild<LLUICtrl>("gltfTextureOffsetV" + spinner_suffix);

        gltfCtrlTextureScaleU->setValue(this_transform.mScale[VX]);
        gltfCtrlTextureScaleV->setValue(this_transform.mScale[VY]);
        gltfCtrlTextureRotation->setValue(this_transform.mRotation * RAD_TO_DEG);
        gltfCtrlTextureOffsetU->setValue(this_transform.mOffset[VX]);
        gltfCtrlTextureOffsetV->setValue(this_transform.mOffset[VY]);
    }

    LLUICtrl* gltfCtrlTextureScaleU = findChild<LLUICtrl>("gltfTextureScaleU_All");
    LLUICtrl* gltfCtrlTextureScaleV = findChild<LLUICtrl>("gltfTextureScaleV_All");
    LLUICtrl* gltfCtrlTextureRotation = findChild<LLUICtrl>("gltfTextureRotation_All");
    LLUICtrl* gltfCtrlTextureOffsetU = findChild<LLUICtrl>("gltfTextureOffsetU_All");
    LLUICtrl* gltfCtrlTextureOffsetV = findChild<LLUICtrl>("gltfTextureOffsetV_All");

    gltfCtrlTextureScaleU->setValue(transform.mScale[VX]);
    gltfCtrlTextureScaleV->setValue(transform.mScale[VY]);
    gltfCtrlTextureRotation->setValue(transform.mRotation * RAD_TO_DEG);
    gltfCtrlTextureOffsetU->setValue(transform.mOffset[VX]);
    gltfCtrlTextureOffsetV->setValue(transform.mOffset[VY]);

    gltfCtrlTextureScaleU->setTentative(!scale_u_same);
    gltfCtrlTextureScaleV->setTentative(!scale_v_same);
    gltfCtrlTextureRotation->setTentative(!rotation_same);
    gltfCtrlTextureOffsetU->setTentative(!offset_u_same);
    gltfCtrlTextureOffsetV->setTentative(!offset_v_same);
}

void FSPanelFace::Selection::connect()
{
    if (!mSelectConnection.connected())
    {
        mSelectConnection = LLSelectMgr::instance().mUpdateSignal.connect(boost::bind(&FSPanelFace::Selection::onSelectionChanged, this));
    }
}

bool FSPanelFace::Selection::update()
{
    const bool changed = mChanged || compareSelection();
    mChanged = false;
    return changed;
}

void FSPanelFace::Selection::onSelectedObjectUpdated(const LLUUID& object_id, S32 side)
{
    if (object_id == mSelectedObjectID)
    {
        if (side == mLastSelectedSide)
        {
            mChanged = true;
        }
        else if (mLastSelectedSide == -1) // if last selected face was deselected
        {
            LLSelectNode* node = LLSelectMgr::getInstance()->getSelection()->getFirstNode();
            if (node && node->isTESelected(side))
            {
                mChanged = true;
            }
        }
    }
}

bool FSPanelFace::Selection::compareSelection()
{
    if (!mNeedsSelectionCheck)
    {
        return false;
    }

    mNeedsSelectionCheck = false;

    const S32 old_object_count = mSelectedObjectCount;
    const S32 old_te_count = mSelectedTECount;
    const LLUUID old_object_id = mSelectedObjectID;
    const S32 old_side = mLastSelectedSide;

    LLObjectSelectionHandle selection = LLSelectMgr::getInstance()->getSelection();
    LLSelectNode* node = selection->getFirstNode();
    if (node)
    {
        LLViewerObject* object = node->getObject();
        mSelectedObjectCount = selection->getObjectCount();
        mSelectedTECount = selection->getTECount();
        mSelectedObjectID = object->getID();
        mLastSelectedSide = node->getLastSelectedTE();
    }
    else
    {
        mSelectedObjectCount = 0;
        mSelectedTECount = 0;
        mSelectedObjectID = LLUUID::null;
        mLastSelectedSide = -1;
    }

    const bool selection_changed =
        old_object_count != mSelectedObjectCount
        || old_te_count != mSelectedTECount
        || old_object_id != mSelectedObjectID
        || old_side != mLastSelectedSide;

    mChanged = mChanged || selection_changed;

    return selection_changed;
}

void FSPanelFace::onCommitGLTFUVSpinner(const LLUICtrl* ctrl, const LLSD& user_data)
{
    // TODO: put into .h -Zi
    std::map<std::string, S32> types =
    {
        { "all",        PBRTYPE_RENDER_MATERIAL_ID },
        { "base",       PBRTYPE_BASE_COLOR },
        { "normal",     PBRTYPE_NORMAL },
        { "metallic",   PBRTYPE_METALLIC_ROUGHNESS },
        { "emissive",   PBRTYPE_EMISSIVE }
    };

    std::string user_data_string = user_data.asString();

    if (!types.count(user_data_string))
    {
        LL_WARNS() << "Unknown PBR channel " << user_data_string << LL_ENDL;
        return;
    }

    const S32 pbr_channel = types[user_data.asString()];

    const std::string& spinner_name = ctrl->getName();
    const float value = ctrl->getValue().asReal();

    if (LLStringUtil::startsWith(spinner_name, "gltfTextureScaleU"))
    {
        updateGLTFTextureTransform(value, pbr_channel, [&](LLGLTFMaterial::TextureTransform* new_transform)
        {
            new_transform->mScale.mV[VX] = value;
        });
    }
    else if (LLStringUtil::startsWith(spinner_name, "gltfTextureScaleV"))
    {
        updateGLTFTextureTransform(value, pbr_channel, [&](LLGLTFMaterial::TextureTransform* new_transform)
        {
            new_transform->mScale.mV[VY] = value;
        });
    }
    else if (LLStringUtil::startsWith(spinner_name, "gltfTextureRotation"))
    {
        updateGLTFTextureTransform(value, pbr_channel, [&](LLGLTFMaterial::TextureTransform* new_transform)
        {
            new_transform->mRotation = value * DEG_TO_RAD;
        });
    }
    else if (LLStringUtil::startsWith(spinner_name, "gltfTextureOffsetU"))
    {
        updateGLTFTextureTransform(value, pbr_channel, [&](LLGLTFMaterial::TextureTransform* new_transform)
        {
            new_transform->mOffset.mV[VX] = value;
        });
    }
    else if (LLStringUtil::startsWith(spinner_name, "gltfTextureOffsetV"))
    {
        updateGLTFTextureTransform(value, pbr_channel, [&](LLGLTFMaterial::TextureTransform* new_transform)
        {
            new_transform->mOffset.mV[VY] = value;
        });
    }
}

// selection inside the texture/material picker changed
void FSPanelFace::onTextureSelectionChanged(const std::string& which_control)
{
    LL_DEBUGS("Materials") << "control " << which_control << LL_ENDL;

    LLTextureCtrl* texture_ctrl = findChild<LLTextureCtrl>(which_control);
    if (texture_ctrl)
    {
        LLInventoryItem* itemp = gInventory.getItem(texture_ctrl->getImageItemID());
        if (!itemp)
        {
            // no inventory asset available, i.e. could be "Blank"
            return;
        }

        LL_WARNS("Materials") << "item inventory id " << itemp->getUUID() << " - item asset " << itemp->getAssetUUID() << LL_ENDL;

        LLUUID obj_owner_id;
        std::string obj_owner_name;
        LLSelectMgr::instance().selectGetOwner(obj_owner_id, obj_owner_name);

        LLSaleInfo sale_info;
        LLSelectMgr::instance().selectGetSaleInfo(sale_info);

        bool can_copy = itemp->getPermissions().allowCopyBy(gAgentID); // do we have perm to copy this texture?
        bool can_transfer = itemp->getPermissions().allowOperationBy(PERM_TRANSFER, gAgentID); // do we have perm to transfer this texture?
        bool is_object_owner = gAgentID == obj_owner_id; // does object for which we are going to apply texture belong to the agent?
        bool not_for_sale = !sale_info.isForSale(); // is object for which we are going to apply texture not for sale?

        if (can_copy && can_transfer)
        {
            texture_ctrl->setCanApply(true, true);
            return;
        }

        // if texture has (no-transfer) attribute it can be applied only for object which we own and is not for sale
        texture_ctrl->setCanApply(false, can_transfer ? true : is_object_owner && not_for_sale);

        if (gSavedSettings.getBOOL("TextureLivePreview"))
        {
            LLNotificationsUtil::add("LivePreviewUnavailable");
        }
    }
}

// selection inside the texture/material picker changed
void FSPanelFace::onPbrSelectionChanged(LLInventoryItem* itemp)
{
    LLUUID obj_owner_id;
    std::string obj_owner_name;
    LLSelectMgr::instance().selectGetOwner(obj_owner_id, obj_owner_name);

    LLSaleInfo sale_info;
    LLSelectMgr::instance().selectGetSaleInfo(sale_info);

    bool can_copy = itemp->getPermissions().allowCopyBy(gAgentID); // do we have perm to copy this material?
    bool can_transfer = itemp->getPermissions().allowOperationBy(PERM_TRANSFER, gAgentID); // do we have perm to transfer this material?
    bool can_modify = itemp->getPermissions().allowOperationBy(PERM_MODIFY, gAgentID); // do we have perm to transfer this material?
    bool is_object_owner = gAgentID == obj_owner_id; // does object for which we are going to apply material belong to the agent?
    bool not_for_sale = !sale_info.isForSale(); // is object for which we are going to apply material not for sale?

    if (can_copy && can_transfer && can_modify)
    {
        mMaterialCtrlPBR->setCanApply(true, true);
        return;
    }

    // if material has (no-transfer) attribute it can be applied only for object which we own and is not for sale
    mMaterialCtrlPBR->setCanApply(false, can_transfer ? true : is_object_owner && not_for_sale);

    if (gSavedSettings.getBOOL("TextureLivePreview"))
    {
        LLNotificationsUtil::add("LivePreviewUnavailablePBR");
    }
}

bool FSPanelFace::isIdenticalPlanarTexgen()
{
    LLTextureEntry::e_texgen selected_texgen = LLTextureEntry::TEX_GEN_DEFAULT;
    bool identical_texgen = false;
    LLSelectedTE::getTexGen(selected_texgen, identical_texgen);
    return (identical_texgen && (selected_texgen == LLTextureEntry::TEX_GEN_PLANAR));
}

void FSPanelFace::LLSelectedTE::getFace(LLFace*& face_to_return, bool& identical_face)
{
    struct LLSelectedTEGetFace : public LLSelectedTEGetFunctor<LLFace *>
    {
        LLFace* get(LLViewerObject* object, S32 te)
        {
            return (object->mDrawable) ? object->mDrawable->getFace(te): NULL;
        }
    } get_te_face_func;

    identical_face = LLSelectMgr::getInstance()->getSelection()->getSelectedTEValue(&get_te_face_func, face_to_return, false, (LLFace*)nullptr);
}

void FSPanelFace::LLSelectedTE::getImageFormat(LLGLenum& image_format_to_return, bool& identical_face)
{
    LLGLenum image_format{ GL_RGB };
    struct LLSelectedTEGetImageFormat : public LLSelectedTEGetFunctor<LLGLenum>
    {
        LLGLenum get(LLViewerObject* object, S32 te_index)
        {
            LLViewerTexture* image = object->getTEImage(te_index);
            return image ? image->getPrimaryFormat() : GL_RGB;
        }
    } get_glenum;

    identical_face = LLSelectMgr::getInstance()->getSelection()->getSelectedTEValue(&get_glenum, image_format);
    image_format_to_return = image_format;
}

void FSPanelFace::LLSelectedTE::getTexId(LLUUID& id, bool& identical)
{
    struct LLSelectedTEGetTexId : public LLSelectedTEGetFunctor<LLUUID>
    {
        LLUUID get(LLViewerObject* object, S32 te_index)
        {
            LLTextureEntry *te = object->getTE(te_index);
            if (te)
            {
                if ((te->getID() == IMG_USE_BAKED_EYES) || (te->getID() == IMG_USE_BAKED_HAIR) || (te->getID() == IMG_USE_BAKED_HEAD) || (te->getID() == IMG_USE_BAKED_LOWER) || (te->getID() == IMG_USE_BAKED_SKIRT) || (te->getID() == IMG_USE_BAKED_UPPER)
                    || (te->getID() == IMG_USE_BAKED_LEFTARM) || (te->getID() == IMG_USE_BAKED_LEFTLEG) || (te->getID() == IMG_USE_BAKED_AUX1) || (te->getID() == IMG_USE_BAKED_AUX2) || (te->getID() == IMG_USE_BAKED_AUX3))
                {
                    return te->getID();
                }
            }

            LLUUID id;
            LLViewerTexture* image = object->getTEImage(te_index);
            if (image)
            {
                id = image->getID();
            }

            if (!id.isNull() && LLViewerMedia::getInstance()->textureHasMedia(id))
            {
                if (te)
                {
                    LLViewerTexture* tex = te->getID().notNull() ? gTextureList.findImage(te->getID(), TEX_LIST_STANDARD) : NULL;
                    if(!tex)
                    {
                        tex = LLViewerFetchedTexture::sDefaultImagep;
                    }
                    if (tex)
                    {
                        id = tex->getID();
                    }
                }
            }
            return id;
        }
    } func;

    identical = LLSelectMgr::getInstance()->getSelection()->getSelectedTEValue( &func, id );
}

void FSPanelFace::LLSelectedTEMaterial::getCurrent(LLMaterialPtr& material_ptr, bool& identical_material)
{
    struct MaterialFunctor : public LLSelectedTEGetFunctor<LLMaterialPtr>
    {
        LLMaterialPtr get(LLViewerObject* object, S32 te_index)
        {
            return object->getTEref(te_index).getMaterialParams();
        }
    } func;

    identical_material = LLSelectMgr::getInstance()->getSelection()->getSelectedTEValue( &func, material_ptr);
}

void FSPanelFace::LLSelectedTEMaterial::getMaxSpecularRepeats(F32& repeats, bool& identical)
{
    struct LLSelectedTEGetMaxSpecRepeats : public LLSelectedTEGetFunctor<F32>
    {
        F32 get(LLViewerObject* object, S32 face)
        {
            LLMaterial* mat = object->getTEref(face).getMaterialParams().get();
            U32 s_axis = VX;
            U32 t_axis = VY;
            F32 repeats_s = 1.0f;
            F32 repeats_t = 1.0f;
            if (mat)
            {
                mat->getSpecularRepeat(repeats_s, repeats_t);
                repeats_s /= object->getScale().mV[s_axis];
                repeats_t /= object->getScale().mV[t_axis];
            }
            return llmax(repeats_s, repeats_t);
        }

    } max_spec_repeats_func;

    identical = LLSelectMgr::getInstance()->getSelection()->getSelectedTEValue( &max_spec_repeats_func, repeats);
}

void FSPanelFace::LLSelectedTEMaterial::getMaxNormalRepeats(F32& repeats, bool& identical)
{
    struct LLSelectedTEGetMaxNormRepeats : public LLSelectedTEGetFunctor<F32>
    {
        F32 get(LLViewerObject* object, S32 face)
        {
            LLMaterial* mat = object->getTEref(face).getMaterialParams().get();
            U32 s_axis = VX;
            U32 t_axis = VY;
            F32 repeats_s = 1.0f;
            F32 repeats_t = 1.0f;
            if (mat)
            {
                mat->getNormalRepeat(repeats_s, repeats_t);
                repeats_s /= object->getScale().mV[s_axis];
                repeats_t /= object->getScale().mV[t_axis];
            }
            return llmax(repeats_s, repeats_t);
        }

    } max_norm_repeats_func;

    identical = LLSelectMgr::getInstance()->getSelection()->getSelectedTEValue( &max_norm_repeats_func, repeats);
}

void FSPanelFace::LLSelectedTEMaterial::getCurrentDiffuseAlphaMode(U8& diffuse_alpha_mode, bool& identical, const bool diffuse_texture_has_alpha)
{
    struct LLSelectedTEGetDiffuseAlphaMode : public LLSelectedTEGetFunctor<U8>
    {
        LLSelectedTEGetDiffuseAlphaMode() : _isAlpha(false) {}
        LLSelectedTEGetDiffuseAlphaMode(bool diffuse_texture_has_alpha) : _isAlpha(diffuse_texture_has_alpha) {}
        virtual ~LLSelectedTEGetDiffuseAlphaMode() {}

        U8 get(LLViewerObject* object, S32 face)
        {
            U8 diffuse_mode = _isAlpha ? LLMaterial::DIFFUSE_ALPHA_MODE_BLEND : LLMaterial::DIFFUSE_ALPHA_MODE_NONE;

            LLTextureEntry* tep = object->getTE(face);
            if (tep)
            {
                LLMaterial* mat = tep->getMaterialParams().get();
                if (mat)
                {
                    diffuse_mode = mat->getDiffuseAlphaMode();
                }
            }

            return diffuse_mode;
        }

        bool _isAlpha; // whether or not the diffuse texture selected contains alpha information
    } get_diff_mode(diffuse_texture_has_alpha);

    identical = LLSelectMgr::getInstance()->getSelection()->getSelectedTEValue( &get_diff_mode, diffuse_alpha_mode);
}

void FSPanelFace::LLSelectedTE::getObjectScaleS(F32& scale_s, bool& identical)
{
    struct LLSelectedTEGetObjectScaleS : public LLSelectedTEGetFunctor<F32>
    {
        F32 get(LLViewerObject* object, S32 face)
        {
            U32 s_axis = VX;
            U32 t_axis = VY;
            LLPrimitive::getTESTAxes(face, &s_axis, &t_axis);
            return object->getScale().mV[s_axis];
        }

    } scale_s_func;

    identical = LLSelectMgr::getInstance()->getSelection()->getSelectedTEValue( &scale_s_func, scale_s );
}

void FSPanelFace::LLSelectedTE::getObjectScaleT(F32& scale_t, bool& identical)
{
    struct LLSelectedTEGetObjectScaleS : public LLSelectedTEGetFunctor<F32>
    {
        F32 get(LLViewerObject* object, S32 face)
        {
            U32 s_axis = VX;
            U32 t_axis = VY;
            LLPrimitive::getTESTAxes(face, &s_axis, &t_axis);
            return object->getScale().mV[t_axis];
        }

    } scale_t_func;

    identical = LLSelectMgr::getInstance()->getSelection()->getSelectedTEValue( &scale_t_func, scale_t );
}

void FSPanelFace::LLSelectedTE::getMaxDiffuseRepeats(F32& repeats, bool& identical)
{
    struct LLSelectedTEGetMaxDiffuseRepeats : public LLSelectedTEGetFunctor<F32>
    {
        F32 get(LLViewerObject* object, S32 face)
        {
            U32 s_axis = VX;
            U32 t_axis = VY;
            LLPrimitive::getTESTAxes(face, &s_axis, &t_axis);
            F32 repeats_s = object->getTEref(face).mScaleS / object->getScale().mV[s_axis];
            F32 repeats_t = object->getTEref(face).mScaleT / object->getScale().mV[t_axis];
            return llmax(repeats_s, repeats_t);
        }

    } max_diff_repeats_func;

    identical = LLSelectMgr::getInstance()->getSelection()->getSelectedTEValue( &max_diff_repeats_func, repeats );
}

void FSPanelFace::onClickMapsSync()
{
    getState();
    if (gSavedSettings.getBOOL("SyncMaterialSettings"))
    {
        alignMaterialsProperties();
    }
}

// used to be called from two places but onCommitFlip() now does it a different way
// so we end up with this still being a function but strictly it could be moved
// into onClickMapsSync() -Zi
void FSPanelFace::alignMaterialsProperties()
{
    // <FS:TS> FIRE-11911: Synchronize materials doesn't work with planar textures
    //  Don't even try to do the alignment if we wind up here and planar is enabled.
    if (mCheckPlanarAlign->getValue().asBoolean())
    {
        return;
    }
    // </FS:TS> FIRE-11911

    F32 tex_scale_u =  getCurrentTextureScaleU();
    F32 tex_scale_v =  getCurrentTextureScaleV();
    F32 tex_offset_u = getCurrentTextureOffsetU();
    F32 tex_offset_v = getCurrentTextureOffsetV();
    F32 tex_rot =      getCurrentTextureRot();

    //<FS:TS> FIRE-12275: Material offset not working correctly
    //  Since the server cannot store negative offsets for materials
    //  textures, we normalize them to equivalent positive values here.
    tex_offset_u = (tex_offset_u < 0.0) ? 1.0 + tex_offset_u : tex_offset_u;
    tex_offset_v = (tex_offset_v < 0.0) ? 1.0 + tex_offset_v : tex_offset_v;
    //</FS:TS> FIRE-12275

    //<FS:TS> FIRE-12831: Negative rotations revert to zero
    //  The same goes for rotations as for offsets.
    tex_rot = (tex_rot < 0.0) ? 360.0 + tex_rot : tex_rot;
    //</FS:TS> FIRE-12831

    mCtrlShinyScaleU->setValue(tex_scale_u);
    mCtrlShinyScaleV->setValue(tex_scale_v);
    mCtrlShinyOffsetU->setValue(tex_offset_u);
    mCtrlShinyOffsetV->setValue(tex_offset_v);
    mCtrlShinyRot->setValue(tex_rot);

    // What is this abomination!? -Zi
    LLSelectedTEMaterial::setSpecularRepeatX(this, tex_scale_u);
    LLSelectedTEMaterial::setSpecularRepeatY(this, tex_scale_v);
    LLSelectedTEMaterial::setSpecularOffsetX(this, tex_offset_u);
    LLSelectedTEMaterial::setSpecularOffsetY(this, tex_offset_v);
    LLSelectedTEMaterial::setSpecularRotation(this, tex_rot * DEG_TO_RAD);

    mCtrlBumpyScaleU->setValue(tex_scale_u);
    mCtrlBumpyScaleV->setValue(tex_scale_v);
    mCtrlBumpyOffsetU->setValue(tex_offset_u);
    mCtrlBumpyOffsetV->setValue(tex_offset_v);
    mCtrlBumpyRot->setValue(tex_rot);

    // What is this abomination!? -Zi
    LLSelectedTEMaterial::setNormalRepeatX(this, tex_scale_u);
    LLSelectedTEMaterial::setNormalRepeatY(this, tex_scale_v);
    LLSelectedTEMaterial::setNormalOffsetX(this, tex_offset_u);
    LLSelectedTEMaterial::setNormalOffsetY(this, tex_offset_v);
    LLSelectedTEMaterial::setNormalRotation(this, tex_rot * DEG_TO_RAD);
}

void FSPanelFace::onCommitFlip(const LLSD& user_data)
{
    LL_WARNS() << "onCommitFlip" << LL_ENDL;
    std::string control_name = user_data.asString();
    if (control_name.empty())
    {
        LL_WARNS() << "empty user data!" << LL_ENDL;
        return;
    }

    LL_WARNS() << "control name: " << control_name << LL_ENDL;

    LLSpinCtrl* spinner = findChild<LLSpinCtrl>(control_name);
    if (spinner)
    {
        // TODO: compensate for normal/specular map doubling of values in planar mapping mode -Zi
        F32 value = -(spinner->getValue().asReal());
        spinner->setValue(value);
        spinner->forceEditorCommit();
    }
    else
    {
        LL_WARNS() << "spinner not found: " << control_name << LL_ENDL;
    }
}

void FSPanelFace::changePrecision(S32 decimal_precision)
{
    mCtrlTexScaleU->setPrecision(decimal_precision);
    mCtrlTexScaleV->setPrecision(decimal_precision);
    mCtrlBumpyScaleU->setPrecision(decimal_precision);
    mCtrlBumpyScaleV->setPrecision(decimal_precision);
    mCtrlShinyScaleU->setPrecision(decimal_precision);
    mCtrlShinyScaleV->setPrecision(decimal_precision);
    mCtrlTexOffsetU->setPrecision(decimal_precision);
    mCtrlTexOffsetV->setPrecision(decimal_precision);
    mCtrlBumpyOffsetU->setPrecision(decimal_precision);
    mCtrlBumpyOffsetV->setPrecision(decimal_precision);
    mCtrlShinyOffsetU->setPrecision(decimal_precision);
    mCtrlShinyOffsetV->setPrecision(decimal_precision);
    mCtrlTexRot->setPrecision(decimal_precision);
    mCtrlBumpyRot->setPrecision(decimal_precision);
    mCtrlShinyRot->setPrecision(decimal_precision);
    mCtrlRpt->setPrecision(decimal_precision);
    // TODO: add PBR spinners -Zi
}

void FSPanelFace::onShowFindAllButton(LLUICtrl* ctrl, const LLSD& user_data)
{
    findChildView(user_data.asStringRef())->setVisible(true);
}

void FSPanelFace::onHideFindAllButton(LLUICtrl* ctrl, const LLSD& user_data)
{
    findChildView(user_data.asStringRef())->setVisible(false);
}

// Find all faces with same texture
void FSPanelFace::onClickBtnSelectSameTexture(const LLUICtrl* ctrl, const LLSD& user_data)
{
    std::unordered_set<LLViewerObject*> objects;

    // get a list of all linksets where at least one face is selected
    for (auto iter = LLSelectMgr::getInstance()->getSelection()->valid_begin();
        iter != LLSelectMgr::getInstance()->getSelection()->valid_end(); iter++)
    {
        objects.insert((*iter)->getObject()->getRootEdit());
    }

    // clean out the selection
    LLSelectMgr::getInstance()->deselectAll();

    // select all faces of all linksets that were found before
    LLObjectSelectionHandle handle;
    for(auto objectp : objects)
    {
        handle = LLSelectMgr::getInstance()->selectObjectAndFamily(objectp, true, false);
    }

    // get the texture channel we are interested in - using the first letter is sufficient
    // and makes things faster in the if () blocks
    char channel = user_data.asStringRef()[0];

    // grab the texture ID from the texture selector
    LLTextureCtrl* texture_control = mTextureCtrl;
    if (channel == 'n')
    {
        texture_control = mBumpyTextureCtrl;
    }
    else if (channel == 's')
    {
        texture_control = mShinyTextureCtrl;
    }
    else if (channel == 'g')
    {
        texture_control = mMaterialCtrlPBR;
    }

    LLUUID id = texture_control->getImageAssetID();

    // go through all selected links in all selected linksets
    for (auto iter = handle->begin(); iter != handle->end(); iter++)
    {
        LLSelectNode* node = *iter;
        LLViewerObject* objectp = node->getObject();

        U8 te_count = objectp->getNumTEs();

        for (U8 i = 0; i < te_count; i++)
        {
            LLUUID image_id;
            if (channel == 'd')
            {
                image_id = objectp->getTEImage(i)->getID();
            }
            else if (channel == 'g')
            {
                image_id = objectp->getRenderMaterialID(i);
            }
            else
            {
                const LLMaterialPtr mat = objectp->getTEref(i).getMaterialParams();
                if (mat.notNull())
                {
                    if (channel == 'n')
                    {
                        image_id = mat->getNormalID();
                    }
                    else if (channel == 's')
                    {
                        image_id = mat->getSpecularID();
                    }
                }
            }

            // deselect all faces that use a different texture UUID
            if (image_id != id)
            {
                objectp->setTESelected(i, false);
                node->selectTE(i, false);
            }
        }
    }
}

//
// convenience functions around tab containers -Zi
//

S32 FSPanelFace::getCurrentMaterialType() const
{
    const std::string& tab_name = mTabsPBRMatMedia->getCurrentPanel()->getName();

    if (tab_name == "panel_material_type_pbr")
    {
        return MATMEDIA_PBR;
    }
    else if (tab_name == "panel_material_type_media")
    {
        return MATMEDIA_MEDIA;
    }
    return MATMEDIA_MATERIAL;
}

S32 FSPanelFace::getCurrentMatChannel() const
{
    const std::string& tab_name = mTabsMatChannel->getCurrentPanel()->getName();

    if (tab_name == "panel_blinn_phong_normal")
    {
        return MATTYPE_NORMAL;
    }
    if (tab_name == "panel_blinn_phong_specular")
    {
        return MATTYPE_SPECULAR;
    }
    return MATTYPE_DIFFUSE;
}

S32 FSPanelFace::getCurrentPBRChannel() const
{
    const std::string& tab_name = mTabsPBRChannel->getCurrentPanel()->getName();

    if (tab_name == "panel_pbr_transforms_base_color")
    {
        return PBRTYPE_BASE_COLOR;
    }
    if (tab_name == "panel_pbr_transforms_normal")
    {
        return PBRTYPE_NORMAL;
    }
    if (tab_name == "panel_pbr_transforms_metallic")
    {
        return PBRTYPE_METALLIC_ROUGHNESS;    // TODO: we use specular editor color for now -Zi
    }
    if (tab_name == "panel_pbr_transforms_emissive")
    {
        return PBRTYPE_EMISSIVE;    // TODO: "emissive" has no defined editor color yet -Zi
    }
    return PBRTYPE_RENDER_MATERIAL_ID;
}

void FSPanelFace::selectMaterialType(S32 material_type)
{
    if (material_type == MATMEDIA_PBR)
    {
        mTabsPBRMatMedia->selectTabByName("panel_material_type_pbr");
    }
    else if (material_type == MATMEDIA_MEDIA)
    {
        mTabsPBRMatMedia->selectTabByName("panel_material_type_media");
    }
    else
    {
        mTabsPBRMatMedia->selectTabByName("panel_material_type_blinn_phong");
    }
    onMatTabChange(); // set up relative to active tab
}

void FSPanelFace::selectMatChannel(S32 mat_channel)
{
    if (mat_channel == MATTYPE_NORMAL)
    {
        mTabsMatChannel->selectTabByName("panel_blinn_phong_normal");
    }
    else if (mat_channel == MATTYPE_SPECULAR)
    {
        mTabsMatChannel->selectTabByName("panel_blinn_phong_specular");
    }
    else
    {
        mTabsMatChannel->selectTabByName("panel_blinn_phong_diffuse");
    }
}

void FSPanelFace::selectPBRChannel(S32 pbr_channel)
{
    if (pbr_channel == PBRTYPE_NORMAL)
    {
        mTabsMatChannel->selectTabByName("panel_pbr_transforms_base_color");
    }
    else if (pbr_channel == PBRTYPE_BASE_COLOR)
    {
        mTabsMatChannel->selectTabByName("panel_pbr_transforms_normal");
    }
    else if (pbr_channel == PBRTYPE_METALLIC_ROUGHNESS)
    {
        mTabsMatChannel->selectTabByName("panel_pbr_transforms_metallic");
    }
    else if (pbr_channel == PBRTYPE_EMISSIVE)
    {
        mTabsMatChannel->selectTabByName("panel_pbr_transforms_emissive");
    }
    else
    {
        mTabsMatChannel->selectTabByName("panel_pbr_transforms_all");
    }
}<|MERGE_RESOLUTION|>--- conflicted
+++ resolved
@@ -613,268 +613,6 @@
 
 bool FSPanelFace::postBuild()
 {
-<<<<<<< HEAD
-	//
-	// grab pointers to all relevant UI elements here and verify they are good
-	//
-
-	// Tab controls
-	SKIN_CHECK(mTabsPBRMatMedia = findChild<LLTabContainer>("tabs_material_type"));
-	SKIN_CHECK(mTabsMatChannel = findChild<LLTabContainer>("tabs_blinn_phong_uvs"));
-	SKIN_CHECK(mTabsPBRChannel = findChild<LLTabContainer>("tabs_pbr_transforms"));
-
-	// common controls and parameters for Blinn-Phong and PBR
-	SKIN_CHECK(mBtnCopyFaces = findChild<LLButton>("copy_face_btn"));
-	SKIN_CHECK(mBtnPasteFaces = findChild<LLButton>("paste_face_btn"));
-	SKIN_CHECK(mCtrlGlow = findChild<LLSpinCtrl>("glow"));
-	SKIN_CHECK(mCtrlRpt = findChild<LLSpinCtrl>("rptctrl"));
-
-	// Blinn-Phong alpha parameters
-	SKIN_CHECK(mCtrlColorTransp = findChild<LLSpinCtrl>("ColorTrans"));
-	SKIN_CHECK(mColorTransPercent = findChild<LLView>("color trans percent"));
-	SKIN_CHECK(mLabelAlphaMode = findChild<LLTextBox>("label alphamode"));
-	SKIN_CHECK(mComboAlphaMode = findChild<LLComboBox>("combobox alphamode"));
-	SKIN_CHECK(mCtrlMaskCutoff = findChild<LLSpinCtrl>("maskcutoff"));
-	SKIN_CHECK(mCheckFullbright = findChild<LLCheckBoxCtrl>("checkbox fullbright"));
-
-	// Blinn-Phong texture transforms and controls
-	SKIN_CHECK(mLabelTexGen = findChild<LLView>("tex gen"));
-	SKIN_CHECK(mComboTexGen = findChild<LLComboBox>("combobox texgen"));
-	SKIN_CHECK(mCheckPlanarAlign = findChild<LLCheckBoxCtrl>("checkbox planar align"));
-	SKIN_CHECK(mLabelBumpiness = findChild<LLView>("label bumpiness"));
-	SKIN_CHECK(mComboBumpiness = findChild<LLComboBox>("combobox bumpiness"));
-	SKIN_CHECK(mLabelShininess = findChild<LLView>("label shininess"));
-	SKIN_CHECK(mComboShininess = findChild<LLComboBox>("combobox shininess"));
-	SKIN_CHECK(mCtrlTexScaleU = findChild<LLSpinCtrl>("TexScaleU"));
-	SKIN_CHECK(mCtrlTexScaleV = findChild<LLSpinCtrl>("TexScaleV"));
-	SKIN_CHECK(mCtrlTexOffsetU = findChild<LLSpinCtrl>("TexOffsetU"));
-	SKIN_CHECK(mCtrlTexOffsetV = findChild<LLSpinCtrl>("TexOffsetV"));
-	SKIN_CHECK(mCtrlTexRot = findChild<LLSpinCtrl>("TexRot"));
-	SKIN_CHECK(mCtrlBumpyScaleU = findChild<LLSpinCtrl>("bumpyScaleU"));
-	SKIN_CHECK(mCtrlBumpyScaleV = findChild<LLSpinCtrl>("bumpyScaleV"));
-	SKIN_CHECK(mCtrlBumpyOffsetU = findChild<LLSpinCtrl>("bumpyOffsetU"));
-	SKIN_CHECK(mCtrlBumpyOffsetV = findChild<LLSpinCtrl>("bumpyOffsetV"));
-	SKIN_CHECK(mCtrlBumpyRot = findChild<LLSpinCtrl>("bumpyRot"));
-	SKIN_CHECK(mCtrlShinyScaleU = findChild<LLSpinCtrl>("shinyScaleU"));
-	SKIN_CHECK(mCtrlShinyScaleV = findChild<LLSpinCtrl>("shinyScaleV"));
-	SKIN_CHECK(mCtrlShinyOffsetU = findChild<LLSpinCtrl>("shinyOffsetU"));
-	SKIN_CHECK(mCtrlShinyOffsetV = findChild<LLSpinCtrl>("shinyOffsetV"));
-	SKIN_CHECK(mCtrlShinyRot = findChild<LLSpinCtrl>("shinyRot"));
-	SKIN_CHECK(mCtrlGlossiness = findChild<LLSpinCtrl>("glossiness"));
-	SKIN_CHECK(mCtrlEnvironment = findChild<LLSpinCtrl>("environment"));
-
-	// Blinn-Phong Diffuse tint color swatch
-	SKIN_CHECK(mColorSwatch = findChild<LLColorSwatchCtrl>("colorswatch"));
-
-	// Blinn-Phong Diffuse texture swatch
-	SKIN_CHECK(mTextureCtrl = findChild<LLTextureCtrl>("texture control"));
-
-	// Blinn-Phong Normal texture swatch
-	SKIN_CHECK(mBumpyTextureCtrl = findChild<LLTextureCtrl>("bumpytexture control"));
-
-	// Blinn-Phong Specular texture swatch
-	SKIN_CHECK(mShinyTextureCtrl = findChild<LLTextureCtrl>("shinytexture control"));
-
-	// Blinn-Phong Specular tint color swatch
-	SKIN_CHECK(mShinyColorSwatch = findChild<LLColorSwatchCtrl>("shinycolorswatch"));
-
-	// Texture alignment and maps synchronization
-	SKIN_CHECK(mBtnAlignMedia = findChild<LLButton>("button align"));
-	SKIN_CHECK(mBtnAlignTextures = findChild<LLButton>("button align textures"));
-	SKIN_CHECK(mCheckSyncMaterials = findChild<LLCheckBoxCtrl>("checkbox_sync_settings"))
-
-	// Media
-	SKIN_CHECK(mBtnDeleteMedia = findChild<LLButton>("delete_media"));
-	SKIN_CHECK(mBtnAddMedia = findChild<LLButton>("add_media"));
-	SKIN_CHECK(mTitleMedia = findChild<LLMediaCtrl>("title_media"));
-	SKIN_CHECK(mTitleMediaText = findChild<LLTextBox>("media_info"));
-
-	// PBR
-	SKIN_CHECK(mMaterialCtrlPBR = findChild<LLTextureCtrl>("pbr_control"));
-	SKIN_CHECK(mBaseTexturePBR = findChild<LLTextureCtrl>("base_color_picker"));
-	SKIN_CHECK(mBaseTintPBR = findChild<LLColorSwatchCtrl>("base_color_tint_picker"));
-	SKIN_CHECK(mNormalTexturePBR = findChild<LLTextureCtrl>("normal_map_picker"));
-	SKIN_CHECK(mORMTexturePBR = findChild<LLTextureCtrl>("metallic_map_picker"));
-	SKIN_CHECK(mEmissiveTexturePBR = findChild<LLTextureCtrl>("emissive_map_picker"));
-	SKIN_CHECK(mEmissiveTintPBR = findChild<LLColorSwatchCtrl>("emissive_color_tint_picker"));
-	SKIN_CHECK(mCheckDoubleSidedPBR = findChild<LLCheckBoxCtrl>("double sided"));
-	SKIN_CHECK(mAlphaPBR = findChild<LLSpinCtrl>("transparency"));
-	SKIN_CHECK(mLabelAlphaModePBR = findChild<LLTextBox>("blend mode label"));
-	SKIN_CHECK(mAlphaModePBR = findChild<LLComboBox>("alpha mode"));
-	SKIN_CHECK(mMaskCutoffPBR = findChild<LLSpinCtrl>("alpha cutoff"));
-	SKIN_CHECK(mMetallicFactorPBR = findChild<LLSpinCtrl>("metalness factor"));
-	SKIN_CHECK(mRoughnessFactorPBR = findChild<LLSpinCtrl>("roughness factor"));
-	SKIN_CHECK(mBtnSavePBR = findChild<LLButton>("save_selected_pbr"));
-
-	//
-	// hook up callbacks and do setup of all relevant UI elements here
-	//
-	mTabsPBRMatMedia->setCommitCallback(boost::bind(&FSPanelFace::onMatTabChange, this));
-	// common controls and parameters for Blinn-Phong and PBR
-	mBtnCopyFaces->setCommitCallback(boost::bind(&FSPanelFace::onCopyFaces, this));
-	mBtnPasteFaces->setCommitCallback(boost::bind(&FSPanelFace::onPasteFaces, this));
-	mCtrlGlow->setCommitCallback(boost::bind(&FSPanelFace::onCommitGlow, this));
-	mCtrlRpt->setCommitCallback(boost::bind(&FSPanelFace::onCommitRepeatsPerMeter, this));
-
-	// Blinn-Phong alpha parameters
-	mCtrlColorTransp->setCommitCallback(boost::bind(&FSPanelFace::onCommitAlpha, this));
-	mComboAlphaMode->setCommitCallback(boost::bind(&FSPanelFace::onCommitAlphaMode, this));
-	mCtrlMaskCutoff->setCommitCallback(boost::bind(&FSPanelFace::onCommitMaterialMaskCutoff, this));
-	mCheckFullbright->setCommitCallback(boost::bind(&FSPanelFace::onCommitFullbright, this));
-
-	// Blinn-Phong texture transforms and controls
-	mComboTexGen->setCommitCallback(boost::bind(&FSPanelFace::onCommitTexGen, this));
-	mCheckPlanarAlign->setCommitCallback(boost::bind(&FSPanelFace::onCommitPlanarAlign, this));
-	mComboBumpiness->setCommitCallback(boost::bind(&FSPanelFace::onCommitBump, this));
-	mComboShininess->setCommitCallback(boost::bind(&FSPanelFace::onCommitShiny, this));
-	mCtrlTexScaleU->setCommitCallback(boost::bind(&FSPanelFace::onCommitTextureScaleX, this));
-	mCtrlTexScaleV->setCommitCallback(boost::bind(&FSPanelFace::onCommitTextureScaleY, this));
-	mCtrlTexOffsetU->setCommitCallback(boost::bind(&FSPanelFace::onCommitTextureOffsetX, this));
-	mCtrlTexOffsetV->setCommitCallback(boost::bind(&FSPanelFace::onCommitTextureOffsetY, this));
-	mCtrlTexRot->setCommitCallback(boost::bind(&FSPanelFace::onCommitTextureRot, this));
-	mCtrlBumpyScaleU->setCommitCallback(boost::bind(&FSPanelFace::onCommitMaterialBumpyScaleX, this));
-	mCtrlBumpyScaleV->setCommitCallback(boost::bind(&FSPanelFace::onCommitMaterialBumpyScaleY, this));
-	mCtrlBumpyOffsetU->setCommitCallback(boost::bind(&FSPanelFace::onCommitMaterialBumpyOffsetX, this));
-	mCtrlBumpyOffsetV->setCommitCallback(boost::bind(&FSPanelFace::onCommitMaterialBumpyOffsetY, this));
-	mCtrlBumpyRot->setCommitCallback(boost::bind(&FSPanelFace::onCommitMaterialBumpyRot, this));
-	mCtrlShinyScaleU->setCommitCallback(boost::bind(&FSPanelFace::onCommitMaterialShinyScaleX, this));
-	mCtrlShinyScaleV->setCommitCallback(boost::bind(&FSPanelFace::onCommitMaterialShinyScaleY, this));
-	mCtrlShinyOffsetU->setCommitCallback(boost::bind(&FSPanelFace::onCommitMaterialShinyOffsetX, this));
-	mCtrlShinyOffsetV->setCommitCallback(boost::bind(&FSPanelFace::onCommitMaterialShinyOffsetY, this));
-	mCtrlShinyRot->setCommitCallback(boost::bind(&FSPanelFace::onCommitMaterialShinyRot, this));
-	mCtrlGlossiness->setCommitCallback(boost::bind(&FSPanelFace::onCommitMaterialGloss, this));
-	mCtrlEnvironment->setCommitCallback(boost::bind(&FSPanelFace::onCommitMaterialEnv, this));
-
-	// Blinn-Phong Diffuse tint color swatch
-	mColorSwatch->setCommitCallback(boost::bind(&FSPanelFace::onCommitColor, this));
-	mColorSwatch->setOnCancelCallback(boost::bind(&FSPanelFace::onCancelColor, this));
-	mColorSwatch->setOnSelectCallback(boost::bind(&FSPanelFace::onSelectColor, this));
-
-	// Blinn-Phong Diffuse texture swatch
-	mTextureCtrl->setDefaultImageAssetID(DEFAULT_OBJECT_TEXTURE);
-	mTextureCtrl->setCommitCallback(boost::bind(&FSPanelFace::onCommitTexture, this, _1, _2));
-	mTextureCtrl->setOnCancelCallback(boost::bind(&FSPanelFace::onCancelTexture, this));
-	mTextureCtrl->setDragCallback(boost::bind(&FSPanelFace::onDragTexture, this, _2));
-	mTextureCtrl->setOnCloseCallback(boost::bind(&FSPanelFace::onCloseTexturePicker, this, _2));
-	mTextureCtrl->setImmediateFilterPermMask(PERM_NONE);
-	mTextureCtrl->setDnDFilterPermMask(PERM_COPY | PERM_TRANSFER);
-
-	// Blinn-Phong Normal texture swatch
-	mBumpyTextureCtrl->setDefaultImageAssetID(DEFAULT_OBJECT_NORMAL);
-	mBumpyTextureCtrl->setBlankImageAssetID(BLANK_OBJECT_NORMAL);
-	mBumpyTextureCtrl->setCommitCallback(boost::bind(&FSPanelFace::onCommitNormalTexture, this, _1, _2));
-	mBumpyTextureCtrl->setOnCancelCallback(boost::bind(&FSPanelFace::onCancelNormalTexture, this));
-	mBumpyTextureCtrl->setDragCallback(boost::bind(&FSPanelFace::onDragTexture, this, _2));
-	mBumpyTextureCtrl->setOnCloseCallback(boost::bind(&FSPanelFace::onCloseTexturePicker, this, _2));
-	mBumpyTextureCtrl->setImmediateFilterPermMask(PERM_NONE);
-	mBumpyTextureCtrl->setDnDFilterPermMask(PERM_COPY | PERM_TRANSFER);
-
-	// Blinn-Phong Specular texture swatch
-	mShinyTextureCtrl->setDefaultImageAssetID(DEFAULT_OBJECT_SPECULAR);
-	mShinyTextureCtrl->setCommitCallback(boost::bind(&FSPanelFace::onCommitSpecularTexture, this, _1, _2));
-	mShinyTextureCtrl->setOnCancelCallback(boost::bind(&FSPanelFace::onCancelSpecularTexture, this));
-	mShinyTextureCtrl->setDragCallback(boost::bind(&FSPanelFace::onDragTexture, this, _2));
-	mShinyTextureCtrl->setOnCloseCallback(boost::bind(&FSPanelFace::onCloseTexturePicker, this, _2));
-	mShinyTextureCtrl->setImmediateFilterPermMask(PERM_NONE);
-	mShinyTextureCtrl->setDnDFilterPermMask(PERM_COPY | PERM_TRANSFER);
-
-	// Blinn-Phong Specular tint color swatch
-	mShinyColorSwatch->setCommitCallback(boost::bind(&FSPanelFace::onCommitShinyColor, this));
-	mShinyColorSwatch->setOnCancelCallback(boost::bind(&FSPanelFace::onCancelShinyColor, this));
-	mShinyColorSwatch->setOnSelectCallback(boost::bind(&FSPanelFace::onSelectShinyColor, this));
-	mShinyColorSwatch->setCanApplyImmediately(true);
-
-	// Texture alignment and maps synchronization
-	mBtnAlignMedia->setCommitCallback(boost::bind(&FSPanelFace::onClickAutoFix, this));
-	mBtnAlignTextures->setCommitCallback(boost::bind(&FSPanelFace::onAlignTexture, this));
-	mCheckSyncMaterials->setCommitCallback(boost::bind(&FSPanelFace::onClickMapsSync, this));
-
-	// Media
-	mBtnDeleteMedia->setCommitCallback(boost::bind(&FSPanelFace::onClickBtnDeleteMedia, this));
-	mBtnAddMedia->setCommitCallback(boost::bind(&FSPanelFace::onClickBtnAddMedia, this));
-
-	// PBR Base Material swatch
-	// mMaterialCtrlPBR->setDefaultImageAssetID(LLUUID::null);	// we have no default material, and null is standard for LLUUID -Zi
-	mMaterialCtrlPBR->setBlankImageAssetID(LLGLTFMaterialList::BLANK_MATERIAL_ASSET_ID);
-	mMaterialCtrlPBR->setCommitCallback(boost::bind(&FSPanelFace::onCommitPbr, this));
-	mMaterialCtrlPBR->setOnCancelCallback(boost::bind(&FSPanelFace::onCancelPbr, this));
-	mMaterialCtrlPBR->setOnSelectCallback(boost::bind(&FSPanelFace::onSelectPbr, this));
-	mMaterialCtrlPBR->setDragCallback(boost::bind(&FSPanelFace::onDragPbr, this, _2));
-	mMaterialCtrlPBR->setOnTextureSelectedCallback(boost::bind(&FSPanelFace::onPbrSelectionChanged, this, _1));
-	mMaterialCtrlPBR->setOnCloseCallback(boost::bind(&FSPanelFace::onCloseTexturePicker, this, _2));
-	mMaterialCtrlPBR->setImmediateFilterPermMask(PERM_NONE);
-	mMaterialCtrlPBR->setDnDFilterPermMask(PERM_COPY | PERM_TRANSFER);
-	mMaterialCtrlPBR->setBakeTextureEnabled(false);
-	mMaterialCtrlPBR->setInventoryPickType(PICK_MATERIAL);
-
-	// PBR Base Color texture swatch
-	mBaseTexturePBR->setDefaultImageAssetID(DEFAULT_OBJECT_TEXTURE);
-	mBaseTexturePBR->setCommitCallback(boost::bind(&FSPanelFace::onCommitPbr, this, _1));
-	mBaseTexturePBR->setOnCancelCallback(boost::bind(&FSPanelFace::onCancelPbr, this, _1));
-	mBaseTexturePBR->setOnSelectCallback(boost::bind(&FSPanelFace::onSelectPbr, this, _1));
-
-	// PBR Base Color tint color swatch
-	mBaseTintPBR->setCommitCallback(boost::bind(&FSPanelFace::onCommitPbr, this, _1));
-	mBaseTintPBR->setOnCancelCallback(boost::bind(&FSPanelFace::onCancelPbr, this, _1));
-	mBaseTintPBR->setOnSelectCallback(boost::bind(&FSPanelFace::onSelectPbr, this, _1));
-
-	// PBR Base Normal map swatch
-	mNormalTexturePBR->setDefaultImageAssetID(DEFAULT_OBJECT_NORMAL);
-	mNormalTexturePBR->setBlankImageAssetID(BLANK_OBJECT_NORMAL);
-	mNormalTexturePBR->setCommitCallback(boost::bind(&FSPanelFace::onCommitPbr, this, _1));
-	mNormalTexturePBR->setOnCancelCallback(boost::bind(&FSPanelFace::onCancelPbr, this, _1));
-	mNormalTexturePBR->setOnSelectCallback(boost::bind(&FSPanelFace::onSelectPbr, this, _1));
-
-	// PBR Base Emissive map swatch
-	mEmissiveTexturePBR->setCommitCallback(boost::bind(&FSPanelFace::onCommitPbr, this, _1));
-	mEmissiveTexturePBR->setOnCancelCallback(boost::bind(&FSPanelFace::onCancelPbr, this, _1));
-	mEmissiveTexturePBR->setOnSelectCallback(boost::bind(&FSPanelFace::onSelectPbr, this, _1));
-
-	// PBR Emissive tint color swatch
-	mEmissiveTintPBR->setCommitCallback(boost::bind(&FSPanelFace::onCommitPbr, this, _1));
-	mEmissiveTintPBR->setOnCancelCallback(boost::bind(&FSPanelFace::onCancelPbr, this, _1));
-	mEmissiveTintPBR->setOnSelectCallback(boost::bind(&FSPanelFace::onSelectPbr, this, _1));
-
-	// PBR Base (O)RM map swatch
-	mORMTexturePBR->setCommitCallback(boost::bind(&FSPanelFace::onCommitPbr, this, _1));
-	mORMTexturePBR->setOnCancelCallback(boost::bind(&FSPanelFace::onCancelPbr, this, _1));
-	mORMTexturePBR->setOnSelectCallback(boost::bind(&FSPanelFace::onSelectPbr, this, _1));
-
-	// PBR parameters
-	mCheckDoubleSidedPBR->setCommitCallback(boost::bind(&FSPanelFace::onCommitPbr, this, _1));
-	mAlphaPBR->setCommitCallback(boost::bind(&FSPanelFace::onCommitPbr, this, _1));
-	mAlphaModePBR->setCommitCallback(boost::bind(&FSPanelFace::onCommitPbr, this, _1));
-	mMaskCutoffPBR->setCommitCallback(boost::bind(&FSPanelFace::onCommitPbr, this, _1));
-	mMetallicFactorPBR->setCommitCallback(boost::bind(&FSPanelFace::onCommitPbr, this, _1));
-	mRoughnessFactorPBR->setCommitCallback(boost::bind(&FSPanelFace::onCommitPbr, this, _1));
-
-	// PBR Save material button
-	mBtnSavePBR->setCommitCallback(boost::bind(&FSPanelFace::onClickBtnSavePBR, this));
-
-	// Only allow fully permissive textures
-	if (!gAgent.isGodlike())
-	{
-		mBaseTexturePBR->setFilterPermissionMasks(PERM_COPY | PERM_TRANSFER);
-		mNormalTexturePBR->setFilterPermissionMasks(PERM_COPY | PERM_TRANSFER);
-		mORMTexturePBR->setFilterPermissionMasks(PERM_COPY | PERM_TRANSFER);
-		mEmissiveTexturePBR->setFilterPermissionMasks(PERM_COPY | PERM_TRANSFER);
-	}
-
-	//
-	// set up user interface
-	//
-
-	LLGLTFMaterialList::addSelectionUpdateCallback(onMaterialOverrideReceived);
-	sMaterialOverrideSelection.connect();
-
-	changePrecision(gSavedSettings.getS32("FSBuildToolDecimalPrecision"));
-
-	selectMaterialType(MATMEDIA_PBR);				// TODO: add tab switching signal
-	selectMatChannel(MATTYPE_DIFFUSE);				// TODO: add tab switching signal
-	selectPBRChannel(PBRTYPE_RENDER_MATERIAL_ID);	// TODO: add tab switching signal
-
-	return true;
-=======
     //
     // grab pointers to all relevant UI elements here and verify they are good
     //
@@ -1043,7 +781,7 @@
     mShinyColorSwatch->setCommitCallback(boost::bind(&FSPanelFace::onCommitShinyColor, this));
     mShinyColorSwatch->setOnCancelCallback(boost::bind(&FSPanelFace::onCancelShinyColor, this));
     mShinyColorSwatch->setOnSelectCallback(boost::bind(&FSPanelFace::onSelectShinyColor, this));
-    mShinyColorSwatch->setCanApplyImmediately(TRUE);
+    mShinyColorSwatch->setCanApplyImmediately(true);
 
     // Texture alignment and maps synchronization
     mBtnAlignMedia->setCommitCallback(boost::bind(&FSPanelFace::onClickAutoFix, this));
@@ -1134,8 +872,7 @@
     selectMatChannel(MATTYPE_DIFFUSE);              // TODO: add tab switching signal
     selectPBRChannel(PBRTYPE_RENDER_MATERIAL_ID);   // TODO: add tab switching signal
 
-    return TRUE;
->>>>>>> c06fb4e0
+    return true;
 }
 
 //
@@ -1379,275 +1116,14 @@
 
 struct FSPanelFaceSetTEFunctor : public LLSelectedTEFunctor
 {
-<<<<<<< HEAD
-	FSPanelFaceSetTEFunctor(FSPanelFace* panel) :
-		mPanel(panel)
-	{
-	}
-
-	virtual bool apply(LLViewerObject* object, S32 te)
-	{
-		bool valid{ false };
-		F32 value;
-		std::string prefix;
-
-		// Effectively the same as MATMEDIA_PBR - separate for the sake of clarity
-
-		const std::string& tab_name = mPanel->mTabsMatChannel->getCurrentPanel()->getName();
-
-		prefix = "Tex";
-		if (tab_name == "panel_blinn_phong_normal")
-		{
-			prefix = "bumpy";
-		}
-		else if (tab_name == "panel_blinn_phong_specular")
-		{
-			prefix = "shiny";
-		}
-
-		LLSpinCtrl* ctrlTexScaleS = mPanel->findChild<LLSpinCtrl>(prefix + "ScaleU");
-		LLSpinCtrl* ctrlTexScaleT = mPanel->findChild<LLSpinCtrl>(prefix + "ScaleV");
-		LLSpinCtrl* ctrlTexOffsetS = mPanel->findChild<LLSpinCtrl>(prefix + "OffsetU");
-		LLSpinCtrl* ctrlTexOffsetT = mPanel->findChild<LLSpinCtrl>(prefix + "OffsetV");
-		LLSpinCtrl* ctrlTexRotation = mPanel->findChild<LLSpinCtrl>(prefix + "Rot");
-
-		bool align_planar = mPanel->mCheckPlanarAlign->get();
-
-		llassert(object);
-
-		if (ctrlTexScaleS)
-		{
-			valid = !ctrlTexScaleS->getTentative();
-			if (valid || align_planar)
-			{
-				value = ctrlTexScaleS->get();
-				if (mPanel->mComboTexGen->getCurrentIndex() == 1)
-				{
-					value *= 0.5f;
-				}
-				object->setTEScaleS(te, value);
-
-				if (align_planar)
-				{
-					FSPanelFace::LLSelectedTEMaterial::setNormalRepeatX(mPanel, value, te, object->getID());
-					FSPanelFace::LLSelectedTEMaterial::setSpecularRepeatX(mPanel, value, te, object->getID());
-				}
-			}
-		}
-
-		if (ctrlTexScaleT)
-		{
-			valid = !ctrlTexScaleT->getTentative();
-			if (valid || align_planar)
-			{
-				value = ctrlTexScaleT->get();
-				if (mPanel->mComboTexGen->getCurrentIndex() == 1)
-				{
-					value *= 0.5f;
-				}
-				object->setTEScaleT(te, value);
-
-				if (align_planar)
-				{
-					FSPanelFace::LLSelectedTEMaterial::setNormalRepeatY(mPanel, value, te, object->getID());
-					FSPanelFace::LLSelectedTEMaterial::setSpecularRepeatY(mPanel, value, te, object->getID());
-				}
-			}
-		}
-
-		if (ctrlTexOffsetS)
-		{
-			valid = !ctrlTexOffsetS->getTentative();
-			if (valid || align_planar)
-			{
-				value = ctrlTexOffsetS->get();
-				object->setTEOffsetS(te, value);
-
-				if (align_planar)
-				{
-					FSPanelFace::LLSelectedTEMaterial::setNormalOffsetX(mPanel, value, te, object->getID());
-					FSPanelFace::LLSelectedTEMaterial::setSpecularOffsetX(mPanel, value, te, object->getID());
-				}
-			}
-		}
-
-		if (ctrlTexOffsetT)
-		{
-			valid = !ctrlTexOffsetT->getTentative();
-			if (valid || align_planar)
-			{
-				value = ctrlTexOffsetT->get();
-				object->setTEOffsetT(te, value);
-
-				if (align_planar)
-				{
-					FSPanelFace::LLSelectedTEMaterial::setNormalOffsetY(mPanel, value, te, object->getID());
-					FSPanelFace::LLSelectedTEMaterial::setSpecularOffsetY(mPanel, value, te, object->getID());
-				}
-			}
-		}
-
-		if (ctrlTexRotation)
-		{
-			valid = !ctrlTexRotation->getTentative();
-			if (valid || align_planar)
-			{
-				value = ctrlTexRotation->get() * DEG_TO_RAD;
-				object->setTERotation(te, value);
-
-				if (align_planar)
-				{
-					FSPanelFace::LLSelectedTEMaterial::setNormalRotation(mPanel, value, te, object->getID());
-					FSPanelFace::LLSelectedTEMaterial::setSpecularRotation(mPanel, value, te, object->getID());
-				}
-			}
-		}
-		return true;
-	}
-private:
-	FSPanelFace* mPanel;
-};
-
-// Functor that aligns a face to mCenterFace
-struct FSPanelFaceSetAlignedTEFunctor : public LLSelectedTEFunctor
-{
-	FSPanelFaceSetAlignedTEFunctor(FSPanelFace* panel, LLFace* center_face) :
-		mPanel(panel),
-		mCenterFace(center_face)
-	{
-	}
-
-	virtual bool apply(LLViewerObject* object, S32 te)
-	{
-		LLFace* facep = object->mDrawable->getFace(te);
-		if (!facep)
-		{
-			return true;
-		}
-
-		if (facep->getViewerObject()->getVolume()->getNumVolumeFaces() <= te)
-		{
-			return true;
-		}
-
-		bool set_aligned = true;
-		if (facep == mCenterFace)
-		{
-			set_aligned = false;
-		}
-		if (set_aligned)
-		{
-			LLVector2 uv_offset, uv_scale;
-			F32 uv_rot;
-			set_aligned = facep->calcAlignedPlanarTE(mCenterFace, &uv_offset, &uv_scale, &uv_rot);
-			if (set_aligned)
-			{
-				object->setTEOffset(te, uv_offset.mV[VX], uv_offset.mV[VY]);
-				object->setTEScale(te, uv_scale.mV[VX], uv_scale.mV[VY]);
-				object->setTERotation(te, uv_rot);
-
-				FSPanelFace::LLSelectedTEMaterial::setNormalRotation(mPanel, uv_rot, te, object->getID());
-				FSPanelFace::LLSelectedTEMaterial::setSpecularRotation(mPanel, uv_rot, te, object->getID());
-
-				FSPanelFace::LLSelectedTEMaterial::setNormalOffsetX(mPanel, uv_offset.mV[VX], te, object->getID());
-				FSPanelFace::LLSelectedTEMaterial::setNormalOffsetY(mPanel, uv_offset.mV[VY], te, object->getID());
-				FSPanelFace::LLSelectedTEMaterial::setNormalRepeatX(mPanel, uv_scale.mV[VX], te, object->getID());
-				FSPanelFace::LLSelectedTEMaterial::setNormalRepeatY(mPanel, uv_scale.mV[VY], te, object->getID());
-
-				FSPanelFace::LLSelectedTEMaterial::setSpecularOffsetX(mPanel, uv_offset.mV[VX], te, object->getID());
-				FSPanelFace::LLSelectedTEMaterial::setSpecularOffsetY(mPanel, uv_offset.mV[VY], te, object->getID());
-				FSPanelFace::LLSelectedTEMaterial::setSpecularRepeatX(mPanel, uv_scale.mV[VX], te, object->getID());
-				FSPanelFace::LLSelectedTEMaterial::setSpecularRepeatY(mPanel, uv_scale.mV[VY], te, object->getID());
-			}
-		}
-		if (!set_aligned)
-		{
-			FSPanelFaceSetTEFunctor setfunc(mPanel);
-			setfunc.apply(object, te);
-		}
-		return true;
-	}
-private:
-	FSPanelFace* mPanel;
-	LLFace* mCenterFace;
-};
-
-struct FSPanelFaceSetAlignedConcreteTEFunctor : public LLSelectedTEFunctor
-{
-	FSPanelFaceSetAlignedConcreteTEFunctor(FSPanelFace* panel, LLFace* center_face, LLRender::eTexIndex map) :
-		mPanel(panel),
-		mChefFace(center_face),
-		mMap(map)
-	{
-	}
-
-	virtual bool apply(LLViewerObject* object, S32 te)
-	{
-		LLFace* facep = object->mDrawable->getFace(te);
-		if (!facep)
-		{
-			return true;
-		}
-
-		if (facep->getViewerObject()->getVolume()->getNumVolumeFaces() <= te)
-		{
-			return true;
-		}
-
-		if (mChefFace != facep)
-		{
-			LLVector2 uv_offset, uv_scale;
-			F32 uv_rot;
-			if (facep->calcAlignedPlanarTE(mChefFace, &uv_offset, &uv_scale, &uv_rot, mMap))
-			{
-				switch (mMap)
-				{
-					case LLRender::DIFFUSE_MAP:
-						object->setTEOffset(te, uv_offset.mV[VX], uv_offset.mV[VY]);
-						object->setTEScale(te, uv_scale.mV[VX], uv_scale.mV[VY]);
-						object->setTERotation(te, uv_rot);
-						break;
-
-					case LLRender::NORMAL_MAP:
-						FSPanelFace::LLSelectedTEMaterial::setNormalRotation(mPanel, uv_rot, te, object->getID());
-						FSPanelFace::LLSelectedTEMaterial::setNormalOffsetX(mPanel, uv_offset.mV[VX], te, object->getID());
-						FSPanelFace::LLSelectedTEMaterial::setNormalOffsetY(mPanel, uv_offset.mV[VY], te, object->getID());
-						FSPanelFace::LLSelectedTEMaterial::setNormalRepeatX(mPanel, uv_scale.mV[VX], te, object->getID());
-						FSPanelFace::LLSelectedTEMaterial::setNormalRepeatY(mPanel, uv_scale.mV[VY], te, object->getID());
-						break;
-
-					case LLRender::SPECULAR_MAP:
-						FSPanelFace::LLSelectedTEMaterial::setSpecularRotation(mPanel, uv_rot, te, object->getID());
-						FSPanelFace::LLSelectedTEMaterial::setSpecularOffsetX(mPanel, uv_offset.mV[VX], te, object->getID());
-						FSPanelFace::LLSelectedTEMaterial::setSpecularOffsetY(mPanel, uv_offset.mV[VY], te, object->getID());
-						FSPanelFace::LLSelectedTEMaterial::setSpecularRepeatX(mPanel, uv_scale.mV[VX], te, object->getID());
-						FSPanelFace::LLSelectedTEMaterial::setSpecularRepeatY(mPanel, uv_scale.mV[VY], te, object->getID());
-						break;
-
-					default: /*make compiler happy*/
-						break;
-				}
-			}
-		}
-
-		return true;
-	}
-
-	private:
-		FSPanelFace* mPanel;
-		LLFace* mChefFace;
-		LLRender::eTexIndex mMap;
-};
-=======
     FSPanelFaceSetTEFunctor(FSPanelFace* panel) :
         mPanel(panel)
     {
     }
->>>>>>> c06fb4e0
 
     virtual bool apply(LLViewerObject* object, S32 te)
     {
-        BOOL valid;
+        bool valid{ false };
         F32 value;
         std::string prefix;
 
@@ -2002,185 +1478,10 @@
     updateUI();
 }
 
-<<<<<<< HEAD
-void FSPanelFace::refreshMedia()
-{
-	LLObjectSelectionHandle selected_objects = LLSelectMgr::getInstance()->getSelection();
-	LLViewerObject* first_object = selected_objects->getFirstObject();
-
-	if (!(first_object
-		&& first_object->getPCode() == LL_PCODE_VOLUME
-		&& first_object->permModify()
-		))
-	{
-		mBtnAddMedia->setEnabled(false);
-		mTitleMediaText->clear();
-		clearMediaSettings();
-		return;
-	}
-
-	std::string url = first_object->getRegion()->getCapability("ObjectMedia");
-	bool has_media_capability = (!url.empty());
-
-	if (!has_media_capability)
-	{
-		mBtnAddMedia->setEnabled(false);
-		LL_WARNS("LLFloaterToolsMedia") << "Media not enabled (no capability) in this region!" << LL_ENDL;
-		clearMediaSettings();
-		return;
-	}
-
-	bool is_nonpermanent_enforced = (LLSelectMgr::getInstance()->getSelection()->getFirstRootNode()
-		&& LLSelectMgr::getInstance()->selectGetRootsNonPermanentEnforced())
-		|| LLSelectMgr::getInstance()->selectGetNonPermanentEnforced();
-	bool editable = is_nonpermanent_enforced && (first_object->permModify() || selectedMediaEditable());
-
-	// Check modify permissions and whether any selected objects are in
-	// the process of being fetched. If they are, then we're not editable
-	if (editable)
-	{
-		LLObjectSelection::iterator iter = selected_objects->begin();
-		LLObjectSelection::iterator end = selected_objects->end();
-		for (; iter != end; ++iter)
-		{
-			LLSelectNode* node = *iter;
-			LLVOVolume* object = dynamic_cast<LLVOVolume*>(node->getObject());
-			if (object && !object->permModify())
-			{
-				LL_INFOS("LLFloaterToolsMedia")
-					<< "Selection not editable due to lack of modify permissions on object id "
-					<< object->getID() << LL_ENDL;
-
-				editable = false;
-				break;
-			}
-		}
-	}
-
-	// Media settings
-	bool bool_has_media = false;
-	struct media_functor : public LLSelectedTEGetFunctor<bool>
-	{
-		bool get(LLViewerObject* object, S32 face)
-		{
-			LLTextureEntry *te = object->getTE(face);
-			if (te)
-			{
-				return te->hasMedia();
-			}
-			return false;
-		}
-	} func;
-
-	// check if all faces have media (or, all don't have media)
-	LLFloaterMediaSettings::getInstance()->mIdenticalHasMediaInfo = selected_objects->getSelectedTEValue(&func, bool_has_media);
-
-	const LLMediaEntry default_media_data;
-
-	struct functor_getter_media_data : public LLSelectedTEGetFunctor< LLMediaEntry>
-	{
-		functor_getter_media_data(const LLMediaEntry& entry) : mMediaEntry(entry) {}
-
-		LLMediaEntry get(LLViewerObject* object, S32 face)
-		{
-			if (object && object->getTE(face) && object->getTE(face)->getMediaData())
-			{
-				return *(object->getTE(face)->getMediaData());
-			}
-			return mMediaEntry;
-		};
-
-		const LLMediaEntry& mMediaEntry;
-
-	} func_media_data(default_media_data);
-
-	LLMediaEntry media_data_get;
-	LLFloaterMediaSettings::getInstance()->mMultipleMedia = !(selected_objects->getSelectedTEValue(&func_media_data, media_data_get));
-
-	std::string multi_media_info_str = LLTrans::getString("Multiple Media");
-	std::string media_title = "";
-
-	// update UI depending on whether "object" (prim or face) has media
-	// and whether or not you are allowed to edit it.
-
-	mBtnAddMedia->setEnabled(editable);
-
-	// IF all the faces have media (or all don't have media)
-	if (LLFloaterMediaSettings::getInstance()->mIdenticalHasMediaInfo)
-	{
-		// TODO: get media title and set it.
-		mTitleMediaText->clear();
-
-		// if identical is set, all faces are same (whether all empty or has the same media)
-		if (!(LLFloaterMediaSettings::getInstance()->mMultipleMedia))
-		{
-			// media data is valid
-			if (media_data_get != default_media_data)
-			{
-				// initial media title is the media URL (until we get the name)
-				media_title = media_data_get.getHomeURL();
-			}
-			// else all faces might be empty
-		}
-		else // there are Different media been set on on the faces
-		{
-			media_title = multi_media_info_str;
-		}
-
-		mBtnDeleteMedia->setEnabled(bool_has_media && editable);
-
-		// TODO: display a list of all media on the face - use 'identical' flag
-	}
-	else // not all faces have media but at least one does
-	{
-		// selected faces have not identical value
-		LLFloaterMediaSettings::getInstance()->mMultipleValidMedia = selected_objects->isMultipleTEValue(&func_media_data, default_media_data);
-
-		if (LLFloaterMediaSettings::getInstance()->mMultipleValidMedia)
-		{
-			media_title = multi_media_info_str;
-		}
-		else
-		{
-			// Media data is valid
-			if (media_data_get != default_media_data)
-			{
-				// initial media title is the media URL (until we get the name)
-				media_title = media_data_get.getHomeURL();
-			}
-		}
-
-		mBtnDeleteMedia->setEnabled(true);
-	}
-
-	S32 materials_media = getCurrentMaterialType();
-	if (materials_media == MATMEDIA_MEDIA)
-	{
-		// currently displaying media info, navigateTo and update title
-		navigateToTitleMedia(media_title);
-	}
-	else
-	{
-		// Media can be heavy, don't keep it around
-		// MAC specific: MAC doesn't support setVolume(0) so if not
-		// unloaded, it might keep playing audio until user closes editor
-		unloadMedia();
-		mNeedMediaTitle = false;
-	}
-
-	mTitleMediaText->setText(media_title);
-
-	// load values for media settings
-	updateMediaSettings();
-
-	LLFloaterMediaSettings::initValues(mMediaSettings, editable);
-}
-=======
 void FSPanelFace::updateUI(bool force_set_values /*false*/)
 { //set state of UI to match state of texture entry(ies)  (calls setEnabled, setValue, etc, but NOT setVisible)
     LLSelectNode* node = LLSelectMgr::getInstance()->getSelection()->getFirstNode();
     LLViewerObject* objectp = node ? node->getObject() : NULL;
->>>>>>> c06fb4e0
 
     if (objectp
         && objectp->getPCode() == LL_PCODE_VOLUME
@@ -2207,493 +1508,9 @@
 
         // TODO: if has_pbr_material AND has_faces_without_pbr give "Mixed Selection!" warning somehow
 
-<<<<<<< HEAD
-void FSPanelFace::updateMediaSettings()
-{
-	bool identical(false);
-	std::string base_key("");
-	std::string value_str("");
-	int value_int = 0;
-	bool value_bool = false;
-	LLObjectSelectionHandle selected_objects = LLSelectMgr::getInstance()->getSelection();
-	// TODO: (CP) refactor this using something clever or boost or both !!
-
-	const LLMediaEntry default_media_data;
-
-	// controls
-	U8 value_u8 = default_media_data.getControls();
-	struct functor_getter_controls : public LLSelectedTEGetFunctor<U8>
-	{
-		functor_getter_controls(const LLMediaEntry &entry) : mMediaEntry(entry) {}
-
-		U8 get(LLViewerObject* object, S32 face)
-		{
-			if (object && object->getTE(face) && object->getTE(face)->getMediaData())
-			{
-				return object->getTE(face)->getMediaData()->getControls();
-			}
-			return mMediaEntry.getControls();
-		};
-
-		const LLMediaEntry &mMediaEntry;
-
-	} func_controls(default_media_data);
-
-	identical = selected_objects->getSelectedTEValue(&func_controls, value_u8);
-	base_key = std::string(LLMediaEntry::CONTROLS_KEY);
-	mMediaSettings[base_key] = value_u8;
-	mMediaSettings[base_key + std::string(LLPanelContents::TENTATIVE_SUFFIX)] = !identical;
-
-	// First click (formerly left click)
-	value_bool = default_media_data.getFirstClickInteract();
-	struct functor_getter_first_click : public LLSelectedTEGetFunctor<bool>
-	{
-		functor_getter_first_click(const LLMediaEntry& entry) : mMediaEntry(entry) {}
-
-		bool get(LLViewerObject* object, S32 face)
-		{
-			if (object && object->getTE(face) && object->getTE(face)->getMediaData())
-			{
-				return object->getTE(face)->getMediaData()->getFirstClickInteract();
-			}
-			return mMediaEntry.getFirstClickInteract();
-		};
-
-		const LLMediaEntry &mMediaEntry;
-	} func_first_click(default_media_data);
-
-	identical = selected_objects->getSelectedTEValue(&func_first_click, value_bool);
-	base_key = std::string(LLMediaEntry::FIRST_CLICK_INTERACT_KEY);
-	mMediaSettings[base_key] = value_bool;
-	mMediaSettings[base_key + std::string(LLPanelContents::TENTATIVE_SUFFIX)] = !identical;
-
-	// Home URL
-	value_str = default_media_data.getHomeURL();
-	struct functor_getter_home_url : public LLSelectedTEGetFunctor<std::string>
-	{
-		functor_getter_home_url(const LLMediaEntry& entry) : mMediaEntry(entry) {}
-
-		std::string get(LLViewerObject* object, S32 face)
-		{
-			if (object && object->getTE(face) && object->getTE(face)->getMediaData())
-			{
-				return object->getTE(face)->getMediaData()->getHomeURL();
-			}
-			return mMediaEntry.getHomeURL();
-		};
-
-		const LLMediaEntry &mMediaEntry;
-
-	} func_home_url(default_media_data);
-
-	identical = selected_objects->getSelectedTEValue(&func_home_url, value_str);
-	base_key = std::string(LLMediaEntry::HOME_URL_KEY);
-	mMediaSettings[base_key] = value_str;
-	mMediaSettings[base_key + std::string(LLPanelContents::TENTATIVE_SUFFIX)] = !identical;
-
-	// Current URL
-	value_str = default_media_data.getCurrentURL();
-	struct functor_getter_current_url : public LLSelectedTEGetFunctor<std::string>
-	{
-		functor_getter_current_url(const LLMediaEntry& entry) : mMediaEntry(entry) {}
-
-		std::string get(LLViewerObject* object, S32 face)
-		{
-			if (object && object->getTE(face) && object->getTE(face)->getMediaData())
-			{
-				return object->getTE(face)->getMediaData()->getCurrentURL();
-			}
-			return mMediaEntry.getCurrentURL();
-		};
-
-		const LLMediaEntry &mMediaEntry;
-	} func_current_url(default_media_data);
-
-	identical = selected_objects->getSelectedTEValue(&func_current_url, value_str);
-	base_key = std::string(LLMediaEntry::CURRENT_URL_KEY);
-	mMediaSettings[base_key] = value_str;
-	mMediaSettings[base_key + std::string(LLPanelContents::TENTATIVE_SUFFIX)] = !identical;
-
-	// Auto zoom
-	value_bool = default_media_data.getAutoZoom();
-	struct functor_getter_auto_zoom : public LLSelectedTEGetFunctor<bool>
-	{
-		functor_getter_auto_zoom(const LLMediaEntry& entry) : mMediaEntry(entry) {}
-
-		bool get(LLViewerObject* object, S32 face)
-		{
-			if (object && object->getTE(face) && object->getTE(face)->getMediaData())
-			{
-				return object->getTE(face)->getMediaData()->getAutoZoom();
-			}
-			return mMediaEntry.getAutoZoom();
-		};
-
-		const LLMediaEntry &mMediaEntry;
-	} func_auto_zoom(default_media_data);
-
-	identical = selected_objects->getSelectedTEValue(&func_auto_zoom, value_bool);
-	base_key = std::string(LLMediaEntry::AUTO_ZOOM_KEY);
-	mMediaSettings[base_key] = value_bool;
-	mMediaSettings[base_key + std::string(LLPanelContents::TENTATIVE_SUFFIX)] = !identical;
-
-	// Auto play
-	//value_bool = default_media_data.getAutoPlay();
-	// set default to auto play true -- angela EXT-5172
-	value_bool = true;
-	struct functor_getter_auto_play : public LLSelectedTEGetFunctor<bool>
-	{
-		functor_getter_auto_play(const LLMediaEntry& entry) : mMediaEntry(entry) {}
-
-		bool get(LLViewerObject* object, S32 face)
-		{
-			if (object && object->getTE(face) && object->getTE(face)->getMediaData())
-			{
-				return object->getTE(face)->getMediaData()->getAutoPlay();
-			}
-			//return mMediaEntry.getAutoPlay(); set default to auto play true -- angela  EXT-5172
-			return true;
-		};
-
-		const LLMediaEntry &mMediaEntry;
-
-	} func_auto_play(default_media_data);
-
-	identical = selected_objects->getSelectedTEValue(&func_auto_play, value_bool);
-	base_key = std::string(LLMediaEntry::AUTO_PLAY_KEY);
-	mMediaSettings[base_key] = value_bool;
-	mMediaSettings[base_key + std::string(LLPanelContents::TENTATIVE_SUFFIX)] = !identical;
-
-
-	// Auto scale
-	// set default to auto scale true -- angela EXT-5172
-	//value_bool = default_media_data.getAutoScale();
-	value_bool = true;
-	struct functor_getter_auto_scale : public LLSelectedTEGetFunctor<bool>
-	{
-		functor_getter_auto_scale(const LLMediaEntry& entry) : mMediaEntry(entry) {}
-
-		bool get(LLViewerObject* object, S32 face)
-		{
-			if (object && object->getTE(face) && object->getTE(face)->getMediaData())
-			{
-				return object->getTE(face)->getMediaData()->getAutoScale();
-			}
-			// return mMediaEntry.getAutoScale(); set default to auto scale true -- angela EXT-5172
-			return true;
-		};
-
-		const LLMediaEntry &mMediaEntry;
-
-	} func_auto_scale(default_media_data);
-
-	identical = selected_objects->getSelectedTEValue(&func_auto_scale, value_bool);
-	base_key = std::string(LLMediaEntry::AUTO_SCALE_KEY);
-	mMediaSettings[base_key] = value_bool;
-	mMediaSettings[base_key + std::string(LLPanelContents::TENTATIVE_SUFFIX)] = !identical;
-
-	// Auto loop
-	value_bool = default_media_data.getAutoLoop();
-	struct functor_getter_auto_loop : public LLSelectedTEGetFunctor<bool>
-	{
-		functor_getter_auto_loop(const LLMediaEntry& entry) : mMediaEntry(entry) {}
-
-		bool get(LLViewerObject* object, S32 face)
-		{
-			if (object && object->getTE(face) && object->getTE(face)->getMediaData())
-			{
-				return object->getTE(face)->getMediaData()->getAutoLoop();
-			}
-			return mMediaEntry.getAutoLoop();
-		};
-
-		const LLMediaEntry &mMediaEntry;
-
-	} func_auto_loop(default_media_data);
-
-	identical = selected_objects->getSelectedTEValue(&func_auto_loop, value_bool);
-	base_key = std::string(LLMediaEntry::AUTO_LOOP_KEY);
-	mMediaSettings[base_key] = value_bool;
-	mMediaSettings[base_key + std::string(LLPanelContents::TENTATIVE_SUFFIX)] = !identical;
-
-	// width pixels (if not auto scaled)
-	value_int = default_media_data.getWidthPixels();
-	struct functor_getter_width_pixels : public LLSelectedTEGetFunctor<int>
-	{
-		functor_getter_width_pixels(const LLMediaEntry& entry) : mMediaEntry(entry) {}
-
-		int get(LLViewerObject* object, S32 face)
-		{
-			if (object && object->getTE(face) && object->getTE(face)->getMediaData())
-			{
-				return object->getTE(face)->getMediaData()->getWidthPixels();
-			}
-			return mMediaEntry.getWidthPixels();
-		};
-
-		const LLMediaEntry &mMediaEntry;
-
-	} func_width_pixels(default_media_data);
-
-	identical = selected_objects->getSelectedTEValue(&func_width_pixels, value_int);
-	base_key = std::string(LLMediaEntry::WIDTH_PIXELS_KEY);
-	mMediaSettings[base_key] = value_int;
-	mMediaSettings[base_key + std::string(LLPanelContents::TENTATIVE_SUFFIX)] = !identical;
-
-	// height pixels (if not auto scaled)
-	value_int = default_media_data.getHeightPixels();
-	struct functor_getter_height_pixels : public LLSelectedTEGetFunctor<int>
-	{
-		functor_getter_height_pixels(const LLMediaEntry& entry) : mMediaEntry(entry) {}
-
-		int get(LLViewerObject* object, S32 face)
-		{
-			if (object && object->getTE(face) && object->getTE(face)->getMediaData())
-			{
-				return object->getTE(face)->getMediaData()->getHeightPixels();
-			}
-			return mMediaEntry.getHeightPixels();
-		};
-
-		const LLMediaEntry &mMediaEntry;
-
-	} func_height_pixels(default_media_data);
-
-	identical = selected_objects->getSelectedTEValue(&func_height_pixels, value_int);
-	base_key = std::string(LLMediaEntry::HEIGHT_PIXELS_KEY);
-	mMediaSettings[base_key] = value_int;
-	mMediaSettings[base_key + std::string(LLPanelContents::TENTATIVE_SUFFIX)] = !identical;
-
-	// Enable Alt image
-	value_bool = default_media_data.getAltImageEnable();
-	struct functor_getter_enable_alt_image : public LLSelectedTEGetFunctor<bool>
-	{
-		functor_getter_enable_alt_image(const LLMediaEntry& entry) : mMediaEntry(entry) {}
-
-		bool get(LLViewerObject* object, S32 face)
-		{
-			if (object && object->getTE(face) && object->getTE(face)->getMediaData())
-			{
-				return object->getTE(face)->getMediaData()->getAltImageEnable();
-			}
-			return mMediaEntry.getAltImageEnable();
-		};
-
-		const LLMediaEntry &mMediaEntry;
-
-	} func_enable_alt_image(default_media_data);
-
-	identical = selected_objects->getSelectedTEValue(&func_enable_alt_image, value_bool);
-	base_key = std::string(LLMediaEntry::ALT_IMAGE_ENABLE_KEY);
-	mMediaSettings[base_key] = value_bool;
-	mMediaSettings[base_key + std::string(LLPanelContents::TENTATIVE_SUFFIX)] = !identical;
-
-	// Perms - owner interact
-	value_bool = 0 != (default_media_data.getPermsInteract() & LLMediaEntry::PERM_OWNER);
-	struct functor_getter_perms_owner_interact : public LLSelectedTEGetFunctor<bool>
-	{
-		functor_getter_perms_owner_interact(const LLMediaEntry& entry) : mMediaEntry(entry) {}
-
-		bool get(LLViewerObject* object, S32 face)
-		{
-			if (object && object->getTE(face) && object->getTE(face)->getMediaData())
-			{
-				return (0 != (object->getTE(face)->getMediaData()->getPermsInteract() & LLMediaEntry::PERM_OWNER));
-			}
-			return 0 != (mMediaEntry.getPermsInteract() & LLMediaEntry::PERM_OWNER);
-		};
-
-		const LLMediaEntry &mMediaEntry;
-
-	} func_perms_owner_interact(default_media_data);
-
-	identical = selected_objects->getSelectedTEValue(&func_perms_owner_interact, value_bool);
-	base_key = std::string(LLPanelContents::PERMS_OWNER_INTERACT_KEY);
-	mMediaSettings[base_key] = value_bool;
-	mMediaSettings[base_key + std::string(LLPanelContents::TENTATIVE_SUFFIX)] = !identical;
-
-	// Perms - owner control
-	value_bool = 0 != (default_media_data.getPermsControl() & LLMediaEntry::PERM_OWNER);
-	struct functor_getter_perms_owner_control : public LLSelectedTEGetFunctor<bool>
-	{
-		functor_getter_perms_owner_control(const LLMediaEntry& entry) : mMediaEntry(entry) {}
-
-		bool get(LLViewerObject* object, S32 face)
-		{
-			if (object && object->getTE(face) && object->getTE(face)->getMediaData())
-			{
-				return (0 != (object->getTE(face)->getMediaData()->getPermsControl() & LLMediaEntry::PERM_OWNER));
-			}
-			return 0 != (mMediaEntry.getPermsControl() & LLMediaEntry::PERM_OWNER);
-		};
-
-		const LLMediaEntry &mMediaEntry;
-
-	} func_perms_owner_control(default_media_data);
-
-	identical = selected_objects->getSelectedTEValue(&func_perms_owner_control, value_bool);
-	base_key = std::string(LLPanelContents::PERMS_OWNER_CONTROL_KEY);
-	mMediaSettings[base_key] = value_bool;
-	mMediaSettings[base_key + std::string(LLPanelContents::TENTATIVE_SUFFIX)] = !identical;
-
-	// Perms - group interact
-	value_bool = 0 != (default_media_data.getPermsInteract() & LLMediaEntry::PERM_GROUP);
-	struct functor_getter_perms_group_interact : public LLSelectedTEGetFunctor<bool>
-	{
-		functor_getter_perms_group_interact(const LLMediaEntry& entry) : mMediaEntry(entry) {}
-
-		bool get(LLViewerObject* object, S32 face)
-		{
-			if (object && object->getTE(face) && object->getTE(face)->getMediaData())
-			{
-				return (0 != (object->getTE(face)->getMediaData()->getPermsInteract() & LLMediaEntry::PERM_GROUP));
-			}
-			return 0 != (mMediaEntry.getPermsInteract() & LLMediaEntry::PERM_GROUP);
-		};
-
-		const LLMediaEntry &mMediaEntry;
-
-	} func_perms_group_interact(default_media_data);
-
-	identical = selected_objects->getSelectedTEValue(&func_perms_group_interact, value_bool);
-	base_key = std::string(LLPanelContents::PERMS_GROUP_INTERACT_KEY);
-	mMediaSettings[base_key] = value_bool;
-	mMediaSettings[base_key + std::string(LLPanelContents::TENTATIVE_SUFFIX)] = !identical;
-
-	// Perms - group control
-	value_bool = 0 != (default_media_data.getPermsControl() & LLMediaEntry::PERM_GROUP);
-	struct functor_getter_perms_group_control : public LLSelectedTEGetFunctor<bool>
-	{
-		functor_getter_perms_group_control(const LLMediaEntry& entry) : mMediaEntry(entry) {}
-
-		bool get(LLViewerObject* object, S32 face)
-		{
-			if (object && object->getTE(face) && object->getTE(face)->getMediaData())
-			{
-				return (0 != (object->getTE(face)->getMediaData()->getPermsControl() & LLMediaEntry::PERM_GROUP));
-			}
-			return 0 != (mMediaEntry.getPermsControl() & LLMediaEntry::PERM_GROUP);
-		};
-
-		const LLMediaEntry &mMediaEntry;
-
-	} func_perms_group_control(default_media_data);
-
-	identical = selected_objects->getSelectedTEValue(&func_perms_group_control, value_bool);
-	base_key = std::string(LLPanelContents::PERMS_GROUP_CONTROL_KEY);
-	mMediaSettings[base_key] = value_bool;
-	mMediaSettings[base_key + std::string(LLPanelContents::TENTATIVE_SUFFIX)] = !identical;
-
-	// Perms - anyone interact
-	value_bool = 0 != (default_media_data.getPermsInteract() & LLMediaEntry::PERM_ANYONE);
-	struct functor_getter_perms_anyone_interact : public LLSelectedTEGetFunctor<bool>
-	{
-		functor_getter_perms_anyone_interact(const LLMediaEntry& entry) : mMediaEntry(entry) {}
-
-		bool get(LLViewerObject* object, S32 face)
-		{
-			if (object && object->getTE(face) && object->getTE(face)->getMediaData())
-			{
-				return (0 != (object->getTE(face)->getMediaData()->getPermsInteract() & LLMediaEntry::PERM_ANYONE));
-			}
-			return 0 != (mMediaEntry.getPermsInteract() & LLMediaEntry::PERM_ANYONE);
-		};
-
-		const LLMediaEntry &mMediaEntry;
-
-	} func_perms_anyone_interact(default_media_data);
-
-	identical = LLSelectMgr::getInstance()->getSelection()->getSelectedTEValue(&func_perms_anyone_interact, value_bool);
-	base_key = std::string(LLPanelContents::PERMS_ANYONE_INTERACT_KEY);
-	mMediaSettings[base_key] = value_bool;
-	mMediaSettings[base_key + std::string(LLPanelContents::TENTATIVE_SUFFIX)] = !identical;
-
-	// Perms - anyone control
-	value_bool = 0 != (default_media_data.getPermsControl() & LLMediaEntry::PERM_ANYONE);
-	struct functor_getter_perms_anyone_control : public LLSelectedTEGetFunctor<bool>
-	{
-		functor_getter_perms_anyone_control(const LLMediaEntry& entry) : mMediaEntry(entry) {}
-
-		bool get(LLViewerObject* object, S32 face)
-		{
-			if (object && object->getTE(face) && object->getTE(face)->getMediaData())
-			{
-				return (0 != (object->getTE(face)->getMediaData()->getPermsControl() & LLMediaEntry::PERM_ANYONE));
-			}
-			return 0 != (mMediaEntry.getPermsControl() & LLMediaEntry::PERM_ANYONE);
-		};
-
-		const LLMediaEntry &mMediaEntry;
-
-	} func_perms_anyone_control(default_media_data);
-
-	identical = selected_objects->getSelectedTEValue(&func_perms_anyone_control, value_bool);
-	base_key = std::string(LLPanelContents::PERMS_ANYONE_CONTROL_KEY);
-	mMediaSettings[base_key] = value_bool;
-	mMediaSettings[base_key + std::string(LLPanelContents::TENTATIVE_SUFFIX)] = !identical;
-
-	// security - whitelist enable
-	value_bool = default_media_data.getWhiteListEnable();
-	struct functor_getter_whitelist_enable : public LLSelectedTEGetFunctor<bool>
-	{
-		functor_getter_whitelist_enable(const LLMediaEntry& entry) : mMediaEntry(entry) {}
-
-		bool get(LLViewerObject* object, S32 face)
-		{
-			if (object && object->getTE(face) && object->getTE(face)->getMediaData())
-			{
-				return object->getTE(face)->getMediaData()->getWhiteListEnable();
-			}
-			return mMediaEntry.getWhiteListEnable();
-		};
-
-		const LLMediaEntry &mMediaEntry;
-
-	} func_whitelist_enable(default_media_data);
-
-	identical = selected_objects->getSelectedTEValue(&func_whitelist_enable, value_bool);
-	base_key = std::string(LLMediaEntry::WHITELIST_ENABLE_KEY);
-	mMediaSettings[base_key] = value_bool;
-	mMediaSettings[base_key + std::string(LLPanelContents::TENTATIVE_SUFFIX)] = !identical;
-
-	// security - whitelist URLs
-	std::vector<std::string> value_vector_str = default_media_data.getWhiteList();
-	struct functor_getter_whitelist_urls : public LLSelectedTEGetFunctor<std::vector<std::string>>
-	{
-		functor_getter_whitelist_urls(const LLMediaEntry& entry) : mMediaEntry(entry) {}
-
-		std::vector<std::string> get(LLViewerObject* object, S32 face)
-		{
-			if (object && object->getTE(face) && object->getTE(face)->getMediaData())
-			{
-				return object->getTE(face)->getMediaData()->getWhiteList();
-			}
-			return mMediaEntry.getWhiteList();
-		};
-
-		const LLMediaEntry &mMediaEntry;
-
-	} func_whitelist_urls(default_media_data);
-
-	identical = selected_objects->getSelectedTEValue(&func_whitelist_urls, value_vector_str);
-	base_key = std::string(LLMediaEntry::WHITELIST_KEY);
-	mMediaSettings[base_key].clear();
-
-	std::vector< std::string >::iterator iter = value_vector_str.begin();
-	while (iter != value_vector_str.end())
-	{
-		std::string white_list_url = *iter;
-		mMediaSettings[base_key].append(white_list_url);
-		++iter;
-	};
-
-	mMediaSettings[base_key + std::string(LLPanelContents::TENTATIVE_SUFFIX)] = !identical;
-}
-=======
         mTabsPBRMatMedia->enableTabButton(
             mTabsPBRMatMedia->getIndexForPanel(
                 mTabsPBRMatMedia->getPanelByName("panel_material_type_blinn_phong")), editable );
->>>>>>> c06fb4e0
 
         // only turn on auto-adjust button if there is a media renderer and the media is loaded
         mBtnAlignMedia->setEnabled(editable);
@@ -3771,7 +2588,7 @@
             }
         }
 
-        mBtnDeleteMedia->setEnabled(TRUE);
+        mBtnDeleteMedia->setEnabled(true);
     }
 
     S32 materials_media = getCurrentMaterialType();
@@ -4014,7 +2831,7 @@
 
     // Auto play
     //value_bool = default_media_data.getAutoPlay();
-    // set default to auto play TRUE -- angela EXT-5172
+    // set default to auto play true -- angela EXT-5172
     value_bool = true;
     struct functor_getter_auto_play : public LLSelectedTEGetFunctor<bool>
     {
@@ -4026,7 +2843,7 @@
             {
                 return object->getTE(face)->getMediaData()->getAutoPlay();
             }
-            //return mMediaEntry.getAutoPlay(); set default to auto play TRUE -- angela  EXT-5172
+            //return mMediaEntry.getAutoPlay(); set default to auto play true -- angela  EXT-5172
             return true;
         };
 
@@ -4041,7 +2858,7 @@
 
 
     // Auto scale
-    // set default to auto scale TRUE -- angela EXT-5172
+    // set default to auto scale true -- angela EXT-5172
     //value_bool = default_media_data.getAutoScale();
     value_bool = true;
     struct functor_getter_auto_scale : public LLSelectedTEGetFunctor<bool>
@@ -4054,7 +2871,7 @@
             {
                 return object->getTE(face)->getMediaData()->getAutoScale();
             }
-            // return mMediaEntry.getAutoScale(); set default to auto scale TRUE -- angela EXT-5172
+            // return mMediaEntry.getAutoScale(); set default to auto scale true -- angela EXT-5172
             return true;
         };
 
@@ -5969,264 +4786,6 @@
 
 void FSPanelFace::onPasteTexture(LLViewerObject* objectp, S32 te)
 {
-<<<<<<< HEAD
-	LLSD te_data;
-	LLSD &clipboard = mClipboardParams["texture"]; // array
-	if ((clipboard.size() == 1) && mClipboardParams["texture_all_tes"].asBoolean())
-	{
-		te_data = *(clipboard.beginArray());
-	}
-	else if (clipboard[te])
-	{
-		te_data = clipboard[te];
-	}
-	else
-	{
-		return;
-	}
-
-	LLTextureEntry* tep = objectp->getTE(te);
-	if (tep)
-	{
-		if (te_data.has("te"))
-		{
-			// Texture
-			bool full_perm = te_data["te"].has("itemfullperm") && te_data["te"]["itemfullperm"].asBoolean();
-			bool from_library = te_data["te"].has("fromlibrary") && te_data["te"]["fromlibrary"].asBoolean();
-			if (te_data["te"].has("imageid"))
-			{
-				const LLUUID& imageid = te_data["te"]["imageid"].asUUID(); //texture or asset id
-				LLViewerInventoryItem* itemp_res = NULL;
-
-				if (te_data["te"].has("imageitemid"))
-				{
-					LLUUID item_id = te_data["te"]["imageitemid"].asUUID();
-					if (item_id.notNull())
-					{
-						LLViewerInventoryItem* itemp = gInventory.getItem(item_id);
-						if (itemp && itemp->isFinished())
-						{
-							// dropTextureAllFaces will fail if incomplete
-							itemp_res = itemp;
-						}
-						else
-						{
-							// Theoretically shouldn't happen, but if it does happen, we
-							// might need to add a notification to user that paste will fail
-							// since inventory isn't fully loaded
-							LL_WARNS() << "Item " << item_id << " is incomplete, paste might fail silently." << LL_ENDL;
-						}
-					}
-				}
-				// for case when item got removed from inventory after we pressed 'copy'
-				// or texture got pasted into previous object
-				if (!itemp_res && !full_perm)
-				{
-					// Due to checks for imageitemid in FSPanelFace::onPasteTexture() this should no longer be reachable.
-					LL_INFOS() << "Item " << te_data["te"]["imageitemid"].asUUID() << " no longer in inventory." << LL_ENDL;
-					// Todo: fix this, we are often searching same texture multiple times (equal to number of faces)
-					// Perhaps just mPanelFace->onPasteTexture(objectp, te, &asset_to_item_id_map); ? Not pretty, but will work
-					LLViewerInventoryCategory::cat_array_t cats;
-					LLViewerInventoryItem::item_array_t items;
-					LLAssetIDMatches asset_id_matches(imageid);
-					gInventory.collectDescendentsIf(LLUUID::null,
-						cats,
-						items,
-						LLInventoryModel::INCLUDE_TRASH,
-						asset_id_matches);
-
-					// Extremely unreliable and performance unfriendly.
-					// But we need this to check permissions and it is how texture control finds items
-					for (S32 i = 0; i < items.size(); i++)
-					{
-						LLViewerInventoryItem* itemp = items[i];
-						if (itemp && itemp->isFinished())
-						{
-							// dropTextureAllFaces will fail if incomplete
-							LLPermissions item_permissions = itemp->getPermissions();
-							if (item_permissions.allowOperationBy(PERM_COPY,
-								gAgent.getID(),
-								gAgent.getGroupID()))
-							{
-								itemp_res = itemp;
-								break; // first match
-							}
-						}
-					}
-				}
-
-				if (itemp_res)
-				{
-					if (te == -1) // all faces
-					{
-						LLToolDragAndDrop::dropTextureAllFaces(objectp,
-							itemp_res,
-							from_library ? LLToolDragAndDrop::SOURCE_LIBRARY : LLToolDragAndDrop::SOURCE_AGENT,
-							LLUUID::null,
-							false);
-					}
-					else // one face
-					{
-						LLToolDragAndDrop::dropTextureOneFace(objectp,
-							te,
-							itemp_res,
-							from_library ? LLToolDragAndDrop::SOURCE_LIBRARY : LLToolDragAndDrop::SOURCE_AGENT,
-							LLUUID::null,
-							false,
-							0);
-					}
-				}
-				// not an inventory item or no complete items
-				else if (full_perm)
-				{
-					// Either library, local or existed as fullperm when user made a copy
-					LLViewerTexture* image = LLViewerTextureManager::getFetchedTexture(imageid, FTT_DEFAULT, true, LLGLTexture::BOOST_NONE, LLViewerTexture::LOD_TEXTURE);
-					objectp->setTEImage(U8(te), image);
-				}
-			}
-
-			if (te_data["te"].has("bumpmap"))
-			{
-				objectp->setTEBumpmap(te, (U8)te_data["te"]["bumpmap"].asInteger());
-			}
-			if (te_data["te"].has("bumpshiny"))
-			{
-				objectp->setTEBumpShiny(te, (U8)te_data["te"]["bumpshiny"].asInteger());
-			}
-			if (te_data["te"].has("bumpfullbright"))
-			{
-				objectp->setTEBumpShinyFullbright(te, (U8)te_data["te"]["bumpfullbright"].asInteger());
-			}
-			if (te_data["te"].has("texgen"))
-			{
-				objectp->setTETexGen(te, (U8)te_data["te"]["texgen"].asInteger());
-			}
-
-			// PBR/GLTF
-			if (te_data["te"].has("pbr"))
-			{
-				objectp->setRenderMaterialID(te, te_data["te"]["pbr"].asUUID(), false /*managing our own update*/);
-				tep->setGLTFRenderMaterial(nullptr);
-				tep->setGLTFMaterialOverride(nullptr);
-
-				LLSD override_data;
-				override_data["object_id"] = objectp->getID();
-				override_data["side"] = te;
-				if (te_data["te"].has("pbr_override"))
-				{
-					override_data["gltf_json"] = te_data["te"]["pbr_override"];
-				}
-				else
-				{
-					override_data["gltf_json"] = "";
-				}
-
-				override_data["asset_id"] = te_data["te"]["pbr"].asUUID();
-
-				LLGLTFMaterialList::queueUpdate(override_data);
-			}
-			else
-			{
-				objectp->setRenderMaterialID(te, LLUUID::null, false /*send in bulk later*/ );
-				tep->setGLTFRenderMaterial(nullptr);
-				tep->setGLTFMaterialOverride(nullptr);
-
-				// blank out most override data on the server
-				LLGLTFMaterialList::queueApply(objectp, te, LLUUID::null);
-			}
-
-			// Texture map
-			if (te_data["te"].has("scales") && te_data["te"].has("scalet"))
-			{
-				objectp->setTEScale(te, (F32)te_data["te"]["scales"].asReal(), (F32)te_data["te"]["scalet"].asReal());
-			}
-			if (te_data["te"].has("offsets") && te_data["te"].has("offsett"))
-			{
-				objectp->setTEOffset(te, (F32)te_data["te"]["offsets"].asReal(), (F32)te_data["te"]["offsett"].asReal());
-			}
-			if (te_data["te"].has("imagerot"))
-			{
-				objectp->setTERotation(te, (F32)te_data["te"]["imagerot"].asReal());
-			}
-
-			// Media
-			if (te_data["te"].has("media_flags"))
-			{
-				U8 media_flags = te_data["te"]["media_flags"].asInteger();
-				objectp->setTEMediaFlags(te, media_flags);
-				LLVOVolume *vo = dynamic_cast<LLVOVolume*>(objectp);
-				if (vo && te_data["te"].has(LLTextureEntry::TEXTURE_MEDIA_DATA_KEY))
-				{
-					vo->syncMediaData(te, te_data["te"][LLTextureEntry::TEXTURE_MEDIA_DATA_KEY], true/*merge*/, true/*ignore_agent*/);
-				}
-			}
-			else
-			{
-				// Keep media flags on destination unchanged
-			}
-		}
-
-		if (te_data.has("material"))
-		{
-			LLUUID object_id = objectp->getID();
-
-			// Normal
-			// Replace placeholders with target's
-			if (te_data["material"].has("NormMapNoCopy"))
-			{
-				LLMaterialPtr material = tep->getMaterialParams();
-				if (material.notNull())
-				{
-					LLUUID id = material->getNormalID();
-					if (id.notNull())
-					{
-						te_data["material"]["NormMap"] = id;
-					}
-				}
-			}
-
-			LLSelectedTEMaterial::setNormalID(this, te_data["material"]["NormMap"].asUUID(), te, object_id);
-			LLSelectedTEMaterial::setNormalRepeatX(this, (F32)te_data["material"]["NormRepX"].asReal(), te, object_id);
-			LLSelectedTEMaterial::setNormalRepeatY(this, (F32)te_data["material"]["NormRepY"].asReal(), te, object_id);
-			LLSelectedTEMaterial::setNormalOffsetX(this, (F32)te_data["material"]["NormOffX"].asReal(), te, object_id);
-			LLSelectedTEMaterial::setNormalOffsetY(this, (F32)te_data["material"]["NormOffY"].asReal(), te, object_id);
-			LLSelectedTEMaterial::setNormalRotation(this, (F32)te_data["material"]["NormRot"].asReal(), te, object_id);
-
-			// Specular
-			// Replace placeholders with target's
-			if (te_data["material"].has("SpecMapNoCopy"))
-			{
-				LLMaterialPtr material = tep->getMaterialParams();
-				if (material.notNull())
-				{
-					LLUUID id = material->getSpecularID();
-					if (id.notNull())
-					{
-						te_data["material"]["SpecMap"] = id;
-					}
-				}
-			}
-
-			LLSelectedTEMaterial::setSpecularID(this, te_data["material"]["SpecMap"].asUUID(), te, object_id);
-			LLSelectedTEMaterial::setSpecularRepeatX(this, (F32)te_data["material"]["SpecRepX"].asReal(), te, object_id);
-			LLSelectedTEMaterial::setSpecularRepeatY(this, (F32)te_data["material"]["SpecRepY"].asReal(), te, object_id);
-			LLSelectedTEMaterial::setSpecularOffsetX(this, (F32)te_data["material"]["SpecOffX"].asReal(), te, object_id);
-			LLSelectedTEMaterial::setSpecularOffsetY(this, (F32)te_data["material"]["SpecOffY"].asReal(), te, object_id);
-			LLSelectedTEMaterial::setSpecularRotation(this, (F32)te_data["material"]["SpecRot"].asReal(), te, object_id);
-			LLColor4U spec_color(te_data["material"]["SpecColor"]);
-			LLSelectedTEMaterial::setSpecularLightColor(this, spec_color, te);
-			LLSelectedTEMaterial::setSpecularLightExponent(this, (U8)te_data["material"]["SpecExp"].asInteger(), te, object_id);
-			LLSelectedTEMaterial::setEnvironmentIntensity(this, (U8)te_data["material"]["EnvIntensity"].asInteger(), te, object_id);
-			LLSelectedTEMaterial::setDiffuseAlphaMode(this, (U8)te_data["material"]["DiffuseAlphaMode"].asInteger(), te, object_id);
-			LLSelectedTEMaterial::setAlphaMaskCutoff(this, (U8)te_data["material"]["AlphaMaskCutoff"].asInteger(), te, object_id);
-
-			if (te_data.has("te") && te_data["te"].has("shiny"))
-			{
-				objectp->setTEShiny(te, (U8)te_data["te"]["shiny"].asInteger());
-			}
-		}
-	}
-=======
     LLSD te_data;
     LLSD &clipboard = mClipboardParams["texture"]; // array
     if ((clipboard.size() == 1) && mClipboardParams["texture_all_tes"].asBoolean())
@@ -6337,7 +4896,7 @@
                 else if (full_perm)
                 {
                     // Either library, local or existed as fullperm when user made a copy
-                    LLViewerTexture* image = LLViewerTextureManager::getFetchedTexture(imageid, FTT_DEFAULT, TRUE, LLGLTexture::BOOST_NONE, LLViewerTexture::LOD_TEXTURE);
+                    LLViewerTexture* image = LLViewerTextureManager::getFetchedTexture(imageid, FTT_DEFAULT, true, LLGLTexture::BOOST_NONE, LLViewerTexture::LOD_TEXTURE);
                     objectp->setTEImage(U8(te), image);
                 }
             }
@@ -6483,7 +5042,6 @@
             }
         }
     }
->>>>>>> c06fb4e0
 }
 
 void FSPanelFace::onCopyFaces()
