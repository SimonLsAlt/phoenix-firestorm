/**
 * @file llfloatersettingsdebug.h
 * @brief floater for debugging internal viewer settings
 *
 * $LicenseInfo:firstyear=2001&license=viewerlgpl$
 * Second Life Viewer Source Code
<<<<<<< HEAD
 * Copyright (C) 2010, Linden Research, Inc.
 * 
=======
 * Copyright (C) 2022, Linden Research, Inc.
 *
>>>>>>> 38c2a5bd
 * This library is free software; you can redistribute it and/or
 * modify it under the terms of the GNU Lesser General Public
 * License as published by the Free Software Foundation;
 * version 2.1 of the License only.
 *
 * This library is distributed in the hope that it will be useful,
 * but WITHOUT ANY WARRANTY; without even the implied warranty of
 * MERCHANTABILITY or FITNESS FOR A PARTICULAR PURPOSE.  See the GNU
 * Lesser General Public License for more details.
 *
 * You should have received a copy of the GNU Lesser General Public
 * License along with this library; if not, write to the Free Software
 * Foundation, Inc., 51 Franklin Street, Fifth Floor, Boston, MA  02110-1301  USA
 *
 * Linden Research, Inc., 945 Battery Street, San Francisco, CA  94111  USA
 * $/LicenseInfo$
 */

#ifndef LLFLOATERDEBUGSETTINGS_H
#define LLFLOATERDEBUGSETTINGS_H

#include "llcontrol.h"
#include "llfloater.h"
#include "llmath.h"

class LLTextEditor;
class LLSpinCtrl;
class LLColorSwatchCtrl;
class LLLineEditor;
class LLRadioGroup;
class LLButton;
class LLScrollListCtrl;
class LLControlVariable;
class LLSearchEditor;

class LLFloaterSettingsDebug
:   public LLFloater
{
    friend class LLFloaterReg;

public:

    virtual BOOL postBuild();
    virtual void draw();

<<<<<<< HEAD
	void updateControl();

	// updates control filter to display in the controls list on keytroke
	void onUpdateFilter();
	void onSettingSelect();
	void onCommitSettings();
	void onClickDefault();
	void onCopyToClipboard();
	void onSanityCheck();
	void onClickSanityWarning();
	static void showControl(const std::string& control);
=======
    void updateControl(LLControlVariable* control);

    void onCommitSettings();
    void onClickDefault();

    bool matchesSearchFilter(std::string setting_name);
    bool isSettingHidden(LLControlVariable* control);
>>>>>>> 38c2a5bd

private:
    // key - selects which settings to show, one of:
    // "all", "base", "account", "skin"
    LLFloaterSettingsDebug(const LLSD& key);
    virtual ~LLFloaterSettingsDebug();

<<<<<<< HEAD
	// returns a pointer to the currently selected control variable, or NULL
	LLControlVariable* getControlVariable();
	
protected:
	typedef std::map<std::string,LLControlVariable*> settings_map_t;

	settings_map_t mSettingsMap;

	std::string mOldSearchTerm;
	LLControlVariable* mCurrentControlVariable;
	LLControlVariable* mOldControlVariable;
	bool mOldVisibility;
=======
    void updateList(bool skip_selection = false);
    void onSettingSelect();
    void setSearchFilter(const std::string& filter);

    void updateDefaultColumn(LLControlVariable* control);
    void hideUIControls();

    LLScrollListCtrl* mSettingList;

protected:
    class LLTextEditor* mComment;
>>>>>>> 38c2a5bd

	LLSearchEditor* mSearchSettingsInput;
	LLScrollListCtrl* mSettingsScrollList;
	LLTextEditor* mComment;
	LLSpinCtrl* mSpinner1;
	LLSpinCtrl* mSpinner2;
	LLSpinCtrl* mSpinner3;
	LLSpinCtrl* mSpinner4;
	LLColorSwatchCtrl* mColorSwatch;
	LLLineEditor* mValText;
	LLRadioGroup* mBooleanCombo;
	LLButton* mCopyButton;
	LLButton* mDefaultButton;
	LLButton* mSanityButton;
};

#endif //LLFLOATERDEBUGSETTINGS_H<|MERGE_RESOLUTION|>--- conflicted
+++ resolved
@@ -4,13 +4,8 @@
  *
  * $LicenseInfo:firstyear=2001&license=viewerlgpl$
  * Second Life Viewer Source Code
-<<<<<<< HEAD
  * Copyright (C) 2010, Linden Research, Inc.
- * 
-=======
- * Copyright (C) 2022, Linden Research, Inc.
  *
->>>>>>> 38c2a5bd
  * This library is free software; you can redistribute it and/or
  * modify it under the terms of the GNU Lesser General Public
  * License as published by the Free Software Foundation;
@@ -56,27 +51,17 @@
     virtual BOOL postBuild();
     virtual void draw();
 
-<<<<<<< HEAD
-	void updateControl();
+    void updateControl();
 
-	// updates control filter to display in the controls list on keytroke
-	void onUpdateFilter();
-	void onSettingSelect();
-	void onCommitSettings();
-	void onClickDefault();
-	void onCopyToClipboard();
-	void onSanityCheck();
-	void onClickSanityWarning();
-	static void showControl(const std::string& control);
-=======
-    void updateControl(LLControlVariable* control);
-
+    // updates control filter to display in the controls list on keytroke
+    void onUpdateFilter();
+    void onSettingSelect();
     void onCommitSettings();
     void onClickDefault();
-
-    bool matchesSearchFilter(std::string setting_name);
-    bool isSettingHidden(LLControlVariable* control);
->>>>>>> 38c2a5bd
+    void onCopyToClipboard();
+    void onSanityCheck();
+    void onClickSanityWarning();
+    static void showControl(const std::string& control);
 
 private:
     // key - selects which settings to show, one of:
@@ -84,46 +69,32 @@
     LLFloaterSettingsDebug(const LLSD& key);
     virtual ~LLFloaterSettingsDebug();
 
-<<<<<<< HEAD
-	// returns a pointer to the currently selected control variable, or NULL
-	LLControlVariable* getControlVariable();
-	
-protected:
-	typedef std::map<std::string,LLControlVariable*> settings_map_t;
-
-	settings_map_t mSettingsMap;
-
-	std::string mOldSearchTerm;
-	LLControlVariable* mCurrentControlVariable;
-	LLControlVariable* mOldControlVariable;
-	bool mOldVisibility;
-=======
-    void updateList(bool skip_selection = false);
-    void onSettingSelect();
-    void setSearchFilter(const std::string& filter);
-
-    void updateDefaultColumn(LLControlVariable* control);
-    void hideUIControls();
-
-    LLScrollListCtrl* mSettingList;
+    // returns a pointer to the currently selected control variable, or NULL
+    LLControlVariable* getControlVariable();
 
 protected:
-    class LLTextEditor* mComment;
->>>>>>> 38c2a5bd
+    typedef std::map<std::string,LLControlVariable*> settings_map_t;
 
-	LLSearchEditor* mSearchSettingsInput;
-	LLScrollListCtrl* mSettingsScrollList;
-	LLTextEditor* mComment;
-	LLSpinCtrl* mSpinner1;
-	LLSpinCtrl* mSpinner2;
-	LLSpinCtrl* mSpinner3;
-	LLSpinCtrl* mSpinner4;
-	LLColorSwatchCtrl* mColorSwatch;
-	LLLineEditor* mValText;
-	LLRadioGroup* mBooleanCombo;
-	LLButton* mCopyButton;
-	LLButton* mDefaultButton;
-	LLButton* mSanityButton;
+    settings_map_t mSettingsMap;
+
+    std::string mOldSearchTerm;
+    LLControlVariable* mCurrentControlVariable;
+    LLControlVariable* mOldControlVariable;
+    bool mOldVisibility;
+
+    LLSearchEditor* mSearchSettingsInput;
+    LLScrollListCtrl* mSettingsScrollList;
+    LLTextEditor* mComment;
+    LLSpinCtrl* mSpinner1;
+    LLSpinCtrl* mSpinner2;
+    LLSpinCtrl* mSpinner3;
+    LLSpinCtrl* mSpinner4;
+    LLColorSwatchCtrl* mColorSwatch;
+    LLLineEditor* mValText;
+    LLRadioGroup* mBooleanCombo;
+    LLButton* mCopyButton;
+    LLButton* mDefaultButton;
+    LLButton* mSanityButton;
 };
 
 #endif //LLFLOATERDEBUGSETTINGS_H