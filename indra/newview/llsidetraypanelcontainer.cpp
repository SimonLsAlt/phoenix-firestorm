--- conflicted
+++ resolved
@@ -83,21 +83,11 @@
 
 bool LLSideTrayPanelContainer::handleKeyHere(KEY key, MASK mask)
 {
-<<<<<<< HEAD
-	// No key press handling code for Panel Container - this disables
-	// Tab Container's Alt + Left/Right Button tab switching.
-	
-	// Let default handler process key presses, don't simply return true or false
-	// as this may brake some functionality as it did with Copy/Paste for 
-	// text_editor (ticket EXT-642).
-	return LLPanel::handleKeyHere(key, mask);
-=======
     // No key press handling code for Panel Container - this disables
     // Tab Container's Alt + Left/Right Button tab switching.
 
-    // Let default handler process key presses, don't simply return TRUE or FALSE
+    // Let default handler process key presses, don't simply return true or false
     // as this may brake some functionality as it did with Copy/Paste for
     // text_editor (ticket EXT-642).
     return LLPanel::handleKeyHere(key, mask);
->>>>>>> c06fb4e0
 }