--- conflicted
+++ resolved
@@ -418,67 +418,15 @@
 
 bool LLFloaterAutoReplaceSettings::callbackNewListName(const LLSD& notification, const LLSD& response)
 {
-<<<<<<< HEAD
-	LL_DEBUGS("AutoReplace")<<"called"<<LL_ENDL;
-
-	// <FS:Ansariel> FIRE-31256: Add Cancel button for new auto-replace list dialog
-	S32 option = LLNotificationsUtil::getSelectedOption(notification, response);
-	if (option != 0)
-	{
-		return false;
-	}
-	// </FS:Ansariel>
-	
-	LLSD newList = notification["payload"]["list"];
-
-	if ( response.has("listname") && response["listname"].isString() )
-	{
-		std::string newName = response["listname"].asString();
-		LLAutoReplaceSettings::setListName(newList, newName);
-
-		switch ( mSettings.addList(newList) )
-		{
-		case LLAutoReplaceSettings::AddListOk:
-			LL_INFOS("AutoReplace") << "added new list '"<<newName<<"'"<<LL_ENDL;
-			mSelectedListName = newName;
-			updateListNames();
-			updateListNamesControls();
-			updateReplacementsList();
-			break;
-
-		case LLAutoReplaceSettings::AddListDuplicateName:
-			{
-				LL_WARNS("AutoReplace")<<"name '"<<newName<<"' is in use; prompting for new name"<<LL_ENDL;
-				LLSD newPayload;
-				newPayload["list"] = notification["payload"]["list"];
-				LLSD args;
-				args["DUPNAME"] = newName;
-	
-				LLNotificationsUtil::add("RenameAutoReplaceList", args, newPayload,
-										 boost::bind(&LLFloaterAutoReplaceSettings::callbackListNameConflict, this, _1, _2));
-			}
-			break;
-
-		case LLAutoReplaceSettings::AddListInvalidList:
-			LLNotificationsUtil::add("InvalidAutoReplaceList");
-
-			mSelectedListName.clear();
-			updateListNames();
-			updateListNamesControls();
-			updateReplacementsList();
-			break;
-
-		default:
-			LL_ERRS("AutoReplace") << "invalid AddListResult" << LL_ENDL;
-		}
-	}
-	else
-	{
-		LL_ERRS("AutoReplace") << "adding notification response" << LL_ENDL;
-	}
-	return false;
-=======
     LL_DEBUGS("AutoReplace")<<"called"<<LL_ENDL;
+
+    // <FS:Ansariel> FIRE-31256: Add Cancel button for new auto-replace list dialog
+    S32 option = LLNotificationsUtil::getSelectedOption(notification, response);
+    if (option != 0)
+    {
+        return false;
+    }
+    // </FS:Ansariel>
 
     LLSD newList = notification["payload"]["list"];
 
@@ -528,7 +476,6 @@
         LL_ERRS("AutoReplace") << "adding notification response" << LL_ENDL;
     }
     return false;
->>>>>>> 38c2a5bd
 }
 
 // callback for the RenameAutoReplaceList notification
