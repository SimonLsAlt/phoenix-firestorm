/** 
 * @file lllogininstance.cpp
 * @brief Viewer's host for a login connection.
 *
 * $LicenseInfo:firstyear=2009&license=viewerlgpl$
 * Second Life Viewer Source Code
 * Copyright (C) 2010, Linden Research, Inc.
 * 
 * This library is free software; you can redistribute it and/or
 * modify it under the terms of the GNU Lesser General Public
 * License as published by the Free Software Foundation;
 * version 2.1 of the License only.
 * 
 * This library is distributed in the hope that it will be useful,
 * but WITHOUT ANY WARRANTY; without even the implied warranty of
 * MERCHANTABILITY or FITNESS FOR A PARTICULAR PURPOSE.  See the GNU
 * Lesser General Public License for more details.
 * 
 * You should have received a copy of the GNU Lesser General Public
 * License along with this library; if not, write to the Free Software
 * Foundation, Inc., 51 Franklin Street, Fifth Floor, Boston, MA  02110-1301  USA
 * 
 * Linden Research, Inc., 945 Battery Street, San Francisco, CA  94111  USA
 * $/LicenseInfo$
 */

#include "llviewerprecompiledheaders.h"

#include "lllogininstance.h"

// llcommon
#include "llevents.h"
#include "stringize.h"

// llmessage (!)
#include "llfiltersd2xmlrpc.h" // for xml_escape_string()

// login
#include "lllogin.h"

// newview
#include "llhasheduniqueid.h"
#include "llviewernetwork.h"
#include "llviewercontrol.h"
#include "llversioninfo.h"
#include "llslurl.h"
#include "llstartup.h"
#include "llfloaterreg.h"
#include "llnotifications.h"
#include "llwindow.h"
#include "llviewerwindow.h"
#include "llprogressview.h"
#if LL_LINUX || LL_SOLARIS
#include "lltrans.h"
#endif
#include "llsecapi.h"
#include "llstartup.h"
#include "llmachineid.h"
#include "llupdaterservice.h"
#include "llevents.h"
#include "llappviewer.h"
#include "llsdserialize.h"

#include <boost/scoped_ptr.hpp>
#include <sstream>

const S32 LOGIN_MAX_RETRIES = 3;

// this can be removed once it is defined by the build for all forks
#ifndef ADDRESS_SIZE
#  define ADDRESS_SIZE 32
#endif

class LLLoginInstance::Disposable {
public:
	virtual ~Disposable() {}
};

namespace {
	class MandatoryUpdateMachine:
		public LLLoginInstance::Disposable
	{
	public:
		MandatoryUpdateMachine(LLLoginInstance & loginInstance, LLUpdaterService & updaterService);

		void start(void);

		LLNotificationsInterface& getNotificationsInterface() const
		{
			return mLoginInstance.getNotificationsInterface();
		}

	private:
		class State;
		class CheckingForUpdate;
		class Error;
		class ReadyToInstall; 
		class StartingUpdaterService;
		class WaitingForDownload;

		boost::scoped_ptr<State> mState;
		LLLoginInstance &  mLoginInstance;
		LLUpdaterService & mUpdaterService;
		
		void setCurrentState(State * newState);
	};

	
	class MandatoryUpdateMachine::State {
	public:
		virtual ~State() {}
		virtual void enter(void) {}
		virtual void exit(void) {}
	};
	
	
	class MandatoryUpdateMachine::CheckingForUpdate:
	public MandatoryUpdateMachine::State
	{
	public:
		CheckingForUpdate(MandatoryUpdateMachine & machine);
		
		virtual void enter(void);
		virtual void exit(void);
		
	private:
		LLTempBoundListener mConnection;
		MandatoryUpdateMachine & mMachine;
		LLProgressView * mProgressView;
		
		bool onEvent(LLSD const & event);
	};
	
	
	class MandatoryUpdateMachine::Error:
	public MandatoryUpdateMachine::State
	{
	public:
		Error(MandatoryUpdateMachine & machine);
		
		virtual void enter(void);
		virtual void exit(void);
		void onButtonClicked(const LLSD &, const LLSD &);
		
	private:
		MandatoryUpdateMachine & mMachine;
	};
	
	
	class MandatoryUpdateMachine::ReadyToInstall:
	public MandatoryUpdateMachine::State
	{
	public:
		ReadyToInstall(MandatoryUpdateMachine & machine);
		
		virtual void enter(void);
		virtual void exit(void);
		
	private:
		//MandatoryUpdateMachine & mMachine;
	};
	
	
	class MandatoryUpdateMachine::StartingUpdaterService:
	public MandatoryUpdateMachine::State
	{
	public:
		StartingUpdaterService(MandatoryUpdateMachine & machine);
		
		virtual void enter(void);
		virtual void exit(void);
		void onButtonClicked(const LLSD & uiform, const LLSD & result);
	private:
		MandatoryUpdateMachine & mMachine;
	};
	
	
	class MandatoryUpdateMachine::WaitingForDownload:
		public MandatoryUpdateMachine::State
	{
	public:
		WaitingForDownload(MandatoryUpdateMachine & machine);
		
		virtual void enter(void);
		virtual void exit(void);
		
	private:
		LLTempBoundListener mConnection;
		MandatoryUpdateMachine & mMachine;
		LLProgressView * mProgressView;
		
		bool onEvent(LLSD const & event);
	};
}

static const char * const TOS_REPLY_PUMP = "lllogininstance_tos_callback";
static const char * const TOS_LISTENER_NAME = "lllogininstance_tos";

std::string construct_start_string();



// MandatoryUpdateMachine
//-----------------------------------------------------------------------------


MandatoryUpdateMachine::MandatoryUpdateMachine(LLLoginInstance & loginInstance, LLUpdaterService & updaterService):
	mLoginInstance(loginInstance),
	mUpdaterService(updaterService)
{
	; // No op.
}


void MandatoryUpdateMachine::start(void)
{
	LL_INFOS() << "starting mandatory update machine" << LL_ENDL;
	
	if(mUpdaterService.isChecking()) {
		switch(mUpdaterService.getState()) {
			case LLUpdaterService::UP_TO_DATE:
				mUpdaterService.stopChecking();
				mUpdaterService.startChecking();
				// Fall through.
			case LLUpdaterService::INITIAL:
			case LLUpdaterService::CHECKING_FOR_UPDATE:
				setCurrentState(new CheckingForUpdate(*this));
				break;
			case LLUpdaterService::TEMPORARY_ERROR:
				setCurrentState(new Error(*this));
				break;
			case LLUpdaterService::DOWNLOADING:
				setCurrentState(new WaitingForDownload(*this));
				break;
			case LLUpdaterService::TERMINAL:
				if(LLUpdaterService::updateReadyToInstall()) {
					setCurrentState(new ReadyToInstall(*this));
				} else {
					setCurrentState(new Error(*this));
				}
				break;
			case LLUpdaterService::FAILURE:
				setCurrentState(new Error(*this));
				break;
			default:
				llassert(!"unpossible case");
				break;
		}
	} else {
		setCurrentState(new StartingUpdaterService(*this));
	}
}


void MandatoryUpdateMachine::setCurrentState(State * newStatePointer)
{
	{
		boost::scoped_ptr<State> newState(newStatePointer);
		if(mState != 0) mState->exit();
		mState.swap(newState);
		
		// Old state will be deleted on exit from this block before the new state
		// is entered.
	}
	if(mState != 0) mState->enter();
}



// MandatoryUpdateMachine::CheckingForUpdate
//-----------------------------------------------------------------------------


MandatoryUpdateMachine::CheckingForUpdate::CheckingForUpdate(MandatoryUpdateMachine & machine):
	mMachine(machine)
{
	; // No op.
}


void MandatoryUpdateMachine::CheckingForUpdate::enter(void)
{
	LL_INFOS() << "entering checking for update" << LL_ENDL;
	
	mProgressView = gViewerWindow->getProgressView();
	mProgressView->setMessage("Looking for update...");
	mProgressView->setText("There is a required update for your Second Life installation.");
	mProgressView->setPercent(0);
	mProgressView->setVisible(true);
	mConnection = LLEventPumps::instance().obtain(LLUpdaterService::pumpName()).
		listen("MandatoryUpdateMachine::CheckingForUpdate", boost::bind(&MandatoryUpdateMachine::CheckingForUpdate::onEvent, this, _1));
}


void MandatoryUpdateMachine::CheckingForUpdate::exit(void)
{
}


bool MandatoryUpdateMachine::CheckingForUpdate::onEvent(LLSD const & event)
{
	if(event["type"].asInteger() == LLUpdaterService::STATE_CHANGE) {
		switch(event["state"].asInteger()) {
			case LLUpdaterService::DOWNLOADING:
				mMachine.setCurrentState(new WaitingForDownload(mMachine));
				break;
			case LLUpdaterService::TEMPORARY_ERROR:
			case LLUpdaterService::UP_TO_DATE:
			case LLUpdaterService::TERMINAL:
			case LLUpdaterService::FAILURE:
				mProgressView->setVisible(false);
				mMachine.setCurrentState(new Error(mMachine));
				break;
			case LLUpdaterService::INSTALLING:
				llassert(!"can't possibly be installing");
				break;
			default:
				break;
		}
	} else {
		; // Ignore.
	}
	
	return false;
}



// MandatoryUpdateMachine::Error
//-----------------------------------------------------------------------------


MandatoryUpdateMachine::Error::Error(MandatoryUpdateMachine & machine):
	mMachine(machine)
{
	; // No op.
}


void MandatoryUpdateMachine::Error::enter(void)
{
	LL_INFOS() << "entering error" << LL_ENDL;
	mMachine.getNotificationsInterface().add("FailedRequiredUpdateInstall", LLSD(), LLSD(), boost::bind(&MandatoryUpdateMachine::Error::onButtonClicked, this, _1, _2));
}


void MandatoryUpdateMachine::Error::exit(void)
{
	LLAppViewer::instance()->forceQuit();
}


void MandatoryUpdateMachine::Error::onButtonClicked(const LLSD &, const LLSD &)
{
	mMachine.setCurrentState(0);
}



// MandatoryUpdateMachine::ReadyToInstall
//-----------------------------------------------------------------------------


MandatoryUpdateMachine::ReadyToInstall::ReadyToInstall(MandatoryUpdateMachine & machine) //:
	//mMachine(machine)
{
	; // No op.
}


void MandatoryUpdateMachine::ReadyToInstall::enter(void)
{
	LL_INFOS() << "entering ready to install" << LL_ENDL;
	// Open update ready dialog.
}


void MandatoryUpdateMachine::ReadyToInstall::exit(void)
{
	// Restart viewer.
}



// MandatoryUpdateMachine::StartingUpdaterService
//-----------------------------------------------------------------------------


MandatoryUpdateMachine::StartingUpdaterService::StartingUpdaterService(MandatoryUpdateMachine & machine):
	mMachine(machine)
{
	; // No op.
}


void MandatoryUpdateMachine::StartingUpdaterService::enter(void)
{
	LL_INFOS() << "entering start update service" << LL_ENDL;
	mMachine.getNotificationsInterface().add("UpdaterServiceNotRunning", LLSD(), LLSD(), boost::bind(&MandatoryUpdateMachine::StartingUpdaterService::onButtonClicked, this, _1, _2));
}


void MandatoryUpdateMachine::StartingUpdaterService::exit(void)
{
	; // No op.
}


void MandatoryUpdateMachine::StartingUpdaterService::onButtonClicked(const LLSD & uiform, const LLSD & result)
{
	if(result["OK_okcancelbuttons"].asBoolean()) {
		mMachine.mUpdaterService.startChecking(false);
		mMachine.setCurrentState(new CheckingForUpdate(mMachine));
	} else {
		LLAppViewer::instance()->forceQuit();
	}
}



// MandatoryUpdateMachine::WaitingForDownload
//-----------------------------------------------------------------------------


MandatoryUpdateMachine::WaitingForDownload::WaitingForDownload(MandatoryUpdateMachine & machine):
	mMachine(machine),
	mProgressView(0)
{
	; // No op.
}


void MandatoryUpdateMachine::WaitingForDownload::enter(void)
{
	LL_INFOS() << "entering waiting for download" << LL_ENDL;
	mProgressView = gViewerWindow->getProgressView();
	mProgressView->setMessage("Downloading update...");
	std::ostringstream stream;
	stream << "There is a required update for your Second Life installation." << std::endl <<
		"Version " << mMachine.mUpdaterService.updatedVersion();
	mProgressView->setText(stream.str());
	mProgressView->setPercent(0);
	mProgressView->setVisible(true);
	mConnection = LLEventPumps::instance().obtain(LLUpdaterService::pumpName()).
		listen("MandatoryUpdateMachine::CheckingForUpdate", boost::bind(&MandatoryUpdateMachine::WaitingForDownload::onEvent, this, _1));
}


void MandatoryUpdateMachine::WaitingForDownload::exit(void)
{
	mProgressView->setVisible(false);
}


bool MandatoryUpdateMachine::WaitingForDownload::onEvent(LLSD const & event)
{
	switch(event["type"].asInteger()) {
		case LLUpdaterService::DOWNLOAD_COMPLETE:
			mMachine.setCurrentState(new ReadyToInstall(mMachine));
			break;
		case LLUpdaterService::DOWNLOAD_ERROR:
			mMachine.setCurrentState(new Error(mMachine));
			break;
		case LLUpdaterService::PROGRESS: {
			double downloadSize = event["download_size"].asReal();
			double bytesDownloaded = event["bytes_downloaded"].asReal();
			mProgressView->setPercent(100. * bytesDownloaded / downloadSize);
			break;
		}
		default:
			break;
	}

	return false;
}



// LLLoginInstance
//-----------------------------------------------------------------------------


LLLoginInstance::LLLoginInstance() :
	mLoginModule(new LLLogin()),
	mNotifications(NULL),
	mLoginState("offline"),
	mSkipOptionalUpdate(false),
	mAttemptComplete(false),
	mTransferRate(0.0f),
	mDispatcher("LLLoginInstance", "change"),
	mUpdaterService(0)
{
	mLoginModule->getEventPump().listen("lllogininstance", 
		boost::bind(&LLLoginInstance::handleLoginEvent, this, _1));
	// This internal use of LLEventDispatcher doesn't really need
	// per-function descriptions.
	mDispatcher.add("fail.login", "", boost::bind(&LLLoginInstance::handleLoginFailure, this, _1));
	mDispatcher.add("connect",    "", boost::bind(&LLLoginInstance::handleLoginSuccess, this, _1));
	mDispatcher.add("disconnect", "", boost::bind(&LLLoginInstance::handleDisconnect, this, _1));
	mDispatcher.add("indeterminate", "", boost::bind(&LLLoginInstance::handleIndeterminate, this, _1));
}

void LLLoginInstance::setPlatformInfo(const std::string platform,
									  const std::string platform_version,
                                      const std::string platform_name)
{
	mPlatform = platform;
	mPlatformVersion = platform_version;
    mPlatformVersionName = platform_name;
}

LLLoginInstance::~LLLoginInstance()
{
}

void LLLoginInstance::connect(LLPointer<LLCredential> credentials)
{
	std::vector<std::string> uris;
	LLGridManager::getInstance()->getLoginURIs(uris);
	connect(uris.front(), credentials);
}

void LLLoginInstance::connect(const std::string& uri, LLPointer<LLCredential> credentials)
{
	mAttemptComplete = false; // Reset attempt complete at this point!
	constructAuthParams(credentials);
	mLoginModule->connect(uri, mRequestData);
}

void LLLoginInstance::reconnect()
{
	// Sort of like connect, only using the pre-existing
	// request params.
	std::vector<std::string> uris;
	LLGridManager::getInstance()->getLoginURIs(uris);
	mLoginModule->connect(uris.front(), mRequestData);
	gViewerWindow->setShowProgress(true,!gSavedSettings.getBOOL("FSDisableLoginScreens"));
}

void LLLoginInstance::disconnect()
{
	mAttemptComplete = false; // Reset attempt complete at this point!
	mRequestData.clear();
	mLoginModule->disconnect();
}

LLSD LLLoginInstance::getResponse() 
{
	return mResponseData; 
}

void LLLoginInstance::constructAuthParams(LLPointer<LLCredential> user_credential)
{
	// Set up auth request options.
//#define LL_MINIMIAL_REQUESTED_OPTIONS
	LLSD requested_options;
	// *Note: this is where gUserAuth used to be created.
	requested_options.append("inventory-root");
	requested_options.append("inventory-skeleton");
	//requested_options.append("inventory-meat");
	//requested_options.append("inventory-skel-targets");
#if (!defined LL_MINIMIAL_REQUESTED_OPTIONS)
	if(FALSE == gSavedSettings.getBOOL("NoInventoryLibrary"))
	{
		requested_options.append("inventory-lib-root");
		requested_options.append("inventory-lib-owner");
		requested_options.append("inventory-skel-lib");
	//	requested_options.append("inventory-meat-lib");
	}

	requested_options.append("initial-outfit");
	requested_options.append("gestures");
	requested_options.append("display_names");
	requested_options.append("event_categories");
	requested_options.append("event_notifications");
	requested_options.append("classified_categories");
	requested_options.append("adult_compliant"); 
	requested_options.append("buddy-list");
	requested_options.append("newuser-config");
	requested_options.append("ui-config");

	//send this info to login.cgi for stats gathering 
	//since viewerstats isn't reliable enough
	requested_options.append("advanced-mode");
#endif
	requested_options.append("max-agent-groups");	
	requested_options.append("map-server-url");	
	requested_options.append("voice-config");
	requested_options.append("tutorial_setting");
	requested_options.append("login-flags");
	requested_options.append("global-textures");
	if(gSavedSettings.getBOOL("ConnectAsGod"))
	{
		gSavedSettings.setBOOL("UseDebugMenus", TRUE);
		requested_options.append("god-connect");
	}
<<<<<<< HEAD

// <FS:AW various patches>
#ifdef OPENSIM // <FS:AW optional opensim support>
	//TODO: make this more flexible
	if (LLGridManager::getInstance()->isInOpenSim())
	{
		requested_options.append("currency");// <FS:AW opensim currency support>
		requested_options.append("max_groups");// <FS:AW  opensim max groups support>
		requested_options.append("search"); // <FS:AW  opensim search support>
		requested_options.append("destination_guide_url");// <FS:AW  opensim destinations and avatar picker>
		requested_options.append("avatar_picker_url");// <FS:AW  opensim destinations and avatar picker>
		//not in this patch
		//requested_options.append("profile-server-url");
	}
#endif // OPENSIM // <FS:AW optional opensim support>
// </FS:AW various patches>

	// (re)initialize the request params with creds.
	LLSD request_params = user_credential->getLoginParams();
=======
	
	LLSD request_params;
>>>>>>> 9d9c04b0

	unsigned char hashed_unique_id_string[MD5HEX_STR_SIZE];
	if ( ! llHashedUniqueID(hashed_unique_id_string) )
	{
		LL_WARNS() << "Not providing a unique id in request params" << LL_ENDL;
	}
	request_params["start"] = construct_start_string();
	request_params["skipoptional"] = mSkipOptionalUpdate;
	request_params["agree_to_tos"] = false; // Always false here. Set true in 
	request_params["read_critical"] = false; // handleTOSResponse
	request_params["last_exec_event"] = mLastExecEvent;
	request_params["last_exec_duration"] = mLastExecDuration;
	request_params["mac"] = (char*)hashed_unique_id_string;
	request_params["version"] = LLVersionInfo::getVersion();
	request_params["channel"] = LLVersionInfo::getChannel();
	request_params["platform"] = mPlatform;
	request_params["address_size"] = ADDRESS_SIZE;
	request_params["platform_version"] = mPlatformVersion;
	request_params["platform_string"] = mPlatformVersionName;
	request_params["id0"] = mSerialNumber;
	request_params["host_id"] = gSavedSettings.getString("HostID");
	request_params["extended_errors"] = true; // request message_id and message_args

    // log request_params _before_ adding the credentials   
    LL_DEBUGS("LLLogin") << "Login parameters: " << LLSDOStreamer<LLSDNotationFormatter>(request_params) << LL_ENDL;

    // Copy the credentials into the request after logging the rest
    LLSD credentials(user_credential->getLoginParams());
    for (LLSD::map_const_iterator it = credentials.beginMap();
         it != credentials.endMap();
         it++
         )
    {
        request_params[it->first] = it->second;
    }

	// Specify desired timeout/retry options
	LLSD http_params;
	http_params["timeout"] = gSavedSettings.getF32("LoginSRVTimeout");
	http_params["retries"] = LOGIN_MAX_RETRIES;

	mRequestData.clear();
	mRequestData["method"] = "login_to_simulator";
	mRequestData["params"] = request_params;
	mRequestData["options"] = requested_options;
	mRequestData["http_params"] = http_params;
}

bool LLLoginInstance::handleLoginEvent(const LLSD& event)
{
	LL_DEBUGS("LLLogin") << "LoginListener called!: \n" << event << LL_ENDL;

	if(!(event.has("state") && event.has("change") && event.has("progress")))
	{
		LL_ERRS() << "Unknown message from LLLogin: " << event << LL_ENDL;
	}

	mLoginState = event["state"].asString();
	mResponseData = event["data"];
	
	if(event.has("transfer_rate"))
	{
		mTransferRate = event["transfer_rate"].asReal();
	}

	

	// Call the method registered in constructor, if any, for more specific
	// handling
	mDispatcher.try_call(event);
	return false;
}

void LLLoginInstance::handleLoginFailure(const LLSD& event)
{
	

	// Login has failed. 
	// Figure out why and respond...
	LLSD response = event["data"];
	std::string reason_response = response["reason"].asString();
	std::string message_response = response["message"].asString();
	// For the cases of critical message or TOS agreement,
	// start the TOS dialog. The dialog response will be handled
	// by the LLLoginInstance::handleTOSResponse() callback.
	// The callback intiates the login attempt next step, either 
	// to reconnect or to end the attempt in failure.
	if(reason_response == "tos")
	{
		LL_INFOS() << "LLLoginInstance::handleLoginFailure ToS" << LL_ENDL;

		LLSD data(LLSD::emptyMap());
		data["message"] = message_response;
		data["reply_pump"] = TOS_REPLY_PUMP;
		if (gViewerWindow)
		gViewerWindow->setShowProgress(FALSE,FALSE);
		LLFloaterReg::showInstance("message_tos", data);
		LLEventPumps::instance().obtain(TOS_REPLY_PUMP)
			.listen(TOS_LISTENER_NAME,
					boost::bind(&LLLoginInstance::handleTOSResponse, 
								this, _1, "agree_to_tos"));
	}
	else if(reason_response == "critical")
	{
		LL_INFOS() << "LLLoginInstance::handleLoginFailure Crit" << LL_ENDL;

		LLSD data(LLSD::emptyMap());
		data["message"] = message_response;
		data["reply_pump"] = TOS_REPLY_PUMP;
		if(response.has("error_code"))
		{
			data["error_code"] = response["error_code"];
		}
		if(response.has("certificate"))
		{
			data["certificate"] = response["certificate"];
		}
		
		if (gViewerWindow)
		gViewerWindow->setShowProgress(FALSE,FALSE);
		LLFloaterReg::showInstance("message_critical", data);
		LLEventPumps::instance().obtain(TOS_REPLY_PUMP)
			.listen(TOS_LISTENER_NAME,
					boost::bind(&LLLoginInstance::handleTOSResponse, 
								this, _1, "read_critical"));
	}
	else if(reason_response == "update" || gSavedSettings.getBOOL("ForceMandatoryUpdate"))
	{
		LL_INFOS() << "LLLoginInstance::handleLoginFailure update" << LL_ENDL;

		gSavedSettings.setBOOL("ForceMandatoryUpdate", FALSE);
		updateApp(true, message_response);
	}
	else if(reason_response == "optional")
	{
		LL_INFOS() << "LLLoginInstance::handleLoginFailure optional" << LL_ENDL;

		updateApp(false, message_response);
	}
	else
	{	
		LL_INFOS() << "LLLoginInstance::handleLoginFailure attemptComplete" << LL_ENDL;
		attemptComplete();
	}	
}

void LLLoginInstance::handleLoginSuccess(const LLSD& event)
{
	LL_INFOS() << "LLLoginInstance::handleLoginSuccess" << LL_ENDL;

	if(gSavedSettings.getBOOL("ForceMandatoryUpdate"))
	{
		LLSD response = event["data"];
		std::string message_response = response["message"].asString();

		// Testing update...
		gSavedSettings.setBOOL("ForceMandatoryUpdate", FALSE);

		// Don't confuse startup by leaving login "online".
		mLoginModule->disconnect(); 
		updateApp(true, message_response);
	}
	else
	{
		attemptComplete();
	}
}

void LLLoginInstance::handleDisconnect(const LLSD& event)
{
    // placeholder

	LL_INFOS() << "LLLoginInstance::handleDisconnect placeholder " << LL_ENDL;
}

void LLLoginInstance::handleIndeterminate(const LLSD& event)
{
	// The indeterminate response means that the server
	// gave the viewer a new url and params to try.
	// The login module handles the retry, but it gives us the
	// server response so that we may show
	// the user some status.	

	LLSD message = event.get("data").get("message");
	if(message.isDefined())
	{
		LL_INFOS() << "LLLoginInstance::handleIndeterminate " << message.asString() << LL_ENDL;

		LLSD progress_update;
		progress_update["desc"] = message;
		LLEventPumps::getInstance()->obtain("LLProgressView").post(progress_update);
	}
}

bool LLLoginInstance::handleTOSResponse(bool accepted, const std::string& key)
{
	if(accepted)
	{	
		LL_INFOS() << "LLLoginInstance::handleTOSResponse: accepted" << LL_ENDL;

		// Set the request data to true and retry login.
		mRequestData["params"][key] = true; 
		reconnect();
	}
	else
	{
		LL_INFOS() << "LLLoginInstance::handleTOSResponse: attemptComplete" << LL_ENDL;

		attemptComplete();
	}

	LLEventPumps::instance().obtain(TOS_REPLY_PUMP).stopListening(TOS_LISTENER_NAME);
	return true;
}


void LLLoginInstance::updateApp(bool mandatory, const std::string& auth_msg)
{
	if(mandatory)
	{
		gViewerWindow->setShowProgress(false,false);
		MandatoryUpdateMachine * machine = new MandatoryUpdateMachine(*this, *mUpdaterService);
		mUpdateStateMachine.reset(machine);
		machine->start();
		return;
	}
	
	// store off config state, as we might quit soon
	gSavedSettings.saveToFile(gSavedSettings.getString("ClientSettingsFile"), TRUE);	
	LLUIColorTable::instance().saveUserSettings();

	std::ostringstream message;
	std::string msg;
	if (!auth_msg.empty())
	{
		msg = "(" + auth_msg + ") \n";
	}

	LLSD args;
	args["MESSAGE"] = msg;
	
	LLSD payload;
	payload["mandatory"] = mandatory;

	/*
	 * We're constructing one of the following 9 strings here:
	 *   "DownloadWindowsMandatory"
	 *	 "DownloadWindowsReleaseForDownload"
	 *	 "DownloadWindows"
	 *	 "DownloadMacMandatory"
	 *	 "DownloadMacReleaseForDownload"
	 *	 "DownloadMac"
	 *	 "DownloadLinuxMandatory"
	 *	 "DownloadLinuxReleaseForDownload"
	 *	 "DownloadLinux"
 	 *
	 * I've called them out explicitly in this comment so that they can be grepped for.
	 */
	std::string notification_name = "Download";
	
#if LL_WINDOWS
	notification_name += "Windows";
#elif LL_DARWIN
	notification_name += "Mac";
#else
	notification_name += "Linux";
#endif
	
	if (mandatory)
	{
		notification_name += "Mandatory";
	}
	else
	{
#if LL_RELEASE_FOR_DOWNLOAD
		notification_name += "ReleaseForDownload";
#endif
	}

	if(mNotifications)
	{
		mNotifications->add(notification_name, args, payload, 
			boost::bind(&LLLoginInstance::updateDialogCallback, this, _1, _2));

		gViewerWindow->setShowProgress(false,false);
	}
}

bool LLLoginInstance::updateDialogCallback(const LLSD& notification, const LLSD& response)
{
	S32 option = LLNotification::getSelectedOption(notification, response);
	std::string update_exe_path;
	bool mandatory = notification["payload"]["mandatory"].asBoolean();

#if !LL_RELEASE_FOR_DOWNLOAD
	if (option == 2)
	{
		// This condition attempts to skip the 
		// update if using a dev build.
		// The relog probably won't work if the 
		// update is mandatory. :)

	    // *REMOVE:Mani - Saving for reference...
		//LLStartUp::setStartupState( STATE_LOGIN_AUTH_INIT ); 
		mSkipOptionalUpdate = true;
		reconnect();
		return false;
	}
#endif

	if (option == 1)
	{
		// ...user doesn't want to do it
		if (mandatory)
		{
			// Mandatory update, user chose to not to update...
			// The login attemp is complete, startup should 
			// quit when detecting this.
			attemptComplete();

			// *REMOVE:Mani - Saving for reference...
			//LLAppViewer::instance()->forceQuit();
			// // Bump them back to the login screen.
			// //reset_login();
		}
		else
		{
			// Optional update, user chose to skip
			mSkipOptionalUpdate = true;
			reconnect();
		}
		return false;
	}
	
 	if(mUpdaterLauncher)
  	{
 		mUpdaterLauncher();
  	}
  
 	attemptComplete();

	return false;
}

std::string construct_start_string()
{
	std::string start;
	LLSLURL start_slurl = LLStartUp::getStartSLURL();
	switch(start_slurl.getType())
	{
		case LLSLURL::LOCATION:
		{
			// a startup URL was specified
			LLVector3 position = start_slurl.getPosition();
			std::string unescaped_start = 
			STRINGIZE(  "uri:" 
					  << start_slurl.getRegion() << "&" 
						<< position[VX] << "&" 
						<< position[VY] << "&" 
						<< position[VZ]);
			start = xml_escape_string(unescaped_start);
			break;
		}
		case LLSLURL::HOME_LOCATION:
		{
			start = "home";
			break;
		}
		default:
		{
			start = "last";
		}
	}
	return start;
}
<|MERGE_RESOLUTION|>--- conflicted
+++ resolved
@@ -594,7 +594,6 @@
 		gSavedSettings.setBOOL("UseDebugMenus", TRUE);
 		requested_options.append("god-connect");
 	}
-<<<<<<< HEAD
 
 // <FS:AW various patches>
 #ifdef OPENSIM // <FS:AW optional opensim support>
@@ -612,12 +611,7 @@
 #endif // OPENSIM // <FS:AW optional opensim support>
 // </FS:AW various patches>
 
-	// (re)initialize the request params with creds.
-	LLSD request_params = user_credential->getLoginParams();
-=======
-	
 	LLSD request_params;
->>>>>>> 9d9c04b0
 
 	unsigned char hashed_unique_id_string[MD5HEX_STR_SIZE];
 	if ( ! llHashedUniqueID(hashed_unique_id_string) )
