--- conflicted
+++ resolved
@@ -264,64 +264,6 @@
 
 void LLLoginInstance::handleLoginFailure(const LLSD& event)
 {
-<<<<<<< HEAD
-	
-
-	// Login has failed. 
-	// Figure out why and respond...
-	LLSD response = event["data"];
-	std::string reason_response = response["reason"].asString();
-	std::string message_response = response["message"].asString();
-	// For the cases of critical message or TOS agreement,
-	// start the TOS dialog. The dialog response will be handled
-	// by the LLLoginInstance::handleTOSResponse() callback.
-	// The callback intiates the login attempt next step, either 
-	// to reconnect or to end the attempt in failure.
-	if(reason_response == "tos")
-	{
-		LL_INFOS() << "LLLoginInstance::handleLoginFailure ToS" << LL_ENDL;
-
-		LLSD data(LLSD::emptyMap());
-		data["message"] = message_response;
-		data["reply_pump"] = TOS_REPLY_PUMP;
-		if (gViewerWindow)
-		gViewerWindow->setShowProgress(FALSE,FALSE);
-		LLFloaterReg::showInstance("message_tos", data);
-		LLEventPumps::instance().obtain(TOS_REPLY_PUMP)
-			.listen(TOS_LISTENER_NAME,
-					boost::bind(&LLLoginInstance::handleTOSResponse, 
-								this, _1, "agree_to_tos"));
-	}
-	else if(reason_response == "critical")
-	{
-		LL_INFOS() << "LLLoginInstance::handleLoginFailure Crit" << LL_ENDL;
-
-		LLSD data(LLSD::emptyMap());
-		data["message"] = message_response;
-		data["reply_pump"] = TOS_REPLY_PUMP;
-		if(response.has("error_code"))
-		{
-			data["error_code"] = response["error_code"];
-		}
-		if(response.has("certificate"))
-		{
-			data["certificate"] = response["certificate"];
-		}
-		
-		if (gViewerWindow)
-		gViewerWindow->setShowProgress(FALSE,FALSE);
-		LLFloaterReg::showInstance("message_critical", data);
-		LLEventPumps::instance().obtain(TOS_REPLY_PUMP)
-			.listen(TOS_LISTENER_NAME,
-					boost::bind(&LLLoginInstance::handleTOSResponse, 
-								this, _1, "read_critical"));
-	}
-	else
-	{	
-		LL_INFOS() << "LLLoginInstance::handleLoginFailure attemptComplete" << LL_ENDL;
-		attemptComplete();
-	}	
-=======
     // Login has failed. 
     // Figure out why and respond...
     LLSD response = event["data"];
@@ -340,7 +282,7 @@
         data["message"] = message_response;
         data["reply_pump"] = TOS_REPLY_PUMP;
         if (gViewerWindow)
-            gViewerWindow->setShowProgress(FALSE);
+            gViewerWindow->setShowProgress(FALSE, FALSE);
         LLFloaterReg::showInstance("message_tos", data);
         LLEventPumps::instance().obtain(TOS_REPLY_PUMP)
             .listen(TOS_LISTENER_NAME,
@@ -364,8 +306,7 @@
         }
         
         if (gViewerWindow)
-            gViewerWindow->setShowProgress(FALSE);
-
+            gViewerWindow->setShowProgress(FALSE, FALSE);
         LLFloaterReg::showInstance("message_critical", data);
         LLEventPumps::instance().obtain(TOS_REPLY_PUMP)
             .listen(TOS_LISTENER_NAME,
@@ -380,7 +321,7 @@
         LL_WARNS() << "Login failed because an update to version " << required_version << " is required." << LL_ENDL;
 
         if (gViewerWindow)
-            gViewerWindow->setShowProgress(FALSE);
+            gViewerWindow->setShowProgress(FALSE, FALSE);
 
         LLSD data(LLSD::emptyMap());
         data["VERSION"] = required_version;
@@ -397,7 +338,7 @@
         LL_WARNS() << "Login failed for an unknown reason: " << LLSDOStreamer<LLSDNotationFormatter>(response) << LL_ENDL;
 
         if (gViewerWindow)
-            gViewerWindow->setShowProgress(FALSE);
+            gViewerWindow->setShowProgress(FALSE, FALSE);
 
         LLNotificationsUtil::add("LoginFailedUnknown", LLSD::emptyMap(), LLSD::emptyMap(), boost::bind(&LLLoginInstance::handleLoginDisallowed, this, _1, _2));
     }   
@@ -406,7 +347,6 @@
 void LLLoginInstance::handleLoginDisallowed(const LLSD& notification, const LLSD& response)
 {
     attemptComplete();
->>>>>>> 2368c44a
 }
 
 void LLLoginInstance::handleLoginSuccess(const LLSD& event)
