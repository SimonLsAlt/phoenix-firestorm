--- conflicted
+++ resolved
@@ -189,19 +189,6 @@
     //since viewerstats isn't reliable enough
     requested_options.append("advanced-mode");
 #endif
-<<<<<<< HEAD
-	requested_options.append("max-agent-groups");	
-	requested_options.append("map-server-url");	
-	requested_options.append("voice-config");
-	requested_options.append("tutorial_setting");
-	requested_options.append("login-flags");
-	requested_options.append("global-textures");
-	if(gSavedSettings.getBOOL("ConnectAsGod"))
-	{
-		gSavedSettings.setBOOL("UseDebugMenus", true);
-		requested_options.append("god-connect");
-	}
-=======
     requested_options.append("max-agent-groups");
     requested_options.append("map-server-url");
     requested_options.append("voice-config");
@@ -210,10 +197,9 @@
     requested_options.append("global-textures");
     if(gSavedSettings.getBOOL("ConnectAsGod"))
     {
-        gSavedSettings.setBOOL("UseDebugMenus", TRUE);
+        gSavedSettings.setBOOL("UseDebugMenus", true);
         requested_options.append("god-connect");
     }
->>>>>>> c06fb4e0
 
 // <FS:AW various patches>
 #ifdef OPENSIM // <FS:AW optional opensim support>
