/** 
* @file llstatusbar.cpp
* @brief LLStatusBar class implementation
*
* $LicenseInfo:firstyear=2002&license=viewerlgpl$
* Second Life Viewer Source Code
* Copyright (C) 2010, Linden Research, Inc.
* 
* This library is free software; you can redistribute it and/or
* modify it under the terms of the GNU Lesser General Public
* License as published by the Free Software Foundation;
* version 2.1 of the License only.
* 
* This library is distributed in the hope that it will be useful,
* but WITHOUT ANY WARRANTY; without even the implied warranty of
* MERCHANTABILITY or FITNESS FOR A PARTICULAR PURPOSE.  See the GNU
* Lesser General Public License for more details.
* 
* You should have received a copy of the GNU Lesser General Public
* License along with this library; if not, write to the Free Software
* Foundation, Inc., 51 Franklin Street, Fifth Floor, Boston, MA  02110-1301  USA
* 
* Linden Research, Inc., 945 Battery Street, San Francisco, CA  94111  USA
* $/LicenseInfo$
*/

#include "llviewerprecompiledheaders.h"

#include "llstatusbar.h"

// viewer includes
#include "llagent.h"
#include "llagentcamera.h"
#include "llaudioengine.h"
#include "llbutton.h"
#include "llcommandhandler.h"
#include "llfirstuse.h"
#include "llviewercontrol.h"
#include "llfloaterbuycurrency.h"
#include "llbuycurrencyhtml.h"
#include "llfloaterlagmeter.h"
#include "llpanelnearbymedia.h"
#include "llpanelvolumepulldown.h"
#include "llfloaterregioninfo.h"
#include "llfloaterscriptdebug.h"
#include "llhints.h"
#include "llhudicon.h"
#include "llnavigationbar.h"
#include "llkeyboard.h"
#include "lllineeditor.h"
#include "llmenugl.h"
#include "llrootview.h"
#include "llsd.h"
#include "lltextbox.h"
#include "llui.h"
#include "llviewerparcelmedia.h"
#include "llviewerparceloverlay.h"
#include "llviewerregion.h"
#include "llviewerstats.h"
#include "llviewerwindow.h"
#include "llframetimer.h"
#include "llvoavatarself.h"
#include "llresmgr.h"
#include "llworld.h"
#include "llstatgraph.h"
#include "llviewermedia.h"
#include "llviewermenu.h"	// for gMenuBarView
#include "llviewerparcelmgr.h"
#include "llviewerthrottle.h"
#include "lluictrlfactory.h"

#include "llagentui.h"
#include "llclipboard.h"
#include "lllandmarkactions.h"
#include "lllocationinputctrl.h"
#include "llparcel.h"
#include "llsidetray.h"
#include "llslurl.h"
#include "llviewerinventory.h"

#include "lltoolmgr.h"
#include "llfocusmgr.h"
#include "llappviewer.h"
#include "lltrans.h"

#include "rlvhandler.h"
#include "kcwlinterface.h"

// library includes
#include "imageids.h"
#include "llfloaterreg.h"
#include "llfontgl.h"
#include "llrect.h"
#include "llerror.h"
#include "llnotificationsutil.h"
#include "llparcel.h"
#include "llstring.h"
#include "message.h"

// system includes
#include <iomanip>

//
// Globals
//
LLStatusBar *gStatusBar = NULL;
S32 STATUS_BAR_HEIGHT = 26;
extern S32 MENU_BAR_HEIGHT;


// TODO: these values ought to be in the XML too
const S32 MENU_PARCEL_SPACING = 1;	// Distance from right of menu item to parcel information
const S32 SIM_STAT_WIDTH = 8;
const F32 SIM_WARN_FRACTION = 0.75f;
const F32 SIM_FULL_FRACTION = 0.98f;
const LLColor4 SIM_OK_COLOR(0.f, 1.f, 0.f, 1.f);
const LLColor4 SIM_WARN_COLOR(1.f, 1.f, 0.f, 1.f);
const LLColor4 SIM_FULL_COLOR(1.f, 0.f, 0.f, 1.f);
const F32 ICON_TIMER_EXPIRY		= 3.f; // How long the balance and health icons should flash after a change.
const F32 ICON_FLASH_FREQUENCY	= 2.f;
const S32 TEXT_HEIGHT = 18;

static void onClickVolume(void*);

class LLStatusBar::LLParcelChangeObserver : public LLParcelObserver
{
public:
	LLParcelChangeObserver(LLStatusBar* topInfoBar) : mTopInfoBar(topInfoBar) {}

private:
	/*virtual*/ void changed()
	{
		if (mTopInfoBar)
		{
			mTopInfoBar->updateParcelIcons();
		}
	}

	LLStatusBar* mTopInfoBar;
};

LLStatusBar::LLStatusBar(const LLRect& rect)
:	LLPanel(),
	mTextTime(NULL),
	mSGBandwidth(NULL),
	mSGPacketLoss(NULL),
	mBtnStats(NULL),
	mBtnVolume(NULL),
	mBoxBalance(NULL),
	mBalance(0),
	mHealth(100),
	mSquareMetersCredit(0),
	mSquareMetersCommitted(0),
	mAudioStreamEnabled(FALSE)	// ## Zi: Media/Stream separation
{
	setRect(rect);
	
	// status bar can possible overlay menus?
	setMouseOpaque(FALSE);

	mBalanceTimer = new LLFrameTimer();
	mHealthTimer = new LLFrameTimer();
	
	LLUICtrl::CommitCallbackRegistry::currentRegistrar()
			.add("TopInfoBar.Action", boost::bind(&LLStatusBar::onContextMenuItemClicked, this, _2));

	gSavedSettings.getControl("ShowNetStats")->getSignal()->connect(boost::bind(&LLStatusBar::updateNetstatVisibility, this, _2));

	buildFromFile("panel_status_bar.xml");
}

LLStatusBar::~LLStatusBar()
{
	delete mBalanceTimer;
	mBalanceTimer = NULL;

	delete mHealthTimer;
	mHealthTimer = NULL;
	
	if (mParcelChangedObserver)
	{
		LLViewerParcelMgr::getInstance()->removeObserver(mParcelChangedObserver);
		delete mParcelChangedObserver;
	}

	if (mParcelPropsCtrlConnection.connected())
	{
		mParcelPropsCtrlConnection.disconnect();
	}

	if (mParcelMgrConnection.connected())
	{
		mParcelMgrConnection.disconnect();
	}

	if (mShowCoordsCtrlConnection.connected())
	{
		mShowCoordsCtrlConnection.disconnect();
	}

	// LLView destructor cleans up children
}

//-----------------------------------------------------------------------
// Overrides
//-----------------------------------------------------------------------

// virtual
void LLStatusBar::draw()
{
	refresh();
	updateParcelInfoText();
	updateHealth();
	LLPanel::draw();
}

BOOL LLStatusBar::handleRightMouseDown(S32 x, S32 y, MASK mask)
{
	show_navbar_context_menu(this,x,y);
	return TRUE;
}

BOOL LLStatusBar::postBuild()
{
	gMenuBarView->setRightMouseDownCallback(boost::bind(&show_navbar_context_menu, _1, _2, _3));

	mTextTime = getChild<LLTextBox>("TimeText" );
	
	getChild<LLUICtrl>("buyL")->setCommitCallback(
		boost::bind(&LLStatusBar::onClickBuyCurrency, this));

	getChild<LLUICtrl>("goShop")->setCommitCallback(boost::bind(&LLWeb::loadURLExternal, gSavedSettings.getString("MarketplaceURL")));

	mBoxBalance = getChild<LLTextBox>("balance");
	mBoxBalance->setClickedCallback( &LLStatusBar::onClickBalance, this );
	
	mBtnStats = getChildView("stat_btn");

	mBtnVolume = getChild<LLButton>( "volume_btn" );
	mBtnVolume->setClickedCallback( onClickVolume, this );
	mBtnVolume->setMouseEnterCallback(boost::bind(&LLStatusBar::onMouseEnterVolume, this));

	// ## Zi: Media/Stream separation
	mStreamToggle = getChild<LLButton>("stream_toggle_btn");
	mStreamToggle->setClickedCallback( &LLStatusBar::onClickStreamToggle, this );
	// ## Zi: Media/Stream separation

	mMediaToggle = getChild<LLButton>("media_toggle_btn");
	mMediaToggle->setClickedCallback( &LLStatusBar::onClickMediaToggle, this );
	mMediaToggle->setMouseEnterCallback(boost::bind(&LLStatusBar::onMouseEnterNearbyMedia, this));

	LLHints::registerHintTarget("linden_balance", getChild<LLView>("balance_bg")->getHandle());

	gSavedSettings.getControl("MuteAudio")->getSignal()->connect(boost::bind(&LLStatusBar::onVolumeChanged, this, _2));

	// Adding Net Stat Graph
	S32 x = getRect().getWidth() - 2;
	S32 y = 0;
	LLRect r;
	r.set( x-SIM_STAT_WIDTH, y+MENU_BAR_HEIGHT-1, x, y+1);
	LLStatGraph::Params sgp;
	sgp.name("BandwidthGraph");
	sgp.rect(r);
	sgp.follows.flags(FOLLOWS_BOTTOM | FOLLOWS_RIGHT);
	sgp.mouse_opaque(false);
	mSGBandwidth = LLUICtrlFactory::create<LLStatGraph>(sgp);
	mSGBandwidth->setStat(&LLViewerStats::getInstance()->mKBitStat);
	mSGBandwidth->setUnits("Kbps");
	mSGBandwidth->setPrecision(0);
	addChild(mSGBandwidth);
	x -= SIM_STAT_WIDTH + 2;

	r.set( x-SIM_STAT_WIDTH, y+MENU_BAR_HEIGHT-1, x, y+1);
	//these don't seem to like being reused
	LLStatGraph::Params pgp;
	pgp.name("PacketLossPercent");
	pgp.rect(r);
	pgp.follows.flags(FOLLOWS_BOTTOM | FOLLOWS_RIGHT);
	pgp.mouse_opaque(false);

	mSGPacketLoss = LLUICtrlFactory::create<LLStatGraph>(pgp);
	mSGPacketLoss->setStat(&LLViewerStats::getInstance()->mPacketsLostPercentStat);
	mSGPacketLoss->setUnits("%");
	mSGPacketLoss->setMin(0.f);
	mSGPacketLoss->setMax(5.f);
	mSGPacketLoss->setThreshold(0, 0.5f);
	mSGPacketLoss->setThreshold(1, 1.f);
	mSGPacketLoss->setThreshold(2, 3.f);
	mSGPacketLoss->setPrecision(1);
	mSGPacketLoss->mPerSec = FALSE;
	addChild(mSGPacketLoss);

	mPanelVolumePulldown = new LLPanelVolumePulldown();
	addChild(mPanelVolumePulldown);
	mPanelVolumePulldown->setFollows(FOLLOWS_TOP|FOLLOWS_RIGHT);
	mPanelVolumePulldown->setVisible(FALSE);

	mPanelNearByMedia = new LLPanelNearByMedia();
	addChild(mPanelNearByMedia);
	mPanelNearByMedia->setFollows(FOLLOWS_TOP|FOLLOWS_RIGHT);
	mPanelNearByMedia->setVisible(FALSE);

	mScriptOut = getChildView("scriptout");
	
	mParcelInfoPanel = getChild<LLPanel>("parcel_info_panel");
	mParcelInfoText = getChild<LLTextBox>("parcel_info_text");

	// Ansariel: Removed the info button in favor of clickable parcel info text
	mParcelInfoText->setClickedCallback(boost::bind(&LLStatusBar::onInfoButtonClicked, this));

	mDamageText = getChild<LLTextBox>("damage_text");

	mBuyParcelBtn = getChild<LLButton>("buy_land_btn");
	mBuyParcelBtn->setClickedCallback(boost::bind(&LLStatusBar::onBuyLandClicked, this));

	mPWLBtn = getChild<LLButton>("status_wl_btn");
	mPWLBtn->setClickedCallback(boost::bind(&LLStatusBar::onParcelWLClicked, this));

	mBalancePanel = getChild<LLPanel>("balance_bg");
	mTimeMediaPanel = getChild<LLPanel>("time_and_media_bg");

	initParcelIcons();

	mParcelChangedObserver = new LLParcelChangeObserver(this);
	LLViewerParcelMgr::getInstance()->addObserver(mParcelChangedObserver);

	// Connecting signal for updating parcel icons on "Show Parcel Properties" setting change.
	LLControlVariable* ctrl = gSavedSettings.getControl("NavBarShowParcelProperties").get();
	if (ctrl)
	{
		mParcelPropsCtrlConnection = ctrl->getSignal()->connect(boost::bind(&LLStatusBar::updateParcelIcons, this));
	}

	// Connecting signal for updating parcel text on "Show Coordinates" setting change.
	ctrl = gSavedSettings.getControl("NavBarShowCoordinates").get();
	if (ctrl)
	{
		mShowCoordsCtrlConnection = ctrl->getSignal()->connect(boost::bind(&LLStatusBar::onNavBarShowParcelPropertiesCtrlChanged, this));
	}

	mParcelMgrConnection = LLViewerParcelMgr::getInstance()->addAgentParcelChangedCallback(
			boost::bind(&LLStatusBar::onAgentParcelChange, this));

<<<<<<< HEAD
	LLUICtrl& mode_combo = getChildRef<LLUICtrl>("mode_combo");
	mode_combo.setValue(gSavedSettings.getString("SessionSettingsFile"));
	mode_combo.setCommitCallback(boost::bind(&LLStatusBar::onModeChange, this, getChild<LLUICtrl>("mode_combo")->getValue(), _2));

	if (!gSavedSettings.getBOOL("ShowNetStats"))
	{
		updateNetstatVisibility(LLSD(FALSE));
	}

=======
>>>>>>> f6b8bfd3
	return TRUE;
}

// Per-frame updates of visibility
void LLStatusBar::refresh()
{
	static LLCachedControl<bool> show_net_stats(gSavedSettings, "ShowNetStats", false);
	bool net_stats_visible = show_net_stats;

	if (net_stats_visible)
	{
		// Adding Net Stat Meter back in
		F32 bwtotal = gViewerThrottle.getMaxBandwidth() / 1000.f;
		mSGBandwidth->setMin(0.f);
		mSGBandwidth->setMax(bwtotal*1.25f);
		mSGBandwidth->setThreshold(0, bwtotal*0.75f);
		mSGBandwidth->setThreshold(1, bwtotal);
		mSGBandwidth->setThreshold(2, bwtotal);
	}
	
	// update clock every 10 seconds
	if(mClockUpdateTimer.getElapsedTimeF32() > 10.f)
	{
		mClockUpdateTimer.reset();

		// Get current UTC time, adjusted for the user's clock
		// being off.
		time_t utc_time;
		utc_time = time_corrected();

		std::string timeStr = getString("time");
		LLSD substitution;
		substitution["datetime"] = (S32) utc_time;
		LLStringUtil::format (timeStr, substitution);
		mTextTime->setText(timeStr);

		// set the tooltip to have the date
		std::string dtStr = getString("timeTooltip");
		LLStringUtil::format (dtStr, substitution);
		mTextTime->setToolTip (dtStr);
	}

	LLRect r;
	const S32 MENU_RIGHT = gMenuBarView->getRightmostMenuEdge();

	// reshape menu bar to its content's width
	if (MENU_RIGHT != gMenuBarView->getRect().getWidth())
	{
		gMenuBarView->reshape(MENU_RIGHT, gMenuBarView->getRect().getHeight());
	}
	// also update the parcel info panel pos -KC
	if ((MENU_RIGHT + MENU_PARCEL_SPACING) != mParcelInfoPanel->getRect().mLeft)
	{
		updateParcelPanel();
	}

<<<<<<< HEAD
	// It seems this button does no longer exist. I believe this was an overlay button on top of
	// the net stats graphs to call up the lag meter floater. In case someone revives this, make
	// sure to use a mSGStatsButton variable, because this function here is called an awful lot
	// while the viewer runs, and dynamic lookup is very expensive. -Zi
	// getChildView("stat_btn")->setEnabled(net_stats_visible);
=======
	mSGBandwidth->setVisible(net_stats_visible);
	mSGPacketLoss->setVisible(net_stats_visible);
	mBtnStats->setEnabled(net_stats_visible);
>>>>>>> f6b8bfd3

	// update the master volume button state
	bool mute_audio = LLAppViewer::instance()->getMasterSystemAudioMute();
	mBtnVolume->setToggleState(mute_audio);
	
	// Disable media toggle if there's no media, parcel media, and no parcel audio
	// (or if media is disabled)
	static LLCachedControl<bool> audio_streaming_media(gSavedSettings, "AudioStreamingMedia");
	bool button_enabled = (audio_streaming_media) && 	// ## Zi: Media/Stream separation
						  (LLViewerMedia::hasInWorldMedia() || LLViewerMedia::hasParcelMedia()	// || LLViewerMedia::hasParcelAudio()	// ## Zi: Media/Stream separation
						  );
	mMediaToggle->setEnabled(button_enabled);
	// Note the "sense" of the toggle is opposite whether media is playing or not
	bool any_media_playing = (LLViewerMedia::isAnyMediaShowing() || 
							  LLViewerMedia::isParcelMediaPlaying());
	mMediaToggle->setValue(!any_media_playing);

	// ## Zi: Media/Stream separation
	static LLCachedControl<bool> audio_streaming_music(gSavedSettings, "AudioStreamingMusic");
	button_enabled = (audio_streaming_music && LLViewerMedia::hasParcelAudio());

	mStreamToggle->setEnabled(button_enabled);
	mStreamToggle->setValue(!LLViewerMedia::isParcelAudioPlaying());
	// ## Zi: Media/Stream separation

	mParcelInfoText->setEnabled(!gRlvHandler.hasBehaviour(RLV_BHVR_SHOWLOC));
}

void LLStatusBar::setVisibleForMouselook(bool visible)
{
	mTextTime->setVisible(visible);
	mBalancePanel->setVisible(visible);
	mBoxBalance->setVisible(visible);
	mBtnVolume->setVisible(visible);
	mStreamToggle->setVisible(visible);		// ## Zi: Media/Stream separation
	mMediaToggle->setVisible(visible);
	BOOL showNetStats = gSavedSettings.getBOOL("ShowNetStats");
	mSGBandwidth->setVisible(visible && showNetStats);
	mSGPacketLoss->setVisible(visible && showNetStats);
	mTimeMediaPanel->setVisible(visible);
	setBackgroundVisible(visible);
}

void LLStatusBar::debitBalance(S32 debit)
{
	setBalance(getBalance() - debit);
}

void LLStatusBar::creditBalance(S32 credit)
{
	setBalance(getBalance() + credit);
}

void LLStatusBar::setBalance(S32 balance)
{
	if (balance > getBalance() && getBalance() != 0)
	{
		LLFirstUse::receiveLindens();
	}

	std::string money_str = LLResMgr::getInstance()->getMonetaryString( balance );

	LLStringUtil::format_map_t string_args;
	string_args["[AMT]"] = llformat("%s", money_str.c_str());
	std::string label_str = getString("buycurrencylabel", string_args);
	mBoxBalance->setValue(label_str);

	// Resize the L$ balance background to be wide enough for your balance plus the buy button
	{
		const S32 HPAD = 24;
		LLRect balance_rect = mBoxBalance->getTextBoundingRect();
		LLRect buy_rect = getChildView("buyL")->getRect();
		LLRect shop_rect = getChildView("goShop")->getRect();
		LLView* balance_bg_view = getChildView("balance_bg");
		LLRect balance_bg_rect = balance_bg_view->getRect();
		balance_bg_rect.mLeft = balance_bg_rect.mRight - (buy_rect.getWidth() + shop_rect.getWidth() + balance_rect.getWidth() + HPAD);
		balance_bg_view->setShape(balance_bg_rect);
	}

	if (mBalance && (fabs((F32)(mBalance - balance)) > gSavedSettings.getF32("UISndMoneyChangeThreshold")))
	{
		if (mBalance > balance)
			make_ui_sound("UISndMoneyChangeDown");
		else
			make_ui_sound("UISndMoneyChangeUp");
	}

	if( balance != mBalance )
	{
		mBalanceTimer->reset();
		mBalanceTimer->setTimerExpirySec( ICON_TIMER_EXPIRY );
		mBalance = balance;
	}
}


// static
void LLStatusBar::sendMoneyBalanceRequest()
{
	LLMessageSystem* msg = gMessageSystem;
	msg->newMessageFast(_PREHASH_MoneyBalanceRequest);
	msg->nextBlockFast(_PREHASH_AgentData);
	msg->addUUIDFast(_PREHASH_AgentID, gAgent.getID());
	msg->addUUIDFast(_PREHASH_SessionID, gAgent.getSessionID());
	msg->nextBlockFast(_PREHASH_MoneyData);
	msg->addUUIDFast(_PREHASH_TransactionID, LLUUID::null );
	gAgent.sendReliableMessage();
}


void LLStatusBar::setHealth(S32 health)
{
	//llinfos << "Setting health to: " << buffer << llendl;
	if( mHealth > health )
	{
		if (mHealth > (health + gSavedSettings.getF32("UISndHealthReductionThreshold")))
		{
			if (isAgentAvatarValid())
			{
				if (gAgentAvatarp->getSex() == SEX_FEMALE)
				{
					make_ui_sound("UISndHealthReductionF");
				}
				else
				{
					make_ui_sound("UISndHealthReductionM");
				}
			}
		}

		mHealthTimer->reset();
		mHealthTimer->setTimerExpirySec( ICON_TIMER_EXPIRY );
	}

	mHealth = health;
}

S32 LLStatusBar::getBalance() const
{
	return mBalance;
}


S32 LLStatusBar::getHealth() const
{
	return mHealth;
}

void LLStatusBar::setLandCredit(S32 credit)
{
	mSquareMetersCredit = credit;
}
void LLStatusBar::setLandCommitted(S32 committed)
{
	mSquareMetersCommitted = committed;
}

BOOL LLStatusBar::isUserTiered() const
{
	return (mSquareMetersCredit > 0);
}

S32 LLStatusBar::getSquareMetersCredit() const
{
	return mSquareMetersCredit;
}

S32 LLStatusBar::getSquareMetersCommitted() const
{
	return mSquareMetersCommitted;
}

S32 LLStatusBar::getSquareMetersLeft() const
{
	return mSquareMetersCredit - mSquareMetersCommitted;
}

void LLStatusBar::onClickBuyCurrency()
{
	// open a currency floater - actual one open depends on 
	// value specified in settings.xml
	LLBuyCurrencyHTML::openCurrencyFloater();
	LLFirstUse::receiveLindens(false);
}

void LLStatusBar::onMouseEnterVolume()
{
	LLButton* volbtn =  getChild<LLButton>( "volume_btn" );
	LLRect vol_btn_rect = volbtn->getRect();
	LLPanel* media_panel = getChild<LLPanel>("time_and_media_bg");
	LLRect media_panel_rect = media_panel->getRect();
	LLRect volume_pulldown_rect = mPanelVolumePulldown->getRect();
	volume_pulldown_rect.setLeftTopAndSize(
		(vol_btn_rect.mLeft + media_panel_rect.mLeft) -
		(volume_pulldown_rect.getWidth() - vol_btn_rect.getWidth()),
			       vol_btn_rect.mBottom,
			       volume_pulldown_rect.getWidth(),
			       volume_pulldown_rect.getHeight());

	mPanelVolumePulldown->setShape(volume_pulldown_rect);


	// show the master volume pull-down
	LLUI::clearPopups();
	LLUI::addPopup(mPanelVolumePulldown);
	mPanelNearByMedia->setVisible(FALSE);
	mPanelVolumePulldown->setVisible(TRUE);
}

void LLStatusBar::onMouseEnterNearbyMedia()
{
	LLView* popup_holder = gViewerWindow->getRootView()->getChildView("popup_holder");
	LLRect nearby_media_rect = mPanelNearByMedia->getRect();
	LLButton* nearby_media_btn =  getChild<LLButton>( "media_toggle_btn" );
	LLRect nearby_media_btn_rect = nearby_media_btn->getRect();
	nearby_media_rect.setLeftTopAndSize(nearby_media_btn_rect.mLeft - 
										(nearby_media_rect.getWidth() - nearby_media_btn_rect.getWidth())/2,
										nearby_media_btn_rect.mBottom,
										nearby_media_rect.getWidth(),
										nearby_media_rect.getHeight());
	// force onscreen
	nearby_media_rect.translate(popup_holder->getRect().getWidth() - nearby_media_rect.mRight, 0);
	
	// show the master volume pull-down
	mPanelNearByMedia->setShape(nearby_media_rect);
	LLUI::clearPopups();
	LLUI::addPopup(mPanelNearByMedia);

	mPanelVolumePulldown->setVisible(FALSE);
	mPanelNearByMedia->setVisible(TRUE);
}


static void onClickVolume(void* data)
{
	// toggle the master mute setting
	bool mute_audio = LLAppViewer::instance()->getMasterSystemAudioMute();
	LLAppViewer::instance()->setMasterSystemAudioMute(!mute_audio);	
}

//static 
void LLStatusBar::onClickBalance(void* )
{
	// Force a balance request message:
	LLStatusBar::sendMoneyBalanceRequest();
	// The refresh of the display (call to setBalance()) will be done by process_money_balance_reply()
}

//static 
void LLStatusBar::onClickMediaToggle(void* data)
{
	LLStatusBar *status_bar = (LLStatusBar*)data;
	// "Selected" means it was showing the "play" icon (so media was playing), and now it shows "pause", so turn off media
	bool enable = ! status_bar->mMediaToggle->getValue();
	LLViewerMedia::setAllMediaEnabled(enable);
}

// ## Zi: Media/Stream separation
// static
void LLStatusBar::onClickStreamToggle(void* data)
{
	if (!gAudiop)
		return;

	LLStatusBar *status_bar = (LLStatusBar*)data;
	bool enable = ! status_bar->mStreamToggle->getValue();

	if(enable)
	{
		if (LLAudioEngine::AUDIO_PAUSED == gAudiop->isInternetStreamPlaying())
		{
			// 'false' means unpause
			//gAudiop->pauseInternetStream(false);
			gAudiop->startInternetStream(LLViewerMedia::getParcelAudioURL());
		}
		else
		{
			if (gSavedSettings.getBOOL("MediaEnableFilter"))
			{
				LLViewerParcelMedia::filterAudioUrl(LLViewerMedia::getParcelAudioURL());
			}
			else
			{
				gAudiop->startInternetStream(LLViewerMedia::getParcelAudioURL());
			}
		}
	}
	else
	{
		gAudiop->stopInternetStream();
	}

	status_bar->mAudioStreamEnabled = enable;
}

BOOL LLStatusBar::getAudioStreamEnabled() const
{
	return mAudioStreamEnabled;
}
// ## Zi: Media/Stream separation

BOOL can_afford_transaction(S32 cost)
{
	return((cost <= 0)||((gStatusBar) && (gStatusBar->getBalance() >=cost)));
}

void LLStatusBar::onVolumeChanged(const LLSD& newvalue)
{
	refresh();
}

// Implements secondlife:///app/balance/request to request a L$ balance
// update via UDP message system. JC
class LLBalanceHandler : public LLCommandHandler
{
public:
	// Requires "trusted" browser/URL source
	LLBalanceHandler() : LLCommandHandler("balance", UNTRUSTED_BLOCK) { }
	bool handle(const LLSD& tokens, const LLSD& query_map, LLMediaCtrl* web)
	{
		if (tokens.size() == 1
			&& tokens[0].asString() == "request")
		{
			LLStatusBar::sendMoneyBalanceRequest();
			return true;
		}
		return false;
	}
};
// register with command dispatch system
LLBalanceHandler gBalanceHandler;


void LLStatusBar::initParcelIcons()
{
	mParcelIcon[VOICE_ICON] = getChild<LLIconCtrl>("voice_icon");
	mParcelIcon[FLY_ICON] = getChild<LLIconCtrl>("fly_icon");
	mParcelIcon[PUSH_ICON] = getChild<LLIconCtrl>("push_icon");
	mParcelIcon[BUILD_ICON] = getChild<LLIconCtrl>("build_icon");
	mParcelIcon[SCRIPTS_ICON] = getChild<LLIconCtrl>("scripts_icon");
	mParcelIcon[DAMAGE_ICON] = getChild<LLIconCtrl>("damage_icon");
	mParcelIcon[SEE_AVATARS_ICON] = getChild<LLIconCtrl>("see_avs_icon");

	mParcelIcon[VOICE_ICON]->setMouseDownCallback(boost::bind(&LLStatusBar::onParcelIconClick, this, VOICE_ICON));
	mParcelIcon[FLY_ICON]->setMouseDownCallback(boost::bind(&LLStatusBar::onParcelIconClick, this, FLY_ICON));
	mParcelIcon[PUSH_ICON]->setMouseDownCallback(boost::bind(&LLStatusBar::onParcelIconClick, this, PUSH_ICON));
	mParcelIcon[BUILD_ICON]->setMouseDownCallback(boost::bind(&LLStatusBar::onParcelIconClick, this, BUILD_ICON));
	mParcelIcon[SCRIPTS_ICON]->setMouseDownCallback(boost::bind(&LLStatusBar::onParcelIconClick, this, SCRIPTS_ICON));
	mParcelIcon[DAMAGE_ICON]->setMouseDownCallback(boost::bind(&LLStatusBar::onParcelIconClick, this, DAMAGE_ICON));
	mParcelIcon[SEE_AVATARS_ICON]->setMouseDownCallback(boost::bind(&LLStatusBar::onParcelIconClick, this, SEE_AVATARS_ICON));

	mDamageText->setText(LLStringExplicit("100%"));
}

void LLStatusBar::handleLoginComplete()
{
	// An agent parcel update hasn't occurred yet, so
	// we have to manually set location and the icons.
	update();
}

void LLStatusBar::onNavBarShowParcelPropertiesCtrlChanged()
{
	std::string new_text;

	// don't need to have separate show_coords variable; if user requested the coords to be shown
	// they will be added during the next call to the draw() method.
	buildLocationString(new_text, false);
	setParcelInfoText(new_text);
}

void LLStatusBar::buildLocationString(std::string& loc_str, bool show_coords)
{
	// Ansariel: Use V1 layout for location string in status bar so
	//           that the most important information dont't get lost:
	//           First region name, followed by location, maturity
	//           rating and at the end the parcel description.
	//LLAgentUI::ELocationFormat format =
	//	(show_coords ? LLAgentUI::LOCATION_FORMAT_FULL : LLAgentUI::LOCATION_FORMAT_NO_COORDS);
	LLAgentUI::ELocationFormat format = LLAgentUI::LOCATION_FORMAT_V1_STATUSBAR;

	if (!LLAgentUI::buildLocationString(loc_str, format))
	{
		loc_str = "???";
	}
}

void LLStatusBar::setParcelInfoText(const std::string& new_text)
{
	const S32 ParcelInfoSpacing = 5;
	const LLFontGL* font = mParcelInfoText->getDefaultFont();
	S32 new_text_width = font->getWidth(new_text);

	mParcelInfoText->setText(new_text);

	LLRect rect = mParcelInfoText->getRect();
	rect.setOriginAndSize(rect.mLeft, rect.mBottom, new_text_width, rect.getHeight());

	// Ansariel: Recalculate panel size so we are able to click the whole text
	LLRect panelParcelInfoRect = mParcelInfoPanel->getRect();
	LLRect panelBalanceRect = mBalancePanel->getRect();
	panelParcelInfoRect.mRight = panelParcelInfoRect.mLeft + rect.mRight;
	S32 borderRight = panelBalanceRect.mLeft - ParcelInfoSpacing;

	// If we're about to float away under the L$ balance, cut off
	// the parcel description so it doesn't happen.
	if (panelParcelInfoRect.mRight > borderRight)
	{
		panelParcelInfoRect.mRight = borderRight;
		rect.mRight = panelParcelInfoRect.getWidth();
	}

	mParcelInfoText->reshape(rect.getWidth(), rect.getHeight(), TRUE);
	mParcelInfoText->setRect(rect);
	mParcelInfoPanel->setRect(panelParcelInfoRect);
}

void LLStatusBar::update()
{
	std::string new_text;

	updateParcelIcons();

	// don't need to have separate show_coords variable; if user requested the coords to be shown
	// they will be added during the next call to the draw() method.
	buildLocationString(new_text, false);
	setParcelInfoText(new_text);

	updateParcelPanel();
}

void LLStatusBar::updateParcelPanel()
{
	const S32 MENU_RIGHT = gMenuBarView->getRightmostMenuEdge();
	S32 left = MENU_RIGHT + MENU_PARCEL_SPACING;
	LLRect rect = mParcelInfoPanel->getRect();
	rect.mRight = left + rect.getWidth();
	rect.mLeft = left;
	
	mParcelInfoPanel->setRect(rect);
}

void LLStatusBar::updateParcelInfoText()
{
	static LLUICachedControl<bool> show_coords("NavBarShowCoordinates", false);

	// Ansariel: This doesn't make sense at all. The location in the statusbar
	//           has ever shown coordinates and why should one have to enable
	//           the navigation bar to configure a setting that has effect on
	//           the statusbar?
	// if (show_coords)
	// {
		std::string new_text;

		buildLocationString(new_text, show_coords);
		setParcelInfoText(new_text);
	// }
}

void LLStatusBar::updateParcelIcons()
{
	LLViewerParcelMgr* vpm = LLViewerParcelMgr::getInstance();

	LLViewerRegion* agent_region = gAgent.getRegion();
	LLParcel* agent_parcel = vpm->getAgentParcel();
	if (!agent_region || !agent_parcel)
		return;

	static LLUICachedControl<bool> show_parcel_properties("NavBarShowParcelProperties", true);
	if (show_parcel_properties)
	{
		LLParcel* current_parcel;
		LLViewerRegion* selection_region = vpm->getSelectionRegion();
		LLParcel* selected_parcel = vpm->getParcelSelection()->getParcel();

		// If agent is in selected parcel we use its properties because
		// they are updated more often by LLViewerParcelMgr than agent parcel properties.
		// See LLViewerParcelMgr::processParcelProperties().
		// This is needed to reflect parcel restrictions changes without having to leave
		// the parcel and then enter it again. See EXT-2987
		if (selected_parcel && selected_parcel->getLocalID() == agent_parcel->getLocalID()
				&& selection_region == agent_region)
		{
			current_parcel = selected_parcel;
		}
		else
		{
			current_parcel = agent_parcel;
		}

		bool allow_voice	= vpm->allowAgentVoice(agent_region, current_parcel);
		bool allow_fly		= vpm->allowAgentFly(agent_region, current_parcel);
		bool allow_push		= vpm->allowAgentPush(agent_region, current_parcel);
		bool allow_build	= vpm->allowAgentBuild(current_parcel); // true when anyone is allowed to build. See EXT-4610.
		bool allow_scripts	= vpm->allowAgentScripts(agent_region, current_parcel);
		bool allow_damage	= vpm->allowAgentDamage(agent_region, current_parcel);
		BOOL see_avatars	= current_parcel->getSeeAVs();
		bool is_for_sale	= (!current_parcel->isPublic() && vpm->canAgentBuyParcel(current_parcel, false));
		bool has_pwl		= KCWindlightInterface::instance().getWLset();

		// Most icons are "block this ability"
		mParcelIcon[VOICE_ICON]->setVisible(   !allow_voice );
		mParcelIcon[FLY_ICON]->setVisible(     !allow_fly );
		mParcelIcon[PUSH_ICON]->setVisible(    !allow_push );
		mParcelIcon[BUILD_ICON]->setVisible(   !allow_build );
		mParcelIcon[SCRIPTS_ICON]->setVisible( !allow_scripts );
		mParcelIcon[DAMAGE_ICON]->setVisible(  allow_damage );
		mParcelIcon[SEE_AVATARS_ICON]->setVisible(!see_avatars);
		mDamageText->setVisible(allow_damage);
		mBuyParcelBtn->setVisible(is_for_sale);
		mPWLBtn->setVisible(has_pwl);
		mPWLBtn->setEnabled(has_pwl);

		layoutParcelIcons();
	}
	else
	{
		for (S32 i = 0; i < ICON_COUNT; ++i)
		{
			mParcelIcon[i]->setVisible(false);
		}
		mDamageText->setVisible(false);
	}
}

void LLStatusBar::updateHealth()
{
	static LLUICachedControl<bool> show_icons("NavBarShowParcelProperties", false);

	// *FIXME: Status bar owns health information, should be in agent
	if (show_icons && gStatusBar)
	{
		static S32 last_health = -1;
		S32 health = gStatusBar->getHealth();
		if (health != last_health)
		{
			std::string text = llformat("%d%%", health);
			mDamageText->setText(text);
			last_health = health;
		}
	}
}

void LLStatusBar::layoutParcelIcons()
{
	// TODO: remove hard-coded values and read them as xml parameters
	static const int FIRST_ICON_HPAD = 2; // 2 padding; See also ICON_HEAD
	// Kadah - not needed static const int LAST_ICON_HPAD = 11;

	// Ansariel: Changed order to be more Viewer 1 like and keep important
	//           information visible: Parcel power icons first, then parcel
	//           info text!
	S32 left = FIRST_ICON_HPAD;

	left = layoutWidget(mDamageText, left);

	for (int i = ICON_COUNT - 1; i >= 0; --i)
	{
		left = layoutWidget(mParcelIcon[i], left);
	}
	left = layoutWidget(mBuyParcelBtn, left);
	left = layoutWidget(mPWLBtn, left);

	LLRect infoTextRect = mParcelInfoText->getRect();
	infoTextRect.mLeft = left;
	mParcelInfoText->setRect(infoTextRect);
}

S32 LLStatusBar::layoutWidget(LLUICtrl* ctrl, S32 left)
{
	// TODO: remove hard-coded values and read them as xml parameters
	static const int ICON_HPAD = 2;

	if (ctrl->getVisible())
	{
		LLRect rect = ctrl->getRect();
		rect.mRight = left + rect.getWidth();
		rect.mLeft = left;

		ctrl->setRect(rect);
		left += rect.getWidth() + ICON_HPAD;
	}

	return left;
}

void LLStatusBar::onParcelIconClick(EParcelIcon icon)
{
	switch (icon)
	{
	case VOICE_ICON:
		LLNotificationsUtil::add("NoVoice");
		break;
	case FLY_ICON:
		LLNotificationsUtil::add("NoFly");
		break;
	case PUSH_ICON:
		LLNotificationsUtil::add("PushRestricted");
		break;
	case BUILD_ICON:
		LLNotificationsUtil::add("NoBuild");
		break;
	case SCRIPTS_ICON:
	{
		LLViewerRegion* region = gAgent.getRegion();
		if(region && region->getRegionFlags() & REGION_FLAGS_ESTATE_SKIP_SCRIPTS)
		{
			LLNotificationsUtil::add("ScriptsStopped");
		}
		else if(region && region->getRegionFlags() & REGION_FLAGS_SKIP_SCRIPTS)
		{
			LLNotificationsUtil::add("ScriptsNotRunning");
		}
		else
		{
			LLNotificationsUtil::add("NoOutsideScripts");
		}
		break;
	}
	case DAMAGE_ICON:
		LLNotificationsUtil::add("NotSafe");
		break;
	case SEE_AVATARS_ICON:
		LLNotificationsUtil::add("SeeAvatars");
		break;
	case ICON_COUNT:
		break;
	// no default to get compiler warning when a new icon gets added
	}
}

void LLStatusBar::onAgentParcelChange()
{
	update();
}

void LLStatusBar::onContextMenuItemClicked(const LLSD::String& item)
{
	if (item == "landmark")
	{
		if (!gRlvHandler.hasBehaviour(RLV_BHVR_SHOWLOC))
		{
			LLViewerInventoryItem* landmark = LLLandmarkActions::findLandmarkForAgentPos();

			if(landmark == NULL)
			{
				LLSideTray::getInstance()->showPanel("panel_places", LLSD().with("type", "create_landmark"));
			}
			else
			{
				LLSideTray::getInstance()->showPanel("panel_places",
						LLSD().with("type", "landmark").with("id",landmark->getUUID()));
			}
		}
	}
	else if (item == "copy")
	{
		LLSLURL slurl;
		LLAgentUI::buildSLURL(slurl, false);
		LLUIString location_str(slurl.getSLURLString());

		gClipboard.copyFromString(location_str);
	}
}

void LLStatusBar::onInfoButtonClicked()
{
	if (gRlvHandler.hasBehaviour(RLV_BHVR_SHOWLOC))
	{
		return;
	}
	//LLSideTray::getInstance()->showPanel("panel_places", LLSD().with("type", "agent"));
	LLFloaterReg::showInstance("about_land");
}

void LLStatusBar::onParcelWLClicked()
{
	KCWindlightInterface::instance().onClickWLStatusButton();
}

void LLStatusBar::onBuyLandClicked()
{
	if (gRlvHandler.hasBehaviour(RLV_BHVR_SHOWLOC))
	{
		return;
	}
	handle_buy_land();
}

// hack -KC
void LLStatusBar::setBackgroundColor( const LLColor4& color )
{
	LLPanel::setBackgroundColor(color);
	mBalancePanel->setBackgroundColor(color);
	mTimeMediaPanel->setBackgroundColor(color);
}

void LLStatusBar::updateNetstatVisibility(const LLSD& data)
{
	const S32 NETSTAT_WIDTH = (SIM_STAT_WIDTH + 2) * 2;
	BOOL showNetStat = data.asBoolean();
	S32 translateFactor = (showNetStat ? -1 : 1);

	mSGBandwidth->setVisible(showNetStat);
	mSGPacketLoss->setVisible(showNetStat);

	LLRect rect = mTimeMediaPanel->getRect();
	rect.translate(NETSTAT_WIDTH * translateFactor, 0);
	mTimeMediaPanel->setRect(rect);

	rect = mBalancePanel->getRect();
	rect.translate(NETSTAT_WIDTH * translateFactor, 0);
	mBalancePanel->setRect(rect);
}<|MERGE_RESOLUTION|>--- conflicted
+++ resolved
@@ -74,7 +74,7 @@
 #include "lllandmarkactions.h"
 #include "lllocationinputctrl.h"
 #include "llparcel.h"
-#include "llsidetray.h"
+#include "llfloatersidepanelcontainer.h"
 #include "llslurl.h"
 #include "llviewerinventory.h"
 
@@ -341,18 +341,10 @@
 	mParcelMgrConnection = LLViewerParcelMgr::getInstance()->addAgentParcelChangedCallback(
 			boost::bind(&LLStatusBar::onAgentParcelChange, this));
 
-<<<<<<< HEAD
-	LLUICtrl& mode_combo = getChildRef<LLUICtrl>("mode_combo");
-	mode_combo.setValue(gSavedSettings.getString("SessionSettingsFile"));
-	mode_combo.setCommitCallback(boost::bind(&LLStatusBar::onModeChange, this, getChild<LLUICtrl>("mode_combo")->getValue(), _2));
-
 	if (!gSavedSettings.getBOOL("ShowNetStats"))
 	{
 		updateNetstatVisibility(LLSD(FALSE));
 	}
-
-=======
->>>>>>> f6b8bfd3
 	return TRUE;
 }
 
@@ -403,23 +395,10 @@
 	{
 		gMenuBarView->reshape(MENU_RIGHT, gMenuBarView->getRect().getHeight());
 	}
-	// also update the parcel info panel pos -KC
-	if ((MENU_RIGHT + MENU_PARCEL_SPACING) != mParcelInfoPanel->getRect().mLeft)
-	{
-		updateParcelPanel();
-	}
-
-<<<<<<< HEAD
-	// It seems this button does no longer exist. I believe this was an overlay button on top of
-	// the net stats graphs to call up the lag meter floater. In case someone revives this, make
-	// sure to use a mSGStatsButton variable, because this function here is called an awful lot
-	// while the viewer runs, and dynamic lookup is very expensive. -Zi
-	// getChildView("stat_btn")->setEnabled(net_stats_visible);
-=======
+
 	mSGBandwidth->setVisible(net_stats_visible);
 	mSGPacketLoss->setVisible(net_stats_visible);
 	mBtnStats->setEnabled(net_stats_visible);
->>>>>>> f6b8bfd3
 
 	// update the master volume button state
 	bool mute_audio = LLAppViewer::instance()->getMasterSystemAudioMute();
@@ -1066,11 +1045,11 @@
 
 			if(landmark == NULL)
 			{
-				LLSideTray::getInstance()->showPanel("panel_places", LLSD().with("type", "create_landmark"));
+				LLFloaterSidePanelContainer::showPanel("panel_places", LLSD().with("type", "create_landmark"));
 			}
 			else
 			{
-				LLSideTray::getInstance()->showPanel("panel_places",
+				LLFloaterSidePanelContainer::showPanel("panel_places",
 						LLSD().with("type", "landmark").with("id",landmark->getUUID()));
 			}
 		}
@@ -1091,7 +1070,7 @@
 	{
 		return;
 	}
-	//LLSideTray::getInstance()->showPanel("panel_places", LLSD().with("type", "agent"));
+	//LLFloaterSidePanelContainer::showPanel("panel_places", LLSD().with("type", "agent"));
 	LLFloaterReg::showInstance("about_land");
 }
 
