
/** 
* @file llstatusbar.cpp
* @brief LLStatusBar class implementation
*
* $LicenseInfo:firstyear=2002&license=viewerlgpl$
* Second Life Viewer Source Code
* Copyright (C) 2010, Linden Research, Inc.
* 
* This library is free software; you can redistribute it and/or
* modify it under the terms of the GNU Lesser General Public
* License as published by the Free Software Foundation;
* version 2.1 of the License only.
* 
* This library is distributed in the hope that it will be useful,
* but WITHOUT ANY WARRANTY; without even the implied warranty of
* MERCHANTABILITY or FITNESS FOR A PARTICULAR PURPOSE.  See the GNU
* Lesser General Public License for more details.
* 
* You should have received a copy of the GNU Lesser General Public
* License along with this library; if not, write to the Free Software
* Foundation, Inc., 51 Franklin Street, Fifth Floor, Boston, MA  02110-1301  USA
* 
* Linden Research, Inc., 945 Battery Street, San Francisco, CA  94111  USA
* $/LicenseInfo$
*/

#include "llviewerprecompiledheaders.h"

#include "llstatusbar.h"

// viewer includes
#include "llagent.h"
#include "llagentcamera.h"
#include "llbutton.h"
#include "llcommandhandler.h"
#include "llfirstuse.h"
#include "llviewercontrol.h"
#include "llfloaterbuycurrency.h"
#include "llbuycurrencyhtml.h"
#include "llpanelnearbymedia.h"
#include "llpanelpresetspulldown.h"
#include "llpanelvolumepulldown.h"
#include "llfloaterregioninfo.h"
#include "llfloaterscriptdebug.h"
#include "llhints.h"
#include "llhudicon.h"
#include "llnavigationbar.h"
#include "llkeyboard.h"
#include "lllineeditor.h"
#include "llmenugl.h"
#include "llrootview.h"
#include "llsd.h"
#include "lltextbox.h"
#include "llui.h"
#include "llviewerparceloverlay.h"
#include "llviewerregion.h"
#include "llviewerstats.h"
#include "llviewerwindow.h"
#include "llframetimer.h"
#include "llvoavatarself.h"
#include "llresmgr.h"
#include "llworld.h"
#include "llstatgraph.h"
#include "llviewermedia.h"
#include "llviewermenu.h"	// for gMenuBarView
#include "llviewerparcelmgr.h"
#include "llviewerthrottle.h"
#include "lluictrlfactory.h"

#include "lltoolmgr.h"
#include "llfocusmgr.h"
#include "llappviewer.h"
#include "lltrans.h"

// library includes
#include "llfloaterreg.h"
#include "llfontgl.h"
#include "llrect.h"
#include "llerror.h"
#include "llnotificationsutil.h"
#include "llparcel.h"
#include "llstring.h"
#include "message.h"
#include "llsearchableui.h"
#include "llsearcheditor.h"

// system includes
#include <iomanip>

// Firestorm includes
#include "fslightshare.h"
#include "fssearchableui.h"
#include "kcwlinterface.h"
#include "llagentui.h"
#include "llaudioengine.h"
#include "llclipboard.h"
#include "llfloatersidepanelcontainer.h"
#include "lllandmarkactions.h"
#include "lllocationinputctrl.h"
#include "llmenuoptionpathfindingrebakenavmesh.h"
#include "llparcel.h"
#include "llslurl.h"
#include "llvieweraudio.h"
#include "llviewerinventory.h"
#ifdef OPENSIM
#include "llviewernetwork.h"
#endif // OPENSIM
#include "llviewerparcelmedia.h"
#include "rlvhandler.h"

//
// Globals
//

LLStatusBar *gStatusBar = NULL;
S32 STATUS_BAR_HEIGHT = 26;
extern S32 MENU_BAR_HEIGHT;

// <FS:LO> FIRE-7639 - Stop the blinking after a while
LLViewerRegion* agent_region;
bool bakingStarted = false;

class LORebakeStuck;
LORebakeStuck *bakeTimeout = NULL;

class LORebakeStuck: public LLEventTimer
{
public:
	LORebakeStuck(LLStatusBar *bar) : LLEventTimer(30.0f)
	{
		mbar=bar;
	}
	~LORebakeStuck()
	{
		bakeTimeout=NULL;
	}
	BOOL tick()
	{
		mbar->setRebakeStuck(true);
		return TRUE;
	}
private:
	LLStatusBar *mbar;
};
// </FS:LO>


// TODO: these values ought to be in the XML too
const S32 MENU_PARCEL_SPACING = 1;	// Distance from right of menu item to parcel information
const S32 SIM_STAT_WIDTH = 8;
const LLColor4 SIM_OK_COLOR(0.f, 1.f, 0.f, 1.f);
const LLColor4 SIM_WARN_COLOR(1.f, 1.f, 0.f, 1.f);
const LLColor4 SIM_FULL_COLOR(1.f, 0.f, 0.f, 1.f);
const F32 ICON_TIMER_EXPIRY		= 3.f; // How long the balance and health icons should flash after a change.

// <FS:Ansariel> Open popup panels on click if FSStatusBarMenuButtonPopupOnRollover is disabled
//static void onClickVolume(void*);

class LLStatusBar::LLParcelChangeObserver : public LLParcelObserver
{
public:
	LLParcelChangeObserver(LLStatusBar* topInfoBar) : mTopInfoBar(topInfoBar) {}

private:
	/*virtual*/ void changed()
	{
		if (mTopInfoBar)
		{
			mTopInfoBar->updateParcelIcons();
		}
	}

	LLStatusBar* mTopInfoBar;
};

LLStatusBar::LLStatusBar(const LLRect& rect)
:	LLPanel(),
	mTextTime(NULL),
	mSGBandwidth(NULL),
	mSGPacketLoss(NULL),
	mBandwidthButton(NULL), // <FS:PP> FIRE-6287: Clicking on traffic indicator toggles Lag Meter window
	mBtnVolume(NULL),
	mBoxBalance(NULL),
	mBalance(0),
	mHealth(100),
	mShowParcelIcons(TRUE),
	mSquareMetersCredit(0),
	mSquareMetersCommitted(0),
<<<<<<< HEAD
	mPathfindingFlashOn(TRUE),	// <FS:Zi> Pathfinding rebake functions
	mAudioStreamEnabled(FALSE),	// <FS:Zi> Media/Stream separation
	mRebakeStuck(FALSE),		// <FS:LO> FIRE-7639 - Stop the blinking after a while
	mNearbyIcons(FALSE),		// <FS:Ansariel> Script debug
	mSearchData(NULL),			// <FS:ND/> Hook up and init for filtering
	mFilterEdit(NULL),			// <FS:ND/> Edit for filtering
	mSearchPanel(NULL),			// <FS:ND/> Panel for filtering
	mIconPresets(NULL),
	mMediaToggle(NULL),
	mMouseEnterPresetsConnection(),
	mMouseEnterVolumeConnection(),
	mMouseEnterNearbyMediaConnection(),
	mCurrentLocationString()
=======
	mFilterEdit(NULL),			// Edit for filtering
	mSearchPanel(NULL)			// Panel for filtering
>>>>>>> fdf39d3c
{
	setRect(rect);
	
	// status bar can possible overlay menus?
	setMouseOpaque(FALSE);

	mBalanceTimer = new LLFrameTimer();
	mHealthTimer = new LLFrameTimer();
	
	LLUICtrl::CommitCallbackRegistry::currentRegistrar()
			.add("TopInfoBar.Action", boost::bind(&LLStatusBar::onContextMenuItemClicked, this, _2));

	gSavedSettings.getControl("ShowNetStats")->getSignal()->connect(boost::bind(&LLStatusBar::updateNetstatVisibility, this, _2));

	// <FS:PP> Option to hide volume controls (sounds, media, stream) in upper right
	gSavedSettings.getControl("FSEnableVolumeControls")->getSignal()->connect(boost::bind(&LLStatusBar::updateVolumeControlsVisibility, this, _2));

	buildFromFile("panel_status_bar.xml");
}

LLStatusBar::~LLStatusBar()
{
	delete mBalanceTimer;
	mBalanceTimer = NULL;

	delete mHealthTimer;
	mHealthTimer = NULL;
	
	if (mParcelChangedObserver)
	{
		LLViewerParcelMgr::getInstance()->removeObserver(mParcelChangedObserver);
		delete mParcelChangedObserver;
	}

	if (mParcelPropsCtrlConnection.connected())
	{
		mParcelPropsCtrlConnection.disconnect();
	}

	if (mParcelMgrConnection.connected())
	{
		mParcelMgrConnection.disconnect();
	}

	if (mShowCoordsCtrlConnection.connected())
	{
		mShowCoordsCtrlConnection.disconnect();
	}

	// <FS:Ansariel> FIRE-19697: Add setting to disable graphics preset menu popup on mouse over
	if (mMouseEnterPresetsConnection.connected())
	{
		mMouseEnterPresetsConnection.disconnect();
	}
	if (mMouseEnterVolumeConnection.connected())
	{
		mMouseEnterVolumeConnection.disconnect();
	}
	if (mMouseEnterNearbyMediaConnection.connected())
	{
		mMouseEnterNearbyMediaConnection.disconnect();
	}
	// </FS:Ansariel>

	// LLView destructor cleans up children
}

//-----------------------------------------------------------------------
// Overrides
//-----------------------------------------------------------------------

// virtual
void LLStatusBar::draw()
{
	refresh();
	updateParcelInfoText();
	updateHealth();
	LLPanel::draw();
}

BOOL LLStatusBar::handleRightMouseDown(S32 x, S32 y, MASK mask)
{
	show_navbar_context_menu(this,x,y);
	return TRUE;
}

BOOL LLStatusBar::postBuild()
{
	gMenuBarView->setRightMouseDownCallback(boost::bind(&show_navbar_context_menu, _1, _2, _3));

	mTextTime = getChild<LLTextBox>("TimeText" );
	
	getChild<LLUICtrl>("buyL")->setCommitCallback(
		boost::bind(&LLStatusBar::onClickBuyCurrency, this));

	// <FS:Ansariel> Not used in Firestorm
    //getChild<LLUICtrl>("goShop")->setCommitCallback(boost::bind(&LLWeb::loadURL, gSavedSettings.getString("MarketplaceURL"), LLStringUtil::null, LLStringUtil::null));

	mBoxBalance = getChild<LLTextBox>("balance");
	mBoxBalance->setClickedCallback( &LLStatusBar::onClickBalance, this );

	mIconPresets = getChild<LLButton>( "presets_icon" );
	// <FS: KC> FIRE-19697: Add setting to disable graphics preset menu popup on mouse over
	// mIconPresets->setMouseEnterCallback(boost::bind(&LLStatusBar::onMouseEnterPresets, this));
	if (gSavedSettings.getBOOL("FSStatusBarMenuButtonPopupOnRollover"))
	{
		mMouseEnterPresetsConnection = mIconPresets->setMouseEnterCallback(boost::bind(&LLStatusBar::onMouseEnterPresets, this));
	}
	// </FS: KC> FIRE-19697: Add setting to disable graphics preset menu popup on mouse over
	mIconPresets->setClickedCallback(boost::bind(&LLStatusBar::onMouseEnterPresets, this));

	mBtnVolume = getChild<LLButton>( "volume_btn" );
	mBtnVolume->setClickedCallback( onClickVolume, this );
	// <FS: KC> FIRE-19697: Add setting to disable status bar icon menu popup on mouseover
	// mBtnVolume->setMouseEnterCallback(boost::bind(&LLStatusBar::onMouseEnterVolume, this));
	if (gSavedSettings.getBOOL("FSStatusBarMenuButtonPopupOnRollover"))
	{
		mMouseEnterVolumeConnection = mBtnVolume->setMouseEnterCallback(boost::bind(&LLStatusBar::onMouseEnterVolume, this));
	}
	// </FS: KC> FIRE-19697: Add setting to disable status bar icon menu popup on mouseover

	// <FS:Zi> Media/Stream separation
	mStreamToggle = getChild<LLButton>("stream_toggle_btn");
	mStreamToggle->setClickedCallback(&LLStatusBar::onClickStreamToggle, this);
	// </FS:Zi> Media/Stream separation

	mMediaToggle = getChild<LLButton>("media_toggle_btn");
	mMediaToggle->setClickedCallback( &LLStatusBar::onClickMediaToggle, this );
	// <FS: KC> FIRE-19697: Add setting to disable status bar icon menu popup on mouseover
	// mMediaToggle->setMouseEnterCallback(boost::bind(&LLStatusBar::onMouseEnterNearbyMedia, this));
	if (gSavedSettings.getBOOL("FSStatusBarMenuButtonPopupOnRollover"))
	{
		mMouseEnterNearbyMediaConnection = mMediaToggle->setMouseEnterCallback(boost::bind(&LLStatusBar::onMouseEnterNearbyMedia, this));
	}
	// </FS: KC> FIRE-19697: Add setting to disable status bar icon menu popup on mouseover

	LLHints::registerHintTarget("linden_balance", getChild<LLView>("balance_bg")->getHandle());

	gSavedSettings.getControl("MuteAudio")->getSignal()->connect(boost::bind(&LLStatusBar::onVolumeChanged, this, _2));

	// <FS:Ansariel> FIRE-19697: Add setting to disable graphics preset menu popup on mouse over
	gSavedSettings.getControl("FSStatusBarMenuButtonPopupOnRollover")->getSignal()->connect(boost::bind(&LLStatusBar::onPopupRolloverChanged, this, _2));

	// Adding Net Stat Graph
	S32 x = getRect().getWidth() - 2;
	S32 y = 0;
	LLRect r;
	
	// <FS:PP> FIRE-6287: Clicking on traffic indicator toggles Lag Meter window
	r.set( x-((SIM_STAT_WIDTH*2)+2), y+MENU_BAR_HEIGHT-1, x, y+1);
	LLButton::Params BandwidthButton;
	BandwidthButton.name(std::string("BandwidthGraphButton"));
	BandwidthButton.label("");
	BandwidthButton.rect(r);
	BandwidthButton.follows.flags(FOLLOWS_BOTTOM | FOLLOWS_RIGHT);
	BandwidthButton.click_callback.function(boost::bind(&LLStatusBar::onBandwidthGraphButtonClicked, this));
	mBandwidthButton = LLUICtrlFactory::create<LLButton>(BandwidthButton);
	addChild(mBandwidthButton);
	LLColor4 BandwidthButtonOpacity;
	BandwidthButtonOpacity.setAlpha(0);
	mBandwidthButton->setColor(BandwidthButtonOpacity);
	// </FS:PP> FIRE-6287: Clicking on traffic indicator toggles Lag Meter window
	
	r.set( x-SIM_STAT_WIDTH, y+MENU_BAR_HEIGHT-1, x, y+1);
	LLStatGraph::Params sgp;
	sgp.name("BandwidthGraph");
	sgp.rect(r);
	sgp.follows.flags(FOLLOWS_BOTTOM | FOLLOWS_RIGHT);
	sgp.mouse_opaque(false);
	sgp.stat.count_stat_float(&LLStatViewer::ACTIVE_MESSAGE_DATA_RECEIVED);
	sgp.units("Kbps");
	sgp.precision(0);
	sgp.per_sec(true);
	mSGBandwidth = LLUICtrlFactory::create<LLStatGraph>(sgp);
	addChild(mSGBandwidth);
	x -= SIM_STAT_WIDTH + 2;

	r.set( x-SIM_STAT_WIDTH, y+MENU_BAR_HEIGHT-1, x, y+1);
	//these don't seem to like being reused
	LLStatGraph::Params pgp;
	pgp.name("PacketLossPercent");
	pgp.rect(r);
	pgp.follows.flags(FOLLOWS_BOTTOM | FOLLOWS_RIGHT);
	pgp.mouse_opaque(false);
	pgp.stat.sample_stat_float(&LLStatViewer::PACKETS_LOST_PERCENT);
	pgp.units("%");
	pgp.min(0.f);
	pgp.max(5.f);
	pgp.precision(1);
	pgp.per_sec(false);
	LLStatGraph::Thresholds thresholds;
	thresholds.threshold.add(LLStatGraph::ThresholdParams().value(0.1f).color(LLColor4::green))
						.add(LLStatGraph::ThresholdParams().value(0.25f).color(LLColor4::yellow))
						.add(LLStatGraph::ThresholdParams().value(0.6f).color(LLColor4::red));

	pgp.thresholds(thresholds);

	mSGPacketLoss = LLUICtrlFactory::create<LLStatGraph>(pgp);
	addChild(mSGPacketLoss);

	mPanelPresetsPulldown = new LLPanelPresetsPulldown();
	addChild(mPanelPresetsPulldown);
	mPanelPresetsPulldown->setFollows(FOLLOWS_TOP|FOLLOWS_RIGHT);
	mPanelPresetsPulldown->setVisible(FALSE);

	mPanelVolumePulldown = new LLPanelVolumePulldown();
	addChild(mPanelVolumePulldown);
	mPanelVolumePulldown->setFollows(FOLLOWS_TOP|FOLLOWS_RIGHT);
	mPanelVolumePulldown->setVisible(FALSE);

	mPanelNearByMedia = new LLPanelNearByMedia();
	addChild(mPanelNearByMedia);
	mPanelNearByMedia->setFollows(FOLLOWS_TOP|FOLLOWS_RIGHT);
	mPanelNearByMedia->setVisible(FALSE);

<<<<<<< HEAD
	// <FS:Ansariel> Script debug
	mScriptOut = getChild<LLIconCtrl>("scriptout");
	mScriptOut->setMouseDownCallback(boost::bind(&LLFloaterScriptDebug::show, LLUUID::null));
	mNearbyIcons = LLHUDIcon::scriptIconsNearby();
	// </FS:Ansariel> Script debug
	
	mParcelInfoPanel = getChild<LLPanel>("parcel_info_panel");
	mParcelInfoText = getChild<LLTextBox>("parcel_info_text");

	// Ansariel: Removed the info button in favor of clickable parcel info text
	mParcelInfoText->setClickedCallback(boost::bind(&LLStatusBar::onInfoButtonClicked, this));
	// <FS:Zi> Make hovering over parcel info actually work
	//         Since <text ...> doesn't have any hover functions, add this in code
	mParcelInfoText->setMouseEnterCallback(boost::bind(&LLStatusBar::onMouseEnterParcelInfo, this));
	mParcelInfoText->setMouseLeaveCallback(boost::bind(&LLStatusBar::onMouseLeaveParcelInfo, this));
	// </FS:Zi>

	mDamageText = getChild<LLTextBox>("damage_text");

	mBuyParcelBtn = getChild<LLButton>("buy_land_btn");
	mBuyParcelBtn->setClickedCallback(boost::bind(&LLStatusBar::onBuyLandClicked, this));

	mPWLBtn = getChild<LLButton>("status_wl_btn");
	mPWLBtn->setClickedCallback(boost::bind(&LLStatusBar::onParcelWLClicked, this));
	
	// <FS:CR> FIRE-5118 - Lightshare support
	mLightshareBtn = getChild<LLButton>("status_lightshare_btn");
	mLightshareBtn->setClickedCallback(boost::bind(&LLStatusBar::onLightshareClicked, this));
	// </FS:CR>

	mBalancePanel = getChild<LLPanel>("balance_bg");
	mTimeMediaPanel = getChild<LLPanel>("time_and_media_bg");

	mFilterEdit = getChild<LLSearchEditor>("search_menu_edit");
	mSearchPanel = getChild<LLPanel>("menu_search_panel");
	mFPSText = getChild<LLTextBox>("FPSText");
	mVolumeIconsWidth = mBtnVolume->getRect().mRight - mStreamToggle->getRect().mLeft;

	initParcelIcons();

	mParcelChangedObserver = new LLParcelChangeObserver(this);
	LLViewerParcelMgr::getInstance()->addObserver(mParcelChangedObserver);

	// Connecting signal for updating parcel icons on "Show Parcel Properties" setting change.
	LLControlVariable* ctrl = gSavedSettings.getControl("NavBarShowParcelProperties").get();
	if (ctrl)
	{
		mParcelPropsCtrlConnection = ctrl->getSignal()->connect(boost::bind(&LLStatusBar::onNavBarShowParcelPropertiesCtrlChanged, this));
		onNavBarShowParcelPropertiesCtrlChanged();
	}

	// Connecting signal for updating parcel text on "Show Coordinates" setting change.
	ctrl = gSavedSettings.getControl("NavBarShowCoordinates").get();
	if (ctrl)
	{
		mShowCoordsCtrlConnection = ctrl->getSignal()->connect(boost::bind(&LLStatusBar::onNavBarShowCoordinatesCtrlChanged, this));
	}

	mParcelMgrConnection = gAgent.addParcelChangedCallback(
			boost::bind(&LLStatusBar::onAgentParcelChange, this));

	if (!gSavedSettings.getBOOL("ShowNetStats"))
	{
		updateNetstatVisibility(LLSD(FALSE));
	}

	// <FS:ND> Hook up and init for filtering
	mSearchPanel->setVisible(gSavedSettings.getBOOL("FSMenuSearch"));
	mFilterEdit->setKeystrokeCallback(boost::bind(&LLStatusBar::onUpdateFilterTerm, this));
	mFilterEdit->setCommitCallback(boost::bind(&LLStatusBar::onUpdateFilterTerm, this));
	collectSearchableItems();
	gSavedSettings.getControl("FSMenuSearch")->getCommitSignal()->connect(boost::bind(&LLStatusBar::updateMenuSearchVisibility, this, _2));
	// </FS:ND>

	// <FS:Ansariel> FIRE-14482: Show FPS in status bar
	gSavedSettings.getControl("FSStatusBarShowFPS")->getSignal()->connect(boost::bind(&LLStatusBar::onShowFPSChanged, this, _2));
	if (!gSavedSettings.getBOOL("FSStatusBarShowFPS"))
	{
		onShowFPSChanged(LLSD(FALSE));
	}
	// </FS:Ansariel>

	// <FS:PP> Option to hide volume controls (sounds, media, stream) in upper right
	if (!gSavedSettings.getBOOL("FSEnableVolumeControls"))
	{
		updateVolumeControlsVisibility(LLSD(FALSE));
	}
	// </FS:PP>
=======
	// Hook up and init for filtering
	mFilterEdit = getChild<LLSearchEditor>( "search_menu_edit" );
	mSearchPanel = getChild<LLPanel>( "menu_search_panel" );

	//mSearchPanel->setVisible(gSavedSettings.getBOOL("MenuSearch"));
	mFilterEdit->setKeystrokeCallback(boost::bind(&LLStatusBar::onUpdateFilterTerm, this));
	mFilterEdit->setCommitCallback(boost::bind(&LLStatusBar::onUpdateFilterTerm, this));
	collectSearchableItems();
	//gSavedSettings.getControl("MenuSearch")->getCommitSignal()->connect(boost::bind(&LLStatusBar::updateMenuSearchVisibility, this, _2));

>>>>>>> fdf39d3c
	return TRUE;
}

// Per-frame updates of visibility
void LLStatusBar::refresh()
{
	static LLCachedControl<bool> show_net_stats(gSavedSettings, "ShowNetStats", false);
	bool net_stats_visible = show_net_stats;

	// <FS:Ansariel> Less frequent update of net stats
	//if (net_stats_visible)
	//{
	if (net_stats_visible && mNetStatUpdateTimer.getElapsedTimeF32() > 0.5f)
	{
		mNetStatUpdateTimer.reset();
	// </FS:Ansariel>

		// Adding Net Stat Meter back in
		F32 bwtotal = gViewerThrottle.getMaxBandwidth() / 1000.f;
		mSGBandwidth->setMin(0.f);
		mSGBandwidth->setMax(bwtotal*1.25f);
		//mSGBandwidth->setThreshold(0, bwtotal*0.75f);
		//mSGBandwidth->setThreshold(1, bwtotal);
		//mSGBandwidth->setThreshold(2, bwtotal);
	}
	
	// <FS:Ansariel> FIRE-14482: Show FPS in status bar
	static LLCachedControl<bool> fsStatusBarShowFPS(gSavedSettings, "FSStatusBarShowFPS");
	if (fsStatusBarShowFPS && mFPSUpdateTimer.getElapsedTimeF32() > 0.5f)
	{
		mFPSUpdateTimer.reset();
		mFPSText->setText(llformat("%.1f", LLTrace::get_frame_recording().getPeriodMeanPerSec(LLStatViewer::FPS)));
	}
	// </FS:Ansariel>

	// update clock every 10 seconds
	// <FS:Ansariel> Add seconds to clock
	//if(mClockUpdateTimer.getElapsedTimeF32() > 10.f)
	if(mClockUpdateTimer.getElapsedTimeF32() > 1.f)
	// </FS:Ansariel>
	{
		mClockUpdateTimer.reset();

		// Get current UTC time, adjusted for the user's clock
		// being off.
		time_t utc_time;
		utc_time = time_corrected();

		// <FS:Ansariel> Add seconds to clock
		//std::string timeStr = getString("time");
		static const std::string time_template = getString("time");
		std::string timeStr = time_template;
		// </FS:Ansariel>
		LLSD substitution;
		substitution["datetime"] = (S32) utc_time;
		LLStringUtil::format (timeStr, substitution);
		mTextTime->setText(timeStr);

		// set the tooltip to have the date
		// <FS:Ansariel> Add seconds to clock
		//std::string dtStr = getString("timeTooltip");
		static const std::string tooltip_template = getString("timeTooltip");
		std::string dtStr = tooltip_template;
		// </FS:Ansariel>
		LLStringUtil::format (dtStr, substitution);
		mTextTime->setToolTip (dtStr);
	}

	// <FS:Zi> Pathfinding rebake functions
	static LLMenuOptionPathfindingRebakeNavmesh::ERebakeNavMeshMode pathfinding_mode = LLMenuOptionPathfindingRebakeNavmesh::kRebakeNavMesh_Default;

	LLViewerRegion* current_region = gAgent.getRegion();
	if (current_region != agent_region)
	{
		agent_region = current_region;
		bakingStarted = false;
		mRebakeStuck = false;
	}
	if (LLMenuOptionPathfindingRebakeNavmesh::getInstance()->isRebaking())
	{
		if (!bakingStarted)
		{
			bakingStarted = true;
			mRebakeStuck = false;
			bakeTimeout = new LORebakeStuck(this);
		}
		
		if (agent_region &&
			agent_region->dynamicPathfindingEnabled() && 
			mRebakingTimer.getElapsedTimeF32() > 0.5f)
		{
			mRebakingTimer.reset();
			mPathfindingFlashOn = !mPathfindingFlashOn;
			updateParcelIcons();
		}
	}
	else if (pathfinding_mode != LLMenuOptionPathfindingRebakeNavmesh::getInstance()->getMode())
	{
		pathfinding_mode = LLMenuOptionPathfindingRebakeNavmesh::getInstance()->getMode();
		updateParcelIcons();
	}
	// </FS:Zi>

	LLRect r;

	const S32 MENU_RIGHT = gMenuBarView->getRightmostMenuEdge();

	// reshape menu bar to its content's width
	if (MENU_RIGHT != gMenuBarView->getRect().getWidth())
	{
		gMenuBarView->reshape(MENU_RIGHT, gMenuBarView->getRect().getHeight());
	}
	// also update the parcel info panel pos -KC
	if ((MENU_RIGHT + MENU_PARCEL_SPACING) != mParcelInfoPanel->getRect().mLeft)
	{
		updateParcelPanel();
	}

	// <FS:Ansariel> This is done in LLStatusBar::updateNetstatVisibility()
	//mSGBandwidth->setVisible(net_stats_visible);
	//mSGPacketLoss->setVisible(net_stats_visible);

	// It seems this button does no longer exist. I believe this was an overlay button on top of
	// the net stats graphs to call up the lag meter floater. In case someone revives this, make
	// sure to use a mSGStatsButton variable, because this function here is called an awful lot
	// while the viewer runs, and dynamic lookup is very expensive. -Zi
	//mBtnStats->setEnabled(net_stats_visible);

	// update the master volume button state
	bool mute_audio = LLAppViewer::instance()->getMasterSystemAudioMute();
	mBtnVolume->setToggleState(mute_audio);
	
	// Disable media toggle if there's no media, parcel media, and no parcel audio
	// (or if media is disabled)
	static LLCachedControl<bool> audio_streaming_media(gSavedSettings, "AudioStreamingMedia");
	bool button_enabled = (audio_streaming_media) && 	// ## Zi: Media/Stream separation
						  (LLViewerMedia::hasInWorldMedia() || LLViewerMedia::hasParcelMedia()	// || LLViewerMedia::hasParcelAudio()	// ## Zi: Media/Stream separation
						  );
	mMediaToggle->setEnabled(button_enabled);
	// Note the "sense" of the toggle is opposite whether media is playing or not
	bool any_media_playing = (LLViewerMedia::isAnyMediaShowing() || 
							  LLViewerMedia::isParcelMediaPlaying());
	mMediaToggle->setValue(!any_media_playing);

	// ## Zi: Media/Stream separation
	static LLCachedControl<bool> audio_streaming_music(gSavedSettings, "AudioStreamingMusic");
	button_enabled = (audio_streaming_music && LLViewerMedia::hasParcelAudio());

	mStreamToggle->setEnabled(button_enabled);
	mStreamToggle->setValue(!LLViewerMedia::isParcelAudioPlaying());
	// ## Zi: Media/Stream separation

	mParcelInfoText->setEnabled(!gRlvHandler.hasBehaviour(RLV_BHVR_SHOWLOC));

	// <FS:Ansariel> Script debug
	if (mNearbyIcons != LLHUDIcon::scriptIconsNearby())
	{
		mNearbyIcons = LLHUDIcon::scriptIconsNearby();
		updateParcelIcons();
	}
	// </FS:Ansariel> Script debug
}

void LLStatusBar::setVisibleForMouselook(bool visible)
{
	mTextTime->setVisible(visible);
	mBalancePanel->setVisible(visible && gSavedSettings.getBOOL("FSShowCurrencyBalanceInStatusbar"));
	mBoxBalance->setVisible(visible);
<<<<<<< HEAD
	// <FS:PP> Option to hide volume controls (sounds, media, stream) in upper right
	// mBtnVolume->setVisible(visible);
	// mStreamToggle->setVisible(visible);		// ## Zi: Media/Stream separation
	// mMediaToggle->setVisible(visible);
	BOOL FSEnableVolumeControls = gSavedSettings.getBOOL("FSEnableVolumeControls");
	mBtnVolume->setVisible(visible && FSEnableVolumeControls);
	mStreamToggle->setVisible(visible && FSEnableVolumeControls); // ## Zi: Media/Stream separation
	mMediaToggle->setVisible(visible && FSEnableVolumeControls);
	// </FS:PP>
	BOOL showNetStats = gSavedSettings.getBOOL("ShowNetStats");
	mSGBandwidth->setVisible(visible && showNetStats);
	mSGPacketLoss->setVisible(visible && showNetStats);
	mBandwidthButton->setVisible(visible && showNetStats); // <FS:PP> FIRE-6287: Clicking on traffic indicator toggles Lag Meter window
	mSearchPanel->setVisible(visible && gSavedSettings.getBOOL("FSMenuSearch"));
	mTimeMediaPanel->setVisible(visible);
=======
	mBtnVolume->setVisible(visible);
	mMediaToggle->setVisible(visible);
	mSGBandwidth->setVisible(visible);
	mSGPacketLoss->setVisible(visible);
	mSearchPanel->setVisible(visible && gSavedSettings.getBOOL("MenuSearch"));
>>>>>>> fdf39d3c
	setBackgroundVisible(visible);
	mIconPresets->setVisible(visible);
}

void LLStatusBar::debitBalance(S32 debit)
{
	setBalance(getBalance() - debit);
}

void LLStatusBar::creditBalance(S32 credit)
{
	setBalance(getBalance() + credit);
}

void LLStatusBar::setBalance(S32 balance)
{
	if (balance > getBalance() && getBalance() != 0)
	{
		LLFirstUse::receiveLindens();
	}

	std::string money_str = LLResMgr::getInstance()->getMonetaryString( balance );

	LLStringUtil::format_map_t string_args;
	string_args["[AMT]"] = llformat("%s", money_str.c_str());
	std::string label_str = getString("buycurrencylabel", string_args);
	mBoxBalance->setValue(label_str);

	// <COLOSI opensim currency support>
	// Unclear if call to getTextBoundingRect updates text but assuming it calls length()
	// when getting the bounding box which will update the text and get the length of the
	// wrapped (Tea::wrapCurrency) text (see lluistring).  If not, and currency symbols 
	// that are not two characters have the wrong size bounding rect, then the correct
	// place to fix this is in the getTextBoundingRect() function, not here.
	// buy_rect below should be properly set to dirty() when we modify the currency and
	// should also be updated and wrapped before width is determined.
	// </COLOSI opensim currency support>

	// Resize the L$ balance background to be wide enough for your balance plus the buy button
	{
		const S32 HPAD = 24;
		LLRect balance_rect = mBoxBalance->getTextBoundingRect();
		LLRect buy_rect = getChildView("buyL")->getRect();
		// <FS:Ansariel> Not used in Firestorm
		//LLRect shop_rect = getChildView("goShop")->getRect();
		LLView* balance_bg_view = getChildView("balance_bg");
		LLRect balance_bg_rect = balance_bg_view->getRect();
		// <FS:Ansariel> Not used in Firestorm
		//balance_bg_rect.mLeft = balance_bg_rect.mRight - (buy_rect.getWidth() + shop_rect.getWidth() + balance_rect.getWidth() + HPAD);
		balance_bg_rect.mLeft = balance_bg_rect.mRight - (buy_rect.getWidth() + balance_rect.getWidth() + HPAD);
		// </FS:Ansariel>
		balance_bg_view->setShape(balance_bg_rect);
	}

<<<<<<< HEAD
	// FS:ND> If the search panel is shown, move this according to the new balance width. Parcel text will reshape itself in setParcelInfoText
=======
	// If the search panel is shown, move this according to the new balance width. Parcel text will reshape itself in setParcelInfoText
>>>>>>> fdf39d3c
	if (mSearchPanel && mSearchPanel->getVisible())
	{
		updateMenuSearchPosition();
	}
<<<<<<< HEAD
	// </FS:ND>
=======
>>>>>>> fdf39d3c

	if (mBalance && (fabs((F32)(mBalance - balance)) > gSavedSettings.getF32("UISndMoneyChangeThreshold")))
	{
		if (mBalance > balance)
			make_ui_sound("UISndMoneyChangeDown");
		else
			make_ui_sound("UISndMoneyChangeUp");
	}

	if( balance != mBalance )
	{
		mBalanceTimer->reset();
		mBalanceTimer->setTimerExpirySec( ICON_TIMER_EXPIRY );
		mBalance = balance;
	}
}


// static
void LLStatusBar::sendMoneyBalanceRequest()
{
	LLMessageSystem* msg = gMessageSystem;
	msg->newMessageFast(_PREHASH_MoneyBalanceRequest);
	msg->nextBlockFast(_PREHASH_AgentData);
	msg->addUUIDFast(_PREHASH_AgentID, gAgent.getID());
	msg->addUUIDFast(_PREHASH_SessionID, gAgent.getSessionID());
	msg->nextBlockFast(_PREHASH_MoneyData);
	msg->addUUIDFast(_PREHASH_TransactionID, LLUUID::null );
	gAgent.sendReliableMessage();
}


void LLStatusBar::setHealth(S32 health)
{
	//LL_INFOS() << "Setting health to: " << buffer << LL_ENDL;
	if( mHealth > health )
	{
		if (mHealth > (health + gSavedSettings.getF32("UISndHealthReductionThreshold")))
		{
			if (isAgentAvatarValid())
			{
				if (gAgentAvatarp->getSex() == SEX_FEMALE)
				{
					make_ui_sound("UISndHealthReductionF");
				}
				else
				{
					make_ui_sound("UISndHealthReductionM");
				}
			}
		}

		mHealthTimer->reset();
		mHealthTimer->setTimerExpirySec( ICON_TIMER_EXPIRY );
	}

	mHealth = health;
}

S32 LLStatusBar::getBalance() const
{
	return mBalance;
}


S32 LLStatusBar::getHealth() const
{
	return mHealth;
}

void LLStatusBar::setLandCredit(S32 credit)
{
	mSquareMetersCredit = credit;
}
void LLStatusBar::setLandCommitted(S32 committed)
{
	mSquareMetersCommitted = committed;
}

BOOL LLStatusBar::isUserTiered() const
{
	return (mSquareMetersCredit > 0);
}

S32 LLStatusBar::getSquareMetersCredit() const
{
	return mSquareMetersCredit;
}

S32 LLStatusBar::getSquareMetersCommitted() const
{
	return mSquareMetersCommitted;
}

S32 LLStatusBar::getSquareMetersLeft() const
{
	return mSquareMetersCredit - mSquareMetersCommitted;
}

void LLStatusBar::onClickBuyCurrency()
{
	// open a currency floater - actual one open depends on 
	// value specified in settings.xml
	LLBuyCurrencyHTML::openCurrencyFloater();
	LLFirstUse::receiveLindens(false);
}

void LLStatusBar::onMouseEnterPresets()
{
	LLView* popup_holder = gViewerWindow->getRootView()->getChildView("popup_holder");
	// <FS:Ansariel> Changed presets icon to LLButton
	//LLIconCtrl* icon =  getChild<LLIconCtrl>( "presets_icon" );
	//LLRect icon_rect = icon->getRect();
	LLRect icon_rect = mIconPresets->getRect();
	// </FS:Ansariel>
	LLRect pulldown_rect = mPanelPresetsPulldown->getRect();
	pulldown_rect.setLeftTopAndSize(icon_rect.mLeft -
	     (pulldown_rect.getWidth() - icon_rect.getWidth()),
			       icon_rect.mBottom,
			       pulldown_rect.getWidth(),
			       pulldown_rect.getHeight());

	pulldown_rect.translate(popup_holder->getRect().getWidth() - pulldown_rect.mRight, 0);
	mPanelPresetsPulldown->setShape(pulldown_rect);

	// show the master presets pull-down
	LLUI::clearPopups();
	LLUI::addPopup(mPanelPresetsPulldown);
	mPanelNearByMedia->setVisible(FALSE);
	mPanelVolumePulldown->setVisible(FALSE);
	mPanelPresetsPulldown->setVisible(TRUE);
}

void LLStatusBar::onMouseEnterVolume()
{
	LLView* popup_holder = gViewerWindow->getRootView()->getChildView("popup_holder");
	LLButton* volbtn =  getChild<LLButton>( "volume_btn" );
	LLRect vol_btn_rect = volbtn->getRect();
	LLPanel* media_panel = getChild<LLPanel>("time_and_media_bg");
	LLRect media_panel_rect = media_panel->getRect();
	LLRect volume_pulldown_rect = mPanelVolumePulldown->getRect();
	volume_pulldown_rect.setLeftTopAndSize(
		(vol_btn_rect.mLeft + media_panel_rect.mLeft) -
		(volume_pulldown_rect.getWidth() - vol_btn_rect.getWidth()),
			       vol_btn_rect.mBottom,
			       volume_pulldown_rect.getWidth(),
			       volume_pulldown_rect.getHeight());

	volume_pulldown_rect.translate(popup_holder->getRect().getWidth() - volume_pulldown_rect.mRight, 0);
	mPanelVolumePulldown->setShape(volume_pulldown_rect);


	// show the master volume pull-down
	LLUI::clearPopups();
	LLUI::addPopup(mPanelVolumePulldown);
	mPanelPresetsPulldown->setVisible(FALSE);
	mPanelNearByMedia->setVisible(FALSE);
	mPanelVolumePulldown->setVisible(TRUE);
}

void LLStatusBar::onMouseEnterNearbyMedia()
{
	LLView* popup_holder = gViewerWindow->getRootView()->getChildView("popup_holder");
	LLRect nearby_media_rect = mPanelNearByMedia->getRect();
	LLButton* nearby_media_btn =  getChild<LLButton>( "media_toggle_btn" );
	LLRect nearby_media_btn_rect = nearby_media_btn->getRect();
	nearby_media_rect.setLeftTopAndSize(nearby_media_btn_rect.mLeft - 
										(nearby_media_rect.getWidth() - nearby_media_btn_rect.getWidth())/2,
										nearby_media_btn_rect.mBottom,
										nearby_media_rect.getWidth(),
										nearby_media_rect.getHeight());
	// force onscreen
	nearby_media_rect.translate(popup_holder->getRect().getWidth() - nearby_media_rect.mRight, 0);
	
	// show the master volume pull-down
	mPanelNearByMedia->setShape(nearby_media_rect);
	LLUI::clearPopups();
	LLUI::addPopup(mPanelNearByMedia);

	mPanelPresetsPulldown->setVisible(FALSE);
	mPanelVolumePulldown->setVisible(FALSE);
	mPanelNearByMedia->setVisible(TRUE);
}


// <FS:Ansariel> Open popup panels on click if FSStatusBarMenuButtonPopupOnRollover is disabled
//static void onClickVolume(void* data)
void LLStatusBar::onClickVolume(void* data)
// </FS:Ansariel>
{
	// <FS:Ansariel> Open popup panels on click if FSStatusBarMenuButtonPopupOnRollover is disabled
	if (gSavedSettings.getBOOL("FSStatusBarMenuButtonPopupOnRollover"))
	{
	// </FS:Ansariel>
	// toggle the master mute setting
	bool mute_audio = LLAppViewer::instance()->getMasterSystemAudioMute();
	LLAppViewer::instance()->setMasterSystemAudioMute(!mute_audio);	
	// <FS:Ansariel> Open popup panels on click if FSStatusBarMenuButtonPopupOnRollover is disabled
	}
	else
	{
		((LLStatusBar*)data)->onMouseEnterVolume();
	}
	// </FS:Ansariel>
}

//static 
void LLStatusBar::onClickBalance(void* )
{
	// Force a balance request message:
	LLStatusBar::sendMoneyBalanceRequest();
	// The refresh of the display (call to setBalance()) will be done by process_money_balance_reply()
}

//static 
void LLStatusBar::onClickMediaToggle(void* data)
{
	LLStatusBar *status_bar = (LLStatusBar*)data;
	// "Selected" means it was showing the "play" icon (so media was playing), and now it shows "pause", so turn off media
	bool enable = ! status_bar->mMediaToggle->getValue();

// <FS:Zi> Split up handling here to allow external controls to switch media on/off
// 	LLViewerMedia::setAllMediaEnabled(enable);
// }
	// <FS:Ansariel> Open popup panels on click if FSStatusBarMenuButtonPopupOnRollover is disabled
	if (gSavedSettings.getBOOL("FSStatusBarMenuButtonPopupOnRollover"))
	{
	// </FS:Ansariel>
	status_bar->toggleMedia(enable);
	// <FS:Ansariel> Open popup panels on click if FSStatusBarMenuButtonPopupOnRollover is disabled
	}
	else
	{
		status_bar->onMouseEnterNearbyMedia();
	}
	// </FS:Ansariel>
}

void LLStatusBar::toggleMedia(bool enable)
{
// </FS:Zi>
	LLViewerMedia::setAllMediaEnabled(enable);
}

// <FS:Zi> Media/Stream separation
// static
void LLStatusBar::onClickStreamToggle(void* data)
{
	if (!gAudiop)
		return;

	LLStatusBar *status_bar = (LLStatusBar*)data;
	bool enable = ! status_bar->mStreamToggle->getValue();
	status_bar->toggleStream(enable);
}

void LLStatusBar::toggleStream(bool enable)
{
	if (!gAudiop)
	{
		return;
	}

	if(enable)
	{
		if (LLAudioEngine::AUDIO_PAUSED == gAudiop->isInternetStreamPlaying())
		{
			// 'false' means unpause
			LLViewerAudio::getInstance()->startInternetStreamWithAutoFade(LLViewerMedia::getParcelAudioURL());
		}
		else
		{
			if (gSavedSettings.getBOOL("MediaEnableFilter"))
			{
				LLViewerParcelMedia::filterAudioUrl(LLViewerMedia::getParcelAudioURL());
			}
			else
			{
				LLViewerAudio::getInstance()->startInternetStreamWithAutoFade(LLViewerMedia::getParcelAudioURL());
			}
		}
	}
	else
	{
		LLViewerAudio::getInstance()->stopInternetStreamWithAutoFade();
	}

	mAudioStreamEnabled = enable;
}

BOOL LLStatusBar::getAudioStreamEnabled() const
{
	return mAudioStreamEnabled;
}
// </FS:Zi> Media/Stream separation

BOOL can_afford_transaction(S32 cost)
{
	return((cost <= 0)||((gStatusBar) && (gStatusBar->getBalance() >=cost)));
}

void LLStatusBar::onVolumeChanged(const LLSD& newvalue)
{
	refresh();
}

<<<<<<< HEAD
//////////////////////////////////////////////////////////////////////////////
// Firestorm methods

void LLStatusBar::showBalance(bool show)
{
	mBoxBalance->setVisible(show);
}

// <COLOSI opensim multi-currency support>
void LLStatusBar::updateCurrencySymbols()
{
	// Update "Buy L$" button because it is only evaluated once when panel is loaded
	LLButton* buyButton = findChild<LLButton>("buyL");
	if (buyButton)
	{
		buyButton->updateCurrencySymbols();
	}
	// Should not need to update the balance display because it is updated frequently.
	// If it does require an update, do so via a balance update request so we don't
	// switch the symbol without updating the balance.
}
// </COLOSI opensim multi-currency support>

void LLStatusBar::onBandwidthGraphButtonClicked()
{
	if (gSavedSettings.getBOOL("FSUseStatsInsteadOfLagMeter"))
	{
		LLFloaterReg::toggleInstance("stats");
	}
	else
	{
		LLFloaterReg::toggleInstance("lagmeter");
	}
}

void LLStatusBar::initParcelIcons()
{
	mParcelIcon[VOICE_ICON] = getChild<LLIconCtrl>("voice_icon");
	mParcelIcon[FLY_ICON] = getChild<LLIconCtrl>("fly_icon");
	mParcelIcon[PUSH_ICON] = getChild<LLIconCtrl>("push_icon");
	mParcelIcon[BUILD_ICON] = getChild<LLIconCtrl>("build_icon");
	mParcelIcon[SCRIPTS_ICON] = getChild<LLIconCtrl>("scripts_icon");
	mParcelIcon[DAMAGE_ICON] = getChild<LLIconCtrl>("damage_icon");
	mParcelIcon[SEE_AVATARS_ICON] = getChild<LLIconCtrl>("see_avs_icon");
	mParcelIcon[PATHFINDING_DIRTY_ICON] = getChild<LLIconCtrl>("pathfinding_dirty_icon");
	mParcelIcon[PATHFINDING_DISABLED_ICON] = getChild<LLIconCtrl>("pathfinding_disabled_icon");

	mParcelIcon[VOICE_ICON]->setMouseDownCallback(boost::bind(&LLStatusBar::onParcelIconClick, this, VOICE_ICON));
	mParcelIcon[FLY_ICON]->setMouseDownCallback(boost::bind(&LLStatusBar::onParcelIconClick, this, FLY_ICON));
	mParcelIcon[PUSH_ICON]->setMouseDownCallback(boost::bind(&LLStatusBar::onParcelIconClick, this, PUSH_ICON));
	mParcelIcon[BUILD_ICON]->setMouseDownCallback(boost::bind(&LLStatusBar::onParcelIconClick, this, BUILD_ICON));
	mParcelIcon[SCRIPTS_ICON]->setMouseDownCallback(boost::bind(&LLStatusBar::onParcelIconClick, this, SCRIPTS_ICON));
	mParcelIcon[DAMAGE_ICON]->setMouseDownCallback(boost::bind(&LLStatusBar::onParcelIconClick, this, DAMAGE_ICON));
	mParcelIcon[SEE_AVATARS_ICON]->setMouseDownCallback(boost::bind(&LLStatusBar::onParcelIconClick, this, SEE_AVATARS_ICON));
	mParcelIcon[PATHFINDING_DIRTY_ICON]->setMouseDownCallback(boost::bind(&LLStatusBar::onParcelIconClick, this, PATHFINDING_DIRTY_ICON));
	mParcelIcon[PATHFINDING_DISABLED_ICON]->setMouseDownCallback(boost::bind(&LLStatusBar::onParcelIconClick, this, PATHFINDING_DISABLED_ICON));

	mDamageText->setText(LLStringExplicit("100%"));
}

void LLStatusBar::handleLoginComplete()
{
	// An agent parcel update hasn't occurred yet, so
	// we have to manually set location and the icons.
	update();
}

void LLStatusBar::onNavBarShowParcelPropertiesCtrlChanged()
{
	mShowParcelIcons = gSavedSettings.getBOOL("NavBarShowParcelProperties");
	mCurrentLocationString = ""; // Need to do this to force an update of the text and panel width calculation as result of calling update()
	update();
}

void LLStatusBar::onNavBarShowCoordinatesCtrlChanged()
{
	std::string new_text;

	// don't need to have separate show_coords variable; if user requested the coords to be shown
	// they will be added during the next call to the draw() method.
	buildLocationString(new_text, false);
	setParcelInfoText(new_text);
}

void LLStatusBar::buildLocationString(std::string& loc_str, bool show_coords)
{
	LLAgentUI::ELocationFormat format =
		(show_coords ? LLAgentUI::LOCATION_FORMAT_V1 : LLAgentUI::LOCATION_FORMAT_V1_NO_COORDS);

	if (!LLAgentUI::buildLocationString(loc_str, format))
	{
		loc_str = "???";
	}
}

void LLStatusBar::setParcelInfoText(const std::string& new_text)
{
	const S32 ParcelInfoSpacing = 5;
	const LLFontGL* font = mParcelInfoText->getFont();
	S32 new_text_width = font->getWidth(new_text);

	if (new_text != mCurrentLocationString)
	{
		mParcelInfoText->setText(new_text);
		mCurrentLocationString = new_text;
	}

	LLRect rect = mParcelInfoText->getRect();
	rect.setOriginAndSize(rect.mLeft, rect.mBottom, new_text_width, rect.getHeight());

	// Recalculate panel size so we are able to click the whole text
	LLRect panelParcelInfoRect = mParcelInfoPanel->getRect();
	LLRect panelBalanceRect = mBalancePanel->getRect();

	// The menu search editor is left from the balance rect. If it is shown, use that rect
	if (mSearchPanel && mSearchPanel->getVisible())
		panelBalanceRect = mSearchPanel->getRect();

	panelParcelInfoRect.mRight = panelParcelInfoRect.mLeft + rect.mRight;
	S32 borderRight = panelBalanceRect.mLeft - ParcelInfoSpacing;

	// If we're about to float away under the L$ balance, cut off
	// the parcel description so it doesn't happen.
	if (panelParcelInfoRect.mRight > borderRight)
	{
		panelParcelInfoRect.mRight = borderRight;
		rect.mRight = panelParcelInfoRect.getWidth();
	}

	mParcelInfoText->reshape(rect.getWidth(), rect.getHeight(), TRUE);
	mParcelInfoText->setRect(rect);
	mParcelInfoPanel->setRect(panelParcelInfoRect);
}

void LLStatusBar::update()
{
	std::string new_text;

	updateParcelIcons();

	// don't need to have separate show_coords variable; if user requested the coords to be shown
	// they will be added during the next call to the draw() method.
	buildLocationString(new_text, false);
	setParcelInfoText(new_text);

	updateParcelPanel();
}

void LLStatusBar::updateParcelPanel()
{
	const S32 MENU_RIGHT = gMenuBarView->getRightmostMenuEdge();
	S32 left = MENU_RIGHT + MENU_PARCEL_SPACING;
	LLRect rect = mParcelInfoPanel->getRect();
	rect.mRight = left + rect.getWidth();
	rect.mLeft = left;
	
	mParcelInfoPanel->setRect(rect);
}

void LLStatusBar::updateParcelInfoText()
{
	static LLUICachedControl<bool> show_coords("NavBarShowCoordinates", false);
	std::string new_text;

	buildLocationString(new_text, show_coords);
	setParcelInfoText(new_text);
}

void LLStatusBar::updateParcelIcons()
{
	LLViewerParcelMgr* vpm = LLViewerParcelMgr::getInstance();

	LLViewerRegion* agent_region = gAgent.getRegion();
	LLParcel* agent_parcel = vpm->getAgentParcel();
	if (!agent_region || !agent_parcel)
		return;

	if (mShowParcelIcons)
	{
		LLParcel* current_parcel;
		LLViewerRegion* selection_region = vpm->getSelectionRegion();
		LLParcel* selected_parcel = vpm->getParcelSelection()->getParcel();

		// If agent is in selected parcel we use its properties because
		// they are updated more often by LLViewerParcelMgr than agent parcel properties.
		// See LLViewerParcelMgr::processParcelProperties().
		// This is needed to reflect parcel restrictions changes without having to leave
		// the parcel and then enter it again. See EXT-2987
		if (selected_parcel && selected_parcel->getLocalID() == agent_parcel->getLocalID()
				&& selection_region == agent_region)
		{
			current_parcel = selected_parcel;
		}
		else
		{
			current_parcel = agent_parcel;
		}

		bool is_opensim = false;
#ifdef OPENSIM
		is_opensim = LLGridManager::getInstance()->isInOpenSim();
#endif // OPENSIM
		bool allow_voice	= vpm->allowAgentVoice(agent_region, current_parcel);
		bool allow_fly		= vpm->allowAgentFly(agent_region, current_parcel);
		bool allow_push		= vpm->allowAgentPush(agent_region, current_parcel);
		bool allow_build	= vpm->allowAgentBuild(current_parcel); // true when anyone is allowed to build. See EXT-4610.
		bool allow_scripts	= vpm->allowAgentScripts(agent_region, current_parcel);
		bool allow_damage	= vpm->allowAgentDamage(agent_region, current_parcel);
		BOOL see_avatars	= current_parcel->getSeeAVs();
		bool is_for_sale	= (!current_parcel->isPublic() && vpm->canAgentBuyParcel(current_parcel, false));
		bool has_pwl		= KCWindlightInterface::instance().getWLset();
		bool has_lightshare	= FSLightshare::getInstance()->getState();
		bool pathfinding_dynamic_enabled = agent_region->dynamicPathfindingEnabled();

		bool pathfinding_navmesh_dirty = LLMenuOptionPathfindingRebakeNavmesh::getInstance()->isRebakeNeeded();
		F32 pathfinding_dirty_icon_alpha = 1.0f;
		if (LLMenuOptionPathfindingRebakeNavmesh::getInstance()->isRebaking())
		{
			// Stop the blinking after a while
			if (mRebakeStuck)
			{
				pathfinding_dirty_icon_alpha = 0.5;
			}
			else
			{
				pathfinding_dirty_icon_alpha = mPathfindingFlashOn ? 1.0f : 0.25f;
			}
			pathfinding_navmesh_dirty = true;
		}

		// Most icons are "block this ability"
		mParcelIcon[VOICE_ICON]->setVisible(   !allow_voice );
		mParcelIcon[FLY_ICON]->setVisible(     !allow_fly );
		mParcelIcon[PUSH_ICON]->setVisible(    !allow_push );
		mParcelIcon[BUILD_ICON]->setVisible(   !allow_build );
		mParcelIcon[SCRIPTS_ICON]->setVisible( !allow_scripts );
		mParcelIcon[DAMAGE_ICON]->setVisible(  allow_damage );
		mParcelIcon[SEE_AVATARS_ICON]->setVisible(!see_avatars);
		mParcelIcon[PATHFINDING_DIRTY_ICON]->setVisible(pathfinding_navmesh_dirty);
		mParcelIcon[PATHFINDING_DIRTY_ICON]->setColor(LLColor4::white % pathfinding_dirty_icon_alpha);
		mParcelIcon[PATHFINDING_DISABLED_ICON]->setVisible(!pathfinding_navmesh_dirty && !pathfinding_dynamic_enabled && !is_opensim);
		mDamageText->setVisible(allow_damage);
		mBuyParcelBtn->setVisible(is_for_sale);
		mPWLBtn->setVisible(has_pwl);
		mPWLBtn->setEnabled(has_pwl);
		mLightshareBtn->setVisible(has_lightshare);
		mLightshareBtn->setEnabled(has_lightshare);
		mScriptOut->setVisible(LLHUDIcon::scriptIconsNearby());
	}
	else
	{
		for (S32 i = 0; i < ICON_COUNT; ++i)
		{
			mParcelIcon[i]->setVisible(false);
		}
		mDamageText->setVisible(false);
		mBuyParcelBtn->setVisible(false);
		mPWLBtn->setVisible(false);
		mLightshareBtn->setVisible(false);
		mScriptOut->setVisible(FALSE);
	}

	layoutParcelIcons();
}

void LLStatusBar::updateHealth()
{
	// *FIXME: Status bar owns health information, should be in agent
	if (mShowParcelIcons && gStatusBar)
	{
		static S32 last_health = -1;
		S32 health = gStatusBar->getHealth();
		if (health != last_health)
		{
			std::string text = llformat("%d%%", health);
			mDamageText->setText(text);
			last_health = health;
		}
	}
}

void LLStatusBar::layoutParcelIcons()
{
	// TODO: remove hard-coded values and read them as xml parameters
	static const S32 FIRST_ICON_HPAD = 2; // 2 padding; See also ICON_HEAD

	S32 left = FIRST_ICON_HPAD;

	left = layoutWidget(mScriptOut, left);
	left = layoutWidget(mDamageText, left);

	for (S32 i = ICON_COUNT - 1; i >= 0; --i)
	{
		left = layoutWidget(mParcelIcon[i], left);
	}
	left = layoutWidget(mBuyParcelBtn, left);
	left = layoutWidget(mPWLBtn, left);
	left = layoutWidget(mLightshareBtn, left);

	LLRect infoTextRect = mParcelInfoText->getRect();
	infoTextRect.mLeft = left;
	mParcelInfoText->setRect(infoTextRect);
}

S32 LLStatusBar::layoutWidget(LLUICtrl* ctrl, S32 left)
{
	// TODO: remove hard-coded values and read them as xml parameters
	static const S32 ICON_HPAD = 2;

	if (ctrl->getVisible())
	{
		LLRect rect = ctrl->getRect();
		rect.mRight = left + rect.getWidth();
		rect.mLeft = left;

		ctrl->setRect(rect);
		left += rect.getWidth() + ICON_HPAD;
	}

	return left;
}

void LLStatusBar::onParcelIconClick(EParcelIcon icon)
{
	switch (icon)
	{
	case VOICE_ICON:
		LLNotificationsUtil::add("NoVoice");
		break;
	case FLY_ICON:
		LLNotificationsUtil::add("NoFly");
		break;
	case PUSH_ICON:
		LLNotificationsUtil::add("PushRestricted");
		break;
	case BUILD_ICON:
		LLNotificationsUtil::add("NoBuild");
		break;
	case SCRIPTS_ICON:
	{
		LLViewerRegion* region = gAgent.getRegion();
		if(region && region->getRegionFlags() & REGION_FLAGS_ESTATE_SKIP_SCRIPTS)
		{
			LLNotificationsUtil::add("ScriptsStopped");
		}
		else if(region && region->getRegionFlags() & REGION_FLAGS_SKIP_SCRIPTS)
		{
			LLNotificationsUtil::add("ScriptsNotRunning");
		}
		else
		{
			LLNotificationsUtil::add("NoOutsideScripts");
		}
		break;
	}
	case DAMAGE_ICON:
		LLNotificationsUtil::add("NotSafe");
		break;
	case SEE_AVATARS_ICON:
		LLNotificationsUtil::add("SeeAvatars");
		break;
	case PATHFINDING_DIRTY_ICON:
		LLNotificationsUtil::add("PathfindingDirty", LLSD(), LLSD(), boost::bind(&LLStatusBar::rebakeRegionCallback, this, _1, _2));
		break;
	case PATHFINDING_DISABLED_ICON:
		LLNotificationsUtil::add("DynamicPathfindingDisabled");
		break;
	case ICON_COUNT:
		break;
	// no default to get compiler warning when a new icon gets added
	}
}

void LLStatusBar::onAgentParcelChange()
{
	update();
}

void LLStatusBar::onContextMenuItemClicked(const LLSD::String& item)
{
	if (item == "landmark")
	{
		if (!gRlvHandler.hasBehaviour(RLV_BHVR_SHOWLOC))
		{
			LLViewerInventoryItem* landmark = LLLandmarkActions::findLandmarkForAgentPos();

			if(landmark == NULL)
			{
				LLFloaterSidePanelContainer::showPanel("panel_places", LLSD().with("type", "create_landmark"));
			}
			else
			{
				LLFloaterSidePanelContainer::showPanel("panel_places",
						LLSD().with("type", "landmark").with("id",landmark->getUUID()));
			}
		}
	}
	else if (item == "copy")
	{
		LLSLURL slurl;
		LLAgentUI::buildSLURL(slurl, false);
		LLUIString location_str(slurl.getSLURLString());

		LLClipboard::instance().copyToClipboard( location_str, 0, location_str.length() );
	}
}

void LLStatusBar::onInfoButtonClicked()
{
	if (gRlvHandler.hasBehaviour(RLV_BHVR_SHOWLOC))
	{
		return;
	}
	LLFloaterReg::showInstance("about_land");
}

void LLStatusBar::onParcelWLClicked()
{
	KCWindlightInterface::instance().onClickWLStatusButton();
}

void LLStatusBar::onLightshareClicked()
{
	FSLightshare::getInstance()->processLightshareReset();
}

void LLStatusBar::onBuyLandClicked()
{
	if (gRlvHandler.hasBehaviour(RLV_BHVR_SHOWLOC))
	{
		return;
	}
	handle_buy_land();
}

void LLStatusBar::setBackgroundColor( const LLColor4& color )
{
	LLPanel::setBackgroundColor(color);
	mBalancePanel->setBackgroundColor(color);
	mTimeMediaPanel->setBackgroundColor(color);
}

void LLStatusBar::updateNetstatVisibility(const LLSD& data)
{
	const S32 NETSTAT_WIDTH = (SIM_STAT_WIDTH + 2) * 2;
	BOOL showNetStat = data.asBoolean();
	S32 translateFactor = (showNetStat ? -1 : 1);

	mSGBandwidth->setVisible(showNetStat);
	mSGPacketLoss->setVisible(showNetStat);
	mBandwidthButton->setVisible(showNetStat);

	LLRect rect = mTimeMediaPanel->getRect();
	rect.translate(NETSTAT_WIDTH * translateFactor, 0);
	mTimeMediaPanel->setRect(rect);

	rect = mBalancePanel->getRect();
	rect.translate(NETSTAT_WIDTH * translateFactor, 0);
	mBalancePanel->setRect(rect);

	updateMenuSearchPosition();
	update();
}

void LLStatusBar::updateVolumeControlsVisibility(const LLSD& data)
{
	const S32 cVolumeIconsWidth = mVolumeIconsWidth;
	BOOL showVolumeControls = data.asBoolean();
	S32 translateFactor = (showVolumeControls ? -1 : 1);

	mBtnVolume->setVisible(showVolumeControls);
	mStreamToggle->setVisible(showVolumeControls);
	mMediaToggle->setVisible(showVolumeControls);

	LLRect rect = mTimeMediaPanel->getRect();
	rect.translate(cVolumeIconsWidth * translateFactor, 0);
	rect.mRight -= cVolumeIconsWidth * translateFactor;
	mTimeMediaPanel->setRect(rect);

	mFPSText->translate(-(cVolumeIconsWidth * translateFactor), 0);

	rect = mBalancePanel->getRect();
	rect.translate(cVolumeIconsWidth * translateFactor, 0);
	mBalancePanel->setRect(rect);

	updateMenuSearchPosition();
	update();
}

void LLStatusBar::onShowFPSChanged(const LLSD& newvalue)
{
	const S32 text_width = mFPSText->getRect().getWidth() + 4; // left_pad = 4
	BOOL show_fps = newvalue.asBoolean();
	S32 translateFactor = (show_fps ? -1 : 1);

	mFPSText->setVisible(show_fps);

	LLRect rect = mTimeMediaPanel->getRect();
	rect.translate(text_width * translateFactor, 0);
	rect.mRight -= text_width * translateFactor;
	mTimeMediaPanel->setRect(rect);

	rect = mBalancePanel->getRect();
	rect.translate(text_width * translateFactor, 0);
	mBalancePanel->setRect(rect);

	updateMenuSearchPosition();
	update();
}

BOOL LLStatusBar::rebakeRegionCallback(const LLSD& notification, const LLSD& response)
{
	S32 option = LLNotificationsUtil::getSelectedOption(notification, response);

	if (option == 0)
	{
		if (LLMenuOptionPathfindingRebakeNavmesh::getInstance()->isRebakeNeeded())
		{
			LLMenuOptionPathfindingRebakeNavmesh::getInstance()->rebakeNavmesh();
		}
		return TRUE;
	}
	return FALSE;
}

void LLStatusBar::onMouseEnterParcelInfo()
{
	mParcelInfoText->setColor(LLUIColorTable::instance().getColor("ParcelHoverColor"));
}

void LLStatusBar::onMouseLeaveParcelInfo()
{
	mParcelInfoText->setColor(LLUIColorTable::instance().getColor("ParcelNormalColor"));
}

=======
>>>>>>> fdf39d3c
void LLStatusBar::onUpdateFilterTerm()
{
	LLWString searchValue = utf8str_to_wstring( mFilterEdit->getValue() );
	LLWStringUtil::toLower( searchValue );

	if( !mSearchData || mSearchData->mLastFilter == searchValue )
		return;

	mSearchData->mLastFilter = searchValue;

	mSearchData->mRootMenu->hightlightAndHide( searchValue );
	gMenuBarView->needsArrange();
}

<<<<<<< HEAD
void collectChildren( LLMenuGL *aMenu, nd::statusbar::SearchableItemPtr aParentMenu )
=======
void collectChildren( LLMenuGL *aMenu, ll::statusbar::SearchableItemPtr aParentMenu )
>>>>>>> fdf39d3c
{
	for( U32 i = 0; i < aMenu->getItemCount(); ++i )
	{
		LLMenuItemGL *pMenu = aMenu->getItem( i );

<<<<<<< HEAD
		nd::statusbar::SearchableItemPtr pItem( new nd::statusbar::SearchableItem );
		pItem->mCtrl = pMenu;
		pItem->mMenu = pMenu;
		pItem->mLabel = utf8str_to_wstring( pMenu->nd::ui::SearchableControl::getSearchText() );
=======
		ll::statusbar::SearchableItemPtr pItem( new ll::statusbar::SearchableItem );
		pItem->mCtrl = pMenu;
		pItem->mMenu = pMenu;
		pItem->mLabel = utf8str_to_wstring( pMenu->ll::ui::SearchableControl::getSearchText() );
>>>>>>> fdf39d3c
		LLWStringUtil::toLower( pItem->mLabel );
		aParentMenu->mChildren.push_back( pItem );

		LLMenuItemBranchGL *pBranch = dynamic_cast< LLMenuItemBranchGL* >( pMenu );
		if( pBranch )
			collectChildren( pBranch->getBranch(), pItem );
	}

}

void LLStatusBar::collectSearchableItems()
{
<<<<<<< HEAD
	mSearchData = new nd::statusbar::SearchData;
	nd::statusbar::SearchableItemPtr pItem( new nd::statusbar::SearchableItem );
=======
	mSearchData.reset( new ll::statusbar::SearchData );
	ll::statusbar::SearchableItemPtr pItem( new ll::statusbar::SearchableItem );
>>>>>>> fdf39d3c
	mSearchData->mRootMenu = pItem;
	collectChildren( gMenuBarView, pItem );
}

void LLStatusBar::updateMenuSearchVisibility(const LLSD& data)
{
	bool visible = data.asBoolean();
	mSearchPanel->setVisible(visible);
	if (!visible)
	{
		mFilterEdit->setText(LLStringUtil::null);
		onUpdateFilterTerm();
	}
	else
	{
		updateMenuSearchPosition();
	}
<<<<<<< HEAD
	update();
=======
>>>>>>> fdf39d3c
}

void LLStatusBar::updateMenuSearchPosition()
{
	const S32 HPAD = 12;
	LLRect balanceRect = getChildView("balance_bg")->getRect();
	LLRect searchRect = mSearchPanel->getRect();
	S32 w = searchRect.getWidth();
	searchRect.mLeft = balanceRect.mLeft - w - HPAD;
	searchRect.mRight = searchRect.mLeft + w;
	mSearchPanel->setShape( searchRect );
}

<<<<<<< HEAD
void LLStatusBar::onPopupRolloverChanged(const LLSD& newvalue)
{
	bool new_value = newvalue.asBoolean();

	if (mMouseEnterPresetsConnection.connected())
	{
		mMouseEnterPresetsConnection.disconnect();
	}
	if (mMouseEnterVolumeConnection.connected())
	{
		mMouseEnterVolumeConnection.disconnect();
	}
	if (mMouseEnterNearbyMediaConnection.connected())
	{
		mMouseEnterNearbyMediaConnection.disconnect();
	}

	if (new_value)
	{
		mMouseEnterPresetsConnection = mIconPresets->setMouseEnterCallback(boost::bind(&LLStatusBar::onMouseEnterPresets, this));
		mMouseEnterVolumeConnection = mBtnVolume->setMouseEnterCallback(boost::bind(&LLStatusBar::onMouseEnterVolume, this));
		mMouseEnterNearbyMediaConnection = mMediaToggle->setMouseEnterCallback(boost::bind(&LLStatusBar::onMouseEnterNearbyMedia, this));
	}
}
=======
>>>>>>> fdf39d3c

// Implements secondlife:///app/balance/request to request a L$ balance
// update via UDP message system. JC
class LLBalanceHandler : public LLCommandHandler
{
public:
	// Requires "trusted" browser/URL source
	LLBalanceHandler() : LLCommandHandler("balance", UNTRUSTED_BLOCK) { }
	bool handle(const LLSD& tokens, const LLSD& query_map, LLMediaCtrl* web)
	{
		if (tokens.size() == 1
			&& tokens[0].asString() == "request")
		{
			LLStatusBar::sendMoneyBalanceRequest();
			return true;
		}
		return false;
	}
};
// register with command dispatch system
LLBalanceHandler gBalanceHandler;<|MERGE_RESOLUTION|>--- conflicted
+++ resolved
@@ -90,7 +90,6 @@
 
 // Firestorm includes
 #include "fslightshare.h"
-#include "fssearchableui.h"
 #include "kcwlinterface.h"
 #include "llagentui.h"
 #include "llaudioengine.h"
@@ -187,24 +186,18 @@
 	mShowParcelIcons(TRUE),
 	mSquareMetersCredit(0),
 	mSquareMetersCommitted(0),
-<<<<<<< HEAD
+	mFilterEdit(NULL),			// Edit for filtering
+	mSearchPanel(NULL),			// Panel for filtering
 	mPathfindingFlashOn(TRUE),	// <FS:Zi> Pathfinding rebake functions
 	mAudioStreamEnabled(FALSE),	// <FS:Zi> Media/Stream separation
 	mRebakeStuck(FALSE),		// <FS:LO> FIRE-7639 - Stop the blinking after a while
 	mNearbyIcons(FALSE),		// <FS:Ansariel> Script debug
-	mSearchData(NULL),			// <FS:ND/> Hook up and init for filtering
-	mFilterEdit(NULL),			// <FS:ND/> Edit for filtering
-	mSearchPanel(NULL),			// <FS:ND/> Panel for filtering
 	mIconPresets(NULL),
 	mMediaToggle(NULL),
 	mMouseEnterPresetsConnection(),
 	mMouseEnterVolumeConnection(),
 	mMouseEnterNearbyMediaConnection(),
 	mCurrentLocationString()
-=======
-	mFilterEdit(NULL),			// Edit for filtering
-	mSearchPanel(NULL)			// Panel for filtering
->>>>>>> fdf39d3c
 {
 	setRect(rect);
 	
@@ -420,7 +413,16 @@
 	mPanelNearByMedia->setFollows(FOLLOWS_TOP|FOLLOWS_RIGHT);
 	mPanelNearByMedia->setVisible(FALSE);
 
-<<<<<<< HEAD
+	// Hook up and init for filtering
+	mFilterEdit = getChild<LLSearchEditor>( "search_menu_edit" );
+	mSearchPanel = getChild<LLPanel>( "menu_search_panel" );
+
+	mSearchPanel->setVisible(gSavedSettings.getBOOL("FSMenuSearch"));
+	mFilterEdit->setKeystrokeCallback(boost::bind(&LLStatusBar::onUpdateFilterTerm, this));
+	mFilterEdit->setCommitCallback(boost::bind(&LLStatusBar::onUpdateFilterTerm, this));
+	collectSearchableItems();
+	gSavedSettings.getControl("FSMenuSearch")->getCommitSignal()->connect(boost::bind(&LLStatusBar::updateMenuSearchVisibility, this, _2));
+
 	// <FS:Ansariel> Script debug
 	mScriptOut = getChild<LLIconCtrl>("scriptout");
 	mScriptOut->setMouseDownCallback(boost::bind(&LLFloaterScriptDebug::show, LLUUID::null));
@@ -454,8 +456,6 @@
 	mBalancePanel = getChild<LLPanel>("balance_bg");
 	mTimeMediaPanel = getChild<LLPanel>("time_and_media_bg");
 
-	mFilterEdit = getChild<LLSearchEditor>("search_menu_edit");
-	mSearchPanel = getChild<LLPanel>("menu_search_panel");
 	mFPSText = getChild<LLTextBox>("FPSText");
 	mVolumeIconsWidth = mBtnVolume->getRect().mRight - mStreamToggle->getRect().mLeft;
 
@@ -487,14 +487,6 @@
 		updateNetstatVisibility(LLSD(FALSE));
 	}
 
-	// <FS:ND> Hook up and init for filtering
-	mSearchPanel->setVisible(gSavedSettings.getBOOL("FSMenuSearch"));
-	mFilterEdit->setKeystrokeCallback(boost::bind(&LLStatusBar::onUpdateFilterTerm, this));
-	mFilterEdit->setCommitCallback(boost::bind(&LLStatusBar::onUpdateFilterTerm, this));
-	collectSearchableItems();
-	gSavedSettings.getControl("FSMenuSearch")->getCommitSignal()->connect(boost::bind(&LLStatusBar::updateMenuSearchVisibility, this, _2));
-	// </FS:ND>
-
 	// <FS:Ansariel> FIRE-14482: Show FPS in status bar
 	gSavedSettings.getControl("FSStatusBarShowFPS")->getSignal()->connect(boost::bind(&LLStatusBar::onShowFPSChanged, this, _2));
 	if (!gSavedSettings.getBOOL("FSStatusBarShowFPS"))
@@ -509,18 +501,6 @@
 		updateVolumeControlsVisibility(LLSD(FALSE));
 	}
 	// </FS:PP>
-=======
-	// Hook up and init for filtering
-	mFilterEdit = getChild<LLSearchEditor>( "search_menu_edit" );
-	mSearchPanel = getChild<LLPanel>( "menu_search_panel" );
-
-	//mSearchPanel->setVisible(gSavedSettings.getBOOL("MenuSearch"));
-	mFilterEdit->setKeystrokeCallback(boost::bind(&LLStatusBar::onUpdateFilterTerm, this));
-	mFilterEdit->setCommitCallback(boost::bind(&LLStatusBar::onUpdateFilterTerm, this));
-	collectSearchableItems();
-	//gSavedSettings.getControl("MenuSearch")->getCommitSignal()->connect(boost::bind(&LLStatusBar::updateMenuSearchVisibility, this, _2));
-
->>>>>>> fdf39d3c
 	return TRUE;
 }
 
@@ -689,11 +669,11 @@
 	mTextTime->setVisible(visible);
 	mBalancePanel->setVisible(visible && gSavedSettings.getBOOL("FSShowCurrencyBalanceInStatusbar"));
 	mBoxBalance->setVisible(visible);
-<<<<<<< HEAD
 	// <FS:PP> Option to hide volume controls (sounds, media, stream) in upper right
 	// mBtnVolume->setVisible(visible);
 	// mStreamToggle->setVisible(visible);		// ## Zi: Media/Stream separation
 	// mMediaToggle->setVisible(visible);
+	mSearchPanel->setVisible(visible && gSavedSettings.getBOOL("FSMenuSearch"));
 	BOOL FSEnableVolumeControls = gSavedSettings.getBOOL("FSEnableVolumeControls");
 	mBtnVolume->setVisible(visible && FSEnableVolumeControls);
 	mStreamToggle->setVisible(visible && FSEnableVolumeControls); // ## Zi: Media/Stream separation
@@ -703,15 +683,7 @@
 	mSGBandwidth->setVisible(visible && showNetStats);
 	mSGPacketLoss->setVisible(visible && showNetStats);
 	mBandwidthButton->setVisible(visible && showNetStats); // <FS:PP> FIRE-6287: Clicking on traffic indicator toggles Lag Meter window
-	mSearchPanel->setVisible(visible && gSavedSettings.getBOOL("FSMenuSearch"));
 	mTimeMediaPanel->setVisible(visible);
-=======
-	mBtnVolume->setVisible(visible);
-	mMediaToggle->setVisible(visible);
-	mSGBandwidth->setVisible(visible);
-	mSGPacketLoss->setVisible(visible);
-	mSearchPanel->setVisible(visible && gSavedSettings.getBOOL("MenuSearch"));
->>>>>>> fdf39d3c
 	setBackgroundVisible(visible);
 	mIconPresets->setVisible(visible);
 }
@@ -766,19 +738,11 @@
 		balance_bg_view->setShape(balance_bg_rect);
 	}
 
-<<<<<<< HEAD
-	// FS:ND> If the search panel is shown, move this according to the new balance width. Parcel text will reshape itself in setParcelInfoText
-=======
 	// If the search panel is shown, move this according to the new balance width. Parcel text will reshape itself in setParcelInfoText
->>>>>>> fdf39d3c
 	if (mSearchPanel && mSearchPanel->getVisible())
 	{
 		updateMenuSearchPosition();
 	}
-<<<<<<< HEAD
-	// </FS:ND>
-=======
->>>>>>> fdf39d3c
 
 	if (mBalance && (fabs((F32)(mBalance - balance)) > gSavedSettings.getF32("UISndMoneyChangeThreshold")))
 	{
@@ -1085,7 +1049,74 @@
 	refresh();
 }
 
-<<<<<<< HEAD
+void LLStatusBar::onUpdateFilterTerm()
+{
+	LLWString searchValue = utf8str_to_wstring( mFilterEdit->getValue() );
+	LLWStringUtil::toLower( searchValue );
+
+	if( !mSearchData || mSearchData->mLastFilter == searchValue )
+		return;
+
+	mSearchData->mLastFilter = searchValue;
+
+	mSearchData->mRootMenu->hightlightAndHide( searchValue );
+	gMenuBarView->needsArrange();
+}
+
+void collectChildren( LLMenuGL *aMenu, ll::statusbar::SearchableItemPtr aParentMenu )
+{
+	for( U32 i = 0; i < aMenu->getItemCount(); ++i )
+	{
+		LLMenuItemGL *pMenu = aMenu->getItem( i );
+
+		ll::statusbar::SearchableItemPtr pItem( new ll::statusbar::SearchableItem );
+		pItem->mCtrl = pMenu;
+		pItem->mMenu = pMenu;
+		pItem->mLabel = utf8str_to_wstring( pMenu->ll::ui::SearchableControl::getSearchText() );
+		LLWStringUtil::toLower( pItem->mLabel );
+		aParentMenu->mChildren.push_back( pItem );
+
+		LLMenuItemBranchGL *pBranch = dynamic_cast< LLMenuItemBranchGL* >( pMenu );
+		if( pBranch )
+			collectChildren( pBranch->getBranch(), pItem );
+	}
+
+}
+
+void LLStatusBar::collectSearchableItems()
+{
+	mSearchData.reset( new ll::statusbar::SearchData );
+	ll::statusbar::SearchableItemPtr pItem( new ll::statusbar::SearchableItem );
+	mSearchData->mRootMenu = pItem;
+	collectChildren( gMenuBarView, pItem );
+}
+
+void LLStatusBar::updateMenuSearchVisibility(const LLSD& data)
+{
+	bool visible = data.asBoolean();
+	mSearchPanel->setVisible(visible);
+	if (!visible)
+	{
+		mFilterEdit->setText(LLStringUtil::null);
+		onUpdateFilterTerm();
+	}
+	else
+	{
+		updateMenuSearchPosition();
+	}
+}
+
+void LLStatusBar::updateMenuSearchPosition()
+{
+	const S32 HPAD = 12;
+	LLRect balanceRect = getChildView("balance_bg")->getRect();
+	LLRect searchRect = mSearchPanel->getRect();
+	S32 w = searchRect.getWidth();
+	searchRect.mLeft = balanceRect.mLeft - w - HPAD;
+	searchRect.mRight = searchRect.mLeft + w;
+	mSearchPanel->setShape( searchRect );
+}
+
 //////////////////////////////////////////////////////////////////////////////
 // Firestorm methods
 
@@ -1621,97 +1652,6 @@
 	mParcelInfoText->setColor(LLUIColorTable::instance().getColor("ParcelNormalColor"));
 }
 
-=======
->>>>>>> fdf39d3c
-void LLStatusBar::onUpdateFilterTerm()
-{
-	LLWString searchValue = utf8str_to_wstring( mFilterEdit->getValue() );
-	LLWStringUtil::toLower( searchValue );
-
-	if( !mSearchData || mSearchData->mLastFilter == searchValue )
-		return;
-
-	mSearchData->mLastFilter = searchValue;
-
-	mSearchData->mRootMenu->hightlightAndHide( searchValue );
-	gMenuBarView->needsArrange();
-}
-
-<<<<<<< HEAD
-void collectChildren( LLMenuGL *aMenu, nd::statusbar::SearchableItemPtr aParentMenu )
-=======
-void collectChildren( LLMenuGL *aMenu, ll::statusbar::SearchableItemPtr aParentMenu )
->>>>>>> fdf39d3c
-{
-	for( U32 i = 0; i < aMenu->getItemCount(); ++i )
-	{
-		LLMenuItemGL *pMenu = aMenu->getItem( i );
-
-<<<<<<< HEAD
-		nd::statusbar::SearchableItemPtr pItem( new nd::statusbar::SearchableItem );
-		pItem->mCtrl = pMenu;
-		pItem->mMenu = pMenu;
-		pItem->mLabel = utf8str_to_wstring( pMenu->nd::ui::SearchableControl::getSearchText() );
-=======
-		ll::statusbar::SearchableItemPtr pItem( new ll::statusbar::SearchableItem );
-		pItem->mCtrl = pMenu;
-		pItem->mMenu = pMenu;
-		pItem->mLabel = utf8str_to_wstring( pMenu->ll::ui::SearchableControl::getSearchText() );
->>>>>>> fdf39d3c
-		LLWStringUtil::toLower( pItem->mLabel );
-		aParentMenu->mChildren.push_back( pItem );
-
-		LLMenuItemBranchGL *pBranch = dynamic_cast< LLMenuItemBranchGL* >( pMenu );
-		if( pBranch )
-			collectChildren( pBranch->getBranch(), pItem );
-	}
-
-}
-
-void LLStatusBar::collectSearchableItems()
-{
-<<<<<<< HEAD
-	mSearchData = new nd::statusbar::SearchData;
-	nd::statusbar::SearchableItemPtr pItem( new nd::statusbar::SearchableItem );
-=======
-	mSearchData.reset( new ll::statusbar::SearchData );
-	ll::statusbar::SearchableItemPtr pItem( new ll::statusbar::SearchableItem );
->>>>>>> fdf39d3c
-	mSearchData->mRootMenu = pItem;
-	collectChildren( gMenuBarView, pItem );
-}
-
-void LLStatusBar::updateMenuSearchVisibility(const LLSD& data)
-{
-	bool visible = data.asBoolean();
-	mSearchPanel->setVisible(visible);
-	if (!visible)
-	{
-		mFilterEdit->setText(LLStringUtil::null);
-		onUpdateFilterTerm();
-	}
-	else
-	{
-		updateMenuSearchPosition();
-	}
-<<<<<<< HEAD
-	update();
-=======
->>>>>>> fdf39d3c
-}
-
-void LLStatusBar::updateMenuSearchPosition()
-{
-	const S32 HPAD = 12;
-	LLRect balanceRect = getChildView("balance_bg")->getRect();
-	LLRect searchRect = mSearchPanel->getRect();
-	S32 w = searchRect.getWidth();
-	searchRect.mLeft = balanceRect.mLeft - w - HPAD;
-	searchRect.mRight = searchRect.mLeft + w;
-	mSearchPanel->setShape( searchRect );
-}
-
-<<<<<<< HEAD
 void LLStatusBar::onPopupRolloverChanged(const LLSD& newvalue)
 {
 	bool new_value = newvalue.asBoolean();
@@ -1736,8 +1676,6 @@
 		mMouseEnterNearbyMediaConnection = mMediaToggle->setMouseEnterCallback(boost::bind(&LLStatusBar::onMouseEnterNearbyMedia, this));
 	}
 }
-=======
->>>>>>> fdf39d3c
 
 // Implements secondlife:///app/balance/request to request a L$ balance
 // update via UDP message system. JC
