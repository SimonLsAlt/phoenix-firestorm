--- conflicted
+++ resolved
@@ -125,21 +125,6 @@
 class LORebakeStuck: public LLEventTimer
 {
 public:
-<<<<<<< HEAD
-	LORebakeStuck(LLStatusBar *bar) : LLEventTimer(30.0f)
-	{
-		mbar=bar;
-	}
-	~LORebakeStuck()
-	{
-		bakeTimeout=NULL;
-	}
-	bool tick()
-	{
-		mbar->setRebakeStuck(true);
-		return true;
-	}
-=======
     LORebakeStuck(LLStatusBar *bar) : LLEventTimer(30.0f)
     {
         mbar=bar;
@@ -148,12 +133,11 @@
     {
         bakeTimeout=NULL;
     }
-    BOOL tick()
+    bool tick()
     {
         mbar->setRebakeStuck(true);
-        return TRUE;
-    }
->>>>>>> c06fb4e0
+        return true;
+    }
 private:
     LLStatusBar *mbar;
 };
@@ -189,52 +173,6 @@
 };
 
 LLStatusBar::LLStatusBar(const LLRect& rect)
-<<<<<<< HEAD
-:	LLPanel(),
-	mTextTime(NULL),
-	mSGBandwidth(NULL),
-	mSGPacketLoss(NULL),
-	mBandwidthButton(NULL), // <FS:PP> FIRE-6287: Clicking on traffic indicator toggles Lag Meter window
-	mBtnVolume(NULL),
-	mBoxBalance(NULL),
-	mBalance(0),
-	mHealth(100),
-	mShowParcelIcons(true),
-	mSquareMetersCredit(0),
-	mSquareMetersCommitted(0),
-	mFilterEdit(NULL),			// Edit for filtering
-	mSearchPanel(NULL),			// Panel for filtering
-	mPathfindingFlashOn(true),	// <FS:Zi> Pathfinding rebake functions
-	mAudioStreamEnabled(false),	// <FS:Zi> Media/Stream separation
-	mRebakeStuck(false),		// <FS:LO> FIRE-7639 - Stop the blinking after a while
-	mNearbyIcons(false),		// <FS:Ansariel> Script debug
-	mIconPresetsGraphic(NULL),
-	mIconPresetsCamera(NULL),
-	mMediaToggle(NULL),
-	mMouseEnterPresetsConnection(),
-	mMouseEnterPresetsCameraConnection(),
-	mMouseEnterVolumeConnection(),
-	mMouseEnterNearbyMediaConnection(),
-	mCurrentLocationString()
-{
-	setRect(rect);
-	
-	// status bar can possible overlay menus?
-	setMouseOpaque(false);
-
-	mBalanceTimer = new LLFrameTimer();
-	mHealthTimer = new LLFrameTimer();
-	
-	LLUICtrl::CommitCallbackRegistry::currentRegistrar()
-			.add("TopInfoBar.Action", boost::bind(&LLStatusBar::onContextMenuItemClicked, this, _2));
-
-	gSavedSettings.getControl("ShowNetStats")->getSignal()->connect(boost::bind(&LLStatusBar::updateNetstatVisibility, this, _2));
-
-	// <FS:PP> Option to hide volume controls (sounds, media, stream) in upper right
-	gSavedSettings.getControl("FSEnableVolumeControls")->getSignal()->connect(boost::bind(&LLStatusBar::updateVolumeControlsVisibility, this, _2));
-
-	buildFromFile("panel_status_bar.xml");
-=======
 :   LLPanel(),
     mTextTime(NULL),
     mSGBandwidth(NULL),
@@ -244,15 +182,15 @@
     mBoxBalance(NULL),
     mBalance(0),
     mHealth(100),
-    mShowParcelIcons(TRUE),
+    mShowParcelIcons(true),
     mSquareMetersCredit(0),
     mSquareMetersCommitted(0),
     mFilterEdit(NULL),          // Edit for filtering
     mSearchPanel(NULL),         // Panel for filtering
-    mPathfindingFlashOn(TRUE),  // <FS:Zi> Pathfinding rebake functions
-    mAudioStreamEnabled(FALSE), // <FS:Zi> Media/Stream separation
-    mRebakeStuck(FALSE),        // <FS:LO> FIRE-7639 - Stop the blinking after a while
-    mNearbyIcons(FALSE),        // <FS:Ansariel> Script debug
+    mPathfindingFlashOn(true),  // <FS:Zi> Pathfinding rebake functions
+    mAudioStreamEnabled(false), // <FS:Zi> Media/Stream separation
+    mRebakeStuck(false),        // <FS:LO> FIRE-7639 - Stop the blinking after a while
+    mNearbyIcons(false),        // <FS:Ansariel> Script debug
     mIconPresetsGraphic(NULL),
     mIconPresetsCamera(NULL),
     mMediaToggle(NULL),
@@ -265,7 +203,7 @@
     setRect(rect);
 
     // status bar can possible overlay menus?
-    setMouseOpaque(FALSE);
+    setMouseOpaque(false);
 
     mBalanceTimer = new LLFrameTimer();
     mHealthTimer = new LLFrameTimer();
@@ -279,7 +217,6 @@
     gSavedSettings.getControl("FSEnableVolumeControls")->getSignal()->connect(boost::bind(&LLStatusBar::updateVolumeControlsVisibility, this, _2));
 
     buildFromFile("panel_status_bar.xml");
->>>>>>> c06fb4e0
 }
 
 LLStatusBar::~LLStatusBar()
@@ -348,13 +285,8 @@
 
 bool LLStatusBar::handleRightMouseDown(S32 x, S32 y, MASK mask)
 {
-<<<<<<< HEAD
-	show_navbar_context_menu(this,x,y);
-	return true;
-=======
     show_navbar_context_menu(this,x,y);
-    return TRUE;
->>>>>>> c06fb4e0
+    return true;
 }
 
 bool LLStatusBar::postBuild()
@@ -428,194 +360,6 @@
     //}
     // </FS:Ansariel>
 
-<<<<<<< HEAD
-	// <FS:Ansariel> FIRE-19697: Add setting to disable graphics preset menu popup on mouse over
-	gSavedSettings.getControl("FSStatusBarMenuButtonPopupOnRollover")->getSignal()->connect(boost::bind(&LLStatusBar::onPopupRolloverChanged, this, _2));
-
-	// Adding Net Stat Graph
-	S32 x = getRect().getWidth() - 2;
-	S32 y = 0;
-	LLRect r;
-	
-	// <FS:PP> FIRE-6287: Clicking on traffic indicator toggles Lag Meter window
-	r.set( x-((SIM_STAT_WIDTH*2)+2), y+MENU_BAR_HEIGHT-1, x, y+1);
-	LLButton::Params BandwidthButton;
-	BandwidthButton.name(std::string("BandwidthGraphButton"));
-	BandwidthButton.label("");
-	BandwidthButton.rect(r);
-	BandwidthButton.follows.flags(FOLLOWS_BOTTOM | FOLLOWS_RIGHT);
-	BandwidthButton.click_callback.function(boost::bind(&LLStatusBar::onBandwidthGraphButtonClicked, this));
-	mBandwidthButton = LLUICtrlFactory::create<LLButton>(BandwidthButton);
-	addChild(mBandwidthButton);
-	LLColor4 BandwidthButtonOpacity;
-	BandwidthButtonOpacity.setAlpha(0);
-	mBandwidthButton->setColor(BandwidthButtonOpacity);
-	// </FS:PP> FIRE-6287: Clicking on traffic indicator toggles Lag Meter window
-	
-	r.set( x-SIM_STAT_WIDTH, y+MENU_BAR_HEIGHT-1, x, y+1);
-	LLStatGraph::Params sgp;
-	sgp.name("BandwidthGraph");
-	sgp.rect(r);
-	sgp.follows.flags(FOLLOWS_BOTTOM | FOLLOWS_RIGHT);
-	sgp.mouse_opaque(false);
-	sgp.stat.count_stat_float(&LLStatViewer::ACTIVE_MESSAGE_DATA_RECEIVED);
-	sgp.units("Kbps");
-	sgp.precision(0);
-	sgp.per_sec(true);
-	mSGBandwidth = LLUICtrlFactory::create<LLStatGraph>(sgp);
-	addChild(mSGBandwidth);
-	x -= SIM_STAT_WIDTH + 2;
-
-	r.set( x-SIM_STAT_WIDTH, y+MENU_BAR_HEIGHT-1, x, y+1);
-	//these don't seem to like being reused
-	LLStatGraph::Params pgp;
-	pgp.name("PacketLossPercent");
-	pgp.rect(r);
-	pgp.follows.flags(FOLLOWS_BOTTOM | FOLLOWS_RIGHT);
-	pgp.mouse_opaque(false);
-	pgp.stat.sample_stat_float(&LLStatViewer::PACKETS_LOST_PERCENT);
-	pgp.units("%");
-	pgp.min(0.f);
-	pgp.max(5.f);
-	pgp.precision(1);
-	pgp.per_sec(false);
-	LLStatGraph::Thresholds thresholds;
-	thresholds.threshold.add(LLStatGraph::ThresholdParams().value(0.1f).color(LLColor4::green))
-						.add(LLStatGraph::ThresholdParams().value(0.25f).color(LLColor4::yellow))
-						.add(LLStatGraph::ThresholdParams().value(0.6f).color(LLColor4::red));
-
-	pgp.thresholds(thresholds);
-
-	mSGPacketLoss = LLUICtrlFactory::create<LLStatGraph>(pgp);
-	addChild(mSGPacketLoss);
-
-	mPanelPresetsCameraPulldown = new LLPanelPresetsCameraPulldown();
-	addChild(mPanelPresetsCameraPulldown);
-	mPanelPresetsCameraPulldown->setFollows(FOLLOWS_TOP|FOLLOWS_RIGHT);
-	mPanelPresetsCameraPulldown->setVisible(false);
-
-	mPanelPresetsPulldown = new LLPanelPresetsPulldown();
-	addChild(mPanelPresetsPulldown);
-	mPanelPresetsPulldown->setFollows(FOLLOWS_TOP|FOLLOWS_RIGHT);
-	mPanelPresetsPulldown->setVisible(false);
-
-	mPanelVolumePulldown = new LLPanelVolumePulldown();
-	addChild(mPanelVolumePulldown);
-	mPanelVolumePulldown->setFollows(FOLLOWS_TOP|FOLLOWS_RIGHT);
-	mPanelVolumePulldown->setVisible(false);
-
-	mPanelNearByMedia = new LLPanelNearByMedia();
-	addChild(mPanelNearByMedia);
-	mPanelNearByMedia->setFollows(FOLLOWS_TOP|FOLLOWS_RIGHT);
-	mPanelNearByMedia->setVisible(false);
-
-	updateBalancePanelPosition();
-
-	// Hook up and init for filtering
-	mFilterEdit = getChild<LLSearchEditor>( "search_menu_edit" );
-	mSearchPanel = getChild<LLPanel>( "menu_search_panel" );
-
-	bool search_panel_visible = gSavedSettings.getBOOL("MenuSearch");
-	mSearchPanel->setVisible(search_panel_visible);
-	mFilterEdit->setKeystrokeCallback(boost::bind(&LLStatusBar::onUpdateFilterTerm, this));
-	mFilterEdit->setCommitCallback(boost::bind(&LLStatusBar::onUpdateFilterTerm, this));
-	collectSearchableItems();
-	gSavedSettings.getControl("MenuSearch")->getCommitSignal()->connect(boost::bind(&LLStatusBar::updateMenuSearchVisibility, this, _2));
-
-	if (search_panel_visible)
-	{
-		updateMenuSearchPosition();
-	}
-
-	// <FS:Ansariel> Script debug
-	mScriptOut = getChild<LLIconCtrl>("scriptout");
-	mScriptOut->setMouseDownCallback(boost::bind(&LLFloaterScriptDebug::show, LLUUID::null));
-	mNearbyIcons = LLHUDIcon::scriptIconsNearby();
-	// </FS:Ansariel> Script debug
-	
-	mParcelInfoPanel = getChild<LLPanel>("parcel_info_panel");
-	mParcelInfoText = getChild<LLTextBox>("parcel_info_text");
-
-	// Ansariel: Removed the info button in favor of clickable parcel info text
-	mParcelInfoText->setClickedCallback(boost::bind(&LLStatusBar::onInfoButtonClicked, this));
-	// <FS:Zi> Make hovering over parcel info actually work
-	//         Since <text ...> doesn't have any hover functions, add this in code
-	mParcelInfoText->setMouseEnterCallback(boost::bind(&LLStatusBar::onMouseEnterParcelInfo, this));
-	mParcelInfoText->setMouseLeaveCallback(boost::bind(&LLStatusBar::onMouseLeaveParcelInfo, this));
-	// </FS:Zi>
-
-	mDamageText = getChild<LLTextBox>("damage_text");
-
-	mBuyParcelBtn = getChild<LLButton>("buy_land_btn");
-	mBuyParcelBtn->setClickedCallback(boost::bind(&LLStatusBar::onBuyLandClicked, this));
-
-	mBalancePanel = getChild<LLPanel>("balance_bg");
-	mTimeMediaPanel = getChild<LLPanel>("time_and_media_bg");
-
-	mFPSText = getChild<LLTextBox>("FPSText");
-	mVolumeIconsWidth = mBtnVolume->getRect().mRight - mStreamToggle->getRect().mLeft;
-
-	initParcelIcons();
-
-	mParcelChangedObserver = new LLParcelChangeObserver(this);
-	LLViewerParcelMgr::getInstance()->addObserver(mParcelChangedObserver);
-
-	// Connecting signal for updating parcel icons on "Show Parcel Properties" setting change.
-	LLControlVariable* ctrl = gSavedSettings.getControl("NavBarShowParcelProperties").get();
-	if (ctrl)
-	{
-		mParcelPropsCtrlConnection = ctrl->getSignal()->connect(boost::bind(&LLStatusBar::onNavBarShowParcelPropertiesCtrlChanged, this));
-		onNavBarShowParcelPropertiesCtrlChanged();
-	}
-
-	// Connecting signal for updating parcel text on "Show Coordinates" setting change.
-	ctrl = gSavedSettings.getControl("NavBarShowCoordinates").get();
-	if (ctrl)
-	{
-		mShowCoordsCtrlConnection = ctrl->getSignal()->connect(boost::bind(&LLStatusBar::onNavBarShowCoordinatesCtrlChanged, this));
-	}
-
-	mParcelMgrConnection = gAgent.addParcelChangedCallback(
-			boost::bind(&LLStatusBar::onAgentParcelChange, this));
-
-	if (!gSavedSettings.getBOOL("ShowNetStats"))
-	{
-		updateNetstatVisibility(LLSD(false));
-	}
-
-	// <FS:Ansariel> FIRE-14482: Show FPS in status bar
-	gSavedSettings.getControl("FSStatusBarShowFPS")->getSignal()->connect(boost::bind(&LLStatusBar::onShowFPSChanged, this, _2));
-	if (!gSavedSettings.getBOOL("FSStatusBarShowFPS"))
-	{
-		onShowFPSChanged(LLSD(false));
-	}
-	// </FS:Ansariel>
-
-	// <FS:PP> Option to hide volume controls (sounds, media, stream) in upper right
-	if (!gSavedSettings.getBOOL("FSEnableVolumeControls"))
-	{
-		updateVolumeControlsVisibility(LLSD(false));
-	}
-	// </FS:PP>
-
-	// <FS:Zi> FIRE-20390, FIRE-4269 - Option for 12/24 hour clock and seconds display
-	mClockFormatChoices["12 Hour"] = "[hour12, datetime, slt]:[min, datetime, slt] [ampm, datetime, slt]";
-	mClockFormatChoices["12 Hour Seconds"] = "[hour12, datetime, slt]:[min, datetime, slt]:[second, datetime, slt] [ampm, datetime, slt]";
-	mClockFormatChoices["12 Hour TZ"] = "[hour12, datetime, slt]:[min, datetime, slt] [ampm, datetime, slt] [timezone,datetime, slt]";
-	mClockFormatChoices["12 Hour TZ Seconds"] = "[hour12, datetime, slt]:[min, datetime, slt]:[second, datetime, slt] [ampm, datetime, slt] [timezone,datetime, slt]";
-	mClockFormatChoices["24 Hour"] = "[hour24, datetime, slt]:[min, datetime, slt]";
-	mClockFormatChoices["24 Hour Seconds"] = "[hour24, datetime, slt]:[min, datetime, slt]:[second, datetime, slt]";
-	mClockFormatChoices["24 Hour TZ"] = "[hour24, datetime, slt]:[min, datetime, slt] [timezone, datetime, slt]";
-	mClockFormatChoices["24 Hour TZ Seconds"] = "[hour24, datetime, slt]:[min, datetime, slt]:[second, datetime, slt] [timezone, datetime, slt]";
-
-	// use the time format defined in the language's panel_status_bar.xml (default)
-	mClockFormatChoices["Language"] = getString("time");
-
-	mClockFormat = gSavedSettings.getString("FSStatusBarTimeFormat");
-	// </FS:Zi>
-
-	return true;
-=======
     // <FS:Ansariel> FIRE-19697: Add setting to disable graphics preset menu popup on mouse over
     gSavedSettings.getControl("FSStatusBarMenuButtonPopupOnRollover")->getSignal()->connect(boost::bind(&LLStatusBar::onPopupRolloverChanged, this, _2));
 
@@ -679,22 +423,22 @@
     mPanelPresetsCameraPulldown = new LLPanelPresetsCameraPulldown();
     addChild(mPanelPresetsCameraPulldown);
     mPanelPresetsCameraPulldown->setFollows(FOLLOWS_TOP|FOLLOWS_RIGHT);
-    mPanelPresetsCameraPulldown->setVisible(FALSE);
+    mPanelPresetsCameraPulldown->setVisible(false);
 
     mPanelPresetsPulldown = new LLPanelPresetsPulldown();
     addChild(mPanelPresetsPulldown);
     mPanelPresetsPulldown->setFollows(FOLLOWS_TOP|FOLLOWS_RIGHT);
-    mPanelPresetsPulldown->setVisible(FALSE);
+    mPanelPresetsPulldown->setVisible(false);
 
     mPanelVolumePulldown = new LLPanelVolumePulldown();
     addChild(mPanelVolumePulldown);
     mPanelVolumePulldown->setFollows(FOLLOWS_TOP|FOLLOWS_RIGHT);
-    mPanelVolumePulldown->setVisible(FALSE);
+    mPanelVolumePulldown->setVisible(false);
 
     mPanelNearByMedia = new LLPanelNearByMedia();
     addChild(mPanelNearByMedia);
     mPanelNearByMedia->setFollows(FOLLOWS_TOP|FOLLOWS_RIGHT);
-    mPanelNearByMedia->setVisible(FALSE);
+    mPanelNearByMedia->setVisible(false);
 
     updateBalancePanelPosition();
 
@@ -702,7 +446,7 @@
     mFilterEdit = getChild<LLSearchEditor>( "search_menu_edit" );
     mSearchPanel = getChild<LLPanel>( "menu_search_panel" );
 
-    BOOL search_panel_visible = gSavedSettings.getBOOL("MenuSearch");
+    bool search_panel_visible = gSavedSettings.getBOOL("MenuSearch");
     mSearchPanel->setVisible(search_panel_visible);
     mFilterEdit->setKeystrokeCallback(boost::bind(&LLStatusBar::onUpdateFilterTerm, this));
     mFilterEdit->setCommitCallback(boost::bind(&LLStatusBar::onUpdateFilterTerm, this));
@@ -767,21 +511,21 @@
 
     if (!gSavedSettings.getBOOL("ShowNetStats"))
     {
-        updateNetstatVisibility(LLSD(FALSE));
+        updateNetstatVisibility(LLSD(false));
     }
 
     // <FS:Ansariel> FIRE-14482: Show FPS in status bar
     gSavedSettings.getControl("FSStatusBarShowFPS")->getSignal()->connect(boost::bind(&LLStatusBar::onShowFPSChanged, this, _2));
     if (!gSavedSettings.getBOOL("FSStatusBarShowFPS"))
     {
-        onShowFPSChanged(LLSD(FALSE));
+        onShowFPSChanged(LLSD(false));
     }
     // </FS:Ansariel>
 
     // <FS:PP> Option to hide volume controls (sounds, media, stream) in upper right
     if (!gSavedSettings.getBOOL("FSEnableVolumeControls"))
     {
-        updateVolumeControlsVisibility(LLSD(FALSE));
+        updateVolumeControlsVisibility(LLSD(false));
     }
     // </FS:PP>
 
@@ -801,8 +545,7 @@
     mClockFormat = gSavedSettings.getString("FSStatusBarTimeFormat");
     // </FS:Zi>
 
-    return TRUE;
->>>>>>> c06fb4e0
+    return true;
 }
 
 // <FS:Zi> FIRE-20390, FIRE-4269 - Option for 12/24 hour clock and seconds display
@@ -989,29 +732,6 @@
 
 void LLStatusBar::setVisibleForMouselook(bool visible)
 {
-<<<<<<< HEAD
-	mTextTime->setVisible(visible);
-	mBalancePanel->setVisible(visible && gSavedSettings.getBOOL("FSShowCurrencyBalanceInStatusbar"));
-	mBoxBalance->setVisible(visible);
-	// <FS:PP> Option to hide volume controls (sounds, media, stream) in upper right
-	// mBtnVolume->setVisible(visible);
-	// mStreamToggle->setVisible(visible);		// ## Zi: Media/Stream separation
-	// mMediaToggle->setVisible(visible);
-	mSearchPanel->setVisible(visible && gSavedSettings.getBOOL("MenuSearch"));
-	bool FSEnableVolumeControls = gSavedSettings.getBOOL("FSEnableVolumeControls");
-	mBtnVolume->setVisible(visible && FSEnableVolumeControls);
-	mStreamToggle->setVisible(visible && FSEnableVolumeControls); // ## Zi: Media/Stream separation
-	mMediaToggle->setVisible(visible && FSEnableVolumeControls);
-	// </FS:PP>
-	bool showNetStats = gSavedSettings.getBOOL("ShowNetStats");
-	mSGBandwidth->setVisible(visible && showNetStats);
-	mSGPacketLoss->setVisible(visible && showNetStats);
-	mBandwidthButton->setVisible(visible && showNetStats); // <FS:PP> FIRE-6287: Clicking on traffic indicator toggles Lag Meter window
-	mTimeMediaPanel->setVisible(visible);
-	setBackgroundVisible(visible);
-	mIconPresetsCamera->setVisible(visible);
-	mIconPresetsGraphic->setVisible(visible);
-=======
     mTextTime->setVisible(visible);
     mBalancePanel->setVisible(visible && gSavedSettings.getBOOL("FSShowCurrencyBalanceInStatusbar"));
     mBoxBalance->setVisible(visible);
@@ -1020,12 +740,12 @@
     // mStreamToggle->setVisible(visible);      // ## Zi: Media/Stream separation
     // mMediaToggle->setVisible(visible);
     mSearchPanel->setVisible(visible && gSavedSettings.getBOOL("MenuSearch"));
-    BOOL FSEnableVolumeControls = gSavedSettings.getBOOL("FSEnableVolumeControls");
+    bool FSEnableVolumeControls = gSavedSettings.getBOOL("FSEnableVolumeControls");
     mBtnVolume->setVisible(visible && FSEnableVolumeControls);
     mStreamToggle->setVisible(visible && FSEnableVolumeControls); // ## Zi: Media/Stream separation
     mMediaToggle->setVisible(visible && FSEnableVolumeControls);
     // </FS:PP>
-    BOOL showNetStats = gSavedSettings.getBOOL("ShowNetStats");
+    bool showNetStats = gSavedSettings.getBOOL("ShowNetStats");
     mSGBandwidth->setVisible(visible && showNetStats);
     mSGPacketLoss->setVisible(visible && showNetStats);
     mBandwidthButton->setVisible(visible && showNetStats); // <FS:PP> FIRE-6287: Clicking on traffic indicator toggles Lag Meter window
@@ -1033,7 +753,6 @@
     setBackgroundVisible(visible);
     mIconPresetsCamera->setVisible(visible);
     mIconPresetsGraphic->setVisible(visible);
->>>>>>> c06fb4e0
 }
 
 void LLStatusBar::debitBalance(S32 debit)
@@ -1189,31 +908,6 @@
 
 void LLStatusBar::onMouseEnterPresetsCamera()
 {
-<<<<<<< HEAD
-	LLView* popup_holder = gViewerWindow->getRootView()->getChildView("popup_holder");
-	// <FS:Ansariel> Changed presets icon to LLButton
-	//LLIconCtrl* icon =  getChild<LLIconCtrl>( "presets_icon_camera" );
-	//LLRect icon_rect = icon->getRect();
-	LLRect icon_rect = mIconPresetsCamera->getRect();
-	// </FS:Ansariel>
-	LLRect pulldown_rect = mPanelPresetsCameraPulldown->getRect();
-	pulldown_rect.setLeftTopAndSize(icon_rect.mLeft -
-	     (pulldown_rect.getWidth() - icon_rect.getWidth()),
-			       icon_rect.mBottom,
-			       pulldown_rect.getWidth(),
-			       pulldown_rect.getHeight());
-
-	pulldown_rect.translate(popup_holder->getRect().getWidth() - pulldown_rect.mRight, 0);
-	mPanelPresetsCameraPulldown->setShape(pulldown_rect);
-
-	// show the master presets pull-down
-	LLUI::getInstance()->clearPopups();
-	LLUI::getInstance()->addPopup(mPanelPresetsCameraPulldown);
-	mPanelNearByMedia->setVisible(false);
-	mPanelVolumePulldown->setVisible(false);
-	mPanelPresetsPulldown->setVisible(false);
-	mPanelPresetsCameraPulldown->setVisible(true);
-=======
     LLView* popup_holder = gViewerWindow->getRootView()->getChildView("popup_holder");
     // <FS:Ansariel> Changed presets icon to LLButton
     //LLIconCtrl* icon =  getChild<LLIconCtrl>( "presets_icon_camera" );
@@ -1233,39 +927,14 @@
     // show the master presets pull-down
     LLUI::getInstance()->clearPopups();
     LLUI::getInstance()->addPopup(mPanelPresetsCameraPulldown);
-    mPanelNearByMedia->setVisible(FALSE);
-    mPanelVolumePulldown->setVisible(FALSE);
-    mPanelPresetsPulldown->setVisible(FALSE);
-    mPanelPresetsCameraPulldown->setVisible(TRUE);
->>>>>>> c06fb4e0
+    mPanelNearByMedia->setVisible(false);
+    mPanelVolumePulldown->setVisible(false);
+    mPanelPresetsPulldown->setVisible(false);
+    mPanelPresetsCameraPulldown->setVisible(true);
 }
 
 void LLStatusBar::onMouseEnterPresets()
 {
-<<<<<<< HEAD
-	LLView* popup_holder = gViewerWindow->getRootView()->getChildView("popup_holder");
-	// <FS:Ansariel> Changed presets icon to LLButton
-	//LLIconCtrl* icon =  getChild<LLIconCtrl>( "presets_icon_graphic" );
-	//LLRect icon_rect = icon->getRect();
-	LLRect icon_rect = mIconPresetsGraphic->getRect();
-	// </FS:Ansariel>
-	LLRect pulldown_rect = mPanelPresetsPulldown->getRect();
-	pulldown_rect.setLeftTopAndSize(icon_rect.mLeft -
-	     (pulldown_rect.getWidth() - icon_rect.getWidth()),
-			       icon_rect.mBottom,
-			       pulldown_rect.getWidth(),
-			       pulldown_rect.getHeight());
-
-	pulldown_rect.translate(popup_holder->getRect().getWidth() - pulldown_rect.mRight, 0);
-	mPanelPresetsPulldown->setShape(pulldown_rect);
-
-	// show the master presets pull-down
-	LLUI::getInstance()->clearPopups();
-	LLUI::getInstance()->addPopup(mPanelPresetsPulldown);
-	mPanelNearByMedia->setVisible(false);
-	mPanelVolumePulldown->setVisible(false);
-	mPanelPresetsPulldown->setVisible(true);
-=======
     LLView* popup_holder = gViewerWindow->getRootView()->getChildView("popup_holder");
     // <FS:Ansariel> Changed presets icon to LLButton
     //LLIconCtrl* icon =  getChild<LLIconCtrl>( "presets_icon_graphic" );
@@ -1285,10 +954,9 @@
     // show the master presets pull-down
     LLUI::getInstance()->clearPopups();
     LLUI::getInstance()->addPopup(mPanelPresetsPulldown);
-    mPanelNearByMedia->setVisible(FALSE);
-    mPanelVolumePulldown->setVisible(FALSE);
-    mPanelPresetsPulldown->setVisible(TRUE);
->>>>>>> c06fb4e0
+    mPanelNearByMedia->setVisible(false);
+    mPanelVolumePulldown->setVisible(false);
+    mPanelPresetsPulldown->setVisible(true);
 }
 
 void LLStatusBar::onMouseEnterVolume()
@@ -1310,50 +978,17 @@
     mPanelVolumePulldown->setShape(volume_pulldown_rect);
 
 
-<<<<<<< HEAD
-	// show the master volume pull-down
-	LLUI::getInstance()->clearPopups();
-	LLUI::getInstance()->addPopup(mPanelVolumePulldown);
-	mPanelPresetsCameraPulldown->setVisible(false);
-	mPanelPresetsPulldown->setVisible(false);
-	mPanelNearByMedia->setVisible(false);
-	mPanelVolumePulldown->setVisible(true);
-=======
     // show the master volume pull-down
     LLUI::getInstance()->clearPopups();
     LLUI::getInstance()->addPopup(mPanelVolumePulldown);
-    mPanelPresetsCameraPulldown->setVisible(FALSE);
-    mPanelPresetsPulldown->setVisible(FALSE);
-    mPanelNearByMedia->setVisible(FALSE);
-    mPanelVolumePulldown->setVisible(TRUE);
->>>>>>> c06fb4e0
+    mPanelPresetsCameraPulldown->setVisible(false);
+    mPanelPresetsPulldown->setVisible(false);
+    mPanelNearByMedia->setVisible(false);
+    mPanelVolumePulldown->setVisible(true);
 }
 
 void LLStatusBar::onMouseEnterNearbyMedia()
 {
-<<<<<<< HEAD
-	LLView* popup_holder = gViewerWindow->getRootView()->getChildView("popup_holder");
-	LLRect nearby_media_rect = mPanelNearByMedia->getRect();
-	LLButton* nearby_media_btn =  getChild<LLButton>( "media_toggle_btn" );
-	LLRect nearby_media_btn_rect = nearby_media_btn->getRect();
-	nearby_media_rect.setLeftTopAndSize(nearby_media_btn_rect.mLeft - 
-										(nearby_media_rect.getWidth() - nearby_media_btn_rect.getWidth())/2,
-										nearby_media_btn_rect.mBottom,
-										nearby_media_rect.getWidth(),
-										nearby_media_rect.getHeight());
-	// force onscreen
-	nearby_media_rect.translate(popup_holder->getRect().getWidth() - nearby_media_rect.mRight, 0);
-	
-	// show the master volume pull-down
-	mPanelNearByMedia->setShape(nearby_media_rect);
-	LLUI::getInstance()->clearPopups();
-	LLUI::getInstance()->addPopup(mPanelNearByMedia);
-
-	mPanelPresetsCameraPulldown->setVisible(false);
-	mPanelPresetsPulldown->setVisible(false);
-	mPanelVolumePulldown->setVisible(false);
-	mPanelNearByMedia->setVisible(true);
-=======
     LLView* popup_holder = gViewerWindow->getRootView()->getChildView("popup_holder");
     LLRect nearby_media_rect = mPanelNearByMedia->getRect();
     LLButton* nearby_media_btn =  getChild<LLButton>( "media_toggle_btn" );
@@ -1371,11 +1006,10 @@
     LLUI::getInstance()->clearPopups();
     LLUI::getInstance()->addPopup(mPanelNearByMedia);
 
-    mPanelPresetsCameraPulldown->setVisible(FALSE);
-    mPanelPresetsPulldown->setVisible(FALSE);
-    mPanelVolumePulldown->setVisible(FALSE);
-    mPanelNearByMedia->setVisible(TRUE);
->>>>>>> c06fb4e0
+    mPanelPresetsCameraPulldown->setVisible(false);
+    mPanelPresetsPulldown->setVisible(false);
+    mPanelVolumePulldown->setVisible(false);
+    mPanelNearByMedia->setVisible(true);
 }
 
 
@@ -1736,15 +1370,9 @@
         rect.mRight = panelParcelInfoRect.getWidth();
     }
 
-<<<<<<< HEAD
-	mParcelInfoText->reshape(rect.getWidth(), rect.getHeight(), true);
-	mParcelInfoText->setRect(rect);
-	mParcelInfoPanel->setRect(panelParcelInfoRect);
-=======
-    mParcelInfoText->reshape(rect.getWidth(), rect.getHeight(), TRUE);
+    mParcelInfoText->reshape(rect.getWidth(), rect.getHeight(), true);
     mParcelInfoText->setRect(rect);
     mParcelInfoPanel->setRect(panelParcelInfoRect);
->>>>>>> c06fb4e0
 }
 
 void LLStatusBar::update()
@@ -1815,69 +1443,13 @@
 #ifdef OPENSIM
         is_opensim = LLGridManager::getInstance()->isInOpenSim();
 #endif // OPENSIM
-<<<<<<< HEAD
-		bool allow_voice	= vpm->allowAgentVoice(agent_region, current_parcel);
-		bool allow_fly		= vpm->allowAgentFly(agent_region, current_parcel);
-		bool allow_push		= vpm->allowAgentPush(agent_region, current_parcel);
-		bool allow_build	= vpm->allowAgentBuild(current_parcel); // true when anyone is allowed to build. See EXT-4610.
-		bool allow_scripts	= vpm->allowAgentScripts(agent_region, current_parcel);
-		bool allow_damage	= vpm->allowAgentDamage(agent_region, current_parcel);
-		bool see_avatars	= current_parcel->getSeeAVs();
-		bool is_for_sale	= (!current_parcel->isPublic() && vpm->canAgentBuyParcel(current_parcel, false));
-		bool pathfinding_dynamic_enabled = agent_region->dynamicPathfindingEnabled();
-
-		LLMenuOptionPathfindingRebakeNavmesh& navmesh = LLMenuOptionPathfindingRebakeNavmesh::instance();
-		bool pathfinding_navmesh_dirty = navmesh.isRebakeNeeded();
-		F32 pathfinding_dirty_icon_alpha = 1.0f;
-		if (navmesh.isRebaking())
-		{
-			// Stop the blinking after a while
-			if (mRebakeStuck)
-			{
-				pathfinding_dirty_icon_alpha = 0.5;
-			}
-			else
-			{
-				pathfinding_dirty_icon_alpha = mPathfindingFlashOn ? 1.0f : 0.25f;
-			}
-			pathfinding_navmesh_dirty = true;
-		}
-
-		// Most icons are "block this ability"
-		mParcelIcon[VOICE_ICON]->setVisible(   !allow_voice );
-		mParcelIcon[FLY_ICON]->setVisible(     !allow_fly );
-		mParcelIcon[PUSH_ICON]->setVisible(    !allow_push );
-		mParcelIcon[BUILD_ICON]->setVisible(   !allow_build );
-		mParcelIcon[SCRIPTS_ICON]->setVisible( !allow_scripts );
-		mParcelIcon[DAMAGE_ICON]->setVisible(  allow_damage );
-		mParcelIcon[SEE_AVATARS_ICON]->setVisible(!see_avatars);
-		mParcelIcon[PATHFINDING_DIRTY_ICON]->setVisible(pathfinding_navmesh_dirty);
-		mParcelIcon[PATHFINDING_DIRTY_ICON]->setColor(LLColor4::white % pathfinding_dirty_icon_alpha);
-		mParcelIcon[PATHFINDING_DISABLED_ICON]->setVisible(!pathfinding_navmesh_dirty && !pathfinding_dynamic_enabled && !is_opensim);
-		mDamageText->setVisible(allow_damage);
-		mBuyParcelBtn->setVisible(is_for_sale);
-		mScriptOut->setVisible(LLHUDIcon::scriptIconsNearby());
-	}
-	else
-	{
-		for (S32 i = 0; i < ICON_COUNT; ++i)
-		{
-			mParcelIcon[i]->setVisible(false);
-		}
-		mDamageText->setVisible(false);
-		mBuyParcelBtn->setVisible(false);
-		mScriptOut->setVisible(false);
-	}
-
-	layoutParcelIcons();
-=======
         bool allow_voice    = vpm->allowAgentVoice(agent_region, current_parcel);
         bool allow_fly      = vpm->allowAgentFly(agent_region, current_parcel);
         bool allow_push     = vpm->allowAgentPush(agent_region, current_parcel);
         bool allow_build    = vpm->allowAgentBuild(current_parcel); // true when anyone is allowed to build. See EXT-4610.
         bool allow_scripts  = vpm->allowAgentScripts(agent_region, current_parcel);
         bool allow_damage   = vpm->allowAgentDamage(agent_region, current_parcel);
-        BOOL see_avatars    = current_parcel->getSeeAVs();
+        bool see_avatars    = current_parcel->getSeeAVs();
         bool is_for_sale    = (!current_parcel->isPublic() && vpm->canAgentBuyParcel(current_parcel, false));
         bool pathfinding_dynamic_enabled = agent_region->dynamicPathfindingEnabled();
 
@@ -1925,7 +1497,6 @@
     }
 
     layoutParcelIcons();
->>>>>>> c06fb4e0
 }
 
 void LLStatusBar::updateHealth()
@@ -2095,15 +1666,9 @@
 
 void LLStatusBar::updateNetstatVisibility(const LLSD& data)
 {
-<<<<<<< HEAD
-	const S32 NETSTAT_WIDTH = (SIM_STAT_WIDTH + 2) * 2;
-	bool showNetStat = data.asBoolean();
-	S32 translateFactor = (showNetStat ? -1 : 1);
-=======
     const S32 NETSTAT_WIDTH = (SIM_STAT_WIDTH + 2) * 2;
-    BOOL showNetStat = data.asBoolean();
+    bool showNetStat = data.asBoolean();
     S32 translateFactor = (showNetStat ? -1 : 1);
->>>>>>> c06fb4e0
 
     mSGBandwidth->setVisible(showNetStat);
     mSGPacketLoss->setVisible(showNetStat);
@@ -2123,15 +1688,9 @@
 
 void LLStatusBar::updateVolumeControlsVisibility(const LLSD& data)
 {
-<<<<<<< HEAD
-	const S32 cVolumeIconsWidth = mVolumeIconsWidth;
-	bool showVolumeControls = data.asBoolean();
-	S32 translateFactor = (showVolumeControls ? -1 : 1);
-=======
     const S32 cVolumeIconsWidth = mVolumeIconsWidth;
-    BOOL showVolumeControls = data.asBoolean();
+    bool showVolumeControls = data.asBoolean();
     S32 translateFactor = (showVolumeControls ? -1 : 1);
->>>>>>> c06fb4e0
 
     mBtnVolume->setVisible(showVolumeControls);
     mStreamToggle->setVisible(showVolumeControls);
@@ -2154,15 +1713,9 @@
 
 void LLStatusBar::onShowFPSChanged(const LLSD& newvalue)
 {
-<<<<<<< HEAD
-	const S32 text_width = mFPSText->getRect().getWidth() + 4; // left_pad = 4
-	bool show_fps = newvalue.asBoolean();
-	S32 translateFactor = (show_fps ? -1 : 1);
-=======
     const S32 text_width = mFPSText->getRect().getWidth() + 4; // left_pad = 4
-    BOOL show_fps = newvalue.asBoolean();
+    bool show_fps = newvalue.asBoolean();
     S32 translateFactor = (show_fps ? -1 : 1);
->>>>>>> c06fb4e0
 
     mFPSText->setVisible(show_fps);
 
@@ -2183,27 +1736,15 @@
 {
     S32 option = LLNotificationsUtil::getSelectedOption(notification, response);
 
-<<<<<<< HEAD
-	if (option == 0)
-	{
-		if (LLMenuOptionPathfindingRebakeNavmesh::getInstance()->isRebakeNeeded())
-		{
-			LLMenuOptionPathfindingRebakeNavmesh::getInstance()->rebakeNavmesh();
-		}
-		return true;
-	}
-	return false;
-=======
     if (option == 0)
     {
         if (LLMenuOptionPathfindingRebakeNavmesh::getInstance()->isRebakeNeeded())
         {
             LLMenuOptionPathfindingRebakeNavmesh::getInstance()->rebakeNavmesh();
         }
-        return TRUE;
-    }
-    return FALSE;
->>>>>>> c06fb4e0
+        return true;
+    }
+    return false;
 }
 
 void LLStatusBar::onMouseEnterParcelInfo()
