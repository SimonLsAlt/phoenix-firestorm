/**
 * @file lloutfitslist.cpp
 * @brief List of agent's outfits for My Appearance side panel.
 *
 * $LicenseInfo:firstyear=2010&license=viewerlgpl$
 * Second Life Viewer Source Code
 * Copyright (C) 2010, Linden Research, Inc.
 * 
 * This library is free software; you can redistribute it and/or
 * modify it under the terms of the GNU Lesser General Public
 * License as published by the Free Software Foundation;
 * version 2.1 of the License only.
 * 
 * This library is distributed in the hope that it will be useful,
 * but WITHOUT ANY WARRANTY; without even the implied warranty of
 * MERCHANTABILITY or FITNESS FOR A PARTICULAR PURPOSE.  See the GNU
 * Lesser General Public License for more details.
 * 
 * You should have received a copy of the GNU Lesser General Public
 * License along with this library; if not, write to the Free Software
 * Foundation, Inc., 51 Franklin Street, Fifth Floor, Boston, MA  02110-1301  USA
 * 
 * Linden Research, Inc., 945 Battery Street, San Francisco, CA  94111  USA
 * $/LicenseInfo$
 */

#include "llviewerprecompiledheaders.h"

#include "lloutfitslist.h"

// llcommon
#include "llcommonutils.h"

#include "llaccordionctrl.h"
#include "llaccordionctrltab.h"
#include "llagentwearables.h"
#include "llappearancemgr.h"
#include "llfloatersidepanelcontainer.h"
#include "llinventoryfunctions.h"
#include "llinventorymodel.h"
#include "llmenubutton.h"
#include "llnotificationsutil.h"
#include "lloutfitobserver.h"
#include "lltoggleablemenu.h"
#include "lltransutil.h"
#include "llviewermenu.h"
#include "llvoavatar.h"
#include "llvoavatarself.h"
#include "llwearableitemslist.h"

#include "llviewercontrol.h" // <FS:ND/> for gSavedSettings
#include "llresmgr.h"
#include "lltextbox.h"
#include "lleconomy.h"

static bool is_tab_header_clicked(LLAccordionCtrlTab* tab, S32 y);

static const LLOutfitTabNameComparator OUTFIT_TAB_NAME_COMPARATOR;

/*virtual*/
bool LLOutfitTabNameComparator::compare(const LLAccordionCtrlTab* tab1, const LLAccordionCtrlTab* tab2) const
{
	std::string name1 = tab1->getTitle();
	std::string name2 = tab2->getTitle();

	LLStringUtil::toUpper(name1);
	LLStringUtil::toUpper(name2);

	return name1 < name2;
}

struct outfit_accordion_tab_params : public LLInitParam::Block<outfit_accordion_tab_params, LLAccordionCtrlTab::Params>
{
	Mandatory<LLWearableItemsList::Params> wearable_list;

	outfit_accordion_tab_params()
	:	wearable_list("wearable_items_list")
	{}
};

const outfit_accordion_tab_params& get_accordion_tab_params()
{
	static outfit_accordion_tab_params tab_params;
	static bool initialized = false;
	if (!initialized)
	{
		initialized = true;

		LLXMLNodePtr xmlNode;
		if (LLUICtrlFactory::getLayeredXMLNode("outfit_accordion_tab.xml", xmlNode))
		{
			LLXUIParser parser;
			parser.readXUI(xmlNode, tab_params, "outfit_accordion_tab.xml");
		}
		else
		{
			LL_WARNS() << "Failed to read xml of Outfit's Accordion Tab from outfit_accordion_tab.xml" << LL_ENDL;
		}
	}

	return tab_params;
}


static LLPanelInjector<LLOutfitsList> t_outfits_list("outfits_list");

LLOutfitsList::LLOutfitsList()
    :   LLOutfitListBase()
    ,   mAccordion(NULL)
	,	mListCommands(NULL)
	,	mItemSelected(false)
{
}

LLOutfitsList::~LLOutfitsList()
{
}

BOOL LLOutfitsList::postBuild()
{
	mAccordion = getChild<LLAccordionCtrl>("outfits_accordion");
	mAccordion->setComparator(&OUTFIT_TAB_NAME_COMPARATOR);

    return LLOutfitListBase::postBuild();
}

//virtual
void LLOutfitsList::onOpen(const LLSD& info)
{
    if (!mIsInitialized)
    {
        const LLUUID cof = gInventory.findCategoryUUIDForType(LLFolderType::FT_CURRENT_OUTFIT);
        // Start observing changes in Current Outfit category.
        mCategoriesObserver->addCategory(cof, boost::bind(&LLOutfitsList::onCOFChanged, this));
    }

    LLOutfitListBase::onOpen(info);

	LLAccordionCtrlTab* selected_tab = mAccordion->getSelectedTab();
	if (!selected_tab) return;

	// Pass focus to the selected outfit tab.
	selected_tab->showAndFocusHeader();
}


<<<<<<< HEAD
void LLOutfitsList::updateAddedCategory(LLUUID cat_id)
{
    LLViewerInventoryCategory *cat = gInventory.getCategory(cat_id);
    if (!cat) return;
=======
	// <FS:ND> FIRE-6958/VWR-2862; Handle large amounts of outfits, write a least a warning into the logs.
	if( vadded.size() > 128 )
		LL_WARNS() << "Large amount of outfits found: " << vadded.size() << " this may cause hangs and disconnects" << LL_ENDL;

	U32 nCap = gSavedSettings.getU32( "FSDisplaySavedOutfitsCap" );
	if( nCap && nCap < vadded.size() )
	{
		vadded.resize( nCap );
		LL_WARNS() << "Capped outfits to " << nCap << " due to debug setting FSDisplaySavedOutfitsCap" << LL_ENDL;
	}
	// </FS:ND>

	// <FS:Ansariel> FIRE-12939: Add outfit count to outfits list
	{
		std::string count_string;
		LLLocale locale("");
		LLResMgr::getInstance()->getIntegerString(count_string, (S32)cat_array.size());
		getChild<LLTextBox>("OutfitcountText")->setTextArg("COUNT", count_string);
	}
	// </FS:Ansariel>

	// Handle added tabs.
	for (uuid_vec_t::const_iterator iter = vadded.begin();
		 iter != vadded.end();
		 ++iter)
	{
		const LLUUID cat_id = (*iter);
		LLViewerInventoryCategory *cat = gInventory.getCategory(cat_id);
		if (!cat) continue;
>>>>>>> 19f7fb22

    std::string name = cat->getName();

    outfit_accordion_tab_params tab_params(get_accordion_tab_params());
    LLAccordionCtrlTab* tab = LLUICtrlFactory::create<LLAccordionCtrlTab>(tab_params);
    if (!tab) return;
    LLWearableItemsList* wearable_list = LLUICtrlFactory::create<LLWearableItemsList>(tab_params.wearable_list);
    wearable_list->setShape(tab->getLocalRect());
    tab->addChild(wearable_list);

    tab->setName(name);
    tab->setTitle(name);

    // *TODO: LLUICtrlFactory::defaultBuilder does not use "display_children" from xml. Should be investigated.
    tab->setDisplayChildren(false);

	// <FS:ND> Calling this when there's a lot of outfits causes horrible perfomance and disconnects, due to arrange eating so many cpu cycles.
	// mAccordion->addCollapsibleCtrl(tab);
	mAccordion->addCollapsibleCtrl(tab, false );
	// </FS:ND>	

    // Start observing the new outfit category.
    LLWearableItemsList* list = tab->getChild<LLWearableItemsList>("wearable_items_list");
    if (!mCategoriesObserver->addCategory(cat_id, boost::bind(&LLWearableItemsList::updateList, list, cat_id)))
    {
        // Remove accordion tab if category could not be added to observer.
        mAccordion->removeCollapsibleCtrl(tab);

        // kill removed tab
        tab->die();
        return;
    }

    // Map the new tab with outfit category UUID.
    mOutfitsMap.insert(LLOutfitsList::outfits_map_value_t(cat_id, tab));

    tab->setRightMouseDownCallback(boost::bind(&LLOutfitListBase::outfitRightClickCallBack, this,
        _1, _2, _3, cat_id));

    // Setting tab focus callback to monitor currently selected outfit.
    tab->setFocusReceivedCallback(boost::bind(&LLOutfitListBase::ChangeOutfitSelection, this, list, cat_id));

    // Setting callback to reset items selection inside outfit on accordion collapsing and expanding (EXT-7875)
    tab->setDropDownStateChangedCallback(boost::bind(&LLOutfitsList::resetItemSelection, this, list, cat_id));

    // force showing list items that don't match current filter(EXT-7158)
    list->setForceShowingUnmatchedItems(true);

    // Setting list commit callback to monitor currently selected wearable item.
    list->setCommitCallback(boost::bind(&LLOutfitsList::onListSelectionChange, this, _1));

    // Setting list refresh callback to apply filter on list change.
    list->setRefreshCompleteCallback(boost::bind(&LLOutfitsList::onFilteredWearableItemsListRefresh, this, _1));

    list->setRightMouseDownCallback(boost::bind(&LLOutfitsList::onWearableItemsListRightClick, this, _1, _2, _3));

    // Fetch the new outfit contents.
    cat->fetch();

    // Refresh the list of outfit items after fetch().
    // Further list updates will be triggered by the category observer.
    list->updateList(cat_id);

    // If filter is currently applied we store the initial tab state and
    // open it to show matched items if any.
    if (!sFilterSubString.empty())
    {
        tab->notifyChildren(LLSD().with("action", "store_state"));
        tab->setDisplayChildren(true);

        // Setting mForceRefresh flag will make the list refresh its contents
        // even if it is not currently visible. This is required to apply the
        // filter to the newly added list.
        list->setForceRefresh(true);

        list->setFilterSubString(sFilterSubString);
    }

	// <FS:ND> We called mAccordion->addCollapsibleCtrl with false as second paramter and did not let it arrange itself each time. Do this here after all is said and done.
	mAccordion->arrange();
	// </FS:ND>
}

void LLOutfitsList::updateRemovedCategory(LLUUID cat_id)
{
    outfits_map_t::iterator outfits_iter = mOutfitsMap.find(cat_id);
    if (outfits_iter != mOutfitsMap.end())
    {
    	const LLUUID& outfit_id = outfits_iter->first;
    	LLAccordionCtrlTab* tab = outfits_iter->second;

    	// An outfit is removed from the list. Do the following:
    	// 1. Remove outfit category from observer to stop monitoring its changes.
    	mCategoriesObserver->removeCategory(outfit_id);

    	// 2. Remove the outfit from selection.
    	deselectOutfit(outfit_id);

    	// 3. Remove category UUID to accordion tab mapping.
    	mOutfitsMap.erase(outfits_iter);

    	// 4. Remove outfit tab from accordion.
    	mAccordion->removeCollapsibleCtrl(tab);

    	// kill removed tab
    	if (tab != NULL)
    	{
    		tab->die();
    	}
    }
}

//virtual
void LLOutfitsList::onHighlightBaseOutfit(LLUUID base_id, LLUUID prev_id)
{
    if (mOutfitsMap[prev_id])
    {
        mOutfitsMap[prev_id]->setTitleFontStyle("NORMAL");
        mOutfitsMap[prev_id]->setTitleColor(LLUIColorTable::instance().getColor("AccordionHeaderTextColor"));
    }
    if (mOutfitsMap[base_id])
	{
		mOutfitsMap[base_id]->setTitleFontStyle("BOLD");
		mOutfitsMap[base_id]->setTitleColor(LLUIColorTable::instance().getColor("SelectedOutfitTextColor"));
	}
}

void LLOutfitsList::onListSelectionChange(LLUICtrl* ctrl)
{
	LLWearableItemsList* list = dynamic_cast<LLWearableItemsList*>(ctrl);
	if (!list) return;

	LLViewerInventoryItem *item = gInventory.getItem(list->getSelectedUUID());
	if (!item) return;

	ChangeOutfitSelection(list, item->getParentUUID());
}

void LLOutfitListBase::performAction(std::string action)
{
	if (mSelectedOutfitUUID.isNull()) return;

	LLViewerInventoryCategory* cat = gInventory.getCategory(mSelectedOutfitUUID);
	if (!cat) return;

	if ("replaceoutfit" == action)
	{
		LLAppearanceMgr::instance().wearInventoryCategory( cat, FALSE, FALSE );
	}
	if ("replaceitems" == action)
	{
		LL_INFOS() << "replaceitems" << LL_ENDL;
		LLAppearanceMgr::instance().wearInventoryCategory( cat, FALSE, TRUE );
	}
	else if ("addtooutfit" == action)
	{
		LLAppearanceMgr::instance().wearInventoryCategory( cat, FALSE, TRUE );
	}
	else if ("rename_outfit" == action)
	{
		LLAppearanceMgr::instance().renameOutfit(mSelectedOutfitUUID);
	}
}

void LLOutfitsList::onSetSelectedOutfitByUUID(const LLUUID& outfit_uuid)
{
	for (outfits_map_t::iterator iter = mOutfitsMap.begin();
			iter != mOutfitsMap.end();
			++iter)
	{
		if (outfit_uuid == iter->first)
		{
			LLAccordionCtrlTab* tab = iter->second;
			if (!tab) continue;

			LLWearableItemsList* list = dynamic_cast<LLWearableItemsList*>(tab->getAccordionView());
			if (!list) continue;

			tab->setFocus(TRUE);
			ChangeOutfitSelection(list, outfit_uuid);

			tab->setDisplayChildren(true);
		}
	}
}

// virtual
void LLOutfitsList::setFilterSubString(const std::string& string)
{
	applyFilter(string);

	sFilterSubString = string;
}

// virtual
bool LLOutfitListBase::isActionEnabled(const LLSD& userdata)
{
	if (mSelectedOutfitUUID.isNull()) return false;

	const std::string command_name = userdata.asString();
	if (command_name == "delete")
	{
        return !hasItemSelected() && LLAppearanceMgr::instance().getCanRemoveOutfit(mSelectedOutfitUUID);
	}
	if (command_name == "rename")
	{
		return get_is_category_renameable(&gInventory, mSelectedOutfitUUID);
	}
	if (command_name == "save_outfit")
	{
		bool outfit_locked = LLAppearanceMgr::getInstance()->isOutfitLocked();
		bool outfit_dirty = LLAppearanceMgr::getInstance()->isOutfitDirty();
		// allow save only if outfit isn't locked and is dirty
		return !outfit_locked && outfit_dirty;
	}
	if (command_name == "wear")
	{
		if (gAgentWearables.isCOFChangeInProgress())
		{
			return false;
		}

		if (hasItemSelected())
		{
			return canWearSelected();
		}

		// outfit selected
		return LLAppearanceMgr::instance().getCanReplaceCOF(mSelectedOutfitUUID);
	}
	if (command_name == "take_off")
	{
		// Enable "Take Off" if any of selected items can be taken off
		// or the selected outfit contains items that can be taken off.
		return ( hasItemSelected() && canTakeOffSelected() )
				|| ( !hasItemSelected() && LLAppearanceMgr::getCanRemoveFromCOF(mSelectedOutfitUUID) );
	}

	if (command_name == "wear_add")
	{
		// *TODO: do we ever get here?
		return LLAppearanceMgr::getCanAddToCOF(mSelectedOutfitUUID);
	}

	return false;
}

void LLOutfitsList::getSelectedItemsUUIDs(uuid_vec_t& selected_uuids) const
{
	// Collect selected items from all selected lists.
	for (wearables_lists_map_t::const_iterator iter = mSelectedListsMap.begin();
			iter != mSelectedListsMap.end();
			++iter)
	{
		uuid_vec_t uuids;
		(*iter).second->getSelectedUUIDs(uuids);

		S32 prev_size = selected_uuids.size();
		selected_uuids.resize(prev_size + uuids.size());
		std::copy(uuids.begin(), uuids.end(), selected_uuids.begin() + prev_size);
	}
}

void LLOutfitsList::onCollapseAllFolders()
{
	for (outfits_map_t::iterator iter = mOutfitsMap.begin();
			iter != mOutfitsMap.end();
			++iter)
	{
		LLAccordionCtrlTab*	tab = iter->second;
		if(tab && tab->isExpanded())
		{
			tab->changeOpenClose(true);
		}
	}
}

void LLOutfitsList::onExpandAllFolders()
{
	for (outfits_map_t::iterator iter = mOutfitsMap.begin();
			iter != mOutfitsMap.end();
			++iter)
	{
		LLAccordionCtrlTab*	tab = iter->second;
		if(tab && !tab->isExpanded())
		{
			tab->changeOpenClose(false);
		}
	}
}

bool LLOutfitsList::hasItemSelected()
{
	return mItemSelected;
}

//////////////////////////////////////////////////////////////////////////
// Private methods
//////////////////////////////////////////////////////////////////////////

void LLOutfitsList::updateChangedCategoryName(LLViewerInventoryCategory *cat, std::string name)
{
    outfits_map_t::iterator outfits_iter = mOutfitsMap.find(cat->getUUID());
	if (outfits_iter != mOutfitsMap.end())
	{
		// Update tab name with the new category name.
		LLAccordionCtrlTab* tab = outfits_iter->second;
		if (tab)
		{
			tab->setName(name);
			tab->setTitle(name);
		}
	}
}

void LLOutfitsList::resetItemSelection(LLWearableItemsList* list, const LLUUID& category_id)
{
	list->resetSelection();
	mItemSelected = false;
	signalSelectionOutfitUUID(category_id);
}

void LLOutfitsList::onChangeOutfitSelection(LLWearableItemsList* list, const LLUUID& category_id)
{
	MASK mask = gKeyboard->currentMask(TRUE);

	// Reset selection in all previously selected tabs except for the current
	// if new selection is started.
	if (list && !(mask & MASK_CONTROL))
	{
		for (wearables_lists_map_t::iterator iter = mSelectedListsMap.begin();
				iter != mSelectedListsMap.end();
				++iter)
		{
			LLWearableItemsList* selected_list = (*iter).second;
			if (selected_list != list)
			{
				selected_list->resetSelection();
			}
		}

		// Clear current selection.
		mSelectedListsMap.clear();
	}

	mItemSelected = list && (list->getSelectedItem() != NULL);

	mSelectedListsMap.insert(wearables_lists_map_value_t(category_id, list));
}

void LLOutfitsList::deselectOutfit(const LLUUID& category_id)
{
	// Remove selected lists map entry.
	mSelectedListsMap.erase(category_id);
    
    LLOutfitListBase::deselectOutfit(category_id);
}

void LLOutfitsList::restoreOutfitSelection(LLAccordionCtrlTab* tab, const LLUUID& category_id)
{
	// Try restoring outfit selection after filtering.
	if (mAccordion->getSelectedTab() == tab)
	{
		signalSelectionOutfitUUID(category_id);
	}
}

void LLOutfitsList::onFilteredWearableItemsListRefresh(LLUICtrl* ctrl)
{
	if (!ctrl || sFilterSubString.empty())
		return;

	for (outfits_map_t::iterator
			 iter = mOutfitsMap.begin(),
			 iter_end = mOutfitsMap.end();
		 iter != iter_end; ++iter)
	{
		LLAccordionCtrlTab* tab = iter->second;
		if (!tab) continue;

		LLWearableItemsList* list = dynamic_cast<LLWearableItemsList*>(tab->getAccordionView());
		if (list != ctrl) continue;

		applyFilterToTab(iter->first, tab, sFilterSubString);
	}
}

void LLOutfitsList::applyFilter(const std::string& new_filter_substring)
{
	mAccordion->setFilterSubString(new_filter_substring);

	for (outfits_map_t::iterator
			 iter = mOutfitsMap.begin(),
			 iter_end = mOutfitsMap.end();
		 iter != iter_end; ++iter)
	{
		LLAccordionCtrlTab* tab = iter->second;
		if (!tab) continue;

		bool more_restrictive = sFilterSubString.size() < new_filter_substring.size() && !new_filter_substring.substr(0, sFilterSubString.size()).compare(sFilterSubString);

		// Restore tab visibility in case of less restrictive filter
		// to compare it with updated string if it was previously hidden.
		if (!more_restrictive)
		{
			tab->setVisible(TRUE);
		}

		LLWearableItemsList* list = dynamic_cast<LLWearableItemsList*>(tab->getAccordionView());
		if (list)
		{
			list->setFilterSubString(new_filter_substring);
		}

		if(sFilterSubString.empty() && !new_filter_substring.empty())
		{
			//store accordion tab state when filter is not empty
			tab->notifyChildren(LLSD().with("action","store_state"));
		}

		if (!new_filter_substring.empty())
		{
			applyFilterToTab(iter->first, tab, new_filter_substring);
		}
		else
		{
			// restore tab title when filter is empty
			tab->setTitle(tab->getTitle());

			//restore accordion state after all those accodrion tab manipulations
			tab->notifyChildren(LLSD().with("action","restore_state"));

			// Try restoring the tab selection.
			restoreOutfitSelection(tab, iter->first);
		}
	}

	mAccordion->arrange();
}

void LLOutfitsList::applyFilterToTab(
	const LLUUID&		category_id,
	LLAccordionCtrlTab*	tab,
	const std::string&	filter_substring)
{
	if (!tab) return;
	LLWearableItemsList* list = dynamic_cast<LLWearableItemsList*>(tab->getAccordionView());
	if (!list) return;

	std::string title = tab->getTitle();
	LLStringUtil::toUpper(title);

	std::string cur_filter = filter_substring;
	LLStringUtil::toUpper(cur_filter);

	tab->setTitle(tab->getTitle(), cur_filter);

	if (std::string::npos == title.find(cur_filter))
	{
		// hide tab if its title doesn't pass filter
		// and it has no visible items
		tab->setVisible(list->hasMatchedItems());

		// remove title highlighting because it might
		// have been previously highlighted by less restrictive filter
		tab->setTitle(tab->getTitle());

		// Remove the tab from selection.
		deselectOutfit(category_id);
	}
	else
	{
		// Try restoring the tab selection.
		restoreOutfitSelection(tab, category_id);
	}

	if (tab->getVisible())
	{
		// Open tab if it has passed the filter.
		tab->setDisplayChildren(true);
	}
	else
	{
		// Set force refresh flag to refresh not visible list
		// when some changes occur in it.
		list->setForceRefresh(true);
	}
}

bool LLOutfitsList::canWearSelected()
{
	uuid_vec_t selected_items;
	getSelectedItemsUUIDs(selected_items);

	for (uuid_vec_t::const_iterator it = selected_items.begin(); it != selected_items.end(); ++it)
	{
		const LLUUID& id = *it;

		// Check whether the item is worn.
		if (!get_can_item_be_worn(id))
		{
			return false;
		}
	}

	// All selected items can be worn.
	return true;
}

void LLOutfitsList::wearSelectedItems()
{
	uuid_vec_t selected_uuids;
	getSelectedItemsUUIDs(selected_uuids);

	if(selected_uuids.empty())
	{
		return;
	}

	wear_multiple(selected_uuids, false);
}

void LLOutfitsList::onWearableItemsListRightClick(LLUICtrl* ctrl, S32 x, S32 y)
{
	LLWearableItemsList* list = dynamic_cast<LLWearableItemsList*>(ctrl);
	if (!list) return;

	uuid_vec_t selected_uuids;

	getSelectedItemsUUIDs(selected_uuids);

	LLWearableItemsList::ContextMenu::instance().show(list, selected_uuids, x, y);
}

void LLOutfitsList::onCOFChanged()
{
	LLInventoryModel::cat_array_t cat_array;
	LLInventoryModel::item_array_t item_array;

	// Collect current COF items
	gInventory.collectDescendents(
		LLAppearanceMgr::instance().getCOF(),
		cat_array,
		item_array,
		LLInventoryModel::EXCLUDE_TRASH);

	uuid_vec_t vnew;
	uuid_vec_t vadded;
	uuid_vec_t vremoved;

	// From gInventory we get the UUIDs of links that are currently in COF.
	// These links UUIDs are not the same UUIDs that we have in each wearable items list.
	// So we collect base items' UUIDs to find them or links that point to them in wearable
	// items lists and update their worn state there.
	for (LLInventoryModel::item_array_t::const_iterator iter = item_array.begin();
		iter != item_array.end();
		++iter)
	{
		vnew.push_back((*iter)->getLinkedUUID());
	}

	// We need to update only items that were added or removed from COF.
	LLCommonUtils::computeDifference(vnew, mCOFLinkedItems, vadded, vremoved);

	// Store the ids of items currently linked from COF.
	mCOFLinkedItems = vnew;

	for (outfits_map_t::iterator iter = mOutfitsMap.begin();
			iter != mOutfitsMap.end();
			++iter)
	{
		LLAccordionCtrlTab* tab = iter->second;
		if (!tab) continue;

		LLWearableItemsList* list = dynamic_cast<LLWearableItemsList*>(tab->getAccordionView());
		if (!list) continue;

		// Append removed ids to added ids because we should update all of them.
		vadded.reserve(vadded.size() + vremoved.size());
		vadded.insert(vadded.end(), vremoved.begin(), vremoved.end());

		// Every list updates the labels of changed items  or
		// the links that point to these items.
		list->updateChangedItems(vadded);
	}
}

void LLOutfitsList::getCurrentCategories(uuid_vec_t& vcur)
{
    // Creating a vector of currently displayed sub-categories UUIDs.
    for (outfits_map_t::const_iterator iter = mOutfitsMap.begin();
        iter != mOutfitsMap.end();
        iter++)
    {
        vcur.push_back((*iter).first);
    }
}


void LLOutfitsList::sortOutfits()
{
    mAccordion->sort();
}

void LLOutfitsList::onOutfitRightClick(LLUICtrl* ctrl, S32 x, S32 y, const LLUUID& cat_id)
{
    LLAccordionCtrlTab* tab = dynamic_cast<LLAccordionCtrlTab*>(ctrl);
    if (mOutfitMenu && is_tab_header_clicked(tab, y) && cat_id.notNull())
    {
        // Focus tab header to trigger tab selection change.
        LLUICtrl* header = tab->findChild<LLUICtrl>("dd_header");
        if (header)
        {
            header->setFocus(TRUE);
        }

        uuid_vec_t selected_uuids;
        selected_uuids.push_back(cat_id);
        mOutfitMenu->show(ctrl, selected_uuids, x, y);
    }
}

LLOutfitListGearMenuBase* LLOutfitsList::createGearMenu()
{
    return new LLOutfitListGearMenu(this);
}


bool is_tab_header_clicked(LLAccordionCtrlTab* tab, S32 y)
{
	if(!tab || !tab->getHeaderVisible()) return false;

	S32 header_bottom = tab->getLocalRect().getHeight() - tab->getHeaderHeight();
	return y >= header_bottom;
}

LLOutfitListBase::LLOutfitListBase()
    :   LLPanelAppearanceTab()
    ,   mIsInitialized(false)
	,	mAvatarComplexityLabel(NULL) // <FS:Ansariel> Show avatar complexity in appearance floater
{
    mCategoriesObserver = new LLInventoryCategoriesObserver();
    mOutfitMenu = new LLOutfitContextMenu(this);
    //mGearMenu = createGearMenu();
}

LLOutfitListBase::~LLOutfitListBase()
{
    delete mOutfitMenu;
    delete mGearMenu;

    if (gInventory.containsObserver(mCategoriesObserver))
    {
        gInventory.removeObserver(mCategoriesObserver);
    }
    delete mCategoriesObserver;
}

void LLOutfitListBase::onOpen(const LLSD& info)
{
    if (!mIsInitialized)
    {
        // *TODO: I'm not sure is this check necessary but it never match while developing.
        if (!gInventory.isInventoryUsable())
            return;

        const LLUUID outfits = gInventory.findCategoryUUIDForType(LLFolderType::FT_MY_OUTFITS);

        // *TODO: I'm not sure is this check necessary but it never match while developing.
        LLViewerInventoryCategory* category = gInventory.getCategory(outfits);
        if (!category)
            return;

        gInventory.addObserver(mCategoriesObserver);

        // Start observing changes in "My Outfits" category.
        mCategoriesObserver->addCategory(outfits,
            boost::bind(&LLOutfitListBase::refreshList, this, outfits));

        const LLUUID cof = gInventory.findCategoryUUIDForType(LLFolderType::FT_CURRENT_OUTFIT);

        // Start observing changes in Current Outfit category.
        //mCategoriesObserver->addCategory(cof, boost::bind(&LLOutfitsList::onCOFChanged, this));

        LLOutfitObserver::instance().addBOFChangedCallback(boost::bind(&LLOutfitListBase::highlightBaseOutfit, this));
        LLOutfitObserver::instance().addBOFReplacedCallback(boost::bind(&LLOutfitListBase::highlightBaseOutfit, this));

        // Fetch "My Outfits" contents and refresh the list to display
        // initially fetched items. If not all items are fetched now
        // the observer will refresh the list as soon as the new items
        // arrive.
        category->fetch();
        refreshList(outfits);
        highlightBaseOutfit();

        mIsInitialized = true;
    }
}

void LLOutfitListBase::refreshList(const LLUUID& category_id)
{
    LLInventoryModel::cat_array_t cat_array;
    LLInventoryModel::item_array_t item_array;

    // Collect all sub-categories of a given category.
	// <FS:ND> FIRE-6958/VWR-2862; Make sure to only collect folders of type FT_OUTFIT

	class ndOutfitsCollector: public LLIsType
	{
	public:
		ndOutfitsCollector()
			: LLIsType( LLAssetType::AT_CATEGORY )
		{ }

		virtual bool operator()(LLInventoryCategory* cat, LLInventoryItem* item)
		{
			if( !LLIsType::operator()( cat, item ) )
				return false;

			if( cat && LLFolderType::FT_OUTFIT == cat->getPreferredType() )
				return true;

			return false;
		}
	};

	//	LLIsType is_category(LLAssetType::AT_CATEGORY);
	ndOutfitsCollector is_category;

	// </FS:ND>
    gInventory.collectDescendentsIf(
        category_id,
        cat_array,
        item_array,
        LLInventoryModel::EXCLUDE_TRASH,
        is_category);

    uuid_vec_t vadded;
    uuid_vec_t vremoved;

    // Create added and removed items vectors.
    computeDifference(cat_array, vadded, vremoved);
    
	// <FS:ND> FIRE-6958/VWR-2862; Handle large amounts of outfits, write a least a warning into the logs.
	if( vadded.size() > 128 )
		LL_WARNS() << "Large amount of outfits found: " << vadded.size() << " this may cause hangs and disconnects" << LL_ENDL;

	U32 nCap = gSavedSettings.getU32( "FSDisplaySavedOutfitsCap" );
	if( nCap && nCap < vadded.size() )
	{
		vadded.resize( nCap );
		LL_WARNS() << "Capped outfits to " << nCap << " due to debug setting FSDisplaySavedOutfitsCap" << LL_ENDL;
	}
	// </FS:ND>

	// <FS:Ansariel> FIRE-12939: Add outfit count to outfits list
	{
		std::string count_string;
		LLLocale locale(LLLocale::USER_LOCALE);
		LLResMgr::getInstance()->getIntegerString(count_string, (S32)cat_array.size());
		getChild<LLTextBox>("OutfitcountText")->setTextArg("COUNT", count_string);
	}
	// </FS:Ansariel>

    // Handle added tabs.
    for (uuid_vec_t::const_iterator iter = vadded.begin();
        iter != vadded.end();
        ++iter)
    {
        const LLUUID cat_id = (*iter);
        updateAddedCategory(cat_id);
    }

    // Handle removed tabs.
    for (uuid_vec_t::const_iterator iter = vremoved.begin(); iter != vremoved.end(); ++iter)
    {
        const LLUUID cat_id = (*iter);
        updateRemovedCategory(cat_id);
    }

    // Get changed items from inventory model and update outfit tabs
    // which might have been renamed.
    const LLInventoryModel::changed_items_t& changed_items = gInventory.getChangedIDs();
    for (LLInventoryModel::changed_items_t::const_iterator items_iter = changed_items.begin();
        items_iter != changed_items.end();
        ++items_iter)
    {
        LLViewerInventoryCategory *cat = gInventory.getCategory(*items_iter);
        if (!cat) return;

        std::string name = cat->getName();

        updateChangedCategoryName(cat, name);
    }

    sortOutfits();
}

void LLOutfitListBase::computeDifference(
    const LLInventoryModel::cat_array_t& vcats,
    uuid_vec_t& vadded,
    uuid_vec_t& vremoved)
{
    uuid_vec_t vnew;
    // Creating a vector of newly collected sub-categories UUIDs.
    for (LLInventoryModel::cat_array_t::const_iterator iter = vcats.begin();
        iter != vcats.end();
        iter++)
    {
        vnew.push_back((*iter)->getUUID());
    }

    uuid_vec_t vcur;
    getCurrentCategories(vcur);

    LLCommonUtils::computeDifference(vnew, vcur, vadded, vremoved);
}

void LLOutfitListBase::sortOutfits()
{
}

void LLOutfitListBase::highlightBaseOutfit()
{
    // id of base outfit
    LLUUID base_id = LLAppearanceMgr::getInstance()->getBaseOutfitUUID();
    if (base_id != mHighlightedOutfitUUID)
    {
        LLUUID prev_id = mHighlightedOutfitUUID;
        mHighlightedOutfitUUID = base_id;
        onHighlightBaseOutfit(base_id, prev_id);
    }

}

void LLOutfitListBase::removeSelected()
{
	// <FS:Ansariel> FIRE-15888: Include outfit name in delete outfit confirmation dialog
	LLViewerInventoryCategory* cat = gInventory.getCategory(mSelectedOutfitUUID);
	if (cat)
	{
		LLSD args;
		args["NAME"] = cat->getName();
		LLNotificationsUtil::add("DeleteOutfitsWithName", args, LLSD(), boost::bind(&LLOutfitsList::onOutfitsRemovalConfirmation, this, _1, _2));
	}
	else
	// </FS:Ansariel>
    LLNotificationsUtil::add("DeleteOutfits", LLSD(), LLSD(), boost::bind(&LLOutfitListBase::onOutfitsRemovalConfirmation, this, _1, _2));
}

void LLOutfitListBase::onOutfitsRemovalConfirmation(const LLSD& notification, const LLSD& response)
{
    S32 option = LLNotificationsUtil::getSelectedOption(notification, response);
    if (option != 0) return; // canceled

    if (mSelectedOutfitUUID.notNull())
    {
        gInventory.removeCategory(mSelectedOutfitUUID);
    }
}

void LLOutfitListBase::setSelectedOutfitByUUID(const LLUUID& outfit_uuid)
{
    onSetSelectedOutfitByUUID(outfit_uuid);
}

boost::signals2::connection LLOutfitListBase::setSelectionChangeCallback(selection_change_callback_t cb)
{
    return mSelectionChangeSignal.connect(cb);
}

void LLOutfitListBase::signalSelectionOutfitUUID(const LLUUID& category_id)
{
    mSelectionChangeSignal(category_id);
}

void LLOutfitListBase::outfitRightClickCallBack(LLUICtrl* ctrl, S32 x, S32 y, const LLUUID& cat_id)
{
    onOutfitRightClick(ctrl, x, y, cat_id);
}

void LLOutfitListBase::ChangeOutfitSelection(LLWearableItemsList* list, const LLUUID& category_id)
{
    onChangeOutfitSelection(list, category_id);
    mSelectedOutfitUUID = category_id;
    signalSelectionOutfitUUID(category_id);
}

BOOL LLOutfitListBase::postBuild()
{
    mGearMenu = createGearMenu();

	// <FS:Ansariel> Show avatar complexity in appearance floater
	mAvatarComplexityLabel = getChild<LLTextBox>("avatar_complexity_label");

    LLMenuButton* menu_gear_btn = getChild<LLMenuButton>("options_gear_btn");

    menu_gear_btn->setMouseDownCallback(boost::bind(&LLOutfitListGearMenuBase::updateItemsVisibility, mGearMenu));
    menu_gear_btn->setMenu(mGearMenu->getMenu());
    return TRUE;
}

void LLOutfitListBase::collapseAllFolders()
{
    onCollapseAllFolders();
}

void LLOutfitListBase::expandAllFolders()
{
    onExpandAllFolders();
}

void LLOutfitListBase::deselectOutfit(const LLUUID& category_id)
{
    // Reset selection if the outfit is selected.
    if (category_id == mSelectedOutfitUUID)
    {
        signalSelectionOutfitUUID(LLUUID::null);
    }
}

// <FS:Ansariel> Show avatar complexity in appearance floater
void LLOutfitListBase::updateAvatarComplexity(U32 complexity)
{
	std::string complexity_string;
	LLLocale locale("");
	LLResMgr::getInstance()->getIntegerString(complexity_string, complexity);

	mAvatarComplexityLabel->setTextArg("[WEIGHT]", complexity_string);
}
// </FS:Ansariel>

LLContextMenu* LLOutfitContextMenu::createMenu()
{
    LLUICtrl::CommitCallbackRegistry::ScopedRegistrar registrar;
    LLUICtrl::EnableCallbackRegistry::ScopedRegistrar enable_registrar;
    LLUUID selected_id = mUUIDs.front();

    registrar.add("Outfit.WearReplace",
        boost::bind(&LLAppearanceMgr::replaceCurrentOutfit, &LLAppearanceMgr::instance(), selected_id));
    registrar.add("Outfit.WearAdd",
        boost::bind(&LLAppearanceMgr::addCategoryToCurrentOutfit, &LLAppearanceMgr::instance(), selected_id));
    registrar.add("Outfit.TakeOff",
        boost::bind(&LLAppearanceMgr::takeOffOutfit, &LLAppearanceMgr::instance(), selected_id));
    registrar.add("Outfit.Edit", boost::bind(editOutfit));
    registrar.add("Outfit.Rename", boost::bind(renameOutfit, selected_id));
    registrar.add("Outfit.Delete", boost::bind(&LLOutfitListBase::removeSelected, mOutfitList));

    enable_registrar.add("Outfit.OnEnable", boost::bind(&LLOutfitContextMenu::onEnable, this, _2));
    enable_registrar.add("Outfit.OnVisible", boost::bind(&LLOutfitContextMenu::onVisible, this, _2));

    return createFromFile("menu_outfit_tab.xml");

}

bool LLOutfitContextMenu::onEnable(LLSD::String param)
{
    LLUUID outfit_cat_id = mUUIDs.back();

    if ("rename" == param)
    {
        return get_is_category_renameable(&gInventory, outfit_cat_id);
    }
    else if ("wear_replace" == param)
    {
        return LLAppearanceMgr::instance().getCanReplaceCOF(outfit_cat_id);
    }
    else if ("wear_add" == param)
    {
        return LLAppearanceMgr::getCanAddToCOF(outfit_cat_id);
    }
    else if ("take_off" == param)
    {
        return LLAppearanceMgr::getCanRemoveFromCOF(outfit_cat_id);
    }

    return true;
}

bool LLOutfitContextMenu::onVisible(LLSD::String param)
{
    LLUUID outfit_cat_id = mUUIDs.back();
    bool is_worn = LLAppearanceMgr::instance().getBaseOutfitUUID() == outfit_cat_id;

    if ("edit" == param)
    {
        return is_worn;
    }
    else if ("wear_replace" == param)
    {
        return !is_worn;
    }
    else if ("delete" == param)
    {
        return LLAppearanceMgr::instance().getCanRemoveOutfit(outfit_cat_id);
    }

    return true;
}

//static
void LLOutfitContextMenu::editOutfit()
{
    LLFloaterSidePanelContainer::showPanel("appearance", LLSD().with("type", "edit_outfit"));
}

void LLOutfitContextMenu::renameOutfit(const LLUUID& outfit_cat_id)
{
    LLAppearanceMgr::instance().renameOutfit(outfit_cat_id);
}

LLOutfitListGearMenuBase::LLOutfitListGearMenuBase(LLOutfitListBase* olist)
    :   mOutfitList(olist),
        mMenu(NULL)
{
    llassert_always(mOutfitList);

    LLUICtrl::CommitCallbackRegistry::ScopedRegistrar registrar;
    LLUICtrl::EnableCallbackRegistry::ScopedRegistrar enable_registrar;

    registrar.add("Gear.Wear", boost::bind(&LLOutfitListGearMenuBase::onWear, this));
    registrar.add("Gear.TakeOff", boost::bind(&LLOutfitListGearMenuBase::onTakeOff, this));
    registrar.add("Gear.Rename", boost::bind(&LLOutfitListGearMenuBase::onRename, this));
    registrar.add("Gear.Delete", boost::bind(&LLOutfitListBase::removeSelected, mOutfitList));
    registrar.add("Gear.Create", boost::bind(&LLOutfitListGearMenuBase::onCreate, this, _2));
    registrar.add("Gear.Collapse", boost::bind(&LLOutfitListBase::onCollapseAllFolders, mOutfitList));
    registrar.add("Gear.Expand", boost::bind(&LLOutfitListBase::onExpandAllFolders, mOutfitList));

    registrar.add("Gear.WearAdd", boost::bind(&LLOutfitListGearMenuBase::onAdd, this));

    registrar.add("Gear.UploadPhoto", boost::bind(&LLOutfitListGearMenuBase::onUploadFoto, this));
    registrar.add("Gear.SelectPhoto", boost::bind(&LLOutfitListGearMenuBase::onSelectPhoto, this));
    registrar.add("Gear.TakeSnapshot", boost::bind(&LLOutfitListGearMenuBase::onTakeSnapshot, this));
    registrar.add("Gear.RemovePhoto", boost::bind(&LLOutfitListGearMenuBase::onRemovePhoto, this));
    registrar.add("Gear.SortByName", boost::bind(&LLOutfitListGearMenuBase::onChangeSortOrder, this));

    enable_registrar.add("Gear.OnEnable", boost::bind(&LLOutfitListGearMenuBase::onEnable, this, _2));
    enable_registrar.add("Gear.OnVisible", boost::bind(&LLOutfitListGearMenuBase::onVisible, this, _2));

    mMenu = LLUICtrlFactory::getInstance()->createFromFile<LLToggleableMenu>(
        "menu_outfit_gear.xml", gMenuHolder, LLViewerMenuHolderGL::child_registry_t::instance());
    llassert(mMenu);

    // </FS:Ansariel> Show correct upload fee in context menu
    LLMenuItemCallGL* upload_item = mMenu->findChild<LLMenuItemCallGL>("upload_photo");
    if (upload_item)
    {
        upload_item->setLabelArg("[UPLOAD_COST]", llformat("%d", LLGlobalEconomy::Singleton::getInstance()->getPriceUpload()));
    }
    // </FS:Ansariel>
}

LLOutfitListGearMenuBase::~LLOutfitListGearMenuBase()
{}

void LLOutfitListGearMenuBase::updateItemsVisibility()
{
    onUpdateItemsVisibility();
}

void LLOutfitListGearMenuBase::onUpdateItemsVisibility()
{
    if (!mMenu) return;

    bool have_selection = getSelectedOutfitID().notNull();
    mMenu->setItemVisible("sepatator1", have_selection);
    mMenu->setItemVisible("sepatator2", have_selection);
    mMenu->arrangeAndClear(); // update menu height
}

LLToggleableMenu* LLOutfitListGearMenuBase::getMenu()
{
    return mMenu;
}
const LLUUID& LLOutfitListGearMenuBase::getSelectedOutfitID()
{
    return mOutfitList->getSelectedOutfitUUID();
}

LLViewerInventoryCategory* LLOutfitListGearMenuBase::getSelectedOutfit()
{
    const LLUUID& selected_outfit_id = getSelectedOutfitID();
    if (selected_outfit_id.isNull())
    {
        return NULL;
    }

    LLViewerInventoryCategory* cat = gInventory.getCategory(selected_outfit_id);
    return cat;
}

void LLOutfitListGearMenuBase::onWear()
{
    LLViewerInventoryCategory* selected_outfit = getSelectedOutfit();
    if (selected_outfit)
    {
        LLAppearanceMgr::instance().wearInventoryCategory(
            selected_outfit, /*copy=*/ FALSE, /*append=*/ FALSE);
    }
}

void LLOutfitListGearMenuBase::onAdd()
{
    const LLUUID& selected_id = getSelectedOutfitID();

    if (selected_id.notNull())
    {
        LLAppearanceMgr::getInstance()->addCategoryToCurrentOutfit(selected_id);
    }
}

void LLOutfitListGearMenuBase::onTakeOff()
{
    // Take off selected outfit.
    const LLUUID& selected_outfit_id = getSelectedOutfitID();
    if (selected_outfit_id.notNull())
    {
        LLAppearanceMgr::instance().takeOffOutfit(selected_outfit_id);
    }
}

void LLOutfitListGearMenuBase::onRename()
{
    const LLUUID& selected_outfit_id = getSelectedOutfitID();
    if (selected_outfit_id.notNull())
    {
        LLAppearanceMgr::instance().renameOutfit(selected_outfit_id);
    }
}

void LLOutfitListGearMenuBase::onCreate(const LLSD& data)
{
    LLWearableType::EType type = LLWearableType::typeNameToType(data.asString());
    if (type == LLWearableType::WT_NONE)
    {
        LL_WARNS() << "Invalid wearable type" << LL_ENDL;
        return;
    }

    LLAgentWearables::createWearable(type, true);
}

bool LLOutfitListGearMenuBase::onEnable(LLSD::String param)
{
    // Handle the "Wear - Replace Current Outfit" menu option specially
    // because LLOutfitList::isActionEnabled() checks whether it's allowed
    // to wear selected outfit OR selected items, while we're only
    // interested in the outfit (STORM-183).
    if ("wear" == param)
    {
        return LLAppearanceMgr::instance().getCanReplaceCOF(mOutfitList->getSelectedOutfitUUID());
    }

    return mOutfitList->isActionEnabled(param);
}

bool LLOutfitListGearMenuBase::onVisible(LLSD::String param)
{
    const LLUUID& selected_outfit_id = getSelectedOutfitID();
    if (selected_outfit_id.isNull()) // no selection or invalid outfit selected
    {
        return false;
    }

    // *TODO This condition leads to menu item behavior inconsistent with
    // "Wear" button behavior and should be modified or removed.
    bool is_worn = LLAppearanceMgr::instance().getBaseOutfitUUID() == selected_outfit_id;

    if ("wear" == param)
    {
        return !is_worn;
    }

    return true;
}

void LLOutfitListGearMenuBase::onUploadFoto()
{

}

void LLOutfitListGearMenuBase::onSelectPhoto()
{

}

void LLOutfitListGearMenuBase::onTakeSnapshot()
{

}

void LLOutfitListGearMenuBase::onRemovePhoto()
{

}

void LLOutfitListGearMenuBase::onChangeSortOrder()
{

}

LLOutfitListGearMenu::LLOutfitListGearMenu(LLOutfitListBase* olist)
    : LLOutfitListGearMenuBase(olist)
{}

LLOutfitListGearMenu::~LLOutfitListGearMenu()
{}

void LLOutfitListGearMenu::onUpdateItemsVisibility()
{
    if (!mMenu) return;
    mMenu->setItemVisible("expand", TRUE);
    mMenu->setItemVisible("collapse", TRUE);
    mMenu->setItemVisible("upload_photo", FALSE);
    mMenu->setItemVisible("select_photo", FALSE);
    mMenu->setItemVisible("take_snapshot", FALSE);
    mMenu->setItemVisible("remove_photo", FALSE);
    mMenu->setItemVisible("sepatator3", FALSE);
    mMenu->setItemVisible("sort_folders_by_name", FALSE);
    LLOutfitListGearMenuBase::onUpdateItemsVisibility();
}

// EOF<|MERGE_RESOLUTION|>--- conflicted
+++ resolved
@@ -144,42 +144,10 @@
 }
 
 
-<<<<<<< HEAD
 void LLOutfitsList::updateAddedCategory(LLUUID cat_id)
 {
     LLViewerInventoryCategory *cat = gInventory.getCategory(cat_id);
     if (!cat) return;
-=======
-	// <FS:ND> FIRE-6958/VWR-2862; Handle large amounts of outfits, write a least a warning into the logs.
-	if( vadded.size() > 128 )
-		LL_WARNS() << "Large amount of outfits found: " << vadded.size() << " this may cause hangs and disconnects" << LL_ENDL;
-
-	U32 nCap = gSavedSettings.getU32( "FSDisplaySavedOutfitsCap" );
-	if( nCap && nCap < vadded.size() )
-	{
-		vadded.resize( nCap );
-		LL_WARNS() << "Capped outfits to " << nCap << " due to debug setting FSDisplaySavedOutfitsCap" << LL_ENDL;
-	}
-	// </FS:ND>
-
-	// <FS:Ansariel> FIRE-12939: Add outfit count to outfits list
-	{
-		std::string count_string;
-		LLLocale locale("");
-		LLResMgr::getInstance()->getIntegerString(count_string, (S32)cat_array.size());
-		getChild<LLTextBox>("OutfitcountText")->setTextArg("COUNT", count_string);
-	}
-	// </FS:Ansariel>
-
-	// Handle added tabs.
-	for (uuid_vec_t::const_iterator iter = vadded.begin();
-		 iter != vadded.end();
-		 ++iter)
-	{
-		const LLUUID cat_id = (*iter);
-		LLViewerInventoryCategory *cat = gInventory.getCategory(cat_id);
-		if (!cat) continue;
->>>>>>> 19f7fb22
 
     std::string name = cat->getName();
 
@@ -938,7 +906,7 @@
 	// <FS:Ansariel> FIRE-12939: Add outfit count to outfits list
 	{
 		std::string count_string;
-		LLLocale locale(LLLocale::USER_LOCALE);
+		LLLocale locale("");
 		LLResMgr::getInstance()->getIntegerString(count_string, (S32)cat_array.size());
 		getChild<LLTextBox>("OutfitcountText")->setTextArg("COUNT", count_string);
 	}
