/**
 * @file lloutfitslist.cpp
 * @brief List of agent's outfits for My Appearance side panel.
 *
 * $LicenseInfo:firstyear=2010&license=viewerlgpl$
 * Second Life Viewer Source Code
 * Copyright (C) 2010, Linden Research, Inc.
 *
 * This library is free software; you can redistribute it and/or
 * modify it under the terms of the GNU Lesser General Public
 * License as published by the Free Software Foundation;
 * version 2.1 of the License only.
 *
 * This library is distributed in the hope that it will be useful,
 * but WITHOUT ANY WARRANTY; without even the implied warranty of
 * MERCHANTABILITY or FITNESS FOR A PARTICULAR PURPOSE.  See the GNU
 * Lesser General Public License for more details.
 *
 * You should have received a copy of the GNU Lesser General Public
 * License along with this library; if not, write to the Free Software
 * Foundation, Inc., 51 Franklin Street, Fifth Floor, Boston, MA  02110-1301  USA
 *
 * Linden Research, Inc., 945 Battery Street, San Francisco, CA  94111  USA
 * $/LicenseInfo$
 */

#include "llviewerprecompiledheaders.h"

#include "lloutfitslist.h"

// llcommon
#include "llcommonutils.h"

#include "llaccordionctrl.h"
#include "llaccordionctrltab.h"
#include "llagentwearables.h"
#include "llappearancemgr.h"
#include "llfloaterreg.h"
#include "llfloatersidepanelcontainer.h"
#include "llinspecttexture.h"
#include "llinventoryfunctions.h"
#include "llinventorymodel.h"
#include "llmenubutton.h"
#include "llnotificationsutil.h"
#include "lloutfitobserver.h"
#include "lltoggleablemenu.h"
#include "lltransutil.h"
#include "llviewermenu.h"
#include "llvoavatar.h"
#include "llvoavatarself.h"
#include "llwearableitemslist.h"

#include "llviewercontrol.h" // <FS:ND/> for gSavedSettings
#include "llresmgr.h"
#include "lltextbox.h"
#include "lleconomy.h"

#include "rlvactions.h"
#include "rlvlocks.h"

static bool is_tab_header_clicked(LLAccordionCtrlTab* tab, S32 y);

static const LLOutfitTabNameComparator OUTFIT_TAB_NAME_COMPARATOR;

/*virtual*/
bool LLOutfitTabNameComparator::compare(const LLAccordionCtrlTab* tab1, const LLAccordionCtrlTab* tab2) const
{
    std::string name1 = tab1->getTitle();
    std::string name2 = tab2->getTitle();

    return (LLStringUtil::compareDict(name1, name2) < 0);
}

struct outfit_accordion_tab_params : public LLInitParam::Block<outfit_accordion_tab_params, LLOutfitAccordionCtrlTab::Params>
{
    Mandatory<LLWearableItemsList::Params> wearable_list;

    outfit_accordion_tab_params()
    :   wearable_list("wearable_items_list")
    {}
};

const outfit_accordion_tab_params& get_accordion_tab_params()
{
    static outfit_accordion_tab_params tab_params;
    static bool initialized = false;
    if (!initialized)
    {
        initialized = true;

        LLXMLNodePtr xmlNode;
        if (LLUICtrlFactory::getLayeredXMLNode("outfit_accordion_tab.xml", xmlNode))
        {
            LLXUIParser parser;
            parser.readXUI(xmlNode, tab_params, "outfit_accordion_tab.xml");
        }
        else
        {
            LL_WARNS() << "Failed to read xml of Outfit's Accordion Tab from outfit_accordion_tab.xml" << LL_ENDL;
        }
    }

    return tab_params;
}


static LLPanelInjector<LLOutfitsList> t_outfits_list("outfits_list");

LLOutfitsList::LLOutfitsList()
    :   LLOutfitListBase()
    ,   mAccordion(NULL)
    ,   mListCommands(NULL)
    ,   mItemSelected(false)
{
}

LLOutfitsList::~LLOutfitsList()
{
}

bool LLOutfitsList::postBuild()
{
    mAccordion = getChild<LLAccordionCtrl>("outfits_accordion");
    mAccordion->setComparator(&OUTFIT_TAB_NAME_COMPARATOR);

    return LLOutfitListBase::postBuild();
}

//virtual
void LLOutfitsList::onOpen(const LLSD& info)
{
    if (!mIsInitialized)
    {
        // Start observing changes in Current Outfit category.
        LLOutfitObserver::instance().addCOFChangedCallback(boost::bind(&LLOutfitsList::onCOFChanged, this));
    }

    LLOutfitListBase::onOpen(info);

    LLAccordionCtrlTab* selected_tab = mAccordion->getSelectedTab();
    if (!selected_tab) return;

    // Pass focus to the selected outfit tab.
    selected_tab->showAndFocusHeader();
}


void LLOutfitsList::updateAddedCategory(LLUUID cat_id)
{
    LLViewerInventoryCategory *cat = gInventory.getCategory(cat_id);
    if (!cat) return;

    std::string name = cat->getName();

    outfit_accordion_tab_params tab_params(get_accordion_tab_params());
    tab_params.cat_id = cat_id;
    LLOutfitAccordionCtrlTab *tab = LLUICtrlFactory::create<LLOutfitAccordionCtrlTab>(tab_params);
    if (!tab) return;
    LLWearableItemsList* wearable_list = LLUICtrlFactory::create<LLWearableItemsList>(tab_params.wearable_list);
    wearable_list->setDoubleClickCallback(boost::bind(&LLOutfitsList::onDoubleClick, this, wearable_list)); // <FS:Ansariel> FIRE-22484: Double-click wear in outfits list
    wearable_list->setShape(tab->getLocalRect());
    tab->addChild(wearable_list);

    tab->setName(name);
    tab->setTitle(name);

    // *TODO: LLUICtrlFactory::defaultBuilder does not use "display_children" from xml. Should be investigated.
    tab->setDisplayChildren(false);

    // <FS:ND> Calling this when there's a lot of outfits causes horrible perfomance and disconnects, due to arrange eating so many cpu cycles.
    //mAccordion->addCollapsibleCtrl(tab);
    mAccordion->addCollapsibleCtrl(tab, false);
    // </FS:ND>

    // Start observing the new outfit category.
    LLWearableItemsList* list = tab->getChild<LLWearableItemsList>("wearable_items_list");
    if (!mCategoriesObserver->addCategory(cat_id, boost::bind(&LLWearableItemsList::updateList, list, cat_id)))
    {
        // Remove accordion tab if category could not be added to observer.
        mAccordion->removeCollapsibleCtrl(tab);

        // kill removed tab
        tab->die();
        return;
    }

    // Map the new tab with outfit category UUID.
    mOutfitsMap.insert(LLOutfitsList::outfits_map_value_t(cat_id, tab));

    tab->setRightMouseDownCallback(boost::bind(&LLOutfitListBase::outfitRightClickCallBack, this,
        _1, _2, _3, cat_id));

    // Setting tab focus callback to monitor currently selected outfit.
    tab->setFocusReceivedCallback(boost::bind(&LLOutfitListBase::ChangeOutfitSelection, this, list, cat_id));

    // Setting callback to reset items selection inside outfit on accordion collapsing and expanding (EXT-7875)
    tab->setDropDownStateChangedCallback(boost::bind(&LLOutfitsList::resetItemSelection, this, list, cat_id));

    // force showing list items that don't match current filter(EXT-7158)
    list->setForceShowingUnmatchedItems(true);

    // Setting list commit callback to monitor currently selected wearable item.
    list->setCommitCallback(boost::bind(&LLOutfitsList::onListSelectionChange, this, _1));

    // Setting list refresh callback to apply filter on list change.
    list->setRefreshCompleteCallback(boost::bind(&LLOutfitsList::onRefreshComplete, this, _1));

    list->setRightMouseDownCallback(boost::bind(&LLOutfitsList::onWearableItemsListRightClick, this, _1, _2, _3));

    // Fetch the new outfit contents.
    cat->fetch();

    // Refresh the list of outfit items after fetch().
    // Further list updates will be triggered by the category observer.
    list->updateList(cat_id);

    // If filter is currently applied we store the initial tab state.
    if (!getFilterSubString().empty())
    {
        tab->notifyChildren(LLSD().with("action", "store_state"));

        // Setting mForceRefresh flag will make the list refresh its contents
        // even if it is not currently visible. This is required to apply the
        // filter to the newly added list.
        list->setForceRefresh(true);

        list->setFilterSubString(getFilterSubString(), false);
    }
}

void LLOutfitsList::updateRemovedCategory(LLUUID cat_id)
{
    outfits_map_t::iterator outfits_iter = mOutfitsMap.find(cat_id);
    if (outfits_iter != mOutfitsMap.end())
    {
        const LLUUID& outfit_id = outfits_iter->first;
        LLAccordionCtrlTab* tab = outfits_iter->second;

        // An outfit is removed from the list. Do the following:
        // 1. Remove outfit category from observer to stop monitoring its changes.
        mCategoriesObserver->removeCategory(outfit_id);

        // 2. Remove the outfit from selection.
        deselectOutfit(outfit_id);

        // 3. Remove category UUID to accordion tab mapping.
        mOutfitsMap.erase(outfits_iter);

        // 4. Remove outfit tab from accordion.
        mAccordion->removeCollapsibleCtrl(tab);

        // kill removed tab
        if (tab != NULL)
        {
            tab->die();
        }
    }
}

// <FS:Ansariel> Arrange accordions after all have been added
//virtual
void LLOutfitsList::arrange()
{
<<<<<<< HEAD
	if (mAccordion)
	{
		mAccordion->arrange();
	}
=======
    if (mAccordion)
    {
        mAccordion->arrange();
    }
>>>>>>> 1a8a5404
}
// </FS:Ansariel>

// <FS:Ansariel> FIRE-22484: Double-click wear in outfits list
void LLOutfitsList::onDoubleClick(LLWearableItemsList* list)
{
<<<<<<< HEAD
	if (!list)
	{
		return;
	}

	LLUUID selected_item_id = list->getSelectedUUID();
	if (selected_item_id.notNull())
	{
		uuid_vec_t ids;
		ids.push_back(selected_item_id);
		LLViewerInventoryItem* item = gInventory.getItem(selected_item_id);

		if (get_is_item_worn(selected_item_id))
		{
			if ((item->getType() == LLAssetType::AT_CLOTHING && (!RlvActions::isRlvEnabled() || gRlvWearableLocks.canRemove(item))) ||
			    ((item->getType() == LLAssetType::AT_OBJECT) && (!RlvActions::isRlvEnabled() || gRlvAttachmentLocks.canDetach(item))))
			{
				LLAppearanceMgr::instance().removeItemsFromAvatar(ids);
			}
		}
		else
		{
			if (item->getType() == LLAssetType::AT_BODYPART && (!RlvActions::isRlvEnabled() || (gRlvWearableLocks.canWear(item) & RLV_WEAR_REPLACE) == RLV_WEAR_REPLACE))
			{
				wear_multiple(ids, true);
			}
			else if (item->getType() == LLAssetType::AT_CLOTHING && LLAppearanceMgr::instance().canAddWearables(ids) && (!RlvActions::isRlvEnabled() || (gRlvWearableLocks.canWear(item) & RLV_WEAR_ADD) == RLV_WEAR_ADD))
			{
				wear_multiple(ids, false);
			}
			else if (item->getType() == LLAssetType::AT_OBJECT && LLAppearanceMgr::instance().canAddWearables(ids) && (!RlvActions::isRlvEnabled() || (gRlvAttachmentLocks.canAttach(item) & RLV_WEAR_ADD) == RLV_WEAR_ADD))
			{
				wear_multiple(ids, false);
			}
		}
	}
=======
    if (!list)
    {
        return;
    }

    LLUUID selected_item_id = list->getSelectedUUID();
    if (selected_item_id.notNull())
    {
        uuid_vec_t ids;
        ids.push_back(selected_item_id);
        LLViewerInventoryItem* item = gInventory.getItem(selected_item_id);

        if (get_is_item_worn(selected_item_id))
        {
            if ((item->getType() == LLAssetType::AT_CLOTHING && (!RlvActions::isRlvEnabled() || gRlvWearableLocks.canRemove(item))) ||
                ((item->getType() == LLAssetType::AT_OBJECT) && (!RlvActions::isRlvEnabled() || gRlvAttachmentLocks.canDetach(item))))
            {
                LLAppearanceMgr::instance().removeItemsFromAvatar(ids);
            }
        }
        else
        {
            if (item->getType() == LLAssetType::AT_BODYPART && (!RlvActions::isRlvEnabled() || (gRlvWearableLocks.canWear(item) & RLV_WEAR_REPLACE) == RLV_WEAR_REPLACE))
            {
                wear_multiple(ids, true);
            }
            else if (item->getType() == LLAssetType::AT_CLOTHING && LLAppearanceMgr::instance().canAddWearables(ids) && (!RlvActions::isRlvEnabled() || (gRlvWearableLocks.canWear(item) & RLV_WEAR_ADD) == RLV_WEAR_ADD))
            {
                wear_multiple(ids, false);
            }
            else if (item->getType() == LLAssetType::AT_OBJECT && LLAppearanceMgr::instance().canAddWearables(ids) && (!RlvActions::isRlvEnabled() || (gRlvAttachmentLocks.canAttach(item) & RLV_WEAR_ADD) == RLV_WEAR_ADD))
            {
                wear_multiple(ids, false);
            }
        }
    }
>>>>>>> 1a8a5404
}
// </FS:Ansariel>

//virtual
void LLOutfitsList::onHighlightBaseOutfit(LLUUID base_id, LLUUID prev_id)
{
    if (mOutfitsMap[prev_id])
    {
        mOutfitsMap[prev_id]->setTitleFontStyle("NORMAL");
        mOutfitsMap[prev_id]->setTitleColor(LLUIColorTable::instance().getColor("AccordionHeaderTextColor"));
    }
    if (mOutfitsMap[base_id])
    {
        mOutfitsMap[base_id]->setTitleFontStyle("BOLD");
        mOutfitsMap[base_id]->setTitleColor(LLUIColorTable::instance().getColor("SelectedOutfitTextColor"));
    }
}

void LLOutfitsList::onListSelectionChange(LLUICtrl* ctrl)
{
    LLWearableItemsList* list = dynamic_cast<LLWearableItemsList*>(ctrl);
    if (!list) return;

    LLViewerInventoryItem *item = gInventory.getItem(list->getSelectedUUID());
    if (!item) return;

    ChangeOutfitSelection(list, item->getParentUUID());
}

void LLOutfitListBase::performAction(std::string action)
{
    if (mSelectedOutfitUUID.isNull()) return;

    LLViewerInventoryCategory* cat = gInventory.getCategory(mSelectedOutfitUUID);
    if (!cat) return;

<<<<<<< HEAD
	if ("replaceoutfit" == action)
	{
		LLAppearanceMgr::instance().wearInventoryCategory( cat, false, false );
	}
	if ("replaceitems" == action)
	{
		LLAppearanceMgr::instance().wearInventoryCategory( cat, false, true );
	}
	else if ("addtooutfit" == action)
	{
		LLAppearanceMgr::instance().wearInventoryCategory( cat, false, true );
	}
	else if ("rename_outfit" == action)
	{
		LLAppearanceMgr::instance().renameOutfit(mSelectedOutfitUUID);
	}
=======
    if ("replaceoutfit" == action)
    {
        LLAppearanceMgr::instance().wearInventoryCategory( cat, false, false );
    }
    if ("replaceitems" == action)
    {
        LLAppearanceMgr::instance().wearInventoryCategory( cat, false, true );
    }
    else if ("addtooutfit" == action)
    {
        LLAppearanceMgr::instance().wearInventoryCategory( cat, false, true );
    }
    else if ("rename_outfit" == action)
    {
        LLAppearanceMgr::instance().renameOutfit(mSelectedOutfitUUID);
    }
>>>>>>> 1a8a5404
}

void LLOutfitsList::onSetSelectedOutfitByUUID(const LLUUID& outfit_uuid)
{
    for (outfits_map_t::iterator iter = mOutfitsMap.begin();
            iter != mOutfitsMap.end();
            ++iter)
    {
        if (outfit_uuid == iter->first)
        {
            LLAccordionCtrlTab* tab = iter->second;
            if (!tab) continue;

            LLWearableItemsList* list = dynamic_cast<LLWearableItemsList*>(tab->getAccordionView());
            if (!list) continue;

<<<<<<< HEAD
			tab->setFocus(true);
			ChangeOutfitSelection(list, outfit_uuid);
=======
            tab->setFocus(true);
            ChangeOutfitSelection(list, outfit_uuid);
>>>>>>> 1a8a5404

            tab->changeOpenClose(false);
        }
    }
}

// virtual
bool LLOutfitListBase::isActionEnabled(const LLSD& userdata)
{
    if (mSelectedOutfitUUID.isNull()) return false;

    const std::string command_name = userdata.asString();
    if (command_name == "delete")
    {
        return !hasItemSelected() && LLAppearanceMgr::instance().getCanRemoveOutfit(mSelectedOutfitUUID);
    }
    if (command_name == "rename")
    {
        return get_is_category_renameable(&gInventory, mSelectedOutfitUUID);
    }
    if (command_name == "save_outfit")
    {
        bool outfit_locked = LLAppearanceMgr::getInstance()->isOutfitLocked();
        bool outfit_dirty = LLAppearanceMgr::getInstance()->isOutfitDirty();
        // allow save only if outfit isn't locked and is dirty
        return !outfit_locked && outfit_dirty;
    }
    if (command_name == "wear")
    {
        if (gAgentWearables.isCOFChangeInProgress())
        {
            return false;
        }

        if (hasItemSelected())
        {
            return canWearSelected();
        }

        // outfit selected
        return LLAppearanceMgr::instance().getCanReplaceCOF(mSelectedOutfitUUID);
    }
    if (command_name == "take_off")
    {
        // Enable "Take Off" if any of selected items can be taken off
        // or the selected outfit contains items that can be taken off.
        return ( hasItemSelected() && canTakeOffSelected() )
                || ( !hasItemSelected() && LLAppearanceMgr::getCanRemoveFromCOF(mSelectedOutfitUUID) );
    }

    if (command_name == "wear_add")
    {
        // *TODO: do we ever get here?
        return LLAppearanceMgr::getCanAddToCOF(mSelectedOutfitUUID);
    }

    return false;
}

void LLOutfitsList::getSelectedItemsUUIDs(uuid_vec_t& selected_uuids) const
{
    // Collect selected items from all selected lists.
    for (wearables_lists_map_t::const_iterator iter = mSelectedListsMap.begin();
            iter != mSelectedListsMap.end();
            ++iter)
    {
        uuid_vec_t uuids;
        (*iter).second->getSelectedUUIDs(uuids);

        S32 prev_size = selected_uuids.size();
        selected_uuids.resize(prev_size + uuids.size());
        std::copy(uuids.begin(), uuids.end(), selected_uuids.begin() + prev_size);
    }
}

void LLOutfitsList::onCollapseAllFolders()
{
    for (outfits_map_t::iterator iter = mOutfitsMap.begin();
            iter != mOutfitsMap.end();
            ++iter)
    {
        LLAccordionCtrlTab* tab = iter->second;
        if(tab && tab->isExpanded())
        {
            tab->changeOpenClose(true);
        }
    }
}

void LLOutfitsList::onExpandAllFolders()
{
    for (outfits_map_t::iterator iter = mOutfitsMap.begin();
            iter != mOutfitsMap.end();
            ++iter)
    {
        LLAccordionCtrlTab* tab = iter->second;
        if(tab && !tab->isExpanded())
        {
            tab->changeOpenClose(false);
        }
    }
}

bool LLOutfitsList::hasItemSelected()
{
    return mItemSelected;
}

//////////////////////////////////////////////////////////////////////////
// Private methods
//////////////////////////////////////////////////////////////////////////

void LLOutfitsList::updateChangedCategoryName(LLViewerInventoryCategory *cat, std::string name)
{
    outfits_map_t::iterator outfits_iter = mOutfitsMap.find(cat->getUUID());
    if (outfits_iter != mOutfitsMap.end())
    {
        // Update tab name with the new category name.
        LLAccordionCtrlTab* tab = outfits_iter->second;
        if (tab)
        {
            tab->setName(name);
            tab->setTitle(name);
        }
    }
}

void LLOutfitsList::resetItemSelection(LLWearableItemsList* list, const LLUUID& category_id)
{
    list->resetSelection();
    mItemSelected = false;
    signalSelectionOutfitUUID(category_id);
}

void LLOutfitsList::onChangeOutfitSelection(LLWearableItemsList* list, const LLUUID& category_id)
{
<<<<<<< HEAD
	MASK mask = gKeyboard->currentMask(true);
=======
    MASK mask = gKeyboard->currentMask(true);
>>>>>>> 1a8a5404

    // Reset selection in all previously selected tabs except for the current
    // if new selection is started.
    if (list && !(mask & MASK_CONTROL))
    {
        for (wearables_lists_map_t::iterator iter = mSelectedListsMap.begin();
                iter != mSelectedListsMap.end();
                ++iter)
        {
            LLWearableItemsList* selected_list = (*iter).second;
            if (selected_list != list)
            {
                selected_list->resetSelection();
            }
        }

        // Clear current selection.
        mSelectedListsMap.clear();
    }

    mItemSelected = list && (list->getSelectedItem() != NULL);

    mSelectedListsMap.insert(wearables_lists_map_value_t(category_id, list));
}

void LLOutfitsList::deselectOutfit(const LLUUID& category_id)
{
    // Remove selected lists map entry.
    mSelectedListsMap.erase(category_id);

    LLOutfitListBase::deselectOutfit(category_id);
}

void LLOutfitsList::restoreOutfitSelection(LLAccordionCtrlTab* tab, const LLUUID& category_id)
{
    // Try restoring outfit selection after filtering.
    if (mAccordion->getSelectedTab() == tab)
    {
        signalSelectionOutfitUUID(category_id);
    }
}

void LLOutfitsList::onRefreshComplete(LLUICtrl* ctrl)
{
    if (!ctrl || getFilterSubString().empty())
        return;

    for (outfits_map_t::iterator
             iter = mOutfitsMap.begin(),
             iter_end = mOutfitsMap.end();
         iter != iter_end; ++iter)
    {
        LLAccordionCtrlTab* tab = iter->second;
        if (!tab) continue;

        LLWearableItemsList* list = dynamic_cast<LLWearableItemsList*>(tab->getAccordionView());
        if (list != ctrl) continue;

        applyFilterToTab(iter->first, tab, getFilterSubString());
    }
}

// virtual
void LLOutfitsList::onFilterSubStringChanged(const std::string& new_string, const std::string& old_string)
{
    mAccordion->setFilterSubString(new_string);

    outfits_map_t::iterator iter = mOutfitsMap.begin(), iter_end = mOutfitsMap.end();
    while (iter != iter_end)
    {
        const LLUUID& category_id = iter->first;
        LLAccordionCtrlTab* tab = iter++->second;
        if (!tab) continue;

        LLWearableItemsList* list = dynamic_cast<LLWearableItemsList*>(tab->getAccordionView());
        if (list)
        {
            list->setFilterSubString(new_string, tab->getDisplayChildren());
        }

        if (old_string.empty())
        {
            // Store accordion tab state when filter is not empty
            tab->notifyChildren(LLSD().with("action", "store_state"));
        }

<<<<<<< HEAD
		if (!new_string.empty())
		{
			applyFilterToTab(category_id, tab, new_string);
		}
		else
		{
			tab->setVisible(true);
=======
        if (!new_string.empty())
        {
            applyFilterToTab(category_id, tab, new_string);
        }
        else
        {
            tab->setVisible(true);
>>>>>>> 1a8a5404

            // Restore tab title when filter is empty
            tab->setTitle(tab->getTitle());

            // Restore accordion state after all those accodrion tab manipulations
            tab->notifyChildren(LLSD().with("action", "restore_state"));

            // Try restoring the tab selection.
            restoreOutfitSelection(tab, category_id);
        }
    }

    mAccordion->arrange();
}

void LLOutfitsList::applyFilterToTab(
    const LLUUID&       category_id,
    LLAccordionCtrlTab* tab,
    const std::string&  filter_substring)
{
    if (!tab) return;
    LLWearableItemsList* list = dynamic_cast<LLWearableItemsList*>(tab->getAccordionView());
    if (!list) return;

    std::string title = tab->getTitle();
    LLStringUtil::toUpper(title);

    std::string cur_filter = filter_substring;
    LLStringUtil::toUpper(cur_filter);

    tab->setTitle(tab->getTitle(), cur_filter);

    if (std::string::npos == title.find(cur_filter))
    {
        // Hide tab if its title doesn't pass filter
        // and it has no matched items
        tab->setVisible(list->hasMatchedItems());

        // Remove title highlighting because it might
        // have been previously highlighted by less restrictive filter
        tab->setTitle(tab->getTitle());

        // Remove the tab from selection.
        deselectOutfit(category_id);
    }
    else
    {
        // Try restoring the tab selection.
        restoreOutfitSelection(tab, category_id);
    }
}

bool LLOutfitsList::canWearSelected()
{
    if (!isAgentAvatarValid())
    {
        return false;
    }

    uuid_vec_t selected_items;
    getSelectedItemsUUIDs(selected_items);
    S32 nonreplacable_objects = 0;

    for (uuid_vec_t::const_iterator it = selected_items.begin(); it != selected_items.end(); ++it)
    {
        const LLUUID& id = *it;

        // Check whether the item is worn.
        if (!get_can_item_be_worn(id))
        {
            return false;
        }

        const LLViewerInventoryItem* item = gInventory.getItem(id);
        if (!item)
        {
            return false;
        }

        if (item->getType() == LLAssetType::AT_OBJECT)
        {
            nonreplacable_objects++;
        }
    }

    // All selected items can be worn. But do we have enough space for them?
    return nonreplacable_objects == 0 || gAgentAvatarp->canAttachMoreObjects(nonreplacable_objects);
}

void LLOutfitsList::wearSelectedItems()
{
    uuid_vec_t selected_uuids;
    getSelectedItemsUUIDs(selected_uuids);

    if(selected_uuids.empty())
    {
        return;
    }

    wear_multiple(selected_uuids, false);
}

void LLOutfitsList::onWearableItemsListRightClick(LLUICtrl* ctrl, S32 x, S32 y)
{
    LLWearableItemsList* list = dynamic_cast<LLWearableItemsList*>(ctrl);
    if (!list) return;

    uuid_vec_t selected_uuids;

    getSelectedItemsUUIDs(selected_uuids);

    LLWearableItemsList::ContextMenu::instance().show(list, selected_uuids, x, y);
}

void LLOutfitsList::onCOFChanged()
{
    LLInventoryModel::cat_array_t cat_array;
    LLInventoryModel::item_array_t item_array;

    // Collect current COF items
    gInventory.collectDescendents(
        LLAppearanceMgr::instance().getCOF(),
        cat_array,
        item_array,
        LLInventoryModel::EXCLUDE_TRASH);

    uuid_vec_t vnew;
    uuid_vec_t vadded;
    uuid_vec_t vremoved;

    // From gInventory we get the UUIDs of links that are currently in COF.
    // These links UUIDs are not the same UUIDs that we have in each wearable items list.
    // So we collect base items' UUIDs to find them or links that point to them in wearable
    // items lists and update their worn state there.
    LLInventoryModel::item_array_t::const_iterator array_iter = item_array.begin(), array_end = item_array.end();
    while (array_iter < array_end)
    {
        vnew.push_back((*(array_iter++))->getLinkedUUID());
    }

    // We need to update only items that were added or removed from COF.
    LLCommonUtils::computeDifference(vnew, mCOFLinkedItems, vadded, vremoved);

    // Store the ids of items currently linked from COF.
    mCOFLinkedItems = vnew;

    // Append removed ids to added ids because we should update all of them.
    vadded.reserve(vadded.size() + vremoved.size());
    vadded.insert(vadded.end(), vremoved.begin(), vremoved.end());
    vremoved.clear();

    outfits_map_t::iterator map_iter = mOutfitsMap.begin(), map_end = mOutfitsMap.end();
    while (map_iter != map_end)
    {
        LLAccordionCtrlTab* tab = (map_iter++)->second;
        if (!tab) continue;

        LLWearableItemsList* list = dynamic_cast<LLWearableItemsList*>(tab->getAccordionView());
        if (!list) continue;

        // Every list updates the labels of changed items  or
        // the links that point to these items.
        list->updateChangedItems(vadded);
    }
}

void LLOutfitsList::getCurrentCategories(uuid_vec_t& vcur)
{
    // Creating a vector of currently displayed sub-categories UUIDs.
    for (outfits_map_t::const_iterator iter = mOutfitsMap.begin();
        iter != mOutfitsMap.end();
        iter++)
    {
        vcur.push_back((*iter).first);
    }
}


void LLOutfitsList::sortOutfits()
{
    mAccordion->sort();
}

void LLOutfitsList::onOutfitRightClick(LLUICtrl* ctrl, S32 x, S32 y, const LLUUID& cat_id)
{
    LLAccordionCtrlTab* tab = dynamic_cast<LLAccordionCtrlTab*>(ctrl);
    if (mOutfitMenu && is_tab_header_clicked(tab, y) && cat_id.notNull())
    {
        // Focus tab header to trigger tab selection change.
        LLUICtrl* header = tab->findChild<LLUICtrl>("dd_header");
        if (header)
        {
            header->setFocus(true);
        }

        uuid_vec_t selected_uuids;
        selected_uuids.push_back(cat_id);
        mOutfitMenu->show(ctrl, selected_uuids, x, y);
    }
}

LLOutfitListGearMenuBase* LLOutfitsList::createGearMenu()
{
    return new LLOutfitListGearMenu(this);
}


bool is_tab_header_clicked(LLAccordionCtrlTab* tab, S32 y)
{
    if(!tab || !tab->getHeaderVisible()) return false;

    S32 header_bottom = tab->getLocalRect().getHeight() - tab->getHeaderHeight();
    return y >= header_bottom;
}

LLOutfitListBase::LLOutfitListBase()
    :   LLPanelAppearanceTab()
    ,   mIsInitialized(false)
<<<<<<< HEAD
	,	mAvatarComplexityLabel(NULL) // <FS:Ansariel> Show avatar complexity in appearance floater
=======
    ,   mAvatarComplexityLabel(NULL) // <FS:Ansariel> Show avatar complexity in appearance floater
>>>>>>> 1a8a5404
{
    mCategoriesObserver = new LLInventoryCategoriesObserver();
    mOutfitMenu = new LLOutfitContextMenu(this);
    //mGearMenu = createGearMenu();
}

LLOutfitListBase::~LLOutfitListBase()
{
    delete mOutfitMenu;
    delete mGearMenu;

    if (gInventory.containsObserver(mCategoriesObserver))
    {
        gInventory.removeObserver(mCategoriesObserver);
    }
    delete mCategoriesObserver;
}

void LLOutfitListBase::onOpen(const LLSD& info)
{
    if (!mIsInitialized)
    {
        // *TODO: I'm not sure is this check necessary but it never match while developing.
        if (!gInventory.isInventoryUsable())
            return;

        const LLUUID outfits = gInventory.findCategoryUUIDForType(LLFolderType::FT_MY_OUTFITS);

        // *TODO: I'm not sure is this check necessary but it never match while developing.
        LLViewerInventoryCategory* category = gInventory.getCategory(outfits);
        if (!category)
            return;

        gInventory.addObserver(mCategoriesObserver);

        // Start observing changes in "My Outfits" category.
        mCategoriesObserver->addCategory(outfits,
            boost::bind(&LLOutfitListBase::observerCallback, this, outfits));

        //const LLUUID cof = gInventory.findCategoryUUIDForType(LLFolderType::FT_CURRENT_OUTFIT);
        // Start observing changes in Current Outfit category.
        //mCategoriesObserver->addCategory(cof, boost::bind(&LLOutfitsList::onCOFChanged, this));

        LLOutfitObserver::instance().addBOFChangedCallback(boost::bind(&LLOutfitListBase::highlightBaseOutfit, this));
        LLOutfitObserver::instance().addBOFReplacedCallback(boost::bind(&LLOutfitListBase::highlightBaseOutfit, this));

        // Fetch "My Outfits" contents and refresh the list to display
        // initially fetched items. If not all items are fetched now
        // the observer will refresh the list as soon as the new items
        // arrive.
        category->fetch();
        refreshList(outfits);

        mIsInitialized = true;
    }
}

void LLOutfitListBase::observerCallback(const LLUUID& category_id)
{
    const LLInventoryModel::changed_items_t& changed_items = gInventory.getChangedIDs();
    mChangedItems.insert(changed_items.begin(), changed_items.end());
    refreshList(category_id);
}

void LLOutfitListBase::refreshList(const LLUUID& category_id)
{
    bool wasNull = mRefreshListState.CategoryUUID.isNull();
    mRefreshListState.CategoryUUID.setNull();

    LLInventoryModel::cat_array_t cat_array;
    LLInventoryModel::item_array_t item_array;

    // Collect all sub-categories of a given category.
<<<<<<< HEAD
	// <FS:ND> FIRE-6958/VWR-2862; Make sure to only collect folders of type FT_OUTFIT
	class ndOutfitsCollector: public LLIsType
	{
	public:
		ndOutfitsCollector()
			: LLIsType( LLAssetType::AT_CATEGORY )
		{ }

		virtual bool operator()(LLInventoryCategory* cat, LLInventoryItem* item)
		{
			if( !LLIsType::operator()( cat, item ) )
				return false;

			if( cat && LLFolderType::FT_OUTFIT == cat->getPreferredType() )
				return true;

			return false;
		}
	};

	//	LLIsType is_category(LLAssetType::AT_CATEGORY);
	ndOutfitsCollector is_category;
	// </FS:ND>
=======
    // <FS:ND> FIRE-6958/VWR-2862; Make sure to only collect folders of type FT_OUTFIT
    class ndOutfitsCollector: public LLIsType
    {
    public:
        ndOutfitsCollector()
            : LLIsType( LLAssetType::AT_CATEGORY )
        { }

        virtual bool operator()(LLInventoryCategory* cat, LLInventoryItem* item)
        {
            if( !LLIsType::operator()( cat, item ) )
                return false;

            if( cat && LLFolderType::FT_OUTFIT == cat->getPreferredType() )
                return true;

            return false;
        }
    };

    //  LLIsType is_category(LLAssetType::AT_CATEGORY);
    ndOutfitsCollector is_category;
    // </FS:ND>
>>>>>>> 1a8a5404

    gInventory.collectDescendentsIf(
        category_id,
        cat_array,
        item_array,
        LLInventoryModel::EXCLUDE_TRASH,
        is_category);

    // Memorize item names for each UUID
    std::map<LLUUID, std::string> names;
    for (const LLPointer<LLViewerInventoryCategory>& cat : cat_array)
    {
        names.emplace(std::make_pair(cat->getUUID(), cat->getName()));
    }

    // Fill added and removed items vectors.
    mRefreshListState.Added.clear();
    mRefreshListState.Removed.clear();
    computeDifference(cat_array, mRefreshListState.Added, mRefreshListState.Removed);
    // Sort added items vector by item name.
    std::sort(mRefreshListState.Added.begin(), mRefreshListState.Added.end(),
        [names](const LLUUID& a, const LLUUID& b)
        {
            return LLStringUtil::compareDict(names.at(a), names.at(b)) < 0;
        });
    // Initialize iterators for added and removed items vectors.
    mRefreshListState.AddedIterator = mRefreshListState.Added.begin();
    mRefreshListState.RemovedIterator = mRefreshListState.Removed.begin();

    LL_INFOS() << "added: " << mRefreshListState.Added.size() <<
        ", removed: " << mRefreshListState.Removed.size() <<
        ", changed: " << gInventory.getChangedIDs().size() <<
        LL_ENDL;

    mRefreshListState.CategoryUUID = category_id;
    if (wasNull)
    {
        gIdleCallbacks.addFunction(onIdle, this);
    }

<<<<<<< HEAD
	// <FS:ND> FIRE-6958/VWR-2862; Handle large amounts of outfits, write a least a warning into the logs.
	if (mRefreshListState.Added.size() > 128)
		LL_WARNS() << "Large amount of outfits found: " << mRefreshListState.Added.size() << " this may cause hangs and disconnects" << LL_ENDL;
	// </FS:ND>

	// <FS:Ansariel> FIRE-12939: Add outfit count to outfits list
	{
		std::string count_string;
		LLLocale locale("");
		LLResMgr::getInstance()->getIntegerString(count_string, (S32)cat_array.size());
		getChild<LLTextBox>("OutfitcountText")->setTextArg("COUNT", count_string);
	}
	// </FS:Ansariel>
=======
    // <FS:ND> FIRE-6958/VWR-2862; Handle large amounts of outfits, write a least a warning into the logs.
    if (mRefreshListState.Added.size() > 128)
        LL_WARNS() << "Large amount of outfits found: " << mRefreshListState.Added.size() << " this may cause hangs and disconnects" << LL_ENDL;
    // </FS:ND>

    // <FS:Ansariel> FIRE-12939: Add outfit count to outfits list
    {
        std::string count_string;
        LLLocale locale("");
        LLResMgr::getInstance()->getIntegerString(count_string, (S32)cat_array.size());
        getChild<LLTextBox>("OutfitcountText")->setTextArg("COUNT", count_string);
    }
    // </FS:Ansariel>
>>>>>>> 1a8a5404
}

// static
void LLOutfitListBase::onIdle(void* userdata)
{
    LLOutfitListBase* self = (LLOutfitListBase*)userdata;

    self->onIdleRefreshList();
}

void LLOutfitListBase::onIdleRefreshList()
{
    if (mRefreshListState.CategoryUUID.isNull())
        return;

    const F64 MAX_TIME = 0.05f;
    F64 curent_time = LLTimer::getTotalSeconds();
    const F64 end_time = curent_time + MAX_TIME;

    // Handle added tabs.
    while (mRefreshListState.AddedIterator < mRefreshListState.Added.end())
    {
        const LLUUID cat_id = (*mRefreshListState.AddedIterator++);
        updateAddedCategory(cat_id);

        curent_time = LLTimer::getTotalSeconds();
        if (curent_time >= end_time)
            return;
    }
    mRefreshListState.Added.clear();
    mRefreshListState.AddedIterator = mRefreshListState.Added.end();

    // <FS:ND> We called mAccordion->addCollapsibleCtrl with false as second paramter and did not let it arrange itself each time. Do this here after all is said and done.
    arrange();

    // Handle removed tabs.
    while (mRefreshListState.RemovedIterator < mRefreshListState.Removed.end())
    {
        const LLUUID cat_id = (*mRefreshListState.RemovedIterator++);
        updateRemovedCategory(cat_id);

        curent_time = LLTimer::getTotalSeconds();
        if (curent_time >= end_time)
            return;
    }
    mRefreshListState.Removed.clear();
    mRefreshListState.RemovedIterator = mRefreshListState.Removed.end();

    // Get changed items from inventory model and update outfit tabs
    // which might have been renamed.
    while (!mChangedItems.empty())
    {
        std::set<LLUUID>::const_iterator items_iter = mChangedItems.begin();
        LLViewerInventoryCategory *cat = gInventory.getCategory(*items_iter);
        mChangedItems.erase(items_iter);

        // Links aren't supposed to be allowed here, check only cats
        if (cat)
            {
        std::string name = cat->getName();
        updateChangedCategoryName(cat, name);
    }

        curent_time = LLTimer::getTotalSeconds();
        if (curent_time >= end_time)
            return;
    }

    sortOutfits();
    highlightBaseOutfit();

    gIdleCallbacks.deleteFunction(onIdle, this);
    mRefreshListState.CategoryUUID.setNull();

    LL_INFOS() << "done" << LL_ENDL;
}

void LLOutfitListBase::computeDifference(
    const LLInventoryModel::cat_array_t& vcats,
    uuid_vec_t& vadded,
    uuid_vec_t& vremoved)
{
    uuid_vec_t vnew;
    // Creating a vector of newly collected sub-categories UUIDs.
    for (LLInventoryModel::cat_array_t::const_iterator iter = vcats.begin();
        iter != vcats.end();
        iter++)
    {
        vnew.push_back((*iter)->getUUID());
    }

    uuid_vec_t vcur;
    getCurrentCategories(vcur);

    LLCommonUtils::computeDifference(vnew, vcur, vadded, vremoved);
}

void LLOutfitListBase::sortOutfits()
{
}

void LLOutfitListBase::highlightBaseOutfit()
{
    // id of base outfit
    LLUUID base_id = LLAppearanceMgr::getInstance()->getBaseOutfitUUID();
    if (base_id != mHighlightedOutfitUUID)
    {
        LLUUID prev_id = mHighlightedOutfitUUID;
        mHighlightedOutfitUUID = base_id;
        onHighlightBaseOutfit(base_id, prev_id);
    }
}

void LLOutfitListBase::removeSelected()
{
<<<<<<< HEAD
	// <FS:Ansariel> FIRE-15888: Include outfit name in delete outfit confirmation dialog
	LLViewerInventoryCategory* cat = gInventory.getCategory(mSelectedOutfitUUID);
	if (cat)
	{
		LLSD args;
		args["NAME"] = cat->getName();
		LLNotificationsUtil::add("DeleteOutfitsWithName", args, LLSD(), boost::bind(&LLOutfitsList::onOutfitsRemovalConfirmation, this, _1, _2));
	}
	else
	// </FS:Ansariel>
=======
    // <FS:Ansariel> FIRE-15888: Include outfit name in delete outfit confirmation dialog
    LLViewerInventoryCategory* cat = gInventory.getCategory(mSelectedOutfitUUID);
    if (cat)
    {
        LLSD args;
        args["NAME"] = cat->getName();
        LLNotificationsUtil::add("DeleteOutfitsWithName", args, LLSD(), boost::bind(&LLOutfitsList::onOutfitsRemovalConfirmation, this, _1, _2));
    }
    else
    // </FS:Ansariel>
>>>>>>> 1a8a5404
    LLNotificationsUtil::add("DeleteOutfits", LLSD(), LLSD(), boost::bind(&LLOutfitListBase::onOutfitsRemovalConfirmation, this, _1, _2));
}

void LLOutfitListBase::onOutfitsRemovalConfirmation(const LLSD& notification, const LLSD& response)
{
    S32 option = LLNotificationsUtil::getSelectedOption(notification, response);
    if (option != 0) return; // canceled

    if (mSelectedOutfitUUID.notNull())
    {
        gInventory.removeCategory(mSelectedOutfitUUID);
    }
}

void LLOutfitListBase::setSelectedOutfitByUUID(const LLUUID& outfit_uuid)
{
    onSetSelectedOutfitByUUID(outfit_uuid);
}

boost::signals2::connection LLOutfitListBase::setSelectionChangeCallback(selection_change_callback_t cb)
{
    return mSelectionChangeSignal.connect(cb);
}

void LLOutfitListBase::signalSelectionOutfitUUID(const LLUUID& category_id)
{
    mSelectionChangeSignal(category_id);
}

void LLOutfitListBase::outfitRightClickCallBack(LLUICtrl* ctrl, S32 x, S32 y, const LLUUID& cat_id)
{
    onOutfitRightClick(ctrl, x, y, cat_id);
}

void LLOutfitListBase::ChangeOutfitSelection(LLWearableItemsList* list, const LLUUID& category_id)
{
    onChangeOutfitSelection(list, category_id);
    mSelectedOutfitUUID = category_id;
    signalSelectionOutfitUUID(category_id);
}

bool LLOutfitListBase::postBuild()
{
    mGearMenu = createGearMenu();

<<<<<<< HEAD
	// <FS:Ansariel> Show avatar complexity in appearance floater
	mAvatarComplexityLabel = getChild<LLTextBox>("avatar_complexity_label");
=======
    // <FS:Ansariel> Show avatar complexity in appearance floater
    mAvatarComplexityLabel = getChild<LLTextBox>("avatar_complexity_label");
>>>>>>> 1a8a5404

    LLMenuButton* menu_gear_btn = getChild<LLMenuButton>("options_gear_btn");

    menu_gear_btn->setMouseDownCallback(boost::bind(&LLOutfitListGearMenuBase::updateItemsVisibility, mGearMenu));
    menu_gear_btn->setMenu(mGearMenu->getMenu());
    return true;
}

void LLOutfitListBase::collapseAllFolders()
{
    onCollapseAllFolders();
}

void LLOutfitListBase::expandAllFolders()
{
    onExpandAllFolders();
}

void LLOutfitListBase::deselectOutfit(const LLUUID& category_id)
{
    // Reset selection if the outfit is selected.
    if (category_id == mSelectedOutfitUUID)
    {
        mSelectedOutfitUUID = LLUUID::null;
        signalSelectionOutfitUUID(mSelectedOutfitUUID);
    }
}

// <FS:Ansariel> Show avatar complexity in appearance floater
void LLOutfitListBase::updateAvatarComplexity(U32 complexity)
{
<<<<<<< HEAD
	std::string complexity_string;
	LLLocale locale("");
	LLResMgr::getInstance()->getIntegerString(complexity_string, complexity);

	mAvatarComplexityLabel->setTextArg("[WEIGHT]", complexity_string);
=======
    std::string complexity_string;
    LLLocale locale("");
    LLResMgr::getInstance()->getIntegerString(complexity_string, complexity);

    mAvatarComplexityLabel->setTextArg("[WEIGHT]", complexity_string);
>>>>>>> 1a8a5404
}
// </FS:Ansariel>

LLContextMenu* LLOutfitContextMenu::createMenu()
{
    LLUICtrl::CommitCallbackRegistry::ScopedRegistrar registrar;
    LLUICtrl::EnableCallbackRegistry::ScopedRegistrar enable_registrar;
    LLUUID selected_id = mUUIDs.front();

    registrar.add("Outfit.WearReplace",
        boost::bind(&LLAppearanceMgr::replaceCurrentOutfit, &LLAppearanceMgr::instance(), selected_id));
    registrar.add("Outfit.WearAdd",
        boost::bind(&LLAppearanceMgr::addCategoryToCurrentOutfit, &LLAppearanceMgr::instance(), selected_id));
    registrar.add("Outfit.TakeOff",
        boost::bind(&LLAppearanceMgr::takeOffOutfit, &LLAppearanceMgr::instance(), selected_id));
    registrar.add("Outfit.Edit", boost::bind(editOutfit));
    registrar.add("Outfit.Rename", boost::bind(renameOutfit, selected_id));
    registrar.add("Outfit.Delete", boost::bind(&LLOutfitListBase::removeSelected, mOutfitList));
    registrar.add("Outfit.Thumbnail", boost::bind(&LLOutfitContextMenu::onThumbnail, this, selected_id));
    registrar.add("Outfit.Save", boost::bind(&LLOutfitContextMenu::onSave, this, selected_id));

    enable_registrar.add("Outfit.OnEnable", boost::bind(&LLOutfitContextMenu::onEnable, this, _2));
    enable_registrar.add("Outfit.OnVisible", boost::bind(&LLOutfitContextMenu::onVisible, this, _2));

    return createFromFile("menu_outfit_tab.xml");

}

bool LLOutfitContextMenu::onEnable(LLSD::String param)
{
    LLUUID outfit_cat_id = mUUIDs.back();

    if ("rename" == param)
    {
        return get_is_category_renameable(&gInventory, outfit_cat_id);
    }
    else if ("wear_replace" == param)
    {
        return LLAppearanceMgr::instance().getCanReplaceCOF(outfit_cat_id);
    }
    else if ("wear_add" == param)
    {
        return LLAppearanceMgr::getCanAddToCOF(outfit_cat_id);
    }
    else if ("take_off" == param)
    {
        return LLAppearanceMgr::getCanRemoveFromCOF(outfit_cat_id);
    }

    return true;
}

bool LLOutfitContextMenu::onVisible(LLSD::String param)
{
    LLUUID outfit_cat_id = mUUIDs.back();

    if ("edit" == param)
    {
        bool is_worn = LLAppearanceMgr::instance().getBaseOutfitUUID() == outfit_cat_id;
        return is_worn;
    }
    else if ("wear_replace" == param)
    {
        return true;
    }
    else if ("delete" == param)
    {
        return LLAppearanceMgr::instance().getCanRemoveOutfit(outfit_cat_id);
    }

    return true;
}

//static
void LLOutfitContextMenu::editOutfit()
{
    LLFloaterSidePanelContainer::showPanel("appearance", LLSD().with("type", "edit_outfit"));
}

void LLOutfitContextMenu::renameOutfit(const LLUUID& outfit_cat_id)
{
    LLAppearanceMgr::instance().renameOutfit(outfit_cat_id);
}

void LLOutfitContextMenu::onThumbnail(const LLUUID &outfit_cat_id)
{
    if (outfit_cat_id.notNull())
    {
        LLSD data(outfit_cat_id);
        LLFloaterReg::showInstance("change_item_thumbnail", data);
    }
}

void LLOutfitContextMenu::onSave(const LLUUID &outfit_cat_id)
{
    if (outfit_cat_id.notNull())
    {
        LLNotificationsUtil::add("ConfirmOverwriteOutfit", LLSD(), LLSD(),
            [outfit_cat_id](const LLSD &notif, const LLSD &resp)
        {
            S32 opt = LLNotificationsUtil::getSelectedOption(notif, resp);
            if (opt == 0)
            {
                LLAppearanceMgr::getInstance()->onOutfitFolderCreated(outfit_cat_id, true);
            }
        });
    }
}

LLOutfitListGearMenuBase::LLOutfitListGearMenuBase(LLOutfitListBase* olist)
    :   mOutfitList(olist),
        mMenu(NULL)
{
    llassert_always(mOutfitList);

    LLUICtrl::CommitCallbackRegistry::ScopedRegistrar registrar;
    LLUICtrl::EnableCallbackRegistry::ScopedRegistrar enable_registrar;

    registrar.add("Gear.Wear", boost::bind(&LLOutfitListGearMenuBase::onWear, this));
    registrar.add("Gear.TakeOff", boost::bind(&LLOutfitListGearMenuBase::onTakeOff, this));
    registrar.add("Gear.Rename", boost::bind(&LLOutfitListGearMenuBase::onRename, this));
    registrar.add("Gear.Delete", boost::bind(&LLOutfitListBase::removeSelected, mOutfitList));
    registrar.add("Gear.Create", boost::bind(&LLOutfitListGearMenuBase::onCreate, this, _2));
    registrar.add("Gear.Collapse", boost::bind(&LLOutfitListBase::onCollapseAllFolders, mOutfitList));
    registrar.add("Gear.Expand", boost::bind(&LLOutfitListBase::onExpandAllFolders, mOutfitList));

    registrar.add("Gear.WearAdd", boost::bind(&LLOutfitListGearMenuBase::onAdd, this));
    registrar.add("Gear.Save", boost::bind(&LLOutfitListGearMenuBase::onSave, this));

    registrar.add("Gear.Thumbnail", boost::bind(&LLOutfitListGearMenuBase::onThumbnail, this));
    registrar.add("Gear.SortByName", boost::bind(&LLOutfitListGearMenuBase::onChangeSortOrder, this));

    enable_registrar.add("Gear.OnEnable", boost::bind(&LLOutfitListGearMenuBase::onEnable, this, _2));
    enable_registrar.add("Gear.OnVisible", boost::bind(&LLOutfitListGearMenuBase::onVisible, this, _2));

    mMenu = LLUICtrlFactory::getInstance()->createFromFile<LLToggleableMenu>(
        "menu_outfit_gear.xml", gMenuHolder, LLViewerMenuHolderGL::child_registry_t::instance());
    llassert(mMenu);
}

LLOutfitListGearMenuBase::~LLOutfitListGearMenuBase()
{}

void LLOutfitListGearMenuBase::updateItemsVisibility()
{
    onUpdateItemsVisibility();
}

void LLOutfitListGearMenuBase::onUpdateItemsVisibility()
{
    if (!mMenu) return;

    bool have_selection = getSelectedOutfitID().notNull();
    mMenu->setItemVisible("wear_separator", have_selection);
    mMenu->arrangeAndClear(); // update menu height
}

LLToggleableMenu* LLOutfitListGearMenuBase::getMenu()
{
    return mMenu;
}
const LLUUID& LLOutfitListGearMenuBase::getSelectedOutfitID()
{
    return mOutfitList->getSelectedOutfitUUID();
}

LLViewerInventoryCategory* LLOutfitListGearMenuBase::getSelectedOutfit()
{
    const LLUUID& selected_outfit_id = getSelectedOutfitID();
    if (selected_outfit_id.isNull())
    {
        return NULL;
    }

    LLViewerInventoryCategory* cat = gInventory.getCategory(selected_outfit_id);
    return cat;
}

void LLOutfitListGearMenuBase::onWear()
{
    LLViewerInventoryCategory* selected_outfit = getSelectedOutfit();
    if (selected_outfit)
    {
        LLAppearanceMgr::instance().wearInventoryCategory(
            selected_outfit, /*copy=*/ false, /*append=*/ false);
    }
}

void LLOutfitListGearMenuBase::onAdd()
{
    const LLUUID& selected_id = getSelectedOutfitID();

    if (selected_id.notNull())
    {
        LLAppearanceMgr::getInstance()->addCategoryToCurrentOutfit(selected_id);
    }
}

void LLOutfitListGearMenuBase::onSave()
{
    const LLUUID &selected_id = getSelectedOutfitID();
    LLNotificationsUtil::add("ConfirmOverwriteOutfit", LLSD(), LLSD(),
        [selected_id](const LLSD &notif, const LLSD &resp)
    {
        S32 opt = LLNotificationsUtil::getSelectedOption(notif, resp);
        if (opt == 0)
        {
            LLAppearanceMgr::getInstance()->onOutfitFolderCreated(selected_id, true);
        }
    });
}

void LLOutfitListGearMenuBase::onTakeOff()
{
    // Take off selected outfit.
    const LLUUID& selected_outfit_id = getSelectedOutfitID();
    if (selected_outfit_id.notNull())
    {
        LLAppearanceMgr::instance().takeOffOutfit(selected_outfit_id);
    }
}

void LLOutfitListGearMenuBase::onRename()
{
    const LLUUID& selected_outfit_id = getSelectedOutfitID();
    if (selected_outfit_id.notNull())
    {
        LLAppearanceMgr::instance().renameOutfit(selected_outfit_id);
    }
}

void LLOutfitListGearMenuBase::onCreate(const LLSD& data)
{
    LLWearableType::EType type = LLWearableType::getInstance()->typeNameToType(data.asString());
    if (type == LLWearableType::WT_NONE)
    {
        LL_WARNS() << "Invalid wearable type" << LL_ENDL;
        return;
    }

    LLAgentWearables::createWearable(type, true);
}

bool LLOutfitListGearMenuBase::onEnable(LLSD::String param)
{
    // Handle the "Wear - Replace Current Outfit" menu option specially
    // because LLOutfitList::isActionEnabled() checks whether it's allowed
    // to wear selected outfit OR selected items, while we're only
    // interested in the outfit (STORM-183).
    if ("wear" == param)
    {
        return LLAppearanceMgr::instance().getCanReplaceCOF(mOutfitList->getSelectedOutfitUUID());
    }

    return mOutfitList->isActionEnabled(param);
}

bool LLOutfitListGearMenuBase::onVisible(LLSD::String param)
{
    const LLUUID& selected_outfit_id = getSelectedOutfitID();
    if (selected_outfit_id.isNull()) // no selection or invalid outfit selected
    {
        return false;
    }

    return true;
}

void LLOutfitListGearMenuBase::onThumbnail()
{
    const LLUUID& selected_outfit_id = getSelectedOutfitID();
    LLSD data(selected_outfit_id);
    LLFloaterReg::showInstance("change_item_thumbnail", data);
}

void LLOutfitListGearMenuBase::onChangeSortOrder()
{

}

LLOutfitListGearMenu::LLOutfitListGearMenu(LLOutfitListBase* olist)
    : LLOutfitListGearMenuBase(olist)
{}

LLOutfitListGearMenu::~LLOutfitListGearMenu()
{}

void LLOutfitListGearMenu::onUpdateItemsVisibility()
{
    if (!mMenu) return;
    mMenu->setItemVisible("expand", true);
    mMenu->setItemVisible("collapse", true);
    mMenu->setItemVisible("thumbnail", getSelectedOutfitID().notNull());
    mMenu->setItemVisible("sort_folders_by_name", false);
    LLOutfitListGearMenuBase::onUpdateItemsVisibility();
}

bool LLOutfitAccordionCtrlTab::handleToolTip(S32 x, S32 y, MASK mask)
{
    // <FS:Ansariel> Make thumbnail tooltip work properly
    //if (y >= getLocalRect().getHeight() - getHeaderHeight())
    static LLCachedControl<bool> showInventoryThumbnailTooltips(gSavedSettings, "FSShowInventoryThumbnailTooltips");
    if (showInventoryThumbnailTooltips && y >= getLocalRect().getHeight() - getHeaderHeight() && gInventory.getCategory(mFolderID)->getThumbnailUUID().notNull())
    {
        LLSD params;
        params["inv_type"] = LLInventoryType::IT_CATEGORY;
        params["thumbnail_id"] = gInventory.getCategory(mFolderID)->getThumbnailUUID();
        params["item_id"] = mFolderID;

        // <FS:Ansariel> Make thumbnail tooltip work properly
        static LLCachedControl<F32> inventoryThumbnailTooltipsDelay(gSavedSettings, "FSInventoryThumbnailTooltipsDelay");
        static LLCachedControl<F32> tooltip_fast_delay(gSavedSettings, "ToolTipFastDelay");
        F32 tooltipDelay = LLToolTipMgr::instance().toolTipVisible() ? tooltip_fast_delay() : inventoryThumbnailTooltipsDelay();
        // </FS:Ansariel>

        LLToolTipMgr::instance().show(LLToolTip::Params()
                                    // <FS:Ansariel> Make thumbnail tooltip work properly
                                    //.message(getToolTip())
                                    .message(gInventory.getCategory(mFolderID)->getName())
                                    .sticky_rect(calcScreenRect())
                                    // <FS:Ansariel> Make thumbnail tooltip work properly
                                    //.delay_time(LLView::getTooltipTimeout())
                                    .delay_time(tooltipDelay)
                                    .create_callback(boost::bind(&LLInspectTextureUtil::createInventoryToolTip, _1))
                                    .create_params(params));
        return true;
    }

    return LLAccordionCtrlTab::handleToolTip(x, y, mask);
}
// EOF<|MERGE_RESOLUTION|>--- conflicted
+++ resolved
@@ -261,61 +261,16 @@
 //virtual
 void LLOutfitsList::arrange()
 {
-<<<<<<< HEAD
-	if (mAccordion)
-	{
-		mAccordion->arrange();
-	}
-=======
     if (mAccordion)
     {
         mAccordion->arrange();
     }
->>>>>>> 1a8a5404
 }
 // </FS:Ansariel>
 
 // <FS:Ansariel> FIRE-22484: Double-click wear in outfits list
 void LLOutfitsList::onDoubleClick(LLWearableItemsList* list)
 {
-<<<<<<< HEAD
-	if (!list)
-	{
-		return;
-	}
-
-	LLUUID selected_item_id = list->getSelectedUUID();
-	if (selected_item_id.notNull())
-	{
-		uuid_vec_t ids;
-		ids.push_back(selected_item_id);
-		LLViewerInventoryItem* item = gInventory.getItem(selected_item_id);
-
-		if (get_is_item_worn(selected_item_id))
-		{
-			if ((item->getType() == LLAssetType::AT_CLOTHING && (!RlvActions::isRlvEnabled() || gRlvWearableLocks.canRemove(item))) ||
-			    ((item->getType() == LLAssetType::AT_OBJECT) && (!RlvActions::isRlvEnabled() || gRlvAttachmentLocks.canDetach(item))))
-			{
-				LLAppearanceMgr::instance().removeItemsFromAvatar(ids);
-			}
-		}
-		else
-		{
-			if (item->getType() == LLAssetType::AT_BODYPART && (!RlvActions::isRlvEnabled() || (gRlvWearableLocks.canWear(item) & RLV_WEAR_REPLACE) == RLV_WEAR_REPLACE))
-			{
-				wear_multiple(ids, true);
-			}
-			else if (item->getType() == LLAssetType::AT_CLOTHING && LLAppearanceMgr::instance().canAddWearables(ids) && (!RlvActions::isRlvEnabled() || (gRlvWearableLocks.canWear(item) & RLV_WEAR_ADD) == RLV_WEAR_ADD))
-			{
-				wear_multiple(ids, false);
-			}
-			else if (item->getType() == LLAssetType::AT_OBJECT && LLAppearanceMgr::instance().canAddWearables(ids) && (!RlvActions::isRlvEnabled() || (gRlvAttachmentLocks.canAttach(item) & RLV_WEAR_ADD) == RLV_WEAR_ADD))
-			{
-				wear_multiple(ids, false);
-			}
-		}
-	}
-=======
     if (!list)
     {
         return;
@@ -352,7 +307,6 @@
             }
         }
     }
->>>>>>> 1a8a5404
 }
 // </FS:Ansariel>
 
@@ -389,24 +343,6 @@
     LLViewerInventoryCategory* cat = gInventory.getCategory(mSelectedOutfitUUID);
     if (!cat) return;
 
-<<<<<<< HEAD
-	if ("replaceoutfit" == action)
-	{
-		LLAppearanceMgr::instance().wearInventoryCategory( cat, false, false );
-	}
-	if ("replaceitems" == action)
-	{
-		LLAppearanceMgr::instance().wearInventoryCategory( cat, false, true );
-	}
-	else if ("addtooutfit" == action)
-	{
-		LLAppearanceMgr::instance().wearInventoryCategory( cat, false, true );
-	}
-	else if ("rename_outfit" == action)
-	{
-		LLAppearanceMgr::instance().renameOutfit(mSelectedOutfitUUID);
-	}
-=======
     if ("replaceoutfit" == action)
     {
         LLAppearanceMgr::instance().wearInventoryCategory( cat, false, false );
@@ -423,7 +359,6 @@
     {
         LLAppearanceMgr::instance().renameOutfit(mSelectedOutfitUUID);
     }
->>>>>>> 1a8a5404
 }
 
 void LLOutfitsList::onSetSelectedOutfitByUUID(const LLUUID& outfit_uuid)
@@ -440,13 +375,8 @@
             LLWearableItemsList* list = dynamic_cast<LLWearableItemsList*>(tab->getAccordionView());
             if (!list) continue;
 
-<<<<<<< HEAD
-			tab->setFocus(true);
-			ChangeOutfitSelection(list, outfit_uuid);
-=======
             tab->setFocus(true);
             ChangeOutfitSelection(list, outfit_uuid);
->>>>>>> 1a8a5404
 
             tab->changeOpenClose(false);
         }
@@ -583,11 +513,7 @@
 
 void LLOutfitsList::onChangeOutfitSelection(LLWearableItemsList* list, const LLUUID& category_id)
 {
-<<<<<<< HEAD
-	MASK mask = gKeyboard->currentMask(true);
-=======
     MASK mask = gKeyboard->currentMask(true);
->>>>>>> 1a8a5404
 
     // Reset selection in all previously selected tabs except for the current
     // if new selection is started.
@@ -674,15 +600,6 @@
             tab->notifyChildren(LLSD().with("action", "store_state"));
         }
 
-<<<<<<< HEAD
-		if (!new_string.empty())
-		{
-			applyFilterToTab(category_id, tab, new_string);
-		}
-		else
-		{
-			tab->setVisible(true);
-=======
         if (!new_string.empty())
         {
             applyFilterToTab(category_id, tab, new_string);
@@ -690,7 +607,6 @@
         else
         {
             tab->setVisible(true);
->>>>>>> 1a8a5404
 
             // Restore tab title when filter is empty
             tab->setTitle(tab->getTitle());
@@ -909,11 +825,7 @@
 LLOutfitListBase::LLOutfitListBase()
     :   LLPanelAppearanceTab()
     ,   mIsInitialized(false)
-<<<<<<< HEAD
-	,	mAvatarComplexityLabel(NULL) // <FS:Ansariel> Show avatar complexity in appearance floater
-=======
     ,   mAvatarComplexityLabel(NULL) // <FS:Ansariel> Show avatar complexity in appearance floater
->>>>>>> 1a8a5404
 {
     mCategoriesObserver = new LLInventoryCategoriesObserver();
     mOutfitMenu = new LLOutfitContextMenu(this);
@@ -987,31 +899,6 @@
     LLInventoryModel::item_array_t item_array;
 
     // Collect all sub-categories of a given category.
-<<<<<<< HEAD
-	// <FS:ND> FIRE-6958/VWR-2862; Make sure to only collect folders of type FT_OUTFIT
-	class ndOutfitsCollector: public LLIsType
-	{
-	public:
-		ndOutfitsCollector()
-			: LLIsType( LLAssetType::AT_CATEGORY )
-		{ }
-
-		virtual bool operator()(LLInventoryCategory* cat, LLInventoryItem* item)
-		{
-			if( !LLIsType::operator()( cat, item ) )
-				return false;
-
-			if( cat && LLFolderType::FT_OUTFIT == cat->getPreferredType() )
-				return true;
-
-			return false;
-		}
-	};
-
-	//	LLIsType is_category(LLAssetType::AT_CATEGORY);
-	ndOutfitsCollector is_category;
-	// </FS:ND>
-=======
     // <FS:ND> FIRE-6958/VWR-2862; Make sure to only collect folders of type FT_OUTFIT
     class ndOutfitsCollector: public LLIsType
     {
@@ -1035,7 +922,6 @@
     //  LLIsType is_category(LLAssetType::AT_CATEGORY);
     ndOutfitsCollector is_category;
     // </FS:ND>
->>>>>>> 1a8a5404
 
     gInventory.collectDescendentsIf(
         category_id,
@@ -1076,21 +962,6 @@
         gIdleCallbacks.addFunction(onIdle, this);
     }
 
-<<<<<<< HEAD
-	// <FS:ND> FIRE-6958/VWR-2862; Handle large amounts of outfits, write a least a warning into the logs.
-	if (mRefreshListState.Added.size() > 128)
-		LL_WARNS() << "Large amount of outfits found: " << mRefreshListState.Added.size() << " this may cause hangs and disconnects" << LL_ENDL;
-	// </FS:ND>
-
-	// <FS:Ansariel> FIRE-12939: Add outfit count to outfits list
-	{
-		std::string count_string;
-		LLLocale locale("");
-		LLResMgr::getInstance()->getIntegerString(count_string, (S32)cat_array.size());
-		getChild<LLTextBox>("OutfitcountText")->setTextArg("COUNT", count_string);
-	}
-	// </FS:Ansariel>
-=======
     // <FS:ND> FIRE-6958/VWR-2862; Handle large amounts of outfits, write a least a warning into the logs.
     if (mRefreshListState.Added.size() > 128)
         LL_WARNS() << "Large amount of outfits found: " << mRefreshListState.Added.size() << " this may cause hangs and disconnects" << LL_ENDL;
@@ -1104,7 +975,6 @@
         getChild<LLTextBox>("OutfitcountText")->setTextArg("COUNT", count_string);
     }
     // </FS:Ansariel>
->>>>>>> 1a8a5404
 }
 
 // static
@@ -1220,18 +1090,6 @@
 
 void LLOutfitListBase::removeSelected()
 {
-<<<<<<< HEAD
-	// <FS:Ansariel> FIRE-15888: Include outfit name in delete outfit confirmation dialog
-	LLViewerInventoryCategory* cat = gInventory.getCategory(mSelectedOutfitUUID);
-	if (cat)
-	{
-		LLSD args;
-		args["NAME"] = cat->getName();
-		LLNotificationsUtil::add("DeleteOutfitsWithName", args, LLSD(), boost::bind(&LLOutfitsList::onOutfitsRemovalConfirmation, this, _1, _2));
-	}
-	else
-	// </FS:Ansariel>
-=======
     // <FS:Ansariel> FIRE-15888: Include outfit name in delete outfit confirmation dialog
     LLViewerInventoryCategory* cat = gInventory.getCategory(mSelectedOutfitUUID);
     if (cat)
@@ -1242,7 +1100,6 @@
     }
     else
     // </FS:Ansariel>
->>>>>>> 1a8a5404
     LLNotificationsUtil::add("DeleteOutfits", LLSD(), LLSD(), boost::bind(&LLOutfitListBase::onOutfitsRemovalConfirmation, this, _1, _2));
 }
 
@@ -1288,13 +1145,8 @@
 {
     mGearMenu = createGearMenu();
 
-<<<<<<< HEAD
-	// <FS:Ansariel> Show avatar complexity in appearance floater
-	mAvatarComplexityLabel = getChild<LLTextBox>("avatar_complexity_label");
-=======
     // <FS:Ansariel> Show avatar complexity in appearance floater
     mAvatarComplexityLabel = getChild<LLTextBox>("avatar_complexity_label");
->>>>>>> 1a8a5404
 
     LLMenuButton* menu_gear_btn = getChild<LLMenuButton>("options_gear_btn");
 
@@ -1326,19 +1178,11 @@
 // <FS:Ansariel> Show avatar complexity in appearance floater
 void LLOutfitListBase::updateAvatarComplexity(U32 complexity)
 {
-<<<<<<< HEAD
-	std::string complexity_string;
-	LLLocale locale("");
-	LLResMgr::getInstance()->getIntegerString(complexity_string, complexity);
-
-	mAvatarComplexityLabel->setTextArg("[WEIGHT]", complexity_string);
-=======
     std::string complexity_string;
     LLLocale locale("");
     LLResMgr::getInstance()->getIntegerString(complexity_string, complexity);
 
     mAvatarComplexityLabel->setTextArg("[WEIGHT]", complexity_string);
->>>>>>> 1a8a5404
 }
 // </FS:Ansariel>
 
