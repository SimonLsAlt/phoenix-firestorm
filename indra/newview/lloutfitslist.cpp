/**
 * @file lloutfitslist.cpp
 * @brief List of agent's outfits for My Appearance side panel.
 *
 * $LicenseInfo:firstyear=2010&license=viewerlgpl$
 * Second Life Viewer Source Code
 * Copyright (C) 2010, Linden Research, Inc.
 * 
 * This library is free software; you can redistribute it and/or
 * modify it under the terms of the GNU Lesser General Public
 * License as published by the Free Software Foundation;
 * version 2.1 of the License only.
 * 
 * This library is distributed in the hope that it will be useful,
 * but WITHOUT ANY WARRANTY; without even the implied warranty of
 * MERCHANTABILITY or FITNESS FOR A PARTICULAR PURPOSE.  See the GNU
 * Lesser General Public License for more details.
 * 
 * You should have received a copy of the GNU Lesser General Public
 * License along with this library; if not, write to the Free Software
 * Foundation, Inc., 51 Franklin Street, Fifth Floor, Boston, MA  02110-1301  USA
 * 
 * Linden Research, Inc., 945 Battery Street, San Francisco, CA  94111  USA
 * $/LicenseInfo$
 */

#include "llviewerprecompiledheaders.h"

#include "lloutfitslist.h"

// llcommon
#include "llcommonutils.h"

#include "llaccordionctrl.h"
#include "llaccordionctrltab.h"
#include "llagentwearables.h"
#include "llappearancemgr.h"
#include "llfloatersidepanelcontainer.h"
#include "llinventoryfunctions.h"
#include "llinventorymodel.h"
#include "llmenubutton.h"
#include "llnotificationsutil.h"
#include "lloutfitobserver.h"
#include "lltoggleablemenu.h"
#include "lltransutil.h"
#include "llviewermenu.h"
#include "llvoavatar.h"
#include "llvoavatarself.h"
#include "llwearableitemslist.h"

#include "llviewercontrol.h" // <FS:ND/> for gSavedSettings
#include "llresmgr.h"
#include "lltextbox.h"

static bool is_tab_header_clicked(LLAccordionCtrlTab* tab, S32 y);

static const LLOutfitTabNameComparator OUTFIT_TAB_NAME_COMPARATOR;

/*virtual*/
bool LLOutfitTabNameComparator::compare(const LLAccordionCtrlTab* tab1, const LLAccordionCtrlTab* tab2) const
{
	std::string name1 = tab1->getTitle();
	std::string name2 = tab2->getTitle();

	LLStringUtil::toUpper(name1);
	LLStringUtil::toUpper(name2);

	return name1 < name2;
}

struct outfit_accordion_tab_params : public LLInitParam::Block<outfit_accordion_tab_params, LLAccordionCtrlTab::Params>
{
	Mandatory<LLWearableItemsList::Params> wearable_list;

	outfit_accordion_tab_params()
	:	wearable_list("wearable_items_list")
	{}
};

const outfit_accordion_tab_params& get_accordion_tab_params()
{
	static outfit_accordion_tab_params tab_params;
	static bool initialized = false;
	if (!initialized)
	{
		initialized = true;

		LLXMLNodePtr xmlNode;
		if (LLUICtrlFactory::getLayeredXMLNode("outfit_accordion_tab.xml", xmlNode))
		{
			LLXUIParser parser;
			parser.readXUI(xmlNode, tab_params, "outfit_accordion_tab.xml");
		}
		else
		{
			LL_WARNS() << "Failed to read xml of Outfit's Accordion Tab from outfit_accordion_tab.xml" << LL_ENDL;
		}
	}

	return tab_params;
}


<<<<<<< HEAD
//////////////////////////////////////////////////////////////////////////

class LLOutfitListGearMenu
{
public:
	LLOutfitListGearMenu(LLOutfitsList* olist)
	:	mOutfitList(olist),
		mMenu(NULL)
	{
		llassert_always(mOutfitList);

		LLUICtrl::CommitCallbackRegistry::ScopedRegistrar registrar;
		LLUICtrl::EnableCallbackRegistry::ScopedRegistrar enable_registrar;

		registrar.add("Gear.Wear", boost::bind(&LLOutfitListGearMenu::onWear, this));
		registrar.add("Gear.TakeOff", boost::bind(&LLOutfitListGearMenu::onTakeOff, this));
		registrar.add("Gear.Rename", boost::bind(&LLOutfitListGearMenu::onRename, this));
		registrar.add("Gear.Delete", boost::bind(&LLOutfitsList::removeSelected, mOutfitList));
		registrar.add("Gear.Create", boost::bind(&LLOutfitListGearMenu::onCreate, this, _2));
		registrar.add("Gear.Collapse", boost::bind(&LLOutfitsList::collapse_all_folders, mOutfitList));
		registrar.add("Gear.Expand", boost::bind(&LLOutfitsList::expand_all_folders, mOutfitList));

		registrar.add("Gear.WearAdd", boost::bind(&LLOutfitListGearMenu::onAdd, this));
		enable_registrar.add("Gear.OnEnable", boost::bind(&LLOutfitListGearMenu::onEnable, this, _2));
		enable_registrar.add("Gear.OnVisible", boost::bind(&LLOutfitListGearMenu::onVisible, this, _2));

		mMenu = LLUICtrlFactory::getInstance()->createFromFile<LLToggleableMenu>(
			"menu_outfit_gear.xml", gMenuHolder, LLViewerMenuHolderGL::child_registry_t::instance());
		llassert(mMenu);
	}

	void updateItemsVisibility()
	{
		if (!mMenu) return;

		bool have_selection = getSelectedOutfitID().notNull();
		mMenu->setItemVisible("sepatator1", have_selection);
		mMenu->setItemVisible("sepatator2", have_selection);
		mMenu->arrangeAndClear(); // update menu height
	}

	LLToggleableMenu* getMenu() { return mMenu; }

private:
	const LLUUID& getSelectedOutfitID()
	{
		return mOutfitList->getSelectedOutfitUUID();
	}

	LLViewerInventoryCategory* getSelectedOutfit()
	{
		const LLUUID& selected_outfit_id = getSelectedOutfitID();
		if (selected_outfit_id.isNull())
		{
			return NULL;
		}

		LLViewerInventoryCategory* cat = gInventory.getCategory(selected_outfit_id);
		return cat;
	}

	void onWear()
	{
		LLViewerInventoryCategory* selected_outfit = getSelectedOutfit();
		if (selected_outfit)
		{
			LLAppearanceMgr::instance().wearInventoryCategory(
				selected_outfit, /*copy=*/ FALSE, /*append=*/ FALSE);
		}
	}

	void onAdd()
	{
		const LLUUID& selected_id = getSelectedOutfitID();

		if (selected_id.notNull())
		{
			LLAppearanceMgr::getInstance()->addCategoryToCurrentOutfit(selected_id);
		}
	}

	void onTakeOff()
	{
		// Take off selected outfit.
			const LLUUID& selected_outfit_id = getSelectedOutfitID();
			if (selected_outfit_id.notNull())
			{
				LLAppearanceMgr::instance().takeOffOutfit(selected_outfit_id);
			}
		}

	void onRename()
	{
		const LLUUID& selected_outfit_id = getSelectedOutfitID();
		if (selected_outfit_id.notNull())
		{
			LLAppearanceMgr::instance().renameOutfit(selected_outfit_id);
		}
	}

	void onCreate(const LLSD& data)
	{
		LLWearableType::EType type = LLWearableType::typeNameToType(data.asString());
		if (type == LLWearableType::WT_NONE)
		{
			LL_WARNS() << "Invalid wearable type" << LL_ENDL;
			return;
		}

		LLAgentWearables::createWearable(type, true);
	}

	bool onEnable(LLSD::String param)
	{
		// Handle the "Wear - Replace Current Outfit" menu option specially
		// because LLOutfitList::isActionEnabled() checks whether it's allowed
		// to wear selected outfit OR selected items, while we're only
		// interested in the outfit (STORM-183).
		if ("wear" == param)
		{
			return LLAppearanceMgr::instance().getCanReplaceCOF(mOutfitList->getSelectedOutfitUUID());
		}

		return mOutfitList->isActionEnabled(param);
	}

	bool onVisible(LLSD::String param)
	{
		const LLUUID& selected_outfit_id = getSelectedOutfitID();
		if (selected_outfit_id.isNull()) // no selection or invalid outfit selected
		{
			return false;
		}

		// *TODO This condition leads to menu item behavior inconsistent with
		// "Wear" button behavior and should be modified or removed.
		bool is_worn = LLAppearanceMgr::instance().getBaseOutfitUUID() == selected_outfit_id;

		if ("wear" == param)
		{
			return !is_worn;
		}

		return true;
	}

	LLOutfitsList*			mOutfitList;
	LLToggleableMenu*		mMenu;
};

//////////////////////////////////////////////////////////////////////////

class LLOutfitContextMenu : public LLListContextMenu
{
public:

	LLOutfitContextMenu(LLOutfitsList* outfit_list)
	:		LLListContextMenu(),
	 		mOutfitList(outfit_list)
	{}
protected:
	/* virtual */ LLContextMenu* createMenu()
	{
		LLUICtrl::CommitCallbackRegistry::ScopedRegistrar registrar;
		LLUICtrl::EnableCallbackRegistry::ScopedRegistrar enable_registrar;
		LLUUID selected_id = mUUIDs.front();

		registrar.add("Outfit.WearReplace",
			boost::bind(&LLAppearanceMgr::replaceCurrentOutfit, &LLAppearanceMgr::instance(), selected_id));
		registrar.add("Outfit.WearAdd",
			boost::bind(&LLAppearanceMgr::addCategoryToCurrentOutfit, &LLAppearanceMgr::instance(), selected_id));
		registrar.add("Outfit.TakeOff",
				boost::bind(&LLAppearanceMgr::takeOffOutfit, &LLAppearanceMgr::instance(), selected_id));
		registrar.add("Outfit.Edit", boost::bind(editOutfit));
		registrar.add("Outfit.Rename", boost::bind(renameOutfit, selected_id));
		registrar.add("Outfit.Delete", boost::bind(&LLOutfitsList::removeSelected, mOutfitList));

		enable_registrar.add("Outfit.OnEnable", boost::bind(&LLOutfitContextMenu::onEnable, this, _2));
		enable_registrar.add("Outfit.OnVisible", boost::bind(&LLOutfitContextMenu::onVisible, this, _2));

		return createFromFile("menu_outfit_tab.xml");
	}

	bool onEnable(LLSD::String param)
	{
		LLUUID outfit_cat_id = mUUIDs.back();

		if ("rename" == param)
		{
			return get_is_category_renameable(&gInventory, outfit_cat_id);
		}
		else if ("wear_replace" == param)
		{
			return LLAppearanceMgr::instance().getCanReplaceCOF(outfit_cat_id);
		}
		else if ("wear_add" == param)
		{
			return LLAppearanceMgr::getCanAddToCOF(outfit_cat_id);
		}
		else if ("take_off" == param)
		{
			return LLAppearanceMgr::getCanRemoveFromCOF(outfit_cat_id);
		}

		return true;
	}

	bool onVisible(LLSD::String param)
	{
		LLUUID outfit_cat_id = mUUIDs.back();
		bool is_worn = LLAppearanceMgr::instance().getBaseOutfitUUID() == outfit_cat_id;

		if ("edit" == param)
		{
			return is_worn;
		}
		else if ("wear_replace" == param)
		{
			return !is_worn;
		}
		else if ("delete" == param)
		{
			return LLAppearanceMgr::instance().getCanRemoveOutfit(outfit_cat_id);
		}

		return true;
	}

	static void editOutfit()
	{
		LLFloaterSidePanelContainer::showPanel("appearance", LLSD().with("type", "edit_outfit"));
	}

	static void renameOutfit(const LLUUID& outfit_cat_id)
	{
		LLAppearanceMgr::instance().renameOutfit(outfit_cat_id);
	}

private:
	LLOutfitsList*	mOutfitList;
};

//////////////////////////////////////////////////////////////////////////

=======
>>>>>>> cc7dda96
static LLPanelInjector<LLOutfitsList> t_outfits_list("outfits_list");

LLOutfitsList::LLOutfitsList()
    :   LLOutfitListBase()
    ,   mAccordion(NULL)
	,	mListCommands(NULL)
<<<<<<< HEAD
	,	mAvatarComplexityLabel(NULL) // <FS:Ansariel> Show avatar complexity in appearance floater
	,	mIsInitialized(false)
=======
>>>>>>> cc7dda96
	,	mItemSelected(false)
{
}

LLOutfitsList::~LLOutfitsList()
{
}

BOOL LLOutfitsList::postBuild()
{
	mAccordion = getChild<LLAccordionCtrl>("outfits_accordion");
	mAccordion->setComparator(&OUTFIT_TAB_NAME_COMPARATOR);

<<<<<<< HEAD
	// <FS:Ansariel> Show avatar complexity in appearance floater
	mAvatarComplexityLabel = getChild<LLTextBox>("avatar_complexity_label");

	LLMenuButton* menu_gear_btn = getChild<LLMenuButton>("options_gear_btn");

	menu_gear_btn->setMouseDownCallback(boost::bind(&LLOutfitListGearMenu::updateItemsVisibility, mGearMenu));
	menu_gear_btn->setMenu(mGearMenu->getMenu());

	return TRUE;
=======
    return LLOutfitListBase::postBuild();
>>>>>>> cc7dda96
}

//virtual
void LLOutfitsList::onOpen(const LLSD& info)
{
    if (!mIsInitialized)
    {
        const LLUUID cof = gInventory.findCategoryUUIDForType(LLFolderType::FT_CURRENT_OUTFIT);
        // Start observing changes in Current Outfit category.
        mCategoriesObserver->addCategory(cof, boost::bind(&LLOutfitsList::onCOFChanged, this));
    }

    LLOutfitListBase::onOpen(info);

	LLAccordionCtrlTab* selected_tab = mAccordion->getSelectedTab();
	if (!selected_tab) return;

	// Pass focus to the selected outfit tab.
	selected_tab->showAndFocusHeader();
}

<<<<<<< HEAD
void LLOutfitsList::refreshList(const LLUUID& category_id)
{
	LLInventoryModel::cat_array_t cat_array;
	LLInventoryModel::item_array_t item_array;

	// Collect all sub-categories of a given category.

	// <FS:ND> FIRE-6958/VWR-2862; Make sure to only collect folders of type FT_OUTFIT

	class ndOutfitsCollector: public LLIsType
	{
	public:
		ndOutfitsCollector()
			: LLIsType( LLAssetType::AT_CATEGORY )
		{ }

		virtual bool operator()(LLInventoryCategory* cat, LLInventoryItem* item)
		{
			if( !LLIsType::operator()( cat, item ) )
				return false;

			if( cat && LLFolderType::FT_OUTFIT == cat->getPreferredType() )
				return true;

			return false;
		}
	};

	//	LLIsType is_category(LLAssetType::AT_CATEGORY);
	ndOutfitsCollector is_category;

	// </FS:ND>
	
	gInventory.collectDescendentsIf(
		category_id,
		cat_array,
		item_array,
		LLInventoryModel::EXCLUDE_TRASH,
		is_category);

	uuid_vec_t vadded;
	uuid_vec_t vremoved;

	// Create added and removed items vectors.
	computeDifference(cat_array, vadded, vremoved);

	// <FS:ND> FIRE-6958/VWR-2862; Handle large amounts of outfits, write a least a warning into the logs.
	if( vadded.size() > 128 )
		LL_WARNS() << "Large amount of outfits found: " << vadded.size() << " this may cause hangs and disconnects" << LL_ENDL;

	U32 nCap = gSavedSettings.getU32( "FSDisplaySavedOutfitsCap" );
	if( nCap && nCap < vadded.size() )
	{
		vadded.resize( nCap );
		LL_WARNS() << "Capped outfits to " << nCap << " due to debug setting FSDisplaySavedOutfitsCap" << LL_ENDL;
	}
	// </FS:ND>

	// <FS:Ansariel> FIRE-12939: Add outfit count to outfits list
	{
		std::string count_string;
		LLLocale locale(LLLocale::USER_LOCALE);
		LLResMgr::getInstance()->getIntegerString(count_string, (S32)cat_array.size());
		getChild<LLTextBox>("OutfitcountText")->setTextArg("COUNT", count_string);
	}
	// </FS:Ansariel>

	// Handle added tabs.
	for (uuid_vec_t::const_iterator iter = vadded.begin();
		 iter != vadded.end();
		 ++iter)
	{
		const LLUUID cat_id = (*iter);
		LLViewerInventoryCategory *cat = gInventory.getCategory(cat_id);
		if (!cat) continue;

		std::string name = cat->getName();

		outfit_accordion_tab_params tab_params(get_accordion_tab_params());
		LLAccordionCtrlTab* tab = LLUICtrlFactory::create<LLAccordionCtrlTab>(tab_params);
		if (!tab) continue;
		LLWearableItemsList* wearable_list = LLUICtrlFactory::create<LLWearableItemsList>(tab_params.wearable_list);
		wearable_list->setShape(tab->getLocalRect());
		tab->addChild(wearable_list);

		tab->setName(name);
		tab->setTitle(name);

		// *TODO: LLUICtrlFactory::defaultBuilder does not use "display_children" from xml. Should be investigated.
		tab->setDisplayChildren(false);

		// <FS:ND> Calling this when there's a lot of outfits causes horrible perfomance and disconnects, due to arrange eating so many cpu cycles.
		// mAccordion->addCollapsibleCtrl(tab);
		mAccordion->addCollapsibleCtrl(tab, false );
		// </FS:ND>	

		// Start observing the new outfit category.
		LLWearableItemsList* list  = tab->getChild<LLWearableItemsList>("wearable_items_list");
		if (!mCategoriesObserver->addCategory(cat_id, boost::bind(&LLWearableItemsList::updateList, list, cat_id)))
		{
			// Remove accordion tab if category could not be added to observer.
			mAccordion->removeCollapsibleCtrl(tab);

			// kill removed tab
				tab->die();
			continue;
		}

		// Map the new tab with outfit category UUID.
		mOutfitsMap.insert(LLOutfitsList::outfits_map_value_t(cat_id, tab));

		tab->setRightMouseDownCallback(boost::bind(&LLOutfitsList::onAccordionTabRightClick, this,
			_1, _2, _3, cat_id));
=======

void LLOutfitsList::updateAddedCategory(LLUUID cat_id)
{
    LLViewerInventoryCategory *cat = gInventory.getCategory(cat_id);
    if (!cat) return;
>>>>>>> cc7dda96

    std::string name = cat->getName();

    outfit_accordion_tab_params tab_params(get_accordion_tab_params());
    LLAccordionCtrlTab* tab = LLUICtrlFactory::create<LLAccordionCtrlTab>(tab_params);
    if (!tab) return;
    LLWearableItemsList* wearable_list = LLUICtrlFactory::create<LLWearableItemsList>(tab_params.wearable_list);
    wearable_list->setShape(tab->getLocalRect());
    tab->addChild(wearable_list);

    tab->setName(name);
    tab->setTitle(name);

    // *TODO: LLUICtrlFactory::defaultBuilder does not use "display_children" from xml. Should be investigated.
    tab->setDisplayChildren(false);
    mAccordion->addCollapsibleCtrl(tab);

    // Start observing the new outfit category.
    LLWearableItemsList* list = tab->getChild<LLWearableItemsList>("wearable_items_list");
    if (!mCategoriesObserver->addCategory(cat_id, boost::bind(&LLWearableItemsList::updateList, list, cat_id)))
    {
        // Remove accordion tab if category could not be added to observer.
        mAccordion->removeCollapsibleCtrl(tab);

        // kill removed tab
        tab->die();
        return;
    }

    // Map the new tab with outfit category UUID.
    mOutfitsMap.insert(LLOutfitsList::outfits_map_value_t(cat_id, tab));

    tab->setRightMouseDownCallback(boost::bind(&LLOutfitListBase::outfitRightClickCallBack, this,
        _1, _2, _3, cat_id));

    // Setting tab focus callback to monitor currently selected outfit.
    tab->setFocusReceivedCallback(boost::bind(&LLOutfitListBase::ChangeOutfitSelection, this, list, cat_id));

    // Setting callback to reset items selection inside outfit on accordion collapsing and expanding (EXT-7875)
    tab->setDropDownStateChangedCallback(boost::bind(&LLOutfitsList::resetItemSelection, this, list, cat_id));

    // force showing list items that don't match current filter(EXT-7158)
    list->setForceShowingUnmatchedItems(true);

<<<<<<< HEAD
	// <FS:ND> We called mAccordion->addCollapsibleCtrl with false as second paramter and did not let it arrange itself each time. Do this here after all is said and done.
	mAccordion->arrange();
	// </FS:ND>

	// Handle removed tabs.
	for (uuid_vec_t::const_iterator iter=vremoved.begin(); iter != vremoved.end(); ++iter)
	{
		outfits_map_t::iterator outfits_iter = mOutfitsMap.find((*iter));
		if (outfits_iter != mOutfitsMap.end())
		{
			const LLUUID& outfit_id = outfits_iter->first;
			LLAccordionCtrlTab* tab = outfits_iter->second;
=======
    // Setting list commit callback to monitor currently selected wearable item.
    list->setCommitCallback(boost::bind(&LLOutfitsList::onListSelectionChange, this, _1));
>>>>>>> cc7dda96

    // Setting list refresh callback to apply filter on list change.
    list->setRefreshCompleteCallback(boost::bind(&LLOutfitsList::onFilteredWearableItemsListRefresh, this, _1));

    list->setRightMouseDownCallback(boost::bind(&LLOutfitsList::onWearableItemsListRightClick, this, _1, _2, _3));

    // Fetch the new outfit contents.
    cat->fetch();

    // Refresh the list of outfit items after fetch().
    // Further list updates will be triggered by the category observer.
    list->updateList(cat_id);

    // If filter is currently applied we store the initial tab state and
    // open it to show matched items if any.
    if (!sFilterSubString.empty())
    {
        tab->notifyChildren(LLSD().with("action", "store_state"));
        tab->setDisplayChildren(true);

<<<<<<< HEAD
	// <FS:Ansariel> Debug code for FIRE-15571
	LL_INFOS() << "OUTFIT RENAME: Outfits folder changed - processing changed categories" << LL_ENDL;

	// Get changed items from inventory model and update outfit tabs
	// which might have been renamed.
	const LLInventoryModel::changed_items_t& changed_items = gInventory.getChangedIDs();
	for (LLInventoryModel::changed_items_t::const_iterator items_iter = changed_items.begin();
		 items_iter != changed_items.end();
		 ++items_iter)
	{
		updateOutfitTab(*items_iter);
	}

	// <FS:Ansariel> Debug code for FIRE-15571
	LL_INFOS() << "OUTFIT RENAME: Outfits folder changed - processing changed categories FINISHED" << LL_ENDL;

	mAccordion->sort();
=======
        // Setting mForceRefresh flag will make the list refresh its contents
        // even if it is not currently visible. This is required to apply the
        // filter to the newly added list.
        list->setForceRefresh(true);

        list->setFilterSubString(sFilterSubString);
    }
>>>>>>> cc7dda96
}

void LLOutfitsList::updateRemovedCategory(LLUUID cat_id)
{
    outfits_map_t::iterator outfits_iter = mOutfitsMap.find(cat_id);
    if (outfits_iter != mOutfitsMap.end())
    {
    	const LLUUID& outfit_id = outfits_iter->first;
    	LLAccordionCtrlTab* tab = outfits_iter->second;

    	// An outfit is removed from the list. Do the following:
    	// 1. Remove outfit category from observer to stop monitoring its changes.
    	mCategoriesObserver->removeCategory(outfit_id);

    	// 2. Remove the outfit from selection.
    	deselectOutfit(outfit_id);

    	// 3. Remove category UUID to accordion tab mapping.
    	mOutfitsMap.erase(outfits_iter);

    	// 4. Remove outfit tab from accordion.
    	mAccordion->removeCollapsibleCtrl(tab);

    	// kill removed tab
    	if (tab != NULL)
    	{
    		tab->die();
    	}
    }
}

//virtual
void LLOutfitsList::onHighlightBaseOutfit(LLUUID base_id, LLUUID prev_id)
{
    if (mOutfitsMap[prev_id])
    {
        mOutfitsMap[prev_id]->setTitleFontStyle("NORMAL");
        mOutfitsMap[prev_id]->setTitleColor(LLUIColorTable::instance().getColor("AccordionHeaderTextColor"));
    }
    if (mOutfitsMap[base_id])
	{
		mOutfitsMap[base_id]->setTitleFontStyle("BOLD");
		mOutfitsMap[base_id]->setTitleColor(LLUIColorTable::instance().getColor("SelectedOutfitTextColor"));
	}
}

void LLOutfitsList::onListSelectionChange(LLUICtrl* ctrl)
{
	LLWearableItemsList* list = dynamic_cast<LLWearableItemsList*>(ctrl);
	if (!list) return;

	LLViewerInventoryItem *item = gInventory.getItem(list->getSelectedUUID());
	if (!item) return;

	ChangeOutfitSelection(list, item->getParentUUID());
}

void LLOutfitListBase::performAction(std::string action)
{
	if (mSelectedOutfitUUID.isNull()) return;

	LLViewerInventoryCategory* cat = gInventory.getCategory(mSelectedOutfitUUID);
	if (!cat) return;

	if ("replaceoutfit" == action)
	{
		LLAppearanceMgr::instance().wearInventoryCategory( cat, FALSE, FALSE );
	}
	if ("replaceitems" == action)
	{
		LL_INFOS() << "replaceitems" << LL_ENDL;
		LLAppearanceMgr::instance().wearInventoryCategory( cat, FALSE, TRUE );
	}
	else if ("addtooutfit" == action)
	{
		LLAppearanceMgr::instance().wearInventoryCategory( cat, FALSE, TRUE );
	}
	else if ("rename_outfit" == action)
	{
		LLAppearanceMgr::instance().renameOutfit(mSelectedOutfitUUID);
	}
}

<<<<<<< HEAD
void LLOutfitsList::removeSelected()
{
	// <FS:Ansariel> FIRE-15888: Include outfit name in delete outfit confirmation dialog
	LLViewerInventoryCategory* cat = gInventory.getCategory(mSelectedOutfitUUID);
	if (cat)
	{
		LLSD args;
		args["NAME"] = cat->getName();
		LLNotificationsUtil::add("DeleteOutfitsWithName", args, LLSD(), boost::bind(&LLOutfitsList::onOutfitsRemovalConfirmation, this, _1, _2));
	}
	else
	// </FS:Ansariel>
	LLNotificationsUtil::add("DeleteOutfits", LLSD(), LLSD(), boost::bind(&LLOutfitsList::onOutfitsRemovalConfirmation, this, _1, _2));
}

void LLOutfitsList::onOutfitsRemovalConfirmation(const LLSD& notification, const LLSD& response)
{
	S32 option = LLNotificationsUtil::getSelectedOption(notification, response);
	if (option != 0) return; // canceled

	if (mSelectedOutfitUUID.notNull())
	{
		gInventory.removeCategory(mSelectedOutfitUUID);
	}
}

void LLOutfitsList::setSelectedOutfitByUUID(const LLUUID& outfit_uuid)
=======
void LLOutfitsList::onSetSelectedOutfitByUUID(const LLUUID& outfit_uuid)
>>>>>>> cc7dda96
{
	for (outfits_map_t::iterator iter = mOutfitsMap.begin();
			iter != mOutfitsMap.end();
			++iter)
	{
		if (outfit_uuid == iter->first)
		{
			LLAccordionCtrlTab* tab = iter->second;
			if (!tab) continue;

			LLWearableItemsList* list = dynamic_cast<LLWearableItemsList*>(tab->getAccordionView());
			if (!list) continue;

			tab->setFocus(TRUE);
			ChangeOutfitSelection(list, outfit_uuid);

			tab->setDisplayChildren(true);
		}
	}
}

// virtual
void LLOutfitsList::setFilterSubString(const std::string& string)
{
	applyFilter(string);

	sFilterSubString = string;
}

// virtual
bool LLOutfitListBase::isActionEnabled(const LLSD& userdata)
{
	if (mSelectedOutfitUUID.isNull()) return false;

	const std::string command_name = userdata.asString();
	if (command_name == "delete")
	{
        return !hasItemSelected() && LLAppearanceMgr::instance().getCanRemoveOutfit(mSelectedOutfitUUID);
	}
	if (command_name == "rename")
	{
		return get_is_category_renameable(&gInventory, mSelectedOutfitUUID);
	}
	if (command_name == "save_outfit")
	{
		bool outfit_locked = LLAppearanceMgr::getInstance()->isOutfitLocked();
		bool outfit_dirty = LLAppearanceMgr::getInstance()->isOutfitDirty();
		// allow save only if outfit isn't locked and is dirty
		return !outfit_locked && outfit_dirty;
	}
	if (command_name == "wear")
	{
		if (gAgentWearables.isCOFChangeInProgress())
		{
			return false;
		}

		if (hasItemSelected())
		{
			return canWearSelected();
		}

		// outfit selected
		return LLAppearanceMgr::instance().getCanReplaceCOF(mSelectedOutfitUUID);
	}
	if (command_name == "take_off")
	{
		// Enable "Take Off" if any of selected items can be taken off
		// or the selected outfit contains items that can be taken off.
		return ( hasItemSelected() && canTakeOffSelected() )
				|| ( !hasItemSelected() && LLAppearanceMgr::getCanRemoveFromCOF(mSelectedOutfitUUID) );
	}

	if (command_name == "wear_add")
	{
		// *TODO: do we ever get here?
		return LLAppearanceMgr::getCanAddToCOF(mSelectedOutfitUUID);
	}

	return false;
}

void LLOutfitsList::getSelectedItemsUUIDs(uuid_vec_t& selected_uuids) const
{
	// Collect selected items from all selected lists.
	for (wearables_lists_map_t::const_iterator iter = mSelectedListsMap.begin();
			iter != mSelectedListsMap.end();
			++iter)
	{
		uuid_vec_t uuids;
		(*iter).second->getSelectedUUIDs(uuids);

		S32 prev_size = selected_uuids.size();
		selected_uuids.resize(prev_size + uuids.size());
		std::copy(uuids.begin(), uuids.end(), selected_uuids.begin() + prev_size);
	}
}

void LLOutfitsList::onCollapseAllFolders()
{
	for (outfits_map_t::iterator iter = mOutfitsMap.begin();
			iter != mOutfitsMap.end();
			++iter)
	{
		LLAccordionCtrlTab*	tab = iter->second;
		if(tab && tab->isExpanded())
		{
			tab->changeOpenClose(true);
		}
	}
}

void LLOutfitsList::onExpandAllFolders()
{
	for (outfits_map_t::iterator iter = mOutfitsMap.begin();
			iter != mOutfitsMap.end();
			++iter)
	{
		LLAccordionCtrlTab*	tab = iter->second;
		if(tab && !tab->isExpanded())
		{
			tab->changeOpenClose(false);
		}
	}
}

bool LLOutfitsList::hasItemSelected()
{
	return mItemSelected;
}

//////////////////////////////////////////////////////////////////////////
// Private methods
//////////////////////////////////////////////////////////////////////////

void LLOutfitsList::updateChangedCategoryName(LLViewerInventoryCategory *cat, std::string name)
{
<<<<<<< HEAD
	// <FS:Ansariel> Debug code for FIRE-15571
	LL_INFOS() << "OUTFIT RENAME: Trying to update outfit tab for category" << category_id.asString() << LL_ENDL;

	outfits_map_t::iterator outfits_iter = mOutfitsMap.find(category_id);
	if (outfits_iter != mOutfitsMap.end())
	{
		LLViewerInventoryCategory *cat = gInventory.getCategory(category_id);
		// <FS:Ansariel> Debug code for FIRE-15571
		//if (!cat) return;
		if (!cat)
		{
			LL_INFOS() << "OUTFIT RENAME: Could not find inventory category" << LL_ENDL;
			return;
		}
		// </FS:Ansariel>

		std::string name = cat->getName();

=======
    outfits_map_t::iterator outfits_iter = mOutfitsMap.find(cat->getUUID());
	if (outfits_iter != mOutfitsMap.end())
	{
>>>>>>> cc7dda96
		// Update tab name with the new category name.
		LLAccordionCtrlTab* tab = outfits_iter->second;
		if (tab)
		{
			// <FS:Ansariel> Debug code for FIRE-15571
			LL_INFOS() << "OUTFIT RENAME: Updating tab name" << LL_ENDL;
			tab->setName(name);
			tab->setTitle(name);
		}
		// <FS:Ansariel> Debug code for FIRE-15571
		else LL_INFOS() << "OUTFIT RENAME: Cannot update tab name" << LL_ENDL;
	}
	// <FS:Ansariel> Debug code for FIRE-15571
	else LL_INFOS() << "OUTFIT RENAME: Category id is not in outfit map" << LL_ENDL;
}

void LLOutfitsList::resetItemSelection(LLWearableItemsList* list, const LLUUID& category_id)
{
	list->resetSelection();
	mItemSelected = false;
	signalSelectionOutfitUUID(category_id);
}

void LLOutfitsList::onChangeOutfitSelection(LLWearableItemsList* list, const LLUUID& category_id)
{
	MASK mask = gKeyboard->currentMask(TRUE);

	// Reset selection in all previously selected tabs except for the current
	// if new selection is started.
	if (list && !(mask & MASK_CONTROL))
	{
		for (wearables_lists_map_t::iterator iter = mSelectedListsMap.begin();
				iter != mSelectedListsMap.end();
				++iter)
		{
			LLWearableItemsList* selected_list = (*iter).second;
			if (selected_list != list)
			{
				selected_list->resetSelection();
			}
		}

		// Clear current selection.
		mSelectedListsMap.clear();
	}

	mItemSelected = list && (list->getSelectedItem() != NULL);

	mSelectedListsMap.insert(wearables_lists_map_value_t(category_id, list));
}

void LLOutfitsList::deselectOutfit(const LLUUID& category_id)
{
	// Remove selected lists map entry.
	mSelectedListsMap.erase(category_id);
    
    LLOutfitListBase::deselectOutfit(category_id);
}

void LLOutfitsList::restoreOutfitSelection(LLAccordionCtrlTab* tab, const LLUUID& category_id)
{
	// Try restoring outfit selection after filtering.
	if (mAccordion->getSelectedTab() == tab)
	{
		signalSelectionOutfitUUID(category_id);
	}
}

void LLOutfitsList::onFilteredWearableItemsListRefresh(LLUICtrl* ctrl)
{
	if (!ctrl || sFilterSubString.empty())
		return;

	for (outfits_map_t::iterator
			 iter = mOutfitsMap.begin(),
			 iter_end = mOutfitsMap.end();
		 iter != iter_end; ++iter)
	{
		LLAccordionCtrlTab* tab = iter->second;
		if (!tab) continue;

		LLWearableItemsList* list = dynamic_cast<LLWearableItemsList*>(tab->getAccordionView());
		if (list != ctrl) continue;

		applyFilterToTab(iter->first, tab, sFilterSubString);
	}
}

void LLOutfitsList::applyFilter(const std::string& new_filter_substring)
{
	mAccordion->setFilterSubString(new_filter_substring);

	for (outfits_map_t::iterator
			 iter = mOutfitsMap.begin(),
			 iter_end = mOutfitsMap.end();
		 iter != iter_end; ++iter)
	{
		LLAccordionCtrlTab* tab = iter->second;
		if (!tab) continue;

		bool more_restrictive = sFilterSubString.size() < new_filter_substring.size() && !new_filter_substring.substr(0, sFilterSubString.size()).compare(sFilterSubString);

		// Restore tab visibility in case of less restrictive filter
		// to compare it with updated string if it was previously hidden.
		if (!more_restrictive)
		{
			tab->setVisible(TRUE);
		}

		LLWearableItemsList* list = dynamic_cast<LLWearableItemsList*>(tab->getAccordionView());
		if (list)
		{
			list->setFilterSubString(new_filter_substring);
		}

		if(sFilterSubString.empty() && !new_filter_substring.empty())
		{
			//store accordion tab state when filter is not empty
			tab->notifyChildren(LLSD().with("action","store_state"));
		}

		if (!new_filter_substring.empty())
		{
			applyFilterToTab(iter->first, tab, new_filter_substring);
		}
		else
		{
			// restore tab title when filter is empty
			tab->setTitle(tab->getTitle());

			//restore accordion state after all those accodrion tab manipulations
			tab->notifyChildren(LLSD().with("action","restore_state"));

			// Try restoring the tab selection.
			restoreOutfitSelection(tab, iter->first);
		}
	}

	mAccordion->arrange();
}

void LLOutfitsList::applyFilterToTab(
	const LLUUID&		category_id,
	LLAccordionCtrlTab*	tab,
	const std::string&	filter_substring)
{
	if (!tab) return;
	LLWearableItemsList* list = dynamic_cast<LLWearableItemsList*>(tab->getAccordionView());
	if (!list) return;

	std::string title = tab->getTitle();
	LLStringUtil::toUpper(title);

	std::string cur_filter = filter_substring;
	LLStringUtil::toUpper(cur_filter);

	tab->setTitle(tab->getTitle(), cur_filter);

	if (std::string::npos == title.find(cur_filter))
	{
		// hide tab if its title doesn't pass filter
		// and it has no visible items
		tab->setVisible(list->hasMatchedItems());

		// remove title highlighting because it might
		// have been previously highlighted by less restrictive filter
		tab->setTitle(tab->getTitle());

		// Remove the tab from selection.
		deselectOutfit(category_id);
	}
	else
	{
		// Try restoring the tab selection.
		restoreOutfitSelection(tab, category_id);
	}

	if (tab->getVisible())
	{
		// Open tab if it has passed the filter.
		tab->setDisplayChildren(true);
	}
	else
	{
		// Set force refresh flag to refresh not visible list
		// when some changes occur in it.
		list->setForceRefresh(true);
	}
}

bool LLOutfitsList::canWearSelected()
{
	uuid_vec_t selected_items;
	getSelectedItemsUUIDs(selected_items);

	for (uuid_vec_t::const_iterator it = selected_items.begin(); it != selected_items.end(); ++it)
	{
		const LLUUID& id = *it;

		// Check whether the item is worn.
		if (!get_can_item_be_worn(id))
		{
			return false;
		}
	}

	// All selected items can be worn.
	return true;
}

void LLOutfitsList::wearSelectedItems()
{
	uuid_vec_t selected_uuids;
	getSelectedItemsUUIDs(selected_uuids);

	if(selected_uuids.empty())
	{
		return;
	}

	wear_multiple(selected_uuids, false);
}

void LLOutfitsList::onWearableItemsListRightClick(LLUICtrl* ctrl, S32 x, S32 y)
{
	LLWearableItemsList* list = dynamic_cast<LLWearableItemsList*>(ctrl);
	if (!list) return;

	uuid_vec_t selected_uuids;

	getSelectedItemsUUIDs(selected_uuids);

	LLWearableItemsList::ContextMenu::instance().show(list, selected_uuids, x, y);
}

void LLOutfitsList::onCOFChanged()
{
	LLInventoryModel::cat_array_t cat_array;
	LLInventoryModel::item_array_t item_array;

	// Collect current COF items
	gInventory.collectDescendents(
		LLAppearanceMgr::instance().getCOF(),
		cat_array,
		item_array,
		LLInventoryModel::EXCLUDE_TRASH);

	uuid_vec_t vnew;
	uuid_vec_t vadded;
	uuid_vec_t vremoved;

	// From gInventory we get the UUIDs of links that are currently in COF.
	// These links UUIDs are not the same UUIDs that we have in each wearable items list.
	// So we collect base items' UUIDs to find them or links that point to them in wearable
	// items lists and update their worn state there.
	for (LLInventoryModel::item_array_t::const_iterator iter = item_array.begin();
		iter != item_array.end();
		++iter)
	{
		vnew.push_back((*iter)->getLinkedUUID());
	}

	// We need to update only items that were added or removed from COF.
	LLCommonUtils::computeDifference(vnew, mCOFLinkedItems, vadded, vremoved);

	// Store the ids of items currently linked from COF.
	mCOFLinkedItems = vnew;

	for (outfits_map_t::iterator iter = mOutfitsMap.begin();
			iter != mOutfitsMap.end();
			++iter)
	{
		LLAccordionCtrlTab* tab = iter->second;
		if (!tab) continue;

		LLWearableItemsList* list = dynamic_cast<LLWearableItemsList*>(tab->getAccordionView());
		if (!list) continue;

		// Append removed ids to added ids because we should update all of them.
		vadded.reserve(vadded.size() + vremoved.size());
		vadded.insert(vadded.end(), vremoved.begin(), vremoved.end());

		// Every list updates the labels of changed items  or
		// the links that point to these items.
		list->updateChangedItems(vadded);
	}
}

void LLOutfitsList::getCurrentCategories(uuid_vec_t& vcur)
{
    // Creating a vector of currently displayed sub-categories UUIDs.
    for (outfits_map_t::const_iterator iter = mOutfitsMap.begin();
        iter != mOutfitsMap.end();
        iter++)
    {
        vcur.push_back((*iter).first);
    }
}


void LLOutfitsList::sortOutfits()
{
    mAccordion->sort();
}

void LLOutfitsList::onOutfitRightClick(LLUICtrl* ctrl, S32 x, S32 y, const LLUUID& cat_id)
{
    LLAccordionCtrlTab* tab = dynamic_cast<LLAccordionCtrlTab*>(ctrl);
    if (mOutfitMenu && is_tab_header_clicked(tab, y) && cat_id.notNull())
    {
        // Focus tab header to trigger tab selection change.
        LLUICtrl* header = tab->findChild<LLUICtrl>("dd_header");
        if (header)
        {
            header->setFocus(TRUE);
        }

        uuid_vec_t selected_uuids;
        selected_uuids.push_back(cat_id);
        mOutfitMenu->show(ctrl, selected_uuids, x, y);
    }
}

LLOutfitListGearMenuBase* LLOutfitsList::createGearMenu()
{
    return new LLOutfitListGearMenu(this);
}


bool is_tab_header_clicked(LLAccordionCtrlTab* tab, S32 y)
{
	if(!tab || !tab->getHeaderVisible()) return false;

	S32 header_bottom = tab->getLocalRect().getHeight() - tab->getHeaderHeight();
	return y >= header_bottom;
}

<<<<<<< HEAD
// <FS:Ansariel> Show avatar complexity in appearance floater
void LLOutfitsList::updateAvatarComplexity(U32 complexity)
{
	std::string complexity_string;
	LLLocale locale(LLLocale::USER_LOCALE);
	LLResMgr::getInstance()->getIntegerString(complexity_string, complexity);

	mAvatarComplexityLabel->setTextArg("[WEIGHT]", complexity_string);
}
// </FS:Ansariel>
=======
LLOutfitListBase::LLOutfitListBase()
    :   LLPanelAppearanceTab()
    ,   mIsInitialized(false)
{
    mCategoriesObserver = new LLInventoryCategoriesObserver();
    mOutfitMenu = new LLOutfitContextMenu(this);
    //mGearMenu = createGearMenu();
}

LLOutfitListBase::~LLOutfitListBase()
{
    delete mOutfitMenu;
    delete mGearMenu;

    if (gInventory.containsObserver(mCategoriesObserver))
    {
        gInventory.removeObserver(mCategoriesObserver);
    }
    delete mCategoriesObserver;
}

void LLOutfitListBase::onOpen(const LLSD& info)
{
    if (!mIsInitialized)
    {
        // *TODO: I'm not sure is this check necessary but it never match while developing.
        if (!gInventory.isInventoryUsable())
            return;

        const LLUUID outfits = gInventory.findCategoryUUIDForType(LLFolderType::FT_MY_OUTFITS);

        // *TODO: I'm not sure is this check necessary but it never match while developing.
        LLViewerInventoryCategory* category = gInventory.getCategory(outfits);
        if (!category)
            return;

        gInventory.addObserver(mCategoriesObserver);

        // Start observing changes in "My Outfits" category.
        mCategoriesObserver->addCategory(outfits,
            boost::bind(&LLOutfitListBase::refreshList, this, outfits));

        const LLUUID cof = gInventory.findCategoryUUIDForType(LLFolderType::FT_CURRENT_OUTFIT);

        // Start observing changes in Current Outfit category.
        //mCategoriesObserver->addCategory(cof, boost::bind(&LLOutfitsList::onCOFChanged, this));

        LLOutfitObserver::instance().addBOFChangedCallback(boost::bind(&LLOutfitListBase::highlightBaseOutfit, this));
        LLOutfitObserver::instance().addBOFReplacedCallback(boost::bind(&LLOutfitListBase::highlightBaseOutfit, this));

        // Fetch "My Outfits" contents and refresh the list to display
        // initially fetched items. If not all items are fetched now
        // the observer will refresh the list as soon as the new items
        // arrive.
        category->fetch();
        refreshList(outfits);
        highlightBaseOutfit();

        mIsInitialized = true;
    }
}

void LLOutfitListBase::refreshList(const LLUUID& category_id)
{
    LLInventoryModel::cat_array_t cat_array;
    LLInventoryModel::item_array_t item_array;

    // Collect all sub-categories of a given category.
    LLIsType is_category(LLAssetType::AT_CATEGORY);
    gInventory.collectDescendentsIf(
        category_id,
        cat_array,
        item_array,
        LLInventoryModel::EXCLUDE_TRASH,
        is_category);

    uuid_vec_t vadded;
    uuid_vec_t vremoved;

    // Create added and removed items vectors.
    computeDifference(cat_array, vadded, vremoved);

    // Handle added tabs.
    for (uuid_vec_t::const_iterator iter = vadded.begin();
        iter != vadded.end();
        ++iter)
    {
        const LLUUID cat_id = (*iter);
        updateAddedCategory(cat_id);
    }

    // Handle removed tabs.
    for (uuid_vec_t::const_iterator iter = vremoved.begin(); iter != vremoved.end(); ++iter)
    {
        const LLUUID cat_id = (*iter);
        updateRemovedCategory(cat_id);
    }

    // Get changed items from inventory model and update outfit tabs
    // which might have been renamed.
    const LLInventoryModel::changed_items_t& changed_items = gInventory.getChangedIDs();
    for (LLInventoryModel::changed_items_t::const_iterator items_iter = changed_items.begin();
        items_iter != changed_items.end();
        ++items_iter)
    {
        LLViewerInventoryCategory *cat = gInventory.getCategory(*items_iter);
        if (!cat) return;

        std::string name = cat->getName();

        updateChangedCategoryName(cat, name);
    }

    sortOutfits();
}

void LLOutfitListBase::computeDifference(
    const LLInventoryModel::cat_array_t& vcats,
    uuid_vec_t& vadded,
    uuid_vec_t& vremoved)
{
    uuid_vec_t vnew;
    // Creating a vector of newly collected sub-categories UUIDs.
    for (LLInventoryModel::cat_array_t::const_iterator iter = vcats.begin();
        iter != vcats.end();
        iter++)
    {
        vnew.push_back((*iter)->getUUID());
    }

    uuid_vec_t vcur;
    getCurrentCategories(vcur);

    LLCommonUtils::computeDifference(vnew, vcur, vadded, vremoved);
}

void LLOutfitListBase::sortOutfits()
{
}

void LLOutfitListBase::highlightBaseOutfit()
{
    // id of base outfit
    LLUUID base_id = LLAppearanceMgr::getInstance()->getBaseOutfitUUID();
    if (base_id != mHighlightedOutfitUUID)
    {
        LLUUID prev_id = mHighlightedOutfitUUID;
        mHighlightedOutfitUUID = base_id;
        onHighlightBaseOutfit(base_id, prev_id);
    }

}

void LLOutfitListBase::removeSelected()
{
    LLNotificationsUtil::add("DeleteOutfits", LLSD(), LLSD(), boost::bind(&LLOutfitListBase::onOutfitsRemovalConfirmation, this, _1, _2));
}

void LLOutfitListBase::onOutfitsRemovalConfirmation(const LLSD& notification, const LLSD& response)
{
    S32 option = LLNotificationsUtil::getSelectedOption(notification, response);
    if (option != 0) return; // canceled

    if (mSelectedOutfitUUID.notNull())
    {
        gInventory.removeCategory(mSelectedOutfitUUID);
    }
}

void LLOutfitListBase::setSelectedOutfitByUUID(const LLUUID& outfit_uuid)
{
    onSetSelectedOutfitByUUID(outfit_uuid);
}

boost::signals2::connection LLOutfitListBase::setSelectionChangeCallback(selection_change_callback_t cb)
{
    return mSelectionChangeSignal.connect(cb);
}

void LLOutfitListBase::signalSelectionOutfitUUID(const LLUUID& category_id)
{
    mSelectionChangeSignal(category_id);
}

void LLOutfitListBase::outfitRightClickCallBack(LLUICtrl* ctrl, S32 x, S32 y, const LLUUID& cat_id)
{
    onOutfitRightClick(ctrl, x, y, cat_id);
}

void LLOutfitListBase::ChangeOutfitSelection(LLWearableItemsList* list, const LLUUID& category_id)
{
    onChangeOutfitSelection(list, category_id);
    mSelectedOutfitUUID = category_id;
    signalSelectionOutfitUUID(category_id);
}

BOOL LLOutfitListBase::postBuild()
{
    mGearMenu = createGearMenu();

    LLMenuButton* menu_gear_btn = getChild<LLMenuButton>("options_gear_btn");

    menu_gear_btn->setMouseDownCallback(boost::bind(&LLOutfitListGearMenuBase::updateItemsVisibility, mGearMenu));
    menu_gear_btn->setMenu(mGearMenu->getMenu());
    return TRUE;
}

void LLOutfitListBase::collapseAllFolders()
{
    onCollapseAllFolders();
}

void LLOutfitListBase::expandAllFolders()
{
    onExpandAllFolders();
}

void LLOutfitListBase::deselectOutfit(const LLUUID& category_id)
{
    // Reset selection if the outfit is selected.
    if (category_id == mSelectedOutfitUUID)
    {
        signalSelectionOutfitUUID(LLUUID::null);
    }
}

LLContextMenu* LLOutfitContextMenu::createMenu()
{
    LLUICtrl::CommitCallbackRegistry::ScopedRegistrar registrar;
    LLUICtrl::EnableCallbackRegistry::ScopedRegistrar enable_registrar;
    LLUUID selected_id = mUUIDs.front();

    registrar.add("Outfit.WearReplace",
        boost::bind(&LLAppearanceMgr::replaceCurrentOutfit, &LLAppearanceMgr::instance(), selected_id));
    registrar.add("Outfit.WearAdd",
        boost::bind(&LLAppearanceMgr::addCategoryToCurrentOutfit, &LLAppearanceMgr::instance(), selected_id));
    registrar.add("Outfit.TakeOff",
        boost::bind(&LLAppearanceMgr::takeOffOutfit, &LLAppearanceMgr::instance(), selected_id));
    registrar.add("Outfit.Edit", boost::bind(editOutfit));
    registrar.add("Outfit.Rename", boost::bind(renameOutfit, selected_id));
    registrar.add("Outfit.Delete", boost::bind(&LLOutfitListBase::removeSelected, mOutfitList));

    enable_registrar.add("Outfit.OnEnable", boost::bind(&LLOutfitContextMenu::onEnable, this, _2));
    enable_registrar.add("Outfit.OnVisible", boost::bind(&LLOutfitContextMenu::onVisible, this, _2));

    return createFromFile("menu_outfit_tab.xml");

}

bool LLOutfitContextMenu::onEnable(LLSD::String param)
{
    LLUUID outfit_cat_id = mUUIDs.back();

    if ("rename" == param)
    {
        return get_is_category_renameable(&gInventory, outfit_cat_id);
    }
    else if ("wear_replace" == param)
    {
        return LLAppearanceMgr::instance().getCanReplaceCOF(outfit_cat_id);
    }
    else if ("wear_add" == param)
    {
        return LLAppearanceMgr::getCanAddToCOF(outfit_cat_id);
    }
    else if ("take_off" == param)
    {
        return LLAppearanceMgr::getCanRemoveFromCOF(outfit_cat_id);
    }

    return true;
}

bool LLOutfitContextMenu::onVisible(LLSD::String param)
{
    LLUUID outfit_cat_id = mUUIDs.back();
    bool is_worn = LLAppearanceMgr::instance().getBaseOutfitUUID() == outfit_cat_id;

    if ("edit" == param)
    {
        return is_worn;
    }
    else if ("wear_replace" == param)
    {
        return !is_worn;
    }
    else if ("delete" == param)
    {
        return LLAppearanceMgr::instance().getCanRemoveOutfit(outfit_cat_id);
    }

    return true;
}

//static
void LLOutfitContextMenu::editOutfit()
{
    LLFloaterSidePanelContainer::showPanel("appearance", LLSD().with("type", "edit_outfit"));
}

void LLOutfitContextMenu::renameOutfit(const LLUUID& outfit_cat_id)
{
    LLAppearanceMgr::instance().renameOutfit(outfit_cat_id);
}

LLOutfitListGearMenuBase::LLOutfitListGearMenuBase(LLOutfitListBase* olist)
    :   mOutfitList(olist),
        mMenu(NULL)
{
    llassert_always(mOutfitList);

    LLUICtrl::CommitCallbackRegistry::ScopedRegistrar registrar;
    LLUICtrl::EnableCallbackRegistry::ScopedRegistrar enable_registrar;

    registrar.add("Gear.Wear", boost::bind(&LLOutfitListGearMenuBase::onWear, this));
    registrar.add("Gear.TakeOff", boost::bind(&LLOutfitListGearMenuBase::onTakeOff, this));
    registrar.add("Gear.Rename", boost::bind(&LLOutfitListGearMenuBase::onRename, this));
    registrar.add("Gear.Delete", boost::bind(&LLOutfitListBase::removeSelected, mOutfitList));
    registrar.add("Gear.Create", boost::bind(&LLOutfitListGearMenuBase::onCreate, this, _2));
    registrar.add("Gear.Collapse", boost::bind(&LLOutfitListBase::onCollapseAllFolders, mOutfitList));
    registrar.add("Gear.Expand", boost::bind(&LLOutfitListBase::onExpandAllFolders, mOutfitList));

    registrar.add("Gear.WearAdd", boost::bind(&LLOutfitListGearMenuBase::onAdd, this));

    registrar.add("Gear.UploadPhoto", boost::bind(&LLOutfitListGearMenuBase::onUploadFoto, this));
    registrar.add("Gear.SelectPhoto", boost::bind(&LLOutfitListGearMenuBase::onSelectPhoto, this));
    registrar.add("Gear.TakeSnapshot", boost::bind(&LLOutfitListGearMenuBase::onTakeSnapshot, this));
    registrar.add("Gear.RemovePhoto", boost::bind(&LLOutfitListGearMenuBase::onRemovePhoto, this));
    registrar.add("Gear.SortByName", boost::bind(&LLOutfitListGearMenuBase::onChangeSortOrder, this));

    enable_registrar.add("Gear.OnEnable", boost::bind(&LLOutfitListGearMenuBase::onEnable, this, _2));
    enable_registrar.add("Gear.OnVisible", boost::bind(&LLOutfitListGearMenuBase::onVisible, this, _2));

    mMenu = LLUICtrlFactory::getInstance()->createFromFile<LLToggleableMenu>(
        "menu_outfit_gear.xml", gMenuHolder, LLViewerMenuHolderGL::child_registry_t::instance());
    llassert(mMenu);
}

LLOutfitListGearMenuBase::~LLOutfitListGearMenuBase()
{}

void LLOutfitListGearMenuBase::updateItemsVisibility()
{
    onUpdateItemsVisibility();
}

void LLOutfitListGearMenuBase::onUpdateItemsVisibility()
{
    if (!mMenu) return;

    bool have_selection = getSelectedOutfitID().notNull();
    mMenu->setItemVisible("sepatator1", have_selection);
    mMenu->setItemVisible("sepatator2", have_selection);
    mMenu->arrangeAndClear(); // update menu height
}

LLToggleableMenu* LLOutfitListGearMenuBase::getMenu()
{
    return mMenu;
}
const LLUUID& LLOutfitListGearMenuBase::getSelectedOutfitID()
{
    return mOutfitList->getSelectedOutfitUUID();
}

LLViewerInventoryCategory* LLOutfitListGearMenuBase::getSelectedOutfit()
{
    const LLUUID& selected_outfit_id = getSelectedOutfitID();
    if (selected_outfit_id.isNull())
    {
        return NULL;
    }

    LLViewerInventoryCategory* cat = gInventory.getCategory(selected_outfit_id);
    return cat;
}

void LLOutfitListGearMenuBase::onWear()
{
    LLViewerInventoryCategory* selected_outfit = getSelectedOutfit();
    if (selected_outfit)
    {
        LLAppearanceMgr::instance().wearInventoryCategory(
            selected_outfit, /*copy=*/ FALSE, /*append=*/ FALSE);
    }
}

void LLOutfitListGearMenuBase::onAdd()
{
    const LLUUID& selected_id = getSelectedOutfitID();

    if (selected_id.notNull())
    {
        LLAppearanceMgr::getInstance()->addCategoryToCurrentOutfit(selected_id);
    }
}

void LLOutfitListGearMenuBase::onTakeOff()
{
    // Take off selected outfit.
    const LLUUID& selected_outfit_id = getSelectedOutfitID();
    if (selected_outfit_id.notNull())
    {
        LLAppearanceMgr::instance().takeOffOutfit(selected_outfit_id);
    }
}

void LLOutfitListGearMenuBase::onRename()
{
    const LLUUID& selected_outfit_id = getSelectedOutfitID();
    if (selected_outfit_id.notNull())
    {
        LLAppearanceMgr::instance().renameOutfit(selected_outfit_id);
    }
}

void LLOutfitListGearMenuBase::onCreate(const LLSD& data)
{
    LLWearableType::EType type = LLWearableType::typeNameToType(data.asString());
    if (type == LLWearableType::WT_NONE)
    {
        LL_WARNS() << "Invalid wearable type" << LL_ENDL;
        return;
    }

    LLAgentWearables::createWearable(type, true);
}

bool LLOutfitListGearMenuBase::onEnable(LLSD::String param)
{
    // Handle the "Wear - Replace Current Outfit" menu option specially
    // because LLOutfitList::isActionEnabled() checks whether it's allowed
    // to wear selected outfit OR selected items, while we're only
    // interested in the outfit (STORM-183).
    if ("wear" == param)
    {
        return LLAppearanceMgr::instance().getCanReplaceCOF(mOutfitList->getSelectedOutfitUUID());
    }

    return mOutfitList->isActionEnabled(param);
}

bool LLOutfitListGearMenuBase::onVisible(LLSD::String param)
{
    const LLUUID& selected_outfit_id = getSelectedOutfitID();
    if (selected_outfit_id.isNull()) // no selection or invalid outfit selected
    {
        return false;
    }

    // *TODO This condition leads to menu item behavior inconsistent with
    // "Wear" button behavior and should be modified or removed.
    bool is_worn = LLAppearanceMgr::instance().getBaseOutfitUUID() == selected_outfit_id;

    if ("wear" == param)
    {
        return !is_worn;
    }

    return true;
}

void LLOutfitListGearMenuBase::onUploadFoto()
{

}

void LLOutfitListGearMenuBase::onSelectPhoto()
{

}

void LLOutfitListGearMenuBase::onTakeSnapshot()
{

}

void LLOutfitListGearMenuBase::onRemovePhoto()
{

}

void LLOutfitListGearMenuBase::onChangeSortOrder()
{

}

LLOutfitListGearMenu::LLOutfitListGearMenu(LLOutfitListBase* olist)
    : LLOutfitListGearMenuBase(olist)
{}

LLOutfitListGearMenu::~LLOutfitListGearMenu()
{}

void LLOutfitListGearMenu::onUpdateItemsVisibility()
{
    if (!mMenu) return;
    mMenu->setItemVisible("expand", TRUE);
    mMenu->setItemVisible("collapse", TRUE);
    mMenu->setItemVisible("upload_photo", FALSE);
    mMenu->setItemVisible("select_photo", FALSE);
    mMenu->setItemVisible("take_snapshot", FALSE);
    mMenu->setItemVisible("remove_photo", FALSE);
    mMenu->setItemVisible("sepatator3", FALSE);
    mMenu->setItemVisible("sort_folders_by_name", FALSE);
    LLOutfitListGearMenuBase::onUpdateItemsVisibility();
}

>>>>>>> cc7dda96
// EOF<|MERGE_RESOLUTION|>--- conflicted
+++ resolved
@@ -101,264 +101,12 @@
 }
 
 
-<<<<<<< HEAD
-//////////////////////////////////////////////////////////////////////////
-
-class LLOutfitListGearMenu
-{
-public:
-	LLOutfitListGearMenu(LLOutfitsList* olist)
-	:	mOutfitList(olist),
-		mMenu(NULL)
-	{
-		llassert_always(mOutfitList);
-
-		LLUICtrl::CommitCallbackRegistry::ScopedRegistrar registrar;
-		LLUICtrl::EnableCallbackRegistry::ScopedRegistrar enable_registrar;
-
-		registrar.add("Gear.Wear", boost::bind(&LLOutfitListGearMenu::onWear, this));
-		registrar.add("Gear.TakeOff", boost::bind(&LLOutfitListGearMenu::onTakeOff, this));
-		registrar.add("Gear.Rename", boost::bind(&LLOutfitListGearMenu::onRename, this));
-		registrar.add("Gear.Delete", boost::bind(&LLOutfitsList::removeSelected, mOutfitList));
-		registrar.add("Gear.Create", boost::bind(&LLOutfitListGearMenu::onCreate, this, _2));
-		registrar.add("Gear.Collapse", boost::bind(&LLOutfitsList::collapse_all_folders, mOutfitList));
-		registrar.add("Gear.Expand", boost::bind(&LLOutfitsList::expand_all_folders, mOutfitList));
-
-		registrar.add("Gear.WearAdd", boost::bind(&LLOutfitListGearMenu::onAdd, this));
-		enable_registrar.add("Gear.OnEnable", boost::bind(&LLOutfitListGearMenu::onEnable, this, _2));
-		enable_registrar.add("Gear.OnVisible", boost::bind(&LLOutfitListGearMenu::onVisible, this, _2));
-
-		mMenu = LLUICtrlFactory::getInstance()->createFromFile<LLToggleableMenu>(
-			"menu_outfit_gear.xml", gMenuHolder, LLViewerMenuHolderGL::child_registry_t::instance());
-		llassert(mMenu);
-	}
-
-	void updateItemsVisibility()
-	{
-		if (!mMenu) return;
-
-		bool have_selection = getSelectedOutfitID().notNull();
-		mMenu->setItemVisible("sepatator1", have_selection);
-		mMenu->setItemVisible("sepatator2", have_selection);
-		mMenu->arrangeAndClear(); // update menu height
-	}
-
-	LLToggleableMenu* getMenu() { return mMenu; }
-
-private:
-	const LLUUID& getSelectedOutfitID()
-	{
-		return mOutfitList->getSelectedOutfitUUID();
-	}
-
-	LLViewerInventoryCategory* getSelectedOutfit()
-	{
-		const LLUUID& selected_outfit_id = getSelectedOutfitID();
-		if (selected_outfit_id.isNull())
-		{
-			return NULL;
-		}
-
-		LLViewerInventoryCategory* cat = gInventory.getCategory(selected_outfit_id);
-		return cat;
-	}
-
-	void onWear()
-	{
-		LLViewerInventoryCategory* selected_outfit = getSelectedOutfit();
-		if (selected_outfit)
-		{
-			LLAppearanceMgr::instance().wearInventoryCategory(
-				selected_outfit, /*copy=*/ FALSE, /*append=*/ FALSE);
-		}
-	}
-
-	void onAdd()
-	{
-		const LLUUID& selected_id = getSelectedOutfitID();
-
-		if (selected_id.notNull())
-		{
-			LLAppearanceMgr::getInstance()->addCategoryToCurrentOutfit(selected_id);
-		}
-	}
-
-	void onTakeOff()
-	{
-		// Take off selected outfit.
-			const LLUUID& selected_outfit_id = getSelectedOutfitID();
-			if (selected_outfit_id.notNull())
-			{
-				LLAppearanceMgr::instance().takeOffOutfit(selected_outfit_id);
-			}
-		}
-
-	void onRename()
-	{
-		const LLUUID& selected_outfit_id = getSelectedOutfitID();
-		if (selected_outfit_id.notNull())
-		{
-			LLAppearanceMgr::instance().renameOutfit(selected_outfit_id);
-		}
-	}
-
-	void onCreate(const LLSD& data)
-	{
-		LLWearableType::EType type = LLWearableType::typeNameToType(data.asString());
-		if (type == LLWearableType::WT_NONE)
-		{
-			LL_WARNS() << "Invalid wearable type" << LL_ENDL;
-			return;
-		}
-
-		LLAgentWearables::createWearable(type, true);
-	}
-
-	bool onEnable(LLSD::String param)
-	{
-		// Handle the "Wear - Replace Current Outfit" menu option specially
-		// because LLOutfitList::isActionEnabled() checks whether it's allowed
-		// to wear selected outfit OR selected items, while we're only
-		// interested in the outfit (STORM-183).
-		if ("wear" == param)
-		{
-			return LLAppearanceMgr::instance().getCanReplaceCOF(mOutfitList->getSelectedOutfitUUID());
-		}
-
-		return mOutfitList->isActionEnabled(param);
-	}
-
-	bool onVisible(LLSD::String param)
-	{
-		const LLUUID& selected_outfit_id = getSelectedOutfitID();
-		if (selected_outfit_id.isNull()) // no selection or invalid outfit selected
-		{
-			return false;
-		}
-
-		// *TODO This condition leads to menu item behavior inconsistent with
-		// "Wear" button behavior and should be modified or removed.
-		bool is_worn = LLAppearanceMgr::instance().getBaseOutfitUUID() == selected_outfit_id;
-
-		if ("wear" == param)
-		{
-			return !is_worn;
-		}
-
-		return true;
-	}
-
-	LLOutfitsList*			mOutfitList;
-	LLToggleableMenu*		mMenu;
-};
-
-//////////////////////////////////////////////////////////////////////////
-
-class LLOutfitContextMenu : public LLListContextMenu
-{
-public:
-
-	LLOutfitContextMenu(LLOutfitsList* outfit_list)
-	:		LLListContextMenu(),
-	 		mOutfitList(outfit_list)
-	{}
-protected:
-	/* virtual */ LLContextMenu* createMenu()
-	{
-		LLUICtrl::CommitCallbackRegistry::ScopedRegistrar registrar;
-		LLUICtrl::EnableCallbackRegistry::ScopedRegistrar enable_registrar;
-		LLUUID selected_id = mUUIDs.front();
-
-		registrar.add("Outfit.WearReplace",
-			boost::bind(&LLAppearanceMgr::replaceCurrentOutfit, &LLAppearanceMgr::instance(), selected_id));
-		registrar.add("Outfit.WearAdd",
-			boost::bind(&LLAppearanceMgr::addCategoryToCurrentOutfit, &LLAppearanceMgr::instance(), selected_id));
-		registrar.add("Outfit.TakeOff",
-				boost::bind(&LLAppearanceMgr::takeOffOutfit, &LLAppearanceMgr::instance(), selected_id));
-		registrar.add("Outfit.Edit", boost::bind(editOutfit));
-		registrar.add("Outfit.Rename", boost::bind(renameOutfit, selected_id));
-		registrar.add("Outfit.Delete", boost::bind(&LLOutfitsList::removeSelected, mOutfitList));
-
-		enable_registrar.add("Outfit.OnEnable", boost::bind(&LLOutfitContextMenu::onEnable, this, _2));
-		enable_registrar.add("Outfit.OnVisible", boost::bind(&LLOutfitContextMenu::onVisible, this, _2));
-
-		return createFromFile("menu_outfit_tab.xml");
-	}
-
-	bool onEnable(LLSD::String param)
-	{
-		LLUUID outfit_cat_id = mUUIDs.back();
-
-		if ("rename" == param)
-		{
-			return get_is_category_renameable(&gInventory, outfit_cat_id);
-		}
-		else if ("wear_replace" == param)
-		{
-			return LLAppearanceMgr::instance().getCanReplaceCOF(outfit_cat_id);
-		}
-		else if ("wear_add" == param)
-		{
-			return LLAppearanceMgr::getCanAddToCOF(outfit_cat_id);
-		}
-		else if ("take_off" == param)
-		{
-			return LLAppearanceMgr::getCanRemoveFromCOF(outfit_cat_id);
-		}
-
-		return true;
-	}
-
-	bool onVisible(LLSD::String param)
-	{
-		LLUUID outfit_cat_id = mUUIDs.back();
-		bool is_worn = LLAppearanceMgr::instance().getBaseOutfitUUID() == outfit_cat_id;
-
-		if ("edit" == param)
-		{
-			return is_worn;
-		}
-		else if ("wear_replace" == param)
-		{
-			return !is_worn;
-		}
-		else if ("delete" == param)
-		{
-			return LLAppearanceMgr::instance().getCanRemoveOutfit(outfit_cat_id);
-		}
-
-		return true;
-	}
-
-	static void editOutfit()
-	{
-		LLFloaterSidePanelContainer::showPanel("appearance", LLSD().with("type", "edit_outfit"));
-	}
-
-	static void renameOutfit(const LLUUID& outfit_cat_id)
-	{
-		LLAppearanceMgr::instance().renameOutfit(outfit_cat_id);
-	}
-
-private:
-	LLOutfitsList*	mOutfitList;
-};
-
-//////////////////////////////////////////////////////////////////////////
-
-=======
->>>>>>> cc7dda96
 static LLPanelInjector<LLOutfitsList> t_outfits_list("outfits_list");
 
 LLOutfitsList::LLOutfitsList()
     :   LLOutfitListBase()
     ,   mAccordion(NULL)
 	,	mListCommands(NULL)
-<<<<<<< HEAD
-	,	mAvatarComplexityLabel(NULL) // <FS:Ansariel> Show avatar complexity in appearance floater
-	,	mIsInitialized(false)
-=======
->>>>>>> cc7dda96
 	,	mItemSelected(false)
 {
 }
@@ -372,19 +120,7 @@
 	mAccordion = getChild<LLAccordionCtrl>("outfits_accordion");
 	mAccordion->setComparator(&OUTFIT_TAB_NAME_COMPARATOR);
 
-<<<<<<< HEAD
-	// <FS:Ansariel> Show avatar complexity in appearance floater
-	mAvatarComplexityLabel = getChild<LLTextBox>("avatar_complexity_label");
-
-	LLMenuButton* menu_gear_btn = getChild<LLMenuButton>("options_gear_btn");
-
-	menu_gear_btn->setMouseDownCallback(boost::bind(&LLOutfitListGearMenu::updateItemsVisibility, mGearMenu));
-	menu_gear_btn->setMenu(mGearMenu->getMenu());
-
-	return TRUE;
-=======
     return LLOutfitListBase::postBuild();
->>>>>>> cc7dda96
 }
 
 //virtual
@@ -406,127 +142,11 @@
 	selected_tab->showAndFocusHeader();
 }
 
-<<<<<<< HEAD
-void LLOutfitsList::refreshList(const LLUUID& category_id)
-{
-	LLInventoryModel::cat_array_t cat_array;
-	LLInventoryModel::item_array_t item_array;
-
-	// Collect all sub-categories of a given category.
-
-	// <FS:ND> FIRE-6958/VWR-2862; Make sure to only collect folders of type FT_OUTFIT
-
-	class ndOutfitsCollector: public LLIsType
-	{
-	public:
-		ndOutfitsCollector()
-			: LLIsType( LLAssetType::AT_CATEGORY )
-		{ }
-
-		virtual bool operator()(LLInventoryCategory* cat, LLInventoryItem* item)
-		{
-			if( !LLIsType::operator()( cat, item ) )
-				return false;
-
-			if( cat && LLFolderType::FT_OUTFIT == cat->getPreferredType() )
-				return true;
-
-			return false;
-		}
-	};
-
-	//	LLIsType is_category(LLAssetType::AT_CATEGORY);
-	ndOutfitsCollector is_category;
-
-	// </FS:ND>
-	
-	gInventory.collectDescendentsIf(
-		category_id,
-		cat_array,
-		item_array,
-		LLInventoryModel::EXCLUDE_TRASH,
-		is_category);
-
-	uuid_vec_t vadded;
-	uuid_vec_t vremoved;
-
-	// Create added and removed items vectors.
-	computeDifference(cat_array, vadded, vremoved);
-
-	// <FS:ND> FIRE-6958/VWR-2862; Handle large amounts of outfits, write a least a warning into the logs.
-	if( vadded.size() > 128 )
-		LL_WARNS() << "Large amount of outfits found: " << vadded.size() << " this may cause hangs and disconnects" << LL_ENDL;
-
-	U32 nCap = gSavedSettings.getU32( "FSDisplaySavedOutfitsCap" );
-	if( nCap && nCap < vadded.size() )
-	{
-		vadded.resize( nCap );
-		LL_WARNS() << "Capped outfits to " << nCap << " due to debug setting FSDisplaySavedOutfitsCap" << LL_ENDL;
-	}
-	// </FS:ND>
-
-	// <FS:Ansariel> FIRE-12939: Add outfit count to outfits list
-	{
-		std::string count_string;
-		LLLocale locale(LLLocale::USER_LOCALE);
-		LLResMgr::getInstance()->getIntegerString(count_string, (S32)cat_array.size());
-		getChild<LLTextBox>("OutfitcountText")->setTextArg("COUNT", count_string);
-	}
-	// </FS:Ansariel>
-
-	// Handle added tabs.
-	for (uuid_vec_t::const_iterator iter = vadded.begin();
-		 iter != vadded.end();
-		 ++iter)
-	{
-		const LLUUID cat_id = (*iter);
-		LLViewerInventoryCategory *cat = gInventory.getCategory(cat_id);
-		if (!cat) continue;
-
-		std::string name = cat->getName();
-
-		outfit_accordion_tab_params tab_params(get_accordion_tab_params());
-		LLAccordionCtrlTab* tab = LLUICtrlFactory::create<LLAccordionCtrlTab>(tab_params);
-		if (!tab) continue;
-		LLWearableItemsList* wearable_list = LLUICtrlFactory::create<LLWearableItemsList>(tab_params.wearable_list);
-		wearable_list->setShape(tab->getLocalRect());
-		tab->addChild(wearable_list);
-
-		tab->setName(name);
-		tab->setTitle(name);
-
-		// *TODO: LLUICtrlFactory::defaultBuilder does not use "display_children" from xml. Should be investigated.
-		tab->setDisplayChildren(false);
-
-		// <FS:ND> Calling this when there's a lot of outfits causes horrible perfomance and disconnects, due to arrange eating so many cpu cycles.
-		// mAccordion->addCollapsibleCtrl(tab);
-		mAccordion->addCollapsibleCtrl(tab, false );
-		// </FS:ND>	
-
-		// Start observing the new outfit category.
-		LLWearableItemsList* list  = tab->getChild<LLWearableItemsList>("wearable_items_list");
-		if (!mCategoriesObserver->addCategory(cat_id, boost::bind(&LLWearableItemsList::updateList, list, cat_id)))
-		{
-			// Remove accordion tab if category could not be added to observer.
-			mAccordion->removeCollapsibleCtrl(tab);
-
-			// kill removed tab
-				tab->die();
-			continue;
-		}
-
-		// Map the new tab with outfit category UUID.
-		mOutfitsMap.insert(LLOutfitsList::outfits_map_value_t(cat_id, tab));
-
-		tab->setRightMouseDownCallback(boost::bind(&LLOutfitsList::onAccordionTabRightClick, this,
-			_1, _2, _3, cat_id));
-=======
 
 void LLOutfitsList::updateAddedCategory(LLUUID cat_id)
 {
     LLViewerInventoryCategory *cat = gInventory.getCategory(cat_id);
     if (!cat) return;
->>>>>>> cc7dda96
 
     std::string name = cat->getName();
 
@@ -542,7 +162,11 @@
 
     // *TODO: LLUICtrlFactory::defaultBuilder does not use "display_children" from xml. Should be investigated.
     tab->setDisplayChildren(false);
-    mAccordion->addCollapsibleCtrl(tab);
+
+	// <FS:ND> Calling this when there's a lot of outfits causes horrible perfomance and disconnects, due to arrange eating so many cpu cycles.
+	// mAccordion->addCollapsibleCtrl(tab);
+	mAccordion->addCollapsibleCtrl(tab, false );
+	// </FS:ND>	
 
     // Start observing the new outfit category.
     LLWearableItemsList* list = tab->getChild<LLWearableItemsList>("wearable_items_list");
@@ -571,23 +195,8 @@
     // force showing list items that don't match current filter(EXT-7158)
     list->setForceShowingUnmatchedItems(true);
 
-<<<<<<< HEAD
-	// <FS:ND> We called mAccordion->addCollapsibleCtrl with false as second paramter and did not let it arrange itself each time. Do this here after all is said and done.
-	mAccordion->arrange();
-	// </FS:ND>
-
-	// Handle removed tabs.
-	for (uuid_vec_t::const_iterator iter=vremoved.begin(); iter != vremoved.end(); ++iter)
-	{
-		outfits_map_t::iterator outfits_iter = mOutfitsMap.find((*iter));
-		if (outfits_iter != mOutfitsMap.end())
-		{
-			const LLUUID& outfit_id = outfits_iter->first;
-			LLAccordionCtrlTab* tab = outfits_iter->second;
-=======
     // Setting list commit callback to monitor currently selected wearable item.
     list->setCommitCallback(boost::bind(&LLOutfitsList::onListSelectionChange, this, _1));
->>>>>>> cc7dda96
 
     // Setting list refresh callback to apply filter on list change.
     list->setRefreshCompleteCallback(boost::bind(&LLOutfitsList::onFilteredWearableItemsListRefresh, this, _1));
@@ -608,25 +217,6 @@
         tab->notifyChildren(LLSD().with("action", "store_state"));
         tab->setDisplayChildren(true);
 
-<<<<<<< HEAD
-	// <FS:Ansariel> Debug code for FIRE-15571
-	LL_INFOS() << "OUTFIT RENAME: Outfits folder changed - processing changed categories" << LL_ENDL;
-
-	// Get changed items from inventory model and update outfit tabs
-	// which might have been renamed.
-	const LLInventoryModel::changed_items_t& changed_items = gInventory.getChangedIDs();
-	for (LLInventoryModel::changed_items_t::const_iterator items_iter = changed_items.begin();
-		 items_iter != changed_items.end();
-		 ++items_iter)
-	{
-		updateOutfitTab(*items_iter);
-	}
-
-	// <FS:Ansariel> Debug code for FIRE-15571
-	LL_INFOS() << "OUTFIT RENAME: Outfits folder changed - processing changed categories FINISHED" << LL_ENDL;
-
-	mAccordion->sort();
-=======
         // Setting mForceRefresh flag will make the list refresh its contents
         // even if it is not currently visible. This is required to apply the
         // filter to the newly added list.
@@ -634,7 +224,10 @@
 
         list->setFilterSubString(sFilterSubString);
     }
->>>>>>> cc7dda96
+
+	// <FS:ND> We called mAccordion->addCollapsibleCtrl with false as second paramter and did not let it arrange itself each time. Do this here after all is said and done.
+	mAccordion->arrange();
+	// </FS:ND>
 }
 
 void LLOutfitsList::updateRemovedCategory(LLUUID cat_id)
@@ -718,37 +311,7 @@
 	}
 }
 
-<<<<<<< HEAD
-void LLOutfitsList::removeSelected()
-{
-	// <FS:Ansariel> FIRE-15888: Include outfit name in delete outfit confirmation dialog
-	LLViewerInventoryCategory* cat = gInventory.getCategory(mSelectedOutfitUUID);
-	if (cat)
-	{
-		LLSD args;
-		args["NAME"] = cat->getName();
-		LLNotificationsUtil::add("DeleteOutfitsWithName", args, LLSD(), boost::bind(&LLOutfitsList::onOutfitsRemovalConfirmation, this, _1, _2));
-	}
-	else
-	// </FS:Ansariel>
-	LLNotificationsUtil::add("DeleteOutfits", LLSD(), LLSD(), boost::bind(&LLOutfitsList::onOutfitsRemovalConfirmation, this, _1, _2));
-}
-
-void LLOutfitsList::onOutfitsRemovalConfirmation(const LLSD& notification, const LLSD& response)
-{
-	S32 option = LLNotificationsUtil::getSelectedOption(notification, response);
-	if (option != 0) return; // canceled
-
-	if (mSelectedOutfitUUID.notNull())
-	{
-		gInventory.removeCategory(mSelectedOutfitUUID);
-	}
-}
-
-void LLOutfitsList::setSelectedOutfitByUUID(const LLUUID& outfit_uuid)
-=======
 void LLOutfitsList::onSetSelectedOutfitByUUID(const LLUUID& outfit_uuid)
->>>>>>> cc7dda96
 {
 	for (outfits_map_t::iterator iter = mOutfitsMap.begin();
 			iter != mOutfitsMap.end();
@@ -886,44 +449,17 @@
 
 void LLOutfitsList::updateChangedCategoryName(LLViewerInventoryCategory *cat, std::string name)
 {
-<<<<<<< HEAD
-	// <FS:Ansariel> Debug code for FIRE-15571
-	LL_INFOS() << "OUTFIT RENAME: Trying to update outfit tab for category" << category_id.asString() << LL_ENDL;
-
-	outfits_map_t::iterator outfits_iter = mOutfitsMap.find(category_id);
-	if (outfits_iter != mOutfitsMap.end())
-	{
-		LLViewerInventoryCategory *cat = gInventory.getCategory(category_id);
-		// <FS:Ansariel> Debug code for FIRE-15571
-		//if (!cat) return;
-		if (!cat)
-		{
-			LL_INFOS() << "OUTFIT RENAME: Could not find inventory category" << LL_ENDL;
-			return;
-		}
-		// </FS:Ansariel>
-
-		std::string name = cat->getName();
-
-=======
     outfits_map_t::iterator outfits_iter = mOutfitsMap.find(cat->getUUID());
 	if (outfits_iter != mOutfitsMap.end())
 	{
->>>>>>> cc7dda96
 		// Update tab name with the new category name.
 		LLAccordionCtrlTab* tab = outfits_iter->second;
 		if (tab)
 		{
-			// <FS:Ansariel> Debug code for FIRE-15571
-			LL_INFOS() << "OUTFIT RENAME: Updating tab name" << LL_ENDL;
 			tab->setName(name);
 			tab->setTitle(name);
 		}
-		// <FS:Ansariel> Debug code for FIRE-15571
-		else LL_INFOS() << "OUTFIT RENAME: Cannot update tab name" << LL_ENDL;
-	}
-	// <FS:Ansariel> Debug code for FIRE-15571
-	else LL_INFOS() << "OUTFIT RENAME: Category id is not in outfit map" << LL_ENDL;
+	}
 }
 
 void LLOutfitsList::resetItemSelection(LLWearableItemsList* list, const LLUUID& category_id)
@@ -1247,21 +783,10 @@
 	return y >= header_bottom;
 }
 
-<<<<<<< HEAD
-// <FS:Ansariel> Show avatar complexity in appearance floater
-void LLOutfitsList::updateAvatarComplexity(U32 complexity)
-{
-	std::string complexity_string;
-	LLLocale locale(LLLocale::USER_LOCALE);
-	LLResMgr::getInstance()->getIntegerString(complexity_string, complexity);
-
-	mAvatarComplexityLabel->setTextArg("[WEIGHT]", complexity_string);
-}
-// </FS:Ansariel>
-=======
 LLOutfitListBase::LLOutfitListBase()
     :   LLPanelAppearanceTab()
     ,   mIsInitialized(false)
+	,	mAvatarComplexityLabel(NULL) // <FS:Ansariel> Show avatar complexity in appearance floater
 {
     mCategoriesObserver = new LLInventoryCategoriesObserver();
     mOutfitMenu = new LLOutfitContextMenu(this);
@@ -1327,7 +852,31 @@
     LLInventoryModel::item_array_t item_array;
 
     // Collect all sub-categories of a given category.
-    LLIsType is_category(LLAssetType::AT_CATEGORY);
+	// <FS:ND> FIRE-6958/VWR-2862; Make sure to only collect folders of type FT_OUTFIT
+
+	class ndOutfitsCollector: public LLIsType
+	{
+	public:
+		ndOutfitsCollector()
+			: LLIsType( LLAssetType::AT_CATEGORY )
+		{ }
+
+		virtual bool operator()(LLInventoryCategory* cat, LLInventoryItem* item)
+		{
+			if( !LLIsType::operator()( cat, item ) )
+				return false;
+
+			if( cat && LLFolderType::FT_OUTFIT == cat->getPreferredType() )
+				return true;
+
+			return false;
+		}
+	};
+
+	//	LLIsType is_category(LLAssetType::AT_CATEGORY);
+	ndOutfitsCollector is_category;
+
+	// </FS:ND>
     gInventory.collectDescendentsIf(
         category_id,
         cat_array,
@@ -1340,6 +889,27 @@
 
     // Create added and removed items vectors.
     computeDifference(cat_array, vadded, vremoved);
+    
+	// <FS:ND> FIRE-6958/VWR-2862; Handle large amounts of outfits, write a least a warning into the logs.
+	if( vadded.size() > 128 )
+		LL_WARNS() << "Large amount of outfits found: " << vadded.size() << " this may cause hangs and disconnects" << LL_ENDL;
+
+	U32 nCap = gSavedSettings.getU32( "FSDisplaySavedOutfitsCap" );
+	if( nCap && nCap < vadded.size() )
+	{
+		vadded.resize( nCap );
+		LL_WARNS() << "Capped outfits to " << nCap << " due to debug setting FSDisplaySavedOutfitsCap" << LL_ENDL;
+	}
+	// </FS:ND>
+
+	// <FS:Ansariel> FIRE-12939: Add outfit count to outfits list
+	{
+		std::string count_string;
+		LLLocale locale(LLLocale::USER_LOCALE);
+		LLResMgr::getInstance()->getIntegerString(count_string, (S32)cat_array.size());
+		getChild<LLTextBox>("OutfitcountText")->setTextArg("COUNT", count_string);
+	}
+	// </FS:Ansariel>
 
     // Handle added tabs.
     for (uuid_vec_t::const_iterator iter = vadded.begin();
@@ -1414,6 +984,16 @@
 
 void LLOutfitListBase::removeSelected()
 {
+	// <FS:Ansariel> FIRE-15888: Include outfit name in delete outfit confirmation dialog
+	LLViewerInventoryCategory* cat = gInventory.getCategory(mSelectedOutfitUUID);
+	if (cat)
+	{
+		LLSD args;
+		args["NAME"] = cat->getName();
+		LLNotificationsUtil::add("DeleteOutfitsWithName", args, LLSD(), boost::bind(&LLOutfitsList::onOutfitsRemovalConfirmation, this, _1, _2));
+	}
+	else
+	// </FS:Ansariel>
     LLNotificationsUtil::add("DeleteOutfits", LLSD(), LLSD(), boost::bind(&LLOutfitListBase::onOutfitsRemovalConfirmation, this, _1, _2));
 }
 
@@ -1459,6 +1039,9 @@
 {
     mGearMenu = createGearMenu();
 
+	// <FS:Ansariel> Show avatar complexity in appearance floater
+	mAvatarComplexityLabel = getChild<LLTextBox>("avatar_complexity_label");
+
     LLMenuButton* menu_gear_btn = getChild<LLMenuButton>("options_gear_btn");
 
     menu_gear_btn->setMouseDownCallback(boost::bind(&LLOutfitListGearMenuBase::updateItemsVisibility, mGearMenu));
@@ -1484,6 +1067,17 @@
         signalSelectionOutfitUUID(LLUUID::null);
     }
 }
+
+// <FS:Ansariel> Show avatar complexity in appearance floater
+void LLOutfitListBase::updateAvatarComplexity(U32 complexity)
+{
+	std::string complexity_string;
+	LLLocale locale(LLLocale::USER_LOCALE);
+	LLResMgr::getInstance()->getIntegerString(complexity_string, complexity);
+
+	mAvatarComplexityLabel->setTextArg("[WEIGHT]", complexity_string);
+}
+// </FS:Ansariel>
 
 LLContextMenu* LLOutfitContextMenu::createMenu()
 {
@@ -1767,5 +1361,4 @@
     LLOutfitListGearMenuBase::onUpdateItemsVisibility();
 }
 
->>>>>>> cc7dda96
 // EOF