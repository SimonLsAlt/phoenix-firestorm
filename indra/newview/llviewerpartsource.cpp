--- conflicted
+++ resolved
@@ -64,21 +64,12 @@
     mOwnerUUID(LLUUID::null),
     mPartFlags(0)
 {
-<<<<<<< HEAD
-	mLastUpdateTime = 0.f;
-	mLastPartTime = 0.f;
-	mIsDead = false;
-	mIsSuspended = false;
-	static U32 id_seed = 0;
-	mID = ++id_seed;
-=======
     mLastUpdateTime = 0.f;
     mLastPartTime = 0.f;
     mIsDead = false;
     mIsSuspended = false;
     static U32 id_seed = 0;
     mID = ++id_seed;
->>>>>>> 1a8a5404
 
     mLastPart = NULL;
 
@@ -87,11 +78,7 @@
 
 void LLViewerPartSource::setDead()
 {
-<<<<<<< HEAD
-	mIsDead = true;
-=======
     mIsDead = true;
->>>>>>> 1a8a5404
 }
 
 
@@ -135,131 +122,13 @@
 
 void LLViewerPartSourceScript::setDead()
 {
-<<<<<<< HEAD
-	mIsDead = true;
-	mSourceObjectp = NULL;
-	mTargetObjectp = NULL;
-=======
     mIsDead = true;
     mSourceObjectp = NULL;
     mTargetObjectp = NULL;
->>>>>>> 1a8a5404
 }
 
 void LLViewerPartSourceScript::update(const F32 dt)
 {
-<<<<<<< HEAD
-	if( mIsSuspended )
-		return;
-
-	if (mOwnerAvatarp.isNull() && mOwnerUUID != LLUUID::null)
-	{
-		mOwnerAvatarp = find_avatar(mOwnerUUID);
-	}
-	if (mOwnerAvatarp.notNull() && LLVOAvatar::AOA_NORMAL != mOwnerAvatarp->getOverallAppearance())
-	{
-		return;
-	}
-			
-	F32 old_update_time = mLastUpdateTime;
-	mLastUpdateTime += dt;
-
-	F32 ref_rate_travelspeed = llmin(LLViewerPartSim::getInstance()->getRefRate(), 1.f);
-	
-	F32 dt_update = mLastUpdateTime - mLastPartTime;
-
-	// Update this for objects which have the follow flag set...
-	if (!mSourceObjectp.isNull())
-	{
-		if (mSourceObjectp->isDead())
-		{
-			mSourceObjectp = NULL;
-		}
-		else if (mSourceObjectp->mDrawable.notNull())
-		{
-			mPosAgent = mSourceObjectp->getRenderPosition();
-		}
-	}
-
-	if (mTargetObjectp.isNull() 
-		&& mPartSysData.mTargetUUID.notNull())
-	{
-		//
-		// Hmm, missing object, let's see if we can find it...
-		//
-
-		LLViewerObject *target_objp = gObjectList.findObject(mPartSysData.mTargetUUID);
-		setTargetObject(target_objp);
-	}
-
-	if (!mTargetObjectp.isNull())
-	{
-		if (mTargetObjectp->isDead())
-		{
-			mTargetObjectp = NULL;
-		}
-		else if (mTargetObjectp->mDrawable.notNull())
-		{
-			mTargetPosAgent = mTargetObjectp->getRenderPosition();
-		}
-	}
-
-	if (!mTargetObjectp)
-	{
-		mTargetPosAgent = mPosAgent;
-	}
-
-	if (mPartSysData.mMaxAge && ((mPartSysData.mStartAge + mLastUpdateTime + dt_update) > mPartSysData.mMaxAge))
-	{
-		// Kill particle source because it has outlived its max age...
-		setDead();
-		return;
-	}
-
-
-	if (gPipeline.hasRenderDebugMask(LLPipeline::RENDER_DEBUG_PARTICLES))
-	{
-		if (mSourceObjectp.notNull())
-		{
-			std::ostringstream ostr;
-			ostr << mPartSysData;
-			mSourceObjectp->setDebugText(ostr.str());
-		}
-	}
-
-	bool first_run = false;
-	if (old_update_time <= 0.f)
-	{
-		first_run = true;
-	}
-
-	F32 max_time = llmax(1.f, 10.f*mPartSysData.mBurstRate);
-	dt_update = llmin(max_time, dt_update);
-	while ((dt_update > mPartSysData.mBurstRate) || first_run)
-	{
-		first_run = false;
-		
-		// Update the rotation of the particle source by the angular velocity
-		// First check to see if there is still an angular velocity.
-		F32 angular_velocity_mag = mPartSysData.mAngularVelocity.magVec();
-		if (angular_velocity_mag != 0.0f)
-		{
-			F32 av_angle = dt * angular_velocity_mag;
-			LLQuaternion dquat(av_angle, mPartSysData.mAngularVelocity);
-			mRotation *= dquat;
-		}
-		else
-		{
-			// No angular velocity.  Reset our rotation.
-			mRotation.setQuat(0, 0, 0);
-		}
-		
-		if (LLViewerPartSim::getInstance()->aboveParticleLimit())
-		{
-			// Don't bother doing any more updates if we're above the particle limit,
-			// just give up.
-			mLastPartTime = mLastUpdateTime;
-=======
     if( mIsSuspended )
         return;
 
@@ -370,7 +239,6 @@
             // Don't bother doing any more updates if we're above the particle limit,
             // just give up.
             mLastPartTime = mLastUpdateTime;
->>>>>>> 1a8a5404
             break;
 
         }
@@ -718,13 +586,8 @@
 
 void LLViewerPartSourceSpiral::setDead()
 {
-<<<<<<< HEAD
-	mIsDead = true;
-	mSourceObjectp = NULL;
-=======
     mIsDead = true;
     mSourceObjectp = NULL;
->>>>>>> 1a8a5404
 }
 
 
@@ -827,15 +690,9 @@
 
 void LLViewerPartSourceBeam::setDead()
 {
-<<<<<<< HEAD
-	mIsDead = true;
-	mSourceObjectp = NULL;
-	mTargetObjectp = NULL;
-=======
     mIsDead = true;
     mSourceObjectp = NULL;
     mTargetObjectp = NULL;
->>>>>>> 1a8a5404
 }
 
 void LLViewerPartSourceBeam::setColor(const LLColor4 &color)
@@ -986,13 +843,8 @@
 
 void LLViewerPartSourceChat::setDead()
 {
-<<<<<<< HEAD
-	mIsDead = true;
-	mSourceObjectp = NULL;
-=======
     mIsDead = true;
     mSourceObjectp = NULL;
->>>>>>> 1a8a5404
 }
 
 
