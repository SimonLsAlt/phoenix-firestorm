/**
 * @file llviewertexturelist.cpp
 * @brief Object for managing the list of images within a region
 *
 * $LicenseInfo:firstyear=2000&license=viewerlgpl$
 * Second Life Viewer Source Code
 * Copyright (C) 2010, Linden Research, Inc.
 *
 * This library is free software; you can redistribute it and/or
 * modify it under the terms of the GNU Lesser General Public
 * License as published by the Free Software Foundation;
 * version 2.1 of the License only.
 *
 * This library is distributed in the hope that it will be useful,
 * but WITHOUT ANY WARRANTY; without even the implied warranty of
 * MERCHANTABILITY or FITNESS FOR A PARTICULAR PURPOSE.  See the GNU
 * Lesser General Public License for more details.
 *
 * You should have received a copy of the GNU Lesser General Public
 * License along with this library; if not, write to the Free Software
 * Foundation, Inc., 51 Franklin Street, Fifth Floor, Boston, MA  02110-1301  USA
 *
 * Linden Research, Inc., 945 Battery Street, San Francisco, CA  94111  USA
 * $/LicenseInfo$
 */

#include "llviewerprecompiledheaders.h"

#include <sys/stat.h>

#include "llviewertexturelist.h"

#include "llgl.h" // fot gathering stats from GL
#include "llimagegl.h"
#include "llimagebmp.h"
#include "llimagej2c.h"
#include "llimagetga.h"
#include "llimagejpeg.h"
#include "llimagepng.h"
#include "llimageworker.h"

#include "llsdserialize.h"
#include "llsys.h"
#include "llfilesystem.h"
#include "llxmltree.h"
#include "message.h"

#include "lldrawpoolbump.h" // to init bumpmap images
#include "lltexturecache.h"
#include "lltexturefetch.h"
#include "llviewercontrol.h"
#include "llviewertexture.h"
#include "llviewermedia.h"
#include "llviewernetwork.h"
#include "llviewerregion.h"
#include "llviewerstats.h"
#include "pipeline.h"
#include "llappviewer.h"
#include "llxuiparser.h"
#include "lltracerecording.h"
#include "llviewerdisplay.h"
#include "llviewerwindow.h"
#include "llprogressview.h"

////////////////////////////////////////////////////////////////////////////

void (*LLViewerTextureList::sUUIDCallback)(void **, const LLUUID&) = NULL;

S32 LLViewerTextureList::sNumImages = 0;

// <FS:Ansariel> Fast cache stats
U32 LLViewerTextureList::sNumFastCacheReads = 0;

LLViewerTextureList gTextureList;

ETexListType get_element_type(S32 priority)
{
    return (priority == LLViewerFetchedTexture::BOOST_ICON || priority == LLViewerFetchedTexture::BOOST_THUMBNAIL) ? TEX_LIST_SCALE : TEX_LIST_STANDARD;
}

///////////////////////////////////////////////////////////////////////////////

LLTextureKey::LLTextureKey()
: textureId(LLUUID::null),
textureType(TEX_LIST_STANDARD)
{
}

LLTextureKey::LLTextureKey(LLUUID id, ETexListType tex_type)
: textureId(id), textureType(tex_type)
{
}

///////////////////////////////////////////////////////////////////////////////

<<<<<<< HEAD
LLViewerTextureList::LLViewerTextureList() 
	: mForceResetTextureStats(false),
	mInitialized(false)
=======
LLViewerTextureList::LLViewerTextureList()
    : mForceResetTextureStats(FALSE),
    mInitialized(FALSE)
>>>>>>> c06fb4e0
{
}

void LLViewerTextureList::init()
<<<<<<< HEAD
{			
	mInitialized = true ;
	sNumImages = 0;
	doPreloadImages();
=======
{
    mInitialized = TRUE ;
    sNumImages = 0;
    doPreloadImages();
>>>>>>> c06fb4e0
}


void LLViewerTextureList::doPreloadImages()
{
    LL_PROFILE_ZONE_SCOPED_CATEGORY_TEXTURE;
    LL_DEBUGS("ViewerImages") << "Preloading images..." << LL_ENDL;

    llassert_always(mInitialized) ;
    llassert_always(mImageList.empty()) ;
    llassert_always(mUUIDMap.empty()) ;

    // Set the "missing asset" image
    LLViewerFetchedTexture::sMissingAssetImagep = LLViewerTextureManager::getFetchedTextureFromFile("missing_asset.tga", FTT_LOCAL_FILE, MIPMAP_NO, LLViewerFetchedTexture::BOOST_UI);

    // Set the "white" image
    LLViewerFetchedTexture::sWhiteImagep = LLViewerTextureManager::getFetchedTextureFromFile("white.tga", FTT_LOCAL_FILE, MIPMAP_NO, LLViewerFetchedTexture::BOOST_UI);
    LLTexUnit::sWhiteTexture = LLViewerFetchedTexture::sWhiteImagep->getTexName();
    LLUIImageList* image_list = LLUIImageList::getInstance();

    // Set the default flat normal map
    // BLANK_OBJECT_NORMAL has a version on dataserver, but it has compression artifacts
    LLViewerFetchedTexture::sFlatNormalImagep =
        LLViewerTextureManager::getFetchedTextureFromFile("flatnormal.tga",
                                                          FTT_LOCAL_FILE,
                                                          MIPMAP_NO,
                                                          LLViewerFetchedTexture::BOOST_BUMP,
                                                          LLViewerTexture::FETCHED_TEXTURE,
                                                          0,
                                                          0,
                                                          BLANK_OBJECT_NORMAL);

<<<<<<< HEAD
	// PBR: irradiance
	LLViewerFetchedTexture::sDefaultIrradiancePBRp = LLViewerTextureManager::getFetchedTextureFromFile("default_irradiance.png", FTT_LOCAL_FILE, MIPMAP_YES, LLViewerFetchedTexture::BOOST_UI);

	image_list->initFromFile();
	
	// turn off clamping and bilinear filtering for uv picking images
	//LLViewerFetchedTexture* uv_test = preloadUIImage("uv_test1.tga", LLUUID::null, false);
	//uv_test->setClamp(false, false);
	//uv_test->setMipFilterNearest(true, true);
	//uv_test = preloadUIImage("uv_test2.tga", LLUUID::null, false);
	//uv_test->setClamp(false, false);
	//uv_test->setMipFilterNearest(true, true);

	LLViewerFetchedTexture* image = LLViewerTextureManager::getFetchedTextureFromFile("silhouette.j2c", FTT_LOCAL_FILE, MIPMAP_YES, LLViewerFetchedTexture::BOOST_UI);
	if (image) 
	{
		image->setAddressMode(LLTexUnit::TAM_WRAP);
		mImagePreloads.insert(image);
	}
	image = LLViewerTextureManager::getFetchedTextureFromFile("world/NoEntryLines.png", FTT_LOCAL_FILE, MIPMAP_YES, LLViewerFetchedTexture::BOOST_UI);
	if (image) 
	{
		image->setAddressMode(LLTexUnit::TAM_WRAP);	
		mImagePreloads.insert(image);
	}
	image = LLViewerTextureManager::getFetchedTextureFromFile("world/NoEntryPassLines.png", FTT_LOCAL_FILE, MIPMAP_YES, LLViewerFetchedTexture::BOOST_UI);
	if (image) 
	{
		image->setAddressMode(LLTexUnit::TAM_WRAP);
		mImagePreloads.insert(image);
	}
	image = LLViewerTextureManager::getFetchedTextureFromFile("transparent.j2c", FTT_LOCAL_FILE, MIPMAP_YES, LLViewerFetchedTexture::BOOST_UI, LLViewerTexture::FETCHED_TEXTURE,
		0, 0, IMG_TRANSPARENT);
	if (image) 
	{
		image->setAddressMode(LLTexUnit::TAM_WRAP);
		mImagePreloads.insert(image);
	}
	image = LLViewerTextureManager::getFetchedTextureFromFile("alpha_gradient.tga", FTT_LOCAL_FILE, MIPMAP_YES, LLViewerFetchedTexture::BOOST_UI, LLViewerTexture::FETCHED_TEXTURE,
		GL_ALPHA8, GL_ALPHA, IMG_ALPHA_GRAD);
	if (image)
	{
		image->setAddressMode(LLTexUnit::TAM_CLAMP);
		mImagePreloads.insert(image);
	}
	image = LLViewerTextureManager::getFetchedTextureFromFile("alpha_gradient_2d.j2c", FTT_LOCAL_FILE, MIPMAP_YES, LLViewerFetchedTexture::BOOST_UI, LLViewerTexture::FETCHED_TEXTURE,
		GL_ALPHA8, GL_ALPHA, IMG_ALPHA_GRAD_2D);
	if (image)
	{
		image->setAddressMode(LLTexUnit::TAM_CLAMP);
		mImagePreloads.insert(image);
	}

	LLPointer<LLImageRaw> img_blak_square_tex(new LLImageRaw(2, 2, 3));
	memset(img_blak_square_tex->getData(), 0, img_blak_square_tex->getDataSize());
	LLPointer<LLViewerFetchedTexture> img_blak_square(new LLViewerFetchedTexture(img_blak_square_tex, FTT_DEFAULT, false));
	gBlackSquareID = img_blak_square->getID();
	img_blak_square->setUnremovable(true);
	addImage(img_blak_square, TEX_LIST_STANDARD);
=======
    // PBR: irradiance
    LLViewerFetchedTexture::sDefaultIrradiancePBRp = LLViewerTextureManager::getFetchedTextureFromFile("default_irradiance.png", FTT_LOCAL_FILE, MIPMAP_YES, LLViewerFetchedTexture::BOOST_UI);

    image_list->initFromFile();

    // turn off clamping and bilinear filtering for uv picking images
    //LLViewerFetchedTexture* uv_test = preloadUIImage("uv_test1.tga", LLUUID::null, FALSE);
    //uv_test->setClamp(FALSE, FALSE);
    //uv_test->setMipFilterNearest(TRUE, TRUE);
    //uv_test = preloadUIImage("uv_test2.tga", LLUUID::null, FALSE);
    //uv_test->setClamp(FALSE, FALSE);
    //uv_test->setMipFilterNearest(TRUE, TRUE);

    LLViewerFetchedTexture* image = LLViewerTextureManager::getFetchedTextureFromFile("silhouette.j2c", FTT_LOCAL_FILE, MIPMAP_YES, LLViewerFetchedTexture::BOOST_UI);
    if (image)
    {
        image->setAddressMode(LLTexUnit::TAM_WRAP);
        mImagePreloads.insert(image);
    }
    image = LLViewerTextureManager::getFetchedTextureFromFile("world/NoEntryLines.png", FTT_LOCAL_FILE, MIPMAP_YES, LLViewerFetchedTexture::BOOST_UI);
    if (image)
    {
        image->setAddressMode(LLTexUnit::TAM_WRAP);
        mImagePreloads.insert(image);
    }
    image = LLViewerTextureManager::getFetchedTextureFromFile("world/NoEntryPassLines.png", FTT_LOCAL_FILE, MIPMAP_YES, LLViewerFetchedTexture::BOOST_UI);
    if (image)
    {
        image->setAddressMode(LLTexUnit::TAM_WRAP);
        mImagePreloads.insert(image);
    }
    image = LLViewerTextureManager::getFetchedTextureFromFile("transparent.j2c", FTT_LOCAL_FILE, MIPMAP_YES, LLViewerFetchedTexture::BOOST_UI, LLViewerTexture::FETCHED_TEXTURE,
        0, 0, IMG_TRANSPARENT);
    if (image)
    {
        image->setAddressMode(LLTexUnit::TAM_WRAP);
        mImagePreloads.insert(image);
    }
    image = LLViewerTextureManager::getFetchedTextureFromFile("alpha_gradient.tga", FTT_LOCAL_FILE, MIPMAP_YES, LLViewerFetchedTexture::BOOST_UI, LLViewerTexture::FETCHED_TEXTURE,
        GL_ALPHA8, GL_ALPHA, IMG_ALPHA_GRAD);
    if (image)
    {
        image->setAddressMode(LLTexUnit::TAM_CLAMP);
        mImagePreloads.insert(image);
    }
    image = LLViewerTextureManager::getFetchedTextureFromFile("alpha_gradient_2d.j2c", FTT_LOCAL_FILE, MIPMAP_YES, LLViewerFetchedTexture::BOOST_UI, LLViewerTexture::FETCHED_TEXTURE,
        GL_ALPHA8, GL_ALPHA, IMG_ALPHA_GRAD_2D);
    if (image)
    {
        image->setAddressMode(LLTexUnit::TAM_CLAMP);
        mImagePreloads.insert(image);
    }

    LLPointer<LLImageRaw> img_blak_square_tex(new LLImageRaw(2, 2, 3));
    memset(img_blak_square_tex->getData(), 0, img_blak_square_tex->getDataSize());
    LLPointer<LLViewerFetchedTexture> img_blak_square(new LLViewerFetchedTexture(img_blak_square_tex, FTT_DEFAULT, FALSE));
    gBlackSquareID = img_blak_square->getID();
    img_blak_square->setUnremovable(TRUE);
    addImage(img_blak_square, TEX_LIST_STANDARD);
>>>>>>> c06fb4e0
}

static std::string get_texture_list_name()
{
    // <FS:Ansariel> OpenSim compatibility
    //if (LLGridManager::getInstance()->isInProductionGrid())
    if (LLGridManager::getInstance()->isInSLMain())
    // </FS:Ansariel>
    {
        return gDirUtilp->getExpandedFilename(LL_PATH_CACHE,
            "texture_list_" + gSavedSettings.getString("LoginLocation") + "." + gDirUtilp->getUserName() + ".xml");
    }
    else
    {
        const std::string& grid_id_str = LLGridManager::getInstance()->getGridId();
        const std::string& grid_id_lower = utf8str_tolower(grid_id_str);
        return gDirUtilp->getExpandedFilename(LL_PATH_CACHE,
            "texture_list_" + gSavedSettings.getString("LoginLocation") + "." + gDirUtilp->getUserName() + "." + grid_id_lower + ".xml");
    }
}

void LLViewerTextureList::doPrefetchImages()
{
    LL_PROFILE_ZONE_SCOPED_CATEGORY_TEXTURE;

    // todo: do not load without getViewerAssetUrl()
    // either fail login without caps or provide this
    // in some other way, textures won't load otherwise
    LLViewerFetchedTexture *imagep = findImage(DEFAULT_WATER_NORMAL, TEX_LIST_STANDARD);
    if (!imagep)
    {
        // add it to mImagePreloads only once
        imagep = LLViewerTextureManager::getFetchedTexture(DEFAULT_WATER_NORMAL, FTT_DEFAULT, MIPMAP_YES, LLViewerFetchedTexture::BOOST_UI);
        if (imagep)
        {
            imagep->setAddressMode(LLTexUnit::TAM_WRAP);
            mImagePreloads.insert(imagep);
        }
    }

    LLViewerTextureManager::getFetchedTexture(IMG_SHOT);
    LLViewerTextureManager::getFetchedTexture(IMG_SMOKE_POOF);
    LLViewerFetchedTexture::sSmokeImagep = LLViewerTextureManager::getFetchedTexture(IMG_SMOKE, FTT_DEFAULT, true, LLGLTexture::BOOST_UI);
    LLViewerFetchedTexture::sSmokeImagep->setNoDelete();

    LLStandardBumpmap::addstandard();

    if (LLAppViewer::instance()->getPurgeCache())
    {
        // cache was purged, no point
        return;
    }

    // Pre-fetch textures from last logout
    LLSD imagelist;
    std::string filename = get_texture_list_name();
    llifstream file;
    file.open(filename.c_str());
    if (file.is_open())
    {
        if ( ! LLSDSerialize::fromXML(imagelist, file) )
        {
            file.close();
            LL_WARNS() << "XML parse error reading texture list '" << filename << "'" << LL_ENDL;
            LL_WARNS() << "Removing invalid texture list '" << filename << "'" << LL_ENDL;
            LLFile::remove(filename);
            return;
        }
        file.close();
    }
    S32 texture_count = 0;
    for (LLSD::array_iterator iter = imagelist.beginArray();
         iter != imagelist.endArray(); ++iter)
    {
        LLSD imagesd = *iter;
        LLUUID uuid = imagesd["uuid"];
        S32 pixel_area = imagesd["area"];
        S32 texture_type = imagesd["type"];

        if((LLViewerTexture::FETCHED_TEXTURE == texture_type || LLViewerTexture::LOD_TEXTURE == texture_type) && !LLViewerTexture::isInvisiprim(uuid))
        {
            LLViewerFetchedTexture* image = LLViewerTextureManager::getFetchedTexture(uuid, FTT_DEFAULT, MIPMAP_TRUE, LLGLTexture::BOOST_NONE, texture_type);
            if (image)
            {
                texture_count += 1;
                image->addTextureStats((F32)pixel_area);
            }
        }
    }
    LL_DEBUGS() << "fetched " << texture_count << " images from " << filename << LL_ENDL;
}

///////////////////////////////////////////////////////////////////////////////

LLViewerTextureList::~LLViewerTextureList()
{
}

void LLViewerTextureList::shutdown()
{
    LL_PROFILE_ZONE_SCOPED_CATEGORY_TEXTURE;
    LL_WARNS() << "Shutdown called" << LL_ENDL;
    // clear out preloads
    mImagePreloads.clear();

    // Write out list of currently loaded textures for precaching on startup
    typedef std::set<std::pair<S32,LLViewerFetchedTexture*> > image_area_list_t;
    image_area_list_t image_area_list;
    for (image_priority_list_t::iterator iter = mImageList.begin();
         iter != mImageList.end(); ++iter)
    {
        LLViewerFetchedTexture* image = *iter;
        if (!image->hasGLTexture() ||
            !image->getUseDiscard() ||
            image->needsAux() ||
            !image->getTargetHost().isInvalid() ||
            !image->getUrl().empty() ||
            image->isInvisiprim()
            )
        {
            continue; // avoid UI, baked, and other special images
        }
        if(!image->getBoundRecently())
        {
            continue ;
        }
        S32 desired = image->getDesiredDiscardLevel();
        if (desired >= 0 && desired < MAX_DISCARD_LEVEL)
        {
            S32 pixel_area = image->getWidth(desired) * image->getHeight(desired);
            image_area_list.insert(std::make_pair(pixel_area, image));
        }
    }

    LLSD imagelist;
    const S32 max_count = 1000;
    S32 count = 0;
    S32 image_type ;
    for (image_area_list_t::reverse_iterator riter = image_area_list.rbegin();
         riter != image_area_list.rend(); ++riter)
    {
        LLViewerFetchedTexture* image = riter->second;
        image_type = (S32)image->getType() ;
        imagelist[count]["area"] = riter->first;
        imagelist[count]["uuid"] = image->getID();
        imagelist[count]["type"] = image_type;
        if (++count >= max_count)
            break;
    }

    if (count > 0 && !gDirUtilp->getExpandedFilename(LL_PATH_CACHE, "").empty())
    {
        std::string filename = get_texture_list_name();
        llofstream file;
        file.open(filename.c_str());
        LL_DEBUGS() << "saving " << imagelist.size() << " image list entries" << LL_ENDL;
<<<<<<< HEAD
		LLSDSerialize::toPrettyXML(imagelist, file);
	}
	
	//
	// Clean up "loaded" callbacks.
	//
	mCallbackList.clear();
	
	// Flush all of the references
	mLoadingStreamList.clear();
	mCreateTextureList.clear();
	mFastCacheList.clear();
	
	mUUIDMap.clear();
	
	mImageList.clear();

	mInitialized = false ; //prevent loading textures again.
=======
        LLSDSerialize::toPrettyXML(imagelist, file);
    }

    //
    // Clean up "loaded" callbacks.
    //
    mCallbackList.clear();

    // Flush all of the references
    mLoadingStreamList.clear();
    mCreateTextureList.clear();
    mFastCacheList.clear();

    mUUIDMap.clear();

    mImageList.clear();

    mInitialized = FALSE ; //prevent loading textures again.
>>>>>>> c06fb4e0
}

void LLViewerTextureList::dump()
{
    LL_PROFILE_ZONE_SCOPED_CATEGORY_TEXTURE;
    LL_INFOS() << "LLViewerTextureList::dump()" << LL_ENDL;
    for (image_priority_list_t::iterator it = mImageList.begin(); it != mImageList.end(); ++it)
    {
        LLViewerFetchedTexture* image = *it;

        LL_INFOS() << "priority " << image->getMaxVirtualSize()
        << " boost " << image->getBoostLevel()
        << " size " << image->getWidth() << "x" << image->getHeight()
        << " discard " << image->getDiscardLevel()
        << " desired " << image->getDesiredDiscardLevel()
        << " http://asset.siva.lindenlab.com/" << image->getID() << ".texture"
        << LL_ENDL;
    }
}

void LLViewerTextureList::destroyGL(bool save_state)
{
    LLImageGL::destroyGL(save_state);
}

void LLViewerTextureList::restoreGL()
{
    llassert_always(mInitialized) ;
    LLImageGL::restoreGL();
}

/* Vertical tab container button image IDs
 Seem to not decode when running app in debug.

 const LLUUID BAD_IMG_ONE("1097dcb3-aef9-8152-f471-431d840ea89e");
 const LLUUID BAD_IMG_TWO("bea77041-5835-1661-f298-47e2d32b7a70");
 */

///////////////////////////////////////////////////////////////////////////////

LLViewerFetchedTexture* LLViewerTextureList::getImageFromFile(const std::string& filename,
<<<<<<< HEAD
												   FTType f_type,
												   bool usemipmaps,
												   LLViewerTexture::EBoostLevel boost_priority,
												   S8 texture_type,
												   LLGLint internal_format,
												   LLGLenum primary_format, 
												   const LLUUID& force_id)
{
    LL_PROFILE_ZONE_SCOPED_CATEGORY_TEXTURE;
	if(!mInitialized)
	{
		return NULL ;
	}

	std::string full_path = gDirUtilp->findSkinnedFilename("textures", filename);
	if (full_path.empty())
	{
		LL_WARNS() << "Failed to find local image file: " << filename << LL_ENDL;
		LLViewerTexture::EBoostLevel priority = LLGLTexture::BOOST_UI;
		return LLViewerTextureManager::getFetchedTexture(IMG_DEFAULT, FTT_DEFAULT, true, priority);
	}

	std::string url = "file://" + full_path;

	return getImageFromUrl(url, f_type, usemipmaps, boost_priority, texture_type, internal_format, primary_format, force_id);
}

LLViewerFetchedTexture* LLViewerTextureList::getImageFromUrl(const std::string& url,
												   FTType f_type,
												   bool usemipmaps,
												   LLViewerTexture::EBoostLevel boost_priority,
												   S8 texture_type,
												   LLGLint internal_format,
												   LLGLenum primary_format, 
												   const LLUUID& force_id)
=======
                                                   FTType f_type,
                                                   BOOL usemipmaps,
                                                   LLViewerTexture::EBoostLevel boost_priority,
                                                   S8 texture_type,
                                                   LLGLint internal_format,
                                                   LLGLenum primary_format,
                                                   const LLUUID& force_id)
{
    LL_PROFILE_ZONE_SCOPED_CATEGORY_TEXTURE;
    if(!mInitialized)
    {
        return NULL ;
    }

    std::string full_path = gDirUtilp->findSkinnedFilename("textures", filename);
    if (full_path.empty())
    {
        LL_WARNS() << "Failed to find local image file: " << filename << LL_ENDL;
        LLViewerTexture::EBoostLevel priority = LLGLTexture::BOOST_UI;
        return LLViewerTextureManager::getFetchedTexture(IMG_DEFAULT, FTT_DEFAULT, TRUE, priority);
    }

    std::string url = "file://" + full_path;

    return getImageFromUrl(url, f_type, usemipmaps, boost_priority, texture_type, internal_format, primary_format, force_id);
}

LLViewerFetchedTexture* LLViewerTextureList::getImageFromUrl(const std::string& url,
                                                   FTType f_type,
                                                   BOOL usemipmaps,
                                                   LLViewerTexture::EBoostLevel boost_priority,
                                                   S8 texture_type,
                                                   LLGLint internal_format,
                                                   LLGLenum primary_format,
                                                   const LLUUID& force_id)
>>>>>>> c06fb4e0
{
    LL_PROFILE_ZONE_SCOPED_CATEGORY_TEXTURE;
    if(!mInitialized)
    {
        return NULL ;
    }

    // generate UUID based on hash of filename
    LLUUID new_id;
    if (force_id.notNull())
    {
        new_id = force_id;
    }
    else
    {
        new_id.generate(url);
    }

    LLPointer<LLViewerFetchedTexture> imagep = findImage(new_id, get_element_type(boost_priority));

    if (!imagep.isNull())
    {
        LLViewerFetchedTexture *texture = imagep.get();
        if (texture->getUrl().empty())
        {
            LL_WARNS() << "Requested texture " << new_id << " already exists but does not have a URL" << LL_ENDL;
        }
        else if (texture->getUrl() != url)
        {
            // This is not an error as long as the images really match -
            // e.g. could be two avatars wearing the same outfit.
            LL_DEBUGS("Avatar") << "Requested texture " << new_id
                                << " already exists with a different url, requested: " << url
                                << " current: " << texture->getUrl() << LL_ENDL;
        }

    }
    if (imagep.isNull())
    {
        switch(texture_type)
        {
        case LLViewerTexture::FETCHED_TEXTURE:
            imagep = new LLViewerFetchedTexture(url, f_type, new_id, usemipmaps);
            break ;
        case LLViewerTexture::LOD_TEXTURE:
            imagep = new LLViewerLODTexture(url, f_type, new_id, usemipmaps);
            break ;
        default:
            LL_ERRS() << "Invalid texture type " << texture_type << LL_ENDL ;
        }

        if (internal_format && primary_format)
        {
            imagep->setExplicitFormat(internal_format, primary_format);
        }

        addImage(imagep, get_element_type(boost_priority));

        if (boost_priority != 0)
        {
            if (boost_priority == LLViewerFetchedTexture::BOOST_UI)
            {
                imagep->dontDiscard();
            }
            if (boost_priority == LLViewerFetchedTexture::BOOST_ICON
                || boost_priority == LLViewerFetchedTexture::BOOST_THUMBNAIL)
            {
                // Agent and group Icons are downloadable content, nothing manages
                // icon deletion yet, so they should not persist
                imagep->dontDiscard();
                imagep->forceActive();
            }
            imagep->setBoostLevel(boost_priority);
        }
    }

    imagep->setGLTextureCreated(true);

    return imagep;
}


LLViewerFetchedTexture* LLViewerTextureList::getImage(const LLUUID &image_id,
<<<<<<< HEAD
												   FTType f_type,
												   bool usemipmaps,
												   LLViewerTexture::EBoostLevel boost_priority,
												   S8 texture_type,
												   LLGLint internal_format,
												   LLGLenum primary_format,
												   LLHost request_from_host)
{
    LL_PROFILE_ZONE_SCOPED_CATEGORY_TEXTURE;
	if(!mInitialized)
	{
		return NULL ;
	}

	// Return the image with ID image_id
	// If the image is not found, creates new image and
	// enqueues a request for transmission
	
	if (image_id.isNull())
	{
		return (LLViewerTextureManager::getFetchedTexture(IMG_DEFAULT, FTT_DEFAULT, true, LLGLTexture::BOOST_UI));
	}
	
	LLPointer<LLViewerFetchedTexture> imagep = findImage(image_id, get_element_type(boost_priority));
	if (!imagep.isNull())
	{
		LLViewerFetchedTexture *texture = imagep.get();
		if (request_from_host.isOk() &&
			!texture->getTargetHost().isOk())
		{
			LL_WARNS() << "Requested texture " << image_id << " already exists but does not have a host" << LL_ENDL;
		}
		else if (request_from_host.isOk() &&
				 texture->getTargetHost().isOk() &&
				 request_from_host != texture->getTargetHost())
		{
			LL_WARNS() << "Requested texture " << image_id << " already exists with a different target host, requested: " 
					<< request_from_host << " current: " << texture->getTargetHost() << LL_ENDL;
		}
		if (f_type != FTT_DEFAULT && imagep->getFTType() != f_type)
		{
			LL_WARNS() << "FTType mismatch: requested " << f_type << " image has " << imagep->getFTType() << LL_ENDL;
		}
		
	}
	if (imagep.isNull())
	{
		imagep = createImage(image_id, f_type, usemipmaps, boost_priority, texture_type, internal_format, primary_format, request_from_host) ;
	}

	imagep->setGLTextureCreated(true);
	
	return imagep;
=======
                                                   FTType f_type,
                                                   BOOL usemipmaps,
                                                   LLViewerTexture::EBoostLevel boost_priority,
                                                   S8 texture_type,
                                                   LLGLint internal_format,
                                                   LLGLenum primary_format,
                                                   LLHost request_from_host)
{
    LL_PROFILE_ZONE_SCOPED_CATEGORY_TEXTURE;
    if(!mInitialized)
    {
        return NULL ;
    }

    // Return the image with ID image_id
    // If the image is not found, creates new image and
    // enqueues a request for transmission

    if (image_id.isNull())
    {
        return (LLViewerTextureManager::getFetchedTexture(IMG_DEFAULT, FTT_DEFAULT, TRUE, LLGLTexture::BOOST_UI));
    }

    LLPointer<LLViewerFetchedTexture> imagep = findImage(image_id, get_element_type(boost_priority));
    if (!imagep.isNull())
    {
        LLViewerFetchedTexture *texture = imagep.get();
        if (request_from_host.isOk() &&
            !texture->getTargetHost().isOk())
        {
            LL_WARNS() << "Requested texture " << image_id << " already exists but does not have a host" << LL_ENDL;
        }
        else if (request_from_host.isOk() &&
                 texture->getTargetHost().isOk() &&
                 request_from_host != texture->getTargetHost())
        {
            LL_WARNS() << "Requested texture " << image_id << " already exists with a different target host, requested: "
                    << request_from_host << " current: " << texture->getTargetHost() << LL_ENDL;
        }
        if (f_type != FTT_DEFAULT && imagep->getFTType() != f_type)
        {
            LL_WARNS() << "FTType mismatch: requested " << f_type << " image has " << imagep->getFTType() << LL_ENDL;
        }

    }
    if (imagep.isNull())
    {
        imagep = createImage(image_id, f_type, usemipmaps, boost_priority, texture_type, internal_format, primary_format, request_from_host) ;
    }

    imagep->setGLTextureCreated(true);

    return imagep;
>>>>>>> c06fb4e0
}

//when this function is called, there is no such texture in the gTextureList with image_id.
LLViewerFetchedTexture* LLViewerTextureList::createImage(const LLUUID &image_id,
<<<<<<< HEAD
												   FTType f_type,
												   bool usemipmaps,
												   LLViewerTexture::EBoostLevel boost_priority,
												   S8 texture_type,
												   LLGLint internal_format,
												   LLGLenum primary_format,
												   LLHost request_from_host)
=======
                                                   FTType f_type,
                                                   BOOL usemipmaps,
                                                   LLViewerTexture::EBoostLevel boost_priority,
                                                   S8 texture_type,
                                                   LLGLint internal_format,
                                                   LLGLenum primary_format,
                                                   LLHost request_from_host)
>>>>>>> c06fb4e0
{
    LL_PROFILE_ZONE_SCOPED_CATEGORY_TEXTURE;
    static LLCachedControl<bool> fast_cache_fetching_enabled(gSavedSettings, "FastCacheFetchEnabled", true); // <FS:Ansariel> Keep Fast Cache option

    LLPointer<LLViewerFetchedTexture> imagep ;
    switch(texture_type)
    {
    case LLViewerTexture::FETCHED_TEXTURE:
        imagep = new LLViewerFetchedTexture(image_id, f_type, request_from_host, usemipmaps);
        break ;
    case LLViewerTexture::LOD_TEXTURE:
        imagep = new LLViewerLODTexture(image_id, f_type, request_from_host, usemipmaps);
        break ;
    default:
        LL_ERRS() << "Invalid texture type " << texture_type << LL_ENDL ;
    }

    if (internal_format && primary_format)
    {
        imagep->setExplicitFormat(internal_format, primary_format);
    }

    addImage(imagep, get_element_type(boost_priority));

    if (boost_priority != 0)
    {
        if (boost_priority == LLViewerFetchedTexture::BOOST_UI)
        {
            imagep->dontDiscard();
        }
        if (boost_priority == LLViewerFetchedTexture::BOOST_ICON
            || boost_priority == LLViewerFetchedTexture::BOOST_THUMBNAIL)
        {
            // Agent and group Icons are downloadable content, nothing manages
            // icon deletion yet, so they should not persist.
            imagep->dontDiscard();
            imagep->forceActive();
        }
        imagep->setBoostLevel(boost_priority);
    }
    else
    {
        //by default, the texture can not be removed from memory even if it is not used.
        //here turn this off
        //if this texture should be set to NO_DELETE, call setNoDelete() afterwards.
        imagep->forceActive() ;
    }

    // <FS:Ansariel> Keep Fast Cache option
    if(fast_cache_fetching_enabled)
    {
        mFastCacheList.insert(imagep);
        imagep->setInFastCacheList(true);
    }
    // </FS:Ansariel>
    return imagep ;
}

void LLViewerTextureList::findTexturesByID(const LLUUID &image_id, std::vector<LLViewerFetchedTexture*> &output)
{
    LL_PROFILE_ZONE_SCOPED_CATEGORY_TEXTURE;
    LLTextureKey search_key(image_id, TEX_LIST_STANDARD);
    uuid_map_t::iterator iter = mUUIDMap.lower_bound(search_key);
    while (iter != mUUIDMap.end() && iter->first.textureId == image_id)
    {
        output.push_back(iter->second);
        iter++;
    }
}

LLViewerFetchedTexture *LLViewerTextureList::findImage(const LLTextureKey &search_key)
{
    LL_PROFILE_ZONE_SCOPED_CATEGORY_TEXTURE;
    uuid_map_t::iterator iter = mUUIDMap.find(search_key);
    if (iter == mUUIDMap.end())
        return NULL;
    return iter->second;
}

LLViewerFetchedTexture *LLViewerTextureList::findImage(const LLUUID &image_id, ETexListType tex_type)
{
    return findImage(LLTextureKey(image_id, tex_type));
}

void LLViewerTextureList::addImageToList(LLViewerFetchedTexture *image)
{
    LL_PROFILE_ZONE_SCOPED_CATEGORY_TEXTURE;
<<<<<<< HEAD
	assert_main_thread();
	llassert_always(mInitialized) ;
	llassert(image);
	if (image->isInImageList())
	{	// Flag is already set?
		LL_WARNS() << "LLViewerTextureList::addImageToList - image " << image->getID()  << " already in list" << LL_ENDL;
	}
	else
	{
		if (!(mImageList.insert(image)).second) 
		{
			LL_WARNS() << "Error happens when insert image " << image->getID()  << " into mImageList!" << LL_ENDL ;
		}
		image->setInImageList(true);
	}
=======
    assert_main_thread();
    llassert_always(mInitialized) ;
    llassert(image);
    if (image->isInImageList())
    {   // Flag is already set?
        LL_WARNS() << "LLViewerTextureList::addImageToList - image " << image->getID()  << " already in list" << LL_ENDL;
    }
    else
    {
    if((mImageList.insert(image)).second != true)
    {
            LL_WARNS() << "Error happens when insert image " << image->getID()  << " into mImageList!" << LL_ENDL ;
    }
    image->setInImageList(TRUE) ;
}
>>>>>>> c06fb4e0
}

void LLViewerTextureList::removeImageFromList(LLViewerFetchedTexture *image)
{
    LL_PROFILE_ZONE_SCOPED_CATEGORY_TEXTURE;
    assert_main_thread();
    llassert_always(mInitialized) ;
    llassert(image);

    S32 count = 0;
    if (image->isInImageList())
    {
        count = mImageList.erase(image) ;
        if(count != 1)
        {
            LL_INFOS() << "Image  " << image->getID()
                << " had mInImageList set but mImageList.erase() returned " << count
                << LL_ENDL;
        }
    }
    else
    {   // Something is wrong, image is expected in list or callers should check first
        LL_INFOS() << "Calling removeImageFromList() for " << image->getID()
            << " but doesn't have mInImageList set"
            << " ref count is " << image->getNumRefs()
            << LL_ENDL;
        uuid_map_t::iterator iter = mUUIDMap.find(LLTextureKey(image->getID(), (ETexListType)image->getTextureListType()));
        if(iter == mUUIDMap.end())
        {
            LL_INFOS() << "Image  " << image->getID() << " is also not in mUUIDMap!" << LL_ENDL ;
        }
        else if (iter->second != image)
        {
            LL_INFOS() << "Image  " << image->getID() << " was in mUUIDMap but with different pointer" << LL_ENDL ;
    }
        else
    {
            LL_INFOS() << "Image  " << image->getID() << " was in mUUIDMap with same pointer" << LL_ENDL ;
        }
        count = mImageList.erase(image) ;
        llassert(count != 0);
<<<<<<< HEAD
		if(count != 0) 
		{	// it was in the list already?
			LL_WARNS() << "Image  " << image->getID() 
				<< " had mInImageList false but mImageList.erase() returned " << count
				<< LL_ENDL;
		}
	}
      
	image->setInImageList(false) ;
=======
        if(count != 0)
        {   // it was in the list already?
            LL_WARNS() << "Image  " << image->getID()
                << " had mInImageList false but mImageList.erase() returned " << count
                << LL_ENDL;
        }
    }

    image->setInImageList(FALSE) ;
>>>>>>> c06fb4e0
}

void LLViewerTextureList::addImage(LLViewerFetchedTexture *new_image, ETexListType tex_type)
{
    LL_PROFILE_ZONE_SCOPED_CATEGORY_TEXTURE;
    if (!new_image)
    {
        return;
    }
    //llassert(new_image);
    LLUUID image_id = new_image->getID();
    LLTextureKey key(image_id, tex_type);

    LLViewerFetchedTexture *image = findImage(key);
    if (image)
    {
        LL_INFOS() << "Image with ID " << image_id << " already in list" << LL_ENDL;
    }
    sNumImages++;

    addImageToList(new_image);
    mUUIDMap[key] = new_image;
    new_image->setTextureListType(tex_type);
}


void LLViewerTextureList::deleteImage(LLViewerFetchedTexture *image)
{
    LL_PROFILE_ZONE_SCOPED_CATEGORY_TEXTURE;
    if( image)
    {
        if (image->hasCallbacks())
        {
            mCallbackList.erase(image);
        }
        LLTextureKey key(image->getID(), (ETexListType)image->getTextureListType());
        llverify(mUUIDMap.erase(key) == 1);
        sNumImages--;
        removeImageFromList(image);
    }
}

///////////////////////////////////////////////////////////////////////////////


////////////////////////////////////////////////////////////////////////////

void LLViewerTextureList::dirtyImage(LLViewerFetchedTexture *image)
{
    mDirtyTextureList.insert(image);
}

////////////////////////////////////////////////////////////////////////////

void LLViewerTextureList::updateImages(F32 max_time)
{
    LL_PROFILE_ZONE_SCOPED_CATEGORY_TEXTURE;
<<<<<<< HEAD
	static bool cleared = false;
	if(gTeleportDisplay)
	{
		if(!cleared)
		{
			clearFetchingRequests();
			gPipeline.clearRebuildGroups();
			cleared = true;
		}
		return;
	}
	cleared = false;

	LLAppViewer::getTextureFetch()->setTextureBandwidth(LLTrace::get_frame_recording().getPeriodMeanPerSec(LLStatViewer::TEXTURE_NETWORK_DATA_RECEIVED).value());

	{
		using namespace LLStatViewer;
		sample(NUM_IMAGES, sNumImages);
		sample(NUM_RAW_IMAGES, LLImageRaw::sRawImageCount);
		sample(FORMATTED_MEM, F64Bytes(LLImageFormatted::sGlobalFormattedMemory));
	}
=======
    static BOOL cleared = FALSE;
    if(gTeleportDisplay)
    {
        if(!cleared)
        {
            clearFetchingRequests();
            gPipeline.clearRebuildGroups();
            cleared = TRUE;
        }
        return;
    }
    cleared = FALSE;

    LLAppViewer::getTextureFetch()->setTextureBandwidth(LLTrace::get_frame_recording().getPeriodMeanPerSec(LLStatViewer::TEXTURE_NETWORK_DATA_RECEIVED).value());

    {
        using namespace LLStatViewer;
        sample(NUM_IMAGES, sNumImages);
        sample(NUM_RAW_IMAGES, LLImageRaw::sRawImageCount);
        sample(FORMATTED_MEM, F64Bytes(LLImageFormatted::sGlobalFormattedMemory));
    }
>>>>>>> c06fb4e0

    // make sure each call below gets at least its "fair share" of time
    F32 min_time = max_time * 0.33f;
    F32 remaining_time = max_time;

    //loading from fast cache
    remaining_time -= updateImagesLoadingFastCache(remaining_time);
    remaining_time = llmax(remaining_time, min_time);

    //dispatch to texture fetch threads
    remaining_time -= updateImagesFetchTextures(remaining_time);
    remaining_time = llmax(remaining_time, min_time);

    //handle results from decode threads
    updateImagesCreateTextures(remaining_time);

    if (!mDirtyTextureList.empty())
    {
        gPipeline.dirtyPoolObjectTextures(mDirtyTextureList);
        mDirtyTextureList.clear();
    }

    bool didone = false;
    for (image_list_t::iterator iter = mCallbackList.begin();
        iter != mCallbackList.end(); )
    {
        //trigger loaded callbacks on local textures immediately
        LLViewerFetchedTexture* image = *iter++;
        if (!image->getUrl().empty())
        {
            // Do stuff to handle callbacks, update priorities, etc.
            didone = image->doLoadedCallbacks();
        }
        else if (!didone)
        {
            // Do stuff to handle callbacks, update priorities, etc.
            didone = image->doLoadedCallbacks();
        }
    }

    updateImagesUpdateStats();
}

void LLViewerTextureList::clearFetchingRequests()
{
    LL_PROFILE_ZONE_SCOPED_CATEGORY_TEXTURE;
    if (LLAppViewer::getTextureFetch()->getNumRequests() == 0)
    {
        return;
    }

    LLAppViewer::getTextureFetch()->deleteAllRequests();

    for (image_priority_list_t::iterator iter = mImageList.begin();
         iter != mImageList.end(); ++iter)
    {
        LLViewerFetchedTexture* imagep = *iter;
        imagep->forceToDeleteRequest() ;
    }
}

static void touch_texture(LLViewerFetchedTexture* tex, F32 vsize)
{
    if (tex)
    {
        tex->addTextureStats(vsize);
    }
}

extern bool gCubeSnapshot;

void LLViewerTextureList::updateImageDecodePriority(LLViewerFetchedTexture* imagep)
{
    if (imagep->isInDebug() || imagep->isUnremovable())
    {
        //update_counter--;
        return; //is in debug, ignore.
    }

    llassert(!gCubeSnapshot);

    static LLCachedControl<F32> bias_distance_scale(gSavedSettings, "TextureBiasDistanceScale", 1.f);
    static LLCachedControl<F32> texture_scale_min(gSavedSettings, "TextureScaleMinAreaFactor", 0.04f);
    static LLCachedControl<F32> texture_scale_max(gSavedSettings, "TextureScaleMaxAreaFactor", 25.f);

    LL_PROFILE_ZONE_SCOPED_CATEGORY_TEXTURE
    {
        for (U32 i = 0; i < LLRender::NUM_TEXTURE_CHANNELS; ++i)
        {
            for (U32 fi = 0; fi < imagep->getNumFaces(i); ++fi)
            {
                LLFace* face = (*(imagep->getFaceList(i)))[fi];

                if (face && face->getViewerObject() && face->getTextureEntry())
                {
                    F32 vsize = face->getPixelArea();

                    // Scale desired texture resolution higher or lower depending on texture scale
                    // 
                    // Minimum usage examples: a 1024x1024 texture with aplhabet, runing string
                    // shows one letter at a time
                    //
                    // Maximum usage examples: huge chunk of terrain repeats texture
                    const LLTextureEntry* te = face->getTextureEntry();
                    F32 min_scale = te ? llmin(fabsf(te->getScaleS()), fabsf(te->getScaleT())) : 1.f;
                    min_scale = llclamp(min_scale*min_scale, texture_scale_min(), texture_scale_max());

                    vsize /= min_scale;
                    vsize /= LLViewerTexture::sDesiredDiscardBias;
                    vsize /= llmax(1.f, (LLViewerTexture::sDesiredDiscardBias-1.f) * (1.f + face->getDrawable()->mDistanceWRTCamera * bias_distance_scale));

                    F32 radius;
                    F32 cos_angle_to_view_dir;
                    bool in_frustum = face->calcPixelArea(cos_angle_to_view_dir, radius);
                    if (!in_frustum || !face->getDrawable()->isVisible())
                    { // further reduce by discard bias when off screen or occluded
                        vsize /= LLViewerTexture::sDesiredDiscardBias;
                    }
                    // if a GLTF material is present, ignore that face
                    // as far as this texture stats go, but update the GLTF material
                    // stats
                    LLFetchedGLTFMaterial* mat = te ? (LLFetchedGLTFMaterial*)te->getGLTFRenderMaterial() : nullptr;
                    llassert(mat == nullptr || dynamic_cast<LLFetchedGLTFMaterial*>(te->getGLTFRenderMaterial()) != nullptr);
                    if (mat)
                    {
                        touch_texture(mat->mBaseColorTexture, vsize);
                        touch_texture(mat->mNormalTexture, vsize);
                        touch_texture(mat->mMetallicRoughnessTexture, vsize);
                        touch_texture(mat->mEmissiveTexture, vsize);
                    }
                    else
                    {
                        imagep->addTextureStats(vsize);
                    }
                }
            }
        }
    }

    //imagep->setDebugText(llformat("%.3f - %d", sqrtf(imagep->getMaxVirtualSize()), imagep->getBoostLevel()));

    F32 lazy_flush_timeout = 30.f; // stop decoding
    F32 max_inactive_time = 20.f; // actually delete
    S32 min_refs = 3; // 1 for mImageList, 1 for mUUIDMap, 1 for local reference

    //
    // Flush formatted images using a lazy flush
    //
    S32 num_refs = imagep->getNumRefs();
    if (num_refs == min_refs)
    {
        if (imagep->getLastReferencedTimer()->getElapsedTimeF32() > lazy_flush_timeout)
        {
            // Remove the unused image from the image list
            deleteImage(imagep);
            imagep = NULL; // should destroy the image
        }
        return;
    }
    else
    {
        if (imagep->hasSavedRawImage())
        {
            if (imagep->getElapsedLastReferencedSavedRawImageTime() > max_inactive_time)
            {
                imagep->destroySavedRawImage();
            }
        }

        if (imagep->isDeleted())
        {
            return;
        }
        else if (imagep->isDeletionCandidate())
        {
            imagep->destroyTexture();
            return;
        }
        else if (imagep->isInactive())
        {
            if (imagep->getLastReferencedTimer()->getElapsedTimeF32() > max_inactive_time)
            {
                imagep->setDeletionCandidate();
            }
            return;
        }
        else
        {
            imagep->getLastReferencedTimer()->reset();

            //reset texture state.
            imagep->setInactive();
        }
    }

    if (!imagep->isInImageList())
    {
        return;
    }
    if (imagep->isInFastCacheList())
    {
        return; //wait for loading from the fast cache.
    }

    imagep->processTextureStats();
}

void LLViewerTextureList::setDebugFetching(LLViewerFetchedTexture* tex, S32 debug_level)
{
    LL_PROFILE_ZONE_SCOPED_CATEGORY_TEXTURE;
    if(!tex->setDebugFetching(debug_level))
    {
        return;
    }

    const F32 DEBUG_PRIORITY = 100000.f;
    removeImageFromList(tex);
    tex->mMaxVirtualSize = DEBUG_PRIORITY;
    addImageToList(tex);
}

F32 LLViewerTextureList::updateImagesCreateTextures(F32 max_time)
{
    LL_PROFILE_ZONE_SCOPED_CATEGORY_TEXTURE;
    if (gGLManager.mIsDisabled) return 0.0f;

    //
    // Create GL textures for all textures that need them (images which have been
    // decoded, but haven't been pushed into GL).
    //

    LLTimer create_timer;
    image_list_t::iterator enditer = mCreateTextureList.begin();
    for (image_list_t::iterator iter = mCreateTextureList.begin();
         iter != mCreateTextureList.end();)
    {
        image_list_t::iterator curiter = iter++;
        enditer = iter;
        LLViewerFetchedTexture *imagep = *curiter;
        imagep->createTexture();
        imagep->postCreateTexture();

        if (create_timer.getElapsedTimeF32() > max_time)
        {
            break;
        }
    }
    mCreateTextureList.erase(mCreateTextureList.begin(), enditer);
    return create_timer.getElapsedTimeF32();
}

F32 LLViewerTextureList::updateImagesLoadingFastCache(F32 max_time)
{
    LL_PROFILE_ZONE_SCOPED_CATEGORY_TEXTURE;
    if (gGLManager.mIsDisabled) return 0.0f;
    if(mFastCacheList.empty())
    {
        return 0.f;
    }

    //
    // loading texture raw data from the fast cache directly.
    //

    LLTimer timer;
    image_list_t::iterator enditer = mFastCacheList.begin();
    for (image_list_t::iterator iter = mFastCacheList.begin();
         iter != mFastCacheList.end();)
    {
        image_list_t::iterator curiter = iter++;
        enditer = iter;
        LLViewerFetchedTexture *imagep = *curiter;
        imagep->loadFromFastCache();
        // <FS:Ansariel> Fast cache stats
        sNumFastCacheReads++;
        // </FS:Ansariel>
    }
    mFastCacheList.erase(mFastCacheList.begin(), enditer);
    return timer.getElapsedTimeF32();
}

void LLViewerTextureList::forceImmediateUpdate(LLViewerFetchedTexture* imagep)
{
    LL_PROFILE_ZONE_SCOPED_CATEGORY_TEXTURE;
    if(!imagep)
    {
        return ;
    }
    if(imagep->isInImageList())
    {
        removeImageFromList(imagep);
    }

    imagep->processTextureStats();
    imagep->sMaxVirtualSize = LLViewerFetchedTexture::sMaxVirtualSize;
    addImageToList(imagep);

    return ;
}

F32 LLViewerTextureList::updateImagesFetchTextures(F32 max_time)
{
    LL_PROFILE_ZONE_SCOPED_CATEGORY_TEXTURE;
    typedef std::vector<LLPointer<LLViewerFetchedTexture> > entries_list_t;
    entries_list_t entries;

    // update N textures at beginning of mImageList
    U32 update_count = 0;
    static const S32 MIN_UPDATE_COUNT = gSavedSettings.getS32("TextureFetchUpdateMinCount");       // default: 32
    // WIP -- dumb code here
    //update MIN_UPDATE_COUNT or 5% of other textures, whichever is greater
    update_count = llmax((U32) MIN_UPDATE_COUNT, (U32) mUUIDMap.size()/20);
    update_count = llmin(update_count, (U32) mUUIDMap.size());

    {
        LL_PROFILE_ZONE_NAMED_CATEGORY_TEXTURE("vtluift - copy");

        // copy entries out of UUID map for updating
        entries.reserve(update_count);
        uuid_map_t::iterator iter = mUUIDMap.upper_bound(mLastUpdateKey);
        while (update_count-- > 0)
        {
            if (iter == mUUIDMap.end())
            {
                iter = mUUIDMap.begin();
            }

            if (iter->second->getGLTexture())
            {
                entries.push_back(iter->second);
            }
            ++iter;
        }
    }

    LLTimer timer;

    LLPointer<LLViewerTexture> last_imagep = nullptr;

    for (auto& imagep : entries)
    {
        if (imagep->getNumRefs() > 1) // make sure this image hasn't been deleted before attempting to update (may happen as a side effect of some other image updating)

        {
            updateImageDecodePriority(imagep);
            imagep->updateFetch();
        }

        last_imagep = imagep;

        if (timer.getElapsedTimeF32() > max_time)
        {
            break;
        }
    }

    if (last_imagep)
    {
        mLastUpdateKey = LLTextureKey(last_imagep->getID(), (ETexListType)last_imagep->getTextureListType());
    }

    return timer.getElapsedTimeF32();
}

void LLViewerTextureList::updateImagesUpdateStats()
{
    LL_PROFILE_ZONE_SCOPED_CATEGORY_TEXTURE;
<<<<<<< HEAD
	if (mForceResetTextureStats)
	{
		for (image_priority_list_t::iterator iter = mImageList.begin();
			 iter != mImageList.end(); )
		{
			LLViewerFetchedTexture* imagep = *iter++;
			imagep->resetTextureStats();
		}
		mForceResetTextureStats = false;
	}
=======
    if (mForceResetTextureStats)
    {
        for (image_priority_list_t::iterator iter = mImageList.begin();
             iter != mImageList.end(); )
        {
            LLViewerFetchedTexture* imagep = *iter++;
            imagep->resetTextureStats();
        }
        mForceResetTextureStats = FALSE;
    }
>>>>>>> c06fb4e0
}

void LLViewerTextureList::decodeAllImages(F32 max_time)
{
    LL_PROFILE_ZONE_SCOPED_CATEGORY_TEXTURE;
<<<<<<< HEAD
	LLTimer timer;

	//loading from fast cache 
	updateImagesLoadingFastCache(max_time);

	// Update texture stats and priorities
	std::vector<LLPointer<LLViewerFetchedTexture> > image_list;
	for (image_priority_list_t::iterator iter = mImageList.begin();
		 iter != mImageList.end(); )
	{
		LLViewerFetchedTexture* imagep = *iter++;
		image_list.push_back(imagep);
		imagep->setInImageList(false) ;
	}

	llassert_always(image_list.size() == mImageList.size()) ;
	mImageList.clear();
	for (std::vector<LLPointer<LLViewerFetchedTexture> >::iterator iter = image_list.begin();
		 iter != image_list.end(); ++iter)
	{
		LLViewerFetchedTexture* imagep = *iter;
		imagep->processTextureStats();
		addImageToList(imagep);
	}
	image_list.clear();
	
	// Update fetch (decode)
	for (image_priority_list_t::iterator iter = mImageList.begin();
		 iter != mImageList.end(); )
	{
		LLViewerFetchedTexture* imagep = *iter++;
		imagep->updateFetch();
	}
=======
    LLTimer timer;

    //loading from fast cache
    updateImagesLoadingFastCache(max_time);

    // Update texture stats and priorities
    std::vector<LLPointer<LLViewerFetchedTexture> > image_list;
    for (image_priority_list_t::iterator iter = mImageList.begin();
         iter != mImageList.end(); )
    {
        LLViewerFetchedTexture* imagep = *iter++;
        image_list.push_back(imagep);
        imagep->setInImageList(FALSE) ;
    }

    llassert_always(image_list.size() == mImageList.size()) ;
    mImageList.clear();
    for (std::vector<LLPointer<LLViewerFetchedTexture> >::iterator iter = image_list.begin();
         iter != image_list.end(); ++iter)
    {
        LLViewerFetchedTexture* imagep = *iter;
        imagep->processTextureStats();
        addImageToList(imagep);
    }
    image_list.clear();

    // Update fetch (decode)
    for (image_priority_list_t::iterator iter = mImageList.begin();
         iter != mImageList.end(); )
    {
        LLViewerFetchedTexture* imagep = *iter++;
        imagep->updateFetch();
    }
>>>>>>> c06fb4e0
    std::shared_ptr<LL::WorkQueue> main_queue = LLImageGLThread::sEnabledTextures ? LL::WorkQueue::getInstance("mainloop") : NULL;
    // Run threads
    S32 fetch_pending = 0;
    while (1)
    {
        LLAppViewer::instance()->getTextureCache()->update(1); // unpauses the texture cache thread
        LLAppViewer::instance()->getImageDecodeThread()->update(1); // unpauses the image thread
        fetch_pending = LLAppViewer::instance()->getTextureFetch()->update(1); // unpauses the texture fetch thread

        if (LLImageGLThread::sEnabledTextures)
        {
            main_queue->runFor(std::chrono::milliseconds(1));
            fetch_pending += main_queue->size();
        }

        if (fetch_pending == 0 || timer.getElapsedTimeF32() > max_time)
        {
            break;
        }
    }
    // Update fetch again
    for (image_priority_list_t::iterator iter = mImageList.begin();
         iter != mImageList.end(); )
    {
        LLViewerFetchedTexture* imagep = *iter++;
        imagep->updateFetch();
    }
    max_time -= timer.getElapsedTimeF32();
    max_time = llmax(max_time, .001f);
    F32 create_time = updateImagesCreateTextures(max_time);

    LL_DEBUGS("ViewerImages") << "decodeAllImages() took " << timer.getElapsedTimeF32() << " seconds. "
    << " fetch_pending " << fetch_pending
    << " create_time " << create_time
    << LL_ENDL;
}

bool LLViewerTextureList::createUploadFile(LLPointer<LLImageRaw> raw_image,
                                           const std::string& out_filename,
                                           const S32 max_image_dimentions,
                                           const S32 min_image_dimentions)
{
    LL_PROFILE_ZONE_SCOPED_CATEGORY_TEXTURE;

    LLImageDataSharedLock lock(raw_image);

    // make a copy, since convertToUploadFile scales raw image
    LLPointer<LLImageRaw> scale_image = new LLImageRaw(
        raw_image->getData(),
        raw_image->getWidth(),
        raw_image->getHeight(),
        raw_image->getComponents());

    LLPointer<LLImageJ2C> compressedImage = LLViewerTextureList::convertToUploadFile(scale_image, max_image_dimentions);
    if (compressedImage->getWidth() < min_image_dimentions || compressedImage->getHeight() < min_image_dimentions)
    {
        std::string reason = llformat("Images below %d x %d pixels are not allowed. Actual size: %d x %dpx",
                                      min_image_dimentions,
                                      min_image_dimentions,
                                      compressedImage->getWidth(),
                                      compressedImage->getHeight());
        compressedImage->setLastError(reason);
        return false;
    }
    if (compressedImage.isNull())
    {
        compressedImage->setLastError("Couldn't convert the image to jpeg2000.");
        LL_INFOS() << "Couldn't convert to j2c, file : " << out_filename << LL_ENDL;
        return false;
    }
    if (!compressedImage->save(out_filename))
    {
        compressedImage->setLastError("Couldn't create the jpeg2000 image for upload.");
        LL_INFOS() << "Couldn't create output file : " << out_filename << LL_ENDL;
        return false;
    }
    return true;
}

bool LLViewerTextureList::createUploadFile(const std::string& filename,
<<<<<<< HEAD
										 const std::string& out_filename,
										 const U8 codec,
										 const S32 max_image_dimentions,
										 const S32 min_image_dimentions,
										 bool force_square)
{	
    LL_PROFILE_ZONE_SCOPED_CATEGORY_TEXTURE;
	// Load the image
	LLPointer<LLImageFormatted> image = LLImageFormatted::createFromType(codec);
	if (image.isNull())
	{
		LL_WARNS() << "Couldn't open the image to be uploaded." << LL_ENDL;
		return false;
	}	
	if (!image->load(filename))
	{
		image->setLastError("Couldn't load the image to be uploaded.");
		return false;
	}
	// Decompress or expand it in a raw image structure
	LLPointer<LLImageRaw> raw_image = new LLImageRaw;
	if (!image->decode(raw_image, 0.0f))
	{
		image->setLastError("Couldn't decode the image to be uploaded.");
		return false;
	}
	// Check the image constraints
	if ((image->getComponents() != 3) && (image->getComponents() != 4))
	{
		image->setLastError("Image files with less than 3 or more than 4 components are not supported.");
		return false;
	}
    if (image->getWidth() < min_image_dimentions || image->getHeight() < min_image_dimentions)
    {
        std::string reason = llformat("Images below %d x %d pixels are not allowed. Actual size: %d x %dpx",
            min_image_dimentions,
            min_image_dimentions,
            image->getWidth(),
            image->getHeight());
        image->setLastError(reason);
        return false;
    }
	// Convert to j2c (JPEG2000) and save the file locally
	LLPointer<LLImageJ2C> compressedImage = convertToUploadFile(raw_image, max_image_dimentions, force_square);
	if (compressedImage.isNull())
	{
		image->setLastError("Couldn't convert the image to jpeg2000.");
		LL_INFOS() << "Couldn't convert to j2c, file : " << filename << LL_ENDL;
		return false;
	}
	if (!compressedImage->save(out_filename))
	{
		image->setLastError("Couldn't create the jpeg2000 image for upload.");
		LL_INFOS() << "Couldn't create output file : " << out_filename << LL_ENDL;
		return false;
	}
	// Test to see if the encode and save worked
	LLPointer<LLImageJ2C> integrity_test = new LLImageJ2C;
	if (!integrity_test->loadAndValidate( out_filename ))
	{
		image->setLastError("The created jpeg2000 image is corrupt.");
		LL_INFOS() << "Image file : " << out_filename << " is corrupt" << LL_ENDL;
		return false;
	}
	return true;
=======
                                         const std::string& out_filename,
                                         const U8 codec,
                                         const S32 max_image_dimentions,
                                         const S32 min_image_dimentions,
                                         bool force_square)
{
    LL_PROFILE_ZONE_SCOPED_CATEGORY_TEXTURE;
    try
    {
        // Load the image
        LLPointer<LLImageFormatted> image = LLImageFormatted::createFromType(codec);
        if (image.isNull())
        {
            LL_WARNS() << "Couldn't open the image to be uploaded." << LL_ENDL;
            return false;
        }
        if (!image->load(filename))
        {
            image->setLastError("Couldn't load the image to be uploaded.");
            return false;
        }
        // Decompress or expand it in a raw image structure
        LLPointer<LLImageRaw> raw_image = new LLImageRaw;
        if (!image->decode(raw_image, 0.0f))
        {
            image->setLastError("Couldn't decode the image to be uploaded.");
            return false;
        }
        // Check the image constraints
        if ((image->getComponents() != 3) && (image->getComponents() != 4))
        {
            image->setLastError("Image files with less than 3 or more than 4 components are not supported.");
            return false;
        }
        if (image->getWidth() < min_image_dimentions || image->getHeight() < min_image_dimentions)
        {
            std::string reason = llformat("Images below %d x %d pixels are not allowed. Actual size: %d x %dpx",
                                          min_image_dimentions,
                                          min_image_dimentions,
                                          image->getWidth(),
                                          image->getHeight());
            image->setLastError(reason);
            return false;
        }
        // Convert to j2c (JPEG2000) and save the file locally
        LLPointer<LLImageJ2C> compressedImage = convertToUploadFile(raw_image, max_image_dimentions, force_square);
        if (compressedImage.isNull())
        {
            image->setLastError("Couldn't convert the image to jpeg2000.");
            LL_INFOS() << "Couldn't convert to j2c, file : " << filename << LL_ENDL;
            return false;
        }
        if (!compressedImage->save(out_filename))
        {
            image->setLastError("Couldn't create the jpeg2000 image for upload.");
            LL_INFOS() << "Couldn't create output file : " << out_filename << LL_ENDL;
            return false;
        }
        // Test to see if the encode and save worked
        LLPointer<LLImageJ2C> integrity_test = new LLImageJ2C;
        if (!integrity_test->loadAndValidate(out_filename))
        {
            image->setLastError("The created jpeg2000 image is corrupt.");
            LL_INFOS() << "Image file : " << out_filename << " is corrupt" << LL_ENDL;
            return false;
        }
    }
    catch (...)
    {
        LOG_UNHANDLED_EXCEPTION("");
        return false;
    }
    return true;
>>>>>>> c06fb4e0
}

// note: modifies the argument raw_image!!!!
LLPointer<LLImageJ2C> LLViewerTextureList::convertToUploadFile(LLPointer<LLImageRaw> raw_image, const S32 max_image_dimentions, bool force_square, bool force_lossless)
{
<<<<<<< HEAD
	LL_PROFILE_ZONE_SCOPED_CATEGORY_TEXTURE;
    LLImageDataLock lock(raw_image);

=======
    LL_PROFILE_ZONE_SCOPED_CATEGORY_TEXTURE;
>>>>>>> c06fb4e0
    if (force_square)
    {
        S32 biggest_side = llmax(raw_image->getWidth(), raw_image->getHeight());
        S32 square_size = raw_image->biasedDimToPowerOfTwo(biggest_side, max_image_dimentions);

        raw_image->scale(square_size, square_size);
    }
    else
    {
        raw_image->biasedScaleToPowerOfTwo(max_image_dimentions);
    }
    LLPointer<LLImageJ2C> compressedImage = new LLImageJ2C();

    if (force_lossless ||
        (gSavedSettings.getBOOL("LosslessJ2CUpload") &&
            (raw_image->getWidth() * raw_image->getHeight() <= LL_IMAGE_REZ_LOSSLESS_CUTOFF * LL_IMAGE_REZ_LOSSLESS_CUTOFF)))
    {
        compressedImage->setReversible(true);
    }


    if (gSavedSettings.getBOOL("Jpeg2000AdvancedCompression"))
    {
        // This test option will create jpeg2000 images with precincts for each level, RPCL ordering
        // and PLT markers. The block size is also optionally modifiable.
        // Note: the images hence created are compatible with older versions of the viewer.
        // Read the blocks and precincts size settings
        S32 block_size = gSavedSettings.getS32("Jpeg2000BlocksSize");
        S32 precinct_size = gSavedSettings.getS32("Jpeg2000PrecinctsSize");
        LL_INFOS() << "Advanced JPEG2000 Compression: precinct = " << precinct_size << ", block = " << block_size << LL_ENDL;
        compressedImage->initEncode(*raw_image, block_size, precinct_size, 0);
    }

    if (!compressedImage->encode(raw_image, 0.0f))
    {
        LL_INFOS() << "convertToUploadFile : encode returns with error!!" << LL_ENDL;
        // Clear up the pointer so we don't leak that one
        compressedImage = NULL;
    }

    return compressedImage;
}

///////////////////////////////////////////////////////////////////////////////

// <FS:Ansariel> OpenSim compatibility
// static
void LLViewerTextureList::receiveImageHeader(LLMessageSystem *msg, void **user_data)
{
    static LLCachedControl<bool> log_texture_traffic(gSavedSettings,"LogTextureNetworkTraffic", false) ;

    LL_PROFILE_ZONE_SCOPED_CATEGORY_TEXTURE;

<<<<<<< HEAD
	// Receive image header, copy into image object and decompresses 
	// if this is a one-packet image. 
	
	LLUUID id;
	
	char ip_string[256];
	u32_to_ip_string(msg->getSenderIP(),ip_string);
	
	U32Bytes received_size ;
	if (msg->getReceiveCompressedSize())
	{
		received_size = (U32Bytes)msg->getReceiveCompressedSize() ;		
	}
	else
	{
		received_size = (U32Bytes)msg->getReceiveSize() ;		
	}
	add(LLStatViewer::TEXTURE_NETWORK_DATA_RECEIVED, received_size);
	add(LLStatViewer::TEXTURE_PACKETS, 1);
	
	U8 codec;
	U16 packets;
	U32 totalbytes;
	msg->getUUIDFast(_PREHASH_ImageID, _PREHASH_ID, id);
	msg->getU8Fast(_PREHASH_ImageID, _PREHASH_Codec, codec);
	msg->getU16Fast(_PREHASH_ImageID, _PREHASH_Packets, packets);
	msg->getU32Fast(_PREHASH_ImageID, _PREHASH_Size, totalbytes);
	
	S32 data_size = msg->getSizeFast(_PREHASH_ImageData, _PREHASH_Data); 
	if (!data_size)
	{
		return;
	}
	if (data_size < 0)
	{
		// msg->getSizeFast() is probably trying to tell us there
		// was an error.
		LL_ERRS() << "image header chunk size was negative: "
		<< data_size << LL_ENDL;
		return;
	}
	
	// this buffer gets saved off in the packet list
	U8 *data = new U8[data_size];
	msg->getBinaryDataFast(_PREHASH_ImageData, _PREHASH_Data, data, data_size);
	
	LLViewerFetchedTexture *image = LLViewerTextureManager::getFetchedTexture(id, FTT_DEFAULT, true, LLGLTexture::BOOST_NONE, LLViewerTexture::LOD_TEXTURE);
	if (!image)
	{
		delete [] data;
		return;
	}
	if(log_texture_traffic)
	{
		gTotalTextureBytesPerBoostLevel[image->getBoostLevel()] += received_size ;
	}

	//image->getLastPacketTimer()->reset();
	bool res = LLAppViewer::getTextureFetch()->receiveImageHeader(msg->getSender(), id, codec, packets, totalbytes, data_size, data);
	if (!res)
	{
		delete[] data;
	}
=======
    // Receive image header, copy into image object and decompresses
    // if this is a one-packet image.

    LLUUID id;

    char ip_string[256];
    u32_to_ip_string(msg->getSenderIP(),ip_string);

    U32Bytes received_size ;
    if (msg->getReceiveCompressedSize())
    {
        received_size = (U32Bytes)msg->getReceiveCompressedSize() ;
    }
    else
    {
        received_size = (U32Bytes)msg->getReceiveSize() ;
    }
    add(LLStatViewer::TEXTURE_NETWORK_DATA_RECEIVED, received_size);
    add(LLStatViewer::TEXTURE_PACKETS, 1);

    U8 codec;
    U16 packets;
    U32 totalbytes;
    msg->getUUIDFast(_PREHASH_ImageID, _PREHASH_ID, id);
    msg->getU8Fast(_PREHASH_ImageID, _PREHASH_Codec, codec);
    msg->getU16Fast(_PREHASH_ImageID, _PREHASH_Packets, packets);
    msg->getU32Fast(_PREHASH_ImageID, _PREHASH_Size, totalbytes);

    S32 data_size = msg->getSizeFast(_PREHASH_ImageData, _PREHASH_Data);
    if (!data_size)
    {
        return;
    }
    if (data_size < 0)
    {
        // msg->getSizeFast() is probably trying to tell us there
        // was an error.
        LL_ERRS() << "image header chunk size was negative: "
        << data_size << LL_ENDL;
        return;
    }

    // this buffer gets saved off in the packet list
    U8 *data = new U8[data_size];
    msg->getBinaryDataFast(_PREHASH_ImageData, _PREHASH_Data, data, data_size);

    LLViewerFetchedTexture *image = LLViewerTextureManager::getFetchedTexture(id, FTT_DEFAULT, TRUE, LLGLTexture::BOOST_NONE, LLViewerTexture::LOD_TEXTURE);
    if (!image)
    {
        delete [] data;
        return;
    }
    if(log_texture_traffic)
    {
        gTotalTextureBytesPerBoostLevel[image->getBoostLevel()] += received_size ;
    }

    //image->getLastPacketTimer()->reset();
    bool res = LLAppViewer::getTextureFetch()->receiveImageHeader(msg->getSender(), id, codec, packets, totalbytes, data_size, data);
    if (!res)
    {
        delete[] data;
    }
>>>>>>> c06fb4e0
}

// static
void LLViewerTextureList::receiveImagePacket(LLMessageSystem *msg, void **user_data)
{
    static LLCachedControl<bool> log_texture_traffic(gSavedSettings,"LogTextureNetworkTraffic", false) ;

    LL_PROFILE_ZONE_SCOPED_CATEGORY_TEXTURE;
<<<<<<< HEAD
	
	// Receives image packet, copy into image object,
	// checks if all packets received, decompresses if so. 
	
	LLUUID id;
	U16 packet_num;
	
	char ip_string[256];
	u32_to_ip_string(msg->getSenderIP(),ip_string);
	
	U32Bytes received_size ;
	if (msg->getReceiveCompressedSize())
	{
		received_size = (U32Bytes)msg->getReceiveCompressedSize() ;
	}
	else
	{
		received_size = (U32Bytes)msg->getReceiveSize() ;		
	}

	add(LLStatViewer::TEXTURE_NETWORK_DATA_RECEIVED, F64Bytes(received_size));
	add(LLStatViewer::TEXTURE_PACKETS, 1);
	
	//llprintline("Start decode, image header...");
	msg->getUUIDFast(_PREHASH_ImageID, _PREHASH_ID, id);
	msg->getU16Fast(_PREHASH_ImageID, _PREHASH_Packet, packet_num);
	S32 data_size = msg->getSizeFast(_PREHASH_ImageData, _PREHASH_Data); 
	
	if (!data_size)
	{
		return;
	}
	if (data_size < 0)
	{
		// msg->getSizeFast() is probably trying to tell us there
		// was an error.
		LL_ERRS() << "image data chunk size was negative: "
		<< data_size << LL_ENDL;
		return;
	}
	if (data_size > MTUBYTES)
	{
		LL_ERRS() << "image data chunk too large: " << data_size << " bytes" << LL_ENDL;
		return;
	}
	U8 *data = new U8[data_size];
	msg->getBinaryDataFast(_PREHASH_ImageData, _PREHASH_Data, data, data_size);
	
	LLViewerFetchedTexture *image = LLViewerTextureManager::getFetchedTexture(id, FTT_DEFAULT, true, LLGLTexture::BOOST_NONE, LLViewerTexture::LOD_TEXTURE);
	if (!image)
	{
		delete [] data;
		return;
	}
	if(log_texture_traffic)
	{
		gTotalTextureBytesPerBoostLevel[image->getBoostLevel()] += received_size ;
	}

	//image->getLastPacketTimer()->reset();
	bool res = LLAppViewer::getTextureFetch()->receiveImagePacket(msg->getSender(), id, packet_num, data_size, data);
	if (!res)
	{
		delete[] data;
	}
=======

    // Receives image packet, copy into image object,
    // checks if all packets received, decompresses if so.

    LLUUID id;
    U16 packet_num;

    char ip_string[256];
    u32_to_ip_string(msg->getSenderIP(),ip_string);

    U32Bytes received_size ;
    if (msg->getReceiveCompressedSize())
    {
        received_size = (U32Bytes)msg->getReceiveCompressedSize() ;
    }
    else
    {
        received_size = (U32Bytes)msg->getReceiveSize() ;
    }

    add(LLStatViewer::TEXTURE_NETWORK_DATA_RECEIVED, F64Bytes(received_size));
    add(LLStatViewer::TEXTURE_PACKETS, 1);

    //llprintline("Start decode, image header...");
    msg->getUUIDFast(_PREHASH_ImageID, _PREHASH_ID, id);
    msg->getU16Fast(_PREHASH_ImageID, _PREHASH_Packet, packet_num);
    S32 data_size = msg->getSizeFast(_PREHASH_ImageData, _PREHASH_Data);

    if (!data_size)
    {
        return;
    }
    if (data_size < 0)
    {
        // msg->getSizeFast() is probably trying to tell us there
        // was an error.
        LL_ERRS() << "image data chunk size was negative: "
        << data_size << LL_ENDL;
        return;
    }
    if (data_size > MTUBYTES)
    {
        LL_ERRS() << "image data chunk too large: " << data_size << " bytes" << LL_ENDL;
        return;
    }
    U8 *data = new U8[data_size];
    msg->getBinaryDataFast(_PREHASH_ImageData, _PREHASH_Data, data, data_size);

    LLViewerFetchedTexture *image = LLViewerTextureManager::getFetchedTexture(id, FTT_DEFAULT, TRUE, LLGLTexture::BOOST_NONE, LLViewerTexture::LOD_TEXTURE);
    if (!image)
    {
        delete [] data;
        return;
    }
    if(log_texture_traffic)
    {
        gTotalTextureBytesPerBoostLevel[image->getBoostLevel()] += received_size ;
    }

    //image->getLastPacketTimer()->reset();
    bool res = LLAppViewer::getTextureFetch()->receiveImagePacket(msg->getSender(), id, packet_num, data_size, data);
    if (!res)
    {
        delete[] data;
    }
>>>>>>> c06fb4e0
}
// </FS:Ansariel>

// We've been that the asset server does not contain the requested image id.
// static
void LLViewerTextureList::processImageNotInDatabase(LLMessageSystem *msg,void **user_data)
{
    LL_PROFILE_ZONE_SCOPED_CATEGORY_TEXTURE;
    LLUUID image_id;
    msg->getUUIDFast(_PREHASH_ImageID, _PREHASH_ID, image_id);

    LLViewerFetchedTexture* image = gTextureList.findImage( image_id, TEX_LIST_STANDARD);
    if( image )
    {
        LL_WARNS() << "Image not in db" << LL_ENDL;
        image->setIsMissingAsset();
    }

    image = gTextureList.findImage(image_id, TEX_LIST_SCALE);
    if (image)
    {
        LL_WARNS() << "Icon not in db" << LL_ENDL;
        image->setIsMissingAsset();
    }
}


///////////////////////////////////////////////////////////////////////////////

// explicitly cleanup resources, as this is a singleton class with process
// lifetime so ability to perform std::map operations in destructor is not
// guaranteed.
void LLUIImageList::cleanUp()
{
    mUIImages.clear();
    mUITextureList.clear() ;
}

LLUIImagePtr LLUIImageList::getUIImageByID(const LLUUID& image_id, S32 priority)
{
    LL_PROFILE_ZONE_SCOPED_CATEGORY_TEXTURE;
<<<<<<< HEAD
	// use id as image name
	std::string image_name = image_id.asString();

	// look for existing image
	uuid_ui_image_map_t::iterator found_it = mUIImages.find(image_name);
	if (found_it != mUIImages.end())
	{
		return found_it->second;
	}

	const bool use_mips = false;
	const LLRect scale_rect = LLRect::null;
	const LLRect clip_rect = LLRect::null;
	return loadUIImageByID(image_id, use_mips, scale_rect, clip_rect, (LLViewerTexture::EBoostLevel)priority);
=======
    // use id as image name
    std::string image_name = image_id.asString();

    // look for existing image
    uuid_ui_image_map_t::iterator found_it = mUIImages.find(image_name);
    if (found_it != mUIImages.end())
    {
        return found_it->second;
    }

    const BOOL use_mips = FALSE;
    const LLRect scale_rect = LLRect::null;
    const LLRect clip_rect = LLRect::null;
    return loadUIImageByID(image_id, use_mips, scale_rect, clip_rect, (LLViewerTexture::EBoostLevel)priority);
>>>>>>> c06fb4e0
}

LLUIImagePtr LLUIImageList::getUIImage(const std::string& image_name, S32 priority)
{
    LL_PROFILE_ZONE_SCOPED_CATEGORY_TEXTURE;
<<<<<<< HEAD
	// look for existing image
	uuid_ui_image_map_t::iterator found_it = mUIImages.find(image_name);
	if (found_it != mUIImages.end())
	{
		return found_it->second;
	}

	const bool use_mips = false;
	const LLRect scale_rect = LLRect::null;
	const LLRect clip_rect = LLRect::null;
	return loadUIImageByName(image_name, image_name, use_mips, scale_rect, clip_rect, (LLViewerTexture::EBoostLevel)priority);
}

LLUIImagePtr LLUIImageList::loadUIImageByName(const std::string& name, const std::string& filename,
											  bool use_mips, const LLRect& scale_rect, const LLRect& clip_rect, LLViewerTexture::EBoostLevel boost_priority,
											  LLUIImage::EScaleStyle scale_style)
=======
    // look for existing image
    uuid_ui_image_map_t::iterator found_it = mUIImages.find(image_name);
    if (found_it != mUIImages.end())
    {
        return found_it->second;
    }

    const BOOL use_mips = FALSE;
    const LLRect scale_rect = LLRect::null;
    const LLRect clip_rect = LLRect::null;
    return loadUIImageByName(image_name, image_name, use_mips, scale_rect, clip_rect, (LLViewerTexture::EBoostLevel)priority);
}

LLUIImagePtr LLUIImageList::loadUIImageByName(const std::string& name, const std::string& filename,
                                              BOOL use_mips, const LLRect& scale_rect, const LLRect& clip_rect, LLViewerTexture::EBoostLevel boost_priority,
                                              LLUIImage::EScaleStyle scale_style)
>>>>>>> c06fb4e0
{
    LL_PROFILE_ZONE_SCOPED_CATEGORY_TEXTURE;
    if (boost_priority == LLGLTexture::BOOST_NONE)
    {
        boost_priority = LLGLTexture::BOOST_UI;
    }
    LLViewerFetchedTexture* imagep = LLViewerTextureManager::getFetchedTextureFromFile(filename, FTT_LOCAL_FILE, MIPMAP_NO, boost_priority);
    return loadUIImage(imagep, name, use_mips, scale_rect, clip_rect, scale_style);
}

LLUIImagePtr LLUIImageList::loadUIImageByID(const LLUUID& id,
<<<<<<< HEAD
											bool use_mips, const LLRect& scale_rect, const LLRect& clip_rect, LLViewerTexture::EBoostLevel boost_priority,
											LLUIImage::EScaleStyle scale_style)
=======
                                            BOOL use_mips, const LLRect& scale_rect, const LLRect& clip_rect, LLViewerTexture::EBoostLevel boost_priority,
                                            LLUIImage::EScaleStyle scale_style)
>>>>>>> c06fb4e0
{
    LL_PROFILE_ZONE_SCOPED_CATEGORY_TEXTURE;
    if (boost_priority == LLGLTexture::BOOST_NONE)
    {
        boost_priority = LLGLTexture::BOOST_UI;
    }
    LLViewerFetchedTexture* imagep = LLViewerTextureManager::getFetchedTexture(id, FTT_DEFAULT, MIPMAP_NO, boost_priority);
    return loadUIImage(imagep, id.asString(), use_mips, scale_rect, clip_rect, scale_style);
}

<<<<<<< HEAD
LLUIImagePtr LLUIImageList::loadUIImage(LLViewerFetchedTexture* imagep, const std::string& name, bool use_mips, const LLRect& scale_rect, const LLRect& clip_rect,
										LLUIImage::EScaleStyle scale_style)
=======
LLUIImagePtr LLUIImageList::loadUIImage(LLViewerFetchedTexture* imagep, const std::string& name, BOOL use_mips, const LLRect& scale_rect, const LLRect& clip_rect,
                                        LLUIImage::EScaleStyle scale_style)
>>>>>>> c06fb4e0
{
    LL_PROFILE_ZONE_SCOPED_CATEGORY_TEXTURE;
    if (!imagep) return NULL;

    imagep->setAddressMode(LLTexUnit::TAM_CLAMP);

    //don't compress UI images
    imagep->getGLTexture()->setAllowCompression(false);

    LLUIImagePtr new_imagep = new LLUIImage(name, imagep);
    new_imagep->setScaleStyle(scale_style);

    if (imagep->getBoostLevel() != LLGLTexture::BOOST_ICON
        && imagep->getBoostLevel() != LLGLTexture::BOOST_THUMBNAIL
<<<<<<< HEAD
		&& imagep->getBoostLevel() != LLGLTexture::BOOST_PREVIEW)
	{
		// Don't add downloadable content into this list
		// all UI images are non-deletable and list does not support deletion
		imagep->setNoDelete();
		mUIImages.insert(std::make_pair(name, new_imagep));
		mUITextureList.push_back(imagep);
	}

	//Note:
	//Some other textures such as ICON also through this flow to be fetched.
	//But only UI textures need to set this callback.
	if(imagep->getBoostLevel() == LLGLTexture::BOOST_UI)
	{
		LLUIImageLoadData* datap = new LLUIImageLoadData;
		datap->mImageName = name;
		datap->mImageScaleRegion = scale_rect;
		datap->mImageClipRegion = clip_rect;

		imagep->setLoadedCallback(onUIImageLoaded, 0, false, false, datap, NULL);
	}
	return new_imagep;
=======
        && imagep->getBoostLevel() != LLGLTexture::BOOST_PREVIEW)
    {
        // Don't add downloadable content into this list
        // all UI images are non-deletable and list does not support deletion
        imagep->setNoDelete();
        mUIImages.insert(std::make_pair(name, new_imagep));
        mUITextureList.push_back(imagep);
    }

    //Note:
    //Some other textures such as ICON also through this flow to be fetched.
    //But only UI textures need to set this callback.
    if(imagep->getBoostLevel() == LLGLTexture::BOOST_UI)
    {
        LLUIImageLoadData* datap = new LLUIImageLoadData;
        datap->mImageName = name;
        datap->mImageScaleRegion = scale_rect;
        datap->mImageClipRegion = clip_rect;

        imagep->setLoadedCallback(onUIImageLoaded, 0, FALSE, FALSE, datap, NULL);
    }
    return new_imagep;
>>>>>>> c06fb4e0
}

LLUIImagePtr LLUIImageList::preloadUIImage(const std::string& name, const std::string& filename, bool use_mips, const LLRect& scale_rect, const LLRect& clip_rect, LLUIImage::EScaleStyle scale_style)
{
    LL_PROFILE_ZONE_SCOPED_CATEGORY_TEXTURE;
    // look for existing image
    uuid_ui_image_map_t::iterator found_it = mUIImages.find(name);
    if (found_it != mUIImages.end())
    {
        // image already loaded!
        LL_ERRS() << "UI Image " << name << " already loaded." << LL_ENDL;
    }

    return loadUIImageByName(name, filename, use_mips, scale_rect, clip_rect, LLGLTexture::BOOST_UI, scale_style);
}

<<<<<<< HEAD
//static 
void LLUIImageList::onUIImageLoaded( bool success, LLViewerFetchedTexture *src_vi, LLImageRaw* src, LLImageRaw* src_aux, S32 discard_level, bool final, void* user_data )
=======
//static
void LLUIImageList::onUIImageLoaded( BOOL success, LLViewerFetchedTexture *src_vi, LLImageRaw* src, LLImageRaw* src_aux, S32 discard_level, BOOL final, void* user_data )
>>>>>>> c06fb4e0
{
    LL_PROFILE_ZONE_SCOPED_CATEGORY_TEXTURE;
    if(!success || !user_data)
    {
        return;
    }

    LLUIImageLoadData* image_datap = (LLUIImageLoadData*)user_data;
    std::string ui_image_name = image_datap->mImageName;
    LLRect scale_rect = image_datap->mImageScaleRegion;
    LLRect clip_rect = image_datap->mImageClipRegion;
    if (final)
    {
        delete image_datap;
    }

    LLUIImageList* instance = getInstance();

    uuid_ui_image_map_t::iterator found_it = instance->mUIImages.find(ui_image_name);
    if (found_it != instance->mUIImages.end())
    {
        LLUIImagePtr imagep = found_it->second;

        // for images grabbed from local files, apply clipping rectangle to restore original dimensions
        // from power-of-2 gl image
        if (success && imagep.notNull() && src_vi && (src_vi->getUrl().compare(0, 7, "file://")==0))
        {
            F32 full_width = (F32)src_vi->getFullWidth();
            F32 full_height = (F32)src_vi->getFullHeight();
            F32 clip_x = (F32)src_vi->getOriginalWidth() / full_width;
            F32 clip_y = (F32)src_vi->getOriginalHeight() / full_height;
            if (clip_rect != LLRect::null)
            {
                imagep->setClipRegion(LLRectf(llclamp((F32)clip_rect.mLeft / full_width, 0.f, 1.f),
                                            llclamp((F32)clip_rect.mTop / full_height, 0.f, 1.f),
                                            llclamp((F32)clip_rect.mRight / full_width, 0.f, 1.f),
                                            llclamp((F32)clip_rect.mBottom / full_height, 0.f, 1.f)));
            }
            else
            {
                imagep->setClipRegion(LLRectf(0.f, clip_y, clip_x, 0.f));
            }
            if (scale_rect != LLRect::null)
            {
                imagep->setScaleRegion(
                    LLRectf(llclamp((F32)scale_rect.mLeft / (F32)imagep->getWidth(), 0.f, 1.f),
                        llclamp((F32)scale_rect.mTop / (F32)imagep->getHeight(), 0.f, 1.f),
                        llclamp((F32)scale_rect.mRight / (F32)imagep->getWidth(), 0.f, 1.f),
                        llclamp((F32)scale_rect.mBottom / (F32)imagep->getHeight(), 0.f, 1.f)));
            }

            imagep->onImageLoaded();
        }
    }
}

namespace LLInitParam
{
    template<>
    struct TypeValues<LLUIImage::EScaleStyle> : public TypeValuesHelper<LLUIImage::EScaleStyle>
    {
        static void declareValues()
        {
            declare("scale_inner",  LLUIImage::SCALE_INNER);
            declare("scale_outer",  LLUIImage::SCALE_OUTER);
        }
    };
}

struct UIImageDeclaration : public LLInitParam::Block<UIImageDeclaration>
{
    Mandatory<std::string>      name;
    Optional<std::string>       file_name;
    Optional<bool>              preload;
    Optional<LLRect>            scale;
    Optional<LLRect>            clip;
    Optional<bool>              use_mips;
    Optional<LLUIImage::EScaleStyle> scale_type;

    UIImageDeclaration()
    :   name("name"),
        file_name("file_name"),
        preload("preload", false),
        scale("scale"),
        clip("clip"),
        use_mips("use_mips", false),
        scale_type("scale_type", LLUIImage::SCALE_INNER)
    {}
};

struct UIImageDeclarations : public LLInitParam::Block<UIImageDeclarations>
{
    Mandatory<S32>  version;
    Multiple<UIImageDeclaration> textures;

    UIImageDeclarations()
    :   version("version"),
        textures("texture")
    {}
};

bool LLUIImageList::initFromFile()
{
    LL_PROFILE_ZONE_SCOPED_CATEGORY_TEXTURE;
    // Look for textures.xml in all the right places. Pass
    // constraint=LLDir::ALL_SKINS because we want to overlay textures.xml
    // from all the skins directories.
    std::vector<std::string> textures_paths =
        gDirUtilp->findSkinnedFilenames(LLDir::TEXTURES, "textures.xml", LLDir::ALL_SKINS);
    std::vector<std::string>::const_iterator pi(textures_paths.begin()), pend(textures_paths.end());
    if (pi == pend)
    {
        LL_WARNS() << "No textures.xml found in skins directories" << LL_ENDL;
        return false;
    }

    // The first (most generic) file gets special validations
    LLXMLNodePtr root;
    if (!LLXMLNode::parseFile(*pi, root, NULL))
    {
        LL_WARNS() << "Unable to parse UI image list file " << *pi << LL_ENDL;
        return false;
    }
    if (!root->hasAttribute("version"))
    {
        LL_WARNS() << "No valid version number in UI image list file " << *pi << LL_ENDL;
        return false;
    }

    UIImageDeclarations images;
    LLXUIParser parser;
    parser.readXUI(root, images, *pi);

    // add components defined in the rest of the skin paths
    while (++pi != pend)
    {
        LLXMLNodePtr update_root;
        if (LLXMLNode::parseFile(*pi, update_root, NULL))
        {
            parser.readXUI(update_root, images, *pi);
        }
    }

    if (!images.validateBlock()) return false;

    std::map<std::string, UIImageDeclaration> merged_declarations;
    for (LLInitParam::ParamIterator<UIImageDeclaration>::const_iterator image_it = images.textures.begin();
        image_it != images.textures.end();
        ++image_it)
    {
        merged_declarations[image_it->name].overwriteFrom(*image_it);
    }

    enum e_decode_pass
    {
        PASS_DECODE_NOW,
        PASS_DECODE_LATER,
        NUM_PASSES
    };

    for (S32 cur_pass = PASS_DECODE_NOW; cur_pass < NUM_PASSES; cur_pass++)
    {
        for (std::map<std::string, UIImageDeclaration>::const_iterator image_it = merged_declarations.begin();
            image_it != merged_declarations.end();
            ++image_it)
        {
            const UIImageDeclaration& image = image_it->second;
            std::string file_name = image.file_name.isProvided() ? image.file_name() : image.name();

            // load high priority textures on first pass (to kick off decode)
            enum e_decode_pass decode_pass = image.preload ? PASS_DECODE_NOW : PASS_DECODE_LATER;
            if (decode_pass != cur_pass)
            {
                continue;
            }
            preloadUIImage(image.name, file_name, image.use_mips, image.scale, image.clip, image.scale_type);
        }

        if (!gSavedSettings.getBOOL("NoPreload"))
        {
            if (cur_pass == PASS_DECODE_NOW)
            {
                // init fetching and decoding of preloaded images
                gTextureList.decodeAllImages(9.f);
            }
            else
            {
                // decodeAllImages needs two passes to refresh stats and priorities on second pass
                gTextureList.decodeAllImages(1.f);
            }
        }
    }
    return true;
}

<|MERGE_RESOLUTION|>--- conflicted
+++ resolved
@@ -93,30 +93,17 @@
 
 ///////////////////////////////////////////////////////////////////////////////
 
-<<<<<<< HEAD
-LLViewerTextureList::LLViewerTextureList() 
-	: mForceResetTextureStats(false),
-	mInitialized(false)
-=======
 LLViewerTextureList::LLViewerTextureList()
-    : mForceResetTextureStats(FALSE),
-    mInitialized(FALSE)
->>>>>>> c06fb4e0
+    : mForceResetTextureStats(false),
+    mInitialized(false)
 {
 }
 
 void LLViewerTextureList::init()
-<<<<<<< HEAD
-{			
-	mInitialized = true ;
-	sNumImages = 0;
-	doPreloadImages();
-=======
-{
-    mInitialized = TRUE ;
+{
+    mInitialized = true ;
     sNumImages = 0;
     doPreloadImages();
->>>>>>> c06fb4e0
 }
 
 
@@ -149,79 +136,18 @@
                                                           0,
                                                           BLANK_OBJECT_NORMAL);
 
-<<<<<<< HEAD
-	// PBR: irradiance
-	LLViewerFetchedTexture::sDefaultIrradiancePBRp = LLViewerTextureManager::getFetchedTextureFromFile("default_irradiance.png", FTT_LOCAL_FILE, MIPMAP_YES, LLViewerFetchedTexture::BOOST_UI);
-
-	image_list->initFromFile();
-	
-	// turn off clamping and bilinear filtering for uv picking images
-	//LLViewerFetchedTexture* uv_test = preloadUIImage("uv_test1.tga", LLUUID::null, false);
-	//uv_test->setClamp(false, false);
-	//uv_test->setMipFilterNearest(true, true);
-	//uv_test = preloadUIImage("uv_test2.tga", LLUUID::null, false);
-	//uv_test->setClamp(false, false);
-	//uv_test->setMipFilterNearest(true, true);
-
-	LLViewerFetchedTexture* image = LLViewerTextureManager::getFetchedTextureFromFile("silhouette.j2c", FTT_LOCAL_FILE, MIPMAP_YES, LLViewerFetchedTexture::BOOST_UI);
-	if (image) 
-	{
-		image->setAddressMode(LLTexUnit::TAM_WRAP);
-		mImagePreloads.insert(image);
-	}
-	image = LLViewerTextureManager::getFetchedTextureFromFile("world/NoEntryLines.png", FTT_LOCAL_FILE, MIPMAP_YES, LLViewerFetchedTexture::BOOST_UI);
-	if (image) 
-	{
-		image->setAddressMode(LLTexUnit::TAM_WRAP);	
-		mImagePreloads.insert(image);
-	}
-	image = LLViewerTextureManager::getFetchedTextureFromFile("world/NoEntryPassLines.png", FTT_LOCAL_FILE, MIPMAP_YES, LLViewerFetchedTexture::BOOST_UI);
-	if (image) 
-	{
-		image->setAddressMode(LLTexUnit::TAM_WRAP);
-		mImagePreloads.insert(image);
-	}
-	image = LLViewerTextureManager::getFetchedTextureFromFile("transparent.j2c", FTT_LOCAL_FILE, MIPMAP_YES, LLViewerFetchedTexture::BOOST_UI, LLViewerTexture::FETCHED_TEXTURE,
-		0, 0, IMG_TRANSPARENT);
-	if (image) 
-	{
-		image->setAddressMode(LLTexUnit::TAM_WRAP);
-		mImagePreloads.insert(image);
-	}
-	image = LLViewerTextureManager::getFetchedTextureFromFile("alpha_gradient.tga", FTT_LOCAL_FILE, MIPMAP_YES, LLViewerFetchedTexture::BOOST_UI, LLViewerTexture::FETCHED_TEXTURE,
-		GL_ALPHA8, GL_ALPHA, IMG_ALPHA_GRAD);
-	if (image)
-	{
-		image->setAddressMode(LLTexUnit::TAM_CLAMP);
-		mImagePreloads.insert(image);
-	}
-	image = LLViewerTextureManager::getFetchedTextureFromFile("alpha_gradient_2d.j2c", FTT_LOCAL_FILE, MIPMAP_YES, LLViewerFetchedTexture::BOOST_UI, LLViewerTexture::FETCHED_TEXTURE,
-		GL_ALPHA8, GL_ALPHA, IMG_ALPHA_GRAD_2D);
-	if (image)
-	{
-		image->setAddressMode(LLTexUnit::TAM_CLAMP);
-		mImagePreloads.insert(image);
-	}
-
-	LLPointer<LLImageRaw> img_blak_square_tex(new LLImageRaw(2, 2, 3));
-	memset(img_blak_square_tex->getData(), 0, img_blak_square_tex->getDataSize());
-	LLPointer<LLViewerFetchedTexture> img_blak_square(new LLViewerFetchedTexture(img_blak_square_tex, FTT_DEFAULT, false));
-	gBlackSquareID = img_blak_square->getID();
-	img_blak_square->setUnremovable(true);
-	addImage(img_blak_square, TEX_LIST_STANDARD);
-=======
     // PBR: irradiance
     LLViewerFetchedTexture::sDefaultIrradiancePBRp = LLViewerTextureManager::getFetchedTextureFromFile("default_irradiance.png", FTT_LOCAL_FILE, MIPMAP_YES, LLViewerFetchedTexture::BOOST_UI);
 
     image_list->initFromFile();
 
     // turn off clamping and bilinear filtering for uv picking images
-    //LLViewerFetchedTexture* uv_test = preloadUIImage("uv_test1.tga", LLUUID::null, FALSE);
-    //uv_test->setClamp(FALSE, FALSE);
-    //uv_test->setMipFilterNearest(TRUE, TRUE);
-    //uv_test = preloadUIImage("uv_test2.tga", LLUUID::null, FALSE);
-    //uv_test->setClamp(FALSE, FALSE);
-    //uv_test->setMipFilterNearest(TRUE, TRUE);
+    //LLViewerFetchedTexture* uv_test = preloadUIImage("uv_test1.tga", LLUUID::null, false);
+    //uv_test->setClamp(false, false);
+    //uv_test->setMipFilterNearest(true, true);
+    //uv_test = preloadUIImage("uv_test2.tga", LLUUID::null, false);
+    //uv_test->setClamp(false, false);
+    //uv_test->setMipFilterNearest(true, true);
 
     LLViewerFetchedTexture* image = LLViewerTextureManager::getFetchedTextureFromFile("silhouette.j2c", FTT_LOCAL_FILE, MIPMAP_YES, LLViewerFetchedTexture::BOOST_UI);
     if (image)
@@ -265,11 +191,10 @@
 
     LLPointer<LLImageRaw> img_blak_square_tex(new LLImageRaw(2, 2, 3));
     memset(img_blak_square_tex->getData(), 0, img_blak_square_tex->getDataSize());
-    LLPointer<LLViewerFetchedTexture> img_blak_square(new LLViewerFetchedTexture(img_blak_square_tex, FTT_DEFAULT, FALSE));
+    LLPointer<LLViewerFetchedTexture> img_blak_square(new LLViewerFetchedTexture(img_blak_square_tex, FTT_DEFAULT, false));
     gBlackSquareID = img_blak_square->getID();
-    img_blak_square->setUnremovable(TRUE);
+    img_blak_square->setUnremovable(true);
     addImage(img_blak_square, TEX_LIST_STANDARD);
->>>>>>> c06fb4e0
 }
 
 static std::string get_texture_list_name()
@@ -426,26 +351,6 @@
         llofstream file;
         file.open(filename.c_str());
         LL_DEBUGS() << "saving " << imagelist.size() << " image list entries" << LL_ENDL;
-<<<<<<< HEAD
-		LLSDSerialize::toPrettyXML(imagelist, file);
-	}
-	
-	//
-	// Clean up "loaded" callbacks.
-	//
-	mCallbackList.clear();
-	
-	// Flush all of the references
-	mLoadingStreamList.clear();
-	mCreateTextureList.clear();
-	mFastCacheList.clear();
-	
-	mUUIDMap.clear();
-	
-	mImageList.clear();
-
-	mInitialized = false ; //prevent loading textures again.
-=======
         LLSDSerialize::toPrettyXML(imagelist, file);
     }
 
@@ -463,8 +368,7 @@
 
     mImageList.clear();
 
-    mInitialized = FALSE ; //prevent loading textures again.
->>>>>>> c06fb4e0
+    mInitialized = false; //prevent loading textures again.
 }
 
 void LLViewerTextureList::dump()
@@ -506,45 +410,8 @@
 ///////////////////////////////////////////////////////////////////////////////
 
 LLViewerFetchedTexture* LLViewerTextureList::getImageFromFile(const std::string& filename,
-<<<<<<< HEAD
-												   FTType f_type,
-												   bool usemipmaps,
-												   LLViewerTexture::EBoostLevel boost_priority,
-												   S8 texture_type,
-												   LLGLint internal_format,
-												   LLGLenum primary_format, 
-												   const LLUUID& force_id)
-{
-    LL_PROFILE_ZONE_SCOPED_CATEGORY_TEXTURE;
-	if(!mInitialized)
-	{
-		return NULL ;
-	}
-
-	std::string full_path = gDirUtilp->findSkinnedFilename("textures", filename);
-	if (full_path.empty())
-	{
-		LL_WARNS() << "Failed to find local image file: " << filename << LL_ENDL;
-		LLViewerTexture::EBoostLevel priority = LLGLTexture::BOOST_UI;
-		return LLViewerTextureManager::getFetchedTexture(IMG_DEFAULT, FTT_DEFAULT, true, priority);
-	}
-
-	std::string url = "file://" + full_path;
-
-	return getImageFromUrl(url, f_type, usemipmaps, boost_priority, texture_type, internal_format, primary_format, force_id);
-}
-
-LLViewerFetchedTexture* LLViewerTextureList::getImageFromUrl(const std::string& url,
-												   FTType f_type,
-												   bool usemipmaps,
-												   LLViewerTexture::EBoostLevel boost_priority,
-												   S8 texture_type,
-												   LLGLint internal_format,
-												   LLGLenum primary_format, 
-												   const LLUUID& force_id)
-=======
                                                    FTType f_type,
-                                                   BOOL usemipmaps,
+                                                   bool usemipmaps,
                                                    LLViewerTexture::EBoostLevel boost_priority,
                                                    S8 texture_type,
                                                    LLGLint internal_format,
@@ -562,7 +429,7 @@
     {
         LL_WARNS() << "Failed to find local image file: " << filename << LL_ENDL;
         LLViewerTexture::EBoostLevel priority = LLGLTexture::BOOST_UI;
-        return LLViewerTextureManager::getFetchedTexture(IMG_DEFAULT, FTT_DEFAULT, TRUE, priority);
+        return LLViewerTextureManager::getFetchedTexture(IMG_DEFAULT, FTT_DEFAULT, true, priority);
     }
 
     std::string url = "file://" + full_path;
@@ -572,13 +439,12 @@
 
 LLViewerFetchedTexture* LLViewerTextureList::getImageFromUrl(const std::string& url,
                                                    FTType f_type,
-                                                   BOOL usemipmaps,
+                                                   bool usemipmaps,
                                                    LLViewerTexture::EBoostLevel boost_priority,
                                                    S8 texture_type,
                                                    LLGLint internal_format,
                                                    LLGLenum primary_format,
                                                    const LLUUID& force_id)
->>>>>>> c06fb4e0
 {
     LL_PROFILE_ZONE_SCOPED_CATEGORY_TEXTURE;
     if(!mInitialized)
@@ -662,63 +528,8 @@
 
 
 LLViewerFetchedTexture* LLViewerTextureList::getImage(const LLUUID &image_id,
-<<<<<<< HEAD
-												   FTType f_type,
-												   bool usemipmaps,
-												   LLViewerTexture::EBoostLevel boost_priority,
-												   S8 texture_type,
-												   LLGLint internal_format,
-												   LLGLenum primary_format,
-												   LLHost request_from_host)
-{
-    LL_PROFILE_ZONE_SCOPED_CATEGORY_TEXTURE;
-	if(!mInitialized)
-	{
-		return NULL ;
-	}
-
-	// Return the image with ID image_id
-	// If the image is not found, creates new image and
-	// enqueues a request for transmission
-	
-	if (image_id.isNull())
-	{
-		return (LLViewerTextureManager::getFetchedTexture(IMG_DEFAULT, FTT_DEFAULT, true, LLGLTexture::BOOST_UI));
-	}
-	
-	LLPointer<LLViewerFetchedTexture> imagep = findImage(image_id, get_element_type(boost_priority));
-	if (!imagep.isNull())
-	{
-		LLViewerFetchedTexture *texture = imagep.get();
-		if (request_from_host.isOk() &&
-			!texture->getTargetHost().isOk())
-		{
-			LL_WARNS() << "Requested texture " << image_id << " already exists but does not have a host" << LL_ENDL;
-		}
-		else if (request_from_host.isOk() &&
-				 texture->getTargetHost().isOk() &&
-				 request_from_host != texture->getTargetHost())
-		{
-			LL_WARNS() << "Requested texture " << image_id << " already exists with a different target host, requested: " 
-					<< request_from_host << " current: " << texture->getTargetHost() << LL_ENDL;
-		}
-		if (f_type != FTT_DEFAULT && imagep->getFTType() != f_type)
-		{
-			LL_WARNS() << "FTType mismatch: requested " << f_type << " image has " << imagep->getFTType() << LL_ENDL;
-		}
-		
-	}
-	if (imagep.isNull())
-	{
-		imagep = createImage(image_id, f_type, usemipmaps, boost_priority, texture_type, internal_format, primary_format, request_from_host) ;
-	}
-
-	imagep->setGLTextureCreated(true);
-	
-	return imagep;
-=======
                                                    FTType f_type,
-                                                   BOOL usemipmaps,
+                                                   bool usemipmaps,
                                                    LLViewerTexture::EBoostLevel boost_priority,
                                                    S8 texture_type,
                                                    LLGLint internal_format,
@@ -737,7 +548,7 @@
 
     if (image_id.isNull())
     {
-        return (LLViewerTextureManager::getFetchedTexture(IMG_DEFAULT, FTT_DEFAULT, TRUE, LLGLTexture::BOOST_UI));
+        return (LLViewerTextureManager::getFetchedTexture(IMG_DEFAULT, FTT_DEFAULT, true, LLGLTexture::BOOST_UI));
     }
 
     LLPointer<LLViewerFetchedTexture> imagep = findImage(image_id, get_element_type(boost_priority));
@@ -770,28 +581,17 @@
     imagep->setGLTextureCreated(true);
 
     return imagep;
->>>>>>> c06fb4e0
 }
 
 //when this function is called, there is no such texture in the gTextureList with image_id.
 LLViewerFetchedTexture* LLViewerTextureList::createImage(const LLUUID &image_id,
-<<<<<<< HEAD
-												   FTType f_type,
-												   bool usemipmaps,
-												   LLViewerTexture::EBoostLevel boost_priority,
-												   S8 texture_type,
-												   LLGLint internal_format,
-												   LLGLenum primary_format,
-												   LLHost request_from_host)
-=======
                                                    FTType f_type,
-                                                   BOOL usemipmaps,
+                                                   bool usemipmaps,
                                                    LLViewerTexture::EBoostLevel boost_priority,
                                                    S8 texture_type,
                                                    LLGLint internal_format,
                                                    LLGLenum primary_format,
                                                    LLHost request_from_host)
->>>>>>> c06fb4e0
 {
     LL_PROFILE_ZONE_SCOPED_CATEGORY_TEXTURE;
     static LLCachedControl<bool> fast_cache_fetching_enabled(gSavedSettings, "FastCacheFetchEnabled", true); // <FS:Ansariel> Keep Fast Cache option
@@ -879,23 +679,6 @@
 void LLViewerTextureList::addImageToList(LLViewerFetchedTexture *image)
 {
     LL_PROFILE_ZONE_SCOPED_CATEGORY_TEXTURE;
-<<<<<<< HEAD
-	assert_main_thread();
-	llassert_always(mInitialized) ;
-	llassert(image);
-	if (image->isInImageList())
-	{	// Flag is already set?
-		LL_WARNS() << "LLViewerTextureList::addImageToList - image " << image->getID()  << " already in list" << LL_ENDL;
-	}
-	else
-	{
-		if (!(mImageList.insert(image)).second) 
-		{
-			LL_WARNS() << "Error happens when insert image " << image->getID()  << " into mImageList!" << LL_ENDL ;
-		}
-		image->setInImageList(true);
-	}
-=======
     assert_main_thread();
     llassert_always(mInitialized) ;
     llassert(image);
@@ -905,13 +688,12 @@
     }
     else
     {
-    if((mImageList.insert(image)).second != true)
-    {
+        if (!(mImageList.insert(image)).second)
+        {
             LL_WARNS() << "Error happens when insert image " << image->getID()  << " into mImageList!" << LL_ENDL ;
-    }
-    image->setInImageList(TRUE) ;
-}
->>>>>>> c06fb4e0
+        }
+        image->setInImageList(true);
+    }
 }
 
 void LLViewerTextureList::removeImageFromList(LLViewerFetchedTexture *image)
@@ -953,17 +735,6 @@
         }
         count = mImageList.erase(image) ;
         llassert(count != 0);
-<<<<<<< HEAD
-		if(count != 0) 
-		{	// it was in the list already?
-			LL_WARNS() << "Image  " << image->getID() 
-				<< " had mInImageList false but mImageList.erase() returned " << count
-				<< LL_ENDL;
-		}
-	}
-      
-	image->setInImageList(false) ;
-=======
         if(count != 0)
         {   // it was in the list already?
             LL_WARNS() << "Image  " << image->getID()
@@ -972,8 +743,7 @@
         }
     }
 
-    image->setInImageList(FALSE) ;
->>>>>>> c06fb4e0
+    image->setInImageList(false) ;
 }
 
 void LLViewerTextureList::addImage(LLViewerFetchedTexture *new_image, ETexListType tex_type)
@@ -1031,41 +801,18 @@
 void LLViewerTextureList::updateImages(F32 max_time)
 {
     LL_PROFILE_ZONE_SCOPED_CATEGORY_TEXTURE;
-<<<<<<< HEAD
-	static bool cleared = false;
-	if(gTeleportDisplay)
-	{
-		if(!cleared)
-		{
-			clearFetchingRequests();
-			gPipeline.clearRebuildGroups();
-			cleared = true;
-		}
-		return;
-	}
-	cleared = false;
-
-	LLAppViewer::getTextureFetch()->setTextureBandwidth(LLTrace::get_frame_recording().getPeriodMeanPerSec(LLStatViewer::TEXTURE_NETWORK_DATA_RECEIVED).value());
-
-	{
-		using namespace LLStatViewer;
-		sample(NUM_IMAGES, sNumImages);
-		sample(NUM_RAW_IMAGES, LLImageRaw::sRawImageCount);
-		sample(FORMATTED_MEM, F64Bytes(LLImageFormatted::sGlobalFormattedMemory));
-	}
-=======
-    static BOOL cleared = FALSE;
+    static bool cleared = false;
     if(gTeleportDisplay)
     {
         if(!cleared)
         {
             clearFetchingRequests();
             gPipeline.clearRebuildGroups();
-            cleared = TRUE;
+            cleared = true;
         }
         return;
     }
-    cleared = FALSE;
+    cleared = false;
 
     LLAppViewer::getTextureFetch()->setTextureBandwidth(LLTrace::get_frame_recording().getPeriodMeanPerSec(LLStatViewer::TEXTURE_NETWORK_DATA_RECEIVED).value());
 
@@ -1075,7 +822,6 @@
         sample(NUM_RAW_IMAGES, LLImageRaw::sRawImageCount);
         sample(FORMATTED_MEM, F64Bytes(LLImageFormatted::sGlobalFormattedMemory));
     }
->>>>>>> c06fb4e0
 
     // make sure each call below gets at least its "fair share" of time
     F32 min_time = max_time * 0.33f;
@@ -1174,7 +920,7 @@
                     F32 vsize = face->getPixelArea();
 
                     // Scale desired texture resolution higher or lower depending on texture scale
-                    // 
+                    //
                     // Minimum usage examples: a 1024x1024 texture with aplhabet, runing string
                     // shows one letter at a time
                     //
@@ -1443,18 +1189,6 @@
 void LLViewerTextureList::updateImagesUpdateStats()
 {
     LL_PROFILE_ZONE_SCOPED_CATEGORY_TEXTURE;
-<<<<<<< HEAD
-	if (mForceResetTextureStats)
-	{
-		for (image_priority_list_t::iterator iter = mImageList.begin();
-			 iter != mImageList.end(); )
-		{
-			LLViewerFetchedTexture* imagep = *iter++;
-			imagep->resetTextureStats();
-		}
-		mForceResetTextureStats = false;
-	}
-=======
     if (mForceResetTextureStats)
     {
         for (image_priority_list_t::iterator iter = mImageList.begin();
@@ -1463,49 +1197,13 @@
             LLViewerFetchedTexture* imagep = *iter++;
             imagep->resetTextureStats();
         }
-        mForceResetTextureStats = FALSE;
-    }
->>>>>>> c06fb4e0
+        mForceResetTextureStats = false;
+    }
 }
 
 void LLViewerTextureList::decodeAllImages(F32 max_time)
 {
     LL_PROFILE_ZONE_SCOPED_CATEGORY_TEXTURE;
-<<<<<<< HEAD
-	LLTimer timer;
-
-	//loading from fast cache 
-	updateImagesLoadingFastCache(max_time);
-
-	// Update texture stats and priorities
-	std::vector<LLPointer<LLViewerFetchedTexture> > image_list;
-	for (image_priority_list_t::iterator iter = mImageList.begin();
-		 iter != mImageList.end(); )
-	{
-		LLViewerFetchedTexture* imagep = *iter++;
-		image_list.push_back(imagep);
-		imagep->setInImageList(false) ;
-	}
-
-	llassert_always(image_list.size() == mImageList.size()) ;
-	mImageList.clear();
-	for (std::vector<LLPointer<LLViewerFetchedTexture> >::iterator iter = image_list.begin();
-		 iter != image_list.end(); ++iter)
-	{
-		LLViewerFetchedTexture* imagep = *iter;
-		imagep->processTextureStats();
-		addImageToList(imagep);
-	}
-	image_list.clear();
-	
-	// Update fetch (decode)
-	for (image_priority_list_t::iterator iter = mImageList.begin();
-		 iter != mImageList.end(); )
-	{
-		LLViewerFetchedTexture* imagep = *iter++;
-		imagep->updateFetch();
-	}
-=======
     LLTimer timer;
 
     //loading from fast cache
@@ -1518,7 +1216,7 @@
     {
         LLViewerFetchedTexture* imagep = *iter++;
         image_list.push_back(imagep);
-        imagep->setInImageList(FALSE) ;
+        imagep->setInImageList(false) ;
     }
 
     llassert_always(image_list.size() == mImageList.size()) ;
@@ -1539,7 +1237,6 @@
         LLViewerFetchedTexture* imagep = *iter++;
         imagep->updateFetch();
     }
->>>>>>> c06fb4e0
     std::shared_ptr<LL::WorkQueue> main_queue = LLImageGLThread::sEnabledTextures ? LL::WorkQueue::getInstance("mainloop") : NULL;
     // Run threads
     S32 fetch_pending = 0;
@@ -1620,73 +1317,6 @@
 }
 
 bool LLViewerTextureList::createUploadFile(const std::string& filename,
-<<<<<<< HEAD
-										 const std::string& out_filename,
-										 const U8 codec,
-										 const S32 max_image_dimentions,
-										 const S32 min_image_dimentions,
-										 bool force_square)
-{	
-    LL_PROFILE_ZONE_SCOPED_CATEGORY_TEXTURE;
-	// Load the image
-	LLPointer<LLImageFormatted> image = LLImageFormatted::createFromType(codec);
-	if (image.isNull())
-	{
-		LL_WARNS() << "Couldn't open the image to be uploaded." << LL_ENDL;
-		return false;
-	}	
-	if (!image->load(filename))
-	{
-		image->setLastError("Couldn't load the image to be uploaded.");
-		return false;
-	}
-	// Decompress or expand it in a raw image structure
-	LLPointer<LLImageRaw> raw_image = new LLImageRaw;
-	if (!image->decode(raw_image, 0.0f))
-	{
-		image->setLastError("Couldn't decode the image to be uploaded.");
-		return false;
-	}
-	// Check the image constraints
-	if ((image->getComponents() != 3) && (image->getComponents() != 4))
-	{
-		image->setLastError("Image files with less than 3 or more than 4 components are not supported.");
-		return false;
-	}
-    if (image->getWidth() < min_image_dimentions || image->getHeight() < min_image_dimentions)
-    {
-        std::string reason = llformat("Images below %d x %d pixels are not allowed. Actual size: %d x %dpx",
-            min_image_dimentions,
-            min_image_dimentions,
-            image->getWidth(),
-            image->getHeight());
-        image->setLastError(reason);
-        return false;
-    }
-	// Convert to j2c (JPEG2000) and save the file locally
-	LLPointer<LLImageJ2C> compressedImage = convertToUploadFile(raw_image, max_image_dimentions, force_square);
-	if (compressedImage.isNull())
-	{
-		image->setLastError("Couldn't convert the image to jpeg2000.");
-		LL_INFOS() << "Couldn't convert to j2c, file : " << filename << LL_ENDL;
-		return false;
-	}
-	if (!compressedImage->save(out_filename))
-	{
-		image->setLastError("Couldn't create the jpeg2000 image for upload.");
-		LL_INFOS() << "Couldn't create output file : " << out_filename << LL_ENDL;
-		return false;
-	}
-	// Test to see if the encode and save worked
-	LLPointer<LLImageJ2C> integrity_test = new LLImageJ2C;
-	if (!integrity_test->loadAndValidate( out_filename ))
-	{
-		image->setLastError("The created jpeg2000 image is corrupt.");
-		LL_INFOS() << "Image file : " << out_filename << " is corrupt" << LL_ENDL;
-		return false;
-	}
-	return true;
-=======
                                          const std::string& out_filename,
                                          const U8 codec,
                                          const S32 max_image_dimentions,
@@ -1760,19 +1390,14 @@
         return false;
     }
     return true;
->>>>>>> c06fb4e0
 }
 
 // note: modifies the argument raw_image!!!!
 LLPointer<LLImageJ2C> LLViewerTextureList::convertToUploadFile(LLPointer<LLImageRaw> raw_image, const S32 max_image_dimentions, bool force_square, bool force_lossless)
 {
-<<<<<<< HEAD
-	LL_PROFILE_ZONE_SCOPED_CATEGORY_TEXTURE;
+    LL_PROFILE_ZONE_SCOPED_CATEGORY_TEXTURE;
     LLImageDataLock lock(raw_image);
 
-=======
-    LL_PROFILE_ZONE_SCOPED_CATEGORY_TEXTURE;
->>>>>>> c06fb4e0
     if (force_square)
     {
         S32 biggest_side = llmax(raw_image->getWidth(), raw_image->getHeight());
@@ -1826,71 +1451,6 @@
 
     LL_PROFILE_ZONE_SCOPED_CATEGORY_TEXTURE;
 
-<<<<<<< HEAD
-	// Receive image header, copy into image object and decompresses 
-	// if this is a one-packet image. 
-	
-	LLUUID id;
-	
-	char ip_string[256];
-	u32_to_ip_string(msg->getSenderIP(),ip_string);
-	
-	U32Bytes received_size ;
-	if (msg->getReceiveCompressedSize())
-	{
-		received_size = (U32Bytes)msg->getReceiveCompressedSize() ;		
-	}
-	else
-	{
-		received_size = (U32Bytes)msg->getReceiveSize() ;		
-	}
-	add(LLStatViewer::TEXTURE_NETWORK_DATA_RECEIVED, received_size);
-	add(LLStatViewer::TEXTURE_PACKETS, 1);
-	
-	U8 codec;
-	U16 packets;
-	U32 totalbytes;
-	msg->getUUIDFast(_PREHASH_ImageID, _PREHASH_ID, id);
-	msg->getU8Fast(_PREHASH_ImageID, _PREHASH_Codec, codec);
-	msg->getU16Fast(_PREHASH_ImageID, _PREHASH_Packets, packets);
-	msg->getU32Fast(_PREHASH_ImageID, _PREHASH_Size, totalbytes);
-	
-	S32 data_size = msg->getSizeFast(_PREHASH_ImageData, _PREHASH_Data); 
-	if (!data_size)
-	{
-		return;
-	}
-	if (data_size < 0)
-	{
-		// msg->getSizeFast() is probably trying to tell us there
-		// was an error.
-		LL_ERRS() << "image header chunk size was negative: "
-		<< data_size << LL_ENDL;
-		return;
-	}
-	
-	// this buffer gets saved off in the packet list
-	U8 *data = new U8[data_size];
-	msg->getBinaryDataFast(_PREHASH_ImageData, _PREHASH_Data, data, data_size);
-	
-	LLViewerFetchedTexture *image = LLViewerTextureManager::getFetchedTexture(id, FTT_DEFAULT, true, LLGLTexture::BOOST_NONE, LLViewerTexture::LOD_TEXTURE);
-	if (!image)
-	{
-		delete [] data;
-		return;
-	}
-	if(log_texture_traffic)
-	{
-		gTotalTextureBytesPerBoostLevel[image->getBoostLevel()] += received_size ;
-	}
-
-	//image->getLastPacketTimer()->reset();
-	bool res = LLAppViewer::getTextureFetch()->receiveImageHeader(msg->getSender(), id, codec, packets, totalbytes, data_size, data);
-	if (!res)
-	{
-		delete[] data;
-	}
-=======
     // Receive image header, copy into image object and decompresses
     // if this is a one-packet image.
 
@@ -1937,7 +1497,7 @@
     U8 *data = new U8[data_size];
     msg->getBinaryDataFast(_PREHASH_ImageData, _PREHASH_Data, data, data_size);
 
-    LLViewerFetchedTexture *image = LLViewerTextureManager::getFetchedTexture(id, FTT_DEFAULT, TRUE, LLGLTexture::BOOST_NONE, LLViewerTexture::LOD_TEXTURE);
+    LLViewerFetchedTexture *image = LLViewerTextureManager::getFetchedTexture(id, FTT_DEFAULT, true, LLGLTexture::BOOST_NONE, LLViewerTexture::LOD_TEXTURE);
     if (!image)
     {
         delete [] data;
@@ -1954,7 +1514,6 @@
     {
         delete[] data;
     }
->>>>>>> c06fb4e0
 }
 
 // static
@@ -1963,73 +1522,6 @@
     static LLCachedControl<bool> log_texture_traffic(gSavedSettings,"LogTextureNetworkTraffic", false) ;
 
     LL_PROFILE_ZONE_SCOPED_CATEGORY_TEXTURE;
-<<<<<<< HEAD
-	
-	// Receives image packet, copy into image object,
-	// checks if all packets received, decompresses if so. 
-	
-	LLUUID id;
-	U16 packet_num;
-	
-	char ip_string[256];
-	u32_to_ip_string(msg->getSenderIP(),ip_string);
-	
-	U32Bytes received_size ;
-	if (msg->getReceiveCompressedSize())
-	{
-		received_size = (U32Bytes)msg->getReceiveCompressedSize() ;
-	}
-	else
-	{
-		received_size = (U32Bytes)msg->getReceiveSize() ;		
-	}
-
-	add(LLStatViewer::TEXTURE_NETWORK_DATA_RECEIVED, F64Bytes(received_size));
-	add(LLStatViewer::TEXTURE_PACKETS, 1);
-	
-	//llprintline("Start decode, image header...");
-	msg->getUUIDFast(_PREHASH_ImageID, _PREHASH_ID, id);
-	msg->getU16Fast(_PREHASH_ImageID, _PREHASH_Packet, packet_num);
-	S32 data_size = msg->getSizeFast(_PREHASH_ImageData, _PREHASH_Data); 
-	
-	if (!data_size)
-	{
-		return;
-	}
-	if (data_size < 0)
-	{
-		// msg->getSizeFast() is probably trying to tell us there
-		// was an error.
-		LL_ERRS() << "image data chunk size was negative: "
-		<< data_size << LL_ENDL;
-		return;
-	}
-	if (data_size > MTUBYTES)
-	{
-		LL_ERRS() << "image data chunk too large: " << data_size << " bytes" << LL_ENDL;
-		return;
-	}
-	U8 *data = new U8[data_size];
-	msg->getBinaryDataFast(_PREHASH_ImageData, _PREHASH_Data, data, data_size);
-	
-	LLViewerFetchedTexture *image = LLViewerTextureManager::getFetchedTexture(id, FTT_DEFAULT, true, LLGLTexture::BOOST_NONE, LLViewerTexture::LOD_TEXTURE);
-	if (!image)
-	{
-		delete [] data;
-		return;
-	}
-	if(log_texture_traffic)
-	{
-		gTotalTextureBytesPerBoostLevel[image->getBoostLevel()] += received_size ;
-	}
-
-	//image->getLastPacketTimer()->reset();
-	bool res = LLAppViewer::getTextureFetch()->receiveImagePacket(msg->getSender(), id, packet_num, data_size, data);
-	if (!res)
-	{
-		delete[] data;
-	}
-=======
 
     // Receives image packet, copy into image object,
     // checks if all packets received, decompresses if so.
@@ -2078,7 +1570,7 @@
     U8 *data = new U8[data_size];
     msg->getBinaryDataFast(_PREHASH_ImageData, _PREHASH_Data, data, data_size);
 
-    LLViewerFetchedTexture *image = LLViewerTextureManager::getFetchedTexture(id, FTT_DEFAULT, TRUE, LLGLTexture::BOOST_NONE, LLViewerTexture::LOD_TEXTURE);
+    LLViewerFetchedTexture *image = LLViewerTextureManager::getFetchedTexture(id, FTT_DEFAULT, true, LLGLTexture::BOOST_NONE, LLViewerTexture::LOD_TEXTURE);
     if (!image)
     {
         delete [] data;
@@ -2095,7 +1587,6 @@
     {
         delete[] data;
     }
->>>>>>> c06fb4e0
 }
 // </FS:Ansariel>
 
@@ -2137,22 +1628,6 @@
 LLUIImagePtr LLUIImageList::getUIImageByID(const LLUUID& image_id, S32 priority)
 {
     LL_PROFILE_ZONE_SCOPED_CATEGORY_TEXTURE;
-<<<<<<< HEAD
-	// use id as image name
-	std::string image_name = image_id.asString();
-
-	// look for existing image
-	uuid_ui_image_map_t::iterator found_it = mUIImages.find(image_name);
-	if (found_it != mUIImages.end())
-	{
-		return found_it->second;
-	}
-
-	const bool use_mips = false;
-	const LLRect scale_rect = LLRect::null;
-	const LLRect clip_rect = LLRect::null;
-	return loadUIImageByID(image_id, use_mips, scale_rect, clip_rect, (LLViewerTexture::EBoostLevel)priority);
-=======
     // use id as image name
     std::string image_name = image_id.asString();
 
@@ -2163,34 +1638,15 @@
         return found_it->second;
     }
 
-    const BOOL use_mips = FALSE;
+    const bool use_mips = false;
     const LLRect scale_rect = LLRect::null;
     const LLRect clip_rect = LLRect::null;
     return loadUIImageByID(image_id, use_mips, scale_rect, clip_rect, (LLViewerTexture::EBoostLevel)priority);
->>>>>>> c06fb4e0
 }
 
 LLUIImagePtr LLUIImageList::getUIImage(const std::string& image_name, S32 priority)
 {
     LL_PROFILE_ZONE_SCOPED_CATEGORY_TEXTURE;
-<<<<<<< HEAD
-	// look for existing image
-	uuid_ui_image_map_t::iterator found_it = mUIImages.find(image_name);
-	if (found_it != mUIImages.end())
-	{
-		return found_it->second;
-	}
-
-	const bool use_mips = false;
-	const LLRect scale_rect = LLRect::null;
-	const LLRect clip_rect = LLRect::null;
-	return loadUIImageByName(image_name, image_name, use_mips, scale_rect, clip_rect, (LLViewerTexture::EBoostLevel)priority);
-}
-
-LLUIImagePtr LLUIImageList::loadUIImageByName(const std::string& name, const std::string& filename,
-											  bool use_mips, const LLRect& scale_rect, const LLRect& clip_rect, LLViewerTexture::EBoostLevel boost_priority,
-											  LLUIImage::EScaleStyle scale_style)
-=======
     // look for existing image
     uuid_ui_image_map_t::iterator found_it = mUIImages.find(image_name);
     if (found_it != mUIImages.end())
@@ -2198,16 +1654,15 @@
         return found_it->second;
     }
 
-    const BOOL use_mips = FALSE;
+    const bool use_mips = false;
     const LLRect scale_rect = LLRect::null;
     const LLRect clip_rect = LLRect::null;
     return loadUIImageByName(image_name, image_name, use_mips, scale_rect, clip_rect, (LLViewerTexture::EBoostLevel)priority);
 }
 
 LLUIImagePtr LLUIImageList::loadUIImageByName(const std::string& name, const std::string& filename,
-                                              BOOL use_mips, const LLRect& scale_rect, const LLRect& clip_rect, LLViewerTexture::EBoostLevel boost_priority,
+                                              bool use_mips, const LLRect& scale_rect, const LLRect& clip_rect, LLViewerTexture::EBoostLevel boost_priority,
                                               LLUIImage::EScaleStyle scale_style)
->>>>>>> c06fb4e0
 {
     LL_PROFILE_ZONE_SCOPED_CATEGORY_TEXTURE;
     if (boost_priority == LLGLTexture::BOOST_NONE)
@@ -2219,13 +1674,8 @@
 }
 
 LLUIImagePtr LLUIImageList::loadUIImageByID(const LLUUID& id,
-<<<<<<< HEAD
-											bool use_mips, const LLRect& scale_rect, const LLRect& clip_rect, LLViewerTexture::EBoostLevel boost_priority,
-											LLUIImage::EScaleStyle scale_style)
-=======
-                                            BOOL use_mips, const LLRect& scale_rect, const LLRect& clip_rect, LLViewerTexture::EBoostLevel boost_priority,
+                                            bool use_mips, const LLRect& scale_rect, const LLRect& clip_rect, LLViewerTexture::EBoostLevel boost_priority,
                                             LLUIImage::EScaleStyle scale_style)
->>>>>>> c06fb4e0
 {
     LL_PROFILE_ZONE_SCOPED_CATEGORY_TEXTURE;
     if (boost_priority == LLGLTexture::BOOST_NONE)
@@ -2236,13 +1686,8 @@
     return loadUIImage(imagep, id.asString(), use_mips, scale_rect, clip_rect, scale_style);
 }
 
-<<<<<<< HEAD
 LLUIImagePtr LLUIImageList::loadUIImage(LLViewerFetchedTexture* imagep, const std::string& name, bool use_mips, const LLRect& scale_rect, const LLRect& clip_rect,
-										LLUIImage::EScaleStyle scale_style)
-=======
-LLUIImagePtr LLUIImageList::loadUIImage(LLViewerFetchedTexture* imagep, const std::string& name, BOOL use_mips, const LLRect& scale_rect, const LLRect& clip_rect,
                                         LLUIImage::EScaleStyle scale_style)
->>>>>>> c06fb4e0
 {
     LL_PROFILE_ZONE_SCOPED_CATEGORY_TEXTURE;
     if (!imagep) return NULL;
@@ -2257,30 +1702,6 @@
 
     if (imagep->getBoostLevel() != LLGLTexture::BOOST_ICON
         && imagep->getBoostLevel() != LLGLTexture::BOOST_THUMBNAIL
-<<<<<<< HEAD
-		&& imagep->getBoostLevel() != LLGLTexture::BOOST_PREVIEW)
-	{
-		// Don't add downloadable content into this list
-		// all UI images are non-deletable and list does not support deletion
-		imagep->setNoDelete();
-		mUIImages.insert(std::make_pair(name, new_imagep));
-		mUITextureList.push_back(imagep);
-	}
-
-	//Note:
-	//Some other textures such as ICON also through this flow to be fetched.
-	//But only UI textures need to set this callback.
-	if(imagep->getBoostLevel() == LLGLTexture::BOOST_UI)
-	{
-		LLUIImageLoadData* datap = new LLUIImageLoadData;
-		datap->mImageName = name;
-		datap->mImageScaleRegion = scale_rect;
-		datap->mImageClipRegion = clip_rect;
-
-		imagep->setLoadedCallback(onUIImageLoaded, 0, false, false, datap, NULL);
-	}
-	return new_imagep;
-=======
         && imagep->getBoostLevel() != LLGLTexture::BOOST_PREVIEW)
     {
         // Don't add downloadable content into this list
@@ -2300,10 +1721,9 @@
         datap->mImageScaleRegion = scale_rect;
         datap->mImageClipRegion = clip_rect;
 
-        imagep->setLoadedCallback(onUIImageLoaded, 0, FALSE, FALSE, datap, NULL);
+        imagep->setLoadedCallback(onUIImageLoaded, 0, false, false, datap, NULL);
     }
     return new_imagep;
->>>>>>> c06fb4e0
 }
 
 LLUIImagePtr LLUIImageList::preloadUIImage(const std::string& name, const std::string& filename, bool use_mips, const LLRect& scale_rect, const LLRect& clip_rect, LLUIImage::EScaleStyle scale_style)
@@ -2320,13 +1740,8 @@
     return loadUIImageByName(name, filename, use_mips, scale_rect, clip_rect, LLGLTexture::BOOST_UI, scale_style);
 }
 
-<<<<<<< HEAD
-//static 
+//static
 void LLUIImageList::onUIImageLoaded( bool success, LLViewerFetchedTexture *src_vi, LLImageRaw* src, LLImageRaw* src_aux, S32 discard_level, bool final, void* user_data )
-=======
-//static
-void LLUIImageList::onUIImageLoaded( BOOL success, LLViewerFetchedTexture *src_vi, LLImageRaw* src, LLImageRaw* src_aux, S32 discard_level, BOOL final, void* user_data )
->>>>>>> c06fb4e0
 {
     LL_PROFILE_ZONE_SCOPED_CATEGORY_TEXTURE;
     if(!success || !user_data)
