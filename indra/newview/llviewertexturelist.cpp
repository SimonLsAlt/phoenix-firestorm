/** 
 * @file llviewertexturelist.cpp
 * @brief Object for managing the list of images within a region
 *
 * $LicenseInfo:firstyear=2000&license=viewerlgpl$
 * Second Life Viewer Source Code
 * Copyright (C) 2010, Linden Research, Inc.
 * 
 * This library is free software; you can redistribute it and/or
 * modify it under the terms of the GNU Lesser General Public
 * License as published by the Free Software Foundation;
 * version 2.1 of the License only.
 * 
 * This library is distributed in the hope that it will be useful,
 * but WITHOUT ANY WARRANTY; without even the implied warranty of
 * MERCHANTABILITY or FITNESS FOR A PARTICULAR PURPOSE.  See the GNU
 * Lesser General Public License for more details.
 * 
 * You should have received a copy of the GNU Lesser General Public
 * License along with this library; if not, write to the Free Software
 * Foundation, Inc., 51 Franklin Street, Fifth Floor, Boston, MA  02110-1301  USA
 * 
 * Linden Research, Inc., 945 Battery Street, San Francisco, CA  94111  USA
 * $/LicenseInfo$
 */

#include "llviewerprecompiledheaders.h"

#include <sys/stat.h>

#include "llviewertexturelist.h"

#include "llgl.h" // fot gathering stats from GL
#include "llimagegl.h"
#include "llimagebmp.h"
#include "llimagej2c.h"
#include "llimagetga.h"
#include "llimagejpeg.h"
#include "llimagepng.h"
#include "llimageworker.h"

#include "llsdserialize.h"
#include "llsys.h"
#include "llfilesystem.h"
#include "llxmltree.h"
#include "message.h"

#include "lldrawpoolbump.h" // to init bumpmap images
#include "lltexturecache.h"
#include "lltexturefetch.h"
#include "llviewercontrol.h"
#include "llviewertexture.h"
#include "llviewermedia.h"
#include "llviewernetwork.h"
#include "llviewerregion.h"
#include "llviewerstats.h"
#include "pipeline.h"
#include "llappviewer.h"
#include "llxuiparser.h"
#include "lltracerecording.h"
#include "llviewerdisplay.h"
#include "llviewerwindow.h"
#include "llprogressview.h"
////////////////////////////////////////////////////////////////////////////

void (*LLViewerTextureList::sUUIDCallback)(void **, const LLUUID&) = NULL;

S32 LLViewerTextureList::sNumImages = 0;

LLViewerTextureList gTextureList;

ETexListType get_element_type(S32 priority)
{
    return (priority == LLViewerFetchedTexture::BOOST_ICON) ? TEX_LIST_SCALE : TEX_LIST_STANDARD;
}

///////////////////////////////////////////////////////////////////////////////

LLTextureKey::LLTextureKey()
: textureId(LLUUID::null),
textureType(TEX_LIST_STANDARD)
{
}

LLTextureKey::LLTextureKey(LLUUID id, ETexListType tex_type)
: textureId(id), textureType(tex_type)
{
}

///////////////////////////////////////////////////////////////////////////////

LLViewerTextureList::LLViewerTextureList() 
	: mForceResetTextureStats(FALSE),
	mInitialized(FALSE)
{
}

void LLViewerTextureList::init()
{			
	mInitialized = TRUE ;
	sNumImages = 0;
	doPreloadImages();
}


void LLViewerTextureList::doPreloadImages()
{
    LL_PROFILE_ZONE_SCOPED_CATEGORY_TEXTURE;
	LL_DEBUGS("ViewerImages") << "Preloading images..." << LL_ENDL;
	
	llassert_always(mInitialized) ;
	llassert_always(mImageList.empty()) ;
	llassert_always(mUUIDMap.empty()) ;

	// Set the "missing asset" image
	LLViewerFetchedTexture::sMissingAssetImagep = LLViewerTextureManager::getFetchedTextureFromFile("missing_asset.tga", FTT_LOCAL_FILE, MIPMAP_NO, LLViewerFetchedTexture::BOOST_UI);
	
	// Set the "white" image
	LLViewerFetchedTexture::sWhiteImagep = LLViewerTextureManager::getFetchedTextureFromFile("white.tga", FTT_LOCAL_FILE, MIPMAP_NO, LLViewerFetchedTexture::BOOST_UI);
	LLTexUnit::sWhiteTexture = LLViewerFetchedTexture::sWhiteImagep->getTexName();
	LLUIImageList* image_list = LLUIImageList::getInstance();

	// Set the default flat normal map
	LLViewerFetchedTexture::sFlatNormalImagep = LLViewerTextureManager::getFetchedTextureFromFile("flatnormal.tga", FTT_LOCAL_FILE, MIPMAP_NO, LLViewerFetchedTexture::BOOST_BUMP);

	// PBR: irradiance
	LLViewerFetchedTexture::sDefaultIrradiancePBRp = LLViewerTextureManager::getFetchedTextureFromFile("default_irradiance.png", FTT_LOCAL_FILE, MIPMAP_YES, LLViewerFetchedTexture::BOOST_UI);

	image_list->initFromFile();
	
	// turn off clamping and bilinear filtering for uv picking images
	//LLViewerFetchedTexture* uv_test = preloadUIImage("uv_test1.tga", LLUUID::null, FALSE);
	//uv_test->setClamp(FALSE, FALSE);
	//uv_test->setMipFilterNearest(TRUE, TRUE);
	//uv_test = preloadUIImage("uv_test2.tga", LLUUID::null, FALSE);
	//uv_test->setClamp(FALSE, FALSE);
	//uv_test->setMipFilterNearest(TRUE, TRUE);

	LLViewerFetchedTexture* image = LLViewerTextureManager::getFetchedTextureFromFile("silhouette.j2c", FTT_LOCAL_FILE, MIPMAP_YES, LLViewerFetchedTexture::BOOST_UI);
	if (image) 
	{
		image->setAddressMode(LLTexUnit::TAM_WRAP);
		mImagePreloads.insert(image);
	}
	image = LLViewerTextureManager::getFetchedTextureFromFile("world/NoEntryLines.png", FTT_LOCAL_FILE, MIPMAP_YES, LLViewerFetchedTexture::BOOST_UI);
	if (image) 
	{
		image->setAddressMode(LLTexUnit::TAM_WRAP);	
		mImagePreloads.insert(image);
	}
	image = LLViewerTextureManager::getFetchedTextureFromFile("world/NoEntryPassLines.png", FTT_LOCAL_FILE, MIPMAP_YES, LLViewerFetchedTexture::BOOST_UI);
	if (image) 
	{
		image->setAddressMode(LLTexUnit::TAM_WRAP);
		mImagePreloads.insert(image);
	}
	image = LLViewerTextureManager::getFetchedTextureFromFile("transparent.j2c", FTT_LOCAL_FILE, MIPMAP_YES, LLViewerFetchedTexture::BOOST_UI, LLViewerTexture::FETCHED_TEXTURE,
		0, 0, IMG_TRANSPARENT);
	if (image) 
	{
		image->setAddressMode(LLTexUnit::TAM_WRAP);
		mImagePreloads.insert(image);
	}
	image = LLViewerTextureManager::getFetchedTextureFromFile("alpha_gradient.tga", FTT_LOCAL_FILE, MIPMAP_YES, LLViewerFetchedTexture::BOOST_UI, LLViewerTexture::FETCHED_TEXTURE,
		GL_ALPHA8, GL_ALPHA, IMG_ALPHA_GRAD);
	if (image)
	{
		image->setAddressMode(LLTexUnit::TAM_CLAMP);
		mImagePreloads.insert(image);
	}
	image = LLViewerTextureManager::getFetchedTextureFromFile("alpha_gradient_2d.j2c", FTT_LOCAL_FILE, MIPMAP_YES, LLViewerFetchedTexture::BOOST_UI, LLViewerTexture::FETCHED_TEXTURE,
		GL_ALPHA8, GL_ALPHA, IMG_ALPHA_GRAD_2D);
	if (image)
	{
		image->setAddressMode(LLTexUnit::TAM_CLAMP);
		mImagePreloads.insert(image);
	}

	LLPointer<LLImageRaw> img_blak_square_tex(new LLImageRaw(2, 2, 3));
	memset(img_blak_square_tex->getData(), 0, img_blak_square_tex->getDataSize());
	LLPointer<LLViewerFetchedTexture> img_blak_square(new LLViewerFetchedTexture(img_blak_square_tex, FTT_DEFAULT, FALSE));
	gBlackSquareID = img_blak_square->getID();
	img_blak_square->setUnremovable(TRUE);
	addImage(img_blak_square, TEX_LIST_STANDARD);
}

static std::string get_texture_list_name()
{
    if (LLGridManager::getInstance()->isInProductionGrid())
    {
        return gDirUtilp->getExpandedFilename(LL_PATH_CACHE,
            "texture_list_" + gSavedSettings.getString("LoginLocation") + "." + gDirUtilp->getUserName() + ".xml");
    }
    else
    {
        const std::string& grid_id_str = LLGridManager::getInstance()->getGridId();
        const std::string& grid_id_lower = utf8str_tolower(grid_id_str);
        return gDirUtilp->getExpandedFilename(LL_PATH_CACHE,
            "texture_list_" + gSavedSettings.getString("LoginLocation") + "." + gDirUtilp->getUserName() + "." + grid_id_lower + ".xml");
    }
}

void LLViewerTextureList::doPrefetchImages()
{
    LL_PROFILE_ZONE_SCOPED_CATEGORY_TEXTURE;

    // todo: do not load without getViewerAssetUrl()
    // either fail login without caps or provide this
    // in some other way, textures won't load otherwise
    LLViewerFetchedTexture *imagep = findImage(DEFAULT_WATER_NORMAL, TEX_LIST_STANDARD);
    if (!imagep)
    {
        // add it to mImagePreloads only once
        imagep = LLViewerTextureManager::getFetchedTexture(DEFAULT_WATER_NORMAL, FTT_DEFAULT, MIPMAP_YES, LLViewerFetchedTexture::BOOST_UI);
        if (imagep)
        {
            imagep->setAddressMode(LLTexUnit::TAM_WRAP);
            mImagePreloads.insert(imagep);
        }
    }

    LLViewerTextureManager::getFetchedTexture(IMG_SHOT);
    LLViewerTextureManager::getFetchedTexture(IMG_SMOKE_POOF);

    LLStandardBumpmap::addstandard();

<<<<<<< HEAD
    if (LLAppViewer::instance()->getPurgeCache())
=======
	if (LLAppViewer::instance()->getPurgeCache())
>>>>>>> a0c3d69c
	{
		// cache was purged, no point
		return;
	}
	
	// Pre-fetch textures from last logout
	LLSD imagelist;
	std::string filename = get_texture_list_name();
	llifstream file;
	file.open(filename.c_str());
	if (file.is_open())
	{
		if ( ! LLSDSerialize::fromXML(imagelist, file) )
        {
            file.close();
            LL_WARNS() << "XML parse error reading texture list '" << filename << "'" << LL_ENDL;
            LL_WARNS() << "Removing invalid texture list '" << filename << "'" << LL_ENDL;
            LLFile::remove(filename);
            return;
        }
        file.close();
	}
    S32 texture_count = 0;
	for (LLSD::array_iterator iter = imagelist.beginArray();
		 iter != imagelist.endArray(); ++iter)
	{
		LLSD imagesd = *iter;
		LLUUID uuid = imagesd["uuid"];
		S32 pixel_area = imagesd["area"];
		S32 texture_type = imagesd["type"];

		if(LLViewerTexture::FETCHED_TEXTURE == texture_type || LLViewerTexture::LOD_TEXTURE == texture_type)
		{
			LLViewerFetchedTexture* image = LLViewerTextureManager::getFetchedTexture(uuid, FTT_DEFAULT, MIPMAP_TRUE, LLGLTexture::BOOST_NONE, texture_type);
			if (image)
			{
                texture_count += 1;
				image->addTextureStats((F32)pixel_area);
			}
		}
	}
    LL_DEBUGS() << "fetched " << texture_count << " images from " << filename << LL_ENDL;
}

///////////////////////////////////////////////////////////////////////////////

LLViewerTextureList::~LLViewerTextureList()
{
}

void LLViewerTextureList::shutdown()
{
    LL_PROFILE_ZONE_SCOPED_CATEGORY_TEXTURE;
	// clear out preloads
	mImagePreloads.clear();

	// Write out list of currently loaded textures for precaching on startup
	typedef std::set<std::pair<S32,LLViewerFetchedTexture*> > image_area_list_t;
	image_area_list_t image_area_list;
	for (image_priority_list_t::iterator iter = mImageList.begin();
		 iter != mImageList.end(); ++iter)
	{
		LLViewerFetchedTexture* image = *iter;
		if (!image->hasGLTexture() ||
			!image->getUseDiscard() ||
			image->needsAux() ||
			!image->getTargetHost().isInvalid() ||
			!image->getUrl().empty()
			)
		{
			continue; // avoid UI, baked, and other special images
		}
		if(!image->getBoundRecently())
		{
			continue ;
		}
		S32 desired = image->getDesiredDiscardLevel();
		if (desired >= 0 && desired < MAX_DISCARD_LEVEL)
		{
			S32 pixel_area = image->getWidth(desired) * image->getHeight(desired);
			image_area_list.insert(std::make_pair(pixel_area, image));
		}
	}
	
	LLSD imagelist;
	const S32 max_count = 1000;
	S32 count = 0;
	S32 image_type ;
	for (image_area_list_t::reverse_iterator riter = image_area_list.rbegin();
		 riter != image_area_list.rend(); ++riter)
	{
		LLViewerFetchedTexture* image = riter->second;
		image_type = (S32)image->getType() ;
		imagelist[count]["area"] = riter->first;
		imagelist[count]["uuid"] = image->getID();
		imagelist[count]["type"] = image_type;
		if (++count >= max_count)
			break;
	}
	
	if (count > 0 && !gDirUtilp->getExpandedFilename(LL_PATH_CACHE, "").empty())
	{
		std::string filename = get_texture_list_name();
		llofstream file;
		file.open(filename.c_str());
        LL_DEBUGS() << "saving " << imagelist.size() << " image list entries" << LL_ENDL;
		LLSDSerialize::toPrettyXML(imagelist, file);
	}
	
	//
	// Clean up "loaded" callbacks.
	//
	mCallbackList.clear();
	
	// Flush all of the references
	mLoadingStreamList.clear();
	mCreateTextureList.clear();
	mFastCacheList.clear();
	
	mUUIDMap.clear();
	
	mImageList.clear();

	mInitialized = FALSE ; //prevent loading textures again.
}

void LLViewerTextureList::dump()
{
    LL_PROFILE_ZONE_SCOPED_CATEGORY_TEXTURE;
	LL_INFOS() << "LLViewerTextureList::dump()" << LL_ENDL;
	for (image_priority_list_t::iterator it = mImageList.begin(); it != mImageList.end(); ++it)
	{
		LLViewerFetchedTexture* image = *it;

		LL_INFOS() << "priority " << image->getMaxVirtualSize()
		<< " boost " << image->getBoostLevel()
		<< " size " << image->getWidth() << "x" << image->getHeight()
		<< " discard " << image->getDiscardLevel()
		<< " desired " << image->getDesiredDiscardLevel()
		<< " http://asset.siva.lindenlab.com/" << image->getID() << ".texture"
		<< LL_ENDL;
	}
}

void LLViewerTextureList::destroyGL(BOOL save_state)
{
	LLImageGL::destroyGL(save_state);
}

void LLViewerTextureList::restoreGL()
{
	llassert_always(mInitialized) ;
	LLImageGL::restoreGL();
}

/* Vertical tab container button image IDs
 Seem to not decode when running app in debug.
 
 const LLUUID BAD_IMG_ONE("1097dcb3-aef9-8152-f471-431d840ea89e");
 const LLUUID BAD_IMG_TWO("bea77041-5835-1661-f298-47e2d32b7a70");
 */

///////////////////////////////////////////////////////////////////////////////

LLViewerFetchedTexture* LLViewerTextureList::getImageFromFile(const std::string& filename,
												   FTType f_type,
												   BOOL usemipmaps,
												   LLViewerTexture::EBoostLevel boost_priority,
												   S8 texture_type,
												   LLGLint internal_format,
												   LLGLenum primary_format, 
												   const LLUUID& force_id)
{
    LL_PROFILE_ZONE_SCOPED_CATEGORY_TEXTURE;
	if(!mInitialized)
	{
		return NULL ;
	}

	std::string full_path = gDirUtilp->findSkinnedFilename("textures", filename);
	if (full_path.empty())
	{
		LL_WARNS() << "Failed to find local image file: " << filename << LL_ENDL;
		LLViewerTexture::EBoostLevel priority = LLGLTexture::BOOST_UI;
		return LLViewerTextureManager::getFetchedTexture(IMG_DEFAULT, FTT_DEFAULT, TRUE, priority);
	}

	std::string url = "file://" + full_path;

	return getImageFromUrl(url, f_type, usemipmaps, boost_priority, texture_type, internal_format, primary_format, force_id);
}

LLViewerFetchedTexture* LLViewerTextureList::getImageFromUrl(const std::string& url,
												   FTType f_type,
												   BOOL usemipmaps,
												   LLViewerTexture::EBoostLevel boost_priority,
												   S8 texture_type,
												   LLGLint internal_format,
												   LLGLenum primary_format, 
												   const LLUUID& force_id)
{
    LL_PROFILE_ZONE_SCOPED_CATEGORY_TEXTURE;
	if(!mInitialized)
	{
		return NULL ;
	}

	// generate UUID based on hash of filename
	LLUUID new_id;
	if (force_id.notNull())
	{
		new_id = force_id;
	}
	else
	{
		new_id.generate(url);
	}

	LLPointer<LLViewerFetchedTexture> imagep = findImage(new_id, get_element_type(boost_priority));

	if (!imagep.isNull())
	{
		LLViewerFetchedTexture *texture = imagep.get();
		if (texture->getUrl().empty())
		{
			LL_WARNS() << "Requested texture " << new_id << " already exists but does not have a URL" << LL_ENDL;
		}
		else if (texture->getUrl() != url)
		{
			// This is not an error as long as the images really match -
			// e.g. could be two avatars wearing the same outfit.
			LL_DEBUGS("Avatar") << "Requested texture " << new_id
								<< " already exists with a different url, requested: " << url
								<< " current: " << texture->getUrl() << LL_ENDL;
		}
		
	}
	if (imagep.isNull())
	{
		switch(texture_type)
		{
		case LLViewerTexture::FETCHED_TEXTURE:
			imagep = new LLViewerFetchedTexture(url, f_type, new_id, usemipmaps);
			break ;
		case LLViewerTexture::LOD_TEXTURE:
			imagep = new LLViewerLODTexture(url, f_type, new_id, usemipmaps);
			break ;
		default:
			LL_ERRS() << "Invalid texture type " << texture_type << LL_ENDL ;
		}		
		
		if (internal_format && primary_format)
		{
			imagep->setExplicitFormat(internal_format, primary_format);
		}

		addImage(imagep, get_element_type(boost_priority));

		if (boost_priority != 0)
		{
			if (boost_priority == LLViewerFetchedTexture::BOOST_UI)
			{
				imagep->dontDiscard();
			}
			if (boost_priority == LLViewerFetchedTexture::BOOST_ICON)
			{
				// Agent and group Icons are downloadable content, nothing manages
				// icon deletion yet, so they should not persist
				imagep->dontDiscard();
				imagep->forceActive();
			}
			imagep->setBoostLevel(boost_priority);
		}
	}

	imagep->setGLTextureCreated(true);

	return imagep;
}


LLViewerFetchedTexture* LLViewerTextureList::getImage(const LLUUID &image_id,
												   FTType f_type,
												   BOOL usemipmaps,
												   LLViewerTexture::EBoostLevel boost_priority,
												   S8 texture_type,
												   LLGLint internal_format,
												   LLGLenum primary_format,
												   LLHost request_from_host)
{
    LL_PROFILE_ZONE_SCOPED_CATEGORY_TEXTURE;
	if(!mInitialized)
	{
		return NULL ;
	}

	// Return the image with ID image_id
	// If the image is not found, creates new image and
	// enqueues a request for transmission
	
	if (image_id.isNull())
	{
		return (LLViewerTextureManager::getFetchedTexture(IMG_DEFAULT, FTT_DEFAULT, TRUE, LLGLTexture::BOOST_UI));
	}
	
	LLPointer<LLViewerFetchedTexture> imagep = findImage(image_id, get_element_type(boost_priority));
	if (!imagep.isNull())
	{
		if (boost_priority != LLViewerTexture::BOOST_ALM && imagep->getBoostLevel() == LLViewerTexture::BOOST_ALM)
		{
			// Workaround: we need BOOST_ALM texture for something, 'rise' to NONE
			imagep->setBoostLevel(LLViewerTexture::BOOST_NONE);
		}

		LLViewerFetchedTexture *texture = imagep.get();
		if (request_from_host.isOk() &&
			!texture->getTargetHost().isOk())
		{
			LL_WARNS() << "Requested texture " << image_id << " already exists but does not have a host" << LL_ENDL;
		}
		else if (request_from_host.isOk() &&
				 texture->getTargetHost().isOk() &&
				 request_from_host != texture->getTargetHost())
		{
			LL_WARNS() << "Requested texture " << image_id << " already exists with a different target host, requested: " 
					<< request_from_host << " current: " << texture->getTargetHost() << LL_ENDL;
		}
		if (f_type != FTT_DEFAULT && imagep->getFTType() != f_type)
		{
			LL_WARNS() << "FTType mismatch: requested " << f_type << " image has " << imagep->getFTType() << LL_ENDL;
		}
		
	}
	if (imagep.isNull())
	{
		imagep = createImage(image_id, f_type, usemipmaps, boost_priority, texture_type, internal_format, primary_format, request_from_host) ;
	}

	imagep->setGLTextureCreated(true);
	
	return imagep;
}

//when this function is called, there is no such texture in the gTextureList with image_id.
LLViewerFetchedTexture* LLViewerTextureList::createImage(const LLUUID &image_id,
												   FTType f_type,
												   BOOL usemipmaps,
												   LLViewerTexture::EBoostLevel boost_priority,
												   S8 texture_type,
												   LLGLint internal_format,
												   LLGLenum primary_format,
												   LLHost request_from_host)
{
    LL_PROFILE_ZONE_SCOPED_CATEGORY_TEXTURE;
	static LLCachedControl<bool> fast_cache_fetching_enabled(gSavedSettings, "FastCacheFetchEnabled", true);

	LLPointer<LLViewerFetchedTexture> imagep ;
	switch(texture_type)
	{
	case LLViewerTexture::FETCHED_TEXTURE:
		imagep = new LLViewerFetchedTexture(image_id, f_type, request_from_host, usemipmaps);
		break ;
	case LLViewerTexture::LOD_TEXTURE:
		imagep = new LLViewerLODTexture(image_id, f_type, request_from_host, usemipmaps);
		break ;
	default:
		LL_ERRS() << "Invalid texture type " << texture_type << LL_ENDL ;
	}
	
	if (internal_format && primary_format)
	{
		imagep->setExplicitFormat(internal_format, primary_format);
	}

	addImage(imagep, get_element_type(boost_priority));

	if (boost_priority != 0)
	{
		if (boost_priority == LLViewerFetchedTexture::BOOST_UI)
		{
			imagep->dontDiscard();
		}
		if (boost_priority == LLViewerFetchedTexture::BOOST_ICON)
		{
			// Agent and group Icons are downloadable content, nothing manages
			// icon deletion yet, so they should not persist.
			imagep->dontDiscard();
			imagep->forceActive();
		}
		imagep->setBoostLevel(boost_priority);
	}
	else
	{
		//by default, the texture can not be removed from memory even if it is not used.
		//here turn this off
		//if this texture should be set to NO_DELETE, call setNoDelete() afterwards.
		imagep->forceActive() ;
	}

	if(fast_cache_fetching_enabled)
	{
		mFastCacheList.insert(imagep);
		imagep->setInFastCacheList(true);
	}
	return imagep ;
}

void LLViewerTextureList::findTexturesByID(const LLUUID &image_id, std::vector<LLViewerFetchedTexture*> &output)
{
    LL_PROFILE_ZONE_SCOPED_CATEGORY_TEXTURE;
    LLTextureKey search_key(image_id, TEX_LIST_STANDARD);
    uuid_map_t::iterator iter = mUUIDMap.lower_bound(search_key);
    while (iter != mUUIDMap.end() && iter->first.textureId == image_id)
    {
        output.push_back(iter->second);
        iter++;
    }
}

LLViewerFetchedTexture *LLViewerTextureList::findImage(const LLTextureKey &search_key)
{
    LL_PROFILE_ZONE_SCOPED_CATEGORY_TEXTURE;
    uuid_map_t::iterator iter = mUUIDMap.find(search_key);
    if (iter == mUUIDMap.end())
        return NULL;
    return iter->second;
}

LLViewerFetchedTexture *LLViewerTextureList::findImage(const LLUUID &image_id, ETexListType tex_type)
{
    return findImage(LLTextureKey(image_id, tex_type));
}

void LLViewerTextureList::addImageToList(LLViewerFetchedTexture *image)
{
    LL_PROFILE_ZONE_SCOPED_CATEGORY_TEXTURE;
	assert_main_thread();
	llassert_always(mInitialized) ;
	llassert(image);
	if (image->isInImageList())
	{	// Flag is already set?
		LL_WARNS() << "LLViewerTextureList::addImageToList - image " << image->getID()  << " already in list" << LL_ENDL;
	}
	else
	{
	if((mImageList.insert(image)).second != true) 
	{
			LL_WARNS() << "Error happens when insert image " << image->getID()  << " into mImageList!" << LL_ENDL ;
	}
	image->setInImageList(TRUE) ;
}
}

void LLViewerTextureList::removeImageFromList(LLViewerFetchedTexture *image)
{
    LL_PROFILE_ZONE_SCOPED_CATEGORY_TEXTURE;
	assert_main_thread();
	llassert_always(mInitialized) ;
	llassert(image);
    image->validateRefCount();

	S32 count = 0;
	if (image->isInImageList())
	{
		count = mImageList.erase(image) ;
		if(count != 1) 
	    {
			LL_INFOS() << "Image  " << image->getID() 
				<< " had mInImageList set but mImageList.erase() returned " << count
				<< LL_ENDL;
		}
	}
	else
	{	// Something is wrong, image is expected in list or callers should check first
		LL_INFOS() << "Calling removeImageFromList() for " << image->getID() 
			<< " but doesn't have mInImageList set"
			<< " ref count is " << image->getNumRefs()
			<< LL_ENDL;
		uuid_map_t::iterator iter = mUUIDMap.find(LLTextureKey(image->getID(), (ETexListType)image->getTextureListType()));
		if(iter == mUUIDMap.end())
		{
			LL_INFOS() << "Image  " << image->getID() << " is also not in mUUIDMap!" << LL_ENDL ;
		}
		else if (iter->second != image)
		{
			LL_INFOS() << "Image  " << image->getID() << " was in mUUIDMap but with different pointer" << LL_ENDL ;
	}
		else
	{
			LL_INFOS() << "Image  " << image->getID() << " was in mUUIDMap with same pointer" << LL_ENDL ;
		}
		count = mImageList.erase(image) ;
        llassert(count != 0);
		if(count != 0) 
		{	// it was in the list already?
			LL_WARNS() << "Image  " << image->getID() 
				<< " had mInImageList false but mImageList.erase() returned " << count
				<< LL_ENDL;
		}
	}
      
	image->setInImageList(FALSE) ;
}

void LLViewerTextureList::addImage(LLViewerFetchedTexture *new_image, ETexListType tex_type)
{
    LL_PROFILE_ZONE_SCOPED_CATEGORY_TEXTURE;
	if (!new_image)
	{
		return;
	}
	//llassert(new_image);
	LLUUID image_id = new_image->getID();
	LLTextureKey key(image_id, tex_type);
	
	LLViewerFetchedTexture *image = findImage(key);
	if (image)
	{
		LL_INFOS() << "Image with ID " << image_id << " already in list" << LL_ENDL;
	}
	sNumImages++;

	addImageToList(new_image);
	mUUIDMap[key] = new_image;
	new_image->setTextureListType(tex_type);
}


void LLViewerTextureList::deleteImage(LLViewerFetchedTexture *image)
{
    LL_PROFILE_ZONE_SCOPED_CATEGORY_TEXTURE;
	if( image)
	{
		if (image->hasCallbacks())
		{
			mCallbackList.erase(image);
		}
		LLTextureKey key(image->getID(), (ETexListType)image->getTextureListType());
		llverify(mUUIDMap.erase(key) == 1);
		sNumImages--;
		removeImageFromList(image);
	}
}

///////////////////////////////////////////////////////////////////////////////


////////////////////////////////////////////////////////////////////////////

void LLViewerTextureList::dirtyImage(LLViewerFetchedTexture *image)
{
	mDirtyTextureList.insert(image);
}

////////////////////////////////////////////////////////////////////////////

void LLViewerTextureList::updateImages(F32 max_time)
{
    LL_PROFILE_ZONE_SCOPED_CATEGORY_TEXTURE;
	static BOOL cleared = FALSE;
	if(gTeleportDisplay)
	{
		if(!cleared)
		{
			clearFetchingRequests();
			gPipeline.clearRebuildGroups();
			cleared = TRUE;
		}
		return;
	}
	cleared = FALSE;

	LLAppViewer::getTextureFetch()->setTextureBandwidth(LLTrace::get_frame_recording().getPeriodMeanPerSec(LLStatViewer::TEXTURE_NETWORK_DATA_RECEIVED).value());

	{
		using namespace LLStatViewer;
		sample(NUM_IMAGES, sNumImages);
		sample(NUM_RAW_IMAGES, LLImageRaw::sRawImageCount);
		sample(FORMATTED_MEM, F64Bytes(LLImageFormatted::sGlobalFormattedMemory));
	}

	//loading from fast cache 
	max_time -= updateImagesLoadingFastCache(max_time);
	
    F32 total_max_time = max_time;

	max_time -= updateImagesFetchTextures(max_time);
		
	max_time = llmax(max_time, total_max_time*.50f); // at least 50% of max_time
	max_time -= updateImagesCreateTextures(max_time);
	
	if (!mDirtyTextureList.empty())
	{
		gPipeline.dirtyPoolObjectTextures(mDirtyTextureList);
		mDirtyTextureList.clear();
	}

	bool didone = false;
	for (image_list_t::iterator iter = mCallbackList.begin();
		iter != mCallbackList.end(); )
	{
		//trigger loaded callbacks on local textures immediately
		LLViewerFetchedTexture* image = *iter++;
		if (!image->getUrl().empty())
		{
			// Do stuff to handle callbacks, update priorities, etc.
			didone = image->doLoadedCallbacks();
		}
		else if (!didone)
		{
			// Do stuff to handle callbacks, update priorities, etc.
			didone = image->doLoadedCallbacks();
		}
	}

	updateImagesUpdateStats();
}

void LLViewerTextureList::clearFetchingRequests()
{
    LL_PROFILE_ZONE_SCOPED_CATEGORY_TEXTURE;
	if (LLAppViewer::getTextureFetch()->getNumRequests() == 0)
	{
		return;
	}

	LLAppViewer::getTextureFetch()->deleteAllRequests();

	for (image_priority_list_t::iterator iter = mImageList.begin();
		 iter != mImageList.end(); ++iter)
	{
		LLViewerFetchedTexture* imagep = *iter;
		imagep->forceToDeleteRequest() ;
	}
}

void LLViewerTextureList::updateImageDecodePriority(LLViewerFetchedTexture* imagep)
{
    if (imagep->isInDebug() || imagep->isUnremovable())
    {
        //update_counter--;
        return; //is in debug, ignore.
    }

    F32 lazy_flush_timeout = 30.f; // stop decoding
    F32 max_inactive_time = 20.f; // actually delete
    S32 min_refs = 3; // 1 for mImageList, 1 for mUUIDMap, 1 for local reference

    //
    // Flush formatted images using a lazy flush
    //
    S32 num_refs = imagep->getNumRefs();
    if (num_refs == min_refs)
    {
        if (imagep->getLastReferencedTimer()->getElapsedTimeF32() > lazy_flush_timeout)
        {
            // Remove the unused image from the image list
            deleteImage(imagep);
            imagep = NULL; // should destroy the image								
        }
        return;
    }
    else
    {
        if (imagep->hasSavedRawImage())
        {
            if (imagep->getElapsedLastReferencedSavedRawImageTime() > max_inactive_time)
            {
                imagep->destroySavedRawImage();
            }
        }

        if (imagep->isDeleted())
        {
            return;
        }
        else if (imagep->isDeletionCandidate())
        {
            imagep->destroyTexture();
            return;
        }
        else if (imagep->isInactive())
        {
            if (imagep->getLastReferencedTimer()->getElapsedTimeF32() > max_inactive_time)
            {
                imagep->setDeletionCandidate();
            }
            return;
        }
        else
        {
            imagep->getLastReferencedTimer()->reset();

            //reset texture state.
            imagep->setInactive();
        }
    }

    if (!imagep->isInImageList())
    {
        return;
    }
    if (imagep->isInFastCacheList())
    {
        return; //wait for loading from the fast cache.
    }

    imagep->processTextureStats();
}

void LLViewerTextureList::setDebugFetching(LLViewerFetchedTexture* tex, S32 debug_level)
{
    LL_PROFILE_ZONE_SCOPED_CATEGORY_TEXTURE;
	if(!tex->setDebugFetching(debug_level))
	{
		return;
	}

	const F32 DEBUG_PRIORITY = 100000.f;
	removeImageFromList(tex);
    tex->mMaxVirtualSize = DEBUG_PRIORITY;
	addImageToList(tex);
}

/*
 static U8 get_image_type(LLViewerFetchedTexture* imagep, LLHost target_host)
 {
 // Having a target host implies this is a baked image.  I don't
 // believe that boost level has been set at this point. JC
 U8 type_from_host = (target_host.isOk() 
 ? LLImageBase::TYPE_AVATAR_BAKE 
 : LLImageBase::TYPE_NORMAL);
 S32 boost_level = imagep->getBoostLevel();
 U8 type_from_boost = ( (boost_level == LLViewerFetchedTexture::BOOST_AVATAR_BAKED 
 || boost_level == LLViewerFetchedTexture::BOOST_AVATAR_BAKED_SELF)
 ? LLImageBase::TYPE_AVATAR_BAKE 
 : LLImageBase::TYPE_NORMAL);
 if (type_from_host == LLImageBase::TYPE_NORMAL
 && type_from_boost == LLImageBase::TYPE_AVATAR_BAKE)
 {
 LL_WARNS() << "TAT: get_image_type() type_from_host doesn't match type_from_boost"
 << " host " << target_host
 << " boost " << imagep->getBoostLevel()
 << " imageid " << imagep->getID()
 << LL_ENDL;
 imagep->dump();
 }
 return type_from_host;
 }
 */

F32 LLViewerTextureList::updateImagesCreateTextures(F32 max_time)
{
    LL_PROFILE_ZONE_SCOPED_CATEGORY_TEXTURE;
	if (gGLManager.mIsDisabled) return 0.0f;
	
	//
	// Create GL textures for all textures that need them (images which have been
	// decoded, but haven't been pushed into GL).
	//
		
	LLTimer create_timer;
	image_list_t::iterator enditer = mCreateTextureList.begin();
	for (image_list_t::iterator iter = mCreateTextureList.begin();
		 iter != mCreateTextureList.end();)
	{
		image_list_t::iterator curiter = iter++;
		enditer = iter;
		LLViewerFetchedTexture *imagep = *curiter;
		imagep->createTexture();
        imagep->postCreateTexture();
	}
	mCreateTextureList.erase(mCreateTextureList.begin(), enditer);
	return create_timer.getElapsedTimeF32();
}

F32 LLViewerTextureList::updateImagesLoadingFastCache(F32 max_time)
{
    LL_PROFILE_ZONE_SCOPED_CATEGORY_TEXTURE;
	if (gGLManager.mIsDisabled) return 0.0f;
	if(mFastCacheList.empty())
	{
		return 0.f;
	}
	
	//
	// loading texture raw data from the fast cache directly.
	//
		
	LLTimer timer;
	image_list_t::iterator enditer = mFastCacheList.begin();
	for (image_list_t::iterator iter = mFastCacheList.begin();
		 iter != mFastCacheList.end();)
	{
		image_list_t::iterator curiter = iter++;
		enditer = iter;
		LLViewerFetchedTexture *imagep = *curiter;
		imagep->loadFromFastCache();
	}
	mFastCacheList.erase(mFastCacheList.begin(), enditer);
	return timer.getElapsedTimeF32();
}

void LLViewerTextureList::forceImmediateUpdate(LLViewerFetchedTexture* imagep)
{
    LL_PROFILE_ZONE_SCOPED_CATEGORY_TEXTURE;
	if(!imagep)
	{
		return ;
	}
	if(imagep->isInImageList())
	{
		removeImageFromList(imagep);
	}

	imagep->processTextureStats();
    imagep->sMaxVirtualSize = LLViewerFetchedTexture::sMaxVirtualSize;
	addImageToList(imagep);
	
	return ;
}

F32 LLViewerTextureList::updateImagesFetchTextures(F32 max_time)
{
    LL_PROFILE_ZONE_SCOPED_CATEGORY_TEXTURE;
    LLTimer image_op_timer;

    typedef std::vector<LLPointer<LLViewerFetchedTexture> > entries_list_t;
    entries_list_t entries;

    // update N textures at beginning of mImageList
    U32 update_count = 0;
    static const S32 MIN_UPDATE_COUNT = gSavedSettings.getS32("TextureFetchUpdateMinCount");       // default: 32
    // WIP -- dumb code here
    //update MIN_UPDATE_COUNT or 5% of other textures, whichever is greater
    update_count = llmax((U32) MIN_UPDATE_COUNT, (U32) mUUIDMap.size()/20);
    update_count = llmin(update_count, (U32) mUUIDMap.size());
    
    {
        LL_PROFILE_ZONE_NAMED_CATEGORY_TEXTURE("vtluift - copy");

        // copy entries out of UUID map for updating
        entries.reserve(update_count);
        uuid_map_t::iterator iter = mUUIDMap.upper_bound(mLastUpdateKey);
        while (update_count-- > 0)
        {
            if (iter == mUUIDMap.end())
            {
                iter = mUUIDMap.begin();
            }
            
            if (iter->second->getGLTexture())
            {
                entries.push_back(iter->second);
            }
            ++iter;
        }
    }

    for (auto& imagep : entries)
    {
        if (imagep->getNumRefs() > 1) // make sure this image hasn't been deleted before attempting to update (may happen as a side effect of some other image updating)
        {
            updateImageDecodePriority(imagep);
            imagep->updateFetch();
        }
    }

    if (entries.size() > 0)
    {
        LLViewerFetchedTexture* imagep = *entries.rbegin();
        mLastUpdateKey = LLTextureKey(imagep->getID(), (ETexListType)imagep->getTextureListType());
    }

	return image_op_timer.getElapsedTimeF32();
}

void LLViewerTextureList::updateImagesUpdateStats()
{
    LL_PROFILE_ZONE_SCOPED_CATEGORY_TEXTURE;
	if (mForceResetTextureStats)
	{
		for (image_priority_list_t::iterator iter = mImageList.begin();
			 iter != mImageList.end(); )
		{
			LLViewerFetchedTexture* imagep = *iter++;
			imagep->resetTextureStats();
		}
		mForceResetTextureStats = FALSE;
	}
}

void LLViewerTextureList::decodeAllImages(F32 max_time)
{
    LL_PROFILE_ZONE_SCOPED_CATEGORY_TEXTURE;
	LLTimer timer;

	//loading from fast cache 
	updateImagesLoadingFastCache(max_time);

	// Update texture stats and priorities
	std::vector<LLPointer<LLViewerFetchedTexture> > image_list;
	for (image_priority_list_t::iterator iter = mImageList.begin();
		 iter != mImageList.end(); )
	{
		LLViewerFetchedTexture* imagep = *iter++;
		image_list.push_back(imagep);
		imagep->setInImageList(FALSE) ;
	}

	llassert_always(image_list.size() == mImageList.size()) ;
	mImageList.clear();
	for (std::vector<LLPointer<LLViewerFetchedTexture> >::iterator iter = image_list.begin();
		 iter != image_list.end(); ++iter)
	{
		LLViewerFetchedTexture* imagep = *iter;
		imagep->processTextureStats();
		addImageToList(imagep);
	}
	image_list.clear();
	
	// Update fetch (decode)
	for (image_priority_list_t::iterator iter = mImageList.begin();
		 iter != mImageList.end(); )
	{
		LLViewerFetchedTexture* imagep = *iter++;
		imagep->updateFetch();
	}
    std::shared_ptr<LL::WorkQueue> main_queue = LLImageGLThread::sEnabled ? LL::WorkQueue::getInstance("mainloop") : NULL;
	// Run threads
	S32 fetch_pending = 0;
	while (1)
	{
		LLAppViewer::instance()->getTextureCache()->update(1); // unpauses the texture cache thread
		LLAppViewer::instance()->getImageDecodeThread()->update(1); // unpauses the image thread
		fetch_pending = LLAppViewer::instance()->getTextureFetch()->update(1); // unpauses the texture fetch thread

        if (LLImageGLThread::sEnabled)
        {
            main_queue->runFor(std::chrono::milliseconds(1));
            fetch_pending += main_queue->size();
        }

		if (fetch_pending == 0 || timer.getElapsedTimeF32() > max_time)
		{
			break;
		}
	}
	// Update fetch again
	for (image_priority_list_t::iterator iter = mImageList.begin();
		 iter != mImageList.end(); )
	{
		LLViewerFetchedTexture* imagep = *iter++;
		imagep->updateFetch();
	}
	max_time -= timer.getElapsedTimeF32();
	max_time = llmax(max_time, .001f);
	F32 create_time = updateImagesCreateTextures(max_time);
	
	LL_DEBUGS("ViewerImages") << "decodeAllImages() took " << timer.getElapsedTimeF32() << " seconds. " 
	<< " fetch_pending " << fetch_pending
	<< " create_time " << create_time
	<< LL_ENDL;
}


BOOL LLViewerTextureList::createUploadFile(const std::string& filename,
										 const std::string& out_filename,
										 const U8 codec,
										 const S32 max_image_dimentions)
{	
    LL_PROFILE_ZONE_SCOPED_CATEGORY_TEXTURE;
	// Load the image
	LLPointer<LLImageFormatted> image = LLImageFormatted::createFromType(codec);
	if (image.isNull())
	{
		LL_WARNS() << "Couldn't open the image to be uploaded." << LL_ENDL;
		return FALSE;
	}	
	if (!image->load(filename))
	{
		image->setLastError("Couldn't load the image to be uploaded.");
		return FALSE;
	}
	// Decompress or expand it in a raw image structure
	LLPointer<LLImageRaw> raw_image = new LLImageRaw;
	if (!image->decode(raw_image, 0.0f))
	{
		image->setLastError("Couldn't decode the image to be uploaded.");
		return FALSE;
	}
	// Check the image constraints
	if ((image->getComponents() != 3) && (image->getComponents() != 4))
	{
		image->setLastError("Image files with less than 3 or more than 4 components are not supported.");
		return FALSE;
	}
	// Convert to j2c (JPEG2000) and save the file locally
	LLPointer<LLImageJ2C> compressedImage = convertToUploadFile(raw_image, max_image_dimentions);
	if (compressedImage.isNull())
	{
		image->setLastError("Couldn't convert the image to jpeg2000.");
		LL_INFOS() << "Couldn't convert to j2c, file : " << filename << LL_ENDL;
		return FALSE;
	}
	if (!compressedImage->save(out_filename))
	{
		image->setLastError("Couldn't create the jpeg2000 image for upload.");
		LL_INFOS() << "Couldn't create output file : " << out_filename << LL_ENDL;
		return FALSE;
	}
	// Test to see if the encode and save worked
	LLPointer<LLImageJ2C> integrity_test = new LLImageJ2C;
	if (!integrity_test->loadAndValidate( out_filename ))
	{
		image->setLastError("The created jpeg2000 image is corrupt.");
		LL_INFOS() << "Image file : " << out_filename << " is corrupt" << LL_ENDL;
		return FALSE;
	}
	return TRUE;
}

// note: modifies the argument raw_image!!!!
LLPointer<LLImageJ2C> LLViewerTextureList::convertToUploadFile(LLPointer<LLImageRaw> raw_image, const S32 max_image_dimentions, bool force_lossless)
{
	LL_PROFILE_ZONE_SCOPED_CATEGORY_TEXTURE;
	raw_image->biasedScaleToPowerOfTwo(max_image_dimentions);
	LLPointer<LLImageJ2C> compressedImage = new LLImageJ2C();
	
    if (force_lossless ||
        (gSavedSettings.getBOOL("LosslessJ2CUpload") &&
            (raw_image->getWidth() * raw_image->getHeight() <= LL_IMAGE_REZ_LOSSLESS_CUTOFF * LL_IMAGE_REZ_LOSSLESS_CUTOFF)))
    {
        compressedImage->setReversible(TRUE);
    }
	

	if (gSavedSettings.getBOOL("Jpeg2000AdvancedCompression"))
	{
		// This test option will create jpeg2000 images with precincts for each level, RPCL ordering
		// and PLT markers. The block size is also optionally modifiable.
		// Note: the images hence created are compatible with older versions of the viewer.
		// Read the blocks and precincts size settings
		S32 block_size = gSavedSettings.getS32("Jpeg2000BlocksSize");
		S32 precinct_size = gSavedSettings.getS32("Jpeg2000PrecinctsSize");
		LL_INFOS() << "Advanced JPEG2000 Compression: precinct = " << precinct_size << ", block = " << block_size << LL_ENDL;
		compressedImage->initEncode(*raw_image, block_size, precinct_size, 0);
	}
	
	if (!compressedImage->encode(raw_image, 0.0f))
	{
		LL_INFOS() << "convertToUploadFile : encode returns with error!!" << LL_ENDL;
		// Clear up the pointer so we don't leak that one
		compressedImage = NULL;
	}
	
	return compressedImage;
}

///////////////////////////////////////////////////////////////////////////////

// We've been that the asset server does not contain the requested image id.
// static
void LLViewerTextureList::processImageNotInDatabase(LLMessageSystem *msg,void **user_data)
{
    LL_PROFILE_ZONE_SCOPED_CATEGORY_TEXTURE;
	LLUUID image_id;
	msg->getUUIDFast(_PREHASH_ImageID, _PREHASH_ID, image_id);
	
	LLViewerFetchedTexture* image = gTextureList.findImage( image_id, TEX_LIST_STANDARD);
	if( image )
	{
		LL_WARNS() << "Image not in db" << LL_ENDL;
		image->setIsMissingAsset();
	}

    image = gTextureList.findImage(image_id, TEX_LIST_SCALE);
    if (image)
    {
        LL_WARNS() << "Icon not in db" << LL_ENDL;
        image->setIsMissingAsset();
    }
}


///////////////////////////////////////////////////////////////////////////////

// explicitly cleanup resources, as this is a singleton class with process
// lifetime so ability to perform std::map operations in destructor is not
// guaranteed.
void LLUIImageList::cleanUp()
{
	mUIImages.clear();
	mUITextureList.clear() ;
}

LLUIImagePtr LLUIImageList::getUIImageByID(const LLUUID& image_id, S32 priority)
{
    LL_PROFILE_ZONE_SCOPED_CATEGORY_TEXTURE;
	// use id as image name
	std::string image_name = image_id.asString();

	// look for existing image
	uuid_ui_image_map_t::iterator found_it = mUIImages.find(image_name);
	if (found_it != mUIImages.end())
	{
		return found_it->second;
	}

	const BOOL use_mips = FALSE;
	const LLRect scale_rect = LLRect::null;
	const LLRect clip_rect = LLRect::null;
	return loadUIImageByID(image_id, use_mips, scale_rect, clip_rect, (LLViewerTexture::EBoostLevel)priority);
}

LLUIImagePtr LLUIImageList::getUIImage(const std::string& image_name, S32 priority)
{
    LL_PROFILE_ZONE_SCOPED_CATEGORY_TEXTURE;
	// look for existing image
	uuid_ui_image_map_t::iterator found_it = mUIImages.find(image_name);
	if (found_it != mUIImages.end())
	{
		return found_it->second;
	}

	const BOOL use_mips = FALSE;
	const LLRect scale_rect = LLRect::null;
	const LLRect clip_rect = LLRect::null;
	return loadUIImageByName(image_name, image_name, use_mips, scale_rect, clip_rect, (LLViewerTexture::EBoostLevel)priority);
}

LLUIImagePtr LLUIImageList::loadUIImageByName(const std::string& name, const std::string& filename,
											  BOOL use_mips, const LLRect& scale_rect, const LLRect& clip_rect, LLViewerTexture::EBoostLevel boost_priority,
											  LLUIImage::EScaleStyle scale_style)
{
    LL_PROFILE_ZONE_SCOPED_CATEGORY_TEXTURE;
	if (boost_priority == LLGLTexture::BOOST_NONE)
	{
		boost_priority = LLGLTexture::BOOST_UI;
	}
	LLViewerFetchedTexture* imagep = LLViewerTextureManager::getFetchedTextureFromFile(filename, FTT_LOCAL_FILE, MIPMAP_NO, boost_priority);
	return loadUIImage(imagep, name, use_mips, scale_rect, clip_rect, scale_style);
}

LLUIImagePtr LLUIImageList::loadUIImageByID(const LLUUID& id,
											BOOL use_mips, const LLRect& scale_rect, const LLRect& clip_rect, LLViewerTexture::EBoostLevel boost_priority,
											LLUIImage::EScaleStyle scale_style)
{
    LL_PROFILE_ZONE_SCOPED_CATEGORY_TEXTURE;
	if (boost_priority == LLGLTexture::BOOST_NONE)
	{
		boost_priority = LLGLTexture::BOOST_UI;
	}
	LLViewerFetchedTexture* imagep = LLViewerTextureManager::getFetchedTexture(id, FTT_DEFAULT, MIPMAP_NO, boost_priority);
	return loadUIImage(imagep, id.asString(), use_mips, scale_rect, clip_rect, scale_style);
}

LLUIImagePtr LLUIImageList::loadUIImage(LLViewerFetchedTexture* imagep, const std::string& name, BOOL use_mips, const LLRect& scale_rect, const LLRect& clip_rect,
										LLUIImage::EScaleStyle scale_style)
{
    LL_PROFILE_ZONE_SCOPED_CATEGORY_TEXTURE;
	if (!imagep) return NULL;

	imagep->setAddressMode(LLTexUnit::TAM_CLAMP);

	//don't compress UI images
	imagep->getGLTexture()->setAllowCompression(false);

	LLUIImagePtr new_imagep = new LLUIImage(name, imagep);
	new_imagep->setScaleStyle(scale_style);

	if (imagep->getBoostLevel() != LLGLTexture::BOOST_ICON &&
		imagep->getBoostLevel() != LLGLTexture::BOOST_PREVIEW)
	{
		// Don't add downloadable content into this list
		// all UI images are non-deletable and list does not support deletion
		imagep->setNoDelete();
		mUIImages.insert(std::make_pair(name, new_imagep));
		mUITextureList.push_back(imagep);
	}

	//Note:
	//Some other textures such as ICON also through this flow to be fetched.
	//But only UI textures need to set this callback.
	if(imagep->getBoostLevel() == LLGLTexture::BOOST_UI)
	{
		LLUIImageLoadData* datap = new LLUIImageLoadData;
		datap->mImageName = name;
		datap->mImageScaleRegion = scale_rect;
		datap->mImageClipRegion = clip_rect;

		imagep->setLoadedCallback(onUIImageLoaded, 0, FALSE, FALSE, datap, NULL);
	}
	return new_imagep;
}

LLUIImagePtr LLUIImageList::preloadUIImage(const std::string& name, const std::string& filename, BOOL use_mips, const LLRect& scale_rect, const LLRect& clip_rect, LLUIImage::EScaleStyle scale_style)
{
    LL_PROFILE_ZONE_SCOPED_CATEGORY_TEXTURE;
	// look for existing image
	uuid_ui_image_map_t::iterator found_it = mUIImages.find(name);
	if (found_it != mUIImages.end())
	{
		// image already loaded!
		LL_ERRS() << "UI Image " << name << " already loaded." << LL_ENDL;
	}

	return loadUIImageByName(name, filename, use_mips, scale_rect, clip_rect, LLGLTexture::BOOST_UI, scale_style);
}

//static 
void LLUIImageList::onUIImageLoaded( BOOL success, LLViewerFetchedTexture *src_vi, LLImageRaw* src, LLImageRaw* src_aux, S32 discard_level, BOOL final, void* user_data )
{
    LL_PROFILE_ZONE_SCOPED_CATEGORY_TEXTURE;
	if(!success || !user_data) 
	{
		return;
	}

	LLUIImageLoadData* image_datap = (LLUIImageLoadData*)user_data;
	std::string ui_image_name = image_datap->mImageName;
	LLRect scale_rect = image_datap->mImageScaleRegion;
	LLRect clip_rect = image_datap->mImageClipRegion;
	if (final)
	{
		delete image_datap;
	}

	LLUIImageList* instance = getInstance();

	uuid_ui_image_map_t::iterator found_it = instance->mUIImages.find(ui_image_name);
	if (found_it != instance->mUIImages.end())
	{
		LLUIImagePtr imagep = found_it->second;

		// for images grabbed from local files, apply clipping rectangle to restore original dimensions
		// from power-of-2 gl image
		if (success && imagep.notNull() && src_vi && (src_vi->getUrl().compare(0, 7, "file://")==0))
		{
			F32 full_width = (F32)src_vi->getFullWidth();
			F32 full_height = (F32)src_vi->getFullHeight();
			F32 clip_x = (F32)src_vi->getOriginalWidth() / full_width;
			F32 clip_y = (F32)src_vi->getOriginalHeight() / full_height;
			if (clip_rect != LLRect::null)
			{
				imagep->setClipRegion(LLRectf(llclamp((F32)clip_rect.mLeft / full_width, 0.f, 1.f),
											llclamp((F32)clip_rect.mTop / full_height, 0.f, 1.f),
											llclamp((F32)clip_rect.mRight / full_width, 0.f, 1.f),
											llclamp((F32)clip_rect.mBottom / full_height, 0.f, 1.f)));
			}
			else
			{
				imagep->setClipRegion(LLRectf(0.f, clip_y, clip_x, 0.f));
			}
			if (scale_rect != LLRect::null)
			{
				imagep->setScaleRegion(
					LLRectf(llclamp((F32)scale_rect.mLeft / (F32)imagep->getWidth(), 0.f, 1.f),
						llclamp((F32)scale_rect.mTop / (F32)imagep->getHeight(), 0.f, 1.f),
						llclamp((F32)scale_rect.mRight / (F32)imagep->getWidth(), 0.f, 1.f),
						llclamp((F32)scale_rect.mBottom / (F32)imagep->getHeight(), 0.f, 1.f)));
			}

			imagep->onImageLoaded();
		}
	}
}

namespace LLInitParam
{
	template<>
	struct TypeValues<LLUIImage::EScaleStyle> : public TypeValuesHelper<LLUIImage::EScaleStyle>
	{
		static void declareValues()
		{
			declare("scale_inner",	LLUIImage::SCALE_INNER);
			declare("scale_outer",	LLUIImage::SCALE_OUTER);
		}
	};
}

struct UIImageDeclaration : public LLInitParam::Block<UIImageDeclaration>
{
	Mandatory<std::string>		name;
	Optional<std::string>		file_name;
	Optional<bool>				preload;
	Optional<LLRect>			scale;
	Optional<LLRect>			clip;
	Optional<bool>				use_mips;
	Optional<LLUIImage::EScaleStyle> scale_type;

	UIImageDeclaration()
	:	name("name"),
		file_name("file_name"),
		preload("preload", false),
		scale("scale"),
		clip("clip"),
		use_mips("use_mips", false),
		scale_type("scale_type", LLUIImage::SCALE_INNER)
	{}
};

struct UIImageDeclarations : public LLInitParam::Block<UIImageDeclarations>
{
	Mandatory<S32>	version;
	Multiple<UIImageDeclaration> textures;

	UIImageDeclarations()
	:	version("version"),
		textures("texture")
	{}
};

bool LLUIImageList::initFromFile()
{
    LL_PROFILE_ZONE_SCOPED_CATEGORY_TEXTURE;
	// Look for textures.xml in all the right places. Pass
	// constraint=LLDir::ALL_SKINS because we want to overlay textures.xml
	// from all the skins directories.
	std::vector<std::string> textures_paths =
		gDirUtilp->findSkinnedFilenames(LLDir::TEXTURES, "textures.xml", LLDir::ALL_SKINS);
	std::vector<std::string>::const_iterator pi(textures_paths.begin()), pend(textures_paths.end());
	if (pi == pend)
	{
		LL_WARNS() << "No textures.xml found in skins directories" << LL_ENDL;
		return false;
	}

	// The first (most generic) file gets special validations
	LLXMLNodePtr root;
	if (!LLXMLNode::parseFile(*pi, root, NULL))
	{
		LL_WARNS() << "Unable to parse UI image list file " << *pi << LL_ENDL;
		return false;
	}
	if (!root->hasAttribute("version"))
	{
		LL_WARNS() << "No valid version number in UI image list file " << *pi << LL_ENDL;
		return false;
	}

	UIImageDeclarations images;
	LLXUIParser parser;
	parser.readXUI(root, images, *pi);

	// add components defined in the rest of the skin paths
	while (++pi != pend)
	{
		LLXMLNodePtr update_root;
		if (LLXMLNode::parseFile(*pi, update_root, NULL))
		{
			parser.readXUI(update_root, images, *pi);
		}
	}

	if (!images.validateBlock()) return false;

	std::map<std::string, UIImageDeclaration> merged_declarations;
	for (LLInitParam::ParamIterator<UIImageDeclaration>::const_iterator image_it = images.textures.begin();
		image_it != images.textures.end();
		++image_it)
	{
		merged_declarations[image_it->name].overwriteFrom(*image_it);
	}

	enum e_decode_pass
	{
		PASS_DECODE_NOW,
		PASS_DECODE_LATER,
		NUM_PASSES
	};

	for (S32 cur_pass = PASS_DECODE_NOW; cur_pass < NUM_PASSES; cur_pass++)
	{
		for (std::map<std::string, UIImageDeclaration>::const_iterator image_it = merged_declarations.begin();
			image_it != merged_declarations.end();
			++image_it)
		{
			const UIImageDeclaration& image = image_it->second;
			std::string file_name = image.file_name.isProvided() ? image.file_name() : image.name();

			// load high priority textures on first pass (to kick off decode)
			enum e_decode_pass decode_pass = image.preload ? PASS_DECODE_NOW : PASS_DECODE_LATER;
			if (decode_pass != cur_pass)
			{
				continue;
			}
			preloadUIImage(image.name, file_name, image.use_mips, image.scale, image.clip, image.scale_type);
		}

		if (!gSavedSettings.getBOOL("NoPreload"))
		{
            if (cur_pass == PASS_DECODE_NOW)
            {
                // init fetching and decoding of preloaded images
                gTextureList.decodeAllImages(9.f);
            }
            else
            {
                // decodeAllImages needs two passes to refresh stats and priorities on second pass
                gTextureList.decodeAllImages(1.f);
            }
		}
	}
	return true;
}

<|MERGE_RESOLUTION|>--- conflicted
+++ resolved
@@ -224,11 +224,7 @@
 
     LLStandardBumpmap::addstandard();
 
-<<<<<<< HEAD
-    if (LLAppViewer::instance()->getPurgeCache())
-=======
 	if (LLAppViewer::instance()->getPurgeCache())
->>>>>>> a0c3d69c
 	{
 		// cache was purged, no point
 		return;
