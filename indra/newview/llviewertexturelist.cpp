/** 
 * @file llviewertexturelist.cpp
 * @brief Object for managing the list of images within a region
 *
 * $LicenseInfo:firstyear=2000&license=viewerlgpl$
 * Second Life Viewer Source Code
 * Copyright (C) 2010, Linden Research, Inc.
 * 
 * This library is free software; you can redistribute it and/or
 * modify it under the terms of the GNU Lesser General Public
 * License as published by the Free Software Foundation;
 * version 2.1 of the License only.
 * 
 * This library is distributed in the hope that it will be useful,
 * but WITHOUT ANY WARRANTY; without even the implied warranty of
 * MERCHANTABILITY or FITNESS FOR A PARTICULAR PURPOSE.  See the GNU
 * Lesser General Public License for more details.
 * 
 * You should have received a copy of the GNU Lesser General Public
 * License along with this library; if not, write to the Free Software
 * Foundation, Inc., 51 Franklin Street, Fifth Floor, Boston, MA  02110-1301  USA
 * 
 * Linden Research, Inc., 945 Battery Street, San Francisco, CA  94111  USA
 * $/LicenseInfo$
 */

#include "llviewerprecompiledheaders.h"

#include <sys/stat.h>

#include "llviewertexturelist.h"

#include "imageids.h"
#include "llgl.h" // fot gathering stats from GL
#include "llimagegl.h"
#include "llimagebmp.h"
#include "llimagej2c.h"
#include "llimagetga.h"
#include "llimagejpeg.h"
#include "llimagepng.h"
#include "llimageworker.h"

#include "llsdserialize.h"
#include "llsys.h"
#include "llvfs.h"
#include "llvfile.h"
#include "llvfsthread.h"
#include "llxmltree.h"
#include "message.h"

#include "lltexturecache.h"
#include "lltexturefetch.h"
#include "llviewercontrol.h"
#include "llviewertexture.h"
#include "llviewermedia.h"
#include "llviewerregion.h"
#include "llviewerstats.h"
#include "pipeline.h"
#include "llappviewer.h"
#include "llxuiparser.h"

////////////////////////////////////////////////////////////////////////////

void (*LLViewerTextureList::sUUIDCallback)(void **, const LLUUID&) = NULL;

U32 LLViewerTextureList::sTextureBits = 0;
U32 LLViewerTextureList::sTexturePackets = 0;
S32 LLViewerTextureList::sNumImages = 0;
LLStat LLViewerTextureList::sNumImagesStat(32, TRUE);
LLStat LLViewerTextureList::sNumRawImagesStat(32, TRUE);
LLStat LLViewerTextureList::sGLTexMemStat(32, TRUE);
LLStat LLViewerTextureList::sGLBoundMemStat(32, TRUE);
LLStat LLViewerTextureList::sRawMemStat(32, TRUE);
LLStat LLViewerTextureList::sFormattedMemStat(32, TRUE);

LLViewerTextureList gTextureList;
static LLFastTimer::DeclareTimer FTM_PROCESS_IMAGES("Process Images");

U32 LLViewerTextureList::sRenderThreadID = 0 ;
///////////////////////////////////////////////////////////////////////////////

LLViewerTextureList::LLViewerTextureList() 
	: mForceResetTextureStats(FALSE),
	mUpdateStats(FALSE),
	mMaxResidentTexMemInMegaBytes(0),
	mMaxTotalTextureMemInMegaBytes(0),
	mInitialized(FALSE)
{
}

void LLViewerTextureList::init()
<<<<<<< HEAD
{
	sRenderThreadID = LLThread::currentID() ;

=======
{			
	sRenderThreadID = LLThread::currentID() ;
>>>>>>> d5041f5f
	mInitialized = TRUE ;
	sNumImages = 0;
	mUpdateStats = TRUE;
	mMaxResidentTexMemInMegaBytes = 0;
	mMaxTotalTextureMemInMegaBytes = 0 ;
	
	// Update how much texture RAM we're allowed to use.
	updateMaxResidentTexMem(0); // 0 = use current
	
	doPreloadImages();
}


void LLViewerTextureList::doPreloadImages()
{
	LL_DEBUGS("ViewerImages") << "Preloading images..." << LL_ENDL;
	
<<<<<<< HEAD
	llassert_always(mInitialized) ;
	llassert_always(mImageList.empty()) ;
=======
	llassert_always(mInitialized) ;
	llassert_always(mImageList.empty()) ;
>>>>>>> d5041f5f
	llassert_always(mUUIDMap.empty()) ;

	// Set the "missing asset" image
	LLViewerFetchedTexture::sMissingAssetImagep = LLViewerTextureManager::getFetchedTextureFromFile("missing_asset.tga", MIPMAP_NO, LLViewerFetchedTexture::BOOST_UI);
	
	// Set the "white" image
	LLViewerFetchedTexture::sWhiteImagep = LLViewerTextureManager::getFetchedTextureFromFile("white.tga", MIPMAP_NO, LLViewerFetchedTexture::BOOST_UI);
	
	LLUIImageList* image_list = LLUIImageList::getInstance();

	image_list->initFromFile();
	
	// turn off clamping and bilinear filtering for uv picking images
	//LLViewerFetchedTexture* uv_test = preloadUIImage("uv_test1.tga", LLUUID::null, FALSE);
	//uv_test->setClamp(FALSE, FALSE);
	//uv_test->setMipFilterNearest(TRUE, TRUE);
	//uv_test = preloadUIImage("uv_test2.tga", LLUUID::null, FALSE);
	//uv_test->setClamp(FALSE, FALSE);
	//uv_test->setMipFilterNearest(TRUE, TRUE);

	// prefetch specific UUIDs
	LLViewerTextureManager::getFetchedTexture(IMG_SHOT, TRUE);
	LLViewerTextureManager::getFetchedTexture(IMG_SMOKE_POOF, TRUE);
	LLViewerFetchedTexture* image = LLViewerTextureManager::getFetchedTextureFromFile("silhouette.j2c", MIPMAP_YES, LLViewerFetchedTexture::BOOST_UI);
	if (image) 
	{
		image->setAddressMode(LLTexUnit::TAM_WRAP);
		mImagePreloads.insert(image);
	}
	image = LLViewerTextureManager::getFetchedTextureFromFile("world/NoEntryLines.png", MIPMAP_YES, LLViewerFetchedTexture::BOOST_UI);
	if (image) 
	{
		image->setAddressMode(LLTexUnit::TAM_WRAP);	
		mImagePreloads.insert(image);
	}
	image = LLViewerTextureManager::getFetchedTextureFromFile("world/NoEntryPassLines.png", MIPMAP_YES, LLViewerFetchedTexture::BOOST_UI);
	if (image) 
	{
		image->setAddressMode(LLTexUnit::TAM_WRAP);
		mImagePreloads.insert(image);
	}
	image = LLViewerTextureManager::getFetchedTexture(DEFAULT_WATER_NORMAL, MIPMAP_YES, LLViewerFetchedTexture::BOOST_UI);
	if (image) 
	{
		image->setAddressMode(LLTexUnit::TAM_WRAP);	
		mImagePreloads.insert(image);
	}
	image = LLViewerTextureManager::getFetchedTextureFromFile("transparent.j2c", MIPMAP_YES, LLViewerFetchedTexture::BOOST_UI, LLViewerTexture::FETCHED_TEXTURE,
		0,0,LLUUID("8dcd4a48-2d37-4909-9f78-f7a9eb4ef903"));
	if (image) 
	{
		image->setAddressMode(LLTexUnit::TAM_WRAP);
		mImagePreloads.insert(image);
	}
	
}

static std::string get_texture_list_name()
{
	return std::string("texture_list_") + gSavedSettings.getString("LoginLocation") + ".xml";
}

void LLViewerTextureList::doPrefetchImages()
{
	if (LLAppViewer::instance()->getPurgeCache())
	{
		// cache was purged, no point
		return;
	}
	
	// Pre-fetch textures from last logout
	LLSD imagelist;
	std::string filename = gDirUtilp->getExpandedFilename(LL_PATH_PER_SL_ACCOUNT, get_texture_list_name());
	llifstream file;
	file.open(filename);
	if (file.is_open())
	{
		LLSDSerialize::fromXML(imagelist, file);
	}
	for (LLSD::array_iterator iter = imagelist.beginArray();
		 iter != imagelist.endArray(); ++iter)
	{
		LLSD imagesd = *iter;
		LLUUID uuid = imagesd["uuid"];
		S32 pixel_area = imagesd["area"];
		S32 texture_type = imagesd["type"];

		if(LLViewerTexture::FETCHED_TEXTURE == texture_type || LLViewerTexture::LOD_TEXTURE == texture_type)
		{
			LLViewerFetchedTexture* image = LLViewerTextureManager::getFetchedTexture(uuid, MIPMAP_TRUE, LLViewerTexture::BOOST_NONE, texture_type);
			if (image)
			{
				image->addTextureStats((F32)pixel_area);
			}
		}
	}
}

///////////////////////////////////////////////////////////////////////////////

LLViewerTextureList::~LLViewerTextureList()
{
}

void LLViewerTextureList::shutdown()
{
	// clear out preloads
	mImagePreloads.clear();

	// Write out list of currently loaded textures for precaching on startup
	typedef std::set<std::pair<S32,LLViewerFetchedTexture*> > image_area_list_t;
	image_area_list_t image_area_list;
	for (image_priority_list_t::iterator iter = mImageList.begin();
		 iter != mImageList.end(); ++iter)
	{
		LLViewerFetchedTexture* image = *iter;
		if (!image->hasGLTexture() ||
			!image->getUseDiscard() ||
			image->needsAux() ||
			image->getTargetHost() != LLHost::invalid)
		{
			continue; // avoid UI, baked, and other special images
		}
		if(!image->getBoundRecently())
		{
			continue ;
		}
		S32 desired = image->getDesiredDiscardLevel();
		if (desired >= 0 && desired < MAX_DISCARD_LEVEL)
		{
			S32 pixel_area = image->getWidth(desired) * image->getHeight(desired);
			image_area_list.insert(std::make_pair(pixel_area, image));
		}
	}
	
	LLSD imagelist;
	const S32 max_count = 1000;
	S32 count = 0;
	S32 image_type ;
	for (image_area_list_t::reverse_iterator riter = image_area_list.rbegin();
		 riter != image_area_list.rend(); ++riter)
	{
		LLViewerFetchedTexture* image = riter->second;
		image_type = (S32)image->getType() ;
		imagelist[count]["area"] = riter->first;
		imagelist[count]["uuid"] = image->getID();
		imagelist[count]["type"] = image_type;
		if (++count >= max_count)
			break;
	}
	
	if (count > 0 && !gDirUtilp->getExpandedFilename(LL_PATH_PER_SL_ACCOUNT, "").empty())
	{
		std::string filename = gDirUtilp->getExpandedFilename(LL_PATH_PER_SL_ACCOUNT, get_texture_list_name());
		llofstream file;
		file.open(filename);
		LLSDSerialize::toPrettyXML(imagelist, file);
	}
	
	//
	// Clean up "loaded" callbacks.
	//
	mCallbackList.clear();
	
	// Flush all of the references
	mLoadingStreamList.clear();
	mCreateTextureList.clear();
	
	mUUIDMap.clear();
	
	mImageList.clear();
}

void LLViewerTextureList::dump()
{
	llinfos << "LLViewerTextureList::dump()" << llendl;
	for (image_priority_list_t::iterator it = mImageList.begin(); it != mImageList.end(); ++it)
	{
		LLViewerFetchedTexture* image = *it;

		llinfos << "priority " << image->getDecodePriority()
		<< " boost " << image->getBoostLevel()
		<< " size " << image->getWidth() << "x" << image->getHeight()
		<< " discard " << image->getDiscardLevel()
		<< " desired " << image->getDesiredDiscardLevel()
		<< " http://asset.siva.lindenlab.com/" << image->getID() << ".texture"
		<< llendl;
	}
}

void LLViewerTextureList::destroyGL(BOOL save_state)
{
	LLImageGL::destroyGL(save_state);
}

void LLViewerTextureList::restoreGL()
{
	llassert_always(mInitialized) ;
	LLImageGL::restoreGL();
}

/* Vertical tab container button image IDs
 Seem to not decode when running app in debug.
 
 const LLUUID BAD_IMG_ONE("1097dcb3-aef9-8152-f471-431d840ea89e");
 const LLUUID BAD_IMG_TWO("bea77041-5835-1661-f298-47e2d32b7a70");
 */

///////////////////////////////////////////////////////////////////////////////

LLViewerFetchedTexture* LLViewerTextureList::getImageFromFile(const std::string& filename,												   
												   BOOL usemipmaps,
												   LLViewerTexture::EBoostLevel boost_priority,
												   S8 texture_type,
												   LLGLint internal_format,
												   LLGLenum primary_format, 
												   const LLUUID& force_id)
{
	std::string full_path = gDirUtilp->findSkinnedFilename("textures", filename);
	if (full_path.empty())
	{
		llwarns << "Failed to find local image file: " << filename << llendl;
		return LLViewerTextureManager::getFetchedTexture(IMG_DEFAULT, TRUE, LLViewerTexture::BOOST_UI);
	}

	std::string url = "file://" + full_path;

	return getImageFromUrl(url, usemipmaps, boost_priority, texture_type, internal_format, primary_format, force_id);
}

LLViewerFetchedTexture* LLViewerTextureList::getImageFromUrl(const std::string& url,
												   BOOL usemipmaps,
												   LLViewerTexture::EBoostLevel boost_priority,
												   S8 texture_type,
												   LLGLint internal_format,
												   LLGLenum primary_format, 
												   const LLUUID& force_id)
{
	// generate UUID based on hash of filename
	LLUUID new_id;
	if (force_id.notNull())
	{
		new_id = force_id;
	}
	else
	{
		new_id.generate(url);
	}

	LLPointer<LLViewerFetchedTexture> imagep = findImage(new_id);
	
	if (imagep.isNull())
	{
		switch(texture_type)
		{
		case LLViewerTexture::FETCHED_TEXTURE:
			imagep = new LLViewerFetchedTexture(url, new_id, usemipmaps);
			break ;
		case LLViewerTexture::LOD_TEXTURE:
			imagep = new LLViewerLODTexture(url, new_id, usemipmaps);
			break ;
		default:
			llerrs << "Invalid texture type " << texture_type << llendl ;
		}		
		
		if (internal_format && primary_format)
		{
			imagep->setExplicitFormat(internal_format, primary_format);
		}

		addImage(imagep);
		
		if (boost_priority != 0)
		{
			if (boost_priority == LLViewerFetchedTexture::BOOST_UI ||
				boost_priority == LLViewerFetchedTexture::BOOST_ICON)
			{
				imagep->dontDiscard();
			}
			imagep->setBoostLevel(boost_priority);
		}
	}

	imagep->setGLTextureCreated(true);

	return imagep;
}


LLViewerFetchedTexture* LLViewerTextureList::getImage(const LLUUID &image_id,											       
												   BOOL usemipmaps,
												   LLViewerTexture::EBoostLevel boost_priority,
												   S8 texture_type,
												   LLGLint internal_format,
												   LLGLenum primary_format,
												   LLHost request_from_host)
{
	// Return the image with ID image_id
	// If the image is not found, creates new image and
	// enqueues a request for transmission
	
	if ((&image_id == NULL) || image_id.isNull())
	{
		return (LLViewerTextureManager::getFetchedTexture(IMG_DEFAULT, TRUE, LLViewerTexture::BOOST_UI));
	}
	
	LLPointer<LLViewerFetchedTexture> imagep = findImage(image_id);
	
	if (imagep.isNull())
	{
		imagep = createImage(image_id, usemipmaps, boost_priority, texture_type, internal_format, primary_format, request_from_host) ;
	}

	imagep->setGLTextureCreated(true);
	
	return imagep;
}

//when this function is called, there is no such texture in the gTextureList with image_id.
LLViewerFetchedTexture* LLViewerTextureList::createImage(const LLUUID &image_id,											       
												   BOOL usemipmaps,
												   LLViewerTexture::EBoostLevel boost_priority,
												   S8 texture_type,
												   LLGLint internal_format,
												   LLGLenum primary_format,
												   LLHost request_from_host)
{
	LLPointer<LLViewerFetchedTexture> imagep ;
	switch(texture_type)
	{
	case LLViewerTexture::FETCHED_TEXTURE:
		imagep = new LLViewerFetchedTexture(image_id, request_from_host, usemipmaps);
		break ;
	case LLViewerTexture::LOD_TEXTURE:
		imagep = new LLViewerLODTexture(image_id, request_from_host, usemipmaps);
		break ;
	default:
		llerrs << "Invalid texture type " << texture_type << llendl ;
	}
	
	if (internal_format && primary_format)
	{
		imagep->setExplicitFormat(internal_format, primary_format);
	}
	
	addImage(imagep);
	
	if (boost_priority != 0)
	{
		if (boost_priority == LLViewerFetchedTexture::BOOST_UI ||
			boost_priority == LLViewerFetchedTexture::BOOST_ICON)
		{
			imagep->dontDiscard();
		}
		imagep->setBoostLevel(boost_priority);
	}
	else
	{
		//by default, the texture can not be removed from memory even if it is not used.
		//here turn this off
		//if this texture should be set to NO_DELETE, call setNoDelete() afterwards.
		imagep->forceActive() ;
	}

	return imagep ;
}

LLViewerFetchedTexture *LLViewerTextureList::findImage(const LLUUID &image_id)
{
	uuid_map_t::iterator iter = mUUIDMap.find(image_id);
	if(iter == mUUIDMap.end())
		return NULL;
	return iter->second;
}

void LLViewerTextureList::addImageToList(LLViewerFetchedTexture *image, U32 thread_id)
{
	llassert_always(mInitialized) ;
	llassert_always(sRenderThreadID == thread_id);
	llassert(image);
	if (image->isInImageList())
	{
		llerrs << "LLViewerTextureList::addImageToList - Image already in list" << llendl;
	}
	if((mImageList.insert(image)).second != true) 
	{
		llerrs << "Error happens when insert image to mImageList!" << llendl ;
	}
	
	image->setInImageList(TRUE) ;
}

void LLViewerTextureList::removeImageFromList(LLViewerFetchedTexture *image, U32 thread_id)
{
	llassert_always(mInitialized) ;
	llassert_always(sRenderThreadID == thread_id);
	llassert(image);
	if (!image->isInImageList())
	{
		llinfos << "RefCount: " << image->getNumRefs() << llendl ;
		uuid_map_t::iterator iter = mUUIDMap.find(image->getID());
		if(iter == mUUIDMap.end() || iter->second != image)
		{
			llinfos << "Image is not in mUUIDMap!" << llendl ;
		}
		llerrs << "LLViewerTextureList::removeImageFromList - Image not in list" << llendl;
	}
	if(mImageList.erase(image) != 1) 
	{
		llerrs << "Error happens when remove image from mImageList!" << llendl ;
	}
      
	image->setInImageList(FALSE) ;
}

void LLViewerTextureList::addImage(LLViewerFetchedTexture *new_image)
{
	if (!new_image)
	{
		llwarning("No image to add to image list", 0);
		return;
	}
	LLUUID image_id = new_image->getID();
	
	LLViewerFetchedTexture *image = findImage(image_id);
	if (image)
	{
		llwarns << "Image with ID " << image_id << " already in list" << llendl;
	}
	sNumImages++;
	
	addImageToList(new_image);
	mUUIDMap[image_id] = new_image;
}


void LLViewerTextureList::deleteImage(LLViewerFetchedTexture *image)
{
	if( image)
	{
		if (image->hasCallbacks())
		{
			mCallbackList.erase(image);
		}

		llverify(mUUIDMap.erase(image->getID()) == 1);
		sNumImages--;
		removeImageFromList(image);
	}
}

///////////////////////////////////////////////////////////////////////////////


////////////////////////////////////////////////////////////////////////////

void LLViewerTextureList::dirtyImage(LLViewerFetchedTexture *image)
{
	mDirtyTextureList.insert(image);
}

////////////////////////////////////////////////////////////////////////////
static LLFastTimer::DeclareTimer FTM_IMAGE_MARK_DIRTY("Dirty Images");

void LLViewerTextureList::updateImages(F32 max_time)
{
	LLAppViewer::getTextureFetch()->setTextureBandwidth(LLViewerStats::getInstance()->mTextureKBitStat.getMeanPerSec());

	LLViewerStats::getInstance()->mNumImagesStat.addValue(sNumImages);
	LLViewerStats::getInstance()->mNumRawImagesStat.addValue(LLImageRaw::sRawImageCount);
	LLViewerStats::getInstance()->mGLTexMemStat.addValue((F32)BYTES_TO_MEGA_BYTES(LLImageGL::sGlobalTextureMemoryInBytes));
	LLViewerStats::getInstance()->mGLBoundMemStat.addValue((F32)BYTES_TO_MEGA_BYTES(LLImageGL::sBoundTextureMemoryInBytes));
	LLViewerStats::getInstance()->mRawMemStat.addValue((F32)BYTES_TO_MEGA_BYTES(LLImageRaw::sGlobalRawMemory));
	LLViewerStats::getInstance()->mFormattedMemStat.addValue((F32)BYTES_TO_MEGA_BYTES(LLImageFormatted::sGlobalFormattedMemory));
	
	updateImagesDecodePriorities();

	F32 total_max_time = max_time;
	max_time -= updateImagesFetchTextures(max_time);
	
	max_time = llmax(max_time, total_max_time*.50f); // at least 50% of max_time
	max_time -= updateImagesCreateTextures(max_time);
	
	if (!mDirtyTextureList.empty())
	{
		LLFastTimer t(FTM_IMAGE_MARK_DIRTY);
		gPipeline.dirtyPoolObjectTextures(mDirtyTextureList);
		mDirtyTextureList.clear();
	}
	bool didone = false;
	for (image_list_t::iterator iter = mCallbackList.begin();
		iter != mCallbackList.end(); )
	{
		//trigger loaded callbacks on local textures immediately
		LLViewerFetchedTexture* image = *iter++;
		if (!image->getUrl().empty())
		{
			// Do stuff to handle callbacks, update priorities, etc.
			didone = image->doLoadedCallbacks();
		}
		else if (!didone)
		{
			// Do stuff to handle callbacks, update priorities, etc.
			didone = image->doLoadedCallbacks();
		}
	}
	updateImagesUpdateStats();
}

void LLViewerTextureList::updateImagesDecodePriorities()
{
	// Update the decode priority for N images each frame
	{
		const size_t max_update_count = llmin((S32) (1024*gFrameIntervalSeconds) + 1, 32); //target 1024 textures per second
		S32 update_counter = llmin(max_update_count, mUUIDMap.size()/10);
		uuid_map_t::iterator iter = mUUIDMap.upper_bound(mLastUpdateUUID);
		while(update_counter > 0 && !mUUIDMap.empty())
		{
			if (iter == mUUIDMap.end())
			{
				iter = mUUIDMap.begin();
			}
			mLastUpdateUUID = iter->first;
			LLPointer<LLViewerFetchedTexture> imagep = iter->second;
			++iter; // safe to incrament now

			//
			// Flush formatted images using a lazy flush
			//
			const F32 LAZY_FLUSH_TIMEOUT = 30.f; // stop decoding
			const F32 MAX_INACTIVE_TIME  = 50.f; // actually delete
			S32 min_refs = 3; // 1 for mImageList, 1 for mUUIDMap, 1 for local reference
			if (imagep->hasCallbacks())
			{
				min_refs++; // Add an extra reference if we're on the loaded callback list
			}
			S32 num_refs = imagep->getNumRefs();
			if (num_refs == min_refs)
			{
				if (imagep->getLastReferencedTimer()->getElapsedTimeF32() > LAZY_FLUSH_TIMEOUT)
				{
					// Remove the unused image from the image list
					deleteImage(imagep);
					imagep = NULL; // should destroy the image								
				}
				continue;
			}
			else
			{
				if(imagep->hasSavedRawImage())
				{
					if(imagep->getElapsedLastReferencedSavedRawImageTime() > MAX_INACTIVE_TIME)
					{
						imagep->destroySavedRawImage() ;
					}
				}

				if(imagep->isDeleted())
				{
					continue ;
				}
				else if(imagep->isDeletionCandidate())
				{
					imagep->destroyTexture() ;																
					continue ;
				}
				else if(imagep->isInactive())
				{
					if (imagep->getLastReferencedTimer()->getElapsedTimeF32() > MAX_INACTIVE_TIME)
					{
						imagep->setDeletionCandidate() ;
					}
					continue ;
				}
				else
				{
					imagep->getLastReferencedTimer()->reset();

					//reset texture state.
					imagep->setInactive() ;										
				}
			}
			
			imagep->processTextureStats();
			F32 old_priority = imagep->getDecodePriority();
			F32 old_priority_test = llmax(old_priority, 0.0f);
			F32 decode_priority = imagep->calcDecodePriority();
			F32 decode_priority_test = llmax(decode_priority, 0.0f);
			// Ignore < 20% difference
			if ((decode_priority_test < old_priority_test * .8f) ||
				(decode_priority_test > old_priority_test * 1.25f))
			{
				removeImageFromList(imagep, sRenderThreadID);
				imagep->setDecodePriority(decode_priority);
				addImageToList(imagep, sRenderThreadID);
			}
			update_counter--;
		}
	}
}

/*
 static U8 get_image_type(LLViewerFetchedTexture* imagep, LLHost target_host)
 {
 // Having a target host implies this is a baked image.  I don't
 // believe that boost level has been set at this point. JC
 U8 type_from_host = (target_host.isOk() 
 ? LLImageBase::TYPE_AVATAR_BAKE 
 : LLImageBase::TYPE_NORMAL);
 S32 boost_level = imagep->getBoostLevel();
 U8 type_from_boost = ( (boost_level == LLViewerFetchedTexture::BOOST_AVATAR_BAKED 
 || boost_level == LLViewerFetchedTexture::BOOST_AVATAR_BAKED_SELF)
 ? LLImageBase::TYPE_AVATAR_BAKE 
 : LLImageBase::TYPE_NORMAL);
 if (type_from_host == LLImageBase::TYPE_NORMAL
 && type_from_boost == LLImageBase::TYPE_AVATAR_BAKE)
 {
 llwarns << "TAT: get_image_type() type_from_host doesn't match type_from_boost"
 << " host " << target_host
 << " boost " << imagep->getBoostLevel()
 << " imageid " << imagep->getID()
 << llendl;
 imagep->dump();
 }
 return type_from_host;
 }
 */
static LLFastTimer::DeclareTimer FTM_IMAGE_CREATE("Create Images");

F32 LLViewerTextureList::updateImagesCreateTextures(F32 max_time)
{
	if (gGLManager.mIsDisabled) return 0.0f;
	
	//
	// Create GL textures for all textures that need them (images which have been
	// decoded, but haven't been pushed into GL).
	//
	LLFastTimer t(FTM_IMAGE_CREATE);
	
	LLTimer create_timer;
	image_list_t::iterator enditer = mCreateTextureList.begin();
	for (image_list_t::iterator iter = mCreateTextureList.begin();
		 iter != mCreateTextureList.end();)
	{
		image_list_t::iterator curiter = iter++;
		enditer = iter;
		LLViewerFetchedTexture *imagep = *curiter;
		imagep->createTexture();
		if (create_timer.getElapsedTimeF32() > max_time)
		{
			break;
		}
	}
	mCreateTextureList.erase(mCreateTextureList.begin(), enditer);
	return create_timer.getElapsedTimeF32();
}

void LLViewerTextureList::forceImmediateUpdate(LLViewerFetchedTexture* imagep)
{
	if(!imagep)
	{
		return ;
	}
	if(imagep->isInImageList())
	{
		removeImageFromList(imagep);
	}

	imagep->processTextureStats();
	F32 decode_priority = LLViewerFetchedTexture::maxDecodePriority() ;
	imagep->setDecodePriority(decode_priority);
	addImageToList(imagep);
	
	return ;
}

F32 LLViewerTextureList::updateImagesFetchTextures(F32 max_time)
{
	LLTimer image_op_timer;
	
	// Update the decode priority for N images each frame
	// Make a list with 32 high priority entries + 256 cycled entries
	const size_t max_priority_count = llmin((S32) (256*10.f*gFrameIntervalSeconds)+1, 32);
	const size_t max_update_count = llmin((S32) (1024*10.f*gFrameIntervalSeconds)+1, 256);
	
	// 32 high priority entries
	typedef std::vector<LLViewerFetchedTexture*> entries_list_t;
	entries_list_t entries;
	size_t update_counter = llmin(max_priority_count, mImageList.size());
	image_priority_list_t::iterator iter1 = mImageList.begin();
	while(update_counter > 0)
	{
		entries.push_back(*iter1);
		
		++iter1;
		update_counter--;
	}
	
	// 256 cycled entries
	update_counter = llmin(max_update_count, mUUIDMap.size());	
	if(update_counter > 0)
	{
		uuid_map_t::iterator iter2 = mUUIDMap.upper_bound(mLastFetchUUID);
		uuid_map_t::iterator iter2p = iter2;
		while(update_counter > 0)
		{
			if (iter2 == mUUIDMap.end())
			{
				iter2 = mUUIDMap.begin();
			}
			entries.push_back(iter2->second);
			iter2p = iter2++;
			update_counter--;
		}

		mLastFetchUUID = iter2p->first;
	}
	
	S32 fetch_count = 0;
	S32 min_count = max_priority_count + max_update_count/4;
	for (entries_list_t::iterator iter3 = entries.begin();
		 iter3 != entries.end(); )
	{
		LLViewerFetchedTexture* imagep = *iter3++;
		
		bool fetching = imagep->updateFetch();
		if (fetching)
		{
			fetch_count++;
		}
		if (min_count <= 0 && image_op_timer.getElapsedTimeF32() > max_time)
		{
			break;
		}
		min_count--;
	}
	//if (fetch_count == 0)
	//{
	//	gDebugTimers[0].pause();
	//}
	//else
	//{
	//	gDebugTimers[0].unpause();
	//}
	return image_op_timer.getElapsedTimeF32();
}

void LLViewerTextureList::updateImagesUpdateStats()
{
	if (mUpdateStats && mForceResetTextureStats)
	{
		for (image_priority_list_t::iterator iter = mImageList.begin();
			 iter != mImageList.end(); )
		{
			LLViewerFetchedTexture* imagep = *iter++;
			imagep->resetTextureStats();
		}
		mUpdateStats = FALSE;
		mForceResetTextureStats = FALSE;
	}
}

void LLViewerTextureList::decodeAllImages(F32 max_time)
{
	LLTimer timer;

	llassert_always(sRenderThreadID == LLThread::currentID());

	// Update texture stats and priorities
	std::vector<LLPointer<LLViewerFetchedTexture> > image_list;
	for (image_priority_list_t::iterator iter = mImageList.begin();
		 iter != mImageList.end(); )
	{
		LLViewerFetchedTexture* imagep = *iter++;
		image_list.push_back(imagep);
		imagep->setInImageList(FALSE) ;
	}
	mImageList.clear();
	for (std::vector<LLPointer<LLViewerFetchedTexture> >::iterator iter = image_list.begin();
		 iter != image_list.end(); ++iter)
	{
		LLViewerFetchedTexture* imagep = *iter;
		imagep->processTextureStats();
		F32 decode_priority = imagep->calcDecodePriority();
		imagep->setDecodePriority(decode_priority);
		addImageToList(imagep);
	}
	image_list.clear();
	
	// Update fetch (decode)
	for (image_priority_list_t::iterator iter = mImageList.begin();
		 iter != mImageList.end(); )
	{
		LLViewerFetchedTexture* imagep = *iter++;
		imagep->updateFetch();
	}
	// Run threads
	S32 fetch_pending = 0;
	while (1)
	{
		LLAppViewer::instance()->getTextureCache()->update(1); // unpauses the texture cache thread
		LLAppViewer::instance()->getImageDecodeThread()->update(1); // unpauses the image thread
		fetch_pending = LLAppViewer::instance()->getTextureFetch()->update(1); // unpauses the texture fetch thread
		if (fetch_pending == 0 || timer.getElapsedTimeF32() > max_time)
		{
			break;
		}
	}
	// Update fetch again
	for (image_priority_list_t::iterator iter = mImageList.begin();
		 iter != mImageList.end(); )
	{
		LLViewerFetchedTexture* imagep = *iter++;
		imagep->updateFetch();
	}
	max_time -= timer.getElapsedTimeF32();
	max_time = llmax(max_time, .001f);
	F32 create_time = updateImagesCreateTextures(max_time);
	
	LL_DEBUGS("ViewerImages") << "decodeAllImages() took " << timer.getElapsedTimeF32() << " seconds. " 
	<< " fetch_pending " << fetch_pending
	<< " create_time " << create_time
	<< LL_ENDL;
}


BOOL LLViewerTextureList::createUploadFile(const std::string& filename,
										 const std::string& out_filename,
										 const U8 codec)
{	
	// Load the image
	LLPointer<LLImageFormatted> image = LLImageFormatted::createFromType(codec);
	if (image.isNull())
	{
		image->setLastError("Couldn't open the image to be uploaded.");
		return FALSE;
	}	
	if (!image->load(filename))
	{
		image->setLastError("Couldn't load the image to be uploaded.");
		return FALSE;
	}
	// Decompress or expand it in a raw image structure
	LLPointer<LLImageRaw> raw_image = new LLImageRaw;
	if (!image->decode(raw_image, 0.0f))
	{
		image->setLastError("Couldn't decode the image to be uploaded.");
		return FALSE;
	}
	// Check the image constraints
	if ((image->getComponents() != 3) && (image->getComponents() != 4))
	{
		image->setLastError("Image files with less than 3 or more than 4 components are not supported.");
		return FALSE;
	}
	// Convert to j2c (JPEG2000) and save the file locally
	LLPointer<LLImageJ2C> compressedImage = convertToUploadFile(raw_image);	
	if (compressedImage.isNull())
	{
		image->setLastError("Couldn't convert the image to jpeg2000.");
		llinfos << "Couldn't convert to j2c, file : " << filename << llendl;
		return FALSE;
	}
	if (!compressedImage->save(out_filename))
	{
		image->setLastError("Couldn't create the jpeg2000 image for upload.");
		llinfos << "Couldn't create output file : " << out_filename << llendl;
		return FALSE;
	}
	// Test to see if the encode and save worked
	LLPointer<LLImageJ2C> integrity_test = new LLImageJ2C;
	if (!integrity_test->loadAndValidate( out_filename ))
	{
		image->setLastError("The created jpeg2000 image is corrupt.");
		llinfos << "Image file : " << out_filename << " is corrupt" << llendl;
		return FALSE;
	}
	return TRUE;
}

// note: modifies the argument raw_image!!!!
LLPointer<LLImageJ2C> LLViewerTextureList::convertToUploadFile(LLPointer<LLImageRaw> raw_image)
{
	raw_image->biasedScaleToPowerOfTwo(LLViewerFetchedTexture::MAX_IMAGE_SIZE_DEFAULT);
	LLPointer<LLImageJ2C> compressedImage = new LLImageJ2C();
	compressedImage->setRate(0.f);
	
	if (gSavedSettings.getBOOL("LosslessJ2CUpload") &&
		(raw_image->getWidth() * raw_image->getHeight() <= LL_IMAGE_REZ_LOSSLESS_CUTOFF * LL_IMAGE_REZ_LOSSLESS_CUTOFF))
		compressedImage->setReversible(TRUE);
	

	if (gSavedSettings.getBOOL("Jpeg2000AdvancedCompression"))
	{
		// This test option will create jpeg2000 images with precincts for each level, RPCL ordering
		// and PLT markers. The block size is also optionally modifiable.
		// Note: the images hence created are compatible with older versions of the viewer.
		// Read the blocks and precincts size settings
		S32 block_size = gSavedSettings.getS32("Jpeg2000BlocksSize");
		S32 precinct_size = gSavedSettings.getS32("Jpeg2000PrecinctsSize");
		llinfos << "Advanced JPEG2000 Compression: precinct = " << precinct_size << ", block = " << block_size << llendl;
		compressedImage->initEncode(*raw_image, block_size, precinct_size, 0);
	}
	
	if (!compressedImage->encode(raw_image, 0.0f))
	{
		llinfos << "convertToUploadFile : encode returns with error!!" << llendl;
		// Clear up the pointer so we don't leak that one
		compressedImage = NULL;
	}
	
	return compressedImage;
}

const S32 MIN_VIDEO_RAM = 32;
const S32 MAX_VIDEO_RAM = 512; // 512MB max for performance reasons.

// Returns min setting for TextureMemory (in MB)
S32 LLViewerTextureList::getMinVideoRamSetting()
{
	S32 system_ram = (S32)BYTES_TO_MEGA_BYTES(gSysMemory.getPhysicalMemoryClamped());
	//min texture mem sets to 64M if total physical mem is more than 1.5GB
	return (system_ram > 1500) ? 64 : MIN_VIDEO_RAM_IN_MEGA_BYTES ;
}

//static
// Returns max setting for TextureMemory (in MB)
S32 LLViewerTextureList::getMaxVideoRamSetting(bool get_recommended)
{
	S32 max_texmem;
	if (gGLManager.mVRAM != 0)
	{
		// Treat any card with < 32 MB (shudder) as having 32 MB
		//  - it's going to be swapping constantly regardless
		S32 max_vram = gGLManager.mVRAM;
		max_vram = llmax(max_vram, getMinVideoRamSetting());
		max_texmem = max_vram;
		if (!get_recommended)
			max_texmem *= 2;
	}
	else
	{
		if (get_recommended)
			max_texmem = 128;
		else
			max_texmem = 512;
		llwarns << "VRAM amount not detected, defaulting to " << max_texmem << " MB" << llendl;
	}

	S32 system_ram = (S32)BYTES_TO_MEGA_BYTES(gSysMemory.getPhysicalMemoryClamped()); // In MB
	//llinfos << "*** DETECTED " << system_ram << " MB of system memory." << llendl;
	if (get_recommended)
		max_texmem = llmin(max_texmem, (S32)(system_ram/2));
	else
		max_texmem = llmin(max_texmem, (S32)(system_ram));
		
	max_texmem = llclamp(max_texmem, getMinVideoRamSetting(), MAX_VIDEO_RAM_IN_MEGA_BYTES); 
	
	return max_texmem;
}

const S32 VIDEO_CARD_FRAMEBUFFER_MEM = 12; // MB
const S32 MIN_MEM_FOR_NON_TEXTURE = 512 ; //MB
void LLViewerTextureList::updateMaxResidentTexMem(S32 mem)
{
	// Initialize the image pipeline VRAM settings
	S32 cur_mem = gSavedSettings.getS32("TextureMemory");
	F32 mem_multiplier = gSavedSettings.getF32("RenderTextureMemoryMultiple");
	S32 default_mem = getMaxVideoRamSetting(true); // recommended default
	if (mem == 0)
	{
		mem = cur_mem > 0 ? cur_mem : default_mem;
	}
	else if (mem < 0)
	{
		mem = default_mem;
	}

	// limit the texture memory to a multiple of the default if we've found some cards to behave poorly otherwise
	mem = llmin(mem, (S32) (mem_multiplier * (F32) default_mem));

	mem = llclamp(mem, getMinVideoRamSetting(), getMaxVideoRamSetting());
	if (mem != cur_mem)
	{
		gSavedSettings.setS32("TextureMemory", mem);
		return; //listener will re-enter this function
	}

	// TODO: set available resident texture mem based on use by other subsystems
	// currently max(12MB, VRAM/4) assumed...
	
	S32 vb_mem = mem;
	S32 fb_mem = llmax(VIDEO_CARD_FRAMEBUFFER_MEM, vb_mem/4);
	mMaxResidentTexMemInMegaBytes = (vb_mem - fb_mem) ; //in MB
	
	mMaxTotalTextureMemInMegaBytes = mMaxResidentTexMemInMegaBytes * 2;
	if (mMaxResidentTexMemInMegaBytes > 640)
	{
		mMaxTotalTextureMemInMegaBytes -= (mMaxResidentTexMemInMegaBytes >> 2);
	}

	//system mem
	S32 system_ram = (S32)BYTES_TO_MEGA_BYTES(gSysMemory.getPhysicalMemoryClamped()); // In MB

	//minimum memory reserved for non-texture use.
	//if system_raw >= 1GB, reserve at least 512MB for non-texture use;
	//otherwise reserve half of the system_ram for non-texture use.
	S32 min_non_texture_mem = llmin(system_ram / 2, MIN_MEM_FOR_NON_TEXTURE) ; 

	if (mMaxTotalTextureMemInMegaBytes > system_ram - min_non_texture_mem)
	{
		mMaxTotalTextureMemInMegaBytes = system_ram - min_non_texture_mem ;
	}
	
	llinfos << "Total Video Memory set to: " << vb_mem << " MB" << llendl;
	llinfos << "Available Texture Memory set to: " << (vb_mem - fb_mem) << " MB" << llendl;
}

///////////////////////////////////////////////////////////////////////////////

// static
void LLViewerTextureList::receiveImageHeader(LLMessageSystem *msg, void **user_data)
{
	static LLCachedControl<bool> log_texture_traffic(gSavedSettings,"LogTextureNetworkTraffic") ;

	LLFastTimer t(FTM_PROCESS_IMAGES);
	
	// Receive image header, copy into image object and decompresses 
	// if this is a one-packet image. 
	
	LLUUID id;
	
	char ip_string[256];
	u32_to_ip_string(msg->getSenderIP(),ip_string);
	
	U32 received_size ;
	if (msg->getReceiveCompressedSize())
	{
		received_size = msg->getReceiveCompressedSize() ;		
	}
	else
	{
		received_size = msg->getReceiveSize() ;		
	}
	gTextureList.sTextureBits += received_size * 8;
	gTextureList.sTexturePackets++;
	
	U8 codec;
	U16 packets;
	U32 totalbytes;
	msg->getUUIDFast(_PREHASH_ImageID, _PREHASH_ID, id);
	msg->getU8Fast(_PREHASH_ImageID, _PREHASH_Codec, codec);
	msg->getU16Fast(_PREHASH_ImageID, _PREHASH_Packets, packets);
	msg->getU32Fast(_PREHASH_ImageID, _PREHASH_Size, totalbytes);
	
	S32 data_size = msg->getSizeFast(_PREHASH_ImageData, _PREHASH_Data); 
	if (!data_size)
	{
		return;
	}
	if (data_size < 0)
	{
		// msg->getSizeFast() is probably trying to tell us there
		// was an error.
		llerrs << "image header chunk size was negative: "
		<< data_size << llendl;
		return;
	}
	
	// this buffer gets saved off in the packet list
	U8 *data = new U8[data_size];
	msg->getBinaryDataFast(_PREHASH_ImageData, _PREHASH_Data, data, data_size);
	
	LLViewerFetchedTexture *image = LLViewerTextureManager::getFetchedTexture(id, TRUE, LLViewerTexture::BOOST_NONE, LLViewerTexture::LOD_TEXTURE);
	if (!image)
	{
		delete [] data;
		return;
	}
	if(log_texture_traffic)
	{
		gTotalTextureBytesPerBoostLevel[image->getBoostLevel()] += received_size ;
	}

	//image->getLastPacketTimer()->reset();
	bool res = LLAppViewer::getTextureFetch()->receiveImageHeader(msg->getSender(), id, codec, packets, totalbytes, data_size, data);
	if (!res)
	{
		delete[] data;
	}
}

// static
void LLViewerTextureList::receiveImagePacket(LLMessageSystem *msg, void **user_data)
{
	static LLCachedControl<bool> log_texture_traffic(gSavedSettings,"LogTextureNetworkTraffic") ;

	LLMemType mt1(LLMemType::MTYPE_APPFMTIMAGE);
	LLFastTimer t(FTM_PROCESS_IMAGES);
	
	// Receives image packet, copy into image object,
	// checks if all packets received, decompresses if so. 
	
	LLUUID id;
	U16 packet_num;
	
	char ip_string[256];
	u32_to_ip_string(msg->getSenderIP(),ip_string);
	
	U32 received_size ;
	if (msg->getReceiveCompressedSize())
	{
		received_size = msg->getReceiveCompressedSize() ;
	}
	else
	{
		received_size = msg->getReceiveSize() ;		
	}
	gTextureList.sTextureBits += received_size * 8;
	gTextureList.sTexturePackets++;
	
	//llprintline("Start decode, image header...");
	msg->getUUIDFast(_PREHASH_ImageID, _PREHASH_ID, id);
	msg->getU16Fast(_PREHASH_ImageID, _PREHASH_Packet, packet_num);
	S32 data_size = msg->getSizeFast(_PREHASH_ImageData, _PREHASH_Data); 
	
	if (!data_size)
	{
		return;
	}
	if (data_size < 0)
	{
		// msg->getSizeFast() is probably trying to tell us there
		// was an error.
		llerrs << "image data chunk size was negative: "
		<< data_size << llendl;
		return;
	}
	if (data_size > MTUBYTES)
	{
		llerrs << "image data chunk too large: " << data_size << " bytes" << llendl;
		return;
	}
	U8 *data = new U8[data_size];
	msg->getBinaryDataFast(_PREHASH_ImageData, _PREHASH_Data, data, data_size);
	
	LLViewerFetchedTexture *image = LLViewerTextureManager::getFetchedTexture(id, TRUE, LLViewerTexture::BOOST_NONE, LLViewerTexture::LOD_TEXTURE);
	if (!image)
	{
		delete [] data;
		return;
	}
	if(log_texture_traffic)
	{
		gTotalTextureBytesPerBoostLevel[image->getBoostLevel()] += received_size ;
	}

	//image->getLastPacketTimer()->reset();
	bool res = LLAppViewer::getTextureFetch()->receiveImagePacket(msg->getSender(), id, packet_num, data_size, data);
	if (!res)
	{
		delete[] data;
	}
}


// We've been that the asset server does not contain the requested image id.
// static
void LLViewerTextureList::processImageNotInDatabase(LLMessageSystem *msg,void **user_data)
{
	LLFastTimer t(FTM_PROCESS_IMAGES);
	LLUUID image_id;
	msg->getUUIDFast(_PREHASH_ImageID, _PREHASH_ID, image_id);
	
	LLViewerFetchedTexture* image = gTextureList.findImage( image_id );
	if( image )
	{
		image->setIsMissingAsset();
	}
}

///////////////////////////////////////////////////////////////////////////////

//static
const U32 SIXTEEN_MEG = 0x1000000;
S32 LLViewerTextureList::calcMaxTextureRAM()
{
	// Decide the maximum amount of RAM we should allow the user to allocate to texture cache
	LLMemoryInfo memory_info;
	U32 available_memory = memory_info.getPhysicalMemoryClamped();
	
	clamp_rescale((F32)available_memory,
				  (F32)(SIXTEEN_MEG * 16),
				  (F32)U32_MAX,
				  (F32)(SIXTEEN_MEG * 4),
				  (F32)(U32_MAX >> 1));
	return available_memory;
}

///////////////////////////////////////////////////////////////////////////////

// explicitly cleanup resources, as this is a singleton class with process
// lifetime so ability to perform std::map operations in destructor is not
// guaranteed.
void LLUIImageList::cleanUp()
{
	mUIImages.clear();
	mUITextureList.clear() ;
}

LLUIImagePtr LLUIImageList::getUIImageByID(const LLUUID& image_id, S32 priority)
{
	// use id as image name
	std::string image_name = image_id.asString();

	// look for existing image
	uuid_ui_image_map_t::iterator found_it = mUIImages.find(image_name);
	if (found_it != mUIImages.end())
	{
		return found_it->second;
	}

	const BOOL use_mips = FALSE;
	const LLRect scale_rect = LLRect::null;
	return loadUIImageByID(image_id, use_mips, scale_rect, (LLViewerTexture::EBoostLevel)priority);
}

LLUIImagePtr LLUIImageList::getUIImage(const std::string& image_name, S32 priority)
{
	// look for existing image
	uuid_ui_image_map_t::iterator found_it = mUIImages.find(image_name);
	if (found_it != mUIImages.end())
	{
		return found_it->second;
	}

	const BOOL use_mips = FALSE;
	const LLRect scale_rect = LLRect::null;
	return loadUIImageByName(image_name, image_name, use_mips, scale_rect, (LLViewerTexture::EBoostLevel)priority);
}

LLUIImagePtr LLUIImageList::loadUIImageByName(const std::string& name, const std::string& filename,
											  BOOL use_mips, const LLRect& scale_rect, LLViewerTexture::EBoostLevel boost_priority )
{
	if (boost_priority == LLViewerTexture::BOOST_NONE)
	{
		boost_priority = LLViewerTexture::BOOST_UI;
	}
	LLViewerFetchedTexture* imagep = LLViewerTextureManager::getFetchedTextureFromFile(filename, MIPMAP_NO, boost_priority);
	return loadUIImage(imagep, name, use_mips, scale_rect);
}

LLUIImagePtr LLUIImageList::loadUIImageByID(const LLUUID& id,
											BOOL use_mips, const LLRect& scale_rect, LLViewerTexture::EBoostLevel boost_priority)
{
	if (boost_priority == LLViewerTexture::BOOST_NONE)
	{
		boost_priority = LLViewerTexture::BOOST_UI;
	}
	LLViewerFetchedTexture* imagep = LLViewerTextureManager::getFetchedTexture(id, MIPMAP_NO, boost_priority);
	return loadUIImage(imagep, id.asString(), use_mips, scale_rect);
}

LLUIImagePtr LLUIImageList::loadUIImage(LLViewerFetchedTexture* imagep, const std::string& name, BOOL use_mips, const LLRect& scale_rect)
{
	if (!imagep) return NULL;

	imagep->setAddressMode(LLTexUnit::TAM_CLAMP);

	//all UI images are non-deletable
	imagep->setNoDelete();

	LLUIImagePtr new_imagep = new LLUIImage(name, imagep);
	mUIImages.insert(std::make_pair(name, new_imagep));
	mUITextureList.push_back(imagep);

	//Note:
	//Some other textures such as ICON also through this flow to be fetched.
	//But only UI textures need to set this callback.
	if(imagep->getBoostLevel() == LLViewerTexture::BOOST_UI)
	{
		LLUIImageLoadData* datap = new LLUIImageLoadData;
		datap->mImageName = name;
		datap->mImageScaleRegion = scale_rect;

		imagep->setLoadedCallback(onUIImageLoaded, 0, FALSE, FALSE, datap, NULL);
	}
	return new_imagep;
}

LLUIImagePtr LLUIImageList::preloadUIImage(const std::string& name, const std::string& filename, BOOL use_mips, const LLRect& scale_rect)
{
	// look for existing image
	uuid_ui_image_map_t::iterator found_it = mUIImages.find(name);
	if (found_it != mUIImages.end())
	{
		// image already loaded!
		llerrs << "UI Image " << name << " already loaded." << llendl;
	}

	return loadUIImageByName(name, filename, use_mips, scale_rect);
}

//static 
void LLUIImageList::onUIImageLoaded( BOOL success, LLViewerFetchedTexture *src_vi, LLImageRaw* src, LLImageRaw* src_aux, S32 discard_level, BOOL final, void* user_data )
{
	if(!success || !user_data) 
	{
		return;
	}

	LLUIImageLoadData* image_datap = (LLUIImageLoadData*)user_data;
	std::string ui_image_name = image_datap->mImageName;
	LLRect scale_rect = image_datap->mImageScaleRegion;
	if (final)
	{
		delete image_datap;
	}

	LLUIImageList* instance = getInstance();

	uuid_ui_image_map_t::iterator found_it = instance->mUIImages.find(ui_image_name);
	if (found_it != instance->mUIImages.end())
	{
		LLUIImagePtr imagep = found_it->second;

		// for images grabbed from local files, apply clipping rectangle to restore original dimensions
		// from power-of-2 gl image
		if (success && imagep.notNull() && src_vi && (src_vi->getUrl().compare(0, 7, "file://")==0))
		{
			F32 clip_x = (F32)src_vi->getOriginalWidth() / (F32)src_vi->getFullWidth();
			F32 clip_y = (F32)src_vi->getOriginalHeight() / (F32)src_vi->getFullHeight();
			imagep->setClipRegion(LLRectf(0.f, clip_y, clip_x, 0.f));
			if (scale_rect != LLRect::null)
			{
				imagep->setScaleRegion(
					LLRectf(llclamp((F32)scale_rect.mLeft / (F32)imagep->getWidth(), 0.f, 1.f),
						llclamp((F32)scale_rect.mTop / (F32)imagep->getHeight(), 0.f, 1.f),
						llclamp((F32)scale_rect.mRight / (F32)imagep->getWidth(), 0.f, 1.f),
						llclamp((F32)scale_rect.mBottom / (F32)imagep->getHeight(), 0.f, 1.f)));
			}

			imagep->onImageLoaded();
		}
	}
}

struct UIImageDeclaration : public LLInitParam::Block<UIImageDeclaration>
{
	Mandatory<std::string>	name;
	Optional<std::string>	file_name;
	Optional<bool>			preload;
	Optional<LLRect>		scale;
	Optional<bool>			use_mips;

	UIImageDeclaration()
	:	name("name"),
		file_name("file_name"),
		preload("preload", false),
		scale("scale"),
		use_mips("use_mips", false)
	{}
};

struct UIImageDeclarations : public LLInitParam::Block<UIImageDeclarations>
{
	Mandatory<S32>	version;
	Multiple<UIImageDeclaration> textures;

	UIImageDeclarations()
	:	version("version"),
		textures("texture")
	{}
};

bool LLUIImageList::initFromFile()
{
	// construct path to canonical textures.xml in default skin dir
	std::string base_file_path = gDirUtilp->getExpandedFilename(LL_PATH_SKINS, "default", "textures", "textures.xml");

	LLXMLNodePtr root;

	if (!LLXMLNode::parseFile(base_file_path, root, NULL))
	{
		llwarns << "Unable to parse UI image list file " << base_file_path << llendl;
		return false;
	}
	if (!root->hasAttribute("version"))
	{
		llwarns << "No valid version number in UI image list file " << base_file_path << llendl;
		return false;
	}

	UIImageDeclarations images;
	LLXUIParser parser;
	parser.readXUI(root, images, base_file_path);

	// add components defined in current skin
	std::string skin_update_path = gDirUtilp->getSkinDir() 
									+ gDirUtilp->getDirDelimiter() 
									+ "textures"
									+ gDirUtilp->getDirDelimiter()
									+ "textures.xml";
	LLXMLNodePtr update_root;
	if (skin_update_path != base_file_path
		&& LLXMLNode::parseFile(skin_update_path, update_root, NULL))
	{
		parser.readXUI(update_root, images, skin_update_path);
	}

	// add components defined in user override of current skin
	skin_update_path = gDirUtilp->getUserSkinDir() 
						+ gDirUtilp->getDirDelimiter() 
						+ "textures"
						+ gDirUtilp->getDirDelimiter()
						+ "textures.xml";
	if (skin_update_path != base_file_path
		&& LLXMLNode::parseFile(skin_update_path, update_root, NULL))
	{
		parser.readXUI(update_root, images, skin_update_path);
	}

	if (!images.validateBlock()) return false;

	std::map<std::string, UIImageDeclaration> merged_declarations;
	for (LLInitParam::ParamIterator<UIImageDeclaration>::const_iterator image_it = images.textures.begin();
		image_it != images.textures.end();
		++image_it)
	{
		merged_declarations[image_it->name].overwriteFrom(*image_it);
	}

	enum e_decode_pass
	{
		PASS_DECODE_NOW,
		PASS_DECODE_LATER,
		NUM_PASSES
	};

	for (S32 cur_pass = PASS_DECODE_NOW; cur_pass < NUM_PASSES; cur_pass++)
	{
		for (std::map<std::string, UIImageDeclaration>::const_iterator image_it = merged_declarations.begin();
			image_it != merged_declarations.end();
			++image_it)
		{
			const UIImageDeclaration& image = image_it->second;
			std::string file_name = image.file_name.isProvided() ? image.file_name() : image.name();

			// load high priority textures on first pass (to kick off decode)
			enum e_decode_pass decode_pass = image.preload ? PASS_DECODE_NOW : PASS_DECODE_LATER;
			if (decode_pass != cur_pass)
			{
				continue;
			}
			preloadUIImage(image.name, file_name, image.use_mips, image.scale);
		}

		if (cur_pass == PASS_DECODE_NOW && !gSavedSettings.getBOOL("NoPreload"))
		{
			gTextureList.decodeAllImages(10.f); // decode preloaded images
		}
	}
	return true;
}

<|MERGE_RESOLUTION|>--- conflicted
+++ resolved
@@ -89,14 +89,8 @@
 }
 
 void LLViewerTextureList::init()
-<<<<<<< HEAD
-{
-	sRenderThreadID = LLThread::currentID() ;
-
-=======
 {			
 	sRenderThreadID = LLThread::currentID() ;
->>>>>>> d5041f5f
 	mInitialized = TRUE ;
 	sNumImages = 0;
 	mUpdateStats = TRUE;
@@ -114,13 +108,8 @@
 {
 	LL_DEBUGS("ViewerImages") << "Preloading images..." << LL_ENDL;
 	
-<<<<<<< HEAD
 	llassert_always(mInitialized) ;
 	llassert_always(mImageList.empty()) ;
-=======
-	llassert_always(mInitialized) ;
-	llassert_always(mImageList.empty()) ;
->>>>>>> d5041f5f
 	llassert_always(mUUIDMap.empty()) ;
 
 	// Set the "missing asset" image
