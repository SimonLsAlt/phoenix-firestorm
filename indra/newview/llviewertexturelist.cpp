/**
 * @file llviewertexturelist.cpp
 * @brief Object for managing the list of images within a region
 *
 * $LicenseInfo:firstyear=2000&license=viewerlgpl$
 * Second Life Viewer Source Code
 * Copyright (C) 2010, Linden Research, Inc.
 *
 * This library is free software; you can redistribute it and/or
 * modify it under the terms of the GNU Lesser General Public
 * License as published by the Free Software Foundation;
 * version 2.1 of the License only.
 *
 * This library is distributed in the hope that it will be useful,
 * but WITHOUT ANY WARRANTY; without even the implied warranty of
 * MERCHANTABILITY or FITNESS FOR A PARTICULAR PURPOSE.  See the GNU
 * Lesser General Public License for more details.
 *
 * You should have received a copy of the GNU Lesser General Public
 * License along with this library; if not, write to the Free Software
 * Foundation, Inc., 51 Franklin Street, Fifth Floor, Boston, MA  02110-1301  USA
 *
 * Linden Research, Inc., 945 Battery Street, San Francisco, CA  94111  USA
 * $/LicenseInfo$
 */

#include "llviewerprecompiledheaders.h"

#include <sys/stat.h>

#include "llviewertexturelist.h"

#include "llgl.h" // fot gathering stats from GL
#include "llimagegl.h"
#include "llimagebmp.h"
#include "llimagej2c.h"
#include "llimagetga.h"
#include "llimagejpeg.h"
#include "llimagepng.h"
#include "llimageworker.h"

#include "llsdserialize.h"
#include "llsys.h"
#include "llfilesystem.h"
#include "llxmltree.h"
#include "message.h"

#include "lldrawpoolbump.h" // to init bumpmap images
#include "lltexturecache.h"
#include "lltexturefetch.h"
#include "llviewercontrol.h"
#include "llviewertexture.h"
#include "llviewermedia.h"
#include "llviewernetwork.h"
#include "llviewerregion.h"
#include "llviewerstats.h"
#include "pipeline.h"
#include "llappviewer.h"
#include "llxuiparser.h"
#include "lltracerecording.h"
#include "llviewerdisplay.h"
#include "llviewerwindow.h"
#include "llprogressview.h"

////////////////////////////////////////////////////////////////////////////

void (*LLViewerTextureList::sUUIDCallback)(void **, const LLUUID&) = NULL;

S32 LLViewerTextureList::sNumImages = 0;

// <FS:Ansariel> Fast cache stats
U32 LLViewerTextureList::sNumFastCacheReads = 0;

LLViewerTextureList gTextureList;

extern LLGLSLShader gCopyProgram;

ETexListType get_element_type(S32 priority)
{
    return (priority == LLViewerFetchedTexture::BOOST_ICON || priority == LLViewerFetchedTexture::BOOST_THUMBNAIL) ? TEX_LIST_SCALE : TEX_LIST_STANDARD;
}

///////////////////////////////////////////////////////////////////////////////

LLTextureKey::LLTextureKey()
: textureId(LLUUID::null),
textureType(TEX_LIST_STANDARD)
{
}

LLTextureKey::LLTextureKey(LLUUID id, ETexListType tex_type)
: textureId(id), textureType(tex_type)
{
}

///////////////////////////////////////////////////////////////////////////////

LLViewerTextureList::LLViewerTextureList()
    : mForceResetTextureStats(false),
    mInitialized(false)
{
}

void LLViewerTextureList::init()
{
    mInitialized = true ;
    sNumImages = 0;
    doPreloadImages();
}


void LLViewerTextureList::doPreloadImages()
{
    LL_PROFILE_ZONE_SCOPED_CATEGORY_TEXTURE;
    LL_DEBUGS("ViewerImages") << "Preloading images..." << LL_ENDL;

    llassert_always(mInitialized) ;
    llassert_always(mImageList.empty()) ;
    llassert_always(mUUIDMap.empty()) ;

    // Set the "missing asset" image
    LLViewerFetchedTexture::sMissingAssetImagep = LLViewerTextureManager::getFetchedTextureFromFile("missing_asset.tga", FTT_LOCAL_FILE, MIPMAP_NO, LLViewerFetchedTexture::BOOST_UI);

    // Set the "white" image
    LLViewerFetchedTexture::sWhiteImagep = LLViewerTextureManager::getFetchedTextureFromFile("white.tga", FTT_LOCAL_FILE, MIPMAP_NO, LLViewerFetchedTexture::BOOST_UI);
    LLTexUnit::sWhiteTexture = LLViewerFetchedTexture::sWhiteImagep->getTexName();
    LLUIImageList* image_list = LLUIImageList::getInstance();

    // Set the default flat normal map
    // BLANK_OBJECT_NORMAL has a version on dataserver, but it has compression artifacts
    LLViewerFetchedTexture::sFlatNormalImagep =
        LLViewerTextureManager::getFetchedTextureFromFile("flatnormal.tga",
                                                          FTT_LOCAL_FILE,
                                                          MIPMAP_NO,
                                                          LLViewerFetchedTexture::BOOST_BUMP,
                                                          LLViewerTexture::FETCHED_TEXTURE,
                                                          0,
                                                          0,
                                                          BLANK_OBJECT_NORMAL);

    // PBR: irradiance
    LLViewerFetchedTexture::sDefaultIrradiancePBRp = LLViewerTextureManager::getFetchedTextureFromFile("default_irradiance.png", FTT_LOCAL_FILE, MIPMAP_YES, LLViewerFetchedTexture::BOOST_UI);

    image_list->initFromFile();

    // turn off clamping and bilinear filtering for uv picking images
    //LLViewerFetchedTexture* uv_test = preloadUIImage("uv_test1.tga", LLUUID::null, false);
    //uv_test->setClamp(false, false);
    //uv_test->setMipFilterNearest(true, true);
    //uv_test = preloadUIImage("uv_test2.tga", LLUUID::null, false);
    //uv_test->setClamp(false, false);
    //uv_test->setMipFilterNearest(true, true);

    LLViewerFetchedTexture* image = LLViewerTextureManager::getFetchedTextureFromFile("silhouette.j2c", FTT_LOCAL_FILE, MIPMAP_YES, LLViewerFetchedTexture::BOOST_UI);
    if (image)
    {
        image->setAddressMode(LLTexUnit::TAM_WRAP);
        mImagePreloads.insert(image);
    }
    image = LLViewerTextureManager::getFetchedTextureFromFile("world/NoEntryLines.png", FTT_LOCAL_FILE, MIPMAP_YES, LLViewerFetchedTexture::BOOST_UI);
    if (image)
    {
        image->setAddressMode(LLTexUnit::TAM_WRAP);
        mImagePreloads.insert(image);
    }
    image = LLViewerTextureManager::getFetchedTextureFromFile("world/NoEntryPassLines.png", FTT_LOCAL_FILE, MIPMAP_YES, LLViewerFetchedTexture::BOOST_UI);
    if (image)
    {
        image->setAddressMode(LLTexUnit::TAM_WRAP);
        mImagePreloads.insert(image);
    }
    image = LLViewerTextureManager::getFetchedTextureFromFile("transparent.j2c", FTT_LOCAL_FILE, MIPMAP_YES, LLViewerFetchedTexture::BOOST_UI, LLViewerTexture::FETCHED_TEXTURE,
        0, 0, IMG_TRANSPARENT);
    if (image)
    {
        image->setAddressMode(LLTexUnit::TAM_WRAP);
        mImagePreloads.insert(image);
    }
    image = LLViewerTextureManager::getFetchedTextureFromFile("alpha_gradient.tga", FTT_LOCAL_FILE, MIPMAP_YES, LLViewerFetchedTexture::BOOST_UI, LLViewerTexture::FETCHED_TEXTURE,
        GL_ALPHA8, GL_ALPHA, IMG_ALPHA_GRAD);
    if (image)
    {
        image->setAddressMode(LLTexUnit::TAM_CLAMP);
        mImagePreloads.insert(image);
    }
    image = LLViewerTextureManager::getFetchedTextureFromFile("alpha_gradient_2d.j2c", FTT_LOCAL_FILE, MIPMAP_YES, LLViewerFetchedTexture::BOOST_UI, LLViewerTexture::FETCHED_TEXTURE,
        GL_ALPHA8, GL_ALPHA, IMG_ALPHA_GRAD_2D);
    if (image)
    {
        image->setAddressMode(LLTexUnit::TAM_CLAMP);
        mImagePreloads.insert(image);
    }

    LLPointer<LLImageRaw> img_blak_square_tex(new LLImageRaw(2, 2, 3));
    memset(img_blak_square_tex->getData(), 0, img_blak_square_tex->getDataSize());
    LLPointer<LLViewerFetchedTexture> img_blak_square(new LLViewerFetchedTexture(img_blak_square_tex, FTT_DEFAULT, false));
    gBlackSquareID = img_blak_square->getID();
    img_blak_square->setUnremovable(true);
    addImage(img_blak_square, TEX_LIST_STANDARD);
}

static std::string get_texture_list_name()
{
    // <FS:Ansariel> OpenSim compatibility
    //if (LLGridManager::getInstance()->isInProductionGrid())
    if (LLGridManager::getInstance()->isInSLMain())
    // </FS:Ansariel>
    {
        return gDirUtilp->getExpandedFilename(LL_PATH_CACHE,
            "texture_list_" + gSavedSettings.getString("LoginLocation") + "." + gDirUtilp->getUserName() + ".xml");
    }
    else
    {
        const std::string& grid_id_str = LLGridManager::getInstance()->getGridId();
        const std::string& grid_id_lower = utf8str_tolower(grid_id_str);
        return gDirUtilp->getExpandedFilename(LL_PATH_CACHE,
            "texture_list_" + gSavedSettings.getString("LoginLocation") + "." + gDirUtilp->getUserName() + "." + grid_id_lower + ".xml");
    }
}

void LLViewerTextureList::doPrefetchImages()
{
    LL_PROFILE_ZONE_SCOPED_CATEGORY_TEXTURE;

    // todo: do not load without getViewerAssetUrl()
    // either fail login without caps or provide this
    // in some other way, textures won't load otherwise
    LLViewerFetchedTexture *imagep = findImage(DEFAULT_WATER_NORMAL, TEX_LIST_STANDARD);
    if (!imagep)
    {
        // add it to mImagePreloads only once
        imagep = LLViewerTextureManager::getFetchedTexture(DEFAULT_WATER_NORMAL, FTT_DEFAULT, MIPMAP_YES, LLViewerFetchedTexture::BOOST_UI);
        if (imagep)
        {
            imagep->setAddressMode(LLTexUnit::TAM_WRAP);
            mImagePreloads.insert(imagep);
        }
    }

    LLViewerTextureManager::getFetchedTexture(IMG_SHOT);
    LLViewerTextureManager::getFetchedTexture(IMG_SMOKE_POOF);
    LLViewerFetchedTexture::sSmokeImagep = LLViewerTextureManager::getFetchedTexture(IMG_SMOKE, FTT_DEFAULT, true, LLGLTexture::BOOST_UI);
    LLViewerFetchedTexture::sSmokeImagep->setNoDelete();

    LLStandardBumpmap::addstandard();

    if (LLAppViewer::instance()->getPurgeCache())
    {
        // cache was purged, no point
        return;
    }

    // Pre-fetch textures from last logout
    LLSD imagelist;
    std::string filename = get_texture_list_name();
    llifstream file;
    file.open(filename.c_str());
    if (file.is_open())
    {
        if ( ! LLSDSerialize::fromXML(imagelist, file) )
        {
            file.close();
            LL_WARNS() << "XML parse error reading texture list '" << filename << "'" << LL_ENDL;
            LL_WARNS() << "Removing invalid texture list '" << filename << "'" << LL_ENDL;
            LLFile::remove(filename);
            return;
        }
        file.close();
    }
    S32 texture_count = 0;
    for (LLSD::array_iterator iter = imagelist.beginArray();
         iter != imagelist.endArray(); ++iter)
    {
        LLSD imagesd = *iter;
        LLUUID uuid = imagesd["uuid"];
        S32 pixel_area = imagesd["area"];
        S32 texture_type = imagesd["type"];

        if((LLViewerTexture::FETCHED_TEXTURE == texture_type || LLViewerTexture::LOD_TEXTURE == texture_type) && !LLViewerTexture::isInvisiprim(uuid))
        {
            LLViewerFetchedTexture* image = LLViewerTextureManager::getFetchedTexture(uuid, FTT_DEFAULT, MIPMAP_TRUE, LLGLTexture::BOOST_NONE, texture_type);
            if (image)
            {
                texture_count += 1;
                image->addTextureStats((F32)pixel_area);
            }
        }
    }
    LL_DEBUGS() << "fetched " << texture_count << " images from " << filename << LL_ENDL;
}

///////////////////////////////////////////////////////////////////////////////

LLViewerTextureList::~LLViewerTextureList()
{
}

void LLViewerTextureList::shutdown()
{
    LL_PROFILE_ZONE_SCOPED_CATEGORY_TEXTURE;
    LL_WARNS() << "Shutdown called" << LL_ENDL;
    // clear out preloads
    mImagePreloads.clear();

    // Write out list of currently loaded textures for precaching on startup
    typedef std::set<std::pair<S32,LLViewerFetchedTexture*> > image_area_list_t;
    image_area_list_t image_area_list;
    for (image_list_t::iterator iter = mImageList.begin();
         iter != mImageList.end(); ++iter)
    {
        LLViewerFetchedTexture* image = *iter;
        if (!image->hasGLTexture() ||
            !image->getUseDiscard() ||
            image->needsAux() ||
            !image->getTargetHost().isInvalid() ||
            !image->getUrl().empty() ||
            image->isInvisiprim()
            )
        {
            continue; // avoid UI, baked, and other special images
        }
        if(!image->getBoundRecently())
        {
            continue ;
        }
        S32 desired = image->getDesiredDiscardLevel();
        if (desired >= 0 && desired < MAX_DISCARD_LEVEL)
        {
            S32 pixel_area = image->getWidth(desired) * image->getHeight(desired);
            image_area_list.insert(std::make_pair(pixel_area, image));
        }
    }

    LLSD imagelist;
    const S32 max_count = 1000;
    S32 count = 0;
    S32 image_type ;
    for (image_area_list_t::reverse_iterator riter = image_area_list.rbegin();
         riter != image_area_list.rend(); ++riter)
    {
        LLViewerFetchedTexture* image = riter->second;
        image_type = (S32)image->getType() ;
        imagelist[count]["area"] = riter->first;
        imagelist[count]["uuid"] = image->getID();
        imagelist[count]["type"] = image_type;
        if (++count >= max_count)
            break;
    }

    if (count > 0 && !gDirUtilp->getExpandedFilename(LL_PATH_CACHE, "").empty())
    {
        std::string filename = get_texture_list_name();
        llofstream file;
        file.open(filename.c_str());
        LL_DEBUGS() << "saving " << imagelist.size() << " image list entries" << LL_ENDL;
        LLSDSerialize::toPrettyXML(imagelist, file);
    }

    //
    // Clean up "loaded" callbacks.
    //
    mCallbackList.clear();

    // Flush all of the references
    while (!mCreateTextureList.empty())
    {
        mCreateTextureList.front()->mCreatePending = false;
        mCreateTextureList.pop();
    }
    mFastCacheList.clear();

    mUUIDMap.clear();

    mImageList.clear();

    mInitialized = false ; //prevent loading textures again.
}

void LLViewerTextureList::dump()
{
    LL_PROFILE_ZONE_SCOPED_CATEGORY_TEXTURE;
    LL_INFOS() << "LLViewerTextureList::dump()" << LL_ENDL;
    for (image_list_t::iterator it = mImageList.begin(); it != mImageList.end(); ++it)
    {
        LLViewerFetchedTexture* image = *it;

        LL_INFOS() << "priority " << image->getMaxVirtualSize()
        << " boost " << image->getBoostLevel()
        << " size " << image->getWidth() << "x" << image->getHeight()
        << " discard " << image->getDiscardLevel()
        << " desired " << image->getDesiredDiscardLevel()
        << " http://asset.siva.lindenlab.com/" << image->getID() << ".texture"
        << LL_ENDL;
    }
}

void LLViewerTextureList::destroyGL()
{
    LLImageGL::destroyGL();
}

/* Vertical tab container button image IDs
 Seem to not decode when running app in debug.

 const LLUUID BAD_IMG_ONE("1097dcb3-aef9-8152-f471-431d840ea89e");
 const LLUUID BAD_IMG_TWO("bea77041-5835-1661-f298-47e2d32b7a70");
 */

///////////////////////////////////////////////////////////////////////////////

LLViewerFetchedTexture* LLViewerTextureList::getImageFromFile(const std::string& filename,
                                                   FTType f_type,
                                                   bool usemipmaps,
                                                   LLViewerTexture::EBoostLevel boost_priority,
                                                   S8 texture_type,
                                                   LLGLint internal_format,
                                                   LLGLenum primary_format,
                                                   const LLUUID& force_id)
{
    LL_PROFILE_ZONE_SCOPED_CATEGORY_TEXTURE;
    if(!mInitialized)
    {
        return NULL ;
    }

    std::string full_path = gDirUtilp->findSkinnedFilename("textures", filename);
    if (full_path.empty())
    {
        LL_WARNS() << "Failed to find local image file: " << filename << LL_ENDL;
        LLViewerTexture::EBoostLevel priority = LLGLTexture::BOOST_UI;
        return LLViewerTextureManager::getFetchedTexture(IMG_DEFAULT, FTT_DEFAULT, true, priority);
    }

    std::string url = "file://" + full_path;

    return getImageFromUrl(url, f_type, usemipmaps, boost_priority, texture_type, internal_format, primary_format, force_id);
}

LLViewerFetchedTexture* LLViewerTextureList::getImageFromUrl(const std::string& url,
                                                   FTType f_type,
                                                   bool usemipmaps,
                                                   LLViewerTexture::EBoostLevel boost_priority,
                                                   S8 texture_type,
                                                   LLGLint internal_format,
                                                   LLGLenum primary_format,
                                                   const LLUUID& force_id)
{
    LL_PROFILE_ZONE_SCOPED_CATEGORY_TEXTURE;
    if(!mInitialized)
    {
        return NULL ;
    }

    // generate UUID based on hash of filename
    LLUUID new_id;
    if (force_id.notNull())
    {
        new_id = force_id;
    }
    else
    {
        new_id.generate(url);
    }

    LLPointer<LLViewerFetchedTexture> imagep = findImage(new_id, get_element_type(boost_priority));

    if (!imagep.isNull())
    {
        LLViewerFetchedTexture *texture = imagep.get();
        if (texture->getUrl().empty())
        {
            LL_WARNS() << "Requested texture " << new_id << " already exists but does not have a URL" << LL_ENDL;
        }
        else if (texture->getUrl() != url)
        {
            // This is not an error as long as the images really match -
            // e.g. could be two avatars wearing the same outfit.
            LL_DEBUGS("Avatar") << "Requested texture " << new_id
                                << " already exists with a different url, requested: " << url
                                << " current: " << texture->getUrl() << LL_ENDL;
        }

    }
    if (imagep.isNull())
    {
        switch(texture_type)
        {
        case LLViewerTexture::FETCHED_TEXTURE:
            imagep = new LLViewerFetchedTexture(url, f_type, new_id, usemipmaps);
            break ;
        case LLViewerTexture::LOD_TEXTURE:
            imagep = new LLViewerLODTexture(url, f_type, new_id, usemipmaps);
            break ;
        default:
            LL_ERRS() << "Invalid texture type " << texture_type << LL_ENDL ;
        }

        if (internal_format && primary_format)
        {
            imagep->setExplicitFormat(internal_format, primary_format);
        }

        addImage(imagep, get_element_type(boost_priority));

        if (boost_priority != 0)
        {
            if (boost_priority == LLViewerFetchedTexture::BOOST_UI)
            {
                imagep->dontDiscard();
            }
            if (boost_priority == LLViewerFetchedTexture::BOOST_ICON
                || boost_priority == LLViewerFetchedTexture::BOOST_THUMBNAIL)
            {
                // Agent and group Icons are downloadable content, nothing manages
                // icon deletion yet, so they should not persist
                imagep->dontDiscard();
                imagep->forceActive();
            }
            imagep->setBoostLevel(boost_priority);
        }
    }

    imagep->setGLTextureCreated(true);

    return imagep;
}

LLImageRaw* LLViewerTextureList::getRawImageFromMemory(const U8* data, U32 size, std::string_view mimetype)
{
    LLPointer<LLImageFormatted> image = LLImageFormatted::loadFromMemory(data, size, mimetype);

    if (image)
    {
        LLImageRaw* raw_image = new LLImageRaw();
        image->decode(raw_image, 0.f);
        return raw_image;
    }
    else
    {
        return nullptr;
    }
}

LLViewerFetchedTexture* LLViewerTextureList::getImageFromMemory(const U8* data, U32 size, std::string_view mimetype)
{
    LLPointer<LLImageRaw> raw_image = getRawImageFromMemory(data, size, mimetype);
    if (raw_image.notNull())
    {
        LLViewerFetchedTexture* imagep = new LLViewerFetchedTexture(raw_image, FTT_LOCAL_FILE, true);
        addImage(imagep, TEX_LIST_STANDARD);

        imagep->dontDiscard();
        imagep->setBoostLevel(LLViewerFetchedTexture::BOOST_PREVIEW);
        return imagep;
    }
    else
    {
        return nullptr;
    }
}

LLViewerFetchedTexture* LLViewerTextureList::getImage(const LLUUID &image_id,
                                                   FTType f_type,
                                                   bool usemipmaps,
                                                   LLViewerTexture::EBoostLevel boost_priority,
                                                   S8 texture_type,
                                                   LLGLint internal_format,
                                                   LLGLenum primary_format,
                                                   LLHost request_from_host)
{
    LL_PROFILE_ZONE_SCOPED_CATEGORY_TEXTURE;
    if(!mInitialized)
    {
        return NULL ;
    }

    // Return the image with ID image_id
    // If the image is not found, creates new image and
    // enqueues a request for transmission

    if (image_id.isNull())
    {
        return (LLViewerTextureManager::getFetchedTexture(IMG_DEFAULT, FTT_DEFAULT, true, LLGLTexture::BOOST_UI));
    }

    LLPointer<LLViewerFetchedTexture> imagep = findImage(image_id, get_element_type(boost_priority));
    if (!imagep.isNull())
    {
        LLViewerFetchedTexture *texture = imagep.get();
        if (request_from_host.isOk() &&
            !texture->getTargetHost().isOk())
        {
            LL_WARNS() << "Requested texture " << image_id << " already exists but does not have a host" << LL_ENDL;
        }
        else if (request_from_host.isOk() &&
                 texture->getTargetHost().isOk() &&
                 request_from_host != texture->getTargetHost())
        {
            LL_WARNS() << "Requested texture " << image_id << " already exists with a different target host, requested: "
                    << request_from_host << " current: " << texture->getTargetHost() << LL_ENDL;
        }
        if (f_type != FTT_DEFAULT && imagep->getFTType() != f_type)
        {
            LL_WARNS() << "FTType mismatch: requested " << f_type << " image has " << imagep->getFTType() << LL_ENDL;
        }

    }
    if (imagep.isNull())
    {
        imagep = createImage(image_id, f_type, usemipmaps, boost_priority, texture_type, internal_format, primary_format, request_from_host) ;
    }

    imagep->setGLTextureCreated(true);

    return imagep;
}

//when this function is called, there is no such texture in the gTextureList with image_id.
LLViewerFetchedTexture* LLViewerTextureList::createImage(const LLUUID &image_id,
                                                   FTType f_type,
                                                   bool usemipmaps,
                                                   LLViewerTexture::EBoostLevel boost_priority,
                                                   S8 texture_type,
                                                   LLGLint internal_format,
                                                   LLGLenum primary_format,
                                                   LLHost request_from_host)
{
    LL_PROFILE_ZONE_SCOPED_CATEGORY_TEXTURE;
    static LLCachedControl<bool> fast_cache_fetching_enabled(gSavedSettings, "FastCacheFetchEnabled", true); // <FS:Ansariel> Keep Fast Cache option

    LLPointer<LLViewerFetchedTexture> imagep ;
    switch(texture_type)
    {
    case LLViewerTexture::FETCHED_TEXTURE:
        imagep = new LLViewerFetchedTexture(image_id, f_type, request_from_host, usemipmaps);
        break ;
    case LLViewerTexture::LOD_TEXTURE:
        imagep = new LLViewerLODTexture(image_id, f_type, request_from_host, usemipmaps);
        break ;
    default:
        LL_ERRS() << "Invalid texture type " << texture_type << LL_ENDL ;
    }

    if (internal_format && primary_format)
    {
        imagep->setExplicitFormat(internal_format, primary_format);
    }

    addImage(imagep, get_element_type(boost_priority));

    if (boost_priority != 0)
    {
        if (boost_priority == LLViewerFetchedTexture::BOOST_UI)
        {
            imagep->dontDiscard();
        }
        if (boost_priority == LLViewerFetchedTexture::BOOST_ICON
            || boost_priority == LLViewerFetchedTexture::BOOST_THUMBNAIL)
        {
            // Agent and group Icons are downloadable content, nothing manages
            // icon deletion yet, so they should not persist.
            imagep->dontDiscard();
            imagep->forceActive();
        }
        imagep->setBoostLevel(boost_priority);
    }
    else
    {
        //by default, the texture can not be removed from memory even if it is not used.
        //here turn this off
        //if this texture should be set to NO_DELETE, call setNoDelete() afterwards.
        imagep->forceActive() ;
    }

    // <FS:Ansariel> Keep Fast Cache option
    if(fast_cache_fetching_enabled)
    {
        mFastCacheList.insert(imagep);
        imagep->setInFastCacheList(true);
    }
    // </FS:Ansariel>
    return imagep ;
}

void LLViewerTextureList::findTexturesByID(const LLUUID &image_id, std::vector<LLViewerFetchedTexture*> &output)
{
    LL_PROFILE_ZONE_SCOPED_CATEGORY_TEXTURE;
    LLTextureKey search_key(image_id, TEX_LIST_STANDARD);
    uuid_map_t::iterator iter = mUUIDMap.lower_bound(search_key);
    while (iter != mUUIDMap.end() && iter->first.textureId == image_id)
    {
        output.push_back(iter->second);
        iter++;
    }
}

LLViewerFetchedTexture *LLViewerTextureList::findImage(const LLTextureKey &search_key)
{
    LL_PROFILE_ZONE_SCOPED_CATEGORY_TEXTURE;
    uuid_map_t::iterator iter = mUUIDMap.find(search_key);
    if (iter == mUUIDMap.end())
        return NULL;
    return iter->second;
}

LLViewerFetchedTexture *LLViewerTextureList::findImage(const LLUUID &image_id, ETexListType tex_type)
{
    return findImage(LLTextureKey(image_id, tex_type));
}

void LLViewerTextureList::addImageToList(LLViewerFetchedTexture *image)
{
    LL_PROFILE_ZONE_SCOPED_CATEGORY_TEXTURE;
    assert_main_thread();
    llassert_always(mInitialized) ;
    llassert(image);
    if (image->isInImageList())
    {   // Flag is already set?
        LL_WARNS() << "LLViewerTextureList::addImageToList - image " << image->getID()  << " already in list" << LL_ENDL;
    }
    else
    {
        if (!(mImageList.insert(image)).second)
        {
            LL_WARNS() << "Error happens when insert image " << image->getID()  << " into mImageList!" << LL_ENDL ;
        }
        image->setInImageList(true);
    }
}

void LLViewerTextureList::removeImageFromList(LLViewerFetchedTexture *image)
{
    LL_PROFILE_ZONE_SCOPED_CATEGORY_TEXTURE;
    assert_main_thread();
    llassert_always(mInitialized) ;
    llassert(image);

    size_t count = 0;
    if (image->isInImageList())
    {
        count = mImageList.erase(image) ;
        if(count != 1)
        {
            LL_INFOS() << "Image  " << image->getID()
                << " had mInImageList set but mImageList.erase() returned " << count
                << LL_ENDL;
        }
    }
    else
    {   // Something is wrong, image is expected in list or callers should check first
        LL_INFOS() << "Calling removeImageFromList() for " << image->getID()
            << " but doesn't have mInImageList set"
            << " ref count is " << image->getNumRefs()
            << LL_ENDL;
        uuid_map_t::iterator iter = mUUIDMap.find(LLTextureKey(image->getID(), (ETexListType)image->getTextureListType()));
        if(iter == mUUIDMap.end())
        {
            LL_INFOS() << "Image  " << image->getID() << " is also not in mUUIDMap!" << LL_ENDL ;
        }
        else if (iter->second != image)
        {
            LL_INFOS() << "Image  " << image->getID() << " was in mUUIDMap but with different pointer" << LL_ENDL ;
    }
        else
    {
            LL_INFOS() << "Image  " << image->getID() << " was in mUUIDMap with same pointer" << LL_ENDL ;
        }
        count = mImageList.erase(image) ;
        llassert(count != 0);
        if(count != 0)
        {   // it was in the list already?
            LL_WARNS() << "Image  " << image->getID()
                << " had mInImageList false but mImageList.erase() returned " << count
                << LL_ENDL;
        }
    }

    image->setInImageList(false) ;
}

void LLViewerTextureList::addImage(LLViewerFetchedTexture *new_image, ETexListType tex_type)
{
    LL_PROFILE_ZONE_SCOPED_CATEGORY_TEXTURE;
    if (!new_image)
    {
        return;
    }
    //llassert(new_image);
    LLUUID image_id = new_image->getID();
    LLTextureKey key(image_id, tex_type);

    LLViewerFetchedTexture *image = findImage(key);
    if (image)
    {
        LL_INFOS() << "Image with ID " << image_id << " already in list" << LL_ENDL;
    }
    sNumImages++;

    addImageToList(new_image);
    mUUIDMap[key] = new_image;
    new_image->setTextureListType(tex_type);
}


void LLViewerTextureList::deleteImage(LLViewerFetchedTexture *image)
{
    LL_PROFILE_ZONE_SCOPED_CATEGORY_TEXTURE;
    if( image)
    {
        if (image->hasCallbacks())
        {
            mCallbackList.erase(image);
        }
        LLTextureKey key(image->getID(), (ETexListType)image->getTextureListType());
        llverify(mUUIDMap.erase(key) == 1);
        sNumImages--;
        removeImageFromList(image);
    }
}

///////////////////////////////////////////////////////////////////////////////


////////////////////////////////////////////////////////////////////////////

void LLViewerTextureList::dirtyImage(LLViewerFetchedTexture *image)
{
    mDirtyTextureList.insert(image);
}

////////////////////////////////////////////////////////////////////////////

void LLViewerTextureList::updateImages(F32 max_time)
{
    LL_PROFILE_ZONE_SCOPED_CATEGORY_TEXTURE;
    static bool cleared = false;
    if(gTeleportDisplay)
    {
        if(!cleared)
        {
            clearFetchingRequests();
            gPipeline.clearRebuildGroups();
            cleared = true;
        }
        return;
    }
    cleared = false;

    LLAppViewer::getTextureFetch()->setTextureBandwidth((F32)LLTrace::get_frame_recording().getPeriodMeanPerSec(LLStatViewer::TEXTURE_NETWORK_DATA_RECEIVED).value());

    {
        using namespace LLStatViewer;
        sample(NUM_IMAGES, sNumImages);
        sample(NUM_RAW_IMAGES, LLImageRaw::sRawImageCount);
        sample(FORMATTED_MEM, F64Bytes(LLImageFormatted::sGlobalFormattedMemory));
    }

    // make sure each call below gets at least its "fair share" of time
    F32 min_time = max_time * 0.33f;
    F32 remaining_time = max_time;

    //loading from fast cache
    remaining_time -= updateImagesLoadingFastCache(remaining_time);
    remaining_time = llmax(remaining_time, min_time);

    //dispatch to texture fetch threads
    remaining_time -= updateImagesFetchTextures(remaining_time);
    remaining_time = llmax(remaining_time, min_time);

    //handle results from decode threads
    updateImagesCreateTextures(remaining_time);

    if (!mDirtyTextureList.empty())
    {
        gPipeline.dirtyPoolObjectTextures(mDirtyTextureList);
        mDirtyTextureList.clear();
    }

    bool didone = false;
    for (image_list_t::iterator iter = mCallbackList.begin();
        iter != mCallbackList.end(); )
    {
        //trigger loaded callbacks on local textures immediately
        LLViewerFetchedTexture* image = *iter++;
        if (!image->getUrl().empty())
        {
            // Do stuff to handle callbacks, update priorities, etc.
            didone = image->doLoadedCallbacks();
        }
        else if (!didone)
        {
            // Do stuff to handle callbacks, update priorities, etc.
            didone = image->doLoadedCallbacks();
        }
    }

    updateImagesUpdateStats();
}

void LLViewerTextureList::clearFetchingRequests()
{
    LL_PROFILE_ZONE_SCOPED_CATEGORY_TEXTURE;
    if (LLAppViewer::getTextureFetch()->getNumRequests() == 0)
    {
        return;
    }

    LLAppViewer::getTextureFetch()->deleteAllRequests();

    for (image_list_t::iterator iter = mImageList.begin();
         iter != mImageList.end(); ++iter)
    {
        LLViewerFetchedTexture* imagep = *iter;
        imagep->forceToDeleteRequest() ;
    }
}

extern bool gCubeSnapshot;

void LLViewerTextureList::updateImageDecodePriority(LLViewerFetchedTexture* imagep)
{
    if (imagep->isInDebug() || imagep->isUnremovable())
    {
        //update_counter--;
        return; //is in debug, ignore.
    }

    llassert(!gCubeSnapshot);

    static LLCachedControl<F32> bias_distance_scale(gSavedSettings, "TextureBiasDistanceScale", 1.f);
    static LLCachedControl<F32> texture_scale_min(gSavedSettings, "TextureScaleMinAreaFactor", 0.04f);
    static LLCachedControl<F32> texture_scale_max(gSavedSettings, "TextureScaleMaxAreaFactor", 25.f);

    if (imagep->getType() == LLViewerTexture::LOD_TEXTURE && imagep->getBoostLevel() == LLViewerTexture::BOOST_NONE)
    { // reset max virtual size for unboosted LOD_TEXTURES
        // this is an alternative to decaying mMaxVirtualSize over time
        // that keeps textures from continously downrezzing and uprezzing in the background
        imagep->mMaxVirtualSize = 0.f;
    }

<<<<<<< HEAD
    LL_PROFILE_ZONE_SCOPED_CATEGORY_TEXTURE
=======
    LL_PROFILE_ZONE_SCOPED_CATEGORY_TEXTURE;
>>>>>>> f8b1d809
    for (U32 i = 0; i < LLRender::NUM_TEXTURE_CHANNELS; ++i)
    {
        for (S32 fi = 0; fi < imagep->getNumFaces(i); ++fi)
        {
            LLFace* face = (*(imagep->getFaceList(i)))[fi];

            if (face && face->getViewerObject())
            {
                F32 radius;
                F32 cos_angle_to_view_dir;
                bool in_frustum = face->calcPixelArea(cos_angle_to_view_dir, radius);
                static LLCachedControl<F32> bias_unimportant_threshold(gSavedSettings, "TextureBiasUnimportantFactor", 0.25f);
                F32 vsize = face->getPixelArea();

                // Scale desired texture resolution higher or lower depending on texture scale
                //
                // Minimum usage examples: a 1024x1024 texture with aplhabet, runing string
                // shows one letter at a time
                //
                // Maximum usage examples: huge chunk of terrain repeats texture
                const LLTextureEntry* te = face->getTextureEntry();
                F32 min_scale = te ? llmin(fabsf(te->getScaleS()), fabsf(te->getScaleT())) : 1.f;
                min_scale = llclamp(min_scale * min_scale, texture_scale_min(), texture_scale_max());
                vsize /= min_scale;

                // if bias is > 2, apply to on-screen textures as well
                bool apply_bias = LLViewerTexture::sDesiredDiscardBias > 2.f;

                // apply bias to off screen objects or objects that are small on screen all the time
                if (!in_frustum || !face->getDrawable()->isVisible() || face->getImportanceToCamera() < bias_unimportant_threshold)
                { // further reduce by discard bias when off screen or occluded
                    apply_bias = true;
                }

                if (apply_bias)
                {
                    F32 bias = powf(4, LLViewerTexture::sDesiredDiscardBias - 1.f);
                    bias = (F32)llround(bias);
                    vsize /= bias;
                }

                imagep->addTextureStats(vsize);
            }
        }
    }

    // make sure to addTextureStats for any spotlights that are using this texture
    for (S32 vi = 0; vi < imagep->getNumVolumes(LLRender::LIGHT_TEX); ++vi)
    {
        LLVOVolume* volume = (*imagep->getVolumeList(LLRender::LIGHT_TEX))[vi];
        volume->updateSpotLightPriority();
    }

    //imagep->setDebugText(llformat("%.3f - %d", sqrtf(imagep->getMaxVirtualSize()), imagep->getBoostLevel()));

    F32 lazy_flush_timeout = 30.f; // stop decoding
    F32 max_inactive_time = 20.f; // actually delete
    S32 min_refs = 3; // 1 for mImageList, 1 for mUUIDMap, 1 for local reference

    //
    // Flush formatted images using a lazy flush
    //
    S32 num_refs = imagep->getNumRefs();
    if (num_refs == min_refs)
    {
        if (imagep->getLastReferencedTimer()->getElapsedTimeF32() > lazy_flush_timeout)
        {
            // Remove the unused image from the image list
            deleteImage(imagep);
            imagep = NULL; // should destroy the image
        }
        return;
    }
    else
    {
        if (imagep->hasSavedRawImage())
        {
            if (imagep->getElapsedLastReferencedSavedRawImageTime() > max_inactive_time)
            {
                imagep->destroySavedRawImage();
            }
        }

        if (imagep->isDeleted())
        {
            return;
        }
        else if (imagep->isDeletionCandidate())
        {
            imagep->destroyTexture();
            return;
        }
        else if (imagep->isInactive())
        {
            if (imagep->getLastReferencedTimer()->getElapsedTimeF32() > max_inactive_time)
            {
                imagep->setDeletionCandidate();
            }
            return;
        }
        else
        {
            imagep->getLastReferencedTimer()->reset();

            //reset texture state.
            imagep->setInactive();
        }
    }

    if (!imagep->isInImageList())
    {
        return;
    }
    if (imagep->isInFastCacheList())
    {
        return; //wait for loading from the fast cache.
    }

    imagep->processTextureStats();
}

void LLViewerTextureList::setDebugFetching(LLViewerFetchedTexture* tex, S32 debug_level)
{
    LL_PROFILE_ZONE_SCOPED_CATEGORY_TEXTURE;
    if(!tex->setDebugFetching(debug_level))
    {
        return;
    }

    const F32 DEBUG_PRIORITY = 100000.f;
    removeImageFromList(tex);
    tex->mMaxVirtualSize = DEBUG_PRIORITY;
    addImageToList(tex);
}

F32 LLViewerTextureList::updateImagesCreateTextures(F32 max_time)
{
    LL_PROFILE_ZONE_SCOPED_CATEGORY_TEXTURE;
    if (gGLManager.mIsDisabled) return 0.0f;

    //
    // Create GL textures for all textures that need them (images which have been
    // decoded, but haven't been pushed into GL).
    //

    LLTimer create_timer;

    if (!mDownScaleQueue.empty() && gPipeline.mDownResMap.isComplete())
    {
        // just in case we downres textures, bind downresmap and copy program
        gPipeline.mDownResMap.bindTarget();
        gCopyProgram.bind();
        gPipeline.mScreenTriangleVB->setBuffer();

        // give time to downscaling first -- if mDownScaleQueue is not empty, we're running out of memory and need
        // to free up memory by discarding off screen textures quickly

        // do at least 5 and make sure we don't get too far behind even if it violates
        // the time limit.  If we don't downscale quickly the viewer will hit swap and may
        // freeze.
        S32 min_count = (S32)mCreateTextureList.size() / 20 + 5;

        while (!mDownScaleQueue.empty())
        {
            LLViewerFetchedTexture* image = mDownScaleQueue.front();
            llassert(image->mDownScalePending);

            LLImageGL* img = image->getGLTexture();
            if (img && img->getHasGLTexture())
            {
                img->scaleDown(image->getDesiredDiscardLevel());
            }

            image->mDownScalePending = false;
            mDownScaleQueue.pop();

            if (create_timer.getElapsedTimeF32() > max_time && --min_count <= 0)
            {
                break;
            }
        }

        gCopyProgram.unbind();
        gPipeline.mDownResMap.flush();
    }

    // do at least 5 and make sure we don't get too far behind even if it violates
    // the time limit.  Textures pending creation have a copy of their texture data
    // in system memory, so we don't want to let them pile up.
    S32 min_count = (S32) mCreateTextureList.size() / 20 + 5;

    while (!mCreateTextureList.empty())
    {
        LLViewerFetchedTexture *imagep =  mCreateTextureList.front();
        llassert(imagep->mCreatePending);
        imagep->createTexture();
        imagep->postCreateTexture();
        imagep->mCreatePending = false;
        mCreateTextureList.pop();

        if (create_timer.getElapsedTimeF32() > max_time && --min_count <= 0)
        {
            break;
        }
    }
    return create_timer.getElapsedTimeF32();
}

F32 LLViewerTextureList::updateImagesLoadingFastCache(F32 max_time)
{
    LL_PROFILE_ZONE_SCOPED_CATEGORY_TEXTURE;
    if (gGLManager.mIsDisabled) return 0.0f;
    if(mFastCacheList.empty())
    {
        return 0.f;
    }

    //
    // loading texture raw data from the fast cache directly.
    //

    LLTimer timer;
    image_list_t::iterator enditer = mFastCacheList.begin();
    for (image_list_t::iterator iter = mFastCacheList.begin();
         iter != mFastCacheList.end();)
    {
        image_list_t::iterator curiter = iter++;
        enditer = iter;
        LLViewerFetchedTexture *imagep = *curiter;
        imagep->loadFromFastCache();
        // <FS:Ansariel> Fast cache stats
        sNumFastCacheReads++;
        // </FS:Ansariel>
    }
    mFastCacheList.erase(mFastCacheList.begin(), enditer);
    return timer.getElapsedTimeF32();
}

void LLViewerTextureList::forceImmediateUpdate(LLViewerFetchedTexture* imagep)
{
    LL_PROFILE_ZONE_SCOPED_CATEGORY_TEXTURE;
    if(!imagep)
    {
        return ;
    }
    if(imagep->isInImageList())
    {
        removeImageFromList(imagep);
    }

    if (!gCubeSnapshot)
    { // never call processTextureStats in a cube snapshot
        imagep->processTextureStats();
    }
    imagep->sMaxVirtualSize = LLViewerFetchedTexture::sMaxVirtualSize;
    addImageToList(imagep);

    return ;
}

F32 LLViewerTextureList::updateImagesFetchTextures(F32 max_time)
{
    LL_PROFILE_ZONE_SCOPED_CATEGORY_TEXTURE;

    typedef std::vector<LLPointer<LLViewerFetchedTexture> > entries_list_t;
    entries_list_t entries;

    // update N textures at beginning of mImageList
    U32 update_count = 0;
    static const S32 MIN_UPDATE_COUNT = gSavedSettings.getS32("TextureFetchUpdateMinCount");       // default: 32
    // WIP -- dumb code here
    //update MIN_UPDATE_COUNT or 5% of other textures, whichever is greater
    update_count = llmax((U32) MIN_UPDATE_COUNT, (U32) mUUIDMap.size()/20);
    update_count = llmin(update_count, (U32) mUUIDMap.size());

    {
        LL_PROFILE_ZONE_NAMED_CATEGORY_TEXTURE("vtluift - copy");

        // copy entries out of UUID map for updating
        entries.reserve(update_count);
        uuid_map_t::iterator iter = mUUIDMap.upper_bound(mLastUpdateKey);
        while (update_count-- > 0)
        {
            if (iter == mUUIDMap.end())
            {
                iter = mUUIDMap.begin();
            }

            if (iter->second->getGLTexture())
            {
                entries.push_back(iter->second);
            }
            ++iter;
        }
    }

    LLTimer timer;

    LLPointer<LLViewerTexture> last_imagep = nullptr;

    for (auto& imagep : entries)
    {
        if (imagep->getNumRefs() > 1) // make sure this image hasn't been deleted before attempting to update (may happen as a side effect of some other image updating)

        {
            updateImageDecodePriority(imagep);
            imagep->updateFetch();
        }

        last_imagep = imagep;

        if (timer.getElapsedTimeF32() > max_time)
        {
            break;
        }
    }

    if (last_imagep)
    {
        mLastUpdateKey = LLTextureKey(last_imagep->getID(), (ETexListType)last_imagep->getTextureListType());
    }

    return timer.getElapsedTimeF32();
}

void LLViewerTextureList::updateImagesUpdateStats()
{
    LL_PROFILE_ZONE_SCOPED_CATEGORY_TEXTURE;
    if (mForceResetTextureStats)
    {
        for (image_list_t::iterator iter = mImageList.begin();
             iter != mImageList.end(); )
        {
            LLViewerFetchedTexture* imagep = *iter++;
            imagep->resetTextureStats();
        }
        mForceResetTextureStats = false;
    }
}

void LLViewerTextureList::decodeAllImages(F32 max_time)
{
    LL_PROFILE_ZONE_SCOPED_CATEGORY_TEXTURE;
    LLTimer timer;

    //loading from fast cache
    updateImagesLoadingFastCache(max_time);

    // Update texture stats and priorities
    std::vector<LLPointer<LLViewerFetchedTexture> > image_list;
    for (image_list_t::iterator iter = mImageList.begin();
         iter != mImageList.end(); )
    {
        LLViewerFetchedTexture* imagep = *iter++;
        image_list.push_back(imagep);
        imagep->setInImageList(false) ;
    }

    llassert_always(image_list.size() == mImageList.size()) ;
    mImageList.clear();
    for (std::vector<LLPointer<LLViewerFetchedTexture> >::iterator iter = image_list.begin();
         iter != image_list.end(); ++iter)
    {
        LLViewerFetchedTexture* imagep = *iter;
        imagep->processTextureStats();
        addImageToList(imagep);
    }
    image_list.clear();

    // Update fetch (decode)
    for (image_list_t::iterator iter = mImageList.begin();
         iter != mImageList.end(); )
    {
        LLViewerFetchedTexture* imagep = *iter++;
        imagep->updateFetch();
    }
    std::shared_ptr<LL::WorkQueue> main_queue = LLImageGLThread::sEnabledTextures ? LL::WorkQueue::getInstance("mainloop") : NULL;
    // Run threads
    size_t fetch_pending = 0;
    while (1)
    {
        LLAppViewer::instance()->getTextureCache()->update(1); // unpauses the texture cache thread
        LLAppViewer::instance()->getImageDecodeThread()->update(1); // unpauses the image thread
        fetch_pending = LLAppViewer::instance()->getTextureFetch()->update(1); // unpauses the texture fetch thread

        if (LLImageGLThread::sEnabledTextures)
        {
            main_queue->runFor(std::chrono::milliseconds(1));
            fetch_pending += main_queue->size();
        }

        if (fetch_pending == 0 || timer.getElapsedTimeF32() > max_time)
        {
            break;
        }
    }
    // Update fetch again
    for (image_list_t::iterator iter = mImageList.begin();
         iter != mImageList.end(); )
    {
        LLViewerFetchedTexture* imagep = *iter++;
        imagep->updateFetch();
    }
    max_time -= timer.getElapsedTimeF32();
    max_time = llmax(max_time, .001f);
    F32 create_time = updateImagesCreateTextures(max_time);

    LL_DEBUGS("ViewerImages") << "decodeAllImages() took " << timer.getElapsedTimeF32() << " seconds. "
    << " fetch_pending " << fetch_pending
    << " create_time " << create_time
    << LL_ENDL;
}

bool LLViewerTextureList::createUploadFile(LLPointer<LLImageRaw> raw_image,
                                           const std::string& out_filename,
                                           const S32 max_image_dimentions,
                                           const S32 min_image_dimentions)
{
    LL_PROFILE_ZONE_SCOPED_CATEGORY_TEXTURE;

    LLImageDataSharedLock lock(raw_image);

    // make a copy, since convertToUploadFile scales raw image
    LLPointer<LLImageRaw> scale_image = new LLImageRaw(
        raw_image->getData(),
        raw_image->getWidth(),
        raw_image->getHeight(),
        raw_image->getComponents());

    LLPointer<LLImageJ2C> compressedImage = LLViewerTextureList::convertToUploadFile(scale_image, max_image_dimentions);
    if (compressedImage->getWidth() < min_image_dimentions || compressedImage->getHeight() < min_image_dimentions)
    {
        std::string reason = llformat("Images below %d x %d pixels are not allowed. Actual size: %d x %dpx",
                                      min_image_dimentions,
                                      min_image_dimentions,
                                      compressedImage->getWidth(),
                                      compressedImage->getHeight());
        compressedImage->setLastError(reason);
        return false;
    }
    if (compressedImage.isNull())
    {
        compressedImage->setLastError("Couldn't convert the image to jpeg2000.");
        LL_INFOS() << "Couldn't convert to j2c, file : " << out_filename << LL_ENDL;
        return false;
    }
    if (!compressedImage->save(out_filename))
    {
        compressedImage->setLastError("Couldn't create the jpeg2000 image for upload.");
        LL_INFOS() << "Couldn't create output file : " << out_filename << LL_ENDL;
        return false;
    }
    return true;
}

bool LLViewerTextureList::createUploadFile(const std::string& filename,
                                         const std::string& out_filename,
                                         const U8 codec,
                                         const S32 max_image_dimentions,
                                         const S32 min_image_dimentions,
                                         bool force_square)
{
    LL_PROFILE_ZONE_SCOPED_CATEGORY_TEXTURE;
    try
    {
    // Load the image
    LLPointer<LLImageFormatted> image = LLImageFormatted::createFromType(codec);
    if (image.isNull())
    {
        LL_WARNS() << "Couldn't open the image to be uploaded." << LL_ENDL;
        return false;
    }
    if (!image->load(filename))
    {
        image->setLastError("Couldn't load the image to be uploaded.");
        return false;
    }
    // Decompress or expand it in a raw image structure
    LLPointer<LLImageRaw> raw_image = new LLImageRaw;
    if (!image->decode(raw_image, 0.0f))
    {
        image->setLastError("Couldn't decode the image to be uploaded.");
        return false;
    }
    // Check the image constraints
    if ((image->getComponents() != 3) && (image->getComponents() != 4))
    {
        image->setLastError("Image files with less than 3 or more than 4 components are not supported.");
        return false;
    }
    if (image->getWidth() < min_image_dimentions || image->getHeight() < min_image_dimentions)
    {
        std::string reason = llformat("Images below %d x %d pixels are not allowed. Actual size: %d x %dpx",
            min_image_dimentions,
            min_image_dimentions,
            image->getWidth(),
            image->getHeight());
        image->setLastError(reason);
        return false;
    }
    // Convert to j2c (JPEG2000) and save the file locally
    LLPointer<LLImageJ2C> compressedImage = convertToUploadFile(raw_image, max_image_dimentions, force_square);
    if (compressedImage.isNull())
    {
        image->setLastError("Couldn't convert the image to jpeg2000.");
        LL_INFOS() << "Couldn't convert to j2c, file : " << filename << LL_ENDL;
        return false;
    }
    if (!compressedImage->save(out_filename))
    {
        image->setLastError("Couldn't create the jpeg2000 image for upload.");
        LL_INFOS() << "Couldn't create output file : " << out_filename << LL_ENDL;
        return false;
    }
    // Test to see if the encode and save worked
    LLPointer<LLImageJ2C> integrity_test = new LLImageJ2C;
    if (!integrity_test->loadAndValidate( out_filename ))
    {
        image->setLastError("The created jpeg2000 image is corrupt.");
        LL_INFOS() << "Image file : " << out_filename << " is corrupt" << LL_ENDL;
        return false;
    }
    }
    catch (...)
    {
        LOG_UNHANDLED_EXCEPTION("");
        return false;
    }
    return true;
}

// note: modifies the argument raw_image!!!!
LLPointer<LLImageJ2C> LLViewerTextureList::convertToUploadFile(LLPointer<LLImageRaw> raw_image, const S32 max_image_dimentions, bool force_square, bool force_lossless)
{
    LL_PROFILE_ZONE_SCOPED_CATEGORY_TEXTURE;
    LLImageDataLock lock(raw_image);

    if (force_square)
    {
        S32 biggest_side = llmax(raw_image->getWidth(), raw_image->getHeight());
        S32 square_size = raw_image->biasedDimToPowerOfTwo(biggest_side, max_image_dimentions);

        raw_image->scale(square_size, square_size);
    }
    else
    {
        raw_image->biasedScaleToPowerOfTwo(max_image_dimentions);
    }
    LLPointer<LLImageJ2C> compressedImage = new LLImageJ2C();

    if (force_lossless ||
        (gSavedSettings.getBOOL("LosslessJ2CUpload") &&
            (raw_image->getWidth() * raw_image->getHeight() <= LL_IMAGE_REZ_LOSSLESS_CUTOFF * LL_IMAGE_REZ_LOSSLESS_CUTOFF)))
    {
        compressedImage->setReversible(true);
    }


    if (gSavedSettings.getBOOL("Jpeg2000AdvancedCompression"))
    {
        // This test option will create jpeg2000 images with precincts for each level, RPCL ordering
        // and PLT markers. The block size is also optionally modifiable.
        // Note: the images hence created are compatible with older versions of the viewer.
        // Read the blocks and precincts size settings
        S32 block_size = gSavedSettings.getS32("Jpeg2000BlocksSize");
        S32 precinct_size = gSavedSettings.getS32("Jpeg2000PrecinctsSize");
        LL_INFOS() << "Advanced JPEG2000 Compression: precinct = " << precinct_size << ", block = " << block_size << LL_ENDL;
        compressedImage->initEncode(*raw_image, block_size, precinct_size, 0);
    }

    if (!compressedImage->encode(raw_image, 0.0f))
    {
        LL_INFOS() << "convertToUploadFile : encode returns with error!!" << LL_ENDL;
        // Clear up the pointer so we don't leak that one
        compressedImage = NULL;
    }

    return compressedImage;
}

///////////////////////////////////////////////////////////////////////////////

// <FS:Ansariel> OpenSim compatibility
// static
void LLViewerTextureList::receiveImageHeader(LLMessageSystem *msg, void **user_data)
{
    static LLCachedControl<bool> log_texture_traffic(gSavedSettings,"LogTextureNetworkTraffic", false) ;

    LL_PROFILE_ZONE_SCOPED_CATEGORY_TEXTURE;

    // Receive image header, copy into image object and decompresses
    // if this is a one-packet image.

    LLUUID id;

    char ip_string[256];
    u32_to_ip_string(msg->getSenderIP(),ip_string);

    U32Bytes received_size ;
    if (msg->getReceiveCompressedSize())
    {
        received_size = (U32Bytes)msg->getReceiveCompressedSize() ;
    }
    else
    {
        received_size = (U32Bytes)msg->getReceiveSize() ;
    }
    add(LLStatViewer::TEXTURE_NETWORK_DATA_RECEIVED, received_size);
    add(LLStatViewer::TEXTURE_PACKETS, 1);

    U8 codec;
    U16 packets;
    U32 totalbytes;
    msg->getUUIDFast(_PREHASH_ImageID, _PREHASH_ID, id);
    msg->getU8Fast(_PREHASH_ImageID, _PREHASH_Codec, codec);
    msg->getU16Fast(_PREHASH_ImageID, _PREHASH_Packets, packets);
    msg->getU32Fast(_PREHASH_ImageID, _PREHASH_Size, totalbytes);

    S32 data_size = msg->getSizeFast(_PREHASH_ImageData, _PREHASH_Data);
    if (!data_size)
    {
        return;
    }
    if (data_size < 0)
    {
        // msg->getSizeFast() is probably trying to tell us there
        // was an error.
        LL_ERRS() << "image header chunk size was negative: "
        << data_size << LL_ENDL;
        return;
    }

    // this buffer gets saved off in the packet list
    U8 *data = new U8[data_size];
    msg->getBinaryDataFast(_PREHASH_ImageData, _PREHASH_Data, data, data_size);

    LLViewerFetchedTexture *image = LLViewerTextureManager::getFetchedTexture(id, FTT_DEFAULT, true, LLGLTexture::BOOST_NONE, LLViewerTexture::LOD_TEXTURE);
    if (!image)
    {
        delete [] data;
        return;
    }
    if(log_texture_traffic)
    {
        gTotalTextureBytesPerBoostLevel[image->getBoostLevel()] += received_size ;
    }

    //image->getLastPacketTimer()->reset();
    bool res = LLAppViewer::getTextureFetch()->receiveImageHeader(msg->getSender(), id, codec, packets, totalbytes, data_size, data);
    if (!res)
    {
        delete[] data;
    }
}

// static
void LLViewerTextureList::receiveImagePacket(LLMessageSystem *msg, void **user_data)
{
    static LLCachedControl<bool> log_texture_traffic(gSavedSettings,"LogTextureNetworkTraffic", false) ;

    LL_PROFILE_ZONE_SCOPED_CATEGORY_TEXTURE;

    // Receives image packet, copy into image object,
    // checks if all packets received, decompresses if so.

    LLUUID id;
    U16 packet_num;

    char ip_string[256];
    u32_to_ip_string(msg->getSenderIP(),ip_string);

    U32Bytes received_size ;
    if (msg->getReceiveCompressedSize())
    {
        received_size = (U32Bytes)msg->getReceiveCompressedSize() ;
    }
    else
    {
        received_size = (U32Bytes)msg->getReceiveSize() ;
    }

    add(LLStatViewer::TEXTURE_NETWORK_DATA_RECEIVED, F64Bytes(received_size));
    add(LLStatViewer::TEXTURE_PACKETS, 1);

    //llprintline("Start decode, image header...");
    msg->getUUIDFast(_PREHASH_ImageID, _PREHASH_ID, id);
    msg->getU16Fast(_PREHASH_ImageID, _PREHASH_Packet, packet_num);
    S32 data_size = msg->getSizeFast(_PREHASH_ImageData, _PREHASH_Data);

    if (!data_size)
    {
        return;
    }
    if (data_size < 0)
    {
        // msg->getSizeFast() is probably trying to tell us there
        // was an error.
        LL_ERRS() << "image data chunk size was negative: "
        << data_size << LL_ENDL;
        return;
    }
    if (data_size > MTUBYTES)
    {
        LL_ERRS() << "image data chunk too large: " << data_size << " bytes" << LL_ENDL;
        return;
    }
    U8 *data = new U8[data_size];
    msg->getBinaryDataFast(_PREHASH_ImageData, _PREHASH_Data, data, data_size);

    LLViewerFetchedTexture *image = LLViewerTextureManager::getFetchedTexture(id, FTT_DEFAULT, true, LLGLTexture::BOOST_NONE, LLViewerTexture::LOD_TEXTURE);
    if (!image)
    {
        delete [] data;
        return;
    }
    if(log_texture_traffic)
    {
        gTotalTextureBytesPerBoostLevel[image->getBoostLevel()] += received_size ;
    }

    //image->getLastPacketTimer()->reset();
    bool res = LLAppViewer::getTextureFetch()->receiveImagePacket(msg->getSender(), id, packet_num, data_size, data);
    if (!res)
    {
        delete[] data;
    }
}
// </FS:Ansariel>

// We've been that the asset server does not contain the requested image id.
// static
void LLViewerTextureList::processImageNotInDatabase(LLMessageSystem *msg,void **user_data)
{
    LL_PROFILE_ZONE_SCOPED_CATEGORY_TEXTURE;
    LLUUID image_id;
    msg->getUUIDFast(_PREHASH_ImageID, _PREHASH_ID, image_id);

    LLViewerFetchedTexture* image = gTextureList.findImage( image_id, TEX_LIST_STANDARD);
    if( image )
    {
        LL_WARNS() << "Image not in db" << LL_ENDL;
        image->setIsMissingAsset();
    }

    image = gTextureList.findImage(image_id, TEX_LIST_SCALE);
    if (image)
    {
        LL_WARNS() << "Icon not in db" << LL_ENDL;
        image->setIsMissingAsset();
    }
}


///////////////////////////////////////////////////////////////////////////////

// explicitly cleanup resources, as this is a singleton class with process
// lifetime so ability to perform std::map operations in destructor is not
// guaranteed.
void LLUIImageList::cleanUp()
{
    mUIImages.clear();
    mUITextureList.clear() ;
}

LLUIImagePtr LLUIImageList::getUIImageByID(const LLUUID& image_id, S32 priority)
{
    LL_PROFILE_ZONE_SCOPED_CATEGORY_TEXTURE;
    // use id as image name
    std::string image_name = image_id.asString();

    // look for existing image
    uuid_ui_image_map_t::iterator found_it = mUIImages.find(image_name);
    if (found_it != mUIImages.end())
    {
        return found_it->second;
    }

    const bool use_mips = false;
    const LLRect scale_rect = LLRect::null;
    const LLRect clip_rect = LLRect::null;
    return loadUIImageByID(image_id, use_mips, scale_rect, clip_rect, (LLViewerTexture::EBoostLevel)priority);
}

LLUIImagePtr LLUIImageList::getUIImage(const std::string& image_name, S32 priority)
{
    LL_PROFILE_ZONE_SCOPED_CATEGORY_TEXTURE;
    // look for existing image
    uuid_ui_image_map_t::iterator found_it = mUIImages.find(image_name);
    if (found_it != mUIImages.end())
    {
        return found_it->second;
    }

    const bool use_mips = false;
    const LLRect scale_rect = LLRect::null;
    const LLRect clip_rect = LLRect::null;
    return loadUIImageByName(image_name, image_name, use_mips, scale_rect, clip_rect, (LLViewerTexture::EBoostLevel)priority);
}

LLUIImagePtr LLUIImageList::loadUIImageByName(const std::string& name, const std::string& filename,
                                              bool use_mips, const LLRect& scale_rect, const LLRect& clip_rect, LLViewerTexture::EBoostLevel boost_priority,
                                              LLUIImage::EScaleStyle scale_style)
{
    LL_PROFILE_ZONE_SCOPED_CATEGORY_TEXTURE;
    if (boost_priority == LLGLTexture::BOOST_NONE)
    {
        boost_priority = LLGLTexture::BOOST_UI;
    }
    LLViewerFetchedTexture* imagep = LLViewerTextureManager::getFetchedTextureFromFile(filename, FTT_LOCAL_FILE, MIPMAP_NO, boost_priority);
    return loadUIImage(imagep, name, use_mips, scale_rect, clip_rect, scale_style);
}

LLUIImagePtr LLUIImageList::loadUIImageByID(const LLUUID& id,
                                            bool use_mips, const LLRect& scale_rect, const LLRect& clip_rect, LLViewerTexture::EBoostLevel boost_priority,
                                            LLUIImage::EScaleStyle scale_style)
{
    LL_PROFILE_ZONE_SCOPED_CATEGORY_TEXTURE;
    if (boost_priority == LLGLTexture::BOOST_NONE)
    {
        boost_priority = LLGLTexture::BOOST_UI;
    }
    LLViewerFetchedTexture* imagep = LLViewerTextureManager::getFetchedTexture(id, FTT_DEFAULT, MIPMAP_NO, boost_priority);
    return loadUIImage(imagep, id.asString(), use_mips, scale_rect, clip_rect, scale_style);
}

LLUIImagePtr LLUIImageList::loadUIImage(LLViewerFetchedTexture* imagep, const std::string& name, bool use_mips, const LLRect& scale_rect, const LLRect& clip_rect,
                                        LLUIImage::EScaleStyle scale_style)
{
    LL_PROFILE_ZONE_SCOPED_CATEGORY_TEXTURE;
    if (!imagep) return NULL;

    imagep->setAddressMode(LLTexUnit::TAM_CLAMP);

    //don't compress UI images
    imagep->getGLTexture()->setAllowCompression(false);

    LLUIImagePtr new_imagep = new LLUIImage(name, imagep);
    new_imagep->setScaleStyle(scale_style);

    if (imagep->getBoostLevel() != LLGLTexture::BOOST_ICON
        && imagep->getBoostLevel() != LLGLTexture::BOOST_THUMBNAIL
        && imagep->getBoostLevel() != LLGLTexture::BOOST_PREVIEW)
    {
        // Don't add downloadable content into this list
        // all UI images are non-deletable and list does not support deletion
        imagep->setNoDelete();
        mUIImages.insert(std::make_pair(name, new_imagep));
        mUITextureList.push_back(imagep);
    }

    //Note:
    //Some other textures such as ICON also through this flow to be fetched.
    //But only UI textures need to set this callback.
    if(imagep->getBoostLevel() == LLGLTexture::BOOST_UI)
    {
        LLUIImageLoadData* datap = new LLUIImageLoadData;
        datap->mImageName = name;
        datap->mImageScaleRegion = scale_rect;
        datap->mImageClipRegion = clip_rect;

        imagep->setLoadedCallback(onUIImageLoaded, 0, false, false, datap, NULL);
    }
    return new_imagep;
}

LLUIImagePtr LLUIImageList::preloadUIImage(const std::string& name, const std::string& filename, bool use_mips, const LLRect& scale_rect, const LLRect& clip_rect, LLUIImage::EScaleStyle scale_style)
{
    LL_PROFILE_ZONE_SCOPED_CATEGORY_TEXTURE;
    // look for existing image
    uuid_ui_image_map_t::iterator found_it = mUIImages.find(name);
    if (found_it != mUIImages.end())
    {
        // image already loaded!
        LL_ERRS() << "UI Image " << name << " already loaded." << LL_ENDL;
    }

    return loadUIImageByName(name, filename, use_mips, scale_rect, clip_rect, LLGLTexture::BOOST_UI, scale_style);
}

//static
void LLUIImageList::onUIImageLoaded( bool success, LLViewerFetchedTexture *src_vi, LLImageRaw* src, LLImageRaw* src_aux, S32 discard_level, bool final, void* user_data )
{
    LL_PROFILE_ZONE_SCOPED_CATEGORY_TEXTURE;
    if(!success || !user_data)
    {
        return;
    }

    LLUIImageLoadData* image_datap = (LLUIImageLoadData*)user_data;
    std::string ui_image_name = image_datap->mImageName;
    LLRect scale_rect = image_datap->mImageScaleRegion;
    LLRect clip_rect = image_datap->mImageClipRegion;
    if (final)
    {
        delete image_datap;
    }

    LLUIImageList* instance = getInstance();

    uuid_ui_image_map_t::iterator found_it = instance->mUIImages.find(ui_image_name);
    if (found_it != instance->mUIImages.end())
    {
        LLUIImagePtr imagep = found_it->second;

        // for images grabbed from local files, apply clipping rectangle to restore original dimensions
        // from power-of-2 gl image
        if (success && imagep.notNull() && src_vi && (src_vi->getUrl().compare(0, 7, "file://")==0))
        {
            F32 full_width = (F32)src_vi->getFullWidth();
            F32 full_height = (F32)src_vi->getFullHeight();
            F32 clip_x = (F32)src_vi->getOriginalWidth() / full_width;
            F32 clip_y = (F32)src_vi->getOriginalHeight() / full_height;
            if (clip_rect != LLRect::null)
            {
                imagep->setClipRegion(LLRectf(llclamp((F32)clip_rect.mLeft / full_width, 0.f, 1.f),
                                            llclamp((F32)clip_rect.mTop / full_height, 0.f, 1.f),
                                            llclamp((F32)clip_rect.mRight / full_width, 0.f, 1.f),
                                            llclamp((F32)clip_rect.mBottom / full_height, 0.f, 1.f)));
            }
            else
            {
                imagep->setClipRegion(LLRectf(0.f, clip_y, clip_x, 0.f));
            }
            if (scale_rect != LLRect::null)
            {
                imagep->setScaleRegion(
                    LLRectf(llclamp((F32)scale_rect.mLeft / (F32)imagep->getWidth(), 0.f, 1.f),
                        llclamp((F32)scale_rect.mTop / (F32)imagep->getHeight(), 0.f, 1.f),
                        llclamp((F32)scale_rect.mRight / (F32)imagep->getWidth(), 0.f, 1.f),
                        llclamp((F32)scale_rect.mBottom / (F32)imagep->getHeight(), 0.f, 1.f)));
            }

            imagep->onImageLoaded();
        }
    }
}

namespace LLInitParam
{
    template<>
    struct TypeValues<LLUIImage::EScaleStyle> : public TypeValuesHelper<LLUIImage::EScaleStyle>
    {
        static void declareValues()
        {
            declare("scale_inner",  LLUIImage::SCALE_INNER);
            declare("scale_outer",  LLUIImage::SCALE_OUTER);
        }
    };
}

struct UIImageDeclaration : public LLInitParam::Block<UIImageDeclaration>
{
    Mandatory<std::string>      name;
    Optional<std::string>       file_name;
    Optional<bool>              preload;
    Optional<LLRect>            scale;
    Optional<LLRect>            clip;
    Optional<bool>              use_mips;
    Optional<LLUIImage::EScaleStyle> scale_type;

    UIImageDeclaration()
    :   name("name"),
        file_name("file_name"),
        preload("preload", false),
        scale("scale"),
        clip("clip"),
        use_mips("use_mips", false),
        scale_type("scale_type", LLUIImage::SCALE_INNER)
    {}
};

struct UIImageDeclarations : public LLInitParam::Block<UIImageDeclarations>
{
    Mandatory<S32>  version;
    Multiple<UIImageDeclaration> textures;

    UIImageDeclarations()
    :   version("version"),
        textures("texture")
    {}
};

bool LLUIImageList::initFromFile()
{
    LL_PROFILE_ZONE_SCOPED_CATEGORY_TEXTURE;
    // Look for textures.xml in all the right places. Pass
    // constraint=LLDir::ALL_SKINS because we want to overlay textures.xml
    // from all the skins directories.
    std::vector<std::string> textures_paths =
        gDirUtilp->findSkinnedFilenames(LLDir::TEXTURES, "textures.xml", LLDir::ALL_SKINS);
    std::vector<std::string>::const_iterator pi(textures_paths.begin()), pend(textures_paths.end());
    if (pi == pend)
    {
        LL_WARNS() << "No textures.xml found in skins directories" << LL_ENDL;
        return false;
    }

    // The first (most generic) file gets special validations
    LLXMLNodePtr root;
    if (!LLXMLNode::parseFile(*pi, root, NULL))
    {
        LL_WARNS() << "Unable to parse UI image list file " << *pi << LL_ENDL;
        return false;
    }
    if (!root->hasAttribute("version"))
    {
        LL_WARNS() << "No valid version number in UI image list file " << *pi << LL_ENDL;
        return false;
    }

    UIImageDeclarations images;
    LLXUIParser parser;
    parser.readXUI(root, images, *pi);

    // add components defined in the rest of the skin paths
    while (++pi != pend)
    {
        LLXMLNodePtr update_root;
        if (LLXMLNode::parseFile(*pi, update_root, NULL))
        {
            parser.readXUI(update_root, images, *pi);
        }
    }

    if (!images.validateBlock()) return false;

    std::map<std::string, UIImageDeclaration> merged_declarations;
    for (LLInitParam::ParamIterator<UIImageDeclaration>::const_iterator image_it = images.textures.begin();
        image_it != images.textures.end();
        ++image_it)
    {
        merged_declarations[image_it->name].overwriteFrom(*image_it);
    }

    enum e_decode_pass
    {
        PASS_DECODE_NOW,
        PASS_DECODE_LATER,
        NUM_PASSES
    };

    for (S32 cur_pass = PASS_DECODE_NOW; cur_pass < NUM_PASSES; cur_pass++)
    {
        for (std::map<std::string, UIImageDeclaration>::const_iterator image_it = merged_declarations.begin();
            image_it != merged_declarations.end();
            ++image_it)
        {
            const UIImageDeclaration& image = image_it->second;
            std::string file_name = image.file_name.isProvided() ? image.file_name() : image.name();

            // load high priority textures on first pass (to kick off decode)
            enum e_decode_pass decode_pass = image.preload ? PASS_DECODE_NOW : PASS_DECODE_LATER;
            if (decode_pass != cur_pass)
            {
                continue;
            }
            preloadUIImage(image.name, file_name, image.use_mips, image.scale, image.clip, image.scale_type);
        }

        if (!gSavedSettings.getBOOL("NoPreload"))
        {
            if (cur_pass == PASS_DECODE_NOW)
            {
                // init fetching and decoding of preloaded images
                gTextureList.decodeAllImages(9.f);
            }
            else
            {
                // decodeAllImages needs two passes to refresh stats and priorities on second pass
                gTextureList.decodeAllImages(1.f);
            }
        }
    }
    return true;
}

<|MERGE_RESOLUTION|>--- conflicted
+++ resolved
@@ -938,11 +938,7 @@
         imagep->mMaxVirtualSize = 0.f;
     }
 
-<<<<<<< HEAD
-    LL_PROFILE_ZONE_SCOPED_CATEGORY_TEXTURE
-=======
-    LL_PROFILE_ZONE_SCOPED_CATEGORY_TEXTURE;
->>>>>>> f8b1d809
+    LL_PROFILE_ZONE_SCOPED_CATEGORY_TEXTURE;
     for (U32 i = 0; i < LLRender::NUM_TEXTURE_CHANNELS; ++i)
     {
         for (S32 fi = 0; fi < imagep->getNumFaces(i); ++fi)
