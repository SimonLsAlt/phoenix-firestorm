--- conflicted
+++ resolved
@@ -260,12 +260,8 @@
 
 void LLViewerTextureList::shutdown()
 {
-<<<<<<< HEAD
-    LL_PROFILE_ZONE_SCOPED;
+    LL_PROFILE_ZONE_SCOPED_CATEGORY_TEXTURE;
 	LL_WARNS() << "Shutdown called" << LL_ENDL;
-=======
-    LL_PROFILE_ZONE_SCOPED_CATEGORY_TEXTURE;
->>>>>>> 0da2ab22
 	// clear out preloads
 	mImagePreloads.clear();
 
