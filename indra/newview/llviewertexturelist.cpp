/**
 * @file llviewertexturelist.cpp
 * @brief Object for managing the list of images within a region
 *
 * $LicenseInfo:firstyear=2000&license=viewerlgpl$
 * Second Life Viewer Source Code
 * Copyright (C) 2010, Linden Research, Inc.
 *
 * This library is free software; you can redistribute it and/or
 * modify it under the terms of the GNU Lesser General Public
 * License as published by the Free Software Foundation;
 * version 2.1 of the License only.
 *
 * This library is distributed in the hope that it will be useful,
 * but WITHOUT ANY WARRANTY; without even the implied warranty of
 * MERCHANTABILITY or FITNESS FOR A PARTICULAR PURPOSE.  See the GNU
 * Lesser General Public License for more details.
 *
 * You should have received a copy of the GNU Lesser General Public
 * License along with this library; if not, write to the Free Software
 * Foundation, Inc., 51 Franklin Street, Fifth Floor, Boston, MA  02110-1301  USA
 *
 * Linden Research, Inc., 945 Battery Street, San Francisco, CA  94111  USA
 * $/LicenseInfo$
 */

#include "llviewerprecompiledheaders.h"

#include <sys/stat.h>

#include "llviewertexturelist.h"

#include "llgl.h" // fot gathering stats from GL
#include "llimagegl.h"
#include "llimagebmp.h"
#include "llimagej2c.h"
#include "llimagetga.h"
#include "llimagejpeg.h"
#include "llimagepng.h"
#include "llimageworker.h"

#include "llsdserialize.h"
#include "llsys.h"
#include "llfilesystem.h"
#include "llxmltree.h"
#include "message.h"

#include "lldrawpoolbump.h" // to init bumpmap images
#include "lltexturecache.h"
#include "lltexturefetch.h"
#include "llviewercontrol.h"
#include "llviewertexture.h"
#include "llviewermedia.h"
#include "llviewernetwork.h"
#include "llviewerregion.h"
#include "llviewerstats.h"
#include "pipeline.h"
#include "llappviewer.h"
#include "llxuiparser.h"
#include "lltracerecording.h"
#include "llviewerdisplay.h"
#include "llviewerwindow.h"
#include "llprogressview.h"

////////////////////////////////////////////////////////////////////////////

void (*LLViewerTextureList::sUUIDCallback)(void **, const LLUUID&) = NULL;

S32 LLViewerTextureList::sNumImages = 0;

// <FS:Ansariel> Fast cache stats
U32 LLViewerTextureList::sNumFastCacheReads = 0;

LLViewerTextureList gTextureList;

extern LLGLSLShader gCopyProgram;

ETexListType get_element_type(S32 priority)
{
    return (priority == LLViewerFetchedTexture::BOOST_ICON || priority == LLViewerFetchedTexture::BOOST_THUMBNAIL) ? TEX_LIST_SCALE : TEX_LIST_STANDARD;
}

///////////////////////////////////////////////////////////////////////////////

LLTextureKey::LLTextureKey()
: textureId(LLUUID::null),
textureType(TEX_LIST_STANDARD)
{
}

LLTextureKey::LLTextureKey(LLUUID id, ETexListType tex_type)
: textureId(id), textureType(tex_type)
{
}

///////////////////////////////////////////////////////////////////////////////

LLViewerTextureList::LLViewerTextureList()
    : mForceResetTextureStats(false),
    mInitialized(false)
{
}

void LLViewerTextureList::init()
{
    mInitialized = true ;
    sNumImages = 0;
    doPreloadImages();
}


void LLViewerTextureList::doPreloadImages()
{
    LL_PROFILE_ZONE_SCOPED_CATEGORY_TEXTURE;
    LL_DEBUGS("ViewerImages") << "Preloading images..." << LL_ENDL;

    llassert_always(mInitialized) ;
    llassert_always(mImageList.empty()) ;
    llassert_always(mUUIDMap.empty()) ;

    // Set the "missing asset" image
    LLViewerFetchedTexture::sMissingAssetImagep = LLViewerTextureManager::getFetchedTextureFromFile("missing_asset.tga", FTT_LOCAL_FILE, MIPMAP_NO, LLViewerFetchedTexture::BOOST_UI);

    // Set the "white" image
    LLViewerFetchedTexture::sWhiteImagep = LLViewerTextureManager::getFetchedTextureFromFile("white.tga", FTT_LOCAL_FILE, MIPMAP_NO, LLViewerFetchedTexture::BOOST_UI);
    LLTexUnit::sWhiteTexture = LLViewerFetchedTexture::sWhiteImagep->getTexName();
    LLUIImageList* image_list = LLUIImageList::getInstance();

    // Set default particle texture
    LLViewerFetchedTexture::sDefaultParticleImagep = LLViewerTextureManager::getFetchedTextureFromFile("pixiesmall.j2c");

    // Set the default flat normal map
    // BLANK_OBJECT_NORMAL has a version on dataserver, but it has compression artifacts
    LLViewerFetchedTexture::sFlatNormalImagep =
        LLViewerTextureManager::getFetchedTextureFromFile("flatnormal.tga",
                                                          FTT_LOCAL_FILE,
                                                          MIPMAP_NO,
                                                          LLViewerFetchedTexture::BOOST_BUMP,
                                                          LLViewerTexture::FETCHED_TEXTURE,
                                                          0,
                                                          0,
                                                          BLANK_OBJECT_NORMAL);

    // PBR: irradiance
    LLViewerFetchedTexture::sDefaultIrradiancePBRp = LLViewerTextureManager::getFetchedTextureFromFile("default_irradiance.png", FTT_LOCAL_FILE, MIPMAP_YES, LLViewerFetchedTexture::BOOST_UI);

    image_list->initFromFile();

    // turn off clamping and bilinear filtering for uv picking images
    //LLViewerFetchedTexture* uv_test = preloadUIImage("uv_test1.tga", LLUUID::null, false);
    //uv_test->setClamp(false, false);
    //uv_test->setMipFilterNearest(true, true);
    //uv_test = preloadUIImage("uv_test2.tga", LLUUID::null, false);
    //uv_test->setClamp(false, false);
    //uv_test->setMipFilterNearest(true, true);

    LLViewerFetchedTexture* image = LLViewerTextureManager::getFetchedTextureFromFile("silhouette.j2c", FTT_LOCAL_FILE, MIPMAP_YES, LLViewerFetchedTexture::BOOST_UI);
    if (image)
    {
        image->setAddressMode(LLTexUnit::TAM_WRAP);
        mImagePreloads.insert(image);
    }
    image = LLViewerTextureManager::getFetchedTextureFromFile("world/NoEntryLines.png", FTT_LOCAL_FILE, MIPMAP_YES, LLViewerFetchedTexture::BOOST_UI);
    if (image)
    {
        image->setAddressMode(LLTexUnit::TAM_WRAP);
        mImagePreloads.insert(image);
    }
    image = LLViewerTextureManager::getFetchedTextureFromFile("world/NoEntryPassLines.png", FTT_LOCAL_FILE, MIPMAP_YES, LLViewerFetchedTexture::BOOST_UI);
    if (image)
    {
        image->setAddressMode(LLTexUnit::TAM_WRAP);
        mImagePreloads.insert(image);
    }
    image = LLViewerTextureManager::getFetchedTextureFromFile("transparent.j2c", FTT_LOCAL_FILE, MIPMAP_YES, LLViewerFetchedTexture::BOOST_UI, LLViewerTexture::FETCHED_TEXTURE,
        0, 0, IMG_TRANSPARENT);
    if (image)
    {
        image->setAddressMode(LLTexUnit::TAM_WRAP);
        mImagePreloads.insert(image);
    }
    image = LLViewerTextureManager::getFetchedTextureFromFile("alpha_gradient.tga", FTT_LOCAL_FILE, MIPMAP_YES, LLViewerFetchedTexture::BOOST_UI, LLViewerTexture::FETCHED_TEXTURE,
        GL_ALPHA8, GL_ALPHA, IMG_ALPHA_GRAD);
    if (image)
    {
        image->setAddressMode(LLTexUnit::TAM_CLAMP);
        mImagePreloads.insert(image);
    }
    image = LLViewerTextureManager::getFetchedTextureFromFile("alpha_gradient_2d.j2c", FTT_LOCAL_FILE, MIPMAP_YES, LLViewerFetchedTexture::BOOST_UI, LLViewerTexture::FETCHED_TEXTURE,
        GL_ALPHA8, GL_ALPHA, IMG_ALPHA_GRAD_2D);
    if (image)
    {
        image->setAddressMode(LLTexUnit::TAM_CLAMP);
        mImagePreloads.insert(image);
    }
}

static std::string get_texture_list_name()
{
    // <FS:Ansariel> OpenSim compatibility
    //if (LLGridManager::getInstance()->isInProductionGrid())
    if (LLGridManager::getInstance()->isInSLMain())
    // </FS:Ansariel>
    {
        return gDirUtilp->getExpandedFilename(LL_PATH_CACHE,
            "texture_list_" + gSavedSettings.getString("LoginLocation") + "." + gDirUtilp->getUserName() + ".xml");
    }
    else
    {
        const std::string& grid_id_str = LLGridManager::getInstance()->getGridId();
        const std::string& grid_id_lower = utf8str_tolower(grid_id_str);
        return gDirUtilp->getExpandedFilename(LL_PATH_CACHE,
            "texture_list_" + gSavedSettings.getString("LoginLocation") + "." + gDirUtilp->getUserName() + "." + grid_id_lower + ".xml");
    }
}

void LLViewerTextureList::doPrefetchImages()
{
    LL_PROFILE_ZONE_SCOPED_CATEGORY_TEXTURE;

    // todo: do not load without getViewerAssetUrl()
    // either fail login without caps or provide this
    // in some other way, textures won't load otherwise
    LLViewerFetchedTexture *imagep = findImage(DEFAULT_WATER_NORMAL, TEX_LIST_STANDARD);
    if (!imagep)
    {
        // add it to mImagePreloads only once
        imagep = LLViewerTextureManager::getFetchedTexture(DEFAULT_WATER_NORMAL, FTT_DEFAULT, MIPMAP_YES, LLViewerFetchedTexture::BOOST_UI);
        if (imagep)
        {
            imagep->setAddressMode(LLTexUnit::TAM_WRAP);
            mImagePreloads.insert(imagep);
        }
    }

    LLViewerTextureManager::getFetchedTexture(IMG_SHOT);
    LLViewerTextureManager::getFetchedTexture(IMG_SMOKE_POOF);
    LLViewerFetchedTexture::sSmokeImagep = LLViewerTextureManager::getFetchedTexture(IMG_SMOKE, FTT_DEFAULT, true, LLGLTexture::BOOST_UI);
    LLViewerFetchedTexture::sSmokeImagep->setNoDelete();

    LLStandardBumpmap::addstandard();

    if (LLAppViewer::instance()->getPurgeCache())
    {
        // cache was purged, no point
        return;
    }

    // Pre-fetch textures from last logout
    LLSD imagelist;
    std::string filename = get_texture_list_name();
    llifstream file;
    file.open(filename.c_str());
    if (file.is_open())
    {
        if ( ! LLSDSerialize::fromXML(imagelist, file) )
        {
            file.close();
            LL_WARNS() << "XML parse error reading texture list '" << filename << "'" << LL_ENDL;
            LL_WARNS() << "Removing invalid texture list '" << filename << "'" << LL_ENDL;
            LLFile::remove(filename);
            return;
        }
        file.close();
    }
    S32 texture_count = 0;
    for (LLSD::array_iterator iter = imagelist.beginArray();
         iter != imagelist.endArray(); ++iter)
    {
        LLSD imagesd = *iter;
        LLUUID uuid = imagesd["uuid"];
        S32 pixel_area = imagesd["area"];
        S32 texture_type = imagesd["type"];

        if((LLViewerTexture::FETCHED_TEXTURE == texture_type || LLViewerTexture::LOD_TEXTURE == texture_type) && !LLViewerTexture::isInvisiprim(uuid))
        {
            LLViewerFetchedTexture* image = LLViewerTextureManager::getFetchedTexture(uuid, FTT_DEFAULT, MIPMAP_TRUE, LLGLTexture::BOOST_NONE, texture_type);
            if (image)
            {
                texture_count += 1;
                image->addTextureStats((F32)pixel_area);
            }
        }
    }
    LL_DEBUGS() << "fetched " << texture_count << " images from " << filename << LL_ENDL;
}

///////////////////////////////////////////////////////////////////////////////

LLViewerTextureList::~LLViewerTextureList()
{
}

void LLViewerTextureList::shutdown()
{
    LL_PROFILE_ZONE_SCOPED_CATEGORY_TEXTURE;
    LL_WARNS() << "Shutdown called" << LL_ENDL;
    // clear out preloads
    mImagePreloads.clear();

    // Write out list of currently loaded textures for precaching on startup
    typedef std::set<std::pair<S32,LLViewerFetchedTexture*> > image_area_list_t;
    image_area_list_t image_area_list;
    for (image_list_t::iterator iter = mImageList.begin();
         iter != mImageList.end(); ++iter)
    {
        LLViewerFetchedTexture* image = *iter;
        if (!image->hasGLTexture() ||
            !image->getUseDiscard() ||
            image->needsAux() ||
            !image->getTargetHost().isInvalid() ||
            !image->getUrl().empty() ||
            image->isInvisiprim()
            )
        {
            continue; // avoid UI, baked, and other special images
        }
        if(!image->getBoundRecently())
        {
            continue ;
        }
        S32 desired = image->getDesiredDiscardLevel();
        if (desired >= 0 && desired < MAX_DISCARD_LEVEL)
        {
            S32 pixel_area = image->getWidth(desired) * image->getHeight(desired);
            image_area_list.insert(std::make_pair(pixel_area, image));
        }
    }

    LLSD imagelist;
    const S32 max_count = 1000;
    S32 count = 0;
    S32 image_type ;
    for (image_area_list_t::reverse_iterator riter = image_area_list.rbegin();
         riter != image_area_list.rend(); ++riter)
    {
        LLViewerFetchedTexture* image = riter->second;
        image_type = (S32)image->getType() ;
        imagelist[count]["area"] = riter->first;
        imagelist[count]["uuid"] = image->getID();
        imagelist[count]["type"] = image_type;
        if (++count >= max_count)
            break;
    }

    if (count > 0 && !gDirUtilp->getExpandedFilename(LL_PATH_CACHE, "").empty())
    {
        std::string filename = get_texture_list_name();
        llofstream file;
        file.open(filename.c_str());
        LL_DEBUGS() << "saving " << imagelist.size() << " image list entries" << LL_ENDL;
        LLSDSerialize::toPrettyXML(imagelist, file);
    }

    //
    // Clean up "loaded" callbacks.
    //
    mCallbackList.clear();

    // Flush all of the references
    while (!mCreateTextureList.empty())
    {
        mCreateTextureList.front()->mCreatePending = false;
        mCreateTextureList.pop();
    }
    mFastCacheList.clear();

    mUUIDMap.clear();

    mImageList.clear();

    mInitialized = false ; //prevent loading textures again.
}

void LLViewerTextureList::dump()
{
    LL_PROFILE_ZONE_SCOPED_CATEGORY_TEXTURE;
    LL_INFOS() << "LLViewerTextureList::dump()" << LL_ENDL;
    for (image_list_t::iterator it = mImageList.begin(); it != mImageList.end(); ++it)
    {
        LLViewerFetchedTexture* image = *it;

        LL_INFOS() << "priority " << image->getMaxVirtualSize()
        << " boost " << image->getBoostLevel()
        << " size " << image->getWidth() << "x" << image->getHeight()
        << " discard " << image->getDiscardLevel()
        << " desired " << image->getDesiredDiscardLevel()
        << " http://asset.siva.lindenlab.com/" << image->getID() << ".texture"
        << LL_ENDL;
    }
}

void LLViewerTextureList::destroyGL()
{
    LLImageGL::destroyGL();
}

/* Vertical tab container button image IDs
 Seem to not decode when running app in debug.

 const LLUUID BAD_IMG_ONE("1097dcb3-aef9-8152-f471-431d840ea89e");
 const LLUUID BAD_IMG_TWO("bea77041-5835-1661-f298-47e2d32b7a70");
 */

///////////////////////////////////////////////////////////////////////////////

LLViewerFetchedTexture* LLViewerTextureList::getImageFromFile(const std::string& filename,
                                                   FTType f_type,
                                                   bool usemipmaps,
                                                   LLViewerTexture::EBoostLevel boost_priority,
                                                   S8 texture_type,
                                                   LLGLint internal_format,
                                                   LLGLenum primary_format,
                                                   const LLUUID& force_id)
{
    LL_PROFILE_ZONE_SCOPED_CATEGORY_TEXTURE;
    LL_PROFILE_ZONE_TEXT(filename.c_str(), filename.size());
    if(!mInitialized)
    {
        return NULL ;
    }

    std::string full_path = gDirUtilp->findSkinnedFilename("textures", filename);
    if (full_path.empty())
    {
        LL_WARNS() << "Failed to find local image file: " << filename << LL_ENDL;
        LLViewerTexture::EBoostLevel priority = LLGLTexture::BOOST_UI;
        return LLViewerTextureManager::getFetchedTexture(IMG_DEFAULT, FTT_DEFAULT, true, priority);
    }

    std::string url = "file://" + full_path;

    return getImageFromUrl(url, f_type, usemipmaps, boost_priority, texture_type, internal_format, primary_format, force_id);
}

LLViewerFetchedTexture* LLViewerTextureList::getImageFromUrl(const std::string& url,
                                                   FTType f_type,
                                                   bool usemipmaps,
                                                   LLViewerTexture::EBoostLevel boost_priority,
                                                   S8 texture_type,
                                                   LLGLint internal_format,
                                                   LLGLenum primary_format,
                                                   const LLUUID& force_id)
{
    LL_PROFILE_ZONE_SCOPED_CATEGORY_TEXTURE;
    if(!mInitialized)
    {
        return NULL ;
    }

    // generate UUID based on hash of filename
    LLUUID new_id;
    if (force_id.notNull())
    {
        new_id = force_id;
    }
    else
    {
        new_id.generate(url);
    }

    LLPointer<LLViewerFetchedTexture> imagep = findImage(new_id, get_element_type(boost_priority));

    if (!imagep.isNull())
    {
        LLViewerFetchedTexture *texture = imagep.get();
        if (texture->getUrl().empty())
        {
            LL_WARNS() << "Requested texture " << new_id << " already exists but does not have a URL" << LL_ENDL;
        }
        else if (texture->getUrl() != url)
        {
            // This is not an error as long as the images really match -
            // e.g. could be two avatars wearing the same outfit.
            LL_DEBUGS("Avatar") << "Requested texture " << new_id
                                << " already exists with a different url, requested: " << url
                                << " current: " << texture->getUrl() << LL_ENDL;
        }

    }
    if (imagep.isNull())
    {
        switch(texture_type)
        {
        case LLViewerTexture::FETCHED_TEXTURE:
            imagep = new LLViewerFetchedTexture(url, f_type, new_id, usemipmaps);
            break ;
        case LLViewerTexture::LOD_TEXTURE:
            imagep = new LLViewerLODTexture(url, f_type, new_id, usemipmaps);
            break ;
        default:
            LL_ERRS() << "Invalid texture type " << texture_type << LL_ENDL ;
        }

        if (internal_format && primary_format)
        {
            imagep->setExplicitFormat(internal_format, primary_format);
        }

        addImage(imagep, get_element_type(boost_priority));

        if (boost_priority != 0)
        {
            if (boost_priority == LLViewerFetchedTexture::BOOST_UI)
            {
                imagep->dontDiscard();
            }
            if (boost_priority == LLViewerFetchedTexture::BOOST_ICON
                || boost_priority == LLViewerFetchedTexture::BOOST_THUMBNAIL)
            {
                // Agent and group Icons are downloadable content, nothing manages
                // icon deletion yet, so they should not persist
                imagep->dontDiscard();
                imagep->forceActive();
            }
            imagep->setBoostLevel(boost_priority);
        }
    }

    imagep->setGLTextureCreated(true);

    return imagep;
}

LLImageRaw* LLViewerTextureList::getRawImageFromMemory(const U8* data, U32 size, std::string_view mimetype)
{
    LLPointer<LLImageFormatted> image = LLImageFormatted::loadFromMemory(data, size, mimetype);

    if (image)
    {
        LLImageRaw* raw_image = new LLImageRaw();
        image->decode(raw_image, 0.f);
        return raw_image;
    }
    else
    {
        return nullptr;
    }
}

LLViewerFetchedTexture* LLViewerTextureList::getImageFromMemory(const U8* data, U32 size, std::string_view mimetype)
{
    LLPointer<LLImageRaw> raw_image = getRawImageFromMemory(data, size, mimetype);
    if (raw_image.notNull())
    {
        LLViewerFetchedTexture* imagep = new LLViewerFetchedTexture(raw_image, FTT_LOCAL_FILE, true);
        addImage(imagep, TEX_LIST_STANDARD);

        imagep->dontDiscard();
        imagep->setBoostLevel(LLViewerFetchedTexture::BOOST_PREVIEW);
        return imagep;
    }
    else
    {
        return nullptr;
    }
}

LLViewerFetchedTexture* LLViewerTextureList::getImage(const LLUUID &image_id,
                                                   FTType f_type,
                                                   bool usemipmaps,
                                                   LLViewerTexture::EBoostLevel boost_priority,
                                                   S8 texture_type,
                                                   LLGLint internal_format,
                                                   LLGLenum primary_format,
                                                   LLHost request_from_host)
{
    LL_PROFILE_ZONE_SCOPED_CATEGORY_TEXTURE;
    if(!mInitialized)
    {
        return NULL ;
    }

    // Return the image with ID image_id
    // If the image is not found, creates new image and
    // enqueues a request for transmission

    if (image_id.isNull())
    {
        return (LLViewerTextureManager::getFetchedTexture(IMG_DEFAULT, FTT_DEFAULT, true, LLGLTexture::BOOST_UI));
    }

    LLPointer<LLViewerFetchedTexture> imagep = findImage(image_id, get_element_type(boost_priority));
    if (!imagep.isNull())
    {
        LLViewerFetchedTexture *texture = imagep.get();
        if (request_from_host.isOk() &&
            !texture->getTargetHost().isOk())
        {
            LL_WARNS() << "Requested texture " << image_id << " already exists but does not have a host" << LL_ENDL;
        }
        else if (request_from_host.isOk() &&
                 texture->getTargetHost().isOk() &&
                 request_from_host != texture->getTargetHost())
        {
            LL_WARNS() << "Requested texture " << image_id << " already exists with a different target host, requested: "
                    << request_from_host << " current: " << texture->getTargetHost() << LL_ENDL;
        }
        if (f_type != FTT_DEFAULT && imagep->getFTType() != f_type)
        {
            LL_WARNS() << "FTType mismatch: requested " << f_type << " image has " << imagep->getFTType() << LL_ENDL;
        }

    }
    if (imagep.isNull())
    {
        imagep = createImage(image_id, f_type, usemipmaps, boost_priority, texture_type, internal_format, primary_format, request_from_host) ;
    }

    imagep->setGLTextureCreated(true);

    return imagep;
}

//when this function is called, there is no such texture in the gTextureList with image_id.
LLViewerFetchedTexture* LLViewerTextureList::createImage(const LLUUID &image_id,
                                                   FTType f_type,
                                                   bool usemipmaps,
                                                   LLViewerTexture::EBoostLevel boost_priority,
                                                   S8 texture_type,
                                                   LLGLint internal_format,
                                                   LLGLenum primary_format,
                                                   LLHost request_from_host)
{
    LL_PROFILE_ZONE_SCOPED_CATEGORY_TEXTURE;
    static LLCachedControl<bool> fast_cache_fetching_enabled(gSavedSettings, "FastCacheFetchEnabled", true); // <FS:Ansariel> Keep Fast Cache option

    LLPointer<LLViewerFetchedTexture> imagep ;
    switch(texture_type)
    {
    case LLViewerTexture::FETCHED_TEXTURE:
        imagep = new LLViewerFetchedTexture(image_id, f_type, request_from_host, usemipmaps);
        break ;
    case LLViewerTexture::LOD_TEXTURE:
        imagep = new LLViewerLODTexture(image_id, f_type, request_from_host, usemipmaps);
        break ;
    default:
        LL_ERRS() << "Invalid texture type " << texture_type << LL_ENDL ;
    }

    if (internal_format && primary_format)
    {
        imagep->setExplicitFormat(internal_format, primary_format);
    }

    addImage(imagep, get_element_type(boost_priority));

    if (boost_priority != 0)
    {
        if (boost_priority == LLViewerFetchedTexture::BOOST_UI)
        {
            imagep->dontDiscard();
        }
        if (boost_priority == LLViewerFetchedTexture::BOOST_ICON
            || boost_priority == LLViewerFetchedTexture::BOOST_THUMBNAIL)
        {
            // Agent and group Icons are downloadable content, nothing manages
            // icon deletion yet, so they should not persist.
            imagep->dontDiscard();
            imagep->forceActive();
        }
        imagep->setBoostLevel(boost_priority);
    }
    else
    {
        //by default, the texture can not be removed from memory even if it is not used.
        //here turn this off
        //if this texture should be set to NO_DELETE, call setNoDelete() afterwards.
        imagep->forceActive() ;
    }

    // <FS:Ansariel> Keep Fast Cache option
    if(fast_cache_fetching_enabled)
    {
        mFastCacheList.insert(imagep);
        imagep->setInFastCacheList(true);
    }
    // </FS:Ansariel>
    return imagep ;
}

void LLViewerTextureList::findTexturesByID(const LLUUID &image_id, std::vector<LLViewerFetchedTexture*> &output)
{
    LL_PROFILE_ZONE_SCOPED_CATEGORY_TEXTURE;
    LLTextureKey search_key(image_id, TEX_LIST_STANDARD);
    uuid_map_t::iterator iter = mUUIDMap.lower_bound(search_key);
    while (iter != mUUIDMap.end() && iter->first.textureId == image_id)
    {
        output.push_back(iter->second);
        iter++;
    }
}

LLViewerFetchedTexture *LLViewerTextureList::findImage(const LLTextureKey &search_key)
{
    LL_PROFILE_ZONE_SCOPED_CATEGORY_TEXTURE;
    uuid_map_t::iterator iter = mUUIDMap.find(search_key);
    if (iter == mUUIDMap.end())
        return NULL;
    return iter->second;
}

LLViewerFetchedTexture *LLViewerTextureList::findImage(const LLUUID &image_id, ETexListType tex_type)
{
    return findImage(LLTextureKey(image_id, tex_type));
}

void LLViewerTextureList::addImageToList(LLViewerFetchedTexture *image)
{
    LL_PROFILE_ZONE_SCOPED_CATEGORY_TEXTURE;
    assert_main_thread();
    llassert_always(mInitialized) ;
    llassert(image);
    if (image->isInImageList())
    {   // Flag is already set?
        LL_WARNS() << "LLViewerTextureList::addImageToList - image " << image->getID()  << " already in list" << LL_ENDL;
    }
    else
    {
        if (!(mImageList.insert(image)).second)
        {
            LL_WARNS() << "Error happens when insert image " << image->getID()  << " into mImageList!" << LL_ENDL ;
        }
        image->setInImageList(true);
    }
}

void LLViewerTextureList::removeImageFromList(LLViewerFetchedTexture *image)
{
    LL_PROFILE_ZONE_SCOPED_CATEGORY_TEXTURE;
    assert_main_thread();
    llassert_always(mInitialized) ;
    llassert(image);

    size_t count = 0;
    if (image->isInImageList())
    {
        image->setInImageList(false);
        count = mImageList.erase(image) ;
        if(count != 1)
        {
            LL_INFOS() << "Image  " << image->getID()
                << " had mInImageList set but mImageList.erase() returned " << count
                << LL_ENDL;
        }
    }
    else
    {   // Something is wrong, image is expected in list or callers should check first
        LL_INFOS() << "Calling removeImageFromList() for " << image->getID()
            << " but doesn't have mInImageList set"
            << " ref count is " << image->getNumRefs()
            << LL_ENDL;
        uuid_map_t::iterator iter = mUUIDMap.find(LLTextureKey(image->getID(), (ETexListType)image->getTextureListType()));
        if(iter == mUUIDMap.end())
        {
            LL_INFOS() << "Image  " << image->getID() << " is also not in mUUIDMap!" << LL_ENDL ;
        }
        else if (iter->second != image)
        {
            LL_INFOS() << "Image  " << image->getID() << " was in mUUIDMap but with different pointer" << LL_ENDL ;
    }
        else
    {
            LL_INFOS() << "Image  " << image->getID() << " was in mUUIDMap with same pointer" << LL_ENDL ;
        }
        count = mImageList.erase(image) ;
        llassert(count != 0);
        if(count != 0)
        {   // it was in the list already?
            LL_WARNS() << "Image  " << image->getID()
                << " had mInImageList false but mImageList.erase() returned " << count
                << LL_ENDL;
        }
    }
}

void LLViewerTextureList::addImage(LLViewerFetchedTexture *new_image, ETexListType tex_type)
{
    LL_PROFILE_ZONE_SCOPED_CATEGORY_TEXTURE;
    if (!new_image)
    {
        return;
    }
    //llassert(new_image);
    LLUUID image_id = new_image->getID();
    LLTextureKey key(image_id, tex_type);

    LLViewerFetchedTexture *image = findImage(key);
    if (image)
    {
        LL_INFOS() << "Image with ID " << image_id << " already in list" << LL_ENDL;
    }
    sNumImages++;

    addImageToList(new_image);
    mUUIDMap[key] = new_image;
    new_image->setTextureListType(tex_type);
}


void LLViewerTextureList::deleteImage(LLViewerFetchedTexture *image)
{
    LL_PROFILE_ZONE_SCOPED_CATEGORY_TEXTURE;
    if( image)
    {
        if (image->hasCallbacks())
        {
            mCallbackList.erase(image);
        }
        LLTextureKey key(image->getID(), (ETexListType)image->getTextureListType());
        llverify(mUUIDMap.erase(key) == 1);
        sNumImages--;
        removeImageFromList(image);
    }
}

///////////////////////////////////////////////////////////////////////////////


void LLViewerTextureList::updateImages(F32 max_time)
{
    LL_PROFILE_ZONE_SCOPED_CATEGORY_TEXTURE;
    static bool cleared = false;
    if(gTeleportDisplay)
    {
        if(!cleared)
        {
            clearFetchingRequests();
            gPipeline.clearRebuildGroups();
            cleared = true;
        }
        return;
    }
    cleared = false;

    LLAppViewer::getTextureFetch()->setTextureBandwidth((F32)LLTrace::get_frame_recording().getPeriodMeanPerSec(LLStatViewer::TEXTURE_NETWORK_DATA_RECEIVED).value());

    {
        using namespace LLStatViewer;
        sample(NUM_IMAGES, sNumImages);
        sample(NUM_RAW_IMAGES, LLImageRaw::sRawImageCount);
        sample(FORMATTED_MEM, F64Bytes(LLImageFormatted::sGlobalFormattedMemory));
    }

    // make sure each call below gets at least its "fair share" of time
    F32 min_time = max_time * 0.33f;
    F32 remaining_time = max_time;

    //loading from fast cache
    remaining_time -= updateImagesLoadingFastCache(remaining_time);
    remaining_time = llmax(remaining_time, min_time);

    //dispatch to texture fetch threads
    remaining_time -= updateImagesFetchTextures(remaining_time);
    remaining_time = llmax(remaining_time, min_time);

    //handle results from decode threads
    updateImagesCreateTextures(remaining_time);

    bool didone = false;
    for (image_list_t::iterator iter = mCallbackList.begin();
        iter != mCallbackList.end(); )
    {
        //trigger loaded callbacks on local textures immediately
        LLViewerFetchedTexture* image = *iter++;
        if (!image->getUrl().empty())
        {
            // Do stuff to handle callbacks, update priorities, etc.
            didone = image->doLoadedCallbacks();
        }
        else if (!didone)
        {
            // Do stuff to handle callbacks, update priorities, etc.
            didone = image->doLoadedCallbacks();
        }
    }

    updateImagesUpdateStats();
}

void LLViewerTextureList::clearFetchingRequests()
{
    LL_PROFILE_ZONE_SCOPED_CATEGORY_TEXTURE;
    if (LLAppViewer::getTextureFetch()->getNumRequests() == 0)
    {
        return;
    }

    LLAppViewer::getTextureFetch()->deleteAllRequests();

    for (image_list_t::iterator iter = mImageList.begin();
         iter != mImageList.end(); ++iter)
    {
        LLViewerFetchedTexture* imagep = *iter;
        imagep->forceToDeleteRequest() ;
    }
}

extern bool gCubeSnapshot;

void LLViewerTextureList::updateImageDecodePriority(LLViewerFetchedTexture* imagep, bool flush_images)
{
    llassert(!gCubeSnapshot);

    if (imagep->getBoostLevel() < LLViewerFetchedTexture::BOOST_HIGH)  // don't bother checking face list for boosted textures
    {
        static LLCachedControl<F32> bias_distance_scale(gSavedSettings, "TextureBiasDistanceScale", 1.f);
        static LLCachedControl<F32> texture_scale_min(gSavedSettings, "TextureScaleMinAreaFactor", 0.04f);
        static LLCachedControl<F32> texture_scale_max(gSavedSettings, "TextureScaleMaxAreaFactor", 25.f);

        F32 max_vsize = 0.f;
        bool on_screen = false;

        U32 face_count = 0;

        F32 bias = (F32) llroundf(powf(4, LLViewerTexture::sDesiredDiscardBias - 1.f));

        LL_PROFILE_ZONE_SCOPED_CATEGORY_TEXTURE;
        for (U32 i = 0; i < LLRender::NUM_TEXTURE_CHANNELS; ++i)
        {
            for (S32 fi = 0; fi < imagep->getNumFaces(i); ++fi)
            {
<<<<<<< HEAD
                F32 radius;
                F32 cos_angle_to_view_dir;
                static LLCachedControl<F32> bias_unimportant_threshold(gSavedSettings, "TextureBiasUnimportantFactor", 0.25f);
                F32 vsize = face->getPixelArea(); // <FS> Particles do not rez properly
                bool in_frustum = face->calcPixelArea(cos_angle_to_view_dir, radius);

                on_screen = in_frustum;

                // Scale desired texture resolution higher or lower depending on texture scale
                //
                // Minimum usage examples: a 1024x1024 texture with aplhabet, runing string
                // shows one letter at a time
                //
                // Maximum usage examples: huge chunk of terrain repeats texture
                S32 te_offset = face->getTEOffset();  // offset is -1 if not inited
                LLViewerObject* objp = face->getViewerObject();
                const LLTextureEntry* te = (te_offset < 0 || te_offset >= objp->getNumTEs()) ? nullptr : objp->getTE(te_offset);
                F32 min_scale = te ? llmin(fabsf(te->getScaleS()), fabsf(te->getScaleT())) : 1.f;
                min_scale = llclamp(min_scale * min_scale, texture_scale_min(), texture_scale_max());
                vsize /= min_scale;

                // if bias is > 2, apply to on-screen textures as well
                bool apply_bias = LLViewerTexture::sDesiredDiscardBias > 2.f;

                // apply bias to off screen objects or objects that are small on screen all the time
                if (!in_frustum || !face->getDrawable()->isVisible() || face->getImportanceToCamera() < bias_unimportant_threshold)
                { // further reduce by discard bias when off screen or occluded
                    apply_bias = true;
                }
=======
                LLFace* face = (*(imagep->getFaceList(i)))[fi];
>>>>>>> 7e58f089

                if (face && face->getViewerObject())
                {
                    ++face_count;
                    F32 radius;
                    F32 cos_angle_to_view_dir;
                    static LLCachedControl<F32> bias_unimportant_threshold(gSavedSettings, "TextureBiasUnimportantFactor", 0.25f);

                    if ((gFrameCount - face->mLastTextureUpdate) > 10)
                    { // only call calcPixelArea at most once every 10 frames for a given face
                        // this helps eliminate redundant calls to calcPixelArea for faces that have multiple textures
                        // assigned to them, such as is the case with GLTF materials or Blinn-Phong materials
                        face->mInFrustum = face->calcPixelArea(cos_angle_to_view_dir, radius);
                        face->mLastTextureUpdate = gFrameCount;
                    }

                    F32 vsize = face->getPixelArea();

                    on_screen = face->mInFrustum;

                    // Scale desired texture resolution higher or lower depending on texture scale
                    //
                    // Minimum usage examples: a 1024x1024 texture with aplhabet, runing string
                    // shows one letter at a time
                    //
                    // Maximum usage examples: huge chunk of terrain repeats texture
                    // TODO: make this work with the GLTF texture transforms
                    S32 te_offset = face->getTEOffset();  // offset is -1 if not inited
                    LLViewerObject* objp = face->getViewerObject();
                    const LLTextureEntry* te = (te_offset < 0 || te_offset >= objp->getNumTEs()) ? nullptr : objp->getTE(te_offset);
                    F32 min_scale = te ? llmin(fabsf(te->getScaleS()), fabsf(te->getScaleT())) : 1.f;
                    min_scale = llclamp(min_scale * min_scale, texture_scale_min(), texture_scale_max());
                    vsize /= min_scale;

                    // apply bias to offscreen faces all the time, but only to onscreen faces when bias is large
                    if (!face->mInFrustum || LLViewerTexture::sDesiredDiscardBias > 2.f)
                    {
                        vsize /= bias;
                    }

                    max_vsize = llmax(max_vsize, vsize);
                }
            }
        }

        if (face_count > 1024)
        { // this texture is used in so many places we should just boost it and not bother checking its vsize
            // this is especially important because the above is not time sliced and can hit multiple ms for a single texture
            imagep->setBoostLevel(LLViewerFetchedTexture::BOOST_HIGH);
        }

        if (imagep->getType() == LLViewerTexture::LOD_TEXTURE && imagep->getBoostLevel() == LLViewerTexture::BOOST_NONE)
        { // conditionally reset max virtual size for unboosted LOD_TEXTURES
          // this is an alternative to decaying mMaxVirtualSize over time
          // that keeps textures from continously downrezzing and uprezzing in the background

            if (LLViewerTexture::sDesiredDiscardBias > 2.f ||
                (!on_screen && LLViewerTexture::sDesiredDiscardBias > 1.f))
            {
                imagep->mMaxVirtualSize = 0.f;
            }
        }

        imagep->addTextureStats(max_vsize);
    }

#if 0
    imagep->setDebugText(llformat("%d/%d - %d/%d -- %d/%d",
        (S32)sqrtf(max_vsize),
        (S32)sqrtf(imagep->mMaxVirtualSize),
        imagep->getDiscardLevel(),
        imagep->getDesiredDiscardLevel(),
        imagep->getWidth(),
        imagep->getFullWidth()));
#endif

    // make sure to addTextureStats for any spotlights that are using this texture
    for (S32 vi = 0; vi < imagep->getNumVolumes(LLRender::LIGHT_TEX); ++vi)
    {
        LLVOVolume* volume = (*imagep->getVolumeList(LLRender::LIGHT_TEX))[vi];
        volume->updateSpotLightPriority();
    }

    F32 max_inactive_time = 20.f; // inactive time before deleting saved raw image
    S32 min_refs = 3; // 1 for mImageList, 1 for mUUIDMap, and 1 for "entries" in updateImagesFetchTextures

    F32 lazy_flush_timeout = 30.f; // delete unused images after 30 seconds

    //
    // Flush formatted images using a lazy flush
    //
    S32 num_refs = imagep->getNumRefs();
    if (num_refs <= min_refs && flush_images)
    {
        if (imagep->getLastReferencedTimer()->getElapsedTimeF32() > lazy_flush_timeout)
        {
            // Remove the unused image from the image list
            deleteImage(imagep);
            return;
        }
    }
    else
    {
        // still referenced outside of image list, reset timer
        imagep->getLastReferencedTimer()->reset();

        if (imagep->hasSavedRawImage())
        {
            if (imagep->getElapsedLastReferencedSavedRawImageTime() > max_inactive_time)
            {
                imagep->destroySavedRawImage();
            }
        }

        if (imagep->isDeleted())
        {
            return;
        }
    }

    if (!imagep->isInImageList())
    {
        return;
    }
    if (imagep->isInFastCacheList())
    {
        return; //wait for loading from the fast cache.
    }

    imagep->processTextureStats();
}

F32 LLViewerTextureList::updateImagesCreateTextures(F32 max_time)
{
    LL_PROFILE_ZONE_SCOPED_CATEGORY_TEXTURE;
    if (gGLManager.mIsDisabled) return 0.0f;

    //
    // Create GL textures for all textures that need them (images which have been
    // decoded, but haven't been pushed into GL).
    //

    LLTimer create_timer;

    if (!mDownScaleQueue.empty() && gPipeline.mDownResMap.isComplete())
    {
        // just in case we downres textures, bind downresmap and copy program
        gPipeline.mDownResMap.bindTarget();
        gCopyProgram.bind();
        gPipeline.mScreenTriangleVB->setBuffer();

        // give time to downscaling first -- if mDownScaleQueue is not empty, we're running out of memory and need
        // to free up memory by discarding off screen textures quickly

        // do at least 5 and make sure we don't get too far behind even if it violates
        // the time limit.  If we don't downscale quickly the viewer will hit swap and may
        // freeze.
        S32 min_count = (S32)mCreateTextureList.size() / 20 + 5;

        while (!mDownScaleQueue.empty())
        {
            LLViewerFetchedTexture* image = mDownScaleQueue.front();
            llassert(image->mDownScalePending);

            LLImageGL* img = image->getGLTexture();
            if (img && img->getHasGLTexture())
            {
                img->scaleDown(image->getDesiredDiscardLevel());
            }

            image->mDownScalePending = false;
            mDownScaleQueue.pop();

            if (create_timer.getElapsedTimeF32() > max_time && --min_count <= 0)
            {
                break;
            }
        }

        gCopyProgram.unbind();
        gPipeline.mDownResMap.flush();
    }

    // do at least 5 and make sure we don't get too far behind even if it violates
    // the time limit.  Textures pending creation have a copy of their texture data
    // in system memory, so we don't want to let them pile up.
    S32 min_count = (S32) mCreateTextureList.size() / 20 + 5;

    while (!mCreateTextureList.empty())
    {
        LLViewerFetchedTexture *imagep =  mCreateTextureList.front();
        llassert(imagep->mCreatePending);
        imagep->createTexture();
        imagep->postCreateTexture();
        imagep->mCreatePending = false;
        mCreateTextureList.pop();

        if (create_timer.getElapsedTimeF32() > max_time && --min_count <= 0)
        {
            break;
        }
    }
    return create_timer.getElapsedTimeF32();
}

F32 LLViewerTextureList::updateImagesLoadingFastCache(F32 max_time)
{
    LL_PROFILE_ZONE_SCOPED_CATEGORY_TEXTURE;
    if (gGLManager.mIsDisabled) return 0.0f;
    if(mFastCacheList.empty())
    {
        return 0.f;
    }

    //
    // loading texture raw data from the fast cache directly.
    //

    LLTimer timer;
    image_list_t::iterator enditer = mFastCacheList.begin();
    for (image_list_t::iterator iter = mFastCacheList.begin();
         iter != mFastCacheList.end();)
    {
        image_list_t::iterator curiter = iter++;
        enditer = iter;
        LLViewerFetchedTexture *imagep = *curiter;
        imagep->loadFromFastCache();
        // <FS:Ansariel> Fast cache stats
        sNumFastCacheReads++;
        // </FS:Ansariel>
    }
    mFastCacheList.erase(mFastCacheList.begin(), enditer);
    return timer.getElapsedTimeF32();
}

void LLViewerTextureList::forceImmediateUpdate(LLViewerFetchedTexture* imagep)
{
    LL_PROFILE_ZONE_SCOPED_CATEGORY_TEXTURE;
    if(!imagep || gCubeSnapshot)
    {
        return ;
    }

    imagep->processTextureStats();

    return ;
}

F32 LLViewerTextureList::updateImagesFetchTextures(F32 max_time)
{
    LL_PROFILE_ZONE_SCOPED_CATEGORY_TEXTURE;

    typedef std::vector<LLPointer<LLViewerFetchedTexture> > entries_list_t;
    entries_list_t entries;

    // update N textures at beginning of mImageList
    U32 update_count = 0;
    static const S32 MIN_UPDATE_COUNT = gSavedSettings.getS32("TextureFetchUpdateMinCount");       // default: 32

    // NOTE:  a texture may be deleted as a side effect of some of these updates
    // Deletion rules check ref count, so be careful not to hold any LLPointer references to the textures here other than the one in entries.

    //update MIN_UPDATE_COUNT or 5% of other textures, whichever is greater
    update_count = llmax((U32) MIN_UPDATE_COUNT, (U32) mUUIDMap.size()/20);
    update_count = llmin(update_count, (U32) mUUIDMap.size());

    { // copy entries out of UUID map to avoid iterator invalidation from deletion inside updateImageDecodeProiroty or updateFetch below
        LL_PROFILE_ZONE_NAMED_CATEGORY_TEXTURE("vtluift - copy");

        // copy entries out of UUID map for updating
        entries.reserve(update_count);
        uuid_map_t::iterator iter = mUUIDMap.upper_bound(mLastUpdateKey);
        while (update_count-- > 0)
        {
            if (iter == mUUIDMap.end())
            {
                iter = mUUIDMap.begin();
            }

            if (iter->second->getGLTexture())
            {
                entries.push_back(iter->second);
            }
            ++iter;
        }
    }

    LLTimer timer;

    for (auto& imagep : entries)
    {
        mLastUpdateKey = LLTextureKey(imagep->getID(), (ETexListType)imagep->getTextureListType());

        if (imagep->getNumRefs() > 1) // make sure this image hasn't been deleted before attempting to update (may happen as a side effect of some other image updating)
        {
            updateImageDecodePriority(imagep);
            imagep->updateFetch();
        }

        if (timer.getElapsedTimeF32() > max_time)
        {
            break;
        }
    }

    return timer.getElapsedTimeF32();
}

void LLViewerTextureList::updateImagesUpdateStats()
{
    LL_PROFILE_ZONE_SCOPED_CATEGORY_TEXTURE;
    if (mForceResetTextureStats)
    {
        for (image_list_t::iterator iter = mImageList.begin();
             iter != mImageList.end(); )
        {
            LLViewerFetchedTexture* imagep = *iter++;
            imagep->resetTextureStats();
        }
        mForceResetTextureStats = false;
    }
}

void LLViewerTextureList::decodeAllImages(F32 max_time)
{
    LL_PROFILE_ZONE_SCOPED_CATEGORY_TEXTURE;
    LLTimer timer;

    //loading from fast cache
    updateImagesLoadingFastCache(max_time);

    // Update texture stats and priorities
    std::vector<LLPointer<LLViewerFetchedTexture> > image_list;
    for (image_list_t::iterator iter = mImageList.begin();
         iter != mImageList.end(); )
    {
        LLViewerFetchedTexture* imagep = *iter++;
        image_list.push_back(imagep);
        imagep->setInImageList(false) ;
    }

    llassert_always(image_list.size() == mImageList.size()) ;
    mImageList.clear();
    for (std::vector<LLPointer<LLViewerFetchedTexture> >::iterator iter = image_list.begin();
         iter != image_list.end(); ++iter)
    {
        LLViewerFetchedTexture* imagep = *iter;
        imagep->processTextureStats();
        addImageToList(imagep);
    }
    image_list.clear();

    // Update fetch (decode)
    for (image_list_t::iterator iter = mImageList.begin();
         iter != mImageList.end(); )
    {
        LLViewerFetchedTexture* imagep = *iter++;
        imagep->updateFetch();
    }
    std::shared_ptr<LL::WorkQueue> main_queue = LLImageGLThread::sEnabledTextures ? LL::WorkQueue::getInstance("mainloop") : NULL;
    // Run threads
    size_t fetch_pending = 0;
    while (1)
    {
        LLAppViewer::instance()->getTextureCache()->update(1); // unpauses the texture cache thread
        LLAppViewer::instance()->getImageDecodeThread()->update(1); // unpauses the image thread
        fetch_pending = LLAppViewer::instance()->getTextureFetch()->update(1); // unpauses the texture fetch thread

        if (LLImageGLThread::sEnabledTextures)
        {
            main_queue->runFor(std::chrono::milliseconds(1));
            fetch_pending += main_queue->size();
        }

        if (fetch_pending == 0 || timer.getElapsedTimeF32() > max_time)
        {
            break;
        }
    }
    // Update fetch again
    for (image_list_t::iterator iter = mImageList.begin();
         iter != mImageList.end(); )
    {
        LLViewerFetchedTexture* imagep = *iter++;
        imagep->updateFetch();
    }
    max_time -= timer.getElapsedTimeF32();
    max_time = llmax(max_time, .001f);
    F32 create_time = updateImagesCreateTextures(max_time);

    LL_DEBUGS("ViewerImages") << "decodeAllImages() took " << timer.getElapsedTimeF32() << " seconds. "
    << " fetch_pending " << fetch_pending
    << " create_time " << create_time
    << LL_ENDL;
}

bool LLViewerTextureList::createUploadFile(LLPointer<LLImageRaw> raw_image,
                                           const std::string& out_filename,
                                           const S32 max_image_dimentions,
                                           const S32 min_image_dimentions)
{
    LL_PROFILE_ZONE_SCOPED_CATEGORY_TEXTURE;

    LLImageDataSharedLock lock(raw_image);

    // make a copy, since convertToUploadFile scales raw image
    LLPointer<LLImageRaw> scale_image = new LLImageRaw(
        raw_image->getData(),
        raw_image->getWidth(),
        raw_image->getHeight(),
        raw_image->getComponents());

    LLPointer<LLImageJ2C> compressedImage = LLViewerTextureList::convertToUploadFile(scale_image, max_image_dimentions);
    if (compressedImage->getWidth() < min_image_dimentions || compressedImage->getHeight() < min_image_dimentions)
    {
        std::string reason = llformat("Images below %d x %d pixels are not allowed. Actual size: %d x %dpx",
                                      min_image_dimentions,
                                      min_image_dimentions,
                                      compressedImage->getWidth(),
                                      compressedImage->getHeight());
        compressedImage->setLastError(reason);
        return false;
    }
    if (compressedImage.isNull())
    {
        compressedImage->setLastError("Couldn't convert the image to jpeg2000.");
        LL_INFOS() << "Couldn't convert to j2c, file : " << out_filename << LL_ENDL;
        return false;
    }
    if (!compressedImage->save(out_filename))
    {
        compressedImage->setLastError("Couldn't create the jpeg2000 image for upload.");
        LL_INFOS() << "Couldn't create output file : " << out_filename << LL_ENDL;
        return false;
    }
    return true;
}

bool LLViewerTextureList::createUploadFile(const std::string& filename,
                                         const std::string& out_filename,
                                         const U8 codec,
                                         const S32 max_image_dimentions,
                                         const S32 min_image_dimentions,
                                         bool force_square)
{
    LL_PROFILE_ZONE_SCOPED_CATEGORY_TEXTURE;
    try
    {
    // Load the image
    LLPointer<LLImageFormatted> image = LLImageFormatted::createFromType(codec);
    if (image.isNull())
    {
        LL_WARNS() << "Couldn't open the image to be uploaded." << LL_ENDL;
        return false;
    }
    if (!image->load(filename))
    {
        image->setLastError("Couldn't load the image to be uploaded.");
        return false;
    }
    // Decompress or expand it in a raw image structure
    LLPointer<LLImageRaw> raw_image = new LLImageRaw;
    if (!image->decode(raw_image, 0.0f))
    {
        image->setLastError("Couldn't decode the image to be uploaded.");
        return false;
    }
    // Check the image constraints
    if ((image->getComponents() != 3) && (image->getComponents() != 4))
    {
        image->setLastError("Image files with less than 3 or more than 4 components are not supported.");
        return false;
    }
    if (image->getWidth() < min_image_dimentions || image->getHeight() < min_image_dimentions)
    {
        std::string reason = llformat("Images below %d x %d pixels are not allowed. Actual size: %d x %dpx",
            min_image_dimentions,
            min_image_dimentions,
            image->getWidth(),
            image->getHeight());
        image->setLastError(reason);
        return false;
    }
    // Convert to j2c (JPEG2000) and save the file locally
    LLPointer<LLImageJ2C> compressedImage = convertToUploadFile(raw_image, max_image_dimentions, force_square);
    if (compressedImage.isNull())
    {
        image->setLastError("Couldn't convert the image to jpeg2000.");
        LL_INFOS() << "Couldn't convert to j2c, file : " << filename << LL_ENDL;
        return false;
    }
    if (!compressedImage->save(out_filename))
    {
        image->setLastError("Couldn't create the jpeg2000 image for upload.");
        LL_INFOS() << "Couldn't create output file : " << out_filename << LL_ENDL;
        return false;
    }
    // Test to see if the encode and save worked
    LLPointer<LLImageJ2C> integrity_test = new LLImageJ2C;
    if (!integrity_test->loadAndValidate( out_filename ))
    {
        image->setLastError("The created jpeg2000 image is corrupt.");
        LL_INFOS() << "Image file : " << out_filename << " is corrupt" << LL_ENDL;
        return false;
    }
    }
    catch (...)
    {
        LOG_UNHANDLED_EXCEPTION("");
        return false;
    }
    return true;
}

// note: modifies the argument raw_image!!!!
LLPointer<LLImageJ2C> LLViewerTextureList::convertToUploadFile(LLPointer<LLImageRaw> raw_image, const S32 max_image_dimentions, bool force_square, bool force_lossless)
{
    LL_PROFILE_ZONE_SCOPED_CATEGORY_TEXTURE;
    LLImageDataLock lock(raw_image);

    if (force_square)
    {
        S32 biggest_side = llmax(raw_image->getWidth(), raw_image->getHeight());
        S32 square_size = raw_image->biasedDimToPowerOfTwo(biggest_side, max_image_dimentions);

        raw_image->scale(square_size, square_size);
    }
    else
    {
        raw_image->biasedScaleToPowerOfTwo(max_image_dimentions);
    }
    LLPointer<LLImageJ2C> compressedImage = new LLImageJ2C();

    if (force_lossless ||
        (gSavedSettings.getBOOL("LosslessJ2CUpload") &&
            (raw_image->getWidth() * raw_image->getHeight() <= LL_IMAGE_REZ_LOSSLESS_CUTOFF * LL_IMAGE_REZ_LOSSLESS_CUTOFF)))
    {
        compressedImage->setReversible(true);
    }


    if (gSavedSettings.getBOOL("Jpeg2000AdvancedCompression"))
    {
        // This test option will create jpeg2000 images with precincts for each level, RPCL ordering
        // and PLT markers. The block size is also optionally modifiable.
        // Note: the images hence created are compatible with older versions of the viewer.
        // Read the blocks and precincts size settings
        S32 block_size = gSavedSettings.getS32("Jpeg2000BlocksSize");
        S32 precinct_size = gSavedSettings.getS32("Jpeg2000PrecinctsSize");
        LL_INFOS() << "Advanced JPEG2000 Compression: precinct = " << precinct_size << ", block = " << block_size << LL_ENDL;
        compressedImage->initEncode(*raw_image, block_size, precinct_size, 0);
    }

    if (!compressedImage->encode(raw_image, 0.0f))
    {
        LL_INFOS() << "convertToUploadFile : encode returns with error!!" << LL_ENDL;
        // Clear up the pointer so we don't leak that one
        compressedImage = NULL;
    }

    return compressedImage;
}

///////////////////////////////////////////////////////////////////////////////

// <FS:Ansariel> OpenSim compatibility
// static
void LLViewerTextureList::receiveImageHeader(LLMessageSystem *msg, void **user_data)
{
    static LLCachedControl<bool> log_texture_traffic(gSavedSettings,"LogTextureNetworkTraffic", false) ;

    LL_PROFILE_ZONE_SCOPED_CATEGORY_TEXTURE;

    // Receive image header, copy into image object and decompresses
    // if this is a one-packet image.

    LLUUID id;

    char ip_string[256];
    u32_to_ip_string(msg->getSenderIP(),ip_string);

    U32Bytes received_size ;
    if (msg->getReceiveCompressedSize())
    {
        received_size = (U32Bytes)msg->getReceiveCompressedSize() ;
    }
    else
    {
        received_size = (U32Bytes)msg->getReceiveSize() ;
    }
    add(LLStatViewer::TEXTURE_NETWORK_DATA_RECEIVED, received_size);
    add(LLStatViewer::TEXTURE_PACKETS, 1);

    U8 codec;
    U16 packets;
    U32 totalbytes;
    msg->getUUIDFast(_PREHASH_ImageID, _PREHASH_ID, id);
    msg->getU8Fast(_PREHASH_ImageID, _PREHASH_Codec, codec);
    msg->getU16Fast(_PREHASH_ImageID, _PREHASH_Packets, packets);
    msg->getU32Fast(_PREHASH_ImageID, _PREHASH_Size, totalbytes);

    S32 data_size = msg->getSizeFast(_PREHASH_ImageData, _PREHASH_Data);
    if (!data_size)
    {
        return;
    }
    if (data_size < 0)
    {
        // msg->getSizeFast() is probably trying to tell us there
        // was an error.
        LL_ERRS() << "image header chunk size was negative: "
        << data_size << LL_ENDL;
        return;
    }

    // this buffer gets saved off in the packet list
    U8 *data = new U8[data_size];
    msg->getBinaryDataFast(_PREHASH_ImageData, _PREHASH_Data, data, data_size);

    LLViewerFetchedTexture *image = LLViewerTextureManager::getFetchedTexture(id, FTT_DEFAULT, true, LLGLTexture::BOOST_NONE, LLViewerTexture::LOD_TEXTURE);
    if (!image)
    {
        delete [] data;
        return;
    }
    if(log_texture_traffic)
    {
        gTotalTextureBytesPerBoostLevel[image->getBoostLevel()] += received_size ;
    }

    //image->getLastPacketTimer()->reset();
    bool res = LLAppViewer::getTextureFetch()->receiveImageHeader(msg->getSender(), id, codec, packets, totalbytes, data_size, data);
    if (!res)
    {
        delete[] data;
    }
}

// static
void LLViewerTextureList::receiveImagePacket(LLMessageSystem *msg, void **user_data)
{
    static LLCachedControl<bool> log_texture_traffic(gSavedSettings,"LogTextureNetworkTraffic", false) ;

    LL_PROFILE_ZONE_SCOPED_CATEGORY_TEXTURE;

    // Receives image packet, copy into image object,
    // checks if all packets received, decompresses if so.

    LLUUID id;
    U16 packet_num;

    char ip_string[256];
    u32_to_ip_string(msg->getSenderIP(),ip_string);

    U32Bytes received_size ;
    if (msg->getReceiveCompressedSize())
    {
        received_size = (U32Bytes)msg->getReceiveCompressedSize() ;
    }
    else
    {
        received_size = (U32Bytes)msg->getReceiveSize() ;
    }

    add(LLStatViewer::TEXTURE_NETWORK_DATA_RECEIVED, F64Bytes(received_size));
    add(LLStatViewer::TEXTURE_PACKETS, 1);

    //llprintline("Start decode, image header...");
    msg->getUUIDFast(_PREHASH_ImageID, _PREHASH_ID, id);
    msg->getU16Fast(_PREHASH_ImageID, _PREHASH_Packet, packet_num);
    S32 data_size = msg->getSizeFast(_PREHASH_ImageData, _PREHASH_Data);

    if (!data_size)
    {
        return;
    }
    if (data_size < 0)
    {
        // msg->getSizeFast() is probably trying to tell us there
        // was an error.
        LL_ERRS() << "image data chunk size was negative: "
        << data_size << LL_ENDL;
        return;
    }
    if (data_size > MTUBYTES)
    {
        LL_ERRS() << "image data chunk too large: " << data_size << " bytes" << LL_ENDL;
        return;
    }
    U8 *data = new U8[data_size];
    msg->getBinaryDataFast(_PREHASH_ImageData, _PREHASH_Data, data, data_size);

    LLViewerFetchedTexture *image = LLViewerTextureManager::getFetchedTexture(id, FTT_DEFAULT, true, LLGLTexture::BOOST_NONE, LLViewerTexture::LOD_TEXTURE);
    if (!image)
    {
        delete [] data;
        return;
    }
    if(log_texture_traffic)
    {
        gTotalTextureBytesPerBoostLevel[image->getBoostLevel()] += received_size ;
    }

    //image->getLastPacketTimer()->reset();
    bool res = LLAppViewer::getTextureFetch()->receiveImagePacket(msg->getSender(), id, packet_num, data_size, data);
    if (!res)
    {
        delete[] data;
    }
}
// </FS:Ansariel>

// We've been that the asset server does not contain the requested image id.
// static
void LLViewerTextureList::processImageNotInDatabase(LLMessageSystem *msg,void **user_data)
{
    LL_PROFILE_ZONE_SCOPED_CATEGORY_TEXTURE;
    LLUUID image_id;
    msg->getUUIDFast(_PREHASH_ImageID, _PREHASH_ID, image_id);

    LLViewerFetchedTexture* image = gTextureList.findImage( image_id, TEX_LIST_STANDARD);
    if( image )
    {
        LL_WARNS() << "Image not in db" << LL_ENDL;
        image->setIsMissingAsset();
    }

    image = gTextureList.findImage(image_id, TEX_LIST_SCALE);
    if (image)
    {
        LL_WARNS() << "Icon not in db" << LL_ENDL;
        image->setIsMissingAsset();
    }
}


///////////////////////////////////////////////////////////////////////////////

// explicitly cleanup resources, as this is a singleton class with process
// lifetime so ability to perform std::map operations in destructor is not
// guaranteed.
void LLUIImageList::cleanUp()
{
    mUIImages.clear();
    mUITextureList.clear() ;
}

LLUIImagePtr LLUIImageList::getUIImageByID(const LLUUID& image_id, S32 priority)
{
    LL_PROFILE_ZONE_SCOPED_CATEGORY_TEXTURE;
    // use id as image name
    std::string image_name = image_id.asString();

    // look for existing image
    uuid_ui_image_map_t::iterator found_it = mUIImages.find(image_name);
    if (found_it != mUIImages.end())
    {
        return found_it->second;
    }

    const bool use_mips = false;
    const LLRect scale_rect = LLRect::null;
    const LLRect clip_rect = LLRect::null;
    return loadUIImageByID(image_id, use_mips, scale_rect, clip_rect, (LLViewerTexture::EBoostLevel)priority);
}

LLUIImagePtr LLUIImageList::getUIImage(const std::string& image_name, S32 priority)
{
    LL_PROFILE_ZONE_SCOPED_CATEGORY_TEXTURE;
    // look for existing image
    uuid_ui_image_map_t::iterator found_it = mUIImages.find(image_name);
    if (found_it != mUIImages.end())
    {
        return found_it->second;
    }

    const bool use_mips = false;
    const LLRect scale_rect = LLRect::null;
    const LLRect clip_rect = LLRect::null;
    return loadUIImageByName(image_name, image_name, use_mips, scale_rect, clip_rect, (LLViewerTexture::EBoostLevel)priority);
}

LLUIImagePtr LLUIImageList::loadUIImageByName(const std::string& name, const std::string& filename,
                                              bool use_mips, const LLRect& scale_rect, const LLRect& clip_rect, LLViewerTexture::EBoostLevel boost_priority,
                                              LLUIImage::EScaleStyle scale_style)
{
    LL_PROFILE_ZONE_SCOPED_CATEGORY_TEXTURE;
    if (boost_priority == LLGLTexture::BOOST_NONE)
    {
        boost_priority = LLGLTexture::BOOST_UI;
    }
    LLViewerFetchedTexture* imagep = LLViewerTextureManager::getFetchedTextureFromFile(filename, FTT_LOCAL_FILE, MIPMAP_NO, boost_priority);
    return loadUIImage(imagep, name, use_mips, scale_rect, clip_rect, scale_style);
}

LLUIImagePtr LLUIImageList::loadUIImageByID(const LLUUID& id,
                                            bool use_mips, const LLRect& scale_rect, const LLRect& clip_rect, LLViewerTexture::EBoostLevel boost_priority,
                                            LLUIImage::EScaleStyle scale_style)
{
    LL_PROFILE_ZONE_SCOPED_CATEGORY_TEXTURE;
    if (boost_priority == LLGLTexture::BOOST_NONE)
    {
        boost_priority = LLGLTexture::BOOST_UI;
    }
    LLViewerFetchedTexture* imagep = LLViewerTextureManager::getFetchedTexture(id, FTT_DEFAULT, MIPMAP_NO, boost_priority);
    return loadUIImage(imagep, id.asString(), use_mips, scale_rect, clip_rect, scale_style);
}

LLUIImagePtr LLUIImageList::loadUIImage(LLViewerFetchedTexture* imagep, const std::string& name, bool use_mips, const LLRect& scale_rect, const LLRect& clip_rect,
                                        LLUIImage::EScaleStyle scale_style)
{
    LL_PROFILE_ZONE_SCOPED_CATEGORY_TEXTURE;
    if (!imagep) return NULL;

    imagep->setAddressMode(LLTexUnit::TAM_CLAMP);

    //don't compress UI images
    imagep->getGLTexture()->setAllowCompression(false);

    LLUIImagePtr new_imagep = new LLUIImage(name, imagep);
    new_imagep->setScaleStyle(scale_style);

    if (imagep->getBoostLevel() != LLGLTexture::BOOST_ICON
        && imagep->getBoostLevel() != LLGLTexture::BOOST_THUMBNAIL
        && imagep->getBoostLevel() != LLGLTexture::BOOST_PREVIEW)
    {
        // Don't add downloadable content into this list
        // all UI images are non-deletable and list does not support deletion
        imagep->setNoDelete();
        mUIImages.insert(std::make_pair(name, new_imagep));
        mUITextureList.push_back(imagep);
    }

    //Note:
    //Some other textures such as ICON also through this flow to be fetched.
    //But only UI textures need to set this callback.
    if(imagep->getBoostLevel() == LLGLTexture::BOOST_UI)
    {
        LLUIImageLoadData* datap = new LLUIImageLoadData;
        datap->mImageName = name;
        datap->mImageScaleRegion = scale_rect;
        datap->mImageClipRegion = clip_rect;

        imagep->setLoadedCallback(onUIImageLoaded, 0, false, false, datap, NULL);
    }
    return new_imagep;
}

LLUIImagePtr LLUIImageList::preloadUIImage(const std::string& name, const std::string& filename, bool use_mips, const LLRect& scale_rect, const LLRect& clip_rect, LLUIImage::EScaleStyle scale_style)
{
    LL_PROFILE_ZONE_SCOPED_CATEGORY_TEXTURE;
    // look for existing image
    uuid_ui_image_map_t::iterator found_it = mUIImages.find(name);
    if (found_it != mUIImages.end())
    {
        // image already loaded!
        LL_ERRS() << "UI Image " << name << " already loaded." << LL_ENDL;
    }

    return loadUIImageByName(name, filename, use_mips, scale_rect, clip_rect, LLGLTexture::BOOST_UI, scale_style);
}

//static
void LLUIImageList::onUIImageLoaded( bool success, LLViewerFetchedTexture *src_vi, LLImageRaw* src, LLImageRaw* src_aux, S32 discard_level, bool final, void* user_data )
{
    LL_PROFILE_ZONE_SCOPED_CATEGORY_TEXTURE;
    if(!success || !user_data)
    {
        return;
    }

    LLUIImageLoadData* image_datap = (LLUIImageLoadData*)user_data;
    std::string ui_image_name = image_datap->mImageName;
    LLRect scale_rect = image_datap->mImageScaleRegion;
    LLRect clip_rect = image_datap->mImageClipRegion;
    if (final)
    {
        delete image_datap;
    }

    LLUIImageList* instance = getInstance();

    uuid_ui_image_map_t::iterator found_it = instance->mUIImages.find(ui_image_name);
    if (found_it != instance->mUIImages.end())
    {
        LLUIImagePtr imagep = found_it->second;

        // for images grabbed from local files, apply clipping rectangle to restore original dimensions
        // from power-of-2 gl image
        if (success && imagep.notNull() && src_vi && (src_vi->getUrl().compare(0, 7, "file://")==0))
        {
            F32 full_width = (F32)src_vi->getFullWidth();
            F32 full_height = (F32)src_vi->getFullHeight();
            F32 clip_x = (F32)src_vi->getOriginalWidth() / full_width;
            F32 clip_y = (F32)src_vi->getOriginalHeight() / full_height;
            if (clip_rect != LLRect::null)
            {
                imagep->setClipRegion(LLRectf(llclamp((F32)clip_rect.mLeft / full_width, 0.f, 1.f),
                                            llclamp((F32)clip_rect.mTop / full_height, 0.f, 1.f),
                                            llclamp((F32)clip_rect.mRight / full_width, 0.f, 1.f),
                                            llclamp((F32)clip_rect.mBottom / full_height, 0.f, 1.f)));
            }
            else
            {
                imagep->setClipRegion(LLRectf(0.f, clip_y, clip_x, 0.f));
            }
            if (scale_rect != LLRect::null)
            {
                imagep->setScaleRegion(
                    LLRectf(llclamp((F32)scale_rect.mLeft / (F32)imagep->getWidth(), 0.f, 1.f),
                        llclamp((F32)scale_rect.mTop / (F32)imagep->getHeight(), 0.f, 1.f),
                        llclamp((F32)scale_rect.mRight / (F32)imagep->getWidth(), 0.f, 1.f),
                        llclamp((F32)scale_rect.mBottom / (F32)imagep->getHeight(), 0.f, 1.f)));
            }

            imagep->onImageLoaded();
        }
    }
}

namespace LLInitParam
{
    template<>
    struct TypeValues<LLUIImage::EScaleStyle> : public TypeValuesHelper<LLUIImage::EScaleStyle>
    {
        static void declareValues()
        {
            declare("scale_inner",  LLUIImage::SCALE_INNER);
            declare("scale_outer",  LLUIImage::SCALE_OUTER);
        }
    };
}

struct UIImageDeclaration : public LLInitParam::Block<UIImageDeclaration>
{
    Mandatory<std::string>      name;
    Optional<std::string>       file_name;
    Optional<bool>              preload;
    Optional<LLRect>            scale;
    Optional<LLRect>            clip;
    Optional<bool>              use_mips;
    Optional<LLUIImage::EScaleStyle> scale_type;

    UIImageDeclaration()
    :   name("name"),
        file_name("file_name"),
        preload("preload", false),
        scale("scale"),
        clip("clip"),
        use_mips("use_mips", false),
        scale_type("scale_type", LLUIImage::SCALE_INNER)
    {}
};

struct UIImageDeclarations : public LLInitParam::Block<UIImageDeclarations>
{
    Mandatory<S32>  version;
    Multiple<UIImageDeclaration> textures;

    UIImageDeclarations()
    :   version("version"),
        textures("texture")
    {}
};

bool LLUIImageList::initFromFile()
{
    LL_PROFILE_ZONE_SCOPED_CATEGORY_TEXTURE;
    // Look for textures.xml in all the right places. Pass
    // constraint=LLDir::ALL_SKINS because we want to overlay textures.xml
    // from all the skins directories.
    std::vector<std::string> textures_paths =
        gDirUtilp->findSkinnedFilenames(LLDir::TEXTURES, "textures.xml", LLDir::ALL_SKINS);
    std::vector<std::string>::const_iterator pi(textures_paths.begin()), pend(textures_paths.end());
    if (pi == pend)
    {
        LL_WARNS() << "No textures.xml found in skins directories" << LL_ENDL;
        return false;
    }

    // The first (most generic) file gets special validations
    LLXMLNodePtr root;
    if (!LLXMLNode::parseFile(*pi, root, NULL))
    {
        LL_WARNS() << "Unable to parse UI image list file " << *pi << LL_ENDL;
        return false;
    }
    if (!root->hasAttribute("version"))
    {
        LL_WARNS() << "No valid version number in UI image list file " << *pi << LL_ENDL;
        return false;
    }

    UIImageDeclarations images;
    LLXUIParser parser;
    parser.readXUI(root, images, *pi);

    // add components defined in the rest of the skin paths
    while (++pi != pend)
    {
        LLXMLNodePtr update_root;
        if (LLXMLNode::parseFile(*pi, update_root, NULL))
        {
            parser.readXUI(update_root, images, *pi);
        }
    }

    if (!images.validateBlock()) return false;

    std::map<std::string, UIImageDeclaration> merged_declarations;
    for (LLInitParam::ParamIterator<UIImageDeclaration>::const_iterator image_it = images.textures.begin();
        image_it != images.textures.end();
        ++image_it)
    {
        merged_declarations[image_it->name].overwriteFrom(*image_it);
    }

    enum e_decode_pass
    {
        PASS_DECODE_NOW,
        PASS_DECODE_LATER,
        NUM_PASSES
    };

    for (S32 cur_pass = PASS_DECODE_NOW; cur_pass < NUM_PASSES; cur_pass++)
    {
        for (std::map<std::string, UIImageDeclaration>::const_iterator image_it = merged_declarations.begin();
            image_it != merged_declarations.end();
            ++image_it)
        {
            const UIImageDeclaration& image = image_it->second;
            std::string file_name = image.file_name.isProvided() ? image.file_name() : image.name();

            // load high priority textures on first pass (to kick off decode)
            enum e_decode_pass decode_pass = image.preload ? PASS_DECODE_NOW : PASS_DECODE_LATER;
            if (decode_pass != cur_pass)
            {
                continue;
            }
            preloadUIImage(image.name, file_name, image.use_mips, image.scale, image.clip, image.scale_type);
        }

        if (!gSavedSettings.getBOOL("NoPreload"))
        {
            if (cur_pass == PASS_DECODE_NOW)
            {
                // init fetching and decoding of preloaded images
                gTextureList.decodeAllImages(9.f);
            }
            else
            {
                // decodeAllImages needs two passes to refresh stats and priorities on second pass
                gTextureList.decodeAllImages(1.f);
            }
        }
    }
    return true;
}

<|MERGE_RESOLUTION|>--- conflicted
+++ resolved
@@ -920,39 +920,7 @@
         {
             for (S32 fi = 0; fi < imagep->getNumFaces(i); ++fi)
             {
-<<<<<<< HEAD
-                F32 radius;
-                F32 cos_angle_to_view_dir;
-                static LLCachedControl<F32> bias_unimportant_threshold(gSavedSettings, "TextureBiasUnimportantFactor", 0.25f);
-                F32 vsize = face->getPixelArea(); // <FS> Particles do not rez properly
-                bool in_frustum = face->calcPixelArea(cos_angle_to_view_dir, radius);
-
-                on_screen = in_frustum;
-
-                // Scale desired texture resolution higher or lower depending on texture scale
-                //
-                // Minimum usage examples: a 1024x1024 texture with aplhabet, runing string
-                // shows one letter at a time
-                //
-                // Maximum usage examples: huge chunk of terrain repeats texture
-                S32 te_offset = face->getTEOffset();  // offset is -1 if not inited
-                LLViewerObject* objp = face->getViewerObject();
-                const LLTextureEntry* te = (te_offset < 0 || te_offset >= objp->getNumTEs()) ? nullptr : objp->getTE(te_offset);
-                F32 min_scale = te ? llmin(fabsf(te->getScaleS()), fabsf(te->getScaleT())) : 1.f;
-                min_scale = llclamp(min_scale * min_scale, texture_scale_min(), texture_scale_max());
-                vsize /= min_scale;
-
-                // if bias is > 2, apply to on-screen textures as well
-                bool apply_bias = LLViewerTexture::sDesiredDiscardBias > 2.f;
-
-                // apply bias to off screen objects or objects that are small on screen all the time
-                if (!in_frustum || !face->getDrawable()->isVisible() || face->getImportanceToCamera() < bias_unimportant_threshold)
-                { // further reduce by discard bias when off screen or occluded
-                    apply_bias = true;
-                }
-=======
                 LLFace* face = (*(imagep->getFaceList(i)))[fi];
->>>>>>> 7e58f089
 
                 if (face && face->getViewerObject())
                 {
