--- conflicted
+++ resolved
@@ -901,7 +901,6 @@
 void LLViewerTextureList::updateImageDecodePriority(LLViewerFetchedTexture* imagep, bool flush_images)
 {
     llassert(!gCubeSnapshot);
-<<<<<<< HEAD
 
     if (imagep->getBoostLevel() < LLViewerFetchedTexture::BOOST_HIGH)  // don't bother checking face list for boosted textures
     {
@@ -911,62 +910,18 @@
 
         F32 max_vsize = 0.f;
         bool on_screen = false;
-=======
->>>>>>> b8a0d89d
 
         U32 face_count = 0;
 
-<<<<<<< HEAD
         F32 bias = (F32) llroundf(powf(4, LLViewerTexture::sDesiredDiscardBias - 1.f));
 
         LL_PROFILE_ZONE_SCOPED_CATEGORY_TEXTURE;
         for (U32 i = 0; i < LLRender::NUM_TEXTURE_CHANNELS; ++i)
-=======
-
-    F32 max_vsize = 0.f;
-    bool on_screen = false;
-
-    LL_PROFILE_ZONE_SCOPED_CATEGORY_TEXTURE;
-    for (U32 i = 0; i < LLRender::NUM_TEXTURE_CHANNELS; ++i)
-    {
-        for (S32 fi = 0; fi < imagep->getNumFaces(i); ++fi)
->>>>>>> b8a0d89d
-        {
-            LLFace* face = (*(imagep->getFaceList(i)))[fi];
-
-            if (face && face->getViewerObject())
+        {
+            for (S32 fi = 0; fi < imagep->getNumFaces(i); ++fi)
             {
-                F32 radius;
-                F32 cos_angle_to_view_dir;
-                static LLCachedControl<F32> bias_unimportant_threshold(gSavedSettings, "TextureBiasUnimportantFactor", 0.25f);
-                F32 vsize = face->getPixelArea(); // <FS> Particles do not rez properly
-                bool in_frustum = face->calcPixelArea(cos_angle_to_view_dir, radius);
-
-                on_screen = in_frustum;
-
-                // Scale desired texture resolution higher or lower depending on texture scale
-                //
-                // Minimum usage examples: a 1024x1024 texture with aplhabet, runing string
-                // shows one letter at a time
-                //
-                // Maximum usage examples: huge chunk of terrain repeats texture
-                S32 te_offset = face->getTEOffset();  // offset is -1 if not inited
-                LLViewerObject* objp = face->getViewerObject();
-                const LLTextureEntry* te = (te_offset < 0 || te_offset >= objp->getNumTEs()) ? nullptr : objp->getTE(te_offset);
-                F32 min_scale = te ? llmin(fabsf(te->getScaleS()), fabsf(te->getScaleT())) : 1.f;
-                min_scale = llclamp(min_scale * min_scale, texture_scale_min(), texture_scale_max());
-                vsize /= min_scale;
-
-                // if bias is > 2, apply to on-screen textures as well
-                bool apply_bias = LLViewerTexture::sDesiredDiscardBias > 2.f;
-
-                // apply bias to off screen objects or objects that are small on screen all the time
-                if (!in_frustum || !face->getDrawable()->isVisible() || face->getImportanceToCamera() < bias_unimportant_threshold)
-                { // further reduce by discard bias when off screen or occluded
-                    apply_bias = true;
-                }
-
-<<<<<<< HEAD
+                LLFace* face = (*(imagep->getFaceList(i)))[fi];
+
                 if (face && face->getViewerObject())
                 {
                     ++face_count;
@@ -1007,16 +962,7 @@
                     }
 
                     max_vsize = llmax(max_vsize, vsize);
-=======
-                if (apply_bias)
-                {
-                    F32 bias = powf(4, LLViewerTexture::sDesiredDiscardBias - 1.f);
-                    bias = (F32) llround(bias);
-                    vsize /= bias;
->>>>>>> b8a0d89d
                 }
-
-                max_vsize = llmax(max_vsize, vsize);
             }
         }
 
@@ -1031,7 +977,7 @@
           // this is an alternative to decaying mMaxVirtualSize over time
           // that keeps textures from continously downrezzing and uprezzing in the background
 
-            if (LLViewerTexture::sDesiredDiscardBias > 2.f ||
+            if (LLViewerTexture::sDesiredDiscardBias > 1.5f ||
                 (!on_screen && LLViewerTexture::sDesiredDiscardBias > 1.f))
             {
                 imagep->mMaxVirtualSize = 0.f;
@@ -1041,7 +987,6 @@
         imagep->addTextureStats(max_vsize);
     }
 
-<<<<<<< HEAD
 #if 0
     imagep->setDebugText(llformat("%d/%d - %d/%d -- %d/%d",
         (S32)sqrtf(max_vsize),
@@ -1052,33 +997,6 @@
         imagep->getFullWidth()));
 #endif
 
-=======
-    if (imagep->getType() == LLViewerTexture::LOD_TEXTURE && imagep->getBoostLevel() == LLViewerTexture::BOOST_NONE)
-    { // conditionally reset max virtual size for unboosted LOD_TEXTURES
-      // this is an alternative to decaying mMaxVirtualSize over time
-      // that keeps textures from continously downrezzing and uprezzing in the background
-
-        if (LLViewerTexture::sDesiredDiscardBias > 1.5f ||
-            (!on_screen && LLViewerTexture::sDesiredDiscardBias > 1.f))
-        {
-            imagep->mMaxVirtualSize = 0.f;
-        }
-    }
-
-
-    imagep->addTextureStats(max_vsize);
-
-#if 0
-    imagep->setDebugText(llformat("%d/%d - %d/%d -- %d/%d",
-        (S32)sqrtf(max_vsize),
-        (S32)sqrtf(imagep->mMaxVirtualSize),
-        imagep->getDiscardLevel(),
-        imagep->getDesiredDiscardLevel(),
-        imagep->getWidth(),
-        imagep->getFullWidth()));
-#endif
-
->>>>>>> b8a0d89d
     // make sure to addTextureStats for any spotlights that are using this texture
     for (S32 vi = 0; vi < imagep->getNumVolumes(LLRender::LIGHT_TEX); ++vi)
     {
