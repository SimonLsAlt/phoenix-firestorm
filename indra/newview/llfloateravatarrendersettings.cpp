--- conflicted
+++ resolved
@@ -91,11 +91,8 @@
     LLFloater::postBuild();
     mAvatarSettingsList = getChild<LLNameListCtrl>("render_settings_list");
     mAvatarSettingsList->setRightMouseDownCallback(boost::bind(&LLFloaterAvatarRenderSettings::onAvatarListRightClick, this, _1, _2, _3));
-<<<<<<< HEAD
-=======
     mAvatarSettingsList->setAlternateSort();
     getChild<LLFilterEditor>("people_filter_input")->setCommitCallback(boost::bind(&LLFloaterAvatarRenderSettings::onFilterEdit, this, _2));
->>>>>>> 252a590c
 
 	return TRUE;
 }
@@ -139,12 +136,6 @@
     {
         item_params.value = iter->first;
         LLAvatarNameCache::get(iter->first, &av_name);
-<<<<<<< HEAD
-        item_params.columns.add().value(av_name.getCompleteName()).column("name");
-        std::string setting = getString(iter->second == 1 ? "av_never_render" : "av_always_render");
-        item_params.columns.add().value(setting).column("setting");
-        mAvatarSettingsList->addNameItemRow(item_params);
-=======
         if(!isHiddenRow(av_name.getCompleteName()))
         {
             item_params.columns.add().value(av_name.getCompleteName()).column("name");
@@ -165,8 +156,15 @@
     {
         mNameFilter = filter_upper;
         mNeedsUpdate = true;
->>>>>>> 252a590c
-    }
+    }
+}
+
+bool LLFloaterAvatarRenderSettings::isHiddenRow(const std::string& av_name)
+{
+    if (mNameFilter.empty()) return false;
+    std::string upper_name = av_name;
+    LLStringUtil::toUpper(upper_name);
+    return std::string::npos == upper_name.find(mNameFilter);
 }
 
 static LLVOAvatar* find_avatar(const LLUUID& id)
@@ -218,10 +216,6 @@
     if ("default" == command_name)
     {
         return (visual_setting == S32(LLVOAvatar::AV_RENDER_NORMALLY));
-    }
-    else if ("non_default" == command_name)
-    {
-        return (visual_setting != S32(LLVOAvatar::AV_RENDER_NORMALLY));
     }
     else if ("never" == command_name)
     {
