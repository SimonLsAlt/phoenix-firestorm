--- conflicted
+++ resolved
@@ -245,9 +245,6 @@
     if(!instance) return;
     instance->mNeedsUpdate = true;
 }
-<<<<<<< HEAD
-#endif
-=======
 
 void LLFloaterAvatarRenderSettings::onClickAdd(const LLSD& userdata)
 {
@@ -289,4 +286,4 @@
         LLRenderMuteList::getInstance()->saveVisualMuteSetting(ids[0], visual_setting);
     }
 }
->>>>>>> 16bf3611
+#endif