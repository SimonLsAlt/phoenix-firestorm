--- conflicted
+++ resolved
@@ -295,10 +295,6 @@
         setAvatarRenderSetting(mAvatarSettingsList->getCurrentID(), (S32)LLVOAvatar::AV_RENDER_NORMALLY);
         handled = TRUE;
     }
-<<<<<<< HEAD
-}
-#endif
-=======
     return handled;
 }
 
@@ -315,4 +311,4 @@
     LLStringUtil::format (timeStr, substitution);
     return timeStr;
 }
->>>>>>> 4a90678c
+#endif