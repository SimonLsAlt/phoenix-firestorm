--- conflicted
+++ resolved
@@ -75,13 +75,8 @@
 
 #if 0                               // consuming code in #if 0 below
 #endif
-<<<<<<< HEAD
 LLFeatureInfo::LLFeatureInfo(const std::string& name, const bool available, const F32 level)
-	: mValid(true), mName(name), mAvailable(available), mRecommendedLevel(level)
-=======
-LLFeatureInfo::LLFeatureInfo(const std::string& name, const BOOL available, const F32 level)
-    : mValid(TRUE), mName(name), mAvailable(available), mRecommendedLevel(level)
->>>>>>> c06fb4e0
+    : mValid(true), mName(name), mAvailable(available), mRecommendedLevel(level)
 {
 }
 
@@ -111,18 +106,6 @@
 
 bool LLFeatureList::isFeatureAvailable(const std::string& name)
 {
-<<<<<<< HEAD
-	if (mFeatures.count(name))
-	{
-		return mFeatures[name].mAvailable;
-	}
-
-	LL_WARNS_ONCE("RenderInit") << "Feature " << name << " not on feature list!" << LL_ENDL;
-	
-	// changing this to true so you have to explicitly disable 
-	// something for it to be disabled
-	return true;
-=======
     if (mFeatures.count(name))
     {
         return mFeatures[name].mAvailable;
@@ -130,10 +113,9 @@
 
     LL_WARNS_ONCE("RenderInit") << "Feature " << name << " not on feature list!" << LL_ENDL;
 
-    // changing this to TRUE so you have to explicitly disable
+    // changing this to true so you have to explicitly disable
     // something for it to be disabled
-    return TRUE;
->>>>>>> c06fb4e0
+    return true;
 }
 
 F32 LLFeatureList::getRecommendedValue(const std::string& name)
@@ -150,50 +132,6 @@
 
 bool LLFeatureList::maskList(LLFeatureList &mask)
 {
-<<<<<<< HEAD
-	LL_DEBUGS_ONCE() << "Masking with " << mask.mName << LL_ENDL;
-	//
-	// Lookup the specified feature mask, and overlay it on top of the
-	// current feature mask.
-	//
-
-	LLFeatureInfo mask_fi;
-
-	feature_map_t::iterator feature_it;
-	for (feature_it = mask.mFeatures.begin(); feature_it != mask.mFeatures.end(); ++feature_it)
-	{
-		mask_fi = feature_it->second;
-		//
-		// Look for the corresponding feature
-		//
-		if (!mFeatures.count(mask_fi.mName))
-		{
-			LL_WARNS("RenderInit") << "Feature " << mask_fi.mName << " in mask not in top level!" << LL_ENDL;
-			continue;
-		}
-
-		LLFeatureInfo &cur_fi = mFeatures[mask_fi.mName];
-		if (mask_fi.mAvailable && !cur_fi.mAvailable)
-		{
-			LL_WARNS("RenderInit") << "Mask attempting to reenabling disabled feature, ignoring " << cur_fi.mName << LL_ENDL;
-			continue;
-		}
-		cur_fi.mAvailable = mask_fi.mAvailable;
-		cur_fi.mRecommendedLevel = llmin(cur_fi.mRecommendedLevel, mask_fi.mRecommendedLevel);
-		LL_DEBUGS("RenderInit") << "Feature mask " << mask.mName
-				<< " Feature " << mask_fi.mName
-				<< " Mask: " << mask_fi.mRecommendedLevel
-				<< " Now: " << cur_fi.mRecommendedLevel << LL_ENDL;
-	}
-
-	LL_DEBUGS("RenderInit") << "After applying mask " << mask.mName << std::endl;
-		// Will conditionally call dump only if the above message will be logged, thanks 
-		// to it being wrapped by the LL_DEBUGS and LL_ENDL macros.
-		dump();
-	LL_CONT << LL_ENDL;
-
-	return true;
-=======
     LL_DEBUGS_ONCE() << "Masking with " << mask.mName << LL_ENDL;
     //
     // Lookup the specified feature mask, and overlay it on top of the
@@ -235,8 +173,7 @@
         dump();
     LL_CONT << LL_ENDL;
 
-    return TRUE;
->>>>>>> c06fb4e0
+    return true;
 }
 
 void LLFeatureList::dump()
@@ -313,25 +250,14 @@
 
 bool LLFeatureManager::maskFeatures(const std::string& name)
 {
-<<<<<<< HEAD
-	LLFeatureList *maskp = findMask(name);
-	if (!maskp)
-	{
- 		LL_DEBUGS("RenderInit") << "Unknown feature mask " << name << LL_ENDL;
-		return false;
-	}
-	LL_INFOS("RenderInit") << "Applying GPU Feature list: " << name << LL_ENDL;
-	return maskList(*maskp);
-=======
     LLFeatureList *maskp = findMask(name);
     if (!maskp)
     {
         LL_DEBUGS("RenderInit") << "Unknown feature mask " << name << LL_ENDL;
-        return FALSE;
+        return false;
     }
     LL_INFOS("RenderInit") << "Applying GPU Feature list: " << name << LL_ENDL;
     return maskList(*maskp);
->>>>>>> c06fb4e0
 }
 
 bool LLFeatureManager::loadFeatureTables()
@@ -361,65 +287,6 @@
 
 bool LLFeatureManager::parseFeatureTable(std::string filename)
 {
-<<<<<<< HEAD
-	LL_INFOS("RenderInit") << "Attempting to parse feature table from " << filename << LL_ENDL;
-
-	llifstream file;
-	std::string name;
-	U32		version;
-	
-	cleanupFeatureTables(); // in case an earlier attempt left partial results
-	file.open(filename.c_str()); 	 /*Flawfinder: ignore*/
-
-	if (!file)
-	{
-		LL_WARNS("RenderInit") << "Unable to open feature table " << filename << LL_ENDL;
-		return false;
-	}
-
-	// Check file version
-	file >> name;
-	if (name != "version")
-	{
-		LL_WARNS("RenderInit") << filename << " does not appear to be a valid feature table!" << LL_ENDL;
-		return false;
-	}
-	file >> version;
-
-	mTableVersion = version;
-	LL_INFOS("RenderInit") << "Found feature table version " << version << LL_ENDL;
-
-	LLFeatureList *flp = NULL;
-	bool parse_ok = true;
-	while (parse_ok && file >> name )
-	{
-		char buffer[MAX_STRING];		 /*Flawfinder: ignore*/
-		
-		if (name.substr(0,2) == "//")
-		{
-			// This is a comment.
-			file.getline(buffer, MAX_STRING);
-			continue;
-		}
-        
-		if (name == "list")
-		{
-			LL_DEBUGS("RenderInit") << "Before new list" << std::endl;
-			if (flp)
-			{
-				flp->dump();
-			}
-			else
-			{
-				LL_CONT << "No current list";
-			}
-			LL_CONT << LL_ENDL;
-			
-			// It's a new mask, create it.
-			file >> name;
-			if (!mMaskList.count(name))
-			{
-=======
     LL_INFOS("RenderInit") << "Attempting to parse feature table from " << filename << LL_ENDL;
 
     llifstream file;
@@ -432,7 +299,7 @@
     if (!file)
     {
         LL_WARNS("RenderInit") << "Unable to open feature table " << filename << LL_ENDL;
-        return FALSE;
+        return false;
     }
 
     // Check file version
@@ -477,7 +344,6 @@
             file >> name;
             if (!mMaskList.count(name))
             {
->>>>>>> c06fb4e0
                 flp = new LLFeatureList(name);
                 mMaskList[name] = flp;
             }
@@ -625,18 +491,12 @@
         //setting says don't benchmark MAINT-7558
         LL_WARNS("RenderInit") << "Setting 'SkipBenchmark' is true; defaulting to class 1 (may be required for some GPUs)" << LL_ENDL;
 
-<<<<<<< HEAD
-	// defaults
-	mGPUString = gGLManager.getRawGLString();
-	mGPUSupported = true;
-=======
         mGPUClass = GPU_CLASS_1;
     }
 
     // defaults
     mGPUString = gGLManager.getRawGLString();
-    mGPUSupported = TRUE;
->>>>>>> c06fb4e0
+    mGPUSupported = true;
 
     return true; // indicates that a gpu value was established
 }
@@ -692,53 +552,6 @@
     dump();
 #endif
 
-<<<<<<< HEAD
-	// scroll through all of these and set their corresponding control value
-	for(feature_map_t::iterator mIt = mFeatures.begin(); 
-		mIt != mFeatures.end(); 
-		++mIt)
-	{
-		// skip features you want to skip
-		// do this for when you don't want to change certain settings
-		if(skipFeatures)
-		{
-			if(mSkippedFeatures.find(mIt->first) != mSkippedFeatures.end())
-			{
-				continue;
-			}
-		}
-
-		// get the control setting
-		LLControlVariable* ctrl = gSavedSettings.getControl(mIt->first);
-		if(ctrl == NULL)
-		{
-			LL_WARNS("RenderInit") << "AHHH! Control setting " << mIt->first << " does not exist!" << LL_ENDL;
-			continue;
-		}
-
-		// handle all the different types
-		if(ctrl->isType(TYPE_BOOLEAN))
-		{
-			gSavedSettings.setBOOL(mIt->first, (bool)getRecommendedValue(mIt->first));
-		}
-		else if (ctrl->isType(TYPE_S32))
-		{
-			gSavedSettings.setS32(mIt->first, (S32)getRecommendedValue(mIt->first));
-		}
-		else if (ctrl->isType(TYPE_U32))
-		{
-			gSavedSettings.setU32(mIt->first, (U32)getRecommendedValue(mIt->first));
-		}
-		else if (ctrl->isType(TYPE_F32))
-		{
-			gSavedSettings.setF32(mIt->first, (F32)getRecommendedValue(mIt->first));
-		}
-		else
-		{
-			LL_WARNS("RenderInit") << "AHHH! Control variable is not a numeric type!" << LL_ENDL;
-		}
-	}
-=======
     // scroll through all of these and set their corresponding control value
     for(feature_map_t::iterator mIt = mFeatures.begin();
         mIt != mFeatures.end();
@@ -765,7 +578,7 @@
         // handle all the different types
         if(ctrl->isType(TYPE_BOOLEAN))
         {
-            gSavedSettings.setBOOL(mIt->first, (BOOL)getRecommendedValue(mIt->first));
+            gSavedSettings.setBOOL(mIt->first, (bool)getRecommendedValue(mIt->first));
         }
         else if (ctrl->isType(TYPE_S32))
         {
@@ -784,7 +597,6 @@
             LL_WARNS("RenderInit") << "AHHH! Control variable is not a numeric type!" << LL_ENDL;
         }
     }
->>>>>>> c06fb4e0
 }
 
 void LLFeatureManager::setGraphicsLevel(U32 level, bool skipFeatures)
