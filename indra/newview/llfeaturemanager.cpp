--- conflicted
+++ resolved
@@ -492,197 +492,10 @@
 	mGPUString = gGLManager.getRawGLString();
 	mGPUSupported = TRUE;
 
-<<<<<<< HEAD
-#if 0
-	// first table is in the app dir
-	std::string app_path = gDirUtilp->getAppRODataDir();
-	app_path += gDirUtilp->getDirDelimiter();
-	app_path += GPU_TABLE_FILENAME;
+	return true; // indicates that a gpu value was established
+}
+
 	
-	// second table is downloaded with HTTP
-	std::string http_filename = llformat(GPU_TABLE_VER_FILENAME, LLVersionInfo::getShortVersion().c_str()); // <FS:Techwolf Lupindo> use getShortVersion instead of getVersion.
-	std::string http_path = gDirUtilp->getExpandedFilename(LL_PATH_USER_SETTINGS, http_filename);
-
-	// use HTTP table if it exists
-	std::string path;
-	bool parse_ok = false;
-	if (gDirUtilp->fileExists(http_path))
-	{
-		parse_ok = parseGPUTable(http_path);
-		if (!parse_ok)
-		{
-			// the HTTP table failed to parse, so delete it
-			LLFile::remove(http_path);
-			LL_WARNS("RenderInit") << "Removed invalid gpu table '" << http_path << "'" << LL_ENDL;
-	}
-	}
-
-	if (!parse_ok)
-	{
-		parse_ok = parseGPUTable(app_path);
-	}
-#endif
-	return true; // indicates that the file parsed correctly, not that the gpu was recognized
-}
-
-	
-bool LLFeatureManager::parseGPUTable(std::string filename)
-{
-	llifstream file;
-		
-	LL_INFOS("RenderInit") << "Attempting to parse GPU table from " << filename << LL_ENDL;
-	file.open(filename);
-
-	if (file)
-	{
-		const char recognizer[] = "//GPU_TABLE";
-		char first_line[MAX_STRING];
-		file.getline(first_line, MAX_STRING);
-		if (0 != strncmp(first_line, recognizer, strlen(recognizer)))
-		{
-			LL_WARNS("RenderInit") << "Invalid GPU table: " << filename << "!" << LL_ENDL;
-			return false;
-		}
-	}
-	else
-	{
-		LL_WARNS("RenderInit") << "Unable to open GPU table: " << filename << "!" << LL_ENDL;
-		return false;
-	}
-
-	std::string rawRenderer = gGLManager.getRawGLString();
-	std::string renderer = rawRenderer;
-	for (std::string::iterator i = renderer.begin(); i != renderer.end(); ++i)
-	{
-		*i = tolower(*i);
-	}
-
-#if LL_EXPORT_GPU_TABLE
-	llofstream json;
-	json.open("gpu_table.json");
-
-	json << "var gpu_table = [" << std::endl;
-#endif
-
-	bool gpuFound;
-	U32 lineNumber;
-	for (gpuFound = false, lineNumber = 0; !gpuFound && !file.eof(); lineNumber++)
-	{
-		char buffer[MAX_STRING];		 /*Flawfinder: ignore*/
-		buffer[0] = 0;
-
-		file.getline(buffer, MAX_STRING);
-		
-		if (strlen(buffer) >= 2 && 	 /*Flawfinder: ignore*/
-			buffer[0] == '/' && 
-			buffer[1] == '/')
-		{
-			// This is a comment.
-			continue;
-		}
-
-		if (strlen(buffer) == 0)	 /*Flawfinder: ignore*/
-		{
-			// This is a blank line
-			continue;
-		}
-
-		// setup the tokenizer
-		std::string buf(buffer);
-		std::string cls, label, expr, supported, stats_based, expected_gl_version;
-		boost_tokenizer tokens(buf, boost::char_separator<char>("\t\n"));
-		boost_tokenizer::iterator token_iter = tokens.begin();
-
-		// grab the label, pseudo regular expression, and class
-		if(token_iter != tokens.end())
-		{
-			label = *token_iter++;
-		}
-		if(token_iter != tokens.end())
-		{
-			expr = *token_iter++;
-		}
-		if(token_iter != tokens.end())
-		{
-			cls = *token_iter++;
-		}
-		if(token_iter != tokens.end())
-		{
-			supported = *token_iter++;
-		}
-		if (token_iter != tokens.end())
-		{
-			stats_based = *token_iter++;
-		}
-		if (token_iter != tokens.end())
-		{
-			expected_gl_version = *token_iter++;
-		}
-
-		if (label.empty() || expr.empty() || cls.empty() || supported.empty())
-		{
-			LL_WARNS("RenderInit") << "invald gpu_table.txt:" << lineNumber << ": '" << buffer << "'" << LL_ENDL;
-			continue;
-		}
-#if LL_EXPORT_GPU_TABLE
-		json << "{'label' : '" << label << "',\n" << 
-			"'regexp' : '" << expr << "',\n" <<
-			"'class' : '" << cls << "',\n" <<
-			"'supported' : '" << supported << "',\n" <<
-			"'stats_based' : " << stats_based <<  ",\n" <<
-			"'gl_version' : " << expected_gl_version << "\n},\n";
-#endif
-
-		for (U32 i = 0; i < expr.length(); i++)	 /*Flawfinder: ignore*/
-		{
-			expr[i] = tolower(expr[i]);
-		}
-
-		// run the regular expression against the renderer
-		boost::regex re(expr.c_str());
-		if(boost::regex_search(renderer, re))
-		{
-			// if we found it, stop!
-#if !LL_EXPORT_GPU_TABLE
-			gpuFound = true;
-#endif
-			mGPUString = label;
-			mGPUClass = (EGPUClass) strtol(cls.c_str(), NULL, 10);
-			mGPUSupported = (BOOL) strtol(supported.c_str(), NULL, 10);
-			sscanf(expected_gl_version.c_str(), "%f", &mExpectedGLVersion);
-		}
-	}
-#if LL_EXPORT_GPU_TABLE
-	json << "];\n\n";
-	json.close();
-#endif
-	file.close();
-
-	if ( gpuFound )
-	{
-		LL_INFOS("RenderInit") << "GPU '" << rawRenderer << "' recognized as '" << mGPUString << "'" << LL_ENDL;
-		if (!mGPUSupported)
-		{
-			LL_INFOS("RenderInit") << "GPU '" << mGPUString << "' is not supported." << LL_ENDL;
-		}
-	}
-	else
-	{
-		LL_WARNS("RenderInit") << "GPU '" << rawRenderer << "' not recognized" << LL_ENDL;
-	}
-//FS:TM based on team vote, don't allow defaulting above High (level 4).  Used this here to reduce merge issues with gpu_table.xml
-//#if LL_DARWIN // never go over "Mid" settings by default on OS X (FS:TM was GPU_CLASS_2)
-	mGPUClass = llmin(mGPUClass, GPU_CLASS_4);
-//#endif
-	return true;
-}
-
-=======
-	return true; // indicates that a gpu value was established
-}
-
-	
->>>>>>> 919964c3
 // responder saves table into file
 class LLHTTPFeatureTableResponder : public LLHTTPClient::Responder
 {
@@ -800,34 +613,6 @@
 	// </FS:Techwolf Lupindo>
 }
 
-<<<<<<< HEAD
-void fetch_gpu_table(std::string table)
-{
-	const std::string base       = gSavedSettings.getString("FeatureManagerHTTPTable");
-
-	const std::string filename   = llformat(table.c_str(), LLVersionInfo::getShortVersion().c_str()); // <FS:Techwolf Lupindo> use getShortVersion instead of getVersion.
-
-	const std::string url        = base + "/" + filename;
-
-	const std::string path       = gDirUtilp->getExpandedFilename(LL_PATH_USER_SETTINGS, filename);
-
-	LL_INFOS() << "LLFeatureManager fetching " << url << " into " << path << LL_ENDL;
-	
-	// <FS:Techwolf Lupindo> downloadable gpu table support
-	LLSD headers;
-	headers.insert("User-Agent",  LLVersionInfo::getBuildPlatform() + " " + LLVersionInfo::getVersion());
-	time_t last_modified = 0;
-	llstat stat_data;
-	if(!LLFile::stat(path, &stat_data))
-	{
-		last_modified = stat_data.st_mtime;
-	}
-	//LLHTTPClient::get(url, new LLHTTPFeatureTableResponder(path));
-	LLHTTPClient::getIfModified(url, new LLHTTPFeatureTableResponder(path), last_modified, headers);
-	// </FS:Techwolf Lupindo>
-}
-=======
->>>>>>> 919964c3
 
 // fetch table(s) from a website (S3)
 void LLFeatureManager::fetchHTTPTables()
