/** 
 * @file llfeaturemanager.cpp
 * @brief LLFeatureManager class implementation
 *
 * $LicenseInfo:firstyear=2003&license=viewerlgpl$
 * Second Life Viewer Source Code
 * Copyright (C) 2010, Linden Research, Inc.
 * 
 * This library is free software; you can redistribute it and/or
 * modify it under the terms of the GNU Lesser General Public
 * License as published by the Free Software Foundation;
 * version 2.1 of the License only.
 * 
 * This library is distributed in the hope that it will be useful,
 * but WITHOUT ANY WARRANTY; without even the implied warranty of
 * MERCHANTABILITY or FITNESS FOR A PARTICULAR PURPOSE.  See the GNU
 * Lesser General Public License for more details.
 * 
 * You should have received a copy of the GNU Lesser General Public
 * License along with this library; if not, write to the Free Software
 * Foundation, Inc., 51 Franklin Street, Fifth Floor, Boston, MA  02110-1301  USA
 * 
 * Linden Research, Inc., 945 Battery Street, San Francisco, CA  94111  USA
 * $/LicenseInfo$
 */

#include "llviewerprecompiledheaders.h"

#include <iostream>
#include <fstream>

#include <boost/regex.hpp>
#include <boost/assign/list_of.hpp>

#include "llfeaturemanager.h"
#include "lldir.h"

#include "llsys.h"
#include "llgl.h"
#include "llsecondlifeurls.h"

#include "llappviewer.h"
#include "llhttpclient.h"
#include "llnotificationsutil.h"
#include "llviewercontrol.h"
#include "llworld.h"
#include "lldrawpoolterrain.h"
#include "llviewertexturelist.h"
#include "llversioninfo.h"
#include "llwindow.h"
#include "llui.h"
#include "llcontrol.h"
#include "llboost.h"
#include "llweb.h"
#include "llviewershadermgr.h"
#include "llstring.h"
#include "stringize.h"

#if LL_WINDOWS
#include "lldxhardware.h"
#endif

// <FS:Techwolf Lupindo> downloadable gpu table support
#include "fscommon.h"
#include <boost/filesystem.hpp>
// </FS:Techwolf Lupindo>

#define LL_EXPORT_GPU_TABLE 0

#if LL_DARWIN
const char FEATURE_TABLE_FILENAME[] = "featuretable_mac.txt";
const char FEATURE_TABLE_VER_FILENAME[] = "featuretable_mac.%s.txt";
#elif LL_LINUX
const char FEATURE_TABLE_FILENAME[] = "featuretable_linux.txt";
const char FEATURE_TABLE_VER_FILENAME[] = "featuretable_linux.%s.txt";
#elif LL_SOLARIS
const char FEATURE_TABLE_FILENAME[] = "featuretable_solaris.txt";
const char FEATURE_TABLE_VER_FILENAME[] = "featuretable_solaris.%s.txt";
#else
const char FEATURE_TABLE_FILENAME[] = "featuretable%s.txt";
const char FEATURE_TABLE_VER_FILENAME[] = "featuretable%s.%s.txt";
#endif

const char GPU_TABLE_FILENAME[] = "gpu_table.txt";
const char GPU_TABLE_VER_FILENAME[] = "gpu_table.%s.txt";

LLFeatureInfo::LLFeatureInfo(const std::string& name, const BOOL available, const F32 level)
	: mValid(TRUE), mName(name), mAvailable(available), mRecommendedLevel(level)
{
}

LLFeatureList::LLFeatureList(const std::string& name)
	: mName(name)
{
}

LLFeatureList::~LLFeatureList()
{
}

void LLFeatureList::addFeature(const std::string& name, const BOOL available, const F32 level)
{
	if (mFeatures.count(name))
	{
		LL_WARNS("RenderInit") << "LLFeatureList::Attempting to add preexisting feature " << name << LL_ENDL;
	}

	LLFeatureInfo fi(name, available, level);
	mFeatures[name] = fi;
}

BOOL LLFeatureList::isFeatureAvailable(const std::string& name)
{
	if (mFeatures.count(name))
	{
		return mFeatures[name].mAvailable;
	}

	LL_WARNS_ONCE("RenderInit") << "Feature " << name << " not on feature list!" << LL_ENDL;
	
	// changing this to TRUE so you have to explicitly disable 
	// something for it to be disabled
	return TRUE;
}

F32 LLFeatureList::getRecommendedValue(const std::string& name)
{
	if (mFeatures.count(name) && isFeatureAvailable(name))
	{
		return mFeatures[name].mRecommendedLevel;
	}

	LL_WARNS_ONCE("RenderInit") << "Feature " << name << " not on feature list or not available!" << LL_ENDL;
	return 0;
}

BOOL LLFeatureList::maskList(LLFeatureList &mask)
{
	//llinfos << "Masking with " << mask.mName << llendl;
	//
	// Lookup the specified feature mask, and overlay it on top of the
	// current feature mask.
	//

	LLFeatureInfo mask_fi;

	feature_map_t::iterator feature_it;
	for (feature_it = mask.mFeatures.begin(); feature_it != mask.mFeatures.end(); ++feature_it)
	{
		mask_fi = feature_it->second;
		//
		// Look for the corresponding feature
		//
		if (!mFeatures.count(mask_fi.mName))
		{
			LL_WARNS("RenderInit") << "Feature " << mask_fi.mName << " in mask not in top level!" << LL_ENDL;
			continue;
		}

		LLFeatureInfo &cur_fi = mFeatures[mask_fi.mName];
		if (mask_fi.mAvailable && !cur_fi.mAvailable)
		{
			LL_WARNS("RenderInit") << "Mask attempting to reenabling disabled feature, ignoring " << cur_fi.mName << LL_ENDL;
			continue;
		}
		cur_fi.mAvailable = mask_fi.mAvailable;
		cur_fi.mRecommendedLevel = llmin(cur_fi.mRecommendedLevel, mask_fi.mRecommendedLevel);
		LL_DEBUGS("RenderInit") << "Feature mask " << mask.mName
				<< " Feature " << mask_fi.mName
				<< " Mask: " << mask_fi.mRecommendedLevel
				<< " Now: " << cur_fi.mRecommendedLevel << LL_ENDL;
	}

	LL_DEBUGS("RenderInit") << "After applying mask " << mask.mName << std::endl;
		// Will conditionally call dump only if the above message will be logged, thanks 
		// to it being wrapped by the LL_DEBUGS and LL_ENDL macros.
		dump();
	LL_CONT << LL_ENDL;

	return TRUE;
}

void LLFeatureList::dump()
{
	LL_DEBUGS("RenderInit") << "Feature list: " << mName << LL_ENDL;
	LL_DEBUGS("RenderInit") << "--------------" << LL_ENDL;

	LLFeatureInfo fi;
	feature_map_t::iterator feature_it;
	for (feature_it = mFeatures.begin(); feature_it != mFeatures.end(); ++feature_it)
	{
		fi = feature_it->second;
		LL_DEBUGS("RenderInit") << fi.mName << "\t\t" << fi.mAvailable << ":" << fi.mRecommendedLevel << LL_ENDL;
	}
	LL_DEBUGS("RenderInit") << LL_ENDL;
}

static const std::vector<std::string> sGraphicsLevelNames = boost::assign::list_of
	("Low")
	("LowMid")
	("Mid")
	("MidHigh")
	("High")
	("HighUltra")
	("Ultra")
;

U32 LLFeatureManager::getMaxGraphicsLevel() const
{
	return sGraphicsLevelNames.size() - 1;
}

bool LLFeatureManager::isValidGraphicsLevel(U32 level) const
{
	return (level <= getMaxGraphicsLevel());
}

std::string LLFeatureManager::getNameForGraphicsLevel(U32 level) const
{
	if (isValidGraphicsLevel(level))
	{
		return sGraphicsLevelNames[level];
	}
	return STRINGIZE("Invalid graphics level " << level << ", valid are 0 .. "
					 << getMaxGraphicsLevel());
}

S32 LLFeatureManager::getGraphicsLevelForName(const std::string& name) const
{
	const std::string FixedFunction("FixedFunction");
	std::string rname(name);
	if (LLStringUtil::endsWith(rname, FixedFunction))
	{
		// chop off any "FixedFunction" suffix
		rname = rname.substr(0, rname.length() - FixedFunction.length());
	}
	for (S32 i(0), iend(getMaxGraphicsLevel()); i <= iend; ++i)
	{
		if (sGraphicsLevelNames[i] == rname)
		{
			return i;
		}
	}
	return -1;
}

LLFeatureList *LLFeatureManager::findMask(const std::string& name)
{
	if (mMaskList.count(name))
	{
		return mMaskList[name];
	}

	return NULL;
}

BOOL LLFeatureManager::maskFeatures(const std::string& name)
{
	LLFeatureList *maskp = findMask(name);
	if (!maskp)
	{
 		LL_DEBUGS("RenderInit") << "Unknown feature mask " << name << LL_ENDL;
		return FALSE;
	}
	LL_INFOS("RenderInit") << "Applying GPU Feature list: " << name << LL_ENDL;
	return maskList(*maskp);
}

bool LLFeatureManager::loadFeatureTables()
{
	// *TODO - if I or anyone else adds something else to the skipped list
	// make this data driven.  Put it in the feature table and parse it
	// correctly
	mSkippedFeatures.insert("RenderAnisotropic");
	mSkippedFeatures.insert("RenderGamma");
	mSkippedFeatures.insert("RenderVBOEnable");
	mSkippedFeatures.insert("RenderFogRatio");

	// first table is install with app
	std::string app_path = gDirUtilp->getAppRODataDir();
	app_path += gDirUtilp->getDirDelimiter();

	std::string filename;
	std::string http_filename; 
#if LL_WINDOWS
	std::string os_string = LLAppViewer::instance()->getOSInfo().getOSStringSimple();
	if (os_string.find("Microsoft Windows XP") == 0)
	{
		filename = llformat(FEATURE_TABLE_FILENAME, "_xp");
		http_filename = llformat(FEATURE_TABLE_VER_FILENAME, "_xp", LLVersionInfo::getShortVersion().c_str()); // <FS:Techwolf Lupindo> use getShortVersion instead of getVersion.
	}
	else
	{
		filename = llformat(FEATURE_TABLE_FILENAME, "");
		http_filename = llformat(FEATURE_TABLE_VER_FILENAME, "", LLVersionInfo::getShortVersion().c_str()); // <FS:Techwolf Lupindo> use getShortVersion instead of getVersion.
	}
#else
	filename = FEATURE_TABLE_FILENAME;
	http_filename = llformat(FEATURE_TABLE_VER_FILENAME, LLVersionInfo::getShortVersion().c_str()); // <FS:Techwolf Lupindo> use getShortVersion instead of getVersion.
#endif

	app_path += filename;

	
	// second table is downloaded with HTTP
	std::string http_path = gDirUtilp->getExpandedFilename(LL_PATH_USER_SETTINGS, http_filename);

	// use HTTP table if it exists
	std::string path;
	bool parse_ok = false;
	if (gDirUtilp->fileExists(http_path))
	{
		parse_ok = parseFeatureTable(http_path);
		if (!parse_ok)
		{
			// the HTTP table failed to parse, so delete it
			LLFile::remove(http_path);
			LL_WARNS("RenderInit") << "Removed invalid feature table '" << http_path << "'" << LL_ENDL;
		}
	}

	if (!parse_ok)
	{
		parse_ok = parseFeatureTable(app_path);
	}

	return parse_ok;
}


bool LLFeatureManager::parseFeatureTable(std::string filename)
{
	LL_INFOS("RenderInit") << "Attempting to parse feature table from " << filename << LL_ENDL;

	llifstream file;
	std::string name;
	U32		version;
	
	cleanupFeatureTables(); // in case an earlier attempt left partial results
	file.open(filename); 	 /*Flawfinder: ignore*/

	if (!file)
	{
		LL_WARNS("RenderInit") << "Unable to open feature table " << filename << LL_ENDL;
		return FALSE;
	}

	// Check file version
	file >> name;
	file >> version;
	if (name != "version")
	{
		LL_WARNS("RenderInit") << filename << " does not appear to be a valid feature table!" << LL_ENDL;
		return false;
	}

	mTableVersion = version;
	
	LLFeatureList *flp = NULL;
	bool parse_ok = true;
	while (file >> name && parse_ok)
	{
		char buffer[MAX_STRING];		 /*Flawfinder: ignore*/
		
		if (name.substr(0,2) == "//")
		{
			// This is a comment.
			file.getline(buffer, MAX_STRING);
			continue;
		}

		if (name == "list")
		{
			LL_DEBUGS("RenderInit") << "Before new list" << std::endl;
			if (flp)
			{
				flp->dump();
			}
			else
			{
				LL_CONT << "No current list";
			}
			LL_CONT << LL_ENDL;
			
			// It's a new mask, create it.
			file >> name;
			if (!mMaskList.count(name))
			{
				flp = new LLFeatureList(name);
				mMaskList[name] = flp;
			}
			else
			{
				LL_WARNS("RenderInit") << "Overriding mask " << name << ", this is invalid!" << LL_ENDL;
				parse_ok = false;
			}
		}
		else
		{
			if (flp)
			{
				S32 available;
				F32 recommended;
				file >> available >> recommended;
				flp->addFeature(name, available, recommended);
			}
			else
			{
				LL_WARNS("RenderInit") << "Specified parameter before <list> keyword!" << LL_ENDL;
				parse_ok = false;
			}
		}
	}
	file.close();

	if (!parse_ok)
	{
		LL_WARNS("RenderInit") << "Discarding feature table data from " << filename << LL_ENDL;
		cleanupFeatureTables();
	}
	
	return parse_ok;
}

bool LLFeatureManager::loadGPUClass()
{
	// defaults
	mGPUClass = GPU_CLASS_UNKNOWN;
	mGPUString = gGLManager.getRawGLString();
	mGPUSupported = FALSE;

	// first table is in the app dir
	std::string app_path = gDirUtilp->getAppRODataDir();
	app_path += gDirUtilp->getDirDelimiter();
	app_path += GPU_TABLE_FILENAME;
	
	// second table is downloaded with HTTP
	std::string http_filename = llformat(GPU_TABLE_VER_FILENAME, LLVersionInfo::getShortVersion().c_str()); // <FS:Techwolf Lupindo> use getShortVersion instead of getVersion.
	std::string http_path = gDirUtilp->getExpandedFilename(LL_PATH_USER_SETTINGS, http_filename);

	// use HTTP table if it exists
	std::string path;
	bool parse_ok = false;
	if (gDirUtilp->fileExists(http_path))
	{
		parse_ok = parseGPUTable(http_path);
		if (!parse_ok)
		{
			// the HTTP table failed to parse, so delete it
			LLFile::remove(http_path);
			LL_WARNS("RenderInit") << "Removed invalid gpu table '" << http_path << "'" << LL_ENDL;
		}
	}

	if (!parse_ok)
	{
		parse_ok = parseGPUTable(app_path);
	}
<<<<<<< HEAD
    
	parseGPUTable(path);
=======

	return parse_ok; // indicates that the file parsed correctly, not that the gpu was recognized
>>>>>>> bd0a8c7e
}

	
bool LLFeatureManager::parseGPUTable(std::string filename)
{
	llifstream file;
	
	LL_INFOS("RenderInit") << "Attempting to parse GPU table from " << filename << LL_ENDL;
	file.open(filename);

	if (file)
	{
		const char recognizer[] = "//GPU_TABLE";
		char first_line[MAX_STRING];
		file.getline(first_line, MAX_STRING);
		if (0 != strncmp(first_line, recognizer, strlen(recognizer)))
		{
			LL_WARNS("RenderInit") << "Invalid GPU table: " << filename << "!" << LL_ENDL;
			return false;
		}
	}
	else
	{
		LL_WARNS("RenderInit") << "Unable to open GPU table: " << filename << "!" << LL_ENDL;
		return false;
	}

	std::string rawRenderer = gGLManager.getRawGLString();
	std::string renderer = rawRenderer;
	for (std::string::iterator i = renderer.begin(); i != renderer.end(); ++i)
	{
		*i = tolower(*i);
	}

#if LL_EXPORT_GPU_TABLE
	llofstream json;
	json.open("gpu_table.json");

	json << "var gpu_table = [" << std::endl;
#endif

	bool gpuFound;
	U32 lineNumber;
	for (gpuFound = false, lineNumber = 0; !gpuFound && !file.eof(); lineNumber++)
	{
		char buffer[MAX_STRING];		 /*Flawfinder: ignore*/
		buffer[0] = 0;

		file.getline(buffer, MAX_STRING);
		
		if (strlen(buffer) >= 2 && 	 /*Flawfinder: ignore*/
			buffer[0] == '/' && 
			buffer[1] == '/')
		{
			// This is a comment.
			continue;
		}

		if (strlen(buffer) == 0)	 /*Flawfinder: ignore*/
		{
			// This is a blank line
			continue;
		}

		// setup the tokenizer
		std::string buf(buffer);
		std::string cls, label, expr, supported, stats_based, expected_gl_version;
		boost_tokenizer tokens(buf, boost::char_separator<char>("\t\n"));
		boost_tokenizer::iterator token_iter = tokens.begin();

		// grab the label, pseudo regular expression, and class
		if(token_iter != tokens.end())
		{
			label = *token_iter++;
		}
		if(token_iter != tokens.end())
		{
			expr = *token_iter++;
		}
		if(token_iter != tokens.end())
		{
			cls = *token_iter++;
		}
		if(token_iter != tokens.end())
		{
			supported = *token_iter++;
		}
		if (token_iter != tokens.end())
		{
			stats_based = *token_iter++;
		}
		if (token_iter != tokens.end())
		{
			expected_gl_version = *token_iter++;
		}

		if (label.empty() || expr.empty() || cls.empty() || supported.empty())
		{
			LL_WARNS("RenderInit") << "invald gpu_table.txt:" << lineNumber << ": '" << buffer << "'" << LL_ENDL;
			continue;
		}
#if LL_EXPORT_GPU_TABLE
		json << "{'label' : '" << label << "',\n" << 
			"'regexp' : '" << expr << "',\n" <<
			"'class' : '" << cls << "',\n" <<
			"'supported' : '" << supported << "',\n" <<
			"'stats_based' : " << stats_based <<  ",\n" <<
			"'gl_version' : " << expected_gl_version << "\n},\n";
#endif

		for (U32 i = 0; i < expr.length(); i++)	 /*Flawfinder: ignore*/
		{
			expr[i] = tolower(expr[i]);
		}

		// run the regular expression against the renderer
		boost::regex re(expr.c_str());
		if(boost::regex_search(renderer, re))
		{
			// if we found it, stop!
#if !LL_EXPORT_GPU_TABLE
			gpuFound = true;
#endif
			mGPUString = label;
			mGPUClass = (EGPUClass) strtol(cls.c_str(), NULL, 10);
			mGPUSupported = (BOOL) strtol(supported.c_str(), NULL, 10);
			sscanf(expected_gl_version.c_str(), "%f", &mExpectedGLVersion);
		}
	}
#if LL_EXPORT_GPU_TABLE
	json << "];\n\n";
	json.close();
#endif
	file.close();

	if ( gpuFound )
	{
		LL_INFOS("RenderInit") << "GPU '" << rawRenderer << "' recognized as '" << mGPUString << "'" << LL_ENDL;
		if (!mGPUSupported)
		{
			LL_INFOS("RenderInit") << "GPU '" << mGPUString << "' is not supported." << LL_ENDL;
		}
	}
	else
	{
		LL_WARNS("RenderInit") << "GPU '" << rawRenderer << "' not recognized" << LL_ENDL;
	}
<<<<<<< HEAD
//FS:TM based on team vote, don't allow defaulting above High (level 4).  Used this here to reduce merge issues with gpu_table.xml
//#if LL_DARWIN // never go over "Mid" settings by default on OS X (FS:TM was GPU_CLASS_2)
	mGPUClass = llmin(mGPUClass, GPU_CLASS_4);
//#endif
=======

#if LL_DARWIN // never go over "Mid" settings by default on OS X
	mGPUClass = llmin(mGPUClass, GPU_CLASS_2);
#endif
	return true;
>>>>>>> bd0a8c7e
}

// responder saves table into file
class LLHTTPFeatureTableResponder : public LLHTTPClient::Responder
{
public:

	LLHTTPFeatureTableResponder(std::string filename) :
		mFilename(filename)
	{
	}

	
	virtual void completedRaw(U32 status, const std::string& reason,
							  const LLChannelDescriptors& channels,
							  const LLIOPipe::buffer_ptr_t& buffer)
	{
		if (isGoodStatus(status))
		{
			// write to file

			llinfos << "writing feature table to " << mFilename << llendl;
			
			S32 file_size = buffer->countAfter(channels.in(), NULL);
			if (file_size > 0)
			{
				// read from buffer
				U8* copy_buffer = new U8[file_size];
				buffer->readAfter(channels.in(), NULL, copy_buffer, file_size);

				// write to file
				LLAPRFile out(mFilename, LL_APR_WB);
				out.write(copy_buffer, file_size);
				out.close();
				// <FS:Techwolf Lupindo> downloadable gpu table support
				const std::time_t new_time = mLastModified.secondsSinceEpoch();
#ifdef LL_WINDOWS
				boost::filesystem::last_write_time(boost::filesystem::path( utf8str_to_utf16str(mFilename) ), new_time);
#else
				boost::filesystem::last_write_time(boost::filesystem::path(mFilename), new_time);
#endif
				// </FS:Techwolf Lupindo>
			}
		}
		
	}

	// <FS:Techwolf Lupindo> downloadable gpu table support
	void completedHeader(U32 status, const std::string& reason, const LLSD& content)
	{
		if (content.has("last-modified"))
		{
			mLastModified.secondsSinceEpoch(FSCommon::secondsSinceEpochFromString("%a, %d %b %Y %H:%M:%S %ZP", content["last-modified"].asString()));
		}
	}
	// </FS:Techwolf Lupindo>

private:
	std::string mFilename;
	// <FS:Techwolf Lupindo> downloadable gpu table support
	LLDate mLastModified;
	// </FS:Techwolf Lupindo>
};

void fetch_feature_table(std::string table)
{
	const std::string base       = gSavedSettings.getString("FeatureManagerHTTPTable");

#if LL_WINDOWS
	std::string os_string = LLAppViewer::instance()->getOSInfo().getOSStringSimple();
	std::string filename;
	if (os_string.find("Microsoft Windows XP") == 0)
	{
		filename = llformat(table.c_str(), "_xp", LLVersionInfo::getShortVersion().c_str()); // <FS:Techwolf Lupindo> use getShortVersion instead of getVersion.
	}
	else
	{
		filename = llformat(table.c_str(), "", LLVersionInfo::getShortVersion().c_str()); // <FS:Techwolf Lupindo> use getShortVersion instead of getVersion.
	}
#else
	const std::string filename   = llformat(table.c_str(), LLVersionInfo::getShortVersion().c_str()); // <FS:Techwolf Lupindo> use getShortVersion instead of getVersion.
#endif

	const std::string url        = base + "/" + filename;

	const std::string path       = gDirUtilp->getExpandedFilename(LL_PATH_USER_SETTINGS, filename);

	llinfos << "LLFeatureManager fetching " << url << " into " << path << llendl;
	
	// <FS:Techwolf Lupindo> downloadable gpu table support
	LLSD headers;
	headers.insert("User-Agent",  LLVersionInfo::getBuildPlatform() + " " + LLVersionInfo::getVersion());
	time_t last_modified = 0;
	llstat stat_data;
	if(!LLFile::stat(path, &stat_data))
	{
		last_modified = stat_data.st_mtime;
	}
	//LLHTTPClient::get(url, new LLHTTPFeatureTableResponder(path));
	LLHTTPClient::getIfModified(url, new LLHTTPFeatureTableResponder(path), last_modified, headers);
	// </FS:Techwolf Lupindo>
}

void fetch_gpu_table(std::string table)
{
	const std::string base       = gSavedSettings.getString("FeatureManagerHTTPTable");

	const std::string filename   = llformat(table.c_str(), LLVersionInfo::getShortVersion().c_str()); // <FS:Techwolf Lupindo> use getShortVersion instead of getVersion.

	const std::string url        = base + "/" + filename;

	const std::string path       = gDirUtilp->getExpandedFilename(LL_PATH_USER_SETTINGS, filename);

	llinfos << "LLFeatureManager fetching " << url << " into " << path << llendl;
	
	// <FS:Techwolf Lupindo> downloadable gpu table support
	LLSD headers;
	headers.insert("User-Agent",  LLVersionInfo::getBuildPlatform() + " " + LLVersionInfo::getVersion());
	time_t last_modified = 0;
	llstat stat_data;
	if(!LLFile::stat(path, &stat_data))
	{
		last_modified = stat_data.st_mtime;
	}
	//LLHTTPClient::get(url, new LLHTTPFeatureTableResponder(path));
	LLHTTPClient::getIfModified(url, new LLHTTPFeatureTableResponder(path), last_modified, headers);
	// </FS:Techwolf Lupindo>
}

// fetch table(s) from a website (S3)
void LLFeatureManager::fetchHTTPTables()
{
	fetch_feature_table(FEATURE_TABLE_VER_FILENAME);
	fetch_gpu_table(GPU_TABLE_VER_FILENAME);
}


void LLFeatureManager::cleanupFeatureTables()
{
	std::for_each(mMaskList.begin(), mMaskList.end(), DeletePairedPointer());
	mMaskList.clear();
}

void LLFeatureManager::init()
{
	// load the tables
	loadFeatureTables();

	// get the gpu class
	loadGPUClass();

	// apply the base masks, so we know if anything is disabled
	applyBaseMasks();
}

void LLFeatureManager::applyRecommendedSettings()
{
	// apply saved settings
	// cap the level at 2 (high)
	U32 level = llmax(GPU_CLASS_0, llmin(mGPUClass, GPU_CLASS_5));

	llinfos << "Applying Recommended Features" << llendl;

	setGraphicsLevel(level, false);
	gSavedSettings.setU32("RenderQualityPerformance", level);

	// now apply the tweaks to draw distance
	// these are double negatives, because feature masks only work by
	// downgrading values, so i needed to make a true value go to false
	// for certain cards, thus the awkward name, "Disregard..."
	if(!gSavedSettings.getBOOL("Disregard96DefaultDrawDistance"))
	{
		gSavedSettings.setF32("RenderFarClip", 96.0f);
	}
	else if(!gSavedSettings.getBOOL("Disregard128DefaultDrawDistance"))
	{
		gSavedSettings.setF32("RenderFarClip", 128.0f);
	}
}

void LLFeatureManager::applyFeatures(bool skipFeatures)
{
	// see featuretable.txt / featuretable_linux.txt / featuretable_mac.txt

#ifndef LL_RELEASE_FOR_DOWNLOAD
	dump();
#endif

	// scroll through all of these and set their corresponding control value
	for(feature_map_t::iterator mIt = mFeatures.begin(); 
		mIt != mFeatures.end(); 
		++mIt)
	{
		// skip features you want to skip
		// do this for when you don't want to change certain settings
		if(skipFeatures)
		{
			if(mSkippedFeatures.find(mIt->first) != mSkippedFeatures.end())
			{
				continue;
			}
		}

		// get the control setting
		LLControlVariable* ctrl = gSavedSettings.getControl(mIt->first);
		if(ctrl == NULL)
		{
			llwarns << "AHHH! Control setting " << mIt->first << " does not exist!" << llendl;
			continue;
		}

		// handle all the different types
		if(ctrl->isType(TYPE_BOOLEAN))
		{
			gSavedSettings.setBOOL(mIt->first, (BOOL)getRecommendedValue(mIt->first));
		}
		else if (ctrl->isType(TYPE_S32))
		{
			gSavedSettings.setS32(mIt->first, (S32)getRecommendedValue(mIt->first));
		}
		else if (ctrl->isType(TYPE_U32))
		{
			gSavedSettings.setU32(mIt->first, (U32)getRecommendedValue(mIt->first));
		}
		else if (ctrl->isType(TYPE_F32))
		{
			gSavedSettings.setF32(mIt->first, (F32)getRecommendedValue(mIt->first));
		}
		else
		{
			llwarns << "AHHH! Control variable is not a numeric type!" << llendl;
		}
	}
}

void LLFeatureManager::setGraphicsLevel(U32 level, bool skipFeatures)
{
	LLViewerShaderMgr::sSkipReload = true;

	applyBaseMasks();

	// if we're passed an invalid level, default to "Low"
	std::string features(isValidGraphicsLevel(level)? getNameForGraphicsLevel(level) : "Low");
	if (features == "Low")
	{
#if LL_DARWIN
		// This Mac-specific change is to insure that we force 'Basic Shaders' for all Mac
		// systems which support them instead of falling back to fixed-function unnecessarily
		// MAINT-2157
		if (gGLManager.mGLVersion < 2.1f)
#else
		// only use fixed function by default if GL version < 3.0 or this is an intel graphics chip
		if (gGLManager.mGLVersion < 3.f || gGLManager.mIsIntel)
#endif
		{
            // same as Low, but with "Basic Shaders" disabled
			features = "LowFixedFunction";
		}
	}

	maskFeatures(features);

	applyFeatures(skipFeatures);

	LLViewerShaderMgr::sSkipReload = false;
	LLViewerShaderMgr::instance()->setShaders();
	gPipeline.refreshCachedSettings();
}

void LLFeatureManager::applyBaseMasks()
{
	// reapply masks
	mFeatures.clear();

	LLFeatureList* maskp = findMask("all");
	if(maskp == NULL)
	{
		LL_WARNS("RenderInit") << "AHH! No \"all\" in feature table!" << LL_ENDL;
		return;
	}

	mFeatures = maskp->getFeatures();

	// mask class
	if (mGPUClass >= 0 && mGPUClass < 6)
	{
		const char* class_table[] =
		{
			"Class0",
			"Class1",
			"Class2",
			"Class3",
			"Class4",
			"Class5",
		};

		LL_INFOS("RenderInit") << "Setting GPU Class to " << class_table[mGPUClass] << LL_ENDL;
		maskFeatures(class_table[mGPUClass]);
	}
	else
	{
		LL_INFOS("RenderInit") << "Setting GPU Class to Unknown" << LL_ENDL;
		maskFeatures("Unknown");
	}

	// now all those wacky ones
	if (!gGLManager.mHasFragmentShader)
	{
		maskFeatures("NoPixelShaders");
	}
	if (!gGLManager.mHasVertexShader || !mGPUSupported)
	{
		maskFeatures("NoVertexShaders");
	}
	if (gGLManager.mIsNVIDIA)
	{
		maskFeatures("NVIDIA");
	}
	if (gGLManager.mIsGF2or4MX)
	{
		maskFeatures("GeForce2");
	}
	if (gGLManager.mIsATI)
	{
		maskFeatures("ATI");
	}
	if (gGLManager.mHasATIMemInfo && gGLManager.mVRAM < 256)
	{
		maskFeatures("ATIVramLT256");
	}
	if (gGLManager.mATIOldDriver)
	{
		maskFeatures("ATIOldDriver");
	}
	if (gGLManager.mIsGFFX)
	{
		maskFeatures("GeForceFX");
	}
	if (gGLManager.mIsIntel)
	{
		maskFeatures("Intel");
	}
	if (gGLManager.mGLVersion < 1.5f)
	{
		maskFeatures("OpenGLPre15");
	}
	if (gGLManager.mGLVersion < 3.f)
	{
		maskFeatures("OpenGLPre30");
	}
	if (gGLManager.mNumTextureImageUnits <= 8)
	{
		maskFeatures("TexUnit8orLess");
	}
	if (gGLManager.mHasMapBufferRange)
	{
		maskFeatures("MapBufferRange");
	}
	//if (gGLManager.mVRAM > 512)
	//{
	//	maskFeatures("VRAMGT512");
	//}

	// now mask by gpu string
	// Replaces ' ' with '_' in mGPUString to deal with inability for parser to handle spaces
	std::string gpustr = mGPUString;
	for (std::string::iterator iter = gpustr.begin(); iter != gpustr.end(); ++iter)
	{
		if (*iter == ' ')
		{
			*iter = '_';
		}
	}

	//llinfos << "Masking features from gpu table match: " << gpustr << llendl;
	maskFeatures(gpustr);

	// now mask cpu type ones
	if (gSysMemory.getPhysicalMemoryClamped() <= 256*1024*1024)
	{
		maskFeatures("RAM256MB");
	}
	
#if LL_SOLARIS && defined(__sparc) 	//  even low MHz SPARCs are fast
#error The 800 is hinky. Would something like a LL_MIN_MHZ make more sense here?
	if (gSysCPU.getMHz() < 800)
#else
	if (gSysCPU.getMHz() < 1100)
#endif
	{
		maskFeatures("CPUSlow");
	}

	if (isSafe())
	{
		maskFeatures("safe");
	}
}<|MERGE_RESOLUTION|>--- conflicted
+++ resolved
@@ -456,13 +456,8 @@
 	{
 		parse_ok = parseGPUTable(app_path);
 	}
-<<<<<<< HEAD
     
-	parseGPUTable(path);
-=======
-
 	return parse_ok; // indicates that the file parsed correctly, not that the gpu was recognized
->>>>>>> bd0a8c7e
 }
 
 	
@@ -610,18 +605,11 @@
 	{
 		LL_WARNS("RenderInit") << "GPU '" << rawRenderer << "' not recognized" << LL_ENDL;
 	}
-<<<<<<< HEAD
 //FS:TM based on team vote, don't allow defaulting above High (level 4).  Used this here to reduce merge issues with gpu_table.xml
-//#if LL_DARWIN // never go over "Mid" settings by default on OS X (FS:TM was GPU_CLASS_2)
+//#if LL_DARWIN // never go over "mid" settings by default on OS X (FS:TM was limited to GPU_CLASS_2 only for mac)
 	mGPUClass = llmin(mGPUClass, GPU_CLASS_4);
 //#endif
-=======
-
-#if LL_DARWIN // never go over "Mid" settings by default on OS X
-	mGPUClass = llmin(mGPUClass, GPU_CLASS_2);
-#endif
 	return true;
->>>>>>> bd0a8c7e
 }
 
 // responder saves table into file
