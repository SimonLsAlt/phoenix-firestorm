--- conflicted
+++ resolved
@@ -76,11 +76,7 @@
 #if 0                               // consuming code in #if 0 below
 #endif
 LLFeatureInfo::LLFeatureInfo(const std::string& name, const bool available, const F32 level)
-<<<<<<< HEAD
-	: mValid(true), mName(name), mAvailable(available), mRecommendedLevel(level)
-=======
     : mValid(true), mName(name), mAvailable(available), mRecommendedLevel(level)
->>>>>>> 1a8a5404
 {
 }
 
@@ -110,18 +106,6 @@
 
 bool LLFeatureList::isFeatureAvailable(const std::string& name)
 {
-<<<<<<< HEAD
-	if (mFeatures.count(name))
-	{
-		return mFeatures[name].mAvailable;
-	}
-
-	LL_WARNS_ONCE("RenderInit") << "Feature " << name << " not on feature list!" << LL_ENDL;
-	
-	// changing this to true so you have to explicitly disable 
-	// something for it to be disabled
-	return true;
-=======
     if (mFeatures.count(name))
     {
         return mFeatures[name].mAvailable;
@@ -132,7 +116,6 @@
     // changing this to true so you have to explicitly disable
     // something for it to be disabled
     return true;
->>>>>>> 1a8a5404
 }
 
 F32 LLFeatureList::getRecommendedValue(const std::string& name)
@@ -149,50 +132,6 @@
 
 bool LLFeatureList::maskList(LLFeatureList &mask)
 {
-<<<<<<< HEAD
-	LL_DEBUGS_ONCE() << "Masking with " << mask.mName << LL_ENDL;
-	//
-	// Lookup the specified feature mask, and overlay it on top of the
-	// current feature mask.
-	//
-
-	LLFeatureInfo mask_fi;
-
-	feature_map_t::iterator feature_it;
-	for (feature_it = mask.mFeatures.begin(); feature_it != mask.mFeatures.end(); ++feature_it)
-	{
-		mask_fi = feature_it->second;
-		//
-		// Look for the corresponding feature
-		//
-		if (!mFeatures.count(mask_fi.mName))
-		{
-			LL_WARNS("RenderInit") << "Feature " << mask_fi.mName << " in mask not in top level!" << LL_ENDL;
-			continue;
-		}
-
-		LLFeatureInfo &cur_fi = mFeatures[mask_fi.mName];
-		if (mask_fi.mAvailable && !cur_fi.mAvailable)
-		{
-			LL_WARNS("RenderInit") << "Mask attempting to reenabling disabled feature, ignoring " << cur_fi.mName << LL_ENDL;
-			continue;
-		}
-		cur_fi.mAvailable = mask_fi.mAvailable;
-		cur_fi.mRecommendedLevel = llmin(cur_fi.mRecommendedLevel, mask_fi.mRecommendedLevel);
-		LL_DEBUGS("RenderInit") << "Feature mask " << mask.mName
-				<< " Feature " << mask_fi.mName
-				<< " Mask: " << mask_fi.mRecommendedLevel
-				<< " Now: " << cur_fi.mRecommendedLevel << LL_ENDL;
-	}
-
-	LL_DEBUGS("RenderInit") << "After applying mask " << mask.mName << std::endl;
-		// Will conditionally call dump only if the above message will be logged, thanks 
-		// to it being wrapped by the LL_DEBUGS and LL_ENDL macros.
-		dump();
-	LL_CONT << LL_ENDL;
-
-	return true;
-=======
     LL_DEBUGS_ONCE() << "Masking with " << mask.mName << LL_ENDL;
     //
     // Lookup the specified feature mask, and overlay it on top of the
@@ -235,7 +174,6 @@
     LL_CONT << LL_ENDL;
 
     return true;
->>>>>>> 1a8a5404
 }
 
 void LLFeatureList::dump()
@@ -312,16 +250,6 @@
 
 bool LLFeatureManager::maskFeatures(const std::string& name)
 {
-<<<<<<< HEAD
-	LLFeatureList *maskp = findMask(name);
-	if (!maskp)
-	{
- 		LL_DEBUGS("RenderInit") << "Unknown feature mask " << name << LL_ENDL;
-		return false;
-	}
-	LL_INFOS("RenderInit") << "Applying GPU Feature list: " << name << LL_ENDL;
-	return maskList(*maskp);
-=======
     LLFeatureList *maskp = findMask(name);
     if (!maskp)
     {
@@ -330,7 +258,6 @@
     }
     LL_INFOS("RenderInit") << "Applying GPU Feature list: " << name << LL_ENDL;
     return maskList(*maskp);
->>>>>>> 1a8a5404
 }
 
 bool LLFeatureManager::loadFeatureTables()
@@ -360,65 +287,6 @@
 
 bool LLFeatureManager::parseFeatureTable(std::string filename)
 {
-<<<<<<< HEAD
-	LL_INFOS("RenderInit") << "Attempting to parse feature table from " << filename << LL_ENDL;
-
-	llifstream file;
-	std::string name;
-	U32		version;
-	
-	cleanupFeatureTables(); // in case an earlier attempt left partial results
-	file.open(filename.c_str()); 	 /*Flawfinder: ignore*/
-
-	if (!file)
-	{
-		LL_WARNS("RenderInit") << "Unable to open feature table " << filename << LL_ENDL;
-		return false;
-	}
-
-	// Check file version
-	file >> name;
-	if (name != "version")
-	{
-		LL_WARNS("RenderInit") << filename << " does not appear to be a valid feature table!" << LL_ENDL;
-		return false;
-	}
-	file >> version;
-
-	mTableVersion = version;
-	LL_INFOS("RenderInit") << "Found feature table version " << version << LL_ENDL;
-
-	LLFeatureList *flp = NULL;
-	bool parse_ok = true;
-	while (parse_ok && file >> name )
-	{
-		char buffer[MAX_STRING];		 /*Flawfinder: ignore*/
-		
-		if (name.substr(0,2) == "//")
-		{
-			// This is a comment.
-			file.getline(buffer, MAX_STRING);
-			continue;
-		}
-        
-		if (name == "list")
-		{
-			LL_DEBUGS("RenderInit") << "Before new list" << std::endl;
-			if (flp)
-			{
-				flp->dump();
-			}
-			else
-			{
-				LL_CONT << "No current list";
-			}
-			LL_CONT << LL_ENDL;
-			
-			// It's a new mask, create it.
-			file >> name;
-			if (!mMaskList.count(name))
-			{
-=======
     LL_INFOS("RenderInit") << "Attempting to parse feature table from " << filename << LL_ENDL;
 
     llifstream file;
@@ -476,7 +344,6 @@
             file >> name;
             if (!mMaskList.count(name))
             {
->>>>>>> 1a8a5404
                 flp = new LLFeatureList(name);
                 mMaskList[name] = flp;
             }
@@ -544,32 +411,6 @@
 
 bool LLFeatureManager::loadGPUClass()
 {
-<<<<<<< HEAD
-	if (!gSavedSettings.getBOOL("SkipBenchmark"))
-	{
-		F32 class1_gbps = gSavedSettings.getF32("RenderClass1MemoryBandwidth");
-		//get memory bandwidth from benchmark
-		F32 gbps;
-		try
-		{
-			// <FS:ND> Allow to skip gpu_benchmark with -noprobe.
-			// This can make sense for some Intel GPUs which can take 15+ Minutes or crash during gpu_benchmark
-			gbps = -1.0f;
-			if( !gSavedSettings.getBOOL( "NoHardwareProbe" ) )
-#if LL_WINDOWS
-				gbps = logExceptionBenchmark();
-#else
-				gbps = gpu_benchmark();
-#endif
-			// </FS:ND>
-		}
-		catch (const std::exception& e)
-		{
-			gbps = -1.f;
-			LL_WARNS("RenderInit") << "GPU benchmark failed: " << e.what() << LL_ENDL;
-		}
-	
-=======
     if (!gSavedSettings.getBOOL("SkipBenchmark"))
     {
         F32 class1_gbps = gSavedSettings.getF32("RenderClass1MemoryBandwidth");
@@ -594,7 +435,6 @@
             LL_WARNS("RenderInit") << "GPU benchmark failed: " << e.what() << LL_ENDL;
         }
 
->>>>>>> 1a8a5404
         mGPUMemoryBandwidth = gbps;
 
         // bias by CPU speed
@@ -651,18 +491,12 @@
         //setting says don't benchmark MAINT-7558
         LL_WARNS("RenderInit") << "Setting 'SkipBenchmark' is true; defaulting to class 1 (may be required for some GPUs)" << LL_ENDL;
 
-<<<<<<< HEAD
-	// defaults
-	mGPUString = gGLManager.getRawGLString();
-	mGPUSupported = true;
-=======
         mGPUClass = GPU_CLASS_1;
     }
 
     // defaults
     mGPUString = gGLManager.getRawGLString();
     mGPUSupported = true;
->>>>>>> 1a8a5404
 
     return true; // indicates that a gpu value was established
 }
@@ -718,53 +552,6 @@
     dump();
 #endif
 
-<<<<<<< HEAD
-	// scroll through all of these and set their corresponding control value
-	for(feature_map_t::iterator mIt = mFeatures.begin(); 
-		mIt != mFeatures.end(); 
-		++mIt)
-	{
-		// skip features you want to skip
-		// do this for when you don't want to change certain settings
-		if(skipFeatures)
-		{
-			if(mSkippedFeatures.find(mIt->first) != mSkippedFeatures.end())
-			{
-				continue;
-			}
-		}
-
-		// get the control setting
-		LLControlVariable* ctrl = gSavedSettings.getControl(mIt->first);
-		if(ctrl == NULL)
-		{
-			LL_WARNS("RenderInit") << "AHHH! Control setting " << mIt->first << " does not exist!" << LL_ENDL;
-			continue;
-		}
-
-		// handle all the different types
-		if(ctrl->isType(TYPE_BOOLEAN))
-		{
-			gSavedSettings.setBOOL(mIt->first, (bool)getRecommendedValue(mIt->first));
-		}
-		else if (ctrl->isType(TYPE_S32))
-		{
-			gSavedSettings.setS32(mIt->first, (S32)getRecommendedValue(mIt->first));
-		}
-		else if (ctrl->isType(TYPE_U32))
-		{
-			gSavedSettings.setU32(mIt->first, (U32)getRecommendedValue(mIt->first));
-		}
-		else if (ctrl->isType(TYPE_F32))
-		{
-			gSavedSettings.setF32(mIt->first, (F32)getRecommendedValue(mIt->first));
-		}
-		else
-		{
-			LL_WARNS("RenderInit") << "AHHH! Control variable is not a numeric type!" << LL_ENDL;
-		}
-	}
-=======
     // scroll through all of these and set their corresponding control value
     for(feature_map_t::iterator mIt = mFeatures.begin();
         mIt != mFeatures.end();
@@ -810,7 +597,6 @@
             LL_WARNS("RenderInit") << "AHHH! Control variable is not a numeric type!" << LL_ENDL;
         }
     }
->>>>>>> 1a8a5404
 }
 
 void LLFeatureManager::setGraphicsLevel(U32 level, bool skipFeatures)
@@ -833,71 +619,6 @@
 
 void LLFeatureManager::applyBaseMasks()
 {
-<<<<<<< HEAD
-	// reapply masks
-	mFeatures.clear();
-
-	LLFeatureList* maskp = findMask("all");
-	if(maskp == NULL)
-	{
-		LL_WARNS("RenderInit") << "AHH! No \"all\" in feature table!" << LL_ENDL;
-		return;
-	}
-
-	mFeatures = maskp->getFeatures();
-
-	// mask class
-	if (mGPUClass >= 0 && mGPUClass < 6)
-	{
-		const char* class_table[] =
-		{
-			"Class0",
-			"Class1",
-			"Class2",
-			"Class3",
-			"Class4",
-			"Class5",
-		};
-
-		LL_INFOS("RenderInit") << "Setting GPU Class to " << class_table[mGPUClass] << LL_ENDL;
-		maskFeatures(class_table[mGPUClass]);
-	}
-	else
-	{
-		LL_INFOS("RenderInit") << "Setting GPU Class to Unknown" << LL_ENDL;
-		maskFeatures("Unknown");
-	}
-
-	// now all those wacky ones
-	if (gGLManager.mIsNVIDIA)
-	{
-		maskFeatures("NVIDIA");
-	}
-	if (gGLManager.mIsAMD)
-	{
-		maskFeatures("AMD");
-	}
-	if (gGLManager.mIsIntel)
-	{
-		maskFeatures("Intel");
-	}
-	if (gGLManager.mGLVersion < 3.f)
-	{
-		maskFeatures("OpenGLPre30");
-	}
-	if (gGLManager.mNumTextureImageUnits <= 8)
-	{
-		maskFeatures("TexUnit8orLess");
-	}
-	if (gGLManager.mNumTextureImageUnits <= 16)
-	{
-		maskFeatures("TexUnit16orLess");
-	}
-	if (gGLManager.mVRAM > 512)
-	{
-		maskFeatures("VRAMGT512");
-	}
-=======
     // reapply masks
     mFeatures.clear();
 
@@ -953,11 +674,14 @@
     {
         maskFeatures("TexUnit8orLess");
     }
+    if (gGLManager.mNumTextureImageUnits <= 16)
+    {
+        maskFeatures("TexUnit16orLess");
+    }
     if (gGLManager.mVRAM > 512)
     {
         maskFeatures("VRAMGT512");
     }
->>>>>>> 1a8a5404
     if (gGLManager.mVRAM < 2048)
     {
         maskFeatures("VRAMLT2GB");
