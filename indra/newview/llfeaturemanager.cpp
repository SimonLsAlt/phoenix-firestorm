--- conflicted
+++ resolved
@@ -514,13 +514,8 @@
 	{
 		parse_ok = parseGPUTable(app_path);
 	}
-<<<<<<< HEAD
-    
-	return parse_ok; // indicates that the file parsed correctly, not that the gpu was recognized
-=======
 #endif
 	return true; // indicates that the file parsed correctly, not that the gpu was recognized
->>>>>>> 05896f4f
 }
 
 	
