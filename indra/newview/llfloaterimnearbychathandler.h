--- conflicted
+++ resolved
@@ -43,22 +43,18 @@
 
     virtual void processChat(const LLChat& chat_msg, const LLSD &args);
 
-	// <FS:Ansariel> Add notification callback for new chat
-	typedef boost::signals2::signal<void(const LLSD&)> new_chat_signal_t;
-	boost::signals2::connection addNewChatCallback(const new_chat_signal_t::slot_type& cb) { return mNewChatSignal.connect(cb); }
-	// </FS:Ansariel>
+    // <FS:Ansariel> Add notification callback for new chat
+    typedef boost::signals2::signal<void(const LLSD&)> new_chat_signal_t;
+    boost::signals2::connection addNewChatCallback(const new_chat_signal_t::slot_type& cb) { return mNewChatSignal.connect(cb); }
+    // </FS:Ansariel>
 
 protected:
     virtual void initChannel();
 
-<<<<<<< HEAD
-	static std::unique_ptr<LLEventPump> sChatWatcher;
+    static std::unique_ptr<LLEventPump> sChatWatcher;
 
-	// <FS:Ansariel> Add notification callback for new chat
-	new_chat_signal_t mNewChatSignal;
-=======
-    static std::unique_ptr<LLEventPump> sChatWatcher;
->>>>>>> 38c2a5bd
+    // <FS:Ansariel> Add notification callback for new chat
+    new_chat_signal_t mNewChatSignal;
 };
 
 }
