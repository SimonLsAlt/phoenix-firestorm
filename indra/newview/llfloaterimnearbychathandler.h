--- conflicted
+++ resolved
@@ -51,11 +51,7 @@
 protected:
 	virtual void initChannel();
 
-<<<<<<< HEAD
-	static boost::scoped_ptr<LLEventPump> sChatWatcher;
-=======
 	static std::unique_ptr<LLEventPump> sChatWatcher;
->>>>>>> 4c6d8f4b
 
 	// <FS:Ansariel> Add notification callback for new chat
 	new_chat_signal_t mNewChatSignal;
