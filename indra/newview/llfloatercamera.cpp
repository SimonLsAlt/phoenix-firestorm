--- conflicted
+++ resolved
@@ -573,13 +573,20 @@
 	{
 		LLFloaterCamera* camera_floater = LLFloaterCamera::findInstance();
 		if (camera_floater)
-<<<<<<< HEAD
-		camera_floater->switchMode(CAMERA_CTRL_MODE_FREE_CAMERA);
+		{
+			camera_floater->switchMode(CAMERA_CTRL_MODE_FREE_CAMERA);
+			camera_floater->updateItemsSelection();
+			camera_floater->fromFreeToPresets();
+		}
 
 		// <FS:Ansariel> Phototools camera
 		camera_floater = LLFloaterCamera::findPhototoolsInstance();
 		if (camera_floater)
-		camera_floater->switchMode(CAMERA_CTRL_MODE_FREE_CAMERA);
+		{
+			camera_floater->switchMode(CAMERA_CTRL_MODE_FREE_CAMERA);
+			camera_floater->updateItemsSelection();
+			camera_floater->fromFreeToPresets();
+		}
 		// </FS:Ansariel>
 	}
 	// <FS:Ansariel> Improved camera floater
@@ -597,13 +604,6 @@
 
 		gAgentCamera.changeCameraToDefault();
 		switchToPreset("rear_view");
-=======
-		{
-			camera_floater->switchMode(CAMERA_CTRL_MODE_FREE_CAMERA);
-			camera_floater->updateItemsSelection();
-			camera_floater->fromFreeToPresets();
-		}
->>>>>>> 8d94e2af
 	}
 	// </FS:Ansariel>
 	else
@@ -620,7 +620,34 @@
 
 		switchToPreset(name);
 	}
-<<<<<<< HEAD
+}
+
+/*static*/
+void LLFloaterCamera::switchToPreset(const std::string& name)
+{
+	sFreeCamera = false;
+	clear_camera_tool();
+	if (PRESETS_REAR_VIEW == name)
+	{
+		gAgentCamera.switchCameraPreset(CAMERA_PRESET_REAR_VIEW);
+	}
+	else if (PRESETS_SIDE_VIEW == name)
+	{
+		gAgentCamera.switchCameraPreset(CAMERA_PRESET_GROUP_VIEW);
+	}
+	else if (PRESETS_FRONT_VIEW == name)
+	{
+		gAgentCamera.switchCameraPreset(CAMERA_PRESET_FRONT_VIEW);
+	}
+	else
+	{
+		gAgentCamera.switchCameraPreset(CAMERA_PRESET_CUSTOM);
+	}
+	
+	if (gSavedSettings.getString("PresetCameraActive") != name)
+	{
+		LLPresetsManager::getInstance()->loadPreset(PRESETS_CAMERA, name);
+	}
 
 	LLFloaterCamera* camera_floater = LLFloaterCamera::findInstance();
 	if (camera_floater)
@@ -637,43 +664,6 @@
 		camera_floater->fromFreeToPresets();
 	}
 	// </FS:Ansariel>
-=======
->>>>>>> 8d94e2af
-}
-
-/*static*/
-void LLFloaterCamera::switchToPreset(const std::string& name)
-{
-	sFreeCamera = false;
-	clear_camera_tool();
-	if (PRESETS_REAR_VIEW == name)
-	{
-		gAgentCamera.switchCameraPreset(CAMERA_PRESET_REAR_VIEW);
-	}
-	else if (PRESETS_SIDE_VIEW == name)
-	{
-		gAgentCamera.switchCameraPreset(CAMERA_PRESET_GROUP_VIEW);
-	}
-	else if (PRESETS_FRONT_VIEW == name)
-	{
-		gAgentCamera.switchCameraPreset(CAMERA_PRESET_FRONT_VIEW);
-	}
-	else
-	{
-		gAgentCamera.switchCameraPreset(CAMERA_PRESET_CUSTOM);
-	}
-	
-	if (gSavedSettings.getString("PresetCameraActive") != name)
-	{
-		LLPresetsManager::getInstance()->loadPreset(PRESETS_CAMERA, name);
-	}
-
-	LLFloaterCamera* camera_floater = LLFloaterCamera::findInstance();
-	if (camera_floater)
-	{
-		camera_floater->updateItemsSelection();
-		camera_floater->fromFreeToPresets();
-	}
 }
 
 void LLFloaterCamera::fromFreeToPresets()
