/** 
 * @file llfloatercamera.cpp
 * @brief Container for camera control buttons (zoom, pan, orbit)
 *
 * $LicenseInfo:firstyear=2001&license=viewerlgpl$
 * Second Life Viewer Source Code
 * Copyright (C) 2010, Linden Research, Inc.
 * 
 * This library is free software; you can redistribute it and/or
 * modify it under the terms of the GNU Lesser General Public
 * License as published by the Free Software Foundation;
 * version 2.1 of the License only.
 * 
 * This library is distributed in the hope that it will be useful,
 * but WITHOUT ANY WARRANTY; without even the implied warranty of
 * MERCHANTABILITY or FITNESS FOR A PARTICULAR PURPOSE.  See the GNU
 * Lesser General Public License for more details.
 * 
 * You should have received a copy of the GNU Lesser General Public
 * License along with this library; if not, write to the Free Software
 * Foundation, Inc., 51 Franklin Street, Fifth Floor, Boston, MA  02110-1301  USA
 * 
 * Linden Research, Inc., 945 Battery Street, San Francisco, CA  94111  USA
 * $/LicenseInfo$
 */

#include "llviewerprecompiledheaders.h"

#include "llfloatercamera.h"

// Library includes
#include "llfloaterreg.h"

// Viewer includes
#include "llagent.h"
#include "llagentcamera.h"
#include "llpresetsmanager.h"
#include "lljoystickbutton.h"
#include "llviewercontrol.h"
#include "llviewercamera.h"
#include "lltoolmgr.h"
#include "lltoolfocus.h"
#include "llslider.h"
#include "llfirstuse.h"
#include "llhints.h"
#include "lltabcontainer.h"
#include "llviewercamera.h"
#include "llvoavatarself.h"
// [RLVa:KB] - @setcam
#include "rlvactions.h"
// [/RLVa:KB]

static LLDefaultChildRegistry::Register<LLPanelCameraItem> r("panel_camera_item");

const F32 NUDGE_TIME = 0.25f;		// in seconds
const F32 ORBIT_NUDGE_RATE = 0.05f; // fraction of normal speed

// constants
#define ORBIT "cam_rotate_stick"
#define PAN "cam_track_stick"
#define ZOOM "zoom"
#define CONTROLS "controls"

bool LLFloaterCamera::sFreeCamera = false;
bool LLFloaterCamera::sAppearanceEditing = false;

// Zoom the camera in and out
class LLPanelCameraZoom
:	public LLPanel
{
	LOG_CLASS(LLPanelCameraZoom);

public:
	struct Params : public LLInitParam::Block<Params, LLPanel::Params> {};

	LLPanelCameraZoom() { onCreate(); }

	/* virtual */ BOOL	postBuild();
	/* virtual */ void	draw();

protected:
	LLPanelCameraZoom(const Params& p) { onCreate(); }

	void	onCreate();
	void	onZoomPlusHeldDown();
	void	onZoomMinusHeldDown();
	void	onSliderValueChanged();
	void	onCameraTrack();
	void	onCameraRotate();
	F32		getOrbitRate(F32 time);

private:
	LLButton*	mPlusBtn { nullptr };
	LLButton*	mMinusBtn{ nullptr };
	LLSlider*	mSlider{ nullptr };

	friend class LLUICtrlFactory;
};

LLPanelCameraItem::Params::Params()
:	icon_over("icon_over"),
	icon_selected("icon_selected"),
	picture("picture"),
	text("text"),
	selected_picture("selected_picture"),
	mousedown_callback("mousedown_callback")
{
}

LLPanelCameraItem::LLPanelCameraItem(const LLPanelCameraItem::Params& p)
:	LLPanel(p)
{
	LLIconCtrl::Params icon_params = p.picture;
	mPicture = LLUICtrlFactory::create<LLIconCtrl>(icon_params);
	addChild(mPicture);

	icon_params = p.icon_over;
	mIconOver = LLUICtrlFactory::create<LLIconCtrl>(icon_params);
	addChild(mIconOver);

	icon_params = p.icon_selected;
	mIconSelected = LLUICtrlFactory::create<LLIconCtrl>(icon_params);
	addChild(mIconSelected);

	icon_params = p.selected_picture;
	mPictureSelected = LLUICtrlFactory::create<LLIconCtrl>(icon_params);
	addChild(mPictureSelected);

	LLTextBox::Params text_params = p.text;
	mText = LLUICtrlFactory::create<LLTextBox>(text_params);
	addChild(mText);

	if (p.mousedown_callback.isProvided())
	{
		setCommitCallback(initCommitCallback(p.mousedown_callback));
	}
}

void set_view_visible(LLView* parent, const std::string& name, bool visible)
{
	parent->getChildView(name)->setVisible(visible);
}

BOOL LLPanelCameraItem::postBuild()
{
	setMouseEnterCallback(boost::bind(set_view_visible, this, "hovered_icon", true));
	setMouseLeaveCallback(boost::bind(set_view_visible, this, "hovered_icon", false));
	setMouseDownCallback(boost::bind(&LLPanelCameraItem::onAnyMouseClick, this));
	setRightMouseDownCallback(boost::bind(&LLPanelCameraItem::onAnyMouseClick, this));
	return TRUE;
}

void LLPanelCameraItem::onAnyMouseClick()
{
	if (mCommitSignal) (*mCommitSignal)(this, LLSD());
}

void LLPanelCameraItem::setValue(const LLSD& value)
{
	if (!value.isMap()) return;;
	if (!value.has("selected")) return;
	getChildView("selected_icon")->setVisible( value["selected"]);
	getChildView("picture")->setVisible( !value["selected"]);
	getChildView("selected_picture")->setVisible( value["selected"]);
}

static LLPanelInjector<LLPanelCameraZoom> t_camera_zoom_panel("camera_zoom_panel");

//-------------------------------------------------------------------------------
// LLPanelCameraZoom
//-------------------------------------------------------------------------------

void LLPanelCameraZoom::onCreate()
{
	mCommitCallbackRegistrar.add("Zoom.minus", boost::bind(&LLPanelCameraZoom::onZoomMinusHeldDown, this));
	mCommitCallbackRegistrar.add("Zoom.plus", boost::bind(&LLPanelCameraZoom::onZoomPlusHeldDown, this));
	mCommitCallbackRegistrar.add("Slider.value_changed", boost::bind(&LLPanelCameraZoom::onSliderValueChanged, this));
	mCommitCallbackRegistrar.add("Camera.track", boost::bind(&LLPanelCameraZoom::onCameraTrack, this));
	mCommitCallbackRegistrar.add("Camera.rotate", boost::bind(&LLPanelCameraZoom::onCameraRotate, this));
}

BOOL LLPanelCameraZoom::postBuild()
{
	mPlusBtn  = getChild<LLButton>("zoom_plus_btn");
	mMinusBtn = getChild<LLButton>("zoom_minus_btn");
	mSlider   = getChild<LLSlider>("zoom_slider");
	return LLPanel::postBuild();
}

void LLPanelCameraZoom::draw()
{
	mSlider->setValue(gAgentCamera.getCameraZoomFraction());
	LLPanel::draw();
}

void LLPanelCameraZoom::onZoomPlusHeldDown()
{
	F32 val = mSlider->getValueF32();
	F32 inc = mSlider->getIncrement();
	mSlider->setValue(val - inc);
	F32 time = mPlusBtn->getHeldDownTime();
	gAgentCamera.unlockView();
	gAgentCamera.setOrbitInKey(getOrbitRate(time));
}

void LLPanelCameraZoom::onZoomMinusHeldDown()
{
	F32 val = mSlider->getValueF32();
	F32 inc = mSlider->getIncrement();
	mSlider->setValue(val + inc);
	F32 time = mMinusBtn->getHeldDownTime();
	gAgentCamera.unlockView();
	gAgentCamera.setOrbitOutKey(getOrbitRate(time));
}

void LLPanelCameraZoom::onCameraTrack()
{
	// EXP-202 when camera panning activated, remove the hint
	LLFirstUse::viewPopup( false );
}

void LLPanelCameraZoom::onCameraRotate()
{
	// EXP-202 when camera rotation activated, remove the hint
	LLFirstUse::viewPopup( false );
}

F32 LLPanelCameraZoom::getOrbitRate(F32 time)
{
	if( time < NUDGE_TIME )
	{
		F32 rate = ORBIT_NUDGE_RATE + time * (1 - ORBIT_NUDGE_RATE)/ NUDGE_TIME;
		return rate;
	}
	else
	{
		return 1;
	}
}

void  LLPanelCameraZoom::onSliderValueChanged()
{
	F32 zoom_level = mSlider->getValueF32();
	gAgentCamera.setCameraZoomFraction(zoom_level);
}

void activate_camera_tool()
{
	LLToolMgr::getInstance()->setTransientTool(LLToolCamera::getInstance());
};

class LLCameraInfoPanel : public LLPanel
{
public:
    typedef std::function<LLVector3()> get_vector_t;

    LLCameraInfoPanel(
        const LLView* parent,
        const char* title,
        const LLCoordFrame& camera,
        const get_vector_t get_focus
    )
    : LLPanel([&]() -> LLPanel::Params
        {
            LLPanel::Params params;
            params.rect = LLRect(parent->getLocalRect());
            return params;
        }())
    , mTitle(title)
    , mCamera(camera)
    , mGetFocus(get_focus)
    , mFont(LLFontGL::getFontSansSerifBig())
    {
    }

    virtual void draw() override
    {
        LLPanel::draw();

        static const U32 HPADDING = 10;
        static const U32 VPADDING = 5;
        LLVector3 focus = mGetFocus();
        LLVector3 sight = focus - mCamera.mOrigin;
        std::pair<const char*, const LLVector3&> const data[] =
        {
            { "Origin:", mCamera.mOrigin },
            { "X Axis:", mCamera.mXAxis },
            { "Y Axis:", mCamera.mYAxis },
            { "Z Axis:", mCamera.mZAxis },
            { "Focus:", focus },
            { "Sight:", sight }
        };
        S32 width = getRect().getWidth();
        S32 height = getRect().getHeight();
        S32 row_count = 1 + sizeof(data) / sizeof(*data);
        S32 row_height = (height - VPADDING * 2) / row_count;
        S32 top = height - VPADDING - row_height / 2;
        mFont->renderUTF8(mTitle, 0, HPADDING, top, LLColor4::white, LLFontGL::LEFT, LLFontGL::VCENTER);
        for (const auto& row : data)
        {
            top -= row_height;
            mFont->renderUTF8(row.first, 0, HPADDING, top, LLColor4::white, LLFontGL::LEFT, LLFontGL::VCENTER);
            const LLVector3& vector = row.second;
            for (S32 i = 0; i < 3; ++i)
            {
                std::string text = llformat("%.6f", vector[i]);
                S32 right = width / 4 * (i + 2) - HPADDING;
                mFont->renderUTF8(text, 0, right, top, LLColor4::white, LLFontGL::RIGHT, LLFontGL::VCENTER);
            }
        }
    }

private:
    const char* mTitle;
    const LLCoordFrame& mCamera;
    const get_vector_t mGetFocus;
    const LLFontGL* mFont;
};

//
// Member functions
//

// static
bool LLFloaterCamera::inFreeCameraMode()
{
	LLFloaterCamera* floater_camera = LLFloaterCamera::findInstance();

	// <FS:Ansariel> Phototools camera
	if (!floater_camera)
	{
		floater_camera = LLFloaterCamera::findPhototoolsInstance();
	}
	// <FS:Ansariel>

	// <FS:Ansariel> Optional small camera floater
	if (!floater_camera)
	{
		floater_camera = LLFloaterCamera::findSmallInstance();
	}
	// <FS:Ansariel>

	if (floater_camera && floater_camera->mCurrMode == CAMERA_CTRL_MODE_FREE_CAMERA && gAgentCamera.getCameraMode() != CAMERA_MODE_MOUSELOOK)
	{
		return true;
	}
	return false;
}

// static
void LLFloaterCamera::resetCameraMode()
{
	LLFloaterCamera* floater_camera = LLFloaterCamera::findInstance();
	if (!floater_camera) return;
	floater_camera->switchMode(CAMERA_CTRL_MODE_PAN);

	// <FS:Ansariel> Phototools camera
	floater_camera = LLFloaterCamera::findPhototoolsInstance();
	if (!floater_camera) return;
	floater_camera->switchMode(CAMERA_CTRL_MODE_PAN);
	// <FS:Ansariel>

	// <FS:Ansariel> Optional small camera floater
	floater_camera = LLFloaterCamera::findSmallInstance();
	if (!floater_camera) return;
	floater_camera->switchMode(CAMERA_CTRL_MODE_PAN);
	// </FS:Ansariel>
}

// static
void LLFloaterCamera::onAvatarEditingAppearance(bool editing)
{
	sAppearanceEditing = editing;
	LLFloaterCamera* floater_camera = LLFloaterCamera::findInstance();
	if (!floater_camera) return;
	floater_camera->handleAvatarEditingAppearance(editing);

	// <FS:Ansariel> Phototools camera
	floater_camera = LLFloaterCamera::findPhototoolsInstance();
	if (!floater_camera) return;
	floater_camera->handleAvatarEditingAppearance(editing);
	// <FS:Ansariel>

	// <FS:Ansariel> Optional small camera floater
	floater_camera = LLFloaterCamera::findSmallInstance();
	if (!floater_camera) return;
	floater_camera->handleAvatarEditingAppearance(editing);
	// <FS:Ansariel>
}

// static
void LLFloaterCamera::onDebugCameraToggled()
{
    if (LLFloaterCamera* instance = LLFloaterCamera::findInstance())
    {
        instance->showDebugInfo(LLView::sDebugCamera);
    }

    if (LLView::sDebugCamera)
    {
        LLFloaterReg::showInstanceOrBringToFront("camera");
    }
}

void LLFloaterCamera::showDebugInfo(bool show)
{
    // Initially LLPanel contains 1 child "view_border"
    if (show && mViewerCameraInfo->getChildCount() < 2)
    {
        mViewerCameraInfo->addChild(new LLCameraInfoPanel(mViewerCameraInfo, "Viewer Camera", *LLViewerCamera::getInstance(),
            []() { return LLViewerCamera::getInstance()->getPointOfInterest(); }));
        mAgentCameraInfo->addChild(new LLCameraInfoPanel(mAgentCameraInfo, "Agent Camera", gAgent.getFrameAgent(),
            []() { return gAgent.getPosAgentFromGlobal(gAgentCamera.calcFocusPositionTargetGlobal()); }));
    }

    mAgentCameraInfo->setVisible(show);
    mViewerCameraInfo->setVisible(show);
}

void LLFloaterCamera::handleAvatarEditingAppearance(bool editing)
{
}

void LLFloaterCamera::update()
{
	ECameraControlMode mode = determineMode();
	if (mode != mCurrMode)
	{
		setMode(mode);
	}
}


void LLFloaterCamera::toPrevMode()
{
	switchMode(mPrevMode);
}

// static
void LLFloaterCamera::onLeavingMouseLook()
{
	LLFloaterCamera* floater_camera = LLFloaterCamera::findInstance();
	if (floater_camera)
	{
		floater_camera->updateItemsSelection();
		if(floater_camera->inFreeCameraMode())
		{
			activate_camera_tool();
		}
	}

	// <FS:Ansariel> Phototools camera
	floater_camera = LLFloaterCamera::findPhototoolsInstance();
	if (floater_camera)
	{
		floater_camera->updateItemsSelection();
		if(floater_camera->inFreeCameraMode())
		{
			activate_camera_tool();
		}
	}
	// </FS:Ansariel>

	// <FS:Ansariel> Optional small camera floater
	floater_camera = LLFloaterCamera::findSmallInstance();
	if (floater_camera)
	{
		floater_camera->updateItemsSelection();
		if(floater_camera->inFreeCameraMode())
		{
			activate_camera_tool();
		}
	}
	// </FS:Ansariel>
}

LLFloaterCamera* LLFloaterCamera::findInstance()
{
	return LLFloaterReg::findTypedInstance<LLFloaterCamera>("camera");
}

// <FS:Ansariel> Phototools camera
LLFloaterCamera* LLFloaterCamera::findPhototoolsInstance()
{
	return LLFloaterReg::findTypedInstance<LLFloaterCamera>("phototools_camera");
}
// </FS:Ansariel>

// <FS:Ansariel> Optional small camera floater
LLFloaterCamera* LLFloaterCamera::findSmallInstance()
{
	return LLFloaterReg::findTypedInstance<LLFloaterCamera>("fs_camera_small");
}
// </FS:Ansariel>

void LLFloaterCamera::onOpen(const LLSD& key)
{
	LLFirstUse::viewPopup();

	mZoom->onOpen(key);

	// Returns to previous mode, see EXT-2727(View tool should remember state).
	// In case floater was just hidden and it isn't reset the mode
	// just update state to current one. Else go to previous.
	if ( !mClosed )
		updateState();
	else
		toPrevMode();
	mClosed = FALSE;

	// <FS:Ansariel> Optional small camera floater
	if (mPresetCombo)
		populatePresetCombo();
<<<<<<< HEAD
=======

	showDebugInfo(LLView::sDebugCamera);
>>>>>>> 4c6d8f4b
}

void LLFloaterCamera::onClose(bool app_quitting)
{
	//We don't care of camera mode if app is quitting
	if (app_quitting)
		return;
	// It is necessary to reset mCurrMode to CAMERA_CTRL_MODE_PAN so 
	// to avoid seeing an empty floater when reopening the control.
	if (mCurrMode == CAMERA_CTRL_MODE_FREE_CAMERA)
		mCurrMode = CAMERA_CTRL_MODE_PAN;
	// When mCurrMode is in CAMERA_CTRL_MODE_PAN
	// switchMode won't modify mPrevMode, so force it here.
	// It is needed to correctly return to previous mode on open, see EXT-2727.
	if (mCurrMode == CAMERA_CTRL_MODE_PAN)
		mPrevMode = CAMERA_CTRL_MODE_PAN;

	switchMode(CAMERA_CTRL_MODE_PAN);
	mClosed = TRUE;

	gAgent.setMovementLocked(FALSE);
}

LLFloaterCamera::LLFloaterCamera(const LLSD& val)
:	LLFloater(val),
	mClosed(FALSE),
	mCurrMode(CAMERA_CTRL_MODE_PAN),
	mPrevMode(CAMERA_CTRL_MODE_PAN),
	mPresetCombo(nullptr) // <FS:Ansariel> Optional small camera floater
{
	LLHints::getInstance()->registerHintTarget("view_popup", getHandle());
	mCommitCallbackRegistrar.add("CameraPresets.ChangeView", boost::bind(&LLFloaterCamera::onClickCameraItem, _2));
	mCommitCallbackRegistrar.add("CameraPresets.Save", boost::bind(&LLFloaterCamera::onSavePreset, this));
	mCommitCallbackRegistrar.add("CameraPresets.ShowPresetsList", boost::bind(&LLFloaterReg::showInstance, "camera_presets", LLSD(), FALSE));
}

// virtual
BOOL LLFloaterCamera::postBuild()
{
<<<<<<< HEAD
=======
	mControls = getChild<LLPanel>("controls");
	mAgentCameraInfo = getChild<LLPanel>("agent_camera_info");
	mViewerCameraInfo = getChild<LLPanel>("viewer_camera_info");
>>>>>>> 4c6d8f4b
	mRotate = getChild<LLJoystickCameraRotate>(ORBIT);
	mZoom = getChild<LLPanelCameraZoom>(ZOOM);
	mTrack = getChild<LLJoystickCameraTrack>(PAN);
	mPresetCombo = findChild<LLComboBox>("preset_combo"); // <FS:Ansariel> Optional small camera floater
<<<<<<< HEAD

	// <FS:Ansariel> Improved camera floater
	//getChild<LLTextBox>("precise_ctrs_label")->setShowCursorHand(false);
	//getChild<LLTextBox>("precise_ctrs_label")->setSoundFlags(LLView::MOUSE_UP);
	//getChild<LLTextBox>("precise_ctrs_label")->setClickedCallback(boost::bind(&LLFloaterReg::showInstance, "prefs_view_advanced", LLSD(), FALSE));
	// </FS:Ansariel>

	// <FS:Ansariel> Phototools support
	LLButton* presets_btn = findChild<LLButton>("presets_btn");
	if (presets_btn)
	{
		presets_btn->setCommitCallback(boost::bind(&LLFloaterCamera::switchViews, this, CAMERA_CTRL_MODE_PRESETS));
	}
	LLButton* modes_btn = findChild<LLButton>("avatarview_btn");
	if (modes_btn)
	{
		modes_btn->setCommitCallback(boost::bind(&LLFloaterCamera::switchViews, this, CAMERA_CTRL_MODE_MODES));
	}
	LLButton* pan_btn = findChild<LLButton>("pan_btn");
	if (pan_btn)
	{
		pan_btn->setCommitCallback(boost::bind(&LLFloaterCamera::switchViews, this, CAMERA_CTRL_MODE_PAN));
	}
	// </FS:Ansariel>

=======
	// <FS:Ansariel> Improved camera floater
	//mPreciseCtrls = getChild<LLTextBox>("precise_ctrs_label");

	//mPreciseCtrls->setShowCursorHand(false);
	//mPreciseCtrls->setSoundFlags(LLView::MOUSE_UP);
	//mPreciseCtrls->setClickedCallback(boost::bind(&LLFloaterReg::showInstance, "prefs_view_advanced", LLSD(), FALSE));
	// </FS:Ansariel>

	// <FS:Ansariel> Phototools support
	LLButton* presets_btn = findChild<LLButton>("presets_btn");
	if (presets_btn)
	{
		presets_btn->setCommitCallback(boost::bind(&LLFloaterCamera::switchViews, this, CAMERA_CTRL_MODE_PRESETS));
	}
	LLButton* modes_btn = findChild<LLButton>("avatarview_btn");
	if (modes_btn)
	{
		modes_btn->setCommitCallback(boost::bind(&LLFloaterCamera::switchViews, this, CAMERA_CTRL_MODE_MODES));
	}
	LLButton* pan_btn = findChild<LLButton>("pan_btn");
	if (pan_btn)
	{
		pan_btn->setCommitCallback(boost::bind(&LLFloaterCamera::switchViews, this, CAMERA_CTRL_MODE_PAN));
	}
	// </FS:Ansariel>

>>>>>>> 4c6d8f4b
	// <FS:Ansariel> Optional small camera floater
	//mPresetCombo->setCommitCallback(boost::bind(&LLFloaterCamera::onCustomPresetSelected, this));
	//LLPresetsManager::getInstance()->setPresetListChangeCameraCallback(boost::bind(&LLFloaterCamera::populatePresetCombo, this));
	if (mPresetCombo)
	{
		mPresetCombo->setCommitCallback(boost::bind(&LLFloaterCamera::onCustomPresetSelected, this));
		LLPresetsManager::getInstance()->setPresetListChangeCameraCallback(boost::bind(&LLFloaterCamera::populatePresetCombo, this));
	}
	// </FS:Ansariel>

	update();

	// ensure that appearance mode is handled while building. See EXT-7796.
	handleAvatarEditingAppearance(sAppearanceEditing);

	return LLFloater::postBuild();
}

F32	LLFloaterCamera::getCurrentTransparency()
{

	static LLCachedControl<F32> camera_opacity(gSavedSettings, "CameraOpacity");
	static LLCachedControl<F32> active_floater_transparency(gSavedSettings, "ActiveFloaterTransparency");
	return llmin(camera_opacity(), active_floater_transparency());

}

void LLFloaterCamera::fillFlatlistFromPanel (LLFlatListView* list, LLPanel* panel)
{
	// copying child list and then iterating over a copy, because list itself
	// is changed in process
	const child_list_t child_list = *panel->getChildList();
	child_list_t::const_reverse_iterator iter = child_list.rbegin();
	child_list_t::const_reverse_iterator end = child_list.rend();
	for ( ; iter != end; ++iter)
	{
		LLView* view = *iter;
		LLPanel* item = dynamic_cast<LLPanel*>(view);
		if (panel)
			list->addItem(item);
	}

}

ECameraControlMode LLFloaterCamera::determineMode()
{
	if (sAppearanceEditing)
	{
		// this is the only enabled camera mode while editing agent appearance.
		return CAMERA_CTRL_MODE_PAN;
	}

	LLTool* curr_tool = LLToolMgr::getInstance()->getCurrentTool();
	if (curr_tool == LLToolCamera::getInstance())
	{
		return CAMERA_CTRL_MODE_FREE_CAMERA;
	} 

	if (gAgentCamera.getCameraMode() == CAMERA_MODE_MOUSELOOK)
	{
		return CAMERA_CTRL_MODE_PRESETS;
	}

	return CAMERA_CTRL_MODE_PAN;
}


void clear_camera_tool()
{
	LLToolMgr* tool_mgr = LLToolMgr::getInstance();
	if (tool_mgr->usingTransientTool() && 
		tool_mgr->getCurrentTool() == LLToolCamera::getInstance())
	{
		tool_mgr->clearTransientTool();
	}
}


void LLFloaterCamera::setMode(ECameraControlMode mode)
{
	if (mode != mCurrMode)
	{
		mPrevMode = mCurrMode;
		mCurrMode = mode;
	}
	
	updateState();
}

void LLFloaterCamera::switchMode(ECameraControlMode mode)
{
	switch (mode)
	{
	case CAMERA_CTRL_MODE_PRESETS:
	case CAMERA_CTRL_MODE_PAN:
		sFreeCamera = false;
		setMode(mode); // depends onto sFreeCamera
		clear_camera_tool();
		break;

	case CAMERA_CTRL_MODE_FREE_CAMERA:
		sFreeCamera = true;
		setMode(mode);
		activate_camera_tool();
		break;

	default:
		//normally we won't occur here
		llassert_always(FALSE);
	}
}

void LLFloaterCamera::updateState()
{
	updateItemsSelection();

	if (CAMERA_CTRL_MODE_FREE_CAMERA == mCurrMode)
	{
		return;
	}

	//updating buttons
	std::map<ECameraControlMode, LLButton*>::const_iterator iter = mMode2Button.begin();
	for (; iter != mMode2Button.end(); ++iter)
	{
		iter->second->setToggleState(iter->first == mCurrMode);
	}
}

void LLFloaterCamera::updateItemsSelection()
{
	ECameraPreset preset = (ECameraPreset) gSavedSettings.getU32("CameraPresetType");
	LLSD argument;
	argument["selected"] = (preset == CAMERA_PRESET_REAR_VIEW) && !sFreeCamera;
	getChild<LLPanelCameraItem>("rear_view")->setValue(argument);
	argument["selected"] = (preset == CAMERA_PRESET_GROUP_VIEW) && !sFreeCamera;
	getChild<LLPanelCameraItem>("group_view")->setValue(argument);
	argument["selected"] = (preset == CAMERA_PRESET_FRONT_VIEW) && !sFreeCamera;
	getChild<LLPanelCameraItem>("front_view")->setValue(argument);
	argument["selected"] = gAgentCamera.getCameraMode() == CAMERA_MODE_MOUSELOOK;
	getChild<LLPanelCameraItem>("mouselook_view")->setValue(argument);
	argument["selected"] = mCurrMode == CAMERA_CTRL_MODE_FREE_CAMERA;
	getChild<LLPanelCameraItem>("object_view")->setValue(argument);
}

// static
void LLFloaterCamera::onClickCameraItem(const LLSD& param)
{
	std::string name = param.asString();

	if ("mouselook_view" == name)
	{
		gAgentCamera.changeCameraToMouselook();
	}
	else if ("object_view" == name)
	{
		LLFloaterCamera* camera_floater = LLFloaterCamera::findInstance();
		if (camera_floater)
		{
			// <FS:Ansariel> FIRE-29950: Re-add weird legacy object view camera toggle
			//camera_floater->switchMode(CAMERA_CTRL_MODE_FREE_CAMERA);
			camera_floater->mCurrMode == CAMERA_CTRL_MODE_FREE_CAMERA ? camera_floater->switchMode(CAMERA_CTRL_MODE_PAN) : camera_floater->switchMode(CAMERA_CTRL_MODE_FREE_CAMERA);
			// </FS:Ansariel>
<<<<<<< HEAD
			camera_floater->updateItemsSelection();
		}

		// <FS:Ansariel> Phototools camera
		camera_floater = LLFloaterCamera::findPhototoolsInstance();
=======
			camera_floater->updateItemsSelection();
		}

		// <FS:Ansariel> Phototools camera
		camera_floater = LLFloaterCamera::findPhototoolsInstance();
		if (camera_floater)
		{
			// <FS:Ansariel> FIRE-29950: Re-add weird legacy object view camera toggle
			//camera_floater->switchMode(CAMERA_CTRL_MODE_FREE_CAMERA);
			camera_floater->mCurrMode == CAMERA_CTRL_MODE_FREE_CAMERA ? camera_floater->switchMode(CAMERA_CTRL_MODE_PAN) : camera_floater->switchMode(CAMERA_CTRL_MODE_FREE_CAMERA);
			// </FS:Ansariel>
			camera_floater->updateItemsSelection();
		}
		// </FS:Ansariel>

		// <FS:Ansariel> Optional small camera floater
		camera_floater = LLFloaterCamera::findSmallInstance();
>>>>>>> 4c6d8f4b
		if (camera_floater)
		{
			// <FS:Ansariel> FIRE-29950: Re-add weird legacy object view camera toggle
			//camera_floater->switchMode(CAMERA_CTRL_MODE_FREE_CAMERA);
			camera_floater->mCurrMode == CAMERA_CTRL_MODE_FREE_CAMERA ? camera_floater->switchMode(CAMERA_CTRL_MODE_PAN) : camera_floater->switchMode(CAMERA_CTRL_MODE_FREE_CAMERA);
			// </FS:Ansariel>
			camera_floater->updateItemsSelection();
		}
		// </FS:Ansariel>
<<<<<<< HEAD
=======
	}
	// <FS:Ansariel> Improved camera floater
	else if ("reset_view" == name)
	{
		LLFloaterCamera* camera_floater = LLFloaterCamera::findInstance();
		if (camera_floater)
			camera_floater->switchMode(CAMERA_CTRL_MODE_PAN);

		// <FS:Ansariel> Phototools camera
		camera_floater = LLFloaterCamera::findPhototoolsInstance();
		if (camera_floater)
			camera_floater->switchMode(CAMERA_CTRL_MODE_PAN);
		// </FS:Ansariel>
>>>>>>> 4c6d8f4b

		// <FS:Ansariel> Optional small camera floater
		camera_floater = LLFloaterCamera::findSmallInstance();
		if (camera_floater)
<<<<<<< HEAD
		{
			// <FS:Ansariel> FIRE-29950: Re-add weird legacy object view camera toggle
			//camera_floater->switchMode(CAMERA_CTRL_MODE_FREE_CAMERA);
			camera_floater->mCurrMode == CAMERA_CTRL_MODE_FREE_CAMERA ? camera_floater->switchMode(CAMERA_CTRL_MODE_PAN) : camera_floater->switchMode(CAMERA_CTRL_MODE_FREE_CAMERA);
			// </FS:Ansariel>
			camera_floater->updateItemsSelection();
		}
		// </FS:Ansariel>
	}
	// <FS:Ansariel> Improved camera floater
	else if ("reset_view" == name)
	{
		LLFloaterCamera* camera_floater = LLFloaterCamera::findInstance();
		if (camera_floater)
			camera_floater->switchMode(CAMERA_CTRL_MODE_PAN);

		// <FS:Ansariel> Phototools camera
		camera_floater = LLFloaterCamera::findPhototoolsInstance();
		if (camera_floater)
			camera_floater->switchMode(CAMERA_CTRL_MODE_PAN);
		// </FS:Ansariel>

		// <FS:Ansariel> Optional small camera floater
		camera_floater = LLFloaterCamera::findSmallInstance();
		if (camera_floater)
			camera_floater->switchMode(CAMERA_CTRL_MODE_PAN);
		// </FS:Ansariel>

		gAgentCamera.changeCameraToDefault();
		switchToPreset("rear_view");
	}
=======
			camera_floater->switchMode(CAMERA_CTRL_MODE_PAN);
		// </FS:Ansariel>

		gAgentCamera.changeCameraToDefault();
		switchToPreset("rear_view");
	}
>>>>>>> 4c6d8f4b
	// </FS:Ansariel>
	else
	{
		LLFloaterCamera* camera_floater = LLFloaterCamera::findInstance();
		if (camera_floater)
			camera_floater->switchMode(CAMERA_CTRL_MODE_PAN);

		// <FS:Ansariel> Phototools camera
		camera_floater = LLFloaterCamera::findPhototoolsInstance();
		if (camera_floater)
			camera_floater->switchMode(CAMERA_CTRL_MODE_PAN);
		// </FS:Ansariel>

		// <FS:Ansariel> Optional small camera floater
		camera_floater = LLFloaterCamera::findSmallInstance();
		if (camera_floater)
			camera_floater->switchMode(CAMERA_CTRL_MODE_PAN);
		// </FS:Ansariel>

		switchToPreset(name);
	}
}

// static
void LLFloaterCamera::switchToPreset(const std::string& name)
{
// [RLVa:KB] - @setcam family
	if (RlvActions::isCameraPresetLocked())
	{
		return;
	}
// [/RLVa:KB]

	sFreeCamera = false;
	clear_camera_tool();
	if (PRESETS_REAR_VIEW == name)
	{
		gAgentCamera.switchCameraPreset(CAMERA_PRESET_REAR_VIEW);
	}
	else if (PRESETS_SIDE_VIEW == name)
	{
		gAgentCamera.switchCameraPreset(CAMERA_PRESET_GROUP_VIEW);
	}
	else if (PRESETS_FRONT_VIEW == name)
	{
		gAgentCamera.switchCameraPreset(CAMERA_PRESET_FRONT_VIEW);
	}
	// <FS:PP> Third Person Perspective camera
	else if (PRESETS_TPP_VIEW == name)
	{
		gAgentCamera.switchCameraPreset(CAMERA_PRESET_TPP_VIEW);
	}
	// </FS:PP>
	else
	{
		gAgentCamera.switchCameraPreset(CAMERA_PRESET_CUSTOM);
	}
	
	if (gSavedSettings.getString("PresetCameraActive") != name)
	{
		LLPresetsManager::getInstance()->loadPreset(PRESETS_CAMERA, name);
	}

	if (isAgentAvatarValid() && gAgentAvatarp->getParent())
	{
		LLQuaternion sit_rot = gSavedSettings.getQuaternion("AvatarSitRotation");
		if (sit_rot != LLQuaternion())
		{
			gAgent.rotate(~gAgent.getFrameAgent().getQuaternion());
			gAgent.rotate(sit_rot);
		}
		else
		{
			gAgentCamera.rotateToInitSitRot();
		}
	}
	gAgentCamera.resetCameraZoomFraction();

	LLFloaterCamera* camera_floater = LLFloaterCamera::findInstance();
	if (camera_floater)
	{
		camera_floater->updateItemsSelection();
		camera_floater->switchMode(CAMERA_CTRL_MODE_PRESETS);
	}

	// <FS:Ansariel> Phototools camera
	camera_floater = LLFloaterCamera::findPhototoolsInstance();
	if (camera_floater)
	{
		camera_floater->updateItemsSelection();
		camera_floater->switchMode(CAMERA_CTRL_MODE_PRESETS);
	}
	// </FS:Ansariel>

	// <FS:Ansariel> Optional small camera floater
	camera_floater = LLFloaterCamera::findSmallInstance();
	if (camera_floater)
	{
		camera_floater->updateItemsSelection();
		camera_floater->switchMode(CAMERA_CTRL_MODE_PRESETS);
	}
	// </FS:Ansariel>
}

void LLFloaterCamera::populatePresetCombo()
{
	LLPresetsManager::getInstance()->setPresetNamesInComboBox(PRESETS_CAMERA, mPresetCombo, EDefaultOptions::DEFAULT_HIDE);
	std::string active_preset_name = gSavedSettings.getString("PresetCameraActive");
	if (active_preset_name.empty())
	{
		gSavedSettings.setU32("CameraPresetType", CAMERA_PRESET_CUSTOM);
		updateItemsSelection();
		mPresetCombo->setLabel(getString("inactive_combo_text"));
	}
	else if ((ECameraPreset)gSavedSettings.getU32("CameraPresetType") == CAMERA_PRESET_CUSTOM)
	{
		mPresetCombo->selectByValue(active_preset_name);
	}
	else
	{
		mPresetCombo->setLabel(getString("inactive_combo_text"));
	}
	updateItemsSelection();
}

void LLFloaterCamera::onSavePreset()
{
	LLFloaterReg::hideInstance("delete_pref_preset", PRESETS_CAMERA);
	LLFloaterReg::hideInstance("load_pref_preset", PRESETS_CAMERA);
	
	// <FS:Ansariel> Preselect correct radio button on save camera presets floater
	//LLFloaterReg::showInstance("save_camera_preset");
	LLSD key;
	std::string current_preset = gSavedSettings.getString("PresetCameraActive");
	bool is_custom_preset = current_preset != "" && !LLPresetsManager::getInstance()->isDefaultCameraPreset(current_preset);
	key["index"] = is_custom_preset ? 1 : 0;
	LLFloaterReg::showInstance("save_camera_preset", key);
	// </FS:Ansariel>
}

void LLFloaterCamera::onCustomPresetSelected()
{
	std::string selected_preset = mPresetCombo->getSelectedItemLabel();
	if (getString("inactive_combo_text") != selected_preset)
	{
		switchToPreset(selected_preset);
	}
}

// <FS:Ansariel> Phototools support
void LLFloaterCamera::switchViews(ECameraControlMode mode)
{
	switch (mode)
	{
		case CAMERA_CTRL_MODE_PRESETS:
			getChildView("preset_views_list")->setVisible(TRUE);
			getChildView("camera_modes_list")->setVisible(FALSE);
			getChildView("zoom")->setVisible(FALSE);
			getChild<LLButton>("presets_btn")->setToggleState(TRUE);
			getChild<LLButton>("avatarview_btn")->setToggleState(FALSE);
			getChild<LLButton>("pan_btn")->setToggleState(FALSE);
			break;
		case CAMERA_CTRL_MODE_MODES:
			getChildView("preset_views_list")->setVisible(FALSE);
			getChildView("camera_modes_list")->setVisible(TRUE);
			getChildView("zoom")->setVisible(FALSE);
			getChild<LLButton>("presets_btn")->setToggleState(FALSE);
			getChild<LLButton>("avatarview_btn")->setToggleState(TRUE);
			getChild<LLButton>("pan_btn")->setToggleState(FALSE);
			break;
		case CAMERA_CTRL_MODE_PAN:
			getChildView("preset_views_list")->setVisible(FALSE);
			getChildView("camera_modes_list")->setVisible(FALSE);
			getChildView("zoom")->setVisible(TRUE);
			getChild<LLButton>("presets_btn")->setToggleState(FALSE);
			getChild<LLButton>("avatarview_btn")->setToggleState(FALSE);
			getChild<LLButton>("pan_btn")->setToggleState(TRUE);
			break;
		default:
			LL_WARNS() << "Tried to switch to unsupported mode: " << mode << LL_ENDL;
			break;
	}
}
// </FS:Ansariel><|MERGE_RESOLUTION|>--- conflicted
+++ resolved
@@ -511,11 +511,8 @@
 	// <FS:Ansariel> Optional small camera floater
 	if (mPresetCombo)
 		populatePresetCombo();
-<<<<<<< HEAD
-=======
 
 	showDebugInfo(LLView::sDebugCamera);
->>>>>>> 4c6d8f4b
 }
 
 void LLFloaterCamera::onClose(bool app_quitting)
@@ -555,43 +552,13 @@
 // virtual
 BOOL LLFloaterCamera::postBuild()
 {
-<<<<<<< HEAD
-=======
 	mControls = getChild<LLPanel>("controls");
 	mAgentCameraInfo = getChild<LLPanel>("agent_camera_info");
 	mViewerCameraInfo = getChild<LLPanel>("viewer_camera_info");
->>>>>>> 4c6d8f4b
 	mRotate = getChild<LLJoystickCameraRotate>(ORBIT);
 	mZoom = getChild<LLPanelCameraZoom>(ZOOM);
 	mTrack = getChild<LLJoystickCameraTrack>(PAN);
 	mPresetCombo = findChild<LLComboBox>("preset_combo"); // <FS:Ansariel> Optional small camera floater
-<<<<<<< HEAD
-
-	// <FS:Ansariel> Improved camera floater
-	//getChild<LLTextBox>("precise_ctrs_label")->setShowCursorHand(false);
-	//getChild<LLTextBox>("precise_ctrs_label")->setSoundFlags(LLView::MOUSE_UP);
-	//getChild<LLTextBox>("precise_ctrs_label")->setClickedCallback(boost::bind(&LLFloaterReg::showInstance, "prefs_view_advanced", LLSD(), FALSE));
-	// </FS:Ansariel>
-
-	// <FS:Ansariel> Phototools support
-	LLButton* presets_btn = findChild<LLButton>("presets_btn");
-	if (presets_btn)
-	{
-		presets_btn->setCommitCallback(boost::bind(&LLFloaterCamera::switchViews, this, CAMERA_CTRL_MODE_PRESETS));
-	}
-	LLButton* modes_btn = findChild<LLButton>("avatarview_btn");
-	if (modes_btn)
-	{
-		modes_btn->setCommitCallback(boost::bind(&LLFloaterCamera::switchViews, this, CAMERA_CTRL_MODE_MODES));
-	}
-	LLButton* pan_btn = findChild<LLButton>("pan_btn");
-	if (pan_btn)
-	{
-		pan_btn->setCommitCallback(boost::bind(&LLFloaterCamera::switchViews, this, CAMERA_CTRL_MODE_PAN));
-	}
-	// </FS:Ansariel>
-
-=======
 	// <FS:Ansariel> Improved camera floater
 	//mPreciseCtrls = getChild<LLTextBox>("precise_ctrs_label");
 
@@ -618,7 +585,6 @@
 	}
 	// </FS:Ansariel>
 
->>>>>>> 4c6d8f4b
 	// <FS:Ansariel> Optional small camera floater
 	//mPresetCombo->setCommitCallback(boost::bind(&LLFloaterCamera::onCustomPresetSelected, this));
 	//LLPresetsManager::getInstance()->setPresetListChangeCameraCallback(boost::bind(&LLFloaterCamera::populatePresetCombo, this));
@@ -782,13 +748,6 @@
 			//camera_floater->switchMode(CAMERA_CTRL_MODE_FREE_CAMERA);
 			camera_floater->mCurrMode == CAMERA_CTRL_MODE_FREE_CAMERA ? camera_floater->switchMode(CAMERA_CTRL_MODE_PAN) : camera_floater->switchMode(CAMERA_CTRL_MODE_FREE_CAMERA);
 			// </FS:Ansariel>
-<<<<<<< HEAD
-			camera_floater->updateItemsSelection();
-		}
-
-		// <FS:Ansariel> Phototools camera
-		camera_floater = LLFloaterCamera::findPhototoolsInstance();
-=======
 			camera_floater->updateItemsSelection();
 		}
 
@@ -806,7 +765,6 @@
 
 		// <FS:Ansariel> Optional small camera floater
 		camera_floater = LLFloaterCamera::findSmallInstance();
->>>>>>> 4c6d8f4b
 		if (camera_floater)
 		{
 			// <FS:Ansariel> FIRE-29950: Re-add weird legacy object view camera toggle
@@ -816,8 +774,6 @@
 			camera_floater->updateItemsSelection();
 		}
 		// </FS:Ansariel>
-<<<<<<< HEAD
-=======
 	}
 	// <FS:Ansariel> Improved camera floater
 	else if ("reset_view" == name)
@@ -831,33 +787,6 @@
 		if (camera_floater)
 			camera_floater->switchMode(CAMERA_CTRL_MODE_PAN);
 		// </FS:Ansariel>
->>>>>>> 4c6d8f4b
-
-		// <FS:Ansariel> Optional small camera floater
-		camera_floater = LLFloaterCamera::findSmallInstance();
-		if (camera_floater)
-<<<<<<< HEAD
-		{
-			// <FS:Ansariel> FIRE-29950: Re-add weird legacy object view camera toggle
-			//camera_floater->switchMode(CAMERA_CTRL_MODE_FREE_CAMERA);
-			camera_floater->mCurrMode == CAMERA_CTRL_MODE_FREE_CAMERA ? camera_floater->switchMode(CAMERA_CTRL_MODE_PAN) : camera_floater->switchMode(CAMERA_CTRL_MODE_FREE_CAMERA);
-			// </FS:Ansariel>
-			camera_floater->updateItemsSelection();
-		}
-		// </FS:Ansariel>
-	}
-	// <FS:Ansariel> Improved camera floater
-	else if ("reset_view" == name)
-	{
-		LLFloaterCamera* camera_floater = LLFloaterCamera::findInstance();
-		if (camera_floater)
-			camera_floater->switchMode(CAMERA_CTRL_MODE_PAN);
-
-		// <FS:Ansariel> Phototools camera
-		camera_floater = LLFloaterCamera::findPhototoolsInstance();
-		if (camera_floater)
-			camera_floater->switchMode(CAMERA_CTRL_MODE_PAN);
-		// </FS:Ansariel>
 
 		// <FS:Ansariel> Optional small camera floater
 		camera_floater = LLFloaterCamera::findSmallInstance();
@@ -868,14 +797,6 @@
 		gAgentCamera.changeCameraToDefault();
 		switchToPreset("rear_view");
 	}
-=======
-			camera_floater->switchMode(CAMERA_CTRL_MODE_PAN);
-		// </FS:Ansariel>
-
-		gAgentCamera.changeCameraToDefault();
-		switchToPreset("rear_view");
-	}
->>>>>>> 4c6d8f4b
 	// </FS:Ansariel>
 	else
 	{
