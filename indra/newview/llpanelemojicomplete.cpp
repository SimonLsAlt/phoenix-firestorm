--- conflicted
+++ resolved
@@ -349,16 +349,10 @@
 
 void LLPanelEmojiComplete::onEmojisChanged()
 {
-<<<<<<< HEAD
-	if (mAutoSize)
-	{
-		mVisibleEmojis = (U16)std::min(mEmojis.size(), mMaxVisible);
-=======
     if (mAutoSize)
     {
         S32 width, height;
         mVisibleEmojis = llmin(mTotalEmojis, mMaxVisible);
->>>>>>> da783d17
         if (mVertical)
         {
             U32 maxShortCodeWidth = getMaxShortCodeWidth();
