﻿/**
* @file llpanelemojicomplete.h
* @brief Header file for LLPanelEmojiComplete
*
* $LicenseInfo:firstyear=2012&license=lgpl$
* Second Life Viewer Source Code
* Copyright (C) 2011, Linden Research, Inc.
*
* This library is free software; you can redistribute it and/or
* modify it under the terms of the GNU Lesser General Public
* License as published by the Free Software Foundation;
* version 2.1 of the License only.
*
* This library is distributed in the hope that it will be useful,
* but WITHOUT ANY WARRANTY; without even the implied warranty of
* MERCHANTABILITY or FITNESS FOR A PARTICULAR PURPOSE.  See the GNU
* Lesser General Public License for more details.
*
* You should have received a copy of the GNU Lesser General Public
* License along with this library; if not, write to the Free Software
* Foundation, Inc., 51 Franklin Street, Fifth Floor, Boston, MA  02110-1301  USA
*
* Linden Research, Inc., 945 Battery Street, San Francisco, CA  94111  USA
* $/LicenseInfo$
*/

#include "llviewerprecompiledheaders.h"

#include "llemojidictionary.h"
#include "llemojihelper.h"
#include "llpanelemojicomplete.h"
#include "lluictrlfactory.h"

constexpr U32 MIN_MOUSE_MOVE_DELTA = 4;
constexpr U32 MIN_SHORT_CODE_WIDTH = 100;

// ============================================================================
// LLPanelEmojiComplete
//

static LLDefaultChildRegistry::Register<LLPanelEmojiComplete> r("emoji_complete");

LLPanelEmojiComplete::Params::Params()
	: autosize("autosize")
	, noscroll("noscroll")
	, vertical("vertical")
	, max_emoji("max_emoji")
	, padding("padding")
	, selected_image("selected_image")
{
}

LLPanelEmojiComplete::LLPanelEmojiComplete(const LLPanelEmojiComplete::Params& p)
	: LLUICtrl(p)
	, mAutoSize(p.autosize)
	, mNoScroll(p.noscroll)
	, mVertical(p.vertical)
	, mMaxVisible(p.max_emoji)
	, mPadding(p.padding)
	, mSelectedImage(p.selected_image)
	, mIconFont(LLFontGL::getFontEmojiHuge())
	, mTextFont(LLFontGL::getFontSansSerifBig())
{
}

LLPanelEmojiComplete::~LLPanelEmojiComplete()
{
}

void LLPanelEmojiComplete::draw()
{
    if (mEmojis.empty())
        return;

    const size_t firstVisibleIdx = mScrollPos;
    const size_t lastVisibleIdx = llmin(mScrollPos + mVisibleEmojis, mEmojis.size()) - 1;

    if (mCurSelected >= firstVisibleIdx && mCurSelected <= lastVisibleIdx)
    {
        S32 x, y, width, height;
        if (mVertical)
        {
            x = mRenderRect.mLeft;
            y = mRenderRect.mTop - (mCurSelected - firstVisibleIdx + 1) * mEmojiHeight;
            width = mRenderRect.getWidth();
            height = mEmojiHeight;
        }
        else
        {
            x = mRenderRect.mLeft + (mCurSelected - firstVisibleIdx) * mEmojiWidth;
            y = mRenderRect.mBottom;
            width = mEmojiWidth;
            height = mRenderRect.getHeight();
        }
        mSelectedImage->draw(x, y, width, height);
    }

    S32 iconCenterX = mRenderRect.mLeft + mEmojiWidth / 2;
    S32 iconCenterY = mRenderRect.mTop - mEmojiHeight / 2;
    S32 textLeft = mVertical ? mRenderRect.mLeft + mEmojiWidth + mPadding : 0;
    S32 textWidth = mVertical ? getRect().getWidth() - textLeft - mPadding : 0;

    for (U32 curIdx = firstVisibleIdx; curIdx <= lastVisibleIdx; curIdx++)
    {
        mIconFont->render(mEmojis, curIdx, iconCenterX, iconCenterY,
            LLColor4::white, LLFontGL::HCENTER, LLFontGL::VCENTER, LLFontGL::NORMAL,
            LLFontGL::DROP_SHADOW_SOFT, 1, S32_MAX, nullptr, false, true);
        if (mVertical)
        {
            llwchar emoji = mEmojis[curIdx];
            auto& emoji2descr = LLEmojiDictionary::instance().getEmoji2Descr();
            auto it = emoji2descr.find(emoji);
            if (it != emoji2descr.end())
            {
                const std::string& shortCode = it->second->ShortCodes.front();
                mTextFont->renderUTF8(shortCode, 0, textLeft, iconCenterY, LLColor4::white,
                    LLFontGL::LEFT, LLFontGL::VCENTER, LLFontGL::NORMAL, LLFontGL::NO_SHADOW,
                    shortCode.size(), textWidth, NULL, FALSE, FALSE);
            }
            iconCenterY -= mEmojiHeight;
        }
        else
        {
            iconCenterX += mEmojiWidth;
        }
    }
}

BOOL LLPanelEmojiComplete::handleHover(S32 x, S32 y, MASK mask)
{
	LLVector2 curHover(x, y);
	if ((mLastHover - curHover).lengthSquared() > MIN_MOUSE_MOVE_DELTA)
	{
		mCurSelected = posToIndex(x, y);
		mLastHover = curHover;
	}

	return TRUE;
}

BOOL LLPanelEmojiComplete::handleKey(KEY key, MASK mask, BOOL called_from_parent)
{
	bool handled = false;
	if (MASK_NONE == mask)
	{
		switch (key)
		{
			case KEY_LEFT:
			case KEY_UP:
				selectPrevious();
				handled = true;
				break;
			case KEY_RIGHT:
			case KEY_DOWN:
				selectNext();
				handled = true;
				break;
			case KEY_RETURN:
				if (!mEmojis.empty())
				{
					onCommit();
					handled = true;
				}
				break;
		}
	}

	if (handled)
	{
		return TRUE;
	}
	return LLUICtrl::handleKey(key, mask, called_from_parent);
}

BOOL LLPanelEmojiComplete::handleMouseDown(S32 x, S32 y, MASK mask)
{
	mCurSelected = posToIndex(x, y);
	mLastHover = LLVector2(x, y);

	return TRUE;
}

BOOL LLPanelEmojiComplete::handleMouseUp(S32 x, S32 y, MASK mask)
{
	mCurSelected = posToIndex(x, y);
	onCommit();

	return TRUE;
}

void LLPanelEmojiComplete::onCommit()
{
	if (mCurSelected < mEmojis.size())
	{
		LLWString wstr;
		wstr.push_back(mEmojis.at(mCurSelected));
		setValue(wstring_to_utf8str(wstr));
		LLUICtrl::onCommit();
	}
}

void LLPanelEmojiComplete::reshape(S32 width, S32 height, BOOL called_from_parent)
{
	LLUICtrl::reshape(width, height, called_from_parent);
	updateConstraints();
}

void LLPanelEmojiComplete::setEmojis(const LLWString& emojis)
{
	mEmojis = emojis;
	mCurSelected = 0;

	onEmojisChanged();
}

void LLPanelEmojiComplete::setEmojiHint(const std::string& hint)
{
	llwchar curEmoji = (mCurSelected < mEmojis.size()) ? mEmojis.at(mCurSelected) : 0;

	mEmojis = LLEmojiDictionary::instance().findMatchingEmojis(hint);
	size_t curEmojiIdx = curEmoji ? mEmojis.find(curEmoji) : std::string::npos;
	mCurSelected = (std::string::npos != curEmojiIdx) ? curEmojiIdx : 0;

	onEmojisChanged();
}

U32 LLPanelEmojiComplete::getMaxShortCodeWidth() const
{
    U32 max_width = 0;
    auto& emoji2descr = LLEmojiDictionary::instance().getEmoji2Descr();
    for (llwchar emoji : mEmojis)
    {
        auto it = emoji2descr.find(emoji);
        if (it != emoji2descr.end())
        {
            const std::string& shortCode = it->second->ShortCodes.front();
            S32 width = mTextFont->getWidth(shortCode);
            if (width > max_width)
            {
                max_width = width;
            }
        }
    }
    return max_width;
}

void LLPanelEmojiComplete::onEmojisChanged()
{
	if (mAutoSize)
	{
<<<<<<< HEAD
		mVisibleEmojis = (U16)std::min(mEmojis.size(), mMaxVisible);
		reshape(mVisibleEmojis * mEmojiWidth, getRect().getHeight(), false);
=======
		mVisibleEmojis = std::min(mEmojis.size(), mMaxVisible);
        if (mVertical)
        {
            U32 maxShortCodeWidth = getMaxShortCodeWidth();
            U32 shortCodeWidth = std::max(maxShortCodeWidth, MIN_SHORT_CODE_WIDTH);
            S32 width = mEmojiWidth + shortCodeWidth + mPadding * 2;
            reshape(width, mVisibleEmojis * mEmojiHeight, false);
        }
        else
        {
            S32 height = getRect().getHeight();
            reshape(mVisibleEmojis * mEmojiWidth, height, false);
        }
>>>>>>> 66aee79e
	}
	else
	{
		updateConstraints();
	}

	mScrollPos = llmin(mScrollPos, mEmojis.size());
}

size_t LLPanelEmojiComplete::posToIndex(S32 x, S32 y) const
{
	if (mRenderRect.pointInRect(x, y))
	{
		U32 pos = mVertical ? (U32)(mRenderRect.mTop - y) / mEmojiHeight : x / mEmojiWidth;
		return mScrollPos + llmin((size_t)pos, mEmojis.size() - 1);
	}
	return npos;
}

void LLPanelEmojiComplete::select(size_t emoji_idx)
{
	mCurSelected = llclamp<size_t>(emoji_idx, 0, mEmojis.size());
	updateScrollPos();
}

void LLPanelEmojiComplete::selectNext()
{
	select(mCurSelected + 1 < mEmojis.size() ? mCurSelected + 1 : 0);
}

void LLPanelEmojiComplete::selectPrevious()
{
	select(mCurSelected - 1 >= 0 ? mCurSelected - 1 : mEmojis.size() - 1);
}

void LLPanelEmojiComplete::updateConstraints()
{
    mRenderRect = getLocalRect();
    S32 ctrlWidth = mRenderRect.getWidth();
    S32 ctrlHeight = mRenderRect.getHeight();

    mEmojiHeight = mIconFont->getLineHeight() + mPadding * 2;
    mEmojiWidth = mIconFont->getWidthF32(u8"\U0001F431") + mPadding * 2;
    if (mVertical)
    {
        mVisibleEmojis = ctrlHeight / mEmojiHeight;
        mRenderRect.mBottom = mRenderRect.mTop - mVisibleEmojis * mEmojiHeight;
    }
    else
    {
        mVisibleEmojis = ctrlWidth / mEmojiWidth;
        S32 padding = (ctrlWidth - mVisibleEmojis * mEmojiWidth) / 2;
        mRenderRect.mLeft += padding;
        mRenderRect.mRight -= padding;
        if (mEmojiHeight > ctrlHeight)
        {
            mEmojiHeight = ctrlHeight;
        }
    }

    updateScrollPos();
}

void LLPanelEmojiComplete::updateScrollPos()
{
	const size_t cntEmoji = mEmojis.size();
	if (mNoScroll || 0 == cntEmoji || cntEmoji < mVisibleEmojis || 0 == mCurSelected)
	{
		mScrollPos = 0;
		if (mCurSelected >= mVisibleEmojis)
		{
			mCurSelected = mVisibleEmojis ? mVisibleEmojis - 1 : 0;
		}
	}
	else if (cntEmoji - 1 == mCurSelected)
	{
		mScrollPos = mCurSelected - mVisibleEmojis + 1;
	}
	else
	{
		mScrollPos = mCurSelected - ((float)mCurSelected / (cntEmoji - 2) * (mVisibleEmojis - 2));
	}
}

// ============================================================================
// LLFloaterEmojiComplete
//

LLFloaterEmojiComplete::LLFloaterEmojiComplete(const LLSD& sdKey)
	: LLFloater(sdKey)
{
	// This floater should hover on top of our dependent (with the dependent having the focus)
	setFocusStealsFrontmost(false);
	setAutoFocus(false);
	setBackgroundVisible(false);
	setIsChrome(true);
}

BOOL LLFloaterEmojiComplete::handleKey(KEY key, MASK mask, BOOL called_from_parent)
{
	bool handled = false;
	if (MASK_NONE == mask)
	{
		switch (key)
		{
			case KEY_ESCAPE:
				LLEmojiHelper::instance().hideHelper();
				handled = true;
				break;
		}
	}

	if (handled)
		return TRUE;

	return LLFloater::handleKey(key, mask, called_from_parent);
}

void LLFloaterEmojiComplete::onOpen(const LLSD& key)
{
    mEmojiCtrl->setEmojiHint(key["hint"].asString());
    if (0 == mEmojiCtrl->getEmojiCount())
    {
        LLEmojiHelper::instance().hideHelper();
        return;
    }

    if (mEmojiCtrl->isAutoSize())
    {
        LLRect outer_rect = getRect();
        const LLRect& inner_rect = mEmojiCtrl->getRect();
        outer_rect.mTop = outer_rect.mBottom + inner_rect.mBottom * 2 + inner_rect.getHeight();
        outer_rect.mRight = outer_rect.mLeft + inner_rect.mLeft * 2 + inner_rect.getWidth();
        setRect(outer_rect);
    }

    gFloaterView->adjustToFitScreen(this, FALSE);
}

BOOL LLFloaterEmojiComplete::postBuild()
{
	mEmojiCtrl = findChild<LLPanelEmojiComplete>("emoji_complete_ctrl");
	mEmojiCtrl->setCommitCallback(
		std::bind([&](const LLSD& sdValue)
		{
			setValue(sdValue);
			onCommit();
		}, std::placeholders::_2));
	mEmojiCtrlHorz = getRect().getWidth() - mEmojiCtrl->getRect().getWidth();

	return LLFloater::postBuild();
}

void LLFloaterEmojiComplete::reshape(S32 width, S32 height, BOOL called_from_parent)
{
	if (!called_from_parent)
	{
		LLRect rctFloater = getRect(), rctCtrl = mEmojiCtrl->getRect();
		rctFloater.mRight = rctFloater.mLeft + rctCtrl.getWidth() + mEmojiCtrlHorz;
		setRect(rctFloater);

		return;
	}

	LLFloater::reshape(width, height, called_from_parent);
}

// ============================================================================<|MERGE_RESOLUTION|>--- conflicted
+++ resolved
@@ -248,11 +248,7 @@
 {
 	if (mAutoSize)
 	{
-<<<<<<< HEAD
 		mVisibleEmojis = (U16)std::min(mEmojis.size(), mMaxVisible);
-		reshape(mVisibleEmojis * mEmojiWidth, getRect().getHeight(), false);
-=======
-		mVisibleEmojis = std::min(mEmojis.size(), mMaxVisible);
         if (mVertical)
         {
             U32 maxShortCodeWidth = getMaxShortCodeWidth();
@@ -265,7 +261,6 @@
             S32 height = getRect().getHeight();
             reshape(mVisibleEmojis * mEmojiWidth, height, false);
         }
->>>>>>> 66aee79e
 	}
 	else
 	{
