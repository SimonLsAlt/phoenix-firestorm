/**
 * @file llmanipscale.h
 * @brief LLManipScale class definition
 *
 * $LicenseInfo:firstyear=2001&license=viewerlgpl$
 * Second Life Viewer Source Code
 * Copyright (C) 2010, Linden Research, Inc.
 *
 * This library is free software; you can redistribute it and/or
 * modify it under the terms of the GNU Lesser General Public
 * License as published by the Free Software Foundation;
 * version 2.1 of the License only.
 *
 * This library is distributed in the hope that it will be useful,
 * but WITHOUT ANY WARRANTY; without even the implied warranty of
 * MERCHANTABILITY or FITNESS FOR A PARTICULAR PURPOSE.  See the GNU
 * Lesser General Public License for more details.
 *
 * You should have received a copy of the GNU Lesser General Public
 * License along with this library; if not, write to the Free Software
 * Foundation, Inc., 51 Franklin Street, Fifth Floor, Boston, MA  02110-1301  USA
 *
 * Linden Research, Inc., 945 Battery Street, San Francisco, CA  94111  USA
 * $/LicenseInfo$
 */

#ifndef LL_MANIPSCALE_H
#define LL_MANIPSCALE_H

// llmanipscale.h
//
// copyright 2001-2002, linden research inc


#include "lltool.h"
#include "v3math.h"
#include "v4math.h"
#include "llmanip.h"
#include "llviewerobject.h"
#include "llbbox.h"


F32 get_default_max_prim_scale(bool is_flora = false);

class LLToolComposite;
class LLColor4;

typedef enum e_scale_manipulator_type
{
    SCALE_MANIP_CORNER,
    SCALE_MANIP_FACE
} EScaleManipulatorType;

typedef enum e_snap_regimes
{
    SNAP_REGIME_NONE = 0, //!< The cursor is not in either of the snap regimes.
    SNAP_REGIME_UPPER = 0x1, //!< The cursor is, non-exclusively, in the first of the snap regimes. Prefer to treat as bitmask.
    SNAP_REGIME_LOWER = 0x2 //!< The cursor is, non-exclusively, in the second of the snap regimes. Prefer to treat as bitmask.
} ESnapRegimes;


class LLManipScale : public LLManip
{
public:
<<<<<<< HEAD
	class ManipulatorHandle
	{
	public:
		LLVector3	mPosition;
		EManipPart	mManipID;
		EScaleManipulatorType			mType;

		ManipulatorHandle(LLVector3 pos, EManipPart id, EScaleManipulatorType type):mPosition(pos), mManipID(id), mType(type){}
	};
	static const S32 NUM_MANIPULATORS = 14;

	LLManipScale( LLToolComposite* composite );
	~LLManipScale();

	virtual bool	handleMouseDown( S32 x, S32 y, MASK mask );
	virtual bool	handleMouseUp( S32 x, S32 y, MASK mask );
	virtual bool	handleHover( S32 x, S32 y, MASK mask );
	virtual void	render();
	virtual void	handleSelect();

	virtual bool	handleMouseDownOnPart(S32 x, S32 y, MASK mask);
	virtual void	highlightManipulators(S32 x, S32 y);	// decided which manipulator, if any, should be highlighted by mouse hover
	virtual bool	canAffectSelection();

	static void		setUniform( bool b );
	static bool		getUniform();
	static void		setStretchTextures( bool b );
	static bool		getStretchTextures();
	static void		setShowAxes( bool b );
	static bool		getShowAxes();
=======
    class ManipulatorHandle
    {
    public:
        LLVector3   mPosition;
        EManipPart  mManipID;
        EScaleManipulatorType           mType;

        ManipulatorHandle(LLVector3 pos, EManipPart id, EScaleManipulatorType type):mPosition(pos), mManipID(id), mType(type){}
    };
    static const S32 NUM_MANIPULATORS = 14;

    LLManipScale( LLToolComposite* composite );
    ~LLManipScale();

    virtual BOOL    handleMouseDown( S32 x, S32 y, MASK mask );
    virtual BOOL    handleMouseUp( S32 x, S32 y, MASK mask );
    virtual BOOL    handleHover( S32 x, S32 y, MASK mask );
    virtual void    render();
    virtual void    handleSelect();

    virtual BOOL    handleMouseDownOnPart(S32 x, S32 y, MASK mask);
    virtual void    highlightManipulators(S32 x, S32 y);    // decided which manipulator, if any, should be highlighted by mouse hover
    virtual BOOL    canAffectSelection();

    static void     setUniform( BOOL b );
    static BOOL     getUniform();
    static void     setStretchTextures( BOOL b );
    static BOOL     getStretchTextures();
    static void     setShowAxes( BOOL b );
    static BOOL     getShowAxes();
>>>>>>> c06fb4e0

private:
    void            renderCorners( const LLBBox& local_bbox );
    void            renderFaces( const LLBBox& local_bbox );
    void            renderBoxHandle( F32 x, F32 y, F32 z );
    void            renderAxisHandle( U32 part, const LLVector3& start, const LLVector3& end );
    void            renderGuidelinesPart( const LLBBox& local_bbox );
    void            renderSnapGuides( const LLBBox& local_bbox );

    void            revert();

    inline void     conditionalHighlight( U32 part, const LLColor4* highlight = NULL, const LLColor4* normal = NULL );

    void            drag( S32 x, S32 y );
    void            dragFace( S32 x, S32 y );
    void            dragCorner( S32 x, S32 y );

<<<<<<< HEAD
	void			sendUpdates( bool send_position_update, bool send_scale_update, bool corner = false);
=======
    void            sendUpdates( BOOL send_position_update, BOOL send_scale_update, BOOL corner = FALSE);
>>>>>>> c06fb4e0

    LLVector3       faceToUnitVector( S32 part ) const;
    LLVector3       cornerToUnitVector( S32 part ) const;
    LLVector3       edgeToUnitVector( S32 part ) const;
    LLVector3       partToUnitVector( S32 part ) const;
    LLVector3       unitVectorToLocalBBoxExtent( const LLVector3& v, const LLBBox& bbox ) const;
    F32             partToMaxScale( S32 part, const LLBBox& bbox ) const;
    F32             partToMinScale( S32 part, const LLBBox& bbox ) const;
    LLVector3       nearestAxis( const LLVector3& v ) const;

    void            stretchFace( const LLVector3& drag_start_agent, const LLVector3& drag_delta_agent);

    void            adjustTextureRepeats();     // Adjusts texture coords based on mSavedScale and current scale, only works for boxes

    void            updateSnapGuides(const LLBBox& bbox);
private:

<<<<<<< HEAD
	struct compare_manipulators
	{
		bool operator() (const ManipulatorHandle* const a, const ManipulatorHandle* const b) const
		{
			if (a->mType != b->mType)
				return a->mType < b->mType;
			else if (a->mPosition.mV[VZ] != b->mPosition.mV[VZ])
				return a->mPosition.mV[VZ] < b->mPosition.mV[VZ];
			else
				return a->mManipID < b->mManipID;
		}
	};


	F32				mScaledBoxHandleSize; //!< Handle size after scaling for selection feedback.
	LLVector3d		mDragStartPointGlobal;
	LLVector3d		mDragStartCenterGlobal; //!< The center of the bounding box of all selected objects at time of drag start.
	LLVector3d		mDragPointGlobal;
	LLVector3d 		mDragFarHitGlobal;
	S32				mLastMouseX;
	S32				mLastMouseY;
	bool			mSendUpdateOnMouseUp;
	U32 			mLastUpdateFlags;
	typedef std::set<ManipulatorHandle*, compare_manipulators> manipulator_list_t;
	manipulator_list_t mProjectedManipulators;
	LLVector4		mManipulatorVertices[14];
	F32				mScaleSnapUnit1; //!< Size of snap multiples for the upper scale.
	F32				mScaleSnapUnit2; //!< Size of snap multiples for the lower scale.
	LLVector3		mScalePlaneNormal1; //!< Normal of plane in which scale occurs that most faces camera.
	LLVector3		mScalePlaneNormal2; //!< Normal of plane in which scale occurs that most faces camera.
	LLVector3		mSnapGuideDir1; //!< The direction in which the upper snap guide tick marks face.
	LLVector3		mSnapGuideDir2; //!< The direction in which the lower snap guide tick marks face.
	LLVector3		mSnapDir1; //!< The direction in which the upper snap guides face.
	LLVector3		mSnapDir2; //!< The direction in which the lower snap guides face.
	F32				mSnapRegimeOffset; //!< How far off the scale axis centerline the mouse can be before it exits/enters the snap regime.
	F32				mTickPixelSpacing1; //!< The pixel spacing between snap guide tick marks for the upper scale.
	F32				mTickPixelSpacing2; //!< The pixel spacing between snap guide tick marks for the lower scale.
	F32				mSnapGuideLength;
	LLVector3		mScaleCenter; //!< The location of the origin of the scaling operation.
	LLVector3		mScaleDir; //!< The direction of the scaling action.  In face-dragging this is aligned with one of the cardinal axis relative to the prim, but in corner-dragging this is along the diagonal.
	F32				mScaleSnappedValue; //!< The distance of the current position nearest the mouse location, measured along mScaleDir.  Is measured either from the center or from the far face/corner depending upon whether uniform scaling is true or false respectively.
	ESnapRegimes	mSnapRegime; //<! Which, if any, snap regime the cursor is currently residing in.
	F32				mManipulatorScales[NUM_MANIPULATORS];
	F32				mBoxHandleSize[NUM_MANIPULATORS];		// The size of the handles at the corners of the bounding box
	S32				mFirstClickX;
	S32				mFirstClickY;
	bool			mIsFirstClick;

// <FS:Zi> Add middle mouse control for switching uniform scaling on the fly
public:
	virtual bool	handleMiddleMouseDown( S32 x, S32 y, MASK mask );
	virtual bool	handleMiddleMouseUp( S32 x, S32 y, MASK mask );

private:
	static bool mInvertUniform;
=======
    struct compare_manipulators
    {
        bool operator() (const ManipulatorHandle* const a, const ManipulatorHandle* const b) const
        {
            if (a->mType != b->mType)
                return a->mType < b->mType;
            else if (a->mPosition.mV[VZ] != b->mPosition.mV[VZ])
                return a->mPosition.mV[VZ] < b->mPosition.mV[VZ];
            else
                return a->mManipID < b->mManipID;
        }
    };


    F32             mScaledBoxHandleSize; //!< Handle size after scaling for selection feedback.
    LLVector3d      mDragStartPointGlobal;
    LLVector3d      mDragStartCenterGlobal; //!< The center of the bounding box of all selected objects at time of drag start.
    LLVector3d      mDragPointGlobal;
    LLVector3d      mDragFarHitGlobal;
    S32             mLastMouseX;
    S32             mLastMouseY;
    BOOL            mSendUpdateOnMouseUp;
    U32             mLastUpdateFlags;
    typedef std::set<ManipulatorHandle*, compare_manipulators> manipulator_list_t;
    manipulator_list_t mProjectedManipulators;
    LLVector4       mManipulatorVertices[14];
    F32             mScaleSnapUnit1; //!< Size of snap multiples for the upper scale.
    F32             mScaleSnapUnit2; //!< Size of snap multiples for the lower scale.
    LLVector3       mScalePlaneNormal1; //!< Normal of plane in which scale occurs that most faces camera.
    LLVector3       mScalePlaneNormal2; //!< Normal of plane in which scale occurs that most faces camera.
    LLVector3       mSnapGuideDir1; //!< The direction in which the upper snap guide tick marks face.
    LLVector3       mSnapGuideDir2; //!< The direction in which the lower snap guide tick marks face.
    LLVector3       mSnapDir1; //!< The direction in which the upper snap guides face.
    LLVector3       mSnapDir2; //!< The direction in which the lower snap guides face.
    F32             mSnapRegimeOffset; //!< How far off the scale axis centerline the mouse can be before it exits/enters the snap regime.
    F32             mTickPixelSpacing1; //!< The pixel spacing between snap guide tick marks for the upper scale.
    F32             mTickPixelSpacing2; //!< The pixel spacing between snap guide tick marks for the lower scale.
    F32             mSnapGuideLength;
    LLVector3       mScaleCenter; //!< The location of the origin of the scaling operation.
    LLVector3       mScaleDir; //!< The direction of the scaling action.  In face-dragging this is aligned with one of the cardinal axis relative to the prim, but in corner-dragging this is along the diagonal.
    F32             mScaleSnappedValue; //!< The distance of the current position nearest the mouse location, measured along mScaleDir.  Is measured either from the center or from the far face/corner depending upon whether uniform scaling is true or false respectively.
    ESnapRegimes    mSnapRegime; //<! Which, if any, snap regime the cursor is currently residing in.
    F32             mManipulatorScales[NUM_MANIPULATORS];
    F32             mBoxHandleSize[NUM_MANIPULATORS];       // The size of the handles at the corners of the bounding box
    S32             mFirstClickX;
    S32             mFirstClickY;
    bool            mIsFirstClick;

// <FS:Zi> Add middle mouse control for switching uniform scaling on the fly
public:
    virtual BOOL    handleMiddleMouseDown( S32 x, S32 y, MASK mask );
    virtual BOOL    handleMiddleMouseUp( S32 x, S32 y, MASK mask );

private:
    static BOOL mInvertUniform;
>>>>>>> c06fb4e0
// </FS:Zi>
};

#endif  // LL_MANIPSCALE_H<|MERGE_RESOLUTION|>--- conflicted
+++ resolved
@@ -62,38 +62,6 @@
 class LLManipScale : public LLManip
 {
 public:
-<<<<<<< HEAD
-	class ManipulatorHandle
-	{
-	public:
-		LLVector3	mPosition;
-		EManipPart	mManipID;
-		EScaleManipulatorType			mType;
-
-		ManipulatorHandle(LLVector3 pos, EManipPart id, EScaleManipulatorType type):mPosition(pos), mManipID(id), mType(type){}
-	};
-	static const S32 NUM_MANIPULATORS = 14;
-
-	LLManipScale( LLToolComposite* composite );
-	~LLManipScale();
-
-	virtual bool	handleMouseDown( S32 x, S32 y, MASK mask );
-	virtual bool	handleMouseUp( S32 x, S32 y, MASK mask );
-	virtual bool	handleHover( S32 x, S32 y, MASK mask );
-	virtual void	render();
-	virtual void	handleSelect();
-
-	virtual bool	handleMouseDownOnPart(S32 x, S32 y, MASK mask);
-	virtual void	highlightManipulators(S32 x, S32 y);	// decided which manipulator, if any, should be highlighted by mouse hover
-	virtual bool	canAffectSelection();
-
-	static void		setUniform( bool b );
-	static bool		getUniform();
-	static void		setStretchTextures( bool b );
-	static bool		getStretchTextures();
-	static void		setShowAxes( bool b );
-	static bool		getShowAxes();
-=======
     class ManipulatorHandle
     {
     public:
@@ -108,23 +76,22 @@
     LLManipScale( LLToolComposite* composite );
     ~LLManipScale();
 
-    virtual BOOL    handleMouseDown( S32 x, S32 y, MASK mask );
-    virtual BOOL    handleMouseUp( S32 x, S32 y, MASK mask );
-    virtual BOOL    handleHover( S32 x, S32 y, MASK mask );
+    virtual bool    handleMouseDown( S32 x, S32 y, MASK mask );
+    virtual bool    handleMouseUp( S32 x, S32 y, MASK mask );
+    virtual bool    handleHover( S32 x, S32 y, MASK mask );
     virtual void    render();
     virtual void    handleSelect();
 
-    virtual BOOL    handleMouseDownOnPart(S32 x, S32 y, MASK mask);
+    virtual bool    handleMouseDownOnPart(S32 x, S32 y, MASK mask);
     virtual void    highlightManipulators(S32 x, S32 y);    // decided which manipulator, if any, should be highlighted by mouse hover
-    virtual BOOL    canAffectSelection();
+    virtual bool    canAffectSelection();
 
-    static void     setUniform( BOOL b );
-    static BOOL     getUniform();
-    static void     setStretchTextures( BOOL b );
-    static BOOL     getStretchTextures();
-    static void     setShowAxes( BOOL b );
-    static BOOL     getShowAxes();
->>>>>>> c06fb4e0
+    static void     setUniform( bool b );
+    static bool     getUniform();
+    static void     setStretchTextures( bool b );
+    static bool     getStretchTextures();
+    static void     setShowAxes( bool b );
+    static bool     getShowAxes();
 
 private:
     void            renderCorners( const LLBBox& local_bbox );
@@ -142,11 +109,7 @@
     void            dragFace( S32 x, S32 y );
     void            dragCorner( S32 x, S32 y );
 
-<<<<<<< HEAD
-	void			sendUpdates( bool send_position_update, bool send_scale_update, bool corner = false);
-=======
-    void            sendUpdates( BOOL send_position_update, BOOL send_scale_update, BOOL corner = FALSE);
->>>>>>> c06fb4e0
+    void            sendUpdates( bool send_position_update, bool send_scale_update, bool corner = false);
 
     LLVector3       faceToUnitVector( S32 part ) const;
     LLVector3       cornerToUnitVector( S32 part ) const;
@@ -164,63 +127,6 @@
     void            updateSnapGuides(const LLBBox& bbox);
 private:
 
-<<<<<<< HEAD
-	struct compare_manipulators
-	{
-		bool operator() (const ManipulatorHandle* const a, const ManipulatorHandle* const b) const
-		{
-			if (a->mType != b->mType)
-				return a->mType < b->mType;
-			else if (a->mPosition.mV[VZ] != b->mPosition.mV[VZ])
-				return a->mPosition.mV[VZ] < b->mPosition.mV[VZ];
-			else
-				return a->mManipID < b->mManipID;
-		}
-	};
-
-
-	F32				mScaledBoxHandleSize; //!< Handle size after scaling for selection feedback.
-	LLVector3d		mDragStartPointGlobal;
-	LLVector3d		mDragStartCenterGlobal; //!< The center of the bounding box of all selected objects at time of drag start.
-	LLVector3d		mDragPointGlobal;
-	LLVector3d 		mDragFarHitGlobal;
-	S32				mLastMouseX;
-	S32				mLastMouseY;
-	bool			mSendUpdateOnMouseUp;
-	U32 			mLastUpdateFlags;
-	typedef std::set<ManipulatorHandle*, compare_manipulators> manipulator_list_t;
-	manipulator_list_t mProjectedManipulators;
-	LLVector4		mManipulatorVertices[14];
-	F32				mScaleSnapUnit1; //!< Size of snap multiples for the upper scale.
-	F32				mScaleSnapUnit2; //!< Size of snap multiples for the lower scale.
-	LLVector3		mScalePlaneNormal1; //!< Normal of plane in which scale occurs that most faces camera.
-	LLVector3		mScalePlaneNormal2; //!< Normal of plane in which scale occurs that most faces camera.
-	LLVector3		mSnapGuideDir1; //!< The direction in which the upper snap guide tick marks face.
-	LLVector3		mSnapGuideDir2; //!< The direction in which the lower snap guide tick marks face.
-	LLVector3		mSnapDir1; //!< The direction in which the upper snap guides face.
-	LLVector3		mSnapDir2; //!< The direction in which the lower snap guides face.
-	F32				mSnapRegimeOffset; //!< How far off the scale axis centerline the mouse can be before it exits/enters the snap regime.
-	F32				mTickPixelSpacing1; //!< The pixel spacing between snap guide tick marks for the upper scale.
-	F32				mTickPixelSpacing2; //!< The pixel spacing between snap guide tick marks for the lower scale.
-	F32				mSnapGuideLength;
-	LLVector3		mScaleCenter; //!< The location of the origin of the scaling operation.
-	LLVector3		mScaleDir; //!< The direction of the scaling action.  In face-dragging this is aligned with one of the cardinal axis relative to the prim, but in corner-dragging this is along the diagonal.
-	F32				mScaleSnappedValue; //!< The distance of the current position nearest the mouse location, measured along mScaleDir.  Is measured either from the center or from the far face/corner depending upon whether uniform scaling is true or false respectively.
-	ESnapRegimes	mSnapRegime; //<! Which, if any, snap regime the cursor is currently residing in.
-	F32				mManipulatorScales[NUM_MANIPULATORS];
-	F32				mBoxHandleSize[NUM_MANIPULATORS];		// The size of the handles at the corners of the bounding box
-	S32				mFirstClickX;
-	S32				mFirstClickY;
-	bool			mIsFirstClick;
-
-// <FS:Zi> Add middle mouse control for switching uniform scaling on the fly
-public:
-	virtual bool	handleMiddleMouseDown( S32 x, S32 y, MASK mask );
-	virtual bool	handleMiddleMouseUp( S32 x, S32 y, MASK mask );
-
-private:
-	static bool mInvertUniform;
-=======
     struct compare_manipulators
     {
         bool operator() (const ManipulatorHandle* const a, const ManipulatorHandle* const b) const
@@ -242,7 +148,7 @@
     LLVector3d      mDragFarHitGlobal;
     S32             mLastMouseX;
     S32             mLastMouseY;
-    BOOL            mSendUpdateOnMouseUp;
+    bool            mSendUpdateOnMouseUp;
     U32             mLastUpdateFlags;
     typedef std::set<ManipulatorHandle*, compare_manipulators> manipulator_list_t;
     manipulator_list_t mProjectedManipulators;
@@ -271,12 +177,11 @@
 
 // <FS:Zi> Add middle mouse control for switching uniform scaling on the fly
 public:
-    virtual BOOL    handleMiddleMouseDown( S32 x, S32 y, MASK mask );
-    virtual BOOL    handleMiddleMouseUp( S32 x, S32 y, MASK mask );
+    virtual bool    handleMiddleMouseDown( S32 x, S32 y, MASK mask );
+    virtual bool    handleMiddleMouseUp( S32 x, S32 y, MASK mask );
 
 private:
-    static BOOL mInvertUniform;
->>>>>>> c06fb4e0
+    static bool mInvertUniform;
 // </FS:Zi>
 };
 
