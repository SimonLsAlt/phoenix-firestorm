/**
 * @file exogroupmutelist.cpp
 * @brief Persistently stores groups to ignore.
 *
 * $LicenseInfo:firstyear=2012&license=viewerlgpl$
 * Copyright (C) 2012 Katharine Berry
 *
 * This library is free software; you can redistribute it and/or
 * modify it under the terms of the GNU Lesser General Public
 * License as published by the Free Software Foundation;
 * version 2.1 of the License only.
 *
 * This library is distributed in the hope that it will be useful,
 * but WITHOUT ANY WARRANTY; without even the implied warranty of
 * MERCHANTABILITY or FITNESS FOR A PARTICULAR PURPOSE.  See the GNU
 * Lesser General Public License for more details.
 * $/LicenseInfo$
 */

#include "llviewerprecompiledheaders.h"

#include "exogroupmutelist.h"
#include "llagent.h"
#include "lldir.h"
#include "llfile.h"
#include "llgroupactions.h"
#include "llimview.h"
#include "llmutelist.h"
#include "llsdserialize.h"
#include "llviewercontrol.h"
#include "llviewernetwork.h"

exoGroupMuteList::exoGroupMuteList()
: mMuted()
{
#ifdef OPENSIM
    if (LLGridManager::instance().isInOpenSim())
    {
        loadMuteList();
    }
#endif
}

bool exoGroupMuteList::isMuted(const LLUUID& group) const
{
#ifdef OPENSIM
    if (LLGridManager::instance().isInOpenSim())
    {
        return mMuted.count(group);
    }
#endif
    return (bool)LLMuteList::instance().isMuted(LLUUID::null, getMutelistString(group));
}

bool exoGroupMuteList::isLoaded() const
{
#ifdef OPENSIM
    if (LLGridManager::instance().isInOpenSim())
    {
        return true;
    }
#endif
    return LLMuteList::instance().isLoaded();
}

void exoGroupMuteList::add(const LLUUID& group)
{
    LLGroupActions::endIM(group); // Actually kill ongoing conversation

#ifdef OPENSIM
    if (LLGridManager::instance().isInOpenSim())
    {
        if (mMuted.insert(group).second)
        {
            saveMuteList();
        }
        return;
    }
#endif
    LLMuteList::instance().add(LLMute(LLUUID::null, getMutelistString(group), LLMute::BY_NAME));
}

void exoGroupMuteList::remove(const LLUUID& group)
{
#ifdef OPENSIM
    if (LLGridManager::instance().isInOpenSim())
    {
        if (mMuted.erase(group))
        {
            saveMuteList();
        }
        return;
    }
#endif
    LLMuteList::instance().remove(LLMute(LLUUID::null, getMutelistString(group), LLMute::BY_NAME));
}

bool exoGroupMuteList::loadMuteList()
{
    std::string path = getFilePath();
    if (!LLFile::isfile(path))
    {
        // We consider the absence of a mute file to be a successful load
        // because it won't exist if the user's never muted a group.
        LL_INFOS("GroupMute") << "Mute file doesn't exist; skipping load." << LL_ENDL;
        return true;
    }
    llifstream file(path.c_str());
    if (!file.is_open())
    {
        LL_WARNS("GroupMute") << "Failed to open group muting list." << LL_ENDL;
        return false;
    }
    LLSD data;
    LLSDSerialize::fromXMLDocument(data, file);
    file.close();

    std::copy(data.beginArray(), data.endArray(), inserter(mMuted, mMuted.begin()));
    return true;
}

bool exoGroupMuteList::saveMuteList()
{
    LLSD data;
    // LLSD doesn't seem to expose insertion using iterators.
    for (auto& it : mMuted)
    {
        data.append(it);
    }

    llofstream file(getFilePath().c_str());
    if (!file.is_open())
    {
        LL_WARNS("GroupMute") << "Unable to save group muting list!" << LL_ENDL;
        return false;
    }
    LLSDSerialize::toPrettyXML(data, file);
    file.close();
    return true;
}

std::string exoGroupMuteList::getFilePath() const
{
    return gDirUtilp->getExpandedFilename(LL_PATH_PER_SL_ACCOUNT, "muted_groups.xml");
}

void exoGroupMuteList::addDeferredGroupChat(const LLUUID& group)
{
    if (mDeferredGroupChatSessionIDs.find(group) == mDeferredGroupChatSessionIDs.end())
    {
        mDeferredGroupChatSessionIDs.insert(group);
    }
}

bool exoGroupMuteList::restoreDeferredGroupChat(const LLUUID& group)
{
<<<<<<< HEAD
	if (!isLoaded())
	{
		return false;
	}

	auto groupIt = mDeferredGroupChatSessionIDs.find(group);
	if (groupIt != mDeferredGroupChatSessionIDs.end())
	{
		mDeferredGroupChatSessionIDs.erase(groupIt);

		LLGroupData groupData;
		if (gAgent.getGroupData(group, groupData))
		{
			if (!isMuted(group))
			{
				LL_INFOS() << "Restoring group chat from " << groupData.mName << " (" << group.asString() << ")" << LL_ENDL;

				gIMMgr->addSession(groupData.mName, IM_SESSION_INVITE, group);

				uuid_vec_t ids;
				LLIMModel::sendStartSession(group, group, ids, IM_SESSION_GROUP_START, true);

				if (!gAgent.isDoNotDisturb() && gSavedSettings.getU32("PlayModeUISndNewIncomingGroupIMSession") != 0)
				{
					make_ui_sound("UISndNewIncomingGroupIMSession");
				}
				return true;
			}
			else
			{
				LL_INFOS() << "NOT restoring group chat from " << groupData.mName << " (" << group.asString() << ") because the group is muted" << LL_ENDL;
				gIMMgr->clearPendingInvitation(group);
				gIMMgr->clearPendingAgentListUpdates(group);
				LLIMModel::getInstance()->sendLeaveSession(group, group);
				return false;
			}
		}
	}

	return false;
=======
    if (!isLoaded())
    {
        return false;
    }

    auto groupIt = mDeferredGroupChatSessionIDs.find(group);
    if (groupIt != mDeferredGroupChatSessionIDs.end())
    {
        mDeferredGroupChatSessionIDs.erase(groupIt);

        LLGroupData groupData;
        if (gAgent.getGroupData(group, groupData))
        {
            if (!isMuted(group))
            {
                LL_INFOS() << "Restoring group chat from " << groupData.mName << " (" << group.asString() << ")" << LL_ENDL;

                gIMMgr->addSession(groupData.mName, IM_SESSION_INVITE, group);

                uuid_vec_t ids;
                LLIMModel::sendStartSession(group, group, ids, IM_SESSION_GROUP_START);

                if (!gAgent.isDoNotDisturb() && gSavedSettings.getU32("PlayModeUISndNewIncomingGroupIMSession") != 0)
                {
                    make_ui_sound("UISndNewIncomingGroupIMSession");
                }
                return true;
            }
            else
            {
                LL_INFOS() << "NOT restoring group chat from " << groupData.mName << " (" << group.asString() << ") because the group is muted" << LL_ENDL;
                gIMMgr->clearPendingInvitation(group);
                gIMMgr->clearPendingAgentListUpdates(group);
                LLIMModel::getInstance()->sendLeaveSession(group, group);
                return false;
            }
        }
    }

    return false;
>>>>>>> c5abcecc
}

std::string exoGroupMuteList::getMutelistString(const LLUUID& group) const
{
    return std::string("Group:" + group.asString());
}<|MERGE_RESOLUTION|>--- conflicted
+++ resolved
@@ -154,48 +154,6 @@
 
 bool exoGroupMuteList::restoreDeferredGroupChat(const LLUUID& group)
 {
-<<<<<<< HEAD
-	if (!isLoaded())
-	{
-		return false;
-	}
-
-	auto groupIt = mDeferredGroupChatSessionIDs.find(group);
-	if (groupIt != mDeferredGroupChatSessionIDs.end())
-	{
-		mDeferredGroupChatSessionIDs.erase(groupIt);
-
-		LLGroupData groupData;
-		if (gAgent.getGroupData(group, groupData))
-		{
-			if (!isMuted(group))
-			{
-				LL_INFOS() << "Restoring group chat from " << groupData.mName << " (" << group.asString() << ")" << LL_ENDL;
-
-				gIMMgr->addSession(groupData.mName, IM_SESSION_INVITE, group);
-
-				uuid_vec_t ids;
-				LLIMModel::sendStartSession(group, group, ids, IM_SESSION_GROUP_START, true);
-
-				if (!gAgent.isDoNotDisturb() && gSavedSettings.getU32("PlayModeUISndNewIncomingGroupIMSession") != 0)
-				{
-					make_ui_sound("UISndNewIncomingGroupIMSession");
-				}
-				return true;
-			}
-			else
-			{
-				LL_INFOS() << "NOT restoring group chat from " << groupData.mName << " (" << group.asString() << ") because the group is muted" << LL_ENDL;
-				gIMMgr->clearPendingInvitation(group);
-				gIMMgr->clearPendingAgentListUpdates(group);
-				LLIMModel::getInstance()->sendLeaveSession(group, group);
-				return false;
-			}
-		}
-	}
-
-	return false;
-=======
     if (!isLoaded())
     {
         return false;
@@ -216,7 +174,7 @@
                 gIMMgr->addSession(groupData.mName, IM_SESSION_INVITE, group);
 
                 uuid_vec_t ids;
-                LLIMModel::sendStartSession(group, group, ids, IM_SESSION_GROUP_START);
+                LLIMModel::sendStartSession(group, group, ids, IM_SESSION_GROUP_START, true);
 
                 if (!gAgent.isDoNotDisturb() && gSavedSettings.getU32("PlayModeUISndNewIncomingGroupIMSession") != 0)
                 {
@@ -236,7 +194,6 @@
     }
 
     return false;
->>>>>>> c5abcecc
 }
 
 std::string exoGroupMuteList::getMutelistString(const LLUUID& group) const
