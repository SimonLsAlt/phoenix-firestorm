/**
 * @file llfloateropenobject.cpp
 * @brief LLFloaterOpenObject class implementation
 *
 * $LicenseInfo:firstyear=2004&license=viewerlgpl$
 * Second Life Viewer Source Code
 * Copyright (C) 2010, Linden Research, Inc.
 *
 * This library is free software; you can redistribute it and/or
 * modify it under the terms of the GNU Lesser General Public
 * License as published by the Free Software Foundation;
 * version 2.1 of the License only.
 *
 * This library is distributed in the hope that it will be useful,
 * but WITHOUT ANY WARRANTY; without even the implied warranty of
 * MERCHANTABILITY or FITNESS FOR A PARTICULAR PURPOSE.  See the GNU
 * Lesser General Public License for more details.
 *
 * You should have received a copy of the GNU Lesser General Public
 * License along with this library; if not, write to the Free Software
 * Foundation, Inc., 51 Franklin Street, Fifth Floor, Boston, MA  02110-1301  USA
 *
 * Linden Research, Inc., 945 Battery Street, San Francisco, CA  94111  USA
 * $/LicenseInfo$
 */

/*
 * Shows the contents of an object.
 * A floater wrapper for LLPanelObjectInventory
 */

#include "llviewerprecompiledheaders.h"

#include "llfloateropenobject.h"

#include "llcachename.h"
#include "llbutton.h"
#include "llnotificationsutil.h"
#include "lltextbox.h"

#include "llinventorybridge.h"
#include "llinventorymodel.h"
#include "llinventorypanel.h"
#include "llpanelobjectinventory.h"
#include "llfloaterreg.h"
#include "llselectmgr.h"
#include "lluiconstants.h"
#include "llviewerobject.h"
#include "lluictrlfactory.h"
#include "llviewerwindow.h"
// [RLVa:KB] - @edit
#include "rlvactions.h"
// [/RLVa:KB]

LLFloaterOpenObject::LLFloaterOpenObject(const LLSD& key)
:   LLFloater(key),
    mPanelInventoryObject(NULL),
    mDirty(TRUE)
{
<<<<<<< HEAD
	// <FS:Ansariel> Cinder's fly-out button
	//mCommitCallbackRegistrar.add("OpenObject.MoveToInventory",	boost::bind(&LLFloaterOpenObject::onClickMoveToInventory, this));
	mCommitCallbackRegistrar.add("OpenObject.CopyAction",		boost::bind(&LLFloaterOpenObject::onClickCopy, this, _2));
	// </FS:Ansariel>
	mCommitCallbackRegistrar.add("OpenObject.Cancel",			boost::bind(&LLFloaterOpenObject::onClickCancel, this));
=======
    mCommitCallbackRegistrar.add("OpenObject.MoveToInventory",  boost::bind(&LLFloaterOpenObject::onClickMoveToInventory, this));
    mCommitCallbackRegistrar.add("OpenObject.Cancel",           boost::bind(&LLFloaterOpenObject::onClickCancel, this));
>>>>>>> 38c2a5bd
}

LLFloaterOpenObject::~LLFloaterOpenObject()
{
//  sInstance = NULL;
}

// virtual
BOOL LLFloaterOpenObject::postBuild()
{
<<<<<<< HEAD
	getChild<LLUICtrl>("object_name")->setTextArg("[DESC]", std::string("Object") ); // *Note: probably do not want to translate this
	mPanelInventoryObject = getChild<LLPanelObjectInventory>("object_contents");

	refresh();
	return TRUE;
=======
    getChild<LLUICtrl>("object_name")->setTextArg("[DESC]", std::string("Object") ); // *Note: probably do not want to translate this
    mPanelInventoryObject = getChild<LLPanelObjectInventory>("object_contents");

    refresh();
    return TRUE;
>>>>>>> 38c2a5bd
}

void LLFloaterOpenObject::onOpen(const LLSD& key)
{
    LLObjectSelectionHandle object_selection = LLSelectMgr::getInstance()->getSelection();
    if (object_selection->getRootObjectCount() != 1)
    {
        LLNotificationsUtil::add("UnableToViewContentsMoreThanOne");
        closeFloater();
        return;
    }
    if(!(object_selection->getPrimaryObject()))
    {
        closeFloater();
        return;
    }
    mObjectSelection = LLSelectMgr::getInstance()->getEditSelection();
    refresh();
}

void LLFloaterOpenObject::refresh()
{
<<<<<<< HEAD
	mPanelInventoryObject->refresh();

	std::string name = "";
	BOOL enabled = FALSE;

	LLSelectNode* node = mObjectSelection->getFirstRootNode();
// [RLVa:KB] - @edit and @editobj
	if ( (RlvActions::isRlvEnabled()) && (node) && (!RlvActions::canEdit(node->getObject())) )
	{
		// If the floater was already open before getting edit restricted then a transient selection will allow manipulation
		// of the object's inventory without it getting selected by LLSelectMgr::deselectIfTooFar().
		// Killing the selection would result in the user not realizing why their right-click breaks so close the floater instead.
		closeFloater();
		return;
	}
// [/RLVa:KB]
	if (node) 
	{
		name = node->mName;
		enabled = TRUE;
	}
	else
	{
		name = "";
		enabled = FALSE;
	}
	
	getChild<LLUICtrl>("object_name")->setTextArg("[DESC]", name);
	// <FS:Ansariel> Cinder's fly-out button
	//getChildView("copy_to_inventory_button")->setEnabled(enabled);
	//getChildView("copy_and_wear_button")->setEnabled(enabled);
	//getChildView("copy_and_replace_button")->setEnabled(enabled);
	getChildView("copy_flyout")->setEnabled(enabled);
	// </FS:Ansariel>
=======
    mPanelInventoryObject->refresh();

    std::string name = "";
    BOOL enabled = FALSE;

    LLSelectNode* node = mObjectSelection->getFirstRootNode();
    if (node)
    {
        name = node->mName;
        enabled = TRUE;
    }
    else
    {
        name = "";
        enabled = FALSE;
    }

    getChild<LLUICtrl>("object_name")->setTextArg("[DESC]", name);
    getChildView("copy_to_inventory_button")->setEnabled(enabled);
    getChildView("copy_and_wear_button")->setEnabled(enabled);
    getChildView("copy_and_replace_button")->setEnabled(enabled);

>>>>>>> 38c2a5bd
}

void LLFloaterOpenObject::draw()
{
    if (mDirty)
    {
        refresh();
        mDirty = FALSE;
    }
    LLFloater::draw();
}

void LLFloaterOpenObject::dirty()
{
    mDirty = TRUE;
}



void LLFloaterOpenObject::moveToInventory(bool wear, bool replace)
{
    if (mObjectSelection->getRootObjectCount() != 1)
    {
        LLNotificationsUtil::add("OnlyCopyContentsOfSingleItem");
        return;
    }

    LLSelectNode* node = mObjectSelection->getFirstRootNode();
    if (!node) return;
    LLViewerObject* object = node->getObject();
    if (!object) return;

    LLUUID object_id = object->getID();
    std::string name = node->mName;

    // Either create a sub-folder of clothing, or of the root folder.
    LLUUID parent_category_id;
    if (wear)
    {
        parent_category_id = gInventory.findCategoryUUIDForType(
            LLFolderType::FT_CLOTHING);
    }
    else
    {
        parent_category_id = gInventory.getRootFolderID();
    }

    inventory_func_type func = boost::bind(LLFloaterOpenObject::callbackCreateInventoryCategory,_1,object_id,wear,replace);
    // D567 copy thumbnail info
    gInventory.createNewCategory(
        parent_category_id,
        LLFolderType::FT_NONE,
        name,
        func);
}

// static
void LLFloaterOpenObject::callbackCreateInventoryCategory(const LLUUID& category_id, LLUUID object_id, bool wear, bool replace)
{
    LLCatAndWear* wear_data = new LLCatAndWear;

    wear_data->mCatID = category_id;
    wear_data->mWear = wear;
    wear_data->mFolderResponded = true;
    wear_data->mReplace = replace;

    // Copy and/or move the items into the newly created folder.
    // Ignore any "you're going to break this item" messages.
    BOOL success = move_inv_category_world_to_agent(object_id,
                                                    category_id,
                                                    TRUE,
                                                    [](S32 result, void* data, const LLMoveInv*)
                                                    {
                                                        callbackMoveInventory(result, data);
                                                    },
                                                    (void*)wear_data);
    if (!success)
    {
        delete wear_data;
        wear_data = NULL;

        LLNotificationsUtil::add("OpenObjectCannotCopy");
    }
}

// static
void LLFloaterOpenObject::callbackMoveInventory(S32 result, void* data)
{
    LLCatAndWear* cat = (LLCatAndWear*)data;

    if (result == 0)
    {
        LLInventoryPanel *active_panel = LLInventoryPanel::getActiveInventoryPanel();
        if (active_panel)
        {
            active_panel->setSelection(cat->mCatID, TAKE_FOCUS_NO);
        }
    }

    delete cat;
}

// <FS:Ansariel> Cinder's fly-out button
//void LLFloaterOpenObject::onClickMoveToInventory()
//{
//	moveToInventory(false);
//	closeFloater();
//}
// </FS:Ansariel>

void LLFloaterOpenObject::onClickCancel()
{
<<<<<<< HEAD
	closeFloater();
=======
    moveToInventory(false);
    closeFloater();
>>>>>>> 38c2a5bd
}

// <FS:Ansariel> Cinder's fly-out button
void LLFloaterOpenObject::onClickCopy(const LLSD& value)
{
<<<<<<< HEAD
	const std::string& action = value.asString();
	if (action == "replace")
	{
		moveToInventory(true, true);
	}
	else if (action == "add")
	{
		moveToInventory(true, false);
	}
	else
	{
		moveToInventory(false);
	}
	closeFloater();
}
// </FS:Ansariel>
=======
    closeFloater();
}
>>>>>>> 38c2a5bd
<|MERGE_RESOLUTION|>--- conflicted
+++ resolved
@@ -57,16 +57,11 @@
     mPanelInventoryObject(NULL),
     mDirty(TRUE)
 {
-<<<<<<< HEAD
-	// <FS:Ansariel> Cinder's fly-out button
-	//mCommitCallbackRegistrar.add("OpenObject.MoveToInventory",	boost::bind(&LLFloaterOpenObject::onClickMoveToInventory, this));
-	mCommitCallbackRegistrar.add("OpenObject.CopyAction",		boost::bind(&LLFloaterOpenObject::onClickCopy, this, _2));
-	// </FS:Ansariel>
-	mCommitCallbackRegistrar.add("OpenObject.Cancel",			boost::bind(&LLFloaterOpenObject::onClickCancel, this));
-=======
-    mCommitCallbackRegistrar.add("OpenObject.MoveToInventory",  boost::bind(&LLFloaterOpenObject::onClickMoveToInventory, this));
+    // <FS:Ansariel> Cinder's fly-out button
+    //mCommitCallbackRegistrar.add("OpenObject.MoveToInventory",    boost::bind(&LLFloaterOpenObject::onClickMoveToInventory, this));
+    mCommitCallbackRegistrar.add("OpenObject.CopyAction",       boost::bind(&LLFloaterOpenObject::onClickCopy, this, _2));
+    // </FS:Ansariel>
     mCommitCallbackRegistrar.add("OpenObject.Cancel",           boost::bind(&LLFloaterOpenObject::onClickCancel, this));
->>>>>>> 38c2a5bd
 }
 
 LLFloaterOpenObject::~LLFloaterOpenObject()
@@ -77,19 +72,11 @@
 // virtual
 BOOL LLFloaterOpenObject::postBuild()
 {
-<<<<<<< HEAD
-	getChild<LLUICtrl>("object_name")->setTextArg("[DESC]", std::string("Object") ); // *Note: probably do not want to translate this
-	mPanelInventoryObject = getChild<LLPanelObjectInventory>("object_contents");
-
-	refresh();
-	return TRUE;
-=======
     getChild<LLUICtrl>("object_name")->setTextArg("[DESC]", std::string("Object") ); // *Note: probably do not want to translate this
     mPanelInventoryObject = getChild<LLPanelObjectInventory>("object_contents");
 
     refresh();
     return TRUE;
->>>>>>> 38c2a5bd
 }
 
 void LLFloaterOpenObject::onOpen(const LLSD& key)
@@ -112,48 +99,22 @@
 
 void LLFloaterOpenObject::refresh()
 {
-<<<<<<< HEAD
-	mPanelInventoryObject->refresh();
-
-	std::string name = "";
-	BOOL enabled = FALSE;
-
-	LLSelectNode* node = mObjectSelection->getFirstRootNode();
-// [RLVa:KB] - @edit and @editobj
-	if ( (RlvActions::isRlvEnabled()) && (node) && (!RlvActions::canEdit(node->getObject())) )
-	{
-		// If the floater was already open before getting edit restricted then a transient selection will allow manipulation
-		// of the object's inventory without it getting selected by LLSelectMgr::deselectIfTooFar().
-		// Killing the selection would result in the user not realizing why their right-click breaks so close the floater instead.
-		closeFloater();
-		return;
-	}
-// [/RLVa:KB]
-	if (node) 
-	{
-		name = node->mName;
-		enabled = TRUE;
-	}
-	else
-	{
-		name = "";
-		enabled = FALSE;
-	}
-	
-	getChild<LLUICtrl>("object_name")->setTextArg("[DESC]", name);
-	// <FS:Ansariel> Cinder's fly-out button
-	//getChildView("copy_to_inventory_button")->setEnabled(enabled);
-	//getChildView("copy_and_wear_button")->setEnabled(enabled);
-	//getChildView("copy_and_replace_button")->setEnabled(enabled);
-	getChildView("copy_flyout")->setEnabled(enabled);
-	// </FS:Ansariel>
-=======
     mPanelInventoryObject->refresh();
 
     std::string name = "";
     BOOL enabled = FALSE;
 
     LLSelectNode* node = mObjectSelection->getFirstRootNode();
+// [RLVa:KB] - @edit and @editobj
+    if ( (RlvActions::isRlvEnabled()) && (node) && (!RlvActions::canEdit(node->getObject())) )
+    {
+        // If the floater was already open before getting edit restricted then a transient selection will allow manipulation
+        // of the object's inventory without it getting selected by LLSelectMgr::deselectIfTooFar().
+        // Killing the selection would result in the user not realizing why their right-click breaks so close the floater instead.
+        closeFloater();
+        return;
+    }
+// [/RLVa:KB]
     if (node)
     {
         name = node->mName;
@@ -166,11 +127,12 @@
     }
 
     getChild<LLUICtrl>("object_name")->setTextArg("[DESC]", name);
-    getChildView("copy_to_inventory_button")->setEnabled(enabled);
-    getChildView("copy_and_wear_button")->setEnabled(enabled);
-    getChildView("copy_and_replace_button")->setEnabled(enabled);
-
->>>>>>> 38c2a5bd
+    // <FS:Ansariel> Cinder's fly-out button
+    //getChildView("copy_to_inventory_button")->setEnabled(enabled);
+    //getChildView("copy_and_wear_button")->setEnabled(enabled);
+    //getChildView("copy_and_replace_button")->setEnabled(enabled);
+    getChildView("copy_flyout")->setEnabled(enabled);
+    // </FS:Ansariel>
 }
 
 void LLFloaterOpenObject::draw()
@@ -276,42 +238,32 @@
 // <FS:Ansariel> Cinder's fly-out button
 //void LLFloaterOpenObject::onClickMoveToInventory()
 //{
-//	moveToInventory(false);
-//	closeFloater();
+//  moveToInventory(false);
+//  closeFloater();
 //}
 // </FS:Ansariel>
 
 void LLFloaterOpenObject::onClickCancel()
 {
-<<<<<<< HEAD
-	closeFloater();
-=======
-    moveToInventory(false);
     closeFloater();
->>>>>>> 38c2a5bd
 }
 
 // <FS:Ansariel> Cinder's fly-out button
 void LLFloaterOpenObject::onClickCopy(const LLSD& value)
 {
-<<<<<<< HEAD
-	const std::string& action = value.asString();
-	if (action == "replace")
-	{
-		moveToInventory(true, true);
-	}
-	else if (action == "add")
-	{
-		moveToInventory(true, false);
-	}
-	else
-	{
-		moveToInventory(false);
-	}
-	closeFloater();
-}
-// </FS:Ansariel>
-=======
+    const std::string& action = value.asString();
+    if (action == "replace")
+    {
+        moveToInventory(true, true);
+    }
+    else if (action == "add")
+    {
+        moveToInventory(true, false);
+    }
+    else
+    {
+        moveToInventory(false);
+    }
     closeFloater();
 }
->>>>>>> 38c2a5bd
+// </FS:Ansariel>