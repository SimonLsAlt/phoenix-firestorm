--- conflicted
+++ resolved
@@ -78,23 +78,6 @@
 :   public LLFloater
 {
 public:
-<<<<<<< HEAD
-	LLFloaterReporter(const LLSD& key);
-	/*virtual*/ ~LLFloaterReporter();
-	/*virtual*/ bool postBuild();
-	/*virtual*/ void onOpen(const LLSD& key);
-	/*virtual*/ void onClose(bool app_quitting);
-
-	static void onIdle(void* user_data);
-	
-	void setReportType(EReportType type) { mReportType = type; }
-	
-	// Enables all buttons
-	static void showFromMenu(EReportType report_type);
-
-	static void showFromObject(const LLUUID& object_id, const LLUUID& experience_id = LLUUID::null);
-	static void showFromAvatar(const LLUUID& avatar_id, const std::string avatar_name);
-=======
     LLFloaterReporter(const LLSD& key);
     /*virtual*/ ~LLFloaterReporter();
     /*virtual*/ bool postBuild();
@@ -110,7 +93,6 @@
 
     static void showFromObject(const LLUUID& object_id, const LLUUID& experience_id = LLUUID::null);
     static void showFromAvatar(const LLUUID& avatar_id, const std::string avatar_name);
->>>>>>> 1a8a5404
     static void showFromChat(const LLUUID& avatar_id, const std::string& avatar_name, const std::string& time, const std::string& description);
     static void showFromExperience(const LLUUID& experience_id);
 
@@ -125,54 +107,6 @@
 
     void onLoadScreenshotDialog(const LLSD& notification, const LLSD& response);
 
-<<<<<<< HEAD
-	// <FS:Ansariel> Refresh screenshot button
-	//void takeNewSnapshot();
-	void takeNewSnapshot(bool refresh);
-	// </FS:Ansariel>
-
-private:
-	static void show(const LLUUID& object_id, const std::string& avatar_name = LLStringUtil::null, const LLUUID& experience_id = LLUUID::null);
-
-	void takeScreenshot(bool use_prev_screenshot = false);
-	void uploadImage();
-	bool validateReport();
-	LLSD gatherReport();
-	void sendReportViaLegacy(const LLSD & report);
-	void sendReportViaCaps(std::string url, std::string sshot_url, const LLSD & report);
-	void setPosBox(const LLVector3d &pos);
-	void enableControls(bool own_avatar);
-	void getExperienceInfo(const LLUUID& object_id);
-	void getObjectInfo(const LLUUID& object_id);
-	void callbackAvatarID(const uuid_vec_t& ids, const std::vector<LLAvatarName> names);
-	void setFromAvatarID(const LLUUID& avatar_id);
-	void onAvatarNameCache(const LLUUID& avatar_id, const LLAvatarName& av_name);
-	// <FS:Ansariel> FIRE-15368: Don't include floater in screenshot update
-	void onUpdateScreenshot();
-
-	static void requestAbuseCategoriesCoro(std::string url, LLHandle<LLFloater> handle);
-    static void finishedARPost(const LLSD &);
-
-private:
-	EReportType		mReportType;
-	LLUUID 			mObjectID;
-	LLUUID			mScreenID;
-	LLUUID			mAbuserID;
-	LLUUID			mExperienceID;
-	// Store the real name, not the link, for upstream reporting
-	std::string		mOwnerName;
-	bool			mDeselectOnClose;
-	bool 			mPicking;
-	LLVector3		mPosition;
-	bool			mCopyrightWarningSeen;
-	std::string		mDefaultSummary;
-	LLResourceData* mResourceDatap;
-	boost::signals2::connection mAvatarNameCacheConnection;
-
-	LLPointer<LLImageRaw> mImageRaw;
-	LLPointer<LLImageRaw> mPrevImageRaw;
-	LLFrameTimer	mSnapshotTimer;
-=======
     // <FS:Ansariel> Refresh screenshot button
     //void takeNewSnapshot();
     void takeNewSnapshot(bool refresh);
@@ -219,7 +153,6 @@
     LLPointer<LLImageRaw> mImageRaw;
     LLPointer<LLImageRaw> mPrevImageRaw;
     LLFrameTimer    mSnapshotTimer;
->>>>>>> 1a8a5404
 };
 
 #endif