--- conflicted
+++ resolved
@@ -1,212 +1,153 @@
-/**
- * @file llfloaterreporter.h
- * @author Andrew Meadows
- * @brief Abuse reports.
- *
- * $LicenseInfo:firstyear=2006&license=viewerlgpl$
- * Second Life Viewer Source Code
- * Copyright (C) 2010, Linden Research, Inc.
- *
- * This library is free software; you can redistribute it and/or
- * modify it under the terms of the GNU Lesser General Public
- * License as published by the Free Software Foundation;
- * version 2.1 of the License only.
- *
- * This library is distributed in the hope that it will be useful,
- * but WITHOUT ANY WARRANTY; without even the implied warranty of
- * MERCHANTABILITY or FITNESS FOR A PARTICULAR PURPOSE.  See the GNU
- * Lesser General Public License for more details.
- *
- * You should have received a copy of the GNU Lesser General Public
- * License along with this library; if not, write to the Free Software
- * Foundation, Inc., 51 Franklin Street, Fifth Floor, Boston, MA  02110-1301  USA
- *
- * Linden Research, Inc., 945 Battery Street, San Francisco, CA  94111  USA
- * $/LicenseInfo$
- */
-
-#ifndef LL_LLFLOATERREPORTER_H
-#define LL_LLFLOATERREPORTER_H
-
-#include "llfloater.h"
-#include "lluuid.h"
-#include "v3math.h"
-#include "llextendedstatus.h"
-
-class LLAvatarName;
-class LLMessageSystem;
-class LLViewerTexture;
-class LLInventoryItem;
-class LLViewerObject;
-class LLAgent;
-class LLToolObjPicker;
-class LLMeanCollisionData;
-struct LLResourceData;
-
-// these flags are used to label info requests to the server
-//const U32 BUG_REPORT_REQUEST      = 0x01 << 0; // DEPRECATED
-const U32 COMPLAINT_REPORT_REQUEST  = 0x01 << 1;
-const U32 OBJECT_PAY_REQUEST        = 0x01 << 2;
-
-
-// ************************************************************
-// THESE ENUMS ARE IN THE DATABASE!!!
-//
-// The process for adding a new report type is to:
-// 1. Issue a command to the database to insert the new value:
-//    insert into user_report_type (description)
-//                values ('${new type name}');
-// 2. Record the integer value assigned:
-//    select type from user_report_type
-//           where description='${new type name}';
-// 3. Add it here.
-//     ${NEW TYPE NAME}_REPORT = ${type_number};
-//
-// Failure to follow this process WILL result in incorrect
-// queries on user reports.
-// ************************************************************
-enum EReportType
-{
-    NULL_REPORT = 0,        // don't use this value anywhere
-    UNKNOWN_REPORT = 1,
-    //BUG_REPORT = 2, // DEPRECATED
-    COMPLAINT_REPORT = 3,
-    CS_REQUEST_REPORT = 4
-};
-
-class LLFloaterReporter
-:   public LLFloater
-{
-public:
-<<<<<<< HEAD
-	LLFloaterReporter(const LLSD& key);
-	/*virtual*/ ~LLFloaterReporter();
-	/*virtual*/ bool postBuild();
-	/*virtual*/ void onOpen(const LLSD& key);
-	/*virtual*/ void onClose(bool app_quitting);
-
-	static void onIdle(void* user_data);
-	
-	void setReportType(EReportType type) { mReportType = type; }
-	
-	// Enables all buttons
-	static void showFromMenu(EReportType report_type);
-
-	static void showFromObject(const LLUUID& object_id, const LLUUID& experience_id = LLUUID::null);
-	static void showFromAvatar(const LLUUID& avatar_id, const std::string avatar_name);
-=======
-    LLFloaterReporter(const LLSD& key);
-    /*virtual*/ ~LLFloaterReporter();
-    /*virtual*/ BOOL postBuild();
-    /*virtual*/ void onOpen(const LLSD& key);
-    /*virtual*/ void onClose(bool app_quitting);
-
-    static void onIdle(void* user_data);
-
-    void setReportType(EReportType type) { mReportType = type; }
-
-    // Enables all buttons
-    static void showFromMenu(EReportType report_type);
-
-    static void showFromObject(const LLUUID& object_id, const LLUUID& experience_id = LLUUID::null);
-    static void showFromAvatar(const LLUUID& avatar_id, const std::string avatar_name);
->>>>>>> e1623bb2
-    static void showFromChat(const LLUUID& avatar_id, const std::string& avatar_name, const std::string& time, const std::string& description);
-    static void showFromExperience(const LLUUID& experience_id);
-
-    static void onClickSend         (void *userdata);
-    static void onClickCancel       (void *userdata);
-    static void onClickObjPicker    (void *userdata);
-    void onClickSelectAbuser ();
-    static void closePickTool   (void *userdata);
-    static void uploadDoneCallback(const LLUUID &uuid, void* user_data, S32 result, LLExtStat ext_status);
-
-    void setPickedObjectProperties(const std::string& object_name, const std::string& owner_name, const LLUUID owner_id);
-
-    void onLoadScreenshotDialog(const LLSD& notification, const LLSD& response);
-
-    void takeNewSnapshot();
-
-private:
-<<<<<<< HEAD
-	static void show(const LLUUID& object_id, const std::string& avatar_name = LLStringUtil::null, const LLUUID& experience_id = LLUUID::null);
-
-	void takeScreenshot(bool use_prev_screenshot = false);
-	void uploadImage();
-	bool validateReport();
-	LLSD gatherReport();
-	void sendReportViaLegacy(const LLSD & report);
-	void sendReportViaCaps(std::string url, std::string sshot_url, const LLSD & report);
-	void setPosBox(const LLVector3d &pos);
-	void enableControls(bool own_avatar);
-	void getExperienceInfo(const LLUUID& object_id);
-	void getObjectInfo(const LLUUID& object_id);
-	void callbackAvatarID(const uuid_vec_t& ids, const std::vector<LLAvatarName> names);
-	void setFromAvatarID(const LLUUID& avatar_id);
-	void onAvatarNameCache(const LLUUID& avatar_id, const LLAvatarName& av_name);
-
-	static void requestAbuseCategoriesCoro(std::string url, LLHandle<LLFloater> handle);
-    static void finishedARPost(const LLSD &);
-
-private:
-	EReportType		mReportType;
-	LLUUID 			mObjectID;
-	LLUUID			mScreenID;
-	LLUUID			mAbuserID;
-	LLUUID			mExperienceID;
-	// Store the real name, not the link, for upstream reporting
-	std::string		mOwnerName;
-	bool			mDeselectOnClose;
-	bool 			mPicking;
-	LLVector3		mPosition;
-	bool			mCopyrightWarningSeen;
-	std::string		mDefaultSummary;
-	LLResourceData* mResourceDatap;
-	boost::signals2::connection mAvatarNameCacheConnection;
-
-	LLPointer<LLImageRaw> mImageRaw;
-	LLPointer<LLImageRaw> mPrevImageRaw;
-	LLFrameTimer	mSnapshotTimer;
-=======
-    static void show(const LLUUID& object_id, const std::string& avatar_name = LLStringUtil::null, const LLUUID& experience_id = LLUUID::null);
-
-    void takeScreenshot(bool use_prev_screenshot = false);
-    void uploadImage();
-    bool validateReport();
-    LLSD gatherReport();
-    void sendReportViaLegacy(const LLSD & report);
-    void sendReportViaCaps(std::string url, std::string sshot_url, const LLSD & report);
-    void setPosBox(const LLVector3d &pos);
-    void enableControls(BOOL own_avatar);
-    void getExperienceInfo(const LLUUID& object_id);
-    void getObjectInfo(const LLUUID& object_id);
-    void callbackAvatarID(const uuid_vec_t& ids, const std::vector<LLAvatarName> names);
-    void setFromAvatarID(const LLUUID& avatar_id);
-    void onAvatarNameCache(const LLUUID& avatar_id, const LLAvatarName& av_name);
-
-    static void requestAbuseCategoriesCoro(std::string url, LLHandle<LLFloater> handle);
-    static void finishedARPost(const LLSD &);
-
-private:
-    EReportType     mReportType;
-    LLUUID          mObjectID;
-    LLUUID          mScreenID;
-    LLUUID          mAbuserID;
-    LLUUID          mExperienceID;
-    // Store the real name, not the link, for upstream reporting
-    std::string     mOwnerName;
-    BOOL            mDeselectOnClose;
-    BOOL            mPicking;
-    LLVector3       mPosition;
-    BOOL            mCopyrightWarningSeen;
-    std::string     mDefaultSummary;
-    LLResourceData* mResourceDatap;
-    boost::signals2::connection mAvatarNameCacheConnection;
-
-    LLPointer<LLImageRaw> mImageRaw;
-    LLPointer<LLImageRaw> mPrevImageRaw;
-    LLFrameTimer    mSnapshotTimer;
->>>>>>> e1623bb2
-};
-
-#endif+/**
+ * @file llfloaterreporter.h
+ * @author Andrew Meadows
+ * @brief Abuse reports.
+ *
+ * $LicenseInfo:firstyear=2006&license=viewerlgpl$
+ * Second Life Viewer Source Code
+ * Copyright (C) 2010, Linden Research, Inc.
+ *
+ * This library is free software; you can redistribute it and/or
+ * modify it under the terms of the GNU Lesser General Public
+ * License as published by the Free Software Foundation;
+ * version 2.1 of the License only.
+ *
+ * This library is distributed in the hope that it will be useful,
+ * but WITHOUT ANY WARRANTY; without even the implied warranty of
+ * MERCHANTABILITY or FITNESS FOR A PARTICULAR PURPOSE.  See the GNU
+ * Lesser General Public License for more details.
+ *
+ * You should have received a copy of the GNU Lesser General Public
+ * License along with this library; if not, write to the Free Software
+ * Foundation, Inc., 51 Franklin Street, Fifth Floor, Boston, MA  02110-1301  USA
+ *
+ * Linden Research, Inc., 945 Battery Street, San Francisco, CA  94111  USA
+ * $/LicenseInfo$
+ */
+
+#ifndef LL_LLFLOATERREPORTER_H
+#define LL_LLFLOATERREPORTER_H
+
+#include "llfloater.h"
+#include "lluuid.h"
+#include "v3math.h"
+#include "llextendedstatus.h"
+
+class LLAvatarName;
+class LLMessageSystem;
+class LLViewerTexture;
+class LLInventoryItem;
+class LLViewerObject;
+class LLAgent;
+class LLToolObjPicker;
+class LLMeanCollisionData;
+struct LLResourceData;
+
+// these flags are used to label info requests to the server
+//const U32 BUG_REPORT_REQUEST      = 0x01 << 0; // DEPRECATED
+const U32 COMPLAINT_REPORT_REQUEST  = 0x01 << 1;
+const U32 OBJECT_PAY_REQUEST        = 0x01 << 2;
+
+
+// ************************************************************
+// THESE ENUMS ARE IN THE DATABASE!!!
+//
+// The process for adding a new report type is to:
+// 1. Issue a command to the database to insert the new value:
+//    insert into user_report_type (description)
+//                values ('${new type name}');
+// 2. Record the integer value assigned:
+//    select type from user_report_type
+//           where description='${new type name}';
+// 3. Add it here.
+//     ${NEW TYPE NAME}_REPORT = ${type_number};
+//
+// Failure to follow this process WILL result in incorrect
+// queries on user reports.
+// ************************************************************
+enum EReportType
+{
+    NULL_REPORT = 0,        // don't use this value anywhere
+    UNKNOWN_REPORT = 1,
+    //BUG_REPORT = 2, // DEPRECATED
+    COMPLAINT_REPORT = 3,
+    CS_REQUEST_REPORT = 4
+};
+
+class LLFloaterReporter
+:   public LLFloater
+{
+public:
+    LLFloaterReporter(const LLSD& key);
+    /*virtual*/ ~LLFloaterReporter();
+    /*virtual*/ bool postBuild();
+    /*virtual*/ void onOpen(const LLSD& key);
+    /*virtual*/ void onClose(bool app_quitting);
+
+    static void onIdle(void* user_data);
+
+    void setReportType(EReportType type) { mReportType = type; }
+
+    // Enables all buttons
+    static void showFromMenu(EReportType report_type);
+
+    static void showFromObject(const LLUUID& object_id, const LLUUID& experience_id = LLUUID::null);
+    static void showFromAvatar(const LLUUID& avatar_id, const std::string avatar_name);
+    static void showFromChat(const LLUUID& avatar_id, const std::string& avatar_name, const std::string& time, const std::string& description);
+    static void showFromExperience(const LLUUID& experience_id);
+
+    static void onClickSend         (void *userdata);
+    static void onClickCancel       (void *userdata);
+    static void onClickObjPicker    (void *userdata);
+    void onClickSelectAbuser ();
+    static void closePickTool   (void *userdata);
+    static void uploadDoneCallback(const LLUUID &uuid, void* user_data, S32 result, LLExtStat ext_status);
+
+    void setPickedObjectProperties(const std::string& object_name, const std::string& owner_name, const LLUUID owner_id);
+
+    void onLoadScreenshotDialog(const LLSD& notification, const LLSD& response);
+
+    void takeNewSnapshot();
+
+private:
+    static void show(const LLUUID& object_id, const std::string& avatar_name = LLStringUtil::null, const LLUUID& experience_id = LLUUID::null);
+
+    void takeScreenshot(bool use_prev_screenshot = false);
+    void uploadImage();
+    bool validateReport();
+    LLSD gatherReport();
+    void sendReportViaLegacy(const LLSD & report);
+    void sendReportViaCaps(std::string url, std::string sshot_url, const LLSD & report);
+    void setPosBox(const LLVector3d &pos);
+    void enableControls(bool own_avatar);
+    void getExperienceInfo(const LLUUID& object_id);
+    void getObjectInfo(const LLUUID& object_id);
+    void callbackAvatarID(const uuid_vec_t& ids, const std::vector<LLAvatarName> names);
+    void setFromAvatarID(const LLUUID& avatar_id);
+    void onAvatarNameCache(const LLUUID& avatar_id, const LLAvatarName& av_name);
+
+    static void requestAbuseCategoriesCoro(std::string url, LLHandle<LLFloater> handle);
+    static void finishedARPost(const LLSD &);
+
+private:
+    EReportType     mReportType;
+    LLUUID          mObjectID;
+    LLUUID          mScreenID;
+    LLUUID          mAbuserID;
+    LLUUID          mExperienceID;
+    // Store the real name, not the link, for upstream reporting
+    std::string     mOwnerName;
+    bool            mDeselectOnClose;
+    bool            mPicking;
+    LLVector3       mPosition;
+    bool            mCopyrightWarningSeen;
+    std::string     mDefaultSummary;
+    LLResourceData* mResourceDatap;
+    boost::signals2::connection mAvatarNameCacheConnection;
+
+    LLPointer<LLImageRaw> mImageRaw;
+    LLPointer<LLImageRaw> mPrevImageRaw;
+    LLFrameTimer    mSnapshotTimer;
+};
+
+#endif