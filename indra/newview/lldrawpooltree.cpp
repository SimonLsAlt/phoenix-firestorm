/**
 * @file lldrawpooltree.cpp
 * @brief LLDrawPoolTree class implementation
 *
 * $LicenseInfo:firstyear=2002&license=viewerlgpl$
 * Second Life Viewer Source Code
 * Copyright (C) 2010, Linden Research, Inc.
 *
 * This library is free software; you can redistribute it and/or
 * modify it under the terms of the GNU Lesser General Public
 * License as published by the Free Software Foundation;
 * version 2.1 of the License only.
 *
 * This library is distributed in the hope that it will be useful,
 * but WITHOUT ANY WARRANTY; without even the implied warranty of
 * MERCHANTABILITY or FITNESS FOR A PARTICULAR PURPOSE.  See the GNU
 * Lesser General Public License for more details.
 *
 * You should have received a copy of the GNU Lesser General Public
 * License along with this library; if not, write to the Free Software
 * Foundation, Inc., 51 Franklin Street, Fifth Floor, Boston, MA  02110-1301  USA
 *
 * Linden Research, Inc., 945 Battery Street, San Francisco, CA  94111  USA
 * $/LicenseInfo$
 */

#include "llviewerprecompiledheaders.h"

#include "lldrawpooltree.h"

#include "lldrawable.h"
#include "llface.h"
#include "llsky.h"
#include "llvotree.h"
#include "pipeline.h"
#include "llviewercamera.h"
#include "llviewershadermgr.h"
#include "llrender.h"
#include "llviewercontrol.h"
#include "llviewerregion.h"
#include "llenvironment.h"

S32 LLDrawPoolTree::sDiffTex = 0;
static LLGLSLShader* shader = NULL;

LLDrawPoolTree::LLDrawPoolTree(LLViewerTexture *texturep) :
    LLFacePool(POOL_TREE),
    mTexturep(texturep)
{
    mTexturep->setAddressMode(LLTexUnit::TAM_WRAP);
}

//============================================
// deferred implementation
//============================================
void LLDrawPoolTree::beginDeferredPass(S32 pass)
{
    LL_RECORD_BLOCK_TIME(FTM_RENDER_TREES);

    shader = &gDeferredTreeProgram;
    shader->bind();
    shader->setMinimumAlpha(0.5f);
}

void LLDrawPoolTree::renderDeferred(S32 pass)
{
    LL_PROFILE_ZONE_SCOPED;

    if (mDrawFace.empty())
    {
        return;
    }


// [SL:KB] - Patch: Render-TextureToggle (Catznip-4.0)
    if( (LLPipeline::sRenderTextures) )
        gGL.getTexUnit(sDiffTex)->bindFast( mTexturep );
    else
        gGL.getTexUnit(sDiffTex)->bindFast( LLViewerFetchedTexture::sDefaultDiffuseImagep );
// [/SL:KB]
//    gGL.getTexUnit(sDiffTex)->bindFast(mTexturep);
    mTexturep->addTextureStats(1024.f * 1024.f); // <=== keep Linden tree textures at full res

    for (std::vector<LLFace*>::iterator iter = mDrawFace.begin();
        iter != mDrawFace.end(); iter++)
    {
        LLFace* face = *iter;
        LLVertexBuffer* buff = face->getVertexBuffer();

        if (buff)
        {
            LLMatrix4* model_matrix = &(face->getDrawable()->getRegion()->mRenderMatrix);

            if (model_matrix != gGLLastMatrix)
            {
                gGLLastMatrix = model_matrix;
                gGL.loadMatrix(gGLModelView);
                if (model_matrix)
                {
                    llassert(gGL.getMatrixMode() == LLRender::MM_MODELVIEW);
                    gGL.multMatrix((GLfloat*)model_matrix->mMatrix);
                }
                gPipeline.mMatrixOpCount++;
            }

            buff->setBuffer();
            buff->drawRange(LLRender::TRIANGLES, 0, buff->getNumVerts() - 1, buff->getNumIndices(), 0);
        }
    }
}

void LLDrawPoolTree::endDeferredPass(S32 pass)
{
    LL_RECORD_BLOCK_TIME(FTM_RENDER_TREES);

    shader->unbind();
}

//============================================
// shadow implementation
//============================================
void LLDrawPoolTree::beginShadowPass(S32 pass)
{
    LL_PROFILE_ZONE_SCOPED;

    // <FS:PP> Attempt to speed up things a little
    // glPolygonOffset(gSavedSettings.getF32("RenderDeferredTreeShadowOffset"),
    //              gSavedSettings.getF32("RenderDeferredTreeShadowBias"));
    static LLCachedControl<F32> RenderDeferredTreeShadowOffset(gSavedSettings, "RenderDeferredTreeShadowOffset");
    static LLCachedControl<F32> RenderDeferredTreeShadowBias(gSavedSettings, "RenderDeferredTreeShadowBias");
    glPolygonOffset(RenderDeferredTreeShadowOffset, RenderDeferredTreeShadowBias);
    // </FS:PP>

    LLEnvironment& environment = LLEnvironment::instance();

    gDeferredTreeShadowProgram.bind();
    gDeferredTreeShadowProgram.uniform1i(LLShaderMgr::SUN_UP_FACTOR, environment.getIsSunUp() ? 1 : 0);
    gDeferredTreeShadowProgram.setMinimumAlpha(0.5f);
}

void LLDrawPoolTree::renderShadow(S32 pass)
{
    renderDeferred(pass);
}

void LLDrawPoolTree::endShadowPass(S32 pass)
{
    LL_PROFILE_ZONE_SCOPED;

    // <FS:PP> Attempt to speed up things a little
    // glPolygonOffset(gSavedSettings.getF32("RenderDeferredSpotShadowOffset"),
    //                  gSavedSettings.getF32("RenderDeferredSpotShadowBias"));
    static LLCachedControl<F32> RenderDeferredSpotShadowOffset(gSavedSettings, "RenderDeferredSpotShadowOffset");
    static LLCachedControl<F32> RenderDeferredSpotShadowBias(gSavedSettings, "RenderDeferredSpotShadowBias");
    glPolygonOffset(RenderDeferredSpotShadowOffset, RenderDeferredSpotShadowBias);
    // </FS:PP>

    gDeferredTreeShadowProgram.unbind();
}

bool LLDrawPoolTree::verify() const
{
<<<<<<< HEAD
	return true;
=======
    return TRUE;
>>>>>>> c06fb4e0
}

LLViewerTexture *LLDrawPoolTree::getTexture()
{
    return mTexturep;
}

LLViewerTexture *LLDrawPoolTree::getDebugTexture()
{
    return mTexturep;
}


LLColor3 LLDrawPoolTree::getDebugColor() const
{
    return LLColor3(1.f, 0.f, 1.f);
}
<|MERGE_RESOLUTION|>--- conflicted
+++ resolved
@@ -160,11 +160,7 @@
 
 bool LLDrawPoolTree::verify() const
 {
-<<<<<<< HEAD
-	return true;
-=======
-    return TRUE;
->>>>>>> c06fb4e0
+    return true;
 }
 
 LLViewerTexture *LLDrawPoolTree::getTexture()
