/** 
 * @file llfolderviewmodelinventory.h
 * @brief view model implementation specific to inventory
 * class definition
 *
 * $LicenseInfo:firstyear=2001&license=viewerlgpl$
 * Second Life Viewer Source Code
 * Copyright (C) 2010, Linden Research, Inc.
 * 
 * This library is free software; you can redistribute it and/or
 * modify it under the terms of the GNU Lesser General Public
 * License as published by the Free Software Foundation;
 * version 2.1 of the License only.
 * 
 * This library is distributed in the hope that it will be useful,
 * but WITHOUT ANY WARRANTY; without even the implied warranty of
 * MERCHANTABILITY or FITNESS FOR A PARTICULAR PURPOSE.  See the GNU
 * Lesser General Public License for more details.
 * 
 * You should have received a copy of the GNU Lesser General Public
 * License along with this library; if not, write to the Free Software
 * Foundation, Inc., 51 Franklin Street, Fifth Floor, Boston, MA  02110-1301  USA
 * 
 * Linden Research, Inc., 945 Battery Street, San Francisco, CA  94111  USA
 * $/LicenseInfo$
 */

#ifndef LL_LLFOLDERVIEWMODELINVENTORY_H
#define LL_LLFOLDERVIEWMODELINVENTORY_H

#include "llinventoryfilter.h"
#include "llinventory.h"
#include "llwearabletype.h"
#include "lltooldraganddrop.h"

class LLFolderViewModelItemInventory
	:	public LLFolderViewModelItemCommon
{
public:
	LLFolderViewModelItemInventory(class LLFolderViewModelInventory& root_view_model);
	virtual const LLUUID& getUUID() const = 0;
	virtual time_t getCreationDate() const = 0;	// UTC seconds
	virtual void setCreationDate(time_t creation_date_utc) = 0;
	virtual PermissionMask getPermissionMask() const = 0;
	virtual LLFolderType::EType getPreferredType() const = 0;
	virtual void showProperties(void) = 0;
	virtual BOOL isItemInTrash( void) const { return FALSE; } // TODO: make   into pure virtual.
	virtual BOOL isUpToDate() const = 0;
	virtual bool hasChildren() const = 0;
	virtual LLInventoryType::EType getInventoryType() const = 0;
	virtual void performAction(LLInventoryModel* model, std::string action)   = 0;
	virtual LLWearableType::EType getWearableType() const = 0;
	virtual EInventorySortGroup getSortGroup() const = 0;
	virtual LLInventoryObject* getInventoryObject() const = 0;
	virtual void requestSort();
<<<<<<< HEAD
	virtual void setPassedFilter(bool filtered, bool filtered_folder, S32 filter_generation);
=======
	virtual bool potentiallyVisible();
	virtual bool passedFilter(S32 filter_generation = -1);
	virtual bool descendantsPassedFilter(S32 filter_generation = -1);
	virtual void setPassedFilter(bool filtered, bool filtered_folder, S32 filter_generation, std::string::size_type string_offset = std::string::npos, std::string::size_type string_size = 0);
>>>>>>> 2855e8bf
	virtual void filter( LLFolderViewFilter& filter);
	virtual void filterChildItem( LLFolderViewModelItem* item, LLFolderViewFilter& filter);

	virtual BOOL startDrag(EDragAndDropType* type, LLUUID* id) const = 0;
	virtual LLToolDragAndDrop::ESource getDragSource() const = 0;

protected:
	bool								mPrevPassedAllFilters;
};

class LLInventorySort
{
public:
	struct Params : public LLInitParam::Block<Params>
	{
		Optional<S32> order;

		Params()
		:	order("order", 0)
		{}
	};

	LLInventorySort(S32 order = 0)
	{
		fromParams(Params().order(order));
	}

	bool isByDate() const { return mByDate; }
	U32 getSortOrder() const { return mSortOrder; }
	void toParams(Params& p) { p.order(mSortOrder);}
	void fromParams(Params& p) 
	{ 
		mSortOrder = p.order; 
		mByDate = (mSortOrder & LLInventoryFilter::SO_DATE);
		mSystemToTop = (mSortOrder & LLInventoryFilter::SO_SYSTEM_FOLDERS_TO_TOP);
		mFoldersByName = (mSortOrder & LLInventoryFilter::SO_FOLDERS_BY_NAME);
	}

	bool operator()(const LLFolderViewModelItemInventory* const& a, const LLFolderViewModelItemInventory* const& b) const;
private:
	U32  mSortOrder;
	bool mByDate;
	bool mSystemToTop;
	bool mFoldersByName;
};

class LLFolderViewModelInventory
	:	public LLFolderViewModel<LLInventorySort,   LLFolderViewModelItemInventory, LLFolderViewModelItemInventory,   LLInventoryFilter>
{
public:
	typedef LLFolderViewModel<LLInventorySort,   LLFolderViewModelItemInventory, LLFolderViewModelItemInventory,   LLInventoryFilter> base_t;

	void setTaskID(const LLUUID& id) {mTaskID = id;}

	void sort(LLFolderViewFolder* folder);
	bool contentsReady();
	bool startDrag(std::vector<LLFolderViewModelItem*>& items);

private:
	LLUUID mTaskID;
};
#endif // LL_LLFOLDERVIEWMODELINVENTORY_H<|MERGE_RESOLUTION|>--- conflicted
+++ resolved
@@ -53,14 +53,7 @@
 	virtual EInventorySortGroup getSortGroup() const = 0;
 	virtual LLInventoryObject* getInventoryObject() const = 0;
 	virtual void requestSort();
-<<<<<<< HEAD
-	virtual void setPassedFilter(bool filtered, bool filtered_folder, S32 filter_generation);
-=======
-	virtual bool potentiallyVisible();
-	virtual bool passedFilter(S32 filter_generation = -1);
-	virtual bool descendantsPassedFilter(S32 filter_generation = -1);
 	virtual void setPassedFilter(bool filtered, bool filtered_folder, S32 filter_generation, std::string::size_type string_offset = std::string::npos, std::string::size_type string_size = 0);
->>>>>>> 2855e8bf
 	virtual void filter( LLFolderViewFilter& filter);
 	virtual void filterChildItem( LLFolderViewModelItem* item, LLFolderViewFilter& filter);
 
