--- conflicted
+++ resolved
@@ -175,17 +175,12 @@
 
 	if (!sColorSetInitialized)
 	{
-<<<<<<< HEAD
 		// <FS:Ansariel> Make inventory selection color independent from menu color
 		//sDefaultColor = LLUIColorTable::instance().getColor("InventoryItemColor", DEFAULT_WHITE);
 		//sDefaultHighlightColor = LLUIColorTable::instance().getColor("MenuItemHighlightFgColor", DEFAULT_WHITE);
 		sDefaultColor = LLUIColorTable::instance().getColor("InventoryItemEnabledColor", DEFAULT_WHITE);
 		sDefaultHighlightColor = LLUIColorTable::instance().getColor("InventoryItemHighlightFgColor", DEFAULT_WHITE);
 		// </FS:Ansariel> Make inventory selection color independent from menu color
-=======
-		sDefaultColor = LLUIColorTable::instance().getColor("InventoryItemColor", DEFAULT_WHITE);
-		sDefaultHighlightColor = LLUIColorTable::instance().getColor("MenuItemHighlightFgColor", DEFAULT_WHITE);
->>>>>>> 18663686
 		sLibraryColor = LLUIColorTable::instance().getColor("InventoryItemLibraryColor", DEFAULT_WHITE);
 		sLinkColor = LLUIColorTable::instance().getColor("InventoryItemLinkColor", DEFAULT_WHITE);
 		sColorSetInitialized = true;
@@ -201,10 +196,7 @@
 	mCommitCallbackRegistrar.add("Inventory.Share",  boost::bind(&LLAvatarActions::shareWithAvatars, this));
 	mCommitCallbackRegistrar.add("Inventory.FileUploadLocation", boost::bind(&LLInventoryPanel::fileUploadLocation, this, _2));
     mCommitCallbackRegistrar.add("Inventory.OpenNewFolderWindow", boost::bind(&LLInventoryPanel::openSingleViewInventory, this, LLUUID()));
-<<<<<<< HEAD
 	mCommitCallbackRegistrar.add("Inventory.CustomAction", boost::bind(&LLInventoryPanel::onCustomAction, this, _2)); // <FS:Ansariel> Prevent warning "No callback found for: 'Inventory.CustomAction' in control: Find Links"
-=======
->>>>>>> 18663686
 }
 
 LLFolderView * LLInventoryPanel::createFolderRoot(LLUUID root_id )
@@ -1024,7 +1016,6 @@
 
 	params.font_color = (bridge->isLibraryItem() ? sLibraryColor : sDefaultColor);
 	params.font_highlight_color = (bridge->isLibraryItem() ? sLibraryColor : sDefaultHighlightColor);
-<<<<<<< HEAD
 
 	// <FS:Ansariel> Inventory specials
 	params.for_inventory = true;
@@ -1035,9 +1026,6 @@
 	params.item_top_pad = default_params.item_top_pad - (default_params.item_height - fsFolderViewItemHeight) / 2 - 1;
 	// </FS:Ansariel>
 
-=======
-	
->>>>>>> 18663686
 	return LLUICtrlFactory::create<LLFolderViewFolder>(params);
 }
 
@@ -1055,7 +1043,6 @@
 	params.font_color = (bridge->isLibraryItem() ? sLibraryColor : sDefaultColor);
 	params.font_highlight_color = (bridge->isLibraryItem() ? sLibraryColor : sDefaultHighlightColor);
 
-<<<<<<< HEAD
 	// <FS:Ansariel> Inventory specials
 	params.for_inventory = true;
 
@@ -1064,10 +1051,6 @@
 	params.item_height = fsFolderViewItemHeight;
 	params.item_top_pad = default_params.item_top_pad - (default_params.item_height - fsFolderViewItemHeight) / 2 - 1;
 	// </FS:Ansariel>
-=======
-	params.font_color = (bridge->isLibraryItem() ? sLibraryColor : sDefaultColor);
-	params.font_highlight_color = (bridge->isLibraryItem() ? sLibraryColor : sDefaultHighlightColor);
->>>>>>> 18663686
 	
 	return LLUICtrlFactory::create<LLFolderViewItem>(params);
 }
@@ -1378,7 +1361,6 @@
 
 BOOL LLInventoryPanel::handleHover(S32 x, S32 y, MASK mask)
 {
-<<<<<<< HEAD
 // <FS:AW>
 //	BOOL handled = LLView::handleHover(x, y, mask);
 //	if(handled)
@@ -1400,38 +1382,6 @@
 // </FS:AW>
 
 	return TRUE;
-}
-
-BOOL LLInventoryPanel::handleToolTip(S32 x, S32 y, MASK mask)
-{
-	if (const LLFolderViewItem* hover_item_p = (!mFolderRoot.isDead()) ? mFolderRoot.get()->getHoveredItem() : nullptr)
-	{
-		if (const LLFolderViewModelItemInventory* vm_item_p = static_cast<const LLFolderViewModelItemInventory*>(hover_item_p->getViewModelItem()))
-=======
-	BOOL handled = LLView::handleHover(x, y, mask);
-	if(handled)
-    {
-        // getCursor gets current cursor, setCursor sets next cursor
-        // check that children didn't set own 'next' cursor
-		ECursorType cursor = getWindow()->getNextCursor();
-		if (LLInventoryModelBackgroundFetch::instance().folderFetchActive() && cursor == UI_CURSOR_ARROW)
->>>>>>> 18663686
-		{
-            LLSD params;
-            params["inv_type"] = vm_item_p->getInventoryType();
-            params["thumbnail_id"] = vm_item_p->getThumbnailUUID();
-            params["item_id"] = vm_item_p->getUUID();
-            
-			LLToolTipMgr::instance().show(LLToolTip::Params()
-					.message(hover_item_p->getToolTip())
-					.sticky_rect(hover_item_p->calcScreenRect())
-					.delay_time(LLView::getTooltipTimeout())
-					.create_callback(boost::bind(&LLInspectTextureUtil::createInventoryToolTip, _1))
-					.create_params(params));
-			return TRUE;
-		}
-	}
-	return LLPanel::handleToolTip(x, y, mask);
 }
 
 BOOL LLInventoryPanel::handleToolTip(S32 x, S32 y, MASK mask)
@@ -2089,27 +2039,6 @@
     }
 
 
-<<<<<<< HEAD
-=======
-	if (!in_inbox && (main_panel || !sidepanel_inventory->getMainInventoryPanel()->isRecentItemsPanelSelected()))
-	{
-		sidepanel_inventory->selectAllItemsPanel();
-	}
-
-    LLFloater* inventory_floater = LLFloaterSidePanelContainer::getTopmostInventoryFloater();
-    if(!auto_open && inventory_floater && inventory_floater->getVisible())
-    {
-        LLSidepanelInventory *inventory_panel = inventory_floater->findChild<LLSidepanelInventory>("main_panel");
-        LLPanelMainInventory* main_panel = inventory_panel->getMainInventoryPanel();
-        if(main_panel->isSingleFolderMode() && main_panel->isGalleryViewMode())
-        {
-            main_panel->setGallerySelection(obj_id);
-            return;
-        }
-    }
-
-
->>>>>>> 18663686
 	LLInventoryPanel *active_panel = LLInventoryPanel::getActiveInventoryPanel(auto_open);
 
 	if (active_panel)
@@ -2423,18 +2352,11 @@
 
 void LLInventorySingleFolderPanel::initFromParams(const Params& p)
 {
-<<<<<<< HEAD
-    Params fav_params(p);
-    fav_params.start_folder.id = gInventory.getRootFolderID();
-    LLInventoryPanel::initFromParams(p);
-    changeFolderRoot(gInventory.getRootFolderID());
-=======
     mFolderID = gInventory.getRootFolderID();
     Params pane_params(p);
     pane_params.open_first_folder = false;
     pane_params.start_folder.id = mFolderID;
     LLInventoryPanel::initFromParams(pane_params);
->>>>>>> 18663686
 }
 
 void LLInventorySingleFolderPanel::openInCurrentWindow(const LLSD& userdata)
