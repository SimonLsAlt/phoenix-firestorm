/* 
 * @file llinventorypanel.cpp
 * @brief Implementation of the inventory panel and associated stuff.
 *
 * $LicenseInfo:firstyear=2001&license=viewerlgpl$
 * Second Life Viewer Source Code
 * Copyright (C) 2010, Linden Research, Inc.
 * 
 * This library is free software; you can redistribute it and/or
 * modify it under the terms of the GNU Lesser General Public
 * License as published by the Free Software Foundation;
 * version 2.1 of the License only.
 * 
 * This library is distributed in the hope that it will be useful,
 * but WITHOUT ANY WARRANTY; without even the implied warranty of
 * MERCHANTABILITY or FITNESS FOR A PARTICULAR PURPOSE.  See the GNU
 * Lesser General Public License for more details.
 * 
 * You should have received a copy of the GNU Lesser General Public
 * License along with this library; if not, write to the Free Software
 * Foundation, Inc., 51 Franklin Street, Fifth Floor, Boston, MA  02110-1301  USA
 * 
 * Linden Research, Inc., 945 Battery Street, San Francisco, CA  94111  USA
 * $/LicenseInfo$
 */

#include "llviewerprecompiledheaders.h"
#include "llinventorypanel.h"

#include <utility> // for std::pair<>

#include "llagent.h"
#include "llagentwearables.h"
#include "llappearancemgr.h"
#include "llavataractions.h"
#include "llclipboard.h"
#include "llfloaterreg.h"
#include "llfloatersidepanelcontainer.h"
#include "llfolderview.h"
#include "llfolderviewitem.h"
#include "llfloaterimcontainer.h"
#include "llimview.h"
#include "llinventorybridge.h"
#include "llinventoryfunctions.h"
#include "llinventorymodelbackgroundfetch.h"
#include "llnotificationsutil.h"
#include "llpanelmaininventory.h"
#include "llpreview.h"
#include "llsidepanelinventory.h"
#include "llstartup.h"
#include "lltrans.h"
#include "llviewerassettype.h"
#include "llviewerattachmenu.h"
#include "llviewerfoldertype.h"
#include "llvoavatarself.h"
#include "llpanelmaininventory.h"
// [RLVa:KB] - Checked: 2013-05-08 (RLVa-1.4.9)
#include "rlvactions.h"
#include "rlvcommon.h"
// [/RLVa:KB]
#include "fsfloaterpartialinventory.h"

class LLInventoryRecentItemsPanel;
class LLAssetFilteredInventoryPanel;

static LLDefaultChildRegistry::Register<LLInventoryPanel> r("inventory_panel");
static LLDefaultChildRegistry::Register<LLInventoryRecentItemsPanel> t_recent_inventory_panel("recent_inventory_panel");
static LLDefaultChildRegistry::Register<LLAssetFilteredInventoryPanel> t_asset_filtered_inv_panel("asset_filtered_inv_panel");

const std::string LLInventoryPanel::DEFAULT_SORT_ORDER = std::string("InventorySortOrder");
const std::string LLInventoryPanel::RECENTITEMS_SORT_ORDER = std::string("RecentItemsSortOrder");
const std::string LLInventoryPanel::INHERIT_SORT_ORDER = std::string("");
//<ND> const makes GCC >= 4.6 and Clang very angry about not user defined default ctor.
//static const LLInventoryFolderViewModelBuilder INVENTORY_BRIDGE_BUILDER;
static LLInventoryFolderViewModelBuilder INVENTORY_BRIDGE_BUILDER;
// </ND>
// statics 
bool LLInventoryPanel::sColorSetInitialized = false;
LLUIColor LLInventoryPanel::sDefaultColor;
LLUIColor LLInventoryPanel::sDefaultHighlightColor;
LLUIColor LLInventoryPanel::sLibraryColor;
LLUIColor LLInventoryPanel::sLinkColor;

const LLColor4U DEFAULT_WHITE(255, 255, 255);

//~~~~~~~~~~~~~~~~~~~~~~~~~~~~~~~~~~~~~~~~~~~~~~~~~~~~~~~~~~~~~~~~~~~~~~~~~~~~~
// Class LLInventoryPanelObserver
//
// Bridge to support knowing when the inventory has changed.
//~~~~~~~~~~~~~~~~~~~~~~~~~~~~~~~~~~~~~~~~~~~~~~~~~~~~~~~~~~~~~~~~~~~~~~~~~~~~~

class LLInventoryPanelObserver : public LLInventoryObserver
{
public:
	LLInventoryPanelObserver(LLInventoryPanel* ip) : mIP(ip) {}
	virtual ~LLInventoryPanelObserver() {}
	virtual void changed(U32 mask) 
	{
		mIP->modelChanged(mask);
	}
protected:
	LLInventoryPanel* mIP;
};

//~~~~~~~~~~~~~~~~~~~~~~~~~~~~~~~~~~~~~~~~~~~~~~~~~~~~~~~~~~~~~~~~~~~~~~~~~~~~~
// Class LLInvPanelComplObserver
//
// Calls specified callback when all specified items become complete.
//
// Usage:
// observer = new LLInvPanelComplObserver(boost::bind(onComplete));
// inventory->addObserver(observer);
// observer->reset(); // (optional)
// observer->watchItem(incomplete_item1_id);
// observer->watchItem(incomplete_item2_id);
//~~~~~~~~~~~~~~~~~~~~~~~~~~~~~~~~~~~~~~~~~~~~~~~~~~~~~~~~~~~~~~~~~~~~~~~~~~~~~

class LLInvPanelComplObserver : public LLInventoryCompletionObserver
{
public:
	typedef boost::function<void()> callback_t;

	LLInvPanelComplObserver(callback_t cb)
	:	mCallback(cb)
	{
	}

	void reset();

private:
	/*virtual*/ void done();

	/// Called when all the items are complete.
	callback_t	mCallback;
};

void LLInvPanelComplObserver::reset()
{
	mIncomplete.clear();
	mComplete.clear();
}

void LLInvPanelComplObserver::done()
{
	mCallback();
}

//~~~~~~~~~~~~~~~~~~~~~~~~~~~~~~~~~~~~~~~~~~~~~~~~~~~~~~~~~~~~~~~~~~~~~~~~~~~~~
// Class LLInventoryPanel
//~~~~~~~~~~~~~~~~~~~~~~~~~~~~~~~~~~~~~~~~~~~~~~~~~~~~~~~~~~~~~~~~~~~~~~~~~~~~~

LLInventoryPanel::LLInventoryPanel(const LLInventoryPanel::Params& p) :	
	LLPanel(p),
	mInventoryObserver(NULL),
	mCompletionObserver(NULL),
	mScroller(NULL),
	mSortOrderSetting(p.sort_order_setting),
	mInventory(p.inventory), //inventory("", &gInventory)
	mAcceptsDragAndDrop(p.accepts_drag_and_drop),
	mAllowMultiSelect(p.allow_multi_select),
	mAllowDrag(p.allow_drag),
	mShowItemLinkOverlays(p.show_item_link_overlays),
	mShowEmptyMessage(p.show_empty_message),
	mSuppressFolderMenu(p.suppress_folder_menu),
	mSuppressOpenItemAction(false),
	mBuildViewsOnInit(p.preinitialize_views),
	mViewsInitialized(VIEWS_UNINITIALIZED),
	mInvFVBridgeBuilder(NULL),
	mInventoryViewModel(p.name),
	mGroupedItemBridge(new LLFolderViewGroupedItemBridge),
	mFocusSelection(false)
{
	mInvFVBridgeBuilder = &INVENTORY_BRIDGE_BUILDER;

	if (!sColorSetInitialized)
	{
		// <FS:Ansariel> Make inventory selection color independent from menu color
		//sDefaultColor = LLUIColorTable::instance().getColor("MenuItemEnabledColor", DEFAULT_WHITE);
		//sDefaultHighlightColor = LLUIColorTable::instance().getColor("MenuItemHighlightFgColor", DEFAULT_WHITE);
		sDefaultColor = LLUIColorTable::instance().getColor("InventoryItemEnabledColor", DEFAULT_WHITE);
		sDefaultHighlightColor = LLUIColorTable::instance().getColor("InventoryItemHighlightFgColor", DEFAULT_WHITE);
		// </FS:Ansariel> Make inventory selection color independent from menu color
		sLibraryColor = LLUIColorTable::instance().getColor("InventoryItemLibraryColor", DEFAULT_WHITE);
		sLinkColor = LLUIColorTable::instance().getColor("InventoryItemLinkColor", DEFAULT_WHITE);
		sColorSetInitialized = true;
	}
	
	// context menu callbacks
	mCommitCallbackRegistrar.add("Inventory.DoToSelected", boost::bind(&LLInventoryPanel::doToSelected, this, _2));
	mCommitCallbackRegistrar.add("Inventory.EmptyTrash", boost::bind(&LLInventoryModel::emptyFolderType, &gInventory, "ConfirmEmptyTrash", LLFolderType::FT_TRASH));
	mCommitCallbackRegistrar.add("Inventory.EmptyLostAndFound", boost::bind(&LLInventoryModel::emptyFolderType, &gInventory, "ConfirmEmptyLostAndFound", LLFolderType::FT_LOST_AND_FOUND));
	mCommitCallbackRegistrar.add("Inventory.DoCreate", boost::bind(&LLInventoryPanel::doCreate, this, _2));
	mCommitCallbackRegistrar.add("Inventory.AttachObject", boost::bind(&LLInventoryPanel::attachObject, this, _2));
	mCommitCallbackRegistrar.add("Inventory.BeginIMSession", boost::bind(&LLInventoryPanel::beginIMSession, this));
	mCommitCallbackRegistrar.add("Inventory.Share",  boost::bind(&LLAvatarActions::shareWithAvatars, this));
	mCommitCallbackRegistrar.add("Inventory.FileUploadLocation", boost::bind(&LLInventoryPanel::fileUploadLocation, this, _2));
	mCommitCallbackRegistrar.add("Inventory.CustomAction", boost::bind(&LLInventoryPanel::onCustomAction, this, _2)); // <FS:Ansariel> Prevent warning "No callback found for: 'Inventory.CustomAction' in control: Find Links"
}

LLFolderView * LLInventoryPanel::createFolderRoot(LLUUID root_id )
{
    LLFolderView::Params p(mParams.folder_view);
    p.name = getName();
    p.title = getLabel();
    p.rect = LLRect(0, 0, getRect().getWidth(), 0);
    p.parent_panel = this;
    p.tool_tip = p.name;
    p.listener = mInvFVBridgeBuilder->createBridge(	LLAssetType::AT_CATEGORY,
																	LLAssetType::AT_CATEGORY,
																	LLInventoryType::IT_CATEGORY,
																	this,
																	&mInventoryViewModel,
																	NULL,
																	root_id);
    p.view_model = &mInventoryViewModel;
	p.grouped_item_model = mGroupedItemBridge;
    p.use_label_suffix = mParams.use_label_suffix;
    p.allow_multiselect = mAllowMultiSelect;
    p.allow_drag = mAllowDrag;
    p.show_empty_message = mShowEmptyMessage;
    p.suppress_folder_menu = mSuppressFolderMenu;
    p.show_item_link_overlays = mShowItemLinkOverlays;
    p.root = NULL;
    p.allow_drop = mParams.allow_drop_on_root;
    p.options_menu = "menu_inventory.xml";

<<<<<<< HEAD
	// <FS:Ansariel> Inventory specials
	p.for_inventory = true;

	static LLCachedControl<S32> fsFolderViewItemHeight(*LLUI::getInstance()->mSettingGroups["config"], "FSFolderViewItemHeight");
	const LLFolderViewItem::Params& default_params = LLUICtrlFactory::getDefaultParams<LLFolderViewItem>();
	p.item_height = fsFolderViewItemHeight;
	p.item_top_pad = default_params.item_top_pad - (default_params.item_height - fsFolderViewItemHeight) / 2 - 1;
	// </FS:Ansariel>

    return LLUICtrlFactory::create<LLFolderView>(p);
=======
	LLFolderView* fv = LLUICtrlFactory::create<LLFolderView>(p);
	fv->setCallbackRegistrar(&mCommitCallbackRegistrar);
	fv->setEnableRegistrar(&mEnableCallbackRegistrar);

	return fv;
>>>>>>> f0cd5407
}

void LLInventoryPanel::clearFolderRoot()
{
	gIdleCallbacks.deleteFunction(idle, this);
    gIdleCallbacks.deleteFunction(onIdle, this);
    
    if (mInventoryObserver)
    {
        mInventory->removeObserver(mInventoryObserver);
        delete mInventoryObserver;
        mInventoryObserver = NULL;
    }
    if (mCompletionObserver)
    {
        mInventory->removeObserver(mCompletionObserver);
        delete mCompletionObserver;
        mCompletionObserver = NULL;
    }
    
    if (mScroller)
    {
        removeChild(mScroller);
        delete mScroller;
        mScroller = NULL;
    }
}

void LLInventoryPanel::initFromParams(const LLInventoryPanel::Params& params)
{
	// save off copy of params
	mParams = params;
	// Clear up the root view
	// Note: This needs to be done *before* we build the new folder view 
	LLUUID root_id = getRootFolderID();
	if (mFolderRoot.get())
	{
		removeItemID(root_id);
		mFolderRoot.get()->destroyView();
	}

	mCommitCallbackRegistrar.pushScope(); // registered as a widget; need to push callback scope ourselves
	{
		// Determine the root folder in case specified, and
		// build the views starting with that folder.
        LLFolderView* folder_view = createFolderRoot(root_id);
		mFolderRoot = folder_view->getHandle();
	
		addItemID(root_id, mFolderRoot.get());
	}
	mCommitCallbackRegistrar.popScope();
	mFolderRoot.get()->setCallbackRegistrar(&mCommitCallbackRegistrar);
	mFolderRoot.get()->setEnableRegistrar(&mEnableCallbackRegistrar);
	
	// Scroller
		LLRect scroller_view_rect = getRect();
		scroller_view_rect.translate(-scroller_view_rect.mLeft, -scroller_view_rect.mBottom);
		// <FS:Ansariel> Pull this magic number here so inventory scroll panel
		//               doesn't get cut off on the left side!
		scroller_view_rect.mLeft += 2;
		// </FS:Ansariel>
	LLScrollContainer::Params scroller_params(mParams.scroll());
		scroller_params.rect(scroller_view_rect);
		mScroller = LLUICtrlFactory::create<LLFolderViewScrollContainer>(scroller_params);
		addChild(mScroller);
		mScroller->addChild(mFolderRoot.get());
		mFolderRoot.get()->setScrollContainer(mScroller);
		mFolderRoot.get()->setFollowsAll();
		mFolderRoot.get()->addChild(mFolderRoot.get()->mStatusTextBox);

	// Set up the callbacks from the inventory we're viewing, and then build everything.
	mInventoryObserver = new LLInventoryPanelObserver(this);
	mInventory->addObserver(mInventoryObserver);

	mCompletionObserver = new LLInvPanelComplObserver(boost::bind(&LLInventoryPanel::onItemsCompletion, this));
	mInventory->addObserver(mCompletionObserver);

    if (mBuildViewsOnInit && mViewsInitialized == VIEWS_UNINITIALIZED)
    {
        // Build view of inventory if we need default full hierarchy and inventory is ready, otherwise do in onIdle.
        // Initializing views takes a while so always do it onIdle if viewer already loaded.
        if (mInventory->isInventoryUsable()            
            && LLStartUp::getStartupState() <= STATE_WEARABLES_WAIT)
        {
            // Usually this happens on login, so we have less time constraits, but too long and we can cause a disconnect
            const F64 max_time = 20.f;
            initializeViews(max_time);
        }
        else
        {
            mViewsInitialized = VIEWS_INITIALIZING;
            gIdleCallbacks.addFunction(onIdle, (void*)this);
        }
    }

	if (mSortOrderSetting != INHERIT_SORT_ORDER)
	{
		setSortOrder(gSavedSettings.getU32(mSortOrderSetting));
	}
	else
	{
		setSortOrder(gSavedSettings.getU32(DEFAULT_SORT_ORDER));
	}

	// hide inbox
	if (!gSavedSettings.getBOOL("InventoryOutboxMakeVisible"))
	{
		// <FS:Ansariel> Optional hiding of Received Items folder aka Inbox
		//getFilter().setFilterCategoryTypes(getFilter().getFilterCategoryTypes() & ~(1ULL << LLFolderType::FT_INBOX));
	}
    // hide marketplace listing box, unless we are a marketplace panel
	if (!gSavedSettings.getBOOL("InventoryOutboxMakeVisible") && !mParams.use_marketplace_folders)
	{
		getFilter().setFilterCategoryTypes(getFilter().getFilterCategoryTypes() & ~(1ULL << LLFolderType::FT_MARKETPLACE_LISTINGS));
    }
    
	// <FS:Ansariel> Optional hiding of Received Items folder aka Inbox
	if (getName() != "Worn Items" && getName() != "inventory_inbox")
	{
		if (!gSavedSettings.getBOOL("FSShowInboxFolder"))
		{
			getFilter().setFilterCategoryTypes(getFilter().getFilterCategoryTypes() & ~(1ULL << LLFolderType::FT_INBOX));
		}
		gSavedSettings.getControl("FSShowInboxFolder")->getSignal()->connect(boost::bind(&LLInventoryPanel::updateShowInboxFolder, this, _2));
	}
	// </FS:Ansariel> Optional hiding of Received Items folder aka Inbox

	// set the filter for the empty folder if the debug setting is on
	if (gSavedSettings.getBOOL("DebugHideEmptySystemFolders"))
	{
		getFilter().setFilterEmptySystemFolders();
	}
	
	// keep track of the clipboard state so that we avoid filtering too much
	mClipboardState = LLClipboard::instance().getGeneration();
	
	// <FS:Ansariel> Optional hiding of empty system folders
	gSavedSettings.getControl("DebugHideEmptySystemFolders")->getSignal()->connect(boost::bind(&LLInventoryPanel::updateHideEmptySystemFolders, this, _2));

	// Initialize base class params.
	LLPanel::initFromParams(mParams);
}

LLInventoryPanel::~LLInventoryPanel()
{
	U32 sort_order = getFolderViewModel()->getSorter().getSortOrder();
    if (mSortOrderSetting != INHERIT_SORT_ORDER)
    {
        gSavedSettings.setU32(mSortOrderSetting, sort_order);
    }
    
    clearFolderRoot();
}

/*virtual*/
void LLInventoryPanel::onVisibilityChange(BOOL new_visibility)
{
    if (new_visibility && mViewsInitialized == VIEWS_UNINITIALIZED)
    {
        mViewsInitialized = VIEWS_INITIALIZING;
        gIdleCallbacks.addFunction(onIdle, (void*)this);
    }
    LLPanel::onVisibilityChange(new_visibility);
}

void LLInventoryPanel::draw()
{
	// Select the desired item (in case it wasn't loaded when the selection was requested)
	updateSelection();
	
	LLPanel::draw();
}

const LLInventoryFilter& LLInventoryPanel::getFilter() const
{
	return getFolderViewModel()->getFilter();
}

LLInventoryFilter& LLInventoryPanel::getFilter()
{
	return getFolderViewModel()->getFilter();
}

void LLInventoryPanel::setFilterTypes(U64 types, LLInventoryFilter::EFilterType filter_type)
{
	if (filter_type == LLInventoryFilter::FILTERTYPE_OBJECT)
	{
		getFilter().setFilterObjectTypes(types);
	}
	if (filter_type == LLInventoryFilter::FILTERTYPE_CATEGORY)
		getFilter().setFilterCategoryTypes(types);
}

void LLInventoryPanel::setFilterWorn()
{
    getFilter().setFilterWorn();
}

U32 LLInventoryPanel::getFilterObjectTypes() const 
{ 
	return getFilter().getFilterObjectTypes();
}

U32 LLInventoryPanel::getFilterPermMask() const 
{ 
	return getFilter().getFilterPermissions();
}


void LLInventoryPanel::setFilterPermMask(PermissionMask filter_perm_mask)
{
	getFilter().setFilterPermissions(filter_perm_mask);
}

void LLInventoryPanel::setFilterWearableTypes(U64 types)
{
	getFilter().setFilterWearableTypes(types);
}

void LLInventoryPanel::setFilterSettingsTypes(U64 filter)
{
    getFilter().setFilterSettingsTypes(filter);
}

void LLInventoryPanel::setFilterSubString(const std::string& string)
{
	getFilter().setFilterSubString(string);
}

const std::string LLInventoryPanel::getFilterSubString() 
{ 
	return getFilter().getFilterSubString();
}

void LLInventoryPanel::setSortOrder(U32 order)
{
    LLInventorySort sorter(order);
	if (order != getFolderViewModel()->getSorter().getSortOrder())
	{
		getFolderViewModel()->setSorter(sorter);
		mFolderRoot.get()->arrangeAll();
		// try to keep selection onscreen, even if it wasn't to start with
		mFolderRoot.get()->scrollToShowSelection();
	}
}

U32 LLInventoryPanel::getSortOrder() const 
{ 
	return getFolderViewModel()->getSorter().getSortOrder();
}

void LLInventoryPanel::setSinceLogoff(BOOL sl)
{
	getFilter().setDateRangeLastLogoff(sl);
}

void LLInventoryPanel::setHoursAgo(U32 hours)
{
	getFilter().setHoursAgo(hours);
}

void LLInventoryPanel::setDateSearchDirection(U32 direction)
{
	getFilter().setDateSearchDirection(direction);
}

// <FS:Zi> FIRE-1175 - Filter Permissions Menu
void LLInventoryPanel::setFilterPermissions(PermissionMask filter_permissions)
{
	getFilter().setFilterPermissions(filter_permissions);
}

PermissionMask LLInventoryPanel::getFilterPermissions()
{
	return getFilter().getFilterPermissions();
}
// </FS:Zi>

void LLInventoryPanel::setFilterLinks(U64 filter_links)
{
	getFilter().setFilterLinks(filter_links);
}

// <FS:Zi> Filter Links Menu
U64 LLInventoryPanel::getFilterLinks()
{
	return getFilter().getFilterLinks();
}
// </FS:Zi> Filter Links Menu

void LLInventoryPanel::setSearchType(LLInventoryFilter::ESearchType type)
{
	getFilter().setSearchType(type);
}

LLInventoryFilter::ESearchType LLInventoryPanel::getSearchType()
{
	return getFilter().getSearchType();
}

void LLInventoryPanel::setShowFolderState(LLInventoryFilter::EFolderShow show)
{
	getFilter().setShowFolderState(show);
}

LLInventoryFilter::EFolderShow LLInventoryPanel::getShowFolderState()
{
	return getFilter().getShowFolderState();
}

void LLInventoryPanel::itemChanged(const LLUUID& item_id, U32 mask, const LLInventoryObject* model_item)
{
	LLFolderViewItem* view_item = getItemByID(item_id);
	LLFolderViewModelItemInventory* viewmodel_item = 
		static_cast<LLFolderViewModelItemInventory*>(view_item ? view_item->getViewModelItem() : NULL);

	// LLFolderViewFolder is derived from LLFolderViewItem so dynamic_cast from item
	// to folder is the fast way to get a folder without searching through folders tree.
	LLFolderViewFolder* view_folder = NULL;

	// Check requires as this item might have already been deleted
	// as a child of its deleted parent.
	if (model_item && view_item)
	{
		view_folder = dynamic_cast<LLFolderViewFolder*>(view_item);
	}

    // if folder is not fully initialized (likely due to delayed load on idle)
    // and we are not rebuilding, try updating children
    if (view_folder
        && !view_folder->areChildrenInited()
        && ( (mask & LLInventoryObserver::REBUILD) == 0))
    {
        LLInventoryObject const* objectp = mInventory->getObject(item_id);
        if (objectp)
        {
            view_item = buildNewViews(item_id, objectp, view_item, BUILD_ONE_FOLDER);
        }
    }

	//////////////////////////////
	// LABEL Operation
	// Empty out the display name for relabel.
	if (mask & LLInventoryObserver::LABEL)
	{
		if (view_item)
		{
			// Request refresh on this item (also flags for filtering)
			LLInvFVBridge* bridge = (LLInvFVBridge*)view_item->getViewModelItem();
			if(bridge)
			{
				// Clear the display name first, so it gets properly re-built during refresh()
				bridge->clearDisplayName();

				view_item->refresh();
			}
			LLFolderViewFolder* parent = view_item->getParentFolder();
			if(parent)
			{
				parent->getViewModelItem()->dirtyDescendantsFilter();
			}
		}
	}

	//////////////////////////////
	// REBUILD Operation
	// Destroy and regenerate the UI.
	if (mask & LLInventoryObserver::REBUILD)
	{
		if (model_item && view_item && viewmodel_item)
		{
			const LLUUID& idp = viewmodel_item->getUUID();
			view_item->destroyView();
			removeItemID(idp);
		}

        LLInventoryObject const* objectp = mInventory->getObject(item_id);
        if (objectp)
        {
            // providing NULL directly avoids unnessesary getItemByID calls
            view_item = buildNewViews(item_id, objectp, NULL, BUILD_ONE_FOLDER);
        }
        else
        {
            view_item = NULL;
        }

		viewmodel_item = 
			static_cast<LLFolderViewModelItemInventory*>(view_item ? view_item->getViewModelItem() : NULL);
		view_folder = dynamic_cast<LLFolderViewFolder *>(view_item);
	}

	//////////////////////////////
	// INTERNAL Operation
	// This could be anything.  For now, just refresh the item.
	if (mask & LLInventoryObserver::INTERNAL)
	{
		if (view_item)
		{
			view_item->refresh();
		}
	}

	//////////////////////////////
	// SORT Operation
	// Sort the folder.
	if (mask & LLInventoryObserver::SORT)
	{
		if (view_folder)
		{
			view_folder->getViewModelItem()->requestSort();
		}
	}

	// We don't typically care which of these masks the item is actually flagged with, since the masks
	// may not be accurate (e.g. in the main inventory panel, I move an item from My Inventory into
	// Landmarks; this is a STRUCTURE change for that panel but is an ADD change for the Landmarks
	// panel).  What's relevant is that the item and UI are probably out of sync and thus need to be
	// resynchronized.
	if (mask & (LLInventoryObserver::STRUCTURE |
				LLInventoryObserver::ADD |
				LLInventoryObserver::REMOVE))
	{
		//////////////////////////////
		// ADD Operation
		// Item exists in memory but a UI element hasn't been created for it.
		if (model_item && !view_item)
		{
			// Add the UI element for this item.
            LLInventoryObject const* objectp = mInventory->getObject(item_id);
            if (objectp)
            {
                // providing NULL directly avoids unnessesary getItemByID calls
                buildNewViews(item_id, objectp, NULL, BUILD_ONE_FOLDER);
            }

			// Select any newly created object that has the auto rename at top of folder root set.
			if(mFolderRoot.get()->getRoot()->needsAutoRename())
			{
				setSelection(item_id, FALSE);
			}
			updateFolderLabel(model_item->getParentUUID());
		}

		//////////////////////////////
		// STRUCTURE Operation
		// This item already exists in both memory and UI.  It was probably reparented.
		else if (model_item && view_item)
		{
			LLFolderViewFolder* old_parent = view_item->getParentFolder();
			// Don't process the item if it is the root
			if (old_parent)
			{
				LLFolderViewModelItemInventory* viewmodel_folder = static_cast<LLFolderViewModelItemInventory*>(old_parent->getViewModelItem());
				LLFolderViewFolder* new_parent =   (LLFolderViewFolder*)getItemByID(model_item->getParentUUID());
				// Item has been moved.
				if (old_parent != new_parent)
				{
					if (new_parent != NULL)
					{
						// Item is to be moved and we found its new parent in the panel's directory, so move the item's UI.
						view_item->addToFolder(new_parent);
						addItemID(viewmodel_item->getUUID(), view_item);
						if (mInventory)
						{
							const LLUUID trash_id = mInventory->findCategoryUUIDForType(LLFolderType::FT_TRASH);
							if (trash_id != model_item->getParentUUID() && (mask & LLInventoryObserver::INTERNAL) && new_parent->isOpen())
							{
								setSelection(item_id, FALSE);
							}
						}
						updateFolderLabel(model_item->getParentUUID());
					}
					else 
					{
						// Remove the item ID before destroying the view because the view-model-item gets
						// destroyed when the view is destroyed
						removeItemID(viewmodel_item->getUUID());

						// Item is to be moved outside the panel's directory (e.g. moved to trash for a panel that 
						// doesn't include trash).  Just remove the item's UI.
						view_item->destroyView();
					}
					if(viewmodel_folder)
					{
						updateFolderLabel(viewmodel_folder->getUUID());
					}
					old_parent->getViewModelItem()->dirtyDescendantsFilter();
				}
			}
		}

		//////////////////////////////
		// REMOVE Operation
		// This item has been removed from memory, but its associated UI element still exists.
		else if (!model_item && view_item && viewmodel_item)
		{
			// Remove the item's UI.
			LLFolderViewFolder* parent = view_item->getParentFolder();
			removeItemID(viewmodel_item->getUUID());
			view_item->destroyView();
			if(parent)
			{
				parent->getViewModelItem()->dirtyDescendantsFilter();
				LLFolderViewModelItemInventory* viewmodel_folder = static_cast<LLFolderViewModelItemInventory*>(parent->getViewModelItem());
				if(viewmodel_folder)
				{
					updateFolderLabel(viewmodel_folder->getUUID());
				}
			}
		}
	}
}

// Called when something changed in the global model (new item, item coming through the wire, rename, move, etc...) (CHUI-849)
void LLInventoryPanel::modelChanged(U32 mask)
{
    LL_PROFILE_ZONE_SCOPED;

	if (mViewsInitialized != VIEWS_INITIALIZED) return;
	
	const LLInventoryModel* model = getModel();
	if (!model) return;

	const LLInventoryModel::changed_items_t& changed_items = model->getChangedIDs();
	if (changed_items.empty()) return;

	for (LLInventoryModel::changed_items_t::const_iterator items_iter = changed_items.begin();
		 items_iter != changed_items.end();
		 ++items_iter)
	{
		const LLUUID& item_id = (*items_iter);
		const LLInventoryObject* model_item = model->getObject(item_id);
		itemChanged(item_id, mask, model_item);
	}
}

LLUUID LLInventoryPanel::getRootFolderID()
{
    LLUUID root_id;
	if (mFolderRoot.get() && mFolderRoot.get()->getViewModelItem())
	{
		root_id = static_cast<LLFolderViewModelItemInventory*>(mFolderRoot.get()->getViewModelItem())->getUUID();
	}
	else
	{
		if (mParams.start_folder.id.isChosen())
		{
			root_id = mParams.start_folder.id;
		}
		else
		{
			const LLFolderType::EType preferred_type = mParams.start_folder.type.isChosen() 
				? mParams.start_folder.type
				: LLViewerFolderType::lookupTypeFromNewCategoryName(mParams.start_folder.name);

			if ("LIBRARY" == mParams.start_folder.name())
			{
				root_id = gInventory.getLibraryRootFolderID();
			}
			else if (preferred_type != LLFolderType::FT_NONE)
			{
                LLStringExplicit label(mParams.start_folder.name());
                setLabel(label);
                
				root_id = gInventory.findCategoryUUIDForType(preferred_type, false);
				if (root_id.isNull())
				{
					LL_WARNS() << "Could not find folder of type " << preferred_type << LL_ENDL;
					root_id.generateNewID();
				}
			}
		}
	}
    return root_id;
}

// static
void LLInventoryPanel::onIdle(void *userdata)
{
	if (!gInventory.isInventoryUsable())
		return;

	LLInventoryPanel *self = (LLInventoryPanel*)userdata;
	if (self->mViewsInitialized <= VIEWS_INITIALIZING)
	{
		const F64 max_time = 0.001f; // 1 ms, in this case we need only root folders
		self->initializeViews(max_time); // Shedules LLInventoryPanel::idle()
	}
	if (self->mViewsInitialized >= VIEWS_BUILDING)
	{
		gIdleCallbacks.deleteFunction(onIdle, (void*)self);
	}
}

struct DirtyFilterFunctor : public LLFolderViewFunctor
{
	/*virtual*/ void doFolder(LLFolderViewFolder* folder)
	{
		folder->getViewModelItem()->dirtyFilter();
	}
	/*virtual*/ void doItem(LLFolderViewItem* item)
	{
		item->getViewModelItem()->dirtyFilter();
	}
};

void LLInventoryPanel::idle(void* user_data)
{
	LLInventoryPanel* panel = (LLInventoryPanel*)user_data;
	// Nudge the filter if the clipboard state changed
	if (panel->mClipboardState != LLClipboard::instance().getGeneration())
	{
		panel->mClipboardState = LLClipboard::instance().getGeneration();
		const LLUUID trash_id = gInventory.findCategoryUUIDForType(LLFolderType::FT_TRASH);
		LLFolderViewFolder* trash_folder = panel->getFolderByID(trash_id);
		if (trash_folder)
		{
            DirtyFilterFunctor dirtyFilterFunctor;
			trash_folder->applyFunctorToChildren(dirtyFilterFunctor);
		}

	}

    bool in_visible_chain = panel->isInVisibleChain();

    if (!panel->mBuildViewsQueue.empty())
    {
        const F64 max_time = in_visible_chain ? 0.006f : 0.001f; // 6 ms
        F64 curent_time = LLTimer::getTotalSeconds();
        panel->mBuildViewsEndTime = curent_time + max_time;

        // things added last are closer to root thus of higher priority
        std::deque<LLUUID> priority_list;
        priority_list.swap(panel->mBuildViewsQueue);

        while (curent_time < panel->mBuildViewsEndTime
            && !priority_list.empty())
        {
            LLUUID item_id = priority_list.back();
            priority_list.pop_back();

            LLInventoryObject const* objectp = panel->mInventory->getObject(item_id);
            if (objectp && panel->typedViewsFilter(item_id, objectp))
            {
                LLFolderViewItem* folder_view_item = panel->getItemByID(item_id);
                if (!folder_view_item || !folder_view_item->areChildrenInited())
                {
                    const LLUUID &parent_id = objectp->getParentUUID();
                    LLFolderViewFolder* parent_folder = (LLFolderViewFolder*)panel->getItemByID(parent_id);
                    panel->buildViewsTree(item_id, parent_id, objectp, folder_view_item, parent_folder, BUILD_TIMELIMIT);
                }
            }
            curent_time = LLTimer::getTotalSeconds();
        }
        while (!priority_list.empty())
        {
            // items in priority_list are of higher priority
            panel->mBuildViewsQueue.push_back(priority_list.front());
            priority_list.pop_front();
        }
        if (panel->mBuildViewsQueue.empty())
        {
            panel->mViewsInitialized = VIEWS_INITIALIZED;
        }
    }

    // Take into account the fact that the root folder might be invalidated
    if (panel->mFolderRoot.get())
    {
        panel->mFolderRoot.get()->update();
        // while dragging, update selection rendering to reflect single/multi drag status
        if (LLToolDragAndDrop::getInstance()->hasMouseCapture())
        {
            EAcceptance last_accept = LLToolDragAndDrop::getInstance()->getLastAccept();
            if (last_accept == ACCEPT_YES_SINGLE || last_accept == ACCEPT_YES_COPY_SINGLE)
            {
                panel->mFolderRoot.get()->setShowSingleSelection(TRUE);
            }
            else
            {
                panel->mFolderRoot.get()->setShowSingleSelection(FALSE);
            }
        }
        else
        {
            panel->mFolderRoot.get()->setShowSingleSelection(FALSE);
        }
    }
    else
    {
        LL_WARNS() << "Inventory : Deleted folder root detected on panel" << LL_ENDL;
        panel->clearFolderRoot();
    }
}


void LLInventoryPanel::initializeViews(F64 max_time)
{
	if (!gInventory.isInventoryUsable()) return;

    mViewsInitialized = VIEWS_BUILDING;

    F64 curent_time = LLTimer::getTotalSeconds();
    mBuildViewsEndTime = curent_time + max_time;

	// init everything
	LLUUID root_id = getRootFolderID();
	if (root_id.notNull())
	{
		buildNewViews(getRootFolderID());
	}
	else
	{
		// Default case: always add "My Inventory" root first, "Library" root second
		// If we run out of time, this still should create root folders
		buildNewViews(gInventory.getRootFolderID());		// My Inventory
		buildNewViews(gInventory.getLibraryRootFolderID());	// Library
	}

    if (mBuildViewsQueue.empty())
    {
        mViewsInitialized = VIEWS_INITIALIZED;
    }

	gIdleCallbacks.addFunction(idle, this);
	
	openStartFolderOrMyInventory();
	
	// Special case for new user login
	if (gAgent.isFirstLogin())
	{
		// Auto open the user's library
		LLFolderViewFolder* lib_folder =   getFolderByID(gInventory.getLibraryRootFolderID());
		if (lib_folder)
		{
			lib_folder->setOpen(TRUE);
		}
		
		// Auto close the user's my inventory folder
		LLFolderViewFolder* my_inv_folder =   getFolderByID(gInventory.getRootFolderID());
		if (my_inv_folder)
		{
			my_inv_folder->setOpenArrangeRecursively(FALSE, LLFolderViewFolder::RECURSE_DOWN);
		}
	}
}


LLFolderViewFolder * LLInventoryPanel::createFolderViewFolder(LLInvFVBridge * bridge, bool allow_drop)
{
	LLFolderViewFolder::Params params(mParams.folder);

	params.name = bridge->getDisplayName();
	params.root = mFolderRoot.get();
	params.listener = bridge;
	//	params.tool_tip = params.name; // <ND/> Don't bother with tooltips in inventory
    params.allow_drop = allow_drop;

	params.font_color = (bridge->isLibraryItem() ? sLibraryColor : (bridge->isLink() ? sLinkColor : sDefaultColor));
	params.font_highlight_color = (bridge->isLibraryItem() ? sLibraryColor : (bridge->isLink() ? sLinkColor : sDefaultHighlightColor));

	// <FS:Ansariel> Inventory specials
	params.for_inventory = true;

	static LLCachedControl<S32> fsFolderViewItemHeight(*LLUI::getInstance()->mSettingGroups["config"], "FSFolderViewItemHeight");
	const LLFolderViewItem::Params& default_params = LLUICtrlFactory::getDefaultParams<LLFolderViewItem>();
	params.item_height = fsFolderViewItemHeight;
	params.item_top_pad = default_params.item_top_pad - (default_params.item_height - fsFolderViewItemHeight) / 2 - 1;
	// </FS:Ansariel>

	return LLUICtrlFactory::create<LLFolderViewFolder>(params);
}

LLFolderViewItem * LLInventoryPanel::createFolderViewItem(LLInvFVBridge * bridge)
{
	LLFolderViewItem::Params params(mParams.item);
	
	params.name = bridge->getDisplayName();
	params.creation_date = bridge->getCreationDate();
	params.root = mFolderRoot.get();
	params.listener = bridge;
	params.rect = LLRect (0, 0, 0, 0);
	//	params.tool_tip = params.name; // <ND/> Don't bother with tooltips in inventory

	params.font_color = (bridge->isLibraryItem() ? sLibraryColor : (bridge->isLink() ? sLinkColor : sDefaultColor));
	params.font_highlight_color = (bridge->isLibraryItem() ? sLibraryColor : (bridge->isLink() ? sLinkColor : sDefaultHighlightColor));

	// <FS:Ansariel> Inventory specials
	params.for_inventory = true;

	static LLCachedControl<S32> fsFolderViewItemHeight(*LLUI::getInstance()->mSettingGroups["config"], "FSFolderViewItemHeight");
	const LLFolderViewItem::Params& default_params = LLUICtrlFactory::getDefaultParams<LLFolderViewItem>();
	params.item_height = fsFolderViewItemHeight;
	params.item_top_pad = default_params.item_top_pad - (default_params.item_height - fsFolderViewItemHeight) / 2 - 1;
	// </FS:Ansariel>
	
	return LLUICtrlFactory::create<LLFolderViewItem>(params);
}

LLFolderViewItem* LLInventoryPanel::buildNewViews(const LLUUID& id)
{
    LLInventoryObject const* objectp = mInventory->getObject(id);
    return buildNewViews(id, objectp);
}

LLFolderViewItem* LLInventoryPanel::buildNewViews(const LLUUID& id, LLInventoryObject const* objectp)
{
    if (!objectp)
    {
        return NULL;
    }
    if (!typedViewsFilter(id, objectp))
    {
        // if certain types are not allowed permanently, no reason to create views
        return NULL;
    }

    const LLUUID &parent_id = objectp->getParentUUID();
    LLFolderViewItem* folder_view_item = getItemByID(id);
    LLFolderViewFolder* parent_folder = (LLFolderViewFolder*)getItemByID(parent_id);

    return buildViewsTree(id, parent_id, objectp, folder_view_item, parent_folder, BUILD_TIMELIMIT);
}

LLFolderViewItem* LLInventoryPanel::buildNewViews(const LLUUID& id,
                                                  LLInventoryObject const* objectp,
                                                  LLFolderViewItem *folder_view_item,
                                                  const EBuildModes &mode)
{
    if (!objectp)
    {
        return NULL;
    }
    if (!typedViewsFilter(id, objectp))
    {
        // if certain types are not allowed permanently, no reason to create views
        return NULL;
    }

    const LLUUID &parent_id = objectp->getParentUUID();
    LLFolderViewFolder* parent_folder = (LLFolderViewFolder*)getItemByID(parent_id);

    return buildViewsTree(id, parent_id, objectp, folder_view_item, parent_folder, mode);
}

LLFolderViewItem* LLInventoryPanel::buildViewsTree(const LLUUID& id,
                                                  const LLUUID& parent_id,
                                                  LLInventoryObject const* objectp,
                                                  LLFolderViewItem *folder_view_item,
                                                  LLFolderViewFolder *parent_folder,
                                                  const EBuildModes &mode)
{
    // Force the creation of an extra root level folder item if required by the inventory panel (default is "false")
    bool allow_drop = true;
    bool create_root = false;
    if (mParams.show_root_folder)
    {
        LLUUID root_id = getRootFolderID();
        if (root_id == id)
        {
            // We insert an extra level that's seen by the UI but has no influence on the model
            parent_folder = dynamic_cast<LLFolderViewFolder*>(folder_view_item);
            folder_view_item = NULL;
            allow_drop = mParams.allow_drop_on_root;
            create_root = true;
        }
    }

 	if (!folder_view_item && parent_folder)
  		{
			if (objectp->getType() <= LLAssetType::AT_NONE)
			{
				LL_WARNS() << "LLInventoryPanel::buildViewsTree called with invalid objectp->mType : "
					<< ((S32)objectp->getType()) << " name " << objectp->getName() << " UUID " << objectp->getUUID()
					<< LL_ENDL;
				return NULL;
			}
			
			if (objectp->getType() >= LLAssetType::AT_COUNT)
  			{
				// Example: Happens when we add assets of new, not yet supported type to library
				LL_DEBUGS() << "LLInventoryPanel::buildViewsTree called with unknown objectp->mType : "
				<< ((S32) objectp->getType()) << " name " << objectp->getName() << " UUID " << objectp->getUUID()
				<< LL_ENDL;

				LLInventoryItem* item = (LLInventoryItem*)objectp;
				if (item)
				{
					LLInvFVBridge* new_listener = mInvFVBridgeBuilder->createBridge(LLAssetType::AT_UNKNOWN,
						LLAssetType::AT_UNKNOWN,
						LLInventoryType::IT_UNKNOWN,
						this,
						&mInventoryViewModel,
						mFolderRoot.get(),
						item->getUUID(),
						item->getFlags());

					if (new_listener)
					{
						folder_view_item = createFolderViewItem(new_listener);
					}
				}
  			}
  		
  			if ((objectp->getType() == LLAssetType::AT_CATEGORY) &&
  				(objectp->getActualType() != LLAssetType::AT_LINK_FOLDER))
  			{
  				LLInvFVBridge* new_listener = mInvFVBridgeBuilder->createBridge(LLAssetType::AT_CATEGORY,
                                            (mParams.use_marketplace_folders ? LLAssetType::AT_MARKETPLACE_FOLDER : LLAssetType::AT_CATEGORY),
  																				LLInventoryType::IT_CATEGORY,
  																				this,
                                                                                &mInventoryViewModel,
  																				mFolderRoot.get(),
  																				objectp->getUUID());
  				if (new_listener)
  				{
                    folder_view_item = createFolderViewFolder(new_listener,allow_drop);
  				}
  			}
  			else
  			{
  				// Build new view for item.
  				LLInventoryItem* item = (LLInventoryItem*)objectp;
  				LLInvFVBridge* new_listener = mInvFVBridgeBuilder->createBridge(item->getType(),
  																				item->getActualType(),
  																				item->getInventoryType(),
  																				this,
																			&mInventoryViewModel,
  																				mFolderRoot.get(),
  																				item->getUUID(),
  																				item->getFlags());
 
  				if (new_listener)
  				{
				folder_view_item = createFolderViewItem(new_listener);
  				}
  			}
 
  	    if (folder_view_item)
        {
            llassert(parent_folder != NULL);
            folder_view_item->addToFolder(parent_folder);
			addItemID(id, folder_view_item);
            // In the case of the root folder been shown, open that folder by default once the widget is created
            if (create_root)
            {
                folder_view_item->setOpen(TRUE);
            }
        }
	}

    bool create_children = folder_view_item && objectp->getType() == LLAssetType::AT_CATEGORY;

    if (create_children)
    {
        switch (mode)
        {
            case BUILD_TIMELIMIT:
            {
                F64 curent_time = LLTimer::getTotalSeconds();
                // If function is out of time, we want to shedule it into mBuildViewsQueue
                // If we have time, no matter how little, create views for all children
                //
                // This creates children in 'bulk' to make sure folder has either
                // 'empty and incomplete' or 'complete' states with nothing in between.
                // Folders are marked as mIsFolderComplete == false by default,
                // later arrange() will update mIsFolderComplete by child count
                if (mBuildViewsEndTime < curent_time)
                {
                    create_children = false;
                    // run it again for the sake of creating children
                    mBuildViewsQueue.push_back(id);
                }
                else
                {
                    create_children = true;
                    folder_view_item->setChildrenInited(true);
                }
                break;
            }
            case BUILD_NO_CHILDREN:
            {
                create_children = false;
                // run it to create children, current caller is only interested in current view
                mBuildViewsQueue.push_back(id);
                break;
            }
            case BUILD_ONE_FOLDER:
            {
                // This view loads chindren, following ones don't
                // Note: Might be better idea to do 'depth' instead,
                // It also will help to prioritize root folder's content
                create_children = true;
                folder_view_item->setChildrenInited(true);
                break;
            }
            case BUILD_NO_LIMIT:
            default:
            {
                // keep working till everything exists
                create_children = true;
                folder_view_item->setChildrenInited(true);
            }
        }
    }

	// If this is a folder, add the children of the folder and recursively add any 
	// child folders.
	if (create_children)
	{
		LLViewerInventoryCategory::cat_array_t* categories;
		LLViewerInventoryItem::item_array_t* items;
		mInventory->lockDirectDescendentArrays(id, categories, items);

        LLFolderViewFolder *parentp = dynamic_cast<LLFolderViewFolder*>(folder_view_item);

		if(categories)
        {
            bool has_folders = parentp->getFoldersCount() > 0;
			for (LLViewerInventoryCategory::cat_array_t::const_iterator cat_iter = categories->begin();
				 cat_iter != categories->end();
				 ++cat_iter)
			{
				const LLViewerInventoryCategory* cat = (*cat_iter);
                if (typedViewsFilter(cat->getUUID(), cat)) 
                {
                    if (has_folders)
                    {
                        // This can be optimized: we don't need to call getItemByID()
                        // each time, especially since content is growing, we can just
                        // iter over copy of mItemMap in some way
                        LLFolderViewItem* view_itemp = getItemByID(cat->getUUID());
                        buildViewsTree(cat->getUUID(), id, cat, view_itemp, parentp, (mode == BUILD_ONE_FOLDER ? BUILD_NO_CHILDREN : mode));
                    }
                    else
                    {
                        buildViewsTree(cat->getUUID(), id, cat, NULL, parentp, (mode == BUILD_ONE_FOLDER ? BUILD_NO_CHILDREN : mode));
                    }
                }
			}
		}
		
		if(items)
        {
			for (LLViewerInventoryItem::item_array_t::const_iterator item_iter = items->begin();
				 item_iter != items->end();
				 ++item_iter)
			{
                // At the moment we have to build folder's items in bulk and ignore mBuildViewsEndTime
				const LLViewerInventoryItem* item = (*item_iter);
                if (typedViewsFilter(item->getUUID(), item))
                {
                    // This can be optimized: we don't need to call getItemByID()
                    // each time, especially since content is growing, we can just
                    // iter over copy of mItemMap in some way
                    LLFolderViewItem* view_itemp = getItemByID(item->getUUID());
                    buildViewsTree(item->getUUID(), id, item, view_itemp, parentp, mode);
                }
			}
		}
		mInventory->unlockDirectDescendentArrays(id);
	}
	
	return folder_view_item;
}

// bit of a hack to make sure the inventory is open.
void LLInventoryPanel::openStartFolderOrMyInventory()
{
	// Find My Inventory folder and open it up by name
	for (LLView *child = mFolderRoot.get()->getFirstChild(); child; child = mFolderRoot.get()->findNextSibling(child))
	{
		LLFolderViewFolder *fchild = dynamic_cast<LLFolderViewFolder*>(child);
		if (fchild
			&& fchild->getViewModelItem()
			&& fchild->getViewModelItem()->getName() == "My Inventory")
		{
			fchild->setOpen(TRUE);
			break;
		}
	}
}

void LLInventoryPanel::onItemsCompletion()
{
	if (mFolderRoot.get()) mFolderRoot.get()->updateMenu();
}

void LLInventoryPanel::openSelected()
{
	LLFolderViewItem* folder_item = mFolderRoot.get()->getCurSelectedItem();
	if(!folder_item) return;
	LLInvFVBridge* bridge = (LLInvFVBridge*)folder_item->getViewModelItem();
	if(!bridge) return;
	bridge->openItem();
}

void LLInventoryPanel::unSelectAll()	
{ 
	mFolderRoot.get()->setSelection(NULL, FALSE, FALSE);
}


BOOL LLInventoryPanel::handleHover(S32 x, S32 y, MASK mask)
{
// <FS:AW>
//	BOOL handled = LLView::handleHover(x, y, mask);
//	if(handled)
//	{
//		ECursorType cursor = getWindow()->getCursor();
//		if (LLInventoryModelBackgroundFetch::instance().folderFetchActive() && cursor == UI_CURSOR_ARROW)
//		{
//			// replace arrow cursor with arrow and hourglass cursor
//			getWindow()->setCursor(UI_CURSOR_WORKING);
//		}
//	}
//	else
//	{
//		getWindow()->setCursor(UI_CURSOR_ARROW);
//	}
	LLView::handleHover(x, y, mask);
// </FS:AW>

	return TRUE;
}

BOOL LLInventoryPanel::handleDragAndDrop(S32 x, S32 y, MASK mask, BOOL drop,
								   EDragAndDropType cargo_type,
								   void* cargo_data,
								   EAcceptance* accept,
								   std::string& tooltip_msg)
{
	BOOL handled = FALSE;

	if (mAcceptsDragAndDrop)
	{
		handled = LLPanel::handleDragAndDrop(x, y, mask, drop, cargo_type, cargo_data, accept, tooltip_msg);

		// If folder view is empty the (x, y) point won't be in its rect
		// so the handler must be called explicitly.
		// but only if was not handled before. See EXT-6746.
		if (!handled && mParams.allow_drop_on_root && !mFolderRoot.get()->hasVisibleChildren())
		{
			handled = mFolderRoot.get()->handleDragAndDrop(x, y, mask, drop, cargo_type, cargo_data, accept, tooltip_msg);
		}

		if (handled)
		{
			mFolderRoot.get()->setDragAndDropThisFrame();
		}

		// <FS:Ansariel> FIRE-18014: Inventory window "loses" focus during drag&drop
		if (drop)
		{
			LLFloater* root_floater = getParentByType<LLFloater>();
			if (root_floater)
			{
				root_floater->setTransparencyType(LLUICtrl::TT_ACTIVE);
			}
		}
		// </FS:Ansariel>
	}

	return handled;
}

void LLInventoryPanel::onFocusLost()
{
	// inventory no longer handles cut/copy/paste/delete
	if (LLEditMenuHandler::gEditMenuHandler == mFolderRoot.get())
	{
		LLEditMenuHandler::gEditMenuHandler = NULL;
	}

	LLPanel::onFocusLost();
}

void LLInventoryPanel::onFocusReceived()
{
	// inventory now handles cut/copy/paste/delete
	LLEditMenuHandler::gEditMenuHandler = mFolderRoot.get();

	LLPanel::onFocusReceived();
}

void LLInventoryPanel::onFolderOpening(const LLUUID &id)
{
    LLFolderViewItem* folder = getItemByID(id);
    if (folder && !folder->areChildrenInited())
    {
        // Last item in list will be processed first.
        // This might result in dupplicates in list, but it
        // isn't critical, views won't be created twice
        mBuildViewsQueue.push_back(id);
    }
}

bool LLInventoryPanel::addBadge(LLBadge * badge)
{
	bool badge_added = false;

	if (acceptsBadge())
	{
		badge_added = badge->addToView(mFolderRoot.get());
	}

	return badge_added;
}

void LLInventoryPanel::openAllFolders()
{
	mFolderRoot.get()->setOpenArrangeRecursively(TRUE, LLFolderViewFolder::RECURSE_DOWN);
	mFolderRoot.get()->arrangeAll();
}

void LLInventoryPanel::closeAllFolders()
{
	mFolderRoot.get()->setOpenArrangeRecursively(FALSE, LLFolderViewFolder::RECURSE_DOWN);
	mFolderRoot.get()->arrangeAll();
}

void LLInventoryPanel::setSelection(const LLUUID& obj_id, BOOL take_keyboard_focus)
{
	// Don't select objects in COF (e.g. to prevent refocus when items are worn).
	const LLInventoryObject *obj = mInventory->getObject(obj_id);
	if (obj && obj->getParentUUID() == LLAppearanceMgr::instance().getCOF())
	{
		return;
	}
	setSelectionByID(obj_id, take_keyboard_focus);
}

void LLInventoryPanel::setSelectCallback(const boost::function<void (const std::deque<LLFolderViewItem*>& items, BOOL user_action)>& cb) 
{ 
	if (mFolderRoot.get())
	{
		mFolderRoot.get()->setSelectCallback(cb);
	}
}

void LLInventoryPanel::clearSelection()
{
	mSelectThisID.setNull();
	mFocusSelection = false;
}

LLInventoryPanel::selected_items_t LLInventoryPanel::getSelectedItems() const
{
    return mFolderRoot.get()->getSelectionList();
}

void LLInventoryPanel::onSelectionChange(const std::deque<LLFolderViewItem*>& items, BOOL user_action)
{
	// Schedule updating the folder view context menu when all selected items become complete (STORM-373).
	mCompletionObserver->reset();
	for (std::deque<LLFolderViewItem*>::const_iterator it = items.begin(); it != items.end(); ++it)
	{
		LLFolderViewModelItemInventory* view_model = static_cast<LLFolderViewModelItemInventory*>((*it)->getViewModelItem());
		if (view_model)
		{
			LLUUID id = view_model->getUUID();
            if (!(*it)->areChildrenInited())
            {
                const F64 max_time = 0.0001f;
                mBuildViewsEndTime = LLTimer::getTotalSeconds() + max_time;
                buildNewViews(id);
            }
			LLViewerInventoryItem* inv_item = mInventory->getItem(id);

			if (inv_item && !inv_item->isFinished())
			{
				mCompletionObserver->watchItem(id);
			}
		}
	}

	LLFolderView* fv = mFolderRoot.get();
	if (fv->needsAutoRename()) // auto-selecting a new user-created asset and preparing to rename
	{
		fv->setNeedsAutoRename(FALSE);
		if (items.size()) // new asset is visible and selected
		{
			fv->startRenamingSelectedItem();
		}
	}

	std::set<LLFolderViewItem*> selected_items = mFolderRoot.get()->getSelectionList();
	LLFolderViewItem* prev_folder_item = getItemByID(mPreviousSelectedFolder);

	if (selected_items.size() == 1)
	{
		std::set<LLFolderViewItem*>::const_iterator iter = selected_items.begin();
		LLFolderViewItem* folder_item = (*iter);
		if(folder_item && (folder_item != prev_folder_item))
		{
			LLFolderViewModelItemInventory* fve_listener = static_cast<LLFolderViewModelItemInventory*>(folder_item->getViewModelItem());
			if (fve_listener && (fve_listener->getInventoryType() == LLInventoryType::IT_CATEGORY))
			{
				if (fve_listener->getInventoryObject() && fve_listener->getInventoryObject()->getIsLinkType())
				{
					return;
				}

				if(prev_folder_item)
				{
					LLFolderBridge* prev_bridge = dynamic_cast<LLFolderBridge*>(prev_folder_item->getViewModelItem());
					if(prev_bridge)
					{
						prev_bridge->clearDisplayName();
						prev_bridge->setShowDescendantsCount(false);
						prev_folder_item->refresh();
					}
				}

				LLFolderBridge* bridge = dynamic_cast<LLFolderBridge*>(folder_item->getViewModelItem());
				if(bridge)
				{
					bridge->clearDisplayName();
					bridge->setShowDescendantsCount(true);
					folder_item->refresh();
					mPreviousSelectedFolder = bridge->getUUID();
				}
			}
		}
	}
	else
	{
		if(prev_folder_item)
		{
			LLFolderBridge* prev_bridge = dynamic_cast<LLFolderBridge*>(prev_folder_item->getViewModelItem());
			if(prev_bridge)
			{
				prev_bridge->clearDisplayName();
				prev_bridge->setShowDescendantsCount(false);
				prev_folder_item->refresh();
			}
		}
		mPreviousSelectedFolder = LLUUID();
	}

}

void LLInventoryPanel::updateFolderLabel(const LLUUID& folder_id)
{
	if(folder_id != mPreviousSelectedFolder) return;

	LLFolderViewItem* folder_item = getItemByID(mPreviousSelectedFolder);
	if(folder_item)
	{
		LLFolderBridge* bridge = dynamic_cast<LLFolderBridge*>(folder_item->getViewModelItem());
		if(bridge)
		{
			bridge->clearDisplayName();
			bridge->setShowDescendantsCount(true);
			folder_item->refresh();
		}
	}
}

void LLInventoryPanel::doCreate(const LLSD& userdata)
{
	// <FS:Ansariel> FIRE-20108: Can't create new folder in secondary inventory if view is filtered
	//reset_inventory_filter();
	LLPanelMainInventory* main_panel = getParentByType<LLPanelMainInventory>();
	if (main_panel)
	{
		main_panel->onFilterEdit("");
	}
	// </FS:Ansariel>
	menu_create_inventory_item(this, LLFolderBridge::sSelf.get(), userdata);
}

bool LLInventoryPanel::beginIMSession()
{
	std::set<LLFolderViewItem*> selected_items =   mFolderRoot.get()->getSelectionList();

	std::string name;

	std::vector<LLUUID> members;
//	EInstantMessage type = IM_SESSION_CONFERENCE_START;

// [RLVa:KB] - Checked: 2013-05-08 (RLVa-1.4.9)
	bool fRlvCanStartIM = true;
// [/RLVa:KB]

	std::set<LLFolderViewItem*>::const_iterator iter;
	for (iter = selected_items.begin(); iter != selected_items.end(); iter++)
	{

		LLFolderViewItem* folder_item = (*iter);
			
		if(folder_item) 
		{
			LLFolderViewModelItemInventory* fve_listener = static_cast<LLFolderViewModelItemInventory*>(folder_item->getViewModelItem());
			if (fve_listener && (fve_listener->getInventoryType() == LLInventoryType::IT_CATEGORY))
			{

				LLFolderBridge* bridge = (LLFolderBridge*)folder_item->getViewModelItem();
				if(!bridge) return true;
				LLViewerInventoryCategory* cat = bridge->getCategory();
				if(!cat) return true;
				name = cat->getName();
				LLUniqueBuddyCollector is_buddy;
				LLInventoryModel::cat_array_t cat_array;
				LLInventoryModel::item_array_t item_array;
				gInventory.collectDescendentsIf(bridge->getUUID(),
												cat_array,
												item_array,
												LLInventoryModel::EXCLUDE_TRASH,
												is_buddy);
				S32 count = item_array.size();
				if(count > 0)
				{
					//*TODO by what to replace that?
					//LLFloaterReg::showInstance("communicate");

					// create the session
					LLAvatarTracker& at = LLAvatarTracker::instance();
					LLUUID id;
					for(S32 i = 0; i < count; ++i)
					{
						id = item_array.at(i)->getCreatorUUID();
// [RLVa:KB] - Checked: 2013-05-08 (RLVa-1.4.9)
						if ( (at.isBuddyOnline(id)) && (members.end() == std::find(members.begin(), members.end(), id)) )
						{
							fRlvCanStartIM &= RlvActions::canStartIM(id);
							members.push_back(id);
						}
// [/RLVa:KB]
//						if(at.isBuddyOnline(id))
//						{
//							members.push_back(id);
//						}
					}
				}
			}
			else
			{
				LLInvFVBridge* listenerp = (LLInvFVBridge*)folder_item->getViewModelItem();

				if (listenerp->getInventoryType() == LLInventoryType::IT_CALLINGCARD)
				{
					LLInventoryItem* inv_item = gInventory.getItem(listenerp->getUUID());

					if (inv_item)
					{
						LLAvatarTracker& at = LLAvatarTracker::instance();
						LLUUID id = inv_item->getCreatorUUID();

// [RLVa:KB] - Checked: 2013-05-08 (RLVa-1.4.9)
						if ( (at.isBuddyOnline(id)) && (members.end() == std::find(members.begin(), members.end(), id)) )
						{
							fRlvCanStartIM &= RlvActions::canStartIM(id);
							members.push_back(id);
						}
// [/RLVa:KB]
//						if(at.isBuddyOnline(id))
//						{
//							members.push_back(id);
//						}
					}
				} //if IT_CALLINGCARD
			} //if !IT_CATEGORY
		}
	} //for selected_items	

	// the session_id is randomly generated UUID which will be replaced later
	// with a server side generated number

// [RLVa:KB] - Checked: 2013-05-08 (RLVa-1.4.9)
	if (!fRlvCanStartIM)
	{
		make_ui_sound("UISndInvalidOp");
		RlvUtil::notifyBlocked(RlvStringKeys::Blocked::StartConference);
		return true;
	}
// [/RLVa:KB]

	if (name.empty())
	{
		name = LLTrans::getString("conference-title");
	}

// [RLVa:KB] - Checked: 2011-04-11 (RLVa-1.3.0h) | Added: RLVa-1.3.0h
	if (!members.empty())
	{
		if (members.size() > 1)
			LLAvatarActions::startConference(members);
		else
			LLAvatarActions::startIM(members[0]);
	}
// [/RLVa:KB]
//	LLUUID session_id = gIMMgr->addSession(name, type, members[0], members);
//	if (session_id != LLUUID::null)
//	{
//		LLFloaterIMContainer::getInstance()->showConversation(session_id);
//	}
		
	return true;
}

void LLInventoryPanel::fileUploadLocation(const LLSD& userdata)
{
    const std::string param = userdata.asString();
    if (param == "model")
    {
        gSavedPerAccountSettings.setString("ModelUploadFolder", LLFolderBridge::sSelf.get()->getUUID().asString());
    }
    else if (param == "texture")
    {
        gSavedPerAccountSettings.setString("TextureUploadFolder", LLFolderBridge::sSelf.get()->getUUID().asString());
    }
    else if (param == "sound")
    {
        gSavedPerAccountSettings.setString("SoundUploadFolder", LLFolderBridge::sSelf.get()->getUUID().asString());
    }
    else if (param == "animation")
    {
        gSavedPerAccountSettings.setString("AnimationUploadFolder", LLFolderBridge::sSelf.get()->getUUID().asString());
    }
}

void LLInventoryPanel::purgeSelectedItems()
{
    if (!mFolderRoot.get()) return;

    const std::set<LLFolderViewItem*> inventory_selected = mFolderRoot.get()->getSelectionList();
    if (inventory_selected.empty()) return;
    LLSD args;
    S32 count = inventory_selected.size();
    for (std::set<LLFolderViewItem*>::const_iterator it = inventory_selected.begin(), end_it = inventory_selected.end();
        it != end_it;
        ++it)
    {
        LLUUID item_id = static_cast<LLFolderViewModelItemInventory*>((*it)->getViewModelItem())->getUUID();
        LLInventoryModel::cat_array_t cats;
        LLInventoryModel::item_array_t items;
        gInventory.collectDescendents(item_id, cats, items, LLInventoryModel::INCLUDE_TRASH);
        count += items.size() + cats.size();
    }
    args["COUNT"] = count;
    LLNotificationsUtil::add("PurgeSelectedItems", args, LLSD(), boost::bind(&LLInventoryPanel::callbackPurgeSelectedItems, this, _1, _2));
}

void LLInventoryPanel::callbackPurgeSelectedItems(const LLSD& notification, const LLSD& response)
{
    if (!mFolderRoot.get()) return;

    S32 option = LLNotificationsUtil::getSelectedOption(notification, response);
    if (option == 0)
    {
        const std::set<LLFolderViewItem*> inventory_selected = mFolderRoot.get()->getSelectionList();
        if (inventory_selected.empty()) return;

        std::set<LLFolderViewItem*>::const_iterator it = inventory_selected.begin();
        const std::set<LLFolderViewItem*>::const_iterator it_end = inventory_selected.end();
        for (; it != it_end; ++it)
        {
            LLUUID item_id = static_cast<LLFolderViewModelItemInventory*>((*it)->getViewModelItem())->getUUID();
            remove_inventory_object(item_id, NULL);
        }
    }
}

bool LLInventoryPanel::attachObject(const LLSD& userdata)
{
	// Copy selected item UUIDs to a vector.
	std::set<LLFolderViewItem*> selected_items = mFolderRoot.get()->getSelectionList();
	uuid_vec_t items;
	for (std::set<LLFolderViewItem*>::const_iterator set_iter = selected_items.begin();
		 set_iter != selected_items.end(); 
		 ++set_iter)
	{
		items.push_back(static_cast<LLFolderViewModelItemInventory*>((*set_iter)->getViewModelItem())->getUUID());
	}

	// Attach selected items.
	LLViewerAttachMenu::attachObjects(items, userdata.asString());

	gFocusMgr.setKeyboardFocus(NULL);

	return true;
}

BOOL LLInventoryPanel::getSinceLogoff()
{
	return getFilter().isSinceLogoff();
}

// <FS:Ansariel> Optional hiding of empty system folders
void LLInventoryPanel::updateHideEmptySystemFolders(const LLSD &data)
{
	LLInventoryFilter& filter = getFilter();
	if (data.asBoolean())
	{
		filter.setFilterEmptySystemFolders();
	}
	else
	{
		filter.removeFilterEmptySystemFolders();
	}
	filter.setModified(LLInventoryFilter::FILTER_RESTART);
}
// </FS:Ansariel> Optional hiding of empty system folders

// <FS:Ansariel> Optional hiding of Inbox folder
void LLInventoryPanel::updateShowInboxFolder(const LLSD &data)
{
	LLInventoryFilter& filter = getFilter();
	if (data.asBoolean())
	{
		filter.setFilterCategoryTypes(filter.getFilterCategoryTypes() | (1ULL << LLFolderType::FT_INBOX));
	}
	else
	{
		filter.setFilterCategoryTypes(filter.getFilterCategoryTypes() & ~(1ULL << LLFolderType::FT_INBOX));
	}
}
// </FS:Ansariel> Optional hiding of Inbox folder

// DEBUG ONLY
// static 
void LLInventoryPanel::dumpSelectionInformation(void* user_data)
{
	LLInventoryPanel* iv = (LLInventoryPanel*)user_data;
	iv->mFolderRoot.get()->dumpSelectionInformation();
}

BOOL is_inventorysp_active()
{
	LLSidepanelInventory *sidepanel_inventory =	LLFloaterSidePanelContainer::getPanel<LLSidepanelInventory>("inventory");
	if (!sidepanel_inventory || !sidepanel_inventory->isInVisibleChain()) return FALSE;
	return sidepanel_inventory->isMainInventoryPanelActive();
}

// static
LLInventoryPanel* LLInventoryPanel::getActiveInventoryPanel(BOOL auto_open)
{
	S32 z_min = S32_MAX;
	LLInventoryPanel* res = NULL;
	LLFloater* active_inv_floaterp = NULL;

	LLFloater* floater_inventory = LLFloaterReg::getInstance("inventory");
	if (!floater_inventory)
	{
		LL_WARNS() << "Could not find My Inventory floater" << LL_ENDL;
		return FALSE;
	}

	LLSidepanelInventory *inventory_panel =	LLFloaterSidePanelContainer::getPanel<LLSidepanelInventory>("inventory");

	// Iterate through the inventory floaters and return whichever is on top.
	LLFloaterReg::const_instance_list_t& inst_list = LLFloaterReg::getFloaterList("inventory");
	// <FS:Ansariel> Fix for sharing inventory when multiple inventory floaters are open:
	//               For the secondary floaters, we have registered those as
	//               "secondary_inventory" in LLFloaterReg, so we have to add those
	//               instances to the instance list!
	//for (LLFloaterReg::const_instance_list_t::const_iterator iter = inst_list.begin(); iter != inst_list.end(); ++iter)
	LLFloaterReg::const_instance_list_t& inst_list_secondary = LLFloaterReg::getFloaterList("secondary_inventory");
	LLFloaterReg::instance_list_t combined_list;
	combined_list.insert(combined_list.end(), inst_list.begin(), inst_list.end());
	combined_list.insert(combined_list.end(), inst_list_secondary.begin(), inst_list_secondary.end());
	for (LLFloaterReg::instance_list_t::const_iterator iter = combined_list.begin(); iter != combined_list.end(); ++iter)
	// </FS:Ansariel>
	{
		LLFloaterSidePanelContainer* inventory_floater = dynamic_cast<LLFloaterSidePanelContainer*>(*iter);

		// <FS:Ansariel> Guard against nullpointer access violation
		if (!inventory_floater)
			continue;

		inventory_panel = inventory_floater->findChild<LLSidepanelInventory>("main_panel");

		if (inventory_floater && inventory_panel && inventory_floater->getVisible())
		{
			S32 z_order = gFloaterView->getZOrder(inventory_floater);
			if (z_order < z_min)
			{
				res = inventory_panel->getActivePanel();
				z_min = z_order;
				active_inv_floaterp = inventory_floater;
			}
		}
	}

	// <FS:Ansariel> Show folder in new window option
	LLFloaterReg::const_instance_list_t& inst_list_partial = LLFloaterReg::getFloaterList("fs_partial_inventory");
	for (const auto inst : inst_list_partial)
	{
		if (inst->getVisible())
		{
			S32 z_order = gFloaterView->getZOrder(inst);
			if (z_order < z_min)
			{
				res = static_cast<FSFloaterPartialInventory*>(inst)->getInventoryPanel();
				z_min = z_order;
				active_inv_floaterp = inst;
			}
		}
	}
	// </FS:Ansariel>

	if (res)
	{
		// Make sure the floater is not minimized (STORM-438).
		//if (active_inv_floaterp && active_inv_floaterp->isMinimized())
		if (auto_open && active_inv_floaterp && active_inv_floaterp->isMinimized()) // AO: additionally only unminimize if we are told we want to see the inventory window.
		{
			active_inv_floaterp->setMinimized(FALSE);
		}
	}	
//	else if (auto_open)
// [RLVa:KB] - Checked: 2012-05-15 (RLVa-1.4.6)
	else if ( (auto_open) && (LLFloaterReg::canShowInstance(floater_inventory->getInstanceName())) )
	{
// [/RLVa:KB]
		floater_inventory->openFloater();

		res = inventory_panel->getActivePanel();
	}

	return res;
}

//static
void LLInventoryPanel::openInventoryPanelAndSetSelection(BOOL auto_open, const LLUUID& obj_id, BOOL main_panel, BOOL take_keyboard_focus, BOOL reset_filter)
{
	// <FS:Ansariel> Use correct inventory floater
	//LLSidepanelInventory* sidepanel_inventory = LLFloaterSidePanelContainer::getPanel<LLSidepanelInventory>("inventory");
	//sidepanel_inventory->showInventoryPanel();
	// </FS:Ansariel>

	bool in_inbox = (gInventory.isObjectDescendentOf(obj_id, gInventory.findCategoryUUIDForType(LLFolderType::FT_INBOX)));
	bool show_inbox = gSavedSettings.getBOOL("FSShowInboxFolder"); // <FS:Ansariel> Optional hiding of Received Items folder aka Inbox

	// <FS:Ansariel> FIRE-22167: Make "Show in Main View" work properly
	//if (!in_inbox && (main_panel || !sidepanel_inventory->getMainInventoryPanel()->isRecentItemsPanelSelected()))	//if (main_panel && !in_inbox)
	//{
	//	sidepanel_inventory->selectAllItemsPanel();
	//}
	// </FS:Ansariel>

	LLInventoryPanel *active_panel = LLInventoryPanel::getActiveInventoryPanel(auto_open);

	if (active_panel)
	{
		LL_DEBUGS("Messaging") << "Highlighting" << obj_id  << LL_ENDL;

		if (reset_filter)
		{
			reset_inventory_filter();
		}

		// <FS:Ansariel> Optional hiding of Received Items folder aka Inbox
		//if (in_inbox)
		if (in_inbox && !show_inbox)
		// </FS:Ansariel>
		{
			LLSidepanelInventory* sidepanel_inventory = LLFloaterSidePanelContainer::getPanel<LLSidepanelInventory>("inventory"); // <FS:Ansariel> Use correct inventory floater
			LLInventoryPanel * inventory_panel = NULL;
			sidepanel_inventory->openInbox();
			inventory_panel = sidepanel_inventory->getInboxPanel();

			if (inventory_panel)
			{
				inventory_panel->setSelection(obj_id, take_keyboard_focus);
			}
		}
		else
		{
			// <FS:Ansariel> FIRE-22167: Make "Show in Main View" work properly
			//LLFloater* floater_inventory = LLFloaterReg::getInstance("inventory");
			if (main_panel)
			{
				active_panel->getParentByType<LLTabContainer>()->selectFirstTab();
				active_panel = getActiveInventoryPanel(FALSE);
			}
			LLFloater* floater_inventory = active_panel->getParentByType<LLFloater>();
			// </FS:Ansariel>
			if (floater_inventory)
			{
				floater_inventory->setFocus(TRUE);
			}
			active_panel->setSelection(obj_id, take_keyboard_focus);
		}
	}
}

void LLInventoryPanel::addHideFolderType(LLFolderType::EType folder_type)
{
	getFilter().setFilterCategoryTypes(getFilter().getFilterCategoryTypes() & ~(1ULL << folder_type));
}

BOOL LLInventoryPanel::getIsHiddenFolderType(LLFolderType::EType folder_type) const
{
	return !(getFilter().getFilterCategoryTypes() & (1ULL << folder_type));
}

void LLInventoryPanel::addItemID( const LLUUID& id, LLFolderViewItem*   itemp )
{
	mItemMap[id] = itemp;
}

void LLInventoryPanel::removeItemID(const LLUUID& id)
{
	LLInventoryModel::cat_array_t categories;
	LLInventoryModel::item_array_t items;
	gInventory.collectDescendents(id, categories, items, TRUE);

	mItemMap.erase(id);

	for (LLInventoryModel::cat_array_t::iterator it = categories.begin(),    end_it = categories.end();
		it != end_it;
		++it)
	{
		mItemMap.erase((*it)->getUUID());
}

	for (LLInventoryModel::item_array_t::iterator it = items.begin(),   end_it  = items.end();
		it != end_it;
		++it)
	{
		mItemMap.erase((*it)->getUUID());
	}
}

LLFolderViewItem* LLInventoryPanel::getItemByID(const LLUUID& id)
{
    LL_PROFILE_ZONE_SCOPED;

	std::map<LLUUID, LLFolderViewItem*>::iterator map_it;
	map_it = mItemMap.find(id);
	if (map_it != mItemMap.end())
	{
		return map_it->second;
	}

	return NULL;
}

LLFolderViewFolder* LLInventoryPanel::getFolderByID(const LLUUID& id)
{
	LLFolderViewItem* item = getItemByID(id);
	return dynamic_cast<LLFolderViewFolder*>(item);
}


void LLInventoryPanel::setSelectionByID( const LLUUID& obj_id, BOOL    take_keyboard_focus )
{
	LLFolderViewItem* itemp = getItemByID(obj_id);

    if (itemp && !itemp->areChildrenInited())
    {
        LLInventoryObject const* objectp = mInventory->getObject(obj_id);
        if (objectp)
        {
            buildNewViews(obj_id, objectp, itemp, BUILD_ONE_FOLDER);
        }
    }

	if(itemp && itemp->getViewModelItem() && itemp->passedFilter())
	{
		itemp->arrangeAndSet(TRUE, take_keyboard_focus);
		mSelectThisID.setNull();
		mFocusSelection = false;
		return;
	}
	else
	{
		// save the desired item to be selected later (if/when ready)
		mFocusSelection = take_keyboard_focus;
		mSelectThisID = obj_id;
	}
}

void LLInventoryPanel::updateSelection()
{
	if (mSelectThisID.notNull())
	{
		setSelectionByID(mSelectThisID, mFocusSelection);
	}
}

void LLInventoryPanel::doToSelected(const LLSD& userdata)
{
	if (("purge" == userdata.asString()))
	{
		purgeSelectedItems();
		return;
	}
	LLInventoryAction::doToSelected(mInventory, mFolderRoot.get(), userdata.asString());

	return;
}

// <FS:Ansariel> Prevent warning "No callback found for: 'Inventory.CustomAction' in control: Find Links"
void LLInventoryPanel::onCustomAction(const LLSD& userdata)
{
	LLPanelMainInventory* main_panel = getParentByType<LLPanelMainInventory>();
	if (main_panel)
	{
		main_panel->doCustomAction(userdata);
	}
}
// </FS:Ansariel>

BOOL LLInventoryPanel::handleKeyHere( KEY key, MASK mask )
{
	BOOL handled = FALSE;
	switch (key)
	{
	case KEY_RETURN:
		// Open selected items if enter key hit on the inventory panel
		if (mask == MASK_NONE)
		{
			if (mSuppressOpenItemAction)
			{
				LLFolderViewItem* folder_item = mFolderRoot.get()->getCurSelectedItem();
				if(folder_item)
				{
					LLInvFVBridge* bridge = (LLInvFVBridge*)folder_item->getViewModelItem();
					if(bridge && (bridge->getInventoryType() != LLInventoryType::IT_CATEGORY))
					{
						return handled;
					}
				}
			}
			LLInventoryAction::doToSelected(mInventory, mFolderRoot.get(), "open");
			handled = TRUE;
		}
		break;
	case KEY_DELETE:
#if LL_DARWIN
	case KEY_BACKSPACE:
#endif
		// Delete selected items if delete or backspace key hit on the inventory panel
		// Note: on Mac laptop keyboards, backspace and delete are one and the same
		if (isSelectionRemovable() && (mask == MASK_NONE))
		{
			LLInventoryAction::doToSelected(mInventory, mFolderRoot.get(), "delete");
			handled = TRUE;
		}
		break;
	}
	return handled;
}

bool LLInventoryPanel::isSelectionRemovable()
{
	bool can_delete = false;
	if (mFolderRoot.get())
	{
		std::set<LLFolderViewItem*> selection_set = mFolderRoot.get()->getSelectionList();
		if (!selection_set.empty()) 
		{
			can_delete = true;
			for (std::set<LLFolderViewItem*>::iterator iter = selection_set.begin();
				 iter != selection_set.end();
				 ++iter)
			{
				LLFolderViewItem *item = *iter;
				const LLFolderViewModelItemInventory *listener = static_cast<const LLFolderViewModelItemInventory*>(item->getViewModelItem());
				if (!listener)
				{
					can_delete = false;
				}
				else
				{
					can_delete &= listener->isItemRemovable() && !listener->isItemInTrash();
				}
			}
		}
	}
	return can_delete;
}

/************************************************************************/
/* Recent Inventory Panel related class                                 */
/************************************************************************/

//static const LLRecentInventoryBridgeBuilder RECENT_ITEMS_BUILDER;
static LLRecentInventoryBridgeBuilder RECENT_ITEMS_BUILDER; // <ND/> const makes GCC >= 4.6 very angry about not user defined default ctor.
class LLInventoryRecentItemsPanel : public LLInventoryPanel
{
public:
	struct Params :	public LLInitParam::Block<Params, LLInventoryPanel::Params>
	{};

	void initFromParams(const Params& p)
	{
		LLInventoryPanel::initFromParams(p);
		// turn on inbox for recent items
		getFilter().setFilterCategoryTypes(getFilter().getFilterCategoryTypes() | (1ULL << LLFolderType::FT_INBOX));
        // turn off marketplace for recent items
        getFilter().setFilterNoMarketplaceFolder();
	}

protected:
	LLInventoryRecentItemsPanel (const Params&);
	friend class LLUICtrlFactory;
};

LLInventoryRecentItemsPanel::LLInventoryRecentItemsPanel( const Params& params)
: LLInventoryPanel(params)
{
	// replace bridge builder to have necessary View bridges.
	mInvFVBridgeBuilder = &RECENT_ITEMS_BUILDER;
}

/************************************************************************/
/* Asset Pre-Filtered Inventory Panel related class                     */
/************************************************************************/

void LLAssetFilteredInventoryPanel::initFromParams(const Params& p)
{
    mAssetType = LLAssetType::lookup(p.filter_asset_type.getValue());
    LLInventoryPanel::initFromParams(p);
    U64 filter_cats = getFilter().getFilterCategoryTypes();
    filter_cats &= ~(1ULL << LLFolderType::FT_MARKETPLACE_LISTINGS);
    getFilter().setFilterCategoryTypes(filter_cats);
    getFilter().setFilterNoMarketplaceFolder();
}

BOOL LLAssetFilteredInventoryPanel::handleDragAndDrop(S32 x, S32 y, MASK mask, BOOL drop,
    EDragAndDropType cargo_type,
    void* cargo_data,
    EAcceptance* accept,
    std::string& tooltip_msg)
{
    BOOL result = FALSE;

    if (mAcceptsDragAndDrop)
    {
        EDragAndDropType allow_type = LLViewerAssetType::lookupDragAndDropType(mAssetType);
        // Don't allow DAD_CATEGORY here since it can contain other items besides required assets
        // We should see everything we drop!
        if (allow_type == cargo_type)
        {
            result = LLInventoryPanel::handleDragAndDrop(x, y, mask, drop, cargo_type, cargo_data, accept, tooltip_msg);
        }
    }

    return result;
}

/*virtual*/
bool LLAssetFilteredInventoryPanel::typedViewsFilter(const LLUUID& id, LLInventoryObject const* objectp)
{
    if (!objectp)
    {
        return false;
    }

    if (objectp->getType() != mAssetType && objectp->getType() != LLAssetType::AT_CATEGORY)
    {
        return false;
    }

    return true;
}

void LLAssetFilteredInventoryPanel::itemChanged(const LLUUID& id, U32 mask, const LLInventoryObject* model_item)
{
    if (!model_item && !getItemByID(id))
    {
        // remove operation, but item is not in panel already
        return;
    }

    if (model_item
        && model_item->getType() != mAssetType
        && model_item->getType() != LLAssetType::AT_CATEGORY)
    {
        return;
    }

    LLInventoryPanel::itemChanged(id, mask, model_item);
}

/************************************************************************/
/* Worn Inventory Panel related class                                 */
/************************************************************************/
class LLInventoryWornItemsPanel;
static LLDefaultChildRegistry::Register<LLInventoryWornItemsPanel> t_worn_inventory_panel("worn_inventory_panel");

//static const LLWornInventoryBridgeBuilder WORN_ITEMS_BUILDER;
static LLWornInventoryBridgeBuilder WORN_ITEMS_BUILDER; // <ND/> const makes GCC >= 4.6 very angry about not user defined default ctor.
class LLInventoryWornItemsPanel : public LLInventoryPanel
{
public:
	struct Params :	public LLInitParam::Block<Params, LLInventoryPanel::Params>
	{};

protected:
	LLInventoryWornItemsPanel (const Params&);
	friend class LLUICtrlFactory;
};

LLInventoryWornItemsPanel::LLInventoryWornItemsPanel( const Params& params)
: LLInventoryPanel(params)
{
	// replace bridge builder to have necessary View bridges.
	mInvFVBridgeBuilder = &WORN_ITEMS_BUILDER;
}


namespace LLInitParam
{
	void TypeValues<LLFolderType::EType>::declareValues()
	{
		declare(LLFolderType::lookup(LLFolderType::FT_TEXTURE)          , LLFolderType::FT_TEXTURE);
		declare(LLFolderType::lookup(LLFolderType::FT_SOUND)            , LLFolderType::FT_SOUND);
		declare(LLFolderType::lookup(LLFolderType::FT_CALLINGCARD)      , LLFolderType::FT_CALLINGCARD);
		declare(LLFolderType::lookup(LLFolderType::FT_LANDMARK)         , LLFolderType::FT_LANDMARK);
		declare(LLFolderType::lookup(LLFolderType::FT_CLOTHING)         , LLFolderType::FT_CLOTHING);
		declare(LLFolderType::lookup(LLFolderType::FT_OBJECT)           , LLFolderType::FT_OBJECT);
		declare(LLFolderType::lookup(LLFolderType::FT_NOTECARD)         , LLFolderType::FT_NOTECARD);
		declare(LLFolderType::lookup(LLFolderType::FT_ROOT_INVENTORY)   , LLFolderType::FT_ROOT_INVENTORY);
		declare(LLFolderType::lookup(LLFolderType::FT_LSL_TEXT)         , LLFolderType::FT_LSL_TEXT);
		declare(LLFolderType::lookup(LLFolderType::FT_BODYPART)         , LLFolderType::FT_BODYPART);
		declare(LLFolderType::lookup(LLFolderType::FT_TRASH)            , LLFolderType::FT_TRASH);
		declare(LLFolderType::lookup(LLFolderType::FT_SNAPSHOT_CATEGORY), LLFolderType::FT_SNAPSHOT_CATEGORY);
		declare(LLFolderType::lookup(LLFolderType::FT_LOST_AND_FOUND)   , LLFolderType::FT_LOST_AND_FOUND);
		declare(LLFolderType::lookup(LLFolderType::FT_ANIMATION)        , LLFolderType::FT_ANIMATION);
		declare(LLFolderType::lookup(LLFolderType::FT_GESTURE)          , LLFolderType::FT_GESTURE);
		declare(LLFolderType::lookup(LLFolderType::FT_FAVORITE)         , LLFolderType::FT_FAVORITE);
		declare(LLFolderType::lookup(LLFolderType::FT_ENSEMBLE_START)   , LLFolderType::FT_ENSEMBLE_START);
		declare(LLFolderType::lookup(LLFolderType::FT_ENSEMBLE_END)     , LLFolderType::FT_ENSEMBLE_END);
		declare(LLFolderType::lookup(LLFolderType::FT_CURRENT_OUTFIT)   , LLFolderType::FT_CURRENT_OUTFIT);
		declare(LLFolderType::lookup(LLFolderType::FT_OUTFIT)           , LLFolderType::FT_OUTFIT);
		declare(LLFolderType::lookup(LLFolderType::FT_MY_OUTFITS)       , LLFolderType::FT_MY_OUTFITS);
		declare(LLFolderType::lookup(LLFolderType::FT_MESH )            , LLFolderType::FT_MESH );
		declare(LLFolderType::lookup(LLFolderType::FT_INBOX)            , LLFolderType::FT_INBOX);
		declare(LLFolderType::lookup(LLFolderType::FT_OUTBOX)           , LLFolderType::FT_OUTBOX);
		declare(LLFolderType::lookup(LLFolderType::FT_BASIC_ROOT)       , LLFolderType::FT_BASIC_ROOT);
        declare(LLFolderType::lookup(LLFolderType::FT_SETTINGS)         , LLFolderType::FT_SETTINGS);
		declare(LLFolderType::lookup(LLFolderType::FT_MARKETPLACE_LISTINGS)   , LLFolderType::FT_MARKETPLACE_LISTINGS);
		declare(LLFolderType::lookup(LLFolderType::FT_MARKETPLACE_STOCK), LLFolderType::FT_MARKETPLACE_STOCK);
		declare(LLFolderType::lookup(LLFolderType::FT_MARKETPLACE_VERSION), LLFolderType::FT_MARKETPLACE_VERSION);
	}
}<|MERGE_RESOLUTION|>--- conflicted
+++ resolved
@@ -224,7 +224,6 @@
     p.allow_drop = mParams.allow_drop_on_root;
     p.options_menu = "menu_inventory.xml";
 
-<<<<<<< HEAD
 	// <FS:Ansariel> Inventory specials
 	p.for_inventory = true;
 
@@ -234,14 +233,11 @@
 	p.item_top_pad = default_params.item_top_pad - (default_params.item_height - fsFolderViewItemHeight) / 2 - 1;
 	// </FS:Ansariel>
 
-    return LLUICtrlFactory::create<LLFolderView>(p);
-=======
 	LLFolderView* fv = LLUICtrlFactory::create<LLFolderView>(p);
 	fv->setCallbackRegistrar(&mCommitCallbackRegistrar);
 	fv->setEnableRegistrar(&mEnableCallbackRegistrar);
 
 	return fv;
->>>>>>> f0cd5407
 }
 
 void LLInventoryPanel::clearFolderRoot()
