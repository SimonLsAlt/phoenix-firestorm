/* 
 * @file llinventorypanel.cpp
 * @brief Implementation of the inventory panel and associated stuff.
 *
 * $LicenseInfo:firstyear=2001&license=viewerlgpl$
 * Second Life Viewer Source Code
 * Copyright (C) 2010, Linden Research, Inc.
 * 
 * This library is free software; you can redistribute it and/or
 * modify it under the terms of the GNU Lesser General Public
 * License as published by the Free Software Foundation;
 * version 2.1 of the License only.
 * 
 * This library is distributed in the hope that it will be useful,
 * but WITHOUT ANY WARRANTY; without even the implied warranty of
 * MERCHANTABILITY or FITNESS FOR A PARTICULAR PURPOSE.  See the GNU
 * Lesser General Public License for more details.
 * 
 * You should have received a copy of the GNU Lesser General Public
 * License along with this library; if not, write to the Free Software
 * Foundation, Inc., 51 Franklin Street, Fifth Floor, Boston, MA  02110-1301  USA
 * 
 * Linden Research, Inc., 945 Battery Street, San Francisco, CA  94111  USA
 * $/LicenseInfo$
 */

#include "llviewerprecompiledheaders.h"
#include "llinventorypanel.h"

#include <utility> // for std::pair<>

#include "llagent.h"
#include "llagentwearables.h"
#include "llappearancemgr.h"
#include "llavataractions.h"
#include "llclipboard.h"
#include "llfloaterreg.h"
#include "llfloatersidepanelcontainer.h"
#include "llfolderview.h"
#include "llfolderviewitem.h"
#include "llfloaterimcontainer.h"
#include "llimview.h"
#include "llinventorybridge.h"
#include "llinventoryfunctions.h"
#include "llinventorymodelbackgroundfetch.h"
#include "llnotificationsutil.h"
#include "llpanelmaininventory.h"
#include "llpreview.h"
#include "llsidepanelinventory.h"
#include "llstartup.h"
#include "lltrans.h"
#include "llviewerassettype.h"
#include "llviewerattachmenu.h"
#include "llviewerfoldertype.h"
#include "llvoavatarself.h"
#include "llpanelmaininventory.h"
// [RLVa:KB] - Checked: 2013-05-08 (RLVa-1.4.9)
#include "rlvactions.h"
#include "rlvcommon.h"
// [/RLVa:KB]

class LLInventoryRecentItemsPanel;
class LLAssetFilteredInventoryPanel;

static LLDefaultChildRegistry::Register<LLInventoryPanel> r("inventory_panel");
static LLDefaultChildRegistry::Register<LLInventoryRecentItemsPanel> t_recent_inventory_panel("recent_inventory_panel");
static LLDefaultChildRegistry::Register<LLAssetFilteredInventoryPanel> t_asset_filtered_inv_panel("asset_filtered_inv_panel");

const std::string LLInventoryPanel::DEFAULT_SORT_ORDER = std::string("InventorySortOrder");
const std::string LLInventoryPanel::RECENTITEMS_SORT_ORDER = std::string("RecentItemsSortOrder");
const std::string LLInventoryPanel::INHERIT_SORT_ORDER = std::string("");
//<ND> const makes GCC >= 4.6 and Clang very angry about not user defined default ctor.
//static const LLInventoryFolderViewModelBuilder INVENTORY_BRIDGE_BUILDER;
static LLInventoryFolderViewModelBuilder INVENTORY_BRIDGE_BUILDER;
// </ND>
// statics 
bool LLInventoryPanel::sColorSetInitialized = false;
LLUIColor LLInventoryPanel::sDefaultColor;
LLUIColor LLInventoryPanel::sDefaultHighlightColor;
LLUIColor LLInventoryPanel::sLibraryColor;
LLUIColor LLInventoryPanel::sLinkColor;

const LLColor4U DEFAULT_WHITE(255, 255, 255);

//~~~~~~~~~~~~~~~~~~~~~~~~~~~~~~~~~~~~~~~~~~~~~~~~~~~~~~~~~~~~~~~~~~~~~~~~~~~~~
// Class LLInventoryPanelObserver
//
// Bridge to support knowing when the inventory has changed.
//~~~~~~~~~~~~~~~~~~~~~~~~~~~~~~~~~~~~~~~~~~~~~~~~~~~~~~~~~~~~~~~~~~~~~~~~~~~~~

class LLInventoryPanelObserver : public LLInventoryObserver
{
public:
	LLInventoryPanelObserver(LLInventoryPanel* ip) : mIP(ip) {}
	virtual ~LLInventoryPanelObserver() {}
	virtual void changed(U32 mask) 
	{
		mIP->modelChanged(mask);
	}
protected:
	LLInventoryPanel* mIP;
};

//~~~~~~~~~~~~~~~~~~~~~~~~~~~~~~~~~~~~~~~~~~~~~~~~~~~~~~~~~~~~~~~~~~~~~~~~~~~~~
// Class LLInvPanelComplObserver
//
// Calls specified callback when all specified items become complete.
//
// Usage:
// observer = new LLInvPanelComplObserver(boost::bind(onComplete));
// inventory->addObserver(observer);
// observer->reset(); // (optional)
// observer->watchItem(incomplete_item1_id);
// observer->watchItem(incomplete_item2_id);
//~~~~~~~~~~~~~~~~~~~~~~~~~~~~~~~~~~~~~~~~~~~~~~~~~~~~~~~~~~~~~~~~~~~~~~~~~~~~~

class LLInvPanelComplObserver : public LLInventoryCompletionObserver
{
public:
	typedef boost::function<void()> callback_t;

	LLInvPanelComplObserver(callback_t cb)
	:	mCallback(cb)
	{
	}

	void reset();

private:
	/*virtual*/ void done();

	/// Called when all the items are complete.
	callback_t	mCallback;
};

void LLInvPanelComplObserver::reset()
{
	mIncomplete.clear();
	mComplete.clear();
}

void LLInvPanelComplObserver::done()
{
	mCallback();
}

//~~~~~~~~~~~~~~~~~~~~~~~~~~~~~~~~~~~~~~~~~~~~~~~~~~~~~~~~~~~~~~~~~~~~~~~~~~~~~
// Class LLInventoryPanel
//~~~~~~~~~~~~~~~~~~~~~~~~~~~~~~~~~~~~~~~~~~~~~~~~~~~~~~~~~~~~~~~~~~~~~~~~~~~~~

LLInventoryPanel::LLInventoryPanel(const LLInventoryPanel::Params& p) :	
	LLPanel(p),
	mInventoryObserver(NULL),
	mCompletionObserver(NULL),
	mScroller(NULL),
	mSortOrderSetting(p.sort_order_setting),
	mInventory(p.inventory), //inventory("", &gInventory)
	mAcceptsDragAndDrop(p.accepts_drag_and_drop),
	mAllowMultiSelect(p.allow_multi_select),
	mAllowDrag(p.allow_drag),
	mShowItemLinkOverlays(p.show_item_link_overlays),
	mShowEmptyMessage(p.show_empty_message),
	mSuppressFolderMenu(p.suppress_folder_menu),
	mSuppressOpenItemAction(false),
	mViewsInitialized(false),
	mInvFVBridgeBuilder(NULL),
	mInventoryViewModel(p.name),
	mGroupedItemBridge(new LLFolderViewGroupedItemBridge)
{
	mInvFVBridgeBuilder = &INVENTORY_BRIDGE_BUILDER;

	if (!sColorSetInitialized)
	{
		// <FS:Ansariel> Make inventory selection color independent from menu color
		//sDefaultColor = LLUIColorTable::instance().getColor("MenuItemEnabledColor", DEFAULT_WHITE);
		//sDefaultHighlightColor = LLUIColorTable::instance().getColor("MenuItemHighlightFgColor", DEFAULT_WHITE);
		sDefaultColor = LLUIColorTable::instance().getColor("InventoryItemEnabledColor", DEFAULT_WHITE);
		sDefaultHighlightColor = LLUIColorTable::instance().getColor("InventoryItemHighlightFgColor", DEFAULT_WHITE);
		// </FS:Ansariel> Make inventory selection color independent from menu color
		sLibraryColor = LLUIColorTable::instance().getColor("InventoryItemLibraryColor", DEFAULT_WHITE);
		sLinkColor = LLUIColorTable::instance().getColor("InventoryItemLinkColor", DEFAULT_WHITE);
		sColorSetInitialized = true;
	}
	
	// context menu callbacks
	mCommitCallbackRegistrar.add("Inventory.DoToSelected", boost::bind(&LLInventoryPanel::doToSelected, this, _2));
	mCommitCallbackRegistrar.add("Inventory.EmptyTrash", boost::bind(&LLInventoryModel::emptyFolderType, &gInventory, "ConfirmEmptyTrash", LLFolderType::FT_TRASH));
	mCommitCallbackRegistrar.add("Inventory.EmptyLostAndFound", boost::bind(&LLInventoryModel::emptyFolderType, &gInventory, "ConfirmEmptyLostAndFound", LLFolderType::FT_LOST_AND_FOUND));
	mCommitCallbackRegistrar.add("Inventory.DoCreate", boost::bind(&LLInventoryPanel::doCreate, this, _2));
	mCommitCallbackRegistrar.add("Inventory.AttachObject", boost::bind(&LLInventoryPanel::attachObject, this, _2));
	mCommitCallbackRegistrar.add("Inventory.BeginIMSession", boost::bind(&LLInventoryPanel::beginIMSession, this));
	mCommitCallbackRegistrar.add("Inventory.Share",  boost::bind(&LLAvatarActions::shareWithAvatars, this));
	mCommitCallbackRegistrar.add("Inventory.FileUploadLocation", boost::bind(&LLInventoryPanel::fileUploadLocation, this, _2));
	mCommitCallbackRegistrar.add("Inventory.CustomAction", boost::bind(&LLInventoryPanel::onCustomAction, this, _2)); // <FS:Ansariel> Prevent warning "No callback found for: 'Inventory.CustomAction' in control: Find Links"
}

LLFolderView * LLInventoryPanel::createFolderRoot(LLUUID root_id )
{
    LLFolderView::Params p(mParams.folder_view);
    p.name = getName();
    p.title = getLabel();
    p.rect = LLRect(0, 0, getRect().getWidth(), 0);
    p.parent_panel = this;
    p.tool_tip = p.name;
    p.listener = mInvFVBridgeBuilder->createBridge(	LLAssetType::AT_CATEGORY,
																	LLAssetType::AT_CATEGORY,
																	LLInventoryType::IT_CATEGORY,
																	this,
																	&mInventoryViewModel,
																	NULL,
																	root_id);
    p.view_model = &mInventoryViewModel;
	p.grouped_item_model = mGroupedItemBridge;
    p.use_label_suffix = mParams.use_label_suffix;
    p.allow_multiselect = mAllowMultiSelect;
    p.allow_drag = mAllowDrag;
    p.show_empty_message = mShowEmptyMessage;
    p.suppress_folder_menu = mSuppressFolderMenu;
    p.show_item_link_overlays = mShowItemLinkOverlays;
    p.root = NULL;
    p.allow_drop = mParams.allow_drop_on_root;
    p.options_menu = "menu_inventory.xml";

	// <FS:Ansariel> Inventory specials
	p.for_inventory = true;

	static LLCachedControl<S32> fsFolderViewItemHeight(*LLUI::getInstance()->mSettingGroups["config"], "FSFolderViewItemHeight");
	const LLFolderViewItem::Params& default_params = LLUICtrlFactory::getDefaultParams<LLFolderViewItem>();
	p.item_height = fsFolderViewItemHeight;
	p.item_top_pad = default_params.item_top_pad - (default_params.item_height - fsFolderViewItemHeight) / 2 - 1;
	// </FS:Ansariel>

    return LLUICtrlFactory::create<LLFolderView>(p);
}

void LLInventoryPanel::clearFolderRoot()
{
	gIdleCallbacks.deleteFunction(idle, this);
    gIdleCallbacks.deleteFunction(onIdle, this);
    
    if (mInventoryObserver)
    {
        mInventory->removeObserver(mInventoryObserver);
        delete mInventoryObserver;
        mInventoryObserver = NULL;
    }
    if (mCompletionObserver)
    {
        mInventory->removeObserver(mCompletionObserver);
        delete mCompletionObserver;
        mCompletionObserver = NULL;
    }
    
    if (mScroller)
    {
        removeChild(mScroller);
        delete mScroller;
        mScroller = NULL;
    }
}

void LLInventoryPanel::initFromParams(const LLInventoryPanel::Params& params)
{
	// save off copy of params
	mParams = params;
	// Clear up the root view
	// Note: This needs to be done *before* we build the new folder view 
	LLUUID root_id = getRootFolderID();
	if (mFolderRoot.get())
	{
		removeItemID(root_id);
		mFolderRoot.get()->destroyView();
	}

	mCommitCallbackRegistrar.pushScope(); // registered as a widget; need to push callback scope ourselves
	{
		// Determine the root folder in case specified, and
		// build the views starting with that folder.
        LLFolderView* folder_view = createFolderRoot(root_id);
		mFolderRoot = folder_view->getHandle();
	
		addItemID(root_id, mFolderRoot.get());
	}
	mCommitCallbackRegistrar.popScope();
	mFolderRoot.get()->setCallbackRegistrar(&mCommitCallbackRegistrar);
	
	// Scroller
		LLRect scroller_view_rect = getRect();
		scroller_view_rect.translate(-scroller_view_rect.mLeft, -scroller_view_rect.mBottom);
		// <FS:Ansariel> Pull this magic number here so inventory scroll panel
		//               doesn't get cut off on the left side!
		scroller_view_rect.mLeft += 2;
		// </FS:Ansariel>
	LLScrollContainer::Params scroller_params(mParams.scroll());
		scroller_params.rect(scroller_view_rect);
		mScroller = LLUICtrlFactory::create<LLFolderViewScrollContainer>(scroller_params);
		addChild(mScroller);
		mScroller->addChild(mFolderRoot.get());
		mFolderRoot.get()->setScrollContainer(mScroller);
		mFolderRoot.get()->setFollowsAll();
		mFolderRoot.get()->addChild(mFolderRoot.get()->mStatusTextBox);

	// Set up the callbacks from the inventory we're viewing, and then build everything.
	mInventoryObserver = new LLInventoryPanelObserver(this);
	mInventory->addObserver(mInventoryObserver);

	mCompletionObserver = new LLInvPanelComplObserver(boost::bind(&LLInventoryPanel::onItemsCompletion, this));
	mInventory->addObserver(mCompletionObserver);

	// Build view of inventory if we need default full hierarchy and inventory ready, otherwise do in onIdle.
	// Initializing views takes a while so always do it onIdle if viewer already loaded.
	if (mInventory->isInventoryUsable() && !mViewsInitialized && LLStartUp::getStartupState() <= STATE_WEARABLES_WAIT)
	{
		initializeViews();
	}
	
	gIdleCallbacks.addFunction(onIdle, (void*)this);

	if (mSortOrderSetting != INHERIT_SORT_ORDER)
	{
		setSortOrder(gSavedSettings.getU32(mSortOrderSetting));
	}
	else
	{
		setSortOrder(gSavedSettings.getU32(DEFAULT_SORT_ORDER));
	}

	// hide inbox
	if (!gSavedSettings.getBOOL("InventoryOutboxMakeVisible"))
	{
		// <FS:Ansariel> Optional hiding of Received Items folder aka Inbox
		//getFilter().setFilterCategoryTypes(getFilter().getFilterCategoryTypes() & ~(1ULL << LLFolderType::FT_INBOX));
	}
    // hide marketplace listing box, unless we are a marketplace panel
	if (!gSavedSettings.getBOOL("InventoryOutboxMakeVisible") && !mParams.use_marketplace_folders)
	{
		getFilter().setFilterCategoryTypes(getFilter().getFilterCategoryTypes() & ~(1ULL << LLFolderType::FT_MARKETPLACE_LISTINGS));
    }
    
	// <FS:Ansariel> Optional hiding of Received Items folder aka Inbox
	if (getName() != "Worn Items" && getName() != "inventory_inbox")
	{
		if (!gSavedSettings.getBOOL("FSShowInboxFolder"))
		{
			getFilter().setFilterCategoryTypes(getFilter().getFilterCategoryTypes() & ~(1ULL << LLFolderType::FT_INBOX));
		}
		gSavedSettings.getControl("FSShowInboxFolder")->getSignal()->connect(boost::bind(&LLInventoryPanel::updateShowInboxFolder, this, _2));
	}
	// </FS:Ansariel> Optional hiding of Received Items folder aka Inbox

	// set the filter for the empty folder if the debug setting is on
	if (gSavedSettings.getBOOL("DebugHideEmptySystemFolders"))
	{
		getFilter().setFilterEmptySystemFolders();
	}
	
	// keep track of the clipboard state so that we avoid filtering too much
	mClipboardState = LLClipboard::instance().getGeneration();
	
	// <FS:Ansariel> Optional hiding of empty system folders
	gSavedSettings.getControl("DebugHideEmptySystemFolders")->getSignal()->connect(boost::bind(&LLInventoryPanel::updateHideEmptySystemFolders, this, _2));

	// Initialize base class params.
	LLPanel::initFromParams(mParams);
}

LLInventoryPanel::~LLInventoryPanel()
{
	U32 sort_order = getFolderViewModel()->getSorter().getSortOrder();
    if (mSortOrderSetting != INHERIT_SORT_ORDER)
    {
        gSavedSettings.setU32(mSortOrderSetting, sort_order);
    }
    
    clearFolderRoot();
}

void LLInventoryPanel::draw()
{
	// Select the desired item (in case it wasn't loaded when the selection was requested)
	updateSelection();
	
	LLPanel::draw();
}

const LLInventoryFilter& LLInventoryPanel::getFilter() const
{
	return getFolderViewModel()->getFilter();
}

LLInventoryFilter& LLInventoryPanel::getFilter()
{
	return getFolderViewModel()->getFilter();
}

void LLInventoryPanel::setFilterTypes(U64 types, LLInventoryFilter::EFilterType filter_type)
{
	if (filter_type == LLInventoryFilter::FILTERTYPE_OBJECT)
	{
		getFilter().setFilterObjectTypes(types);
	}
	if (filter_type == LLInventoryFilter::FILTERTYPE_CATEGORY)
		getFilter().setFilterCategoryTypes(types);
}

void LLInventoryPanel::setFilterWorn()
{
    getFilter().setFilterWorn();
}

U32 LLInventoryPanel::getFilterObjectTypes() const 
{ 
	return getFilter().getFilterObjectTypes();
}

U32 LLInventoryPanel::getFilterPermMask() const 
{ 
	return getFilter().getFilterPermissions();
}


void LLInventoryPanel::setFilterPermMask(PermissionMask filter_perm_mask)
{
	getFilter().setFilterPermissions(filter_perm_mask);
}

void LLInventoryPanel::setFilterWearableTypes(U64 types)
{
	getFilter().setFilterWearableTypes(types);
}

void LLInventoryPanel::setFilterSettingsTypes(U64 filter)
{
    getFilter().setFilterSettingsTypes(filter);
}

void LLInventoryPanel::setFilterSubString(const std::string& string)
{
	getFilter().setFilterSubString(string);
}

const std::string LLInventoryPanel::getFilterSubString() 
{ 
	return getFilter().getFilterSubString();
}

void LLInventoryPanel::setSortOrder(U32 order)
{
    LLInventorySort sorter(order);
	if (order != getFolderViewModel()->getSorter().getSortOrder())
	{
		getFolderViewModel()->setSorter(sorter);
		mFolderRoot.get()->arrangeAll();
		// try to keep selection onscreen, even if it wasn't to start with
		mFolderRoot.get()->scrollToShowSelection();
	}
}

U32 LLInventoryPanel::getSortOrder() const 
{ 
	return getFolderViewModel()->getSorter().getSortOrder();
}

void LLInventoryPanel::setSinceLogoff(BOOL sl)
{
	getFilter().setDateRangeLastLogoff(sl);
}

void LLInventoryPanel::setHoursAgo(U32 hours)
{
	getFilter().setHoursAgo(hours);
}

void LLInventoryPanel::setDateSearchDirection(U32 direction)
{
	getFilter().setDateSearchDirection(direction);
}

void LLInventoryPanel::setFilterLinks(U64 filter_links)
{
	getFilter().setFilterLinks(filter_links);
}

// <FS:Zi> Filter Links Menu
U64 LLInventoryPanel::getFilterLinks()
{
	return getFilter().getFilterLinks();
}
// </FS:Zi> Filter Links Menu

void LLInventoryPanel::setSearchType(LLInventoryFilter::ESearchType type)
{
	getFilter().setSearchType(type);
}

LLInventoryFilter::ESearchType LLInventoryPanel::getSearchType()
{
	return getFilter().getSearchType();
}

// <FS:Ansariel> FIRE-19340: search inventory by transferable permission
void LLInventoryPanel::setTransferable(BOOL transferable)
{
	getFilter().setFilterTransferable(transferable);
}
// </FS:Ansariel>

void LLInventoryPanel::setShowFolderState(LLInventoryFilter::EFolderShow show)
{
	getFilter().setShowFolderState(show);
}

LLInventoryFilter::EFolderShow LLInventoryPanel::getShowFolderState()
{
	return getFilter().getShowFolderState();
}

void LLInventoryPanel::itemChanged(const LLUUID& item_id, U32 mask, const LLInventoryObject* model_item)
{
	LLFolderViewItem* view_item = getItemByID(item_id);
	LLFolderViewModelItemInventory* viewmodel_item = 
		static_cast<LLFolderViewModelItemInventory*>(view_item ? view_item->getViewModelItem() : NULL);

	// LLFolderViewFolder is derived from LLFolderViewItem so dynamic_cast from item
	// to folder is the fast way to get a folder without searching through folders tree.
	LLFolderViewFolder* view_folder = NULL;

	// Check requires as this item might have already been deleted
	// as a child of its deleted parent.
	if (model_item && view_item)
	{
		view_folder = dynamic_cast<LLFolderViewFolder*>(view_item);
	}

	//////////////////////////////
	// LABEL Operation
	// Empty out the display name for relabel.
	if (mask & LLInventoryObserver::LABEL)
	{
		if (view_item)
		{
			// Request refresh on this item (also flags for filtering)
			LLInvFVBridge* bridge = (LLInvFVBridge*)view_item->getViewModelItem();
			if(bridge)
			{
				// Clear the display name first, so it gets properly re-built during refresh()
				bridge->clearDisplayName();

				view_item->refresh();
			}
			LLFolderViewFolder* parent = view_item->getParentFolder();
			if(parent)
			{
				parent->getViewModelItem()->dirtyDescendantsFilter();
			}
		}
	}

	//////////////////////////////
	// REBUILD Operation
	// Destroy and regenerate the UI.
	if (mask & LLInventoryObserver::REBUILD)
	{
		if (model_item && view_item && viewmodel_item)
		{
			const LLUUID& idp = viewmodel_item->getUUID();
			view_item->destroyView();
			removeItemID(idp);
		}

        LLInventoryObject const* objectp = mInventory->getObject(item_id);
        if (objectp)
        {
            // providing NULL directly avoids unnessesary getItemByID calls
            view_item = buildNewViews(item_id, objectp, NULL);
        }
        else
        {
            view_item = NULL;
        }

		viewmodel_item = 
			static_cast<LLFolderViewModelItemInventory*>(view_item ? view_item->getViewModelItem() : NULL);
		view_folder = dynamic_cast<LLFolderViewFolder *>(view_item);
	}

	//////////////////////////////
	// INTERNAL Operation
	// This could be anything.  For now, just refresh the item.
	if (mask & LLInventoryObserver::INTERNAL)
	{
		if (view_item)
		{
			view_item->refresh();
		}
	}

	//////////////////////////////
	// SORT Operation
	// Sort the folder.
	if (mask & LLInventoryObserver::SORT)
	{
		if (view_folder)
		{
			view_folder->getViewModelItem()->requestSort();
		}
	}

	// We don't typically care which of these masks the item is actually flagged with, since the masks
	// may not be accurate (e.g. in the main inventory panel, I move an item from My Inventory into
	// Landmarks; this is a STRUCTURE change for that panel but is an ADD change for the Landmarks
	// panel).  What's relevant is that the item and UI are probably out of sync and thus need to be
	// resynchronized.
	if (mask & (LLInventoryObserver::STRUCTURE |
				LLInventoryObserver::ADD |
				LLInventoryObserver::REMOVE))
	{
		//////////////////////////////
		// ADD Operation
		// Item exists in memory but a UI element hasn't been created for it.
		if (model_item && !view_item)
		{
			// Add the UI element for this item.
            LLInventoryObject const* objectp = mInventory->getObject(item_id);
            if (objectp)
            {
                // providing NULL directly avoids unnessesary getItemByID calls
                buildNewViews(item_id, objectp, NULL);
            }

			// Select any newly created object that has the auto rename at top of folder root set.
			if(mFolderRoot.get()->getRoot()->needsAutoRename())
			{
				setSelection(item_id, FALSE);
			}
			updateFolderLabel(model_item->getParentUUID());
		}

		//////////////////////////////
		// STRUCTURE Operation
		// This item already exists in both memory and UI.  It was probably reparented.
		else if (model_item && view_item)
		{
			LLFolderViewFolder* old_parent = view_item->getParentFolder();
			// Don't process the item if it is the root
			if (old_parent)
			{
				LLFolderViewModelItemInventory* viewmodel_folder = static_cast<LLFolderViewModelItemInventory*>(old_parent->getViewModelItem());
				LLFolderViewFolder* new_parent =   (LLFolderViewFolder*)getItemByID(model_item->getParentUUID());
				// Item has been moved.
				if (old_parent != new_parent)
				{
					if (new_parent != NULL)
					{
						// Item is to be moved and we found its new parent in the panel's directory, so move the item's UI.
						view_item->addToFolder(new_parent);
						addItemID(viewmodel_item->getUUID(), view_item);
						if (mInventory)
						{
							const LLUUID trash_id = mInventory->findCategoryUUIDForType(LLFolderType::FT_TRASH);
							if (trash_id != model_item->getParentUUID() && (mask & LLInventoryObserver::INTERNAL) && new_parent->isOpen())
							{
								setSelection(item_id, FALSE);
							}
						}
						updateFolderLabel(model_item->getParentUUID());
					}
					else 
					{
						// Remove the item ID before destroying the view because the view-model-item gets
						// destroyed when the view is destroyed
						removeItemID(viewmodel_item->getUUID());

						// Item is to be moved outside the panel's directory (e.g. moved to trash for a panel that 
						// doesn't include trash).  Just remove the item's UI.
						view_item->destroyView();
					}
					if(viewmodel_folder)
					{
						updateFolderLabel(viewmodel_folder->getUUID());
					}
					old_parent->getViewModelItem()->dirtyDescendantsFilter();
				}
			}
		}

		//////////////////////////////
		// REMOVE Operation
		// This item has been removed from memory, but its associated UI element still exists.
		else if (!model_item && view_item && viewmodel_item)
		{
			// Remove the item's UI.
			LLFolderViewFolder* parent = view_item->getParentFolder();
			removeItemID(viewmodel_item->getUUID());
			view_item->destroyView();
			if(parent)
			{
				parent->getViewModelItem()->dirtyDescendantsFilter();
				LLFolderViewModelItemInventory* viewmodel_folder = static_cast<LLFolderViewModelItemInventory*>(parent->getViewModelItem());
				if(viewmodel_folder)
				{
					updateFolderLabel(viewmodel_folder->getUUID());
				}
			}
		}
	}
}

// Called when something changed in the global model (new item, item coming through the wire, rename, move, etc...) (CHUI-849)
static LLTrace::BlockTimerStatHandle FTM_REFRESH("Inventory Refresh");
void LLInventoryPanel::modelChanged(U32 mask)
{
	LL_RECORD_BLOCK_TIME(FTM_REFRESH);

	if (!mViewsInitialized) return;
	
	const LLInventoryModel* model = getModel();
	if (!model) return;

	const LLInventoryModel::changed_items_t& changed_items = model->getChangedIDs();
	if (changed_items.empty()) return;

	for (LLInventoryModel::changed_items_t::const_iterator items_iter = changed_items.begin();
		 items_iter != changed_items.end();
		 ++items_iter)
	{
		const LLUUID& item_id = (*items_iter);
		const LLInventoryObject* model_item = model->getObject(item_id);
		itemChanged(item_id, mask, model_item);
	}
}

LLUUID LLInventoryPanel::getRootFolderID()
{
    LLUUID root_id;
	if (mFolderRoot.get() && mFolderRoot.get()->getViewModelItem())
	{
		root_id = static_cast<LLFolderViewModelItemInventory*>(mFolderRoot.get()->getViewModelItem())->getUUID();
	}
	else
	{
		if (mParams.start_folder.id.isChosen())
		{
			root_id = mParams.start_folder.id;
		}
		else
		{
			const LLFolderType::EType preferred_type = mParams.start_folder.type.isChosen() 
				? mParams.start_folder.type
				: LLViewerFolderType::lookupTypeFromNewCategoryName(mParams.start_folder.name);

			if ("LIBRARY" == mParams.start_folder.name())
			{
				root_id = gInventory.getLibraryRootFolderID();
			}
			else if (preferred_type != LLFolderType::FT_NONE)
			{
                LLStringExplicit label(mParams.start_folder.name());
                setLabel(label);
                
				root_id = gInventory.findCategoryUUIDForType(preferred_type, false);
				if (root_id.isNull())
				{
					LL_WARNS() << "Could not find folder of type " << preferred_type << LL_ENDL;
					root_id.generateNewID();
				}
			}
		}
	}
    return root_id;
}

// static
void LLInventoryPanel::onIdle(void *userdata)
{
	if (!gInventory.isInventoryUsable())
		return;

	LLInventoryPanel *self = (LLInventoryPanel*)userdata;
	// Inventory just initialized, do complete build
	if (!self->mViewsInitialized)
	{
		self->initializeViews();
	}
	if (self->mViewsInitialized)
	{
		gIdleCallbacks.deleteFunction(onIdle, (void*)self);
	}
}

struct DirtyFilterFunctor : public LLFolderViewFunctor
{
	/*virtual*/ void doFolder(LLFolderViewFolder* folder)
	{
		folder->getViewModelItem()->dirtyFilter();
	}
	/*virtual*/ void doItem(LLFolderViewItem* item)
	{
		item->getViewModelItem()->dirtyFilter();
	}
};

void LLInventoryPanel::idle(void* user_data)
{
	LLInventoryPanel* panel = (LLInventoryPanel*)user_data;
	// Nudge the filter if the clipboard state changed
	if (panel->mClipboardState != LLClipboard::instance().getGeneration())
	{
		panel->mClipboardState = LLClipboard::instance().getGeneration();
		const LLUUID trash_id = gInventory.findCategoryUUIDForType(LLFolderType::FT_TRASH);
		LLFolderViewFolder* trash_folder = panel->getFolderByID(trash_id);
		if (trash_folder)
		{
            DirtyFilterFunctor dirtyFilterFunctor;
			trash_folder->applyFunctorToChildren(dirtyFilterFunctor);
		}

	}

    // Take into account the fact that the root folder might be invalidated
    if (panel->mFolderRoot.get())
    {
        panel->mFolderRoot.get()->update();
        // while dragging, update selection rendering to reflect single/multi drag status
        if (LLToolDragAndDrop::getInstance()->hasMouseCapture())
        {
            EAcceptance last_accept = LLToolDragAndDrop::getInstance()->getLastAccept();
            if (last_accept == ACCEPT_YES_SINGLE || last_accept == ACCEPT_YES_COPY_SINGLE)
            {
                panel->mFolderRoot.get()->setShowSingleSelection(TRUE);
            }
            else
            {
                panel->mFolderRoot.get()->setShowSingleSelection(FALSE);
            }
        }
        else
        {
            panel->mFolderRoot.get()->setShowSingleSelection(FALSE);
        }
    }
    else
    {
        LL_WARNS() << "Inventory : Deleted folder root detected on panel" << LL_ENDL;
        panel->clearFolderRoot();
    }
}


void LLInventoryPanel::initializeViews()
{
	if (!gInventory.isInventoryUsable()) return;

	LLUUID root_id = getRootFolderID();
	if (root_id.notNull())
	{
		buildNewViews(getRootFolderID());
	}
	else
	{
		// Default case: always add "My Inventory" first, "Library" second
		buildNewViews(gInventory.getRootFolderID());		// My Inventory
		buildNewViews(gInventory.getLibraryRootFolderID());	// Library
	}

	gIdleCallbacks.addFunction(idle, this);

	mViewsInitialized = true;
	
	openStartFolderOrMyInventory();
	
	// Special case for new user login
	if (gAgent.isFirstLogin())
	{
		// Auto open the user's library
		LLFolderViewFolder* lib_folder =   getFolderByID(gInventory.getLibraryRootFolderID());
		if (lib_folder)
		{
			lib_folder->setOpen(TRUE);
		}
		
		// Auto close the user's my inventory folder
		LLFolderViewFolder* my_inv_folder =   getFolderByID(gInventory.getRootFolderID());
		if (my_inv_folder)
		{
			my_inv_folder->setOpenArrangeRecursively(FALSE, LLFolderViewFolder::RECURSE_DOWN);
		}
	}
}


LLFolderViewFolder * LLInventoryPanel::createFolderViewFolder(LLInvFVBridge * bridge, bool allow_drop)
{
	LLFolderViewFolder::Params params(mParams.folder);

	params.name = bridge->getDisplayName();
	params.root = mFolderRoot.get();
	params.listener = bridge;
	//	params.tool_tip = params.name; // <ND/> Don't bother with tooltips in inventory
    params.allow_drop = allow_drop;

	params.font_color = (bridge->isLibraryItem() ? sLibraryColor : (bridge->isLink() ? sLinkColor : sDefaultColor));
	params.font_highlight_color = (bridge->isLibraryItem() ? sLibraryColor : (bridge->isLink() ? sLinkColor : sDefaultHighlightColor));

	// <FS:Ansariel> Inventory specials
	params.for_inventory = true;

	static LLCachedControl<S32> fsFolderViewItemHeight(*LLUI::getInstance()->mSettingGroups["config"], "FSFolderViewItemHeight");
	const LLFolderViewItem::Params& default_params = LLUICtrlFactory::getDefaultParams<LLFolderViewItem>();
	params.item_height = fsFolderViewItemHeight;
	params.item_top_pad = default_params.item_top_pad - (default_params.item_height - fsFolderViewItemHeight) / 2 - 1;
	// </FS:Ansariel>

	return LLUICtrlFactory::create<LLFolderViewFolder>(params);
}

LLFolderViewItem * LLInventoryPanel::createFolderViewItem(LLInvFVBridge * bridge)
{
	LLFolderViewItem::Params params(mParams.item);
	
	params.name = bridge->getDisplayName();
	params.creation_date = bridge->getCreationDate();
	params.root = mFolderRoot.get();
	params.listener = bridge;
	params.rect = LLRect (0, 0, 0, 0);
	//	params.tool_tip = params.name; // <ND/> Don't bother with tooltips in inventory

	params.font_color = (bridge->isLibraryItem() ? sLibraryColor : (bridge->isLink() ? sLinkColor : sDefaultColor));
	params.font_highlight_color = (bridge->isLibraryItem() ? sLibraryColor : (bridge->isLink() ? sLinkColor : sDefaultHighlightColor));

	// <FS:Ansariel> Inventory specials
	params.for_inventory = true;

	static LLCachedControl<S32> fsFolderViewItemHeight(*LLUI::getInstance()->mSettingGroups["config"], "FSFolderViewItemHeight");
	const LLFolderViewItem::Params& default_params = LLUICtrlFactory::getDefaultParams<LLFolderViewItem>();
	params.item_height = fsFolderViewItemHeight;
	params.item_top_pad = default_params.item_top_pad - (default_params.item_height - fsFolderViewItemHeight) / 2 - 1;
	// </FS:Ansariel>
	
	return LLUICtrlFactory::create<LLFolderViewItem>(params);
}

LLFolderViewItem* LLInventoryPanel::buildNewViews(const LLUUID& id)
{
    LLInventoryObject const* objectp = mInventory->getObject(id);
    return buildNewViews(id, objectp);
}

LLFolderViewItem* LLInventoryPanel::buildNewViews(const LLUUID& id, LLInventoryObject const* objectp)
{
    if (!objectp)
    {
        return NULL;
    }
    if (!typedViewsFilter(id, objectp))
    {
        // if certain types are not allowed permanently, no reason to create views
        return NULL;
    }

    const LLUUID &parent_id = objectp->getParentUUID();
    LLFolderViewItem* folder_view_item = getItemByID(id);
    LLFolderViewFolder* parent_folder = (LLFolderViewFolder*)getItemByID(parent_id);

    return buildViewsTree(id, parent_id, objectp, folder_view_item, parent_folder);
}

LLFolderViewItem* LLInventoryPanel::buildNewViews(const LLUUID& id, LLInventoryObject const* objectp, LLFolderViewItem *folder_view_item)
{
    if (!objectp)
    {
        return NULL;
    }
    if (!typedViewsFilter(id, objectp))
    {
        // if certain types are not allowed permanently, no reason to create views
        return NULL;
    }

    const LLUUID &parent_id = objectp->getParentUUID();
    LLFolderViewFolder* parent_folder = (LLFolderViewFolder*)getItemByID(parent_id);

    return buildViewsTree(id, parent_id, objectp, folder_view_item, parent_folder);
}

LLFolderViewItem* LLInventoryPanel::buildViewsTree(const LLUUID& id,
                                                  const LLUUID& parent_id,
                                                  LLInventoryObject const* objectp,
                                                  LLFolderViewItem *folder_view_item,
                                                  LLFolderViewFolder *parent_folder)
{
    // Force the creation of an extra root level folder item if required by the inventory panel (default is "false")
    bool allow_drop = true;
    bool create_root = false;
    if (mParams.show_root_folder)
    {
        LLUUID root_id = getRootFolderID();
        if (root_id == id)
        {
            // We insert an extra level that's seen by the UI but has no influence on the model
            parent_folder = dynamic_cast<LLFolderViewFolder*>(folder_view_item);
            folder_view_item = NULL;
            allow_drop = mParams.allow_drop_on_root;
            create_root = true;
        }
    }

 	if (!folder_view_item && parent_folder)
  		{
			if (objectp->getType() <= LLAssetType::AT_NONE)
			{
				LL_WARNS() << "LLInventoryPanel::buildViewsTree called with invalid objectp->mType : "
					<< ((S32)objectp->getType()) << " name " << objectp->getName() << " UUID " << objectp->getUUID()
					<< LL_ENDL;
				return NULL;
			}
			
			if (objectp->getType() >= LLAssetType::AT_COUNT)
  			{
				// Example: Happens when we add assets of new, not yet supported type to library
				LL_DEBUGS() << "LLInventoryPanel::buildViewsTree called with unknown objectp->mType : "
				<< ((S32) objectp->getType()) << " name " << objectp->getName() << " UUID " << objectp->getUUID()
				<< LL_ENDL;

				LLInventoryItem* item = (LLInventoryItem*)objectp;
				if (item)
				{
					LLInvFVBridge* new_listener = mInvFVBridgeBuilder->createBridge(LLAssetType::AT_UNKNOWN,
						LLAssetType::AT_UNKNOWN,
						LLInventoryType::IT_UNKNOWN,
						this,
						&mInventoryViewModel,
						mFolderRoot.get(),
						item->getUUID(),
						item->getFlags());

					if (new_listener)
					{
						folder_view_item = createFolderViewItem(new_listener);
					}
				}
  			}
  		
  			if ((objectp->getType() == LLAssetType::AT_CATEGORY) &&
  				(objectp->getActualType() != LLAssetType::AT_LINK_FOLDER))
  			{
  				LLInvFVBridge* new_listener = mInvFVBridgeBuilder->createBridge(LLAssetType::AT_CATEGORY,
                                            (mParams.use_marketplace_folders ? LLAssetType::AT_MARKETPLACE_FOLDER : LLAssetType::AT_CATEGORY),
  																				LLInventoryType::IT_CATEGORY,
  																				this,
                                                                                &mInventoryViewModel,
  																				mFolderRoot.get(),
  																				objectp->getUUID());
  				if (new_listener)
  				{
                    folder_view_item = createFolderViewFolder(new_listener,allow_drop);
  				}
  			}
  			else
  			{
  				// Build new view for item.
  				LLInventoryItem* item = (LLInventoryItem*)objectp;
  				LLInvFVBridge* new_listener = mInvFVBridgeBuilder->createBridge(item->getType(),
  																				item->getActualType(),
  																				item->getInventoryType(),
  																				this,
																			&mInventoryViewModel,
  																				mFolderRoot.get(),
  																				item->getUUID(),
  																				item->getFlags());
 
  				if (new_listener)
  				{
				folder_view_item = createFolderViewItem(new_listener);
  				}
  			}
 
  	    if (folder_view_item)
        {
            llassert(parent_folder != NULL);
            folder_view_item->addToFolder(parent_folder);
			addItemID(id, folder_view_item);
            // In the case of the root folder been shown, open that folder by default once the widget is created
            if (create_root)
            {
                folder_view_item->setOpen(TRUE);
            }
        }
	}

	// If this is a folder, add the children of the folder and recursively add any 
	// child folders.
	if (folder_view_item && objectp->getType() == LLAssetType::AT_CATEGORY)
	{
		LLViewerInventoryCategory::cat_array_t* categories;
		LLViewerInventoryItem::item_array_t* items;
		mInventory->lockDirectDescendentArrays(id, categories, items);

        LLFolderViewFolder *parentp = dynamic_cast<LLFolderViewFolder*>(folder_view_item);

		if(categories)
        {
            bool has_folders = parentp->getFoldersCount() > 0;
			for (LLViewerInventoryCategory::cat_array_t::const_iterator cat_iter = categories->begin();
				 cat_iter != categories->end();
				 ++cat_iter)
			{
				const LLViewerInventoryCategory* cat = (*cat_iter);
                if (typedViewsFilter(cat->getUUID(), cat))
                {
                    if (has_folders)
                    {
                        // This can be optimized: we don't need to call getItemByID()
                        // each time, especially since content is growing, we can just
                        // iter over copy of mItemMap in some way
                        LLFolderViewItem* view_itemp = getItemByID(cat->getUUID());
                        buildViewsTree(cat->getUUID(), id, cat, view_itemp, parentp);
                    }
                    else
                    {
                        buildViewsTree(cat->getUUID(), id, cat, NULL, parentp);
                    }
                }
			}
		}
		
		if(items)
        {
			for (LLViewerInventoryItem::item_array_t::const_iterator item_iter = items->begin();
				 item_iter != items->end();
				 ++item_iter)
			{
				const LLViewerInventoryItem* item = (*item_iter);
                if (typedViewsFilter(item->getUUID(), item))
                {

                    // This can be optimized: we don't need to call getItemByID()
                    // each time, especially since content is growing, we can just
                    // iter over copy of mItemMap in some way
                    LLFolderViewItem* view_itemp = getItemByID(item->getUUID());
                    buildViewsTree(item->getUUID(), id, item, view_itemp, parentp);
                }

			}
		}
		mInventory->unlockDirectDescendentArrays(id);
	}
	
	return folder_view_item;
}

// bit of a hack to make sure the inventory is open.
void LLInventoryPanel::openStartFolderOrMyInventory()
{
	// Find My Inventory folder and open it up by name
	for (LLView *child = mFolderRoot.get()->getFirstChild(); child; child = mFolderRoot.get()->findNextSibling(child))
	{
		LLFolderViewFolder *fchild = dynamic_cast<LLFolderViewFolder*>(child);
		if (fchild
			&& fchild->getViewModelItem()
			&& fchild->getViewModelItem()->getName() == "My Inventory")
		{
			fchild->setOpen(TRUE);
			break;
		}
	}
}

void LLInventoryPanel::onItemsCompletion()
{
	if (mFolderRoot.get()) mFolderRoot.get()->updateMenu();
}

void LLInventoryPanel::openSelected()
{
	LLFolderViewItem* folder_item = mFolderRoot.get()->getCurSelectedItem();
	if(!folder_item) return;
	LLInvFVBridge* bridge = (LLInvFVBridge*)folder_item->getViewModelItem();
	if(!bridge) return;
	bridge->openItem();
}

void LLInventoryPanel::unSelectAll()	
{ 
	mFolderRoot.get()->setSelection(NULL, FALSE, FALSE);
}


BOOL LLInventoryPanel::handleHover(S32 x, S32 y, MASK mask)
{
// <FS:AW>
//	BOOL handled = LLView::handleHover(x, y, mask);
//	if(handled)
//	{
//		ECursorType cursor = getWindow()->getCursor();
//		if (LLInventoryModelBackgroundFetch::instance().folderFetchActive() && cursor == UI_CURSOR_ARROW)
//		{
//			// replace arrow cursor with arrow and hourglass cursor
//			getWindow()->setCursor(UI_CURSOR_WORKING);
//		}
//	}
//	else
//	{
//		getWindow()->setCursor(UI_CURSOR_ARROW);
//	}
	LLView::handleHover(x, y, mask);
// </FS:AW>

	return TRUE;
}

BOOL LLInventoryPanel::handleDragAndDrop(S32 x, S32 y, MASK mask, BOOL drop,
								   EDragAndDropType cargo_type,
								   void* cargo_data,
								   EAcceptance* accept,
								   std::string& tooltip_msg)
{
	BOOL handled = FALSE;

	if (mAcceptsDragAndDrop)
	{
		handled = LLPanel::handleDragAndDrop(x, y, mask, drop, cargo_type, cargo_data, accept, tooltip_msg);

		// If folder view is empty the (x, y) point won't be in its rect
		// so the handler must be called explicitly.
		// but only if was not handled before. See EXT-6746.
		if (!handled && mParams.allow_drop_on_root && !mFolderRoot.get()->hasVisibleChildren())
		{
			handled = mFolderRoot.get()->handleDragAndDrop(x, y, mask, drop, cargo_type, cargo_data, accept, tooltip_msg);
		}

		if (handled)
		{
			mFolderRoot.get()->setDragAndDropThisFrame();
		}

		// <FS:Ansariel> FIRE-18014: Inventory window "loses" focus during drag&drop
		if (drop)
		{
			LLFloater* root_floater = getParentByType<LLFloater>();
			if (root_floater)
			{
				root_floater->setTransparencyType(LLUICtrl::TT_ACTIVE);
			}
		}
		// </FS:Ansariel>
	}

	return handled;
}

void LLInventoryPanel::onFocusLost()
{
	// inventory no longer handles cut/copy/paste/delete
	if (LLEditMenuHandler::gEditMenuHandler == mFolderRoot.get())
	{
		LLEditMenuHandler::gEditMenuHandler = NULL;
	}

	LLPanel::onFocusLost();
}

void LLInventoryPanel::onFocusReceived()
{
	// inventory now handles cut/copy/paste/delete
	LLEditMenuHandler::gEditMenuHandler = mFolderRoot.get();

	LLPanel::onFocusReceived();
}

bool LLInventoryPanel::addBadge(LLBadge * badge)
{
	bool badge_added = false;

	if (acceptsBadge())
	{
		badge_added = badge->addToView(mFolderRoot.get());
	}

	return badge_added;
}

void LLInventoryPanel::openAllFolders()
{
	mFolderRoot.get()->setOpenArrangeRecursively(TRUE, LLFolderViewFolder::RECURSE_DOWN);
	mFolderRoot.get()->arrangeAll();
}

void LLInventoryPanel::closeAllFolders()
{
	mFolderRoot.get()->setOpenArrangeRecursively(FALSE, LLFolderViewFolder::RECURSE_DOWN);
	mFolderRoot.get()->arrangeAll();
}

void LLInventoryPanel::setSelection(const LLUUID& obj_id, BOOL take_keyboard_focus)
{
	// Don't select objects in COF (e.g. to prevent refocus when items are worn).
	const LLInventoryObject *obj = gInventory.getObject(obj_id);
	if (obj && obj->getParentUUID() == LLAppearanceMgr::instance().getCOF())
	{
		return;
	}
	setSelectionByID(obj_id, take_keyboard_focus);
}

void LLInventoryPanel::setSelectCallback(const boost::function<void (const std::deque<LLFolderViewItem*>& items, BOOL user_action)>& cb) 
{ 
	if (mFolderRoot.get())
	{
		mFolderRoot.get()->setSelectCallback(cb);
	}
}

void LLInventoryPanel::clearSelection()
{
	mSelectThisID.setNull();
}

LLInventoryPanel::selected_items_t LLInventoryPanel::getSelectedItems() const
{
    return mFolderRoot.get()->getSelectionList();
}

void LLInventoryPanel::onSelectionChange(const std::deque<LLFolderViewItem*>& items, BOOL user_action)
{
	// Schedule updating the folder view context menu when all selected items become complete (STORM-373).
	mCompletionObserver->reset();
	for (std::deque<LLFolderViewItem*>::const_iterator it = items.begin(); it != items.end(); ++it)
	{
		LLFolderViewModelItemInventory* view_model = static_cast<LLFolderViewModelItemInventory*>((*it)->getViewModelItem());
		if (view_model)
		{
			LLUUID id = view_model->getUUID();
			LLViewerInventoryItem* inv_item = mInventory->getItem(id);

			if (inv_item && !inv_item->isFinished())
			{
				mCompletionObserver->watchItem(id);
			}
		}
	}

	LLFolderView* fv = mFolderRoot.get();
	if (fv->needsAutoRename()) // auto-selecting a new user-created asset and preparing to rename
	{
		fv->setNeedsAutoRename(FALSE);
		if (items.size()) // new asset is visible and selected
		{
			fv->startRenamingSelectedItem();
		}
	}

	std::set<LLFolderViewItem*> selected_items = mFolderRoot.get()->getSelectionList();
	LLFolderViewItem* prev_folder_item = getItemByID(mPreviousSelectedFolder);

	if (selected_items.size() == 1)
	{
		std::set<LLFolderViewItem*>::const_iterator iter = selected_items.begin();
		LLFolderViewItem* folder_item = (*iter);
		if(folder_item && (folder_item != prev_folder_item))
		{
			LLFolderViewModelItemInventory* fve_listener = static_cast<LLFolderViewModelItemInventory*>(folder_item->getViewModelItem());
			if (fve_listener && (fve_listener->getInventoryType() == LLInventoryType::IT_CATEGORY))
			{
				if (fve_listener->getInventoryObject() && fve_listener->getInventoryObject()->getIsLinkType())
				{
					return;
				}

				if(prev_folder_item)
				{
					LLFolderBridge* prev_bridge = dynamic_cast<LLFolderBridge*>(prev_folder_item->getViewModelItem());
					if(prev_bridge)
					{
						prev_bridge->clearDisplayName();
						prev_bridge->setShowDescendantsCount(false);
						prev_folder_item->refresh();
					}
				}

				LLFolderBridge* bridge = dynamic_cast<LLFolderBridge*>(folder_item->getViewModelItem());
				if(bridge)
				{
					bridge->clearDisplayName();
					bridge->setShowDescendantsCount(true);
					folder_item->refresh();
					mPreviousSelectedFolder = bridge->getUUID();
				}
			}
		}
	}
	else
	{
		if(prev_folder_item)
		{
			LLFolderBridge* prev_bridge = dynamic_cast<LLFolderBridge*>(prev_folder_item->getViewModelItem());
			if(prev_bridge)
			{
				prev_bridge->clearDisplayName();
				prev_bridge->setShowDescendantsCount(false);
				prev_folder_item->refresh();
			}
		}
		mPreviousSelectedFolder = LLUUID();
	}

}

void LLInventoryPanel::updateFolderLabel(const LLUUID& folder_id)
{
	if(folder_id != mPreviousSelectedFolder) return;

	LLFolderViewItem* folder_item = getItemByID(mPreviousSelectedFolder);
	if(folder_item)
	{
		LLFolderBridge* bridge = dynamic_cast<LLFolderBridge*>(folder_item->getViewModelItem());
		if(bridge)
		{
			bridge->clearDisplayName();
			bridge->setShowDescendantsCount(true);
			folder_item->refresh();
		}
	}
}

void LLInventoryPanel::doCreate(const LLSD& userdata)
{
	// <FS:Ansariel> FIRE-20108: Can't create new folder in secondary inventory if view is filtered
	//reset_inventory_filter();
	LLPanelMainInventory* main_panel = getParentByType<LLPanelMainInventory>();
	if (main_panel)
	{
		main_panel->onFilterEdit("");
	}
	// </FS:Ansariel>
	menu_create_inventory_item(this, LLFolderBridge::sSelf.get(), userdata);
}

bool LLInventoryPanel::beginIMSession()
{
	std::set<LLFolderViewItem*> selected_items =   mFolderRoot.get()->getSelectionList();

	std::string name;

	std::vector<LLUUID> members;
//	EInstantMessage type = IM_SESSION_CONFERENCE_START;

// [RLVa:KB] - Checked: 2013-05-08 (RLVa-1.4.9)
	bool fRlvCanStartIM = true;
// [/RLVa:KB]

	std::set<LLFolderViewItem*>::const_iterator iter;
	for (iter = selected_items.begin(); iter != selected_items.end(); iter++)
	{

		LLFolderViewItem* folder_item = (*iter);
			
		if(folder_item) 
		{
			LLFolderViewModelItemInventory* fve_listener = static_cast<LLFolderViewModelItemInventory*>(folder_item->getViewModelItem());
			if (fve_listener && (fve_listener->getInventoryType() == LLInventoryType::IT_CATEGORY))
			{

				LLFolderBridge* bridge = (LLFolderBridge*)folder_item->getViewModelItem();
				if(!bridge) return true;
				LLViewerInventoryCategory* cat = bridge->getCategory();
				if(!cat) return true;
				name = cat->getName();
				LLUniqueBuddyCollector is_buddy;
				LLInventoryModel::cat_array_t cat_array;
				LLInventoryModel::item_array_t item_array;
				gInventory.collectDescendentsIf(bridge->getUUID(),
												cat_array,
												item_array,
												LLInventoryModel::EXCLUDE_TRASH,
												is_buddy);
				S32 count = item_array.size();
				if(count > 0)
				{
					//*TODO by what to replace that?
					//LLFloaterReg::showInstance("communicate");

					// create the session
					LLAvatarTracker& at = LLAvatarTracker::instance();
					LLUUID id;
					for(S32 i = 0; i < count; ++i)
					{
						id = item_array.at(i)->getCreatorUUID();
// [RLVa:KB] - Checked: 2013-05-08 (RLVa-1.4.9)
						if ( (at.isBuddyOnline(id)) && (members.end() == std::find(members.begin(), members.end(), id)) )
						{
							fRlvCanStartIM &= RlvActions::canStartIM(id);
							members.push_back(id);
						}
// [/RLVa:KB]
//						if(at.isBuddyOnline(id))
//						{
//							members.push_back(id);
//						}
					}
				}
			}
			else
			{
				LLInvFVBridge* listenerp = (LLInvFVBridge*)folder_item->getViewModelItem();

				if (listenerp->getInventoryType() == LLInventoryType::IT_CALLINGCARD)
				{
					LLInventoryItem* inv_item = gInventory.getItem(listenerp->getUUID());

					if (inv_item)
					{
						LLAvatarTracker& at = LLAvatarTracker::instance();
						LLUUID id = inv_item->getCreatorUUID();

// [RLVa:KB] - Checked: 2013-05-08 (RLVa-1.4.9)
						if ( (at.isBuddyOnline(id)) && (members.end() == std::find(members.begin(), members.end(), id)) )
						{
							fRlvCanStartIM &= RlvActions::canStartIM(id);
							members.push_back(id);
						}
// [/RLVa:KB]
//						if(at.isBuddyOnline(id))
//						{
//							members.push_back(id);
//						}
					}
				} //if IT_CALLINGCARD
			} //if !IT_CATEGORY
		}
	} //for selected_items	

	// the session_id is randomly generated UUID which will be replaced later
	// with a server side generated number

// [RLVa:KB] - Checked: 2013-05-08 (RLVa-1.4.9)
	if (!fRlvCanStartIM)
	{
		make_ui_sound("UISndInvalidOp");
		RlvUtil::notifyBlocked(RlvStringKeys::Blocked::StartConference);
		return true;
	}
// [/RLVa:KB]

	if (name.empty())
	{
		name = LLTrans::getString("conference-title");
	}

// [RLVa:KB] - Checked: 2011-04-11 (RLVa-1.3.0h) | Added: RLVa-1.3.0h
	if (!members.empty())
	{
		if (members.size() > 1)
			LLAvatarActions::startConference(members);
		else
			LLAvatarActions::startIM(members[0]);
	}
// [/RLVa:KB]
//	LLUUID session_id = gIMMgr->addSession(name, type, members[0], members);
//	if (session_id != LLUUID::null)
//	{
//		LLFloaterIMContainer::getInstance()->showConversation(session_id);
//	}
		
	return true;
}

void LLInventoryPanel::fileUploadLocation(const LLSD& userdata)
{
    const std::string param = userdata.asString();
    if (param == "model")
    {
        gSavedPerAccountSettings.setString("ModelUploadFolder", LLFolderBridge::sSelf.get()->getUUID().asString());
    }
    else if (param == "texture")
    {
        gSavedPerAccountSettings.setString("TextureUploadFolder", LLFolderBridge::sSelf.get()->getUUID().asString());
    }
    else if (param == "sound")
    {
        gSavedPerAccountSettings.setString("SoundUploadFolder", LLFolderBridge::sSelf.get()->getUUID().asString());
    }
    else if (param == "animation")
    {
        gSavedPerAccountSettings.setString("AnimationUploadFolder", LLFolderBridge::sSelf.get()->getUUID().asString());
    }
}

void LLInventoryPanel::purgeSelectedItems()
{
    if (!mFolderRoot.get()) return;

    const std::set<LLFolderViewItem*> inventory_selected = mFolderRoot.get()->getSelectionList();
    if (inventory_selected.empty()) return;
    LLSD args;
    S32 count = inventory_selected.size();
    for (std::set<LLFolderViewItem*>::const_iterator it = inventory_selected.begin(), end_it = inventory_selected.end();
        it != end_it;
        ++it)
    {
        LLUUID item_id = static_cast<LLFolderViewModelItemInventory*>((*it)->getViewModelItem())->getUUID();
        LLInventoryModel::cat_array_t cats;
        LLInventoryModel::item_array_t items;
        gInventory.collectDescendents(item_id, cats, items, LLInventoryModel::INCLUDE_TRASH);
        count += items.size() + cats.size();
    }
    args["COUNT"] = count;
    LLNotificationsUtil::add("PurgeSelectedItems", args, LLSD(), boost::bind(&LLInventoryPanel::callbackPurgeSelectedItems, this, _1, _2));
}

void LLInventoryPanel::callbackPurgeSelectedItems(const LLSD& notification, const LLSD& response)
{
    if (!mFolderRoot.get()) return;

    S32 option = LLNotificationsUtil::getSelectedOption(notification, response);
    if (option == 0)
    {
        const std::set<LLFolderViewItem*> inventory_selected = mFolderRoot.get()->getSelectionList();
        if (inventory_selected.empty()) return;

        std::set<LLFolderViewItem*>::const_iterator it = inventory_selected.begin();
        const std::set<LLFolderViewItem*>::const_iterator it_end = inventory_selected.end();
        for (; it != it_end; ++it)
        {
            LLUUID item_id = static_cast<LLFolderViewModelItemInventory*>((*it)->getViewModelItem())->getUUID();
            remove_inventory_object(item_id, NULL);
        }
    }
}

bool LLInventoryPanel::attachObject(const LLSD& userdata)
{
	// Copy selected item UUIDs to a vector.
	std::set<LLFolderViewItem*> selected_items = mFolderRoot.get()->getSelectionList();
	uuid_vec_t items;
	for (std::set<LLFolderViewItem*>::const_iterator set_iter = selected_items.begin();
		 set_iter != selected_items.end(); 
		 ++set_iter)
	{
		items.push_back(static_cast<LLFolderViewModelItemInventory*>((*set_iter)->getViewModelItem())->getUUID());
	}

	// Attach selected items.
	LLViewerAttachMenu::attachObjects(items, userdata.asString());

	gFocusMgr.setKeyboardFocus(NULL);

	return true;
}

BOOL LLInventoryPanel::getSinceLogoff()
{
	return getFilter().isSinceLogoff();
}

// <FS:Ansariel> Optional hiding of empty system folders
void LLInventoryPanel::updateHideEmptySystemFolders(const LLSD &data)
{
	LLInventoryFilter& filter = getFilter();
	if (data.asBoolean())
	{
		filter.setFilterEmptySystemFolders();
	}
	else
	{
		filter.removeFilterEmptySystemFolders();
	}
	filter.setModified(LLInventoryFilter::FILTER_RESTART);
}
// </FS:Ansariel> Optional hiding of empty system folders

// <FS:Ansariel> Optional hiding of Inbox folder
void LLInventoryPanel::updateShowInboxFolder(const LLSD &data)
{
	LLInventoryFilter& filter = getFilter();
	if (data.asBoolean())
	{
		filter.setFilterCategoryTypes(filter.getFilterCategoryTypes() | (1ULL << LLFolderType::FT_INBOX));
	}
	else
	{
		filter.setFilterCategoryTypes(filter.getFilterCategoryTypes() & ~(1ULL << LLFolderType::FT_INBOX));
	}
}
// </FS:Ansariel> Optional hiding of Inbox folder

// DEBUG ONLY
// static 
void LLInventoryPanel::dumpSelectionInformation(void* user_data)
{
	LLInventoryPanel* iv = (LLInventoryPanel*)user_data;
	iv->mFolderRoot.get()->dumpSelectionInformation();
}

BOOL is_inventorysp_active()
{
	LLSidepanelInventory *sidepanel_inventory =	LLFloaterSidePanelContainer::getPanel<LLSidepanelInventory>("inventory");
	if (!sidepanel_inventory || !sidepanel_inventory->isInVisibleChain()) return FALSE;
	return sidepanel_inventory->isMainInventoryPanelActive();
}

// static
LLInventoryPanel* LLInventoryPanel::getActiveInventoryPanel(BOOL auto_open)
{
	S32 z_min = S32_MAX;
	LLInventoryPanel* res = NULL;
	LLFloater* active_inv_floaterp = NULL;

	LLFloater* floater_inventory = LLFloaterReg::getInstance("inventory");
	if (!floater_inventory)
	{
		LL_WARNS() << "Could not find My Inventory floater" << LL_ENDL;
		return FALSE;
	}

	LLSidepanelInventory *inventory_panel =	LLFloaterSidePanelContainer::getPanel<LLSidepanelInventory>("inventory");

	// Iterate through the inventory floaters and return whichever is on top.
	LLFloaterReg::const_instance_list_t& inst_list = LLFloaterReg::getFloaterList("inventory");
	// <FS:Ansariel> Fix for sharing inventory when multiple inventory floaters are open:
	//               For the secondary floaters, we have registered those as
	//               "secondary_inventory" in LLFloaterReg, so we have to add those
	//               instances to the instance list!
	//for (LLFloaterReg::const_instance_list_t::const_iterator iter = inst_list.begin(); iter != inst_list.end(); ++iter)
	LLFloaterReg::const_instance_list_t& inst_list_secondary = LLFloaterReg::getFloaterList("secondary_inventory");
	LLFloaterReg::instance_list_t combined_list;
	combined_list.insert(combined_list.end(), inst_list.begin(), inst_list.end());
	combined_list.insert(combined_list.end(), inst_list_secondary.begin(), inst_list_secondary.end());
	for (LLFloaterReg::instance_list_t::const_iterator iter = combined_list.begin(); iter != combined_list.end(); ++iter)
	// </FS:Ansariel>
	{
		LLFloaterSidePanelContainer* inventory_floater = dynamic_cast<LLFloaterSidePanelContainer*>(*iter);
		inventory_panel = inventory_floater->findChild<LLSidepanelInventory>("main_panel");

		if (inventory_floater && inventory_panel && inventory_floater->getVisible())
		{
			S32 z_order = gFloaterView->getZOrder(inventory_floater);
			if (z_order < z_min)
			{
				res = inventory_panel->getActivePanel();
				z_min = z_order;
				active_inv_floaterp = inventory_floater;
			}
		}
	}

	if (res)
	{
		// Make sure the floater is not minimized (STORM-438).
		//if (active_inv_floaterp && active_inv_floaterp->isMinimized())
		if (auto_open && active_inv_floaterp && active_inv_floaterp->isMinimized()) // AO: additionally only unminimize if we are told we want to see the inventory window.
		{
			active_inv_floaterp->setMinimized(FALSE);
		}
	}	
//	else if (auto_open)
// [RLVa:KB] - Checked: 2012-05-15 (RLVa-1.4.6)
	else if ( (auto_open) && (LLFloaterReg::canShowInstance(floater_inventory->getInstanceName())) )
	{
// [/RLVa:KB]
		floater_inventory->openFloater();

		res = inventory_panel->getActivePanel();
	}

	return res;
}

//static
void LLInventoryPanel::openInventoryPanelAndSetSelection(BOOL auto_open, const LLUUID& obj_id, BOOL main_panel, BOOL take_keyboard_focus, BOOL reset_filter)
{
	// <FS:Ansariel> Use correct inventory floater
	//LLSidepanelInventory* sidepanel_inventory = LLFloaterSidePanelContainer::getPanel<LLSidepanelInventory>("inventory");
	//sidepanel_inventory->showInventoryPanel();
	// </FS:Ansariel>

	bool in_inbox = (gInventory.isObjectDescendentOf(obj_id, gInventory.findCategoryUUIDForType(LLFolderType::FT_INBOX)));
	bool show_inbox = gSavedSettings.getBOOL("FSShowInboxFolder"); // <FS:Ansariel> Optional hiding of Received Items folder aka Inbox

	// <FS:Ansariel> FIRE-22167: Make "Show in Main View" work properly
	//if (main_panel && !in_inbox)
	//{
	//	sidepanel_inventory->selectAllItemsPanel();
	//}
	// </FS:Ansariel>

<<<<<<< HEAD
=======
	if (!in_inbox && (main_panel || !sidepanel_inventory->getMainInventoryPanel()->isRecentItemsPanelSelected()))
	{
		sidepanel_inventory->selectAllItemsPanel();
	}
>>>>>>> 8a9889eb
	LLInventoryPanel *active_panel = LLInventoryPanel::getActiveInventoryPanel(auto_open);

	if (active_panel)
	{
		LL_DEBUGS("Messaging") << "Highlighting" << obj_id  << LL_ENDL;

		if (reset_filter)
		{
			reset_inventory_filter();
		}

		// <FS:Ansariel> Optional hiding of Received Items folder aka Inbox
		//if (in_inbox)
		if (in_inbox && !show_inbox)
		// </FS:Ansariel>
		{
			LLSidepanelInventory* sidepanel_inventory = LLFloaterSidePanelContainer::getPanel<LLSidepanelInventory>("inventory"); // <FS:Ansariel> Use correct inventory floater
			LLInventoryPanel * inventory_panel = NULL;
			sidepanel_inventory->openInbox();
			inventory_panel = sidepanel_inventory->getInboxPanel();

			if (inventory_panel)
			{
				inventory_panel->setSelection(obj_id, take_keyboard_focus);
			}
		}
		else
		{
			// <FS:Ansariel> FIRE-22167: Make "Show in Main View" work properly
			//LLFloater* floater_inventory = LLFloaterReg::getInstance("inventory");
			if (main_panel)
			{
				active_panel->getParentByType<LLTabContainer>()->selectFirstTab();
				active_panel = getActiveInventoryPanel(FALSE);
			}
			LLFloater* floater_inventory = active_panel->getParentByType<LLFloater>();
			// </FS:Ansariel>
			if (floater_inventory)
			{
				floater_inventory->setFocus(TRUE);
			}
			active_panel->setSelection(obj_id, take_keyboard_focus);
		}
	}
}

void LLInventoryPanel::addHideFolderType(LLFolderType::EType folder_type)
{
	getFilter().setFilterCategoryTypes(getFilter().getFilterCategoryTypes() & ~(1ULL << folder_type));
}

BOOL LLInventoryPanel::getIsHiddenFolderType(LLFolderType::EType folder_type) const
{
	return !(getFilter().getFilterCategoryTypes() & (1ULL << folder_type));
}

void LLInventoryPanel::addItemID( const LLUUID& id, LLFolderViewItem*   itemp )
{
	mItemMap[id] = itemp;
}

void LLInventoryPanel::removeItemID(const LLUUID& id)
{
	LLInventoryModel::cat_array_t categories;
	LLInventoryModel::item_array_t items;
	gInventory.collectDescendents(id, categories, items, TRUE);

	mItemMap.erase(id);

	for (LLInventoryModel::cat_array_t::iterator it = categories.begin(),    end_it = categories.end();
		it != end_it;
		++it)
	{
		mItemMap.erase((*it)->getUUID());
}

	for (LLInventoryModel::item_array_t::iterator it = items.begin(),   end_it  = items.end();
		it != end_it;
		++it)
	{
		mItemMap.erase((*it)->getUUID());
	}
}

LLTrace::BlockTimerStatHandle FTM_GET_ITEM_BY_ID("Get FolderViewItem by ID");
LLFolderViewItem* LLInventoryPanel::getItemByID(const LLUUID& id)
{
	LL_RECORD_BLOCK_TIME(FTM_GET_ITEM_BY_ID);

	std::map<LLUUID, LLFolderViewItem*>::iterator map_it;
	map_it = mItemMap.find(id);
	if (map_it != mItemMap.end())
	{
		return map_it->second;
	}

	return NULL;
}

LLFolderViewFolder* LLInventoryPanel::getFolderByID(const LLUUID& id)
{
	LLFolderViewItem* item = getItemByID(id);
	return dynamic_cast<LLFolderViewFolder*>(item);
}


void LLInventoryPanel::setSelectionByID( const LLUUID& obj_id, BOOL    take_keyboard_focus )
{
	LLFolderViewItem* itemp = getItemByID(obj_id);
	if(itemp && itemp->getViewModelItem())
	{
		itemp->arrangeAndSet(TRUE, take_keyboard_focus);
		mSelectThisID.setNull();
		return;
	}
	else
	{
		// save the desired item to be selected later (if/when ready)
		mSelectThisID = obj_id;
	}
}

void LLInventoryPanel::updateSelection()
{
	if (mSelectThisID.notNull())
	{
		setSelectionByID(mSelectThisID, false);
	}
}

void LLInventoryPanel::doToSelected(const LLSD& userdata)
{
	if (("purge" == userdata.asString()))
	{
		purgeSelectedItems();
		return;
	}
	LLInventoryAction::doToSelected(mInventory, mFolderRoot.get(), userdata.asString());

	return;
}

// <FS:Ansariel> Prevent warning "No callback found for: 'Inventory.CustomAction' in control: Find Links"
void LLInventoryPanel::onCustomAction(const LLSD& userdata)
{
	LLPanelMainInventory* main_panel = getParentByType<LLPanelMainInventory>();
	if (main_panel)
	{
		main_panel->doCustomAction(userdata);
	}
}
// </FS:Ansariel>

BOOL LLInventoryPanel::handleKeyHere( KEY key, MASK mask )
{
	BOOL handled = FALSE;
	switch (key)
	{
	case KEY_RETURN:
		// Open selected items if enter key hit on the inventory panel
		if (mask == MASK_NONE)
		{
			if (mSuppressOpenItemAction)
			{
				LLFolderViewItem* folder_item = mFolderRoot.get()->getCurSelectedItem();
				if(folder_item)
				{
					LLInvFVBridge* bridge = (LLInvFVBridge*)folder_item->getViewModelItem();
					if(bridge && (bridge->getInventoryType() != LLInventoryType::IT_CATEGORY))
					{
						return handled;
					}
				}
			}
			LLInventoryAction::doToSelected(mInventory, mFolderRoot.get(), "open");
			handled = TRUE;
		}
		break;
	case KEY_DELETE:
#if LL_DARWIN
	case KEY_BACKSPACE:
#endif
		// Delete selected items if delete or backspace key hit on the inventory panel
		// Note: on Mac laptop keyboards, backspace and delete are one and the same
		if (isSelectionRemovable() && (mask == MASK_NONE))
		{
			LLInventoryAction::doToSelected(mInventory, mFolderRoot.get(), "delete");
			handled = TRUE;
		}
		break;
	}
	return handled;
}

bool LLInventoryPanel::isSelectionRemovable()
{
	bool can_delete = false;
	if (mFolderRoot.get())
	{
		std::set<LLFolderViewItem*> selection_set = mFolderRoot.get()->getSelectionList();
		if (!selection_set.empty()) 
		{
			can_delete = true;
			for (std::set<LLFolderViewItem*>::iterator iter = selection_set.begin();
				 iter != selection_set.end();
				 ++iter)
			{
				LLFolderViewItem *item = *iter;
				const LLFolderViewModelItemInventory *listener = static_cast<const LLFolderViewModelItemInventory*>(item->getViewModelItem());
				if (!listener)
				{
					can_delete = false;
				}
				else
				{
					can_delete &= listener->isItemRemovable() && !listener->isItemInTrash();
				}
			}
		}
	}
	return can_delete;
}

/************************************************************************/
/* Recent Inventory Panel related class                                 */
/************************************************************************/

//static const LLRecentInventoryBridgeBuilder RECENT_ITEMS_BUILDER;
static LLRecentInventoryBridgeBuilder RECENT_ITEMS_BUILDER; // <ND/> const makes GCC >= 4.6 very angry about not user defined default ctor.
class LLInventoryRecentItemsPanel : public LLInventoryPanel
{
public:
	struct Params :	public LLInitParam::Block<Params, LLInventoryPanel::Params>
	{};

	void initFromParams(const Params& p)
	{
		LLInventoryPanel::initFromParams(p);
		// turn on inbox for recent items
		getFilter().setFilterCategoryTypes(getFilter().getFilterCategoryTypes() | (1ULL << LLFolderType::FT_INBOX));
        // turn off marketplace for recent items
        getFilter().setFilterNoMarketplaceFolder();
	}

protected:
	LLInventoryRecentItemsPanel (const Params&);
	friend class LLUICtrlFactory;
};

LLInventoryRecentItemsPanel::LLInventoryRecentItemsPanel( const Params& params)
: LLInventoryPanel(params)
{
	// replace bridge builder to have necessary View bridges.
	mInvFVBridgeBuilder = &RECENT_ITEMS_BUILDER;
}

/************************************************************************/
/* Asset Pre-Filtered Inventory Panel related class                     */
/************************************************************************/

void LLAssetFilteredInventoryPanel::initFromParams(const Params& p)
{
    mAssetType = LLAssetType::lookup(p.filter_asset_type.getValue());
    LLInventoryPanel::initFromParams(p);
    U64 filter_cats = getFilter().getFilterCategoryTypes();
    filter_cats &= ~(1ULL << LLFolderType::FT_MARKETPLACE_LISTINGS);
    getFilter().setFilterCategoryTypes(filter_cats);
    getFilter().setFilterNoMarketplaceFolder();
}

BOOL LLAssetFilteredInventoryPanel::handleDragAndDrop(S32 x, S32 y, MASK mask, BOOL drop,
    EDragAndDropType cargo_type,
    void* cargo_data,
    EAcceptance* accept,
    std::string& tooltip_msg)
{
    BOOL result = FALSE;

    if (mAcceptsDragAndDrop)
    {
        EDragAndDropType allow_type = LLViewerAssetType::lookupDragAndDropType(mAssetType);
        // Don't allow DAD_CATEGORY here since it can contain other items besides required assets
        // We should see everything we drop!
        if (allow_type == cargo_type)
        {
            result = LLInventoryPanel::handleDragAndDrop(x, y, mask, drop, cargo_type, cargo_data, accept, tooltip_msg);
        }
    }

    return result;
}

/*virtual*/
bool LLAssetFilteredInventoryPanel::typedViewsFilter(const LLUUID& id, LLInventoryObject const* objectp)
{
    if (!objectp)
    {
        return false;
    }

    if (objectp->getType() != mAssetType && objectp->getType() != LLAssetType::AT_CATEGORY)
    {
        return false;
    }

    return true;
}

void LLAssetFilteredInventoryPanel::itemChanged(const LLUUID& id, U32 mask, const LLInventoryObject* model_item)
{
    if (!model_item && !getItemByID(id))
    {
        // remove operation, but item is not in panel already
        return;
    }

    if (model_item
        && model_item->getType() != mAssetType
        && model_item->getType() != LLAssetType::AT_CATEGORY)
    {
        return;
    }

    LLInventoryPanel::itemChanged(id, mask, model_item);
}

/************************************************************************/
/* Worn Inventory Panel related class                                 */
/************************************************************************/
class LLInventoryWornItemsPanel;
static LLDefaultChildRegistry::Register<LLInventoryWornItemsPanel> t_worn_inventory_panel("worn_inventory_panel");

//static const LLWornInventoryBridgeBuilder WORN_ITEMS_BUILDER;
static LLWornInventoryBridgeBuilder WORN_ITEMS_BUILDER; // <ND/> const makes GCC >= 4.6 very angry about not user defined default ctor.
class LLInventoryWornItemsPanel : public LLInventoryPanel
{
public:
	struct Params :	public LLInitParam::Block<Params, LLInventoryPanel::Params>
	{};

protected:
	LLInventoryWornItemsPanel (const Params&);
	friend class LLUICtrlFactory;
};

LLInventoryWornItemsPanel::LLInventoryWornItemsPanel( const Params& params)
: LLInventoryPanel(params)
{
	// replace bridge builder to have necessary View bridges.
	mInvFVBridgeBuilder = &WORN_ITEMS_BUILDER;
}


namespace LLInitParam
{
	void TypeValues<LLFolderType::EType>::declareValues()
	{
		declare(LLFolderType::lookup(LLFolderType::FT_TEXTURE)          , LLFolderType::FT_TEXTURE);
		declare(LLFolderType::lookup(LLFolderType::FT_SOUND)            , LLFolderType::FT_SOUND);
		declare(LLFolderType::lookup(LLFolderType::FT_CALLINGCARD)      , LLFolderType::FT_CALLINGCARD);
		declare(LLFolderType::lookup(LLFolderType::FT_LANDMARK)         , LLFolderType::FT_LANDMARK);
		declare(LLFolderType::lookup(LLFolderType::FT_CLOTHING)         , LLFolderType::FT_CLOTHING);
		declare(LLFolderType::lookup(LLFolderType::FT_OBJECT)           , LLFolderType::FT_OBJECT);
		declare(LLFolderType::lookup(LLFolderType::FT_NOTECARD)         , LLFolderType::FT_NOTECARD);
		declare(LLFolderType::lookup(LLFolderType::FT_ROOT_INVENTORY)   , LLFolderType::FT_ROOT_INVENTORY);
		declare(LLFolderType::lookup(LLFolderType::FT_LSL_TEXT)         , LLFolderType::FT_LSL_TEXT);
		declare(LLFolderType::lookup(LLFolderType::FT_BODYPART)         , LLFolderType::FT_BODYPART);
		declare(LLFolderType::lookup(LLFolderType::FT_TRASH)            , LLFolderType::FT_TRASH);
		declare(LLFolderType::lookup(LLFolderType::FT_SNAPSHOT_CATEGORY), LLFolderType::FT_SNAPSHOT_CATEGORY);
		declare(LLFolderType::lookup(LLFolderType::FT_LOST_AND_FOUND)   , LLFolderType::FT_LOST_AND_FOUND);
		declare(LLFolderType::lookup(LLFolderType::FT_ANIMATION)        , LLFolderType::FT_ANIMATION);
		declare(LLFolderType::lookup(LLFolderType::FT_GESTURE)          , LLFolderType::FT_GESTURE);
		declare(LLFolderType::lookup(LLFolderType::FT_FAVORITE)         , LLFolderType::FT_FAVORITE);
		declare(LLFolderType::lookup(LLFolderType::FT_ENSEMBLE_START)   , LLFolderType::FT_ENSEMBLE_START);
		declare(LLFolderType::lookup(LLFolderType::FT_ENSEMBLE_END)     , LLFolderType::FT_ENSEMBLE_END);
		declare(LLFolderType::lookup(LLFolderType::FT_CURRENT_OUTFIT)   , LLFolderType::FT_CURRENT_OUTFIT);
		declare(LLFolderType::lookup(LLFolderType::FT_OUTFIT)           , LLFolderType::FT_OUTFIT);
		declare(LLFolderType::lookup(LLFolderType::FT_MY_OUTFITS)       , LLFolderType::FT_MY_OUTFITS);
		declare(LLFolderType::lookup(LLFolderType::FT_MESH )            , LLFolderType::FT_MESH );
		declare(LLFolderType::lookup(LLFolderType::FT_INBOX)            , LLFolderType::FT_INBOX);
		declare(LLFolderType::lookup(LLFolderType::FT_OUTBOX)           , LLFolderType::FT_OUTBOX);
		declare(LLFolderType::lookup(LLFolderType::FT_BASIC_ROOT)       , LLFolderType::FT_BASIC_ROOT);
        declare(LLFolderType::lookup(LLFolderType::FT_SETTINGS)         , LLFolderType::FT_SETTINGS);
		declare(LLFolderType::lookup(LLFolderType::FT_MARKETPLACE_LISTINGS)   , LLFolderType::FT_MARKETPLACE_LISTINGS);
		declare(LLFolderType::lookup(LLFolderType::FT_MARKETPLACE_STOCK), LLFolderType::FT_MARKETPLACE_STOCK);
		declare(LLFolderType::lookup(LLFolderType::FT_MARKETPLACE_VERSION), LLFolderType::FT_MARKETPLACE_VERSION);
	}
}<|MERGE_RESOLUTION|>--- conflicted
+++ resolved
@@ -1778,19 +1778,12 @@
 	bool show_inbox = gSavedSettings.getBOOL("FSShowInboxFolder"); // <FS:Ansariel> Optional hiding of Received Items folder aka Inbox
 
 	// <FS:Ansariel> FIRE-22167: Make "Show in Main View" work properly
-	//if (main_panel && !in_inbox)
+	//if (!in_inbox && (main_panel || !sidepanel_inventory->getMainInventoryPanel()->isRecentItemsPanelSelected()))	//if (main_panel && !in_inbox)
 	//{
 	//	sidepanel_inventory->selectAllItemsPanel();
 	//}
 	// </FS:Ansariel>
 
-<<<<<<< HEAD
-=======
-	if (!in_inbox && (main_panel || !sidepanel_inventory->getMainInventoryPanel()->isRecentItemsPanelSelected()))
-	{
-		sidepanel_inventory->selectAllItemsPanel();
-	}
->>>>>>> 8a9889eb
 	LLInventoryPanel *active_panel = LLInventoryPanel::getActiveInventoryPanel(auto_open);
 
 	if (active_panel)
