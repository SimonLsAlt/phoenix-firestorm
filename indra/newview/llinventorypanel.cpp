/*
 * @file llinventorypanel.cpp
 * @brief Implementation of the inventory panel and associated stuff.
 *
 * $LicenseInfo:firstyear=2001&license=viewerlgpl$
 * Second Life Viewer Source Code
 * Copyright (C) 2010, Linden Research, Inc.
 *
 * This library is free software; you can redistribute it and/or
 * modify it under the terms of the GNU Lesser General Public
 * License as published by the Free Software Foundation;
 * version 2.1 of the License only.
 *
 * This library is distributed in the hope that it will be useful,
 * but WITHOUT ANY WARRANTY; without even the implied warranty of
 * MERCHANTABILITY or FITNESS FOR A PARTICULAR PURPOSE.  See the GNU
 * Lesser General Public License for more details.
 *
 * You should have received a copy of the GNU Lesser General Public
 * License along with this library; if not, write to the Free Software
 * Foundation, Inc., 51 Franklin Street, Fifth Floor, Boston, MA  02110-1301  USA
 *
 * Linden Research, Inc., 945 Battery Street, San Francisco, CA  94111  USA
 * $/LicenseInfo$
 */

#include "llviewerprecompiledheaders.h"
#include "llinventorypanel.h"

#include <utility> // for std::pair<>

#include "llagent.h"
#include "llagentwearables.h"
#include "llappearancemgr.h"
#include "llavataractions.h"
#include "llclipboard.h"
#include "llfloaterreg.h"
#include "llfloatersidepanelcontainer.h"
#include "llfolderview.h"
#include "llfolderviewitem.h"
#include "llfloaterimcontainer.h"
#include "llimview.h"
#include "llinspecttexture.h"
#include "llinventorybridge.h"
#include "llinventoryfunctions.h"
#include "llinventorymodelbackgroundfetch.h"
#include "llnotificationsutil.h"
#include "llpanelmaininventory.h"
#include "llpreview.h"
#include "llsidepanelinventory.h"
#include "llstartup.h"
#include "lltrans.h"
#include "llviewerassettype.h"
#include "llviewerattachmenu.h"
#include "llviewerfoldertype.h"
#include "llvoavatarself.h"
#include "llpanelmaininventory.h"
// [RLVa:KB] - Checked: 2013-05-08 (RLVa-1.4.9)
#include "rlvactions.h"
#include "rlvcommon.h"
// [/RLVa:KB]
#include "fsfloaterpartialinventory.h"

class LLInventoryRecentItemsPanel;
class LLAssetFilteredInventoryPanel;

static LLDefaultChildRegistry::Register<LLInventoryPanel> r("inventory_panel");
static LLDefaultChildRegistry::Register<LLInventoryRecentItemsPanel> t_recent_inventory_panel("recent_inventory_panel");
static LLDefaultChildRegistry::Register<LLAssetFilteredInventoryPanel> t_asset_filtered_inv_panel("asset_filtered_inv_panel");

const std::string LLInventoryPanel::DEFAULT_SORT_ORDER = std::string("InventorySortOrder");
const std::string LLInventoryPanel::RECENTITEMS_SORT_ORDER = std::string("RecentItemsSortOrder");
const std::string LLInventoryPanel::INHERIT_SORT_ORDER = std::string("");
//<ND> const makes GCC >= 4.6 and Clang very angry about not user defined default ctor.
//static const LLInventoryFolderViewModelBuilder INVENTORY_BRIDGE_BUILDER;
static LLInventoryFolderViewModelBuilder INVENTORY_BRIDGE_BUILDER;
// </ND>
// statics
bool LLInventoryPanel::sColorSetInitialized = false;
LLUIColor LLInventoryPanel::sDefaultColor;
LLUIColor LLInventoryPanel::sDefaultHighlightColor;
LLUIColor LLInventoryPanel::sLibraryColor;
LLUIColor LLInventoryPanel::sLinkColor;

const LLColor4U DEFAULT_WHITE(255, 255, 255);

//~~~~~~~~~~~~~~~~~~~~~~~~~~~~~~~~~~~~~~~~~~~~~~~~~~~~~~~~~~~~~~~~~~~~~~~~~~~~~
// Class LLInventoryPanelObserver
//
// Bridge to support knowing when the inventory has changed.
//~~~~~~~~~~~~~~~~~~~~~~~~~~~~~~~~~~~~~~~~~~~~~~~~~~~~~~~~~~~~~~~~~~~~~~~~~~~~~

class LLInventoryPanelObserver : public LLInventoryObserver
{
public:
    LLInventoryPanelObserver(LLInventoryPanel* ip) : mIP(ip) {}
    virtual ~LLInventoryPanelObserver() {}
    virtual void changed(U32 mask)
    {
        mIP->modelChanged(mask);
    }
protected:
    LLInventoryPanel* mIP;
};

//~~~~~~~~~~~~~~~~~~~~~~~~~~~~~~~~~~~~~~~~~~~~~~~~~~~~~~~~~~~~~~~~~~~~~~~~~~~~~
// Class LLInvPanelComplObserver
//
// Calls specified callback when all specified items become complete.
//
// Usage:
// observer = new LLInvPanelComplObserver(boost::bind(onComplete));
// inventory->addObserver(observer);
// observer->reset(); // (optional)
// observer->watchItem(incomplete_item1_id);
// observer->watchItem(incomplete_item2_id);
//~~~~~~~~~~~~~~~~~~~~~~~~~~~~~~~~~~~~~~~~~~~~~~~~~~~~~~~~~~~~~~~~~~~~~~~~~~~~~

class LLInvPanelComplObserver : public LLInventoryCompletionObserver
{
public:
    typedef boost::function<void()> callback_t;

    LLInvPanelComplObserver(callback_t cb)
    :   mCallback(cb)
    {
    }

    void reset();

private:
    /*virtual*/ void done();

    /// Called when all the items are complete.
    callback_t  mCallback;
};

void LLInvPanelComplObserver::reset()
{
    mIncomplete.clear();
    mComplete.clear();
}

void LLInvPanelComplObserver::done()
{
    mCallback();
}

//~~~~~~~~~~~~~~~~~~~~~~~~~~~~~~~~~~~~~~~~~~~~~~~~~~~~~~~~~~~~~~~~~~~~~~~~~~~~~
// Class LLInventoryPanel
//~~~~~~~~~~~~~~~~~~~~~~~~~~~~~~~~~~~~~~~~~~~~~~~~~~~~~~~~~~~~~~~~~~~~~~~~~~~~~

LLInventoryPanel::LLInventoryPanel(const LLInventoryPanel::Params& p) :
    LLPanel(p),
    mInventoryObserver(NULL),
    mCompletionObserver(NULL),
    mScroller(NULL),
    mSortOrderSetting(p.sort_order_setting),
    mInventory(p.inventory), //inventory("", &gInventory)
    mAcceptsDragAndDrop(p.accepts_drag_and_drop),
    mAllowMultiSelect(p.allow_multi_select),
    mAllowDrag(p.allow_drag),
    mShowItemLinkOverlays(p.show_item_link_overlays),
    mShowEmptyMessage(p.show_empty_message),
    mSuppressFolderMenu(p.suppress_folder_menu),
    mSuppressOpenItemAction(false),
    mBuildViewsOnInit(p.preinitialize_views),
    mViewsInitialized(VIEWS_UNINITIALIZED),
    mInvFVBridgeBuilder(NULL),
    mInventoryViewModel(p.name),
    mGroupedItemBridge(new LLFolderViewGroupedItemBridge),
    mFocusSelection(false),
    mBuildChildrenViews(true),
    mRootInited(false)
{
    mInvFVBridgeBuilder = &INVENTORY_BRIDGE_BUILDER;

    if (!sColorSetInitialized)
    {
        // <FS:Ansariel> Make inventory selection color independent from menu color
        //sDefaultColor = LLUIColorTable::instance().getColor("InventoryItemColor", DEFAULT_WHITE);
        //sDefaultHighlightColor = LLUIColorTable::instance().getColor("MenuItemHighlightFgColor", DEFAULT_WHITE);
        sDefaultColor = LLUIColorTable::instance().getColor("InventoryItemEnabledColor", DEFAULT_WHITE);
        sDefaultHighlightColor = LLUIColorTable::instance().getColor("InventoryItemHighlightFgColor", DEFAULT_WHITE);
        // </FS:Ansariel> Make inventory selection color independent from menu color
        sLibraryColor = LLUIColorTable::instance().getColor("InventoryItemLibraryColor", DEFAULT_WHITE);
        sLinkColor = LLUIColorTable::instance().getColor("InventoryItemLinkColor", DEFAULT_WHITE);
        sColorSetInitialized = true;
    }

    // context menu callbacks
    mCommitCallbackRegistrar.add("Inventory.DoToSelected", boost::bind(&LLInventoryPanel::doToSelected, this, _2));
    mCommitCallbackRegistrar.add("Inventory.EmptyTrash", boost::bind(&LLInventoryModel::emptyFolderType, &gInventory, "ConfirmEmptyTrash", LLFolderType::FT_TRASH));
    mCommitCallbackRegistrar.add("Inventory.EmptyLostAndFound", boost::bind(&LLInventoryModel::emptyFolderType, &gInventory, "ConfirmEmptyLostAndFound", LLFolderType::FT_LOST_AND_FOUND));
    mCommitCallbackRegistrar.add("Inventory.DoCreate", boost::bind(&LLInventoryPanel::doCreate, this, _2));
    mCommitCallbackRegistrar.add("Inventory.AttachObject", boost::bind(&LLInventoryPanel::attachObject, this, _2));
    mCommitCallbackRegistrar.add("Inventory.BeginIMSession", boost::bind(&LLInventoryPanel::beginIMSession, this));
    mCommitCallbackRegistrar.add("Inventory.Share",  boost::bind(&LLAvatarActions::shareWithAvatars, this));
    mCommitCallbackRegistrar.add("Inventory.FileUploadLocation", boost::bind(&LLInventoryPanel::fileUploadLocation, this, _2));
    mCommitCallbackRegistrar.add("Inventory.OpenNewFolderWindow", boost::bind(&LLInventoryPanel::openSingleViewInventory, this, LLUUID()));
    mCommitCallbackRegistrar.add("Inventory.CustomAction", boost::bind(&LLInventoryPanel::onCustomAction, this, _2)); // <FS:Ansariel> Prevent warning "No callback found for: 'Inventory.CustomAction' in control: Find Links"
}

LLFolderView * LLInventoryPanel::createFolderRoot(LLUUID root_id )
{
    LLFolderView::Params p(mParams.folder_view);
    p.name = getName();
    p.title = getLabel();
    p.rect = LLRect(0, 0, getRect().getWidth(), 0);
    p.parent_panel = this;
    p.tool_tip = p.name;
    p.listener = mInvFVBridgeBuilder->createBridge( LLAssetType::AT_CATEGORY,
                                                                    LLAssetType::AT_CATEGORY,
                                                                    LLInventoryType::IT_CATEGORY,
                                                                    this,
                                                                    &mInventoryViewModel,
                                                                    NULL,
                                                                    root_id);
    p.view_model = &mInventoryViewModel;
    p.grouped_item_model = mGroupedItemBridge;
    p.use_label_suffix = mParams.use_label_suffix;
    p.allow_multiselect = mAllowMultiSelect;
    p.allow_drag = mAllowDrag;
    p.show_empty_message = mShowEmptyMessage;
    p.suppress_folder_menu = mSuppressFolderMenu;
    p.show_item_link_overlays = mShowItemLinkOverlays;
    p.root = NULL;
    p.allow_drop = mParams.allow_drop_on_root;
    p.options_menu = "menu_inventory.xml";

    // <FS:Ansariel> Inventory specials
    p.for_inventory = true;

    static LLCachedControl<S32> fsFolderViewItemHeight(*LLUI::getInstance()->mSettingGroups["config"], "FSFolderViewItemHeight");
    const LLFolderViewItem::Params& default_params = LLUICtrlFactory::getDefaultParams<LLFolderViewItem>();
    p.item_height = fsFolderViewItemHeight;
    p.item_top_pad = default_params.item_top_pad - (default_params.item_height - fsFolderViewItemHeight) / 2 - 1;
    // </FS:Ansariel>

    LLFolderView* fv = LLUICtrlFactory::create<LLFolderView>(p);
    fv->setCallbackRegistrar(&mCommitCallbackRegistrar);
    fv->setEnableRegistrar(&mEnableCallbackRegistrar);

    return fv;
}

void LLInventoryPanel::clearFolderRoot()
{
    gIdleCallbacks.deleteFunction(idle, this);
    gIdleCallbacks.deleteFunction(onIdle, this);

    if (mInventoryObserver)
    {
        mInventory->removeObserver(mInventoryObserver);
        delete mInventoryObserver;
        mInventoryObserver = NULL;
    }
    if (mCompletionObserver)
    {
        mInventory->removeObserver(mCompletionObserver);
        delete mCompletionObserver;
        mCompletionObserver = NULL;
    }

    if (mScroller)
    {
        removeChild(mScroller);
        delete mScroller;
        mScroller = NULL;
    }
}

void LLInventoryPanel::initFromParams(const LLInventoryPanel::Params& params)
{
    // save off copy of params
    mParams = params;

    initFolderRoot();

    // <FS:Ansariel> Optional hiding of empty system folders
    gSavedSettings.getControl("DebugHideEmptySystemFolders")->getSignal()->connect(boost::bind(&LLInventoryPanel::updateHideEmptySystemFolders, this, _2));

    // Initialize base class params.
    LLPanel::initFromParams(mParams);
}

LLInventoryPanel::~LLInventoryPanel()
{
    U32 sort_order = getFolderViewModel()->getSorter().getSortOrder();
    if (mSortOrderSetting != INHERIT_SORT_ORDER)
    {
        gSavedSettings.setU32(mSortOrderSetting, sort_order);
    }

    clearFolderRoot();
}

void LLInventoryPanel::initFolderRoot()
{
    // Clear up the root view
    // Note: This needs to be done *before* we build the new folder view
    LLUUID root_id = getRootFolderID();
    if (mFolderRoot.get())
    {
        removeItemID(root_id);
        mFolderRoot.get()->destroyView();
    }

    mCommitCallbackRegistrar.pushScope(); // registered as a widget; need to push callback scope ourselves
    {
        // Determine the root folder in case specified, and
        // build the views starting with that folder.
        LLFolderView* folder_view = createFolderRoot(root_id);
        mFolderRoot = folder_view->getHandle();
        mRootInited = true;

        addItemID(root_id, mFolderRoot.get());
    }
    mCommitCallbackRegistrar.popScope();
    mFolderRoot.get()->setCallbackRegistrar(&mCommitCallbackRegistrar);
    mFolderRoot.get()->setEnableRegistrar(&mEnableCallbackRegistrar);

    // Scroller
    LLRect scroller_view_rect = getRect();
    scroller_view_rect.translate(-scroller_view_rect.mLeft, -scroller_view_rect.mBottom);
    LLScrollContainer::Params scroller_params(mParams.scroll());
    scroller_params.rect(scroller_view_rect);
    mScroller = LLUICtrlFactory::create<LLFolderViewScrollContainer>(scroller_params);
    addChild(mScroller);
    mScroller->addChild(mFolderRoot.get());
    mFolderRoot.get()->setScrollContainer(mScroller);
    mFolderRoot.get()->setFollowsAll();
    mFolderRoot.get()->addChild(mFolderRoot.get()->mStatusTextBox);

    if (mSelectionCallback)
    {
        mFolderRoot.get()->setSelectCallback(mSelectionCallback);
    }

    // Set up the callbacks from the inventory we're viewing, and then build everything.
    mInventoryObserver = new LLInventoryPanelObserver(this);
    mInventory->addObserver(mInventoryObserver);

    mCompletionObserver = new LLInvPanelComplObserver(boost::bind(&LLInventoryPanel::onItemsCompletion, this));
    mInventory->addObserver(mCompletionObserver);

    if (mBuildViewsOnInit)
    {
        initializeViewBuilding();
    }

    if (mSortOrderSetting != INHERIT_SORT_ORDER)
    {
        setSortOrder(gSavedSettings.getU32(mSortOrderSetting));
    }
    else
    {
        setSortOrder(gSavedSettings.getU32(DEFAULT_SORT_ORDER));
    }

    // hide inbox
    if (!gSavedSettings.getBOOL("InventoryOutboxMakeVisible"))
    {
        // <FS:Ansariel> Optional hiding of Received Items folder aka Inbox
        //getFilter().setFilterCategoryTypes(getFilter().getFilterCategoryTypes() & ~(1ULL << LLFolderType::FT_INBOX));
    }
    // hide marketplace listing box, unless we are a marketplace panel
    if (!gSavedSettings.getBOOL("InventoryOutboxMakeVisible") && !mParams.use_marketplace_folders)
    {
        getFilter().setFilterCategoryTypes(getFilter().getFilterCategoryTypes() & ~(1ULL << LLFolderType::FT_MARKETPLACE_LISTINGS));
    }

    // <FS:Ansariel> Optional hiding of Received Items folder aka Inbox
    if (getName() != "Worn Items" && getName() != "inventory_inbox")
    {
        if (!gSavedSettings.getBOOL("FSShowInboxFolder"))
        {
            getFilter().setFilterCategoryTypes(getFilter().getFilterCategoryTypes() & ~(1ULL << LLFolderType::FT_INBOX));
        }
        gSavedSettings.getControl("FSShowInboxFolder")->getSignal()->connect(boost::bind(&LLInventoryPanel::updateShowInboxFolder, this, _2));
    }
    // </FS:Ansariel> Optional hiding of Received Items folder aka Inbox

    // set the filter for the empty folder if the debug setting is on
    if (gSavedSettings.getBOOL("DebugHideEmptySystemFolders"))
    {
        getFilter().setFilterEmptySystemFolders();
    }

    // keep track of the clipboard state so that we avoid filtering too much
    mClipboardState = LLClipboard::instance().getGeneration();
}

void LLInventoryPanel::initializeViewBuilding()
{
    if (mViewsInitialized == VIEWS_UNINITIALIZED)
    {
        LL_DEBUGS("Inventory") << "Setting views for " << getName() << " to initialize" << LL_ENDL;
        // Build view of inventory if we need default full hierarchy and inventory is ready, otherwise do in onIdle.
        // Initializing views takes a while so always do it onIdle if viewer already loaded.
        if (mInventory->isInventoryUsable()
            && LLStartUp::getStartupState() <= STATE_WEARABLES_WAIT)
        {
            // Usually this happens on login, so we have less time constraits, but too long and we can cause a disconnect
            const F64 max_time = 20.f;
            initializeViews(max_time);
        }
        else
        {
            mViewsInitialized = VIEWS_INITIALIZING;
            gIdleCallbacks.addFunction(onIdle, (void*)this);
        }
    }
}

/*virtual*/
void LLInventoryPanel::onVisibilityChange(bool new_visibility)
{
    if (new_visibility && mViewsInitialized == VIEWS_UNINITIALIZED)
    {
        // first call can be from tab initialization
        if (gFloaterView->getParentFloater(this) != NULL)
        {
            initializeViewBuilding();
        }
    }
    LLPanel::onVisibilityChange(new_visibility);
}

void LLInventoryPanel::draw()
{
    // Select the desired item (in case it wasn't loaded when the selection was requested)
    updateSelection();

    LLPanel::draw();
}

const LLInventoryFilter& LLInventoryPanel::getFilter() const
{
    return getFolderViewModel()->getFilter();
}

LLInventoryFilter& LLInventoryPanel::getFilter()
{
    return getFolderViewModel()->getFilter();
}

void LLInventoryPanel::setFilterTypes(U64 types, LLInventoryFilter::EFilterType filter_type)
{
    if (filter_type == LLInventoryFilter::FILTERTYPE_OBJECT)
    {
        getFilter().setFilterObjectTypes(types);
    }
    if (filter_type == LLInventoryFilter::FILTERTYPE_CATEGORY)
        getFilter().setFilterCategoryTypes(types);
}

void LLInventoryPanel::setFilterWorn()
{
    getFilter().setFilterWorn();
}

U32 LLInventoryPanel::getFilterObjectTypes() const
{
    return getFilter().getFilterObjectTypes();
}

U32 LLInventoryPanel::getFilterPermMask() const
{
    return getFilter().getFilterPermissions();
}


void LLInventoryPanel::setFilterPermMask(PermissionMask filter_perm_mask)
{
    getFilter().setFilterPermissions(filter_perm_mask);
}

void LLInventoryPanel::setFilterWearableTypes(U64 types)
{
    getFilter().setFilterWearableTypes(types);
}

void LLInventoryPanel::setFilterSettingsTypes(U64 filter)
{
    getFilter().setFilterSettingsTypes(filter);
}

void LLInventoryPanel::setFilterSubString(const std::string& string)
{
    getFilter().setFilterSubString(string);
}

const std::string LLInventoryPanel::getFilterSubString()
{
    return getFilter().getFilterSubString();
}

void LLInventoryPanel::setSortOrder(U32 order)
{
    LLInventorySort sorter(order);
    if (order != getFolderViewModel()->getSorter().getSortOrder())
    {
        getFolderViewModel()->setSorter(sorter);
        mFolderRoot.get()->arrangeAll();
        // try to keep selection onscreen, even if it wasn't to start with
        mFolderRoot.get()->scrollToShowSelection();
    }
}

U32 LLInventoryPanel::getSortOrder() const
{
    return getFolderViewModel()->getSorter().getSortOrder();
}

void LLInventoryPanel::setSinceLogoff(bool sl)
{
    getFilter().setDateRangeLastLogoff(sl);
}

void LLInventoryPanel::setHoursAgo(U32 hours)
{
    getFilter().setHoursAgo(hours);
}

void LLInventoryPanel::setDateSearchDirection(U32 direction)
{
    getFilter().setDateSearchDirection(direction);
}

// <FS:Zi> FIRE-1175 - Filter Permissions Menu
void LLInventoryPanel::setFilterPermissions(PermissionMask filter_permissions)
{
    getFilter().setFilterPermissions(filter_permissions);
}

PermissionMask LLInventoryPanel::getFilterPermissions()
{
    return getFilter().getFilterPermissions();
}
// </FS:Zi>

void LLInventoryPanel::setFilterLinks(U64 filter_links)
{
    getFilter().setFilterLinks(filter_links);
}

// <FS:Zi> Filter Links Menu
U64 LLInventoryPanel::getFilterLinks()
{
    return getFilter().getFilterLinks();
}
// </FS:Zi> Filter Links Menu

// <FS:Zi> FIRE-31369: Add inventory filter for coalesced objects
void LLInventoryPanel::setFilterCoalescedObjects(bool coalesced)
{
    getFilter().setFilterCoalescedObjects(coalesced);
}

bool LLInventoryPanel::getFilterCoalescedObjects()
{
    return getFilter().getFilterCoalescedObjects();
}
// </FS:Zi>

void LLInventoryPanel::setSearchType(LLInventoryFilter::ESearchType type)
{
    getFilter().setSearchType(type);
}

LLInventoryFilter::ESearchType LLInventoryPanel::getSearchType()
{
    return getFilter().getSearchType();
}

void LLInventoryPanel::setShowFolderState(LLInventoryFilter::EFolderShow show)
{
    getFilter().setShowFolderState(show);
}

LLInventoryFilter::EFolderShow LLInventoryPanel::getShowFolderState()
{
    return getFilter().getShowFolderState();
}

void LLInventoryPanel::itemChanged(const LLUUID& item_id, U32 mask, const LLInventoryObject* model_item)
{
    LLFolderViewItem* view_item = getItemByID(item_id);
    LLFolderViewModelItemInventory* viewmodel_item =
        static_cast<LLFolderViewModelItemInventory*>(view_item ? view_item->getViewModelItem() : NULL);

    // LLFolderViewFolder is derived from LLFolderViewItem so dynamic_cast from item
    // to folder is the fast way to get a folder without searching through folders tree.
    LLFolderViewFolder* view_folder = NULL;

    // Check requires as this item might have already been deleted
    // as a child of its deleted parent.
    if (model_item && view_item)
    {
        view_folder = dynamic_cast<LLFolderViewFolder*>(view_item);
    }

    // if folder is not fully initialized (likely due to delayed load on idle)
    // and we are not rebuilding, try updating children
    if (view_folder
        && !view_folder->areChildrenInited()
        && ( (mask & LLInventoryObserver::REBUILD) == 0))
    {
        LLInventoryObject const* objectp = mInventory->getObject(item_id);
        if (objectp)
        {
            view_item = buildNewViews(item_id, objectp, view_item, BUILD_ONE_FOLDER);
        }
    }

    //////////////////////////////
    // LABEL Operation
    // Empty out the display name for relabel.
    if (mask & LLInventoryObserver::LABEL)
    {
        if (view_item)
        {
            // Request refresh on this item (also flags for filtering)
            LLInvFVBridge* bridge = (LLInvFVBridge*)view_item->getViewModelItem();
            if(bridge)
            {
                // Clear the display name first, so it gets properly re-built during refresh()
                bridge->clearDisplayName();

                view_item->refresh();
            }
            LLFolderViewFolder* parent = view_item->getParentFolder();
            if(parent && parent->getViewModelItem())
            {
                parent->getViewModelItem()->dirtyDescendantsFilter();
            }
        }
    }

    //////////////////////////////
    // REBUILD Operation
    // Destroy and regenerate the UI.
    if (mask & LLInventoryObserver::REBUILD)
    {
        if (model_item && view_item && viewmodel_item)
        {
            const LLUUID& idp = viewmodel_item->getUUID();
            view_item->destroyView();
            removeItemID(idp);
        }

        LLInventoryObject const* objectp = mInventory->getObject(item_id);
        if (objectp)
        {
            // providing NULL directly avoids unnessesary getItemByID calls
            view_item = buildNewViews(item_id, objectp, NULL, BUILD_ONE_FOLDER);
        }
        else
        {
            view_item = NULL;
        }

        viewmodel_item =
            static_cast<LLFolderViewModelItemInventory*>(view_item ? view_item->getViewModelItem() : NULL);
        view_folder = dynamic_cast<LLFolderViewFolder *>(view_item);
    }

    //////////////////////////////
    // INTERNAL Operation
    // This could be anything.  For now, just refresh the item.
    if (mask & LLInventoryObserver::INTERNAL)
    {
        if (view_item)
        {
            view_item->refresh();
        }
    }

    //////////////////////////////
    // SORT Operation
    // Sort the folder.
    if (mask & LLInventoryObserver::SORT)
    {
        if (view_folder && view_folder->getViewModelItem())
        {
            view_folder->getViewModelItem()->requestSort();
        }
    }

    // We don't typically care which of these masks the item is actually flagged with, since the masks
    // may not be accurate (e.g. in the main inventory panel, I move an item from My Inventory into
    // Landmarks; this is a STRUCTURE change for that panel but is an ADD change for the Landmarks
    // panel).  What's relevant is that the item and UI are probably out of sync and thus need to be
    // resynchronized.
    if (mask & (LLInventoryObserver::STRUCTURE |
                LLInventoryObserver::ADD |
                LLInventoryObserver::REMOVE))
    {
        //////////////////////////////
        // ADD Operation
        // Item exists in memory but a UI element hasn't been created for it.
        if (model_item && !view_item)
        {
            // Add the UI element for this item.
            LLInventoryObject const* objectp = mInventory->getObject(item_id);
            if (objectp)
            {
                // providing NULL directly avoids unnessesary getItemByID calls
                buildNewViews(item_id, objectp, NULL, BUILD_ONE_FOLDER);
            }

            // Select any newly created object that has the auto rename at top of folder root set.
            if(mFolderRoot.get()->getRoot()->needsAutoRename())
            {
                setSelection(item_id, false);
            }
            updateFolderLabel(model_item->getParentUUID());
        }

        //////////////////////////////
        // STRUCTURE Operation
        // This item already exists in both memory and UI.  It was probably reparented.
        else if (model_item && view_item)
        {
            LLFolderViewFolder* old_parent = view_item->getParentFolder();
            // Don't process the item if it is the root
            if (old_parent)
            {
                LLFolderViewModelItem* old_parent_vmi = old_parent->getViewModelItem();
                LLFolderViewModelItemInventory* viewmodel_folder = static_cast<LLFolderViewModelItemInventory*>(old_parent_vmi);
                LLFolderViewFolder* new_parent =   (LLFolderViewFolder*)getItemByID(model_item->getParentUUID());
                // Item has been moved.
                if (old_parent != new_parent)
                {
                    if (new_parent != NULL)
                    {
                        // Item is to be moved and we found its new parent in the panel's directory, so move the item's UI.
                        view_item->addToFolder(new_parent);
                        addItemID(viewmodel_item->getUUID(), view_item);
                        if (mInventory)
                        {
                            const LLUUID trash_id = mInventory->findCategoryUUIDForType(LLFolderType::FT_TRASH);
                            if (trash_id != model_item->getParentUUID() && (mask & LLInventoryObserver::INTERNAL) && new_parent->isOpen())
                            {
                                setSelection(item_id, false);
                            }
                        }
                        updateFolderLabel(model_item->getParentUUID());
                    }
                    else
                    {
                        // Remove the item ID before destroying the view because the view-model-item gets
                        // destroyed when the view is destroyed
                        removeItemID(viewmodel_item->getUUID());

                        // Item is to be moved outside the panel's directory (e.g. moved to trash for a panel that
                        // doesn't include trash).  Just remove the item's UI.
                        view_item->destroyView();
                    }
                    if(viewmodel_folder)
                    {
                        updateFolderLabel(viewmodel_folder->getUUID());
                    }
                    if (old_parent_vmi)
                    {
                        old_parent_vmi->dirtyDescendantsFilter();
                    }
                }
            }
        }

        //////////////////////////////
        // REMOVE Operation
        // This item has been removed from memory, but its associated UI element still exists.
        else if (!model_item && view_item && viewmodel_item)
        {
            // Remove the item's UI.
            LLFolderViewFolder* parent = view_item->getParentFolder();
            removeItemID(viewmodel_item->getUUID());
            view_item->destroyView();
            if(parent)
            {
                LLFolderViewModelItem* parent_wmi = parent->getViewModelItem();
                if (parent_wmi)
                {
                    parent_wmi->dirtyDescendantsFilter();
                    LLFolderViewModelItemInventory* viewmodel_folder = static_cast<LLFolderViewModelItemInventory*>(parent_wmi);
                    if (viewmodel_folder)
                    {
                        updateFolderLabel(viewmodel_folder->getUUID());
                    }
                }
            }
        }
    }
}

// Called when something changed in the global model (new item, item coming through the wire, rename, move, etc...) (CHUI-849)
void LLInventoryPanel::modelChanged(U32 mask)
{
    LL_PROFILE_ZONE_SCOPED;

    if (mViewsInitialized != VIEWS_INITIALIZED) return;

    const LLInventoryModel* model = getModel();
    if (!model) return;

    const LLInventoryModel::changed_items_t& changed_items = model->getChangedIDs();
    if (changed_items.empty()) return;

    for (LLInventoryModel::changed_items_t::const_iterator items_iter = changed_items.begin();
         items_iter != changed_items.end();
         ++items_iter)
    {
        const LLUUID& item_id = (*items_iter);
        const LLInventoryObject* model_item = model->getObject(item_id);
        itemChanged(item_id, mask, model_item);
    }
}

LLUUID LLInventoryPanel::getRootFolderID()
{
    LLUUID root_id;
    if (mFolderRoot.get() && mFolderRoot.get()->getViewModelItem())
    {
        root_id = static_cast<LLFolderViewModelItemInventory*>(mFolderRoot.get()->getViewModelItem())->getUUID();
    }
    else
    {
        if (mParams.start_folder.id.isChosen())
        {
            root_id = mParams.start_folder.id;
        }
        else
        {
            const LLFolderType::EType preferred_type = mParams.start_folder.type.isChosen()
                ? mParams.start_folder.type
                : LLViewerFolderType::lookupTypeFromNewCategoryName(mParams.start_folder.name);

            if ("LIBRARY" == mParams.start_folder.name())
            {
                root_id = gInventory.getLibraryRootFolderID();
            }
            else if (preferred_type != LLFolderType::FT_NONE)
            {
                LLStringExplicit label(mParams.start_folder.name());
                setLabel(label);

                root_id = gInventory.findCategoryUUIDForType(preferred_type);
                if (root_id.isNull())
                {
                    LL_WARNS() << "Could not find folder of type " << preferred_type << LL_ENDL;
                    root_id.generateNewID();
                }
            }
        }
    }
    return root_id;
}

// static
void LLInventoryPanel::onIdle(void *userdata)
{
    if (!gInventory.isInventoryUsable())
        return;

    LLInventoryPanel *self = (LLInventoryPanel*)userdata;
    if (self->mViewsInitialized <= VIEWS_INITIALIZING)
    {
        const F64 max_time = 0.001f; // 1 ms, in this case we need only root folders
        self->initializeViews(max_time); // Shedules LLInventoryPanel::idle()
    }
    if (self->mViewsInitialized >= VIEWS_BUILDING)
    {
        gIdleCallbacks.deleteFunction(onIdle, (void*)self);
    }
}

struct DirtyFilterFunctor : public LLFolderViewFunctor
{
    /*virtual*/ void doFolder(LLFolderViewFolder* folder)
    {
        folder->getViewModelItem()->dirtyFilter();
    }
    /*virtual*/ void doItem(LLFolderViewItem* item)
    {
        item->getViewModelItem()->dirtyFilter();
    }
};

void LLInventoryPanel::idle(void* user_data)
{
    LLInventoryPanel* panel = (LLInventoryPanel*)user_data;
    // Nudge the filter if the clipboard state changed
    if (panel->mClipboardState != LLClipboard::instance().getGeneration())
    {
        panel->mClipboardState = LLClipboard::instance().getGeneration();
        const LLUUID trash_id = gInventory.findCategoryUUIDForType(LLFolderType::FT_TRASH);
        LLFolderViewFolder* trash_folder = panel->getFolderByID(trash_id);
        if (trash_folder)
        {
            DirtyFilterFunctor dirtyFilterFunctor;
            trash_folder->applyFunctorToChildren(dirtyFilterFunctor);
        }

    }

    bool in_visible_chain = panel->isInVisibleChain();

    if (!panel->mBuildViewsQueue.empty())
    {
        const F64 max_time = in_visible_chain ? 0.006f : 0.001f; // 6 ms
        F64 curent_time = LLTimer::getTotalSeconds();
        panel->mBuildViewsEndTime = curent_time + max_time;

        // things added last are closer to root thus of higher priority
        std::deque<LLUUID> priority_list;
        priority_list.swap(panel->mBuildViewsQueue);

        while (curent_time < panel->mBuildViewsEndTime
            && !priority_list.empty())
        {
            LLUUID item_id = priority_list.back();
            priority_list.pop_back();

            LLInventoryObject const* objectp = panel->mInventory->getObject(item_id);
            if (objectp && panel->typedViewsFilter(item_id, objectp))
            {
                LLFolderViewItem* folder_view_item = panel->getItemByID(item_id);
                if (!folder_view_item || !folder_view_item->areChildrenInited())
                {
                    const LLUUID &parent_id = objectp->getParentUUID();
                    LLFolderViewFolder* parent_folder = (LLFolderViewFolder*)panel->getItemByID(parent_id);
                    panel->buildViewsTree(item_id, parent_id, objectp, folder_view_item, parent_folder, BUILD_TIMELIMIT);
                }
            }
            curent_time = LLTimer::getTotalSeconds();
        }
        while (!priority_list.empty())
        {
            // items in priority_list are of higher priority
            panel->mBuildViewsQueue.push_back(priority_list.front());
            priority_list.pop_front();
        }
        if (panel->mBuildViewsQueue.empty())
        {
            panel->mViewsInitialized = VIEWS_INITIALIZED;
        }
    }

    // Take into account the fact that the root folder might be invalidated
    if (panel->mFolderRoot.get())
    {
        panel->mFolderRoot.get()->update();
        // while dragging, update selection rendering to reflect single/multi drag status
        if (LLToolDragAndDrop::getInstance()->hasMouseCapture())
        {
            EAcceptance last_accept = LLToolDragAndDrop::getInstance()->getLastAccept();
            if (last_accept == ACCEPT_YES_SINGLE || last_accept == ACCEPT_YES_COPY_SINGLE)
            {
                panel->mFolderRoot.get()->setShowSingleSelection(true);
            }
            else
            {
                panel->mFolderRoot.get()->setShowSingleSelection(false);
            }
        }
        else
        {
            panel->mFolderRoot.get()->setShowSingleSelection(false);
        }
    }
    else
    {
        LL_WARNS() << "Inventory : Deleted folder root detected on panel" << LL_ENDL;
        panel->clearFolderRoot();
    }
}


void LLInventoryPanel::initializeViews(F64 max_time)
{
    if (!gInventory.isInventoryUsable()) return;
    if (!mRootInited) return;

    mViewsInitialized = VIEWS_BUILDING;

    F64 curent_time = LLTimer::getTotalSeconds();
    mBuildViewsEndTime = curent_time + max_time;

    // init everything
    LLUUID root_id = getRootFolderID();
    if (root_id.notNull())
    {
        buildNewViews(getRootFolderID());
    }
    else
    {
        // Default case: always add "My Inventory" root first, "Library" root second
        // If we run out of time, this still should create root folders
        buildNewViews(gInventory.getRootFolderID());        // My Inventory
        buildNewViews(gInventory.getLibraryRootFolderID()); // Library
    }

    if (mBuildViewsQueue.empty())
    {
        mViewsInitialized = VIEWS_INITIALIZED;
    }

    gIdleCallbacks.addFunction(idle, this);

    if(mParams.open_first_folder)
    {
        openStartFolderOrMyInventory();
    }

    // Special case for new user login
    if (gAgent.isFirstLogin())
    {
        // Auto open the user's library
        LLFolderViewFolder* lib_folder =   getFolderByID(gInventory.getLibraryRootFolderID());
        if (lib_folder)
        {
            lib_folder->setOpen(true);
        }

        // Auto close the user's my inventory folder
        LLFolderViewFolder* my_inv_folder =   getFolderByID(gInventory.getRootFolderID());
        if (my_inv_folder)
        {
            my_inv_folder->setOpenArrangeRecursively(false, LLFolderViewFolder::RECURSE_DOWN);
        }
    }
}


LLFolderViewFolder * LLInventoryPanel::createFolderViewFolder(LLInvFVBridge * bridge, bool allow_drop)
{
    LLFolderViewFolder::Params params(mParams.folder);

    params.name = bridge->getDisplayName();
    params.root = mFolderRoot.get();
    params.listener = bridge;
    //  params.tool_tip = params.name; // <ND/> Don't bother with tooltips in inventory
    params.allow_drop = allow_drop;

    // <FS:Ansariel> Inventory specials
    //params.font_color = (bridge->isLibraryItem() ? sLibraryColor : sDefaultColor);
    //params.font_highlight_color = (bridge->isLibraryItem() ? sLibraryColor : sDefaultHighlightColor);
    params.font_color = (bridge->isLibraryItem() ? sLibraryColor : (bridge->isLink() ? sLinkColor : sDefaultColor));
    params.font_highlight_color = (bridge->isLibraryItem() ? sLibraryColor : (bridge->isLink() ? sLinkColor : sDefaultHighlightColor));

    params.for_inventory = true;

    static LLCachedControl<S32> fsFolderViewItemHeight(*LLUI::getInstance()->mSettingGroups["config"], "FSFolderViewItemHeight");
    const LLFolderViewItem::Params& default_params = LLUICtrlFactory::getDefaultParams<LLFolderViewItem>();
    params.item_height = fsFolderViewItemHeight;
    params.item_top_pad = default_params.item_top_pad - (default_params.item_height - fsFolderViewItemHeight) / 2 - 1;
    // </FS:Ansariel>

    return LLUICtrlFactory::create<LLFolderViewFolder>(params);
}

LLFolderViewItem * LLInventoryPanel::createFolderViewItem(LLInvFVBridge * bridge)
{
    LLFolderViewItem::Params params(mParams.item);

    params.name = bridge->getDisplayName();
    params.creation_date = bridge->getCreationDate();
    params.root = mFolderRoot.get();
    params.listener = bridge;
    params.rect = LLRect (0, 0, 0, 0);
    //  params.tool_tip = params.name; // <ND/> Don't bother with tooltips in inventory
<<<<<<< HEAD

    // <FS:Ansariel> Inventory specials
    //params.font_color = (bridge->isLibraryItem() ? sLibraryColor : sDefaultColor);
    //params.font_highlight_color = (bridge->isLibraryItem() ? sLibraryColor : sDefaultHighlightColor);
    params.font_color = (bridge->isLibraryItem() ? sLibraryColor : (bridge->isLink() ? sLinkColor : sDefaultColor));
    params.font_highlight_color = (bridge->isLibraryItem() ? sLibraryColor : (bridge->isLink() ? sLinkColor : sDefaultHighlightColor));

    params.for_inventory = true;

=======

    // <FS:Ansariel> Inventory specials
    //params.font_color = (bridge->isLibraryItem() ? sLibraryColor : sDefaultColor);
    //params.font_highlight_color = (bridge->isLibraryItem() ? sLibraryColor : sDefaultHighlightColor);
    params.font_color = (bridge->isLibraryItem() ? sLibraryColor : (bridge->isLink() ? sLinkColor : sDefaultColor));
    params.font_highlight_color = (bridge->isLibraryItem() ? sLibraryColor : (bridge->isLink() ? sLinkColor : sDefaultHighlightColor));

    params.for_inventory = true;

>>>>>>> 050d2fef
    static LLCachedControl<S32> fsFolderViewItemHeight(*LLUI::getInstance()->mSettingGroups["config"], "FSFolderViewItemHeight");
    const LLFolderViewItem::Params& default_params = LLUICtrlFactory::getDefaultParams<LLFolderViewItem>();
    params.item_height = fsFolderViewItemHeight;
    params.item_top_pad = default_params.item_top_pad - (default_params.item_height - fsFolderViewItemHeight) / 2 - 1;
    // </FS:Ansariel>

    return LLUICtrlFactory::create<LLFolderViewItem>(params);
}

LLFolderViewItem* LLInventoryPanel::buildNewViews(const LLUUID& id)
{
    LLInventoryObject const* objectp = mInventory->getObject(id);
    return buildNewViews(id, objectp);
}

LLFolderViewItem* LLInventoryPanel::buildNewViews(const LLUUID& id, LLInventoryObject const* objectp)
{
    if (!objectp)
    {
        return NULL;
    }
    if (!typedViewsFilter(id, objectp))
    {
        // if certain types are not allowed permanently, no reason to create views
        return NULL;
    }

    const LLUUID &parent_id = objectp->getParentUUID();
    LLFolderViewItem* folder_view_item = getItemByID(id);
    LLFolderViewFolder* parent_folder = (LLFolderViewFolder*)getItemByID(parent_id);

    return buildViewsTree(id, parent_id, objectp, folder_view_item, parent_folder, BUILD_TIMELIMIT);
}

LLFolderViewItem* LLInventoryPanel::buildNewViews(const LLUUID& id,
                                                  LLInventoryObject const* objectp,
                                                  LLFolderViewItem *folder_view_item,
                                                  const EBuildModes &mode)
{
    if (!objectp)
    {
        return NULL;
    }
    if (!typedViewsFilter(id, objectp))
    {
        // if certain types are not allowed permanently, no reason to create views
        return NULL;
    }

    const LLUUID &parent_id = objectp->getParentUUID();
    LLFolderViewFolder* parent_folder = (LLFolderViewFolder*)getItemByID(parent_id);

    return buildViewsTree(id, parent_id, objectp, folder_view_item, parent_folder, mode);
}

LLFolderViewItem* LLInventoryPanel::buildViewsTree(const LLUUID& id,
                                                  const LLUUID& parent_id,
                                                  LLInventoryObject const* objectp,
                                                  LLFolderViewItem *folder_view_item,
                                                  LLFolderViewFolder *parent_folder,
                                                  const EBuildModes &mode,
                                                  S32 depth)
{
    depth++;

    // Force the creation of an extra root level folder item if required by the inventory panel (default is "false")
    bool allow_drop = true;
    bool create_root = false;
    if (mParams.show_root_folder)
    {
        LLUUID root_id = getRootFolderID();
        if (root_id == id)
        {
            // We insert an extra level that's seen by the UI but has no influence on the model
            parent_folder = dynamic_cast<LLFolderViewFolder*>(folder_view_item);
            folder_view_item = NULL;
            allow_drop = mParams.allow_drop_on_root;
            create_root = true;
        }
    }

    if (!folder_view_item && parent_folder)
        {
            if (objectp->getType() <= LLAssetType::AT_NONE)
            {
                LL_WARNS() << "LLInventoryPanel::buildViewsTree called with invalid objectp->mType : "
                    << ((S32)objectp->getType()) << " name " << objectp->getName() << " UUID " << objectp->getUUID()
                    << LL_ENDL;
                return NULL;
            }

            if (objectp->getType() >= LLAssetType::AT_COUNT)
            {
                // Example: Happens when we add assets of new, not yet supported type to library
                LL_DEBUGS("Inventory") << "LLInventoryPanel::buildViewsTree called with unknown objectp->mType : "
                << ((S32) objectp->getType()) << " name " << objectp->getName() << " UUID " << objectp->getUUID()
                << LL_ENDL;

                LLInventoryItem* item = (LLInventoryItem*)objectp;
                if (item)
                {
                    LLInvFVBridge* new_listener = mInvFVBridgeBuilder->createBridge(LLAssetType::AT_UNKNOWN,
                        LLAssetType::AT_UNKNOWN,
                        LLInventoryType::IT_UNKNOWN,
                        this,
                        &mInventoryViewModel,
                        mFolderRoot.get(),
                        item->getUUID(),
                        item->getFlags());

                    if (new_listener)
                    {
                        folder_view_item = createFolderViewItem(new_listener);
                    }
                }
            }

            if ((objectp->getType() == LLAssetType::AT_CATEGORY) &&
                (objectp->getActualType() != LLAssetType::AT_LINK_FOLDER))
            {
                LLInvFVBridge* new_listener = mInvFVBridgeBuilder->createBridge(LLAssetType::AT_CATEGORY,
                                            (mParams.use_marketplace_folders ? LLAssetType::AT_MARKETPLACE_FOLDER : LLAssetType::AT_CATEGORY),
                                                                                LLInventoryType::IT_CATEGORY,
                                                                                this,
                                                                                &mInventoryViewModel,
                                                                                mFolderRoot.get(),
                                                                                objectp->getUUID());
                if (new_listener)
                {
                    folder_view_item = createFolderViewFolder(new_listener,allow_drop);
                }
            }
            else
            {
                // Build new view for item.
                LLInventoryItem* item = (LLInventoryItem*)objectp;
                LLInvFVBridge* new_listener = mInvFVBridgeBuilder->createBridge(item->getType(),
                                                                                item->getActualType(),
                                                                                item->getInventoryType(),
                                                                                this,
                                                                            &mInventoryViewModel,
                                                                                mFolderRoot.get(),
                                                                                item->getUUID(),
                                                                                item->getFlags());

                if (new_listener)
                {
                folder_view_item = createFolderViewItem(new_listener);
                }
            }

        if (folder_view_item)
        {
            llassert(parent_folder != NULL);
            folder_view_item->addToFolder(parent_folder);
            addItemID(id, folder_view_item);
            // In the case of the root folder been shown, open that folder by default once the widget is created
            if (create_root)
            {
                folder_view_item->setOpen(true);
            }
        }
    }

    bool create_children = folder_view_item && objectp->getType() == LLAssetType::AT_CATEGORY
                            && (mBuildChildrenViews || depth == 0);

    if (create_children)
    {
        switch (mode)
        {
            case BUILD_TIMELIMIT:
            {
                F64 curent_time = LLTimer::getTotalSeconds();
                // If function is out of time, we want to shedule it into mBuildViewsQueue
                // If we have time, no matter how little, create views for all children
                //
                // This creates children in 'bulk' to make sure folder has either
                // 'empty and incomplete' or 'complete' states with nothing in between.
                // Folders are marked as mIsFolderComplete == false by default,
                // later arrange() will update mIsFolderComplete by child count
                if (mBuildViewsEndTime < curent_time)
                {
                    create_children = false;
                    // run it again for the sake of creating children
                    if (mBuildChildrenViews || depth == 0)
                    {
                        mBuildViewsQueue.push_back(id);
                    }
                }
                else
                {
                    create_children = true;
                    folder_view_item->setChildrenInited(mBuildChildrenViews);
                }
                break;
            }
            case BUILD_NO_CHILDREN:
            {
                create_children = false;
                // run it to create children, current caller is only interested in current view
                if (mBuildChildrenViews || depth == 0)
                {
                    mBuildViewsQueue.push_back(id);
                }
                break;
            }
            case BUILD_ONE_FOLDER:
            {
                // This view loads chindren, following ones don't
                // Note: Might be better idea to do 'depth' instead,
                // It also will help to prioritize root folder's content
                create_children = true;
                folder_view_item->setChildrenInited(true);
                break;
            }
            case BUILD_NO_LIMIT:
            default:
            {
                // keep working till everything exists
                create_children = true;
                folder_view_item->setChildrenInited(true);
            }
        }
    }

    // If this is a folder, add the children of the folder and recursively add any
    // child folders.
    if (create_children)
    {
        LLViewerInventoryCategory::cat_array_t* categories;
        LLViewerInventoryItem::item_array_t* items;
        mInventory->lockDirectDescendentArrays(id, categories, items);

        // Make sure panel won't lock in a loop over existing items if
        // folder is enormous and at least some work gets done
        const S32 MIN_ITEMS_PER_CALL = 500;
        const S32 starting_item_count = static_cast<S32>(mItemMap.size());

        LLFolderViewFolder *parentp = dynamic_cast<LLFolderViewFolder*>(folder_view_item);
        bool done = true;

        if(categories)
        {
            bool has_folders = parentp->getFoldersCount() > 0;
            for (LLViewerInventoryCategory::cat_array_t::const_iterator cat_iter = categories->begin();
                 cat_iter != categories->end();
                 ++cat_iter)
            {
                const LLViewerInventoryCategory* cat = (*cat_iter);
                if (typedViewsFilter(cat->getUUID(), cat))
                {
                    if (has_folders)
                    {
                        // This can be optimized: we don't need to call getItemByID()
                        // each time, especially since content is growing, we can just
                        // iter over copy of mItemMap in some way
                        LLFolderViewItem* view_itemp = getItemByID(cat->getUUID());
                        buildViewsTree(cat->getUUID(), id, cat, view_itemp, parentp, (mode == BUILD_ONE_FOLDER ? BUILD_NO_CHILDREN : mode), depth);
                    }
                    else
                    {
                        buildViewsTree(cat->getUUID(), id, cat, NULL, parentp, (mode == BUILD_ONE_FOLDER ? BUILD_NO_CHILDREN : mode), depth);
                    }
                }

                if (!mBuildChildrenViews
                    && mode == BUILD_TIMELIMIT
                    && MIN_ITEMS_PER_CALL + starting_item_count < static_cast<S32>(mItemMap.size()))
                {
                    // Single folder view, check if we still have time
                    //
                    // Todo: make sure this causes no dupplciates, breaks nothing,
                    // especially filters and arrange
                    F64 curent_time = LLTimer::getTotalSeconds();
                    if (mBuildViewsEndTime < curent_time)
                    {
                        mBuildViewsQueue.push_back(id);
                        done = false;
                        break;
                    }
                }
            }
        }

        if(items)
        {
            for (LLViewerInventoryItem::item_array_t::const_iterator item_iter = items->begin();
                 item_iter != items->end();
                 ++item_iter)
            {
                // At the moment we have to build folder's items in bulk and ignore mBuildViewsEndTime
                const LLViewerInventoryItem* item = (*item_iter);
                if (typedViewsFilter(item->getUUID(), item))
                {
                    // This can be optimized: we don't need to call getItemByID()
                    // each time, especially since content is growing, we can just
                    // iter over copy of mItemMap in some way
                    LLFolderViewItem* view_itemp = getItemByID(item->getUUID());
                    buildViewsTree(item->getUUID(), id, item, view_itemp, parentp, mode, depth);
                }

                if (!mBuildChildrenViews
                    && mode == BUILD_TIMELIMIT
                    && MIN_ITEMS_PER_CALL + starting_item_count < mItemMap.size())
                {
                    // Single folder view, check if we still have time
                    //
                    // Todo: make sure this causes no dupplciates, breaks nothing,
                    // especially filters and arrange
                    F64 curent_time = LLTimer::getTotalSeconds();
                    if (mBuildViewsEndTime < curent_time)
                    {
                        mBuildViewsQueue.push_back(id);
                        done = false;
                        break;
                    }
                }
            }
        }

        if (!mBuildChildrenViews && done)
        {
            // flat list is done initializing folder
            folder_view_item->setChildrenInited(true);
        }
        mInventory->unlockDirectDescendentArrays(id);
    }

    return folder_view_item;
}

// bit of a hack to make sure the inventory is open.
void LLInventoryPanel::openStartFolderOrMyInventory()
{
    // Find My Inventory folder and open it up by name
    for (LLView *child = mFolderRoot.get()->getFirstChild(); child; child = mFolderRoot.get()->findNextSibling(child))
    {
        LLFolderViewFolder *fchild = dynamic_cast<LLFolderViewFolder*>(child);
        if (fchild
            && fchild->getViewModelItem()
            && fchild->getViewModelItem()->getName() == "My Inventory")
        {
            fchild->setOpen(true);
            break;
        }
    }
}

void LLInventoryPanel::onItemsCompletion()
{
    if (mFolderRoot.get()) mFolderRoot.get()->updateMenu();
}

void LLInventoryPanel::openSelected()
{
    LLFolderViewItem* folder_item = mFolderRoot.get()->getCurSelectedItem();
    if(!folder_item) return;
    LLInvFVBridge* bridge = (LLInvFVBridge*)folder_item->getViewModelItem();
    if(!bridge) return;
    bridge->openItem();
}

void LLInventoryPanel::unSelectAll()
{
    mFolderRoot.get()->setSelection(NULL, false, false);
}


bool LLInventoryPanel::handleHover(S32 x, S32 y, MASK mask)
{
    bool handled = LLView::handleHover(x, y, mask);
    if(handled)
    {
        // getCursor gets current cursor, setCursor sets next cursor
        // check that children didn't set own 'next' cursor
        ECursorType cursor = getWindow()->getNextCursor();
        if (LLInventoryModelBackgroundFetch::instance().folderFetchActive() && cursor == UI_CURSOR_ARROW)
        {
            // replace arrow cursor with arrow and hourglass cursor
            getWindow()->setCursor(UI_CURSOR_WORKING);
        }
    }
    else
    {
        getWindow()->setCursor(UI_CURSOR_ARROW);
    }
    return true;
}

bool LLInventoryPanel::handleToolTip(S32 x, S32 y, MASK mask)
{
    // <FS:Ansariel> FIRE-33356: Option to turn off thumbnail tooltips
    static LLCachedControl<bool> showInventoryThumbnailTooltips(gSavedSettings, "FSShowInventoryThumbnailTooltips");
    if (!showInventoryThumbnailTooltips)
        return LLPanel::handleToolTip(x, y, mask);
    // </FS:Ansariel>

    // <FS:Ansariel> FIRE-33285: Explicit timeout for inventory thumbnail tooltips
    static LLCachedControl<F32> inventoryThumbnailTooltipsDelay(gSavedSettings, "FSInventoryThumbnailTooltipsDelay");
    static LLCachedControl<F32> tooltip_fast_delay(gSavedSettings, "ToolTipFastDelay");
    F32 tooltipDelay = LLToolTipMgr::instance().toolTipVisible() ? tooltip_fast_delay() : inventoryThumbnailTooltipsDelay();
    // </FS:Ansariel>

    if (const LLFolderViewItem* hover_item_p = (!mFolderRoot.isDead()) ? mFolderRoot.get()->getHoveredItem() : nullptr)
    {
        if (const LLFolderViewModelItemInventory* vm_item_p = static_cast<const LLFolderViewModelItemInventory*>(hover_item_p->getViewModelItem()))
        {
            LLSD params;
            params["inv_type"] = vm_item_p->getInventoryType();
            //params["thumbnail_id"] = vm_item_p->getThumbnailUUID();
            params["item_id"] = vm_item_p->getUUID();

            // <FS:Ansariel> FIRE-33423: Only show tooltip for inventory items with thumbnail or if it exceeds the width of the window
            // This is more or less copied from LLInspectTextureUtil::createInventoryToolTip
            LLUUID thumbnailUUID = vm_item_p->getThumbnailUUID();
            if (thumbnailUUID.isNull() && vm_item_p->getInventoryType() == LLInventoryType::IT_CATEGORY)
            {
                LLViewerInventoryCategory* cat = static_cast<LLViewerInventoryCategory*>(vm_item_p->getInventoryObject());
                if (cat && cat->getPreferredType() == LLFolderType::FT_OUTFIT)
                {
                    LLInventoryModel::cat_array_t cats;
                    LLInventoryModel::item_array_t items;
                    // Not LLIsOfAssetType, because we allow links
                    LLIsTextureType f;
                    gInventory.getDirectDescendentsOf(vm_item_p->getUUID(), cats, items, f);

                    // Exactly one texture found => show the texture tooltip
                    if (1 == items.size())
                    {
                        LLViewerInventoryItem* item = items.front();
                        if (item && item->getIsLinkType())
                        {
                            item = item->getLinkedItem();
                        }
                        if (item)
                        {
                            thumbnailUUID = item->getAssetUUID();
                        }
                    }
                }
            }

            if (thumbnailUUID.isNull())
                return LLPanel::handleToolTip(x, y, mask);
            else
                params["thumbnail_id"] = thumbnailUUID;
            // </FS:Ansariel>

            // tooltip should only show over folder, but screen
            // rect includes items under folder as well
            LLRect actionable_rect = hover_item_p->calcScreenRect();
            if (hover_item_p->isOpen() && hover_item_p->hasVisibleChildren())
            {
                actionable_rect.mBottom = actionable_rect.mTop - hover_item_p->getItemHeight();
            }

            LLToolTipMgr::instance().show(LLToolTip::Params()
                    .message(hover_item_p->getToolTip())
                    .sticky_rect(actionable_rect)
                    // <FS:Ansariel> FIRE-33285: Explicit timeout for inventory thumbnail tooltips
                    //.delay_time(LLView::getTooltipTimeout())
                    .delay_time(tooltipDelay)
                    .create_callback(boost::bind(&LLInspectTextureUtil::createInventoryToolTip, _1))
                    .create_params(params));
            return true;
        }
    }
    return LLPanel::handleToolTip(x, y, mask);
}

bool LLInventoryPanel::handleDragAndDrop(S32 x, S32 y, MASK mask, bool drop,
                                   EDragAndDropType cargo_type,
                                   void* cargo_data,
                                   EAcceptance* accept,
                                   std::string& tooltip_msg)
{
    bool handled = false;

    if (mAcceptsDragAndDrop)
    {
        handled = LLPanel::handleDragAndDrop(x, y, mask, drop, cargo_type, cargo_data, accept, tooltip_msg);

        // If folder view is empty the (x, y) point won't be in its rect
        // so the handler must be called explicitly.
        // but only if was not handled before. See EXT-6746.
        if (!handled && mParams.allow_drop_on_root && !mFolderRoot.get()->hasVisibleChildren())
        {
            handled = mFolderRoot.get()->handleDragAndDrop(x, y, mask, drop, cargo_type, cargo_data, accept, tooltip_msg);
        }

        if (handled)
        {
            mFolderRoot.get()->setDragAndDropThisFrame();
        }

        // <FS:Ansariel> FIRE-18014: Inventory window "loses" focus during drag&drop
        if (drop)
        {
            LLFloater* root_floater = getParentByType<LLFloater>();
            if (root_floater)
            {
                root_floater->setTransparencyType(LLUICtrl::TT_ACTIVE);
            }
        }
        // </FS:Ansariel>
    }

    return handled;
}

void LLInventoryPanel::onFocusLost()
{
    // inventory no longer handles cut/copy/paste/delete
    if (LLEditMenuHandler::gEditMenuHandler == mFolderRoot.get())
    {
        LLEditMenuHandler::gEditMenuHandler = NULL;
    }

    LLPanel::onFocusLost();
}

void LLInventoryPanel::onFocusReceived()
{
    // inventory now handles cut/copy/paste/delete
    LLEditMenuHandler::gEditMenuHandler = mFolderRoot.get();

    LLPanel::onFocusReceived();
}

void LLInventoryPanel::onFolderOpening(const LLUUID &id)
{
    LLFolderViewItem* folder = getItemByID(id);
    if (folder && !folder->areChildrenInited())
    {
        // Last item in list will be processed first.
        // This might result in dupplicates in list, but it
        // isn't critical, views won't be created twice
        mBuildViewsQueue.push_back(id);
    }
}

bool LLInventoryPanel::addBadge(LLBadge * badge)
{
    bool badge_added = false;

    if (acceptsBadge())
    {
        badge_added = badge->addToView(mFolderRoot.get());
    }

    return badge_added;
}

void LLInventoryPanel::openAllFolders()
{
    mFolderRoot.get()->setOpenArrangeRecursively(true, LLFolderViewFolder::RECURSE_DOWN);
    mFolderRoot.get()->arrangeAll();
}

void LLInventoryPanel::closeAllFolders()
{
    mFolderRoot.get()->setOpenArrangeRecursively(false, LLFolderViewFolder::RECURSE_DOWN);
    mFolderRoot.get()->arrangeAll();
}

<<<<<<< HEAD
void LLInventoryPanel::closeAllFolders()
{
    mFolderRoot.get()->setOpenArrangeRecursively(FALSE, LLFolderViewFolder::RECURSE_DOWN);
    mFolderRoot.get()->arrangeAll();
}

void LLInventoryPanel::setSelection(const LLUUID& obj_id, BOOL take_keyboard_focus)
=======
void LLInventoryPanel::setSelection(const LLUUID& obj_id, bool take_keyboard_focus)
>>>>>>> 050d2fef
{
    // Don't select objects in COF (e.g. to prevent refocus when items are worn).
    const LLInventoryObject *obj = mInventory->getObject(obj_id);
    if (obj && obj->getParentUUID() == LLAppearanceMgr::instance().getCOF())
    {
        return;
    }
    setSelectionByID(obj_id, take_keyboard_focus);
}

void LLInventoryPanel::setSelectCallback(const boost::function<void (const std::deque<LLFolderViewItem*>& items, bool user_action)>& cb)
{
    if (mFolderRoot.get())
    {
        mFolderRoot.get()->setSelectCallback(cb);
    }
    mSelectionCallback = cb;
}

void LLInventoryPanel::clearSelection()
{
    mSelectThisID.setNull();
    mFocusSelection = false;
}

LLInventoryPanel::selected_items_t LLInventoryPanel::getSelectedItems() const
{
    return mFolderRoot.get()->getSelectionList();
}

void LLInventoryPanel::onSelectionChange(const std::deque<LLFolderViewItem*>& items, bool user_action)
{
    // Schedule updating the folder view context menu when all selected items become complete (STORM-373).
    mCompletionObserver->reset();
    for (std::deque<LLFolderViewItem*>::const_iterator it = items.begin(); it != items.end(); ++it)
    {
        LLFolderViewModelItemInventory* view_model = static_cast<LLFolderViewModelItemInventory*>((*it)->getViewModelItem());
        if (view_model)
        {
            LLUUID id = view_model->getUUID();
            if (!(*it)->areChildrenInited())
            {
                const F64 max_time = 0.0001f;
                mBuildViewsEndTime = LLTimer::getTotalSeconds() + max_time;
                buildNewViews(id);
            }
            LLViewerInventoryItem* inv_item = mInventory->getItem(id);

            if (inv_item && !inv_item->isFinished())
            {
                mCompletionObserver->watchItem(id);
            }
        }
    }

    LLFolderView* fv = mFolderRoot.get();
    if (fv->needsAutoRename()) // auto-selecting a new user-created asset and preparing to rename
    {
        fv->setNeedsAutoRename(false);
        if (items.size()) // new asset is visible and selected
        {
            fv->startRenamingSelectedItem();
        }
        else
        {
            LL_DEBUGS("Inventory") << "Failed to start renemr, no items selected" << LL_ENDL;
        }
    }

    std::set<LLFolderViewItem*> selected_items = mFolderRoot.get()->getSelectionList();
    LLFolderViewItem* prev_folder_item = getItemByID(mPreviousSelectedFolder);

    if (selected_items.size() == 1)
    {
        std::set<LLFolderViewItem*>::const_iterator iter = selected_items.begin();
        LLFolderViewItem* folder_item = (*iter);
        if(folder_item && (folder_item != prev_folder_item))
        {
            LLFolderViewModelItemInventory* fve_listener = static_cast<LLFolderViewModelItemInventory*>(folder_item->getViewModelItem());
            if (fve_listener && (fve_listener->getInventoryType() == LLInventoryType::IT_CATEGORY))
            {
                if (fve_listener->getInventoryObject() && fve_listener->getInventoryObject()->getIsLinkType())
                {
                    return;
                }

                if(prev_folder_item)
                {
                    LLFolderBridge* prev_bridge = dynamic_cast<LLFolderBridge*>(prev_folder_item->getViewModelItem());
                    if(prev_bridge)
                    {
                        prev_bridge->clearDisplayName();
                        prev_bridge->setShowDescendantsCount(false);
                        prev_folder_item->refresh();
                    }
                }

                LLFolderBridge* bridge = dynamic_cast<LLFolderBridge*>(folder_item->getViewModelItem());
                if(bridge)
                {
                    bridge->clearDisplayName();
                    bridge->setShowDescendantsCount(true);
                    folder_item->refresh();
                    mPreviousSelectedFolder = bridge->getUUID();
                }
            }
        }
    }
    else
    {
        if(prev_folder_item)
        {
            LLFolderBridge* prev_bridge = dynamic_cast<LLFolderBridge*>(prev_folder_item->getViewModelItem());
            if(prev_bridge)
            {
                prev_bridge->clearDisplayName();
                prev_bridge->setShowDescendantsCount(false);
                prev_folder_item->refresh();
            }
        }
        mPreviousSelectedFolder = LLUUID();
    }

}

void LLInventoryPanel::updateFolderLabel(const LLUUID& folder_id)
{
    if(folder_id != mPreviousSelectedFolder) return;

    LLFolderViewItem* folder_item = getItemByID(mPreviousSelectedFolder);
    if(folder_item)
    {
        LLFolderBridge* bridge = dynamic_cast<LLFolderBridge*>(folder_item->getViewModelItem());
        if(bridge)
        {
            bridge->clearDisplayName();
            bridge->setShowDescendantsCount(true);
            folder_item->refresh();
        }
    }
}

void LLInventoryPanel::doCreate(const LLSD& userdata)
{
    // <FS:Ansariel> FIRE-20108: Can't create new folder in secondary inventory if view is filtered
    //reset_inventory_filter();
    LLPanelMainInventory* main_panel = getParentByType<LLPanelMainInventory>();
    if (main_panel)
    {
        main_panel->onFilterEdit("");
    }
    // </FS:Ansariel>
    menu_create_inventory_item(this, LLFolderBridge::sSelf.get(), userdata);
}

bool LLInventoryPanel::beginIMSession()
{
    std::set<LLFolderViewItem*> selected_items =   mFolderRoot.get()->getSelectionList();

    std::string name;

    std::vector<LLUUID> members;
//  EInstantMessage type = IM_SESSION_CONFERENCE_START;

// [RLVa:KB] - Checked: 2013-05-08 (RLVa-1.4.9)
    bool fRlvCanStartIM = true;
// [/RLVa:KB]

    std::set<LLFolderViewItem*>::const_iterator iter;
    for (iter = selected_items.begin(); iter != selected_items.end(); iter++)
    {

        LLFolderViewItem* folder_item = (*iter);

        if(folder_item)
        {
            LLFolderViewModelItemInventory* fve_listener = static_cast<LLFolderViewModelItemInventory*>(folder_item->getViewModelItem());
            if (fve_listener && (fve_listener->getInventoryType() == LLInventoryType::IT_CATEGORY))
            {

                LLFolderBridge* bridge = (LLFolderBridge*)folder_item->getViewModelItem();
                if(!bridge) return true;
                LLViewerInventoryCategory* cat = bridge->getCategory();
                if(!cat) return true;
                name = cat->getName();
                LLUniqueBuddyCollector is_buddy;
                LLInventoryModel::cat_array_t cat_array;
                LLInventoryModel::item_array_t item_array;
                gInventory.collectDescendentsIf(bridge->getUUID(),
                                                cat_array,
                                                item_array,
                                                LLInventoryModel::EXCLUDE_TRASH,
                                                is_buddy);
                auto count = item_array.size();
                if(count > 0)
                {
                    //*TODO by what to replace that?
                    //LLFloaterReg::showInstance("communicate");

                    // create the session
                    LLAvatarTracker& at = LLAvatarTracker::instance();
                    LLUUID id;
                    for(size_t i = 0; i < count; ++i)
                    {
                        id = item_array.at(i)->getCreatorUUID();
// [RLVa:KB] - Checked: 2013-05-08 (RLVa-1.4.9)
                        if ( (at.isBuddyOnline(id)) && (members.end() == std::find(members.begin(), members.end(), id)) )
                        {
                            fRlvCanStartIM &= RlvActions::canStartIM(id);
                            members.push_back(id);
                        }
// [/RLVa:KB]
//                      if(at.isBuddyOnline(id))
//                      {
//                          members.push_back(id);
//                      }
                    }
                }
            }
            else
            {
                LLInvFVBridge* listenerp = (LLInvFVBridge*)folder_item->getViewModelItem();

                if (listenerp->getInventoryType() == LLInventoryType::IT_CALLINGCARD)
                {
                    LLInventoryItem* inv_item = gInventory.getItem(listenerp->getUUID());

                    if (inv_item)
                    {
                        LLAvatarTracker& at = LLAvatarTracker::instance();
                        LLUUID id = inv_item->getCreatorUUID();

// [RLVa:KB] - Checked: 2013-05-08 (RLVa-1.4.9)
                        if ( (at.isBuddyOnline(id)) && (members.end() == std::find(members.begin(), members.end(), id)) )
                        {
                            fRlvCanStartIM &= RlvActions::canStartIM(id);
                            members.push_back(id);
                        }
// [/RLVa:KB]
//                      if(at.isBuddyOnline(id))
//                      {
//                          members.push_back(id);
//                      }
                    }
                } //if IT_CALLINGCARD
            } //if !IT_CATEGORY
        }
    } //for selected_items

    // the session_id is randomly generated UUID which will be replaced later
    // with a server side generated number

// [RLVa:KB] - Checked: 2013-05-08 (RLVa-1.4.9)
    if (!fRlvCanStartIM)
    {
        make_ui_sound("UISndInvalidOp");
        RlvUtil::notifyBlocked(RlvStringKeys::Blocked::StartConference);
        return true;
    }
// [/RLVa:KB]

    if (name.empty())
    {
        name = LLTrans::getString("conference-title");
    }

// [RLVa:KB] - Checked: 2011-04-11 (RLVa-1.3.0h) | Added: RLVa-1.3.0h
    if (!members.empty())
    {
        if (members.size() > 1)
            LLAvatarActions::startConference(members);
        else
            LLAvatarActions::startIM(members[0]);
    }
// [/RLVa:KB]
//  LLUUID session_id = gIMMgr->addSession(name, type, members[0], members);
//  if (session_id != LLUUID::null)
//  {
//      LLFloaterIMContainer::getInstance()->showConversation(session_id);
//  }

    return true;
}

void LLInventoryPanel::fileUploadLocation(const LLSD& userdata)
{
    const std::string param = userdata.asString();
    if (param == "model")
    {
        gSavedPerAccountSettings.setString("ModelUploadFolder", LLFolderBridge::sSelf.get()->getUUID().asString());
    }
    else if (param == "texture")
    {
        gSavedPerAccountSettings.setString("TextureUploadFolder", LLFolderBridge::sSelf.get()->getUUID().asString());
    }
    else if (param == "sound")
    {
        gSavedPerAccountSettings.setString("SoundUploadFolder", LLFolderBridge::sSelf.get()->getUUID().asString());
    }
    else if (param == "animation")
    {
        gSavedPerAccountSettings.setString("AnimationUploadFolder", LLFolderBridge::sSelf.get()->getUUID().asString());
    }
    else if (param == "pbr_material")
    {
        gSavedPerAccountSettings.setString("PBRUploadFolder", LLFolderBridge::sSelf.get()->getUUID().asString());
    }
}

void LLInventoryPanel::openSingleViewInventory(LLUUID folder_id)
{
    LLPanelMainInventory::newFolderWindow(folder_id.isNull() ? LLFolderBridge::sSelf.get()->getUUID() : folder_id);
}

void LLInventoryPanel::purgeSelectedItems()
{
    if (!mFolderRoot.get()) return;

    const std::set<LLFolderViewItem*> inventory_selected = mFolderRoot.get()->getSelectionList();
    if (inventory_selected.empty()) return;
    LLSD args;
    auto count = inventory_selected.size();
    std::vector<LLUUID> selected_items;
    for (std::set<LLFolderViewItem*>::const_iterator it = inventory_selected.begin(), end_it = inventory_selected.end();
        it != end_it;
        ++it)
    {
        LLUUID item_id = static_cast<LLFolderViewModelItemInventory*>((*it)->getViewModelItem())->getUUID();
        LLInventoryModel::cat_array_t cats;
        LLInventoryModel::item_array_t items;
        gInventory.collectDescendents(item_id, cats, items, LLInventoryModel::INCLUDE_TRASH);
        count += items.size() + cats.size();
        selected_items.push_back(item_id);
    }
    args["COUNT"] = static_cast<S32>(count);
    LLNotificationsUtil::add("PurgeSelectedItems", args, LLSD(), boost::bind(callbackPurgeSelectedItems, _1, _2, selected_items));
}

// static
void LLInventoryPanel::callbackPurgeSelectedItems(const LLSD& notification, const LLSD& response, const std::vector<LLUUID> inventory_selected)
{
    S32 option = LLNotificationsUtil::getSelectedOption(notification, response);
    if (option == 0)
    {
        if (inventory_selected.empty()) return;

        for (auto it : inventory_selected)
        {
            remove_inventory_object(it, NULL);
        }
    }
}

bool LLInventoryPanel::attachObject(const LLSD& userdata)
{
    // Copy selected item UUIDs to a vector.
    std::set<LLFolderViewItem*> selected_items = mFolderRoot.get()->getSelectionList();
    uuid_vec_t items;
    for (std::set<LLFolderViewItem*>::const_iterator set_iter = selected_items.begin();
         set_iter != selected_items.end();
         ++set_iter)
    {
        items.push_back(static_cast<LLFolderViewModelItemInventory*>((*set_iter)->getViewModelItem())->getUUID());
    }

    // Attach selected items.
    LLViewerAttachMenu::attachObjects(items, userdata.asString());

    gFocusMgr.setKeyboardFocus(NULL);

    return true;
}

bool LLInventoryPanel::getSinceLogoff()
{
    return getFilter().isSinceLogoff();
}

// <FS:Ansariel> Optional hiding of empty system folders
void LLInventoryPanel::updateHideEmptySystemFolders(const LLSD &data)
{
    LLInventoryFilter& filter = getFilter();
    if (data.asBoolean())
    {
        filter.setFilterEmptySystemFolders();
    }
    else
    {
        filter.removeFilterEmptySystemFolders();
    }
    filter.setModified(LLInventoryFilter::FILTER_RESTART);
}
// </FS:Ansariel> Optional hiding of empty system folders

// <FS:Ansariel> Optional hiding of Inbox folder
void LLInventoryPanel::updateShowInboxFolder(const LLSD &data)
{
    LLInventoryFilter& filter = getFilter();
    if (data.asBoolean())
    {
        filter.setFilterCategoryTypes(filter.getFilterCategoryTypes() | (1ULL << LLFolderType::FT_INBOX));
    }
    else
    {
        filter.setFilterCategoryTypes(filter.getFilterCategoryTypes() & ~(1ULL << LLFolderType::FT_INBOX));
    }
}
// </FS:Ansariel> Optional hiding of Inbox folder

// DEBUG ONLY
// static
void LLInventoryPanel::dumpSelectionInformation(void* user_data)
{
    LLInventoryPanel* iv = (LLInventoryPanel*)user_data;
    iv->mFolderRoot.get()->dumpSelectionInformation();
}

bool is_inventorysp_active()
{
    LLSidepanelInventory *sidepanel_inventory = LLFloaterSidePanelContainer::getPanel<LLSidepanelInventory>("inventory");
    if (!sidepanel_inventory || !sidepanel_inventory->isInVisibleChain()) return false;
    return sidepanel_inventory->isMainInventoryPanelActive();
}

// static
LLInventoryPanel* LLInventoryPanel::getActiveInventoryPanel(bool auto_open)
{
    S32 z_min = S32_MAX;
    LLInventoryPanel* res = NULL;
    LLFloater* active_inv_floaterp = NULL;

    LLFloater* floater_inventory = LLFloaterReg::getInstance("inventory");
    if (!floater_inventory)
    {
        LL_WARNS() << "Could not find My Inventory floater" << LL_ENDL;
        return nullptr;
    }

    LLSidepanelInventory *inventory_panel = LLFloaterSidePanelContainer::getPanel<LLSidepanelInventory>("inventory");

    // Iterate through the inventory floaters and return whichever is on top.
    LLFloaterReg::const_instance_list_t& inst_list = LLFloaterReg::getFloaterList("inventory");
    // <FS:Ansariel> Fix for sharing inventory when multiple inventory floaters are open:
    //               For the secondary floaters, we have registered those as
    //               "secondary_inventory" in LLFloaterReg, so we have to add those
    //               instances to the instance list!
    //for (LLFloaterReg::const_instance_list_t::const_iterator iter = inst_list.begin(); iter != inst_list.end(); ++iter)
    LLFloaterReg::const_instance_list_t& inst_list_secondary = LLFloaterReg::getFloaterList("secondary_inventory");
    LLFloaterReg::instance_list_t combined_list;
    combined_list.insert(combined_list.end(), inst_list.begin(), inst_list.end());
    combined_list.insert(combined_list.end(), inst_list_secondary.begin(), inst_list_secondary.end());
    for (LLFloaterReg::instance_list_t::const_iterator iter = combined_list.begin(); iter != combined_list.end(); ++iter)
    // </FS:Ansariel>
    {
        LLFloaterSidePanelContainer* inventory_floater = dynamic_cast<LLFloaterSidePanelContainer*>(*iter);

        // <FS:Ansariel> Guard against nullpointer access violation
        if (!inventory_floater)
            continue;

        inventory_panel = inventory_floater->findChild<LLSidepanelInventory>("main_panel");

        if (inventory_floater && inventory_panel && inventory_floater->getVisible())
        {
            S32 z_order = gFloaterView->getZOrder(inventory_floater);
            if (z_order < z_min)
            {
                res = inventory_panel->getActivePanel();
                z_min = z_order;
                active_inv_floaterp = inventory_floater;
            }
        }
    }

    // <FS:Ansariel> Show folder in new window option
    LLFloaterReg::const_instance_list_t& inst_list_partial = LLFloaterReg::getFloaterList("fs_partial_inventory");
    for (const auto inst : inst_list_partial)
    {
        if (inst->getVisible())
        {
            S32 z_order = gFloaterView->getZOrder(inst);
            if (z_order < z_min)
            {
                res = static_cast<FSFloaterPartialInventory*>(inst)->getInventoryPanel();
                z_min = z_order;
                active_inv_floaterp = inst;
            }
        }
    }
    // </FS:Ansariel>

    if (res)
    {
        // Make sure the floater is not minimized (STORM-438).
        //if (active_inv_floaterp && active_inv_floaterp->isMinimized())
        if (auto_open && active_inv_floaterp && active_inv_floaterp->isMinimized()) // AO: additionally only unminimize if we are told we want to see the inventory window.
        {
            active_inv_floaterp->setMinimized(false);
        }
    }
//  else if (auto_open)
// [RLVa:KB] - Checked: 2012-05-15 (RLVa-1.4.6)
    else if ( (auto_open) && (LLFloaterReg::canShowInstance(floater_inventory->getInstanceName())) )
    {
// [/RLVa:KB]
        floater_inventory->openFloater();

        res = inventory_panel->getActivePanel();
    }

    return res;
}

//static
void LLInventoryPanel::openInventoryPanelAndSetSelection(bool auto_open, const LLUUID& obj_id,
    bool use_main_panel, bool take_keyboard_focus, bool reset_filter)
{
    // <FS:Ansariel> Use correct inventory floater
    //LLSidepanelInventory* sidepanel_inventory = LLFloaterSidePanelContainer::getPanel<LLSidepanelInventory>("inventory");
    //sidepanel_inventory->showInventoryPanel();
    // </FS:Ansariel>

    LLUUID cat_id = gInventory.findCategoryUUIDForType(LLFolderType::FT_INBOX);
    bool in_inbox = gInventory.isObjectDescendentOf(obj_id, cat_id);
    bool show_inbox = gSavedSettings.getBOOL("FSShowInboxFolder"); // <FS:Ansariel> Optional hiding of Received Items folder aka Inbox
    // <FS:Ansariel> FIRE-22167: Make "Show in Main View" work properly
    //if (!in_inbox && use_main_panel)
    //{
    //  sidepanel_inventory->selectAllItemsPanel();
    //}
    // </FS:Ansariel>

    if (!auto_open)
    {
        LLFloater* inventory_floater = LLFloaterSidePanelContainer::getTopmostInventoryFloater();
        if (inventory_floater && inventory_floater->getVisible())
        {
            LLSidepanelInventory *inventory_panel = inventory_floater->findChild<LLSidepanelInventory>("main_panel");
            LLPanelMainInventory* main_panel = inventory_panel->getMainInventoryPanel();
            if (main_panel->isSingleFolderMode() && main_panel->isGalleryViewMode())
            {
                LL_DEBUGS("Inventory") << "Opening gallery panel for item" << obj_id << LL_ENDL;
                main_panel->setGallerySelection(obj_id);
                return;
            }
        }
    }

    // <FS:Ansariel> Use correct inventory floater
    //if (use_main_panel)
    //{
    //    LLPanelMainInventory* main_inventory = sidepanel_inventory->getMainInventoryPanel();
    //    if (main_inventory && main_inventory->isSingleFolderMode())
    //    {
    //        const LLInventoryObject *obj = gInventory.getObject(obj_id);
    //        if (obj)
    //        {
    //            LL_DEBUGS("Inventory") << "Opening main inventory panel for item" << obj_id << LL_ENDL;
    //            main_inventory->setSingleFolderViewRoot(obj->getParentUUID(), false);
    //            main_inventory->setGallerySelection(obj_id);
    //            return;
    //        }
    //    }
    //}
    LLFloater* inv_floater = LLFloaterSidePanelContainer::getTopmostInventoryFloater();
    if (!inv_floater)
    {
        inv_floater = LLFloaterReg::showInstance("inventory");
    }
    if (use_main_panel && inv_floater)
    {
        LLSidepanelInventory* inventory_panel = inv_floater->findChild<LLSidepanelInventory>("main_panel");
        LLPanelMainInventory* main_inventory = inventory_panel->getMainInventoryPanel();
        if (main_inventory && main_inventory->isSingleFolderMode())
        {
            const LLInventoryObject* obj = gInventory.getObject(obj_id);
            if (obj)
            {
                main_inventory->setSingleFolderViewRoot(obj->getParentUUID(), false);
                main_inventory->setGallerySelection(obj_id);
                return;
            }
        }
    }
    // </FS:Ansariel>

    LLInventoryPanel *active_panel = LLInventoryPanel::getActiveInventoryPanel(auto_open);
    if (active_panel)
    {
        LL_DEBUGS("Messaging", "Inventory") << "Highlighting" << obj_id  << LL_ENDL;

        if (reset_filter)
        {
            reset_inventory_filter();
        }

        // <FS:Ansariel> Optional hiding of Received Items folder aka Inbox
        //if (in_inbox)
        if (in_inbox && !show_inbox)
        // </FS:Ansariel>
        {
            LLSidepanelInventory* sidepanel_inventory = LLFloaterSidePanelContainer::getPanel<LLSidepanelInventory>("inventory"); // <FS:Ansariel> Use correct inventory floater
            sidepanel_inventory->openInbox();
            LLInventoryPanel* inventory_panel = sidepanel_inventory->getInboxPanel();
            if (inventory_panel)
            {
                inventory_panel->setSelection(obj_id, take_keyboard_focus);
            }
        }
        else if (auto_open)
        {
            // <FS:Ansariel> FIRE-22167: Make "Show in Main View" work properly
            //LLFloater* floater_inventory = LLFloaterReg::getInstance("inventory");
            if (use_main_panel)
            {
                active_panel->getParentByType<LLTabContainer>()->selectFirstTab();
<<<<<<< HEAD
                active_panel = getActiveInventoryPanel(FALSE);
=======
                active_panel = getActiveInventoryPanel(false);
>>>>>>> 050d2fef
            }
            LLFloater* floater_inventory = active_panel->getParentByType<LLFloater>();
            // </FS:Ansariel>
            if (floater_inventory)
            {
                floater_inventory->setFocus(true);
            }
            active_panel->setSelection(obj_id, take_keyboard_focus);
        }
        else
        {
            // Created items are going to receive proper focus from callbacks
            active_panel->setSelection(obj_id, take_keyboard_focus);
        }
    }
}

void LLInventoryPanel::setSFViewAndOpenFolder(const LLInventoryPanel* panel, const LLUUID& folder_id)
{
    LLFloaterReg::const_instance_list_t& inst_list = LLFloaterReg::getFloaterList("inventory");
    for (LLFloaterReg::const_instance_list_t::const_iterator iter = inst_list.begin(); iter != inst_list.end(); ++iter)
    {
        LLFloaterSidePanelContainer* inventory_floater = dynamic_cast<LLFloaterSidePanelContainer*>(*iter);
        LLSidepanelInventory* sidepanel_inventory = inventory_floater->findChild<LLSidepanelInventory>("main_panel");

        LLPanelMainInventory* main_inventory = sidepanel_inventory->getMainInventoryPanel();
        if (main_inventory && panel->hasAncestor(main_inventory) && !main_inventory->isSingleFolderMode())
        {
            main_inventory->initSingleFolderRoot(folder_id);
            main_inventory->toggleViewMode();
            main_inventory->setSingleFolderViewRoot(folder_id, false);
        }
    }
}

void LLInventoryPanel::addHideFolderType(LLFolderType::EType folder_type)
{
    getFilter().setFilterCategoryTypes(getFilter().getFilterCategoryTypes() & ~(1ULL << folder_type));
}

bool LLInventoryPanel::getIsHiddenFolderType(LLFolderType::EType folder_type) const
{
    return !(getFilter().getFilterCategoryTypes() & (1ULL << folder_type));
}

void LLInventoryPanel::addItemID( const LLUUID& id, LLFolderViewItem*   itemp )
{
    mItemMap[id] = itemp;
}

void LLInventoryPanel::removeItemID(const LLUUID& id)
{
    LLInventoryModel::cat_array_t categories;
    LLInventoryModel::item_array_t items;
    gInventory.collectDescendents(id, categories, items, true);

    mItemMap.erase(id);

    for (LLInventoryModel::cat_array_t::iterator it = categories.begin(),    end_it = categories.end();
        it != end_it;
        ++it)
    {
        mItemMap.erase((*it)->getUUID());
}

    for (LLInventoryModel::item_array_t::iterator it = items.begin(),   end_it  = items.end();
        it != end_it;
        ++it)
    {
        mItemMap.erase((*it)->getUUID());
    }
}

LLFolderViewItem* LLInventoryPanel::getItemByID(const LLUUID& id)
{
    LL_PROFILE_ZONE_SCOPED;

    std::map<LLUUID, LLFolderViewItem*>::iterator map_it;
    map_it = mItemMap.find(id);
    if (map_it != mItemMap.end())
    {
        return map_it->second;
    }

    return NULL;
}

LLFolderViewFolder* LLInventoryPanel::getFolderByID(const LLUUID& id)
{
    LLFolderViewItem* item = getItemByID(id);
    return dynamic_cast<LLFolderViewFolder*>(item);
}


void LLInventoryPanel::setSelectionByID( const LLUUID& obj_id, bool    take_keyboard_focus )
{
    LLFolderViewItem* itemp = getItemByID(obj_id);

    if (itemp && !itemp->areChildrenInited())
    {
        LLInventoryObject const* objectp = mInventory->getObject(obj_id);
        if (objectp)
        {
            buildNewViews(obj_id, objectp, itemp, BUILD_ONE_FOLDER);
        }
    }

    if(itemp && itemp->getViewModelItem() && itemp->passedFilter())
    {
        itemp->arrangeAndSet(true, take_keyboard_focus);
        mSelectThisID.setNull();
        mFocusSelection = false;
        return;
    }
    else
    {
        // save the desired item to be selected later (if/when ready)
        mFocusSelection = take_keyboard_focus;
        mSelectThisID = obj_id;
    }
}

void LLInventoryPanel::updateSelection()
{
    if (mSelectThisID.notNull())
    {
        setSelectionByID(mSelectThisID, mFocusSelection);
    }
}

void LLInventoryPanel::doToSelected(const LLSD& userdata)
{
    if (("purge" == userdata.asString()))
    {
        purgeSelectedItems();
        return;
    }
    LLInventoryAction::doToSelected(mInventory, mFolderRoot.get(), userdata.asString());

    return;
}

// <FS:Ansariel> Prevent warning "No callback found for: 'Inventory.CustomAction' in control: Find Links"
void LLInventoryPanel::onCustomAction(const LLSD& userdata)
<<<<<<< HEAD
{
    LLPanelMainInventory* main_panel = getParentByType<LLPanelMainInventory>();
    if (main_panel)
    {
        main_panel->doCustomAction(userdata);
    }
}
// </FS:Ansariel>

BOOL LLInventoryPanel::handleKeyHere( KEY key, MASK mask )
=======
>>>>>>> 050d2fef
{
    LLPanelMainInventory* main_panel = getParentByType<LLPanelMainInventory>();
    if (main_panel)
    {
        main_panel->doCustomAction(userdata);
    }
}
// </FS:Ansariel>

bool LLInventoryPanel::handleKeyHere( KEY key, MASK mask )
{
    bool handled = false;
    switch (key)
    {
    case KEY_RETURN:
        // Open selected items if enter key hit on the inventory panel
        if (mask == MASK_NONE)
        {
            if (mSuppressOpenItemAction)
            {
                LLFolderViewItem* folder_item = mFolderRoot.get()->getCurSelectedItem();
                if(folder_item)
                {
                    LLInvFVBridge* bridge = (LLInvFVBridge*)folder_item->getViewModelItem();
                    if(bridge && (bridge->getInventoryType() != LLInventoryType::IT_CATEGORY))
                    {
                        return handled;
                    }
                }
            }
            LLInventoryAction::doToSelected(mInventory, mFolderRoot.get(), "open");
            handled = true;
        }
        break;
    case KEY_DELETE:
#if LL_DARWIN
    case KEY_BACKSPACE:
#endif
        // Delete selected items if delete or backspace key hit on the inventory panel
        // Note: on Mac laptop keyboards, backspace and delete are one and the same
        if (isSelectionRemovable() && (mask == MASK_NONE))
        {
            LLInventoryAction::doToSelected(mInventory, mFolderRoot.get(), "delete");
            handled = true;
        }
        break;
    }
    return handled;
}

bool LLInventoryPanel::isSelectionRemovable()
{
    bool can_delete = false;
    if (mFolderRoot.get())
    {
        std::set<LLFolderViewItem*> selection_set = mFolderRoot.get()->getSelectionList();
        if (!selection_set.empty())
        {
            can_delete = true;
            for (std::set<LLFolderViewItem*>::iterator iter = selection_set.begin();
                 iter != selection_set.end();
                 ++iter)
            {
                LLFolderViewItem *item = *iter;
                const LLFolderViewModelItemInventory *listener = static_cast<const LLFolderViewModelItemInventory*>(item->getViewModelItem());
                if (!listener)
                {
                    can_delete = false;
                }
                else
                {
                    can_delete &= listener->isItemRemovable() && !listener->isItemInTrash();
                }
            }
        }
    }
    return can_delete;
}

/************************************************************************/
/* Recent Inventory Panel related class                                 */
/************************************************************************/

//static const LLRecentInventoryBridgeBuilder RECENT_ITEMS_BUILDER;
static LLRecentInventoryBridgeBuilder RECENT_ITEMS_BUILDER; // <ND/> const makes GCC >= 4.6 very angry about not user defined default ctor.
class LLInventoryRecentItemsPanel : public LLInventoryPanel
{
public:
    struct Params : public LLInitParam::Block<Params, LLInventoryPanel::Params>
    {};

    void initFromParams(const Params& p)
    {
        LLInventoryPanel::initFromParams(p);
        // turn on inbox for recent items
        getFilter().setFilterCategoryTypes(getFilter().getFilterCategoryTypes() | (1ULL << LLFolderType::FT_INBOX));
        // turn off marketplace for recent items
        getFilter().setFilterNoMarketplaceFolder();
    }

protected:
    LLInventoryRecentItemsPanel (const Params&);
    friend class LLUICtrlFactory;
};

LLInventoryRecentItemsPanel::LLInventoryRecentItemsPanel( const Params& params)
: LLInventoryPanel(params)
{
    // replace bridge builder to have necessary View bridges.
    mInvFVBridgeBuilder = &RECENT_ITEMS_BUILDER;
}

static LLDefaultChildRegistry::Register<LLInventorySingleFolderPanel> t_single_folder_inventory_panel("single_folder_inventory_panel");

LLInventorySingleFolderPanel::LLInventorySingleFolderPanel(const Params& params)
    : LLInventoryPanel(params)
{
    mBuildChildrenViews = false;
    getFilter().setSingleFolderMode(true);
    getFilter().setEmptyLookupMessage("InventorySingleFolderNoMatches");
    getFilter().setDefaultEmptyLookupMessage("InventorySingleFolderEmpty");

    mCommitCallbackRegistrar.replace("Inventory.DoToSelected", boost::bind(&LLInventorySingleFolderPanel::doToSelected, this, _2));
    mCommitCallbackRegistrar.replace("Inventory.DoCreate", boost::bind(&LLInventorySingleFolderPanel::doCreate, this, _2));
    mCommitCallbackRegistrar.replace("Inventory.Share", boost::bind(&LLInventorySingleFolderPanel::doShare, this));
}

LLInventorySingleFolderPanel::~LLInventorySingleFolderPanel()
{
}

void LLInventorySingleFolderPanel::initFromParams(const Params& p)
{
    mFolderID = gInventory.getRootFolderID();

    mParams = p;
    LLPanel::initFromParams(mParams);
}

void LLInventorySingleFolderPanel::onFocusReceived()
{
    // Tab support, when tabbing into this view, select first item
    // (ideally needs to account for scroll)
    bool select_first = mSelectThisID.isNull() && mFolderRoot.get() && mFolderRoot.get()->getSelectedCount() == 0;

    if (select_first)
    {
        LLFolderViewFolder::folders_t::const_iterator folders_it = mFolderRoot.get()->getFoldersBegin();
        LLFolderViewFolder::folders_t::const_iterator folders_end = mFolderRoot.get()->getFoldersEnd();

        for (; folders_it != folders_end; ++folders_it)
        {
            const LLFolderViewFolder* folder_view = *folders_it;
            if (folder_view->getVisible())
            {
                const LLFolderViewModelItemInventory* modelp = static_cast<const LLFolderViewModelItemInventory*>(folder_view->getViewModelItem());
                setSelectionByID(modelp->getUUID(), true);
                // quick and dirty fix: don't scroll on switching focus
                // todo: better 'tab' support, one that would work for LLInventoryPanel
                mFolderRoot.get()->stopAutoScollining();
                select_first = false;
                break;
            }
        }
    }

    if (select_first)
    {
        LLFolderViewFolder::items_t::const_iterator items_it = mFolderRoot.get()->getItemsBegin();
        LLFolderViewFolder::items_t::const_iterator items_end = mFolderRoot.get()->getItemsEnd();

        for (; items_it != items_end; ++items_it)
        {
            const LLFolderViewItem* item_view = *items_it;
            if (item_view->getVisible())
            {
                const LLFolderViewModelItemInventory* modelp = static_cast<const LLFolderViewModelItemInventory*>(item_view->getViewModelItem());
                setSelectionByID(modelp->getUUID(), true);
                mFolderRoot.get()->stopAutoScollining();
                break;
            }
        }
    }
    LLInventoryPanel::onFocusReceived();
}

void LLInventorySingleFolderPanel::initFolderRoot(const LLUUID& start_folder_id)
{
    if(mRootInited) return;

    mRootInited = true;
    if(start_folder_id.notNull())
    {
        mFolderID = start_folder_id;
    }

    mParams.open_first_folder = false;
    mParams.start_folder.id = mFolderID;

    LLInventoryPanel::initFolderRoot();
    mFolderRoot.get()->setSingleFolderMode(true);
}

void LLInventorySingleFolderPanel::changeFolderRoot(const LLUUID& new_id)
{
    if (mFolderID != new_id)
    {
        if(mFolderID.notNull())
        {
            mBackwardFolders.push_back(mFolderID);
        }
        mFolderID = new_id;
        updateSingleFolderRoot();
    }
}

void LLInventorySingleFolderPanel::onForwardFolder()
{
    if(isForwardAvailable())
    {
        mBackwardFolders.push_back(mFolderID);
        mFolderID = mForwardFolders.back();
        mForwardFolders.pop_back();
        updateSingleFolderRoot();
    }
}

void LLInventorySingleFolderPanel::onBackwardFolder()
{
    if(isBackwardAvailable())
    {
        mForwardFolders.push_back(mFolderID);
        mFolderID = mBackwardFolders.back();
        mBackwardFolders.pop_back();
        updateSingleFolderRoot();
    }
}

void LLInventorySingleFolderPanel::clearNavigationHistory()
{
    mForwardFolders.clear();
    mBackwardFolders.clear();
}

bool LLInventorySingleFolderPanel::isBackwardAvailable()
{
    return (!mBackwardFolders.empty() && (mFolderID != mBackwardFolders.back()));
}

bool LLInventorySingleFolderPanel::isForwardAvailable()
{
    return (!mForwardFolders.empty() && (mFolderID != mForwardFolders.back()));
}

boost::signals2::connection LLInventorySingleFolderPanel::setRootChangedCallback(root_changed_callback_t cb)
{
    return mRootChangedSignal.connect(cb);
}

void LLInventorySingleFolderPanel::updateSingleFolderRoot()
{
    if (mFolderID != getRootFolderID())
    {
        mRootChangedSignal();

        LLUUID root_id = mFolderID;
        if (mFolderRoot.get())
        {
            mItemMap.clear();
            mFolderRoot.get()->destroyRoot();
        }

        mCommitCallbackRegistrar.pushScope();
        {
            LLFolderView* folder_view = createFolderRoot(root_id);
            folder_view->setChildrenInited(false);
            mFolderRoot = folder_view->getHandle();
            mFolderRoot.get()->setSingleFolderMode(true);
            addItemID(root_id, mFolderRoot.get());

            LLRect scroller_view_rect = getRect();
            scroller_view_rect.translate(-scroller_view_rect.mLeft, -scroller_view_rect.mBottom);
            LLScrollContainer::Params scroller_params(mParams.scroll());
            scroller_params.rect(scroller_view_rect);

            if (mScroller)
            {
                removeChild(mScroller);
                delete mScroller;
                mScroller = NULL;
            }
            mScroller = LLUICtrlFactory::create<LLFolderViewScrollContainer>(scroller_params);
            addChild(mScroller);
            mScroller->addChild(mFolderRoot.get());
            mFolderRoot.get()->setScrollContainer(mScroller);
            mFolderRoot.get()->setFollowsAll();
            mFolderRoot.get()->addChild(mFolderRoot.get()->mStatusTextBox);

            if (!mSelectionCallback.empty())
            {
                mFolderRoot.get()->setSelectCallback(mSelectionCallback);
            }
        }
        mCommitCallbackRegistrar.popScope();
        mFolderRoot.get()->setCallbackRegistrar(&mCommitCallbackRegistrar);

        buildNewViews(mFolderID);

        LLFloater* root_floater = gFloaterView->getParentFloater(this);
        if(root_floater)
        {
            root_floater->setFocus(true);
        }
    }
}

bool LLInventorySingleFolderPanel::hasVisibleItems()
{
    return mFolderRoot.get()->hasVisibleChildren();
}

void LLInventorySingleFolderPanel::doCreate(const LLSD& userdata)
{
    std::string type_name = userdata.asString();
    LLUUID dest_id = LLFolderBridge::sSelf.get()->getUUID();
    if (("category" == type_name) || ("outfit" == type_name))
    {
        changeFolderRoot(dest_id);
    }
    reset_inventory_filter();
    menu_create_inventory_item(this, dest_id, userdata);
}

void LLInventorySingleFolderPanel::doToSelected(const LLSD& userdata)
{
    if (("open_in_current_window" == userdata.asString()))
    {
        changeFolderRoot(LLFolderBridge::sSelf.get()->getUUID());
        return;
    }
    LLInventoryPanel::doToSelected(userdata);
}

void LLInventorySingleFolderPanel::doShare()
{
    LLAvatarActions::shareWithAvatars(this);
}
/************************************************************************/
/* Asset Pre-Filtered Inventory Panel related class                     */
/************************************************************************/

LLAssetFilteredInventoryPanel::LLAssetFilteredInventoryPanel(const Params& p)
    : LLInventoryPanel(p)
{
}


void LLAssetFilteredInventoryPanel::initFromParams(const Params& p)
{
    // Init asset types
    std::string types = p.filter_asset_types.getValue();

    typedef boost::tokenizer<boost::char_separator<char> > tokenizer;
    boost::char_separator<char> sep("|");
    tokenizer tokens(types, sep);
    tokenizer::iterator token_iter = tokens.begin();

    memset(mAssetTypes, 0, LLAssetType::AT_COUNT * sizeof(bool));
    while (token_iter != tokens.end())
    {
        const std::string& token_str = *token_iter;
        LLAssetType::EType asset_type = LLAssetType::lookup(token_str);
        if (asset_type > LLAssetType::AT_NONE && asset_type < LLAssetType::AT_COUNT)
        {
            mAssetTypes[asset_type] = true;
        }
        ++token_iter;
    }

    // Init drag types
    memset(mDragTypes, 0, EDragAndDropType::DAD_COUNT * sizeof(bool));
    for (S32 i = 0; i < LLAssetType::AT_COUNT; i++)
    {
        if (mAssetTypes[i])
        {
            EDragAndDropType drag_type = LLViewerAssetType::lookupDragAndDropType((LLAssetType::EType)i);
            if (drag_type != DAD_NONE)
            {
                mDragTypes[drag_type] = true;
            }
        }
    }
    // Always show AT_CATEGORY, but it shouldn't get into mDragTypes
    mAssetTypes[LLAssetType::AT_CATEGORY] = true;

    // Init the panel
    LLInventoryPanel::initFromParams(p);
    U64 filter_cats = getFilter().getFilterCategoryTypes();
    filter_cats &= ~(1ULL << LLFolderType::FT_MARKETPLACE_LISTINGS);
    getFilter().setFilterCategoryTypes(filter_cats);
    getFilter().setFilterNoMarketplaceFolder();
}

bool LLAssetFilteredInventoryPanel::handleDragAndDrop(S32 x, S32 y, MASK mask, bool drop,
    EDragAndDropType cargo_type,
    void* cargo_data,
    EAcceptance* accept,
    std::string& tooltip_msg)
{
    bool result = false;

    if (mAcceptsDragAndDrop)
    {
        // Don't allow DAD_CATEGORY here since it can contain other items besides required assets
        // We should see everything we drop!
        if (mDragTypes[cargo_type])
        {
            result = LLInventoryPanel::handleDragAndDrop(x, y, mask, drop, cargo_type, cargo_data, accept, tooltip_msg);
        }
    }

    return result;
}

/*virtual*/
bool LLAssetFilteredInventoryPanel::typedViewsFilter(const LLUUID& id, LLInventoryObject const* objectp)
{
    if (!objectp)
    {
        return false;
    }
    LLAssetType::EType asset_type = objectp->getType();

    if (asset_type < 0 || asset_type >= LLAssetType::AT_COUNT)
    {
        return false;
    }

    if (!mAssetTypes[asset_type])
    {
        return false;
    }

    return true;
}

void LLAssetFilteredInventoryPanel::itemChanged(const LLUUID& id, U32 mask, const LLInventoryObject* model_item)
{
    if (!model_item && !getItemByID(id))
    {
        // remove operation, but item is not in panel already
        return;
    }

    if (model_item)
    {
        LLAssetType::EType asset_type = model_item->getType();

        if (asset_type < 0
            || asset_type >= LLAssetType::AT_COUNT
            || !mAssetTypes[asset_type])
        {
            return;
        }
    }

    LLInventoryPanel::itemChanged(id, mask, model_item);
}

/************************************************************************/
/* Worn Inventory Panel related class                                 */
/************************************************************************/
class LLInventoryWornItemsPanel;
static LLDefaultChildRegistry::Register<LLInventoryWornItemsPanel> t_worn_inventory_panel("worn_inventory_panel");

//static const LLWornInventoryBridgeBuilder WORN_ITEMS_BUILDER;
static LLWornInventoryBridgeBuilder WORN_ITEMS_BUILDER; // <ND/> const makes GCC >= 4.6 very angry about not user defined default ctor.
class LLInventoryWornItemsPanel : public LLInventoryPanel
{
public:
    struct Params : public LLInitParam::Block<Params, LLInventoryPanel::Params>
    {};

protected:
    LLInventoryWornItemsPanel (const Params&);
    friend class LLUICtrlFactory;
};

LLInventoryWornItemsPanel::LLInventoryWornItemsPanel( const Params& params)
: LLInventoryPanel(params)
{
    // replace bridge builder to have necessary View bridges.
    mInvFVBridgeBuilder = &WORN_ITEMS_BUILDER;
}


namespace LLInitParam
{
    void TypeValues<LLFolderType::EType>::declareValues()
    {
        declare(LLFolderType::lookup(LLFolderType::FT_TEXTURE)          , LLFolderType::FT_TEXTURE);
        declare(LLFolderType::lookup(LLFolderType::FT_SOUND)            , LLFolderType::FT_SOUND);
        declare(LLFolderType::lookup(LLFolderType::FT_CALLINGCARD)      , LLFolderType::FT_CALLINGCARD);
        declare(LLFolderType::lookup(LLFolderType::FT_LANDMARK)         , LLFolderType::FT_LANDMARK);
        declare(LLFolderType::lookup(LLFolderType::FT_CLOTHING)         , LLFolderType::FT_CLOTHING);
        declare(LLFolderType::lookup(LLFolderType::FT_OBJECT)           , LLFolderType::FT_OBJECT);
        declare(LLFolderType::lookup(LLFolderType::FT_NOTECARD)         , LLFolderType::FT_NOTECARD);
        declare(LLFolderType::lookup(LLFolderType::FT_ROOT_INVENTORY)   , LLFolderType::FT_ROOT_INVENTORY);
        declare(LLFolderType::lookup(LLFolderType::FT_LSL_TEXT)         , LLFolderType::FT_LSL_TEXT);
        declare(LLFolderType::lookup(LLFolderType::FT_BODYPART)         , LLFolderType::FT_BODYPART);
        declare(LLFolderType::lookup(LLFolderType::FT_TRASH)            , LLFolderType::FT_TRASH);
        declare(LLFolderType::lookup(LLFolderType::FT_SNAPSHOT_CATEGORY), LLFolderType::FT_SNAPSHOT_CATEGORY);
        declare(LLFolderType::lookup(LLFolderType::FT_LOST_AND_FOUND)   , LLFolderType::FT_LOST_AND_FOUND);
        declare(LLFolderType::lookup(LLFolderType::FT_ANIMATION)        , LLFolderType::FT_ANIMATION);
        declare(LLFolderType::lookup(LLFolderType::FT_GESTURE)          , LLFolderType::FT_GESTURE);
        declare(LLFolderType::lookup(LLFolderType::FT_FAVORITE)         , LLFolderType::FT_FAVORITE);
        declare(LLFolderType::lookup(LLFolderType::FT_ENSEMBLE_START)   , LLFolderType::FT_ENSEMBLE_START);
        declare(LLFolderType::lookup(LLFolderType::FT_ENSEMBLE_END)     , LLFolderType::FT_ENSEMBLE_END);
        declare(LLFolderType::lookup(LLFolderType::FT_CURRENT_OUTFIT)   , LLFolderType::FT_CURRENT_OUTFIT);
        declare(LLFolderType::lookup(LLFolderType::FT_OUTFIT)           , LLFolderType::FT_OUTFIT);
        declare(LLFolderType::lookup(LLFolderType::FT_MY_OUTFITS)       , LLFolderType::FT_MY_OUTFITS);
        declare(LLFolderType::lookup(LLFolderType::FT_MESH )            , LLFolderType::FT_MESH );
        declare(LLFolderType::lookup(LLFolderType::FT_INBOX)            , LLFolderType::FT_INBOX);
        declare(LLFolderType::lookup(LLFolderType::FT_OUTBOX)           , LLFolderType::FT_OUTBOX);
        declare(LLFolderType::lookup(LLFolderType::FT_BASIC_ROOT)       , LLFolderType::FT_BASIC_ROOT);
        declare(LLFolderType::lookup(LLFolderType::FT_SETTINGS)         , LLFolderType::FT_SETTINGS);
        declare(LLFolderType::lookup(LLFolderType::FT_MATERIAL)         , LLFolderType::FT_MATERIAL);
        declare(LLFolderType::lookup(LLFolderType::FT_MARKETPLACE_LISTINGS)   , LLFolderType::FT_MARKETPLACE_LISTINGS);
        declare(LLFolderType::lookup(LLFolderType::FT_MARKETPLACE_STOCK), LLFolderType::FT_MARKETPLACE_STOCK);
        declare(LLFolderType::lookup(LLFolderType::FT_MARKETPLACE_VERSION), LLFolderType::FT_MARKETPLACE_VERSION);
    }
}<|MERGE_RESOLUTION|>--- conflicted
+++ resolved
@@ -1072,7 +1072,6 @@
     params.listener = bridge;
     params.rect = LLRect (0, 0, 0, 0);
     //  params.tool_tip = params.name; // <ND/> Don't bother with tooltips in inventory
-<<<<<<< HEAD
 
     // <FS:Ansariel> Inventory specials
     //params.font_color = (bridge->isLibraryItem() ? sLibraryColor : sDefaultColor);
@@ -1082,17 +1081,6 @@
 
     params.for_inventory = true;
 
-=======
-
-    // <FS:Ansariel> Inventory specials
-    //params.font_color = (bridge->isLibraryItem() ? sLibraryColor : sDefaultColor);
-    //params.font_highlight_color = (bridge->isLibraryItem() ? sLibraryColor : sDefaultHighlightColor);
-    params.font_color = (bridge->isLibraryItem() ? sLibraryColor : (bridge->isLink() ? sLinkColor : sDefaultColor));
-    params.font_highlight_color = (bridge->isLibraryItem() ? sLibraryColor : (bridge->isLink() ? sLinkColor : sDefaultHighlightColor));
-
-    params.for_inventory = true;
-
->>>>>>> 050d2fef
     static LLCachedControl<S32> fsFolderViewItemHeight(*LLUI::getInstance()->mSettingGroups["config"], "FSFolderViewItemHeight");
     const LLFolderViewItem::Params& default_params = LLUICtrlFactory::getDefaultParams<LLFolderViewItem>();
     params.item_height = fsFolderViewItemHeight;
@@ -1659,17 +1647,7 @@
     mFolderRoot.get()->arrangeAll();
 }
 
-<<<<<<< HEAD
-void LLInventoryPanel::closeAllFolders()
-{
-    mFolderRoot.get()->setOpenArrangeRecursively(FALSE, LLFolderViewFolder::RECURSE_DOWN);
-    mFolderRoot.get()->arrangeAll();
-}
-
-void LLInventoryPanel::setSelection(const LLUUID& obj_id, BOOL take_keyboard_focus)
-=======
 void LLInventoryPanel::setSelection(const LLUUID& obj_id, bool take_keyboard_focus)
->>>>>>> 050d2fef
 {
     // Don't select objects in COF (e.g. to prevent refocus when items are worn).
     const LLInventoryObject *obj = mInventory->getObject(obj_id);
@@ -2286,11 +2264,7 @@
             if (use_main_panel)
             {
                 active_panel->getParentByType<LLTabContainer>()->selectFirstTab();
-<<<<<<< HEAD
-                active_panel = getActiveInventoryPanel(FALSE);
-=======
                 active_panel = getActiveInventoryPanel(false);
->>>>>>> 050d2fef
             }
             LLFloater* floater_inventory = active_panel->getParentByType<LLFloater>();
             // </FS:Ansariel>
@@ -2435,19 +2409,6 @@
 
 // <FS:Ansariel> Prevent warning "No callback found for: 'Inventory.CustomAction' in control: Find Links"
 void LLInventoryPanel::onCustomAction(const LLSD& userdata)
-<<<<<<< HEAD
-{
-    LLPanelMainInventory* main_panel = getParentByType<LLPanelMainInventory>();
-    if (main_panel)
-    {
-        main_panel->doCustomAction(userdata);
-    }
-}
-// </FS:Ansariel>
-
-BOOL LLInventoryPanel::handleKeyHere( KEY key, MASK mask )
-=======
->>>>>>> 050d2fef
 {
     LLPanelMainInventory* main_panel = getParentByType<LLPanelMainInventory>();
     if (main_panel)
