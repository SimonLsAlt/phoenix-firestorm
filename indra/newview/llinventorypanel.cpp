/* 
 * @file llinventorypanel.cpp
 * @brief Implementation of the inventory panel and associated stuff.
 *
 * $LicenseInfo:firstyear=2001&license=viewerlgpl$
 * Second Life Viewer Source Code
 * Copyright (C) 2010, Linden Research, Inc.
 * 
 * This library is free software; you can redistribute it and/or
 * modify it under the terms of the GNU Lesser General Public
 * License as published by the Free Software Foundation;
 * version 2.1 of the License only.
 * 
 * This library is distributed in the hope that it will be useful,
 * but WITHOUT ANY WARRANTY; without even the implied warranty of
 * MERCHANTABILITY or FITNESS FOR A PARTICULAR PURPOSE.  See the GNU
 * Lesser General Public License for more details.
 * 
 * You should have received a copy of the GNU Lesser General Public
 * License along with this library; if not, write to the Free Software
 * Foundation, Inc., 51 Franklin Street, Fifth Floor, Boston, MA  02110-1301  USA
 * 
 * Linden Research, Inc., 945 Battery Street, San Francisco, CA  94111  USA
 * $/LicenseInfo$
 */

#include "llviewerprecompiledheaders.h"
#include "llinventorypanel.h"

#include <utility> // for std::pair<>

#include "llagent.h"
#include "llagentwearables.h"
#include "llappearancemgr.h"
#include "llavataractions.h"
#include "llclipboard.h"
#include "llfloaterreg.h"
#include "llfloatersidepanelcontainer.h"
#include "llfolderview.h"
#include "llfolderviewitem.h"
#include "llfloaterimcontainer.h"
#include "llimview.h"
#include "llinventorybridge.h"
#include "llinventoryfunctions.h"
#include "llinventorymodelbackgroundfetch.h"
#include "llnotificationsutil.h"
#include "llpreview.h"
#include "llsidepanelinventory.h"
#include "llstartup.h"
#include "lltrans.h"
#include "llviewerassettype.h"
#include "llviewerattachmenu.h"
#include "llviewerfoldertype.h"
#include "llvoavatarself.h"
#include "llpanelmaininventory.h"
// [RLVa:KB] - Checked: 2013-05-08 (RLVa-1.4.9)
#include "rlvactions.h"
#include "rlvcommon.h"
// [/RLVa:KB]

class LLInventoryRecentItemsPanel;
class LLAssetFilteredInventoryPanel;

static LLDefaultChildRegistry::Register<LLInventoryPanel> r("inventory_panel");
static LLDefaultChildRegistry::Register<LLInventoryRecentItemsPanel> t_recent_inventory_panel("recent_inventory_panel");
static LLDefaultChildRegistry::Register<LLAssetFilteredInventoryPanel> t_asset_filtered_inv_panel("asset_filtered_inv_panel");

const std::string LLInventoryPanel::DEFAULT_SORT_ORDER = std::string("InventorySortOrder");
const std::string LLInventoryPanel::RECENTITEMS_SORT_ORDER = std::string("RecentItemsSortOrder");
const std::string LLInventoryPanel::INHERIT_SORT_ORDER = std::string("");
//<ND> const makes GCC >= 4.6 and Clang very angry about not user defined default ctor.
//static const LLInventoryFolderViewModelBuilder INVENTORY_BRIDGE_BUILDER;
static LLInventoryFolderViewModelBuilder INVENTORY_BRIDGE_BUILDER;
// </ND>
// statics 
bool LLInventoryPanel::sColorSetInitialized = false;
LLUIColor LLInventoryPanel::sDefaultColor;
LLUIColor LLInventoryPanel::sDefaultHighlightColor;
LLUIColor LLInventoryPanel::sLibraryColor;
LLUIColor LLInventoryPanel::sLinkColor;

const LLColor4U DEFAULT_WHITE(255, 255, 255);

//~~~~~~~~~~~~~~~~~~~~~~~~~~~~~~~~~~~~~~~~~~~~~~~~~~~~~~~~~~~~~~~~~~~~~~~~~~~~~
// Class LLInventoryPanelObserver
//
// Bridge to support knowing when the inventory has changed.
//~~~~~~~~~~~~~~~~~~~~~~~~~~~~~~~~~~~~~~~~~~~~~~~~~~~~~~~~~~~~~~~~~~~~~~~~~~~~~

class LLInventoryPanelObserver : public LLInventoryObserver
{
public:
	LLInventoryPanelObserver(LLInventoryPanel* ip) : mIP(ip) {}
	virtual ~LLInventoryPanelObserver() {}
	virtual void changed(U32 mask) 
	{
		mIP->modelChanged(mask);
	}
protected:
	LLInventoryPanel* mIP;
};

//~~~~~~~~~~~~~~~~~~~~~~~~~~~~~~~~~~~~~~~~~~~~~~~~~~~~~~~~~~~~~~~~~~~~~~~~~~~~~
// Class LLInvPanelComplObserver
//
// Calls specified callback when all specified items become complete.
//
// Usage:
// observer = new LLInvPanelComplObserver(boost::bind(onComplete));
// inventory->addObserver(observer);
// observer->reset(); // (optional)
// observer->watchItem(incomplete_item1_id);
// observer->watchItem(incomplete_item2_id);
//~~~~~~~~~~~~~~~~~~~~~~~~~~~~~~~~~~~~~~~~~~~~~~~~~~~~~~~~~~~~~~~~~~~~~~~~~~~~~

class LLInvPanelComplObserver : public LLInventoryCompletionObserver
{
public:
	typedef boost::function<void()> callback_t;

	LLInvPanelComplObserver(callback_t cb)
	:	mCallback(cb)
	{
	}

	void reset();

private:
	/*virtual*/ void done();

	/// Called when all the items are complete.
	callback_t	mCallback;
};

void LLInvPanelComplObserver::reset()
{
	mIncomplete.clear();
	mComplete.clear();
}

void LLInvPanelComplObserver::done()
{
	mCallback();
}

//~~~~~~~~~~~~~~~~~~~~~~~~~~~~~~~~~~~~~~~~~~~~~~~~~~~~~~~~~~~~~~~~~~~~~~~~~~~~~
// Class LLInventoryPanel
//~~~~~~~~~~~~~~~~~~~~~~~~~~~~~~~~~~~~~~~~~~~~~~~~~~~~~~~~~~~~~~~~~~~~~~~~~~~~~

LLInventoryPanel::LLInventoryPanel(const LLInventoryPanel::Params& p) :	
	LLPanel(p),
	mInventoryObserver(NULL),
	mCompletionObserver(NULL),
	mScroller(NULL),
	mSortOrderSetting(p.sort_order_setting),
	mInventory(p.inventory), //inventory("", &gInventory)
	mAcceptsDragAndDrop(p.accepts_drag_and_drop),
	mAllowMultiSelect(p.allow_multi_select),
	mAllowDrag(p.allow_drag),
	mShowItemLinkOverlays(p.show_item_link_overlays),
	mShowEmptyMessage(p.show_empty_message),
	mSuppressFolderMenu(p.suppress_folder_menu),
	mSuppressOpenItemAction(false),
	mBuildViewsOnInit(p.preinitialize_views),
	mViewsInitialized(VIEWS_UNINITIALIZED),
	mInvFVBridgeBuilder(NULL),
	mInventoryViewModel(p.name),
	mGroupedItemBridge(new LLFolderViewGroupedItemBridge),
	mFocusSelection(false)
{
	mInvFVBridgeBuilder = &INVENTORY_BRIDGE_BUILDER;

	if (!sColorSetInitialized)
	{
		// <FS:Ansariel> Make inventory selection color independent from menu color
		//sDefaultColor = LLUIColorTable::instance().getColor("MenuItemEnabledColor", DEFAULT_WHITE);
		//sDefaultHighlightColor = LLUIColorTable::instance().getColor("MenuItemHighlightFgColor", DEFAULT_WHITE);
		sDefaultColor = LLUIColorTable::instance().getColor("InventoryItemEnabledColor", DEFAULT_WHITE);
		sDefaultHighlightColor = LLUIColorTable::instance().getColor("InventoryItemHighlightFgColor", DEFAULT_WHITE);
		// </FS:Ansariel> Make inventory selection color independent from menu color
		sLibraryColor = LLUIColorTable::instance().getColor("InventoryItemLibraryColor", DEFAULT_WHITE);
		sLinkColor = LLUIColorTable::instance().getColor("InventoryItemLinkColor", DEFAULT_WHITE);
		sColorSetInitialized = true;
	}
	
	// context menu callbacks
	mCommitCallbackRegistrar.add("Inventory.DoToSelected", boost::bind(&LLInventoryPanel::doToSelected, this, _2));
	mCommitCallbackRegistrar.add("Inventory.EmptyTrash", boost::bind(&LLInventoryModel::emptyFolderType, &gInventory, "ConfirmEmptyTrash", LLFolderType::FT_TRASH));
	mCommitCallbackRegistrar.add("Inventory.EmptyLostAndFound", boost::bind(&LLInventoryModel::emptyFolderType, &gInventory, "ConfirmEmptyLostAndFound", LLFolderType::FT_LOST_AND_FOUND));
	mCommitCallbackRegistrar.add("Inventory.DoCreate", boost::bind(&LLInventoryPanel::doCreate, this, _2));
	mCommitCallbackRegistrar.add("Inventory.AttachObject", boost::bind(&LLInventoryPanel::attachObject, this, _2));
	mCommitCallbackRegistrar.add("Inventory.BeginIMSession", boost::bind(&LLInventoryPanel::beginIMSession, this));
	mCommitCallbackRegistrar.add("Inventory.Share",  boost::bind(&LLAvatarActions::shareWithAvatars, this));
	mCommitCallbackRegistrar.add("Inventory.FileUploadLocation", boost::bind(&LLInventoryPanel::fileUploadLocation, this, _2));
	mCommitCallbackRegistrar.add("Inventory.CustomAction", boost::bind(&LLInventoryPanel::onCustomAction, this, _2)); // <FS:Ansariel> Prevent warning "No callback found for: 'Inventory.CustomAction' in control: Find Links"
}

LLFolderView * LLInventoryPanel::createFolderRoot(LLUUID root_id )
{
    LLFolderView::Params p(mParams.folder_view);
    p.name = getName();
    p.title = getLabel();
    p.rect = LLRect(0, 0, getRect().getWidth(), 0);
    p.parent_panel = this;
    p.tool_tip = p.name;
    p.listener = mInvFVBridgeBuilder->createBridge(	LLAssetType::AT_CATEGORY,
																	LLAssetType::AT_CATEGORY,
																	LLInventoryType::IT_CATEGORY,
																	this,
																	&mInventoryViewModel,
																	NULL,
																	root_id);
    p.view_model = &mInventoryViewModel;
	p.grouped_item_model = mGroupedItemBridge;
    p.use_label_suffix = mParams.use_label_suffix;
    p.allow_multiselect = mAllowMultiSelect;
    p.allow_drag = mAllowDrag;
    p.show_empty_message = mShowEmptyMessage;
    p.suppress_folder_menu = mSuppressFolderMenu;
    p.show_item_link_overlays = mShowItemLinkOverlays;
    p.root = NULL;
    p.allow_drop = mParams.allow_drop_on_root;
    p.options_menu = "menu_inventory.xml";

	// <FS:Ansariel> Inventory specials
	p.for_inventory = true;

	static LLCachedControl<S32> fsFolderViewItemHeight(*LLUI::getInstance()->mSettingGroups["config"], "FSFolderViewItemHeight");
	const LLFolderViewItem::Params& default_params = LLUICtrlFactory::getDefaultParams<LLFolderViewItem>();
	p.item_height = fsFolderViewItemHeight;
	p.item_top_pad = default_params.item_top_pad - (default_params.item_height - fsFolderViewItemHeight) / 2 - 1;
	// </FS:Ansariel>

    return LLUICtrlFactory::create<LLFolderView>(p);
}

void LLInventoryPanel::clearFolderRoot()
{
	gIdleCallbacks.deleteFunction(idle, this);
    gIdleCallbacks.deleteFunction(onIdle, this);
    
    if (mInventoryObserver)
    {
        mInventory->removeObserver(mInventoryObserver);
        delete mInventoryObserver;
        mInventoryObserver = NULL;
    }
    if (mCompletionObserver)
    {
        mInventory->removeObserver(mCompletionObserver);
        delete mCompletionObserver;
        mCompletionObserver = NULL;
    }
    
    if (mScroller)
    {
        removeChild(mScroller);
        delete mScroller;
        mScroller = NULL;
    }
}

void LLInventoryPanel::initFromParams(const LLInventoryPanel::Params& params)
{
	// save off copy of params
	mParams = params;
	// Clear up the root view
	// Note: This needs to be done *before* we build the new folder view 
	LLUUID root_id = getRootFolderID();
	if (mFolderRoot.get())
	{
		removeItemID(root_id);
		mFolderRoot.get()->destroyView();
	}

	mCommitCallbackRegistrar.pushScope(); // registered as a widget; need to push callback scope ourselves
	{
		// Determine the root folder in case specified, and
		// build the views starting with that folder.
        LLFolderView* folder_view = createFolderRoot(root_id);
		mFolderRoot = folder_view->getHandle();
	
		addItemID(root_id, mFolderRoot.get());
	}
	mCommitCallbackRegistrar.popScope();
	mFolderRoot.get()->setCallbackRegistrar(&mCommitCallbackRegistrar);
	
	// Scroller
		LLRect scroller_view_rect = getRect();
		scroller_view_rect.translate(-scroller_view_rect.mLeft, -scroller_view_rect.mBottom);
		// <FS:Ansariel> Pull this magic number here so inventory scroll panel
		//               doesn't get cut off on the left side!
		scroller_view_rect.mLeft += 2;
		// </FS:Ansariel>
	LLScrollContainer::Params scroller_params(mParams.scroll());
		scroller_params.rect(scroller_view_rect);
		mScroller = LLUICtrlFactory::create<LLFolderViewScrollContainer>(scroller_params);
		addChild(mScroller);
		mScroller->addChild(mFolderRoot.get());
		mFolderRoot.get()->setScrollContainer(mScroller);
		mFolderRoot.get()->setFollowsAll();
		mFolderRoot.get()->addChild(mFolderRoot.get()->mStatusTextBox);

	// Set up the callbacks from the inventory we're viewing, and then build everything.
	mInventoryObserver = new LLInventoryPanelObserver(this);
	mInventory->addObserver(mInventoryObserver);

	mCompletionObserver = new LLInvPanelComplObserver(boost::bind(&LLInventoryPanel::onItemsCompletion, this));
	mInventory->addObserver(mCompletionObserver);

    if (mBuildViewsOnInit && mViewsInitialized == VIEWS_UNINITIALIZED)
    {
        // Build view of inventory if we need default full hierarchy and inventory is ready, otherwise do in onIdle.
        // Initializing views takes a while so always do it onIdle if viewer already loaded.
        if (mInventory->isInventoryUsable()            
            && LLStartUp::getStartupState() <= STATE_WEARABLES_WAIT)
        {
            // Usually this happens on login, so we have less time constraits, but too long and we can cause a disconnect
            const F64 max_time = 20.f;
            initializeViews(max_time);
        }
        else
        {
            mViewsInitialized = VIEWS_INITIALIZING;
            gIdleCallbacks.addFunction(onIdle, (void*)this);
        }
    }

	if (mSortOrderSetting != INHERIT_SORT_ORDER)
	{
		setSortOrder(gSavedSettings.getU32(mSortOrderSetting));
	}
	else
	{
		setSortOrder(gSavedSettings.getU32(DEFAULT_SORT_ORDER));
	}

	// hide inbox
	if (!gSavedSettings.getBOOL("InventoryOutboxMakeVisible"))
	{
		// <FS:Ansariel> Optional hiding of Received Items folder aka Inbox
		//getFilter().setFilterCategoryTypes(getFilter().getFilterCategoryTypes() & ~(1ULL << LLFolderType::FT_INBOX));
	}
    // hide marketplace listing box, unless we are a marketplace panel
	if (!gSavedSettings.getBOOL("InventoryOutboxMakeVisible") && !mParams.use_marketplace_folders)
	{
		getFilter().setFilterCategoryTypes(getFilter().getFilterCategoryTypes() & ~(1ULL << LLFolderType::FT_MARKETPLACE_LISTINGS));
    }
    
	// <FS:Ansariel> Optional hiding of Received Items folder aka Inbox
	if (getName() != "Worn Items" && getName() != "inventory_inbox")
	{
		if (!gSavedSettings.getBOOL("FSShowInboxFolder"))
		{
			getFilter().setFilterCategoryTypes(getFilter().getFilterCategoryTypes() & ~(1ULL << LLFolderType::FT_INBOX));
		}
		gSavedSettings.getControl("FSShowInboxFolder")->getSignal()->connect(boost::bind(&LLInventoryPanel::updateShowInboxFolder, this, _2));
	}
	// </FS:Ansariel> Optional hiding of Received Items folder aka Inbox

	// set the filter for the empty folder if the debug setting is on
	if (gSavedSettings.getBOOL("DebugHideEmptySystemFolders"))
	{
		getFilter().setFilterEmptySystemFolders();
	}
	
	// keep track of the clipboard state so that we avoid filtering too much
	mClipboardState = LLClipboard::instance().getGeneration();
	
	// <FS:Ansariel> Optional hiding of empty system folders
	gSavedSettings.getControl("DebugHideEmptySystemFolders")->getSignal()->connect(boost::bind(&LLInventoryPanel::updateHideEmptySystemFolders, this, _2));

	// Initialize base class params.
	LLPanel::initFromParams(mParams);
}

LLInventoryPanel::~LLInventoryPanel()
{
	U32 sort_order = getFolderViewModel()->getSorter().getSortOrder();
    if (mSortOrderSetting != INHERIT_SORT_ORDER)
    {
        gSavedSettings.setU32(mSortOrderSetting, sort_order);
    }
    
    clearFolderRoot();
}

/*virtual*/
void LLInventoryPanel::onVisibilityChange(BOOL new_visibility)
{
    if (new_visibility && mViewsInitialized == VIEWS_UNINITIALIZED)
    {
        mViewsInitialized = VIEWS_INITIALIZING;
        gIdleCallbacks.addFunction(onIdle, (void*)this);
    }
    LLPanel::onVisibilityChange(new_visibility);
}

void LLInventoryPanel::draw()
{
	// Select the desired item (in case it wasn't loaded when the selection was requested)
	updateSelection();
	
	LLPanel::draw();
}

const LLInventoryFilter& LLInventoryPanel::getFilter() const
{
	return getFolderViewModel()->getFilter();
}

LLInventoryFilter& LLInventoryPanel::getFilter()
{
	return getFolderViewModel()->getFilter();
}

void LLInventoryPanel::setFilterTypes(U64 types, LLInventoryFilter::EFilterType filter_type)
{
	if (filter_type == LLInventoryFilter::FILTERTYPE_OBJECT)
	{
		getFilter().setFilterObjectTypes(types);
	}
	if (filter_type == LLInventoryFilter::FILTERTYPE_CATEGORY)
		getFilter().setFilterCategoryTypes(types);
}

void LLInventoryPanel::setFilterWorn()
{
    getFilter().setFilterWorn();
}

U32 LLInventoryPanel::getFilterObjectTypes() const 
{ 
	return getFilter().getFilterObjectTypes();
}

U32 LLInventoryPanel::getFilterPermMask() const 
{ 
	return getFilter().getFilterPermissions();
}


void LLInventoryPanel::setFilterPermMask(PermissionMask filter_perm_mask)
{
	getFilter().setFilterPermissions(filter_perm_mask);
}

void LLInventoryPanel::setFilterWearableTypes(U64 types)
{
	getFilter().setFilterWearableTypes(types);
}

void LLInventoryPanel::setFilterSettingsTypes(U64 filter)
{
    getFilter().setFilterSettingsTypes(filter);
}

void LLInventoryPanel::setFilterSubString(const std::string& string)
{
	getFilter().setFilterSubString(string);
}

const std::string LLInventoryPanel::getFilterSubString() 
{ 
	return getFilter().getFilterSubString();
}

void LLInventoryPanel::setSortOrder(U32 order)
{
    LLInventorySort sorter(order);
	if (order != getFolderViewModel()->getSorter().getSortOrder())
	{
		getFolderViewModel()->setSorter(sorter);
		mFolderRoot.get()->arrangeAll();
		// try to keep selection onscreen, even if it wasn't to start with
		mFolderRoot.get()->scrollToShowSelection();
	}
}

U32 LLInventoryPanel::getSortOrder() const 
{ 
	return getFolderViewModel()->getSorter().getSortOrder();
}

void LLInventoryPanel::setSinceLogoff(BOOL sl)
{
	getFilter().setDateRangeLastLogoff(sl);
}

void LLInventoryPanel::setHoursAgo(U32 hours)
{
	getFilter().setHoursAgo(hours);
}

void LLInventoryPanel::setDateSearchDirection(U32 direction)
{
	getFilter().setDateSearchDirection(direction);
}

// <FS:Zi> FIRE-1175 - Filter Permissions Menu
void LLInventoryPanel::setFilterPermissions(PermissionMask filter_permissions)
{
	getFilter().setFilterPermissions(filter_permissions);
}

PermissionMask LLInventoryPanel::getFilterPermissions()
{
	return getFilter().getFilterPermissions();
}
// </FS:Zi>

void LLInventoryPanel::setFilterLinks(U64 filter_links)
{
	getFilter().setFilterLinks(filter_links);
}

// <FS:Zi> Filter Links Menu
U64 LLInventoryPanel::getFilterLinks()
{
	return getFilter().getFilterLinks();
}
// </FS:Zi> Filter Links Menu

void LLInventoryPanel::setSearchType(LLInventoryFilter::ESearchType type)
{
	getFilter().setSearchType(type);
}

LLInventoryFilter::ESearchType LLInventoryPanel::getSearchType()
{
	return getFilter().getSearchType();
}

void LLInventoryPanel::setShowFolderState(LLInventoryFilter::EFolderShow show)
{
	getFilter().setShowFolderState(show);
}

LLInventoryFilter::EFolderShow LLInventoryPanel::getShowFolderState()
{
	return getFilter().getShowFolderState();
}

void LLInventoryPanel::itemChanged(const LLUUID& item_id, U32 mask, const LLInventoryObject* model_item)
{
	LLFolderViewItem* view_item = getItemByID(item_id);
	LLFolderViewModelItemInventory* viewmodel_item = 
		static_cast<LLFolderViewModelItemInventory*>(view_item ? view_item->getViewModelItem() : NULL);

	// LLFolderViewFolder is derived from LLFolderViewItem so dynamic_cast from item
	// to folder is the fast way to get a folder without searching through folders tree.
	LLFolderViewFolder* view_folder = NULL;

	// Check requires as this item might have already been deleted
	// as a child of its deleted parent.
	if (model_item && view_item)
	{
		view_folder = dynamic_cast<LLFolderViewFolder*>(view_item);
	}

    // if folder is not fully initialized (likely due to delayed load on idle)
    // and we are not rebuilding, try updating children
    if (view_folder
        && !view_folder->areChildrenInited()
        && ( (mask & LLInventoryObserver::REBUILD) == 0))
    {
        LLInventoryObject const* objectp = mInventory->getObject(item_id);
        if (objectp)
        {
            view_item = buildNewViews(item_id, objectp, view_item, BUILD_ONE_FOLDER);
        }
    }

	//////////////////////////////
	// LABEL Operation
	// Empty out the display name for relabel.
	if (mask & LLInventoryObserver::LABEL)
	{
		if (view_item)
		{
			// Request refresh on this item (also flags for filtering)
			LLInvFVBridge* bridge = (LLInvFVBridge*)view_item->getViewModelItem();
			if(bridge)
			{
				// Clear the display name first, so it gets properly re-built during refresh()
				bridge->clearDisplayName();

				view_item->refresh();
			}
			LLFolderViewFolder* parent = view_item->getParentFolder();
			if(parent)
			{
				parent->getViewModelItem()->dirtyDescendantsFilter();
			}
		}
	}

	//////////////////////////////
	// REBUILD Operation
	// Destroy and regenerate the UI.
	if (mask & LLInventoryObserver::REBUILD)
	{
		if (model_item && view_item && viewmodel_item)
		{
			const LLUUID& idp = viewmodel_item->getUUID();
			view_item->destroyView();
			removeItemID(idp);
		}

        LLInventoryObject const* objectp = mInventory->getObject(item_id);
        if (objectp)
        {
            // providing NULL directly avoids unnessesary getItemByID calls
            view_item = buildNewViews(item_id, objectp, NULL, BUILD_ONE_FOLDER);
        }
        else
        {
            view_item = NULL;
        }

		viewmodel_item = 
			static_cast<LLFolderViewModelItemInventory*>(view_item ? view_item->getViewModelItem() : NULL);
		view_folder = dynamic_cast<LLFolderViewFolder *>(view_item);
	}

	//////////////////////////////
	// INTERNAL Operation
	// This could be anything.  For now, just refresh the item.
	if (mask & LLInventoryObserver::INTERNAL)
	{
		if (view_item)
		{
			view_item->refresh();
		}
	}

	//////////////////////////////
	// SORT Operation
	// Sort the folder.
	if (mask & LLInventoryObserver::SORT)
	{
		if (view_folder)
		{
			view_folder->getViewModelItem()->requestSort();
		}
	}

	// We don't typically care which of these masks the item is actually flagged with, since the masks
	// may not be accurate (e.g. in the main inventory panel, I move an item from My Inventory into
	// Landmarks; this is a STRUCTURE change for that panel but is an ADD change for the Landmarks
	// panel).  What's relevant is that the item and UI are probably out of sync and thus need to be
	// resynchronized.
	if (mask & (LLInventoryObserver::STRUCTURE |
				LLInventoryObserver::ADD |
				LLInventoryObserver::REMOVE))
	{
		//////////////////////////////
		// ADD Operation
		// Item exists in memory but a UI element hasn't been created for it.
		if (model_item && !view_item)
		{
			// Add the UI element for this item.
            LLInventoryObject const* objectp = mInventory->getObject(item_id);
            if (objectp)
            {
                // providing NULL directly avoids unnessesary getItemByID calls
                buildNewViews(item_id, objectp, NULL, BUILD_ONE_FOLDER);
            }

			// Select any newly created object that has the auto rename at top of folder root set.
			if(mFolderRoot.get()->getRoot()->needsAutoRename())
			{
				setSelection(item_id, FALSE);
			}
			updateFolderLabel(model_item->getParentUUID());
		}

		//////////////////////////////
		// STRUCTURE Operation
		// This item already exists in both memory and UI.  It was probably reparented.
		else if (model_item && view_item)
		{
			LLFolderViewFolder* old_parent = view_item->getParentFolder();
			// Don't process the item if it is the root
			if (old_parent)
			{
				LLFolderViewModelItemInventory* viewmodel_folder = static_cast<LLFolderViewModelItemInventory*>(old_parent->getViewModelItem());
				LLFolderViewFolder* new_parent =   (LLFolderViewFolder*)getItemByID(model_item->getParentUUID());
				// Item has been moved.
				if (old_parent != new_parent)
				{
					if (new_parent != NULL)
					{
						// Item is to be moved and we found its new parent in the panel's directory, so move the item's UI.
						view_item->addToFolder(new_parent);
						addItemID(viewmodel_item->getUUID(), view_item);
						if (mInventory)
						{
							const LLUUID trash_id = mInventory->findCategoryUUIDForType(LLFolderType::FT_TRASH);
							if (trash_id != model_item->getParentUUID() && (mask & LLInventoryObserver::INTERNAL) && new_parent->isOpen())
							{
								setSelection(item_id, FALSE);
							}
						}
						updateFolderLabel(model_item->getParentUUID());
					}
					else 
					{
						// Remove the item ID before destroying the view because the view-model-item gets
						// destroyed when the view is destroyed
						removeItemID(viewmodel_item->getUUID());

						// Item is to be moved outside the panel's directory (e.g. moved to trash for a panel that 
						// doesn't include trash).  Just remove the item's UI.
						view_item->destroyView();
					}
					if(viewmodel_folder)
					{
						updateFolderLabel(viewmodel_folder->getUUID());
					}
					old_parent->getViewModelItem()->dirtyDescendantsFilter();
				}
			}
		}

		//////////////////////////////
		// REMOVE Operation
		// This item has been removed from memory, but its associated UI element still exists.
		else if (!model_item && view_item && viewmodel_item)
		{
			// Remove the item's UI.
			LLFolderViewFolder* parent = view_item->getParentFolder();
			removeItemID(viewmodel_item->getUUID());
			view_item->destroyView();
			if(parent)
			{
				parent->getViewModelItem()->dirtyDescendantsFilter();
				LLFolderViewModelItemInventory* viewmodel_folder = static_cast<LLFolderViewModelItemInventory*>(parent->getViewModelItem());
				if(viewmodel_folder)
				{
					updateFolderLabel(viewmodel_folder->getUUID());
				}
			}
		}
	}
}

// Called when something changed in the global model (new item, item coming through the wire, rename, move, etc...) (CHUI-849)
static LLTrace::BlockTimerStatHandle FTM_REFRESH("Inventory Refresh");
void LLInventoryPanel::modelChanged(U32 mask)
{
	LL_RECORD_BLOCK_TIME(FTM_REFRESH);

	if (mViewsInitialized != VIEWS_INITIALIZED) return;
	
	const LLInventoryModel* model = getModel();
	if (!model) return;

	const LLInventoryModel::changed_items_t& changed_items = model->getChangedIDs();
	if (changed_items.empty()) return;

	for (LLInventoryModel::changed_items_t::const_iterator items_iter = changed_items.begin();
		 items_iter != changed_items.end();
		 ++items_iter)
	{
		const LLUUID& item_id = (*items_iter);
		const LLInventoryObject* model_item = model->getObject(item_id);
		itemChanged(item_id, mask, model_item);
	}
}

LLUUID LLInventoryPanel::getRootFolderID()
{
    LLUUID root_id;
	if (mFolderRoot.get() && mFolderRoot.get()->getViewModelItem())
	{
		root_id = static_cast<LLFolderViewModelItemInventory*>(mFolderRoot.get()->getViewModelItem())->getUUID();
	}
	else
	{
		if (mParams.start_folder.id.isChosen())
		{
			root_id = mParams.start_folder.id;
		}
		else
		{
			const LLFolderType::EType preferred_type = mParams.start_folder.type.isChosen() 
				? mParams.start_folder.type
				: LLViewerFolderType::lookupTypeFromNewCategoryName(mParams.start_folder.name);

			if ("LIBRARY" == mParams.start_folder.name())
			{
				root_id = gInventory.getLibraryRootFolderID();
			}
			else if (preferred_type != LLFolderType::FT_NONE)
			{
                LLStringExplicit label(mParams.start_folder.name());
                setLabel(label);
                
				root_id = gInventory.findCategoryUUIDForType(preferred_type, false);
				if (root_id.isNull())
				{
					LL_WARNS() << "Could not find folder of type " << preferred_type << LL_ENDL;
					root_id.generateNewID();
				}
			}
		}
	}
    return root_id;
}

// static
void LLInventoryPanel::onIdle(void *userdata)
{
	if (!gInventory.isInventoryUsable())
		return;

	LLInventoryPanel *self = (LLInventoryPanel*)userdata;
	if (self->mViewsInitialized <= VIEWS_INITIALIZING)
	{
		const F64 max_time = 0.001f; // 1 ms, in this case we need only root folders
		self->initializeViews(max_time); // Shedules LLInventoryPanel::idle()
	}
	if (self->mViewsInitialized >= VIEWS_BUILDING)
	{
		gIdleCallbacks.deleteFunction(onIdle, (void*)self);
	}
}

struct DirtyFilterFunctor : public LLFolderViewFunctor
{
	/*virtual*/ void doFolder(LLFolderViewFolder* folder)
	{
		folder->getViewModelItem()->dirtyFilter();
	}
	/*virtual*/ void doItem(LLFolderViewItem* item)
	{
		item->getViewModelItem()->dirtyFilter();
	}
};

void LLInventoryPanel::idle(void* user_data)
{
	LLInventoryPanel* panel = (LLInventoryPanel*)user_data;
	// Nudge the filter if the clipboard state changed
	if (panel->mClipboardState != LLClipboard::instance().getGeneration())
	{
		panel->mClipboardState = LLClipboard::instance().getGeneration();
		const LLUUID trash_id = gInventory.findCategoryUUIDForType(LLFolderType::FT_TRASH);
		LLFolderViewFolder* trash_folder = panel->getFolderByID(trash_id);
		if (trash_folder)
		{
            DirtyFilterFunctor dirtyFilterFunctor;
			trash_folder->applyFunctorToChildren(dirtyFilterFunctor);
		}

	}

    bool in_visible_chain = panel->isInVisibleChain();

    if (!panel->mBuildViewsQueue.empty())
    {
        const F64 max_time = in_visible_chain ? 0.006f : 0.001f; // 6 ms
        F64 curent_time = LLTimer::getTotalSeconds();
        panel->mBuildViewsEndTime = curent_time + max_time;

        // things added last are closer to root thus of higher priority
        std::deque<LLUUID> priority_list;
        priority_list.swap(panel->mBuildViewsQueue);

        while (curent_time < panel->mBuildViewsEndTime
            && !priority_list.empty())
        {
            LLUUID item_id = priority_list.back();
            priority_list.pop_back();

            LLInventoryObject const* objectp = panel->mInventory->getObject(item_id);
            if (objectp && panel->typedViewsFilter(item_id, objectp))
            {
                LLFolderViewItem* folder_view_item = panel->getItemByID(item_id);
                if (!folder_view_item || !folder_view_item->areChildrenInited())
                {
                    const LLUUID &parent_id = objectp->getParentUUID();
                    LLFolderViewFolder* parent_folder = (LLFolderViewFolder*)panel->getItemByID(parent_id);
                    panel->buildViewsTree(item_id, parent_id, objectp, folder_view_item, parent_folder, BUILD_TIMELIMIT);
                }
            }
            curent_time = LLTimer::getTotalSeconds();
        }
        while (!priority_list.empty())
        {
            // items in priority_list are of higher priority
            panel->mBuildViewsQueue.push_back(priority_list.front());
            priority_list.pop_front();
        }
        if (panel->mBuildViewsQueue.empty())
        {
            panel->mViewsInitialized = VIEWS_INITIALIZED;
        }
    }

    // Take into account the fact that the root folder might be invalidated
    if (panel->mFolderRoot.get())
    {
        panel->mFolderRoot.get()->update();
        // while dragging, update selection rendering to reflect single/multi drag status
        if (LLToolDragAndDrop::getInstance()->hasMouseCapture())
        {
            EAcceptance last_accept = LLToolDragAndDrop::getInstance()->getLastAccept();
            if (last_accept == ACCEPT_YES_SINGLE || last_accept == ACCEPT_YES_COPY_SINGLE)
            {
                panel->mFolderRoot.get()->setShowSingleSelection(TRUE);
            }
            else
            {
                panel->mFolderRoot.get()->setShowSingleSelection(FALSE);
            }
        }
        else
        {
            panel->mFolderRoot.get()->setShowSingleSelection(FALSE);
        }
    }
    else
    {
        LL_WARNS() << "Inventory : Deleted folder root detected on panel" << LL_ENDL;
        panel->clearFolderRoot();
    }
}


void LLInventoryPanel::initializeViews(F64 max_time)
{
	if (!gInventory.isInventoryUsable()) return;

    mViewsInitialized = VIEWS_BUILDING;

    F64 curent_time = LLTimer::getTotalSeconds();
    mBuildViewsEndTime = curent_time + max_time;

	// init everything
	LLUUID root_id = getRootFolderID();
	if (root_id.notNull())
	{
		buildNewViews(getRootFolderID());
	}
	else
	{
		// Default case: always add "My Inventory" root first, "Library" root second
		// If we run out of time, this still should create root folders
		buildNewViews(gInventory.getRootFolderID());		// My Inventory
		buildNewViews(gInventory.getLibraryRootFolderID());	// Library
	}

    if (mBuildViewsQueue.empty())
    {
        mViewsInitialized = VIEWS_INITIALIZED;
    }

	gIdleCallbacks.addFunction(idle, this);
	
	openStartFolderOrMyInventory();
	
	// Special case for new user login
	if (gAgent.isFirstLogin())
	{
		// Auto open the user's library
		LLFolderViewFolder* lib_folder =   getFolderByID(gInventory.getLibraryRootFolderID());
		if (lib_folder)
		{
			lib_folder->setOpen(TRUE);
		}
		
		// Auto close the user's my inventory folder
		LLFolderViewFolder* my_inv_folder =   getFolderByID(gInventory.getRootFolderID());
		if (my_inv_folder)
		{
			my_inv_folder->setOpenArrangeRecursively(FALSE, LLFolderViewFolder::RECURSE_DOWN);
		}
	}
}


LLFolderViewFolder * LLInventoryPanel::createFolderViewFolder(LLInvFVBridge * bridge, bool allow_drop)
{
	LLFolderViewFolder::Params params(mParams.folder);

	params.name = bridge->getDisplayName();
	params.root = mFolderRoot.get();
	params.listener = bridge;
	//	params.tool_tip = params.name; // <ND/> Don't bother with tooltips in inventory
    params.allow_drop = allow_drop;

	params.font_color = (bridge->isLibraryItem() ? sLibraryColor : (bridge->isLink() ? sLinkColor : sDefaultColor));
	params.font_highlight_color = (bridge->isLibraryItem() ? sLibraryColor : (bridge->isLink() ? sLinkColor : sDefaultHighlightColor));

	// <FS:Ansariel> Inventory specials
	params.for_inventory = true;

	static LLCachedControl<S32> fsFolderViewItemHeight(*LLUI::getInstance()->mSettingGroups["config"], "FSFolderViewItemHeight");
	const LLFolderViewItem::Params& default_params = LLUICtrlFactory::getDefaultParams<LLFolderViewItem>();
	params.item_height = fsFolderViewItemHeight;
	params.item_top_pad = default_params.item_top_pad - (default_params.item_height - fsFolderViewItemHeight) / 2 - 1;
	// </FS:Ansariel>

	return LLUICtrlFactory::create<LLFolderViewFolder>(params);
}

LLFolderViewItem * LLInventoryPanel::createFolderViewItem(LLInvFVBridge * bridge)
{
	LLFolderViewItem::Params params(mParams.item);
	
	params.name = bridge->getDisplayName();
	params.creation_date = bridge->getCreationDate();
	params.root = mFolderRoot.get();
	params.listener = bridge;
	params.rect = LLRect (0, 0, 0, 0);
	//	params.tool_tip = params.name; // <ND/> Don't bother with tooltips in inventory

	params.font_color = (bridge->isLibraryItem() ? sLibraryColor : (bridge->isLink() ? sLinkColor : sDefaultColor));
	params.font_highlight_color = (bridge->isLibraryItem() ? sLibraryColor : (bridge->isLink() ? sLinkColor : sDefaultHighlightColor));

	// <FS:Ansariel> Inventory specials
	params.for_inventory = true;

	static LLCachedControl<S32> fsFolderViewItemHeight(*LLUI::getInstance()->mSettingGroups["config"], "FSFolderViewItemHeight");
	const LLFolderViewItem::Params& default_params = LLUICtrlFactory::getDefaultParams<LLFolderViewItem>();
	params.item_height = fsFolderViewItemHeight;
	params.item_top_pad = default_params.item_top_pad - (default_params.item_height - fsFolderViewItemHeight) / 2 - 1;
	// </FS:Ansariel>
	
	return LLUICtrlFactory::create<LLFolderViewItem>(params);
}

LLFolderViewItem* LLInventoryPanel::buildNewViews(const LLUUID& id)
{
    LLInventoryObject const* objectp = mInventory->getObject(id);
    return buildNewViews(id, objectp);
}

LLFolderViewItem* LLInventoryPanel::buildNewViews(const LLUUID& id, LLInventoryObject const* objectp)
{
    if (!objectp)
    {
        return NULL;
    }
    if (!typedViewsFilter(id, objectp))
    {
        // if certain types are not allowed permanently, no reason to create views
        return NULL;
    }

    const LLUUID &parent_id = objectp->getParentUUID();
    LLFolderViewItem* folder_view_item = getItemByID(id);
    LLFolderViewFolder* parent_folder = (LLFolderViewFolder*)getItemByID(parent_id);

    return buildViewsTree(id, parent_id, objectp, folder_view_item, parent_folder, BUILD_TIMELIMIT);
}

LLFolderViewItem* LLInventoryPanel::buildNewViews(const LLUUID& id,
                                                  LLInventoryObject const* objectp,
                                                  LLFolderViewItem *folder_view_item,
                                                  const EBuildModes &mode)
{
    if (!objectp)
    {
        return NULL;
    }
    if (!typedViewsFilter(id, objectp))
    {
        // if certain types are not allowed permanently, no reason to create views
        return NULL;
    }

    const LLUUID &parent_id = objectp->getParentUUID();
    LLFolderViewFolder* parent_folder = (LLFolderViewFolder*)getItemByID(parent_id);

    return buildViewsTree(id, parent_id, objectp, folder_view_item, parent_folder, mode);
}

LLFolderViewItem* LLInventoryPanel::buildViewsTree(const LLUUID& id,
                                                  const LLUUID& parent_id,
                                                  LLInventoryObject const* objectp,
                                                  LLFolderViewItem *folder_view_item,
                                                  LLFolderViewFolder *parent_folder,
                                                  const EBuildModes &mode)
{
    // Force the creation of an extra root level folder item if required by the inventory panel (default is "false")
    bool allow_drop = true;
    bool create_root = false;
    if (mParams.show_root_folder)
    {
        LLUUID root_id = getRootFolderID();
        if (root_id == id)
        {
            // We insert an extra level that's seen by the UI but has no influence on the model
            parent_folder = dynamic_cast<LLFolderViewFolder*>(folder_view_item);
            folder_view_item = NULL;
            allow_drop = mParams.allow_drop_on_root;
            create_root = true;
        }
    }

 	if (!folder_view_item && parent_folder)
  		{
			if (objectp->getType() <= LLAssetType::AT_NONE)
			{
				LL_WARNS() << "LLInventoryPanel::buildViewsTree called with invalid objectp->mType : "
					<< ((S32)objectp->getType()) << " name " << objectp->getName() << " UUID " << objectp->getUUID()
					<< LL_ENDL;
				return NULL;
			}
			
			if (objectp->getType() >= LLAssetType::AT_COUNT)
  			{
				// Example: Happens when we add assets of new, not yet supported type to library
				LL_DEBUGS() << "LLInventoryPanel::buildViewsTree called with unknown objectp->mType : "
				<< ((S32) objectp->getType()) << " name " << objectp->getName() << " UUID " << objectp->getUUID()
				<< LL_ENDL;

				LLInventoryItem* item = (LLInventoryItem*)objectp;
				if (item)
				{
					LLInvFVBridge* new_listener = mInvFVBridgeBuilder->createBridge(LLAssetType::AT_UNKNOWN,
						LLAssetType::AT_UNKNOWN,
						LLInventoryType::IT_UNKNOWN,
						this,
						&mInventoryViewModel,
						mFolderRoot.get(),
						item->getUUID(),
						item->getFlags());

					if (new_listener)
					{
						folder_view_item = createFolderViewItem(new_listener);
					}
				}
  			}
  		
  			if ((objectp->getType() == LLAssetType::AT_CATEGORY) &&
  				(objectp->getActualType() != LLAssetType::AT_LINK_FOLDER))
  			{
  				LLInvFVBridge* new_listener = mInvFVBridgeBuilder->createBridge(LLAssetType::AT_CATEGORY,
                                            (mParams.use_marketplace_folders ? LLAssetType::AT_MARKETPLACE_FOLDER : LLAssetType::AT_CATEGORY),
  																				LLInventoryType::IT_CATEGORY,
  																				this,
                                                                                &mInventoryViewModel,
  																				mFolderRoot.get(),
  																				objectp->getUUID());
  				if (new_listener)
  				{
                    folder_view_item = createFolderViewFolder(new_listener,allow_drop);
  				}
  			}
  			else
  			{
  				// Build new view for item.
  				LLInventoryItem* item = (LLInventoryItem*)objectp;
  				LLInvFVBridge* new_listener = mInvFVBridgeBuilder->createBridge(item->getType(),
  																				item->getActualType(),
  																				item->getInventoryType(),
  																				this,
																			&mInventoryViewModel,
  																				mFolderRoot.get(),
  																				item->getUUID(),
  																				item->getFlags());
 
  				if (new_listener)
  				{
				folder_view_item = createFolderViewItem(new_listener);
  				}
  			}
 
  	    if (folder_view_item)
        {
            llassert(parent_folder != NULL);
            folder_view_item->addToFolder(parent_folder);
			addItemID(id, folder_view_item);
            // In the case of the root folder been shown, open that folder by default once the widget is created
            if (create_root)
            {
                folder_view_item->setOpen(TRUE);
            }
        }
	}

    bool create_children = folder_view_item && objectp->getType() == LLAssetType::AT_CATEGORY;

    if (create_children)
    {
        switch (mode)
        {
            case BUILD_TIMELIMIT:
            {
                F64 curent_time = LLTimer::getTotalSeconds();
                // If function is out of time, we want to shedule it into mBuildViewsQueue
                // If we have time, no matter how little, create views for all children
                //
                // This creates children in 'bulk' to make sure folder has either
                // 'empty and incomplete' or 'complete' states with nothing in between.
                // Folders are marked as mIsFolderComplete == false by default,
                // later arrange() will update mIsFolderComplete by child count
                if (mBuildViewsEndTime < curent_time)
                {
                    create_children = false;
                    // run it again for the sake of creating children
                    mBuildViewsQueue.push_back(id);
                }
                else
                {
                    create_children = true;
                    folder_view_item->setChildrenInited(true);
                }
                break;
            }
            case BUILD_NO_CHILDREN:
            {
                create_children = false;
                // run it to create children, current caller is only interested in current view
                mBuildViewsQueue.push_back(id);
                break;
            }
            case BUILD_ONE_FOLDER:
            {
                // This view loads chindren, following ones don't
                // Note: Might be better idea to do 'depth' instead,
                // It also will help to prioritize root folder's content
                create_children = true;
                folder_view_item->setChildrenInited(true);
                break;
            }
            case BUILD_NO_LIMIT:
            default:
            {
                // keep working till everything exists
                create_children = true;
                folder_view_item->setChildrenInited(true);
            }
        }
    }

	// If this is a folder, add the children of the folder and recursively add any 
	// child folders.
	if (create_children)
	{
		LLViewerInventoryCategory::cat_array_t* categories;
		LLViewerInventoryItem::item_array_t* items;
		mInventory->lockDirectDescendentArrays(id, categories, items);

        LLFolderViewFolder *parentp = dynamic_cast<LLFolderViewFolder*>(folder_view_item);

		if(categories)
        {
            bool has_folders = parentp->getFoldersCount() > 0;
			for (LLViewerInventoryCategory::cat_array_t::const_iterator cat_iter = categories->begin();
				 cat_iter != categories->end();
				 ++cat_iter)
			{
				const LLViewerInventoryCategory* cat = (*cat_iter);
                if (typedViewsFilter(cat->getUUID(), cat)) 
                {
                    if (has_folders)
                    {
                        // This can be optimized: we don't need to call getItemByID()
                        // each time, especially since content is growing, we can just
                        // iter over copy of mItemMap in some way
                        LLFolderViewItem* view_itemp = getItemByID(cat->getUUID());
                        buildViewsTree(cat->getUUID(), id, cat, view_itemp, parentp, (mode == BUILD_ONE_FOLDER ? BUILD_NO_CHILDREN : mode));
                    }
                    else
                    {
                        buildViewsTree(cat->getUUID(), id, cat, NULL, parentp, (mode == BUILD_ONE_FOLDER ? BUILD_NO_CHILDREN : mode));
                    }
                }
			}
		}
		
		if(items)
        {
			for (LLViewerInventoryItem::item_array_t::const_iterator item_iter = items->begin();
				 item_iter != items->end();
				 ++item_iter)
			{
                // At the moment we have to build folder's items in bulk and ignore mBuildViewsEndTime
				const LLViewerInventoryItem* item = (*item_iter);
                if (typedViewsFilter(item->getUUID(), item))
                {
                    // This can be optimized: we don't need to call getItemByID()
                    // each time, especially since content is growing, we can just
                    // iter over copy of mItemMap in some way
                    LLFolderViewItem* view_itemp = getItemByID(item->getUUID());
                    buildViewsTree(item->getUUID(), id, item, view_itemp, parentp, mode);
                }
			}
		}
		mInventory->unlockDirectDescendentArrays(id);
	}
	
	return folder_view_item;
}

// bit of a hack to make sure the inventory is open.
void LLInventoryPanel::openStartFolderOrMyInventory()
{
	// Find My Inventory folder and open it up by name
	for (LLView *child = mFolderRoot.get()->getFirstChild(); child; child = mFolderRoot.get()->findNextSibling(child))
	{
		LLFolderViewFolder *fchild = dynamic_cast<LLFolderViewFolder*>(child);
		if (fchild
			&& fchild->getViewModelItem()
			&& fchild->getViewModelItem()->getName() == "My Inventory")
		{
			fchild->setOpen(TRUE);
			break;
		}
	}
}

void LLInventoryPanel::onItemsCompletion()
{
	if (mFolderRoot.get()) mFolderRoot.get()->updateMenu();
}

void LLInventoryPanel::openSelected()
{
	LLFolderViewItem* folder_item = mFolderRoot.get()->getCurSelectedItem();
	if(!folder_item) return;
	LLInvFVBridge* bridge = (LLInvFVBridge*)folder_item->getViewModelItem();
	if(!bridge) return;
	bridge->openItem();
}

void LLInventoryPanel::unSelectAll()	
{ 
	mFolderRoot.get()->setSelection(NULL, FALSE, FALSE);
}


BOOL LLInventoryPanel::handleHover(S32 x, S32 y, MASK mask)
{
// <FS:AW>
//	BOOL handled = LLView::handleHover(x, y, mask);
//	if(handled)
//	{
//		ECursorType cursor = getWindow()->getCursor();
//		if (LLInventoryModelBackgroundFetch::instance().folderFetchActive() && cursor == UI_CURSOR_ARROW)
//		{
//			// replace arrow cursor with arrow and hourglass cursor
//			getWindow()->setCursor(UI_CURSOR_WORKING);
//		}
//	}
//	else
//	{
//		getWindow()->setCursor(UI_CURSOR_ARROW);
//	}
	LLView::handleHover(x, y, mask);
// </FS:AW>

	return TRUE;
}

BOOL LLInventoryPanel::handleDragAndDrop(S32 x, S32 y, MASK mask, BOOL drop,
								   EDragAndDropType cargo_type,
								   void* cargo_data,
								   EAcceptance* accept,
								   std::string& tooltip_msg)
{
	BOOL handled = FALSE;

	if (mAcceptsDragAndDrop)
	{
		handled = LLPanel::handleDragAndDrop(x, y, mask, drop, cargo_type, cargo_data, accept, tooltip_msg);

		// If folder view is empty the (x, y) point won't be in its rect
		// so the handler must be called explicitly.
		// but only if was not handled before. See EXT-6746.
		if (!handled && mParams.allow_drop_on_root && !mFolderRoot.get()->hasVisibleChildren())
		{
			handled = mFolderRoot.get()->handleDragAndDrop(x, y, mask, drop, cargo_type, cargo_data, accept, tooltip_msg);
		}

		if (handled)
		{
			mFolderRoot.get()->setDragAndDropThisFrame();
		}

		// <FS:Ansariel> FIRE-18014: Inventory window "loses" focus during drag&drop
		if (drop)
		{
			LLFloater* root_floater = getParentByType<LLFloater>();
			if (root_floater)
			{
				root_floater->setTransparencyType(LLUICtrl::TT_ACTIVE);
			}
		}
		// </FS:Ansariel>
	}

	return handled;
}

void LLInventoryPanel::onFocusLost()
{
	// inventory no longer handles cut/copy/paste/delete
	if (LLEditMenuHandler::gEditMenuHandler == mFolderRoot.get())
	{
		LLEditMenuHandler::gEditMenuHandler = NULL;
	}

	LLPanel::onFocusLost();
}

void LLInventoryPanel::onFocusReceived()
{
	// inventory now handles cut/copy/paste/delete
	LLEditMenuHandler::gEditMenuHandler = mFolderRoot.get();

	LLPanel::onFocusReceived();
}

void LLInventoryPanel::onFolderOpening(const LLUUID &id)
{
    LLFolderViewItem* folder = getItemByID(id);
    if (folder && !folder->areChildrenInited())
    {
        // Last item in list will be processed first.
        // This might result in dupplicates in list, but it
        // isn't critical, views won't be created twice
        mBuildViewsQueue.push_back(id);
    }
}

bool LLInventoryPanel::addBadge(LLBadge * badge)
{
	bool badge_added = false;

	if (acceptsBadge())
	{
		badge_added = badge->addToView(mFolderRoot.get());
	}

	return badge_added;
}

void LLInventoryPanel::openAllFolders()
{
	mFolderRoot.get()->setOpenArrangeRecursively(TRUE, LLFolderViewFolder::RECURSE_DOWN);
	mFolderRoot.get()->arrangeAll();
}

void LLInventoryPanel::closeAllFolders()
{
	mFolderRoot.get()->setOpenArrangeRecursively(FALSE, LLFolderViewFolder::RECURSE_DOWN);
	mFolderRoot.get()->arrangeAll();
}

void LLInventoryPanel::setSelection(const LLUUID& obj_id, BOOL take_keyboard_focus)
{
	// Don't select objects in COF (e.g. to prevent refocus when items are worn).
	const LLInventoryObject *obj = mInventory->getObject(obj_id);
	if (obj && obj->getParentUUID() == LLAppearanceMgr::instance().getCOF())
	{
		return;
	}
	setSelectionByID(obj_id, take_keyboard_focus);
}

void LLInventoryPanel::setSelectCallback(const boost::function<void (const std::deque<LLFolderViewItem*>& items, BOOL user_action)>& cb) 
{ 
	if (mFolderRoot.get())
	{
		mFolderRoot.get()->setSelectCallback(cb);
	}
}

void LLInventoryPanel::clearSelection()
{
	mSelectThisID.setNull();
	mFocusSelection = false;
}

LLInventoryPanel::selected_items_t LLInventoryPanel::getSelectedItems() const
{
    return mFolderRoot.get()->getSelectionList();
}

void LLInventoryPanel::onSelectionChange(const std::deque<LLFolderViewItem*>& items, BOOL user_action)
{
	// Schedule updating the folder view context menu when all selected items become complete (STORM-373).
	mCompletionObserver->reset();
	for (std::deque<LLFolderViewItem*>::const_iterator it = items.begin(); it != items.end(); ++it)
	{
		LLFolderViewModelItemInventory* view_model = static_cast<LLFolderViewModelItemInventory*>((*it)->getViewModelItem());
		if (view_model)
		{
			LLUUID id = view_model->getUUID();
            if (!(*it)->areChildrenInited())
            {
                const F64 max_time = 0.0001f;
                mBuildViewsEndTime = LLTimer::getTotalSeconds() + max_time;
                buildNewViews(id);
            }
			LLViewerInventoryItem* inv_item = mInventory->getItem(id);

			if (inv_item && !inv_item->isFinished())
			{
				mCompletionObserver->watchItem(id);
			}
		}
	}

	LLFolderView* fv = mFolderRoot.get();
	if (fv->needsAutoRename()) // auto-selecting a new user-created asset and preparing to rename
	{
		fv->setNeedsAutoRename(FALSE);
		if (items.size()) // new asset is visible and selected
		{
			fv->startRenamingSelectedItem();
		}
	}

	std::set<LLFolderViewItem*> selected_items = mFolderRoot.get()->getSelectionList();
	LLFolderViewItem* prev_folder_item = getItemByID(mPreviousSelectedFolder);

	if (selected_items.size() == 1)
	{
		std::set<LLFolderViewItem*>::const_iterator iter = selected_items.begin();
		LLFolderViewItem* folder_item = (*iter);
		if(folder_item && (folder_item != prev_folder_item))
		{
			LLFolderViewModelItemInventory* fve_listener = static_cast<LLFolderViewModelItemInventory*>(folder_item->getViewModelItem());
			if (fve_listener && (fve_listener->getInventoryType() == LLInventoryType::IT_CATEGORY))
			{
				if (fve_listener->getInventoryObject() && fve_listener->getInventoryObject()->getIsLinkType())
				{
					return;
				}

				if(prev_folder_item)
				{
					LLFolderBridge* prev_bridge = dynamic_cast<LLFolderBridge*>(prev_folder_item->getViewModelItem());
					if(prev_bridge)
					{
						prev_bridge->clearDisplayName();
						prev_bridge->setShowDescendantsCount(false);
						prev_folder_item->refresh();
					}
				}

				LLFolderBridge* bridge = dynamic_cast<LLFolderBridge*>(folder_item->getViewModelItem());
				if(bridge)
				{
					bridge->clearDisplayName();
					bridge->setShowDescendantsCount(true);
					folder_item->refresh();
					mPreviousSelectedFolder = bridge->getUUID();
				}
			}
		}
	}
	else
	{
		if(prev_folder_item)
		{
			LLFolderBridge* prev_bridge = dynamic_cast<LLFolderBridge*>(prev_folder_item->getViewModelItem());
			if(prev_bridge)
			{
				prev_bridge->clearDisplayName();
				prev_bridge->setShowDescendantsCount(false);
				prev_folder_item->refresh();
			}
		}
		mPreviousSelectedFolder = LLUUID();
	}

}

void LLInventoryPanel::updateFolderLabel(const LLUUID& folder_id)
{
	if(folder_id != mPreviousSelectedFolder) return;

	LLFolderViewItem* folder_item = getItemByID(mPreviousSelectedFolder);
	if(folder_item)
	{
		LLFolderBridge* bridge = dynamic_cast<LLFolderBridge*>(folder_item->getViewModelItem());
		if(bridge)
		{
			bridge->clearDisplayName();
			bridge->setShowDescendantsCount(true);
			folder_item->refresh();
		}
	}
}

void LLInventoryPanel::doCreate(const LLSD& userdata)
{
	// <FS:Ansariel> FIRE-20108: Can't create new folder in secondary inventory if view is filtered
	//reset_inventory_filter();
	LLPanelMainInventory* main_panel = getParentByType<LLPanelMainInventory>();
	if (main_panel)
	{
		main_panel->onFilterEdit("");
	}
	// </FS:Ansariel>
	menu_create_inventory_item(this, LLFolderBridge::sSelf.get(), userdata);
}

bool LLInventoryPanel::beginIMSession()
{
	std::set<LLFolderViewItem*> selected_items =   mFolderRoot.get()->getSelectionList();

	std::string name;

	std::vector<LLUUID> members;
//	EInstantMessage type = IM_SESSION_CONFERENCE_START;

// [RLVa:KB] - Checked: 2013-05-08 (RLVa-1.4.9)
	bool fRlvCanStartIM = true;
// [/RLVa:KB]

	std::set<LLFolderViewItem*>::const_iterator iter;
	for (iter = selected_items.begin(); iter != selected_items.end(); iter++)
	{

		LLFolderViewItem* folder_item = (*iter);
			
		if(folder_item) 
		{
			LLFolderViewModelItemInventory* fve_listener = static_cast<LLFolderViewModelItemInventory*>(folder_item->getViewModelItem());
			if (fve_listener && (fve_listener->getInventoryType() == LLInventoryType::IT_CATEGORY))
			{

				LLFolderBridge* bridge = (LLFolderBridge*)folder_item->getViewModelItem();
				if(!bridge) return true;
				LLViewerInventoryCategory* cat = bridge->getCategory();
				if(!cat) return true;
				name = cat->getName();
				LLUniqueBuddyCollector is_buddy;
				LLInventoryModel::cat_array_t cat_array;
				LLInventoryModel::item_array_t item_array;
				gInventory.collectDescendentsIf(bridge->getUUID(),
												cat_array,
												item_array,
												LLInventoryModel::EXCLUDE_TRASH,
												is_buddy);
				S32 count = item_array.size();
				if(count > 0)
				{
					//*TODO by what to replace that?
					//LLFloaterReg::showInstance("communicate");

					// create the session
					LLAvatarTracker& at = LLAvatarTracker::instance();
					LLUUID id;
					for(S32 i = 0; i < count; ++i)
					{
						id = item_array.at(i)->getCreatorUUID();
// [RLVa:KB] - Checked: 2013-05-08 (RLVa-1.4.9)
						if ( (at.isBuddyOnline(id)) && (members.end() == std::find(members.begin(), members.end(), id)) )
						{
							fRlvCanStartIM &= RlvActions::canStartIM(id);
							members.push_back(id);
						}
// [/RLVa:KB]
//						if(at.isBuddyOnline(id))
//						{
//							members.push_back(id);
//						}
					}
				}
			}
			else
			{
				LLInvFVBridge* listenerp = (LLInvFVBridge*)folder_item->getViewModelItem();

				if (listenerp->getInventoryType() == LLInventoryType::IT_CALLINGCARD)
				{
					LLInventoryItem* inv_item = gInventory.getItem(listenerp->getUUID());

					if (inv_item)
					{
						LLAvatarTracker& at = LLAvatarTracker::instance();
						LLUUID id = inv_item->getCreatorUUID();

// [RLVa:KB] - Checked: 2013-05-08 (RLVa-1.4.9)
						if ( (at.isBuddyOnline(id)) && (members.end() == std::find(members.begin(), members.end(), id)) )
						{
							fRlvCanStartIM &= RlvActions::canStartIM(id);
							members.push_back(id);
						}
// [/RLVa:KB]
//						if(at.isBuddyOnline(id))
//						{
//							members.push_back(id);
//						}
					}
				} //if IT_CALLINGCARD
			} //if !IT_CATEGORY
		}
	} //for selected_items	

	// the session_id is randomly generated UUID which will be replaced later
	// with a server side generated number

// [RLVa:KB] - Checked: 2013-05-08 (RLVa-1.4.9)
	if (!fRlvCanStartIM)
	{
		make_ui_sound("UISndInvalidOp");
		RlvUtil::notifyBlocked(RlvStringKeys::Blocked::StartConference);
		return true;
	}
// [/RLVa:KB]

	if (name.empty())
	{
		name = LLTrans::getString("conference-title");
	}

// [RLVa:KB] - Checked: 2011-04-11 (RLVa-1.3.0h) | Added: RLVa-1.3.0h
	if (!members.empty())
	{
		if (members.size() > 1)
			LLAvatarActions::startConference(members);
		else
			LLAvatarActions::startIM(members[0]);
	}
// [/RLVa:KB]
//	LLUUID session_id = gIMMgr->addSession(name, type, members[0], members);
//	if (session_id != LLUUID::null)
//	{
//		LLFloaterIMContainer::getInstance()->showConversation(session_id);
//	}
		
	return true;
}

void LLInventoryPanel::fileUploadLocation(const LLSD& userdata)
{
    const std::string param = userdata.asString();
    if (param == "model")
    {
        gSavedPerAccountSettings.setString("ModelUploadFolder", LLFolderBridge::sSelf.get()->getUUID().asString());
    }
    else if (param == "texture")
    {
        gSavedPerAccountSettings.setString("TextureUploadFolder", LLFolderBridge::sSelf.get()->getUUID().asString());
    }
    else if (param == "sound")
    {
        gSavedPerAccountSettings.setString("SoundUploadFolder", LLFolderBridge::sSelf.get()->getUUID().asString());
    }
    else if (param == "animation")
    {
        gSavedPerAccountSettings.setString("AnimationUploadFolder", LLFolderBridge::sSelf.get()->getUUID().asString());
    }
}

void LLInventoryPanel::purgeSelectedItems()
{
    if (!mFolderRoot.get()) return;

    const std::set<LLFolderViewItem*> inventory_selected = mFolderRoot.get()->getSelectionList();
    if (inventory_selected.empty()) return;
    LLSD args;
    S32 count = inventory_selected.size();
    for (std::set<LLFolderViewItem*>::const_iterator it = inventory_selected.begin(), end_it = inventory_selected.end();
        it != end_it;
        ++it)
    {
        LLUUID item_id = static_cast<LLFolderViewModelItemInventory*>((*it)->getViewModelItem())->getUUID();
        LLInventoryModel::cat_array_t cats;
        LLInventoryModel::item_array_t items;
        gInventory.collectDescendents(item_id, cats, items, LLInventoryModel::INCLUDE_TRASH);
        count += items.size() + cats.size();
    }
    args["COUNT"] = count;
    LLNotificationsUtil::add("PurgeSelectedItems", args, LLSD(), boost::bind(&LLInventoryPanel::callbackPurgeSelectedItems, this, _1, _2));
}

void LLInventoryPanel::callbackPurgeSelectedItems(const LLSD& notification, const LLSD& response)
{
    if (!mFolderRoot.get()) return;

    S32 option = LLNotificationsUtil::getSelectedOption(notification, response);
    if (option == 0)
    {
        const std::set<LLFolderViewItem*> inventory_selected = mFolderRoot.get()->getSelectionList();
        if (inventory_selected.empty()) return;

        std::set<LLFolderViewItem*>::const_iterator it = inventory_selected.begin();
        const std::set<LLFolderViewItem*>::const_iterator it_end = inventory_selected.end();
        for (; it != it_end; ++it)
        {
            LLUUID item_id = static_cast<LLFolderViewModelItemInventory*>((*it)->getViewModelItem())->getUUID();
            remove_inventory_object(item_id, NULL);
        }
    }
}

bool LLInventoryPanel::attachObject(const LLSD& userdata)
{
	// Copy selected item UUIDs to a vector.
	std::set<LLFolderViewItem*> selected_items = mFolderRoot.get()->getSelectionList();
	uuid_vec_t items;
	for (std::set<LLFolderViewItem*>::const_iterator set_iter = selected_items.begin();
		 set_iter != selected_items.end(); 
		 ++set_iter)
	{
		items.push_back(static_cast<LLFolderViewModelItemInventory*>((*set_iter)->getViewModelItem())->getUUID());
	}

	// Attach selected items.
	LLViewerAttachMenu::attachObjects(items, userdata.asString());

	gFocusMgr.setKeyboardFocus(NULL);

	return true;
}

BOOL LLInventoryPanel::getSinceLogoff()
{
	return getFilter().isSinceLogoff();
}

// <FS:Ansariel> Optional hiding of empty system folders
void LLInventoryPanel::updateHideEmptySystemFolders(const LLSD &data)
{
	LLInventoryFilter& filter = getFilter();
	if (data.asBoolean())
	{
		filter.setFilterEmptySystemFolders();
	}
	else
	{
		filter.removeFilterEmptySystemFolders();
	}
	filter.setModified(LLInventoryFilter::FILTER_RESTART);
}
// </FS:Ansariel> Optional hiding of empty system folders

// <FS:Ansariel> Optional hiding of Inbox folder
void LLInventoryPanel::updateShowInboxFolder(const LLSD &data)
{
	LLInventoryFilter& filter = getFilter();
	if (data.asBoolean())
	{
		filter.setFilterCategoryTypes(filter.getFilterCategoryTypes() | (1ULL << LLFolderType::FT_INBOX));
	}
	else
	{
		filter.setFilterCategoryTypes(filter.getFilterCategoryTypes() & ~(1ULL << LLFolderType::FT_INBOX));
	}
}
// </FS:Ansariel> Optional hiding of Inbox folder

// DEBUG ONLY
// static 
void LLInventoryPanel::dumpSelectionInformation(void* user_data)
{
	LLInventoryPanel* iv = (LLInventoryPanel*)user_data;
	iv->mFolderRoot.get()->dumpSelectionInformation();
}

BOOL is_inventorysp_active()
{
	LLSidepanelInventory *sidepanel_inventory =	LLFloaterSidePanelContainer::getPanel<LLSidepanelInventory>("inventory");
	if (!sidepanel_inventory || !sidepanel_inventory->isInVisibleChain()) return FALSE;
	return sidepanel_inventory->isMainInventoryPanelActive();
}

// static
LLInventoryPanel* LLInventoryPanel::getActiveInventoryPanel(BOOL auto_open)
{
	S32 z_min = S32_MAX;
	LLInventoryPanel* res = NULL;
	LLFloater* active_inv_floaterp = NULL;

	LLFloater* floater_inventory = LLFloaterReg::getInstance("inventory");
	if (!floater_inventory)
	{
		LL_WARNS() << "Could not find My Inventory floater" << LL_ENDL;
		return FALSE;
	}

	LLSidepanelInventory *inventory_panel =	LLFloaterSidePanelContainer::getPanel<LLSidepanelInventory>("inventory");

	// Iterate through the inventory floaters and return whichever is on top.
	LLFloaterReg::const_instance_list_t& inst_list = LLFloaterReg::getFloaterList("inventory");
	// <FS:Ansariel> Fix for sharing inventory when multiple inventory floaters are open:
	//               For the secondary floaters, we have registered those as
	//               "secondary_inventory" in LLFloaterReg, so we have to add those
	//               instances to the instance list!
	//for (LLFloaterReg::const_instance_list_t::const_iterator iter = inst_list.begin(); iter != inst_list.end(); ++iter)
	LLFloaterReg::const_instance_list_t& inst_list_secondary = LLFloaterReg::getFloaterList("secondary_inventory");
	LLFloaterReg::instance_list_t combined_list;
	combined_list.insert(combined_list.end(), inst_list.begin(), inst_list.end());
	combined_list.insert(combined_list.end(), inst_list_secondary.begin(), inst_list_secondary.end());
	for (LLFloaterReg::instance_list_t::const_iterator iter = combined_list.begin(); iter != combined_list.end(); ++iter)
	// </FS:Ansariel>
	{
		LLFloaterSidePanelContainer* inventory_floater = dynamic_cast<LLFloaterSidePanelContainer*>(*iter);
		inventory_panel = inventory_floater->findChild<LLSidepanelInventory>("main_panel");

		if (inventory_floater && inventory_panel && inventory_floater->getVisible())
		{
			S32 z_order = gFloaterView->getZOrder(inventory_floater);
			if (z_order < z_min)
			{
				res = inventory_panel->getActivePanel();
				z_min = z_order;
				active_inv_floaterp = inventory_floater;
			}
		}
	}

	if (res)
	{
		// Make sure the floater is not minimized (STORM-438).
		//if (active_inv_floaterp && active_inv_floaterp->isMinimized())
		if (auto_open && active_inv_floaterp && active_inv_floaterp->isMinimized()) // AO: additionally only unminimize if we are told we want to see the inventory window.
		{
			active_inv_floaterp->setMinimized(FALSE);
		}
	}	
//	else if (auto_open)
// [RLVa:KB] - Checked: 2012-05-15 (RLVa-1.4.6)
	else if ( (auto_open) && (LLFloaterReg::canShowInstance(floater_inventory->getInstanceName())) )
	{
// [/RLVa:KB]
		floater_inventory->openFloater();

		res = inventory_panel->getActivePanel();
	}

	return res;
}

//static
void LLInventoryPanel::openInventoryPanelAndSetSelection(BOOL auto_open, const LLUUID& obj_id, BOOL main_panel, BOOL take_keyboard_focus, BOOL reset_filter)
{
	// <FS:Ansariel> Use correct inventory floater
	//LLSidepanelInventory* sidepanel_inventory = LLFloaterSidePanelContainer::getPanel<LLSidepanelInventory>("inventory");
	//sidepanel_inventory->showInventoryPanel();
	// </FS:Ansariel>

	bool in_inbox = (gInventory.isObjectDescendentOf(obj_id, gInventory.findCategoryUUIDForType(LLFolderType::FT_INBOX)));
	bool show_inbox = gSavedSettings.getBOOL("FSShowInboxFolder"); // <FS:Ansariel> Optional hiding of Received Items folder aka Inbox

	// <FS:Ansariel> FIRE-22167: Make "Show in Main View" work properly
	//if (main_panel && !in_inbox)
	//{
	//	sidepanel_inventory->selectAllItemsPanel();
	//}
	// </FS:Ansariel>

	LLInventoryPanel *active_panel = LLInventoryPanel::getActiveInventoryPanel(auto_open);

	if (active_panel)
	{
		LL_DEBUGS("Messaging") << "Highlighting" << obj_id  << LL_ENDL;

		if (reset_filter)
		{
			reset_inventory_filter();
		}

		// <FS:Ansariel> Optional hiding of Received Items folder aka Inbox
		//if (in_inbox)
		if (in_inbox && !show_inbox)
		// </FS:Ansariel>
		{
			LLSidepanelInventory* sidepanel_inventory = LLFloaterSidePanelContainer::getPanel<LLSidepanelInventory>("inventory"); // <FS:Ansariel> Use correct inventory floater
			LLInventoryPanel * inventory_panel = NULL;
			sidepanel_inventory->openInbox();
			inventory_panel = sidepanel_inventory->getInboxPanel();

			if (inventory_panel)
			{
				inventory_panel->setSelection(obj_id, take_keyboard_focus);
			}
		}
		else
		{
			// <FS:Ansariel> FIRE-22167: Make "Show in Main View" work properly
			//LLFloater* floater_inventory = LLFloaterReg::getInstance("inventory");
			if (main_panel)
			{
				active_panel->getParentByType<LLTabContainer>()->selectFirstTab();
				active_panel = getActiveInventoryPanel(FALSE);
			}
			LLFloater* floater_inventory = active_panel->getParentByType<LLFloater>();
			// </FS:Ansariel>
			if (floater_inventory)
			{
				floater_inventory->setFocus(TRUE);
			}
			active_panel->setSelection(obj_id, take_keyboard_focus);
		}
	}
}

void LLInventoryPanel::addHideFolderType(LLFolderType::EType folder_type)
{
	getFilter().setFilterCategoryTypes(getFilter().getFilterCategoryTypes() & ~(1ULL << folder_type));
}

BOOL LLInventoryPanel::getIsHiddenFolderType(LLFolderType::EType folder_type) const
{
	return !(getFilter().getFilterCategoryTypes() & (1ULL << folder_type));
}

void LLInventoryPanel::addItemID( const LLUUID& id, LLFolderViewItem*   itemp )
{
	mItemMap[id] = itemp;
}

void LLInventoryPanel::removeItemID(const LLUUID& id)
{
	LLInventoryModel::cat_array_t categories;
	LLInventoryModel::item_array_t items;
	gInventory.collectDescendents(id, categories, items, TRUE);

	mItemMap.erase(id);

	for (LLInventoryModel::cat_array_t::iterator it = categories.begin(),    end_it = categories.end();
		it != end_it;
		++it)
	{
		mItemMap.erase((*it)->getUUID());
}

	for (LLInventoryModel::item_array_t::iterator it = items.begin(),   end_it  = items.end();
		it != end_it;
		++it)
	{
		mItemMap.erase((*it)->getUUID());
	}
}

LLTrace::BlockTimerStatHandle FTM_GET_ITEM_BY_ID("Get FolderViewItem by ID");
LLFolderViewItem* LLInventoryPanel::getItemByID(const LLUUID& id)
{
	LL_RECORD_BLOCK_TIME(FTM_GET_ITEM_BY_ID);

	std::map<LLUUID, LLFolderViewItem*>::iterator map_it;
	map_it = mItemMap.find(id);
	if (map_it != mItemMap.end())
	{
		return map_it->second;
	}

	return NULL;
}

LLFolderViewFolder* LLInventoryPanel::getFolderByID(const LLUUID& id)
{
	LLFolderViewItem* item = getItemByID(id);
	return dynamic_cast<LLFolderViewFolder*>(item);
}


void LLInventoryPanel::setSelectionByID( const LLUUID& obj_id, BOOL    take_keyboard_focus )
{
	LLFolderViewItem* itemp = getItemByID(obj_id);
<<<<<<< HEAD

    if (itemp && !itemp->areChildrenInited())
    {
        LLInventoryObject const* objectp = mInventory->getObject(obj_id);
        if (objectp)
        {
            buildNewViews(obj_id, objectp, itemp, BUILD_ONE_FOLDER);
        }
    }

	if(itemp && itemp->getViewModelItem())
=======
	if(itemp && itemp->getViewModelItem() && itemp->passedFilter())
>>>>>>> a7a0c89a
	{
		itemp->arrangeAndSet(TRUE, take_keyboard_focus);
		mSelectThisID.setNull();
		mFocusSelection = false;
		return;
	}
	else
	{
		// save the desired item to be selected later (if/when ready)
		mFocusSelection = take_keyboard_focus;
		mSelectThisID = obj_id;
	}
}

void LLInventoryPanel::updateSelection()
{
	if (mSelectThisID.notNull())
	{
		setSelectionByID(mSelectThisID, mFocusSelection);
	}
}

void LLInventoryPanel::doToSelected(const LLSD& userdata)
{
	if (("purge" == userdata.asString()))
	{
		purgeSelectedItems();
		return;
	}
	LLInventoryAction::doToSelected(mInventory, mFolderRoot.get(), userdata.asString());

	return;
}

// <FS:Ansariel> Prevent warning "No callback found for: 'Inventory.CustomAction' in control: Find Links"
void LLInventoryPanel::onCustomAction(const LLSD& userdata)
{
	LLPanelMainInventory* main_panel = getParentByType<LLPanelMainInventory>();
	if (main_panel)
	{
		main_panel->doCustomAction(userdata);
	}
}
// </FS:Ansariel>

BOOL LLInventoryPanel::handleKeyHere( KEY key, MASK mask )
{
	BOOL handled = FALSE;
	switch (key)
	{
	case KEY_RETURN:
		// Open selected items if enter key hit on the inventory panel
		if (mask == MASK_NONE)
		{
			if (mSuppressOpenItemAction)
			{
				LLFolderViewItem* folder_item = mFolderRoot.get()->getCurSelectedItem();
				if(folder_item)
				{
					LLInvFVBridge* bridge = (LLInvFVBridge*)folder_item->getViewModelItem();
					if(bridge && (bridge->getInventoryType() != LLInventoryType::IT_CATEGORY))
					{
						return handled;
					}
				}
			}
			LLInventoryAction::doToSelected(mInventory, mFolderRoot.get(), "open");
			handled = TRUE;
		}
		break;
	case KEY_DELETE:
#if LL_DARWIN
	case KEY_BACKSPACE:
#endif
		// Delete selected items if delete or backspace key hit on the inventory panel
		// Note: on Mac laptop keyboards, backspace and delete are one and the same
		if (isSelectionRemovable() && (mask == MASK_NONE))
		{
			LLInventoryAction::doToSelected(mInventory, mFolderRoot.get(), "delete");
			handled = TRUE;
		}
		break;
	}
	return handled;
}

bool LLInventoryPanel::isSelectionRemovable()
{
	bool can_delete = false;
	if (mFolderRoot.get())
	{
		std::set<LLFolderViewItem*> selection_set = mFolderRoot.get()->getSelectionList();
		if (!selection_set.empty()) 
		{
			can_delete = true;
			for (std::set<LLFolderViewItem*>::iterator iter = selection_set.begin();
				 iter != selection_set.end();
				 ++iter)
			{
				LLFolderViewItem *item = *iter;
				const LLFolderViewModelItemInventory *listener = static_cast<const LLFolderViewModelItemInventory*>(item->getViewModelItem());
				if (!listener)
				{
					can_delete = false;
				}
				else
				{
					can_delete &= listener->isItemRemovable() && !listener->isItemInTrash();
				}
			}
		}
	}
	return can_delete;
}

/************************************************************************/
/* Recent Inventory Panel related class                                 */
/************************************************************************/

//static const LLRecentInventoryBridgeBuilder RECENT_ITEMS_BUILDER;
static LLRecentInventoryBridgeBuilder RECENT_ITEMS_BUILDER; // <ND/> const makes GCC >= 4.6 very angry about not user defined default ctor.
class LLInventoryRecentItemsPanel : public LLInventoryPanel
{
public:
	struct Params :	public LLInitParam::Block<Params, LLInventoryPanel::Params>
	{};

	void initFromParams(const Params& p)
	{
		LLInventoryPanel::initFromParams(p);
		// turn on inbox for recent items
		getFilter().setFilterCategoryTypes(getFilter().getFilterCategoryTypes() | (1ULL << LLFolderType::FT_INBOX));
        // turn off marketplace for recent items
        getFilter().setFilterNoMarketplaceFolder();
	}

protected:
	LLInventoryRecentItemsPanel (const Params&);
	friend class LLUICtrlFactory;
};

LLInventoryRecentItemsPanel::LLInventoryRecentItemsPanel( const Params& params)
: LLInventoryPanel(params)
{
	// replace bridge builder to have necessary View bridges.
	mInvFVBridgeBuilder = &RECENT_ITEMS_BUILDER;
}

/************************************************************************/
/* Asset Pre-Filtered Inventory Panel related class                     */
/************************************************************************/

void LLAssetFilteredInventoryPanel::initFromParams(const Params& p)
{
    mAssetType = LLAssetType::lookup(p.filter_asset_type.getValue());
    LLInventoryPanel::initFromParams(p);
    U64 filter_cats = getFilter().getFilterCategoryTypes();
    filter_cats &= ~(1ULL << LLFolderType::FT_MARKETPLACE_LISTINGS);
    getFilter().setFilterCategoryTypes(filter_cats);
    getFilter().setFilterNoMarketplaceFolder();
}

BOOL LLAssetFilteredInventoryPanel::handleDragAndDrop(S32 x, S32 y, MASK mask, BOOL drop,
    EDragAndDropType cargo_type,
    void* cargo_data,
    EAcceptance* accept,
    std::string& tooltip_msg)
{
    BOOL result = FALSE;

    if (mAcceptsDragAndDrop)
    {
        EDragAndDropType allow_type = LLViewerAssetType::lookupDragAndDropType(mAssetType);
        // Don't allow DAD_CATEGORY here since it can contain other items besides required assets
        // We should see everything we drop!
        if (allow_type == cargo_type)
        {
            result = LLInventoryPanel::handleDragAndDrop(x, y, mask, drop, cargo_type, cargo_data, accept, tooltip_msg);
        }
    }

    return result;
}

/*virtual*/
bool LLAssetFilteredInventoryPanel::typedViewsFilter(const LLUUID& id, LLInventoryObject const* objectp)
{
    if (!objectp)
    {
        return false;
    }

    if (objectp->getType() != mAssetType && objectp->getType() != LLAssetType::AT_CATEGORY)
    {
        return false;
    }

    return true;
}

void LLAssetFilteredInventoryPanel::itemChanged(const LLUUID& id, U32 mask, const LLInventoryObject* model_item)
{
    if (!model_item && !getItemByID(id))
    {
        // remove operation, but item is not in panel already
        return;
    }

    if (model_item
        && model_item->getType() != mAssetType
        && model_item->getType() != LLAssetType::AT_CATEGORY)
    {
        return;
    }

    LLInventoryPanel::itemChanged(id, mask, model_item);
}

/************************************************************************/
/* Worn Inventory Panel related class                                 */
/************************************************************************/
class LLInventoryWornItemsPanel;
static LLDefaultChildRegistry::Register<LLInventoryWornItemsPanel> t_worn_inventory_panel("worn_inventory_panel");

//static const LLWornInventoryBridgeBuilder WORN_ITEMS_BUILDER;
static LLWornInventoryBridgeBuilder WORN_ITEMS_BUILDER; // <ND/> const makes GCC >= 4.6 very angry about not user defined default ctor.
class LLInventoryWornItemsPanel : public LLInventoryPanel
{
public:
	struct Params :	public LLInitParam::Block<Params, LLInventoryPanel::Params>
	{};

protected:
	LLInventoryWornItemsPanel (const Params&);
	friend class LLUICtrlFactory;
};

LLInventoryWornItemsPanel::LLInventoryWornItemsPanel( const Params& params)
: LLInventoryPanel(params)
{
	// replace bridge builder to have necessary View bridges.
	mInvFVBridgeBuilder = &WORN_ITEMS_BUILDER;
}


namespace LLInitParam
{
	void TypeValues<LLFolderType::EType>::declareValues()
	{
		declare(LLFolderType::lookup(LLFolderType::FT_TEXTURE)          , LLFolderType::FT_TEXTURE);
		declare(LLFolderType::lookup(LLFolderType::FT_SOUND)            , LLFolderType::FT_SOUND);
		declare(LLFolderType::lookup(LLFolderType::FT_CALLINGCARD)      , LLFolderType::FT_CALLINGCARD);
		declare(LLFolderType::lookup(LLFolderType::FT_LANDMARK)         , LLFolderType::FT_LANDMARK);
		declare(LLFolderType::lookup(LLFolderType::FT_CLOTHING)         , LLFolderType::FT_CLOTHING);
		declare(LLFolderType::lookup(LLFolderType::FT_OBJECT)           , LLFolderType::FT_OBJECT);
		declare(LLFolderType::lookup(LLFolderType::FT_NOTECARD)         , LLFolderType::FT_NOTECARD);
		declare(LLFolderType::lookup(LLFolderType::FT_ROOT_INVENTORY)   , LLFolderType::FT_ROOT_INVENTORY);
		declare(LLFolderType::lookup(LLFolderType::FT_LSL_TEXT)         , LLFolderType::FT_LSL_TEXT);
		declare(LLFolderType::lookup(LLFolderType::FT_BODYPART)         , LLFolderType::FT_BODYPART);
		declare(LLFolderType::lookup(LLFolderType::FT_TRASH)            , LLFolderType::FT_TRASH);
		declare(LLFolderType::lookup(LLFolderType::FT_SNAPSHOT_CATEGORY), LLFolderType::FT_SNAPSHOT_CATEGORY);
		declare(LLFolderType::lookup(LLFolderType::FT_LOST_AND_FOUND)   , LLFolderType::FT_LOST_AND_FOUND);
		declare(LLFolderType::lookup(LLFolderType::FT_ANIMATION)        , LLFolderType::FT_ANIMATION);
		declare(LLFolderType::lookup(LLFolderType::FT_GESTURE)          , LLFolderType::FT_GESTURE);
		declare(LLFolderType::lookup(LLFolderType::FT_FAVORITE)         , LLFolderType::FT_FAVORITE);
		declare(LLFolderType::lookup(LLFolderType::FT_ENSEMBLE_START)   , LLFolderType::FT_ENSEMBLE_START);
		declare(LLFolderType::lookup(LLFolderType::FT_ENSEMBLE_END)     , LLFolderType::FT_ENSEMBLE_END);
		declare(LLFolderType::lookup(LLFolderType::FT_CURRENT_OUTFIT)   , LLFolderType::FT_CURRENT_OUTFIT);
		declare(LLFolderType::lookup(LLFolderType::FT_OUTFIT)           , LLFolderType::FT_OUTFIT);
		declare(LLFolderType::lookup(LLFolderType::FT_MY_OUTFITS)       , LLFolderType::FT_MY_OUTFITS);
		declare(LLFolderType::lookup(LLFolderType::FT_MESH )            , LLFolderType::FT_MESH );
		declare(LLFolderType::lookup(LLFolderType::FT_INBOX)            , LLFolderType::FT_INBOX);
		declare(LLFolderType::lookup(LLFolderType::FT_OUTBOX)           , LLFolderType::FT_OUTBOX);
		declare(LLFolderType::lookup(LLFolderType::FT_BASIC_ROOT)       , LLFolderType::FT_BASIC_ROOT);
        declare(LLFolderType::lookup(LLFolderType::FT_SETTINGS)         , LLFolderType::FT_SETTINGS);
		declare(LLFolderType::lookup(LLFolderType::FT_MARKETPLACE_LISTINGS)   , LLFolderType::FT_MARKETPLACE_LISTINGS);
		declare(LLFolderType::lookup(LLFolderType::FT_MARKETPLACE_STOCK), LLFolderType::FT_MARKETPLACE_STOCK);
		declare(LLFolderType::lookup(LLFolderType::FT_MARKETPLACE_VERSION), LLFolderType::FT_MARKETPLACE_VERSION);
	}
}<|MERGE_RESOLUTION|>--- conflicted
+++ resolved
@@ -2062,7 +2062,6 @@
 void LLInventoryPanel::setSelectionByID( const LLUUID& obj_id, BOOL    take_keyboard_focus )
 {
 	LLFolderViewItem* itemp = getItemByID(obj_id);
-<<<<<<< HEAD
 
     if (itemp && !itemp->areChildrenInited())
     {
@@ -2073,10 +2072,7 @@
         }
     }
 
-	if(itemp && itemp->getViewModelItem())
-=======
 	if(itemp && itemp->getViewModelItem() && itemp->passedFilter())
->>>>>>> a7a0c89a
 	{
 		itemp->arrangeAndSet(TRUE, take_keyboard_focus);
 		mSelectThisID.setNull();
