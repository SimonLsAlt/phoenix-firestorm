--- conflicted
+++ resolved
@@ -160,12 +160,12 @@
     p.parent_panel = this;
     p.tool_tip = p.name;
     p.listener = mInvFVBridgeBuilder->createBridge(	LLAssetType::AT_CATEGORY,
-        LLAssetType::AT_CATEGORY,
-        LLInventoryType::IT_CATEGORY,
-        this,
+																	LLAssetType::AT_CATEGORY,
+																	LLInventoryType::IT_CATEGORY,
+																	this,
         &mInventoryViewModel,
-        NULL,
-        root_id);
+																	NULL,
+																	root_id);
     p.view_model = &mInventoryViewModel;
     p.use_label_suffix = mParams.use_label_suffix;
     p.allow_multiselect = mAllowMultiSelect;
@@ -173,12 +173,12 @@
     p.show_item_link_overlays = mShowItemLinkOverlays;
     p.root = NULL;
     p.options_menu = "menu_inventory.xml";
-
+	
     return LLUICtrlFactory::create<LLFolderView>(p);
 }
-	
+
 void LLInventoryPanel::initFromParams(const LLInventoryPanel::Params& params)
-	{
+{
 	// save off copy of params
 	mParams = params;
 	// Clear up the root view
@@ -192,7 +192,7 @@
 	}
 	
 	LLMemType mt(LLMemType::MTYPE_INVENTORY_POST_BUILD);
-	
+
 	mCommitCallbackRegistrar.pushScope(); // registered as a widget; need to push callback scope ourselves
 	{
 		// Determine the root folder in case specified, and
@@ -290,7 +290,7 @@
 const LLInventoryFilter& LLInventoryPanel::getFilter() const
 {
 	return getFolderViewModel()->getFilter();
-	}
+}
 
 LLInventoryFilter& LLInventoryPanel::getFilter()
 {
@@ -647,7 +647,7 @@
 		{
 			panel->mFolderRoot->setShowSingleSelection(FALSE);
 		}
-	}
+}
 	else
 	{
 		panel->mFolderRoot->setShowSingleSelection(FALSE);
@@ -779,11 +779,11 @@
   			}
  
   	    if (folder_view_item)
-  		{
+  			{
             llassert(parent_folder != NULL);
             folder_view_item->addToFolder(parent_folder);
 			addItemID(id, folder_view_item);
-   		}
+		}
 	}
 
 	// If this is a folder, add the children of the folder and recursively add any 
@@ -996,11 +996,7 @@
 void LLInventoryPanel::doCreate(const LLSD& userdata)
 {
 	reset_inventory_filter();
-<<<<<<< HEAD
 	menu_create_inventory_item(this, LLFolderBridge::sSelf.get(), userdata);
-=======
-	menu_create_inventory_item(mFolderRoot, LLFolderBridge::sSelf.get(), userdata);
->>>>>>> 8a3384ad
 }
 
 bool LLInventoryPanel::beginIMSession()
