/* 
 * @file llinventorypanel.cpp
 * @brief Implementation of the inventory panel and associated stuff.
 *
 * $LicenseInfo:firstyear=2001&license=viewerlgpl$
 * Second Life Viewer Source Code
 * Copyright (C) 2010, Linden Research, Inc.
 * 
 * This library is free software; you can redistribute it and/or
 * modify it under the terms of the GNU Lesser General Public
 * License as published by the Free Software Foundation;
 * version 2.1 of the License only.
 * 
 * This library is distributed in the hope that it will be useful,
 * but WITHOUT ANY WARRANTY; without even the implied warranty of
 * MERCHANTABILITY or FITNESS FOR A PARTICULAR PURPOSE.  See the GNU
 * Lesser General Public License for more details.
 * 
 * You should have received a copy of the GNU Lesser General Public
 * License along with this library; if not, write to the Free Software
 * Foundation, Inc., 51 Franklin Street, Fifth Floor, Boston, MA  02110-1301  USA
 * 
 * Linden Research, Inc., 945 Battery Street, San Francisco, CA  94111  USA
 * $/LicenseInfo$
 */

#include "llviewerprecompiledheaders.h"
#include "llinventorypanel.h"

#include <utility> // for std::pair<>

#include "llagent.h"
#include "llagentwearables.h"
#include "llappearancemgr.h"
#include "llavataractions.h"
#include "llclipboard.h"
#include "llfloaterreg.h"
#include "llfloatersidepanelcontainer.h"
#include "llfolderview.h"
#include "llfolderviewitem.h"
#include "llfloaterimcontainer.h"
#include "llimview.h"
#include "llinspecttexture.h"
#include "llinventorybridge.h"
#include "llinventoryfunctions.h"
#include "llinventorymodelbackgroundfetch.h"
#include "llnotificationsutil.h"
#include "llpanelmaininventory.h"
#include "llpreview.h"
#include "llsidepanelinventory.h"
#include "llstartup.h"
#include "lltrans.h"
#include "llviewerassettype.h"
#include "llviewerattachmenu.h"
#include "llviewerfoldertype.h"
#include "llvoavatarself.h"
#include "llpanelmaininventory.h"
// [RLVa:KB] - Checked: 2013-05-08 (RLVa-1.4.9)
#include "rlvactions.h"
#include "rlvcommon.h"
// [/RLVa:KB]
#include "fsfloaterpartialinventory.h"

class LLInventoryRecentItemsPanel;
class LLAssetFilteredInventoryPanel;

static LLDefaultChildRegistry::Register<LLInventoryPanel> r("inventory_panel");
static LLDefaultChildRegistry::Register<LLInventoryRecentItemsPanel> t_recent_inventory_panel("recent_inventory_panel");
static LLDefaultChildRegistry::Register<LLAssetFilteredInventoryPanel> t_asset_filtered_inv_panel("asset_filtered_inv_panel");

const std::string LLInventoryPanel::DEFAULT_SORT_ORDER = std::string("InventorySortOrder");
const std::string LLInventoryPanel::RECENTITEMS_SORT_ORDER = std::string("RecentItemsSortOrder");
const std::string LLInventoryPanel::INHERIT_SORT_ORDER = std::string("");
//<ND> const makes GCC >= 4.6 and Clang very angry about not user defined default ctor.
//static const LLInventoryFolderViewModelBuilder INVENTORY_BRIDGE_BUILDER;
static LLInventoryFolderViewModelBuilder INVENTORY_BRIDGE_BUILDER;
// </ND>
// statics 
bool LLInventoryPanel::sColorSetInitialized = false;
LLUIColor LLInventoryPanel::sDefaultColor;
LLUIColor LLInventoryPanel::sDefaultHighlightColor;
LLUIColor LLInventoryPanel::sLibraryColor;
LLUIColor LLInventoryPanel::sLinkColor;

const LLColor4U DEFAULT_WHITE(255, 255, 255);

//~~~~~~~~~~~~~~~~~~~~~~~~~~~~~~~~~~~~~~~~~~~~~~~~~~~~~~~~~~~~~~~~~~~~~~~~~~~~~
// Class LLInventoryPanelObserver
//
// Bridge to support knowing when the inventory has changed.
//~~~~~~~~~~~~~~~~~~~~~~~~~~~~~~~~~~~~~~~~~~~~~~~~~~~~~~~~~~~~~~~~~~~~~~~~~~~~~

class LLInventoryPanelObserver : public LLInventoryObserver
{
public:
	LLInventoryPanelObserver(LLInventoryPanel* ip) : mIP(ip) {}
	virtual ~LLInventoryPanelObserver() {}
	virtual void changed(U32 mask) 
	{
		mIP->modelChanged(mask);
	}
protected:
	LLInventoryPanel* mIP;
};

//~~~~~~~~~~~~~~~~~~~~~~~~~~~~~~~~~~~~~~~~~~~~~~~~~~~~~~~~~~~~~~~~~~~~~~~~~~~~~
// Class LLInvPanelComplObserver
//
// Calls specified callback when all specified items become complete.
//
// Usage:
// observer = new LLInvPanelComplObserver(boost::bind(onComplete));
// inventory->addObserver(observer);
// observer->reset(); // (optional)
// observer->watchItem(incomplete_item1_id);
// observer->watchItem(incomplete_item2_id);
//~~~~~~~~~~~~~~~~~~~~~~~~~~~~~~~~~~~~~~~~~~~~~~~~~~~~~~~~~~~~~~~~~~~~~~~~~~~~~

class LLInvPanelComplObserver : public LLInventoryCompletionObserver
{
public:
	typedef boost::function<void()> callback_t;

	LLInvPanelComplObserver(callback_t cb)
	:	mCallback(cb)
	{
	}

	void reset();

private:
	/*virtual*/ void done();

	/// Called when all the items are complete.
	callback_t	mCallback;
};

void LLInvPanelComplObserver::reset()
{
	mIncomplete.clear();
	mComplete.clear();
}

void LLInvPanelComplObserver::done()
{
	mCallback();
}

//~~~~~~~~~~~~~~~~~~~~~~~~~~~~~~~~~~~~~~~~~~~~~~~~~~~~~~~~~~~~~~~~~~~~~~~~~~~~~
// Class LLInventoryPanel
//~~~~~~~~~~~~~~~~~~~~~~~~~~~~~~~~~~~~~~~~~~~~~~~~~~~~~~~~~~~~~~~~~~~~~~~~~~~~~

LLInventoryPanel::LLInventoryPanel(const LLInventoryPanel::Params& p) :	
	LLPanel(p),
	mInventoryObserver(NULL),
	mCompletionObserver(NULL),
	mScroller(NULL),
	mSortOrderSetting(p.sort_order_setting),
	mInventory(p.inventory), //inventory("", &gInventory)
	mAcceptsDragAndDrop(p.accepts_drag_and_drop),
	mAllowMultiSelect(p.allow_multi_select),
	mAllowDrag(p.allow_drag),
	mShowItemLinkOverlays(p.show_item_link_overlays),
	mShowEmptyMessage(p.show_empty_message),
	mSuppressFolderMenu(p.suppress_folder_menu),
	mSuppressOpenItemAction(false),
	mBuildViewsOnInit(p.preinitialize_views),
	mViewsInitialized(VIEWS_UNINITIALIZED),
	mInvFVBridgeBuilder(NULL),
	mInventoryViewModel(p.name),
	mGroupedItemBridge(new LLFolderViewGroupedItemBridge),
	mFocusSelection(false),
    mBuildChildrenViews(true),
    mRootInited(false)
{
	mInvFVBridgeBuilder = &INVENTORY_BRIDGE_BUILDER;

	if (!sColorSetInitialized)
	{
		// <FS:Ansariel> Make inventory selection color independent from menu color
		//sDefaultColor = LLUIColorTable::instance().getColor("InventoryItemColor", DEFAULT_WHITE);
		//sDefaultHighlightColor = LLUIColorTable::instance().getColor("MenuItemHighlightFgColor", DEFAULT_WHITE);
		sDefaultColor = LLUIColorTable::instance().getColor("InventoryItemEnabledColor", DEFAULT_WHITE);
		sDefaultHighlightColor = LLUIColorTable::instance().getColor("InventoryItemHighlightFgColor", DEFAULT_WHITE);
		// </FS:Ansariel> Make inventory selection color independent from menu color
		sLibraryColor = LLUIColorTable::instance().getColor("InventoryItemLibraryColor", DEFAULT_WHITE);
		sLinkColor = LLUIColorTable::instance().getColor("InventoryItemLinkColor", DEFAULT_WHITE);
		sColorSetInitialized = true;
	}
	
	// context menu callbacks
	mCommitCallbackRegistrar.add("Inventory.DoToSelected", boost::bind(&LLInventoryPanel::doToSelected, this, _2));
	mCommitCallbackRegistrar.add("Inventory.EmptyTrash", boost::bind(&LLInventoryModel::emptyFolderType, &gInventory, "ConfirmEmptyTrash", LLFolderType::FT_TRASH));
	mCommitCallbackRegistrar.add("Inventory.EmptyLostAndFound", boost::bind(&LLInventoryModel::emptyFolderType, &gInventory, "ConfirmEmptyLostAndFound", LLFolderType::FT_LOST_AND_FOUND));
	mCommitCallbackRegistrar.add("Inventory.DoCreate", boost::bind(&LLInventoryPanel::doCreate, this, _2));
	mCommitCallbackRegistrar.add("Inventory.AttachObject", boost::bind(&LLInventoryPanel::attachObject, this, _2));
	mCommitCallbackRegistrar.add("Inventory.BeginIMSession", boost::bind(&LLInventoryPanel::beginIMSession, this));
	mCommitCallbackRegistrar.add("Inventory.Share",  boost::bind(&LLAvatarActions::shareWithAvatars, this));
	mCommitCallbackRegistrar.add("Inventory.FileUploadLocation", boost::bind(&LLInventoryPanel::fileUploadLocation, this, _2));
    mCommitCallbackRegistrar.add("Inventory.OpenNewFolderWindow", boost::bind(&LLInventoryPanel::openSingleViewInventory, this, LLUUID()));
	mCommitCallbackRegistrar.add("Inventory.CustomAction", boost::bind(&LLInventoryPanel::onCustomAction, this, _2)); // <FS:Ansariel> Prevent warning "No callback found for: 'Inventory.CustomAction' in control: Find Links"
}

LLFolderView * LLInventoryPanel::createFolderRoot(LLUUID root_id )
{
    LLFolderView::Params p(mParams.folder_view);
    p.name = getName();
    p.title = getLabel();
    p.rect = LLRect(0, 0, getRect().getWidth(), 0);
    p.parent_panel = this;
    p.tool_tip = p.name;
    p.listener = mInvFVBridgeBuilder->createBridge(	LLAssetType::AT_CATEGORY,
																	LLAssetType::AT_CATEGORY,
																	LLInventoryType::IT_CATEGORY,
																	this,
																	&mInventoryViewModel,
																	NULL,
																	root_id);
    p.view_model = &mInventoryViewModel;
	p.grouped_item_model = mGroupedItemBridge;
    p.use_label_suffix = mParams.use_label_suffix;
    p.allow_multiselect = mAllowMultiSelect;
    p.allow_drag = mAllowDrag;
    p.show_empty_message = mShowEmptyMessage;
    p.suppress_folder_menu = mSuppressFolderMenu;
    p.show_item_link_overlays = mShowItemLinkOverlays;
    p.root = NULL;
    p.allow_drop = mParams.allow_drop_on_root;
    p.options_menu = "menu_inventory.xml";

	// <FS:Ansariel> Inventory specials
	p.for_inventory = true;

	static LLCachedControl<S32> fsFolderViewItemHeight(*LLUI::getInstance()->mSettingGroups["config"], "FSFolderViewItemHeight");
	const LLFolderViewItem::Params& default_params = LLUICtrlFactory::getDefaultParams<LLFolderViewItem>();
	p.item_height = fsFolderViewItemHeight;
	p.item_top_pad = default_params.item_top_pad - (default_params.item_height - fsFolderViewItemHeight) / 2 - 1;
	// </FS:Ansariel>

	LLFolderView* fv = LLUICtrlFactory::create<LLFolderView>(p);
	fv->setCallbackRegistrar(&mCommitCallbackRegistrar);
	fv->setEnableRegistrar(&mEnableCallbackRegistrar);

	return fv;
}

void LLInventoryPanel::clearFolderRoot()
{
	gIdleCallbacks.deleteFunction(idle, this);
    gIdleCallbacks.deleteFunction(onIdle, this);
    
    if (mInventoryObserver)
    {
        mInventory->removeObserver(mInventoryObserver);
        delete mInventoryObserver;
        mInventoryObserver = NULL;
    }
    if (mCompletionObserver)
    {
        mInventory->removeObserver(mCompletionObserver);
        delete mCompletionObserver;
        mCompletionObserver = NULL;
    }
    
    if (mScroller)
    {
        removeChild(mScroller);
        delete mScroller;
        mScroller = NULL;
    }
}

void LLInventoryPanel::initFromParams(const LLInventoryPanel::Params& params)
{
	// save off copy of params
	mParams = params;

    initFolderRoot();

    // <FS:Ansariel> Optional hiding of empty system folders
    gSavedSettings.getControl("DebugHideEmptySystemFolders")->getSignal()->connect(boost::bind(&LLInventoryPanel::updateHideEmptySystemFolders, this, _2));

	// Initialize base class params.
	LLPanel::initFromParams(mParams);
}

LLInventoryPanel::~LLInventoryPanel()
{
	U32 sort_order = getFolderViewModel()->getSorter().getSortOrder();
    if (mSortOrderSetting != INHERIT_SORT_ORDER)
    {
        gSavedSettings.setU32(mSortOrderSetting, sort_order);
    }
    
    clearFolderRoot();
}

void LLInventoryPanel::initFolderRoot()
{
    // Clear up the root view
    // Note: This needs to be done *before* we build the new folder view
    LLUUID root_id = getRootFolderID();
    if (mFolderRoot.get())
    {
        removeItemID(root_id);
        mFolderRoot.get()->destroyView();
    }

    mCommitCallbackRegistrar.pushScope(); // registered as a widget; need to push callback scope ourselves
    {
        // Determine the root folder in case specified, and
        // build the views starting with that folder.
        LLFolderView* folder_view = createFolderRoot(root_id);
        mFolderRoot = folder_view->getHandle();
        mRootInited = true;
    
        addItemID(root_id, mFolderRoot.get());
    }
    mCommitCallbackRegistrar.popScope();
    mFolderRoot.get()->setCallbackRegistrar(&mCommitCallbackRegistrar);
    mFolderRoot.get()->setEnableRegistrar(&mEnableCallbackRegistrar);
    
    // Scroller
    LLRect scroller_view_rect = getRect();
    scroller_view_rect.translate(-scroller_view_rect.mLeft, -scroller_view_rect.mBottom);
    LLScrollContainer::Params scroller_params(mParams.scroll());
    scroller_params.rect(scroller_view_rect);
    mScroller = LLUICtrlFactory::create<LLFolderViewScrollContainer>(scroller_params);
    addChild(mScroller);
    mScroller->addChild(mFolderRoot.get());
    mFolderRoot.get()->setScrollContainer(mScroller);
    mFolderRoot.get()->setFollowsAll();
    mFolderRoot.get()->addChild(mFolderRoot.get()->mStatusTextBox);

    if (mSelectionCallback)
    {
        mFolderRoot.get()->setSelectCallback(mSelectionCallback);
    }

    // Set up the callbacks from the inventory we're viewing, and then build everything.
    mInventoryObserver = new LLInventoryPanelObserver(this);
    mInventory->addObserver(mInventoryObserver);

    mCompletionObserver = new LLInvPanelComplObserver(boost::bind(&LLInventoryPanel::onItemsCompletion, this));
    mInventory->addObserver(mCompletionObserver);

    if (mBuildViewsOnInit)
    {
        initializeViewBuilding();
    }

    if (mSortOrderSetting != INHERIT_SORT_ORDER)
    {
        setSortOrder(gSavedSettings.getU32(mSortOrderSetting));
    }
    else
    {
        setSortOrder(gSavedSettings.getU32(DEFAULT_SORT_ORDER));
    }

    // hide inbox
    if (!gSavedSettings.getBOOL("InventoryOutboxMakeVisible"))
    {
        // <FS:Ansariel> Optional hiding of Received Items folder aka Inbox
        //getFilter().setFilterCategoryTypes(getFilter().getFilterCategoryTypes() & ~(1ULL << LLFolderType::FT_INBOX));
    }
    // hide marketplace listing box, unless we are a marketplace panel
    if (!gSavedSettings.getBOOL("InventoryOutboxMakeVisible") && !mParams.use_marketplace_folders)
    {
        getFilter().setFilterCategoryTypes(getFilter().getFilterCategoryTypes() & ~(1ULL << LLFolderType::FT_MARKETPLACE_LISTINGS));
    }

    // <FS:Ansariel> Optional hiding of Received Items folder aka Inbox
    if (getName() != "Worn Items" && getName() != "inventory_inbox")    
    {
        if (!gSavedSettings.getBOOL("FSShowInboxFolder"))
        {
            getFilter().setFilterCategoryTypes(getFilter().getFilterCategoryTypes() & ~(1ULL << LLFolderType::FT_INBOX));
        }
        gSavedSettings.getControl("FSShowInboxFolder")->getSignal()->connect(boost::bind(&LLInventoryPanel::updateShowInboxFolder, this, _2));
    }
    // </FS:Ansariel> Optional hiding of Received Items folder aka Inbox

    // set the filter for the empty folder if the debug setting is on
    if (gSavedSettings.getBOOL("DebugHideEmptySystemFolders"))
    {
        getFilter().setFilterEmptySystemFolders();
    }
    
    // keep track of the clipboard state so that we avoid filtering too much
    mClipboardState = LLClipboard::instance().getGeneration();
}

void LLInventoryPanel::initializeViewBuilding()
{
    if (mViewsInitialized == VIEWS_UNINITIALIZED)
    {
        LL_DEBUGS("Inventory") << "Setting views for " << getName() << " to initialize" << LL_ENDL;
        // Build view of inventory if we need default full hierarchy and inventory is ready, otherwise do in onIdle.
        // Initializing views takes a while so always do it onIdle if viewer already loaded.
        if (mInventory->isInventoryUsable()
            && LLStartUp::getStartupState() <= STATE_WEARABLES_WAIT)
        {
            // Usually this happens on login, so we have less time constraits, but too long and we can cause a disconnect
            const F64 max_time = 20.f;
            initializeViews(max_time);
        }
        else
        {
            mViewsInitialized = VIEWS_INITIALIZING;
            gIdleCallbacks.addFunction(onIdle, (void*)this);
        }
    }
}

/*virtual*/
void LLInventoryPanel::onVisibilityChange(bool new_visibility)
{
    if (new_visibility && mViewsInitialized == VIEWS_UNINITIALIZED)
    {
        // first call can be from tab initialization
        if (gFloaterView->getParentFloater(this) != NULL)
        {
            initializeViewBuilding();
        }
    }
    LLPanel::onVisibilityChange(new_visibility);
}

void LLInventoryPanel::draw()
{
	// Select the desired item (in case it wasn't loaded when the selection was requested)
	updateSelection();
	
	LLPanel::draw();
}

const LLInventoryFilter& LLInventoryPanel::getFilter() const
{
	return getFolderViewModel()->getFilter();
}

LLInventoryFilter& LLInventoryPanel::getFilter()
{
	return getFolderViewModel()->getFilter();
}

void LLInventoryPanel::setFilterTypes(U64 types, LLInventoryFilter::EFilterType filter_type)
{
	if (filter_type == LLInventoryFilter::FILTERTYPE_OBJECT)
	{
		getFilter().setFilterObjectTypes(types);
	}
	if (filter_type == LLInventoryFilter::FILTERTYPE_CATEGORY)
		getFilter().setFilterCategoryTypes(types);
}

void LLInventoryPanel::setFilterWorn()
{
    getFilter().setFilterWorn();
}

U32 LLInventoryPanel::getFilterObjectTypes() const 
{ 
	return getFilter().getFilterObjectTypes();
}

U32 LLInventoryPanel::getFilterPermMask() const 
{ 
	return getFilter().getFilterPermissions();
}


void LLInventoryPanel::setFilterPermMask(PermissionMask filter_perm_mask)
{
	getFilter().setFilterPermissions(filter_perm_mask);
}

void LLInventoryPanel::setFilterWearableTypes(U64 types)
{
	getFilter().setFilterWearableTypes(types);
}

void LLInventoryPanel::setFilterSettingsTypes(U64 filter)
{
    getFilter().setFilterSettingsTypes(filter);
}

void LLInventoryPanel::setFilterSubString(const std::string& string)
{
	getFilter().setFilterSubString(string);
}

const std::string LLInventoryPanel::getFilterSubString() 
{ 
	return getFilter().getFilterSubString();
}

void LLInventoryPanel::setSortOrder(U32 order)
{
    LLInventorySort sorter(order);
	if (order != getFolderViewModel()->getSorter().getSortOrder())
	{
		getFolderViewModel()->setSorter(sorter);
		mFolderRoot.get()->arrangeAll();
		// try to keep selection onscreen, even if it wasn't to start with
		mFolderRoot.get()->scrollToShowSelection();
	}
}

U32 LLInventoryPanel::getSortOrder() const 
{ 
	return getFolderViewModel()->getSorter().getSortOrder();
}

void LLInventoryPanel::setSinceLogoff(bool sl)
{
	getFilter().setDateRangeLastLogoff(sl);
}

void LLInventoryPanel::setHoursAgo(U32 hours)
{
	getFilter().setHoursAgo(hours);
}

void LLInventoryPanel::setDateSearchDirection(U32 direction)
{
	getFilter().setDateSearchDirection(direction);
}

// <FS:Zi> FIRE-1175 - Filter Permissions Menu
void LLInventoryPanel::setFilterPermissions(PermissionMask filter_permissions)
{
	getFilter().setFilterPermissions(filter_permissions);
}

PermissionMask LLInventoryPanel::getFilterPermissions()
{
	return getFilter().getFilterPermissions();
}
// </FS:Zi>

void LLInventoryPanel::setFilterLinks(U64 filter_links)
{
	getFilter().setFilterLinks(filter_links);
}

// <FS:Zi> Filter Links Menu
U64 LLInventoryPanel::getFilterLinks()
{
	return getFilter().getFilterLinks();
}
// </FS:Zi> Filter Links Menu

// <FS:Zi> FIRE-31369: Add inventory filter for coalesced objects
void LLInventoryPanel::setFilterCoalescedObjects(bool coalesced)
{
	getFilter().setFilterCoalescedObjects(coalesced);
}

bool LLInventoryPanel::getFilterCoalescedObjects()
{
	return getFilter().getFilterCoalescedObjects();
}
// </FS:Zi>

void LLInventoryPanel::setSearchType(LLInventoryFilter::ESearchType type)
{
	getFilter().setSearchType(type);
}

LLInventoryFilter::ESearchType LLInventoryPanel::getSearchType()
{
	return getFilter().getSearchType();
}

void LLInventoryPanel::setShowFolderState(LLInventoryFilter::EFolderShow show)
{
	getFilter().setShowFolderState(show);
}

LLInventoryFilter::EFolderShow LLInventoryPanel::getShowFolderState()
{
	return getFilter().getShowFolderState();
}

void LLInventoryPanel::itemChanged(const LLUUID& item_id, U32 mask, const LLInventoryObject* model_item)
{
	LLFolderViewItem* view_item = getItemByID(item_id);
	LLFolderViewModelItemInventory* viewmodel_item = 
		static_cast<LLFolderViewModelItemInventory*>(view_item ? view_item->getViewModelItem() : NULL);

	// LLFolderViewFolder is derived from LLFolderViewItem so dynamic_cast from item
	// to folder is the fast way to get a folder without searching through folders tree.
	LLFolderViewFolder* view_folder = NULL;

	// Check requires as this item might have already been deleted
	// as a child of its deleted parent.
	if (model_item && view_item)
	{
		view_folder = dynamic_cast<LLFolderViewFolder*>(view_item);
	}

    // if folder is not fully initialized (likely due to delayed load on idle)
    // and we are not rebuilding, try updating children
    if (view_folder
        && !view_folder->areChildrenInited()
        && ( (mask & LLInventoryObserver::REBUILD) == 0))
    {
        LLInventoryObject const* objectp = mInventory->getObject(item_id);
        if (objectp)
        {
            view_item = buildNewViews(item_id, objectp, view_item, BUILD_ONE_FOLDER);
        }
    }

	//////////////////////////////
	// LABEL Operation
	// Empty out the display name for relabel.
	if (mask & LLInventoryObserver::LABEL)
	{
		if (view_item)
		{
			// Request refresh on this item (also flags for filtering)
			LLInvFVBridge* bridge = (LLInvFVBridge*)view_item->getViewModelItem();
			if(bridge)
			{
				// Clear the display name first, so it gets properly re-built during refresh()
				bridge->clearDisplayName();

				view_item->refresh();
			}
			LLFolderViewFolder* parent = view_item->getParentFolder();
			if(parent)
			{
				parent->getViewModelItem()->dirtyDescendantsFilter();
			}
		}
	}

	//////////////////////////////
	// REBUILD Operation
	// Destroy and regenerate the UI.
	if (mask & LLInventoryObserver::REBUILD)
	{
		if (model_item && view_item && viewmodel_item)
		{
			const LLUUID& idp = viewmodel_item->getUUID();
			view_item->destroyView();
			removeItemID(idp);
		}

        LLInventoryObject const* objectp = mInventory->getObject(item_id);
        if (objectp)
        {
            // providing NULL directly avoids unnessesary getItemByID calls
            view_item = buildNewViews(item_id, objectp, NULL, BUILD_ONE_FOLDER);
        }
        else
        {
            view_item = NULL;
        }

		viewmodel_item = 
			static_cast<LLFolderViewModelItemInventory*>(view_item ? view_item->getViewModelItem() : NULL);
		view_folder = dynamic_cast<LLFolderViewFolder *>(view_item);
	}

	//////////////////////////////
	// INTERNAL Operation
	// This could be anything.  For now, just refresh the item.
	if (mask & LLInventoryObserver::INTERNAL)
	{
		if (view_item)
		{
			view_item->refresh();
		}
	}

	//////////////////////////////
	// SORT Operation
	// Sort the folder.
	if (mask & LLInventoryObserver::SORT)
	{
		if (view_folder)
		{
			view_folder->getViewModelItem()->requestSort();
		}
	}

	// We don't typically care which of these masks the item is actually flagged with, since the masks
	// may not be accurate (e.g. in the main inventory panel, I move an item from My Inventory into
	// Landmarks; this is a STRUCTURE change for that panel but is an ADD change for the Landmarks
	// panel).  What's relevant is that the item and UI are probably out of sync and thus need to be
	// resynchronized.
	if (mask & (LLInventoryObserver::STRUCTURE |
				LLInventoryObserver::ADD |
				LLInventoryObserver::REMOVE))
	{
		//////////////////////////////
		// ADD Operation
		// Item exists in memory but a UI element hasn't been created for it.
		if (model_item && !view_item)
		{
			// Add the UI element for this item.
            LLInventoryObject const* objectp = mInventory->getObject(item_id);
            if (objectp)
            {
                // providing NULL directly avoids unnessesary getItemByID calls
                buildNewViews(item_id, objectp, NULL, BUILD_ONE_FOLDER);
            }

			// Select any newly created object that has the auto rename at top of folder root set.
			if(mFolderRoot.get()->getRoot()->needsAutoRename())
			{
				setSelection(item_id, false);
			}
			updateFolderLabel(model_item->getParentUUID());
		}

		//////////////////////////////
		// STRUCTURE Operation
		// This item already exists in both memory and UI.  It was probably reparented.
		else if (model_item && view_item)
		{
			LLFolderViewFolder* old_parent = view_item->getParentFolder();
			// Don't process the item if it is the root
			if (old_parent)
			{
				LLFolderViewModelItemInventory* viewmodel_folder = static_cast<LLFolderViewModelItemInventory*>(old_parent->getViewModelItem());
				LLFolderViewFolder* new_parent =   (LLFolderViewFolder*)getItemByID(model_item->getParentUUID());
				// Item has been moved.
				if (old_parent != new_parent)
				{
					if (new_parent != NULL)
					{
						// Item is to be moved and we found its new parent in the panel's directory, so move the item's UI.
						view_item->addToFolder(new_parent);
						addItemID(viewmodel_item->getUUID(), view_item);
						if (mInventory)
						{
							const LLUUID trash_id = mInventory->findCategoryUUIDForType(LLFolderType::FT_TRASH);
							if (trash_id != model_item->getParentUUID() && (mask & LLInventoryObserver::INTERNAL) && new_parent->isOpen())
							{
								setSelection(item_id, false);
							}
						}
						updateFolderLabel(model_item->getParentUUID());
					}
					else 
					{
						// Remove the item ID before destroying the view because the view-model-item gets
						// destroyed when the view is destroyed
						removeItemID(viewmodel_item->getUUID());

						// Item is to be moved outside the panel's directory (e.g. moved to trash for a panel that 
						// doesn't include trash).  Just remove the item's UI.
						view_item->destroyView();
					}
					if(viewmodel_folder)
					{
						updateFolderLabel(viewmodel_folder->getUUID());
					}
					old_parent->getViewModelItem()->dirtyDescendantsFilter();
				}
			}
		}

		//////////////////////////////
		// REMOVE Operation
		// This item has been removed from memory, but its associated UI element still exists.
		else if (!model_item && view_item && viewmodel_item)
		{
			// Remove the item's UI.
			LLFolderViewFolder* parent = view_item->getParentFolder();
			removeItemID(viewmodel_item->getUUID());
			view_item->destroyView();
			if(parent)
			{
				parent->getViewModelItem()->dirtyDescendantsFilter();
				LLFolderViewModelItemInventory* viewmodel_folder = static_cast<LLFolderViewModelItemInventory*>(parent->getViewModelItem());
				if(viewmodel_folder)
				{
					updateFolderLabel(viewmodel_folder->getUUID());
				}
			}
		}
	}
}

// Called when something changed in the global model (new item, item coming through the wire, rename, move, etc...) (CHUI-849)
void LLInventoryPanel::modelChanged(U32 mask)
{
    LL_PROFILE_ZONE_SCOPED;

	if (mViewsInitialized != VIEWS_INITIALIZED) return;
	
	const LLInventoryModel* model = getModel();
	if (!model) return;

	const LLInventoryModel::changed_items_t& changed_items = model->getChangedIDs();
	if (changed_items.empty()) return;

	for (LLInventoryModel::changed_items_t::const_iterator items_iter = changed_items.begin();
		 items_iter != changed_items.end();
		 ++items_iter)
	{
		const LLUUID& item_id = (*items_iter);
		const LLInventoryObject* model_item = model->getObject(item_id);
		itemChanged(item_id, mask, model_item);
	}
}

LLUUID LLInventoryPanel::getRootFolderID()
{
    LLUUID root_id;
	if (mFolderRoot.get() && mFolderRoot.get()->getViewModelItem())
	{
		root_id = static_cast<LLFolderViewModelItemInventory*>(mFolderRoot.get()->getViewModelItem())->getUUID();
	}
	else
	{
		if (mParams.start_folder.id.isChosen())
		{
			root_id = mParams.start_folder.id;
		}
		else
		{
			const LLFolderType::EType preferred_type = mParams.start_folder.type.isChosen() 
				? mParams.start_folder.type
				: LLViewerFolderType::lookupTypeFromNewCategoryName(mParams.start_folder.name);

			if ("LIBRARY" == mParams.start_folder.name())
			{
				root_id = gInventory.getLibraryRootFolderID();
			}
			else if (preferred_type != LLFolderType::FT_NONE)
			{
                LLStringExplicit label(mParams.start_folder.name());
                setLabel(label);
                
				root_id = gInventory.findCategoryUUIDForType(preferred_type);
				if (root_id.isNull())
				{
					LL_WARNS() << "Could not find folder of type " << preferred_type << LL_ENDL;
					root_id.generateNewID();
				}
			}
		}
	}
    return root_id;
}

// static
void LLInventoryPanel::onIdle(void *userdata)
{
	if (!gInventory.isInventoryUsable())
		return;

	LLInventoryPanel *self = (LLInventoryPanel*)userdata;
	if (self->mViewsInitialized <= VIEWS_INITIALIZING)
	{
		const F64 max_time = 0.001f; // 1 ms, in this case we need only root folders
		self->initializeViews(max_time); // Shedules LLInventoryPanel::idle()
	}
	if (self->mViewsInitialized >= VIEWS_BUILDING)
	{
		gIdleCallbacks.deleteFunction(onIdle, (void*)self);
	}
}

struct DirtyFilterFunctor : public LLFolderViewFunctor
{
	/*virtual*/ void doFolder(LLFolderViewFolder* folder)
	{
		folder->getViewModelItem()->dirtyFilter();
	}
	/*virtual*/ void doItem(LLFolderViewItem* item)
	{
		item->getViewModelItem()->dirtyFilter();
	}
};

void LLInventoryPanel::idle(void* user_data)
{
	LLInventoryPanel* panel = (LLInventoryPanel*)user_data;
	// Nudge the filter if the clipboard state changed
	if (panel->mClipboardState != LLClipboard::instance().getGeneration())
	{
		panel->mClipboardState = LLClipboard::instance().getGeneration();
		const LLUUID trash_id = gInventory.findCategoryUUIDForType(LLFolderType::FT_TRASH);
		LLFolderViewFolder* trash_folder = panel->getFolderByID(trash_id);
		if (trash_folder)
		{
            DirtyFilterFunctor dirtyFilterFunctor;
			trash_folder->applyFunctorToChildren(dirtyFilterFunctor);
		}

	}

    bool in_visible_chain = panel->isInVisibleChain();

    if (!panel->mBuildViewsQueue.empty())
    {
        const F64 max_time = in_visible_chain ? 0.006f : 0.001f; // 6 ms
        F64 curent_time = LLTimer::getTotalSeconds();
        panel->mBuildViewsEndTime = curent_time + max_time;

        // things added last are closer to root thus of higher priority
        std::deque<LLUUID> priority_list;
        priority_list.swap(panel->mBuildViewsQueue);

        while (curent_time < panel->mBuildViewsEndTime
            && !priority_list.empty())
        {
            LLUUID item_id = priority_list.back();
            priority_list.pop_back();

            LLInventoryObject const* objectp = panel->mInventory->getObject(item_id);
            if (objectp && panel->typedViewsFilter(item_id, objectp))
            {
                LLFolderViewItem* folder_view_item = panel->getItemByID(item_id);
                if (!folder_view_item || !folder_view_item->areChildrenInited())
                {
                    const LLUUID &parent_id = objectp->getParentUUID();
                    LLFolderViewFolder* parent_folder = (LLFolderViewFolder*)panel->getItemByID(parent_id);
                    panel->buildViewsTree(item_id, parent_id, objectp, folder_view_item, parent_folder, BUILD_TIMELIMIT);
                }
            }
            curent_time = LLTimer::getTotalSeconds();
        }
        while (!priority_list.empty())
        {
            // items in priority_list are of higher priority
            panel->mBuildViewsQueue.push_back(priority_list.front());
            priority_list.pop_front();
        }
        if (panel->mBuildViewsQueue.empty())
        {
            panel->mViewsInitialized = VIEWS_INITIALIZED;
        }
    }

    // Take into account the fact that the root folder might be invalidated
    if (panel->mFolderRoot.get())
    {
        panel->mFolderRoot.get()->update();
        // while dragging, update selection rendering to reflect single/multi drag status
        if (LLToolDragAndDrop::getInstance()->hasMouseCapture())
        {
            EAcceptance last_accept = LLToolDragAndDrop::getInstance()->getLastAccept();
            if (last_accept == ACCEPT_YES_SINGLE || last_accept == ACCEPT_YES_COPY_SINGLE)
            {
                panel->mFolderRoot.get()->setShowSingleSelection(true);
            }
            else
            {
                panel->mFolderRoot.get()->setShowSingleSelection(false);
            }
        }
        else
        {
            panel->mFolderRoot.get()->setShowSingleSelection(false);
        }
    }
    else
    {
        LL_WARNS() << "Inventory : Deleted folder root detected on panel" << LL_ENDL;
        panel->clearFolderRoot();
    }
}


void LLInventoryPanel::initializeViews(F64 max_time)
{
	if (!gInventory.isInventoryUsable()) return;
    if (!mRootInited) return;

    mViewsInitialized = VIEWS_BUILDING;

    F64 curent_time = LLTimer::getTotalSeconds();
    mBuildViewsEndTime = curent_time + max_time;

	// init everything
	LLUUID root_id = getRootFolderID();
	if (root_id.notNull())
	{
		buildNewViews(getRootFolderID());
	}
	else
	{
		// Default case: always add "My Inventory" root first, "Library" root second
		// If we run out of time, this still should create root folders
		buildNewViews(gInventory.getRootFolderID());		// My Inventory
		buildNewViews(gInventory.getLibraryRootFolderID());	// Library
	}

    if (mBuildViewsQueue.empty())
    {
        mViewsInitialized = VIEWS_INITIALIZED;
    }

	gIdleCallbacks.addFunction(idle, this);
	
    if(mParams.open_first_folder)
    {
        openStartFolderOrMyInventory();
    }
	
	// Special case for new user login
	if (gAgent.isFirstLogin())
	{
		// Auto open the user's library
		LLFolderViewFolder* lib_folder =   getFolderByID(gInventory.getLibraryRootFolderID());
		if (lib_folder)
		{
			lib_folder->setOpen(true);
		}
		
		// Auto close the user's my inventory folder
		LLFolderViewFolder* my_inv_folder =   getFolderByID(gInventory.getRootFolderID());
		if (my_inv_folder)
		{
			my_inv_folder->setOpenArrangeRecursively(false, LLFolderViewFolder::RECURSE_DOWN);
		}
	}
}


LLFolderViewFolder * LLInventoryPanel::createFolderViewFolder(LLInvFVBridge * bridge, bool allow_drop)
{
	LLFolderViewFolder::Params params(mParams.folder);

	params.name = bridge->getDisplayName();
	params.root = mFolderRoot.get();
	params.listener = bridge;
	//	params.tool_tip = params.name; // <ND/> Don't bother with tooltips in inventory
    params.allow_drop = allow_drop;

	// <FS:Ansariel> Inventory specials
	//params.font_color = (bridge->isLibraryItem() ? sLibraryColor : sDefaultColor);
	//params.font_highlight_color = (bridge->isLibraryItem() ? sLibraryColor : sDefaultHighlightColor);
	params.font_color = (bridge->isLibraryItem() ? sLibraryColor : (bridge->isLink() ? sLinkColor : sDefaultColor));
	params.font_highlight_color = (bridge->isLibraryItem() ? sLibraryColor : (bridge->isLink() ? sLinkColor : sDefaultHighlightColor));
	
	params.for_inventory = true;

	static LLCachedControl<S32> fsFolderViewItemHeight(*LLUI::getInstance()->mSettingGroups["config"], "FSFolderViewItemHeight");
	const LLFolderViewItem::Params& default_params = LLUICtrlFactory::getDefaultParams<LLFolderViewItem>();
	params.item_height = fsFolderViewItemHeight;
	params.item_top_pad = default_params.item_top_pad - (default_params.item_height - fsFolderViewItemHeight) / 2 - 1;
	// </FS:Ansariel>

	return LLUICtrlFactory::create<LLFolderViewFolder>(params);
}

LLFolderViewItem * LLInventoryPanel::createFolderViewItem(LLInvFVBridge * bridge)
{
	LLFolderViewItem::Params params(mParams.item);
	
	params.name = bridge->getDisplayName();
	params.creation_date = bridge->getCreationDate();
	params.root = mFolderRoot.get();
	params.listener = bridge;
	params.rect = LLRect (0, 0, 0, 0);
	//	params.tool_tip = params.name; // <ND/> Don't bother with tooltips in inventory

	// <FS:Ansariel> Inventory specials
	//params.font_color = (bridge->isLibraryItem() ? sLibraryColor : sDefaultColor);
	//params.font_highlight_color = (bridge->isLibraryItem() ? sLibraryColor : sDefaultHighlightColor);
	params.font_color = (bridge->isLibraryItem() ? sLibraryColor : (bridge->isLink() ? sLinkColor : sDefaultColor));
	params.font_highlight_color = (bridge->isLibraryItem() ? sLibraryColor : (bridge->isLink() ? sLinkColor : sDefaultHighlightColor));

	params.for_inventory = true;

	static LLCachedControl<S32> fsFolderViewItemHeight(*LLUI::getInstance()->mSettingGroups["config"], "FSFolderViewItemHeight");
	const LLFolderViewItem::Params& default_params = LLUICtrlFactory::getDefaultParams<LLFolderViewItem>();
	params.item_height = fsFolderViewItemHeight;
	params.item_top_pad = default_params.item_top_pad - (default_params.item_height - fsFolderViewItemHeight) / 2 - 1;
	// </FS:Ansariel>
	
	return LLUICtrlFactory::create<LLFolderViewItem>(params);
}

LLFolderViewItem* LLInventoryPanel::buildNewViews(const LLUUID& id)
{
    LLInventoryObject const* objectp = mInventory->getObject(id);
    return buildNewViews(id, objectp);
}

LLFolderViewItem* LLInventoryPanel::buildNewViews(const LLUUID& id, LLInventoryObject const* objectp)
{
    if (!objectp)
    {
        return NULL;
    }
    if (!typedViewsFilter(id, objectp))
    {
        // if certain types are not allowed permanently, no reason to create views
        return NULL;
    }

    const LLUUID &parent_id = objectp->getParentUUID();
    LLFolderViewItem* folder_view_item = getItemByID(id);
    LLFolderViewFolder* parent_folder = (LLFolderViewFolder*)getItemByID(parent_id);

    return buildViewsTree(id, parent_id, objectp, folder_view_item, parent_folder, BUILD_TIMELIMIT);
}

LLFolderViewItem* LLInventoryPanel::buildNewViews(const LLUUID& id,
                                                  LLInventoryObject const* objectp,
                                                  LLFolderViewItem *folder_view_item,
                                                  const EBuildModes &mode)
{
    if (!objectp)
    {
        return NULL;
    }
    if (!typedViewsFilter(id, objectp))
    {
        // if certain types are not allowed permanently, no reason to create views
        return NULL;
    }

    const LLUUID &parent_id = objectp->getParentUUID();
    LLFolderViewFolder* parent_folder = (LLFolderViewFolder*)getItemByID(parent_id);

    return buildViewsTree(id, parent_id, objectp, folder_view_item, parent_folder, mode);
}

LLFolderViewItem* LLInventoryPanel::buildViewsTree(const LLUUID& id,
                                                  const LLUUID& parent_id,
                                                  LLInventoryObject const* objectp,
                                                  LLFolderViewItem *folder_view_item,
                                                  LLFolderViewFolder *parent_folder,
                                                  const EBuildModes &mode,
                                                  S32 depth)
{
    depth++;

    // Force the creation of an extra root level folder item if required by the inventory panel (default is "false")
    bool allow_drop = true;
    bool create_root = false;
    if (mParams.show_root_folder)
    {
        LLUUID root_id = getRootFolderID();
        if (root_id == id)
        {
            // We insert an extra level that's seen by the UI but has no influence on the model
            parent_folder = dynamic_cast<LLFolderViewFolder*>(folder_view_item);
            folder_view_item = NULL;
            allow_drop = mParams.allow_drop_on_root;
            create_root = true;
        }
    }

 	if (!folder_view_item && parent_folder)
  		{
			if (objectp->getType() <= LLAssetType::AT_NONE)
			{
				LL_WARNS() << "LLInventoryPanel::buildViewsTree called with invalid objectp->mType : "
					<< ((S32)objectp->getType()) << " name " << objectp->getName() << " UUID " << objectp->getUUID()
					<< LL_ENDL;
				return NULL;
			}
			
			if (objectp->getType() >= LLAssetType::AT_COUNT)
  			{
				// Example: Happens when we add assets of new, not yet supported type to library
				LL_DEBUGS("Inventory") << "LLInventoryPanel::buildViewsTree called with unknown objectp->mType : "
				<< ((S32) objectp->getType()) << " name " << objectp->getName() << " UUID " << objectp->getUUID()
				<< LL_ENDL;

				LLInventoryItem* item = (LLInventoryItem*)objectp;
				if (item)
				{
					LLInvFVBridge* new_listener = mInvFVBridgeBuilder->createBridge(LLAssetType::AT_UNKNOWN,
						LLAssetType::AT_UNKNOWN,
						LLInventoryType::IT_UNKNOWN,
						this,
						&mInventoryViewModel,
						mFolderRoot.get(),
						item->getUUID(),
						item->getFlags());

					if (new_listener)
					{
						folder_view_item = createFolderViewItem(new_listener);
					}
				}
  			}
  		
  			if ((objectp->getType() == LLAssetType::AT_CATEGORY) &&
  				(objectp->getActualType() != LLAssetType::AT_LINK_FOLDER))
  			{
  				LLInvFVBridge* new_listener = mInvFVBridgeBuilder->createBridge(LLAssetType::AT_CATEGORY,
                                            (mParams.use_marketplace_folders ? LLAssetType::AT_MARKETPLACE_FOLDER : LLAssetType::AT_CATEGORY),
  																				LLInventoryType::IT_CATEGORY,
  																				this,
                                                                                &mInventoryViewModel,
  																				mFolderRoot.get(),
  																				objectp->getUUID());
  				if (new_listener)
  				{
                    folder_view_item = createFolderViewFolder(new_listener,allow_drop);
  				}
  			}
  			else
  			{
  				// Build new view for item.
  				LLInventoryItem* item = (LLInventoryItem*)objectp;
  				LLInvFVBridge* new_listener = mInvFVBridgeBuilder->createBridge(item->getType(),
  																				item->getActualType(),
  																				item->getInventoryType(),
  																				this,
																			&mInventoryViewModel,
  																				mFolderRoot.get(),
  																				item->getUUID(),
  																				item->getFlags());
 
  				if (new_listener)
  				{
				folder_view_item = createFolderViewItem(new_listener);
  				}
  			}
 
  	    if (folder_view_item)
        {
            llassert(parent_folder != NULL);
            folder_view_item->addToFolder(parent_folder);
			addItemID(id, folder_view_item);
            // In the case of the root folder been shown, open that folder by default once the widget is created
            if (create_root)
            {
                folder_view_item->setOpen(true);
            }
        }
	}

    bool create_children = folder_view_item && objectp->getType() == LLAssetType::AT_CATEGORY
                            && (mBuildChildrenViews || depth == 0);

    if (create_children)
    {
        switch (mode)
        {
            case BUILD_TIMELIMIT:
            {
                F64 curent_time = LLTimer::getTotalSeconds();
                // If function is out of time, we want to shedule it into mBuildViewsQueue
                // If we have time, no matter how little, create views for all children
                //
                // This creates children in 'bulk' to make sure folder has either
                // 'empty and incomplete' or 'complete' states with nothing in between.
                // Folders are marked as mIsFolderComplete == false by default,
                // later arrange() will update mIsFolderComplete by child count
                if (mBuildViewsEndTime < curent_time)
                {
                    create_children = false;
                    // run it again for the sake of creating children
                    if (mBuildChildrenViews || depth == 0)
                    {
                        mBuildViewsQueue.push_back(id);
                    }
                }
                else
                {
                    create_children = true;
                    folder_view_item->setChildrenInited(mBuildChildrenViews);
                }
                break;
            }
            case BUILD_NO_CHILDREN:
            {
                create_children = false;
                // run it to create children, current caller is only interested in current view
                if (mBuildChildrenViews || depth == 0)
                {
                    mBuildViewsQueue.push_back(id);
                }
                break;
            }
            case BUILD_ONE_FOLDER:
            {
                // This view loads chindren, following ones don't
                // Note: Might be better idea to do 'depth' instead,
                // It also will help to prioritize root folder's content
                create_children = true;
                folder_view_item->setChildrenInited(true);
                break;
            }
            case BUILD_NO_LIMIT:
            default:
            {
                // keep working till everything exists
                create_children = true;
                folder_view_item->setChildrenInited(true);
            }
        }
    }

	// If this is a folder, add the children of the folder and recursively add any 
	// child folders.
	if (create_children)
	{
		LLViewerInventoryCategory::cat_array_t* categories;
		LLViewerInventoryItem::item_array_t* items;
		mInventory->lockDirectDescendentArrays(id, categories, items);

        // Make sure panel won't lock in a loop over existing items if
        // folder is enormous and at least some work gets done
        const S32 MIN_ITEMS_PER_CALL = 500;
        const S32 starting_item_count = mItemMap.size();

        LLFolderViewFolder *parentp = dynamic_cast<LLFolderViewFolder*>(folder_view_item);
        bool done = true;

		if(categories)
        {
            bool has_folders = parentp->getFoldersCount() > 0;
			for (LLViewerInventoryCategory::cat_array_t::const_iterator cat_iter = categories->begin();
				 cat_iter != categories->end();
				 ++cat_iter)
			{
				const LLViewerInventoryCategory* cat = (*cat_iter);
                if (typedViewsFilter(cat->getUUID(), cat)) 
                {
                    if (has_folders)
                    {
                        // This can be optimized: we don't need to call getItemByID()
                        // each time, especially since content is growing, we can just
                        // iter over copy of mItemMap in some way
                        LLFolderViewItem* view_itemp = getItemByID(cat->getUUID());
                        buildViewsTree(cat->getUUID(), id, cat, view_itemp, parentp, (mode == BUILD_ONE_FOLDER ? BUILD_NO_CHILDREN : mode), depth);
                    }
                    else
                    {
                        buildViewsTree(cat->getUUID(), id, cat, NULL, parentp, (mode == BUILD_ONE_FOLDER ? BUILD_NO_CHILDREN : mode), depth);
                    }
                }

                if (!mBuildChildrenViews
                    && mode == BUILD_TIMELIMIT
                    && MIN_ITEMS_PER_CALL + starting_item_count < mItemMap.size())
                {
                    // Single folder view, check if we still have time
                    // 
                    // Todo: make sure this causes no dupplciates, breaks nothing,
                    // especially filters and arrange
                    F64 curent_time = LLTimer::getTotalSeconds();
                    if (mBuildViewsEndTime < curent_time)
                    {
                        mBuildViewsQueue.push_back(id);
                        done = false;
                        break;
                    }
                }
			}
		}
		
		if(items)
        {
			for (LLViewerInventoryItem::item_array_t::const_iterator item_iter = items->begin();
				 item_iter != items->end();
				 ++item_iter)
			{
                // At the moment we have to build folder's items in bulk and ignore mBuildViewsEndTime
				const LLViewerInventoryItem* item = (*item_iter);
                if (typedViewsFilter(item->getUUID(), item))
                {
                    // This can be optimized: we don't need to call getItemByID()
                    // each time, especially since content is growing, we can just
                    // iter over copy of mItemMap in some way
                    LLFolderViewItem* view_itemp = getItemByID(item->getUUID());
                    buildViewsTree(item->getUUID(), id, item, view_itemp, parentp, mode, depth);
                }

                if (!mBuildChildrenViews
                    && mode == BUILD_TIMELIMIT
                    && MIN_ITEMS_PER_CALL + starting_item_count < mItemMap.size())
                {
                    // Single folder view, check if we still have time
                    // 
                    // Todo: make sure this causes no dupplciates, breaks nothing,
                    // especially filters and arrange
                    F64 curent_time = LLTimer::getTotalSeconds();
                    if (mBuildViewsEndTime < curent_time)
                    {
                        mBuildViewsQueue.push_back(id);
                        done = false;
                        break;
                    }
                }
			}
		}

        if (!mBuildChildrenViews && done)
        {
            // flat list is done initializing folder
            folder_view_item->setChildrenInited(true);
        }
		mInventory->unlockDirectDescendentArrays(id);
	}
	
	return folder_view_item;
}

// bit of a hack to make sure the inventory is open.
void LLInventoryPanel::openStartFolderOrMyInventory()
{
	// Find My Inventory folder and open it up by name
	for (LLView *child = mFolderRoot.get()->getFirstChild(); child; child = mFolderRoot.get()->findNextSibling(child))
	{
		LLFolderViewFolder *fchild = dynamic_cast<LLFolderViewFolder*>(child);
		if (fchild
			&& fchild->getViewModelItem()
			&& fchild->getViewModelItem()->getName() == "My Inventory")
		{
			fchild->setOpen(true);
			break;
		}
	}
}

void LLInventoryPanel::onItemsCompletion()
{
	if (mFolderRoot.get()) mFolderRoot.get()->updateMenu();
}

void LLInventoryPanel::openSelected()
{
	LLFolderViewItem* folder_item = mFolderRoot.get()->getCurSelectedItem();
	if(!folder_item) return;
	LLInvFVBridge* bridge = (LLInvFVBridge*)folder_item->getViewModelItem();
	if(!bridge) return;
	bridge->openItem();
}

void LLInventoryPanel::unSelectAll()	
{ 
	mFolderRoot.get()->setSelection(NULL, false, false);
}


bool LLInventoryPanel::handleHover(S32 x, S32 y, MASK mask)
{
	bool handled = LLView::handleHover(x, y, mask);
	if(handled)
    {
        // getCursor gets current cursor, setCursor sets next cursor
        // check that children didn't set own 'next' cursor
		ECursorType cursor = getWindow()->getNextCursor();
		if (LLInventoryModelBackgroundFetch::instance().folderFetchActive() && cursor == UI_CURSOR_ARROW)
		{
			// replace arrow cursor with arrow and hourglass cursor
			getWindow()->setCursor(UI_CURSOR_WORKING);
		}
	}
	else
	{
		getWindow()->setCursor(UI_CURSOR_ARROW);
	}
	return true;
}

bool LLInventoryPanel::handleToolTip(S32 x, S32 y, MASK mask)
{
	// <FS:Ansariel> FIRE-33356: Option to turn off thumbnail tooltips
	static LLCachedControl<bool> showInventoryThumbnailTooltips(gSavedSettings, "FSShowInventoryThumbnailTooltips");
	if (!showInventoryThumbnailTooltips)
		return LLPanel::handleToolTip(x, y, mask);
	// </FS:Ansariel>

	// <FS:Ansariel> FIRE-33285: Explicit timeout for inventory thumbnail tooltips
	static LLCachedControl<F32> inventoryThumbnailTooltipsDelay(gSavedSettings, "FSInventoryThumbnailTooltipsDelay");
	static LLCachedControl<F32> tooltip_fast_delay(gSavedSettings, "ToolTipFastDelay");
	F32 tooltipDelay = LLToolTipMgr::instance().toolTipVisible() ? tooltip_fast_delay() : inventoryThumbnailTooltipsDelay();
	// </FS:Ansariel>

	if (const LLFolderViewItem* hover_item_p = (!mFolderRoot.isDead()) ? mFolderRoot.get()->getHoveredItem() : nullptr)
	{
		if (const LLFolderViewModelItemInventory* vm_item_p = static_cast<const LLFolderViewModelItemInventory*>(hover_item_p->getViewModelItem()))
		{
            LLSD params;
            params["inv_type"] = vm_item_p->getInventoryType();
            //params["thumbnail_id"] = vm_item_p->getThumbnailUUID();
            params["item_id"] = vm_item_p->getUUID();

			// <FS:Ansariel> FIRE-33423: Only show tooltip for inventory items with thumbnail or if it exceeds the width of the window
			// This is more or less copied from LLInspectTextureUtil::createInventoryToolTip
			LLUUID thumbnailUUID = vm_item_p->getThumbnailUUID();
			if (thumbnailUUID.isNull() && vm_item_p->getInventoryType() == LLInventoryType::IT_CATEGORY)
			{
				LLViewerInventoryCategory* cat = static_cast<LLViewerInventoryCategory*>(vm_item_p->getInventoryObject());
				if (cat && cat->getPreferredType() == LLFolderType::FT_OUTFIT)
				{
					LLInventoryModel::cat_array_t cats;
					LLInventoryModel::item_array_t items;
					// Not LLIsOfAssetType, because we allow links
					LLIsTextureType f;
					gInventory.getDirectDescendentsOf(vm_item_p->getUUID(), cats, items, f);

					// Exactly one texture found => show the texture tooltip
					if (1 == items.size())
					{
						LLViewerInventoryItem* item = items.front();
						if (item && item->getIsLinkType())
						{
							item = item->getLinkedItem();
						}
						if (item)
						{
							thumbnailUUID = item->getAssetUUID();
						}
					}
				}
			}
			
			if (thumbnailUUID.isNull())
				return LLPanel::handleToolTip(x, y, mask);
			else
				params["thumbnail_id"] = thumbnailUUID;
			// </FS:Ansariel>

            // tooltip should only show over folder, but screen
            // rect includes items under folder as well
            LLRect actionable_rect = hover_item_p->calcScreenRect();
            if (hover_item_p->isOpen() && hover_item_p->hasVisibleChildren())
            {
                actionable_rect.mBottom = actionable_rect.mTop - hover_item_p->getItemHeight();
            }

			LLToolTipMgr::instance().show(LLToolTip::Params()
					.message(hover_item_p->getToolTip())
					.sticky_rect(actionable_rect)
					// <FS:Ansariel> FIRE-33285: Explicit timeout for inventory thumbnail tooltips
					//.delay_time(LLView::getTooltipTimeout())
					.delay_time(tooltipDelay)
					.create_callback(boost::bind(&LLInspectTextureUtil::createInventoryToolTip, _1))
					.create_params(params));
			return true;
		}
	}
	return LLPanel::handleToolTip(x, y, mask);
}

bool LLInventoryPanel::handleDragAndDrop(S32 x, S32 y, MASK mask, bool drop,
								   EDragAndDropType cargo_type,
								   void* cargo_data,
								   EAcceptance* accept,
								   std::string& tooltip_msg)
{
	bool handled = false;

	if (mAcceptsDragAndDrop)
	{
		handled = LLPanel::handleDragAndDrop(x, y, mask, drop, cargo_type, cargo_data, accept, tooltip_msg);

		// If folder view is empty the (x, y) point won't be in its rect
		// so the handler must be called explicitly.
		// but only if was not handled before. See EXT-6746.
		if (!handled && mParams.allow_drop_on_root && !mFolderRoot.get()->hasVisibleChildren())
		{
			handled = mFolderRoot.get()->handleDragAndDrop(x, y, mask, drop, cargo_type, cargo_data, accept, tooltip_msg);
		}

		if (handled)
		{
			mFolderRoot.get()->setDragAndDropThisFrame();
		}

		// <FS:Ansariel> FIRE-18014: Inventory window "loses" focus during drag&drop
		if (drop)
		{
			LLFloater* root_floater = getParentByType<LLFloater>();
			if (root_floater)
			{
				root_floater->setTransparencyType(LLUICtrl::TT_ACTIVE);
			}
		}
		// </FS:Ansariel>
	}

	return handled;
}

void LLInventoryPanel::onFocusLost()
{
	// inventory no longer handles cut/copy/paste/delete
	if (LLEditMenuHandler::gEditMenuHandler == mFolderRoot.get())
	{
		LLEditMenuHandler::gEditMenuHandler = NULL;
	}

	LLPanel::onFocusLost();
}

void LLInventoryPanel::onFocusReceived()
{
	// inventory now handles cut/copy/paste/delete
	LLEditMenuHandler::gEditMenuHandler = mFolderRoot.get();

	LLPanel::onFocusReceived();
}

void LLInventoryPanel::onFolderOpening(const LLUUID &id)
{
    LLFolderViewItem* folder = getItemByID(id);
    if (folder && !folder->areChildrenInited())
    {
        // Last item in list will be processed first.
        // This might result in dupplicates in list, but it
        // isn't critical, views won't be created twice
        mBuildViewsQueue.push_back(id);
    }
}

bool LLInventoryPanel::addBadge(LLBadge * badge)
{
	bool badge_added = false;

	if (acceptsBadge())
	{
		badge_added = badge->addToView(mFolderRoot.get());
	}

	return badge_added;
}

void LLInventoryPanel::openAllFolders()
{
	mFolderRoot.get()->setOpenArrangeRecursively(true, LLFolderViewFolder::RECURSE_DOWN);
	mFolderRoot.get()->arrangeAll();
}

<<<<<<< HEAD
void LLInventoryPanel::closeAllFolders()
{
	mFolderRoot.get()->setOpenArrangeRecursively(FALSE, LLFolderViewFolder::RECURSE_DOWN);
	mFolderRoot.get()->arrangeAll();
}

void LLInventoryPanel::setSelection(const LLUUID& obj_id, BOOL take_keyboard_focus)
=======
void LLInventoryPanel::setSelection(const LLUUID& obj_id, bool take_keyboard_focus)
>>>>>>> 7704c263
{
	// Don't select objects in COF (e.g. to prevent refocus when items are worn).
	const LLInventoryObject *obj = mInventory->getObject(obj_id);
	if (obj && obj->getParentUUID() == LLAppearanceMgr::instance().getCOF())
	{
		return;
	}
	setSelectionByID(obj_id, take_keyboard_focus);
}

void LLInventoryPanel::setSelectCallback(const boost::function<void (const std::deque<LLFolderViewItem*>& items, bool user_action)>& cb) 
{ 
	if (mFolderRoot.get())
	{
		mFolderRoot.get()->setSelectCallback(cb);
	}
    mSelectionCallback = cb;
}

void LLInventoryPanel::clearSelection()
{
	mSelectThisID.setNull();
	mFocusSelection = false;
}

LLInventoryPanel::selected_items_t LLInventoryPanel::getSelectedItems() const
{
    return mFolderRoot.get()->getSelectionList();
}

void LLInventoryPanel::onSelectionChange(const std::deque<LLFolderViewItem*>& items, bool user_action)
{
	// Schedule updating the folder view context menu when all selected items become complete (STORM-373).
	mCompletionObserver->reset();
	for (std::deque<LLFolderViewItem*>::const_iterator it = items.begin(); it != items.end(); ++it)
	{
		LLFolderViewModelItemInventory* view_model = static_cast<LLFolderViewModelItemInventory*>((*it)->getViewModelItem());
		if (view_model)
		{
			LLUUID id = view_model->getUUID();
            if (!(*it)->areChildrenInited())
            {
                const F64 max_time = 0.0001f;
                mBuildViewsEndTime = LLTimer::getTotalSeconds() + max_time;
                buildNewViews(id);
            }
			LLViewerInventoryItem* inv_item = mInventory->getItem(id);

			if (inv_item && !inv_item->isFinished())
			{
				mCompletionObserver->watchItem(id);
			}
		}
	}

	LLFolderView* fv = mFolderRoot.get();
	if (fv->needsAutoRename()) // auto-selecting a new user-created asset and preparing to rename
	{
		fv->setNeedsAutoRename(false);
		if (items.size()) // new asset is visible and selected
		{
			fv->startRenamingSelectedItem();
		}
        else
        {
            LL_DEBUGS("Inventory") << "Failed to start renemr, no items selected" << LL_ENDL;
        }
	}

	std::set<LLFolderViewItem*> selected_items = mFolderRoot.get()->getSelectionList();
	LLFolderViewItem* prev_folder_item = getItemByID(mPreviousSelectedFolder);

	if (selected_items.size() == 1)
	{
		std::set<LLFolderViewItem*>::const_iterator iter = selected_items.begin();
		LLFolderViewItem* folder_item = (*iter);
		if(folder_item && (folder_item != prev_folder_item))
		{
			LLFolderViewModelItemInventory* fve_listener = static_cast<LLFolderViewModelItemInventory*>(folder_item->getViewModelItem());
			if (fve_listener && (fve_listener->getInventoryType() == LLInventoryType::IT_CATEGORY))
			{
				if (fve_listener->getInventoryObject() && fve_listener->getInventoryObject()->getIsLinkType())
				{
					return;
				}

				if(prev_folder_item)
				{
					LLFolderBridge* prev_bridge = dynamic_cast<LLFolderBridge*>(prev_folder_item->getViewModelItem());
					if(prev_bridge)
					{
						prev_bridge->clearDisplayName();
						prev_bridge->setShowDescendantsCount(false);
						prev_folder_item->refresh();
					}
				}

				LLFolderBridge* bridge = dynamic_cast<LLFolderBridge*>(folder_item->getViewModelItem());
				if(bridge)
				{
					bridge->clearDisplayName();
					bridge->setShowDescendantsCount(true);
					folder_item->refresh();
					mPreviousSelectedFolder = bridge->getUUID();
				}
			}
		}
	}
	else
	{
		if(prev_folder_item)
		{
			LLFolderBridge* prev_bridge = dynamic_cast<LLFolderBridge*>(prev_folder_item->getViewModelItem());
			if(prev_bridge)
			{
				prev_bridge->clearDisplayName();
				prev_bridge->setShowDescendantsCount(false);
				prev_folder_item->refresh();
			}
		}
		mPreviousSelectedFolder = LLUUID();
	}

}

void LLInventoryPanel::updateFolderLabel(const LLUUID& folder_id)
{
	if(folder_id != mPreviousSelectedFolder) return;

	LLFolderViewItem* folder_item = getItemByID(mPreviousSelectedFolder);
	if(folder_item)
	{
		LLFolderBridge* bridge = dynamic_cast<LLFolderBridge*>(folder_item->getViewModelItem());
		if(bridge)
		{
			bridge->clearDisplayName();
			bridge->setShowDescendantsCount(true);
			folder_item->refresh();
		}
	}
}

void LLInventoryPanel::doCreate(const LLSD& userdata)
{
	// <FS:Ansariel> FIRE-20108: Can't create new folder in secondary inventory if view is filtered
	//reset_inventory_filter();
	LLPanelMainInventory* main_panel = getParentByType<LLPanelMainInventory>();
	if (main_panel)
	{
		main_panel->onFilterEdit("");
	}
	// </FS:Ansariel>
	menu_create_inventory_item(this, LLFolderBridge::sSelf.get(), userdata);
}

bool LLInventoryPanel::beginIMSession()
{
	std::set<LLFolderViewItem*> selected_items =   mFolderRoot.get()->getSelectionList();

	std::string name;

	std::vector<LLUUID> members;
//	EInstantMessage type = IM_SESSION_CONFERENCE_START;

// [RLVa:KB] - Checked: 2013-05-08 (RLVa-1.4.9)
	bool fRlvCanStartIM = true;
// [/RLVa:KB]

	std::set<LLFolderViewItem*>::const_iterator iter;
	for (iter = selected_items.begin(); iter != selected_items.end(); iter++)
	{

		LLFolderViewItem* folder_item = (*iter);
			
		if(folder_item) 
		{
			LLFolderViewModelItemInventory* fve_listener = static_cast<LLFolderViewModelItemInventory*>(folder_item->getViewModelItem());
			if (fve_listener && (fve_listener->getInventoryType() == LLInventoryType::IT_CATEGORY))
			{

				LLFolderBridge* bridge = (LLFolderBridge*)folder_item->getViewModelItem();
				if(!bridge) return true;
				LLViewerInventoryCategory* cat = bridge->getCategory();
				if(!cat) return true;
				name = cat->getName();
				LLUniqueBuddyCollector is_buddy;
				LLInventoryModel::cat_array_t cat_array;
				LLInventoryModel::item_array_t item_array;
				gInventory.collectDescendentsIf(bridge->getUUID(),
												cat_array,
												item_array,
												LLInventoryModel::EXCLUDE_TRASH,
												is_buddy);
				S32 count = item_array.size();
				if(count > 0)
				{
					//*TODO by what to replace that?
					//LLFloaterReg::showInstance("communicate");

					// create the session
					LLAvatarTracker& at = LLAvatarTracker::instance();
					LLUUID id;
					for(S32 i = 0; i < count; ++i)
					{
						id = item_array.at(i)->getCreatorUUID();
// [RLVa:KB] - Checked: 2013-05-08 (RLVa-1.4.9)
						if ( (at.isBuddyOnline(id)) && (members.end() == std::find(members.begin(), members.end(), id)) )
						{
							fRlvCanStartIM &= RlvActions::canStartIM(id);
							members.push_back(id);
						}
// [/RLVa:KB]
//						if(at.isBuddyOnline(id))
//						{
//							members.push_back(id);
//						}
					}
				}
			}
			else
			{
				LLInvFVBridge* listenerp = (LLInvFVBridge*)folder_item->getViewModelItem();

				if (listenerp->getInventoryType() == LLInventoryType::IT_CALLINGCARD)
				{
					LLInventoryItem* inv_item = gInventory.getItem(listenerp->getUUID());

					if (inv_item)
					{
						LLAvatarTracker& at = LLAvatarTracker::instance();
						LLUUID id = inv_item->getCreatorUUID();

// [RLVa:KB] - Checked: 2013-05-08 (RLVa-1.4.9)
						if ( (at.isBuddyOnline(id)) && (members.end() == std::find(members.begin(), members.end(), id)) )
						{
							fRlvCanStartIM &= RlvActions::canStartIM(id);
							members.push_back(id);
						}
// [/RLVa:KB]
//						if(at.isBuddyOnline(id))
//						{
//							members.push_back(id);
//						}
					}
				} //if IT_CALLINGCARD
			} //if !IT_CATEGORY
		}
	} //for selected_items	

	// the session_id is randomly generated UUID which will be replaced later
	// with a server side generated number

// [RLVa:KB] - Checked: 2013-05-08 (RLVa-1.4.9)
	if (!fRlvCanStartIM)
	{
		make_ui_sound("UISndInvalidOp");
		RlvUtil::notifyBlocked(RlvStringKeys::Blocked::StartConference);
		return true;
	}
// [/RLVa:KB]

	if (name.empty())
	{
		name = LLTrans::getString("conference-title");
	}

// [RLVa:KB] - Checked: 2011-04-11 (RLVa-1.3.0h) | Added: RLVa-1.3.0h
	if (!members.empty())
	{
		if (members.size() > 1)
			LLAvatarActions::startConference(members);
		else
			LLAvatarActions::startIM(members[0]);
	}
// [/RLVa:KB]
//	LLUUID session_id = gIMMgr->addSession(name, type, members[0], members);
//	if (session_id != LLUUID::null)
//	{
//		LLFloaterIMContainer::getInstance()->showConversation(session_id);
//	}
		
	return true;
}

void LLInventoryPanel::fileUploadLocation(const LLSD& userdata)
{
    const std::string param = userdata.asString();
    if (param == "model")
    {
        gSavedPerAccountSettings.setString("ModelUploadFolder", LLFolderBridge::sSelf.get()->getUUID().asString());
    }
    else if (param == "texture")
    {
        gSavedPerAccountSettings.setString("TextureUploadFolder", LLFolderBridge::sSelf.get()->getUUID().asString());
    }
    else if (param == "sound")
    {
        gSavedPerAccountSettings.setString("SoundUploadFolder", LLFolderBridge::sSelf.get()->getUUID().asString());
    }
    else if (param == "animation")
    {
        gSavedPerAccountSettings.setString("AnimationUploadFolder", LLFolderBridge::sSelf.get()->getUUID().asString());
    }
    else if (param == "pbr_material")
    {
        gSavedPerAccountSettings.setString("PBRUploadFolder", LLFolderBridge::sSelf.get()->getUUID().asString());
    }
}

void LLInventoryPanel::openSingleViewInventory(LLUUID folder_id)
{
    LLPanelMainInventory::newFolderWindow(folder_id.isNull() ? LLFolderBridge::sSelf.get()->getUUID() : folder_id);
}

void LLInventoryPanel::purgeSelectedItems()
{
    if (!mFolderRoot.get()) return;

    const std::set<LLFolderViewItem*> inventory_selected = mFolderRoot.get()->getSelectionList();
    if (inventory_selected.empty()) return;
    LLSD args;
    S32 count = inventory_selected.size();
    std::vector<LLUUID> selected_items;
    for (std::set<LLFolderViewItem*>::const_iterator it = inventory_selected.begin(), end_it = inventory_selected.end();
        it != end_it;
        ++it)
    {
        LLUUID item_id = static_cast<LLFolderViewModelItemInventory*>((*it)->getViewModelItem())->getUUID();
        LLInventoryModel::cat_array_t cats;
        LLInventoryModel::item_array_t items;
        gInventory.collectDescendents(item_id, cats, items, LLInventoryModel::INCLUDE_TRASH);
        count += items.size() + cats.size();
        selected_items.push_back(item_id);
    }
    args["COUNT"] = count;
    LLNotificationsUtil::add("PurgeSelectedItems", args, LLSD(), boost::bind(callbackPurgeSelectedItems, _1, _2, selected_items));
}

// static
void LLInventoryPanel::callbackPurgeSelectedItems(const LLSD& notification, const LLSD& response, const std::vector<LLUUID> inventory_selected)
{
    S32 option = LLNotificationsUtil::getSelectedOption(notification, response);
    if (option == 0)
    {
        if (inventory_selected.empty()) return;

        for (auto it : inventory_selected)
        {
            remove_inventory_object(it, NULL);
        }
    }
}

bool LLInventoryPanel::attachObject(const LLSD& userdata)
{
	// Copy selected item UUIDs to a vector.
	std::set<LLFolderViewItem*> selected_items = mFolderRoot.get()->getSelectionList();
	uuid_vec_t items;
	for (std::set<LLFolderViewItem*>::const_iterator set_iter = selected_items.begin();
		 set_iter != selected_items.end(); 
		 ++set_iter)
	{
		items.push_back(static_cast<LLFolderViewModelItemInventory*>((*set_iter)->getViewModelItem())->getUUID());
	}

	// Attach selected items.
	LLViewerAttachMenu::attachObjects(items, userdata.asString());

	gFocusMgr.setKeyboardFocus(NULL);

	return true;
}

bool LLInventoryPanel::getSinceLogoff()
{
	return getFilter().isSinceLogoff();
}

// <FS:Ansariel> Optional hiding of empty system folders
void LLInventoryPanel::updateHideEmptySystemFolders(const LLSD &data)
{
	LLInventoryFilter& filter = getFilter();
	if (data.asBoolean())
	{
		filter.setFilterEmptySystemFolders();
	}
	else
	{
		filter.removeFilterEmptySystemFolders();
	}
	filter.setModified(LLInventoryFilter::FILTER_RESTART);
}
// </FS:Ansariel> Optional hiding of empty system folders

// <FS:Ansariel> Optional hiding of Inbox folder
void LLInventoryPanel::updateShowInboxFolder(const LLSD &data)
{
	LLInventoryFilter& filter = getFilter();
	if (data.asBoolean())
	{
		filter.setFilterCategoryTypes(filter.getFilterCategoryTypes() | (1ULL << LLFolderType::FT_INBOX));
	}
	else
	{
		filter.setFilterCategoryTypes(filter.getFilterCategoryTypes() & ~(1ULL << LLFolderType::FT_INBOX));
	}
}
// </FS:Ansariel> Optional hiding of Inbox folder

// DEBUG ONLY
// static 
void LLInventoryPanel::dumpSelectionInformation(void* user_data)
{
	LLInventoryPanel* iv = (LLInventoryPanel*)user_data;
	iv->mFolderRoot.get()->dumpSelectionInformation();
}

bool is_inventorysp_active()
{
	LLSidepanelInventory *sidepanel_inventory =	LLFloaterSidePanelContainer::getPanel<LLSidepanelInventory>("inventory");
	if (!sidepanel_inventory || !sidepanel_inventory->isInVisibleChain()) return false;
	return sidepanel_inventory->isMainInventoryPanelActive();
}

// static
LLInventoryPanel* LLInventoryPanel::getActiveInventoryPanel(bool auto_open)
{
	S32 z_min = S32_MAX;
	LLInventoryPanel* res = NULL;
	LLFloater* active_inv_floaterp = NULL;

	LLFloater* floater_inventory = LLFloaterReg::getInstance("inventory");
	if (!floater_inventory)
	{
		LL_WARNS() << "Could not find My Inventory floater" << LL_ENDL;
		return nullptr;
	}

	LLSidepanelInventory *inventory_panel =	LLFloaterSidePanelContainer::getPanel<LLSidepanelInventory>("inventory");

	// Iterate through the inventory floaters and return whichever is on top.
	LLFloaterReg::const_instance_list_t& inst_list = LLFloaterReg::getFloaterList("inventory");
	// <FS:Ansariel> Fix for sharing inventory when multiple inventory floaters are open:
	//               For the secondary floaters, we have registered those as
	//               "secondary_inventory" in LLFloaterReg, so we have to add those
	//               instances to the instance list!
	//for (LLFloaterReg::const_instance_list_t::const_iterator iter = inst_list.begin(); iter != inst_list.end(); ++iter)
	LLFloaterReg::const_instance_list_t& inst_list_secondary = LLFloaterReg::getFloaterList("secondary_inventory");
	LLFloaterReg::instance_list_t combined_list;
	combined_list.insert(combined_list.end(), inst_list.begin(), inst_list.end());
	combined_list.insert(combined_list.end(), inst_list_secondary.begin(), inst_list_secondary.end());
	for (LLFloaterReg::instance_list_t::const_iterator iter = combined_list.begin(); iter != combined_list.end(); ++iter)
	// </FS:Ansariel>
	{
		LLFloaterSidePanelContainer* inventory_floater = dynamic_cast<LLFloaterSidePanelContainer*>(*iter);

		// <FS:Ansariel> Guard against nullpointer access violation
		if (!inventory_floater)
			continue;

		inventory_panel = inventory_floater->findChild<LLSidepanelInventory>("main_panel");

		if (inventory_floater && inventory_panel && inventory_floater->getVisible())
		{
			S32 z_order = gFloaterView->getZOrder(inventory_floater);
			if (z_order < z_min)
			{
				res = inventory_panel->getActivePanel();
				z_min = z_order;
				active_inv_floaterp = inventory_floater;
			}
		}
	}

	// <FS:Ansariel> Show folder in new window option
	LLFloaterReg::const_instance_list_t& inst_list_partial = LLFloaterReg::getFloaterList("fs_partial_inventory");
	for (const auto inst : inst_list_partial)
	{
		if (inst->getVisible())
		{
			S32 z_order = gFloaterView->getZOrder(inst);
			if (z_order < z_min)
			{
				res = static_cast<FSFloaterPartialInventory*>(inst)->getInventoryPanel();
				z_min = z_order;
				active_inv_floaterp = inst;
			}
		}
	}
	// </FS:Ansariel>

	if (res)
	{
		// Make sure the floater is not minimized (STORM-438).
		//if (active_inv_floaterp && active_inv_floaterp->isMinimized())
		if (auto_open && active_inv_floaterp && active_inv_floaterp->isMinimized()) // AO: additionally only unminimize if we are told we want to see the inventory window.
		{
			active_inv_floaterp->setMinimized(false);
		}
	}	
//	else if (auto_open)
// [RLVa:KB] - Checked: 2012-05-15 (RLVa-1.4.6)
	else if ( (auto_open) && (LLFloaterReg::canShowInstance(floater_inventory->getInstanceName())) )
	{
// [/RLVa:KB]
		floater_inventory->openFloater();

		res = inventory_panel->getActivePanel();
	}

	return res;
}

//static
void LLInventoryPanel::openInventoryPanelAndSetSelection(bool auto_open, const LLUUID& obj_id, bool use_main_panel, bool take_keyboard_focus, bool reset_filter)
{
	// <FS:Ansariel> Use correct inventory floater
	//LLSidepanelInventory* sidepanel_inventory = LLFloaterSidePanelContainer::getPanel<LLSidepanelInventory>("inventory");
	//sidepanel_inventory->showInventoryPanel();
	// </FS:Ansariel>

	bool in_inbox = (gInventory.isObjectDescendentOf(obj_id, gInventory.findCategoryUUIDForType(LLFolderType::FT_INBOX)));
	bool show_inbox = gSavedSettings.getBOOL("FSShowInboxFolder"); // <FS:Ansariel> Optional hiding of Received Items folder aka Inbox

	// <FS:Ansariel> FIRE-22167: Make "Show in Main View" work properly
	//if (!in_inbox && (use_main_panel || !sidepanel_inventory->getMainInventoryPanel()->isRecentItemsPanelSelected()))	//if (main_panel && !in_inbox)
	//{
	//	sidepanel_inventory->selectAllItemsPanel();
	//}
	// </FS:Ansariel>


    LLFloater* inventory_floater = LLFloaterSidePanelContainer::getTopmostInventoryFloater();
    if(!auto_open && inventory_floater && inventory_floater->getVisible())
    {
        LLSidepanelInventory *inventory_panel = inventory_floater->findChild<LLSidepanelInventory>("main_panel");
        LLPanelMainInventory* main_panel = inventory_panel->getMainInventoryPanel();
        if(main_panel->isSingleFolderMode() && main_panel->isGalleryViewMode())
        {
            LL_DEBUGS("Inventory") << "Opening gallery panel for item" << obj_id << LL_ENDL;
            main_panel->setGallerySelection(obj_id);
            return;
        }
    }

    // <FS:Ansariel> Use correct inventory floater
    //LLPanelMainInventory* main_inventory = sidepanel_inventory->getMainInventoryPanel();
    //if (main_inventory && main_inventory->isSingleFolderMode()
    //    && use_main_panel)
    //{
    //    const LLInventoryObject *obj = gInventory.getObject(obj_id);
    //    if (obj)
    //    {
    //        LL_DEBUGS("Inventory") << "Opening main inventory panel for item" << obj_id << LL_ENDL;
    //        main_inventory->setSingleFolderViewRoot(obj->getParentUUID(), false);
    //        main_inventory->setGallerySelection(obj_id);
    //        return;
    //    }
    //}
    if (!inventory_floater)
    {
        inventory_floater = LLFloaterReg::showInstance("inventory");
    }
    if (use_main_panel && inventory_floater)
    {
        LLSidepanelInventory* inventory_panel = inventory_floater->findChild<LLSidepanelInventory>("main_panel");
        LLPanelMainInventory* main_inventory = inventory_panel->getMainInventoryPanel();
        if (main_inventory && main_inventory->isSingleFolderMode())
        {
            const LLInventoryObject *obj = gInventory.getObject(obj_id);
            if (obj)
            {
                main_inventory->setSingleFolderViewRoot(obj->getParentUUID(), false);
                main_inventory->setGallerySelection(obj_id);
                return;
            }
        }
    }
    // </FS:Ansariel>

	LLInventoryPanel *active_panel = LLInventoryPanel::getActiveInventoryPanel(auto_open);

	if (active_panel)
	{
		LL_DEBUGS("Messaging", "Inventory") << "Highlighting" << obj_id  << LL_ENDL;

		if (reset_filter)
		{
			reset_inventory_filter();
		}

		// <FS:Ansariel> Optional hiding of Received Items folder aka Inbox
		//if (in_inbox)
		if (in_inbox && !show_inbox)
		// </FS:Ansariel>
		{
			LLSidepanelInventory* sidepanel_inventory = LLFloaterSidePanelContainer::getPanel<LLSidepanelInventory>("inventory"); // <FS:Ansariel> Use correct inventory floater
			LLInventoryPanel * inventory_panel = NULL;
			sidepanel_inventory->openInbox();
			inventory_panel = sidepanel_inventory->getInboxPanel();

			if (inventory_panel)
			{
				inventory_panel->setSelection(obj_id, take_keyboard_focus);
			}
		}
		else if (auto_open)
		{
			// <FS:Ansariel> FIRE-22167: Make "Show in Main View" work properly
			//LLFloater* floater_inventory = LLFloaterReg::getInstance("inventory");
			if (use_main_panel)
			{
				active_panel->getParentByType<LLTabContainer>()->selectFirstTab();
				active_panel = getActiveInventoryPanel(FALSE);
			}
			LLFloater* floater_inventory = active_panel->getParentByType<LLFloater>();
			// </FS:Ansariel>
			if (floater_inventory)
			{
				floater_inventory->setFocus(true);
			}
			active_panel->setSelection(obj_id, take_keyboard_focus);
		}
        else
        {
            // Created items are going to receive proper focus from callbacks
            active_panel->setSelection(obj_id, take_keyboard_focus);
        }
	}
}

void LLInventoryPanel::setSFViewAndOpenFolder(const LLInventoryPanel* panel, const LLUUID& folder_id)
{

    LLFloaterReg::const_instance_list_t& inst_list = LLFloaterReg::getFloaterList("inventory");
    for (LLFloaterReg::const_instance_list_t::const_iterator iter = inst_list.begin(); iter != inst_list.end(); ++iter)
    {
        LLFloaterSidePanelContainer* inventory_floater = dynamic_cast<LLFloaterSidePanelContainer*>(*iter);
        LLSidepanelInventory* sidepanel_inventory = inventory_floater->findChild<LLSidepanelInventory>("main_panel");

        LLPanelMainInventory* main_inventory = sidepanel_inventory->getMainInventoryPanel();
        if (main_inventory && panel->hasAncestor(main_inventory) && !main_inventory->isSingleFolderMode())
        {
            main_inventory->initSingleFolderRoot(folder_id);
            main_inventory->toggleViewMode();
            main_inventory->setSingleFolderViewRoot(folder_id, false);
        }
    }
}

void LLInventoryPanel::addHideFolderType(LLFolderType::EType folder_type)
{
	getFilter().setFilterCategoryTypes(getFilter().getFilterCategoryTypes() & ~(1ULL << folder_type));
}

bool LLInventoryPanel::getIsHiddenFolderType(LLFolderType::EType folder_type) const
{
	return !(getFilter().getFilterCategoryTypes() & (1ULL << folder_type));
}

void LLInventoryPanel::addItemID( const LLUUID& id, LLFolderViewItem*   itemp )
{
	mItemMap[id] = itemp;
}

void LLInventoryPanel::removeItemID(const LLUUID& id)
{
	LLInventoryModel::cat_array_t categories;
	LLInventoryModel::item_array_t items;
	gInventory.collectDescendents(id, categories, items, true);

	mItemMap.erase(id);

	for (LLInventoryModel::cat_array_t::iterator it = categories.begin(),    end_it = categories.end();
		it != end_it;
		++it)
	{
		mItemMap.erase((*it)->getUUID());
}

	for (LLInventoryModel::item_array_t::iterator it = items.begin(),   end_it  = items.end();
		it != end_it;
		++it)
	{
		mItemMap.erase((*it)->getUUID());
	}
}

LLFolderViewItem* LLInventoryPanel::getItemByID(const LLUUID& id)
{
    LL_PROFILE_ZONE_SCOPED;

	std::map<LLUUID, LLFolderViewItem*>::iterator map_it;
	map_it = mItemMap.find(id);
	if (map_it != mItemMap.end())
	{
		return map_it->second;
	}

	return NULL;
}

LLFolderViewFolder* LLInventoryPanel::getFolderByID(const LLUUID& id)
{
	LLFolderViewItem* item = getItemByID(id);
	return dynamic_cast<LLFolderViewFolder*>(item);
}


void LLInventoryPanel::setSelectionByID( const LLUUID& obj_id, bool    take_keyboard_focus )
{
	LLFolderViewItem* itemp = getItemByID(obj_id);

    if (itemp && !itemp->areChildrenInited())
    {
        LLInventoryObject const* objectp = mInventory->getObject(obj_id);
        if (objectp)
        {
            buildNewViews(obj_id, objectp, itemp, BUILD_ONE_FOLDER);
        }
    }

	if(itemp && itemp->getViewModelItem() && itemp->passedFilter())
	{
		itemp->arrangeAndSet(true, take_keyboard_focus);
		mSelectThisID.setNull();
		mFocusSelection = false;
		return;
	}
	else
	{
		// save the desired item to be selected later (if/when ready)
		mFocusSelection = take_keyboard_focus;
		mSelectThisID = obj_id;
	}
}

void LLInventoryPanel::updateSelection()
{
	if (mSelectThisID.notNull())
	{
		setSelectionByID(mSelectThisID, mFocusSelection);
	}
}

void LLInventoryPanel::doToSelected(const LLSD& userdata)
{
	if (("purge" == userdata.asString()))
	{
		purgeSelectedItems();
		return;
	}
	LLInventoryAction::doToSelected(mInventory, mFolderRoot.get(), userdata.asString());

	return;
}

// <FS:Ansariel> Prevent warning "No callback found for: 'Inventory.CustomAction' in control: Find Links"
void LLInventoryPanel::onCustomAction(const LLSD& userdata)
{
	LLPanelMainInventory* main_panel = getParentByType<LLPanelMainInventory>();
	if (main_panel)
	{
		main_panel->doCustomAction(userdata);
	}
}
// </FS:Ansariel>

bool LLInventoryPanel::handleKeyHere( KEY key, MASK mask )
{
	bool handled = false;
	switch (key)
	{
	case KEY_RETURN:
		// Open selected items if enter key hit on the inventory panel
		if (mask == MASK_NONE)
		{
			if (mSuppressOpenItemAction)
			{
				LLFolderViewItem* folder_item = mFolderRoot.get()->getCurSelectedItem();
				if(folder_item)
				{
					LLInvFVBridge* bridge = (LLInvFVBridge*)folder_item->getViewModelItem();
					if(bridge && (bridge->getInventoryType() != LLInventoryType::IT_CATEGORY))
					{
						return handled;
					}
				}
			}
			LLInventoryAction::doToSelected(mInventory, mFolderRoot.get(), "open");
			handled = true;
		}
		break;
	case KEY_DELETE:
#if LL_DARWIN
	case KEY_BACKSPACE:
#endif
		// Delete selected items if delete or backspace key hit on the inventory panel
		// Note: on Mac laptop keyboards, backspace and delete are one and the same
		if (isSelectionRemovable() && (mask == MASK_NONE))
		{
			LLInventoryAction::doToSelected(mInventory, mFolderRoot.get(), "delete");
			handled = true;
		}
		break;
	}
	return handled;
}

bool LLInventoryPanel::isSelectionRemovable()
{
	bool can_delete = false;
	if (mFolderRoot.get())
	{
		std::set<LLFolderViewItem*> selection_set = mFolderRoot.get()->getSelectionList();
		if (!selection_set.empty()) 
		{
			can_delete = true;
			for (std::set<LLFolderViewItem*>::iterator iter = selection_set.begin();
				 iter != selection_set.end();
				 ++iter)
			{
				LLFolderViewItem *item = *iter;
				const LLFolderViewModelItemInventory *listener = static_cast<const LLFolderViewModelItemInventory*>(item->getViewModelItem());
				if (!listener)
				{
					can_delete = false;
				}
				else
				{
					can_delete &= listener->isItemRemovable() && !listener->isItemInTrash();
				}
			}
		}
	}
	return can_delete;
}

/************************************************************************/
/* Recent Inventory Panel related class                                 */
/************************************************************************/

//static const LLRecentInventoryBridgeBuilder RECENT_ITEMS_BUILDER;
static LLRecentInventoryBridgeBuilder RECENT_ITEMS_BUILDER; // <ND/> const makes GCC >= 4.6 very angry about not user defined default ctor.
class LLInventoryRecentItemsPanel : public LLInventoryPanel
{
public:
	struct Params :	public LLInitParam::Block<Params, LLInventoryPanel::Params>
	{};

	void initFromParams(const Params& p)
	{
		LLInventoryPanel::initFromParams(p);
		// turn on inbox for recent items
		getFilter().setFilterCategoryTypes(getFilter().getFilterCategoryTypes() | (1ULL << LLFolderType::FT_INBOX));
        // turn off marketplace for recent items
        getFilter().setFilterNoMarketplaceFolder();
	}

protected:
	LLInventoryRecentItemsPanel (const Params&);
	friend class LLUICtrlFactory;
};

LLInventoryRecentItemsPanel::LLInventoryRecentItemsPanel( const Params& params)
: LLInventoryPanel(params)
{
	// replace bridge builder to have necessary View bridges.
	mInvFVBridgeBuilder = &RECENT_ITEMS_BUILDER;
}

static LLDefaultChildRegistry::Register<LLInventorySingleFolderPanel> t_single_folder_inventory_panel("single_folder_inventory_panel");

LLInventorySingleFolderPanel::LLInventorySingleFolderPanel(const Params& params)
    : LLInventoryPanel(params)
{
    mBuildChildrenViews = false;
    getFilter().setSingleFolderMode(true);
    getFilter().setEmptyLookupMessage("InventorySingleFolderNoMatches");
    getFilter().setDefaultEmptyLookupMessage("InventorySingleFolderEmpty");

    mCommitCallbackRegistrar.replace("Inventory.DoToSelected", boost::bind(&LLInventorySingleFolderPanel::doToSelected, this, _2));
    mCommitCallbackRegistrar.replace("Inventory.DoCreate", boost::bind(&LLInventorySingleFolderPanel::doCreate, this, _2));
    mCommitCallbackRegistrar.replace("Inventory.Share", boost::bind(&LLInventorySingleFolderPanel::doShare, this));
}

LLInventorySingleFolderPanel::~LLInventorySingleFolderPanel()
{
}

void LLInventorySingleFolderPanel::initFromParams(const Params& p)
{
    mFolderID = gInventory.getRootFolderID();

    mParams = p;
    LLPanel::initFromParams(mParams);
}

void LLInventorySingleFolderPanel::onFocusReceived()
{
    // Tab support, when tabbing into this view, select first item
    // (ideally needs to account for scroll)
    bool select_first = mSelectThisID.isNull() && mFolderRoot.get() && mFolderRoot.get()->getSelectedCount() == 0;

    if (select_first)
    {
        LLFolderViewFolder::folders_t::const_iterator folders_it = mFolderRoot.get()->getFoldersBegin();
        LLFolderViewFolder::folders_t::const_iterator folders_end = mFolderRoot.get()->getFoldersEnd();

        for (; folders_it != folders_end; ++folders_it)
        {
            const LLFolderViewFolder* folder_view = *folders_it;
            if (folder_view->getVisible())
            {
                const LLFolderViewModelItemInventory* modelp = static_cast<const LLFolderViewModelItemInventory*>(folder_view->getViewModelItem());
                setSelectionByID(modelp->getUUID(), true);
                // quick and dirty fix: don't scroll on switching focus
                // todo: better 'tab' support, one that would work for LLInventoryPanel
                mFolderRoot.get()->stopAutoScollining();
                select_first = false;
                break;
            }
        }
    }

    if (select_first)
    {
        LLFolderViewFolder::items_t::const_iterator items_it = mFolderRoot.get()->getItemsBegin();
        LLFolderViewFolder::items_t::const_iterator items_end = mFolderRoot.get()->getItemsEnd();

        for (; items_it != items_end; ++items_it)
        {
            const LLFolderViewItem* item_view = *items_it;
            if (item_view->getVisible())
            {
                const LLFolderViewModelItemInventory* modelp = static_cast<const LLFolderViewModelItemInventory*>(item_view->getViewModelItem());
                setSelectionByID(modelp->getUUID(), true);
                mFolderRoot.get()->stopAutoScollining();
                break;
            }
        }
    }
    LLInventoryPanel::onFocusReceived();
}

void LLInventorySingleFolderPanel::initFolderRoot(const LLUUID& start_folder_id)
{
    if(mRootInited) return;

    mRootInited = true;
    if(start_folder_id.notNull())
    {
        mFolderID = start_folder_id;
    }

    mParams.open_first_folder = false;
    mParams.start_folder.id = mFolderID;

    LLInventoryPanel::initFolderRoot();
    mFolderRoot.get()->setSingleFolderMode(true);
}

void LLInventorySingleFolderPanel::changeFolderRoot(const LLUUID& new_id)
{
    if (mFolderID != new_id)
    {
        if(mFolderID.notNull())
        {
            mBackwardFolders.push_back(mFolderID);
        }
        mFolderID = new_id;
        updateSingleFolderRoot();
    }
}

void LLInventorySingleFolderPanel::onForwardFolder()
{
    if(isForwardAvailable())
    {
        mBackwardFolders.push_back(mFolderID);
        mFolderID = mForwardFolders.back();
        mForwardFolders.pop_back();
        updateSingleFolderRoot();
    }
}

void LLInventorySingleFolderPanel::onBackwardFolder()
{
    if(isBackwardAvailable())
    {
        mForwardFolders.push_back(mFolderID);
        mFolderID = mBackwardFolders.back();
        mBackwardFolders.pop_back();
        updateSingleFolderRoot();
    }
}

void LLInventorySingleFolderPanel::clearNavigationHistory()
{
    mForwardFolders.clear();
    mBackwardFolders.clear();
}

bool LLInventorySingleFolderPanel::isBackwardAvailable()
{
    return (!mBackwardFolders.empty() && (mFolderID != mBackwardFolders.back()));
}

bool LLInventorySingleFolderPanel::isForwardAvailable()
{
    return (!mForwardFolders.empty() && (mFolderID != mForwardFolders.back()));
}

boost::signals2::connection LLInventorySingleFolderPanel::setRootChangedCallback(root_changed_callback_t cb)
{
    return mRootChangedSignal.connect(cb);
}

void LLInventorySingleFolderPanel::updateSingleFolderRoot()
{
    if (mFolderID != getRootFolderID())
    {
        mRootChangedSignal();

        LLUUID root_id = mFolderID;
        if (mFolderRoot.get())
        {
            mItemMap.clear();
            mFolderRoot.get()->destroyRoot();
        }

        mCommitCallbackRegistrar.pushScope();
        {
            LLFolderView* folder_view = createFolderRoot(root_id);
            folder_view->setChildrenInited(false);
            mFolderRoot = folder_view->getHandle();
            mFolderRoot.get()->setSingleFolderMode(true);
            addItemID(root_id, mFolderRoot.get());

            LLRect scroller_view_rect = getRect();
            scroller_view_rect.translate(-scroller_view_rect.mLeft, -scroller_view_rect.mBottom);
            LLScrollContainer::Params scroller_params(mParams.scroll());
            scroller_params.rect(scroller_view_rect);

            if (mScroller)
            {
                removeChild(mScroller);
                delete mScroller;
                mScroller = NULL;
            }
            mScroller = LLUICtrlFactory::create<LLFolderViewScrollContainer>(scroller_params);
            addChild(mScroller);
            mScroller->addChild(mFolderRoot.get());
            mFolderRoot.get()->setScrollContainer(mScroller);
            mFolderRoot.get()->setFollowsAll();
            mFolderRoot.get()->addChild(mFolderRoot.get()->mStatusTextBox);

            if (!mSelectionCallback.empty())
            {
                mFolderRoot.get()->setSelectCallback(mSelectionCallback);
            }
        }
        mCommitCallbackRegistrar.popScope();
        mFolderRoot.get()->setCallbackRegistrar(&mCommitCallbackRegistrar);

        buildNewViews(mFolderID);
        
        LLFloater* root_floater = gFloaterView->getParentFloater(this);
        if(root_floater)
        {
            root_floater->setFocus(true);
        }
    }
}

bool LLInventorySingleFolderPanel::hasVisibleItems()
{
    return mFolderRoot.get()->hasVisibleChildren();
}

void LLInventorySingleFolderPanel::doCreate(const LLSD& userdata)
{
    std::string type_name = userdata.asString();
    LLUUID dest_id = LLFolderBridge::sSelf.get()->getUUID();
    if (("category" == type_name) || ("outfit" == type_name))
    {
        changeFolderRoot(dest_id);
    }
    reset_inventory_filter();
    menu_create_inventory_item(this, dest_id, userdata);
}

void LLInventorySingleFolderPanel::doToSelected(const LLSD& userdata)
{
    if (("open_in_current_window" == userdata.asString()))
    {
        changeFolderRoot(LLFolderBridge::sSelf.get()->getUUID());
        return;
    }
    LLInventoryPanel::doToSelected(userdata);
}

void LLInventorySingleFolderPanel::doShare()
{
    LLAvatarActions::shareWithAvatars(this);
}
/************************************************************************/
/* Asset Pre-Filtered Inventory Panel related class                     */
/************************************************************************/

LLAssetFilteredInventoryPanel::LLAssetFilteredInventoryPanel(const Params& p)
    : LLInventoryPanel(p)
{
}


void LLAssetFilteredInventoryPanel::initFromParams(const Params& p)
{
    // Init asset types
    std::string types = p.filter_asset_types.getValue();

    typedef boost::tokenizer<boost::char_separator<char> > tokenizer;
    boost::char_separator<char> sep("|");
    tokenizer tokens(types, sep);
    tokenizer::iterator token_iter = tokens.begin();

    memset(mAssetTypes, 0, LLAssetType::AT_COUNT * sizeof(bool));
    while (token_iter != tokens.end())
    {
        const std::string& token_str = *token_iter;
        LLAssetType::EType asset_type = LLAssetType::lookup(token_str);
        if (asset_type > LLAssetType::AT_NONE && asset_type < LLAssetType::AT_COUNT)
        {
            mAssetTypes[asset_type] = true;
        }
        ++token_iter;
    }

    // Init drag types
    memset(mDragTypes, 0, EDragAndDropType::DAD_COUNT * sizeof(bool));
    for (S32 i = 0; i < LLAssetType::AT_COUNT; i++)
    {
        if (mAssetTypes[i])
        {
            EDragAndDropType drag_type = LLViewerAssetType::lookupDragAndDropType((LLAssetType::EType)i);
            if (drag_type != DAD_NONE)
            {
                mDragTypes[drag_type] = true;
            }
        }
    }
    // Always show AT_CATEGORY, but it shouldn't get into mDragTypes
    mAssetTypes[LLAssetType::AT_CATEGORY] = true;

    // Init the panel
    LLInventoryPanel::initFromParams(p);
    U64 filter_cats = getFilter().getFilterCategoryTypes();
    filter_cats &= ~(1ULL << LLFolderType::FT_MARKETPLACE_LISTINGS);
    getFilter().setFilterCategoryTypes(filter_cats);
    getFilter().setFilterNoMarketplaceFolder();
}

bool LLAssetFilteredInventoryPanel::handleDragAndDrop(S32 x, S32 y, MASK mask, bool drop,
    EDragAndDropType cargo_type,
    void* cargo_data,
    EAcceptance* accept,
    std::string& tooltip_msg)
{
    bool result = false;

    if (mAcceptsDragAndDrop)
    {
        // Don't allow DAD_CATEGORY here since it can contain other items besides required assets
        // We should see everything we drop!
        if (mDragTypes[cargo_type])
        {
            result = LLInventoryPanel::handleDragAndDrop(x, y, mask, drop, cargo_type, cargo_data, accept, tooltip_msg);
        }
    }

    return result;
}

/*virtual*/
bool LLAssetFilteredInventoryPanel::typedViewsFilter(const LLUUID& id, LLInventoryObject const* objectp)
{
    if (!objectp)
    {
        return false;
    }
    LLAssetType::EType asset_type = objectp->getType();

    if (asset_type < 0 || asset_type >= LLAssetType::AT_COUNT)
    {
        return false;
    }

    if (!mAssetTypes[asset_type])
    {
        return false;
    }

    return true;
}

void LLAssetFilteredInventoryPanel::itemChanged(const LLUUID& id, U32 mask, const LLInventoryObject* model_item)
{
    if (!model_item && !getItemByID(id))
    {
        // remove operation, but item is not in panel already
        return;
    }

    if (model_item)
    {
        LLAssetType::EType asset_type = model_item->getType();

        if (asset_type < 0
            || asset_type >= LLAssetType::AT_COUNT
            || !mAssetTypes[asset_type])
        {
            return;
        }
    }

    LLInventoryPanel::itemChanged(id, mask, model_item);
}

/************************************************************************/
/* Worn Inventory Panel related class                                 */
/************************************************************************/
class LLInventoryWornItemsPanel;
static LLDefaultChildRegistry::Register<LLInventoryWornItemsPanel> t_worn_inventory_panel("worn_inventory_panel");

//static const LLWornInventoryBridgeBuilder WORN_ITEMS_BUILDER;
static LLWornInventoryBridgeBuilder WORN_ITEMS_BUILDER; // <ND/> const makes GCC >= 4.6 very angry about not user defined default ctor.
class LLInventoryWornItemsPanel : public LLInventoryPanel
{
public:
	struct Params :	public LLInitParam::Block<Params, LLInventoryPanel::Params>
	{};

protected:
	LLInventoryWornItemsPanel (const Params&);
	friend class LLUICtrlFactory;
};

LLInventoryWornItemsPanel::LLInventoryWornItemsPanel( const Params& params)
: LLInventoryPanel(params)
{
	// replace bridge builder to have necessary View bridges.
	mInvFVBridgeBuilder = &WORN_ITEMS_BUILDER;
}


namespace LLInitParam
{
	void TypeValues<LLFolderType::EType>::declareValues()
	{
		declare(LLFolderType::lookup(LLFolderType::FT_TEXTURE)          , LLFolderType::FT_TEXTURE);
		declare(LLFolderType::lookup(LLFolderType::FT_SOUND)            , LLFolderType::FT_SOUND);
		declare(LLFolderType::lookup(LLFolderType::FT_CALLINGCARD)      , LLFolderType::FT_CALLINGCARD);
		declare(LLFolderType::lookup(LLFolderType::FT_LANDMARK)         , LLFolderType::FT_LANDMARK);
		declare(LLFolderType::lookup(LLFolderType::FT_CLOTHING)         , LLFolderType::FT_CLOTHING);
		declare(LLFolderType::lookup(LLFolderType::FT_OBJECT)           , LLFolderType::FT_OBJECT);
		declare(LLFolderType::lookup(LLFolderType::FT_NOTECARD)         , LLFolderType::FT_NOTECARD);
		declare(LLFolderType::lookup(LLFolderType::FT_ROOT_INVENTORY)   , LLFolderType::FT_ROOT_INVENTORY);
		declare(LLFolderType::lookup(LLFolderType::FT_LSL_TEXT)         , LLFolderType::FT_LSL_TEXT);
		declare(LLFolderType::lookup(LLFolderType::FT_BODYPART)         , LLFolderType::FT_BODYPART);
		declare(LLFolderType::lookup(LLFolderType::FT_TRASH)            , LLFolderType::FT_TRASH);
		declare(LLFolderType::lookup(LLFolderType::FT_SNAPSHOT_CATEGORY), LLFolderType::FT_SNAPSHOT_CATEGORY);
		declare(LLFolderType::lookup(LLFolderType::FT_LOST_AND_FOUND)   , LLFolderType::FT_LOST_AND_FOUND);
		declare(LLFolderType::lookup(LLFolderType::FT_ANIMATION)        , LLFolderType::FT_ANIMATION);
		declare(LLFolderType::lookup(LLFolderType::FT_GESTURE)          , LLFolderType::FT_GESTURE);
		declare(LLFolderType::lookup(LLFolderType::FT_FAVORITE)         , LLFolderType::FT_FAVORITE);
		declare(LLFolderType::lookup(LLFolderType::FT_ENSEMBLE_START)   , LLFolderType::FT_ENSEMBLE_START);
		declare(LLFolderType::lookup(LLFolderType::FT_ENSEMBLE_END)     , LLFolderType::FT_ENSEMBLE_END);
		declare(LLFolderType::lookup(LLFolderType::FT_CURRENT_OUTFIT)   , LLFolderType::FT_CURRENT_OUTFIT);
		declare(LLFolderType::lookup(LLFolderType::FT_OUTFIT)           , LLFolderType::FT_OUTFIT);
		declare(LLFolderType::lookup(LLFolderType::FT_MY_OUTFITS)       , LLFolderType::FT_MY_OUTFITS);
		declare(LLFolderType::lookup(LLFolderType::FT_MESH )            , LLFolderType::FT_MESH );
		declare(LLFolderType::lookup(LLFolderType::FT_INBOX)            , LLFolderType::FT_INBOX);
		declare(LLFolderType::lookup(LLFolderType::FT_OUTBOX)           , LLFolderType::FT_OUTBOX);
		declare(LLFolderType::lookup(LLFolderType::FT_BASIC_ROOT)       , LLFolderType::FT_BASIC_ROOT);
        declare(LLFolderType::lookup(LLFolderType::FT_SETTINGS)         , LLFolderType::FT_SETTINGS);
        declare(LLFolderType::lookup(LLFolderType::FT_MATERIAL)         , LLFolderType::FT_MATERIAL);
		declare(LLFolderType::lookup(LLFolderType::FT_MARKETPLACE_LISTINGS)   , LLFolderType::FT_MARKETPLACE_LISTINGS);
		declare(LLFolderType::lookup(LLFolderType::FT_MARKETPLACE_STOCK), LLFolderType::FT_MARKETPLACE_STOCK);
		declare(LLFolderType::lookup(LLFolderType::FT_MARKETPLACE_VERSION), LLFolderType::FT_MARKETPLACE_VERSION);
	}
}<|MERGE_RESOLUTION|>--- conflicted
+++ resolved
@@ -1633,17 +1633,13 @@
 	mFolderRoot.get()->arrangeAll();
 }
 
-<<<<<<< HEAD
 void LLInventoryPanel::closeAllFolders()
 {
-	mFolderRoot.get()->setOpenArrangeRecursively(FALSE, LLFolderViewFolder::RECURSE_DOWN);
+	mFolderRoot.get()->setOpenArrangeRecursively(false, LLFolderViewFolder::RECURSE_DOWN);
 	mFolderRoot.get()->arrangeAll();
 }
 
-void LLInventoryPanel::setSelection(const LLUUID& obj_id, BOOL take_keyboard_focus)
-=======
 void LLInventoryPanel::setSelection(const LLUUID& obj_id, bool take_keyboard_focus)
->>>>>>> 7704c263
 {
 	// Don't select objects in COF (e.g. to prevent refocus when items are worn).
 	const LLInventoryObject *obj = mInventory->getObject(obj_id);
@@ -2257,7 +2253,7 @@
 			if (use_main_panel)
 			{
 				active_panel->getParentByType<LLTabContainer>()->selectFirstTab();
-				active_panel = getActiveInventoryPanel(FALSE);
+				active_panel = getActiveInventoryPanel(false);
 			}
 			LLFloater* floater_inventory = active_panel->getParentByType<LLFloater>();
 			// </FS:Ansariel>
