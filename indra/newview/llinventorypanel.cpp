--- conflicted
+++ resolved
@@ -540,19 +540,11 @@
 
 					view_item->refresh();
 				}
-<<<<<<< HEAD
-				// <FS:Ansariel> FIRE-11103: Fix empty folders being shown in worn inventory panel
-=======
->>>>>>> 76c7eb73
 				LLFolderViewFolder* parent = view_item->getParentFolder();
 				if(parent)
 				{
 					parent->getViewModelItem()->dirtyDescendantsFilter();
 				}
-<<<<<<< HEAD
-				// </FS:Ansariel>
-=======
->>>>>>> 76c7eb73
 			}
 		}
 
