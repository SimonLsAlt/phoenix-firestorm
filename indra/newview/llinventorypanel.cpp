/* 
 * @file llinventorypanel.cpp
 * @brief Implementation of the inventory panel and associated stuff.
 *
 * $LicenseInfo:firstyear=2001&license=viewerlgpl$
 * Second Life Viewer Source Code
 * Copyright (C) 2010, Linden Research, Inc.
 * 
 * This library is free software; you can redistribute it and/or
 * modify it under the terms of the GNU Lesser General Public
 * License as published by the Free Software Foundation;
 * version 2.1 of the License only.
 * 
 * This library is distributed in the hope that it will be useful,
 * but WITHOUT ANY WARRANTY; without even the implied warranty of
 * MERCHANTABILITY or FITNESS FOR A PARTICULAR PURPOSE.  See the GNU
 * Lesser General Public License for more details.
 * 
 * You should have received a copy of the GNU Lesser General Public
 * License along with this library; if not, write to the Free Software
 * Foundation, Inc., 51 Franklin Street, Fifth Floor, Boston, MA  02110-1301  USA
 * 
 * Linden Research, Inc., 945 Battery Street, San Francisco, CA  94111  USA
 * $/LicenseInfo$
 */

#include "llviewerprecompiledheaders.h"
#include "llinventorypanel.h"

#include <utility> // for std::pair<>

#include "llagent.h"
#include "llagentwearables.h"
#include "llappearancemgr.h"
#include "llavataractions.h"
#include "llclipboard.h"
#include "llfloaterreg.h"
#include "llfloatersidepanelcontainer.h"
#include "llfolderview.h"
#include "llfolderviewitem.h"
#include "llfloaterimcontainer.h"
#include "llimview.h"
#include "llinspecttexture.h"
#include "llinventorybridge.h"
#include "llinventoryfunctions.h"
#include "llinventorymodelbackgroundfetch.h"
#include "llnotificationsutil.h"
#include "llpanelmaininventory.h"
#include "llpreview.h"
#include "llsidepanelinventory.h"
#include "llstartup.h"
#include "lltrans.h"
#include "llviewerassettype.h"
#include "llviewerattachmenu.h"
#include "llviewerfoldertype.h"
#include "llvoavatarself.h"
#include "llpanelmaininventory.h"
// [RLVa:KB] - Checked: 2013-05-08 (RLVa-1.4.9)
#include "rlvactions.h"
#include "rlvcommon.h"
// [/RLVa:KB]
#include "fsfloaterpartialinventory.h"

class LLInventoryRecentItemsPanel;
class LLAssetFilteredInventoryPanel;

static LLDefaultChildRegistry::Register<LLInventoryPanel> r("inventory_panel");
static LLDefaultChildRegistry::Register<LLInventoryRecentItemsPanel> t_recent_inventory_panel("recent_inventory_panel");
static LLDefaultChildRegistry::Register<LLAssetFilteredInventoryPanel> t_asset_filtered_inv_panel("asset_filtered_inv_panel");

const std::string LLInventoryPanel::DEFAULT_SORT_ORDER = std::string("InventorySortOrder");
const std::string LLInventoryPanel::RECENTITEMS_SORT_ORDER = std::string("RecentItemsSortOrder");
const std::string LLInventoryPanel::INHERIT_SORT_ORDER = std::string("");
//<ND> const makes GCC >= 4.6 and Clang very angry about not user defined default ctor.
//static const LLInventoryFolderViewModelBuilder INVENTORY_BRIDGE_BUILDER;
static LLInventoryFolderViewModelBuilder INVENTORY_BRIDGE_BUILDER;
// </ND>
// statics 
bool LLInventoryPanel::sColorSetInitialized = false;
LLUIColor LLInventoryPanel::sDefaultColor;
LLUIColor LLInventoryPanel::sDefaultHighlightColor;
LLUIColor LLInventoryPanel::sLibraryColor;
LLUIColor LLInventoryPanel::sLinkColor;

const LLColor4U DEFAULT_WHITE(255, 255, 255);

//~~~~~~~~~~~~~~~~~~~~~~~~~~~~~~~~~~~~~~~~~~~~~~~~~~~~~~~~~~~~~~~~~~~~~~~~~~~~~
// Class LLInventoryPanelObserver
//
// Bridge to support knowing when the inventory has changed.
//~~~~~~~~~~~~~~~~~~~~~~~~~~~~~~~~~~~~~~~~~~~~~~~~~~~~~~~~~~~~~~~~~~~~~~~~~~~~~

class LLInventoryPanelObserver : public LLInventoryObserver
{
public:
	LLInventoryPanelObserver(LLInventoryPanel* ip) : mIP(ip) {}
	virtual ~LLInventoryPanelObserver() {}
	virtual void changed(U32 mask) 
	{
		mIP->modelChanged(mask);
	}
protected:
	LLInventoryPanel* mIP;
};

//~~~~~~~~~~~~~~~~~~~~~~~~~~~~~~~~~~~~~~~~~~~~~~~~~~~~~~~~~~~~~~~~~~~~~~~~~~~~~
// Class LLInvPanelComplObserver
//
// Calls specified callback when all specified items become complete.
//
// Usage:
// observer = new LLInvPanelComplObserver(boost::bind(onComplete));
// inventory->addObserver(observer);
// observer->reset(); // (optional)
// observer->watchItem(incomplete_item1_id);
// observer->watchItem(incomplete_item2_id);
//~~~~~~~~~~~~~~~~~~~~~~~~~~~~~~~~~~~~~~~~~~~~~~~~~~~~~~~~~~~~~~~~~~~~~~~~~~~~~

class LLInvPanelComplObserver : public LLInventoryCompletionObserver
{
public:
	typedef boost::function<void()> callback_t;

	LLInvPanelComplObserver(callback_t cb)
	:	mCallback(cb)
	{
	}

	void reset();

private:
	/*virtual*/ void done();

	/// Called when all the items are complete.
	callback_t	mCallback;
};

void LLInvPanelComplObserver::reset()
{
	mIncomplete.clear();
	mComplete.clear();
}

void LLInvPanelComplObserver::done()
{
	mCallback();
}

//~~~~~~~~~~~~~~~~~~~~~~~~~~~~~~~~~~~~~~~~~~~~~~~~~~~~~~~~~~~~~~~~~~~~~~~~~~~~~
// Class LLInventoryPanel
//~~~~~~~~~~~~~~~~~~~~~~~~~~~~~~~~~~~~~~~~~~~~~~~~~~~~~~~~~~~~~~~~~~~~~~~~~~~~~

LLInventoryPanel::LLInventoryPanel(const LLInventoryPanel::Params& p) :	
	LLPanel(p),
	mInventoryObserver(NULL),
	mCompletionObserver(NULL),
	mScroller(NULL),
	mSortOrderSetting(p.sort_order_setting),
	mInventory(p.inventory), //inventory("", &gInventory)
	mAcceptsDragAndDrop(p.accepts_drag_and_drop),
	mAllowMultiSelect(p.allow_multi_select),
	mAllowDrag(p.allow_drag),
	mShowItemLinkOverlays(p.show_item_link_overlays),
	mShowEmptyMessage(p.show_empty_message),
	mSuppressFolderMenu(p.suppress_folder_menu),
	mSuppressOpenItemAction(false),
	mBuildViewsOnInit(p.preinitialize_views),
	mViewsInitialized(VIEWS_UNINITIALIZED),
	mInvFVBridgeBuilder(NULL),
	mInventoryViewModel(p.name),
	mGroupedItemBridge(new LLFolderViewGroupedItemBridge),
	mFocusSelection(false),
    mBuildChildrenViews(true),
    mRootInited(false)
{
	mInvFVBridgeBuilder = &INVENTORY_BRIDGE_BUILDER;

	if (!sColorSetInitialized)
	{
		// <FS:Ansariel> Make inventory selection color independent from menu color
		//sDefaultColor = LLUIColorTable::instance().getColor("InventoryItemColor", DEFAULT_WHITE);
		//sDefaultHighlightColor = LLUIColorTable::instance().getColor("MenuItemHighlightFgColor", DEFAULT_WHITE);
		sDefaultColor = LLUIColorTable::instance().getColor("InventoryItemEnabledColor", DEFAULT_WHITE);
		sDefaultHighlightColor = LLUIColorTable::instance().getColor("InventoryItemHighlightFgColor", DEFAULT_WHITE);
		// </FS:Ansariel> Make inventory selection color independent from menu color
		sLibraryColor = LLUIColorTable::instance().getColor("InventoryItemLibraryColor", DEFAULT_WHITE);
		sLinkColor = LLUIColorTable::instance().getColor("InventoryItemLinkColor", DEFAULT_WHITE);
		sColorSetInitialized = true;
	}
	
	// context menu callbacks
	mCommitCallbackRegistrar.add("Inventory.DoToSelected", boost::bind(&LLInventoryPanel::doToSelected, this, _2));
	mCommitCallbackRegistrar.add("Inventory.EmptyTrash", boost::bind(&LLInventoryModel::emptyFolderType, &gInventory, "ConfirmEmptyTrash", LLFolderType::FT_TRASH));
	mCommitCallbackRegistrar.add("Inventory.EmptyLostAndFound", boost::bind(&LLInventoryModel::emptyFolderType, &gInventory, "ConfirmEmptyLostAndFound", LLFolderType::FT_LOST_AND_FOUND));
	mCommitCallbackRegistrar.add("Inventory.DoCreate", boost::bind(&LLInventoryPanel::doCreate, this, _2));
	mCommitCallbackRegistrar.add("Inventory.AttachObject", boost::bind(&LLInventoryPanel::attachObject, this, _2));
	mCommitCallbackRegistrar.add("Inventory.BeginIMSession", boost::bind(&LLInventoryPanel::beginIMSession, this));
	mCommitCallbackRegistrar.add("Inventory.Share",  boost::bind(&LLAvatarActions::shareWithAvatars, this));
	mCommitCallbackRegistrar.add("Inventory.FileUploadLocation", boost::bind(&LLInventoryPanel::fileUploadLocation, this, _2));
    mCommitCallbackRegistrar.add("Inventory.OpenNewFolderWindow", boost::bind(&LLInventoryPanel::openSingleViewInventory, this, LLUUID()));
	mCommitCallbackRegistrar.add("Inventory.CustomAction", boost::bind(&LLInventoryPanel::onCustomAction, this, _2)); // <FS:Ansariel> Prevent warning "No callback found for: 'Inventory.CustomAction' in control: Find Links"
}

LLFolderView * LLInventoryPanel::createFolderRoot(LLUUID root_id )
{
    LLFolderView::Params p(mParams.folder_view);
    p.name = getName();
    p.title = getLabel();
    p.rect = LLRect(0, 0, getRect().getWidth(), 0);
    p.parent_panel = this;
    p.tool_tip = p.name;
    p.listener = mInvFVBridgeBuilder->createBridge(	LLAssetType::AT_CATEGORY,
																	LLAssetType::AT_CATEGORY,
																	LLInventoryType::IT_CATEGORY,
																	this,
																	&mInventoryViewModel,
																	NULL,
																	root_id);
    p.view_model = &mInventoryViewModel;
	p.grouped_item_model = mGroupedItemBridge;
    p.use_label_suffix = mParams.use_label_suffix;
    p.allow_multiselect = mAllowMultiSelect;
    p.allow_drag = mAllowDrag;
    p.show_empty_message = mShowEmptyMessage;
    p.suppress_folder_menu = mSuppressFolderMenu;
    p.show_item_link_overlays = mShowItemLinkOverlays;
    p.root = NULL;
    p.allow_drop = mParams.allow_drop_on_root;
    p.options_menu = "menu_inventory.xml";

	// <FS:Ansariel> Inventory specials
	p.for_inventory = true;

	static LLCachedControl<S32> fsFolderViewItemHeight(*LLUI::getInstance()->mSettingGroups["config"], "FSFolderViewItemHeight");
	const LLFolderViewItem::Params& default_params = LLUICtrlFactory::getDefaultParams<LLFolderViewItem>();
	p.item_height = fsFolderViewItemHeight;
	p.item_top_pad = default_params.item_top_pad - (default_params.item_height - fsFolderViewItemHeight) / 2 - 1;
	// </FS:Ansariel>

	LLFolderView* fv = LLUICtrlFactory::create<LLFolderView>(p);
	fv->setCallbackRegistrar(&mCommitCallbackRegistrar);
	fv->setEnableRegistrar(&mEnableCallbackRegistrar);

	return fv;
}

void LLInventoryPanel::clearFolderRoot()
{
	gIdleCallbacks.deleteFunction(idle, this);
    gIdleCallbacks.deleteFunction(onIdle, this);
    
    if (mInventoryObserver)
    {
        mInventory->removeObserver(mInventoryObserver);
        delete mInventoryObserver;
        mInventoryObserver = NULL;
    }
    if (mCompletionObserver)
    {
        mInventory->removeObserver(mCompletionObserver);
        delete mCompletionObserver;
        mCompletionObserver = NULL;
    }
    
    if (mScroller)
    {
        removeChild(mScroller);
        delete mScroller;
        mScroller = NULL;
    }
}

void LLInventoryPanel::initFromParams(const LLInventoryPanel::Params& params)
{
	// save off copy of params
	mParams = params;

    initFolderRoot();

    // <FS:Ansariel> Optional hiding of empty system folders
    gSavedSettings.getControl("DebugHideEmptySystemFolders")->getSignal()->connect(boost::bind(&LLInventoryPanel::updateHideEmptySystemFolders, this, _2));

	// Initialize base class params.
	LLPanel::initFromParams(mParams);
}

LLInventoryPanel::~LLInventoryPanel()
{
	U32 sort_order = getFolderViewModel()->getSorter().getSortOrder();
    if (mSortOrderSetting != INHERIT_SORT_ORDER)
    {
        gSavedSettings.setU32(mSortOrderSetting, sort_order);
    }
    
    clearFolderRoot();
}

void LLInventoryPanel::initFolderRoot()
{
    // Clear up the root view
    // Note: This needs to be done *before* we build the new folder view
    LLUUID root_id = getRootFolderID();
    if (mFolderRoot.get())
    {
        removeItemID(root_id);
        mFolderRoot.get()->destroyView();
    }

    mCommitCallbackRegistrar.pushScope(); // registered as a widget; need to push callback scope ourselves
    {
        // Determine the root folder in case specified, and
        // build the views starting with that folder.
        LLFolderView* folder_view = createFolderRoot(root_id);
        mFolderRoot = folder_view->getHandle();
        mRootInited = true;
    
        addItemID(root_id, mFolderRoot.get());
    }
    mCommitCallbackRegistrar.popScope();
    mFolderRoot.get()->setCallbackRegistrar(&mCommitCallbackRegistrar);
    mFolderRoot.get()->setEnableRegistrar(&mEnableCallbackRegistrar);
    
    // Scroller
    LLRect scroller_view_rect = getRect();
    scroller_view_rect.translate(-scroller_view_rect.mLeft, -scroller_view_rect.mBottom);
    LLScrollContainer::Params scroller_params(mParams.scroll());
    scroller_params.rect(scroller_view_rect);
    mScroller = LLUICtrlFactory::create<LLFolderViewScrollContainer>(scroller_params);
    addChild(mScroller);
    mScroller->addChild(mFolderRoot.get());
    mFolderRoot.get()->setScrollContainer(mScroller);
    mFolderRoot.get()->setFollowsAll();
    mFolderRoot.get()->addChild(mFolderRoot.get()->mStatusTextBox);

    if (mSelectionCallback)
    {
        mFolderRoot.get()->setSelectCallback(mSelectionCallback);
    }

    // Set up the callbacks from the inventory we're viewing, and then build everything.
    mInventoryObserver = new LLInventoryPanelObserver(this);
    mInventory->addObserver(mInventoryObserver);

    mCompletionObserver = new LLInvPanelComplObserver(boost::bind(&LLInventoryPanel::onItemsCompletion, this));
    mInventory->addObserver(mCompletionObserver);

    if (mBuildViewsOnInit)
    {
        initializeViewBuilding();
    }

    if (mSortOrderSetting != INHERIT_SORT_ORDER)
    {
        setSortOrder(gSavedSettings.getU32(mSortOrderSetting));
    }
    else
    {
        setSortOrder(gSavedSettings.getU32(DEFAULT_SORT_ORDER));
    }

    // hide inbox
    if (!gSavedSettings.getBOOL("InventoryOutboxMakeVisible"))
    {
        // <FS:Ansariel> Optional hiding of Received Items folder aka Inbox
        //getFilter().setFilterCategoryTypes(getFilter().getFilterCategoryTypes() & ~(1ULL << LLFolderType::FT_INBOX));
    }
    // hide marketplace listing box, unless we are a marketplace panel
    if (!gSavedSettings.getBOOL("InventoryOutboxMakeVisible") && !mParams.use_marketplace_folders)
    {
        getFilter().setFilterCategoryTypes(getFilter().getFilterCategoryTypes() & ~(1ULL << LLFolderType::FT_MARKETPLACE_LISTINGS));
    }

    // <FS:Ansariel> Optional hiding of Received Items folder aka Inbox
    if (getName() != "Worn Items" && getName() != "inventory_inbox")    
    {
        if (!gSavedSettings.getBOOL("FSShowInboxFolder"))
        {
            getFilter().setFilterCategoryTypes(getFilter().getFilterCategoryTypes() & ~(1ULL << LLFolderType::FT_INBOX));
        }
        gSavedSettings.getControl("FSShowInboxFolder")->getSignal()->connect(boost::bind(&LLInventoryPanel::updateShowInboxFolder, this, _2));
    }
    // </FS:Ansariel> Optional hiding of Received Items folder aka Inbox

    // set the filter for the empty folder if the debug setting is on
    if (gSavedSettings.getBOOL("DebugHideEmptySystemFolders"))
    {
        getFilter().setFilterEmptySystemFolders();
    }
    
    // keep track of the clipboard state so that we avoid filtering too much
    mClipboardState = LLClipboard::instance().getGeneration();
}

void LLInventoryPanel::initializeViewBuilding()
{
    if (mViewsInitialized == VIEWS_UNINITIALIZED)
    {
        LL_DEBUGS("Inventory") << "Setting views for " << getName() << " to initialize" << LL_ENDL;
        // Build view of inventory if we need default full hierarchy and inventory is ready, otherwise do in onIdle.
        // Initializing views takes a while so always do it onIdle if viewer already loaded.
        if (mInventory->isInventoryUsable()
            && LLStartUp::getStartupState() <= STATE_WEARABLES_WAIT)
        {
            // Usually this happens on login, so we have less time constraits, but too long and we can cause a disconnect
            const F64 max_time = 20.f;
            initializeViews(max_time);
        }
        else
        {
            mViewsInitialized = VIEWS_INITIALIZING;
            gIdleCallbacks.addFunction(onIdle, (void*)this);
        }
    }
}

/*virtual*/
void LLInventoryPanel::onVisibilityChange(BOOL new_visibility)
{
    if (new_visibility && mViewsInitialized == VIEWS_UNINITIALIZED)
    {
        // first call can be from tab initialization
        if (gFloaterView->getParentFloater(this) != NULL)
        {
            initializeViewBuilding();
        }
    }
    LLPanel::onVisibilityChange(new_visibility);
}

void LLInventoryPanel::draw()
{
	// Select the desired item (in case it wasn't loaded when the selection was requested)
	updateSelection();
	
	LLPanel::draw();
}

const LLInventoryFilter& LLInventoryPanel::getFilter() const
{
	return getFolderViewModel()->getFilter();
}

LLInventoryFilter& LLInventoryPanel::getFilter()
{
	return getFolderViewModel()->getFilter();
}

void LLInventoryPanel::setFilterTypes(U64 types, LLInventoryFilter::EFilterType filter_type)
{
	if (filter_type == LLInventoryFilter::FILTERTYPE_OBJECT)
	{
		getFilter().setFilterObjectTypes(types);
	}
	if (filter_type == LLInventoryFilter::FILTERTYPE_CATEGORY)
		getFilter().setFilterCategoryTypes(types);
}

void LLInventoryPanel::setFilterWorn()
{
    getFilter().setFilterWorn();
}

U32 LLInventoryPanel::getFilterObjectTypes() const 
{ 
	return getFilter().getFilterObjectTypes();
}

U32 LLInventoryPanel::getFilterPermMask() const 
{ 
	return getFilter().getFilterPermissions();
}


void LLInventoryPanel::setFilterPermMask(PermissionMask filter_perm_mask)
{
	getFilter().setFilterPermissions(filter_perm_mask);
}

void LLInventoryPanel::setFilterWearableTypes(U64 types)
{
	getFilter().setFilterWearableTypes(types);
}

void LLInventoryPanel::setFilterSettingsTypes(U64 filter)
{
    getFilter().setFilterSettingsTypes(filter);
}

void LLInventoryPanel::setFilterSubString(const std::string& string)
{
	getFilter().setFilterSubString(string);
}

const std::string LLInventoryPanel::getFilterSubString() 
{ 
	return getFilter().getFilterSubString();
}

void LLInventoryPanel::setSortOrder(U32 order)
{
    LLInventorySort sorter(order);
	if (order != getFolderViewModel()->getSorter().getSortOrder())
	{
		getFolderViewModel()->setSorter(sorter);
		mFolderRoot.get()->arrangeAll();
		// try to keep selection onscreen, even if it wasn't to start with
		mFolderRoot.get()->scrollToShowSelection();
	}
}

U32 LLInventoryPanel::getSortOrder() const 
{ 
	return getFolderViewModel()->getSorter().getSortOrder();
}

void LLInventoryPanel::setSinceLogoff(BOOL sl)
{
	getFilter().setDateRangeLastLogoff(sl);
}

void LLInventoryPanel::setHoursAgo(U32 hours)
{
	getFilter().setHoursAgo(hours);
}

void LLInventoryPanel::setDateSearchDirection(U32 direction)
{
	getFilter().setDateSearchDirection(direction);
}

// <FS:Zi> FIRE-1175 - Filter Permissions Menu
void LLInventoryPanel::setFilterPermissions(PermissionMask filter_permissions)
{
	getFilter().setFilterPermissions(filter_permissions);
}

PermissionMask LLInventoryPanel::getFilterPermissions()
{
	return getFilter().getFilterPermissions();
}
// </FS:Zi>

void LLInventoryPanel::setFilterLinks(U64 filter_links)
{
	getFilter().setFilterLinks(filter_links);
}

// <FS:Zi> Filter Links Menu
U64 LLInventoryPanel::getFilterLinks()
{
	return getFilter().getFilterLinks();
}
// </FS:Zi> Filter Links Menu

// <FS:Zi> FIRE-31369: Add inventory filter for coalesced objects
void LLInventoryPanel::setFilterCoalescedObjects(bool coalesced)
{
	getFilter().setFilterCoalescedObjects(coalesced);
}

bool LLInventoryPanel::getFilterCoalescedObjects()
{
	return getFilter().getFilterCoalescedObjects();
}
// </FS:Zi>

void LLInventoryPanel::setSearchType(LLInventoryFilter::ESearchType type)
{
	getFilter().setSearchType(type);
}

LLInventoryFilter::ESearchType LLInventoryPanel::getSearchType()
{
	return getFilter().getSearchType();
}

void LLInventoryPanel::setShowFolderState(LLInventoryFilter::EFolderShow show)
{
	getFilter().setShowFolderState(show);
}

LLInventoryFilter::EFolderShow LLInventoryPanel::getShowFolderState()
{
	return getFilter().getShowFolderState();
}

void LLInventoryPanel::itemChanged(const LLUUID& item_id, U32 mask, const LLInventoryObject* model_item)
{
	LLFolderViewItem* view_item = getItemByID(item_id);
	LLFolderViewModelItemInventory* viewmodel_item = 
		static_cast<LLFolderViewModelItemInventory*>(view_item ? view_item->getViewModelItem() : NULL);

	// LLFolderViewFolder is derived from LLFolderViewItem so dynamic_cast from item
	// to folder is the fast way to get a folder without searching through folders tree.
	LLFolderViewFolder* view_folder = NULL;

	// Check requires as this item might have already been deleted
	// as a child of its deleted parent.
	if (model_item && view_item)
	{
		view_folder = dynamic_cast<LLFolderViewFolder*>(view_item);
	}

    // if folder is not fully initialized (likely due to delayed load on idle)
    // and we are not rebuilding, try updating children
    if (view_folder
        && !view_folder->areChildrenInited()
        && ( (mask & LLInventoryObserver::REBUILD) == 0))
    {
        LLInventoryObject const* objectp = mInventory->getObject(item_id);
        if (objectp)
        {
            view_item = buildNewViews(item_id, objectp, view_item, BUILD_ONE_FOLDER);
        }
    }

	//////////////////////////////
	// LABEL Operation
	// Empty out the display name for relabel.
	if (mask & LLInventoryObserver::LABEL)
	{
		if (view_item)
		{
			// Request refresh on this item (also flags for filtering)
			LLInvFVBridge* bridge = (LLInvFVBridge*)view_item->getViewModelItem();
			if(bridge)
			{
				// Clear the display name first, so it gets properly re-built during refresh()
				bridge->clearDisplayName();

				view_item->refresh();
			}
			LLFolderViewFolder* parent = view_item->getParentFolder();
			if(parent)
			{
				parent->getViewModelItem()->dirtyDescendantsFilter();
			}
		}
	}

	//////////////////////////////
	// REBUILD Operation
	// Destroy and regenerate the UI.
	if (mask & LLInventoryObserver::REBUILD)
	{
		if (model_item && view_item && viewmodel_item)
		{
			const LLUUID& idp = viewmodel_item->getUUID();
			view_item->destroyView();
			removeItemID(idp);
		}

        LLInventoryObject const* objectp = mInventory->getObject(item_id);
        if (objectp)
        {
            // providing NULL directly avoids unnessesary getItemByID calls
            view_item = buildNewViews(item_id, objectp, NULL, BUILD_ONE_FOLDER);
        }
        else
        {
            view_item = NULL;
        }

		viewmodel_item = 
			static_cast<LLFolderViewModelItemInventory*>(view_item ? view_item->getViewModelItem() : NULL);
		view_folder = dynamic_cast<LLFolderViewFolder *>(view_item);
	}

	//////////////////////////////
	// INTERNAL Operation
	// This could be anything.  For now, just refresh the item.
	if (mask & LLInventoryObserver::INTERNAL)
	{
		if (view_item)
		{
			view_item->refresh();
		}
	}

	//////////////////////////////
	// SORT Operation
	// Sort the folder.
	if (mask & LLInventoryObserver::SORT)
	{
		if (view_folder)
		{
			view_folder->getViewModelItem()->requestSort();
		}
	}

	// We don't typically care which of these masks the item is actually flagged with, since the masks
	// may not be accurate (e.g. in the main inventory panel, I move an item from My Inventory into
	// Landmarks; this is a STRUCTURE change for that panel but is an ADD change for the Landmarks
	// panel).  What's relevant is that the item and UI are probably out of sync and thus need to be
	// resynchronized.
	if (mask & (LLInventoryObserver::STRUCTURE |
				LLInventoryObserver::ADD |
				LLInventoryObserver::REMOVE))
	{
		//////////////////////////////
		// ADD Operation
		// Item exists in memory but a UI element hasn't been created for it.
		if (model_item && !view_item)
		{
			// Add the UI element for this item.
            LLInventoryObject const* objectp = mInventory->getObject(item_id);
            if (objectp)
            {
                // providing NULL directly avoids unnessesary getItemByID calls
                buildNewViews(item_id, objectp, NULL, BUILD_ONE_FOLDER);
            }

			// Select any newly created object that has the auto rename at top of folder root set.
			if(mFolderRoot.get()->getRoot()->needsAutoRename())
			{
				setSelection(item_id, FALSE);
			}
			updateFolderLabel(model_item->getParentUUID());
		}

		//////////////////////////////
		// STRUCTURE Operation
		// This item already exists in both memory and UI.  It was probably reparented.
		else if (model_item && view_item)
		{
			LLFolderViewFolder* old_parent = view_item->getParentFolder();
			// Don't process the item if it is the root
			if (old_parent)
			{
				LLFolderViewModelItemInventory* viewmodel_folder = static_cast<LLFolderViewModelItemInventory*>(old_parent->getViewModelItem());
				LLFolderViewFolder* new_parent =   (LLFolderViewFolder*)getItemByID(model_item->getParentUUID());
				// Item has been moved.
				if (old_parent != new_parent)
				{
					if (new_parent != NULL)
					{
						// Item is to be moved and we found its new parent in the panel's directory, so move the item's UI.
						view_item->addToFolder(new_parent);
						addItemID(viewmodel_item->getUUID(), view_item);
						if (mInventory)
						{
							const LLUUID trash_id = mInventory->findCategoryUUIDForType(LLFolderType::FT_TRASH);
							if (trash_id != model_item->getParentUUID() && (mask & LLInventoryObserver::INTERNAL) && new_parent->isOpen())
							{
								setSelection(item_id, FALSE);
							}
						}
						updateFolderLabel(model_item->getParentUUID());
					}
					else 
					{
						// Remove the item ID before destroying the view because the view-model-item gets
						// destroyed when the view is destroyed
						removeItemID(viewmodel_item->getUUID());

						// Item is to be moved outside the panel's directory (e.g. moved to trash for a panel that 
						// doesn't include trash).  Just remove the item's UI.
						view_item->destroyView();
					}
					if(viewmodel_folder)
					{
						updateFolderLabel(viewmodel_folder->getUUID());
					}
					old_parent->getViewModelItem()->dirtyDescendantsFilter();
				}
			}
		}

		//////////////////////////////
		// REMOVE Operation
		// This item has been removed from memory, but its associated UI element still exists.
		else if (!model_item && view_item && viewmodel_item)
		{
			// Remove the item's UI.
			LLFolderViewFolder* parent = view_item->getParentFolder();
			removeItemID(viewmodel_item->getUUID());
			view_item->destroyView();
			if(parent)
			{
				parent->getViewModelItem()->dirtyDescendantsFilter();
				LLFolderViewModelItemInventory* viewmodel_folder = static_cast<LLFolderViewModelItemInventory*>(parent->getViewModelItem());
				if(viewmodel_folder)
				{
					updateFolderLabel(viewmodel_folder->getUUID());
				}
			}
		}
	}
}

// Called when something changed in the global model (new item, item coming through the wire, rename, move, etc...) (CHUI-849)
void LLInventoryPanel::modelChanged(U32 mask)
{
    LL_PROFILE_ZONE_SCOPED;

	if (mViewsInitialized != VIEWS_INITIALIZED) return;
	
	const LLInventoryModel* model = getModel();
	if (!model) return;

	const LLInventoryModel::changed_items_t& changed_items = model->getChangedIDs();
	if (changed_items.empty()) return;

	for (LLInventoryModel::changed_items_t::const_iterator items_iter = changed_items.begin();
		 items_iter != changed_items.end();
		 ++items_iter)
	{
		const LLUUID& item_id = (*items_iter);
		const LLInventoryObject* model_item = model->getObject(item_id);
		itemChanged(item_id, mask, model_item);
	}
}

LLUUID LLInventoryPanel::getRootFolderID()
{
    LLUUID root_id;
	if (mFolderRoot.get() && mFolderRoot.get()->getViewModelItem())
	{
		root_id = static_cast<LLFolderViewModelItemInventory*>(mFolderRoot.get()->getViewModelItem())->getUUID();
	}
	else
	{
		if (mParams.start_folder.id.isChosen())
		{
			root_id = mParams.start_folder.id;
		}
		else
		{
			const LLFolderType::EType preferred_type = mParams.start_folder.type.isChosen() 
				? mParams.start_folder.type
				: LLViewerFolderType::lookupTypeFromNewCategoryName(mParams.start_folder.name);

			if ("LIBRARY" == mParams.start_folder.name())
			{
				root_id = gInventory.getLibraryRootFolderID();
			}
			else if (preferred_type != LLFolderType::FT_NONE)
			{
                LLStringExplicit label(mParams.start_folder.name());
                setLabel(label);
                
				root_id = gInventory.findCategoryUUIDForType(preferred_type);
				if (root_id.isNull())
				{
					LL_WARNS() << "Could not find folder of type " << preferred_type << LL_ENDL;
					root_id.generateNewID();
				}
			}
		}
	}
    return root_id;
}

// static
void LLInventoryPanel::onIdle(void *userdata)
{
	if (!gInventory.isInventoryUsable())
		return;

	LLInventoryPanel *self = (LLInventoryPanel*)userdata;
	if (self->mViewsInitialized <= VIEWS_INITIALIZING)
	{
		const F64 max_time = 0.001f; // 1 ms, in this case we need only root folders
		self->initializeViews(max_time); // Shedules LLInventoryPanel::idle()
	}
	if (self->mViewsInitialized >= VIEWS_BUILDING)
	{
		gIdleCallbacks.deleteFunction(onIdle, (void*)self);
	}
}

struct DirtyFilterFunctor : public LLFolderViewFunctor
{
	/*virtual*/ void doFolder(LLFolderViewFolder* folder)
	{
		folder->getViewModelItem()->dirtyFilter();
	}
	/*virtual*/ void doItem(LLFolderViewItem* item)
	{
		item->getViewModelItem()->dirtyFilter();
	}
};

void LLInventoryPanel::idle(void* user_data)
{
	LLInventoryPanel* panel = (LLInventoryPanel*)user_data;
	// Nudge the filter if the clipboard state changed
	if (panel->mClipboardState != LLClipboard::instance().getGeneration())
	{
		panel->mClipboardState = LLClipboard::instance().getGeneration();
		const LLUUID trash_id = gInventory.findCategoryUUIDForType(LLFolderType::FT_TRASH);
		LLFolderViewFolder* trash_folder = panel->getFolderByID(trash_id);
		if (trash_folder)
		{
            DirtyFilterFunctor dirtyFilterFunctor;
			trash_folder->applyFunctorToChildren(dirtyFilterFunctor);
		}

	}

    bool in_visible_chain = panel->isInVisibleChain();

    if (!panel->mBuildViewsQueue.empty())
    {
        const F64 max_time = in_visible_chain ? 0.006f : 0.001f; // 6 ms
        F64 curent_time = LLTimer::getTotalSeconds();
        panel->mBuildViewsEndTime = curent_time + max_time;

        // things added last are closer to root thus of higher priority
        std::deque<LLUUID> priority_list;
        priority_list.swap(panel->mBuildViewsQueue);

        while (curent_time < panel->mBuildViewsEndTime
            && !priority_list.empty())
        {
            LLUUID item_id = priority_list.back();
            priority_list.pop_back();

            LLInventoryObject const* objectp = panel->mInventory->getObject(item_id);
            if (objectp && panel->typedViewsFilter(item_id, objectp))
            {
                LLFolderViewItem* folder_view_item = panel->getItemByID(item_id);
                if (!folder_view_item || !folder_view_item->areChildrenInited())
                {
                    const LLUUID &parent_id = objectp->getParentUUID();
                    LLFolderViewFolder* parent_folder = (LLFolderViewFolder*)panel->getItemByID(parent_id);
                    panel->buildViewsTree(item_id, parent_id, objectp, folder_view_item, parent_folder, BUILD_TIMELIMIT);
                }
            }
            curent_time = LLTimer::getTotalSeconds();
        }
        while (!priority_list.empty())
        {
            // items in priority_list are of higher priority
            panel->mBuildViewsQueue.push_back(priority_list.front());
            priority_list.pop_front();
        }
        if (panel->mBuildViewsQueue.empty())
        {
            panel->mViewsInitialized = VIEWS_INITIALIZED;
        }
    }

    // Take into account the fact that the root folder might be invalidated
    if (panel->mFolderRoot.get())
    {
        panel->mFolderRoot.get()->update();
        // while dragging, update selection rendering to reflect single/multi drag status
        if (LLToolDragAndDrop::getInstance()->hasMouseCapture())
        {
            EAcceptance last_accept = LLToolDragAndDrop::getInstance()->getLastAccept();
            if (last_accept == ACCEPT_YES_SINGLE || last_accept == ACCEPT_YES_COPY_SINGLE)
            {
                panel->mFolderRoot.get()->setShowSingleSelection(TRUE);
            }
            else
            {
                panel->mFolderRoot.get()->setShowSingleSelection(FALSE);
            }
        }
        else
        {
            panel->mFolderRoot.get()->setShowSingleSelection(FALSE);
        }
    }
    else
    {
        LL_WARNS() << "Inventory : Deleted folder root detected on panel" << LL_ENDL;
        panel->clearFolderRoot();
    }
}


void LLInventoryPanel::initializeViews(F64 max_time)
{
	if (!gInventory.isInventoryUsable()) return;
    if (!mRootInited) return;

    mViewsInitialized = VIEWS_BUILDING;

    F64 curent_time = LLTimer::getTotalSeconds();
    mBuildViewsEndTime = curent_time + max_time;

	// init everything
	LLUUID root_id = getRootFolderID();
	if (root_id.notNull())
	{
		buildNewViews(getRootFolderID());
	}
	else
	{
		// Default case: always add "My Inventory" root first, "Library" root second
		// If we run out of time, this still should create root folders
		buildNewViews(gInventory.getRootFolderID());		// My Inventory
		buildNewViews(gInventory.getLibraryRootFolderID());	// Library
	}

    if (mBuildViewsQueue.empty())
    {
        mViewsInitialized = VIEWS_INITIALIZED;
    }

	gIdleCallbacks.addFunction(idle, this);
	
    if(mParams.open_first_folder)
    {
        openStartFolderOrMyInventory();
    }
	
	// Special case for new user login
	if (gAgent.isFirstLogin())
	{
		// Auto open the user's library
		LLFolderViewFolder* lib_folder =   getFolderByID(gInventory.getLibraryRootFolderID());
		if (lib_folder)
		{
			lib_folder->setOpen(TRUE);
		}
		
		// Auto close the user's my inventory folder
		LLFolderViewFolder* my_inv_folder =   getFolderByID(gInventory.getRootFolderID());
		if (my_inv_folder)
		{
			my_inv_folder->setOpenArrangeRecursively(FALSE, LLFolderViewFolder::RECURSE_DOWN);
		}
	}
}


LLFolderViewFolder * LLInventoryPanel::createFolderViewFolder(LLInvFVBridge * bridge, bool allow_drop)
{
	LLFolderViewFolder::Params params(mParams.folder);

	params.name = bridge->getDisplayName();
	params.root = mFolderRoot.get();
	params.listener = bridge;
	//	params.tool_tip = params.name; // <ND/> Don't bother with tooltips in inventory
    params.allow_drop = allow_drop;

	params.font_color = (bridge->isLibraryItem() ? sLibraryColor : sDefaultColor);
	params.font_highlight_color = (bridge->isLibraryItem() ? sLibraryColor : sDefaultHighlightColor);

	// <FS:Ansariel> Inventory specials
	params.for_inventory = true;

	static LLCachedControl<S32> fsFolderViewItemHeight(*LLUI::getInstance()->mSettingGroups["config"], "FSFolderViewItemHeight");
	const LLFolderViewItem::Params& default_params = LLUICtrlFactory::getDefaultParams<LLFolderViewItem>();
	params.item_height = fsFolderViewItemHeight;
	params.item_top_pad = default_params.item_top_pad - (default_params.item_height - fsFolderViewItemHeight) / 2 - 1;
	// </FS:Ansariel>

	return LLUICtrlFactory::create<LLFolderViewFolder>(params);
}

LLFolderViewItem * LLInventoryPanel::createFolderViewItem(LLInvFVBridge * bridge)
{
	LLFolderViewItem::Params params(mParams.item);
	
	params.name = bridge->getDisplayName();
	params.creation_date = bridge->getCreationDate();
	params.root = mFolderRoot.get();
	params.listener = bridge;
	params.rect = LLRect (0, 0, 0, 0);
	//	params.tool_tip = params.name; // <ND/> Don't bother with tooltips in inventory

	params.font_color = (bridge->isLibraryItem() ? sLibraryColor : sDefaultColor);
	params.font_highlight_color = (bridge->isLibraryItem() ? sLibraryColor : sDefaultHighlightColor);

	// <FS:Ansariel> Inventory specials
	params.for_inventory = true;

	static LLCachedControl<S32> fsFolderViewItemHeight(*LLUI::getInstance()->mSettingGroups["config"], "FSFolderViewItemHeight");
	const LLFolderViewItem::Params& default_params = LLUICtrlFactory::getDefaultParams<LLFolderViewItem>();
	params.item_height = fsFolderViewItemHeight;
	params.item_top_pad = default_params.item_top_pad - (default_params.item_height - fsFolderViewItemHeight) / 2 - 1;
	// </FS:Ansariel>
	
	return LLUICtrlFactory::create<LLFolderViewItem>(params);
}

LLFolderViewItem* LLInventoryPanel::buildNewViews(const LLUUID& id)
{
    LLInventoryObject const* objectp = mInventory->getObject(id);
    return buildNewViews(id, objectp);
}

LLFolderViewItem* LLInventoryPanel::buildNewViews(const LLUUID& id, LLInventoryObject const* objectp)
{
    if (!objectp)
    {
        return NULL;
    }
    if (!typedViewsFilter(id, objectp))
    {
        // if certain types are not allowed permanently, no reason to create views
        return NULL;
    }

    const LLUUID &parent_id = objectp->getParentUUID();
    LLFolderViewItem* folder_view_item = getItemByID(id);
    LLFolderViewFolder* parent_folder = (LLFolderViewFolder*)getItemByID(parent_id);

    return buildViewsTree(id, parent_id, objectp, folder_view_item, parent_folder, BUILD_TIMELIMIT);
}

LLFolderViewItem* LLInventoryPanel::buildNewViews(const LLUUID& id,
                                                  LLInventoryObject const* objectp,
                                                  LLFolderViewItem *folder_view_item,
                                                  const EBuildModes &mode)
{
    if (!objectp)
    {
        return NULL;
    }
    if (!typedViewsFilter(id, objectp))
    {
        // if certain types are not allowed permanently, no reason to create views
        return NULL;
    }

    const LLUUID &parent_id = objectp->getParentUUID();
    LLFolderViewFolder* parent_folder = (LLFolderViewFolder*)getItemByID(parent_id);

    return buildViewsTree(id, parent_id, objectp, folder_view_item, parent_folder, mode);
}

LLFolderViewItem* LLInventoryPanel::buildViewsTree(const LLUUID& id,
                                                  const LLUUID& parent_id,
                                                  LLInventoryObject const* objectp,
                                                  LLFolderViewItem *folder_view_item,
                                                  LLFolderViewFolder *parent_folder,
                                                  const EBuildModes &mode,
                                                  S32 depth)
{
    depth++;

    // Force the creation of an extra root level folder item if required by the inventory panel (default is "false")
    bool allow_drop = true;
    bool create_root = false;
    if (mParams.show_root_folder)
    {
        LLUUID root_id = getRootFolderID();
        if (root_id == id)
        {
            // We insert an extra level that's seen by the UI but has no influence on the model
            parent_folder = dynamic_cast<LLFolderViewFolder*>(folder_view_item);
            folder_view_item = NULL;
            allow_drop = mParams.allow_drop_on_root;
            create_root = true;
        }
    }

 	if (!folder_view_item && parent_folder)
  		{
			if (objectp->getType() <= LLAssetType::AT_NONE)
			{
				LL_WARNS() << "LLInventoryPanel::buildViewsTree called with invalid objectp->mType : "
					<< ((S32)objectp->getType()) << " name " << objectp->getName() << " UUID " << objectp->getUUID()
					<< LL_ENDL;
				return NULL;
			}
			
			if (objectp->getType() >= LLAssetType::AT_COUNT)
  			{
				// Example: Happens when we add assets of new, not yet supported type to library
				LL_DEBUGS("Inventory") << "LLInventoryPanel::buildViewsTree called with unknown objectp->mType : "
				<< ((S32) objectp->getType()) << " name " << objectp->getName() << " UUID " << objectp->getUUID()
				<< LL_ENDL;

				LLInventoryItem* item = (LLInventoryItem*)objectp;
				if (item)
				{
					LLInvFVBridge* new_listener = mInvFVBridgeBuilder->createBridge(LLAssetType::AT_UNKNOWN,
						LLAssetType::AT_UNKNOWN,
						LLInventoryType::IT_UNKNOWN,
						this,
						&mInventoryViewModel,
						mFolderRoot.get(),
						item->getUUID(),
						item->getFlags());

					if (new_listener)
					{
						folder_view_item = createFolderViewItem(new_listener);
					}
				}
  			}
  		
  			if ((objectp->getType() == LLAssetType::AT_CATEGORY) &&
  				(objectp->getActualType() != LLAssetType::AT_LINK_FOLDER))
  			{
  				LLInvFVBridge* new_listener = mInvFVBridgeBuilder->createBridge(LLAssetType::AT_CATEGORY,
                                            (mParams.use_marketplace_folders ? LLAssetType::AT_MARKETPLACE_FOLDER : LLAssetType::AT_CATEGORY),
  																				LLInventoryType::IT_CATEGORY,
  																				this,
                                                                                &mInventoryViewModel,
  																				mFolderRoot.get(),
  																				objectp->getUUID());
  				if (new_listener)
  				{
                    folder_view_item = createFolderViewFolder(new_listener,allow_drop);
  				}
  			}
  			else
  			{
  				// Build new view for item.
  				LLInventoryItem* item = (LLInventoryItem*)objectp;
  				LLInvFVBridge* new_listener = mInvFVBridgeBuilder->createBridge(item->getType(),
  																				item->getActualType(),
  																				item->getInventoryType(),
  																				this,
																			&mInventoryViewModel,
  																				mFolderRoot.get(),
  																				item->getUUID(),
  																				item->getFlags());
 
  				if (new_listener)
  				{
				folder_view_item = createFolderViewItem(new_listener);
  				}
  			}
 
  	    if (folder_view_item)
        {
            llassert(parent_folder != NULL);
            folder_view_item->addToFolder(parent_folder);
			addItemID(id, folder_view_item);
            // In the case of the root folder been shown, open that folder by default once the widget is created
            if (create_root)
            {
                folder_view_item->setOpen(TRUE);
            }
        }
	}

    bool create_children = folder_view_item && objectp->getType() == LLAssetType::AT_CATEGORY
                            && (mBuildChildrenViews || depth == 0);

    if (create_children)
    {
        switch (mode)
        {
            case BUILD_TIMELIMIT:
            {
                F64 curent_time = LLTimer::getTotalSeconds();
                // If function is out of time, we want to shedule it into mBuildViewsQueue
                // If we have time, no matter how little, create views for all children
                //
                // This creates children in 'bulk' to make sure folder has either
                // 'empty and incomplete' or 'complete' states with nothing in between.
                // Folders are marked as mIsFolderComplete == false by default,
                // later arrange() will update mIsFolderComplete by child count
                if (mBuildViewsEndTime < curent_time)
                {
                    create_children = false;
                    // run it again for the sake of creating children
                    if (mBuildChildrenViews || depth == 0)
                    {
                        mBuildViewsQueue.push_back(id);
                    }
                }
                else
                {
                    create_children = true;
                    folder_view_item->setChildrenInited(mBuildChildrenViews);
                }
                break;
            }
            case BUILD_NO_CHILDREN:
            {
                create_children = false;
                // run it to create children, current caller is only interested in current view
                if (mBuildChildrenViews || depth == 0)
                {
                    mBuildViewsQueue.push_back(id);
                }
                break;
            }
            case BUILD_ONE_FOLDER:
            {
                // This view loads chindren, following ones don't
                // Note: Might be better idea to do 'depth' instead,
                // It also will help to prioritize root folder's content
                create_children = true;
                folder_view_item->setChildrenInited(true);
                break;
            }
            case BUILD_NO_LIMIT:
            default:
            {
                // keep working till everything exists
                create_children = true;
                folder_view_item->setChildrenInited(true);
            }
        }
    }

	// If this is a folder, add the children of the folder and recursively add any 
	// child folders.
	if (create_children)
	{
		LLViewerInventoryCategory::cat_array_t* categories;
		LLViewerInventoryItem::item_array_t* items;
		mInventory->lockDirectDescendentArrays(id, categories, items);

        // Make sure panel won't lock in a loop over existing items if
        // folder is enormous and at least some work gets done
        const S32 MIN_ITEMS_PER_CALL = 500;
        const S32 starting_item_count = mItemMap.size();

        LLFolderViewFolder *parentp = dynamic_cast<LLFolderViewFolder*>(folder_view_item);
        bool done = true;

		if(categories)
        {
            bool has_folders = parentp->getFoldersCount() > 0;
			for (LLViewerInventoryCategory::cat_array_t::const_iterator cat_iter = categories->begin();
				 cat_iter != categories->end();
				 ++cat_iter)
			{
				const LLViewerInventoryCategory* cat = (*cat_iter);
                if (typedViewsFilter(cat->getUUID(), cat)) 
                {
                    if (has_folders)
                    {
                        // This can be optimized: we don't need to call getItemByID()
                        // each time, especially since content is growing, we can just
                        // iter over copy of mItemMap in some way
                        LLFolderViewItem* view_itemp = getItemByID(cat->getUUID());
                        buildViewsTree(cat->getUUID(), id, cat, view_itemp, parentp, (mode == BUILD_ONE_FOLDER ? BUILD_NO_CHILDREN : mode), depth);
                    }
                    else
                    {
                        buildViewsTree(cat->getUUID(), id, cat, NULL, parentp, (mode == BUILD_ONE_FOLDER ? BUILD_NO_CHILDREN : mode), depth);
                    }
                }

                if (!mBuildChildrenViews
                    && mode == BUILD_TIMELIMIT
                    && MIN_ITEMS_PER_CALL + starting_item_count < mItemMap.size())
                {
                    // Single folder view, check if we still have time
                    // 
                    // Todo: make sure this causes no dupplciates, breaks nothing,
                    // especially filters and arrange
                    F64 curent_time = LLTimer::getTotalSeconds();
                    if (mBuildViewsEndTime < curent_time)
                    {
                        mBuildViewsQueue.push_back(id);
                        done = false;
                        break;
                    }
                }
			}
		}
		
		if(items)
        {
			for (LLViewerInventoryItem::item_array_t::const_iterator item_iter = items->begin();
				 item_iter != items->end();
				 ++item_iter)
			{
                // At the moment we have to build folder's items in bulk and ignore mBuildViewsEndTime
				const LLViewerInventoryItem* item = (*item_iter);
                if (typedViewsFilter(item->getUUID(), item))
                {
                    // This can be optimized: we don't need to call getItemByID()
                    // each time, especially since content is growing, we can just
                    // iter over copy of mItemMap in some way
                    LLFolderViewItem* view_itemp = getItemByID(item->getUUID());
                    buildViewsTree(item->getUUID(), id, item, view_itemp, parentp, mode, depth);
                }

                if (!mBuildChildrenViews
                    && mode == BUILD_TIMELIMIT
                    && MIN_ITEMS_PER_CALL + starting_item_count < mItemMap.size())
                {
                    // Single folder view, check if we still have time
                    // 
                    // Todo: make sure this causes no dupplciates, breaks nothing,
                    // especially filters and arrange
                    F64 curent_time = LLTimer::getTotalSeconds();
                    if (mBuildViewsEndTime < curent_time)
                    {
                        mBuildViewsQueue.push_back(id);
                        done = false;
                        break;
                    }
                }
			}
		}

        if (!mBuildChildrenViews && done)
        {
            // flat list is done initializing folder
            folder_view_item->setChildrenInited(true);
        }
		mInventory->unlockDirectDescendentArrays(id);
	}
	
	return folder_view_item;
}

// bit of a hack to make sure the inventory is open.
void LLInventoryPanel::openStartFolderOrMyInventory()
{
	// Find My Inventory folder and open it up by name
	for (LLView *child = mFolderRoot.get()->getFirstChild(); child; child = mFolderRoot.get()->findNextSibling(child))
	{
		LLFolderViewFolder *fchild = dynamic_cast<LLFolderViewFolder*>(child);
		if (fchild
			&& fchild->getViewModelItem()
			&& fchild->getViewModelItem()->getName() == "My Inventory")
		{
			fchild->setOpen(TRUE);
			break;
		}
	}
}

void LLInventoryPanel::onItemsCompletion()
{
	if (mFolderRoot.get()) mFolderRoot.get()->updateMenu();
}

void LLInventoryPanel::openSelected()
{
	LLFolderViewItem* folder_item = mFolderRoot.get()->getCurSelectedItem();
	if(!folder_item) return;
	LLInvFVBridge* bridge = (LLInvFVBridge*)folder_item->getViewModelItem();
	if(!bridge) return;
	bridge->openItem();
}

void LLInventoryPanel::unSelectAll()	
{ 
	mFolderRoot.get()->setSelection(NULL, FALSE, FALSE);
}


BOOL LLInventoryPanel::handleHover(S32 x, S32 y, MASK mask)
{
	BOOL handled = LLView::handleHover(x, y, mask);
	if(handled)
    {
        // getCursor gets current cursor, setCursor sets next cursor
        // check that children didn't set own 'next' cursor
		ECursorType cursor = getWindow()->getNextCursor();
		if (LLInventoryModelBackgroundFetch::instance().folderFetchActive() && cursor == UI_CURSOR_ARROW)
		{
			// replace arrow cursor with arrow and hourglass cursor
			getWindow()->setCursor(UI_CURSOR_WORKING);
		}
	}
	else
	{
		getWindow()->setCursor(UI_CURSOR_ARROW);
	}
	return TRUE;
}

BOOL LLInventoryPanel::handleToolTip(S32 x, S32 y, MASK mask)
{
	if (const LLFolderViewItem* hover_item_p = (!mFolderRoot.isDead()) ? mFolderRoot.get()->getHoveredItem() : nullptr)
	{
		if (const LLFolderViewModelItemInventory* vm_item_p = static_cast<const LLFolderViewModelItemInventory*>(hover_item_p->getViewModelItem()))
		{
            LLSD params;
            params["inv_type"] = vm_item_p->getInventoryType();
            params["thumbnail_id"] = vm_item_p->getThumbnailUUID();
            params["item_id"] = vm_item_p->getUUID();

            // tooltip should only show over folder, but screen
            // rect includes items under folder as well
            LLRect actionable_rect = hover_item_p->calcScreenRect();
            if (hover_item_p->isOpen() && hover_item_p->hasVisibleChildren())
            {
                actionable_rect.mBottom = actionable_rect.mTop - hover_item_p->getItemHeight();
            }

			LLToolTipMgr::instance().show(LLToolTip::Params()
					.message(hover_item_p->getToolTip())
					.sticky_rect(actionable_rect)
					.delay_time(LLView::getTooltipTimeout())
					.create_callback(boost::bind(&LLInspectTextureUtil::createInventoryToolTip, _1))
					.create_params(params));
			return TRUE;
		}
	}
	return LLPanel::handleToolTip(x, y, mask);
}

BOOL LLInventoryPanel::handleDragAndDrop(S32 x, S32 y, MASK mask, BOOL drop,
								   EDragAndDropType cargo_type,
								   void* cargo_data,
								   EAcceptance* accept,
								   std::string& tooltip_msg)
{
	BOOL handled = FALSE;

	if (mAcceptsDragAndDrop)
	{
		handled = LLPanel::handleDragAndDrop(x, y, mask, drop, cargo_type, cargo_data, accept, tooltip_msg);

		// If folder view is empty the (x, y) point won't be in its rect
		// so the handler must be called explicitly.
		// but only if was not handled before. See EXT-6746.
		if (!handled && mParams.allow_drop_on_root && !mFolderRoot.get()->hasVisibleChildren())
		{
			handled = mFolderRoot.get()->handleDragAndDrop(x, y, mask, drop, cargo_type, cargo_data, accept, tooltip_msg);
		}

		if (handled)
		{
			mFolderRoot.get()->setDragAndDropThisFrame();
		}

		// <FS:Ansariel> FIRE-18014: Inventory window "loses" focus during drag&drop
		if (drop)
		{
			LLFloater* root_floater = getParentByType<LLFloater>();
			if (root_floater)
			{
				root_floater->setTransparencyType(LLUICtrl::TT_ACTIVE);
			}
		}
		// </FS:Ansariel>
	}

	return handled;
}

void LLInventoryPanel::onFocusLost()
{
	// inventory no longer handles cut/copy/paste/delete
	if (LLEditMenuHandler::gEditMenuHandler == mFolderRoot.get())
	{
		LLEditMenuHandler::gEditMenuHandler = NULL;
	}

	LLPanel::onFocusLost();
}

void LLInventoryPanel::onFocusReceived()
{
	// inventory now handles cut/copy/paste/delete
	LLEditMenuHandler::gEditMenuHandler = mFolderRoot.get();

    // Tab support, when tabbing into this view, select first item
    // (ideally needs to account for scroll)
    bool select_first = mSelectThisID.isNull() && mFolderRoot.get() && mFolderRoot.get()->getSelectedCount() == 0;

    if (select_first)
    {
        LLFolderViewFolder::folders_t::const_iterator folders_it = mFolderRoot.get()->getFoldersBegin();
        LLFolderViewFolder::folders_t::const_iterator folders_end = mFolderRoot.get()->getFoldersEnd();

        for (; folders_it != folders_end; ++folders_it)
        {
            const LLFolderViewFolder* folder_view = *folders_it;
            if (folder_view->getVisible())
            {
                const LLFolderViewModelItemInventory* modelp = static_cast<const LLFolderViewModelItemInventory*>(folder_view->getViewModelItem());
                setSelectionByID(modelp->getUUID(), TRUE);
                select_first = false;
                break;
            }
        }
    }

    if (select_first)
    {
        LLFolderViewFolder::items_t::const_iterator items_it = mFolderRoot.get()->getItemsBegin();
        LLFolderViewFolder::items_t::const_iterator items_end = mFolderRoot.get()->getItemsEnd();

        for (; items_it != items_end; ++items_it)
        {
            const LLFolderViewItem* item_view = *items_it;
            if (item_view->getVisible())
            {
                const LLFolderViewModelItemInventory* modelp = static_cast<const LLFolderViewModelItemInventory*>(item_view->getViewModelItem());
                setSelectionByID(modelp->getUUID(), TRUE);
                break;
            }
        }
    }

	LLPanel::onFocusReceived();
}

void LLInventoryPanel::onFolderOpening(const LLUUID &id)
{
    LLFolderViewItem* folder = getItemByID(id);
    if (folder && !folder->areChildrenInited())
    {
        // Last item in list will be processed first.
        // This might result in dupplicates in list, but it
        // isn't critical, views won't be created twice
        mBuildViewsQueue.push_back(id);
    }
}

bool LLInventoryPanel::addBadge(LLBadge * badge)
{
	bool badge_added = false;

	if (acceptsBadge())
	{
		badge_added = badge->addToView(mFolderRoot.get());
	}

	return badge_added;
}

void LLInventoryPanel::openAllFolders()
{
	mFolderRoot.get()->setOpenArrangeRecursively(TRUE, LLFolderViewFolder::RECURSE_DOWN);
	mFolderRoot.get()->arrangeAll();
}

void LLInventoryPanel::closeAllFolders()
{
	mFolderRoot.get()->setOpenArrangeRecursively(FALSE, LLFolderViewFolder::RECURSE_DOWN);
	mFolderRoot.get()->arrangeAll();
}

void LLInventoryPanel::setSelection(const LLUUID& obj_id, BOOL take_keyboard_focus)
{
	// Don't select objects in COF (e.g. to prevent refocus when items are worn).
	const LLInventoryObject *obj = mInventory->getObject(obj_id);
	if (obj && obj->getParentUUID() == LLAppearanceMgr::instance().getCOF())
	{
		return;
	}
	setSelectionByID(obj_id, take_keyboard_focus);
}

void LLInventoryPanel::setSelectCallback(const boost::function<void (const std::deque<LLFolderViewItem*>& items, BOOL user_action)>& cb) 
{ 
	if (mFolderRoot.get())
	{
		mFolderRoot.get()->setSelectCallback(cb);
	}
    mSelectionCallback = cb;
}

void LLInventoryPanel::clearSelection()
{
	mSelectThisID.setNull();
	mFocusSelection = false;
}

LLInventoryPanel::selected_items_t LLInventoryPanel::getSelectedItems() const
{
    return mFolderRoot.get()->getSelectionList();
}

void LLInventoryPanel::onSelectionChange(const std::deque<LLFolderViewItem*>& items, BOOL user_action)
{
	// Schedule updating the folder view context menu when all selected items become complete (STORM-373).
	mCompletionObserver->reset();
	for (std::deque<LLFolderViewItem*>::const_iterator it = items.begin(); it != items.end(); ++it)
	{
		LLFolderViewModelItemInventory* view_model = static_cast<LLFolderViewModelItemInventory*>((*it)->getViewModelItem());
		if (view_model)
		{
			LLUUID id = view_model->getUUID();
            if (!(*it)->areChildrenInited())
            {
                const F64 max_time = 0.0001f;
                mBuildViewsEndTime = LLTimer::getTotalSeconds() + max_time;
                buildNewViews(id);
            }
			LLViewerInventoryItem* inv_item = mInventory->getItem(id);

			if (inv_item && !inv_item->isFinished())
			{
				mCompletionObserver->watchItem(id);
			}
		}
	}

	LLFolderView* fv = mFolderRoot.get();
	if (fv->needsAutoRename()) // auto-selecting a new user-created asset and preparing to rename
	{
		fv->setNeedsAutoRename(FALSE);
		if (items.size()) // new asset is visible and selected
		{
			fv->startRenamingSelectedItem();
		}
        else
        {
            LL_DEBUGS("Inventory") << "Failed to start renemr, no items selected" << LL_ENDL;
        }
	}

	std::set<LLFolderViewItem*> selected_items = mFolderRoot.get()->getSelectionList();
	LLFolderViewItem* prev_folder_item = getItemByID(mPreviousSelectedFolder);

	if (selected_items.size() == 1)
	{
		std::set<LLFolderViewItem*>::const_iterator iter = selected_items.begin();
		LLFolderViewItem* folder_item = (*iter);
		if(folder_item && (folder_item != prev_folder_item))
		{
			LLFolderViewModelItemInventory* fve_listener = static_cast<LLFolderViewModelItemInventory*>(folder_item->getViewModelItem());
			if (fve_listener && (fve_listener->getInventoryType() == LLInventoryType::IT_CATEGORY))
			{
				if (fve_listener->getInventoryObject() && fve_listener->getInventoryObject()->getIsLinkType())
				{
					return;
				}

				if(prev_folder_item)
				{
					LLFolderBridge* prev_bridge = dynamic_cast<LLFolderBridge*>(prev_folder_item->getViewModelItem());
					if(prev_bridge)
					{
						prev_bridge->clearDisplayName();
						prev_bridge->setShowDescendantsCount(false);
						prev_folder_item->refresh();
					}
				}

				LLFolderBridge* bridge = dynamic_cast<LLFolderBridge*>(folder_item->getViewModelItem());
				if(bridge)
				{
					bridge->clearDisplayName();
					bridge->setShowDescendantsCount(true);
					folder_item->refresh();
					mPreviousSelectedFolder = bridge->getUUID();
				}
			}
		}
	}
	else
	{
		if(prev_folder_item)
		{
			LLFolderBridge* prev_bridge = dynamic_cast<LLFolderBridge*>(prev_folder_item->getViewModelItem());
			if(prev_bridge)
			{
				prev_bridge->clearDisplayName();
				prev_bridge->setShowDescendantsCount(false);
				prev_folder_item->refresh();
			}
		}
		mPreviousSelectedFolder = LLUUID();
	}

}

void LLInventoryPanel::updateFolderLabel(const LLUUID& folder_id)
{
	if(folder_id != mPreviousSelectedFolder) return;

	LLFolderViewItem* folder_item = getItemByID(mPreviousSelectedFolder);
	if(folder_item)
	{
		LLFolderBridge* bridge = dynamic_cast<LLFolderBridge*>(folder_item->getViewModelItem());
		if(bridge)
		{
			bridge->clearDisplayName();
			bridge->setShowDescendantsCount(true);
			folder_item->refresh();
		}
	}
}

void LLInventoryPanel::doCreate(const LLSD& userdata)
{
	// <FS:Ansariel> FIRE-20108: Can't create new folder in secondary inventory if view is filtered
	//reset_inventory_filter();
	LLPanelMainInventory* main_panel = getParentByType<LLPanelMainInventory>();
	if (main_panel)
	{
		main_panel->onFilterEdit("");
	}
	// </FS:Ansariel>
	menu_create_inventory_item(this, LLFolderBridge::sSelf.get(), userdata);
}

bool LLInventoryPanel::beginIMSession()
{
	std::set<LLFolderViewItem*> selected_items =   mFolderRoot.get()->getSelectionList();

	std::string name;

	std::vector<LLUUID> members;
//	EInstantMessage type = IM_SESSION_CONFERENCE_START;

// [RLVa:KB] - Checked: 2013-05-08 (RLVa-1.4.9)
	bool fRlvCanStartIM = true;
// [/RLVa:KB]

	std::set<LLFolderViewItem*>::const_iterator iter;
	for (iter = selected_items.begin(); iter != selected_items.end(); iter++)
	{

		LLFolderViewItem* folder_item = (*iter);
			
		if(folder_item) 
		{
			LLFolderViewModelItemInventory* fve_listener = static_cast<LLFolderViewModelItemInventory*>(folder_item->getViewModelItem());
			if (fve_listener && (fve_listener->getInventoryType() == LLInventoryType::IT_CATEGORY))
			{

				LLFolderBridge* bridge = (LLFolderBridge*)folder_item->getViewModelItem();
				if(!bridge) return true;
				LLViewerInventoryCategory* cat = bridge->getCategory();
				if(!cat) return true;
				name = cat->getName();
				LLUniqueBuddyCollector is_buddy;
				LLInventoryModel::cat_array_t cat_array;
				LLInventoryModel::item_array_t item_array;
				gInventory.collectDescendentsIf(bridge->getUUID(),
												cat_array,
												item_array,
												LLInventoryModel::EXCLUDE_TRASH,
												is_buddy);
				S32 count = item_array.size();
				if(count > 0)
				{
					//*TODO by what to replace that?
					//LLFloaterReg::showInstance("communicate");

					// create the session
					LLAvatarTracker& at = LLAvatarTracker::instance();
					LLUUID id;
					for(S32 i = 0; i < count; ++i)
					{
						id = item_array.at(i)->getCreatorUUID();
// [RLVa:KB] - Checked: 2013-05-08 (RLVa-1.4.9)
						if ( (at.isBuddyOnline(id)) && (members.end() == std::find(members.begin(), members.end(), id)) )
						{
							fRlvCanStartIM &= RlvActions::canStartIM(id);
							members.push_back(id);
						}
// [/RLVa:KB]
//						if(at.isBuddyOnline(id))
//						{
//							members.push_back(id);
//						}
					}
				}
			}
			else
			{
				LLInvFVBridge* listenerp = (LLInvFVBridge*)folder_item->getViewModelItem();

				if (listenerp->getInventoryType() == LLInventoryType::IT_CALLINGCARD)
				{
					LLInventoryItem* inv_item = gInventory.getItem(listenerp->getUUID());

					if (inv_item)
					{
						LLAvatarTracker& at = LLAvatarTracker::instance();
						LLUUID id = inv_item->getCreatorUUID();

// [RLVa:KB] - Checked: 2013-05-08 (RLVa-1.4.9)
						if ( (at.isBuddyOnline(id)) && (members.end() == std::find(members.begin(), members.end(), id)) )
						{
							fRlvCanStartIM &= RlvActions::canStartIM(id);
							members.push_back(id);
						}
// [/RLVa:KB]
//						if(at.isBuddyOnline(id))
//						{
//							members.push_back(id);
//						}
					}
				} //if IT_CALLINGCARD
			} //if !IT_CATEGORY
		}
	} //for selected_items	

	// the session_id is randomly generated UUID which will be replaced later
	// with a server side generated number

// [RLVa:KB] - Checked: 2013-05-08 (RLVa-1.4.9)
	if (!fRlvCanStartIM)
	{
		make_ui_sound("UISndInvalidOp");
		RlvUtil::notifyBlocked(RlvStringKeys::Blocked::StartConference);
		return true;
	}
// [/RLVa:KB]

	if (name.empty())
	{
		name = LLTrans::getString("conference-title");
	}

// [RLVa:KB] - Checked: 2011-04-11 (RLVa-1.3.0h) | Added: RLVa-1.3.0h
	if (!members.empty())
	{
		if (members.size() > 1)
			LLAvatarActions::startConference(members);
		else
			LLAvatarActions::startIM(members[0]);
	}
// [/RLVa:KB]
//	LLUUID session_id = gIMMgr->addSession(name, type, members[0], members);
//	if (session_id != LLUUID::null)
//	{
//		LLFloaterIMContainer::getInstance()->showConversation(session_id);
//	}
		
	return true;
}

void LLInventoryPanel::fileUploadLocation(const LLSD& userdata)
{
    const std::string param = userdata.asString();
    if (param == "model")
    {
        gSavedPerAccountSettings.setString("ModelUploadFolder", LLFolderBridge::sSelf.get()->getUUID().asString());
    }
    else if (param == "texture")
    {
        gSavedPerAccountSettings.setString("TextureUploadFolder", LLFolderBridge::sSelf.get()->getUUID().asString());
    }
    else if (param == "sound")
    {
        gSavedPerAccountSettings.setString("SoundUploadFolder", LLFolderBridge::sSelf.get()->getUUID().asString());
    }
    else if (param == "animation")
    {
        gSavedPerAccountSettings.setString("AnimationUploadFolder", LLFolderBridge::sSelf.get()->getUUID().asString());
    }
    else if (param == "pbr_material")
    {
        gSavedPerAccountSettings.setString("PBRUploadFolder", LLFolderBridge::sSelf.get()->getUUID().asString());
    }
}

void LLInventoryPanel::openSingleViewInventory(LLUUID folder_id)
{
    LLPanelMainInventory::newFolderWindow(folder_id.isNull() ? LLFolderBridge::sSelf.get()->getUUID() : folder_id);
}

void LLInventoryPanel::purgeSelectedItems()
{
    if (!mFolderRoot.get()) return;

    const std::set<LLFolderViewItem*> inventory_selected = mFolderRoot.get()->getSelectionList();
    if (inventory_selected.empty()) return;
    LLSD args;
    S32 count = inventory_selected.size();
    std::vector<LLUUID> selected_items;
    for (std::set<LLFolderViewItem*>::const_iterator it = inventory_selected.begin(), end_it = inventory_selected.end();
        it != end_it;
        ++it)
    {
        LLUUID item_id = static_cast<LLFolderViewModelItemInventory*>((*it)->getViewModelItem())->getUUID();
        LLInventoryModel::cat_array_t cats;
        LLInventoryModel::item_array_t items;
        gInventory.collectDescendents(item_id, cats, items, LLInventoryModel::INCLUDE_TRASH);
        count += items.size() + cats.size();
        selected_items.push_back(item_id);
    }
    args["COUNT"] = count;
    LLNotificationsUtil::add("PurgeSelectedItems", args, LLSD(), boost::bind(callbackPurgeSelectedItems, _1, _2, selected_items));
}

// static
void LLInventoryPanel::callbackPurgeSelectedItems(const LLSD& notification, const LLSD& response, const std::vector<LLUUID> inventory_selected)
{
    S32 option = LLNotificationsUtil::getSelectedOption(notification, response);
    if (option == 0)
    {
        if (inventory_selected.empty()) return;

        for (auto it : inventory_selected)
        {
            remove_inventory_object(it, NULL);
        }
    }
}

bool LLInventoryPanel::attachObject(const LLSD& userdata)
{
	// Copy selected item UUIDs to a vector.
	std::set<LLFolderViewItem*> selected_items = mFolderRoot.get()->getSelectionList();
	uuid_vec_t items;
	for (std::set<LLFolderViewItem*>::const_iterator set_iter = selected_items.begin();
		 set_iter != selected_items.end(); 
		 ++set_iter)
	{
		items.push_back(static_cast<LLFolderViewModelItemInventory*>((*set_iter)->getViewModelItem())->getUUID());
	}

	// Attach selected items.
	LLViewerAttachMenu::attachObjects(items, userdata.asString());

	gFocusMgr.setKeyboardFocus(NULL);

	return true;
}

BOOL LLInventoryPanel::getSinceLogoff()
{
	return getFilter().isSinceLogoff();
}

// <FS:Ansariel> Optional hiding of empty system folders
void LLInventoryPanel::updateHideEmptySystemFolders(const LLSD &data)
{
	LLInventoryFilter& filter = getFilter();
	if (data.asBoolean())
	{
		filter.setFilterEmptySystemFolders();
	}
	else
	{
		filter.removeFilterEmptySystemFolders();
	}
	filter.setModified(LLInventoryFilter::FILTER_RESTART);
}
// </FS:Ansariel> Optional hiding of empty system folders

// <FS:Ansariel> Optional hiding of Inbox folder
void LLInventoryPanel::updateShowInboxFolder(const LLSD &data)
{
	LLInventoryFilter& filter = getFilter();
	if (data.asBoolean())
	{
		filter.setFilterCategoryTypes(filter.getFilterCategoryTypes() | (1ULL << LLFolderType::FT_INBOX));
	}
	else
	{
		filter.setFilterCategoryTypes(filter.getFilterCategoryTypes() & ~(1ULL << LLFolderType::FT_INBOX));
	}
}
// </FS:Ansariel> Optional hiding of Inbox folder

// DEBUG ONLY
// static 
void LLInventoryPanel::dumpSelectionInformation(void* user_data)
{
	LLInventoryPanel* iv = (LLInventoryPanel*)user_data;
	iv->mFolderRoot.get()->dumpSelectionInformation();
}

BOOL is_inventorysp_active()
{
	LLSidepanelInventory *sidepanel_inventory =	LLFloaterSidePanelContainer::getPanel<LLSidepanelInventory>("inventory");
	if (!sidepanel_inventory || !sidepanel_inventory->isInVisibleChain()) return FALSE;
	return sidepanel_inventory->isMainInventoryPanelActive();
}

// static
LLInventoryPanel* LLInventoryPanel::getActiveInventoryPanel(BOOL auto_open)
{
	S32 z_min = S32_MAX;
	LLInventoryPanel* res = NULL;
	LLFloater* active_inv_floaterp = NULL;

	LLFloater* floater_inventory = LLFloaterReg::getInstance("inventory");
	if (!floater_inventory)
	{
		LL_WARNS() << "Could not find My Inventory floater" << LL_ENDL;
		return FALSE;
	}

	LLSidepanelInventory *inventory_panel =	LLFloaterSidePanelContainer::getPanel<LLSidepanelInventory>("inventory");

	// Iterate through the inventory floaters and return whichever is on top.
	LLFloaterReg::const_instance_list_t& inst_list = LLFloaterReg::getFloaterList("inventory");
	// <FS:Ansariel> Fix for sharing inventory when multiple inventory floaters are open:
	//               For the secondary floaters, we have registered those as
	//               "secondary_inventory" in LLFloaterReg, so we have to add those
	//               instances to the instance list!
	//for (LLFloaterReg::const_instance_list_t::const_iterator iter = inst_list.begin(); iter != inst_list.end(); ++iter)
	LLFloaterReg::const_instance_list_t& inst_list_secondary = LLFloaterReg::getFloaterList("secondary_inventory");
	LLFloaterReg::instance_list_t combined_list;
	combined_list.insert(combined_list.end(), inst_list.begin(), inst_list.end());
	combined_list.insert(combined_list.end(), inst_list_secondary.begin(), inst_list_secondary.end());
	for (LLFloaterReg::instance_list_t::const_iterator iter = combined_list.begin(); iter != combined_list.end(); ++iter)
	// </FS:Ansariel>
	{
		LLFloaterSidePanelContainer* inventory_floater = dynamic_cast<LLFloaterSidePanelContainer*>(*iter);

		// <FS:Ansariel> Guard against nullpointer access violation
		if (!inventory_floater)
			continue;

		inventory_panel = inventory_floater->findChild<LLSidepanelInventory>("main_panel");

		if (inventory_floater && inventory_panel && inventory_floater->getVisible())
		{
			S32 z_order = gFloaterView->getZOrder(inventory_floater);
			if (z_order < z_min)
			{
				res = inventory_panel->getActivePanel();
				z_min = z_order;
				active_inv_floaterp = inventory_floater;
			}
		}
	}

	// <FS:Ansariel> Show folder in new window option
	LLFloaterReg::const_instance_list_t& inst_list_partial = LLFloaterReg::getFloaterList("fs_partial_inventory");
	for (const auto inst : inst_list_partial)
	{
		if (inst->getVisible())
		{
			S32 z_order = gFloaterView->getZOrder(inst);
			if (z_order < z_min)
			{
				res = static_cast<FSFloaterPartialInventory*>(inst)->getInventoryPanel();
				z_min = z_order;
				active_inv_floaterp = inst;
			}
		}
	}
	// </FS:Ansariel>

	if (res)
	{
		// Make sure the floater is not minimized (STORM-438).
		//if (active_inv_floaterp && active_inv_floaterp->isMinimized())
		if (auto_open && active_inv_floaterp && active_inv_floaterp->isMinimized()) // AO: additionally only unminimize if we are told we want to see the inventory window.
		{
			active_inv_floaterp->setMinimized(FALSE);
		}
	}	
//	else if (auto_open)
// [RLVa:KB] - Checked: 2012-05-15 (RLVa-1.4.6)
	else if ( (auto_open) && (LLFloaterReg::canShowInstance(floater_inventory->getInstanceName())) )
	{
// [/RLVa:KB]
		floater_inventory->openFloater();

		res = inventory_panel->getActivePanel();
	}

	return res;
}

//static
void LLInventoryPanel::openInventoryPanelAndSetSelection(BOOL auto_open, const LLUUID& obj_id, BOOL use_main_panel, BOOL take_keyboard_focus, BOOL reset_filter)
{
	// <FS:Ansariel> Use correct inventory floater
	//LLSidepanelInventory* sidepanel_inventory = LLFloaterSidePanelContainer::getPanel<LLSidepanelInventory>("inventory");
	//sidepanel_inventory->showInventoryPanel();
	// </FS:Ansariel>

	bool in_inbox = (gInventory.isObjectDescendentOf(obj_id, gInventory.findCategoryUUIDForType(LLFolderType::FT_INBOX)));
	bool show_inbox = gSavedSettings.getBOOL("FSShowInboxFolder"); // <FS:Ansariel> Optional hiding of Received Items folder aka Inbox

	// <FS:Ansariel> FIRE-22167: Make "Show in Main View" work properly
	//if (!in_inbox && (use_main_panel || !sidepanel_inventory->getMainInventoryPanel()->isRecentItemsPanelSelected()))	//if (main_panel && !in_inbox)
	//{
	//	sidepanel_inventory->selectAllItemsPanel();
	//}
	// </FS:Ansariel>


    LLFloater* inventory_floater = LLFloaterSidePanelContainer::getTopmostInventoryFloater();
    if(!auto_open && inventory_floater && inventory_floater->getVisible())
    {
        LLSidepanelInventory *inventory_panel = inventory_floater->findChild<LLSidepanelInventory>("main_panel");
        LLPanelMainInventory* main_panel = inventory_panel->getMainInventoryPanel();
        if(main_panel->isSingleFolderMode() && main_panel->isGalleryViewMode())
        {
            LL_DEBUGS("Inventory") << "Opening gallery panel for item" << obj_id << LL_ENDL;
            main_panel->setGallerySelection(obj_id);
            return;
        }
    }

    // <FS:Ansariel> Use correct inventory floater
    //LLPanelMainInventory* main_inventory = sidepanel_inventory->getMainInventoryPanel();
    //if (main_inventory && main_inventory->isSingleFolderMode()
    //    && use_main_panel)
    //{
    //    const LLInventoryObject *obj = gInventory.getObject(obj_id);
    //    if (obj)
    //    {
    //        LL_DEBUGS("Inventory") << "Opening main inventory panel for item" << obj_id << LL_ENDL;
    //        main_inventory->setSingleFolderViewRoot(obj->getParentUUID(), false);
    //        main_inventory->setGallerySelection(obj_id);
    //        return;
    //    }
    //}
    if (!inventory_floater)
    {
        inventory_floater = LLFloaterReg::showInstance("inventory");
    }
    if (use_main_panel && inventory_floater)
    {
        LLSidepanelInventory* inventory_panel = inventory_floater->findChild<LLSidepanelInventory>("main_panel");
        LLPanelMainInventory* main_inventory = inventory_panel->getMainInventoryPanel();
        if (main_inventory && main_inventory->isSingleFolderMode())
        {
            const LLInventoryObject *obj = gInventory.getObject(obj_id);
            if (obj)
            {
                main_inventory->setSingleFolderViewRoot(obj->getParentUUID(), false);
                main_inventory->setGallerySelection(obj_id);
                return;
            }
        }
    }
    // </FS:Ansariel>

	LLInventoryPanel *active_panel = LLInventoryPanel::getActiveInventoryPanel(auto_open);

	if (active_panel)
	{
		LL_DEBUGS("Messaging", "Inventory") << "Highlighting" << obj_id  << LL_ENDL;

		if (reset_filter)
		{
			reset_inventory_filter();
		}

		// <FS:Ansariel> Optional hiding of Received Items folder aka Inbox
		//if (in_inbox)
		if (in_inbox && !show_inbox)
		// </FS:Ansariel>
		{
			LLSidepanelInventory* sidepanel_inventory = LLFloaterSidePanelContainer::getPanel<LLSidepanelInventory>("inventory"); // <FS:Ansariel> Use correct inventory floater
			LLInventoryPanel * inventory_panel = NULL;
			sidepanel_inventory->openInbox();
			inventory_panel = sidepanel_inventory->getInboxPanel();

			if (inventory_panel)
			{
				inventory_panel->setSelection(obj_id, take_keyboard_focus);
			}
		}
		else if (auto_open)
		{
			// <FS:Ansariel> FIRE-22167: Make "Show in Main View" work properly
			//LLFloater* floater_inventory = LLFloaterReg::getInstance("inventory");
			if (use_main_panel)
			{
				active_panel->getParentByType<LLTabContainer>()->selectFirstTab();
				active_panel = getActiveInventoryPanel(FALSE);
			}
			LLFloater* floater_inventory = active_panel->getParentByType<LLFloater>();
			// </FS:Ansariel>
			if (floater_inventory)
			{
				floater_inventory->setFocus(TRUE);
			}
			active_panel->setSelection(obj_id, take_keyboard_focus);
		}
        else
        {
            // Created items are going to receive proper focus from callbacks
            active_panel->setSelection(obj_id, take_keyboard_focus);
        }
	}
}

void LLInventoryPanel::setSFViewAndOpenFolder(const LLInventoryPanel* panel, const LLUUID& folder_id)
{

    LLFloaterReg::const_instance_list_t& inst_list = LLFloaterReg::getFloaterList("inventory");
    for (LLFloaterReg::const_instance_list_t::const_iterator iter = inst_list.begin(); iter != inst_list.end(); ++iter)
    {
        LLFloaterSidePanelContainer* inventory_floater = dynamic_cast<LLFloaterSidePanelContainer*>(*iter);
        LLSidepanelInventory* sidepanel_inventory = inventory_floater->findChild<LLSidepanelInventory>("main_panel");

        LLPanelMainInventory* main_inventory = sidepanel_inventory->getMainInventoryPanel();
        if (main_inventory && panel->hasAncestor(main_inventory) && !main_inventory->isSingleFolderMode())
        {
            main_inventory->initSingleFolderRoot(folder_id);
            main_inventory->toggleViewMode();
            main_inventory->setSingleFolderViewRoot(folder_id, false);
        }
    }
}

void LLInventoryPanel::addHideFolderType(LLFolderType::EType folder_type)
{
	getFilter().setFilterCategoryTypes(getFilter().getFilterCategoryTypes() & ~(1ULL << folder_type));
}

BOOL LLInventoryPanel::getIsHiddenFolderType(LLFolderType::EType folder_type) const
{
	return !(getFilter().getFilterCategoryTypes() & (1ULL << folder_type));
}

void LLInventoryPanel::addItemID( const LLUUID& id, LLFolderViewItem*   itemp )
{
	mItemMap[id] = itemp;
}

void LLInventoryPanel::removeItemID(const LLUUID& id)
{
	LLInventoryModel::cat_array_t categories;
	LLInventoryModel::item_array_t items;
	gInventory.collectDescendents(id, categories, items, TRUE);

	mItemMap.erase(id);

	for (LLInventoryModel::cat_array_t::iterator it = categories.begin(),    end_it = categories.end();
		it != end_it;
		++it)
	{
		mItemMap.erase((*it)->getUUID());
}

	for (LLInventoryModel::item_array_t::iterator it = items.begin(),   end_it  = items.end();
		it != end_it;
		++it)
	{
		mItemMap.erase((*it)->getUUID());
	}
}

LLFolderViewItem* LLInventoryPanel::getItemByID(const LLUUID& id)
{
    LL_PROFILE_ZONE_SCOPED;

	std::map<LLUUID, LLFolderViewItem*>::iterator map_it;
	map_it = mItemMap.find(id);
	if (map_it != mItemMap.end())
	{
		return map_it->second;
	}

	return NULL;
}

LLFolderViewFolder* LLInventoryPanel::getFolderByID(const LLUUID& id)
{
	LLFolderViewItem* item = getItemByID(id);
	return dynamic_cast<LLFolderViewFolder*>(item);
}


void LLInventoryPanel::setSelectionByID( const LLUUID& obj_id, BOOL    take_keyboard_focus )
{
	LLFolderViewItem* itemp = getItemByID(obj_id);

    if (itemp && !itemp->areChildrenInited())
    {
        LLInventoryObject const* objectp = mInventory->getObject(obj_id);
        if (objectp)
        {
            buildNewViews(obj_id, objectp, itemp, BUILD_ONE_FOLDER);
        }
    }

	if(itemp && itemp->getViewModelItem() && itemp->passedFilter())
	{
		itemp->arrangeAndSet(TRUE, take_keyboard_focus);
		mSelectThisID.setNull();
		mFocusSelection = false;
		return;
	}
	else
	{
		// save the desired item to be selected later (if/when ready)
		mFocusSelection = take_keyboard_focus;
		mSelectThisID = obj_id;
	}
}

void LLInventoryPanel::updateSelection()
{
	if (mSelectThisID.notNull())
	{
		setSelectionByID(mSelectThisID, mFocusSelection);
	}
}

void LLInventoryPanel::doToSelected(const LLSD& userdata)
{
	if (("purge" == userdata.asString()))
	{
		purgeSelectedItems();
		return;
	}
	LLInventoryAction::doToSelected(mInventory, mFolderRoot.get(), userdata.asString());

	return;
}

// <FS:Ansariel> Prevent warning "No callback found for: 'Inventory.CustomAction' in control: Find Links"
void LLInventoryPanel::onCustomAction(const LLSD& userdata)
{
	LLPanelMainInventory* main_panel = getParentByType<LLPanelMainInventory>();
	if (main_panel)
	{
		main_panel->doCustomAction(userdata);
	}
}
// </FS:Ansariel>

BOOL LLInventoryPanel::handleKeyHere( KEY key, MASK mask )
{
	BOOL handled = FALSE;
	switch (key)
	{
	case KEY_RETURN:
		// Open selected items if enter key hit on the inventory panel
		if (mask == MASK_NONE)
		{
			if (mSuppressOpenItemAction)
			{
				LLFolderViewItem* folder_item = mFolderRoot.get()->getCurSelectedItem();
				if(folder_item)
				{
					LLInvFVBridge* bridge = (LLInvFVBridge*)folder_item->getViewModelItem();
					if(bridge && (bridge->getInventoryType() != LLInventoryType::IT_CATEGORY))
					{
						return handled;
					}
				}
			}
			LLInventoryAction::doToSelected(mInventory, mFolderRoot.get(), "open");
			handled = TRUE;
		}
		break;
	case KEY_DELETE:
#if LL_DARWIN
	case KEY_BACKSPACE:
#endif
		// Delete selected items if delete or backspace key hit on the inventory panel
		// Note: on Mac laptop keyboards, backspace and delete are one and the same
		if (isSelectionRemovable() && (mask == MASK_NONE))
		{
			LLInventoryAction::doToSelected(mInventory, mFolderRoot.get(), "delete");
			handled = TRUE;
		}
		break;
	}
	return handled;
}

bool LLInventoryPanel::isSelectionRemovable()
{
	bool can_delete = false;
	if (mFolderRoot.get())
	{
		std::set<LLFolderViewItem*> selection_set = mFolderRoot.get()->getSelectionList();
		if (!selection_set.empty()) 
		{
			can_delete = true;
			for (std::set<LLFolderViewItem*>::iterator iter = selection_set.begin();
				 iter != selection_set.end();
				 ++iter)
			{
				LLFolderViewItem *item = *iter;
				const LLFolderViewModelItemInventory *listener = static_cast<const LLFolderViewModelItemInventory*>(item->getViewModelItem());
				if (!listener)
				{
					can_delete = false;
				}
				else
				{
					can_delete &= listener->isItemRemovable() && !listener->isItemInTrash();
				}
			}
		}
	}
	return can_delete;
}

/************************************************************************/
/* Recent Inventory Panel related class                                 */
/************************************************************************/

//static const LLRecentInventoryBridgeBuilder RECENT_ITEMS_BUILDER;
static LLRecentInventoryBridgeBuilder RECENT_ITEMS_BUILDER; // <ND/> const makes GCC >= 4.6 very angry about not user defined default ctor.
class LLInventoryRecentItemsPanel : public LLInventoryPanel
{
public:
	struct Params :	public LLInitParam::Block<Params, LLInventoryPanel::Params>
	{};

	void initFromParams(const Params& p)
	{
		LLInventoryPanel::initFromParams(p);
		// turn on inbox for recent items
		getFilter().setFilterCategoryTypes(getFilter().getFilterCategoryTypes() | (1ULL << LLFolderType::FT_INBOX));
        // turn off marketplace for recent items
        getFilter().setFilterNoMarketplaceFolder();
	}

protected:
	LLInventoryRecentItemsPanel (const Params&);
	friend class LLUICtrlFactory;
};

LLInventoryRecentItemsPanel::LLInventoryRecentItemsPanel( const Params& params)
: LLInventoryPanel(params)
{
	// replace bridge builder to have necessary View bridges.
	mInvFVBridgeBuilder = &RECENT_ITEMS_BUILDER;
}

static LLDefaultChildRegistry::Register<LLInventorySingleFolderPanel> t_single_folder_inventory_panel("single_folder_inventory_panel");

LLInventorySingleFolderPanel::LLInventorySingleFolderPanel(const Params& params)
    : LLInventoryPanel(params)
{
    mBuildChildrenViews = false;
    getFilter().setSingleFolderMode(true);
    getFilter().setEmptyLookupMessage("InventorySingleFolderNoMatches");
    getFilter().setDefaultEmptyLookupMessage("InventorySingleFolderEmpty");

    mCommitCallbackRegistrar.replace("Inventory.DoToSelected", boost::bind(&LLInventorySingleFolderPanel::doToSelected, this, _2));
    mCommitCallbackRegistrar.replace("Inventory.DoCreate", boost::bind(&LLInventorySingleFolderPanel::doCreate, this, _2));
    mCommitCallbackRegistrar.replace("Inventory.Share", boost::bind(&LLInventorySingleFolderPanel::doShare, this));
}

LLInventorySingleFolderPanel::~LLInventorySingleFolderPanel()
{
}

void LLInventorySingleFolderPanel::initFromParams(const Params& p)
{
    mFolderID = gInventory.getRootFolderID();

    mParams = p;
    LLPanel::initFromParams(mParams);
}

void LLInventorySingleFolderPanel::initFolderRoot(const LLUUID& start_folder_id)
{
    if(mRootInited) return;

    mRootInited = true;
    if(start_folder_id.notNull())
    {
        mFolderID = start_folder_id;
    }

    mParams.open_first_folder = false;
    mParams.start_folder.id = mFolderID;

    LLInventoryPanel::initFolderRoot();
    mFolderRoot.get()->setSingleFolderMode(true);
}

void LLInventorySingleFolderPanel::changeFolderRoot(const LLUUID& new_id)
{
    if (mFolderID != new_id)
    {
        if(mFolderID.notNull())
        {
            mBackwardFolders.push_back(mFolderID);
        }
        mFolderID = new_id;
        updateSingleFolderRoot();
    }
}

void LLInventorySingleFolderPanel::onForwardFolder()
{
    if(isForwardAvailable())
    {
        mBackwardFolders.push_back(mFolderID);
        mFolderID = mForwardFolders.back();
        mForwardFolders.pop_back();
        updateSingleFolderRoot();
    }
}

void LLInventorySingleFolderPanel::onBackwardFolder()
{
    if(isBackwardAvailable())
    {
        mForwardFolders.push_back(mFolderID);
        mFolderID = mBackwardFolders.back();
        mBackwardFolders.pop_back();
        updateSingleFolderRoot();
    }
}

void LLInventorySingleFolderPanel::clearNavigationHistory()
{
    mForwardFolders.clear();
    mBackwardFolders.clear();
}

bool LLInventorySingleFolderPanel::isBackwardAvailable()
{
    return (!mBackwardFolders.empty() && (mFolderID != mBackwardFolders.back()));
}

bool LLInventorySingleFolderPanel::isForwardAvailable()
{
    return (!mForwardFolders.empty() && (mFolderID != mForwardFolders.back()));
}

boost::signals2::connection LLInventorySingleFolderPanel::setRootChangedCallback(root_changed_callback_t cb)
{
    return mRootChangedSignal.connect(cb);
}

void LLInventorySingleFolderPanel::updateSingleFolderRoot()
{
    if (mFolderID != getRootFolderID())
    {
        mRootChangedSignal();

        LLUUID root_id = mFolderID;
        if (mFolderRoot.get())
        {
            mItemMap.clear();
            mFolderRoot.get()->destroyRoot();
        }

        mCommitCallbackRegistrar.pushScope();
        {
            LLFolderView* folder_view = createFolderRoot(root_id);
            folder_view->setChildrenInited(false);
            mFolderRoot = folder_view->getHandle();
            mFolderRoot.get()->setSingleFolderMode(true);
            addItemID(root_id, mFolderRoot.get());

            LLRect scroller_view_rect = getRect();
            scroller_view_rect.translate(-scroller_view_rect.mLeft, -scroller_view_rect.mBottom);
            LLScrollContainer::Params scroller_params(mParams.scroll());
            scroller_params.rect(scroller_view_rect);

            if (mScroller)
            {
                removeChild(mScroller);
                delete mScroller;
                mScroller = NULL;
            }
            mScroller = LLUICtrlFactory::create<LLFolderViewScrollContainer>(scroller_params);
            addChild(mScroller);
            mScroller->addChild(mFolderRoot.get());
            mFolderRoot.get()->setScrollContainer(mScroller);
            mFolderRoot.get()->setFollowsAll();
            mFolderRoot.get()->addChild(mFolderRoot.get()->mStatusTextBox);

            if (!mSelectionCallback.empty())
            {
                mFolderRoot.get()->setSelectCallback(mSelectionCallback);
            }
        }
        mCommitCallbackRegistrar.popScope();
        mFolderRoot.get()->setCallbackRegistrar(&mCommitCallbackRegistrar);

        buildNewViews(mFolderID);
        
        LLFloater* root_floater = gFloaterView->getParentFloater(this);
        if(root_floater)
        {
            root_floater->setFocus(true);
        }
    }
}

bool LLInventorySingleFolderPanel::hasVisibleItems()
{
    return mFolderRoot.get()->hasVisibleChildren();
}

void LLInventorySingleFolderPanel::doCreate(const LLSD& userdata)
{
    std::string type_name = userdata.asString();
    LLUUID dest_id = LLFolderBridge::sSelf.get()->getUUID();
    if (("category" == type_name) || ("outfit" == type_name))
    {
        changeFolderRoot(dest_id);
    }
    reset_inventory_filter();
    menu_create_inventory_item(this, dest_id, userdata);
}

void LLInventorySingleFolderPanel::doToSelected(const LLSD& userdata)
{
    if (("open_in_current_window" == userdata.asString()))
    {
        changeFolderRoot(LLFolderBridge::sSelf.get()->getUUID());
        return;
    }
    LLInventoryPanel::doToSelected(userdata);
}

void LLInventorySingleFolderPanel::doShare()
{
    LLAvatarActions::shareWithAvatars(this);
}
/************************************************************************/
/* Asset Pre-Filtered Inventory Panel related class                     */
/************************************************************************/

LLAssetFilteredInventoryPanel::LLAssetFilteredInventoryPanel(const Params& p)
    : LLInventoryPanel(p)
{
}


void LLAssetFilteredInventoryPanel::initFromParams(const Params& p)
{
    // Init asset types
    std::string types = p.filter_asset_types.getValue();

    typedef boost::tokenizer<boost::char_separator<char> > tokenizer;
    boost::char_separator<char> sep("|");
    tokenizer tokens(types, sep);
    tokenizer::iterator token_iter = tokens.begin();

    memset(mAssetTypes, 0, LLAssetType::AT_COUNT * sizeof(bool));
    while (token_iter != tokens.end())
    {
        const std::string& token_str = *token_iter;
        LLAssetType::EType asset_type = LLAssetType::lookup(token_str);
        if (asset_type > LLAssetType::AT_NONE && asset_type < LLAssetType::AT_COUNT)
        {
            mAssetTypes[asset_type] = true;
        }
        ++token_iter;
    }

    // Init drag types
    memset(mDragTypes, 0, EDragAndDropType::DAD_COUNT * sizeof(bool));
    for (S32 i = 0; i < LLAssetType::AT_COUNT; i++)
    {
        if (mAssetTypes[i])
        {
            EDragAndDropType drag_type = LLViewerAssetType::lookupDragAndDropType((LLAssetType::EType)i);
            if (drag_type != DAD_NONE)
            {
                mDragTypes[drag_type] = true;
            }
        }
    }
    // Always show AT_CATEGORY, but it shouldn't get into mDragTypes
    mAssetTypes[LLAssetType::AT_CATEGORY] = true;

    // Init the panel
    LLInventoryPanel::initFromParams(p);
    U64 filter_cats = getFilter().getFilterCategoryTypes();
    filter_cats &= ~(1ULL << LLFolderType::FT_MARKETPLACE_LISTINGS);
    getFilter().setFilterCategoryTypes(filter_cats);
    getFilter().setFilterNoMarketplaceFolder();
}

BOOL LLAssetFilteredInventoryPanel::handleDragAndDrop(S32 x, S32 y, MASK mask, BOOL drop,
    EDragAndDropType cargo_type,
    void* cargo_data,
    EAcceptance* accept,
    std::string& tooltip_msg)
{
    BOOL result = FALSE;

    if (mAcceptsDragAndDrop)
    {
        // Don't allow DAD_CATEGORY here since it can contain other items besides required assets
        // We should see everything we drop!
        if (mDragTypes[cargo_type])
        {
            result = LLInventoryPanel::handleDragAndDrop(x, y, mask, drop, cargo_type, cargo_data, accept, tooltip_msg);
        }
    }

    return result;
}

/*virtual*/
bool LLAssetFilteredInventoryPanel::typedViewsFilter(const LLUUID& id, LLInventoryObject const* objectp)
{
    if (!objectp)
    {
        return false;
    }
    LLAssetType::EType asset_type = objectp->getType();
<<<<<<< HEAD

    if (asset_type < 0 || asset_type >= LLAssetType::AT_COUNT)
    {
        return false;
    }

=======

    if (asset_type < 0 || asset_type >= LLAssetType::AT_COUNT)
    {
        return false;
    }

>>>>>>> 5d7b1b09
    if (!mAssetTypes[asset_type])
    {
        return false;
    }

    return true;
}

void LLAssetFilteredInventoryPanel::itemChanged(const LLUUID& id, U32 mask, const LLInventoryObject* model_item)
{
    if (!model_item && !getItemByID(id))
    {
        // remove operation, but item is not in panel already
        return;
    }

    if (model_item)
    {
        LLAssetType::EType asset_type = model_item->getType();

        if (asset_type < 0
            || asset_type >= LLAssetType::AT_COUNT
            || !mAssetTypes[asset_type])
        {
            return;
        }
    }

    LLInventoryPanel::itemChanged(id, mask, model_item);
}

/************************************************************************/
/* Worn Inventory Panel related class                                 */
/************************************************************************/
class LLInventoryWornItemsPanel;
static LLDefaultChildRegistry::Register<LLInventoryWornItemsPanel> t_worn_inventory_panel("worn_inventory_panel");

//static const LLWornInventoryBridgeBuilder WORN_ITEMS_BUILDER;
static LLWornInventoryBridgeBuilder WORN_ITEMS_BUILDER; // <ND/> const makes GCC >= 4.6 very angry about not user defined default ctor.
class LLInventoryWornItemsPanel : public LLInventoryPanel
{
public:
	struct Params :	public LLInitParam::Block<Params, LLInventoryPanel::Params>
	{};

protected:
	LLInventoryWornItemsPanel (const Params&);
	friend class LLUICtrlFactory;
};

LLInventoryWornItemsPanel::LLInventoryWornItemsPanel( const Params& params)
: LLInventoryPanel(params)
{
	// replace bridge builder to have necessary View bridges.
	mInvFVBridgeBuilder = &WORN_ITEMS_BUILDER;
}


namespace LLInitParam
{
	void TypeValues<LLFolderType::EType>::declareValues()
	{
		declare(LLFolderType::lookup(LLFolderType::FT_TEXTURE)          , LLFolderType::FT_TEXTURE);
		declare(LLFolderType::lookup(LLFolderType::FT_SOUND)            , LLFolderType::FT_SOUND);
		declare(LLFolderType::lookup(LLFolderType::FT_CALLINGCARD)      , LLFolderType::FT_CALLINGCARD);
		declare(LLFolderType::lookup(LLFolderType::FT_LANDMARK)         , LLFolderType::FT_LANDMARK);
		declare(LLFolderType::lookup(LLFolderType::FT_CLOTHING)         , LLFolderType::FT_CLOTHING);
		declare(LLFolderType::lookup(LLFolderType::FT_OBJECT)           , LLFolderType::FT_OBJECT);
		declare(LLFolderType::lookup(LLFolderType::FT_NOTECARD)         , LLFolderType::FT_NOTECARD);
		declare(LLFolderType::lookup(LLFolderType::FT_ROOT_INVENTORY)   , LLFolderType::FT_ROOT_INVENTORY);
		declare(LLFolderType::lookup(LLFolderType::FT_LSL_TEXT)         , LLFolderType::FT_LSL_TEXT);
		declare(LLFolderType::lookup(LLFolderType::FT_BODYPART)         , LLFolderType::FT_BODYPART);
		declare(LLFolderType::lookup(LLFolderType::FT_TRASH)            , LLFolderType::FT_TRASH);
		declare(LLFolderType::lookup(LLFolderType::FT_SNAPSHOT_CATEGORY), LLFolderType::FT_SNAPSHOT_CATEGORY);
		declare(LLFolderType::lookup(LLFolderType::FT_LOST_AND_FOUND)   , LLFolderType::FT_LOST_AND_FOUND);
		declare(LLFolderType::lookup(LLFolderType::FT_ANIMATION)        , LLFolderType::FT_ANIMATION);
		declare(LLFolderType::lookup(LLFolderType::FT_GESTURE)          , LLFolderType::FT_GESTURE);
		declare(LLFolderType::lookup(LLFolderType::FT_FAVORITE)         , LLFolderType::FT_FAVORITE);
		declare(LLFolderType::lookup(LLFolderType::FT_ENSEMBLE_START)   , LLFolderType::FT_ENSEMBLE_START);
		declare(LLFolderType::lookup(LLFolderType::FT_ENSEMBLE_END)     , LLFolderType::FT_ENSEMBLE_END);
		declare(LLFolderType::lookup(LLFolderType::FT_CURRENT_OUTFIT)   , LLFolderType::FT_CURRENT_OUTFIT);
		declare(LLFolderType::lookup(LLFolderType::FT_OUTFIT)           , LLFolderType::FT_OUTFIT);
		declare(LLFolderType::lookup(LLFolderType::FT_MY_OUTFITS)       , LLFolderType::FT_MY_OUTFITS);
		declare(LLFolderType::lookup(LLFolderType::FT_MESH )            , LLFolderType::FT_MESH );
		declare(LLFolderType::lookup(LLFolderType::FT_INBOX)            , LLFolderType::FT_INBOX);
		declare(LLFolderType::lookup(LLFolderType::FT_OUTBOX)           , LLFolderType::FT_OUTBOX);
		declare(LLFolderType::lookup(LLFolderType::FT_BASIC_ROOT)       , LLFolderType::FT_BASIC_ROOT);
        declare(LLFolderType::lookup(LLFolderType::FT_SETTINGS)         , LLFolderType::FT_SETTINGS);
        declare(LLFolderType::lookup(LLFolderType::FT_MATERIAL)         , LLFolderType::FT_MATERIAL);
		declare(LLFolderType::lookup(LLFolderType::FT_MARKETPLACE_LISTINGS)   , LLFolderType::FT_MARKETPLACE_LISTINGS);
		declare(LLFolderType::lookup(LLFolderType::FT_MARKETPLACE_STOCK), LLFolderType::FT_MARKETPLACE_STOCK);
		declare(LLFolderType::lookup(LLFolderType::FT_MARKETPLACE_VERSION), LLFolderType::FT_MARKETPLACE_VERSION);
	}
}<|MERGE_RESOLUTION|>--- conflicted
+++ resolved
@@ -2769,21 +2769,12 @@
         return false;
     }
     LLAssetType::EType asset_type = objectp->getType();
-<<<<<<< HEAD
 
     if (asset_type < 0 || asset_type >= LLAssetType::AT_COUNT)
     {
         return false;
     }
 
-=======
-
-    if (asset_type < 0 || asset_type >= LLAssetType::AT_COUNT)
-    {
-        return false;
-    }
-
->>>>>>> 5d7b1b09
     if (!mAssetTypes[asset_type])
     {
         return false;
