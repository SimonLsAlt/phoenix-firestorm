/* 
 * @file llinventorypanel.cpp
 * @brief Implementation of the inventory panel and associated stuff.
 *
 * $LicenseInfo:firstyear=2001&license=viewerlgpl$
 * Second Life Viewer Source Code
 * Copyright (C) 2010, Linden Research, Inc.
 * 
 * This library is free software; you can redistribute it and/or
 * modify it under the terms of the GNU Lesser General Public
 * License as published by the Free Software Foundation;
 * version 2.1 of the License only.
 * 
 * This library is distributed in the hope that it will be useful,
 * but WITHOUT ANY WARRANTY; without even the implied warranty of
 * MERCHANTABILITY or FITNESS FOR A PARTICULAR PURPOSE.  See the GNU
 * Lesser General Public License for more details.
 * 
 * You should have received a copy of the GNU Lesser General Public
 * License along with this library; if not, write to the Free Software
 * Foundation, Inc., 51 Franklin Street, Fifth Floor, Boston, MA  02110-1301  USA
 * 
 * Linden Research, Inc., 945 Battery Street, San Francisco, CA  94111  USA
 * $/LicenseInfo$
 */

#include "llviewerprecompiledheaders.h"
#include "llinventorypanel.h"

#include <utility> // for std::pair<>

#include "llagent.h"
#include "llagentwearables.h"
#include "llappearancemgr.h"
#include "llavataractions.h"
#include "llclipboard.h"
#include "llfloaterinventory.h"
#include "llfloaterreg.h"
#include "llfloatersidepanelcontainer.h"
#include "llfolderview.h"
#include "llfolderviewitem.h"
#include "llfloaterimcontainer.h"
#include "llimview.h"
#include "llinventorybridge.h"
#include "llinventoryfunctions.h"
#include "llinventorymodelbackgroundfetch.h"
#include "llpreview.h"
#include "llsidepanelinventory.h"
#include "lltrans.h"
#include "llviewerattachmenu.h"
#include "llviewerfoldertype.h"
#include "llvoavatarself.h"
// [RLVa:KB] - Checked: 2013-05-08 (RLVa-1.4.9)
#include "rlvactions.h"
#include "rlvcommon.h"
// [/RLVa:KB]

static LLDefaultChildRegistry::Register<LLInventoryPanel> r("inventory_panel");

const std::string LLInventoryPanel::DEFAULT_SORT_ORDER = std::string("InventorySortOrder");
const std::string LLInventoryPanel::RECENTITEMS_SORT_ORDER = std::string("RecentItemsSortOrder");
const std::string LLInventoryPanel::INHERIT_SORT_ORDER = std::string("");
static const LLInventoryFolderViewModelBuilder INVENTORY_BRIDGE_BUILDER; // <FS:TM> CHUI merge changed
//static LLInventoryFVBridgeBuilder INVENTORY_BRIDGE_BUILDER; // <ND/> const makes GCC >= 4.6 very angry about not user defined default ctor.
// statics 
bool LLInventoryPanel::sColorSetInitialized = false;
LLUIColor LLInventoryPanel::sDefaultColor;
LLUIColor LLInventoryPanel::sDefaultHighlightColor;
LLUIColor LLInventoryPanel::sLibraryColor;
LLUIColor LLInventoryPanel::sLinkColor;

const LLColor4U DEFAULT_WHITE(255, 255, 255);

//~~~~~~~~~~~~~~~~~~~~~~~~~~~~~~~~~~~~~~~~~~~~~~~~~~~~~~~~~~~~~~~~~~~~~~~~~~~~~
// Class LLInventoryPanelObserver
//
// Bridge to support knowing when the inventory has changed.
//~~~~~~~~~~~~~~~~~~~~~~~~~~~~~~~~~~~~~~~~~~~~~~~~~~~~~~~~~~~~~~~~~~~~~~~~~~~~~

class LLInventoryPanelObserver : public LLInventoryObserver
{
public:
	LLInventoryPanelObserver(LLInventoryPanel* ip) : mIP(ip) {}
	virtual ~LLInventoryPanelObserver() {}
	virtual void changed(U32 mask) 
	{
		mIP->modelChanged(mask);
	}
protected:
	LLInventoryPanel* mIP;
};

//~~~~~~~~~~~~~~~~~~~~~~~~~~~~~~~~~~~~~~~~~~~~~~~~~~~~~~~~~~~~~~~~~~~~~~~~~~~~~
// Class LLInvPanelComplObserver
//
// Calls specified callback when all specified items become complete.
//
// Usage:
// observer = new LLInvPanelComplObserver(boost::bind(onComplete));
// inventory->addObserver(observer);
// observer->reset(); // (optional)
// observer->watchItem(incomplete_item1_id);
// observer->watchItem(incomplete_item2_id);
//~~~~~~~~~~~~~~~~~~~~~~~~~~~~~~~~~~~~~~~~~~~~~~~~~~~~~~~~~~~~~~~~~~~~~~~~~~~~~

class LLInvPanelComplObserver : public LLInventoryCompletionObserver
{
public:
	typedef boost::function<void()> callback_t;

	LLInvPanelComplObserver(callback_t cb)
	:	mCallback(cb)
	{
	}

	void reset();

private:
	/*virtual*/ void done();

	/// Called when all the items are complete.
	callback_t	mCallback;
};

void LLInvPanelComplObserver::reset()
{
	mIncomplete.clear();
	mComplete.clear();
}

void LLInvPanelComplObserver::done()
{
	mCallback();
}

//~~~~~~~~~~~~~~~~~~~~~~~~~~~~~~~~~~~~~~~~~~~~~~~~~~~~~~~~~~~~~~~~~~~~~~~~~~~~~
// Class LLInventoryPanel
//~~~~~~~~~~~~~~~~~~~~~~~~~~~~~~~~~~~~~~~~~~~~~~~~~~~~~~~~~~~~~~~~~~~~~~~~~~~~~

LLInventoryPanel::LLInventoryPanel(const LLInventoryPanel::Params& p) :	
	LLPanel(p),
	mInventoryObserver(NULL),
	mCompletionObserver(NULL),
	mFolderRoot(NULL),
	mScroller(NULL),
	mSortOrderSetting(p.sort_order_setting),
	mInventory(p.inventory),
	mAcceptsDragAndDrop(p.accepts_drag_and_drop),
	mAllowMultiSelect(p.allow_multi_select),
	mShowItemLinkOverlays(p.show_item_link_overlays),
	mShowEmptyMessage(p.show_empty_message),
	mViewsInitialized(false),
	mInvFVBridgeBuilder(NULL)
{
	mInvFVBridgeBuilder = &INVENTORY_BRIDGE_BUILDER;

	if (!sColorSetInitialized)
	{
		// <FS:Ansariel> Make inventory selection color independent from menu color
		//sDefaultColor = LLUIColorTable::instance().getColor("MenuItemEnabledColor", DEFAULT_WHITE);
		//sDefaultHighlightColor = LLUIColorTable::instance().getColor("MenuItemHighlightFgColor", DEFAULT_WHITE);
		sDefaultColor = LLUIColorTable::instance().getColor("InventoryItemEnabledColor", DEFAULT_WHITE);
		sDefaultHighlightColor = LLUIColorTable::instance().getColor("InventoryItemHighlightFgColor", DEFAULT_WHITE);
		// </FS:Ansariel> Make inventory selection color independent from menu color
		sLibraryColor = LLUIColorTable::instance().getColor("InventoryItemLibraryColor", DEFAULT_WHITE);
		sLinkColor = LLUIColorTable::instance().getColor("InventoryItemLinkColor", DEFAULT_WHITE);
		sColorSetInitialized = true;
	}
	
	// context menu callbacks
	mCommitCallbackRegistrar.add("Inventory.DoToSelected", boost::bind(&LLInventoryPanel::doToSelected, this, _2));
	mCommitCallbackRegistrar.add("Inventory.EmptyTrash", boost::bind(&LLInventoryModel::emptyFolderType, &gInventory, "ConfirmEmptyTrash", LLFolderType::FT_TRASH));
	mCommitCallbackRegistrar.add("Inventory.EmptyLostAndFound", boost::bind(&LLInventoryModel::emptyFolderType, &gInventory, "ConfirmEmptyLostAndFound", LLFolderType::FT_LOST_AND_FOUND));
	mCommitCallbackRegistrar.add("Inventory.DoCreate", boost::bind(&LLInventoryPanel::doCreate, this, _2));
	mCommitCallbackRegistrar.add("Inventory.AttachObject", boost::bind(&LLInventoryPanel::attachObject, this, _2));
	mCommitCallbackRegistrar.add("Inventory.BeginIMSession", boost::bind(&LLInventoryPanel::beginIMSession, this));
	mCommitCallbackRegistrar.add("Inventory.Share",  boost::bind(&LLAvatarActions::shareWithAvatars, this));

}

LLFolderView * LLInventoryPanel::createFolderRoot(LLUUID root_id )
{
    LLFolderView::Params p(mParams.folder_view);
    p.name = getName();
    p.title = getLabel();
    p.rect = LLRect(0, 0, getRect().getWidth(), 0);
    p.parent_panel = this;
    p.tool_tip = p.name;
    p.listener = mInvFVBridgeBuilder->createBridge(	LLAssetType::AT_CATEGORY,
																	LLAssetType::AT_CATEGORY,
																	LLInventoryType::IT_CATEGORY,
																	this,
																	&mInventoryViewModel,
																	NULL,
																	root_id);
    p.view_model = &mInventoryViewModel;
    p.use_label_suffix = mParams.use_label_suffix;
    p.allow_multiselect = mAllowMultiSelect;
    p.show_empty_message = mShowEmptyMessage;
    p.show_item_link_overlays = mShowItemLinkOverlays;
    p.root = NULL;
    p.options_menu = "menu_inventory.xml";

<<<<<<< HEAD
	// <FS:Ansariel> Inventory specials
	p.for_inventory = true;

=======
>>>>>>> 6e113858
    return LLUICtrlFactory::create<LLFolderView>(p);
}

void LLInventoryPanel::initFromParams(const LLInventoryPanel::Params& params)
{
	// save off copy of params
	mParams = params;
	// Clear up the root view
	// Note: This needs to be done *before* we build the new folder view 
	LLUUID root_id = getRootFolderID();
	if (mFolderRoot)
	{
		removeItemID(root_id);
		mFolderRoot->destroyView();
		mFolderRoot = NULL;
	}

	mCommitCallbackRegistrar.pushScope(); // registered as a widget; need to push callback scope ourselves
	{
		// Determine the root folder in case specified, and
		// build the views starting with that folder.
		mFolderRoot = createFolderRoot(root_id);
	
		addItemID(root_id, mFolderRoot);
	}
	mCommitCallbackRegistrar.popScope();
	mFolderRoot->setCallbackRegistrar(&mCommitCallbackRegistrar);
	
	// Scroller
		LLRect scroller_view_rect = getRect();
		scroller_view_rect.translate(-scroller_view_rect.mLeft, -scroller_view_rect.mBottom);
		// <FS:Ansariel> Pull this magic number here so inventory scroll panel
		//               doesn't get cut off on the left side!
		scroller_view_rect.mLeft += 2;
		// </FS:Ansariel>
	LLScrollContainer::Params scroller_params(mParams.scroll());
		scroller_params.rect(scroller_view_rect);
		mScroller = LLUICtrlFactory::create<LLFolderViewScrollContainer>(scroller_params);
		addChild(mScroller);
		mScroller->addChild(mFolderRoot);
		mFolderRoot->setScrollContainer(mScroller);
		mFolderRoot->setFollowsAll();
		mFolderRoot->addChild(mFolderRoot->mStatusTextBox);

	// Set up the callbacks from the inventory we're viewing, and then build everything.
	mInventoryObserver = new LLInventoryPanelObserver(this);
	mInventory->addObserver(mInventoryObserver);

	mCompletionObserver = new LLInvPanelComplObserver(boost::bind(&LLInventoryPanel::onItemsCompletion, this));
	mInventory->addObserver(mCompletionObserver);

	// Build view of inventory if we need default full hierarchy and inventory ready,
	// otherwise wait for idle callback.
	if (mInventory->isInventoryUsable() && !mViewsInitialized)
	{
		initializeViews();
	}
	
	gIdleCallbacks.addFunction(onIdle, (void*)this);

	if (mSortOrderSetting != INHERIT_SORT_ORDER)
	{
		setSortOrder(gSavedSettings.getU32(mSortOrderSetting));
	}
	else
	{
		setSortOrder(gSavedSettings.getU32(DEFAULT_SORT_ORDER));
	}

	// hide inbox
	// <FS:Ansariel> Optional hiding of Received Items folder aka Inbox
	//getFilter().setFilterCategoryTypes(getFilter().getFilterCategoryTypes() & ~(1ULL << LLFolderType::FT_INBOX));
	if (!gSavedSettings.getBOOL("FSShowInboxFolder"))
	{
		getFilter().setFilterCategoryTypes(getFilter().getFilterCategoryTypes() & ~(1ULL << LLFolderType::FT_INBOX));
	}
	gSavedSettings.getControl("FSShowInboxFolder")->getSignal()->connect(boost::bind(&LLInventoryPanel::updateShowInboxFolder, this, _2));
	// </FS:Ansariel> Optional hiding of Received Items folder aka Inbox
	getFilter().setFilterCategoryTypes(getFilter().getFilterCategoryTypes() & ~(1ULL << LLFolderType::FT_OUTBOX));

	// set the filter for the empty folder if the debug setting is on
	if (gSavedSettings.getBOOL("DebugHideEmptySystemFolders"))
	{
		getFilter().setFilterEmptySystemFolders();
	}
	
	// keep track of the clipboard state so that we avoid filtering too much
	mClipboardState = LLClipboard::instance().getGeneration();
	
	// <FS:Ansariel> Optional hiding of empty system folders
	gSavedSettings.getControl("DebugHideEmptySystemFolders")->getSignal()->connect(boost::bind(&LLInventoryPanel::updateHideEmptySystemFolders, this, _2));

	// Initialize base class params.
	LLPanel::initFromParams(mParams);
}

LLInventoryPanel::~LLInventoryPanel()
{
	gIdleCallbacks.deleteFunction(idle, this);

	U32 sort_order = getFolderViewModel()->getSorter().getSortOrder();
		if (mSortOrderSetting != INHERIT_SORT_ORDER)
		{
			gSavedSettings.setU32(mSortOrderSetting, sort_order);
		}

	gIdleCallbacks.deleteFunction(onIdle, this);

	// LLView destructor will take care of the sub-views.
	mInventory->removeObserver(mInventoryObserver);
	mInventory->removeObserver(mCompletionObserver);
	delete mInventoryObserver;
	delete mCompletionObserver;

	mScroller = NULL;
}

void LLInventoryPanel::draw()
{
	// Select the desired item (in case it wasn't loaded when the selection was requested)
	updateSelection();
	
	LLPanel::draw();
}

const LLInventoryFilter& LLInventoryPanel::getFilter() const
{
	return getFolderViewModel()->getFilter();
}

LLInventoryFilter& LLInventoryPanel::getFilter()
{
	return getFolderViewModel()->getFilter();
}

void LLInventoryPanel::setFilterTypes(U64 types, LLInventoryFilter::EFilterType filter_type)
{
	if (filter_type == LLInventoryFilter::FILTERTYPE_OBJECT)
		getFilter().setFilterObjectTypes(types);
	if (filter_type == LLInventoryFilter::FILTERTYPE_CATEGORY)
		getFilter().setFilterCategoryTypes(types);
}

U32 LLInventoryPanel::getFilterObjectTypes() const 
{ 
	return getFilter().getFilterObjectTypes();
}

U32 LLInventoryPanel::getFilterPermMask() const 
{ 
	return getFilter().getFilterPermissions();
}


void LLInventoryPanel::setFilterPermMask(PermissionMask filter_perm_mask)
{
	getFilter().setFilterPermissions(filter_perm_mask);
}

void LLInventoryPanel::setFilterWearableTypes(U64 types)
{
	getFilter().setFilterWearableTypes(types);
}

void LLInventoryPanel::setFilterSubString(const std::string& string)
{
	getFilter().setFilterSubString(string);
}

// ## Zi: Extended Inventory Search
void LLInventoryPanel::setFilterSubStringTarget(const std::string& target)
{
	getFilter().setFilterSubStringTarget(target);
}

LLInventoryFilter::EFilterSubstringTarget LLInventoryPanel::getFilterSubStringTarget() const
{
	return getFilter().getFilterSubStringTarget();
}
// ## Zi: Extended Inventory Search

const std::string LLInventoryPanel::getFilterSubString() 
{ 
	return getFilter().getFilterSubString();
}


void LLInventoryPanel::setSortOrder(U32 order)
{
    LLInventorySort sorter(order);
	if (order != getFolderViewModel()->getSorter().getSortOrder())
	{
		getFolderViewModel()->setSorter(sorter);
		mFolderRoot->arrangeAll();
		// try to keep selection onscreen, even if it wasn't to start with
		mFolderRoot->scrollToShowSelection();
	}
}

U32 LLInventoryPanel::getSortOrder() const 
{ 
	return getFolderViewModel()->getSorter().getSortOrder();
}

void LLInventoryPanel::setSinceLogoff(BOOL sl)
{
	getFilter().setDateRangeLastLogoff(sl);
}

void LLInventoryPanel::setHoursAgo(U32 hours)
{
	getFilter().setHoursAgo(hours);
}

void LLInventoryPanel::setFilterLinks(U64 filter_links)
{
	getFilter().setFilterLinks(filter_links);
}

// ## Zi: Filter Links Menu
U64 LLInventoryPanel::getFilterLinks()
{
	return getFilter().getFilterLinks();
}
// ## Zi: Filter Links Menu

void LLInventoryPanel::setShowFolderState(LLInventoryFilter::EFolderShow show)
{
	getFilter().setShowFolderState(show);
}

LLInventoryFilter::EFolderShow LLInventoryPanel::getShowFolderState()
{
	return getFilter().getShowFolderState();
}

// Called when something changed in the global model (new item, item coming through the wire, rename, move, etc...) (CHUI-849)
void LLInventoryPanel::modelChanged(U32 mask)
{
	static LLFastTimer::DeclareTimer FTM_REFRESH("Inventory Refresh");
	LLFastTimer t2(FTM_REFRESH);

	if (!mViewsInitialized) return;
	
	const LLInventoryModel* model = getModel();
	if (!model) return;

	const LLInventoryModel::changed_items_t& changed_items = model->getChangedIDs();
	if (changed_items.empty()) return;

	for (LLInventoryModel::changed_items_t::const_iterator items_iter = changed_items.begin();
		 items_iter != changed_items.end();
		 ++items_iter)
	{
		const LLUUID& item_id = (*items_iter);
		const LLInventoryObject* model_item = model->getObject(item_id);
		LLFolderViewItem* view_item = getItemByID(item_id);
		LLFolderViewModelItemInventory* viewmodel_item = 
			static_cast<LLFolderViewModelItemInventory*>(view_item ? view_item->getViewModelItem() : NULL);

		// LLFolderViewFolder is derived from LLFolderViewItem so dynamic_cast from item
		// to folder is the fast way to get a folder without searching through folders tree.
		LLFolderViewFolder* view_folder = NULL;

		// Check requires as this item might have already been deleted
		// as a child of its deleted parent.
		if (model_item && view_item)
		{
			view_folder = dynamic_cast<LLFolderViewFolder*>(view_item);
		}

		//////////////////////////////
		// LABEL Operation
		// Empty out the display name for relabel.
		if (mask & LLInventoryObserver::LABEL)
		{
			if (view_item)
			{
				// Request refresh on this item (also flags for filtering)
				LLInvFVBridge* bridge = (LLInvFVBridge*)view_item->getViewModelItem();
				if(bridge)
				{	// Clear the display name first, so it gets properly re-built during refresh()
					bridge->clearDisplayName();

					view_item->refresh();
				}
			}
		}

		//////////////////////////////
		// REBUILD Operation
		// Destroy and regenerate the UI.
		if (mask & LLInventoryObserver::REBUILD)
		{
			if (model_item && view_item && viewmodel_item)
			{
				const LLUUID& idp = viewmodel_item->getUUID();
				view_item->destroyView();
				removeItemID(idp);
			}
			view_item = buildNewViews(item_id);
			viewmodel_item = 
				static_cast<LLFolderViewModelItemInventory*>(view_item ? view_item->getViewModelItem() : NULL);
			view_folder = dynamic_cast<LLFolderViewFolder *>(view_item);
		}

		//////////////////////////////
		// INTERNAL Operation
		// This could be anything.  For now, just refresh the item.
		if (mask & LLInventoryObserver::INTERNAL)
		{
			if (view_item)
			{
				view_item->refresh();
			}
		}

		//////////////////////////////
		// SORT Operation
		// Sort the folder.
		if (mask & LLInventoryObserver::SORT)
		{
			if (view_folder)
			{
				view_folder->getViewModelItem()->requestSort();
			}
		}	

		// We don't typically care which of these masks the item is actually flagged with, since the masks
		// may not be accurate (e.g. in the main inventory panel, I move an item from My Inventory into
		// Landmarks; this is a STRUCTURE change for that panel but is an ADD change for the Landmarks
		// panel).  What's relevant is that the item and UI are probably out of sync and thus need to be
		// resynchronized.
		if (mask & (LLInventoryObserver::STRUCTURE |
					LLInventoryObserver::ADD |
					LLInventoryObserver::REMOVE))
		{
			//////////////////////////////
			// ADD Operation
			// Item exists in memory but a UI element hasn't been created for it.
			if (model_item && !view_item)
			{
				// Add the UI element for this item.
				buildNewViews(item_id);
				// Select any newly created object that has the auto rename at top of folder root set.
				if(mFolderRoot->getRoot()->needsAutoRename())
				{
					setSelection(item_id, FALSE);
				}
			}

			//////////////////////////////
			// STRUCTURE Operation
			// This item already exists in both memory and UI.  It was probably reparented.
			else if (model_item && view_item)
			{
				// Don't process the item if it is the root
				if (view_item->getParentFolder())
				{
					LLFolderViewFolder* new_parent =   (LLFolderViewFolder*)getItemByID(model_item->getParentUUID());
					// Item has been moved.
					if (view_item->getParentFolder() != new_parent)
					{
						if (new_parent != NULL)
						{
							// Item is to be moved and we found its new parent in the panel's directory, so move the item's UI.
							view_item->addToFolder(new_parent);
							addItemID(viewmodel_item->getUUID(), view_item);
						}
						else 
						{
							// Remove the item ID before destroying the view because the view-model-item gets
							// destroyed when the view is destroyed
                            removeItemID(viewmodel_item->getUUID());

							// Item is to be moved outside the panel's directory (e.g. moved to trash for a panel that 
							// doesn't include trash).  Just remove the item's UI.
							view_item->destroyView();
						}
					}
				}
			}
			
			//////////////////////////////
			// REMOVE Operation
			// This item has been removed from memory, but its associated UI element still exists.
			else if (!model_item && view_item && viewmodel_item)
			{
				// Remove the item's UI.
                removeItemID(viewmodel_item->getUUID());
				view_item->destroyView();
			}
		}
	}
}

LLFolderView* LLInventoryPanel::getRootFolder() 
{ 
	return mFolderRoot; 
}

LLUUID LLInventoryPanel::getRootFolderID()
{
	if (mFolderRoot && mFolderRoot->getViewModelItem())
	{
		return static_cast<LLFolderViewModelItemInventory*>(mFolderRoot->getViewModelItem())->getUUID();

	}
	else
	{
		LLUUID root_id;
		if (mParams.start_folder.id.isChosen())
		{
			root_id = mParams.start_folder.id;
		}
		else
		{
			const LLFolderType::EType preferred_type = mParams.start_folder.type.isChosen() 
				? mParams.start_folder.type
				: LLViewerFolderType::lookupTypeFromNewCategoryName(mParams.start_folder.name);

			if ("LIBRARY" == mParams.start_folder.name())
			{
				root_id = gInventory.getLibraryRootFolderID();
			}
			else if (preferred_type != LLFolderType::FT_NONE)
			{
				root_id = gInventory.findCategoryUUIDForType(preferred_type, false);
				if (root_id.isNull())
				{
					llwarns << "Could not find folder of type " << preferred_type << llendl;
					root_id.generateNewID();
				}
			}
		}
		return root_id;
	}
}

// static
void LLInventoryPanel::onIdle(void *userdata)
{
	if (!gInventory.isInventoryUsable())
		return;

	LLInventoryPanel *self = (LLInventoryPanel*)userdata;
	// Inventory just initialized, do complete build
	if (!self->mViewsInitialized)
	{
		self->initializeViews();
	}
	if (self->mViewsInitialized)
	{
		gIdleCallbacks.deleteFunction(onIdle, (void*)self);
	}
}

struct DirtyFilterFunctor : public LLFolderViewFunctor
{
	/*virtual*/ void doFolder(LLFolderViewFolder* folder)
	{
		folder->getViewModelItem()->dirtyFilter();
	}
	/*virtual*/ void doItem(LLFolderViewItem* item)
	{
		item->getViewModelItem()->dirtyFilter();
	}
};

void LLInventoryPanel::idle(void* user_data)
{
	LLInventoryPanel* panel = (LLInventoryPanel*)user_data;
	// Nudge the filter if the clipboard state changed
	if (panel->mClipboardState != LLClipboard::instance().getGeneration())
	{
		panel->mClipboardState = LLClipboard::instance().getGeneration();
		const LLUUID trash_id = gInventory.findCategoryUUIDForType(LLFolderType::FT_TRASH);
		LLFolderViewFolder* trash_folder = panel->getFolderByID(trash_id);
		if (trash_folder)
		{
            DirtyFilterFunctor dirtyFilterFunctor;
			trash_folder->applyFunctorToChildren(dirtyFilterFunctor);
		}

	}

	panel->mFolderRoot->update();
	// while dragging, update selection rendering to reflect single/multi drag status
	if (LLToolDragAndDrop::getInstance()->hasMouseCapture())
	{
		EAcceptance last_accept = LLToolDragAndDrop::getInstance()->getLastAccept();
		if (last_accept == ACCEPT_YES_SINGLE || last_accept == ACCEPT_YES_COPY_SINGLE)
		{
			panel->mFolderRoot->setShowSingleSelection(TRUE);
		}
		else
		{
			panel->mFolderRoot->setShowSingleSelection(FALSE);
		}
}
	else
	{
		panel->mFolderRoot->setShowSingleSelection(FALSE);
	}
}


void LLInventoryPanel::initializeViews()
{
	if (!gInventory.isInventoryUsable()) return;

	LLUUID root_id = getRootFolderID();
	if (root_id.notNull())
	{
		buildNewViews(getRootFolderID());
	}
	else
	{
		// Default case: always add "My Inventory" first, "Library" second
		buildNewViews(gInventory.getRootFolderID());		// My Inventory
		buildNewViews(gInventory.getLibraryRootFolderID());	// Library
	}

	gIdleCallbacks.addFunction(idle, this);

	mViewsInitialized = true;
	
	openStartFolderOrMyInventory();
	
	// Special case for new user login
	if (gAgent.isFirstLogin())
	{
		// Auto open the user's library
		LLFolderViewFolder* lib_folder =   getFolderByID(gInventory.getLibraryRootFolderID());
		if (lib_folder)
		{
			lib_folder->setOpen(TRUE);
		}
		
		// Auto close the user's my inventory folder
		LLFolderViewFolder* my_inv_folder =   getFolderByID(gInventory.getRootFolderID());
		if (my_inv_folder)
		{
			my_inv_folder->setOpenArrangeRecursively(FALSE, LLFolderViewFolder::RECURSE_DOWN);
		}
	}
}


LLFolderViewFolder * LLInventoryPanel::createFolderViewFolder(LLInvFVBridge * bridge)
{
	LLFolderViewFolder::Params params(mParams.folder);

	params.name = bridge->getDisplayName();
	params.root = mFolderRoot;
	params.listener = bridge;
	//	params.tool_tip = params.name; // <ND/> Don't bother with tooltips in inventory

	params.font_color = (bridge->isLibraryItem() ? sLibraryColor : (bridge->isLink() ? sLinkColor : sDefaultColor));
	params.font_highlight_color = (bridge->isLibraryItem() ? sLibraryColor : (bridge->isLink() ? sLinkColor : sDefaultHighlightColor));

	// <FS:Ansariel> Inventory specials
	params.for_inventory = true;

	return LLUICtrlFactory::create<LLFolderViewFolder>(params);
}

LLFolderViewItem * LLInventoryPanel::createFolderViewItem(LLInvFVBridge * bridge)
{
	LLFolderViewItem::Params params(mParams.item);
	
	params.name = bridge->getDisplayName();
	params.creation_date = bridge->getCreationDate();
	params.root = mFolderRoot;
	params.listener = bridge;
	params.rect = LLRect (0, 0, 0, 0);
	//	params.tool_tip = params.name; // <ND/> Don't bother with tooltips in inventory

	params.font_color = (bridge->isLibraryItem() ? sLibraryColor : (bridge->isLink() ? sLinkColor : sDefaultColor));
	params.font_highlight_color = (bridge->isLibraryItem() ? sLibraryColor : (bridge->isLink() ? sLinkColor : sDefaultHighlightColor));

	// <FS:Ansariel> Inventory specials
	params.for_inventory = true;
	
	return LLUICtrlFactory::create<LLFolderViewItem>(params);
}

LLFolderViewItem* LLInventoryPanel::buildNewViews(const LLUUID& id)
{
 	LLInventoryObject const* objectp = gInventory.getObject(id);
	
	if (!objectp) return NULL;

	LLFolderViewItem* folder_view_item = getItemByID(id);

 		const LLUUID &parent_id = objectp->getParentUUID();
	LLFolderViewFolder* parent_folder = (LLFolderViewFolder*)getItemByID(parent_id);
  		
 	if (!folder_view_item && parent_folder)
  		{
  			if (objectp->getType() <= LLAssetType::AT_NONE ||
  				objectp->getType() >= LLAssetType::AT_COUNT)
  			{
  				llwarns << "LLInventoryPanel::buildNewViews called with invalid objectp->mType : "
  						<< ((S32) objectp->getType()) << " name " << objectp->getName() << " UUID " << objectp->getUUID()
  						<< llendl;
  				return NULL;
  			}
  		
  			if ((objectp->getType() == LLAssetType::AT_CATEGORY) &&
  				(objectp->getActualType() != LLAssetType::AT_LINK_FOLDER))
  			{
  				LLInvFVBridge* new_listener = mInvFVBridgeBuilder->createBridge(objectp->getType(),
  																				objectp->getType(),
  																				LLInventoryType::IT_CATEGORY,
  																				this,
																			&mInventoryViewModel,
  																				mFolderRoot,
  																				objectp->getUUID());
  				if (new_listener)
  				{
				folder_view_item = createFolderViewFolder(new_listener);
  				}
  			}
  			else
  			{
  				// Build new view for item.
  				LLInventoryItem* item = (LLInventoryItem*)objectp;
  				LLInvFVBridge* new_listener = mInvFVBridgeBuilder->createBridge(item->getType(),
  																				item->getActualType(),
  																				item->getInventoryType(),
  																				this,
																			&mInventoryViewModel,
  																				mFolderRoot,
  																				item->getUUID(),
  																				item->getFlags());
 
  				if (new_listener)
  				{
				folder_view_item = createFolderViewItem(new_listener);
  				}
  			}
 
  	    if (folder_view_item)
  			{
            llassert(parent_folder != NULL);
            folder_view_item->addToFolder(parent_folder);
			addItemID(id, folder_view_item);
		}
	}

	// If this is a folder, add the children of the folder and recursively add any 
	// child folders.
	if (folder_view_item && objectp->getType() == LLAssetType::AT_CATEGORY)
	{
		LLViewerInventoryCategory::cat_array_t* categories;
		LLViewerInventoryItem::item_array_t* items;
		mInventory->lockDirectDescendentArrays(id, categories, items);
		
		if(categories)
		{
			for (LLViewerInventoryCategory::cat_array_t::const_iterator cat_iter = categories->begin();
				 cat_iter != categories->end();
				 ++cat_iter)
			{
				const LLViewerInventoryCategory* cat = (*cat_iter);
				buildNewViews(cat->getUUID());
			}
		}
		
		if(items)
		{
			for (LLViewerInventoryItem::item_array_t::const_iterator item_iter = items->begin();
				 item_iter != items->end();
				 ++item_iter)
			{
				const LLViewerInventoryItem* item = (*item_iter);
				buildNewViews(item->getUUID());
			}
		}
		mInventory->unlockDirectDescendentArrays(id);
	}
	
	return folder_view_item;
}

// bit of a hack to make sure the inventory is open.
void LLInventoryPanel::openStartFolderOrMyInventory()
{
	// Find My Inventory folder and open it up by name
	for (LLView *child = mFolderRoot->getFirstChild(); child; child = mFolderRoot->findNextSibling(child))
	{
		LLFolderViewFolder *fchild = dynamic_cast<LLFolderViewFolder*>(child);
		if (fchild
			&& fchild->getViewModelItem()
			&& fchild->getViewModelItem()->getName() == "My Inventory")
		{
			fchild->setOpen(TRUE);
			break;
		}
	}
}

void LLInventoryPanel::onItemsCompletion()
{
	if (mFolderRoot) mFolderRoot->updateMenu();
}

void LLInventoryPanel::openSelected()
{
	LLFolderViewItem* folder_item = mFolderRoot->getCurSelectedItem();
	if(!folder_item) return;
	LLInvFVBridge* bridge = (LLInvFVBridge*)folder_item->getViewModelItem();
	if(!bridge) return;
	bridge->openItem();
}

void LLInventoryPanel::unSelectAll()	
{ 
	mFolderRoot->setSelection(NULL, FALSE, FALSE); 
}


BOOL LLInventoryPanel::handleHover(S32 x, S32 y, MASK mask)
{
// <FS:AW>
//	BOOL handled = LLView::handleHover(x, y, mask);
//	if(handled)
//	{
//		ECursorType cursor = getWindow()->getCursor();
//		if (LLInventoryModelBackgroundFetch::instance().folderFetchActive() && cursor == UI_CURSOR_ARROW)
//		{
//			// replace arrow cursor with arrow and hourglass cursor
//			getWindow()->setCursor(UI_CURSOR_WORKING);
//		}
//	}
//	else
//	{
//		getWindow()->setCursor(UI_CURSOR_ARROW);
//	}
	LLView::handleHover(x, y, mask);
// </FS:AW>

	return TRUE;
}

BOOL LLInventoryPanel::handleDragAndDrop(S32 x, S32 y, MASK mask, BOOL drop,
								   EDragAndDropType cargo_type,
								   void* cargo_data,
								   EAcceptance* accept,
								   std::string& tooltip_msg)
{
	BOOL handled = FALSE;

	if (mAcceptsDragAndDrop)
	{
		handled = LLPanel::handleDragAndDrop(x, y, mask, drop, cargo_type, cargo_data, accept, tooltip_msg);

		// If folder view is empty the (x, y) point won't be in its rect
		// so the handler must be called explicitly.
		// but only if was not handled before. See EXT-6746.
		if (!handled && !mFolderRoot->hasVisibleChildren())
		{
			handled = mFolderRoot->handleDragAndDrop(x, y, mask, drop, cargo_type, cargo_data, accept, tooltip_msg);
		}

		if (handled)
		{
			mFolderRoot->setDragAndDropThisFrame();
		}
	}

	return handled;
}

void LLInventoryPanel::onFocusLost()
{
	// inventory no longer handles cut/copy/paste/delete
	if (LLEditMenuHandler::gEditMenuHandler == mFolderRoot)
	{
		LLEditMenuHandler::gEditMenuHandler = NULL;
	}

	LLPanel::onFocusLost();
}

void LLInventoryPanel::onFocusReceived()
{
	// inventory now handles cut/copy/paste/delete
	LLEditMenuHandler::gEditMenuHandler = mFolderRoot;

	LLPanel::onFocusReceived();
}

bool LLInventoryPanel::addBadge(LLBadge * badge)
{
	bool badge_added = false;

	if (acceptsBadge())
	{
		badge_added = badge->addToView(mFolderRoot);
	}

	return badge_added;
}

void LLInventoryPanel::openAllFolders()
{
	mFolderRoot->setOpenArrangeRecursively(TRUE, LLFolderViewFolder::RECURSE_DOWN);
	mFolderRoot->arrangeAll();
}

void LLInventoryPanel::closeAllFolders()
{
	mFolderRoot->setOpenArrangeRecursively(FALSE, LLFolderViewFolder::RECURSE_DOWN);
	mFolderRoot->arrangeAll();
}

void LLInventoryPanel::setSelection(const LLUUID& obj_id, BOOL take_keyboard_focus)
{
	// Don't select objects in COF (e.g. to prevent refocus when items are worn).
	const LLInventoryObject *obj = gInventory.getObject(obj_id);
	if (obj && obj->getParentUUID() == LLAppearanceMgr::instance().getCOF())
	{
		return;
	}
	setSelectionByID(obj_id, take_keyboard_focus);
}

void LLInventoryPanel::setSelectCallback(const boost::function<void (const std::deque<LLFolderViewItem*>& items, BOOL user_action)>& cb) 
{ 
	if (mFolderRoot) 
	{
		mFolderRoot->setSelectCallback(cb);
	}
}

void LLInventoryPanel::clearSelection()
{
	mSelectThisID.setNull();
}

void LLInventoryPanel::onSelectionChange(const std::deque<LLFolderViewItem*>& items, BOOL user_action)
{
	// Schedule updating the folder view context menu when all selected items become complete (STORM-373).
	mCompletionObserver->reset();
	for (std::deque<LLFolderViewItem*>::const_iterator it = items.begin(); it != items.end(); ++it)
	{
		LLUUID id = static_cast<LLFolderViewModelItemInventory*>((*it)->getViewModelItem())->getUUID();
		LLViewerInventoryItem* inv_item = mInventory->getItem(id);

		if (inv_item && !inv_item->isFinished())
		{
			mCompletionObserver->watchItem(id);
		}
	}

	LLFolderView* fv = getRootFolder();
	if (fv->needsAutoRename()) // auto-selecting a new user-created asset and preparing to rename
	{
		fv->setNeedsAutoRename(FALSE);
		if (items.size()) // new asset is visible and selected
		{
			fv->startRenamingSelectedItem();
		}
	}
}

void LLInventoryPanel::doCreate(const LLSD& userdata)
{
	reset_inventory_filter();
	menu_create_inventory_item(this, LLFolderBridge::sSelf.get(), userdata);
}

bool LLInventoryPanel::beginIMSession()
{
	std::set<LLFolderViewItem*> selected_items =   mFolderRoot->getSelectionList();

	std::string name;

//	LLDynamicArray<LLUUID> members;
// [RLVa:KB] - Checked: 2011-04-11 (RLVa-1.3.0h) | Added: RLVa-1.3.0h
	uuid_vec_t members;
// [/RLVa:KB]
//	EInstantMessage type = IM_SESSION_CONFERENCE_START;

// [RLVa:KB] - Checked: 2013-05-08 (RLVa-1.4.9)
	bool fRlvCanStartIM = true;
// [/RLVa:KB]

	std::set<LLFolderViewItem*>::const_iterator iter;
	for (iter = selected_items.begin(); iter != selected_items.end(); iter++)
	{

		LLFolderViewItem* folder_item = (*iter);
			
		if(folder_item) 
		{
			LLFolderViewModelItemInventory* fve_listener = static_cast<LLFolderViewModelItemInventory*>(folder_item->getViewModelItem());
			if (fve_listener && (fve_listener->getInventoryType() == LLInventoryType::IT_CATEGORY))
			{

				LLFolderBridge* bridge = (LLFolderBridge*)folder_item->getViewModelItem();
				if(!bridge) return true;
				LLViewerInventoryCategory* cat = bridge->getCategory();
				if(!cat) return true;
				name = cat->getName();
				LLUniqueBuddyCollector is_buddy;
				LLInventoryModel::cat_array_t cat_array;
				LLInventoryModel::item_array_t item_array;
				gInventory.collectDescendentsIf(bridge->getUUID(),
												cat_array,
												item_array,
												LLInventoryModel::EXCLUDE_TRASH,
												is_buddy);
				S32 count = item_array.count();
				if(count > 0)
				{
					//*TODO by what to replace that?
					//LLFloaterReg::showInstance("communicate");

					// create the session
					LLAvatarTracker& at = LLAvatarTracker::instance();
					LLUUID id;
					for(S32 i = 0; i < count; ++i)
					{
						id = item_array.get(i)->getCreatorUUID();
						if(at.isBuddyOnline(id))
						{
							//members.put(id);
// [RLVa:KB] - Checked: 2013-05-08 (RLVa-1.4.9)
							fRlvCanStartIM &= RlvActions::canStartIM(id);
							members.push_back(id);
// [/RLVa:KB]
						}
					}
				}
			}
			else
			{
				LLInvFVBridge* listenerp = (LLInvFVBridge*)folder_item->getViewModelItem();

				if (listenerp->getInventoryType() == LLInventoryType::IT_CALLINGCARD)
				{
					LLInventoryItem* inv_item = gInventory.getItem(listenerp->getUUID());

					if (inv_item)
					{
						LLAvatarTracker& at = LLAvatarTracker::instance();
						LLUUID id = inv_item->getCreatorUUID();

						if(at.isBuddyOnline(id))
						{
							//members.put(id);
// [RLVa:KB] - Checked: 2013-05-08 (RLVa-1.4.9)
							fRlvCanStartIM &= RlvActions::canStartIM(id);
							members.push_back(id);
// [/RLVa:KB]
						}
					}
				} //if IT_CALLINGCARD
			} //if !IT_CATEGORY
		}
	} //for selected_items	

	// the session_id is randomly generated UUID which will be replaced later
	// with a server side generated number

// [RLVa:KB] - Checked: 2013-05-08 (RLVa-1.4.9)
	if (!fRlvCanStartIM)
	{
		make_ui_sound("UISndInvalidOp");
		RlvUtil::notifyBlocked(RLV_STRING_BLOCKED_STARTCONF);
		return true;
	}
// [/RLVa:KB]

	if (name.empty())
	{
		name = LLTrans::getString("conference-title");
	}

//	LLUUID session_id = gIMMgr->addSession(name, type, members[0], members);
//	if (session_id != LLUUID::null)
//	{
//		LLFloaterIMContainer::getInstance()->showConversation(session_id);
//	}
// [RLVa:KB] - Checked: 2011-04-11 (RLVa-1.3.0h) | Added: RLVa-1.3.0h
	LLAvatarActions::startConference(members);
// [/RLVa:KB]
		
	return true;
}

bool LLInventoryPanel::attachObject(const LLSD& userdata)
{
	// Copy selected item UUIDs to a vector.
	std::set<LLFolderViewItem*> selected_items = mFolderRoot->getSelectionList();
	uuid_vec_t items;
	for (std::set<LLFolderViewItem*>::const_iterator set_iter = selected_items.begin();
		 set_iter != selected_items.end(); 
		 ++set_iter)
	{
		items.push_back(static_cast<LLFolderViewModelItemInventory*>((*set_iter)->getViewModelItem())->getUUID());
	}

	// Attach selected items.
	LLViewerAttachMenu::attachObjects(items, userdata.asString());

	gFocusMgr.setKeyboardFocus(NULL);

	return true;
}

BOOL LLInventoryPanel::getSinceLogoff()
{
	return getFilter().isSinceLogoff();
}

// <FS:Ansariel> Optional hiding of empty system folders
void LLInventoryPanel::updateHideEmptySystemFolders(const LLSD &data)
{
	LLInventoryFilter filter = getFilter();
	if (data.asBoolean())
	{
		filter.setFilterEmptySystemFolders();
	}
	else
	{
		filter.removeFilterEmptySystemFolders();
	}
	filter.setModified(LLInventoryFilter::FILTER_RESTART);
}
// </FS:Ansariel> Optional hiding of empty system folders

// <FS:Ansariel> Optional hiding of Inbox folder
void LLInventoryPanel::updateShowInboxFolder(const LLSD &data)
{
	LLInventoryFilter filter = getFilter();
	if (data.asBoolean())
	{
		filter.setFilterCategoryTypes(filter.getFilterCategoryTypes() | (1ULL << LLFolderType::FT_INBOX));
	}
	else
	{
		filter.setFilterCategoryTypes(filter.getFilterCategoryTypes() & ~(1ULL << LLFolderType::FT_INBOX));
	}
	filter.setModified(LLInventoryFilter::FILTER_RESTART);
}
// </FS:Ansariel> Optional hiding of Inbox folder

// DEBUG ONLY
// static 
void LLInventoryPanel::dumpSelectionInformation(void* user_data)
{
	LLInventoryPanel* iv = (LLInventoryPanel*)user_data;
	iv->mFolderRoot->dumpSelectionInformation();
}

BOOL is_inventorysp_active()
{
	LLSidepanelInventory *sidepanel_inventory =	LLFloaterSidePanelContainer::getPanel<LLSidepanelInventory>("inventory");
	if (!sidepanel_inventory || !sidepanel_inventory->isInVisibleChain()) return FALSE;
	return sidepanel_inventory->isMainInventoryPanelActive();
}

// static
LLInventoryPanel* LLInventoryPanel::getActiveInventoryPanel(BOOL auto_open)
{
	S32 z_min = S32_MAX;
	LLInventoryPanel* res = NULL;
	LLFloater* active_inv_floaterp = NULL;

	LLFloater* floater_inventory = LLFloaterReg::getInstance("inventory");
	if (!floater_inventory)
	{
		llwarns << "Could not find My Inventory floater" << llendl;
		return FALSE;
	}

	LLSidepanelInventory *inventory_panel =	LLFloaterSidePanelContainer::getPanel<LLSidepanelInventory>("inventory");

	// Iterate through the inventory floaters and return whichever is on top.
	LLFloaterReg::const_instance_list_t& inst_list = LLFloaterReg::getFloaterList("inventory");
	// <FS:Ansariel> Fix for sharing inventory when multiple inventory floaters are open:
	//               For the secondary floaters, we have registered those as
	//               "secondary_inventory" in LLFloaterReg, so we have to add those
	//               instances to the instance list!
	//for (LLFloaterReg::const_instance_list_t::const_iterator iter = inst_list.begin(); iter != inst_list.end(); ++iter)
	LLFloaterReg::const_instance_list_t& inst_list_secondary = LLFloaterReg::getFloaterList("secondary_inventory");
	LLFloaterReg::instance_list_t combined_list;
	combined_list.insert(combined_list.end(), inst_list.begin(), inst_list.end());
	combined_list.insert(combined_list.end(), inst_list_secondary.begin(), inst_list_secondary.end());
	for (LLFloaterReg::instance_list_t::const_iterator iter = combined_list.begin(); iter != combined_list.end(); ++iter)
	// </FS:Ansariel>
	{
		LLFloaterSidePanelContainer* inventory_floater = dynamic_cast<LLFloaterSidePanelContainer*>(*iter);
		inventory_panel = inventory_floater->findChild<LLSidepanelInventory>("main_panel");

		if (inventory_floater && inventory_panel && inventory_floater->getVisible())
		{
			S32 z_order = gFloaterView->getZOrder(inventory_floater);
			if (z_order < z_min)
			{
				res = inventory_panel->getActivePanel();
				z_min = z_order;
				active_inv_floaterp = inventory_floater;
			}
		}
	}

	if (res)
	{
		// Make sure the floater is not minimized (STORM-438).
		//if (active_inv_floaterp && active_inv_floaterp->isMinimized())
		if (auto_open && active_inv_floaterp && active_inv_floaterp->isMinimized()) // AO: additionally only unminimize if we are told we want to see the inventory window.
		{
			active_inv_floaterp->setMinimized(FALSE);
		}
	}	
//	else if (auto_open)
// [RLVa:KB] - Checked: 2012-05-15 (RLVa-1.4.6)
	else if ( (auto_open) && (LLFloaterReg::canShowInstance(floater_inventory->getInstanceName())) )
	{
// [/RLVa:KB]
		floater_inventory->openFloater();

		res = inventory_panel->getActivePanel();
	}

	return res;
}

//static
void LLInventoryPanel::openInventoryPanelAndSetSelection(BOOL auto_open, const LLUUID& obj_id)
{
	LLInventoryPanel *active_panel = LLInventoryPanel::getActiveInventoryPanel(auto_open);

	if (active_panel)
	{
		LL_DEBUGS("Messaging") << "Highlighting" << obj_id  << LL_ENDL;
		
		LLViewerInventoryItem * item = gInventory.getItem(obj_id);
		LLViewerInventoryCategory * cat = gInventory.getCategory(obj_id);
		
		bool in_inbox = false;
		
		LLViewerInventoryCategory * parent_cat = NULL;
		
		if (item)
		{
			parent_cat = gInventory.getCategory(item->getParentUUID());
		}
		else if (cat)
		{
			parent_cat = gInventory.getCategory(cat->getParentUUID());
		}
		
		if (parent_cat)
		{
			in_inbox = (LLFolderType::FT_INBOX == parent_cat->getPreferredType());
		}
		
		if (in_inbox)
		{
			LLSidepanelInventory * sidepanel_inventory =	LLFloaterSidePanelContainer::getPanel<LLSidepanelInventory>("inventory");
			LLInventoryPanel * inventory_panel = NULL;
			
			if (in_inbox)
			{
				sidepanel_inventory->openInbox();
				inventory_panel = sidepanel_inventory->getInboxPanel();
			}

			if (inventory_panel)
			{
				inventory_panel->setSelection(obj_id, TAKE_FOCUS_YES);
			}
		}
		else
		{
			active_panel->setSelection(obj_id, TAKE_FOCUS_YES);
		}
	}
}

void LLInventoryPanel::addHideFolderType(LLFolderType::EType folder_type)
{
	getFilter().setFilterCategoryTypes(getFilter().getFilterCategoryTypes() & ~(1ULL << folder_type));
}

BOOL LLInventoryPanel::getIsHiddenFolderType(LLFolderType::EType folder_type) const
{
	return !(getFilter().getFilterCategoryTypes() & (1ULL << folder_type));
}

void LLInventoryPanel::addItemID( const LLUUID& id, LLFolderViewItem*   itemp )
{
	mItemMap[id] = itemp;
}

void LLInventoryPanel::removeItemID(const LLUUID& id)
{
	LLInventoryModel::cat_array_t categories;
	LLInventoryModel::item_array_t items;
	gInventory.collectDescendents(id, categories, items, TRUE);

	mItemMap.erase(id);

	for (LLInventoryModel::cat_array_t::iterator it = categories.begin(),    end_it = categories.end();
		it != end_it;
		++it)
	{
		mItemMap.erase((*it)->getUUID());
}

	for (LLInventoryModel::item_array_t::iterator it = items.begin(),   end_it  = items.end();
		it != end_it;
		++it)
	{
		mItemMap.erase((*it)->getUUID());
	}
}

LLFastTimer::DeclareTimer FTM_GET_ITEM_BY_ID("Get FolderViewItem by ID");
LLFolderViewItem* LLInventoryPanel::getItemByID(const LLUUID& id)
{
	LLFastTimer _(FTM_GET_ITEM_BY_ID);

	std::map<LLUUID, LLFolderViewItem*>::iterator map_it;
	map_it = mItemMap.find(id);
	if (map_it != mItemMap.end())
	{
		return map_it->second;
	}

	return NULL;
}

LLFolderViewFolder* LLInventoryPanel::getFolderByID(const LLUUID& id)
{
	LLFolderViewItem* item = getItemByID(id);
	return dynamic_cast<LLFolderViewFolder*>(item);
}


void LLInventoryPanel::setSelectionByID( const LLUUID& obj_id, BOOL    take_keyboard_focus )
{
	LLFolderViewItem* itemp = getItemByID(obj_id);
	if(itemp && itemp->getViewModelItem())
	{
		itemp->arrangeAndSet(TRUE, take_keyboard_focus);
		mSelectThisID.setNull();
		return;
	}
	else
	{
		// save the desired item to be selected later (if/when ready)
		mSelectThisID = obj_id;
	}
}

void LLInventoryPanel::updateSelection()
{
	if (mSelectThisID.notNull())
	{
		setSelectionByID(mSelectThisID, false);
	}
}

void LLInventoryPanel::doToSelected(const LLSD& userdata)
{
	LLInventoryAction::doToSelected(mInventory, mFolderRoot, userdata.asString());

	return;
}

BOOL LLInventoryPanel::handleKeyHere( KEY key, MASK mask )
{
	BOOL handled = FALSE;
	switch (key)
	{
	case KEY_RETURN:
		// Open selected items if enter key hit on the inventory panel
		if (mask == MASK_NONE)
		{
			LLInventoryAction::doToSelected(mInventory, mFolderRoot, "open");
			handled = TRUE;
		}
		break;
	case KEY_DELETE:
	case KEY_BACKSPACE:
		// Delete selected items if delete or backspace key hit on the inventory panel
		// Note: on Mac laptop keyboards, backspace and delete are one and the same
		if (isSelectionRemovable() && (mask == MASK_NONE))
		{
			LLInventoryAction::doToSelected(mInventory, mFolderRoot, "delete");
			handled = TRUE;
		}
		break;
	}
	return handled;
}

bool LLInventoryPanel::isSelectionRemovable()
{
	bool can_delete = false;
	if (mFolderRoot)
	{
		std::set<LLFolderViewItem*> selection_set = mFolderRoot->getSelectionList();
		if (!selection_set.empty()) 
		{
			can_delete = true;
			for (std::set<LLFolderViewItem*>::iterator iter = selection_set.begin();
				 iter != selection_set.end();
				 ++iter)
			{
				LLFolderViewItem *item = *iter;
				const LLFolderViewModelItemInventory *listener = static_cast<const LLFolderViewModelItemInventory*>(item->getViewModelItem());
				if (!listener)
				{
					can_delete = false;
				}
				else
				{
					can_delete &= listener->isItemRemovable() && !listener->isItemInTrash();
				}
			}
		}
	}
	return can_delete;
}

/************************************************************************/
/* Recent Inventory Panel related class                                 */
/************************************************************************/
class LLInventoryRecentItemsPanel;
static LLDefaultChildRegistry::Register<LLInventoryRecentItemsPanel> t_recent_inventory_panel("recent_inventory_panel");

//static const LLRecentInventoryBridgeBuilder RECENT_ITEMS_BUILDER;
static LLRecentInventoryBridgeBuilder RECENT_ITEMS_BUILDER; // <ND/> const makes GCC >= 4.6 very angry about not user defined default ctor.
class LLInventoryRecentItemsPanel : public LLInventoryPanel
{
public:
	struct Params :	public LLInitParam::Block<Params, LLInventoryPanel::Params>
	{};

	void initFromParams(const Params& p)
	{
		LLInventoryPanel::initFromParams(p);
		// turn on inbox for recent items
		getFilter().setFilterCategoryTypes(getFilter().getFilterCategoryTypes() | (1ULL << LLFolderType::FT_INBOX));
	}

protected:
	LLInventoryRecentItemsPanel (const Params&);
	friend class LLUICtrlFactory;
};

LLInventoryRecentItemsPanel::LLInventoryRecentItemsPanel( const Params& params)
: LLInventoryPanel(params)
{
	// replace bridge builder to have necessary View bridges.
	mInvFVBridgeBuilder = &RECENT_ITEMS_BUILDER;
}

void LLInventoryPanel::setWorn(BOOL sl)
{
	getFilter().setFilterWorn(sl);
}

/************************************************************************/
/* Worn Inventory Panel related class                                 */
/************************************************************************/
class LLInventoryWornItemsPanel;
static LLDefaultChildRegistry::Register<LLInventoryWornItemsPanel> t_worn_inventory_panel("worn_inventory_panel");

//static const LLWornInventoryBridgeBuilder WORN_ITEMS_BUILDER;
static LLWornInventoryBridgeBuilder WORN_ITEMS_BUILDER; // <ND/> const makes GCC >= 4.6 very angry about not user defined default ctor.
class LLInventoryWornItemsPanel : public LLInventoryPanel
{
public:
	struct Params :	public LLInitParam::Block<Params, LLInventoryPanel::Params>
	{};

protected:
	LLInventoryWornItemsPanel (const Params&);
	friend class LLUICtrlFactory;
};

LLInventoryWornItemsPanel::LLInventoryWornItemsPanel( const Params& params)
: LLInventoryPanel(params)
{
	// replace bridge builder to have necessary View bridges.
	mInvFVBridgeBuilder = &WORN_ITEMS_BUILDER;
}


namespace LLInitParam
{
	void TypeValues<LLFolderType::EType>::declareValues()
	{
		declare(LLFolderType::lookup(LLFolderType::FT_TEXTURE)          , LLFolderType::FT_TEXTURE);
		declare(LLFolderType::lookup(LLFolderType::FT_SOUND)            , LLFolderType::FT_SOUND);
		declare(LLFolderType::lookup(LLFolderType::FT_CALLINGCARD)      , LLFolderType::FT_CALLINGCARD);
		declare(LLFolderType::lookup(LLFolderType::FT_LANDMARK)         , LLFolderType::FT_LANDMARK);
		declare(LLFolderType::lookup(LLFolderType::FT_CLOTHING)         , LLFolderType::FT_CLOTHING);
		declare(LLFolderType::lookup(LLFolderType::FT_OBJECT)           , LLFolderType::FT_OBJECT);
		declare(LLFolderType::lookup(LLFolderType::FT_NOTECARD)         , LLFolderType::FT_NOTECARD);
		declare(LLFolderType::lookup(LLFolderType::FT_ROOT_INVENTORY)   , LLFolderType::FT_ROOT_INVENTORY);
		declare(LLFolderType::lookup(LLFolderType::FT_LSL_TEXT)         , LLFolderType::FT_LSL_TEXT);
		declare(LLFolderType::lookup(LLFolderType::FT_BODYPART)         , LLFolderType::FT_BODYPART);
		declare(LLFolderType::lookup(LLFolderType::FT_TRASH)            , LLFolderType::FT_TRASH);
		declare(LLFolderType::lookup(LLFolderType::FT_SNAPSHOT_CATEGORY), LLFolderType::FT_SNAPSHOT_CATEGORY);
		declare(LLFolderType::lookup(LLFolderType::FT_LOST_AND_FOUND)   , LLFolderType::FT_LOST_AND_FOUND);
		declare(LLFolderType::lookup(LLFolderType::FT_ANIMATION)        , LLFolderType::FT_ANIMATION);
		declare(LLFolderType::lookup(LLFolderType::FT_GESTURE)          , LLFolderType::FT_GESTURE);
		declare(LLFolderType::lookup(LLFolderType::FT_FAVORITE)         , LLFolderType::FT_FAVORITE);
		declare(LLFolderType::lookup(LLFolderType::FT_ENSEMBLE_START)   , LLFolderType::FT_ENSEMBLE_START);
		declare(LLFolderType::lookup(LLFolderType::FT_ENSEMBLE_END)     , LLFolderType::FT_ENSEMBLE_END);
		declare(LLFolderType::lookup(LLFolderType::FT_CURRENT_OUTFIT)   , LLFolderType::FT_CURRENT_OUTFIT);
		declare(LLFolderType::lookup(LLFolderType::FT_OUTFIT)           , LLFolderType::FT_OUTFIT);
		declare(LLFolderType::lookup(LLFolderType::FT_MY_OUTFITS)       , LLFolderType::FT_MY_OUTFITS);
		declare(LLFolderType::lookup(LLFolderType::FT_MESH )            , LLFolderType::FT_MESH );
		declare(LLFolderType::lookup(LLFolderType::FT_INBOX)            , LLFolderType::FT_INBOX);
		declare(LLFolderType::lookup(LLFolderType::FT_OUTBOX)           , LLFolderType::FT_OUTBOX);
		declare(LLFolderType::lookup(LLFolderType::FT_BASIC_ROOT)       , LLFolderType::FT_BASIC_ROOT);
	}
}<|MERGE_RESOLUTION|>--- conflicted
+++ resolved
@@ -201,12 +201,9 @@
     p.root = NULL;
     p.options_menu = "menu_inventory.xml";
 
-<<<<<<< HEAD
 	// <FS:Ansariel> Inventory specials
 	p.for_inventory = true;
 
-=======
->>>>>>> 6e113858
     return LLUICtrlFactory::create<LLFolderView>(p);
 }
 
