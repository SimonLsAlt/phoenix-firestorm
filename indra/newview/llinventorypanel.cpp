/* 
 * @file llinventorypanel.cpp
 * @brief Implementation of the inventory panel and associated stuff.
 *
 * $LicenseInfo:firstyear=2001&license=viewerlgpl$
 * Second Life Viewer Source Code
 * Copyright (C) 2010, Linden Research, Inc.
 * 
 * This library is free software; you can redistribute it and/or
 * modify it under the terms of the GNU Lesser General Public
 * License as published by the Free Software Foundation;
 * version 2.1 of the License only.
 * 
 * This library is distributed in the hope that it will be useful,
 * but WITHOUT ANY WARRANTY; without even the implied warranty of
 * MERCHANTABILITY or FITNESS FOR A PARTICULAR PURPOSE.  See the GNU
 * Lesser General Public License for more details.
 * 
 * You should have received a copy of the GNU Lesser General Public
 * License along with this library; if not, write to the Free Software
 * Foundation, Inc., 51 Franklin Street, Fifth Floor, Boston, MA  02110-1301  USA
 * 
 * Linden Research, Inc., 945 Battery Street, San Francisco, CA  94111  USA
 * $/LicenseInfo$
 */

#include "llviewerprecompiledheaders.h"
#include "llinventorypanel.h"

#include <utility> // for std::pair<>

#include "llagent.h"
#include "llagentwearables.h"
#include "llappearancemgr.h"
#include "llavataractions.h"
#include "llclipboard.h"
#include "llfloaterreg.h"
#include "llfloatersidepanelcontainer.h"
#include "llfolderview.h"
#include "llfolderviewitem.h"
#include "llfloaterimcontainer.h"
#include "llimview.h"
#include "llinspecttexture.h"
#include "llinventorybridge.h"
#include "llinventoryfunctions.h"
#include "llinventorymodelbackgroundfetch.h"
#include "llnotificationsutil.h"
#include "llpanelmaininventory.h"
#include "llpreview.h"
#include "llsidepanelinventory.h"
#include "llstartup.h"
#include "lltrans.h"
#include "llviewerassettype.h"
#include "llviewerattachmenu.h"
#include "llviewerfoldertype.h"
#include "llvoavatarself.h"
#include "llpanelmaininventory.h"
// [RLVa:KB] - Checked: 2013-05-08 (RLVa-1.4.9)
#include "rlvactions.h"
#include "rlvcommon.h"
// [/RLVa:KB]
#include "fsfloaterpartialinventory.h"

class LLInventoryRecentItemsPanel;
class LLAssetFilteredInventoryPanel;

static LLDefaultChildRegistry::Register<LLInventoryPanel> r("inventory_panel");
static LLDefaultChildRegistry::Register<LLInventoryRecentItemsPanel> t_recent_inventory_panel("recent_inventory_panel");
static LLDefaultChildRegistry::Register<LLAssetFilteredInventoryPanel> t_asset_filtered_inv_panel("asset_filtered_inv_panel");

const std::string LLInventoryPanel::DEFAULT_SORT_ORDER = std::string("InventorySortOrder");
const std::string LLInventoryPanel::RECENTITEMS_SORT_ORDER = std::string("RecentItemsSortOrder");
const std::string LLInventoryPanel::INHERIT_SORT_ORDER = std::string("");
//<ND> const makes GCC >= 4.6 and Clang very angry about not user defined default ctor.
//static const LLInventoryFolderViewModelBuilder INVENTORY_BRIDGE_BUILDER;
static LLInventoryFolderViewModelBuilder INVENTORY_BRIDGE_BUILDER;
// </ND>
// statics 
bool LLInventoryPanel::sColorSetInitialized = false;
LLUIColor LLInventoryPanel::sDefaultColor;
LLUIColor LLInventoryPanel::sDefaultHighlightColor;
LLUIColor LLInventoryPanel::sLibraryColor;
LLUIColor LLInventoryPanel::sLinkColor;

const LLColor4U DEFAULT_WHITE(255, 255, 255);

//~~~~~~~~~~~~~~~~~~~~~~~~~~~~~~~~~~~~~~~~~~~~~~~~~~~~~~~~~~~~~~~~~~~~~~~~~~~~~
// Class LLInventoryPanelObserver
//
// Bridge to support knowing when the inventory has changed.
//~~~~~~~~~~~~~~~~~~~~~~~~~~~~~~~~~~~~~~~~~~~~~~~~~~~~~~~~~~~~~~~~~~~~~~~~~~~~~

class LLInventoryPanelObserver : public LLInventoryObserver
{
public:
	LLInventoryPanelObserver(LLInventoryPanel* ip) : mIP(ip) {}
	virtual ~LLInventoryPanelObserver() {}
	virtual void changed(U32 mask) 
	{
		mIP->modelChanged(mask);
	}
protected:
	LLInventoryPanel* mIP;
};

//~~~~~~~~~~~~~~~~~~~~~~~~~~~~~~~~~~~~~~~~~~~~~~~~~~~~~~~~~~~~~~~~~~~~~~~~~~~~~
// Class LLInvPanelComplObserver
//
// Calls specified callback when all specified items become complete.
//
// Usage:
// observer = new LLInvPanelComplObserver(boost::bind(onComplete));
// inventory->addObserver(observer);
// observer->reset(); // (optional)
// observer->watchItem(incomplete_item1_id);
// observer->watchItem(incomplete_item2_id);
//~~~~~~~~~~~~~~~~~~~~~~~~~~~~~~~~~~~~~~~~~~~~~~~~~~~~~~~~~~~~~~~~~~~~~~~~~~~~~

class LLInvPanelComplObserver : public LLInventoryCompletionObserver
{
public:
	typedef boost::function<void()> callback_t;

	LLInvPanelComplObserver(callback_t cb)
	:	mCallback(cb)
	{
	}

	void reset();

private:
	/*virtual*/ void done();

	/// Called when all the items are complete.
	callback_t	mCallback;
};

void LLInvPanelComplObserver::reset()
{
	mIncomplete.clear();
	mComplete.clear();
}

void LLInvPanelComplObserver::done()
{
	mCallback();
}

//~~~~~~~~~~~~~~~~~~~~~~~~~~~~~~~~~~~~~~~~~~~~~~~~~~~~~~~~~~~~~~~~~~~~~~~~~~~~~
// Class LLInventoryPanel
//~~~~~~~~~~~~~~~~~~~~~~~~~~~~~~~~~~~~~~~~~~~~~~~~~~~~~~~~~~~~~~~~~~~~~~~~~~~~~

LLInventoryPanel::LLInventoryPanel(const LLInventoryPanel::Params& p) :	
	LLPanel(p),
	mInventoryObserver(NULL),
	mCompletionObserver(NULL),
	mScroller(NULL),
	mSortOrderSetting(p.sort_order_setting),
	mInventory(p.inventory), //inventory("", &gInventory)
	mAcceptsDragAndDrop(p.accepts_drag_and_drop),
	mAllowMultiSelect(p.allow_multi_select),
	mAllowDrag(p.allow_drag),
	mShowItemLinkOverlays(p.show_item_link_overlays),
	mShowEmptyMessage(p.show_empty_message),
	mSuppressFolderMenu(p.suppress_folder_menu),
	mSuppressOpenItemAction(false),
	mBuildViewsOnInit(p.preinitialize_views),
	mViewsInitialized(VIEWS_UNINITIALIZED),
	mInvFVBridgeBuilder(NULL),
	mInventoryViewModel(p.name),
	mGroupedItemBridge(new LLFolderViewGroupedItemBridge),
	mFocusSelection(false),
    mBuildChildrenViews(true),
    mRootInited(false)
{
	mInvFVBridgeBuilder = &INVENTORY_BRIDGE_BUILDER;

	if (!sColorSetInitialized)
	{
		// <FS:Ansariel> Make inventory selection color independent from menu color
		//sDefaultColor = LLUIColorTable::instance().getColor("InventoryItemColor", DEFAULT_WHITE);
		//sDefaultHighlightColor = LLUIColorTable::instance().getColor("MenuItemHighlightFgColor", DEFAULT_WHITE);
		sDefaultColor = LLUIColorTable::instance().getColor("InventoryItemEnabledColor", DEFAULT_WHITE);
		sDefaultHighlightColor = LLUIColorTable::instance().getColor("InventoryItemHighlightFgColor", DEFAULT_WHITE);
		// </FS:Ansariel> Make inventory selection color independent from menu color
		sLibraryColor = LLUIColorTable::instance().getColor("InventoryItemLibraryColor", DEFAULT_WHITE);
		sLinkColor = LLUIColorTable::instance().getColor("InventoryItemLinkColor", DEFAULT_WHITE);
		sColorSetInitialized = true;
	}
	
	// context menu callbacks
	mCommitCallbackRegistrar.add("Inventory.DoToSelected", boost::bind(&LLInventoryPanel::doToSelected, this, _2));
	mCommitCallbackRegistrar.add("Inventory.EmptyTrash", boost::bind(&LLInventoryModel::emptyFolderType, &gInventory, "ConfirmEmptyTrash", LLFolderType::FT_TRASH));
	mCommitCallbackRegistrar.add("Inventory.EmptyLostAndFound", boost::bind(&LLInventoryModel::emptyFolderType, &gInventory, "ConfirmEmptyLostAndFound", LLFolderType::FT_LOST_AND_FOUND));
	mCommitCallbackRegistrar.add("Inventory.DoCreate", boost::bind(&LLInventoryPanel::doCreate, this, _2));
	mCommitCallbackRegistrar.add("Inventory.AttachObject", boost::bind(&LLInventoryPanel::attachObject, this, _2));
	mCommitCallbackRegistrar.add("Inventory.BeginIMSession", boost::bind(&LLInventoryPanel::beginIMSession, this));
	mCommitCallbackRegistrar.add("Inventory.Share",  boost::bind(&LLAvatarActions::shareWithAvatars, this));
	mCommitCallbackRegistrar.add("Inventory.FileUploadLocation", boost::bind(&LLInventoryPanel::fileUploadLocation, this, _2));
    mCommitCallbackRegistrar.add("Inventory.OpenNewFolderWindow", boost::bind(&LLInventoryPanel::openSingleViewInventory, this, LLUUID()));
	mCommitCallbackRegistrar.add("Inventory.CustomAction", boost::bind(&LLInventoryPanel::onCustomAction, this, _2)); // <FS:Ansariel> Prevent warning "No callback found for: 'Inventory.CustomAction' in control: Find Links"
}

LLFolderView * LLInventoryPanel::createFolderRoot(LLUUID root_id )
{
    LLFolderView::Params p(mParams.folder_view);
    p.name = getName();
    p.title = getLabel();
    p.rect = LLRect(0, 0, getRect().getWidth(), 0);
    p.parent_panel = this;
    p.tool_tip = p.name;
    p.listener = mInvFVBridgeBuilder->createBridge(	LLAssetType::AT_CATEGORY,
																	LLAssetType::AT_CATEGORY,
																	LLInventoryType::IT_CATEGORY,
																	this,
																	&mInventoryViewModel,
																	NULL,
																	root_id);
    p.view_model = &mInventoryViewModel;
	p.grouped_item_model = mGroupedItemBridge;
    p.use_label_suffix = mParams.use_label_suffix;
    p.allow_multiselect = mAllowMultiSelect;
    p.allow_drag = mAllowDrag;
    p.show_empty_message = mShowEmptyMessage;
    p.suppress_folder_menu = mSuppressFolderMenu;
    p.show_item_link_overlays = mShowItemLinkOverlays;
    p.root = NULL;
    p.allow_drop = mParams.allow_drop_on_root;
    p.options_menu = "menu_inventory.xml";

	// <FS:Ansariel> Inventory specials
	p.for_inventory = true;

	static LLCachedControl<S32> fsFolderViewItemHeight(*LLUI::getInstance()->mSettingGroups["config"], "FSFolderViewItemHeight");
	const LLFolderViewItem::Params& default_params = LLUICtrlFactory::getDefaultParams<LLFolderViewItem>();
	p.item_height = fsFolderViewItemHeight;
	p.item_top_pad = default_params.item_top_pad - (default_params.item_height - fsFolderViewItemHeight) / 2 - 1;
	// </FS:Ansariel>

	LLFolderView* fv = LLUICtrlFactory::create<LLFolderView>(p);
	fv->setCallbackRegistrar(&mCommitCallbackRegistrar);
	fv->setEnableRegistrar(&mEnableCallbackRegistrar);

	return fv;
}

void LLInventoryPanel::clearFolderRoot()
{
	gIdleCallbacks.deleteFunction(idle, this);
    gIdleCallbacks.deleteFunction(onIdle, this);
    
    if (mInventoryObserver)
    {
        mInventory->removeObserver(mInventoryObserver);
        delete mInventoryObserver;
        mInventoryObserver = NULL;
    }
    if (mCompletionObserver)
    {
        mInventory->removeObserver(mCompletionObserver);
        delete mCompletionObserver;
        mCompletionObserver = NULL;
    }
    
    if (mScroller)
    {
        removeChild(mScroller);
        delete mScroller;
        mScroller = NULL;
    }
}

void LLInventoryPanel::initFromParams(const LLInventoryPanel::Params& params)
{
	// save off copy of params
	mParams = params;

    initFolderRoot();

    // <FS:Ansariel> Optional hiding of empty system folders
    gSavedSettings.getControl("DebugHideEmptySystemFolders")->getSignal()->connect(boost::bind(&LLInventoryPanel::updateHideEmptySystemFolders, this, _2));

	// Initialize base class params.
	LLPanel::initFromParams(mParams);
}

LLInventoryPanel::~LLInventoryPanel()
{
	U32 sort_order = getFolderViewModel()->getSorter().getSortOrder();
    if (mSortOrderSetting != INHERIT_SORT_ORDER)
    {
        gSavedSettings.setU32(mSortOrderSetting, sort_order);
    }
    
    clearFolderRoot();
}

void LLInventoryPanel::initFolderRoot()
{
    // Clear up the root view
    // Note: This needs to be done *before* we build the new folder view
    LLUUID root_id = getRootFolderID();
    if (mFolderRoot.get())
    {
        removeItemID(root_id);
        mFolderRoot.get()->destroyView();
    }

    mCommitCallbackRegistrar.pushScope(); // registered as a widget; need to push callback scope ourselves
    {
        // Determine the root folder in case specified, and
        // build the views starting with that folder.
        LLFolderView* folder_view = createFolderRoot(root_id);
        mFolderRoot = folder_view->getHandle();
        mRootInited = true;
    
        addItemID(root_id, mFolderRoot.get());
    }
    mCommitCallbackRegistrar.popScope();
    mFolderRoot.get()->setCallbackRegistrar(&mCommitCallbackRegistrar);
    mFolderRoot.get()->setEnableRegistrar(&mEnableCallbackRegistrar);
    
    // Scroller
    LLRect scroller_view_rect = getRect();
    scroller_view_rect.translate(-scroller_view_rect.mLeft, -scroller_view_rect.mBottom);
	// <FS:Ansariel> Pull this magic number here so inventory scroll panel
	//               doesn't get cut off on the left side!
	scroller_view_rect.mLeft += 2;
	// </FS:Ansariel>
	scroller_view_rect.mTop -= 3;
    LLScrollContainer::Params scroller_params(mParams.scroll());
    scroller_params.rect(scroller_view_rect);
    mScroller = LLUICtrlFactory::create<LLFolderViewScrollContainer>(scroller_params);
    addChild(mScroller);
    mScroller->addChild(mFolderRoot.get());
    mFolderRoot.get()->setScrollContainer(mScroller);
    mFolderRoot.get()->setFollowsAll();
    mFolderRoot.get()->addChild(mFolderRoot.get()->mStatusTextBox);

    if (mSelectionCallback)
    {
        mFolderRoot.get()->setSelectCallback(mSelectionCallback);
    }

    // Set up the callbacks from the inventory we're viewing, and then build everything.
    mInventoryObserver = new LLInventoryPanelObserver(this);
    mInventory->addObserver(mInventoryObserver);

    mCompletionObserver = new LLInvPanelComplObserver(boost::bind(&LLInventoryPanel::onItemsCompletion, this));
    mInventory->addObserver(mCompletionObserver);

    if (mBuildViewsOnInit)
    {
        initializeViewBuilding();
    }

    if (mSortOrderSetting != INHERIT_SORT_ORDER)
    {
        setSortOrder(gSavedSettings.getU32(mSortOrderSetting));
    }
    else
    {
        setSortOrder(gSavedSettings.getU32(DEFAULT_SORT_ORDER));
    }

    // hide inbox
    if (!gSavedSettings.getBOOL("InventoryOutboxMakeVisible"))
    {
        // <FS:Ansariel> Optional hiding of Received Items folder aka Inbox
        //getFilter().setFilterCategoryTypes(getFilter().getFilterCategoryTypes() & ~(1ULL << LLFolderType::FT_INBOX));
    }
    // hide marketplace listing box, unless we are a marketplace panel
    if (!gSavedSettings.getBOOL("InventoryOutboxMakeVisible") && !mParams.use_marketplace_folders)
    {
        getFilter().setFilterCategoryTypes(getFilter().getFilterCategoryTypes() & ~(1ULL << LLFolderType::FT_MARKETPLACE_LISTINGS));
    }

    // <FS:Ansariel> Optional hiding of Received Items folder aka Inbox
    if (getName() != "Worn Items" && getName() != "inventory_inbox")    
    {
        if (!gSavedSettings.getBOOL("FSShowInboxFolder"))
        {
            getFilter().setFilterCategoryTypes(getFilter().getFilterCategoryTypes() & ~(1ULL << LLFolderType::FT_INBOX));
        }
        gSavedSettings.getControl("FSShowInboxFolder")->getSignal()->connect(boost::bind(&LLInventoryPanel::updateShowInboxFolder, this, _2));
    }
    // </FS:Ansariel> Optional hiding of Received Items folder aka Inbox

    // set the filter for the empty folder if the debug setting is on
    if (gSavedSettings.getBOOL("DebugHideEmptySystemFolders"))
    {
        getFilter().setFilterEmptySystemFolders();
    }
    
    // keep track of the clipboard state so that we avoid filtering too much
    mClipboardState = LLClipboard::instance().getGeneration();
}

void LLInventoryPanel::initializeViewBuilding()
{
    if (mViewsInitialized == VIEWS_UNINITIALIZED)
    {
        LL_DEBUGS("Inventory") << "Setting views for " << getName() << " to initialize" << LL_ENDL;
        // Build view of inventory if we need default full hierarchy and inventory is ready, otherwise do in onIdle.
        // Initializing views takes a while so always do it onIdle if viewer already loaded.
        if (mInventory->isInventoryUsable()
            && LLStartUp::getStartupState() <= STATE_WEARABLES_WAIT)
        {
            // Usually this happens on login, so we have less time constraits, but too long and we can cause a disconnect
            const F64 max_time = 20.f;
            initializeViews(max_time);
        }
        else
        {
            mViewsInitialized = VIEWS_INITIALIZING;
            gIdleCallbacks.addFunction(onIdle, (void*)this);
        }
    }
}

/*virtual*/
void LLInventoryPanel::onVisibilityChange(BOOL new_visibility)
{
    if (new_visibility && mViewsInitialized == VIEWS_UNINITIALIZED)
    {
        // first call can be from tab initialization
        if (gFloaterView->getParentFloater(this) != NULL)
        {
            initializeViewBuilding();
        }
    }
    LLPanel::onVisibilityChange(new_visibility);
}

void LLInventoryPanel::draw()
{
	// Select the desired item (in case it wasn't loaded when the selection was requested)
	updateSelection();
	
	LLPanel::draw();
}

const LLInventoryFilter& LLInventoryPanel::getFilter() const
{
	return getFolderViewModel()->getFilter();
}

LLInventoryFilter& LLInventoryPanel::getFilter()
{
	return getFolderViewModel()->getFilter();
}

void LLInventoryPanel::setFilterTypes(U64 types, LLInventoryFilter::EFilterType filter_type)
{
	if (filter_type == LLInventoryFilter::FILTERTYPE_OBJECT)
	{
		getFilter().setFilterObjectTypes(types);
	}
	if (filter_type == LLInventoryFilter::FILTERTYPE_CATEGORY)
		getFilter().setFilterCategoryTypes(types);
}

void LLInventoryPanel::setFilterWorn()
{
    getFilter().setFilterWorn();
}

U32 LLInventoryPanel::getFilterObjectTypes() const 
{ 
	return getFilter().getFilterObjectTypes();
}

U32 LLInventoryPanel::getFilterPermMask() const 
{ 
	return getFilter().getFilterPermissions();
}


void LLInventoryPanel::setFilterPermMask(PermissionMask filter_perm_mask)
{
	getFilter().setFilterPermissions(filter_perm_mask);
}

void LLInventoryPanel::setFilterWearableTypes(U64 types)
{
	getFilter().setFilterWearableTypes(types);
}

void LLInventoryPanel::setFilterSettingsTypes(U64 filter)
{
    getFilter().setFilterSettingsTypes(filter);
}

void LLInventoryPanel::setFilterSubString(const std::string& string)
{
	getFilter().setFilterSubString(string);
}

const std::string LLInventoryPanel::getFilterSubString() 
{ 
	return getFilter().getFilterSubString();
}

void LLInventoryPanel::setSortOrder(U32 order)
{
    LLInventorySort sorter(order);
	if (order != getFolderViewModel()->getSorter().getSortOrder())
	{
		getFolderViewModel()->setSorter(sorter);
		mFolderRoot.get()->arrangeAll();
		// try to keep selection onscreen, even if it wasn't to start with
		mFolderRoot.get()->scrollToShowSelection();
	}
}

U32 LLInventoryPanel::getSortOrder() const 
{ 
	return getFolderViewModel()->getSorter().getSortOrder();
}

void LLInventoryPanel::setSinceLogoff(BOOL sl)
{
	getFilter().setDateRangeLastLogoff(sl);
}

void LLInventoryPanel::setHoursAgo(U32 hours)
{
	getFilter().setHoursAgo(hours);
}

void LLInventoryPanel::setDateSearchDirection(U32 direction)
{
	getFilter().setDateSearchDirection(direction);
}

// <FS:Zi> FIRE-1175 - Filter Permissions Menu
void LLInventoryPanel::setFilterPermissions(PermissionMask filter_permissions)
{
	getFilter().setFilterPermissions(filter_permissions);
}

PermissionMask LLInventoryPanel::getFilterPermissions()
{
	return getFilter().getFilterPermissions();
}
// </FS:Zi>

void LLInventoryPanel::setFilterLinks(U64 filter_links)
{
	getFilter().setFilterLinks(filter_links);
}

// <FS:Zi> Filter Links Menu
U64 LLInventoryPanel::getFilterLinks()
{
	return getFilter().getFilterLinks();
}
// </FS:Zi> Filter Links Menu

// <FS:Zi> FIRE-31369: Add inventory filter for coalesced objects
void LLInventoryPanel::setFilterCoalescedObjects(bool coalesced)
{
	getFilter().setFilterCoalescedObjects(coalesced);
}

bool LLInventoryPanel::getFilterCoalescedObjects()
{
	return getFilter().getFilterCoalescedObjects();
}
// </FS:Zi>

void LLInventoryPanel::setSearchType(LLInventoryFilter::ESearchType type)
{
	getFilter().setSearchType(type);
}

LLInventoryFilter::ESearchType LLInventoryPanel::getSearchType()
{
	return getFilter().getSearchType();
}

void LLInventoryPanel::setShowFolderState(LLInventoryFilter::EFolderShow show)
{
	getFilter().setShowFolderState(show);
}

LLInventoryFilter::EFolderShow LLInventoryPanel::getShowFolderState()
{
	return getFilter().getShowFolderState();
}

void LLInventoryPanel::itemChanged(const LLUUID& item_id, U32 mask, const LLInventoryObject* model_item)
{
	LLFolderViewItem* view_item = getItemByID(item_id);
	LLFolderViewModelItemInventory* viewmodel_item = 
		static_cast<LLFolderViewModelItemInventory*>(view_item ? view_item->getViewModelItem() : NULL);

	// LLFolderViewFolder is derived from LLFolderViewItem so dynamic_cast from item
	// to folder is the fast way to get a folder without searching through folders tree.
	LLFolderViewFolder* view_folder = NULL;

	// Check requires as this item might have already been deleted
	// as a child of its deleted parent.
	if (model_item && view_item)
	{
		view_folder = dynamic_cast<LLFolderViewFolder*>(view_item);
	}

    // if folder is not fully initialized (likely due to delayed load on idle)
    // and we are not rebuilding, try updating children
    if (view_folder
        && !view_folder->areChildrenInited()
        && ( (mask & LLInventoryObserver::REBUILD) == 0))
    {
        LLInventoryObject const* objectp = mInventory->getObject(item_id);
        if (objectp)
        {
            view_item = buildNewViews(item_id, objectp, view_item, BUILD_ONE_FOLDER);
        }
    }

	//////////////////////////////
	// LABEL Operation
	// Empty out the display name for relabel.
	if (mask & LLInventoryObserver::LABEL)
	{
		if (view_item)
		{
			// Request refresh on this item (also flags for filtering)
			LLInvFVBridge* bridge = (LLInvFVBridge*)view_item->getViewModelItem();
			if(bridge)
			{
				// Clear the display name first, so it gets properly re-built during refresh()
				bridge->clearDisplayName();

				view_item->refresh();
			}
			LLFolderViewFolder* parent = view_item->getParentFolder();
			if(parent)
			{
				parent->getViewModelItem()->dirtyDescendantsFilter();
			}
		}
	}

	//////////////////////////////
	// REBUILD Operation
	// Destroy and regenerate the UI.
	if (mask & LLInventoryObserver::REBUILD)
	{
		if (model_item && view_item && viewmodel_item)
		{
			const LLUUID& idp = viewmodel_item->getUUID();
			view_item->destroyView();
			removeItemID(idp);
		}

        LLInventoryObject const* objectp = mInventory->getObject(item_id);
        if (objectp)
        {
            // providing NULL directly avoids unnessesary getItemByID calls
            view_item = buildNewViews(item_id, objectp, NULL, BUILD_ONE_FOLDER);
        }
        else
        {
            view_item = NULL;
        }

		viewmodel_item = 
			static_cast<LLFolderViewModelItemInventory*>(view_item ? view_item->getViewModelItem() : NULL);
		view_folder = dynamic_cast<LLFolderViewFolder *>(view_item);
	}

	//////////////////////////////
	// INTERNAL Operation
	// This could be anything.  For now, just refresh the item.
	if (mask & LLInventoryObserver::INTERNAL)
	{
		if (view_item)
		{
			view_item->refresh();
		}
	}

	//////////////////////////////
	// SORT Operation
	// Sort the folder.
	if (mask & LLInventoryObserver::SORT)
	{
		if (view_folder)
		{
			view_folder->getViewModelItem()->requestSort();
		}
	}

	// We don't typically care which of these masks the item is actually flagged with, since the masks
	// may not be accurate (e.g. in the main inventory panel, I move an item from My Inventory into
	// Landmarks; this is a STRUCTURE change for that panel but is an ADD change for the Landmarks
	// panel).  What's relevant is that the item and UI are probably out of sync and thus need to be
	// resynchronized.
	if (mask & (LLInventoryObserver::STRUCTURE |
				LLInventoryObserver::ADD |
				LLInventoryObserver::REMOVE))
	{
		//////////////////////////////
		// ADD Operation
		// Item exists in memory but a UI element hasn't been created for it.
		if (model_item && !view_item)
		{
			// Add the UI element for this item.
            LLInventoryObject const* objectp = mInventory->getObject(item_id);
            if (objectp)
            {
                // providing NULL directly avoids unnessesary getItemByID calls
                buildNewViews(item_id, objectp, NULL, BUILD_ONE_FOLDER);
            }

			// Select any newly created object that has the auto rename at top of folder root set.
			if(mFolderRoot.get()->getRoot()->needsAutoRename())
			{
				setSelection(item_id, FALSE);
			}
			updateFolderLabel(model_item->getParentUUID());
		}

		//////////////////////////////
		// STRUCTURE Operation
		// This item already exists in both memory and UI.  It was probably reparented.
		else if (model_item && view_item)
		{
			LLFolderViewFolder* old_parent = view_item->getParentFolder();
			// Don't process the item if it is the root
			if (old_parent)
			{
				LLFolderViewModelItemInventory* viewmodel_folder = static_cast<LLFolderViewModelItemInventory*>(old_parent->getViewModelItem());
				LLFolderViewFolder* new_parent =   (LLFolderViewFolder*)getItemByID(model_item->getParentUUID());
				// Item has been moved.
				if (old_parent != new_parent)
				{
					if (new_parent != NULL)
					{
						// Item is to be moved and we found its new parent in the panel's directory, so move the item's UI.
						view_item->addToFolder(new_parent);
						addItemID(viewmodel_item->getUUID(), view_item);
						if (mInventory)
						{
							const LLUUID trash_id = mInventory->findCategoryUUIDForType(LLFolderType::FT_TRASH);
							if (trash_id != model_item->getParentUUID() && (mask & LLInventoryObserver::INTERNAL) && new_parent->isOpen())
							{
								setSelection(item_id, FALSE);
							}
						}
						updateFolderLabel(model_item->getParentUUID());
					}
					else 
					{
						// Remove the item ID before destroying the view because the view-model-item gets
						// destroyed when the view is destroyed
						removeItemID(viewmodel_item->getUUID());

						// Item is to be moved outside the panel's directory (e.g. moved to trash for a panel that 
						// doesn't include trash).  Just remove the item's UI.
						view_item->destroyView();
					}
					if(viewmodel_folder)
					{
						updateFolderLabel(viewmodel_folder->getUUID());
					}
					old_parent->getViewModelItem()->dirtyDescendantsFilter();
				}
			}
		}

		//////////////////////////////
		// REMOVE Operation
		// This item has been removed from memory, but its associated UI element still exists.
		else if (!model_item && view_item && viewmodel_item)
		{
			// Remove the item's UI.
			LLFolderViewFolder* parent = view_item->getParentFolder();
			removeItemID(viewmodel_item->getUUID());
			view_item->destroyView();
			if(parent)
			{
				parent->getViewModelItem()->dirtyDescendantsFilter();
				LLFolderViewModelItemInventory* viewmodel_folder = static_cast<LLFolderViewModelItemInventory*>(parent->getViewModelItem());
				if(viewmodel_folder)
				{
					updateFolderLabel(viewmodel_folder->getUUID());
				}
			}
		}
	}
}

// Called when something changed in the global model (new item, item coming through the wire, rename, move, etc...) (CHUI-849)
void LLInventoryPanel::modelChanged(U32 mask)
{
    LL_PROFILE_ZONE_SCOPED;

	if (mViewsInitialized != VIEWS_INITIALIZED) return;
	
	const LLInventoryModel* model = getModel();
	if (!model) return;

	const LLInventoryModel::changed_items_t& changed_items = model->getChangedIDs();
	if (changed_items.empty()) return;

	for (LLInventoryModel::changed_items_t::const_iterator items_iter = changed_items.begin();
		 items_iter != changed_items.end();
		 ++items_iter)
	{
		const LLUUID& item_id = (*items_iter);
		const LLInventoryObject* model_item = model->getObject(item_id);
		itemChanged(item_id, mask, model_item);
	}
}

LLUUID LLInventoryPanel::getRootFolderID()
{
    LLUUID root_id;
	if (mFolderRoot.get() && mFolderRoot.get()->getViewModelItem())
	{
		root_id = static_cast<LLFolderViewModelItemInventory*>(mFolderRoot.get()->getViewModelItem())->getUUID();
	}
	else
	{
		if (mParams.start_folder.id.isChosen())
		{
			root_id = mParams.start_folder.id;
		}
		else
		{
			const LLFolderType::EType preferred_type = mParams.start_folder.type.isChosen() 
				? mParams.start_folder.type
				: LLViewerFolderType::lookupTypeFromNewCategoryName(mParams.start_folder.name);

			if ("LIBRARY" == mParams.start_folder.name())
			{
				root_id = gInventory.getLibraryRootFolderID();
			}
			else if (preferred_type != LLFolderType::FT_NONE)
			{
                LLStringExplicit label(mParams.start_folder.name());
                setLabel(label);
                
				root_id = gInventory.findCategoryUUIDForType(preferred_type);
				if (root_id.isNull())
				{
					LL_WARNS() << "Could not find folder of type " << preferred_type << LL_ENDL;
					root_id.generateNewID();
				}
			}
		}
	}
    return root_id;
}

// static
void LLInventoryPanel::onIdle(void *userdata)
{
	if (!gInventory.isInventoryUsable())
		return;

	LLInventoryPanel *self = (LLInventoryPanel*)userdata;
	if (self->mViewsInitialized <= VIEWS_INITIALIZING)
	{
		const F64 max_time = 0.001f; // 1 ms, in this case we need only root folders
		self->initializeViews(max_time); // Shedules LLInventoryPanel::idle()
	}
	if (self->mViewsInitialized >= VIEWS_BUILDING)
	{
		gIdleCallbacks.deleteFunction(onIdle, (void*)self);
	}
}

struct DirtyFilterFunctor : public LLFolderViewFunctor
{
	/*virtual*/ void doFolder(LLFolderViewFolder* folder)
	{
		folder->getViewModelItem()->dirtyFilter();
	}
	/*virtual*/ void doItem(LLFolderViewItem* item)
	{
		item->getViewModelItem()->dirtyFilter();
	}
};

void LLInventoryPanel::idle(void* user_data)
{
	LLInventoryPanel* panel = (LLInventoryPanel*)user_data;
	// Nudge the filter if the clipboard state changed
	if (panel->mClipboardState != LLClipboard::instance().getGeneration())
	{
		panel->mClipboardState = LLClipboard::instance().getGeneration();
		const LLUUID trash_id = gInventory.findCategoryUUIDForType(LLFolderType::FT_TRASH);
		LLFolderViewFolder* trash_folder = panel->getFolderByID(trash_id);
		if (trash_folder)
		{
            DirtyFilterFunctor dirtyFilterFunctor;
			trash_folder->applyFunctorToChildren(dirtyFilterFunctor);
		}

	}

    bool in_visible_chain = panel->isInVisibleChain();

    if (!panel->mBuildViewsQueue.empty())
    {
        const F64 max_time = in_visible_chain ? 0.006f : 0.001f; // 6 ms
        F64 curent_time = LLTimer::getTotalSeconds();
        panel->mBuildViewsEndTime = curent_time + max_time;

        // things added last are closer to root thus of higher priority
        std::deque<LLUUID> priority_list;
        priority_list.swap(panel->mBuildViewsQueue);

        while (curent_time < panel->mBuildViewsEndTime
            && !priority_list.empty())
        {
            LLUUID item_id = priority_list.back();
            priority_list.pop_back();

            LLInventoryObject const* objectp = panel->mInventory->getObject(item_id);
            if (objectp && panel->typedViewsFilter(item_id, objectp))
            {
                LLFolderViewItem* folder_view_item = panel->getItemByID(item_id);
                if (!folder_view_item || !folder_view_item->areChildrenInited())
                {
                    const LLUUID &parent_id = objectp->getParentUUID();
                    LLFolderViewFolder* parent_folder = (LLFolderViewFolder*)panel->getItemByID(parent_id);
                    panel->buildViewsTree(item_id, parent_id, objectp, folder_view_item, parent_folder, BUILD_TIMELIMIT);
                }
            }
            curent_time = LLTimer::getTotalSeconds();
        }
        while (!priority_list.empty())
        {
            // items in priority_list are of higher priority
            panel->mBuildViewsQueue.push_back(priority_list.front());
            priority_list.pop_front();
        }
        if (panel->mBuildViewsQueue.empty())
        {
            panel->mViewsInitialized = VIEWS_INITIALIZED;
        }
    }

    // Take into account the fact that the root folder might be invalidated
    if (panel->mFolderRoot.get())
    {
        panel->mFolderRoot.get()->update();
        // while dragging, update selection rendering to reflect single/multi drag status
        if (LLToolDragAndDrop::getInstance()->hasMouseCapture())
        {
            EAcceptance last_accept = LLToolDragAndDrop::getInstance()->getLastAccept();
            if (last_accept == ACCEPT_YES_SINGLE || last_accept == ACCEPT_YES_COPY_SINGLE)
            {
                panel->mFolderRoot.get()->setShowSingleSelection(TRUE);
            }
            else
            {
                panel->mFolderRoot.get()->setShowSingleSelection(FALSE);
            }
        }
        else
        {
            panel->mFolderRoot.get()->setShowSingleSelection(FALSE);
        }
    }
    else
    {
        LL_WARNS() << "Inventory : Deleted folder root detected on panel" << LL_ENDL;
        panel->clearFolderRoot();
    }
}


void LLInventoryPanel::initializeViews(F64 max_time)
{
	if (!gInventory.isInventoryUsable()) return;
    if (!mRootInited) return;

    mViewsInitialized = VIEWS_BUILDING;

    F64 curent_time = LLTimer::getTotalSeconds();
    mBuildViewsEndTime = curent_time + max_time;

	// init everything
	LLUUID root_id = getRootFolderID();
	if (root_id.notNull())
	{
		buildNewViews(getRootFolderID());
	}
	else
	{
		// Default case: always add "My Inventory" root first, "Library" root second
		// If we run out of time, this still should create root folders
		buildNewViews(gInventory.getRootFolderID());		// My Inventory
		buildNewViews(gInventory.getLibraryRootFolderID());	// Library
	}

    if (mBuildViewsQueue.empty())
    {
        mViewsInitialized = VIEWS_INITIALIZED;
    }

	gIdleCallbacks.addFunction(idle, this);
	
    if(mParams.open_first_folder)
    {
        openStartFolderOrMyInventory();
    }
	
	// Special case for new user login
	if (gAgent.isFirstLogin())
	{
		// Auto open the user's library
		LLFolderViewFolder* lib_folder =   getFolderByID(gInventory.getLibraryRootFolderID());
		if (lib_folder)
		{
			lib_folder->setOpen(TRUE);
		}
		
		// Auto close the user's my inventory folder
		LLFolderViewFolder* my_inv_folder =   getFolderByID(gInventory.getRootFolderID());
		if (my_inv_folder)
		{
			my_inv_folder->setOpenArrangeRecursively(FALSE, LLFolderViewFolder::RECURSE_DOWN);
		}
	}
}


LLFolderViewFolder * LLInventoryPanel::createFolderViewFolder(LLInvFVBridge * bridge, bool allow_drop)
{
	LLFolderViewFolder::Params params(mParams.folder);

	params.name = bridge->getDisplayName();
	params.root = mFolderRoot.get();
	params.listener = bridge;
	//	params.tool_tip = params.name; // <ND/> Don't bother with tooltips in inventory
    params.allow_drop = allow_drop;

	params.font_color = (bridge->isLibraryItem() ? sLibraryColor : sDefaultColor);
	params.font_highlight_color = (bridge->isLibraryItem() ? sLibraryColor : sDefaultHighlightColor);

	// <FS:Ansariel> Inventory specials
	params.for_inventory = true;

	static LLCachedControl<S32> fsFolderViewItemHeight(*LLUI::getInstance()->mSettingGroups["config"], "FSFolderViewItemHeight");
	const LLFolderViewItem::Params& default_params = LLUICtrlFactory::getDefaultParams<LLFolderViewItem>();
	params.item_height = fsFolderViewItemHeight;
	params.item_top_pad = default_params.item_top_pad - (default_params.item_height - fsFolderViewItemHeight) / 2 - 1;
	// </FS:Ansariel>

	return LLUICtrlFactory::create<LLFolderViewFolder>(params);
}

LLFolderViewItem * LLInventoryPanel::createFolderViewItem(LLInvFVBridge * bridge)
{
	LLFolderViewItem::Params params(mParams.item);
	
	params.name = bridge->getDisplayName();
	params.creation_date = bridge->getCreationDate();
	params.root = mFolderRoot.get();
	params.listener = bridge;
	params.rect = LLRect (0, 0, 0, 0);
	//	params.tool_tip = params.name; // <ND/> Don't bother with tooltips in inventory

	params.font_color = (bridge->isLibraryItem() ? sLibraryColor : sDefaultColor);
	params.font_highlight_color = (bridge->isLibraryItem() ? sLibraryColor : sDefaultHighlightColor);

	// <FS:Ansariel> Inventory specials
	params.for_inventory = true;

	static LLCachedControl<S32> fsFolderViewItemHeight(*LLUI::getInstance()->mSettingGroups["config"], "FSFolderViewItemHeight");
	const LLFolderViewItem::Params& default_params = LLUICtrlFactory::getDefaultParams<LLFolderViewItem>();
	params.item_height = fsFolderViewItemHeight;
	params.item_top_pad = default_params.item_top_pad - (default_params.item_height - fsFolderViewItemHeight) / 2 - 1;
	// </FS:Ansariel>
	
	return LLUICtrlFactory::create<LLFolderViewItem>(params);
}

LLFolderViewItem* LLInventoryPanel::buildNewViews(const LLUUID& id)
{
    LLInventoryObject const* objectp = mInventory->getObject(id);
    return buildNewViews(id, objectp);
}

LLFolderViewItem* LLInventoryPanel::buildNewViews(const LLUUID& id, LLInventoryObject const* objectp)
{
    if (!objectp)
    {
        return NULL;
    }
    if (!typedViewsFilter(id, objectp))
    {
        // if certain types are not allowed permanently, no reason to create views
        return NULL;
    }

    const LLUUID &parent_id = objectp->getParentUUID();
    LLFolderViewItem* folder_view_item = getItemByID(id);
    LLFolderViewFolder* parent_folder = (LLFolderViewFolder*)getItemByID(parent_id);

    return buildViewsTree(id, parent_id, objectp, folder_view_item, parent_folder, BUILD_TIMELIMIT);
}

LLFolderViewItem* LLInventoryPanel::buildNewViews(const LLUUID& id,
                                                  LLInventoryObject const* objectp,
                                                  LLFolderViewItem *folder_view_item,
                                                  const EBuildModes &mode)
{
    if (!objectp)
    {
        return NULL;
    }
    if (!typedViewsFilter(id, objectp))
    {
        // if certain types are not allowed permanently, no reason to create views
        return NULL;
    }

    const LLUUID &parent_id = objectp->getParentUUID();
    LLFolderViewFolder* parent_folder = (LLFolderViewFolder*)getItemByID(parent_id);

    return buildViewsTree(id, parent_id, objectp, folder_view_item, parent_folder, mode);
}

LLFolderViewItem* LLInventoryPanel::buildViewsTree(const LLUUID& id,
                                                  const LLUUID& parent_id,
                                                  LLInventoryObject const* objectp,
                                                  LLFolderViewItem *folder_view_item,
                                                  LLFolderViewFolder *parent_folder,
                                                  const EBuildModes &mode,
                                                  S32 depth)
{
    depth++;

    // Force the creation of an extra root level folder item if required by the inventory panel (default is "false")
    bool allow_drop = true;
    bool create_root = false;
    if (mParams.show_root_folder)
    {
        LLUUID root_id = getRootFolderID();
        if (root_id == id)
        {
            // We insert an extra level that's seen by the UI but has no influence on the model
            parent_folder = dynamic_cast<LLFolderViewFolder*>(folder_view_item);
            folder_view_item = NULL;
            allow_drop = mParams.allow_drop_on_root;
            create_root = true;
        }
    }

 	if (!folder_view_item && parent_folder)
  		{
			if (objectp->getType() <= LLAssetType::AT_NONE)
			{
				LL_WARNS() << "LLInventoryPanel::buildViewsTree called with invalid objectp->mType : "
					<< ((S32)objectp->getType()) << " name " << objectp->getName() << " UUID " << objectp->getUUID()
					<< LL_ENDL;
				return NULL;
			}
			
			if (objectp->getType() >= LLAssetType::AT_COUNT)
  			{
				// Example: Happens when we add assets of new, not yet supported type to library
				LL_DEBUGS("Inventory") << "LLInventoryPanel::buildViewsTree called with unknown objectp->mType : "
				<< ((S32) objectp->getType()) << " name " << objectp->getName() << " UUID " << objectp->getUUID()
				<< LL_ENDL;

				LLInventoryItem* item = (LLInventoryItem*)objectp;
				if (item)
				{
					LLInvFVBridge* new_listener = mInvFVBridgeBuilder->createBridge(LLAssetType::AT_UNKNOWN,
						LLAssetType::AT_UNKNOWN,
						LLInventoryType::IT_UNKNOWN,
						this,
						&mInventoryViewModel,
						mFolderRoot.get(),
						item->getUUID(),
						item->getFlags());

					if (new_listener)
					{
						folder_view_item = createFolderViewItem(new_listener);
					}
				}
  			}
  		
  			if ((objectp->getType() == LLAssetType::AT_CATEGORY) &&
  				(objectp->getActualType() != LLAssetType::AT_LINK_FOLDER))
  			{
  				LLInvFVBridge* new_listener = mInvFVBridgeBuilder->createBridge(LLAssetType::AT_CATEGORY,
                                            (mParams.use_marketplace_folders ? LLAssetType::AT_MARKETPLACE_FOLDER : LLAssetType::AT_CATEGORY),
  																				LLInventoryType::IT_CATEGORY,
  																				this,
                                                                                &mInventoryViewModel,
  																				mFolderRoot.get(),
  																				objectp->getUUID());
  				if (new_listener)
  				{
                    folder_view_item = createFolderViewFolder(new_listener,allow_drop);
  				}
  			}
  			else
  			{
  				// Build new view for item.
  				LLInventoryItem* item = (LLInventoryItem*)objectp;
  				LLInvFVBridge* new_listener = mInvFVBridgeBuilder->createBridge(item->getType(),
  																				item->getActualType(),
  																				item->getInventoryType(),
  																				this,
																			&mInventoryViewModel,
  																				mFolderRoot.get(),
  																				item->getUUID(),
  																				item->getFlags());
 
  				if (new_listener)
  				{
				folder_view_item = createFolderViewItem(new_listener);
  				}
  			}
 
  	    if (folder_view_item)
        {
            llassert(parent_folder != NULL);
            folder_view_item->addToFolder(parent_folder);
			addItemID(id, folder_view_item);
            // In the case of the root folder been shown, open that folder by default once the widget is created
            if (create_root)
            {
                folder_view_item->setOpen(TRUE);
            }
        }
	}

    bool create_children = folder_view_item && objectp->getType() == LLAssetType::AT_CATEGORY
                            && (mBuildChildrenViews || depth == 0);

    if (create_children)
    {
        switch (mode)
        {
            case BUILD_TIMELIMIT:
            {
                F64 curent_time = LLTimer::getTotalSeconds();
                // If function is out of time, we want to shedule it into mBuildViewsQueue
                // If we have time, no matter how little, create views for all children
                //
                // This creates children in 'bulk' to make sure folder has either
                // 'empty and incomplete' or 'complete' states with nothing in between.
                // Folders are marked as mIsFolderComplete == false by default,
                // later arrange() will update mIsFolderComplete by child count
                if (mBuildViewsEndTime < curent_time)
                {
                    create_children = false;
                    // run it again for the sake of creating children
                    if (mBuildChildrenViews || depth == 0)
                    {
                        mBuildViewsQueue.push_back(id);
                    }
                }
                else
                {
                    create_children = true;
                    folder_view_item->setChildrenInited(mBuildChildrenViews);
                }
                break;
            }
            case BUILD_NO_CHILDREN:
            {
                create_children = false;
                // run it to create children, current caller is only interested in current view
                if (mBuildChildrenViews || depth == 0)
                {
                    mBuildViewsQueue.push_back(id);
                }
                break;
            }
            case BUILD_ONE_FOLDER:
            {
                // This view loads chindren, following ones don't
                // Note: Might be better idea to do 'depth' instead,
                // It also will help to prioritize root folder's content
                create_children = true;
                folder_view_item->setChildrenInited(true);
                break;
            }
            case BUILD_NO_LIMIT:
            default:
            {
                // keep working till everything exists
                create_children = true;
                folder_view_item->setChildrenInited(true);
            }
        }
    }

	// If this is a folder, add the children of the folder and recursively add any 
	// child folders.
	if (create_children)
	{
		LLViewerInventoryCategory::cat_array_t* categories;
		LLViewerInventoryItem::item_array_t* items;
		mInventory->lockDirectDescendentArrays(id, categories, items);

        // Make sure panel won't lock in a loop over existing items if
        // folder is enormous and at least some work gets done
        const S32 MIN_ITEMS_PER_CALL = 500;
        const S32 starting_item_count = mItemMap.size();

        LLFolderViewFolder *parentp = dynamic_cast<LLFolderViewFolder*>(folder_view_item);

		if(categories)
        {
            bool has_folders = parentp->getFoldersCount() > 0;
			for (LLViewerInventoryCategory::cat_array_t::const_iterator cat_iter = categories->begin();
				 cat_iter != categories->end();
				 ++cat_iter)
			{
				const LLViewerInventoryCategory* cat = (*cat_iter);
                if (typedViewsFilter(cat->getUUID(), cat)) 
                {
                    if (has_folders)
                    {
                        // This can be optimized: we don't need to call getItemByID()
                        // each time, especially since content is growing, we can just
                        // iter over copy of mItemMap in some way
                        LLFolderViewItem* view_itemp = getItemByID(cat->getUUID());
                        buildViewsTree(cat->getUUID(), id, cat, view_itemp, parentp, (mode == BUILD_ONE_FOLDER ? BUILD_NO_CHILDREN : mode), depth);
                    }
                    else
                    {
                        buildViewsTree(cat->getUUID(), id, cat, NULL, parentp, (mode == BUILD_ONE_FOLDER ? BUILD_NO_CHILDREN : mode), depth);
                    }
                }

                if (!mBuildChildrenViews
                    && mode == BUILD_TIMELIMIT
                    && MIN_ITEMS_PER_CALL + starting_item_count < mItemMap.size())
                {
                    // Single folder view, check if we still have time
                    // 
                    // Todo: make sure this causes no dupplciates, breaks nothing,
                    // especially filters and arrange
                    F64 curent_time = LLTimer::getTotalSeconds();
                    if (mBuildViewsEndTime < curent_time)
                    {
                        mBuildViewsQueue.push_back(id);
                        break;
                    }
                }
			}
		}
		
		if(items)
        {
			for (LLViewerInventoryItem::item_array_t::const_iterator item_iter = items->begin();
				 item_iter != items->end();
				 ++item_iter)
			{
                // At the moment we have to build folder's items in bulk and ignore mBuildViewsEndTime
				const LLViewerInventoryItem* item = (*item_iter);
                if (typedViewsFilter(item->getUUID(), item))
                {
                    // This can be optimized: we don't need to call getItemByID()
                    // each time, especially since content is growing, we can just
                    // iter over copy of mItemMap in some way
                    LLFolderViewItem* view_itemp = getItemByID(item->getUUID());
                    buildViewsTree(item->getUUID(), id, item, view_itemp, parentp, mode, depth);
                }

                if (!mBuildChildrenViews
                    && mode == BUILD_TIMELIMIT
                    && MIN_ITEMS_PER_CALL + starting_item_count < mItemMap.size())
                {
                    // Single folder view, check if we still have time
                    // 
                    // Todo: make sure this causes no dupplciates, breaks nothing,
                    // especially filters and arrange
                    F64 curent_time = LLTimer::getTotalSeconds();
                    if (mBuildViewsEndTime < curent_time)
                    {
                        mBuildViewsQueue.push_back(id);
                        break;
                    }
                }
			}
		}

        if (!mBuildChildrenViews)
        {
            // flat list is done initializing folder
            folder_view_item->setChildrenInited(true);
        }
		mInventory->unlockDirectDescendentArrays(id);
	}
	
	return folder_view_item;
}

// bit of a hack to make sure the inventory is open.
void LLInventoryPanel::openStartFolderOrMyInventory()
{
	// Find My Inventory folder and open it up by name
	for (LLView *child = mFolderRoot.get()->getFirstChild(); child; child = mFolderRoot.get()->findNextSibling(child))
	{
		LLFolderViewFolder *fchild = dynamic_cast<LLFolderViewFolder*>(child);
		if (fchild
			&& fchild->getViewModelItem()
			&& fchild->getViewModelItem()->getName() == "My Inventory")
		{
			fchild->setOpen(TRUE);
			break;
		}
	}
}

void LLInventoryPanel::onItemsCompletion()
{
	if (mFolderRoot.get()) mFolderRoot.get()->updateMenu();
}

void LLInventoryPanel::openSelected()
{
	LLFolderViewItem* folder_item = mFolderRoot.get()->getCurSelectedItem();
	if(!folder_item) return;
	LLInvFVBridge* bridge = (LLInvFVBridge*)folder_item->getViewModelItem();
	if(!bridge) return;
	bridge->openItem();
}

void LLInventoryPanel::unSelectAll()	
{ 
	mFolderRoot.get()->setSelection(NULL, FALSE, FALSE);
}


BOOL LLInventoryPanel::handleHover(S32 x, S32 y, MASK mask)
{
// <FS:AW>
//	BOOL handled = LLView::handleHover(x, y, mask);
//	if(handled)
//	{
//        // getCursor gets current cursor, setCursor sets next cursor
//        // check that children didn't set own 'next' cursor
//		ECursorType cursor = getWindow()->getCursor();
//		if (LLInventoryModelBackgroundFetch::instance().folderFetchActive() && cursor == UI_CURSOR_ARROW)
//		{
//			// replace arrow cursor with arrow and hourglass cursor
//			getWindow()->setCursor(UI_CURSOR_WORKING);
//		}
//	}
//	else
//	{
//		getWindow()->setCursor(UI_CURSOR_ARROW);
//	}
	LLView::handleHover(x, y, mask);
// </FS:AW>

	return TRUE;
}

BOOL LLInventoryPanel::handleToolTip(S32 x, S32 y, MASK mask)
{
	if (const LLFolderViewItem* hover_item_p = (!mFolderRoot.isDead()) ? mFolderRoot.get()->getHoveredItem() : nullptr)
	{
		if (const LLFolderViewModelItemInventory* vm_item_p = static_cast<const LLFolderViewModelItemInventory*>(hover_item_p->getViewModelItem()))
		{
            LLSD params;
            params["inv_type"] = vm_item_p->getInventoryType();
            params["thumbnail_id"] = vm_item_p->getThumbnailUUID();
            params["item_id"] = vm_item_p->getUUID();

            // tooltip should only show over folder, but screen
            // rect includes items under folder as well
            LLRect actionable_rect = hover_item_p->calcScreenRect();
            if (hover_item_p->isOpen() && hover_item_p->hasVisibleChildren())
            {
                actionable_rect.mBottom = actionable_rect.mTop - hover_item_p->getItemHeight();
            }

			LLToolTipMgr::instance().show(LLToolTip::Params()
					.message(hover_item_p->getToolTip())
					.sticky_rect(actionable_rect)
					.delay_time(LLView::getTooltipTimeout())
					.create_callback(boost::bind(&LLInspectTextureUtil::createInventoryToolTip, _1))
					.create_params(params));
			return TRUE;
		}
	}
	return LLPanel::handleToolTip(x, y, mask);
}

BOOL LLInventoryPanel::handleDragAndDrop(S32 x, S32 y, MASK mask, BOOL drop,
								   EDragAndDropType cargo_type,
								   void* cargo_data,
								   EAcceptance* accept,
								   std::string& tooltip_msg)
{
	BOOL handled = FALSE;

	if (mAcceptsDragAndDrop)
	{
		handled = LLPanel::handleDragAndDrop(x, y, mask, drop, cargo_type, cargo_data, accept, tooltip_msg);

		// If folder view is empty the (x, y) point won't be in its rect
		// so the handler must be called explicitly.
		// but only if was not handled before. See EXT-6746.
		if (!handled && mParams.allow_drop_on_root && !mFolderRoot.get()->hasVisibleChildren())
		{
			handled = mFolderRoot.get()->handleDragAndDrop(x, y, mask, drop, cargo_type, cargo_data, accept, tooltip_msg);
		}

		if (handled)
		{
			mFolderRoot.get()->setDragAndDropThisFrame();
		}

		// <FS:Ansariel> FIRE-18014: Inventory window "loses" focus during drag&drop
		if (drop)
		{
			LLFloater* root_floater = getParentByType<LLFloater>();
			if (root_floater)
			{
				root_floater->setTransparencyType(LLUICtrl::TT_ACTIVE);
			}
		}
		// </FS:Ansariel>
	}

	return handled;
}

void LLInventoryPanel::onFocusLost()
{
	// inventory no longer handles cut/copy/paste/delete
	if (LLEditMenuHandler::gEditMenuHandler == mFolderRoot.get())
	{
		LLEditMenuHandler::gEditMenuHandler = NULL;
	}

	LLPanel::onFocusLost();
}

void LLInventoryPanel::onFocusReceived()
{
	// inventory now handles cut/copy/paste/delete
	LLEditMenuHandler::gEditMenuHandler = mFolderRoot.get();

	LLPanel::onFocusReceived();
}

void LLInventoryPanel::onFolderOpening(const LLUUID &id)
{
    LLFolderViewItem* folder = getItemByID(id);
    if (folder && !folder->areChildrenInited())
    {
        // Last item in list will be processed first.
        // This might result in dupplicates in list, but it
        // isn't critical, views won't be created twice
        mBuildViewsQueue.push_back(id);
    }
}

bool LLInventoryPanel::addBadge(LLBadge * badge)
{
	bool badge_added = false;

	if (acceptsBadge())
	{
		badge_added = badge->addToView(mFolderRoot.get());
	}

	return badge_added;
}

void LLInventoryPanel::openAllFolders()
{
	mFolderRoot.get()->setOpenArrangeRecursively(TRUE, LLFolderViewFolder::RECURSE_DOWN);
	mFolderRoot.get()->arrangeAll();
}

void LLInventoryPanel::closeAllFolders()
{
	mFolderRoot.get()->setOpenArrangeRecursively(FALSE, LLFolderViewFolder::RECURSE_DOWN);
	mFolderRoot.get()->arrangeAll();
}

void LLInventoryPanel::setSelection(const LLUUID& obj_id, BOOL take_keyboard_focus)
{
	// Don't select objects in COF (e.g. to prevent refocus when items are worn).
	const LLInventoryObject *obj = mInventory->getObject(obj_id);
	if (obj && obj->getParentUUID() == LLAppearanceMgr::instance().getCOF())
	{
		return;
	}
	setSelectionByID(obj_id, take_keyboard_focus);
}

void LLInventoryPanel::setSelectCallback(const boost::function<void (const std::deque<LLFolderViewItem*>& items, BOOL user_action)>& cb) 
{ 
	if (mFolderRoot.get())
	{
		mFolderRoot.get()->setSelectCallback(cb);
	}
    mSelectionCallback = cb;
}

void LLInventoryPanel::clearSelection()
{
	mSelectThisID.setNull();
	mFocusSelection = false;
}

LLInventoryPanel::selected_items_t LLInventoryPanel::getSelectedItems() const
{
    return mFolderRoot.get()->getSelectionList();
}

void LLInventoryPanel::onSelectionChange(const std::deque<LLFolderViewItem*>& items, BOOL user_action)
{
	// Schedule updating the folder view context menu when all selected items become complete (STORM-373).
	mCompletionObserver->reset();
	for (std::deque<LLFolderViewItem*>::const_iterator it = items.begin(); it != items.end(); ++it)
	{
		LLFolderViewModelItemInventory* view_model = static_cast<LLFolderViewModelItemInventory*>((*it)->getViewModelItem());
		if (view_model)
		{
			LLUUID id = view_model->getUUID();
            if (!(*it)->areChildrenInited())
            {
                const F64 max_time = 0.0001f;
                mBuildViewsEndTime = LLTimer::getTotalSeconds() + max_time;
                buildNewViews(id);
            }
			LLViewerInventoryItem* inv_item = mInventory->getItem(id);

			if (inv_item && !inv_item->isFinished())
			{
				mCompletionObserver->watchItem(id);
			}
		}
	}

	LLFolderView* fv = mFolderRoot.get();
	if (fv->needsAutoRename()) // auto-selecting a new user-created asset and preparing to rename
	{
		fv->setNeedsAutoRename(FALSE);
		if (items.size()) // new asset is visible and selected
		{
			fv->startRenamingSelectedItem();
		}
        else
        {
            LL_DEBUGS("Inventory") << "Failed to start renemr, no items selected" << LL_ENDL;
        }
	}

	std::set<LLFolderViewItem*> selected_items = mFolderRoot.get()->getSelectionList();
	LLFolderViewItem* prev_folder_item = getItemByID(mPreviousSelectedFolder);

	if (selected_items.size() == 1)
	{
		std::set<LLFolderViewItem*>::const_iterator iter = selected_items.begin();
		LLFolderViewItem* folder_item = (*iter);
		if(folder_item && (folder_item != prev_folder_item))
		{
			LLFolderViewModelItemInventory* fve_listener = static_cast<LLFolderViewModelItemInventory*>(folder_item->getViewModelItem());
			if (fve_listener && (fve_listener->getInventoryType() == LLInventoryType::IT_CATEGORY))
			{
				if (fve_listener->getInventoryObject() && fve_listener->getInventoryObject()->getIsLinkType())
				{
					return;
				}

				if(prev_folder_item)
				{
					LLFolderBridge* prev_bridge = dynamic_cast<LLFolderBridge*>(prev_folder_item->getViewModelItem());
					if(prev_bridge)
					{
						prev_bridge->clearDisplayName();
						prev_bridge->setShowDescendantsCount(false);
						prev_folder_item->refresh();
					}
				}

				LLFolderBridge* bridge = dynamic_cast<LLFolderBridge*>(folder_item->getViewModelItem());
				if(bridge)
				{
					bridge->clearDisplayName();
					bridge->setShowDescendantsCount(true);
					folder_item->refresh();
					mPreviousSelectedFolder = bridge->getUUID();
				}
			}
		}
	}
	else
	{
		if(prev_folder_item)
		{
			LLFolderBridge* prev_bridge = dynamic_cast<LLFolderBridge*>(prev_folder_item->getViewModelItem());
			if(prev_bridge)
			{
				prev_bridge->clearDisplayName();
				prev_bridge->setShowDescendantsCount(false);
				prev_folder_item->refresh();
			}
		}
		mPreviousSelectedFolder = LLUUID();
	}

}

void LLInventoryPanel::updateFolderLabel(const LLUUID& folder_id)
{
	if(folder_id != mPreviousSelectedFolder) return;

	LLFolderViewItem* folder_item = getItemByID(mPreviousSelectedFolder);
	if(folder_item)
	{
		LLFolderBridge* bridge = dynamic_cast<LLFolderBridge*>(folder_item->getViewModelItem());
		if(bridge)
		{
			bridge->clearDisplayName();
			bridge->setShowDescendantsCount(true);
			folder_item->refresh();
		}
	}
}

void LLInventoryPanel::doCreate(const LLSD& userdata)
{
	// <FS:Ansariel> FIRE-20108: Can't create new folder in secondary inventory if view is filtered
	//reset_inventory_filter();
	LLPanelMainInventory* main_panel = getParentByType<LLPanelMainInventory>();
	if (main_panel)
	{
		main_panel->onFilterEdit("");
	}
	// </FS:Ansariel>
	menu_create_inventory_item(this, LLFolderBridge::sSelf.get(), userdata);
}

bool LLInventoryPanel::beginIMSession()
{
	std::set<LLFolderViewItem*> selected_items =   mFolderRoot.get()->getSelectionList();

	std::string name;

	std::vector<LLUUID> members;
//	EInstantMessage type = IM_SESSION_CONFERENCE_START;

// [RLVa:KB] - Checked: 2013-05-08 (RLVa-1.4.9)
	bool fRlvCanStartIM = true;
// [/RLVa:KB]

	std::set<LLFolderViewItem*>::const_iterator iter;
	for (iter = selected_items.begin(); iter != selected_items.end(); iter++)
	{

		LLFolderViewItem* folder_item = (*iter);
			
		if(folder_item) 
		{
			LLFolderViewModelItemInventory* fve_listener = static_cast<LLFolderViewModelItemInventory*>(folder_item->getViewModelItem());
			if (fve_listener && (fve_listener->getInventoryType() == LLInventoryType::IT_CATEGORY))
			{

				LLFolderBridge* bridge = (LLFolderBridge*)folder_item->getViewModelItem();
				if(!bridge) return true;
				LLViewerInventoryCategory* cat = bridge->getCategory();
				if(!cat) return true;
				name = cat->getName();
				LLUniqueBuddyCollector is_buddy;
				LLInventoryModel::cat_array_t cat_array;
				LLInventoryModel::item_array_t item_array;
				gInventory.collectDescendentsIf(bridge->getUUID(),
												cat_array,
												item_array,
												LLInventoryModel::EXCLUDE_TRASH,
												is_buddy);
				S32 count = item_array.size();
				if(count > 0)
				{
					//*TODO by what to replace that?
					//LLFloaterReg::showInstance("communicate");

					// create the session
					LLAvatarTracker& at = LLAvatarTracker::instance();
					LLUUID id;
					for(S32 i = 0; i < count; ++i)
					{
						id = item_array.at(i)->getCreatorUUID();
// [RLVa:KB] - Checked: 2013-05-08 (RLVa-1.4.9)
						if ( (at.isBuddyOnline(id)) && (members.end() == std::find(members.begin(), members.end(), id)) )
						{
							fRlvCanStartIM &= RlvActions::canStartIM(id);
							members.push_back(id);
						}
// [/RLVa:KB]
//						if(at.isBuddyOnline(id))
//						{
//							members.push_back(id);
//						}
					}
				}
			}
			else
			{
				LLInvFVBridge* listenerp = (LLInvFVBridge*)folder_item->getViewModelItem();

				if (listenerp->getInventoryType() == LLInventoryType::IT_CALLINGCARD)
				{
					LLInventoryItem* inv_item = gInventory.getItem(listenerp->getUUID());

					if (inv_item)
					{
						LLAvatarTracker& at = LLAvatarTracker::instance();
						LLUUID id = inv_item->getCreatorUUID();

// [RLVa:KB] - Checked: 2013-05-08 (RLVa-1.4.9)
						if ( (at.isBuddyOnline(id)) && (members.end() == std::find(members.begin(), members.end(), id)) )
						{
							fRlvCanStartIM &= RlvActions::canStartIM(id);
							members.push_back(id);
						}
// [/RLVa:KB]
//						if(at.isBuddyOnline(id))
//						{
//							members.push_back(id);
//						}
					}
				} //if IT_CALLINGCARD
			} //if !IT_CATEGORY
		}
	} //for selected_items	

	// the session_id is randomly generated UUID which will be replaced later
	// with a server side generated number

// [RLVa:KB] - Checked: 2013-05-08 (RLVa-1.4.9)
	if (!fRlvCanStartIM)
	{
		make_ui_sound("UISndInvalidOp");
		RlvUtil::notifyBlocked(RlvStringKeys::Blocked::StartConference);
		return true;
	}
// [/RLVa:KB]

	if (name.empty())
	{
		name = LLTrans::getString("conference-title");
	}

// [RLVa:KB] - Checked: 2011-04-11 (RLVa-1.3.0h) | Added: RLVa-1.3.0h
	if (!members.empty())
	{
		if (members.size() > 1)
			LLAvatarActions::startConference(members);
		else
			LLAvatarActions::startIM(members[0]);
	}
// [/RLVa:KB]
//	LLUUID session_id = gIMMgr->addSession(name, type, members[0], members);
//	if (session_id != LLUUID::null)
//	{
//		LLFloaterIMContainer::getInstance()->showConversation(session_id);
//	}
		
	return true;
}

void LLInventoryPanel::fileUploadLocation(const LLSD& userdata)
{
    const std::string param = userdata.asString();
    if (param == "model")
    {
        gSavedPerAccountSettings.setString("ModelUploadFolder", LLFolderBridge::sSelf.get()->getUUID().asString());
    }
    else if (param == "texture")
    {
        gSavedPerAccountSettings.setString("TextureUploadFolder", LLFolderBridge::sSelf.get()->getUUID().asString());
    }
    else if (param == "sound")
    {
        gSavedPerAccountSettings.setString("SoundUploadFolder", LLFolderBridge::sSelf.get()->getUUID().asString());
    }
    else if (param == "animation")
    {
        gSavedPerAccountSettings.setString("AnimationUploadFolder", LLFolderBridge::sSelf.get()->getUUID().asString());
    }
}

void LLInventoryPanel::openSingleViewInventory(LLUUID folder_id)
{
    LLPanelMainInventory::newFolderWindow(folder_id.isNull() ? LLFolderBridge::sSelf.get()->getUUID() : folder_id);
}

void LLInventoryPanel::purgeSelectedItems()
{
    if (!mFolderRoot.get()) return;

    const std::set<LLFolderViewItem*> inventory_selected = mFolderRoot.get()->getSelectionList();
    if (inventory_selected.empty()) return;
    LLSD args;
    S32 count = inventory_selected.size();
    std::vector<LLUUID> selected_items;
    for (std::set<LLFolderViewItem*>::const_iterator it = inventory_selected.begin(), end_it = inventory_selected.end();
        it != end_it;
        ++it)
    {
        LLUUID item_id = static_cast<LLFolderViewModelItemInventory*>((*it)->getViewModelItem())->getUUID();
        LLInventoryModel::cat_array_t cats;
        LLInventoryModel::item_array_t items;
        gInventory.collectDescendents(item_id, cats, items, LLInventoryModel::INCLUDE_TRASH);
        count += items.size() + cats.size();
        selected_items.push_back(item_id);
    }
    args["COUNT"] = count;
    LLNotificationsUtil::add("PurgeSelectedItems", args, LLSD(), boost::bind(callbackPurgeSelectedItems, _1, _2, selected_items));
}

// static
void LLInventoryPanel::callbackPurgeSelectedItems(const LLSD& notification, const LLSD& response, const std::vector<LLUUID> inventory_selected)
{
    S32 option = LLNotificationsUtil::getSelectedOption(notification, response);
    if (option == 0)
    {
        if (inventory_selected.empty()) return;

        for (auto it : inventory_selected)
        {
            remove_inventory_object(it, NULL);
        }
    }
}

bool LLInventoryPanel::attachObject(const LLSD& userdata)
{
	// Copy selected item UUIDs to a vector.
	std::set<LLFolderViewItem*> selected_items = mFolderRoot.get()->getSelectionList();
	uuid_vec_t items;
	for (std::set<LLFolderViewItem*>::const_iterator set_iter = selected_items.begin();
		 set_iter != selected_items.end(); 
		 ++set_iter)
	{
		items.push_back(static_cast<LLFolderViewModelItemInventory*>((*set_iter)->getViewModelItem())->getUUID());
	}

	// Attach selected items.
	LLViewerAttachMenu::attachObjects(items, userdata.asString());

	gFocusMgr.setKeyboardFocus(NULL);

	return true;
}

BOOL LLInventoryPanel::getSinceLogoff()
{
	return getFilter().isSinceLogoff();
}

// <FS:Ansariel> Optional hiding of empty system folders
void LLInventoryPanel::updateHideEmptySystemFolders(const LLSD &data)
{
	LLInventoryFilter& filter = getFilter();
	if (data.asBoolean())
	{
		filter.setFilterEmptySystemFolders();
	}
	else
	{
		filter.removeFilterEmptySystemFolders();
	}
	filter.setModified(LLInventoryFilter::FILTER_RESTART);
}
// </FS:Ansariel> Optional hiding of empty system folders

// <FS:Ansariel> Optional hiding of Inbox folder
void LLInventoryPanel::updateShowInboxFolder(const LLSD &data)
{
	LLInventoryFilter& filter = getFilter();
	if (data.asBoolean())
	{
		filter.setFilterCategoryTypes(filter.getFilterCategoryTypes() | (1ULL << LLFolderType::FT_INBOX));
	}
	else
	{
		filter.setFilterCategoryTypes(filter.getFilterCategoryTypes() & ~(1ULL << LLFolderType::FT_INBOX));
	}
}
// </FS:Ansariel> Optional hiding of Inbox folder

// DEBUG ONLY
// static 
void LLInventoryPanel::dumpSelectionInformation(void* user_data)
{
	LLInventoryPanel* iv = (LLInventoryPanel*)user_data;
	iv->mFolderRoot.get()->dumpSelectionInformation();
}

BOOL is_inventorysp_active()
{
	LLSidepanelInventory *sidepanel_inventory =	LLFloaterSidePanelContainer::getPanel<LLSidepanelInventory>("inventory");
	if (!sidepanel_inventory || !sidepanel_inventory->isInVisibleChain()) return FALSE;
	return sidepanel_inventory->isMainInventoryPanelActive();
}

// static
LLInventoryPanel* LLInventoryPanel::getActiveInventoryPanel(BOOL auto_open)
{
	S32 z_min = S32_MAX;
	LLInventoryPanel* res = NULL;
	LLFloater* active_inv_floaterp = NULL;

	LLFloater* floater_inventory = LLFloaterReg::getInstance("inventory");
	if (!floater_inventory)
	{
		LL_WARNS() << "Could not find My Inventory floater" << LL_ENDL;
		return FALSE;
	}

	LLSidepanelInventory *inventory_panel =	LLFloaterSidePanelContainer::getPanel<LLSidepanelInventory>("inventory");

	// Iterate through the inventory floaters and return whichever is on top.
	LLFloaterReg::const_instance_list_t& inst_list = LLFloaterReg::getFloaterList("inventory");
	// <FS:Ansariel> Fix for sharing inventory when multiple inventory floaters are open:
	//               For the secondary floaters, we have registered those as
	//               "secondary_inventory" in LLFloaterReg, so we have to add those
	//               instances to the instance list!
	//for (LLFloaterReg::const_instance_list_t::const_iterator iter = inst_list.begin(); iter != inst_list.end(); ++iter)
	LLFloaterReg::const_instance_list_t& inst_list_secondary = LLFloaterReg::getFloaterList("secondary_inventory");
	LLFloaterReg::instance_list_t combined_list;
	combined_list.insert(combined_list.end(), inst_list.begin(), inst_list.end());
	combined_list.insert(combined_list.end(), inst_list_secondary.begin(), inst_list_secondary.end());
	for (LLFloaterReg::instance_list_t::const_iterator iter = combined_list.begin(); iter != combined_list.end(); ++iter)
	// </FS:Ansariel>
	{
		LLFloaterSidePanelContainer* inventory_floater = dynamic_cast<LLFloaterSidePanelContainer*>(*iter);

		// <FS:Ansariel> Guard against nullpointer access violation
		if (!inventory_floater)
			continue;

		inventory_panel = inventory_floater->findChild<LLSidepanelInventory>("main_panel");

		if (inventory_floater && inventory_panel && inventory_floater->getVisible())
		{
			S32 z_order = gFloaterView->getZOrder(inventory_floater);
			if (z_order < z_min)
			{
				res = inventory_panel->getActivePanel();
				z_min = z_order;
				active_inv_floaterp = inventory_floater;
			}
		}
	}

	// <FS:Ansariel> Show folder in new window option
	LLFloaterReg::const_instance_list_t& inst_list_partial = LLFloaterReg::getFloaterList("fs_partial_inventory");
	for (const auto inst : inst_list_partial)
	{
		if (inst->getVisible())
		{
			S32 z_order = gFloaterView->getZOrder(inst);
			if (z_order < z_min)
			{
				res = static_cast<FSFloaterPartialInventory*>(inst)->getInventoryPanel();
				z_min = z_order;
				active_inv_floaterp = inst;
			}
		}
	}
	// </FS:Ansariel>

	if (res)
	{
		// Make sure the floater is not minimized (STORM-438).
		//if (active_inv_floaterp && active_inv_floaterp->isMinimized())
		if (auto_open && active_inv_floaterp && active_inv_floaterp->isMinimized()) // AO: additionally only unminimize if we are told we want to see the inventory window.
		{
			active_inv_floaterp->setMinimized(FALSE);
		}
	}	
//	else if (auto_open)
// [RLVa:KB] - Checked: 2012-05-15 (RLVa-1.4.6)
	else if ( (auto_open) && (LLFloaterReg::canShowInstance(floater_inventory->getInstanceName())) )
	{
// [/RLVa:KB]
		floater_inventory->openFloater();

		res = inventory_panel->getActivePanel();
	}

	return res;
}

//static
void LLInventoryPanel::openInventoryPanelAndSetSelection(BOOL auto_open, const LLUUID& obj_id, BOOL use_main_panel, BOOL take_keyboard_focus, BOOL reset_filter)
{
	// <FS:Ansariel> Use correct inventory floater
	//LLSidepanelInventory* sidepanel_inventory = LLFloaterSidePanelContainer::getPanel<LLSidepanelInventory>("inventory");
	//sidepanel_inventory->showInventoryPanel();
	// </FS:Ansariel>

	bool in_inbox = (gInventory.isObjectDescendentOf(obj_id, gInventory.findCategoryUUIDForType(LLFolderType::FT_INBOX)));
	bool show_inbox = gSavedSettings.getBOOL("FSShowInboxFolder"); // <FS:Ansariel> Optional hiding of Received Items folder aka Inbox

	// <FS:Ansariel> FIRE-22167: Make "Show in Main View" work properly
	//if (!in_inbox && (use_main_panel || !sidepanel_inventory->getMainInventoryPanel()->isRecentItemsPanelSelected()))	//if (main_panel && !in_inbox)
	//{
	//	sidepanel_inventory->selectAllItemsPanel();
	//}
	// </FS:Ansariel>


    LLFloater* inventory_floater = LLFloaterSidePanelContainer::getTopmostInventoryFloater();
    if(!auto_open && inventory_floater && inventory_floater->getVisible())
    {
        LLSidepanelInventory *inventory_panel = inventory_floater->findChild<LLSidepanelInventory>("main_panel");
        LLPanelMainInventory* main_panel = inventory_panel->getMainInventoryPanel();
        if(main_panel->isSingleFolderMode() && main_panel->isGalleryViewMode())
        {
            LL_DEBUGS("Inventory") << "Opening gallery panel for item" << obj_id << LL_ENDL;
            main_panel->setGallerySelection(obj_id);
            return;
        }
    }

    // <FS:Ansariel> Use correct inventory floater
    //LLPanelMainInventory* main_inventory = sidepanel_inventory->getMainInventoryPanel();
    //if (main_inventory && main_inventory->isSingleFolderMode()
    //    && use_main_panel)
    //{
    //    const LLInventoryObject *obj = gInventory.getObject(obj_id);
    //    if (obj)
    //    {
    //        main_inventory->setSingleFolderViewRoot(obj->getParentUUID(), false);
    //        main_inventory->setGallerySelection(obj_id);
    //        return;
    //    }
    //}
    if (!inventory_floater)
    {
        inventory_floater = LLFloaterReg::showInstance("inventory");
    }
    if (use_main_panel && inventory_floater)
    {
        LLSidepanelInventory* inventory_panel = inventory_floater->findChild<LLSidepanelInventory>("main_panel");
        LLPanelMainInventory* main_inventory = inventory_panel->getMainInventoryPanel();
        if (main_inventory && main_inventory->isSingleFolderMode())
        {
<<<<<<< HEAD
            const LLInventoryObject *obj = gInventory.getObject(obj_id);
            if (obj)
            {
                main_inventory->setSingleFolderViewRoot(obj->getParentUUID(), false);
                main_inventory->setGallerySelection(obj_id);
                return;
            }
=======
            LL_DEBUGS("Inventory") << "Opening main inventory panel for item" << obj_id << LL_ENDL;
            main_inventory->setSingleFolderViewRoot(obj->getParentUUID(), false);
            main_inventory->setGallerySelection(obj_id);
            return;
>>>>>>> b5b0c174
        }
    }
    // </FS:Ansariel>

	LLInventoryPanel *active_panel = LLInventoryPanel::getActiveInventoryPanel(auto_open);

	if (active_panel)
	{
		LL_DEBUGS("Messaging", "Inventory") << "Highlighting" << obj_id  << LL_ENDL;

		if (reset_filter)
		{
			reset_inventory_filter();
		}

		// <FS:Ansariel> Optional hiding of Received Items folder aka Inbox
		//if (in_inbox)
		if (in_inbox && !show_inbox)
		// </FS:Ansariel>
		{
			LLSidepanelInventory* sidepanel_inventory = LLFloaterSidePanelContainer::getPanel<LLSidepanelInventory>("inventory"); // <FS:Ansariel> Use correct inventory floater
			LLInventoryPanel * inventory_panel = NULL;
			sidepanel_inventory->openInbox();
			inventory_panel = sidepanel_inventory->getInboxPanel();

			if (inventory_panel)
			{
				inventory_panel->setSelection(obj_id, take_keyboard_focus);
			}
		}
		else if (auto_open)
		{
			// <FS:Ansariel> FIRE-22167: Make "Show in Main View" work properly
			//LLFloater* floater_inventory = LLFloaterReg::getInstance("inventory");
			if (use_main_panel)
			{
				active_panel->getParentByType<LLTabContainer>()->selectFirstTab();
				active_panel = getActiveInventoryPanel(FALSE);
			}
			LLFloater* floater_inventory = active_panel->getParentByType<LLFloater>();
			// </FS:Ansariel>
			if (floater_inventory)
			{
				floater_inventory->setFocus(TRUE);
			}
			active_panel->setSelection(obj_id, take_keyboard_focus);
		}
        else
        {
            // Created items are going to receive proper focus from callbacks
            active_panel->setSelection(obj_id, take_keyboard_focus);
        }
	}
}

void LLInventoryPanel::setSFViewAndOpenFolder(const LLInventoryPanel* panel, const LLUUID& folder_id)
{

    LLFloaterReg::const_instance_list_t& inst_list = LLFloaterReg::getFloaterList("inventory");
    for (LLFloaterReg::const_instance_list_t::const_iterator iter = inst_list.begin(); iter != inst_list.end(); ++iter)
    {
        LLFloaterSidePanelContainer* inventory_floater = dynamic_cast<LLFloaterSidePanelContainer*>(*iter);
        LLSidepanelInventory* sidepanel_inventory = inventory_floater->findChild<LLSidepanelInventory>("main_panel");

        LLPanelMainInventory* main_inventory = sidepanel_inventory->getMainInventoryPanel();
        if (main_inventory && panel->hasAncestor(main_inventory) && !main_inventory->isSingleFolderMode())
        {
            main_inventory->initSingleFolderRoot(folder_id);
            main_inventory->toggleViewMode();
            main_inventory->setSingleFolderViewRoot(folder_id, false);
        }
    }
}

void LLInventoryPanel::addHideFolderType(LLFolderType::EType folder_type)
{
	getFilter().setFilterCategoryTypes(getFilter().getFilterCategoryTypes() & ~(1ULL << folder_type));
}

BOOL LLInventoryPanel::getIsHiddenFolderType(LLFolderType::EType folder_type) const
{
	return !(getFilter().getFilterCategoryTypes() & (1ULL << folder_type));
}

void LLInventoryPanel::addItemID( const LLUUID& id, LLFolderViewItem*   itemp )
{
	mItemMap[id] = itemp;
}

void LLInventoryPanel::removeItemID(const LLUUID& id)
{
	LLInventoryModel::cat_array_t categories;
	LLInventoryModel::item_array_t items;
	gInventory.collectDescendents(id, categories, items, TRUE);

	mItemMap.erase(id);

	for (LLInventoryModel::cat_array_t::iterator it = categories.begin(),    end_it = categories.end();
		it != end_it;
		++it)
	{
		mItemMap.erase((*it)->getUUID());
}

	for (LLInventoryModel::item_array_t::iterator it = items.begin(),   end_it  = items.end();
		it != end_it;
		++it)
	{
		mItemMap.erase((*it)->getUUID());
	}
}

LLFolderViewItem* LLInventoryPanel::getItemByID(const LLUUID& id)
{
    LL_PROFILE_ZONE_SCOPED;

	std::map<LLUUID, LLFolderViewItem*>::iterator map_it;
	map_it = mItemMap.find(id);
	if (map_it != mItemMap.end())
	{
		return map_it->second;
	}

	return NULL;
}

LLFolderViewFolder* LLInventoryPanel::getFolderByID(const LLUUID& id)
{
	LLFolderViewItem* item = getItemByID(id);
	return dynamic_cast<LLFolderViewFolder*>(item);
}


void LLInventoryPanel::setSelectionByID( const LLUUID& obj_id, BOOL    take_keyboard_focus )
{
	LLFolderViewItem* itemp = getItemByID(obj_id);

    if (itemp && !itemp->areChildrenInited())
    {
        LLInventoryObject const* objectp = mInventory->getObject(obj_id);
        if (objectp)
        {
            buildNewViews(obj_id, objectp, itemp, BUILD_ONE_FOLDER);
        }
    }

	if(itemp && itemp->getViewModelItem() && itemp->passedFilter())
	{
		itemp->arrangeAndSet(TRUE, take_keyboard_focus);
		mSelectThisID.setNull();
		mFocusSelection = false;
		return;
	}
	else
	{
		// save the desired item to be selected later (if/when ready)
		mFocusSelection = take_keyboard_focus;
		mSelectThisID = obj_id;
	}
}

void LLInventoryPanel::updateSelection()
{
	if (mSelectThisID.notNull())
	{
		setSelectionByID(mSelectThisID, mFocusSelection);
	}
}

void LLInventoryPanel::doToSelected(const LLSD& userdata)
{
	if (("purge" == userdata.asString()))
	{
		purgeSelectedItems();
		return;
	}
	LLInventoryAction::doToSelected(mInventory, mFolderRoot.get(), userdata.asString());

	return;
}

// <FS:Ansariel> Prevent warning "No callback found for: 'Inventory.CustomAction' in control: Find Links"
void LLInventoryPanel::onCustomAction(const LLSD& userdata)
{
	LLPanelMainInventory* main_panel = getParentByType<LLPanelMainInventory>();
	if (main_panel)
	{
		main_panel->doCustomAction(userdata);
	}
}
// </FS:Ansariel>

BOOL LLInventoryPanel::handleKeyHere( KEY key, MASK mask )
{
	BOOL handled = FALSE;
	switch (key)
	{
	case KEY_RETURN:
		// Open selected items if enter key hit on the inventory panel
		if (mask == MASK_NONE)
		{
			if (mSuppressOpenItemAction)
			{
				LLFolderViewItem* folder_item = mFolderRoot.get()->getCurSelectedItem();
				if(folder_item)
				{
					LLInvFVBridge* bridge = (LLInvFVBridge*)folder_item->getViewModelItem();
					if(bridge && (bridge->getInventoryType() != LLInventoryType::IT_CATEGORY))
					{
						return handled;
					}
				}
			}
			LLInventoryAction::doToSelected(mInventory, mFolderRoot.get(), "open");
			handled = TRUE;
		}
		break;
	case KEY_DELETE:
#if LL_DARWIN
	case KEY_BACKSPACE:
#endif
		// Delete selected items if delete or backspace key hit on the inventory panel
		// Note: on Mac laptop keyboards, backspace and delete are one and the same
		if (isSelectionRemovable() && (mask == MASK_NONE))
		{
			LLInventoryAction::doToSelected(mInventory, mFolderRoot.get(), "delete");
			handled = TRUE;
		}
		break;
	}
	return handled;
}

bool LLInventoryPanel::isSelectionRemovable()
{
	bool can_delete = false;
	if (mFolderRoot.get())
	{
		std::set<LLFolderViewItem*> selection_set = mFolderRoot.get()->getSelectionList();
		if (!selection_set.empty()) 
		{
			can_delete = true;
			for (std::set<LLFolderViewItem*>::iterator iter = selection_set.begin();
				 iter != selection_set.end();
				 ++iter)
			{
				LLFolderViewItem *item = *iter;
				const LLFolderViewModelItemInventory *listener = static_cast<const LLFolderViewModelItemInventory*>(item->getViewModelItem());
				if (!listener)
				{
					can_delete = false;
				}
				else
				{
					can_delete &= listener->isItemRemovable() && !listener->isItemInTrash();
				}
			}
		}
	}
	return can_delete;
}

/************************************************************************/
/* Recent Inventory Panel related class                                 */
/************************************************************************/

//static const LLRecentInventoryBridgeBuilder RECENT_ITEMS_BUILDER;
static LLRecentInventoryBridgeBuilder RECENT_ITEMS_BUILDER; // <ND/> const makes GCC >= 4.6 very angry about not user defined default ctor.
class LLInventoryRecentItemsPanel : public LLInventoryPanel
{
public:
	struct Params :	public LLInitParam::Block<Params, LLInventoryPanel::Params>
	{};

	void initFromParams(const Params& p)
	{
		LLInventoryPanel::initFromParams(p);
		// turn on inbox for recent items
		getFilter().setFilterCategoryTypes(getFilter().getFilterCategoryTypes() | (1ULL << LLFolderType::FT_INBOX));
        // turn off marketplace for recent items
        getFilter().setFilterNoMarketplaceFolder();
	}

protected:
	LLInventoryRecentItemsPanel (const Params&);
	friend class LLUICtrlFactory;
};

LLInventoryRecentItemsPanel::LLInventoryRecentItemsPanel( const Params& params)
: LLInventoryPanel(params)
{
	// replace bridge builder to have necessary View bridges.
	mInvFVBridgeBuilder = &RECENT_ITEMS_BUILDER;
}

static LLDefaultChildRegistry::Register<LLInventorySingleFolderPanel> t_single_folder_inventory_panel("single_folder_inventory_panel");

LLInventorySingleFolderPanel::LLInventorySingleFolderPanel(const Params& params)
    : LLInventoryPanel(params)
{
    mBuildChildrenViews = false;
    getFilter().setSingleFolderMode(true);
    getFilter().setEmptyLookupMessage("InventorySingleFolderNoMatches");
    getFilter().setDefaultEmptyLookupMessage("InventorySingleFolderEmpty");

    mCommitCallbackRegistrar.replace("Inventory.DoToSelected", boost::bind(&LLInventorySingleFolderPanel::doToSelected, this, _2));
    mCommitCallbackRegistrar.replace("Inventory.DoCreate", boost::bind(&LLInventorySingleFolderPanel::doCreate, this, _2));
    mCommitCallbackRegistrar.replace("Inventory.Share", boost::bind(&LLInventorySingleFolderPanel::doShare, this));
}

LLInventorySingleFolderPanel::~LLInventorySingleFolderPanel()
{
}

void LLInventorySingleFolderPanel::initFromParams(const Params& p)
{
    mFolderID = gInventory.getRootFolderID();

    mParams = p;
    LLPanel::initFromParams(mParams);
}

void LLInventorySingleFolderPanel::initFolderRoot(const LLUUID& start_folder_id)
{
    if(mRootInited) return;

    mRootInited = true;
    if(start_folder_id.notNull())
    {
        mFolderID = start_folder_id;
    }

    mParams.open_first_folder = false;
    mParams.start_folder.id = mFolderID;

    LLInventoryPanel::initFolderRoot();
    mFolderRoot.get()->setSingleFolderMode(true);
}

void LLInventorySingleFolderPanel::changeFolderRoot(const LLUUID& new_id)
{
    if (mFolderID != new_id)
    {
        if(mFolderID.notNull())
        {
            mBackwardFolders.push_back(mFolderID);
        }
        mFolderID = new_id;
        updateSingleFolderRoot();
    }
}

void LLInventorySingleFolderPanel::onForwardFolder()
{
    if(isForwardAvailable())
    {
        mBackwardFolders.push_back(mFolderID);
        mFolderID = mForwardFolders.back();
        mForwardFolders.pop_back();
        updateSingleFolderRoot();
    }
}

void LLInventorySingleFolderPanel::onBackwardFolder()
{
    if(isBackwardAvailable())
    {
        mForwardFolders.push_back(mFolderID);
        mFolderID = mBackwardFolders.back();
        mBackwardFolders.pop_back();
        updateSingleFolderRoot();
    }
}

void LLInventorySingleFolderPanel::clearNavigationHistory()
{
    mForwardFolders.clear();
    mBackwardFolders.clear();
}

bool LLInventorySingleFolderPanel::isBackwardAvailable()
{
    return (!mBackwardFolders.empty() && (mFolderID != mBackwardFolders.back()));
}

bool LLInventorySingleFolderPanel::isForwardAvailable()
{
    return (!mForwardFolders.empty() && (mFolderID != mForwardFolders.back()));
}

boost::signals2::connection LLInventorySingleFolderPanel::setRootChangedCallback(root_changed_callback_t cb)
{
    return mRootChangedSignal.connect(cb);
}

void LLInventorySingleFolderPanel::updateSingleFolderRoot()
{
    if (mFolderID != getRootFolderID())
    {
        mRootChangedSignal();

        LLUUID root_id = mFolderID;
        if (mFolderRoot.get())
        {
            mItemMap.clear();
            mFolderRoot.get()->destroyRoot();
        }

        mCommitCallbackRegistrar.pushScope();
        {
            LLFolderView* folder_view = createFolderRoot(root_id);
            folder_view->setChildrenInited(false);
            mFolderRoot = folder_view->getHandle();
            mFolderRoot.get()->setSingleFolderMode(true);
            addItemID(root_id, mFolderRoot.get());

            LLRect scroller_view_rect = getRect();
            scroller_view_rect.translate(-scroller_view_rect.mLeft, -scroller_view_rect.mBottom);
            LLScrollContainer::Params scroller_params(mParams.scroll());
            scroller_params.rect(scroller_view_rect);

            if (mScroller)
            {
                removeChild(mScroller);
                delete mScroller;
                mScroller = NULL;
            }
            mScroller = LLUICtrlFactory::create<LLFolderViewScrollContainer>(scroller_params);
            addChild(mScroller);
            mScroller->addChild(mFolderRoot.get());
            mFolderRoot.get()->setScrollContainer(mScroller);
            mFolderRoot.get()->setFollowsAll();
            mFolderRoot.get()->addChild(mFolderRoot.get()->mStatusTextBox);

            if (!mSelectionCallback.empty())
            {
                mFolderRoot.get()->setSelectCallback(mSelectionCallback);
            }
        }
        mCommitCallbackRegistrar.popScope();
        mFolderRoot.get()->setCallbackRegistrar(&mCommitCallbackRegistrar);

        buildNewViews(mFolderID);
        
        LLFloater* root_floater = gFloaterView->getParentFloater(this);
        if(root_floater)
        {
            root_floater->setFocus(true);
        }
    }
}

bool LLInventorySingleFolderPanel::hasVisibleItems()
{
    return mFolderRoot.get()->hasVisibleChildren();
}

void LLInventorySingleFolderPanel::doCreate(const LLSD& userdata)
{
    std::string type_name = userdata.asString();
    LLUUID dest_id = LLFolderBridge::sSelf.get()->getUUID();
    if (("category" == type_name) || ("outfit" == type_name))
    {
        changeFolderRoot(dest_id);
    }
    reset_inventory_filter();
    menu_create_inventory_item(this, dest_id, userdata);
}

void LLInventorySingleFolderPanel::doToSelected(const LLSD& userdata)
{
    if (("open_in_current_window" == userdata.asString()))
    {
        changeFolderRoot(LLFolderBridge::sSelf.get()->getUUID());
        return;
    }
    LLInventoryPanel::doToSelected(userdata);
}

void LLInventorySingleFolderPanel::doShare()
{
    LLAvatarActions::shareWithAvatars(this);
}
/************************************************************************/
/* Asset Pre-Filtered Inventory Panel related class                     */
/************************************************************************/

LLAssetFilteredInventoryPanel::LLAssetFilteredInventoryPanel(const Params& p)
    : LLInventoryPanel(p)
    , mAssetType(LLAssetType::AT_NONE)
{
}


void LLAssetFilteredInventoryPanel::initFromParams(const Params& p)
{
    mAssetType = LLAssetType::lookup(p.filter_asset_type.getValue());
    LLInventoryPanel::initFromParams(p);
    U64 filter_cats = getFilter().getFilterCategoryTypes();
    filter_cats &= ~(1ULL << LLFolderType::FT_MARKETPLACE_LISTINGS);
    getFilter().setFilterCategoryTypes(filter_cats);
    getFilter().setFilterNoMarketplaceFolder();
}

BOOL LLAssetFilteredInventoryPanel::handleDragAndDrop(S32 x, S32 y, MASK mask, BOOL drop,
    EDragAndDropType cargo_type,
    void* cargo_data,
    EAcceptance* accept,
    std::string& tooltip_msg)
{
    BOOL result = FALSE;

    if (mAcceptsDragAndDrop)
    {
        EDragAndDropType allow_type = LLViewerAssetType::lookupDragAndDropType(mAssetType);
        // Don't allow DAD_CATEGORY here since it can contain other items besides required assets
        // We should see everything we drop!
        if (allow_type == cargo_type)
        {
            result = LLInventoryPanel::handleDragAndDrop(x, y, mask, drop, cargo_type, cargo_data, accept, tooltip_msg);
        }
    }

    return result;
}

/*virtual*/
bool LLAssetFilteredInventoryPanel::typedViewsFilter(const LLUUID& id, LLInventoryObject const* objectp)
{
    if (!objectp)
    {
        return false;
    }

    if (objectp->getType() != mAssetType && objectp->getType() != LLAssetType::AT_CATEGORY)
    {
        return false;
    }

    return true;
}

void LLAssetFilteredInventoryPanel::itemChanged(const LLUUID& id, U32 mask, const LLInventoryObject* model_item)
{
    if (!model_item && !getItemByID(id))
    {
        // remove operation, but item is not in panel already
        return;
    }

    if (model_item
        && model_item->getType() != mAssetType
        && model_item->getType() != LLAssetType::AT_CATEGORY)
    {
        return;
    }

    LLInventoryPanel::itemChanged(id, mask, model_item);
}

/************************************************************************/
/* Worn Inventory Panel related class                                 */
/************************************************************************/
class LLInventoryWornItemsPanel;
static LLDefaultChildRegistry::Register<LLInventoryWornItemsPanel> t_worn_inventory_panel("worn_inventory_panel");

//static const LLWornInventoryBridgeBuilder WORN_ITEMS_BUILDER;
static LLWornInventoryBridgeBuilder WORN_ITEMS_BUILDER; // <ND/> const makes GCC >= 4.6 very angry about not user defined default ctor.
class LLInventoryWornItemsPanel : public LLInventoryPanel
{
public:
	struct Params :	public LLInitParam::Block<Params, LLInventoryPanel::Params>
	{};

protected:
	LLInventoryWornItemsPanel (const Params&);
	friend class LLUICtrlFactory;
};

LLInventoryWornItemsPanel::LLInventoryWornItemsPanel( const Params& params)
: LLInventoryPanel(params)
{
	// replace bridge builder to have necessary View bridges.
	mInvFVBridgeBuilder = &WORN_ITEMS_BUILDER;
}


namespace LLInitParam
{
	void TypeValues<LLFolderType::EType>::declareValues()
	{
		declare(LLFolderType::lookup(LLFolderType::FT_TEXTURE)          , LLFolderType::FT_TEXTURE);
		declare(LLFolderType::lookup(LLFolderType::FT_SOUND)            , LLFolderType::FT_SOUND);
		declare(LLFolderType::lookup(LLFolderType::FT_CALLINGCARD)      , LLFolderType::FT_CALLINGCARD);
		declare(LLFolderType::lookup(LLFolderType::FT_LANDMARK)         , LLFolderType::FT_LANDMARK);
		declare(LLFolderType::lookup(LLFolderType::FT_CLOTHING)         , LLFolderType::FT_CLOTHING);
		declare(LLFolderType::lookup(LLFolderType::FT_OBJECT)           , LLFolderType::FT_OBJECT);
		declare(LLFolderType::lookup(LLFolderType::FT_NOTECARD)         , LLFolderType::FT_NOTECARD);
		declare(LLFolderType::lookup(LLFolderType::FT_ROOT_INVENTORY)   , LLFolderType::FT_ROOT_INVENTORY);
		declare(LLFolderType::lookup(LLFolderType::FT_LSL_TEXT)         , LLFolderType::FT_LSL_TEXT);
		declare(LLFolderType::lookup(LLFolderType::FT_BODYPART)         , LLFolderType::FT_BODYPART);
		declare(LLFolderType::lookup(LLFolderType::FT_TRASH)            , LLFolderType::FT_TRASH);
		declare(LLFolderType::lookup(LLFolderType::FT_SNAPSHOT_CATEGORY), LLFolderType::FT_SNAPSHOT_CATEGORY);
		declare(LLFolderType::lookup(LLFolderType::FT_LOST_AND_FOUND)   , LLFolderType::FT_LOST_AND_FOUND);
		declare(LLFolderType::lookup(LLFolderType::FT_ANIMATION)        , LLFolderType::FT_ANIMATION);
		declare(LLFolderType::lookup(LLFolderType::FT_GESTURE)          , LLFolderType::FT_GESTURE);
		declare(LLFolderType::lookup(LLFolderType::FT_FAVORITE)         , LLFolderType::FT_FAVORITE);
		declare(LLFolderType::lookup(LLFolderType::FT_ENSEMBLE_START)   , LLFolderType::FT_ENSEMBLE_START);
		declare(LLFolderType::lookup(LLFolderType::FT_ENSEMBLE_END)     , LLFolderType::FT_ENSEMBLE_END);
		declare(LLFolderType::lookup(LLFolderType::FT_CURRENT_OUTFIT)   , LLFolderType::FT_CURRENT_OUTFIT);
		declare(LLFolderType::lookup(LLFolderType::FT_OUTFIT)           , LLFolderType::FT_OUTFIT);
		declare(LLFolderType::lookup(LLFolderType::FT_MY_OUTFITS)       , LLFolderType::FT_MY_OUTFITS);
		declare(LLFolderType::lookup(LLFolderType::FT_MESH )            , LLFolderType::FT_MESH );
		declare(LLFolderType::lookup(LLFolderType::FT_INBOX)            , LLFolderType::FT_INBOX);
		declare(LLFolderType::lookup(LLFolderType::FT_OUTBOX)           , LLFolderType::FT_OUTBOX);
		declare(LLFolderType::lookup(LLFolderType::FT_BASIC_ROOT)       , LLFolderType::FT_BASIC_ROOT);
        declare(LLFolderType::lookup(LLFolderType::FT_SETTINGS)         , LLFolderType::FT_SETTINGS);
		declare(LLFolderType::lookup(LLFolderType::FT_MARKETPLACE_LISTINGS)   , LLFolderType::FT_MARKETPLACE_LISTINGS);
		declare(LLFolderType::lookup(LLFolderType::FT_MARKETPLACE_STOCK), LLFolderType::FT_MARKETPLACE_STOCK);
		declare(LLFolderType::lookup(LLFolderType::FT_MARKETPLACE_VERSION), LLFolderType::FT_MARKETPLACE_VERSION);
	}
}<|MERGE_RESOLUTION|>--- conflicted
+++ resolved
@@ -2141,6 +2141,7 @@
     //    const LLInventoryObject *obj = gInventory.getObject(obj_id);
     //    if (obj)
     //    {
+    //        LL_DEBUGS("Inventory") << "Opening main inventory panel for item" << obj_id << LL_ENDL;
     //        main_inventory->setSingleFolderViewRoot(obj->getParentUUID(), false);
     //        main_inventory->setGallerySelection(obj_id);
     //        return;
@@ -2156,7 +2157,6 @@
         LLPanelMainInventory* main_inventory = inventory_panel->getMainInventoryPanel();
         if (main_inventory && main_inventory->isSingleFolderMode())
         {
-<<<<<<< HEAD
             const LLInventoryObject *obj = gInventory.getObject(obj_id);
             if (obj)
             {
@@ -2164,12 +2164,6 @@
                 main_inventory->setGallerySelection(obj_id);
                 return;
             }
-=======
-            LL_DEBUGS("Inventory") << "Opening main inventory panel for item" << obj_id << LL_ENDL;
-            main_inventory->setSingleFolderViewRoot(obj->getParentUUID(), false);
-            main_inventory->setGallerySelection(obj_id);
-            return;
->>>>>>> b5b0c174
         }
     }
     // </FS:Ansariel>
