/**
 * @file llavatarpropertiesprocessor.cpp
 * @brief LLAvatarPropertiesProcessor class implementation
 *
 * $LicenseInfo:firstyear=2001&license=viewerlgpl$
 * Second Life Viewer Source Code
 * Copyright (C) 2010, Linden Research, Inc.
 *
 * This library is free software; you can redistribute it and/or
 * modify it under the terms of the GNU Lesser General Public
 * License as published by the Free Software Foundation;
 * version 2.1 of the License only.
 *
 * This library is distributed in the hope that it will be useful,
 * but WITHOUT ANY WARRANTY; without even the implied warranty of
 * MERCHANTABILITY or FITNESS FOR A PARTICULAR PURPOSE.  See the GNU
 * Lesser General Public License for more details.
 *
 * You should have received a copy of the GNU Lesser General Public
 * License along with this library; if not, write to the Free Software
 * Foundation, Inc., 51 Franklin Street, Fifth Floor, Boston, MA  02110-1301  USA
 *
 * Linden Research, Inc., 945 Battery Street, San Francisco, CA  94111  USA
 * $/LicenseInfo$
 */

#include "llviewerprecompiledheaders.h"

#include "llavatarpropertiesprocessor.h"

// Viewer includes
#include "llagent.h"
#include "llagentpicksinfo.h"
#include "lldateutil.h"
#include "llviewergenericmessage.h"
#include "llstartup.h"

// Linden library includes
#include "llavataractions.h" // for getProfileUrl
#include "lldate.h"
#include "lltrans.h"
#include "llui.h"               // LLUI::getLanguage()
#include "message.h"

LLAvatarPropertiesProcessor::LLAvatarPropertiesProcessor()
{
}

LLAvatarPropertiesProcessor::~LLAvatarPropertiesProcessor()
{
}

void LLAvatarPropertiesProcessor::addObserver(const LLUUID& avatar_id, LLAvatarPropertiesObserver* observer)
{
    if (!observer)
        return;

    // Check if that observer is already in mObservers for that avatar_id
    using pair = std::pair<LLUUID, LLAvatarPropertiesObserver*>;
    observer_multimap_t::iterator begin = mObservers.begin();
    observer_multimap_t::iterator end = mObservers.end();
    observer_multimap_t::iterator it = std::find_if(begin, end, [&](const pair& p)
        {
            return p.first == avatar_id && p.second == observer;
        });

    // IAN BUG this should update the observer's UUID if this is a dupe - sent to PE
    if (it == end)
    {
        mObservers.emplace(avatar_id, observer);
    }
}

void LLAvatarPropertiesProcessor::removeObserver(const LLUUID& avatar_id, LLAvatarPropertiesObserver* observer)
{
    if (!observer)
    {
        return;
    }

    // Check if that observer is in mObservers for that avatar_id
    using pair = std::pair<LLUUID, LLAvatarPropertiesObserver*>;
    observer_multimap_t::iterator begin = mObservers.begin();
    observer_multimap_t::iterator end = mObservers.end();
    observer_multimap_t::iterator it = std::find_if(begin, end, [&](const pair& p)
        {
            return p.first == avatar_id && p.second == observer;
        });

    if (it != end)
    {
        mObservers.erase(it);
    }
}

void LLAvatarPropertiesProcessor::sendRequest(const LLUUID& avatar_id, EAvatarProcessorType type, const std::string &method)
{
    // this is the startup state when send_complete_agent_movement() message is sent.
    // Before this messages won't work so don't bother trying
    if (LLStartUp::getStartupState() <= STATE_AGENT_SEND)
    {
        return;
    }

    if (avatar_id.isNull())
    {
        return;
    }

    // Suppress duplicate requests while waiting for a response from the network
    if (isPendingRequest(avatar_id, type))
    {
        // waiting for a response, don't re-request
        return;
    }

    // Try to send HTTP request if cap_url is available
    if (type == APT_PROPERTIES)
    {
        std::string cap_url = gAgent.getRegionCapability("AgentProfile");
        if (!cap_url.empty())
        {
            initAgentProfileCapRequest(avatar_id, cap_url, type);
        }
        else
        {
            // Don't sent UDP request for APT_PROPERTIES
            LL_WARNS() << "No cap_url for APT_PROPERTIES, request for " << avatar_id << " is not sent" << LL_ENDL;
        }
        return;
    }

    // Send UDP request
    if (type == APT_PROPERTIES_LEGACY)
    {
        sendAvatarPropertiesRequestMessage(avatar_id);
    }
    else
    {
        sendGenericRequest(avatar_id, type, method);
    }
}

void LLAvatarPropertiesProcessor::sendGenericRequest(const LLUUID& avatar_id, EAvatarProcessorType type, const std::string &method)
{
<<<<<<< HEAD
	// <FS:Beq> First run at profile behaviour fix for OpenSim
	// Suppress duplicate requests while waiting for a response from the network
	if (isPendingRequest(avatar_id, type))
	{
		// waiting for a response, don't re-request
		return;
	}
	// </FS:Beq>
	// indicate we're going to make a request
	addPendingRequest(avatar_id, type);
=======
    // <FS:Beq> First run at profile behaviour fix for OpenSim
    // Suppress duplicate requests while waiting for a response from the network
    if (isPendingRequest(avatar_id, type))
    {
        // waiting for a response, don't re-request
        return;
    }
    // </FS:Beq>
    // indicate we're going to make a request
    addPendingRequest(avatar_id, type);
>>>>>>> 1a8a5404

    std::vector<std::string> strings{ avatar_id.asString() };
    send_generic_message(method, strings);
}

void LLAvatarPropertiesProcessor::sendAvatarPropertiesRequestMessage(const LLUUID& avatar_id)
{
    addPendingRequest(avatar_id, APT_PROPERTIES_LEGACY);

    LLMessageSystem *msg = gMessageSystem;

    msg->newMessageFast(_PREHASH_AvatarPropertiesRequest);
    msg->nextBlockFast(_PREHASH_AgentData);
    msg->addUUIDFast(_PREHASH_AgentID, gAgentID);
    msg->addUUIDFast(_PREHASH_SessionID, gAgentSessionID);
    msg->addUUIDFast(_PREHASH_AvatarID, avatar_id);
    gAgent.sendReliableMessage();
}

void LLAvatarPropertiesProcessor::initAgentProfileCapRequest(const LLUUID& avatar_id, const std::string& cap_url, EAvatarProcessorType type)
{
    addPendingRequest(avatar_id, type);
    LLCoros::instance().launch("requestAgentUserInfoCoro",
        [cap_url, avatar_id, type]() { requestAvatarPropertiesCoro(cap_url, avatar_id, type); });
}
void LLAvatarPropertiesProcessor::sendAvatarPropertiesRequest(const LLUUID& avatar_id)
{
    sendRequest(avatar_id, APT_PROPERTIES, "AvatarPropertiesRequest");
}

void LLAvatarPropertiesProcessor::sendAvatarLegacyPropertiesRequest(const LLUUID& avatar_id)
{
    sendRequest(avatar_id, APT_PROPERTIES_LEGACY, "AvatarPropertiesRequest");
}

void LLAvatarPropertiesProcessor::sendAvatarTexturesRequest(const LLUUID& avatar_id)
{
    sendGenericRequest(avatar_id, APT_TEXTURES, "avatartexturesrequest");
    // No response expected.
    removePendingRequest(avatar_id, APT_TEXTURES);
}

void LLAvatarPropertiesProcessor::sendAvatarClassifiedsRequest(const LLUUID& avatar_id)
{
    sendGenericRequest(avatar_id, APT_CLASSIFIEDS, "avatarclassifiedsrequest");
}

// <FS:Ansariel> UDP profiles
void LLAvatarPropertiesProcessor::sendAvatarPropertiesUpdate(const LLAvatarData* avatar_props)
{
    if (!gAgent.isInitialized() || (gAgent.getID() == LLUUID::null))
    {
        LL_WARNS() << "Sending avatarinfo update DENIED - invalid agent" << LL_ENDL;
        return;
    }

    LL_WARNS() << "Sending avatarinfo update. This trims profile descriptions!!!" << LL_ENDL;

<<<<<<< HEAD
	// This value is required by sendAvatarPropertiesUpdate method.
	//A profile should never be mature. (From the original code)
	bool mature = false;
=======
    // This value is required by sendAvatarPropertiesUpdate method.
    //A profile should never be mature. (From the original code)
    bool mature = false;
>>>>>>> 1a8a5404

    LLMessageSystem *msg = gMessageSystem;

    msg->newMessageFast (_PREHASH_AvatarPropertiesUpdate);
    msg->nextBlockFast  (_PREHASH_AgentData);
    msg->addUUIDFast        (_PREHASH_AgentID,      gAgent.getID() );
    msg->addUUIDFast        (_PREHASH_SessionID,    gAgent.getSessionID() );
    msg->nextBlockFast  (_PREHASH_PropertiesData);

    msg->addUUIDFast        (_PREHASH_ImageID,      avatar_props->image_id);
    msg->addUUIDFast        (_PREHASH_FLImageID,    avatar_props->fl_image_id);
    msg->addStringFast  (_PREHASH_AboutText,    avatar_props->about_text);
    msg->addStringFast  (_PREHASH_FLAboutText,  avatar_props->fl_about_text);

    msg->addBOOL(_PREHASH_AllowPublish, avatar_props->allow_publish);
    msg->addBOOL(_PREHASH_MaturePublish, mature);
    msg->addString(_PREHASH_ProfileURL, avatar_props->profile_url);

    gAgent.sendReliableMessage();
}
// </FS:Ansariel>


//static
std::string LLAvatarPropertiesProcessor::accountType(const LLAvatarData* avatar_data)
{
    // If you have a special account, like M Linden ("El Jefe!")
    // return an untranslated "special" string
    if (!avatar_data->caption_text.empty())
    {
        return avatar_data->caption_text;
    }
    const char* const ACCT_TYPE[] = {
        "AcctTypeResident",
        "AcctTypeTrial",
        "AcctTypeCharterMember",
        "AcctTypeEmployee"
    };
    U8 caption_max = (U8)LL_ARRAY_SIZE(ACCT_TYPE)-1;
    U8 caption_index = llclamp(avatar_data->caption_index, (U8)0, caption_max);
    return LLTrans::getString(ACCT_TYPE[caption_index]);
}

//static
std::string LLAvatarPropertiesProcessor::paymentInfo(const LLAvatarData* avatar_data)
{
<<<<<<< HEAD
	// Special accounts like M Linden don't have payment info revealed.
	if (!avatar_data->caption_text.empty()) return "";

	// Linden employees don't have payment info revealed
	const S32 LINDEN_EMPLOYEE_INDEX = 3;
	if (avatar_data->caption_index == LINDEN_EMPLOYEE_INDEX) return "";

	bool transacted = (avatar_data->flags & AVATAR_TRANSACTED);
	bool identified = (avatar_data->flags & AVATAR_IDENTIFIED);
	// Not currently getting set in dataserver/lldataavatar.cpp for privacy considerations
	//bool age_verified = (avatar_data->flags & AVATAR_AGEVERIFIED); 

	const char* payment_text;
	if(transacted)
	{
		payment_text = "PaymentInfoUsed";
	}
	else if (identified)
	{
		payment_text = "PaymentInfoOnFile";
	}
	else
	{
		payment_text = "NoPaymentInfoOnFile";
	}
	return LLTrans::getString(payment_text);
=======
    // Special accounts like M Linden don't have payment info revealed.
    if (!avatar_data->caption_text.empty())
        return "";

    // Linden employees don't have payment info revealed
    constexpr S32 LINDEN_EMPLOYEE_INDEX = 3;
    if (avatar_data->caption_index == LINDEN_EMPLOYEE_INDEX)
        return "";

    bool transacted = (avatar_data->flags & AVATAR_TRANSACTED);
    bool identified = (avatar_data->flags & AVATAR_IDENTIFIED);
    // Not currently getting set in dataserver/lldataavatar.cpp for privacy considerations
    //bool age_verified = (avatar_data->flags & AVATAR_AGEVERIFIED);

    const char* payment_text;
    if (transacted)
    {
        payment_text = "PaymentInfoUsed";
    }
    else if (identified)
    {
        payment_text = "PaymentInfoOnFile";
    }
    else
    {
        payment_text = "NoPaymentInfoOnFile";
    }
    return LLTrans::getString(payment_text);
>>>>>>> 1a8a5404
}

//static
bool LLAvatarPropertiesProcessor::hasPaymentInfoOnFile(const LLAvatarData* avatar_data)
{
    // Special accounts like M Linden don't have payment info revealed.
    if (!avatar_data->caption_text.empty())
        return true;

    // Linden employees don't have payment info revealed
    constexpr S32 LINDEN_EMPLOYEE_INDEX = 3;
    if (avatar_data->caption_index == LINDEN_EMPLOYEE_INDEX)
        return true;

    return ((avatar_data->flags & AVATAR_TRANSACTED) || (avatar_data->flags & AVATAR_IDENTIFIED));
}

// static
void LLAvatarPropertiesProcessor::requestAvatarPropertiesCoro(std::string cap_url, LLUUID avatar_id, EAvatarProcessorType type)
{
    LLAvatarPropertiesProcessor& inst = instance();

    LLCore::HttpRequest::policy_t httpPolicy(LLCore::HttpRequest::DEFAULT_POLICY_ID);
    LLCoreHttpUtil::HttpCoroutineAdapter::ptr_t
        httpAdapter(new LLCoreHttpUtil::HttpCoroutineAdapter("requestAvatarPropertiesCoro", httpPolicy));
    LLCore::HttpRequest::ptr_t httpRequest(new LLCore::HttpRequest);
    LLCore::HttpHeaders::ptr_t httpHeaders;

    LLCore::HttpOptions::ptr_t httpOpts(new LLCore::HttpOptions);
    httpOpts->setFollowRedirects(true);

    std::string finalUrl = cap_url + "/" + avatar_id.asString();

    LLSD result = httpAdapter->getAndSuspend(httpRequest, finalUrl, httpOpts, httpHeaders);

    // Response is being processed, no longer pending is required
    inst.removePendingRequest(avatar_id, type);

    LLSD httpResults = result[LLCoreHttpUtil::HttpCoroutineAdapter::HTTP_RESULTS];
    LLCore::HttpStatus status = LLCoreHttpUtil::HttpCoroutineAdapter::getStatusFromLLSD(httpResults);

    if (!status
        || !result.has("id")
        || avatar_id != result["id"].asUUID())
    {
        LL_WARNS("AvatarProperties") << "Failed to get agent information for id " << avatar_id
            << (!status ? " (no HTTP status)" : !result.has("id") ? " (no result.id)" :
                std::string(" (result.id=") + result["id"].asUUID().asString() + ")")
            << LL_ENDL;
        return;
    }

    LLAvatarData avatar_data;

    std::string birth_date;

    avatar_data.agent_id = gAgentID;
    avatar_data.avatar_id = avatar_id;
    avatar_data.image_id = result["sl_image_id"].asUUID();
    avatar_data.fl_image_id = result["fl_image_id"].asUUID();
    avatar_data.partner_id = result["partner_id"].asUUID();
    avatar_data.about_text = result["sl_about_text"].asString();
    avatar_data.fl_about_text = result["fl_about_text"].asString();
    avatar_data.born_on = result["member_since"].asDate();
    // TODO: SL-20163 Remove the "has" check when SRV-684 is done
    // and the field "hide_age" is included to the http response
    inst.mIsHideAgeSupportedByServer = result.has("hide_age");
    avatar_data.hide_age = inst.isHideAgeSupportedByServer() && result["hide_age"].asBoolean();
    avatar_data.profile_url = getProfileURL(avatar_id.asString());
    avatar_data.customer_type = result["customer_type"].asString();
    avatar_data.notes = result["notes"].asString();

    avatar_data.flags = 0;
    // <FS:Zi> FIRE-32184: Online/Offline status not working for non-friends
    // if (result["online"].asBoolean())
    if (result["online"].isUndefined())
    {
        avatar_data.flags |= AVATAR_ONLINE_UNDEFINED;
    }
    else if (result["online"].asBoolean())
    // </FS:Zi>
    {
        avatar_data.flags |= AVATAR_ONLINE;
    }
    if (result["allow_publish"].asBoolean())
    {
        avatar_data.flags |= AVATAR_ALLOW_PUBLISH;
    }
    if (result["identified"].asBoolean())
    {
        avatar_data.flags |= AVATAR_IDENTIFIED;
    }
    if (result["transacted"].asBoolean())
    {
        avatar_data.flags |= AVATAR_TRANSACTED;
    }

    avatar_data.caption_index = 0;
    if (result.has("charter_member")) // won't be present if "caption" is set
    {
        avatar_data.caption_index = result["charter_member"].asInteger();
    }
    else if (result.has("caption"))
    {
        avatar_data.caption_text = result["caption"].asString();
    }

    // Groups
    LLSD groups_array = result["groups"];
    for (LLSD::array_const_iterator it = groups_array.beginArray(); it != groups_array.endArray(); ++it)
    {
        const LLSD& group_info = *it;
        LLAvatarData::LLGroupData group_data;
        group_data.group_powers = 0; // Not in use?
        group_data.group_title = group_info["name"].asString(); // Missing data, not in use?
        group_data.group_id = group_info["id"].asUUID();
        group_data.group_name = group_info["name"].asString();
        group_data.group_insignia_id = group_info["image_id"].asUUID();

        avatar_data.group_list.push_back(group_data);
    }

    // Picks
    LLSD picks_array = result["picks"];
    for (LLSD::array_const_iterator it = picks_array.beginArray(); it != picks_array.endArray(); ++it)
    {
        const LLSD& pick_data = *it;
        avatar_data.picks_list.emplace_back(pick_data["id"].asUUID(), pick_data["name"].asString());
    }

    inst.notifyObservers(avatar_id, &avatar_data, type);
}

void LLAvatarPropertiesProcessor::processAvatarLegacyPropertiesReply(LLMessageSystem* msg, void**)
{
    LLAvatarLegacyData avatar_data;
    std::string birth_date;

    msg->getUUIDFast(   _PREHASH_AgentData,         _PREHASH_AgentID,       avatar_data.agent_id);
    msg->getUUIDFast(   _PREHASH_AgentData,         _PREHASH_AvatarID,      avatar_data.avatar_id);
    msg->getUUIDFast(   _PREHASH_PropertiesData,    _PREHASH_ImageID,       avatar_data.image_id);
    msg->getUUIDFast(   _PREHASH_PropertiesData,    _PREHASH_FLImageID,     avatar_data.fl_image_id);
    msg->getUUIDFast(   _PREHASH_PropertiesData,    _PREHASH_PartnerID,     avatar_data.partner_id);
    msg->getStringFast( _PREHASH_PropertiesData,    _PREHASH_AboutText,     avatar_data.about_text);
    msg->getStringFast( _PREHASH_PropertiesData,    _PREHASH_FLAboutText,   avatar_data.fl_about_text);
    msg->getStringFast( _PREHASH_PropertiesData,    _PREHASH_BornOn,        birth_date);
    msg->getString(     _PREHASH_PropertiesData,    _PREHASH_ProfileURL,    avatar_data.profile_url);
    msg->getU32Fast(    _PREHASH_PropertiesData,    _PREHASH_Flags,         avatar_data.flags);

    LLDateUtil::dateFromPDTString(avatar_data.born_on, birth_date);
    // <FS:Ansariel> OpenSim
    avatar_data.hide_age = false;
    // </FS:Ansariel>
    avatar_data.caption_index = 0;

    S32 charter_member_size = 0;
    charter_member_size = msg->getSize(_PREHASH_PropertiesData, _PREHASH_CharterMember);
    if (1 == charter_member_size)
    {
        msg->getBinaryData(_PREHASH_PropertiesData, _PREHASH_CharterMember, &avatar_data.caption_index, 1);
    }
    else if (1 < charter_member_size)
    {
        msg->getString(_PREHASH_PropertiesData, _PREHASH_CharterMember, avatar_data.caption_text);
    }
    LLAvatarPropertiesProcessor* self = getInstance();
    // Request processed, no longer pending
    self->removePendingRequest(avatar_data.avatar_id, APT_PROPERTIES_LEGACY);
    self->notifyObservers(avatar_data.avatar_id, &avatar_data, APT_PROPERTIES_LEGACY);
}

void LLAvatarPropertiesProcessor::processAvatarInterestsReply(LLMessageSystem* msg, void**)
{
/*
    AvatarInterestsReply is automatically sent by the server in response to the
    AvatarPropertiesRequest (in addition to the AvatarPropertiesReply message).
    If the interests panel is no longer part of the design (?) we should just register the message
    to a handler function that does nothing.
    That will suppress the warnings and be compatible with old server versions.
    WARNING: LLTemplateMessageReader::decodeData: Message from 216.82.37.237:13000 with no handler function received: AvatarInterestsReply
*/
}

void LLAvatarPropertiesProcessor::processAvatarClassifiedsReply(LLMessageSystem* msg, void**)
{
    LLAvatarClassifieds classifieds;

    msg->getUUID(_PREHASH_AgentData, _PREHASH_AgentID, classifieds.agent_id);
    msg->getUUID(_PREHASH_AgentData, _PREHASH_TargetID, classifieds.target_id);

    S32 block_count = msg->getNumberOfBlocks(_PREHASH_Data);

    for(int n = 0; n < block_count; ++n)
    {
        LLAvatarClassifieds::classified_data data;

        msg->getUUID(_PREHASH_Data, _PREHASH_ClassifiedID, data.classified_id, n);
        msg->getString(_PREHASH_Data, _PREHASH_Name, data.name, n);

        classifieds.classifieds_list.emplace_back(data);
    }

    LLAvatarPropertiesProcessor* self = getInstance();
    // Request processed, no longer pending
    self->removePendingRequest(classifieds.target_id, APT_CLASSIFIEDS);
    self->notifyObservers(classifieds.target_id,&classifieds,APT_CLASSIFIEDS);
}

void LLAvatarPropertiesProcessor::processClassifiedInfoReply(LLMessageSystem* msg, void**)
{
    LLAvatarClassifiedInfo c_info;

    msg->getUUID(_PREHASH_AgentData, _PREHASH_AgentID, c_info.agent_id);

    msg->getUUID(_PREHASH_Data, _PREHASH_ClassifiedID, c_info.classified_id);
    msg->getUUID(_PREHASH_Data, _PREHASH_CreatorID, c_info.creator_id);
    msg->getU32(_PREHASH_Data, _PREHASH_CreationDate, c_info.creation_date);
    msg->getU32(_PREHASH_Data, _PREHASH_ExpirationDate, c_info.expiration_date);
    msg->getU32(_PREHASH_Data, _PREHASH_Category, c_info.category);
    msg->getString(_PREHASH_Data, _PREHASH_Name, c_info.name);
    msg->getString(_PREHASH_Data, _PREHASH_Desc, c_info.description);
    msg->getUUID(_PREHASH_Data, _PREHASH_ParcelID, c_info.parcel_id);
    msg->getU32(_PREHASH_Data, _PREHASH_ParentEstate, c_info.parent_estate);
    msg->getUUID(_PREHASH_Data, _PREHASH_SnapshotID, c_info.snapshot_id);
    msg->getString(_PREHASH_Data, _PREHASH_SimName, c_info.sim_name);
    msg->getVector3d(_PREHASH_Data, _PREHASH_PosGlobal, c_info.pos_global);
    msg->getString(_PREHASH_Data, _PREHASH_ParcelName, c_info.parcel_name);
    msg->getU8(_PREHASH_Data, _PREHASH_ClassifiedFlags, c_info.flags);
    msg->getS32(_PREHASH_Data, _PREHASH_PriceForListing, c_info.price_for_listing);

<<<<<<< HEAD
	LLAvatarPropertiesProcessor* self = getInstance();
	// Request processed, no longer pending
	self->removePendingRequest(c_info.creator_id, APT_CLASSIFIED_INFO);
	self->notifyObservers(c_info.creator_id, &c_info, APT_CLASSIFIED_INFO);
// <FS:CR> FIRE-6310: Legacy search - Legacy search opens observers with the classified_id
	self->removePendingRequest(c_info.classified_id, APT_CLASSIFIED_INFO);
	self->notifyObservers(c_info.classified_id, &c_info, APT_CLASSIFIED_INFO);
=======
    LLAvatarPropertiesProcessor* self = getInstance();
    // Request processed, no longer pending
    self->removePendingRequest(c_info.creator_id, APT_CLASSIFIED_INFO);
    self->notifyObservers(c_info.creator_id, &c_info, APT_CLASSIFIED_INFO);
// <FS:CR> FIRE-6310: Legacy search - Legacy search opens observers with the classified_id
    self->removePendingRequest(c_info.classified_id, APT_CLASSIFIED_INFO);
    self->notifyObservers(c_info.classified_id, &c_info, APT_CLASSIFIED_INFO);
>>>>>>> 1a8a5404
// </FS:CR>
}


void LLAvatarPropertiesProcessor::processAvatarNotesReply(LLMessageSystem* msg, void**)
{
    // Deprecated, new "AgentProfile" allows larger notes
    // <FS> OpenSim
    LLAvatarNotes avatar_notes;

    msg->getUUID(_PREHASH_AgentData, _PREHASH_AgentID, avatar_notes.agent_id);
    msg->getUUID(_PREHASH_Data, _PREHASH_TargetID, avatar_notes.target_id);
    msg->getString(_PREHASH_Data, _PREHASH_Notes, avatar_notes.notes);

    LLAvatarPropertiesProcessor* self = getInstance();
    // Request processed, no longer pending
    self->removePendingRequest(avatar_notes.target_id, APT_NOTES);
    self->notifyObservers(avatar_notes.target_id,&avatar_notes,APT_NOTES);
    // </FS>
}

void LLAvatarPropertiesProcessor::processAvatarPicksReply(LLMessageSystem* msg, void**)
{
    // <FS> OpenSim
    //LLUUID agent_id;
    //LLUUID target_id;
    //msg->getUUID(_PREHASH_AgentData, _PREHASH_AgentID, agent_id);
    //msg->getUUID(_PREHASH_AgentData, _PREHASH_TargetID, target_id);

    //LL_DEBUGS("AvatarProperties") << "Received AvatarPicksReply for " << target_id << LL_ENDL;
    LLAvatarPicks avatar_picks;
    msg->getUUID(_PREHASH_AgentData, _PREHASH_AgentID, avatar_picks.agent_id);
    msg->getUUID(_PREHASH_AgentData, _PREHASH_TargetID, avatar_picks.target_id);

    S32 block_count = msg->getNumberOfBlocks(_PREHASH_Data);
    for (int block = 0; block < block_count; ++block)
    {
        LLUUID pick_id;
        std::string pick_name;

        msg->getUUID(_PREHASH_Data, _PREHASH_PickID, pick_id, block);
        msg->getString(_PREHASH_Data, _PREHASH_PickName, pick_name, block);

        avatar_picks.picks_list.push_back(std::make_pair(pick_id,pick_name));
    }
    LLAvatarPropertiesProcessor* self = getInstance();
    // Request processed, no longer pending
    self->removePendingRequest(avatar_picks.target_id, APT_PICKS);
    self->notifyObservers(avatar_picks.target_id,&avatar_picks,APT_PICKS);
    // </FS> OpenSim
}

void LLAvatarPropertiesProcessor::processPickInfoReply(LLMessageSystem* msg, void**)
{
    LLPickData pick_data;

    // Extract the agent id and verify the message is for this
    // client.
    msg->getUUID(_PREHASH_AgentData, _PREHASH_AgentID, pick_data.agent_id );
    msg->getUUID(_PREHASH_Data, _PREHASH_PickID, pick_data.pick_id);
    msg->getUUID(_PREHASH_Data, _PREHASH_CreatorID, pick_data.creator_id);

    // ** top_pick should be deleted, not being used anymore - angela
    msg->getBOOL(_PREHASH_Data, _PREHASH_TopPick, pick_data.top_pick);
    msg->getUUID(_PREHASH_Data, _PREHASH_ParcelID, pick_data.parcel_id);
    msg->getString(_PREHASH_Data, _PREHASH_Name, pick_data.name);
    msg->getString(_PREHASH_Data, _PREHASH_Desc, pick_data.desc);
    msg->getUUID(_PREHASH_Data, _PREHASH_SnapshotID, pick_data.snapshot_id);

    msg->getString(_PREHASH_Data, _PREHASH_User, pick_data.user_name);
    msg->getString(_PREHASH_Data, _PREHASH_OriginalName, pick_data.original_name);
    msg->getString(_PREHASH_Data, _PREHASH_SimName, pick_data.sim_name);
    msg->getVector3d(_PREHASH_Data, _PREHASH_PosGlobal, pick_data.pos_global);

    msg->getS32(_PREHASH_Data, _PREHASH_SortOrder, pick_data.sort_order);
    msg->getBOOL(_PREHASH_Data, _PREHASH_Enabled, pick_data.enabled);

    LLAvatarPropertiesProcessor* self = getInstance();
    // don't need to remove pending request as we don't track pick info
    self->notifyObservers(pick_data.creator_id, &pick_data, APT_PICK_INFO);
}

void LLAvatarPropertiesProcessor::processAvatarGroupsReply(LLMessageSystem* msg, void**)
{
    /*
    AvatarGroupsReply is automatically sent by the server in response to the
    AvatarPropertiesRequest in addition to the AvatarPropertiesReply message.
    */
    // <FS> OpenSim
    //LLUUID agent_id;
    //LLUUID avatar_id;
    //msg->getUUIDFast(_PREHASH_AgentData, _PREHASH_AgentID, agent_id);
    //msg->getUUIDFast(_PREHASH_AgentData, _PREHASH_AvatarID, avatar_id);

    //LL_DEBUGS("AvatarProperties") << "Received AvatarGroupsReply for " << avatar_id << LL_ENDL;
    LLAvatarGroups avatar_groups;
    msg->getUUIDFast(_PREHASH_AgentData, _PREHASH_AgentID, avatar_groups.agent_id );
    msg->getUUIDFast(_PREHASH_AgentData, _PREHASH_AvatarID, avatar_groups.avatar_id );

    S32 group_count = msg->getNumberOfBlocksFast(_PREHASH_GroupData);
    for(S32 i = 0; i < group_count; ++i)
    {
        LLAvatarGroups::LLGroupData group_data;

        msg->getU64(    _PREHASH_GroupData, _PREHASH_GroupPowers,   group_data.group_powers, i );
        msg->getStringFast(_PREHASH_GroupData, _PREHASH_GroupTitle, group_data.group_title, i );
        msg->getUUIDFast(  _PREHASH_GroupData, _PREHASH_GroupID,    group_data.group_id, i);
        msg->getStringFast(_PREHASH_GroupData, _PREHASH_GroupName,  group_data.group_name, i );
        msg->getUUIDFast(  _PREHASH_GroupData, _PREHASH_GroupInsigniaID, group_data.group_insignia_id, i );

        avatar_groups.group_list.push_back(group_data);
    }

    LLAvatarPropertiesProcessor* self = getInstance();
    self->removePendingRequest(avatar_groups.avatar_id, APT_GROUPS);
    self->notifyObservers(avatar_groups.avatar_id,&avatar_groups,APT_GROUPS);
    // </FS> OpenSim
}

void LLAvatarPropertiesProcessor::notifyObservers(const LLUUID& id, void* data, EAvatarProcessorType type)
{
    // Copy the map (because observers may delete themselves when updated?)
    LLAvatarPropertiesProcessor::observer_multimap_t observers = mObservers;

    for (const auto& [agent_id, observer] : observers)
    {
        // only notify observers for the same agent, or if the observer
        // didn't know the agent ID and passed a NULL id.
        if (agent_id == id || agent_id.isNull())
        {
            observer->processProperties(data, type);
        }
    }
}

void LLAvatarPropertiesProcessor::sendFriendRights(const LLUUID& avatar_id, S32 rights)
{
    if(!avatar_id.isNull())
    {
        LLMessageSystem* msg = gMessageSystem;

        // setup message header
        msg->newMessageFast(_PREHASH_GrantUserRights);
        msg->nextBlockFast(_PREHASH_AgentData);
        msg->addUUID(_PREHASH_AgentID, gAgentID);
        msg->addUUID(_PREHASH_SessionID, gAgentSessionID);

        msg->nextBlockFast(_PREHASH_Rights);
        msg->addUUID(_PREHASH_AgentRelated, avatar_id);
        msg->addS32(_PREHASH_RelatedRights, rights);

        gAgent.sendReliableMessage();
    }
}

void LLAvatarPropertiesProcessor::sendPickDelete( const LLUUID& pick_id )
{
    LLMessageSystem* msg = gMessageSystem;
    msg->newMessage(_PREHASH_PickDelete);
    msg->nextBlock(_PREHASH_AgentData);
    msg->addUUID(_PREHASH_AgentID, gAgentID);
    msg->addUUID(_PREHASH_SessionID, gAgentSessionID);
    msg->nextBlock(_PREHASH_Data);
    msg->addUUID(_PREHASH_PickID, pick_id);
    gAgent.sendReliableMessage();

    LLAgentPicksInfo::getInstance()->requestNumberOfPicks();
    LLAgentPicksInfo::getInstance()->decrementNumberOfPicks();
}

void LLAvatarPropertiesProcessor::sendClassifiedDelete(const LLUUID& classified_id)
{
    LLMessageSystem* msg = gMessageSystem;

    msg->newMessage(_PREHASH_ClassifiedDelete);

    msg->nextBlock(_PREHASH_AgentData);
    msg->addUUID(_PREHASH_AgentID, gAgentID);
    msg->addUUID(_PREHASH_SessionID, gAgentSessionID);

    msg->nextBlock(_PREHASH_Data);
    msg->addUUID(_PREHASH_ClassifiedID, classified_id);

    gAgent.sendReliableMessage();
}

void LLAvatarPropertiesProcessor::sendPickInfoUpdate(const LLPickData* new_pick)
{
    if (!new_pick)
        return;

    LLMessageSystem* msg = gMessageSystem;

    msg->newMessage(_PREHASH_PickInfoUpdate);
    msg->nextBlock(_PREHASH_AgentData);
    msg->addUUID(_PREHASH_AgentID, gAgentID);
    msg->addUUID(_PREHASH_SessionID, gAgentSessionID);

    msg->nextBlock(_PREHASH_Data);
    msg->addUUID(_PREHASH_PickID, new_pick->pick_id);
    msg->addUUID(_PREHASH_CreatorID, new_pick->creator_id);

<<<<<<< HEAD
	//legacy var need to be deleted
	msg->addBOOL(_PREHASH_TopPick, false);	
=======
    //legacy var need to be deleted
    msg->addBOOL(_PREHASH_TopPick, false);
>>>>>>> 1a8a5404

    // fills in on simulator if null
    msg->addUUID(_PREHASH_ParcelID, new_pick->parcel_id);
    msg->addString(_PREHASH_Name, new_pick->name);
    msg->addString(_PREHASH_Desc, new_pick->desc);
    msg->addUUID(_PREHASH_SnapshotID, new_pick->snapshot_id);
    msg->addVector3d(_PREHASH_PosGlobal, new_pick->pos_global);

    // Only top picks have a sort order
    msg->addS32(_PREHASH_SortOrder, 0);

    msg->addBOOL(_PREHASH_Enabled, new_pick->enabled);
    gAgent.sendReliableMessage();

    LLAgentPicksInfo::getInstance()->requestNumberOfPicks();
}

void LLAvatarPropertiesProcessor::sendClassifiedInfoUpdate(const LLAvatarClassifiedInfo* c_data)
{
    if(!c_data)
    {
        return;
    }

    LLMessageSystem* msg = gMessageSystem;

    msg->newMessage(_PREHASH_ClassifiedInfoUpdate);

    msg->nextBlock(_PREHASH_AgentData);
    msg->addUUID(_PREHASH_AgentID, gAgentID);
    msg->addUUID(_PREHASH_SessionID, gAgentSessionID);

    msg->nextBlock(_PREHASH_Data);
    msg->addUUID(_PREHASH_ClassifiedID, c_data->classified_id);
    msg->addU32(_PREHASH_Category, c_data->category);
    msg->addString(_PREHASH_Name, c_data->name);
    msg->addString(_PREHASH_Desc, c_data->description);
    msg->addUUID(_PREHASH_ParcelID, c_data->parcel_id);
    msg->addU32(_PREHASH_ParentEstate, 0);
    msg->addUUID(_PREHASH_SnapshotID, c_data->snapshot_id);
    msg->addVector3d(_PREHASH_PosGlobal, c_data->pos_global);
    msg->addU8(_PREHASH_ClassifiedFlags, c_data->flags);
    msg->addS32(_PREHASH_PriceForListing, c_data->price_for_listing);

    gAgent.sendReliableMessage();
}

void LLAvatarPropertiesProcessor::sendPickInfoRequest(const LLUUID& creator_id, const LLUUID& pick_id)
{
    // Must ask for a pick based on the creator id because
    // the pick database is distributed to the inventory cluster. JC
    std::vector<std::string> request_params{ creator_id.asString(), pick_id.asString() };
    send_generic_message("pickinforequest", request_params);
}

void LLAvatarPropertiesProcessor::sendClassifiedInfoRequest(const LLUUID& classified_id)
{
    LLMessageSystem* msg = gMessageSystem;

    msg->newMessage(_PREHASH_ClassifiedInfoRequest);
    msg->nextBlock(_PREHASH_AgentData);

    msg->addUUID(_PREHASH_AgentID, gAgentID);
    msg->addUUID(_PREHASH_SessionID, gAgentSessionID);

    msg->nextBlock(_PREHASH_Data);
    msg->addUUID(_PREHASH_ClassifiedID, classified_id);

    gAgent.sendReliableMessage();
}

bool LLAvatarPropertiesProcessor::isPendingRequest(const LLUUID& avatar_id, EAvatarProcessorType type)
{
    timestamp_map_t::key_type key = std::make_pair(avatar_id, type);
    timestamp_map_t::iterator it = mRequestTimestamps.find(key);

    // Is this a new request?
    if (it == mRequestTimestamps.end()) return false;

    // We found a request, check if it has timed out
    U32 now = time(nullptr);
    const U32 REQUEST_EXPIRE_SECS = 5;
    U32 expires = it->second + REQUEST_EXPIRE_SECS;

    // Request is still pending if it hasn't expired yet
    // *NOTE: Expired requests will accumulate in this map, but they are rare,
    // the data is small, and they will be updated if the same data is
    // re-requested
    return (now < expires);
}

void LLAvatarPropertiesProcessor::addPendingRequest(const LLUUID& avatar_id, EAvatarProcessorType type)
{
    timestamp_map_t::key_type key = std::make_pair(avatar_id, type);
    U32 now = time(nullptr);
    // Add or update existing (expired) request
    mRequestTimestamps[ key ] = now;
}

void LLAvatarPropertiesProcessor::removePendingRequest(const LLUUID& avatar_id, EAvatarProcessorType type)
{
    timestamp_map_t::key_type key = std::make_pair(avatar_id, type);
    mRequestTimestamps.erase(key);
}

// <FS> OpenSim
void LLAvatarPropertiesProcessor::sendAvatarPicksRequest(const LLUUID& avatar_id)
{
    sendGenericRequest(avatar_id, APT_PICKS, "avatarpicksrequest");
}

void LLAvatarPropertiesProcessor::sendAvatarNotesRequest(const LLUUID& avatar_id)
{
    sendGenericRequest(avatar_id, APT_NOTES, "avatarnotesrequest");
}

void LLAvatarPropertiesProcessor::sendAvatarGroupsRequest(const LLUUID& avatar_id)
{
    sendGenericRequest(avatar_id, APT_GROUPS, "avatargroupsrequest");
}

void LLAvatarPropertiesProcessor::sendNotes(const LLUUID& avatar_id, const std::string notes)
{
    if(!avatar_id.isNull())
    {
        LLMessageSystem* msg = gMessageSystem;

        // setup message header
        msg->newMessageFast(_PREHASH_AvatarNotesUpdate);
        msg->nextBlockFast(_PREHASH_AgentData);
        msg->addUUID(_PREHASH_AgentID, gAgent.getID());
        msg->addUUID(_PREHASH_SessionID, gAgent.getSessionID());

        msg->nextBlockFast(_PREHASH_Data);
        msg->addUUID(_PREHASH_TargetID, avatar_id);
        msg->addString(_PREHASH_Notes, notes);

        gAgent.sendReliableMessage();
    }
}
// </FS><|MERGE_RESOLUTION|>--- conflicted
+++ resolved
@@ -143,18 +143,6 @@
 
 void LLAvatarPropertiesProcessor::sendGenericRequest(const LLUUID& avatar_id, EAvatarProcessorType type, const std::string &method)
 {
-<<<<<<< HEAD
-	// <FS:Beq> First run at profile behaviour fix for OpenSim
-	// Suppress duplicate requests while waiting for a response from the network
-	if (isPendingRequest(avatar_id, type))
-	{
-		// waiting for a response, don't re-request
-		return;
-	}
-	// </FS:Beq>
-	// indicate we're going to make a request
-	addPendingRequest(avatar_id, type);
-=======
     // <FS:Beq> First run at profile behaviour fix for OpenSim
     // Suppress duplicate requests while waiting for a response from the network
     if (isPendingRequest(avatar_id, type))
@@ -165,7 +153,6 @@
     // </FS:Beq>
     // indicate we're going to make a request
     addPendingRequest(avatar_id, type);
->>>>>>> 1a8a5404
 
     std::vector<std::string> strings{ avatar_id.asString() };
     send_generic_message(method, strings);
@@ -224,15 +211,9 @@
 
     LL_WARNS() << "Sending avatarinfo update. This trims profile descriptions!!!" << LL_ENDL;
 
-<<<<<<< HEAD
-	// This value is required by sendAvatarPropertiesUpdate method.
-	//A profile should never be mature. (From the original code)
-	bool mature = false;
-=======
     // This value is required by sendAvatarPropertiesUpdate method.
     //A profile should never be mature. (From the original code)
     bool mature = false;
->>>>>>> 1a8a5404
 
     LLMessageSystem *msg = gMessageSystem;
 
@@ -279,34 +260,6 @@
 //static
 std::string LLAvatarPropertiesProcessor::paymentInfo(const LLAvatarData* avatar_data)
 {
-<<<<<<< HEAD
-	// Special accounts like M Linden don't have payment info revealed.
-	if (!avatar_data->caption_text.empty()) return "";
-
-	// Linden employees don't have payment info revealed
-	const S32 LINDEN_EMPLOYEE_INDEX = 3;
-	if (avatar_data->caption_index == LINDEN_EMPLOYEE_INDEX) return "";
-
-	bool transacted = (avatar_data->flags & AVATAR_TRANSACTED);
-	bool identified = (avatar_data->flags & AVATAR_IDENTIFIED);
-	// Not currently getting set in dataserver/lldataavatar.cpp for privacy considerations
-	//bool age_verified = (avatar_data->flags & AVATAR_AGEVERIFIED); 
-
-	const char* payment_text;
-	if(transacted)
-	{
-		payment_text = "PaymentInfoUsed";
-	}
-	else if (identified)
-	{
-		payment_text = "PaymentInfoOnFile";
-	}
-	else
-	{
-		payment_text = "NoPaymentInfoOnFile";
-	}
-	return LLTrans::getString(payment_text);
-=======
     // Special accounts like M Linden don't have payment info revealed.
     if (!avatar_data->caption_text.empty())
         return "";
@@ -335,7 +288,6 @@
         payment_text = "NoPaymentInfoOnFile";
     }
     return LLTrans::getString(payment_text);
->>>>>>> 1a8a5404
 }
 
 //static
@@ -566,15 +518,6 @@
     msg->getU8(_PREHASH_Data, _PREHASH_ClassifiedFlags, c_info.flags);
     msg->getS32(_PREHASH_Data, _PREHASH_PriceForListing, c_info.price_for_listing);
 
-<<<<<<< HEAD
-	LLAvatarPropertiesProcessor* self = getInstance();
-	// Request processed, no longer pending
-	self->removePendingRequest(c_info.creator_id, APT_CLASSIFIED_INFO);
-	self->notifyObservers(c_info.creator_id, &c_info, APT_CLASSIFIED_INFO);
-// <FS:CR> FIRE-6310: Legacy search - Legacy search opens observers with the classified_id
-	self->removePendingRequest(c_info.classified_id, APT_CLASSIFIED_INFO);
-	self->notifyObservers(c_info.classified_id, &c_info, APT_CLASSIFIED_INFO);
-=======
     LLAvatarPropertiesProcessor* self = getInstance();
     // Request processed, no longer pending
     self->removePendingRequest(c_info.creator_id, APT_CLASSIFIED_INFO);
@@ -582,7 +525,6 @@
 // <FS:CR> FIRE-6310: Legacy search - Legacy search opens observers with the classified_id
     self->removePendingRequest(c_info.classified_id, APT_CLASSIFIED_INFO);
     self->notifyObservers(c_info.classified_id, &c_info, APT_CLASSIFIED_INFO);
->>>>>>> 1a8a5404
 // </FS:CR>
 }
 
@@ -785,13 +727,8 @@
     msg->addUUID(_PREHASH_PickID, new_pick->pick_id);
     msg->addUUID(_PREHASH_CreatorID, new_pick->creator_id);
 
-<<<<<<< HEAD
-	//legacy var need to be deleted
-	msg->addBOOL(_PREHASH_TopPick, false);	
-=======
     //legacy var need to be deleted
     msg->addBOOL(_PREHASH_TopPick, false);
->>>>>>> 1a8a5404
 
     // fills in on simulator if null
     msg->addUUID(_PREHASH_ParcelID, new_pick->parcel_id);
