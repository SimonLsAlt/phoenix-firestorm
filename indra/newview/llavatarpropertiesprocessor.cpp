/** 
 * @file llavatarpropertiesprocessor.cpp
 * @brief LLAvatarPropertiesProcessor class implementation
 *
 * $LicenseInfo:firstyear=2001&license=viewerlgpl$
 * Second Life Viewer Source Code
 * Copyright (C) 2010, Linden Research, Inc.
 * 
 * This library is free software; you can redistribute it and/or
 * modify it under the terms of the GNU Lesser General Public
 * License as published by the Free Software Foundation;
 * version 2.1 of the License only.
 * 
 * This library is distributed in the hope that it will be useful,
 * but WITHOUT ANY WARRANTY; without even the implied warranty of
 * MERCHANTABILITY or FITNESS FOR A PARTICULAR PURPOSE.  See the GNU
 * Lesser General Public License for more details.
 * 
 * You should have received a copy of the GNU Lesser General Public
 * License along with this library; if not, write to the Free Software
 * Foundation, Inc., 51 Franklin Street, Fifth Floor, Boston, MA  02110-1301  USA
 * 
 * Linden Research, Inc., 945 Battery Street, San Francisco, CA  94111  USA
 * $/LicenseInfo$
 */

#include "llviewerprecompiledheaders.h"

#include "llavatarpropertiesprocessor.h"

// Viewer includes
#include "llagent.h"
#include "llagentpicksinfo.h"
#include "lldateutil.h"
#include "llviewergenericmessage.h"
#include "llstartup.h"

// Linden library includes
#include "llavataractions.h" // for getProfileUrl
#include "lldate.h"
#include "lltrans.h"
#include "llui.h"				// LLUI::getLanguage()
#include "message.h"

#include "llviewernetwork.h"

LLAvatarPropertiesProcessor::LLAvatarPropertiesProcessor()
{
}

LLAvatarPropertiesProcessor::~LLAvatarPropertiesProcessor()
{
}

void LLAvatarPropertiesProcessor::addObserver(const LLUUID& avatar_id, LLAvatarPropertiesObserver* observer)
{
	if (!observer)
		return;

	// Check if that observer is already in mObservers for that avatar_id
	using pair = std::pair<LLUUID, LLAvatarPropertiesObserver*>;
	observer_multimap_t::iterator begin = mObservers.begin();
	observer_multimap_t::iterator end = mObservers.end();
	observer_multimap_t::iterator it = std::find_if(begin, end, [&](const pair& p)
		{
			return p.first == avatar_id && p.second == observer;
		});

	// IAN BUG this should update the observer's UUID if this is a dupe - sent to PE
	if (it == end)
	{
		mObservers.emplace(avatar_id, observer);
	}
}

void LLAvatarPropertiesProcessor::removeObserver(const LLUUID& avatar_id, LLAvatarPropertiesObserver* observer)
{
	if (!observer)
	{
		return;
	}

	// Check if that observer is in mObservers for that avatar_id
	using pair = std::pair<LLUUID, LLAvatarPropertiesObserver*>;
	observer_multimap_t::iterator begin = mObservers.begin();
	observer_multimap_t::iterator end = mObservers.end();
	observer_multimap_t::iterator it = std::find_if(begin, end, [&](const pair& p)
		{
			return p.first == avatar_id && p.second == observer;
		});

	if (it != end)
	{
		mObservers.erase(it);
	}
}

void LLAvatarPropertiesProcessor::sendRequest(const LLUUID& avatar_id, EAvatarProcessorType type, const std::string &method)
{
    // this is the startup state when send_complete_agent_movement() message is sent.
    // Before this messages won't work so don't bother trying
    if (LLStartUp::getStartupState() <= STATE_AGENT_SEND)
    {
        return;
    }

    if (avatar_id.isNull())
    {
        return;
    }

	// Suppress duplicate requests while waiting for a response from the network
	if (isPendingRequest(avatar_id, type))
	{
		// waiting for a response, don't re-request
		return;
	}

    // Try to send HTTP request if cap_url is available
    if (type == APT_PROPERTIES)
    {
        std::string cap_url = gAgent.getRegionCapability("AgentProfile");
        if (!cap_url.empty())
        {
            initAgentProfileCapRequest(avatar_id, cap_url, type);
        }
        else
        {
            // Don't sent UDP request for APT_PROPERTIES
            LL_WARNS() << "No cap_url for APT_PROPERTIES, request for " << avatar_id << " is not sent" << LL_ENDL;
        }
        return;
    }

    // Send UDP request
    if (type == APT_PROPERTIES_LEGACY)
    {
        sendAvatarPropertiesRequestMessage(avatar_id);
    }
    else
    {
        sendGenericRequest(avatar_id, type, method);
    }
}

void LLAvatarPropertiesProcessor::sendGenericRequest(const LLUUID& avatar_id, EAvatarProcessorType type, const std::string &method)
{
	// <FS:Beq> First run at profile behaviour fix for OpenSim
	// Suppress duplicate requests while waiting for a response from the network
	if (isPendingRequest(avatar_id, type))
	{
		// waiting for a response, don't re-request
		return;
	}
	// </FS:Beq>
	// indicate we're going to make a request
	addPendingRequest(avatar_id, type);

    std::vector<std::string> strings{ avatar_id.asString() };
    send_generic_message(method, strings);
}

void LLAvatarPropertiesProcessor::sendAvatarPropertiesRequestMessage(const LLUUID& avatar_id)
{
    addPendingRequest(avatar_id, APT_PROPERTIES_LEGACY);

    LLMessageSystem *msg = gMessageSystem;

    msg->newMessageFast(_PREHASH_AvatarPropertiesRequest);
    msg->nextBlockFast(_PREHASH_AgentData);
    msg->addUUIDFast(_PREHASH_AgentID, gAgentID);
    msg->addUUIDFast(_PREHASH_SessionID, gAgentSessionID);
    msg->addUUIDFast(_PREHASH_AvatarID, avatar_id);
    gAgent.sendReliableMessage();
}

void LLAvatarPropertiesProcessor::initAgentProfileCapRequest(const LLUUID& avatar_id, const std::string& cap_url, EAvatarProcessorType type)
{
    addPendingRequest(avatar_id, type);
    LLCoros::instance().launch("requestAgentUserInfoCoro",
        [cap_url, avatar_id, type]() { requestAvatarPropertiesCoro(cap_url, avatar_id, type); });
}
void LLAvatarPropertiesProcessor::sendAvatarPropertiesRequest(const LLUUID& avatar_id)
{
    sendRequest(avatar_id, APT_PROPERTIES, "AvatarPropertiesRequest");
}

void LLAvatarPropertiesProcessor::sendAvatarLegacyPropertiesRequest(const LLUUID& avatar_id)
{
    sendRequest(avatar_id, APT_PROPERTIES_LEGACY, "AvatarPropertiesRequest");
}

void LLAvatarPropertiesProcessor::sendAvatarTexturesRequest(const LLUUID& avatar_id)
{
	sendGenericRequest(avatar_id, APT_TEXTURES, "avatartexturesrequest");
	// No response expected.
	removePendingRequest(avatar_id, APT_TEXTURES);
}

void LLAvatarPropertiesProcessor::sendAvatarClassifiedsRequest(const LLUUID& avatar_id)
{
	sendGenericRequest(avatar_id, APT_CLASSIFIEDS, "avatarclassifiedsrequest");
}

// <FS:Ansariel> UDP profiles
void LLAvatarPropertiesProcessor::sendAvatarPropertiesUpdate(const LLAvatarData* avatar_props)
{
	if (!gAgent.isInitialized() || (gAgent.getID() == LLUUID::null))
	{
		LL_WARNS() << "Sending avatarinfo update DENIED - invalid agent" << LL_ENDL;
		return;
	}

	LL_WARNS() << "Sending avatarinfo update. This trims profile descriptions!!!" << LL_ENDL;

	// This value is required by sendAvatarPropertiesUpdate method.
	//A profile should never be mature. (From the original code)
	BOOL mature = FALSE;

	LLMessageSystem *msg = gMessageSystem;

	msg->newMessageFast	(_PREHASH_AvatarPropertiesUpdate);
	msg->nextBlockFast	(_PREHASH_AgentData);
	msg->addUUIDFast		(_PREHASH_AgentID,		gAgent.getID() );
	msg->addUUIDFast		(_PREHASH_SessionID,	gAgent.getSessionID() );
	msg->nextBlockFast	(_PREHASH_PropertiesData);

	msg->addUUIDFast		(_PREHASH_ImageID,		avatar_props->image_id);
	msg->addUUIDFast		(_PREHASH_FLImageID,	avatar_props->fl_image_id);
	msg->addStringFast	(_PREHASH_AboutText,	avatar_props->about_text);
	msg->addStringFast	(_PREHASH_FLAboutText,	avatar_props->fl_about_text);

	msg->addBOOL(_PREHASH_AllowPublish, avatar_props->allow_publish);
	msg->addBOOL(_PREHASH_MaturePublish, mature);
	msg->addString(_PREHASH_ProfileURL, avatar_props->profile_url);

	gAgent.sendReliableMessage();
}
// </FS:Ansariel>


//static
std::string LLAvatarPropertiesProcessor::accountType(const LLAvatarData* avatar_data)
{
	// If you have a special account, like M Linden ("El Jefe!")
	// return an untranslated "special" string
	if (!avatar_data->caption_text.empty())
	{
		return avatar_data->caption_text;
	}
	const char* const ACCT_TYPE[] = {
		"AcctTypeResident",
		"AcctTypeTrial",
		"AcctTypeCharterMember",
		"AcctTypeEmployee"
	};
	U8 caption_max = (U8)LL_ARRAY_SIZE(ACCT_TYPE)-1;
	U8 caption_index = llclamp(avatar_data->caption_index, (U8)0, caption_max);
	return LLTrans::getString(ACCT_TYPE[caption_index]);
}

//static
std::string LLAvatarPropertiesProcessor::paymentInfo(const LLAvatarData* avatar_data)
{
	// Special accounts like M Linden don't have payment info revealed.
	if (!avatar_data->caption_text.empty())
		return "";

	// Linden employees don't have payment info revealed
	constexpr S32 LINDEN_EMPLOYEE_INDEX = 3;
	if (avatar_data->caption_index == LINDEN_EMPLOYEE_INDEX)
		return "";

	bool transacted = (avatar_data->flags & AVATAR_TRANSACTED);
	bool identified = (avatar_data->flags & AVATAR_IDENTIFIED);
	// Not currently getting set in dataserver/lldataavatar.cpp for privacy considerations
	//BOOL age_verified = (avatar_data->flags & AVATAR_AGEVERIFIED); 

	const char* payment_text;
	if (transacted)
	{
		payment_text = "PaymentInfoUsed";
	}
	else if (identified)
	{
		payment_text = "PaymentInfoOnFile";
	}
	else
	{
		payment_text = "NoPaymentInfoOnFile";
	}
	return LLTrans::getString(payment_text);
}

//static
bool LLAvatarPropertiesProcessor::hasPaymentInfoOnFile(const LLAvatarData* avatar_data)
{
	// Special accounts like M Linden don't have payment info revealed.
	if (!avatar_data->caption_text.empty())
		return true;

	// Linden employees don't have payment info revealed
	constexpr S32 LINDEN_EMPLOYEE_INDEX = 3;
	if (avatar_data->caption_index == LINDEN_EMPLOYEE_INDEX)
		return true;

	return ((avatar_data->flags & AVATAR_TRANSACTED) || (avatar_data->flags & AVATAR_IDENTIFIED));
}

// static
void LLAvatarPropertiesProcessor::requestAvatarPropertiesCoro(std::string cap_url, LLUUID avatar_id, EAvatarProcessorType type)
{
    LLCore::HttpRequest::policy_t httpPolicy(LLCore::HttpRequest::DEFAULT_POLICY_ID);
    LLCoreHttpUtil::HttpCoroutineAdapter::ptr_t
        httpAdapter(new LLCoreHttpUtil::HttpCoroutineAdapter("requestAvatarPropertiesCoro", httpPolicy));
    LLCore::HttpRequest::ptr_t httpRequest(new LLCore::HttpRequest);
    LLCore::HttpHeaders::ptr_t httpHeaders;

    LLCore::HttpOptions::ptr_t httpOpts(new LLCore::HttpOptions);
    httpOpts->setFollowRedirects(true);

    std::string finalUrl = cap_url + "/" + avatar_id.asString();

    LLSD result = httpAdapter->getAndSuspend(httpRequest, finalUrl, httpOpts, httpHeaders);

    // Response is being processed, no longer pending is required
    getInstance()->removePendingRequest(avatar_id, type);

    LLSD httpResults = result[LLCoreHttpUtil::HttpCoroutineAdapter::HTTP_RESULTS];
    LLCore::HttpStatus status = LLCoreHttpUtil::HttpCoroutineAdapter::getStatusFromLLSD(httpResults);

    if (!status
        || !result.has("id")
        || avatar_id != result["id"].asUUID())
    {
        LL_WARNS("AvatarProperties") << "Failed to get agent information for id " << avatar_id
            << (!status ? " (no HTTP status)" : !result.has("id") ? " (no result.id)" :
                std::string(" (result.id=") + result["id"].asUUID().asString() + ")")
            << LL_ENDL;
        return;
    }

    LLAvatarData avatar_data;

    std::string birth_date;

    avatar_data.agent_id = gAgentID;
    avatar_data.avatar_id = avatar_id;
    avatar_data.image_id = result["sl_image_id"].asUUID();
    avatar_data.fl_image_id = result["fl_image_id"].asUUID();
    avatar_data.partner_id = result["partner_id"].asUUID();
    avatar_data.about_text = result["sl_about_text"].asString();
    avatar_data.fl_about_text = result["fl_about_text"].asString();
    avatar_data.born_on = result["member_since"].asDate();
    // TODO: SL-20163 Remove the "has" check when SRV-684 is done
    // and the field "hide_age" is included to the http response
    avatar_data.hide_age = !result.has("hide_age") || result["hide_age"].asBoolean();
    avatar_data.profile_url = getProfileURL(avatar_id.asString());
    avatar_data.customer_type = result["customer_type"].asString();
    avatar_data.notes = result["notes"].asString();

    avatar_data.flags = 0;
    // <FS:Zi> FIRE-32184: Online/Offline status not working for non-friends
    // if (result["online"].asBoolean())
    if (result["online"].isUndefined())
    {
        avatar_data.flags |= AVATAR_ONLINE_UNDEFINED;
    }
    else if (result["online"].asBoolean())
    // </FS:Zi>
    {
        avatar_data.flags |= AVATAR_ONLINE;
    }
    if (result["allow_publish"].asBoolean())
    {
        avatar_data.flags |= AVATAR_ALLOW_PUBLISH;
    }
    if (result["identified"].asBoolean())
    {
        avatar_data.flags |= AVATAR_IDENTIFIED;
    }
    if (result["transacted"].asBoolean())
    {
        avatar_data.flags |= AVATAR_TRANSACTED;
    }

    avatar_data.caption_index = 0;
    if (result.has("charter_member")) // won't be present if "caption" is set
    {
        avatar_data.caption_index = result["charter_member"].asInteger();
    }
    else if (result.has("caption"))
    {
        avatar_data.caption_text = result["caption"].asString();
    }

    // Groups
    LLSD groups_array = result["groups"];
    for (LLSD::array_const_iterator it = groups_array.beginArray(); it != groups_array.endArray(); ++it)
    {
        const LLSD& group_info = *it;
        LLAvatarData::LLGroupData group_data;
        group_data.group_powers = 0; // Not in use?
        group_data.group_title = group_info["name"].asString(); // Missing data, not in use?
        group_data.group_id = group_info["id"].asUUID();
        group_data.group_name = group_info["name"].asString();
        group_data.group_insignia_id = group_info["image_id"].asUUID();

        avatar_data.group_list.push_back(group_data);
    }

    // Picks
    LLSD picks_array = result["picks"];
    for (LLSD::array_const_iterator it = picks_array.beginArray(); it != picks_array.endArray(); ++it)
    {
        const LLSD& pick_data = *it;
        avatar_data.picks_list.emplace_back(pick_data["id"].asUUID(), pick_data["name"].asString());
    }

    getInstance()->notifyObservers(avatar_id, &avatar_data, type);
}

void LLAvatarPropertiesProcessor::processAvatarLegacyPropertiesReply(LLMessageSystem* msg, void**)
{
    LLAvatarLegacyData avatar_data;
	std::string birth_date;

	msg->getUUIDFast(	_PREHASH_AgentData,			_PREHASH_AgentID, 		avatar_data.agent_id);
	msg->getUUIDFast(	_PREHASH_AgentData,			_PREHASH_AvatarID, 		avatar_data.avatar_id);
	msg->getUUIDFast(  	_PREHASH_PropertiesData,	_PREHASH_ImageID,		avatar_data.image_id);
	msg->getUUIDFast(  	_PREHASH_PropertiesData,	_PREHASH_FLImageID,		avatar_data.fl_image_id);
	msg->getUUIDFast(	_PREHASH_PropertiesData,	_PREHASH_PartnerID,		avatar_data.partner_id);
	msg->getStringFast(	_PREHASH_PropertiesData,	_PREHASH_AboutText,		avatar_data.about_text);
	msg->getStringFast(	_PREHASH_PropertiesData,	_PREHASH_FLAboutText,	avatar_data.fl_about_text);
	msg->getStringFast(	_PREHASH_PropertiesData,	_PREHASH_BornOn,		birth_date);
	msg->getString(		_PREHASH_PropertiesData,	_PREHASH_ProfileURL,	avatar_data.profile_url);
	msg->getU32Fast(	_PREHASH_PropertiesData,	_PREHASH_Flags,			avatar_data.flags);

	LLDateUtil::dateFromPDTString(avatar_data.born_on, birth_date);
	// Since field 'hide_age' is not supported by msg system we'd better hide the age here
<<<<<<< HEAD
	// <FS:Ansariel> OpenSim
	//avatar_data.hide_age = true;
	avatar_data.hide_age = LLGridManager::instance().isInSecondLife();
	// </FS:Ansariel>
=======
>>>>>>> 62f864c0
	avatar_data.caption_index = 0;

	S32 charter_member_size = 0;
	charter_member_size = msg->getSize(_PREHASH_PropertiesData, _PREHASH_CharterMember);
	if (1 == charter_member_size)
	{
		msg->getBinaryData(_PREHASH_PropertiesData, _PREHASH_CharterMember, &avatar_data.caption_index, 1);
	}
	else if (1 < charter_member_size)
	{
		msg->getString(_PREHASH_PropertiesData, _PREHASH_CharterMember, avatar_data.caption_text);
	}
	LLAvatarPropertiesProcessor* self = getInstance();
	// Request processed, no longer pending
	self->removePendingRequest(avatar_data.avatar_id, APT_PROPERTIES_LEGACY);
	self->notifyObservers(avatar_data.avatar_id, &avatar_data, APT_PROPERTIES_LEGACY);
}

void LLAvatarPropertiesProcessor::processAvatarClassifiedsReply(LLMessageSystem* msg, void**)
{
	LLAvatarClassifieds classifieds;

	msg->getUUID(_PREHASH_AgentData, _PREHASH_AgentID, classifieds.agent_id);
	msg->getUUID(_PREHASH_AgentData, _PREHASH_TargetID, classifieds.target_id);

	S32 block_count = msg->getNumberOfBlocks(_PREHASH_Data);

	for(int n = 0; n < block_count; ++n)
	{
		LLAvatarClassifieds::classified_data data;

		msg->getUUID(_PREHASH_Data, _PREHASH_ClassifiedID, data.classified_id, n);
		msg->getString(_PREHASH_Data, _PREHASH_Name, data.name, n);

		classifieds.classifieds_list.emplace_back(data);
	}

	LLAvatarPropertiesProcessor* self = getInstance();
	// Request processed, no longer pending
	self->removePendingRequest(classifieds.target_id, APT_CLASSIFIEDS);
	self->notifyObservers(classifieds.target_id,&classifieds,APT_CLASSIFIEDS);
}

void LLAvatarPropertiesProcessor::processClassifiedInfoReply(LLMessageSystem* msg, void**)
{
	LLAvatarClassifiedInfo c_info;

	msg->getUUID(_PREHASH_AgentData, _PREHASH_AgentID, c_info.agent_id);

	msg->getUUID(_PREHASH_Data, _PREHASH_ClassifiedID, c_info.classified_id);
	msg->getUUID(_PREHASH_Data, _PREHASH_CreatorID, c_info.creator_id);
	msg->getU32(_PREHASH_Data, _PREHASH_CreationDate, c_info.creation_date);
	msg->getU32(_PREHASH_Data, _PREHASH_ExpirationDate, c_info.expiration_date);
	msg->getU32(_PREHASH_Data, _PREHASH_Category, c_info.category);
	msg->getString(_PREHASH_Data, _PREHASH_Name, c_info.name);
	msg->getString(_PREHASH_Data, _PREHASH_Desc, c_info.description);
	msg->getUUID(_PREHASH_Data, _PREHASH_ParcelID, c_info.parcel_id);
	msg->getU32(_PREHASH_Data, _PREHASH_ParentEstate, c_info.parent_estate);
	msg->getUUID(_PREHASH_Data, _PREHASH_SnapshotID, c_info.snapshot_id);
	msg->getString(_PREHASH_Data, _PREHASH_SimName, c_info.sim_name);
	msg->getVector3d(_PREHASH_Data, _PREHASH_PosGlobal, c_info.pos_global);
	msg->getString(_PREHASH_Data, _PREHASH_ParcelName, c_info.parcel_name);
	msg->getU8(_PREHASH_Data, _PREHASH_ClassifiedFlags, c_info.flags);
	msg->getS32(_PREHASH_Data, _PREHASH_PriceForListing, c_info.price_for_listing);

	LLAvatarPropertiesProcessor* self = getInstance();
	// Request processed, no longer pending
	self->removePendingRequest(c_info.creator_id, APT_CLASSIFIED_INFO);
	self->notifyObservers(c_info.creator_id, &c_info, APT_CLASSIFIED_INFO);
// <FS:CR> FIRE-6310: Legacy search - Legacy search opens observers with the classified_id
	self->removePendingRequest(c_info.classified_id, APT_CLASSIFIED_INFO);
	self->notifyObservers(c_info.classified_id, &c_info, APT_CLASSIFIED_INFO);
// </FS:CR>
}

void LLAvatarPropertiesProcessor::processPickInfoReply(LLMessageSystem* msg, void**)
{
	LLPickData pick_data;

	// Extract the agent id and verify the message is for this
	// client.
	msg->getUUID(_PREHASH_AgentData, _PREHASH_AgentID, pick_data.agent_id );
	msg->getUUID(_PREHASH_Data, _PREHASH_PickID, pick_data.pick_id);
	msg->getUUID(_PREHASH_Data, _PREHASH_CreatorID, pick_data.creator_id);

	// ** top_pick should be deleted, not being used anymore - angela
	msg->getBOOL(_PREHASH_Data, _PREHASH_TopPick, pick_data.top_pick);
	msg->getUUID(_PREHASH_Data, _PREHASH_ParcelID, pick_data.parcel_id);
	msg->getString(_PREHASH_Data, _PREHASH_Name, pick_data.name);
	msg->getString(_PREHASH_Data, _PREHASH_Desc, pick_data.desc);
	msg->getUUID(_PREHASH_Data, _PREHASH_SnapshotID, pick_data.snapshot_id);

	msg->getString(_PREHASH_Data, _PREHASH_User, pick_data.user_name);
	msg->getString(_PREHASH_Data, _PREHASH_OriginalName, pick_data.original_name);
	msg->getString(_PREHASH_Data, _PREHASH_SimName, pick_data.sim_name);
	msg->getVector3d(_PREHASH_Data, _PREHASH_PosGlobal, pick_data.pos_global);

	msg->getS32(_PREHASH_Data, _PREHASH_SortOrder, pick_data.sort_order);
	msg->getBOOL(_PREHASH_Data, _PREHASH_Enabled, pick_data.enabled);

	LLAvatarPropertiesProcessor* self = getInstance();
	// don't need to remove pending request as we don't track pick info
	self->notifyObservers(pick_data.creator_id, &pick_data, APT_PICK_INFO);
}

void LLAvatarPropertiesProcessor::notifyObservers(const LLUUID& id, void* data, EAvatarProcessorType type)
{
	// Copy the map (because observers may delete themselves when updated?)
	LLAvatarPropertiesProcessor::observer_multimap_t observers = mObservers;

	for (const auto& [agent_id, observer] : observers)
	{
		// only notify observers for the same agent, or if the observer
		// didn't know the agent ID and passed a NULL id.
		if (agent_id == id || agent_id.isNull())
		{
			observer->processProperties(data, type);
		}
	}
}

void LLAvatarPropertiesProcessor::sendFriendRights(const LLUUID& avatar_id, S32 rights)
{
	if(!avatar_id.isNull())
	{
		LLMessageSystem* msg = gMessageSystem;

		// setup message header
		msg->newMessageFast(_PREHASH_GrantUserRights);
		msg->nextBlockFast(_PREHASH_AgentData);
		msg->addUUID(_PREHASH_AgentID, gAgentID);
		msg->addUUID(_PREHASH_SessionID, gAgentSessionID);

		msg->nextBlockFast(_PREHASH_Rights);
		msg->addUUID(_PREHASH_AgentRelated, avatar_id);
		msg->addS32(_PREHASH_RelatedRights, rights);

		gAgent.sendReliableMessage();
	}
}

void LLAvatarPropertiesProcessor::sendPickDelete( const LLUUID& pick_id )
{
	LLMessageSystem* msg = gMessageSystem; 
	msg->newMessage(_PREHASH_PickDelete);
	msg->nextBlock(_PREHASH_AgentData);
	msg->addUUID(_PREHASH_AgentID, gAgentID);
	msg->addUUID(_PREHASH_SessionID, gAgentSessionID);
	msg->nextBlock(_PREHASH_Data);
	msg->addUUID(_PREHASH_PickID, pick_id);
	gAgent.sendReliableMessage();

	LLAgentPicksInfo::getInstance()->requestNumberOfPicks();
	LLAgentPicksInfo::getInstance()->decrementNumberOfPicks();
}

void LLAvatarPropertiesProcessor::sendClassifiedDelete(const LLUUID& classified_id)
{
	LLMessageSystem* msg = gMessageSystem; 

	msg->newMessage(_PREHASH_ClassifiedDelete);

	msg->nextBlock(_PREHASH_AgentData);
	msg->addUUID(_PREHASH_AgentID, gAgentID);
	msg->addUUID(_PREHASH_SessionID, gAgentSessionID);

	msg->nextBlock(_PREHASH_Data);
	msg->addUUID(_PREHASH_ClassifiedID, classified_id);

	gAgent.sendReliableMessage();
}

void LLAvatarPropertiesProcessor::sendPickInfoUpdate(const LLPickData* new_pick)
{
	if (!new_pick)
		return;

	LLMessageSystem* msg = gMessageSystem;

	msg->newMessage(_PREHASH_PickInfoUpdate);
	msg->nextBlock(_PREHASH_AgentData);
	msg->addUUID(_PREHASH_AgentID, gAgentID);
	msg->addUUID(_PREHASH_SessionID, gAgentSessionID);

	msg->nextBlock(_PREHASH_Data);
	msg->addUUID(_PREHASH_PickID, new_pick->pick_id);
	msg->addUUID(_PREHASH_CreatorID, new_pick->creator_id);

	//legacy var need to be deleted
	msg->addBOOL(_PREHASH_TopPick, FALSE);	

	// fills in on simulator if null
	msg->addUUID(_PREHASH_ParcelID, new_pick->parcel_id);
	msg->addString(_PREHASH_Name, new_pick->name);
	msg->addString(_PREHASH_Desc, new_pick->desc);
	msg->addUUID(_PREHASH_SnapshotID, new_pick->snapshot_id);
	msg->addVector3d(_PREHASH_PosGlobal, new_pick->pos_global);

	// Only top picks have a sort order
	msg->addS32(_PREHASH_SortOrder, 0);

	msg->addBOOL(_PREHASH_Enabled, new_pick->enabled);
	gAgent.sendReliableMessage();

	LLAgentPicksInfo::getInstance()->requestNumberOfPicks();
}

void LLAvatarPropertiesProcessor::sendClassifiedInfoUpdate(const LLAvatarClassifiedInfo* c_data)
{
	if(!c_data)
	{
		return;
	}

	LLMessageSystem* msg = gMessageSystem;

	msg->newMessage(_PREHASH_ClassifiedInfoUpdate);

	msg->nextBlock(_PREHASH_AgentData);
	msg->addUUID(_PREHASH_AgentID, gAgentID);
	msg->addUUID(_PREHASH_SessionID, gAgentSessionID);

	msg->nextBlock(_PREHASH_Data);
	msg->addUUID(_PREHASH_ClassifiedID, c_data->classified_id);
	msg->addU32(_PREHASH_Category, c_data->category);
	msg->addString(_PREHASH_Name, c_data->name);
	msg->addString(_PREHASH_Desc, c_data->description);
	msg->addUUID(_PREHASH_ParcelID, c_data->parcel_id);
	msg->addU32(_PREHASH_ParentEstate, 0);
	msg->addUUID(_PREHASH_SnapshotID, c_data->snapshot_id);
	msg->addVector3d(_PREHASH_PosGlobal, c_data->pos_global);
	msg->addU8(_PREHASH_ClassifiedFlags, c_data->flags);
	msg->addS32(_PREHASH_PriceForListing, c_data->price_for_listing);

	gAgent.sendReliableMessage();
}

void LLAvatarPropertiesProcessor::sendPickInfoRequest(const LLUUID& creator_id, const LLUUID& pick_id)
{
	// Must ask for a pick based on the creator id because
	// the pick database is distributed to the inventory cluster. JC
	std::vector<std::string> request_params{ creator_id.asString(), pick_id.asString() };
	send_generic_message("pickinforequest", request_params);
}

void LLAvatarPropertiesProcessor::sendClassifiedInfoRequest(const LLUUID& classified_id)
{
	LLMessageSystem* msg = gMessageSystem;

	msg->newMessage(_PREHASH_ClassifiedInfoRequest);
	msg->nextBlock(_PREHASH_AgentData);
	
	msg->addUUID(_PREHASH_AgentID, gAgentID);
	msg->addUUID(_PREHASH_SessionID, gAgentSessionID);

	msg->nextBlock(_PREHASH_Data);
	msg->addUUID(_PREHASH_ClassifiedID, classified_id);

	gAgent.sendReliableMessage();
}

bool LLAvatarPropertiesProcessor::isPendingRequest(const LLUUID& avatar_id, EAvatarProcessorType type)
{
	timestamp_map_t::key_type key = std::make_pair(avatar_id, type);
	timestamp_map_t::iterator it = mRequestTimestamps.find(key);

	// Is this a new request?
	if (it == mRequestTimestamps.end()) return false;

	// We found a request, check if it has timed out
	U32 now = time(nullptr);
	const U32 REQUEST_EXPIRE_SECS = 5;
	U32 expires = it->second + REQUEST_EXPIRE_SECS;

	// Request is still pending if it hasn't expired yet
	// *NOTE: Expired requests will accumulate in this map, but they are rare,
	// the data is small, and they will be updated if the same data is
	// re-requested
	return (now < expires);
}

void LLAvatarPropertiesProcessor::addPendingRequest(const LLUUID& avatar_id, EAvatarProcessorType type)
{
	timestamp_map_t::key_type key = std::make_pair(avatar_id, type);
	U32 now = time(nullptr);
	// Add or update existing (expired) request
	mRequestTimestamps[ key ] = now;
}

void LLAvatarPropertiesProcessor::removePendingRequest(const LLUUID& avatar_id, EAvatarProcessorType type)
{
	timestamp_map_t::key_type key = std::make_pair(avatar_id, type);
	mRequestTimestamps.erase(key);
}

// <FS> OpenSim
void LLAvatarPropertiesProcessor::sendAvatarPicksRequest(const LLUUID& avatar_id)
{
    sendGenericRequest(avatar_id, APT_PICKS, "avatarpicksrequest");
}

void LLAvatarPropertiesProcessor::sendAvatarNotesRequest(const LLUUID& avatar_id)
{
	sendGenericRequest(avatar_id, APT_NOTES, "avatarnotesrequest");
}

void LLAvatarPropertiesProcessor::sendAvatarGroupsRequest(const LLUUID& avatar_id)
{
	sendGenericRequest(avatar_id, APT_GROUPS, "avatargroupsrequest");
}

void LLAvatarPropertiesProcessor::processAvatarNotesReply(LLMessageSystem* msg, void**)
{
	LLAvatarNotes avatar_notes;

	msg->getUUID(_PREHASH_AgentData, _PREHASH_AgentID, avatar_notes.agent_id);
	msg->getUUID(_PREHASH_Data, _PREHASH_TargetID, avatar_notes.target_id);
	msg->getString(_PREHASH_Data, _PREHASH_Notes, avatar_notes.notes);

	LLAvatarPropertiesProcessor* self = getInstance();
	// Request processed, no longer pending
	self->removePendingRequest(avatar_notes.target_id, APT_NOTES);
	self->notifyObservers(avatar_notes.target_id,&avatar_notes,APT_NOTES);
}

void LLAvatarPropertiesProcessor::processAvatarPicksReply(LLMessageSystem* msg, void**)
{
	LLAvatarPicks avatar_picks;
	msg->getUUID(_PREHASH_AgentData, _PREHASH_AgentID, avatar_picks.agent_id);
	msg->getUUID(_PREHASH_AgentData, _PREHASH_TargetID, avatar_picks.target_id);

	S32 block_count = msg->getNumberOfBlocks(_PREHASH_Data);
	for (int block = 0; block < block_count; ++block)
	{
		LLUUID pick_id;
		std::string pick_name;

		msg->getUUID(_PREHASH_Data, _PREHASH_PickID, pick_id, block);
		msg->getString(_PREHASH_Data, _PREHASH_PickName, pick_name, block);

		avatar_picks.picks_list.push_back(std::make_pair(pick_id,pick_name));
	}
	LLAvatarPropertiesProcessor* self = getInstance();
	// Request processed, no longer pending
	self->removePendingRequest(avatar_picks.target_id, APT_PICKS);
	self->notifyObservers(avatar_picks.target_id,&avatar_picks,APT_PICKS);
}

void LLAvatarPropertiesProcessor::processAvatarGroupsReply(LLMessageSystem* msg, void**)
{
	LLAvatarGroups avatar_groups;
	msg->getUUIDFast(_PREHASH_AgentData, _PREHASH_AgentID, avatar_groups.agent_id );
	msg->getUUIDFast(_PREHASH_AgentData, _PREHASH_AvatarID, avatar_groups.avatar_id );

	S32 group_count = msg->getNumberOfBlocksFast(_PREHASH_GroupData);
	for(S32 i = 0; i < group_count; ++i)
	{
		LLAvatarGroups::LLGroupData group_data;

		msg->getU64(    _PREHASH_GroupData, _PREHASH_GroupPowers,	group_data.group_powers, i );
		msg->getStringFast(_PREHASH_GroupData, _PREHASH_GroupTitle,	group_data.group_title, i );
		msg->getUUIDFast(  _PREHASH_GroupData, _PREHASH_GroupID,	group_data.group_id, i);
		msg->getStringFast(_PREHASH_GroupData, _PREHASH_GroupName,	group_data.group_name, i );
		msg->getUUIDFast(  _PREHASH_GroupData, _PREHASH_GroupInsigniaID, group_data.group_insignia_id, i );

		avatar_groups.group_list.push_back(group_data);
	}

	LLAvatarPropertiesProcessor* self = getInstance();
	self->removePendingRequest(avatar_groups.avatar_id, APT_GROUPS);
	self->notifyObservers(avatar_groups.avatar_id,&avatar_groups,APT_GROUPS);
}


void LLAvatarPropertiesProcessor::sendNotes(const LLUUID& avatar_id, const std::string notes)
{
	if(!avatar_id.isNull())
	{
		LLMessageSystem* msg = gMessageSystem;

		// setup message header
		msg->newMessageFast(_PREHASH_AvatarNotesUpdate);
		msg->nextBlockFast(_PREHASH_AgentData);
		msg->addUUID(_PREHASH_AgentID, gAgent.getID());
		msg->addUUID(_PREHASH_SessionID, gAgent.getSessionID());

		msg->nextBlockFast(_PREHASH_Data);
		msg->addUUID(_PREHASH_TargetID, avatar_id);
		msg->addString(_PREHASH_Notes, notes);

		gAgent.sendReliableMessage();
	}
}

// </FS><|MERGE_RESOLUTION|>--- conflicted
+++ resolved
@@ -438,13 +438,9 @@
 
 	LLDateUtil::dateFromPDTString(avatar_data.born_on, birth_date);
 	// Since field 'hide_age' is not supported by msg system we'd better hide the age here
-<<<<<<< HEAD
 	// <FS:Ansariel> OpenSim
-	//avatar_data.hide_age = true;
 	avatar_data.hide_age = LLGridManager::instance().isInSecondLife();
 	// </FS:Ansariel>
-=======
->>>>>>> 62f864c0
 	avatar_data.caption_index = 0;
 
 	S32 charter_member_size = 0;
@@ -838,5 +834,4 @@
 		gAgent.sendReliableMessage();
 	}
 }
-
-// </FS>+// </FS>
