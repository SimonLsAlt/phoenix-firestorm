--- conflicted
+++ resolved
@@ -346,11 +346,7 @@
 	update();
 	if (sDebugPointAt && mTargetType != POINTAT_TARGET_NONE)
 	{
-<<<<<<< HEAD
-		LLGLDisable gls_stencil(GL_STENCIL_TEST); // <FS:Ansariel> HUD items hidden by new mesh selection outlining
-=======
 		LLGLDisable gls_stencil(GL_STENCIL_TEST);
->>>>>>> 21f19cb6
 		gGL.getTexUnit(0)->unbind(LLTexUnit::TT_TEXTURE);
 
 		LLVector3 target = mTargetPos + mSourceObject->getRenderPosition();
