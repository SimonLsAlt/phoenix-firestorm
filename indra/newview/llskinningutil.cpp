--- conflicted
+++ resolved
@@ -458,11 +458,7 @@
         __m128 _mScale = _mm_add_ps( _mWeight, _mm_movehl_ps( _mWeight, _mWeight ));
         _mScale = _mm_add_ss( _mScale, _mm_shuffle_ps( _mScale, _mScale, 1) );
         _mScale = _mm_shuffle_ps( _mScale, _mScale, 0 );
-<<<<<<< HEAD
-        
-=======
-
->>>>>>> 1a8a5404
+
         _mWeight = _mm_div_ps( _mWeight, _mScale );
         _mm_store_ps( wght, _mWeight );
 
