--- conflicted
+++ resolved
@@ -127,97 +127,12 @@
     skin->mInvalidJointsScrubbed = true;
 }
 
-<<<<<<< HEAD
-#define MAT_USE_SSE 1
-
-//<FS:Beq> Per frame SkinningMatrix Caching
-//void LLSkinningUtil::initSkinningMatrixPalette(
-//    LLMatrix4* mat,
-//    S32 count,
-//    const LLMeshSkinInfo* skin,
-//    LLVOAvatar *avatar)
-//{
-//    initJointNums(const_cast<LLMeshSkinInfo*>(skin), avatar);
-//    for (U32 j = 0; j < count; ++j)
-//    {
-//        S32 joint_num = skin->mJointNums[j];
-//        LLJoint *joint = NULL;
-//        if (joint_num >= 0 && joint_num < LL_CHARACTER_MAX_ANIMATED_JOINTS)
-//        {
-//            joint = avatar->getJoint(joint_num);
-//        }
-//        llassert(joint);
-//        if (joint)
-//        {
-//#ifdef MAT_USE_SSE
-//            LLMatrix4a bind, world, res;
-//            bind.loadu(skin->mInvBindMatrix[j]);
-//            world.loadu(joint->getWorldMatrix());
-//            matMul(bind, world, res);
-//            memcpy(mat[j].mMatrix, res.mMatrix, 16 * sizeof(float));
-//#else
-//            mat[j] = skin->mInvBindMatrix[j];
-//            mat[j] *= joint->getWorldMatrix();
-//#endif
-//        }
-//        else
-//        {
-//            mat[j] = skin->mInvBindMatrix[j];
-//#if DEBUG_SKINNING
-//            // This  shouldn't  happen   -  in  mesh  upload,  skinned
-//            // rendering  should  be disabled  unless  all joints  are
-//            // valid.  In other  cases of  skinned  rendering, invalid
-//            // joints should already have  been removed during scrubInvalidJoints().
-//            LL_WARNS_ONCE("Avatar") << avatar->getFullname()
-//                << " rigged to invalid joint name " << skin->mJointNames[j]
-//                << " num " << skin->mJointNums[j] << LL_ENDL;
-//            LL_WARNS_ONCE("Avatar") << avatar->getFullname()
-//                << " avatar build state: isBuilt() " << avatar->isBuilt()
-//                << " mInitFlags " << avatar->mInitFlags << LL_ENDL;
-//#endif
-//            dump_avatar_and_skin_state("initSkinningMatrixPalette joint not found", avatar, skin);
-//        }
-//    }
-//}
-
-#ifndef LL_RELEASE_FOR_DOWNLOAD
-static LLTrace::BlockTimerStatHandle FTM_SKINNING_INIT("Init Skinning Mats"); 
-#endif
-
-=======
->>>>>>> aa7ca0ae
 void LLSkinningUtil::initSkinningMatrixPalette(
     LLMatrix4a* mat,
     S32 count, 
     const LLMeshSkinInfo* skin,
     LLVOAvatar *avatar)
 {
-<<<<<<< HEAD
-#ifndef LL_RELEASE_FOR_DOWNLOAD
-    // This timer is too hot for normal use (though better now with caching)
-    LL_RECORD_BLOCK_TIME(FTM_SKINNING_INIT);
-#endif
-    LLMatrix4a bind[LL_MAX_JOINTS_PER_MESH_OBJECT];
-    LLMatrix4a world[LL_MAX_JOINTS_PER_MESH_OBJECT];
-
-    initJointNums(const_cast<LLMeshSkinInfo*>(skin), avatar);
-// TODO: Refactored to encourage the compiler to optimise better but it's too old and stubborn. Need to hand tool the SIMD.
-// TODO: There are two overheads in this function casued by the unaligned loads. use Matrix4a
-// TODO: getWorldMatrix forces a reverse recursion up through the skelly. Check if this is happening efficiently.
-    for (U32 j = 0; j < count; ++j)
-    {
-        S32 joint_num = skin->mJointNums[j];
-        LLJoint *joint = NULL;
-        if (joint_num >= 0 && joint_num < LL_CHARACTER_MAX_ANIMATED_JOINTS)
-        {
-            joint = avatar->getJoint(joint_num);
-        }
-        if (joint)
-        {
-            bind[j].loadu(skin->mInvBindMatrix[j]);
-            world[j].loadu(joint->getWorldMatrix());
-            matMul(bind[j], world[j], mat[j]);
-=======
     LL_PROFILE_ZONE_SCOPED;
 
     initJointNums(const_cast<LLMeshSkinInfo*>(skin), avatar);
@@ -232,34 +147,24 @@
         if (joint)
         {
             world[j] = joint->getWorldMatrix4a();
->>>>>>> aa7ca0ae
         }
         else
         {
-            mat[j].loadu(skin->mInvBindMatrix[j]);
+            mat[j] = skin->mInvBindMatrix[j];
 #if DEBUG_SKINNING
             // This  shouldn't  happen   -  in  mesh  upload,  skinned
             // rendering  should  be disabled  unless  all joints  are
             // valid.  In other  cases of  skinned  rendering, invalid
             // joints should already have  been removed during scrubInvalidJoints().
-<<<<<<< HEAD
-            // Beq note - Oct 2018 Animesh - Many rigged meshes still fail here. ('mElbowLeeft' typo in the rigging data)
-=======
->>>>>>> aa7ca0ae
             LL_WARNS_ONCE("Avatar") << avatar->getFullname()
                 << " rigged to invalid joint name " << skin->mJointNames[j]
                 << " num " << skin->mJointNums[j] << LL_ENDL;
             LL_WARNS_ONCE("Avatar") << avatar->getFullname()
                 << " avatar build state: isBuilt() " << avatar->isBuilt()
                 << " mInitFlags " << avatar->mInitFlags << LL_ENDL;
-<<<<<<< HEAD
-
-=======
->>>>>>> aa7ca0ae
 #endif
-
-        }
-//LL_DEBUGS("Skinning") << "[" << avatar->getFullname() << "] joint(" << skin->mJointNames[j] << ") matices bind(" << bind << ") world(" << world << ")" << LL_ENDL;
+            dump_avatar_and_skin_state("initSkinningMatrixPalette joint not found", avatar, skin);
+        }
     }
 
     //NOTE: pointer striders used here as a micro-optimization over vector/array lookups
@@ -273,12 +178,11 @@
         matMulUnsafe(*(invBind++), *(w++), *(m++));
     }
 }
-//</FS:Beq>
 
 void LLSkinningUtil::checkSkinWeights(LLVector4a* weights, U32 num_vertices, const LLMeshSkinInfo* skin)
 {
 #if DEBUG_SKINNING
-    const S32 max_joints = skin->mJointNames.size();
+	const S32 max_joints = skin->mJointNames.size();
     for (U32 j=0; j<num_vertices; j++)
     {
         F32 *w = weights[j].getF32ptr();
@@ -453,7 +357,7 @@
                     }
                     for (U32 k=0; k<4; ++k)
                     {
-                        S32 joint_index = idx[k];
+						S32 joint_index = idx[k];
                         if (wght[k] > 0.0f && num_joints > joint_index)
                         {
                             S32 joint_num = skin->mJointNums[joint_index];
@@ -529,16 +433,15 @@
     bind_rot.normalize();
     return bind_rot;
 }
-<<<<<<< HEAD
 
 namespace FSSkinningUtil
 {
-    void getPerVertexSkinMatrixSSE( LLVector4a const &weights, LLMatrix4a* mat, bool handle_bad_scale, LLMatrix4a& final_mat, U32 max_joints )
+    void getPerVertexSkinMatrixSSE( LLVector4a const &weights, const LLMatrix4a* mat, bool handle_bad_scale, LLMatrix4a& final_mat, U32 max_joints )
     {
         final_mat.clear();
-        
+
         llassert_always( !handle_bad_scale );
-    
+
         LL_ALIGN_16( S32 idx[4] );
         LL_ALIGN_16( F32 wght[4] );
 
@@ -548,24 +451,22 @@
 
         _mIdx = _mm_min_epi16( _mIdx, _mMaxIdx );
         _mm_store_si128( (__m128i*)idx, _mIdx );
-            
+
         __m128 _mScale = _mm_add_ps( _mWeight, _mm_movehl_ps( _mWeight, _mWeight ));
         _mScale = _mm_add_ss( _mScale, _mm_shuffle_ps( _mScale, _mScale, 1) );
         _mScale = _mm_shuffle_ps( _mScale, _mScale, 0 );
         
         _mWeight = _mm_div_ps( _mWeight, _mScale );
         _mm_store_ps( wght, _mWeight );
-        
+
         for (U32 k = 0; k < 4; k++)
         {
             F32 w = wght[k];
-            
+
             LLMatrix4a src;
             src.setMul(mat[idx[k]], w);
-            
+
             final_mat.add(src);
         }
     }
-}
-=======
->>>>>>> aa7ca0ae
+}