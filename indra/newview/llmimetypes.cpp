/**
 * @file llmimetypes.cpp
 * @brief Translates a MIME type like "video/quicktime" into a
 * localizable user-friendly string like "QuickTime Movie"
 *
 * $LicenseInfo:firstyear=2007&license=viewerlgpl$
 * Second Life Viewer Source Code
 * Copyright (C) 2010, Linden Research, Inc.
 *
 * This library is free software; you can redistribute it and/or
 * modify it under the terms of the GNU Lesser General Public
 * License as published by the Free Software Foundation;
 * version 2.1 of the License only.
 *
 * This library is distributed in the hope that it will be useful,
 * but WITHOUT ANY WARRANTY; without even the implied warranty of
 * MERCHANTABILITY or FITNESS FOR A PARTICULAR PURPOSE.  See the GNU
 * Lesser General Public License for more details.
 *
 * You should have received a copy of the GNU Lesser General Public
 * License along with this library; if not, write to the Free Software
 * Foundation, Inc., 51 Franklin Street, Fifth Floor, Boston, MA  02110-1301  USA
 *
 * Linden Research, Inc., 945 Battery Street, San Francisco, CA  94111  USA
 * $/LicenseInfo$
 */

#include "llviewerprecompiledheaders.h"

#include "llmimetypes.h"
#include "lltrans.h"
#include "llxmlnode.h"

#include "lluictrlfactory.h"

LLMIMETypes::mime_info_map_t LLMIMETypes::sMap;
LLMIMETypes::mime_widget_set_map_t LLMIMETypes::sWidgetMap;

std::string sDefaultLabel;
    // Returned when we don't know what to do with the mime type
std::string sDefaultWidgetType;
    // Returned when we don't know what widget set to use
std::string sDefaultImpl;
    // Returned when we don't know what impl to use
std::string sXMLFilename;
    // Squirrel away XML filename so we know how to reset
std::string DEFAULT_MIME_TYPE = "none/none";

/////////////////////////////////////////////////////////////////////////////

// static
bool LLMIMETypes::parseMIMETypes(const std::string& xml_filename)
{
    LLXMLNodePtr root;
    bool success = LLUICtrlFactory::getLayeredXMLNode(xml_filename, root);
    if ( ! success || root.isNull() || ! root->hasName( "mimetypes" ) )
    {
        LL_WARNS() << "Unable to read MIME type file: "
            << xml_filename << LL_ENDL;
        return false;
    }

<<<<<<< HEAD
	for (LLXMLNode* node = root->getFirstChild();
		 node != NULL;
		 node = node->getNextSibling())
	{
		if (node->hasName("defaultlabel"))
		{
			sDefaultLabel = node->getTextContents();
		}
		else if (node->hasName("defaultwidget"))
		{
			sDefaultWidgetType = node->getTextContents();
		}
		else if (node->hasName("defaultimpl"))
		{
			sDefaultImpl = node->getTextContents();
		}
		else if (node->hasName("mimetype") || node->hasName("scheme"))
		{
			std::string mime_type;
			node->getAttributeString("name", mime_type);
			LLMIMEInfo info;
			for (LLXMLNode* child = node->getFirstChild();
				 child != NULL;
				 child = child->getNextSibling())
			{
				if (child->hasName("label"))
				{
					info.mLabel = child->getTextContents();
				}
				else if (child->hasName("widgettype"))
				{
					info.mWidgetType = child->getTextContents();
				}
				else if (child->hasName("impl"))
				{
					info.mImpl = child->getTextContents();
				}
			}
			sMap[mime_type] = info;
		}
		else if (node->hasName("widgetset"))
		{
			std::string set_name;
			node->getAttributeString("name", set_name);
			LLMIMEWidgetSet info;
			for (LLXMLNode* child = node->getFirstChild();
				child != NULL;
				child = child->getNextSibling())
			{
				if (child->hasName("label"))
				{
					info.mLabel = child->getTextContents();
				}
				if (child->hasName("icon"))
				{
					info.mIcon = child->getTextContents();
				}
				if (child->hasName("default_type"))
				{
					info.mDefaultMimeType = child->getTextContents();
				}
				if (child->hasName("tooltip"))
				{
					info.mToolTip = child->getTextContents();
				}
				if (child->hasName("playtip"))
				{
					info.mPlayTip = child->getTextContents();
				}
				if (child->hasName("allow_resize"))
				{
					bool allow_resize = false;
					child->getBoolValue( 1, &allow_resize );
					info.mAllowResize = allow_resize;
				}
				if (child->hasName("allow_looping"))
				{
					bool allow_looping = false;
					child->getBoolValue( 1, &allow_looping );
					info.mAllowLooping = allow_looping;
				}
			}
			sWidgetMap[set_name] = info;
		}
	}
=======
    for (LLXMLNode* node = root->getFirstChild();
         node != NULL;
         node = node->getNextSibling())
    {
        if (node->hasName("defaultlabel"))
        {
            sDefaultLabel = node->getTextContents();
        }
        else if (node->hasName("defaultwidget"))
        {
            sDefaultWidgetType = node->getTextContents();
        }
        else if (node->hasName("defaultimpl"))
        {
            sDefaultImpl = node->getTextContents();
        }
        else if (node->hasName("mimetype") || node->hasName("scheme"))
        {
            std::string mime_type;
            node->getAttributeString("name", mime_type);
            LLMIMEInfo info;
            for (LLXMLNode* child = node->getFirstChild();
                 child != NULL;
                 child = child->getNextSibling())
            {
                if (child->hasName("label"))
                {
                    info.mLabel = child->getTextContents();
                }
                else if (child->hasName("widgettype"))
                {
                    info.mWidgetType = child->getTextContents();
                }
                else if (child->hasName("impl"))
                {
                    info.mImpl = child->getTextContents();
                }
            }
            sMap[mime_type] = info;
        }
        else if (node->hasName("widgetset"))
        {
            std::string set_name;
            node->getAttributeString("name", set_name);
            LLMIMEWidgetSet info;
            for (LLXMLNode* child = node->getFirstChild();
                child != NULL;
                child = child->getNextSibling())
            {
                if (child->hasName("label"))
                {
                    info.mLabel = child->getTextContents();
                }
                if (child->hasName("icon"))
                {
                    info.mIcon = child->getTextContents();
                }
                if (child->hasName("default_type"))
                {
                    info.mDefaultMimeType = child->getTextContents();
                }
                if (child->hasName("tooltip"))
                {
                    info.mToolTip = child->getTextContents();
                }
                if (child->hasName("playtip"))
                {
                    info.mPlayTip = child->getTextContents();
                }
                if (child->hasName("allow_resize"))
                {
                    BOOL allow_resize = FALSE;
                    child->getBoolValue( 1, &allow_resize );
                    info.mAllowResize = (bool)allow_resize;
                }
                if (child->hasName("allow_looping"))
                {
                    BOOL allow_looping = FALSE;
                    child->getBoolValue( 1, &allow_looping );
                    info.mAllowLooping = (bool)allow_looping;
                }
            }
            sWidgetMap[set_name] = info;
        }
    }
>>>>>>> c06fb4e0

    sXMLFilename = xml_filename;
    return true;
}

// static
std::string LLMIMETypes::translate(const std::string& mime_type)
{
    mime_info_map_t::const_iterator it = sMap.find(mime_type);
    if (it != sMap.end())
    {
        return it->second.mLabel;
    }
    else
    {
        return sDefaultLabel;
    }
}

// static
std::string LLMIMETypes::widgetType(const std::string& mime_type)
{
    mime_info_map_t::const_iterator it = sMap.find(mime_type);
    if (it != sMap.end())
    {
        return it->second.mWidgetType;
    }
    else
    {
        return sDefaultWidgetType;
    }
}

// static
std::string LLMIMETypes::implType(const std::string& mime_type)
{
    mime_info_map_t::const_iterator it = sMap.find(mime_type);
    if (it != sMap.end())
    {
        return it->second.mImpl;
    }
    else
    {
        return sDefaultImpl;
    }
}

// static
std::string LLMIMETypes::findIcon(const std::string& mime_type)
{
    std::string icon = "";
    std::string widget_type = LLMIMETypes::widgetType(mime_type);
    mime_widget_set_map_t::iterator it = sWidgetMap.find(widget_type);
    if(it != sWidgetMap.end())
    {
        icon = it->second.mIcon;
    }
    return icon;
}

// static
std::string LLMIMETypes::findDefaultMimeType(const std::string& widget_type)
{
    std::string mime_type = getDefaultMimeType();
    mime_widget_set_map_t::iterator it = sWidgetMap.find(widget_type);
    if(it != sWidgetMap.end())
    {
        mime_type = it->second.mDefaultMimeType;
    }
    return mime_type;
}

// static
const std::string& LLMIMETypes::getDefaultMimeType()
{
    return DEFAULT_MIME_TYPE;
}

const std::string& LLMIMETypes::getDefaultMimeTypeTranslation()
{
    static std::string mime_type = LLTrans::getString("DefaultMimeType");
    return mime_type;
}

// static
std::string LLMIMETypes::findToolTip(const std::string& mime_type)
{
    std::string tool_tip = "";
    std::string widget_type = LLMIMETypes::widgetType(mime_type);
    mime_widget_set_map_t::iterator it = sWidgetMap.find(widget_type);
    if(it != sWidgetMap.end())
    {
        tool_tip = it->second.mToolTip;
    }
    return tool_tip;
}

// static
std::string LLMIMETypes::findPlayTip(const std::string& mime_type)
{
    std::string play_tip = "";
    std::string widget_type = LLMIMETypes::widgetType(mime_type);
    mime_widget_set_map_t::iterator it = sWidgetMap.find(widget_type);
    if(it != sWidgetMap.end())
    {
        play_tip = it->second.mPlayTip;
    }
    return play_tip;
}

// static
bool LLMIMETypes::findAllowResize(const std::string& mime_type)
{
    bool allow_resize = false;
    std::string widget_type = LLMIMETypes::widgetType(mime_type);
    mime_widget_set_map_t::iterator it = sWidgetMap.find(widget_type);
    if(it != sWidgetMap.end())
    {
        allow_resize = it->second.mAllowResize;
    }
    return allow_resize;
}

// static
bool LLMIMETypes::findAllowLooping(const std::string& mime_type)
{
    bool allow_looping = false;
    std::string widget_type = LLMIMETypes::widgetType(mime_type);
    mime_widget_set_map_t::iterator it = sWidgetMap.find(widget_type);
    if(it != sWidgetMap.end())
    {
        allow_looping = it->second.mAllowLooping;
    }
    return allow_looping;
}

// static
bool LLMIMETypes::isTypeHandled(const std::string& mime_type)
{
    mime_info_map_t::const_iterator it = sMap.find(mime_type);
    if (it != sMap.end())
    {
        return true;
    }
    return false;
}

// static
void LLMIMETypes::reload(void*)
{
    sMap.clear();
    sWidgetMap.clear();
    (void)LLMIMETypes::parseMIMETypes(sXMLFilename);
}
<|MERGE_RESOLUTION|>--- conflicted
+++ resolved
@@ -60,93 +60,6 @@
         return false;
     }
 
-<<<<<<< HEAD
-	for (LLXMLNode* node = root->getFirstChild();
-		 node != NULL;
-		 node = node->getNextSibling())
-	{
-		if (node->hasName("defaultlabel"))
-		{
-			sDefaultLabel = node->getTextContents();
-		}
-		else if (node->hasName("defaultwidget"))
-		{
-			sDefaultWidgetType = node->getTextContents();
-		}
-		else if (node->hasName("defaultimpl"))
-		{
-			sDefaultImpl = node->getTextContents();
-		}
-		else if (node->hasName("mimetype") || node->hasName("scheme"))
-		{
-			std::string mime_type;
-			node->getAttributeString("name", mime_type);
-			LLMIMEInfo info;
-			for (LLXMLNode* child = node->getFirstChild();
-				 child != NULL;
-				 child = child->getNextSibling())
-			{
-				if (child->hasName("label"))
-				{
-					info.mLabel = child->getTextContents();
-				}
-				else if (child->hasName("widgettype"))
-				{
-					info.mWidgetType = child->getTextContents();
-				}
-				else if (child->hasName("impl"))
-				{
-					info.mImpl = child->getTextContents();
-				}
-			}
-			sMap[mime_type] = info;
-		}
-		else if (node->hasName("widgetset"))
-		{
-			std::string set_name;
-			node->getAttributeString("name", set_name);
-			LLMIMEWidgetSet info;
-			for (LLXMLNode* child = node->getFirstChild();
-				child != NULL;
-				child = child->getNextSibling())
-			{
-				if (child->hasName("label"))
-				{
-					info.mLabel = child->getTextContents();
-				}
-				if (child->hasName("icon"))
-				{
-					info.mIcon = child->getTextContents();
-				}
-				if (child->hasName("default_type"))
-				{
-					info.mDefaultMimeType = child->getTextContents();
-				}
-				if (child->hasName("tooltip"))
-				{
-					info.mToolTip = child->getTextContents();
-				}
-				if (child->hasName("playtip"))
-				{
-					info.mPlayTip = child->getTextContents();
-				}
-				if (child->hasName("allow_resize"))
-				{
-					bool allow_resize = false;
-					child->getBoolValue( 1, &allow_resize );
-					info.mAllowResize = allow_resize;
-				}
-				if (child->hasName("allow_looping"))
-				{
-					bool allow_looping = false;
-					child->getBoolValue( 1, &allow_looping );
-					info.mAllowLooping = allow_looping;
-				}
-			}
-			sWidgetMap[set_name] = info;
-		}
-	}
-=======
     for (LLXMLNode* node = root->getFirstChild();
          node != NULL;
          node = node->getNextSibling())
@@ -218,21 +131,20 @@
                 }
                 if (child->hasName("allow_resize"))
                 {
-                    BOOL allow_resize = FALSE;
+                    bool allow_resize = false;
                     child->getBoolValue( 1, &allow_resize );
-                    info.mAllowResize = (bool)allow_resize;
+                    info.mAllowResize = allow_resize;
                 }
                 if (child->hasName("allow_looping"))
                 {
-                    BOOL allow_looping = FALSE;
+                    bool allow_looping = false;
                     child->getBoolValue( 1, &allow_looping );
-                    info.mAllowLooping = (bool)allow_looping;
+                    info.mAllowLooping = allow_looping;
                 }
             }
             sWidgetMap[set_name] = info;
         }
     }
->>>>>>> c06fb4e0
 
     sXMLFilename = xml_filename;
     return true;
