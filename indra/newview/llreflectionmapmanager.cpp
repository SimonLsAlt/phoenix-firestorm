/**
 * @file llreflectionmapmanager.cpp
 * @brief LLReflectionMapManager class implementation
 *
 * $LicenseInfo:firstyear=2022&license=viewerlgpl$
 * Second Life Viewer Source Code
 * Copyright (C) 2022, Linden Research, Inc.
 *
 * This library is free software; you can redistribute it and/or
 * modify it under the terms of the GNU Lesser General Public
 * License as published by the Free Software Foundation;
 * version 2.1 of the License only.
 *
 * This library is distributed in the hope that it will be useful,
 * but WITHOUT ANY WARRANTY; without even the implied warranty of
 * MERCHANTABILITY or FITNESS FOR A PARTICULAR PURPOSE.  See the GNU
 * Lesser General Public License for more details.
 *
 * You should have received a copy of the GNU Lesser General Public
 * License along with this library; if not, write to the Free Software
 * Foundation, Inc., 51 Franklin Street, Fifth Floor, Boston, MA  02110-1301  USA
 *
 * Linden Research, Inc., 945 Battery Street, San Francisco, CA  94111  USA
 * $/LicenseInfo$
 */

#include "llviewerprecompiledheaders.h"

#include "llreflectionmapmanager.h"

#include <vector>

#include "llviewercamera.h"
#include "llspatialpartition.h"
#include "llviewerregion.h"
#include "pipeline.h"
#include "llviewershadermgr.h"
#include "llviewercontrol.h"
#include "llenvironment.h"
#include "llstartup.h"
#include "llviewermenufile.h"
#include "llnotificationsutil.h"

#if LL_WINDOWS
#pragma warning (push)
#pragma warning (disable : 4702) // compiler complains unreachable code
#endif
#define TINYEXR_USE_MINIZ 0
#include "zlib.h"
#define TINYEXR_IMPLEMENTATION
#include "tinyexr/tinyexr.h"
#if LL_WINDOWS
#pragma warning (pop)
#endif

LLPointer<LLImageGL> gEXRImage;

void load_exr(const std::string& filename)
{
    // reset reflection maps when previewing a new HDRI
    gPipeline.mReflectionMapManager.reset();
    gPipeline.mReflectionMapManager.initReflectionMaps();

    float* out; // width * height * RGBA
    int width;
    int height;
    const char* err = NULL; // or nullptr in C++11

    int ret =  LoadEXRWithLayer(&out, &width, &height, filename.c_str(), /* layername */ nullptr, &err);
<<<<<<< HEAD
    if (ret == TINYEXR_SUCCESS) 
=======
    if (ret == TINYEXR_SUCCESS)
>>>>>>> 08705392
    {
        U32 texName = 0;
        LLImageGL::generateTextures(1, &texName);

        gEXRImage = new LLImageGL(texName, 4, GL_TEXTURE_2D, GL_RGB16F, GL_RGB16F, GL_FLOAT, LLTexUnit::TAM_CLAMP);
        gEXRImage->setHasMipMaps(true);
        gEXRImage->setUseMipMaps(true);
        gEXRImage->setFilteringOption(LLTexUnit::TFO_TRILINEAR);

        gGL.getTexUnit(0)->bind(gEXRImage);

        glTexImage2D(GL_TEXTURE_2D, 0, GL_RGB16F, width, height, 0, GL_RGBA, GL_FLOAT, out);
        free(out); // release memory of image data

        glGenerateMipmap(GL_TEXTURE_2D);

        gGL.getTexUnit(0)->unbind(LLTexUnit::TT_TEXTURE);

    }
<<<<<<< HEAD
    else 
=======
    else
>>>>>>> 08705392
    {
        LLSD notif_args;
        notif_args["WHAT"] = filename;
        notif_args["REASON"] = "Unknown";
<<<<<<< HEAD
        if (err) 
=======
        if (err)
>>>>>>> 08705392
        {
            notif_args["REASON"] = std::string(err);
            FreeEXRErrorMessage(err); // release memory of error message.
        }
        LLNotificationsUtil::add("CannotLoad", notif_args);
    }
}

void hdri_preview()
{
    LLFilePickerReplyThread::startPicker(
        [](const std::vector<std::string>& filenames, LLFilePicker::ELoadFilter load_filter, LLFilePicker::ESaveFilter save_filter)
        {
            if (LLAppViewer::instance()->quitRequested())
            {
                return;
            }
            if (filenames.size() > 0)
            {
                load_exr(filenames[0]);
            }
        },
        LLFilePicker::FFLOAD_HDRI,
        true);
}

extern bool gCubeSnapshot;
extern bool gTeleportDisplay;

static U32 sUpdateCount = 0;

// get the next highest power of two of v (or v if v is already a power of two)
//defined in llvertexbuffer.cpp
extern U32 nhpo2(U32 v);

static void touch_default_probe(LLReflectionMap* probe)
{
    if (LLViewerCamera::getInstance())
    {
        LLVector3 origin = LLViewerCamera::getInstance()->getOrigin();
        origin.mV[2] += 64.f;

        probe->mOrigin.load3(origin.mV);
    }
}

LLReflectionMapManager::LLReflectionMapManager()
{
    initCubeFree();
}

void LLReflectionMapManager::initCubeFree()
{
    // start at 1 because index 0 is reserved for mDefaultProbe
    for (int i = 1; i < LL_MAX_REFLECTION_PROBE_COUNT; ++i)
    {
        mCubeFree.push_back(i);
    }
}

struct CompareProbeDistance
{
    LLReflectionMap* mDefaultProbe;

    bool operator()(const LLPointer<LLReflectionMap>& lhs, const LLPointer<LLReflectionMap>& rhs)
    {
        return lhs->mDistance < rhs->mDistance;
    }
};

static F32 update_score(LLReflectionMap* p)
{
    return gFrameTimeSeconds - p->mLastUpdateTime  - p->mDistance*0.1f;
}

// return true if a is higher priority for an update than b
static bool check_priority(LLReflectionMap* a, LLReflectionMap* b)
{
    if (a->mCubeIndex == -1)
    { // not a candidate for updating
        return false;
    }
    else if (b->mCubeIndex == -1)
    { // b is not a candidate for updating, a is higher priority by default
        return true;
    }
    else if (!a->mComplete && !b->mComplete)
    { //neither probe is complete, use distance
        return a->mDistance < b->mDistance;
    }
    else if (a->mComplete && b->mComplete)
    { //both probes are complete, use update_score metric
        return update_score(a) > update_score(b);
    }

    // a or b is not complete,
    if (sUpdateCount % 3 == 0)
    { // every third update, allow complete probes to cut in line in front of non-complete probes to avoid spammy probe generators from deadlocking scheduler (SL-20258))
        return !b->mComplete;
    }

    // prioritize incomplete probe
    return b->mComplete;
}

// helper class to seed octree with probes
void LLReflectionMapManager::update()
{
    if (!LLPipeline::sReflectionProbesEnabled || gTeleportDisplay || LLStartUp::getStartupState() < STATE_PRECACHE)
    {
        return;
    }

    LL_PROFILE_ZONE_SCOPED_CATEGORY_DISPLAY;
    llassert(!gCubeSnapshot); // assert a snapshot is not in progress
    if (LLAppViewer::instance()->logoutRequestSent())
    {
        return;
    }

    if (mPaused && gFrameTimeSeconds > mResumeTime)
    {
        resume();
    }

    initReflectionMaps();

    if (!mRenderTarget.isComplete())
    {
        U32 color_fmt = GL_RGB16F;
        U32 targetRes = mProbeResolution * 4; // super sample
        mRenderTarget.allocate(targetRes, targetRes, color_fmt, true);
    }

    if (mMipChain.empty())
    {
        U32 res = mProbeResolution;
        U32 count = log2((F32)res) + 0.5f;
        
        mMipChain.resize(count);
        for (U32 i = 0; i < count; ++i)
        {
            mMipChain[i].allocate(res, res, GL_RGB16F);
            res /= 2;
        }
    }

    llassert(mProbes[0] == mDefaultProbe);
    
    LLVector4a camera_pos;
    camera_pos.load3(LLViewerCamera::instance().getOrigin().mV);

    // process kill list
    for (auto& probe : mKillList)
    {
        auto const & iter = std::find(mProbes.begin(), mProbes.end(), probe);
        if (iter != mProbes.end())
        {
            deleteProbe(iter - mProbes.begin());
        }
    }

    mKillList.clear();
    
    // process create list
    for (auto& probe : mCreateList)
    {
        mProbes.push_back(probe);
    }

    mCreateList.clear();

    if (mProbes.empty())
    {
        return;
    }


    bool did_update = false;
    
    static LLCachedControl<S32> sDetail(gSavedSettings, "RenderReflectionProbeDetail", -1);
    static LLCachedControl<S32> sLevel(gSavedSettings, "RenderReflectionProbeLevel", 3);

    bool realtime = sDetail >= (S32)LLReflectionMapManager::DetailLevel::REALTIME;
    
    LLReflectionMap* closestDynamic = nullptr;

    LLReflectionMap* oldestProbe = nullptr;
    LLReflectionMap* oldestOccluded = nullptr;

    if (mUpdatingProbe != nullptr)
    {
        did_update = true;
        doProbeUpdate();
    }

    // update distance to camera for all probes
    std::sort(mProbes.begin()+1, mProbes.end(), CompareProbeDistance());
    llassert(mProbes[0] == mDefaultProbe);
    llassert(mProbes[0]->mCubeArray == mTexture);
    llassert(mProbes[0]->mCubeIndex == 0);

    // make sure we're assigning cube slots to the closest probes

    // first free any cube indices for distant probes
    for (U32 i = mReflectionProbeCount; i < mProbes.size(); ++i)
    {
        LLReflectionMap* probe = mProbes[i];
        llassert(probe != nullptr);

        if (probe->mCubeIndex != -1 && mUpdatingProbe != probe)
        { // free this index
            mCubeFree.push_back(probe->mCubeIndex);

            probe->mCubeArray = nullptr;
            probe->mCubeIndex = -1;
            probe->mComplete = false;
        }
    }

    // next distribute the free indices
    U32 count = llmin(mReflectionProbeCount, (U32)mProbes.size());

    for (U32 i = 1; i < count && !mCubeFree.empty(); ++i)
    {
        // find the closest probe that needs a cube index
        LLReflectionMap* probe = mProbes[i];

        if (probe->mCubeIndex == -1)
        {
            S32 idx = allocateCubeIndex();
            llassert(idx > 0); //if we're still in this loop, mCubeFree should not be empty and allocateCubeIndex should be returning good indices
            probe->mCubeArray = mTexture;
            probe->mCubeIndex = idx;
        }
    }

    for (unsigned int i = 0; i < mProbes.size(); ++i)
    {
        LLReflectionMap* probe = mProbes[i];
        if (probe->getNumRefs() == 1)
        { // no references held outside manager, delete this probe
            deleteProbe(i);
            --i;
            continue;
        }
        
        if (probe != mDefaultProbe &&
            (!probe->isRelevant() || mPaused))
        { // skip irrelevant probes (or all non-default probes if paused)
            continue;
        }

        LLVector4a d;

        if (probe != mDefaultProbe)
        {
            if (probe->mViewerObject) //make sure probes track the viewer objects they are attached to
            {
                probe->mOrigin.load3(probe->mViewerObject->getPositionAgent().mV);
            }
            d.setSub(camera_pos, probe->mOrigin);
            probe->mDistance = d.getLength3().getF32() - probe->mRadius;
        }
        else if (probe->mComplete)
        {
            // make default probe have a distance of 64m for the purposes of prioritization (if it's already been generated once)
            probe->mDistance = 64.f;
        }
        else
        {
            probe->mDistance = -4096.f; //boost priority of default probe when it's not complete
        }

        if (probe->mComplete)
        {
            probe->autoAdjustOrigin();
            probe->mFadeIn = llmin((F32) (probe->mFadeIn + gFrameIntervalSeconds), 1.f);
        }
        if (probe->mOccluded && probe->mComplete)
        {
            if (oldestOccluded == nullptr)
            {
                oldestOccluded = probe;
            }
            else if (probe->mLastUpdateTime < oldestOccluded->mLastUpdateTime)
            {
                oldestOccluded = probe;
            }
        }
        else
        {
            if (!did_update &&
                i < mReflectionProbeCount &&
                (oldestProbe == nullptr ||
                    check_priority(probe, oldestProbe)))
            {
               oldestProbe = probe;
            }
        }

        if (realtime &&
            closestDynamic == nullptr &&
            probe->mCubeIndex != -1 &&
            probe->getIsDynamic())
        {
            closestDynamic = probe;
        }
    }

    if (realtime && closestDynamic != nullptr)
    {
        LL_PROFILE_ZONE_NAMED_CATEGORY_DISPLAY("rmmu - realtime");
        // update the closest dynamic probe realtime
        // should do a full irradiance pass on "odd" frames and a radiance pass on "even" frames
        closestDynamic->autoAdjustOrigin();

        // store and override the value of "isRadiancePass" -- parts of the render pipe rely on "isRadiancePass" to set
        // lighting values etc
        bool radiance_pass = isRadiancePass();
        mRadiancePass = mRealtimeRadiancePass;
        for (U32 i = 0; i < 6; ++i)
        {
            updateProbeFace(closestDynamic, i);
        }
        mRealtimeRadiancePass = !mRealtimeRadiancePass;

        // restore "isRadiancePass"
        mRadiancePass = radiance_pass;
    }

    static LLCachedControl<F32> sUpdatePeriod(gSavedSettings, "RenderDefaultProbeUpdatePeriod", 2.f);
    if ((gFrameTimeSeconds - mDefaultProbe->mLastUpdateTime) < sUpdatePeriod)
    {
        if (sLevel == 0)
        { // when probes are disabled don't update the default probe more often than the prescribed update period
            oldestProbe = nullptr;
        }
    }
    else if (sLevel > 0)
    { // when probes are enabled don't update the default probe less often than the prescribed update period
      oldestProbe = mDefaultProbe;
    }

    // switch to updating the next oldest probe
    if (!did_update && oldestProbe != nullptr)
    {
        LLReflectionMap* probe = oldestProbe;
        llassert(probe->mCubeIndex != -1);
        
        probe->autoAdjustOrigin();

        sUpdateCount++;
        mUpdatingProbe = probe;
        doProbeUpdate();
    }

    if (oldestOccluded)
    {
        // as far as this occluded probe is concerned, an origin/radius update is as good as a full update
        oldestOccluded->autoAdjustOrigin();
        oldestOccluded->mLastUpdateTime = gFrameTimeSeconds;
    }
}

LLReflectionMap* LLReflectionMapManager::addProbe(LLSpatialGroup* group)
{
    LLReflectionMap* probe = new LLReflectionMap();
    probe->mGroup = group;

    if (mDefaultProbe.isNull())
    {  //safety check to make sure default probe is always first probe added
        mDefaultProbe = new LLReflectionMap();
        mProbes.push_back(mDefaultProbe);
    }

    llassert(mProbes[0] == mDefaultProbe);

    if (group)
    {
        probe->mOrigin = group->getOctreeNode()->getCenter();
    }

    if (gCubeSnapshot)
    { //snapshot is in progress, mProbes is being iterated over, defer insertion until next update
        mCreateList.push_back(probe);
    }
    else
    {
        mProbes.push_back(probe);
    }

    return probe;
}

struct CompareProbeDepth
{
    bool operator()(const LLReflectionMap* lhs, const LLReflectionMap* rhs)
    {
        return lhs->mMinDepth < rhs->mMinDepth;
    }
};

void LLReflectionMapManager::getReflectionMaps(std::vector<LLReflectionMap*>& maps)
{
    LL_PROFILE_ZONE_SCOPED_CATEGORY_DISPLAY;

    LLMatrix4a modelview;
    modelview.loadu(gGLModelView);
    LLVector4a oa; // scratch space for transformed origin

    U32 count = 0;
    U32 lastIdx = 0;
    for (U32 i = 0; count < maps.size() && i < mProbes.size(); ++i)
    {
        mProbes[i]->mLastBindTime = gFrameTimeSeconds; // something wants to use this probe, indicate it's been requested
        if (mProbes[i]->mCubeIndex != -1)
        {
            if (!mProbes[i]->mOccluded && mProbes[i]->mComplete)
            {
                maps[count++] = mProbes[i];
                modelview.affineTransform(mProbes[i]->mOrigin, oa);
                mProbes[i]->mMinDepth = -oa.getF32ptr()[2] - mProbes[i]->mRadius;
                mProbes[i]->mMaxDepth = -oa.getF32ptr()[2] + mProbes[i]->mRadius;
            }
        }
        else
        {
            mProbes[i]->mProbeIndex = -1;
        }
        lastIdx = i;
    }

    // set remaining probe indices to -1
    for (U32 i = lastIdx+1; i < mProbes.size(); ++i)
    {
        mProbes[i]->mProbeIndex = -1;
    }

    if (count > 1)
    {
        std::sort(maps.begin(), maps.begin() + count, CompareProbeDepth());
    }

    for (U32 i = 0; i < count; ++i)
    {
        maps[i]->mProbeIndex = i;
    }

    // null terminate list
    if (count < maps.size())
    {
        maps[count] = nullptr;
    }
}

LLReflectionMap* LLReflectionMapManager::registerSpatialGroup(LLSpatialGroup* group)
{
    if (!group)
    {
        return nullptr;
    }
    LLSpatialPartition* part = group->getSpatialPartition();
    if (!part || part->mPartitionType != LLViewerRegion::PARTITION_VOLUME)
    {
        return nullptr;
    }
    OctreeNode* node = group->getOctreeNode();
    F32 size = node->getSize().getF32ptr()[0];
    if (size < 15.f || size > 17.f)
    {
        return nullptr;
    }
    return addProbe(group);
}

LLReflectionMap* LLReflectionMapManager::registerViewerObject(LLViewerObject* vobj)
{
    llassert(vobj != nullptr);

    LLReflectionMap* probe = new LLReflectionMap();
    probe->mViewerObject = vobj;
    probe->mOrigin.load3(vobj->getPositionAgent().mV);

    if (gCubeSnapshot)
    { //snapshot is in progress, mProbes is being iterated over, defer insertion until next update
        mCreateList.push_back(probe);
    }
    else
    {
        mProbes.push_back(probe);
    }

    return probe;
}

S32 LLReflectionMapManager::allocateCubeIndex()
{
    if (!mCubeFree.empty())
    {
        S32 ret = mCubeFree.front();
        mCubeFree.pop_front();
        return ret;
    }

    return -1;
}

void LLReflectionMapManager::deleteProbe(U32 i)
{
    LL_PROFILE_ZONE_SCOPED_CATEGORY_DISPLAY;
    LLReflectionMap* probe = mProbes[i];

    llassert(probe != mDefaultProbe);

    if (probe->mCubeIndex != -1)
    { // mark the cube index used by this probe as being free
        mCubeFree.push_back(probe->mCubeIndex);
    }
    if (mUpdatingProbe == probe)
    {
        mUpdatingProbe = nullptr;
        mUpdatingFace = 0;
    }

    // remove from any Neighbors lists
    for (auto& other : probe->mNeighbors)
    {
        auto const & iter = std::find(other->mNeighbors.begin(), other->mNeighbors.end(), probe);
        llassert(iter != other->mNeighbors.end());
        other->mNeighbors.erase(iter);
    }

    mProbes.erase(mProbes.begin() + i);
}


void LLReflectionMapManager::doProbeUpdate()
{
    LL_PROFILE_ZONE_SCOPED_CATEGORY_DISPLAY;
    llassert(mUpdatingProbe != nullptr);

    updateProbeFace(mUpdatingProbe, mUpdatingFace);
    
    bool debug_updates = gPipeline.hasRenderDebugMask(LLPipeline::RENDER_DEBUG_PROBE_UPDATES) && mUpdatingProbe->mViewerObject;

    if (++mUpdatingFace == 6)
    {
        if (debug_updates)
        {
            mUpdatingProbe->mViewerObject->setDebugText(llformat("%.1f", (F32)gFrameTimeSeconds), LLColor4(1, 1, 1, 1));
        }
        updateNeighbors(mUpdatingProbe);
        mUpdatingFace = 0;
        if (isRadiancePass())
        {
            mUpdatingProbe->mComplete = true;
            mUpdatingProbe = nullptr;
            mRadiancePass = false;
        }
        else
        {
            mRadiancePass = true;
        }
    }
    else if (debug_updates)
    {
        mUpdatingProbe->mViewerObject->setDebugText(llformat("%.1f", (F32)gFrameTimeSeconds), LLColor4(1, 1, 0, 1));
    }
}

// Do the reflection map update render passes.
// For every 12 calls of this function, one complete reflection probe radiance map and irradiance map is generated
// First six passes render the scene with direct lighting only into a scratch space cube map at the end of the cube map array and generate
// a simple mip chain (not convolution filter).
// At the end of these passes, an irradiance map is generated for this probe and placed into the irradiance cube map array at the index for this probe
// The next six passes render the scene with both radiance and irradiance into the same scratch space cube map and generate a simple mip chain.
// At the end of these passes, a radiance map is generated for this probe and placed into the radiance cube map array at the index for this probe.
// In effect this simulates single-bounce lighting.
void LLReflectionMapManager::updateProbeFace(LLReflectionMap* probe, U32 face)
{
    // hacky hot-swap of camera specific render targets
    gPipeline.mRT = &gPipeline.mAuxillaryRT;

    mLightScale = 1.f;
    static LLCachedControl<F32> max_local_light_ambiance(gSavedSettings, "RenderReflectionProbeMaxLocalLightAmbiance", 8.f);
    if (!isRadiancePass() && probe->getAmbiance() > max_local_light_ambiance)
    {
        mLightScale = max_local_light_ambiance / probe->getAmbiance();
    }

    if (probe == mDefaultProbe)
    {
        touch_default_probe(probe);

        gPipeline.pushRenderTypeMask();
        
        //only render sky, water, terrain, and clouds
        gPipeline.andRenderTypeMask(LLPipeline::RENDER_TYPE_SKY, LLPipeline::RENDER_TYPE_WL_SKY,
            LLPipeline::RENDER_TYPE_WATER, LLPipeline::RENDER_TYPE_VOIDWATER, LLPipeline::RENDER_TYPE_CLOUDS, LLPipeline::RENDER_TYPE_TERRAIN, LLPipeline::END_RENDER_TYPES);
        
        probe->update(mRenderTarget.getWidth(), face);

        gPipeline.popRenderTypeMask();
    }
    else
    {
        probe->update(mRenderTarget.getWidth(), face);
    }
    
    gPipeline.mRT = &gPipeline.mMainRT;

    S32 sourceIdx = mReflectionProbeCount;

    if (probe != mUpdatingProbe)
    { // this is the "realtime" probe that's updating every frame, use the secondary scratch space channel
        sourceIdx += 1;
    }

    gGL.setColorMask(true, true);
    LLGLDepthTest depth(GL_FALSE, GL_FALSE);
    LLGLDisable cull(GL_CULL_FACE);
    LLGLDisable blend(GL_BLEND);

    // downsample to placeholder map
    {
        gGL.matrixMode(gGL.MM_MODELVIEW);
        gGL.pushMatrix();
        gGL.loadIdentity();

        gGL.matrixMode(gGL.MM_PROJECTION);
        gGL.pushMatrix();
        gGL.loadIdentity();

        gGL.flush();
        U32 res = mProbeResolution * 2;

        static LLStaticHashedString resScale("resScale");
        static LLStaticHashedString direction("direction");
        static LLStaticHashedString znear("znear");
        static LLStaticHashedString zfar("zfar");

        LLRenderTarget* screen_rt = &gPipeline.mAuxillaryRT.screen;

        // perform a gaussian blur on the super sampled render before downsampling
        {
            gGaussianProgram.bind();
            gGaussianProgram.uniform1f(resScale, 1.f / (mProbeResolution * 2));
            S32 diffuseChannel = gGaussianProgram.enableTexture(LLShaderMgr::DEFERRED_DIFFUSE, LLTexUnit::TT_TEXTURE);

            // horizontal
            gGaussianProgram.uniform2f(direction, 1.f, 0.f);
            gGL.getTexUnit(diffuseChannel)->bind(screen_rt);
            mRenderTarget.bindTarget();
            gPipeline.mScreenTriangleVB->setBuffer();
            gPipeline.mScreenTriangleVB->drawArrays(LLRender::TRIANGLES, 0, 3);
            mRenderTarget.flush();

            // vertical
            gGaussianProgram.uniform2f(direction, 0.f, 1.f);
            gGL.getTexUnit(diffuseChannel)->bind(&mRenderTarget);
            screen_rt->bindTarget();
            gPipeline.mScreenTriangleVB->setBuffer();
            gPipeline.mScreenTriangleVB->drawArrays(LLRender::TRIANGLES, 0, 3);
            screen_rt->flush();
        }


        S32 mips = log2((F32)mProbeResolution) + 0.5f;

        gReflectionMipProgram.bind();
        S32 diffuseChannel = gReflectionMipProgram.enableTexture(LLShaderMgr::DEFERRED_DIFFUSE, LLTexUnit::TT_TEXTURE);

        for (int i = 0; i < mMipChain.size(); ++i)
        {
            LL_PROFILE_GPU_ZONE("probe mip");
            mMipChain[i].bindTarget();
            if (i == 0)
            {
                gGL.getTexUnit(diffuseChannel)->bind(screen_rt);
            }
            else
            {
                gGL.getTexUnit(diffuseChannel)->bind(&(mMipChain[i - 1]));
            }

            
            gReflectionMipProgram.uniform1f(resScale, 1.f/(mProbeResolution*2));
            
            gPipeline.mScreenTriangleVB->setBuffer();
            gPipeline.mScreenTriangleVB->drawArrays(LLRender::TRIANGLES, 0, 3);
            
            res /= 2;

            GLint mip = i - (static_cast<GLint>(mMipChain.size()) - mips);

            if (mip >= 0)
            {
                LL_PROFILE_GPU_ZONE("probe mip copy");
                mTexture->bind(0);
                //glCopyTexSubImage3D(GL_TEXTURE_CUBE_MAP_ARRAY, mip, 0, 0, probe->mCubeIndex * 6 + face, 0, 0, res, res);
                glCopyTexSubImage3D(GL_TEXTURE_CUBE_MAP_ARRAY, mip, 0, 0, sourceIdx * 6 + face, 0, 0, res, res);
                //if (i == 0)
                //{
                    //glCopyTexSubImage3D(GL_TEXTURE_CUBE_MAP_ARRAY, mip, 0, 0, probe->mCubeIndex * 6 + face, 0, 0, res, res);
                //}
                mTexture->unbind();
            }
            mMipChain[i].flush();
        }

        gGL.popMatrix();
        gGL.matrixMode(gGL.MM_MODELVIEW);
        gGL.popMatrix();

        gGL.getTexUnit(diffuseChannel)->unbind(LLTexUnit::TT_TEXTURE);
        gReflectionMipProgram.unbind();
    }

    if (face == 5)
    {
        mMipChain[0].bindTarget();
        static LLStaticHashedString sSourceIdx("sourceIdx");

        if (isRadiancePass())
        {
            //generate radiance map (even if this is not the irradiance map, we need the mip chain for the irradiance map)
            gRadianceGenProgram.bind();
            mVertexBuffer->setBuffer();

            S32 channel = gRadianceGenProgram.enableTexture(LLShaderMgr::REFLECTION_PROBES, LLTexUnit::TT_CUBE_MAP_ARRAY);
            mTexture->bind(channel);
            gRadianceGenProgram.uniform1i(sSourceIdx, sourceIdx);
            gRadianceGenProgram.uniform1f(LLShaderMgr::REFLECTION_PROBE_MAX_LOD, mMaxProbeLOD);
            gRadianceGenProgram.uniform1f(LLShaderMgr::REFLECTION_PROBE_STRENGTH, 1.f);

            U32 res = mMipChain[0].getWidth();

            for (int i = 0; i < mMipChain.size(); ++i)
            {
                LL_PROFILE_GPU_ZONE("probe radiance gen");
                static LLStaticHashedString sMipLevel("mipLevel");
                static LLStaticHashedString sRoughness("roughness");
                static LLStaticHashedString sWidth("u_width");

                gRadianceGenProgram.uniform1f(sRoughness, (F32)i / (F32)(mMipChain.size() - 1));
                gRadianceGenProgram.uniform1f(sMipLevel, i);
                gRadianceGenProgram.uniform1i(sWidth, mProbeResolution);

                for (int cf = 0; cf < 6; ++cf)
                { // for each cube face
                    LLCoordFrame frame;
                    frame.lookAt(LLVector3(0, 0, 0), LLCubeMapArray::sClipToCubeLookVecs[cf], LLCubeMapArray::sClipToCubeUpVecs[cf]);

                    F32 mat[16];
                    frame.getOpenGLRotation(mat);
                    gGL.loadMatrix(mat);

                    mVertexBuffer->drawArrays(gGL.TRIANGLE_STRIP, 0, 4);

                    glCopyTexSubImage3D(GL_TEXTURE_CUBE_MAP_ARRAY, i, 0, 0, probe->mCubeIndex * 6 + cf, 0, 0, res, res);
                }

                if (i != mMipChain.size() - 1)
                {
                    res /= 2;
                    glViewport(0, 0, res, res);
                }
            }

            gRadianceGenProgram.unbind();
        }
        else
        {
            //generate irradiance map
            gIrradianceGenProgram.bind();
            S32 channel = gIrradianceGenProgram.enableTexture(LLShaderMgr::REFLECTION_PROBES, LLTexUnit::TT_CUBE_MAP_ARRAY);
            mTexture->bind(channel);

            gIrradianceGenProgram.uniform1i(sSourceIdx, sourceIdx);
            gIrradianceGenProgram.uniform1f(LLShaderMgr::REFLECTION_PROBE_MAX_LOD, mMaxProbeLOD);
            
            mVertexBuffer->setBuffer();
            int start_mip = 0;
            // find the mip target to start with based on irradiance map resolution
            for (start_mip = 0; start_mip < mMipChain.size(); ++start_mip)
            {
                if (mMipChain[start_mip].getWidth() == LL_IRRADIANCE_MAP_RESOLUTION)
                {
                    break;
                }
            }

            //for (int i = start_mip; i < mMipChain.size(); ++i)
            {
                int i = start_mip;
                LL_PROFILE_GPU_ZONE("probe irradiance gen");
                glViewport(0, 0, mMipChain[i].getWidth(), mMipChain[i].getHeight());
                for (int cf = 0; cf < 6; ++cf)
                { // for each cube face
                    LLCoordFrame frame;
                    frame.lookAt(LLVector3(0, 0, 0), LLCubeMapArray::sClipToCubeLookVecs[cf], LLCubeMapArray::sClipToCubeUpVecs[cf]);

                    F32 mat[16];
                    frame.getOpenGLRotation(mat);
                    gGL.loadMatrix(mat);

                    mVertexBuffer->drawArrays(gGL.TRIANGLE_STRIP, 0, 4);

                    S32 res = mMipChain[i].getWidth();
                    mIrradianceMaps->bind(channel);
                    glCopyTexSubImage3D(GL_TEXTURE_CUBE_MAP_ARRAY, i - start_mip, 0, 0, probe->mCubeIndex * 6 + cf, 0, 0, res, res);
                    mTexture->bind(channel);
                }
            }
        }

        mMipChain[0].flush();

        gIrradianceGenProgram.unbind();
    }
}

void LLReflectionMapManager::reset()
{
    mReset = true;
}

void LLReflectionMapManager::pause(F32 duration)
{
    mPaused = true;
    mResumeTime = gFrameTimeSeconds + duration;
}

void LLReflectionMapManager::resume()
{
    mPaused = false;
}

void LLReflectionMapManager::shift(const LLVector4a& offset)
{
    for (auto& probe : mProbes)
    {
        probe->mOrigin.add(offset);
    }
}

void LLReflectionMapManager::updateNeighbors(LLReflectionMap* probe)
{
    LL_PROFILE_ZONE_SCOPED_CATEGORY_DISPLAY;
    if (mDefaultProbe == probe)
    {
        return;
    }

    //remove from existing neighbors
    {
        LL_PROFILE_ZONE_NAMED_CATEGORY_DISPLAY("rmmun - clear");
    
        for (auto& other : probe->mNeighbors)
        {
            auto const & iter = std::find(other->mNeighbors.begin(), other->mNeighbors.end(), probe);
            llassert(iter != other->mNeighbors.end()); // <--- bug davep if this ever happens, something broke badly
            other->mNeighbors.erase(iter);
        }

        probe->mNeighbors.clear();
    }

    // search for new neighbors
    if (probe->isRelevant())
    {
        LL_PROFILE_ZONE_NAMED_CATEGORY_DISPLAY("rmmun - search");
        for (auto& other : mProbes)
        {
            if (other != mDefaultProbe && other != probe)
            {
                if (other->isRelevant() && probe->intersects(other))
                {
                    probe->mNeighbors.push_back(other);
                    other->mNeighbors.push_back(probe);
                }
            }
        }
    }
}

void LLReflectionMapManager::updateUniforms()
{
    if (!LLPipeline::sReflectionProbesEnabled)
    {
        return;
    }

    LL_PROFILE_ZONE_SCOPED_CATEGORY_DISPLAY;

    // structure for packing uniform buffer object
    // see class3/deferred/reflectionProbeF.glsl
    struct ReflectionProbeData
    {
        // for box probes, matrix that transforms from camera space to a [-1, 1] cube representing the bounding box of
        // the box probe
        LLMatrix4 refBox[LL_MAX_REFLECTION_PROBE_COUNT];

        LLMatrix4 heroBox;

        // for sphere probes, origin (xyz) and radius (w) of refmaps in clip space
        LLVector4 refSphere[LL_MAX_REFLECTION_PROBE_COUNT];

        // extra parameters
        //  x - irradiance scale
        //  y - radiance scale
        //  z - fade in
        //  w - znear
        LLVector4 refParams[LL_MAX_REFLECTION_PROBE_COUNT];

        LLVector4 heroSphere;

        // indices used by probe:
        //  [i][0] - cubemap array index for this probe
        //  [i][1] - index into "refNeighbor" for probes that intersect this probe
        //  [i][2] - number of probes  that intersect this probe, or -1 for no neighbors
        //  [i][3] - priority (probe type stored in sign bit - positive for spheres, negative for boxes)
        GLint refIndex[LL_MAX_REFLECTION_PROBE_COUNT][4];

        // list of neighbor indices
        GLint refNeighbor[4096];

        GLint refBucket[256][4]; //lookup table for which index to start with for the given Z depth
        // numbrer of active refmaps
        GLint refmapCount;

        GLint     heroShape;
        GLint     heroMipCount;
        GLint     heroProbeCount;
    };

    mReflectionMaps.resize(mReflectionProbeCount);
    getReflectionMaps(mReflectionMaps);

    ReflectionProbeData rpd;

    F32 minDepth[256];

    for (int i = 0; i < 256; ++i)
    {
        rpd.refBucket[i][0] = mReflectionProbeCount;
        rpd.refBucket[i][1] = mReflectionProbeCount;
        rpd.refBucket[i][2] = mReflectionProbeCount;
        rpd.refBucket[i][3] = mReflectionProbeCount;
        minDepth[i] = FLT_MAX;
    }

    // load modelview matrix into matrix 4a
    LLMatrix4a modelview;
    modelview.loadu(gGLModelView);
    LLVector4a oa; // scratch space for transformed origin

    S32 count = 0;
    U32 nc = 0; // neighbor "cursor" - index into refNeighbor to start writing the next probe's list of neighbors

    LLEnvironment& environment = LLEnvironment::instance();
    LLSettingsSky::ptr_t psky = environment.getCurrentSky();

    static LLCachedControl<bool> should_auto_adjust(gSavedSettings, "RenderSkyAutoAdjustLegacy", true);
    F32 minimum_ambiance = psky->getReflectionProbeAmbiance(should_auto_adjust);

    bool is_ambiance_pass = gCubeSnapshot && !isRadiancePass();
    F32 ambscale = is_ambiance_pass ? 0.f : 1.f;
    F32 radscale = is_ambiance_pass ? 0.5f : 1.f;
    
    for (auto* refmap : mReflectionMaps)
    {
        if (refmap == nullptr)
        {
            break;
        }

        if (refmap != mDefaultProbe)
        {
            // bucket search data
            // theory of operation:
            //      1. Determine minimum and maximum depth of each influence volume and store in mDepth (done in getReflectionMaps)
            //      2. Sort by minimum depth
            //      3. Prepare a bucket for each 1m of depth out to 256m
            //      4. For each bucket, store the index of the nearest probe that might influence pixels in that bucket
            //      5. In the shader, lookup the bucket for the pixel depth to get the index of the first probe that could possibly influence
            //          the current pixel.
            unsigned int depth_min = llclamp(llfloor(refmap->mMinDepth), 0, 255);
            unsigned int depth_max = llclamp(llfloor(refmap->mMaxDepth), 0, 255);
            for (U32 i = depth_min; i <= depth_max; ++i)
            {
                if (refmap->mMinDepth < minDepth[i])
                {
                    minDepth[i] = refmap->mMinDepth;
                    rpd.refBucket[i][0] = refmap->mProbeIndex;
                }
            }
        }

        llassert(refmap->mProbeIndex == count);
        llassert(mReflectionMaps[refmap->mProbeIndex] == refmap);

        llassert(refmap->mCubeIndex >= 0); // should always be  true, if not, getReflectionMaps is bugged

        {
            if (refmap->mViewerObject && refmap->mViewerObject->getVolume())
            { // have active manual probes live-track the object they're associated with
                LLVOVolume* vobj = (LLVOVolume*)refmap->mViewerObject;

                refmap->mOrigin.load3(vobj->getPositionAgent().mV);

                if (vobj->getReflectionProbeIsBox())
                {
                    LLVector3 s = vobj->getScale().scaledVec(LLVector3(0.5f, 0.5f, 0.5f));
                    refmap->mRadius = s.magVec();
                }
                else
                {
                    refmap->mRadius = refmap->mViewerObject->getScale().mV[0] * 0.5f;
                }
            }
            modelview.affineTransform(refmap->mOrigin, oa);
            rpd.refSphere[count].set(oa.getF32ptr());
            rpd.refSphere[count].mV[3] = refmap->mRadius;
        }

        rpd.refIndex[count][0] = refmap->mCubeIndex;
        llassert(nc % 4 == 0);
        rpd.refIndex[count][1] = nc / 4;
        rpd.refIndex[count][3] = refmap->mPriority;

        // for objects that are reflection probes, use the volume as the influence volume of the probe
        // only possibile influence volumes are boxes and spheres, so detect boxes and treat everything else as spheres
        if (refmap->getBox(rpd.refBox[count]))
        { // negate priority to indicate this probe has a box influence volume
            rpd.refIndex[count][3] = -rpd.refIndex[count][3];
        }

        rpd.refParams[count].set(
            llmax(minimum_ambiance, refmap->getAmbiance())*ambscale, // ambiance scale
            radscale, // radiance scale
            refmap->mFadeIn, // fade in weight
            oa.getF32ptr()[2] - refmap->mRadius); // z near

        S32 ni = nc; // neighbor ("index") - index into refNeighbor to write indices for current reflection probe's neighbors
        {
            //LL_PROFILE_ZONE_NAMED_CATEGORY_DISPLAY("rmmsu - refNeighbors");
            //pack neghbor list
            const U32 max_neighbors = 64;
            U32 neighbor_count = 0;

            for (auto& neighbor : refmap->mNeighbors)
            {
                if (ni >= 4096)
                { // out of space
                    break;
                }

                GLint idx = neighbor->mProbeIndex;
                if (idx == -1 || neighbor->mOccluded || neighbor->mCubeIndex == -1)
                {
                    continue;
                }

                // this neighbor may be sampled
                rpd.refNeighbor[ni++] = idx;

                neighbor_count++;
                if (neighbor_count >= max_neighbors)
                {
                    break;
                }
            }
        }

        if (nc == ni)
        {
            //no neighbors, tag as empty
            rpd.refIndex[count][1] = -1;
        }
        else
        {
            rpd.refIndex[count][2] = ni - nc;

            // move the cursor forward
            nc = ni;
            if (nc % 4 != 0)
            { // jump to next power of 4 for compatibility with ivec4
                nc += 4 - (nc % 4);
            }
        }


        count++;
    }

#if 0
    {
        // fill in gaps in refBucket
        S32 probe_idx = mReflectionProbeCount;
        
        for (int i = 0; i < 256; ++i)
        {
            if (i < count)
            { // for debugging, store depth of mReflectionsMaps[i]
                rpd.refBucket[i][1] = (S32) (mReflectionMaps[i]->mDepth * 10);
            }

            if (rpd.refBucket[i][0] == mReflectionProbeCount)
            {
                rpd.refBucket[i][0] = probe_idx;
            }
            else
            {
                probe_idx = rpd.refBucket[i][0];
            }
        }
    }
#endif

    rpd.refmapCount = count;

    gPipeline.mHeroProbeManager.updateUniforms();

    // Get the hero data.

    rpd.heroBox = gPipeline.mHeroProbeManager.mHeroData.heroBox;
    rpd.heroSphere = gPipeline.mHeroProbeManager.mHeroData.heroSphere;
    rpd.heroShape  = gPipeline.mHeroProbeManager.mHeroData.heroShape;
    rpd.heroMipCount = gPipeline.mHeroProbeManager.mHeroData.heroMipCount;
    rpd.heroProbeCount = gPipeline.mHeroProbeManager.mHeroData.heroProbeCount;

    //copy rpd into uniform buffer object
    if (mUBO == 0)
    {
        glGenBuffers(1, &mUBO);
    }

    {
        LL_PROFILE_ZONE_NAMED_CATEGORY_DISPLAY("rmmsu - update buffer");
        glBindBuffer(GL_UNIFORM_BUFFER, mUBO);
        glBufferData(GL_UNIFORM_BUFFER, sizeof(ReflectionProbeData), &rpd, GL_STREAM_DRAW);
        glBindBuffer(GL_UNIFORM_BUFFER, 0);
    }

#if 0
    if (!gCubeSnapshot)
    {
        for (auto& probe : mProbes)
        {
            LLViewerObject* vobj = probe->mViewerObject;
            if (vobj)
            {
                F32 time = (F32)gFrameTimeSeconds - probe->mLastUpdateTime;
                vobj->setDebugText(llformat("%d/%d/%d/%.1f - %.1f/%.1f", probe->mCubeIndex, probe->mProbeIndex, (U32) probe->mNeighbors.size(), probe->mMinDepth, probe->mMaxDepth, time), time > 1.f ? LLColor4::white : LLColor4::green);
            }
        }
    }
#endif
}

void LLReflectionMapManager::setUniforms()
{
    if (!LLPipeline::sReflectionProbesEnabled)
    {
        return;
    }

    if (mUBO == 0)
    {
        updateUniforms();
    }
    glBindBufferBase(GL_UNIFORM_BUFFER, 1, mUBO);
}


void renderReflectionProbe(LLReflectionMap* probe)
{
    if (probe->isRelevant())
    {
        F32* po = probe->mOrigin.getF32ptr();

        //draw orange line from probe to neighbors
        gGL.flush();
        gGL.diffuseColor4f(1, 0.5f, 0, 1);
        gGL.begin(gGL.LINES);
        for (auto& neighbor : probe->mNeighbors)
        {
            if (probe->mViewerObject && neighbor->mViewerObject)
            {
                continue;
            }

            gGL.vertex3fv(po);
            gGL.vertex3fv(neighbor->mOrigin.getF32ptr());
        }
        gGL.end();
        gGL.flush();

        gGL.diffuseColor4f(1, 1, 0, 1);
        gGL.begin(gGL.LINES);
        for (auto& neighbor : probe->mNeighbors)
        {
            if (probe->mViewerObject && neighbor->mViewerObject)
            {
                gGL.vertex3fv(po);
                gGL.vertex3fv(neighbor->mOrigin.getF32ptr());
            }
        }
        gGL.end();
        gGL.flush();
    }

#if 0
    LLSpatialGroup* group = probe->mGroup;
    if (group)
    { // draw lines from corners of object aabb to reflection probe

        const LLVector4a* bounds = group->getBounds();
        LLVector4a o = bounds[0];

        gGL.flush();
        gGL.diffuseColor4f(0, 0, 1, 1);
        F32* c = o.getF32ptr();

        const F32* bc = bounds[0].getF32ptr();
        const F32* bs = bounds[1].getF32ptr();

        // daaw blue lines from corners to center of node
        gGL.begin(gGL.LINES);
        gGL.vertex3fv(c);
        gGL.vertex3f(bc[0] + bs[0], bc[1] + bs[1], bc[2] + bs[2]);
        gGL.vertex3fv(c);
        gGL.vertex3f(bc[0] - bs[0], bc[1] + bs[1], bc[2] + bs[2]);
        gGL.vertex3fv(c);
        gGL.vertex3f(bc[0] + bs[0], bc[1] - bs[1], bc[2] + bs[2]);
        gGL.vertex3fv(c);
        gGL.vertex3f(bc[0] - bs[0], bc[1] - bs[1], bc[2] + bs[2]);

        gGL.vertex3fv(c);
        gGL.vertex3f(bc[0] + bs[0], bc[1] + bs[1], bc[2] - bs[2]);
        gGL.vertex3fv(c);
        gGL.vertex3f(bc[0] - bs[0], bc[1] + bs[1], bc[2] - bs[2]);
        gGL.vertex3fv(c);
        gGL.vertex3f(bc[0] + bs[0], bc[1] - bs[1], bc[2] - bs[2]);
        gGL.vertex3fv(c);
        gGL.vertex3f(bc[0] - bs[0], bc[1] - bs[1], bc[2] - bs[2]);
        gGL.end();

        //draw yellow line from center of node to reflection probe origin
        gGL.flush();
        gGL.diffuseColor4f(1, 1, 0, 1);
        gGL.begin(gGL.LINES);
        gGL.vertex3fv(c);
        gGL.vertex3fv(po);
        gGL.end();
        gGL.flush();
    }
#endif
}

void LLReflectionMapManager::renderDebug()
{
    gDebugProgram.bind();

    for (auto& probe : mProbes)
    {
        renderReflectionProbe(probe);
    }

    gDebugProgram.unbind();
}

void LLReflectionMapManager::initReflectionMaps()
{
    U32 count = LL_MAX_REFLECTION_PROBE_COUNT;

    if (mTexture.isNull() || mReflectionProbeCount != count || mReset)
    {
        gEXRImage = nullptr;

        mReset = false;
        mReflectionProbeCount = count;
        mProbeResolution = nhpo2(llclamp(gSavedSettings.getU32("RenderReflectionProbeResolution"), (U32)64, (U32)512));
        mMaxProbeLOD = log2f(mProbeResolution) - 1.f; // number of mips - 1

        if (mTexture.isNull() ||
            mTexture->getWidth() != mProbeResolution ||
            mReflectionProbeCount + 2 != mTexture->getCount())
        {
            mTexture = new LLCubeMapArray();

            // store mReflectionProbeCount+2 cube maps, final two cube maps are used for render target and radiance map generation source)
            mTexture->allocate(mProbeResolution, 3, mReflectionProbeCount + 2);

            mIrradianceMaps = new LLCubeMapArray();
            mIrradianceMaps->allocate(LL_IRRADIANCE_MAP_RESOLUTION, 3, mReflectionProbeCount, false);
        }

        // reset probe state
        mUpdatingFace = 0;
        mUpdatingProbe = nullptr;
        mRadiancePass = false;
        mRealtimeRadiancePass = false;

        // if default probe already exists, remember whether or not it's complete (SL-20498)
        bool default_complete = mDefaultProbe.isNull() ? false : mDefaultProbe->mComplete;

        for (auto& probe : mProbes)
        {
            probe->mLastUpdateTime = 0.f;
            probe->mComplete = false;
            probe->mProbeIndex = -1;
            probe->mCubeArray = nullptr;
            probe->mCubeIndex = -1;
            probe->mNeighbors.clear();
        }

        mCubeFree.clear();
        initCubeFree();

        if (mDefaultProbe.isNull())
        {
            llassert(mProbes.empty()); // default probe MUST be the first probe created
            mDefaultProbe = new LLReflectionMap();
            mProbes.push_back(mDefaultProbe);
        }

        llassert(mProbes[0] == mDefaultProbe);

        mDefaultProbe->mCubeIndex = 0;
        mDefaultProbe->mCubeArray = mTexture;
        mDefaultProbe->mDistance = 64.f;
        mDefaultProbe->mRadius = 4096.f;
        mDefaultProbe->mProbeIndex = 0;
        mDefaultProbe->mComplete = default_complete;

        touch_default_probe(mDefaultProbe);
    }

    if (mVertexBuffer.isNull())
    {
        U32 mask = LLVertexBuffer::MAP_VERTEX;
        LLPointer<LLVertexBuffer> buff = new LLVertexBuffer(mask);
        buff->allocateBuffer(4, 0);

        LLStrider<LLVector3> v;
        
        buff->getVertexStrider(v);
        
        v[0] = LLVector3(-1, -1, -1);
        v[1] = LLVector3(1, -1, -1);
        v[2] = LLVector3(-1, 1, -1);
        v[3] = LLVector3(1, 1, -1);

        buff->unmapBuffer();

        mVertexBuffer = buff;
    }
}

void LLReflectionMapManager::cleanup()
{
    mVertexBuffer = nullptr;
    mRenderTarget.release();

    mMipChain.clear();

    mTexture = nullptr;
    mIrradianceMaps = nullptr;

    mProbes.clear();
    mKillList.clear();
    mCreateList.clear();

    mReflectionMaps.clear();
    mUpdatingFace = 0;
    
    mDefaultProbe = nullptr;
    mUpdatingProbe = nullptr;

    glDeleteBuffers(1, &mUBO);
    mUBO = 0;

    // note: also called on teleport (not just shutdown), so make sure we're in a good "starting" state
    initCubeFree();
}

void LLReflectionMapManager::doOcclusion()
{
    LLVector4a eye;
    eye.load3(LLViewerCamera::instance().getOrigin().mV);

    for (auto& probe : mProbes)
    {
        if (probe != nullptr && probe != mDefaultProbe)
        {
            probe->doOcclusion(eye);
        }
    }
}

void LLReflectionMapManager::forceDefaultProbeAndUpdateUniforms(bool force)
{
    static std::vector<bool> mProbeWasOccluded;

    if (force)
    {
        llassert(mProbeWasOccluded.empty());

        for (size_t i = 0; i < mProbes.size(); ++i)
        {
            auto& probe = mProbes[i];
            mProbeWasOccluded.push_back(probe->mOccluded);
            if (probe != nullptr && probe != mDefaultProbe)
            {
                probe->mOccluded = true;
            }
        }

        updateUniforms();
    }
    else
    {
        llassert(mProbes.size() == mProbeWasOccluded.size());

        const size_t n = llmin(mProbes.size(), mProbeWasOccluded.size());
        for (size_t i = 0; i < n; ++i)
        {
            auto& probe = mProbes[i];
            llassert(probe->mOccluded == (probe != mDefaultProbe));
            probe->mOccluded = mProbeWasOccluded[i];
        }
        mProbeWasOccluded.clear();
        mProbeWasOccluded.shrink_to_fit();
    }
}<|MERGE_RESOLUTION|>--- conflicted
+++ resolved
@@ -67,11 +67,7 @@
     const char* err = NULL; // or nullptr in C++11
 
     int ret =  LoadEXRWithLayer(&out, &width, &height, filename.c_str(), /* layername */ nullptr, &err);
-<<<<<<< HEAD
-    if (ret == TINYEXR_SUCCESS) 
-=======
     if (ret == TINYEXR_SUCCESS)
->>>>>>> 08705392
     {
         U32 texName = 0;
         LLImageGL::generateTextures(1, &texName);
@@ -91,20 +87,12 @@
         gGL.getTexUnit(0)->unbind(LLTexUnit::TT_TEXTURE);
 
     }
-<<<<<<< HEAD
-    else 
-=======
     else
->>>>>>> 08705392
     {
         LLSD notif_args;
         notif_args["WHAT"] = filename;
         notif_args["REASON"] = "Unknown";
-<<<<<<< HEAD
-        if (err) 
-=======
         if (err)
->>>>>>> 08705392
         {
             notif_args["REASON"] = std::string(err);
             FreeEXRErrorMessage(err); // release memory of error message.
@@ -243,7 +231,7 @@
     {
         U32 res = mProbeResolution;
         U32 count = log2((F32)res) + 0.5f;
-        
+
         mMipChain.resize(count);
         for (U32 i = 0; i < count; ++i)
         {
@@ -253,7 +241,7 @@
     }
 
     llassert(mProbes[0] == mDefaultProbe);
-    
+
     LLVector4a camera_pos;
     camera_pos.load3(LLViewerCamera::instance().getOrigin().mV);
 
@@ -268,7 +256,7 @@
     }
 
     mKillList.clear();
-    
+
     // process create list
     for (auto& probe : mCreateList)
     {
@@ -284,12 +272,12 @@
 
 
     bool did_update = false;
-    
+
     static LLCachedControl<S32> sDetail(gSavedSettings, "RenderReflectionProbeDetail", -1);
     static LLCachedControl<S32> sLevel(gSavedSettings, "RenderReflectionProbeLevel", 3);
 
     bool realtime = sDetail >= (S32)LLReflectionMapManager::DetailLevel::REALTIME;
-    
+
     LLReflectionMap* closestDynamic = nullptr;
 
     LLReflectionMap* oldestProbe = nullptr;
@@ -351,7 +339,7 @@
             --i;
             continue;
         }
-        
+
         if (probe != mDefaultProbe &&
             (!probe->isRelevant() || mPaused))
         { // skip irrelevant probes (or all non-default probes if paused)
@@ -454,7 +442,7 @@
     {
         LLReflectionMap* probe = oldestProbe;
         llassert(probe->mCubeIndex != -1);
-        
+
         probe->autoAdjustOrigin();
 
         sUpdateCount++;
@@ -648,7 +636,7 @@
     llassert(mUpdatingProbe != nullptr);
 
     updateProbeFace(mUpdatingProbe, mUpdatingFace);
-    
+
     bool debug_updates = gPipeline.hasRenderDebugMask(LLPipeline::RENDER_DEBUG_PROBE_UPDATES) && mUpdatingProbe->mViewerObject;
 
     if (++mUpdatingFace == 6)
@@ -701,11 +689,11 @@
         touch_default_probe(probe);
 
         gPipeline.pushRenderTypeMask();
-        
+
         //only render sky, water, terrain, and clouds
         gPipeline.andRenderTypeMask(LLPipeline::RENDER_TYPE_SKY, LLPipeline::RENDER_TYPE_WL_SKY,
             LLPipeline::RENDER_TYPE_WATER, LLPipeline::RENDER_TYPE_VOIDWATER, LLPipeline::RENDER_TYPE_CLOUDS, LLPipeline::RENDER_TYPE_TERRAIN, LLPipeline::END_RENDER_TYPES);
-        
+
         probe->update(mRenderTarget.getWidth(), face);
 
         gPipeline.popRenderTypeMask();
@@ -714,7 +702,7 @@
     {
         probe->update(mRenderTarget.getWidth(), face);
     }
-    
+
     gPipeline.mRT = &gPipeline.mMainRT;
 
     S32 sourceIdx = mReflectionProbeCount;
@@ -791,12 +779,12 @@
                 gGL.getTexUnit(diffuseChannel)->bind(&(mMipChain[i - 1]));
             }
 
-            
+
             gReflectionMipProgram.uniform1f(resScale, 1.f/(mProbeResolution*2));
-            
+
             gPipeline.mScreenTriangleVB->setBuffer();
             gPipeline.mScreenTriangleVB->drawArrays(LLRender::TRIANGLES, 0, 3);
-            
+
             res /= 2;
 
             GLint mip = i - (static_cast<GLint>(mMipChain.size()) - mips);
@@ -886,7 +874,7 @@
 
             gIrradianceGenProgram.uniform1i(sSourceIdx, sourceIdx);
             gIrradianceGenProgram.uniform1f(LLShaderMgr::REFLECTION_PROBE_MAX_LOD, mMaxProbeLOD);
-            
+
             mVertexBuffer->setBuffer();
             int start_mip = 0;
             // find the mip target to start with based on irradiance map resolution
@@ -963,7 +951,7 @@
     //remove from existing neighbors
     {
         LL_PROFILE_ZONE_NAMED_CATEGORY_DISPLAY("rmmun - clear");
-    
+
         for (auto& other : probe->mNeighbors)
         {
             auto const & iter = std::find(other->mNeighbors.begin(), other->mNeighbors.end(), probe);
@@ -1075,7 +1063,7 @@
     bool is_ambiance_pass = gCubeSnapshot && !isRadiancePass();
     F32 ambscale = is_ambiance_pass ? 0.f : 1.f;
     F32 radscale = is_ambiance_pass ? 0.5f : 1.f;
-    
+
     for (auto* refmap : mReflectionMaps)
     {
         if (refmap == nullptr)
@@ -1206,7 +1194,7 @@
     {
         // fill in gaps in refBucket
         S32 probe_idx = mReflectionProbeCount;
-        
+
         for (int i = 0; i < 256; ++i)
         {
             if (i < count)
@@ -1453,9 +1441,9 @@
         buff->allocateBuffer(4, 0);
 
         LLStrider<LLVector3> v;
-        
+
         buff->getVertexStrider(v);
-        
+
         v[0] = LLVector3(-1, -1, -1);
         v[1] = LLVector3(1, -1, -1);
         v[2] = LLVector3(-1, 1, -1);
@@ -1483,7 +1471,7 @@
 
     mReflectionMaps.clear();
     mUpdatingFace = 0;
-    
+
     mDefaultProbe = nullptr;
     mUpdatingProbe = nullptr;
 
