--- conflicted
+++ resolved
@@ -519,32 +519,7 @@
                 frame.getOpenGLRotation(mat);
                 gGL.loadMatrix(mat);
 
-<<<<<<< HEAD
-                static LLStaticHashedString sRoughness("roughness");
-
-                gRadianceGenProgram.uniform1f(sRoughness, (F32)i / (F32)(mMipChain.size() - 1));
-                gRadianceGenProgram.uniform1f(sMipLevel, llmax((F32)(i - 1), 0.f));
-                
-                // <FS:Ansariel> Remove QUADS rendering mode
-                //gGL.begin(gGL.QUADS);
-                //gGL.vertex3f(-1, -1, -1);
-                //gGL.vertex3f(1, -1, -1);
-                //gGL.vertex3f(1, 1, -1);
-                //gGL.vertex3f(-1, 1, -1);
-                //gGL.end();
-                gGL.begin(gGL.TRIANGLES);
-                gGL.vertex3f(-1, -1, -1);
-                gGL.vertex3f(1, -1, -1);
-                gGL.vertex3f(1, 1, -1);
-                gGL.vertex3f(-1, -1, -1);
-                gGL.vertex3f(1, 1, -1);
-                gGL.vertex3f(-1, 1, -1);
-                gGL.end();
-                // </FS:Ansariel>
-                gGL.flush();
-=======
                 mVertexBuffer->drawArrays(gGL.TRIANGLE_STRIP, 0, 4);
->>>>>>> 20f44fb5
                 
                 glCopyTexSubImage3D(GL_TEXTURE_CUBE_MAP_ARRAY, i, 0, 0, probe->mCubeIndex * 6 + cf, 0, 0, res, res);
             }
@@ -589,27 +564,7 @@
                 frame.getOpenGLRotation(mat);
                 gGL.loadMatrix(mat);
 
-<<<<<<< HEAD
-                // <FS:Ansariel> Remove QUADS rendering mode
-                //gGL.begin(gGL.QUADS);
-                //gGL.vertex3f(-1, -1, -1);
-                //gGL.vertex3f(1, -1, -1);
-                //gGL.vertex3f(1, 1, -1);
-                //gGL.vertex3f(-1, 1, -1);
-                //gGL.end();
-                gGL.begin(gGL.TRIANGLES);
-                gGL.vertex3f(-1, -1, -1);
-                gGL.vertex3f(1, -1, -1);
-                gGL.vertex3f(1, 1, -1);
-                gGL.vertex3f(-1, -1, -1);
-                gGL.vertex3f(1, 1, -1);
-                gGL.vertex3f(-1, 1, -1);
-                gGL.end();
-                // </FS:Ansariel>
-                gGL.flush();
-=======
                 mVertexBuffer->drawArrays(gGL.TRIANGLE_STRIP, 0, 4);
->>>>>>> 20f44fb5
 
                 S32 res = mMipChain[i].getWidth();
                 mIrradianceMaps->bind(channel);
