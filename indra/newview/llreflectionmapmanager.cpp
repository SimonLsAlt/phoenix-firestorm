--- conflicted
+++ resolved
@@ -41,16 +41,6 @@
 #include "llviewermenufile.h"
 #include "llnotificationsutil.h"
 
-<<<<<<< HEAD
-
-// load an OpenEXR image from a file
-#define IMATH_HALF_NO_LOOKUP_TABLE 1
-#include <ImfInputFile.h>
-#include <ImfArray.h>
-#include <ImfHeader.h>
-#include <ImfFrameBuffer.h>
-#include <iostream>
-=======
 #if LL_WINDOWS
 #pragma warning (push)
 #pragma warning (disable : 4702) // compiler complains unreachable code
@@ -62,7 +52,6 @@
 #if LL_WINDOWS
 #pragma warning (pop)
 #endif
->>>>>>> 86c0c1d5
 
 LLPointer<LLImageGL> gEXRImage;
 
@@ -72,57 +61,6 @@
     gPipeline.mReflectionMapManager.reset();
     gPipeline.mReflectionMapManager.initReflectionMaps();
 
-<<<<<<< HEAD
-    try {
-        Imf::InputFile file(filename.c_str());
-        Imath::Box2i       dw = file.header().dataWindow();
-        int                width = dw.max.x - dw.min.x + 1;
-        int                height = dw.max.y - dw.min.y + 1;
-
-        Imf::Array2D<Imath::half> rPixels;
-        Imf::Array2D<Imath::half> gPixels;
-        Imf::Array2D<Imath::half> bPixels;
-
-        rPixels.resizeErase(height, width);
-        gPixels.resizeErase(height, width);
-        bPixels.resizeErase(height, width);
-
-        Imf::FrameBuffer frameBuffer;
-
-        frameBuffer.insert("R",                                    // name
-            Imf::Slice(Imf::HALF,                            // type
-                (char*)(&rPixels[0][0] -      // base
-                    dw.min.x -
-                    dw.min.y * width),
-                sizeof(rPixels[0][0]) * 1,     // xStride
-                sizeof(rPixels[0][0]) * width, // yStride
-                1, 1,                            // x/y sampling
-                0.0));                           // fillValue
-
-        frameBuffer.insert("G",                                    // name
-            Imf::Slice(Imf::HALF,                            // type
-                (char*)(&gPixels[0][0] -      // base
-                    dw.min.x -
-                    dw.min.y * width),
-                sizeof(gPixels[0][0]) * 1,     // xStride
-                sizeof(gPixels[0][0]) * width, // yStride
-                1, 1,                            // x/y sampling
-                0.0));                           // fillValue
-
-        frameBuffer.insert("B",                                    // name
-            Imf::Slice(Imf::HALF,                           // type
-                (char*)(&bPixels[0][0] -      // base
-                    dw.min.x -
-                    dw.min.y * width),
-                sizeof(bPixels[0][0]) * 1,     // xStride
-                sizeof(bPixels[0][0]) * width, // yStride
-                1, 1,                            // x/y sampling
-                FLT_MAX));                       // fillValue
-
-        file.setFrameBuffer(frameBuffer);
-        file.readPixels(dw.min.y, dw.max.y);
-
-=======
     float* out; // width * height * RGBA
     int width;
     int height;
@@ -131,7 +69,6 @@
     int ret =  LoadEXRWithLayer(&out, &width, &height, filename.c_str(), /* layername */ nullptr, &err);
     if (ret == TINYEXR_SUCCESS) 
     {
->>>>>>> 86c0c1d5
         U32 texName = 0;
         LLImageGL::generateTextures(1, &texName);
 
@@ -142,35 +79,14 @@
 
         gGL.getTexUnit(0)->bind(gEXRImage);
 
-<<<<<<< HEAD
-        std::vector<F32> data(width * height * 3);
-        for (int i = 0; i < width * height; ++i)
-        {
-            data[i * 3 + 0] = rPixels[i / width][i % width];
-            data[i * 3 + 1] = gPixels[i / width][i % width];
-            data[i * 3 + 2] = bPixels[i / width][i % width];
-        }
-
-        glTexImage2D(GL_TEXTURE_2D, 0, GL_RGB16F, width, height, 0, GL_RGB, GL_FLOAT, data.data());
-        
-=======
         glTexImage2D(GL_TEXTURE_2D, 0, GL_RGB16F, width, height, 0, GL_RGBA, GL_FLOAT, out);
         free(out); // release memory of image data
 
->>>>>>> 86c0c1d5
         glGenerateMipmap(GL_TEXTURE_2D);
 
         gGL.getTexUnit(0)->unbind(LLTexUnit::TT_TEXTURE);
 
     }
-<<<<<<< HEAD
-    catch (const std::exception& e) {
-        LLSD notif_args;
-        notif_args["WHAT"] = filename;
-        notif_args["REASON"] = e.what();
-        LLNotificationsUtil::add("CannotLoad", notif_args);
-        return;
-=======
     else 
     {
         LLSD notif_args;
@@ -182,7 +98,6 @@
             FreeEXRErrorMessage(err); // release memory of error message.
         }
         LLNotificationsUtil::add("CannotLoad", notif_args);
->>>>>>> 86c0c1d5
     }
 }
 
