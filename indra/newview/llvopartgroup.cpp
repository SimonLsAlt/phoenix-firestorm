/**
 * @file llvopartgroup.cpp
 * @brief Group of particle systems
 *
 * $LicenseInfo:firstyear=2001&license=viewerlgpl$
 * Second Life Viewer Source Code
 * Copyright (C) 2010, Linden Research, Inc.
 *
 * This library is free software; you can redistribute it and/or
 * modify it under the terms of the GNU Lesser General Public
 * License as published by the Free Software Foundation;
 * version 2.1 of the License only.
 *
 * This library is distributed in the hope that it will be useful,
 * but WITHOUT ANY WARRANTY; without even the implied warranty of
 * MERCHANTABILITY or FITNESS FOR A PARTICULAR PURPOSE.  See the GNU
 * Lesser General Public License for more details.
 *
 * You should have received a copy of the GNU Lesser General Public
 * License along with this library; if not, write to the Free Software
 * Foundation, Inc., 51 Franklin Street, Fifth Floor, Boston, MA  02110-1301  USA
 *
 * Linden Research, Inc., 945 Battery Street, San Francisco, CA  94111  USA
 * $/LicenseInfo$
 */

#include "llviewerprecompiledheaders.h"

#include "llvopartgroup.h"

#include "lldrawpoolalpha.h"

#include "llfasttimer.h"
#include "message.h"
#include "v2math.h"

#include "llagentcamera.h"
#include "lldrawable.h"
#include "llface.h"
#include "llsky.h"
#include "llviewercamera.h"
#include "llviewerpartsim.h"
#include "llviewerregion.h"
#include "pipeline.h"
#include "llspatialpartition.h"

extern U64MicrosecondsImplicit gFrameTime;

void LLVOPartGroup::initClass()
{
}

//static
void LLVOPartGroup::restoreGL()
{

    //TODO: optimize out binormal mask here.  Specular and normal coords as well.
#if 0
    sVB = new LLVertexBuffer(VERTEX_DATA_MASK | LLVertexBuffer::MAP_TANGENT | LLVertexBuffer::MAP_TEXCOORD1 | LLVertexBuffer::MAP_TEXCOORD2);
    U32 count = LL_MAX_PARTICLE_COUNT;
    if (!sVB->allocateBuffer(count*4, count*6))
    {
        LL_WARNS() << "Failed to allocate Vertex Buffer to "
            << count*4 << " vertices and "
            << count * 6 << " indices" << LL_ENDL;
        // we are likelly to crash at following getTexCoord0Strider(), so unref and return
        sVB = NULL;
        return;
    }

    //indices and texcoords are always the same, set once
    LLStrider<U16> indicesp;

    LLStrider<LLVector4a> verticesp;

    sVB->getIndexStrider(indicesp);
    sVB->getVertexStrider(verticesp);

    LLVector4a v;
    v.set(0,0,0,0);


    U16 vert_offset = 0;

    for (U32 i = 0; i < LL_MAX_PARTICLE_COUNT; i++)
    {
        *indicesp++ = vert_offset + 0;
        *indicesp++ = vert_offset + 1;
        *indicesp++ = vert_offset + 2;

        *indicesp++ = vert_offset + 1;
        *indicesp++ = vert_offset + 3;
        *indicesp++ = vert_offset + 2;

        *verticesp++ = v;

        vert_offset += 4;
    }

    LLStrider<LLVector2> texcoordsp;
    sVB->getTexCoord0Strider(texcoordsp);

    for (U32 i = 0; i < LL_MAX_PARTICLE_COUNT; i++)
    {
        *texcoordsp++ = LLVector2(0.f, 1.f);
        *texcoordsp++ = LLVector2(0.f, 0.f);
        *texcoordsp++ = LLVector2(1.f, 1.f);
        *texcoordsp++ = LLVector2(1.f, 0.f);
    }

    sVB->unmapBuffer();
#endif

}

//static
void LLVOPartGroup::destroyGL()
{
}

bool ll_is_part_idx_allocated(S32 idx, S32* start, S32* end)
{
    /*while (start < end)
    {
        if (*start == idx)
        { //not allocated (in free list)
            return false;
        }
        ++start;
    }*/

    //allocated (not in free list)
    // <FS> Fix particle flashing
    //return false;

    while (start < end)
    {
        if (*start == idx)
        { //not allocated (in free list)
            return false;
        }
        ++start;
    }

    //allocated (not in free list)
    return true;
    // </FS>
}

LLVOPartGroup::LLVOPartGroup(const LLUUID &id, const LLPCode pcode, LLViewerRegion *regionp)
    :   LLAlphaObject(id, pcode, regionp),
        mViewerPartGroupp(NULL)
{
<<<<<<< HEAD
	setNumTEs(1);
	setTETexture(0, LLUUID::null);
	mbCanSelect = false;			// users can't select particle systems
=======
    setNumTEs(1);
    setTETexture(0, LLUUID::null);
    mbCanSelect = FALSE;            // users can't select particle systems
>>>>>>> c06fb4e0
}


LLVOPartGroup::~LLVOPartGroup()
{
}

bool LLVOPartGroup::isActive() const
{
<<<<<<< HEAD
	return false;
=======
    return FALSE;
>>>>>>> c06fb4e0
}

F32 LLVOPartGroup::getBinRadius()
{
    return mViewerPartGroupp->getBoxSide();
}

void LLVOPartGroup::updateSpatialExtents(LLVector4a& newMin, LLVector4a& newMax)
{
    const LLVector3& pos_agent = getPositionAgent();

    LLVector4a scale;
    LLVector4a p;

    p.load3(pos_agent.mV);

    scale.splat(mScale.mV[0]+mViewerPartGroupp->getBoxSide()*0.5f);

    newMin.setSub(p, scale);
    newMax.setAdd(p,scale);

    llassert(newMin.isFinite3());
    llassert(newMax.isFinite3());

    llassert(p.isFinite3());
    mDrawable->setPositionGroup(p);
}

void LLVOPartGroup::idleUpdate(LLAgent &agent, const F64 &time)
{
}

void LLVOPartGroup::setPixelAreaAndAngle(LLAgent &agent)
{
    // mPixelArea is calculated during render
    F32 mid_scale = getMidScale();
    F32 range = (getRenderPosition()-LLViewerCamera::getInstance()->getOrigin()).length();

    if (range < 0.001f || isHUDAttachment())        // range == zero
    {
        mAppAngle = 180.f;
    }
    else
    {
        mAppAngle = (F32) atan2( mid_scale, range) * RAD_TO_DEG;
    }
}

void LLVOPartGroup::updateTextures()
{
    // Texture stats for particles need to be updated in a different way...
}


LLDrawable* LLVOPartGroup::createDrawable(LLPipeline *pipeline)
{
<<<<<<< HEAD
	pipeline->allocDrawable(this);
	mDrawable->setLit(false);
	mDrawable->setRenderType(LLPipeline::RENDER_TYPE_PARTICLES);
	return mDrawable;
=======
    pipeline->allocDrawable(this);
    mDrawable->setLit(FALSE);
    mDrawable->setRenderType(LLPipeline::RENDER_TYPE_PARTICLES);
    return mDrawable;
>>>>>>> c06fb4e0
}

 const F32 MAX_PARTICLE_AREA_SCALE = 0.02f; // some tuned constant, limits on how much particle area to draw

 LLUUID LLVOPartGroup::getPartOwner(S32 idx)
 {
     LLUUID ret = LLUUID::null;

     if (idx < (S32) mViewerPartGroupp->mParticles.size())
     {
         ret = mViewerPartGroupp->mParticles[idx]->mPartSourcep->getOwnerUUID();
     }

     return ret;
 }

 LLUUID LLVOPartGroup::getPartSource(S32 idx)
 {
     LLUUID ret = LLUUID::null;

     if (idx < (S32) mViewerPartGroupp->mParticles.size())
     {
         LLViewerPart* part = mViewerPartGroupp->mParticles[idx];
         if (part && part->mPartSourcep.notNull() &&
             part->mPartSourcep->mSourceObjectp.notNull())
         {
             LLViewerObject* source = part->mPartSourcep->mSourceObjectp;
             ret = source->getID();
         }
     }

     return ret;
 }


F32 LLVOPartGroup::getPartSize(S32 idx)
{
    if (idx < (S32) mViewerPartGroupp->mParticles.size())
    {
        return mViewerPartGroupp->mParticles[idx]->mScale.mV[0];
    }

    return 0.f;
}

void LLVOPartGroup::getBlendFunc(S32 idx, LLRender::eBlendFactor& src, LLRender::eBlendFactor& dst)
{
    if (idx < (S32) mViewerPartGroupp->mParticles.size())
    {
        LLViewerPart* part = mViewerPartGroupp->mParticles[idx];
        src = (LLRender::eBlendFactor) part->mBlendFuncSource;
        dst = (LLRender::eBlendFactor) part->mBlendFuncDest;
    }
}

LLVector3 LLVOPartGroup::getCameraPosition() const
{
    return gAgentCamera.getCameraPositionAgent();
}

bool LLVOPartGroup::updateGeometry(LLDrawable *drawable)
{
    LL_PROFILE_ZONE_SCOPED;

<<<<<<< HEAD
	dirtySpatialGroup();
	
	S32 num_parts = mViewerPartGroupp->getCount();
	LLFace *facep;
	LLSpatialGroup* group = drawable->getSpatialGroup();
	if (!group && num_parts)
	{
		drawable->movePartition();
		group = drawable->getSpatialGroup();
	}

	if (group && group->isVisible())
	{
		dirtySpatialGroup();
	}

	if (!num_parts)
	{
		if (group && drawable->getNumFaces())
		{
			group->setState(LLSpatialGroup::GEOM_DIRTY);
		}
		drawable->setNumFaces(0, NULL, getTEImage(0));
		LLPipeline::sCompiles++;
		return true;
	}

 	if (!(gPipeline.hasRenderType(LLPipeline::RENDER_TYPE_PARTICLES)))
	{
		return true;
	}

	if (num_parts > drawable->getNumFaces())
	{
		drawable->setNumFacesFast(num_parts+num_parts/4, NULL, getTEImage(0));
	}

	F32 tot_area = 0;

	F32 max_area = LLViewerPartSim::getMaxPartCount() * MAX_PARTICLE_AREA_SCALE; 
	F32 pixel_meter_ratio = LLViewerCamera::getInstance()->getPixelMeterRatio();
	pixel_meter_ratio *= pixel_meter_ratio;

	LLViewerPartSim::checkParticleCount(mViewerPartGroupp->mParticles.size()) ;

	S32 count=0;
	mDepth = 0.f;
	S32 i = 0 ;
	LLVector3 camera_agent = getCameraPosition();
	
	F32 max_scale = 0.f;


	for (i = 0 ; i < (S32)mViewerPartGroupp->mParticles.size(); i++)
	{
		const LLViewerPart *part = mViewerPartGroupp->mParticles[i];


		//remember the largest particle
		max_scale = llmax(max_scale, part->mScale.mV[0], part->mScale.mV[1]);

		if (part->mFlags & LLPartData::LL_PART_RIBBON_MASK)
		{ //include ribbon segment length in scale
			const LLVector3* pos_agent = NULL;
			if (part->mParent)
			{
				pos_agent = &(part->mParent->mPosAgent);
			}
			else if (part->mPartSourcep.notNull())
			{
				pos_agent = &(part->mPartSourcep->mPosAgent);
			}

			if (pos_agent)
			{
				F32 dist = (*pos_agent-part->mPosAgent).length();

				max_scale = llmax(max_scale, dist);
			}
		}

		LLVector3 part_pos_agent(part->mPosAgent);
		LLVector3 at(part_pos_agent - camera_agent);

		
		F32 camera_dist_squared = at.lengthSquared();
		F32 inv_camera_dist_squared;
		if (camera_dist_squared > 1.f)
			inv_camera_dist_squared = 1.f / camera_dist_squared;
		else
			inv_camera_dist_squared = 1.f;

		llassert(llfinite(inv_camera_dist_squared));
		llassert(!llisnan(inv_camera_dist_squared));

		F32 area = part->mScale.mV[0] * part->mScale.mV[1] * inv_camera_dist_squared;
		tot_area = llmax(tot_area, area);
 		
		if (tot_area > max_area)
		{
			break;
		}
	
		count++;

		facep = drawable->getFace(i);
		if (!facep)
		{
			LL_WARNS() << "No face found for index " << i << "!" << LL_ENDL;
			continue;
		}

		facep->setTEOffset(i);
		const F32 NEAR_PART_DIST_SQ = 5.f*5.f;  // Only discard particles > 5 m from the camera
		const F32 MIN_PART_AREA = .005f*.005f;  // only less than 5 mm x 5 mm at 1 m from camera
		
		if (camera_dist_squared > NEAR_PART_DIST_SQ && area < MIN_PART_AREA)
		{
			facep->setSize(0, 0);
			continue;
		}

		facep->setSize(4, 6);
		
		facep->setViewerObject(this);

		if (part->mFlags & LLPartData::LL_PART_EMISSIVE_MASK)
		{
			facep->setState(LLFace::FULLBRIGHT);
		}
		else
		{
			facep->clearState(LLFace::FULLBRIGHT);
		}

		facep->mCenterLocal = part->mPosAgent;
		facep->setFaceColor(part->mColor);
		facep->setTexture(part->mImagep);
			
		//check if this particle texture is replaced by a parcel media texture.
		if(part->mImagep.notNull() && part->mImagep->hasParcelMedia()) 
		{
			part->mImagep->getParcelMedia()->addMediaToFace(facep) ;
		}

		mPixelArea = tot_area * pixel_meter_ratio;
		const F32 area_scale = 10.f; // scale area to increase priority a bit
		facep->setVirtualSize(mPixelArea*area_scale);
	}
	for (i = count; i < drawable->getNumFaces(); i++)
	{
		LLFace* facep = drawable->getFace(i);
		if (!facep)
		{
			LL_WARNS() << "No face found for index " << i << "!" << LL_ENDL;
			continue;
		}
		facep->setTEOffset(i);
		facep->setSize(0, 0);
	}

	//record max scale (used to stretch bounding box for visibility culling)
	
	mScale.set(max_scale, max_scale, max_scale);

	mDrawable->movePartition();
	LLPipeline::sCompiles++;
	return true;
}


bool LLVOPartGroup::lineSegmentIntersect(const LLVector4a& start, const LLVector4a& end,
										  S32 face,
										  bool pick_transparent,
										  bool pick_rigged,
                                          bool pick_unselectable,
										  S32* face_hit,
										  LLVector4a* intersection,
										  LLVector2* tex_coord,
										  LLVector4a* normal,
										  LLVector4a* bi_normal)
{
	LLVector4a dir;
	dir.setSub(end, start);

	F32 closest_t = 2.f;
	bool ret = false;
	
	for (U32 idx = 0; idx < mViewerPartGroupp->mParticles.size(); ++idx)
	{
		const LLViewerPart &part = *((LLViewerPart*) (mViewerPartGroupp->mParticles[idx]));

		LLVector4a v[4];
		LLStrider<LLVector4a> verticesp;
		verticesp = v;
		
		getGeometry(part, verticesp);

		F32 a,b,t;
		if (LLTriangleRayIntersect(v[0], v[1], v[2], start, dir, a,b,t) ||
			LLTriangleRayIntersect(v[1], v[3], v[2], start, dir, a,b,t))
		{
			if (t >= 0.f &&
				t <= 1.f &&
				t < closest_t)
			{
				ret = true;
				closest_t = t;
				if (face_hit)
				{
					*face_hit = idx;
				}

				if (intersection)
				{
					LLVector4a intersect = dir;
					intersect.mul(closest_t);
					intersection->setAdd(intersect, start);
				}
			}
		}
	}

	return ret;
=======
    dirtySpatialGroup();

    S32 num_parts = mViewerPartGroupp->getCount();
    LLFace *facep;
    LLSpatialGroup* group = drawable->getSpatialGroup();
    if (!group && num_parts)
    {
        drawable->movePartition();
        group = drawable->getSpatialGroup();
    }

    if (group && group->isVisible())
    {
        dirtySpatialGroup();
    }

    if (!num_parts)
    {
        if (group && drawable->getNumFaces())
        {
            group->setState(LLSpatialGroup::GEOM_DIRTY);
        }
        drawable->setNumFaces(0, NULL, getTEImage(0));
        LLPipeline::sCompiles++;
        return TRUE;
    }

    if (!(gPipeline.hasRenderType(LLPipeline::RENDER_TYPE_PARTICLES)))
    {
        return TRUE;
    }

    if (num_parts > drawable->getNumFaces())
    {
        drawable->setNumFacesFast(num_parts+num_parts/4, NULL, getTEImage(0));
    }

    F32 tot_area = 0;

    F32 max_area = LLViewerPartSim::getMaxPartCount() * MAX_PARTICLE_AREA_SCALE;
    F32 pixel_meter_ratio = LLViewerCamera::getInstance()->getPixelMeterRatio();
    pixel_meter_ratio *= pixel_meter_ratio;

    LLViewerPartSim::checkParticleCount(mViewerPartGroupp->mParticles.size()) ;

    S32 count=0;
    mDepth = 0.f;
    S32 i = 0 ;
    LLVector3 camera_agent = getCameraPosition();

    F32 max_scale = 0.f;


    for (i = 0 ; i < (S32)mViewerPartGroupp->mParticles.size(); i++)
    {
        const LLViewerPart *part = mViewerPartGroupp->mParticles[i];


        //remember the largest particle
        max_scale = llmax(max_scale, part->mScale.mV[0], part->mScale.mV[1]);

        if (part->mFlags & LLPartData::LL_PART_RIBBON_MASK)
        { //include ribbon segment length in scale
            const LLVector3* pos_agent = NULL;
            if (part->mParent)
            {
                pos_agent = &(part->mParent->mPosAgent);
            }
            else if (part->mPartSourcep.notNull())
            {
                pos_agent = &(part->mPartSourcep->mPosAgent);
            }

            if (pos_agent)
            {
                F32 dist = (*pos_agent-part->mPosAgent).length();

                max_scale = llmax(max_scale, dist);
            }
        }

        LLVector3 part_pos_agent(part->mPosAgent);
        LLVector3 at(part_pos_agent - camera_agent);


        F32 camera_dist_squared = at.lengthSquared();
        F32 inv_camera_dist_squared;
        if (camera_dist_squared > 1.f)
            inv_camera_dist_squared = 1.f / camera_dist_squared;
        else
            inv_camera_dist_squared = 1.f;

        llassert(llfinite(inv_camera_dist_squared));
        llassert(!llisnan(inv_camera_dist_squared));

        F32 area = part->mScale.mV[0] * part->mScale.mV[1] * inv_camera_dist_squared;
        tot_area = llmax(tot_area, area);

        if (tot_area > max_area)
        {
            break;
        }

        count++;

        facep = drawable->getFace(i);
        if (!facep)
        {
            LL_WARNS() << "No face found for index " << i << "!" << LL_ENDL;
            continue;
        }

        facep->setTEOffset(i);
        const F32 NEAR_PART_DIST_SQ = 5.f*5.f;  // Only discard particles > 5 m from the camera
        const F32 MIN_PART_AREA = .005f*.005f;  // only less than 5 mm x 5 mm at 1 m from camera

        if (camera_dist_squared > NEAR_PART_DIST_SQ && area < MIN_PART_AREA)
        {
            facep->setSize(0, 0);
            continue;
        }

        facep->setSize(4, 6);

        facep->setViewerObject(this);

        if (part->mFlags & LLPartData::LL_PART_EMISSIVE_MASK)
        {
            facep->setState(LLFace::FULLBRIGHT);
        }
        else
        {
            facep->clearState(LLFace::FULLBRIGHT);
        }

        facep->mCenterLocal = part->mPosAgent;
        facep->setFaceColor(part->mColor);
        facep->setTexture(part->mImagep);

        //check if this particle texture is replaced by a parcel media texture.
        if(part->mImagep.notNull() && part->mImagep->hasParcelMedia())
        {
            part->mImagep->getParcelMedia()->addMediaToFace(facep) ;
        }

        mPixelArea = tot_area * pixel_meter_ratio;
        const F32 area_scale = 10.f; // scale area to increase priority a bit
        facep->setVirtualSize(mPixelArea*area_scale);
    }
    for (i = count; i < drawable->getNumFaces(); i++)
    {
        LLFace* facep = drawable->getFace(i);
        if (!facep)
        {
            LL_WARNS() << "No face found for index " << i << "!" << LL_ENDL;
            continue;
        }
        facep->setTEOffset(i);
        facep->setSize(0, 0);
    }

    //record max scale (used to stretch bounding box for visibility culling)

    mScale.set(max_scale, max_scale, max_scale);

    mDrawable->movePartition();
    LLPipeline::sCompiles++;
    return TRUE;
}


BOOL LLVOPartGroup::lineSegmentIntersect(const LLVector4a& start, const LLVector4a& end,
                                          S32 face,
                                          BOOL pick_transparent,
                                          BOOL pick_rigged,
                                          BOOL pick_unselectable,
                                          S32* face_hit,
                                          LLVector4a* intersection,
                                          LLVector2* tex_coord,
                                          LLVector4a* normal,
                                          LLVector4a* bi_normal)
{
    LLVector4a dir;
    dir.setSub(end, start);

    F32 closest_t = 2.f;
    BOOL ret = FALSE;

    for (U32 idx = 0; idx < mViewerPartGroupp->mParticles.size(); ++idx)
    {
        const LLViewerPart &part = *((LLViewerPart*) (mViewerPartGroupp->mParticles[idx]));

        LLVector4a v[4];
        LLStrider<LLVector4a> verticesp;
        verticesp = v;

        getGeometry(part, verticesp);

        F32 a,b,t;
        if (LLTriangleRayIntersect(v[0], v[1], v[2], start, dir, a,b,t) ||
            LLTriangleRayIntersect(v[1], v[3], v[2], start, dir, a,b,t))
        {
            if (t >= 0.f &&
                t <= 1.f &&
                t < closest_t)
            {
                ret = TRUE;
                closest_t = t;
                if (face_hit)
                {
                    *face_hit = idx;
                }

                if (intersection)
                {
                    LLVector4a intersect = dir;
                    intersect.mul(closest_t);
                    intersection->setAdd(intersect, start);
                }
            }
        }
    }

    return ret;
>>>>>>> c06fb4e0
}

void LLVOPartGroup::getGeometry(const LLViewerPart& part,
                                LLStrider<LLVector4a>& verticesp)
{
    if (part.mFlags & LLPartData::LL_PART_RIBBON_MASK)
    {
        LLVector4a axis, pos, paxis, ppos;
        F32 scale, pscale;

        pos.load3(part.mPosAgent.mV);
        axis.load3(part.mAxis.mV);
        scale = part.mScale.mV[0];

        if (part.mParent)
        {
            ppos.load3(part.mParent->mPosAgent.mV);
            paxis.load3(part.mParent->mAxis.mV);
            pscale = part.mParent->mScale.mV[0];
        }
        else
        { //use source object as position

            if (part.mPartSourcep->mSourceObjectp.notNull())
            {
                LLVector3 v = LLVector3(0,0,1);
                v *= part.mPartSourcep->mSourceObjectp->getRenderRotation();
                paxis.load3(v.mV);
                ppos.load3(part.mPartSourcep->mPosAgent.mV);
                pscale = part.mStartScale.mV[0];
            }
            else
            { //no source object, no parent, nothing to draw
                ppos = pos;
                pscale = scale;
                paxis = axis;
            }
        }

        LLVector4a p0, p1, p2, p3;

        scale *= 0.5f;
        pscale *= 0.5f;

        axis.mul(scale);
        paxis.mul(pscale);

        p0.setAdd(pos, axis);
        p1.setSub(pos,axis);
        p2.setAdd(ppos, paxis);
        p3.setSub(ppos, paxis);

        (*verticesp++) = p2;
        (*verticesp++) = p3;
        (*verticesp++) = p0;
        (*verticesp++) = p1;
    }
    else
    {
        LLVector4a part_pos_agent;
        part_pos_agent.load3(part.mPosAgent.mV);
        LLVector4a camera_agent;
        camera_agent.load3(getCameraPosition().mV);
        LLVector4a at;
        at.setSub(part_pos_agent, camera_agent);
        LLVector4a up(0, 0, 1);
        LLVector4a right;

        right.setCross3(at, up);
        right.normalize3fast();

        up.setCross3(right, at);
        up.normalize3fast();

        if (part.mFlags & LLPartData::LL_PART_FOLLOW_VELOCITY_MASK && !part.mVelocity.isExactlyZero())
        {
            LLVector4a normvel;
            normvel.load3(part.mVelocity.mV);
            normvel.normalize3fast();
            LLVector2 up_fracs;
            up_fracs.mV[0] = normvel.dot3(right).getF32();
            up_fracs.mV[1] = normvel.dot3(up).getF32();
            up_fracs.normalize();
            LLVector4a new_up;
            LLVector4a new_right;

            //new_up = up_fracs.mV[0] * right + up_fracs.mV[1]*up;
            LLVector4a t = right;
            t.mul(up_fracs.mV[0]);
            new_up = up;
            new_up.mul(up_fracs.mV[1]);
            new_up.add(t);

            //new_right = up_fracs.mV[1] * right - up_fracs.mV[0]*up;
            t = right;
            t.mul(up_fracs.mV[1]);
            new_right = up;
            new_right.mul(up_fracs.mV[0]);
            t.sub(new_right);

            up = new_up;
            right = t;
            up.normalize3fast();
            right.normalize3fast();
        }

        right.mul(0.5f*part.mScale.mV[0]);
        up.mul(0.5f*part.mScale.mV[1]);


        //HACK -- the verticesp->mV[3] = 0.f here are to set the texture index to 0 (particles don't use texture batching, maybe they should)
        // this works because there is actually a 4th float stored after the vertex position which is used as a texture index
        // also, somebody please VECTORIZE THIS

        LLVector4a ppapu;
        LLVector4a ppamu;

        ppapu.setAdd(part_pos_agent, up);
        ppamu.setSub(part_pos_agent, up);

        verticesp->setSub(ppapu, right);
        (*verticesp++).getF32ptr()[3] = 0.f;
        verticesp->setSub(ppamu, right);
        (*verticesp++).getF32ptr()[3] = 0.f;
        verticesp->setAdd(ppapu, right);
        (*verticesp++).getF32ptr()[3] = 0.f;
        verticesp->setAdd(ppamu, right);
        (*verticesp++).getF32ptr()[3] = 0.f;
    }
}



void LLVOPartGroup::getGeometry(S32 idx,
                                LLStrider<LLVector4a>& verticesp,
                                LLStrider<LLVector3>& normalsp,
                                LLStrider<LLVector2>& texcoordsp,
                                LLStrider<LLColor4U>& colorsp,
                                LLStrider<LLColor4U>& emissivep,
                                LLStrider<U16>& indicesp)
{
    if (idx >= (S32) mViewerPartGroupp->mParticles.size())
    {
        return;
    }

    const LLViewerPart &part = *((LLViewerPart*) (mViewerPartGroupp->mParticles[idx]));

    getGeometry(part, verticesp);

    LLColor4U pcolor;
    LLColor4U color = part.mColor;

    LLColor4U pglow;

    if (part.mFlags & LLPartData::LL_PART_RIBBON_MASK)
    { //make sure color blends properly
        if (part.mParent)
        {
            pglow = part.mParent->mGlow;
            pcolor = part.mParent->mColor;
        }
        else
        {
            pglow = LLColor4U(0, 0, 0, (U8) ll_round(255.f*part.mStartGlow));
            pcolor = part.mStartColor;
        }
    }
    else
    {
        pglow = part.mGlow;
        pcolor = color;
    }

    *colorsp++ = pcolor;
    *colorsp++ = pcolor;
    *colorsp++ = color;
    *colorsp++ = color;

    //if (pglow.mV[3] || part.mGlow.mV[3])
    { //only write glow if it is not zero
        *emissivep++ = pglow;
        *emissivep++ = pglow;
        *emissivep++ = part.mGlow;
        *emissivep++ = part.mGlow;
    }


    if (!(part.mFlags & LLPartData::LL_PART_EMISSIVE_MASK))
    { //not fullbright, needs normal
        LLVector3 normal = -LLViewerCamera::getInstance()->getXAxis();
        *normalsp++   = normal;
        *normalsp++   = normal;
        *normalsp++   = normal;
        *normalsp++   = normal;
    }
}

U32 LLVOPartGroup::getPartitionType() const
{
    return LLViewerRegion::PARTITION_PARTICLE;
}

LLParticlePartition::LLParticlePartition(LLViewerRegion* regionp)
: LLSpatialPartition(LLDrawPoolAlpha::VERTEX_DATA_MASK | LLVertexBuffer::MAP_TEXTURE_INDEX, true, regionp)
{
    mRenderPass = LLRenderPass::PASS_ALPHA;
    mDrawableType = LLPipeline::RENDER_TYPE_PARTICLES;
    mPartitionType = LLViewerRegion::PARTITION_PARTICLE;
    mSlopRatio = 0.f;
    mLODPeriod = 1;
}

LLHUDParticlePartition::LLHUDParticlePartition(LLViewerRegion* regionp) :
    LLParticlePartition(regionp)
{
    mDrawableType = LLPipeline::RENDER_TYPE_HUD_PARTICLES;
    mPartitionType = LLViewerRegion::PARTITION_HUD_PARTICLE;
}

void LLParticlePartition::rebuildGeom(LLSpatialGroup* group)
{
    LL_PROFILE_ZONE_SCOPED;
    LL_PROFILE_GPU_ZONE("particle vbo");
    if (group->isDead() || !group->hasState(LLSpatialGroup::GEOM_DIRTY))
    {
        return;
    }

    if (group->changeLOD())
    {
        group->mLastUpdateDistance = group->mDistance;
        group->mLastUpdateViewAngle = group->mViewAngle;
    }

    group->clearDrawMap();

    //get geometry count
    U32 index_count = 0;
    U32 vertex_count = 0;

    addGeometryCount(group, vertex_count, index_count);


    if (vertex_count > 0 && index_count > 0)
    {
        group->mBuilt = 1.f;
        if (group->mVertexBuffer.isNull() ||
            group->mVertexBuffer->getNumVerts() < vertex_count || group->mVertexBuffer->getNumIndices() < index_count)
        {
            group->mVertexBuffer = new LLVertexBuffer(LLVOPartGroup::VERTEX_DATA_MASK);
            group->mVertexBuffer->allocateBuffer(vertex_count, index_count);

            // initialize index and texture coordinates only when buffer is reallocated
            U16* indicesp = (U16*)group->mVertexBuffer->mapIndexBuffer(0, index_count);

            U16 geom_idx = 0;
            for (U32 i = 0; i < index_count; i += 6)
            {
                *indicesp++ = geom_idx + 0;
                *indicesp++ = geom_idx + 1;
                *indicesp++ = geom_idx + 2;

                *indicesp++ = geom_idx + 1;
                *indicesp++ = geom_idx + 3;
                *indicesp++ = geom_idx + 2;

                geom_idx += 4;
            }

            LLStrider<LLVector2> texcoordsp;

            group->mVertexBuffer->getTexCoord0Strider(texcoordsp);

            for (U32 i = 0; i < vertex_count; i += 4)
            {
                *texcoordsp++ = LLVector2(0.f, 1.f);
                *texcoordsp++ = LLVector2(0.f, 0.f);
                *texcoordsp++ = LLVector2(1.f, 1.f);
                *texcoordsp++ = LLVector2(1.f, 0.f);
            }

        }


        getGeometry(group);
    }
    else
    {
        group->mVertexBuffer = NULL;
        group->mBufferMap.clear();
    }

    group->mLastUpdateTime = gFrameTimeSeconds;
    group->clearState(LLSpatialGroup::GEOM_DIRTY);
}

void LLParticlePartition::addGeometryCount(LLSpatialGroup* group, U32& vertex_count, U32& index_count)
{
    mFaceList.clear();

    LLViewerCamera* camera = LLViewerCamera::getInstance();
    for (LLSpatialGroup::element_iter i = group->getDataBegin(); i != group->getDataEnd(); ++i)
    {
        LLDrawable* drawablep = (LLDrawable*)(*i)->getDrawable();

        if (!drawablep || drawablep->isDead())
        {
            continue;
        }

        LLAlphaObject* obj = (LLAlphaObject*) drawablep->getVObj().get();
        obj->mDepth = 0.f;

        U32 count = 0;
        for (S32 j = 0; j < drawablep->getNumFaces(); ++j)
        {
            drawablep->updateFaceSize(j);

            LLFace* facep = drawablep->getFace(j);
            if ( !facep || !facep->hasGeometry())
            {
                continue;
            }

            vertex_count += facep->getGeomCount();
            index_count += facep->getIndicesCount();

            count++;
            facep->mDistance = (facep->mCenterLocal - camera->getOrigin()) * camera->getAtAxis();
            obj->mDepth += facep->mDistance;

            mFaceList.push_back(facep);
            llassert(facep->getIndicesCount() < 65536);
        }

        obj->mDepth /= count;
    }
}


void LLParticlePartition::getGeometry(LLSpatialGroup* group)
{
    LL_PROFILE_ZONE_SCOPED;

    std::sort(mFaceList.begin(), mFaceList.end(), LLFace::CompareDistanceGreater());

    group->clearDrawMap();

    LLVertexBuffer* buffer = group->mVertexBuffer;

    LLStrider<LLVector4a> verticesp;
    LLStrider<LLVector3> normalsp;
    LLStrider<LLColor4U> colorsp;
    LLStrider<LLColor4U> emissivep;

    buffer->getVertexStrider(verticesp);
    buffer->getNormalStrider(normalsp);
    buffer->getColorStrider(colorsp);
    buffer->getEmissiveStrider(emissivep);

    S32 geom_idx = 0;
    S32 indices_idx = 0;

    LLSpatialGroup::drawmap_elem_t& draw_vec = group->mDrawMap[mRenderPass];

    for (std::vector<LLFace*>::iterator i = mFaceList.begin(); i != mFaceList.end(); ++i)
    {
        LLFace* facep = *i;
        LLAlphaObject* object = (LLAlphaObject*) facep->getViewerObject();

        facep->setGeomIndex(geom_idx);
        facep->setIndicesIndex(indices_idx);

        LLStrider<LLVector4a> cur_vert = verticesp + geom_idx;
        LLStrider<LLVector3> cur_norm = normalsp + geom_idx;
        LLStrider<LLColor4U> cur_col = colorsp + geom_idx;
        LLStrider<LLColor4U> cur_glow = emissivep + geom_idx;

        // not actually used
        LLStrider<LLVector2> cur_tc;
        LLStrider<U16> cur_idx;


        geom_idx += 4;
        indices_idx += 6;

        LLColor4U* start_glow = cur_glow.get();

        object->getGeometry(facep->getTEOffset(), cur_vert, cur_norm, cur_tc, cur_col, cur_glow, cur_idx);

<<<<<<< HEAD
		object->getGeometry(facep->getTEOffset(), cur_vert, cur_norm, cur_tc, cur_col, cur_glow, cur_idx);
		
		bool has_glow = false;
=======
        bool has_glow = FALSE;

        if (cur_glow.get() != start_glow)
        {
            has_glow = true;
        }
>>>>>>> c06fb4e0

        llassert(facep->getGeomCount() == 4);
        llassert(facep->getIndicesCount() == 6);

        S32 idx = draw_vec.size()-1;

        bool fullbright = facep->isState(LLFace::FULLBRIGHT);

        bool batched = false;

        LLRender::eBlendFactor bf_src = LLRender::BF_SOURCE_ALPHA;
        LLRender::eBlendFactor bf_dst = LLRender::BF_ONE_MINUS_SOURCE_ALPHA;

        object->getBlendFunc(facep->getTEOffset(), bf_src, bf_dst);


        if (idx >= 0)
        {
            LLDrawInfo* info = draw_vec[idx];

            if (info->mTexture == facep->getTexture() &&
                info->mHasGlow == has_glow &&
                info->mFullbright == fullbright &&
                info->mBlendFuncDst == bf_dst &&
                info->mBlendFuncSrc == bf_src)
            {
                if (draw_vec[idx]->mEnd == facep->getGeomIndex()-1)
                {
                    batched = true;
                    info->mCount += facep->getIndicesCount();
                    info->mEnd += facep->getGeomCount();
                }
                else if (draw_vec[idx]->mStart == facep->getGeomIndex()+facep->getGeomCount()+1)
                {
                    batched = true;
                    info->mCount += facep->getIndicesCount();
                    info->mStart -= facep->getGeomCount();
                    info->mOffset = facep->getIndicesStart();
                }
            }
        }

        if (!batched)
        {
            U32 start = facep->getGeomIndex();
            U32 end = start + facep->getGeomCount()-1;
            U32 offset = facep->getIndicesStart();
            U32 count = facep->getIndicesCount();
            LLDrawInfo* info = new LLDrawInfo(start,end,count,offset,facep->getTexture(),
                buffer, fullbright);

            info->mBlendFuncDst = bf_dst;
            info->mBlendFuncSrc = bf_src;
            info->mHasGlow = has_glow;
            draw_vec.push_back(info);
            //for alpha sorting
            facep->setDrawInfo(info);
        }
    }

    buffer->unmapBuffer();
    mFaceList.clear();
}

F32 LLParticlePartition::calcPixelArea(LLSpatialGroup* group, LLCamera& camera)
{
    return 1024.f;
}

U32 LLVOHUDPartGroup::getPartitionType() const
{
    return LLViewerRegion::PARTITION_HUD_PARTICLE;
}

LLDrawable* LLVOHUDPartGroup::createDrawable(LLPipeline *pipeline)
{
<<<<<<< HEAD
	pipeline->allocDrawable(this);
	mDrawable->setLit(false);
	mDrawable->setRenderType(LLPipeline::RENDER_TYPE_HUD_PARTICLES);
	return mDrawable;
=======
    pipeline->allocDrawable(this);
    mDrawable->setLit(FALSE);
    mDrawable->setRenderType(LLPipeline::RENDER_TYPE_HUD_PARTICLES);
    return mDrawable;
>>>>>>> c06fb4e0
}

LLVector3 LLVOHUDPartGroup::getCameraPosition() const
{
    return LLVector3(-1,0,0);
}
<|MERGE_RESOLUTION|>--- conflicted
+++ resolved
@@ -151,15 +151,9 @@
     :   LLAlphaObject(id, pcode, regionp),
         mViewerPartGroupp(NULL)
 {
-<<<<<<< HEAD
-	setNumTEs(1);
-	setTETexture(0, LLUUID::null);
-	mbCanSelect = false;			// users can't select particle systems
-=======
     setNumTEs(1);
     setTETexture(0, LLUUID::null);
-    mbCanSelect = FALSE;            // users can't select particle systems
->>>>>>> c06fb4e0
+    mbCanSelect = false;            // users can't select particle systems
 }
 
 
@@ -169,11 +163,7 @@
 
 bool LLVOPartGroup::isActive() const
 {
-<<<<<<< HEAD
-	return false;
-=======
-    return FALSE;
->>>>>>> c06fb4e0
+    return false;
 }
 
 F32 LLVOPartGroup::getBinRadius()
@@ -230,17 +220,10 @@
 
 LLDrawable* LLVOPartGroup::createDrawable(LLPipeline *pipeline)
 {
-<<<<<<< HEAD
-	pipeline->allocDrawable(this);
-	mDrawable->setLit(false);
-	mDrawable->setRenderType(LLPipeline::RENDER_TYPE_PARTICLES);
-	return mDrawable;
-=======
     pipeline->allocDrawable(this);
-    mDrawable->setLit(FALSE);
+    mDrawable->setLit(false);
     mDrawable->setRenderType(LLPipeline::RENDER_TYPE_PARTICLES);
     return mDrawable;
->>>>>>> c06fb4e0
 }
 
  const F32 MAX_PARTICLE_AREA_SCALE = 0.02f; // some tuned constant, limits on how much particle area to draw
@@ -305,232 +288,6 @@
 {
     LL_PROFILE_ZONE_SCOPED;
 
-<<<<<<< HEAD
-	dirtySpatialGroup();
-	
-	S32 num_parts = mViewerPartGroupp->getCount();
-	LLFace *facep;
-	LLSpatialGroup* group = drawable->getSpatialGroup();
-	if (!group && num_parts)
-	{
-		drawable->movePartition();
-		group = drawable->getSpatialGroup();
-	}
-
-	if (group && group->isVisible())
-	{
-		dirtySpatialGroup();
-	}
-
-	if (!num_parts)
-	{
-		if (group && drawable->getNumFaces())
-		{
-			group->setState(LLSpatialGroup::GEOM_DIRTY);
-		}
-		drawable->setNumFaces(0, NULL, getTEImage(0));
-		LLPipeline::sCompiles++;
-		return true;
-	}
-
- 	if (!(gPipeline.hasRenderType(LLPipeline::RENDER_TYPE_PARTICLES)))
-	{
-		return true;
-	}
-
-	if (num_parts > drawable->getNumFaces())
-	{
-		drawable->setNumFacesFast(num_parts+num_parts/4, NULL, getTEImage(0));
-	}
-
-	F32 tot_area = 0;
-
-	F32 max_area = LLViewerPartSim::getMaxPartCount() * MAX_PARTICLE_AREA_SCALE; 
-	F32 pixel_meter_ratio = LLViewerCamera::getInstance()->getPixelMeterRatio();
-	pixel_meter_ratio *= pixel_meter_ratio;
-
-	LLViewerPartSim::checkParticleCount(mViewerPartGroupp->mParticles.size()) ;
-
-	S32 count=0;
-	mDepth = 0.f;
-	S32 i = 0 ;
-	LLVector3 camera_agent = getCameraPosition();
-	
-	F32 max_scale = 0.f;
-
-
-	for (i = 0 ; i < (S32)mViewerPartGroupp->mParticles.size(); i++)
-	{
-		const LLViewerPart *part = mViewerPartGroupp->mParticles[i];
-
-
-		//remember the largest particle
-		max_scale = llmax(max_scale, part->mScale.mV[0], part->mScale.mV[1]);
-
-		if (part->mFlags & LLPartData::LL_PART_RIBBON_MASK)
-		{ //include ribbon segment length in scale
-			const LLVector3* pos_agent = NULL;
-			if (part->mParent)
-			{
-				pos_agent = &(part->mParent->mPosAgent);
-			}
-			else if (part->mPartSourcep.notNull())
-			{
-				pos_agent = &(part->mPartSourcep->mPosAgent);
-			}
-
-			if (pos_agent)
-			{
-				F32 dist = (*pos_agent-part->mPosAgent).length();
-
-				max_scale = llmax(max_scale, dist);
-			}
-		}
-
-		LLVector3 part_pos_agent(part->mPosAgent);
-		LLVector3 at(part_pos_agent - camera_agent);
-
-		
-		F32 camera_dist_squared = at.lengthSquared();
-		F32 inv_camera_dist_squared;
-		if (camera_dist_squared > 1.f)
-			inv_camera_dist_squared = 1.f / camera_dist_squared;
-		else
-			inv_camera_dist_squared = 1.f;
-
-		llassert(llfinite(inv_camera_dist_squared));
-		llassert(!llisnan(inv_camera_dist_squared));
-
-		F32 area = part->mScale.mV[0] * part->mScale.mV[1] * inv_camera_dist_squared;
-		tot_area = llmax(tot_area, area);
- 		
-		if (tot_area > max_area)
-		{
-			break;
-		}
-	
-		count++;
-
-		facep = drawable->getFace(i);
-		if (!facep)
-		{
-			LL_WARNS() << "No face found for index " << i << "!" << LL_ENDL;
-			continue;
-		}
-
-		facep->setTEOffset(i);
-		const F32 NEAR_PART_DIST_SQ = 5.f*5.f;  // Only discard particles > 5 m from the camera
-		const F32 MIN_PART_AREA = .005f*.005f;  // only less than 5 mm x 5 mm at 1 m from camera
-		
-		if (camera_dist_squared > NEAR_PART_DIST_SQ && area < MIN_PART_AREA)
-		{
-			facep->setSize(0, 0);
-			continue;
-		}
-
-		facep->setSize(4, 6);
-		
-		facep->setViewerObject(this);
-
-		if (part->mFlags & LLPartData::LL_PART_EMISSIVE_MASK)
-		{
-			facep->setState(LLFace::FULLBRIGHT);
-		}
-		else
-		{
-			facep->clearState(LLFace::FULLBRIGHT);
-		}
-
-		facep->mCenterLocal = part->mPosAgent;
-		facep->setFaceColor(part->mColor);
-		facep->setTexture(part->mImagep);
-			
-		//check if this particle texture is replaced by a parcel media texture.
-		if(part->mImagep.notNull() && part->mImagep->hasParcelMedia()) 
-		{
-			part->mImagep->getParcelMedia()->addMediaToFace(facep) ;
-		}
-
-		mPixelArea = tot_area * pixel_meter_ratio;
-		const F32 area_scale = 10.f; // scale area to increase priority a bit
-		facep->setVirtualSize(mPixelArea*area_scale);
-	}
-	for (i = count; i < drawable->getNumFaces(); i++)
-	{
-		LLFace* facep = drawable->getFace(i);
-		if (!facep)
-		{
-			LL_WARNS() << "No face found for index " << i << "!" << LL_ENDL;
-			continue;
-		}
-		facep->setTEOffset(i);
-		facep->setSize(0, 0);
-	}
-
-	//record max scale (used to stretch bounding box for visibility culling)
-	
-	mScale.set(max_scale, max_scale, max_scale);
-
-	mDrawable->movePartition();
-	LLPipeline::sCompiles++;
-	return true;
-}
-
-
-bool LLVOPartGroup::lineSegmentIntersect(const LLVector4a& start, const LLVector4a& end,
-										  S32 face,
-										  bool pick_transparent,
-										  bool pick_rigged,
-                                          bool pick_unselectable,
-										  S32* face_hit,
-										  LLVector4a* intersection,
-										  LLVector2* tex_coord,
-										  LLVector4a* normal,
-										  LLVector4a* bi_normal)
-{
-	LLVector4a dir;
-	dir.setSub(end, start);
-
-	F32 closest_t = 2.f;
-	bool ret = false;
-	
-	for (U32 idx = 0; idx < mViewerPartGroupp->mParticles.size(); ++idx)
-	{
-		const LLViewerPart &part = *((LLViewerPart*) (mViewerPartGroupp->mParticles[idx]));
-
-		LLVector4a v[4];
-		LLStrider<LLVector4a> verticesp;
-		verticesp = v;
-		
-		getGeometry(part, verticesp);
-
-		F32 a,b,t;
-		if (LLTriangleRayIntersect(v[0], v[1], v[2], start, dir, a,b,t) ||
-			LLTriangleRayIntersect(v[1], v[3], v[2], start, dir, a,b,t))
-		{
-			if (t >= 0.f &&
-				t <= 1.f &&
-				t < closest_t)
-			{
-				ret = true;
-				closest_t = t;
-				if (face_hit)
-				{
-					*face_hit = idx;
-				}
-
-				if (intersection)
-				{
-					LLVector4a intersect = dir;
-					intersect.mul(closest_t);
-					intersection->setAdd(intersect, start);
-				}
-			}
-		}
-	}
-
-	return ret;
-=======
     dirtySpatialGroup();
 
     S32 num_parts = mViewerPartGroupp->getCount();
@@ -555,12 +312,12 @@
         }
         drawable->setNumFaces(0, NULL, getTEImage(0));
         LLPipeline::sCompiles++;
-        return TRUE;
+        return true;
     }
 
     if (!(gPipeline.hasRenderType(LLPipeline::RENDER_TYPE_PARTICLES)))
     {
-        return TRUE;
+        return true;
     }
 
     if (num_parts > drawable->getNumFaces())
@@ -698,15 +455,15 @@
 
     mDrawable->movePartition();
     LLPipeline::sCompiles++;
-    return TRUE;
-}
-
-
-BOOL LLVOPartGroup::lineSegmentIntersect(const LLVector4a& start, const LLVector4a& end,
+    return true;
+}
+
+
+bool LLVOPartGroup::lineSegmentIntersect(const LLVector4a& start, const LLVector4a& end,
                                           S32 face,
-                                          BOOL pick_transparent,
-                                          BOOL pick_rigged,
-                                          BOOL pick_unselectable,
+                                          bool pick_transparent,
+                                          bool pick_rigged,
+                                          bool pick_unselectable,
                                           S32* face_hit,
                                           LLVector4a* intersection,
                                           LLVector2* tex_coord,
@@ -717,7 +474,7 @@
     dir.setSub(end, start);
 
     F32 closest_t = 2.f;
-    BOOL ret = FALSE;
+    bool ret = false;
 
     for (U32 idx = 0; idx < mViewerPartGroupp->mParticles.size(); ++idx)
     {
@@ -737,7 +494,7 @@
                 t <= 1.f &&
                 t < closest_t)
             {
-                ret = TRUE;
+                ret = true;
                 closest_t = t;
                 if (face_hit)
                 {
@@ -755,7 +512,6 @@
     }
 
     return ret;
->>>>>>> c06fb4e0
 }
 
 void LLVOPartGroup::getGeometry(const LLViewerPart& part,
@@ -1147,18 +903,12 @@
 
         object->getGeometry(facep->getTEOffset(), cur_vert, cur_norm, cur_tc, cur_col, cur_glow, cur_idx);
 
-<<<<<<< HEAD
-		object->getGeometry(facep->getTEOffset(), cur_vert, cur_norm, cur_tc, cur_col, cur_glow, cur_idx);
-		
-		bool has_glow = false;
-=======
-        bool has_glow = FALSE;
+        bool has_glow = false;
 
         if (cur_glow.get() != start_glow)
         {
             has_glow = true;
         }
->>>>>>> c06fb4e0
 
         llassert(facep->getGeomCount() == 4);
         llassert(facep->getIndicesCount() == 6);
@@ -1235,17 +985,10 @@
 
 LLDrawable* LLVOHUDPartGroup::createDrawable(LLPipeline *pipeline)
 {
-<<<<<<< HEAD
-	pipeline->allocDrawable(this);
-	mDrawable->setLit(false);
-	mDrawable->setRenderType(LLPipeline::RENDER_TYPE_HUD_PARTICLES);
-	return mDrawable;
-=======
     pipeline->allocDrawable(this);
-    mDrawable->setLit(FALSE);
+    mDrawable->setLit(false);
     mDrawable->setRenderType(LLPipeline::RENDER_TYPE_HUD_PARTICLES);
     return mDrawable;
->>>>>>> c06fb4e0
 }
 
 LLVector3 LLVOHUDPartGroup::getCameraPosition() const
