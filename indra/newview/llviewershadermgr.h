/**
 * @file llviewershadermgr.h
 * @brief Viewer Shader Manager
 *
 * $LicenseInfo:firstyear=2001&license=viewerlgpl$
 * Second Life Viewer Source Code
 * Copyright (C) 2010, Linden Research, Inc.
 *
 * This library is free software; you can redistribute it and/or
 * modify it under the terms of the GNU Lesser General Public
 * License as published by the Free Software Foundation;
 * version 2.1 of the License only.
 *
 * This library is distributed in the hope that it will be useful,
 * but WITHOUT ANY WARRANTY; without even the implied warranty of
 * MERCHANTABILITY or FITNESS FOR A PARTICULAR PURPOSE.  See the GNU
 * Lesser General Public License for more details.
 *
 * You should have received a copy of the GNU Lesser General Public
 * License along with this library; if not, write to the Free Software
 * Foundation, Inc., 51 Franklin Street, Fifth Floor, Boston, MA  02110-1301  USA
 *
 * Linden Research, Inc., 945 Battery Street, San Francisco, CA  94111  USA
 * $/LicenseInfo$
 */

#ifndef LL_VIEWER_SHADER_MGR_H
#define LL_VIEWER_SHADER_MGR_H

#include "llshadermgr.h"
#include "llmaterial.h"

#define LL_DEFERRED_MULTI_LIGHT_COUNT 16

class LLViewerShaderMgr: public LLShaderMgr
{
public:
<<<<<<< HEAD
	static bool sInitialized;
	static bool sSkipReload;
=======
    static BOOL sInitialized;
    static bool sSkipReload;
>>>>>>> e1623bb2

    LLViewerShaderMgr();
    /* virtual */ ~LLViewerShaderMgr();

    // singleton pattern implementation
    static LLViewerShaderMgr * instance();
    static void releaseInstance();

    void initAttribsAndUniforms(void);
    void setShaders();
    void unloadShaders();
    S32  getShaderLevel(S32 type);

    // loadBasicShaders in case of a failure returns
    // name of a file error happened at, otherwise
    // returns an empty string
    std::string loadBasicShaders();
<<<<<<< HEAD
	bool loadShadersEffects();
	bool loadShadersDeferred();
	bool loadShadersObject();
	bool loadShadersAvatar();
	bool loadShadersWater();
	bool loadShadersInterface();

	std::vector<S32> mShaderLevel;
	S32	mMaxAvatarShaderLevel;

	enum EShaderClass
	{
		SHADER_LIGHTING,
		SHADER_OBJECT,
		SHADER_AVATAR,
		SHADER_ENVIRONMENT,
		SHADER_INTERFACE,
		SHADER_EFFECT,
		SHADER_WINDLIGHT,
		SHADER_WATER,
		SHADER_DEFERRED,
		SHADER_COUNT
	};

	// simple model of forward iterator
	// http://www.sgi.com/tech/stl/ForwardIterator.html
	class shader_iter
	{
	private:
		friend bool operator == (shader_iter const & a, shader_iter const & b);
		friend bool operator != (shader_iter const & a, shader_iter const & b);

		typedef std::vector<LLGLSLShader *>::const_iterator base_iter_t;
	public:
		shader_iter()
		{
		}

		shader_iter(base_iter_t iter) : mIter(iter)
		{
		}

		LLGLSLShader & operator * () const
		{
			return **mIter;
		}

		LLGLSLShader * operator -> () const
		{
			return *mIter;
		}

		shader_iter & operator++ ()
		{
			++mIter;
			return *this;
		}

		shader_iter operator++ (int)
		{
			return mIter++;
		}

	private:
		base_iter_t mIter;
	};

	shader_iter beginShaders() const;
	shader_iter endShaders() const;

	/* virtual */ std::string getShaderDirPrefix(void);

	/* virtual */ void updateShaderUniforms(LLGLSLShader * shader);
=======
    BOOL loadShadersEffects();
    BOOL loadShadersDeferred();
    BOOL loadShadersObject();
    BOOL loadShadersAvatar();
    BOOL loadShadersWater();
    BOOL loadShadersInterface();

    std::vector<S32> mShaderLevel;
    S32 mMaxAvatarShaderLevel;

    enum EShaderClass
    {
        SHADER_LIGHTING,
        SHADER_OBJECT,
        SHADER_AVATAR,
        SHADER_ENVIRONMENT,
        SHADER_INTERFACE,
        SHADER_EFFECT,
        SHADER_WINDLIGHT,
        SHADER_WATER,
        SHADER_DEFERRED,
        SHADER_COUNT
    };

    // simple model of forward iterator
    // http://www.sgi.com/tech/stl/ForwardIterator.html
    class shader_iter
    {
    private:
        friend bool operator == (shader_iter const & a, shader_iter const & b);
        friend bool operator != (shader_iter const & a, shader_iter const & b);

        typedef std::vector<LLGLSLShader *>::const_iterator base_iter_t;
    public:
        shader_iter()
        {
        }

        shader_iter(base_iter_t iter) : mIter(iter)
        {
        }

        LLGLSLShader & operator * () const
        {
            return **mIter;
        }

        LLGLSLShader * operator -> () const
        {
            return *mIter;
        }

        shader_iter & operator++ ()
        {
            ++mIter;
            return *this;
        }

        shader_iter operator++ (int)
        {
            return mIter++;
        }

    private:
        base_iter_t mIter;
    };

    shader_iter beginShaders() const;
    shader_iter endShaders() const;

    /* virtual */ std::string getShaderDirPrefix(void);

    /* virtual */ void updateShaderUniforms(LLGLSLShader * shader);
>>>>>>> e1623bb2

private:
    // the list of shaders we need to propagate parameters to.
    std::vector<LLGLSLShader *> mShaderList;

}; //LLViewerShaderMgr

inline bool operator == (LLViewerShaderMgr::shader_iter const & a, LLViewerShaderMgr::shader_iter const & b)
{
    return a.mIter == b.mIter;
}

inline bool operator != (LLViewerShaderMgr::shader_iter const & a, LLViewerShaderMgr::shader_iter const & b)
{
    return a.mIter != b.mIter;
}

extern LLVector4            gShinyOrigin;

//utility shaders
extern LLGLSLShader         gOcclusionProgram;
extern LLGLSLShader         gOcclusionCubeProgram;
extern LLGLSLShader         gGlowCombineProgram;
extern LLGLSLShader         gReflectionMipProgram;
extern LLGLSLShader         gGaussianProgram;
extern LLGLSLShader         gRadianceGenProgram;
extern LLGLSLShader         gIrradianceGenProgram;
extern LLGLSLShader         gGlowCombineFXAAProgram;
extern LLGLSLShader         gDebugProgram;
extern LLGLSLShader         gClipProgram;
extern LLGLSLShader         gBenchmarkProgram;
extern LLGLSLShader         gReflectionProbeDisplayProgram;
extern LLGLSLShader         gCopyProgram;
extern LLGLSLShader         gCopyDepthProgram;

//output tex0[tc0] - tex1[tc1]
extern LLGLSLShader         gTwoTextureCompareProgram;
//discard some fragments based on user-set color tolerance
extern LLGLSLShader         gOneTextureFilterProgram;


//object shaders
extern LLGLSLShader     gObjectPreviewProgram;
extern LLGLSLShader        gPhysicsPreviewProgram;
extern LLGLSLShader        gSkinnedObjectFullbrightAlphaMaskProgram;
extern LLGLSLShader     gObjectBumpProgram;
extern LLGLSLShader        gSkinnedObjectBumpProgram;
extern LLGLSLShader     gObjectAlphaMaskNoColorProgram;

//environment shaders
extern LLGLSLShader         gWaterProgram;
extern LLGLSLShader         gWaterEdgeProgram;
extern LLGLSLShader         gUnderWaterProgram;
extern LLGLSLShader         gGlowProgram;
extern LLGLSLShader         gGlowExtractProgram;

//interface shaders
extern LLGLSLShader         gHighlightProgram;
extern LLGLSLShader         gHighlightNormalProgram;
extern LLGLSLShader         gHighlightSpecularProgram;

extern LLGLSLShader         gDeferredHighlightProgram;

extern LLGLSLShader         gPathfindingProgram;
extern LLGLSLShader         gPathfindingNoNormalsProgram;

// avatar shader handles
extern LLGLSLShader         gAvatarProgram;
extern LLGLSLShader         gAvatarEyeballProgram;
extern LLGLSLShader         gImpostorProgram;

// Post Process Shaders
extern LLGLSLShader         gPostScreenSpaceReflectionProgram;

// Deferred rendering shaders
extern LLGLSLShader         gDeferredImpostorProgram;
extern LLGLSLShader         gDeferredDiffuseProgram;
extern LLGLSLShader         gDeferredDiffuseAlphaMaskProgram;
extern LLGLSLShader         gDeferredNonIndexedDiffuseAlphaMaskProgram;
extern LLGLSLShader         gDeferredNonIndexedDiffuseAlphaMaskNoColorProgram;
extern LLGLSLShader         gDeferredNonIndexedDiffuseProgram;
extern LLGLSLShader         gDeferredBumpProgram;
extern LLGLSLShader         gDeferredTerrainProgram;
extern LLGLSLShader         gDeferredTreeProgram;
extern LLGLSLShader         gDeferredTreeShadowProgram;
extern LLGLSLShader         gDeferredLightProgram;
extern LLGLSLShader         gDeferredMultiLightProgram[LL_DEFERRED_MULTI_LIGHT_COUNT];
extern LLGLSLShader         gDeferredSpotLightProgram;
extern LLGLSLShader         gDeferredMultiSpotLightProgram;
extern LLGLSLShader         gDeferredSunProgram;
extern LLGLSLShader         gHazeProgram;
extern LLGLSLShader         gHazeWaterProgram;
extern LLGLSLShader         gDeferredBlurLightProgram;
extern LLGLSLShader         gDeferredAvatarProgram;
extern LLGLSLShader         gDeferredSoftenProgram;
extern LLGLSLShader         gDeferredShadowProgram;
extern LLGLSLShader         gDeferredShadowCubeProgram;
extern LLGLSLShader         gDeferredShadowAlphaMaskProgram;
extern LLGLSLShader         gDeferredShadowGLTFAlphaMaskProgram;
extern LLGLSLShader         gDeferredShadowGLTFAlphaBlendProgram;
extern LLGLSLShader         gDeferredShadowFullbrightAlphaMaskProgram;
extern LLGLSLShader         gDeferredPostProgram;
extern LLGLSLShader         gDeferredCoFProgram;
extern LLGLSLShader         gDeferredDoFCombineProgram;
extern LLGLSLShader         gFXAAProgram;
extern LLGLSLShader         gDeferredPostNoDoFProgram;
extern LLGLSLShader         gDeferredPostGammaCorrectProgram;
extern LLGLSLShader         gNoPostGammaCorrectProgram;
extern LLGLSLShader         gLegacyPostGammaCorrectProgram;
extern LLGLSLShader         gExposureProgram;
extern LLGLSLShader         gLuminanceProgram;
extern LLGLSLShader         gDeferredAvatarShadowProgram;
extern LLGLSLShader         gDeferredAvatarAlphaShadowProgram;
extern LLGLSLShader         gDeferredAvatarAlphaMaskShadowProgram;
extern LLGLSLShader         gDeferredAlphaProgram;
extern LLGLSLShader         gHUDAlphaProgram;
extern LLGLSLShader         gDeferredAlphaImpostorProgram;
extern LLGLSLShader         gDeferredFullbrightProgram;
extern LLGLSLShader         gHUDFullbrightProgram;
extern LLGLSLShader         gDeferredFullbrightAlphaMaskProgram;
extern LLGLSLShader         gHUDFullbrightAlphaMaskProgram;
extern LLGLSLShader         gDeferredFullbrightAlphaMaskAlphaProgram;
extern LLGLSLShader         gHUDFullbrightAlphaMaskAlphaProgram;
extern LLGLSLShader         gDeferredEmissiveProgram;
extern LLGLSLShader         gDeferredAvatarEyesProgram;
extern LLGLSLShader         gDeferredAvatarAlphaProgram;
extern LLGLSLShader         gDeferredWLSkyProgram;
extern LLGLSLShader         gDeferredWLCloudProgram;
extern LLGLSLShader         gDeferredWLSunProgram;
extern LLGLSLShader         gDeferredWLMoonProgram;
extern LLGLSLShader         gDeferredStarProgram;
extern LLGLSLShader         gDeferredFullbrightShinyProgram;
extern LLGLSLShader         gHUDFullbrightShinyProgram;
extern LLGLSLShader         gNormalMapGenProgram;
extern LLGLSLShader         gDeferredGenBrdfLutProgram;
extern LLGLSLShader         gDeferredBufferVisualProgram;

// Deferred materials shaders
extern LLGLSLShader         gDeferredMaterialProgram[LLMaterial::SHADER_COUNT*2];

extern LLGLSLShader         gHUDPBROpaqueProgram;
extern LLGLSLShader         gPBRGlowProgram;
extern LLGLSLShader         gDeferredPBROpaqueProgram;
extern LLGLSLShader         gDeferredPBRAlphaProgram;
extern LLGLSLShader         gHUDPBRAlphaProgram;
#endif<|MERGE_RESOLUTION|>--- conflicted
+++ resolved
@@ -1,356 +1,275 @@
-/**
- * @file llviewershadermgr.h
- * @brief Viewer Shader Manager
- *
- * $LicenseInfo:firstyear=2001&license=viewerlgpl$
- * Second Life Viewer Source Code
- * Copyright (C) 2010, Linden Research, Inc.
- *
- * This library is free software; you can redistribute it and/or
- * modify it under the terms of the GNU Lesser General Public
- * License as published by the Free Software Foundation;
- * version 2.1 of the License only.
- *
- * This library is distributed in the hope that it will be useful,
- * but WITHOUT ANY WARRANTY; without even the implied warranty of
- * MERCHANTABILITY or FITNESS FOR A PARTICULAR PURPOSE.  See the GNU
- * Lesser General Public License for more details.
- *
- * You should have received a copy of the GNU Lesser General Public
- * License along with this library; if not, write to the Free Software
- * Foundation, Inc., 51 Franklin Street, Fifth Floor, Boston, MA  02110-1301  USA
- *
- * Linden Research, Inc., 945 Battery Street, San Francisco, CA  94111  USA
- * $/LicenseInfo$
- */
-
-#ifndef LL_VIEWER_SHADER_MGR_H
-#define LL_VIEWER_SHADER_MGR_H
-
-#include "llshadermgr.h"
-#include "llmaterial.h"
-
-#define LL_DEFERRED_MULTI_LIGHT_COUNT 16
-
-class LLViewerShaderMgr: public LLShaderMgr
-{
-public:
-<<<<<<< HEAD
-	static bool sInitialized;
-	static bool sSkipReload;
-=======
-    static BOOL sInitialized;
-    static bool sSkipReload;
->>>>>>> e1623bb2
-
-    LLViewerShaderMgr();
-    /* virtual */ ~LLViewerShaderMgr();
-
-    // singleton pattern implementation
-    static LLViewerShaderMgr * instance();
-    static void releaseInstance();
-
-    void initAttribsAndUniforms(void);
-    void setShaders();
-    void unloadShaders();
-    S32  getShaderLevel(S32 type);
-
-    // loadBasicShaders in case of a failure returns
-    // name of a file error happened at, otherwise
-    // returns an empty string
-    std::string loadBasicShaders();
-<<<<<<< HEAD
-	bool loadShadersEffects();
-	bool loadShadersDeferred();
-	bool loadShadersObject();
-	bool loadShadersAvatar();
-	bool loadShadersWater();
-	bool loadShadersInterface();
-
-	std::vector<S32> mShaderLevel;
-	S32	mMaxAvatarShaderLevel;
-
-	enum EShaderClass
-	{
-		SHADER_LIGHTING,
-		SHADER_OBJECT,
-		SHADER_AVATAR,
-		SHADER_ENVIRONMENT,
-		SHADER_INTERFACE,
-		SHADER_EFFECT,
-		SHADER_WINDLIGHT,
-		SHADER_WATER,
-		SHADER_DEFERRED,
-		SHADER_COUNT
-	};
-
-	// simple model of forward iterator
-	// http://www.sgi.com/tech/stl/ForwardIterator.html
-	class shader_iter
-	{
-	private:
-		friend bool operator == (shader_iter const & a, shader_iter const & b);
-		friend bool operator != (shader_iter const & a, shader_iter const & b);
-
-		typedef std::vector<LLGLSLShader *>::const_iterator base_iter_t;
-	public:
-		shader_iter()
-		{
-		}
-
-		shader_iter(base_iter_t iter) : mIter(iter)
-		{
-		}
-
-		LLGLSLShader & operator * () const
-		{
-			return **mIter;
-		}
-
-		LLGLSLShader * operator -> () const
-		{
-			return *mIter;
-		}
-
-		shader_iter & operator++ ()
-		{
-			++mIter;
-			return *this;
-		}
-
-		shader_iter operator++ (int)
-		{
-			return mIter++;
-		}
-
-	private:
-		base_iter_t mIter;
-	};
-
-	shader_iter beginShaders() const;
-	shader_iter endShaders() const;
-
-	/* virtual */ std::string getShaderDirPrefix(void);
-
-	/* virtual */ void updateShaderUniforms(LLGLSLShader * shader);
-=======
-    BOOL loadShadersEffects();
-    BOOL loadShadersDeferred();
-    BOOL loadShadersObject();
-    BOOL loadShadersAvatar();
-    BOOL loadShadersWater();
-    BOOL loadShadersInterface();
-
-    std::vector<S32> mShaderLevel;
-    S32 mMaxAvatarShaderLevel;
-
-    enum EShaderClass
-    {
-        SHADER_LIGHTING,
-        SHADER_OBJECT,
-        SHADER_AVATAR,
-        SHADER_ENVIRONMENT,
-        SHADER_INTERFACE,
-        SHADER_EFFECT,
-        SHADER_WINDLIGHT,
-        SHADER_WATER,
-        SHADER_DEFERRED,
-        SHADER_COUNT
-    };
-
-    // simple model of forward iterator
-    // http://www.sgi.com/tech/stl/ForwardIterator.html
-    class shader_iter
-    {
-    private:
-        friend bool operator == (shader_iter const & a, shader_iter const & b);
-        friend bool operator != (shader_iter const & a, shader_iter const & b);
-
-        typedef std::vector<LLGLSLShader *>::const_iterator base_iter_t;
-    public:
-        shader_iter()
-        {
-        }
-
-        shader_iter(base_iter_t iter) : mIter(iter)
-        {
-        }
-
-        LLGLSLShader & operator * () const
-        {
-            return **mIter;
-        }
-
-        LLGLSLShader * operator -> () const
-        {
-            return *mIter;
-        }
-
-        shader_iter & operator++ ()
-        {
-            ++mIter;
-            return *this;
-        }
-
-        shader_iter operator++ (int)
-        {
-            return mIter++;
-        }
-
-    private:
-        base_iter_t mIter;
-    };
-
-    shader_iter beginShaders() const;
-    shader_iter endShaders() const;
-
-    /* virtual */ std::string getShaderDirPrefix(void);
-
-    /* virtual */ void updateShaderUniforms(LLGLSLShader * shader);
->>>>>>> e1623bb2
-
-private:
-    // the list of shaders we need to propagate parameters to.
-    std::vector<LLGLSLShader *> mShaderList;
-
-}; //LLViewerShaderMgr
-
-inline bool operator == (LLViewerShaderMgr::shader_iter const & a, LLViewerShaderMgr::shader_iter const & b)
-{
-    return a.mIter == b.mIter;
-}
-
-inline bool operator != (LLViewerShaderMgr::shader_iter const & a, LLViewerShaderMgr::shader_iter const & b)
-{
-    return a.mIter != b.mIter;
-}
-
-extern LLVector4            gShinyOrigin;
-
-//utility shaders
-extern LLGLSLShader         gOcclusionProgram;
-extern LLGLSLShader         gOcclusionCubeProgram;
-extern LLGLSLShader         gGlowCombineProgram;
-extern LLGLSLShader         gReflectionMipProgram;
-extern LLGLSLShader         gGaussianProgram;
-extern LLGLSLShader         gRadianceGenProgram;
-extern LLGLSLShader         gIrradianceGenProgram;
-extern LLGLSLShader         gGlowCombineFXAAProgram;
-extern LLGLSLShader         gDebugProgram;
-extern LLGLSLShader         gClipProgram;
-extern LLGLSLShader         gBenchmarkProgram;
-extern LLGLSLShader         gReflectionProbeDisplayProgram;
-extern LLGLSLShader         gCopyProgram;
-extern LLGLSLShader         gCopyDepthProgram;
-
-//output tex0[tc0] - tex1[tc1]
-extern LLGLSLShader         gTwoTextureCompareProgram;
-//discard some fragments based on user-set color tolerance
-extern LLGLSLShader         gOneTextureFilterProgram;
-
-
-//object shaders
-extern LLGLSLShader     gObjectPreviewProgram;
-extern LLGLSLShader        gPhysicsPreviewProgram;
-extern LLGLSLShader        gSkinnedObjectFullbrightAlphaMaskProgram;
-extern LLGLSLShader     gObjectBumpProgram;
-extern LLGLSLShader        gSkinnedObjectBumpProgram;
-extern LLGLSLShader     gObjectAlphaMaskNoColorProgram;
-
-//environment shaders
-extern LLGLSLShader         gWaterProgram;
-extern LLGLSLShader         gWaterEdgeProgram;
-extern LLGLSLShader         gUnderWaterProgram;
-extern LLGLSLShader         gGlowProgram;
-extern LLGLSLShader         gGlowExtractProgram;
-
-//interface shaders
-extern LLGLSLShader         gHighlightProgram;
-extern LLGLSLShader         gHighlightNormalProgram;
-extern LLGLSLShader         gHighlightSpecularProgram;
-
-extern LLGLSLShader         gDeferredHighlightProgram;
-
-extern LLGLSLShader         gPathfindingProgram;
-extern LLGLSLShader         gPathfindingNoNormalsProgram;
-
-// avatar shader handles
-extern LLGLSLShader         gAvatarProgram;
-extern LLGLSLShader         gAvatarEyeballProgram;
-extern LLGLSLShader         gImpostorProgram;
-
-// Post Process Shaders
-extern LLGLSLShader         gPostScreenSpaceReflectionProgram;
-
-// Deferred rendering shaders
-extern LLGLSLShader         gDeferredImpostorProgram;
-extern LLGLSLShader         gDeferredDiffuseProgram;
-extern LLGLSLShader         gDeferredDiffuseAlphaMaskProgram;
-extern LLGLSLShader         gDeferredNonIndexedDiffuseAlphaMaskProgram;
-extern LLGLSLShader         gDeferredNonIndexedDiffuseAlphaMaskNoColorProgram;
-extern LLGLSLShader         gDeferredNonIndexedDiffuseProgram;
-extern LLGLSLShader         gDeferredBumpProgram;
-extern LLGLSLShader         gDeferredTerrainProgram;
-extern LLGLSLShader         gDeferredTreeProgram;
-extern LLGLSLShader         gDeferredTreeShadowProgram;
-extern LLGLSLShader         gDeferredLightProgram;
-extern LLGLSLShader         gDeferredMultiLightProgram[LL_DEFERRED_MULTI_LIGHT_COUNT];
-extern LLGLSLShader         gDeferredSpotLightProgram;
-extern LLGLSLShader         gDeferredMultiSpotLightProgram;
-extern LLGLSLShader         gDeferredSunProgram;
-extern LLGLSLShader         gHazeProgram;
-extern LLGLSLShader         gHazeWaterProgram;
-extern LLGLSLShader         gDeferredBlurLightProgram;
-extern LLGLSLShader         gDeferredAvatarProgram;
-extern LLGLSLShader         gDeferredSoftenProgram;
-extern LLGLSLShader         gDeferredShadowProgram;
-extern LLGLSLShader         gDeferredShadowCubeProgram;
-extern LLGLSLShader         gDeferredShadowAlphaMaskProgram;
-extern LLGLSLShader         gDeferredShadowGLTFAlphaMaskProgram;
-extern LLGLSLShader         gDeferredShadowGLTFAlphaBlendProgram;
-extern LLGLSLShader         gDeferredShadowFullbrightAlphaMaskProgram;
-extern LLGLSLShader         gDeferredPostProgram;
-extern LLGLSLShader         gDeferredCoFProgram;
-extern LLGLSLShader         gDeferredDoFCombineProgram;
-extern LLGLSLShader         gFXAAProgram;
-extern LLGLSLShader         gDeferredPostNoDoFProgram;
-extern LLGLSLShader         gDeferredPostGammaCorrectProgram;
-extern LLGLSLShader         gNoPostGammaCorrectProgram;
-extern LLGLSLShader         gLegacyPostGammaCorrectProgram;
-extern LLGLSLShader         gExposureProgram;
-extern LLGLSLShader         gLuminanceProgram;
-extern LLGLSLShader         gDeferredAvatarShadowProgram;
-extern LLGLSLShader         gDeferredAvatarAlphaShadowProgram;
-extern LLGLSLShader         gDeferredAvatarAlphaMaskShadowProgram;
-extern LLGLSLShader         gDeferredAlphaProgram;
-extern LLGLSLShader         gHUDAlphaProgram;
-extern LLGLSLShader         gDeferredAlphaImpostorProgram;
-extern LLGLSLShader         gDeferredFullbrightProgram;
-extern LLGLSLShader         gHUDFullbrightProgram;
-extern LLGLSLShader         gDeferredFullbrightAlphaMaskProgram;
-extern LLGLSLShader         gHUDFullbrightAlphaMaskProgram;
-extern LLGLSLShader         gDeferredFullbrightAlphaMaskAlphaProgram;
-extern LLGLSLShader         gHUDFullbrightAlphaMaskAlphaProgram;
-extern LLGLSLShader         gDeferredEmissiveProgram;
-extern LLGLSLShader         gDeferredAvatarEyesProgram;
-extern LLGLSLShader         gDeferredAvatarAlphaProgram;
-extern LLGLSLShader         gDeferredWLSkyProgram;
-extern LLGLSLShader         gDeferredWLCloudProgram;
-extern LLGLSLShader         gDeferredWLSunProgram;
-extern LLGLSLShader         gDeferredWLMoonProgram;
-extern LLGLSLShader         gDeferredStarProgram;
-extern LLGLSLShader         gDeferredFullbrightShinyProgram;
-extern LLGLSLShader         gHUDFullbrightShinyProgram;
-extern LLGLSLShader         gNormalMapGenProgram;
-extern LLGLSLShader         gDeferredGenBrdfLutProgram;
-extern LLGLSLShader         gDeferredBufferVisualProgram;
-
-// Deferred materials shaders
-extern LLGLSLShader         gDeferredMaterialProgram[LLMaterial::SHADER_COUNT*2];
-
-extern LLGLSLShader         gHUDPBROpaqueProgram;
-extern LLGLSLShader         gPBRGlowProgram;
-extern LLGLSLShader         gDeferredPBROpaqueProgram;
-extern LLGLSLShader         gDeferredPBRAlphaProgram;
-extern LLGLSLShader         gHUDPBRAlphaProgram;
-#endif+/**
+ * @file llviewershadermgr.h
+ * @brief Viewer Shader Manager
+ *
+ * $LicenseInfo:firstyear=2001&license=viewerlgpl$
+ * Second Life Viewer Source Code
+ * Copyright (C) 2010, Linden Research, Inc.
+ *
+ * This library is free software; you can redistribute it and/or
+ * modify it under the terms of the GNU Lesser General Public
+ * License as published by the Free Software Foundation;
+ * version 2.1 of the License only.
+ *
+ * This library is distributed in the hope that it will be useful,
+ * but WITHOUT ANY WARRANTY; without even the implied warranty of
+ * MERCHANTABILITY or FITNESS FOR A PARTICULAR PURPOSE.  See the GNU
+ * Lesser General Public License for more details.
+ *
+ * You should have received a copy of the GNU Lesser General Public
+ * License along with this library; if not, write to the Free Software
+ * Foundation, Inc., 51 Franklin Street, Fifth Floor, Boston, MA  02110-1301  USA
+ *
+ * Linden Research, Inc., 945 Battery Street, San Francisco, CA  94111  USA
+ * $/LicenseInfo$
+ */
+
+#ifndef LL_VIEWER_SHADER_MGR_H
+#define LL_VIEWER_SHADER_MGR_H
+
+#include "llshadermgr.h"
+#include "llmaterial.h"
+
+#define LL_DEFERRED_MULTI_LIGHT_COUNT 16
+
+class LLViewerShaderMgr: public LLShaderMgr
+{
+public:
+    static bool sInitialized;
+    static bool sSkipReload;
+
+    LLViewerShaderMgr();
+    /* virtual */ ~LLViewerShaderMgr();
+
+    // singleton pattern implementation
+    static LLViewerShaderMgr * instance();
+    static void releaseInstance();
+
+    void initAttribsAndUniforms(void);
+    void setShaders();
+    void unloadShaders();
+    S32  getShaderLevel(S32 type);
+
+    // loadBasicShaders in case of a failure returns
+    // name of a file error happened at, otherwise
+    // returns an empty string
+    std::string loadBasicShaders();
+    bool loadShadersEffects();
+    bool loadShadersDeferred();
+    bool loadShadersObject();
+    bool loadShadersAvatar();
+    bool loadShadersWater();
+    bool loadShadersInterface();
+
+    std::vector<S32> mShaderLevel;
+    S32 mMaxAvatarShaderLevel;
+
+    enum EShaderClass
+    {
+        SHADER_LIGHTING,
+        SHADER_OBJECT,
+        SHADER_AVATAR,
+        SHADER_ENVIRONMENT,
+        SHADER_INTERFACE,
+        SHADER_EFFECT,
+        SHADER_WINDLIGHT,
+        SHADER_WATER,
+        SHADER_DEFERRED,
+        SHADER_COUNT
+    };
+
+    // simple model of forward iterator
+    // http://www.sgi.com/tech/stl/ForwardIterator.html
+    class shader_iter
+    {
+    private:
+        friend bool operator == (shader_iter const & a, shader_iter const & b);
+        friend bool operator != (shader_iter const & a, shader_iter const & b);
+
+        typedef std::vector<LLGLSLShader *>::const_iterator base_iter_t;
+    public:
+        shader_iter()
+        {
+        }
+
+        shader_iter(base_iter_t iter) : mIter(iter)
+        {
+        }
+
+        LLGLSLShader & operator * () const
+        {
+            return **mIter;
+        }
+
+        LLGLSLShader * operator -> () const
+        {
+            return *mIter;
+        }
+
+        shader_iter & operator++ ()
+        {
+            ++mIter;
+            return *this;
+        }
+
+        shader_iter operator++ (int)
+        {
+            return mIter++;
+        }
+
+    private:
+        base_iter_t mIter;
+    };
+
+    shader_iter beginShaders() const;
+    shader_iter endShaders() const;
+
+    /* virtual */ std::string getShaderDirPrefix(void);
+
+    /* virtual */ void updateShaderUniforms(LLGLSLShader * shader);
+
+private:
+    // the list of shaders we need to propagate parameters to.
+    std::vector<LLGLSLShader *> mShaderList;
+
+}; //LLViewerShaderMgr
+
+inline bool operator == (LLViewerShaderMgr::shader_iter const & a, LLViewerShaderMgr::shader_iter const & b)
+{
+    return a.mIter == b.mIter;
+}
+
+inline bool operator != (LLViewerShaderMgr::shader_iter const & a, LLViewerShaderMgr::shader_iter const & b)
+{
+    return a.mIter != b.mIter;
+}
+
+extern LLVector4            gShinyOrigin;
+
+//utility shaders
+extern LLGLSLShader         gOcclusionProgram;
+extern LLGLSLShader         gOcclusionCubeProgram;
+extern LLGLSLShader         gGlowCombineProgram;
+extern LLGLSLShader         gReflectionMipProgram;
+extern LLGLSLShader         gGaussianProgram;
+extern LLGLSLShader         gRadianceGenProgram;
+extern LLGLSLShader         gIrradianceGenProgram;
+extern LLGLSLShader         gGlowCombineFXAAProgram;
+extern LLGLSLShader         gDebugProgram;
+extern LLGLSLShader         gClipProgram;
+extern LLGLSLShader         gBenchmarkProgram;
+extern LLGLSLShader         gReflectionProbeDisplayProgram;
+extern LLGLSLShader         gCopyProgram;
+extern LLGLSLShader         gCopyDepthProgram;
+
+//output tex0[tc0] - tex1[tc1]
+extern LLGLSLShader         gTwoTextureCompareProgram;
+//discard some fragments based on user-set color tolerance
+extern LLGLSLShader         gOneTextureFilterProgram;
+
+
+//object shaders
+extern LLGLSLShader     gObjectPreviewProgram;
+extern LLGLSLShader        gPhysicsPreviewProgram;
+extern LLGLSLShader        gSkinnedObjectFullbrightAlphaMaskProgram;
+extern LLGLSLShader     gObjectBumpProgram;
+extern LLGLSLShader        gSkinnedObjectBumpProgram;
+extern LLGLSLShader     gObjectAlphaMaskNoColorProgram;
+
+//environment shaders
+extern LLGLSLShader         gWaterProgram;
+extern LLGLSLShader         gWaterEdgeProgram;
+extern LLGLSLShader         gUnderWaterProgram;
+extern LLGLSLShader         gGlowProgram;
+extern LLGLSLShader         gGlowExtractProgram;
+
+//interface shaders
+extern LLGLSLShader         gHighlightProgram;
+extern LLGLSLShader         gHighlightNormalProgram;
+extern LLGLSLShader         gHighlightSpecularProgram;
+
+extern LLGLSLShader         gDeferredHighlightProgram;
+
+extern LLGLSLShader         gPathfindingProgram;
+extern LLGLSLShader         gPathfindingNoNormalsProgram;
+
+// avatar shader handles
+extern LLGLSLShader         gAvatarProgram;
+extern LLGLSLShader         gAvatarEyeballProgram;
+extern LLGLSLShader         gImpostorProgram;
+
+// Post Process Shaders
+extern LLGLSLShader         gPostScreenSpaceReflectionProgram;
+
+// Deferred rendering shaders
+extern LLGLSLShader         gDeferredImpostorProgram;
+extern LLGLSLShader         gDeferredDiffuseProgram;
+extern LLGLSLShader         gDeferredDiffuseAlphaMaskProgram;
+extern LLGLSLShader         gDeferredNonIndexedDiffuseAlphaMaskProgram;
+extern LLGLSLShader         gDeferredNonIndexedDiffuseAlphaMaskNoColorProgram;
+extern LLGLSLShader         gDeferredNonIndexedDiffuseProgram;
+extern LLGLSLShader         gDeferredBumpProgram;
+extern LLGLSLShader         gDeferredTerrainProgram;
+extern LLGLSLShader         gDeferredTreeProgram;
+extern LLGLSLShader         gDeferredTreeShadowProgram;
+extern LLGLSLShader         gDeferredLightProgram;
+extern LLGLSLShader         gDeferredMultiLightProgram[LL_DEFERRED_MULTI_LIGHT_COUNT];
+extern LLGLSLShader         gDeferredSpotLightProgram;
+extern LLGLSLShader         gDeferredMultiSpotLightProgram;
+extern LLGLSLShader         gDeferredSunProgram;
+extern LLGLSLShader         gHazeProgram;
+extern LLGLSLShader         gHazeWaterProgram;
+extern LLGLSLShader         gDeferredBlurLightProgram;
+extern LLGLSLShader         gDeferredAvatarProgram;
+extern LLGLSLShader         gDeferredSoftenProgram;
+extern LLGLSLShader         gDeferredShadowProgram;
+extern LLGLSLShader         gDeferredShadowCubeProgram;
+extern LLGLSLShader         gDeferredShadowAlphaMaskProgram;
+extern LLGLSLShader         gDeferredShadowGLTFAlphaMaskProgram;
+extern LLGLSLShader         gDeferredShadowGLTFAlphaBlendProgram;
+extern LLGLSLShader         gDeferredShadowFullbrightAlphaMaskProgram;
+extern LLGLSLShader         gDeferredPostProgram;
+extern LLGLSLShader         gDeferredCoFProgram;
+extern LLGLSLShader         gDeferredDoFCombineProgram;
+extern LLGLSLShader         gFXAAProgram;
+extern LLGLSLShader         gDeferredPostNoDoFProgram;
+extern LLGLSLShader         gDeferredPostGammaCorrectProgram;
+extern LLGLSLShader         gNoPostGammaCorrectProgram;
+extern LLGLSLShader         gLegacyPostGammaCorrectProgram;
+extern LLGLSLShader         gExposureProgram;
+extern LLGLSLShader         gLuminanceProgram;
+extern LLGLSLShader         gDeferredAvatarShadowProgram;
+extern LLGLSLShader         gDeferredAvatarAlphaShadowProgram;
+extern LLGLSLShader         gDeferredAvatarAlphaMaskShadowProgram;
+extern LLGLSLShader         gDeferredAlphaProgram;
+extern LLGLSLShader         gHUDAlphaProgram;
+extern LLGLSLShader         gDeferredAlphaImpostorProgram;
+extern LLGLSLShader         gDeferredFullbrightProgram;
+extern LLGLSLShader         gHUDFullbrightProgram;
+extern LLGLSLShader         gDeferredFullbrightAlphaMaskProgram;
+extern LLGLSLShader         gHUDFullbrightAlphaMaskProgram;
+extern LLGLSLShader         gDeferredFullbrightAlphaMaskAlphaProgram;
+extern LLGLSLShader         gHUDFullbrightAlphaMaskAlphaProgram;
+extern LLGLSLShader         gDeferredEmissiveProgram;
+extern LLGLSLShader         gDeferredAvatarEyesProgram;
+extern LLGLSLShader         gDeferredAvatarAlphaProgram;
+extern LLGLSLShader         gDeferredWLSkyProgram;
+extern LLGLSLShader         gDeferredWLCloudProgram;
+extern LLGLSLShader         gDeferredWLSunProgram;
+extern LLGLSLShader         gDeferredWLMoonProgram;
+extern LLGLSLShader         gDeferredStarProgram;
+extern LLGLSLShader         gDeferredFullbrightShinyProgram;
+extern LLGLSLShader         gHUDFullbrightShinyProgram;
+extern LLGLSLShader         gNormalMapGenProgram;
+extern LLGLSLShader         gDeferredGenBrdfLutProgram;
+extern LLGLSLShader         gDeferredBufferVisualProgram;
+
+// Deferred materials shaders
+extern LLGLSLShader         gDeferredMaterialProgram[LLMaterial::SHADER_COUNT*2];
+
+extern LLGLSLShader         gHUDPBROpaqueProgram;
+extern LLGLSLShader         gPBRGlowProgram;
+extern LLGLSLShader         gDeferredPBROpaqueProgram;
+extern LLGLSLShader         gDeferredPBRAlphaProgram;
+extern LLGLSLShader         gHUDPBRAlphaProgram;
+#endif