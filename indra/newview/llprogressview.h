/**
 * @file llprogressview.h
 * @brief LLProgressView class definition
 *
 * $LicenseInfo:firstyear=2002&license=viewerlgpl$
 * Second Life Viewer Source Code
 * Copyright (C) 2010, Linden Research, Inc.
 *
 * This library is free software; you can redistribute it and/or
 * modify it under the terms of the GNU Lesser General Public
 * License as published by the Free Software Foundation;
 * version 2.1 of the License only.
 *
 * This library is distributed in the hope that it will be useful,
 * but WITHOUT ANY WARRANTY; without even the implied warranty of
 * MERCHANTABILITY or FITNESS FOR A PARTICULAR PURPOSE.  See the GNU
 * Lesser General Public License for more details.
 *
 * You should have received a copy of the GNU Lesser General Public
 * License along with this library; if not, write to the Free Software
 * Foundation, Inc., 51 Franklin Street, Fifth Floor, Boston, MA  02110-1301  USA
 *
 * Linden Research, Inc., 945 Battery Street, San Francisco, CA  94111  USA
 * $/LicenseInfo$
 */

#ifndef LL_LLPROGRESSVIEW_H
#define LL_LLPROGRESSVIEW_H

#include "llpanel.h"
#include "llmediactrl.h"
#include "llframetimer.h"
#include "llevents.h"

class LLImageRaw;
class LLButton;
class LLProgressBar;
class LLViewerTexture;
class LLTextBox;

class LLProgressView :
    public LLPanel,
    public LLViewerMediaObserver

{
    LOG_CLASS(LLProgressView);

public:
<<<<<<< HEAD
	LLProgressView();
	virtual ~LLProgressView();
	
	bool postBuild();
=======
    LLProgressView();
    virtual ~LLProgressView();
>>>>>>> c06fb4e0

    BOOL postBuild();

<<<<<<< HEAD
	/*virtual*/ bool handleHover(S32 x, S32 y, MASK mask);
	/*virtual*/ bool handleKeyHere(KEY key, MASK mask);
	/*virtual*/ void setVisible(bool visible);
=======
    /*virtual*/ void draw();
    void drawStartTexture(F32 alpha);
    void drawLogos(F32 alpha);
>>>>>>> c06fb4e0

    /*virtual*/ BOOL handleHover(S32 x, S32 y, MASK mask);
    /*virtual*/ BOOL handleKeyHere(KEY key, MASK mask);
    /*virtual*/ void setVisible(BOOL visible);

    // inherited from LLViewerMediaObserver
    /*virtual*/ void handleMediaEvent(LLPluginClassMedia* self, EMediaEvent event);

    void setText(const std::string& text);
    void setPercent(const F32 percent);

<<<<<<< HEAD
	void fade(bool in);		// ## Zi: Fade teleport screens
=======
    // Set it to NULL when you want to eliminate the message.
    void setMessage(const std::string& msg);
>>>>>>> c06fb4e0

    // turns on (under certain circumstances) the into video after login
    void revealIntroPanel();

    void fade(BOOL in);     // ## Zi: Fade teleport screens

<<<<<<< HEAD
	void setCancelButtonVisible(bool b, const std::string& label);
=======
    void setStartupComplete();
>>>>>>> c06fb4e0

    // we have to preload local textures to make sure they won't be grey
    void initTextures(S32 location_id, bool is_in_production);
    void releaseTextures();

    void setCancelButtonVisible(BOOL b, const std::string& label);

    static void onCancelButtonClicked( void* );
    static void onClickMessage(void*);
    bool onAlertModal(const LLSD& sd);

protected:
    LLProgressBar* mProgressBar;
    LLTextBox* mProgressText;
    LLTextBox* mMessageText;
    LLMediaCtrl* mMediaCtrl;
    F32 mPercentDone;
    std::string mMessage;
    LLButton*   mCancelBtn;
    LLFrameTimer mFadeToWorldTimer;
    LLFrameTimer mFadeFromLoginTimer;
    LLRect mOutlineRect;
    bool mMouseDownInActiveArea;
    bool mStartupComplete;

    // The LLEventStream mUpdateEvents depends upon this class being a singleton
    // to avoid pump name conflicts.
    static LLProgressView* sInstance;
    LLEventStream mUpdateEvents;

    bool handleUpdate(const LLSD& event_data);
    static void onIdle(void* user_data);
    void loadLogo(const std::string &path, const U8 image_codec, const LLRect &pos_rect, const LLRectf &clip_rect, const LLRectf &offset_rect);
    // logos have unusual location and need to be preloaded to not appear grey, then deleted
    void initLogos();
    // Loads a bitmap to display during load
    void initStartTexture(S32 location_id, bool is_in_production);

private:
    // We need to draw textures on login, but only once.
    // So this vector gets filled up for textures to render and gets cleaned later
    // Some textures have unusual requirements, so we are rendering directly
    class TextureData
    {
    public:
        LLPointer<LLViewerTexture> mTexturep;
        LLRect mDrawRect;
        LLRectf mClipRect;
        LLRectf mOffsetRect;
    };
    std::vector<TextureData> mLogosList;
};

class LLProgressViewMini :
    public LLPanel
{
    public:
        LLProgressViewMini();

<<<<<<< HEAD
		bool postBuild();
		void setText(const std::string& text);
		void setPercent(const F32 percent);
		void setCancelButtonVisible(bool b, const std::string& label);
=======
        BOOL postBuild();
        void setText(const std::string& text);
        void setPercent(const F32 percent);
        void setCancelButtonVisible(BOOL b, const std::string& label);
>>>>>>> c06fb4e0

        static void onCancelButtonClicked(void* dummy);

    protected:
        static LLProgressViewMini* sInstance;

        LLProgressBar* mProgressBar;
        LLButton* mCancelBtn;
        LLTextBox* mProgressText;
};

#endif // LL_LLPROGRESSVIEW_H<|MERGE_RESOLUTION|>--- conflicted
+++ resolved
@@ -46,31 +46,18 @@
     LOG_CLASS(LLProgressView);
 
 public:
-<<<<<<< HEAD
-	LLProgressView();
-	virtual ~LLProgressView();
-	
-	bool postBuild();
-=======
     LLProgressView();
     virtual ~LLProgressView();
->>>>>>> c06fb4e0
 
-    BOOL postBuild();
+    bool postBuild();
 
-<<<<<<< HEAD
-	/*virtual*/ bool handleHover(S32 x, S32 y, MASK mask);
-	/*virtual*/ bool handleKeyHere(KEY key, MASK mask);
-	/*virtual*/ void setVisible(bool visible);
-=======
     /*virtual*/ void draw();
     void drawStartTexture(F32 alpha);
     void drawLogos(F32 alpha);
->>>>>>> c06fb4e0
 
-    /*virtual*/ BOOL handleHover(S32 x, S32 y, MASK mask);
-    /*virtual*/ BOOL handleKeyHere(KEY key, MASK mask);
-    /*virtual*/ void setVisible(BOOL visible);
+    /*virtual*/ bool handleHover(S32 x, S32 y, MASK mask);
+    /*virtual*/ bool handleKeyHere(KEY key, MASK mask);
+    /*virtual*/ void setVisible(bool visible);
 
     // inherited from LLViewerMediaObserver
     /*virtual*/ void handleMediaEvent(LLPluginClassMedia* self, EMediaEvent event);
@@ -78,29 +65,21 @@
     void setText(const std::string& text);
     void setPercent(const F32 percent);
 
-<<<<<<< HEAD
-	void fade(bool in);		// ## Zi: Fade teleport screens
-=======
     // Set it to NULL when you want to eliminate the message.
     void setMessage(const std::string& msg);
->>>>>>> c06fb4e0
 
     // turns on (under certain circumstances) the into video after login
     void revealIntroPanel();
 
-    void fade(BOOL in);     // ## Zi: Fade teleport screens
+    void fade(bool in);     // ## Zi: Fade teleport screens
 
-<<<<<<< HEAD
-	void setCancelButtonVisible(bool b, const std::string& label);
-=======
     void setStartupComplete();
->>>>>>> c06fb4e0
 
     // we have to preload local textures to make sure they won't be grey
     void initTextures(S32 location_id, bool is_in_production);
     void releaseTextures();
 
-    void setCancelButtonVisible(BOOL b, const std::string& label);
+    void setCancelButtonVisible(bool b, const std::string& label);
 
     static void onCancelButtonClicked( void* );
     static void onClickMessage(void*);
@@ -154,17 +133,10 @@
     public:
         LLProgressViewMini();
 
-<<<<<<< HEAD
-		bool postBuild();
-		void setText(const std::string& text);
-		void setPercent(const F32 percent);
-		void setCancelButtonVisible(bool b, const std::string& label);
-=======
-        BOOL postBuild();
+        bool postBuild();
         void setText(const std::string& text);
         void setPercent(const F32 percent);
-        void setCancelButtonVisible(BOOL b, const std::string& label);
->>>>>>> c06fb4e0
+        void setCancelButtonVisible(bool b, const std::string& label);
 
         static void onCancelButtonClicked(void* dummy);
 
