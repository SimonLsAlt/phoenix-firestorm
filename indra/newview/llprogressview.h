--- conflicted
+++ resolved
@@ -71,13 +71,9 @@
     // turns on (under certain circumstances) the into video after login
     void revealIntroPanel();
 
-<<<<<<< HEAD
-	void fade(BOOL in);		// ## Zi: Fade teleport screens
+    void fade(BOOL in);     // ## Zi: Fade teleport screens
 
-	void setStartupComplete();
-=======
     void setStartupComplete();
->>>>>>> 38c2a5bd
 
     // we have to preload local textures to make sure they won't be grey
     void initTextures(S32 location_id, bool is_in_production);
@@ -90,29 +86,9 @@
     bool onAlertModal(const LLSD& sd);
 
 protected:
-<<<<<<< HEAD
-	LLProgressBar* mProgressBar;
-	LLTextBox* mProgressText;
-	LLTextBox* mMessageText;
-	LLMediaCtrl* mMediaCtrl;
-	F32 mPercentDone;
-	std::string mMessage;
-	LLButton*	mCancelBtn;
-	LLFrameTimer mFadeToWorldTimer;
-	LLFrameTimer mFadeFromLoginTimer;
-	LLRect mOutlineRect;
-	bool mMouseDownInActiveArea;
-	bool mStartupComplete;
-
-	// The LLEventStream mUpdateEvents depends upon this class being a singleton
-	// to avoid pump name conflicts.
-	static LLProgressView* sInstance;
-	LLEventStream mUpdateEvents; 
-
-	bool handleUpdate(const LLSD& event_data);
-	static void onIdle(void* user_data);
-=======
     LLProgressBar* mProgressBar;
+    LLTextBox* mProgressText;
+    LLTextBox* mMessageText;
     LLMediaCtrl* mMediaCtrl;
     F32 mPercentDone;
     std::string mMessage;
@@ -130,7 +106,6 @@
 
     bool handleUpdate(const LLSD& event_data);
     static void onIdle(void* user_data);
->>>>>>> 38c2a5bd
     void loadLogo(const std::string &path, const U8 image_codec, const LLRect &pos_rect, const LLRectf &clip_rect, const LLRectf &offset_rect);
     // logos have unusual location and need to be preloaded to not appear grey, then deleted
     void initLogos();
@@ -152,25 +127,25 @@
     std::vector<TextureData> mLogosList;
 };
 
-class LLProgressViewMini : 
-	public LLPanel
+class LLProgressViewMini :
+    public LLPanel
 {
-	public:
-		LLProgressViewMini();
+    public:
+        LLProgressViewMini();
 
-		BOOL postBuild();
-		void setText(const std::string& text);
-		void setPercent(const F32 percent);
-		void setCancelButtonVisible(BOOL b, const std::string& label);
+        BOOL postBuild();
+        void setText(const std::string& text);
+        void setPercent(const F32 percent);
+        void setCancelButtonVisible(BOOL b, const std::string& label);
 
-		static void onCancelButtonClicked(void* dummy);
+        static void onCancelButtonClicked(void* dummy);
 
-	protected:
-		static LLProgressViewMini* sInstance;
+    protected:
+        static LLProgressViewMini* sInstance;
 
-		LLProgressBar* mProgressBar;
-		LLButton* mCancelBtn;
-		LLTextBox* mProgressText;
+        LLProgressBar* mProgressBar;
+        LLButton* mCancelBtn;
+        LLTextBox* mProgressText;
 };
 
 #endif // LL_LLPROGRESSVIEW_H