/**
 * @file llprogressview.h
 * @brief LLProgressView class definition
 *
 * $LicenseInfo:firstyear=2002&license=viewerlgpl$
 * Second Life Viewer Source Code
 * Copyright (C) 2010, Linden Research, Inc.
 *
 * This library is free software; you can redistribute it and/or
 * modify it under the terms of the GNU Lesser General Public
 * License as published by the Free Software Foundation;
 * version 2.1 of the License only.
 *
 * This library is distributed in the hope that it will be useful,
 * but WITHOUT ANY WARRANTY; without even the implied warranty of
 * MERCHANTABILITY or FITNESS FOR A PARTICULAR PURPOSE.  See the GNU
 * Lesser General Public License for more details.
 *
 * You should have received a copy of the GNU Lesser General Public
 * License along with this library; if not, write to the Free Software
 * Foundation, Inc., 51 Franklin Street, Fifth Floor, Boston, MA  02110-1301  USA
 *
 * Linden Research, Inc., 945 Battery Street, San Francisco, CA  94111  USA
 * $/LicenseInfo$
 */

#ifndef LL_LLPROGRESSVIEW_H
#define LL_LLPROGRESSVIEW_H

#include "llpanel.h"
#include "llmediactrl.h"
#include "llframetimer.h"
#include "llevents.h"

class LLImageRaw;
class LLButton;
class LLProgressBar;
class LLViewerTexture;
class LLTextBox;

class LLProgressView :
    public LLPanel,
    public LLViewerMediaObserver

{
    LOG_CLASS(LLProgressView);

public:
    LLProgressView();
    virtual ~LLProgressView();

    bool postBuild();

    /*virtual*/ void draw();
    void drawStartTexture(F32 alpha);
    void drawLogos(F32 alpha);

    /*virtual*/ bool handleHover(S32 x, S32 y, MASK mask);
    /*virtual*/ bool handleKeyHere(KEY key, MASK mask);
    /*virtual*/ void setVisible(bool visible);

    // inherited from LLViewerMediaObserver
    /*virtual*/ void handleMediaEvent(LLPluginClassMedia* self, EMediaEvent event);

    void setText(const std::string& text);
    void setPercent(const F32 percent);

    // Set it to NULL when you want to eliminate the message.
    void setMessage(const std::string& msg);

    // turns on (under certain circumstances) the into video after login
    void revealIntroPanel();

<<<<<<< HEAD
    void fade(BOOL in);     // ## Zi: Fade teleport screens
=======
    void fade(bool in);     // ## Zi: Fade teleport screens
>>>>>>> 050d2fef

    void setStartupComplete();

    // we have to preload local textures to make sure they won't be grey
    void initTextures(S32 location_id, bool is_in_production);
    void releaseTextures();

    void setCancelButtonVisible(bool b, const std::string& label);

    static void onCancelButtonClicked( void* );
    static void onClickMessage(void*);
    bool onAlertModal(const LLSD& sd);

protected:
    LLProgressBar* mProgressBar;
    LLTextBox* mProgressText;
    LLTextBox* mMessageText;
    LLMediaCtrl* mMediaCtrl;
    F32 mPercentDone;
    std::string mMessage;
    LLButton*   mCancelBtn;
    LLFrameTimer mFadeToWorldTimer;
    LLFrameTimer mFadeFromLoginTimer;
    LLRect mOutlineRect;
    bool mMouseDownInActiveArea;
    bool mStartupComplete;

    // The LLEventStream mUpdateEvents depends upon this class being a singleton
    // to avoid pump name conflicts.
    static LLProgressView* sInstance;
    LLEventStream mUpdateEvents;

    bool handleUpdate(const LLSD& event_data);
    static void onIdle(void* user_data);
    void loadLogo(const std::string &path, const U8 image_codec, const LLRect &pos_rect, const LLRectf &clip_rect, const LLRectf &offset_rect);
    // logos have unusual location and need to be preloaded to not appear grey, then deleted
    void initLogos();
    // Loads a bitmap to display during load
    void initStartTexture(S32 location_id, bool is_in_production);

private:
    // We need to draw textures on login, but only once.
    // So this vector gets filled up for textures to render and gets cleaned later
    // Some textures have unusual requirements, so we are rendering directly
    class TextureData
    {
    public:
        LLPointer<LLViewerTexture> mTexturep;
        LLRect mDrawRect;
        LLRectf mClipRect;
        LLRectf mOffsetRect;
    };
    std::vector<TextureData> mLogosList;
};

class LLProgressViewMini :
    public LLPanel
{
    public:
        LLProgressViewMini();

<<<<<<< HEAD
        BOOL postBuild();
        void setText(const std::string& text);
        void setPercent(const F32 percent);
        void setCancelButtonVisible(BOOL b, const std::string& label);
=======
        bool postBuild();
        void setText(const std::string& text);
        void setPercent(const F32 percent);
        void setCancelButtonVisible(bool b, const std::string& label);
>>>>>>> 050d2fef

        static void onCancelButtonClicked(void* dummy);

    protected:
        static LLProgressViewMini* sInstance;

        LLProgressBar* mProgressBar;
        LLButton* mCancelBtn;
        LLTextBox* mProgressText;
};

#endif // LL_LLPROGRESSVIEW_H<|MERGE_RESOLUTION|>--- conflicted
+++ resolved
@@ -71,11 +71,7 @@
     // turns on (under certain circumstances) the into video after login
     void revealIntroPanel();
 
-<<<<<<< HEAD
-    void fade(BOOL in);     // ## Zi: Fade teleport screens
-=======
     void fade(bool in);     // ## Zi: Fade teleport screens
->>>>>>> 050d2fef
 
     void setStartupComplete();
 
@@ -137,17 +133,10 @@
     public:
         LLProgressViewMini();
 
-<<<<<<< HEAD
-        BOOL postBuild();
-        void setText(const std::string& text);
-        void setPercent(const F32 percent);
-        void setCancelButtonVisible(BOOL b, const std::string& label);
-=======
         bool postBuild();
         void setText(const std::string& text);
         void setPercent(const F32 percent);
         void setCancelButtonVisible(bool b, const std::string& label);
->>>>>>> 050d2fef
 
         static void onCancelButtonClicked(void* dummy);
 
