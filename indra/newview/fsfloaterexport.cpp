/**
 * @file fsfloaterexport.cpp
 * @brief export selected objects to an file using LLSD.
 *
 * $LicenseInfo:firstyear=2013&license=viewerlgpl$
 * Phoenix Firestorm Viewer Source Code
 * Copyright (c) 2013 Techwolf Lupindo
 * Copyright (c) 2013 Cinder Roxley <cinder.roxley@phoenixviewer.com>
 *
 * This library is free software; you can redistribute it and/or
 * modify it under the terms of the GNU Lesser General Public
 * License as published by the Free Software Foundation;
 * version 2.1 of the License only.
 *
 * This library is distributed in the hope that it will be useful,
 * but WITHOUT ANY WARRANTY; without even the implied warranty of
 * MERCHANTABILITY or FITNESS FOR A PARTICULAR PURPOSE.  See the GNU
 * Lesser General Public License for more details.
 *
 * You should have received a copy of the GNU Lesser General Public
 * License along with this library; if not, write to the Free Software
 * Foundation, Inc., 51 Franklin Street, Fifth Floor, Boston, MA  02110-1301  USA
 *
 * The Phoenix Firestorm Project, Inc., 1831 Oakwood Drive, Fairmont, Minnesota 56031-3225 USA
 * http://www.firestormviewer.org
 * $/LicenseInfo$
 */

#include "llviewerprecompiledheaders.h"

#include "fsfloaterexport.h"

#include "lfsimfeaturehandler.h"
#include "llagent.h"
#include "llagentdata.h"
#include "llavatarnamecache.h"
#include "llbufferstream.h"
#include "llcallbacklist.h"
#include "lldatapacker.h"
#include "lldir.h"
#include "llfilepicker.h"
#include "llimagej2c.h"
#include "llinventoryfunctions.h"
#include "llmultigesture.h"
#include "llnotecard.h"
#include "llnotificationsutil.h"
#include "llscrollcontainer.h"
#include "llsdserialize.h"
#include "llsdutil_math.h"
#include "llsdutil.h"
#include "lltexturectrl.h"
#include "lltrans.h"
#include "llversioninfo.h"
#include "llfilesystem.h"
#include "llviewercontrol.h"
#include "llviewerinventory.h"
#include "llviewermenufile.h"
#include "llviewernetwork.h"
#include "llviewerpartsource.h"
#include "llviewerregion.h"
#include "llviewertexturelist.h"
#include "llvovolume.h"
#include "fsexportperms.h"

#include "llfloaterreg.h"
#include "llappviewer.h"
#include "fscommon.h"

#include <boost/algorithm/string_regex.hpp>

constexpr F32 MAX_TEXTURE_WAIT_TIME = 30.0f;
constexpr F32 MAX_INVENTORY_WAIT_TIME = 30.0f;
constexpr F32 MAX_ASSET_WAIT_TIME = 60.0f;

// static
void FSFloaterObjectExport::onIdle(void* user_data)
{
    FSFloaterObjectExport* self = (FSFloaterObjectExport*)user_data;
    self->onIdle();
}

void FSFloaterObjectExport::onIdle()
{
<<<<<<< HEAD
	switch(mExportState)
	{
	case IDLE:
		break;
	case INVENTORY_DOWNLOAD:
		if (gDisconnected)
		{
			return;
		}
		
		if (mInventoryRequests.empty())
		{
			mLastRequest = mAssetRequests.size();
			mWaitTimer.start();
			mExportState = ASSET_DOWNLOAD;
		}
		else if (mLastRequest != mInventoryRequests.size())
		{
			mWaitTimer.start();
			mLastRequest = mInventoryRequests.size();
			updateTitleProgress(INVENTORY_DOWNLOAD);
		}
		else if (mWaitTimer.getElapsedTimeF32() > MAX_INVENTORY_WAIT_TIME)
		{
			mWaitTimer.start();
			for (uuid_vec_t::const_iterator iter = mInventoryRequests.begin(); iter != mInventoryRequests.end(); ++iter)
			{
				LLViewerObject* object = gObjectList.findObject((*iter));
				object->dirtyInventory();
				object->requestInventory();
				
				LL_DEBUGS("export") << "re-requested inventory of " << (*iter).asString() << LL_ENDL;
			}
		}
		break;
	case ASSET_DOWNLOAD:
		if (gDisconnected)
		{
			return;
		}
		
		if (mAssetRequests.empty())
		{
			mLastRequest = mRequestedTexture.size();
			mWaitTimer.start();
			mExportState = TEXTURE_DOWNLOAD;
		}
		else if (mLastRequest != mAssetRequests.size())
		{
			mWaitTimer.start();
			mLastRequest = mAssetRequests.size();
			updateTitleProgress(ASSET_DOWNLOAD);
		}
		else if (mWaitTimer.getElapsedTimeF32() > MAX_ASSET_WAIT_TIME)
		{
			//abort for now
			LL_DEBUGS("export") << "Asset timeout with " << (S32)mAssetRequests.size() << " requests left." << LL_ENDL;
			for (uuid_vec_t::iterator iter = mAssetRequests.begin(); iter != mAssetRequests.end(); ++iter)
			{
				LL_DEBUGS("export") << "Asset: " << (*iter).asString() << LL_ENDL;
			}
			mAssetRequests.clear();
		}
		break;
	case TEXTURE_DOWNLOAD:
		if (gDisconnected)
		{
			return;
		}

		if(mRequestedTexture.empty())
		{
			mExportState = IDLE;
			if (!gIdleCallbacks.deleteFunction(onIdle, this))
			{
				LL_WARNS("export") << "Failed to delete idle callback" << LL_ENDL;
			}
			mWaitTimer.stop();

			llofstream file;
			file.open(mFilename.c_str(), std::ios_base::out | std::ios_base::binary);
			std::string zip_data = zip_llsd(mManifest);
			file.write(zip_data.data(), zip_data.size());
			file.close();
			LL_DEBUGS("export") << "Export finished and written to " << mFilename << LL_ENDL;
			
			LLSD args;
			args["FILENAME"] = mFilename;
			LLNotificationsUtil::add("ExportFinished", args);
			closeFloater();
		}
		else if (mLastRequest != mRequestedTexture.size())
		{
			mWaitTimer.start();
			mLastRequest = mRequestedTexture.size();
			updateTitleProgress(TEXTURE_DOWNLOAD);
		}
		else if (mWaitTimer.getElapsedTimeF32() > MAX_TEXTURE_WAIT_TIME)
		{
			mWaitTimer.start();
			for (std::map<LLUUID, FSAssetResourceData>::iterator iter = mRequestedTexture.begin(); iter != mRequestedTexture.end(); ++iter)
			{
				LLUUID texture_id = iter->first;
				LLViewerFetchedTexture* image = LLViewerTextureManager::getFetchedTexture(texture_id, FTT_DEFAULT, MIPMAP_TRUE);
				image->setBoostLevel(LLViewerTexture::BOOST_MAX_LEVEL);
				image->forceToSaveRawImage(0);
				image->setLoadedCallback(FSFloaterObjectExport::onImageLoaded, 0, true, false, this, &mCallbackTextureList);

				LL_DEBUGS("export") << "re-requested texture " << texture_id.asString() << LL_ENDL;
			}
		}
		break;
	default:
		break;
	}
=======
    switch(mExportState)
    {
    case IDLE:
        break;
    case INVENTORY_DOWNLOAD:
        if (gDisconnected)
        {
            return;
        }

        if (mInventoryRequests.empty())
        {
            mLastRequest = mAssetRequests.size();
            mWaitTimer.start();
            mExportState = ASSET_DOWNLOAD;
        }
        else if (mLastRequest != mInventoryRequests.size())
        {
            mWaitTimer.start();
            mLastRequest = mInventoryRequests.size();
            updateTitleProgress(INVENTORY_DOWNLOAD);
        }
        else if (mWaitTimer.getElapsedTimeF32() > MAX_INVENTORY_WAIT_TIME)
        {
            mWaitTimer.start();
            for (uuid_vec_t::const_iterator iter = mInventoryRequests.begin(); iter != mInventoryRequests.end(); ++iter)
            {
                LLViewerObject* object = gObjectList.findObject((*iter));
                object->dirtyInventory();
                object->requestInventory();

                LL_DEBUGS("export") << "re-requested inventory of " << (*iter).asString() << LL_ENDL;
            }
        }
        break;
    case ASSET_DOWNLOAD:
        if (gDisconnected)
        {
            return;
        }

        if (mAssetRequests.empty())
        {
            mLastRequest = mRequestedTexture.size();
            mWaitTimer.start();
            mExportState = TEXTURE_DOWNLOAD;
        }
        else if (mLastRequest != mAssetRequests.size())
        {
            mWaitTimer.start();
            mLastRequest = mAssetRequests.size();
            updateTitleProgress(ASSET_DOWNLOAD);
        }
        else if (mWaitTimer.getElapsedTimeF32() > MAX_ASSET_WAIT_TIME)
        {
            //abort for now
            LL_DEBUGS("export") << "Asset timeout with " << (S32)mAssetRequests.size() << " requests left." << LL_ENDL;
            for (uuid_vec_t::iterator iter = mAssetRequests.begin(); iter != mAssetRequests.end(); ++iter)
            {
                LL_DEBUGS("export") << "Asset: " << (*iter).asString() << LL_ENDL;
            }
            mAssetRequests.clear();
        }
        break;
    case TEXTURE_DOWNLOAD:
        if (gDisconnected)
        {
            return;
        }

        if(mRequestedTexture.empty())
        {
            mExportState = IDLE;
            if (!gIdleCallbacks.deleteFunction(onIdle, this))
            {
                LL_WARNS("export") << "Failed to delete idle callback" << LL_ENDL;
            }
            mWaitTimer.stop();

            llofstream file;
            file.open(mFilename.c_str(), std::ios_base::out | std::ios_base::binary);
            std::string zip_data = zip_llsd(mManifest);
            file.write(zip_data.data(), zip_data.size());
            file.close();
            LL_DEBUGS("export") << "Export finished and written to " << mFilename << LL_ENDL;

            LLSD args;
            args["FILENAME"] = mFilename;
            LLNotificationsUtil::add("ExportFinished", args);
            closeFloater();
        }
        else if (mLastRequest != mRequestedTexture.size())
        {
            mWaitTimer.start();
            mLastRequest = mRequestedTexture.size();
            updateTitleProgress(TEXTURE_DOWNLOAD);
        }
        else if (mWaitTimer.getElapsedTimeF32() > MAX_TEXTURE_WAIT_TIME)
        {
            mWaitTimer.start();
            for (std::map<LLUUID, FSAssetResourceData>::iterator iter = mRequestedTexture.begin(); iter != mRequestedTexture.end(); ++iter)
            {
                LLUUID texture_id = iter->first;
                LLViewerFetchedTexture* image = LLViewerTextureManager::getFetchedTexture(texture_id, FTT_DEFAULT, MIPMAP_TRUE);
                image->setBoostLevel(LLViewerTexture::BOOST_MAX_LEVEL);
                image->forceToSaveRawImage(0);
                image->setLoadedCallback(FSFloaterObjectExport::onImageLoaded, 0, TRUE, FALSE, this, &mCallbackTextureList);

                LL_DEBUGS("export") << "re-requested texture " << texture_id.asString() << LL_ENDL;
            }
        }
        break;
    default:
        break;
    }
>>>>>>> c06fb4e0
}

FSFloaterObjectExport::FSFloaterObjectExport(const LLSD& key)
: LLFloater(key),
  mCurrentObjectID(NULL),
  mDirty(true)
{
}

FSFloaterObjectExport::~FSFloaterObjectExport()
{
    if (gIdleCallbacks.containsFunction(FSFloaterObjectExport::onIdle, this))
    {
        gIdleCallbacks.deleteFunction(FSFloaterObjectExport::onIdle, this);
    }

    for (const auto& object_id : mInventoryRequests)
    {
        LLViewerObject* object = gObjectList.findObject(object_id);
        if (object)
        {
            object->removeInventoryListener(this);
        }
    }
}

bool FSFloaterObjectExport::postBuild()
{
<<<<<<< HEAD
	mObjectList = getChild<LLScrollListCtrl>("selected_objects");
	mTexturePanel = getChild<LLPanel>("textures_panel");
	childSetAction("export_btn", boost::bind(&FSFloaterObjectExport::onClickExport, this));
	
	LLSelectMgr::getInstance()->mUpdateSignal.connect(boost::bind(&FSFloaterObjectExport::updateSelection, this));
	
	return true;
=======
    mObjectList = getChild<LLScrollListCtrl>("selected_objects");
    mTexturePanel = getChild<LLPanel>("textures_panel");
    childSetAction("export_btn", boost::bind(&FSFloaterObjectExport::onClickExport, this));

    LLSelectMgr::getInstance()->mUpdateSignal.connect(boost::bind(&FSFloaterObjectExport::updateSelection, this));

    return TRUE;
>>>>>>> c06fb4e0
}

void FSFloaterObjectExport::draw()
{
    if (mDirty)
    {
        refresh();
        mDirty = false;
    }
    LLFloater::draw();
}

void FSFloaterObjectExport::refresh()
{
    addSelectedObjects();
    addTexturePreview();
    populateObjectList();
    updateUI();
}

void FSFloaterObjectExport::dirty()
{
    mDirty = true;
}

void FSFloaterObjectExport::onOpen(const LLSD& key)
{
    LLObjectSelectionHandle object_selection = LLSelectMgr::getInstance()->getSelection();
    if(!(object_selection->getPrimaryObject()))
    {
        closeFloater();
        return;
    }
    mObjectSelection = LLSelectMgr::getInstance()->getEditSelection();
    refresh();
}

void FSFloaterObjectExport::updateSelection()
{
    LLObjectSelectionHandle object_selection = LLSelectMgr::getInstance()->getSelection();
    LLSelectNode* node = object_selection->getFirstRootNode();

    if (node && !node->mValid && node->getObject()->getID() == mCurrentObjectID)
    {
        return;
    }

    mObjectSelection = object_selection;
    dirty();
    refresh();
}

bool FSFloaterObjectExport::exportSelection()
{
    if (!mObjectSelection)
    {
        LL_WARNS("export") << "Nothing selected; Bailing!" << LL_ENDL;
        return false;
    }
    LLObjectSelection::valid_root_iterator iter = mObjectSelection->valid_root_begin();
    LLSelectNode* node = *iter;
    if (!node)
    {
        LL_WARNS("export") << "No node selected; Bailing!" << LL_ENDL;
        return false;
    }
    mFilePath = gDirUtilp->getDirName(mFilename);

    mManifest.clear();
    mRequestedTexture.clear();

    mExported = false;
    mAborted = false;
    mInventoryRequests.clear();
    mAssetRequests.clear();
    mTextureChecked.clear();

    std::string author = "Unknown";
    if (!gAgentUsername.empty())
        author = gAgentUsername;

    time_t rawtime;
    time(&rawtime);
    struct tm* utc_time = gmtime(&rawtime);
    std::string date = llformat("%04d-%02d-%02d", utc_time->tm_year + 1900, utc_time->tm_mon + 1, utc_time->tm_mday);
    mManifest["format_version"] = OXP_FORMAT_VERSION;
    mManifest["client"] = LLVersionInfo::getInstance()->getChannelAndVersion();
    mManifest["creation_date"] = date;
    mManifest["author"] = author;
    mManifest["grid"] = LLGridManager::getInstance()->getGridLabel();

    for ( ; iter != mObjectSelection->valid_root_end(); ++iter)
    {
        mManifest["linkset"].append(getLinkSet((*iter)));
    }

    if (mExported && !mAborted)
    {
        mWaitTimer.start();
        mLastRequest = mInventoryRequests.size();
        mExportState = INVENTORY_DOWNLOAD;
        gIdleCallbacks.addFunction(onIdle, this);
    }
    else
    {
        LL_WARNS("export") << "Nothing was exported. File not created." << LL_ENDL;
        return false;
    }
    return true;
}

LLSD FSFloaterObjectExport::getLinkSet(LLSelectNode* node)
{
    LLSD linkset;
    LLViewerObject* object = node->getObject();
    LLUUID object_id = object->getID();

    // root prim
    linkset.append(object_id);
    addPrim(object, true);

    // child prims
    LLViewerObject::const_child_list_t& child_list = object->getChildren();
    for (LLViewerObject::child_list_t::const_iterator iter = child_list.begin();
         iter != child_list.end(); ++iter)
    {
        LLViewerObject* child = *iter;
        linkset.append(child->getID());
        addPrim(child, false);
    }

    return linkset;
}

void FSFloaterObjectExport::addPrim(LLViewerObject* object, bool root)
{
    LLSD prim;
    LLUUID object_id = object->getID();
    bool default_prim = true;

    struct f : public LLSelectedNodeFunctor
    {
        LLUUID mID;
        f(const LLUUID& id) : mID(id) {}
        virtual bool apply(LLSelectNode* node)
        {
            return (node->getObject() && node->getObject()->mID == mID);
        }
    } func(object_id);

    LLSelectNode* node = LLSelectMgr::getInstance()->getSelection()->getFirstNode(&func);
    default_prim = (!FSExportPermsCheck::canExportNode(node, false));

    if (root)
    {
        if (object->isAttachment())
        {
            prim["attachment_point"] = ATTACHMENT_ID_FROM_STATE(object->getAttachmentState());
        }
    }
    else
    {
        LLViewerObject* parent_object = (LLViewerObject*)object->getParent();
        prim["parent"] = parent_object->getID();
    }
    prim["position"] = object->getPosition().getValue();
    prim["scale"] = object->getScale().getValue();
    prim["rotation"] = ll_sd_from_quaternion(object->getRotation());

    if (default_prim)
    {
        LL_DEBUGS("export") << object_id.asString() << " failed export check. Using default prim" << LL_ENDL;
        prim["flags"] = ll_sd_from_U32((U32)0);
        prim["volume"]["path"] = LLPathParams().asLLSD();
        prim["volume"]["profile"] = LLProfileParams().asLLSD();
        prim["material"] = (S32)LL_MCODE_WOOD;
    }
    else
    {
        mExported = true;
        prim["flags"] = ll_sd_from_U32(object->getFlags());
        prim["volume"]["path"] = object->getVolume()->getParams().getPathParams().asLLSD();
        prim["volume"]["profile"] = object->getVolume()->getParams().getProfileParams().asLLSD();
        prim["material"] = (S32)object->getMaterial();
        if (object->getClickAction() != 0)
        {
            prim["clickaction"] = (S32)object->getClickAction();
        }

        LLVOVolume *volobjp = NULL;
        if (object->getPCode() == LL_PCODE_VOLUME)
        {
            volobjp = (LLVOVolume *)object;
        }
        if(volobjp)
        {
            if(volobjp->isSculpted())
            {
                const LLSculptParams *sculpt_params = (const LLSculptParams *)object->getParameterEntry(LLNetworkData::PARAMS_SCULPT);
                if (sculpt_params)
                {
                    if(volobjp->isMesh())
                    {
                        if (!mAborted)
                        {
                            mAborted = true;
                        }
                        return;
                    }
                    else
                    {
                        if (exportTexture(sculpt_params->getSculptTexture()))
                        {
                            prim["sculpt"] = sculpt_params->asLLSD();
                        }
                        else
                        {
                            LLSculptParams default_sculpt;
                            prim["sculpt"] = default_sculpt.asLLSD();
                        }
                    }
                }
            }

            if(volobjp->isFlexible())
            {
                const LLFlexibleObjectData *flexible_param_block = (const LLFlexibleObjectData *)object->getParameterEntry(LLNetworkData::PARAMS_FLEXIBLE);
                if (flexible_param_block)
                {
                    prim["flexible"] = flexible_param_block->asLLSD();
                }
            }

            if (volobjp->getIsLight())
            {
                const LLLightParams *light_param_block = (const LLLightParams *)object->getParameterEntry(LLNetworkData::PARAMS_LIGHT);
                if (light_param_block)
                {
                    prim["light"] = light_param_block->asLLSD();
                }
            }

            if (volobjp->hasLightTexture())
            {
                const LLLightImageParams* light_image_param_block = (const LLLightImageParams*)object->getParameterEntry(LLNetworkData::PARAMS_LIGHT_IMAGE);
                if (light_image_param_block)
                {
                    prim["light_texture"] = light_image_param_block->asLLSD();
                }
            }

        }

        if(object->isParticleSource())
        {
            LLViewerPartSourceScript* partSourceScript = object->getPartSourceScript();
            prim["particle"] = partSourceScript->mPartSysData.asLLSD();
            if (!exportTexture(partSourceScript->mPartSysData.mPartImageID))
            {
                prim["particle"]["PartImageID"] = LLUUID::null.asString();
            }
        }

        U8 texture_count = object->getNumTEs();
        for(U8 i = 0; i < texture_count; ++i)
        {
            LLTextureEntry *checkTE = object->getTE(i);
            LL_DEBUGS("export") << "Checking texture number " << (S32)i
                << ", ID " << checkTE->getID() << LL_ENDL;
            if (FSCommon::isDefaultTexture(checkTE->getID()))   // <FS:CR> Check against default textures
            {
                LL_DEBUGS("export") << "...is a default texture." << LL_ENDL;
                prim["texture"].append(checkTE->asLLSD());
            }
            else if (exportTexture(checkTE->getID()))
            {
                LL_DEBUGS("export") << "...export check passed." << LL_ENDL;
                prim["texture"].append(checkTE->asLLSD());
            }
            else
            {
                LL_DEBUGS("export") << "...export check failed." << LL_ENDL;
                checkTE->setID(LL_DEFAULT_WOOD_UUID); // TODO: use user option of default texture.
                prim["texture"].append(checkTE->asLLSD());
            }

            // [FS:CR] Materials support
            if (checkTE->getMaterialParams().notNull())
            {
                LL_DEBUGS("export") << "found materials. Checking permissions..." << LL_ENDL;
                LLSD params = checkTE->getMaterialParams().get()->asLLSD();
                /// *TODO: Feeling lazy so I made it check both. This is incorrect and needs to be expanded
                /// to retain exportable textures not just failing both when one is non-exportable (or unset).
                if (exportTexture(params["NormMap"].asUUID()) &&
                    exportTexture(params["SpecMap"].asUUID()))
                {
                    LL_DEBUGS("export") << "...passed check." << LL_ENDL;
                    prim["materials"].append(params);
                }
            }
        }

        if (!object->getPhysicsShapeUnknown())
        {
            prim["ExtraPhysics"]["PhysicsShapeType"] = (S32)object->getPhysicsShapeType();
            prim["ExtraPhysics"]["Density"] = (F64)object->getPhysicsDensity();
            prim["ExtraPhysics"]["Friction"] = (F64)object->getPhysicsFriction();
            prim["ExtraPhysics"]["Restitution"] = (F64)object->getPhysicsRestitution();
            prim["ExtraPhysics"]["GravityMultiplier"] = (F64)object->getPhysicsGravity();
        }

        prim["name"] = node->mName;
        prim["description"] = node->mDescription;
        prim["creation_date"] = ll_sd_from_U64(node->mCreationDate);

        LLAvatarName avatar_name;
        LLUUID creator_id = node->mPermissions->getCreator();
        if (creator_id.notNull())
        {
            prim["creator_id"] = creator_id;
            if (LLAvatarNameCache::get(creator_id, &avatar_name))
            {
                prim["creator_name"] = avatar_name.asLLSD();
            }
        }
        LLUUID owner_id = node->mPermissions->getOwner();
        if (owner_id.notNull())
        {
            prim["owner_id"] = owner_id;
            if (LLAvatarNameCache::get(owner_id, &avatar_name))
            {
                prim["owner_name"] = avatar_name.asLLSD();
            }
        }
        LLUUID group_id = node->mPermissions->getGroup();
        if (group_id.notNull())
        {
            prim["group_id"] = group_id;
            if (LLAvatarNameCache::get(group_id, &avatar_name))
            {
                prim["group_name"] = avatar_name.asLLSD();
            }
        }
        LLUUID last_owner_id = node->mPermissions->getLastOwner();
        if (last_owner_id.notNull())
        {
            prim["last_owner_id"] = last_owner_id;
            if (LLAvatarNameCache::get(last_owner_id, &avatar_name))
            {
                prim["last_owner_name"] = avatar_name.asLLSD();
            }
        }
        prim["base_mask"] = ll_sd_from_U32(node->mPermissions->getMaskBase());
        prim["owner_mask"] = ll_sd_from_U32(node->mPermissions->getMaskOwner());
        prim["group_mask"] = ll_sd_from_U32(node->mPermissions->getMaskGroup());
        prim["everyone_mask"] = ll_sd_from_U32(node->mPermissions->getMaskEveryone());
        prim["next_owner_mask"] = ll_sd_from_U32(node->mPermissions->getMaskNextOwner());

        prim["sale_info"] = node->mSaleInfo.asLLSD();
        prim["touch_name"] = node->mTouchName;
        prim["sit_name"] = node->mSitName;

        static LLCachedControl<bool> sExportContents(gSavedSettings, "FSExportContents");
        if (sExportContents)
        {
            mInventoryRequests.push_back(object_id);
            object->registerInventoryListener(this, NULL);
            object->dirtyInventory();
            object->requestInventory();
        }
    }

    mManifest["prim"][object_id.asString()] = prim;
}

bool FSFloaterObjectExport::exportTexture(const LLUUID& texture_id)
{
<<<<<<< HEAD
	if(texture_id.isNull())
	{
		LL_WARNS("export") << "Attempted to export NULL texture." << LL_ENDL;
		return false;
	}
	
	if (mTextureChecked.count(texture_id) != 0)
	{
		return mTextureChecked[texture_id];
	}
	
	if (gAssetStorage->hasLocalAsset(texture_id, LLAssetType::AT_TEXTURE))
	{
		LL_DEBUGS("export") << "Texture " << texture_id.asString() << " is local static." << LL_ENDL;
		// no need to save the texture data as the viewer already has it in a local file.
		mTextureChecked[texture_id] = true;
		return true;
	}
	
	//TODO: check for local file static texture. The above will only get the static texture in the static db, not individual textures.

	LLViewerFetchedTexture* imagep = LLViewerTextureManager::getFetchedTexture(texture_id);
	bool texture_export = false;
	std::string name;
	std::string description;
	
	if (LLGridManager::getInstance()->isInSecondLife())
	{
		if (imagep->mComment.find("a") != imagep->mComment.end())
		{
			if (LLUUID(imagep->mComment["a"]) == gAgentID)
			{
				texture_export = true;
				LL_DEBUGS("export") << texture_id <<  " pass texture export comment check." << LL_ENDL;
			}
		}
	}

	if (texture_export)
	{
		FSExportPermsCheck::canExportAsset(texture_id, &name, &description);
	}
	else
	{
		texture_export = FSExportPermsCheck::canExportAsset(texture_id, &name, &description);
	}

	mTextureChecked[texture_id] = texture_export;
	
	if (!texture_export)
	{
		LL_DEBUGS("export") << "Texture " << texture_id << " failed export check." << LL_ENDL;
		return false;
	}

	LL_DEBUGS("export") << "Loading image texture " << texture_id << LL_ENDL;
	mRequestedTexture[texture_id].name = name;
	mRequestedTexture[texture_id].description = description;
	LLViewerFetchedTexture* image = LLViewerTextureManager::getFetchedTexture(texture_id, FTT_DEFAULT, MIPMAP_TRUE);
	image->setBoostLevel(LLViewerTexture::BOOST_MAX_LEVEL);
	image->forceToSaveRawImage(0);
	image->setLoadedCallback(FSFloaterObjectExport::onImageLoaded, 0, true, false, this, &mCallbackTextureList);

	return true;
=======
    if(texture_id.isNull())
    {
        LL_WARNS("export") << "Attempted to export NULL texture." << LL_ENDL;
        return false;
    }

    if (mTextureChecked.count(texture_id) != 0)
    {
        return mTextureChecked[texture_id];
    }

    if (gAssetStorage->hasLocalAsset(texture_id, LLAssetType::AT_TEXTURE))
    {
        LL_DEBUGS("export") << "Texture " << texture_id.asString() << " is local static." << LL_ENDL;
        // no need to save the texture data as the viewer already has it in a local file.
        mTextureChecked[texture_id] = true;
        return true;
    }

    //TODO: check for local file static texture. The above will only get the static texture in the static db, not individual textures.

    LLViewerFetchedTexture* imagep = LLViewerTextureManager::getFetchedTexture(texture_id);
    bool texture_export = false;
    std::string name;
    std::string description;

    if (LLGridManager::getInstance()->isInSecondLife())
    {
        if (imagep->mComment.find("a") != imagep->mComment.end())
        {
            if (LLUUID(imagep->mComment["a"]) == gAgentID)
            {
                texture_export = true;
                LL_DEBUGS("export") << texture_id <<  " pass texture export comment check." << LL_ENDL;
            }
        }
    }

    if (texture_export)
    {
        FSExportPermsCheck::canExportAsset(texture_id, &name, &description);
    }
    else
    {
        texture_export = FSExportPermsCheck::canExportAsset(texture_id, &name, &description);
    }

    mTextureChecked[texture_id] = texture_export;

    if (!texture_export)
    {
        LL_DEBUGS("export") << "Texture " << texture_id << " failed export check." << LL_ENDL;
        return false;
    }

    LL_DEBUGS("export") << "Loading image texture " << texture_id << LL_ENDL;
    mRequestedTexture[texture_id].name = name;
    mRequestedTexture[texture_id].description = description;
    LLViewerFetchedTexture* image = LLViewerTextureManager::getFetchedTexture(texture_id, FTT_DEFAULT, MIPMAP_TRUE);
    image->setBoostLevel(LLViewerTexture::BOOST_MAX_LEVEL);
    image->forceToSaveRawImage(0);
    image->setLoadedCallback(FSFloaterObjectExport::onImageLoaded, 0, TRUE, FALSE, this, &mCallbackTextureList);

    return true;
>>>>>>> c06fb4e0
}

// static
void FSFloaterObjectExport::onImageLoaded(bool success, LLViewerFetchedTexture* src_vi, LLImageRaw* src, LLImageRaw* aux_src, S32 discard_level, bool final, void* userdata)
{
    if(final && success)
    {
        // *HACK ALERT: I'm lazy so I moved this to a non-static member function. <FS:CR>
        FSFloaterObjectExport* parent = (FSFloaterObjectExport *)userdata;
        parent->fetchTextureFromCache(src_vi);
    }
}

void FSFloaterObjectExport::fetchTextureFromCache(LLViewerFetchedTexture* src_vi)
{
    const LLUUID& texture_id = src_vi->getID();
    LLImageJ2C* mFormattedImage = new LLImageJ2C;
    FSFloaterObjectExport::FSExportCacheReadResponder* responder = new FSFloaterObjectExport::FSExportCacheReadResponder(texture_id, mFormattedImage, this);
    LLAppViewer::getTextureCache()->readFromCache(texture_id, 0, 999999, responder);
    LL_DEBUGS("export") << "Fetching " << texture_id << " from the TextureCache" << LL_ENDL;
}

void FSFloaterObjectExport::removeRequestedTexture(LLUUID texture_id)
{
    if (mRequestedTexture.count(texture_id) != 0)
    {
        mRequestedTexture.erase(texture_id);
    }
}

void FSFloaterObjectExport::saveFormattedImage(LLPointer<LLImageFormatted> mFormattedImage, LLUUID id)
{
    std::stringstream texture_str;
    texture_str.write((const char*) mFormattedImage->getData(), mFormattedImage->getDataSize());
    std::string str = texture_str.str();

    mManifest["asset"][id.asString()]["name"] = mRequestedTexture[id].name;
    mManifest["asset"][id.asString()]["description"] = mRequestedTexture[id].description;
    mManifest["asset"][id.asString()]["type"] = LLAssetType::lookup(LLAssetType::AT_TEXTURE);
    mManifest["asset"][id.asString()]["data"] = LLSD::Binary(str.begin(),str.end());

    removeRequestedTexture(id);
}

void FSFloaterObjectExport::inventoryChanged(LLViewerObject* object, LLInventoryObject::object_list_t* inventory, S32 serial_num, void* user_data)
{
    uuid_vec_t::iterator v_iter = std::find(mInventoryRequests.begin(), mInventoryRequests.end(), object->getID());
    if (v_iter != mInventoryRequests.end())
    {
        LL_DEBUGS("export") << "Erasing inventory request " << object->getID() << LL_ENDL;
        mInventoryRequests.erase(v_iter);
    }

    LLSD& prim = mManifest["prim"][object->getID().asString()];
    for (LLInventoryObject::object_list_t::const_iterator iter = inventory->begin(); iter != inventory->end(); ++iter)
    {
        LLInventoryItem* item = dynamic_cast<LLInventoryItem*>(iter->get());
        if (!item)
        {
            continue;
        }

        bool exportable = false;
        LLPermissions perms = item->getPermissions();
#ifdef OPENSIM
        if (LLGridManager::getInstance()->isInOpenSim())
        {
            switch (LFSimFeatureHandler::instance().exportPolicy())
            {
                case EXPORT_ALLOWED:
                    exportable = (perms.getMaskOwner() & PERM_EXPORT) == PERM_EXPORT;
                    break;
                    /// TODO: Once enough grids adopt a version supporting exports, get consensus
                    /// on whether we should allow full perm exports anymore.
                case EXPORT_UNDEFINED:
                    exportable = (perms.getMaskBase() & PERM_ITEM_UNRESTRICTED) == PERM_ITEM_UNRESTRICTED;
                    break;
                case EXPORT_DENIED:
                default:
                    exportable = perms.getCreator() == gAgentID;
                    break;
            }
        }
#endif
<<<<<<< HEAD
		if (LLGridManager::getInstance()->isInSecondLife() && (perms.getCreator() == gAgentID))
		{
			exportable = true;
		}

		if (!exportable)
		{
			//<FS:TS> Only complain if we're trying to export a non-NULL item and fail
			if (!item->getUUID().isNull())
			{
				LL_DEBUGS("export") << "Item " << item->getName() << ", UUID " << item->getUUID() << " failed export check." << LL_ENDL;
			}
			continue;
		}

		if (item->getType() == LLAssetType::AT_NONE || item->getType() == LLAssetType::AT_OBJECT)
		{
			// currentelly not exportable
			LL_DEBUGS("export") << "Skipping " << LLAssetType::lookup(item->getType()) << " item " << item->getName() << LL_ENDL;
			continue;
		}

		prim["content"].append(item->getUUID());
		mManifest["inventory"][item->getUUID().asString()] = ll_create_sd_from_inventory_item(item);
		
		if (item->getAssetUUID().isNull() && item->getType() == LLAssetType::AT_NOTECARD)
		{
			// FIRE-9655
			// Blank Notecard item can have NULL asset ID.
			// Generate a new UUID and save as an empty asset.
			LLUUID asset_uuid = LLUUID::generateNewID();
			mManifest["inventory"][item->getUUID().asString()]["asset_id"] = asset_uuid;
			
			mManifest["asset"][asset_uuid.asString()]["name"] = item->getName();
			mManifest["asset"][asset_uuid.asString()]["description"] = item->getDescription();
			mManifest["asset"][asset_uuid.asString()]["type"] = LLAssetType::lookup(item->getType());

			LLNotecard nc(255); //don't need to allocate default size of 65536
			std::stringstream out_stream;
			nc.exportStream(out_stream);
			std::string out_string = out_stream.str();
			std::vector<U8> buffer(out_string.begin(), out_string.end());
			mManifest["asset"][asset_uuid.asString()]["data"] = buffer;
		}
		else
		{
			LL_DEBUGS("export") << "Requesting asset " << item->getAssetUUID() << " for item " << item->getUUID() << LL_ENDL;
			mAssetRequests.push_back(item->getUUID());
			FSAssetResourceData* data = new FSAssetResourceData;
			data->name = item->getName();
			data->description = item->getDescription();
			data->user_data = this;
			data->uuid = item->getUUID();

			if (item->getAssetUUID().isNull() || item->getType() == LLAssetType::AT_NOTECARD || item->getType() == LLAssetType::AT_LSL_TEXT)
			{
				gAssetStorage->getInvItemAsset(object->getRegion()->getHost(),
							      gAgent.getID(),
							      gAgent.getSessionID(),
							      item->getPermissions().getOwner(),
							      object->getID(),
							      item->getUUID(),
							      item->getAssetUUID(),
							      item->getType(),
							      onLoadComplete,
							      data,
							      true);
			}
			else
			{
				gAssetStorage->getAssetData(item->getAssetUUID(),
							    item->getType(),
							    onLoadComplete,
							    data,
							    true);
			}
		}
	}
	object->removeInventoryListener(this);
=======
        if (LLGridManager::getInstance()->isInSecondLife() && (perms.getCreator() == gAgentID))
        {
            exportable = true;
        }

        if (!exportable)
        {
            //<FS:TS> Only complain if we're trying to export a non-NULL item and fail
            if (!item->getUUID().isNull())
            {
                LL_DEBUGS("export") << "Item " << item->getName() << ", UUID " << item->getUUID() << " failed export check." << LL_ENDL;
            }
            continue;
        }

        if (item->getType() == LLAssetType::AT_NONE || item->getType() == LLAssetType::AT_OBJECT)
        {
            // currentelly not exportable
            LL_DEBUGS("export") << "Skipping " << LLAssetType::lookup(item->getType()) << " item " << item->getName() << LL_ENDL;
            continue;
        }

        prim["content"].append(item->getUUID());
        mManifest["inventory"][item->getUUID().asString()] = ll_create_sd_from_inventory_item(item);

        if (item->getAssetUUID().isNull() && item->getType() == LLAssetType::AT_NOTECARD)
        {
            // FIRE-9655
            // Blank Notecard item can have NULL asset ID.
            // Generate a new UUID and save as an empty asset.
            LLUUID asset_uuid = LLUUID::generateNewID();
            mManifest["inventory"][item->getUUID().asString()]["asset_id"] = asset_uuid;

            mManifest["asset"][asset_uuid.asString()]["name"] = item->getName();
            mManifest["asset"][asset_uuid.asString()]["description"] = item->getDescription();
            mManifest["asset"][asset_uuid.asString()]["type"] = LLAssetType::lookup(item->getType());

            LLNotecard nc(255); //don't need to allocate default size of 65536
            std::stringstream out_stream;
            nc.exportStream(out_stream);
            std::string out_string = out_stream.str();
            std::vector<U8> buffer(out_string.begin(), out_string.end());
            mManifest["asset"][asset_uuid.asString()]["data"] = buffer;
        }
        else
        {
            LL_DEBUGS("export") << "Requesting asset " << item->getAssetUUID() << " for item " << item->getUUID() << LL_ENDL;
            mAssetRequests.push_back(item->getUUID());
            FSAssetResourceData* data = new FSAssetResourceData;
            data->name = item->getName();
            data->description = item->getDescription();
            data->user_data = this;
            data->uuid = item->getUUID();

            if (item->getAssetUUID().isNull() || item->getType() == LLAssetType::AT_NOTECARD || item->getType() == LLAssetType::AT_LSL_TEXT)
            {
                gAssetStorage->getInvItemAsset(object->getRegion()->getHost(),
                                  gAgent.getID(),
                                  gAgent.getSessionID(),
                                  item->getPermissions().getOwner(),
                                  object->getID(),
                                  item->getUUID(),
                                  item->getAssetUUID(),
                                  item->getType(),
                                  onLoadComplete,
                                  data,
                                  TRUE);
            }
            else
            {
                gAssetStorage->getAssetData(item->getAssetUUID(),
                                item->getType(),
                                onLoadComplete,
                                data,
                                TRUE);
            }
        }
    }
    object->removeInventoryListener(this);
>>>>>>> c06fb4e0
}

// static
void FSFloaterObjectExport::onLoadComplete(const LLUUID& asset_uuid, LLAssetType::EType type, void* user_data, S32 status, LLExtStat ext_status)
{
<<<<<<< HEAD
	FSAssetResourceData* data = (FSAssetResourceData*)user_data;
	FSFloaterObjectExport* self = (FSFloaterObjectExport*)data->user_data;
	LLUUID item_uuid = data->uuid;
	self->removeRequestedAsset(item_uuid);
	
	if (status != 0)
	{
		LL_WARNS("export") << "Problem fetching asset: " << asset_uuid << " " << status << " " << (U32)ext_status << LL_ENDL;
		delete data;
		return;
	}

	LL_DEBUGS("export") << "Saving asset " << asset_uuid.asString() << " of item " << item_uuid.asString() << LL_ENDL;
	LLFileSystem file(asset_uuid, type);
	S32 file_length = file.getSize();
	std::vector<U8> buffer(file_length);
	file.read(&buffer[0], file_length);
	self->mManifest["asset"][asset_uuid.asString()]["name"] = data->name;
	self->mManifest["asset"][asset_uuid.asString()]["description"] = data->description;
	self->mManifest["asset"][asset_uuid.asString()]["type"] = LLAssetType::lookup(type);
	self->mManifest["asset"][asset_uuid.asString()]["data"] = buffer;

	if (self->mManifest["inventory"].has(item_uuid.asString()))
	{
		if (self->mManifest["inventory"][item_uuid.asString()]["asset_id"].asUUID().isNull())
		{
			self->mManifest["inventory"][item_uuid.asString()]["asset_id"] = asset_uuid;
		}
	}

	switch(type)
	{
	case LLAssetType::AT_CLOTHING:
	case LLAssetType::AT_BODYPART:
	{
		std::string asset(buffer.begin(), buffer.end());
		S32 position = asset.rfind("textures");
		boost::regex pattern("[[:xdigit:]]{8}(-[[:xdigit:]]{4}){3}-[[:xdigit:]]{12}");
		boost::sregex_iterator m1(asset.begin() + position, asset.end(), pattern);
		boost::sregex_iterator m2;
		for( ; m1 != m2; ++m1)
		{
			LL_DEBUGS("export") << "Found wearable texture " << m1->str() << LL_ENDL;
			if(LLUUID::validate(m1->str()))
			{
				self->exportTexture(LLUUID(m1->str()));
			}
			else
			{
				LL_DEBUGS("export") << "Invalid uuid: " << m1->str() << LL_ENDL;
			}
		}
	}
		break;
	case LLAssetType::AT_GESTURE:
	{
		buffer.push_back('\0');
		LLMultiGesture* gesture = new LLMultiGesture();
		LLDataPackerAsciiBuffer dp((char*)&buffer[0], file_length+1);
		if (!gesture->deserialize(dp))
		{
			LL_WARNS("export") << "Unable to load gesture " << asset_uuid << LL_ENDL;
			delete gesture;
			gesture = NULL;
			break;
		}
		std::string name;
		std::string description;
		S32 i;
		S32 count = gesture->mSteps.size();
		for (i = 0; i < count; ++i)
		{
			LLGestureStep* step = gesture->mSteps[i];
			
			switch(step->getType())
			{
			case STEP_ANIMATION:
			{
				LLGestureStepAnimation* anim_step = (LLGestureStepAnimation*)step;
				if (!FSExportPermsCheck::canExportAsset(anim_step->mAnimAssetID, &name, &description))
				{
					LL_DEBUGS("export") << "Asset in gesture " << data->name << " failed export check." << LL_ENDL;
					break;
				}
				
				FSAssetResourceData* anim_data = new FSAssetResourceData;
				anim_data->name = anim_step->mAnimName;
				anim_data->user_data = self;
				anim_data->uuid = anim_step->mAnimAssetID;

				LL_DEBUGS("export") << "Requesting animation asset " << anim_step->mAnimAssetID.asString() << LL_ENDL;
				self->mAssetRequests.push_back(anim_step->mAnimAssetID);
				gAssetStorage->getAssetData(anim_step->mAnimAssetID,
							    LLAssetType::AT_ANIMATION,
							    onLoadComplete,
							    anim_data,
							    true);
			}
				break;
			case STEP_SOUND:
			{
				LLGestureStepSound* sound_step = (LLGestureStepSound*)step;
				if (!FSExportPermsCheck::canExportAsset(sound_step->mSoundAssetID, &name, &description))
				{
					LL_DEBUGS("export") << "Asset in gesture " << data->name << " failed export check." << LL_ENDL;
					break;
				}
				
				FSAssetResourceData* sound_data = new FSAssetResourceData;
				sound_data->name = sound_step->mSoundName;
				sound_data->user_data = self;
				sound_data->uuid = sound_step->mSoundAssetID;

				LL_DEBUGS("export") << "Requesting sound asset " << sound_step->mSoundAssetID.asString() << LL_ENDL;
				self->mAssetRequests.push_back(sound_step->mSoundAssetID);
				gAssetStorage->getAssetData(sound_step->mSoundAssetID,
							    LLAssetType::AT_SOUND,
							    onLoadComplete,
							    sound_data,
							    true);
			}
				break;
			default:
				break;
			}
		}
		delete gesture;
	}
		break;
	default:
		break;
	}

	delete data;
=======
    FSAssetResourceData* data = (FSAssetResourceData*)user_data;
    FSFloaterObjectExport* self = (FSFloaterObjectExport*)data->user_data;
    LLUUID item_uuid = data->uuid;
    self->removeRequestedAsset(item_uuid);

    if (status != 0)
    {
        LL_WARNS("export") << "Problem fetching asset: " << asset_uuid << " " << status << " " << (U32)ext_status << LL_ENDL;
        delete data;
        return;
    }

    LL_DEBUGS("export") << "Saving asset " << asset_uuid.asString() << " of item " << item_uuid.asString() << LL_ENDL;
    LLFileSystem file(asset_uuid, type);
    S32 file_length = file.getSize();
    std::vector<U8> buffer(file_length);
    file.read(&buffer[0], file_length);
    self->mManifest["asset"][asset_uuid.asString()]["name"] = data->name;
    self->mManifest["asset"][asset_uuid.asString()]["description"] = data->description;
    self->mManifest["asset"][asset_uuid.asString()]["type"] = LLAssetType::lookup(type);
    self->mManifest["asset"][asset_uuid.asString()]["data"] = buffer;

    if (self->mManifest["inventory"].has(item_uuid.asString()))
    {
        if (self->mManifest["inventory"][item_uuid.asString()]["asset_id"].asUUID().isNull())
        {
            self->mManifest["inventory"][item_uuid.asString()]["asset_id"] = asset_uuid;
        }
    }

    switch(type)
    {
    case LLAssetType::AT_CLOTHING:
    case LLAssetType::AT_BODYPART:
    {
        std::string asset(buffer.begin(), buffer.end());
        S32 position = asset.rfind("textures");
        boost::regex pattern("[[:xdigit:]]{8}(-[[:xdigit:]]{4}){3}-[[:xdigit:]]{12}");
        boost::sregex_iterator m1(asset.begin() + position, asset.end(), pattern);
        boost::sregex_iterator m2;
        for( ; m1 != m2; ++m1)
        {
            LL_DEBUGS("export") << "Found wearable texture " << m1->str() << LL_ENDL;
            if(LLUUID::validate(m1->str()))
            {
                self->exportTexture(LLUUID(m1->str()));
            }
            else
            {
                LL_DEBUGS("export") << "Invalid uuid: " << m1->str() << LL_ENDL;
            }
        }
    }
        break;
    case LLAssetType::AT_GESTURE:
    {
        buffer.push_back('\0');
        LLMultiGesture* gesture = new LLMultiGesture();
        LLDataPackerAsciiBuffer dp((char*)&buffer[0], file_length+1);
        if (!gesture->deserialize(dp))
        {
            LL_WARNS("export") << "Unable to load gesture " << asset_uuid << LL_ENDL;
            delete gesture;
            gesture = NULL;
            break;
        }
        std::string name;
        std::string description;
        S32 i;
        S32 count = gesture->mSteps.size();
        for (i = 0; i < count; ++i)
        {
            LLGestureStep* step = gesture->mSteps[i];

            switch(step->getType())
            {
            case STEP_ANIMATION:
            {
                LLGestureStepAnimation* anim_step = (LLGestureStepAnimation*)step;
                if (!FSExportPermsCheck::canExportAsset(anim_step->mAnimAssetID, &name, &description))
                {
                    LL_DEBUGS("export") << "Asset in gesture " << data->name << " failed export check." << LL_ENDL;
                    break;
                }

                FSAssetResourceData* anim_data = new FSAssetResourceData;
                anim_data->name = anim_step->mAnimName;
                anim_data->user_data = self;
                anim_data->uuid = anim_step->mAnimAssetID;

                LL_DEBUGS("export") << "Requesting animation asset " << anim_step->mAnimAssetID.asString() << LL_ENDL;
                self->mAssetRequests.push_back(anim_step->mAnimAssetID);
                gAssetStorage->getAssetData(anim_step->mAnimAssetID,
                                LLAssetType::AT_ANIMATION,
                                onLoadComplete,
                                anim_data,
                                TRUE);
            }
                break;
            case STEP_SOUND:
            {
                LLGestureStepSound* sound_step = (LLGestureStepSound*)step;
                if (!FSExportPermsCheck::canExportAsset(sound_step->mSoundAssetID, &name, &description))
                {
                    LL_DEBUGS("export") << "Asset in gesture " << data->name << " failed export check." << LL_ENDL;
                    break;
                }

                FSAssetResourceData* sound_data = new FSAssetResourceData;
                sound_data->name = sound_step->mSoundName;
                sound_data->user_data = self;
                sound_data->uuid = sound_step->mSoundAssetID;

                LL_DEBUGS("export") << "Requesting sound asset " << sound_step->mSoundAssetID.asString() << LL_ENDL;
                self->mAssetRequests.push_back(sound_step->mSoundAssetID);
                gAssetStorage->getAssetData(sound_step->mSoundAssetID,
                                LLAssetType::AT_SOUND,
                                onLoadComplete,
                                sound_data,
                                TRUE);
            }
                break;
            default:
                break;
            }
        }
        delete gesture;
    }
        break;
    default:
        break;
    }

    delete data;
>>>>>>> c06fb4e0
}

void FSFloaterObjectExport::removeRequestedAsset(LLUUID asset_uuid)
{
    uuid_vec_t::iterator iter = std::find(mAssetRequests.begin(), mAssetRequests.end(), asset_uuid);
    if (iter != mAssetRequests.end())
    {
        LL_DEBUGS("export") << "Erasing asset request " << asset_uuid.asString() << LL_ENDL;
        mAssetRequests.erase(iter);
    }
}

void FSFloaterObjectExport::addObject(const LLViewerObject* prim, const std::string name)
{
    mObjects.push_back(std::pair<LLViewerObject*,std::string>((LLViewerObject*)prim, name));
}

// <FS:CR> *TODO: I know it's really lame to tack this in here, maybe someday it can be integrated properly.
void FSFloaterObjectExport::updateTextureInfo()
{
    mTextures.clear();
    //mTextureNames.clear();

    for (obj_info_t::iterator obj_iter = mObjects.begin(); obj_iter != mObjects.end(); ++obj_iter)
    {
        LLViewerObject* obj = obj_iter->first;
        S32 num_faces = obj->getVolume()->getNumVolumeFaces();
        for (S32 face_num = 0; face_num < num_faces; ++face_num)
        {
            LLTextureEntry* te = obj->getTE(face_num);
            const LLUUID id = te->getID();

            if (std::find(mTextures.begin(), mTextures.end(), id) != mTextures.end()) continue;

            mTextures.push_back(id);
            bool exportable = false;
            LLViewerFetchedTexture* imagep = LLViewerTextureManager::getFetchedTexture(id);
            std::string name;
            std::string description;
            if (LLGridManager::getInstance()->isInSecondLife())
            {
                if (imagep->mComment.find("a") != imagep->mComment.end())
                {
                    if (LLUUID(imagep->mComment["a"]) == gAgentID)
                    {
                        exportable = true;
                        LL_DEBUGS("export") << id <<  " passed texture export comment check." << LL_ENDL;
                    }
                }
            }
            if (exportable)
                FSExportPermsCheck::canExportAsset(id, &name, &description);
            else
                exportable = FSExportPermsCheck::canExportAsset(id, &name, &description);

            if (exportable)
            {
                //std::string safe_name = gDirUtilp->getScrubbedFileName(name);
                //std::replace(safe_name.begin(), safe_name.end(), ' ', '_');
                mTextureNames.push_back(name);
            }
            else
            {
                mTextureNames.push_back(std::string());
            }
        }
    }
}

void FSFloaterObjectExport::updateTitleProgress(FSExportState state)
{
    LLUIString title;
    switch (state)
    {
        case INVENTORY_DOWNLOAD:
        {
            title = getString("title_inventory");
            break;
        }
        case ASSET_DOWNLOAD:
        {
            title = getString("title_assets");
            break;
        }
        case TEXTURE_DOWNLOAD:
        {
            title = getString("title_textures");
            break;
        }
        case IDLE:
        default:
            LL_WARNS("export") << "Unhandled case: " << state << LL_ENDL;
            return;
    }
    LLSD args;
    args["OBJECT"] = mObjectName;
    title.setArgs(args);
    setTitle(title);
}

void FSFloaterObjectExport::updateUI()
{
    childSetTextArg("NameText", "[NAME]", mObjectName);
    childSetTextArg("exportable_prims", "[COUNT]", llformat("%d", mIncluded));
    childSetTextArg("exportable_prims", "[TOTAL]", llformat("%d", mTotal));
    childSetTextArg("exportable_textures", "[COUNT]", llformat("%d", mNumExportableTextures));
    childSetTextArg("exportable_textures", "[TOTAL]", llformat("%d", mNumTextures));

    LLUIString title = getString("title_floater");
    title.setArg("[OBJECT]", mObjectName);
    setTitle(title);
    childSetEnabled("export_textures_check", mNumExportableTextures);
    childSetEnabled("export_btn", mIncluded);
}

void FSFloaterObjectExport::onClickExport()
{
    LLFilePickerReplyThread::startPicker(boost::bind(&FSFloaterObjectExport::onExportFileSelected, this, _1),
        LLFilePicker::FFSAVE_EXPORT, LLDir::getScrubbedFileName(mObjectName + ".oxp"));
}

void FSFloaterObjectExport::onExportFileSelected(const std::vector<std::string>& filenames)
{
    mFilename = filenames[0];

    LLUIString title = getString("title_working");
    title.setArg("[OBJECT]", mObjectName);
    setTitle(title);

    if (!exportSelection())
    {
        LLNotificationsUtil::add("ExportFailed");
        closeFloater();
    }
}

void FSFloaterObjectExport::populateObjectList()
{

    if (mObjectList)
    {
        mObjectList->deleteAllItems();
        mObjectList->setCommentText(LLTrans::getString("LoadingData"));
        for (obj_info_t::iterator obj_iter = mObjects.begin(); obj_iter != mObjects.end(); ++obj_iter)
        {
            LLSD element;
            element["columns"][0]["column"] = "icon";
            element["columns"][0]["type"]   = "icon";
            element["columns"][0]["value"]  = "Inv_Object";
            element["columns"][1]["column"] = "name";
            element["columns"][1]["value"]  = obj_iter->second;
            mObjectList->addElement(element, ADD_BOTTOM);

        }
        if (mObjectList && !mTextureNames.empty())
        {
            for (string_list_t::iterator iter = mTextureNames.begin(); iter != mTextureNames.end(); ++iter)
            {
                LLSD element;
                element["columns"][0]["column"] = "icon";
                element["columns"][0]["type"]   = "icon";
                element["columns"][0]["value"]  = "Inv_Texture";
                element["columns"][1]["column"] = "name";
                element["columns"][1]["value"]  = (*iter);
                mObjectList->addElement(element, ADD_BOTTOM);

            }
        }
    }
}

// Copypasta from DAE Export. :o
void FSFloaterObjectExport::addSelectedObjects()
{
    mTotal = 0;
    mIncluded = 0;
    mNumTextures = 0;
    mNumExportableTextures = 0;
    mObjects.clear();
    mTextures.clear();
    mTextureNames.clear();

    if (mObjectSelection)
    {
        LLSelectNode* node = mObjectSelection->getFirstRootNode();
        if (node)
        {
            mCurrentObjectID = node->getObject()->getID();
            mObjectName = node->mName;
            for (LLObjectSelection::iterator iter = mObjectSelection->begin(); iter != mObjectSelection->end(); ++iter)
            {
                node = *iter;
                mTotal++;
                if (!node->getObject()->getVolume() || !FSExportPermsCheck::canExportNode(node, false)) continue;
                mIncluded++;
                addObject(node->getObject(), node->mName);
            }

            if (mObjects.empty())
            {
                LL_WARNS("export") << "Nothing selected passed permissions checks!" << LL_ENDL;
                //LLNotificationsUtil::add("ExportFailed");
                return;
            }

            updateTextureInfo();
            mNumTextures = mTextures.size();
            mNumExportableTextures = getNumExportableTextures();
        }
        else
        {
            mObjectName = "";
        }
    }
}

S32 FSFloaterObjectExport::getNumExportableTextures()
{
    S32 res = 0;
    for (string_list_t::const_iterator t = mTextureNames.begin(); t != mTextureNames.end(); ++t)
    {
        std::string name = *t;
        if (!name.empty())
        {
            ++res;
        }
    }

    return res;
}

void FSFloaterObjectExport::addTexturePreview()
{
    S32 num_text = mNumExportableTextures;
    if (num_text == 0) return;
    S32 img_width = 100;
    S32 img_height = img_width + 15;
    S32 panel_height = (num_text / 2 + 1) * (img_height) + 10;
    // *TODO: It would be better to check against a list of controls
    mTexturePanel->deleteAllChildren();
    mTexturePanel->reshape(230, panel_height);
    S32 img_nr = 0;
    for (S32 i=0; i < mTextures.size(); i++)
    {
        if (mTextureNames[i].empty()) continue;
        S32 left = 8 + (img_nr % 2) * (img_width + 13);
        S32 bottom = panel_height - (10 + (img_nr / 2 + 1) * (img_height));
        LLRect r(left, bottom + img_height, left + img_width, bottom);
        LLTextureCtrl::Params p;
        p.rect(r);
        p.layout("topleft");
        p.name(mTextureNames[i]);
        p.image_id(mTextures[i]);
        p.tool_tip(mTextureNames[i]);
        LLTextureCtrl* texture_block = LLUICtrlFactory::create<LLTextureCtrl>(p);
        mTexturePanel->addChild(texture_block);
        img_nr++;
    }
}

///////////////////////////////////////////
// FSExportCacheReadResponder

FSFloaterObjectExport::FSExportCacheReadResponder::FSExportCacheReadResponder(const LLUUID& id, LLImageFormatted* image, FSFloaterObjectExport* parent)
: mFormattedImage(image),
mID(id),
mParent(parent)
{
    setImage(image);
}

void FSFloaterObjectExport::FSExportCacheReadResponder::setData(U8* data, S32 datasize, S32 imagesize, S32 imageformat, bool imagelocal)
{
    if (imageformat != IMG_CODEC_J2C)
    {
        LL_WARNS("export") << "Texture " << mID << " is not formatted as J2C." << LL_ENDL;
    }

    if (mFormattedImage.notNull())
    {
        mFormattedImage->appendData(data, datasize);
    }
    else
    {
        mFormattedImage = LLImageFormatted::createFromType(imageformat);
        mFormattedImage->setData(data, datasize);
    }
    mImageSize = imagesize;
    mImageLocal = imagelocal;
}

void FSFloaterObjectExport::FSExportCacheReadResponder::completed(bool success)
{
    if (success && mFormattedImage.notNull() && mImageSize > 0)
    {
        LL_DEBUGS("export") << "SUCCESS getting texture " << mID << LL_ENDL;
        if (mParent)
            mParent->saveFormattedImage(mFormattedImage, mID);
    }
    else
    {
        /// NOTE: we can get here due to trying to fetch a static local texture
        /// do nothing special as importing static local texture just needs an UUID only.
        if (!success)
        {
            LL_WARNS("export") << "FAILED to get texture " << mID << LL_ENDL;
        }
        if (mFormattedImage.isNull())
        {
            LL_WARNS("export") << "FAILED: NULL texture " << mID << LL_ENDL;
        }
        mParent->removeRequestedTexture(mID);
    }
}<|MERGE_RESOLUTION|>--- conflicted
+++ resolved
@@ -81,123 +81,6 @@
 
 void FSFloaterObjectExport::onIdle()
 {
-<<<<<<< HEAD
-	switch(mExportState)
-	{
-	case IDLE:
-		break;
-	case INVENTORY_DOWNLOAD:
-		if (gDisconnected)
-		{
-			return;
-		}
-		
-		if (mInventoryRequests.empty())
-		{
-			mLastRequest = mAssetRequests.size();
-			mWaitTimer.start();
-			mExportState = ASSET_DOWNLOAD;
-		}
-		else if (mLastRequest != mInventoryRequests.size())
-		{
-			mWaitTimer.start();
-			mLastRequest = mInventoryRequests.size();
-			updateTitleProgress(INVENTORY_DOWNLOAD);
-		}
-		else if (mWaitTimer.getElapsedTimeF32() > MAX_INVENTORY_WAIT_TIME)
-		{
-			mWaitTimer.start();
-			for (uuid_vec_t::const_iterator iter = mInventoryRequests.begin(); iter != mInventoryRequests.end(); ++iter)
-			{
-				LLViewerObject* object = gObjectList.findObject((*iter));
-				object->dirtyInventory();
-				object->requestInventory();
-				
-				LL_DEBUGS("export") << "re-requested inventory of " << (*iter).asString() << LL_ENDL;
-			}
-		}
-		break;
-	case ASSET_DOWNLOAD:
-		if (gDisconnected)
-		{
-			return;
-		}
-		
-		if (mAssetRequests.empty())
-		{
-			mLastRequest = mRequestedTexture.size();
-			mWaitTimer.start();
-			mExportState = TEXTURE_DOWNLOAD;
-		}
-		else if (mLastRequest != mAssetRequests.size())
-		{
-			mWaitTimer.start();
-			mLastRequest = mAssetRequests.size();
-			updateTitleProgress(ASSET_DOWNLOAD);
-		}
-		else if (mWaitTimer.getElapsedTimeF32() > MAX_ASSET_WAIT_TIME)
-		{
-			//abort for now
-			LL_DEBUGS("export") << "Asset timeout with " << (S32)mAssetRequests.size() << " requests left." << LL_ENDL;
-			for (uuid_vec_t::iterator iter = mAssetRequests.begin(); iter != mAssetRequests.end(); ++iter)
-			{
-				LL_DEBUGS("export") << "Asset: " << (*iter).asString() << LL_ENDL;
-			}
-			mAssetRequests.clear();
-		}
-		break;
-	case TEXTURE_DOWNLOAD:
-		if (gDisconnected)
-		{
-			return;
-		}
-
-		if(mRequestedTexture.empty())
-		{
-			mExportState = IDLE;
-			if (!gIdleCallbacks.deleteFunction(onIdle, this))
-			{
-				LL_WARNS("export") << "Failed to delete idle callback" << LL_ENDL;
-			}
-			mWaitTimer.stop();
-
-			llofstream file;
-			file.open(mFilename.c_str(), std::ios_base::out | std::ios_base::binary);
-			std::string zip_data = zip_llsd(mManifest);
-			file.write(zip_data.data(), zip_data.size());
-			file.close();
-			LL_DEBUGS("export") << "Export finished and written to " << mFilename << LL_ENDL;
-			
-			LLSD args;
-			args["FILENAME"] = mFilename;
-			LLNotificationsUtil::add("ExportFinished", args);
-			closeFloater();
-		}
-		else if (mLastRequest != mRequestedTexture.size())
-		{
-			mWaitTimer.start();
-			mLastRequest = mRequestedTexture.size();
-			updateTitleProgress(TEXTURE_DOWNLOAD);
-		}
-		else if (mWaitTimer.getElapsedTimeF32() > MAX_TEXTURE_WAIT_TIME)
-		{
-			mWaitTimer.start();
-			for (std::map<LLUUID, FSAssetResourceData>::iterator iter = mRequestedTexture.begin(); iter != mRequestedTexture.end(); ++iter)
-			{
-				LLUUID texture_id = iter->first;
-				LLViewerFetchedTexture* image = LLViewerTextureManager::getFetchedTexture(texture_id, FTT_DEFAULT, MIPMAP_TRUE);
-				image->setBoostLevel(LLViewerTexture::BOOST_MAX_LEVEL);
-				image->forceToSaveRawImage(0);
-				image->setLoadedCallback(FSFloaterObjectExport::onImageLoaded, 0, true, false, this, &mCallbackTextureList);
-
-				LL_DEBUGS("export") << "re-requested texture " << texture_id.asString() << LL_ENDL;
-			}
-		}
-		break;
-	default:
-		break;
-	}
-=======
     switch(mExportState)
     {
     case IDLE:
@@ -304,7 +187,7 @@
                 LLViewerFetchedTexture* image = LLViewerTextureManager::getFetchedTexture(texture_id, FTT_DEFAULT, MIPMAP_TRUE);
                 image->setBoostLevel(LLViewerTexture::BOOST_MAX_LEVEL);
                 image->forceToSaveRawImage(0);
-                image->setLoadedCallback(FSFloaterObjectExport::onImageLoaded, 0, TRUE, FALSE, this, &mCallbackTextureList);
+                image->setLoadedCallback(FSFloaterObjectExport::onImageLoaded, 0, true, false, this, &mCallbackTextureList);
 
                 LL_DEBUGS("export") << "re-requested texture " << texture_id.asString() << LL_ENDL;
             }
@@ -313,7 +196,6 @@
     default:
         break;
     }
->>>>>>> c06fb4e0
 }
 
 FSFloaterObjectExport::FSFloaterObjectExport(const LLSD& key)
@@ -342,23 +224,13 @@
 
 bool FSFloaterObjectExport::postBuild()
 {
-<<<<<<< HEAD
-	mObjectList = getChild<LLScrollListCtrl>("selected_objects");
-	mTexturePanel = getChild<LLPanel>("textures_panel");
-	childSetAction("export_btn", boost::bind(&FSFloaterObjectExport::onClickExport, this));
-	
-	LLSelectMgr::getInstance()->mUpdateSignal.connect(boost::bind(&FSFloaterObjectExport::updateSelection, this));
-	
-	return true;
-=======
     mObjectList = getChild<LLScrollListCtrl>("selected_objects");
     mTexturePanel = getChild<LLPanel>("textures_panel");
     childSetAction("export_btn", boost::bind(&FSFloaterObjectExport::onClickExport, this));
 
     LLSelectMgr::getInstance()->mUpdateSignal.connect(boost::bind(&FSFloaterObjectExport::updateSelection, this));
 
-    return TRUE;
->>>>>>> c06fb4e0
+    return true;
 }
 
 void FSFloaterObjectExport::draw()
@@ -736,72 +608,6 @@
 
 bool FSFloaterObjectExport::exportTexture(const LLUUID& texture_id)
 {
-<<<<<<< HEAD
-	if(texture_id.isNull())
-	{
-		LL_WARNS("export") << "Attempted to export NULL texture." << LL_ENDL;
-		return false;
-	}
-	
-	if (mTextureChecked.count(texture_id) != 0)
-	{
-		return mTextureChecked[texture_id];
-	}
-	
-	if (gAssetStorage->hasLocalAsset(texture_id, LLAssetType::AT_TEXTURE))
-	{
-		LL_DEBUGS("export") << "Texture " << texture_id.asString() << " is local static." << LL_ENDL;
-		// no need to save the texture data as the viewer already has it in a local file.
-		mTextureChecked[texture_id] = true;
-		return true;
-	}
-	
-	//TODO: check for local file static texture. The above will only get the static texture in the static db, not individual textures.
-
-	LLViewerFetchedTexture* imagep = LLViewerTextureManager::getFetchedTexture(texture_id);
-	bool texture_export = false;
-	std::string name;
-	std::string description;
-	
-	if (LLGridManager::getInstance()->isInSecondLife())
-	{
-		if (imagep->mComment.find("a") != imagep->mComment.end())
-		{
-			if (LLUUID(imagep->mComment["a"]) == gAgentID)
-			{
-				texture_export = true;
-				LL_DEBUGS("export") << texture_id <<  " pass texture export comment check." << LL_ENDL;
-			}
-		}
-	}
-
-	if (texture_export)
-	{
-		FSExportPermsCheck::canExportAsset(texture_id, &name, &description);
-	}
-	else
-	{
-		texture_export = FSExportPermsCheck::canExportAsset(texture_id, &name, &description);
-	}
-
-	mTextureChecked[texture_id] = texture_export;
-	
-	if (!texture_export)
-	{
-		LL_DEBUGS("export") << "Texture " << texture_id << " failed export check." << LL_ENDL;
-		return false;
-	}
-
-	LL_DEBUGS("export") << "Loading image texture " << texture_id << LL_ENDL;
-	mRequestedTexture[texture_id].name = name;
-	mRequestedTexture[texture_id].description = description;
-	LLViewerFetchedTexture* image = LLViewerTextureManager::getFetchedTexture(texture_id, FTT_DEFAULT, MIPMAP_TRUE);
-	image->setBoostLevel(LLViewerTexture::BOOST_MAX_LEVEL);
-	image->forceToSaveRawImage(0);
-	image->setLoadedCallback(FSFloaterObjectExport::onImageLoaded, 0, true, false, this, &mCallbackTextureList);
-
-	return true;
-=======
     if(texture_id.isNull())
     {
         LL_WARNS("export") << "Attempted to export NULL texture." << LL_ENDL;
@@ -863,10 +669,9 @@
     LLViewerFetchedTexture* image = LLViewerTextureManager::getFetchedTexture(texture_id, FTT_DEFAULT, MIPMAP_TRUE);
     image->setBoostLevel(LLViewerTexture::BOOST_MAX_LEVEL);
     image->forceToSaveRawImage(0);
-    image->setLoadedCallback(FSFloaterObjectExport::onImageLoaded, 0, TRUE, FALSE, this, &mCallbackTextureList);
+    image->setLoadedCallback(FSFloaterObjectExport::onImageLoaded, 0, true, false, this, &mCallbackTextureList);
 
     return true;
->>>>>>> c06fb4e0
 }
 
 // static
@@ -951,87 +756,6 @@
             }
         }
 #endif
-<<<<<<< HEAD
-		if (LLGridManager::getInstance()->isInSecondLife() && (perms.getCreator() == gAgentID))
-		{
-			exportable = true;
-		}
-
-		if (!exportable)
-		{
-			//<FS:TS> Only complain if we're trying to export a non-NULL item and fail
-			if (!item->getUUID().isNull())
-			{
-				LL_DEBUGS("export") << "Item " << item->getName() << ", UUID " << item->getUUID() << " failed export check." << LL_ENDL;
-			}
-			continue;
-		}
-
-		if (item->getType() == LLAssetType::AT_NONE || item->getType() == LLAssetType::AT_OBJECT)
-		{
-			// currentelly not exportable
-			LL_DEBUGS("export") << "Skipping " << LLAssetType::lookup(item->getType()) << " item " << item->getName() << LL_ENDL;
-			continue;
-		}
-
-		prim["content"].append(item->getUUID());
-		mManifest["inventory"][item->getUUID().asString()] = ll_create_sd_from_inventory_item(item);
-		
-		if (item->getAssetUUID().isNull() && item->getType() == LLAssetType::AT_NOTECARD)
-		{
-			// FIRE-9655
-			// Blank Notecard item can have NULL asset ID.
-			// Generate a new UUID and save as an empty asset.
-			LLUUID asset_uuid = LLUUID::generateNewID();
-			mManifest["inventory"][item->getUUID().asString()]["asset_id"] = asset_uuid;
-			
-			mManifest["asset"][asset_uuid.asString()]["name"] = item->getName();
-			mManifest["asset"][asset_uuid.asString()]["description"] = item->getDescription();
-			mManifest["asset"][asset_uuid.asString()]["type"] = LLAssetType::lookup(item->getType());
-
-			LLNotecard nc(255); //don't need to allocate default size of 65536
-			std::stringstream out_stream;
-			nc.exportStream(out_stream);
-			std::string out_string = out_stream.str();
-			std::vector<U8> buffer(out_string.begin(), out_string.end());
-			mManifest["asset"][asset_uuid.asString()]["data"] = buffer;
-		}
-		else
-		{
-			LL_DEBUGS("export") << "Requesting asset " << item->getAssetUUID() << " for item " << item->getUUID() << LL_ENDL;
-			mAssetRequests.push_back(item->getUUID());
-			FSAssetResourceData* data = new FSAssetResourceData;
-			data->name = item->getName();
-			data->description = item->getDescription();
-			data->user_data = this;
-			data->uuid = item->getUUID();
-
-			if (item->getAssetUUID().isNull() || item->getType() == LLAssetType::AT_NOTECARD || item->getType() == LLAssetType::AT_LSL_TEXT)
-			{
-				gAssetStorage->getInvItemAsset(object->getRegion()->getHost(),
-							      gAgent.getID(),
-							      gAgent.getSessionID(),
-							      item->getPermissions().getOwner(),
-							      object->getID(),
-							      item->getUUID(),
-							      item->getAssetUUID(),
-							      item->getType(),
-							      onLoadComplete,
-							      data,
-							      true);
-			}
-			else
-			{
-				gAssetStorage->getAssetData(item->getAssetUUID(),
-							    item->getType(),
-							    onLoadComplete,
-							    data,
-							    true);
-			}
-		}
-	}
-	object->removeInventoryListener(this);
-=======
         if (LLGridManager::getInstance()->isInSecondLife() && (perms.getCreator() == gAgentID))
         {
             exportable = true;
@@ -1098,7 +822,7 @@
                                   item->getType(),
                                   onLoadComplete,
                                   data,
-                                  TRUE);
+                                  true);
             }
             else
             {
@@ -1106,153 +830,16 @@
                                 item->getType(),
                                 onLoadComplete,
                                 data,
-                                TRUE);
+                                true);
             }
         }
     }
     object->removeInventoryListener(this);
->>>>>>> c06fb4e0
 }
 
 // static
 void FSFloaterObjectExport::onLoadComplete(const LLUUID& asset_uuid, LLAssetType::EType type, void* user_data, S32 status, LLExtStat ext_status)
 {
-<<<<<<< HEAD
-	FSAssetResourceData* data = (FSAssetResourceData*)user_data;
-	FSFloaterObjectExport* self = (FSFloaterObjectExport*)data->user_data;
-	LLUUID item_uuid = data->uuid;
-	self->removeRequestedAsset(item_uuid);
-	
-	if (status != 0)
-	{
-		LL_WARNS("export") << "Problem fetching asset: " << asset_uuid << " " << status << " " << (U32)ext_status << LL_ENDL;
-		delete data;
-		return;
-	}
-
-	LL_DEBUGS("export") << "Saving asset " << asset_uuid.asString() << " of item " << item_uuid.asString() << LL_ENDL;
-	LLFileSystem file(asset_uuid, type);
-	S32 file_length = file.getSize();
-	std::vector<U8> buffer(file_length);
-	file.read(&buffer[0], file_length);
-	self->mManifest["asset"][asset_uuid.asString()]["name"] = data->name;
-	self->mManifest["asset"][asset_uuid.asString()]["description"] = data->description;
-	self->mManifest["asset"][asset_uuid.asString()]["type"] = LLAssetType::lookup(type);
-	self->mManifest["asset"][asset_uuid.asString()]["data"] = buffer;
-
-	if (self->mManifest["inventory"].has(item_uuid.asString()))
-	{
-		if (self->mManifest["inventory"][item_uuid.asString()]["asset_id"].asUUID().isNull())
-		{
-			self->mManifest["inventory"][item_uuid.asString()]["asset_id"] = asset_uuid;
-		}
-	}
-
-	switch(type)
-	{
-	case LLAssetType::AT_CLOTHING:
-	case LLAssetType::AT_BODYPART:
-	{
-		std::string asset(buffer.begin(), buffer.end());
-		S32 position = asset.rfind("textures");
-		boost::regex pattern("[[:xdigit:]]{8}(-[[:xdigit:]]{4}){3}-[[:xdigit:]]{12}");
-		boost::sregex_iterator m1(asset.begin() + position, asset.end(), pattern);
-		boost::sregex_iterator m2;
-		for( ; m1 != m2; ++m1)
-		{
-			LL_DEBUGS("export") << "Found wearable texture " << m1->str() << LL_ENDL;
-			if(LLUUID::validate(m1->str()))
-			{
-				self->exportTexture(LLUUID(m1->str()));
-			}
-			else
-			{
-				LL_DEBUGS("export") << "Invalid uuid: " << m1->str() << LL_ENDL;
-			}
-		}
-	}
-		break;
-	case LLAssetType::AT_GESTURE:
-	{
-		buffer.push_back('\0');
-		LLMultiGesture* gesture = new LLMultiGesture();
-		LLDataPackerAsciiBuffer dp((char*)&buffer[0], file_length+1);
-		if (!gesture->deserialize(dp))
-		{
-			LL_WARNS("export") << "Unable to load gesture " << asset_uuid << LL_ENDL;
-			delete gesture;
-			gesture = NULL;
-			break;
-		}
-		std::string name;
-		std::string description;
-		S32 i;
-		S32 count = gesture->mSteps.size();
-		for (i = 0; i < count; ++i)
-		{
-			LLGestureStep* step = gesture->mSteps[i];
-			
-			switch(step->getType())
-			{
-			case STEP_ANIMATION:
-			{
-				LLGestureStepAnimation* anim_step = (LLGestureStepAnimation*)step;
-				if (!FSExportPermsCheck::canExportAsset(anim_step->mAnimAssetID, &name, &description))
-				{
-					LL_DEBUGS("export") << "Asset in gesture " << data->name << " failed export check." << LL_ENDL;
-					break;
-				}
-				
-				FSAssetResourceData* anim_data = new FSAssetResourceData;
-				anim_data->name = anim_step->mAnimName;
-				anim_data->user_data = self;
-				anim_data->uuid = anim_step->mAnimAssetID;
-
-				LL_DEBUGS("export") << "Requesting animation asset " << anim_step->mAnimAssetID.asString() << LL_ENDL;
-				self->mAssetRequests.push_back(anim_step->mAnimAssetID);
-				gAssetStorage->getAssetData(anim_step->mAnimAssetID,
-							    LLAssetType::AT_ANIMATION,
-							    onLoadComplete,
-							    anim_data,
-							    true);
-			}
-				break;
-			case STEP_SOUND:
-			{
-				LLGestureStepSound* sound_step = (LLGestureStepSound*)step;
-				if (!FSExportPermsCheck::canExportAsset(sound_step->mSoundAssetID, &name, &description))
-				{
-					LL_DEBUGS("export") << "Asset in gesture " << data->name << " failed export check." << LL_ENDL;
-					break;
-				}
-				
-				FSAssetResourceData* sound_data = new FSAssetResourceData;
-				sound_data->name = sound_step->mSoundName;
-				sound_data->user_data = self;
-				sound_data->uuid = sound_step->mSoundAssetID;
-
-				LL_DEBUGS("export") << "Requesting sound asset " << sound_step->mSoundAssetID.asString() << LL_ENDL;
-				self->mAssetRequests.push_back(sound_step->mSoundAssetID);
-				gAssetStorage->getAssetData(sound_step->mSoundAssetID,
-							    LLAssetType::AT_SOUND,
-							    onLoadComplete,
-							    sound_data,
-							    true);
-			}
-				break;
-			default:
-				break;
-			}
-		}
-		delete gesture;
-	}
-		break;
-	default:
-		break;
-	}
-
-	delete data;
-=======
     FSAssetResourceData* data = (FSAssetResourceData*)user_data;
     FSFloaterObjectExport* self = (FSFloaterObjectExport*)data->user_data;
     LLUUID item_uuid = data->uuid;
@@ -1349,7 +936,7 @@
                                 LLAssetType::AT_ANIMATION,
                                 onLoadComplete,
                                 anim_data,
-                                TRUE);
+                                true);
             }
                 break;
             case STEP_SOUND:
@@ -1372,7 +959,7 @@
                                 LLAssetType::AT_SOUND,
                                 onLoadComplete,
                                 sound_data,
-                                TRUE);
+                                true);
             }
                 break;
             default:
@@ -1387,7 +974,6 @@
     }
 
     delete data;
->>>>>>> c06fb4e0
 }
 
 void FSFloaterObjectExport::removeRequestedAsset(LLUUID asset_uuid)
