--- conflicted
+++ resolved
@@ -1211,18 +1211,12 @@
 	if (selection_count == 1)
 	{
 		LLSD args;
-<<<<<<< HEAD
 		// <FS:Ansariel> FIRE-19529: Group eject dialog doesn't show avatar name
-		//std::string fullname;
-		//gCacheName->getFullName(mMembersList->getValue(), fullname);
-		std::string fullname = LLSLURL("agent", mMembersList->getValue().asUUID(), "completename").getSLURLString();
+		//LLAvatarName av_name;
+		//LLAvatarNameCache::get(mMembersList->getValue(), &av_name);
+		//args["AVATAR_NAME"] = av_name.getUserName();
+		args["AVATAR_NAME"] = LLSLURL("agent", mMembersList->getValue().asUUID(), "completename").getSLURLString();
 		// <FS:Ansariel>
-		args["AVATAR_NAME"] = fullname;
-=======
-		LLAvatarName av_name;
-		LLAvatarNameCache::get(mMembersList->getValue(), &av_name);
-		args["AVATAR_NAME"] = av_name.getUserName();
->>>>>>> c627d0a2
 		LLSD payload;
 		LLNotificationsUtil::add("EjectGroupMemberWarning",
 				 	 	 	 	 args,
@@ -1283,11 +1277,6 @@
 		for (uuid_vec_t::const_iterator i = selected_members.begin(); i != selected_members.end(); ++i)
 		{
 			LLSD args;
-<<<<<<< HEAD
-			// <FS:Ansariel> Always show complete name in rights confirmation dialogs
-			//args["AVATAR_NAME"] = LLSLURL("agent", *i, "displayname").getSLURLString();
-=======
->>>>>>> c627d0a2
 			args["AVATAR_NAME"] = LLSLURL("agent", *i, "completename").getSLURLString();
 			args["GROUP_NAME"] = group_data->mName;
 			
