--- conflicted
+++ resolved
@@ -479,29 +479,12 @@
 {
 	// Hook up the search widgets.
 	bool recurse = true;
-<<<<<<< HEAD
-	// <FS:Ansariel> Does not exist on all tabs!
-	//mSearchEditor = getChild<LLFilterEditor>("filter_input", recurse);
-
-	//if (!mSearchEditor) 
-	//	return FALSE;
-
-	//mSearchEditor->setCommitCallback(boost::bind(&LLPanelGroupSubTab::setSearchFilter, this, _2));
-	mSearchEditor = findChild<LLFilterEditor>("filter_input", recurse);
-
-	if (mSearchEditor)
-	{
-		mSearchEditor->setCommitCallback(boost::bind(&LLPanelGroupSubTab::setSearchFilter, this, _2));
-	}
-	// </FS:Ansariel>
-=======
 
 	mSearchEditor = findChild<LLFilterEditor>("filter_input", recurse);
 	if (mSearchEditor) // SubTab doesn't implement this, only some of derived classes
 	{
 		mSearchEditor->setCommitCallback(boost::bind(&LLPanelGroupSubTab::setSearchFilter, this, _2));
 	}
->>>>>>> 9eabb279
 
 	return LLPanelGroupTab::postBuild();
 }
@@ -852,17 +835,8 @@
 
 	// Look recursively from the parent to find all our widgets.
 	bool recurse = true;
-<<<<<<< HEAD
-	// <FS:Ansariel> Might not exist
-	//mHeader = parent->getChild<LLPanel>("members_header", recurse);
-	//mFooter = parent->getChild<LLPanel>("members_footer", recurse);
 	mHeader = parent->findChild<LLPanel>("members_header", recurse);
 	mFooter = parent->findChild<LLPanel>("members_footer", recurse);
-	// </FS:Ansariel>
-=======
-	mHeader = parent->findChild<LLPanel>("members_header", recurse);
-	mFooter = parent->findChild<LLPanel>("members_footer", recurse);
->>>>>>> 9eabb279
 
 	mMembersList 		= parent->getChild<LLNameListCtrl>("member_list", recurse);
 	mAssignedRolesList	= parent->getChild<LLScrollListCtrl>("member_assigned_roles", recurse);
@@ -2100,17 +2074,8 @@
 
 	// Look recursively from the parent to find all our widgets.
 	bool recurse = true;
-<<<<<<< HEAD
-	// <FS:Ansariel> Might not exist
-	//mHeader = parent->getChild<LLPanel>("roles_header", recurse);
-	//mFooter = parent->getChild<LLPanel>("roles_footer", recurse);
 	mHeader = parent->findChild<LLPanel>("roles_header", recurse);
 	mFooter = parent->findChild<LLPanel>("roles_footer", recurse);
-	// </FS:Ansariel>
-=======
-	mHeader = parent->findChild<LLPanel>("roles_header", recurse);
-	mFooter = parent->findChild<LLPanel>("roles_footer", recurse);
->>>>>>> 9eabb279
 
 
 	mRolesList 		= parent->getChild<LLScrollListCtrl>("role_list", recurse);
@@ -2918,17 +2883,8 @@
 
 	// Look recursively from the parent to find all our widgets.
 	bool recurse = true;
-<<<<<<< HEAD
-	// <FS:Ansariel> Might not exist
-	//mHeader = parent->getChild<LLPanel>("actions_header", recurse);
-	//mFooter = parent->getChild<LLPanel>("actions_footer", recurse);
 	mHeader = parent->findChild<LLPanel>("actions_header", recurse);
 	mFooter = parent->findChild<LLPanel>("actions_footer", recurse);
-	// </FS:Ansariel>
-=======
-	mHeader = parent->findChild<LLPanel>("actions_header", recurse);
-	mFooter = parent->findChild<LLPanel>("actions_footer", recurse);
->>>>>>> 9eabb279
 
 	mActionDescription = parent->getChild<LLTextEditor>("action_description", recurse);
 
@@ -3134,21 +3090,10 @@
 
 	// Look recursively from the parent to find all our widgets.
 	bool recurse = true;
-<<<<<<< HEAD
-	
-	// <FS:Ansariel> Might not exist
-	//mHeader	= parent->getChild<LLPanel>("banlist_header", recurse);
-	//mFooter	= parent->getChild<LLPanel>("banlist_footer", recurse);
-	mHeader	= parent->findChild<LLPanel>("banlist_header", recurse);
-	mFooter	= parent->findChild<LLPanel>("banlist_footer", recurse);
-	// </FS:Ansariel>
-	
-=======
 
 	mHeader = parent->findChild<LLPanel>("banlist_header", recurse);
 	mFooter = parent->findChild<LLPanel>("banlist_footer", recurse);
 
->>>>>>> 9eabb279
 	mBanList = parent->getChild<LLNameListCtrl>("ban_list", recurse);
 	
 	mCreateBanButton		= parent->getChild<LLButton>("ban_create", recurse);
