--- conflicted
+++ resolved
@@ -1,292 +1,239 @@
-/**
- * @file llfloaterimcontainer.h
- * @brief Multifloater containing active IM sessions in separate tab container tabs
- *
- * $LicenseInfo:firstyear=2009&license=viewerlgpl$
- * Second Life Viewer Source Code
- * Copyright (C) 2010, Linden Research, Inc.
- *
- * This library is free software; you can redistribute it and/or
- * modify it under the terms of the GNU Lesser General Public
- * License as published by the Free Software Foundation;
- * version 2.1 of the License only.
- *
- * This library is distributed in the hope that it will be useful,
- * but WITHOUT ANY WARRANTY; without even the implied warranty of
- * MERCHANTABILITY or FITNESS FOR A PARTICULAR PURPOSE.  See the GNU
- * Lesser General Public License for more details.
- *
- * You should have received a copy of the GNU Lesser General Public
- * License along with this library; if not, write to the Free Software
- * Foundation, Inc., 51 Franklin Street, Fifth Floor, Boston, MA  02110-1301  USA
- *
- * Linden Research, Inc., 945 Battery Street, San Francisco, CA  94111  USA
- * $/LicenseInfo$
- */
-
-#ifndef LL_LLFLOATERIMCONTAINER_H
-#define LL_LLFLOATERIMCONTAINER_H
-
-#include <map>
-#include <vector>
-
-#include "llimview.h"
-#include "llevents.h"
-#include "../llui/llfloater.h"
-#include "../llui/llmultifloater.h"
-#include "llavatarpropertiesprocessor.h"
-#include "llgroupmgr.h"
-#include "../llui/lltrans.h"
-#include "llconversationmodel.h"
-#include "llconversationview.h"
-
-class LLButton;
-class LLLayoutPanel;
-class LLLayoutStack;
-class LLTabContainer;
-class LLFloaterIMContainer;
-class LLSpeaker;
-class LLSpeakerMgr;
-
-class LLFloaterIMContainer
-    : public LLMultiFloater
-    , public LLIMSessionObserver
-{
-public:
-<<<<<<< HEAD
-	LLFloaterIMContainer(const LLSD& seed, const Params& params = getDefaultParams());
-	virtual ~LLFloaterIMContainer();
-	
-	/*virtual*/ bool postBuild();
-	/*virtual*/ void onOpen(const LLSD& key);
-	/*virtual*/ void draw();
-	/*virtual*/ void setMinimized(bool b);
-	/*virtual*/ void setVisible(bool visible);
-	/*virtual*/ void setVisibleAndFrontmost(bool take_focus=true, const LLSD& key = LLSD());
-	/*virtual*/ void updateResizeLimits();
-	/*virtual*/ void handleReshape(const LLRect& rect, bool by_user);
-
-	void onCloseFloater(LLUUID& id);
-
-	/*virtual*/ void addFloater(LLFloater* floaterp, 
-								bool select_added_floater, 
-								LLTabContainer::eInsertionPoint insertion_point = LLTabContainer::END);
-	void returnFloaterToHost();
-    void showConversation(const LLUUID& session_id);
-    void selectConversation(const LLUUID& session_id);
-	void selectNextConversationByID(const LLUUID& session_id);
-    bool selectConversationPair(const LLUUID& session_id, bool select_widget, bool focus_floater = true);
-=======
-    LLFloaterIMContainer(const LLSD& seed, const Params& params = getDefaultParams());
-    virtual ~LLFloaterIMContainer();
-
-    /*virtual*/ BOOL postBuild();
-    /*virtual*/ void onOpen(const LLSD& key);
-    /*virtual*/ void draw();
-    /*virtual*/ void setMinimized(BOOL b);
-    /*virtual*/ void setVisible(BOOL visible);
-    /*virtual*/ void setVisibleAndFrontmost(BOOL take_focus=TRUE, const LLSD& key = LLSD());
-    /*virtual*/ void updateResizeLimits();
-    /*virtual*/ void handleReshape(const LLRect& rect, bool by_user);
-
-    void onCloseFloater(LLUUID& id);
-
-    /*virtual*/ void addFloater(LLFloater* floaterp,
-                                BOOL select_added_floater,
-                                LLTabContainer::eInsertionPoint insertion_point = LLTabContainer::END);
-    void returnFloaterToHost();
-    void showConversation(const LLUUID& session_id);
-    void selectConversation(const LLUUID& session_id);
-    void selectNextConversationByID(const LLUUID& session_id);
-    BOOL selectConversationPair(const LLUUID& session_id, bool select_widget, bool focus_floater = true);
->>>>>>> e1623bb2
-    void clearAllFlashStates();
-    bool selectAdjacentConversation(bool focus_selected);
-    bool selectNextorPreviousConversation(bool select_next, bool focus_selected = true);
-    void expandConversation();
-
-    /*virtual*/ void tabClose();
-    void showStub(bool visible);
-
-    static LLFloater* getCurrentVoiceFloater();
-    static LLFloaterIMContainer* findInstance();
-    static LLFloaterIMContainer* getInstance();
-
-<<<<<<< HEAD
-	static LLFloaterIMContainer* findInstance();
-	static LLFloaterIMContainer* getInstance();
-=======
-    static void onCurrentChannelChanged(const LLUUID& session_id);
->>>>>>> e1623bb2
-
-    void collapseMessagesPane(bool collapse);
-    bool isMessagesPaneCollapsed();
-    bool isConversationsPaneCollapsed();
-
-    // Callbacks
-    static void idle(void* user_data);
-
-<<<<<<< HEAD
-	// LLIMSessionObserver observe triggers
-	/*virtual*/ void sessionAdded(const LLUUID& session_id, const std::string& name, const LLUUID& other_participant_id, bool has_offline_msg);
-=======
-    // LLIMSessionObserver observe triggers
-    /*virtual*/ void sessionAdded(const LLUUID& session_id, const std::string& name, const LLUUID& other_participant_id, BOOL has_offline_msg);
->>>>>>> e1623bb2
-    /*virtual*/ void sessionActivated(const LLUUID& session_id, const std::string& name, const LLUUID& other_participant_id);
-    /*virtual*/ void sessionVoiceOrIMStarted(const LLUUID& session_id);
-    /*virtual*/ void sessionRemoved(const LLUUID& session_id);
-    /*virtual*/ void sessionIDUpdated(const LLUUID& old_session_id, const LLUUID& new_session_id);
-
-    LLConversationViewModel& getRootViewModel() { return mConversationViewModel; }
-    LLUUID getSelectedSession() { return mSelectedSession; }
-    void setSelectedSession(LLUUID sessionID) { mSelectedSession = sessionID; }
-    LLConversationItem* getSessionModel(const LLUUID& session_id);
-    LLConversationSort& getSortOrder() { return mConversationViewModel.getSorter(); }
-
-    // Handling of lists of participants is public so to be common with llfloatersessiontab
-    // *TODO : Find a better place for this.
-    bool checkContextMenuItem(const std::string& item, uuid_vec_t& selectedIDS);
-    bool enableContextMenuItem(const std::string& item, uuid_vec_t& selectedIDS);
-    void doToParticipants(const std::string& item, uuid_vec_t& selectedIDS);
-
-<<<<<<< HEAD
-	void assignResizeLimits();
-	virtual bool handleKeyHere(KEY key, MASK mask );
-	/*virtual*/ void closeFloater(bool app_quitting = false);
-    void closeAllConversations();
-    void closeSelectedConversations(const uuid_vec_t& ids);
-	/*virtual*/ bool isFrontmost();
-=======
-    void assignResizeLimits();
-    virtual BOOL handleKeyHere(KEY key, MASK mask );
-    /*virtual*/ void closeFloater(bool app_quitting = false);
-    void closeAllConversations();
-    void closeSelectedConversations(const uuid_vec_t& ids);
-    /*virtual*/ BOOL isFrontmost();
->>>>>>> e1623bb2
-
-
-private:
-    typedef std::map<LLUUID,LLFloater*> avatarID_panel_map_t;
-    avatarID_panel_map_t mSessions;
-    boost::signals2::connection mNewMessageConnection;
-
-    /*virtual*/ void computeResizeLimits(S32& new_min_width, S32& new_min_height) {}
-
-    void onNewMessageReceived(const LLSD& data);
-
-    void onExpandCollapseButtonClicked();
-    void onStubCollapseButtonClicked();
-    void processParticipantsStyleUpdate();
-    void onSpeakButtonPressed();
-    void onSpeakButtonReleased();
-    /*virtual*/ void onClickCloseBtn(bool app_quitting = false);
-    /*virtual*/ void closeHostedFloater();
-
-    void collapseConversationsPane(bool collapse, bool save_is_allowed=true);
-
-    void reshapeFloaterAndSetResizeLimits(bool collapse, S32 delta_width);
-
-    void onAddButtonClicked();
-    void onAvatarPicked(const uuid_vec_t& ids);
-
-<<<<<<< HEAD
-	bool isActionChecked(const LLSD& userdata);
-	void onCustomAction (const LLSD& userdata);
-	void setSortOrderSessions(const LLConversationFilter::ESortOrderType order);
-	void setSortOrderParticipants(const LLConversationFilter::ESortOrderType order);
-	void setSortOrder(const LLConversationSort& order);
-=======
-    BOOL isActionChecked(const LLSD& userdata);
-    void onCustomAction (const LLSD& userdata);
-    void setSortOrderSessions(const LLConversationFilter::ESortOrderType order);
-    void setSortOrderParticipants(const LLConversationFilter::ESortOrderType order);
-    void setSortOrder(const LLConversationSort& order);
->>>>>>> e1623bb2
-
-    void getSelectedUUIDs(uuid_vec_t& selected_uuids, bool participant_uuids = true);
-    const LLConversationItem * getCurSelectedViewModelItem();
-    void getParticipantUUIDs(uuid_vec_t& selected_uuids);
-    void doToSelected(const LLSD& userdata);
-    bool checkContextMenuItem(const LLSD& userdata);
-    bool enableContextMenuItem(const LLSD& userdata);
-    bool visibleContextMenuItem(const LLSD& userdata);
-    void doToSelectedConversation(const std::string& command, uuid_vec_t& selectedIDS);
-    void doToSelectedGroup(const LLSD& userdata);
-
-    static void confirmMuteAllCallback(const LLSD& notification, const LLSD& response);
-    bool enableModerateContextMenuItem(const std::string& userdata, bool is_self = false);
-    LLSpeaker * getSpeakerOfSelectedParticipant(LLSpeakerMgr * speaker_managerp);
-    LLSpeakerMgr * getSpeakerMgrForSelectedParticipant();
-    bool isGroupModerator();
-    bool haveAbilityToBan();
-    bool canBanSelectedMember(const LLUUID& participant_uuid);
-    LLUUID getGroupUIIDForSelectedParticipant();
-    bool isMuted(const LLUUID& avatar_id);
-    void moderateVoice(const std::string& command, const LLUUID& userID);
-    void moderateVoiceAllParticipants(bool unmute);
-    void moderateVoiceParticipant(const LLUUID& avatar_id, bool unmute);
-    void toggleAllowTextChat(const LLUUID& participant_uuid);
-    void banSelectedMember(const LLUUID& participant_uuid);
-    void openNearbyChat();
-    bool isParticipantListExpanded();
-
-    void idleUpdate(); // for convenience (self) from static idle
-    void idleProcessEvents();
-
-    LLButton* mExpandCollapseBtn;
-    LLButton* mStubCollapseBtn;
-    LLButton* mSpeakBtn;
-    LLPanel* mStubPanel;
-    LLTextBox* mStubTextBox;
-    LLLayoutPanel* mMessagesPane;
-    LLLayoutPanel* mConversationsPane;
-    LLLayoutStack* mConversationsStack;
-
-    bool mInitialized;
-    bool mIsFirstLaunch;
-
-    bool mIsFirstOpen;
-
-    LLUUID mSelectedSession;
-    std::string mGeneralTitle;
-
-    // Conversation list implementation
-public:
-    bool removeConversationListItem(const LLUUID& uuid, bool change_focus = true);
-    LLConversationItem* addConversationListItem(const LLUUID& uuid, bool isWidgetSelected = false);
-    void setTimeNow(const LLUUID& session_id, const LLUUID& participant_id);
-    void setNearbyDistances();
-    void reSelectConversation();
-    void updateSpeakBtnState();
-    static bool isConversationLoggingAllowed();
-    void flashConversationItemWidget(const LLUUID& session_id, bool is_flashes);
-    void highlightConversationItemWidget(const LLUUID& session_id, bool is_highlighted);
-    bool isScrolledOutOfSight(LLConversationViewSession* conversation_item_widget);
-    boost::signals2::connection mMicroChangedSignal;
-    S32 getConversationListItemSize() { return mConversationsWidgets.size(); }
-    typedef std::list<LLFloater*> floater_list_t;
-    void getDetachedConversationFloaters(floater_list_t& floaters);
-
-private:
-    LLConversationViewSession* createConversationItemWidget(LLConversationItem* item);
-    LLConversationViewParticipant* createConversationViewParticipant(LLConversationItem* item);
-    bool onConversationModelEvent(const LLSD& event);
-    void handleConversationModelEvent(const LLSD& event);
-
-    // Conversation list data
-    LLPanel* mConversationsListPanel;   // This is the main widget we add conversation widget to
-    conversations_items_map mConversationsItems;
-    conversations_widgets_map mConversationsWidgets;
-    LLConversationViewModel mConversationViewModel;
-    LLFolderView* mConversationsRoot;
-    LLEventStream mConversationsEventStream;
-
-    typedef std::map<LLUUID, std::deque<LLSD> > conversations_items_deque;
-    conversations_items_deque mConversationEventQueue;
-
-    LLTimer mParticipantRefreshTimer;
-};
-
-#endif // LL_LLFLOATERIMCONTAINER_H+/**
+ * @file llfloaterimcontainer.h
+ * @brief Multifloater containing active IM sessions in separate tab container tabs
+ *
+ * $LicenseInfo:firstyear=2009&license=viewerlgpl$
+ * Second Life Viewer Source Code
+ * Copyright (C) 2010, Linden Research, Inc.
+ *
+ * This library is free software; you can redistribute it and/or
+ * modify it under the terms of the GNU Lesser General Public
+ * License as published by the Free Software Foundation;
+ * version 2.1 of the License only.
+ *
+ * This library is distributed in the hope that it will be useful,
+ * but WITHOUT ANY WARRANTY; without even the implied warranty of
+ * MERCHANTABILITY or FITNESS FOR A PARTICULAR PURPOSE.  See the GNU
+ * Lesser General Public License for more details.
+ *
+ * You should have received a copy of the GNU Lesser General Public
+ * License along with this library; if not, write to the Free Software
+ * Foundation, Inc., 51 Franklin Street, Fifth Floor, Boston, MA  02110-1301  USA
+ *
+ * Linden Research, Inc., 945 Battery Street, San Francisco, CA  94111  USA
+ * $/LicenseInfo$
+ */
+
+#ifndef LL_LLFLOATERIMCONTAINER_H
+#define LL_LLFLOATERIMCONTAINER_H
+
+#include <map>
+#include <vector>
+
+#include "llimview.h"
+#include "llevents.h"
+#include "../llui/llfloater.h"
+#include "../llui/llmultifloater.h"
+#include "llavatarpropertiesprocessor.h"
+#include "llgroupmgr.h"
+#include "../llui/lltrans.h"
+#include "llconversationmodel.h"
+#include "llconversationview.h"
+
+class LLButton;
+class LLLayoutPanel;
+class LLLayoutStack;
+class LLTabContainer;
+class LLFloaterIMContainer;
+class LLSpeaker;
+class LLSpeakerMgr;
+
+class LLFloaterIMContainer
+    : public LLMultiFloater
+    , public LLIMSessionObserver
+{
+public:
+    LLFloaterIMContainer(const LLSD& seed, const Params& params = getDefaultParams());
+    virtual ~LLFloaterIMContainer();
+
+    /*virtual*/ bool postBuild();
+    /*virtual*/ void onOpen(const LLSD& key);
+    /*virtual*/ void draw();
+    /*virtual*/ void setMinimized(bool b);
+    /*virtual*/ void setVisible(bool visible);
+    /*virtual*/ void setVisibleAndFrontmost(bool take_focus=true, const LLSD& key = LLSD());
+    /*virtual*/ void updateResizeLimits();
+    /*virtual*/ void handleReshape(const LLRect& rect, bool by_user);
+
+    void onCloseFloater(LLUUID& id);
+
+    /*virtual*/ void addFloater(LLFloater* floaterp,
+                                bool select_added_floater,
+                                LLTabContainer::eInsertionPoint insertion_point = LLTabContainer::END);
+    void returnFloaterToHost();
+    void showConversation(const LLUUID& session_id);
+    void selectConversation(const LLUUID& session_id);
+    void selectNextConversationByID(const LLUUID& session_id);
+    bool selectConversationPair(const LLUUID& session_id, bool select_widget, bool focus_floater = true);
+    void clearAllFlashStates();
+    bool selectAdjacentConversation(bool focus_selected);
+    bool selectNextorPreviousConversation(bool select_next, bool focus_selected = true);
+    void expandConversation();
+
+    /*virtual*/ void tabClose();
+    void showStub(bool visible);
+
+    static LLFloaterIMContainer* findInstance();
+    static LLFloaterIMContainer* getInstance();
+
+    static void onCurrentChannelChanged(const LLUUID& session_id);
+
+    void collapseMessagesPane(bool collapse);
+    bool isMessagesPaneCollapsed();
+    bool isConversationsPaneCollapsed();
+
+    // Callbacks
+    static void idle(void* user_data);
+
+    // LLIMSessionObserver observe triggers
+    /*virtual*/ void sessionAdded(const LLUUID& session_id, const std::string& name, const LLUUID& other_participant_id, bool has_offline_msg);
+    /*virtual*/ void sessionActivated(const LLUUID& session_id, const std::string& name, const LLUUID& other_participant_id);
+    /*virtual*/ void sessionVoiceOrIMStarted(const LLUUID& session_id);
+    /*virtual*/ void sessionRemoved(const LLUUID& session_id);
+    /*virtual*/ void sessionIDUpdated(const LLUUID& old_session_id, const LLUUID& new_session_id);
+
+    LLConversationViewModel& getRootViewModel() { return mConversationViewModel; }
+    LLUUID getSelectedSession() { return mSelectedSession; }
+    void setSelectedSession(LLUUID sessionID) { mSelectedSession = sessionID; }
+    LLConversationItem* getSessionModel(const LLUUID& session_id);
+    LLConversationSort& getSortOrder() { return mConversationViewModel.getSorter(); }
+
+    // Handling of lists of participants is public so to be common with llfloatersessiontab
+    // *TODO : Find a better place for this.
+    bool checkContextMenuItem(const std::string& item, uuid_vec_t& selectedIDS);
+    bool enableContextMenuItem(const std::string& item, uuid_vec_t& selectedIDS);
+    void doToParticipants(const std::string& item, uuid_vec_t& selectedIDS);
+
+    void assignResizeLimits();
+    virtual bool handleKeyHere(KEY key, MASK mask );
+    /*virtual*/ void closeFloater(bool app_quitting = false);
+    void closeAllConversations();
+    void closeSelectedConversations(const uuid_vec_t& ids);
+    /*virtual*/ bool isFrontmost();
+
+
+private:
+    typedef std::map<LLUUID,LLFloater*> avatarID_panel_map_t;
+    avatarID_panel_map_t mSessions;
+    boost::signals2::connection mNewMessageConnection;
+
+    /*virtual*/ void computeResizeLimits(S32& new_min_width, S32& new_min_height) {}
+
+    void onNewMessageReceived(const LLSD& data);
+
+    void onExpandCollapseButtonClicked();
+    void onStubCollapseButtonClicked();
+    void processParticipantsStyleUpdate();
+    void onSpeakButtonPressed();
+    void onSpeakButtonReleased();
+    /*virtual*/ void onClickCloseBtn(bool app_quitting = false);
+    /*virtual*/ void closeHostedFloater();
+
+    void collapseConversationsPane(bool collapse, bool save_is_allowed=true);
+
+    void reshapeFloaterAndSetResizeLimits(bool collapse, S32 delta_width);
+
+    void onAddButtonClicked();
+    void onAvatarPicked(const uuid_vec_t& ids);
+
+    bool isActionChecked(const LLSD& userdata);
+    void onCustomAction (const LLSD& userdata);
+    void setSortOrderSessions(const LLConversationFilter::ESortOrderType order);
+    void setSortOrderParticipants(const LLConversationFilter::ESortOrderType order);
+    void setSortOrder(const LLConversationSort& order);
+
+    void getSelectedUUIDs(uuid_vec_t& selected_uuids, bool participant_uuids = true);
+    const LLConversationItem * getCurSelectedViewModelItem();
+    void getParticipantUUIDs(uuid_vec_t& selected_uuids);
+    void doToSelected(const LLSD& userdata);
+    bool checkContextMenuItem(const LLSD& userdata);
+    bool enableContextMenuItem(const LLSD& userdata);
+    bool visibleContextMenuItem(const LLSD& userdata);
+    void doToSelectedConversation(const std::string& command, uuid_vec_t& selectedIDS);
+    void doToSelectedGroup(const LLSD& userdata);
+
+    static void confirmMuteAllCallback(const LLSD& notification, const LLSD& response);
+    bool enableModerateContextMenuItem(const std::string& userdata, bool is_self = false);
+    LLSpeaker * getSpeakerOfSelectedParticipant(LLSpeakerMgr * speaker_managerp);
+    LLSpeakerMgr * getSpeakerMgrForSelectedParticipant();
+    bool isGroupModerator();
+    bool haveAbilityToBan();
+    bool canBanSelectedMember(const LLUUID& participant_uuid);
+    LLUUID getGroupUIIDForSelectedParticipant();
+    bool isMuted(const LLUUID& avatar_id);
+    void moderateVoice(const std::string& command, const LLUUID& userID);
+    void moderateVoiceAllParticipants(bool unmute);
+    void moderateVoiceParticipant(const LLUUID& avatar_id, bool unmute);
+    void toggleAllowTextChat(const LLUUID& participant_uuid);
+    void banSelectedMember(const LLUUID& participant_uuid);
+    void openNearbyChat();
+    bool isParticipantListExpanded();
+
+    void idleUpdate(); // for convenience (self) from static idle
+    void idleProcessEvents();
+
+    LLButton* mExpandCollapseBtn;
+    LLButton* mStubCollapseBtn;
+    LLButton* mSpeakBtn;
+    LLPanel* mStubPanel;
+    LLTextBox* mStubTextBox;
+    LLLayoutPanel* mMessagesPane;
+    LLLayoutPanel* mConversationsPane;
+    LLLayoutStack* mConversationsStack;
+
+    bool mInitialized;
+    bool mIsFirstLaunch;
+
+    bool mIsFirstOpen;
+
+    LLUUID mSelectedSession;
+    std::string mGeneralTitle;
+
+    // Conversation list implementation
+public:
+    bool removeConversationListItem(const LLUUID& uuid, bool change_focus = true);
+    LLConversationItem* addConversationListItem(const LLUUID& uuid, bool isWidgetSelected = false);
+    void setTimeNow(const LLUUID& session_id, const LLUUID& participant_id);
+    void setNearbyDistances();
+    void reSelectConversation();
+    void updateSpeakBtnState();
+    static bool isConversationLoggingAllowed();
+    void flashConversationItemWidget(const LLUUID& session_id, bool is_flashes);
+    void highlightConversationItemWidget(const LLUUID& session_id, bool is_highlighted);
+    bool isScrolledOutOfSight(LLConversationViewSession* conversation_item_widget);
+    boost::signals2::connection mMicroChangedSignal;
+    S32 getConversationListItemSize() { return mConversationsWidgets.size(); }
+    typedef std::list<LLFloater*> floater_list_t;
+    void getDetachedConversationFloaters(floater_list_t& floaters);
+
+private:
+    LLConversationViewSession* createConversationItemWidget(LLConversationItem* item);
+    LLConversationViewParticipant* createConversationViewParticipant(LLConversationItem* item);
+    bool onConversationModelEvent(const LLSD& event);
+    void handleConversationModelEvent(const LLSD& event);
+
+    // Conversation list data
+    LLPanel* mConversationsListPanel;   // This is the main widget we add conversation widget to
+    conversations_items_map mConversationsItems;
+    conversations_widgets_map mConversationsWidgets;
+    LLConversationViewModel mConversationViewModel;
+    LLFolderView* mConversationsRoot;
+    LLEventStream mConversationsEventStream;
+
+    typedef std::map<LLUUID, std::deque<LLSD> > conversations_items_deque;
+    conversations_items_deque mConversationEventQueue;
+
+    LLTimer mParticipantRefreshTimer;
+};
+
+#endif // LL_LLFLOATERIMCONTAINER_H