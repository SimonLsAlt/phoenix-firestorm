--- conflicted
+++ resolved
@@ -44,40 +44,16 @@
 class LLViewerParcelOverlay : public LLGLUpdate
 {
 public:
-<<<<<<< HEAD
-	LLViewerParcelOverlay(LLViewerRegion* region, F32 region_width_meters);
-	~LLViewerParcelOverlay();
-
-	// ACCESS
-	LLViewerTexture*		getTexture() const		{ return mTexture; }
-
-	bool			isOwned(const LLVector3& pos) const;
-	bool			isOwnedSelf(const LLVector3& pos) const;
-	bool			isOwnedGroup(const LLVector3& pos) const;
-	bool			isOwnedOther(const LLVector3& pos) const;
-
-	// "encroaches" means the prim hangs over the parcel, but its center
-	// might be in another parcel. for now, we simply test axis aligned 
-	// bounding boxes which isn't perfect, but is close
-	bool encroachesOwned(const std::vector<LLBBox>& boxes) const;
-	bool encroachesOnUnowned(const std::vector<LLBBox>& boxes) const;
-	bool encroachesOnNearbyParcel(const std::vector<LLBBox>& boxes) const;
-	
-	bool			isSoundLocal(const LLVector3& pos) const;
-
-	bool			isBuildCameraAllowed(const LLVector3& pos) const;
-	F32				getOwnedRatio() const;
-=======
     LLViewerParcelOverlay(LLViewerRegion* region, F32 region_width_meters);
     ~LLViewerParcelOverlay();
 
     // ACCESS
     LLViewerTexture*        getTexture() const      { return mTexture; }
 
-    BOOL            isOwned(const LLVector3& pos) const;
-    BOOL            isOwnedSelf(const LLVector3& pos) const;
-    BOOL            isOwnedGroup(const LLVector3& pos) const;
-    BOOL            isOwnedOther(const LLVector3& pos) const;
+    bool            isOwned(const LLVector3& pos) const;
+    bool            isOwnedSelf(const LLVector3& pos) const;
+    bool            isOwnedGroup(const LLVector3& pos) const;
+    bool            isOwnedOther(const LLVector3& pos) const;
 
     // "encroaches" means the prim hangs over the parcel, but its center
     // might be in another parcel. for now, we simply test axis aligned
@@ -86,11 +62,10 @@
     bool encroachesOnUnowned(const std::vector<LLBBox>& boxes) const;
     bool encroachesOnNearbyParcel(const std::vector<LLBBox>& boxes) const;
 
-    BOOL            isSoundLocal(const LLVector3& pos) const;
+    bool            isSoundLocal(const LLVector3& pos) const;
 
-    BOOL            isBuildCameraAllowed(const LLVector3& pos) const;
+    bool            isBuildCameraAllowed(const LLVector3& pos) const;
     F32             getOwnedRatio() const;
->>>>>>> c06fb4e0
 // [SL:KB] - Patch: World-MinimapOverlay | Checked: 2012-06-20 (Catznip-3.3)
     const U8*       getOwnership() const { return mOwnership; }
 // [/SL:KB]
@@ -139,24 +114,6 @@
     S32             mRegionSize;
 // </FS:CR> Aurora Sim
 
-<<<<<<< HEAD
-	LLPointer<LLViewerTexture> mTexture;
-	LLPointer<LLImageRaw> mImageRaw;
-	
-	// Size: mParcelGridsPerEdge * mParcelGridsPerEdge
-	// Each value is 0-3, PARCEL_AVAIL to PARCEL_SELF in the two low bits
-	// and other flags in the upper bits.
-	U8				*mOwnership;
-
-	// Update propery lines and overlay texture
-	bool			mDirty;
-	LLFrameTimer	mTimeSinceLastUpdate;
-	S32				mOverlayTextureIdx;
-	
-	S32				mVertexCount;
-	F32*			mVertexArray;
-	U8*				mColorArray;
-=======
     LLPointer<LLViewerTexture> mTexture;
     LLPointer<LLImageRaw> mImageRaw;
 
@@ -166,7 +123,7 @@
     U8              *mOwnership;
 
     // Update propery lines and overlay texture
-    BOOL            mDirty;
+    bool            mDirty;
     LLFrameTimer    mTimeSinceLastUpdate;
     S32             mOverlayTextureIdx;
 
@@ -177,7 +134,6 @@
     };
 
     std::vector<Edge> mEdges;
->>>>>>> c06fb4e0
 
 // [SL:KB] - Patch: World-MinimapOverlay | Checked: 2012-06-20 (Catznip-3.3)
     static update_signal_t* mUpdateSignal;
