/** 
 * @file llviewerparceloverlay.h
 * @brief LLViewerParcelOverlay class header file
 *
 * $LicenseInfo:firstyear=2002&license=viewerlgpl$
 * Second Life Viewer Source Code
 * Copyright (C) 2010, Linden Research, Inc.
 * 
 * This library is free software; you can redistribute it and/or
 * modify it under the terms of the GNU Lesser General Public
 * License as published by the Free Software Foundation;
 * version 2.1 of the License only.
 * 
 * This library is distributed in the hope that it will be useful,
 * but WITHOUT ANY WARRANTY; without even the implied warranty of
 * MERCHANTABILITY or FITNESS FOR A PARTICULAR PURPOSE.  See the GNU
 * Lesser General Public License for more details.
 * 
 * You should have received a copy of the GNU Lesser General Public
 * License along with this library; if not, write to the Free Software
 * Foundation, Inc., 51 Franklin Street, Fifth Floor, Boston, MA  02110-1301  USA
 * 
 * Linden Research, Inc., 945 Battery Street, San Francisco, CA  94111  USA
 * $/LicenseInfo$
 */

#ifndef LL_LLVIEWERPARCELOVERLAY_H
#define LL_LLVIEWERPARCELOVERLAY_H

// The ownership data for land parcels.
// One of these structures per region.

#include "llbbox.h"
#include "llframetimer.h"
#include "lluuid.h"
#include "llviewertexture.h"
#include "llgl.h"

class LLViewerRegion;
class LLVector3;
class LLColor4U;
class LLVector2;

class LLViewerParcelOverlay : public LLGLUpdate
{
public:
	LLViewerParcelOverlay(LLViewerRegion* region, F32 region_width_meters);
	~LLViewerParcelOverlay();

	// ACCESS
	LLViewerTexture*		getTexture() const		{ return mTexture; }

	BOOL			isOwned(const LLVector3& pos) const;
	BOOL			isOwnedSelf(const LLVector3& pos) const;
	BOOL			isOwnedGroup(const LLVector3& pos) const;
	BOOL			isOwnedOther(const LLVector3& pos) const;

	// "encroaches" means the prim hangs over the parcel, but its center
	// might be in another parcel. for now, we simply test axis aligned 
	// bounding boxes which isn't perfect, but is close
	bool encroachesOwned(const std::vector<LLBBox>& boxes) const;
	bool encroachesOnUnowned(const std::vector<LLBBox>& boxes) const;
	bool encroachesOnNearbyParcel(const std::vector<LLBBox>& boxes) const;
	
	BOOL			isSoundLocal(const LLVector3& pos) const;

	BOOL			isBuildCameraAllowed(const LLVector3& pos) const;
	F32				getOwnedRatio() const;
// [SL:KB] - Patch: World-MinimapOverlay | Checked: 2012-06-20 (Catznip-3.3)
	const U8*		getOwnership() const { return mOwnership; }
// [/SL:KB]

	// Returns the number of vertices drawn
	void			renderPropertyLines();
	void			renderPropertyLinesOnMinimap(F32 scale_pixels_per_meter, const F32* parcel_outline_color);

	U8				ownership( const LLVector3& pos) const;
	U8				parcelLineFlags( const LLVector3& pos) const;
	U8				parcelLineFlags(S32 row, S32 col) const;

	// MANIPULATE
	void	uncompressLandOverlay(S32 chunk, U8 *compressed_overlay);

	// Indicate property lines and overlay texture need to be rebuilt.
	void	setDirty();

	void	idleUpdate(bool update_now = false);
	void	updateGL();
<<<<<<< HEAD
    
// [SL:KB] - Patch: World-MinimapOverlay | Checked: 2012-06-20 (Catznip-3.3)
	typedef boost::signals2::signal<void (const LLViewerRegion*)> update_signal_t;
	static boost::signals2::connection setUpdateCallback(const update_signal_t::slot_type & cb);
// [/SL:KB]
=======
>>>>>>> 110eb2c9

private:
	// This is in parcel rows and columns, not grid rows and columns
	// Stored in bottom three bits.
	U8		ownership(S32 row, S32 col) const	
				{ return parcelFlags(row, col, (U8)0x7); }

    U8		parcelFlags(S32 row, S32 col, U8 flags) const;

	void	addPropertyLine(F32 start_x, F32 start_y, F32 dx, F32 dy, F32 tick_dx, F32 tick_dy, const LLColor4U& color);

	void 	updateOverlayTexture();
	void	updatePropertyLines();
	
private:
	// Back pointer to the region that owns this structure.
	LLViewerRegion*	mRegion;

	S32				mParcelGridsPerEdge;
// <FS:CR> Aurora Sim
	S32				mRegionSize;
// </FS:CR> Aurora Sim

	LLPointer<LLViewerTexture> mTexture;
	LLPointer<LLImageRaw> mImageRaw;
	
	// Size: mParcelGridsPerEdge * mParcelGridsPerEdge
	// Each value is 0-3, PARCEL_AVAIL to PARCEL_SELF in the two low bits
	// and other flags in the upper bits.
	U8				*mOwnership;

	// Update propery lines and overlay texture
	BOOL			mDirty;
	LLFrameTimer	mTimeSinceLastUpdate;
	S32				mOverlayTextureIdx;
<<<<<<< HEAD
	
	S32				mVertexCount;
	F32*			mVertexArray;
	U8*				mColorArray;

// [SL:KB] - Patch: World-MinimapOverlay | Checked: 2012-06-20 (Catznip-3.3)
	static update_signal_t* mUpdateSignal;
// [/SL:KB]
=======

    struct Edge
    {
        std::vector<LLVector3> vertices;
        LLColor4U color;
    };

    std::vector<Edge> mEdges;
>>>>>>> 110eb2c9
};

#endif<|MERGE_RESOLUTION|>--- conflicted
+++ resolved
@@ -86,14 +86,11 @@
 
 	void	idleUpdate(bool update_now = false);
 	void	updateGL();
-<<<<<<< HEAD
-    
+
 // [SL:KB] - Patch: World-MinimapOverlay | Checked: 2012-06-20 (Catznip-3.3)
 	typedef boost::signals2::signal<void (const LLViewerRegion*)> update_signal_t;
 	static boost::signals2::connection setUpdateCallback(const update_signal_t::slot_type & cb);
 // [/SL:KB]
-=======
->>>>>>> 110eb2c9
 
 private:
 	// This is in parcel rows and columns, not grid rows and columns
@@ -129,16 +126,6 @@
 	BOOL			mDirty;
 	LLFrameTimer	mTimeSinceLastUpdate;
 	S32				mOverlayTextureIdx;
-<<<<<<< HEAD
-	
-	S32				mVertexCount;
-	F32*			mVertexArray;
-	U8*				mColorArray;
-
-// [SL:KB] - Patch: World-MinimapOverlay | Checked: 2012-06-20 (Catznip-3.3)
-	static update_signal_t* mUpdateSignal;
-// [/SL:KB]
-=======
 
     struct Edge
     {
@@ -147,7 +134,10 @@
     };
 
     std::vector<Edge> mEdges;
->>>>>>> 110eb2c9
+
+// [SL:KB] - Patch: World-MinimapOverlay | Checked: 2012-06-20 (Catznip-3.3)
+	static update_signal_t* mUpdateSignal;
+// [/SL:KB]
 };
 
 #endif