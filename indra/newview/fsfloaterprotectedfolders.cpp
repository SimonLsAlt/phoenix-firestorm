--- conflicted
+++ resolved
@@ -40,11 +40,7 @@
 
 FSFloaterProtectedFolders::FSFloaterProtectedFolders(const LLSD& key)
     : LLFloater(key),
-<<<<<<< HEAD
-    mFolderList(nullptr),
-=======
     mInitialized(false),
->>>>>>> d48f3cb6
     mFilterSubString(LLStringUtil::null),
     mFilterSubStringOrig(LLStringUtil::null),
     mProtectedCategoriesChangedCallbackConnection(),
