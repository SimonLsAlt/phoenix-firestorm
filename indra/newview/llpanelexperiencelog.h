/**
 * @file llpanelexperiencelog.h
 * @brief llpanelexperiencelog and related class definitions
 *
 * $LicenseInfo:firstyear=2014&license=viewerlgpl$
 * Second Life Viewer Source Code
 * Copyright (C) 2014, Linden Research, Inc.
 *
 * This library is free software; you can redistribute it and/or
 * modify it under the terms of the GNU Lesser General Public
 * License as published by the Free Software Foundation;
 * version 2.1 of the License only.
 *
 * This library is distributed in the hope that it will be useful,
 * but WITHOUT ANY WARRANTY; without even the implied warranty of
 * MERCHANTABILITY or FITNESS FOR A PARTICULAR PURPOSE.  See the GNU
 * Lesser General Public License for more details.
 *
 * You should have received a copy of the GNU Lesser General Public
 * License along with this library; if not, write to the Free Software
 * Foundation, Inc., 51 Franklin Street, Fifth Floor, Boston, MA  02110-1301  USA
 *
 * Linden Research, Inc., 945 Battery Street, San Francisco, CA  94111  USA
 * $/LicenseInfo$
 */


#ifndef LL_LLPANELEXPERIENCELOG_H
#define LL_LLPANELEXPERIENCELOG_H

#include "llpanel.h"
class LLScrollListCtrl;

class LLPanelExperienceLog
    : public LLPanel
{
public:

    LLPanelExperienceLog();

    static LLPanelExperienceLog* create();

<<<<<<< HEAD
	/*virtual*/ bool postBuild();
=======
    /*virtual*/ bool postBuild();
>>>>>>> 1a8a5404

    void refresh();
protected:
    void logSizeChanged();
    void notifyChanged();
    void onNext();
    void onNotify();
    void onPrev();
    void onProfileExperience();
    void onReportExperience();
    void onSelectionChanged();

    LLSD getSelectedEvent();
private:
    LLScrollListCtrl* mEventList;
    U32 mPageSize;
    U32 mCurrentPage;
    boost::signals2::scoped_connection mNewEvent;
};

#endif // LL_LLPANELEXPERIENCELOG_H<|MERGE_RESOLUTION|>--- conflicted
+++ resolved
@@ -40,11 +40,7 @@
 
     static LLPanelExperienceLog* create();
 
-<<<<<<< HEAD
-	/*virtual*/ bool postBuild();
-=======
     /*virtual*/ bool postBuild();
->>>>>>> 1a8a5404
 
     void refresh();
 protected:
