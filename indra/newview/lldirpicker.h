/**
 * @dir lldirpicker.h
 * @brief OS-specific dir picker
 *
 * $LicenseInfo:firstyear=2001&license=viewerlgpl$
 * Second Life Viewer Source Code
 * Copyright (C) 2010, Linden Research, Inc.
 *
 * This library is free software; you can redistribute it and/or
 * modify it under the terms of the GNU Lesser General Public
 * License as published by the Free Software Foundation;
 * version 2.1 of the License only.
 *
 * This library is distributed in the hope that it will be useful,
 * but WITHOUT ANY WARRANTY; without even the implied warranty of
 * MERCHANTABILITY or FITNESS FOR A PARTICULAR PURPOSE.  See the GNU
 * Lesser General Public License for more details.
 *
 * You should have received a copy of the GNU Lesser General Public
 * License along with this library; if not, write to the Free Software
 * Foundation, Inc., 51 Franklin Street, Fifth Floor, Boston, MA  02110-1301  USA
 *
 * Linden Research, Inc., 945 Battery Street, San Francisco, CA  94111  USA
 * $/LicenseInfo$
 */

// OS specific dir selection dialog. This is implemented as a
// singleton class, so call the instance() method to get the working
// instance.

#ifndef LL_LLDIRPICKER_H
#define LL_LLDIRPICKER_H

#include "stdtypes.h"

#include "llthread.h"
#include <queue>

#if LL_WINDOWS
#include <shlobj.h>
#endif

#if LL_DARWIN

// AssertMacros.h does bad things.
#undef verify
#undef check
#undef require

#include <vector>
#include "llstring.h"

#endif

class LLFilePicker;

class LLDirPicker
{
public:
<<<<<<< HEAD
	bool getDir(std::string* filename, bool blocking = true);
	std::string getDirName();
=======
    bool getDir(std::string* filename, bool blocking = true);
    std::string getDirName();
>>>>>>> 1a8a5404

    // clear any lists of buffers or whatever, and make sure the dir
    // picker isn't locked.
    void reset();

private:
    enum
    {
        SINGLE_DIRNAME_BUFFER_SIZE = 1024,
        //DIRNAME_BUFFER_SIZE = 65536
        DIRNAME_BUFFER_SIZE = 65000
    };

    void buildDirname( void );
    bool check_local_file_access_enabled();

#if LL_LINUX || LL_DARWIN
    // On Linux we just implement LLDirPicker on top of LLFilePicker
    // <FS:ND> Seems like on OSX too ... Unless FLTK is used, then nope
#ifndef LL_FLTK
<<<<<<< HEAD
	LLFilePicker *mFilePicker;
=======
    LLFilePicker *mFilePicker;
#endif
>>>>>>> 1a8a5404
#endif
#endif


<<<<<<< HEAD
	std::string* mFileName;
	std::string  mDir;
	bool mLocked;
=======
    std::string* mFileName;
    std::string  mDir;
    bool mLocked;
>>>>>>> 1a8a5404
    void *pDialog;
    boost::signals2::connection mEventListener;

public:
    // don't call these directly please.
    LLDirPicker();
    ~LLDirPicker();
};

class LLDirPickerThread : public LLThread
{
public:

    static std::queue<LLDirPickerThread*> sDeadQ;
    static LLMutex* sMutex;

    static void initClass();
    static void cleanupClass();
    static void clearDead();

    std::vector<std::string> mResponses;
    std::string mProposedName;

    typedef boost::signals2::signal<void(const std::vector<std::string>& filenames, std::string proposed_name)> dir_picked_signal_t;

    LLDirPickerThread(const dir_picked_signal_t::slot_type& cb, const std::string &proposed_name);
    ~LLDirPickerThread();

    void getFile();

    virtual void run();

    virtual void notify(const std::vector<std::string>& filenames);

private:
    dir_picked_signal_t*        mFilePickedSignal;
};

#endif<|MERGE_RESOLUTION|>--- conflicted
+++ resolved
@@ -57,13 +57,8 @@
 class LLDirPicker
 {
 public:
-<<<<<<< HEAD
-	bool getDir(std::string* filename, bool blocking = true);
-	std::string getDirName();
-=======
     bool getDir(std::string* filename, bool blocking = true);
     std::string getDirName();
->>>>>>> 1a8a5404
 
     // clear any lists of buffers or whatever, and make sure the dir
     // picker isn't locked.
@@ -84,25 +79,14 @@
     // On Linux we just implement LLDirPicker on top of LLFilePicker
     // <FS:ND> Seems like on OSX too ... Unless FLTK is used, then nope
 #ifndef LL_FLTK
-<<<<<<< HEAD
-	LLFilePicker *mFilePicker;
-=======
     LLFilePicker *mFilePicker;
-#endif
->>>>>>> 1a8a5404
 #endif
 #endif
 
 
-<<<<<<< HEAD
-	std::string* mFileName;
-	std::string  mDir;
-	bool mLocked;
-=======
     std::string* mFileName;
     std::string  mDir;
     bool mLocked;
->>>>>>> 1a8a5404
     void *pDialog;
     boost::signals2::connection mEventListener;
 
