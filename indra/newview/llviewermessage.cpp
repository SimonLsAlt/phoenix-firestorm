--- conflicted
+++ resolved
@@ -164,16 +164,10 @@
 		"TrackYourCamera",
 		"ControlYourCamera",
 		"TeleportYourAgent",
-<<<<<<< HEAD
-		"ExperiencePlaceholder",
-		"ManageEstateSilently",
-		"ChangeYourDefaultAnimations"
-=======
 		"JoinAnExperience",
 		"SilentlyManageEstateAccess",
 		"OverrideYourAnimations",
 		"ScriptReturnObjects"
->>>>>>> 8895e795
 	};
 
 const BOOL SCRIPT_QUESTION_IS_CAUTION[SCRIPT_PERMISSION_EOF] = 
@@ -190,16 +184,10 @@
 	FALSE,	// TrackYourCamera,
 	FALSE,	// ControlYourCamera
 	FALSE,	// TeleportYourAgent
-<<<<<<< HEAD
-	FALSE,  // ExperiencePlaceholder
-	FALSE,	// ManageEstateSilently
-	FALSE	// ChangeYourDefaultAnimations
-=======
 	FALSE,	// JoinAnExperience
 	FALSE,	// SilentlyManageEstateAccess
 	FALSE,	// OverrideYourAnimations
 	FALSE,	// ScriptReturnObjects
->>>>>>> 8895e795
 };
 
 bool friendship_offer_callback(const LLSD& notification, const LLSD& response)
