--- conflicted
+++ resolved
@@ -4823,11 +4823,11 @@
 	// </FS>
 
 	// NaCl - Antispam Registry
- 	static LLCachedControl<U32> _NACL_AntiSpamSoundMulti(gSavedSettings, "_NACL_AntiSpamSoundMulti");
-	static LLCachedControl<bool> FSPlayCollisionSounds(gSavedSettings, "FSPlayCollisionSounds");
-	if (NACLAntiSpamRegistry::instance().isCollisionSound(sound_id))
-	{
-		if (!FSPlayCollisionSounds)
+	static LLCachedControl<U32> _NACL_AntiSpamSoundMulti(gSavedSettings, "_NACL_AntiSpamSoundMulti");
+	static LLCachedControl<bool> EnableCollisionSounds(gSavedSettings, "EnableCollisionSounds");
+	if (LLMaterialTable::basic.isCollisionSound(sound_id))
+	{
+		if (!EnableCollisionSounds)
 		{
 			return;
 		}
@@ -4876,37 +4876,32 @@
 	{
 		return;
 	}
-	
-	// AO: Hack for legacy radar script interface compatibility. Interpret certain
+
+	// <FS:AO> Hack for legacy radar script interface compatibility. Interpret certain
 	// sound assets as a request for a full radar update to a channel
-	if ((owner_id == gAgent.getID()) && (sound_id.asString() == gSavedSettings.getString("RadarLegacyChannelAlertRefreshUUID")))
-	{
-		FSRadar* radar = FSRadar::getInstance();
-		if (radar)
-		{
-			radar->requestRadarChannelAlertSync();
-		}
+	if ((owner_id == gAgentID) && (sound_id.asString() == gSavedSettings.getString("RadarLegacyChannelAlertRefreshUUID")))
+	{
+		FSRadar::getInstance()->requestRadarChannelAlertSync();
 		return;
 	}
-		
+	// </FS:AO>
+
 	// Don't play sounds from gestures if they are not enabled.
 	// ...TS: Unless they're your own.
 	if ((!gSavedSettings.getBOOL("EnableGestureSounds")) &&
 		(owner_id != gAgent.getID()) &&
 		(owner_id == object_id)) return;
 
-<<<<<<< HEAD
-  // NaCl - Sound Explorer
+	// NaCl - Antispam Registry
+	//if (LLMaterialTable::basic.isCollisionSound(sound_id) && !gSavedSettings.getBOOL("EnableCollisionSounds"))
+	//{
+	//	return;
+	//}
+	// NaCl End
+
+	// NaCl - Sound Explorer
 	gAudiop->triggerSound(sound_id, owner_id, gain, LLAudioEngine::AUDIO_TYPE_SFX, pos_global, object_id);
-  // NaCl End
-=======
-	if (LLMaterialTable::basic.isCollisionSound(sound_id) && !gSavedSettings.getBOOL("EnableCollisionSounds"))
-	{
-		return;
-	}
-
-	gAudiop->triggerSound(sound_id, owner_id, gain, LLAudioEngine::AUDIO_TYPE_SFX, pos_global);
->>>>>>> e5a428f3
+	// NaCl End
 }
 
 void process_preload_sound(LLMessageSystem *msg, void **user_data)
