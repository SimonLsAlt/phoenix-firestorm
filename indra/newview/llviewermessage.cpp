/** 
 * @file llviewermessage.cpp
 * @brief Dumping ground for viewer-side message system callbacks.
 *
 * $LicenseInfo:firstyear=2002&license=viewerlgpl$
 * Second Life Viewer Source Code
 * Copyright (C) 2010, Linden Research, Inc.
 * 
 * This library is free software; you can redistribute it and/or
 * modify it under the terms of the GNU Lesser General Public
 * License as published by the Free Software Foundation;
 * version 2.1 of the License only.
 * 
 * This library is distributed in the hope that it will be useful,
 * but WITHOUT ANY WARRANTY; without even the implied warranty of
 * MERCHANTABILITY or FITNESS FOR A PARTICULAR PURPOSE.  See the GNU
 * Lesser General Public License for more details.
 * 
 * You should have received a copy of the GNU Lesser General Public
 * License along with this library; if not, write to the Free Software
 * Foundation, Inc., 51 Franklin Street, Fifth Floor, Boston, MA  02110-1301  USA
 * 
 * Linden Research, Inc., 945 Battery Street, San Francisco, CA  94111  USA
 * $/LicenseInfo$
 */

#include "llviewerprecompiledheaders.h"
#include "llviewermessage.h"
#include "boost/lexical_cast.hpp"

// Linden libraries
#include "llanimationstates.h"
#include "llaudioengine.h" 
#include "llavataractions.h"
#include "llavatarnamecache.h"		// IDEVO HACK
#include "lscript_byteformat.h"
#include "lleconomy.h"
#include "lleventtimer.h"
#include "llfloaterreg.h"
#include "llfolderview.h"
#include "llfollowcamparams.h"
#include "llinventorydefines.h"
#include "lllslconstants.h"
#include "llregionhandle.h"
#include "llsdserialize.h"
#include "llteleportflags.h"
#include "lltransactionflags.h"
#include "llvfile.h"
#include "llvfs.h"
#include "llxfermanager.h"
#include "mean_collision_data.h"

#include "llagent.h"
#include "llagentcamera.h"
#include "llcallingcard.h"
#include "llbuycurrencyhtml.h"
#include "llfirstuse.h"
#include "llfloaterbuyland.h"
#include "llfloaterland.h"
#include "llfloaterregioninfo.h"
#include "llfloaterlandholdings.h"
#include "llfloaterpostcard.h"
#include "llfloaterpreference.h"
#include "llhudeffecttrail.h"
#include "llhudmanager.h"
#include "llinventoryfunctions.h"
#include "llinventoryobserver.h"
#include "llinventorypanel.h"
#include "llnearbychat.h"
#include "llnotifications.h"
#include "llnotificationsutil.h"
#include "llpanelgrouplandmoney.h"
#include "llrecentpeople.h"
#include "llscriptfloater.h"
#include "llselectmgr.h"
#include "llsidetray.h"
#include "llstartup.h"
#include "llsky.h"
#include "llslurl.h"
#include "llstatenums.h"
#include "llstatusbar.h"
#include "llimview.h"
#include "llspeakers.h"
#include "lltrans.h"
#include "lltranslate.h"
#include "llviewerfoldertype.h"
#include "llvoavatar.h"				// IDEVO HACK
#include "lluri.h"
#include "llviewergenericmessage.h"
#include "llviewermenu.h"
#include "llviewerinventory.h"
#include "llviewerjoystick.h"
#include "llviewerobjectlist.h"
#include "llviewerparcelmgr.h"
#include "llviewerstats.h"
#include "llviewertexteditor.h"
#include "llviewerthrottle.h"
#include "llviewerwindow.h"
#include "llvlmanager.h"
#include "llvoavatarself.h"
#include "llworld.h"
#include "llworldmap.h"
#include "pipeline.h"
#include "llfloaterworldmap.h"
#include "llviewerdisplay.h"
#include "llkeythrottle.h"
#include "llgroupactions.h"
#include "llagentui.h"
#include "llpanelblockedlist.h"
#include "llpanelplaceprofile.h"
// [RLVa:KB] - Checked: 2010-03-09 (RLVa-1.2.0a)
#include "rlvhandler.h"
#include "rlvinventory.h"
#include "rlvui.h"
// [/RLVa:KB]
//-TT Client LSL Bridge
#include "fslslbridge.h"
//-TT

#include "fsareasearch.h"
#include "fsdata.h"

// NaCl - Antispam Registry
#include "NACLantispam.h"
#include "sound_ids.h"
// NaCl End
// NaCl - Newline flood protection
#include <boost/regex.hpp>
const static boost::regex NEWLINES("\\n{1}");
// NaCl End

#include <boost/algorithm/string/split.hpp> //
#include <boost/regex.hpp>

#include "llnotificationmanager.h" //

#include "lltexturefetch.h"
// [AO : Radar]
#include "llsidetraytab.h"
#include "llpanelpeople.h"
// [/AO]

#if LL_MSVC
// disable boost::lexical_cast warning
#pragma warning (disable:4702)
#endif

//
// Constants
//
const F32 BIRD_AUDIBLE_RADIUS = 32.0f;
const F32 SIT_DISTANCE_FROM_TARGET = 0.25f;
const F32 CAMERA_POSITION_THRESHOLD_SQUARED = 0.001f * 0.001f;
static const F32 LOGOUT_REPLY_TIME = 3.f;	// Wait this long after LogoutReply before quitting.

// Determine how quickly residents' scripts can issue question dialogs
// Allow bursts of up to 5 dialogs in 10 seconds. 10*2=20 seconds recovery if throttle kicks in
static const U32 LLREQUEST_PERMISSION_THROTTLE_LIMIT	= 5;     // requests
static const F32 LLREQUEST_PERMISSION_THROTTLE_INTERVAL	= 10.0f; // seconds

extern BOOL gDebugClicks;

// function prototypes
bool check_offer_throttle(const std::string& from_name, bool check_only);
static void process_money_balance_reply_extended(LLMessageSystem* msg);

//inventory offer throttle globals
LLFrameTimer gThrottleTimer;
const U32 OFFER_THROTTLE_MAX_COUNT=5; //number of items per time period
const F32 OFFER_THROTTLE_TIME=10.f; //time period in seconds

// no name object substitute name -KC
const static std::string NO_NAME_OBJECT = "(no name)";

//script permissions
const std::string SCRIPT_QUESTIONS[SCRIPT_PERMISSION_EOF] = 
	{ 
		"ScriptTakeMoney",
		"ActOnControlInputs",
		"RemapControlInputs",
		"AnimateYourAvatar",
		"AttachToYourAvatar",
		"ReleaseOwnership",
		"LinkAndDelink",
		"AddAndRemoveJoints",
		"ChangePermissions",
		"TrackYourCamera",
		"ControlYourCamera"
	};

const BOOL SCRIPT_QUESTION_IS_CAUTION[SCRIPT_PERMISSION_EOF] = 
{
	TRUE,	// ScriptTakeMoney,
	FALSE,	// ActOnControlInputs
	FALSE,	// RemapControlInputs
	FALSE,	// AnimateYourAvatar
	FALSE,	// AttachToYourAvatar
	FALSE,	// ReleaseOwnership,
	FALSE,	// LinkAndDelink,
	FALSE,	// AddAndRemoveJoints
	FALSE,	// ChangePermissions
	FALSE,	// TrackYourCamera,
	FALSE	// ControlYourCamera
};

bool friendship_offer_callback(const LLSD& notification, const LLSD& response)
{
	S32 option = LLNotificationsUtil::getSelectedOption(notification, response);
	LLMessageSystem* msg = gMessageSystem;
	const LLSD& payload = notification["payload"];

	// add friend to recent people list
	LLRecentPeople::instance().add(payload["from_id"]);

	switch(option)
	{
	case 0:
	{
		// accept
		LLAvatarTracker::formFriendship(payload["from_id"]);

		const LLUUID fid = gInventory.findCategoryUUIDForType(LLFolderType::FT_CALLINGCARD);

		// This will also trigger an onlinenotification if the user is online
		msg->newMessageFast(_PREHASH_AcceptFriendship);
		msg->nextBlockFast(_PREHASH_AgentData);
		msg->addUUIDFast(_PREHASH_AgentID, gAgent.getID());
		msg->addUUIDFast(_PREHASH_SessionID, gAgent.getSessionID());
		msg->nextBlockFast(_PREHASH_TransactionBlock);
		msg->addUUIDFast(_PREHASH_TransactionID, payload["session_id"]);
		msg->nextBlockFast(_PREHASH_FolderData);
		msg->addUUIDFast(_PREHASH_FolderID, fid);
		msg->sendReliable(LLHost(payload["sender"].asString()));

		LLSD payload = notification["payload"];
		payload["SUPPRESS_TOAST"] = true;
		LLNotificationsUtil::add("FriendshipAcceptedByMe",
				notification["substitutions"], payload);
		break;
	}
	case 1: // Decline
	{
		LLSD payload = notification["payload"];
		payload["SUPPRESS_TOAST"] = true;
		LLNotificationsUtil::add("FriendshipDeclinedByMe",
				notification["substitutions"], payload);
	}
	// fall-through
	case 2: // Send IM - decline and start IM session
		{
			// decline
			// We no longer notify other viewers, but we DO still send
			// the rejection to the simulator to delete the pending userop.
			msg->newMessageFast(_PREHASH_DeclineFriendship);
			msg->nextBlockFast(_PREHASH_AgentData);
			msg->addUUIDFast(_PREHASH_AgentID, gAgent.getID());
			msg->addUUIDFast(_PREHASH_SessionID, gAgent.getSessionID());
			msg->nextBlockFast(_PREHASH_TransactionBlock);
			msg->addUUIDFast(_PREHASH_TransactionID, payload["session_id"]);
			msg->sendReliable(LLHost(payload["sender"].asString()));

			// start IM session
			if(2 == option)
			{
				LLAvatarActions::startIM(payload["from_id"].asUUID());
			}
	}
	default:
		// close button probably, possibly timed out
		break;
	}

	return false;
}
static LLNotificationFunctorRegistration friendship_offer_callback_reg("OfferFriendship", friendship_offer_callback);
static LLNotificationFunctorRegistration friendship_offer_callback_reg_nm("OfferFriendshipNoMessage", friendship_offer_callback);

//const char BUSY_AUTO_RESPONSE[] =	"The Resident you messaged is in 'busy mode' which means they have "
//									"requested not to be disturbed. Your message will still be shown in their IM "
//									"panel for later viewing.";

//
// Functions
//

void give_money(const LLUUID& uuid, LLViewerRegion* region, S32 amount, BOOL is_group,
				S32 trx_type, const std::string& desc)
{
	if(0 == amount || !region) return;
	amount = abs(amount);
	LL_INFOS("Messaging") << "give_money(" << uuid << "," << amount << ")"<< LL_ENDL;
	if(can_afford_transaction(amount))
	{
//		gStatusBar->debitBalance(amount);
		LLMessageSystem* msg = gMessageSystem;
		msg->newMessageFast(_PREHASH_MoneyTransferRequest);
		msg->nextBlockFast(_PREHASH_AgentData);
		msg->addUUIDFast(_PREHASH_AgentID, gAgent.getID());
        msg->addUUIDFast(_PREHASH_SessionID, gAgent.getSessionID());
		msg->nextBlockFast(_PREHASH_MoneyData);
		msg->addUUIDFast(_PREHASH_SourceID, gAgent.getID() );
		msg->addUUIDFast(_PREHASH_DestID, uuid);
		msg->addU8Fast(_PREHASH_Flags, pack_transaction_flags(FALSE, is_group));
		msg->addS32Fast(_PREHASH_Amount, amount);
		msg->addU8Fast(_PREHASH_AggregatePermNextOwner, (U8)LLAggregatePermissions::AP_EMPTY);
		msg->addU8Fast(_PREHASH_AggregatePermInventory, (U8)LLAggregatePermissions::AP_EMPTY);
		msg->addS32Fast(_PREHASH_TransactionType, trx_type );
		msg->addStringFast(_PREHASH_Description, desc);
		msg->sendReliable(region->getHost());
	}
	else
	{
		LLStringUtil::format_map_t args;
		args["AMOUNT"] = llformat("%d", amount);
		LLBuyCurrencyHTML::openCurrencyFloater( LLTrans::getString("giving", args), amount );
	}
}

void send_complete_agent_movement(const LLHost& sim_host)
{
	LLMessageSystem* msg = gMessageSystem;
	msg->newMessageFast(_PREHASH_CompleteAgentMovement);
	msg->nextBlockFast(_PREHASH_AgentData);
	msg->addUUIDFast(_PREHASH_AgentID, gAgent.getID());
	msg->addUUIDFast(_PREHASH_SessionID, gAgent.getSessionID());
	msg->addU32Fast(_PREHASH_CircuitCode, msg->mOurCircuitCode);
	msg->sendReliable(sim_host);
}

void process_logout_reply(LLMessageSystem* msg, void**)
{
	// The server has told us it's ok to quit.
	LL_DEBUGS("Messaging") << "process_logout_reply" << LL_ENDL;

	LLUUID agent_id;
	msg->getUUID("AgentData", "AgentID", agent_id);
	LLUUID session_id;
	msg->getUUID("AgentData", "SessionID", session_id);
	if((agent_id != gAgent.getID()) || (session_id != gAgent.getSessionID()))
	{
		LL_WARNS("Messaging") << "Bogus Logout Reply" << LL_ENDL;
	}

	LLInventoryModel::update_map_t parents;
	S32 count = msg->getNumberOfBlocksFast( _PREHASH_InventoryData );
	for(S32 i = 0; i < count; ++i)
	{
		LLUUID item_id;
		msg->getUUIDFast(_PREHASH_InventoryData, _PREHASH_ItemID, item_id, i);

		if( (1 == count) && item_id.isNull() )
		{
			// Detect dummy item.  Indicates an empty list.
			break;
		}

		// We do not need to track the asset ids, just account for an
		// updated inventory version.
		LL_INFOS("Messaging") << "process_logout_reply itemID=" << item_id << LL_ENDL;
		LLInventoryItem* item = gInventory.getItem( item_id );
		if( item )
		{
			parents[item->getParentUUID()] = 0;
			gInventory.addChangedMask(LLInventoryObserver::INTERNAL, item_id);
		}
		else
		{
			LL_INFOS("Messaging") << "process_logout_reply item not found: " << item_id << LL_ENDL;
		}
	}
    LLAppViewer::instance()->forceQuit();
}

void process_layer_data(LLMessageSystem *mesgsys, void **user_data)
{
	LLViewerRegion *regionp = LLWorld::getInstance()->getRegion(mesgsys->getSender());

	if(!regionp)
	{
		llwarns << "Invalid region for layer data." << llendl;
		return;
	}
	S32 size;
	S8 type;

	mesgsys->getS8Fast(_PREHASH_LayerID, _PREHASH_Type, type);
	size = mesgsys->getSizeFast(_PREHASH_LayerData, _PREHASH_Data);
	if (0 == size)
	{
		LL_WARNS("Messaging") << "Layer data has zero size." << LL_ENDL;
		return;
	}
	if (size < 0)
	{
		// getSizeFast() is probably trying to tell us about an error
		LL_WARNS("Messaging") << "getSizeFast() returned negative result: "
			<< size
			<< LL_ENDL;
		return;
	}
	U8 *datap = new U8[size];
	mesgsys->getBinaryDataFast(_PREHASH_LayerData, _PREHASH_Data, datap, size);
	LLVLData *vl_datap = new LLVLData(regionp, type, datap, size);
	if (mesgsys->getReceiveCompressedSize())
	{
		gVLManager.addLayerData(vl_datap, mesgsys->getReceiveCompressedSize());
	}
	else
	{
		gVLManager.addLayerData(vl_datap, mesgsys->getReceiveSize());
	}
}

// S32 exported_object_count = 0;
// S32 exported_image_count = 0;
// S32 current_object_count = 0;
// S32 current_image_count = 0;

// extern LLNotifyBox *gExporterNotify;
// extern LLUUID gExporterRequestID;
// extern std::string gExportDirectory;

// extern LLUploadDialog *gExportDialog;

// std::string gExportedFile;

// std::map<LLUUID, std::string> gImageChecksums;

// void export_complete()
// {
// 		LLUploadDialog::modalUploadFinished();
// 		gExporterRequestID.setNull();
// 		gExportDirectory = "";

// 		LLFILE* fXML = LLFile::fopen(gExportedFile, "rb");		/* Flawfinder: ignore */
// 		fseek(fXML, 0, SEEK_END);
// 		long length = ftell(fXML);
// 		fseek(fXML, 0, SEEK_SET);
// 		U8 *buffer = new U8[length + 1];
// 		size_t nread = fread(buffer, 1, length, fXML);
// 		if (nread < (size_t) length)
// 		{
// 			LL_WARNS("Messaging") << "Short read" << LL_ENDL;
// 		}
// 		buffer[nread] = '\0';
// 		fclose(fXML);

// 		char *pos = (char *)buffer;
// 		while ((pos = strstr(pos+1, "<sl:image ")) != 0)
// 		{
// 			char *pos_check = strstr(pos, "checksum=\"");

// 			if (pos_check)
// 			{
// 				char *pos_uuid = strstr(pos_check, "\">");

// 				if (pos_uuid)
// 				{
// 					char image_uuid_str[UUID_STR_SIZE];		/* Flawfinder: ignore */
// 					memcpy(image_uuid_str, pos_uuid+2, UUID_STR_SIZE-1);		/* Flawfinder: ignore */
// 					image_uuid_str[UUID_STR_SIZE-1] = 0;
					
// 					LLUUID image_uuid(image_uuid_str);

// 					LL_INFOS("Messaging") << "Found UUID: " << image_uuid << LL_ENDL;

// 					std::map<LLUUID, std::string>::iterator itor = gImageChecksums.find(image_uuid);
// 					if (itor != gImageChecksums.end())
// 					{
// 						LL_INFOS("Messaging") << "Replacing with checksum: " << itor->second << LL_ENDL;
// 						if (!itor->second.empty())
// 						{
// 							memcpy(&pos_check[10], itor->second.c_str(), 32);		/* Flawfinder: ignore */
// 						}
// 					}
// 				}
// 			}
// 		}

// 		LLFILE* fXMLOut = LLFile::fopen(gExportedFile, "wb");		/* Flawfinder: ignore */
// 		if (fwrite(buffer, 1, length, fXMLOut) != length)
// 		{
// 			LL_WARNS("Messaging") << "Short write" << LL_ENDL;
// 		}
// 		fclose(fXMLOut);

// 		delete [] buffer;
// }


// void exported_item_complete(const LLTSCode status, void *user_data)
// {
// 	//std::string *filename = (std::string *)user_data;

// 	if (status < LLTS_OK)
// 	{
// 		LL_WARNS("Messaging") << "Export failed!" << LL_ENDL;
// 	}
// 	else
// 	{
// 		++current_object_count;
// 		if (current_image_count == exported_image_count && current_object_count == exported_object_count)
// 		{
// 			LL_INFOS("Messaging") << "*** Export complete ***" << LL_ENDL;

// 			export_complete();
// 		}
// 		else
// 		{
// 			gExportDialog->setMessage(llformat("Exported %d/%d object files, %d/%d textures.", current_object_count, exported_object_count, current_image_count, exported_image_count));
// 		}
// 	}
// }

// struct exported_image_info
// {
// 	LLUUID image_id;
// 	std::string filename;
// 	U32 image_num;
// };

// void exported_j2c_complete(const LLTSCode status, void *user_data)
// {
// 	exported_image_info *info = (exported_image_info *)user_data;
// 	LLUUID image_id = info->image_id;
// 	U32 image_num = info->image_num;
// 	std::string filename = info->filename;
// 	delete info;

// 	if (status < LLTS_OK)
// 	{
// 		LL_WARNS("Messaging") << "Image download failed!" << LL_ENDL;
// 	}
// 	else
// 	{
// 		LLFILE* fIn = LLFile::fopen(filename, "rb");		/* Flawfinder: ignore */
// 		if (fIn) 
// 		{
// 			LLPointer<LLImageJ2C> ImageUtility = new LLImageJ2C;
// 			LLPointer<LLImageTGA> TargaUtility = new LLImageTGA;

// 			fseek(fIn, 0, SEEK_END);
// 			S32 length = ftell(fIn);
// 			fseek(fIn, 0, SEEK_SET);
// 			U8 *buffer = ImageUtility->allocateData(length);
// 			if (fread(buffer, 1, length, fIn) != length)
// 			{
// 				LL_WARNS("Messaging") << "Short read" << LL_ENDL;
// 			}
// 			fclose(fIn);
// 			LLFile::remove(filename);

// 			// Convert to TGA
// 			LLPointer<LLImageRaw> image = new LLImageRaw();

// 			ImageUtility->updateData();
// 			ImageUtility->decode(image, 100000.0f);
			
// 			TargaUtility->encode(image);
// 			U8 *data = TargaUtility->getData();
// 			S32 data_size = TargaUtility->getDataSize();

// 			std::string file_path = gDirUtilp->getDirName(filename);
			
// 			std::string output_file = llformat("%s/image-%03d.tga", file_path.c_str(), image_num);//filename;
// 			//S32 name_len = output_file.length();
// 			//strcpy(&output_file[name_len-3], "tga");
// 			LLFILE* fOut = LLFile::fopen(output_file, "wb");		/* Flawfinder: ignore */
// 			char md5_hash_string[33];		/* Flawfinder: ignore */
// 			strcpy(md5_hash_string, "00000000000000000000000000000000");		/* Flawfinder: ignore */
// 			if (fOut)
// 			{
// 				if (fwrite(data, 1, data_size, fOut) != data_size)
// 				{
// 					LL_WARNS("Messaging") << "Short write" << LL_ENDL;
// 				}
// 				fseek(fOut, 0, SEEK_SET);
// 				fclose(fOut);
// 				fOut = LLFile::fopen(output_file, "rb");		/* Flawfinder: ignore */
// 				LLMD5 my_md5_hash(fOut);
// 				my_md5_hash.hex_digest(md5_hash_string);
// 			}

// 			gImageChecksums.insert(std::pair<LLUUID, std::string>(image_id, md5_hash_string));
// 		}
// 	}

// 	++current_image_count;
// 	if (current_image_count == exported_image_count && current_object_count == exported_object_count)
// 	{
// 		LL_INFOS("Messaging") << "*** Export textures complete ***" << LL_ENDL;
// 			export_complete();
// 	}
// 	else
// 	{
// 		gExportDialog->setMessage(llformat("Exported %d/%d object files, %d/%d textures.", current_object_count, exported_object_count, current_image_count, exported_image_count));
// 	}
//}

void process_derez_ack(LLMessageSystem*, void**)
{
	if(gViewerWindow) gViewerWindow->getWindow()->decBusyCount();
}

void process_places_reply(LLMessageSystem* msg, void** data)
{
	LLUUID query_id;

	msg->getUUID("AgentData", "QueryID", query_id);
	if (query_id.isNull())
	{
		LLFloaterLandHoldings::processPlacesReply(msg, data);
	}
	else if(gAgent.isInGroup(query_id))
	{
		LLPanelGroupLandMoney::processPlacesReply(msg, data);
	}
	else
	{
		LL_WARNS("Messaging") << "Got invalid PlacesReply message" << LL_ENDL;
	}
}

void send_sound_trigger(const LLUUID& sound_id, F32 gain)
{
	if (sound_id.isNull() || gAgent.getRegion() == NULL)
	{
		// disconnected agent or zero guids don't get sent (no sound)
		return;
	}

	LLMessageSystem* msg = gMessageSystem;
	msg->newMessageFast(_PREHASH_SoundTrigger);
	msg->nextBlockFast(_PREHASH_SoundData);
	msg->addUUIDFast(_PREHASH_SoundID, sound_id);
	// Client untrusted, ids set on sim
	msg->addUUIDFast(_PREHASH_OwnerID, LLUUID::null );
	msg->addUUIDFast(_PREHASH_ObjectID, LLUUID::null );
	msg->addUUIDFast(_PREHASH_ParentID, LLUUID::null );

	msg->addU64Fast(_PREHASH_Handle, gAgent.getRegion()->getHandle());

	LLVector3 position = gAgent.getPositionAgent();
	msg->addVector3Fast(_PREHASH_Position, position);
	msg->addF32Fast(_PREHASH_Gain, gain);

	gAgent.sendMessage();
}

bool join_group_response(const LLSD& notification, const LLSD& response)
{
	S32 option = LLNotificationsUtil::getSelectedOption(notification, response);
	BOOL delete_context_data = TRUE;
	bool accept_invite = false;

	LLUUID group_id = notification["payload"]["group_id"].asUUID();
	LLUUID transaction_id = notification["payload"]["transaction_id"].asUUID();
	std::string name = notification["payload"]["name"].asString();
	std::string message = notification["payload"]["message"].asString();
	S32 fee = notification["payload"]["fee"].asInteger();

	if (option == 2 && !group_id.isNull())
	{
		// AO: Don't assume we want to popup/change windows on join
		//LLGroupActions::show(group_id);  
		LLSD args;
		args["MESSAGE"] = message;
		LLNotificationsUtil::add("JoinGroup", args, notification["payload"]);
		return false;
	}
	if(option == 0 && !group_id.isNull())
	{
		// check for promotion or demotion.
		S32 max_groups = gMaxAgentGroups;
		if(gAgent.isInGroup(group_id)) ++max_groups;

		if(gAgent.mGroups.count() < max_groups)
		{
			accept_invite = true;
		}
		else
		{
			delete_context_data = FALSE;
			LLSD args;
			args["NAME"] = name;
			LLNotificationsUtil::add("JoinedTooManyGroupsMember", args, notification["payload"]);
		}
	}

	if (accept_invite)
	{
		// If there is a fee to join this group, make
		// sure the user is sure they want to join.
		if (fee > 0)
		{
			delete_context_data = FALSE;
			LLSD args;
			args["COST"] = llformat("%d", fee);
			// Set the fee for next time to 0, so that we don't keep
			// asking about a fee.
			LLSD next_payload = notification["payload"];
			next_payload["fee"] = 0;
			LLNotificationsUtil::add("JoinGroupCanAfford",
									args,
									next_payload);
		}
		else
		{
			send_improved_im(group_id,
							 std::string("name"),
							 std::string("message"),
							IM_ONLINE,
							IM_GROUP_INVITATION_ACCEPT,
							transaction_id);
		}
	}
	else
	{
		send_improved_im(group_id,
						 std::string("name"),
						 std::string("message"),
						IM_ONLINE,
						IM_GROUP_INVITATION_DECLINE,
						transaction_id);
	}

	return false;
}

static void highlight_inventory_objects_in_panel(const std::vector<LLUUID>& items, LLInventoryPanel *inventory_panel)
{
	if (NULL == inventory_panel) return;

	for (std::vector<LLUUID>::const_iterator item_iter = items.begin();
		item_iter != items.end();
		++item_iter)
	{
		const LLUUID& item_id = (*item_iter);
		if(!highlight_offered_object(item_id))
		{
			continue;
		}

		LLInventoryObject* item = gInventory.getObject(item_id);
		llassert(item);
		if (!item) {
			continue;
		}

		LL_DEBUGS("Inventory_Move") << "Highlighting inventory item: " << item->getName() << ", " << item_id  << LL_ENDL;
		LLFolderView* fv = inventory_panel->getRootFolder();
		if (fv)
		{
			LLFolderViewItem* fv_item = fv->getItemByID(item_id);
			if (fv_item)
			{
				LLFolderViewItem* fv_folder = fv_item->getParentFolder();
				if (fv_folder)
				{
					// Parent folders can be different in case of 2 consecutive drag and drop
					// operations when the second one is started before the first one completes.
					LL_DEBUGS("Inventory_Move") << "Open folder: " << fv_folder->getName() << LL_ENDL;
					fv_folder->setOpen(TRUE);
					if (fv_folder->isSelected())
					{
						fv->changeSelection(fv_folder, FALSE);
					}
				}
				fv->changeSelection(fv_item, TRUE);
			}
		}
	}
}

static LLNotificationFunctorRegistration jgr_1("JoinGroup", join_group_response);
static LLNotificationFunctorRegistration jgr_2("JoinedTooManyGroupsMember", join_group_response);
static LLNotificationFunctorRegistration jgr_3("JoinGroupCanAfford", join_group_response);


//-----------------------------------------------------------------------------
// Instant Message
//-----------------------------------------------------------------------------
class LLOpenAgentOffer : public LLInventoryFetchItemsObserver
{
public:
	LLOpenAgentOffer(const LLUUID& object_id,
					 const std::string& from_name) : 
		LLInventoryFetchItemsObserver(object_id),
		mFromName(from_name) {}
	/*virtual*/ void startFetch()
	{
		for (uuid_vec_t::const_iterator it = mIDs.begin(); it < mIDs.end(); ++it)
		{
			LLViewerInventoryCategory* cat = gInventory.getCategory(*it);
			if (cat)
			{
				mComplete.push_back((*it));
			}
		}
		LLInventoryFetchItemsObserver::startFetch();
	}
	/*virtual*/ void done()
	{
		open_inventory_offer(mComplete, mFromName);
		gInventory.removeObserver(this);
		delete this;
	}
private:
	std::string mFromName;
};

/**
 * Class to observe adding of new items moved from the world to user's inventory to select them in inventory.
 *
 * We can't create it each time items are moved because "drop" event is sent separately for each
 * element even while multi-dragging. We have to have the only instance of the observer. See EXT-4347.
 */
class LLViewerInventoryMoveFromWorldObserver : public LLInventoryAddItemByAssetObserver
{
public:
	LLViewerInventoryMoveFromWorldObserver()
		: LLInventoryAddItemByAssetObserver()
	{

	}

	void setMoveIntoFolderID(const LLUUID& into_folder_uuid) {mMoveIntoFolderID = into_folder_uuid; }

private:
	/*virtual */void onAssetAdded(const LLUUID& asset_id)
	{
		// Store active Inventory panel.
		if (LLInventoryPanel::getActiveInventoryPanel())
		{
			mActivePanel = LLInventoryPanel::getActiveInventoryPanel()->getHandle();
		}

		// Store selected items (without destination folder)
		mSelectedItems.clear();
		if (LLInventoryPanel::getActiveInventoryPanel())
		{
			mSelectedItems = LLInventoryPanel::getActiveInventoryPanel()->getRootFolder()->getSelectionList();
		}
		mSelectedItems.erase(mMoveIntoFolderID);
	}

	/**
	 * Selects added inventory items watched by their Asset UUIDs if selection was not changed since
	 * all items were started to watch (dropped into a folder).
	 */
	void done()
	{
		LLInventoryPanel* active_panel = dynamic_cast<LLInventoryPanel*>(mActivePanel.get());

		// if selection is not changed since watch started lets hightlight new items.
		if (active_panel && !isSelectionChanged())
		{
			LL_DEBUGS("Inventory_Move") << "Selecting new items..." << LL_ENDL;
			active_panel->clearSelection();
			highlight_inventory_objects_in_panel(mAddedItems, active_panel);
		}
	}

	/**
	 * Returns true if selected inventory items were changed since moved inventory items were started to watch.
	 */
	bool isSelectionChanged()
	{	
		LLInventoryPanel* active_panel = dynamic_cast<LLInventoryPanel*>(mActivePanel.get());

		if (NULL == active_panel)
		{
			return true;
		}

		// get selected items (without destination folder)
		selected_items_t selected_items = active_panel->getRootFolder()->getSelectionList();
		selected_items.erase(mMoveIntoFolderID);

		// compare stored & current sets of selected items
		selected_items_t different_items;
		std::set_symmetric_difference(mSelectedItems.begin(), mSelectedItems.end(),
			selected_items.begin(), selected_items.end(), std::inserter(different_items, different_items.begin()));

		LL_DEBUGS("Inventory_Move") << "Selected firstly: " << mSelectedItems.size()
			<< ", now: " << selected_items.size() << ", difference: " << different_items.size() << LL_ENDL;

		return different_items.size() > 0;
	}

	LLHandle<LLPanel> mActivePanel;
	typedef std::set<LLUUID> selected_items_t;
	selected_items_t mSelectedItems;

	/**
	 * UUID of FolderViewFolder into which watched items are moved.
	 *
	 * Destination FolderViewFolder becomes selected while mouse hovering (when dragged items are dropped).
	 * 
	 * If mouse is moved out it set unselected and number of selected items is changed 
	 * even if selected items in Inventory stay the same.
	 * So, it is used to update stored selection list.
	 *
	 * @see onAssetAdded()
	 * @see isSelectionChanged()
	 */
	LLUUID mMoveIntoFolderID;
};

LLViewerInventoryMoveFromWorldObserver* gInventoryMoveObserver = NULL;

void set_dad_inventory_item(LLInventoryItem* inv_item, const LLUUID& into_folder_uuid)
{
	start_new_inventory_observer();

	gInventoryMoveObserver->setMoveIntoFolderID(into_folder_uuid);
	gInventoryMoveObserver->watchAsset(inv_item->getAssetUUID());
}


/**
 * Class to observe moving of items and to select them in inventory.
 *
 * Used currently for dragging from inbox to regular inventory folders
 */

class LLViewerInventoryMoveObserver : public LLInventoryObserver
{
public:

	LLViewerInventoryMoveObserver(const LLUUID& object_id)
		: LLInventoryObserver()
		, mObjectID(object_id)
	{
		if (LLInventoryPanel::getActiveInventoryPanel())
		{
			mActivePanel = LLInventoryPanel::getActiveInventoryPanel()->getHandle();
		}
	}

	virtual ~LLViewerInventoryMoveObserver() {}
	virtual void changed(U32 mask);
	
private:
	LLUUID mObjectID;
	LLHandle<LLPanel> mActivePanel;

};

void LLViewerInventoryMoveObserver::changed(U32 mask)
{
	LLInventoryPanel* active_panel = dynamic_cast<LLInventoryPanel*>(mActivePanel.get());

	if (NULL == active_panel)
	{
		gInventory.removeObserver(this);
		return;
	}

	if((mask & (LLInventoryObserver::STRUCTURE)) != 0)
	{
		const std::set<LLUUID>& changed_items = gInventory.getChangedIDs();

		std::set<LLUUID>::const_iterator id_it = changed_items.begin();
		std::set<LLUUID>::const_iterator id_end = changed_items.end();
		for (;id_it != id_end; ++id_it)
		{
			if ((*id_it) == mObjectID)
			{
				active_panel->clearSelection();			
				std::vector<LLUUID> items;
				items.push_back(mObjectID);
				highlight_inventory_objects_in_panel(items, active_panel);
				active_panel->getRootFolder()->scrollToShowSelection();
				
				gInventory.removeObserver(this);
				break;
			}
		}
	}
}

void set_dad_inbox_object(const LLUUID& object_id)
{
	LLViewerInventoryMoveObserver* move_observer = new LLViewerInventoryMoveObserver(object_id);
	gInventory.addObserver(move_observer);
}

//unlike the FetchObserver for AgentOffer, we only make one 
//instance of the AddedObserver for TaskOffers
//and it never dies.  We do this because we don't know the UUID of 
//task offers until they are accepted, so we don't wouldn't 
//know what to watch for, so instead we just watch for all additions.
class LLOpenTaskOffer : public LLInventoryAddedObserver
{
protected:
	/*virtual*/ void done()
	{
		for (uuid_vec_t::iterator it = mAdded.begin(); it != mAdded.end();)
		{
			const LLUUID& item_uuid = *it;
			bool was_moved = false;
			LLInventoryObject* added_object = gInventory.getObject(item_uuid);
			if (added_object)
			{
				// cast to item to get Asset UUID
				LLInventoryItem* added_item = dynamic_cast<LLInventoryItem*>(added_object);
				if (added_item)
				{
					const LLUUID& asset_uuid = added_item->getAssetUUID();
					if (gInventoryMoveObserver->isAssetWatched(asset_uuid))
					{
						LL_DEBUGS("Inventory_Move") << "Found asset UUID: " << asset_uuid << LL_ENDL;
						was_moved = true;
					}
				}
			}

			if (was_moved)
			{
				it = mAdded.erase(it);
			}
			else ++it;
		}

		open_inventory_offer(mAdded, "");
		mAdded.clear();
	}
 };

class LLOpenTaskGroupOffer : public LLInventoryAddedObserver
{
protected:
	/*virtual*/ void done()
	{
		open_inventory_offer(mAdded, "group_offer");
		mAdded.clear();
		gInventory.removeObserver(this);
		delete this;
	}
};

//one global instance to bind them
LLOpenTaskOffer* gNewInventoryObserver=NULL;
class LLNewInventoryHintObserver : public LLInventoryAddedObserver
{
protected:
	/*virtual*/ void done()
	{
		LLFirstUse::newInventory();
	}
};

LLNewInventoryHintObserver* gNewInventoryHintObserver=NULL;

void start_new_inventory_observer()
{
	if (!gNewInventoryObserver) //task offer observer 
	{
		// Observer is deleted by gInventory
		gNewInventoryObserver = new LLOpenTaskOffer;
		gInventory.addObserver(gNewInventoryObserver);
	}

	if (!gInventoryMoveObserver) //inventory move from the world observer 
	{
		// Observer is deleted by gInventory
		gInventoryMoveObserver = new LLViewerInventoryMoveFromWorldObserver;
		gInventory.addObserver(gInventoryMoveObserver);
	}

	if (!gNewInventoryHintObserver)
	{
		// Observer is deleted by gInventory
		gNewInventoryHintObserver = new LLNewInventoryHintObserver();
		gInventory.addObserver(gNewInventoryHintObserver);
	}
}

class LLDiscardAgentOffer : public LLInventoryFetchItemsObserver
{
	LOG_CLASS(LLDiscardAgentOffer);

public:
	LLDiscardAgentOffer(const LLUUID& folder_id, const LLUUID& object_id) :
		LLInventoryFetchItemsObserver(object_id),
		mFolderID(folder_id),
		mObjectID(object_id) {}

	virtual void done()
	{
		LL_DEBUGS("Messaging") << "LLDiscardAgentOffer::done()" << LL_ENDL;

		// We're invoked from LLInventoryModel::notifyObservers().
		// If we now try to remove the inventory item, it will cause a nested
		// notifyObservers() call, which won't work.
		// So defer moving the item to trash until viewer gets idle (in a moment).
		LLAppViewer::instance()->addOnIdleCallback(boost::bind(&LLInventoryModel::removeItem, &gInventory, mObjectID));
		gInventory.removeObserver(this);
		delete this;
	}

protected:
	LLUUID mFolderID;
	LLUUID mObjectID;
};


//Returns TRUE if we are OK, FALSE if we are throttled
//Set check_only true if you want to know the throttle status 
//without registering a hit
bool check_offer_throttle(const std::string& from_name, bool check_only)
{
	static U32 throttle_count;
	static bool throttle_logged;
	LLChat chat;
	std::string log_message;

	if (!gSavedSettings.getBOOL("ShowNewInventory"))
		return false;

	if (check_only)
	{
		return gThrottleTimer.hasExpired();
	}
	
	if(gThrottleTimer.checkExpirationAndReset(OFFER_THROTTLE_TIME))
	{
		LL_DEBUGS("Messaging") << "Throttle Expired" << LL_ENDL;
		throttle_count=1;
		throttle_logged=false;
		return true;
	}
	else //has not expired
	{
		LL_DEBUGS("Messaging") << "Throttle Not Expired, Count: " << throttle_count << LL_ENDL;
		// When downloading the initial inventory we get a lot of new items
		// coming in and can't tell that from spam.
		if (LLStartUp::getStartupState() >= STATE_STARTED
			&& throttle_count >= OFFER_THROTTLE_MAX_COUNT)
		{
			if (!throttle_logged)
			{
				// Use the name of the last item giver, who is probably the person
				// spamming you.

				LLStringUtil::format_map_t arg;
				std::string log_msg;
				std::ostringstream time ;
				time<<OFFER_THROTTLE_TIME;

				arg["APP_NAME"] = LLAppViewer::instance()->getSecondLifeTitle();
				arg["TIME"] = time.str();

				if (!from_name.empty())
				{
					arg["FROM_NAME"] = from_name;
					log_msg = LLTrans::getString("ItemsComingInTooFastFrom", arg);
				}
				else
				{
					log_msg = LLTrans::getString("ItemsComingInTooFast", arg);
				}
				
				//this is kinda important, so actually put it on screen
				LLSD args;
				args["MESSAGE"] = log_msg;
				LLNotificationsUtil::add("SystemMessage", args);

				throttle_logged=true;
			}
			return false;
		}
		else
		{
			throttle_count++;
			return true;
		}
	}
}
 
void open_inventory_offer(const uuid_vec_t& objects, const std::string& from_name)
{
	for (uuid_vec_t::const_iterator obj_iter = objects.begin();
		 obj_iter != objects.end();
		 ++obj_iter)
	{
		const LLUUID& obj_id = (*obj_iter);
		if(!highlight_offered_object(obj_id))
		{
			continue;
		}

		const LLInventoryObject *obj = gInventory.getObject(obj_id);
		if (!obj)
		{
			llwarns << "Cannot find object [ itemID:" << obj_id << " ] to open." << llendl;
			continue;
		}

		const LLAssetType::EType asset_type = obj->getActualType();

		// Either an inventory item or a category.
		const LLInventoryItem* item = dynamic_cast<const LLInventoryItem*>(obj);
		if (item)
		{
			////////////////////////////////////////////////////////////////////////////////
			// Special handling for various types.
			if (check_offer_throttle(from_name, false)) // If we are throttled, don't display
			{
				LL_DEBUGS("Messaging") << "Highlighting inventory item: " << item->getUUID()  << LL_ENDL;
				// If we opened this ourselves, focus it
				const BOOL take_focus = from_name.empty() ? TAKE_FOCUS_YES : TAKE_FOCUS_NO;
				switch(asset_type)
				{
					case LLAssetType::AT_NOTECARD:
					{
						LLFloaterReg::showInstance("preview_notecard", LLSD(obj_id), take_focus);
						break;
					}
					case LLAssetType::AT_LANDMARK:
					{
						LLInventoryCategory* parent_folder = gInventory.getCategory(item->getParentUUID());
						if ("inventory_handler" == from_name)
						{
							//we have to filter inventory_handler messages to avoid notification displaying
							LLSideTray::getInstance()->showPanel("panel_places",
																 LLSD().with("type", "landmark").with("id", item->getUUID()));
						}
						else if("group_offer" == from_name)
						{
							// "group_offer" is passed by LLOpenTaskGroupOffer
							// Notification about added landmark will be generated under the "from_name.empty()" called from LLOpenTaskOffer::done().
							LLSD args;
							args["type"] = "landmark";
							args["id"] = obj_id;
							LLSideTray::getInstance()->showPanel("panel_places", args);

							continue;
						}
						else if(from_name.empty())
						{
							std::string folder_name;
							if (parent_folder)
							{
								// Localize folder name.
								// *TODO: share this code?
								folder_name = parent_folder->getName();
								if (LLFolderType::lookupIsProtectedType(parent_folder->getPreferredType()))
								{
									LLTrans::findString(folder_name, "InvFolder " + folder_name);
								}
							}
							else
							{
								 folder_name = LLTrans::getString("Unknown");
							}

							// we receive a message from LLOpenTaskOffer, it mean that new landmark has been added.
							LLSD args;
							args["LANDMARK_NAME"] = item->getName();
							args["FOLDER_NAME"] = folder_name;
							LLNotificationsUtil::add("LandmarkCreated", args);
						}
					}
					break;
					case LLAssetType::AT_TEXTURE:
					{
						LLFloaterReg::showInstance("preview_texture", LLSD(obj_id), take_focus);
						break;
					}
					case LLAssetType::AT_ANIMATION:
						LLFloaterReg::showInstance("preview_anim", LLSD(obj_id), take_focus);
						break;
					case LLAssetType::AT_SCRIPT:
						LLFloaterReg::showInstance("preview_script", LLSD(obj_id), take_focus);
						break;
					case LLAssetType::AT_SOUND:
						LLFloaterReg::showInstance("preview_sound", LLSD(obj_id), take_focus);
						break;
					default:
						break;
				}
			}
		}

		////////////////////////////////////////////////////////////////////////////////
		// Highlight item
		const BOOL auto_open = 
			gSavedSettings.getBOOL("ShowInInventory") && // don't open if showininventory is false
			!from_name.empty(); // don't open if it's not from anyone.
		LLInventoryPanel *active_panel = LLInventoryPanel::getActiveInventoryPanel(auto_open);
		if(active_panel)
		{
			LL_DEBUGS("Messaging") << "Highlighting" << obj_id  << LL_ENDL;
			LLFocusableElement* focus_ctrl = gFocusMgr.getKeyboardFocus();
			active_panel->setSelection(obj_id, TAKE_FOCUS_NO);
			gFocusMgr.setKeyboardFocus(focus_ctrl);
		}
	}
}

bool highlight_offered_object(const LLUUID& obj_id)
{
	const LLInventoryObject* obj = gInventory.getObject(obj_id);
	if(!obj)
	{
		LL_WARNS("Messaging") << "Unable to show inventory item: " << obj_id << LL_ENDL;
		return false;
	}

	////////////////////////////////////////////////////////////////////////////////
	// Don't highlight if it's in certain "quiet" folders which don't need UI
	// notification (e.g. trash, cof, lost-and-found).
	if(!gAgent.getAFK())
	{
		const LLViewerInventoryCategory *parent = gInventory.getFirstNondefaultParent(obj_id);
		if (parent)
		{
			const LLFolderType::EType parent_type = parent->getPreferredType();
			if (LLViewerFolderType::lookupIsQuietType(parent_type))
			{
				return false;
			}
		}
	}

	return true;
}

void inventory_offer_mute_callback(const LLUUID& blocked_id,
								   const std::string& full_name,
								   bool is_group)
{
	// *NOTE: blocks owner if the offer came from an object
	LLMute::EType mute_type = is_group ? LLMute::GROUP : LLMute::AGENT;

	LLMute mute(blocked_id, full_name, mute_type);
	if (LLMuteList::getInstance()->add(mute))
	{
		LLPanelBlockedList::showPanelAndSelect(blocked_id);
	}

	// purge the message queue of any previously queued inventory offers from the same source.
	class OfferMatcher : public LLNotificationsUI::LLScreenChannel::Matcher
	{
	public:
		OfferMatcher(const LLUUID& to_block) : blocked_id(to_block) {}
		bool matches(const LLNotificationPtr notification) const
		{
			if(notification->getName() == "ObjectGiveItem" 
				|| notification->getName() == "OwnObjectGiveItem"
				|| notification->getName() == "UserGiveItem")
			{
				return (notification->getPayload()["from_id"].asUUID() == blocked_id);
			}
			return FALSE;
		}
	private:
		const LLUUID& blocked_id;
	};

	LLNotificationsUI::LLChannelManager::getInstance()->killToastsFromChannel(LLUUID(
			gSavedSettings.getString("NotificationChannelUUID")), OfferMatcher(blocked_id));
}

LLOfferInfo::LLOfferInfo()
 : LLNotificationResponderInterface()
 , mFromGroup(FALSE)
 , mFromObject(FALSE)
 , mIM(IM_NOTHING_SPECIAL)
 , mType(LLAssetType::AT_NONE)
 , mPersist(false)
{
}

LLOfferInfo::LLOfferInfo(const LLSD& sd)
{
	mIM = (EInstantMessage)sd["im_type"].asInteger();
	mFromID = sd["from_id"].asUUID();
	mFromGroup = sd["from_group"].asBoolean();
	mFromObject = sd["from_object"].asBoolean();
	mTransactionID = sd["transaction_id"].asUUID();
	mFolderID = sd["folder_id"].asUUID();
	mObjectID = sd["object_id"].asUUID();
	mType = LLAssetType::lookup(sd["type"].asString().c_str());
	mFromName = sd["from_name"].asString();
	mDesc = sd["description"].asString();
	mHost = LLHost(sd["sender"].asString());
	mPersist = sd["persist"].asBoolean();
}

LLOfferInfo::LLOfferInfo(const LLOfferInfo& info)
{
	mIM = info.mIM;
	mFromID = info.mFromID;
	mFromGroup = info.mFromGroup;
	mFromObject = info.mFromObject;
	mTransactionID = info.mTransactionID;
	mFolderID = info.mFolderID;
	mObjectID = info.mObjectID;
	mType = info.mType;
	mFromName = info.mFromName;
	mDesc = info.mDesc;
	mHost = info.mHost;
	mPersist = info.mPersist;
}

LLSD LLOfferInfo::asLLSD()
{
	LLSD sd;
	sd["im_type"] = mIM;
	sd["from_id"] = mFromID;
	sd["from_group"] = mFromGroup;
	sd["from_object"] = mFromObject;
	sd["transaction_id"] = mTransactionID;
	sd["folder_id"] = mFolderID;
	sd["object_id"] = mObjectID;
	sd["type"] = LLAssetType::lookup(mType);
	sd["from_name"] = mFromName;
	sd["description"] = mDesc;
	sd["sender"] = mHost.getIPandPort();
	sd["persist"] = mPersist;
	return sd;
}

void LLOfferInfo::fromLLSD(const LLSD& params)
{
	*this = params;
}

void LLOfferInfo::send_auto_receive_response(void)
{	
	LLMessageSystem* msg = gMessageSystem;
	msg->newMessageFast(_PREHASH_ImprovedInstantMessage);
	msg->nextBlockFast(_PREHASH_AgentData);
	msg->addUUIDFast(_PREHASH_AgentID, gAgent.getID());
	msg->addUUIDFast(_PREHASH_SessionID, gAgent.getSessionID());
	msg->nextBlockFast(_PREHASH_MessageBlock);
	msg->addBOOLFast(_PREHASH_FromGroup, FALSE);
	msg->addUUIDFast(_PREHASH_ToAgentID, mFromID);
	msg->addU8Fast(_PREHASH_Offline, IM_ONLINE);
	msg->addUUIDFast(_PREHASH_ID, mTransactionID);
	msg->addU32Fast(_PREHASH_Timestamp, NO_TIMESTAMP); // no timestamp necessary
	std::string name;
	LLAgentUI::buildFullname(name);
	msg->addStringFast(_PREHASH_FromAgentName, name);
	msg->addStringFast(_PREHASH_Message, ""); 
	msg->addU32Fast(_PREHASH_ParentEstateID, 0);
	msg->addUUIDFast(_PREHASH_RegionID, LLUUID::null);
	msg->addVector3Fast(_PREHASH_Position, gAgent.getPositionAgent());
	
	// Auto Receive Message. The math for the dialog works, because the accept
	// for inventory_offered, task_inventory_offer or
	// group_notice_inventory is 1 greater than the offer integer value.
	// Generates IM_INVENTORY_ACCEPTED, IM_TASK_INVENTORY_ACCEPTED, 
	// or IM_GROUP_NOTICE_INVENTORY_ACCEPTED
	msg->addU8Fast(_PREHASH_Dialog, (U8)(mIM + 1));
	msg->addBinaryDataFast(_PREHASH_BinaryBucket, &(mFolderID.mData),
						   sizeof(mFolderID.mData));
	// send the message
	msg->sendReliable(mHost);
	
	if(IM_INVENTORY_OFFERED == mIM)
	{
		// add buddy to recent people list
//		LLRecentPeople::instance().add(mFromID);
// [RLVa:KB] - Checked: 2010-04-20 (RLVa-1.2.2a) | Added: RLVa-1.2.0f
		// RELEASE-RLVa: [RLVa-1.2.2] Make sure this stays in sync with the condition in inventory_offer_handler()
		if ( (!gRlvHandler.hasBehaviour(RLV_BHVR_SHOWNAMES)) || (!RlvUtil::isNearbyAgent(mFromID)) || 
			 (RlvUIEnabler::hasOpenIM(mFromID)) || ((RlvUIEnabler::hasOpenProfile(mFromID))) )
		{
			LLRecentPeople::instance().add(mFromID);
		}
// [/RLVa:KB]
	}
}

void LLOfferInfo::handleRespond(const LLSD& notification, const LLSD& response)
{
	initRespondFunctionMap();

	const std::string name = notification["name"].asString();
	if(mRespondFunctions.find(name) == mRespondFunctions.end())
	{
		llwarns << "Unexpected notification name : " << name << llendl;
		llassert(!"Unexpected notification name");
		return;
	}

	mRespondFunctions[name](notification, response);
}

bool LLOfferInfo::inventory_offer_callback(const LLSD& notification, const LLSD& response)
{
	LLChat chat;
	std::string log_message;
	S32 button = LLNotificationsUtil::getSelectedOption(notification, response);

	LLInventoryObserver* opener = NULL;
	LLViewerInventoryCategory* catp = NULL;
	catp = (LLViewerInventoryCategory*)gInventory.getCategory(mObjectID);
	LLViewerInventoryItem* itemp = NULL;
	if(!catp)
	{
		itemp = (LLViewerInventoryItem*)gInventory.getItem(mObjectID);
	}
	 
	// For muting, we need to add the mute, then decline the offer.
	// This must be done here because:
	// * callback may be called immediately,
	// * adding the mute sends a message,
	// * we can't build two messages at once.
	if (2 == button) // Block
	{
		LLNotificationPtr notification_ptr = LLNotifications::instance().find(notification["id"].asUUID());

		llassert(notification_ptr != NULL);
		if (notification_ptr != NULL)
		{
			gCacheName->get(mFromID, mFromGroup, boost::bind(&inventory_offer_mute_callback, _1, _2, _3));
		}
	}

	std::string from_string; // Used in the pop-up.
	std::string chatHistory_string;  // Used in chat history.
	
	// TODO: when task inventory offers can also be handled the new way, migrate the code that sets these strings here:
	from_string = chatHistory_string = mFromName;
	
	bool busy = gAgent.getBusy();
	
	switch(button)
	{
	case IOR_SHOW:
		// we will want to open this item when it comes back.
		LL_DEBUGS("Messaging") << "Initializing an opener for tid: " << mTransactionID
				 << LL_ENDL;
		switch (mIM)
		{
		case IM_INVENTORY_OFFERED:
			{
				// This is an offer from an agent. In this case, the back
				// end has already copied the items into your inventory,
				// so we can fetch it out of our inventory.
// [RLVa:KB] - Checked: 2010-04-18 (RLVa-1.2.0e) | Modified: RLVa-1.2.0e
				if ( (rlv_handler_t::isEnabled()) && (!RlvSettings::getForbidGiveToRLV()) && (LLAssetType::AT_CATEGORY == mType) && 
					 (RlvInventory::instance().getSharedRoot()) && (mDesc.find(RLV_PUTINV_PREFIX) == 0) )
				{
					RlvGiveToRLVAgentOffer* pOfferObserver = new RlvGiveToRLVAgentOffer(mObjectID);
					pOfferObserver->startFetch();
					if (pOfferObserver->isFinished())
						pOfferObserver->done();
					else
						gInventory.addObserver(pOfferObserver);
				}
// [/RLVa:KB]

				if (gSavedSettings.getBOOL("ShowOfferedInventory"))
				{
					LLOpenAgentOffer* open_agent_offer = new LLOpenAgentOffer(mObjectID, from_string);
					open_agent_offer->startFetch();
					if(catp || (itemp && itemp->isFinished()))
					{
						open_agent_offer->done();
					}
					else
					{
						opener = open_agent_offer;
					}
				}
			}
			break;
		case IM_GROUP_NOTICE:
			opener = new LLOpenTaskGroupOffer;
			send_auto_receive_response();
			break;
		case IM_TASK_INVENTORY_OFFERED:
		case IM_GROUP_NOTICE_REQUESTED:
			// This is an offer from a task or group.
			// We don't use a new instance of an opener
			// We instead use the singular observer gOpenTaskOffer
			// Since it already exists, we don't need to actually do anything
			break;
		default:
			LL_WARNS("Messaging") << "inventory_offer_callback: unknown offer type" << LL_ENDL;
			break;
		}
		break;
		// end switch (mIM)
			
	case IOR_ACCEPT:
		//don't spam them if they are getting flooded
		if (check_offer_throttle(mFromName, true))
		{
			log_message = chatHistory_string + " " + LLTrans::getString("InvOfferGaveYou") + " " + mDesc + LLTrans::getString(".");
			LLSD args;
			args["MESSAGE"] = log_message;
			LLNotificationsUtil::add("SystemMessageTip", args);
		}
		break;

	case IOR_MUTE:
		// MUTE falls through to decline
	case IOR_DECLINE:
		{
			{
				LLStringUtil::format_map_t log_message_args;
				log_message_args["DESC"] = mDesc;
				log_message_args["NAME"] = mFromName;
				log_message = LLTrans::getString("InvOfferDecline", log_message_args);
			}
			chat.mText = log_message;
			if( LLMuteList::getInstance()->isMuted(mFromID ) && ! LLMuteList::getInstance()->isLinden(mFromName) )  // muting for SL-42269
			{
				chat.mMuted = TRUE;
			}

			// *NOTE dzaporozhan
			// Disabled logging to old chat floater to fix crash in group notices - EXT-4149
			// LLFloaterChat::addChatHistory(chat);
			
			LLDiscardAgentOffer* discard_agent_offer = new LLDiscardAgentOffer(mFolderID, mObjectID);
			discard_agent_offer->startFetch();
			if (catp || (itemp && itemp->isFinished()))
			{
				discard_agent_offer->done();
			}
			else
			{
				opener = discard_agent_offer;
			}
			
			
			if (busy &&	(!mFromGroup && !mFromObject))
			{
				busy_message(gMessageSystem, mFromID);
			}
			break;
		}
	default:
		// close button probably
		// The item has already been fetched and is in your inventory, we simply won't highlight it
		// OR delete it if the notification gets killed, since we don't want that to be a vector for 
		// losing inventory offers.
		break;
	}

	if(opener)
	{
		gInventory.addObserver(opener);
	}

	if(!mPersist)
	{
		delete this;
	}
	return false;
}

bool LLOfferInfo::inventory_task_offer_callback(const LLSD& notification, const LLSD& response)
{
	LLChat chat;
	std::string log_message;
	S32 button = LLNotification::getSelectedOption(notification, response);
	
	// For muting, we need to add the mute, then decline the offer.
	// This must be done here because:
	// * callback may be called immediately,
	// * adding the mute sends a message,
	// * we can't build two messages at once.
	if (2 == button)
	{
		LLNotificationPtr notification_ptr = LLNotifications::instance().find(notification["id"].asUUID());

		llassert(notification_ptr != NULL);
		if (notification_ptr != NULL)
		{
			gCacheName->get(mFromID, mFromGroup, boost::bind(&inventory_offer_mute_callback, _1, _2, _3));
		}
	}
	
	LLMessageSystem* msg = gMessageSystem;
	msg->newMessageFast(_PREHASH_ImprovedInstantMessage);
	msg->nextBlockFast(_PREHASH_AgentData);
	msg->addUUIDFast(_PREHASH_AgentID, gAgent.getID());
	msg->addUUIDFast(_PREHASH_SessionID, gAgent.getSessionID());
	msg->nextBlockFast(_PREHASH_MessageBlock);
	msg->addBOOLFast(_PREHASH_FromGroup, FALSE);
	msg->addUUIDFast(_PREHASH_ToAgentID, mFromID);
	msg->addU8Fast(_PREHASH_Offline, IM_ONLINE);
	msg->addUUIDFast(_PREHASH_ID, mTransactionID);
	msg->addU32Fast(_PREHASH_Timestamp, NO_TIMESTAMP); // no timestamp necessary
	std::string name;
	LLAgentUI::buildFullname(name);
	msg->addStringFast(_PREHASH_FromAgentName, name);
	msg->addStringFast(_PREHASH_Message, ""); 
	msg->addU32Fast(_PREHASH_ParentEstateID, 0);
	msg->addUUIDFast(_PREHASH_RegionID, LLUUID::null);
	msg->addVector3Fast(_PREHASH_Position, gAgent.getPositionAgent());
	LLInventoryObserver* opener = NULL;
	
	std::string from_string; // Used in the pop-up.
	std::string chatHistory_string;  // Used in chat history.
	if (mFromObject == TRUE)
	{
		if (mFromGroup)
		{
			std::string group_name;
			if (gCacheName->getGroupName(mFromID, group_name))
			{
				from_string = LLTrans::getString("InvOfferAnObjectNamed") + " "+"'" 
				+ mFromName + LLTrans::getString("'") +" " + LLTrans::getString("InvOfferOwnedByGroup") 
				+ " "+ "'" + group_name + "'";
				
				chatHistory_string = mFromName + " " + LLTrans::getString("InvOfferOwnedByGroup") 
				+ " " + group_name + "'";
			}
			else
			{
				from_string = LLTrans::getString("InvOfferAnObjectNamed") + " "+"'"
				+ mFromName +"'"+ " " + LLTrans::getString("InvOfferOwnedByUnknownGroup");
				chatHistory_string = mFromName + " " + LLTrans::getString("InvOfferOwnedByUnknownGroup");
			}
		}
		else
		{
/*
			std::string full_name;
			if (gCacheName->getFullName(mFromID, full_name))
			{
				from_string = LLTrans::getString("InvOfferAnObjectNamed") + " "+ LLTrans::getString("'") + mFromName 
					+ LLTrans::getString("'")+" " + LLTrans::getString("InvOfferOwnedBy") + full_name;
				chatHistory_string = mFromName + " " + LLTrans::getString("InvOfferOwnedBy") + " " + full_name;
			}
			else
			{
				from_string = LLTrans::getString("InvOfferAnObjectNamed") + " "+LLTrans::getString("'") 
				+ mFromName + LLTrans::getString("'")+" " + LLTrans::getString("InvOfferOwnedByUnknownUser");
				chatHistory_string = mFromName + " " + LLTrans::getString("InvOfferOwnedByUnknownUser");
			}
*/
// [SL:KB] - Checked: 2010-11-02 (RLVa-1.2.2a) | Added: RLVa-1.2.2a
			std::string name_slurl = LLSLURL("agent", mFromID, "about").getSLURLString();

// [RLVa:KB] - Checked: 2010-11-02 (RLVa-1.2.2a) | Modified: RLVa-1.2.2a
			// RELEASE-RLVa: [RLVa-1.2.2] Make sure this stays in sync with the condition in inventory_offer_handler()
			if ( (gRlvHandler.hasBehaviour(RLV_BHVR_SHOWNAMES)) && (RlvUtil::isNearbyAgent(mFromID)) )
				name_slurl = LLSLURL("agent", mFromID, "rlvanonym").getSLURLString();
// [/RLVa:KB]

			from_string = LLTrans::getString("InvOfferAnObjectNamed") + " "+ LLTrans::getString("'") + mFromName 
				+ LLTrans::getString("'")+" " + LLTrans::getString("InvOfferOwnedBy") + name_slurl;
			chatHistory_string = mFromName + " " + LLTrans::getString("InvOfferOwnedBy") + " " + name_slurl;
// [/SL:KB]
		}
	}
	else
	{
		from_string = chatHistory_string = mFromName;
	}
	
	bool busy = gAgent.getBusy();
	
// [RLVa:KB] - Checked: 2010-09-23 (RLVa-1.2.1e) | Added: RLVa-1.2.1e
	bool fRlvNotifyAccepted = false;
// [/RLVa:KB]
	switch(button)
	{
		case IOR_ACCEPT:
			// ACCEPT. The math for the dialog works, because the accept
			// for inventory_offered, task_inventory_offer or
			// group_notice_inventory is 1 greater than the offer integer value.

// [RLVa:KB] - Checked: 2010-09-23 (RLVa-1.2.1e) | Modified: RLVa-1.2.1e
			// Only change the inventory offer's destination folder to the shared root if:
			//   - the user has enabled the feature
			//   - the inventory offer came from a script (and specifies a folder)
			//   - the name starts with the prefix - mDesc format: '[OBJECTNAME]'  ( http://slurl.com/... )
			if ( (rlv_handler_t::isEnabled()) && 
				 (IM_TASK_INVENTORY_OFFERED == mIM) && (LLAssetType::AT_CATEGORY == mType) && (mDesc.find(RLV_PUTINV_PREFIX) == 1) )
			{
				fRlvNotifyAccepted = true;
				if (!RlvSettings::getForbidGiveToRLV())
				{
					const LLViewerInventoryCategory* pRlvRoot = RlvInventory::instance().getSharedRoot();
					if (pRlvRoot)
					{
						fRlvNotifyAccepted = false;		// "accepted_in_rlv" is sent from RlvGiveToRLVTaskOffer *after* we have the folder
						mFolderID = pRlvRoot->getUUID();

						RlvGiveToRLVTaskOffer* pOfferObserver = new RlvGiveToRLVTaskOffer(mTransactionID);
						gInventory.addObserver(pOfferObserver);
					}
				}
			}
// [/RLVa:KB]

			// Generates IM_INVENTORY_ACCEPTED, IM_TASK_INVENTORY_ACCEPTED, 
			// or IM_GROUP_NOTICE_INVENTORY_ACCEPTED
			msg->addU8Fast(_PREHASH_Dialog, (U8)(mIM + 1));
			msg->addBinaryDataFast(_PREHASH_BinaryBucket, &(mFolderID.mData),
								   sizeof(mFolderID.mData));
			// send the message
			msg->sendReliable(mHost);
			
// [RLVa:KB] - Checked: 2010-09-23 (RLVa-1.2.1e) | Added: RLVa-1.2.1e
			if (fRlvNotifyAccepted)
			{
				std::string::size_type idxToken = mDesc.find("'  ( http://");
				if (std::string::npos != idxToken)
					RlvBehaviourNotifyHandler::sendNotification("accepted_in_inv inv_offer " + mDesc.substr(1, idxToken - 1));
			}
// [/RLVa:KB]

			//don't spam them if they are getting flooded
			if (check_offer_throttle(mFromName, true))
			{
				log_message = chatHistory_string + " " + LLTrans::getString("InvOfferGaveYou") + " " + mDesc + LLTrans::getString(".");
				LLSD args;
				args["MESSAGE"] = log_message;
				LLNotificationsUtil::add("SystemMessageTip", args);
			}
			
			// we will want to open this item when it comes back.
			LL_DEBUGS("Messaging") << "Initializing an opener for tid: " << mTransactionID
			<< LL_ENDL;
			switch (mIM)
		{
			case IM_TASK_INVENTORY_OFFERED:
			case IM_GROUP_NOTICE:
			case IM_GROUP_NOTICE_REQUESTED:
			{
				// This is an offer from a task or group.
				// We don't use a new instance of an opener
				// We instead use the singular observer gOpenTaskOffer
				// Since it already exists, we don't need to actually do anything
			}
				break;
			default:
				LL_WARNS("Messaging") << "inventory_offer_callback: unknown offer type" << LL_ENDL;
				break;
		}	// end switch (mIM)
			break;
			
		case IOR_MUTE:
			// MUTE falls through to decline
		case IOR_DECLINE:
			// DECLINE. The math for the dialog works, because the decline
			// for inventory_offered, task_inventory_offer or
			// group_notice_inventory is 2 greater than the offer integer value.
			// Generates IM_INVENTORY_DECLINED, IM_TASK_INVENTORY_DECLINED,
			// or IM_GROUP_NOTICE_INVENTORY_DECLINED
		default:
			// close button probably (or any of the fall-throughs from above)
			msg->addU8Fast(_PREHASH_Dialog, (U8)(mIM + 2));
			msg->addBinaryDataFast(_PREHASH_BinaryBucket, EMPTY_BINARY_BUCKET, EMPTY_BINARY_BUCKET_SIZE);
			// send the message
			msg->sendReliable(mHost);
			
// [RLVa:KB] - Checked: 2010-09-23 (RLVa-1.2.1e) | Added: RLVa-1.2.1e
			if ( (rlv_handler_t::isEnabled()) && 
				 (IM_TASK_INVENTORY_OFFERED == mIM) && (LLAssetType::AT_CATEGORY == mType) && (mDesc.find(RLV_PUTINV_PREFIX) == 1) )
			{
				std::string::size_type idxToken = mDesc.find("'  ( http://");
				if (std::string::npos != idxToken)
					RlvBehaviourNotifyHandler::sendNotification("declined inv_offer " + mDesc.substr(1, idxToken - 1));
			}
// [/RLVa:KB]

			if (gSavedSettings.getBOOL("LogInventoryDecline"))
			{
				LLStringUtil::format_map_t log_message_args;
				log_message_args["DESC"] = mDesc;
				log_message_args["NAME"] = mFromName;
				log_message = LLTrans::getString("InvOfferDecline", log_message_args);


				LLSD args;
				args["MESSAGE"] = log_message;
				LLNotificationsUtil::add("SystemMessageTip", args);
			}
			
			if (busy &&	(!mFromGroup && !mFromObject))
			{
				busy_message(msg,mFromID);
			}
			break;
	}
	
	if(opener)
	{
		gInventory.addObserver(opener);
	}

	if(!mPersist)
	{
		delete this;
	}
	return false;
}

class LLPostponedOfferNotification: public LLPostponedNotification
{
protected:
	/* virtual */
	void modifyNotificationParams()
	{
		LLSD substitutions = mParams.substitutions;
		substitutions["NAME"] = mName;
		mParams.substitutions = substitutions;
	}
};

void LLOfferInfo::initRespondFunctionMap()
{
	if(mRespondFunctions.empty())
	{
		mRespondFunctions["ObjectGiveItem"] = boost::bind(&LLOfferInfo::inventory_task_offer_callback, this, _1, _2);
		mRespondFunctions["OwnObjectGiveItem"] = boost::bind(&LLOfferInfo::inventory_task_offer_callback, this, _1, _2);
		mRespondFunctions["UserGiveItem"] = boost::bind(&LLOfferInfo::inventory_offer_callback, this, _1, _2);
	}
}

void inventory_offer_handler(LLOfferInfo* info)
{
<<<<<<< HEAD
	// NaCl - Antispam Registry
	if(NACLAntiSpamRegistry::checkQueue((U32)NACLAntiSpamRegistry::QUEUE_INVENTORY,info->mFromID)) return;
	// NaCl End
	
	//Until throttling is implmented, busy mode should reject inventory instead of silently
	//accepting it.  SEE SL-39554
	if (gAgent.getBusy())
	{
		info->forceResponse(IOR_BUSY);
		return;
	}
	
=======
>>>>>>> 89c28185
	//If muted, don't even go through the messaging stuff.  Just curtail the offer here.
	if (LLMuteList::getInstance()->isMuted(info->mFromID, info->mFromName))
	{
		info->forceResponse(IOR_MUTE);
		return;
	}


	bool bAutoAccept(false);
	// Avoid the Accept/Discard dialog if the user so desires. JC
	if (gSavedSettings.getBOOL("AutoAcceptNewInventory")
		&& (info->mType == LLAssetType::AT_NOTECARD
			|| info->mType == LLAssetType::AT_LANDMARK
			|| info->mType == LLAssetType::AT_TEXTURE))
	{
		// For certain types, just accept the items into the inventory,
		// and possibly open them on receipt depending upon "ShowNewInventory".
		bAutoAccept = true;
	}

	// Strip any SLURL from the message display. (DEV-2754)
	std::string msg = info->mDesc;
	int indx = msg.find(" ( http://slurl.com/secondlife/");
	if(indx == std::string::npos)
	{
		// try to find new slurl host
		indx = msg.find(" ( http://maps.secondlife.com/secondlife/");
	}
	if(indx >= 0)
	{
		LLStringUtil::truncate(msg, indx);
	}

	LLSD args;
	args["[OBJECTNAME]"] = msg;

	LLSD payload;

	// must protect against a NULL return from lookupHumanReadable()
	std::string typestr = ll_safe_string(LLAssetType::lookupHumanReadable(info->mType));
	if (!typestr.empty())
	{
		// human readable matches string name from strings.xml
		// lets get asset type localized name
		args["OBJECTTYPE"] = LLTrans::getString(typestr);
	}
	else
	{
		LL_WARNS("Messaging") << "LLAssetType::lookupHumanReadable() returned NULL - probably bad asset type: " << info->mType << LL_ENDL;
		args["OBJECTTYPE"] = "";

		// This seems safest, rather than propagating bogosity
		LL_WARNS("Messaging") << "Forcing an inventory-decline for probably-bad asset type." << LL_ENDL;
		info->forceResponse(IOR_DECLINE);
		return;
	}

	// If mObjectID is null then generate the object_id based on msg to prevent
	// multiple creation of chiclets for same object.
	LLUUID object_id = info->mObjectID;
	if (object_id.isNull())
		object_id.generate(msg);

	payload["from_id"] = info->mFromID;
	// Needed by LLScriptFloaterManager to bind original notification with 
	// faked for toast one.
	payload["object_id"] = object_id;
	// Flag indicating that this notification is faked for toast.
	payload["give_inventory_notification"] = FALSE;
	args["OBJECTFROMNAME"] = info->mFromName;
	args["NAME"] = info->mFromName;
	if (info->mFromGroup)
	{
		args["NAME_SLURL"] = LLSLURL("group", info->mFromID, "about").getSLURLString();
	}
	else
	{
// [SL:KB] - Patch: UI-Notifications | Checked: 2011-04-11 (Catznip-2.5.0a) | Added: Catznip-2.5.0a
		args["NAME_LABEL"] = LLSLURL("agent", info->mFromID, "completename").getSLURLString();
// [/SL:KB]
		args["NAME_SLURL"] = LLSLURL("agent", info->mFromID, "about").getSLURLString();
	}
	std::string verb = "select?name=" + LLURI::escape(msg);
	args["ITEM_SLURL"] = LLSLURL("inventory", info->mObjectID, verb.c_str()).getSLURLString();

	LLNotification::Params p;

	// Object -> Agent Inventory Offer
	if (info->mFromObject && !bAutoAccept ) // Nicky D. fall into the Avi->Avi branch for auto accepting items.
	{
// [RLVa:KB] - Checked: 2010-11-02 (RLVa-1.2.2a) | Modified: RLVa-1.2.2a
		// Only filter if the object owner is a nearby agent
		if ( (gRlvHandler.hasBehaviour(RLV_BHVR_SHOWNAMES)) && (RlvUtil::isNearbyAgent(info->mFromID)) )
		{
			payload["rlv_shownames"] = TRUE;
			args["NAME_SLURL"] = LLSLURL("agent", info->mFromID, "rlvanonym").getSLURLString();
		}
// [/RLVa:KB]

		// Inventory Slurls don't currently work for non agent transfers, so only display the object name.
		args["ITEM_SLURL"] = msg;
		// Note: sets inventory_task_offer_callback as the callback
		p.substitutions(args).payload(payload).functor.responder(LLNotificationResponderPtr(info));
		info->mPersist = true;

		// Offers from your own objects need a special notification template.
		p.name = info->mFromID == gAgentID ? "OwnObjectGiveItem" : "ObjectGiveItem";

		// Pop up inv offer chiclet and let the user accept (keep), or reject (and silently delete) the inventory.
	    LLPostponedNotification::add<LLPostponedOfferNotification>(p, info->mFromID, info->mFromGroup == TRUE);
	}
	else // Agent -> Agent Inventory Offer
	{
// [RLVa:KB] - Checked: 2010-11-02 (RLVa-1.2.2a) | Modified: RLVa-1.2.2a
		// Only filter if the offer is from a nearby agent and if there's no open IM session (doesn't necessarily have to be focused)
		if ( (gRlvHandler.hasBehaviour(RLV_BHVR_SHOWNAMES)) && (RlvUtil::isNearbyAgent(info->mFromID)) &&
			 (!RlvUIEnabler::hasOpenIM(info->mFromID)) )
		{
			payload["rlv_shownames"] = TRUE;
			args["NAME"] = RlvStrings::getAnonym(info->mFromName);
			args["NAME_SLURL"] = LLSLURL("agent", info->mFromID, "rlvanonym").getSLURLString();
		}
// [/RLVa:KB]

		p.responder = info;
		// Note: sets inventory_offer_callback as the callback
		// *TODO fix memory leak
		// inventory_offer_callback() is not invoked if user received notification and 
		// closes viewer(without responding the notification)
		p.substitutions(args).payload(payload).functor.responder(LLNotificationResponderPtr(info));
		info->mPersist = true;
		p.name = "UserGiveItem";
		
		// Prefetch the item into your local inventory.
		LLInventoryFetchItemsObserver* fetch_item = new LLInventoryFetchItemsObserver(info->mObjectID);
		fetch_item->startFetch();
		if(fetch_item->isFinished())
		{
			fetch_item->done();
		}
		else
		{
			gInventory.addObserver(fetch_item);
		}
		
		// In viewer 2 we're now auto receiving inventory offers and messaging as such (not sending reject messages).
		info->send_auto_receive_response();

		if( !bAutoAccept ) // Nicky D. if we auto accept, do not pester the user with stuff in the chicklet.
		// Inform user that there is a script floater via toast system
		{
			payload["give_inventory_notification"] = TRUE;
		    p.payload = payload;
		    LLPostponedNotification::add<LLPostponedOfferNotification>(p, info->mFromID, false);
		}
	}

	LLFirstUse::newInventory();
}

bool lure_callback(const LLSD& notification, const LLSD& response)
{
	S32 option = 0;
	if (response.isInteger()) 
	{
		option = response.asInteger();
	}
	else
	{
		option = LLNotificationsUtil::getSelectedOption(notification, response);
	}
	
	LLUUID from_id = notification["payload"]["from_id"].asUUID();
	LLUUID lure_id = notification["payload"]["lure_id"].asUUID();
	BOOL godlike = notification["payload"]["godlike"].asBoolean();

	switch(option)
	{
	case 0:
		{
			// accept
			gAgent.teleportViaLure(lure_id, godlike);
		}
		break;
	case 1:
	default:
		// decline
		send_simple_im(from_id,
					   LLStringUtil::null,
					   IM_LURE_DECLINED,
					   lure_id);
		break;
	}
	return false;
}
static LLNotificationFunctorRegistration lure_callback_reg("TeleportOffered", lure_callback);

bool goto_url_callback(const LLSD& notification, const LLSD& response)
{
	std::string url = notification["payload"]["url"].asString();
	S32 option = LLNotificationsUtil::getSelectedOption(notification, response);
	if(1 == option)
	{
		LLWeb::loadURL(url);
	}
	return false;
}
static LLNotificationFunctorRegistration goto_url_callback_reg("GotoURL", goto_url_callback);

bool inspect_remote_object_callback(const LLSD& notification, const LLSD& response)
{
	S32 option = LLNotificationsUtil::getSelectedOption(notification, response);
	if (0 == option)
	{
		LLFloaterReg::showInstance("inspect_remote_object", notification["payload"]);
	}
	return false;
}
static LLNotificationFunctorRegistration inspect_remote_object_callback_reg("ServerObjectMessage", inspect_remote_object_callback);

class LLPostponedServerObjectNotification: public LLPostponedNotification
{
protected:
	/* virtual */
	void modifyNotificationParams()
	{
		LLSD payload = mParams.payload;
		mParams.payload = payload;
	}
};

static bool parse_lure_bucket(const std::string& bucket,
							  U64& region_handle,
							  LLVector3& pos,
							  LLVector3& look_at,
							  U8& region_access)
{
	// tokenize the bucket
	typedef boost::tokenizer<boost::char_separator<char> > tokenizer;
	boost::char_separator<char> sep("|", "", boost::keep_empty_tokens);
	tokenizer tokens(bucket, sep);
	tokenizer::iterator iter = tokens.begin();

	S32 gx,gy,rx,ry,rz,lx,ly,lz;
	try
	{
		gx = boost::lexical_cast<S32>((*(iter)).c_str());
		gy = boost::lexical_cast<S32>((*(++iter)).c_str());
		rx = boost::lexical_cast<S32>((*(++iter)).c_str());
		ry = boost::lexical_cast<S32>((*(++iter)).c_str());
		rz = boost::lexical_cast<S32>((*(++iter)).c_str());
		lx = boost::lexical_cast<S32>((*(++iter)).c_str());
		ly = boost::lexical_cast<S32>((*(++iter)).c_str());
		lz = boost::lexical_cast<S32>((*(++iter)).c_str());
	}
	catch( boost::bad_lexical_cast& )
	{
		LL_WARNS("parse_lure_bucket")
			<< "Couldn't parse lure bucket."
			<< LL_ENDL;
		return false;
	}
	// Grab region access
	region_access = SIM_ACCESS_MIN;
	if (++iter != tokens.end())
	{
		std::string access_str((*iter).c_str());
		LLStringUtil::trim(access_str);
		if ( access_str == "A" )
		{
			region_access = SIM_ACCESS_ADULT;
		}
		else if ( access_str == "M" )
		{
			region_access = SIM_ACCESS_MATURE;
		}
		else if ( access_str == "PG" )
		{
			region_access = SIM_ACCESS_PG;
		}
	}

	pos.setVec((F32)rx, (F32)ry, (F32)rz);
	look_at.setVec((F32)lx, (F32)ly, (F32)lz);

	region_handle = to_region_handle(gx, gy);
	return true;
}

// Strip out "Resident" for display, but only if the message came from a user
// (rather than a script)
static std::string clean_name_from_im(const std::string& name, EInstantMessage type)
{
	switch(type)
	{
	case IM_NOTHING_SPECIAL:
	case IM_MESSAGEBOX:
	case IM_GROUP_INVITATION:
	case IM_INVENTORY_OFFERED:
	case IM_INVENTORY_ACCEPTED:
	case IM_INVENTORY_DECLINED:
	case IM_GROUP_VOTE:
	case IM_GROUP_MESSAGE_DEPRECATED:
	//IM_TASK_INVENTORY_OFFERED
	//IM_TASK_INVENTORY_ACCEPTED
	//IM_TASK_INVENTORY_DECLINED
	case IM_NEW_USER_DEFAULT:
	case IM_SESSION_INVITE:
	case IM_SESSION_P2P_INVITE:
	case IM_SESSION_GROUP_START:
	case IM_SESSION_CONFERENCE_START:
	case IM_SESSION_SEND:
	case IM_SESSION_LEAVE:
	//IM_FROM_TASK
	case IM_BUSY_AUTO_RESPONSE:
	case IM_CONSOLE_AND_CHAT_HISTORY:
	case IM_LURE_USER:
	case IM_LURE_ACCEPTED:
	case IM_LURE_DECLINED:
	case IM_GODLIKE_LURE_USER:
	case IM_YET_TO_BE_USED:
	case IM_GROUP_ELECTION_DEPRECATED:
	//IM_GOTO_URL
	//IM_FROM_TASK_AS_ALERT
	case IM_GROUP_NOTICE:
	case IM_GROUP_NOTICE_INVENTORY_ACCEPTED:
	case IM_GROUP_NOTICE_INVENTORY_DECLINED:
	case IM_GROUP_INVITATION_ACCEPT:
	case IM_GROUP_INVITATION_DECLINE:
	case IM_GROUP_NOTICE_REQUESTED:
	case IM_FRIENDSHIP_OFFERED:
	case IM_FRIENDSHIP_ACCEPTED:
	case IM_FRIENDSHIP_DECLINED_DEPRECATED:
	//IM_TYPING_START
	//IM_TYPING_STOP
		return LLCacheName::cleanFullName(name);
	default:
		return name;
	}
}

static std::string clean_name_from_task_im(const std::string& msg,
										   BOOL from_group)
{
	boost::smatch match;
	static const boost::regex returned_exp(
		"(.*been returned to your inventory lost and found folder by )(.+)( (from|near).*)");
	if (boost::regex_match(msg, match, returned_exp))
	{
		// match objects are 1-based for groups
		std::string final = match[1].str();
		std::string name = match[2].str();
		// Don't try to clean up group names
		if (!from_group)
		{
			if (LLAvatarNameCache::useDisplayNames())
			{
				// ...just convert to username
				final += LLCacheName::buildUsername(name);
			}
			else
			{
				// ...strip out legacy "Resident" name
				final += LLCacheName::cleanFullName(name);
			}
		}
		final += match[3].str();
		return final;
	}
	return msg;
}

void notification_display_name_callback(const LLUUID& id,
					  const LLAvatarName& av_name,
					  const std::string& name, 
					  LLSD& substitutions, 
					  const LLSD& payload)
{
	substitutions["NAME"] = av_name.mDisplayName;
	LLNotificationsUtil::add(name, substitutions, payload);
}

class LLPostponedIMSystemTipNotification: public LLPostponedNotification
{
protected:
	/* virtual */
	void modifyNotificationParams()
	{
		LLSD payload = mParams.payload;
		payload["SESSION_NAME"] = mName;
		mParams.payload = payload;
	}

};

// Callback for name resolution of a god/estate message
void god_message_name_cb(const LLAvatarName& av_name, LLChat chat, std::string message)
{	
	LLSD args;
	args["NAME"] = av_name.getCompleteName();
	args["MESSAGE"] = message;
	LLNotificationsUtil::add("GodMessage", args);

	// Treat like a system message and put in chat history.
	chat.mText = av_name.getCompleteName() + ": " + message;

	LLNearbyChat* nearby_chat = LLFloaterReg::getTypedInstance<LLNearbyChat>("nearby_chat", LLSD());
	if(nearby_chat)
	{
		nearby_chat->addMessage(chat);
	}

}

void process_improved_im(LLMessageSystem *msg, void **user_data)
{
	LLUUID from_id;
	BOOL from_group;
	LLUUID to_id;
	U8 offline;
	U8 d = 0;
	LLUUID session_id;
	U32 timestamp;
	std::string name;
	std::string message;
	U32 parent_estate_id = 0;
	LLUUID region_id;
	LLVector3 position;
	U8 binary_bucket[MTUBYTES];
	S32 binary_bucket_size;
	LLChat chat;
	std::string buffer;
	
	// *TODO: Translate - need to fix the full name to first/last (maybe)
	msg->getUUIDFast(_PREHASH_AgentData, _PREHASH_AgentID, from_id);
	msg->getBOOLFast(_PREHASH_MessageBlock, _PREHASH_FromGroup, from_group);
	msg->getUUIDFast(_PREHASH_MessageBlock, _PREHASH_ToAgentID, to_id);
	msg->getU8Fast(  _PREHASH_MessageBlock, _PREHASH_Offline, offline);
	msg->getU8Fast(  _PREHASH_MessageBlock, _PREHASH_Dialog, d);
	msg->getUUIDFast(_PREHASH_MessageBlock, _PREHASH_ID, session_id);
	msg->getU32Fast( _PREHASH_MessageBlock, _PREHASH_Timestamp, timestamp);
	//msg->getData("MessageBlock", "Count",		&count);
	msg->getStringFast(_PREHASH_MessageBlock, _PREHASH_FromAgentName, name);
	msg->getStringFast(_PREHASH_MessageBlock, _PREHASH_Message,		message);
	// NaCl - Newline flood protection
	LLViewerObject* obj=gObjectList.findObject(from_id);
	bool doCheck=true;
	if(from_id.isNull())
		doCheck=false;
	if(gAgent.getID() == from_id)
		doCheck=false;
	if(obj)
		if(obj->permYouOwner())
			doCheck=false;
	if(doCheck)
	{
		static LLCachedControl<U32> _NACL_AntiSpamNewlines(gSavedSettings,"_NACL_AntiSpamNewlines");
		boost::sregex_iterator iter(message.begin(), message.end(), NEWLINES);
		if((std::abs(std::distance(iter, boost::sregex_iterator())) > _NACL_AntiSpamNewlines) && gSavedSettings.getBOOL("UseAntiSpam"))
		{
			NACLAntiSpamRegistry::blockOnQueue((U32)NACLAntiSpamRegistry::QUEUE_IM,from_id);
			LLSD args;
			llinfos << "[antispam] blocked owner due to too many newlines: " << from_id << llendl;
			args["MESSAGE"] = llformat("AntiSpam: Blocked %s for sending message with %ud lines.",from_id.asString().c_str(),(U32)_NACL_AntiSpamNewlines);
			LLNotificationsUtil::add("SystemMessageTip", args);
			return;
		}
	}
	// NaCl End
	msg->getU32Fast(_PREHASH_MessageBlock, _PREHASH_ParentEstateID, parent_estate_id);
	msg->getUUIDFast(_PREHASH_MessageBlock, _PREHASH_RegionID, region_id);
	msg->getVector3Fast(_PREHASH_MessageBlock, _PREHASH_Position, position);
	msg->getBinaryDataFast(  _PREHASH_MessageBlock, _PREHASH_BinaryBucket, binary_bucket, 0, 0, MTUBYTES);
	binary_bucket_size = msg->getSizeFast(_PREHASH_MessageBlock, _PREHASH_BinaryBucket);
	EInstantMessage dialog = (EInstantMessage)d;
	// NaCl - Antispam Registry
	if(dialog != IM_TYPING_START && dialog != IM_TYPING_STOP)
	{
		if(NACLAntiSpamRegistry::checkQueue((U32)NACLAntiSpamRegistry::QUEUE_IM,from_id)) return;
	}
	// NaCl End

    // make sure that we don't have an empty or all-whitespace name
	LLStringUtil::trim(name);
	if (name.empty())
	{
        name = LLTrans::getString("Unnamed");
	}
	// IDEVO convert new-style "Resident" names for display
	name = clean_name_from_im(name, dialog);

	BOOL is_busy = gAgent.getBusy();
	BOOL is_autorespond = gAgent.getAutorespond();
	BOOL is_muted = LLMuteList::getInstance()->isMuted(from_id, name, LLMute::flagTextChat)
		// object IMs contain sender object id in session_id (STORM-1209)
		|| dialog == IM_FROM_TASK && LLMuteList::getInstance()->isMuted(session_id);
	BOOL is_linden = LLMuteList::getInstance()->isLinden(name);
	BOOL is_owned_by_me = FALSE;
	BOOL is_friend = (LLAvatarTracker::instance().getBuddyInfo(from_id) == NULL) ? false : true;
	BOOL accept_im_from_only_friend = gSavedSettings.getBOOL("VoiceCallsFriendsOnly");
	
	chat.mMuted = is_muted && !is_linden;
	chat.mFromID = from_id;
	chat.mFromName = name;
	chat.mSourceType = (from_id.isNull() || (name == std::string(SYSTEM_FROM))) ? CHAT_SOURCE_SYSTEM : CHAT_SOURCE_AGENT;

	LLViewerObject *source = gObjectList.findObject(session_id); //Session ID is probably the wrong thing.
	if (source)
	{
		is_owned_by_me = source->permYouOwner();
	}

	std::string separator_string(": ");

	LLSD args;
	LLSD payload;
	LLNotification::Params params;

	switch(dialog)
	{
	case IM_CONSOLE_AND_CHAT_HISTORY:
		args["MESSAGE"] = message;
		payload["from_id"] = from_id;

		params.name = "IMSystemMessageTip";
		params.substitutions = args;
		params.payload = payload;
	    LLPostponedNotification::add<LLPostponedIMSystemTipNotification>(params, from_id, false);
		break;

	case IM_NOTHING_SPECIAL: 
		// Don't show dialog, just do IM
		if (!gAgent.isGodlike()
				&& gAgent.getRegion()->isPrelude() 
				&& to_id.isNull() )
		{
			// do nothing -- don't distract newbies in
			// Prelude with global IMs
		}
// [RLVa:KB] - Checked: 2011-05-28 (RLVa-1.4.0a) | Modified: RLVa-1.4.0a
		else if ( (rlv_handler_t::isEnabled()) && (offline == IM_ONLINE) && ("@version" == message) && 
		          (!is_muted) && ((!accept_im_from_only_friend) || (is_friend)) )
		{
			RlvUtil::sendBusyMessage(from_id, RlvStrings::getVersion(), session_id);
		}
// [/RLVa:KB]
//		else if (offline == IM_ONLINE && !is_linden && is_busy && name != SYSTEM_FROM)
// [RLVa:KB] - Checked: 2010-11-30 (RLVa-1.3.0c) | Modified: RLVa-1.3.0c
		//else if ( (offline == IM_ONLINE && !is_linden && is_busy && name != SYSTEM_FROM) && (gRlvHandler.canReceiveIM(from_id)) )
		//AO Autorespond
		else if ( (offline == IM_ONLINE && !is_linden && (is_busy || is_autorespond) && name != SYSTEM_FROM) && (gRlvHandler.canReceiveIM(from_id)) )
// [/RLVa:KB]
		{
			// return a standard "busy" message, but only do it to online IM 
			// (i.e. not other auto responses and not store-and-forward IM)
			if (!gIMMgr->hasSession(session_id))
			{
				// if there is not a panel for this conversation (i.e. it is a new IM conversation
				// initiated by the other party) then...
				std::string my_name;
				LLAgentUI::buildFullname(my_name);
				std::string response = gSavedPerAccountSettings.getString("BusyModeResponse");
				pack_instant_message(
					gMessageSystem,
					gAgent.getID(),
					FALSE,
					gAgent.getSessionID(),
					from_id,
					my_name,
					response,
					IM_ONLINE,
					IM_BUSY_AUTO_RESPONSE,
					session_id);
				gAgent.sendReliableMessage();
			}

			// now store incoming IM in chat history

			buffer = message;
	
			LL_INFOS("Messaging") << "process_improved_im: session_id( " << session_id << " ), from_id( " << from_id << " )" << LL_ENDL;

			// add to IM panel, but do not bother the user
			gIMMgr->addMessage(
				session_id,
				from_id,
				name,
				buffer,
				LLStringUtil::null,
				dialog,
				parent_estate_id,
				region_id,
				position,
				true);
		}
		else if (from_id.isNull())
		{
			LLSD args;
			args["MESSAGE"] = message;
			LLNotificationsUtil::add("SystemMessage", args);
		}
		else if (to_id.isNull())
		{
			// Message to everyone from GOD, look up the fullname since
			// server always slams name to legacy names
			LLAvatarNameCache::get(from_id, boost::bind(god_message_name_cb, _2, chat, message));
		}
		else
		{
			// standard message, not from system
			bool mute_im = is_muted;
			if(accept_im_from_only_friend&&!is_friend)
			{
				mute_im = true;
			}

// [RLVa:KB] - Checked: 2010-11-30 (RLVa-1.3.0c) | Modified: RLVa-1.3.0c
			// Don't block offline IMs, or IMs from Lindens
			if ( (rlv_handler_t::isEnabled()) && (offline != IM_OFFLINE) && (!is_linden) && (!gRlvHandler.canReceiveIM(from_id)) )
			{
				if (!mute_im)
					RlvUtil::sendBusyMessage(from_id, RlvStrings::getString(RLV_STRING_BLOCKED_RECVIM_REMOTE), session_id);
				message = RlvStrings::getString(RLV_STRING_BLOCKED_RECVIM);
			}
// [/RLVa:KB]

			std::string saved;
			if(offline == IM_OFFLINE)
			{
				LLStringUtil::format_map_t args;
				args["[LONG_TIMESTAMP]"] = formatted_time(timestamp);
				saved = LLTrans::getString("Saved_message", args);
			}
			buffer = saved + message;

			LL_INFOS("Messaging") << "process_improved_im: session_id( " << session_id << " ), from_id( " << from_id << " )" << LL_ENDL;

/*
			bool mute_im = is_muted;
			if(accept_im_from_only_friend&&!is_friend)
			{
				mute_im = true;
			}
*/
			if (!mute_im || is_linden) 
			{
				// checkfor and process reqinfo
				message = FSData::processRequestForInfo(from_id,message,name,session_id);
				buffer = saved + message;

				gIMMgr->addMessage(
					session_id,
					from_id,
					name,
					buffer,
					LLStringUtil::null,
					dialog,
					parent_estate_id,
					region_id,
					position,
					true);
			}
			else
			{
				/*
				EXT-5099
				currently there is no way to store in history only...
				using  LLNotificationsUtil::add will add message to Nearby Chat

				// muted user, so don't start an IM session, just record line in chat
				// history.  Pretend the chat is from a local agent,
				// so it will go into the history but not be shown on screen.

				LLSD args;
				args["MESSAGE"] = buffer;
				LLNotificationsUtil::add("SystemMessageTip", args);
				*/
			}
		}
		break;

	case IM_TYPING_START:
		{
			LLPointer<LLIMInfo> im_info = new LLIMInfo(gMessageSystem);
			gIMMgr->processIMTypingStart(im_info);
		}
		break;

	case IM_TYPING_STOP:
		{
			LLPointer<LLIMInfo> im_info = new LLIMInfo(gMessageSystem);
			gIMMgr->processIMTypingStop(im_info);
		}
		break;

	case IM_MESSAGEBOX:
		{
			// This is a block, modeless dialog.
			//*TODO: Translate
			args["MESSAGE"] = message;
			LLNotificationsUtil::add("SystemMessageTip", args);
		}
		break;
	case IM_GROUP_NOTICE:
	case IM_GROUP_NOTICE_REQUESTED:
		{
			LL_INFOS("Messaging") << "Received IM_GROUP_NOTICE message." << LL_ENDL;
			// Read the binary bucket for more information.
			struct notice_bucket_header_t
			{
				U8 has_inventory;
				U8 asset_type;
				LLUUID group_id;
			};
			struct notice_bucket_full_t
			{
				struct notice_bucket_header_t header;
				U8 item_name[DB_INV_ITEM_NAME_BUF_SIZE];
			}* notice_bin_bucket;

			// Make sure the binary bucket is big enough to hold the header 
			// and a null terminated item name.
			if ( (binary_bucket_size < (S32)((sizeof(notice_bucket_header_t) + sizeof(U8))))
				|| (binary_bucket[binary_bucket_size - 1] != '\0') )
			{
				LL_WARNS("Messaging") << "Malformed group notice binary bucket" << LL_ENDL;
				break;
			}

			notice_bin_bucket = (struct notice_bucket_full_t*) &binary_bucket[0];
			U8 has_inventory = notice_bin_bucket->header.has_inventory;
			U8 asset_type = notice_bin_bucket->header.asset_type;
			LLUUID group_id = notice_bin_bucket->header.group_id;
			std::string item_name = ll_safe_string((const char*) notice_bin_bucket->item_name);

			// If there is inventory, give the user the inventory offer.
			LLOfferInfo* info = NULL;

			if (has_inventory)
			{
				info = new LLOfferInfo();
				
				info->mIM = IM_GROUP_NOTICE;
				info->mFromID = from_id;
				info->mFromGroup = from_group;
				info->mTransactionID = session_id;
				info->mType = (LLAssetType::EType) asset_type;
				info->mFolderID = gInventory.findCategoryUUIDForType(LLFolderType::assetTypeToFolderType(info->mType));
				std::string from_name;

				from_name += "A group member named ";
				from_name += name;

				info->mFromName = from_name;
				info->mDesc = item_name;
				info->mHost = msg->getSender();
			}
			
			std::string str(message);

			// Tokenize the string.
			// TODO: Support escaped tokens ("||" -> "|")
			typedef boost::tokenizer<boost::char_separator<char> > tokenizer;
			boost::char_separator<char> sep("|","",boost::keep_empty_tokens);
			tokenizer tokens(str, sep);
			tokenizer::iterator iter = tokens.begin();

			std::string subj(*iter++);
			std::string mes(*iter++);

			// Send the notification down the new path.
			// For requested notices, we don't want to send the popups.
			if (dialog != IM_GROUP_NOTICE_REQUESTED)
			{
				payload["subject"] = subj;
				payload["message"] = mes;
				payload["sender_name"] = name;
				payload["group_id"] = group_id;
				payload["inventory_name"] = item_name;
				payload["inventory_offer"] = info ? info->asLLSD() : LLSD();

				LLSD args;
				args["SUBJECT"] = subj;
				args["MESSAGE"] = mes;
				LLNotifications::instance().add(LLNotification::Params("GroupNotice").substitutions(args).payload(payload).time_stamp(timestamp));
			}

			// Also send down the old path for now.
			if (IM_GROUP_NOTICE_REQUESTED == dialog)
			{
				
				LLPanelGroup::showNotice(subj,mes,group_id,has_inventory,item_name,info);
			}
			else
			{
				delete info;
			}
		}
		break;
	case IM_GROUP_INVITATION:
		{
			//if (!is_linden && (is_busy || is_muted))
			if ((is_busy || is_muted))
			{
				LLMessageSystem *msg = gMessageSystem;
				busy_message(msg,from_id);
			}
			else
			{
				LL_INFOS("Messaging") << "Received IM_GROUP_INVITATION message." << LL_ENDL;
				// Read the binary bucket for more information.
				struct invite_bucket_t
				{
					S32 membership_fee;
					LLUUID role_id;
				}* invite_bucket;

				// Make sure the binary bucket is the correct size.
				if (binary_bucket_size != sizeof(invite_bucket_t))
				{
					LL_WARNS("Messaging") << "Malformed group invite binary bucket" << LL_ENDL;
					break;
				}

				invite_bucket = (struct invite_bucket_t*) &binary_bucket[0];
				S32 membership_fee = ntohl(invite_bucket->membership_fee);

				LLSD payload;
				payload["transaction_id"] = session_id;
				payload["group_id"] = from_id;
				payload["name"] = name;
				payload["message"] = message;
				payload["fee"] = membership_fee;

				LLSD args;
				args["MESSAGE"] = message;
				// we shouldn't pass callback functor since it is registered in LLFunctorRegistration
				LLNotificationsUtil::add("JoinGroup", args, payload);
			}
		}
		break;

	case IM_INVENTORY_OFFERED:
	case IM_TASK_INVENTORY_OFFERED:
		// Someone has offered us some inventory.
		{
			LLOfferInfo* info = new LLOfferInfo;
			if (IM_INVENTORY_OFFERED == dialog)
			{
				struct offer_agent_bucket_t
				{
					S8		asset_type;
					LLUUID	object_id;
				}* bucketp;

				if (sizeof(offer_agent_bucket_t) != binary_bucket_size)
				{
					LL_WARNS("Messaging") << "Malformed inventory offer from agent" << LL_ENDL;
					delete info;
					break;
				}
				bucketp = (struct offer_agent_bucket_t*) &binary_bucket[0];
				info->mType = (LLAssetType::EType) bucketp->asset_type;
				info->mObjectID = bucketp->object_id;
				info->mFromObject = FALSE;
			}
			else // IM_TASK_INVENTORY_OFFERED
			{
				if (sizeof(S8) != binary_bucket_size)
				{
					LL_WARNS("Messaging") << "Malformed inventory offer from object" << LL_ENDL;
					delete info;
					break;
				}
				info->mType = (LLAssetType::EType) binary_bucket[0];
				info->mObjectID = LLUUID::null;
				info->mFromObject = TRUE;
			}

			info->mIM = dialog;
			info->mFromID = from_id;
			info->mFromGroup = from_group;
			info->mTransactionID = session_id;
			info->mFolderID = gInventory.findCategoryUUIDForType(LLFolderType::assetTypeToFolderType(info->mType));

			info->mFromName = name;
			info->mDesc = message;
			info->mHost = msg->getSender();
			//if (((is_busy && !is_owned_by_me) || is_muted))
			if (is_muted)
			{
				// Prefetch the offered item so that it can be discarded by the appropriate observer. (EXT-4331)
				LLInventoryFetchItemsObserver* fetch_item = new LLInventoryFetchItemsObserver(info->mObjectID);
				fetch_item->startFetch();
				delete fetch_item;

				// Same as closing window
				info->forceResponse(IOR_DECLINE);
			}
			else if (is_busy && dialog != IM_TASK_INVENTORY_OFFERED) // busy mode must not affect interaction with objects (STORM-565)
			{
				// Until throttling is implemented, busy mode should reject inventory instead of silently
				// accepting it.  SEE SL-39554
				info->forceResponse(IOR_DECLINE);
			}
			else
			{
				inventory_offer_handler(info);
			}
		}
		break;

	case IM_INVENTORY_ACCEPTED:
	{
//		args["NAME"] = LLSLURL("agent", from_id, "completename").getSLURLString();;
// [RLVa:KB] - Checked: 2010-11-02 (RLVa-1.2.2a) | Modified: RLVa-1.2.2a
		// Only anonymize the name if the agent is nearby, there isn't an open IM session to them and their profile isn't open
		bool fRlvFilterName = (gRlvHandler.hasBehaviour(RLV_BHVR_SHOWNAMES)) && (RlvUtil::isNearbyAgent(from_id)) && 
			(!RlvUIEnabler::hasOpenProfile(from_id)) && (!RlvUIEnabler::hasOpenIM(from_id));
		args["NAME"] = LLSLURL("agent", from_id, (!fRlvFilterName) ? "completename" : "rlvanonym").getSLURLString();;
// [/RLVa:KB]
		LLSD payload;
		payload["from_id"] = from_id;
		// Passing the "SESSION_NAME" to use it for IM notification logging
		// in LLTipHandler::processNotification(). See STORM-941.
		payload["SESSION_NAME"] = name;
		LLNotificationsUtil::add("InventoryAccepted", args, payload);
		break;
	}
	case IM_INVENTORY_DECLINED:
	{
//		args["NAME"] = LLSLURL("agent", from_id, "completename").getSLURLString();;
// [RLVa:KB] - Checked: 2010-11-02 (RLVa-1.2.2a) | Modified: RLVa-1.2.2a
		// Only anonymize the name if the agent is nearby, there isn't an open IM session to them and their profile isn't open
		bool fRlvFilterName = (gRlvHandler.hasBehaviour(RLV_BHVR_SHOWNAMES)) && (RlvUtil::isNearbyAgent(from_id)) && 
			(!RlvUIEnabler::hasOpenProfile(from_id)) && (!RlvUIEnabler::hasOpenIM(from_id));
		args["NAME"] = LLSLURL("agent", from_id, (!fRlvFilterName) ? "completename" : "rlvanonym").getSLURLString();;
// [/RLVa:KB]
		LLSD payload;
		payload["from_id"] = from_id;
		LLNotificationsUtil::add("InventoryDeclined", args, payload);
		break;
	}
	// TODO: _DEPRECATED suffix as part of vote removal - DEV-24856
	case IM_GROUP_VOTE:
		{
			LL_WARNS("Messaging") << "Received IM: IM_GROUP_VOTE_DEPRECATED" << LL_ENDL;
		}
		break;

	case IM_GROUP_ELECTION_DEPRECATED:
	{
		LL_WARNS("Messaging") << "Received IM: IM_GROUP_ELECTION_DEPRECATED" << LL_ENDL;
	}
	break;
	
	case IM_SESSION_SEND:
	{
		if (!is_linden && is_busy)
		{
			return;
		}

		// Only show messages if we have a session open (which
		// should happen after you get an "invitation"
//		if ( !gIMMgr->hasSession(session_id) )
//		{
//			return;
//		}
// [RLVa:KB] - Checked: 2010-11-30 (RLVa-1.3.0c) | Modified: RLVa-1.3.0c
		LLIMModel::LLIMSession* pIMSession = LLIMModel::instance().findIMSession(session_id);
		if (!pIMSession)
		{
			return;
		}

		if ( (gRlvHandler.hasBehaviour(RLV_BHVR_RECVIM)) || (gRlvHandler.hasBehaviour(RLV_BHVR_RECVIMFROM)) )
		{
			switch (pIMSession->mSessionType)
			{
				case LLIMModel::LLIMSession::GROUP_SESSION:	// Group chat
					if ( (from_id != gAgent.getID()) && (!gRlvHandler.canReceiveIM(session_id)) )
						return;
					break;
				case LLIMModel::LLIMSession::ADHOC_SESSION:	// Conference chat
					if ( (from_id != gAgent.getID()) && (!gRlvHandler.canReceiveIM(from_id)) )
						message = RlvStrings::getString(RLV_STRING_BLOCKED_RECVIM);
					break;
				default:
					RLV_ASSERT(false);
					return;
			}
		}
// [/RLVa:KB]

		// standard message, not from system
		std::string saved;
		if(offline == IM_OFFLINE)
		{
			saved = llformat("(Saved %s) ", formatted_time(timestamp).c_str());
		}
		buffer = saved + message;
		BOOL is_this_agent = FALSE;
		if(from_id == gAgentID)
		{
			is_this_agent = TRUE;
		}
		gIMMgr->addMessage(
			session_id,
			from_id,
			name,
			buffer,
			ll_safe_string((char*)binary_bucket),
			IM_SESSION_INVITE,
			parent_estate_id,
			region_id,
			position,
			true);
	}
	break;

	case IM_FROM_TASK:
		{
			if (is_busy && !is_owned_by_me)
			{
				return;
			}

			// Build a link to open the object IM info window.
			std::string location = ll_safe_string((char*)binary_bucket, binary_bucket_size-1);

			if (session_id.notNull())
			{
				chat.mFromID = session_id;
			}
			else
			{
				// This message originated on a region without the updated code for task id and slurl information.
				// We just need a unique ID for this object that isn't the owner ID.
				// If it is the owner ID it will overwrite the style that contains the link to that owner's profile.
				// This isn't ideal - it will make 1 style for all objects owned by the the same person/group.
				// This works because the only thing we can really do in this case is show the owner name and link to their profile.
				chat.mFromID = from_id ^ gAgent.getSessionID();
			}

			chat.mSourceType = CHAT_SOURCE_OBJECT;

			if(SYSTEM_FROM == name)
			{
				// System's UUID is NULL (fixes EXT-4766)
				chat.mFromID = LLUUID::null;
				chat.mSourceType = CHAT_SOURCE_SYSTEM;
			}

			// IDEVO Some messages have embedded resident names
			message = clean_name_from_task_im(message, from_group);

			LLSD query_string;
			query_string["owner"] = from_id;
// [RLVa:KB] - Checked: 2010-04-22 (RLVa-1.2.0f) | Added: RLVa-1.2.0f
			if (rlv_handler_t::isEnabled())
			{
				// NOTE: the chat message itself will be filtered in LLNearbyChatHandler::processChat()
				if ( (gRlvHandler.hasBehaviour(RLV_BHVR_SHOWNAMES)) && (!from_group) && (RlvUtil::isNearbyAgent(from_id)) )
				{
					query_string["rlv_shownames"] = TRUE;

					RlvUtil::filterNames(name);
					chat.mFromName = name;
				}
				if (gRlvHandler.hasBehaviour(RLV_BHVR_SHOWLOC))
				{
					std::string::size_type idxPos = location.find('/');
					if ( (std::string::npos != idxPos) && (RlvUtil::isNearbyRegion(location.substr(0, idxPos))) )
						location = RlvStrings::getString(RLV_STRING_HIDDEN_REGION);
				}
			}
// [/RLVa:KB]
			query_string["slurl"] = location;
			query_string["name"] = name;
			if (from_group)
			{
				query_string["groupowned"] = "true";
			}	

//			chat.mURL = LLSLURL("objectim", session_id, "").getSLURLString();
// [SL:KB] - Checked: 2010-11-02 (RLVa-1.2.2a) | Added: RLVa-1.2.2a
			chat.mURL = LLSLURL("objectim", session_id, LLURI::mapToQueryString(query_string)).getSLURLString();
// [/SL:KB]
			chat.mText = message;

			// Note: lie to Nearby Chat, pretending that this is NOT an IM, because
			// IMs from obejcts don't open IM sessions.
			LLNearbyChat* nearby_chat = LLFloaterReg::getTypedInstance<LLNearbyChat>("nearby_chat", LLSD());
			if(SYSTEM_FROM != name && nearby_chat)
			{
				chat.mOwnerID = from_id;
				LLSD args;
				args["slurl"] = location;
				args["type"] = LLNotificationsUI::NT_NEARBYCHAT;

				// Look for IRC-style emotes here so object name formatting is correct
				std::string prefix = message.substr(0, 4);
				if (prefix == "/me " || prefix == "/me'")
				{
					chat.mChatStyle = CHAT_STYLE_IRC;
				}

				LLNotificationsUI::LLNotificationManager::instance().onChat(chat, args);
			}


			//Object IMs send with from name: 'Second Life' need to be displayed also in notification toasts (EXT-1590)
			if (SYSTEM_FROM != name) break;
			
			LLSD substitutions;
			substitutions["NAME"] = name;
			substitutions["MSG"] = message;

			LLSD payload;
			payload["object_id"] = session_id;
			payload["owner_id"] = from_id;
			payload["from_id"] = from_id;
			payload["slurl"] = location;
			payload["name"] = name;
			std::string session_name;
			if (from_group)
			{
				payload["group_owned"] = "true";
			}

			LLNotification::Params params("ServerObjectMessage");
			params.substitutions = substitutions;
			params.payload = payload;

			LLPostponedNotification::add<LLPostponedServerObjectNotification>(params, from_id, from_group);
		}
		break;
	case IM_FROM_TASK_AS_ALERT:
		if (is_busy && !is_owned_by_me)
		{
			return;
		}
		{
			// Construct a viewer alert for this message.
			args["NAME"] = name;
			args["MESSAGE"] = message;
			LLNotificationsUtil::add("ObjectMessage", args);
		}
		break;
	case IM_BUSY_AUTO_RESPONSE:
		if (is_muted)
		{
			LL_DEBUGS("Messaging") << "Ignoring busy response from " << from_id << LL_ENDL;
			return;
		}
		else
		{
			// TODO: after LLTrans hits release, get "busy response" into translatable file
			buffer = llformat("%s (%s): %s", name.c_str(), "busy response", message.c_str());
			gIMMgr->addMessage(session_id, from_id, name, buffer);
		}
		break;
		
	case IM_LURE_USER:
		{
// [RLVa:KB] - Checked: 2010-12-11 (RLVa-1.2.2c) | Added: RLVa-1.2.2c
			// If the lure sender is a specific @accepttp exception they will override muted and busy status
			bool fRlvSummon = (rlv_handler_t::isEnabled()) && (gRlvHandler.isException(RLV_BHVR_ACCEPTTP, from_id));
// [/RLVa:KB]

//			if (is_muted)
// [RLVa:KB] - Checked: 2010-12-11 (RLVa-1.2.2c) | Added: RLVa-1.2.2c
			if ( (is_muted) && (!fRlvSummon) )
// [/RLVa:KB]
			{ 
				return;
			}
//			else if (is_busy) 
// [RLVa:KB] - Checked: 2010-12-11 (RLVa-1.2.2c) | Added: RLVa-1.2.2c
			else if ( (is_busy)  && (!fRlvSummon) )
// [/RLVa:KB]
			{
				busy_message(msg,from_id);
			}
			else
			{
				LLVector3 pos, look_at;
<<<<<<< HEAD
				U64 region_handle;
				U8 region_access = SIM_ACCESS_MIN;
=======
				U64 region_handle(0);
				U8 region_access(0);
>>>>>>> 89c28185
				std::string region_info = ll_safe_string((char*)binary_bucket, binary_bucket_size);
				std::string region_access_str = LLStringUtil::null;
				std::string region_access_icn = LLStringUtil::null;

				if (parse_lure_bucket(region_info, region_handle, pos, look_at, region_access))
				{
					region_access_str = LLViewerRegion::accessToString(region_access);
					region_access_icn = LLViewerRegion::getAccessIcon(region_access);
				}

// [RLVa:KB] - Checked: 2010-12-11 (RLVa-1.2.2c) | Modified: RLVa-1.2.2c
				if (rlv_handler_t::isEnabled())
				{
					if (!gRlvHandler.canTeleportViaLure(from_id))
					{
						RlvUtil::sendBusyMessage(from_id, RlvStrings::getString(RLV_STRING_BLOCKED_TPLURE_REMOTE));
						if (is_busy)
							busy_message(msg,from_id);
						return;
					}

					// Censor lure message if: 1) restricted from receiving IMs from the sender, or 2) @showloc=n restricted
					if ( (!gRlvHandler.canReceiveIM(from_id)) || (gRlvHandler.hasBehaviour(RLV_BHVR_SHOWLOC)) )
					{
						message = RlvStrings::getString(RLV_STRING_HIDDEN);
					}
				}
// [/RLVa:KB]

				LLSD args;
				// *TODO: Translate -> [FIRST] [LAST] (maybe)
// [SL:KB] - Patch: UI-Notifications | Checked: 2011-04-11 (Catznip-2.5.0a) | Added: Catznip-2.5.0a
				args["NAME_LABEL"] = LLSLURL("agent", from_id, "completename").getSLURLString();
// [/SL:KB]
				args["NAME_SLURL"] = LLSLURL("agent", from_id, "about").getSLURLString();
				args["MESSAGE"] = message;
				args["MATURITY_STR"] = region_access_str;
				args["MATURITY_ICON"] = region_access_icn;
				LLSD payload;
				payload["from_id"] = from_id;
				payload["lure_id"] = session_id;
				payload["godlike"] = FALSE;

				LLNotification::Params params("TeleportOffered");
				params.substitutions = args;
				params.payload = payload;

// [RLVa:KB] - Checked: 2010-12-11 (RLVa-1.2.2c) | Modified: RLVa-1.2.2c
				if ( (rlv_handler_t::isEnabled()) && ((gRlvHandler.hasBehaviour(RLV_BHVR_ACCEPTTP)) || (fRlvSummon)) )
				{
					gRlvHandler.setCanCancelTp(false);
					if (is_busy)
						busy_message(msg,from_id);
					LLNotifications::instance().forceResponse(LLNotification::Params("TeleportOffered").payload(payload), 0);
				}
				else
				{
					LLPostponedNotification::add<LLPostponedOfferNotification>(	params, from_id, false);
				}
// [/RLVa:KB]
//				LLPostponedNotification::add<LLPostponedOfferNotification>(	params, from_id, false);
			}
		}
		break;

	case IM_GODLIKE_LURE_USER:
		{
			LLSD payload;
			payload["from_id"] = from_id;
			payload["lure_id"] = session_id;
			payload["godlike"] = TRUE;
			// do not show a message box, because you're about to be
			// teleported.
			LLNotifications::instance().forceResponse(LLNotification::Params("TeleportOffered").payload(payload), 0);
		}
		break;

	case IM_GOTO_URL:
		{
			LLSD args;
			// n.b. this is for URLs sent by the system, not for
			// URLs sent by scripts (i.e. llLoadURL)
			if (binary_bucket_size <= 0)
			{
				LL_WARNS("Messaging") << "bad binary_bucket_size: "
					<< binary_bucket_size
					<< " - aborting function." << LL_ENDL;
				return;
			}

			std::string url;
			
			url.assign((char*)binary_bucket, binary_bucket_size-1);
			args["MESSAGE"] = message;
			args["URL"] = url;
			LLSD payload;
			payload["url"] = url;
			LLNotificationsUtil::add("GotoURL", args, payload );
		}
		break;

	case IM_FRIENDSHIP_OFFERED:
		{
			LLSD payload;
			payload["from_id"] = from_id;
			payload["session_id"] = session_id;;
			payload["online"] = (offline == IM_ONLINE);
			payload["sender"] = msg->getSender().getIPandPort();

			if (is_busy)
			{
				busy_message(msg, from_id);
				LLNotifications::instance().forceResponse(LLNotification::Params("OfferFriendship").payload(payload), 1);
			}
			else if (is_muted)
			{
				LLNotifications::instance().forceResponse(LLNotification::Params("OfferFriendship").payload(payload), 1);
			}
			else
			{
// [SL:KB] - Patch: UI-Notifications | Checked: 2011-04-11 (Catznip-2.5.0a) | Added: Catznip-2.5.0a
				args["NAME_LABEL"] = LLSLURL("agent", from_id, "completename").getSLURLString();
// [/SL:KB]
				args["NAME_SLURL"] = LLSLURL("agent", from_id, "about").getSLURLString();
				if(message.empty())
				{
					//support for frienship offers from clients before July 2008
				        LLNotificationsUtil::add("OfferFriendshipNoMessage", args, payload);
				}
				else
				{
					args["[MESSAGE]"] = message;
				    LLNotification::Params params("OfferFriendship");
				    params.substitutions = args;
				    params.payload = payload;
				    LLPostponedNotification::add<LLPostponedOfferNotification>(	params, from_id, false);
				}
			}
		}
		break;

	case IM_FRIENDSHIP_ACCEPTED:
		{
			// In the case of an offline IM, the formFriendship() may be extraneous
			// as the database should already include the relationship.  But it
			// doesn't hurt for dupes.
			LLAvatarTracker::formFriendship(from_id);
			
			std::vector<std::string> strings;
			strings.push_back(from_id.asString());
			send_generic_message("requestonlinenotification", strings);
			
			args["NAME"] = name;
			LLSD payload;
			payload["from_id"] = from_id;
			LLAvatarNameCache::get(from_id, boost::bind(&notification_display_name_callback,
														 _1,
														 _2,
														 "FriendshipAccepted",
														 args,
														 payload));
		}
		break;

	case IM_FRIENDSHIP_DECLINED_DEPRECATED:
	default:
		LL_WARNS("Messaging") << "Instant message calling for unknown dialog "
				<< (S32)dialog << LL_ENDL;
		break;
	}

	LLWindow* viewer_window = gViewerWindow->getWindow();
	if (viewer_window && viewer_window->getMinimized())
	{
		viewer_window->flashIcon(5.f);
	}
}

void busy_message (LLMessageSystem* msg, LLUUID from_id) 
{
	if (gAgent.getBusy())
	{
		std::string my_name;
		LLAgentUI::buildFullname(my_name);
		std::string response = gSavedPerAccountSettings.getString("BusyModeResponse");
		pack_instant_message(
			gMessageSystem,
			gAgent.getID(),
			FALSE,
			gAgent.getSessionID(),
			from_id,
			my_name,
			response,
			IM_ONLINE,
			IM_BUSY_AUTO_RESPONSE);
		gAgent.sendReliableMessage();
	}
}

bool callingcard_offer_callback(const LLSD& notification, const LLSD& response)
{
	S32 option = LLNotificationsUtil::getSelectedOption(notification, response);
	LLUUID fid;
	LLUUID from_id;
	LLMessageSystem* msg = gMessageSystem;
	switch(option)
	{
	case 0:
		// accept
		msg->newMessageFast(_PREHASH_AcceptCallingCard);
		msg->nextBlockFast(_PREHASH_AgentData);
		msg->addUUIDFast(_PREHASH_AgentID, gAgent.getID());
		msg->addUUIDFast(_PREHASH_SessionID, gAgent.getSessionID());
		msg->nextBlockFast(_PREHASH_TransactionBlock);
		msg->addUUIDFast(_PREHASH_TransactionID, notification["payload"]["transaction_id"].asUUID());
		fid = gInventory.findCategoryUUIDForType(LLFolderType::FT_CALLINGCARD);
		msg->nextBlockFast(_PREHASH_FolderData);
		msg->addUUIDFast(_PREHASH_FolderID, fid);
		msg->sendReliable(LLHost(notification["payload"]["sender"].asString()));
		break;
	case 1:
		// decline		
		msg->newMessageFast(_PREHASH_DeclineCallingCard);
		msg->nextBlockFast(_PREHASH_AgentData);
		msg->addUUIDFast(_PREHASH_AgentID, gAgent.getID());
		msg->addUUIDFast(_PREHASH_SessionID, gAgent.getSessionID());
		msg->nextBlockFast(_PREHASH_TransactionBlock);
		msg->addUUIDFast(_PREHASH_TransactionID, notification["payload"]["transaction_id"].asUUID());
		msg->sendReliable(LLHost(notification["payload"]["sender"].asString()));
		busy_message(msg, notification["payload"]["source_id"].asUUID());
		break;
	default:
		// close button probably, possibly timed out
		break;
	}

	return false;
}
static LLNotificationFunctorRegistration callingcard_offer_cb_reg("OfferCallingCard", callingcard_offer_callback);

void process_offer_callingcard(LLMessageSystem* msg, void**)
{
	// someone has offered to form a friendship
	LL_DEBUGS("Messaging") << "callingcard offer" << LL_ENDL;

	LLUUID source_id;
	msg->getUUIDFast(_PREHASH_AgentData, _PREHASH_AgentID, source_id);
	// NaCl - Antispam Registry
	if(NACLAntiSpamRegistry::checkQueue((U32)NACLAntiSpamRegistry::QUEUE_CALLING_CARD,source_id)) return;
	// NaCl End
	LLUUID tid;
	msg->getUUIDFast(_PREHASH_AgentBlock, _PREHASH_TransactionID, tid);

	LLSD payload;
	payload["transaction_id"] = tid;
	payload["source_id"] = source_id;
	payload["sender"] = msg->getSender().getIPandPort();

	LLViewerObject* source = gObjectList.findObject(source_id);
	LLSD args;
	std::string source_name;
	if(source && source->isAvatar())
	{
		LLNameValue* nvfirst = source->getNVPair("FirstName");
		LLNameValue* nvlast  = source->getNVPair("LastName");
		if (nvfirst && nvlast)
		{
			source_name = LLCacheName::buildFullName(
				nvfirst->getString(), nvlast->getString());
		}
	}

	if(!source_name.empty())
	{
		if (gAgent.getBusy() 
			|| LLMuteList::getInstance()->isMuted(source_id, source_name, LLMute::flagTextChat))
		{
			// automatically decline offer
			LLNotifications::instance().forceResponse(LLNotification::Params("OfferCallingCard").payload(payload), 1);
		}
		else
		{
			args["NAME"] = source_name;
			LLNotificationsUtil::add("OfferCallingCard", args, payload);
		}
	}
	else
	{
		LL_WARNS("Messaging") << "Calling card offer from an unknown source." << LL_ENDL;
	}
}

void process_accept_callingcard(LLMessageSystem* msg, void**)
{
	LLNotificationsUtil::add("CallingCardAccepted");
}

void process_decline_callingcard(LLMessageSystem* msg, void**)
{
	LLNotificationsUtil::add("CallingCardDeclined");
}

class ChatTranslationReceiver : public LLTranslate::TranslationReceiver
{
public :
	ChatTranslationReceiver(const std::string &from_lang, const std::string &to_lang, const std::string &mesg,
							const LLChat &chat, const LLSD &toast_args)
		: LLTranslate::TranslationReceiver(from_lang, to_lang),
		m_chat(chat),
		m_toastArgs(toast_args),
		m_origMesg(mesg)
	{
	}

	static boost::intrusive_ptr<ChatTranslationReceiver> build(const std::string &from_lang, const std::string &to_lang, const std::string &mesg, const LLChat &chat, const LLSD &toast_args)
	{
		return boost::intrusive_ptr<ChatTranslationReceiver>(new ChatTranslationReceiver(from_lang, to_lang, mesg, chat, toast_args));
	}

protected:
	void handleResponse(const std::string &translation, const std::string &detected_language)
	{
		// filter out non-interesting responeses
		if ( !translation.empty()
			&& (m_toLang != detected_language)
			&& (LLStringUtil::compareInsensitive(translation, m_origMesg) != 0) )
		{
			m_chat.mText += " (" + translation + ")";
		}

		LLNotificationsUI::LLNotificationManager::instance().onChat(m_chat, m_toastArgs);
	}

	void handleFailure()
	{
		LLTranslate::TranslationReceiver::handleFailure();
		m_chat.mText += " (?)";

		LLNotificationsUI::LLNotificationManager::instance().onChat(m_chat, m_toastArgs);
	}

private:
	LLChat m_chat;
	std::string m_origMesg;
	LLSD m_toastArgs;		
};
void process_chat_from_simulator(LLMessageSystem *msg, void **user_data)
{
	LLChat	chat;
	std::string		mesg;
	std::string		from_name;
	U8			source_temp;
	U8			type_temp;
	U8			audible_temp;
	LLColor4	color(1.0f, 1.0f, 1.0f, 1.0f);
	LLUUID		from_id;
	LLUUID		owner_id;
	BOOL		is_owned_by_me = FALSE;
	LLViewerObject*	chatter;

	msg->getString("ChatData", "FromName", from_name);
	
	msg->getUUID("ChatData", "SourceID", from_id);
	chat.mFromID = from_id;
	
	// Object owner for objects
	msg->getUUID("ChatData", "OwnerID", owner_id);

	msg->getU8Fast(_PREHASH_ChatData, _PREHASH_SourceType, source_temp);
	chat.mSourceType = (EChatSourceType)source_temp;

	msg->getU8("ChatData", "ChatType", type_temp);
	chat.mChatType = (EChatType)type_temp;
	
	// NaCL - Antispam Registry
	if(chat.mChatType != CHAT_TYPE_START && chat.mChatType != CHAT_TYPE_STOP)
	{
		if(owner_id.isNull())
		{
			if(NACLAntiSpamRegistry::checkQueue((U32)NACLAntiSpamRegistry::QUEUE_CHAT,from_id)) return;
		}
		else
		{
			if(NACLAntiSpamRegistry::checkQueue((U32)NACLAntiSpamRegistry::QUEUE_CHAT,owner_id)) return;
		}
	}
	// NaCl End

	msg->getU8Fast(_PREHASH_ChatData, _PREHASH_Audible, audible_temp);
	chat.mAudible = (EChatAudible)audible_temp;
	
	chat.mTime = LLFrameTimer::getElapsedSeconds();
	
	// IDEVO Correct for new-style "Resident" names
	if (chat.mSourceType == CHAT_SOURCE_AGENT)
	{
		// I don't know if it's OK to change this here, if 
		// anything downstream does lookups by name, for instance
		
		LLAvatarName av_name;
		if (LLAvatarNameCache::get(from_id, &av_name))
		{
			chat.mFromName = av_name.mDisplayName;
		}
		else
		{
			chat.mFromName = LLCacheName::cleanFullName(from_name);
		}
	}
	else
	{
		//chat.mFromName = from_name;
		// objects with no name get renamed to NO_NAME_OBJECT so the object profile is still accessable - KC
		static const boost::regex whitespace_exp("^\\s*$");
		if (chat.mSourceType == CHAT_SOURCE_OBJECT && boost::regex_search(from_name, whitespace_exp))
		{
			//[FIRE-2434 Mark Unamed Objects based on setting
			if (gSavedSettings.getBOOL("FSMarkObjects"))
			{
				chat.mFromName = NO_NAME_OBJECT;
			}
			else
			{
				chat.mFromName = "";
			}
		}
		else
		{
			chat.mFromName = from_name;
		}
	}

	BOOL is_busy = gAgent.getBusy();

	BOOL is_muted = FALSE;
	BOOL is_linden = FALSE;
	is_muted = LLMuteList::getInstance()->isMuted(
		from_id,
		from_name,
		LLMute::flagTextChat) 
		|| LLMuteList::getInstance()->isMuted(owner_id, LLMute::flagTextChat);
	is_linden = chat.mSourceType != CHAT_SOURCE_OBJECT &&
		LLMuteList::getInstance()->isLinden(from_name);

	BOOL is_audible = (CHAT_AUDIBLE_FULLY == chat.mAudible);
	chatter = gObjectList.findObject(from_id);
	if (chatter)
	{
		chat.mPosAgent = chatter->getPositionAgent();

		// Make swirly things only for talking objects. (not script debug messages, though)
//		if (chat.mSourceType == CHAT_SOURCE_OBJECT 
//			&& chat.mChatType != CHAT_TYPE_DEBUG_MSG
//			&& gSavedSettings.getBOOL("EffectScriptChatParticles") )
// [RLVa:KB] - Checked: 2010-03-09 (RLVa-1.2.0b) | Modified: RLVa-1.0.0g
		if ( ((chat.mSourceType == CHAT_SOURCE_OBJECT) && (chat.mChatType != CHAT_TYPE_DEBUG_MSG)) && 
			 (gSavedSettings.getBOOL("EffectScriptChatParticles")) &&
			 ((!rlv_handler_t::isEnabled()) || (CHAT_TYPE_OWNER != chat.mChatType)) )
// [/RLVa:KB]
		{
			LLPointer<LLViewerPartSourceChat> psc = new LLViewerPartSourceChat(chatter->getPositionAgent());
			psc->setSourceObject(chatter);
			psc->setColor(color);
			//We set the particles to be owned by the object's owner, 
			//just in case they should be muted by the mute list
			psc->setOwnerUUID(owner_id);
			LLViewerPartSim::getInstance()->addPartSource(psc);
		}

		// record last audible utterance
		if (is_audible
			&& (is_linden || (!is_muted && !is_busy)))
		{
			if (chat.mChatType != CHAT_TYPE_START 
				&& chat.mChatType != CHAT_TYPE_STOP)
			{
				gAgent.heardChat(chat.mFromID);
			}
		}

		is_owned_by_me = chatter->permYouOwner();
	}

	if (is_audible)
	{
		BOOL visible_in_chat_bubble = FALSE;
		std::string verb;

		color.setVec(1.f,1.f,1.f,1.f);
		msg->getStringFast(_PREHASH_ChatData, _PREHASH_Message, mesg);
		// NaCl - Newline flood protection
		LLViewerObject* obj=gObjectList.findObject(from_id);
		bool doCheck=true;
		if(from_id.isNull())
			doCheck=false;
		if(gAgent.getID() == from_id)
			doCheck=false;
		if(obj)
			if(obj->permYouOwner())
				doCheck=false;
		if(doCheck)
		{
			static LLCachedControl<U32> _NACL_AntiSpamNewlines(gSavedSettings,"_NACL_AntiSpamNewlines");
			boost::sregex_iterator iter(mesg.begin(), mesg.end(), NEWLINES);
			if(std::abs(std::distance(iter, boost::sregex_iterator())) > _NACL_AntiSpamNewlines)
			{
				NACLAntiSpamRegistry::blockOnQueue((U32)NACLAntiSpamRegistry::QUEUE_CHAT,owner_id);
				LLSD args;
				args["MESSAGE"] = "Chat: Blocked newline flood from "+owner_id.asString();
				LLNotificationsUtil::add("SystemMessageTip", args);
				return;
			}
		}
		// NaCl End

// [RLVa:KB] - Checked: 2010-04-23 (RLVa-1.2.0f) | Modified: RLVa-1.2.0f
		if ( (rlv_handler_t::isEnabled()) && (CHAT_TYPE_START != chat.mChatType) && (CHAT_TYPE_STOP != chat.mChatType) )
		{
			// NOTE: chatter can be NULL (may not have rezzed yet, or could be another avie's HUD attachment)
			BOOL is_attachment = (chatter) ? chatter->isAttachment() : FALSE;

			// Filtering "rules":
			//   avatar  => filter all avie text (unless it's this avie or they're an exemption)
			//   objects => filter everything except attachments this avie owns (never filter llOwnerSay chat)
			if ( ( (CHAT_SOURCE_AGENT == chat.mSourceType) && (from_id != gAgent.getID()) ) || 
				 ( (CHAT_SOURCE_OBJECT == chat.mSourceType) && ((!is_owned_by_me) || (!is_attachment)) && 
				   (CHAT_TYPE_OWNER != chat.mChatType) ) )
			{
				bool fIsEmote = RlvUtil::isEmote(mesg);
				if ((!fIsEmote) &&
					(((gRlvHandler.hasBehaviour(RLV_BHVR_RECVCHAT)) && (!gRlvHandler.isException(RLV_BHVR_RECVCHAT, from_id))) ||
					 ((gRlvHandler.hasBehaviour(RLV_BHVR_RECVCHATFROM)) && (gRlvHandler.isException(RLV_BHVR_RECVCHATFROM, from_id))) ))
				{
					if ( (gRlvHandler.filterChat(mesg, false)) && (!gSavedSettings.getBOOL("RestrainedLoveShowEllipsis")) )
						return;
				}
				else if ((fIsEmote) &&
					     (((gRlvHandler.hasBehaviour(RLV_BHVR_RECVEMOTE)) && (!gRlvHandler.isException(RLV_BHVR_RECVEMOTE, from_id))) ||
					      ((gRlvHandler.hasBehaviour(RLV_BHVR_RECVEMOTEFROM)) && (gRlvHandler.isException(RLV_BHVR_RECVEMOTEFROM, from_id))) ))
 				{
					if (!gSavedSettings.getBOOL("RestrainedLoveShowEllipsis"))
						return;
					mesg = "/me ...";
				}
			}

			// Filtering "rules":
			//   avatar => filter only their name (unless it's this avie)
			//   other  => filter everything
			if (gRlvHandler.hasBehaviour(RLV_BHVR_SHOWNAMES))
			{
				if (CHAT_SOURCE_AGENT != chat.mSourceType)
				{
					RlvUtil::filterNames(chat.mFromName);
				}
				else if (chat.mFromID != gAgent.getID())
				{
					chat.mFromName = RlvStrings::getAnonym(chat.mFromName);
					chat.mRlvNamesFiltered = TRUE;
				} 
			}

			// Create an "objectim" URL for objects if we're either @shownames or @showloc restricted
			// (we need to do this now because we won't be have enough information to do it later on)
			if ( (CHAT_SOURCE_OBJECT == chat.mSourceType) && 
				 ((gRlvHandler.hasBehaviour(RLV_BHVR_SHOWNAMES)) || (gRlvHandler.hasBehaviour(RLV_BHVR_SHOWLOC))) )
			{
				LLSD sdQuery;
				sdQuery["name"] = chat.mFromName;
				sdQuery["owner"] = owner_id;

				if ( (gRlvHandler.hasBehaviour(RLV_BHVR_SHOWNAMES)) && (!is_owned_by_me) )
					sdQuery["rlv_shownames"] = true;

				const LLViewerRegion* pRegion = LLWorld::getInstance()->getRegionFromPosAgent(chat.mPosAgent);
				if (pRegion)
					sdQuery["slurl"] = LLSLURL(pRegion->getName(), chat.mPosAgent).getLocationString();

				chat.mURL = LLSLURL("objectim", from_id, LLURI::mapToQueryString(sdQuery)).getSLURLString();
			}
		}
// [/RLVa:KB]

		BOOL ircstyle = FALSE;

		// Look for IRC-style emotes here so chatbubbles work
		std::string prefix = mesg.substr(0, 4);
		if (prefix == "/me " || prefix == "/me'")
		{
			ircstyle = TRUE;
		}
		chat.mText = mesg;

		// Look for the start of typing so we can put "..." in the bubbles.
		if (CHAT_TYPE_START == chat.mChatType)
		{
			LLLocalSpeakerMgr::getInstance()->setSpeakerTyping(from_id, TRUE);

			// Might not have the avatar constructed yet, eg on login.
			if (chatter && chatter->isAvatar())
			{
				((LLVOAvatar*)chatter)->startTyping();
			}
			return;
		}
		else if (CHAT_TYPE_STOP == chat.mChatType)
		{
			LLLocalSpeakerMgr::getInstance()->setSpeakerTyping(from_id, FALSE);

			// Might not have the avatar constructed yet, eg on login.
			if (chatter && chatter->isAvatar())
			{
				((LLVOAvatar*)chatter)->stopTyping();
			}
			return;
		}

		// Look for IRC-style emotes
		if (ircstyle)
		{
			// set CHAT_STYLE_IRC to avoid adding Avatar Name as author of message. See EXT-656
			chat.mChatStyle = CHAT_STYLE_IRC;

			// Do nothing, ircstyle is fixed above for chat bubbles
		}
		else
		{
			chat.mText = "";
			switch(chat.mChatType)
			{
			case CHAT_TYPE_WHISPER:
				chat.mText = LLTrans::getString("whisper") + " ";
				break;
			case CHAT_TYPE_OWNER:
//-TT Client LSL Bridge
				//llinfos << "CHAT_TYPE_OWNER: " << mesg << llendl; // LO - Removing what looks to be an old debug line, but would cause all llOwnerSay messages to be logged to the log file if left in.
				{
					static LLCachedControl<bool> sUseLSLBridge(gSavedSettings, "UseLSLBridge");
					if (sUseLSLBridge)
					{
						if(FSLSLBridge::instance().lslToViewer(mesg, from_id, owner_id))
							return;
					}
				}
//-TT
// [RLVa:KB] - Checked: 2010-02-XX (RLVa-1.2.0a) | Modified: RLVa-1.1.0f
				// TODO-RLVa: [RLVa-1.2.0] consider rewriting this before a RLVa-1.2.0 release
				if ( (rlv_handler_t::isEnabled()) && (mesg.length() > 3) && (RLV_CMD_PREFIX == mesg[0]) && (CHAT_TYPE_OWNER == chat.mChatType) )
				{
					mesg.erase(0, 1);
					LLStringUtil::toLower(mesg);

					std::string strExecuted, strFailed, strRetained, *pstr;

					boost_tokenizer tokens(mesg, boost::char_separator<char>(",", "", boost::drop_empty_tokens));
					for (boost_tokenizer::iterator itToken = tokens.begin(); itToken != tokens.end(); ++itToken)
					{
						std::string strCmd = *itToken;

						ERlvCmdRet eRet = gRlvHandler.processCommand(from_id, strCmd, true);
						if ( (RlvSettings::getDebug()) &&
							 ( (!RlvSettings::getDebugHideUnsetDup()) || 
							   ((RLV_RET_SUCCESS_UNSET != eRet) && (RLV_RET_SUCCESS_DUPLICATE != eRet)) ) )
						{
							if ( RLV_RET_SUCCESS == (eRet & RLV_RET_SUCCESS) )	
								pstr = &strExecuted;
							else if ( RLV_RET_FAILED == (eRet & RLV_RET_FAILED) )
								pstr = &strFailed;
							else if (RLV_RET_RETAINED == eRet)
								pstr = &strRetained;
							else
							{
								RLV_ASSERT(false);
								pstr = &strFailed;
							}

							const char* pstrSuffix = RlvStrings::getStringFromReturnCode(eRet);
							if (pstrSuffix)
								strCmd.append(" (").append(pstrSuffix).append(")");

							if (!pstr->empty())
								pstr->push_back(',');
							pstr->append(strCmd);
						}
					}

					if (RlvForceWear::instanceExists())
						RlvForceWear::instance().done();

					if ( (!RlvSettings::getDebug()) || ((strExecuted.empty()) && (strFailed.empty()) && (strRetained.empty())) )
						return;

					// Silly people want comprehensive debug messages, blah :p
					if ( (!strExecuted.empty()) && (strFailed.empty()) && (strRetained.empty()) )
					{
						chat.mText = " executes: @";
						mesg = strExecuted;
					}
					else if ( (strExecuted.empty()) && (!strFailed.empty()) && (strRetained.empty()) )
					{
						chat.mText = " failed: @";
						mesg = strFailed;
					}
					else if ( (strExecuted.empty()) && (strFailed.empty()) && (!strRetained.empty()) )
					{
						chat.mText = " retained: @";
						mesg = strRetained;
					}
					else
					{
						chat.mText = ": @";
						if (!strExecuted.empty())
							mesg += "\n    - executed: @" + strExecuted;
						if (!strFailed.empty())
							mesg += "\n    - failed: @" + strFailed;
						if (!strRetained.empty())
							mesg += "\n    - retained: @" + strRetained;
					}

					break;
				}
// [/RLVa:KB]
// [RLVa:KB] - Checked: 2010-03-09 (RLVa-1.2.0b) | Modified: RLVa-1.0.0g
				// Copy/paste from above
				if  ( (rlv_handler_t::isEnabled()) && (chatter) && (chat.mSourceType == CHAT_SOURCE_OBJECT) &&
					  (gSavedSettings.getBOOL("EffectScriptChatParticles")) )
				{
					LLPointer<LLViewerPartSourceChat> psc = new LLViewerPartSourceChat(chatter->getPositionAgent());
					psc->setSourceObject(chatter);
					psc->setColor(color);
					//We set the particles to be owned by the object's owner, 
					//just in case they should be muted by the mute list
					psc->setOwnerUUID(owner_id);
					LLViewerPartSim::getInstance()->addPartSource(psc);
				}
// [/RLVa:KB]
			case CHAT_TYPE_DEBUG_MSG:
			case CHAT_TYPE_NORMAL:
			case CHAT_TYPE_DIRECT:
				break;
			case CHAT_TYPE_SHOUT:
				chat.mText = LLTrans::getString("shout") + " ";
				break;
			case CHAT_TYPE_START:
			case CHAT_TYPE_STOP:
				LL_WARNS("Messaging") << "Got chat type start/stop in main chat processing." << LL_ENDL;
				break;
			default:
				LL_WARNS("Messaging") << "Unknown type " << chat.mChatType << " in chat!" << LL_ENDL;
				break;
			}

			chat.mText += mesg;
		}
		
		// We have a real utterance now, so can stop showing "..." and proceed.
		if (chatter && chatter->isAvatar())
		{
			LLLocalSpeakerMgr::getInstance()->setSpeakerTyping(from_id, FALSE);
			((LLVOAvatar*)chatter)->stopTyping();
			
			if (!is_muted && !is_busy)
			{
				visible_in_chat_bubble = gSavedSettings.getBOOL("UseChatBubbles");
				std::string formated_msg = "";
				LLViewerChat::formatChatMsg(chat, formated_msg);
				LLChat chat_bubble = chat;
				chat_bubble.mText = formated_msg;
				((LLVOAvatar*)chatter)->addChat(chat_bubble);
			}
		}
		
		if (chatter)
		{
			chat.mPosAgent = chatter->getPositionAgent();
		}

		// truth table:
		// LINDEN	BUSY	MUTED	OWNED_BY_YOU	TASK		DISPLAY		STORE IN HISTORY
		// F		F		F		F				*			Yes			Yes
		// F		F		F		T				*			Yes			Yes
		// F		F		T		F				*			No			No
		// F		F		T		T				*			No			No
		// F		T		F		F				*			No			Yes
		// F		T		F		T				*			Yes			Yes
		// F		T		T		F				*			No			No
		// F		T		T		T				*			No			No
		// T		*		*		*				F			Yes			Yes

		chat.mMuted = is_muted && !is_linden;

		// pass owner_id to chat so that we can display the remote
		// object inspect for an object that is chatting with you
		LLSD args;
		args["type"] = LLNotificationsUI::NT_NEARBYCHAT;
		chat.mOwnerID = owner_id;

		if (gSavedSettings.getBOOL("TranslateChat") && chat.mSourceType != CHAT_SOURCE_SYSTEM)
		{
			if (chat.mChatStyle == CHAT_STYLE_IRC)
			{
				mesg = mesg.substr(4, std::string::npos);
			}
			const std::string from_lang = ""; // leave empty to trigger autodetect
			const std::string to_lang = LLTranslate::getTranslateLanguage();

			LLHTTPClient::ResponderPtr result = ChatTranslationReceiver::build(from_lang, to_lang, mesg, chat, args);
			LLTranslate::translateMessage(result, from_lang, to_lang, mesg);
		}
		else
		{
			LLNotificationsUI::LLNotificationManager::instance().onChat(chat, args);
		}
	}
}


// Simulator we're on is informing the viewer that the agent
// is starting to teleport (perhaps to another sim, perhaps to the 
// same sim). If we initiated the teleport process by sending some kind 
// of TeleportRequest, then this info is redundant, but if the sim 
// initiated the teleport (via a script call, being killed, etc.) 
// then this info is news to us.
void process_teleport_start(LLMessageSystem *msg, void**)
{
	// on teleport, don't tell them about destination guide anymore
	LLFirstUse::notUsingDestinationGuide(false);
	U32 teleport_flags = 0x0;
	msg->getU32("Info", "TeleportFlags", teleport_flags);

	LL_DEBUGS("Messaging") << "Got TeleportStart with TeleportFlags=" << teleport_flags << ". gTeleportDisplay: " << gTeleportDisplay << ", gAgent.mTeleportState: " << gAgent.getTeleportState() << LL_ENDL;

//	if (teleport_flags & TELEPORT_FLAGS_DISABLE_CANCEL)
// [RLVa:KB] - Checked: 2010-04-07 (RLVa-1.2.0d) | Added: RLVa-0.2.0b
	if ( (teleport_flags & TELEPORT_FLAGS_DISABLE_CANCEL) || (!gRlvHandler.getCanCancelTp()) )
// [/RLVa:KB]
	{
		gViewerWindow->setProgressCancelButtonVisible(FALSE);
	}
	else
	{
		gViewerWindow->setProgressCancelButtonVisible(TRUE, LLTrans::getString("Cancel"));
	}

	// Freeze the UI and show progress bar
	// Note: could add data here to differentiate between normal teleport and death.

	if( gAgent.getTeleportState() == LLAgent::TELEPORT_NONE )
	{
		gTeleportDisplay = TRUE;
		gAgent.setTeleportState( LLAgent::TELEPORT_START );
		if (gSavedSettings.getBOOL("PlayTeleportSound") == TRUE) //AO 
		   make_ui_sound("UISndTeleportOut");
		
		LL_INFOS("Messaging") << "Teleport initiated by remote TeleportStart message with TeleportFlags: " <<  teleport_flags << LL_ENDL;
		// Don't call LLFirstUse::useTeleport here because this could be
		// due to being killed, which would send you home, not to a Telehub
	}
}

void process_teleport_progress(LLMessageSystem* msg, void**)
{
	LLUUID agent_id;
	msg->getUUID("AgentData", "AgentID", agent_id);
	if((gAgent.getID() != agent_id)
	   || (gAgent.getTeleportState() == LLAgent::TELEPORT_NONE))
	{
		LL_WARNS("Messaging") << "Unexpected teleport progress message." << LL_ENDL;
		return;
	}
	U32 teleport_flags = 0x0;
	msg->getU32("Info", "TeleportFlags", teleport_flags);
//	if (teleport_flags & TELEPORT_FLAGS_DISABLE_CANCEL)
// [RLVa:KB] - Checked: 2010-04-07 (RLVa-1.2.0d) | Added: RLVa-0.2.0b
	if ( (teleport_flags & TELEPORT_FLAGS_DISABLE_CANCEL) || (!gRlvHandler.getCanCancelTp()) )
// [/RLVa:KB]
	{
		gViewerWindow->setProgressCancelButtonVisible(FALSE);
	}
	else
	{
		gViewerWindow->setProgressCancelButtonVisible(TRUE, LLTrans::getString("Cancel"));
	}
	std::string buffer;
	msg->getString("Info", "Message", buffer);
	LL_DEBUGS("Messaging") << "teleport progress: " << buffer << LL_ENDL;

	//Sorta hacky...default to using simulator raw messages
	//if we don't find the coresponding mapping in our progress mappings
	std::string message = buffer;

	if (LLAgent::sTeleportProgressMessages.find(buffer) != 
		LLAgent::sTeleportProgressMessages.end() )
	{
		message = LLAgent::sTeleportProgressMessages[buffer];
	}

	gAgent.setTeleportMessage(LLAgent::sTeleportProgressMessages[message]);
}

class LLFetchInWelcomeArea : public LLInventoryFetchDescendentsObserver
{
public:
	LLFetchInWelcomeArea(const uuid_vec_t &ids) :
		LLInventoryFetchDescendentsObserver(ids)
	{}
	virtual void done()
	{
		LLIsType is_landmark(LLAssetType::AT_LANDMARK);
		LLIsType is_card(LLAssetType::AT_CALLINGCARD);

		LLInventoryModel::cat_array_t	card_cats;
		LLInventoryModel::item_array_t	card_items;
		LLInventoryModel::cat_array_t	land_cats;
		LLInventoryModel::item_array_t	land_items;

		uuid_vec_t::iterator it = mComplete.begin();
		uuid_vec_t::iterator end = mComplete.end();
		for(; it != end; ++it)
		{
			gInventory.collectDescendentsIf(
				(*it),
				land_cats,
				land_items,
				LLInventoryModel::EXCLUDE_TRASH,
				is_landmark);
			gInventory.collectDescendentsIf(
				(*it),
				card_cats,
				card_items,
				LLInventoryModel::EXCLUDE_TRASH,
				is_card);
		}
		LLSD args;
		if ( land_items.count() > 0 )
		{	// Show notification that they can now teleport to landmarks.  Use a random landmark from the inventory
			S32 random_land = ll_rand( land_items.count() - 1 );
			args["NAME"] = land_items[random_land]->getName();
			LLNotificationsUtil::add("TeleportToLandmark",args);
		}
		if ( card_items.count() > 0 )
		{	// Show notification that they can now contact people.  Use a random calling card from the inventory
			S32 random_card = ll_rand( card_items.count() - 1 );
			args["NAME"] = card_items[random_card]->getName();
			LLNotificationsUtil::add("TeleportToPerson",args);
		}

		gInventory.removeObserver(this);
		delete this;
	}
};



class LLPostTeleportNotifiers : public LLEventTimer 
{
public:
	LLPostTeleportNotifiers();
	virtual ~LLPostTeleportNotifiers();

	//function to be called at the supplied frequency
	virtual BOOL tick();
};

LLPostTeleportNotifiers::LLPostTeleportNotifiers() : LLEventTimer( 2.0 )
{
};

LLPostTeleportNotifiers::~LLPostTeleportNotifiers()
{
}

BOOL LLPostTeleportNotifiers::tick()
{
	BOOL all_done = FALSE;
	if ( gAgent.getTeleportState() == LLAgent::TELEPORT_NONE )
	{
		// get callingcards and landmarks available to the user arriving.
		uuid_vec_t folders;
		const LLUUID callingcard_id = gInventory.findCategoryUUIDForType(LLFolderType::FT_CALLINGCARD);
		if(callingcard_id.notNull()) 
			folders.push_back(callingcard_id);
		const LLUUID folder_id = gInventory.findCategoryUUIDForType(LLFolderType::FT_LANDMARK);
		if(folder_id.notNull()) 
			folders.push_back(folder_id);
		if(!folders.empty())
		{
			LLFetchInWelcomeArea* fetcher = new LLFetchInWelcomeArea(folders);
			fetcher->startFetch();
			if(fetcher->isFinished())
			{
				fetcher->done();
			}
			else
			{
				gInventory.addObserver(fetcher);
			}
		}
		all_done = TRUE;
	}

	return all_done;
}



// Teleport notification from the simulator
// We're going to pretend to be a new agent
void process_teleport_finish(LLMessageSystem* msg, void**)
{
	LL_DEBUGS("Messaging") << "Got teleport location message" << LL_ENDL;
	LLUUID agent_id;
	msg->getUUIDFast(_PREHASH_Info, _PREHASH_AgentID, agent_id);
	if (agent_id != gAgent.getID())
	{
		LL_WARNS("Messaging") << "Got teleport notification for wrong agent!" << LL_ENDL;
		return;
	}
	
	// Teleport is finished; it can't be cancelled now.
	gViewerWindow->setProgressCancelButtonVisible(FALSE);

	// Do teleport effect for where you're leaving
	// VEFFECT: TeleportStart
	LLHUDEffectSpiral *effectp = (LLHUDEffectSpiral *)LLHUDManager::getInstance()->createViewerEffect(LLHUDObject::LL_HUD_EFFECT_POINT, TRUE);
	effectp->setPositionGlobal(gAgent.getPositionGlobal());
	effectp->setColor(LLColor4U(gAgent.getEffectColor()));
	LLHUDManager::getInstance()->sendEffects();

	U32 location_id;
	U32 sim_ip;
	U16 sim_port;
	LLVector3 pos, look_at;
	U64 region_handle;
	msg->getU32Fast(_PREHASH_Info, _PREHASH_LocationID, location_id);
	msg->getIPAddrFast(_PREHASH_Info, _PREHASH_SimIP, sim_ip);
	msg->getIPPortFast(_PREHASH_Info, _PREHASH_SimPort, sim_port);
	//msg->getVector3Fast(_PREHASH_Info, _PREHASH_Position, pos);
	//msg->getVector3Fast(_PREHASH_Info, _PREHASH_LookAt, look_at);
	msg->getU64Fast(_PREHASH_Info, _PREHASH_RegionHandle, region_handle);
	U32 teleport_flags;
	msg->getU32Fast(_PREHASH_Info, _PREHASH_TeleportFlags, teleport_flags);
	
	
	std::string seedCap;
	msg->getStringFast(_PREHASH_Info, _PREHASH_SeedCapability, seedCap);

	// update home location if we are teleporting out of prelude - specific to teleporting to welcome area 
	if((teleport_flags & TELEPORT_FLAGS_SET_HOME_TO_TARGET)
	   && (!gAgent.isGodlike()))
	{
		gAgent.setHomePosRegion(region_handle, pos);

		// Create a timer that will send notices when teleporting is all finished.  Since this is 
		// based on the LLEventTimer class, it will be managed by that class and not orphaned or leaked.
		new LLPostTeleportNotifiers();
	}

	LLHost sim_host(sim_ip, sim_port);

	// Viewer trusts the simulator.
	gMessageSystem->enableCircuit(sim_host, TRUE);
	LLViewerRegion* regionp =  LLWorld::getInstance()->addRegion(region_handle, sim_host);
	
	// Ansariel: New region -> reset fail counter for texture fetcher
	LLAppViewer::getTextureFetch()->processRegionChanged();

	// Ansariel: Disable teleport beacon after teleport
	if (gSavedSettings.getBOOL("FSDisableBeaconAfterTeleport"))
	{
		LLTracker::stopTracking((void *)(intptr_t)TRUE);
		LLWorldMap::getInstance()->cancelTracking();
	}

/*
	// send camera update to new region
	gAgentCamera.updateCamera();

	// likewise make sure the camera is behind the avatar
	gAgentCamera.resetView(TRUE);
	LLVector3 shift_vector = regionp->getPosRegionFromGlobal(gAgent.getRegion()->getOriginGlobal());
	gAgent.setRegion(regionp);
	gObjectList.shiftObjects(shift_vector);

	if (isAgentAvatarValid())
	{
		gAgentAvatarp->clearChatText();
		gAgentCamera.slamLookAt(look_at);
	}
	gAgent.setPositionAgent(pos);
	gAssetStorage->setUpstream(sim);
	gCacheName->setUpstream(sim);
*/

	// now, use the circuit info to tell simulator about us!
	LL_INFOS("Messaging") << "process_teleport_finish() Enabling "
			<< sim_host << " with code " << msg->mOurCircuitCode << LL_ENDL;
	msg->newMessageFast(_PREHASH_UseCircuitCode);
	msg->nextBlockFast(_PREHASH_CircuitCode);
	msg->addU32Fast(_PREHASH_Code, msg->getOurCircuitCode());
	msg->addUUIDFast(_PREHASH_SessionID, gAgent.getSessionID());
	msg->addUUIDFast(_PREHASH_ID, gAgent.getID());
	msg->sendReliable(sim_host);

	send_complete_agent_movement(sim_host);
	gAgent.setTeleportState( LLAgent::TELEPORT_MOVING );
	gAgent.setTeleportMessage(LLAgent::sTeleportProgressMessages["contacting"]);

	regionp->setSeedCapability(seedCap);

	// Don't send camera updates to the new region until we're
	// actually there...


	// Now do teleport effect for where you're going.
	// VEFFECT: TeleportEnd
	effectp = (LLHUDEffectSpiral *)LLHUDManager::getInstance()->createViewerEffect(LLHUDObject::LL_HUD_EFFECT_POINT, TRUE);
	effectp->setPositionGlobal(gAgent.getPositionGlobal());

	effectp->setColor(LLColor4U(gAgent.getEffectColor()));
	LLHUDManager::getInstance()->sendEffects();

//	gTeleportDisplay = TRUE;
//	gTeleportDisplayTimer.reset();
//	gViewerWindow->setShowProgress(TRUE);
}

// stuff we have to do every time we get an AvatarInitComplete from a sim
/*
void process_avatar_init_complete(LLMessageSystem* msg, void**)
{
	LLVector3 agent_pos;
	msg->getVector3Fast(_PREHASH_AvatarData, _PREHASH_Position, agent_pos);
	agent_movement_complete(msg->getSender(), agent_pos);
}
*/

void process_agent_movement_complete(LLMessageSystem* msg, void**)
{
	gAgentMovementCompleted = true;

	LLUUID agent_id;
	msg->getUUIDFast(_PREHASH_AgentData, _PREHASH_AgentID, agent_id);
	LLUUID session_id;
	msg->getUUIDFast(_PREHASH_AgentData, _PREHASH_SessionID, session_id);
	if((gAgent.getID() != agent_id) || (gAgent.getSessionID() != session_id))
	{
		LL_WARNS("Messaging") << "Incorrect id in process_agent_movement_complete()"
				<< LL_ENDL;
		return;
	}

	LL_DEBUGS("Messaging") << "process_agent_movement_complete()" << LL_ENDL;

	// *TODO: check timestamp to make sure the movement compleation
	// makes sense.
	LLVector3 agent_pos;
	msg->getVector3Fast(_PREHASH_Data, _PREHASH_Position, agent_pos);
	LLVector3 look_at;
	msg->getVector3Fast(_PREHASH_Data, _PREHASH_LookAt, look_at);
	U64 region_handle;
	msg->getU64Fast(_PREHASH_Data, _PREHASH_RegionHandle, region_handle);
	
	std::string version_channel;
	msg->getString("SimData", "ChannelVersion", version_channel);

	if (!isAgentAvatarValid())
	{
		// Could happen if you were immediately god-teleported away on login,
		// maybe other cases.  Continue, but warn.
		LL_WARNS("Messaging") << "agent_movement_complete() with NULL avatarp." << LL_ENDL;
	}

	F32 x, y;
	from_region_handle(region_handle, &x, &y);
	LLViewerRegion* regionp = LLWorld::getInstance()->getRegionFromHandle(region_handle);
	if (!regionp)
	{
		if (gAgent.getRegion())
		{
			LL_WARNS("Messaging") << "current region " << gAgent.getRegion()->getOriginGlobal() << LL_ENDL;
		}

		LL_WARNS("Messaging") << "Agent being sent to invalid home region: " 
			<< x << ":" << y 
			<< " current pos " << gAgent.getPositionGlobal()
			<< LL_ENDL;
		LLAppViewer::instance()->forceDisconnect(LLTrans::getString("SentToInvalidRegion"));
		return;

	}

	LL_INFOS("Messaging") << "Changing home region to " << x << ":" << y << LL_ENDL;

	// set our upstream host the new simulator and shuffle things as
	// appropriate.
	LLVector3 shift_vector = regionp->getPosRegionFromGlobal(
		gAgent.getRegion()->getOriginGlobal());
	gAgent.setRegion(regionp);
	gObjectList.shiftObjects(shift_vector);
	gAssetStorage->setUpstream(msg->getSender());
	gCacheName->setUpstream(msg->getSender());
	gViewerThrottle.sendToSim();
	gViewerWindow->sendShapeToSim();

	bool is_teleport = gAgent.getTeleportState() == LLAgent::TELEPORT_MOVING;

	if( is_teleport )
	{
		if (gAgent.getTeleportKeepsLookAt())
		{
			// *NOTE: the LookAt data we get from the sim here doesn't
			// seem to be useful, so get it from the camera instead
			look_at = LLViewerCamera::getInstance()->getAtAxis();
		}
		// Force the camera back onto the agent, don't animate.
		gAgentCamera.setFocusOnAvatar(TRUE, FALSE);
		gAgentCamera.slamLookAt(look_at);
		gAgentCamera.updateCamera();

		gAgent.setTeleportState( LLAgent::TELEPORT_START_ARRIVAL );

		// set the appearance on teleport since the new sim does not
		// know what you look like.
		gAgent.sendAgentSetAppearance();

		if (isAgentAvatarValid())
		{
			// Chat the "back" SLURL. (DEV-4907)

			LLSLURL slurl;
			gAgent.getTeleportSourceSLURL(slurl);
			LLSD substitution = LLSD().with("[T_SLURL]", slurl.getSLURLString());
			std::string completed_from = LLAgent::sTeleportProgressMessages["completed_from"];
			LLStringUtil::format(completed_from, substitution);

			LLSD args;
			args["MESSAGE"] = completed_from;
			LLNotificationsUtil::add("SystemMessageTip", args);

			// Set the new position
			gAgentAvatarp->setPositionAgent(agent_pos);
			gAgentAvatarp->clearChat();
			gAgentAvatarp->slamPosition();
		}
	}
	else
	{
		// This is initial log-in or a region crossing
		gAgent.setTeleportState( LLAgent::TELEPORT_NONE );

		if(LLStartUp::getStartupState() < STATE_STARTED)
		{	// This is initial log-in, not a region crossing:
			// Set the camera looking ahead of the AV so send_agent_update() below 
			// will report the correct location to the server.
			LLVector3 look_at_point = look_at;
			look_at_point = agent_pos + look_at_point.rotVec(gAgent.getQuat());

			static LLVector3 up_direction(0.0f, 0.0f, 1.0f);
			LLViewerCamera::getInstance()->lookAt(agent_pos, look_at_point, up_direction);
		}
	}

	if ( LLTracker::isTracking(NULL) )
	{
		// Check distance to beacon, if < 5m, remove beacon
		LLVector3d beacon_pos = LLTracker::getTrackedPositionGlobal();
		LLVector3 beacon_dir(agent_pos.mV[VX] - (F32)fmod(beacon_pos.mdV[VX], 256.0), agent_pos.mV[VY] - (F32)fmod(beacon_pos.mdV[VY], 256.0), 0);
		if (beacon_dir.magVecSquared() < 25.f)
		{
			LLTracker::stopTracking(NULL);
		}
		else if ( is_teleport && !gAgent.getTeleportKeepsLookAt() )
		{
			//look at the beacon
			LLVector3 global_agent_pos = agent_pos;
			global_agent_pos[0] += x;
			global_agent_pos[1] += y;
			look_at = (LLVector3)beacon_pos - global_agent_pos;
			look_at.normVec();
			gAgentCamera.slamLookAt(look_at);
		}
	}

	// TODO: Put back a check for flying status! DK 12/19/05
	// Sim tells us whether the new position is off the ground
	/*
	if (teleport_flags & TELEPORT_FLAGS_IS_FLYING)
	{
		gAgent.setFlying(TRUE);
	}
	else
	{
		gAgent.setFlying(FALSE);
	}
	*/

	send_agent_update(TRUE, TRUE);

	if (gAgent.getRegion()->getBlockFly())
	{
		gAgent.setFlying(gAgent.canFly());
	}

	// force simulator to recognize busy state
	if (gAgent.getBusy())
	{
		gAgent.setBusy();
	}
	else
	{
		gAgent.clearBusy();
	}

	if (isAgentAvatarValid())
	{
		gAgentAvatarp->mFootPlane.clearVec();
	}
	
	// send walk-vs-run status
//	gAgent.sendWalkRun(gAgent.getRunning() || gAgent.getAlwaysRun());
// [RLVa:KB] - Checked: 2011-05-11 (RLVa-1.3.0i) | Added: RLVa-1.3.0i
	gAgent.sendWalkRun();
// [/RLVa:KB]

	// If the server version has changed, display an info box and offer
	// to display the release notes, unless this is the initial log in.
	if (gLastVersionChannel == version_channel)
	{
		return;
	}

	gLastVersionChannel = version_channel;
}

void process_crossed_region(LLMessageSystem* msg, void**)
{
	LLUUID agent_id;
	msg->getUUIDFast(_PREHASH_AgentData, _PREHASH_AgentID, agent_id);
	LLUUID session_id;
	msg->getUUIDFast(_PREHASH_AgentData, _PREHASH_SessionID, session_id);
	if((gAgent.getID() != agent_id) || (gAgent.getSessionID() != session_id))
	{
		LL_WARNS("Messaging") << "Incorrect id in process_crossed_region()"
				<< LL_ENDL;
		return;
	}
	LL_INFOS("Messaging") << "process_crossed_region()" << LL_ENDL;
	gAgentAvatarp->resetRegionCrossingTimer();

	U32 sim_ip;
	msg->getIPAddrFast(_PREHASH_RegionData, _PREHASH_SimIP, sim_ip);
	U16 sim_port;
	msg->getIPPortFast(_PREHASH_RegionData, _PREHASH_SimPort, sim_port);
	LLHost sim_host(sim_ip, sim_port);
	U64 region_handle;
	msg->getU64Fast(_PREHASH_RegionData, _PREHASH_RegionHandle, region_handle);
	
	std::string seedCap;
	msg->getStringFast(_PREHASH_RegionData, _PREHASH_SeedCapability, seedCap);

	send_complete_agent_movement(sim_host);

	LLViewerRegion* regionp = LLWorld::getInstance()->addRegion(region_handle, sim_host);
	regionp->setSeedCapability(seedCap);
	
	// Ansariel: New region -> reset fail counter for texture fetcher
	LLAppViewer::getTextureFetch()->processRegionChanged();
}



// Sends avatar and camera information to simulator.
// Sent roughly once per frame, or 20 times per second, whichever is less often

const F32 THRESHOLD_HEAD_ROT_QDOT = 0.9997f;	// ~= 2.5 degrees -- if its less than this we need to update head_rot
const F32 MAX_HEAD_ROT_QDOT = 0.99999f;			// ~= 0.5 degrees -- if its greater than this then no need to update head_rot
												// between these values we delay the updates (but no more than one second)

static LLFastTimer::DeclareTimer FTM_AGENT_UPDATE_SEND("Send Message");

void send_agent_update(BOOL force_send, BOOL send_reliable)
{
	if (gAgent.getTeleportState() != LLAgent::TELEPORT_NONE)
	{
		// We don't care if they want to send an agent update, they're not allowed to until the simulator
		// that's the target is ready to receive them (after avatar_init_complete is received)
		return;
	}
	
	if(gAgent.getPhantom()) return; //Don't want to do this while phantom

	// We have already requested to log out.  Don't send agent updates.
	if(LLAppViewer::instance()->logoutRequestSent())
	{
		return;
	}

	// no region to send update to
	if(gAgent.getRegion() == NULL)
	{
		return;
	}

	const F32 TRANSLATE_THRESHOLD = 0.01f;

	// NOTA BENE: This is (intentionally?) using the small angle sine approximation to test for rotation
	//			  Plus, there is an extra 0.5 in the mix since the perpendicular between last_camera_at and getAtAxis() bisects cam_rot_change
	//			  Thus, we're actually testing against 0.2 degrees
	const F32 ROTATION_THRESHOLD = 0.1f * 2.f*F_PI/360.f;			//  Rotation thresh 0.2 deg, see note above

	const U8 DUP_MSGS = 1;				//  HACK!  number of times to repeat data on motionless agent

	//  Store data on last sent update so that if no changes, no send
	static LLVector3 last_camera_pos_agent, 
					 last_camera_at, 
					 last_camera_left,
					 last_camera_up;
	
	static LLVector3 cam_center_chg,
					 cam_rot_chg;

	static LLQuaternion last_head_rot;
	static U32 last_control_flags = 0;
	static U8 last_render_state;
	static U8 duplicate_count = 0;
	static F32 head_rot_chg = 1.0;
	static U8 last_flags;

	LLMessageSystem	*msg = gMessageSystem;
	LLVector3		camera_pos_agent;				// local to avatar's region
	U8				render_state;

	LLQuaternion body_rotation = gAgent.getFrameAgent().getQuaternion();
	LLQuaternion head_rotation = gAgent.getHeadRotation();

	camera_pos_agent = gAgentCamera.getCameraPositionAgent();

	render_state = gAgent.getRenderState();

	U32		control_flag_change = 0;
	U8		flag_change = 0;

	cam_center_chg = last_camera_pos_agent - camera_pos_agent;
	cam_rot_chg = last_camera_at - LLViewerCamera::getInstance()->getAtAxis();

	// If a modifier key is held down, turn off
	// LBUTTON and ML_LBUTTON so that using the camera (alt-key) doesn't
	// trigger a control event.
	U32 control_flags = gAgent.getControlFlags();

	MASK	key_mask = gKeyboard->currentMask(TRUE);

	if (key_mask & MASK_ALT || key_mask & MASK_CONTROL)
	{
		control_flags &= ~(	AGENT_CONTROL_LBUTTON_DOWN |
							AGENT_CONTROL_ML_LBUTTON_DOWN );
		control_flags |= 	AGENT_CONTROL_LBUTTON_UP |
							AGENT_CONTROL_ML_LBUTTON_UP ;
	}

	control_flag_change = last_control_flags ^ control_flags;

	U8 flags = AU_FLAGS_NONE;
	if (gAgent.isGroupTitleHidden())
	{
		flags |= AU_FLAGS_HIDETITLE;
	}
	if (gAgent.getAutoPilot())
	{
		flags |= AU_FLAGS_CLIENT_AUTOPILOT;
	}

	flag_change = last_flags ^ flags;

	head_rot_chg = dot(last_head_rot, head_rotation);

	if (force_send || 
		(cam_center_chg.magVec() > TRANSLATE_THRESHOLD) || 
		(head_rot_chg < THRESHOLD_HEAD_ROT_QDOT) ||	
		(last_render_state != render_state) ||
		(cam_rot_chg.magVec() > ROTATION_THRESHOLD) ||
		control_flag_change != 0 ||
		flag_change != 0)  
	{
/*
		if (head_rot_chg < THRESHOLD_HEAD_ROT_QDOT)
		{
			//LL_INFOS("Messaging") << "head rot " << head_rotation << LL_ENDL;
			LL_INFOS("Messaging") << "head_rot_chg = " << head_rot_chg << LL_ENDL;
		}
		if (cam_rot_chg.magVec() > ROTATION_THRESHOLD) 
		{
			LL_INFOS("Messaging") << "cam rot " <<  cam_rot_chg.magVec() << LL_ENDL;
		}
		if (cam_center_chg.magVec() > TRANSLATE_THRESHOLD)
		{
			LL_INFOS("Messaging") << "cam center " << cam_center_chg.magVec() << LL_ENDL;
		}
//		if (drag_delta_chg.magVec() > TRANSLATE_THRESHOLD)
//		{
//			LL_INFOS("Messaging") << "drag delta " << drag_delta_chg.magVec() << LL_ENDL;
//		}
		if (control_flag_change)
		{
			LL_INFOS("Messaging") << "dcf = " << control_flag_change << LL_ENDL;
		}
*/

		duplicate_count = 0;
	}
	else
	{
		duplicate_count++;

		if (head_rot_chg < MAX_HEAD_ROT_QDOT  &&  duplicate_count < AGENT_UPDATES_PER_SECOND)
		{
			// The head_rotation is sent for updating things like attached guns.
			// We only trigger a new update when head_rotation deviates beyond
			// some threshold from the last update, however this can break fine
			// adjustments when trying to aim an attached gun, so what we do here
			// (where we would normally skip sending an update when nothing has changed)
			// is gradually reduce the threshold to allow a better update to 
			// eventually get sent... should update to within 0.5 degrees in less 
			// than a second.
			if (head_rot_chg < THRESHOLD_HEAD_ROT_QDOT + (MAX_HEAD_ROT_QDOT - THRESHOLD_HEAD_ROT_QDOT) * duplicate_count / AGENT_UPDATES_PER_SECOND)
			{
				duplicate_count = 0;
			}
			else
			{
				return;
			}
		}
		else
		{
			return;
		}
	}

	if (duplicate_count < DUP_MSGS && !gDisconnected)
	{
		LLFastTimer t(FTM_AGENT_UPDATE_SEND);
		// Build the message
		msg->newMessageFast(_PREHASH_AgentUpdate);
		msg->nextBlockFast(_PREHASH_AgentData);
		msg->addUUIDFast(_PREHASH_AgentID, gAgent.getID());
		msg->addUUIDFast(_PREHASH_SessionID, gAgent.getSessionID());
		msg->addQuatFast(_PREHASH_BodyRotation, body_rotation);
		msg->addQuatFast(_PREHASH_HeadRotation, head_rotation);
		msg->addU8Fast(_PREHASH_State, render_state);
		msg->addU8Fast(_PREHASH_Flags, flags);

//		if (camera_pos_agent.mV[VY] > 255.f)
//		{
//			LL_INFOS("Messaging") << "Sending camera center " << camera_pos_agent << LL_ENDL;
//		}
		
		msg->addVector3Fast(_PREHASH_CameraCenter, camera_pos_agent);
		msg->addVector3Fast(_PREHASH_CameraAtAxis, LLViewerCamera::getInstance()->getAtAxis());
		msg->addVector3Fast(_PREHASH_CameraLeftAxis, LLViewerCamera::getInstance()->getLeftAxis());
		msg->addVector3Fast(_PREHASH_CameraUpAxis, LLViewerCamera::getInstance()->getUpAxis());
		msg->addF32Fast(_PREHASH_Far, gAgentCamera.mDrawDistance);
		
		msg->addU32Fast(_PREHASH_ControlFlags, control_flags);

		if (gDebugClicks)
		{
			if (control_flags & AGENT_CONTROL_LBUTTON_DOWN)
			{
				LL_INFOS("Messaging") << "AgentUpdate left button down" << LL_ENDL;
			}

			if (control_flags & AGENT_CONTROL_LBUTTON_UP)
			{
				LL_INFOS("Messaging") << "AgentUpdate left button up" << LL_ENDL;
			}
		}

		gAgent.enableControlFlagReset();

		if (!send_reliable)
		{
			gAgent.sendMessage();
		}
		else
		{
			gAgent.sendReliableMessage();
		}

//		LL_DEBUGS("Messaging") << "agent " << avatar_pos_agent << " cam " << camera_pos_agent << LL_ENDL;

		// Copy the old data 
		last_head_rot = head_rotation;
		last_render_state = render_state;
		last_camera_pos_agent = camera_pos_agent;
		last_camera_at = LLViewerCamera::getInstance()->getAtAxis();
		last_camera_left = LLViewerCamera::getInstance()->getLeftAxis();
		last_camera_up = LLViewerCamera::getInstance()->getUpAxis();
		last_control_flags = control_flags;
		last_flags = flags;
	}
}



// *TODO: Remove this dependency, or figure out a better way to handle
// this hack.
extern U32 gObjectBits;

void process_object_update(LLMessageSystem *mesgsys, void **user_data)
{	
	LLMemType mt(LLMemType::MTYPE_OBJECT);
	// Update the data counters
	if (mesgsys->getReceiveCompressedSize())
	{
		gObjectBits += mesgsys->getReceiveCompressedSize() * 8;
	}
	else
	{
		gObjectBits += mesgsys->getReceiveSize() * 8;
	}

	// Update the object...
	gObjectList.processObjectUpdate(mesgsys, user_data, OUT_FULL);
}

void process_compressed_object_update(LLMessageSystem *mesgsys, void **user_data)
{
	LLMemType mt(LLMemType::MTYPE_OBJECT);
	// Update the data counters
	if (mesgsys->getReceiveCompressedSize())
	{
		gObjectBits += mesgsys->getReceiveCompressedSize() * 8;
	}
	else
	{
		gObjectBits += mesgsys->getReceiveSize() * 8;
	}

	// Update the object...
	gObjectList.processCompressedObjectUpdate(mesgsys, user_data, OUT_FULL_COMPRESSED);
}

void process_cached_object_update(LLMessageSystem *mesgsys, void **user_data)
{
	LLMemType mt(LLMemType::MTYPE_OBJECT);
	// Update the data counters
	if (mesgsys->getReceiveCompressedSize())
	{
		gObjectBits += mesgsys->getReceiveCompressedSize() * 8;
	}
	else
	{
		gObjectBits += mesgsys->getReceiveSize() * 8;
	}

	// Update the object...
	gObjectList.processCachedObjectUpdate(mesgsys, user_data, OUT_FULL_CACHED);
}


void process_terse_object_update_improved(LLMessageSystem *mesgsys, void **user_data)
{
	LLMemType mt(LLMemType::MTYPE_OBJECT);
	if (mesgsys->getReceiveCompressedSize())
	{
		gObjectBits += mesgsys->getReceiveCompressedSize() * 8;
	}
	else
	{
		gObjectBits += mesgsys->getReceiveSize() * 8;
	}

	gObjectList.processCompressedObjectUpdate(mesgsys, user_data, OUT_TERSE_IMPROVED);
}

static LLFastTimer::DeclareTimer FTM_PROCESS_OBJECTS("Process Objects");


void process_kill_object(LLMessageSystem *mesgsys, void **user_data)
{
	LLFastTimer t(FTM_PROCESS_OBJECTS);

	LLUUID		id;
	U32			local_id;
	S32			i;
	S32			num_objects;

	num_objects = mesgsys->getNumberOfBlocksFast(_PREHASH_ObjectData);

	for (i = 0; i < num_objects; i++)
	{
		mesgsys->getU32Fast(_PREHASH_ObjectData, _PREHASH_ID, local_id, i);

		LLViewerObjectList::getUUIDFromLocal(id,
											local_id,
											gMessageSystem->getSenderIP(),
											gMessageSystem->getSenderPort());
		if (id == LLUUID::null)
		{
			LL_DEBUGS("Messaging") << "Unknown kill for local " << local_id << LL_ENDL;
			gObjectList.mNumUnknownKills++;
			continue;
		}
		else
		{
			LL_DEBUGS("Messaging") << "Kill message for local " << local_id << LL_ENDL;
		}

		LLSelectMgr::getInstance()->removeObjectFromSelections(id);

		// ...don't kill the avatar
		if (!(id == gAgentID))
		{
			LLViewerObject *objectp = gObjectList.findObject(id);
			if (objectp)
			{
				// Display green bubble on kill
				if ( gShowObjectUpdates )
				{
					LLColor4 color(0.f,1.f,0.f,1.f);
					gPipeline.addDebugBlip(objectp->getPositionAgent(), color);
				}

				// Do the kill
				gObjectList.killObject(objectp);
			}
			else
			{
				LL_WARNS("Messaging") << "Object in UUID lookup, but not on object list in kill!" << LL_ENDL;
				gObjectList.mNumUnknownKills++;
			}
		}
	}
}

//ObjectPropertiesFamily  -KC
void process_object_properties_family(LLMessageSystem *msg, void**user_data)
{
	// Send the result to the corresponding requesters.
	LLSelectMgr::processObjectPropertiesFamily(msg, user_data);
	
	FSAreaSearch* area_search_floater = dynamic_cast<FSAreaSearch*>(LLFloaterReg::getInstance("area_search"));
	area_search_floater->processObjectPropertiesFamily(msg);
}


void process_time_synch(LLMessageSystem *mesgsys, void **user_data)
{
	LLVector3 sun_direction;
	LLVector3 sun_ang_velocity;
	F32 phase;
	U64	space_time_usec;

    U32 seconds_per_day;
    U32 seconds_per_year;

	// "SimulatorViewerTimeMessage"
	mesgsys->getU64Fast(_PREHASH_TimeInfo, _PREHASH_UsecSinceStart, space_time_usec);
	mesgsys->getU32Fast(_PREHASH_TimeInfo, _PREHASH_SecPerDay, seconds_per_day);
	mesgsys->getU32Fast(_PREHASH_TimeInfo, _PREHASH_SecPerYear, seconds_per_year);

	// This should eventually be moved to an "UpdateHeavenlyBodies" message
	mesgsys->getF32Fast(_PREHASH_TimeInfo, _PREHASH_SunPhase, phase);
	mesgsys->getVector3Fast(_PREHASH_TimeInfo, _PREHASH_SunDirection, sun_direction);
	mesgsys->getVector3Fast(_PREHASH_TimeInfo, _PREHASH_SunAngVelocity, sun_ang_velocity);

	LLWorld::getInstance()->setSpaceTimeUSec(space_time_usec);

	LL_DEBUGS("Windlight Sync") << "Sun phase: " << phase << " rad = " << fmodf(phase / F_TWO_PI + 0.25, 1.f) * 24.f << " h" << LL_ENDL;

	gSky.setSunPhase(phase);
	gSky.setSunTargetDirection(sun_direction, sun_ang_velocity);
	if ( !(gSavedSettings.getBOOL("SkyOverrideSimSunPosition") || gSky.getOverrideSun()) )
	{
		gSky.setSunDirection(sun_direction, sun_ang_velocity);
	}
}

void process_sound_trigger(LLMessageSystem *msg, void **)
{
	if (!gAudiop) return;

	U64		region_handle = 0;
	F32		gain = 0;
	LLUUID	sound_id;
	LLUUID	owner_id;
	LLUUID	object_id;
	LLUUID	parent_id;
	LLVector3	pos_local;

	msg->getUUIDFast(_PREHASH_SoundData, _PREHASH_SoundID, sound_id);
	msg->getUUIDFast(_PREHASH_SoundData, _PREHASH_OwnerID, owner_id);
	msg->getUUIDFast(_PREHASH_SoundData, _PREHASH_ObjectID, object_id);
	// NaCl - Antispam Registry
	bool bDoSpamCheck=1;
	std::string sSound=sound_id.asString();
 	static LLCachedControl<U32> _NACL_AntiSpamSoundMulti(gSavedSettings,"_NACL_AntiSpamSoundMulti");
	for(int i=0;i< COLLISION_SOUNDS_SIZE;i++) //AO: Should probably do this as a hashmap O(1) instead of O(n)
		if(COLLISION_SOUNDS[i] == sSound)
			bDoSpamCheck=0;
		if(bDoSpamCheck)
			if(NACLAntiSpamRegistry::checkQueue((U32)NACLAntiSpamRegistry::QUEUE_SOUND,object_id, _NACL_AntiSpamSoundMulti)) 
				return;
	// NaCl End
	msg->getUUIDFast(_PREHASH_SoundData, _PREHASH_ParentID, parent_id);
	msg->getU64Fast(_PREHASH_SoundData, _PREHASH_Handle, region_handle);
	msg->getVector3Fast(_PREHASH_SoundData, _PREHASH_Position, pos_local);
	msg->getF32Fast(_PREHASH_SoundData, _PREHASH_Gain, gain);

	// adjust sound location to true global coords
	LLVector3d	pos_global = from_region_handle(region_handle);
	pos_global.mdV[VX] += pos_local.mV[VX];
	pos_global.mdV[VY] += pos_local.mV[VY];
	pos_global.mdV[VZ] += pos_local.mV[VZ];

	// Don't play a trigger sound if you can't hear it due
	// to parcel "local audio only" settings.
	if (!LLViewerParcelMgr::getInstance()->canHearSound(pos_global)) return;

	// Don't play sounds triggered by someone you muted.
	if (LLMuteList::getInstance()->isMuted(owner_id, LLMute::flagObjectSounds)) return;
	
	// Don't play sounds from an object you muted
	if (LLMuteList::getInstance()->isMuted(object_id)) return;

	// Don't play sounds from an object whose parent you muted
	if (parent_id.notNull()
		&& LLMuteList::getInstance()->isMuted(parent_id))
	{
		return;
	}

	// Don't play sounds from a region with maturity above current agent maturity
	if( !gAgent.canAccessMaturityInRegion( region_handle ) )
	{
		return;
	}
	
	// AO: Hack for legacy radar script interface compatibility. Interpret certain
	// sound assets as a request for a full radar update to a channel
	if ((owner_id == gAgent.getID()) && (sound_id.asString() == gSavedSettings.getString("RadarLegacyChannelAlertRefreshUUID")))
        {
	        LLPanelPeople* pPeoplePanel = dynamic_cast<LLPanelPeople*>(LLSideTray::getInstance()->getPanel("panel_people"));
                if (pPeoplePanel)
                        pPeoplePanel->requestRadarChannelAlertSync();
		return;
	}
		
	// Don't play sounds from gestures if they are not enabled.
	// ...TS: Unless they're your own.
	if ((!gSavedSettings.getBOOL("EnableGestureSounds")) &&
		(owner_id != gAgent.getID()) &&
		(owner_id == object_id)) return;
	
	gAudiop->triggerSound(sound_id, owner_id, gain, LLAudioEngine::AUDIO_TYPE_SFX, pos_global);
}

void process_preload_sound(LLMessageSystem *msg, void **user_data)
{
	if (!gAudiop)
	{
		return;
	}

	LLUUID sound_id;
	LLUUID object_id;
	LLUUID owner_id;

	msg->getUUIDFast(_PREHASH_DataBlock, _PREHASH_SoundID, sound_id);
	msg->getUUIDFast(_PREHASH_DataBlock, _PREHASH_ObjectID, object_id);
	msg->getUUIDFast(_PREHASH_DataBlock, _PREHASH_OwnerID, owner_id);
	// NaCl - Antispam Registry
	static LLCachedControl<U32> _NACL_AntiSpamSoundPreloadMulti(gSavedSettings,"_NACL_AntiSpamSoundPreloadMulti");
	if(owner_id.isNull())
	{
		if(NACLAntiSpamRegistry::checkQueue((U32)NACLAntiSpamRegistry::QUEUE_SOUND_PRELOAD,object_id,_NACL_AntiSpamSoundPreloadMulti)) 
			return;
	}
	else
		if(NACLAntiSpamRegistry::checkQueue((U32)NACLAntiSpamRegistry::QUEUE_SOUND_PRELOAD,owner_id,_NACL_AntiSpamSoundPreloadMulti)) 
			return;
	// NaCl End

	LLViewerObject *objectp = gObjectList.findObject(object_id);
	if (!objectp) return;

	if (LLMuteList::getInstance()->isMuted(object_id)) return;
	if (LLMuteList::getInstance()->isMuted(owner_id, LLMute::flagObjectSounds)) return;
	
	LLAudioSource *sourcep = objectp->getAudioSource(owner_id);
	if (!sourcep) return;
	
	LLAudioData *datap = gAudiop->getAudioData(sound_id);

	// Note that I don't actually do any loading of the
	// audio data into a buffer at this point, as it won't actually
	// help us out.

	// Don't play sounds from a region with maturity above current agent maturity
	LLVector3d pos_global = objectp->getPositionGlobal();
	if (gAgent.canAccessMaturityAtGlobal(pos_global))
	{
	// Add audioData starts a transfer internally.
	sourcep->addAudioData(datap, FALSE);
}
}

void process_attached_sound(LLMessageSystem *msg, void **user_data)
{
	F32 gain = 0;
	LLUUID sound_id;
	LLUUID object_id;
	LLUUID owner_id;
	U8 flags;

	msg->getUUIDFast(_PREHASH_DataBlock, _PREHASH_SoundID, sound_id);
	msg->getUUIDFast(_PREHASH_DataBlock, _PREHASH_ObjectID, object_id);
	msg->getUUIDFast(_PREHASH_DataBlock, _PREHASH_OwnerID, owner_id);
	// NaCl - Antispam Registry
	static LLCachedControl<U32> _NACL_AntiSpamSoundMulti(gSavedSettings,"_NACL_AntiSpamSoundMulti");
		if(NACLAntiSpamRegistry::checkQueue((U32)NACLAntiSpamRegistry::QUEUE_SOUND,object_id, _NACL_AntiSpamSoundMulti)) 
			return;
	// NaCl End
	msg->getF32Fast(_PREHASH_DataBlock, _PREHASH_Gain, gain);
	msg->getU8Fast(_PREHASH_DataBlock, _PREHASH_Flags, flags);

	LLViewerObject *objectp = gObjectList.findObject(object_id);
	if (!objectp)
	{
		// we don't know about this object, just bail
		return;
	}
	
	if (LLMuteList::getInstance()->isMuted(object_id)) return;
	
	if (LLMuteList::getInstance()->isMuted(owner_id, LLMute::flagObjectSounds)) return;

	
	// Don't play sounds from a region with maturity above current agent maturity
	LLVector3d pos = objectp->getPositionGlobal();
	if( !gAgent.canAccessMaturityAtGlobal(pos) )
	{
		return;
	}
	
	objectp->setAttachedSound(sound_id, owner_id, gain, flags);
}


void process_attached_sound_gain_change(LLMessageSystem *mesgsys, void **user_data)
{
	F32 gain = 0;
	LLUUID object_guid;
	LLViewerObject *objectp = NULL;

	mesgsys->getUUIDFast(_PREHASH_DataBlock, _PREHASH_ObjectID, object_guid);

	if (!((objectp = gObjectList.findObject(object_guid))))
	{
		// we don't know about this object, just bail
		return;
	}

 	mesgsys->getF32Fast(_PREHASH_DataBlock, _PREHASH_Gain, gain);

	objectp->adjustAudioGain(gain);
}


void process_health_message(LLMessageSystem *mesgsys, void **user_data)
{
	F32 health;

	mesgsys->getF32Fast(_PREHASH_HealthData, _PREHASH_Health, health);

	if (gStatusBar)
	{
		gStatusBar->setHealth((S32)health);
	}
}


void process_sim_stats(LLMessageSystem *msg, void **user_data)
{	
	S32 count = msg->getNumberOfBlocks("Stat");
	for (S32 i = 0; i < count; ++i)
	{
		U32 stat_id;
		F32 stat_value;
		msg->getU32("Stat", "StatID", stat_id, i);
		msg->getF32("Stat", "StatValue", stat_value, i);
		switch (stat_id)
		{
		case LL_SIM_STAT_TIME_DILATION:
			LLViewerStats::getInstance()->mSimTimeDilation.addValue(stat_value);
			break;
		case LL_SIM_STAT_FPS:
			LLViewerStats::getInstance()->mSimFPS.addValue(stat_value);
			break;
		case LL_SIM_STAT_PHYSFPS:
			LLViewerStats::getInstance()->mSimPhysicsFPS.addValue(stat_value);
			break;
		case LL_SIM_STAT_AGENTUPS:
			LLViewerStats::getInstance()->mSimAgentUPS.addValue(stat_value);
			break;
		case LL_SIM_STAT_FRAMEMS:
			LLViewerStats::getInstance()->mSimFrameMsec.addValue(stat_value);
			break;
		case LL_SIM_STAT_NETMS:
			LLViewerStats::getInstance()->mSimNetMsec.addValue(stat_value);
			break;
		case LL_SIM_STAT_SIMOTHERMS:
			LLViewerStats::getInstance()->mSimSimOtherMsec.addValue(stat_value);
			break;
		case LL_SIM_STAT_SIMPHYSICSMS:
			LLViewerStats::getInstance()->mSimSimPhysicsMsec.addValue(stat_value);
			break;
		case LL_SIM_STAT_AGENTMS:
			LLViewerStats::getInstance()->mSimAgentMsec.addValue(stat_value);
			break;
		case LL_SIM_STAT_IMAGESMS:
			LLViewerStats::getInstance()->mSimImagesMsec.addValue(stat_value);
			break;
		case LL_SIM_STAT_SCRIPTMS:
			LLViewerStats::getInstance()->mSimScriptMsec.addValue(stat_value);
			break;
		case LL_SIM_STAT_NUMTASKS:
			LLViewerStats::getInstance()->mSimObjects.addValue(stat_value);
			break;
		case LL_SIM_STAT_NUMTASKSACTIVE:
			LLViewerStats::getInstance()->mSimActiveObjects.addValue(stat_value);
			break;
		case LL_SIM_STAT_NUMAGENTMAIN:
			LLViewerStats::getInstance()->mSimMainAgents.addValue(stat_value);
			break;
		case LL_SIM_STAT_NUMAGENTCHILD:
			LLViewerStats::getInstance()->mSimChildAgents.addValue(stat_value);
			break;
		case LL_SIM_STAT_NUMSCRIPTSACTIVE:
			LLViewerStats::getInstance()->mSimActiveScripts.addValue(stat_value);
			break;
		case LL_SIM_STAT_SCRIPT_EPS:
			LLViewerStats::getInstance()->mSimScriptEPS.addValue(stat_value);
			break;
		case LL_SIM_STAT_INPPS:
			LLViewerStats::getInstance()->mSimInPPS.addValue(stat_value);
			break;
		case LL_SIM_STAT_OUTPPS:
			LLViewerStats::getInstance()->mSimOutPPS.addValue(stat_value);
			break;
		case LL_SIM_STAT_PENDING_DOWNLOADS:
			LLViewerStats::getInstance()->mSimPendingDownloads.addValue(stat_value);
			break;
		case LL_SIM_STAT_PENDING_UPLOADS:
			LLViewerStats::getInstance()->mSimPendingUploads.addValue(stat_value);
			break;
		case LL_SIM_STAT_PENDING_LOCAL_UPLOADS:
			LLViewerStats::getInstance()->mSimPendingLocalUploads.addValue(stat_value);
			break;
		case LL_SIM_STAT_TOTAL_UNACKED_BYTES:
			LLViewerStats::getInstance()->mSimTotalUnackedBytes.addValue(stat_value / 1024.f);
			break;
		case LL_SIM_STAT_PHYSICS_PINNED_TASKS:
			LLViewerStats::getInstance()->mPhysicsPinnedTasks.addValue(stat_value);
			break;
		case LL_SIM_STAT_PHYSICS_LOD_TASKS:
			LLViewerStats::getInstance()->mPhysicsLODTasks.addValue(stat_value);
			break;
		case LL_SIM_STAT_SIMPHYSICSSTEPMS:
			LLViewerStats::getInstance()->mSimSimPhysicsStepMsec.addValue(stat_value);
			break;
		case LL_SIM_STAT_SIMPHYSICSSHAPEMS:
			LLViewerStats::getInstance()->mSimSimPhysicsShapeUpdateMsec.addValue(stat_value);
			break;
		case LL_SIM_STAT_SIMPHYSICSOTHERMS:
			LLViewerStats::getInstance()->mSimSimPhysicsOtherMsec.addValue(stat_value);
			break;
		case LL_SIM_STAT_SIMPHYSICSMEMORY:
			LLViewerStats::getInstance()->mPhysicsMemoryAllocated.addValue(stat_value);
			break;
		case LL_SIM_STAT_SIMSPARETIME:
			LLViewerStats::getInstance()->mSimSpareMsec.addValue(stat_value);
			break;
		case LL_SIM_STAT_SIMSLEEPTIME:
			LLViewerStats::getInstance()->mSimSleepMsec.addValue(stat_value);
			break;
		case LL_SIM_STAT_IOPUMPTIME:
			LLViewerStats::getInstance()->mSimPumpIOMsec.addValue(stat_value);
			break;
		default:
			// Used to be a commented out warning.
 			LL_DEBUGS("Messaging") << "Unknown stat id" << stat_id << LL_ENDL;
		  break;
		}
	}

	/*
	msg->getF32Fast(_PREHASH_Statistics, _PREHASH_PhysicsTimeDilation, time_dilation);
	LLViewerStats::getInstance()->mSimTDStat.addValue(time_dilation);

	// Process information
	//	{	CpuUsage			F32				}
	//	{	SimMemTotal			F32				}
	//	{	SimMemRSS			F32				}
	//	{	ProcessUptime		F32				}
	F32 cpu_usage;
	F32 sim_mem_total;
	F32 sim_mem_rss;
	F32 process_uptime;
	msg->getF32Fast(_PREHASH_Statistics, _PREHASH_CpuUsage, cpu_usage);
	msg->getF32Fast(_PREHASH_Statistics, _PREHASH_SimMemTotal, sim_mem_total);
	msg->getF32Fast(_PREHASH_Statistics, _PREHASH_SimMemRSS, sim_mem_rss);
	msg->getF32Fast(_PREHASH_Statistics, _PREHASH_ProcessUptime, process_uptime);
	LLViewerStats::getInstance()->mSimCPUUsageStat.addValue(cpu_usage);
	LLViewerStats::getInstance()->mSimMemTotalStat.addValue(sim_mem_total);
	LLViewerStats::getInstance()->mSimMemRSSStat.addValue(sim_mem_rss);
	*/

	//
	// Various hacks that aren't statistics, but are being handled here.
	//
	U32 max_tasks_per_region;
	U32 region_flags;
	msg->getU32("Region", "ObjectCapacity", max_tasks_per_region);
	msg->getU32("Region", "RegionFlags", region_flags);

	LLViewerRegion* regionp = gAgent.getRegion();
	if (regionp)
	{
		BOOL was_flying = gAgent.getFlying();
		regionp->setRegionFlags(region_flags);
		regionp->setMaxTasks(max_tasks_per_region);
		// HACK: This makes agents drop from the sky if the region is 
		// set to no fly while people are still in the sim.
		if (was_flying && regionp->getBlockFly())
		{
			gAgent.setFlying(gAgent.canFly());
		}
	}
}



void process_avatar_animation(LLMessageSystem *mesgsys, void **user_data)
{
	LLUUID	animation_id;
	LLUUID	uuid;
	S32		anim_sequence_id;
	LLVOAvatar *avatarp;
	
	mesgsys->getUUIDFast(_PREHASH_Sender, _PREHASH_ID, uuid);

	//clear animation flags
	avatarp = (LLVOAvatar *)gObjectList.findObject(uuid);

	if (!avatarp)
	{
		// no agent by this ID...error?
		LL_WARNS("Messaging") << "Received animation state for unknown avatar" << uuid << LL_ENDL;
		return;
	}

	S32 num_blocks = mesgsys->getNumberOfBlocksFast(_PREHASH_AnimationList);
	S32 num_source_blocks = mesgsys->getNumberOfBlocksFast(_PREHASH_AnimationSourceList);

	avatarp->mSignaledAnimations.clear();
	
	if (avatarp->isSelf())
	{
		LLUUID object_id;

		for( S32 i = 0; i < num_blocks; i++ )
		{
			mesgsys->getUUIDFast(_PREHASH_AnimationList, _PREHASH_AnimID, animation_id, i);
			mesgsys->getS32Fast(_PREHASH_AnimationList, _PREHASH_AnimSequenceID, anim_sequence_id, i);

			LL_DEBUGS("Messaging") << "Anim sequence ID: " << anim_sequence_id << LL_ENDL;

			avatarp->mSignaledAnimations[animation_id] = anim_sequence_id;

			// *HACK: Disabling flying mode if it has been enabled shortly before the agent
			// stand up animation is signaled. In this case we don't get a signal to start
			// flying animation from server, the AGENT_CONTROL_FLY flag remains set but the
			// avatar does not play flying animation, so we switch flying mode off.
			// See LLAgent::setFlying(). This may cause "Stop Flying" button to blink.
			// See EXT-2781.
			if (animation_id == ANIM_AGENT_STANDUP && gAgent.getFlying())
			{
				gAgent.setFlying(FALSE);
			}

			if (i < num_source_blocks)
			{
				mesgsys->getUUIDFast(_PREHASH_AnimationSourceList, _PREHASH_ObjectID, object_id, i);
			
				LLViewerObject* object = gObjectList.findObject(object_id);
				if (object)
				{
					object->mFlags |= FLAGS_ANIM_SOURCE;

					BOOL anim_found = FALSE;
					LLVOAvatar::AnimSourceIterator anim_it = avatarp->mAnimationSources.find(object_id);
					for (;anim_it != avatarp->mAnimationSources.end(); ++anim_it)
					{
						if (anim_it->second == animation_id)
						{
							anim_found = TRUE;
							break;
						}
					}

					if (!anim_found)
					{
						avatarp->mAnimationSources.insert(LLVOAvatar::AnimationSourceMap::value_type(object_id, animation_id));
					}
				}
			}
		}
	}
	else
	{
		for( S32 i = 0; i < num_blocks; i++ )
		{
			mesgsys->getUUIDFast(_PREHASH_AnimationList, _PREHASH_AnimID, animation_id, i);
			mesgsys->getS32Fast(_PREHASH_AnimationList, _PREHASH_AnimSequenceID, anim_sequence_id, i);
			avatarp->mSignaledAnimations[animation_id] = anim_sequence_id;
		}
	}

	if (num_blocks)
	{
		avatarp->processAnimationStateChanges();
	}
}

void process_avatar_appearance(LLMessageSystem *mesgsys, void **user_data)
{
	LLUUID uuid;
	mesgsys->getUUIDFast(_PREHASH_Sender, _PREHASH_ID, uuid);

	LLVOAvatar* avatarp = (LLVOAvatar *)gObjectList.findObject(uuid);
	if (avatarp)
	{
		avatarp->processAvatarAppearance( mesgsys );
	}
	else
	{
		LL_WARNS("Messaging") << "avatar_appearance sent for unknown avatar " << uuid << LL_ENDL;
	}
}

void process_camera_constraint(LLMessageSystem *mesgsys, void **user_data)
{
	//Freeing up the camera movement some more -KC
	if(gSavedSettings.getBOOL("FSIgnoreSimulatorCameraConstraints"))
		return;
	LLVector4 cameraCollidePlane;
	mesgsys->getVector4Fast(_PREHASH_CameraCollidePlane, _PREHASH_Plane, cameraCollidePlane);

	gAgentCamera.setCameraCollidePlane(cameraCollidePlane);
}

void near_sit_object(BOOL success, void *data)
{
	if (success)
	{
		// Send message to sit on object
		gMessageSystem->newMessageFast(_PREHASH_AgentSit);
		gMessageSystem->nextBlockFast(_PREHASH_AgentData);
		gMessageSystem->addUUIDFast(_PREHASH_AgentID, gAgent.getID());
		gMessageSystem->addUUIDFast(_PREHASH_SessionID, gAgent.getSessionID());
		gAgent.sendReliableMessage();
	}
}

void process_avatar_sit_response(LLMessageSystem *mesgsys, void **user_data)
{
	LLVector3 sitPosition;
	LLQuaternion sitRotation;
	LLUUID sitObjectID;
	BOOL use_autopilot;
	mesgsys->getUUIDFast(_PREHASH_SitObject, _PREHASH_ID, sitObjectID);
	mesgsys->getBOOLFast(_PREHASH_SitTransform, _PREHASH_AutoPilot, use_autopilot);
	mesgsys->getVector3Fast(_PREHASH_SitTransform, _PREHASH_SitPosition, sitPosition);
	mesgsys->getQuatFast(_PREHASH_SitTransform, _PREHASH_SitRotation, sitRotation);
	LLVector3 camera_eye;
	mesgsys->getVector3Fast(_PREHASH_SitTransform, _PREHASH_CameraEyeOffset, camera_eye);
	LLVector3 camera_at;
	mesgsys->getVector3Fast(_PREHASH_SitTransform, _PREHASH_CameraAtOffset, camera_at);
	BOOL force_mouselook;
	mesgsys->getBOOLFast(_PREHASH_SitTransform, _PREHASH_ForceMouselook, force_mouselook);

	if (isAgentAvatarValid() && dist_vec_squared(camera_eye, camera_at) > CAMERA_POSITION_THRESHOLD_SQUARED)
	{
		gAgentCamera.setSitCamera(sitObjectID, camera_eye, camera_at);
	}
	
	gAgentCamera.setForceMouselook(force_mouselook);
	// Forcing turning off flying here to prevent flying after pressing "Stand"
	// to stand up from an object. See EXT-1655.
	gAgent.setFlying(FALSE);

	LLViewerObject* object = gObjectList.findObject(sitObjectID);
	if (object)
	{
		LLVector3 sit_spot = object->getPositionAgent() + (sitPosition * object->getRotation());
		if (!use_autopilot || isAgentAvatarValid() && gAgentAvatarp->isSitting() && gAgentAvatarp->getRoot() == object->getRoot())
		{
			//we're already sitting on this object, so don't autopilot
		}
		else
		{
			gAgent.startAutoPilotGlobal(gAgent.getPosGlobalFromAgent(sit_spot), "Sit", &sitRotation, near_sit_object, NULL, 0.5f);
		}
	}
	else
	{
		LL_WARNS("Messaging") << "Received sit approval for unknown object " << sitObjectID << LL_ENDL;
	}
}

void process_clear_follow_cam_properties(LLMessageSystem *mesgsys, void **user_data)
{
	LLUUID		source_id;

	mesgsys->getUUIDFast(_PREHASH_ObjectData, _PREHASH_ObjectID, source_id);

	LLFollowCamMgr::removeFollowCamParams(source_id);
}

void process_set_follow_cam_properties(LLMessageSystem *mesgsys, void **user_data)
{
	S32			type;
	F32			value;
	bool		settingPosition = false;
	bool		settingFocus	= false;
	bool		settingFocusOffset = false;
	LLVector3	position;
	LLVector3	focus;
	LLVector3	focus_offset;

	LLUUID		source_id;

	mesgsys->getUUIDFast(_PREHASH_ObjectData, _PREHASH_ObjectID, source_id);

	LLViewerObject* objectp = gObjectList.findObject(source_id);
	if (objectp)
	{
		objectp->mFlags |= FLAGS_CAMERA_SOURCE;
	}

	S32 num_objects = mesgsys->getNumberOfBlocks("CameraProperty");
	for (S32 block_index = 0; block_index < num_objects; block_index++)
	{
		mesgsys->getS32("CameraProperty", "Type", type, block_index);
		mesgsys->getF32("CameraProperty", "Value", value, block_index);
		switch(type)
		{
		case FOLLOWCAM_PITCH:
			LLFollowCamMgr::setPitch(source_id, value);
			break;
		case FOLLOWCAM_FOCUS_OFFSET_X:
			focus_offset.mV[VX] = value;
			settingFocusOffset = true;
			break;
		case FOLLOWCAM_FOCUS_OFFSET_Y:
			focus_offset.mV[VY] = value;
			settingFocusOffset = true;
			break;
		case FOLLOWCAM_FOCUS_OFFSET_Z:
			focus_offset.mV[VZ] = value;
			settingFocusOffset = true;
			break;
		case FOLLOWCAM_POSITION_LAG:
			LLFollowCamMgr::setPositionLag(source_id, value);
			break;
		case FOLLOWCAM_FOCUS_LAG:
			LLFollowCamMgr::setFocusLag(source_id, value);
			break;
		case FOLLOWCAM_DISTANCE:
			LLFollowCamMgr::setDistance(source_id, value);
			break;
		case FOLLOWCAM_BEHINDNESS_ANGLE:
			LLFollowCamMgr::setBehindnessAngle(source_id, value);
			break;
		case FOLLOWCAM_BEHINDNESS_LAG:
			LLFollowCamMgr::setBehindnessLag(source_id, value);
			break;
		case FOLLOWCAM_POSITION_THRESHOLD:
			LLFollowCamMgr::setPositionThreshold(source_id, value);
			break;
		case FOLLOWCAM_FOCUS_THRESHOLD:
			LLFollowCamMgr::setFocusThreshold(source_id, value);
			break;
		case FOLLOWCAM_ACTIVE:
			//if 1, set using followcam,. 
			LLFollowCamMgr::setCameraActive(source_id, value != 0.f);
			break;
		case FOLLOWCAM_POSITION_X:
			settingPosition = true;
			position.mV[ 0 ] = value;
			break;
		case FOLLOWCAM_POSITION_Y:
			settingPosition = true;
			position.mV[ 1 ] = value;
			break;
		case FOLLOWCAM_POSITION_Z:
			settingPosition = true;
			position.mV[ 2 ] = value;
			break;
		case FOLLOWCAM_FOCUS_X:
			settingFocus = true;
			focus.mV[ 0 ] = value;
			break;
		case FOLLOWCAM_FOCUS_Y:
			settingFocus = true;
			focus.mV[ 1 ] = value;
			break;
		case FOLLOWCAM_FOCUS_Z:
			settingFocus = true;
			focus.mV[ 2 ] = value;
			break;
		case FOLLOWCAM_POSITION_LOCKED:
			LLFollowCamMgr::setPositionLocked(source_id, value != 0.f);
			break;
		case FOLLOWCAM_FOCUS_LOCKED:
			LLFollowCamMgr::setFocusLocked(source_id, value != 0.f);
			break;

		default:
			break;
		}
	}

	if ( settingPosition )
	{
		LLFollowCamMgr::setPosition(source_id, position);
	}
	if ( settingFocus )
	{
		LLFollowCamMgr::setFocus(source_id, focus);
	}
	if ( settingFocusOffset )
	{
		LLFollowCamMgr::setFocusOffset(source_id, focus_offset);
	}
}
//end Ventrella 


// Culled from newsim lltask.cpp
void process_name_value(LLMessageSystem *mesgsys, void **user_data)
{
	std::string	temp_str;
	LLUUID	id;
	S32		i, num_blocks;

	mesgsys->getUUIDFast(_PREHASH_TaskData, _PREHASH_ID, id);

	LLViewerObject* object = gObjectList.findObject(id);

	if (object)
	{
		num_blocks = mesgsys->getNumberOfBlocksFast(_PREHASH_NameValueData);
		for (i = 0; i < num_blocks; i++)
		{
			mesgsys->getStringFast(_PREHASH_NameValueData, _PREHASH_NVPair, temp_str, i);
			LL_INFOS("Messaging") << "Added to object Name Value: " << temp_str << LL_ENDL;
			object->addNVPair(temp_str);
		}
	}
	else
	{
		LL_INFOS("Messaging") << "Can't find object " << id << " to add name value pair" << LL_ENDL;
	}
}

void process_remove_name_value(LLMessageSystem *mesgsys, void **user_data)
{
	std::string	temp_str;
	LLUUID	id;
	S32		i, num_blocks;

	mesgsys->getUUIDFast(_PREHASH_TaskData, _PREHASH_ID, id);

	LLViewerObject* object = gObjectList.findObject(id);

	if (object)
	{
		num_blocks = mesgsys->getNumberOfBlocksFast(_PREHASH_NameValueData);
		for (i = 0; i < num_blocks; i++)
		{
			mesgsys->getStringFast(_PREHASH_NameValueData, _PREHASH_NVPair, temp_str, i);
			LL_INFOS("Messaging") << "Removed from object Name Value: " << temp_str << LL_ENDL;
			object->removeNVPair(temp_str);
		}
	}
	else
	{
		LL_INFOS("Messaging") << "Can't find object " << id << " to remove name value pair" << LL_ENDL;
	}
}

void process_kick_user(LLMessageSystem *msg, void** /*user_data*/)
{
	std::string message;

	msg->getStringFast(_PREHASH_UserInfo, _PREHASH_Reason, message);

	LLAppViewer::instance()->forceDisconnect(message);
}


/*
void process_user_list_reply(LLMessageSystem *msg, void **user_data)
{
	LLUserList::processUserListReply(msg, user_data);
	return;
	char	firstname[MAX_STRING+1];
	char	lastname[MAX_STRING+1];
	U8		status;
	S32		user_count;

	user_count = msg->getNumberOfBlocks("UserBlock");

	for (S32 i = 0; i < user_count; i++)
	{
		msg->getData("UserBlock", i, "FirstName", firstname);
		msg->getData("UserBlock", i, "LastName", lastname);
		msg->getData("UserBlock", i, "Status", &status);

		if (status & 0x01)
		{
			dialog_friends_add_friend(buffer, TRUE);
		}
		else
		{
			dialog_friends_add_friend(buffer, FALSE);
		}
	}

	dialog_friends_done_adding();
}
*/

// this is not handled in processUpdateMessage
/*
void process_time_dilation(LLMessageSystem *msg, void **user_data)
{
	// get the time_dilation
	U16 foo;
	msg->getData("TimeDilation", "TimeDilation", &foo);
	F32 time_dilation = ((F32) foo) / 65535.f;

	// get the pointer to the right region
	U32 ip = msg->getSenderIP();
	U32 port = msg->getSenderPort();
	LLViewerRegion *regionp = LLWorld::getInstance()->getRegion(ip, port);
	if (regionp)
	{
		regionp->setTimeDilation(time_dilation);
	}
}
*/


void process_money_balance_reply( LLMessageSystem* msg, void** )
{
	S32 balance = 0;
	S32 credit = 0;
	S32 committed = 0;
	std::string desc;
	LLUUID tid;

	msg->getUUID("MoneyData", "TransactionID", tid);
	msg->getS32("MoneyData", "MoneyBalance", balance);
	msg->getS32("MoneyData", "SquareMetersCredit", credit);
	msg->getS32("MoneyData", "SquareMetersCommitted", committed);
	msg->getStringFast(_PREHASH_MoneyData, _PREHASH_Description, desc);
	LL_INFOS("Messaging") << "L$, credit, committed: " << balance << " " << credit << " "
			<< committed << LL_ENDL;
    
	if (gStatusBar)
	{
		gStatusBar->setBalance(balance);
		gStatusBar->setLandCredit(credit);
		gStatusBar->setLandCommitted(committed);
	}

	if (desc.empty()
		|| !gSavedSettings.getBOOL("NotifyMoneyChange"))
	{
		// ...nothing to display
		return;
	}

	// Suppress duplicate messages about the same transaction
	static std::deque<LLUUID> recent;
	if (std::find(recent.rbegin(), recent.rend(), tid) != recent.rend())
	{
		return;
	}

	// Once the 'recent' container gets large enough, chop some
	// off the beginning.
	const U32 MAX_LOOKBACK = 30;
	const S32 POP_FRONT_SIZE = 12;
	if(recent.size() > MAX_LOOKBACK)
	{
		LL_DEBUGS("Messaging") << "Removing oldest transaction records" << LL_ENDL;
		recent.erase(recent.begin(), recent.begin() + POP_FRONT_SIZE);
	}
	//LL_DEBUGS("Messaging") << "Pushing back transaction " << tid << LL_ENDL;
	recent.push_back(tid);

	if (msg->has("TransactionInfo"))
	{
		// ...message has extended info for localization
		process_money_balance_reply_extended(msg);
	}
	else
	{
		// Only old dev grids will not supply the TransactionInfo block,
		// so we can just use the hard-coded English string.
		LLSD args;
		args["MESSAGE"] = desc;
		LLNotificationsUtil::add("SystemMessage", args);
	}
}

static std::string reason_from_transaction_type(S32 transaction_type,
												const std::string& item_desc)
{
	// *NOTE: The keys for the reason strings are unusual because
	// an earlier version of the code used English language strings
	// extracted from hard-coded server English descriptions.
	// Keeping them so we don't have to re-localize them.
	switch (transaction_type)
	{
		case TRANS_OBJECT_SALE:
		{
			LLStringUtil::format_map_t arg;
			arg["ITEM"] = item_desc;
			return LLTrans::getString("for item", arg);
		}
		case TRANS_LAND_SALE:
			return LLTrans::getString("for a parcel of land");
			
		case TRANS_LAND_PASS_SALE:
			return LLTrans::getString("for a land access pass");
			
		case TRANS_GROUP_LAND_DEED:
			return LLTrans::getString("for deeding land");
			
		case TRANS_GROUP_CREATE:
			return LLTrans::getString("to create a group");
			
		case TRANS_GROUP_JOIN:
			return LLTrans::getString("to join a group");
			
		case TRANS_UPLOAD_CHARGE:
			return LLTrans::getString("to upload");

		case TRANS_CLASSIFIED_CHARGE:
			return LLTrans::getString("to publish a classified ad");
			
		// These have no reason to display, but are expected and should not
		// generate warnings
		case TRANS_GIFT:
		case TRANS_PAY_OBJECT:
		case TRANS_OBJECT_PAYS:
			return std::string();

		default:
			llwarns << "Unknown transaction type " 
				<< transaction_type << llendl;
			return std::string();
	}
}

static void money_balance_group_notify(const LLUUID& group_id,
									   const std::string& name,
									   bool is_group,
									   std::string notification,
									   LLSD args,
									   LLSD payload)
{
	static LLCachedControl<bool> balance_change_in_chat(gSavedSettings, "FSPaymentInfoInChat");

	if (balance_change_in_chat)
	{
		LLChat chat;
		chat.mText = llformat(args["MESSAGE"].asString().c_str(), name.c_str());
		chat.mSourceType = CHAT_SOURCE_SYSTEM;
		LLSD chat_args;
		chat_args["type"] = LLNotificationsUI::NT_NEARBYCHAT;
		LLNotificationsUI::LLNotificationManager::instance().onChat(chat, chat_args);
	}
	else
	{
		// Message uses name SLURLs, don't actually have to substitute in
		// the name.  We're just making sure it's available.
		// Notification is either PaymentReceived or PaymentSent
		LLNotificationsUtil::add(notification, args, payload);
	}
}

static void money_balance_avatar_notify(const LLUUID& agent_id,
										const LLAvatarName& av_name,
									   	std::string notification,
									   	LLSD args,
									   	LLSD payload)
{
	static LLCachedControl<bool> balance_change_in_chat(gSavedSettings, "FSPaymentInfoInChat");

	if (balance_change_in_chat)
	{
		LLChat chat;
		chat.mText = llformat(args["MESSAGE"].asString().c_str(), av_name.getCompleteName().c_str());
		chat.mSourceType = CHAT_SOURCE_SYSTEM;
		LLSD chat_args;
		chat_args["type"] = LLNotificationsUI::NT_NEARBYCHAT;
		LLNotificationsUI::LLNotificationManager::instance().onChat(chat, chat_args);
	}
	else
	{
		// Message uses name SLURLs, don't actually have to substitute in
		// the name.  We're just making sure it's available.
		// Notification is either PaymentReceived or PaymentSent
		LLNotificationsUtil::add(notification, args, payload);
	}
}

static void process_money_balance_reply_extended(LLMessageSystem* msg)
{
    // Added in server 1.40 and viewer 2.1, support for localization
    // and agent ids for name lookup.
    S32 transaction_type = 0;
    LLUUID source_id;
	BOOL is_source_group = FALSE;
    LLUUID dest_id;
	BOOL is_dest_group = FALSE;
    S32 amount = 0;
    std::string item_description;

	// Ansariel: If we output to chat history and probably console,
	//           don't create an SLURL for the name or we will end
	//           up with a SLURL in the console
	static LLCachedControl<bool> balance_change_in_chat(gSavedSettings, "FSPaymentInfoInChat");

    msg->getS32("TransactionInfo", "TransactionType", transaction_type);
    msg->getUUID("TransactionInfo", "SourceID", source_id);
	msg->getBOOL("TransactionInfo", "IsSourceGroup", is_source_group);
    msg->getUUID("TransactionInfo", "DestID", dest_id);
	msg->getBOOL("TransactionInfo", "IsDestGroup", is_dest_group);
    msg->getS32("TransactionInfo", "Amount", amount);
    msg->getString("TransactionInfo", "ItemDescription", item_description);
    LL_INFOS("Money") << "MoneyBalanceReply source " << source_id 
		<< " dest " << dest_id
		<< " type " << transaction_type
		<< " item " << item_description << LL_ENDL;

	if (source_id.isNull() && dest_id.isNull())
	{
		// this is a pure balance update, no notification required
		return;
	}

	std::string source_slurl;
	if (is_source_group)
	{
		source_slurl =
			LLSLURL( "group", source_id, "inspect").getSLURLString();
	}
	else
	{
		source_slurl =
			LLSLURL( "agent", source_id, "completename").getSLURLString();
	}

	std::string dest_slurl;
	if (is_dest_group)
	{
		dest_slurl =
			LLSLURL( "group", dest_id, "inspect").getSLURLString();
	}
	else
	{
		dest_slurl =
			LLSLURL( "agent", dest_id, "completename").getSLURLString();
	}

	std::string reason =
		reason_from_transaction_type(transaction_type, item_description);
	
	LLStringUtil::format_map_t args;
	args["REASON"] = reason; // could be empty
	args["AMOUNT"] = llformat("%d", amount);
	
	// Need to delay until name looked up, so need to know whether or not
	// is group
	bool is_name_group = false;
	LLUUID name_id;
	std::string message;
	std::string notification;
	LLSD final_args;
	LLSD payload;
	
	bool you_paid_someone = (source_id == gAgentID);
	if (you_paid_someone)
	{
		args["NAME"] = balance_change_in_chat ? "%s" : dest_slurl;
		is_name_group = is_dest_group;
		name_id = dest_id;
		if (!reason.empty())
		{
			if (dest_id.notNull())
			{
				message = LLTrans::getString("you_paid_ldollars", args);
			}
			else
			{
				// transaction fee to the system, eg, to create a group
				message = LLTrans::getString("you_paid_ldollars_no_name", args);
			}
		}
		else
		{
			if (dest_id.notNull())
			{
				message = LLTrans::getString("you_paid_ldollars_no_reason", args);
			}
			else
			{
				// no target, no reason, you just paid money
				message = LLTrans::getString("you_paid_ldollars_no_info", args);
			}
		}
		final_args["MESSAGE"] = message;
		notification = "PaymentSent";
	}
	else {
		// ...someone paid you
		args["NAME"] = balance_change_in_chat ? "%s" : source_slurl;
		is_name_group = is_source_group;
		name_id = source_id;
		if (!reason.empty())
		{
			message = LLTrans::getString("paid_you_ldollars", args);
		}
		else {
			message = LLTrans::getString("paid_you_ldollars_no_reason", args);
		}
		final_args["MESSAGE"] = message;

		// make notification loggable
		payload["from_id"] = source_id;
		notification = "PaymentReceived";
	}

	// Despite using SLURLs, wait until the name is available before
	// showing the notification, otherwise the UI layout is strange and
	// the user sees a "Loading..." message
	if (is_name_group)
	{
		gCacheName->getGroup(name_id,
						boost::bind(&money_balance_group_notify,
									_1, _2, _3,
									notification, final_args, payload));
	}
	else {
		LLAvatarNameCache::get(name_id,
							   boost::bind(&money_balance_avatar_notify,
										   _1, _2,
										   notification, final_args, payload));										   
	}
}



bool handle_special_notification_callback(const LLSD& notification, const LLSD& response)
{
	S32 option = LLNotificationsUtil::getSelectedOption(notification, response);
	
	if (0 == option)
	{
		// set the preference to the maturity of the region we're calling
		int preferredMaturity = notification["payload"]["_region_access"].asInteger();
		gSavedSettings.setU32("PreferredMaturity", preferredMaturity);
		gAgent.sendMaturityPreferenceToServer(preferredMaturity);

		// notify user that the maturity preference has been changed
		LLSD args;
		args["RATING"] = LLViewerRegion::accessToString(preferredMaturity);
		LLNotificationsUtil::add("PreferredMaturityChanged", args);
	}
	
	return false;
}

// some of the server notifications need special handling. This is where we do that.
bool handle_special_notification(std::string notificationID, LLSD& llsdBlock)
{
	int regionAccess = llsdBlock["_region_access"].asInteger();
	llsdBlock["REGIONMATURITY"] = LLViewerRegion::accessToString(regionAccess);
	
	// we're going to throw the LLSD in there in case anyone ever wants to use it
	LLNotificationsUtil::add(notificationID+"_Notify", llsdBlock);
	
	if (regionAccess == SIM_ACCESS_MATURE)
	{
		if (gAgent.isTeen())
		{
			LLNotificationsUtil::add(notificationID+"_KB", llsdBlock);
			return true;
		}
		else if (gAgent.prefersPG())
		{
			LLNotificationsUtil::add(notificationID+"_Change", llsdBlock, llsdBlock, handle_special_notification_callback);
			return true;
		}
	}
	else if (regionAccess == SIM_ACCESS_ADULT)
	{
		if (!gAgent.isAdult())
		{
			LLNotificationsUtil::add(notificationID+"_KB", llsdBlock);
			return true;
		}
		else if (gAgent.prefersPG() || gAgent.prefersMature())
		{
			LLNotificationsUtil::add(notificationID+"_Change", llsdBlock, llsdBlock, handle_special_notification_callback);
			return true;
		}
	}
	return false;
}

bool attempt_standard_notification(LLMessageSystem* msgsystem)
{
	// if we have additional alert data
	if (msgsystem->has(_PREHASH_AlertInfo) && msgsystem->getNumberOfBlocksFast(_PREHASH_AlertInfo) > 0)
	{
		// notification was specified using the new mechanism, so we can just handle it here
		std::string notificationID;
		msgsystem->getStringFast(_PREHASH_AlertInfo, _PREHASH_Message, notificationID);
		if (!LLNotifications::getInstance()->templateExists(notificationID))
		{
			return false;
		}

		std::string llsdRaw;
		LLSD llsdBlock;
		msgsystem->getStringFast(_PREHASH_AlertInfo, _PREHASH_Message, notificationID);
		msgsystem->getStringFast(_PREHASH_AlertInfo, _PREHASH_ExtraParams, llsdRaw);
		if (llsdRaw.length())
		{
			std::istringstream llsdData(llsdRaw);
			if (!LLSDSerialize::deserialize(llsdBlock, llsdData, llsdRaw.length()))
			{
				llwarns << "attempt_standard_notification: Attempted to read notification parameter data into LLSD but failed:" << llsdRaw << llendl;
			}
		}
		
		if (
			(notificationID == "RegionEntryAccessBlocked") ||
			(notificationID == "LandClaimAccessBlocked") ||
			(notificationID == "LandBuyAccessBlocked")
		   )
		{
			/*---------------------------------------------------------------------
			 (Commented so a grep will find the notification strings, since
			 we construct them on the fly; if you add additional notifications,
			 please update the comment.)
			 
			 Could throw any of the following notifications:
			 
				RegionEntryAccessBlocked
				RegionEntryAccessBlocked_Notify
				RegionEntryAccessBlocked_Change
				RegionEntryAccessBlocked_KB
				LandClaimAccessBlocked 
				LandClaimAccessBlocked_Notify 
				LandClaimAccessBlocked_Change 
				LandClaimAccessBlocked_KB 
				LandBuyAccessBlocked
				LandBuyAccessBlocked_Notify
				LandBuyAccessBlocked_Change
				LandBuyAccessBlocked_KB
			 
			-----------------------------------------------------------------------*/ 
			if (handle_special_notification(notificationID, llsdBlock))
			{
				return true;
			}
		}
		
		LLNotificationsUtil::add(notificationID, llsdBlock);
		return true;
	}	
	return false;
}


void process_agent_alert_message(LLMessageSystem* msgsystem, void** user_data)
{
	// make sure the cursor is back to the usual default since the
	// alert is probably due to some kind of error.
	gViewerWindow->getWindow()->resetBusyCount();
	
	if (!attempt_standard_notification(msgsystem))
	{
		BOOL modal = FALSE;
		msgsystem->getBOOL("AlertData", "Modal", modal);
		std::string buffer;
		msgsystem->getStringFast(_PREHASH_AlertData, _PREHASH_Message, buffer);
		process_alert_core(buffer, modal);
	}
}

// The only difference between this routine and the previous is the fact that
// for this routine, the modal parameter is always false. Sadly, for the message
// handled by this routine, there is no "Modal" parameter on the message, and
// there's no API to tell if a message has the given parameter or not.
// So we can't handle the messages with the same handler.
void process_alert_message(LLMessageSystem *msgsystem, void **user_data)
{
	// make sure the cursor is back to the usual default since the
	// alert is probably due to some kind of error.
	gViewerWindow->getWindow()->resetBusyCount();
		
	if (!attempt_standard_notification(msgsystem))
	{
		BOOL modal = FALSE;
		std::string buffer;
		msgsystem->getStringFast(_PREHASH_AlertData, _PREHASH_Message, buffer);
		process_alert_core(buffer, modal);
	}
}

void process_alert_core(const std::string& message, BOOL modal)
{
	// HACK -- handle callbacks for specific alerts. It also is localized in notifications.xml
	if ( message == "You died and have been teleported to your home location")
	{
		LLViewerStats::getInstance()->incStat(LLViewerStats::ST_KILLED_COUNT);
	}
	else if( message == "Home position set." )
	{
		// save the home location image to disk
		std::string snap_filename = gDirUtilp->getLindenUserDir();
		snap_filename += gDirUtilp->getDirDelimiter();
		snap_filename += SCREEN_HOME_FILENAME;
		gViewerWindow->saveSnapshot(snap_filename, gViewerWindow->getWindowWidthRaw(), gViewerWindow->getWindowHeightRaw(), FALSE, FALSE);
	}

	const std::string ALERT_PREFIX("ALERT: ");
	const std::string NOTIFY_PREFIX("NOTIFY: ");
	if (message.find(ALERT_PREFIX) == 0)
	{
		// Allow the server to spawn a named alert so that server alerts can be
		// translated out of English.
		std::string alert_name(message.substr(ALERT_PREFIX.length()));
		LLNotificationsUtil::add(alert_name);
	}
	else if (message.find(NOTIFY_PREFIX) == 0)
	{
		// Allow the server to spawn a named notification so that server notifications can be
		// translated out of English.
		std::string notify_name(message.substr(NOTIFY_PREFIX.length()));
		LLNotificationsUtil::add(notify_name);
	}
	else if (message[0] == '/')
	{
		// System message is important, show in upper-right box not tip
		std::string text(message.substr(1));
		LLSD args;
		if (text.substr(0,17) == "RESTART_X_MINUTES")
		{
			S32 mins = 0;
			LLStringUtil::convertToS32(text.substr(18), mins);
			args["MINUTES"] = llformat("%d",mins);
			LLNotificationsUtil::add("RegionRestartMinutes", args);
		}
		else if (text.substr(0,17) == "RESTART_X_SECONDS")
		{
			S32 secs = 0;
			LLStringUtil::convertToS32(text.substr(18), secs);
			args["SECONDS"] = llformat("%d",secs);
			LLNotificationsUtil::add("RegionRestartSeconds", args);
		}
		else
		{
			std::string new_msg =LLNotifications::instance().getGlobalString(text);
			args["MESSAGE"] = new_msg;
			LLNotificationsUtil::add("SystemMessage", args);
		}
	}
	else if (modal)
	{
		LLSD args;
		std::string new_msg =LLNotifications::instance().getGlobalString(message);
		args["ERROR_MESSAGE"] = new_msg;
		LLNotificationsUtil::add("ErrorMessage", args);
	}
	else
	{
		// Hack fix for EXP-623 (blame fix on RN :)) to avoid a sim deploy
		const std::string AUTOPILOT_CANCELED_MSG("Autopilot canceled");
		if (message.find(AUTOPILOT_CANCELED_MSG) == std::string::npos )
		{
			LLSD args;
			std::string new_msg =LLNotifications::instance().getGlobalString(message);

			std::string localized_msg;
			bool is_message_localized = LLTrans::findString(localized_msg, new_msg);

			args["MESSAGE"] = is_message_localized ? localized_msg : new_msg;
			LLNotificationsUtil::add("SystemMessageTip", args);
		}
	}
}

mean_collision_list_t				gMeanCollisionList;
time_t								gLastDisplayedTime = 0;

void handle_show_mean_events(void *)
{
	LLFloaterReg::showInstance("bumps");
	//LLFloaterBump::showInstance();
}

void mean_name_callback(const LLUUID &id, const std::string& full_name, bool is_group)
{
	static const U32 max_collision_list_size = 20;
	if (gMeanCollisionList.size() > max_collision_list_size)
	{
		mean_collision_list_t::iterator iter = gMeanCollisionList.begin();
		for (U32 i=0; i<max_collision_list_size; i++) iter++;
		for_each(iter, gMeanCollisionList.end(), DeletePointer());
		gMeanCollisionList.erase(iter, gMeanCollisionList.end());
	}

	for (mean_collision_list_t::iterator iter = gMeanCollisionList.begin();
		 iter != gMeanCollisionList.end(); ++iter)
	{
		LLMeanCollisionData *mcd = *iter;
		if (mcd->mPerp == id)
		{
			mcd->mFullName = full_name;
		}
	}
}

void process_mean_collision_alert_message(LLMessageSystem *msgsystem, void **user_data)
{
	if (gAgent.inPrelude())
	{
		// In prelude, bumping is OK.  This dialog is rather confusing to 
		// newbies, so we don't show it.  Drop the packet on the floor.
		return;
	}

	// make sure the cursor is back to the usual default since the
	// alert is probably due to some kind of error.
	gViewerWindow->getWindow()->resetBusyCount();

	LLUUID perp;
	U32	   time;
	U8	   u8type;
	EMeanCollisionType	   type;
	F32    mag;

	S32 i, num = msgsystem->getNumberOfBlocks(_PREHASH_MeanCollision);

	for (i = 0; i < num; i++)
	{
		msgsystem->getUUIDFast(_PREHASH_MeanCollision, _PREHASH_Perp, perp);
		msgsystem->getU32Fast(_PREHASH_MeanCollision, _PREHASH_Time, time);
		msgsystem->getF32Fast(_PREHASH_MeanCollision, _PREHASH_Mag, mag);
		msgsystem->getU8Fast(_PREHASH_MeanCollision, _PREHASH_Type, u8type);

		type = (EMeanCollisionType)u8type;

		BOOL b_found = FALSE;

		for (mean_collision_list_t::iterator iter = gMeanCollisionList.begin();
			 iter != gMeanCollisionList.end(); ++iter)
		{
			LLMeanCollisionData *mcd = *iter;
			if ((mcd->mPerp == perp) && (mcd->mType == type))
			{
				mcd->mTime = time;
				mcd->mMag = mag;
				b_found = TRUE;
				break;
			}
		}

		if (!b_found)
		{
			LLMeanCollisionData *mcd = new LLMeanCollisionData(gAgentID, perp, time, type, mag);
			gMeanCollisionList.push_front(mcd);
			gCacheName->get(perp, false, boost::bind(&mean_name_callback, _1, _2, _3));
		}
	}
}

void process_frozen_message(LLMessageSystem *msgsystem, void **user_data)
{
	// make sure the cursor is back to the usual default since the
	// alert is probably due to some kind of error.
	gViewerWindow->getWindow()->resetBusyCount();
	BOOL b_frozen;
	
	msgsystem->getBOOL("FrozenData", "Data", b_frozen);

	// TODO: make being frozen change view
	if (b_frozen)
	{
	}
	else
	{
	}
}

// do some extra stuff once we get our economy data
void process_economy_data(LLMessageSystem *msg, void** /*user_data*/)
{
	LLGlobalEconomy::processEconomyData(msg, LLGlobalEconomy::Singleton::getInstance());

	S32 upload_cost = LLGlobalEconomy::Singleton::getInstance()->getPriceUpload();

	LL_INFOS_ONCE("Messaging") << "EconomyData message arrived; upload cost is L$" << upload_cost << LL_ENDL;

	gMenuHolder->getChild<LLUICtrl>("Upload Image")->setLabelArg("[COST]", llformat("%d", upload_cost));
	gMenuHolder->getChild<LLUICtrl>("Upload Sound")->setLabelArg("[COST]", llformat("%d", upload_cost));
	gMenuHolder->getChild<LLUICtrl>("Upload Animation")->setLabelArg("[COST]", llformat("%d", upload_cost));
	gMenuHolder->getChild<LLUICtrl>("Bulk Upload")->setLabelArg("[COST]", llformat("%d", upload_cost));
}

void notify_cautioned_script_question(const LLSD& notification, const LLSD& response, S32 orig_questions, BOOL granted)
{
	// NaCl - Antispam Registry
	LLUUID task_id = notification["payload"]["task_id"].asUUID();
	if(NACLAntiSpamRegistry::checkQueue((U32)NACLAntiSpamRegistry::QUEUE_SCRIPT_DIALOG,task_id)) return;
	// NaCl End
	// only continue if at least some permissions were requested
	if (orig_questions)
	{
		// check to see if the person we are asking

		// "'[OBJECTNAME]', an object owned by '[OWNERNAME]', 
		// located in [REGIONNAME] at [REGIONPOS], 
		// has been <granted|denied> permission to: [PERMISSIONS]."

		LLUIString notice(LLTrans::getString(granted ? "ScriptQuestionCautionChatGranted" : "ScriptQuestionCautionChatDenied"));

		// always include the object name and owner name 
		notice.setArg("[OBJECTNAME]", notification["payload"]["object_name"].asString());
		notice.setArg("[OWNERNAME]", notification["payload"]["owner_name"].asString());

		// try to lookup viewerobject that corresponds to the object that
		// requested permissions (here, taskid->requesting object id)
		BOOL foundpos = FALSE;
		LLViewerObject* viewobj = gObjectList.findObject(notification["payload"]["task_id"].asUUID());
		if (viewobj)
		{
			// found the viewerobject, get it's position in its region
			LLVector3 objpos(viewobj->getPosition());
			
			// try to lookup the name of the region the object is in
			LLViewerRegion* viewregion = viewobj->getRegion();
			if (viewregion)
			{
				// got the region, so include the region and 3d coordinates of the object
				notice.setArg("[REGIONNAME]", viewregion->getName());
				std::string formatpos = llformat("%.1f, %.1f,%.1f", objpos[VX], objpos[VY], objpos[VZ]);
				notice.setArg("[REGIONPOS]", formatpos);

				foundpos = TRUE;
			}
		}

// [RLVa:KB] - Checked: 2010-04-23 (RLVa-1.2.0g) | Modified: RLVa-1.0.0a
		if (gRlvHandler.hasBehaviour(RLV_BHVR_SHOWLOC))
		{
			notice.setArg("[REGIONNAME]", RlvStrings::getString(RLV_STRING_HIDDEN_REGION));
			notice.setArg("[REGIONPOS]", RlvStrings::getString(RLV_STRING_HIDDEN));
		}
		else if (!foundpos)
// [/RLVa:KB]
//		if (!foundpos)
		{
			// unable to determine location of the object
			notice.setArg("[REGIONNAME]", "(unknown region)");
			notice.setArg("[REGIONPOS]", "(unknown position)");
		}

		// check each permission that was requested, and list each 
		// permission that has been flagged as a caution permission
		BOOL caution = FALSE;
		S32 count = 0;
		std::string perms;
		for (S32 i = 0; i < SCRIPT_PERMISSION_EOF; i++)
		{
			if ((orig_questions & LSCRIPTRunTimePermissionBits[i]) && SCRIPT_QUESTION_IS_CAUTION[i])
			{
				count++;
				caution = TRUE;

				// add a comma before the permission description if it is not the first permission
				// added to the list or the last permission to check
				if ((count > 1) && (i < SCRIPT_PERMISSION_EOF))
				{
					perms.append(", ");
				}

				perms.append(LLTrans::getString(SCRIPT_QUESTIONS[i]));
			}
		}

		notice.setArg("[PERMISSIONS]", perms);

		// log a chat message as long as at least one requested permission
		// is a caution permission
		if (caution)
		{
			LLChat chat(notice.getString());
	//		LLFloaterChat::addChat(chat, FALSE, FALSE);
		}
	}
}

bool script_question_cb(const LLSD& notification, const LLSD& response)
{
	S32 option = LLNotificationsUtil::getSelectedOption(notification, response);
	LLMessageSystem *msg = gMessageSystem;
	S32 orig = notification["payload"]["questions"].asInteger();
	S32 new_questions = orig;

	// check whether permissions were granted or denied
	BOOL allowed = TRUE;
	// the "yes/accept" button is the first button in the template, making it button 0
	// if any other button was clicked, the permissions were denied
	if (option != 0)
	{
		new_questions = 0;
		allowed = FALSE;
	}	

	LLUUID task_id = notification["payload"]["task_id"].asUUID();
	LLUUID item_id = notification["payload"]["item_id"].asUUID();

	// reply with the permissions granted or denied
	msg->newMessageFast(_PREHASH_ScriptAnswerYes);
	msg->nextBlockFast(_PREHASH_AgentData);
	msg->addUUIDFast(_PREHASH_AgentID, gAgent.getID());
	msg->addUUIDFast(_PREHASH_SessionID, gAgent.getSessionID());
	msg->nextBlockFast(_PREHASH_Data);
	msg->addUUIDFast(_PREHASH_TaskID, task_id);
	msg->addUUIDFast(_PREHASH_ItemID, item_id);
	msg->addS32Fast(_PREHASH_Questions, new_questions);
	msg->sendReliable(LLHost(notification["payload"]["sender"].asString()));

	// only log a chat message if caution prompts are enabled
	if (gSavedSettings.getBOOL("PermissionsCautionEnabled"))
	{
		// log a chat message, if appropriate
		notify_cautioned_script_question(notification, response, orig, allowed);
	}

	if ( response["Mute"] ) // mute
	{
		LLMuteList::getInstance()->add(LLMute(item_id, notification["payload"]["object_name"].asString(), LLMute::OBJECT));

		// purge the message queue of any previously queued requests from the same source. DEV-4879
		class OfferMatcher : public LLNotificationsUI::LLScreenChannel::Matcher
		{
		public:
			OfferMatcher(const LLUUID& to_block) : blocked_id(to_block) {}
			bool matches(const LLNotificationPtr notification) const
			{
				if (notification->getName() == "ScriptQuestionCaution"
					|| notification->getName() == "ScriptQuestion")
				{
					return (notification->getPayload()["item_id"].asUUID() == blocked_id);
				}
				return false;
			}
		private:
			const LLUUID& blocked_id;
		};

		LLNotificationsUI::LLChannelManager::getInstance()->killToastsFromChannel(LLUUID(
				gSavedSettings.getString("NotificationChannelUUID")), OfferMatcher(item_id));
	}

	if (response["Details"])
	{
		// respawn notification...
		LLNotificationsUtil::add(notification["name"], notification["substitutions"], notification["payload"]);

		// ...with description on top
		LLNotificationsUtil::add("DebitPermissionDetails");
	}
	return false;
}
static LLNotificationFunctorRegistration script_question_cb_reg_1("ScriptQuestion", script_question_cb);
static LLNotificationFunctorRegistration script_question_cb_reg_2("ScriptQuestionCaution", script_question_cb);

void process_script_question(LLMessageSystem *msg, void **user_data)
{
	// *TODO: Translate owner name -> [FIRST] [LAST]

	LLHost sender = msg->getSender();

	LLUUID taskid;
	LLUUID itemid;
	S32		questions;
	std::string object_name;
	std::string owner_name;

	// taskid -> object key of object requesting permissions
	msg->getUUIDFast(_PREHASH_Data, _PREHASH_TaskID, taskid );
	// itemid -> script asset key of script requesting permissions
	msg->getUUIDFast(_PREHASH_Data, _PREHASH_ItemID, itemid );
	// NaCl - Antispam Registry
	if(taskid.isNull())
	{
		if(NACLAntiSpamRegistry::checkQueue((U32)NACLAntiSpamRegistry::QUEUE_SCRIPT_DIALOG,itemid)) return;
	}
	else
		if(NACLAntiSpamRegistry::checkQueue((U32)NACLAntiSpamRegistry::QUEUE_SCRIPT_DIALOG,taskid)) return;
	// NaCl End
	msg->getStringFast(_PREHASH_Data, _PREHASH_ObjectName, object_name);
	msg->getStringFast(_PREHASH_Data, _PREHASH_ObjectOwner, owner_name);
	msg->getS32Fast(_PREHASH_Data, _PREHASH_Questions, questions );

	// Special case. If the objects are owned by this agent, throttle per-object instead
	// of per-owner. It's common for residents to reset a ton of scripts that re-request
	// permissions, as with tier boxes. UUIDs can't be valid agent names and vice-versa,
	// so we'll reuse the same namespace for both throttle types.
	std::string throttle_name = owner_name;
	std::string self_name;
	LLAgentUI::buildFullname( self_name );
	if( owner_name == self_name )
	{
		throttle_name = taskid.getString();
	}
	
	// don't display permission requests if this object is muted
	if (LLMuteList::getInstance()->isMuted(taskid)) return;
	
	// throttle excessive requests from any specific user's scripts
	typedef LLKeyThrottle<std::string> LLStringThrottle;
	static LLStringThrottle question_throttle( LLREQUEST_PERMISSION_THROTTLE_LIMIT, LLREQUEST_PERMISSION_THROTTLE_INTERVAL );

	switch (question_throttle.noteAction(throttle_name))
	{
		case LLStringThrottle::THROTTLE_NEWLY_BLOCKED:
			LL_INFOS("Messaging") << "process_script_question throttled"
					<< " owner_name:" << owner_name
					<< LL_ENDL;
			// Fall through

		case LLStringThrottle::THROTTLE_BLOCKED:
			// Escape altogether until we recover
			return;

		case LLStringThrottle::THROTTLE_OK:
			break;
	}

	std::string script_question;
	if (questions)
	{
		BOOL caution = FALSE;
		S32 count = 0;
		LLSD args;
		args["OBJECTNAME"] = object_name;
		args["NAME"] = LLCacheName::cleanFullName(owner_name);

		// check the received permission flags against each permission
		for (S32 i = 0; i < SCRIPT_PERMISSION_EOF; i++)
		{
			if (questions & LSCRIPTRunTimePermissionBits[i])
			{
				count++;
				script_question += "    " + LLTrans::getString(SCRIPT_QUESTIONS[i]) + "\n";

				// check whether permission question should cause special caution dialog
				caution |= (SCRIPT_QUESTION_IS_CAUTION[i]);
			}
		}
		args["QUESTIONS"] = script_question;

		LLSD payload;
		payload["task_id"] = taskid;
		payload["item_id"] = itemid;
		payload["sender"] = sender.getIPandPort();
		payload["questions"] = questions;
		payload["object_name"] = object_name;
		payload["owner_name"] = owner_name;

// [RLVa:KB] - Checked: 2011-07-25 (RLVa-1.4.0a) | Added: RLVa-1.4.0a
		if ( (rlv_handler_t::isEnabled()) && (!gRlvAttachmentLocks.canAttach()) )
		{
			// If only the attachment permission is requested we'll auto-deny it; otherwise let the user decide over remaining permissions
			if (LSCRIPTRunTimePermissionBits[SCRIPT_PERMISSION_ATTACH] == questions)
			{
				RlvUtil::notifyBlocked(RLV_STRING_BLOCKED_PERMATTACH, LLSD().with("OBJECT", object_name));
				LLNotifications::instance().forceResponse(
					LLNotification::Params("ScriptQuestion").substitutions(args).payload(payload), 1/*NO*/);
				return;
			}
			else
			{
				questions &= ~LSCRIPTRunTimePermissionBits[SCRIPT_PERMISSION_ATTACH];		
				payload["questions"] = questions;
			}
		}
// [/RLVa:KB]
// [RLVa:KB] - Checked: 2009-07-10 (RLVa-1.0.0g) | Modified: RLVa-0.2.0e
		S32 rlvQuestionsOther = questions;

		if (gRlvHandler.hasBehaviour(RLV_BHVR_ACCEPTPERMISSION))
		{
			const LLViewerObject* pObj = gObjectList.findObject(taskid);
			if (pObj)
			{
//				if (pObj->permYouOwner())
//				{
					// PERMISSION_TAKE_CONTROLS and PERMISSION_ATTACH are only auto-granted to objects this avie owns
					rlvQuestionsOther &= ~(LSCRIPTRunTimePermissionBits[SCRIPT_PERMISSION_TAKE_CONTROLS] | 
						LSCRIPTRunTimePermissionBits[SCRIPT_PERMISSION_ATTACH]);
//				}
			}
		}

		if ( (!caution) && (!rlvQuestionsOther) )
		{
			LLNotifications::instance().forceResponse(
				LLNotification::Params("ScriptQuestion").substitutions(args).payload(payload), 0/*YES*/);
		}
		else if (gSavedSettings.getBOOL("PermissionsCautionEnabled"))
// [/RLVa:KB]
		// check whether cautions are even enabled or not
//		if (gSavedSettings.getBOOL("PermissionsCautionEnabled"))
		{
			// display the caution permissions prompt
			LLNotificationsUtil::add(caution ? "ScriptQuestionCaution" : "ScriptQuestion", args, payload);
		}
		else
		{
			// fall back to default behavior if cautions are entirely disabled
			LLNotificationsUtil::add("ScriptQuestion", args, payload);
		}

	}
}


void process_derez_container(LLMessageSystem *msg, void**)
{
	LL_WARNS("Messaging") << "call to deprecated process_derez_container" << LL_ENDL;
}

void container_inventory_arrived(LLViewerObject* object,
								 LLInventoryObject::object_list_t* inventory,
								 S32 serial_num,
								 void* data)
{
	LL_DEBUGS("Messaging") << "container_inventory_arrived()" << LL_ENDL;
	if( gAgentCamera.cameraMouselook() )
	{
		gAgentCamera.changeCameraToDefault();
	}

	LLInventoryPanel *active_panel = LLInventoryPanel::getActiveInventoryPanel();

	if (inventory->size() > 2)
	{
		// create a new inventory category to put this in
		LLUUID cat_id;
		cat_id = gInventory.createNewCategory(gInventory.getRootFolderID(),
											  LLFolderType::FT_NONE,
											  LLTrans::getString("AcquiredItems"));

		LLInventoryObject::object_list_t::const_iterator it = inventory->begin();
		LLInventoryObject::object_list_t::const_iterator end = inventory->end();
		for ( ; it != end; ++it)
		{
			if ((*it)->getType() != LLAssetType::AT_CATEGORY)
			{
				LLInventoryObject* obj = (LLInventoryObject*)(*it);
				LLInventoryItem* item = (LLInventoryItem*)(obj);
				LLUUID item_id;
				item_id.generate();
				time_t creation_date_utc = time_corrected();
				LLPointer<LLViewerInventoryItem> new_item
					= new LLViewerInventoryItem(item_id,
												cat_id,
												item->getPermissions(),
												item->getAssetUUID(),
												item->getType(),
												item->getInventoryType(),
												item->getName(),
												item->getDescription(),
												LLSaleInfo::DEFAULT,
												item->getFlags(),
												creation_date_utc);
				new_item->updateServer(TRUE);
				gInventory.updateItem(new_item);
			}
		}
		gInventory.notifyObservers();
		if(active_panel)
		{
			active_panel->setSelection(cat_id, TAKE_FOCUS_NO);
		}
	}
	else if (inventory->size() == 2)
	{
		// we're going to get one fake root category as well as the
		// one actual object
		LLInventoryObject::object_list_t::iterator it = inventory->begin();

		if ((*it)->getType() == LLAssetType::AT_CATEGORY)
		{
			++it;
		}

		LLInventoryItem* item = (LLInventoryItem*)((LLInventoryObject*)(*it));
		const LLUUID category = gInventory.findCategoryUUIDForType(LLFolderType::assetTypeToFolderType(item->getType()));

		LLUUID item_id;
		item_id.generate();
		time_t creation_date_utc = time_corrected();
		LLPointer<LLViewerInventoryItem> new_item
			= new LLViewerInventoryItem(item_id, category,
										item->getPermissions(),
										item->getAssetUUID(),
										item->getType(),
										item->getInventoryType(),
										item->getName(),
										item->getDescription(),
										LLSaleInfo::DEFAULT,
										item->getFlags(),
										creation_date_utc);
		new_item->updateServer(TRUE);
		gInventory.updateItem(new_item);
		gInventory.notifyObservers();
		if(active_panel)
		{
			active_panel->setSelection(item_id, TAKE_FOCUS_NO);
		}
	}

	// we've got the inventory, now delete this object if this was a take
	BOOL delete_object = (BOOL)(intptr_t)data;
	LLViewerRegion *region = gAgent.getRegion();
	if (delete_object && region)
	{
		gMessageSystem->newMessageFast(_PREHASH_ObjectDelete);
		gMessageSystem->nextBlockFast(_PREHASH_AgentData);
		gMessageSystem->addUUIDFast(_PREHASH_AgentID, gAgent.getID());
		gMessageSystem->addUUIDFast(_PREHASH_SessionID, gAgent.getSessionID());
		const U8 NO_FORCE = 0;
		gMessageSystem->addU8Fast(_PREHASH_Force, NO_FORCE);
		gMessageSystem->nextBlockFast(_PREHASH_ObjectData);
		gMessageSystem->addU32Fast(_PREHASH_ObjectLocalID, object->getLocalID());
		gMessageSystem->sendReliable(region->getHost());
	}
}

// method to format the time.
std::string formatted_time(const time_t& the_time)
{
	std::string dateStr = "["+LLTrans::getString("LTimeWeek")+"] ["
						+LLTrans::getString("LTimeMonth")+"] ["
						+LLTrans::getString("LTimeDay")+"] ["
						+LLTrans::getString("LTimeHour")+"]:["
						+LLTrans::getString("LTimeMin")+"]:["
						+LLTrans::getString("LTimeSec")+"] ["
						+LLTrans::getString("LTimeYear")+"]";

	LLSD substitution;
	substitution["datetime"] = (S32) the_time;
	LLStringUtil::format (dateStr, substitution);
	return dateStr;
}


void process_teleport_failed(LLMessageSystem *msg, void**)
{
	std::string reason;
	std::string big_reason;
	LLSD args;

	// if we have additional alert data
	if (msg->has(_PREHASH_AlertInfo) && msg->getSizeFast(_PREHASH_AlertInfo, _PREHASH_Message) > 0)
	{
		// Get the message ID
		msg->getStringFast(_PREHASH_AlertInfo, _PREHASH_Message, reason);
		big_reason = LLAgent::sTeleportErrorMessages[reason];
		if ( big_reason.size() > 0 )
		{	// Substitute verbose reason from the local map
			args["REASON"] = big_reason;
		}
		else
		{	// Nothing found in the map - use what the server returned in the original message block
			msg->getStringFast(_PREHASH_Info, _PREHASH_Reason, reason);
			args["REASON"] = reason;
		}

		LLSD llsd_block;
		std::string llsd_raw;
		msg->getStringFast(_PREHASH_AlertInfo, _PREHASH_ExtraParams, llsd_raw);
		if (llsd_raw.length())
		{
			std::istringstream llsd_data(llsd_raw);
			if (!LLSDSerialize::deserialize(llsd_block, llsd_data, llsd_raw.length()))
			{
				llwarns << "process_teleport_failed: Attempted to read alert parameter data into LLSD but failed:" << llsd_raw << llendl;
			}
			else
			{
				// change notification name in this special case
				if (handle_special_notification("RegionEntryAccessBlocked", llsd_block))
				{
					if( gAgent.getTeleportState() != LLAgent::TELEPORT_NONE )
					{
						gAgent.setTeleportState( LLAgent::TELEPORT_NONE );
					}
					return;
				}
			}
		}

	}
	else
	{
		msg->getStringFast(_PREHASH_Info, _PREHASH_Reason, reason);

		big_reason = LLAgent::sTeleportErrorMessages[reason];
		if ( big_reason.size() > 0 )
		{	// Substitute verbose reason from the local map
			args["REASON"] = big_reason;
		}
		else
		{	// Nothing found in the map - use what the server returned
			args["REASON"] = reason;
		}
	}

	llinfos << "Teleport error, reason=" << reason << llendl;
	if ((!gSavedSettings.getBOOL("UseLSLBridge")) ||
		(reason != "Could not teleport closer to destination"))
	{
		LLNotificationsUtil::add("CouldNotTeleportReason", args);
	}

	// Let the interested parties know that teleport failed.
	LLViewerParcelMgr::getInstance()->onTeleportFailed();

	if( gAgent.getTeleportState() != LLAgent::TELEPORT_NONE )
	{
		gAgent.setTeleportState( LLAgent::TELEPORT_NONE );
	}
}

void process_teleport_local(LLMessageSystem *msg,void**)
{
	LLUUID agent_id;
	msg->getUUIDFast(_PREHASH_Info, _PREHASH_AgentID, agent_id);
	if (agent_id != gAgent.getID())
	{
		LL_WARNS("Messaging") << "Got teleport notification for wrong agent!" << LL_ENDL;
		return;
	}

	U32 location_id;
	LLVector3 pos, look_at;
	U32 teleport_flags;
	msg->getU32Fast(_PREHASH_Info, _PREHASH_LocationID, location_id);
	msg->getVector3Fast(_PREHASH_Info, _PREHASH_Position, pos);
	msg->getVector3Fast(_PREHASH_Info, _PREHASH_LookAt, look_at);
	msg->getU32Fast(_PREHASH_Info, _PREHASH_TeleportFlags, teleport_flags);

	if( gAgent.getTeleportState() != LLAgent::TELEPORT_NONE )
	{
		if( gAgent.getTeleportState() == LLAgent::TELEPORT_LOCAL )
		{
			// To prevent TeleportStart messages re-activating the progress screen right
			// after tp, keep the teleport state and let progress screen clear it after a short delay
			// (progress screen is active but not visible)  *TODO: remove when SVC-5290 is fixed
			gTeleportDisplayTimer.reset();
			gTeleportDisplay = TRUE;
		}
		else
		{
			gAgent.setTeleportState( LLAgent::TELEPORT_NONE );
		}
	}

	// Sim tells us whether the new position is off the ground
	if (teleport_flags & TELEPORT_FLAGS_IS_FLYING)
	{
		gAgent.setFlying(TRUE);
	}
	else
	{
		gAgent.setFlying(FALSE);
	}

	gAgent.setPositionAgent(pos);
	gAgentCamera.slamLookAt(look_at);

	if ( !(gAgent.getTeleportKeepsLookAt() && LLViewerJoystick::getInstance()->getOverrideCamera()) )
	{
		gAgentCamera.resetView(TRUE, TRUE);
	}

	// send camera update to new region
	gAgentCamera.updateCamera();

	send_agent_update(TRUE, TRUE);

	// Let the interested parties know we've teleported.
	// Vadim *HACK: Agent position seems to get reset (to render position?)
	//              on each frame, so we have to pass the new position manually.
	LLViewerParcelMgr::getInstance()->onTeleportFinished(true, gAgent.getPosGlobalFromAgent(pos));
}

void send_simple_im(const LLUUID& to_id,
					const std::string& message,
					EInstantMessage dialog,
					const LLUUID& id)
{
	std::string my_name;
	LLAgentUI::buildFullname(my_name);
	send_improved_im(to_id,
					 my_name,
					 message,
					 IM_ONLINE,
					 dialog,
					 id,
					 NO_TIMESTAMP,
					 (U8*)EMPTY_BINARY_BUCKET,
					 EMPTY_BINARY_BUCKET_SIZE);
}

void send_group_notice(const LLUUID& group_id,
					   const std::string& subject,
					   const std::string& message,
					   const LLInventoryItem* item)
{
	// Put this notice into an instant message form.
	// This will mean converting the item to a binary bucket,
	// and the subject/message into a single field.
	std::string my_name;
	LLAgentUI::buildFullname(my_name);

	// Combine subject + message into a single string.
	std::ostringstream subject_and_message;
	// TODO: turn all existing |'s into ||'s in subject and message.
	subject_and_message << subject << "|" << message;

	// Create an empty binary bucket.
	U8 bin_bucket[MAX_INVENTORY_BUFFER_SIZE];
	U8* bucket_to_send = bin_bucket;
	bin_bucket[0] = '\0';
	S32 bin_bucket_size = EMPTY_BINARY_BUCKET_SIZE;
	// If there is an item being sent, pack it into the binary bucket.
	if (item)
	{
		LLSD item_def;
		item_def["item_id"] = item->getUUID();
		item_def["owner_id"] = item->getPermissions().getOwner();
		std::ostringstream ostr;
		LLSDSerialize::serialize(item_def, ostr, LLSDSerialize::LLSD_XML);
		bin_bucket_size = ostr.str().copy(
			(char*)bin_bucket, ostr.str().size());
		bin_bucket[bin_bucket_size] = '\0';
	}
	else
	{
		bucket_to_send = (U8*) EMPTY_BINARY_BUCKET;
	}
   

	send_improved_im(
			group_id,
			my_name,
			subject_and_message.str(),
			IM_ONLINE,
			IM_GROUP_NOTICE,
			LLUUID::null,
			NO_TIMESTAMP,
			bucket_to_send,
			bin_bucket_size);
}

bool handle_lure_callback(const LLSD& notification, const LLSD& response)
{
	static const unsigned OFFER_RECIPIENT_LIMIT = 250;
	if(notification["payload"]["ids"].size() > OFFER_RECIPIENT_LIMIT) 
	{
		// More than OFFER_RECIPIENT_LIMIT targets will overload the message
		// producing an llerror.
		LLSD args;
		args["OFFERS"] = notification["payload"]["ids"].size();
		args["LIMIT"] = static_cast<int>(OFFER_RECIPIENT_LIMIT);
		LLNotificationsUtil::add("TooManyTeleportOffers", args);
		return false;
	}
	
	std::string text = response["message"].asString();
	LLSLURL slurl;
	LLAgentUI::buildSLURL(slurl);
	text.append("\r\n").append(slurl.getSLURLString());
	S32 option = LLNotificationsUtil::getSelectedOption(notification, response);

	if(0 == option)
	{
// [RLVa:KB] - Checked: 2010-11-30 (RLVa-1.3.0c) | Modified: RLVa-1.3.0c
		if ( (gRlvHandler.hasBehaviour(RLV_BHVR_SENDIM)) || (gRlvHandler.hasBehaviour(RLV_BHVR_SENDIMTO)) )
		{
			// Filter the lure message if one of the recipients of the lure can't be sent an IM to
			for (LLSD::array_const_iterator it = notification["payload"]["ids"].beginArray(); 
					it != notification["payload"]["ids"].endArray(); ++it)
			{
				if (!gRlvHandler.canSendIM(it->asUUID()))
				{
					text = RlvStrings::getString(RLV_STRING_HIDDEN);
					break;
				}
			}
		}
// [/RLVa:KB]

		LLMessageSystem* msg = gMessageSystem;
		msg->newMessageFast(_PREHASH_StartLure);
		msg->nextBlockFast(_PREHASH_AgentData);
		msg->addUUIDFast(_PREHASH_AgentID, gAgent.getID());
		msg->addUUIDFast(_PREHASH_SessionID, gAgent.getSessionID());
		msg->nextBlockFast(_PREHASH_Info);
		msg->addU8Fast(_PREHASH_LureType, (U8)0); // sim will fill this in.
		msg->addStringFast(_PREHASH_Message, text);
		for(LLSD::array_const_iterator it = notification["payload"]["ids"].beginArray();
			it != notification["payload"]["ids"].endArray();
			++it)
		{
			LLUUID target_id = it->asUUID();

			msg->nextBlockFast(_PREHASH_TargetData);
			msg->addUUIDFast(_PREHASH_TargetID, target_id);

			// Record the offer.
			{
				std::string target_name;
				gCacheName->getFullName(target_id, target_name);  // for im log filenames
				LLSD args;
				args["TO_NAME"] = LLSLURL("agent", target_id, "displayname").getSLURLString();;
	
				LLSD payload;
				
				//*TODO please rewrite all keys to the same case, lower or upper
				payload["from_id"] = target_id;
				payload["SUPPRESS_TOAST"] = true;
				LLNotificationsUtil::add("TeleportOfferSent", args, payload);

				// Add the recepient to the recent people list.
				LLRecentPeople::instance().add(target_id);
			}
		}
		gAgent.sendReliableMessage();
	}

	return false;
}

void handle_lure(const LLUUID& invitee)
{
	LLDynamicArray<LLUUID> ids;
	ids.push_back(invitee);
	handle_lure(ids);
}

// Prompt for a message to the invited user.
void handle_lure(const uuid_vec_t& ids)
{
	if (ids.empty()) return;

	if (!gAgent.getRegion()) return;

	LLSD edit_args;
// [RLVa:KB] - Checked: 2010-04-07 (RLVa-1.2.0d) | Modified: RLVa-1.0.0a
	edit_args["REGION"] = 
		(!gRlvHandler.hasBehaviour(RLV_BHVR_SHOWLOC)) ? gAgent.getRegion()->getName() : RlvStrings::getString(RLV_STRING_HIDDEN);
// [/RLVa:KB]
//	edit_args["REGION"] = gAgent.getRegion()->getName();

	LLSD payload;
	for (LLDynamicArray<LLUUID>::const_iterator it = ids.begin();
		it != ids.end();
		++it)
	{
// [RLVa:KB] - Checked: 2010-04-07 (RLVa-1.2.0d) | Modified: RLVa-1.0.0a
		// Only allow offering teleports if everyone is a @tplure exception or able to map this avie under @showloc=n
		if (gRlvHandler.hasBehaviour(RLV_BHVR_SHOWLOC))
		{
			const LLRelationship* pBuddyInfo = LLAvatarTracker::instance().getBuddyInfo(*it);
			if ( (!gRlvHandler.isException(RLV_BHVR_TPLURE, *it, RLV_CHECK_PERMISSIVE)) &&
				 ((!pBuddyInfo) || (!pBuddyInfo->isOnline()) || (!pBuddyInfo->isRightGrantedTo(LLRelationship::GRANT_MAP_LOCATION))) )
			{
				return;
			}
		}
// [/RLVa:KB]
		payload["ids"].append(*it);
	}
	if (gAgent.isGodlike())
	{
		LLNotificationsUtil::add("OfferTeleportFromGod", edit_args, payload, handle_lure_callback);
	}
	else
	{
		LLNotificationsUtil::add("OfferTeleport", edit_args, payload, handle_lure_callback);
	}
}


void send_improved_im(const LLUUID& to_id,
							const std::string& name,
							const std::string& message,
							U8 offline,
							EInstantMessage dialog,
							const LLUUID& id,
							U32 timestamp, 
							const U8* binary_bucket,
							S32 binary_bucket_size)
{
	pack_instant_message(
		gMessageSystem,
		gAgent.getID(),
		FALSE,
		gAgent.getSessionID(),
		to_id,
		name,
		message,
		offline,
		dialog,
		id,
		0,
		LLUUID::null,
		gAgent.getPositionAgent(),
		timestamp,
		binary_bucket,
		binary_bucket_size);
	gAgent.sendReliableMessage();
}


void send_places_query(const LLUUID& query_id,
					   const LLUUID& trans_id,
					   const std::string& query_text,
					   U32 query_flags,
					   S32 category,
					   const std::string& sim_name)
{
	LLMessageSystem* msg = gMessageSystem;

	msg->newMessage("PlacesQuery");
	msg->nextBlock("AgentData");
	msg->addUUID("AgentID", gAgent.getID());
	msg->addUUID("SessionID", gAgent.getSessionID());
	msg->addUUID("QueryID", query_id);
	msg->nextBlock("TransactionData");
	msg->addUUID("TransactionID", trans_id);
	msg->nextBlock("QueryData");
	msg->addString("QueryText", query_text);
	msg->addU32("QueryFlags", query_flags);
	msg->addS8("Category", (S8)category);
	msg->addString("SimName", sim_name);
	gAgent.sendReliableMessage();
}


void process_user_info_reply(LLMessageSystem* msg, void**)
{
	LLUUID agent_id;
	msg->getUUIDFast(_PREHASH_AgentData, _PREHASH_AgentID, agent_id);
	if(agent_id != gAgent.getID())
	{
		LL_WARNS("Messaging") << "process_user_info_reply - "
				<< "wrong agent id." << LL_ENDL;
	}
	
	BOOL im_via_email;
	msg->getBOOLFast(_PREHASH_UserData, _PREHASH_IMViaEMail, im_via_email);
	std::string email;
	msg->getStringFast(_PREHASH_UserData, _PREHASH_EMail, email);
	std::string dir_visibility;
	msg->getString( "UserData", "DirectoryVisibility", dir_visibility);

	LLFloaterPreference::updateUserInfo(dir_visibility, im_via_email, email);
	LLFloaterPostcard::updateUserInfo(email);
}


//---------------------------------------------------------------------------
// Script Dialog
//---------------------------------------------------------------------------

const S32 SCRIPT_DIALOG_MAX_BUTTONS = 12;
const S32 SCRIPT_DIALOG_BUTTON_STR_SIZE = 24;
const S32 SCRIPT_DIALOG_MAX_MESSAGE_SIZE = 512;
const char* SCRIPT_DIALOG_HEADER = "Script Dialog:\n";

bool callback_script_dialog(const LLSD& notification, const LLSD& response)
{
	LLNotificationForm form(notification["form"]);

	std::string rtn_text;
	S32 button_idx;
	button_idx = LLNotification::getSelectedOption(notification, response);
	if (response[TEXTBOX_MAGIC_TOKEN].isDefined())
	{
		if (response[TEXTBOX_MAGIC_TOKEN].isString())
			rtn_text = response[TEXTBOX_MAGIC_TOKEN].asString();
		else
			rtn_text.clear(); // bool marks empty string
	}
	else
	{
		rtn_text = LLNotification::getSelectedOptionName(response);
	}

	// Button -2 = Mute
	// Button -1 = Ignore - no processing needed for this button
	// Buttons 0 and above = dialog choices

	if (-2 == button_idx)
	{
		std::string object_name = notification["payload"]["object_name"].asString();
		LLUUID object_id = notification["payload"]["object_id"].asUUID();
		LLMute mute(object_id, object_name, LLMute::OBJECT);
		if (LLMuteList::getInstance()->add(mute))
		{
			// This call opens the sidebar, displays the block list, and highlights the newly blocked
			// object in the list so the user can see that their block click has taken effect.
			LLPanelBlockedList::showPanelAndSelect(object_id);
		}
	}

	if (0 <= button_idx)
	{
		LLMessageSystem* msg = gMessageSystem;
		msg->newMessage("ScriptDialogReply");
		msg->nextBlock("AgentData");
		msg->addUUID("AgentID", gAgent.getID());
		msg->addUUID("SessionID", gAgent.getSessionID());
		msg->nextBlock("Data");
		msg->addUUID("ObjectID", notification["payload"]["object_id"].asUUID());
		msg->addS32("ChatChannel", notification["payload"]["chat_channel"].asInteger());
		msg->addS32("ButtonIndex", button_idx);
		msg->addString("ButtonLabel", rtn_text);
		msg->sendReliable(LLHost(notification["payload"]["sender"].asString()));
	}

	return false;
}
static LLNotificationFunctorRegistration callback_script_dialog_reg_1("ScriptDialog", callback_script_dialog);
static LLNotificationFunctorRegistration callback_script_dialog_reg_2("ScriptDialogGroup", callback_script_dialog);

void process_script_dialog(LLMessageSystem* msg, void**)
{
	S32 i;
	LLSD payload;

	LLUUID object_id;
	msg->getUUID("Data", "ObjectID", object_id);
	// NaCl - Antispam Registry
	if(NACLAntiSpamRegistry::checkQueue((U32)NACLAntiSpamRegistry::QUEUE_SCRIPT_DIALOG,object_id)) return;
	// NaCl End

//	For compability with OS grids first check for presence of extended packet before fetching data.
    LLUUID owner_id;
	if (gMessageSystem->getNumberOfBlocks("OwnerData") > 0)
	{
    msg->getUUID("OwnerData", "OwnerID", owner_id);
	// NaCl - Antispam Registry
	if(NACLAntiSpamRegistry::checkQueue((U32)NACLAntiSpamRegistry::QUEUE_SCRIPT_DIALOG,owner_id)) return;
	// NaCl End
	}

	if (LLMuteList::getInstance()->isMuted(object_id) || LLMuteList::getInstance()->isMuted(owner_id))
	{
		return;
	}

	std::string message; 
	std::string first_name;
	std::string last_name;
	std::string object_name;

	S32 chat_channel;
	msg->getString("Data", "FirstName", first_name);
	msg->getString("Data", "LastName", last_name);
	msg->getString("Data", "ObjectName", object_name);
	msg->getString("Data", "Message", message);
	msg->getS32("Data", "ChatChannel", chat_channel);

		// unused for now
	LLUUID image_id;
	msg->getUUID("Data", "ImageID", image_id);

	payload["sender"] = msg->getSender().getIPandPort();
	payload["object_id"] = object_id;
	payload["chat_channel"] = chat_channel;
	payload["object_name"] = object_name;

	// build up custom form
	S32 button_count = msg->getNumberOfBlocks("Buttons");
	if (button_count > SCRIPT_DIALOG_MAX_BUTTONS)
	{
		llwarns << "Too many script dialog buttons - omitting some" << llendl;
		button_count = SCRIPT_DIALOG_MAX_BUTTONS;
	}

	LLNotificationForm form;
	for (i = 0; i < button_count; i++)
	{
		std::string tdesc;
		msg->getString("Buttons", "ButtonLabel", tdesc, i);
		form.addElement("button", std::string(tdesc));
	}

	LLSD args;
	args["TITLE"] = object_name;
	args["MESSAGE"] = message;
	LLNotificationPtr notification;
	if (!first_name.empty())
	{
		args["NAME"] = LLCacheName::buildFullName(first_name, last_name);
		notification = LLNotifications::instance().add(
			LLNotification::Params("ScriptDialog").substitutions(args).payload(payload).form_elements(form.asLLSD()));
	}
	else
	{
		args["GROUPNAME"] = last_name;
		notification = LLNotifications::instance().add(
			LLNotification::Params("ScriptDialogGroup").substitutions(args).payload(payload).form_elements(form.asLLSD()));
	}
}

//---------------------------------------------------------------------------


std::vector<LLSD> gLoadUrlList;

bool callback_load_url(const LLSD& notification, const LLSD& response)
{
	S32 option = LLNotificationsUtil::getSelectedOption(notification, response);

	if (0 == option)
	{
		LLWeb::loadURL(notification["payload"]["url"].asString());
	}

	return false;
}
static LLNotificationFunctorRegistration callback_load_url_reg("LoadWebPage", callback_load_url);


// We've got the name of the person who owns the object hurling the url.
// Display confirmation dialog.
void callback_load_url_name(const LLUUID& id, const std::string& full_name, bool is_group)
{
	std::vector<LLSD>::iterator it;
	for (it = gLoadUrlList.begin(); it != gLoadUrlList.end(); )
	{
		LLSD load_url_info = *it;
		if (load_url_info["owner_id"].asUUID() == id)
		{
			it = gLoadUrlList.erase(it);

			std::string owner_name;
			if (is_group)
			{
				owner_name = full_name + LLTrans::getString("Group");
			}
			else
			{
				owner_name = full_name;
			}

			// For legacy name-only mutes.
			if (LLMuteList::getInstance()->isMuted(LLUUID::null, owner_name))
			{
				continue;
			}
			LLSD args;
			args["URL"] = load_url_info["url"].asString();
			args["MESSAGE"] = load_url_info["message"].asString();;
			args["OBJECTNAME"] = load_url_info["object_name"].asString();
			args["NAME"] = owner_name;

			LLNotificationsUtil::add("LoadWebPage", args, load_url_info);
		}
		else
		{
			++it;
		}
	}
}

void process_load_url(LLMessageSystem* msg, void**)
{
	LLUUID object_id;
	LLUUID owner_id;
	BOOL owner_is_group;
	char object_name[256];		/* Flawfinder: ignore */
	char message[256];		/* Flawfinder: ignore */
	char url[256];		/* Flawfinder: ignore */

	msg->getString("Data", "ObjectName", 256, object_name);
	msg->getUUID(  "Data", "ObjectID", object_id);
	msg->getUUID(  "Data", "OwnerID", owner_id);
	// NaCl - Antispam Registry
	if(owner_id.isNull())
	{
		if(NACLAntiSpamRegistry::checkQueue((U32)NACLAntiSpamRegistry::QUEUE_SCRIPT_DIALOG,object_id)) return;
	}
	else
		if(NACLAntiSpamRegistry::checkQueue((U32)NACLAntiSpamRegistry::QUEUE_SCRIPT_DIALOG,owner_id)) return;
	// NaCl End
	msg->getBOOL(  "Data", "OwnerIsGroup", owner_is_group);
	msg->getString("Data", "Message", 256, message);
	msg->getString("Data", "URL", 256, url);

	LLSD payload;
	payload["object_id"] = object_id;
	payload["owner_id"] = owner_id;
	payload["owner_is_group"] = owner_is_group;
	payload["object_name"] = object_name;
	payload["message"] = message;
	payload["url"] = url;

	// URL is safety checked in load_url above

	// Check if object or owner is muted
	if (LLMuteList::getInstance()->isMuted(object_id, object_name) ||
	    LLMuteList::getInstance()->isMuted(owner_id))
	{
		LL_INFOS("Messaging")<<"Ignoring load_url from muted object/owner."<<LL_ENDL;
		return;
	}

	// Add to list of pending name lookups
	gLoadUrlList.push_back(payload);

	gCacheName->get(owner_id, owner_is_group,
		boost::bind(&callback_load_url_name, _1, _2, _3));
}


void callback_download_complete(void** data, S32 result, LLExtStat ext_status)
{
	std::string* filepath = (std::string*)data;
	LLSD args;
	args["DOWNLOAD_PATH"] = *filepath;
	LLNotificationsUtil::add("FinishedRawDownload", args);
	delete filepath;
}


void process_initiate_download(LLMessageSystem* msg, void**)
{
	LLUUID agent_id;
	msg->getUUID("AgentData", "AgentID", agent_id);
	if (agent_id != gAgent.getID())
	{
		LL_WARNS("Messaging") << "Initiate download for wrong agent" << LL_ENDL;
		return;
	}

	std::string sim_filename;
	std::string viewer_filename;
	msg->getString("FileData", "SimFilename", sim_filename);
	msg->getString("FileData", "ViewerFilename", viewer_filename);

	if (!gXferManager->validateFileForRequest(viewer_filename))
	{
		llwarns << "SECURITY: Unauthorized download to local file " << viewer_filename << llendl;
		return;
	}
	gXferManager->requestFile(viewer_filename,
		sim_filename,
		LL_PATH_NONE,
		msg->getSender(),
		FALSE,	// don't delete remote
		callback_download_complete,
		(void**)new std::string(viewer_filename));
}


void process_script_teleport_request(LLMessageSystem* msg, void**)
{
	if (!gSavedSettings.getBOOL("ScriptsCanShowUI")) return;

	std::string object_name;
	std::string sim_name;
	LLVector3 pos;
	LLVector3 look_at;

	msg->getString("Data", "ObjectName", object_name);
	msg->getString("Data", "SimName", sim_name);
	msg->getVector3("Data", "SimPosition", pos);
	msg->getVector3("Data", "LookAt", look_at);

	LLFloaterWorldMap* instance = LLFloaterWorldMap::getInstance();
	if(instance)
	{
		instance->trackURL(
						   sim_name, (S32)pos.mV[VX], (S32)pos.mV[VY], (S32)pos.mV[VZ]);
		LLFloaterReg::showInstance("world_map", "center");
	}
	
	// remove above two lines and replace with below line
	// to re-enable parcel browser for llMapDestination()
	// LLURLDispatcher::dispatch(LLSLURL::buildSLURL(sim_name, (S32)pos.mV[VX], (S32)pos.mV[VY], (S32)pos.mV[VZ]), FALSE);
	
}

void process_covenant_reply(LLMessageSystem* msg, void**)
{
	LLUUID covenant_id, estate_owner_id;
	std::string estate_name;
	U32 covenant_timestamp;
	msg->getUUID("Data", "CovenantID", covenant_id);
	msg->getU32("Data", "CovenantTimestamp", covenant_timestamp);
	msg->getString("Data", "EstateName", estate_name);
	msg->getUUID("Data", "EstateOwnerID", estate_owner_id);

	LLPanelEstateCovenant::updateEstateName(estate_name);
	LLPanelLandCovenant::updateEstateName(estate_name);
	LLFloaterBuyLand::updateEstateName(estate_name);

	std::string owner_name =
		LLSLURL("agent", estate_owner_id, "inspect").getSLURLString();
	LLPanelEstateCovenant::updateEstateOwnerName(owner_name);
	LLPanelLandCovenant::updateEstateOwnerName(owner_name);
	LLFloaterBuyLand::updateEstateOwnerName(owner_name);

	LLPanelPlaceProfile* panel = LLSideTray::getInstance()->getPanel<LLPanelPlaceProfile>("panel_place_profile");
	if (panel)
	{
		panel->updateEstateName(estate_name);
		panel->updateEstateOwnerName(owner_name);
	}

	// standard message, not from system
	std::string last_modified;
	if (covenant_timestamp == 0)
	{
		last_modified = LLTrans::getString("covenant_last_modified")+LLTrans::getString("never_text");
	}
	else
	{
		last_modified = LLTrans::getString("covenant_last_modified")+"["
						+LLTrans::getString("LTimeWeek")+"] ["
						+LLTrans::getString("LTimeMonth")+"] ["
						+LLTrans::getString("LTimeDay")+"] ["
						+LLTrans::getString("LTimeHour")+"]:["
						+LLTrans::getString("LTimeMin")+"]:["
						+LLTrans::getString("LTimeSec")+"] ["
						+LLTrans::getString("LTimeYear")+"]";
		LLSD substitution;
		substitution["datetime"] = (S32) covenant_timestamp;
		LLStringUtil::format (last_modified, substitution);
	}

	LLPanelEstateCovenant::updateLastModified(last_modified);
	LLPanelLandCovenant::updateLastModified(last_modified);
	LLFloaterBuyLand::updateLastModified(last_modified);

	// load the actual covenant asset data
	const BOOL high_priority = TRUE;
	if (covenant_id.notNull())
	{
		gAssetStorage->getEstateAsset(gAgent.getRegionHost(),
									gAgent.getID(),
									gAgent.getSessionID(),
									covenant_id,
                                    LLAssetType::AT_NOTECARD,
									ET_Covenant,
                                    onCovenantLoadComplete,
									NULL,
									high_priority);
	}
	else
	{
		std::string covenant_text;
		if (estate_owner_id.isNull())
		{
			// mainland
			covenant_text = LLTrans::getString("RegionNoCovenant");
		}
		else
		{
			covenant_text = LLTrans::getString("RegionNoCovenantOtherOwner");
		}
		LLPanelEstateCovenant::updateCovenantText(covenant_text, covenant_id);
		LLPanelLandCovenant::updateCovenantText(covenant_text);
		LLFloaterBuyLand::updateCovenantText(covenant_text, covenant_id);
		if (panel)
		{
			panel->updateCovenantText(covenant_text);
		}
	}
}

void onCovenantLoadComplete(LLVFS *vfs,
					const LLUUID& asset_uuid,
					LLAssetType::EType type,
					void* user_data, S32 status, LLExtStat ext_status)
{
	LL_DEBUGS("Messaging") << "onCovenantLoadComplete()" << LL_ENDL;
	std::string covenant_text;
	if(0 == status)
	{
		LLVFile file(vfs, asset_uuid, type, LLVFile::READ);
		
		S32 file_length = file.getSize();
		
		std::vector<char> buffer(file_length+1);
		file.read((U8*)&buffer[0], file_length);		
		// put a EOS at the end
		buffer[file_length] = '\0';
		
		if( (file_length > 19) && !strncmp( &buffer[0], "Linden text version", 19 ) )
		{
			LLViewerTextEditor::Params params;
			params.name("temp");
			params.max_text_length(file_length+1);
			LLViewerTextEditor * editor = LLUICtrlFactory::create<LLViewerTextEditor> (params);
			if( !editor->importBuffer( &buffer[0], file_length+1 ) )
			{
				LL_WARNS("Messaging") << "Problem importing estate covenant." << LL_ENDL;
				covenant_text = "Problem importing estate covenant.";
			}
			else
			{
				// Version 0 (just text, doesn't include version number)
				covenant_text = editor->getText();
			}
			delete editor;
		}
		else
		{
			LL_WARNS("Messaging") << "Problem importing estate covenant: Covenant file format error." << LL_ENDL;
			covenant_text = "Problem importing estate covenant: Covenant file format error.";
		}
	}
	else
	{
		LLViewerStats::getInstance()->incStat( LLViewerStats::ST_DOWNLOAD_FAILED );
		
		if( LL_ERR_ASSET_REQUEST_NOT_IN_DATABASE == status ||
		    LL_ERR_FILE_EMPTY == status)
		{
			covenant_text = "Estate covenant notecard is missing from database.";
		}
		else if (LL_ERR_INSUFFICIENT_PERMISSIONS == status)
		{
			covenant_text = "Insufficient permissions to view estate covenant.";
		}
		else
		{
			covenant_text = "Unable to load estate covenant at this time.";
		}
		
		LL_WARNS("Messaging") << "Problem loading notecard: " << status << LL_ENDL;
	}
	LLPanelEstateCovenant::updateCovenantText(covenant_text, asset_uuid);
	LLPanelLandCovenant::updateCovenantText(covenant_text);
	LLFloaterBuyLand::updateCovenantText(covenant_text, asset_uuid);

	LLPanelPlaceProfile* panel = LLSideTray::getInstance()->getPanel<LLPanelPlaceProfile>("panel_place_profile");
	if (panel)
	{
		panel->updateCovenantText(covenant_text);
	}
}


void process_feature_disabled_message(LLMessageSystem* msg, void**)
{
	// Handle Blacklisted feature simulator response...
	LLUUID	agentID;
	LLUUID	transactionID;
	std::string	messageText;
	msg->getStringFast(_PREHASH_FailureInfo,_PREHASH_ErrorMessage, messageText,0);
	msg->getUUIDFast(_PREHASH_FailureInfo,_PREHASH_AgentID,agentID);
	msg->getUUIDFast(_PREHASH_FailureInfo,_PREHASH_TransactionID,transactionID);
	
	LL_WARNS("Messaging") << "Blacklisted Feature Response:" << messageText << LL_ENDL;
}

// ------------------------------------------------------------
// Message system exception callbacks
// ------------------------------------------------------------

void invalid_message_callback(LLMessageSystem* msg,
								   void*,
								   EMessageException exception)
{
    LLAppViewer::instance()->badNetworkHandler();
}

// Please do not add more message handlers here. This file is huge.
// Put them in a file related to the functionality you are implementing.

void LLOfferInfo::forceResponse(InventoryOfferResponse response)
{
	LLNotification::Params params("UserGiveItem");
	params.functor.function(boost::bind(&LLOfferInfo::inventory_offer_callback, this, _1, _2));
	LLNotifications::instance().forceResponse(params, response);
}
<|MERGE_RESOLUTION|>--- conflicted
+++ resolved
@@ -1924,21 +1924,10 @@
 
 void inventory_offer_handler(LLOfferInfo* info)
 {
-<<<<<<< HEAD
 	// NaCl - Antispam Registry
 	if(NACLAntiSpamRegistry::checkQueue((U32)NACLAntiSpamRegistry::QUEUE_INVENTORY,info->mFromID)) return;
 	// NaCl End
 	
-	//Until throttling is implmented, busy mode should reject inventory instead of silently
-	//accepting it.  SEE SL-39554
-	if (gAgent.getBusy())
-	{
-		info->forceResponse(IOR_BUSY);
-		return;
-	}
-	
-=======
->>>>>>> 89c28185
 	//If muted, don't even go through the messaging stuff.  Just curtail the offer here.
 	if (LLMuteList::getInstance()->isMuted(info->mFromID, info->mFromName))
 	{
@@ -3127,13 +3116,8 @@
 			else
 			{
 				LLVector3 pos, look_at;
-<<<<<<< HEAD
-				U64 region_handle;
-				U8 region_access = SIM_ACCESS_MIN;
-=======
 				U64 region_handle(0);
 				U8 region_access(0);
->>>>>>> 89c28185
 				std::string region_info = ll_safe_string((char*)binary_bucket, binary_bucket_size);
 				std::string region_access_str = LLStringUtil::null;
 				std::string region_access_icn = LLStringUtil::null;
