--- conflicted
+++ resolved
@@ -129,7 +129,6 @@
 
 #include "llexperiencecache.h"
 
-<<<<<<< HEAD
 // Firestorm inclues
 #include "animationexplorer.h"		// <FS:Zi> Animation Explorer
 #include "fsareasearch.h"
@@ -154,8 +153,6 @@
 #include "NACLantispam.h"
 #include "chatbar_as_cmdline.h"
 
-=======
->>>>>>> d64ddb54
 #if LL_MSVC
 // disable boost::lexical_cast warning
 #pragma warning (disable:4702)
@@ -4326,11 +4323,7 @@
 {
     // filter out non-interesting responses  
     if (!translation.empty()
-<<<<<<< HEAD
-        && (expectLang != detected_language)
-=======
         && ((detected_language.empty()) || (expectLang != detected_language))
->>>>>>> d64ddb54
         && (LLStringUtil::compareInsensitive(translation, originalMsg) != 0))
     {
         chat.mText += " (" + translation + ")";
@@ -7100,6 +7093,7 @@
 			}
 		}
 		final_args["SLURLMESSAGE"] = message;
+		payload["dest_id"] = dest_id;
 
 		args["NAME"] = dest_slurl_name;
 		if (!reason.empty())
