--- conflicted
+++ resolved
@@ -129,11 +129,6 @@
 #include "rlvinventory.h"
 #include "rlvui.h"
 // [/RLVa:KB]
-<<<<<<< HEAD
-
-#include <boost/foreach.hpp>
-=======
->>>>>>> 4c6d8f4b
 
 #include "llnotificationmanager.h" //
 #include "llexperiencecache.h"
@@ -2100,7 +2095,6 @@
 				// so we can fetch it out of our inventory.
 // [RLVa:KB] - Checked: 2010-04-18 (RLVa-1.2.0)
 				if ( (rlv_handler_t::isEnabled()) && (!RlvSettings::getForbidGiveToRLV()) && (LLAssetType::AT_CATEGORY == mType) && (mDesc.find(RLV_PUTINV_PREFIX) == 0) )
-<<<<<<< HEAD
 				{
 					RlvGiveToRLVAgentOffer* pOfferObserver = new RlvGiveToRLVAgentOffer(mObjectID);
 					pOfferObserver->startFetch();
@@ -2116,23 +2110,6 @@
 				// ShowNewInventory that is actually changable by the user!
 				//if (gSavedSettings.getBOOL("ShowOfferedInventory"))
 				{
-=======
-				{
-					RlvGiveToRLVAgentOffer* pOfferObserver = new RlvGiveToRLVAgentOffer(mObjectID);
-					pOfferObserver->startFetch();
-					if (pOfferObserver->isFinished())
-						pOfferObserver->done();
-					else
-						gInventory.addObserver(pOfferObserver);
-				}
-// [/RLVa:KB]
-
-				// <FS:Ansariel> FIRE-3234: Ask if items should be previewed;
-				// ShowOfferedInventory is always true anyway - instead there is
-				// ShowNewInventory that is actually changable by the user!
-				//if (gSavedSettings.getBOOL("ShowOfferedInventory"))
-				{
->>>>>>> 4c6d8f4b
 					// <FS:Ansariel> FIRE-23476: Don't select inventory offer in inventory if AutoAcceptNewInventory && !ShowInInventory && ShowNewInventory
 					//LLOpenAgentOffer* open_agent_offer = new LLOpenAgentOffer(mObjectID, from_string);
 					LLOpenAgentOffer* open_agent_offer = new LLOpenAgentOffer(mObjectID, from_string, true);
@@ -2216,7 +2193,6 @@
 		{
 			opener = new LLOpenTaskGroupOffer;
 			sendReceiveResponse(true, mFolderID);
-<<<<<<< HEAD
 		}
 		else if (mIM == IM_INVENTORY_OFFERED)
 		{
@@ -2241,32 +2217,6 @@
 				LLInventoryPanel::openInventoryPanelAndSetSelection(TRUE, mObjectID);
 			}
 		}
-=======
-		}
-		else if (mIM == IM_INVENTORY_OFFERED)
-		{
-// [RLVa:KB] - Checked: 2010-04-18 (RLVa-1.2.0)
-			if ( (rlv_handler_t::isEnabled()) && (!RlvSettings::getForbidGiveToRLV()) && (LLAssetType::AT_CATEGORY == mType) && (mDesc.find(RLV_PUTINV_PREFIX) == 0) )
-			{
-				RlvGiveToRLVAgentOffer* pOfferObserver = new RlvGiveToRLVAgentOffer(mObjectID);
-				pOfferObserver->startFetch();
-				if (pOfferObserver->isFinished())
-					pOfferObserver->done();
-				else
-					gInventory.addObserver(pOfferObserver);
-			}
-// [/RLVa:KB]
-
-			if (gSavedSettings.getBOOL("FSUseLegacyInventoryAcceptMessages") && button == IOR_ACCEPT)
-			{
-				send_auto_receive_response();
-			}
-			if (gSavedSettings.getBOOL("ShowInInventory"))
-			{
-				LLInventoryPanel::openInventoryPanelAndSetSelection(TRUE, mObjectID);
-			}
-		}
->>>>>>> 4c6d8f4b
 		// </FS:Ansariel>
 
 		break;
@@ -4899,7 +4849,6 @@
         F32 delta_phase = adjusted_phase - region_phase;
 
         LL_DEBUGS("ENVIRONMENT") << "adjusted phase = " << adjusted_phase << " local phase = " << region_phase << " delta = " << delta_phase << LL_ENDL;
-<<<<<<< HEAD
 
         if (!LLEnvironment::instance().isExtendedEnvironmentEnabled() && (fabs(delta_phase) > 0.125))
         {
@@ -4908,16 +4857,6 @@
         }
     }
 
-=======
-
-        if (!LLEnvironment::instance().isExtendedEnvironmentEnabled() && (fabs(delta_phase) > 0.125))
-        {
-            LL_INFOS("ENVIRONMENT") << "Adjusting environment to match region. adjustment=" << delta_phase << LL_ENDL;
-            LLEnvironment::instance().adjustRegionOffset(delta_phase);
-        }
-    }
-
->>>>>>> 4c6d8f4b
 	/* We decode these parts of the message but ignore them
         as the real values are provided elsewhere. */
     (void)sun_direction, (void)moon_direction, (void)phase;
@@ -6074,7 +6013,6 @@
 			return;
 		}
 		args["NAME"] = balance_change_in_chat ? "%s" : dest_slurl;
-<<<<<<< HEAD
 		is_name_group = is_dest_group;
 		name_id = dest_id;
 		if (!reason.empty())
@@ -6111,8 +6049,6 @@
 		notification = success ? "PaymentSent" : "PaymentFailure";
 
 		// <FS:AO> Additionally, always add a SLURL-enabled form.
-=======
->>>>>>> 4c6d8f4b
 		is_name_group = is_dest_group;
 		name_id = dest_id;
 
@@ -6153,79 +6089,6 @@
 		{
 			if (dest_id.notNull())
 			{
-<<<<<<< HEAD
-=======
-				message = success ? LLTrans::getString("you_paid_ldollars" + gift_suffix, args) :
-									LLTrans::getString("you_paid_failure_ldollars" + gift_suffix, args);
-			}
-			else
-			{
-				// transaction fee to the system, eg, to create a group
-				message = success ? LLTrans::getString("you_paid_ldollars_no_name", args) :
-									LLTrans::getString("you_paid_failure_ldollars_no_name", args);
-			}
-		}
-		else
-		{
-			if (dest_id.notNull())
-			{
-				message = success ? LLTrans::getString("you_paid_ldollars_no_reason", args) :
-									LLTrans::getString("you_paid_failure_ldollars_no_reason", args);
-			}
-			else
-			{
-				// no target, no reason, you just paid money
-				message = success ? LLTrans::getString("you_paid_ldollars_no_info", args) :
-									LLTrans::getString("you_paid_failure_ldollars_no_info", args);
-			}
-		}
-		
-		final_args["MESSAGE"] = message;
-		payload["dest_id"] = dest_id;
-		notification = success ? "PaymentSent" : "PaymentFailure";
-
-		// <FS:AO> Additionally, always add a SLURL-enabled form.
-		is_name_group = is_dest_group;
-		name_id = dest_id;
-
-		args["NAME"] = dest_slurl;
-		if (!reason.empty())
-		{
-			if (dest_id.notNull())
-			{
-				message = success ? LLTrans::getString("you_paid_ldollars" + gift_suffix, args) :
-									LLTrans::getString("you_paid_failure_ldollars" + gift_suffix, args);
-			}
-			else
-			{
-				// transaction fee to the system, eg, to create a group
-				message = success ? LLTrans::getString("you_paid_ldollars_no_name", args) :
-									LLTrans::getString("you_paid_failure_ldollars_no_name", args);
-			}
-		}
-		else
-		{
-			if (dest_id.notNull())
-			{
-				message = success ? LLTrans::getString("you_paid_ldollars_no_reason", args) :
-									LLTrans::getString("you_paid_failure_ldollars_no_reason", args);
-			}
-			else
-			{
-				// no target, no reason, you just paid money
-				message = success ? LLTrans::getString("you_paid_ldollars_no_info", args) :
-									LLTrans::getString("you_paid_failure_ldollars_no_info", args);
-			}
-		}
-		final_args["SLURLMESSAGE"] = message;
-		payload["dest_id"] = dest_id;
-
-		args["NAME"] = dest_slurl_name;
-		if (!reason.empty())
-		{
-			if (dest_id.notNull())
-			{
->>>>>>> 4c6d8f4b
 				message_notification_well = success ? LLTrans::getString("you_paid_ldollars" + gift_suffix, args) :
 													  LLTrans::getString("you_paid_failure_ldollars" + gift_suffix, args);
 			}
