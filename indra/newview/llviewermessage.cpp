--- conflicted
+++ resolved
@@ -6998,24 +6998,12 @@
 		case TRANS_CLASSIFIED_CHARGE:
 			return LLTrans::getString("to publish a classified ad");
 			
-<<<<<<< HEAD
-		// <FS:Ansariel> FIRE-16827: Display custom payment message
 		case TRANS_GIFT:
 			// Simulator returns "Payment" if no custom description has been entered
 			return (item_desc == "Payment" ? std::string() : item_desc);
-		// </FS:Ansariel>
 
 		// These have no reason to display, but are expected and should not
 		// generate warnings
-		//case TRANS_GIFT: // <FS:Ansariel> FIRE-16827: Display custom payment message
-=======
-		case TRANS_GIFT:
-			// Simulator returns "Payment" if no custom description has been entered
-			return (item_desc == "Payment" ? std::string() : item_desc);
-
-		// These have no reason to display, but are expected and should not
-		// generate warnings
->>>>>>> 7dd8c1fc
 		case TRANS_PAY_OBJECT:
 		case TRANS_OBJECT_PAYS:
 			return std::string();
@@ -7164,11 +7152,7 @@
 	LLSD payload;
 	
 	bool you_paid_someone = (source_id == gAgentID);
-<<<<<<< HEAD
-	std::string gift_suffix = (transaction_type == TRANS_GIFT ? "_gift" : ""); // <FS:Ansariel> FIRE-16827: Display custom payment message
-=======
 	std::string gift_suffix = (transaction_type == TRANS_GIFT ? "_gift" : "");
->>>>>>> 7dd8c1fc
 	if (you_paid_someone)
 	{
 		if(!gSavedSettings.getBOOL("NotifyMoneySpend"))
@@ -7182,8 +7166,8 @@
 		{
 			if (dest_id.notNull())
 			{
-				message = success ? LLTrans::getString("you_paid_ldollars" + gift_suffix, args) : // <FS:Ansariel> FIRE-16827: Display custom payment message
-									LLTrans::getString("you_paid_failure_ldollars", args);
+				message = success ? LLTrans::getString("you_paid_ldollars" + gift_suffix, args) :
+									LLTrans::getString("you_paid_failure_ldollars" + gift_suffix, args);
 			}
 			else
 			{
@@ -7221,11 +7205,7 @@
 			if (dest_id.notNull())
 			{
 				message = success ? LLTrans::getString("you_paid_ldollars" + gift_suffix, args) :
-<<<<<<< HEAD
-									LLTrans::getString("you_paid_failure_ldollars", args);
-=======
 									LLTrans::getString("you_paid_failure_ldollars" + gift_suffix, args);
->>>>>>> 7dd8c1fc
 			}
 			else
 			{
@@ -7257,7 +7237,7 @@
 			if (dest_id.notNull())
 			{
 				message_notification_well = success ? LLTrans::getString("you_paid_ldollars" + gift_suffix, args) :
-													  LLTrans::getString("you_paid_failure_ldollars", args);
+													  LLTrans::getString("you_paid_failure_ldollars" + gift_suffix, args);
 			}
 			else
 			{
@@ -7281,11 +7261,7 @@
 			}
 		}
 	}
-<<<<<<< HEAD
 	else 
-=======
-	else
->>>>>>> 7dd8c1fc
 	{
 		// ...someone paid you
 		if(!gSavedSettings.getBOOL("NotifyMoneyReceived"))
@@ -7297,15 +7273,9 @@
 		name_id = source_id;
 		if (!reason.empty())
 		{
-<<<<<<< HEAD
-			message = LLTrans::getString("paid_you_ldollars" + gift_suffix, args);  // <FS:Ansariel> FIRE-16827: Display custom payment message
-		}
-		else 
-=======
 			message = LLTrans::getString("paid_you_ldollars" + gift_suffix, args);
 		}
 		else
->>>>>>> 7dd8c1fc
 		{
 			message = LLTrans::getString("paid_you_ldollars_no_reason", args);
 		}
@@ -8203,9 +8173,8 @@
 // do some extra stuff once we get our economy data
 void process_economy_data(LLMessageSystem *msg, void** /*user_data*/)
 {
-<<<<<<< HEAD
-	LLGlobalEconomy::processEconomyData(msg, LLGlobalEconomy::Singleton::getInstance());
-	S32 upload_cost = LLGlobalEconomy::Singleton::getInstance()->getPriceUpload();
+	LLGlobalEconomy::processEconomyData(msg, LLGlobalEconomy::getInstance());
+	S32 upload_cost = LLGlobalEconomy::getInstance()->getPriceUpload();
 // <FS:AW opensim currency support> 
 // AW: from this point anything is bogus because it's all replaced by the LLUploadCostCalculator in llviewermenu
 //	LL_INFOS_ONCE("Messaging") << "EconomyData message arrived; upload cost is L$" << upload_cost << LL_ENDL;
@@ -8224,11 +8193,6 @@
 	{
 		cost_str = "L$" + (upload_cost > 0 ? llformat("%d", upload_cost) : llformat("%d", gSavedSettings.getU32("DefaultUploadCost")));
 	}
-=======
-	LLGlobalEconomy::processEconomyData(msg, LLGlobalEconomy::getInstance());
-
-	S32 upload_cost = LLGlobalEconomy::getInstance()->getPriceUpload();
->>>>>>> 7dd8c1fc
 
 	LL_INFOS_ONCE("Messaging") << Tea::wrapCurrency("EconomyData message arrived; upload cost is L$") << cost_str << LL_ENDL;
 
