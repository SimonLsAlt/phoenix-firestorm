/** 
 * @file llviewermessage.cpp
 * @brief Dumping ground for viewer-side message system callbacks.
 *
 * $LicenseInfo:firstyear=2002&license=viewerlgpl$
 * Second Life Viewer Source Code
 * Copyright (C) 2010, Linden Research, Inc.
 * 
 * This library is free software; you can redistribute it and/or
 * modify it under the terms of the GNU Lesser General Public
 * License as published by the Free Software Foundation;
 * version 2.1 of the License only.
 * 
 * This library is distributed in the hope that it will be useful,
 * but WITHOUT ANY WARRANTY; without even the implied warranty of
 * MERCHANTABILITY or FITNESS FOR A PARTICULAR PURPOSE.  See the GNU
 * Lesser General Public License for more details.
 * 
 * You should have received a copy of the GNU Lesser General Public
 * License along with this library; if not, write to the Free Software
 * Foundation, Inc., 51 Franklin Street, Fifth Floor, Boston, MA  02110-1301  USA
 * 
 * Linden Research, Inc., 945 Battery Street, San Francisco, CA  94111  USA
 * $/LicenseInfo$
 */

#include "llviewerprecompiledheaders.h"
#include "llviewermessage.h"

// Linden libraries
#include "llanimationstates.h"
#include "llaudioengine.h" 
#include "llavataractions.h"
#include "llavatarnamecache.h"		// IDEVO HACK
#include "lleventtimer.h"
#include "llfloatercreatelandmark.h"
#include "llfloaterreg.h"
#include "llfolderview.h"
#include "llfollowcamparams.h"
#include "llinventorydefines.h"
#include "lllslconstants.h"
#include "llmaterialtable.h"
#include "llregionhandle.h"
#include "llsd.h"
#include "llsdserialize.h"
#include "llteleportflags.h"
#include "lltoastnotifypanel.h"
#include "lltransactionflags.h"
#include "llfilesystem.h"
#include "llxfermanager.h"
#include "mean_collision_data.h"

#include "llagent.h"
#include "llagentbenefits.h"
#include "llagentcamera.h"
#include "llcallingcard.h"
#include "llbuycurrencyhtml.h"
#include "llcontrolavatar.h"
#include "llfirstuse.h"
#include "llfloaterbump.h"
#include "llfloaterbuyland.h"
#include "llfloaterland.h"
#include "llfloaterregioninfo.h"
#include "llfloaterlandholdings.h"
#include "llfloaterpreference.h"
#include "llfloatersidepanelcontainer.h"
#include "llfloatersnapshot.h"
#include "llhudeffecttrail.h"
#include "llhudmanager.h"
#include "llimprocessing.h"
#include "llinventoryfunctions.h"
#include "llinventoryobserver.h"
#include "llinventorypanel.h"
// <FS:Ansariel> [FS communication UI]
//#include "llfloaterimnearbychat.h"
#include "fsfloaternearbychat.h"
// </FS:Ansariel> [FS communication UI]
#include "llmarketplacefunctions.h"
#include "llnotifications.h"
#include "llnotificationsutil.h"
#include "llpanelgrouplandmoney.h"
#include "llrecentpeople.h"
#include "llscriptfloater.h"
#include "llscriptruntimeperms.h"
#include "llselectmgr.h"
#include "llstartup.h"
#include "llsky.h"
#include "llslurl.h"
#include "llstatenums.h"
#include "llstatusbar.h"
#include "llimview.h"
#include "llspeakers.h"
#include "lltrans.h"
#include "lltranslate.h"
#include "llviewerfoldertype.h"
#include "llvoavatar.h"				// IDEVO HACK
#include "lluri.h"
#include "llviewergenericmessage.h"
#include "llviewermenu.h"
#include "llviewerinventory.h"
#include "llviewerjoystick.h"
#include "llviewernetwork.h" // <FS:AW opensim currency support>
#include "llviewerobjectlist.h"
#include "llviewerparcelmgr.h"
#include "llviewerstats.h"
#include "llviewertexteditor.h"
#include "llviewerthrottle.h"
#include "llviewerwindow.h"
#include "llvlmanager.h"
#include "llvoavatarself.h"
#include "llvovolume.h"
#include "llworld.h"
#include "llworldmap.h"
#include "pipeline.h"
#include "llfloaterworldmap.h"
#include "llviewerdisplay.h"
#include "llkeythrottle.h"
#include "llgroupactions.h"
#include "llagentui.h"
#include "llpanelblockedlist.h"
#include "llpanelplaceprofile.h"
#include "llviewerregion.h"
#include "llfloaterregionrestarting.h"
// [RLVa:KB] - Checked: 2010-03-09 (RLVa-1.2.0a)
#include "rlvactions.h"
#include "rlvhandler.h"
#include "rlvinventory.h"
#include "rlvui.h"
// [/RLVa:KB]

#include <boost/foreach.hpp>

#include "llnotificationmanager.h" //
#include "llexperiencecache.h"

#include "llexperiencecache.h"
#include "lluiusage.h"

// Firestorm includes
#include <boost/regex.hpp>
#include "animationexplorer.h"		// <FS:Zi> Animation Explorer
#include "fsareasearch.h"
#include "fsassetblacklist.h"
#include "fscommon.h"
#include "fsfloaterplacedetails.h"
#include "fsradar.h"
#include "fskeywords.h" // <FS:PP> FIRE-10178: Keyword Alerts in group IM do not work unless the group is in the foreground
#include "fslslbridge.h"
#include "fsmoneytracker.h"
#include "llattachmentsmgr.h"
#include "lleconomy.h"
#include "llfloaterbump.h"
#include "llfloaterreg.h"
#include "llfriendcard.h"
#include "permissionstracker.h"		// <FS:Zi> Permissions Tracker
#include "tea.h" // <FS:AW opensim currency support>
#include "NACLantispam.h"
#include "chatbar_as_cmdline.h"

extern void on_new_message(const LLSD& msg);

extern BOOL gCubeSnapshot;

//
// Constants
//
const F32 CAMERA_POSITION_THRESHOLD_SQUARED = 0.001f * 0.001f;

// Determine how quickly residents' scripts can issue question dialogs
// Allow bursts of up to 5 dialogs in 10 seconds. 10*2=20 seconds recovery if throttle kicks in
static const U32 LLREQUEST_PERMISSION_THROTTLE_LIMIT	= 5;     // requests
static const F32 LLREQUEST_PERMISSION_THROTTLE_INTERVAL	= 10.0f; // seconds

extern BOOL gDebugClicks;
extern bool gShiftFrame;

// function prototypes
bool check_offer_throttle(const std::string& from_name, bool check_only);
bool check_asset_previewable(const LLAssetType::EType asset_type);
static void process_money_balance_reply_extended(LLMessageSystem* msg);
bool handle_trusted_experiences_notification(const LLSD&);

//inventory offer throttle globals
LLFrameTimer gThrottleTimer;
const U32 OFFER_THROTTLE_MAX_COUNT=5; //number of items per time period
const F32 OFFER_THROTTLE_TIME=10.f; //time period in seconds

// Agent Update Flags (U8)
const U8 AU_FLAGS_NONE      		= 0x00;
const U8 AU_FLAGS_HIDETITLE      	= 0x01;
const U8 AU_FLAGS_CLIENT_AUTOPILOT	= 0x02;

// <FS:Ansariel> Trigger refresh attachments if attachments get detached after TP finished
class FSHelloToKokuaRefreshAttachmentsTimer : public LLEventTimer
{
public:
	FSHelloToKokuaRefreshAttachmentsTimer() : LLEventTimer(5.f)
	{
		mEventTimer.stop();
	}

	BOOL tick()
	{
		if (gSavedSettings.getBOOL("FSExperimentalLostAttachmentsFixReport"))
		{
			report_to_nearby_chat("Refreshing attachments...");
		}
		mEventTimer.stop();
		LLAttachmentsMgr::instance().refreshAttachments();
		return FALSE;
	}

	void triggerRefresh()
	{
		mEventTimer.start();
	}
};
FSHelloToKokuaRefreshAttachmentsTimer gFSRefreshAttachmentsTimer;
// </FS:Ansariel>

void accept_friendship_coro(std::string url, LLSD notification)
{
    LLCore::HttpRequest::policy_t httpPolicy(LLCore::HttpRequest::DEFAULT_POLICY_ID);
    LLCoreHttpUtil::HttpCoroutineAdapter::ptr_t
        httpAdapter(new LLCoreHttpUtil::HttpCoroutineAdapter("friendshipResponceErrorProcessing", httpPolicy));
    LLCore::HttpRequest::ptr_t httpRequest(new LLCore::HttpRequest);
    if (url.empty())
    {
        LL_WARNS("Friendship") << "Empty capability!" << LL_ENDL;
        return;
    }

    LLSD payload = notification["payload"];
    url += "?from=" + payload["from_id"].asString();
    url += "&agent_name=\"" + LLURI::escape(gAgentAvatarp->getFullname()) + "\"";

    LLSD data;
    LLSD result = httpAdapter->postAndSuspend(httpRequest, url, data);

    LLSD httpResults = result[LLCoreHttpUtil::HttpCoroutineAdapter::HTTP_RESULTS];
    LLCore::HttpStatus status = LLCoreHttpUtil::HttpCoroutineAdapter::getStatusFromLLSD(httpResults);

    if (!status)
    {
        LL_WARNS("Friendship") << "HTTP status, " << status.toTerseString() <<
            ". friendship offer accept failed." << LL_ENDL;
    }
    else
    {
        if (!result.has("success") || result["success"].asBoolean() == false)
        {
            LL_WARNS("Friendship") << "Server failed to process accepted friendship. " << httpResults << LL_ENDL;
        }
        else
        {
            LL_DEBUGS("Friendship") << "Adding friend to list" << httpResults << LL_ENDL;
            // add friend to recent people list
            LLRecentPeople::instance().add(payload["from_id"]);

            LLNotificationsUtil::add("FriendshipAcceptedByMe",
                notification["substitutions"], payload);
        }
    }
}

void decline_friendship_coro(std::string url, LLSD notification, S32 option)
{
    if (url.empty())
    {
        LL_WARNS("Friendship") << "Empty capability!" << LL_ENDL;
        return;
    }
    LLCore::HttpRequest::policy_t httpPolicy(LLCore::HttpRequest::DEFAULT_POLICY_ID);
    LLCoreHttpUtil::HttpCoroutineAdapter::ptr_t
        httpAdapter(new LLCoreHttpUtil::HttpCoroutineAdapter("friendshipResponceErrorProcessing", httpPolicy));
    LLCore::HttpRequest::ptr_t httpRequest(new LLCore::HttpRequest);

    LLSD payload = notification["payload"];
    url += "?from=" + payload["from_id"].asString();

    LLSD result = httpAdapter->deleteAndSuspend(httpRequest, url);

    LLSD httpResults = result[LLCoreHttpUtil::HttpCoroutineAdapter::HTTP_RESULTS];
    LLCore::HttpStatus status = LLCoreHttpUtil::HttpCoroutineAdapter::getStatusFromLLSD(httpResults);

    if (!status)
    {
        LL_WARNS("Friendship") << "HTTP status, " << status.toTerseString() <<
            ". friendship offer decline failed." << LL_ENDL;
    }
    else
    {
        if (!result.has("success") || result["success"].asBoolean() == false)
        {
            LL_WARNS("Friendship") << "Server failed to process declined friendship. " << httpResults << LL_ENDL;
        }
        else
        {
            LL_DEBUGS("Friendship") << "Friendship declined" << httpResults << LL_ENDL;
            if (option == 1)
            {
                LLNotificationsUtil::add("FriendshipDeclinedByMe",
                    notification["substitutions"], payload);
            }
            else if (option == 2)
            {
                // start IM session
                LLAvatarActions::startIM(payload["from_id"].asUUID());
            }
        }
    }
}

bool friendship_offer_callback(const LLSD& notification, const LLSD& response)
{
	S32 option = LLNotificationsUtil::getSelectedOption(notification, response);
	LLMessageSystem* msg = gMessageSystem;
	const LLSD& payload = notification["payload"];
	LLNotificationPtr notification_ptr = LLNotifications::instance().find(notification["id"].asUUID());

    // this will be skipped if the user offering friendship is blocked
    if (notification_ptr)
    {
	    switch(option)
	    {
	    case 0:
	    {
			LLUIUsage::instance().logCommand("Agent.AcceptFriendship");
		    // accept
		    LLAvatarTracker::formFriendship(payload["from_id"]);

		    const LLUUID fid = gInventory.findCategoryUUIDForType(LLFolderType::FT_CALLINGCARD);

		    // This will also trigger an onlinenotification if the user is online
            std::string url = gAgent.getRegionCapability("AcceptFriendship");
            // <FS:Ansariel> This only seems to work for offline FRs if FSUseReadOfflineMsgsCap has been used
            if (!gSavedSettings.getBOOL("FSUseReadOfflineMsgsCap"))
            {
                url = "";
            }
            // </FS:Ansariel>
            LL_DEBUGS("Friendship") << "Cap string: " << url << LL_ENDL;
            if (!url.empty() && payload.has("online") && payload["online"].asBoolean() == false)
            {
                LL_DEBUGS("Friendship") << "Accepting friendship via capability" << LL_ENDL;
                LLCoros::instance().launch("LLMessageSystem::acceptFriendshipOffer",
                    boost::bind(accept_friendship_coro, url, notification));
            }
            else if (payload.has("session_id") && payload["session_id"].asUUID().notNull())
            {
                LL_DEBUGS("Friendship") << "Accepting friendship via viewer message" << LL_ENDL;
                msg->newMessageFast(_PREHASH_AcceptFriendship);
                msg->nextBlockFast(_PREHASH_AgentData);
                msg->addUUIDFast(_PREHASH_AgentID, gAgent.getID());
                msg->addUUIDFast(_PREHASH_SessionID, gAgent.getSessionID());
                msg->nextBlockFast(_PREHASH_TransactionBlock);
                msg->addUUIDFast(_PREHASH_TransactionID, payload["session_id"]);
                msg->nextBlockFast(_PREHASH_FolderData);
                msg->addUUIDFast(_PREHASH_FolderID, fid);
                msg->sendReliable(LLHost(payload["sender"].asString()));

                // add friend to recent people list
                LLRecentPeople::instance().add(payload["from_id"]);
                LLNotificationsUtil::add("FriendshipAcceptedByMe",
                    notification["substitutions"], payload);
            }
            else
            {
                LL_WARNS("Friendship") << "Failed to accept friendship offer, neither capability nor transaction id are accessible" << LL_ENDL;
            }
		    break;
	    }
	    case 1: // Decline
	    // fall-through
	    case 2: // Send IM - decline and start IM session
		    {
				LLUIUsage::instance().logCommand("Agent.DeclineFriendship");
			    // decline
			    // We no longer notify other viewers, but we DO still send
                // the rejection to the simulator to delete the pending userop.
                std::string url = gAgent.getRegionCapability("DeclineFriendship");
                // <FS:Ansariel> This only seems to work for offline FRs if FSUseReadOfflineMsgsCap has been used
                if (!gSavedSettings.getBOOL("FSUseReadOfflineMsgsCap"))
                {
                    url = "";
                }
                // </FS:Ansariel>
                LL_DEBUGS("Friendship") << "Cap string: " << url << LL_ENDL;
                if (!url.empty() && payload.has("online") && payload["online"].asBoolean() == false)
                {
                    LL_DEBUGS("Friendship") << "Declining friendship via capability" << LL_ENDL;
                    LLCoros::instance().launch("LLMessageSystem::declineFriendshipOffer",
                        boost::bind(decline_friendship_coro, url, notification, option));
                }
                else if (payload.has("session_id") && payload["session_id"].asUUID().notNull())
                {
                    LL_DEBUGS("Friendship") << "Declining friendship via viewer message" << LL_ENDL;
                    msg->newMessageFast(_PREHASH_DeclineFriendship);
                    msg->nextBlockFast(_PREHASH_AgentData);
                    msg->addUUIDFast(_PREHASH_AgentID, gAgent.getID());
                    msg->addUUIDFast(_PREHASH_SessionID, gAgent.getSessionID());
                    msg->nextBlockFast(_PREHASH_TransactionBlock);
                    msg->addUUIDFast(_PREHASH_TransactionID, payload["session_id"]);
                    msg->sendReliable(LLHost(payload["sender"].asString()));

                    if (option == 1) // due to fall-through
                    {
                        LLNotificationsUtil::add("FriendshipDeclinedByMe",
                            notification["substitutions"], payload);
                    }
                    else if (option == 2)
                    {
                        // start IM session
                        LLAvatarActions::startIM(payload["from_id"].asUUID());
                    }
                }
                else
                {
                    LL_WARNS("Friendship") << "Failed to decline friendship offer, neither capability nor transaction id are accessible" << LL_ENDL;
                }
	    }
	    default:
		    // close button probably, possibly timed out
		    break;
	    }
		// TODO: this set of calls has undesirable behavior under Windows OS (CHUI-985):
		// here appears three additional toasts instead one modified
		// need investigation and fix

// <FS:Ansariel> [FS communication UI] Commenting out CHUI-112;
//               Reposting the notification form will squeeze it somewhere
//               within the IM floater and we don't need it for our comm. UI.
//	    // LLNotificationFormPtr modified_form(new LLNotificationForm(*notification_ptr->getForm()));
//	    // modified_form->setElementEnabled("Accept", false);
//	    // modified_form->setElementEnabled("Decline", false);
//	    // notification_ptr->updateForm(modified_form);
//	    // notification_ptr->repost();
//// [SL:KB] - Patch: UI-Notifications | Checked: 2013-05-09 (Catznip-3.5)
//		// Assume that any offer notification with "getCanBeStored() == true" is the result of RLVa routing it to the notifcation syswell
//		//*const*/ LLNotificationsUI::LLScreenChannel* pChannel = LLNotificationsUI::LLChannelManager::instance().getNotificationScreenChannel();
//		//*const*/ LLNotificationsUI::LLToast* pToast = (pChannel) ? pChannel->getToastByNotificationID(notification["id"].asUUID()) : NULL;
//		//if ( (!pToast) || (!pToast->getCanBeStored()) )
//		//{
//// [/SL:KB]
//		//	notification_ptr->repost();
// </FS:Ansariel>
    }

	return false;
}
static LLNotificationFunctorRegistration friendship_offer_callback_reg("OfferFriendship", friendship_offer_callback);
static LLNotificationFunctorRegistration friendship_offer_callback_reg_nm("OfferFriendshipNoMessage", friendship_offer_callback);

// Functions
//

void give_money(const LLUUID& uuid, LLViewerRegion* region, S32 amount, BOOL is_group,
				S32 trx_type, const std::string& desc)
{
	if(0 == amount || !region) return;
	amount = abs(amount);
	LL_INFOS("Messaging") << "give_money(" << uuid << "," << amount << ")"<< LL_ENDL;
	if(can_afford_transaction(amount))
	{
		if (uuid.isNull())
		{
			LL_WARNS() << "Failed to send L$ gift to to Null UUID." << LL_ENDL;
			return;
		}
//		gStatusBar->debitBalance(amount);
		LLMessageSystem* msg = gMessageSystem;
		msg->newMessageFast(_PREHASH_MoneyTransferRequest);
		msg->nextBlockFast(_PREHASH_AgentData);
		msg->addUUIDFast(_PREHASH_AgentID, gAgent.getID());
        msg->addUUIDFast(_PREHASH_SessionID, gAgent.getSessionID());
		msg->nextBlockFast(_PREHASH_MoneyData);
		msg->addUUIDFast(_PREHASH_SourceID, gAgent.getID() );
		msg->addUUIDFast(_PREHASH_DestID, uuid);
		msg->addU8Fast(_PREHASH_Flags, pack_transaction_flags(FALSE, is_group));
		msg->addS32Fast(_PREHASH_Amount, amount);
		msg->addU8Fast(_PREHASH_AggregatePermNextOwner, (U8)LLAggregatePermissions::AP_EMPTY);
		msg->addU8Fast(_PREHASH_AggregatePermInventory, (U8)LLAggregatePermissions::AP_EMPTY);
		msg->addS32Fast(_PREHASH_TransactionType, trx_type );
		msg->addStringFast(_PREHASH_Description, desc);
		msg->sendReliable(region->getHost());
	}
	else
	{
		LLStringUtil::format_map_t args;
		args["AMOUNT"] = llformat("%d", amount);
		LLBuyCurrencyHTML::openCurrencyFloater( LLTrans::getString("giving", args), amount );
	}
}

void send_complete_agent_movement(const LLHost& sim_host)
{
	LL_DEBUGS("Teleport", "Messaging") << "Sending CompleteAgentMovement to sim_host " << sim_host << LL_ENDL;
	LLMessageSystem* msg = gMessageSystem;
	msg->newMessageFast(_PREHASH_CompleteAgentMovement);
	msg->nextBlockFast(_PREHASH_AgentData);
	msg->addUUIDFast(_PREHASH_AgentID, gAgent.getID());
	msg->addUUIDFast(_PREHASH_SessionID, gAgent.getSessionID());
	msg->addU32Fast(_PREHASH_CircuitCode, msg->mOurCircuitCode);
	msg->sendReliable(sim_host);
}

void process_logout_reply(LLMessageSystem* msg, void**)
{
	// The server has told us it's ok to quit.
	LL_DEBUGS("Messaging") << "process_logout_reply" << LL_ENDL;

	LLUUID agent_id;
	msg->getUUID("AgentData", "AgentID", agent_id);
	LLUUID session_id;
	msg->getUUID("AgentData", "SessionID", session_id);
	if((agent_id != gAgent.getID()) || (session_id != gAgent.getSessionID()))
	{
		LL_WARNS("Messaging") << "Bogus Logout Reply" << LL_ENDL;
	}

	LLInventoryModel::update_map_t parents;
	S32 count = msg->getNumberOfBlocksFast( _PREHASH_InventoryData );
	for(S32 i = 0; i < count; ++i)
	{
		LLUUID item_id;
		msg->getUUIDFast(_PREHASH_InventoryData, _PREHASH_ItemID, item_id, i);

		if( (1 == count) && item_id.isNull() )
		{
			// Detect dummy item.  Indicates an empty list.
			break;
		}

		// We do not need to track the asset ids, just account for an
		// updated inventory version.
		LL_INFOS("Messaging") << "process_logout_reply itemID=" << item_id << LL_ENDL;
		LLInventoryItem* item = gInventory.getItem( item_id );
		if( item )
		{
			parents[item->getParentUUID()] = 0;
			gInventory.addChangedMask(LLInventoryObserver::INTERNAL, item_id);
		}
		else
		{
			LL_INFOS("Messaging") << "process_logout_reply item not found: " << item_id << LL_ENDL;
		}
	}
    LLAppViewer::instance()->forceQuit();
}

void process_layer_data(LLMessageSystem *mesgsys, void **user_data)
{
	LLViewerRegion *regionp = LLWorld::getInstance()->getRegion(mesgsys->getSender());

	LL_DEBUGS_ONCE("SceneLoadTiming") << "Received layer data" << LL_ENDL;

	if(!regionp)
	{
		LL_WARNS() << "Invalid region for layer data." << LL_ENDL;
		return;
	}
	S32 size;
	S8 type;

	mesgsys->getS8Fast(_PREHASH_LayerID, _PREHASH_Type, type);
	size = mesgsys->getSizeFast(_PREHASH_LayerData, _PREHASH_Data);
	if (0 == size)
	{
		LL_WARNS("Messaging") << "Layer data has zero size." << LL_ENDL;
		return;
	}
	if (size < 0)
	{
		// getSizeFast() is probably trying to tell us about an error
		LL_WARNS("Messaging") << "getSizeFast() returned negative result: "
			<< size
			<< LL_ENDL;
		return;
	}
	U8 *datap = new U8[size];
	mesgsys->getBinaryDataFast(_PREHASH_LayerData, _PREHASH_Data, datap, size);
	LLVLData *vl_datap = new LLVLData(regionp, type, datap, size);
	if (mesgsys->getReceiveCompressedSize())
	{
		gVLManager.addLayerData(vl_datap, (S32Bytes)mesgsys->getReceiveCompressedSize());
	}
	else
	{
		gVLManager.addLayerData(vl_datap, (S32Bytes)mesgsys->getReceiveSize());
	}
}

// S32 exported_object_count = 0;
// S32 exported_image_count = 0;
// S32 current_object_count = 0;
// S32 current_image_count = 0;

// extern LLNotifyBox *gExporterNotify;
// extern LLUUID gExporterRequestID;
// extern std::string gExportDirectory;

// extern LLUploadDialog *gExportDialog;

// std::string gExportedFile;

// std::map<LLUUID, std::string> gImageChecksums;

// void export_complete()
// {
// 		LLUploadDialog::modalUploadFinished();
// 		gExporterRequestID.setNull();
// 		gExportDirectory = "";

// 		LLFILE* fXML = LLFile::fopen(gExportedFile, "rb");		/* Flawfinder: ignore */
// 		fseek(fXML, 0, SEEK_END);
// 		long length = ftell(fXML);
// 		fseek(fXML, 0, SEEK_SET);
// 		U8 *buffer = new U8[length + 1];
// 		size_t nread = fread(buffer, 1, length, fXML);
// 		if (nread < (size_t) length)
// 		{
// 			LL_WARNS("Messaging") << "Short read" << LL_ENDL;
// 		}
// 		buffer[nread] = '\0';
// 		fclose(fXML);

// 		char *pos = (char *)buffer;
// 		while ((pos = strstr(pos+1, "<sl:image ")) != 0)
// 		{
// 			char *pos_check = strstr(pos, "checksum=\"");

// 			if (pos_check)
// 			{
// 				char *pos_uuid = strstr(pos_check, "\">");

// 				if (pos_uuid)
// 				{
// 					char image_uuid_str[UUID_STR_SIZE];		/* Flawfinder: ignore */
// 					memcpy(image_uuid_str, pos_uuid+2, UUID_STR_SIZE-1);		/* Flawfinder: ignore */
// 					image_uuid_str[UUID_STR_SIZE-1] = 0;
					
// 					LLUUID image_uuid(image_uuid_str);

// 					LL_INFOS("Messaging") << "Found UUID: " << image_uuid << LL_ENDL;

// 					std::map<LLUUID, std::string>::iterator itor = gImageChecksums.find(image_uuid);
// 					if (itor != gImageChecksums.end())
// 					{
// 						LL_INFOS("Messaging") << "Replacing with checksum: " << itor->second << LL_ENDL;
// 						if (!itor->second.empty())
// 						{
// 							memcpy(&pos_check[10], itor->second.c_str(), 32);		/* Flawfinder: ignore */
// 						}
// 					}
// 				}
// 			}
// 		}

// 		LLFILE* fXMLOut = LLFile::fopen(gExportedFile, "wb");		/* Flawfinder: ignore */
// 		if (fwrite(buffer, 1, length, fXMLOut) != length)
// 		{
// 			LL_WARNS("Messaging") << "Short write" << LL_ENDL;
// 		}
// 		fclose(fXMLOut);

// 		delete [] buffer;
// }


// void exported_item_complete(const LLTSCode status, void *user_data)
// {
// 	//std::string *filename = (std::string *)user_data;

// 	if (status < LLTS_OK)
// 	{
// 		LL_WARNS("Messaging") << "Export failed!" << LL_ENDL;
// 	}
// 	else
// 	{
// 		++current_object_count;
// 		if (current_image_count == exported_image_count && current_object_count == exported_object_count)
// 		{
// 			LL_INFOS("Messaging") << "*** Export complete ***" << LL_ENDL;

// 			export_complete();
// 		}
// 		else
// 		{
// 			gExportDialog->setMessage(llformat("Exported %d/%d object files, %d/%d textures.", current_object_count, exported_object_count, current_image_count, exported_image_count));
// 		}
// 	}
// }

// struct exported_image_info
// {
// 	LLUUID image_id;
// 	std::string filename;
// 	U32 image_num;
// };

// void exported_j2c_complete(const LLTSCode status, void *user_data)
// {
// 	exported_image_info *info = (exported_image_info *)user_data;
// 	LLUUID image_id = info->image_id;
// 	U32 image_num = info->image_num;
// 	std::string filename = info->filename;
// 	delete info;

// 	if (status < LLTS_OK)
// 	{
// 		LL_WARNS("Messaging") << "Image download failed!" << LL_ENDL;
// 	}
// 	else
// 	{
// 		LLFILE* fIn = LLFile::fopen(filename, "rb");		/* Flawfinder: ignore */
// 		if (fIn) 
// 		{
// 			LLPointer<LLImageJ2C> ImageUtility = new LLImageJ2C;
// 			LLPointer<LLImageTGA> TargaUtility = new LLImageTGA;

// 			fseek(fIn, 0, SEEK_END);
// 			S32 length = ftell(fIn);
// 			fseek(fIn, 0, SEEK_SET);
// 			U8 *buffer = ImageUtility->allocateData(length);
// 			if (fread(buffer, 1, length, fIn) != length)
// 			{
// 				LL_WARNS("Messaging") << "Short read" << LL_ENDL;
// 			}
// 			fclose(fIn);
// 			LLFile::remove(filename);

// 			// Convert to TGA
// 			LLPointer<LLImageRaw> image = new LLImageRaw();

// 			ImageUtility->updateData();
// 			ImageUtility->decode(image, 100000.0f);
			
// 			TargaUtility->encode(image);
// 			U8 *data = TargaUtility->getData();
// 			S32 data_size = TargaUtility->getDataSize();

// 			std::string file_path = gDirUtilp->getDirName(filename);
			
// 			std::string output_file = llformat("%s/image-%03d.tga", file_path.c_str(), image_num);//filename;
// 			//S32 name_len = output_file.length();
// 			//strcpy(&output_file[name_len-3], "tga");
// 			LLFILE* fOut = LLFile::fopen(output_file, "wb");		/* Flawfinder: ignore */
// 			char md5_hash_string[33];		/* Flawfinder: ignore */
// 			strcpy(md5_hash_string, "00000000000000000000000000000000");		/* Flawfinder: ignore */
// 			if (fOut)
// 			{
// 				if (fwrite(data, 1, data_size, fOut) != data_size)
// 				{
// 					LL_WARNS("Messaging") << "Short write" << LL_ENDL;
// 				}
// 				fseek(fOut, 0, SEEK_SET);
// 				fclose(fOut);
// 				fOut = LLFile::fopen(output_file, "rb");		/* Flawfinder: ignore */
// 				LLMD5 my_md5_hash(fOut);
// 				my_md5_hash.hex_digest(md5_hash_string);
// 			}

// 			gImageChecksums.insert(std::pair<LLUUID, std::string>(image_id, md5_hash_string));
// 		}
// 	}

// 	++current_image_count;
// 	if (current_image_count == exported_image_count && current_object_count == exported_object_count)
// 	{
// 		LL_INFOS("Messaging") << "*** Export textures complete ***" << LL_ENDL;
// 			export_complete();
// 	}
// 	else
// 	{
// 		gExportDialog->setMessage(llformat("Exported %d/%d object files, %d/%d textures.", current_object_count, exported_object_count, current_image_count, exported_image_count));
// 	}
//}

void process_derez_ack(LLMessageSystem*, void**)
{
	if(gViewerWindow) gViewerWindow->getWindow()->decBusyCount();
}

void process_places_reply(LLMessageSystem* msg, void** data)
{
	LLUUID query_id;

	msg->getUUID("AgentData", "QueryID", query_id);
	if (query_id.isNull())
	{
		LLFloaterLandHoldings::processPlacesReply(msg, data);
	}
	else if(gAgent.isInGroup(query_id))
	{
		LLPanelGroupLandMoney::processPlacesReply(msg, data);
	}
	else
	{
		LL_WARNS("Messaging") << "Got invalid PlacesReply message" << LL_ENDL;
	}
}

void send_sound_trigger(const LLUUID& sound_id, F32 gain)
{
	if (sound_id.isNull() || gAgent.getRegion() == NULL)
	{
		// disconnected agent or zero guids don't get sent (no sound)
		return;
	}

	LLMessageSystem* msg = gMessageSystem;
	msg->newMessageFast(_PREHASH_SoundTrigger);
	msg->nextBlockFast(_PREHASH_SoundData);
	msg->addUUIDFast(_PREHASH_SoundID, sound_id);
	// Client untrusted, ids set on sim
	msg->addUUIDFast(_PREHASH_OwnerID, LLUUID::null );
	msg->addUUIDFast(_PREHASH_ObjectID, LLUUID::null );
	msg->addUUIDFast(_PREHASH_ParentID, LLUUID::null );

	msg->addU64Fast(_PREHASH_Handle, gAgent.getRegion()->getHandle());

	LLVector3 position = gAgent.getPositionAgent();
	msg->addVector3Fast(_PREHASH_Position, position);
	msg->addF32Fast(_PREHASH_Gain, gain);

	gAgent.sendMessage();
}

static LLSD sSavedGroupInvite;
static LLSD sSavedResponse;

void response_group_invitation_coro(std::string url, LLUUID group_id, bool notify_and_update)
{
    if (url.empty())
    {
        LL_WARNS("GroupInvite") << "Empty capability!" << LL_ENDL;
        return;
    }

    LLCore::HttpRequest::policy_t httpPolicy(LLCore::HttpRequest::DEFAULT_POLICY_ID);
    LLCoreHttpUtil::HttpCoroutineAdapter::ptr_t
        httpAdapter(new LLCoreHttpUtil::HttpCoroutineAdapter("responseGroupInvitation", httpPolicy));
    LLCore::HttpRequest::ptr_t httpRequest(new LLCore::HttpRequest);

    LLSD payload;
    payload["group"] = group_id;

    LLSD result = httpAdapter->postAndSuspend(httpRequest, url, payload);

    LLSD httpResults = result[LLCoreHttpUtil::HttpCoroutineAdapter::HTTP_RESULTS];
    LLCore::HttpStatus status = LLCoreHttpUtil::HttpCoroutineAdapter::getStatusFromLLSD(httpResults);

    if (!status)
    {
        LL_WARNS("GroupInvite") << "HTTP status, " << status.toTerseString() <<
            ". Group " << group_id << " invitation response processing failed." << LL_ENDL;
    }
    else
    {
        if (!result.has("success") || result["success"].asBoolean() == false)
        {
            LL_WARNS("GroupInvite") << "Server failed to process group " << group_id << " invitation response. " << httpResults << LL_ENDL;
        }
        else
        {
            LL_DEBUGS("GroupInvite") << "Successfully sent response to group " << group_id << " invitation" << LL_ENDL;
            if (notify_and_update)
            {
                gAgent.sendAgentDataUpdateRequest();

                LLGroupMgr::getInstance()->clearGroupData(group_id);
                // refresh the floater for this group, if any.
                LLGroupActions::refresh(group_id);
            }
        }
    }
}

void send_join_group_response(LLUUID group_id, LLUUID transaction_id, bool accept_invite, S32 fee, bool use_offline_cap, LLSD &payload)
{
    if (accept_invite && fee > 0)
    {
        // If there is a fee to join this group, make
        // sure the user is sure they want to join.
            LLSD args;
            args["COST"] = llformat("%d", fee);
            // Set the fee for next time to 0, so that we don't keep
            // asking about a fee.
            LLSD next_payload = payload;
            next_payload["fee"] = 0;
            LLNotificationsUtil::add("JoinGroupCanAfford",
                args,
                next_payload);
    }
    else if (use_offline_cap)
    {
        std::string url;
        if (accept_invite)
        {
            url = gAgent.getRegionCapability("AcceptGroupInvite");
        }
        else
        {
            url = gAgent.getRegionCapability("DeclineGroupInvite");
        }

        if (!url.empty())
        {
            LL_DEBUGS("GroupInvite") << "Capability url: " << url << LL_ENDL;
            LLCoros::instance().launch("LLMessageSystem::acceptGroupInvitation",
                boost::bind(response_group_invitation_coro, url, group_id, accept_invite));
        }
        else
        {
            // if sim has no this cap, we can do nothing - regular request will fail
            LL_WARNS("GroupInvite") << "No capability, can't reply to offline invitation!" << LL_ENDL;
        }
    }
    else
    {
        LL_DEBUGS("GroupInvite") << "Replying to group invite via IM message" << LL_ENDL;

        EInstantMessage type = accept_invite ? IM_GROUP_INVITATION_ACCEPT : IM_GROUP_INVITATION_DECLINE;

		if (accept_invite)
		{
			LLUIUsage::instance().logCommand("Group.Join");
		}

        send_improved_im(group_id,
            std::string("name"),
            std::string("message"),
            IM_ONLINE,
            type,
            transaction_id);
    }
}

void send_join_group_response(LLUUID group_id, LLUUID transaction_id, bool accept_invite, S32 fee, bool use_offline_cap)
{
    LLSD payload;
    if (accept_invite)
    {
        payload["group_id"] = group_id;
        payload["transaction_id"] =  transaction_id;
        payload["fee"] =  fee;
        payload["use_offline_cap"] = use_offline_cap;
    }
    send_join_group_response(group_id, transaction_id, accept_invite, fee, use_offline_cap, payload);
}

bool join_group_response(const LLSD& notification, const LLSD& response)
{
//	A bit of variable saving and restoring is used to deal with the case where your group list is full and you
//	receive an invitation to another group.  The data from that invitation is stored in the sSaved
//	variables.  If you then drop a group and click on the Join button the stored data is restored and used
//	to join the group.
	LLSD notification_adjusted = notification;
	LLSD response_adjusted = response;

	std::string action = notification["name"];

//	Storing all the information by group id allows for the rare case of being at your maximum
//	group count and receiving more than one invitation.
	std::string id = notification_adjusted["payload"]["group_id"].asString();

	if ("JoinGroup" == action || "JoinGroupCanAfford" == action)
	{
		sSavedGroupInvite[id] = notification;
		sSavedResponse[id] = response;
	}
	else if ("JoinedTooManyGroupsMember" == action)
	{
		S32 opt = LLNotificationsUtil::getSelectedOption(notification, response);
		if (0 == opt) // Join button pressed
		{
			notification_adjusted = sSavedGroupInvite[id];
			response_adjusted = sSavedResponse[id];
		}
	}

	S32 option = LLNotificationsUtil::getSelectedOption(notification_adjusted, response_adjusted);
	bool accept_invite = false;

	LLUUID group_id = notification_adjusted["payload"]["group_id"].asUUID();
	LLUUID transaction_id = notification_adjusted["payload"]["transaction_id"].asUUID();
	std::string name = notification_adjusted["payload"]["name"].asString();
	std::string message = notification_adjusted["payload"]["message"].asString();
	S32 fee = notification_adjusted["payload"]["fee"].asInteger();
	U8 use_offline_cap = notification_adjusted["payload"]["use_offline_cap"].asInteger();

	if (option == 2 && !group_id.isNull())
	{
		LLGroupActions::show(group_id);
		LLSD args;
		args["MESSAGE"] = message;

		// <FS:PP> Option to block/reject all group invites
		// LLNotificationsUtil::add("JoinGroup", args, notification_adjusted["payload"]);
		if (gSavedPerAccountSettings.getBOOL("FSRejectAllGroupInvitesMode"))
		{
			LL_INFOS("Messaging") << "Group invite automatically rejected because of the user setting..." << LL_ENDL;
		}
		else
		{
			make_ui_sound("UISndGroupInvitation"); // <FS:PP> Group invitation sound
			LLNotificationsUtil::add("JoinGroup", args, notification_adjusted["payload"]);
		}
		// </FS:PP>

		return false;
	}

	if(option == 0 && !group_id.isNull())
	{
		// check for promotion or demotion.
		S32 max_groups = LLAgentBenefitsMgr::current().getGroupMembershipLimit();
		if(gAgent.isInGroup(group_id)) ++max_groups;

		// [CR] FIRE-12229
		//if(gAgent.mGroups.size() < max_groups)
		if(!max_groups || gAgent.mGroups.size() < max_groups)
		// [/CR] FIRE-12229
		{
			accept_invite = true;
		}
		else
		{
			LLSD args;
			args["NAME"] = name;
			LLNotificationsUtil::add("JoinedTooManyGroupsMember", args, notification_adjusted["payload"]);
			return false;
		}
	}
	send_join_group_response(group_id, transaction_id, accept_invite, fee, use_offline_cap, notification_adjusted["payload"]);

	sSavedGroupInvite[id] = LLSD::emptyMap();
	sSavedResponse[id] = LLSD::emptyMap();

	return false;
}

static void highlight_inventory_objects_in_panel(const std::vector<LLUUID>& items, LLInventoryPanel *inventory_panel)
{
	if (NULL == inventory_panel) return;

	for (std::vector<LLUUID>::const_iterator item_iter = items.begin();
		item_iter != items.end();
		++item_iter)
	{
		const LLUUID& item_id = (*item_iter);
		if(!highlight_offered_object(item_id))
		{
			continue;
		}

		LLInventoryObject* item = gInventory.getObject(item_id);
		llassert(item);
		if (!item) {
			continue;
		}

		LL_DEBUGS("Inventory_Move") << "Highlighting inventory item: " << item->getName() << ", " << item_id  << LL_ENDL;
		LLFolderView* fv = inventory_panel->getRootFolder();
		if (fv)
		{
			LLFolderViewItem* fv_item = inventory_panel->getItemByID(item_id);
			if (fv_item)
			{
				LLFolderViewItem* fv_folder = fv_item->getParentFolder();
				if (fv_folder)
				{
					// Parent folders can be different in case of 2 consecutive drag and drop
					// operations when the second one is started before the first one completes.
					LL_DEBUGS("Inventory_Move") << "Open folder: " << fv_folder->getName() << LL_ENDL;
					fv_folder->setOpen(TRUE);
					if (fv_folder->isSelected())
					{
						fv->changeSelection(fv_folder, FALSE);
					}
				}
				fv->changeSelection(fv_item, TRUE);
			}
		}
	}
}

static LLNotificationFunctorRegistration jgr_1("JoinGroup", join_group_response);
static LLNotificationFunctorRegistration jgr_2("JoinedTooManyGroupsMember", join_group_response);
static LLNotificationFunctorRegistration jgr_3("JoinGroupCanAfford", join_group_response);

//-----------------------------------------------------------------------------
// Instant Message
//-----------------------------------------------------------------------------
// <FS:Ansariel> Moved to header; needed in llimprocessing.cpp
//class LLOpenAgentOffer : public LLInventoryFetchItemsObserver
//{
//public:
//	LLOpenAgentOffer(const LLUUID& object_id,
//					 const std::string& from_name) : 
//		LLInventoryFetchItemsObserver(object_id),
//		mFromName(from_name) {}
//	/*virtual*/ void startFetch()
//	{
//		for (uuid_vec_t::const_iterator it = mIDs.begin(); it < mIDs.end(); ++it)
//		{
//			LLViewerInventoryCategory* cat = gInventory.getCategory(*it);
//			if (cat)
//			{
//				mComplete.push_back((*it));
//			}
//		}
//		LLInventoryFetchItemsObserver::startFetch();
//	}
//	/*virtual*/ void done()
//	{
//		open_inventory_offer(mComplete, mFromName);
//		gInventory.removeObserver(this);
//		delete this;
//	}
//private:
//	std::string mFromName;
//};
// </FS:Ansariel>

/**
 * Class to observe adding of new items moved from the world to user's inventory to select them in inventory.
 *
 * We can't create it each time items are moved because "drop" event is sent separately for each
 * element even while multi-dragging. We have to have the only instance of the observer. See EXT-4347.
 */
class LLViewerInventoryMoveFromWorldObserver : public LLInventoryAddItemByAssetObserver
{
public:
	LLViewerInventoryMoveFromWorldObserver()
		: LLInventoryAddItemByAssetObserver()
	{

	}

	void setMoveIntoFolderID(const LLUUID& into_folder_uuid) {mMoveIntoFolderID = into_folder_uuid; }

private:
	/*virtual */void onAssetAdded(const LLUUID& asset_id)
	{
		// Store active Inventory panel.
		if (LLInventoryPanel::getActiveInventoryPanel())
		{
			mActivePanel = LLInventoryPanel::getActiveInventoryPanel()->getHandle();
		}

		// Store selected items (without destination folder)
		mSelectedItems.clear();
		if (LLInventoryPanel::getActiveInventoryPanel())
		{
			std::set<LLFolderViewItem*> selection =    LLInventoryPanel::getActiveInventoryPanel()->getRootFolder()->getSelectionList();
			for (std::set<LLFolderViewItem*>::iterator it = selection.begin(),    end_it = selection.end();
				it != end_it;
				++it)
			{
				mSelectedItems.insert(static_cast<LLFolderViewModelItemInventory*>((*it)->getViewModelItem())->getUUID());
			}
		}
		mSelectedItems.erase(mMoveIntoFolderID);
	}

	/**
	 * Selects added inventory items watched by their Asset UUIDs if selection was not changed since
	 * all items were started to watch (dropped into a folder).
	 */
	void done()
	{
		LLInventoryPanel* active_panel = dynamic_cast<LLInventoryPanel*>(mActivePanel.get());

		// if selection is not changed since watch started lets hightlight new items.
		if (active_panel && !isSelectionChanged())
		{
			LL_DEBUGS("Inventory_Move") << "Selecting new items..." << LL_ENDL;
			active_panel->clearSelection();
			highlight_inventory_objects_in_panel(mAddedItems, active_panel);
		}
	}

	/**
	 * Returns true if selected inventory items were changed since moved inventory items were started to watch.
	 */
	bool isSelectionChanged()
	{	
		LLInventoryPanel* active_panel = LLInventoryPanel::getActiveInventoryPanel();

		if (NULL == active_panel)
		{
			return true;
		}

		// get selected items (without destination folder)
		selected_items_t selected_items;
 		
		std::set<LLFolderViewItem*> selection = active_panel->getRootFolder()->getSelectionList();
		for (std::set<LLFolderViewItem*>::iterator it = selection.begin(),    end_it = selection.end();
			it != end_it;
			++it)
		{
			selected_items.insert(static_cast<LLFolderViewModelItemInventory*>((*it)->getViewModelItem())->getUUID());
		}
		selected_items.erase(mMoveIntoFolderID);

		// compare stored & current sets of selected items
		selected_items_t different_items;
		std::set_symmetric_difference(mSelectedItems.begin(), mSelectedItems.end(),
			selected_items.begin(), selected_items.end(), std::inserter(different_items, different_items.begin()));

		LL_DEBUGS("Inventory_Move") << "Selected firstly: " << mSelectedItems.size()
			<< ", now: " << selected_items.size() << ", difference: " << different_items.size() << LL_ENDL;

		return different_items.size() > 0;
	}

	LLHandle<LLPanel> mActivePanel;
	typedef std::set<LLUUID> selected_items_t;
	selected_items_t mSelectedItems;

	/**
	 * UUID of FolderViewFolder into which watched items are moved.
	 *
	 * Destination FolderViewFolder becomes selected while mouse hovering (when dragged items are dropped).
	 * 
	 * If mouse is moved out it set unselected and number of selected items is changed 
	 * even if selected items in Inventory stay the same.
	 * So, it is used to update stored selection list.
	 *
	 * @see onAssetAdded()
	 * @see isSelectionChanged()
	 */
	LLUUID mMoveIntoFolderID;
};

LLViewerInventoryMoveFromWorldObserver* gInventoryMoveObserver = NULL;

void set_dad_inventory_item(LLInventoryItem* inv_item, const LLUUID& into_folder_uuid)
{
	start_new_inventory_observer();

	gInventoryMoveObserver->setMoveIntoFolderID(into_folder_uuid);
	gInventoryMoveObserver->watchAsset(inv_item->getAssetUUID());
}


/**
 * Class to observe moving of items and to select them in inventory.
 *
 * Used currently for dragging from inbox to regular inventory folders
 */

class LLViewerInventoryMoveObserver : public LLInventoryObserver
{
public:

	LLViewerInventoryMoveObserver(const LLUUID& object_id)
		: LLInventoryObserver()
		, mObjectID(object_id)
	{
		if (LLInventoryPanel::getActiveInventoryPanel())
		{
			mActivePanel = LLInventoryPanel::getActiveInventoryPanel()->getHandle();
		}
	}

	virtual ~LLViewerInventoryMoveObserver() {}
	virtual void changed(U32 mask);
	
private:
	LLUUID mObjectID;
	LLHandle<LLPanel> mActivePanel;

};

void LLViewerInventoryMoveObserver::changed(U32 mask)
{
	LLInventoryPanel* active_panel = dynamic_cast<LLInventoryPanel*>(mActivePanel.get());

	if (NULL == active_panel)
	{
		gInventory.removeObserver(this);
		return;
	}

	if((mask & (LLInventoryObserver::STRUCTURE)) != 0)
	{
		const std::set<LLUUID>& changed_items = gInventory.getChangedIDs();

		std::set<LLUUID>::const_iterator id_it = changed_items.begin();
		std::set<LLUUID>::const_iterator id_end = changed_items.end();
		for (;id_it != id_end; ++id_it)
		{
			if ((*id_it) == mObjectID)
			{
				active_panel->clearSelection();			
				std::vector<LLUUID> items;
				items.push_back(mObjectID);
				highlight_inventory_objects_in_panel(items, active_panel);
				active_panel->getRootFolder()->scrollToShowSelection();
				
				gInventory.removeObserver(this);
				break;
			}
		}
	}
}

void set_dad_inbox_object(const LLUUID& object_id)
{
	LLViewerInventoryMoveObserver* move_observer = new LLViewerInventoryMoveObserver(object_id);
	gInventory.addObserver(move_observer);
}

//unlike the FetchObserver for AgentOffer, we only make one 
//instance of the AddedObserver for TaskOffers
//and it never dies.  We do this because we don't know the UUID of 
//task offers until they are accepted, so we don't wouldn't 
//know what to watch for, so instead we just watch for all additions.
class LLOpenTaskOffer : public LLInventoryAddedObserver
{
protected:
	/*virtual*/ void done()
	{
		uuid_vec_t added;
		for(uuid_set_t::const_iterator it = gInventory.getAddedIDs().begin(); it != gInventory.getAddedIDs().end(); ++it)
		{
			added.push_back(*it);
		}
		for (uuid_vec_t::iterator it = added.begin(); it != added.end();)
		{
			const LLUUID& item_uuid = *it;
			bool was_moved = false;
			LLInventoryObject* added_object = gInventory.getObject(item_uuid);
			if (added_object)
			{
				// cast to item to get Asset UUID
				LLInventoryItem* added_item = dynamic_cast<LLInventoryItem*>(added_object);
				if (added_item)
				{
					const LLUUID& asset_uuid = added_item->getAssetUUID();
					if (gInventoryMoveObserver->isAssetWatched(asset_uuid))
					{
						LL_DEBUGS("Inventory_Move") << "Found asset UUID: " << asset_uuid << LL_ENDL;
						was_moved = true;
					}
					// <FS:Ansariel> We might end up here if LLFriendCardsManager tries to sync the friend cards at login
					//               and that might pop up the inventory window for extra annoyance -> silence this!
					else if (added_item->getActualType() == LLAssetType::AT_CALLINGCARD)
					{
						if (LLFriendCardsManager::instance().isAvatarDataStored(added_item->getCreatorUUID()))
						{
							LL_DEBUGS("FriendCard") << "Skipping added calling card from friend cards sync: " << added_item->getCreatorUUID().asString() << LL_ENDL;
							was_moved = true;
						}
					}
					// </FS:Ansariel>
				}
			}

			if (was_moved)
			{
				it = added.erase(it);
			}
			else ++it;
		}

		// <FS:Ansariel> Moved check out of check_offer_throttle
		//open_inventory_offer(added, "");
		if (gSavedSettings.getBOOL("ShowNewInventory"))
		{
			open_inventory_offer(added, "");
		}
		else if (!added.empty() && gSavedSettings.getBOOL("ShowInInventory") && highlight_offered_object(added.back()))
		{
			LLInventoryPanel::openInventoryPanelAndSetSelection(TRUE, added.back());
		}
		// </FS:Ansariel>
	}
 };

class LLOpenTaskGroupOffer : public LLInventoryAddedObserver
{
protected:
	/*virtual*/ void done()
	{
		uuid_vec_t added;
		for(uuid_set_t::const_iterator it = gInventory.getAddedIDs().begin(); it != gInventory.getAddedIDs().end(); ++it)
		{
			added.push_back(*it);
		}

		// <FS:Ansariel> Moved check out of check_offer_throttle
		//open_inventory_offer(added, "group_offer");
		if (gSavedSettings.getBOOL("ShowNewInventory"))
		{
			open_inventory_offer(added, "group_offer");
		}
		else if (!added.empty() && gSavedSettings.getBOOL("ShowInInventory"))
		{
			LLInventoryPanel::openInventoryPanelAndSetSelection(TRUE, added.back());
		}
		// </FS:Ansariel>
		gInventory.removeObserver(this);
		delete this;
	}
};

//one global instance to bind them
LLOpenTaskOffer* gNewInventoryObserver=NULL;
class LLNewInventoryHintObserver : public LLInventoryAddedObserver
{
protected:
	/*virtual*/ void done()
	{
		LLFirstUse::newInventory();
	}
};

LLNewInventoryHintObserver* gNewInventoryHintObserver=NULL;

void start_new_inventory_observer()
{
	if (!gNewInventoryObserver) //task offer observer 
	{
		// Observer is deleted by gInventory
		gNewInventoryObserver = new LLOpenTaskOffer;
		gInventory.addObserver(gNewInventoryObserver);
	}

	if (!gInventoryMoveObserver) //inventory move from the world observer 
	{
		// Observer is deleted by gInventory
		gInventoryMoveObserver = new LLViewerInventoryMoveFromWorldObserver;
		gInventory.addObserver(gInventoryMoveObserver);
	}

	if (!gNewInventoryHintObserver)
	{
		// Observer is deleted by gInventory
		gNewInventoryHintObserver = new LLNewInventoryHintObserver();
		gInventory.addObserver(gNewInventoryHintObserver);
	}
}

class LLDiscardAgentOffer : public LLInventoryFetchItemsObserver
{
	LOG_CLASS(LLDiscardAgentOffer);

public:
	LLDiscardAgentOffer(const LLUUID& folder_id, const LLUUID& object_id) :
		LLInventoryFetchItemsObserver(object_id),
		mFolderID(folder_id),
		mObjectID(object_id) {}

	virtual void done()
	{
		LL_DEBUGS("Messaging") << "LLDiscardAgentOffer::done()" << LL_ENDL;

		// We're invoked from LLInventoryModel::notifyObservers().
		// If we now try to remove the inventory item, it will cause a nested
		// notifyObservers() call, which won't work.
		// So defer moving the item to trash until viewer gets idle (in a moment).
		// Use removeObject() rather than removeItem() because at this level,
		// the object could be either an item or a folder.
		LLAppViewer::instance()->addOnIdleCallback(boost::bind(&LLInventoryModel::removeObject, &gInventory, mObjectID));
		gInventory.removeObserver(this);
		delete this;
	}

protected:
	LLUUID mFolderID;
	LLUUID mObjectID;
};


//Returns TRUE if we are OK, FALSE if we are throttled
//Set check_only true if you want to know the throttle status 
//without registering a hit
bool check_offer_throttle(const std::string& from_name, bool check_only)
{
	static U32 throttle_count;
	static bool throttle_logged;
	LLChat chat;
	std::string log_message;

	// <FS:Ansariel> This controls if items should be opened in open_inventory_offer()??? No way!
	//if (!gSavedSettings.getBOOL("ShowNewInventory"))
	//	return false;
	// </FS:Ansariel>

	if (check_only)
	{
		return gThrottleTimer.hasExpired();
	}
	
	if(gThrottleTimer.checkExpirationAndReset(OFFER_THROTTLE_TIME))
	{
		LL_DEBUGS("Messaging") << "Throttle Expired" << LL_ENDL;
		throttle_count=1;
		throttle_logged=false;
		return true;
	}
	else //has not expired
	{
		LL_DEBUGS("Messaging") << "Throttle Not Expired, Count: " << throttle_count << LL_ENDL;
		// When downloading the initial inventory we get a lot of new items
		// coming in and can't tell that from spam.

		// Ansariel: Customizable throttle!
		static LLCachedControl<U32> fsOfferThrottleMaxCount(gSavedSettings, "FSOfferThrottleMaxCount");
		if (LLStartUp::getStartupState() >= STATE_STARTED
			//&& throttle_count >= OFFER_THROTTLE_MAX_COUNT)
			&& throttle_count >= fsOfferThrottleMaxCount)
		{
			if (!throttle_logged)
			{
				// Use the name of the last item giver, who is probably the person
				// spamming you.

				LLStringUtil::format_map_t arg;
				std::string log_msg;
				std::ostringstream time ;
				time<<OFFER_THROTTLE_TIME;

				arg["APP_NAME"] = LLAppViewer::instance()->getSecondLifeTitle();
				arg["TIME"] = time.str();


				if (!from_name.empty())
				{
					// <FS:PP> gSavedSettings to LLCachedControl
					static LLCachedControl<bool> fsNotifyIncomingObjectSpamFrom(gSavedSettings, "FSNotifyIncomingObjectSpamFrom");
					if (fsNotifyIncomingObjectSpamFrom)
					// </FS:PP>
					{
						arg["FROM_NAME"] = from_name;
						log_msg = LLTrans::getString("ItemsComingInTooFastFrom", arg);
					}
				}
				else
				{
					// <FS:PP> gSavedSettings to LLCachedControl
					static LLCachedControl<bool> fsNotifyIncomingObjectSpam(gSavedSettings, "FSNotifyIncomingObjectSpam");
					if (fsNotifyIncomingObjectSpam)
					// </FS:PP>
					{
						log_msg = LLTrans::getString("ItemsComingInTooFast", arg);
					}
				}
				
				//this is kinda important, so actually put it on screen
				if (log_msg != "")
				{
					LLSD args;
					args["MESSAGE"] = log_msg;
					LLNotificationsUtil::add("SystemMessage", args);
				}

				throttle_logged=true;
			}
			return false;
		}
		else
		{
			throttle_count++;
			return true;
		}
	}
}
 
// Return "true" if we have a preview method for that asset type, "false" otherwise
bool check_asset_previewable(const LLAssetType::EType asset_type)
{
	return	(asset_type == LLAssetType::AT_NOTECARD)  || 
			(asset_type == LLAssetType::AT_LANDMARK)  ||
			(asset_type == LLAssetType::AT_TEXTURE)   ||
			(asset_type == LLAssetType::AT_ANIMATION) ||
			(asset_type == LLAssetType::AT_SCRIPT)    ||
			(asset_type == LLAssetType::AT_SOUND) ||
            (asset_type == LLAssetType::AT_MATERIAL);
}

// <FS:Ansariel> FIRE-15886
//void open_inventory_offer(const uuid_vec_t& objects, const std::string& from_name)
void open_inventory_offer(const uuid_vec_t& objects, const std::string& from_name, bool from_agent_manual /* = false*/)
{
	for (uuid_vec_t::const_iterator obj_iter = objects.begin();
		 obj_iter != objects.end();
		 ++obj_iter)
	{
		const LLUUID& obj_id = (*obj_iter);
		if(!highlight_offered_object(obj_id))
		{
			const LLViewerInventoryCategory *parent = gInventory.getFirstNondefaultParent(obj_id);
			if (parent && (parent->getPreferredType() == LLFolderType::FT_TRASH))
			{
				gInventory.checkTrashOverflow();
			}
			continue;
		}

		const LLInventoryObject *obj = gInventory.getObject(obj_id);
		if (!obj)
		{
			LL_WARNS() << "Cannot find object [ itemID:" << obj_id << " ] to open." << LL_ENDL;
			continue;
		}

		const LLAssetType::EType asset_type = obj->getActualType();

		// Either an inventory item or a category.
		const LLInventoryItem* item = dynamic_cast<const LLInventoryItem*>(obj);
		if (item && check_asset_previewable(asset_type))
		{
			////////////////////////////////////////////////////////////////////////////////
			// Special handling for various types.
			if (check_offer_throttle(from_name, false)) // If we are throttled, don't display
			{
				LL_DEBUGS("Messaging") << "Highlighting inventory item: " << item->getUUID()  << LL_ENDL;
				// If we opened this ourselves, focus it
				const BOOL take_focus = from_name.empty() ? TAKE_FOCUS_YES : TAKE_FOCUS_NO;
				switch(asset_type)
				{
					case LLAssetType::AT_NOTECARD:
					{
						LLFloaterReg::showInstance("preview_notecard", LLSD(obj_id), take_focus);
						break;
					}
					case LLAssetType::AT_LANDMARK:
					{
						LLInventoryCategory* parent_folder = gInventory.getCategory(item->getParentUUID());
						if ("inventory_handler" == from_name)
						{
							// <FS:Ansariel> FIRE-817: Separate place details floater
							//LLFloaterSidePanelContainer::showPanel("places", LLSD().with("type", "landmark").with("id", item->getUUID()));
							FSFloaterPlaceDetails::showPlaceDetails(LLSD().with("type", "landmark").with("id", item->getUUID()));
							// </FS:Ansariel>
						}
						else if("group_offer" == from_name)
						{
							// "group_offer" is passed by LLOpenTaskGroupOffer
							// Notification about added landmark will be generated under the "from_name.empty()" called from LLOpenTaskOffer::done().
							LLSD args;
							args["type"] = "landmark";
							args["id"] = obj_id;

							// <FS:Ansariel> FIRE-817: Separate place details floater
							//LLFloaterSidePanelContainer::showPanel("places", args);
							FSFloaterPlaceDetails::showPlaceDetails(args);
							// </FS:Ansariel>

							continue;
						}
						else if(from_name.empty() && gSavedSettings.getBOOL("FSLandmarkCreatedNotification")) // Ansariel: Make notification optional
						{
							std::string folder_name;
							if (parent_folder)
							{
								// Localize folder name.
								// *TODO: share this code?
								folder_name = parent_folder->getName();
								if (LLFolderType::lookupIsProtectedType(parent_folder->getPreferredType()))
								{
									LLTrans::findString(folder_name, "InvFolder " + folder_name);
								}
							}
							else
							{
								 folder_name = LLTrans::getString("Unknown");
							}

							// we receive a message from LLOpenTaskOffer, it mean that new landmark has been added.
							LLSD args;
							args["LANDMARK_NAME"] = item->getName();
							args["FOLDER_NAME"] = folder_name;
							LLNotificationsUtil::add("LandmarkCreated", args);
						}
					}
					break;
					case LLAssetType::AT_TEXTURE:
					{
						LLFloaterReg::showInstance("preview_texture", LLSD(obj_id), take_focus);
						break;
					}
					case LLAssetType::AT_ANIMATION:
						LLFloaterReg::showInstance("preview_anim", LLSD(obj_id), take_focus);
						break;
					case LLAssetType::AT_SCRIPT:
						LLFloaterReg::showInstance("preview_script", LLSD(obj_id), take_focus);
						break;
					case LLAssetType::AT_SOUND:
						LLFloaterReg::showInstance("preview_sound", LLSD(obj_id), take_focus);
						break;
                    case LLAssetType::AT_MATERIAL:
<<<<<<< HEAD
                        LLFloaterReg::showInstance("material editor", LLSD(obj_id), take_focus);
=======
                        LLFloaterReg::showInstance("material_editor", LLSD(obj_id), take_focus);
>>>>>>> f9f5b538
                        break;
					default:
						LL_DEBUGS("Messaging") << "No preview method for previewable asset type : " << LLAssetType::lookupHumanReadable(asset_type)  << LL_ENDL;
						break;
				}
			}
		}

		////////////////////////////////////////////////////////////////////////////////
		// Highlight item
		// <FS:Ansariel> Only show if either ShowInInventory is true OR it is an inventory
		//               offer from an agent and the asset is not previewable
		const BOOL auto_open = gSavedSettings.getBOOL("ShowInInventory") || (from_agent_manual && !check_asset_previewable(asset_type));
			//gSavedSettings.getBOOL("ShowInInventory") && // don't open if showininventory is false
			//!from_name.empty(); // don't open if it's not from anyone.
		// <FS:Ansariel> Don't mess with open inventory panels when ShowInInventory is FALSE
		if (auto_open)
		LLInventoryPanel::openInventoryPanelAndSetSelection(auto_open, obj_id);
	}
}

bool highlight_offered_object(const LLUUID& obj_id)
{
	const LLInventoryObject* obj = gInventory.getObject(obj_id);
	if(!obj)
	{
		LL_WARNS("Messaging") << "Unable to show inventory item: " << obj_id << LL_ENDL;
		return false;
	}

	////////////////////////////////////////////////////////////////////////////////
	// Don't highlight if it's in certain "quiet" folders which don't need UI
	// notification (e.g. trash, cof, lost-and-found).
	if(!gAgent.getAFK())
	{
		const LLViewerInventoryCategory *parent = gInventory.getFirstNondefaultParent(obj_id);
		if (parent)
		{
			const LLFolderType::EType parent_type = parent->getPreferredType();
			if (LLViewerFolderType::lookupIsQuietType(parent_type))
			{
				return false;
			}
		}
	}

    if (obj->getType() == LLAssetType::AT_LANDMARK)
    {
        LLFloaterCreateLandmark *floater = LLFloaterReg::findTypedInstance<LLFloaterCreateLandmark>("add_landmark");
        if (floater && floater->getItem() && floater->getItem()->getUUID() == obj_id)
        {
            // LLFloaterCreateLandmark is supposed to handle this,
            // keep landmark creation floater at the front
            return false;
        }
    }

	return true;
}

void inventory_offer_mute_callback(const LLUUID& blocked_id,
								   const std::string& full_name,
								   bool is_group)
{
	// *NOTE: blocks owner if the offer came from an object
	LLMute::EType mute_type = is_group ? LLMute::GROUP : LLMute::AGENT;

	LLMute mute(blocked_id, full_name, mute_type);
	if (LLMuteList::getInstance()->add(mute))
	{
		LLPanelBlockedList::showPanelAndSelect(blocked_id);
	}

	// purge the message queue of any previously queued inventory offers from the same source.
	class OfferMatcher : public LLNotificationsUI::LLScreenChannel::Matcher
	{
	public:
		OfferMatcher(const LLUUID& to_block) : blocked_id(to_block) {}
		bool matches(const LLNotificationPtr notification) const
		{
			if(notification->getName() == "ObjectGiveItem" 
				|| notification->getName() == "OwnObjectGiveItem"
				|| notification->getName() == "UserGiveItemLegacy" // <FS:Ansariel> FIRE-3832: Silent accept/decline of inventory offers
				|| notification->getName() == "UserGiveItem")
			{
				return (notification->getPayload()["from_id"].asUUID() == blocked_id);
			}
			return FALSE;
		}
	private:
		const LLUUID& blocked_id;
	};

	LLNotificationsUI::LLChannelManager::getInstance()->killToastsFromChannel(LLUUID(
			gSavedSettings.getString("NotificationChannelUUID")), OfferMatcher(blocked_id));
}


void inventory_offer_mute_avatar_callback(const LLUUID& blocked_id,
    const LLAvatarName& av_name)
{
    inventory_offer_mute_callback(blocked_id, av_name.getUserName(), false);
}


std::string LLOfferInfo::mResponderType = "offer_info";

LLOfferInfo::LLOfferInfo()
 : LLNotificationResponderInterface()
 , mFromGroup(FALSE)
 , mFromObject(FALSE)
 , mIM(IM_NOTHING_SPECIAL)
 , mType(LLAssetType::AT_NONE)
 , mPersist(false)
{
}

LLOfferInfo::LLOfferInfo(const LLSD& sd)
{
	mIM = (EInstantMessage)sd["im_type"].asInteger();
	mFromID = sd["from_id"].asUUID();
	mFromGroup = sd["from_group"].asBoolean();
	mFromObject = sd["from_object"].asBoolean();
	mTransactionID = sd["transaction_id"].asUUID();
	mFolderID = sd["folder_id"].asUUID();
	mObjectID = sd["object_id"].asUUID();
	mType = LLAssetType::lookup(sd["type"].asString().c_str());
	mFromName = sd["from_name"].asString();
	mDesc = sd["description"].asString();
	mHost = LLHost(sd["sender"].asString());
	mPersist = sd["persist"].asBoolean();
}

LLOfferInfo::LLOfferInfo(const LLOfferInfo& info)
{
	mIM = info.mIM;
	mFromID = info.mFromID;
	mFromGroup = info.mFromGroup;
	mFromObject = info.mFromObject;
	mTransactionID = info.mTransactionID;
	mFolderID = info.mFolderID;
	mObjectID = info.mObjectID;
	mType = info.mType;
	mFromName = info.mFromName;
	mDesc = info.mDesc;
	mHost = info.mHost;
	mPersist = info.mPersist;
}

LLSD LLOfferInfo::asLLSD()
{
	LLSD sd;
    sd["responder_type"] = mResponderType;
	sd["im_type"] = mIM;
	sd["from_id"] = mFromID;
	sd["from_group"] = mFromGroup;
	sd["from_object"] = mFromObject;
	sd["transaction_id"] = mTransactionID;
	sd["folder_id"] = mFolderID;
	sd["object_id"] = mObjectID;
	sd["type"] = LLAssetType::lookup(mType);
	sd["from_name"] = mFromName;
	sd["description"] = mDesc;
	sd["sender"] = mHost.getIPandPort();
	sd["persist"] = mPersist;
	return sd;
}

void LLOfferInfo::fromLLSD(const LLSD& params)
{
	*this = params;
}

void LLOfferInfo::sendReceiveResponse(bool accept, const LLUUID &destination_folder_id)
{
	if(IM_INVENTORY_OFFERED == mIM)
	{
		// add buddy to recent people list
//		LLRecentPeople::instance().add(mFromID);
// [RLVa:KB] - Checked: RLVa-2.0.1
		// RELEASE-RLVa: [RLVa-2.0.1] Make sure this stays in sync with the condition in inventory_offer_handler()
		bool fRlvCanShowName = (!RlvActions::isRlvEnabled()) ||
			(RlvActions::canShowName(RlvActions::SNC_DEFAULT, mFromID)) || (!RlvUtil::isNearbyAgent(mFromID)) || (RlvUIEnabler::hasOpenIM(mFromID)) || (RlvUIEnabler::hasOpenProfile(mFromID));
		if (fRlvCanShowName)
			LLRecentPeople::instance().add(mFromID);
// [/RLVa:KB]
	}

	if (mTransactionID.isNull())
	{
		// Not provided, message won't work
		return;
	}

	LLMessageSystem* msg = gMessageSystem;
	msg->newMessageFast(_PREHASH_ImprovedInstantMessage);
	msg->nextBlockFast(_PREHASH_AgentData);
	msg->addUUIDFast(_PREHASH_AgentID, gAgent.getID());
	msg->addUUIDFast(_PREHASH_SessionID, gAgent.getSessionID());
	msg->nextBlockFast(_PREHASH_MessageBlock);
	msg->addBOOLFast(_PREHASH_FromGroup, FALSE);
	msg->addUUIDFast(_PREHASH_ToAgentID, mFromID);
	msg->addU8Fast(_PREHASH_Offline, IM_ONLINE);
	msg->addUUIDFast(_PREHASH_ID, mTransactionID);
	msg->addU32Fast(_PREHASH_Timestamp, NO_TIMESTAMP); // no timestamp necessary
	std::string name;
	LLAgentUI::buildFullname(name);
	msg->addStringFast(_PREHASH_FromAgentName, name);
	msg->addStringFast(_PREHASH_Message, ""); 
	msg->addU32Fast(_PREHASH_ParentEstateID, 0);
	msg->addUUIDFast(_PREHASH_RegionID, LLUUID::null);
	msg->addVector3Fast(_PREHASH_Position, gAgent.getPositionAgent());

	// ACCEPT. The math for the dialog works, because the accept
	// for inventory_offered, task_inventory_offer or
	// group_notice_inventory is 1 greater than the offer integer value.
	// Generates IM_INVENTORY_ACCEPTED, IM_TASK_INVENTORY_ACCEPTED, 
	// or IM_GROUP_NOTICE_INVENTORY_ACCEPTED
	// Decline for inventory_offered, task_inventory_offer or
	// group_notice_inventory is 2 greater than the offer integer value.

	EInstantMessage im = mIM;
	if (mIM == IM_GROUP_NOTICE_REQUESTED)
	{
		// Request has no responder dialogs
		im = IM_GROUP_NOTICE;
	}

	if (accept)
	{
		msg->addU8Fast(_PREHASH_Dialog, (U8)(im + 1));
		msg->addBinaryDataFast(_PREHASH_BinaryBucket, &(destination_folder_id.mData),
								sizeof(destination_folder_id.mData));
	}
	else
	{
		msg->addU8Fast(_PREHASH_Dialog, (U8)(im + 2));
		msg->addBinaryDataFast(_PREHASH_BinaryBucket, EMPTY_BINARY_BUCKET, EMPTY_BINARY_BUCKET_SIZE);
	}
	// send the message
	msg->sendReliable(mHost);

	// transaction id is usable only once
	// Note: a bit of a hack, clicking group notice attachment will not close notice
	// so we reset no longer usable transaction id to know not to send message again
	// Once capabilities for responses will be implemented LLOfferInfo will have to
	// remember that it already responded in another way and ignore IOR_DECLINE
	mTransactionID.setNull();
}

// <FS:Ansariel> Optional V1-like inventory accept messages
void LLOfferInfo::send_decline_response(void)
{
	LLUUID destination_folder_id = gInventory.findCategoryUUIDForType(LLFolderType::FT_TRASH);

	LLMessageSystem* msg = gMessageSystem;
	msg->newMessageFast(_PREHASH_ImprovedInstantMessage);
	msg->nextBlockFast(_PREHASH_AgentData);
	msg->addUUIDFast(_PREHASH_AgentID, gAgent.getID());
	msg->addUUIDFast(_PREHASH_SessionID, gAgent.getSessionID());
	msg->nextBlockFast(_PREHASH_MessageBlock);
	msg->addBOOLFast(_PREHASH_FromGroup, FALSE);
	msg->addUUIDFast(_PREHASH_ToAgentID, mFromID);
	msg->addU8Fast(_PREHASH_Offline, IM_ONLINE);
	msg->addUUIDFast(_PREHASH_ID, mTransactionID);
	msg->addU32Fast(_PREHASH_Timestamp, NO_TIMESTAMP); // no timestamp necessary
	std::string name;
	LLAgentUI::buildFullname(name);
	msg->addStringFast(_PREHASH_FromAgentName, name);
	msg->addStringFast(_PREHASH_Message, ""); 
	msg->addU32Fast(_PREHASH_ParentEstateID, 0);
	msg->addUUIDFast(_PREHASH_RegionID, LLUUID::null);
	msg->addVector3Fast(_PREHASH_Position, gAgent.getPositionAgent());
	msg->addU8Fast(_PREHASH_Dialog, (U8)(mIM + 2));
	msg->addBinaryDataFast(_PREHASH_BinaryBucket, &(destination_folder_id.mData), sizeof(destination_folder_id.mData));
	msg->sendReliable(mHost);
}
// </FS:Ansariel> Optional V1-like inventory accept messages

void LLOfferInfo::handleRespond(const LLSD& notification, const LLSD& response)
{
	initRespondFunctionMap();

	const std::string name = notification["name"].asString();
	if(mRespondFunctions.find(name) == mRespondFunctions.end())
	{
		LL_WARNS() << "Unexpected notification name : " << name << LL_ENDL;
		llassert(!"Unexpected notification name");
		return;
	}

	mRespondFunctions[name](notification, response);
}

void inventory_offer_name_callback(const LLAvatarName& av_name, std::string message)
{
	LLSD args;
	args["MESSAGE"] = llformat(message.c_str(), av_name.getUserName().c_str());
	LLNotificationsUtil::add("SystemMessageTip", args);
}

bool LLOfferInfo::inventory_offer_callback(const LLSD& notification, const LLSD& response)
{
	LLChat chat;
	std::string log_message;
	S32 button = LLNotificationsUtil::getSelectedOption(notification, response);

	LLInventoryObserver* opener = NULL;
	LLViewerInventoryCategory* catp = NULL;
	catp = (LLViewerInventoryCategory*)gInventory.getCategory(mObjectID);
	LLViewerInventoryItem* itemp = NULL;
	if(!catp)
	{
		itemp = (LLViewerInventoryItem*)gInventory.getItem(mObjectID);
	}
	 
	LLNotificationPtr notification_ptr = LLNotifications::instance().find(notification["id"].asUUID());
	
	// For muting, we need to add the mute, then decline the offer.
	// This must be done here because:
	// * callback may be called immediately,
	// * adding the mute sends a message,
	// * we can't build two messages at once.
	if (IOR_MUTE == button) // Block
	{
		if (notification_ptr != NULL)
		{
			if (mFromGroup)
			{
				gCacheName->getGroup(mFromID, boost::bind(&inventory_offer_mute_callback, _1, _2, _3));
			}
			else
			{
				LLAvatarNameCache::get(mFromID, boost::bind(&inventory_offer_mute_avatar_callback, _1, _2));
			}
		}
	}

	std::string from_string; // Used in the pop-up.
	std::string chatHistory_string;  // Used in chat history.
	
	// TODO: when task inventory offers can also be handled the new way, migrate the code that sets these strings here:
	from_string = chatHistory_string = mFromName;

	// accept goes to proper folder, decline gets accepted to trash, muted gets declined
	bool accept_to_trash = true;

	LLNotificationFormPtr modified_form(notification_ptr ? new LLNotificationForm(*notification_ptr->getForm()) : new LLNotificationForm());

	switch(button)
	{
	case IOR_SHOW:
	case IOR_SHOW_SILENT: // <FS:Ansariel> FIRE-3832: Silent accept/decline of inventory offers
		// we will want to open this item when it comes back.
		LL_DEBUGS("Messaging") << "Initializing an opener for tid: " << mTransactionID
				 << LL_ENDL;
		switch (mIM)
		{
		case IM_INVENTORY_OFFERED:
			{
				// This is an offer from an agent. In this case, the back
				// end has already copied the items into your inventory,
				// so we can fetch it out of our inventory.
// [RLVa:KB] - Checked: 2010-04-18 (RLVa-1.2.0)
				if ( (rlv_handler_t::isEnabled()) && (!RlvSettings::getForbidGiveToRLV()) && (LLAssetType::AT_CATEGORY == mType) && (mDesc.find(RLV_PUTINV_PREFIX) == 0) )
				{
					RlvGiveToRLVAgentOffer* pOfferObserver = new RlvGiveToRLVAgentOffer(mObjectID);
					pOfferObserver->startFetch();
					if (pOfferObserver->isFinished())
						pOfferObserver->done();
					else
						gInventory.addObserver(pOfferObserver);
				}
// [/RLVa:KB]

				// <FS:Ansariel> FIRE-3234: Ask if items should be previewed;
				// ShowOfferedInventory is always true anyway - instead there is
				// ShowNewInventory that is actually changable by the user!
				//if (gSavedSettings.getBOOL("ShowOfferedInventory"))
				{
					// <FS:Ansariel> FIRE-23476: Don't select inventory offer in inventory if AutoAcceptNewInventory && !ShowInInventory && ShowNewInventory
					//LLOpenAgentOffer* open_agent_offer = new LLOpenAgentOffer(mObjectID, from_string);
					LLOpenAgentOffer* open_agent_offer = new LLOpenAgentOffer(mObjectID, from_string, true);
					// </FS:Ansariel>
					open_agent_offer->startFetch();
					if(catp || (itemp && itemp->isFinished()))
					{
						open_agent_offer->done();
					}
					else
					{
						opener = open_agent_offer;
					}
				}

				// <FS:Ansariel> Optional V1-like inventory accept messages
				if (gSavedSettings.getBOOL("FSUseLegacyInventoryAcceptMessages") && button == IOR_SHOW)
				{
					send_auto_receive_response();
				}
				// </FS:Ansariel> Optional V1-like inventory accept messages
			}
			break;
		case IM_GROUP_NOTICE:
		case IM_GROUP_NOTICE_REQUESTED:
			opener = new LLOpenTaskGroupOffer;
			sendReceiveResponse(true, mFolderID);
			break;
		case IM_TASK_INVENTORY_OFFERED:
			// This is an offer from a task or group.
			// We don't use a new instance of an opener
			// We instead use the singular observer gOpenTaskOffer
			// Since it already exists, we don't need to actually do anything
			break;
		default:
			LL_WARNS("Messaging") << "inventory_offer_callback: unknown offer type" << LL_ENDL;
			break;
		}

		if (modified_form != NULL)
		{
			modified_form->setElementEnabled("Show", false);
		}
		break;
		// end switch (mIM)
			
	case IOR_ACCEPT:
	case IOR_ACCEPT_SILENT: // <FS:Ansariel> FIRE-3832: Silent accept/decline of inventory offers
		//don't spam them if they are getting flooded
		if (check_offer_throttle(mFromName, true))
		{
			// <FS:Ansariel> This breaks object owner name parsing
			//log_message = "<nolink>" + chatHistory_string + "</nolink> " + LLTrans::getString("InvOfferGaveYou") + " " + getSanitizedDescription() + LLTrans::getString(".");
			// <FS:Ansariel> FIRE-29677 / SL-13720 workaround
			//log_message = chatHistory_string + " " + LLTrans::getString("InvOfferGaveYou") + " " + getSanitizedDescription() + LLTrans::getString(".");
			// </FS:Ansariel>

			//LLSD args;
			//args["MESSAGE"] = log_message;
			//LLNotificationsUtil::add("SystemMessageTip", args);
			log_message = " " + LLTrans::getString("InvOfferGaveYou") + " " + getSanitizedDescription() + LLTrans::getString(".");

			LLUUID inv_sender_id;
			size_t separator_idx = mFromName.find('|');
			if (separator_idx != std::string::npos && LLUUID::parseUUID(mFromName.substr(0, separator_idx), &inv_sender_id) && mFromName.size() > (++separator_idx))
			{
				log_message = mFromName.substr(separator_idx) + log_message;
				LLAvatarNameCache::instance().get(inv_sender_id, boost::bind(&inventory_offer_name_callback, _2, log_message));
			}
			else
			{
				LLSD args;
				args["MESSAGE"] = chatHistory_string + log_message;
				LLNotificationsUtil::add("SystemMessageTip", args);
			}
			// </FS:Ansariel>
		}

		// <FS:Ansariel> FIRE-3832: Silent accept/decline of inventory offers
		if (mIM == IM_GROUP_NOTICE || mIM == IM_GROUP_NOTICE_REQUESTED)
		{
			opener = new LLOpenTaskGroupOffer;
			sendReceiveResponse(true, mFolderID);
		}
		else if (mIM == IM_INVENTORY_OFFERED)
		{
// [RLVa:KB] - Checked: 2010-04-18 (RLVa-1.2.0)
			if ( (rlv_handler_t::isEnabled()) && (!RlvSettings::getForbidGiveToRLV()) && (LLAssetType::AT_CATEGORY == mType) && (mDesc.find(RLV_PUTINV_PREFIX) == 0) )
			{
				RlvGiveToRLVAgentOffer* pOfferObserver = new RlvGiveToRLVAgentOffer(mObjectID);
				pOfferObserver->startFetch();
				if (pOfferObserver->isFinished())
					pOfferObserver->done();
				else
					gInventory.addObserver(pOfferObserver);
			}
// [/RLVa:KB]

			if (gSavedSettings.getBOOL("FSUseLegacyInventoryAcceptMessages") && button == IOR_ACCEPT)
			{
				send_auto_receive_response();
			}
			if (gSavedSettings.getBOOL("ShowInInventory"))
			{
				LLInventoryPanel::openInventoryPanelAndSetSelection(TRUE, mObjectID);
			}
		}
		// </FS:Ansariel>

		break;

	case IOR_MUTE:
		if (modified_form != NULL)
		{
			modified_form->setElementEnabled("Mute", false);
		}
		accept_to_trash = false; // for notices, but IOR_MUTE normally doesn't happen for notices
		// MUTE falls through to decline
	case IOR_DECLINE:
	case IOR_DECLINE_SILENT: // <FS:Ansariel> FIRE-3832: Silent accept/decline of inventory offers
		{
			{
				LLStringUtil::format_map_t log_message_args;
				log_message_args["DESC"] = mDesc;
				log_message_args["NAME"] = mFromName;
				log_message = LLTrans::getString("InvOfferDecline", log_message_args);
			}
			chat.mText = log_message;
			if( LLMuteList::getInstance()->isMuted(mFromID ) && ! LLMuteList::isLinden(mFromName) )  // muting for SL-42269
			{
				chat.mMuted = TRUE;
				accept_to_trash = false; // will send decline message
			}

			// *NOTE dzaporozhan
			// Disabled logging to old chat floater to fix crash in group notices - EXT-4149
			// LLFloaterChat::addChatHistory(chat);
			
			if (mObjectID.notNull()) //make sure we can discard
			{
				LLDiscardAgentOffer* discard_agent_offer = new LLDiscardAgentOffer(mFolderID, mObjectID);
				discard_agent_offer->startFetch();
				if ((catp && gInventory.isCategoryComplete(mObjectID)) || (itemp && itemp->isFinished()))
				{
					discard_agent_offer->done();
				}
				else
				{
					opener = discard_agent_offer;
				}
			}
			// <FS:Ansariel> Make group notice attachment move to trash optional
			//else if (mIM == IM_GROUP_NOTICE)
			else if (mIM == IM_GROUP_NOTICE && gSavedSettings.getBOOL("FSDismissGroupNoticeAttachmentsToTrash"))
			// </FS:Ansariel>
			{
				// group notice needs to request object to trash so that user will see it later
				// Note: muted agent offers go to trash, not sure if we should do same for notices
				LLUUID trash = gInventory.findCategoryUUIDForType(LLFolderType::FT_TRASH);
				sendReceiveResponse(accept_to_trash, trash);
			}

			// <FS:Ansariel> Optional V1-like inventory accept messages
			if ((gSavedSettings.getBOOL("FSUseLegacyInventoryAcceptMessages") && button == IOR_DECLINE) && mIM == IM_INVENTORY_OFFERED)
			{
				send_decline_response();
			}
			// </FS:Ansariel> Optional V1-like inventory accept messages
			if (modified_form != NULL)
			{
				modified_form->setElementEnabled("Show", false);
				modified_form->setElementEnabled("Discard", false);
			}

			break;
		}
	default:
		// close button probably
		// In case of agent offers item has already been fetched and is in your inventory, we simply won't highlight it
		// OR delete it if the notification gets killed, since we don't want that to be a vector for 
		// losing inventory offers.
		// <FS:Ansariel> Make group notice attachment move to trash optional
		//if (mIM == IM_GROUP_NOTICE)
		if (mIM == IM_GROUP_NOTICE && gSavedSettings.getBOOL("FSDismissGroupNoticeAttachmentsToTrash"))
		// </FS:Ansariel>
		{
			LLUUID trash = gInventory.findCategoryUUIDForType(LLFolderType::FT_TRASH);
			sendReceiveResponse(true, trash);
		}
		break;
	}

	if(opener)
	{
		gInventory.addObserver(opener);
	}

	if(!mPersist)
	{
		delete this;
	}

	return false;
}

bool LLOfferInfo::inventory_task_offer_callback(const LLSD& notification, const LLSD& response)
{
	LLChat chat;
	std::string log_message;
	S32 button = LLNotification::getSelectedOption(notification, response);
	
	// For muting, we need to add the mute, then decline the offer.
	// This must be done here because:
	// * callback may be called immediately,
	// * adding the mute sends a message,
	// * we can't build two messages at once.
	if (2 == button)
	{
		LLNotificationPtr notification_ptr = LLNotifications::instance().find(notification["id"].asUUID());

		llassert(notification_ptr != NULL);
		if (notification_ptr != NULL)
		{
			if (mFromGroup)
			{
				gCacheName->getGroup(mFromID, boost::bind(&inventory_offer_mute_callback, _1, _2, _3));
			}
			else
			{
				LLAvatarNameCache::get(mFromID, boost::bind(&inventory_offer_mute_avatar_callback, _1, _2));
			}
		}
	}

	std::string from_string; // Used in the pop-up.
	std::string chatHistory_string;  // Used in chat history.

	if (mFromObject == TRUE)
	{
		if (mFromGroup)
		{
			std::string group_name;
			if (gCacheName->getGroupName(mFromID, group_name))
			{
				from_string = LLTrans::getString("InvOfferAnObjectNamed") + " "+"'" 
				+ mFromName + LLTrans::getString("'") +" " + LLTrans::getString("InvOfferOwnedByGroup") 
				+ " "+ "'" + group_name + "'";
				
				chatHistory_string = mFromName + " " + LLTrans::getString("InvOfferOwnedByGroup") 
				+ " " + group_name + "'";
			}
			else
			{
				from_string = LLTrans::getString("InvOfferAnObjectNamed") + " "+"'"
				+ mFromName +"'"+ " " + LLTrans::getString("InvOfferOwnedByUnknownGroup");
				chatHistory_string = mFromName + " " + LLTrans::getString("InvOfferOwnedByUnknownGroup");
			}
		}
		else
		{
/*
			LLAvatarName av_name;
			if (LLAvatarNameCache::get(mFromID, &av_name))
			{
				from_string = LLTrans::getString("InvOfferAnObjectNamed") + " "+ LLTrans::getString("'") + mFromName 
					+ LLTrans::getString("'")+" " + LLTrans::getString("InvOfferOwnedBy") + av_name.getUserName();
				chatHistory_string = mFromName + " " + LLTrans::getString("InvOfferOwnedBy") + " " + av_name.getUserName();
			}
			else
			{
				from_string = LLTrans::getString("InvOfferAnObjectNamed") + " "+LLTrans::getString("'") 
				+ mFromName + LLTrans::getString("'")+" " + LLTrans::getString("InvOfferOwnedByUnknownUser");
				chatHistory_string = mFromName + " " + LLTrans::getString("InvOfferOwnedByUnknownUser");
			}
*/
// [SL:KB] - Checked: 2010-11-02 (RLVa-1.2.2a) | Added: RLVa-1.2.2a
			std::string name_slurl = LLSLURL("agent", mFromID, "about").getSLURLString();

// [RLVa:KB] - Checked: RLVa-2.0.1
			// RELEASE-RLVa: [RLVa-2.0.1] Make sure this stays in sync with the condition in inventory_offer_handler()
			bool fRlvCanShowName = (!RlvActions::isRlvEnabled()) ||
				(RlvActions::canShowName(RlvActions::SNC_DEFAULT, mFromID)) || (!RlvUtil::isNearbyAgent(mFromID)) || (RlvUIEnabler::hasOpenIM(mFromID)) || (RlvUIEnabler::hasOpenProfile(mFromID));
			if (!fRlvCanShowName)
				name_slurl = LLSLURL("agent", mFromID, "rlvanonym").getSLURLString();
// [/RLVa:KB]

			from_string = LLTrans::getString("InvOfferAnObjectNamed") + " "+ LLTrans::getString("'") + mFromName 
				+ LLTrans::getString("'")+" " + LLTrans::getString("InvOfferOwnedBy") + name_slurl;
			chatHistory_string = mFromName + " " + LLTrans::getString("InvOfferOwnedBy") + " " + name_slurl;
// [/SL:KB]
		}
	}
	else
	{
		from_string = chatHistory_string = mFromName;
	}
	
	LLUUID destination;
	bool accept = true;

	// If user accepted, accept to proper folder, if user discarded, accept to trash.
	switch(button)
	{
		case IOR_ACCEPT:
// [RLVa:KB] - Checked: 2010-09-23 (RLVa-1.2.1)
			// Only treat the offer as 'Give to #RLV' if:
			//   - the user has enabled the feature
			//   - the inventory offer came from a script (and specifies a folder)
			//   - the name starts with the prefix - mDesc format: '[OBJECTNAME]'  ( http://slurl.com/... )
			if ( (rlv_handler_t::isEnabled()) && (IM_TASK_INVENTORY_OFFERED == mIM) && (LLAssetType::AT_CATEGORY == mType) && (mDesc.find(RLV_PUTINV_PREFIX) == 1) )
			{
				if (!RlvSettings::getForbidGiveToRLV())
				{
					const LLUUID& idRlvRoot = RlvInventory::instance().getSharedRootID();
					if (idRlvRoot.notNull())
						mFolderID = idRlvRoot;

					// "accepted_in_rlv" is sent from RlvGiveToRLVTaskOffer *after* we have the folder
					RlvGiveToRLVTaskOffer* pOfferObserver = new RlvGiveToRLVTaskOffer(mTransactionID);
					gInventory.addObserver(pOfferObserver);
				}
				else
				{
					std::string::size_type idxToken = mDesc.find("'  ( http://");
					if (std::string::npos != idxToken)
					{
						RlvBehaviourNotifyHandler::sendNotification("accepted_in_inv inv_offer " + mDesc.substr(1, idxToken - 1));
					}
				}
			}
// [/RLVa:KB]

			destination = mFolderID;
			//don't spam user if flooded
			if (check_offer_throttle(mFromName, true))
			{
				// <FS:Ansariel> This breaks object owner name parsing
				//log_message = "<nolink>" + chatHistory_string + "</nolink> " + LLTrans::getString("InvOfferGaveYou") + " " + getSanitizedDescription() + LLTrans::getString(".");
				log_message = chatHistory_string + " " + LLTrans::getString("InvOfferGaveYou") + " " + getSanitizedDescription() + LLTrans::getString(".");
				// </FS:Ansariel>
				LLSD args;
				args["MESSAGE"] = log_message;
				LLNotificationsUtil::add("SystemMessageTip", args);
			}
			break;
		case IOR_MUTE:
			// MUTE falls through to decline
			accept = false;
		case IOR_DECLINE:
		default:
			// close button probably (or any of the fall-throughs from above)
			destination = gInventory.findCategoryUUIDForType(LLFolderType::FT_TRASH);
// [RLVa:KB] - Checked: 2010-09-23 (RLVa-1.2.1e) | Added: RLVa-1.2.1e
			if ( (rlv_handler_t::isEnabled()) && 
				 (IM_TASK_INVENTORY_OFFERED == mIM) && (LLAssetType::AT_CATEGORY == mType) && (mDesc.find(RLV_PUTINV_PREFIX) == 1) )
			{
				std::string::size_type idxToken = mDesc.find("'  ( http://");
				if (std::string::npos != idxToken)
					RlvBehaviourNotifyHandler::sendNotification("declined inv_offer " + mDesc.substr(1, idxToken - 1));
			}
// [/RLVa:KB]
			// <FS:Ansariel> Leave this notification in
			if (gSavedSettings.getBOOL("LogInventoryDecline"))
			{
				LLStringUtil::format_map_t log_message_args;
				log_message_args["DESC"] = mDesc;
				log_message_args["NAME"] = mFromName;
				log_message = LLTrans::getString("InvOfferDecline", log_message_args);


				LLSD args;
				args["MESSAGE"] = log_message;
				LLNotificationsUtil::add("SystemMessageTip", args);
			}
			// </FS:Ansariel>
			if (accept && LLMuteList::getInstance()->isMuted(mFromID, mFromName))
			{
				// Note: muted offers are usually declined automatically,
				// but user can mute object after receiving message
				accept = false;
			}
			break;
	}

	sendReceiveResponse(accept, destination);

	if(!mPersist)
	{
		delete this;
	}
	return false;
}

std::string LLOfferInfo::getSanitizedDescription()
{
	// currently we get description from server as: 'Object' ( Location )
	// object name shouldn't be shown as a hyperlink
	std::string description = mDesc;

	std::size_t start = mDesc.find_first_of("'");
	std::size_t end = mDesc.find_last_of("'");
	// <FS:Ansariel> FIRE-29194: <nolink> tags showing in offline inventory offer log
	//if ((start != std::string::npos) && (end != std::string::npos))
	if ((start != std::string::npos) && (end != std::string::npos) && start != end)
	// </FS:Ansariel>
	{
		description.insert(start, "<nolink>");
		description.insert(end + 8, "</nolink>");
	}
	return description;
}


void LLOfferInfo::initRespondFunctionMap()
{
	if(mRespondFunctions.empty())
	{
		mRespondFunctions["ObjectGiveItem"] = boost::bind(&LLOfferInfo::inventory_task_offer_callback, this, _1, _2);
		mRespondFunctions["OwnObjectGiveItem"] = boost::bind(&LLOfferInfo::inventory_task_offer_callback, this, _1, _2);
		mRespondFunctions["UserGiveItem"] = boost::bind(&LLOfferInfo::inventory_offer_callback, this, _1, _2);
		// <FS:Ansariel> FIRE-3832: Silent accept/decline of inventory offers
		mRespondFunctions["UserGiveItemLegacy"] = boost::bind(&LLOfferInfo::inventory_offer_callback, this, _1, _2);
	}
}

bool lure_callback(const LLSD& notification, const LLSD& response)
{
	S32 option = 0;
	if (response.isInteger()) 
	{
		option = response.asInteger();
	}
	else
	{
		option = LLNotificationsUtil::getSelectedOption(notification, response);
	}
	
	LLUUID from_id = notification["payload"]["from_id"].asUUID();
	LLUUID lure_id = notification["payload"]["lure_id"].asUUID();
	BOOL godlike = notification["payload"]["godlike"].asBoolean();

	switch(option)
	{
	case 0:
		{
			// accept
			gAgent.teleportViaLure(lure_id, godlike);
		}
		break;
	case 1:
	default:
		// decline
		send_simple_im(from_id,
					   LLStringUtil::null,
					   IM_LURE_DECLINED,
					   lure_id);
		break;
	}

// <FS:Ansariel> [FS communication UI] FIRE-11536: Commenting out CHUI-112;
//               Reposting the notification form will squeeze it somewhere
//               within the IM floater and we don't need it for our comm. UI.
//	LLNotificationPtr notification_ptr = LLNotifications::instance().find(notification["id"].asUUID());
//
//	if (notification_ptr)
//	{
//		LLNotificationFormPtr modified_form(new LLNotificationForm(*notification_ptr->getForm()));
//		modified_form->setElementEnabled("Teleport", false);
//		modified_form->setElementEnabled("Cancel", false);
//		notification_ptr->updateForm(modified_form);
//		//notification_ptr->repost();
//// [SL:KB] - Patch: UI-Notifications | Checked: 2013-05-09 (Catznip-3.5)
//		// Assume that any offer notification with "getCanBeStored() == true" is the result of RLVa routing it to the notifcation syswell
//		/*const*/ LLNotificationsUI::LLScreenChannel* pChannel = LLNotificationsUI::LLChannelManager::instance().getNotificationScreenChannel();
//		/*const*/ LLNotificationsUI::LLToast* pToast = (pChannel) ? pChannel->getToastByNotificationID(notification["id"].asUUID()) : NULL;
//		if ( (!pToast) || (!pToast->getCanBeStored()) )
//		{
//// [/SL:KB]
//			notification_ptr->repost();
//	}
// </FS:Ansariel>

	return false;
}
static LLNotificationFunctorRegistration lure_callback_reg("TeleportOffered", lure_callback);

bool mature_lure_callback(const LLSD& notification, const LLSD& response)
{
	S32 option = 0;
	if (response.isInteger()) 
	{
		option = response.asInteger();
	}
	else
	{
		option = LLNotificationsUtil::getSelectedOption(notification, response);
	}
	
	LLUUID from_id = notification["payload"]["from_id"].asUUID();
	LLUUID lure_id = notification["payload"]["lure_id"].asUUID();
	BOOL godlike = notification["payload"]["godlike"].asBoolean();
	U8 region_access = static_cast<U8>(notification["payload"]["region_maturity"].asInteger());

	switch(option)
	{
	case 0:
		{
			// accept
			gSavedSettings.setU32("PreferredMaturity", static_cast<U32>(region_access));
			gAgent.setMaturityRatingChangeDuringTeleport(region_access);
			gAgent.teleportViaLure(lure_id, godlike);
		}
		break;
	case 1:
	default:
		// decline
		send_simple_im(from_id,
					   LLStringUtil::null,
					   IM_LURE_DECLINED,
					   lure_id);
		break;
	}
	return false;
}
static LLNotificationFunctorRegistration mature_lure_callback_reg("TeleportOffered_MaturityExceeded", mature_lure_callback);

bool goto_url_callback(const LLSD& notification, const LLSD& response)
{
	std::string url = notification["payload"]["url"].asString();
	S32 option = LLNotificationsUtil::getSelectedOption(notification, response);
	if(1 == option)
	{
		LLWeb::loadURL(url);
	}
	return false;
}
static LLNotificationFunctorRegistration goto_url_callback_reg("GotoURL", goto_url_callback);

bool inspect_remote_object_callback(const LLSD& notification, const LLSD& response)
{
	S32 option = LLNotificationsUtil::getSelectedOption(notification, response);
	if (0 == option)
	{
		LLFloaterReg::showInstance("inspect_remote_object", notification["payload"]);
	}
	return false;
}
static LLNotificationFunctorRegistration inspect_remote_object_callback_reg("ServerObjectMessage", inspect_remote_object_callback);

class LLPostponedServerObjectNotification: public LLPostponedNotification
{
protected:
	/* virtual */
	void modifyNotificationParams()
	{
		LLSD payload = mParams.payload;
		mParams.payload = payload;
	}
};

void process_improved_im(LLMessageSystem *msg, void **user_data)
{
    LL_PROFILE_ZONE_SCOPED;

    LLUUID from_id;
    BOOL from_group;
    LLUUID to_id;
    U8 offline;
    U8 d = 0;
    LLUUID session_id;
    U32 timestamp;
    std::string agentName;
    std::string message;
    U32 parent_estate_id = 0;
    LLUUID region_id;
    LLVector3 position;
    U8 binary_bucket[MTUBYTES];
    S32 binary_bucket_size;

    // *TODO: Translate - need to fix the full name to first/last (maybe)
    msg->getUUIDFast(_PREHASH_AgentData, _PREHASH_AgentID, from_id);
    msg->getBOOLFast(_PREHASH_MessageBlock, _PREHASH_FromGroup, from_group);
    msg->getUUIDFast(_PREHASH_MessageBlock, _PREHASH_ToAgentID, to_id);
    msg->getU8Fast(_PREHASH_MessageBlock, _PREHASH_Offline, offline);
    msg->getU8Fast(_PREHASH_MessageBlock, _PREHASH_Dialog, d);
    msg->getUUIDFast(_PREHASH_MessageBlock, _PREHASH_ID, session_id);
    msg->getU32Fast(_PREHASH_MessageBlock, _PREHASH_Timestamp, timestamp);
    //msg->getData("MessageBlock", "Count",		&count);
    msg->getStringFast(_PREHASH_MessageBlock, _PREHASH_FromAgentName, agentName);
    msg->getStringFast(_PREHASH_MessageBlock, _PREHASH_Message, message);
    msg->getU32Fast(_PREHASH_MessageBlock, _PREHASH_ParentEstateID, parent_estate_id);
    msg->getUUIDFast(_PREHASH_MessageBlock, _PREHASH_RegionID, region_id);
    msg->getVector3Fast(_PREHASH_MessageBlock, _PREHASH_Position, position);
    msg->getBinaryDataFast(_PREHASH_MessageBlock, _PREHASH_BinaryBucket, binary_bucket, 0, 0, MTUBYTES);
    binary_bucket_size = msg->getSizeFast(_PREHASH_MessageBlock, _PREHASH_BinaryBucket);
    EInstantMessage dialog = (EInstantMessage)d;
    LLHost sender = msg->getSender();

    LLIMProcessing::processNewMessage(from_id,
        from_group,
        to_id,
        offline,
        dialog,
        session_id,
        timestamp,
        agentName,
        message,
        parent_estate_id,
        region_id,
        position,
        binary_bucket,
        binary_bucket_size,
        sender);
}

void send_do_not_disturb_message (LLMessageSystem* msg, const LLUUID& from_id, const LLUUID& session_id)
{
	if (gAgent.isDoNotDisturb())
	{
		std::string my_name;
		LLAgentUI::buildFullname(my_name);
		std::string response = gSavedPerAccountSettings.getString("DoNotDisturbModeResponse");
		pack_instant_message(
			msg,
			gAgent.getID(),
			FALSE,
			gAgent.getSessionID(),
			from_id,
			my_name,
			response,
			IM_ONLINE,
			IM_DO_NOT_DISTURB_AUTO_RESPONSE,
			session_id);
		gAgent.sendReliableMessage();
	}
}

// <FS:PP> FIRE-1245: Option to block/reject teleport offers
void send_rejecting_tp_offers_message (LLMessageSystem* msg, const LLUUID& from_id, const LLUUID& session_id)
{
	std::string my_name;
	LLAgentUI::buildFullname(my_name);
	std::string response = gSavedPerAccountSettings.getString("FSRejectTeleportOffersResponse");
	pack_instant_message(
		msg,
		gAgent.getID(),
		FALSE,
		gAgent.getSessionID(),
		from_id,
		my_name,
		response,
		IM_ONLINE,
		IM_DO_NOT_DISTURB_AUTO_RESPONSE,
		session_id);
	gAgent.sendReliableMessage();
}
// </FS:PP> FIRE-1245: Option to block/reject teleport offers

// <FS:PP> FIRE-15233: Automatic friendship request refusal
void send_rejecting_friendship_requests_message (LLMessageSystem* msg, const LLUUID& from_id, const LLUUID& session_id)
{
	std::string my_name;
	LLAgentUI::buildFullname(my_name);
	std::string response = gSavedPerAccountSettings.getString("FSRejectFriendshipRequestsResponse");
	pack_instant_message(
		msg,
		gAgent.getID(),
		FALSE,
		gAgent.getSessionID(),
		from_id,
		my_name,
		response,
		IM_ONLINE,
		IM_DO_NOT_DISTURB_AUTO_RESPONSE,
		session_id);
	gAgent.sendReliableMessage();
}
// </FS:PP> FIRE-15233: Automatic friendship request refusal

bool callingcard_offer_callback(const LLSD& notification, const LLSD& response)
{
	S32 option = LLNotificationsUtil::getSelectedOption(notification, response);
	LLUUID fid;
	LLUUID from_id;
	LLMessageSystem* msg = gMessageSystem;
	switch(option)
	{
	case 0:
		// accept
		msg->newMessageFast(_PREHASH_AcceptCallingCard);
		msg->nextBlockFast(_PREHASH_AgentData);
		msg->addUUIDFast(_PREHASH_AgentID, gAgent.getID());
		msg->addUUIDFast(_PREHASH_SessionID, gAgent.getSessionID());
		msg->nextBlockFast(_PREHASH_TransactionBlock);
		msg->addUUIDFast(_PREHASH_TransactionID, notification["payload"]["transaction_id"].asUUID());
		fid = gInventory.findCategoryUUIDForType(LLFolderType::FT_CALLINGCARD);
		msg->nextBlockFast(_PREHASH_FolderData);
		msg->addUUIDFast(_PREHASH_FolderID, fid);
		msg->sendReliable(LLHost(notification["payload"]["sender"].asString()));
		break;
	case 1:
		// decline		
		msg->newMessageFast(_PREHASH_DeclineCallingCard);
		msg->nextBlockFast(_PREHASH_AgentData);
		msg->addUUIDFast(_PREHASH_AgentID, gAgent.getID());
		msg->addUUIDFast(_PREHASH_SessionID, gAgent.getSessionID());
		msg->nextBlockFast(_PREHASH_TransactionBlock);
		msg->addUUIDFast(_PREHASH_TransactionID, notification["payload"]["transaction_id"].asUUID());
		msg->sendReliable(LLHost(notification["payload"]["sender"].asString()));
		send_do_not_disturb_message(msg, notification["payload"]["source_id"].asUUID());
		break;
	default:
		// close button probably, possibly timed out
		break;
	}

	return false;
}
static LLNotificationFunctorRegistration callingcard_offer_cb_reg("OfferCallingCard", callingcard_offer_callback);

void process_offer_callingcard(LLMessageSystem* msg, void**)
{
	// someone has offered to form a friendship
	LL_DEBUGS("Messaging") << "callingcard offer" << LL_ENDL;

	LLUUID source_id;
	msg->getUUIDFast(_PREHASH_AgentData, _PREHASH_AgentID, source_id);
	// NaCl - Antispam Registry
	if (NACLAntiSpamRegistry::instance().checkQueue(ANTISPAM_QUEUE_CALLING_CARD, source_id, ANTISPAM_SOURCE_AGENT))
	{
		return;
	}
	// NaCl End
	LLUUID tid;
	msg->getUUIDFast(_PREHASH_AgentBlock, _PREHASH_TransactionID, tid);

	LLSD payload;
	payload["transaction_id"] = tid;
	payload["source_id"] = source_id;
	payload["sender"] = msg->getSender().getIPandPort();

	LLViewerObject* source = gObjectList.findObject(source_id);
	LLSD args;
	std::string source_name;
	if(source && source->isAvatar())
	{
		LLNameValue* nvfirst = source->getNVPair("FirstName");
		LLNameValue* nvlast  = source->getNVPair("LastName");
		if (nvfirst && nvlast)
		{
			source_name = LLCacheName::buildFullName(
				nvfirst->getString(), nvlast->getString());
		}
	}

	if(!source_name.empty())
	{
		if (gAgent.isDoNotDisturb() 
			|| LLMuteList::getInstance()->isMuted(source_id, source_name, LLMute::flagTextChat))
		{
			// automatically decline offer
			LLNotifications::instance().forceResponse(LLNotification::Params("OfferCallingCard").payload(payload), 1);
		}
		else
		{
			args["NAME"] = source_name;
			LLNotificationsUtil::add("OfferCallingCard", args, payload);
		}
	}
	else
	{
		LL_WARNS("Messaging") << "Calling card offer from an unknown source." << LL_ENDL;
	}
}

void process_accept_callingcard(LLMessageSystem* msg, void**)
{
	LLNotificationsUtil::add("CallingCardAccepted");
}

void process_decline_callingcard(LLMessageSystem* msg, void**)
{
	LLNotificationsUtil::add("CallingCardDeclined");
}

void translateSuccess(LLChat chat, LLSD toastArgs, std::string originalMsg, std::string expectLang, std::string translation, const std::string detected_language)
{
    // filter out non-interesting responses  
    if (!translation.empty()
        && ((detected_language.empty()) || (expectLang != detected_language))
        && (LLStringUtil::compareInsensitive(translation, originalMsg) != 0))
    {
        chat.mText += " (" + LLTranslate::removeNoTranslateTags(translation) + ")";
    }

	LLTranslate::instance().logSuccess(1);
    LLNotificationsUI::LLNotificationManager::instance().onChat(chat, toastArgs);
}

void translateFailure(LLChat chat, LLSD toastArgs, int status, const std::string err_msg)
{
    std::string msg = LLTrans::getString("TranslationFailed", LLSD().with("[REASON]", err_msg));
    LLStringUtil::replaceString(msg, "\n", " "); // we want one-line error messages
    chat.mText += " (" + msg + ")";

	LLTranslate::instance().logFailure(1);
    LLNotificationsUI::LLNotificationManager::instance().onChat(chat, toastArgs);
}


void process_chat_from_simulator(LLMessageSystem *msg, void **user_data)
{
	if (gNonInteractive)
	{
		return;
	}
	LLChat	chat;
	std::string		mesg;
	std::string		from_name;
	U8			source_temp;
	U8			type_temp;
	U8			audible_temp;
	LLColor4	color(1.0f, 1.0f, 1.0f, 1.0f);
	LLUUID		from_id;
	LLUUID		owner_id;
	LLViewerObject*	chatter;

	msg->getString("ChatData", "FromName", from_name);
	
	msg->getUUID("ChatData", "SourceID", from_id);
	chat.mFromID = from_id;
	
	// Object owner for objects
	msg->getUUID("ChatData", "OwnerID", owner_id);

	msg->getU8Fast(_PREHASH_ChatData, _PREHASH_SourceType, source_temp);
	chat.mSourceType = (EChatSourceType)source_temp;

	msg->getU8("ChatData", "ChatType", type_temp);
	chat.mChatType = (EChatType)type_temp;

	// NaCL - Antispam Registry
	static LLCachedControl<bool> useAntiSpam(gSavedSettings, "UseAntiSpam");
	static LLCachedControl<bool> useAntiSpamMine(gSavedSettings, "FSUseAntiSpamMine");
	bool deferred_spam_check = false;
	if (useAntiSpam && chat.mChatType != CHAT_TYPE_START && chat.mChatType != CHAT_TYPE_STOP)
	{
		if (chat.mSourceType == CHAT_SOURCE_OBJECT)
		{
			LLViewerObject* source = gObjectList.findObject(from_id);
			if (source)
			{
				if (source->permYouOwner() && useAntiSpamMine)
				{
					// Only check if not a debug message
					deferred_spam_check = chat.mChatType != CHAT_TYPE_DEBUG_MSG;
				}
				else if (!source->permYouOwner() && chat.mChatType != CHAT_TYPE_DEBUG_MSG && NACLAntiSpamRegistry::instance().checkQueue(ANTISPAM_QUEUE_CHAT, from_id, ANTISPAM_SOURCE_OBJECT))
				{
					return;
				}
			}
		}
		// owner_id = from_id for agents
		else if (NACLAntiSpamRegistry::instance().checkQueue(ANTISPAM_QUEUE_CHAT, owner_id, ANTISPAM_SOURCE_AGENT))
		{
			return;
		}
	}
	// NaCl End

	msg->getU8Fast(_PREHASH_ChatData, _PREHASH_Audible, audible_temp);
	chat.mAudible = (EChatAudible)audible_temp;
	
	chat.mTime = LLFrameTimer::getElapsedSeconds();
	
	// IDEVO Correct for new-style "Resident" names
	if (chat.mSourceType == CHAT_SOURCE_AGENT)
	{
		// I don't know if it's OK to change this here, if 
		// anything downstream does lookups by name, for instance
		
		LLAvatarName av_name;
		if (LLAvatarNameCache::get(from_id, &av_name))
		{
			chat.mFromName = av_name.getCompleteName();
		}
		else
		{
			chat.mFromName = LLCacheName::cleanFullName(from_name);
		}
	}
	else
	{
		// make sure that we don't have an empty or all-whitespace name
		// <FS:KC> Objects with no name get renamed to NO_NAME_OBJECT so the object profile is still accessable
		//LLStringUtil::trim(from_name);
		//if (from_name.empty())
		//{
		//	from_name = LLTrans::getString("Unnamed");
		//}
		//chat.mFromName = from_name;
		static const boost::regex whitespace_exp("^\\s*$");
		if (chat.mSourceType == CHAT_SOURCE_OBJECT && boost::regex_search(from_name, whitespace_exp))
		{
			//[FIRE-2434 Mark Unamed Objects based on setting
			static LLCachedControl<bool> FSMarkObjects(gSavedSettings, "FSMarkObjects");
			if (FSMarkObjects)
			{
				chat.mFromName = LLTrans::getString("no_name_object");
			}
			else
			{
				chat.mFromName = "";
			}
		}
		else
		{
			chat.mFromName = from_name;
		}
		// </FS:KC>
	}

	BOOL is_do_not_disturb = gAgent.isDoNotDisturb();

	BOOL is_muted = FALSE;
	BOOL is_linden = FALSE;
	is_muted = LLMuteList::getInstance()->isMuted(
		from_id,
		from_name,
		LLMute::flagTextChat) 
		|| LLMuteList::getInstance()->isMuted(owner_id, LLMute::flagTextChat);
	is_linden = chat.mSourceType != CHAT_SOURCE_OBJECT &&
		LLMuteList::isLinden(from_name);

	if (is_muted && (chat.mSourceType == CHAT_SOURCE_OBJECT))
	{
		return;
	}

	BOOL is_audible = (CHAT_AUDIBLE_FULLY == chat.mAudible);
	chatter = gObjectList.findObject(from_id);
	if (chatter)
	{
		chat.mPosAgent = chatter->getPositionAgent();
		static LLCachedControl<bool> EffectScriptChatParticles(gSavedSettings, "EffectScriptChatParticles"); // <FS:PP> gSavedSettings to LLCachedControl

		// Make swirly things only for talking objects. (not script debug messages, though)
//		if (chat.mSourceType == CHAT_SOURCE_OBJECT 
//			&& chat.mChatType != CHAT_TYPE_DEBUG_MSG
//			&& gSavedSettings.getBOOL("EffectScriptChatParticles") )
// [RLVa:KB] - Checked: 2010-03-09 (RLVa-1.2.0b) | Modified: RLVa-1.0.0g
		if ( ((chat.mSourceType == CHAT_SOURCE_OBJECT) && (chat.mChatType != CHAT_TYPE_DEBUG_MSG)) && 
			 // <FS:PP> gSavedSettings to LLCachedControl
			 // (gSavedSettings.getBOOL("EffectScriptChatParticles")) &&
			 (EffectScriptChatParticles) &&
			 // </FS:PP>
			 ((!rlv_handler_t::isEnabled()) || (CHAT_TYPE_OWNER != chat.mChatType)) )
// [/RLVa:KB]
		{
			LLPointer<LLViewerPartSourceChat> psc = new LLViewerPartSourceChat(chatter->getPositionAgent());
			psc->setSourceObject(chatter);
			psc->setColor(color);
			//We set the particles to be owned by the object's owner, 
			//just in case they should be muted by the mute list
			psc->setOwnerUUID(owner_id);
			LLViewerPartSim::getInstance()->addPartSource(psc);
		}

		// record last audible utterance
		if (is_audible
			&& (is_linden || (!is_muted && !is_do_not_disturb)))
		{
			if (chat.mChatType != CHAT_TYPE_START 
				&& chat.mChatType != CHAT_TYPE_STOP)
			{
				gAgent.heardChat(chat.mFromID);
			}
		}
	}

	if (is_audible)
	{
		//BOOL visible_in_chat_bubble = FALSE;
		std::string verb;

		color.setVec(1.f,1.f,1.f,1.f);
		msg->getStringFast(_PREHASH_ChatData, _PREHASH_Message, mesg);

		// NaCl - Newline flood protection
		static LLCachedControl<bool> useAntiSpam(gSavedSettings, "UseAntiSpam");
		// <FS:TS> FIRE-23138: Add option to antispam user's own objects
		bool deferred_newline_spam_check = false;
		if (useAntiSpam)
		{
			bool doCheck = true;
			if (owner_id.isNull())
			{
				doCheck = false;
			}
			if (doCheck && !useAntiSpamMine)
			{
				if (gAgentID == owner_id)
				{
					doCheck = false;
					}
				if (doCheck && chatter && chatter->permYouOwner())
				{
					doCheck = false;
				}
				if (doCheck && NACLAntiSpamRegistry::instance().checkNewlineFlood(ANTISPAM_QUEUE_CHAT, owner_id, mesg))
				{
					return;
				}
			}
			if (doCheck && useAntiSpamMine)
			{
				// If it's the user's object, defer the check so RLV commands still work
				deferred_newline_spam_check = true;
			}
			// </FS:TS> FIRE-23138
		}
		// NaCl End

// [RLVa:KB] - Checked: 2010-04-23 (RLVa-1.2.0f) | Modified: RLVa-1.2.0f
		if ( (rlv_handler_t::isEnabled()) && (CHAT_TYPE_START != chat.mChatType) && (CHAT_TYPE_STOP != chat.mChatType) )
		{
			// NOTE: chatter can be NULL (may not have rezzed yet, or could be another avie's HUD attachment)
			BOOL is_attachment = (chatter) ? chatter->isAttachment() : FALSE;
			BOOL is_owned_by_me = (chatter) ? chatter->permYouOwner() : FALSE;

			// Filtering "rules":
			//   avatar  => filter all avie text (unless it's this avie or they're an exemption)
			//   objects => filter everything except attachments this avie owns (never filter llOwnerSay or llRegionSayTo chat)
			if ( ( (CHAT_SOURCE_AGENT == chat.mSourceType) && (from_id != gAgent.getID()) ) || 
				 ( (CHAT_SOURCE_OBJECT == chat.mSourceType) && ((!is_owned_by_me) || (!is_attachment)) && 
				   (CHAT_TYPE_OWNER != chat.mChatType) && (CHAT_TYPE_DIRECT != chat.mChatType) ) )
			{
				bool fIsEmote = RlvUtil::isEmote(mesg);
				static LLCachedControl<bool> RestrainedLoveShowEllipsis(gSavedSettings, "RestrainedLoveShowEllipsis"); // <FS:PP> gSavedSettings to LLCachedControl
				if ((!fIsEmote) &&
					(((gRlvHandler.hasBehaviour(RLV_BHVR_RECVCHAT)) && (!gRlvHandler.isException(RLV_BHVR_RECVCHAT, from_id))) ||
					 ((gRlvHandler.hasBehaviour(RLV_BHVR_RECVCHATFROM)) && (gRlvHandler.isException(RLV_BHVR_RECVCHATFROM, from_id))) ))
				{
					// <FS:PP> gSavedSettings to LLCachedControl
					// if ( (gRlvHandler.filterChat(mesg, false)) && (!gSavedSettings.getBOOL("RestrainedLoveShowEllipsis")) )
					if ( (gRlvHandler.filterChat(mesg, false)) && (!RestrainedLoveShowEllipsis) )
					// </FS:PP>
						return;
				}
				else if ((fIsEmote) &&
					     (((gRlvHandler.hasBehaviour(RLV_BHVR_RECVEMOTE)) && (!gRlvHandler.isException(RLV_BHVR_RECVEMOTE, from_id))) ||
					      ((gRlvHandler.hasBehaviour(RLV_BHVR_RECVEMOTEFROM)) && (gRlvHandler.isException(RLV_BHVR_RECVEMOTEFROM, from_id))) ))
 				{
					// <FS:PP> gSavedSettings to LLCachedControl
					// if (!gSavedSettings.getBOOL("RestrainedLoveShowEllipsis"))
					if (!RestrainedLoveShowEllipsis)
					// </FS:PP>
						return;
					mesg = "/me ...";
				}
			}

			// Filtering "rules":
			//   avatar => filter only their name (unless it's this avie)
			//   other  => filter everything
			if (!RlvActions::canShowName(RlvActions::SNC_DEFAULT))
			{
				if (CHAT_SOURCE_AGENT != chat.mSourceType)
				{
					if (chat.mChatType != CHAT_TYPE_RADAR) // Radar messages are already correct anonymized
					{
						RlvUtil::filterNames(chat.mFromName);
					}
				}
				else if (!RlvActions::canShowName(RlvActions::SNC_DEFAULT, chat.mFromID))
				{
					LLAvatarName av_name;
					if (LLAvatarNameCache::get(chat.mFromID, &av_name))
					{
						chat.mFromName = RlvStrings::getAnonym(av_name);
					}
					else
					{
						chat.mFromName = RlvStrings::getAnonym(chat.mFromName);
					}
					chat.mRlvNamesFiltered = TRUE;
				}
			}

			// Create an "objectim" URL for objects if we're either @shownames or @showloc restricted
			// (we need to do this now because we won't be have enough information to do it later on)
			if ( (CHAT_SOURCE_OBJECT == chat.mSourceType) &&
			     ( (!RlvActions::canShowName(RlvActions::SNC_DEFAULT)) || (!RlvActions::canShowLocation()) ) )
			{
				LLSD sdQuery;
				sdQuery["name"] = chat.mFromName;
				sdQuery["owner"] = owner_id;

				if ( (!RlvActions::canShowName(RlvActions::SNC_DEFAULT, owner_id)) && (!is_owned_by_me) )
					sdQuery["rlv_shownames"] = true;

				const LLViewerRegion* pRegion = LLWorld::getInstance()->getRegionFromPosAgent(chat.mPosAgent);
				if (pRegion)
					sdQuery["slurl"] = LLSLURL(pRegion->getName(), chat.mPosAgent).getLocationString();

				chat.mURL = LLSLURL("objectim", from_id, LLURI::mapToQueryString(sdQuery)).getSLURLString();
			}
		}
// [/RLVa:KB]

		BOOL ircstyle = FALSE;

		// Look for IRC-style emotes here so chatbubbles work
		// <FS:Ansariel> Consolidate IRC /me prefix checks
		//std::string prefix = mesg.substr(0, 4);
		//if (prefix == "/me " || prefix == "/me'")
		if (is_irc_me_prefix(mesg))
		// </FS:Ansariel>
		{
			ircstyle = TRUE;
		}
		chat.mText = mesg;

		// Look for the start of typing so we can put "..." in the bubbles.
		if (CHAT_TYPE_START == chat.mChatType)
		{
			LLLocalSpeakerMgr::getInstance()->setSpeakerTyping(from_id, TRUE);

			// Might not have the avatar constructed yet, eg on login.
			if (chatter && chatter->isAvatar())
			{
				((LLVOAvatar*)chatter)->startTyping();
			}
			return;
		}
		else if (CHAT_TYPE_STOP == chat.mChatType)
		{
			LLLocalSpeakerMgr::getInstance()->setSpeakerTyping(from_id, FALSE);

			// Might not have the avatar constructed yet, eg on login.
			if (chatter && chatter->isAvatar())
			{
				((LLVOAvatar*)chatter)->stopTyping();
			}
			return;
		}

		// Look for IRC-style emotes
		if (ircstyle)
		{
			// set CHAT_STYLE_IRC to avoid adding Avatar Name as author of message. See EXT-656
			chat.mChatStyle = CHAT_STYLE_IRC;

			// Do nothing, ircstyle is fixed above for chat bubbles
		}
		else
		{
			chat.mText = "";
			switch(chat.mChatType)
			{
			case CHAT_TYPE_WHISPER:
				chat.mText = LLTrans::getString("whisper") + " ";
				break;
			case CHAT_TYPE_OWNER:
				// <FS:TT> Client LSL Bridge
				{
					if (FSLSLBridge::instance().lslToViewer(mesg, from_id, owner_id))
					{
						return;
					}
				}
				// </FS:TT>
				
				// <FS:KC> cmdline packager
				if (cmdline_packager(mesg, from_id, owner_id))
				{
					return;
				}
				// </FS:KC>

// [RLVa:KB] - Checked: 2010-02-XX (RLVa-1.2.0a) | Modified: RLVa-1.1.0f
				// TODO-RLVa: [RLVa-1.2.0] consider rewriting this before a RLVa-1.2.0 release
				if ( (rlv_handler_t::isEnabled()) && (mesg.length() > 3) && (RLV_CMD_PREFIX == mesg[0]) && (CHAT_TYPE_OWNER == chat.mChatType) &&
					 ((!chatter) || (!chatter->isAttachment()) || (!chatter->isTempAttachment()) || (RlvSettings::getEnableTemporaryAttachments())) )
				{
					mesg.erase(0, 1);
					LLStringUtil::toLower(mesg);

					std::string strExecuted, strFailed, strRetained, *pstr;

					boost_tokenizer tokens(mesg, boost::char_separator<char>(",", "", boost::drop_empty_tokens));
					for (boost_tokenizer::iterator itToken = tokens.begin(); itToken != tokens.end(); ++itToken)
					{
						std::string strCmd = *itToken;

						ERlvCmdRet eRet = gRlvHandler.processCommand(from_id, strCmd, true);
						if ( (RlvSettings::getDebug()) &&
							 ( (!RlvSettings::getDebugHideUnsetDup()) || 
							   ((RLV_RET_SUCCESS_UNSET != eRet) && (RLV_RET_SUCCESS_DUPLICATE != eRet)) ) )
						{
							if ( RLV_RET_SUCCESS == (eRet & RLV_RET_SUCCESS) )	
								pstr = &strExecuted;
							else if ( RLV_RET_FAILED == (eRet & RLV_RET_FAILED) )
								pstr = &strFailed;
							else if (RLV_RET_RETAINED == eRet)
								pstr = &strRetained;
							else
							{
								RLV_ASSERT(false);
								pstr = &strFailed;
							}

							const char* pstrSuffix = RlvStrings::getStringFromReturnCode(eRet);
							if (pstrSuffix)
								strCmd.append(" (").append(pstrSuffix).append(")");

							if (!pstr->empty())
								pstr->push_back(',');
							pstr->append(strCmd);
						}
					}

					if (RlvForceWear::instanceExists())
						RlvForceWear::instance().done();

					if ( (!RlvSettings::getDebug()) || ((strExecuted.empty()) && (strFailed.empty()) && (strRetained.empty())) )
						return;

					// Silly people want comprehensive debug messages, blah :p
					if ( (!strExecuted.empty()) && (strFailed.empty()) && (strRetained.empty()) )
					{
						chat.mText = " executes: @";
						mesg = strExecuted;
					}
					else if ( (strExecuted.empty()) && (!strFailed.empty()) && (strRetained.empty()) )
					{
						chat.mText = " failed: @";
						mesg = strFailed;
					}
					else if ( (strExecuted.empty()) && (strFailed.empty()) && (!strRetained.empty()) )
					{
						chat.mText = " retained: @";
						mesg = strRetained;
					}
					else
					{
						chat.mText = ": @";
						if (!strExecuted.empty())
							mesg += "\n    - executed: @" + strExecuted;
						if (!strFailed.empty())
							mesg += "\n    - failed: @" + strFailed;
						if (!strRetained.empty())
							mesg += "\n    - retained: @" + strRetained;
					}

					break;
				}
// [/RLVa:KB]
// [RLVa:KB] - Checked: 2010-03-09 (RLVa-1.2.0b) | Modified: RLVa-1.0.0g
				// Copy/paste from above
				if  ( (rlv_handler_t::isEnabled()) && (chatter) && (chat.mSourceType == CHAT_SOURCE_OBJECT) &&
					  (gSavedSettings.getBOOL("EffectScriptChatParticles")) )
				{
					LLPointer<LLViewerPartSourceChat> psc = new LLViewerPartSourceChat(chatter->getPositionAgent());
					psc->setSourceObject(chatter);
					psc->setColor(color);
					//We set the particles to be owned by the object's owner, 
					//just in case they should be muted by the mute list
					psc->setOwnerUUID(owner_id);
					LLViewerPartSim::getInstance()->addPartSource(psc);
				}
// [/RLVa:KB]
			case CHAT_TYPE_DEBUG_MSG:
			case CHAT_TYPE_NORMAL:
			case CHAT_TYPE_DIRECT:
				break;
			case CHAT_TYPE_SHOUT:
				chat.mText = LLTrans::getString("shout") + " ";
				break;
			case CHAT_TYPE_START:
			case CHAT_TYPE_STOP:
				LL_WARNS("Messaging") << "Got chat type start/stop in main chat processing." << LL_ENDL;
				break;
			default:
				LL_WARNS("Messaging") << "Unknown type " << chat.mChatType << " in chat!" << LL_ENDL;
				break;
			}
			// <FS:TS> FIRE-23138: Enable spam checking for user's own objects
			if (deferred_spam_check && NACLAntiSpamRegistry::instance().checkQueue(ANTISPAM_QUEUE_CHAT, from_id, ANTISPAM_SOURCE_OBJECT))
			{
				return;
			}
			if (deferred_newline_spam_check && NACLAntiSpamRegistry::instance().checkNewlineFlood(ANTISPAM_QUEUE_CHAT, from_id, mesg))
			{
				return;
			}
			// </FS:TS> FIRE-23138

			chat.mText += mesg;
		}

		// We have a real utterance now, so can stop showing "..." and proceed.
		if (chatter && chatter->isAvatar())
		{
			LLLocalSpeakerMgr::getInstance()->setSpeakerTyping(from_id, FALSE);
			((LLVOAvatar*)chatter)->stopTyping();
			
			if (!is_muted && !is_do_not_disturb)
			{
				//visible_in_chat_bubble = gSavedSettings.getBOOL("UseChatBubbles");
				std::string formated_msg = "";
				LLViewerChat::formatChatMsg(chat, formated_msg);
				LLChat chat_bubble = chat;

				chat_bubble.mText = formated_msg;
				((LLVOAvatar*)chatter)->addChat(chat_bubble);
			}
		}
		
		if (chatter)
		{
			chat.mPosAgent = chatter->getPositionAgent();
		}

		// truth table:
		// LINDEN	BUSY	MUTED	OWNED_BY_YOU	TASK		DISPLAY		STORE IN HISTORY
		// F		F		F		F				*			Yes			Yes
		// F		F		F		T				*			Yes			Yes
		// F		F		T		F				*			No			No
		// F		F		T		T				*			No			No
		// F		T		F		F				*			No			Yes
		// F		T		F		T				*			Yes			Yes
		// F		T		T		F				*			No			No
		// F		T		T		T				*			No			No
		// T		*		*		*				F			Yes			Yes

		chat.mMuted = is_muted && !is_linden;

		// pass owner_id to chat so that we can display the remote
		// object inspect for an object that is chatting with you
		LLSD args;
		chat.mOwnerID = owner_id;

		// <FS:PP> FIRE-10178: Keyword Alerts in group IM do not work unless the group is in the foreground (notification on receipt of local chat)
		if (FSKeywords::getInstance()->chatContainsKeyword(chat, true))
		{
			FSKeywords::notify(chat);
		}
		// </FS:PP>

		LLTranslate::instance().logCharsSeen(mesg.size());
		// <FS:PP> gSavedSettings to LLCachedControl
		// if (gSavedSettings.getBOOL("TranslateChat") && chat.mSourceType != CHAT_SOURCE_SYSTEM)
		static LLCachedControl<bool> TranslateChat(gSavedSettings, "TranslateChat");
		if (TranslateChat && chat.mSourceType != CHAT_SOURCE_SYSTEM)
		// </FS:PP>
		{
			if (chat.mChatStyle == CHAT_STYLE_IRC)
			{
				mesg = mesg.substr(4, std::string::npos);
			}
			const std::string from_lang = ""; // leave empty to trigger autodetect
			const std::string to_lang = LLTranslate::getTranslateLanguage();

			LLTranslate::instance().logCharsSent(mesg.size());
            LLTranslate::translateMessage(from_lang, to_lang, mesg,
                boost::bind(&translateSuccess, chat, args, mesg, from_lang, _1, _2),
                boost::bind(&translateFailure, chat, args, _1, _2));

		}
		else
		{
			LLNotificationsUI::LLNotificationManager::instance().onChat(chat, args);
		}

		// don't call notification for debug messages from not owned objects
		if (chat.mChatType == CHAT_TYPE_DEBUG_MSG)
		{
			// <FS:Ansariel> FIRE-15014: [OpenSim] osMessageObject(target, message) fails silently
			//if (gAgentID != chat.mOwnerID)
#ifdef OPENSIM
			if (LLGridManager::getInstance()->isInSecondLife() && gAgentID != chat.mOwnerID)
#else
			if (gAgentID != chat.mOwnerID)
#endif
			// </FS:Ansariel>
			{
				return;
			}
		}

		if (mesg != "")
		{
			LLSD msg_notify = LLSD(LLSD::emptyMap());
			msg_notify["session_id"] = LLUUID();
			msg_notify["from_id"] = chat.mFromID;
			msg_notify["source_type"] = chat.mSourceType;
			on_new_message(msg_notify);
		}

	}
}


// Simulator we're on is informing the viewer that the agent
// is starting to teleport (perhaps to another sim, perhaps to the 
// same sim). If we initiated the teleport process by sending some kind 
// of TeleportRequest, then this info is redundant, but if the sim 
// initiated the teleport (via a script call, being killed, etc.) 
// then this info is news to us.
void process_teleport_start(LLMessageSystem *msg, void**)
{
	// on teleport, don't tell them about destination guide anymore
	LLFirstUse::notUsingDestinationGuide(false);
	U32 teleport_flags = 0x0;
	msg->getU32("Info", "TeleportFlags", teleport_flags);

	if (gAgent.getTeleportState() == LLAgent::TELEPORT_MOVING)
	{
		// Race condition?
		LL_WARNS("Messaging") << "Got TeleportStart, but teleport already in progress. TeleportFlags=" << teleport_flags << LL_ENDL;
	}

	LL_DEBUGS("Messaging") << "Got TeleportStart with TeleportFlags=" << teleport_flags << ". gTeleportDisplay: " << gTeleportDisplay << ", gAgent.mTeleportState: " << gAgent.getTeleportState() << LL_ENDL;

	// *NOTE: The server sends two StartTeleport packets when you are teleporting to a LM
	LLViewerMessage::getInstance()->mTeleportStartedSignal();

//	if (teleport_flags & TELEPORT_FLAGS_DISABLE_CANCEL)
// [RLVa:KB] - Checked: 2010-04-07 (RLVa-1.2.0d) | Added: RLVa-0.2.0b
	if ( ((teleport_flags & TELEPORT_FLAGS_DISABLE_CANCEL) && !gSavedSettings.getBOOL("FSAlwaysShowTPCancel")) || (!gRlvHandler.getCanCancelTp()) )
// [/RLVa:KB]
	{
		gViewerWindow->setProgressCancelButtonVisible(FALSE);
	}
	else
	{
		gViewerWindow->setProgressCancelButtonVisible(TRUE, LLTrans::getString("Cancel"));
	}

	// Freeze the UI and show progress bar
	// Note: could add data here to differentiate between normal teleport and death.

	if( gAgent.getTeleportState() == LLAgent::TELEPORT_NONE )
	{
		gTeleportDisplay = TRUE;
		gAgent.setTeleportState( LLAgent::TELEPORT_START );
		make_ui_sound("UISndTeleportOut");
		
		LL_INFOS("Messaging") << "Teleport initiated by remote TeleportStart message with TeleportFlags: " <<  teleport_flags << LL_ENDL;

		// Don't call LLFirstUse::useTeleport here because this could be
		// due to being killed, which would send you home, not to a Telehub
	}
}

boost::signals2::connection LLViewerMessage::setTeleportStartedCallback(teleport_started_callback_t cb)
{
	return mTeleportStartedSignal.connect(cb);
}

void process_teleport_progress(LLMessageSystem* msg, void**)
{
	LLUUID agent_id;
	msg->getUUID("AgentData", "AgentID", agent_id);
	if((gAgent.getID() != agent_id)
	   || (gAgent.getTeleportState() == LLAgent::TELEPORT_NONE))
	{
		LL_WARNS("Messaging") << "Unexpected teleport progress message." << LL_ENDL;
		return;
	}
	U32 teleport_flags = 0x0;
	msg->getU32("Info", "TeleportFlags", teleport_flags);
//	if (teleport_flags & TELEPORT_FLAGS_DISABLE_CANCEL)
// [RLVa:KB] - Checked: 2010-04-07 (RLVa-1.2.0d) | Added: RLVa-0.2.0b
	if ( ((teleport_flags & TELEPORT_FLAGS_DISABLE_CANCEL) && !gSavedSettings.getBOOL("FSAlwaysShowTPCancel")) || (!gRlvHandler.getCanCancelTp()) )
// [/RLVa:KB]
	{
		gViewerWindow->setProgressCancelButtonVisible(FALSE);
	}
	else
	{
		gViewerWindow->setProgressCancelButtonVisible(TRUE, LLTrans::getString("Cancel"));
	}
	std::string buffer;
	msg->getString("Info", "Message", buffer);
	LL_DEBUGS("Messaging") << "teleport progress: " << buffer << " flags: " << teleport_flags << LL_ENDL;

	//Sorta hacky...default to using simulator raw messages
	//if we don't find the coresponding mapping in our progress mappings
	std::string message = buffer;

	if (LLAgent::sTeleportProgressMessages.find(buffer) != 
		LLAgent::sTeleportProgressMessages.end() )
	{
		message = LLAgent::sTeleportProgressMessages[buffer];
	}

	gAgent.setTeleportMessage(LLAgent::sTeleportProgressMessages[message]);
}

class LLFetchInWelcomeArea : public LLInventoryFetchDescendentsObserver
{
public:
	LLFetchInWelcomeArea(const uuid_vec_t &ids) :
		LLInventoryFetchDescendentsObserver(ids)
	{}
	virtual void done()
	{
		LLIsType is_landmark(LLAssetType::AT_LANDMARK);
		LLIsType is_card(LLAssetType::AT_CALLINGCARD);

		LLInventoryModel::cat_array_t	card_cats;
		LLInventoryModel::item_array_t	card_items;
		LLInventoryModel::cat_array_t	land_cats;
		LLInventoryModel::item_array_t	land_items;

		uuid_vec_t::iterator it = mComplete.begin();
		uuid_vec_t::iterator end = mComplete.end();
		for(; it != end; ++it)
		{
			gInventory.collectDescendentsIf(
				(*it),
				land_cats,
				land_items,
				LLInventoryModel::EXCLUDE_TRASH,
				is_landmark);
			gInventory.collectDescendentsIf(
				(*it),
				card_cats,
				card_items,
				LLInventoryModel::EXCLUDE_TRASH,
				is_card);
		}

		gInventory.removeObserver(this);
		delete this;
	}
};



class LLPostTeleportNotifiers : public LLEventTimer 
{
public:
	LLPostTeleportNotifiers();
	virtual ~LLPostTeleportNotifiers();

	//function to be called at the supplied frequency
	virtual BOOL tick();
};

LLPostTeleportNotifiers::LLPostTeleportNotifiers() : LLEventTimer( 2.0 )
{
};

LLPostTeleportNotifiers::~LLPostTeleportNotifiers()
{
}

BOOL LLPostTeleportNotifiers::tick()
{
	BOOL all_done = FALSE;
	if ( gAgent.getTeleportState() == LLAgent::TELEPORT_NONE )
	{
		// get callingcards and landmarks available to the user arriving.
		uuid_vec_t folders;
		const LLUUID callingcard_id = gInventory.findCategoryUUIDForType(LLFolderType::FT_CALLINGCARD);
		if(callingcard_id.notNull()) 
			folders.push_back(callingcard_id);
		const LLUUID folder_id = gInventory.findCategoryUUIDForType(LLFolderType::FT_LANDMARK);
		if(folder_id.notNull()) 
			folders.push_back(folder_id);
		if(!folders.empty())
		{
			LLFetchInWelcomeArea* fetcher = new LLFetchInWelcomeArea(folders);
			fetcher->startFetch();
			if(fetcher->isFinished())
			{
				fetcher->done();
			}
			else
			{
				gInventory.addObserver(fetcher);
			}
		}
		all_done = TRUE;
	}

	return all_done;
}



// Teleport notification from the simulator
// We're going to pretend to be a new agent
void process_teleport_finish(LLMessageSystem* msg, void**)
{
	LL_DEBUGS("Teleport","Messaging") << "Received TeleportFinish message" << LL_ENDL;
	LLUUID agent_id;
	msg->getUUIDFast(_PREHASH_Info, _PREHASH_AgentID, agent_id);
	if (agent_id != gAgent.getID())
	{
		LL_WARNS("Teleport","Messaging") << "Got teleport notification for wrong agent " << agent_id << " expected " << gAgent.getID() << ", ignoring!" << LL_ENDL;
		return;
	}

    if (gAgent.getTeleportState() == LLAgent::TELEPORT_NONE)
    {
        if (gAgent.canRestoreCanceledTeleport())
        {
            // Server either ignored teleport cancel message or did not receive it in time.
            // This message can't be ignored since teleport is complete at server side
			LL_INFOS("Teleport") << "Restoring canceled teleport request" << LL_ENDL;
            gAgent.restoreCanceledTeleportRequest();
        }
        else
        {
            // Race condition? Make sure all variables are set correctly for teleport to work
            LL_WARNS("Teleport","Messaging") << "Teleport 'finish' message without 'start'. Setting state to TELEPORT_REQUESTED" << LL_ENDL;
            gTeleportDisplay = TRUE;
            LLViewerMessage::getInstance()->mTeleportStartedSignal();
            gAgent.setTeleportState(LLAgent::TELEPORT_REQUESTED);
            make_ui_sound("UISndTeleportOut");
        }
    }
    else if (gAgent.getTeleportState() == LLAgent::TELEPORT_MOVING)
    {
        LL_WARNS("Teleport","Messaging") << "Teleport message in the middle of other teleport" << LL_ENDL;
    }
	
	// Teleport is finished; it can't be cancelled now.
	gViewerWindow->setProgressCancelButtonVisible(FALSE);

	// Do teleport effect for where you're leaving
	// VEFFECT: TeleportStart
	LLHUDEffectSpiral *effectp = (LLHUDEffectSpiral *)LLHUDManager::getInstance()->createViewerEffect(LLHUDObject::LL_HUD_EFFECT_POINT, TRUE);
	effectp->setPositionGlobal(gAgent.getPositionGlobal());
	effectp->setColor(LLColor4U(gAgent.getEffectColor()));
	LLHUDManager::getInstance()->sendEffects();

	U32 location_id;
	U32 sim_ip;
	U16 sim_port;
	LLVector3 pos, look_at;
	U64 region_handle;
	msg->getU32Fast(_PREHASH_Info, _PREHASH_LocationID, location_id);
	msg->getIPAddrFast(_PREHASH_Info, _PREHASH_SimIP, sim_ip);
	msg->getIPPortFast(_PREHASH_Info, _PREHASH_SimPort, sim_port);
	//msg->getVector3Fast(_PREHASH_Info, _PREHASH_Position, pos);
	//msg->getVector3Fast(_PREHASH_Info, _PREHASH_LookAt, look_at);
	msg->getU64Fast(_PREHASH_Info, _PREHASH_RegionHandle, region_handle);
	U32 teleport_flags;
	msg->getU32Fast(_PREHASH_Info, _PREHASH_TeleportFlags, teleport_flags);

// <FS:CR> Aurora Sim
	U32 region_size_x = 256;
	U32 region_size_y = 256;

#ifdef OPENSIM
	if (LLGridManager::getInstance()->isInOpenSim())
	{
		msg->getU32Fast(_PREHASH_Info, _PREHASH_RegionSizeX, region_size_x);
		msg->getU32Fast(_PREHASH_Info, _PREHASH_RegionSizeY, region_size_y);

		//and a little hack for Second Life compatibility
		if (region_size_y == 0 || region_size_x == 0)
		{
			region_size_x = 256;
			region_size_y = 256;
		}
	}
#endif
// </FS:CR> Aurora Sim
	
	std::string seedCap;
	msg->getStringFast(_PREHASH_Info, _PREHASH_SeedCapability, seedCap);

	LL_DEBUGS("Teleport") << "TeleportFinish message params are:"
						  << " sim_ip " << sim_ip
						  << " sim_port " << sim_port
						  << " region_handle " << region_handle
						  << " teleport_flags " << teleport_flags
						  << " seedCap " << seedCap
						  << LL_ENDL;
	
	// update home location if we are teleporting out of prelude - specific to teleporting to welcome area 
	if((teleport_flags & TELEPORT_FLAGS_SET_HOME_TO_TARGET)
	   && (!gAgent.isGodlike()))
	{
		gAgent.setHomePosRegion(region_handle, pos);

		// Create a timer that will send notices when teleporting is all finished.  Since this is 
		// based on the LLEventTimer class, it will be managed by that class and not orphaned or leaked.
		new LLPostTeleportNotifiers();
	}

	LLHost sim_host(sim_ip, sim_port);

	// Viewer trusts the simulator.
	gMessageSystem->enableCircuit(sim_host, TRUE);
// <FS:CR> Aurora Sim
	//LLViewerRegion* regionp =  LLWorld::getInstance()->addRegion(region_handle, sim_host);
	LLViewerRegion* regionp =  LLWorld::getInstance()->addRegion(region_handle, sim_host, region_size_x, region_size_y);
// </FS:CR> Aurora Sim
	
	// Ansariel: Disable teleport beacon after teleport
	if (gSavedSettings.getBOOL("FSDisableBeaconAfterTeleport"))
	{
		LLTracker::stopTracking((void *)(intptr_t)TRUE);
		LLWorldMap::getInstance()->cancelTracking();
	}

/*
	// send camera update to new region
	gAgentCamera.updateCamera();

	// likewise make sure the camera is behind the avatar
	gAgentCamera.resetView(TRUE);
	LLVector3 shift_vector = regionp->getPosRegionFromGlobal(gAgent.getRegion()->getOriginGlobal());
	gAgent.setRegion(regionp);
	gObjectList.shiftObjects(shift_vector);

	if (isAgentAvatarValid())
	{
		gAgentAvatarp->clearChatText();
		gAgentCamera.slamLookAt(look_at);
	}
	gAgent.setPositionAgent(pos);
	gAssetStorage->setUpstream(sim);
	gCacheName->setUpstream(sim);
*/

	// Make sure we're standing
	gAgent.standUp();

	// now, use the circuit info to tell simulator about us!
	LL_INFOS("Teleport","Messaging") << "process_teleport_finish() sending UseCircuitCode to enable sim_host "
			<< sim_host << " with code " << msg->mOurCircuitCode << LL_ENDL;
	msg->newMessageFast(_PREHASH_UseCircuitCode);
	msg->nextBlockFast(_PREHASH_CircuitCode);
	msg->addU32Fast(_PREHASH_Code, msg->getOurCircuitCode());
	msg->addUUIDFast(_PREHASH_SessionID, gAgent.getSessionID());
	msg->addUUIDFast(_PREHASH_ID, gAgent.getID());
	msg->sendReliable(sim_host);

	LL_INFOS("Teleport") << "Calling send_complete_agent_movement() and setting state to TELEPORT_MOVING" << LL_ENDL;
	send_complete_agent_movement(sim_host);
	gAgent.setTeleportState( LLAgent::TELEPORT_MOVING );
	gAgent.setTeleportMessage(LLAgent::sTeleportProgressMessages["contacting"]);

	LL_DEBUGS("CrossingCaps") << "Calling setSeedCapability(). Seed cap == "
			<< seedCap << LL_ENDL;
	regionp->setSeedCapability(seedCap);

	// Don't send camera updates to the new region until we're
	// actually there...

	// <FS:Ansariel> Copied from process_teleport_local: Keep us flying if we
	//               were flying before the teleport or we always want to fly
	//               after a TP.
	if (teleport_flags & TELEPORT_FLAGS_IS_FLYING || gSavedSettings.getBOOL("FSFlyAfterTeleport"))
	{
		gAgent.setFlying(TRUE);
	}
	else
	{
		gAgent.setFlying(FALSE);
	}
	// </FS:Ansariel>

	// <FS:Ansariel> Stop typing after teleport (possible fix for FIRE-7273)
	gAgent.stopTyping();

	// Now do teleport effect for where you're going.
	// VEFFECT: TeleportEnd
	effectp = (LLHUDEffectSpiral *)LLHUDManager::getInstance()->createViewerEffect(LLHUDObject::LL_HUD_EFFECT_POINT, TRUE);
	effectp->setPositionGlobal(gAgent.getPositionGlobal());

	effectp->setColor(LLColor4U(gAgent.getEffectColor()));
	LLHUDManager::getInstance()->sendEffects();

//	gTeleportDisplay = TRUE;
//	gTeleportDisplayTimer.reset();
//	gViewerWindow->setShowProgress(TRUE);
}

// stuff we have to do every time we get an AvatarInitComplete from a sim
/*
void process_avatar_init_complete(LLMessageSystem* msg, void**)
{
	LLVector3 agent_pos;
	msg->getVector3Fast(_PREHASH_AvatarData, _PREHASH_Position, agent_pos);
	agent_movement_complete(msg->getSender(), agent_pos);
}
*/

void process_agent_movement_complete(LLMessageSystem* msg, void**)
{
	LL_INFOS("Teleport","Messaging") << "Received ProcessAgentMovementComplete" << LL_ENDL;

	gShiftFrame = true;
	gAgentMovementCompleted = true;

	LLUUID agent_id;
	msg->getUUIDFast(_PREHASH_AgentData, _PREHASH_AgentID, agent_id);
	LLUUID session_id;
	msg->getUUIDFast(_PREHASH_AgentData, _PREHASH_SessionID, session_id);
	if((gAgent.getID() != agent_id) || (gAgent.getSessionID() != session_id))
	{
		LL_WARNS("Teleport", "Messaging") << "Incorrect agent or session id in process_agent_movement_complete()"
										  << " agent " << agent_id << " expected " << gAgent.getID() 
										  << " session " << session_id << " expected " << gAgent.getSessionID()
										  << ", ignoring" << LL_ENDL;
		return;
	}

	// *TODO: check timestamp to make sure the movement compleation
	// makes sense.
	LLVector3 agent_pos;
	msg->getVector3Fast(_PREHASH_Data, _PREHASH_Position, agent_pos);
	LLVector3 look_at;
	msg->getVector3Fast(_PREHASH_Data, _PREHASH_LookAt, look_at);
	U64 region_handle;
	msg->getU64Fast(_PREHASH_Data, _PREHASH_RegionHandle, region_handle);
	
	std::string version_channel;
	msg->getString("SimData", "ChannelVersion", version_channel);

	if (!isAgentAvatarValid())
	{
		// Could happen if you were immediately god-teleported away on login,
		// maybe other cases.  Continue, but warn.
		LL_WARNS("Teleport", "Messaging") << "agent_movement_complete() with NULL avatarp." << LL_ENDL;
	}

	F32 x, y;
	from_region_handle(region_handle, &x, &y);
	LLViewerRegion* regionp = LLWorld::getInstance()->getRegionFromHandle(region_handle);
	if (!regionp)
	{
		if (gAgent.getRegion())
		{
			LL_WARNS("Teleport", "Messaging") << "current region origin "
											  << gAgent.getRegion()->getOriginGlobal() << " id " << gAgent.getRegion()->getRegionID() << LL_ENDL;
		}

		LL_WARNS("Teleport", "Messaging") << "Agent being sent to invalid home region: " 
										  << x << ":" << y 
										  << " current pos " << gAgent.getPositionGlobal()
										  << ", calling forceDisconnect()"
										  << LL_ENDL;
		LLAppViewer::instance()->forceDisconnect(LLTrans::getString("SentToInvalidRegion"));
		return;

	}

	// <FS:Ansariel> Crash fix
	if (!gAgent.getRegion())
	{
		LL_WARNS("Teleport","Messaging") << "Agent was disconnected from the region" << LL_ENDL;
		LLAppViewer::instance()->forceDisconnect(LLTrans::getString("YouHaveBeenDisconnected"));
		return;
	}
	// </FS:Ansariel>

	LL_INFOS("Teleport","Messaging") << "Changing home region to region id " << regionp->getRegionID() << " handle " << region_handle << " == x,y " << x << "," << y << LL_ENDL;

	// set our upstream host the new simulator and shuffle things as
	// appropriate.
	LLVector3 shift_vector = regionp->getPosRegionFromGlobal(
		gAgent.getRegion()->getOriginGlobal());
	gAgent.setRegion(regionp);
	gObjectList.shiftObjects(shift_vector);
// <FS:CR> FIRE-11593: Opensim "4096 Bug" Fix by Latif Khalifa
#ifdef OPENSIM
	// Is this a really long jump?
	if (shift_vector.length() > 2048.f * 256.f)
	{
		regionp->reInitPartitions();
		gAgent.setRegion(regionp);
		// Kill objects in the regions we left behind
		for (LLWorld::region_list_t::const_iterator r = LLWorld::getInstance()->getRegionList().begin();
			r != LLWorld::getInstance()->getRegionList().end(); ++r)
		{
			if (*r != regionp)
			{
				gObjectList.killObjects(*r);
			}
		}
	}
#endif
// </FS:CR>
	gAssetStorage->setUpstream(msg->getSender());
	gCacheName->setUpstream(msg->getSender());
	gViewerThrottle.sendToSim();
	gViewerWindow->sendShapeToSim();

	bool is_teleport = gAgent.getTeleportState() == LLAgent::TELEPORT_MOVING;

	if( is_teleport )
	{
		// <FS:Beq> FIRE-20977: Render Only Friends changes for forgetful users
		if (!gSavedPerAccountSettings.getBOOL("FSRenderFriendsOnlyPersistsTP"))
		{
			// We need to turn off the RFO as we have TP'd away and have asked not to persist
			gSavedPerAccountSettings.setBOOL("FSRenderFriendsOnly", FALSE);
		}
		// </FS:Beq>
		// <FS:Beq pp Becca> FIRE-30947: Auto-Unmute
		if (gSavedSettings.getBOOL("MuteSounds") && gSavedSettings.getBOOL("FSAutoUnmuteSounds"))
			gSavedSettings.setBOOL("MuteSounds", FALSE);

		if (gSavedSettings.getBOOL("MuteAmbient") && gSavedSettings.getBOOL("FSAutoUnmuteAmbient"))
			gSavedSettings.setBOOL("MuteAmbient", FALSE);
		// </FS:Beq pp Becca>		
		if (gAgent.getTeleportKeepsLookAt())
		{
			// *NOTE: the LookAt data we get from the sim here doesn't
			// seem to be useful, so get it from the camera instead
			look_at = LLViewerCamera::getInstance()->getAtAxis();
		}
		// Force the camera back onto the agent, don't animate.
		gAgentCamera.setFocusOnAvatar(TRUE, FALSE);
		gAgentCamera.slamLookAt(look_at);
		gAgentCamera.updateCamera();

		LL_INFOS("Teleport") << "Agent movement complete, setting state to TELEPORT_START_ARRIVAL" << LL_ENDL;
		gAgent.setTeleportState( LLAgent::TELEPORT_START_ARRIVAL );

		// <FS:Ansariel> [Legacy Bake]
		// set the appearance on teleport since the new sim does not;
		// know what you look like.
		gAgent.sendAgentSetAppearance();
		// </FS:Ansariel> [Legacy Bake]

		if (isAgentAvatarValid())
		{
			// [FS:CR] Reimplement DEV-4907 (Maybe we like long distracting messages?)
			if (gSavedSettings.getBOOL("FSShowBackSLURL"))
			{
				LLSLURL slurl;
				gAgent.getTeleportSourceSLURL(slurl);
				LLSD substitution = LLSD().with("[T_SLURL]", slurl.getSLURLString());
				std::string completed_from = LLAgent::sTeleportProgressMessages["completed_from"];
				LLStringUtil::format(completed_from, substitution);
				
				LLSD args;
				args["MESSAGE"] = completed_from;
				LLNotificationsUtil::add("ChatSystemMessageTip", args);
			}
			// [/FS:CR]
			// Set the new position
			gAgentAvatarp->setPositionAgent(agent_pos);
			gAgentAvatarp->clearChat();
			gAgentAvatarp->slamPosition();
		}
	}
	else
	{
		// This is initial log-in or a region crossing
		LL_INFOS("Teleport") << "State is not TELEPORT_MOVING, so this is initial log-in or region crossing. "
							 << "Setting state to TELEPORT_NONE" << LL_ENDL;
		gAgent.setTeleportState( LLAgent::TELEPORT_NONE );

		if(LLStartUp::getStartupState() < STATE_STARTED)
		{	// This is initial log-in, not a region crossing:
			// Set the camera looking ahead of the AV so send_agent_update() below 
			// will report the correct location to the server.
			LLVector3 look_at_point = look_at;
			look_at_point = agent_pos + look_at_point.rotVec(gAgent.getQuat());

			static LLVector3 up_direction(0.0f, 0.0f, 1.0f);
			LLViewerCamera::getInstance()->lookAt(agent_pos, look_at_point, up_direction);
		}
	}

	if ( LLTracker::isTracking(NULL) )
	{
		// Check distance to beacon, if < 5m, remove beacon
		LLVector3d beacon_pos = LLTracker::getTrackedPositionGlobal();
		LLVector3 beacon_dir(agent_pos.mV[VX] - (F32)fmod(beacon_pos.mdV[VX], 256.0), agent_pos.mV[VY] - (F32)fmod(beacon_pos.mdV[VY], 256.0), 0);
		if (beacon_dir.magVecSquared() < 25.f)
		{
			LLTracker::stopTracking(false);
		}
		else if ( is_teleport && !gAgent.getTeleportKeepsLookAt() && look_at.isExactlyZero())
		{
			//look at the beacon
			LLVector3 global_agent_pos = agent_pos;
			global_agent_pos[0] += x;
			global_agent_pos[1] += y;
			look_at = (LLVector3)beacon_pos - global_agent_pos;
			look_at.normVec();
			gAgentCamera.slamLookAt(look_at);
		}
	}

	// TODO: Put back a check for flying status! DK 12/19/05
	// Sim tells us whether the new position is off the ground
	/*
	if (teleport_flags & TELEPORT_FLAGS_IS_FLYING)
	{
		gAgent.setFlying(TRUE);
	}
	else
	{
		gAgent.setFlying(FALSE);
	}
	*/

	send_agent_update(TRUE, TRUE);

	if (gAgent.getRegion()->getBlockFly())
	{
		gAgent.setFlying(gAgent.canFly());
	}

	// force simulator to recognize do not disturb state
	if (gAgent.isDoNotDisturb())
	{
		gAgent.setDoNotDisturb(true);
	}
	else
	{
		gAgent.setDoNotDisturb(false);
	}

	if (isAgentAvatarValid())
	{
		gAgentAvatarp->mFootPlane.clearVec();
	}
	
	// send walk-vs-run status
//	gAgent.sendWalkRun(gAgent.getRunning() || gAgent.getAlwaysRun());
// [RLVa:KB] - Checked: 2011-05-11 (RLVa-1.3.0i) | Added: RLVa-1.3.0i
	gAgent.sendWalkRun();
// [/RLVa:KB]

	// If the server version has changed, display an info box and offer
	// to display the release notes, unless this is the initial log in.
	if (gLastVersionChannel == version_channel)
	{
		return;
	}

	// <FS:Ansariel> Bring back simulator version changed messages after TP
	if (!gLastVersionChannel.empty() && gSavedSettings.getBOOL("FSShowServerVersionChangeNotice"))
	{
		LLSD args;
		args["OLDVERSION"] = gLastVersionChannel;
		args["NEWVERSION"] = version_channel;
		LLNotificationsUtil::add("ServerVersionChanged", args);
	}
	// </FS:Ansariel>

	gLastVersionChannel = version_channel;
}

void process_crossed_region(LLMessageSystem* msg, void**)
{
	LLUUID agent_id;
	msg->getUUIDFast(_PREHASH_AgentData, _PREHASH_AgentID, agent_id);
	LLUUID session_id;
	msg->getUUIDFast(_PREHASH_AgentData, _PREHASH_SessionID, session_id);
	if((gAgent.getID() != agent_id) || (gAgent.getSessionID() != session_id))
	{
		LL_WARNS("Messaging") << "Incorrect id in process_crossed_region()"
				<< LL_ENDL;
		return;
	}
	LL_INFOS("Messaging") << "process_crossed_region()" << LL_ENDL;
	gAgentAvatarp->resetRegionCrossingTimer();
	// <FS:Ansariel> FIRE-12004: Attachments getting lost on TP; this is apparently the place to
	//               hook in for region crossings - we get an info from the simulator that we
	//               crossed a region and then the viewer starts the handover process. We only
	//               receive this message if we can actually cross the region and aren't blocked
	//               for some reason (e.g. banned, group access...)
	gAgentAvatarp->setIsCrossingRegion(true);

	U32 sim_ip;
	msg->getIPAddrFast(_PREHASH_RegionData, _PREHASH_SimIP, sim_ip);
	U16 sim_port;
	msg->getIPPortFast(_PREHASH_RegionData, _PREHASH_SimPort, sim_port);
	LLHost sim_host(sim_ip, sim_port);
	U64 region_handle;
	msg->getU64Fast(_PREHASH_RegionData, _PREHASH_RegionHandle, region_handle);
	
	std::string seedCap;
	msg->getStringFast(_PREHASH_RegionData, _PREHASH_SeedCapability, seedCap);

// <FS:CR> Aurora Sim
	U32 region_size_x = 256;
	U32 region_size_y = 256;

#ifdef OPENSIM
	if (LLGridManager::getInstance()->isInOpenSim())
	{
		msg->getU32(_PREHASH_RegionData, _PREHASH_RegionSizeX, region_size_x);
		msg->getU32(_PREHASH_RegionData, _PREHASH_RegionSizeY, region_size_y);

		//and a little hack for Second Life compatibility	
		if (region_size_y == 0 || region_size_x == 0)
		{
			region_size_x = 256;
			region_size_y = 256;
		}
	}
#endif
// </FS:CR> Aurora Sim
	send_complete_agent_movement(sim_host);

// <FS:CR> Aurora Sim
	//LLViewerRegion* regionp = LLWorld::getInstance()->addRegion(region_handle, sim_host);
	LLViewerRegion* regionp = LLWorld::getInstance()->addRegion(region_handle, sim_host, region_size_x, region_size_y);
// </FS:CR> Aurora Sim
	LL_DEBUGS("CrossingCaps") << "Calling setSeedCapability from process_crossed_region(). Seed cap == "
			<< seedCap << LL_ENDL;
	regionp->setSeedCapability(seedCap);
}



// Sends avatar and camera information to simulator.
// Sent roughly once per frame, or 20 times per second, whichever is less often

const F32 THRESHOLD_HEAD_ROT_QDOT = 0.9997f;	// ~= 2.5 degrees -- if its less than this we need to update head_rot
const F32 MAX_HEAD_ROT_QDOT = 0.99999f;			// ~= 0.5 degrees -- if its greater than this then no need to update head_rot
												// between these values we delay the updates (but no more than one second)

void send_agent_update(BOOL force_send, BOOL send_reliable)
{
    LL_PROFILE_ZONE_SCOPED;
    llassert(!gCubeSnapshot);

	if (gAgent.getTeleportState() != LLAgent::TELEPORT_NONE)
	{
		// We don't care if they want to send an agent update, they're not allowed to until the simulator
		// that's the target is ready to receive them (after avatar_init_complete is received)
		return;
	}
	
	if(gAgent.getPhantom()) return; //Don't want to do this while phantom

	// We have already requested to log out.  Don't send agent updates.
	if(LLAppViewer::instance()->logoutRequestSent())
	{
		return;
	}

	// no region to send update to
	if(gAgent.getRegion() == NULL)
	{
		return;
	}

	const F32 TRANSLATE_THRESHOLD = 0.01f;

	// NOTA BENE: This is (intentionally?) using the small angle sine approximation to test for rotation
	//			  Plus, there is an extra 0.5 in the mix since the perpendicular between last_camera_at and getAtAxis() bisects cam_rot_change
	//			  Thus, we're actually testing against 0.2 degrees
	const F32 ROTATION_THRESHOLD = 0.1f * 2.f*F_PI/360.f;			//  Rotation thresh 0.2 deg, see note above

	const U8 DUP_MSGS = 1;				//  HACK!  number of times to repeat data on motionless agent

	//  Store data on last sent update so that if no changes, no send
	static LLVector3 last_camera_pos_agent, 
					 last_camera_at, 
					 last_camera_left,
					 last_camera_up;
	
	static LLVector3 cam_center_chg,
					 cam_rot_chg;

	static LLQuaternion last_head_rot;
	static U32 last_control_flags = 0;
	static U8 last_render_state;
	static U8 duplicate_count = 0;
	static F32 head_rot_chg = 1.0;
	static U8 last_flags;

	LLMessageSystem	*msg = gMessageSystem;
	LLVector3		camera_pos_agent;				// local to avatar's region
	U8				render_state;

	LLQuaternion body_rotation = gAgent.getFrameAgent().getQuaternion();
	LLQuaternion head_rotation = gAgent.getHeadRotation();

	camera_pos_agent = gAgentCamera.getCameraPositionAgent();

	render_state = gAgent.getRenderState();

	U32		control_flag_change = 0;
	U8		flag_change = 0;

	cam_center_chg = last_camera_pos_agent - camera_pos_agent;
	cam_rot_chg = last_camera_at - LLViewerCamera::getInstance()->getAtAxis();

	// If a modifier key is held down, turn off
	// LBUTTON and ML_LBUTTON so that using the camera (alt-key) doesn't
	// trigger a control event.
	U32 control_flags = gAgent.getControlFlags();

	MASK	key_mask = gKeyboard->currentMask(TRUE);

	if (key_mask & MASK_ALT || key_mask & MASK_CONTROL)
	{
		control_flags &= ~(	AGENT_CONTROL_LBUTTON_DOWN |
							AGENT_CONTROL_ML_LBUTTON_DOWN );
		control_flags |= 	AGENT_CONTROL_LBUTTON_UP |
							AGENT_CONTROL_ML_LBUTTON_UP ;
	}

	control_flag_change = last_control_flags ^ control_flags;

	U8 flags = AU_FLAGS_NONE;
	if (gAgent.isGroupTitleHidden())
	{
		flags |= AU_FLAGS_HIDETITLE;
	}
	if (gAgent.getAutoPilot())
	{
		flags |= AU_FLAGS_CLIENT_AUTOPILOT;
	}

	flag_change = last_flags ^ flags;

	head_rot_chg = dot(last_head_rot, head_rotation);

	//static S32 msg_number = 0;		// Used for diagnostic log messages

	if (force_send || 
		(cam_center_chg.magVec() > TRANSLATE_THRESHOLD) || 
		(head_rot_chg < THRESHOLD_HEAD_ROT_QDOT) ||	
		(last_render_state != render_state) ||
		(cam_rot_chg.magVec() > ROTATION_THRESHOLD) ||
		control_flag_change != 0 ||
		flag_change != 0)  
	{
		/* Diagnotics to show why we send the AgentUpdate message.  Also un-commment the msg_number code above and below this block
		msg_number += 1;
		if (head_rot_chg < THRESHOLD_HEAD_ROT_QDOT)
		{
			//LL_INFOS("Messaging") << "head rot " << head_rotation << LL_ENDL;
			LL_INFOS("Messaging") << "msg " << msg_number << ", frame " << LLFrameTimer::getFrameCount() << ", head_rot_chg " << head_rot_chg << LL_ENDL;
		}
		if (cam_rot_chg.magVec() > ROTATION_THRESHOLD) 
		{
			LL_INFOS("Messaging") << "msg " << msg_number << ", frame " << LLFrameTimer::getFrameCount() << ", cam rot " <<  cam_rot_chg.magVec() << LL_ENDL;
		}
		if (cam_center_chg.magVec() > TRANSLATE_THRESHOLD)
		{
			LL_INFOS("Messaging") << "msg " << msg_number << ", frame " << LLFrameTimer::getFrameCount() << ", cam center " << cam_center_chg.magVec() << LL_ENDL;
		}
//		if (drag_delta_chg.magVec() > TRANSLATE_THRESHOLD)
//		{
//			LL_INFOS("Messaging") << "drag delta " << drag_delta_chg.magVec() << LL_ENDL;
//		}
		if (control_flag_change)
		{
			LL_INFOS("Messaging") << "msg " << msg_number << ", frame " << LLFrameTimer::getFrameCount() << ", dcf = " << control_flag_change << LL_ENDL;
		}
*/

		duplicate_count = 0;
	}
	else
	{
		duplicate_count++;

		if (head_rot_chg < MAX_HEAD_ROT_QDOT  &&  duplicate_count < AGENT_UPDATES_PER_SECOND)
		{
			// The head_rotation is sent for updating things like attached guns.
			// We only trigger a new update when head_rotation deviates beyond
			// some threshold from the last update, however this can break fine
			// adjustments when trying to aim an attached gun, so what we do here
			// (where we would normally skip sending an update when nothing has changed)
			// is gradually reduce the threshold to allow a better update to 
			// eventually get sent... should update to within 0.5 degrees in less 
			// than a second.
			if (head_rot_chg < THRESHOLD_HEAD_ROT_QDOT + (MAX_HEAD_ROT_QDOT - THRESHOLD_HEAD_ROT_QDOT) * duplicate_count / AGENT_UPDATES_PER_SECOND)
			{
				duplicate_count = 0;
			}
			else
			{
				return;
			}
		}
		else
		{
			return;
		}
	}

	if (duplicate_count < DUP_MSGS && !gDisconnected)
	{
		/* More diagnostics to count AgentUpdate messages
		static S32 update_sec = 0;
		static S32 update_count = 0;
		static S32 max_update_count = 0;
		S32 cur_sec = lltrunc( LLTimer::getTotalSeconds() );
		update_count += 1;
		if (cur_sec != update_sec)
		{
			if (update_sec != 0)
			{
				update_sec = cur_sec;
				//msg_number = 0;
				max_update_count = llmax(max_update_count, update_count);
				LL_INFOS() << "Sent " << update_count << " AgentUpdate messages per second, max is " << max_update_count << LL_ENDL;
			}
			update_sec = cur_sec;
			update_count = 0;
		}
		*/

		// Build the message
		msg->newMessageFast(_PREHASH_AgentUpdate);
		msg->nextBlockFast(_PREHASH_AgentData);
		msg->addUUIDFast(_PREHASH_AgentID, gAgent.getID());
		msg->addUUIDFast(_PREHASH_SessionID, gAgent.getSessionID());
		msg->addQuatFast(_PREHASH_BodyRotation, body_rotation);
		msg->addQuatFast(_PREHASH_HeadRotation, head_rotation);
		msg->addU8Fast(_PREHASH_State, render_state);
		msg->addU8Fast(_PREHASH_Flags, flags);

//		if (camera_pos_agent.mV[VY] > 255.f)
//		{
//			LL_INFOS("Messaging") << "Sending camera center " << camera_pos_agent << LL_ENDL;
//		}
		
		msg->addVector3Fast(_PREHASH_CameraCenter, camera_pos_agent);
		msg->addVector3Fast(_PREHASH_CameraAtAxis, LLViewerCamera::getInstance()->getAtAxis());
		msg->addVector3Fast(_PREHASH_CameraLeftAxis, LLViewerCamera::getInstance()->getLeftAxis());
		msg->addVector3Fast(_PREHASH_CameraUpAxis, LLViewerCamera::getInstance()->getUpAxis());
		msg->addF32Fast(_PREHASH_Far, gAgentCamera.mDrawDistance);
		
		msg->addU32Fast(_PREHASH_ControlFlags, control_flags);

		if (gDebugClicks)
		{
			if (control_flags & AGENT_CONTROL_LBUTTON_DOWN)
			{
				LL_INFOS("Messaging") << "AgentUpdate left button down" << LL_ENDL;
			}

			if (control_flags & AGENT_CONTROL_LBUTTON_UP)
			{
				LL_INFOS("Messaging") << "AgentUpdate left button up" << LL_ENDL;
			}
		}

		gAgent.enableControlFlagReset();

		if (!send_reliable)
		{
			gAgent.sendMessage();
		}
		else
		{
			gAgent.sendReliableMessage();
		}

//		LL_DEBUGS("Messaging") << "agent " << avatar_pos_agent << " cam " << camera_pos_agent << LL_ENDL;

		// Copy the old data 
		last_head_rot = head_rotation;
		last_render_state = render_state;
		last_camera_pos_agent = camera_pos_agent;
		last_camera_at = LLViewerCamera::getInstance()->getAtAxis();
		last_camera_left = LLViewerCamera::getInstance()->getLeftAxis();
		last_camera_up = LLViewerCamera::getInstance()->getUpAxis();
		last_control_flags = control_flags;
		last_flags = flags;
	}
}


// sounds can arrive before objects, store them for a short time
// Note: this is a workaround for MAINT-4743, real fix would be to make
// server send sound along with object update that creates (rezes) the object
class PostponedSoundData
{
public:
    PostponedSoundData() :
        mExpirationTime(0)
    {}
    PostponedSoundData(const LLUUID &object_id, const LLUUID &sound_id, const LLUUID& owner_id, const F32 gain, const U8 flags);
    bool hasExpired() { return LLFrameTimer::getTotalSeconds() > mExpirationTime; }

    LLUUID mObjectId;
    LLUUID mSoundId;
    LLUUID mOwnerId;
    F32 mGain;
    U8 mFlags;
    static const F64 MAXIMUM_PLAY_DELAY;

private:
    F64 mExpirationTime; //seconds since epoch
};
const F64 PostponedSoundData::MAXIMUM_PLAY_DELAY = 15.0;
static F64 postponed_sounds_update_expiration = 0.0;
static std::map<LLUUID, PostponedSoundData> postponed_sounds;

void set_attached_sound(LLViewerObject *objectp, const LLUUID &object_id, const LLUUID &sound_id, const LLUUID& owner_id, const F32 gain, const U8 flags)
{
    if (LLMuteList::getInstance()->isMuted(object_id)) return;

    if (LLMuteList::getInstance()->isMuted(owner_id, LLMute::flagObjectSounds)) return;

    // Don't play sounds from a region with maturity above current agent maturity
    LLVector3d pos = objectp->getPositionGlobal();
    if (!gAgent.canAccessMaturityAtGlobal(pos))
    {
        return;
    }

    objectp->setAttachedSound(sound_id, owner_id, gain, flags);
}

PostponedSoundData::PostponedSoundData(const LLUUID &object_id, const LLUUID &sound_id, const LLUUID& owner_id, const F32 gain, const U8 flags)
    :
    mObjectId(object_id),
    mSoundId(sound_id),
    mOwnerId(owner_id),
    mGain(gain),
    mFlags(flags),
    mExpirationTime(LLFrameTimer::getTotalSeconds() + MAXIMUM_PLAY_DELAY)
{
}

// static
void update_attached_sounds()
{
    if (postponed_sounds.empty())
    {
        return;
    }

    std::map<LLUUID, PostponedSoundData>::iterator iter = postponed_sounds.begin();
    std::map<LLUUID, PostponedSoundData>::iterator end = postponed_sounds.end();
    while (iter != end)
    {
        std::map<LLUUID, PostponedSoundData>::iterator cur_iter = iter++;
        PostponedSoundData* data = &cur_iter->second;
        if (data->hasExpired())
        {
            postponed_sounds.erase(cur_iter);
        }
        else
        {
            LLViewerObject *objectp = gObjectList.findObject(data->mObjectId);
            if (objectp)
            {
                set_attached_sound(objectp, data->mObjectId, data->mSoundId, data->mOwnerId, data->mGain, data->mFlags);
                postponed_sounds.erase(cur_iter);
            }
        }
    }
    postponed_sounds_update_expiration = LLFrameTimer::getTotalSeconds() + 2 * PostponedSoundData::MAXIMUM_PLAY_DELAY;
}

//static
void clear_expired_postponed_sounds()
{
    if (postponed_sounds_update_expiration > LLFrameTimer::getTotalSeconds())
    {
        return;
    }
    std::map<LLUUID, PostponedSoundData>::iterator iter = postponed_sounds.begin();
    std::map<LLUUID, PostponedSoundData>::iterator end = postponed_sounds.end();
    while (iter != end)
    {
        std::map<LLUUID, PostponedSoundData>::iterator cur_iter = iter++;
        PostponedSoundData* data = &cur_iter->second;
        if (data->hasExpired())
        {
            postponed_sounds.erase(cur_iter);
        }
    }
    postponed_sounds_update_expiration = LLFrameTimer::getTotalSeconds() + 2 * PostponedSoundData::MAXIMUM_PLAY_DELAY;
}

// *TODO: Remove this dependency, or figure out a better way to handle
// this hack.
extern U32Bits gObjectData;

void process_object_update(LLMessageSystem *mesgsys, void **user_data)
{	
	// Update the data counters
	if (mesgsys->getReceiveCompressedSize())
	{
		gObjectData += (U32Bytes)mesgsys->getReceiveCompressedSize();
	}
	else
	{
		gObjectData += (U32Bytes)mesgsys->getReceiveSize();
	}

	// Update the object...
	S32 old_num_objects = gObjectList.mNumNewObjects;
	gObjectList.processObjectUpdate(mesgsys, user_data, OUT_FULL);
	if (old_num_objects != gObjectList.mNumNewObjects)
	{
		update_attached_sounds();
	}
}

void process_compressed_object_update(LLMessageSystem *mesgsys, void **user_data)
{
	// Update the data counters
	if (mesgsys->getReceiveCompressedSize())
	{
		gObjectData += (U32Bytes)mesgsys->getReceiveCompressedSize();
	}
	else
	{
		gObjectData += (U32Bytes)mesgsys->getReceiveSize();
	}

	// Update the object...
	S32 old_num_objects = gObjectList.mNumNewObjects;
	gObjectList.processCompressedObjectUpdate(mesgsys, user_data, OUT_FULL_COMPRESSED);
	if (old_num_objects != gObjectList.mNumNewObjects)
	{
		update_attached_sounds();
	}
}

void process_cached_object_update(LLMessageSystem *mesgsys, void **user_data)
{
	// Update the data counters
	if (mesgsys->getReceiveCompressedSize())
	{
		gObjectData += (U32Bytes)mesgsys->getReceiveCompressedSize();
	}
	else
	{
		gObjectData += (U32Bytes)mesgsys->getReceiveSize();
	}

	// Update the object...
	gObjectList.processCachedObjectUpdate(mesgsys, user_data, OUT_FULL_CACHED);
}


void process_terse_object_update_improved(LLMessageSystem *mesgsys, void **user_data)
{
	if (mesgsys->getReceiveCompressedSize())
	{
		gObjectData += (U32Bytes)mesgsys->getReceiveCompressedSize();
	}
	else
	{
		gObjectData += (U32Bytes)mesgsys->getReceiveSize();
	}

	S32 old_num_objects = gObjectList.mNumNewObjects;
	gObjectList.processCompressedObjectUpdate(mesgsys, user_data, OUT_TERSE_IMPROVED);
	if (old_num_objects != gObjectList.mNumNewObjects)
	{
		update_attached_sounds();
	}
}

void process_kill_object(LLMessageSystem *mesgsys, void **user_data)
{
    LL_PROFILE_ZONE_SCOPED;

	LLUUID		id;

	U32 ip = mesgsys->getSenderIP();
	U32 port = mesgsys->getSenderPort();
	LLViewerRegion* regionp = NULL;
	{
		LLHost host(ip, port);
		regionp = LLWorld::getInstance()->getRegion(host);
	}

	bool delete_object = LLViewerRegion::sVOCacheCullingEnabled;
	S32	num_objects = mesgsys->getNumberOfBlocksFast(_PREHASH_ObjectData);
	for (S32 i = 0; i < num_objects; ++i)
	{
		U32	local_id;
		mesgsys->getU32Fast(_PREHASH_ObjectData, _PREHASH_ID, local_id, i);

		LLViewerObjectList::getUUIDFromLocal(id, local_id, ip, port); 
		if (id == LLUUID::null)
		{
			LL_DEBUGS("Messaging") << "Unknown kill for local " << local_id << LL_ENDL;
			continue;
		}
		else
		{
			LL_DEBUGS("Messaging") << "Kill message for local " << local_id << LL_ENDL;
		}

		if (id == gAgentID)
		{
			// never kill our avatar
			continue;
		}

			LLViewerObject *objectp = gObjectList.findObject(id);
			if (objectp)
			{
				// <FS:Ansariel> FIRE-12004: Attachments getting lost on TP
				static LLCachedControl<bool> fsExperimentalLostAttachmentsFix(gSavedSettings, "FSExperimentalLostAttachmentsFix");
				static LLCachedControl<F32> fsExperimentalLostAttachmentsFixKillDelay(gSavedSettings, "FSExperimentalLostAttachmentsFixKillDelay");
				if (fsExperimentalLostAttachmentsFix &&
					isAgentAvatarValid() &&
					(gAgent.getTeleportState() != LLAgent::TELEPORT_NONE || gPostTeleportFinishKillObjectDelayTimer.getElapsedTimeF32() <= fsExperimentalLostAttachmentsFixKillDelay || gAgentAvatarp->isCrossingRegion()) && 
					(objectp->isAttachment() || objectp->isTempAttachment()) &&
					objectp->permYouOwner())
				{
					// Simply ignore the request and don't kill the object - this should work...

					std::string reason;
					if (gAgent.getTeleportState() != LLAgent::TELEPORT_NONE)
					{
						reason = "tp";
					}
					else if (gAgentAvatarp->isCrossingRegion())
					{
						reason = "crossing";
					}
					else
					{
						reason = "timer";
						gFSRefreshAttachmentsTimer.triggerRefresh();
					}
					std::string message = "Region \"" + regionp->getName() + "\" tried to kill attachment: " + objectp->getAttachmentItemName() + " (" + reason + ") - Agent region: \"" + gAgent.getRegion()->getName() + "\"";
					LL_WARNS("Messaging") << message << LL_ENDL;

					if (gSavedSettings.getBOOL("FSExperimentalLostAttachmentsFixReport"))
					{
						report_to_nearby_chat(message);
					}

					continue;
				}
				// </FS:Ansariel>

				// Display green bubble on kill
				if ( gShowObjectUpdates )
				{
					LLColor4 color(0.f,1.f,0.f,1.f);
					gPipeline.addDebugBlip(objectp->getPositionAgent(), color);
					LL_DEBUGS("MessageBlip") << "Kill blip for local " << local_id << " at " << objectp->getPositionAgent() << LL_ENDL;
				}

				// Do the kill
				gObjectList.killObject(objectp);
			}

			if(delete_object)
			{
				regionp->killCacheEntry(local_id);
		}

		// We should remove the object from selection after it is marked dead by gObjectList to make LLToolGrab,
        // which is using the object, release the mouse capture correctly when the object dies.
        // See LLToolGrab::handleHoverActive() and LLToolGrab::handleHoverNonPhysical().
		LLSelectMgr::getInstance()->removeObjectFromSelections(id);
	}
}

// <FS:Techwolf Lupindo> area search
void process_object_properties(LLMessageSystem *msg, void**user_data)
{
	// Send the result to the corresponding requesters.
	LLSelectMgr::processObjectProperties(msg, user_data);
	
	FSAreaSearch* area_search_floater = LLFloaterReg::findTypedInstance<FSAreaSearch>("area_search");
	if (area_search_floater)
	{
		area_search_floater->processObjectProperties(msg);
	}

	AnimationExplorer* explorer = LLFloaterReg::findTypedInstance<AnimationExplorer>("animation_explorer");
	if (explorer)
	{
		explorer->requestNameCallback(msg);
	}

	PermissionsTracker::instance().objectPropertiesCallback(msg);
}
// </FS:Techwolf Lupindo> area search

// <FS:Ansariel> Anti spam
void process_object_properties_family(LLMessageSystem *msg, void**user_data)
{
	// Send the result to the corresponding requesters.
	LLSelectMgr::processObjectPropertiesFamily(msg, user_data);

	if (NACLAntiSpamRegistry::instanceExists())
	{
		NACLAntiSpamRegistry::instance().processObjectPropertiesFamily(msg);
	}
}
// </FS:Ansariel>

void process_time_synch(LLMessageSystem *mesgsys, void **user_data)
{
	LLVector3 sun_direction;
    LLVector3 moon_direction;
	LLVector3 sun_ang_velocity;
	F32 phase;
	U64	space_time_usec;

    U32 seconds_per_day;
    U32 seconds_per_year;

	// "SimulatorViewerTimeMessage"
	mesgsys->getU64Fast(_PREHASH_TimeInfo, _PREHASH_UsecSinceStart, space_time_usec);
	mesgsys->getU32Fast(_PREHASH_TimeInfo, _PREHASH_SecPerDay, seconds_per_day);
	mesgsys->getU32Fast(_PREHASH_TimeInfo, _PREHASH_SecPerYear, seconds_per_year);

	// This should eventually be moved to an "UpdateHeavenlyBodies" message
	mesgsys->getF32Fast(_PREHASH_TimeInfo, _PREHASH_SunPhase, phase);
	mesgsys->getVector3Fast(_PREHASH_TimeInfo, _PREHASH_SunDirection, sun_direction);
	mesgsys->getVector3Fast(_PREHASH_TimeInfo, _PREHASH_SunAngVelocity, sun_ang_velocity);

	LLWorld::getInstance()->setSpaceTimeUSec(space_time_usec);

	LL_DEBUGS("ENVIRONMENT") << "Sun phase: " << phase << " rad = " << fmodf(phase / F_TWO_PI + 0.25, 1.f) * 24.f << " h" << LL_ENDL;

    F32 region_phase = LLEnvironment::instance().getRegionProgress();
    if (region_phase >= 0.0)
    {
        F32 adjusted_phase = fmodf(phase / F_TWO_PI + 0.25, 1.f);
        F32 delta_phase = adjusted_phase - region_phase;

        LL_DEBUGS("ENVIRONMENT") << "adjusted phase = " << adjusted_phase << " local phase = " << region_phase << " delta = " << delta_phase << LL_ENDL;

        if (!LLEnvironment::instance().isExtendedEnvironmentEnabled() && (fabs(delta_phase) > 0.125))
        {
            LL_INFOS("ENVIRONMENT") << "Adjusting environment to match region. adjustment=" << delta_phase << LL_ENDL;
            LLEnvironment::instance().adjustRegionOffset(delta_phase);
        }
    }

	/* We decode these parts of the message but ignore them
        as the real values are provided elsewhere. */
    (void)sun_direction, (void)moon_direction, (void)phase;
}

void process_sound_trigger(LLMessageSystem *msg, void **)
{
	if (!gAudiop)
	{
#if !LL_LINUX
		LL_WARNS("AudioEngine") << "LLAudioEngine instance doesn't exist!" << LL_ENDL;
#endif
		return;
	}

	U64		region_handle = 0;
	F32		gain = 0;
	LLUUID	sound_id;
	LLUUID	owner_id;
	LLUUID	object_id;
	LLUUID	parent_id;
	LLVector3	pos_local;

	msg->getUUIDFast(_PREHASH_SoundData, _PREHASH_SoundID, sound_id);
	msg->getUUIDFast(_PREHASH_SoundData, _PREHASH_OwnerID, owner_id);
	msg->getUUIDFast(_PREHASH_SoundData, _PREHASH_ObjectID, object_id);

	// <FS:ND> Protect against corrupted sounds
	if( gAudiop->isCorruptSound( sound_id ) )
		return;
	// </FS:ND>

	// <FS> Asset blacklist
	if (FSAssetBlacklist::getInstance()->isBlacklisted(sound_id, LLAssetType::AT_SOUND))
	{
		return;
	}
	// </FS>

	// NaCl - Antispam Registry
	static LLCachedControl<U32> _NACL_AntiSpamSoundMulti(gSavedSettings, "_NACL_AntiSpamSoundMulti");
	static LLCachedControl<bool> EnableCollisionSounds(gSavedSettings, "EnableCollisionSounds");
	if (LLMaterialTable::basic.isCollisionSound(sound_id))
	{
		if (!EnableCollisionSounds)
		{
			return;
		}
	}
	else
	{
		if (NACLAntiSpamRegistry::instance().checkQueue(ANTISPAM_QUEUE_SOUND, object_id, ANTISPAM_SOURCE_OBJECT, _NACL_AntiSpamSoundMulti) ||
			NACLAntiSpamRegistry::instance().checkQueue(ANTISPAM_QUEUE_SOUND, owner_id, ANTISPAM_SOURCE_AGENT, _NACL_AntiSpamSoundMulti))
		{
			return;
		}
	}
	// NaCl End

	msg->getUUIDFast(_PREHASH_SoundData, _PREHASH_ParentID, parent_id);
	msg->getU64Fast(_PREHASH_SoundData, _PREHASH_Handle, region_handle);
	msg->getVector3Fast(_PREHASH_SoundData, _PREHASH_Position, pos_local);
	msg->getF32Fast(_PREHASH_SoundData, _PREHASH_Gain, gain);
	gain = llclampf(gain); // <FS> INT-141: Clamp gain to valid range

	// adjust sound location to true global coords
	LLVector3d	pos_global = from_region_handle(region_handle);
	pos_global.mdV[VX] += pos_local.mV[VX];
	pos_global.mdV[VY] += pos_local.mV[VY];
	pos_global.mdV[VZ] += pos_local.mV[VZ];

	// Don't play a trigger sound if you can't hear it due
	// to parcel "local audio only" settings.
	if (!LLViewerParcelMgr::getInstance()->canHearSound(pos_global)) return;

	// Don't play sounds triggered by someone you muted.
	if (LLMuteList::getInstance()->isMuted(owner_id, LLMute::flagObjectSounds)) return;
	
	// Don't play sounds from an object you muted
	if (LLMuteList::getInstance()->isMuted(object_id)) return;

	// Don't play sounds from an object whose parent you muted
	if (parent_id.notNull()
		&& LLMuteList::getInstance()->isMuted(parent_id))
	{
		return;
	}

	// Don't play sounds from a region with maturity above current agent maturity
	if( !gAgent.canAccessMaturityInRegion( region_handle ) )
	{
		return;
	}

	// <FS:AO> Hack for legacy radar script interface compatibility. Interpret certain
	// sound assets as a request for a full radar update to a channel
	if ((owner_id == gAgentID) && (sound_id.asString() == gSavedSettings.getString("RadarLegacyChannelAlertRefreshUUID")))
	{
		FSRadar::getInstance()->requestRadarChannelAlertSync();
		return;
	}

	// Do play sounds triggered by avatar, since muting your own
	// gesture sounds and your own sounds played inworld from 
	// Inventory can cause confusion.
	if (object_id == owner_id
        && owner_id != gAgentID
        && !gSavedSettings.getBOOL("EnableGestureSounds"))
	{
		return;
	}

	// NaCl - Antispam Registry
	//if (LLMaterialTable::basic.isCollisionSound(sound_id) && !gSavedSettings.getBOOL("EnableCollisionSounds"))
	//{
	//	return;
	//}
	// NaCl End

	// NaCl - Sound Explorer
	gAudiop->triggerSound(sound_id, owner_id, gain, LLAudioEngine::AUDIO_TYPE_SFX, pos_global, object_id);
	// NaCl End
}

void process_preload_sound(LLMessageSystem *msg, void **user_data)
{
	if (!gAudiop)
	{
#if !LL_LINUX
		LL_WARNS("AudioEngine") << "LLAudioEngine instance doesn't exist!" << LL_ENDL;
#endif
		return;
	}

	LLUUID sound_id;
	LLUUID object_id;
	LLUUID owner_id;

	msg->getUUIDFast(_PREHASH_DataBlock, _PREHASH_SoundID, sound_id);
	msg->getUUIDFast(_PREHASH_DataBlock, _PREHASH_ObjectID, object_id);
	msg->getUUIDFast(_PREHASH_DataBlock, _PREHASH_OwnerID, owner_id);

	// <FS> Asset blacklist
	if (FSAssetBlacklist::getInstance()->isBlacklisted(sound_id, LLAssetType::AT_SOUND))
	{
		return;
	}
	// </FS>

	// NaCl - Antispam Registry
	static LLCachedControl<U32> _NACL_AntiSpamSoundPreloadMulti(gSavedSettings, "_NACL_AntiSpamSoundPreloadMulti");
	if (NACLAntiSpamRegistry::instance().checkQueue(ANTISPAM_QUEUE_SOUND_PRELOAD, object_id, ANTISPAM_SOURCE_OBJECT, _NACL_AntiSpamSoundPreloadMulti) ||
		NACLAntiSpamRegistry::instance().checkQueue(ANTISPAM_QUEUE_SOUND_PRELOAD, owner_id, ANTISPAM_SOURCE_AGENT, _NACL_AntiSpamSoundPreloadMulti))
	{
		return;
	}
	// NaCl End

	// <FS:ND> Protect against corrupted sounds
	if( gAudiop->isCorruptSound( sound_id ) )
		return;
	// </FS:ND>

	LLViewerObject *objectp = gObjectList.findObject(object_id);
	if (!objectp) return;

	if (LLMuteList::getInstance()->isMuted(object_id)) return;
	if (LLMuteList::getInstance()->isMuted(owner_id, LLMute::flagObjectSounds)) return;
	
	LLAudioSource *sourcep = objectp->getAudioSource(owner_id);
	if (!sourcep) return;
	
	LLAudioData *datap = gAudiop->getAudioData(sound_id);

	// Note that I don't actually do any loading of the
	// audio data into a buffer at this point, as it won't actually
	// help us out.

	// Don't play sounds from a region with maturity above current agent maturity
	LLVector3d pos_global = objectp->getPositionGlobal();
	if (gAgent.canAccessMaturityAtGlobal(pos_global))
	{
		// Add audioData starts a transfer internally.
		sourcep->addAudioData(datap, FALSE);
	}
}

void process_attached_sound(LLMessageSystem *msg, void **user_data)
{
	F32 gain = 0;
	LLUUID sound_id;
	LLUUID object_id;
	LLUUID owner_id;
	U8 flags;

	msg->getUUIDFast(_PREHASH_DataBlock, _PREHASH_SoundID, sound_id);
	msg->getUUIDFast(_PREHASH_DataBlock, _PREHASH_ObjectID, object_id);
	msg->getUUIDFast(_PREHASH_DataBlock, _PREHASH_OwnerID, owner_id);

	// <FS> Asset blacklist
	if (FSAssetBlacklist::getInstance()->isBlacklisted(sound_id, LLAssetType::AT_SOUND))
	{
		return;
	}
	// </FS>

	// NaCl - Antispam Registry
	static LLCachedControl<U32> _NACL_AntiSpamSoundMulti(gSavedSettings, "_NACL_AntiSpamSoundMulti");
	if (NACLAntiSpamRegistry::instance().checkQueue(ANTISPAM_QUEUE_SOUND, object_id, ANTISPAM_SOURCE_OBJECT, _NACL_AntiSpamSoundMulti) ||
		NACLAntiSpamRegistry::instance().checkQueue(ANTISPAM_QUEUE_SOUND, owner_id, ANTISPAM_SOURCE_AGENT,_NACL_AntiSpamSoundMulti))
	{
		return;
	}
	// NaCl End

	msg->getF32Fast(_PREHASH_DataBlock, _PREHASH_Gain, gain);
	msg->getU8Fast(_PREHASH_DataBlock, _PREHASH_Flags, flags);
	gain = llclampf(gain); // <FS> INT-141: Clamp gain to valid range

	LLViewerObject *objectp = gObjectList.findObject(object_id);
	if (objectp)
	{
		set_attached_sound(objectp, object_id, sound_id, owner_id, gain, flags);
	}
	else if (sound_id.notNull())
	{
		// we don't know about this object yet, probably it has yet to arrive
		// std::map for dupplicate prevention.
		postponed_sounds[object_id] = (PostponedSoundData(object_id, sound_id, owner_id, gain, flags));
		clear_expired_postponed_sounds();
	}
	else
	{
		std::map<LLUUID, PostponedSoundData>::iterator iter = postponed_sounds.find(object_id);
		if (iter != postponed_sounds.end())
		{
			postponed_sounds.erase(iter);
		}
	}
}

void process_attached_sound_gain_change(LLMessageSystem *mesgsys, void **user_data)
{
	F32 gain = 0;
	LLUUID object_guid;
	LLViewerObject *objectp = NULL;

	mesgsys->getUUIDFast(_PREHASH_DataBlock, _PREHASH_ObjectID, object_guid);

	if (!((objectp = gObjectList.findObject(object_guid))))
	{
		// we don't know about this object, just bail
		return;
	}

 	mesgsys->getF32Fast(_PREHASH_DataBlock, _PREHASH_Gain, gain);
	gain = llclampf(gain); // <FS> INT-141: Clamp gain to valid range

	objectp->adjustAudioGain(gain);
}


void process_health_message(LLMessageSystem *mesgsys, void **user_data)
{
	F32 health;

	mesgsys->getF32Fast(_PREHASH_HealthData, _PREHASH_Health, health);

	if (gStatusBar)
	{
		gStatusBar->setHealth((S32)health);
	}
}


void process_sim_stats(LLMessageSystem *msg, void **user_data)
{	
	S32 count = msg->getNumberOfBlocks("Stat");
	for (S32 i = 0; i < count; ++i)
	{
		U32 stat_id;
		F32 stat_value;
		msg->getU32("Stat", "StatID", stat_id, i);
		msg->getF32("Stat", "StatValue", stat_value, i);
		auto measurementp = LLStatViewer::SimMeasurementSampler::getInstance((ESimStatID)stat_id);

		if (measurementp )
		{
			measurementp->sample(stat_value);

			// <FS:Ansariel> Report script count changes
			if ((ESimStatID)stat_id == LL_SIM_STAT_NUMSCRIPTSACTIVE)
			{
				static LLCachedControl<bool> fsReportTotalScriptCountChanges(gSavedSettings, "FSReportTotalScriptCountChanges");
				static LLCachedControl<U32> fsReportTotalScriptCountChangesThreshold(gSavedSettings, "FSReportTotalScriptCountChangesThreshold");
				static const std::string increase_message = LLTrans::getString("TotalScriptCountChangeIncrease");
				static const std::string decrease_message = LLTrans::getString("TotalScriptCountChangeDecrease");
				static S32 prev_total_scripts = -1;

				if (fsReportTotalScriptCountChanges)
				{
					S32 new_val = (S32)stat_value;
					S32 change_count = new_val - prev_total_scripts;
					if (llabs(change_count) >= fsReportTotalScriptCountChangesThreshold && prev_total_scripts > -1)
					{
						LLStringUtil::format_map_t args;
						args["NEW_VALUE"] = llformat("%d", new_val);
						args["OLD_VALUE"] = llformat("%d", prev_total_scripts);
						args["DIFFERENCE"] = llformat("%+d", change_count);

						if (change_count > 0)
						{
							report_to_nearby_chat(format_string(increase_message, args));
						}
						else if (change_count < 0)
						{
							report_to_nearby_chat(format_string(decrease_message, args));
						}
					}
				}
				prev_total_scripts = (S32)stat_value;
			}
			// </FS:Ansariel>
		}
		else
		{
			// <FS:Ansariel> Cut down logspam
			//LL_WARNS() << "Unknown sim stat identifier: " << stat_id << LL_ENDL;
		}
	}

	//
	// Various hacks that aren't statistics, but are being handled here.
	//
	U32 max_tasks_per_region;
	U64 region_flags;
	msg->getU32("Region", "ObjectCapacity", max_tasks_per_region);

	if (msg->has(_PREHASH_RegionInfo))
	{
		msg->getU64("RegionInfo", "RegionFlagsExtended", region_flags);
	}
	else
	{
		U32 flags = 0;
		msg->getU32("Region", "RegionFlags", flags);
		region_flags = flags;
	}

	LLViewerRegion* regionp = gAgent.getRegion();
	if (regionp)
	{
		BOOL was_flying = gAgent.getFlying();
		regionp->setRegionFlags(region_flags);
		regionp->setMaxTasks(max_tasks_per_region);
		// HACK: This makes agents drop from the sky if the region is 
		// set to no fly while people are still in the sim.
		if (was_flying && regionp->getBlockFly())
		{
			gAgent.setFlying(gAgent.canFly());
		}
	}
}



void process_avatar_animation(LLMessageSystem *mesgsys, void **user_data)
{
	LLUUID	animation_id;
	LLUUID	uuid;
	S32		anim_sequence_id;
	LLVOAvatar *avatarp = NULL;
	
	mesgsys->getUUIDFast(_PREHASH_Sender, _PREHASH_ID, uuid);

	LLViewerObject *objp = gObjectList.findObject(uuid);
    if (objp)
    {
        avatarp =  objp->asAvatar();
    }

	if (!avatarp)
	{
		// no agent by this ID...error?
		if (!gSavedSettings.getBOOL("FSRenderFriendsOnly")) // <FS:Ansariel> FIRE-32520: Prevent log spam when show friends only is enabled
			LL_WARNS("Messaging") << "Received animation state for unknown avatar " << uuid << LL_ENDL;
		return;
	}

	S32 num_blocks = mesgsys->getNumberOfBlocksFast(_PREHASH_AnimationList);
	S32 num_source_blocks = mesgsys->getNumberOfBlocksFast(_PREHASH_AnimationSourceList);

	LL_DEBUGS("Messaging", "Motion") << "Processing " << num_blocks << " Animations" << LL_ENDL;

	//clear animation flags
	avatarp->mSignaledAnimations.clear();
	
	if (avatarp->isSelf())
	{
		LLUUID object_id;

		for( S32 i = 0; i < num_blocks; i++ )
		{
			mesgsys->getUUIDFast(_PREHASH_AnimationList, _PREHASH_AnimID, animation_id, i);
			mesgsys->getS32Fast(_PREHASH_AnimationList, _PREHASH_AnimSequenceID, anim_sequence_id, i);

			// <FS:Zi> Asset blacklist
			if (FSAssetBlacklist::getInstance()->isBlacklisted(animation_id, LLAssetType::AT_ANIMATION))
			{
				// stop animation for onlookers; this won't help with deformers, but at least the
				// user themselves doesn't see it, and everyone who comes in after this won't either
				gAgent.sendAnimationRequest(animation_id, ANIM_REQUEST_STOP);
				continue;
			}
			// </FS:Zi>

			avatarp->mSignaledAnimations[animation_id] = anim_sequence_id;

			// *HACK: Disabling flying mode if it has been enabled shortly before the agent
			// stand up animation is signaled. In this case we don't get a signal to start
			// flying animation from server, the AGENT_CONTROL_FLY flag remains set but the
			// avatar does not play flying animation, so we switch flying mode off.
			// See LLAgent::setFlying(). This may cause "Stop Flying" button to blink.
			// See EXT-2781.
			if (animation_id == ANIM_AGENT_STANDUP && gAgent.getFlying())
			{
				gAgent.setFlying(FALSE);
			}

			if (i < num_source_blocks)
			{
				mesgsys->getUUIDFast(_PREHASH_AnimationSourceList, _PREHASH_ObjectID, object_id, i);
			
				LLViewerObject* object = gObjectList.findObject(object_id);
				if (object)
				{
					object->setFlagsWithoutUpdate(FLAGS_ANIM_SOURCE, TRUE);

					BOOL anim_found = FALSE;
					LLVOAvatar::AnimSourceIterator anim_it = avatarp->mAnimationSources.find(object_id);
					for (;anim_it != avatarp->mAnimationSources.end(); ++anim_it)
					{
						if (anim_it->second == animation_id)
						{
							anim_found = TRUE;
							break;
						}
					}

					if (!anim_found)
					{
						avatarp->mAnimationSources.insert(LLVOAvatar::AnimationSourceMap::value_type(object_id, animation_id));
						// <FS:Zi> Animation Explorer
						if (avatarp == gAgentAvatarp)
						{
							RecentAnimationList::instance().addAnimation(animation_id, object_id);
						}
						// </FS:Zi>
					}
				}
				LL_DEBUGS("Messaging", "Motion") << "Anim sequence ID: " << anim_sequence_id
									<< " Animation id: " << animation_id
									<< " From block: " << object_id << LL_ENDL;
			}
			else
			{
				LL_DEBUGS("Messaging", "Motion") << "Anim sequence ID: " << anim_sequence_id
									<< " Animation id: " << animation_id << LL_ENDL;
			}
		}
	}
	else
	{
		for( S32 i = 0; i < num_blocks; i++ )
		{
			mesgsys->getUUIDFast(_PREHASH_AnimationList, _PREHASH_AnimID, animation_id, i);
			mesgsys->getS32Fast(_PREHASH_AnimationList, _PREHASH_AnimSequenceID, anim_sequence_id, i);
			avatarp->mSignaledAnimations[animation_id] = anim_sequence_id;
		}
	}

	if (num_blocks)
	{
		avatarp->processAnimationStateChanges();
	}
}


void process_object_animation(LLMessageSystem *mesgsys, void **user_data)
{
	LLUUID	animation_id;
	LLUUID	uuid;
	S32		anim_sequence_id;
	
	mesgsys->getUUIDFast(_PREHASH_Sender, _PREHASH_ID, uuid);

    LL_DEBUGS("AnimatedObjectsNotify") << "Received animation state for object " << uuid << LL_ENDL;

    signaled_animation_map_t signaled_anims;
	S32 num_blocks = mesgsys->getNumberOfBlocksFast(_PREHASH_AnimationList);
	LL_DEBUGS("AnimatedObjectsNotify") << "processing object animation requests, num_blocks " << num_blocks << " uuid " << uuid << LL_ENDL;
    for( S32 i = 0; i < num_blocks; i++ )
    {
        mesgsys->getUUIDFast(_PREHASH_AnimationList, _PREHASH_AnimID, animation_id, i);
        mesgsys->getS32Fast(_PREHASH_AnimationList, _PREHASH_AnimSequenceID, anim_sequence_id, i);
        signaled_anims[animation_id] = anim_sequence_id;
        LL_DEBUGS("AnimatedObjectsNotify") << "added signaled_anims animation request for object " 
                                    << uuid << " animation id " << animation_id << LL_ENDL;
    }
    LLObjectSignaledAnimationMap::instance().getMap()[uuid] = signaled_anims;
    
    LLViewerObject *objp = gObjectList.findObject(uuid);
    if (!objp)
    {
		LL_DEBUGS("AnimatedObjectsNotify") << "Received animation state for unknown object " << uuid << LL_ENDL;
        return;
    }
    
	LLVOVolume *volp = dynamic_cast<LLVOVolume*>(objp);
    if (!volp)
    {
		LL_DEBUGS("AnimatedObjectsNotify") << "Received animation state for non-volume object " << uuid << LL_ENDL;
        return;
    }

    if (!volp->isAnimatedObject())
    {
		LL_DEBUGS("AnimatedObjectsNotify") << "Received animation state for non-animated object " << uuid << LL_ENDL;
        return;
    }

    volp->updateControlAvatar();
    LLControlAvatar *avatarp = volp->getControlAvatar();
    if (!avatarp)
    {
        LL_DEBUGS("AnimatedObjectsNotify") << "Received animation request for object with no control avatar, ignoring " << uuid << LL_ENDL;
        return;
    }
    
    if (!avatarp->mPlaying)
    {
        avatarp->mPlaying = true;
        //if (!avatarp->mRootVolp->isAnySelected())
        {
            avatarp->updateVolumeGeom();
            avatarp->mRootVolp->recursiveMarkForUpdate();
        }
    }
        
    avatarp->updateAnimations();
}


void process_avatar_appearance(LLMessageSystem *mesgsys, void **user_data)
{
	LLUUID uuid;
	mesgsys->getUUIDFast(_PREHASH_Sender, _PREHASH_ID, uuid);

	LLVOAvatar* avatarp = (LLVOAvatar *)gObjectList.findObject(uuid);
	if (avatarp)
	{
		avatarp->processAvatarAppearance( mesgsys );
	}
	else
	{
		LL_WARNS("Messaging") << "avatar_appearance sent for unknown avatar " << uuid << LL_ENDL;
	}
}

void process_camera_constraint(LLMessageSystem *mesgsys, void **user_data)
{
	//Freeing up the camera movement some more -KC
	if(gSavedSettings.getBOOL("FSIgnoreSimulatorCameraConstraints"))
		return;
	LLVector4 cameraCollidePlane;
	mesgsys->getVector4Fast(_PREHASH_CameraCollidePlane, _PREHASH_Plane, cameraCollidePlane);

	gAgentCamera.setCameraCollidePlane(cameraCollidePlane);
}

void near_sit_object(BOOL success, void *data)
{
	if (success)
	{
		// Send message to sit on object
		gMessageSystem->newMessageFast(_PREHASH_AgentSit);
		gMessageSystem->nextBlockFast(_PREHASH_AgentData);
		gMessageSystem->addUUIDFast(_PREHASH_AgentID, gAgent.getID());
		gMessageSystem->addUUIDFast(_PREHASH_SessionID, gAgent.getSessionID());
		gAgent.sendReliableMessage();
	}
}

void process_avatar_sit_response(LLMessageSystem *mesgsys, void **user_data)
{
	LLVector3 sitPosition;
	LLQuaternion sitRotation;
	LLUUID sitObjectID;
	BOOL use_autopilot;
	mesgsys->getUUIDFast(_PREHASH_SitObject, _PREHASH_ID, sitObjectID);
	mesgsys->getBOOLFast(_PREHASH_SitTransform, _PREHASH_AutoPilot, use_autopilot);
	mesgsys->getVector3Fast(_PREHASH_SitTransform, _PREHASH_SitPosition, sitPosition);
	mesgsys->getQuatFast(_PREHASH_SitTransform, _PREHASH_SitRotation, sitRotation);
	LLVector3 camera_eye;
	mesgsys->getVector3Fast(_PREHASH_SitTransform, _PREHASH_CameraEyeOffset, camera_eye);
	LLVector3 camera_at;
	mesgsys->getVector3Fast(_PREHASH_SitTransform, _PREHASH_CameraAtOffset, camera_at);
	BOOL force_mouselook;
	mesgsys->getBOOLFast(_PREHASH_SitTransform, _PREHASH_ForceMouselook, force_mouselook);

	if (isAgentAvatarValid() && dist_vec_squared(camera_eye, camera_at) > CAMERA_POSITION_THRESHOLD_SQUARED)
	{
		gAgentCamera.setSitCamera(sitObjectID, camera_eye, camera_at);
	}
	
	gAgentCamera.setForceMouselook(force_mouselook);
	// Forcing turning off flying here to prevent flying after pressing "Stand"
	// to stand up from an object. See EXT-1655.
	gAgent.setFlying(FALSE);

	LLViewerObject* object = gObjectList.findObject(sitObjectID);
	if (object)
	{
		LLVector3 sit_spot = object->getPositionAgent() + (sitPosition * object->getRotation());
		if (!use_autopilot || (isAgentAvatarValid() && gAgentAvatarp->isSitting() && gAgentAvatarp->getRoot() == object->getRoot()))
		{
			//we're already sitting on this object, so don't autopilot
		}
		else
		{
			gAgent.startAutoPilotGlobal(gAgent.getPosGlobalFromAgent(sit_spot), "Sit", &sitRotation, near_sit_object, NULL, 0.5f);
		}
	}
	else
	{
		LL_WARNS("Messaging") << "Received sit approval for unknown object " << sitObjectID << LL_ENDL;
	}
}

void process_clear_follow_cam_properties(LLMessageSystem *mesgsys, void **user_data)
{
	LLUUID		source_id;

	mesgsys->getUUIDFast(_PREHASH_ObjectData, _PREHASH_ObjectID, source_id);

	LLFollowCamMgr::getInstance()->removeFollowCamParams(source_id);
}

void process_set_follow_cam_properties(LLMessageSystem *mesgsys, void **user_data)
{
	S32			type;
	F32			value;
	bool		settingPosition = false;
	bool		settingFocus	= false;
	bool		settingFocusOffset = false;
	LLVector3	position;
	LLVector3	focus;
	LLVector3	focus_offset;

	LLUUID		source_id;

	mesgsys->getUUIDFast(_PREHASH_ObjectData, _PREHASH_ObjectID, source_id);

	LLViewerObject* objectp = gObjectList.findObject(source_id);
	if (objectp)
	{
		objectp->setFlagsWithoutUpdate(FLAGS_CAMERA_SOURCE, TRUE);
	}

	S32 num_objects = mesgsys->getNumberOfBlocks("CameraProperty");
	for (S32 block_index = 0; block_index < num_objects; block_index++)
	{
		mesgsys->getS32("CameraProperty", "Type", type, block_index);
		mesgsys->getF32("CameraProperty", "Value", value, block_index);
		switch(type)
		{
		case FOLLOWCAM_PITCH:
			LLFollowCamMgr::getInstance()->setPitch(source_id, value);
			break;
		case FOLLOWCAM_FOCUS_OFFSET_X:
			focus_offset.mV[VX] = value;
			settingFocusOffset = true;
			break;
		case FOLLOWCAM_FOCUS_OFFSET_Y:
			focus_offset.mV[VY] = value;
			settingFocusOffset = true;
			break;
		case FOLLOWCAM_FOCUS_OFFSET_Z:
			focus_offset.mV[VZ] = value;
			settingFocusOffset = true;
			break;
		case FOLLOWCAM_POSITION_LAG:
			LLFollowCamMgr::getInstance()->setPositionLag(source_id, value);
			break;
		case FOLLOWCAM_FOCUS_LAG:
			LLFollowCamMgr::getInstance()->setFocusLag(source_id, value);
			break;
		case FOLLOWCAM_DISTANCE:
			LLFollowCamMgr::getInstance()->setDistance(source_id, value);
			break;
		case FOLLOWCAM_BEHINDNESS_ANGLE:
			LLFollowCamMgr::getInstance()->setBehindnessAngle(source_id, value);
			break;
		case FOLLOWCAM_BEHINDNESS_LAG:
			LLFollowCamMgr::getInstance()->setBehindnessLag(source_id, value);
			break;
		case FOLLOWCAM_POSITION_THRESHOLD:
			LLFollowCamMgr::getInstance()->setPositionThreshold(source_id, value);
			break;
		case FOLLOWCAM_FOCUS_THRESHOLD:
			LLFollowCamMgr::getInstance()->setFocusThreshold(source_id, value);
			break;
		case FOLLOWCAM_ACTIVE:
			//if 1, set using followcam,. 
			LLFollowCamMgr::getInstance()->setCameraActive(source_id, value != 0.f);
			break;
		case FOLLOWCAM_POSITION_X:
			settingPosition = true;
			position.mV[ 0 ] = value;
			break;
		case FOLLOWCAM_POSITION_Y:
			settingPosition = true;
			position.mV[ 1 ] = value;
			break;
		case FOLLOWCAM_POSITION_Z:
			settingPosition = true;
			position.mV[ 2 ] = value;
			break;
		case FOLLOWCAM_FOCUS_X:
			settingFocus = true;
			focus.mV[ 0 ] = value;
			break;
		case FOLLOWCAM_FOCUS_Y:
			settingFocus = true;
			focus.mV[ 1 ] = value;
			break;
		case FOLLOWCAM_FOCUS_Z:
			settingFocus = true;
			focus.mV[ 2 ] = value;
			break;
		case FOLLOWCAM_POSITION_LOCKED:
			LLFollowCamMgr::getInstance()->setPositionLocked(source_id, value != 0.f);
			break;
		case FOLLOWCAM_FOCUS_LOCKED:
			LLFollowCamMgr::getInstance()->setFocusLocked(source_id, value != 0.f);
			break;

		default:
			break;
		}
	}

	if ( settingPosition )
	{
		LLFollowCamMgr::getInstance()->setPosition(source_id, position);
	}
	if ( settingFocus )
	{
		LLFollowCamMgr::getInstance()->setFocus(source_id, focus);
	}
	if ( settingFocusOffset )
	{
		LLFollowCamMgr::getInstance()->setFocusOffset(source_id, focus_offset);
	}
}
//end Ventrella 


// Culled from newsim lltask.cpp
void process_name_value(LLMessageSystem *mesgsys, void **user_data)
{
	std::string	temp_str;
	LLUUID	id;
	S32		i, num_blocks;

	mesgsys->getUUIDFast(_PREHASH_TaskData, _PREHASH_ID, id);

	LLViewerObject* object = gObjectList.findObject(id);

	if (object)
	{
		num_blocks = mesgsys->getNumberOfBlocksFast(_PREHASH_NameValueData);
		for (i = 0; i < num_blocks; i++)
		{
			mesgsys->getStringFast(_PREHASH_NameValueData, _PREHASH_NVPair, temp_str, i);
			LL_INFOS("Messaging") << "Added to object Name Value: " << temp_str << LL_ENDL;
			object->addNVPair(temp_str);
		}
	}
	else
	{
		LL_INFOS("Messaging") << "Can't find object " << id << " to add name value pair" << LL_ENDL;
	}
}

void process_remove_name_value(LLMessageSystem *mesgsys, void **user_data)
{
	std::string	temp_str;
	LLUUID	id;
	S32		i, num_blocks;

	mesgsys->getUUIDFast(_PREHASH_TaskData, _PREHASH_ID, id);

	LLViewerObject* object = gObjectList.findObject(id);

	if (object)
	{
		num_blocks = mesgsys->getNumberOfBlocksFast(_PREHASH_NameValueData);
		for (i = 0; i < num_blocks; i++)
		{
			mesgsys->getStringFast(_PREHASH_NameValueData, _PREHASH_NVPair, temp_str, i);
			LL_INFOS("Messaging") << "Removed from object Name Value: " << temp_str << LL_ENDL;
			object->removeNVPair(temp_str);
		}
	}
	else
	{
		LL_INFOS("Messaging") << "Can't find object " << id << " to remove name value pair" << LL_ENDL;
	}
}

void process_kick_user(LLMessageSystem *msg, void** /*user_data*/)
{
	std::string message;

	msg->getStringFast(_PREHASH_UserInfo, _PREHASH_Reason, message);

	LLAppViewer::instance()->forceDisconnect(message);
}


/*
void process_user_list_reply(LLMessageSystem *msg, void **user_data)
{
	LLUserList::processUserListReply(msg, user_data);
	return;
	char	firstname[MAX_STRING+1];
	char	lastname[MAX_STRING+1];
	U8		status;
	S32		user_count;

	user_count = msg->getNumberOfBlocks("UserBlock");

	for (S32 i = 0; i < user_count; i++)
	{
		msg->getData("UserBlock", i, "FirstName", firstname);
		msg->getData("UserBlock", i, "LastName", lastname);
		msg->getData("UserBlock", i, "Status", &status);

		if (status & 0x01)
		{
			dialog_friends_add_friend(buffer, TRUE);
		}
		else
		{
			dialog_friends_add_friend(buffer, FALSE);
		}
	}

	dialog_friends_done_adding();
}
*/

// this is not handled in processUpdateMessage
/*
void process_time_dilation(LLMessageSystem *msg, void **user_data)
{
	// get the time_dilation
	U16 foo;
	msg->getData("TimeDilation", "TimeDilation", &foo);
	F32 time_dilation = ((F32) foo) / 65535.f;

	// get the pointer to the right region
	U32 ip = msg->getSenderIP();
	U32 port = msg->getSenderPort();
	LLViewerRegion *regionp = LLWorld::getInstance()->getRegion(ip, port);
	if (regionp)
	{
		regionp->setTimeDilation(time_dilation);
	}
}
*/


void process_money_balance_reply( LLMessageSystem* msg, void** )
{
	S32 balance = 0;
	S32 credit = 0;
	S32 committed = 0;
	std::string desc;
	LLUUID tid;

	msg->getUUID("MoneyData", "TransactionID", tid);
	msg->getS32("MoneyData", "MoneyBalance", balance);
	msg->getS32("MoneyData", "SquareMetersCredit", credit);
	msg->getS32("MoneyData", "SquareMetersCommitted", committed);
	msg->getStringFast(_PREHASH_MoneyData, _PREHASH_Description, desc);
// <FS:AW opensim currency support>
//	LL_INFOS("Messaging") << "L$, credit, committed: " << balance << " " << credit << " "
	LL_INFOS("Messaging") << Tea::wrapCurrency("L$, credit, committed: ") << balance << " " << credit << " "
// <FS:AW opensim currency support>
			<< committed << LL_ENDL;

    
	if (gStatusBar)
	{
		gStatusBar->setBalance(balance);
		gStatusBar->setLandCredit(credit);
		gStatusBar->setLandCommitted(committed);
	}

	if (desc.empty()
		|| !gSavedSettings.getBOOL("NotifyMoneyChange"))
	{
		// ...nothing to display
		return;
	}

	// Suppress duplicate messages about the same transaction
	static std::deque<LLUUID> recent;
	if (std::find(recent.rbegin(), recent.rend(), tid) != recent.rend())
	{
		return;
	}

	// Once the 'recent' container gets large enough, chop some
	// off the beginning.
	const U32 MAX_LOOKBACK = 30;
	const S32 POP_FRONT_SIZE = 12;
	if(recent.size() > MAX_LOOKBACK)
	{
		LL_DEBUGS("Messaging") << "Removing oldest transaction records" << LL_ENDL;
		recent.erase(recent.begin(), recent.begin() + POP_FRONT_SIZE);
	}
	//LL_DEBUGS("Messaging") << "Pushing back transaction " << tid << LL_ENDL;
	recent.push_back(tid);

	if (msg->has("TransactionInfo"))
	{
		// ...message has extended info for localization
		process_money_balance_reply_extended(msg);
	}
	else
	{
		// Only old dev grids will not supply the TransactionInfo block,
		// so we can just use the hard-coded English string.
		LLSD args;
		args["MESSAGE"] = desc;
		LLNotificationsUtil::add("SystemMessage", args);
	}
}

static std::string reason_from_transaction_type(S32 transaction_type,
												const std::string& item_desc)
{
	// *NOTE: The keys for the reason strings are unusual because
	// an earlier version of the code used English language strings
	// extracted from hard-coded server English descriptions.
	// Keeping them so we don't have to re-localize them.
	switch (transaction_type)
	{
		case TRANS_OBJECT_SALE:
		{
			LLStringUtil::format_map_t arg;
			arg["ITEM"] = item_desc;
			return LLTrans::getString("for item", arg);
		}
		case TRANS_LAND_SALE:
			return LLTrans::getString("for a parcel of land");
			
		case TRANS_LAND_PASS_SALE:
			return LLTrans::getString("for a land access pass");
			
		case TRANS_GROUP_LAND_DEED:
			return LLTrans::getString("for deeding land");
			
		case TRANS_GROUP_CREATE:
			return LLTrans::getString("to create a group");
			
		case TRANS_GROUP_JOIN:
			return LLTrans::getString("to join a group");
			
		case TRANS_UPLOAD_CHARGE:
			return LLTrans::getString("to upload");

		case TRANS_CLASSIFIED_CHARGE:
			return LLTrans::getString("to publish a classified ad");
			
		case TRANS_GIFT:
			// Simulator returns "Payment" if no custom description has been entered
			return (item_desc == "Payment" ? std::string() : item_desc);

		// These have no reason to display, but are expected and should not
		// generate warnings
		case TRANS_PAY_OBJECT:
		case TRANS_OBJECT_PAYS:
			return std::string();

		default:
			LL_WARNS() << "Unknown transaction type " 
				<< transaction_type << LL_ENDL;
			return std::string();
	}
}

static void money_balance_group_notify(const LLUUID& group_id,
									   const std::string& name,
									   bool is_group,
									   std::string notification,
									   LLSD args,
									   LLSD payload)
{
	static LLCachedControl<bool> balance_change_in_chat(gSavedSettings, "FSPaymentInfoInChat");

	if (balance_change_in_chat)
	{
		LLChat chat;
		chat.mText = args["SLURLMESSAGE"].asString();
		chat.mSourceType = CHAT_SOURCE_SYSTEM;
		LLSD chat_args;
		chat_args["money_tracker"] = true;
		chat_args["console_message"] = llformat(args["MESSAGE"].asString().c_str(), name.c_str());
		LLNotificationsUI::LLNotificationManager::instance().onChat(chat, chat_args);
	}
	else
	{
		// Message uses name SLURLs, don't actually have to substitute in
		// the name.  We're just making sure it's available.
		// Notification is either PaymentReceived or PaymentSent
		LLNotificationsUtil::add(notification, args, payload);
	}
}

static void money_balance_avatar_notify(const LLUUID& agent_id,
										const LLAvatarName& av_name,
									   	std::string notification,
									   	LLSD args,
									   	LLSD payload)
{
	static LLCachedControl<bool> balance_change_in_chat(gSavedSettings, "FSPaymentInfoInChat");

	if (balance_change_in_chat)
	{
		LLChat chat;
		chat.mText = args["SLURLMESSAGE"].asString();
		chat.mSourceType = CHAT_SOURCE_SYSTEM;
		LLSD chat_args;
		chat_args["money_tracker"] = true;
		chat_args["console_message"] = llformat(args["MESSAGE"].asString().c_str(), av_name.getCompleteName().c_str());
		LLNotificationsUI::LLNotificationManager::instance().onChat(chat, chat_args);
	}
	else
	{
		// Message uses name SLURLs, don't actually have to substitute in
		// the name.  We're just making sure it's available.
		// Notification is either PaymentReceived or PaymentSent
		LLNotificationsUtil::add(notification, args, payload);
	}
}

static void process_money_balance_reply_extended(LLMessageSystem* msg)
{
    // Added in server 1.40 and viewer 2.1, support for localization
    // and agent ids for name lookup.
    S32 transaction_type = 0;
    LLUUID source_id;
	BOOL is_source_group = FALSE;
    LLUUID dest_id;
	BOOL is_dest_group = FALSE;
    S32 amount = 0;
    std::string item_description;
	BOOL success = FALSE;
	// <FS:Ansariel> If we output to chat history and probably console,
	//               don't create an SLURL for the name or we will end
	//               up with a SLURL in the console
	static LLCachedControl<bool> balance_change_in_chat(gSavedSettings, "FSPaymentInfoInChat");

    msg->getS32("TransactionInfo", "TransactionType", transaction_type);
    msg->getUUID("TransactionInfo", "SourceID", source_id);
	msg->getBOOL("TransactionInfo", "IsSourceGroup", is_source_group);
    msg->getUUID("TransactionInfo", "DestID", dest_id);
	msg->getBOOL("TransactionInfo", "IsDestGroup", is_dest_group);
    msg->getS32("TransactionInfo", "Amount", amount);
    msg->getString("TransactionInfo", "ItemDescription", item_description);
	msg->getBOOL("MoneyData", "TransactionSuccess", success);
    LL_INFOS("Money") << "MoneyBalanceReply source " << source_id 
		<< " dest " << dest_id
		<< " type " << transaction_type
		<< " item " << item_description << LL_ENDL;

	if (source_id.isNull() && dest_id.isNull())
	{
		// this is a pure balance update, no notification required
		return;
	}

	std::string source_slurl;
	std::string source_slurl_name;
	if (is_source_group)
	{
		source_slurl =
			LLSLURL( "group", source_id, "inspect").getSLURLString();
		source_slurl_name = source_slurl;
	}
	else
	{
		source_slurl_name =LLSLURL( "agent", source_id, "completename").getSLURLString();
		source_slurl =LLSLURL( "agent", source_id, "inspect").getSLURLString();
	}

	std::string dest_slurl;
	std::string dest_slurl_name;
	if (is_dest_group)
	{
		dest_slurl =
			LLSLURL( "group", dest_id, "inspect").getSLURLString();
		dest_slurl_name = dest_slurl;
	}
	else
	{
		dest_slurl_name = LLSLURL( "agent", dest_id, "completename").getSLURLString();
		dest_slurl = LLSLURL( "agent", dest_id, "inspect").getSLURLString();
	}

	std::string reason =
		reason_from_transaction_type(transaction_type, item_description);
	
	LLStringUtil::format_map_t args;
	args["REASON"] = reason; // could be empty
	args["AMOUNT"] = llformat("%d", amount);
	
	// Need to delay until name looked up, so need to know whether or not
	// is group
	bool is_name_group = false;
	LLUUID name_id;
	std::string message;
	std::string message_notification_well;
	std::string notification;
	LLSD final_args;
	LLSD payload;
	
	bool you_paid_someone = (source_id == gAgentID);
	std::string gift_suffix = (transaction_type == TRANS_GIFT ? "_gift" : "");
	if (you_paid_someone)
	{
		if(!gSavedSettings.getBOOL("NotifyMoneySpend"))
		{
			return;
		}
		args["NAME"] = balance_change_in_chat ? "%s" : dest_slurl;
		is_name_group = is_dest_group;
		name_id = dest_id;
		if (!reason.empty())
		{
			if (dest_id.notNull())
			{
				message = success ? LLTrans::getString("you_paid_ldollars" + gift_suffix, args) :
									LLTrans::getString("you_paid_failure_ldollars" + gift_suffix, args);
			}
			else
			{
				// transaction fee to the system, eg, to create a group
				message = success ? LLTrans::getString("you_paid_ldollars_no_name", args) :
									LLTrans::getString("you_paid_failure_ldollars_no_name", args);
			}
		}
		else
		{
			if (dest_id.notNull())
			{
				message = success ? LLTrans::getString("you_paid_ldollars_no_reason", args) :
									LLTrans::getString("you_paid_failure_ldollars_no_reason", args);
			}
			else
			{
				// no target, no reason, you just paid money
				message = success ? LLTrans::getString("you_paid_ldollars_no_info", args) :
									LLTrans::getString("you_paid_failure_ldollars_no_info", args);
			}
		}
		
		final_args["MESSAGE"] = message;
		payload["dest_id"] = dest_id;
		notification = success ? "PaymentSent" : "PaymentFailure";

		// <FS:AO> Additionally, always add a SLURL-enabled form.
		is_name_group = is_dest_group;
		name_id = dest_id;

		args["NAME"] = dest_slurl;
		if (!reason.empty())
		{
			if (dest_id.notNull())
			{
				message = success ? LLTrans::getString("you_paid_ldollars" + gift_suffix, args) :
									LLTrans::getString("you_paid_failure_ldollars" + gift_suffix, args);
			}
			else
			{
				// transaction fee to the system, eg, to create a group
				message = success ? LLTrans::getString("you_paid_ldollars_no_name", args) :
									LLTrans::getString("you_paid_failure_ldollars_no_name", args);
			}
		}
		else
		{
			if (dest_id.notNull())
			{
				message = success ? LLTrans::getString("you_paid_ldollars_no_reason", args) :
									LLTrans::getString("you_paid_failure_ldollars_no_reason", args);
			}
			else
			{
				// no target, no reason, you just paid money
				message = success ? LLTrans::getString("you_paid_ldollars_no_info", args) :
									LLTrans::getString("you_paid_failure_ldollars_no_info", args);
			}
		}
		final_args["SLURLMESSAGE"] = message;
		payload["dest_id"] = dest_id;

		args["NAME"] = dest_slurl_name;
		if (!reason.empty())
		{
			if (dest_id.notNull())
			{
				message_notification_well = success ? LLTrans::getString("you_paid_ldollars" + gift_suffix, args) :
													  LLTrans::getString("you_paid_failure_ldollars" + gift_suffix, args);
			}
			else
			{
				// transaction fee to the system, eg, to create a group
				message_notification_well = success ? LLTrans::getString("you_paid_ldollars_no_name", args) :
													  LLTrans::getString("you_paid_failure_ldollars_no_name", args);
			}
		}
		else
		{
			if (dest_id.notNull())
			{
				message_notification_well = success ? LLTrans::getString("you_paid_ldollars_no_reason", args) :
													  LLTrans::getString("you_paid_failure_ldollars_no_reason", args);
			}
			else
			{
				// no target, no reason, you just paid money
				message_notification_well = success ? LLTrans::getString("you_paid_ldollars_no_info", args) :
													  LLTrans::getString("you_paid_failure_ldollars_no_info", args);
			}
		}
	}
	else 
	{
		// ...someone paid you
		if(!gSavedSettings.getBOOL("NotifyMoneyReceived"))
		{
			return;
		}
		args["NAME"] = balance_change_in_chat ? "%s" : source_slurl;
		is_name_group = is_source_group;
		name_id = source_id;

		// <FS:Ansariel> FIRE-21803: Prevent cheating IM restriction via pay message
		//if (!reason.empty() && !LLMuteList::getInstance()->isMuted(source_id))
		bool is_muted = LLMuteList::getInstance()->isMuted(source_id);
		if (!reason.empty() && !is_muted && RlvActions::canReceiveIM(source_id))
		// </FS:Ansariel>
		{
			message = LLTrans::getString("paid_you_ldollars" + gift_suffix, args);
		}
		else
		{
			message = LLTrans::getString("paid_you_ldollars_no_reason", args);
		}
		final_args["MESSAGE"] = message;
		
		// make notification loggable
		payload["from_id"] = source_id;
		notification = "PaymentReceived";
		
		// <FS:AO> Additionally, always add a SLURL-enabled form.
		is_name_group = is_source_group;
		name_id = source_id;

		args["NAME"] = source_slurl;
		if (!reason.empty() && !is_muted && RlvActions::canReceiveIM(source_id))
		{
			message = LLTrans::getString("paid_you_ldollars" + gift_suffix, args);
		}
		else 
		{
			message = LLTrans::getString("paid_you_ldollars_no_reason", args);
		}
		final_args["SLURLMESSAGE"] = message;

		args["NAME"] = source_slurl_name;
		if (!reason.empty() && !is_muted && RlvActions::canReceiveIM(source_id))
		{
			message_notification_well = LLTrans::getString("paid_you_ldollars" + gift_suffix, args);
		}
		else 
		{
			message_notification_well = LLTrans::getString("paid_you_ldollars_no_reason", args);
		}
		// </FS:AO>
	}

	payload["payment_is_group"] = is_name_group;
	payload["payment_message"] = message_notification_well;

	// <FS:Ansariel> TipTracker Support
	FSMoneyTracker* tipTracker = LLFloaterReg::getTypedInstance<FSMoneyTracker>("money_tracker");
	if (success && ((tipTracker->isShown() || tipTracker->isMinimized()) || gSavedSettings.getBOOL("FSAlwaysTrackPayments")))
	{
		tipTracker->addPayment(name_id, is_name_group, amount, !you_paid_someone);
	}
	// </FS:Ansariel>>

	// Despite using SLURLs, wait until the name is available before
	// showing the notification, otherwise the UI layout is strange and
	// the user sees a "Loading..." message
	if (is_name_group)
	{
		gCacheName->getGroup(name_id,
						boost::bind(&money_balance_group_notify,
									_1, _2, _3,
									notification, final_args, payload));
	}
	else 
	{
		LLAvatarNameCache::get(name_id, boost::bind(&money_balance_avatar_notify, _1, _2, notification, final_args, payload));										   
	}
}

bool handle_prompt_for_maturity_level_change_callback(const LLSD& notification, const LLSD& response)
{
	S32 option = LLNotificationsUtil::getSelectedOption(notification, response);

	if (0 == option)
	{
		// set the preference to the maturity of the region we're calling
		U8 preferredMaturity = static_cast<U8>(notification["payload"]["_region_access"].asInteger());
		gSavedSettings.setU32("PreferredMaturity", static_cast<U32>(preferredMaturity));
	}

	return false;
}

bool handle_prompt_for_maturity_level_change_and_reteleport_callback(const LLSD& notification, const LLSD& response)
{
	S32 option = LLNotificationsUtil::getSelectedOption(notification, response);
	
	if (0 == option)
	{
		// set the preference to the maturity of the region we're calling
		U8 preferredMaturity = static_cast<U8>(notification["payload"]["_region_access"].asInteger());
		gSavedSettings.setU32("PreferredMaturity", static_cast<U32>(preferredMaturity));
		gAgent.setMaturityRatingChangeDuringTeleport(preferredMaturity);
		gAgent.restartFailedTeleportRequest();
	}
	else
	{
		gAgent.clearTeleportRequest();
	}
	
	return false;
}

// some of the server notifications need special handling. This is where we do that.
bool handle_special_notification(std::string notificationID, LLSD& llsdBlock)
{
	bool returnValue = false;
	if(llsdBlock.has("_region_access"))
	{
		U8 regionAccess = static_cast<U8>(llsdBlock["_region_access"].asInteger());
		std::string regionMaturity = LLViewerRegion::accessToString(regionAccess);
		LLStringUtil::toLower(regionMaturity);
		llsdBlock["REGIONMATURITY"] = regionMaturity;
		LLNotificationPtr maturityLevelNotification;
		std::string notifySuffix = "_Notify";
		if (regionAccess == SIM_ACCESS_MATURE)
		{
			if (gAgent.isTeen())
			{
				gAgent.clearTeleportRequest();
				maturityLevelNotification = LLNotificationsUtil::add(notificationID+"_AdultsOnlyContent", llsdBlock);
				returnValue = true;

				notifySuffix = "_NotifyAdultsOnly";
			}
			else if (gAgent.prefersPG())
			{
				maturityLevelNotification = LLNotificationsUtil::add(notificationID+"_Change", llsdBlock, llsdBlock, handle_prompt_for_maturity_level_change_callback);
				returnValue = true;
			}
			else if (LLStringUtil::compareStrings(notificationID, "RegionEntryAccessBlocked") == 0)
			{
				maturityLevelNotification = LLNotificationsUtil::add(notificationID+"_PreferencesOutOfSync", llsdBlock, llsdBlock);
				returnValue = true;
			}
		}
		else if (regionAccess == SIM_ACCESS_ADULT)
		{
			if (!gAgent.isAdult())
			{
				gAgent.clearTeleportRequest();
				maturityLevelNotification = LLNotificationsUtil::add(notificationID+"_AdultsOnlyContent", llsdBlock);
				returnValue = true;

				notifySuffix = "_NotifyAdultsOnly";
			}
			else if (gAgent.prefersPG() || gAgent.prefersMature())
			{
				maturityLevelNotification = LLNotificationsUtil::add(notificationID+"_Change", llsdBlock, llsdBlock, handle_prompt_for_maturity_level_change_callback);
				returnValue = true;
			}
			else if (LLStringUtil::compareStrings(notificationID, "RegionEntryAccessBlocked") == 0)
			{
				maturityLevelNotification = LLNotificationsUtil::add(notificationID+"_PreferencesOutOfSync", llsdBlock, llsdBlock);
				returnValue = true;
			}
		}

		if ((maturityLevelNotification == NULL) || maturityLevelNotification->isIgnored())
		{
			// Given a simple notification if no maturityLevelNotification is set or it is ignore
			LLNotificationsUtil::add(notificationID + notifySuffix, llsdBlock);
		}
	}

	return returnValue;
}

bool handle_trusted_experiences_notification(const LLSD& llsdBlock)
{
	if(llsdBlock.has("trusted_experiences"))
	{
		std::ostringstream str;
		const LLSD& experiences = llsdBlock["trusted_experiences"];
		LLSD::array_const_iterator it = experiences.beginArray();
		for(/**/; it != experiences.endArray(); ++it)
		{
			str<<LLSLURL("experience", it->asUUID(), "profile").getSLURLString() << "\n";
		}
		std::string str_list = str.str();
		if(!str_list.empty())
		{
			LLNotificationsUtil::add("TrustedExperiencesAvailable", LLSD::emptyMap().with("EXPERIENCE_LIST", (LLSD)str_list));
			return true;
		}
	}
	return false;
}

// some of the server notifications need special handling. This is where we do that.
bool handle_teleport_access_blocked(LLSD& llsdBlock, const std::string & notificationID, const std::string & defaultMessage)
{
	bool returnValue = false;
	if(llsdBlock.has("_region_access"))
	{
		U8 regionAccess = static_cast<U8>(llsdBlock["_region_access"].asInteger());
		std::string regionMaturity = LLViewerRegion::accessToString(regionAccess);
		LLStringUtil::toLower(regionMaturity);
		llsdBlock["REGIONMATURITY"] = regionMaturity;

		LLNotificationPtr tp_failure_notification;
		std::string notifySuffix;

		if (notificationID == std::string("TeleportEntryAccessBlocked"))
		{
			notifySuffix = "_Notify";
			if (regionAccess == SIM_ACCESS_MATURE)
			{
				if (gAgent.isTeen())
				{
					gAgent.clearTeleportRequest();
					tp_failure_notification = LLNotificationsUtil::add(notificationID+"_AdultsOnlyContent", llsdBlock);
					returnValue = true;

					notifySuffix = "_NotifyAdultsOnly";
				}
				else if (gAgent.prefersPG())
				{
					if (gAgent.hasRestartableFailedTeleportRequest())
					{
						tp_failure_notification = LLNotificationsUtil::add(notificationID+"_ChangeAndReTeleport", llsdBlock, llsdBlock, handle_prompt_for_maturity_level_change_and_reteleport_callback);
						returnValue = true;
					}
					else
					{
						gAgent.clearTeleportRequest();
						tp_failure_notification = LLNotificationsUtil::add(notificationID+"_Change", llsdBlock, llsdBlock, handle_prompt_for_maturity_level_change_callback);
						returnValue = true;
					}
				}
				else
				{
					gAgent.clearTeleportRequest();
					tp_failure_notification = LLNotificationsUtil::add(notificationID+"_PreferencesOutOfSync", llsdBlock, llsdBlock, handle_prompt_for_maturity_level_change_callback);
					returnValue = true;
				}
			}
			else if (regionAccess == SIM_ACCESS_ADULT)
			{
				if (!gAgent.isAdult())
				{
					gAgent.clearTeleportRequest();
					tp_failure_notification = LLNotificationsUtil::add(notificationID+"_AdultsOnlyContent", llsdBlock);
					returnValue = true;

					notifySuffix = "_NotifyAdultsOnly";
				}
				else if (gAgent.prefersPG() || gAgent.prefersMature())
				{
					if (gAgent.hasRestartableFailedTeleportRequest())
					{
						tp_failure_notification = LLNotificationsUtil::add(notificationID+"_ChangeAndReTeleport", llsdBlock, llsdBlock, handle_prompt_for_maturity_level_change_and_reteleport_callback);
						returnValue = true;
					}
					else
					{
						gAgent.clearTeleportRequest();
						tp_failure_notification = LLNotificationsUtil::add(notificationID+"_Change", llsdBlock, llsdBlock, handle_prompt_for_maturity_level_change_callback);
						returnValue = true;
					}
				}
				else
				{
					gAgent.clearTeleportRequest();
					tp_failure_notification = LLNotificationsUtil::add(notificationID+"_PreferencesOutOfSync", llsdBlock, llsdBlock, handle_prompt_for_maturity_level_change_callback);
					returnValue = true;
				}
			}
		}		// End of special handling for "TeleportEntryAccessBlocked"
		else
		{	// Normal case, no message munging
			gAgent.clearTeleportRequest();
			if (LLNotifications::getInstance()->templateExists(notificationID))
			{
				tp_failure_notification = LLNotificationsUtil::add(notificationID, llsdBlock, llsdBlock);
			}
			else
			{
				llsdBlock["MESSAGE"] = defaultMessage;
				tp_failure_notification = LLNotificationsUtil::add("GenericAlertOK", llsdBlock);
			}
			returnValue = true;
		}

		if ((tp_failure_notification == NULL) || tp_failure_notification->isIgnored())
		{
			// Given a simple notification if no tp_failure_notification is set or it is ignore
			LLNotificationsUtil::add(notificationID + notifySuffix, llsdBlock);
		}
	}

	handle_trusted_experiences_notification(llsdBlock);
	return returnValue;
}

bool attempt_standard_notification(LLMessageSystem* msgsystem)
{
	// if we have additional alert data
	if (msgsystem->has(_PREHASH_AlertInfo) && msgsystem->getNumberOfBlocksFast(_PREHASH_AlertInfo) > 0)
	{
		// notification was specified using the new mechanism, so we can just handle it here
		std::string notificationID;
		msgsystem->getStringFast(_PREHASH_AlertInfo, _PREHASH_Message, notificationID);

		//SL-13824 skip notification when both joining a group and leaving a group
		//remove this after server stops sending these messages  
		if (notificationID == "JoinGroupSuccess" ||
			notificationID == "GroupDepart")
		{
			return true;
		}

		if (!LLNotifications::getInstance()->templateExists(notificationID))
		{
			return false;
		}

		// <FS:Ansariel> FIRE-12004: Attachments getting lost on TP; Not clear if these messages are actually
		//               used if a region crossing timeout happens and if this is the correct place to handle
		//               them, but it seems the most likely way it would probably happen and I don't have a
		//               borked region at hand for testing.
		if (notificationID == "expired_region_handoff" || notificationID == "invalid_region_handoff")
		{
			LL_WARNS("Messaging") << "Region crossing failed. Resetting region crossing state." << LL_ENDL;
			if (isAgentAvatarValid())
			{
				gAgentAvatarp->setIsCrossingRegion(false);
			}
		}
		// </FS:Ansariel>

		std::string llsdRaw;
		LLSD llsdBlock;
		// <FS:Ansariel> Remove dupe call
		//msgsystem->getStringFast(_PREHASH_AlertInfo, _PREHASH_Message, notificationID);
		msgsystem->getStringFast(_PREHASH_AlertInfo, _PREHASH_ExtraParams, llsdRaw);
		if (llsdRaw.length())
		{
			std::istringstream llsdData(llsdRaw);
			if (!LLSDSerialize::deserialize(llsdBlock, llsdData, llsdRaw.length()))
			{
				LL_WARNS() << "attempt_standard_notification: Attempted to read notification parameter data into LLSD but failed:" << llsdRaw << LL_ENDL;
			}
		}


		handle_trusted_experiences_notification(llsdBlock);
		
		if (
			(notificationID == "RegionEntryAccessBlocked") ||
			(notificationID == "LandClaimAccessBlocked") ||
			(notificationID == "LandBuyAccessBlocked")

		   )
		{
			/*---------------------------------------------------------------------
			 (Commented so a grep will find the notification strings, since
			 we construct them on the fly; if you add additional notifications,
			 please update the comment.)
			 
			 Could throw any of the following notifications:
			 
				RegionEntryAccessBlocked
				RegionEntryAccessBlocked_Notify
				RegionEntryAccessBlocked_NotifyAdultsOnly
				RegionEntryAccessBlocked_Change
				RegionEntryAccessBlocked_AdultsOnlyContent
				RegionEntryAccessBlocked_ChangeAndReTeleport
				LandClaimAccessBlocked 
				LandClaimAccessBlocked_Notify 
				LandClaimAccessBlocked_NotifyAdultsOnly
				LandClaimAccessBlocked_Change 
				LandClaimAccessBlocked_AdultsOnlyContent 
				LandBuyAccessBlocked
				LandBuyAccessBlocked_Notify
				LandBuyAccessBlocked_NotifyAdultsOnly
				LandBuyAccessBlocked_Change
				LandBuyAccessBlocked_AdultsOnlyContent
			 
			-----------------------------------------------------------------------*/ 
			if (handle_special_notification(notificationID, llsdBlock))
			{
				return true;
			}
		}
		// HACK -- handle callbacks for specific alerts.
		if( notificationID == "HomePositionSet" )
		{
			// save the home location image to disk
			std::string snap_filename = gDirUtilp->getLindenUserDir();
			snap_filename += gDirUtilp->getDirDelimiter();
			snap_filename += LLStartUp::getScreenHomeFilename();
            gViewerWindow->saveSnapshot(snap_filename,
                                        gViewerWindow->getWindowWidthRaw(),
                                        gViewerWindow->getWindowHeightRaw(),
                                        FALSE, //UI
                                        gSavedSettings.getBOOL("RenderHUDInSnapshot"),
                                        FALSE,
                                        LLSnapshotModel::SNAPSHOT_TYPE_COLOR,
                                        LLSnapshotModel::SNAPSHOT_FORMAT_PNG);
		}
		
		if (notificationID == "RegionRestartMinutes" ||
			notificationID == "RegionRestartSeconds")
		{
			S32 seconds;
			if (notificationID == "RegionRestartMinutes")
			{
				seconds = 60 * static_cast<S32>(llsdBlock["MINUTES"].asInteger());
			}
			else
			{
				seconds = static_cast<S32>(llsdBlock["SECONDS"].asInteger());
			}

			// <FS:Ansariel> Optional new region restart notification
			if (!gSavedSettings.getBOOL("FSUseNewRegionRestartNotification"))
			{
				notificationID += "Toast";
			}
			else
			{
			// </FS:Ansariel>
			LLFloaterRegionRestarting* floaterp = LLFloaterReg::findTypedInstance<LLFloaterRegionRestarting>("region_restarting");

			if (floaterp)
			{
				LLFloaterRegionRestarting::updateTime(seconds);
			}
			else
			{
				LLSD params;
				params["NAME"] = llsdBlock["NAME"];
				params["SECONDS"] = (LLSD::Integer)seconds;
				LLFloaterRegionRestarting* restarting_floater = dynamic_cast<LLFloaterRegionRestarting*>(LLFloaterReg::showInstance("region_restarting", params));
				if(restarting_floater)
				{
					restarting_floater->center();
				}
			}
			// <FS:Ansariel> Optional new region restart notification
			}
			// </FS:Ansariel>

			make_ui_sound("UISndRestart");
			report_to_nearby_chat(LLTrans::getString("FSRegionRestartInLocalChat")); // <FS:PP> FIRE-6307: Region restart notices in local chat
			fs_report_region_restart_to_channel(seconds); // <FS:PP> Announce region restart to a defined chat channel
		}

		// <FS:Ansariel> FIRE-9858: Kill annoying "Autopilot canceled" toast
		if (notificationID == "AutopilotCanceled")
		{
			return true;
		}
		// </FS:Ansariel>
// <FS:CR> FIRE-9696 - Moved detection of HomePositionSet Alert hack to here where it's actually found now
		if (notificationID == "HomePositionSet")
		{
			// save the home location image to disk
			std::string snap_filename = gDirUtilp->getLindenUserDir();
			snap_filename += gDirUtilp->getDirDelimiter();
			snap_filename += LLStartUp::getScreenHomeFilename();
			if (gViewerWindow->saveSnapshot(snap_filename, gViewerWindow->getWindowWidthRaw(), gViewerWindow->getWindowHeightRaw(), FALSE, gSavedSettings.getBOOL("RenderHUDInSnapshot"), FALSE, LLSnapshotModel::SNAPSHOT_TYPE_COLOR, LLSnapshotModel::SNAPSHOT_FORMAT_PNG))
			{
				LL_INFOS() << LLStartUp::getScreenHomeFilename() << " saved successfully." << LL_ENDL;
			}
			else
			{
				LL_WARNS() << LLStartUp::getScreenHomeFilename() << " could not be saved." << LL_ENDL;
			}
		}
// </FS:CR>
        
        // Special Marketplace update notification
		if (notificationID == "SLM_UPDATE_FOLDER")
        {
            std::string state = llsdBlock["state"].asString();
            if (state == "deleted")
            {
                // Perform the deletion viewer side, no alert shown in this case
                LLMarketplaceData::instance().deleteListing(llsdBlock["listing_id"].asInteger());
                return true;
            }
            else
            {
                // In general, no message will be displayed, all we want is to get the listing updated in the marketplace floater
                // If getListing() fails though, the message of the alert will be shown by the caller of attempt_standard_notification()
                return LLMarketplaceData::instance().getListing(llsdBlock["listing_id"].asInteger());
            }
        }

        // Error Notification can come with and without reason
        if (notificationID == "JoinGroupError")
        {
            if (llsdBlock.has("reason"))
            {
                LLNotificationsUtil::add("JoinGroupErrorReason", llsdBlock);
                return true;
            }
            if (llsdBlock.has("group_id"))
            {
                LLGroupData agent_gdatap;
                bool is_member = gAgent.getGroupData(llsdBlock["group_id"].asUUID(), agent_gdatap);
                if (is_member)
                {
                    LLSD args;
                    args["reason"] = LLTrans::getString("AlreadyInGroup");
                    LLNotificationsUtil::add("JoinGroupErrorReason", args);
                    return true;
                }
            }
        }

		LLNotificationsUtil::add(notificationID, llsdBlock);
		return true;
	}	
	return false;
}


static void process_special_alert_messages(const std::string & message)
{
	// Do special handling for alert messages.   This is a legacy hack, and any actual displayed
	// text should be altered in the notifications.xml files.
	if ( message == "You died and have been teleported to your home location")
	{
		add(LLStatViewer::KILLED, 1);
	}
	else if( message == "Home position set." )
	{
		// save the home location image to disk
		std::string snap_filename = gDirUtilp->getLindenUserDir();
		snap_filename += gDirUtilp->getDirDelimiter();
		snap_filename += LLStartUp::getScreenHomeFilename();
		gViewerWindow->saveSnapshot(snap_filename,
                                    gViewerWindow->getWindowWidthRaw(),
                                    gViewerWindow->getWindowHeightRaw(),
                                    FALSE,
                                    gSavedSettings.getBOOL("RenderHUDInSnapshot"),
                                    FALSE,
                                    LLSnapshotModel::SNAPSHOT_TYPE_COLOR,
                                    LLSnapshotModel::SNAPSHOT_FORMAT_PNG);
	}
}



void process_agent_alert_message(LLMessageSystem* msgsystem, void** user_data)
{
	// make sure the cursor is back to the usual default since the
	// alert is probably due to some kind of error.
	gViewerWindow->getWindow()->resetBusyCount();
	
	std::string message;
	msgsystem->getStringFast(_PREHASH_AlertData, _PREHASH_Message, message);

	process_special_alert_messages(message);

	if (!attempt_standard_notification(msgsystem))
	{
		BOOL modal = FALSE;
		msgsystem->getBOOL("AlertData", "Modal", modal);
		process_alert_core(message, modal);
	}
}

// The only difference between this routine and the previous is the fact that
// for this routine, the modal parameter is always false. Sadly, for the message
// handled by this routine, there is no "Modal" parameter on the message, and
// there's no API to tell if a message has the given parameter or not.
// So we can't handle the messages with the same handler.
void process_alert_message(LLMessageSystem *msgsystem, void **user_data)
{
	// make sure the cursor is back to the usual default since the
	// alert is probably due to some kind of error.
	gViewerWindow->getWindow()->resetBusyCount();
		
	std::string message;
	msgsystem->getStringFast(_PREHASH_AlertData, _PREHASH_Message, message);
	process_special_alert_messages(message);

	if (!attempt_standard_notification(msgsystem))
	{
		BOOL modal = FALSE;
		process_alert_core(message, modal);
	}
}

bool handle_not_age_verified_alert(const std::string &pAlertName)
{
	LLNotificationPtr notification = LLNotificationsUtil::add(pAlertName);
	if ((notification == NULL) || notification->isIgnored())
	{
		LLNotificationsUtil::add(pAlertName + "_Notify");
	}

	return true;
}

bool handle_special_alerts(const std::string &pAlertName)
{
	bool isHandled = false;
	if (LLStringUtil::compareStrings(pAlertName, "NotAgeVerified") == 0)
	{
		
		isHandled = handle_not_age_verified_alert(pAlertName);
	}

	return isHandled;
}

void process_alert_core(const std::string& message, BOOL modal)
{
	const std::string ALERT_PREFIX("ALERT: ");
	const std::string NOTIFY_PREFIX("NOTIFY: ");
	if (message.find(ALERT_PREFIX) == 0)
	{
		// Allow the server to spawn a named alert so that server alerts can be
		// translated out of English.
		std::string alert_name(message.substr(ALERT_PREFIX.length()));
		if (!handle_special_alerts(alert_name))
		{
		LLNotificationsUtil::add(alert_name);
	}
	}
	else if (message.find(NOTIFY_PREFIX) == 0)
	{
		// Allow the server to spawn a named notification so that server notifications can be
		// translated out of English.
		std::string notify_name(message.substr(NOTIFY_PREFIX.length()));
		LLNotificationsUtil::add(notify_name);
	}
	else if (message[0] == '/')
	{
		// System message is important, show in upper-right box not tip
		std::string text(message.substr(1));
		LLSD args;

		// <FS:Ansariel> Let's hope this works for OpenSim...
		bool is_region_restart = false;
		S32 seconds = 0;
		if (text.substr(0,17) == "RESTART_X_MINUTES")
		{
			S32 mins = 0;
			LLStringUtil::convertToS32(text.substr(18), mins);
			seconds = mins * 60;
			is_region_restart = true;

			if (!gSavedSettings.getBOOL("FSUseNewRegionRestartNotification"))
			{
				LLSD args;
				args["MINUTES"] = llformat("%d", mins);
				LLNotificationsUtil::add("RegionRestartMinutesToast", args);
			}
		}
		else if (text.substr(0,17) == "RESTART_X_SECONDS")
		{
			LLStringUtil::convertToS32(text.substr(18), seconds);
			is_region_restart = true;

			if (!gSavedSettings.getBOOL("FSUseNewRegionRestartNotification"))
			{
				LLSD args;
				args["SECONDS"] = llformat("%d", seconds);
				LLNotificationsUtil::add("RegionRestartSecondsToast", args);
			}
		}
		if (is_region_restart)
		{
			if (gSavedSettings.getBOOL("FSUseNewRegionRestartNotification"))
			{
				LLFloaterRegionRestarting* floaterp = LLFloaterReg::findTypedInstance<LLFloaterRegionRestarting>("region_restarting");

				if (floaterp)
				{
					LLFloaterRegionRestarting::updateTime(seconds);
				}
				else
				{
					std::string region_name;
					if (gAgent.getRegion())
					{
						region_name = gAgent.getRegion()->getName();
					}
					else
					{
						region_name = LLTrans::getString("Unknown");
					}
					LLSD params;
					params["NAME"] = region_name;
					params["SECONDS"] = (LLSD::Integer)seconds;
					LLFloaterRegionRestarting* restarting_floater = dynamic_cast<LLFloaterRegionRestarting*>(LLFloaterReg::showInstance("region_restarting", params));
					if(restarting_floater)
					{
						restarting_floater->center();
					}
				}
			}

			make_ui_sound("UISndRestartOpenSim");
			report_to_nearby_chat(LLTrans::getString("FSRegionRestartInLocalChat")); // <FS:PP> FIRE-6307: Region restart notices in local chat
			fs_report_region_restart_to_channel(seconds); // <FS:PP> Announce region restart to a defined chat channel
			return;
		}
		// </FS:Ansariel>

		// *NOTE: If the text from the server ever changes this line will need to be adjusted.
		std::string restart_cancelled = "Region restart cancelled.";
		if (text.substr(0, restart_cancelled.length()) == restart_cancelled)
		{
			LLFloaterRegionRestarting::close();
		}

			std::string new_msg =LLNotifications::instance().getGlobalString(text);
// [RLVa:KB] - Checked: RLVa-1.4.5
			if ( (new_msg == text) && (RlvActions::isRlvEnabled()) )
			{
				if (!RlvActions::canShowLocation())
					RlvUtil::filterLocation(new_msg);
				if (!RlvActions::canShowName(RlvActions::SNC_DEFAULT))
					RlvUtil::filterNames(new_msg);
			}
// [/RLVa:KB]
			args["MESSAGE"] = new_msg;
			LLNotificationsUtil::add("SystemMessage", args);
		}
	else if (modal)
	{
		LLSD args;
		std::string new_msg =LLNotifications::instance().getGlobalString(message);
// [RLVa:KB] - Checked: RLVa-1.4.5
		if ( (new_msg == message) && (RlvActions::isRlvEnabled()) )
		{
			if (!RlvActions::canShowLocation())
				RlvUtil::filterLocation(new_msg);
			if (!RlvActions::canShowName(RlvActions::SNC_DEFAULT))
				RlvUtil::filterNames(new_msg);
		}
// [/RLVa:KB]
		args["ERROR_MESSAGE"] = new_msg;
		LLNotificationsUtil::add("ErrorMessage", args);
	}
	else
	{
		// Hack fix for EXP-623 (blame fix on RN :)) to avoid a sim deploy
		const std::string AUTOPILOT_CANCELED_MSG("Autopilot canceled");
		if (message.find(AUTOPILOT_CANCELED_MSG) == std::string::npos )
		{
			LLSD args;
			std::string new_msg =LLNotifications::instance().getGlobalString(message);

			std::string localized_msg;
			bool is_message_localized = LLTrans::findString(localized_msg, new_msg);

// [RLVa:KB] - Checked: RLVa-1.4.5
			if ( (new_msg == message) && (RlvActions::isRlvEnabled()) )
			{
				if (!RlvActions::canShowLocation())
					RlvUtil::filterLocation(new_msg);
				if (!RlvActions::canShowName(RlvActions::SNC_DEFAULT))
					RlvUtil::filterNames(new_msg);
			}
// [/RLVa:KB]

			args["MESSAGE"] = is_message_localized ? localized_msg : new_msg;
			LLNotificationsUtil::add("SystemMessageTip", args);
		}
	}
}

mean_collision_list_t				gMeanCollisionList;
time_t								gLastDisplayedTime = 0;

void handle_show_mean_events(void *)
{
	LLFloaterReg::showInstance("bumps");
	//LLFloaterBump::showInstance();
}

void mean_name_callback(const LLUUID &id, const LLAvatarName& av_name)
{
	static const U32 max_collision_list_size = 20;
	if (gMeanCollisionList.size() > max_collision_list_size)
	{
		mean_collision_list_t::iterator iter = gMeanCollisionList.begin();
		for (U32 i=0; i<max_collision_list_size; i++) iter++;
		for_each(iter, gMeanCollisionList.end(), DeletePointer());
		gMeanCollisionList.erase(iter, gMeanCollisionList.end());
	}

	for (mean_collision_list_t::iterator iter = gMeanCollisionList.begin();
		 iter != gMeanCollisionList.end(); ++iter)
	{
		LLMeanCollisionData *mcd = *iter;
		if (mcd->mPerp == id)
		{
			mcd->mFullName = gRlvHandler.hasBehaviour(RLV_BHVR_SHOWNAMES) ? RlvStrings::getAnonym(av_name) : av_name.getUserName();
		}
	}
	// <FS:Ansariel> Instant bump list floater update
	LLFloaterBump* floater = LLFloaterReg::findTypedInstance<LLFloaterBump>("bumps");
	if (floater)
	{
		floater->setDirty();
	}
	// </FS:Ansariel>
}

void process_mean_collision_alert_message(LLMessageSystem *msgsystem, void **user_data)
{
	if (gAgent.inPrelude())
	{
		// In prelude, bumping is OK.  This dialog is rather confusing to 
		// newbies, so we don't show it.  Drop the packet on the floor.
		return;
	}

	// make sure the cursor is back to the usual default since the
	// alert is probably due to some kind of error.
	gViewerWindow->getWindow()->resetBusyCount();

	LLUUID perp;
	U32	   time;
	U8	   u8type;
	EMeanCollisionType	   type;
	F32    mag;

	S32 i, num = msgsystem->getNumberOfBlocks(_PREHASH_MeanCollision);

	for (i = 0; i < num; i++)
	{
		msgsystem->getUUIDFast(_PREHASH_MeanCollision, _PREHASH_Perp, perp);
		msgsystem->getU32Fast(_PREHASH_MeanCollision, _PREHASH_Time, time);
		msgsystem->getF32Fast(_PREHASH_MeanCollision, _PREHASH_Mag, mag);
		msgsystem->getU8Fast(_PREHASH_MeanCollision, _PREHASH_Type, u8type);

		type = (EMeanCollisionType)u8type;

		// <FS:Ansariel> Nearby Chat Collision Messages
		if (gSavedSettings.getBOOL("FSCollisionMessagesInChat"))
		{
			std::string action;
			LLStringUtil::format_map_t args;
			if (!gRlvHandler.hasBehaviour(RLV_BHVR_SHOWNAMES))
			{
				args["NAME"] = llformat("secondlife:///app/agent/%s/inspect", perp.asString().c_str());
			}
			else
			{
				args["NAME"] = llformat("secondlife:///app/agent/%s/rlvanonym", perp.asString().c_str());
			}

			switch (type)
			{
				case MEAN_BUMP:
					action = LLTrans::getString("Collision_Bump", args);
					break;
				case MEAN_LLPUSHOBJECT:
					action = LLTrans::getString("Collision_PushObject", args);
					break;
				case MEAN_SELECTED_OBJECT_COLLIDE:
					action = LLTrans::getString("Collision_ObjectCollide", args);
					break;
				case MEAN_SCRIPTED_OBJECT_COLLIDE:
					action = LLTrans::getString("Collision_ScriptedObject", args);
					break;
				case MEAN_PHYSICAL_OBJECT_COLLIDE:
					action = LLTrans::getString("Collision_PhysicalObject", args);
					break;
				default:
					action = LLTrans::getString("Collision_UnknownType", args);
					return;
			}
			report_to_nearby_chat(action);
		}
		// </FS:Ansariel> Nearby Chat Collision Messages
		// <FS:Ansariel> Report Collision Messages to scripts
		if (gSavedSettings.getBOOL("FSReportCollisionMessages"))
		{
			std::string collision_data = llformat("%s,%.2f,%d", perp.asString().c_str(), mag, u8type);

			LLMessageSystem* msgs = gMessageSystem;
			msgs->newMessage(_PREHASH_ScriptDialogReply);
			msgs->nextBlock(_PREHASH_AgentData);
			msgs->addUUID(_PREHASH_AgentID, gAgentID);
			msgs->addUUID(_PREHASH_SessionID, gAgentSessionID);
			msgs->nextBlock(_PREHASH_Data);
			msgs->addUUID(_PREHASH_ObjectID, gAgentID);
			msgs->addS32(_PREHASH_ChatChannel, gSavedSettings.getS32("FSReportCollisionMessagesChannel"));
			msgs->addS32(_PREHASH_ButtonIndex, 1);
			msgs->addString(_PREHASH_ButtonLabel, collision_data.c_str());
			gAgent.sendReliableMessage();
		}
		// </FS:Ansariel> Report Collision Messages to scripts

		BOOL b_found = FALSE;

		for (mean_collision_list_t::iterator iter = gMeanCollisionList.begin();
			 iter != gMeanCollisionList.end(); ++iter)
		{
			LLMeanCollisionData *mcd = *iter;
			if ((mcd->mPerp == perp) && (mcd->mType == type))
			{
				mcd->mTime = time;
				mcd->mMag = mag;
				b_found = TRUE;
				break;
			}
		}

		if (!b_found)
		{
			LLMeanCollisionData *mcd = new LLMeanCollisionData(gAgentID, perp, time, type, mag);
			gMeanCollisionList.push_front(mcd);
			LLAvatarNameCache::get(perp, boost::bind(&mean_name_callback, _1, _2));
		}
		// <FS:Ansariel> Instant bump list floater update
		else
		{
			LLFloaterBump* floater = LLFloaterReg::findTypedInstance<LLFloaterBump>("bumps");
			if (floater)
			{
				floater->setDirty();
			}
		}
		// </FS:Ansariel>
	}
	// <FS:Ansariel> Instant bump list floater update
	//LLFloaterBump* bumps_floater = LLFloaterBump::getInstance();
	//if(bumps_floater && bumps_floater->isInVisibleChain())
	//{
	//	bumps_floater->populateCollisionList();
	//}
	// </FS:Ansariel>
}

void process_frozen_message(LLMessageSystem *msgsystem, void **user_data)
{
	// make sure the cursor is back to the usual default since the
	// alert is probably due to some kind of error.
	gViewerWindow->getWindow()->resetBusyCount();
	BOOL b_frozen;
	
	msgsystem->getBOOL("FrozenData", "Data", b_frozen);

	// TODO: make being frozen change view
	if (b_frozen)
	{
	}
	else
	{
	}
}

// do some extra stuff once we get our economy data
void process_economy_data(LLMessageSystem *msg, void** /*user_data*/)
{
	// <FS:AW opensim currency support> 
	//LL_DEBUGS("Benefits") << "Received economy data, not currently used" << LL_ENDL;
#ifdef OPENSIM
	if (LLGridManager::getInstance()->isInOpenSim())
	{
		LLGlobalEconomy::processEconomyData(msg, LLGlobalEconomy::getInstance());

		const std::string texture_upload_cost_str = std::to_string(LLAgentBenefitsMgr::current().getTextureUploadCost());
		const std::string sound_upload_cost_str = std::to_string(LLAgentBenefitsMgr::current().getSoundUploadCost());
		const std::string animation_upload_cost_str = std::to_string(LLAgentBenefitsMgr::current().getAnimationUploadCost());
		gMenuHolder->getChild<LLUICtrl>("Upload Image")->setLabelArg("[COST]",  texture_upload_cost_str);
		gMenuHolder->getChild<LLUICtrl>("Upload Sound")->setLabelArg("[COST]",  sound_upload_cost_str);
		gMenuHolder->getChild<LLUICtrl>("Upload Animation")->setLabelArg("[COST]", animation_upload_cost_str);
	}
	else
#endif
	{
		LL_DEBUGS("Benefits") << "Received economy data, not currently used" << LL_ENDL;
	}
// <FS:AW opensim currency support>

	// update L$ substitution for "Buy and Sell L$", it was set before we knew the currency
	gMenuHolder->getChild<LLUICtrl>("Buy and Sell L$")->setLabelArg("L$", LLStringExplicit("L$"));
}

void notify_cautioned_script_question(const LLSD& notification, const LLSD& response, S32 orig_questions, BOOL granted)
{
	// only continue if at least some permissions were requested
	if (orig_questions)
	{
		// check to see if the person we are asking

		// "'[OBJECTNAME]', an object owned by '[OWNERNAME]', 
		// located in [REGIONNAME] at [REGIONPOS], 
		// has been <granted|denied> permission to: [PERMISSIONS]."

		LLUIString notice(LLTrans::getString(granted ? "ScriptQuestionCautionChatGranted" : "ScriptQuestionCautionChatDenied"));

		// always include the object name and owner name 
		notice.setArg("[OBJECTNAME]", notification["payload"]["object_name"].asString());
		notice.setArg("[OWNERNAME]", notification["payload"]["owner_name"].asString());

		// try to lookup viewerobject that corresponds to the object that
		// requested permissions (here, taskid->requesting object id)
		BOOL foundpos = FALSE;
		LLViewerObject* viewobj = gObjectList.findObject(notification["payload"]["task_id"].asUUID());
		if (viewobj)
		{
			// found the viewerobject, get it's position in its region
			LLVector3 objpos(viewobj->getPosition());
			
			// try to lookup the name of the region the object is in
			LLViewerRegion* viewregion = viewobj->getRegion();
			if (viewregion)
			{
				// got the region, so include the region and 3d coordinates of the object
				notice.setArg("[REGIONNAME]", viewregion->getName());
				std::string formatpos = llformat("%.1f, %.1f,%.1f", objpos[VX], objpos[VY], objpos[VZ]);
				notice.setArg("[REGIONPOS]", formatpos);

				foundpos = TRUE;
			}
		}

// [RLVa:KB] - Checked: 2010-04-23 (RLVa-1.2.0g) | Modified: RLVa-1.0.0a
		if (gRlvHandler.hasBehaviour(RLV_BHVR_SHOWLOC))
		{
			notice.setArg("[REGIONNAME]", RlvStrings::getString(RlvStringKeys::Hidden::Region));
			notice.setArg("[REGIONPOS]", RlvStrings::getString(RlvStringKeys::Hidden::Generic));
		}
		else if (!foundpos)
// [/RLVa:KB]
//		if (!foundpos)
		{
			// unable to determine location of the object
			// <FS:Ansariel> Made hardcoded strings localizable
			//notice.setArg("[REGIONNAME]", "(unknown region)");
			//notice.setArg("[REGIONPOS]", "(unknown position)");
			notice.setArg("[REGIONNAME]", LLTrans::getString("UnknownRegion"));
			notice.setArg("[REGIONPOS]", LLTrans::getString("UnknownPosition"));
			// </FS:Ansariel>
		}

		// check each permission that was requested, and list each 
		// permission that has been flagged as a caution permission
		BOOL caution = FALSE;
		S32 count = 0;
		std::string perms;
		BOOST_FOREACH(script_perm_t script_perm, SCRIPT_PERMISSIONS)
		{
//			if ((orig_questions & script_perm.permbit)
//				&& script_perm.caution)
// [RLVa:KB] - Checked: 2012-07-28 (RLVa-1.4.7)
			if ((orig_questions & script_perm.permbit)
				&& ((script_perm.caution) || (notification["payload"]["rlv_notify"].asBoolean())) )
// [/RLVa:KB]
			{
				count++;
				caution = TRUE;

				// add a comma before the permission description if it is not the first permission
				// added to the list or the last permission to check
				if (count > 1)
				{
					perms.append(", ");
				}

				perms.append(LLTrans::getString(script_perm.question));
			}
		}

		notice.setArg("[PERMISSIONS]", perms);

		// log a chat message as long as at least one requested permission
		// is a caution permission
// [RLVa:KB] - Checked: 2012-07-28 (RLVa-1.4.7)
		if (caution)
		{
			// <FS:Ansariel> [FS communication UI]
			//LLFloaterIMNearbyChat* nearby_chat = LLFloaterReg::getTypedInstance<LLFloaterIMNearbyChat>("nearby_chat");
			FSFloaterNearbyChat* nearby_chat = FSFloaterNearbyChat::getInstance();
			// </FS:Ansariel> [FS communication UI]
			if(nearby_chat)
			{
				LLChat chat_msg(notice.getString());
				chat_msg.mFromName = SYSTEM_FROM;
				chat_msg.mFromID = LLUUID::null;
				chat_msg.mSourceType = CHAT_SOURCE_SYSTEM;
				nearby_chat->addMessage(chat_msg);
			}
		}
// [/RLVa:KB]
//		if (caution)
//		{
//			LLChat chat(notice.getString());
//	//		LLFloaterChat::addChat(chat, FALSE, FALSE);
//		}
	}
}

void script_question_mute(const LLUUID& item_id, const std::string& object_name);

void experiencePermissionBlock(LLUUID experience, LLSD result)
{
    LLSD permission;
    LLSD data;
    permission["permission"] = "Block";
    data[experience.asString()] = permission;
    data["experience"] = experience;
    LLEventPumps::instance().obtain("experience_permission").post(data);
}

bool script_question_cb(const LLSD& notification, const LLSD& response)
{
	S32 option = LLNotificationsUtil::getSelectedOption(notification, response);
	LLMessageSystem *msg = gMessageSystem;
	S32 orig = notification["payload"]["questions"].asInteger();
	S32 new_questions = orig;

	if (response["Details"])
	{
		// respawn notification...
		LLNotificationsUtil::add(notification["name"], notification["substitutions"], notification["payload"]);

		// ...with description on top
		LLNotificationsUtil::add("DebitPermissionDetails");
		return false;
	}

	LLUUID experience;
	if(notification["payload"].has("experience"))
	{
		experience = notification["payload"]["experience"].asUUID();
	}

	// check whether permissions were granted or denied
	BOOL allowed = TRUE;
	// the "yes/accept" button is the first button in the template, making it button 0
	// if any other button was clicked, the permissions were denied
	if (option != 0)
	{
		new_questions = 0;
		allowed = FALSE;
	}	
	else if(experience.notNull())
	{
		LLSD permission;
		LLSD data;
		permission["permission"]="Allow";

		data[experience.asString()]=permission;
		data["experience"]=experience;
		LLEventPumps::instance().obtain("experience_permission").post(data);
	}

	LLUUID task_id = notification["payload"]["task_id"].asUUID();
	LLUUID item_id = notification["payload"]["item_id"].asUUID();

	// reply with the permissions granted or denied
	msg->newMessageFast(_PREHASH_ScriptAnswerYes);
	msg->nextBlockFast(_PREHASH_AgentData);
	msg->addUUIDFast(_PREHASH_AgentID, gAgent.getID());
	msg->addUUIDFast(_PREHASH_SessionID, gAgent.getSessionID());
	msg->nextBlockFast(_PREHASH_Data);
	msg->addUUIDFast(_PREHASH_TaskID, task_id);
	msg->addUUIDFast(_PREHASH_ItemID, item_id);
	msg->addS32Fast(_PREHASH_Questions, new_questions);
	msg->sendReliable(LLHost(notification["payload"]["sender"].asString()));

	// only log a chat message if caution prompts are enabled
//	if (gSavedSettings.getBOOL("PermissionsCautionEnabled"))
// [RLVa:KB] - Checked: 2012-07-28 (RLVa-1.4.7)
	if ( (gSavedSettings.getBOOL("PermissionsCautionEnabled")) || (notification["payload"]["rlv_notify"].asBoolean()) )
// [/RLVa:KB]
	{
		// log a chat message, if appropriate
		notify_cautioned_script_question(notification, response, orig, allowed);
	}

// [RLVa:KB] - Checked: 2012-07-28 (RLVa-1.4.7)
	if ( (allowed) && (notification["payload"].has("rlv_blocked")) )
	{
		RlvUtil::notifyBlocked(notification["payload"]["rlv_blocked"], LLSD().with("OBJECT", notification["payload"]["object_name"]));
	}
// [/RLVa:KB]

	if ( response["Mute"] ) // mute
	{
		script_question_mute(task_id,notification["payload"]["object_name"].asString());
	}
	if ( response["BlockExperience"] )
	{
		if(experience.notNull())
		{
			LLViewerRegion* region = gAgent.getRegion();
			if (!region)
			    return false;

            LLExperienceCache::instance().setExperiencePermission(experience, std::string("Block"), boost::bind(&experiencePermissionBlock, experience, _1));

		}
}
	return false;
}

void script_question_mute(const LLUUID& task_id, const std::string& object_name)
{
	LLMuteList::getInstance()->add(LLMute(task_id, object_name, LLMute::OBJECT));

    // purge the message queue of any previously queued requests from the same source. DEV-4879
    class OfferMatcher : public LLNotificationsUI::LLScreenChannel::Matcher
    {
    public:
    	OfferMatcher(const LLUUID& to_block) : blocked_id(to_block) {}
      	bool matches(const LLNotificationPtr notification) const
        {
            if (notification->getName() == "ScriptQuestionCaution"
                || notification->getName() == "ScriptQuestion")
            {
                return (notification->getPayload()["task_id"].asUUID() == blocked_id);
            }
            return false;
        }
    private:
        const LLUUID& blocked_id;
    };

    LLNotificationsUI::LLChannelManager::getInstance()->killToastsFromChannel(LLUUID(
            gSavedSettings.getString("NotificationChannelUUID")), OfferMatcher(task_id));
}

static LLNotificationFunctorRegistration script_question_cb_reg_1("ScriptQuestion", script_question_cb);
static LLNotificationFunctorRegistration script_question_cb_reg_2("ScriptQuestionCaution", script_question_cb);
static LLNotificationFunctorRegistration script_question_cb_reg_3("ScriptQuestionExperience", script_question_cb);

void process_script_experience_details(const LLSD& experience_details, LLSD args, LLSD payload)
{
	if(experience_details[LLExperienceCache::PROPERTIES].asInteger() & LLExperienceCache::PROPERTY_GRID)
	{
		args["GRID_WIDE"] = LLTrans::getString("Grid-Scope");
	}
	else
	{
		args["GRID_WIDE"] = LLTrans::getString("Land-Scope");
	}
	args["EXPERIENCE"] = LLSLURL("experience", experience_details[LLExperienceCache::EXPERIENCE_ID].asUUID(), "profile").getSLURLString();

	LLNotificationsUtil::add("ScriptQuestionExperience", args, payload);
	make_ui_sound("UISndQuestionExperience"); // <FS:PP> New Experience notification sound
}

void process_script_question(LLMessageSystem *msg, void **user_data)
{
	// *TODO: Translate owner name -> [FIRST] [LAST]

	LLHost sender = msg->getSender();

	LLUUID taskid;
	LLUUID itemid;
	S32		questions;
	std::string object_name;
	std::string owner_name;
	LLUUID experienceid;

	// taskid -> object key of object requesting permissions
	msg->getUUIDFast(_PREHASH_Data, _PREHASH_TaskID, taskid );
	// itemid -> script asset key of script requesting permissions
	msg->getUUIDFast(_PREHASH_Data, _PREHASH_ItemID, itemid );
	msg->getStringFast(_PREHASH_Data, _PREHASH_ObjectName, object_name);
	msg->getStringFast(_PREHASH_Data, _PREHASH_ObjectOwner, owner_name);
	msg->getS32Fast(_PREHASH_Data, _PREHASH_Questions, questions );

	if(msg->has(_PREHASH_Experience))
	{
		msg->getUUIDFast(_PREHASH_Experience, _PREHASH_ExperienceID, experienceid);
	}

	// Special case. If the objects are owned by this agent, throttle per-object instead
	// of per-owner. It's common for residents to reset a ton of scripts that re-request
	// permissions, as with tier boxes. UUIDs can't be valid agent names and vice-versa,
	// so we'll reuse the same namespace for both throttle types.
	std::string throttle_name = owner_name;
	std::string self_name;
	LLAgentUI::buildFullname( self_name ); // does not include ' Resident'
	std::string clean_owner_name = LLCacheName::cleanFullName(owner_name); // removes ' Resident'
	if( clean_owner_name == self_name )
	{
		throttle_name = taskid.getString();
	}
	
	// don't display permission requests if this object is muted
	if (LLMuteList::getInstance()->isMuted(taskid)) return;
	
	// throttle excessive requests from any specific user's scripts
	typedef LLKeyThrottle<std::string> LLStringThrottle;
	static LLStringThrottle question_throttle( LLREQUEST_PERMISSION_THROTTLE_LIMIT, LLREQUEST_PERMISSION_THROTTLE_INTERVAL );

	// <FS:Ansariel> FIRE-7374: Moved spam/throttle check after RLVa check
	//switch (question_throttle.noteAction(throttle_name))
	//{
	//	case LLStringThrottle::THROTTLE_NEWLY_BLOCKED:
	//		LL_INFOS("Messaging") << "process_script_question throttled"
	//				<< " owner_name:" << owner_name
	//				<< LL_ENDL;
	//		// Fall through

	//	case LLStringThrottle::THROTTLE_BLOCKED:
	//		// Escape altogether until we recover
	//		return;

	//	case LLStringThrottle::THROTTLE_OK:
	//		break;
	//}
	// </FS:Ansariel>

	std::string script_question;
	if (questions)
	{
		bool caution = false;
		S32 count = 0;
		LLSD args;
		args["OBJECTNAME"] = object_name;
		args["NAME"] = clean_owner_name;
		S32 known_questions = 0;
		bool has_not_only_debit = questions ^ SCRIPT_PERMISSIONS[SCRIPT_PERMISSION_DEBIT].permbit;
		// check the received permission flags against each permission
		BOOST_FOREACH(script_perm_t script_perm, SCRIPT_PERMISSIONS)
		{
			if (questions & script_perm.permbit)
			{
				count++;
				known_questions |= script_perm.permbit;
				// check whether permission question should cause special caution dialog
				caution |= (script_perm.caution);

				if (("ScriptTakeMoney" == script_perm.question) && has_not_only_debit)
					continue;

                if (LLTrans::getString(script_perm.question).empty())
                {
                    continue;
                }

				script_question += "    " + LLTrans::getString(script_perm.question) + "\n";
			}
		}


		args["QUESTIONS"] = script_question;

		if (known_questions != questions)
		{
			// This is in addition to the normal dialog.
			// Viewer got a request for not supported/implemented permission 
			LL_WARNS("Messaging") << "Object \"" << object_name << "\" requested " << script_question
								<< " permission. Permission is unknown and can't be granted. Item id: " << itemid
								<< " taskid:" << taskid << LL_ENDL;
		}
		
		if (known_questions)
		{
			LLSD payload;
			payload["task_id"] = taskid;
			payload["item_id"] = itemid;
			payload["sender"] = sender.getIPandPort();
			payload["questions"] = known_questions;
			payload["object_name"] = object_name;
			payload["owner_name"] = owner_name;

// [RLVa:KB] - Checked: 2012-07-28 (RLVa-1.4.7)
			if (rlv_handler_t::isEnabled())
			{
				RlvUtil::filterScriptQuestions(questions, payload);

				if ( (questions) && (gRlvHandler.hasBehaviour(RLV_BHVR_ACCEPTPERMISSION)) )
				{
					const LLViewerObject* pObj = gObjectList.findObject(taskid);
					if (pObj)
					{
						if ( (pObj->permYouOwner()) && (!pObj->isAttachment()) )
						{
							questions &= ~(SCRIPT_PERMISSIONS[SCRIPT_PERMISSION_TAKE_CONTROLS].permbit | 
								SCRIPT_PERMISSIONS[SCRIPT_PERMISSION_ATTACH].permbit);
						}
						else
						{
							questions &= ~(SCRIPT_PERMISSIONS[SCRIPT_PERMISSION_TAKE_CONTROLS].permbit);
						}
						payload["rlv_notify"] = !pObj->permYouOwner();
					}
				}
			}

			if ( (!caution) && (!questions) && (experienceid.isNull()) )
			{
				LLNotifications::instance().forceResponse(
					LLNotification::Params("ScriptQuestion").substitutions(args).payload(payload), 0/*YES*/);
				return;
			}

			// <FS:Ansariel> FIRE-7374: Moved spam/throttle check after RLVa check
			// NaCl - Antispam Registry
			if (NACLAntiSpamRegistry::instance().checkQueue(ANTISPAM_QUEUE_SCRIPT_DIALOG, taskid, ANTISPAM_SOURCE_OBJECT))
			{
				return;
			}
			// NaCl End

			switch (question_throttle.noteAction(throttle_name))
			{
				case LLStringThrottle::THROTTLE_NEWLY_BLOCKED:
					LL_INFOS("Messaging") << "process_script_question throttled"
							<< " owner_name:" << owner_name
							<< LL_ENDL;
					// Fall through

				case LLStringThrottle::THROTTLE_BLOCKED:
					// Escape altogether until we recover
					return;

				case LLStringThrottle::THROTTLE_OK:
					break;
			}
			// </FS:Ansariel>
// [/RLVa:KB]

			// check whether cautions are even enabled or not
			const char* notification = "ScriptQuestion";

			if(caution && gSavedSettings.getBOOL("PermissionsCautionEnabled"))
			{
				args["FOOTERTEXT"] = (count > 1) ? LLTrans::getString("AdditionalPermissionsRequestHeader") + "\n\n" + script_question : "";
				notification = "ScriptQuestionCaution";
			}
			else if(experienceid.notNull())
			{
				payload["experience"]=experienceid;
                LLExperienceCache::instance().get(experienceid, boost::bind(process_script_experience_details, _1, args, payload));
				return;
			}

			LLNotificationsUtil::add(notification, args, payload);
			make_ui_sound("UISndScriptFloaterOpen"); // <FS:PP> FIRE-16958: Incoming script permission request doesn't trigger a sound
		}
	}
	// <FS:Ansariel> FIRE-7374: Moved spam/throttle check after RLVa check
	else
	{
		// Throttle permission requests from scripts requesting no permission at all!?!?

		// NaCl - Antispam Registry
		if (NACLAntiSpamRegistry::instance().checkQueue(ANTISPAM_QUEUE_SCRIPT_DIALOG, taskid, ANTISPAM_SOURCE_OBJECT))
		{
			return;
		}
		// NaCl End

		switch (question_throttle.noteAction(throttle_name))
		{
			case LLStringThrottle::THROTTLE_NEWLY_BLOCKED:
				LL_INFOS("Messaging") << "process_script_question throttled"
						<< " owner_name:" << owner_name
						<< LL_ENDL;
				// Fall through

			case LLStringThrottle::THROTTLE_BLOCKED:
				// Escape altogether until we recover
				return;

			case LLStringThrottle::THROTTLE_OK:
				break;
		}
	}
	// </FS:Ansariel>
}


void process_derez_container(LLMessageSystem *msg, void**)
{
	LL_WARNS("Messaging") << "call to deprecated process_derez_container" << LL_ENDL;
}

void container_inventory_arrived(LLViewerObject* object,
								 LLInventoryObject::object_list_t* inventory,
								 S32 serial_num,
								 void* data)
{
	LL_DEBUGS("Messaging") << "container_inventory_arrived()" << LL_ENDL;
	if( gAgentCamera.cameraMouselook() )
	{
		gAgentCamera.changeCameraToDefault();
	}

	LLInventoryPanel *active_panel = LLInventoryPanel::getActiveInventoryPanel();

	if (inventory->size() > 2)
	{
		// create a new inventory category to put this in
		LLUUID cat_id;
		cat_id = gInventory.createNewCategory(gInventory.getRootFolderID(),
											  LLFolderType::FT_NONE,
											  LLTrans::getString("AcquiredItems"));

		LLInventoryObject::object_list_t::const_iterator it = inventory->begin();
		LLInventoryObject::object_list_t::const_iterator end = inventory->end();
		for ( ; it != end; ++it)
		{
			if ((*it)->getType() != LLAssetType::AT_CATEGORY)
			{
				LLInventoryObject* obj = (LLInventoryObject*)(*it);
				LLInventoryItem* item = (LLInventoryItem*)(obj);
				LLUUID item_id;
				item_id.generate();
				time_t creation_date_utc = time_corrected();
				LLPointer<LLViewerInventoryItem> new_item
					= new LLViewerInventoryItem(item_id,
												cat_id,
												item->getPermissions(),
												item->getAssetUUID(),
												item->getType(),
												item->getInventoryType(),
												item->getName(),
												item->getDescription(),
												LLSaleInfo::DEFAULT,
												item->getFlags(),
												creation_date_utc);
				new_item->updateServer(TRUE);
				gInventory.updateItem(new_item);
			}
		}
		gInventory.notifyObservers();
		if(active_panel)
		{
			active_panel->setSelection(cat_id, TAKE_FOCUS_NO);
		}
	}
	else if (inventory->size() == 2)
	{
		// we're going to get one fake root category as well as the
		// one actual object
		LLInventoryObject::object_list_t::iterator it = inventory->begin();

		if ((*it)->getType() == LLAssetType::AT_CATEGORY)
		{
			++it;
		}

		LLInventoryItem* item = (LLInventoryItem*)((LLInventoryObject*)(*it));
		const LLUUID category = gInventory.findCategoryUUIDForType(LLFolderType::assetTypeToFolderType(item->getType()));

		LLUUID item_id;
		item_id.generate();
		time_t creation_date_utc = time_corrected();
		LLPointer<LLViewerInventoryItem> new_item
			= new LLViewerInventoryItem(item_id, category,
										item->getPermissions(),
										item->getAssetUUID(),
										item->getType(),
										item->getInventoryType(),
										item->getName(),
										item->getDescription(),
										LLSaleInfo::DEFAULT,
										item->getFlags(),
										creation_date_utc);
		new_item->updateServer(TRUE);
		gInventory.updateItem(new_item);
		gInventory.notifyObservers();
		if(active_panel)
		{
			active_panel->setSelection(item_id, TAKE_FOCUS_NO);
		}
	}

	// we've got the inventory, now delete this object if this was a take
	BOOL delete_object = (BOOL)(intptr_t)data;
	LLViewerRegion *region = gAgent.getRegion();
	if (delete_object && region)
	{
		gMessageSystem->newMessageFast(_PREHASH_ObjectDelete);
		gMessageSystem->nextBlockFast(_PREHASH_AgentData);
		gMessageSystem->addUUIDFast(_PREHASH_AgentID, gAgent.getID());
		gMessageSystem->addUUIDFast(_PREHASH_SessionID, gAgent.getSessionID());
		const U8 NO_FORCE = 0;
		gMessageSystem->addU8Fast(_PREHASH_Force, NO_FORCE);
		gMessageSystem->nextBlockFast(_PREHASH_ObjectData);
		gMessageSystem->addU32Fast(_PREHASH_ObjectLocalID, object->getLocalID());
		gMessageSystem->sendReliable(region->getHost());
	}
}

// method to format the time.
std::string formatted_time(const time_t& the_time)
{
	std::string dateStr = "["+LLTrans::getString("LTimeWeek")+"] ["
						+LLTrans::getString("LTimeMonth")+"] ["
						+LLTrans::getString("LTimeDay")+"] ["
						+LLTrans::getString("LTimeHour")+"]:["
						+LLTrans::getString("LTimeMin")+"]:["
						+LLTrans::getString("LTimeSec")+"] ["
						+LLTrans::getString("LTimeYear")+"]";

	LLSD substitution;
	substitution["datetime"] = (S32) the_time;
	LLStringUtil::format (dateStr, substitution);
	return dateStr;
}


void process_teleport_failed(LLMessageSystem *msg, void**)
{
	LL_WARNS("Teleport","Messaging") << "Received TeleportFailed message" << LL_ENDL;

	std::string message_id;		// Tag from server, like "RegionEntryAccessBlocked"
	std::string big_reason;		// Actual message to display
	LLSD args;

	// Let the interested parties know that teleport failed.
	LLViewerParcelMgr::getInstance()->onTeleportFailed();

	// if we have additional alert data
	if (msg->has(_PREHASH_AlertInfo) && msg->getSizeFast(_PREHASH_AlertInfo, _PREHASH_Message) > 0)
	{
		// Get the message ID
		msg->getStringFast(_PREHASH_AlertInfo, _PREHASH_Message, message_id);
		big_reason = LLAgent::sTeleportErrorMessages[message_id];
		if ( big_reason.size() <= 0 )
		{
			// Nothing found in the map - use what the server returned in the original message block
			msg->getStringFast(_PREHASH_Info, _PREHASH_Reason, big_reason);
		}
		LL_WARNS("Teleport") << "AlertInfo message_id " << message_id << " reason: " << big_reason << LL_ENDL;

		LLSD llsd_block;
		std::string llsd_raw;
		msg->getStringFast(_PREHASH_AlertInfo, _PREHASH_ExtraParams, llsd_raw);
		if (llsd_raw.length())
		{
			std::istringstream llsd_data(llsd_raw);
			if (!LLSDSerialize::deserialize(llsd_block, llsd_data, llsd_raw.length()))
			{
				LL_WARNS("Teleport") << "process_teleport_failed: Attempted to read alert parameter data into LLSD but failed:" << llsd_raw << LL_ENDL;
			}
			else
			{
				LL_WARNS("Teleport") << "AlertInfo llsd block received: " << llsd_block << LL_ENDL;
				if(llsd_block.has("REGION_NAME"))
				{
					std::string region_name = llsd_block["REGION_NAME"].asString();
					if(!region_name.empty())
					{
						LLStringUtil::format_map_t name_args;
						name_args["[REGION_NAME]"] = region_name;
						LLStringUtil::format(big_reason, name_args);
					}
				}
				// change notification name in this special case
				if (handle_teleport_access_blocked(llsd_block, message_id, args["REASON"]))
				{
					if( gAgent.getTeleportState() != LLAgent::TELEPORT_NONE )
					{
						LL_WARNS("Teleport") << "called handle_teleport_access_blocked, setting state to TELEPORT_NONE" << LL_ENDL;
						gAgent.setTeleportState( LLAgent::TELEPORT_NONE );
					}
					return;
				}
			}
		}
		args["REASON"] = big_reason;
	}
	else
	{	// Extra message payload not found - use what the simulator sent
		msg->getStringFast(_PREHASH_Info, _PREHASH_Reason, message_id);

		big_reason = LLAgent::sTeleportErrorMessages[message_id];
		if ( big_reason.size() > 0 )
		{	// Substitute verbose reason from the local map
			args["REASON"] = big_reason;
		}
		else
		{	// Nothing found in the map - use what the server returned
			args["REASON"] = message_id;
		}
	}
	LL_WARNS("Teleport") << "Displaying CouldNotTeleportReason string, REASON= " << args["REASON"] << LL_ENDL;

	// <FS:Ansariel> Stop typing after teleport (possible fix for FIRE-7273)
	gAgent.stopTyping();

	LL_INFOS() << "Teleport error, message_id=" << message_id << LL_ENDL;
	if (!FSLSLBridge::instance().canUseBridge() ||
		(message_id != "Could not teleport closer to destination"))
	{
		LLNotificationsUtil::add("CouldNotTeleportReason", args);
	}

	if( gAgent.getTeleportState() != LLAgent::TELEPORT_NONE )
	{
		LL_WARNS("Teleport") << "End of process_teleport_failed(). Reason message arg is " << args["REASON"]
							 << ". Setting state to TELEPORT_NONE" << LL_ENDL;
		gAgent.setTeleportState( LLAgent::TELEPORT_NONE );
	}
}

void process_teleport_local(LLMessageSystem *msg,void**)
{
	LL_INFOS("Teleport","Messaging") << "Received TeleportLocal message" << LL_ENDL;
	
	LLUUID agent_id;
	msg->getUUIDFast(_PREHASH_Info, _PREHASH_AgentID, agent_id);
	if (agent_id != gAgent.getID())
	{
		LL_WARNS("Teleport", "Messaging") << "Got teleport notification for wrong agent " << agent_id << " expected " << gAgent.getID() << ", ignoring!" << LL_ENDL;
		return;
	}

	U32 location_id;
	LLVector3 pos, look_at;
	U32 teleport_flags;
	msg->getU32Fast(_PREHASH_Info, _PREHASH_LocationID, location_id);
	msg->getVector3Fast(_PREHASH_Info, _PREHASH_Position, pos);
	msg->getVector3Fast(_PREHASH_Info, _PREHASH_LookAt, look_at);
	msg->getU32Fast(_PREHASH_Info, _PREHASH_TeleportFlags, teleport_flags);

	LL_INFOS("Teleport") << "Message params are location_id " << location_id << " teleport_flags " << teleport_flags << LL_ENDL;
	if( gAgent.getTeleportState() != LLAgent::TELEPORT_NONE )
	{
		if( gAgent.getTeleportState() == LLAgent::TELEPORT_LOCAL )
		{
			// To prevent TeleportStart messages re-activating the progress screen right
			// after tp, keep the teleport state and let progress screen clear it after a short delay
			// (progress screen is active but not visible)  *TODO: remove when SVC-5290 is fixed
			gTeleportDisplayTimer.reset();
			gTeleportDisplay = TRUE;
		}
		else
		{
			LL_WARNS("Teleport") << "State is not TELEPORT_LOCAL: " << gAgent.getTeleportStateName()
								 << ", setting state to TELEPORT_NONE" << LL_ENDL;
			gAgent.setTeleportState( LLAgent::TELEPORT_NONE );
		}
	}

	// Sim tells us whether the new position is off the ground
	// <FS:Ansariel> Always fly after TP option
	//if (teleport_flags & TELEPORT_FLAGS_IS_FLYING)
	if (teleport_flags & TELEPORT_FLAGS_IS_FLYING || gSavedSettings.getBOOL("FSFlyAfterTeleport"))
	// </FS:Ansariel> Always fly after TP option
	{
		gAgent.setFlying(TRUE);
	}
	else
	{
		gAgent.setFlying(FALSE);
	}

	// <FS:Ansariel> Stop typing after teleport (possible fix for FIRE-7273)
	gAgent.stopTyping();

	gAgent.setPositionAgent(pos);
	gAgentCamera.slamLookAt(look_at);

	if ( !(gAgent.getTeleportKeepsLookAt() && LLViewerJoystick::getInstance()->getOverrideCamera()) && gSavedSettings.getBOOL("FSResetCameraOnTP") )
	{
		gAgentCamera.resetView(TRUE, TRUE);
	}

	// send camera update to new region
	gAgentCamera.updateCamera();

	send_agent_update(TRUE, TRUE);

	// Let the interested parties know we've teleported.
	// Vadim *HACK: Agent position seems to get reset (to render position?)
	//              on each frame, so we have to pass the new position manually.
	LLViewerParcelMgr::getInstance()->onTeleportFinished(true, gAgent.getPosGlobalFromAgent(pos));
}

void send_simple_im(const LLUUID& to_id,
					const std::string& message,
					EInstantMessage dialog,
					const LLUUID& id)
{
	std::string my_name;
	LLAgentUI::buildFullname(my_name);
	send_improved_im(to_id,
					 my_name,
					 message,
					 IM_ONLINE,
					 dialog,
					 id,
					 NO_TIMESTAMP,
					 (U8*)EMPTY_BINARY_BUCKET,
					 EMPTY_BINARY_BUCKET_SIZE);
}

void send_group_notice(const LLUUID& group_id,
					   const std::string& subject,
					   const std::string& message,
					   const LLInventoryItem* item)
{
	// Put this notice into an instant message form.
	// This will mean converting the item to a binary bucket,
	// and the subject/message into a single field.
	std::string my_name;
	LLAgentUI::buildFullname(my_name);

	// Combine subject + message into a single string.
	std::ostringstream subject_and_message;
	// TODO: turn all existing |'s into ||'s in subject and message.
	subject_and_message << subject << "|" << message;

	// Create an empty binary bucket.
	U8 bin_bucket[MAX_INVENTORY_BUFFER_SIZE];
	U8* bucket_to_send = bin_bucket;
	bin_bucket[0] = '\0';
	S32 bin_bucket_size = EMPTY_BINARY_BUCKET_SIZE;
	// If there is an item being sent, pack it into the binary bucket.
	if (item)
	{
		LLSD item_def;
		item_def["item_id"] = item->getUUID();
		item_def["owner_id"] = item->getPermissions().getOwner();
		std::ostringstream ostr;
		LLSDSerialize::serialize(item_def, ostr, LLSDSerialize::LLSD_XML);
		bin_bucket_size = ostr.str().copy(
			(char*)bin_bucket, ostr.str().size());
		bin_bucket[bin_bucket_size] = '\0';
	}
	else
	{
		bucket_to_send = (U8*) EMPTY_BINARY_BUCKET;
	}
   

	send_improved_im(
			group_id,
			my_name,
			subject_and_message.str(),
			IM_ONLINE,
			IM_GROUP_NOTICE,
			LLUUID::null,
			NO_TIMESTAMP,
			bucket_to_send,
			bin_bucket_size);
}

void send_lures(const LLSD& notification, const LLSD& response)
{
	std::string text = response["message"].asString();
	LLSLURL slurl;
	LLAgentUI::buildSLURL(slurl);
	text.append("\r\n").append(slurl.getSLURLString());

// [RLVa:KB] - Checked: RLVa-2.0.0
	// Filter the lure message if any of the recipients are IM-blocked
	const LLSD& sdRecipients = notification["payload"]["ids"];
	if ( (gRlvHandler.isEnabled()) && 
	     (std::any_of(sdRecipients.beginArray(), sdRecipients.endArray(), [](const LLSD& id) { return !RlvActions::canStartIM(id.asUUID()) || !RlvActions::canSendIM(id.asUUID()); })) )
	{
		text = RlvStrings::getString(RlvStringKeys::Hidden::Generic);
	}
// [/RLVa:KB]

	LLMessageSystem* msg = gMessageSystem;
	msg->newMessageFast(_PREHASH_StartLure);
	msg->nextBlockFast(_PREHASH_AgentData);
	msg->addUUIDFast(_PREHASH_AgentID, gAgent.getID());
	msg->addUUIDFast(_PREHASH_SessionID, gAgent.getSessionID());
	msg->nextBlockFast(_PREHASH_Info);
	msg->addU8Fast(_PREHASH_LureType, (U8)0); // sim will fill this in.
	msg->addStringFast(_PREHASH_Message, text);
	for(LLSD::array_const_iterator it = notification["payload"]["ids"].beginArray();
		it != notification["payload"]["ids"].endArray();
		++it)
	{
		LLUUID target_id = it->asUUID();

		msg->nextBlockFast(_PREHASH_TargetData);
		msg->addUUIDFast(_PREHASH_TargetID, target_id);

		// Record the offer.
		{
// [RLVa:KB] - Checked: RLVa-2.0.1
			bool fRlvCanShowName = (!notification["payload"].has("rlv_shownames")) ? true : !notification["payload"]["rlv_shownames"].asBoolean();
// [/RLVa:KB]
			LLAvatarName av_name;
			LLAvatarNameCache::get(target_id, &av_name);  // for im log filenames
			LLSD args;
// [RLVa:KB] - Checked: 2014-03-31 (Catznip-3.6)
			args["TO_NAME"] = LLSLURL("agent", target_id, (fRlvCanShowName) ? "completename" : "rlvanonym").getSLURLString();;
// [/RLVa:KB]
//			args["TO_NAME"] = LLSLURL("agent", target_id, "completename").getSLURLString();
	
			LLSD payload;
				
			//*TODO please rewrite all keys to the same case, lower or upper
			payload["from_id"] = target_id;
			payload["SUPPRESS_TOAST"] = true;
			LLNotificationsUtil::add("TeleportOfferSent", args, payload);

			// Add the recepient to the recent people list.
// [RLVa:KB] - Checked: RLVa-2.0.1
			if (fRlvCanShowName)
				LLRecentPeople::instance().add(target_id);
// [/RLVa:KB]
//			LLRecentPeople::instance().add(target_id);
		}
	}
	gAgent.sendReliableMessage();
}

bool handle_lure_callback(const LLSD& notification, const LLSD& response)
{
	static const unsigned OFFER_RECIPIENT_LIMIT = 250;
	if(notification["payload"]["ids"].size() > OFFER_RECIPIENT_LIMIT) 
	{
		// More than OFFER_RECIPIENT_LIMIT targets will overload the message
		// producing an llerror.
		LLSD args;
		args["OFFERS"] = LLSD::Integer(notification["payload"]["ids"].size());
		args["LIMIT"] = static_cast<int>(OFFER_RECIPIENT_LIMIT);
		LLNotificationsUtil::add("TooManyTeleportOffers", args);
		return false;
	}

	S32 option = LLNotificationsUtil::getSelectedOption(notification, response);

	if(0 == option)
	{
		send_lures(notification, response);
	}

	return false;
}

void handle_lure(const LLUUID& invitee)
{
	std::vector<LLUUID> ids;
	ids.push_back(invitee);
	handle_lure(ids);
}

// Prompt for a message to the invited user.
void handle_lure(const uuid_vec_t& ids)
{
	if (ids.empty()) return;

	if (!gAgent.getRegion()) return;

	LLSD edit_args;
// [RLVa:KB] - Checked: 2010-04-07 (RLVa-1.2.0d) | Modified: RLVa-1.0.0a
	edit_args["REGION"] = (!gRlvHandler.hasBehaviour(RLV_BHVR_SHOWLOC)) ? gAgent.getRegion()->getName() : RlvStrings::getString(RlvStringKeys::Hidden::Generic);
// [/RLVa:KB]
//	edit_args["REGION"] = gAgent.getRegion()->getName();

	LLSD payload;
// [RLVa:KB] - Checked: RLVa-2.0.1
	bool fRlvShouldHideNames = false;
	for (const LLUUID& idAgent : ids)
	{
		// Only allow offering teleports if everyone is a @tplure exception or able to map this avie under @showloc=n
		if (gRlvHandler.hasBehaviour(RLV_BHVR_SHOWLOC))
		{
			const LLRelationship* pBuddyInfo = LLAvatarTracker::instance().getBuddyInfo(idAgent);
			if ( (!gRlvHandler.isException(RLV_BHVR_TPLURE, idAgent, ERlvExceptionCheck::Permissive)) &&
				 ((!pBuddyInfo) || (!pBuddyInfo->isOnline()) || (!pBuddyInfo->isRightGrantedTo(LLRelationship::GRANT_MAP_LOCATION))) )
			{
				RlvUtil::notifyBlocked(RlvStringKeys::Blocked::TeleportOffer);
				return;
			}
		}
		fRlvShouldHideNames |= !RlvActions::canShowName(RlvActions::SNC_TELEPORTOFFER, idAgent);
		payload["ids"].append(idAgent);
	}
	payload["rlv_shownames"] = fRlvShouldHideNames;
// [/RLVa:KB]
// 	for (std::vector<LLUUID>::const_iterator it = ids.begin();
// 		it != ids.end();
// 		++it)
// 	{
// 		payload["ids"].append(*it);
// 	}
	if (gAgent.isGodlike())
	{
		LLNotificationsUtil::add("OfferTeleportFromGod", edit_args, payload, handle_lure_callback);
	}
	else
	{
		LLNotificationsUtil::add("OfferTeleport", edit_args, payload, handle_lure_callback);
	}
}

bool teleport_request_callback(const LLSD& notification, const LLSD& response)
{
	LLUUID from_id = notification["payload"]["from_id"].asUUID();
	if(from_id.isNull())
	{
		LL_WARNS() << "from_id is NULL" << LL_ENDL;
		return false;
	}

	LLAvatarName av_name;
	LLAvatarNameCache::get(from_id, &av_name);

	if(LLMuteList::getInstance()->isMuted(from_id) && !LLMuteList::isLinden(av_name.getUserName()))
	{
		return false;
	}

	S32 option = 0;
	if (response.isInteger()) 
	{
		option = response.asInteger();
	}
	else
	{
		option = LLNotificationsUtil::getSelectedOption(notification, response);
	}

	switch(option)
	{
	// Yes
	case 0:
		{
			LLSD dummy_notification;
			dummy_notification["payload"]["ids"][0] = from_id;

			LLSD dummy_response;
			dummy_response["message"] = response["message"];

			send_lures(dummy_notification, dummy_response);
		}
		break;

	// No
	case 1:
	default:
		break;
	}

	return false;
}

static LLNotificationFunctorRegistration teleport_request_callback_reg("TeleportRequest", teleport_request_callback);

void send_improved_im(const LLUUID& to_id,
							const std::string& name,
							const std::string& message,
							U8 offline,
							EInstantMessage dialog,
							const LLUUID& id,
							U32 timestamp, 
							const U8* binary_bucket,
							S32 binary_bucket_size)
{
	pack_instant_message(
		gMessageSystem,
		gAgent.getID(),
		FALSE,
		gAgent.getSessionID(),
		to_id,
		name,
		message,
		offline,
		dialog,
		id,
		0,
		LLUUID::null,
		gAgent.getPositionAgent(),
		timestamp,
		binary_bucket,
		binary_bucket_size);
	gAgent.sendReliableMessage();
}


void send_places_query(const LLUUID& query_id,
					   const LLUUID& trans_id,
					   const std::string& query_text,
					   U32 query_flags,
					   S32 category,
					   const std::string& sim_name)
{
	LLMessageSystem* msg = gMessageSystem;

	msg->newMessage("PlacesQuery");
	msg->nextBlock("AgentData");
	msg->addUUID("AgentID", gAgent.getID());
	msg->addUUID("SessionID", gAgent.getSessionID());
	msg->addUUID("QueryID", query_id);
	msg->nextBlock("TransactionData");
	msg->addUUID("TransactionID", trans_id);
	msg->nextBlock("QueryData");
	msg->addString("QueryText", query_text);
	msg->addU32("QueryFlags", query_flags);
	msg->addS8("Category", (S8)category);
	msg->addString("SimName", sim_name);
	gAgent.sendReliableMessage();
}

// Deprecated in favor of cap "UserInfo"
void process_user_info_reply(LLMessageSystem* msg, void**)
{
	LLUUID agent_id;
	msg->getUUIDFast(_PREHASH_AgentData, _PREHASH_AgentID, agent_id);
	if(agent_id != gAgent.getID())
	{
		LL_WARNS("Messaging") << "process_user_info_reply - "
				<< "wrong agent id." << LL_ENDL;
	}
	
	// <FS:Ansariel> Keep this for OpenSim
	BOOL im_via_email = FALSE;
	if (!LLGridManager::instance().isInSecondLife())
		msg->getBOOLFast(_PREHASH_UserData, _PREHASH_IMViaEMail, im_via_email);
	// </FS:Ansariel>
	std::string email;
	msg->getStringFast(_PREHASH_UserData, _PREHASH_EMail, email);
	std::string dir_visibility;
	msg->getString( "UserData", "DirectoryVisibility", dir_visibility);

    // For Message based user info information the is_verified is assumed to be false.
	// <FS:Ansariel> Show email address in preferences (FIRE-1071) and keep it for OpenSim
	//LLFloaterPreference::updateUserInfo(dir_visibility);
	LLFloaterPreference::updateUserInfo(dir_visibility, im_via_email, email); // Assume verified in OpenSim
	// </FS:Ansariel> Show email address in preferences (FIRE-1071)
	LLFloaterSnapshot::setAgentEmail(email);
}


//---------------------------------------------------------------------------
// Script Dialog
//---------------------------------------------------------------------------

const S32 SCRIPT_DIALOG_MAX_BUTTONS = 12;
const char* SCRIPT_DIALOG_HEADER = "Script Dialog:\n";

bool callback_script_dialog(const LLSD& notification, const LLSD& response)
{
	LLNotificationForm form(notification["form"]);

	std::string rtn_text;
	S32 button_idx;
	button_idx = LLNotification::getSelectedOption(notification, response);
	if (response[TEXTBOX_MAGIC_TOKEN].isDefined())
	{
		if (response[TEXTBOX_MAGIC_TOKEN].isString())
			rtn_text = response[TEXTBOX_MAGIC_TOKEN].asString();
		else
			rtn_text.clear(); // bool marks empty string
	}
	else
	{
		rtn_text = LLNotification::getSelectedOptionName(response);
	}

	// Button -2 = Mute
	// Button -1 = Ignore - no processing needed for this button
	// Buttons 0 and above = dialog choices

	if (-2 == button_idx)
	{
		std::string object_name = notification["payload"]["object_name"].asString();
		LLUUID object_id = notification["payload"]["object_id"].asUUID();
		LLMute mute(object_id, object_name, LLMute::OBJECT);
		if (LLMuteList::getInstance()->add(mute))
		{
			// This call opens the sidebar, displays the block list, and highlights the newly blocked
			// object in the list so the user can see that their block click has taken effect.
			LLPanelBlockedList::showPanelAndSelect(object_id);
		}
	}

// [RLVa:KB] - @sendchat and @sendchannel/sendchannelexcept
	if ( (RlvActions::isRlvEnabled()) && (0 <= button_idx) )
	{
		const S32 nChannel = notification["payload"]["chat_channel"].asInteger();

		// *TODO-RLVa: it's too late into the release cycle to block all script interactions so just take care of the nearby chat loophole for now
		bool fBlock = (0 == nChannel) ? RlvActions::hasBehaviour(RLV_BHVR_SENDCHAT) : /*!RlvActions::canSendChannel(nChannel)*/false;
		if (fBlock)
		{
			button_idx = -1;
		}
	}
// [/RLVa:KB]

	if (0 <= button_idx)
	{
		LLMessageSystem* msg = gMessageSystem;
		msg->newMessage("ScriptDialogReply");
		msg->nextBlock("AgentData");
		msg->addUUID("AgentID", gAgent.getID());
		msg->addUUID("SessionID", gAgent.getSessionID());
		msg->nextBlock("Data");
		msg->addUUID("ObjectID", notification["payload"]["object_id"].asUUID());
		msg->addS32("ChatChannel", notification["payload"]["chat_channel"].asInteger());
		msg->addS32("ButtonIndex", button_idx);
		msg->addString("ButtonLabel", rtn_text);
		msg->sendReliable(LLHost(notification["payload"]["sender"].asString()));
	}

	return false;
}
static LLNotificationFunctorRegistration callback_script_dialog_reg_1("ScriptDialog", callback_script_dialog);
static LLNotificationFunctorRegistration callback_script_dialog_reg_2("ScriptDialogGroup", callback_script_dialog);

void process_script_dialog(LLMessageSystem* msg, void**)
{
	S32 i;
	LLSD payload;

	LLUUID object_id;
	msg->getUUID("Data", "ObjectID", object_id);

	// NaCl - Antispam Registry
	if (NACLAntiSpamRegistry::instance().checkQueue(ANTISPAM_QUEUE_SCRIPT_DIALOG, object_id, ANTISPAM_SOURCE_OBJECT))
	{
		return;
	}
	// NaCl End

//	For compability with OS grids first check for presence of extended packet before fetching data.
    LLUUID owner_id;
	if (gMessageSystem->getNumberOfBlocks("OwnerData") > 0)
	{
    msg->getUUID("OwnerData", "OwnerID", owner_id);
	}

	if (LLMuteList::getInstance()->isMuted(object_id) || LLMuteList::getInstance()->isMuted(owner_id))
	{
		return;
	}

	std::string message; 
	std::string first_name;
	std::string last_name;
	std::string object_name;

	S32 chat_channel;
	msg->getString("Data", "FirstName", first_name);
	msg->getString("Data", "LastName", last_name);
	msg->getString("Data", "ObjectName", object_name);
	msg->getString("Data", "Message", message);
	msg->getS32("Data", "ChatChannel", chat_channel);

		// unused for now
	LLUUID image_id;
	msg->getUUID("Data", "ImageID", image_id);

	payload["sender"] = msg->getSender().getIPandPort();
	payload["object_id"] = object_id;
	payload["chat_channel"] = chat_channel;
	payload["object_name"] = object_name;

	// <FS:Ansariel> FIRE-17158: Remove "block" button for script dialog of own objects
	bool own_object = false;
	std::string self_name;
	LLAgentUI::buildFullname(self_name);
	if (LLCacheName::buildFullName(first_name, last_name) == self_name)
	{
		own_object = true;
	}
	payload["own_object"] = own_object;
	// </FS:Ansariel>

	// build up custom form
	S32 button_count = msg->getNumberOfBlocks("Buttons");
	if (button_count > SCRIPT_DIALOG_MAX_BUTTONS)
	{
		LL_WARNS() << "Too many script dialog buttons - omitting some" << LL_ENDL;
		button_count = SCRIPT_DIALOG_MAX_BUTTONS;
	}

	LLNotificationForm form;
	for (i = 0; i < button_count; i++)
	{
		std::string tdesc;
		msg->getString("Buttons", "ButtonLabel", tdesc, i);
		form.addElement("button", std::string(tdesc));
	}

	LLSD args;
	args["TITLE"] = object_name;
	args["MESSAGE"] = message;
	LLNotificationPtr notification;
	if (!first_name.empty())
	{
		args["NAME"] = LLCacheName::buildFullName(first_name, last_name);
		notification = LLNotifications::instance().add(
			LLNotification::Params("ScriptDialog").substitutions(args).payload(payload).form_elements(form.asLLSD()));
	}
	else
	{
		args["GROUPNAME"] = last_name;
		notification = LLNotifications::instance().add(
			LLNotification::Params("ScriptDialogGroup").substitutions(args).payload(payload).form_elements(form.asLLSD()));
	}
}

//---------------------------------------------------------------------------


std::vector<LLSD> gLoadUrlList;

bool callback_load_url(const LLSD& notification, const LLSD& response)
{
	S32 option = LLNotificationsUtil::getSelectedOption(notification, response);

	if (0 == option)
	{
		LLWeb::loadURL(notification["payload"]["url"].asString());
	}

	return false;
}
static LLNotificationFunctorRegistration callback_load_url_reg("LoadWebPage", callback_load_url);

// We've got the name of the person or group that owns the object hurling the url.
// Display confirmation dialog.
void callback_load_url_name(const LLUUID& id, const std::string& full_name, bool is_group)
{
	std::vector<LLSD>::iterator it;
	for (it = gLoadUrlList.begin(); it != gLoadUrlList.end(); )
	{
		LLSD load_url_info = *it;
		if (load_url_info["owner_id"].asUUID() == id)
		{
			it = gLoadUrlList.erase(it);

			std::string owner_name;
			if (is_group)
			{
				owner_name = full_name + LLTrans::getString("Group");
			}
			else
			{
				owner_name = full_name;
			}

			// For legacy name-only mutes.
			if (LLMuteList::getInstance()->isMuted(LLUUID::null, owner_name))
			{
				continue;
			}
			LLSD args;
			args["URL"] = load_url_info["url"].asString();
			args["MESSAGE"] = load_url_info["message"].asString();
			args["OBJECTNAME"] = load_url_info["object_name"].asString();
			args["NAME_SLURL"] = LLSLURL(is_group ? "group" : "agent", id, "about").getSLURLString();

			LLNotificationsUtil::add("LoadWebPage", args, load_url_info);
		}
		else
		{
			++it;
		}
	}
}

// We've got the name of the person who owns the object hurling the url.
void callback_load_url_avatar_name(const LLUUID& id, const LLAvatarName& av_name)
{
    callback_load_url_name(id, av_name.getUserName(), false);
}

void process_load_url(LLMessageSystem* msg, void**)
{
	LLUUID object_id;
	LLUUID owner_id;
	BOOL owner_is_group;
	char object_name[256];		/* Flawfinder: ignore */
	char message[256];		/* Flawfinder: ignore */
	char url[256];		/* Flawfinder: ignore */

	msg->getString("Data", "ObjectName", 256, object_name);
	msg->getUUID(  "Data", "ObjectID", object_id);
	msg->getUUID(  "Data", "OwnerID", owner_id);
	msg->getBOOL(  "Data", "OwnerIsGroup", owner_is_group);
	msg->getString("Data", "Message", 256, message);
	msg->getString("Data", "URL", 256, url);

	// NaCl - Antispam Registry
	if (NACLAntiSpamRegistry::instance().checkQueue(ANTISPAM_QUEUE_SCRIPT_DIALOG, object_id, ANTISPAM_SOURCE_OBJECT))
	{
		return;
	}
	// NaCl End

	LLSD payload;
	payload["object_id"] = object_id;
	payload["owner_id"] = owner_id;
	payload["owner_is_group"] = owner_is_group;
	payload["object_name"] = object_name;
	payload["message"] = message;
	payload["url"] = url;

	// URL is safety checked in load_url above

	// Check if object or owner is muted
	if (LLMuteList::getInstance()->isMuted(object_id, object_name) ||
	    LLMuteList::getInstance()->isMuted(owner_id))
	{
		LL_INFOS("Messaging")<<"Ignoring load_url from muted object/owner."<<LL_ENDL;
		return;
	}

	// Add to list of pending name lookups
	gLoadUrlList.push_back(payload);

	if (owner_is_group)
	{
		gCacheName->getGroup(owner_id, boost::bind(&callback_load_url_name, _1, _2, _3));
	}
	else
	{
		LLAvatarNameCache::get(owner_id, boost::bind(&callback_load_url_avatar_name, _1, _2));
	}
}


void callback_download_complete(void** data, S32 result, LLExtStat ext_status)
{
	std::string* filepath = (std::string*)data;
	LLSD args;
	args["DOWNLOAD_PATH"] = *filepath;
	LLNotificationsUtil::add("FinishedRawDownload", args);
	delete filepath;
}


void process_initiate_download(LLMessageSystem* msg, void**)
{
	LLUUID agent_id;
	msg->getUUID("AgentData", "AgentID", agent_id);
	if (agent_id != gAgent.getID())
	{
		LL_WARNS("Messaging") << "Initiate download for wrong agent" << LL_ENDL;
		return;
	}

	std::string sim_filename;
	std::string viewer_filename;
	msg->getString("FileData", "SimFilename", sim_filename);
	msg->getString("FileData", "ViewerFilename", viewer_filename);

	if (!gXferManager->validateFileForRequest(viewer_filename))
	{
		LL_WARNS() << "SECURITY: Unauthorized download to local file " << viewer_filename << LL_ENDL;
		return;
	}
	gXferManager->requestFile(viewer_filename,
		sim_filename,
		LL_PATH_NONE,
		msg->getSender(),
		FALSE,	// don't delete remote
		callback_download_complete,
		(void**)new std::string(viewer_filename));
}


void process_script_teleport_request(LLMessageSystem* msg, void**)
{
	if (!gSavedSettings.getBOOL("ScriptsCanShowUI")) return;

	std::string object_name;
	std::string sim_name;
	LLVector3 pos;
	LLVector3 look_at;

	msg->getString("Data", "ObjectName", object_name);
	msg->getString("Data", "SimName", sim_name);
	msg->getVector3("Data", "SimPosition", pos);
	msg->getVector3("Data", "LookAt", look_at);

	LLFloaterWorldMap* instance = LLFloaterWorldMap::getInstance();
	if(instance)
	{
		LL_INFOS() << "Object named " << object_name 
			<< " is offering TP to region "
			<< sim_name << " position " << pos
			<< LL_ENDL;

		instance->trackURL(sim_name, (S32)pos.mV[VX], (S32)pos.mV[VY], (S32)pos.mV[VZ]);
		LLFloaterReg::showInstance("world_map", "center");
	}
	
	// remove above two lines and replace with below line
	// to re-enable parcel browser for llMapDestination()
	// LLURLDispatcher::dispatch(LLSLURL::buildSLURL(sim_name, (S32)pos.mV[VX], (S32)pos.mV[VY], (S32)pos.mV[VZ]), FALSE);
	
}

void process_covenant_reply(LLMessageSystem* msg, void**)
{
	LLUUID covenant_id, estate_owner_id;
	std::string estate_name;
	U32 covenant_timestamp;
	msg->getUUID("Data", "CovenantID", covenant_id);
	msg->getU32("Data", "CovenantTimestamp", covenant_timestamp);
	msg->getString("Data", "EstateName", estate_name);
	msg->getUUID("Data", "EstateOwnerID", estate_owner_id);

	LLPanelEstateCovenant::updateEstateName(estate_name);
	LLPanelLandCovenant::updateEstateName(estate_name);
	LLPanelEstateInfo::updateEstateName(estate_name);
	LLFloaterBuyLand::updateEstateName(estate_name);

	std::string owner_name =
		LLSLURL("agent", estate_owner_id, "inspect").getSLURLString();
	LLPanelEstateCovenant::updateEstateOwnerName(owner_name);
	LLPanelLandCovenant::updateEstateOwnerName(owner_name);
	LLPanelEstateInfo::updateEstateOwnerName(owner_name);
	LLFloaterBuyLand::updateEstateOwnerName(owner_name);

	// <FS:Ansariel> Don't create places floater if we don't need it
	//LLPanelPlaceProfile* panel = LLFloaterSidePanelContainer::getPanel<LLPanelPlaceProfile>("places", "panel_place_profile");
	LLPanelPlaceProfile* panel = LLFloaterSidePanelContainer::findPanel<LLPanelPlaceProfile>("places", "panel_place_profile");
	// </FS:Ansariel>
	if (panel)
	{
		panel->updateEstateName(estate_name);
		panel->updateEstateOwnerName(owner_name);
	}

	// <FS:Ansariel> Standalone location profile floater
	FSFloaterPlaceDetails* fs_floater = LLFloaterReg::findTypedInstance<FSFloaterPlaceDetails>("fs_placedetails", LLSD().with("type", "agent"));
	if (fs_floater)
	{
		fs_floater->updateEstateName(estate_name);
		fs_floater->updateEstateOwnerName(owner_name);
	}
	// </FS:Ansariel>

	// standard message, not from system
	std::string last_modified;
	if (covenant_timestamp == 0)
	{
		last_modified = LLTrans::getString("covenant_last_modified")+LLTrans::getString("never_text");
	}
	else
	{
		last_modified = LLTrans::getString("covenant_last_modified")+"["
						+LLTrans::getString("LTimeWeek")+"] ["
						+LLTrans::getString("LTimeMonth")+"] ["
						+LLTrans::getString("LTimeDay")+"] ["
						+LLTrans::getString("LTimeHour")+"]:["
						+LLTrans::getString("LTimeMin")+"]:["
						+LLTrans::getString("LTimeSec")+"] ["
						+LLTrans::getString("LTimeYear")+"]";
		LLSD substitution;
		substitution["datetime"] = (S32) covenant_timestamp;
		LLStringUtil::format (last_modified, substitution);
	}

	LLPanelEstateCovenant::updateLastModified(last_modified);
	LLPanelLandCovenant::updateLastModified(last_modified);
	LLFloaterBuyLand::updateLastModified(last_modified);

	// load the actual covenant asset data
	const BOOL high_priority = TRUE;
	if (covenant_id.notNull())
	{
		gAssetStorage->getEstateAsset(gAgent.getRegionHost(),
									gAgent.getID(),
									gAgent.getSessionID(),
									covenant_id,
                                    LLAssetType::AT_NOTECARD,
									ET_Covenant,
                                    onCovenantLoadComplete,
									NULL,
									high_priority);
	}
	else
	{
		std::string covenant_text;
		if (estate_owner_id.isNull())
		{
			// mainland
			covenant_text = LLTrans::getString("RegionNoCovenant");
		}
		else
		{
			covenant_text = LLTrans::getString("RegionNoCovenantOtherOwner");
		}
		LLPanelEstateCovenant::updateCovenantText(covenant_text, covenant_id);
		LLPanelLandCovenant::updateCovenantText(covenant_text);
		LLFloaterBuyLand::updateCovenantText(covenant_text, covenant_id);
		if (panel)
		{
			panel->updateCovenantText(covenant_text);
		}
		// <FS:Ansariel> Standalone location profile floater
		if (fs_floater)
		{
			fs_floater->updateCovenantText(covenant_text);
		}
		// </FS:Ansariel>
	}
}

void onCovenantLoadComplete(const LLUUID& asset_uuid,
							LLAssetType::EType type,
							void* user_data, S32 status, LLExtStat ext_status)
{
	LL_DEBUGS("Messaging") << "onCovenantLoadComplete()" << LL_ENDL;
	std::string covenant_text;
	if(0 == status)
	{
		LLFileSystem file(asset_uuid, type, LLFileSystem::READ);
		
		S32 file_length = file.getSize();
		
		std::vector<char> buffer(file_length+1);
		file.read((U8*)&buffer[0], file_length);		
		// put a EOS at the end
		buffer[file_length] = '\0';
		
		if( (file_length > 19) && !strncmp( &buffer[0], "Linden text version", 19 ) )
		{
			LLViewerTextEditor::Params params;
			params.name("temp");
			params.max_text_length(file_length+1);
			LLViewerTextEditor * editor = LLUICtrlFactory::create<LLViewerTextEditor> (params);
			if( !editor->importBuffer( &buffer[0], file_length+1 ) )
			{
				LL_WARNS("Messaging") << "Problem importing estate covenant." << LL_ENDL;
				covenant_text = "Problem importing estate covenant.";
			}
			else
			{
				// Version 0 (just text, doesn't include version number)
				covenant_text = editor->getText();
			}
			delete editor;
		}
		else
		{
			LL_WARNS("Messaging") << "Problem importing estate covenant: Covenant file format error." << LL_ENDL;
			covenant_text = "Problem importing estate covenant: Covenant file format error.";
		}
	}
	else
	{
		if( LL_ERR_ASSET_REQUEST_NOT_IN_DATABASE == status ||
		    LL_ERR_FILE_EMPTY == status)
		{
			covenant_text = "Estate covenant notecard is missing from database.";
		}
		else if (LL_ERR_INSUFFICIENT_PERMISSIONS == status)
		{
			covenant_text = "Insufficient permissions to view estate covenant.";
		}
		else
		{
			covenant_text = "Unable to load estate covenant at this time.";
		}
		
		LL_WARNS("Messaging") << "Problem loading notecard: " << status << LL_ENDL;
	}
	LLPanelEstateCovenant::updateCovenantText(covenant_text, asset_uuid);
	LLPanelLandCovenant::updateCovenantText(covenant_text);
	LLFloaterBuyLand::updateCovenantText(covenant_text, asset_uuid);

	LLPanelPlaceProfile* panel = LLFloaterSidePanelContainer::getPanel<LLPanelPlaceProfile>("places", "panel_place_profile");
	if (panel)
	{
		panel->updateCovenantText(covenant_text);
	}

	// <FS:Ansariel> Standalone location profile floater
	FSFloaterPlaceDetails* fs_floater = LLFloaterReg::findTypedInstance<FSFloaterPlaceDetails>("fs_placedetails", LLSD().with("type", "agent"));
	if (fs_floater)
	{
		fs_floater->updateCovenantText(covenant_text);
	}
	// </FS:Ansariel>
}


void process_feature_disabled_message(LLMessageSystem* msg, void**)
{
	// Handle Blacklisted feature simulator response...
	LLUUID	agentID;
	LLUUID	transactionID;
	std::string	messageText;
	msg->getStringFast(_PREHASH_FailureInfo,_PREHASH_ErrorMessage, messageText,0);
	msg->getUUIDFast(_PREHASH_FailureInfo,_PREHASH_AgentID,agentID);
	msg->getUUIDFast(_PREHASH_FailureInfo,_PREHASH_TransactionID,transactionID);
	
	LL_WARNS("Messaging") << "Blacklisted Feature Response:" << messageText << LL_ENDL;
}

// ------------------------------------------------------------
// Message system exception callbacks
// ------------------------------------------------------------

void invalid_message_callback(LLMessageSystem* msg,
								   void*,
								   EMessageException exception)
{
    LLAppViewer::instance()->badNetworkHandler();
}

// Please do not add more message handlers here. This file is huge.
// Put them in a file related to the functionality you are implementing.

void LLOfferInfo::forceResponse(InventoryOfferResponse response)
{
	// <FS:Ansariel> Now this is a hell of piece of... forceResponse() will look for the
	//               ELEMENT index, and NOT the button index. So if we want to force a
	//               response of IOR_ACCEPT, we need to pass the correct element
	//               index of the button.
	//LLNotification::Params params("UserGiveItem");
	//params.functor.function(boost::bind(&LLOfferInfo::inventory_offer_callback, this, _1, _2));
	//LLNotifications::instance().forceResponse(params, response);
	S32 element_index;
	switch (response)
	{
		case IOR_ACCEPT:
			element_index = 1;
			break;
		case IOR_DECLINE:
			element_index = 2;
			break;
		case IOR_MUTE:
			element_index = 3;
			break;
		default:
			element_index = -1;
			break;
	}
	LLNotification::Params params("UserGiveItem");
	params.functor.function(boost::bind(&LLOfferInfo::inventory_offer_callback, this, _1, _2));
	LLNotifications::instance().forceResponse(params, element_index);
	// </FS:Ansariel>
}

// <FS:PP> Announce region restart to a defined chat channel
void fs_report_region_restart_to_channel(S32 seconds)
{
	S32 channel = gSavedSettings.getS32("FSRegionRestartAnnounceChannel");
	if (gSavedSettings.getBOOL("FSUseNewRegionRestartNotification") && gSavedSettings.getBOOL("FSReportRegionRestartToChat") && channel != 0)
	{
		LLMessageSystem* msg = gMessageSystem;
		msg->newMessageFast(_PREHASH_ChatFromViewer);
		msg->nextBlockFast(_PREHASH_AgentData);
		msg->addUUIDFast(_PREHASH_AgentID, gAgent.getID());
		msg->addUUIDFast(_PREHASH_SessionID, gAgent.getSessionID());
		msg->nextBlockFast(_PREHASH_ChatData);
		msg->addStringFast(_PREHASH_Message, "region_restart_in:" + llformat("%d", seconds));
		msg->addU8Fast(_PREHASH_Type, CHAT_TYPE_WHISPER);
		msg->addS32("Channel", channel);
		gAgent.sendReliableMessage();
	}
}
// </FS:PP><|MERGE_RESOLUTION|>--- conflicted
+++ resolved
@@ -1695,11 +1695,7 @@
 						LLFloaterReg::showInstance("preview_sound", LLSD(obj_id), take_focus);
 						break;
                     case LLAssetType::AT_MATERIAL:
-<<<<<<< HEAD
-                        LLFloaterReg::showInstance("material editor", LLSD(obj_id), take_focus);
-=======
                         LLFloaterReg::showInstance("material_editor", LLSD(obj_id), take_focus);
->>>>>>> f9f5b538
                         break;
 					default:
 						LL_DEBUGS("Messaging") << "No preview method for previewable asset type : " << LLAssetType::lookupHumanReadable(asset_type)  << LL_ENDL;
