--- conflicted
+++ resolved
@@ -5749,7 +5749,7 @@
 			LLNotificationsUtil::add(notificationID + notifySuffix, llsdBlock);
 		}
 	}
-	
+
 	return returnValue;
 }
 
@@ -5777,155 +5777,103 @@
 // some of the server notifications need special handling. This is where we do that.
 bool handle_teleport_access_blocked(LLSD& llsdBlock, const std::string & notificationID, const std::string & defaultMessage)
 {
-<<<<<<< HEAD
 	bool returnValue = false;
 	if(llsdBlock.has("_region_access"))
 	{
-		std::string notificationID("TeleportEntryAccessBlocked");
 		U8 regionAccess = static_cast<U8>(llsdBlock["_region_access"].asInteger());
 		std::string regionMaturity = LLViewerRegion::accessToString(regionAccess);
 		LLStringUtil::toLower(regionMaturity);
 		llsdBlock["REGIONMATURITY"] = regionMaturity;
-	
-		LLNotificationPtr maturityLevelNotification;
-		std::string notifySuffix = "_Notify";
-=======
-	U8 regionAccess = static_cast<U8>(llsdBlock["_region_access"].asInteger());
-	std::string regionMaturity = LLViewerRegion::accessToString(regionAccess);
-	LLStringUtil::toLower(regionMaturity);
-	llsdBlock["REGIONMATURITY"] = regionMaturity;
-	
-	bool returnValue = false;
-	LLNotificationPtr tp_failure_notification;
-	std::string notifySuffix;
-
-	if (notificationID == std::string("TeleportEntryAccessBlocked"))
-	{
-		notifySuffix = "_Notify";
->>>>>>> eef4acc5
-		if (regionAccess == SIM_ACCESS_MATURE)
-		{
-			if (gAgent.isTeen())
-			{
-				gAgent.clearTeleportRequest();
-<<<<<<< HEAD
-				maturityLevelNotification = LLNotificationsUtil::add(notificationID+"_AdultsOnlyContent", llsdBlock);
-=======
-				tp_failure_notification = LLNotificationsUtil::add(notificationID+"_AdultsOnlyContent", llsdBlock);
->>>>>>> eef4acc5
-				returnValue = true;
-
-				notifySuffix = "_NotifyAdultsOnly";
-			}
-			else if (gAgent.prefersPG())
-			{
-				if (gAgent.hasRestartableFailedTeleportRequest())
+
+		LLNotificationPtr tp_failure_notification;
+		std::string notifySuffix;
+
+		if (notificationID == std::string("TeleportEntryAccessBlocked"))
+		{
+			notifySuffix = "_Notify";
+			if (regionAccess == SIM_ACCESS_MATURE)
+			{
+				if (gAgent.isTeen())
 				{
-<<<<<<< HEAD
-					maturityLevelNotification = LLNotificationsUtil::add(notificationID+"_ChangeAndReTeleport", llsdBlock, llsdBlock, handle_prompt_for_maturity_level_change_and_reteleport_callback);
-=======
-					tp_failure_notification = LLNotificationsUtil::add(notificationID+"_ChangeAndReTeleport", llsdBlock, llsdBlock, handle_prompt_for_maturity_level_change_and_reteleport_callback);
->>>>>>> eef4acc5
+					gAgent.clearTeleportRequest();
+					tp_failure_notification = LLNotificationsUtil::add(notificationID+"_AdultsOnlyContent", llsdBlock);
 					returnValue = true;
+
+					notifySuffix = "_NotifyAdultsOnly";
+				}
+				else if (gAgent.prefersPG())
+				{
+					if (gAgent.hasRestartableFailedTeleportRequest())
+					{
+						tp_failure_notification = LLNotificationsUtil::add(notificationID+"_ChangeAndReTeleport", llsdBlock, llsdBlock, handle_prompt_for_maturity_level_change_and_reteleport_callback);
+						returnValue = true;
+					}
+					else
+					{
+						gAgent.clearTeleportRequest();
+						tp_failure_notification = LLNotificationsUtil::add(notificationID+"_Change", llsdBlock, llsdBlock, handle_prompt_for_maturity_level_change_callback);
+						returnValue = true;
+					}
 				}
 				else
 				{
 					gAgent.clearTeleportRequest();
-<<<<<<< HEAD
-					maturityLevelNotification = LLNotificationsUtil::add(notificationID+"_Change", llsdBlock, llsdBlock, handle_prompt_for_maturity_level_change_callback);
-=======
-					tp_failure_notification = LLNotificationsUtil::add(notificationID+"_Change", llsdBlock, llsdBlock, handle_prompt_for_maturity_level_change_callback);
->>>>>>> eef4acc5
+					tp_failure_notification = LLNotificationsUtil::add(notificationID+"_PreferencesOutOfSync", llsdBlock, llsdBlock, handle_prompt_for_maturity_level_change_callback);
 					returnValue = true;
 				}
 			}
-			else
-			{
-				gAgent.clearTeleportRequest();
-<<<<<<< HEAD
-				maturityLevelNotification = LLNotificationsUtil::add(notificationID+"_PreferencesOutOfSync", llsdBlock, llsdBlock, handle_prompt_for_maturity_level_change_callback);
-=======
-				tp_failure_notification = LLNotificationsUtil::add(notificationID+"_PreferencesOutOfSync", llsdBlock, llsdBlock, handle_prompt_for_maturity_level_change_callback);
->>>>>>> eef4acc5
-				returnValue = true;
-			}
-		}
-		else if (regionAccess == SIM_ACCESS_ADULT)
-		{
-			if (!gAgent.isAdult())
-			{
-				gAgent.clearTeleportRequest();
-<<<<<<< HEAD
-				maturityLevelNotification = LLNotificationsUtil::add(notificationID+"_AdultsOnlyContent", llsdBlock);
-=======
-				tp_failure_notification = LLNotificationsUtil::add(notificationID+"_AdultsOnlyContent", llsdBlock);
->>>>>>> eef4acc5
-				returnValue = true;
-
-				notifySuffix = "_NotifyAdultsOnly";
-			}
-			else if (gAgent.prefersPG() || gAgent.prefersMature())
-			{
-				if (gAgent.hasRestartableFailedTeleportRequest())
+			else if (regionAccess == SIM_ACCESS_ADULT)
+			{
+				if (!gAgent.isAdult())
 				{
-<<<<<<< HEAD
-					maturityLevelNotification = LLNotificationsUtil::add(notificationID+"_ChangeAndReTeleport", llsdBlock, llsdBlock, handle_prompt_for_maturity_level_change_and_reteleport_callback);
-=======
-					tp_failure_notification = LLNotificationsUtil::add(notificationID+"_ChangeAndReTeleport", llsdBlock, llsdBlock, handle_prompt_for_maturity_level_change_and_reteleport_callback);
->>>>>>> eef4acc5
+					gAgent.clearTeleportRequest();
+					tp_failure_notification = LLNotificationsUtil::add(notificationID+"_AdultsOnlyContent", llsdBlock);
 					returnValue = true;
+
+					notifySuffix = "_NotifyAdultsOnly";
+				}
+				else if (gAgent.prefersPG() || gAgent.prefersMature())
+				{
+					if (gAgent.hasRestartableFailedTeleportRequest())
+					{
+						tp_failure_notification = LLNotificationsUtil::add(notificationID+"_ChangeAndReTeleport", llsdBlock, llsdBlock, handle_prompt_for_maturity_level_change_and_reteleport_callback);
+						returnValue = true;
+					}
+					else
+					{
+						gAgent.clearTeleportRequest();
+						tp_failure_notification = LLNotificationsUtil::add(notificationID+"_Change", llsdBlock, llsdBlock, handle_prompt_for_maturity_level_change_callback);
+						returnValue = true;
+					}
 				}
 				else
 				{
 					gAgent.clearTeleportRequest();
-<<<<<<< HEAD
-					maturityLevelNotification = LLNotificationsUtil::add(notificationID+"_Change", llsdBlock, llsdBlock, handle_prompt_for_maturity_level_change_callback);
-=======
-					tp_failure_notification = LLNotificationsUtil::add(notificationID+"_Change", llsdBlock, llsdBlock, handle_prompt_for_maturity_level_change_callback);
->>>>>>> eef4acc5
+					tp_failure_notification = LLNotificationsUtil::add(notificationID+"_PreferencesOutOfSync", llsdBlock, llsdBlock, handle_prompt_for_maturity_level_change_callback);
 					returnValue = true;
 				}
 			}
+		}		// End of special handling for "TeleportEntryAccessBlocked"
+		else
+		{	// Normal case, no message munging
+			gAgent.clearTeleportRequest();
+			if (LLNotifications::getInstance()->templateExists(notificationID))
+			{
+				tp_failure_notification = LLNotificationsUtil::add(notificationID, llsdBlock, llsdBlock);
+			}
 			else
 			{
-				gAgent.clearTeleportRequest();
-<<<<<<< HEAD
-				maturityLevelNotification = LLNotificationsUtil::add(notificationID+"_PreferencesOutOfSync", llsdBlock, llsdBlock, handle_prompt_for_maturity_level_change_callback);
-				returnValue = true;
-			}
-			}
-
-		if ((maturityLevelNotification == NULL) || maturityLevelNotification->isIgnored())
-		{
-			// Given a simple notification if no maturityLevelNotification is set or it is ignore
+				llsdBlock["MESSAGE"] = defaultMessage;
+				tp_failure_notification = LLNotificationsUtil::add("GenericAlertOK", llsdBlock);
+			}
+			returnValue = true;
+		}
+
+		if ((tp_failure_notification == NULL) || tp_failure_notification->isIgnored())
+		{
+			// Given a simple notification if no tp_failure_notification is set or it is ignore
 			LLNotificationsUtil::add(notificationID + notifySuffix, llsdBlock);
 		}
-=======
-				tp_failure_notification = LLNotificationsUtil::add(notificationID+"_PreferencesOutOfSync", llsdBlock, llsdBlock, handle_prompt_for_maturity_level_change_callback);
-				returnValue = true;
-			}
-		}
-	}		// End of special handling for "TeleportEntryAccessBlocked"
-	else
-	{	// Normal case, no message munging
-		gAgent.clearTeleportRequest();
-		if (LLNotifications::getInstance()->templateExists(notificationID))
-		{
-			tp_failure_notification = LLNotificationsUtil::add(notificationID, llsdBlock, llsdBlock);
-		}
-		else
-		{
-			llsdBlock["MESSAGE"] = defaultMessage;
-			tp_failure_notification = LLNotificationsUtil::add("GenericAlertOK", llsdBlock);
-		}
-		returnValue = true;
-	}
-
-	if ((tp_failure_notification == NULL) || tp_failure_notification->isIgnored())
-	{
-		// Given a simple notification if no tp_failure_notification is set or it is ignore
-		LLNotificationsUtil::add(notificationID + notifySuffix, llsdBlock);
->>>>>>> eef4acc5
 	}
 
 	handle_trusted_experiences_notification(llsdBlock);
@@ -5957,7 +5905,7 @@
 				LL_WARNS() << "attempt_standard_notification: Attempted to read notification parameter data into LLSD but failed:" << llsdRaw << LL_ENDL;
 			}
 		}
-
+		
 
 		handle_trusted_experiences_notification(llsdBlock);
 		
@@ -6043,7 +5991,6 @@
 		}
 
 		LLNotificationsUtil::add(notificationID, llsdBlock);
-
 		return true;
 	}	
 	return false;
@@ -6145,8 +6092,8 @@
 		std::string alert_name(message.substr(ALERT_PREFIX.length()));
 		if (!handle_special_alerts(alert_name))
 		{
-			LLNotificationsUtil::add(alert_name);
-		}
+		LLNotificationsUtil::add(alert_name);
+	}
 	}
 	else if (message.find(NOTIFY_PREFIX) == 0)
 	{
@@ -6168,10 +6115,10 @@
 			LLFloaterRegionRestarting::close();
 		}
 
-		std::string new_msg =LLNotifications::instance().getGlobalString(text);
-		args["MESSAGE"] = new_msg;
-		LLNotificationsUtil::add("SystemMessage", args);
-	}
+			std::string new_msg =LLNotifications::instance().getGlobalString(text);
+			args["MESSAGE"] = new_msg;
+			LLNotificationsUtil::add("SystemMessage", args);
+		}
 	else if (modal)
 	{
 		LLSD args;
@@ -6440,7 +6387,7 @@
 	{
 		new_questions = 0;
 		allowed = FALSE;
-	}
+	}	
 	else if(experience.notNull())
 	{
 		LLSD permission;
@@ -6484,10 +6431,10 @@
 			LLViewerRegion* region = gAgent.getRegion();
 			if (!region)
 			    return false;
-			
+
 			std::string lookup_url=region->getCapability("ExperiencePreferences"); 
 			if(lookup_url.empty())
-			    return false;
+	return false;
 			LLSD permission;
 			LLSD data;
 			permission["permission"]="Block";
@@ -6497,7 +6444,7 @@
 			data["experience"]=experience;
 			LLEventPumps::instance().obtain("experience_permission").post(data);
 		}
-	}
+}
 	return false;
 }
 
@@ -6663,9 +6610,9 @@
 
 			if(caution && gSavedSettings.getBOOL("PermissionsCautionEnabled"))
 			{
-				args["FOOTERTEXT"] = (count > 1) ? LLTrans::getString("AdditionalPermissionsRequestHeader") + "\n\n" + script_question : "";
+					args["FOOTERTEXT"] = (count > 1) ? LLTrans::getString("AdditionalPermissionsRequestHeader") + "\n\n" + script_question : "";
 				notification = "ScriptQuestionCaution";
-			}
+				}
 			else if(experienceid.notNull())
 			{
 				payload["experience"]=experienceid;
