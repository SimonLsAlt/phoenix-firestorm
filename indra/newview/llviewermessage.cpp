/** 
 * @file llviewermessage.cpp
 * @brief Dumping ground for viewer-side message system callbacks.
 *
 * $LicenseInfo:firstyear=2002&license=viewerlgpl$
 * Second Life Viewer Source Code
 * Copyright (C) 2010, Linden Research, Inc.
 * 
 * This library is free software; you can redistribute it and/or
 * modify it under the terms of the GNU Lesser General Public
 * License as published by the Free Software Foundation;
 * version 2.1 of the License only.
 * 
 * This library is distributed in the hope that it will be useful,
 * but WITHOUT ANY WARRANTY; without even the implied warranty of
 * MERCHANTABILITY or FITNESS FOR A PARTICULAR PURPOSE.  See the GNU
 * Lesser General Public License for more details.
 * 
 * You should have received a copy of the GNU Lesser General Public
 * License along with this library; if not, write to the Free Software
 * Foundation, Inc., 51 Franklin Street, Fifth Floor, Boston, MA  02110-1301  USA
 * 
 * Linden Research, Inc., 945 Battery Street, San Francisco, CA  94111  USA
 * $/LicenseInfo$
 */

#include "llviewerprecompiledheaders.h"
#include "llviewermessage.h"

// Linden libraries
#include "llanimationstates.h"
#include "llaudioengine.h" 
#include "llavataractions.h"
#include "llavatarnamecache.h"		// IDEVO HACK
#include "lleventtimer.h"
#include "llfloatercreatelandmark.h"
#include "llfloaterreg.h"
#include "llfolderview.h"
#include "llfollowcamparams.h"
#include "llinventorydefines.h"
#include "lllslconstants.h"
#include "llmaterialtable.h"
#include "llregionhandle.h"
#include "llsd.h"
#include "llsdserialize.h"
#include "llteleportflags.h"
#include "lltoastnotifypanel.h"
#include "lltransactionflags.h"
#include "llfilesystem.h"
#include "llxfermanager.h"
#include "mean_collision_data.h"

#include "llagent.h"
#include "llagentbenefits.h"
#include "llagentcamera.h"
#include "llcallingcard.h"
#include "llbuycurrencyhtml.h"
#include "llcontrolavatar.h"
#include "llfirstuse.h"
#include "llfloaterbump.h"
#include "llfloaterbuyland.h"
#include "llfloaterland.h"
#include "llfloaterregioninfo.h"
#include "llfloaterlandholdings.h"
#include "llfloaterpreference.h"
#include "llfloatersidepanelcontainer.h"
#include "llfloatersnapshot.h"
#include "llhudeffecttrail.h"
#include "llhudmanager.h"
#include "llimprocessing.h"
#include "llinventoryfunctions.h"
#include "llinventoryobserver.h"
#include "llinventorypanel.h"
// <FS:Ansariel> [FS communication UI]
//#include "llfloaterimnearbychat.h"
#include "fsfloaternearbychat.h"
// </FS:Ansariel> [FS communication UI]
#include "llmarketplacefunctions.h"
#include "llnotifications.h"
#include "llnotificationsutil.h"
#include "llpanelgrouplandmoney.h"
#include "llrecentpeople.h"
#include "llscriptfloater.h"
#include "llscriptruntimeperms.h"
#include "llselectmgr.h"
#include "llstartup.h"
#include "llsky.h"
#include "llslurl.h"
#include "llstatenums.h"
#include "llstatusbar.h"
#include "llimview.h"
#include "llspeakers.h"
#include "lltrans.h"
#include "lltranslate.h"
#include "llviewerfoldertype.h"
#include "llvoavatar.h"				// IDEVO HACK
#include "lluri.h"
#include "llviewergenericmessage.h"
#include "llviewermenu.h"
#include "llviewerinventory.h"
#include "llviewerjoystick.h"
#include "llviewernetwork.h" // <FS:AW opensim currency support>
#include "llviewerobjectlist.h"
#include "llviewerparcelmgr.h"
#include "llviewerstats.h"
#include "llviewertexteditor.h"
#include "llviewerthrottle.h"
#include "llviewerwindow.h"
#include "llvlmanager.h"
#include "llvoavatarself.h"
#include "llvovolume.h"
#include "llworld.h"
#include "llworldmap.h"
#include "pipeline.h"
#include "llfloaterworldmap.h"
#include "llviewerdisplay.h"
#include "llkeythrottle.h"
#include "llgroupactions.h"
#include "llagentui.h"
#include "llpanelblockedlist.h"
#include "llpanelplaceprofile.h"
#include "llviewerregion.h"
#include "llfloaterregionrestarting.h"
// [RLVa:KB] - Checked: 2010-03-09 (RLVa-1.2.0a)
#include "rlvactions.h"
#include "rlvhandler.h"
#include "rlvinventory.h"
#include "rlvui.h"
// [/RLVa:KB]

#include <boost/foreach.hpp>

#include "llnotificationmanager.h" //
#include "llexperiencecache.h"

#include "llexperiencecache.h"
#include "lluiusage.h"

// Firestorm includes
#include <boost/regex.hpp>
#include "animationexplorer.h"		// <FS:Zi> Animation Explorer
#include "fsareasearch.h"
#include "fsassetblacklist.h"
#include "fscommon.h"
#include "fsfloaterplacedetails.h"
#include "fsradar.h"
#include "fskeywords.h" // <FS:PP> FIRE-10178: Keyword Alerts in group IM do not work unless the group is in the foreground
#include "fslslbridge.h"
#include "fsmoneytracker.h"
#include "llattachmentsmgr.h"
#include "lleconomy.h"
#include "llfloaterbump.h"
#include "llfloaterreg.h"
#include "llfriendcard.h"
#include "permissionstracker.h"		// <FS:Zi> Permissions Tracker
#include "tea.h" // <FS:AW opensim currency support>
#include "NACLantispam.h"
#include "chatbar_as_cmdline.h"

extern void on_new_message(const LLSD& msg);

//
// Constants
//
const F32 CAMERA_POSITION_THRESHOLD_SQUARED = 0.001f * 0.001f;

// Determine how quickly residents' scripts can issue question dialogs
// Allow bursts of up to 5 dialogs in 10 seconds. 10*2=20 seconds recovery if throttle kicks in
static const U32 LLREQUEST_PERMISSION_THROTTLE_LIMIT	= 5;     // requests
static const F32 LLREQUEST_PERMISSION_THROTTLE_INTERVAL	= 10.0f; // seconds

extern BOOL gDebugClicks;
extern bool gShiftFrame;

// function prototypes
bool check_offer_throttle(const std::string& from_name, bool check_only);
bool check_asset_previewable(const LLAssetType::EType asset_type);
static void process_money_balance_reply_extended(LLMessageSystem* msg);
bool handle_trusted_experiences_notification(const LLSD&);

//inventory offer throttle globals
LLFrameTimer gThrottleTimer;
const U32 OFFER_THROTTLE_MAX_COUNT=5; //number of items per time period
const F32 OFFER_THROTTLE_TIME=10.f; //time period in seconds

// Agent Update Flags (U8)
const U8 AU_FLAGS_NONE      		= 0x00;
const U8 AU_FLAGS_HIDETITLE      	= 0x01;
const U8 AU_FLAGS_CLIENT_AUTOPILOT	= 0x02;

// <FS:Ansariel> Trigger refresh attachments if attachments get detached after TP finished
class FSHelloToKokuaRefreshAttachmentsTimer : public LLEventTimer
{
public:
	FSHelloToKokuaRefreshAttachmentsTimer() : LLEventTimer(5.f)
	{
		mEventTimer.stop();
	}

	BOOL tick()
	{
		if (gSavedSettings.getBOOL("FSExperimentalLostAttachmentsFixReport"))
		{
			report_to_nearby_chat("Refreshing attachments...");
		}
		mEventTimer.stop();
		LLAttachmentsMgr::instance().refreshAttachments();
		return FALSE;
	}

	void triggerRefresh()
	{
		mEventTimer.start();
	}
};
FSHelloToKokuaRefreshAttachmentsTimer gFSRefreshAttachmentsTimer;
// </FS:Ansariel>

void accept_friendship_coro(std::string url, LLSD notification)
{
    LLCore::HttpRequest::policy_t httpPolicy(LLCore::HttpRequest::DEFAULT_POLICY_ID);
    LLCoreHttpUtil::HttpCoroutineAdapter::ptr_t
        httpAdapter(new LLCoreHttpUtil::HttpCoroutineAdapter("friendshipResponceErrorProcessing", httpPolicy));
    LLCore::HttpRequest::ptr_t httpRequest(new LLCore::HttpRequest);
    if (url.empty())
    {
        LL_WARNS("Friendship") << "Empty capability!" << LL_ENDL;
        return;
    }

    LLSD payload = notification["payload"];
    url += "?from=" + payload["from_id"].asString();
    url += "&agent_name=\"" + LLURI::escape(gAgentAvatarp->getFullname()) + "\"";

    LLSD data;
    LLSD result = httpAdapter->postAndSuspend(httpRequest, url, data);

    LLSD httpResults = result[LLCoreHttpUtil::HttpCoroutineAdapter::HTTP_RESULTS];
    LLCore::HttpStatus status = LLCoreHttpUtil::HttpCoroutineAdapter::getStatusFromLLSD(httpResults);

    if (!status)
    {
        LL_WARNS("Friendship") << "HTTP status, " << status.toTerseString() <<
            ". friendship offer accept failed." << LL_ENDL;
    }
    else
    {
        if (!result.has("success") || result["success"].asBoolean() == false)
        {
            LL_WARNS("Friendship") << "Server failed to process accepted friendship. " << httpResults << LL_ENDL;
        }
        else
        {
            LL_DEBUGS("Friendship") << "Adding friend to list" << httpResults << LL_ENDL;
            // add friend to recent people list
            LLRecentPeople::instance().add(payload["from_id"]);

            LLNotificationsUtil::add("FriendshipAcceptedByMe",
                notification["substitutions"], payload);
        }
    }
}

void decline_friendship_coro(std::string url, LLSD notification, S32 option)
{
    if (url.empty())
    {
        LL_WARNS("Friendship") << "Empty capability!" << LL_ENDL;
        return;
    }
    LLCore::HttpRequest::policy_t httpPolicy(LLCore::HttpRequest::DEFAULT_POLICY_ID);
    LLCoreHttpUtil::HttpCoroutineAdapter::ptr_t
        httpAdapter(new LLCoreHttpUtil::HttpCoroutineAdapter("friendshipResponceErrorProcessing", httpPolicy));
    LLCore::HttpRequest::ptr_t httpRequest(new LLCore::HttpRequest);

    LLSD payload = notification["payload"];
    url += "?from=" + payload["from_id"].asString();

    LLSD result = httpAdapter->deleteAndSuspend(httpRequest, url);

    LLSD httpResults = result[LLCoreHttpUtil::HttpCoroutineAdapter::HTTP_RESULTS];
    LLCore::HttpStatus status = LLCoreHttpUtil::HttpCoroutineAdapter::getStatusFromLLSD(httpResults);

    if (!status)
    {
        LL_WARNS("Friendship") << "HTTP status, " << status.toTerseString() <<
            ". friendship offer decline failed." << LL_ENDL;
    }
    else
    {
        if (!result.has("success") || result["success"].asBoolean() == false)
        {
            LL_WARNS("Friendship") << "Server failed to process declined friendship. " << httpResults << LL_ENDL;
        }
        else
        {
            LL_DEBUGS("Friendship") << "Friendship declined" << httpResults << LL_ENDL;
            if (option == 1)
            {
                LLNotificationsUtil::add("FriendshipDeclinedByMe",
                    notification["substitutions"], payload);
            }
            else if (option == 2)
            {
                // start IM session
                LLAvatarActions::startIM(payload["from_id"].asUUID());
            }
        }
    }
}

bool friendship_offer_callback(const LLSD& notification, const LLSD& response)
{
	S32 option = LLNotificationsUtil::getSelectedOption(notification, response);
	LLMessageSystem* msg = gMessageSystem;
	const LLSD& payload = notification["payload"];
	LLNotificationPtr notification_ptr = LLNotifications::instance().find(notification["id"].asUUID());

    // this will be skipped if the user offering friendship is blocked
    if (notification_ptr)
    {
	    switch(option)
	    {
	    case 0:
	    {
			LLUIUsage::instance().logCommand("Agent.AcceptFriendship");
		    // accept
		    LLAvatarTracker::formFriendship(payload["from_id"]);

		    const LLUUID fid = gInventory.findCategoryUUIDForType(LLFolderType::FT_CALLINGCARD);

		    // This will also trigger an onlinenotification if the user is online
            std::string url = gAgent.getRegionCapability("AcceptFriendship");
            // <FS:Ansariel> This only seems to work for offline FRs if FSUseReadOfflineMsgsCap has been used
            if (!gSavedSettings.getBOOL("FSUseReadOfflineMsgsCap"))
            {
                url = "";
            }
            // </FS:Ansariel>
            LL_DEBUGS("Friendship") << "Cap string: " << url << LL_ENDL;
            if (!url.empty() && payload.has("online") && payload["online"].asBoolean() == false)
            {
                LL_DEBUGS("Friendship") << "Accepting friendship via capability" << LL_ENDL;
                LLCoros::instance().launch("LLMessageSystem::acceptFriendshipOffer",
                    boost::bind(accept_friendship_coro, url, notification));
            }
            else if (payload.has("session_id") && payload["session_id"].asUUID().notNull())
            {
                LL_DEBUGS("Friendship") << "Accepting friendship via viewer message" << LL_ENDL;
                msg->newMessageFast(_PREHASH_AcceptFriendship);
                msg->nextBlockFast(_PREHASH_AgentData);
                msg->addUUIDFast(_PREHASH_AgentID, gAgent.getID());
                msg->addUUIDFast(_PREHASH_SessionID, gAgent.getSessionID());
                msg->nextBlockFast(_PREHASH_TransactionBlock);
                msg->addUUIDFast(_PREHASH_TransactionID, payload["session_id"]);
                msg->nextBlockFast(_PREHASH_FolderData);
                msg->addUUIDFast(_PREHASH_FolderID, fid);
                msg->sendReliable(LLHost(payload["sender"].asString()));

                // add friend to recent people list
                LLRecentPeople::instance().add(payload["from_id"]);
                LLNotificationsUtil::add("FriendshipAcceptedByMe",
                    notification["substitutions"], payload);
            }
            else
            {
                LL_WARNS("Friendship") << "Failed to accept friendship offer, neither capability nor transaction id are accessible" << LL_ENDL;
            }
		    break;
	    }
	    case 1: // Decline
	    // fall-through
	    case 2: // Send IM - decline and start IM session
		    {
				LLUIUsage::instance().logCommand("Agent.DeclineFriendship");
			    // decline
			    // We no longer notify other viewers, but we DO still send
                // the rejection to the simulator to delete the pending userop.
                std::string url = gAgent.getRegionCapability("DeclineFriendship");
                // <FS:Ansariel> This only seems to work for offline FRs if FSUseReadOfflineMsgsCap has been used
                if (!gSavedSettings.getBOOL("FSUseReadOfflineMsgsCap"))
                {
                    url = "";
                }
                // </FS:Ansariel>
                LL_DEBUGS("Friendship") << "Cap string: " << url << LL_ENDL;
                if (!url.empty() && payload.has("online") && payload["online"].asBoolean() == false)
                {
                    LL_DEBUGS("Friendship") << "Declining friendship via capability" << LL_ENDL;
                    LLCoros::instance().launch("LLMessageSystem::declineFriendshipOffer",
                        boost::bind(decline_friendship_coro, url, notification, option));
                }
                else if (payload.has("session_id") && payload["session_id"].asUUID().notNull())
                {
                    LL_DEBUGS("Friendship") << "Declining friendship via viewer message" << LL_ENDL;
                    msg->newMessageFast(_PREHASH_DeclineFriendship);
                    msg->nextBlockFast(_PREHASH_AgentData);
                    msg->addUUIDFast(_PREHASH_AgentID, gAgent.getID());
                    msg->addUUIDFast(_PREHASH_SessionID, gAgent.getSessionID());
                    msg->nextBlockFast(_PREHASH_TransactionBlock);
                    msg->addUUIDFast(_PREHASH_TransactionID, payload["session_id"]);
                    msg->sendReliable(LLHost(payload["sender"].asString()));

                    if (option == 1) // due to fall-through
                    {
                        LLNotificationsUtil::add("FriendshipDeclinedByMe",
                            notification["substitutions"], payload);
                    }
                    else if (option == 2)
                    {
                        // start IM session
                        LLAvatarActions::startIM(payload["from_id"].asUUID());
                    }
                }
                else
                {
                    LL_WARNS("Friendship") << "Failed to decline friendship offer, neither capability nor transaction id are accessible" << LL_ENDL;
                }
	    }
	    default:
		    // close button probably, possibly timed out
		    break;
	    }
		// TODO: this set of calls has undesirable behavior under Windows OS (CHUI-985):
		// here appears three additional toasts instead one modified
		// need investigation and fix

// <FS:Ansariel> [FS communication UI] Commenting out CHUI-112;
//               Reposting the notification form will squeeze it somewhere
//               within the IM floater and we don't need it for our comm. UI.
//	    // LLNotificationFormPtr modified_form(new LLNotificationForm(*notification_ptr->getForm()));
//	    // modified_form->setElementEnabled("Accept", false);
//	    // modified_form->setElementEnabled("Decline", false);
//	    // notification_ptr->updateForm(modified_form);
//	    // notification_ptr->repost();
//// [SL:KB] - Patch: UI-Notifications | Checked: 2013-05-09 (Catznip-3.5)
//		// Assume that any offer notification with "getCanBeStored() == true" is the result of RLVa routing it to the notifcation syswell
//		//*const*/ LLNotificationsUI::LLScreenChannel* pChannel = LLNotificationsUI::LLChannelManager::instance().getNotificationScreenChannel();
//		//*const*/ LLNotificationsUI::LLToast* pToast = (pChannel) ? pChannel->getToastByNotificationID(notification["id"].asUUID()) : NULL;
//		//if ( (!pToast) || (!pToast->getCanBeStored()) )
//		//{
//// [/SL:KB]
//		//	notification_ptr->repost();
// </FS:Ansariel>
    }

	return false;
}
static LLNotificationFunctorRegistration friendship_offer_callback_reg("OfferFriendship", friendship_offer_callback);
static LLNotificationFunctorRegistration friendship_offer_callback_reg_nm("OfferFriendshipNoMessage", friendship_offer_callback);

// Functions
//

void give_money(const LLUUID& uuid, LLViewerRegion* region, S32 amount, BOOL is_group,
				S32 trx_type, const std::string& desc)
{
	if(0 == amount || !region) return;
	amount = abs(amount);
	LL_INFOS("Messaging") << "give_money(" << uuid << "," << amount << ")"<< LL_ENDL;
	if(can_afford_transaction(amount))
	{
		if (uuid.isNull())
		{
			LL_WARNS() << "Failed to send L$ gift to to Null UUID." << LL_ENDL;
			return;
		}
//		gStatusBar->debitBalance(amount);
		LLMessageSystem* msg = gMessageSystem;
		msg->newMessageFast(_PREHASH_MoneyTransferRequest);
		msg->nextBlockFast(_PREHASH_AgentData);
		msg->addUUIDFast(_PREHASH_AgentID, gAgent.getID());
        msg->addUUIDFast(_PREHASH_SessionID, gAgent.getSessionID());
		msg->nextBlockFast(_PREHASH_MoneyData);
		msg->addUUIDFast(_PREHASH_SourceID, gAgent.getID() );
		msg->addUUIDFast(_PREHASH_DestID, uuid);
		msg->addU8Fast(_PREHASH_Flags, pack_transaction_flags(FALSE, is_group));
		msg->addS32Fast(_PREHASH_Amount, amount);
		msg->addU8Fast(_PREHASH_AggregatePermNextOwner, (U8)LLAggregatePermissions::AP_EMPTY);
		msg->addU8Fast(_PREHASH_AggregatePermInventory, (U8)LLAggregatePermissions::AP_EMPTY);
		msg->addS32Fast(_PREHASH_TransactionType, trx_type );
		msg->addStringFast(_PREHASH_Description, desc);
		msg->sendReliable(region->getHost());
	}
	else
	{
		LLStringUtil::format_map_t args;
		args["AMOUNT"] = llformat("%d", amount);
		LLBuyCurrencyHTML::openCurrencyFloater( LLTrans::getString("giving", args), amount );
	}
}

void send_complete_agent_movement(const LLHost& sim_host)
{
	LL_DEBUGS("Teleport", "Messaging") << "Sending CompleteAgentMovement to sim_host " << sim_host << LL_ENDL;
	LLMessageSystem* msg = gMessageSystem;
	msg->newMessageFast(_PREHASH_CompleteAgentMovement);
	msg->nextBlockFast(_PREHASH_AgentData);
	msg->addUUIDFast(_PREHASH_AgentID, gAgent.getID());
	msg->addUUIDFast(_PREHASH_SessionID, gAgent.getSessionID());
	msg->addU32Fast(_PREHASH_CircuitCode, msg->mOurCircuitCode);
	msg->sendReliable(sim_host);
}

void process_logout_reply(LLMessageSystem* msg, void**)
{
	// The server has told us it's ok to quit.
	LL_DEBUGS("Messaging") << "process_logout_reply" << LL_ENDL;

	LLUUID agent_id;
	msg->getUUID("AgentData", "AgentID", agent_id);
	LLUUID session_id;
	msg->getUUID("AgentData", "SessionID", session_id);
	if((agent_id != gAgent.getID()) || (session_id != gAgent.getSessionID()))
	{
		LL_WARNS("Messaging") << "Bogus Logout Reply" << LL_ENDL;
	}

	LLInventoryModel::update_map_t parents;
	S32 count = msg->getNumberOfBlocksFast( _PREHASH_InventoryData );
	for(S32 i = 0; i < count; ++i)
	{
		LLUUID item_id;
		msg->getUUIDFast(_PREHASH_InventoryData, _PREHASH_ItemID, item_id, i);

		if( (1 == count) && item_id.isNull() )
		{
			// Detect dummy item.  Indicates an empty list.
			break;
		}

		// We do not need to track the asset ids, just account for an
		// updated inventory version.
		LL_INFOS("Messaging") << "process_logout_reply itemID=" << item_id << LL_ENDL;
		LLInventoryItem* item = gInventory.getItem( item_id );
		if( item )
		{
			parents[item->getParentUUID()] = 0;
			gInventory.addChangedMask(LLInventoryObserver::INTERNAL, item_id);
		}
		else
		{
			LL_INFOS("Messaging") << "process_logout_reply item not found: " << item_id << LL_ENDL;
		}
	}
    LLAppViewer::instance()->forceQuit();
}

void process_layer_data(LLMessageSystem *mesgsys, void **user_data)
{
	LLViewerRegion *regionp = LLWorld::getInstance()->getRegion(mesgsys->getSender());

	LL_DEBUGS_ONCE("SceneLoadTiming") << "Received layer data" << LL_ENDL;

	if(!regionp)
	{
		LL_WARNS() << "Invalid region for layer data." << LL_ENDL;
		return;
	}
	S32 size;
	S8 type;

	mesgsys->getS8Fast(_PREHASH_LayerID, _PREHASH_Type, type);
	size = mesgsys->getSizeFast(_PREHASH_LayerData, _PREHASH_Data);
	if (0 == size)
	{
		LL_WARNS("Messaging") << "Layer data has zero size." << LL_ENDL;
		return;
	}
	if (size < 0)
	{
		// getSizeFast() is probably trying to tell us about an error
		LL_WARNS("Messaging") << "getSizeFast() returned negative result: "
			<< size
			<< LL_ENDL;
		return;
	}
	U8 *datap = new U8[size];
	mesgsys->getBinaryDataFast(_PREHASH_LayerData, _PREHASH_Data, datap, size);
	LLVLData *vl_datap = new LLVLData(regionp, type, datap, size);
	if (mesgsys->getReceiveCompressedSize())
	{
		gVLManager.addLayerData(vl_datap, (S32Bytes)mesgsys->getReceiveCompressedSize());
	}
	else
	{
		gVLManager.addLayerData(vl_datap, (S32Bytes)mesgsys->getReceiveSize());
	}
}

// S32 exported_object_count = 0;
// S32 exported_image_count = 0;
// S32 current_object_count = 0;
// S32 current_image_count = 0;

// extern LLNotifyBox *gExporterNotify;
// extern LLUUID gExporterRequestID;
// extern std::string gExportDirectory;

// extern LLUploadDialog *gExportDialog;

// std::string gExportedFile;

// std::map<LLUUID, std::string> gImageChecksums;

// void export_complete()
// {
// 		LLUploadDialog::modalUploadFinished();
// 		gExporterRequestID.setNull();
// 		gExportDirectory = "";

// 		LLFILE* fXML = LLFile::fopen(gExportedFile, "rb");		/* Flawfinder: ignore */
// 		fseek(fXML, 0, SEEK_END);
// 		long length = ftell(fXML);
// 		fseek(fXML, 0, SEEK_SET);
// 		U8 *buffer = new U8[length + 1];
// 		size_t nread = fread(buffer, 1, length, fXML);
// 		if (nread < (size_t) length)
// 		{
// 			LL_WARNS("Messaging") << "Short read" << LL_ENDL;
// 		}
// 		buffer[nread] = '\0';
// 		fclose(fXML);

// 		char *pos = (char *)buffer;
// 		while ((pos = strstr(pos+1, "<sl:image ")) != 0)
// 		{
// 			char *pos_check = strstr(pos, "checksum=\"");

// 			if (pos_check)
// 			{
// 				char *pos_uuid = strstr(pos_check, "\">");

// 				if (pos_uuid)
// 				{
// 					char image_uuid_str[UUID_STR_SIZE];		/* Flawfinder: ignore */
// 					memcpy(image_uuid_str, pos_uuid+2, UUID_STR_SIZE-1);		/* Flawfinder: ignore */
// 					image_uuid_str[UUID_STR_SIZE-1] = 0;
					
// 					LLUUID image_uuid(image_uuid_str);

// 					LL_INFOS("Messaging") << "Found UUID: " << image_uuid << LL_ENDL;

// 					std::map<LLUUID, std::string>::iterator itor = gImageChecksums.find(image_uuid);
// 					if (itor != gImageChecksums.end())
// 					{
// 						LL_INFOS("Messaging") << "Replacing with checksum: " << itor->second << LL_ENDL;
// 						if (!itor->second.empty())
// 						{
// 							memcpy(&pos_check[10], itor->second.c_str(), 32);		/* Flawfinder: ignore */
// 						}
// 					}
// 				}
// 			}
// 		}

// 		LLFILE* fXMLOut = LLFile::fopen(gExportedFile, "wb");		/* Flawfinder: ignore */
// 		if (fwrite(buffer, 1, length, fXMLOut) != length)
// 		{
// 			LL_WARNS("Messaging") << "Short write" << LL_ENDL;
// 		}
// 		fclose(fXMLOut);

// 		delete [] buffer;
// }


// void exported_item_complete(const LLTSCode status, void *user_data)
// {
// 	//std::string *filename = (std::string *)user_data;

// 	if (status < LLTS_OK)
// 	{
// 		LL_WARNS("Messaging") << "Export failed!" << LL_ENDL;
// 	}
// 	else
// 	{
// 		++current_object_count;
// 		if (current_image_count == exported_image_count && current_object_count == exported_object_count)
// 		{
// 			LL_INFOS("Messaging") << "*** Export complete ***" << LL_ENDL;

// 			export_complete();
// 		}
// 		else
// 		{
// 			gExportDialog->setMessage(llformat("Exported %d/%d object files, %d/%d textures.", current_object_count, exported_object_count, current_image_count, exported_image_count));
// 		}
// 	}
// }

// struct exported_image_info
// {
// 	LLUUID image_id;
// 	std::string filename;
// 	U32 image_num;
// };

// void exported_j2c_complete(const LLTSCode status, void *user_data)
// {
// 	exported_image_info *info = (exported_image_info *)user_data;
// 	LLUUID image_id = info->image_id;
// 	U32 image_num = info->image_num;
// 	std::string filename = info->filename;
// 	delete info;

// 	if (status < LLTS_OK)
// 	{
// 		LL_WARNS("Messaging") << "Image download failed!" << LL_ENDL;
// 	}
// 	else
// 	{
// 		LLFILE* fIn = LLFile::fopen(filename, "rb");		/* Flawfinder: ignore */
// 		if (fIn) 
// 		{
// 			LLPointer<LLImageJ2C> ImageUtility = new LLImageJ2C;
// 			LLPointer<LLImageTGA> TargaUtility = new LLImageTGA;

// 			fseek(fIn, 0, SEEK_END);
// 			S32 length = ftell(fIn);
// 			fseek(fIn, 0, SEEK_SET);
// 			U8 *buffer = ImageUtility->allocateData(length);
// 			if (fread(buffer, 1, length, fIn) != length)
// 			{
// 				LL_WARNS("Messaging") << "Short read" << LL_ENDL;
// 			}
// 			fclose(fIn);
// 			LLFile::remove(filename);

// 			// Convert to TGA
// 			LLPointer<LLImageRaw> image = new LLImageRaw();

// 			ImageUtility->updateData();
// 			ImageUtility->decode(image, 100000.0f);
			
// 			TargaUtility->encode(image);
// 			U8 *data = TargaUtility->getData();
// 			S32 data_size = TargaUtility->getDataSize();

// 			std::string file_path = gDirUtilp->getDirName(filename);
			
// 			std::string output_file = llformat("%s/image-%03d.tga", file_path.c_str(), image_num);//filename;
// 			//S32 name_len = output_file.length();
// 			//strcpy(&output_file[name_len-3], "tga");
// 			LLFILE* fOut = LLFile::fopen(output_file, "wb");		/* Flawfinder: ignore */
// 			char md5_hash_string[33];		/* Flawfinder: ignore */
// 			strcpy(md5_hash_string, "00000000000000000000000000000000");		/* Flawfinder: ignore */
// 			if (fOut)
// 			{
// 				if (fwrite(data, 1, data_size, fOut) != data_size)
// 				{
// 					LL_WARNS("Messaging") << "Short write" << LL_ENDL;
// 				}
// 				fseek(fOut, 0, SEEK_SET);
// 				fclose(fOut);
// 				fOut = LLFile::fopen(output_file, "rb");		/* Flawfinder: ignore */
// 				LLMD5 my_md5_hash(fOut);
// 				my_md5_hash.hex_digest(md5_hash_string);
// 			}

// 			gImageChecksums.insert(std::pair<LLUUID, std::string>(image_id, md5_hash_string));
// 		}
// 	}

// 	++current_image_count;
// 	if (current_image_count == exported_image_count && current_object_count == exported_object_count)
// 	{
// 		LL_INFOS("Messaging") << "*** Export textures complete ***" << LL_ENDL;
// 			export_complete();
// 	}
// 	else
// 	{
// 		gExportDialog->setMessage(llformat("Exported %d/%d object files, %d/%d textures.", current_object_count, exported_object_count, current_image_count, exported_image_count));
// 	}
//}

void process_derez_ack(LLMessageSystem*, void**)
{
	if(gViewerWindow) gViewerWindow->getWindow()->decBusyCount();
}

void process_places_reply(LLMessageSystem* msg, void** data)
{
	LLUUID query_id;

	msg->getUUID("AgentData", "QueryID", query_id);
	if (query_id.isNull())
	{
		LLFloaterLandHoldings::processPlacesReply(msg, data);
	}
	else if(gAgent.isInGroup(query_id))
	{
		LLPanelGroupLandMoney::processPlacesReply(msg, data);
	}
	else
	{
		LL_WARNS("Messaging") << "Got invalid PlacesReply message" << LL_ENDL;
	}
}

void send_sound_trigger(const LLUUID& sound_id, F32 gain)
{
	if (sound_id.isNull() || gAgent.getRegion() == NULL)
	{
		// disconnected agent or zero guids don't get sent (no sound)
		return;
	}

	LLMessageSystem* msg = gMessageSystem;
	msg->newMessageFast(_PREHASH_SoundTrigger);
	msg->nextBlockFast(_PREHASH_SoundData);
	msg->addUUIDFast(_PREHASH_SoundID, sound_id);
	// Client untrusted, ids set on sim
	msg->addUUIDFast(_PREHASH_OwnerID, LLUUID::null );
	msg->addUUIDFast(_PREHASH_ObjectID, LLUUID::null );
	msg->addUUIDFast(_PREHASH_ParentID, LLUUID::null );

	msg->addU64Fast(_PREHASH_Handle, gAgent.getRegion()->getHandle());

	LLVector3 position = gAgent.getPositionAgent();
	msg->addVector3Fast(_PREHASH_Position, position);
	msg->addF32Fast(_PREHASH_Gain, gain);

	gAgent.sendMessage();
}

static LLSD sSavedGroupInvite;
static LLSD sSavedResponse;

void response_group_invitation_coro(std::string url, LLUUID group_id, bool notify_and_update)
{
    if (url.empty())
    {
        LL_WARNS("GroupInvite") << "Empty capability!" << LL_ENDL;
        return;
    }

    LLCore::HttpRequest::policy_t httpPolicy(LLCore::HttpRequest::DEFAULT_POLICY_ID);
    LLCoreHttpUtil::HttpCoroutineAdapter::ptr_t
        httpAdapter(new LLCoreHttpUtil::HttpCoroutineAdapter("responseGroupInvitation", httpPolicy));
    LLCore::HttpRequest::ptr_t httpRequest(new LLCore::HttpRequest);

    LLSD payload;
    payload["group"] = group_id;

    LLSD result = httpAdapter->postAndSuspend(httpRequest, url, payload);

    LLSD httpResults = result[LLCoreHttpUtil::HttpCoroutineAdapter::HTTP_RESULTS];
    LLCore::HttpStatus status = LLCoreHttpUtil::HttpCoroutineAdapter::getStatusFromLLSD(httpResults);

    if (!status)
    {
        LL_WARNS("GroupInvite") << "HTTP status, " << status.toTerseString() <<
            ". Group " << group_id << " invitation response processing failed." << LL_ENDL;
    }
    else
    {
        if (!result.has("success") || result["success"].asBoolean() == false)
        {
            LL_WARNS("GroupInvite") << "Server failed to process group " << group_id << " invitation response. " << httpResults << LL_ENDL;
        }
        else
        {
            LL_DEBUGS("GroupInvite") << "Successfully sent response to group " << group_id << " invitation" << LL_ENDL;
            if (notify_and_update)
            {
                gAgent.sendAgentDataUpdateRequest();

                LLGroupMgr::getInstance()->clearGroupData(group_id);
                // refresh the floater for this group, if any.
                LLGroupActions::refresh(group_id);
            }
        }
    }
}

void send_join_group_response(LLUUID group_id, LLUUID transaction_id, bool accept_invite, S32 fee, bool use_offline_cap, LLSD &payload)
{
    if (accept_invite && fee > 0)
    {
        // If there is a fee to join this group, make
        // sure the user is sure they want to join.
            LLSD args;
            args["COST"] = llformat("%d", fee);
            // Set the fee for next time to 0, so that we don't keep
            // asking about a fee.
            LLSD next_payload = payload;
            next_payload["fee"] = 0;
            LLNotificationsUtil::add("JoinGroupCanAfford",
                args,
                next_payload);
    }
    else if (use_offline_cap)
    {
        std::string url;
        if (accept_invite)
        {
            url = gAgent.getRegionCapability("AcceptGroupInvite");
        }
        else
        {
            url = gAgent.getRegionCapability("DeclineGroupInvite");
        }

        if (!url.empty())
        {
            LL_DEBUGS("GroupInvite") << "Capability url: " << url << LL_ENDL;
            LLCoros::instance().launch("LLMessageSystem::acceptGroupInvitation",
                boost::bind(response_group_invitation_coro, url, group_id, accept_invite));
        }
        else
        {
            // if sim has no this cap, we can do nothing - regular request will fail
            LL_WARNS("GroupInvite") << "No capability, can't reply to offline invitation!" << LL_ENDL;
        }
    }
    else
    {
        LL_DEBUGS("GroupInvite") << "Replying to group invite via IM message" << LL_ENDL;

        EInstantMessage type = accept_invite ? IM_GROUP_INVITATION_ACCEPT : IM_GROUP_INVITATION_DECLINE;

		if (accept_invite)
		{
			LLUIUsage::instance().logCommand("Group.Join");
		}

        send_improved_im(group_id,
            std::string("name"),
            std::string("message"),
            IM_ONLINE,
            type,
            transaction_id);
    }
}

void send_join_group_response(LLUUID group_id, LLUUID transaction_id, bool accept_invite, S32 fee, bool use_offline_cap)
{
    LLSD payload;
    if (accept_invite)
    {
        payload["group_id"] = group_id;
        payload["transaction_id"] =  transaction_id;
        payload["fee"] =  fee;
        payload["use_offline_cap"] = use_offline_cap;
    }
    send_join_group_response(group_id, transaction_id, accept_invite, fee, use_offline_cap, payload);
}

bool join_group_response(const LLSD& notification, const LLSD& response)
{
//	A bit of variable saving and restoring is used to deal with the case where your group list is full and you
//	receive an invitation to another group.  The data from that invitation is stored in the sSaved
//	variables.  If you then drop a group and click on the Join button the stored data is restored and used
//	to join the group.
	LLSD notification_adjusted = notification;
	LLSD response_adjusted = response;

	std::string action = notification["name"];

//	Storing all the information by group id allows for the rare case of being at your maximum
//	group count and receiving more than one invitation.
	std::string id = notification_adjusted["payload"]["group_id"].asString();

	if ("JoinGroup" == action || "JoinGroupCanAfford" == action)
	{
		sSavedGroupInvite[id] = notification;
		sSavedResponse[id] = response;
	}
	else if ("JoinedTooManyGroupsMember" == action)
	{
		S32 opt = LLNotificationsUtil::getSelectedOption(notification, response);
		if (0 == opt) // Join button pressed
		{
			notification_adjusted = sSavedGroupInvite[id];
			response_adjusted = sSavedResponse[id];
		}
	}

	S32 option = LLNotificationsUtil::getSelectedOption(notification_adjusted, response_adjusted);
	bool accept_invite = false;

	LLUUID group_id = notification_adjusted["payload"]["group_id"].asUUID();
	LLUUID transaction_id = notification_adjusted["payload"]["transaction_id"].asUUID();
	std::string name = notification_adjusted["payload"]["name"].asString();
	std::string message = notification_adjusted["payload"]["message"].asString();
	S32 fee = notification_adjusted["payload"]["fee"].asInteger();
	U8 use_offline_cap = notification_adjusted["payload"]["use_offline_cap"].asInteger();

	if (option == 2 && !group_id.isNull())
	{
		LLGroupActions::show(group_id);
		LLSD args;
		args["MESSAGE"] = message;

		// <FS:PP> Option to block/reject all group invites
		// LLNotificationsUtil::add("JoinGroup", args, notification_adjusted["payload"]);
		if (gSavedPerAccountSettings.getBOOL("FSRejectAllGroupInvitesMode"))
		{
			LL_INFOS("Messaging") << "Group invite automatically rejected because of the user setting..." << LL_ENDL;
		}
		else
		{
			make_ui_sound("UISndGroupInvitation"); // <FS:PP> Group invitation sound
			LLNotificationsUtil::add("JoinGroup", args, notification_adjusted["payload"]);
		}
		// </FS:PP>

		return false;
	}

	if(option == 0 && !group_id.isNull())
	{
		// check for promotion or demotion.
		S32 max_groups = LLAgentBenefitsMgr::current().getGroupMembershipLimit();
		if(gAgent.isInGroup(group_id)) ++max_groups;

		// [CR] FIRE-12229
		//if(gAgent.mGroups.size() < max_groups)
		if(!max_groups || gAgent.mGroups.size() < max_groups)
		// [/CR] FIRE-12229
		{
			accept_invite = true;
		}
		else
		{
			LLSD args;
			args["NAME"] = name;
			LLNotificationsUtil::add("JoinedTooManyGroupsMember", args, notification_adjusted["payload"]);
			return false;
		}
	}
	send_join_group_response(group_id, transaction_id, accept_invite, fee, use_offline_cap, notification_adjusted["payload"]);

	sSavedGroupInvite[id] = LLSD::emptyMap();
	sSavedResponse[id] = LLSD::emptyMap();

	return false;
}

static void highlight_inventory_objects_in_panel(const std::vector<LLUUID>& items, LLInventoryPanel *inventory_panel)
{
	if (NULL == inventory_panel) return;

	for (std::vector<LLUUID>::const_iterator item_iter = items.begin();
		item_iter != items.end();
		++item_iter)
	{
		const LLUUID& item_id = (*item_iter);
		if(!highlight_offered_object(item_id))
		{
			continue;
		}

		LLInventoryObject* item = gInventory.getObject(item_id);
		llassert(item);
		if (!item) {
			continue;
		}

		LL_DEBUGS("Inventory_Move") << "Highlighting inventory item: " << item->getName() << ", " << item_id  << LL_ENDL;
		LLFolderView* fv = inventory_panel->getRootFolder();
		if (fv)
		{
			LLFolderViewItem* fv_item = inventory_panel->getItemByID(item_id);
			if (fv_item)
			{
				LLFolderViewItem* fv_folder = fv_item->getParentFolder();
				if (fv_folder)
				{
					// Parent folders can be different in case of 2 consecutive drag and drop
					// operations when the second one is started before the first one completes.
					LL_DEBUGS("Inventory_Move") << "Open folder: " << fv_folder->getName() << LL_ENDL;
					fv_folder->setOpen(TRUE);
					if (fv_folder->isSelected())
					{
						fv->changeSelection(fv_folder, FALSE);
					}
				}
				fv->changeSelection(fv_item, TRUE);
			}
		}
	}
}

static LLNotificationFunctorRegistration jgr_1("JoinGroup", join_group_response);
static LLNotificationFunctorRegistration jgr_2("JoinedTooManyGroupsMember", join_group_response);
static LLNotificationFunctorRegistration jgr_3("JoinGroupCanAfford", join_group_response);

//-----------------------------------------------------------------------------
// Instant Message
//-----------------------------------------------------------------------------
// <FS:Ansariel> Moved to header; needed in llimprocessing.cpp
//class LLOpenAgentOffer : public LLInventoryFetchItemsObserver
//{
//public:
//	LLOpenAgentOffer(const LLUUID& object_id,
//					 const std::string& from_name) : 
//		LLInventoryFetchItemsObserver(object_id),
//		mFromName(from_name) {}
//	/*virtual*/ void startFetch()
//	{
//		for (uuid_vec_t::const_iterator it = mIDs.begin(); it < mIDs.end(); ++it)
//		{
//			LLViewerInventoryCategory* cat = gInventory.getCategory(*it);
//			if (cat)
//			{
//				mComplete.push_back((*it));
//			}
//		}
//		LLInventoryFetchItemsObserver::startFetch();
//	}
//	/*virtual*/ void done()
//	{
//		open_inventory_offer(mComplete, mFromName);
//		gInventory.removeObserver(this);
//		delete this;
//	}
//private:
//	std::string mFromName;
//};
// </FS:Ansariel>

/**
 * Class to observe adding of new items moved from the world to user's inventory to select them in inventory.
 *
 * We can't create it each time items are moved because "drop" event is sent separately for each
 * element even while multi-dragging. We have to have the only instance of the observer. See EXT-4347.
 */
class LLViewerInventoryMoveFromWorldObserver : public LLInventoryAddItemByAssetObserver
{
public:
	LLViewerInventoryMoveFromWorldObserver()
		: LLInventoryAddItemByAssetObserver()
	{

	}

	void setMoveIntoFolderID(const LLUUID& into_folder_uuid) {mMoveIntoFolderID = into_folder_uuid; }

private:
	/*virtual */void onAssetAdded(const LLUUID& asset_id)
	{
		// Store active Inventory panel.
		if (LLInventoryPanel::getActiveInventoryPanel())
		{
			mActivePanel = LLInventoryPanel::getActiveInventoryPanel()->getHandle();
		}

		// Store selected items (without destination folder)
		mSelectedItems.clear();
		if (LLInventoryPanel::getActiveInventoryPanel())
		{
			std::set<LLFolderViewItem*> selection =    LLInventoryPanel::getActiveInventoryPanel()->getRootFolder()->getSelectionList();
			for (std::set<LLFolderViewItem*>::iterator it = selection.begin(),    end_it = selection.end();
				it != end_it;
				++it)
			{
				mSelectedItems.insert(static_cast<LLFolderViewModelItemInventory*>((*it)->getViewModelItem())->getUUID());
			}
		}
		mSelectedItems.erase(mMoveIntoFolderID);
	}

	/**
	 * Selects added inventory items watched by their Asset UUIDs if selection was not changed since
	 * all items were started to watch (dropped into a folder).
	 */
	void done()
	{
		LLInventoryPanel* active_panel = dynamic_cast<LLInventoryPanel*>(mActivePanel.get());

		// if selection is not changed since watch started lets hightlight new items.
		if (active_panel && !isSelectionChanged())
		{
			LL_DEBUGS("Inventory_Move") << "Selecting new items..." << LL_ENDL;
			active_panel->clearSelection();
			highlight_inventory_objects_in_panel(mAddedItems, active_panel);
		}
	}

	/**
	 * Returns true if selected inventory items were changed since moved inventory items were started to watch.
	 */
	bool isSelectionChanged()
	{	
		LLInventoryPanel* active_panel = LLInventoryPanel::getActiveInventoryPanel();

		if (NULL == active_panel)
		{
			return true;
		}

		// get selected items (without destination folder)
		selected_items_t selected_items;
 		
		std::set<LLFolderViewItem*> selection = active_panel->getRootFolder()->getSelectionList();
		for (std::set<LLFolderViewItem*>::iterator it = selection.begin(),    end_it = selection.end();
			it != end_it;
			++it)
		{
			selected_items.insert(static_cast<LLFolderViewModelItemInventory*>((*it)->getViewModelItem())->getUUID());
		}
		selected_items.erase(mMoveIntoFolderID);

		// compare stored & current sets of selected items
		selected_items_t different_items;
		std::set_symmetric_difference(mSelectedItems.begin(), mSelectedItems.end(),
			selected_items.begin(), selected_items.end(), std::inserter(different_items, different_items.begin()));

		LL_DEBUGS("Inventory_Move") << "Selected firstly: " << mSelectedItems.size()
			<< ", now: " << selected_items.size() << ", difference: " << different_items.size() << LL_ENDL;

		return different_items.size() > 0;
	}

	LLHandle<LLPanel> mActivePanel;
	typedef std::set<LLUUID> selected_items_t;
	selected_items_t mSelectedItems;

	/**
	 * UUID of FolderViewFolder into which watched items are moved.
	 *
	 * Destination FolderViewFolder becomes selected while mouse hovering (when dragged items are dropped).
	 * 
	 * If mouse is moved out it set unselected and number of selected items is changed 
	 * even if selected items in Inventory stay the same.
	 * So, it is used to update stored selection list.
	 *
	 * @see onAssetAdded()
	 * @see isSelectionChanged()
	 */
	LLUUID mMoveIntoFolderID;
};

LLViewerInventoryMoveFromWorldObserver* gInventoryMoveObserver = NULL;

void set_dad_inventory_item(LLInventoryItem* inv_item, const LLUUID& into_folder_uuid)
{
	start_new_inventory_observer();

	gInventoryMoveObserver->setMoveIntoFolderID(into_folder_uuid);
	gInventoryMoveObserver->watchAsset(inv_item->getAssetUUID());
}


/**
 * Class to observe moving of items and to select them in inventory.
 *
 * Used currently for dragging from inbox to regular inventory folders
 */

class LLViewerInventoryMoveObserver : public LLInventoryObserver
{
public:

	LLViewerInventoryMoveObserver(const LLUUID& object_id)
		: LLInventoryObserver()
		, mObjectID(object_id)
	{
		if (LLInventoryPanel::getActiveInventoryPanel())
		{
			mActivePanel = LLInventoryPanel::getActiveInventoryPanel()->getHandle();
		}
	}

	virtual ~LLViewerInventoryMoveObserver() {}
	virtual void changed(U32 mask);
	
private:
	LLUUID mObjectID;
	LLHandle<LLPanel> mActivePanel;

};

void LLViewerInventoryMoveObserver::changed(U32 mask)
{
	LLInventoryPanel* active_panel = dynamic_cast<LLInventoryPanel*>(mActivePanel.get());

	if (NULL == active_panel)
	{
		gInventory.removeObserver(this);
		return;
	}

	if((mask & (LLInventoryObserver::STRUCTURE)) != 0)
	{
		const std::set<LLUUID>& changed_items = gInventory.getChangedIDs();

		std::set<LLUUID>::const_iterator id_it = changed_items.begin();
		std::set<LLUUID>::const_iterator id_end = changed_items.end();
		for (;id_it != id_end; ++id_it)
		{
			if ((*id_it) == mObjectID)
			{
				active_panel->clearSelection();			
				std::vector<LLUUID> items;
				items.push_back(mObjectID);
				highlight_inventory_objects_in_panel(items, active_panel);
				active_panel->getRootFolder()->scrollToShowSelection();
				
				gInventory.removeObserver(this);
				break;
			}
		}
	}
}

void set_dad_inbox_object(const LLUUID& object_id)
{
	LLViewerInventoryMoveObserver* move_observer = new LLViewerInventoryMoveObserver(object_id);
	gInventory.addObserver(move_observer);
}

//unlike the FetchObserver for AgentOffer, we only make one 
//instance of the AddedObserver for TaskOffers
//and it never dies.  We do this because we don't know the UUID of 
//task offers until they are accepted, so we don't wouldn't 
//know what to watch for, so instead we just watch for all additions.
class LLOpenTaskOffer : public LLInventoryAddedObserver
{
protected:
	/*virtual*/ void done()
	{
		uuid_vec_t added;
		for(uuid_set_t::const_iterator it = gInventory.getAddedIDs().begin(); it != gInventory.getAddedIDs().end(); ++it)
		{
			added.push_back(*it);
		}
		for (uuid_vec_t::iterator it = added.begin(); it != added.end();)
		{
			const LLUUID& item_uuid = *it;
			bool was_moved = false;
			LLInventoryObject* added_object = gInventory.getObject(item_uuid);
			if (added_object)
			{
				// cast to item to get Asset UUID
				LLInventoryItem* added_item = dynamic_cast<LLInventoryItem*>(added_object);
				if (added_item)
				{
					const LLUUID& asset_uuid = added_item->getAssetUUID();
					if (gInventoryMoveObserver->isAssetWatched(asset_uuid))
					{
						LL_DEBUGS("Inventory_Move") << "Found asset UUID: " << asset_uuid << LL_ENDL;
						was_moved = true;
					}
					// <FS:Ansariel> We might end up here if LLFriendCardsManager tries to sync the friend cards at login
					//               and that might pop up the inventory window for extra annoyance -> silence this!
					else if (added_item->getActualType() == LLAssetType::AT_CALLINGCARD)
					{
						if (LLFriendCardsManager::instance().isAvatarDataStored(added_item->getCreatorUUID()))
						{
							LL_DEBUGS("FriendCard") << "Skipping added calling card from friend cards sync: " << added_item->getCreatorUUID().asString() << LL_ENDL;
							was_moved = true;
						}
					}
					// </FS:Ansariel>
				}
			}

			if (was_moved)
			{
				it = added.erase(it);
			}
			else ++it;
		}

		// <FS:Ansariel> Moved check out of check_offer_throttle
		//open_inventory_offer(added, "");
		if (gSavedSettings.getBOOL("ShowNewInventory"))
		{
			open_inventory_offer(added, "");
		}
		else if (!added.empty() && gSavedSettings.getBOOL("ShowInInventory") && highlight_offered_object(added.back()))
		{
			LLInventoryPanel::openInventoryPanelAndSetSelection(TRUE, added.back());
		}
		// </FS:Ansariel>
	}
 };

class LLOpenTaskGroupOffer : public LLInventoryAddedObserver
{
protected:
	/*virtual*/ void done()
	{
		uuid_vec_t added;
		for(uuid_set_t::const_iterator it = gInventory.getAddedIDs().begin(); it != gInventory.getAddedIDs().end(); ++it)
		{
			added.push_back(*it);
		}

		// <FS:Ansariel> Moved check out of check_offer_throttle
		//open_inventory_offer(added, "group_offer");
		if (gSavedSettings.getBOOL("ShowNewInventory"))
		{
			open_inventory_offer(added, "group_offer");
		}
		else if (!added.empty() && gSavedSettings.getBOOL("ShowInInventory"))
		{
			LLInventoryPanel::openInventoryPanelAndSetSelection(TRUE, added.back());
		}
		// </FS:Ansariel>
		gInventory.removeObserver(this);
		delete this;
	}
};

//one global instance to bind them
LLOpenTaskOffer* gNewInventoryObserver=NULL;
class LLNewInventoryHintObserver : public LLInventoryAddedObserver
{
protected:
	/*virtual*/ void done()
	{
		LLFirstUse::newInventory();
	}
};

LLNewInventoryHintObserver* gNewInventoryHintObserver=NULL;

void start_new_inventory_observer()
{
	if (!gNewInventoryObserver) //task offer observer 
	{
		// Observer is deleted by gInventory
		gNewInventoryObserver = new LLOpenTaskOffer;
		gInventory.addObserver(gNewInventoryObserver);
	}

	if (!gInventoryMoveObserver) //inventory move from the world observer 
	{
		// Observer is deleted by gInventory
		gInventoryMoveObserver = new LLViewerInventoryMoveFromWorldObserver;
		gInventory.addObserver(gInventoryMoveObserver);
	}

	if (!gNewInventoryHintObserver)
	{
		// Observer is deleted by gInventory
		gNewInventoryHintObserver = new LLNewInventoryHintObserver();
		gInventory.addObserver(gNewInventoryHintObserver);
	}
}

class LLDiscardAgentOffer : public LLInventoryFetchItemsObserver
{
	LOG_CLASS(LLDiscardAgentOffer);

public:
	LLDiscardAgentOffer(const LLUUID& folder_id, const LLUUID& object_id) :
		LLInventoryFetchItemsObserver(object_id),
		mFolderID(folder_id),
		mObjectID(object_id) {}

	virtual void done()
	{
		LL_DEBUGS("Messaging") << "LLDiscardAgentOffer::done()" << LL_ENDL;

		// We're invoked from LLInventoryModel::notifyObservers().
		// If we now try to remove the inventory item, it will cause a nested
		// notifyObservers() call, which won't work.
		// So defer moving the item to trash until viewer gets idle (in a moment).
		// Use removeObject() rather than removeItem() because at this level,
		// the object could be either an item or a folder.
		LLAppViewer::instance()->addOnIdleCallback(boost::bind(&LLInventoryModel::removeObject, &gInventory, mObjectID));
		gInventory.removeObserver(this);
		delete this;
	}

protected:
	LLUUID mFolderID;
	LLUUID mObjectID;
};


//Returns TRUE if we are OK, FALSE if we are throttled
//Set check_only true if you want to know the throttle status 
//without registering a hit
bool check_offer_throttle(const std::string& from_name, bool check_only)
{
	static U32 throttle_count;
	static bool throttle_logged;
	LLChat chat;
	std::string log_message;

	// <FS:Ansariel> This controls if items should be opened in open_inventory_offer()??? No way!
	//if (!gSavedSettings.getBOOL("ShowNewInventory"))
	//	return false;
	// </FS:Ansariel>

	if (check_only)
	{
		return gThrottleTimer.hasExpired();
	}
	
	if(gThrottleTimer.checkExpirationAndReset(OFFER_THROTTLE_TIME))
	{
		LL_DEBUGS("Messaging") << "Throttle Expired" << LL_ENDL;
		throttle_count=1;
		throttle_logged=false;
		return true;
	}
	else //has not expired
	{
		LL_DEBUGS("Messaging") << "Throttle Not Expired, Count: " << throttle_count << LL_ENDL;
		// When downloading the initial inventory we get a lot of new items
		// coming in and can't tell that from spam.

		// Ansariel: Customizable throttle!
		static LLCachedControl<U32> fsOfferThrottleMaxCount(gSavedSettings, "FSOfferThrottleMaxCount");
		if (LLStartUp::getStartupState() >= STATE_STARTED
			//&& throttle_count >= OFFER_THROTTLE_MAX_COUNT)
			&& throttle_count >= fsOfferThrottleMaxCount)
		{
			if (!throttle_logged)
			{
				// Use the name of the last item giver, who is probably the person
				// spamming you.

				LLStringUtil::format_map_t arg;
				std::string log_msg;
				std::ostringstream time ;
				time<<OFFER_THROTTLE_TIME;

				arg["APP_NAME"] = LLAppViewer::instance()->getSecondLifeTitle();
				arg["TIME"] = time.str();


				if (!from_name.empty())
				{
					// <FS:PP> gSavedSettings to LLCachedControl
					static LLCachedControl<bool> fsNotifyIncomingObjectSpamFrom(gSavedSettings, "FSNotifyIncomingObjectSpamFrom");
					if (fsNotifyIncomingObjectSpamFrom)
					// </FS:PP>
					{
						arg["FROM_NAME"] = from_name;
						log_msg = LLTrans::getString("ItemsComingInTooFastFrom", arg);
					}
				}
				else
				{
					// <FS:PP> gSavedSettings to LLCachedControl
					static LLCachedControl<bool> fsNotifyIncomingObjectSpam(gSavedSettings, "FSNotifyIncomingObjectSpam");
					if (fsNotifyIncomingObjectSpam)
					// </FS:PP>
					{
						log_msg = LLTrans::getString("ItemsComingInTooFast", arg);
					}
				}
				
				//this is kinda important, so actually put it on screen
				if (log_msg != "")
				{
					LLSD args;
					args["MESSAGE"] = log_msg;
					LLNotificationsUtil::add("SystemMessage", args);
				}

				throttle_logged=true;
			}
			return false;
		}
		else
		{
			throttle_count++;
			return true;
		}
	}
}
 
// Return "true" if we have a preview method for that asset type, "false" otherwise
bool check_asset_previewable(const LLAssetType::EType asset_type)
{
	return	(asset_type == LLAssetType::AT_NOTECARD)  || 
			(asset_type == LLAssetType::AT_LANDMARK)  ||
			(asset_type == LLAssetType::AT_TEXTURE)   ||
			(asset_type == LLAssetType::AT_ANIMATION) ||
			(asset_type == LLAssetType::AT_SCRIPT)    ||
			(asset_type == LLAssetType::AT_SOUND);
}

// <FS:Ansariel> FIRE-15886
//void open_inventory_offer(const uuid_vec_t& objects, const std::string& from_name)
void open_inventory_offer(const uuid_vec_t& objects, const std::string& from_name, bool from_agent_manual /* = false*/)
{
	for (uuid_vec_t::const_iterator obj_iter = objects.begin();
		 obj_iter != objects.end();
		 ++obj_iter)
	{
		const LLUUID& obj_id = (*obj_iter);
		if(!highlight_offered_object(obj_id))
		{
			const LLViewerInventoryCategory *parent = gInventory.getFirstNondefaultParent(obj_id);
			if (parent && (parent->getPreferredType() == LLFolderType::FT_TRASH))
			{
				gInventory.checkTrashOverflow();
			}
			continue;
		}

		const LLInventoryObject *obj = gInventory.getObject(obj_id);
		if (!obj)
		{
			LL_WARNS() << "Cannot find object [ itemID:" << obj_id << " ] to open." << LL_ENDL;
			continue;
		}

		const LLAssetType::EType asset_type = obj->getActualType();

		// Either an inventory item or a category.
		const LLInventoryItem* item = dynamic_cast<const LLInventoryItem*>(obj);
		if (item && check_asset_previewable(asset_type))
		{
			////////////////////////////////////////////////////////////////////////////////
			// Special handling for various types.
			if (check_offer_throttle(from_name, false)) // If we are throttled, don't display
			{
				LL_DEBUGS("Messaging") << "Highlighting inventory item: " << item->getUUID()  << LL_ENDL;
				// If we opened this ourselves, focus it
				const BOOL take_focus = from_name.empty() ? TAKE_FOCUS_YES : TAKE_FOCUS_NO;
				switch(asset_type)
				{
					case LLAssetType::AT_NOTECARD:
					{
						LLFloaterReg::showInstance("preview_notecard", LLSD(obj_id), take_focus);
						break;
					}
					case LLAssetType::AT_LANDMARK:
					{
						LLInventoryCategory* parent_folder = gInventory.getCategory(item->getParentUUID());
						if ("inventory_handler" == from_name)
						{
							// <FS:Ansariel> FIRE-817: Separate place details floater
							//LLFloaterSidePanelContainer::showPanel("places", LLSD().with("type", "landmark").with("id", item->getUUID()));
							FSFloaterPlaceDetails::showPlaceDetails(LLSD().with("type", "landmark").with("id", item->getUUID()));
							// </FS:Ansariel>
						}
						else if("group_offer" == from_name)
						{
							// "group_offer" is passed by LLOpenTaskGroupOffer
							// Notification about added landmark will be generated under the "from_name.empty()" called from LLOpenTaskOffer::done().
							LLSD args;
							args["type"] = "landmark";
							args["id"] = obj_id;

							// <FS:Ansariel> FIRE-817: Separate place details floater
							//LLFloaterSidePanelContainer::showPanel("places", args);
							FSFloaterPlaceDetails::showPlaceDetails(args);
							// </FS:Ansariel>

							continue;
						}
						else if(from_name.empty() && gSavedSettings.getBOOL("FSLandmarkCreatedNotification")) // Ansariel: Make notification optional
						{
							std::string folder_name;
							if (parent_folder)
							{
								// Localize folder name.
								// *TODO: share this code?
								folder_name = parent_folder->getName();
								if (LLFolderType::lookupIsProtectedType(parent_folder->getPreferredType()))
								{
									LLTrans::findString(folder_name, "InvFolder " + folder_name);
								}
							}
							else
							{
								 folder_name = LLTrans::getString("Unknown");
							}

							// we receive a message from LLOpenTaskOffer, it mean that new landmark has been added.
							LLSD args;
							args["LANDMARK_NAME"] = item->getName();
							args["FOLDER_NAME"] = folder_name;
							LLNotificationsUtil::add("LandmarkCreated", args);
						}
					}
					break;
					case LLAssetType::AT_TEXTURE:
					{
						LLFloaterReg::showInstance("preview_texture", LLSD(obj_id), take_focus);
						break;
					}
					case LLAssetType::AT_ANIMATION:
						LLFloaterReg::showInstance("preview_anim", LLSD(obj_id), take_focus);
						break;
					case LLAssetType::AT_SCRIPT:
						LLFloaterReg::showInstance("preview_script", LLSD(obj_id), take_focus);
						break;
					case LLAssetType::AT_SOUND:
						LLFloaterReg::showInstance("preview_sound", LLSD(obj_id), take_focus);
						break;
					default:
						LL_DEBUGS("Messaging") << "No preview method for previewable asset type : " << LLAssetType::lookupHumanReadable(asset_type)  << LL_ENDL;
						break;
				}
			}
		}

		////////////////////////////////////////////////////////////////////////////////
		// Highlight item
		// <FS:Ansariel> Only show if either ShowInInventory is true OR it is an inventory
		//               offer from an agent and the asset is not previewable
		const BOOL auto_open = gSavedSettings.getBOOL("ShowInInventory") || (from_agent_manual && !check_asset_previewable(asset_type));
			//gSavedSettings.getBOOL("ShowInInventory") && // don't open if showininventory is false
			//!from_name.empty(); // don't open if it's not from anyone.
		// <FS:Ansariel> Don't mess with open inventory panels when ShowInInventory is FALSE
		if (auto_open)
		LLInventoryPanel::openInventoryPanelAndSetSelection(auto_open, obj_id);
	}
}

bool highlight_offered_object(const LLUUID& obj_id)
{
	const LLInventoryObject* obj = gInventory.getObject(obj_id);
	if(!obj)
	{
		LL_WARNS("Messaging") << "Unable to show inventory item: " << obj_id << LL_ENDL;
		return false;
	}

	////////////////////////////////////////////////////////////////////////////////
	// Don't highlight if it's in certain "quiet" folders which don't need UI
	// notification (e.g. trash, cof, lost-and-found).
	if(!gAgent.getAFK())
	{
		const LLViewerInventoryCategory *parent = gInventory.getFirstNondefaultParent(obj_id);
		if (parent)
		{
			const LLFolderType::EType parent_type = parent->getPreferredType();
			if (LLViewerFolderType::lookupIsQuietType(parent_type))
			{
				return false;
			}
		}
	}

    if (obj->getType() == LLAssetType::AT_LANDMARK)
    {
        LLFloaterCreateLandmark *floater = LLFloaterReg::findTypedInstance<LLFloaterCreateLandmark>("add_landmark");
        if (floater && floater->getItem() && floater->getItem()->getUUID() == obj_id)
        {
            // LLFloaterCreateLandmark is supposed to handle this,
            // keep landmark creation floater at the front
            return false;
        }
    }

	return true;
}

void inventory_offer_mute_callback(const LLUUID& blocked_id,
								   const std::string& full_name,
								   bool is_group)
{
	// *NOTE: blocks owner if the offer came from an object
	LLMute::EType mute_type = is_group ? LLMute::GROUP : LLMute::AGENT;

	LLMute mute(blocked_id, full_name, mute_type);
	if (LLMuteList::getInstance()->add(mute))
	{
		LLPanelBlockedList::showPanelAndSelect(blocked_id);
	}

	// purge the message queue of any previously queued inventory offers from the same source.
	class OfferMatcher : public LLNotificationsUI::LLScreenChannel::Matcher
	{
	public:
		OfferMatcher(const LLUUID& to_block) : blocked_id(to_block) {}
		bool matches(const LLNotificationPtr notification) const
		{
			if(notification->getName() == "ObjectGiveItem" 
				|| notification->getName() == "OwnObjectGiveItem"
				|| notification->getName() == "UserGiveItemLegacy" // <FS:Ansariel> FIRE-3832: Silent accept/decline of inventory offers
				|| notification->getName() == "UserGiveItem")
			{
				return (notification->getPayload()["from_id"].asUUID() == blocked_id);
			}
			return FALSE;
		}
	private:
		const LLUUID& blocked_id;
	};

	LLNotificationsUI::LLChannelManager::getInstance()->killToastsFromChannel(LLUUID(
			gSavedSettings.getString("NotificationChannelUUID")), OfferMatcher(blocked_id));
}


void inventory_offer_mute_avatar_callback(const LLUUID& blocked_id,
    const LLAvatarName& av_name)
{
    inventory_offer_mute_callback(blocked_id, av_name.getUserName(), false);
}


std::string LLOfferInfo::mResponderType = "offer_info";

LLOfferInfo::LLOfferInfo()
 : LLNotificationResponderInterface()
 , mFromGroup(FALSE)
 , mFromObject(FALSE)
 , mIM(IM_NOTHING_SPECIAL)
 , mType(LLAssetType::AT_NONE)
 , mPersist(false)
{
}

LLOfferInfo::LLOfferInfo(const LLSD& sd)
{
	mIM = (EInstantMessage)sd["im_type"].asInteger();
	mFromID = sd["from_id"].asUUID();
	mFromGroup = sd["from_group"].asBoolean();
	mFromObject = sd["from_object"].asBoolean();
	mTransactionID = sd["transaction_id"].asUUID();
	mFolderID = sd["folder_id"].asUUID();
	mObjectID = sd["object_id"].asUUID();
	mType = LLAssetType::lookup(sd["type"].asString().c_str());
	mFromName = sd["from_name"].asString();
	mDesc = sd["description"].asString();
	mHost = LLHost(sd["sender"].asString());
	mPersist = sd["persist"].asBoolean();
}

LLOfferInfo::LLOfferInfo(const LLOfferInfo& info)
{
	mIM = info.mIM;
	mFromID = info.mFromID;
	mFromGroup = info.mFromGroup;
	mFromObject = info.mFromObject;
	mTransactionID = info.mTransactionID;
	mFolderID = info.mFolderID;
	mObjectID = info.mObjectID;
	mType = info.mType;
	mFromName = info.mFromName;
	mDesc = info.mDesc;
	mHost = info.mHost;
	mPersist = info.mPersist;
}

LLSD LLOfferInfo::asLLSD()
{
	LLSD sd;
    sd["responder_type"] = mResponderType;
	sd["im_type"] = mIM;
	sd["from_id"] = mFromID;
	sd["from_group"] = mFromGroup;
	sd["from_object"] = mFromObject;
	sd["transaction_id"] = mTransactionID;
	sd["folder_id"] = mFolderID;
	sd["object_id"] = mObjectID;
	sd["type"] = LLAssetType::lookup(mType);
	sd["from_name"] = mFromName;
	sd["description"] = mDesc;
	sd["sender"] = mHost.getIPandPort();
	sd["persist"] = mPersist;
	return sd;
}

void LLOfferInfo::fromLLSD(const LLSD& params)
{
	*this = params;
}

void LLOfferInfo::sendReceiveResponse(bool accept, const LLUUID &destination_folder_id)
{
	if(IM_INVENTORY_OFFERED == mIM)
	{
		// add buddy to recent people list
//		LLRecentPeople::instance().add(mFromID);
// [RLVa:KB] - Checked: RLVa-2.0.1
		// RELEASE-RLVa: [RLVa-2.0.1] Make sure this stays in sync with the condition in inventory_offer_handler()
		bool fRlvCanShowName = (!RlvActions::isRlvEnabled()) ||
			(RlvActions::canShowName(RlvActions::SNC_DEFAULT, mFromID)) || (!RlvUtil::isNearbyAgent(mFromID)) || (RlvUIEnabler::hasOpenIM(mFromID)) || (RlvUIEnabler::hasOpenProfile(mFromID));
		if (fRlvCanShowName)
			LLRecentPeople::instance().add(mFromID);
// [/RLVa:KB]
	}

	if (mTransactionID.isNull())
	{
		// Not provided, message won't work
		return;
	}

	LLMessageSystem* msg = gMessageSystem;
	msg->newMessageFast(_PREHASH_ImprovedInstantMessage);
	msg->nextBlockFast(_PREHASH_AgentData);
	msg->addUUIDFast(_PREHASH_AgentID, gAgent.getID());
	msg->addUUIDFast(_PREHASH_SessionID, gAgent.getSessionID());
	msg->nextBlockFast(_PREHASH_MessageBlock);
	msg->addBOOLFast(_PREHASH_FromGroup, FALSE);
	msg->addUUIDFast(_PREHASH_ToAgentID, mFromID);
	msg->addU8Fast(_PREHASH_Offline, IM_ONLINE);
	msg->addUUIDFast(_PREHASH_ID, mTransactionID);
	msg->addU32Fast(_PREHASH_Timestamp, NO_TIMESTAMP); // no timestamp necessary
	std::string name;
	LLAgentUI::buildFullname(name);
	msg->addStringFast(_PREHASH_FromAgentName, name);
	msg->addStringFast(_PREHASH_Message, ""); 
	msg->addU32Fast(_PREHASH_ParentEstateID, 0);
	msg->addUUIDFast(_PREHASH_RegionID, LLUUID::null);
	msg->addVector3Fast(_PREHASH_Position, gAgent.getPositionAgent());

	// ACCEPT. The math for the dialog works, because the accept
	// for inventory_offered, task_inventory_offer or
	// group_notice_inventory is 1 greater than the offer integer value.
	// Generates IM_INVENTORY_ACCEPTED, IM_TASK_INVENTORY_ACCEPTED, 
	// or IM_GROUP_NOTICE_INVENTORY_ACCEPTED
	// Decline for inventory_offered, task_inventory_offer or
	// group_notice_inventory is 2 greater than the offer integer value.

	EInstantMessage im = mIM;
	if (mIM == IM_GROUP_NOTICE_REQUESTED)
	{
		// Request has no responder dialogs
		im = IM_GROUP_NOTICE;
	}

	if (accept)
	{
		msg->addU8Fast(_PREHASH_Dialog, (U8)(im + 1));
		msg->addBinaryDataFast(_PREHASH_BinaryBucket, &(destination_folder_id.mData),
								sizeof(destination_folder_id.mData));
	}
	else
	{
		msg->addU8Fast(_PREHASH_Dialog, (U8)(im + 2));
		msg->addBinaryDataFast(_PREHASH_BinaryBucket, EMPTY_BINARY_BUCKET, EMPTY_BINARY_BUCKET_SIZE);
	}
	// send the message
	msg->sendReliable(mHost);

	// transaction id is usable only once
	// Note: a bit of a hack, clicking group notice attachment will not close notice
	// so we reset no longer usable transaction id to know not to send message again
	// Once capabilities for responses will be implemented LLOfferInfo will have to
	// remember that it already responded in another way and ignore IOR_DECLINE
	mTransactionID.setNull();
}

// <FS:Ansariel> Optional V1-like inventory accept messages
void LLOfferInfo::send_decline_response(void)
{
	LLUUID destination_folder_id = gInventory.findCategoryUUIDForType(LLFolderType::FT_TRASH);

	LLMessageSystem* msg = gMessageSystem;
	msg->newMessageFast(_PREHASH_ImprovedInstantMessage);
	msg->nextBlockFast(_PREHASH_AgentData);
	msg->addUUIDFast(_PREHASH_AgentID, gAgent.getID());
	msg->addUUIDFast(_PREHASH_SessionID, gAgent.getSessionID());
	msg->nextBlockFast(_PREHASH_MessageBlock);
	msg->addBOOLFast(_PREHASH_FromGroup, FALSE);
	msg->addUUIDFast(_PREHASH_ToAgentID, mFromID);
	msg->addU8Fast(_PREHASH_Offline, IM_ONLINE);
	msg->addUUIDFast(_PREHASH_ID, mTransactionID);
	msg->addU32Fast(_PREHASH_Timestamp, NO_TIMESTAMP); // no timestamp necessary
	std::string name;
	LLAgentUI::buildFullname(name);
	msg->addStringFast(_PREHASH_FromAgentName, name);
	msg->addStringFast(_PREHASH_Message, ""); 
	msg->addU32Fast(_PREHASH_ParentEstateID, 0);
	msg->addUUIDFast(_PREHASH_RegionID, LLUUID::null);
	msg->addVector3Fast(_PREHASH_Position, gAgent.getPositionAgent());
	msg->addU8Fast(_PREHASH_Dialog, (U8)(mIM + 2));
	msg->addBinaryDataFast(_PREHASH_BinaryBucket, &(destination_folder_id.mData), sizeof(destination_folder_id.mData));
	msg->sendReliable(mHost);
}
// </FS:Ansariel> Optional V1-like inventory accept messages

void LLOfferInfo::handleRespond(const LLSD& notification, const LLSD& response)
{
	initRespondFunctionMap();

	const std::string name = notification["name"].asString();
	if(mRespondFunctions.find(name) == mRespondFunctions.end())
	{
		LL_WARNS() << "Unexpected notification name : " << name << LL_ENDL;
		llassert(!"Unexpected notification name");
		return;
	}

	mRespondFunctions[name](notification, response);
}

void inventory_offer_name_callback(const LLAvatarName& av_name, std::string message)
{
	LLSD args;
	args["MESSAGE"] = llformat(message.c_str(), av_name.getUserName().c_str());
	LLNotificationsUtil::add("SystemMessageTip", args);
}

bool LLOfferInfo::inventory_offer_callback(const LLSD& notification, const LLSD& response)
{
	LLChat chat;
	std::string log_message;
	S32 button = LLNotificationsUtil::getSelectedOption(notification, response);

	LLInventoryObserver* opener = NULL;
	LLViewerInventoryCategory* catp = NULL;
	catp = (LLViewerInventoryCategory*)gInventory.getCategory(mObjectID);
	LLViewerInventoryItem* itemp = NULL;
	if(!catp)
	{
		itemp = (LLViewerInventoryItem*)gInventory.getItem(mObjectID);
	}
	 
	LLNotificationPtr notification_ptr = LLNotifications::instance().find(notification["id"].asUUID());
	
	// For muting, we need to add the mute, then decline the offer.
	// This must be done here because:
	// * callback may be called immediately,
	// * adding the mute sends a message,
	// * we can't build two messages at once.
	if (IOR_MUTE == button) // Block
	{
		if (notification_ptr != NULL)
		{
			if (mFromGroup)
			{
				gCacheName->getGroup(mFromID, boost::bind(&inventory_offer_mute_callback, _1, _2, _3));
			}
			else
			{
				LLAvatarNameCache::get(mFromID, boost::bind(&inventory_offer_mute_avatar_callback, _1, _2));
			}
		}
	}

	std::string from_string; // Used in the pop-up.
	std::string chatHistory_string;  // Used in chat history.
	
	// TODO: when task inventory offers can also be handled the new way, migrate the code that sets these strings here:
	from_string = chatHistory_string = mFromName;

	// accept goes to proper folder, decline gets accepted to trash, muted gets declined
	bool accept_to_trash = true;

	LLNotificationFormPtr modified_form(notification_ptr ? new LLNotificationForm(*notification_ptr->getForm()) : new LLNotificationForm());

	switch(button)
	{
	case IOR_SHOW:
	case IOR_SHOW_SILENT: // <FS:Ansariel> FIRE-3832: Silent accept/decline of inventory offers
		// we will want to open this item when it comes back.
		LL_DEBUGS("Messaging") << "Initializing an opener for tid: " << mTransactionID
				 << LL_ENDL;
		switch (mIM)
		{
		case IM_INVENTORY_OFFERED:
			{
				// This is an offer from an agent. In this case, the back
				// end has already copied the items into your inventory,
				// so we can fetch it out of our inventory.
// [RLVa:KB] - Checked: 2010-04-18 (RLVa-1.2.0)
				if ( (rlv_handler_t::isEnabled()) && (!RlvSettings::getForbidGiveToRLV()) && (LLAssetType::AT_CATEGORY == mType) && (mDesc.find(RLV_PUTINV_PREFIX) == 0) )
				{
					RlvGiveToRLVAgentOffer* pOfferObserver = new RlvGiveToRLVAgentOffer(mObjectID);
					pOfferObserver->startFetch();
					if (pOfferObserver->isFinished())
						pOfferObserver->done();
					else
						gInventory.addObserver(pOfferObserver);
				}
// [/RLVa:KB]

				// <FS:Ansariel> FIRE-3234: Ask if items should be previewed;
				// ShowOfferedInventory is always true anyway - instead there is
				// ShowNewInventory that is actually changable by the user!
				//if (gSavedSettings.getBOOL("ShowOfferedInventory"))
				{
					// <FS:Ansariel> FIRE-23476: Don't select inventory offer in inventory if AutoAcceptNewInventory && !ShowInInventory && ShowNewInventory
					//LLOpenAgentOffer* open_agent_offer = new LLOpenAgentOffer(mObjectID, from_string);
					LLOpenAgentOffer* open_agent_offer = new LLOpenAgentOffer(mObjectID, from_string, true);
					// </FS:Ansariel>
					open_agent_offer->startFetch();
					if(catp || (itemp && itemp->isFinished()))
					{
						open_agent_offer->done();
					}
					else
					{
						opener = open_agent_offer;
					}
				}

				// <FS:Ansariel> Optional V1-like inventory accept messages
				if (gSavedSettings.getBOOL("FSUseLegacyInventoryAcceptMessages") && button == IOR_SHOW)
				{
					send_auto_receive_response();
				}
				// </FS:Ansariel> Optional V1-like inventory accept messages
			}
			break;
		case IM_GROUP_NOTICE:
		case IM_GROUP_NOTICE_REQUESTED:
			opener = new LLOpenTaskGroupOffer;
			sendReceiveResponse(true, mFolderID);
			break;
		case IM_TASK_INVENTORY_OFFERED:
			// This is an offer from a task or group.
			// We don't use a new instance of an opener
			// We instead use the singular observer gOpenTaskOffer
			// Since it already exists, we don't need to actually do anything
			break;
		default:
			LL_WARNS("Messaging") << "inventory_offer_callback: unknown offer type" << LL_ENDL;
			break;
		}

		if (modified_form != NULL)
		{
			modified_form->setElementEnabled("Show", false);
		}
		break;
		// end switch (mIM)
			
	case IOR_ACCEPT:
	case IOR_ACCEPT_SILENT: // <FS:Ansariel> FIRE-3832: Silent accept/decline of inventory offers
		//don't spam them if they are getting flooded
		if (check_offer_throttle(mFromName, true))
		{
			// <FS:Ansariel> This breaks object owner name parsing
			//log_message = "<nolink>" + chatHistory_string + "</nolink> " + LLTrans::getString("InvOfferGaveYou") + " " + getSanitizedDescription() + LLTrans::getString(".");
			// <FS:Ansariel> FIRE-29677 / SL-13720 workaround
			//log_message = chatHistory_string + " " + LLTrans::getString("InvOfferGaveYou") + " " + getSanitizedDescription() + LLTrans::getString(".");
			// </FS:Ansariel>

			//LLSD args;
			//args["MESSAGE"] = log_message;
			//LLNotificationsUtil::add("SystemMessageTip", args);
			log_message = " " + LLTrans::getString("InvOfferGaveYou") + " " + getSanitizedDescription() + LLTrans::getString(".");

			LLUUID inv_sender_id;
			size_t separator_idx = mFromName.find('|');
			if (separator_idx != std::string::npos && LLUUID::parseUUID(mFromName.substr(0, separator_idx), &inv_sender_id) && mFromName.size() > (++separator_idx))
			{
				log_message = mFromName.substr(separator_idx) + log_message;
				LLAvatarNameCache::instance().get(inv_sender_id, boost::bind(&inventory_offer_name_callback, _2, log_message));
			}
			else
			{
				LLSD args;
				args["MESSAGE"] = chatHistory_string + log_message;
				LLNotificationsUtil::add("SystemMessageTip", args);
			}
			// </FS:Ansariel>
		}

		// <FS:Ansariel> FIRE-3832: Silent accept/decline of inventory offers
		if (mIM == IM_GROUP_NOTICE || mIM == IM_GROUP_NOTICE_REQUESTED)
		{
			opener = new LLOpenTaskGroupOffer;
			sendReceiveResponse(true, mFolderID);
		}
		else if (mIM == IM_INVENTORY_OFFERED)
		{
// [RLVa:KB] - Checked: 2010-04-18 (RLVa-1.2.0)
			if ( (rlv_handler_t::isEnabled()) && (!RlvSettings::getForbidGiveToRLV()) && (LLAssetType::AT_CATEGORY == mType) && (mDesc.find(RLV_PUTINV_PREFIX) == 0) )
			{
				RlvGiveToRLVAgentOffer* pOfferObserver = new RlvGiveToRLVAgentOffer(mObjectID);
				pOfferObserver->startFetch();
				if (pOfferObserver->isFinished())
					pOfferObserver->done();
				else
					gInventory.addObserver(pOfferObserver);
			}
// [/RLVa:KB]

			if (gSavedSettings.getBOOL("FSUseLegacyInventoryAcceptMessages") && button == IOR_ACCEPT)
			{
				send_auto_receive_response();
			}
			if (gSavedSettings.getBOOL("ShowInInventory"))
			{
				LLInventoryPanel::openInventoryPanelAndSetSelection(TRUE, mObjectID);
			}
		}
		// </FS:Ansariel>

		break;

	case IOR_MUTE:
		if (modified_form != NULL)
		{
			modified_form->setElementEnabled("Mute", false);
		}
		accept_to_trash = false; // for notices, but IOR_MUTE normally doesn't happen for notices
		// MUTE falls through to decline
	case IOR_DECLINE:
	case IOR_DECLINE_SILENT: // <FS:Ansariel> FIRE-3832: Silent accept/decline of inventory offers
		{
			{
				LLStringUtil::format_map_t log_message_args;
				log_message_args["DESC"] = mDesc;
				log_message_args["NAME"] = mFromName;
				log_message = LLTrans::getString("InvOfferDecline", log_message_args);
			}
			chat.mText = log_message;
			if( LLMuteList::getInstance()->isMuted(mFromID ) && ! LLMuteList::getInstance()->isLinden(mFromName) )  // muting for SL-42269
			{
				chat.mMuted = TRUE;
				accept_to_trash = false; // will send decline message
			}

			// *NOTE dzaporozhan
			// Disabled logging to old chat floater to fix crash in group notices - EXT-4149
			// LLFloaterChat::addChatHistory(chat);
			
			if (mObjectID.notNull()) //make sure we can discard
			{
				LLDiscardAgentOffer* discard_agent_offer = new LLDiscardAgentOffer(mFolderID, mObjectID);
				discard_agent_offer->startFetch();
				if ((catp && gInventory.isCategoryComplete(mObjectID)) || (itemp && itemp->isFinished()))
				{
					discard_agent_offer->done();
				}
				else
				{
					opener = discard_agent_offer;
				}
			}
			// <FS:Ansariel> Make group notice attachment move to trash optional
			//else if (mIM == IM_GROUP_NOTICE)
			else if (mIM == IM_GROUP_NOTICE && gSavedSettings.getBOOL("FSDismissGroupNoticeAttachmentsToTrash"))
			// </FS:Ansariel>
			{
				// group notice needs to request object to trash so that user will see it later
				// Note: muted agent offers go to trash, not sure if we should do same for notices
				LLUUID trash = gInventory.findCategoryUUIDForType(LLFolderType::FT_TRASH);
				sendReceiveResponse(accept_to_trash, trash);
			}

			// <FS:Ansariel> Optional V1-like inventory accept messages
			if ((gSavedSettings.getBOOL("FSUseLegacyInventoryAcceptMessages") && button == IOR_DECLINE) && mIM == IM_INVENTORY_OFFERED)
			{
				send_decline_response();
			}
			// </FS:Ansariel> Optional V1-like inventory accept messages
			if (modified_form != NULL)
			{
				modified_form->setElementEnabled("Show", false);
				modified_form->setElementEnabled("Discard", false);
			}

			break;
		}
	default:
		// close button probably
		// In case of agent offers item has already been fetched and is in your inventory, we simply won't highlight it
		// OR delete it if the notification gets killed, since we don't want that to be a vector for 
		// losing inventory offers.
		// <FS:Ansariel> Make group notice attachment move to trash optional
		//if (mIM == IM_GROUP_NOTICE)
		if (mIM == IM_GROUP_NOTICE && gSavedSettings.getBOOL("FSDismissGroupNoticeAttachmentsToTrash"))
		// </FS:Ansariel>
		{
			LLUUID trash = gInventory.findCategoryUUIDForType(LLFolderType::FT_TRASH);
			sendReceiveResponse(true, trash);
		}
		break;
	}

	if(opener)
	{
		gInventory.addObserver(opener);
	}

	if(!mPersist)
	{
		delete this;
	}

	return false;
}

bool LLOfferInfo::inventory_task_offer_callback(const LLSD& notification, const LLSD& response)
{
	LLChat chat;
	std::string log_message;
	S32 button = LLNotification::getSelectedOption(notification, response);
	
	// For muting, we need to add the mute, then decline the offer.
	// This must be done here because:
	// * callback may be called immediately,
	// * adding the mute sends a message,
	// * we can't build two messages at once.
	if (2 == button)
	{
		LLNotificationPtr notification_ptr = LLNotifications::instance().find(notification["id"].asUUID());

		llassert(notification_ptr != NULL);
		if (notification_ptr != NULL)
		{
			if (mFromGroup)
			{
				gCacheName->getGroup(mFromID, boost::bind(&inventory_offer_mute_callback, _1, _2, _3));
			}
			else
			{
				LLAvatarNameCache::get(mFromID, boost::bind(&inventory_offer_mute_avatar_callback, _1, _2));
			}
		}
	}

	std::string from_string; // Used in the pop-up.
	std::string chatHistory_string;  // Used in chat history.

	if (mFromObject == TRUE)
	{
		if (mFromGroup)
		{
			std::string group_name;
			if (gCacheName->getGroupName(mFromID, group_name))
			{
				from_string = LLTrans::getString("InvOfferAnObjectNamed") + " "+"'" 
				+ mFromName + LLTrans::getString("'") +" " + LLTrans::getString("InvOfferOwnedByGroup") 
				+ " "+ "'" + group_name + "'";
				
				chatHistory_string = mFromName + " " + LLTrans::getString("InvOfferOwnedByGroup") 
				+ " " + group_name + "'";
			}
			else
			{
				from_string = LLTrans::getString("InvOfferAnObjectNamed") + " "+"'"
				+ mFromName +"'"+ " " + LLTrans::getString("InvOfferOwnedByUnknownGroup");
				chatHistory_string = mFromName + " " + LLTrans::getString("InvOfferOwnedByUnknownGroup");
			}
		}
		else
		{
/*
			LLAvatarName av_name;
			if (LLAvatarNameCache::get(mFromID, &av_name))
			{
				from_string = LLTrans::getString("InvOfferAnObjectNamed") + " "+ LLTrans::getString("'") + mFromName 
					+ LLTrans::getString("'")+" " + LLTrans::getString("InvOfferOwnedBy") + av_name.getUserName();
				chatHistory_string = mFromName + " " + LLTrans::getString("InvOfferOwnedBy") + " " + av_name.getUserName();
			}
			else
			{
				from_string = LLTrans::getString("InvOfferAnObjectNamed") + " "+LLTrans::getString("'") 
				+ mFromName + LLTrans::getString("'")+" " + LLTrans::getString("InvOfferOwnedByUnknownUser");
				chatHistory_string = mFromName + " " + LLTrans::getString("InvOfferOwnedByUnknownUser");
			}
*/
// [SL:KB] - Checked: 2010-11-02 (RLVa-1.2.2a) | Added: RLVa-1.2.2a
			std::string name_slurl = LLSLURL("agent", mFromID, "about").getSLURLString();

// [RLVa:KB] - Checked: RLVa-2.0.1
			// RELEASE-RLVa: [RLVa-2.0.1] Make sure this stays in sync with the condition in inventory_offer_handler()
			bool fRlvCanShowName = (!RlvActions::isRlvEnabled()) ||
				(RlvActions::canShowName(RlvActions::SNC_DEFAULT, mFromID)) || (!RlvUtil::isNearbyAgent(mFromID)) || (RlvUIEnabler::hasOpenIM(mFromID)) || (RlvUIEnabler::hasOpenProfile(mFromID));
			if (!fRlvCanShowName)
				name_slurl = LLSLURL("agent", mFromID, "rlvanonym").getSLURLString();
// [/RLVa:KB]

			from_string = LLTrans::getString("InvOfferAnObjectNamed") + " "+ LLTrans::getString("'") + mFromName 
				+ LLTrans::getString("'")+" " + LLTrans::getString("InvOfferOwnedBy") + name_slurl;
			chatHistory_string = mFromName + " " + LLTrans::getString("InvOfferOwnedBy") + " " + name_slurl;
// [/SL:KB]
		}
	}
	else
	{
		from_string = chatHistory_string = mFromName;
	}
	
	LLUUID destination;
	bool accept = true;

	// If user accepted, accept to proper folder, if user discarded, accept to trash.
	switch(button)
	{
		case IOR_ACCEPT:
// [RLVa:KB] - Checked: 2010-09-23 (RLVa-1.2.1)
			// Only treat the offer as 'Give to #RLV' if:
			//   - the user has enabled the feature
			//   - the inventory offer came from a script (and specifies a folder)
			//   - the name starts with the prefix - mDesc format: '[OBJECTNAME]'  ( http://slurl.com/... )
			if ( (rlv_handler_t::isEnabled()) && (IM_TASK_INVENTORY_OFFERED == mIM) && (LLAssetType::AT_CATEGORY == mType) && (mDesc.find(RLV_PUTINV_PREFIX) == 1) )
			{
				if (!RlvSettings::getForbidGiveToRLV())
				{
					const LLUUID& idRlvRoot = RlvInventory::instance().getSharedRootID();
					if (idRlvRoot.notNull())
						mFolderID = idRlvRoot;

					// "accepted_in_rlv" is sent from RlvGiveToRLVTaskOffer *after* we have the folder
					RlvGiveToRLVTaskOffer* pOfferObserver = new RlvGiveToRLVTaskOffer(mTransactionID);
					gInventory.addObserver(pOfferObserver);
				}
				else
				{
					std::string::size_type idxToken = mDesc.find("'  ( http://");
					if (std::string::npos != idxToken)
					{
						RlvBehaviourNotifyHandler::sendNotification("accepted_in_inv inv_offer " + mDesc.substr(1, idxToken - 1));
					}
				}
			}
// [/RLVa:KB]

			destination = mFolderID;
			//don't spam user if flooded
			if (check_offer_throttle(mFromName, true))
			{
				// <FS:Ansariel> This breaks object owner name parsing
				//log_message = "<nolink>" + chatHistory_string + "</nolink> " + LLTrans::getString("InvOfferGaveYou") + " " + getSanitizedDescription() + LLTrans::getString(".");
				log_message = chatHistory_string + " " + LLTrans::getString("InvOfferGaveYou") + " " + getSanitizedDescription() + LLTrans::getString(".");
				// </FS:Ansariel>
				LLSD args;
				args["MESSAGE"] = log_message;
				LLNotificationsUtil::add("SystemMessageTip", args);
			}
			break;
		case IOR_MUTE:
			// MUTE falls through to decline
			accept = false;
		case IOR_DECLINE:
		default:
			// close button probably (or any of the fall-throughs from above)
			destination = gInventory.findCategoryUUIDForType(LLFolderType::FT_TRASH);
// [RLVa:KB] - Checked: 2010-09-23 (RLVa-1.2.1e) | Added: RLVa-1.2.1e
			if ( (rlv_handler_t::isEnabled()) && 
				 (IM_TASK_INVENTORY_OFFERED == mIM) && (LLAssetType::AT_CATEGORY == mType) && (mDesc.find(RLV_PUTINV_PREFIX) == 1) )
			{
				std::string::size_type idxToken = mDesc.find("'  ( http://");
				if (std::string::npos != idxToken)
					RlvBehaviourNotifyHandler::sendNotification("declined inv_offer " + mDesc.substr(1, idxToken - 1));
			}
// [/RLVa:KB]
			// <FS:Ansariel> Leave this notification in
			if (gSavedSettings.getBOOL("LogInventoryDecline"))
			{
				LLStringUtil::format_map_t log_message_args;
				log_message_args["DESC"] = mDesc;
				log_message_args["NAME"] = mFromName;
				log_message = LLTrans::getString("InvOfferDecline", log_message_args);


				LLSD args;
				args["MESSAGE"] = log_message;
				LLNotificationsUtil::add("SystemMessageTip", args);
			}
			// </FS:Ansariel>
			if (accept && LLMuteList::getInstance()->isMuted(mFromID, mFromName))
			{
				// Note: muted offers are usually declined automatically,
				// but user can mute object after receiving message
				accept = false;
			}
			break;
	}

	sendReceiveResponse(accept, destination);

	if(!mPersist)
	{
		delete this;
	}
	return false;
}

std::string LLOfferInfo::getSanitizedDescription()
{
	// currently we get description from server as: 'Object' ( Location )
	// object name shouldn't be shown as a hyperlink
	std::string description = mDesc;

	std::size_t start = mDesc.find_first_of("'");
	std::size_t end = mDesc.find_last_of("'");
	// <FS:Ansariel> FIRE-29194: <nolink> tags showing in offline inventory offer log
	//if ((start != std::string::npos) && (end != std::string::npos))
	if ((start != std::string::npos) && (end != std::string::npos) && start != end)
	// </FS:Ansariel>
	{
		description.insert(start, "<nolink>");
		description.insert(end + 8, "</nolink>");
	}
	return description;
}


void LLOfferInfo::initRespondFunctionMap()
{
	if(mRespondFunctions.empty())
	{
		mRespondFunctions["ObjectGiveItem"] = boost::bind(&LLOfferInfo::inventory_task_offer_callback, this, _1, _2);
		mRespondFunctions["OwnObjectGiveItem"] = boost::bind(&LLOfferInfo::inventory_task_offer_callback, this, _1, _2);
		mRespondFunctions["UserGiveItem"] = boost::bind(&LLOfferInfo::inventory_offer_callback, this, _1, _2);
		// <FS:Ansariel> FIRE-3832: Silent accept/decline of inventory offers
		mRespondFunctions["UserGiveItemLegacy"] = boost::bind(&LLOfferInfo::inventory_offer_callback, this, _1, _2);
	}
}

bool lure_callback(const LLSD& notification, const LLSD& response)
{
	S32 option = 0;
	if (response.isInteger()) 
	{
		option = response.asInteger();
	}
	else
	{
		option = LLNotificationsUtil::getSelectedOption(notification, response);
	}
	
	LLUUID from_id = notification["payload"]["from_id"].asUUID();
	LLUUID lure_id = notification["payload"]["lure_id"].asUUID();
	BOOL godlike = notification["payload"]["godlike"].asBoolean();

	switch(option)
	{
	case 0:
		{
			// accept
			gAgent.teleportViaLure(lure_id, godlike);
		}
		break;
	case 1:
	default:
		// decline
		send_simple_im(from_id,
					   LLStringUtil::null,
					   IM_LURE_DECLINED,
					   lure_id);
		break;
	}

// <FS:Ansariel> [FS communication UI] FIRE-11536: Commenting out CHUI-112;
//               Reposting the notification form will squeeze it somewhere
//               within the IM floater and we don't need it for our comm. UI.
//	LLNotificationPtr notification_ptr = LLNotifications::instance().find(notification["id"].asUUID());
//
//	if (notification_ptr)
//	{
//		LLNotificationFormPtr modified_form(new LLNotificationForm(*notification_ptr->getForm()));
//		modified_form->setElementEnabled("Teleport", false);
//		modified_form->setElementEnabled("Cancel", false);
//		notification_ptr->updateForm(modified_form);
//		//notification_ptr->repost();
//// [SL:KB] - Patch: UI-Notifications | Checked: 2013-05-09 (Catznip-3.5)
//		// Assume that any offer notification with "getCanBeStored() == true" is the result of RLVa routing it to the notifcation syswell
//		/*const*/ LLNotificationsUI::LLScreenChannel* pChannel = LLNotificationsUI::LLChannelManager::instance().getNotificationScreenChannel();
//		/*const*/ LLNotificationsUI::LLToast* pToast = (pChannel) ? pChannel->getToastByNotificationID(notification["id"].asUUID()) : NULL;
//		if ( (!pToast) || (!pToast->getCanBeStored()) )
//		{
//// [/SL:KB]
//			notification_ptr->repost();
//	}
// </FS:Ansariel>

	return false;
}
static LLNotificationFunctorRegistration lure_callback_reg("TeleportOffered", lure_callback);

bool mature_lure_callback(const LLSD& notification, const LLSD& response)
{
	S32 option = 0;
	if (response.isInteger()) 
	{
		option = response.asInteger();
	}
	else
	{
		option = LLNotificationsUtil::getSelectedOption(notification, response);
	}
	
	LLUUID from_id = notification["payload"]["from_id"].asUUID();
	LLUUID lure_id = notification["payload"]["lure_id"].asUUID();
	BOOL godlike = notification["payload"]["godlike"].asBoolean();
	U8 region_access = static_cast<U8>(notification["payload"]["region_maturity"].asInteger());

	switch(option)
	{
	case 0:
		{
			// accept
			gSavedSettings.setU32("PreferredMaturity", static_cast<U32>(region_access));
			gAgent.setMaturityRatingChangeDuringTeleport(region_access);
			gAgent.teleportViaLure(lure_id, godlike);
		}
		break;
	case 1:
	default:
		// decline
		send_simple_im(from_id,
					   LLStringUtil::null,
					   IM_LURE_DECLINED,
					   lure_id);
		break;
	}
	return false;
}
static LLNotificationFunctorRegistration mature_lure_callback_reg("TeleportOffered_MaturityExceeded", mature_lure_callback);

bool goto_url_callback(const LLSD& notification, const LLSD& response)
{
	std::string url = notification["payload"]["url"].asString();
	S32 option = LLNotificationsUtil::getSelectedOption(notification, response);
	if(1 == option)
	{
		LLWeb::loadURL(url);
	}
	return false;
}
static LLNotificationFunctorRegistration goto_url_callback_reg("GotoURL", goto_url_callback);

bool inspect_remote_object_callback(const LLSD& notification, const LLSD& response)
{
	S32 option = LLNotificationsUtil::getSelectedOption(notification, response);
	if (0 == option)
	{
		LLFloaterReg::showInstance("inspect_remote_object", notification["payload"]);
	}
	return false;
}
static LLNotificationFunctorRegistration inspect_remote_object_callback_reg("ServerObjectMessage", inspect_remote_object_callback);

class LLPostponedServerObjectNotification: public LLPostponedNotification
{
protected:
	/* virtual */
	void modifyNotificationParams()
	{
		LLSD payload = mParams.payload;
		mParams.payload = payload;
	}
};

void process_improved_im(LLMessageSystem *msg, void **user_data)
{
    LL_PROFILE_ZONE_SCOPED;

    LLUUID from_id;
    BOOL from_group;
    LLUUID to_id;
    U8 offline;
    U8 d = 0;
    LLUUID session_id;
    U32 timestamp;
    std::string agentName;
    std::string message;
    U32 parent_estate_id = 0;
    LLUUID region_id;
    LLVector3 position;
    U8 binary_bucket[MTUBYTES];
    S32 binary_bucket_size;

    // *TODO: Translate - need to fix the full name to first/last (maybe)
    msg->getUUIDFast(_PREHASH_AgentData, _PREHASH_AgentID, from_id);
    msg->getBOOLFast(_PREHASH_MessageBlock, _PREHASH_FromGroup, from_group);
    msg->getUUIDFast(_PREHASH_MessageBlock, _PREHASH_ToAgentID, to_id);
    msg->getU8Fast(_PREHASH_MessageBlock, _PREHASH_Offline, offline);
    msg->getU8Fast(_PREHASH_MessageBlock, _PREHASH_Dialog, d);
    msg->getUUIDFast(_PREHASH_MessageBlock, _PREHASH_ID, session_id);
    msg->getU32Fast(_PREHASH_MessageBlock, _PREHASH_Timestamp, timestamp);
    //msg->getData("MessageBlock", "Count",		&count);
    msg->getStringFast(_PREHASH_MessageBlock, _PREHASH_FromAgentName, agentName);
    msg->getStringFast(_PREHASH_MessageBlock, _PREHASH_Message, message);
    msg->getU32Fast(_PREHASH_MessageBlock, _PREHASH_ParentEstateID, parent_estate_id);
    msg->getUUIDFast(_PREHASH_MessageBlock, _PREHASH_RegionID, region_id);
    msg->getVector3Fast(_PREHASH_MessageBlock, _PREHASH_Position, position);
    msg->getBinaryDataFast(_PREHASH_MessageBlock, _PREHASH_BinaryBucket, binary_bucket, 0, 0, MTUBYTES);
    binary_bucket_size = msg->getSizeFast(_PREHASH_MessageBlock, _PREHASH_BinaryBucket);
    EInstantMessage dialog = (EInstantMessage)d;
    LLHost sender = msg->getSender();

    LLIMProcessing::processNewMessage(from_id,
        from_group,
        to_id,
        offline,
        dialog,
        session_id,
        timestamp,
        agentName,
        message,
        parent_estate_id,
        region_id,
        position,
        binary_bucket,
        binary_bucket_size,
        sender);
}

void send_do_not_disturb_message (LLMessageSystem* msg, const LLUUID& from_id, const LLUUID& session_id)
{
	if (gAgent.isDoNotDisturb())
	{
		std::string my_name;
		LLAgentUI::buildFullname(my_name);
		std::string response = gSavedPerAccountSettings.getString("DoNotDisturbModeResponse");
		pack_instant_message(
			msg,
			gAgent.getID(),
			FALSE,
			gAgent.getSessionID(),
			from_id,
			my_name,
			response,
			IM_ONLINE,
			IM_DO_NOT_DISTURB_AUTO_RESPONSE,
			session_id);
		gAgent.sendReliableMessage();
	}
}

// <FS:PP> FIRE-1245: Option to block/reject teleport offers
void send_rejecting_tp_offers_message (LLMessageSystem* msg, const LLUUID& from_id, const LLUUID& session_id)
{
	std::string my_name;
	LLAgentUI::buildFullname(my_name);
	std::string response = gSavedPerAccountSettings.getString("FSRejectTeleportOffersResponse");
	pack_instant_message(
		msg,
		gAgent.getID(),
		FALSE,
		gAgent.getSessionID(),
		from_id,
		my_name,
		response,
		IM_ONLINE,
		IM_DO_NOT_DISTURB_AUTO_RESPONSE,
		session_id);
	gAgent.sendReliableMessage();
}
// </FS:PP> FIRE-1245: Option to block/reject teleport offers

// <FS:PP> FIRE-15233: Automatic friendship request refusal
void send_rejecting_friendship_requests_message (LLMessageSystem* msg, const LLUUID& from_id, const LLUUID& session_id)
{
	std::string my_name;
	LLAgentUI::buildFullname(my_name);
	std::string response = gSavedPerAccountSettings.getString("FSRejectFriendshipRequestsResponse");
	pack_instant_message(
		msg,
		gAgent.getID(),
		FALSE,
		gAgent.getSessionID(),
		from_id,
		my_name,
		response,
		IM_ONLINE,
		IM_DO_NOT_DISTURB_AUTO_RESPONSE,
		session_id);
	gAgent.sendReliableMessage();
}
// </FS:PP> FIRE-15233: Automatic friendship request refusal

bool callingcard_offer_callback(const LLSD& notification, const LLSD& response)
{
	S32 option = LLNotificationsUtil::getSelectedOption(notification, response);
	LLUUID fid;
	LLUUID from_id;
	LLMessageSystem* msg = gMessageSystem;
	switch(option)
	{
	case 0:
		// accept
		msg->newMessageFast(_PREHASH_AcceptCallingCard);
		msg->nextBlockFast(_PREHASH_AgentData);
		msg->addUUIDFast(_PREHASH_AgentID, gAgent.getID());
		msg->addUUIDFast(_PREHASH_SessionID, gAgent.getSessionID());
		msg->nextBlockFast(_PREHASH_TransactionBlock);
		msg->addUUIDFast(_PREHASH_TransactionID, notification["payload"]["transaction_id"].asUUID());
		fid = gInventory.findCategoryUUIDForType(LLFolderType::FT_CALLINGCARD);
		msg->nextBlockFast(_PREHASH_FolderData);
		msg->addUUIDFast(_PREHASH_FolderID, fid);
		msg->sendReliable(LLHost(notification["payload"]["sender"].asString()));
		break;
	case 1:
		// decline		
		msg->newMessageFast(_PREHASH_DeclineCallingCard);
		msg->nextBlockFast(_PREHASH_AgentData);
		msg->addUUIDFast(_PREHASH_AgentID, gAgent.getID());
		msg->addUUIDFast(_PREHASH_SessionID, gAgent.getSessionID());
		msg->nextBlockFast(_PREHASH_TransactionBlock);
		msg->addUUIDFast(_PREHASH_TransactionID, notification["payload"]["transaction_id"].asUUID());
		msg->sendReliable(LLHost(notification["payload"]["sender"].asString()));
		send_do_not_disturb_message(msg, notification["payload"]["source_id"].asUUID());
		break;
	default:
		// close button probably, possibly timed out
		break;
	}

	return false;
}
static LLNotificationFunctorRegistration callingcard_offer_cb_reg("OfferCallingCard", callingcard_offer_callback);

void process_offer_callingcard(LLMessageSystem* msg, void**)
{
	// someone has offered to form a friendship
	LL_DEBUGS("Messaging") << "callingcard offer" << LL_ENDL;

	LLUUID source_id;
	msg->getUUIDFast(_PREHASH_AgentData, _PREHASH_AgentID, source_id);
	// NaCl - Antispam Registry
	if (NACLAntiSpamRegistry::instance().checkQueue(ANTISPAM_QUEUE_CALLING_CARD, source_id, ANTISPAM_SOURCE_AGENT))
	{
		return;
	}
	// NaCl End
	LLUUID tid;
	msg->getUUIDFast(_PREHASH_AgentBlock, _PREHASH_TransactionID, tid);

	LLSD payload;
	payload["transaction_id"] = tid;
	payload["source_id"] = source_id;
	payload["sender"] = msg->getSender().getIPandPort();

	LLViewerObject* source = gObjectList.findObject(source_id);
	LLSD args;
	std::string source_name;
	if(source && source->isAvatar())
	{
		LLNameValue* nvfirst = source->getNVPair("FirstName");
		LLNameValue* nvlast  = source->getNVPair("LastName");
		if (nvfirst && nvlast)
		{
			source_name = LLCacheName::buildFullName(
				nvfirst->getString(), nvlast->getString());
		}
	}

	if(!source_name.empty())
	{
		if (gAgent.isDoNotDisturb() 
			|| LLMuteList::getInstance()->isMuted(source_id, source_name, LLMute::flagTextChat))
		{
			// automatically decline offer
			LLNotifications::instance().forceResponse(LLNotification::Params("OfferCallingCard").payload(payload), 1);
		}
		else
		{
			args["NAME"] = source_name;
			LLNotificationsUtil::add("OfferCallingCard", args, payload);
		}
	}
	else
	{
		LL_WARNS("Messaging") << "Calling card offer from an unknown source." << LL_ENDL;
	}
}

void process_accept_callingcard(LLMessageSystem* msg, void**)
{
	LLNotificationsUtil::add("CallingCardAccepted");
}

void process_decline_callingcard(LLMessageSystem* msg, void**)
{
	LLNotificationsUtil::add("CallingCardDeclined");
}

void translateSuccess(LLChat chat, LLSD toastArgs, std::string originalMsg, std::string expectLang, std::string translation, const std::string detected_language)
{
    // filter out non-interesting responses  
    if (!translation.empty()
        && ((detected_language.empty()) || (expectLang != detected_language))
        && (LLStringUtil::compareInsensitive(translation, originalMsg) != 0))
    {
        chat.mText += " (" + LLTranslate::removeNoTranslateTags(translation) + ")";
    }

	LLTranslate::instance().logSuccess(1);
    LLNotificationsUI::LLNotificationManager::instance().onChat(chat, toastArgs);
}

void translateFailure(LLChat chat, LLSD toastArgs, int status, const std::string err_msg)
{
    std::string msg = LLTrans::getString("TranslationFailed", LLSD().with("[REASON]", err_msg));
    LLStringUtil::replaceString(msg, "\n", " "); // we want one-line error messages
    chat.mText += " (" + msg + ")";

	LLTranslate::instance().logFailure(1);
    LLNotificationsUI::LLNotificationManager::instance().onChat(chat, toastArgs);
}


void process_chat_from_simulator(LLMessageSystem *msg, void **user_data)
{
	if (gNonInteractive)
	{
		return;
	}
	LLChat	chat;
	std::string		mesg;
	std::string		from_name;
	U8			source_temp;
	U8			type_temp;
	U8			audible_temp;
	LLColor4	color(1.0f, 1.0f, 1.0f, 1.0f);
	LLUUID		from_id;
	LLUUID		owner_id;
	LLViewerObject*	chatter;

	msg->getString("ChatData", "FromName", from_name);
	
	msg->getUUID("ChatData", "SourceID", from_id);
	chat.mFromID = from_id;
	
	// Object owner for objects
	msg->getUUID("ChatData", "OwnerID", owner_id);

	msg->getU8Fast(_PREHASH_ChatData, _PREHASH_SourceType, source_temp);
	chat.mSourceType = (EChatSourceType)source_temp;

	msg->getU8("ChatData", "ChatType", type_temp);
	chat.mChatType = (EChatType)type_temp;

	// NaCL - Antispam Registry
	static LLCachedControl<bool> useAntiSpam(gSavedSettings, "UseAntiSpam");
	static LLCachedControl<bool> useAntiSpamMine(gSavedSettings, "FSUseAntiSpamMine");
	bool deferred_spam_check = false;
	if (useAntiSpam && chat.mChatType != CHAT_TYPE_START && chat.mChatType != CHAT_TYPE_STOP)
	{
		if (chat.mSourceType == CHAT_SOURCE_OBJECT)
		{
			LLViewerObject* source = gObjectList.findObject(from_id);
			if (source)
			{
				if (source->permYouOwner() && useAntiSpamMine)
				{
					// Only check if not a debug message
					deferred_spam_check = chat.mChatType != CHAT_TYPE_DEBUG_MSG;
				}
				else if (!source->permYouOwner() && chat.mChatType != CHAT_TYPE_DEBUG_MSG && NACLAntiSpamRegistry::instance().checkQueue(ANTISPAM_QUEUE_CHAT, from_id, ANTISPAM_SOURCE_OBJECT))
				{
					return;
				}
			}
		}
		// owner_id = from_id for agents
		else if (NACLAntiSpamRegistry::instance().checkQueue(ANTISPAM_QUEUE_CHAT, owner_id, ANTISPAM_SOURCE_AGENT))
		{
			return;
		}
	}
	// NaCl End

	msg->getU8Fast(_PREHASH_ChatData, _PREHASH_Audible, audible_temp);
	chat.mAudible = (EChatAudible)audible_temp;
	
	chat.mTime = LLFrameTimer::getElapsedSeconds();
	
	// IDEVO Correct for new-style "Resident" names
	if (chat.mSourceType == CHAT_SOURCE_AGENT)
	{
		// I don't know if it's OK to change this here, if 
		// anything downstream does lookups by name, for instance
		
		LLAvatarName av_name;
		if (LLAvatarNameCache::get(from_id, &av_name))
		{
			chat.mFromName = av_name.getCompleteName();
		}
		else
		{
			chat.mFromName = LLCacheName::cleanFullName(from_name);
		}
	}
	else
	{
		// make sure that we don't have an empty or all-whitespace name
		// <FS:KC> Objects with no name get renamed to NO_NAME_OBJECT so the object profile is still accessable
		//LLStringUtil::trim(from_name);
		//if (from_name.empty())
		//{
		//	from_name = LLTrans::getString("Unnamed");
		//}
		//chat.mFromName = from_name;
		static const boost::regex whitespace_exp("^\\s*$");
		if (chat.mSourceType == CHAT_SOURCE_OBJECT && boost::regex_search(from_name, whitespace_exp))
		{
			//[FIRE-2434 Mark Unamed Objects based on setting
			static LLCachedControl<bool> FSMarkObjects(gSavedSettings, "FSMarkObjects");
			if (FSMarkObjects)
			{
				chat.mFromName = LLTrans::getString("no_name_object");
			}
			else
			{
				chat.mFromName = "";
			}
		}
		else
		{
			chat.mFromName = from_name;
		}
		// </FS:KC>
	}

	BOOL is_do_not_disturb = gAgent.isDoNotDisturb();

	BOOL is_muted = FALSE;
	BOOL is_linden = FALSE;
	is_muted = LLMuteList::getInstance()->isMuted(
		from_id,
		from_name,
		LLMute::flagTextChat) 
		|| LLMuteList::getInstance()->isMuted(owner_id, LLMute::flagTextChat);
	is_linden = chat.mSourceType != CHAT_SOURCE_OBJECT &&
		LLMuteList::getInstance()->isLinden(from_name);

	if (is_muted && (chat.mSourceType == CHAT_SOURCE_OBJECT))
	{
		return;
	}

	BOOL is_audible = (CHAT_AUDIBLE_FULLY == chat.mAudible);
	chatter = gObjectList.findObject(from_id);
	if (chatter)
	{
		chat.mPosAgent = chatter->getPositionAgent();
		static LLCachedControl<bool> EffectScriptChatParticles(gSavedSettings, "EffectScriptChatParticles"); // <FS:PP> gSavedSettings to LLCachedControl

		// Make swirly things only for talking objects. (not script debug messages, though)
//		if (chat.mSourceType == CHAT_SOURCE_OBJECT 
//			&& chat.mChatType != CHAT_TYPE_DEBUG_MSG
//			&& gSavedSettings.getBOOL("EffectScriptChatParticles") )
// [RLVa:KB] - Checked: 2010-03-09 (RLVa-1.2.0b) | Modified: RLVa-1.0.0g
		if ( ((chat.mSourceType == CHAT_SOURCE_OBJECT) && (chat.mChatType != CHAT_TYPE_DEBUG_MSG)) && 
			 // <FS:PP> gSavedSettings to LLCachedControl
			 // (gSavedSettings.getBOOL("EffectScriptChatParticles")) &&
			 (EffectScriptChatParticles) &&
			 // </FS:PP>
			 ((!rlv_handler_t::isEnabled()) || (CHAT_TYPE_OWNER != chat.mChatType)) )
// [/RLVa:KB]
		{
			LLPointer<LLViewerPartSourceChat> psc = new LLViewerPartSourceChat(chatter->getPositionAgent());
			psc->setSourceObject(chatter);
			psc->setColor(color);
			//We set the particles to be owned by the object's owner, 
			//just in case they should be muted by the mute list
			psc->setOwnerUUID(owner_id);
			LLViewerPartSim::getInstance()->addPartSource(psc);
		}

		// record last audible utterance
		if (is_audible
			&& (is_linden || (!is_muted && !is_do_not_disturb)))
		{
			if (chat.mChatType != CHAT_TYPE_START 
				&& chat.mChatType != CHAT_TYPE_STOP)
			{
				gAgent.heardChat(chat.mFromID);
			}
		}
	}

	if (is_audible)
	{
		//BOOL visible_in_chat_bubble = FALSE;
		std::string verb;

		color.setVec(1.f,1.f,1.f,1.f);
		msg->getStringFast(_PREHASH_ChatData, _PREHASH_Message, mesg);

		// NaCl - Newline flood protection
		static LLCachedControl<bool> useAntiSpam(gSavedSettings, "UseAntiSpam");
		// <FS:TS> FIRE-23138: Add option to antispam user's own objects
		bool deferred_newline_spam_check = false;
		if (useAntiSpam)
		{
			bool doCheck = true;
			if (owner_id.isNull())
			{
				doCheck = false;
			}
			if (doCheck && !useAntiSpamMine)
			{
				if (gAgentID == owner_id)
				{
					doCheck = false;
					}
				if (doCheck && chatter && chatter->permYouOwner())
				{
					doCheck = false;
				}
				if (doCheck && NACLAntiSpamRegistry::instance().checkNewlineFlood(ANTISPAM_QUEUE_CHAT, owner_id, mesg))
				{
					return;
				}
			}
			if (doCheck && useAntiSpamMine)
			{
				// If it's the user's object, defer the check so RLV commands still work
				deferred_newline_spam_check = true;
			}
			// </FS:TS> FIRE-23138
		}
		// NaCl End

// [RLVa:KB] - Checked: 2010-04-23 (RLVa-1.2.0f) | Modified: RLVa-1.2.0f
		if ( (rlv_handler_t::isEnabled()) && (CHAT_TYPE_START != chat.mChatType) && (CHAT_TYPE_STOP != chat.mChatType) )
		{
			// NOTE: chatter can be NULL (may not have rezzed yet, or could be another avie's HUD attachment)
			BOOL is_attachment = (chatter) ? chatter->isAttachment() : FALSE;
			BOOL is_owned_by_me = (chatter) ? chatter->permYouOwner() : FALSE;

			// Filtering "rules":
			//   avatar  => filter all avie text (unless it's this avie or they're an exemption)
			//   objects => filter everything except attachments this avie owns (never filter llOwnerSay or llRegionSayTo chat)
			if ( ( (CHAT_SOURCE_AGENT == chat.mSourceType) && (from_id != gAgent.getID()) ) || 
				 ( (CHAT_SOURCE_OBJECT == chat.mSourceType) && ((!is_owned_by_me) || (!is_attachment)) && 
				   (CHAT_TYPE_OWNER != chat.mChatType) && (CHAT_TYPE_DIRECT != chat.mChatType) ) )
			{
				bool fIsEmote = RlvUtil::isEmote(mesg);
				static LLCachedControl<bool> RestrainedLoveShowEllipsis(gSavedSettings, "RestrainedLoveShowEllipsis"); // <FS:PP> gSavedSettings to LLCachedControl
				if ((!fIsEmote) &&
					(((gRlvHandler.hasBehaviour(RLV_BHVR_RECVCHAT)) && (!gRlvHandler.isException(RLV_BHVR_RECVCHAT, from_id))) ||
					 ((gRlvHandler.hasBehaviour(RLV_BHVR_RECVCHATFROM)) && (gRlvHandler.isException(RLV_BHVR_RECVCHATFROM, from_id))) ))
				{
					// <FS:PP> gSavedSettings to LLCachedControl
					// if ( (gRlvHandler.filterChat(mesg, false)) && (!gSavedSettings.getBOOL("RestrainedLoveShowEllipsis")) )
					if ( (gRlvHandler.filterChat(mesg, false)) && (!RestrainedLoveShowEllipsis) )
					// </FS:PP>
						return;
				}
				else if ((fIsEmote) &&
					     (((gRlvHandler.hasBehaviour(RLV_BHVR_RECVEMOTE)) && (!gRlvHandler.isException(RLV_BHVR_RECVEMOTE, from_id))) ||
					      ((gRlvHandler.hasBehaviour(RLV_BHVR_RECVEMOTEFROM)) && (gRlvHandler.isException(RLV_BHVR_RECVEMOTEFROM, from_id))) ))
 				{
					// <FS:PP> gSavedSettings to LLCachedControl
					// if (!gSavedSettings.getBOOL("RestrainedLoveShowEllipsis"))
					if (!RestrainedLoveShowEllipsis)
					// </FS:PP>
						return;
					mesg = "/me ...";
				}
			}

			// Filtering "rules":
			//   avatar => filter only their name (unless it's this avie)
			//   other  => filter everything
			if (!RlvActions::canShowName(RlvActions::SNC_DEFAULT))
			{
				if (CHAT_SOURCE_AGENT != chat.mSourceType)
				{
					if (chat.mChatType != CHAT_TYPE_RADAR) // Radar messages are already correct anonymized
					{
						RlvUtil::filterNames(chat.mFromName);
					}
				}
				else if (!RlvActions::canShowName(RlvActions::SNC_DEFAULT, chat.mFromID))
				{
					LLAvatarName av_name;
					if (LLAvatarNameCache::get(chat.mFromID, &av_name))
					{
						chat.mFromName = RlvStrings::getAnonym(av_name);
					}
					else
					{
						chat.mFromName = RlvStrings::getAnonym(chat.mFromName);
					}
					chat.mRlvNamesFiltered = TRUE;
				}
			}

			// Create an "objectim" URL for objects if we're either @shownames or @showloc restricted
			// (we need to do this now because we won't be have enough information to do it later on)
			if ( (CHAT_SOURCE_OBJECT == chat.mSourceType) &&
			     ( (!RlvActions::canShowName(RlvActions::SNC_DEFAULT)) || (!RlvActions::canShowLocation()) ) )
			{
				LLSD sdQuery;
				sdQuery["name"] = chat.mFromName;
				sdQuery["owner"] = owner_id;

				if ( (!RlvActions::canShowName(RlvActions::SNC_DEFAULT, owner_id)) && (!is_owned_by_me) )
					sdQuery["rlv_shownames"] = true;

				const LLViewerRegion* pRegion = LLWorld::getInstance()->getRegionFromPosAgent(chat.mPosAgent);
				if (pRegion)
					sdQuery["slurl"] = LLSLURL(pRegion->getName(), chat.mPosAgent).getLocationString();

				chat.mURL = LLSLURL("objectim", from_id, LLURI::mapToQueryString(sdQuery)).getSLURLString();
			}
		}
// [/RLVa:KB]

		BOOL ircstyle = FALSE;

		// Look for IRC-style emotes here so chatbubbles work
		// <FS:Ansariel> Consolidate IRC /me prefix checks
		//std::string prefix = mesg.substr(0, 4);
		//if (prefix == "/me " || prefix == "/me'")
		if (is_irc_me_prefix(mesg))
		// </FS:Ansariel>
		{
			ircstyle = TRUE;
		}
		chat.mText = mesg;

		// Look for the start of typing so we can put "..." in the bubbles.
		if (CHAT_TYPE_START == chat.mChatType)
		{
			LLLocalSpeakerMgr::getInstance()->setSpeakerTyping(from_id, TRUE);

			// Might not have the avatar constructed yet, eg on login.
			if (chatter && chatter->isAvatar())
			{
				((LLVOAvatar*)chatter)->startTyping();
			}
			return;
		}
		else if (CHAT_TYPE_STOP == chat.mChatType)
		{
			LLLocalSpeakerMgr::getInstance()->setSpeakerTyping(from_id, FALSE);

			// Might not have the avatar constructed yet, eg on login.
			if (chatter && chatter->isAvatar())
			{
				((LLVOAvatar*)chatter)->stopTyping();
			}
			return;
		}

		// Look for IRC-style emotes
		if (ircstyle)
		{
			// set CHAT_STYLE_IRC to avoid adding Avatar Name as author of message. See EXT-656
			chat.mChatStyle = CHAT_STYLE_IRC;

			// Do nothing, ircstyle is fixed above for chat bubbles
		}
		else
		{
			chat.mText = "";
			switch(chat.mChatType)
			{
			case CHAT_TYPE_WHISPER:
				chat.mText = LLTrans::getString("whisper") + " ";
				break;
			case CHAT_TYPE_OWNER:
				// <FS:TT> Client LSL Bridge
				{
					if (FSLSLBridge::instance().lslToViewer(mesg, from_id, owner_id))
					{
						return;
					}
				}
				// </FS:TT>
				
				// <FS:KC> cmdline packager
				if (cmdline_packager(mesg, from_id, owner_id))
				{
					return;
				}
				// </FS:KC>

// [RLVa:KB] - Checked: 2010-02-XX (RLVa-1.2.0a) | Modified: RLVa-1.1.0f
				// TODO-RLVa: [RLVa-1.2.0] consider rewriting this before a RLVa-1.2.0 release
				if ( (rlv_handler_t::isEnabled()) && (mesg.length() > 3) && (RLV_CMD_PREFIX == mesg[0]) && (CHAT_TYPE_OWNER == chat.mChatType) &&
					 ((!chatter) || (!chatter->isAttachment()) || (!chatter->isTempAttachment()) || (RlvSettings::getEnableTemporaryAttachments())) )
				{
					mesg.erase(0, 1);
					LLStringUtil::toLower(mesg);

					std::string strExecuted, strFailed, strRetained, *pstr;

					boost_tokenizer tokens(mesg, boost::char_separator<char>(",", "", boost::drop_empty_tokens));
					for (boost_tokenizer::iterator itToken = tokens.begin(); itToken != tokens.end(); ++itToken)
					{
						std::string strCmd = *itToken;

						ERlvCmdRet eRet = gRlvHandler.processCommand(from_id, strCmd, true);
						if ( (RlvSettings::getDebug()) &&
							 ( (!RlvSettings::getDebugHideUnsetDup()) || 
							   ((RLV_RET_SUCCESS_UNSET != eRet) && (RLV_RET_SUCCESS_DUPLICATE != eRet)) ) )
						{
							if ( RLV_RET_SUCCESS == (eRet & RLV_RET_SUCCESS) )	
								pstr = &strExecuted;
							else if ( RLV_RET_FAILED == (eRet & RLV_RET_FAILED) )
								pstr = &strFailed;
							else if (RLV_RET_RETAINED == eRet)
								pstr = &strRetained;
							else
							{
								RLV_ASSERT(false);
								pstr = &strFailed;
							}

							const char* pstrSuffix = RlvStrings::getStringFromReturnCode(eRet);
							if (pstrSuffix)
								strCmd.append(" (").append(pstrSuffix).append(")");

							if (!pstr->empty())
								pstr->push_back(',');
							pstr->append(strCmd);
						}
					}

					if (RlvForceWear::instanceExists())
						RlvForceWear::instance().done();

					if ( (!RlvSettings::getDebug()) || ((strExecuted.empty()) && (strFailed.empty()) && (strRetained.empty())) )
						return;

					// Silly people want comprehensive debug messages, blah :p
					if ( (!strExecuted.empty()) && (strFailed.empty()) && (strRetained.empty()) )
					{
						chat.mText = " executes: @";
						mesg = strExecuted;
					}
					else if ( (strExecuted.empty()) && (!strFailed.empty()) && (strRetained.empty()) )
					{
						chat.mText = " failed: @";
						mesg = strFailed;
					}
					else if ( (strExecuted.empty()) && (strFailed.empty()) && (!strRetained.empty()) )
					{
						chat.mText = " retained: @";
						mesg = strRetained;
					}
					else
					{
						chat.mText = ": @";
						if (!strExecuted.empty())
							mesg += "\n    - executed: @" + strExecuted;
						if (!strFailed.empty())
							mesg += "\n    - failed: @" + strFailed;
						if (!strRetained.empty())
							mesg += "\n    - retained: @" + strRetained;
					}

					break;
				}
// [/RLVa:KB]
// [RLVa:KB] - Checked: 2010-03-09 (RLVa-1.2.0b) | Modified: RLVa-1.0.0g
				// Copy/paste from above
				if  ( (rlv_handler_t::isEnabled()) && (chatter) && (chat.mSourceType == CHAT_SOURCE_OBJECT) &&
					  (gSavedSettings.getBOOL("EffectScriptChatParticles")) )
				{
					LLPointer<LLViewerPartSourceChat> psc = new LLViewerPartSourceChat(chatter->getPositionAgent());
					psc->setSourceObject(chatter);
					psc->setColor(color);
					//We set the particles to be owned by the object's owner, 
					//just in case they should be muted by the mute list
					psc->setOwnerUUID(owner_id);
					LLViewerPartSim::getInstance()->addPartSource(psc);
				}
// [/RLVa:KB]
			case CHAT_TYPE_DEBUG_MSG:
			case CHAT_TYPE_NORMAL:
			case CHAT_TYPE_DIRECT:
				break;
			case CHAT_TYPE_SHOUT:
				chat.mText = LLTrans::getString("shout") + " ";
				break;
			case CHAT_TYPE_START:
			case CHAT_TYPE_STOP:
				LL_WARNS("Messaging") << "Got chat type start/stop in main chat processing." << LL_ENDL;
				break;
			default:
				LL_WARNS("Messaging") << "Unknown type " << chat.mChatType << " in chat!" << LL_ENDL;
				break;
			}
			// <FS:TS> FIRE-23138: Enable spam checking for user's own objects
			if (deferred_spam_check && NACLAntiSpamRegistry::instance().checkQueue(ANTISPAM_QUEUE_CHAT, from_id, ANTISPAM_SOURCE_OBJECT))
			{
				return;
			}
			if (deferred_newline_spam_check && NACLAntiSpamRegistry::instance().checkNewlineFlood(ANTISPAM_QUEUE_CHAT, from_id, mesg))
			{
				return;
			}
			// </FS:TS> FIRE-23138

			chat.mText += mesg;
		}

		// We have a real utterance now, so can stop showing "..." and proceed.
		if (chatter && chatter->isAvatar())
		{
			LLLocalSpeakerMgr::getInstance()->setSpeakerTyping(from_id, FALSE);
			((LLVOAvatar*)chatter)->stopTyping();
			
			if (!is_muted && !is_do_not_disturb)
			{
				//visible_in_chat_bubble = gSavedSettings.getBOOL("UseChatBubbles");
				std::string formated_msg = "";
				LLViewerChat::formatChatMsg(chat, formated_msg);
				LLChat chat_bubble = chat;

				chat_bubble.mText = formated_msg;
				((LLVOAvatar*)chatter)->addChat(chat_bubble);
			}
		}
		
		if (chatter)
		{
			chat.mPosAgent = chatter->getPositionAgent();
		}

		// truth table:
		// LINDEN	BUSY	MUTED	OWNED_BY_YOU	TASK		DISPLAY		STORE IN HISTORY
		// F		F		F		F				*			Yes			Yes
		// F		F		F		T				*			Yes			Yes
		// F		F		T		F				*			No			No
		// F		F		T		T				*			No			No
		// F		T		F		F				*			No			Yes
		// F		T		F		T				*			Yes			Yes
		// F		T		T		F				*			No			No
		// F		T		T		T				*			No			No
		// T		*		*		*				F			Yes			Yes

		chat.mMuted = is_muted && !is_linden;

		// pass owner_id to chat so that we can display the remote
		// object inspect for an object that is chatting with you
		LLSD args;
		chat.mOwnerID = owner_id;

<<<<<<< HEAD
		// <FS:PP> FIRE-10178: Keyword Alerts in group IM do not work unless the group is in the foreground (notification on receipt of local chat)
		if (FSKeywords::getInstance()->chatContainsKeyword(chat, true))
		{
			FSKeywords::notify(chat);
		}
		// </FS:PP>

		// <FS:PP> gSavedSettings to LLCachedControl
		// if (gSavedSettings.getBOOL("TranslateChat") && chat.mSourceType != CHAT_SOURCE_SYSTEM)
		static LLCachedControl<bool> TranslateChat(gSavedSettings, "TranslateChat");
		if (TranslateChat && chat.mSourceType != CHAT_SOURCE_SYSTEM)
		// </FS:PP>
=======
		LLTranslate::instance().logCharsSeen(mesg.size());
		if (gSavedSettings.getBOOL("TranslateChat") && chat.mSourceType != CHAT_SOURCE_SYSTEM)
>>>>>>> e87d771d
		{
			if (chat.mChatStyle == CHAT_STYLE_IRC)
			{
				mesg = mesg.substr(4, std::string::npos);
			}
			const std::string from_lang = ""; // leave empty to trigger autodetect
			const std::string to_lang = LLTranslate::getTranslateLanguage();

			LLTranslate::instance().logCharsSent(mesg.size());
            LLTranslate::translateMessage(from_lang, to_lang, mesg,
                boost::bind(&translateSuccess, chat, args, mesg, from_lang, _1, _2),
                boost::bind(&translateFailure, chat, args, _1, _2));

		}
		else
		{
			LLNotificationsUI::LLNotificationManager::instance().onChat(chat, args);
		}

		// don't call notification for debug messages from not owned objects
		if (chat.mChatType == CHAT_TYPE_DEBUG_MSG)
		{
			// <FS:Ansariel> FIRE-15014: [OpenSim] osMessageObject(target, message) fails silently
			//if (gAgentID != chat.mOwnerID)
#ifdef OPENSIM
			if (LLGridManager::getInstance()->isInSecondLife() && gAgentID != chat.mOwnerID)
#else
			if (gAgentID != chat.mOwnerID)
#endif
			// </FS:Ansariel>
			{
				return;
			}
		}

		if (mesg != "")
		{
			LLSD msg_notify = LLSD(LLSD::emptyMap());
			msg_notify["session_id"] = LLUUID();
			msg_notify["from_id"] = chat.mFromID;
			msg_notify["source_type"] = chat.mSourceType;
			on_new_message(msg_notify);
		}

	}
}


// Simulator we're on is informing the viewer that the agent
// is starting to teleport (perhaps to another sim, perhaps to the 
// same sim). If we initiated the teleport process by sending some kind 
// of TeleportRequest, then this info is redundant, but if the sim 
// initiated the teleport (via a script call, being killed, etc.) 
// then this info is news to us.
void process_teleport_start(LLMessageSystem *msg, void**)
{
	// on teleport, don't tell them about destination guide anymore
	LLFirstUse::notUsingDestinationGuide(false);
	U32 teleport_flags = 0x0;
	msg->getU32("Info", "TeleportFlags", teleport_flags);

	if (gAgent.getTeleportState() == LLAgent::TELEPORT_MOVING)
	{
		// Race condition?
		LL_WARNS("Messaging") << "Got TeleportStart, but teleport already in progress. TeleportFlags=" << teleport_flags << LL_ENDL;
	}

	LL_DEBUGS("Messaging") << "Got TeleportStart with TeleportFlags=" << teleport_flags << ". gTeleportDisplay: " << gTeleportDisplay << ", gAgent.mTeleportState: " << gAgent.getTeleportState() << LL_ENDL;

	// *NOTE: The server sends two StartTeleport packets when you are teleporting to a LM
	LLViewerMessage::getInstance()->mTeleportStartedSignal();

//	if (teleport_flags & TELEPORT_FLAGS_DISABLE_CANCEL)
// [RLVa:KB] - Checked: 2010-04-07 (RLVa-1.2.0d) | Added: RLVa-0.2.0b
	if ( ((teleport_flags & TELEPORT_FLAGS_DISABLE_CANCEL) && !gSavedSettings.getBOOL("FSAlwaysShowTPCancel")) || (!gRlvHandler.getCanCancelTp()) )
// [/RLVa:KB]
	{
		gViewerWindow->setProgressCancelButtonVisible(FALSE);
	}
	else
	{
		gViewerWindow->setProgressCancelButtonVisible(TRUE, LLTrans::getString("Cancel"));
	}

	// Freeze the UI and show progress bar
	// Note: could add data here to differentiate between normal teleport and death.

	if( gAgent.getTeleportState() == LLAgent::TELEPORT_NONE )
	{
		gTeleportDisplay = TRUE;
		gAgent.setTeleportState( LLAgent::TELEPORT_START );
		make_ui_sound("UISndTeleportOut");
		
		LL_INFOS("Messaging") << "Teleport initiated by remote TeleportStart message with TeleportFlags: " <<  teleport_flags << LL_ENDL;

		// Don't call LLFirstUse::useTeleport here because this could be
		// due to being killed, which would send you home, not to a Telehub
	}
}

boost::signals2::connection LLViewerMessage::setTeleportStartedCallback(teleport_started_callback_t cb)
{
	return mTeleportStartedSignal.connect(cb);
}

void process_teleport_progress(LLMessageSystem* msg, void**)
{
	LLUUID agent_id;
	msg->getUUID("AgentData", "AgentID", agent_id);
	if((gAgent.getID() != agent_id)
	   || (gAgent.getTeleportState() == LLAgent::TELEPORT_NONE))
	{
		LL_WARNS("Messaging") << "Unexpected teleport progress message." << LL_ENDL;
		return;
	}
	U32 teleport_flags = 0x0;
	msg->getU32("Info", "TeleportFlags", teleport_flags);
//	if (teleport_flags & TELEPORT_FLAGS_DISABLE_CANCEL)
// [RLVa:KB] - Checked: 2010-04-07 (RLVa-1.2.0d) | Added: RLVa-0.2.0b
	if ( ((teleport_flags & TELEPORT_FLAGS_DISABLE_CANCEL) && !gSavedSettings.getBOOL("FSAlwaysShowTPCancel")) || (!gRlvHandler.getCanCancelTp()) )
// [/RLVa:KB]
	{
		gViewerWindow->setProgressCancelButtonVisible(FALSE);
	}
	else
	{
		gViewerWindow->setProgressCancelButtonVisible(TRUE, LLTrans::getString("Cancel"));
	}
	std::string buffer;
	msg->getString("Info", "Message", buffer);
	LL_DEBUGS("Messaging") << "teleport progress: " << buffer << " flags: " << teleport_flags << LL_ENDL;

	//Sorta hacky...default to using simulator raw messages
	//if we don't find the coresponding mapping in our progress mappings
	std::string message = buffer;

	if (LLAgent::sTeleportProgressMessages.find(buffer) != 
		LLAgent::sTeleportProgressMessages.end() )
	{
		message = LLAgent::sTeleportProgressMessages[buffer];
	}

	gAgent.setTeleportMessage(LLAgent::sTeleportProgressMessages[message]);
}

class LLFetchInWelcomeArea : public LLInventoryFetchDescendentsObserver
{
public:
	LLFetchInWelcomeArea(const uuid_vec_t &ids) :
		LLInventoryFetchDescendentsObserver(ids)
	{}
	virtual void done()
	{
		LLIsType is_landmark(LLAssetType::AT_LANDMARK);
		LLIsType is_card(LLAssetType::AT_CALLINGCARD);

		LLInventoryModel::cat_array_t	card_cats;
		LLInventoryModel::item_array_t	card_items;
		LLInventoryModel::cat_array_t	land_cats;
		LLInventoryModel::item_array_t	land_items;

		uuid_vec_t::iterator it = mComplete.begin();
		uuid_vec_t::iterator end = mComplete.end();
		for(; it != end; ++it)
		{
			gInventory.collectDescendentsIf(
				(*it),
				land_cats,
				land_items,
				LLInventoryModel::EXCLUDE_TRASH,
				is_landmark);
			gInventory.collectDescendentsIf(
				(*it),
				card_cats,
				card_items,
				LLInventoryModel::EXCLUDE_TRASH,
				is_card);
		}

		gInventory.removeObserver(this);
		delete this;
	}
};



class LLPostTeleportNotifiers : public LLEventTimer 
{
public:
	LLPostTeleportNotifiers();
	virtual ~LLPostTeleportNotifiers();

	//function to be called at the supplied frequency
	virtual BOOL tick();
};

LLPostTeleportNotifiers::LLPostTeleportNotifiers() : LLEventTimer( 2.0 )
{
};

LLPostTeleportNotifiers::~LLPostTeleportNotifiers()
{
}

BOOL LLPostTeleportNotifiers::tick()
{
	BOOL all_done = FALSE;
	if ( gAgent.getTeleportState() == LLAgent::TELEPORT_NONE )
	{
		// get callingcards and landmarks available to the user arriving.
		uuid_vec_t folders;
		const LLUUID callingcard_id = gInventory.findCategoryUUIDForType(LLFolderType::FT_CALLINGCARD);
		if(callingcard_id.notNull()) 
			folders.push_back(callingcard_id);
		const LLUUID folder_id = gInventory.findCategoryUUIDForType(LLFolderType::FT_LANDMARK);
		if(folder_id.notNull()) 
			folders.push_back(folder_id);
		if(!folders.empty())
		{
			LLFetchInWelcomeArea* fetcher = new LLFetchInWelcomeArea(folders);
			fetcher->startFetch();
			if(fetcher->isFinished())
			{
				fetcher->done();
			}
			else
			{
				gInventory.addObserver(fetcher);
			}
		}
		all_done = TRUE;
	}

	return all_done;
}



// Teleport notification from the simulator
// We're going to pretend to be a new agent
void process_teleport_finish(LLMessageSystem* msg, void**)
{
	LL_DEBUGS("Teleport","Messaging") << "Received TeleportFinish message" << LL_ENDL;
	LLUUID agent_id;
	msg->getUUIDFast(_PREHASH_Info, _PREHASH_AgentID, agent_id);
	if (agent_id != gAgent.getID())
	{
		LL_WARNS("Teleport","Messaging") << "Got teleport notification for wrong agent " << agent_id << " expected " << gAgent.getID() << ", ignoring!" << LL_ENDL;
		return;
	}

    if (gAgent.getTeleportState() == LLAgent::TELEPORT_NONE)
    {
        if (gAgent.canRestoreCanceledTeleport())
        {
            // Server either ignored teleport cancel message or did not receive it in time.
            // This message can't be ignored since teleport is complete at server side
			LL_INFOS("Teleport") << "Restoring canceled teleport request" << LL_ENDL;
            gAgent.restoreCanceledTeleportRequest();
        }
        else
        {
            // Race condition? Make sure all variables are set correctly for teleport to work
            LL_WARNS("Teleport","Messaging") << "Teleport 'finish' message without 'start'. Setting state to TELEPORT_REQUESTED" << LL_ENDL;
            gTeleportDisplay = TRUE;
            LLViewerMessage::getInstance()->mTeleportStartedSignal();
            gAgent.setTeleportState(LLAgent::TELEPORT_REQUESTED);
            make_ui_sound("UISndTeleportOut");
        }
    }
    else if (gAgent.getTeleportState() == LLAgent::TELEPORT_MOVING)
    {
        LL_WARNS("Teleport","Messaging") << "Teleport message in the middle of other teleport" << LL_ENDL;
    }
	
	// Teleport is finished; it can't be cancelled now.
	gViewerWindow->setProgressCancelButtonVisible(FALSE);

	gPipeline.doResetVertexBuffers(true);

	// Do teleport effect for where you're leaving
	// VEFFECT: TeleportStart
	LLHUDEffectSpiral *effectp = (LLHUDEffectSpiral *)LLHUDManager::getInstance()->createViewerEffect(LLHUDObject::LL_HUD_EFFECT_POINT, TRUE);
	effectp->setPositionGlobal(gAgent.getPositionGlobal());
	effectp->setColor(LLColor4U(gAgent.getEffectColor()));
	LLHUDManager::getInstance()->sendEffects();

	U32 location_id;
	U32 sim_ip;
	U16 sim_port;
	LLVector3 pos, look_at;
	U64 region_handle;
	msg->getU32Fast(_PREHASH_Info, _PREHASH_LocationID, location_id);
	msg->getIPAddrFast(_PREHASH_Info, _PREHASH_SimIP, sim_ip);
	msg->getIPPortFast(_PREHASH_Info, _PREHASH_SimPort, sim_port);
	//msg->getVector3Fast(_PREHASH_Info, _PREHASH_Position, pos);
	//msg->getVector3Fast(_PREHASH_Info, _PREHASH_LookAt, look_at);
	msg->getU64Fast(_PREHASH_Info, _PREHASH_RegionHandle, region_handle);
	U32 teleport_flags;
	msg->getU32Fast(_PREHASH_Info, _PREHASH_TeleportFlags, teleport_flags);

// <FS:CR> Aurora Sim
	U32 region_size_x = 256;
	U32 region_size_y = 256;

#ifdef OPENSIM
	if (LLGridManager::getInstance()->isInOpenSim())
	{
		msg->getU32Fast(_PREHASH_Info, _PREHASH_RegionSizeX, region_size_x);
		msg->getU32Fast(_PREHASH_Info, _PREHASH_RegionSizeY, region_size_y);

		//and a little hack for Second Life compatibility
		if (region_size_y == 0 || region_size_x == 0)
		{
			region_size_x = 256;
			region_size_y = 256;
		}
	}
#endif
// </FS:CR> Aurora Sim
	
	std::string seedCap;
	msg->getStringFast(_PREHASH_Info, _PREHASH_SeedCapability, seedCap);

	LL_DEBUGS("Teleport") << "TeleportFinish message params are:"
						  << " sim_ip " << sim_ip
						  << " sim_port " << sim_port
						  << " region_handle " << region_handle
						  << " teleport_flags " << teleport_flags
						  << " seedCap " << seedCap
						  << LL_ENDL;
	
	// update home location if we are teleporting out of prelude - specific to teleporting to welcome area 
	if((teleport_flags & TELEPORT_FLAGS_SET_HOME_TO_TARGET)
	   && (!gAgent.isGodlike()))
	{
		gAgent.setHomePosRegion(region_handle, pos);

		// Create a timer that will send notices when teleporting is all finished.  Since this is 
		// based on the LLEventTimer class, it will be managed by that class and not orphaned or leaked.
		new LLPostTeleportNotifiers();
	}

	LLHost sim_host(sim_ip, sim_port);

	// Viewer trusts the simulator.
	gMessageSystem->enableCircuit(sim_host, TRUE);
// <FS:CR> Aurora Sim
	//LLViewerRegion* regionp =  LLWorld::getInstance()->addRegion(region_handle, sim_host);
	LLViewerRegion* regionp =  LLWorld::getInstance()->addRegion(region_handle, sim_host, region_size_x, region_size_y);
// </FS:CR> Aurora Sim
	
	// Ansariel: Disable teleport beacon after teleport
	if (gSavedSettings.getBOOL("FSDisableBeaconAfterTeleport"))
	{
		LLTracker::stopTracking((void *)(intptr_t)TRUE);
		LLWorldMap::getInstance()->cancelTracking();
	}

/*
	// send camera update to new region
	gAgentCamera.updateCamera();

	// likewise make sure the camera is behind the avatar
	gAgentCamera.resetView(TRUE);
	LLVector3 shift_vector = regionp->getPosRegionFromGlobal(gAgent.getRegion()->getOriginGlobal());
	gAgent.setRegion(regionp);
	gObjectList.shiftObjects(shift_vector);

	if (isAgentAvatarValid())
	{
		gAgentAvatarp->clearChatText();
		gAgentCamera.slamLookAt(look_at);
	}
	gAgent.setPositionAgent(pos);
	gAssetStorage->setUpstream(sim);
	gCacheName->setUpstream(sim);
*/

	// Make sure we're standing
	gAgent.standUp();

	// now, use the circuit info to tell simulator about us!
	LL_INFOS("Teleport","Messaging") << "process_teleport_finish() sending UseCircuitCode to enable sim_host "
			<< sim_host << " with code " << msg->mOurCircuitCode << LL_ENDL;
	msg->newMessageFast(_PREHASH_UseCircuitCode);
	msg->nextBlockFast(_PREHASH_CircuitCode);
	msg->addU32Fast(_PREHASH_Code, msg->getOurCircuitCode());
	msg->addUUIDFast(_PREHASH_SessionID, gAgent.getSessionID());
	msg->addUUIDFast(_PREHASH_ID, gAgent.getID());
	msg->sendReliable(sim_host);

	LL_INFOS("Teleport") << "Calling send_complete_agent_movement() and setting state to TELEPORT_MOVING" << LL_ENDL;
	send_complete_agent_movement(sim_host);
	gAgent.setTeleportState( LLAgent::TELEPORT_MOVING );
	gAgent.setTeleportMessage(LLAgent::sTeleportProgressMessages["contacting"]);

	LL_DEBUGS("CrossingCaps") << "Calling setSeedCapability(). Seed cap == "
			<< seedCap << LL_ENDL;
	regionp->setSeedCapability(seedCap);

	// Don't send camera updates to the new region until we're
	// actually there...

	// <FS:Ansariel> Copied from process_teleport_local: Keep us flying if we
	//               were flying before the teleport or we always want to fly
	//               after a TP.
	if (teleport_flags & TELEPORT_FLAGS_IS_FLYING || gSavedSettings.getBOOL("FSFlyAfterTeleport"))
	{
		gAgent.setFlying(TRUE);
	}
	else
	{
		gAgent.setFlying(FALSE);
	}
	// </FS:Ansariel>

	// <FS:Ansariel> Stop typing after teleport (possible fix for FIRE-7273)
	gAgent.stopTyping();

	// Now do teleport effect for where you're going.
	// VEFFECT: TeleportEnd
	effectp = (LLHUDEffectSpiral *)LLHUDManager::getInstance()->createViewerEffect(LLHUDObject::LL_HUD_EFFECT_POINT, TRUE);
	effectp->setPositionGlobal(gAgent.getPositionGlobal());

	effectp->setColor(LLColor4U(gAgent.getEffectColor()));
	LLHUDManager::getInstance()->sendEffects();

//	gTeleportDisplay = TRUE;
//	gTeleportDisplayTimer.reset();
//	gViewerWindow->setShowProgress(TRUE);
}

// stuff we have to do every time we get an AvatarInitComplete from a sim
/*
void process_avatar_init_complete(LLMessageSystem* msg, void**)
{
	LLVector3 agent_pos;
	msg->getVector3Fast(_PREHASH_AvatarData, _PREHASH_Position, agent_pos);
	agent_movement_complete(msg->getSender(), agent_pos);
}
*/

void process_agent_movement_complete(LLMessageSystem* msg, void**)
{
	LL_INFOS("Teleport","Messaging") << "Received ProcessAgentMovementComplete" << LL_ENDL;

	gShiftFrame = true;
	gAgentMovementCompleted = true;

	LLUUID agent_id;
	msg->getUUIDFast(_PREHASH_AgentData, _PREHASH_AgentID, agent_id);
	LLUUID session_id;
	msg->getUUIDFast(_PREHASH_AgentData, _PREHASH_SessionID, session_id);
	if((gAgent.getID() != agent_id) || (gAgent.getSessionID() != session_id))
	{
		LL_WARNS("Teleport", "Messaging") << "Incorrect agent or session id in process_agent_movement_complete()"
										  << " agent " << agent_id << " expected " << gAgent.getID() 
										  << " session " << session_id << " expected " << gAgent.getSessionID()
										  << ", ignoring" << LL_ENDL;
		return;
	}

	// *TODO: check timestamp to make sure the movement compleation
	// makes sense.
	LLVector3 agent_pos;
	msg->getVector3Fast(_PREHASH_Data, _PREHASH_Position, agent_pos);
	LLVector3 look_at;
	msg->getVector3Fast(_PREHASH_Data, _PREHASH_LookAt, look_at);
	U64 region_handle;
	msg->getU64Fast(_PREHASH_Data, _PREHASH_RegionHandle, region_handle);
	
	std::string version_channel;
	msg->getString("SimData", "ChannelVersion", version_channel);

	if (!isAgentAvatarValid())
	{
		// Could happen if you were immediately god-teleported away on login,
		// maybe other cases.  Continue, but warn.
		LL_WARNS("Teleport", "Messaging") << "agent_movement_complete() with NULL avatarp." << LL_ENDL;
	}

	F32 x, y;
	from_region_handle(region_handle, &x, &y);
	LLViewerRegion* regionp = LLWorld::getInstance()->getRegionFromHandle(region_handle);
	if (!regionp)
	{
		if (gAgent.getRegion())
		{
			LL_WARNS("Teleport", "Messaging") << "current region origin "
											  << gAgent.getRegion()->getOriginGlobal() << " id " << gAgent.getRegion()->getRegionID() << LL_ENDL;
		}

		LL_WARNS("Teleport", "Messaging") << "Agent being sent to invalid home region: " 
										  << x << ":" << y 
										  << " current pos " << gAgent.getPositionGlobal()
										  << ", calling forceDisconnect()"
										  << LL_ENDL;
		LLAppViewer::instance()->forceDisconnect(LLTrans::getString("SentToInvalidRegion"));
		return;

	}

	// <FS:Ansariel> Crash fix
	if (!gAgent.getRegion())
	{
		LL_WARNS("Teleport","Messaging") << "Agent was disconnected from the region" << LL_ENDL;
		LLAppViewer::instance()->forceDisconnect(LLTrans::getString("YouHaveBeenDisconnected"));
		return;
	}
	// </FS:Ansariel>

	LL_INFOS("Teleport","Messaging") << "Changing home region to region id " << regionp->getRegionID() << " handle " << region_handle << " == x,y " << x << "," << y << LL_ENDL;

	// set our upstream host the new simulator and shuffle things as
	// appropriate.
	LLVector3 shift_vector = regionp->getPosRegionFromGlobal(
		gAgent.getRegion()->getOriginGlobal());
	gAgent.setRegion(regionp);
	gObjectList.shiftObjects(shift_vector);
// <FS:CR> FIRE-11593: Opensim "4096 Bug" Fix by Latif Khalifa
#ifdef OPENSIM
	// Is this a really long jump?
	if (shift_vector.length() > 2048.f * 256.f)
	{
		regionp->reInitPartitions();
		gAgent.setRegion(regionp);
		// Kill objects in the regions we left behind
		for (LLWorld::region_list_t::const_iterator r = LLWorld::getInstance()->getRegionList().begin();
			r != LLWorld::getInstance()->getRegionList().end(); ++r)
		{
			if (*r != regionp)
			{
				gObjectList.killObjects(*r);
			}
		}
	}
#endif
// </FS:CR>
	gAssetStorage->setUpstream(msg->getSender());
	gCacheName->setUpstream(msg->getSender());
	gViewerThrottle.sendToSim();
	gViewerWindow->sendShapeToSim();

	bool is_teleport = gAgent.getTeleportState() == LLAgent::TELEPORT_MOVING;

	if( is_teleport )
	{
		// <FS:Beq> FIRE-20977: Render Only Friends changes for forgetful users
		if (!gSavedPerAccountSettings.getBOOL("FSRenderFriendsOnlyPersistsTP"))
		{
			// We need to turn off the RFO as we have TP'd away and have asked not to persist
			gSavedPerAccountSettings.setBOOL("FSRenderFriendsOnly", FALSE);
		}
		// </FS:Beq>
		// <FS:Beq pp Becca> FIRE-30947: Auto-Unmute
		if (gSavedSettings.getBOOL("MuteSounds") && gSavedSettings.getBOOL("FSAutoUnmuteSounds"))
			gSavedSettings.setBOOL("MuteSounds", FALSE);

		if (gSavedSettings.getBOOL("MuteAmbient") && gSavedSettings.getBOOL("FSAutoUnmuteAmbient"))
			gSavedSettings.setBOOL("MuteAmbient", FALSE);
		// </FS:Beq pp Becca>		
		if (gAgent.getTeleportKeepsLookAt())
		{
			// *NOTE: the LookAt data we get from the sim here doesn't
			// seem to be useful, so get it from the camera instead
			look_at = LLViewerCamera::getInstance()->getAtAxis();
		}
		// Force the camera back onto the agent, don't animate.
		gAgentCamera.setFocusOnAvatar(TRUE, FALSE);
		gAgentCamera.slamLookAt(look_at);
		gAgentCamera.updateCamera();

		LL_INFOS("Teleport") << "Agent movement complete, setting state to TELEPORT_START_ARRIVAL" << LL_ENDL;
		gAgent.setTeleportState( LLAgent::TELEPORT_START_ARRIVAL );

		// <FS:Ansariel> [Legacy Bake]
		// set the appearance on teleport since the new sim does not;
		// know what you look like.
		gAgent.sendAgentSetAppearance();
		// </FS:Ansariel> [Legacy Bake]

		if (isAgentAvatarValid())
		{
			// [FS:CR] Reimplement DEV-4907 (Maybe we like long distracting messages?)
			if (gSavedSettings.getBOOL("FSShowBackSLURL"))
			{
				LLSLURL slurl;
				gAgent.getTeleportSourceSLURL(slurl);
				LLSD substitution = LLSD().with("[T_SLURL]", slurl.getSLURLString());
				std::string completed_from = LLAgent::sTeleportProgressMessages["completed_from"];
				LLStringUtil::format(completed_from, substitution);
				
				LLSD args;
				args["MESSAGE"] = completed_from;
				LLNotificationsUtil::add("ChatSystemMessageTip", args);
			}
			// [/FS:CR]
			// Set the new position
			gAgentAvatarp->setPositionAgent(agent_pos);
			gAgentAvatarp->clearChat();
			gAgentAvatarp->slamPosition();
		}
	}
	else
	{
		// This is initial log-in or a region crossing
		LL_INFOS("Teleport") << "State is not TELEPORT_MOVING, so this is initial log-in or region crossing. "
							 << "Setting state to TELEPORT_NONE" << LL_ENDL;
		gAgent.setTeleportState( LLAgent::TELEPORT_NONE );

		if(LLStartUp::getStartupState() < STATE_STARTED)
		{	// This is initial log-in, not a region crossing:
			// Set the camera looking ahead of the AV so send_agent_update() below 
			// will report the correct location to the server.
			LLVector3 look_at_point = look_at;
			look_at_point = agent_pos + look_at_point.rotVec(gAgent.getQuat());

			static LLVector3 up_direction(0.0f, 0.0f, 1.0f);
			LLViewerCamera::getInstance()->lookAt(agent_pos, look_at_point, up_direction);
		}
	}

	if ( LLTracker::isTracking(NULL) )
	{
		// Check distance to beacon, if < 5m, remove beacon
		LLVector3d beacon_pos = LLTracker::getTrackedPositionGlobal();
		LLVector3 beacon_dir(agent_pos.mV[VX] - (F32)fmod(beacon_pos.mdV[VX], 256.0), agent_pos.mV[VY] - (F32)fmod(beacon_pos.mdV[VY], 256.0), 0);
		if (beacon_dir.magVecSquared() < 25.f)
		{
			LLTracker::stopTracking(false);
		}
		else if ( is_teleport && !gAgent.getTeleportKeepsLookAt() && look_at.isExactlyZero())
		{
			//look at the beacon
			LLVector3 global_agent_pos = agent_pos;
			global_agent_pos[0] += x;
			global_agent_pos[1] += y;
			look_at = (LLVector3)beacon_pos - global_agent_pos;
			look_at.normVec();
			gAgentCamera.slamLookAt(look_at);
		}
	}

	// TODO: Put back a check for flying status! DK 12/19/05
	// Sim tells us whether the new position is off the ground
	/*
	if (teleport_flags & TELEPORT_FLAGS_IS_FLYING)
	{
		gAgent.setFlying(TRUE);
	}
	else
	{
		gAgent.setFlying(FALSE);
	}
	*/

	send_agent_update(TRUE, TRUE);

	if (gAgent.getRegion()->getBlockFly())
	{
		gAgent.setFlying(gAgent.canFly());
	}

	// force simulator to recognize do not disturb state
	if (gAgent.isDoNotDisturb())
	{
		gAgent.setDoNotDisturb(true);
	}
	else
	{
		gAgent.setDoNotDisturb(false);
	}

	if (isAgentAvatarValid())
	{
		gAgentAvatarp->mFootPlane.clearVec();
	}
	
	// send walk-vs-run status
//	gAgent.sendWalkRun(gAgent.getRunning() || gAgent.getAlwaysRun());
// [RLVa:KB] - Checked: 2011-05-11 (RLVa-1.3.0i) | Added: RLVa-1.3.0i
	gAgent.sendWalkRun();
// [/RLVa:KB]

	// If the server version has changed, display an info box and offer
	// to display the release notes, unless this is the initial log in.
	if (gLastVersionChannel == version_channel)
	{
		return;
	}

	// <FS:Ansariel> Bring back simulator version changed messages after TP
	if (!gLastVersionChannel.empty() && gSavedSettings.getBOOL("FSShowServerVersionChangeNotice"))
	{
		LLSD args;
		args["OLDVERSION"] = gLastVersionChannel;
		args["NEWVERSION"] = version_channel;
		LLNotificationsUtil::add("ServerVersionChanged", args);
	}
	// </FS:Ansariel>

	gLastVersionChannel = version_channel;
}

void process_crossed_region(LLMessageSystem* msg, void**)
{
	LLUUID agent_id;
	msg->getUUIDFast(_PREHASH_AgentData, _PREHASH_AgentID, agent_id);
	LLUUID session_id;
	msg->getUUIDFast(_PREHASH_AgentData, _PREHASH_SessionID, session_id);
	if((gAgent.getID() != agent_id) || (gAgent.getSessionID() != session_id))
	{
		LL_WARNS("Messaging") << "Incorrect id in process_crossed_region()"
				<< LL_ENDL;
		return;
	}
	LL_INFOS("Messaging") << "process_crossed_region()" << LL_ENDL;
	gAgentAvatarp->resetRegionCrossingTimer();
	// <FS:Ansariel> FIRE-12004: Attachments getting lost on TP; this is apparently the place to
	//               hook in for region crossings - we get an info from the simulator that we
	//               crossed a region and then the viewer starts the handover process. We only
	//               receive this message if we can actually cross the region and aren't blocked
	//               for some reason (e.g. banned, group access...)
	gAgentAvatarp->setIsCrossingRegion(true);

	U32 sim_ip;
	msg->getIPAddrFast(_PREHASH_RegionData, _PREHASH_SimIP, sim_ip);
	U16 sim_port;
	msg->getIPPortFast(_PREHASH_RegionData, _PREHASH_SimPort, sim_port);
	LLHost sim_host(sim_ip, sim_port);
	U64 region_handle;
	msg->getU64Fast(_PREHASH_RegionData, _PREHASH_RegionHandle, region_handle);
	
	std::string seedCap;
	msg->getStringFast(_PREHASH_RegionData, _PREHASH_SeedCapability, seedCap);

// <FS:CR> Aurora Sim
	U32 region_size_x = 256;
	U32 region_size_y = 256;

#ifdef OPENSIM
	if (LLGridManager::getInstance()->isInOpenSim())
	{
		msg->getU32(_PREHASH_RegionData, _PREHASH_RegionSizeX, region_size_x);
		msg->getU32(_PREHASH_RegionData, _PREHASH_RegionSizeY, region_size_y);

		//and a little hack for Second Life compatibility	
		if (region_size_y == 0 || region_size_x == 0)
		{
			region_size_x = 256;
			region_size_y = 256;
		}
	}
#endif
// </FS:CR> Aurora Sim
	send_complete_agent_movement(sim_host);

// <FS:CR> Aurora Sim
	//LLViewerRegion* regionp = LLWorld::getInstance()->addRegion(region_handle, sim_host);
	LLViewerRegion* regionp = LLWorld::getInstance()->addRegion(region_handle, sim_host, region_size_x, region_size_y);
// </FS:CR> Aurora Sim
	LL_DEBUGS("CrossingCaps") << "Calling setSeedCapability from process_crossed_region(). Seed cap == "
			<< seedCap << LL_ENDL;
	regionp->setSeedCapability(seedCap);
}



// Sends avatar and camera information to simulator.
// Sent roughly once per frame, or 20 times per second, whichever is less often

const F32 THRESHOLD_HEAD_ROT_QDOT = 0.9997f;	// ~= 2.5 degrees -- if its less than this we need to update head_rot
const F32 MAX_HEAD_ROT_QDOT = 0.99999f;			// ~= 0.5 degrees -- if its greater than this then no need to update head_rot
												// between these values we delay the updates (but no more than one second)

void send_agent_update(BOOL force_send, BOOL send_reliable)
{
    LL_PROFILE_ZONE_SCOPED;
	if (gAgent.getTeleportState() != LLAgent::TELEPORT_NONE)
	{
		// We don't care if they want to send an agent update, they're not allowed to until the simulator
		// that's the target is ready to receive them (after avatar_init_complete is received)
		return;
	}
	
	if(gAgent.getPhantom()) return; //Don't want to do this while phantom

	// We have already requested to log out.  Don't send agent updates.
	if(LLAppViewer::instance()->logoutRequestSent())
	{
		return;
	}

	// no region to send update to
	if(gAgent.getRegion() == NULL)
	{
		return;
	}

	const F32 TRANSLATE_THRESHOLD = 0.01f;

	// NOTA BENE: This is (intentionally?) using the small angle sine approximation to test for rotation
	//			  Plus, there is an extra 0.5 in the mix since the perpendicular between last_camera_at and getAtAxis() bisects cam_rot_change
	//			  Thus, we're actually testing against 0.2 degrees
	const F32 ROTATION_THRESHOLD = 0.1f * 2.f*F_PI/360.f;			//  Rotation thresh 0.2 deg, see note above

	const U8 DUP_MSGS = 1;				//  HACK!  number of times to repeat data on motionless agent

	//  Store data on last sent update so that if no changes, no send
	static LLVector3 last_camera_pos_agent, 
					 last_camera_at, 
					 last_camera_left,
					 last_camera_up;
	
	static LLVector3 cam_center_chg,
					 cam_rot_chg;

	static LLQuaternion last_head_rot;
	static U32 last_control_flags = 0;
	static U8 last_render_state;
	static U8 duplicate_count = 0;
	static F32 head_rot_chg = 1.0;
	static U8 last_flags;

	LLMessageSystem	*msg = gMessageSystem;
	LLVector3		camera_pos_agent;				// local to avatar's region
	U8				render_state;

	LLQuaternion body_rotation = gAgent.getFrameAgent().getQuaternion();
	LLQuaternion head_rotation = gAgent.getHeadRotation();

	camera_pos_agent = gAgentCamera.getCameraPositionAgent();

	render_state = gAgent.getRenderState();

	U32		control_flag_change = 0;
	U8		flag_change = 0;

	cam_center_chg = last_camera_pos_agent - camera_pos_agent;
	cam_rot_chg = last_camera_at - LLViewerCamera::getInstance()->getAtAxis();

	// If a modifier key is held down, turn off
	// LBUTTON and ML_LBUTTON so that using the camera (alt-key) doesn't
	// trigger a control event.
	U32 control_flags = gAgent.getControlFlags();

	MASK	key_mask = gKeyboard->currentMask(TRUE);

	if (key_mask & MASK_ALT || key_mask & MASK_CONTROL)
	{
		control_flags &= ~(	AGENT_CONTROL_LBUTTON_DOWN |
							AGENT_CONTROL_ML_LBUTTON_DOWN );
		control_flags |= 	AGENT_CONTROL_LBUTTON_UP |
							AGENT_CONTROL_ML_LBUTTON_UP ;
	}

	control_flag_change = last_control_flags ^ control_flags;

	U8 flags = AU_FLAGS_NONE;
	if (gAgent.isGroupTitleHidden())
	{
		flags |= AU_FLAGS_HIDETITLE;
	}
	if (gAgent.getAutoPilot())
	{
		flags |= AU_FLAGS_CLIENT_AUTOPILOT;
	}

	flag_change = last_flags ^ flags;

	head_rot_chg = dot(last_head_rot, head_rotation);

	//static S32 msg_number = 0;		// Used for diagnostic log messages

	if (force_send || 
		(cam_center_chg.magVec() > TRANSLATE_THRESHOLD) || 
		(head_rot_chg < THRESHOLD_HEAD_ROT_QDOT) ||	
		(last_render_state != render_state) ||
		(cam_rot_chg.magVec() > ROTATION_THRESHOLD) ||
		control_flag_change != 0 ||
		flag_change != 0)  
	{
		/* Diagnotics to show why we send the AgentUpdate message.  Also un-commment the msg_number code above and below this block
		msg_number += 1;
		if (head_rot_chg < THRESHOLD_HEAD_ROT_QDOT)
		{
			//LL_INFOS("Messaging") << "head rot " << head_rotation << LL_ENDL;
			LL_INFOS("Messaging") << "msg " << msg_number << ", frame " << LLFrameTimer::getFrameCount() << ", head_rot_chg " << head_rot_chg << LL_ENDL;
		}
		if (cam_rot_chg.magVec() > ROTATION_THRESHOLD) 
		{
			LL_INFOS("Messaging") << "msg " << msg_number << ", frame " << LLFrameTimer::getFrameCount() << ", cam rot " <<  cam_rot_chg.magVec() << LL_ENDL;
		}
		if (cam_center_chg.magVec() > TRANSLATE_THRESHOLD)
		{
			LL_INFOS("Messaging") << "msg " << msg_number << ", frame " << LLFrameTimer::getFrameCount() << ", cam center " << cam_center_chg.magVec() << LL_ENDL;
		}
//		if (drag_delta_chg.magVec() > TRANSLATE_THRESHOLD)
//		{
//			LL_INFOS("Messaging") << "drag delta " << drag_delta_chg.magVec() << LL_ENDL;
//		}
		if (control_flag_change)
		{
			LL_INFOS("Messaging") << "msg " << msg_number << ", frame " << LLFrameTimer::getFrameCount() << ", dcf = " << control_flag_change << LL_ENDL;
		}
*/

		duplicate_count = 0;
	}
	else
	{
		duplicate_count++;

		if (head_rot_chg < MAX_HEAD_ROT_QDOT  &&  duplicate_count < AGENT_UPDATES_PER_SECOND)
		{
			// The head_rotation is sent for updating things like attached guns.
			// We only trigger a new update when head_rotation deviates beyond
			// some threshold from the last update, however this can break fine
			// adjustments when trying to aim an attached gun, so what we do here
			// (where we would normally skip sending an update when nothing has changed)
			// is gradually reduce the threshold to allow a better update to 
			// eventually get sent... should update to within 0.5 degrees in less 
			// than a second.
			if (head_rot_chg < THRESHOLD_HEAD_ROT_QDOT + (MAX_HEAD_ROT_QDOT - THRESHOLD_HEAD_ROT_QDOT) * duplicate_count / AGENT_UPDATES_PER_SECOND)
			{
				duplicate_count = 0;
			}
			else
			{
				return;
			}
		}
		else
		{
			return;
		}
	}

	if (duplicate_count < DUP_MSGS && !gDisconnected)
	{
		/* More diagnostics to count AgentUpdate messages
		static S32 update_sec = 0;
		static S32 update_count = 0;
		static S32 max_update_count = 0;
		S32 cur_sec = lltrunc( LLTimer::getTotalSeconds() );
		update_count += 1;
		if (cur_sec != update_sec)
		{
			if (update_sec != 0)
			{
				update_sec = cur_sec;
				//msg_number = 0;
				max_update_count = llmax(max_update_count, update_count);
				LL_INFOS() << "Sent " << update_count << " AgentUpdate messages per second, max is " << max_update_count << LL_ENDL;
			}
			update_sec = cur_sec;
			update_count = 0;
		}
		*/

		// Build the message
		msg->newMessageFast(_PREHASH_AgentUpdate);
		msg->nextBlockFast(_PREHASH_AgentData);
		msg->addUUIDFast(_PREHASH_AgentID, gAgent.getID());
		msg->addUUIDFast(_PREHASH_SessionID, gAgent.getSessionID());
		msg->addQuatFast(_PREHASH_BodyRotation, body_rotation);
		msg->addQuatFast(_PREHASH_HeadRotation, head_rotation);
		msg->addU8Fast(_PREHASH_State, render_state);
		msg->addU8Fast(_PREHASH_Flags, flags);

//		if (camera_pos_agent.mV[VY] > 255.f)
//		{
//			LL_INFOS("Messaging") << "Sending camera center " << camera_pos_agent << LL_ENDL;
//		}
		
		msg->addVector3Fast(_PREHASH_CameraCenter, camera_pos_agent);
		msg->addVector3Fast(_PREHASH_CameraAtAxis, LLViewerCamera::getInstance()->getAtAxis());
		msg->addVector3Fast(_PREHASH_CameraLeftAxis, LLViewerCamera::getInstance()->getLeftAxis());
		msg->addVector3Fast(_PREHASH_CameraUpAxis, LLViewerCamera::getInstance()->getUpAxis());
		msg->addF32Fast(_PREHASH_Far, gAgentCamera.mDrawDistance);
		
		msg->addU32Fast(_PREHASH_ControlFlags, control_flags);

		if (gDebugClicks)
		{
			if (control_flags & AGENT_CONTROL_LBUTTON_DOWN)
			{
				LL_INFOS("Messaging") << "AgentUpdate left button down" << LL_ENDL;
			}

			if (control_flags & AGENT_CONTROL_LBUTTON_UP)
			{
				LL_INFOS("Messaging") << "AgentUpdate left button up" << LL_ENDL;
			}
		}

		gAgent.enableControlFlagReset();

		if (!send_reliable)
		{
			gAgent.sendMessage();
		}
		else
		{
			gAgent.sendReliableMessage();
		}

//		LL_DEBUGS("Messaging") << "agent " << avatar_pos_agent << " cam " << camera_pos_agent << LL_ENDL;

		// Copy the old data 
		last_head_rot = head_rotation;
		last_render_state = render_state;
		last_camera_pos_agent = camera_pos_agent;
		last_camera_at = LLViewerCamera::getInstance()->getAtAxis();
		last_camera_left = LLViewerCamera::getInstance()->getLeftAxis();
		last_camera_up = LLViewerCamera::getInstance()->getUpAxis();
		last_control_flags = control_flags;
		last_flags = flags;
	}
}


// sounds can arrive before objects, store them for a short time
// Note: this is a workaround for MAINT-4743, real fix would be to make
// server send sound along with object update that creates (rezes) the object
class PostponedSoundData
{
public:
    PostponedSoundData() :
        mExpirationTime(0)
    {}
    PostponedSoundData(const LLUUID &object_id, const LLUUID &sound_id, const LLUUID& owner_id, const F32 gain, const U8 flags);
    bool hasExpired() { return LLFrameTimer::getTotalSeconds() > mExpirationTime; }

    LLUUID mObjectId;
    LLUUID mSoundId;
    LLUUID mOwnerId;
    F32 mGain;
    U8 mFlags;
    static const F64 MAXIMUM_PLAY_DELAY;

private:
    F64 mExpirationTime; //seconds since epoch
};
const F64 PostponedSoundData::MAXIMUM_PLAY_DELAY = 15.0;
static F64 postponed_sounds_update_expiration = 0.0;
static std::map<LLUUID, PostponedSoundData> postponed_sounds;

void set_attached_sound(LLViewerObject *objectp, const LLUUID &object_id, const LLUUID &sound_id, const LLUUID& owner_id, const F32 gain, const U8 flags)
{
    if (LLMuteList::getInstance()->isMuted(object_id)) return;

    if (LLMuteList::getInstance()->isMuted(owner_id, LLMute::flagObjectSounds)) return;

    // Don't play sounds from a region with maturity above current agent maturity
    LLVector3d pos = objectp->getPositionGlobal();
    if (!gAgent.canAccessMaturityAtGlobal(pos))
    {
        return;
    }

    objectp->setAttachedSound(sound_id, owner_id, gain, flags);
}

PostponedSoundData::PostponedSoundData(const LLUUID &object_id, const LLUUID &sound_id, const LLUUID& owner_id, const F32 gain, const U8 flags)
    :
    mObjectId(object_id),
    mSoundId(sound_id),
    mOwnerId(owner_id),
    mGain(gain),
    mFlags(flags),
    mExpirationTime(LLFrameTimer::getTotalSeconds() + MAXIMUM_PLAY_DELAY)
{
}

// static
void update_attached_sounds()
{
    if (postponed_sounds.empty())
    {
        return;
    }

    std::map<LLUUID, PostponedSoundData>::iterator iter = postponed_sounds.begin();
    std::map<LLUUID, PostponedSoundData>::iterator end = postponed_sounds.end();
    while (iter != end)
    {
        std::map<LLUUID, PostponedSoundData>::iterator cur_iter = iter++;
        PostponedSoundData* data = &cur_iter->second;
        if (data->hasExpired())
        {
            postponed_sounds.erase(cur_iter);
        }
        else
        {
            LLViewerObject *objectp = gObjectList.findObject(data->mObjectId);
            if (objectp)
            {
                set_attached_sound(objectp, data->mObjectId, data->mSoundId, data->mOwnerId, data->mGain, data->mFlags);
                postponed_sounds.erase(cur_iter);
            }
        }
    }
    postponed_sounds_update_expiration = LLFrameTimer::getTotalSeconds() + 2 * PostponedSoundData::MAXIMUM_PLAY_DELAY;
}

//static
void clear_expired_postponed_sounds()
{
    if (postponed_sounds_update_expiration > LLFrameTimer::getTotalSeconds())
    {
        return;
    }
    std::map<LLUUID, PostponedSoundData>::iterator iter = postponed_sounds.begin();
    std::map<LLUUID, PostponedSoundData>::iterator end = postponed_sounds.end();
    while (iter != end)
    {
        std::map<LLUUID, PostponedSoundData>::iterator cur_iter = iter++;
        PostponedSoundData* data = &cur_iter->second;
        if (data->hasExpired())
        {
            postponed_sounds.erase(cur_iter);
        }
    }
    postponed_sounds_update_expiration = LLFrameTimer::getTotalSeconds() + 2 * PostponedSoundData::MAXIMUM_PLAY_DELAY;
}

// *TODO: Remove this dependency, or figure out a better way to handle
// this hack.
extern U32Bits gObjectData;

void process_object_update(LLMessageSystem *mesgsys, void **user_data)
{	
	// Update the data counters
	if (mesgsys->getReceiveCompressedSize())
	{
		gObjectData += (U32Bytes)mesgsys->getReceiveCompressedSize();
	}
	else
	{
		gObjectData += (U32Bytes)mesgsys->getReceiveSize();
	}

	// Update the object...
	S32 old_num_objects = gObjectList.mNumNewObjects;
	gObjectList.processObjectUpdate(mesgsys, user_data, OUT_FULL);
	if (old_num_objects != gObjectList.mNumNewObjects)
	{
		update_attached_sounds();
	}
}

void process_compressed_object_update(LLMessageSystem *mesgsys, void **user_data)
{
	// Update the data counters
	if (mesgsys->getReceiveCompressedSize())
	{
		gObjectData += (U32Bytes)mesgsys->getReceiveCompressedSize();
	}
	else
	{
		gObjectData += (U32Bytes)mesgsys->getReceiveSize();
	}

	// Update the object...
	S32 old_num_objects = gObjectList.mNumNewObjects;
	gObjectList.processCompressedObjectUpdate(mesgsys, user_data, OUT_FULL_COMPRESSED);
	if (old_num_objects != gObjectList.mNumNewObjects)
	{
		update_attached_sounds();
	}
}

void process_cached_object_update(LLMessageSystem *mesgsys, void **user_data)
{
	// Update the data counters
	if (mesgsys->getReceiveCompressedSize())
	{
		gObjectData += (U32Bytes)mesgsys->getReceiveCompressedSize();
	}
	else
	{
		gObjectData += (U32Bytes)mesgsys->getReceiveSize();
	}

	// Update the object...
	gObjectList.processCachedObjectUpdate(mesgsys, user_data, OUT_FULL_CACHED);
}


void process_terse_object_update_improved(LLMessageSystem *mesgsys, void **user_data)
{
	if (mesgsys->getReceiveCompressedSize())
	{
		gObjectData += (U32Bytes)mesgsys->getReceiveCompressedSize();
	}
	else
	{
		gObjectData += (U32Bytes)mesgsys->getReceiveSize();
	}

	S32 old_num_objects = gObjectList.mNumNewObjects;
	gObjectList.processCompressedObjectUpdate(mesgsys, user_data, OUT_TERSE_IMPROVED);
	if (old_num_objects != gObjectList.mNumNewObjects)
	{
		update_attached_sounds();
	}
}

void process_kill_object(LLMessageSystem *mesgsys, void **user_data)
{
    LL_PROFILE_ZONE_SCOPED;

	LLUUID		id;

	U32 ip = mesgsys->getSenderIP();
	U32 port = mesgsys->getSenderPort();
	LLViewerRegion* regionp = NULL;
	{
		LLHost host(ip, port);
		regionp = LLWorld::getInstance()->getRegion(host);
	}

	bool delete_object = LLViewerRegion::sVOCacheCullingEnabled;
	S32	num_objects = mesgsys->getNumberOfBlocksFast(_PREHASH_ObjectData);
	for (S32 i = 0; i < num_objects; ++i)
	{
		U32	local_id;
		mesgsys->getU32Fast(_PREHASH_ObjectData, _PREHASH_ID, local_id, i);

		LLViewerObjectList::getUUIDFromLocal(id, local_id, ip, port); 
		if (id == LLUUID::null)
		{
			LL_DEBUGS("Messaging") << "Unknown kill for local " << local_id << LL_ENDL;
			continue;
		}
		else
		{
			LL_DEBUGS("Messaging") << "Kill message for local " << local_id << LL_ENDL;
		}

		if (id == gAgentID)
		{
			// never kill our avatar
			continue;
		}

			LLViewerObject *objectp = gObjectList.findObject(id);
			if (objectp)
			{
				// <FS:Ansariel> FIRE-12004: Attachments getting lost on TP
				static LLCachedControl<bool> fsExperimentalLostAttachmentsFix(gSavedSettings, "FSExperimentalLostAttachmentsFix");
				static LLCachedControl<F32> fsExperimentalLostAttachmentsFixKillDelay(gSavedSettings, "FSExperimentalLostAttachmentsFixKillDelay");
				if (fsExperimentalLostAttachmentsFix &&
					isAgentAvatarValid() &&
					(gAgent.getTeleportState() != LLAgent::TELEPORT_NONE || gPostTeleportFinishKillObjectDelayTimer.getElapsedTimeF32() <= fsExperimentalLostAttachmentsFixKillDelay || gAgentAvatarp->isCrossingRegion()) && 
					(objectp->isAttachment() || objectp->isTempAttachment()) &&
					objectp->permYouOwner())
				{
					// Simply ignore the request and don't kill the object - this should work...

					std::string reason;
					if (gAgent.getTeleportState() != LLAgent::TELEPORT_NONE)
					{
						reason = "tp";
					}
					else if (gAgentAvatarp->isCrossingRegion())
					{
						reason = "crossing";
					}
					else
					{
						reason = "timer";
						gFSRefreshAttachmentsTimer.triggerRefresh();
					}
					std::string message = "Region \"" + regionp->getName() + "\" tried to kill attachment: " + objectp->getAttachmentItemName() + " (" + reason + ") - Agent region: \"" + gAgent.getRegion()->getName() + "\"";
					LL_WARNS("Messaging") << message << LL_ENDL;

					if (gSavedSettings.getBOOL("FSExperimentalLostAttachmentsFixReport"))
					{
						report_to_nearby_chat(message);
					}

					continue;
				}
				// </FS:Ansariel>

				// Display green bubble on kill
				if ( gShowObjectUpdates )
				{
					LLColor4 color(0.f,1.f,0.f,1.f);
					gPipeline.addDebugBlip(objectp->getPositionAgent(), color);
					LL_DEBUGS("MessageBlip") << "Kill blip for local " << local_id << " at " << objectp->getPositionAgent() << LL_ENDL;
				}

				// Do the kill
				gObjectList.killObject(objectp);
			}

			if(delete_object)
			{
				regionp->killCacheEntry(local_id);
		}

		// We should remove the object from selection after it is marked dead by gObjectList to make LLToolGrab,
        // which is using the object, release the mouse capture correctly when the object dies.
        // See LLToolGrab::handleHoverActive() and LLToolGrab::handleHoverNonPhysical().
		LLSelectMgr::getInstance()->removeObjectFromSelections(id);
	}
}

// <FS:Techwolf Lupindo> area search
void process_object_properties(LLMessageSystem *msg, void**user_data)
{
	// Send the result to the corresponding requesters.
	LLSelectMgr::processObjectProperties(msg, user_data);
	
	FSAreaSearch* area_search_floater = LLFloaterReg::findTypedInstance<FSAreaSearch>("area_search");
	if (area_search_floater)
	{
		area_search_floater->processObjectProperties(msg);
	}

	AnimationExplorer* explorer = LLFloaterReg::findTypedInstance<AnimationExplorer>("animation_explorer");
	if (explorer)
	{
		explorer->requestNameCallback(msg);
	}

	PermissionsTracker::instance().objectPropertiesCallback(msg);
}
// </FS:Techwolf Lupindo> area search

// <FS:Ansariel> Anti spam
void process_object_properties_family(LLMessageSystem *msg, void**user_data)
{
	// Send the result to the corresponding requesters.
	LLSelectMgr::processObjectPropertiesFamily(msg, user_data);

	if (NACLAntiSpamRegistry::instanceExists())
	{
		NACLAntiSpamRegistry::instance().processObjectPropertiesFamily(msg);
	}
}
// </FS:Ansariel>

void process_time_synch(LLMessageSystem *mesgsys, void **user_data)
{
	LLVector3 sun_direction;
    LLVector3 moon_direction;
	LLVector3 sun_ang_velocity;
	F32 phase;
	U64	space_time_usec;

    U32 seconds_per_day;
    U32 seconds_per_year;

	// "SimulatorViewerTimeMessage"
	mesgsys->getU64Fast(_PREHASH_TimeInfo, _PREHASH_UsecSinceStart, space_time_usec);
	mesgsys->getU32Fast(_PREHASH_TimeInfo, _PREHASH_SecPerDay, seconds_per_day);
	mesgsys->getU32Fast(_PREHASH_TimeInfo, _PREHASH_SecPerYear, seconds_per_year);

	// This should eventually be moved to an "UpdateHeavenlyBodies" message
	mesgsys->getF32Fast(_PREHASH_TimeInfo, _PREHASH_SunPhase, phase);
	mesgsys->getVector3Fast(_PREHASH_TimeInfo, _PREHASH_SunDirection, sun_direction);
	mesgsys->getVector3Fast(_PREHASH_TimeInfo, _PREHASH_SunAngVelocity, sun_ang_velocity);

	LLWorld::getInstance()->setSpaceTimeUSec(space_time_usec);

	LL_DEBUGS("ENVIRONMENT") << "Sun phase: " << phase << " rad = " << fmodf(phase / F_TWO_PI + 0.25, 1.f) * 24.f << " h" << LL_ENDL;

    F32 region_phase = LLEnvironment::instance().getRegionProgress();
    if (region_phase >= 0.0)
    {
        F32 adjusted_phase = fmodf(phase / F_TWO_PI + 0.25, 1.f);
        F32 delta_phase = adjusted_phase - region_phase;

        LL_DEBUGS("ENVIRONMENT") << "adjusted phase = " << adjusted_phase << " local phase = " << region_phase << " delta = " << delta_phase << LL_ENDL;

        if (!LLEnvironment::instance().isExtendedEnvironmentEnabled() && (fabs(delta_phase) > 0.125))
        {
            LL_INFOS("ENVIRONMENT") << "Adjusting environment to match region. adjustment=" << delta_phase << LL_ENDL;
            LLEnvironment::instance().adjustRegionOffset(delta_phase);
        }
    }

	/* We decode these parts of the message but ignore them
        as the real values are provided elsewhere. */
    (void)sun_direction, (void)moon_direction, (void)phase;
}

void process_sound_trigger(LLMessageSystem *msg, void **)
{
	if (!gAudiop)
	{
#if !LL_LINUX
		LL_WARNS("AudioEngine") << "LLAudioEngine instance doesn't exist!" << LL_ENDL;
#endif
		return;
	}

	U64		region_handle = 0;
	F32		gain = 0;
	LLUUID	sound_id;
	LLUUID	owner_id;
	LLUUID	object_id;
	LLUUID	parent_id;
	LLVector3	pos_local;

	msg->getUUIDFast(_PREHASH_SoundData, _PREHASH_SoundID, sound_id);
	msg->getUUIDFast(_PREHASH_SoundData, _PREHASH_OwnerID, owner_id);
	msg->getUUIDFast(_PREHASH_SoundData, _PREHASH_ObjectID, object_id);

	// <FS:ND> Protect against corrupted sounds
	if( gAudiop->isCorruptSound( sound_id ) )
		return;
	// </FS:ND>

	// <FS> Asset blacklist
	if (FSAssetBlacklist::getInstance()->isBlacklisted(sound_id, LLAssetType::AT_SOUND))
	{
		return;
	}
	// </FS>

	// NaCl - Antispam Registry
	static LLCachedControl<U32> _NACL_AntiSpamSoundMulti(gSavedSettings, "_NACL_AntiSpamSoundMulti");
	static LLCachedControl<bool> EnableCollisionSounds(gSavedSettings, "EnableCollisionSounds");
	if (LLMaterialTable::basic.isCollisionSound(sound_id))
	{
		if (!EnableCollisionSounds)
		{
			return;
		}
	}
	else
	{
		if (NACLAntiSpamRegistry::instance().checkQueue(ANTISPAM_QUEUE_SOUND, object_id, ANTISPAM_SOURCE_OBJECT, _NACL_AntiSpamSoundMulti) ||
			NACLAntiSpamRegistry::instance().checkQueue(ANTISPAM_QUEUE_SOUND, owner_id, ANTISPAM_SOURCE_AGENT, _NACL_AntiSpamSoundMulti))
		{
			return;
		}
	}
	// NaCl End

	msg->getUUIDFast(_PREHASH_SoundData, _PREHASH_ParentID, parent_id);
	msg->getU64Fast(_PREHASH_SoundData, _PREHASH_Handle, region_handle);
	msg->getVector3Fast(_PREHASH_SoundData, _PREHASH_Position, pos_local);
	msg->getF32Fast(_PREHASH_SoundData, _PREHASH_Gain, gain);
	gain = llclampf(gain); // <FS> INT-141: Clamp gain to valid range

	// adjust sound location to true global coords
	LLVector3d	pos_global = from_region_handle(region_handle);
	pos_global.mdV[VX] += pos_local.mV[VX];
	pos_global.mdV[VY] += pos_local.mV[VY];
	pos_global.mdV[VZ] += pos_local.mV[VZ];

	// Don't play a trigger sound if you can't hear it due
	// to parcel "local audio only" settings.
	if (!LLViewerParcelMgr::getInstance()->canHearSound(pos_global)) return;

	// Don't play sounds triggered by someone you muted.
	if (LLMuteList::getInstance()->isMuted(owner_id, LLMute::flagObjectSounds)) return;
	
	// Don't play sounds from an object you muted
	if (LLMuteList::getInstance()->isMuted(object_id)) return;

	// Don't play sounds from an object whose parent you muted
	if (parent_id.notNull()
		&& LLMuteList::getInstance()->isMuted(parent_id))
	{
		return;
	}

	// Don't play sounds from a region with maturity above current agent maturity
	if( !gAgent.canAccessMaturityInRegion( region_handle ) )
	{
		return;
	}

	// <FS:AO> Hack for legacy radar script interface compatibility. Interpret certain
	// sound assets as a request for a full radar update to a channel
	if ((owner_id == gAgentID) && (sound_id.asString() == gSavedSettings.getString("RadarLegacyChannelAlertRefreshUUID")))
	{
		FSRadar::getInstance()->requestRadarChannelAlertSync();
		return;
	}

	// Do play sounds triggered by avatar, since muting your own
	// gesture sounds and your own sounds played inworld from 
	// Inventory can cause confusion.
	if (object_id == owner_id
        && owner_id != gAgentID
        && !gSavedSettings.getBOOL("EnableGestureSounds"))
	{
		return;
	}

	// NaCl - Antispam Registry
	//if (LLMaterialTable::basic.isCollisionSound(sound_id) && !gSavedSettings.getBOOL("EnableCollisionSounds"))
	//{
	//	return;
	//}
	// NaCl End

	// NaCl - Sound Explorer
	gAudiop->triggerSound(sound_id, owner_id, gain, LLAudioEngine::AUDIO_TYPE_SFX, pos_global, object_id);
	// NaCl End
}

void process_preload_sound(LLMessageSystem *msg, void **user_data)
{
	if (!gAudiop)
	{
#if !LL_LINUX
		LL_WARNS("AudioEngine") << "LLAudioEngine instance doesn't exist!" << LL_ENDL;
#endif
		return;
	}

	LLUUID sound_id;
	LLUUID object_id;
	LLUUID owner_id;

	msg->getUUIDFast(_PREHASH_DataBlock, _PREHASH_SoundID, sound_id);
	msg->getUUIDFast(_PREHASH_DataBlock, _PREHASH_ObjectID, object_id);
	msg->getUUIDFast(_PREHASH_DataBlock, _PREHASH_OwnerID, owner_id);

	// <FS> Asset blacklist
	if (FSAssetBlacklist::getInstance()->isBlacklisted(sound_id, LLAssetType::AT_SOUND))
	{
		return;
	}
	// </FS>

	// NaCl - Antispam Registry
	static LLCachedControl<U32> _NACL_AntiSpamSoundPreloadMulti(gSavedSettings, "_NACL_AntiSpamSoundPreloadMulti");
	if (NACLAntiSpamRegistry::instance().checkQueue(ANTISPAM_QUEUE_SOUND_PRELOAD, object_id, ANTISPAM_SOURCE_OBJECT, _NACL_AntiSpamSoundPreloadMulti) ||
		NACLAntiSpamRegistry::instance().checkQueue(ANTISPAM_QUEUE_SOUND_PRELOAD, owner_id, ANTISPAM_SOURCE_AGENT, _NACL_AntiSpamSoundPreloadMulti))
	{
		return;
	}
	// NaCl End

	// <FS:ND> Protect against corrupted sounds
	if( gAudiop->isCorruptSound( sound_id ) )
		return;
	// </FS:ND>

	LLViewerObject *objectp = gObjectList.findObject(object_id);
	if (!objectp) return;

	if (LLMuteList::getInstance()->isMuted(object_id)) return;
	if (LLMuteList::getInstance()->isMuted(owner_id, LLMute::flagObjectSounds)) return;
	
	LLAudioSource *sourcep = objectp->getAudioSource(owner_id);
	if (!sourcep) return;
	
	LLAudioData *datap = gAudiop->getAudioData(sound_id);

	// Note that I don't actually do any loading of the
	// audio data into a buffer at this point, as it won't actually
	// help us out.

	// Don't play sounds from a region with maturity above current agent maturity
	LLVector3d pos_global = objectp->getPositionGlobal();
	if (gAgent.canAccessMaturityAtGlobal(pos_global))
	{
		// Add audioData starts a transfer internally.
		sourcep->addAudioData(datap, FALSE);
	}
}

void process_attached_sound(LLMessageSystem *msg, void **user_data)
{
	F32 gain = 0;
	LLUUID sound_id;
	LLUUID object_id;
	LLUUID owner_id;
	U8 flags;

	msg->getUUIDFast(_PREHASH_DataBlock, _PREHASH_SoundID, sound_id);
	msg->getUUIDFast(_PREHASH_DataBlock, _PREHASH_ObjectID, object_id);
	msg->getUUIDFast(_PREHASH_DataBlock, _PREHASH_OwnerID, owner_id);

	// <FS> Asset blacklist
	if (FSAssetBlacklist::getInstance()->isBlacklisted(sound_id, LLAssetType::AT_SOUND))
	{
		return;
	}
	// </FS>

	// NaCl - Antispam Registry
	static LLCachedControl<U32> _NACL_AntiSpamSoundMulti(gSavedSettings, "_NACL_AntiSpamSoundMulti");
	if (NACLAntiSpamRegistry::instance().checkQueue(ANTISPAM_QUEUE_SOUND, object_id, ANTISPAM_SOURCE_OBJECT, _NACL_AntiSpamSoundMulti) ||
		NACLAntiSpamRegistry::instance().checkQueue(ANTISPAM_QUEUE_SOUND, owner_id, ANTISPAM_SOURCE_AGENT,_NACL_AntiSpamSoundMulti))
	{
		return;
	}
	// NaCl End

	msg->getF32Fast(_PREHASH_DataBlock, _PREHASH_Gain, gain);
	msg->getU8Fast(_PREHASH_DataBlock, _PREHASH_Flags, flags);
	gain = llclampf(gain); // <FS> INT-141: Clamp gain to valid range

	LLViewerObject *objectp = gObjectList.findObject(object_id);
	if (objectp)
	{
		set_attached_sound(objectp, object_id, sound_id, owner_id, gain, flags);
	}
	else if (sound_id.notNull())
	{
		// we don't know about this object yet, probably it has yet to arrive
		// std::map for dupplicate prevention.
		postponed_sounds[object_id] = (PostponedSoundData(object_id, sound_id, owner_id, gain, flags));
		clear_expired_postponed_sounds();
	}
	else
	{
		std::map<LLUUID, PostponedSoundData>::iterator iter = postponed_sounds.find(object_id);
		if (iter != postponed_sounds.end())
		{
			postponed_sounds.erase(iter);
		}
	}
}

void process_attached_sound_gain_change(LLMessageSystem *mesgsys, void **user_data)
{
	F32 gain = 0;
	LLUUID object_guid;
	LLViewerObject *objectp = NULL;

	mesgsys->getUUIDFast(_PREHASH_DataBlock, _PREHASH_ObjectID, object_guid);

	if (!((objectp = gObjectList.findObject(object_guid))))
	{
		// we don't know about this object, just bail
		return;
	}

 	mesgsys->getF32Fast(_PREHASH_DataBlock, _PREHASH_Gain, gain);
	gain = llclampf(gain); // <FS> INT-141: Clamp gain to valid range

	objectp->adjustAudioGain(gain);
}


void process_health_message(LLMessageSystem *mesgsys, void **user_data)
{
	F32 health;

	mesgsys->getF32Fast(_PREHASH_HealthData, _PREHASH_Health, health);

	if (gStatusBar)
	{
		gStatusBar->setHealth((S32)health);
	}
}


void process_sim_stats(LLMessageSystem *msg, void **user_data)
{	
	S32 count = msg->getNumberOfBlocks("Stat");
	for (S32 i = 0; i < count; ++i)
	{
		U32 stat_id;
		F32 stat_value;
		msg->getU32("Stat", "StatID", stat_id, i);
		msg->getF32("Stat", "StatValue", stat_value, i);
		auto measurementp = LLStatViewer::SimMeasurementSampler::getInstance((ESimStatID)stat_id);

		if (measurementp )
		{
			measurementp->sample(stat_value);

			// <FS:Ansariel> Report script count changes
			if ((ESimStatID)stat_id == LL_SIM_STAT_NUMSCRIPTSACTIVE)
			{
				static LLCachedControl<bool> fsReportTotalScriptCountChanges(gSavedSettings, "FSReportTotalScriptCountChanges");
				static LLCachedControl<U32> fsReportTotalScriptCountChangesThreshold(gSavedSettings, "FSReportTotalScriptCountChangesThreshold");
				static const std::string increase_message = LLTrans::getString("TotalScriptCountChangeIncrease");
				static const std::string decrease_message = LLTrans::getString("TotalScriptCountChangeDecrease");
				static S32 prev_total_scripts = -1;

				if (fsReportTotalScriptCountChanges)
				{
					S32 new_val = (S32)stat_value;
					S32 change_count = new_val - prev_total_scripts;
					if (llabs(change_count) >= fsReportTotalScriptCountChangesThreshold && prev_total_scripts > -1)
					{
						LLStringUtil::format_map_t args;
						args["NEW_VALUE"] = llformat("%d", new_val);
						args["OLD_VALUE"] = llformat("%d", prev_total_scripts);
						args["DIFFERENCE"] = llformat("%+d", change_count);

						if (change_count > 0)
						{
							report_to_nearby_chat(format_string(increase_message, args));
						}
						else if (change_count < 0)
						{
							report_to_nearby_chat(format_string(decrease_message, args));
						}
					}
				}
				prev_total_scripts = (S32)stat_value;
			}
			// </FS:Ansariel>
		}
		else
		{
			// <FS:Ansariel> Cut down logspam
			//LL_WARNS() << "Unknown sim stat identifier: " << stat_id << LL_ENDL;
		}
	}

	//
	// Various hacks that aren't statistics, but are being handled here.
	//
	U32 max_tasks_per_region;
	U64 region_flags;
	msg->getU32("Region", "ObjectCapacity", max_tasks_per_region);

	if (msg->has(_PREHASH_RegionInfo))
	{
		msg->getU64("RegionInfo", "RegionFlagsExtended", region_flags);
	}
	else
	{
		U32 flags = 0;
		msg->getU32("Region", "RegionFlags", flags);
		region_flags = flags;
	}

	LLViewerRegion* regionp = gAgent.getRegion();
	if (regionp)
	{
		BOOL was_flying = gAgent.getFlying();
		regionp->setRegionFlags(region_flags);
		regionp->setMaxTasks(max_tasks_per_region);
		// HACK: This makes agents drop from the sky if the region is 
		// set to no fly while people are still in the sim.
		if (was_flying && regionp->getBlockFly())
		{
			gAgent.setFlying(gAgent.canFly());
		}
	}
}



void process_avatar_animation(LLMessageSystem *mesgsys, void **user_data)
{
	LLUUID	animation_id;
	LLUUID	uuid;
	S32		anim_sequence_id;
	LLVOAvatar *avatarp = NULL;
	
	mesgsys->getUUIDFast(_PREHASH_Sender, _PREHASH_ID, uuid);

	LLViewerObject *objp = gObjectList.findObject(uuid);
    if (objp)
    {
        avatarp =  objp->asAvatar();
    }

	if (!avatarp)
	{
		// no agent by this ID...error?
		if (!gSavedSettings.getBOOL("FSRenderFriendsOnly")) // <FS:Ansariel> FIRE-32520: Prevent log spam when show friends only is enabled
			LL_WARNS("Messaging") << "Received animation state for unknown avatar " << uuid << LL_ENDL;
		return;
	}

	S32 num_blocks = mesgsys->getNumberOfBlocksFast(_PREHASH_AnimationList);
	S32 num_source_blocks = mesgsys->getNumberOfBlocksFast(_PREHASH_AnimationSourceList);

	LL_DEBUGS("Messaging", "Motion") << "Processing " << num_blocks << " Animations" << LL_ENDL;

	//clear animation flags
	avatarp->mSignaledAnimations.clear();
	
	if (avatarp->isSelf())
	{
		LLUUID object_id;

		for( S32 i = 0; i < num_blocks; i++ )
		{
			mesgsys->getUUIDFast(_PREHASH_AnimationList, _PREHASH_AnimID, animation_id, i);
			mesgsys->getS32Fast(_PREHASH_AnimationList, _PREHASH_AnimSequenceID, anim_sequence_id, i);

			avatarp->mSignaledAnimations[animation_id] = anim_sequence_id;

			// *HACK: Disabling flying mode if it has been enabled shortly before the agent
			// stand up animation is signaled. In this case we don't get a signal to start
			// flying animation from server, the AGENT_CONTROL_FLY flag remains set but the
			// avatar does not play flying animation, so we switch flying mode off.
			// See LLAgent::setFlying(). This may cause "Stop Flying" button to blink.
			// See EXT-2781.
			if (animation_id == ANIM_AGENT_STANDUP && gAgent.getFlying())
			{
				gAgent.setFlying(FALSE);
			}

			if (i < num_source_blocks)
			{
				mesgsys->getUUIDFast(_PREHASH_AnimationSourceList, _PREHASH_ObjectID, object_id, i);
			
				LLViewerObject* object = gObjectList.findObject(object_id);
				if (object)
				{
					object->setFlagsWithoutUpdate(FLAGS_ANIM_SOURCE, TRUE);

					BOOL anim_found = FALSE;
					LLVOAvatar::AnimSourceIterator anim_it = avatarp->mAnimationSources.find(object_id);
					for (;anim_it != avatarp->mAnimationSources.end(); ++anim_it)
					{
						if (anim_it->second == animation_id)
						{
							anim_found = TRUE;
							break;
						}
					}

					if (!anim_found)
					{
						avatarp->mAnimationSources.insert(LLVOAvatar::AnimationSourceMap::value_type(object_id, animation_id));
						// <FS:Zi> Animation Explorer
						if (avatarp == gAgentAvatarp)
						{
							RecentAnimationList::instance().addAnimation(animation_id, object_id);
						}
						// </FS:Zi>
					}
				}
				LL_DEBUGS("Messaging", "Motion") << "Anim sequence ID: " << anim_sequence_id
									<< " Animation id: " << animation_id
									<< " From block: " << object_id << LL_ENDL;
			}
			else
			{
				LL_DEBUGS("Messaging", "Motion") << "Anim sequence ID: " << anim_sequence_id
									<< " Animation id: " << animation_id << LL_ENDL;
			}
		}
	}
	else
	{
		for( S32 i = 0; i < num_blocks; i++ )
		{
			mesgsys->getUUIDFast(_PREHASH_AnimationList, _PREHASH_AnimID, animation_id, i);
			mesgsys->getS32Fast(_PREHASH_AnimationList, _PREHASH_AnimSequenceID, anim_sequence_id, i);
			avatarp->mSignaledAnimations[animation_id] = anim_sequence_id;
		}
	}

	if (num_blocks)
	{
		avatarp->processAnimationStateChanges();
	}
}


void process_object_animation(LLMessageSystem *mesgsys, void **user_data)
{
	LLUUID	animation_id;
	LLUUID	uuid;
	S32		anim_sequence_id;
	
	mesgsys->getUUIDFast(_PREHASH_Sender, _PREHASH_ID, uuid);

    LL_DEBUGS("AnimatedObjectsNotify") << "Received animation state for object " << uuid << LL_ENDL;

    signaled_animation_map_t signaled_anims;
	S32 num_blocks = mesgsys->getNumberOfBlocksFast(_PREHASH_AnimationList);
	LL_DEBUGS("AnimatedObjectsNotify") << "processing object animation requests, num_blocks " << num_blocks << " uuid " << uuid << LL_ENDL;
    for( S32 i = 0; i < num_blocks; i++ )
    {
        mesgsys->getUUIDFast(_PREHASH_AnimationList, _PREHASH_AnimID, animation_id, i);
        mesgsys->getS32Fast(_PREHASH_AnimationList, _PREHASH_AnimSequenceID, anim_sequence_id, i);
        signaled_anims[animation_id] = anim_sequence_id;
        LL_DEBUGS("AnimatedObjectsNotify") << "added signaled_anims animation request for object " 
                                    << uuid << " animation id " << animation_id << LL_ENDL;
    }
    LLObjectSignaledAnimationMap::instance().getMap()[uuid] = signaled_anims;
    
    LLViewerObject *objp = gObjectList.findObject(uuid);
    if (!objp)
    {
		LL_DEBUGS("AnimatedObjectsNotify") << "Received animation state for unknown object " << uuid << LL_ENDL;
        return;
    }
    
	LLVOVolume *volp = dynamic_cast<LLVOVolume*>(objp);
    if (!volp)
    {
		LL_DEBUGS("AnimatedObjectsNotify") << "Received animation state for non-volume object " << uuid << LL_ENDL;
        return;
    }

    if (!volp->isAnimatedObject())
    {
		LL_DEBUGS("AnimatedObjectsNotify") << "Received animation state for non-animated object " << uuid << LL_ENDL;
        return;
    }

    volp->updateControlAvatar();
    LLControlAvatar *avatarp = volp->getControlAvatar();
    if (!avatarp)
    {
        LL_DEBUGS("AnimatedObjectsNotify") << "Received animation request for object with no control avatar, ignoring " << uuid << LL_ENDL;
        return;
    }
    
    if (!avatarp->mPlaying)
    {
        avatarp->mPlaying = true;
        //if (!avatarp->mRootVolp->isAnySelected())
        {
            avatarp->updateVolumeGeom();
            avatarp->mRootVolp->recursiveMarkForUpdate(TRUE);
        }
    }
        
    avatarp->updateAnimations();
}


void process_avatar_appearance(LLMessageSystem *mesgsys, void **user_data)
{
	LLUUID uuid;
	mesgsys->getUUIDFast(_PREHASH_Sender, _PREHASH_ID, uuid);

	LLVOAvatar* avatarp = (LLVOAvatar *)gObjectList.findObject(uuid);
	if (avatarp)
	{
		avatarp->processAvatarAppearance( mesgsys );
	}
	else
	{
		LL_WARNS("Messaging") << "avatar_appearance sent for unknown avatar " << uuid << LL_ENDL;
	}
}

void process_camera_constraint(LLMessageSystem *mesgsys, void **user_data)
{
	//Freeing up the camera movement some more -KC
	if(gSavedSettings.getBOOL("FSIgnoreSimulatorCameraConstraints"))
		return;
	LLVector4 cameraCollidePlane;
	mesgsys->getVector4Fast(_PREHASH_CameraCollidePlane, _PREHASH_Plane, cameraCollidePlane);

	gAgentCamera.setCameraCollidePlane(cameraCollidePlane);
}

void near_sit_object(BOOL success, void *data)
{
	if (success)
	{
		// Send message to sit on object
		gMessageSystem->newMessageFast(_PREHASH_AgentSit);
		gMessageSystem->nextBlockFast(_PREHASH_AgentData);
		gMessageSystem->addUUIDFast(_PREHASH_AgentID, gAgent.getID());
		gMessageSystem->addUUIDFast(_PREHASH_SessionID, gAgent.getSessionID());
		gAgent.sendReliableMessage();
	}
}

void process_avatar_sit_response(LLMessageSystem *mesgsys, void **user_data)
{
	LLVector3 sitPosition;
	LLQuaternion sitRotation;
	LLUUID sitObjectID;
	BOOL use_autopilot;
	mesgsys->getUUIDFast(_PREHASH_SitObject, _PREHASH_ID, sitObjectID);
	mesgsys->getBOOLFast(_PREHASH_SitTransform, _PREHASH_AutoPilot, use_autopilot);
	mesgsys->getVector3Fast(_PREHASH_SitTransform, _PREHASH_SitPosition, sitPosition);
	mesgsys->getQuatFast(_PREHASH_SitTransform, _PREHASH_SitRotation, sitRotation);
	LLVector3 camera_eye;
	mesgsys->getVector3Fast(_PREHASH_SitTransform, _PREHASH_CameraEyeOffset, camera_eye);
	LLVector3 camera_at;
	mesgsys->getVector3Fast(_PREHASH_SitTransform, _PREHASH_CameraAtOffset, camera_at);
	BOOL force_mouselook;
	mesgsys->getBOOLFast(_PREHASH_SitTransform, _PREHASH_ForceMouselook, force_mouselook);

	if (isAgentAvatarValid() && dist_vec_squared(camera_eye, camera_at) > CAMERA_POSITION_THRESHOLD_SQUARED)
	{
		gAgentCamera.setSitCamera(sitObjectID, camera_eye, camera_at);
	}
	
	gAgentCamera.setForceMouselook(force_mouselook);
	// Forcing turning off flying here to prevent flying after pressing "Stand"
	// to stand up from an object. See EXT-1655.
	gAgent.setFlying(FALSE);

	LLViewerObject* object = gObjectList.findObject(sitObjectID);
	if (object)
	{
		LLVector3 sit_spot = object->getPositionAgent() + (sitPosition * object->getRotation());
		if (!use_autopilot || (isAgentAvatarValid() && gAgentAvatarp->isSitting() && gAgentAvatarp->getRoot() == object->getRoot()))
		{
			//we're already sitting on this object, so don't autopilot
		}
		else
		{
			gAgent.startAutoPilotGlobal(gAgent.getPosGlobalFromAgent(sit_spot), "Sit", &sitRotation, near_sit_object, NULL, 0.5f);
		}
	}
	else
	{
		LL_WARNS("Messaging") << "Received sit approval for unknown object " << sitObjectID << LL_ENDL;
	}
}

void process_clear_follow_cam_properties(LLMessageSystem *mesgsys, void **user_data)
{
	LLUUID		source_id;

	mesgsys->getUUIDFast(_PREHASH_ObjectData, _PREHASH_ObjectID, source_id);

	LLFollowCamMgr::getInstance()->removeFollowCamParams(source_id);
}

void process_set_follow_cam_properties(LLMessageSystem *mesgsys, void **user_data)
{
	S32			type;
	F32			value;
	bool		settingPosition = false;
	bool		settingFocus	= false;
	bool		settingFocusOffset = false;
	LLVector3	position;
	LLVector3	focus;
	LLVector3	focus_offset;

	LLUUID		source_id;

	mesgsys->getUUIDFast(_PREHASH_ObjectData, _PREHASH_ObjectID, source_id);

	LLViewerObject* objectp = gObjectList.findObject(source_id);
	if (objectp)
	{
		objectp->setFlagsWithoutUpdate(FLAGS_CAMERA_SOURCE, TRUE);
	}

	S32 num_objects = mesgsys->getNumberOfBlocks("CameraProperty");
	for (S32 block_index = 0; block_index < num_objects; block_index++)
	{
		mesgsys->getS32("CameraProperty", "Type", type, block_index);
		mesgsys->getF32("CameraProperty", "Value", value, block_index);
		switch(type)
		{
		case FOLLOWCAM_PITCH:
			LLFollowCamMgr::getInstance()->setPitch(source_id, value);
			break;
		case FOLLOWCAM_FOCUS_OFFSET_X:
			focus_offset.mV[VX] = value;
			settingFocusOffset = true;
			break;
		case FOLLOWCAM_FOCUS_OFFSET_Y:
			focus_offset.mV[VY] = value;
			settingFocusOffset = true;
			break;
		case FOLLOWCAM_FOCUS_OFFSET_Z:
			focus_offset.mV[VZ] = value;
			settingFocusOffset = true;
			break;
		case FOLLOWCAM_POSITION_LAG:
			LLFollowCamMgr::getInstance()->setPositionLag(source_id, value);
			break;
		case FOLLOWCAM_FOCUS_LAG:
			LLFollowCamMgr::getInstance()->setFocusLag(source_id, value);
			break;
		case FOLLOWCAM_DISTANCE:
			LLFollowCamMgr::getInstance()->setDistance(source_id, value);
			break;
		case FOLLOWCAM_BEHINDNESS_ANGLE:
			LLFollowCamMgr::getInstance()->setBehindnessAngle(source_id, value);
			break;
		case FOLLOWCAM_BEHINDNESS_LAG:
			LLFollowCamMgr::getInstance()->setBehindnessLag(source_id, value);
			break;
		case FOLLOWCAM_POSITION_THRESHOLD:
			LLFollowCamMgr::getInstance()->setPositionThreshold(source_id, value);
			break;
		case FOLLOWCAM_FOCUS_THRESHOLD:
			LLFollowCamMgr::getInstance()->setFocusThreshold(source_id, value);
			break;
		case FOLLOWCAM_ACTIVE:
			//if 1, set using followcam,. 
			LLFollowCamMgr::getInstance()->setCameraActive(source_id, value != 0.f);
			break;
		case FOLLOWCAM_POSITION_X:
			settingPosition = true;
			position.mV[ 0 ] = value;
			break;
		case FOLLOWCAM_POSITION_Y:
			settingPosition = true;
			position.mV[ 1 ] = value;
			break;
		case FOLLOWCAM_POSITION_Z:
			settingPosition = true;
			position.mV[ 2 ] = value;
			break;
		case FOLLOWCAM_FOCUS_X:
			settingFocus = true;
			focus.mV[ 0 ] = value;
			break;
		case FOLLOWCAM_FOCUS_Y:
			settingFocus = true;
			focus.mV[ 1 ] = value;
			break;
		case FOLLOWCAM_FOCUS_Z:
			settingFocus = true;
			focus.mV[ 2 ] = value;
			break;
		case FOLLOWCAM_POSITION_LOCKED:
			LLFollowCamMgr::getInstance()->setPositionLocked(source_id, value != 0.f);
			break;
		case FOLLOWCAM_FOCUS_LOCKED:
			LLFollowCamMgr::getInstance()->setFocusLocked(source_id, value != 0.f);
			break;

		default:
			break;
		}
	}

	if ( settingPosition )
	{
		LLFollowCamMgr::getInstance()->setPosition(source_id, position);
	}
	if ( settingFocus )
	{
		LLFollowCamMgr::getInstance()->setFocus(source_id, focus);
	}
	if ( settingFocusOffset )
	{
		LLFollowCamMgr::getInstance()->setFocusOffset(source_id, focus_offset);
	}
}
//end Ventrella 


// Culled from newsim lltask.cpp
void process_name_value(LLMessageSystem *mesgsys, void **user_data)
{
	std::string	temp_str;
	LLUUID	id;
	S32		i, num_blocks;

	mesgsys->getUUIDFast(_PREHASH_TaskData, _PREHASH_ID, id);

	LLViewerObject* object = gObjectList.findObject(id);

	if (object)
	{
		num_blocks = mesgsys->getNumberOfBlocksFast(_PREHASH_NameValueData);
		for (i = 0; i < num_blocks; i++)
		{
			mesgsys->getStringFast(_PREHASH_NameValueData, _PREHASH_NVPair, temp_str, i);
			LL_INFOS("Messaging") << "Added to object Name Value: " << temp_str << LL_ENDL;
			object->addNVPair(temp_str);
		}
	}
	else
	{
		LL_INFOS("Messaging") << "Can't find object " << id << " to add name value pair" << LL_ENDL;
	}
}

void process_remove_name_value(LLMessageSystem *mesgsys, void **user_data)
{
	std::string	temp_str;
	LLUUID	id;
	S32		i, num_blocks;

	mesgsys->getUUIDFast(_PREHASH_TaskData, _PREHASH_ID, id);

	LLViewerObject* object = gObjectList.findObject(id);

	if (object)
	{
		num_blocks = mesgsys->getNumberOfBlocksFast(_PREHASH_NameValueData);
		for (i = 0; i < num_blocks; i++)
		{
			mesgsys->getStringFast(_PREHASH_NameValueData, _PREHASH_NVPair, temp_str, i);
			LL_INFOS("Messaging") << "Removed from object Name Value: " << temp_str << LL_ENDL;
			object->removeNVPair(temp_str);
		}
	}
	else
	{
		LL_INFOS("Messaging") << "Can't find object " << id << " to remove name value pair" << LL_ENDL;
	}
}

void process_kick_user(LLMessageSystem *msg, void** /*user_data*/)
{
	std::string message;

	msg->getStringFast(_PREHASH_UserInfo, _PREHASH_Reason, message);

	LLAppViewer::instance()->forceDisconnect(message);
}


/*
void process_user_list_reply(LLMessageSystem *msg, void **user_data)
{
	LLUserList::processUserListReply(msg, user_data);
	return;
	char	firstname[MAX_STRING+1];
	char	lastname[MAX_STRING+1];
	U8		status;
	S32		user_count;

	user_count = msg->getNumberOfBlocks("UserBlock");

	for (S32 i = 0; i < user_count; i++)
	{
		msg->getData("UserBlock", i, "FirstName", firstname);
		msg->getData("UserBlock", i, "LastName", lastname);
		msg->getData("UserBlock", i, "Status", &status);

		if (status & 0x01)
		{
			dialog_friends_add_friend(buffer, TRUE);
		}
		else
		{
			dialog_friends_add_friend(buffer, FALSE);
		}
	}

	dialog_friends_done_adding();
}
*/

// this is not handled in processUpdateMessage
/*
void process_time_dilation(LLMessageSystem *msg, void **user_data)
{
	// get the time_dilation
	U16 foo;
	msg->getData("TimeDilation", "TimeDilation", &foo);
	F32 time_dilation = ((F32) foo) / 65535.f;

	// get the pointer to the right region
	U32 ip = msg->getSenderIP();
	U32 port = msg->getSenderPort();
	LLViewerRegion *regionp = LLWorld::getInstance()->getRegion(ip, port);
	if (regionp)
	{
		regionp->setTimeDilation(time_dilation);
	}
}
*/


void process_money_balance_reply( LLMessageSystem* msg, void** )
{
	S32 balance = 0;
	S32 credit = 0;
	S32 committed = 0;
	std::string desc;
	LLUUID tid;

	msg->getUUID("MoneyData", "TransactionID", tid);
	msg->getS32("MoneyData", "MoneyBalance", balance);
	msg->getS32("MoneyData", "SquareMetersCredit", credit);
	msg->getS32("MoneyData", "SquareMetersCommitted", committed);
	msg->getStringFast(_PREHASH_MoneyData, _PREHASH_Description, desc);
// <FS:AW opensim currency support>
//	LL_INFOS("Messaging") << "L$, credit, committed: " << balance << " " << credit << " "
	LL_INFOS("Messaging") << Tea::wrapCurrency("L$, credit, committed: ") << balance << " " << credit << " "
// <FS:AW opensim currency support>
			<< committed << LL_ENDL;

    
	if (gStatusBar)
	{
		gStatusBar->setBalance(balance);
		gStatusBar->setLandCredit(credit);
		gStatusBar->setLandCommitted(committed);
	}

	if (desc.empty()
		|| !gSavedSettings.getBOOL("NotifyMoneyChange"))
	{
		// ...nothing to display
		return;
	}

	// Suppress duplicate messages about the same transaction
	static std::deque<LLUUID> recent;
	if (std::find(recent.rbegin(), recent.rend(), tid) != recent.rend())
	{
		return;
	}

	// Once the 'recent' container gets large enough, chop some
	// off the beginning.
	const U32 MAX_LOOKBACK = 30;
	const S32 POP_FRONT_SIZE = 12;
	if(recent.size() > MAX_LOOKBACK)
	{
		LL_DEBUGS("Messaging") << "Removing oldest transaction records" << LL_ENDL;
		recent.erase(recent.begin(), recent.begin() + POP_FRONT_SIZE);
	}
	//LL_DEBUGS("Messaging") << "Pushing back transaction " << tid << LL_ENDL;
	recent.push_back(tid);

	if (msg->has("TransactionInfo"))
	{
		// ...message has extended info for localization
		process_money_balance_reply_extended(msg);
	}
	else
	{
		// Only old dev grids will not supply the TransactionInfo block,
		// so we can just use the hard-coded English string.
		LLSD args;
		args["MESSAGE"] = desc;
		LLNotificationsUtil::add("SystemMessage", args);
	}
}

static std::string reason_from_transaction_type(S32 transaction_type,
												const std::string& item_desc)
{
	// *NOTE: The keys for the reason strings are unusual because
	// an earlier version of the code used English language strings
	// extracted from hard-coded server English descriptions.
	// Keeping them so we don't have to re-localize them.
	switch (transaction_type)
	{
		case TRANS_OBJECT_SALE:
		{
			LLStringUtil::format_map_t arg;
			arg["ITEM"] = item_desc;
			return LLTrans::getString("for item", arg);
		}
		case TRANS_LAND_SALE:
			return LLTrans::getString("for a parcel of land");
			
		case TRANS_LAND_PASS_SALE:
			return LLTrans::getString("for a land access pass");
			
		case TRANS_GROUP_LAND_DEED:
			return LLTrans::getString("for deeding land");
			
		case TRANS_GROUP_CREATE:
			return LLTrans::getString("to create a group");
			
		case TRANS_GROUP_JOIN:
			return LLTrans::getString("to join a group");
			
		case TRANS_UPLOAD_CHARGE:
			return LLTrans::getString("to upload");

		case TRANS_CLASSIFIED_CHARGE:
			return LLTrans::getString("to publish a classified ad");
			
		case TRANS_GIFT:
			// Simulator returns "Payment" if no custom description has been entered
			return (item_desc == "Payment" ? std::string() : item_desc);

		// These have no reason to display, but are expected and should not
		// generate warnings
		case TRANS_PAY_OBJECT:
		case TRANS_OBJECT_PAYS:
			return std::string();

		default:
			LL_WARNS() << "Unknown transaction type " 
				<< transaction_type << LL_ENDL;
			return std::string();
	}
}

static void money_balance_group_notify(const LLUUID& group_id,
									   const std::string& name,
									   bool is_group,
									   std::string notification,
									   LLSD args,
									   LLSD payload)
{
	static LLCachedControl<bool> balance_change_in_chat(gSavedSettings, "FSPaymentInfoInChat");

	if (balance_change_in_chat)
	{
		LLChat chat;
		chat.mText = args["SLURLMESSAGE"].asString();
		chat.mSourceType = CHAT_SOURCE_SYSTEM;
		LLSD chat_args;
		chat_args["money_tracker"] = true;
		chat_args["console_message"] = llformat(args["MESSAGE"].asString().c_str(), name.c_str());
		LLNotificationsUI::LLNotificationManager::instance().onChat(chat, chat_args);
	}
	else
	{
		// Message uses name SLURLs, don't actually have to substitute in
		// the name.  We're just making sure it's available.
		// Notification is either PaymentReceived or PaymentSent
		LLNotificationsUtil::add(notification, args, payload);
	}
}

static void money_balance_avatar_notify(const LLUUID& agent_id,
										const LLAvatarName& av_name,
									   	std::string notification,
									   	LLSD args,
									   	LLSD payload)
{
	static LLCachedControl<bool> balance_change_in_chat(gSavedSettings, "FSPaymentInfoInChat");

	if (balance_change_in_chat)
	{
		LLChat chat;
		chat.mText = args["SLURLMESSAGE"].asString();
		chat.mSourceType = CHAT_SOURCE_SYSTEM;
		LLSD chat_args;
		chat_args["money_tracker"] = true;
		chat_args["console_message"] = llformat(args["MESSAGE"].asString().c_str(), av_name.getCompleteName().c_str());
		LLNotificationsUI::LLNotificationManager::instance().onChat(chat, chat_args);
	}
	else
	{
		// Message uses name SLURLs, don't actually have to substitute in
		// the name.  We're just making sure it's available.
		// Notification is either PaymentReceived or PaymentSent
		LLNotificationsUtil::add(notification, args, payload);
	}
}

static void process_money_balance_reply_extended(LLMessageSystem* msg)
{
    // Added in server 1.40 and viewer 2.1, support for localization
    // and agent ids for name lookup.
    S32 transaction_type = 0;
    LLUUID source_id;
	BOOL is_source_group = FALSE;
    LLUUID dest_id;
	BOOL is_dest_group = FALSE;
    S32 amount = 0;
    std::string item_description;
	BOOL success = FALSE;
	// <FS:Ansariel> If we output to chat history and probably console,
	//               don't create an SLURL for the name or we will end
	//               up with a SLURL in the console
	static LLCachedControl<bool> balance_change_in_chat(gSavedSettings, "FSPaymentInfoInChat");

    msg->getS32("TransactionInfo", "TransactionType", transaction_type);
    msg->getUUID("TransactionInfo", "SourceID", source_id);
	msg->getBOOL("TransactionInfo", "IsSourceGroup", is_source_group);
    msg->getUUID("TransactionInfo", "DestID", dest_id);
	msg->getBOOL("TransactionInfo", "IsDestGroup", is_dest_group);
    msg->getS32("TransactionInfo", "Amount", amount);
    msg->getString("TransactionInfo", "ItemDescription", item_description);
	msg->getBOOL("MoneyData", "TransactionSuccess", success);
    LL_INFOS("Money") << "MoneyBalanceReply source " << source_id 
		<< " dest " << dest_id
		<< " type " << transaction_type
		<< " item " << item_description << LL_ENDL;

	if (source_id.isNull() && dest_id.isNull())
	{
		// this is a pure balance update, no notification required
		return;
	}

	std::string source_slurl;
	std::string source_slurl_name;
	if (is_source_group)
	{
		source_slurl =
			LLSLURL( "group", source_id, "inspect").getSLURLString();
		source_slurl_name = source_slurl;
	}
	else
	{
		source_slurl_name =LLSLURL( "agent", source_id, "completename").getSLURLString();
		source_slurl =LLSLURL( "agent", source_id, "inspect").getSLURLString();
	}

	std::string dest_slurl;
	std::string dest_slurl_name;
	if (is_dest_group)
	{
		dest_slurl =
			LLSLURL( "group", dest_id, "inspect").getSLURLString();
		dest_slurl_name = dest_slurl;
	}
	else
	{
		dest_slurl_name = LLSLURL( "agent", dest_id, "completename").getSLURLString();
		dest_slurl = LLSLURL( "agent", dest_id, "inspect").getSLURLString();
	}

	std::string reason =
		reason_from_transaction_type(transaction_type, item_description);
	
	LLStringUtil::format_map_t args;
	args["REASON"] = reason; // could be empty
	args["AMOUNT"] = llformat("%d", amount);
	
	// Need to delay until name looked up, so need to know whether or not
	// is group
	bool is_name_group = false;
	LLUUID name_id;
	std::string message;
	std::string message_notification_well;
	std::string notification;
	LLSD final_args;
	LLSD payload;
	
	bool you_paid_someone = (source_id == gAgentID);
	std::string gift_suffix = (transaction_type == TRANS_GIFT ? "_gift" : "");
	if (you_paid_someone)
	{
		if(!gSavedSettings.getBOOL("NotifyMoneySpend"))
		{
			return;
		}
		args["NAME"] = balance_change_in_chat ? "%s" : dest_slurl;
		is_name_group = is_dest_group;
		name_id = dest_id;
		if (!reason.empty())
		{
			if (dest_id.notNull())
			{
				message = success ? LLTrans::getString("you_paid_ldollars" + gift_suffix, args) :
									LLTrans::getString("you_paid_failure_ldollars" + gift_suffix, args);
			}
			else
			{
				// transaction fee to the system, eg, to create a group
				message = success ? LLTrans::getString("you_paid_ldollars_no_name", args) :
									LLTrans::getString("you_paid_failure_ldollars_no_name", args);
			}
		}
		else
		{
			if (dest_id.notNull())
			{
				message = success ? LLTrans::getString("you_paid_ldollars_no_reason", args) :
									LLTrans::getString("you_paid_failure_ldollars_no_reason", args);
			}
			else
			{
				// no target, no reason, you just paid money
				message = success ? LLTrans::getString("you_paid_ldollars_no_info", args) :
									LLTrans::getString("you_paid_failure_ldollars_no_info", args);
			}
		}
		
		final_args["MESSAGE"] = message;
		payload["dest_id"] = dest_id;
		notification = success ? "PaymentSent" : "PaymentFailure";

		// <FS:AO> Additionally, always add a SLURL-enabled form.
		is_name_group = is_dest_group;
		name_id = dest_id;

		args["NAME"] = dest_slurl;
		if (!reason.empty())
		{
			if (dest_id.notNull())
			{
				message = success ? LLTrans::getString("you_paid_ldollars" + gift_suffix, args) :
									LLTrans::getString("you_paid_failure_ldollars" + gift_suffix, args);
			}
			else
			{
				// transaction fee to the system, eg, to create a group
				message = success ? LLTrans::getString("you_paid_ldollars_no_name", args) :
									LLTrans::getString("you_paid_failure_ldollars_no_name", args);
			}
		}
		else
		{
			if (dest_id.notNull())
			{
				message = success ? LLTrans::getString("you_paid_ldollars_no_reason", args) :
									LLTrans::getString("you_paid_failure_ldollars_no_reason", args);
			}
			else
			{
				// no target, no reason, you just paid money
				message = success ? LLTrans::getString("you_paid_ldollars_no_info", args) :
									LLTrans::getString("you_paid_failure_ldollars_no_info", args);
			}
		}
		final_args["SLURLMESSAGE"] = message;
		payload["dest_id"] = dest_id;

		args["NAME"] = dest_slurl_name;
		if (!reason.empty())
		{
			if (dest_id.notNull())
			{
				message_notification_well = success ? LLTrans::getString("you_paid_ldollars" + gift_suffix, args) :
													  LLTrans::getString("you_paid_failure_ldollars" + gift_suffix, args);
			}
			else
			{
				// transaction fee to the system, eg, to create a group
				message_notification_well = success ? LLTrans::getString("you_paid_ldollars_no_name", args) :
													  LLTrans::getString("you_paid_failure_ldollars_no_name", args);
			}
		}
		else
		{
			if (dest_id.notNull())
			{
				message_notification_well = success ? LLTrans::getString("you_paid_ldollars_no_reason", args) :
													  LLTrans::getString("you_paid_failure_ldollars_no_reason", args);
			}
			else
			{
				// no target, no reason, you just paid money
				message_notification_well = success ? LLTrans::getString("you_paid_ldollars_no_info", args) :
													  LLTrans::getString("you_paid_failure_ldollars_no_info", args);
			}
		}
	}
	else 
	{
		// ...someone paid you
		if(!gSavedSettings.getBOOL("NotifyMoneyReceived"))
		{
			return;
		}
		args["NAME"] = balance_change_in_chat ? "%s" : source_slurl;
		is_name_group = is_source_group;
		name_id = source_id;

		// <FS:Ansariel> FIRE-21803: Prevent cheating IM restriction via pay message
		//if (!reason.empty() && !LLMuteList::getInstance()->isMuted(source_id))
		bool is_muted = LLMuteList::getInstance()->isMuted(source_id);
		if (!reason.empty() && !is_muted && RlvActions::canReceiveIM(source_id))
		// </FS:Ansariel>
		{
			message = LLTrans::getString("paid_you_ldollars" + gift_suffix, args);
		}
		else
		{
			message = LLTrans::getString("paid_you_ldollars_no_reason", args);
		}
		final_args["MESSAGE"] = message;
		
		// make notification loggable
		payload["from_id"] = source_id;
		notification = "PaymentReceived";
		
		// <FS:AO> Additionally, always add a SLURL-enabled form.
		is_name_group = is_source_group;
		name_id = source_id;

		args["NAME"] = source_slurl;
		if (!reason.empty() && !is_muted && RlvActions::canReceiveIM(source_id))
		{
			message = LLTrans::getString("paid_you_ldollars" + gift_suffix, args);
		}
		else 
		{
			message = LLTrans::getString("paid_you_ldollars_no_reason", args);
		}
		final_args["SLURLMESSAGE"] = message;

		args["NAME"] = source_slurl_name;
		if (!reason.empty() && !is_muted && RlvActions::canReceiveIM(source_id))
		{
			message_notification_well = LLTrans::getString("paid_you_ldollars" + gift_suffix, args);
		}
		else 
		{
			message_notification_well = LLTrans::getString("paid_you_ldollars_no_reason", args);
		}
		// </FS:AO>
	}

	payload["payment_is_group"] = is_name_group;
	payload["payment_message"] = message_notification_well;

	// <FS:Ansariel> TipTracker Support
	FSMoneyTracker* tipTracker = LLFloaterReg::getTypedInstance<FSMoneyTracker>("money_tracker");
	if (success && ((tipTracker->isShown() || tipTracker->isMinimized()) || gSavedSettings.getBOOL("FSAlwaysTrackPayments")))
	{
		tipTracker->addPayment(name_id, is_name_group, amount, !you_paid_someone);
	}
	// </FS:Ansariel>>

	// Despite using SLURLs, wait until the name is available before
	// showing the notification, otherwise the UI layout is strange and
	// the user sees a "Loading..." message
	if (is_name_group)
	{
		gCacheName->getGroup(name_id,
						boost::bind(&money_balance_group_notify,
									_1, _2, _3,
									notification, final_args, payload));
	}
	else 
	{
		LLAvatarNameCache::get(name_id, boost::bind(&money_balance_avatar_notify, _1, _2, notification, final_args, payload));										   
	}
}

bool handle_prompt_for_maturity_level_change_callback(const LLSD& notification, const LLSD& response)
{
	S32 option = LLNotificationsUtil::getSelectedOption(notification, response);

	if (0 == option)
	{
		// set the preference to the maturity of the region we're calling
		U8 preferredMaturity = static_cast<U8>(notification["payload"]["_region_access"].asInteger());
		gSavedSettings.setU32("PreferredMaturity", static_cast<U32>(preferredMaturity));
	}

	return false;
}

bool handle_prompt_for_maturity_level_change_and_reteleport_callback(const LLSD& notification, const LLSD& response)
{
	S32 option = LLNotificationsUtil::getSelectedOption(notification, response);
	
	if (0 == option)
	{
		// set the preference to the maturity of the region we're calling
		U8 preferredMaturity = static_cast<U8>(notification["payload"]["_region_access"].asInteger());
		gSavedSettings.setU32("PreferredMaturity", static_cast<U32>(preferredMaturity));
		gAgent.setMaturityRatingChangeDuringTeleport(preferredMaturity);
		gAgent.restartFailedTeleportRequest();
	}
	else
	{
		gAgent.clearTeleportRequest();
	}
	
	return false;
}

// some of the server notifications need special handling. This is where we do that.
bool handle_special_notification(std::string notificationID, LLSD& llsdBlock)
{
	bool returnValue = false;
	if(llsdBlock.has("_region_access"))
	{
		U8 regionAccess = static_cast<U8>(llsdBlock["_region_access"].asInteger());
		std::string regionMaturity = LLViewerRegion::accessToString(regionAccess);
		LLStringUtil::toLower(regionMaturity);
		llsdBlock["REGIONMATURITY"] = regionMaturity;
		LLNotificationPtr maturityLevelNotification;
		std::string notifySuffix = "_Notify";
		if (regionAccess == SIM_ACCESS_MATURE)
		{
			if (gAgent.isTeen())
			{
				gAgent.clearTeleportRequest();
				maturityLevelNotification = LLNotificationsUtil::add(notificationID+"_AdultsOnlyContent", llsdBlock);
				returnValue = true;

				notifySuffix = "_NotifyAdultsOnly";
			}
			else if (gAgent.prefersPG())
			{
				maturityLevelNotification = LLNotificationsUtil::add(notificationID+"_Change", llsdBlock, llsdBlock, handle_prompt_for_maturity_level_change_callback);
				returnValue = true;
			}
			else if (LLStringUtil::compareStrings(notificationID, "RegionEntryAccessBlocked") == 0)
			{
				maturityLevelNotification = LLNotificationsUtil::add(notificationID+"_PreferencesOutOfSync", llsdBlock, llsdBlock);
				returnValue = true;
			}
		}
		else if (regionAccess == SIM_ACCESS_ADULT)
		{
			if (!gAgent.isAdult())
			{
				gAgent.clearTeleportRequest();
				maturityLevelNotification = LLNotificationsUtil::add(notificationID+"_AdultsOnlyContent", llsdBlock);
				returnValue = true;

				notifySuffix = "_NotifyAdultsOnly";
			}
			else if (gAgent.prefersPG() || gAgent.prefersMature())
			{
				maturityLevelNotification = LLNotificationsUtil::add(notificationID+"_Change", llsdBlock, llsdBlock, handle_prompt_for_maturity_level_change_callback);
				returnValue = true;
			}
			else if (LLStringUtil::compareStrings(notificationID, "RegionEntryAccessBlocked") == 0)
			{
				maturityLevelNotification = LLNotificationsUtil::add(notificationID+"_PreferencesOutOfSync", llsdBlock, llsdBlock);
				returnValue = true;
			}
		}

		if ((maturityLevelNotification == NULL) || maturityLevelNotification->isIgnored())
		{
			// Given a simple notification if no maturityLevelNotification is set or it is ignore
			LLNotificationsUtil::add(notificationID + notifySuffix, llsdBlock);
		}
	}

	return returnValue;
}

bool handle_trusted_experiences_notification(const LLSD& llsdBlock)
{
	if(llsdBlock.has("trusted_experiences"))
	{
		std::ostringstream str;
		const LLSD& experiences = llsdBlock["trusted_experiences"];
		LLSD::array_const_iterator it = experiences.beginArray();
		for(/**/; it != experiences.endArray(); ++it)
		{
			str<<LLSLURL("experience", it->asUUID(), "profile").getSLURLString() << "\n";
		}
		std::string str_list = str.str();
		if(!str_list.empty())
		{
			LLNotificationsUtil::add("TrustedExperiencesAvailable", LLSD::emptyMap().with("EXPERIENCE_LIST", (LLSD)str_list));
			return true;
		}
	}
	return false;
}

// some of the server notifications need special handling. This is where we do that.
bool handle_teleport_access_blocked(LLSD& llsdBlock, const std::string & notificationID, const std::string & defaultMessage)
{
	bool returnValue = false;
	if(llsdBlock.has("_region_access"))
	{
		U8 regionAccess = static_cast<U8>(llsdBlock["_region_access"].asInteger());
		std::string regionMaturity = LLViewerRegion::accessToString(regionAccess);
		LLStringUtil::toLower(regionMaturity);
		llsdBlock["REGIONMATURITY"] = regionMaturity;

		LLNotificationPtr tp_failure_notification;
		std::string notifySuffix;

		if (notificationID == std::string("TeleportEntryAccessBlocked"))
		{
			notifySuffix = "_Notify";
			if (regionAccess == SIM_ACCESS_MATURE)
			{
				if (gAgent.isTeen())
				{
					gAgent.clearTeleportRequest();
					tp_failure_notification = LLNotificationsUtil::add(notificationID+"_AdultsOnlyContent", llsdBlock);
					returnValue = true;

					notifySuffix = "_NotifyAdultsOnly";
				}
				else if (gAgent.prefersPG())
				{
					if (gAgent.hasRestartableFailedTeleportRequest())
					{
						tp_failure_notification = LLNotificationsUtil::add(notificationID+"_ChangeAndReTeleport", llsdBlock, llsdBlock, handle_prompt_for_maturity_level_change_and_reteleport_callback);
						returnValue = true;
					}
					else
					{
						gAgent.clearTeleportRequest();
						tp_failure_notification = LLNotificationsUtil::add(notificationID+"_Change", llsdBlock, llsdBlock, handle_prompt_for_maturity_level_change_callback);
						returnValue = true;
					}
				}
				else
				{
					gAgent.clearTeleportRequest();
					tp_failure_notification = LLNotificationsUtil::add(notificationID+"_PreferencesOutOfSync", llsdBlock, llsdBlock, handle_prompt_for_maturity_level_change_callback);
					returnValue = true;
				}
			}
			else if (regionAccess == SIM_ACCESS_ADULT)
			{
				if (!gAgent.isAdult())
				{
					gAgent.clearTeleportRequest();
					tp_failure_notification = LLNotificationsUtil::add(notificationID+"_AdultsOnlyContent", llsdBlock);
					returnValue = true;

					notifySuffix = "_NotifyAdultsOnly";
				}
				else if (gAgent.prefersPG() || gAgent.prefersMature())
				{
					if (gAgent.hasRestartableFailedTeleportRequest())
					{
						tp_failure_notification = LLNotificationsUtil::add(notificationID+"_ChangeAndReTeleport", llsdBlock, llsdBlock, handle_prompt_for_maturity_level_change_and_reteleport_callback);
						returnValue = true;
					}
					else
					{
						gAgent.clearTeleportRequest();
						tp_failure_notification = LLNotificationsUtil::add(notificationID+"_Change", llsdBlock, llsdBlock, handle_prompt_for_maturity_level_change_callback);
						returnValue = true;
					}
				}
				else
				{
					gAgent.clearTeleportRequest();
					tp_failure_notification = LLNotificationsUtil::add(notificationID+"_PreferencesOutOfSync", llsdBlock, llsdBlock, handle_prompt_for_maturity_level_change_callback);
					returnValue = true;
				}
			}
		}		// End of special handling for "TeleportEntryAccessBlocked"
		else
		{	// Normal case, no message munging
			gAgent.clearTeleportRequest();
			if (LLNotifications::getInstance()->templateExists(notificationID))
			{
				tp_failure_notification = LLNotificationsUtil::add(notificationID, llsdBlock, llsdBlock);
			}
			else
			{
				llsdBlock["MESSAGE"] = defaultMessage;
				tp_failure_notification = LLNotificationsUtil::add("GenericAlertOK", llsdBlock);
			}
			returnValue = true;
		}

		if ((tp_failure_notification == NULL) || tp_failure_notification->isIgnored())
		{
			// Given a simple notification if no tp_failure_notification is set or it is ignore
			LLNotificationsUtil::add(notificationID + notifySuffix, llsdBlock);
		}
	}

	handle_trusted_experiences_notification(llsdBlock);
	return returnValue;
}

bool attempt_standard_notification(LLMessageSystem* msgsystem)
{
	// if we have additional alert data
	if (msgsystem->has(_PREHASH_AlertInfo) && msgsystem->getNumberOfBlocksFast(_PREHASH_AlertInfo) > 0)
	{
		// notification was specified using the new mechanism, so we can just handle it here
		std::string notificationID;
		msgsystem->getStringFast(_PREHASH_AlertInfo, _PREHASH_Message, notificationID);

		//SL-13824 skip notification when both joining a group and leaving a group
		//remove this after server stops sending these messages  
		if (notificationID == "JoinGroupSuccess" ||
			notificationID == "GroupDepart")
		{
			return true;
		}

		if (!LLNotifications::getInstance()->templateExists(notificationID))
		{
			return false;
		}

		// <FS:Ansariel> FIRE-12004: Attachments getting lost on TP; Not clear if these messages are actually
		//               used if a region crossing timeout happens and if this is the correct place to handle
		//               them, but it seems the most likely way it would probably happen and I don't have a
		//               borked region at hand for testing.
		if (notificationID == "expired_region_handoff" || notificationID == "invalid_region_handoff")
		{
			LL_WARNS("Messaging") << "Region crossing failed. Resetting region crossing state." << LL_ENDL;
			if (isAgentAvatarValid())
			{
				gAgentAvatarp->setIsCrossingRegion(false);
			}
		}
		// </FS:Ansariel>

		std::string llsdRaw;
		LLSD llsdBlock;
		// <FS:Ansariel> Remove dupe call
		//msgsystem->getStringFast(_PREHASH_AlertInfo, _PREHASH_Message, notificationID);
		msgsystem->getStringFast(_PREHASH_AlertInfo, _PREHASH_ExtraParams, llsdRaw);
		if (llsdRaw.length())
		{
			std::istringstream llsdData(llsdRaw);
			if (!LLSDSerialize::deserialize(llsdBlock, llsdData, llsdRaw.length()))
			{
				LL_WARNS() << "attempt_standard_notification: Attempted to read notification parameter data into LLSD but failed:" << llsdRaw << LL_ENDL;
			}
		}


		handle_trusted_experiences_notification(llsdBlock);
		
		if (
			(notificationID == "RegionEntryAccessBlocked") ||
			(notificationID == "LandClaimAccessBlocked") ||
			(notificationID == "LandBuyAccessBlocked")

		   )
		{
			/*---------------------------------------------------------------------
			 (Commented so a grep will find the notification strings, since
			 we construct them on the fly; if you add additional notifications,
			 please update the comment.)
			 
			 Could throw any of the following notifications:
			 
				RegionEntryAccessBlocked
				RegionEntryAccessBlocked_Notify
				RegionEntryAccessBlocked_NotifyAdultsOnly
				RegionEntryAccessBlocked_Change
				RegionEntryAccessBlocked_AdultsOnlyContent
				RegionEntryAccessBlocked_ChangeAndReTeleport
				LandClaimAccessBlocked 
				LandClaimAccessBlocked_Notify 
				LandClaimAccessBlocked_NotifyAdultsOnly
				LandClaimAccessBlocked_Change 
				LandClaimAccessBlocked_AdultsOnlyContent 
				LandBuyAccessBlocked
				LandBuyAccessBlocked_Notify
				LandBuyAccessBlocked_NotifyAdultsOnly
				LandBuyAccessBlocked_Change
				LandBuyAccessBlocked_AdultsOnlyContent
			 
			-----------------------------------------------------------------------*/ 
			if (handle_special_notification(notificationID, llsdBlock))
			{
				return true;
			}
		}
		// HACK -- handle callbacks for specific alerts.
		if( notificationID == "HomePositionSet" )
		{
			// save the home location image to disk
			std::string snap_filename = gDirUtilp->getLindenUserDir();
			snap_filename += gDirUtilp->getDirDelimiter();
			snap_filename += LLStartUp::getScreenHomeFilename();
            gViewerWindow->saveSnapshot(snap_filename,
                                        gViewerWindow->getWindowWidthRaw(),
                                        gViewerWindow->getWindowHeightRaw(),
                                        FALSE, //UI
                                        gSavedSettings.getBOOL("RenderHUDInSnapshot"),
                                        FALSE,
                                        LLSnapshotModel::SNAPSHOT_TYPE_COLOR,
                                        LLSnapshotModel::SNAPSHOT_FORMAT_PNG);
		}
		
		if (notificationID == "RegionRestartMinutes" ||
			notificationID == "RegionRestartSeconds")
		{
			S32 seconds;
			if (notificationID == "RegionRestartMinutes")
			{
				seconds = 60 * static_cast<S32>(llsdBlock["MINUTES"].asInteger());
			}
			else
			{
				seconds = static_cast<S32>(llsdBlock["SECONDS"].asInteger());
			}

			// <FS:Ansariel> Optional new region restart notification
			if (!gSavedSettings.getBOOL("FSUseNewRegionRestartNotification"))
			{
				notificationID += "Toast";
			}
			else
			{
			// </FS:Ansariel>
			LLFloaterRegionRestarting* floaterp = LLFloaterReg::findTypedInstance<LLFloaterRegionRestarting>("region_restarting");

			if (floaterp)
			{
				LLFloaterRegionRestarting::updateTime(seconds);
			}
			else
			{
				LLSD params;
				params["NAME"] = llsdBlock["NAME"];
				params["SECONDS"] = (LLSD::Integer)seconds;
				LLFloaterRegionRestarting* restarting_floater = dynamic_cast<LLFloaterRegionRestarting*>(LLFloaterReg::showInstance("region_restarting", params));
				if(restarting_floater)
				{
					restarting_floater->center();
				}
			}
			// <FS:Ansariel> Optional new region restart notification
			}
			// </FS:Ansariel>

			make_ui_sound("UISndRestart");
			report_to_nearby_chat(LLTrans::getString("FSRegionRestartInLocalChat")); // <FS:PP> FIRE-6307: Region restart notices in local chat
			fs_report_region_restart_to_channel(seconds); // <FS:PP> Announce region restart to a defined chat channel
		}

		// <FS:Ansariel> FIRE-9858: Kill annoying "Autopilot canceled" toast
		if (notificationID == "AutopilotCanceled")
		{
			return true;
		}
		// </FS:Ansariel>
// <FS:CR> FIRE-9696 - Moved detection of HomePositionSet Alert hack to here where it's actually found now
		if (notificationID == "HomePositionSet")
		{
			// save the home location image to disk
			std::string snap_filename = gDirUtilp->getLindenUserDir();
			snap_filename += gDirUtilp->getDirDelimiter();
			snap_filename += LLStartUp::getScreenHomeFilename();
			if (gViewerWindow->saveSnapshot(snap_filename, gViewerWindow->getWindowWidthRaw(), gViewerWindow->getWindowHeightRaw(), FALSE, gSavedSettings.getBOOL("RenderHUDInSnapshot"), FALSE, LLSnapshotModel::SNAPSHOT_TYPE_COLOR, LLSnapshotModel::SNAPSHOT_FORMAT_PNG))
			{
				LL_INFOS() << LLStartUp::getScreenHomeFilename() << " saved successfully." << LL_ENDL;
			}
			else
			{
				LL_WARNS() << LLStartUp::getScreenHomeFilename() << " could not be saved." << LL_ENDL;
			}
		}
// </FS:CR>
        
        // Special Marketplace update notification
		if (notificationID == "SLM_UPDATE_FOLDER")
        {
            std::string state = llsdBlock["state"].asString();
            if (state == "deleted")
            {
                // Perform the deletion viewer side, no alert shown in this case
                LLMarketplaceData::instance().deleteListing(llsdBlock["listing_id"].asInteger());
                return true;
            }
            else
            {
                // In general, no message will be displayed, all we want is to get the listing updated in the marketplace floater
                // If getListing() fails though, the message of the alert will be shown by the caller of attempt_standard_notification()
                return LLMarketplaceData::instance().getListing(llsdBlock["listing_id"].asInteger());
            }
        }

        // Error Notification can come with and without reason
        if (notificationID == "JoinGroupError")
        {
            if (llsdBlock.has("reason"))
            {
                LLNotificationsUtil::add("JoinGroupErrorReason", llsdBlock);
                return true;
            }
            if (llsdBlock.has("group_id"))
            {
                LLGroupData agent_gdatap;
                bool is_member = gAgent.getGroupData(llsdBlock["group_id"].asUUID(), agent_gdatap);
                if (is_member)
                {
                    LLSD args;
                    args["reason"] = LLTrans::getString("AlreadyInGroup");
                    LLNotificationsUtil::add("JoinGroupErrorReason", args);
                    return true;
                }
            }
        }

		LLNotificationsUtil::add(notificationID, llsdBlock);
		return true;
	}	
	return false;
}


static void process_special_alert_messages(const std::string & message)
{
	// Do special handling for alert messages.   This is a legacy hack, and any actual displayed
	// text should be altered in the notifications.xml files.
	if ( message == "You died and have been teleported to your home location")
	{
		add(LLStatViewer::KILLED, 1);
	}
	else if( message == "Home position set." )
	{
		// save the home location image to disk
		std::string snap_filename = gDirUtilp->getLindenUserDir();
		snap_filename += gDirUtilp->getDirDelimiter();
		snap_filename += LLStartUp::getScreenHomeFilename();
		gViewerWindow->saveSnapshot(snap_filename,
                                    gViewerWindow->getWindowWidthRaw(),
                                    gViewerWindow->getWindowHeightRaw(),
                                    FALSE,
                                    gSavedSettings.getBOOL("RenderHUDInSnapshot"),
                                    FALSE,
                                    LLSnapshotModel::SNAPSHOT_TYPE_COLOR,
                                    LLSnapshotModel::SNAPSHOT_FORMAT_PNG);
	}
}



void process_agent_alert_message(LLMessageSystem* msgsystem, void** user_data)
{
	// make sure the cursor is back to the usual default since the
	// alert is probably due to some kind of error.
	gViewerWindow->getWindow()->resetBusyCount();
	
	std::string message;
	msgsystem->getStringFast(_PREHASH_AlertData, _PREHASH_Message, message);

	process_special_alert_messages(message);

	if (!attempt_standard_notification(msgsystem))
	{
		BOOL modal = FALSE;
		msgsystem->getBOOL("AlertData", "Modal", modal);
		process_alert_core(message, modal);
	}
}

// The only difference between this routine and the previous is the fact that
// for this routine, the modal parameter is always false. Sadly, for the message
// handled by this routine, there is no "Modal" parameter on the message, and
// there's no API to tell if a message has the given parameter or not.
// So we can't handle the messages with the same handler.
void process_alert_message(LLMessageSystem *msgsystem, void **user_data)
{
	// make sure the cursor is back to the usual default since the
	// alert is probably due to some kind of error.
	gViewerWindow->getWindow()->resetBusyCount();
		
	std::string message;
	msgsystem->getStringFast(_PREHASH_AlertData, _PREHASH_Message, message);
	process_special_alert_messages(message);

	if (!attempt_standard_notification(msgsystem))
	{
		BOOL modal = FALSE;
		process_alert_core(message, modal);
	}
}

bool handle_not_age_verified_alert(const std::string &pAlertName)
{
	LLNotificationPtr notification = LLNotificationsUtil::add(pAlertName);
	if ((notification == NULL) || notification->isIgnored())
	{
		LLNotificationsUtil::add(pAlertName + "_Notify");
	}

	return true;
}

bool handle_special_alerts(const std::string &pAlertName)
{
	bool isHandled = false;
	if (LLStringUtil::compareStrings(pAlertName, "NotAgeVerified") == 0)
	{
		
		isHandled = handle_not_age_verified_alert(pAlertName);
	}

	return isHandled;
}

void process_alert_core(const std::string& message, BOOL modal)
{
	const std::string ALERT_PREFIX("ALERT: ");
	const std::string NOTIFY_PREFIX("NOTIFY: ");
	if (message.find(ALERT_PREFIX) == 0)
	{
		// Allow the server to spawn a named alert so that server alerts can be
		// translated out of English.
		std::string alert_name(message.substr(ALERT_PREFIX.length()));
		if (!handle_special_alerts(alert_name))
		{
		LLNotificationsUtil::add(alert_name);
	}
	}
	else if (message.find(NOTIFY_PREFIX) == 0)
	{
		// Allow the server to spawn a named notification so that server notifications can be
		// translated out of English.
		std::string notify_name(message.substr(NOTIFY_PREFIX.length()));
		LLNotificationsUtil::add(notify_name);
	}
	else if (message[0] == '/')
	{
		// System message is important, show in upper-right box not tip
		std::string text(message.substr(1));
		LLSD args;

		// <FS:Ansariel> Let's hope this works for OpenSim...
		bool is_region_restart = false;
		S32 seconds = 0;
		if (text.substr(0,17) == "RESTART_X_MINUTES")
		{
			S32 mins = 0;
			LLStringUtil::convertToS32(text.substr(18), mins);
			seconds = mins * 60;
			is_region_restart = true;

			if (!gSavedSettings.getBOOL("FSUseNewRegionRestartNotification"))
			{
				LLSD args;
				args["MINUTES"] = llformat("%d", mins);
				LLNotificationsUtil::add("RegionRestartMinutesToast", args);
			}
		}
		else if (text.substr(0,17) == "RESTART_X_SECONDS")
		{
			LLStringUtil::convertToS32(text.substr(18), seconds);
			is_region_restart = true;

			if (!gSavedSettings.getBOOL("FSUseNewRegionRestartNotification"))
			{
				LLSD args;
				args["SECONDS"] = llformat("%d", seconds);
				LLNotificationsUtil::add("RegionRestartSecondsToast", args);
			}
		}
		if (is_region_restart)
		{
			if (gSavedSettings.getBOOL("FSUseNewRegionRestartNotification"))
			{
				LLFloaterRegionRestarting* floaterp = LLFloaterReg::findTypedInstance<LLFloaterRegionRestarting>("region_restarting");

				if (floaterp)
				{
					LLFloaterRegionRestarting::updateTime(seconds);
				}
				else
				{
					std::string region_name;
					if (gAgent.getRegion())
					{
						region_name = gAgent.getRegion()->getName();
					}
					else
					{
						region_name = LLTrans::getString("Unknown");
					}
					LLSD params;
					params["NAME"] = region_name;
					params["SECONDS"] = (LLSD::Integer)seconds;
					LLFloaterRegionRestarting* restarting_floater = dynamic_cast<LLFloaterRegionRestarting*>(LLFloaterReg::showInstance("region_restarting", params));
					if(restarting_floater)
					{
						restarting_floater->center();
					}
				}
			}

			make_ui_sound("UISndRestartOpenSim");
			report_to_nearby_chat(LLTrans::getString("FSRegionRestartInLocalChat")); // <FS:PP> FIRE-6307: Region restart notices in local chat
			fs_report_region_restart_to_channel(seconds); // <FS:PP> Announce region restart to a defined chat channel
			return;
		}
		// </FS:Ansariel>

		// *NOTE: If the text from the server ever changes this line will need to be adjusted.
		std::string restart_cancelled = "Region restart cancelled.";
		if (text.substr(0, restart_cancelled.length()) == restart_cancelled)
		{
			LLFloaterRegionRestarting::close();
		}

			std::string new_msg =LLNotifications::instance().getGlobalString(text);
// [RLVa:KB] - Checked: RLVa-1.4.5
			if ( (new_msg == text) && (RlvActions::isRlvEnabled()) )
			{
				if (!RlvActions::canShowLocation())
					RlvUtil::filterLocation(new_msg);
				if (!RlvActions::canShowName(RlvActions::SNC_DEFAULT))
					RlvUtil::filterNames(new_msg);
			}
// [/RLVa:KB]
			args["MESSAGE"] = new_msg;
			LLNotificationsUtil::add("SystemMessage", args);
		}
	else if (modal)
	{
		LLSD args;
		std::string new_msg =LLNotifications::instance().getGlobalString(message);
// [RLVa:KB] - Checked: RLVa-1.4.5
		if ( (new_msg == message) && (RlvActions::isRlvEnabled()) )
		{
			if (!RlvActions::canShowLocation())
				RlvUtil::filterLocation(new_msg);
			if (!RlvActions::canShowName(RlvActions::SNC_DEFAULT))
				RlvUtil::filterNames(new_msg);
		}
// [/RLVa:KB]
		args["ERROR_MESSAGE"] = new_msg;
		LLNotificationsUtil::add("ErrorMessage", args);
	}
	else
	{
		// Hack fix for EXP-623 (blame fix on RN :)) to avoid a sim deploy
		const std::string AUTOPILOT_CANCELED_MSG("Autopilot canceled");
		if (message.find(AUTOPILOT_CANCELED_MSG) == std::string::npos )
		{
			LLSD args;
			std::string new_msg =LLNotifications::instance().getGlobalString(message);

			std::string localized_msg;
			bool is_message_localized = LLTrans::findString(localized_msg, new_msg);

// [RLVa:KB] - Checked: RLVa-1.4.5
			if ( (new_msg == message) && (RlvActions::isRlvEnabled()) )
			{
				if (!RlvActions::canShowLocation())
					RlvUtil::filterLocation(new_msg);
				if (!RlvActions::canShowName(RlvActions::SNC_DEFAULT))
					RlvUtil::filterNames(new_msg);
			}
// [/RLVa:KB]

			args["MESSAGE"] = is_message_localized ? localized_msg : new_msg;
			LLNotificationsUtil::add("SystemMessageTip", args);
		}
	}
}

mean_collision_list_t				gMeanCollisionList;
time_t								gLastDisplayedTime = 0;

void handle_show_mean_events(void *)
{
	LLFloaterReg::showInstance("bumps");
	//LLFloaterBump::showInstance();
}

void mean_name_callback(const LLUUID &id, const LLAvatarName& av_name)
{
	static const U32 max_collision_list_size = 20;
	if (gMeanCollisionList.size() > max_collision_list_size)
	{
		mean_collision_list_t::iterator iter = gMeanCollisionList.begin();
		for (U32 i=0; i<max_collision_list_size; i++) iter++;
		for_each(iter, gMeanCollisionList.end(), DeletePointer());
		gMeanCollisionList.erase(iter, gMeanCollisionList.end());
	}

	for (mean_collision_list_t::iterator iter = gMeanCollisionList.begin();
		 iter != gMeanCollisionList.end(); ++iter)
	{
		LLMeanCollisionData *mcd = *iter;
		if (mcd->mPerp == id)
		{
			mcd->mFullName = gRlvHandler.hasBehaviour(RLV_BHVR_SHOWNAMES) ? RlvStrings::getAnonym(av_name) : av_name.getUserName();
		}
	}
	// <FS:Ansariel> Instant bump list floater update
	LLFloaterBump* floater = LLFloaterReg::findTypedInstance<LLFloaterBump>("bumps");
	if (floater)
	{
		floater->setDirty();
	}
	// </FS:Ansariel>
}

void process_mean_collision_alert_message(LLMessageSystem *msgsystem, void **user_data)
{
	if (gAgent.inPrelude())
	{
		// In prelude, bumping is OK.  This dialog is rather confusing to 
		// newbies, so we don't show it.  Drop the packet on the floor.
		return;
	}

	// make sure the cursor is back to the usual default since the
	// alert is probably due to some kind of error.
	gViewerWindow->getWindow()->resetBusyCount();

	LLUUID perp;
	U32	   time;
	U8	   u8type;
	EMeanCollisionType	   type;
	F32    mag;

	S32 i, num = msgsystem->getNumberOfBlocks(_PREHASH_MeanCollision);

	for (i = 0; i < num; i++)
	{
		msgsystem->getUUIDFast(_PREHASH_MeanCollision, _PREHASH_Perp, perp);
		msgsystem->getU32Fast(_PREHASH_MeanCollision, _PREHASH_Time, time);
		msgsystem->getF32Fast(_PREHASH_MeanCollision, _PREHASH_Mag, mag);
		msgsystem->getU8Fast(_PREHASH_MeanCollision, _PREHASH_Type, u8type);

		type = (EMeanCollisionType)u8type;

		// <FS:Ansariel> Nearby Chat Collision Messages
		if (gSavedSettings.getBOOL("FSCollisionMessagesInChat"))
		{
			std::string action;
			LLStringUtil::format_map_t args;
			if (!gRlvHandler.hasBehaviour(RLV_BHVR_SHOWNAMES))
			{
				args["NAME"] = llformat("secondlife:///app/agent/%s/inspect", perp.asString().c_str());
			}
			else
			{
				args["NAME"] = llformat("secondlife:///app/agent/%s/rlvanonym", perp.asString().c_str());
			}

			switch (type)
			{
				case MEAN_BUMP:
					action = LLTrans::getString("Collision_Bump", args);
					break;
				case MEAN_LLPUSHOBJECT:
					action = LLTrans::getString("Collision_PushObject", args);
					break;
				case MEAN_SELECTED_OBJECT_COLLIDE:
					action = LLTrans::getString("Collision_ObjectCollide", args);
					break;
				case MEAN_SCRIPTED_OBJECT_COLLIDE:
					action = LLTrans::getString("Collision_ScriptedObject", args);
					break;
				case MEAN_PHYSICAL_OBJECT_COLLIDE:
					action = LLTrans::getString("Collision_PhysicalObject", args);
					break;
				default:
					action = LLTrans::getString("Collision_UnknownType", args);
					return;
			}
			report_to_nearby_chat(action);
		}
		// </FS:Ansariel> Nearby Chat Collision Messages
		// <FS:Ansariel> Report Collision Messages to scripts
		if (gSavedSettings.getBOOL("FSReportCollisionMessages"))
		{
			std::string collision_data = llformat("%s,%.2f,%d", perp.asString().c_str(), mag, u8type);

			LLMessageSystem* msgs = gMessageSystem;
			msgs->newMessage(_PREHASH_ScriptDialogReply);
			msgs->nextBlock(_PREHASH_AgentData);
			msgs->addUUID(_PREHASH_AgentID, gAgentID);
			msgs->addUUID(_PREHASH_SessionID, gAgentSessionID);
			msgs->nextBlock(_PREHASH_Data);
			msgs->addUUID(_PREHASH_ObjectID, gAgentID);
			msgs->addS32(_PREHASH_ChatChannel, gSavedSettings.getS32("FSReportCollisionMessagesChannel"));
			msgs->addS32(_PREHASH_ButtonIndex, 1);
			msgs->addString(_PREHASH_ButtonLabel, collision_data.c_str());
			gAgent.sendReliableMessage();
		}
		// </FS:Ansariel> Report Collision Messages to scripts

		BOOL b_found = FALSE;

		for (mean_collision_list_t::iterator iter = gMeanCollisionList.begin();
			 iter != gMeanCollisionList.end(); ++iter)
		{
			LLMeanCollisionData *mcd = *iter;
			if ((mcd->mPerp == perp) && (mcd->mType == type))
			{
				mcd->mTime = time;
				mcd->mMag = mag;
				b_found = TRUE;
				break;
			}
		}

		if (!b_found)
		{
			LLMeanCollisionData *mcd = new LLMeanCollisionData(gAgentID, perp, time, type, mag);
			gMeanCollisionList.push_front(mcd);
			LLAvatarNameCache::get(perp, boost::bind(&mean_name_callback, _1, _2));
		}
		// <FS:Ansariel> Instant bump list floater update
		else
		{
			LLFloaterBump* floater = LLFloaterReg::findTypedInstance<LLFloaterBump>("bumps");
			if (floater)
			{
				floater->setDirty();
			}
		}
		// </FS:Ansariel>
	}
	// <FS:Ansariel> Instant bump list floater update
	//LLFloaterBump* bumps_floater = LLFloaterBump::getInstance();
	//if(bumps_floater && bumps_floater->isInVisibleChain())
	//{
	//	bumps_floater->populateCollisionList();
	//}
	// </FS:Ansariel>
}

void process_frozen_message(LLMessageSystem *msgsystem, void **user_data)
{
	// make sure the cursor is back to the usual default since the
	// alert is probably due to some kind of error.
	gViewerWindow->getWindow()->resetBusyCount();
	BOOL b_frozen;
	
	msgsystem->getBOOL("FrozenData", "Data", b_frozen);

	// TODO: make being frozen change view
	if (b_frozen)
	{
	}
	else
	{
	}
}

// do some extra stuff once we get our economy data
void process_economy_data(LLMessageSystem *msg, void** /*user_data*/)
{
	// <FS:AW opensim currency support> 
	//LL_DEBUGS("Benefits") << "Received economy data, not currently used" << LL_ENDL;
#ifdef OPENSIM
	if (LLGridManager::getInstance()->isInOpenSim())
	{
		LLGlobalEconomy::processEconomyData(msg, LLGlobalEconomy::getInstance());

		const std::string texture_upload_cost_str = std::to_string(LLAgentBenefitsMgr::current().getTextureUploadCost());
		const std::string sound_upload_cost_str = std::to_string(LLAgentBenefitsMgr::current().getSoundUploadCost());
		const std::string animation_upload_cost_str = std::to_string(LLAgentBenefitsMgr::current().getAnimationUploadCost());
		gMenuHolder->getChild<LLUICtrl>("Upload Image")->setLabelArg("[COST]",  texture_upload_cost_str);
		gMenuHolder->getChild<LLUICtrl>("Upload Sound")->setLabelArg("[COST]",  sound_upload_cost_str);
		gMenuHolder->getChild<LLUICtrl>("Upload Animation")->setLabelArg("[COST]", animation_upload_cost_str);
	}
	else
#endif
	{
		LL_DEBUGS("Benefits") << "Received economy data, not currently used" << LL_ENDL;
	}
// <FS:AW opensim currency support>

	// update L$ substitution for "Buy and Sell L$", it was set before we knew the currency
	gMenuHolder->getChild<LLUICtrl>("Buy and Sell L$")->setLabelArg("L$", LLStringExplicit("L$"));
}

void notify_cautioned_script_question(const LLSD& notification, const LLSD& response, S32 orig_questions, BOOL granted)
{
	// only continue if at least some permissions were requested
	if (orig_questions)
	{
		// check to see if the person we are asking

		// "'[OBJECTNAME]', an object owned by '[OWNERNAME]', 
		// located in [REGIONNAME] at [REGIONPOS], 
		// has been <granted|denied> permission to: [PERMISSIONS]."

		LLUIString notice(LLTrans::getString(granted ? "ScriptQuestionCautionChatGranted" : "ScriptQuestionCautionChatDenied"));

		// always include the object name and owner name 
		notice.setArg("[OBJECTNAME]", notification["payload"]["object_name"].asString());
		notice.setArg("[OWNERNAME]", notification["payload"]["owner_name"].asString());

		// try to lookup viewerobject that corresponds to the object that
		// requested permissions (here, taskid->requesting object id)
		BOOL foundpos = FALSE;
		LLViewerObject* viewobj = gObjectList.findObject(notification["payload"]["task_id"].asUUID());
		if (viewobj)
		{
			// found the viewerobject, get it's position in its region
			LLVector3 objpos(viewobj->getPosition());
			
			// try to lookup the name of the region the object is in
			LLViewerRegion* viewregion = viewobj->getRegion();
			if (viewregion)
			{
				// got the region, so include the region and 3d coordinates of the object
				notice.setArg("[REGIONNAME]", viewregion->getName());
				std::string formatpos = llformat("%.1f, %.1f,%.1f", objpos[VX], objpos[VY], objpos[VZ]);
				notice.setArg("[REGIONPOS]", formatpos);

				foundpos = TRUE;
			}
		}

// [RLVa:KB] - Checked: 2010-04-23 (RLVa-1.2.0g) | Modified: RLVa-1.0.0a
		if (gRlvHandler.hasBehaviour(RLV_BHVR_SHOWLOC))
		{
			notice.setArg("[REGIONNAME]", RlvStrings::getString(RlvStringKeys::Hidden::Region));
			notice.setArg("[REGIONPOS]", RlvStrings::getString(RlvStringKeys::Hidden::Generic));
		}
		else if (!foundpos)
// [/RLVa:KB]
//		if (!foundpos)
		{
			// unable to determine location of the object
			// <FS:Ansariel> Made hardcoded strings localizable
			//notice.setArg("[REGIONNAME]", "(unknown region)");
			//notice.setArg("[REGIONPOS]", "(unknown position)");
			notice.setArg("[REGIONNAME]", LLTrans::getString("UnknownRegion"));
			notice.setArg("[REGIONPOS]", LLTrans::getString("UnknownPosition"));
			// </FS:Ansariel>
		}

		// check each permission that was requested, and list each 
		// permission that has been flagged as a caution permission
		BOOL caution = FALSE;
		S32 count = 0;
		std::string perms;
		BOOST_FOREACH(script_perm_t script_perm, SCRIPT_PERMISSIONS)
		{
//			if ((orig_questions & script_perm.permbit)
//				&& script_perm.caution)
// [RLVa:KB] - Checked: 2012-07-28 (RLVa-1.4.7)
			if ((orig_questions & script_perm.permbit)
				&& ((script_perm.caution) || (notification["payload"]["rlv_notify"].asBoolean())) )
// [/RLVa:KB]
			{
				count++;
				caution = TRUE;

				// add a comma before the permission description if it is not the first permission
				// added to the list or the last permission to check
				if (count > 1)
				{
					perms.append(", ");
				}

				perms.append(LLTrans::getString(script_perm.question));
			}
		}

		notice.setArg("[PERMISSIONS]", perms);

		// log a chat message as long as at least one requested permission
		// is a caution permission
// [RLVa:KB] - Checked: 2012-07-28 (RLVa-1.4.7)
		if (caution)
		{
			// <FS:Ansariel> [FS communication UI]
			//LLFloaterIMNearbyChat* nearby_chat = LLFloaterReg::getTypedInstance<LLFloaterIMNearbyChat>("nearby_chat");
			FSFloaterNearbyChat* nearby_chat = FSFloaterNearbyChat::getInstance();
			// </FS:Ansariel> [FS communication UI]
			if(nearby_chat)
			{
				LLChat chat_msg(notice.getString());
				chat_msg.mFromName = SYSTEM_FROM;
				chat_msg.mFromID = LLUUID::null;
				chat_msg.mSourceType = CHAT_SOURCE_SYSTEM;
				nearby_chat->addMessage(chat_msg);
			}
		}
// [/RLVa:KB]
//		if (caution)
//		{
//			LLChat chat(notice.getString());
//	//		LLFloaterChat::addChat(chat, FALSE, FALSE);
//		}
	}
}

void script_question_mute(const LLUUID& item_id, const std::string& object_name);

void experiencePermissionBlock(LLUUID experience, LLSD result)
{
    LLSD permission;
    LLSD data;
    permission["permission"] = "Block";
    data[experience.asString()] = permission;
    data["experience"] = experience;
    LLEventPumps::instance().obtain("experience_permission").post(data);
}

bool script_question_cb(const LLSD& notification, const LLSD& response)
{
	S32 option = LLNotificationsUtil::getSelectedOption(notification, response);
	LLMessageSystem *msg = gMessageSystem;
	S32 orig = notification["payload"]["questions"].asInteger();
	S32 new_questions = orig;

	if (response["Details"])
	{
		// respawn notification...
		LLNotificationsUtil::add(notification["name"], notification["substitutions"], notification["payload"]);

		// ...with description on top
		LLNotificationsUtil::add("DebitPermissionDetails");
		return false;
	}

	LLUUID experience;
	if(notification["payload"].has("experience"))
	{
		experience = notification["payload"]["experience"].asUUID();
	}

	// check whether permissions were granted or denied
	BOOL allowed = TRUE;
	// the "yes/accept" button is the first button in the template, making it button 0
	// if any other button was clicked, the permissions were denied
	if (option != 0)
	{
		new_questions = 0;
		allowed = FALSE;
	}	
	else if(experience.notNull())
	{
		LLSD permission;
		LLSD data;
		permission["permission"]="Allow";

		data[experience.asString()]=permission;
		data["experience"]=experience;
		LLEventPumps::instance().obtain("experience_permission").post(data);
	}

	LLUUID task_id = notification["payload"]["task_id"].asUUID();
	LLUUID item_id = notification["payload"]["item_id"].asUUID();

	// reply with the permissions granted or denied
	msg->newMessageFast(_PREHASH_ScriptAnswerYes);
	msg->nextBlockFast(_PREHASH_AgentData);
	msg->addUUIDFast(_PREHASH_AgentID, gAgent.getID());
	msg->addUUIDFast(_PREHASH_SessionID, gAgent.getSessionID());
	msg->nextBlockFast(_PREHASH_Data);
	msg->addUUIDFast(_PREHASH_TaskID, task_id);
	msg->addUUIDFast(_PREHASH_ItemID, item_id);
	msg->addS32Fast(_PREHASH_Questions, new_questions);
	msg->sendReliable(LLHost(notification["payload"]["sender"].asString()));

	// only log a chat message if caution prompts are enabled
//	if (gSavedSettings.getBOOL("PermissionsCautionEnabled"))
// [RLVa:KB] - Checked: 2012-07-28 (RLVa-1.4.7)
	if ( (gSavedSettings.getBOOL("PermissionsCautionEnabled")) || (notification["payload"]["rlv_notify"].asBoolean()) )
// [/RLVa:KB]
	{
		// log a chat message, if appropriate
		notify_cautioned_script_question(notification, response, orig, allowed);
	}

// [RLVa:KB] - Checked: 2012-07-28 (RLVa-1.4.7)
	if ( (allowed) && (notification["payload"].has("rlv_blocked")) )
	{
		RlvUtil::notifyBlocked(notification["payload"]["rlv_blocked"], LLSD().with("OBJECT", notification["payload"]["object_name"]));
	}
// [/RLVa:KB]

	if ( response["Mute"] ) // mute
	{
		script_question_mute(task_id,notification["payload"]["object_name"].asString());
	}
	if ( response["BlockExperience"] )
	{
		if(experience.notNull())
		{
			LLViewerRegion* region = gAgent.getRegion();
			if (!region)
			    return false;

            LLExperienceCache::instance().setExperiencePermission(experience, std::string("Block"), boost::bind(&experiencePermissionBlock, experience, _1));

		}
}
	return false;
}

void script_question_mute(const LLUUID& task_id, const std::string& object_name)
{
	LLMuteList::getInstance()->add(LLMute(task_id, object_name, LLMute::OBJECT));

    // purge the message queue of any previously queued requests from the same source. DEV-4879
    class OfferMatcher : public LLNotificationsUI::LLScreenChannel::Matcher
    {
    public:
    	OfferMatcher(const LLUUID& to_block) : blocked_id(to_block) {}
      	bool matches(const LLNotificationPtr notification) const
        {
            if (notification->getName() == "ScriptQuestionCaution"
                || notification->getName() == "ScriptQuestion")
            {
                return (notification->getPayload()["task_id"].asUUID() == blocked_id);
            }
            return false;
        }
    private:
        const LLUUID& blocked_id;
    };

    LLNotificationsUI::LLChannelManager::getInstance()->killToastsFromChannel(LLUUID(
            gSavedSettings.getString("NotificationChannelUUID")), OfferMatcher(task_id));
}

static LLNotificationFunctorRegistration script_question_cb_reg_1("ScriptQuestion", script_question_cb);
static LLNotificationFunctorRegistration script_question_cb_reg_2("ScriptQuestionCaution", script_question_cb);
static LLNotificationFunctorRegistration script_question_cb_reg_3("ScriptQuestionExperience", script_question_cb);

void process_script_experience_details(const LLSD& experience_details, LLSD args, LLSD payload)
{
	if(experience_details[LLExperienceCache::PROPERTIES].asInteger() & LLExperienceCache::PROPERTY_GRID)
	{
		args["GRID_WIDE"] = LLTrans::getString("Grid-Scope");
	}
	else
	{
		args["GRID_WIDE"] = LLTrans::getString("Land-Scope");
	}
	args["EXPERIENCE"] = LLSLURL("experience", experience_details[LLExperienceCache::EXPERIENCE_ID].asUUID(), "profile").getSLURLString();

	LLNotificationsUtil::add("ScriptQuestionExperience", args, payload);
	make_ui_sound("UISndQuestionExperience"); // <FS:PP> New Experience notification sound
}

void process_script_question(LLMessageSystem *msg, void **user_data)
{
	// *TODO: Translate owner name -> [FIRST] [LAST]

	LLHost sender = msg->getSender();

	LLUUID taskid;
	LLUUID itemid;
	S32		questions;
	std::string object_name;
	std::string owner_name;
	LLUUID experienceid;

	// taskid -> object key of object requesting permissions
	msg->getUUIDFast(_PREHASH_Data, _PREHASH_TaskID, taskid );
	// itemid -> script asset key of script requesting permissions
	msg->getUUIDFast(_PREHASH_Data, _PREHASH_ItemID, itemid );
	msg->getStringFast(_PREHASH_Data, _PREHASH_ObjectName, object_name);
	msg->getStringFast(_PREHASH_Data, _PREHASH_ObjectOwner, owner_name);
	msg->getS32Fast(_PREHASH_Data, _PREHASH_Questions, questions );

	if(msg->has(_PREHASH_Experience))
	{
		msg->getUUIDFast(_PREHASH_Experience, _PREHASH_ExperienceID, experienceid);
	}

	// Special case. If the objects are owned by this agent, throttle per-object instead
	// of per-owner. It's common for residents to reset a ton of scripts that re-request
	// permissions, as with tier boxes. UUIDs can't be valid agent names and vice-versa,
	// so we'll reuse the same namespace for both throttle types.
	std::string throttle_name = owner_name;
	std::string self_name;
	LLAgentUI::buildFullname( self_name ); // does not include ' Resident'
	std::string clean_owner_name = LLCacheName::cleanFullName(owner_name); // removes ' Resident'
	if( clean_owner_name == self_name )
	{
		throttle_name = taskid.getString();
	}
	
	// don't display permission requests if this object is muted
	if (LLMuteList::getInstance()->isMuted(taskid)) return;
	
	// throttle excessive requests from any specific user's scripts
	typedef LLKeyThrottle<std::string> LLStringThrottle;
	static LLStringThrottle question_throttle( LLREQUEST_PERMISSION_THROTTLE_LIMIT, LLREQUEST_PERMISSION_THROTTLE_INTERVAL );

	// <FS:Ansariel> FIRE-7374: Moved spam/throttle check after RLVa check
	//switch (question_throttle.noteAction(throttle_name))
	//{
	//	case LLStringThrottle::THROTTLE_NEWLY_BLOCKED:
	//		LL_INFOS("Messaging") << "process_script_question throttled"
	//				<< " owner_name:" << owner_name
	//				<< LL_ENDL;
	//		// Fall through

	//	case LLStringThrottle::THROTTLE_BLOCKED:
	//		// Escape altogether until we recover
	//		return;

	//	case LLStringThrottle::THROTTLE_OK:
	//		break;
	//}
	// </FS:Ansariel>

	std::string script_question;
	if (questions)
	{
		bool caution = false;
		S32 count = 0;
		LLSD args;
		args["OBJECTNAME"] = object_name;
		args["NAME"] = clean_owner_name;
		S32 known_questions = 0;
		bool has_not_only_debit = questions ^ SCRIPT_PERMISSIONS[SCRIPT_PERMISSION_DEBIT].permbit;
		// check the received permission flags against each permission
		BOOST_FOREACH(script_perm_t script_perm, SCRIPT_PERMISSIONS)
		{
			if (questions & script_perm.permbit)
			{
				count++;
				known_questions |= script_perm.permbit;
				// check whether permission question should cause special caution dialog
				caution |= (script_perm.caution);

				if (("ScriptTakeMoney" == script_perm.question) && has_not_only_debit)
					continue;

                if (LLTrans::getString(script_perm.question).empty())
                {
                    continue;
                }

				script_question += "    " + LLTrans::getString(script_perm.question) + "\n";
			}
		}


		args["QUESTIONS"] = script_question;

		if (known_questions != questions)
		{
			// This is in addition to the normal dialog.
			// Viewer got a request for not supported/implemented permission 
			LL_WARNS("Messaging") << "Object \"" << object_name << "\" requested " << script_question
								<< " permission. Permission is unknown and can't be granted. Item id: " << itemid
								<< " taskid:" << taskid << LL_ENDL;
		}
		
		if (known_questions)
		{
			LLSD payload;
			payload["task_id"] = taskid;
			payload["item_id"] = itemid;
			payload["sender"] = sender.getIPandPort();
			payload["questions"] = known_questions;
			payload["object_name"] = object_name;
			payload["owner_name"] = owner_name;

// [RLVa:KB] - Checked: 2012-07-28 (RLVa-1.4.7)
			if (rlv_handler_t::isEnabled())
			{
				RlvUtil::filterScriptQuestions(questions, payload);

				if ( (questions) && (gRlvHandler.hasBehaviour(RLV_BHVR_ACCEPTPERMISSION)) )
				{
					const LLViewerObject* pObj = gObjectList.findObject(taskid);
					if (pObj)
					{
						if ( (pObj->permYouOwner()) && (!pObj->isAttachment()) )
						{
							questions &= ~(SCRIPT_PERMISSIONS[SCRIPT_PERMISSION_TAKE_CONTROLS].permbit | 
								SCRIPT_PERMISSIONS[SCRIPT_PERMISSION_ATTACH].permbit);
						}
						else
						{
							questions &= ~(SCRIPT_PERMISSIONS[SCRIPT_PERMISSION_TAKE_CONTROLS].permbit);
						}
						payload["rlv_notify"] = !pObj->permYouOwner();
					}
				}
			}

			if ( (!caution) && (!questions) && (experienceid.isNull()) )
			{
				LLNotifications::instance().forceResponse(
					LLNotification::Params("ScriptQuestion").substitutions(args).payload(payload), 0/*YES*/);
				return;
			}

			// <FS:Ansariel> FIRE-7374: Moved spam/throttle check after RLVa check
			// NaCl - Antispam Registry
			if (NACLAntiSpamRegistry::instance().checkQueue(ANTISPAM_QUEUE_SCRIPT_DIALOG, taskid, ANTISPAM_SOURCE_OBJECT))
			{
				return;
			}
			// NaCl End

			switch (question_throttle.noteAction(throttle_name))
			{
				case LLStringThrottle::THROTTLE_NEWLY_BLOCKED:
					LL_INFOS("Messaging") << "process_script_question throttled"
							<< " owner_name:" << owner_name
							<< LL_ENDL;
					// Fall through

				case LLStringThrottle::THROTTLE_BLOCKED:
					// Escape altogether until we recover
					return;

				case LLStringThrottle::THROTTLE_OK:
					break;
			}
			// </FS:Ansariel>
// [/RLVa:KB]

			// check whether cautions are even enabled or not
			const char* notification = "ScriptQuestion";

			if(caution && gSavedSettings.getBOOL("PermissionsCautionEnabled"))
			{
				args["FOOTERTEXT"] = (count > 1) ? LLTrans::getString("AdditionalPermissionsRequestHeader") + "\n\n" + script_question : "";
				notification = "ScriptQuestionCaution";
			}
			else if(experienceid.notNull())
			{
				payload["experience"]=experienceid;
                LLExperienceCache::instance().get(experienceid, boost::bind(process_script_experience_details, _1, args, payload));
				return;
			}

			LLNotificationsUtil::add(notification, args, payload);
			make_ui_sound("UISndScriptFloaterOpen"); // <FS:PP> FIRE-16958: Incoming script permission request doesn't trigger a sound
		}
	}
	// <FS:Ansariel> FIRE-7374: Moved spam/throttle check after RLVa check
	else
	{
		// Throttle permission requests from scripts requesting no permission at all!?!?

		// NaCl - Antispam Registry
		if (NACLAntiSpamRegistry::instance().checkQueue(ANTISPAM_QUEUE_SCRIPT_DIALOG, taskid, ANTISPAM_SOURCE_OBJECT))
		{
			return;
		}
		// NaCl End

		switch (question_throttle.noteAction(throttle_name))
		{
			case LLStringThrottle::THROTTLE_NEWLY_BLOCKED:
				LL_INFOS("Messaging") << "process_script_question throttled"
						<< " owner_name:" << owner_name
						<< LL_ENDL;
				// Fall through

			case LLStringThrottle::THROTTLE_BLOCKED:
				// Escape altogether until we recover
				return;

			case LLStringThrottle::THROTTLE_OK:
				break;
		}
	}
	// </FS:Ansariel>
}


void process_derez_container(LLMessageSystem *msg, void**)
{
	LL_WARNS("Messaging") << "call to deprecated process_derez_container" << LL_ENDL;
}

void container_inventory_arrived(LLViewerObject* object,
								 LLInventoryObject::object_list_t* inventory,
								 S32 serial_num,
								 void* data)
{
	LL_DEBUGS("Messaging") << "container_inventory_arrived()" << LL_ENDL;
	if( gAgentCamera.cameraMouselook() )
	{
		gAgentCamera.changeCameraToDefault();
	}

	LLInventoryPanel *active_panel = LLInventoryPanel::getActiveInventoryPanel();

	if (inventory->size() > 2)
	{
		// create a new inventory category to put this in
		LLUUID cat_id;
		cat_id = gInventory.createNewCategory(gInventory.getRootFolderID(),
											  LLFolderType::FT_NONE,
											  LLTrans::getString("AcquiredItems"));

		LLInventoryObject::object_list_t::const_iterator it = inventory->begin();
		LLInventoryObject::object_list_t::const_iterator end = inventory->end();
		for ( ; it != end; ++it)
		{
			if ((*it)->getType() != LLAssetType::AT_CATEGORY)
			{
				LLInventoryObject* obj = (LLInventoryObject*)(*it);
				LLInventoryItem* item = (LLInventoryItem*)(obj);
				LLUUID item_id;
				item_id.generate();
				time_t creation_date_utc = time_corrected();
				LLPointer<LLViewerInventoryItem> new_item
					= new LLViewerInventoryItem(item_id,
												cat_id,
												item->getPermissions(),
												item->getAssetUUID(),
												item->getType(),
												item->getInventoryType(),
												item->getName(),
												item->getDescription(),
												LLSaleInfo::DEFAULT,
												item->getFlags(),
												creation_date_utc);
				new_item->updateServer(TRUE);
				gInventory.updateItem(new_item);
			}
		}
		gInventory.notifyObservers();
		if(active_panel)
		{
			active_panel->setSelection(cat_id, TAKE_FOCUS_NO);
		}
	}
	else if (inventory->size() == 2)
	{
		// we're going to get one fake root category as well as the
		// one actual object
		LLInventoryObject::object_list_t::iterator it = inventory->begin();

		if ((*it)->getType() == LLAssetType::AT_CATEGORY)
		{
			++it;
		}

		LLInventoryItem* item = (LLInventoryItem*)((LLInventoryObject*)(*it));
		const LLUUID category = gInventory.findCategoryUUIDForType(LLFolderType::assetTypeToFolderType(item->getType()));

		LLUUID item_id;
		item_id.generate();
		time_t creation_date_utc = time_corrected();
		LLPointer<LLViewerInventoryItem> new_item
			= new LLViewerInventoryItem(item_id, category,
										item->getPermissions(),
										item->getAssetUUID(),
										item->getType(),
										item->getInventoryType(),
										item->getName(),
										item->getDescription(),
										LLSaleInfo::DEFAULT,
										item->getFlags(),
										creation_date_utc);
		new_item->updateServer(TRUE);
		gInventory.updateItem(new_item);
		gInventory.notifyObservers();
		if(active_panel)
		{
			active_panel->setSelection(item_id, TAKE_FOCUS_NO);
		}
	}

	// we've got the inventory, now delete this object if this was a take
	BOOL delete_object = (BOOL)(intptr_t)data;
	LLViewerRegion *region = gAgent.getRegion();
	if (delete_object && region)
	{
		gMessageSystem->newMessageFast(_PREHASH_ObjectDelete);
		gMessageSystem->nextBlockFast(_PREHASH_AgentData);
		gMessageSystem->addUUIDFast(_PREHASH_AgentID, gAgent.getID());
		gMessageSystem->addUUIDFast(_PREHASH_SessionID, gAgent.getSessionID());
		const U8 NO_FORCE = 0;
		gMessageSystem->addU8Fast(_PREHASH_Force, NO_FORCE);
		gMessageSystem->nextBlockFast(_PREHASH_ObjectData);
		gMessageSystem->addU32Fast(_PREHASH_ObjectLocalID, object->getLocalID());
		gMessageSystem->sendReliable(region->getHost());
	}
}

// method to format the time.
std::string formatted_time(const time_t& the_time)
{
	std::string dateStr = "["+LLTrans::getString("LTimeWeek")+"] ["
						+LLTrans::getString("LTimeMonth")+"] ["
						+LLTrans::getString("LTimeDay")+"] ["
						+LLTrans::getString("LTimeHour")+"]:["
						+LLTrans::getString("LTimeMin")+"]:["
						+LLTrans::getString("LTimeSec")+"] ["
						+LLTrans::getString("LTimeYear")+"]";

	LLSD substitution;
	substitution["datetime"] = (S32) the_time;
	LLStringUtil::format (dateStr, substitution);
	return dateStr;
}


void process_teleport_failed(LLMessageSystem *msg, void**)
{
	LL_WARNS("Teleport","Messaging") << "Received TeleportFailed message" << LL_ENDL;

	std::string message_id;		// Tag from server, like "RegionEntryAccessBlocked"
	std::string big_reason;		// Actual message to display
	LLSD args;

	// Let the interested parties know that teleport failed.
	LLViewerParcelMgr::getInstance()->onTeleportFailed();

	// if we have additional alert data
	if (msg->has(_PREHASH_AlertInfo) && msg->getSizeFast(_PREHASH_AlertInfo, _PREHASH_Message) > 0)
	{
		// Get the message ID
		msg->getStringFast(_PREHASH_AlertInfo, _PREHASH_Message, message_id);
		big_reason = LLAgent::sTeleportErrorMessages[message_id];
		if ( big_reason.size() <= 0 )
		{
			// Nothing found in the map - use what the server returned in the original message block
			msg->getStringFast(_PREHASH_Info, _PREHASH_Reason, big_reason);
		}
		LL_WARNS("Teleport") << "AlertInfo message_id " << message_id << " reason: " << big_reason << LL_ENDL;

		LLSD llsd_block;
		std::string llsd_raw;
		msg->getStringFast(_PREHASH_AlertInfo, _PREHASH_ExtraParams, llsd_raw);
		if (llsd_raw.length())
		{
			std::istringstream llsd_data(llsd_raw);
			if (!LLSDSerialize::deserialize(llsd_block, llsd_data, llsd_raw.length()))
			{
				LL_WARNS("Teleport") << "process_teleport_failed: Attempted to read alert parameter data into LLSD but failed:" << llsd_raw << LL_ENDL;
			}
			else
			{
				LL_WARNS("Teleport") << "AlertInfo llsd block received: " << llsd_block << LL_ENDL;
				if(llsd_block.has("REGION_NAME"))
				{
					std::string region_name = llsd_block["REGION_NAME"].asString();
					if(!region_name.empty())
					{
						LLStringUtil::format_map_t name_args;
						name_args["[REGION_NAME]"] = region_name;
						LLStringUtil::format(big_reason, name_args);
					}
				}
				// change notification name in this special case
				if (handle_teleport_access_blocked(llsd_block, message_id, args["REASON"]))
				{
					if( gAgent.getTeleportState() != LLAgent::TELEPORT_NONE )
					{
						LL_WARNS("Teleport") << "called handle_teleport_access_blocked, setting state to TELEPORT_NONE" << LL_ENDL;
						gAgent.setTeleportState( LLAgent::TELEPORT_NONE );
					}
					return;
				}
			}
		}
		args["REASON"] = big_reason;
	}
	else
	{	// Extra message payload not found - use what the simulator sent
		msg->getStringFast(_PREHASH_Info, _PREHASH_Reason, message_id);

		big_reason = LLAgent::sTeleportErrorMessages[message_id];
		if ( big_reason.size() > 0 )
		{	// Substitute verbose reason from the local map
			args["REASON"] = big_reason;
		}
		else
		{	// Nothing found in the map - use what the server returned
			args["REASON"] = message_id;
		}
	}
	LL_WARNS("Teleport") << "Displaying CouldNotTeleportReason string, REASON= " << args["REASON"] << LL_ENDL;

	// <FS:Ansariel> Stop typing after teleport (possible fix for FIRE-7273)
	gAgent.stopTyping();

	LL_INFOS() << "Teleport error, message_id=" << message_id << LL_ENDL;
	if (!FSLSLBridge::instance().canUseBridge() ||
		(message_id != "Could not teleport closer to destination"))
	{
		LLNotificationsUtil::add("CouldNotTeleportReason", args);
	}

	if( gAgent.getTeleportState() != LLAgent::TELEPORT_NONE )
	{
		LL_WARNS("Teleport") << "End of process_teleport_failed(). Reason message arg is " << args["REASON"]
							 << ". Setting state to TELEPORT_NONE" << LL_ENDL;
		gAgent.setTeleportState( LLAgent::TELEPORT_NONE );
	}
}

void process_teleport_local(LLMessageSystem *msg,void**)
{
	LL_INFOS("Teleport","Messaging") << "Received TeleportLocal message" << LL_ENDL;
	
	LLUUID agent_id;
	msg->getUUIDFast(_PREHASH_Info, _PREHASH_AgentID, agent_id);
	if (agent_id != gAgent.getID())
	{
		LL_WARNS("Teleport", "Messaging") << "Got teleport notification for wrong agent " << agent_id << " expected " << gAgent.getID() << ", ignoring!" << LL_ENDL;
		return;
	}

	U32 location_id;
	LLVector3 pos, look_at;
	U32 teleport_flags;
	msg->getU32Fast(_PREHASH_Info, _PREHASH_LocationID, location_id);
	msg->getVector3Fast(_PREHASH_Info, _PREHASH_Position, pos);
	msg->getVector3Fast(_PREHASH_Info, _PREHASH_LookAt, look_at);
	msg->getU32Fast(_PREHASH_Info, _PREHASH_TeleportFlags, teleport_flags);

	LL_INFOS("Teleport") << "Message params are location_id " << location_id << " teleport_flags " << teleport_flags << LL_ENDL;
	if( gAgent.getTeleportState() != LLAgent::TELEPORT_NONE )
	{
		if( gAgent.getTeleportState() == LLAgent::TELEPORT_LOCAL )
		{
			// To prevent TeleportStart messages re-activating the progress screen right
			// after tp, keep the teleport state and let progress screen clear it after a short delay
			// (progress screen is active but not visible)  *TODO: remove when SVC-5290 is fixed
			gTeleportDisplayTimer.reset();
			gTeleportDisplay = TRUE;
		}
		else
		{
			LL_WARNS("Teleport") << "State is not TELEPORT_LOCAL: " << gAgent.getTeleportStateName()
								 << ", setting state to TELEPORT_NONE" << LL_ENDL;
			gAgent.setTeleportState( LLAgent::TELEPORT_NONE );
		}
	}

	// Sim tells us whether the new position is off the ground
	// <FS:Ansariel> Always fly after TP option
	//if (teleport_flags & TELEPORT_FLAGS_IS_FLYING)
	if (teleport_flags & TELEPORT_FLAGS_IS_FLYING || gSavedSettings.getBOOL("FSFlyAfterTeleport"))
	// </FS:Ansariel> Always fly after TP option
	{
		gAgent.setFlying(TRUE);
	}
	else
	{
		gAgent.setFlying(FALSE);
	}

	// <FS:Ansariel> Stop typing after teleport (possible fix for FIRE-7273)
	gAgent.stopTyping();

	gAgent.setPositionAgent(pos);
	gAgentCamera.slamLookAt(look_at);

	if ( !(gAgent.getTeleportKeepsLookAt() && LLViewerJoystick::getInstance()->getOverrideCamera()) && gSavedSettings.getBOOL("FSResetCameraOnTP") )
	{
		gAgentCamera.resetView(TRUE, TRUE);
	}

	// send camera update to new region
	gAgentCamera.updateCamera();

	send_agent_update(TRUE, TRUE);

	// Let the interested parties know we've teleported.
	// Vadim *HACK: Agent position seems to get reset (to render position?)
	//              on each frame, so we have to pass the new position manually.
	LLViewerParcelMgr::getInstance()->onTeleportFinished(true, gAgent.getPosGlobalFromAgent(pos));
}

void send_simple_im(const LLUUID& to_id,
					const std::string& message,
					EInstantMessage dialog,
					const LLUUID& id)
{
	std::string my_name;
	LLAgentUI::buildFullname(my_name);
	send_improved_im(to_id,
					 my_name,
					 message,
					 IM_ONLINE,
					 dialog,
					 id,
					 NO_TIMESTAMP,
					 (U8*)EMPTY_BINARY_BUCKET,
					 EMPTY_BINARY_BUCKET_SIZE);
}

void send_group_notice(const LLUUID& group_id,
					   const std::string& subject,
					   const std::string& message,
					   const LLInventoryItem* item)
{
	// Put this notice into an instant message form.
	// This will mean converting the item to a binary bucket,
	// and the subject/message into a single field.
	std::string my_name;
	LLAgentUI::buildFullname(my_name);

	// Combine subject + message into a single string.
	std::ostringstream subject_and_message;
	// TODO: turn all existing |'s into ||'s in subject and message.
	subject_and_message << subject << "|" << message;

	// Create an empty binary bucket.
	U8 bin_bucket[MAX_INVENTORY_BUFFER_SIZE];
	U8* bucket_to_send = bin_bucket;
	bin_bucket[0] = '\0';
	S32 bin_bucket_size = EMPTY_BINARY_BUCKET_SIZE;
	// If there is an item being sent, pack it into the binary bucket.
	if (item)
	{
		LLSD item_def;
		item_def["item_id"] = item->getUUID();
		item_def["owner_id"] = item->getPermissions().getOwner();
		std::ostringstream ostr;
		LLSDSerialize::serialize(item_def, ostr, LLSDSerialize::LLSD_XML);
		bin_bucket_size = ostr.str().copy(
			(char*)bin_bucket, ostr.str().size());
		bin_bucket[bin_bucket_size] = '\0';
	}
	else
	{
		bucket_to_send = (U8*) EMPTY_BINARY_BUCKET;
	}
   

	send_improved_im(
			group_id,
			my_name,
			subject_and_message.str(),
			IM_ONLINE,
			IM_GROUP_NOTICE,
			LLUUID::null,
			NO_TIMESTAMP,
			bucket_to_send,
			bin_bucket_size);
}

void send_lures(const LLSD& notification, const LLSD& response)
{
	std::string text = response["message"].asString();
	LLSLURL slurl;
	LLAgentUI::buildSLURL(slurl);
	text.append("\r\n").append(slurl.getSLURLString());

// [RLVa:KB] - Checked: RLVa-2.0.0
	// Filter the lure message if any of the recipients are IM-blocked
	const LLSD& sdRecipients = notification["payload"]["ids"];
	if ( (gRlvHandler.isEnabled()) && 
	     (std::any_of(sdRecipients.beginArray(), sdRecipients.endArray(), [](const LLSD& id) { return !RlvActions::canStartIM(id.asUUID()) || !RlvActions::canSendIM(id.asUUID()); })) )
	{
		text = RlvStrings::getString(RlvStringKeys::Hidden::Generic);
	}
// [/RLVa:KB]

	LLMessageSystem* msg = gMessageSystem;
	msg->newMessageFast(_PREHASH_StartLure);
	msg->nextBlockFast(_PREHASH_AgentData);
	msg->addUUIDFast(_PREHASH_AgentID, gAgent.getID());
	msg->addUUIDFast(_PREHASH_SessionID, gAgent.getSessionID());
	msg->nextBlockFast(_PREHASH_Info);
	msg->addU8Fast(_PREHASH_LureType, (U8)0); // sim will fill this in.
	msg->addStringFast(_PREHASH_Message, text);
	for(LLSD::array_const_iterator it = notification["payload"]["ids"].beginArray();
		it != notification["payload"]["ids"].endArray();
		++it)
	{
		LLUUID target_id = it->asUUID();

		msg->nextBlockFast(_PREHASH_TargetData);
		msg->addUUIDFast(_PREHASH_TargetID, target_id);

		// Record the offer.
		{
// [RLVa:KB] - Checked: RLVa-2.0.1
			bool fRlvCanShowName = (!notification["payload"].has("rlv_shownames")) ? true : !notification["payload"]["rlv_shownames"].asBoolean();
// [/RLVa:KB]
			LLAvatarName av_name;
			LLAvatarNameCache::get(target_id, &av_name);  // for im log filenames
			LLSD args;
// [RLVa:KB] - Checked: 2014-03-31 (Catznip-3.6)
			args["TO_NAME"] = LLSLURL("agent", target_id, (fRlvCanShowName) ? "completename" : "rlvanonym").getSLURLString();;
// [/RLVa:KB]
//			args["TO_NAME"] = LLSLURL("agent", target_id, "completename").getSLURLString();
	
			LLSD payload;
				
			//*TODO please rewrite all keys to the same case, lower or upper
			payload["from_id"] = target_id;
			payload["SUPPRESS_TOAST"] = true;
			LLNotificationsUtil::add("TeleportOfferSent", args, payload);

			// Add the recepient to the recent people list.
// [RLVa:KB] - Checked: RLVa-2.0.1
			if (fRlvCanShowName)
				LLRecentPeople::instance().add(target_id);
// [/RLVa:KB]
//			LLRecentPeople::instance().add(target_id);
		}
	}
	gAgent.sendReliableMessage();
}

bool handle_lure_callback(const LLSD& notification, const LLSD& response)
{
	static const unsigned OFFER_RECIPIENT_LIMIT = 250;
	if(notification["payload"]["ids"].size() > OFFER_RECIPIENT_LIMIT) 
	{
		// More than OFFER_RECIPIENT_LIMIT targets will overload the message
		// producing an llerror.
		LLSD args;
		args["OFFERS"] = LLSD::Integer(notification["payload"]["ids"].size());
		args["LIMIT"] = static_cast<int>(OFFER_RECIPIENT_LIMIT);
		LLNotificationsUtil::add("TooManyTeleportOffers", args);
		return false;
	}

	S32 option = LLNotificationsUtil::getSelectedOption(notification, response);

	if(0 == option)
	{
		send_lures(notification, response);
	}

	return false;
}

void handle_lure(const LLUUID& invitee)
{
	std::vector<LLUUID> ids;
	ids.push_back(invitee);
	handle_lure(ids);
}

// Prompt for a message to the invited user.
void handle_lure(const uuid_vec_t& ids)
{
	if (ids.empty()) return;

	if (!gAgent.getRegion()) return;

	LLSD edit_args;
// [RLVa:KB] - Checked: 2010-04-07 (RLVa-1.2.0d) | Modified: RLVa-1.0.0a
	edit_args["REGION"] = (!gRlvHandler.hasBehaviour(RLV_BHVR_SHOWLOC)) ? gAgent.getRegion()->getName() : RlvStrings::getString(RlvStringKeys::Hidden::Generic);
// [/RLVa:KB]
//	edit_args["REGION"] = gAgent.getRegion()->getName();

	LLSD payload;
// [RLVa:KB] - Checked: RLVa-2.0.1
	bool fRlvShouldHideNames = false;
	for (const LLUUID& idAgent : ids)
	{
		// Only allow offering teleports if everyone is a @tplure exception or able to map this avie under @showloc=n
		if (gRlvHandler.hasBehaviour(RLV_BHVR_SHOWLOC))
		{
			const LLRelationship* pBuddyInfo = LLAvatarTracker::instance().getBuddyInfo(idAgent);
			if ( (!gRlvHandler.isException(RLV_BHVR_TPLURE, idAgent, ERlvExceptionCheck::Permissive)) &&
				 ((!pBuddyInfo) || (!pBuddyInfo->isOnline()) || (!pBuddyInfo->isRightGrantedTo(LLRelationship::GRANT_MAP_LOCATION))) )
			{
				RlvUtil::notifyBlocked(RlvStringKeys::Blocked::TeleportOffer);
				return;
			}
		}
		fRlvShouldHideNames |= !RlvActions::canShowName(RlvActions::SNC_TELEPORTOFFER, idAgent);
		payload["ids"].append(idAgent);
	}
	payload["rlv_shownames"] = fRlvShouldHideNames;
// [/RLVa:KB]
// 	for (std::vector<LLUUID>::const_iterator it = ids.begin();
// 		it != ids.end();
// 		++it)
// 	{
// 		payload["ids"].append(*it);
// 	}
	if (gAgent.isGodlike())
	{
		LLNotificationsUtil::add("OfferTeleportFromGod", edit_args, payload, handle_lure_callback);
	}
	else
	{
		LLNotificationsUtil::add("OfferTeleport", edit_args, payload, handle_lure_callback);
	}
}

bool teleport_request_callback(const LLSD& notification, const LLSD& response)
{
	LLUUID from_id = notification["payload"]["from_id"].asUUID();
	if(from_id.isNull())
	{
		LL_WARNS() << "from_id is NULL" << LL_ENDL;
		return false;
	}

	LLAvatarName av_name;
	LLAvatarNameCache::get(from_id, &av_name);

	if(LLMuteList::getInstance()->isMuted(from_id) && !LLMuteList::getInstance()->isLinden(av_name.getUserName()))
	{
		return false;
	}

	S32 option = 0;
	if (response.isInteger()) 
	{
		option = response.asInteger();
	}
	else
	{
		option = LLNotificationsUtil::getSelectedOption(notification, response);
	}

	switch(option)
	{
	// Yes
	case 0:
		{
			LLSD dummy_notification;
			dummy_notification["payload"]["ids"][0] = from_id;

			LLSD dummy_response;
			dummy_response["message"] = response["message"];

			send_lures(dummy_notification, dummy_response);
		}
		break;

	// No
	case 1:
	default:
		break;
	}

	return false;
}

static LLNotificationFunctorRegistration teleport_request_callback_reg("TeleportRequest", teleport_request_callback);

void send_improved_im(const LLUUID& to_id,
							const std::string& name,
							const std::string& message,
							U8 offline,
							EInstantMessage dialog,
							const LLUUID& id,
							U32 timestamp, 
							const U8* binary_bucket,
							S32 binary_bucket_size)
{
	pack_instant_message(
		gMessageSystem,
		gAgent.getID(),
		FALSE,
		gAgent.getSessionID(),
		to_id,
		name,
		message,
		offline,
		dialog,
		id,
		0,
		LLUUID::null,
		gAgent.getPositionAgent(),
		timestamp,
		binary_bucket,
		binary_bucket_size);
	gAgent.sendReliableMessage();
}


void send_places_query(const LLUUID& query_id,
					   const LLUUID& trans_id,
					   const std::string& query_text,
					   U32 query_flags,
					   S32 category,
					   const std::string& sim_name)
{
	LLMessageSystem* msg = gMessageSystem;

	msg->newMessage("PlacesQuery");
	msg->nextBlock("AgentData");
	msg->addUUID("AgentID", gAgent.getID());
	msg->addUUID("SessionID", gAgent.getSessionID());
	msg->addUUID("QueryID", query_id);
	msg->nextBlock("TransactionData");
	msg->addUUID("TransactionID", trans_id);
	msg->nextBlock("QueryData");
	msg->addString("QueryText", query_text);
	msg->addU32("QueryFlags", query_flags);
	msg->addS8("Category", (S8)category);
	msg->addString("SimName", sim_name);
	gAgent.sendReliableMessage();
}

// Deprecated in favor of cap "UserInfo"
void process_user_info_reply(LLMessageSystem* msg, void**)
{
	LLUUID agent_id;
	msg->getUUIDFast(_PREHASH_AgentData, _PREHASH_AgentID, agent_id);
	if(agent_id != gAgent.getID())
	{
		LL_WARNS("Messaging") << "process_user_info_reply - "
				<< "wrong agent id." << LL_ENDL;
	}
	
	// <FS:Ansariel> Keep this for OpenSim
	BOOL im_via_email = FALSE;
	if (!LLGridManager::instance().isInSecondLife())
		msg->getBOOLFast(_PREHASH_UserData, _PREHASH_IMViaEMail, im_via_email);
	// </FS:Ansariel>
	std::string email;
	msg->getStringFast(_PREHASH_UserData, _PREHASH_EMail, email);
	std::string dir_visibility;
	msg->getString( "UserData", "DirectoryVisibility", dir_visibility);

    // For Message based user info information the is_verified is assumed to be false.
	// <FS:Ansariel> Show email address in preferences (FIRE-1071) and keep it for OpenSim
	//LLFloaterPreference::updateUserInfo(dir_visibility);
	LLFloaterPreference::updateUserInfo(dir_visibility, im_via_email, email); // Assume verified in OpenSim
	// </FS:Ansariel> Show email address in preferences (FIRE-1071)
	LLFloaterSnapshot::setAgentEmail(email);
}


//---------------------------------------------------------------------------
// Script Dialog
//---------------------------------------------------------------------------

const S32 SCRIPT_DIALOG_MAX_BUTTONS = 12;
const char* SCRIPT_DIALOG_HEADER = "Script Dialog:\n";

bool callback_script_dialog(const LLSD& notification, const LLSD& response)
{
	LLNotificationForm form(notification["form"]);

	std::string rtn_text;
	S32 button_idx;
	button_idx = LLNotification::getSelectedOption(notification, response);
	if (response[TEXTBOX_MAGIC_TOKEN].isDefined())
	{
		if (response[TEXTBOX_MAGIC_TOKEN].isString())
			rtn_text = response[TEXTBOX_MAGIC_TOKEN].asString();
		else
			rtn_text.clear(); // bool marks empty string
	}
	else
	{
		rtn_text = LLNotification::getSelectedOptionName(response);
	}

	// Button -2 = Mute
	// Button -1 = Ignore - no processing needed for this button
	// Buttons 0 and above = dialog choices

	if (-2 == button_idx)
	{
		std::string object_name = notification["payload"]["object_name"].asString();
		LLUUID object_id = notification["payload"]["object_id"].asUUID();
		LLMute mute(object_id, object_name, LLMute::OBJECT);
		if (LLMuteList::getInstance()->add(mute))
		{
			// This call opens the sidebar, displays the block list, and highlights the newly blocked
			// object in the list so the user can see that their block click has taken effect.
			LLPanelBlockedList::showPanelAndSelect(object_id);
		}
	}

// [RLVa:KB] - @sendchat and @sendchannel/sendchannelexcept
	if ( (RlvActions::isRlvEnabled()) && (0 <= button_idx) )
	{
		const S32 nChannel = notification["payload"]["chat_channel"].asInteger();

		// *TODO-RLVa: it's too late into the release cycle to block all script interactions so just take care of the nearby chat loophole for now
		bool fBlock = (0 == nChannel) ? RlvActions::hasBehaviour(RLV_BHVR_SENDCHAT) : /*!RlvActions::canSendChannel(nChannel)*/false;
		if (fBlock)
		{
			button_idx = -1;
		}
	}
// [/RLVa:KB]

	if (0 <= button_idx)
	{
		LLMessageSystem* msg = gMessageSystem;
		msg->newMessage("ScriptDialogReply");
		msg->nextBlock("AgentData");
		msg->addUUID("AgentID", gAgent.getID());
		msg->addUUID("SessionID", gAgent.getSessionID());
		msg->nextBlock("Data");
		msg->addUUID("ObjectID", notification["payload"]["object_id"].asUUID());
		msg->addS32("ChatChannel", notification["payload"]["chat_channel"].asInteger());
		msg->addS32("ButtonIndex", button_idx);
		msg->addString("ButtonLabel", rtn_text);
		msg->sendReliable(LLHost(notification["payload"]["sender"].asString()));
	}

	return false;
}
static LLNotificationFunctorRegistration callback_script_dialog_reg_1("ScriptDialog", callback_script_dialog);
static LLNotificationFunctorRegistration callback_script_dialog_reg_2("ScriptDialogGroup", callback_script_dialog);

void process_script_dialog(LLMessageSystem* msg, void**)
{
	S32 i;
	LLSD payload;

	LLUUID object_id;
	msg->getUUID("Data", "ObjectID", object_id);

	// NaCl - Antispam Registry
	if (NACLAntiSpamRegistry::instance().checkQueue(ANTISPAM_QUEUE_SCRIPT_DIALOG, object_id, ANTISPAM_SOURCE_OBJECT))
	{
		return;
	}
	// NaCl End

//	For compability with OS grids first check for presence of extended packet before fetching data.
    LLUUID owner_id;
	if (gMessageSystem->getNumberOfBlocks("OwnerData") > 0)
	{
    msg->getUUID("OwnerData", "OwnerID", owner_id);
	}

	if (LLMuteList::getInstance()->isMuted(object_id) || LLMuteList::getInstance()->isMuted(owner_id))
	{
		return;
	}

	std::string message; 
	std::string first_name;
	std::string last_name;
	std::string object_name;

	S32 chat_channel;
	msg->getString("Data", "FirstName", first_name);
	msg->getString("Data", "LastName", last_name);
	msg->getString("Data", "ObjectName", object_name);
	msg->getString("Data", "Message", message);
	msg->getS32("Data", "ChatChannel", chat_channel);

		// unused for now
	LLUUID image_id;
	msg->getUUID("Data", "ImageID", image_id);

	payload["sender"] = msg->getSender().getIPandPort();
	payload["object_id"] = object_id;
	payload["chat_channel"] = chat_channel;
	payload["object_name"] = object_name;

	// <FS:Ansariel> FIRE-17158: Remove "block" button for script dialog of own objects
	bool own_object = false;
	std::string self_name;
	LLAgentUI::buildFullname(self_name);
	if (LLCacheName::buildFullName(first_name, last_name) == self_name)
	{
		own_object = true;
	}
	payload["own_object"] = own_object;
	// </FS:Ansariel>

	// build up custom form
	S32 button_count = msg->getNumberOfBlocks("Buttons");
	if (button_count > SCRIPT_DIALOG_MAX_BUTTONS)
	{
		LL_WARNS() << "Too many script dialog buttons - omitting some" << LL_ENDL;
		button_count = SCRIPT_DIALOG_MAX_BUTTONS;
	}

	LLNotificationForm form;
	for (i = 0; i < button_count; i++)
	{
		std::string tdesc;
		msg->getString("Buttons", "ButtonLabel", tdesc, i);
		form.addElement("button", std::string(tdesc));
	}

	LLSD args;
	args["TITLE"] = object_name;
	args["MESSAGE"] = message;
	LLNotificationPtr notification;
	if (!first_name.empty())
	{
		args["NAME"] = LLCacheName::buildFullName(first_name, last_name);
		notification = LLNotifications::instance().add(
			LLNotification::Params("ScriptDialog").substitutions(args).payload(payload).form_elements(form.asLLSD()));
	}
	else
	{
		args["GROUPNAME"] = last_name;
		notification = LLNotifications::instance().add(
			LLNotification::Params("ScriptDialogGroup").substitutions(args).payload(payload).form_elements(form.asLLSD()));
	}
}

//---------------------------------------------------------------------------


std::vector<LLSD> gLoadUrlList;

bool callback_load_url(const LLSD& notification, const LLSD& response)
{
	S32 option = LLNotificationsUtil::getSelectedOption(notification, response);

	if (0 == option)
	{
		LLWeb::loadURL(notification["payload"]["url"].asString());
	}

	return false;
}
static LLNotificationFunctorRegistration callback_load_url_reg("LoadWebPage", callback_load_url);

// We've got the name of the person or group that owns the object hurling the url.
// Display confirmation dialog.
void callback_load_url_name(const LLUUID& id, const std::string& full_name, bool is_group)
{
	std::vector<LLSD>::iterator it;
	for (it = gLoadUrlList.begin(); it != gLoadUrlList.end(); )
	{
		LLSD load_url_info = *it;
		if (load_url_info["owner_id"].asUUID() == id)
		{
			it = gLoadUrlList.erase(it);

			std::string owner_name;
			if (is_group)
			{
				owner_name = full_name + LLTrans::getString("Group");
			}
			else
			{
				owner_name = full_name;
			}

			// For legacy name-only mutes.
			if (LLMuteList::getInstance()->isMuted(LLUUID::null, owner_name))
			{
				continue;
			}
			LLSD args;
			args["URL"] = load_url_info["url"].asString();
			args["MESSAGE"] = load_url_info["message"].asString();
			args["OBJECTNAME"] = load_url_info["object_name"].asString();
			args["NAME_SLURL"] = LLSLURL(is_group ? "group" : "agent", id, "about").getSLURLString();

			LLNotificationsUtil::add("LoadWebPage", args, load_url_info);
		}
		else
		{
			++it;
		}
	}
}

// We've got the name of the person who owns the object hurling the url.
void callback_load_url_avatar_name(const LLUUID& id, const LLAvatarName& av_name)
{
    callback_load_url_name(id, av_name.getUserName(), false);
}

void process_load_url(LLMessageSystem* msg, void**)
{
	LLUUID object_id;
	LLUUID owner_id;
	BOOL owner_is_group;
	char object_name[256];		/* Flawfinder: ignore */
	char message[256];		/* Flawfinder: ignore */
	char url[256];		/* Flawfinder: ignore */

	msg->getString("Data", "ObjectName", 256, object_name);
	msg->getUUID(  "Data", "ObjectID", object_id);
	msg->getUUID(  "Data", "OwnerID", owner_id);
	msg->getBOOL(  "Data", "OwnerIsGroup", owner_is_group);
	msg->getString("Data", "Message", 256, message);
	msg->getString("Data", "URL", 256, url);

	// NaCl - Antispam Registry
	if (NACLAntiSpamRegistry::instance().checkQueue(ANTISPAM_QUEUE_SCRIPT_DIALOG, object_id, ANTISPAM_SOURCE_OBJECT))
	{
		return;
	}
	// NaCl End

	LLSD payload;
	payload["object_id"] = object_id;
	payload["owner_id"] = owner_id;
	payload["owner_is_group"] = owner_is_group;
	payload["object_name"] = object_name;
	payload["message"] = message;
	payload["url"] = url;

	// URL is safety checked in load_url above

	// Check if object or owner is muted
	if (LLMuteList::getInstance()->isMuted(object_id, object_name) ||
	    LLMuteList::getInstance()->isMuted(owner_id))
	{
		LL_INFOS("Messaging")<<"Ignoring load_url from muted object/owner."<<LL_ENDL;
		return;
	}

	// Add to list of pending name lookups
	gLoadUrlList.push_back(payload);

	if (owner_is_group)
	{
		gCacheName->getGroup(owner_id, boost::bind(&callback_load_url_name, _1, _2, _3));
	}
	else
	{
		LLAvatarNameCache::get(owner_id, boost::bind(&callback_load_url_avatar_name, _1, _2));
	}
}


void callback_download_complete(void** data, S32 result, LLExtStat ext_status)
{
	std::string* filepath = (std::string*)data;
	LLSD args;
	args["DOWNLOAD_PATH"] = *filepath;
	LLNotificationsUtil::add("FinishedRawDownload", args);
	delete filepath;
}


void process_initiate_download(LLMessageSystem* msg, void**)
{
	LLUUID agent_id;
	msg->getUUID("AgentData", "AgentID", agent_id);
	if (agent_id != gAgent.getID())
	{
		LL_WARNS("Messaging") << "Initiate download for wrong agent" << LL_ENDL;
		return;
	}

	std::string sim_filename;
	std::string viewer_filename;
	msg->getString("FileData", "SimFilename", sim_filename);
	msg->getString("FileData", "ViewerFilename", viewer_filename);

	if (!gXferManager->validateFileForRequest(viewer_filename))
	{
		LL_WARNS() << "SECURITY: Unauthorized download to local file " << viewer_filename << LL_ENDL;
		return;
	}
	gXferManager->requestFile(viewer_filename,
		sim_filename,
		LL_PATH_NONE,
		msg->getSender(),
		FALSE,	// don't delete remote
		callback_download_complete,
		(void**)new std::string(viewer_filename));
}


void process_script_teleport_request(LLMessageSystem* msg, void**)
{
	if (!gSavedSettings.getBOOL("ScriptsCanShowUI")) return;

	std::string object_name;
	std::string sim_name;
	LLVector3 pos;
	LLVector3 look_at;

	msg->getString("Data", "ObjectName", object_name);
	msg->getString("Data", "SimName", sim_name);
	msg->getVector3("Data", "SimPosition", pos);
	msg->getVector3("Data", "LookAt", look_at);

	LLFloaterWorldMap* instance = LLFloaterWorldMap::getInstance();
	if(instance)
	{
		LL_INFOS() << "Object named " << object_name 
			<< " is offering TP to region "
			<< sim_name << " position " << pos
			<< LL_ENDL;

		instance->trackURL(sim_name, (S32)pos.mV[VX], (S32)pos.mV[VY], (S32)pos.mV[VZ]);
		LLFloaterReg::showInstance("world_map", "center");
	}
	
	// remove above two lines and replace with below line
	// to re-enable parcel browser for llMapDestination()
	// LLURLDispatcher::dispatch(LLSLURL::buildSLURL(sim_name, (S32)pos.mV[VX], (S32)pos.mV[VY], (S32)pos.mV[VZ]), FALSE);
	
}

void process_covenant_reply(LLMessageSystem* msg, void**)
{
	LLUUID covenant_id, estate_owner_id;
	std::string estate_name;
	U32 covenant_timestamp;
	msg->getUUID("Data", "CovenantID", covenant_id);
	msg->getU32("Data", "CovenantTimestamp", covenant_timestamp);
	msg->getString("Data", "EstateName", estate_name);
	msg->getUUID("Data", "EstateOwnerID", estate_owner_id);

	LLPanelEstateCovenant::updateEstateName(estate_name);
	LLPanelLandCovenant::updateEstateName(estate_name);
	LLPanelEstateInfo::updateEstateName(estate_name);
	LLFloaterBuyLand::updateEstateName(estate_name);

	std::string owner_name =
		LLSLURL("agent", estate_owner_id, "inspect").getSLURLString();
	LLPanelEstateCovenant::updateEstateOwnerName(owner_name);
	LLPanelLandCovenant::updateEstateOwnerName(owner_name);
	LLPanelEstateInfo::updateEstateOwnerName(owner_name);
	LLFloaterBuyLand::updateEstateOwnerName(owner_name);

	// <FS:Ansariel> Don't create places floater if we don't need it
	//LLPanelPlaceProfile* panel = LLFloaterSidePanelContainer::getPanel<LLPanelPlaceProfile>("places", "panel_place_profile");
	LLPanelPlaceProfile* panel = LLFloaterSidePanelContainer::findPanel<LLPanelPlaceProfile>("places", "panel_place_profile");
	// </FS:Ansariel>
	if (panel)
	{
		panel->updateEstateName(estate_name);
		panel->updateEstateOwnerName(owner_name);
	}

	// <FS:Ansariel> Standalone location profile floater
	FSFloaterPlaceDetails* fs_floater = LLFloaterReg::findTypedInstance<FSFloaterPlaceDetails>("fs_placedetails", LLSD().with("type", "agent"));
	if (fs_floater)
	{
		fs_floater->updateEstateName(estate_name);
		fs_floater->updateEstateOwnerName(owner_name);
	}
	// </FS:Ansariel>

	// standard message, not from system
	std::string last_modified;
	if (covenant_timestamp == 0)
	{
		last_modified = LLTrans::getString("covenant_last_modified")+LLTrans::getString("never_text");
	}
	else
	{
		last_modified = LLTrans::getString("covenant_last_modified")+"["
						+LLTrans::getString("LTimeWeek")+"] ["
						+LLTrans::getString("LTimeMonth")+"] ["
						+LLTrans::getString("LTimeDay")+"] ["
						+LLTrans::getString("LTimeHour")+"]:["
						+LLTrans::getString("LTimeMin")+"]:["
						+LLTrans::getString("LTimeSec")+"] ["
						+LLTrans::getString("LTimeYear")+"]";
		LLSD substitution;
		substitution["datetime"] = (S32) covenant_timestamp;
		LLStringUtil::format (last_modified, substitution);
	}

	LLPanelEstateCovenant::updateLastModified(last_modified);
	LLPanelLandCovenant::updateLastModified(last_modified);
	LLFloaterBuyLand::updateLastModified(last_modified);

	// load the actual covenant asset data
	const BOOL high_priority = TRUE;
	if (covenant_id.notNull())
	{
		gAssetStorage->getEstateAsset(gAgent.getRegionHost(),
									gAgent.getID(),
									gAgent.getSessionID(),
									covenant_id,
                                    LLAssetType::AT_NOTECARD,
									ET_Covenant,
                                    onCovenantLoadComplete,
									NULL,
									high_priority);
	}
	else
	{
		std::string covenant_text;
		if (estate_owner_id.isNull())
		{
			// mainland
			covenant_text = LLTrans::getString("RegionNoCovenant");
		}
		else
		{
			covenant_text = LLTrans::getString("RegionNoCovenantOtherOwner");
		}
		LLPanelEstateCovenant::updateCovenantText(covenant_text, covenant_id);
		LLPanelLandCovenant::updateCovenantText(covenant_text);
		LLFloaterBuyLand::updateCovenantText(covenant_text, covenant_id);
		if (panel)
		{
			panel->updateCovenantText(covenant_text);
		}
		// <FS:Ansariel> Standalone location profile floater
		if (fs_floater)
		{
			fs_floater->updateCovenantText(covenant_text);
		}
		// </FS:Ansariel>
	}
}

void onCovenantLoadComplete(const LLUUID& asset_uuid,
							LLAssetType::EType type,
							void* user_data, S32 status, LLExtStat ext_status)
{
	LL_DEBUGS("Messaging") << "onCovenantLoadComplete()" << LL_ENDL;
	std::string covenant_text;
	if(0 == status)
	{
		LLFileSystem file(asset_uuid, type, LLFileSystem::READ);
		
		S32 file_length = file.getSize();
		
		std::vector<char> buffer(file_length+1);
		file.read((U8*)&buffer[0], file_length);		
		// put a EOS at the end
		buffer[file_length] = '\0';
		
		if( (file_length > 19) && !strncmp( &buffer[0], "Linden text version", 19 ) )
		{
			LLViewerTextEditor::Params params;
			params.name("temp");
			params.max_text_length(file_length+1);
			LLViewerTextEditor * editor = LLUICtrlFactory::create<LLViewerTextEditor> (params);
			if( !editor->importBuffer( &buffer[0], file_length+1 ) )
			{
				LL_WARNS("Messaging") << "Problem importing estate covenant." << LL_ENDL;
				covenant_text = "Problem importing estate covenant.";
			}
			else
			{
				// Version 0 (just text, doesn't include version number)
				covenant_text = editor->getText();
			}
			delete editor;
		}
		else
		{
			LL_WARNS("Messaging") << "Problem importing estate covenant: Covenant file format error." << LL_ENDL;
			covenant_text = "Problem importing estate covenant: Covenant file format error.";
		}
	}
	else
	{
		if( LL_ERR_ASSET_REQUEST_NOT_IN_DATABASE == status ||
		    LL_ERR_FILE_EMPTY == status)
		{
			covenant_text = "Estate covenant notecard is missing from database.";
		}
		else if (LL_ERR_INSUFFICIENT_PERMISSIONS == status)
		{
			covenant_text = "Insufficient permissions to view estate covenant.";
		}
		else
		{
			covenant_text = "Unable to load estate covenant at this time.";
		}
		
		LL_WARNS("Messaging") << "Problem loading notecard: " << status << LL_ENDL;
	}
	LLPanelEstateCovenant::updateCovenantText(covenant_text, asset_uuid);
	LLPanelLandCovenant::updateCovenantText(covenant_text);
	LLFloaterBuyLand::updateCovenantText(covenant_text, asset_uuid);

	LLPanelPlaceProfile* panel = LLFloaterSidePanelContainer::getPanel<LLPanelPlaceProfile>("places", "panel_place_profile");
	if (panel)
	{
		panel->updateCovenantText(covenant_text);
	}

	// <FS:Ansariel> Standalone location profile floater
	FSFloaterPlaceDetails* fs_floater = LLFloaterReg::findTypedInstance<FSFloaterPlaceDetails>("fs_placedetails", LLSD().with("type", "agent"));
	if (fs_floater)
	{
		fs_floater->updateCovenantText(covenant_text);
	}
	// </FS:Ansariel>
}


void process_feature_disabled_message(LLMessageSystem* msg, void**)
{
	// Handle Blacklisted feature simulator response...
	LLUUID	agentID;
	LLUUID	transactionID;
	std::string	messageText;
	msg->getStringFast(_PREHASH_FailureInfo,_PREHASH_ErrorMessage, messageText,0);
	msg->getUUIDFast(_PREHASH_FailureInfo,_PREHASH_AgentID,agentID);
	msg->getUUIDFast(_PREHASH_FailureInfo,_PREHASH_TransactionID,transactionID);
	
	LL_WARNS("Messaging") << "Blacklisted Feature Response:" << messageText << LL_ENDL;
}

// ------------------------------------------------------------
// Message system exception callbacks
// ------------------------------------------------------------

void invalid_message_callback(LLMessageSystem* msg,
								   void*,
								   EMessageException exception)
{
    LLAppViewer::instance()->badNetworkHandler();
}

// Please do not add more message handlers here. This file is huge.
// Put them in a file related to the functionality you are implementing.

void LLOfferInfo::forceResponse(InventoryOfferResponse response)
{
	// <FS:Ansariel> Now this is a hell of piece of... forceResponse() will look for the
	//               ELEMENT index, and NOT the button index. So if we want to force a
	//               response of IOR_ACCEPT, we need to pass the correct element
	//               index of the button.
	//LLNotification::Params params("UserGiveItem");
	//params.functor.function(boost::bind(&LLOfferInfo::inventory_offer_callback, this, _1, _2));
	//LLNotifications::instance().forceResponse(params, response);
	S32 element_index;
	switch (response)
	{
		case IOR_ACCEPT:
			element_index = 1;
			break;
		case IOR_DECLINE:
			element_index = 2;
			break;
		case IOR_MUTE:
			element_index = 3;
			break;
		default:
			element_index = -1;
			break;
	}
	LLNotification::Params params("UserGiveItem");
	params.functor.function(boost::bind(&LLOfferInfo::inventory_offer_callback, this, _1, _2));
	LLNotifications::instance().forceResponse(params, element_index);
	// </FS:Ansariel>
}

// <FS:PP> Announce region restart to a defined chat channel
void fs_report_region_restart_to_channel(S32 seconds)
{
	S32 channel = gSavedSettings.getS32("FSRegionRestartAnnounceChannel");
	if (gSavedSettings.getBOOL("FSUseNewRegionRestartNotification") && gSavedSettings.getBOOL("FSReportRegionRestartToChat") && channel != 0)
	{
		LLMessageSystem* msg = gMessageSystem;
		msg->newMessageFast(_PREHASH_ChatFromViewer);
		msg->nextBlockFast(_PREHASH_AgentData);
		msg->addUUIDFast(_PREHASH_AgentID, gAgent.getID());
		msg->addUUIDFast(_PREHASH_SessionID, gAgent.getSessionID());
		msg->nextBlockFast(_PREHASH_ChatData);
		msg->addStringFast(_PREHASH_Message, "region_restart_in:" + llformat("%d", seconds));
		msg->addU8Fast(_PREHASH_Type, CHAT_TYPE_WHISPER);
		msg->addS32("Channel", channel);
		gAgent.sendReliableMessage();
	}
}
// </FS:PP><|MERGE_RESOLUTION|>--- conflicted
+++ resolved
@@ -3414,7 +3414,6 @@
 		LLSD args;
 		chat.mOwnerID = owner_id;
 
-<<<<<<< HEAD
 		// <FS:PP> FIRE-10178: Keyword Alerts in group IM do not work unless the group is in the foreground (notification on receipt of local chat)
 		if (FSKeywords::getInstance()->chatContainsKeyword(chat, true))
 		{
@@ -3422,15 +3421,12 @@
 		}
 		// </FS:PP>
 
+		LLTranslate::instance().logCharsSeen(mesg.size());
 		// <FS:PP> gSavedSettings to LLCachedControl
 		// if (gSavedSettings.getBOOL("TranslateChat") && chat.mSourceType != CHAT_SOURCE_SYSTEM)
 		static LLCachedControl<bool> TranslateChat(gSavedSettings, "TranslateChat");
 		if (TranslateChat && chat.mSourceType != CHAT_SOURCE_SYSTEM)
 		// </FS:PP>
-=======
-		LLTranslate::instance().logCharsSeen(mesg.size());
-		if (gSavedSettings.getBOOL("TranslateChat") && chat.mSourceType != CHAT_SOURCE_SYSTEM)
->>>>>>> e87d771d
 		{
 			if (chat.mChatStyle == CHAT_STYLE_IRC)
 			{
