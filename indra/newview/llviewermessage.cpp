--- conflicted
+++ resolved
@@ -69,17 +69,7 @@
 #include "llinventoryfunctions.h"
 #include "llinventoryobserver.h"
 #include "llinventorypanel.h"
-<<<<<<< HEAD
-// <FS:Zi> Remove floating chat bar
-// #include "llnearbychat.h"
-// <FS:Ansariel> [FS communication UI]
-//#include "llfloaternearbychat.h"
-#include "fsfloaternearbychat.h"
-// <FS:Ansariel> [FS communication UI]
-// </FS:Zi>
-=======
 #include "llfloaterimnearbychat.h"
->>>>>>> fe8b4bf1
 #include "llnotifications.h"
 #include "llnotificationsutil.h"
 #include "llpanelgrouplandmoney.h"
@@ -123,15 +113,11 @@
 #include "llpanelplaceprofile.h"
 #include "llviewerregion.h"
 // [RLVa:KB] - Checked: 2010-03-09 (RLVa-1.2.0a)
-<<<<<<< HEAD
-=======
 #include "rlvactions.h"
->>>>>>> fe8b4bf1
 #include "rlvhandler.h"
 #include "rlvinventory.h"
 #include "rlvui.h"
 // [/RLVa:KB]
-<<<<<<< HEAD
 //-TT Client LSL Bridge
 #include "fslslbridge.h"
 //-TT
@@ -150,8 +136,6 @@
 #include <boost/regex.hpp>
 const static boost::regex NEWLINES("\\n{1}");
 // NaCl End
-=======
->>>>>>> fe8b4bf1
 
 #include <boost/algorithm/string/split.hpp> //
 #include <boost/regex.hpp>
@@ -1778,20 +1762,14 @@
 			{
 				opener = discard_agent_offer;
 			}
-<<<<<<< HEAD
-			
+
 			// <FS:Ansariel> Optional V1-like inventory accept messages
 			if (gSavedSettings.getBOOL("FSUseLegacyInventoryAcceptMessages"))
 			{
 				send_decline_response();
 			}
 			// </FS:Ansariel> Optional V1-like inventory accept messages
-			
-			if (busy &&	(!mFromGroup && !mFromObject))
-=======
-
 			if (modified_form != NULL)
->>>>>>> fe8b4bf1
 			{
 				modified_form->setElementEnabled("Show", false);
 				modified_form->setElementEnabled("Discard", false);
@@ -2260,15 +2238,12 @@
 		}
 		// </FS:Ansariel> Optional V1-like inventory accept messages
 
-<<<<<<< HEAD
-		if( !bAutoAccept ) // Nicky D. if we auto accept, do not pester the user with stuff in the chicklet.
-=======
         if (gAgent.isDoNotDisturb()) 
         {
             send_do_not_disturb_message(gMessageSystem, info->mFromID);
         }
-
->>>>>>> fe8b4bf1
+        
+        if( !bAutoAccept ) // Nicky D. if we auto accept, do not pester the user with stuff in the chicklet.
 		// Inform user that there is a script floater via toast system
 		{
 			payload["give_inventory_notification"] = TRUE;
@@ -2604,16 +2579,8 @@
 	// Treat like a system message and put in chat history.
 	chat.mText = av_name.getCompleteName() + ": " + message;
 
-<<<<<<< HEAD
-	// <FS:Ansariel> [FS communication UI]
-	//LLFloaterNearbyChat* nearby_chat = LLFloaterNearbyChat::getInstance();
-	FSFloaterNearbyChat* nearby_chat = FSFloaterNearbyChat::getInstance();
-	// </FS:Ansariel> [FS communication UI]
-	if(nearby_chat)
-=======
 	LLFloaterIMNearbyChat* nearby_chat = LLFloaterReg::getTypedInstance<LLFloaterIMNearbyChat>("nearby_chat");
 	if (nearby_chat)
->>>>>>> fe8b4bf1
 	{
 		nearby_chat->addMessage(chat);
 	}
@@ -2713,14 +2680,10 @@
 	// IDEVO convert new-style "Resident" names for display
 	name = clean_name_from_im(name, dialog);
 
-<<<<<<< HEAD
-	BOOL is_busy = gAgent.getBusy();
+	BOOL is_do_not_disturb = gAgent.isDoNotDisturb();
 	BOOL is_autorespond = gAgent.getAutorespond();
 	BOOL is_autorespond_nonfriends = gAgent.getAutorespondNonFriends();
 	BOOL is_autorespond_muted = gSavedPerAccountSettings.getBOOL("FSSendMutedAvatarResponse");
-=======
-	BOOL is_do_not_disturb = gAgent.isDoNotDisturb();
->>>>>>> fe8b4bf1
 	BOOL is_muted = LLMuteList::getInstance()->isMuted(from_id, name, LLMute::flagTextChat)
 		// object IMs contain sender object id in session_id (STORM-1209)
 		|| dialog == IM_FROM_TASK && LLMuteList::getInstance()->isMuted(session_id);
@@ -2766,18 +2729,13 @@
 			// do nothing -- don't distract newbies in
 			// Prelude with global IMs
 		}
-<<<<<<< HEAD
-// [RLVa:KB] - Checked: 2011-05-28 (RLVa-1.4.0a) | Modified: RLVa-1.4.0a
-=======
 // [RLVa:KB] - Checked: 2011-05-28 (RLVa-1.4.0)
->>>>>>> fe8b4bf1
 		else if ( (rlv_handler_t::isEnabled()) && (offline == IM_ONLINE) && ("@version" == message) && 
 		          (!is_muted) && ((!accept_im_from_only_friend) || (is_friend)) )
 		{
 			RlvUtil::sendBusyMessage(from_id, RlvStrings::getVersion(), session_id);
 		}
 // [/RLVa:KB]
-<<<<<<< HEAD
 //		else if (offline == IM_ONLINE && !is_linden && is_busy && name != SYSTEM_FROM)
 // [RLVa:KB] - Checked: 2010-11-30 (RLVa-1.3.0c) | Modified: RLVa-1.3.0c
 		//else if ( (offline == IM_ONLINE && !is_linden && is_busy && name != SYSTEM_FROM) && (gRlvHandler.canReceiveIM(from_id)) )
@@ -2796,21 +2754,6 @@
 			bool has_session = true;
 
 			// return a standard "busy" message, but only do it to online IM 
-=======
-//		else if (offline == IM_ONLINE 
-//					&& is_do_not_disturb
-//					&& from_id.notNull() //not a system message
-//					&& to_id.notNull()) //not global message
-// [RLVa:KB] - Checked: 2010-11-30 (RLVa-1.3.0)
-		else if (offline == IM_ONLINE 
-					&& is_do_not_disturb
-					&& from_id.notNull() //not a system message
-					&& to_id.notNull() //not global message
-					&& RlvActions::canReceiveIM(from_id))
-// [/RLVa:KB]
-		{
-			// return a standard "do not disturb" message, but only do it to online IM 
->>>>>>> fe8b4bf1
 			// (i.e. not other auto responses and not store-and-forward IM)
 			if (!gIMMgr->hasSession(session_id))
 			{
@@ -2819,37 +2762,35 @@
 
 				// if there is not a panel for this conversation (i.e. it is a new IM conversation
 				// initiated by the other party) then...
-<<<<<<< HEAD
-				std::string my_name;
-				std::string response;
-				LLAgentUI::buildFullname(my_name);
-				if (is_busy)
-				{
-					response = gSavedPerAccountSettings.getString("BusyModeResponse");
-				}
-				else if (is_autorespond_nonfriends && !is_friend)
-				{
-					response = gSavedPerAccountSettings.getString("FSAutorespondNonFriendsResponse");
-				}
-				else if (is_autorespond)
-				{
-					response = gSavedPerAccountSettings.getString("FSAutorespondModeResponse");
-				}
-				pack_instant_message(
-					gMessageSystem,
-					gAgent.getID(),
-					FALSE,
-					gAgent.getSessionID(),
-					from_id,
-					my_name,
-					response,
-					IM_ONLINE,
-					IM_BUSY_AUTO_RESPONSE,
-					session_id);
-				gAgent.sendReliableMessage();
-=======
 				send_do_not_disturb_message(msg, from_id, session_id);
->>>>>>> fe8b4bf1
+				// <FS:TM> CHUI Merge LL changed this
+				//std::string response;
+				//LLAgentUI::buildFullname(my_name);
+				//if (is_busy)
+				//{
+				//	response = gSavedPerAccountSettings.getString("BusyModeResponse");
+				//}
+				//else if (is_autorespond_nonfriends && !is_friend)
+				//{
+				//	response = gSavedPerAccountSettings.getString("FSAutorespondNonFriendsResponse");
+				//}
+				//else if (is_autorespond)
+				//{
+				//	response = gSavedPerAccountSettings.getString("FSAutorespondModeResponse");
+				//}
+				//pack_instant_message( <FS:TM> CHUI Merge LL removed this and below, comented out above to be looked at later
+				//	gMessageSystem,
+				//	gAgent.getID(),
+				//	FALSE,
+				//	gAgent.getSessionID(),
+				//	from_id,
+				//	my_name,
+				//	response,
+				//	IM_ONLINE,
+				//	IM_BUSY_AUTO_RESPONSE,
+				//	session_id);
+				//gAgent.sendReliableMessage();
+				//<FS:TM> CHUI Merge End
 			}
 
 			// <FS:Ansariel> checkfor and process reqinfo
@@ -2926,14 +2867,6 @@
 			bool mute_im = is_muted;
 			if(accept_im_from_only_friend&&!is_friend)
 			{
-<<<<<<< HEAD
-				mute_im = true;
-			}
-
-// [RLVa:KB] - Checked: 2010-11-30 (RLVa-1.3.0c) | Modified: RLVa-1.3.0c
-			// Don't block offline IMs, or IMs from Lindens
-			if ( (rlv_handler_t::isEnabled()) && (offline != IM_OFFLINE) && (!is_linden) && (!gRlvHandler.canReceiveIM(from_id)) )
-=======
 				if (!gIMMgr->isNonFriendSessionNotified(session_id))
 				{
 					std::string message = LLTrans::getString("IM_unblock_only_groups_friends");
@@ -2947,7 +2880,6 @@
 // [RLVa:KB] - Checked: 2010-11-30 (RLVa-1.3.0)
 			// Don't block offline IMs, or IMs from Lindens
 			if ( (rlv_handler_t::isEnabled()) && (offline != IM_OFFLINE) && (!RlvActions::canReceiveIM(from_id)) && (!LLMuteList::getInstance()->isLinden(original_name) ))
->>>>>>> fe8b4bf1
 			{
 				if (!mute_im)
 					RlvUtil::sendBusyMessage(from_id, RlvStrings::getString(RLV_STRING_BLOCKED_RECVIM_REMOTE), session_id);
@@ -2966,23 +2898,6 @@
 
 			LL_INFOS("Messaging") << "process_improved_im: session_id( " << session_id << " ), from_id( " << from_id << " )" << LL_ENDL;
 
-<<<<<<< HEAD
-/*
-			bool mute_im = is_muted;
-			if (accept_im_from_only_friend && !is_friend)
-			{
-				if (!gIMMgr->isNonFriendSessionNotified(session_id))
-				{
-					std::string message = LLTrans::getString("IM_unblock_only_groups_friends");
-					gIMMgr->addMessage(session_id, from_id, name, message);
-					gIMMgr->addNotifiedNonFriendSessionID(session_id);
-				}
-
-				mute_im = true;
-			}
-*/
-			if (!mute_im || is_linden) 
-=======
 //			bool mute_im = is_muted;
 //			if(accept_im_from_only_friend&&!is_friend)
 //			{
@@ -2996,7 +2911,6 @@
 //				mute_im = true;
 //			}
 			if (!mute_im) 
->>>>>>> fe8b4bf1
 			{
 				// checkfor and process reqinfo
 				message = FSData::getInstance()->processRequestForInfo(from_id,message,name,session_id);
@@ -3355,69 +3269,6 @@
 	}
 	break;
 	
-<<<<<<< HEAD
-	case IM_SESSION_SEND:
-	{
-		if (is_busy)
-		{
-			return;
-		}
-
-		// Only show messages if we have a session open (which
-		// should happen after you get an "invitation"
-//		if ( !gIMMgr->hasSession(session_id) )
-//		{
-//			return;
-//		}
-// [RLVa:KB] - Checked: 2010-11-30 (RLVa-1.3.0c) | Modified: RLVa-1.3.0c
-		LLIMModel::LLIMSession* pIMSession = LLIMModel::instance().findIMSession(session_id);
-		if (!pIMSession)
-		{
-			return;
-		}
-
-		if ( (gRlvHandler.hasBehaviour(RLV_BHVR_RECVIM)) || (gRlvHandler.hasBehaviour(RLV_BHVR_RECVIMFROM)) )
-		{
-			switch (pIMSession->mSessionType)
-			{
-				case LLIMModel::LLIMSession::GROUP_SESSION:	// Group chat
-					if ( (from_id != gAgent.getID()) && (!gRlvHandler.canReceiveIM(session_id)) )
-						return;
-					break;
-				case LLIMModel::LLIMSession::ADHOC_SESSION:	// Conference chat
-					if ( (from_id != gAgent.getID()) && (!gRlvHandler.canReceiveIM(from_id)) )
-						message = RlvStrings::getString(RLV_STRING_BLOCKED_RECVIM);
-					break;
-				default:
-					RLV_ASSERT(false);
-					return;
-			}
-		}
-// [/RLVa:KB]
-
-		// standard message, not from system
-		std::string saved;
-		if(offline == IM_OFFLINE)
-		{
-			saved = llformat("(Saved %s) ", formatted_time(timestamp).c_str());
-		}
-		buffer = saved + message;
-		gIMMgr->addMessage(
-			session_id,
-			from_id,
-			name,
-			buffer,
-			ll_safe_string((char*)binary_bucket),
-			IM_SESSION_INVITE,
-			parent_estate_id,
-			region_id,
-			position,
-			true);
-	}
-	break;
-
-=======
->>>>>>> fe8b4bf1
 	case IM_FROM_TASK:
 		{
 			if (is_do_not_disturb && !is_owned_by_me)
@@ -3495,14 +3346,7 @@
 
 			// Note: lie to Nearby Chat, pretending that this is NOT an IM, because
 			// IMs from obejcts don't open IM sessions.
-<<<<<<< HEAD
-			// <FS:Ansariel> [FS communication UI]
-			//LLFloaterNearbyChat* nearby_chat = LLFloaterNearbyChat::getInstance();
-			FSFloaterNearbyChat* nearby_chat = FSFloaterNearbyChat::getInstance();
-			// </FS:Ansariel> [FS communication UI]
-=======
 			LLFloaterIMNearbyChat* nearby_chat = LLFloaterReg::getTypedInstance<LLFloaterIMNearbyChat>("nearby_chat");
->>>>>>> fe8b4bf1
 			if(!chat_from_system && nearby_chat)
 			{
 				chat.mOwnerID = from_id;
@@ -3636,15 +3480,7 @@
 		}
 		else
 		{
-<<<<<<< HEAD
-			// TODO: after LLTrans hits release, get "busy response" into translatable file
-			// <FS:Ansariel> Then let's do that! :)
-			//buffer = llformat("%s (%s): %s", name.c_str(), "busy response", message.c_str());
-			buffer = llformat("%s (%s): %s", name.c_str(), LLTrans::getString("BusyResponse").c_str(), message.c_str());
-			gIMMgr->addMessage(session_id, from_id, name, buffer);
-=======
 			gIMMgr->addMessage(session_id, from_id, name, message);
->>>>>>> fe8b4bf1
 		}
 		break;
 		
@@ -3662,15 +3498,9 @@
 			{ 
 				return;
 			}
-<<<<<<< HEAD
-//			else if (is_busy) 
-// [RLVa:KB] - Checked: 2010-12-11 (RLVa-1.2.2c) | Added: RLVa-1.2.2c
-			else if ( (is_busy)  && (!fRlvSummon) )
-=======
 //			else if (is_do_not_disturb) 
 // [RLVa:KB] - Checked: 2010-12-11 (RLVa-1.2.2c) | Added: RLVa-1.2.2c
 			else if ( (is_do_not_disturb)  && (!fRlvSummon) )
->>>>>>> fe8b4bf1
 // [/RLVa:KB]
 			{
 				send_do_not_disturb_message(msg, from_id);
@@ -3735,22 +3565,13 @@
 					if (!gRlvHandler.canTeleportViaLure(from_id))
 					{
 						RlvUtil::sendBusyMessage(from_id, RlvStrings::getString(RLV_STRING_BLOCKED_TPLURE_REMOTE));
-<<<<<<< HEAD
-						if (is_busy)
-							busy_message(msg,from_id);
-=======
 						if (is_do_not_disturb)
 							send_do_not_disturb_message(msg, from_id);
->>>>>>> fe8b4bf1
 						return;
 					}
 
 					// Censor lure message if: 1) restricted from receiving IMs from the sender, or 2) @showloc=n restricted
-<<<<<<< HEAD
-					if ( (!gRlvHandler.canReceiveIM(from_id)) || (gRlvHandler.hasBehaviour(RLV_BHVR_SHOWLOC)) )
-=======
 					if ( (!RlvActions::canReceiveIM(from_id)) || (gRlvHandler.hasBehaviour(RLV_BHVR_SHOWLOC)) )
->>>>>>> fe8b4bf1
 					{
 						message = RlvStrings::getString(RLV_STRING_HIDDEN);
 					}
@@ -3796,8 +3617,6 @@
 					LLNotification::Params params("TeleportOffered");
 					params.substitutions = args;
 					params.payload = payload;
-<<<<<<< HEAD
-=======
 
 // [RLVa:KB] - Checked: 2010-12-11 (RLVa-1.2.2c) | Modified: RLVa-1.2.2c
 					if ( (rlv_handler_t::isEnabled()) && ((gRlvHandler.hasBehaviour(RLV_BHVR_ACCEPTTP)) || (fRlvSummon)) )
@@ -3805,23 +3624,6 @@
 						gRlvHandler.setCanCancelTp(false);
 						if (is_do_not_disturb)
 							send_do_not_disturb_message(msg, from_id);
-						LLNotifications::instance().forceResponse(LLNotification::Params("TeleportOffered").payload(payload), 0);
-					}
-					else
-					{
-						LLPostponedNotification::add<LLPostponedOfferNotification>(	params, from_id, false);
-					}
-// [/RLVa:KB]
-//					LLPostponedNotification::add<LLPostponedOfferNotification>(	params, from_id, false);
-				}
->>>>>>> fe8b4bf1
-
-// [RLVa:KB] - Checked: 2010-12-11 (RLVa-1.2.2c) | Modified: RLVa-1.2.2c
-					if ( (rlv_handler_t::isEnabled()) && ((gRlvHandler.hasBehaviour(RLV_BHVR_ACCEPTTP)) || (fRlvSummon)) )
-					{
-						gRlvHandler.setCanCancelTp(false);
-						if (is_busy)
-							busy_message(msg,from_id);
 						LLNotifications::instance().forceResponse(LLNotification::Params("TeleportOffered").payload(payload), 0);
 					}
 					else
@@ -3968,13 +3770,10 @@
 			}
 			else
 			{
-<<<<<<< HEAD
-=======
 				if (is_do_not_disturb)
 				{
 					send_do_not_disturb_message(msg, from_id);
 				}
->>>>>>> fe8b4bf1
 // [SL:KB] - Patch: UI-Notifications | Checked: 2011-04-11 (Catznip-2.5.0a) | Added: Catznip-2.5.0a
 				args["NAME_LABEL"] = LLSLURL("agent", from_id, "completename").getSLURLString();
 // [/SL:KB]
@@ -4359,11 +4158,39 @@
 		color.setVec(1.f,1.f,1.f,1.f);
 		msg->getStringFast(_PREHASH_ChatData, _PREHASH_Message, mesg);
 
-<<<<<<< HEAD
 		// NaCl - Newline flood protection		
 		static LLCachedControl<bool> useAntiSpam(gSavedSettings, "UseAntiSpam");
 		if (useAntiSpam)
-=======
+		{
+			bool doCheck = true;
+			if (from_id.isNull() || gAgentID == from_id)
+			{
+				doCheck = false;
+			}
+			if (doCheck)
+			{
+				LLViewerObject* obj = gObjectList.findObject(from_id);
+				if (obj && obj->permYouOwner())
+				{
+					doCheck = false;
+				}
+			}
+			if (doCheck)
+			{
+				static LLCachedControl<U32> _NACL_AntiSpamNewlines(gSavedSettings, "_NACL_AntiSpamNewlines");
+				boost::sregex_iterator iter(mesg.begin(), mesg.end(), NEWLINES);
+				if (std::abs(std::distance(iter, boost::sregex_iterator())) > _NACL_AntiSpamNewlines)
+				{
+					NACLAntiSpamRegistry::instance().blockOnQueue(ANTISPAM_QUEUE_CHAT, owner_id);
+					LLSD args;
+					args["MESSAGE"] = "Chat: Blocked newline flood from "+owner_id.asString();
+					LLNotificationsUtil::add("SystemMessageTip", args);
+					return;
+				}
+			}
+		}
+		// NaCl End
+
 // [RLVa:KB] - Checked: 2010-04-23 (RLVa-1.2.0f) | Modified: RLVa-1.2.0f
 		if ( (rlv_handler_t::isEnabled()) && (CHAT_TYPE_START != chat.mChatType) && (CHAT_TYPE_STOP != chat.mChatType) )
 		{
@@ -4438,111 +4265,6 @@
 		// Look for IRC-style emotes here so chatbubbles work
 		std::string prefix = mesg.substr(0, 4);
 		if (prefix == "/me " || prefix == "/me'")
->>>>>>> fe8b4bf1
-		{
-			bool doCheck = true;
-			if (from_id.isNull() || gAgentID == from_id)
-			{
-				doCheck = false;
-			}
-			if (doCheck)
-			{
-				LLViewerObject* obj = gObjectList.findObject(from_id);
-				if (obj && obj->permYouOwner())
-				{
-					doCheck = false;
-				}
-			}
-			if (doCheck)
-			{
-				static LLCachedControl<U32> _NACL_AntiSpamNewlines(gSavedSettings, "_NACL_AntiSpamNewlines");
-				boost::sregex_iterator iter(mesg.begin(), mesg.end(), NEWLINES);
-				if (std::abs(std::distance(iter, boost::sregex_iterator())) > _NACL_AntiSpamNewlines)
-				{
-					NACLAntiSpamRegistry::instance().blockOnQueue(ANTISPAM_QUEUE_CHAT, owner_id);
-					LLSD args;
-					args["MESSAGE"] = "Chat: Blocked newline flood from "+owner_id.asString();
-					LLNotificationsUtil::add("SystemMessageTip", args);
-					return;
-				}
-			}
-		}
-		// NaCl End
-
-// [RLVa:KB] - Checked: 2010-04-23 (RLVa-1.2.0f) | Modified: RLVa-1.2.0f
-		if ( (rlv_handler_t::isEnabled()) && (CHAT_TYPE_START != chat.mChatType) && (CHAT_TYPE_STOP != chat.mChatType) )
-		{
-			// NOTE: chatter can be NULL (may not have rezzed yet, or could be another avie's HUD attachment)
-			BOOL is_attachment = (chatter) ? chatter->isAttachment() : FALSE;
-			BOOL is_owned_by_me = (chatter) ? chatter->permYouOwner() : FALSE;
-
-			// Filtering "rules":
-			//   avatar  => filter all avie text (unless it's this avie or they're an exemption)
-			//   objects => filter everything except attachments this avie owns (never filter llOwnerSay chat)
-			if ( ( (CHAT_SOURCE_AGENT == chat.mSourceType) && (from_id != gAgent.getID()) ) || 
-				 ( (CHAT_SOURCE_OBJECT == chat.mSourceType) && ((!is_owned_by_me) || (!is_attachment)) && 
-				   (CHAT_TYPE_OWNER != chat.mChatType) ) )
-			{
-				bool fIsEmote = RlvUtil::isEmote(mesg);
-				if ((!fIsEmote) &&
-					(((gRlvHandler.hasBehaviour(RLV_BHVR_RECVCHAT)) && (!gRlvHandler.isException(RLV_BHVR_RECVCHAT, from_id))) ||
-					 ((gRlvHandler.hasBehaviour(RLV_BHVR_RECVCHATFROM)) && (gRlvHandler.isException(RLV_BHVR_RECVCHATFROM, from_id))) ))
-				{
-					if ( (gRlvHandler.filterChat(mesg, false)) && (!gSavedSettings.getBOOL("RestrainedLoveShowEllipsis")) )
-						return;
-				}
-				else if ((fIsEmote) &&
-					     (((gRlvHandler.hasBehaviour(RLV_BHVR_RECVEMOTE)) && (!gRlvHandler.isException(RLV_BHVR_RECVEMOTE, from_id))) ||
-					      ((gRlvHandler.hasBehaviour(RLV_BHVR_RECVEMOTEFROM)) && (gRlvHandler.isException(RLV_BHVR_RECVEMOTEFROM, from_id))) ))
- 				{
-					if (!gSavedSettings.getBOOL("RestrainedLoveShowEllipsis"))
-						return;
-					mesg = "/me ...";
-				}
-			}
-
-			// Filtering "rules":
-			//   avatar => filter only their name (unless it's this avie)
-			//   other  => filter everything
-			if (gRlvHandler.hasBehaviour(RLV_BHVR_SHOWNAMES))
-			{
-				if (CHAT_SOURCE_AGENT != chat.mSourceType)
-				{
-					RlvUtil::filterNames(chat.mFromName);
-				}
-				else if (chat.mFromID != gAgent.getID())
-				{
-					chat.mFromName = RlvStrings::getAnonym(chat.mFromName);
-					chat.mRlvNamesFiltered = TRUE;
-				} 
-			}
-
-			// Create an "objectim" URL for objects if we're either @shownames or @showloc restricted
-			// (we need to do this now because we won't be have enough information to do it later on)
-			if ( (CHAT_SOURCE_OBJECT == chat.mSourceType) && 
-				 ((gRlvHandler.hasBehaviour(RLV_BHVR_SHOWNAMES)) || (gRlvHandler.hasBehaviour(RLV_BHVR_SHOWLOC))) )
-			{
-				LLSD sdQuery;
-				sdQuery["name"] = chat.mFromName;
-				sdQuery["owner"] = owner_id;
-
-				if ( (gRlvHandler.hasBehaviour(RLV_BHVR_SHOWNAMES)) && (!is_owned_by_me) )
-					sdQuery["rlv_shownames"] = true;
-
-				const LLViewerRegion* pRegion = LLWorld::getInstance()->getRegionFromPosAgent(chat.mPosAgent);
-				if (pRegion)
-					sdQuery["slurl"] = LLSLURL(pRegion->getName(), chat.mPosAgent).getLocationString();
-
-				chat.mURL = LLSLURL("objectim", from_id, LLURI::mapToQueryString(sdQuery)).getSLURLString();
-			}
-		}
-// [/RLVa:KB]
-
-		BOOL ircstyle = FALSE;
-
-		// Look for IRC-style emotes here so chatbubbles work
-		std::string prefix = mesg.substr(0, 4);
-		if (prefix == "/me " || prefix == "/me'")
 		{
 			ircstyle = TRUE;
 		}
@@ -4593,7 +4315,6 @@
 				chat.mText = LLTrans::getString("whisper") + " ";
 				break;
 			case CHAT_TYPE_OWNER:
-<<<<<<< HEAD
 				// <FS:TT> Client LSL Bridge
 				{
 					static LLCachedControl<bool> sUseLSLBridge(gSavedSettings, "UseLSLBridge");
@@ -4604,18 +4325,13 @@
 				}
 				// </FS:TT>
 
-=======
->>>>>>> fe8b4bf1
 // [RLVa:KB] - Checked: 2010-02-XX (RLVa-1.2.0a) | Modified: RLVa-1.1.0f
 				// TODO-RLVa: [RLVa-1.2.0] consider rewriting this before a RLVa-1.2.0 release
 				if ( (rlv_handler_t::isEnabled()) && (mesg.length() > 3) && (RLV_CMD_PREFIX == mesg[0]) && (CHAT_TYPE_OWNER == chat.mChatType) )
 				{
 					mesg.erase(0, 1);
 					LLStringUtil::toLower(mesg);
-<<<<<<< HEAD
 					allowConvertChatUppercase = false;
-=======
->>>>>>> fe8b4bf1
 
 					std::string strExecuted, strFailed, strRetained, *pstr;
 
@@ -4692,10 +4408,7 @@
 				if  ( (rlv_handler_t::isEnabled()) && (chatter) && (chat.mSourceType == CHAT_SOURCE_OBJECT) &&
 					  (gSavedSettings.getBOOL("EffectScriptChatParticles")) )
 				{
-<<<<<<< HEAD
 					allowConvertChatUppercase = false;
-=======
->>>>>>> fe8b4bf1
 					LLPointer<LLViewerPartSourceChat> psc = new LLViewerPartSourceChat(chatter->getPositionAgent());
 					psc->setSourceObject(chatter);
 					psc->setColor(color);
@@ -7902,14 +7615,7 @@
 // [RLVa:KB] - Checked: 2012-07-28 (RLVa-1.4.7)
 		if (caution)
 		{
-<<<<<<< HEAD
-			// <FS:Ansariel> [FS communication UI]
-			//LLFloaterNearbyChat* nearby_chat = LLFloaterNearbyChat::getInstance();
-			FSFloaterNearbyChat* nearby_chat = FSFloaterNearbyChat::getInstance();
-			// </FS:Ansariel> [FS communication UI]
-=======
 			LLFloaterIMNearbyChat* nearby_chat = LLFloaterReg::getTypedInstance<LLFloaterIMNearbyChat>("nearby_chat");
->>>>>>> fe8b4bf1
 			if(nearby_chat)
 			{
 				LLChat chat_msg(notice.getString());
@@ -8549,23 +8255,14 @@
 
 	if(0 == option)
 	{
-<<<<<<< HEAD
-// [RLVa:KB] - Checked: 2010-11-30 (RLVa-1.3.0c) | Modified: RLVa-1.3.0c
-		if ( (gRlvHandler.hasBehaviour(RLV_BHVR_SENDIM)) || (gRlvHandler.hasBehaviour(RLV_BHVR_SENDIMTO)) )
-=======
 // [RLVa:KB] - Checked: 2010-11-30 (RLVa-1.3.0)
 		if ( (RlvActions::hasBehaviour(RLV_BHVR_SENDIM)) || (RlvActions::hasBehaviour(RLV_BHVR_SENDIMTO)) )
->>>>>>> fe8b4bf1
 		{
 			// Filter the lure message if one of the recipients of the lure can't be sent an IM to
 			for (LLSD::array_const_iterator it = notification["payload"]["ids"].beginArray(); 
 					it != notification["payload"]["ids"].endArray(); ++it)
 			{
-<<<<<<< HEAD
-				if (!gRlvHandler.canSendIM(it->asUUID()))
-=======
 				if (!RlvActions::canSendIM(it->asUUID()))
->>>>>>> fe8b4bf1
 				{
 					text = RlvStrings::getString(RLV_STRING_HIDDEN);
 					break;
