/**
 * @file llviewermessage.cpp
 * @brief Dumping ground for viewer-side message system callbacks.
 *
 * $LicenseInfo:firstyear=2002&license=viewerlgpl$
 * Second Life Viewer Source Code
 * Copyright (C) 2010, Linden Research, Inc.
 *
 * This library is free software; you can redistribute it and/or
 * modify it under the terms of the GNU Lesser General Public
 * License as published by the Free Software Foundation;
 * version 2.1 of the License only.
 *
 * This library is distributed in the hope that it will be useful,
 * but WITHOUT ANY WARRANTY; without even the implied warranty of
 * MERCHANTABILITY or FITNESS FOR A PARTICULAR PURPOSE.  See the GNU
 * Lesser General Public License for more details.
 *
 * You should have received a copy of the GNU Lesser General Public
 * License along with this library; if not, write to the Free Software
 * Foundation, Inc., 51 Franklin Street, Fifth Floor, Boston, MA  02110-1301  USA
 *
 * Linden Research, Inc., 945 Battery Street, San Francisco, CA  94111  USA
 * $/LicenseInfo$
 */

#include "llviewerprecompiledheaders.h"
#include "llviewermessage.h"

// Linden libraries
#include "llanimationstates.h"
#include "llaudioengine.h"
#include "llavataractions.h"
#include "llavatarnamecache.h"      // IDEVO HACK
#include "lleventtimer.h"
#include "llfloatercreatelandmark.h"
#include "llfloaterreg.h"
#include "llfolderview.h"
#include "llfollowcamparams.h"
#include "llinventorydefines.h"
#include "lllslconstants.h"
#include "llmaterialtable.h"
#include "llregionhandle.h"
#include "llsd.h"
#include "llsdserialize.h"
#include "llteleportflags.h"
#include "lltoastnotifypanel.h"
#include "lltransactionflags.h"
#include "llfilesystem.h"
#include "llxfermanager.h"
#include "mean_collision_data.h"

#include "llagent.h"
#include "llagentbenefits.h"
#include "llagentcamera.h"
#include "llcallingcard.h"
#include "llbuycurrencyhtml.h"
#include "llcontrolavatar.h"
#include "llfirstuse.h"
#include "llfloaterbump.h"
#include "llfloaterbuyland.h"
#include "llfloaterland.h"
#include "llfloaterregioninfo.h"
#include "llfloaterlandholdings.h"
#include "llfloaterpreference.h"
#include "llfloatersidepanelcontainer.h"
#include "llfloatersnapshot.h"
#include "llhudeffecttrail.h"
#include "llhudmanager.h"
#include "llimprocessing.h"
#include "llinventoryfunctions.h"
#include "llinventoryobserver.h"
#include "llinventorypanel.h"
// <FS:Ansariel> [FS communication UI]
//#include "llfloaterimnearbychat.h"
#include "fsfloaternearbychat.h"
// </FS:Ansariel> [FS communication UI]
#include "llmarketplacefunctions.h"
#include "llnotifications.h"
#include "llnotificationsutil.h"
#include "llpanelgrouplandmoney.h"
#include "llpanelmaininventory.h"
#include "llrecentpeople.h"
#include "llscriptfloater.h"
#include "llscriptruntimeperms.h"
#include "llselectmgr.h"
#include "llstartup.h"
#include "llsky.h"
#include "llslurl.h"
#include "llstatenums.h"
#include "llstatusbar.h"
#include "llimview.h"
#include "llspeakers.h"
#include "lltrans.h"
#include "lltranslate.h"
#include "llviewerfoldertype.h"
#include "llvoavatar.h"             // IDEVO HACK
#include "lluri.h"
#include "llviewergenericmessage.h"
#include "llviewermenu.h"
#include "llviewerinventory.h"
#include "llviewerjoystick.h"
#include "llviewernetwork.h" // <FS:AW opensim currency support>
#include "llviewerobjectlist.h"
#include "llviewerparcelmgr.h"
#include "llviewerstats.h"
#include "llviewerstatsrecorder.h"
#include "llviewertexteditor.h"
#include "llviewerthrottle.h"
#include "llviewerwindow.h"
#include "llvlmanager.h"
#include "llvoavatarself.h"
#include "llvovolume.h"
#include "llworld.h"
#include "llworldmap.h"
#include "pipeline.h"
#include "llfloaterworldmap.h"
#include "llviewerdisplay.h"
#include "llkeythrottle.h"
#include "llgroupactions.h"
#include "llagentui.h"
#include "llpanelblockedlist.h"
#include "llpanelplaceprofile.h"
#include "llviewerregion.h"
#include "llfloaterregionrestarting.h"
// [RLVa:KB] - Checked: 2010-03-09 (RLVa-1.2.0a)
#include "rlvactions.h"
#include "rlvhandler.h"
#include "rlvinventory.h"
#include "rlvui.h"
// [/RLVa:KB]

#include "llnotificationmanager.h" //
#include "llexperiencecache.h"

#include "llexperiencecache.h"
#include "lluiusage.h"

// Firestorm includes
#include <boost/regex.hpp>
#include "animationexplorer.h"      // <FS:Zi> Animation Explorer
#include "fsareasearch.h"
#include "fsassetblacklist.h"
#include "fscommon.h"
#include "fsfloaterplacedetails.h"
#include "fsradar.h"
#include "fskeywords.h" // <FS:PP> FIRE-10178: Keyword Alerts in group IM do not work unless the group is in the foreground
#include "fslslbridge.h"
#include "fsmoneytracker.h"
#include "llattachmentsmgr.h"
#include "lleconomy.h"
#include "llfloaterbump.h"
#include "llfloaterreg.h"
#include "llfriendcard.h"
#include "permissionstracker.h"     // <FS:Zi> Permissions Tracker
#include "tea.h" // <FS:AW opensim currency support>
#include "NACLantispam.h"
#include "chatbar_as_cmdline.h"

extern void on_new_message(const LLSD& msg);

extern bool gCubeSnapshot;

//
// Constants
//
const F32 CAMERA_POSITION_THRESHOLD_SQUARED = 0.001f * 0.001f;

// Determine how quickly residents' scripts can issue question dialogs
// Allow bursts of up to 5 dialogs in 10 seconds. 10*2=20 seconds recovery if throttle kicks in
static const U32 LLREQUEST_PERMISSION_THROTTLE_LIMIT    = 5;     // requests
static const F32 LLREQUEST_PERMISSION_THROTTLE_INTERVAL = 10.0f; // seconds

extern bool gDebugClicks;
extern bool gShiftFrame;

// function prototypes
bool check_offer_throttle(const std::string& from_name, bool check_only);
bool check_asset_previewable(const LLAssetType::EType asset_type);
static void process_money_balance_reply_extended(LLMessageSystem* msg);
bool handle_trusted_experiences_notification(const LLSD&);

//inventory offer throttle globals
LLFrameTimer gThrottleTimer;
const U32 OFFER_THROTTLE_MAX_COUNT=5; //number of items per time period
const F32 OFFER_THROTTLE_TIME=10.f; //time period in seconds

// Agent Update Flags (U8)
const U8 AU_FLAGS_NONE              = 0x00;
const U8 AU_FLAGS_HIDETITLE         = 0x01;
const U8 AU_FLAGS_CLIENT_AUTOPILOT  = 0x02;

// <FS:Ansariel> Trigger refresh attachments if attachments get detached after TP finished
class FSHelloToKokuaRefreshAttachmentsTimer : public LLEventTimer
{
public:
    FSHelloToKokuaRefreshAttachmentsTimer() : LLEventTimer(5.f)
    {
        mEventTimer.stop();
    }

    bool tick()
    {
        if (gSavedSettings.getBOOL("FSExperimentalLostAttachmentsFixReport"))
        {
            FSCommon::report_to_nearby_chat("Refreshing attachments...");
        }
        mEventTimer.stop();
        LLAttachmentsMgr::instance().refreshAttachments();
        return false;
    }

    void triggerRefresh()
    {
        mEventTimer.start();
    }
};
FSHelloToKokuaRefreshAttachmentsTimer gFSRefreshAttachmentsTimer;
// </FS:Ansariel>

void accept_friendship_coro(std::string url, LLSD notification)
{
    LLCore::HttpRequest::policy_t httpPolicy(LLCore::HttpRequest::DEFAULT_POLICY_ID);
    LLCoreHttpUtil::HttpCoroutineAdapter::ptr_t
        httpAdapter(new LLCoreHttpUtil::HttpCoroutineAdapter("friendshipResponceErrorProcessing", httpPolicy));
    LLCore::HttpRequest::ptr_t httpRequest(new LLCore::HttpRequest);
    if (url.empty())
    {
        LL_WARNS("Friendship") << "Empty capability!" << LL_ENDL;
        return;
    }

    LLSD payload = notification["payload"];
    url += "?from=" + payload["from_id"].asString();
    url += "&agent_name=\"" + LLURI::escape(gAgentAvatarp->getFullname()) + "\"";

    LLSD data;
    LLSD result = httpAdapter->postAndSuspend(httpRequest, url, data);

    LLSD httpResults = result[LLCoreHttpUtil::HttpCoroutineAdapter::HTTP_RESULTS];
    LLCore::HttpStatus status = LLCoreHttpUtil::HttpCoroutineAdapter::getStatusFromLLSD(httpResults);

    if (!status)
    {
        LL_WARNS("Friendship") << "HTTP status, " << status.toTerseString() <<
            ". friendship offer accept failed." << LL_ENDL;
    }
    else
    {
        if (!result.has("success") || !result["success"].asBoolean())
        {
            LL_WARNS("Friendship") << "Server failed to process accepted friendship. " << httpResults << LL_ENDL;
        }
        else
        {
            LL_DEBUGS("Friendship") << "Adding friend to list" << httpResults << LL_ENDL;
            // add friend to recent people list
            LLRecentPeople::instance().add(payload["from_id"]);

            LLNotificationsUtil::add("FriendshipAcceptedByMe",
                notification["substitutions"], payload);
        }
    }
}

void decline_friendship_coro(std::string url, LLSD notification, S32 option)
{
    if (url.empty())
    {
        LL_WARNS("Friendship") << "Empty capability!" << LL_ENDL;
        return;
    }
    LLCore::HttpRequest::policy_t httpPolicy(LLCore::HttpRequest::DEFAULT_POLICY_ID);
    LLCoreHttpUtil::HttpCoroutineAdapter::ptr_t
        httpAdapter(new LLCoreHttpUtil::HttpCoroutineAdapter("friendshipResponceErrorProcessing", httpPolicy));
    LLCore::HttpRequest::ptr_t httpRequest(new LLCore::HttpRequest);

    LLSD payload = notification["payload"];
    url += "?from=" + payload["from_id"].asString();

    LLSD result = httpAdapter->deleteAndSuspend(httpRequest, url);

    LLSD httpResults = result[LLCoreHttpUtil::HttpCoroutineAdapter::HTTP_RESULTS];
    LLCore::HttpStatus status = LLCoreHttpUtil::HttpCoroutineAdapter::getStatusFromLLSD(httpResults);

    if (!status)
    {
        LL_WARNS("Friendship") << "HTTP status, " << status.toTerseString() <<
            ". friendship offer decline failed." << LL_ENDL;
    }
    else
    {
        if (!result.has("success") || !result["success"].asBoolean())
        {
            LL_WARNS("Friendship") << "Server failed to process declined friendship. " << httpResults << LL_ENDL;
        }
        else
        {
            LL_DEBUGS("Friendship") << "Friendship declined" << httpResults << LL_ENDL;
            if (option == 1)
            {
                LLNotificationsUtil::add("FriendshipDeclinedByMe",
                    notification["substitutions"], payload);
            }
            else if (option == 2)
            {
                // start IM session
                LLAvatarActions::startIM(payload["from_id"].asUUID());
            }
        }
    }
}

bool friendship_offer_callback(const LLSD& notification, const LLSD& response)
{
    S32 option = LLNotificationsUtil::getSelectedOption(notification, response);
    LLMessageSystem* msg = gMessageSystem;
    const LLSD& payload = notification["payload"];
    LLNotificationPtr notification_ptr = LLNotifications::instance().find(notification["id"].asUUID());

    // this will be skipped if the user offering friendship is blocked
    if (notification_ptr)
    {
        switch(option)
        {
        case 0:
        {
            LLUIUsage::instance().logCommand("Agent.AcceptFriendship");
            // accept
            LLAvatarTracker::formFriendship(payload["from_id"]);

            const LLUUID fid = gInventory.findCategoryUUIDForType(LLFolderType::FT_CALLINGCARD);

            // This will also trigger an onlinenotification if the user is online
            std::string url = gAgent.getRegionCapability("AcceptFriendship");
            // <FS:Ansariel> This only seems to work for offline FRs if FSUseReadOfflineMsgsCap has been used
            if (!gSavedSettings.getBOOL("FSUseReadOfflineMsgsCap"))
            {
                url = "";
            }
            // </FS:Ansariel>
            LL_DEBUGS("Friendship") << "Cap string: " << url << LL_ENDL;
            if (!url.empty() && payload.has("online") && !payload["online"].asBoolean())
            {
                LL_DEBUGS("Friendship") << "Accepting friendship via capability" << LL_ENDL;
                LLCoros::instance().launch("LLMessageSystem::acceptFriendshipOffer",
                    boost::bind(accept_friendship_coro, url, notification));
            }
            else if (payload.has("session_id") && payload["session_id"].asUUID().notNull())
            {
                LL_DEBUGS("Friendship") << "Accepting friendship via viewer message" << LL_ENDL;
                msg->newMessageFast(_PREHASH_AcceptFriendship);
                msg->nextBlockFast(_PREHASH_AgentData);
                msg->addUUIDFast(_PREHASH_AgentID, gAgent.getID());
                msg->addUUIDFast(_PREHASH_SessionID, gAgent.getSessionID());
                msg->nextBlockFast(_PREHASH_TransactionBlock);
                msg->addUUIDFast(_PREHASH_TransactionID, payload["session_id"]);
                msg->nextBlockFast(_PREHASH_FolderData);
                msg->addUUIDFast(_PREHASH_FolderID, fid);
                msg->sendReliable(LLHost(payload["sender"].asString()));

                // add friend to recent people list
                LLRecentPeople::instance().add(payload["from_id"]);
                LLNotificationsUtil::add("FriendshipAcceptedByMe",
                    notification["substitutions"], payload);
            }
            else
            {
                LL_WARNS("Friendship") << "Failed to accept friendship offer, neither capability nor transaction id are accessible" << LL_ENDL;
            }
            break;
        }
        case 1: // Decline
        // fall-through
        case 2: // Send IM - decline and start IM session
            {
                LLUIUsage::instance().logCommand("Agent.DeclineFriendship");
                // decline
                // We no longer notify other viewers, but we DO still send
                // the rejection to the simulator to delete the pending userop.
                std::string url = gAgent.getRegionCapability("DeclineFriendship");
                // <FS:Ansariel> This only seems to work for offline FRs if FSUseReadOfflineMsgsCap has been used
                if (!gSavedSettings.getBOOL("FSUseReadOfflineMsgsCap"))
                {
                    url = "";
                }
                // </FS:Ansariel>
                LL_DEBUGS("Friendship") << "Cap string: " << url << LL_ENDL;
                if (!url.empty() && payload.has("online") && !payload["online"].asBoolean())
                {
                    LL_DEBUGS("Friendship") << "Declining friendship via capability" << LL_ENDL;
                    LLCoros::instance().launch("LLMessageSystem::declineFriendshipOffer",
                        boost::bind(decline_friendship_coro, url, notification, option));
                }
                else if (payload.has("session_id") && payload["session_id"].asUUID().notNull())
                {
                    LL_DEBUGS("Friendship") << "Declining friendship via viewer message" << LL_ENDL;
                    msg->newMessageFast(_PREHASH_DeclineFriendship);
                    msg->nextBlockFast(_PREHASH_AgentData);
                    msg->addUUIDFast(_PREHASH_AgentID, gAgent.getID());
                    msg->addUUIDFast(_PREHASH_SessionID, gAgent.getSessionID());
                    msg->nextBlockFast(_PREHASH_TransactionBlock);
                    msg->addUUIDFast(_PREHASH_TransactionID, payload["session_id"]);
                    msg->sendReliable(LLHost(payload["sender"].asString()));

                    if (option == 1) // due to fall-through
                    {
                        LLNotificationsUtil::add("FriendshipDeclinedByMe",
                            notification["substitutions"], payload);
                    }
                    else if (option == 2)
                    {
                        // start IM session
                        LLAvatarActions::startIM(payload["from_id"].asUUID());
                    }
                }
                else
                {
                    LL_WARNS("Friendship") << "Failed to decline friendship offer, neither capability nor transaction id are accessible" << LL_ENDL;
                }
        }
        default:
            // close button probably, possibly timed out
            break;
        }
        // TODO: this set of calls has undesirable behavior under Windows OS (CHUI-985):
        // here appears three additional toasts instead one modified
        // need investigation and fix

// <FS:Ansariel> [FS communication UI] Commenting out CHUI-112;
//               Reposting the notification form will squeeze it somewhere
//               within the IM floater and we don't need it for our comm. UI.
//      // LLNotificationFormPtr modified_form(new LLNotificationForm(*notification_ptr->getForm()));
//      // modified_form->setElementEnabled("Accept", false);
//      // modified_form->setElementEnabled("Decline", false);
//      // notification_ptr->updateForm(modified_form);
//      // notification_ptr->repost();
//// [SL:KB] - Patch: UI-Notifications | Checked: 2013-05-09 (Catznip-3.5)
//      // Assume that any offer notification with "getCanBeStored() == true" is the result of RLVa routing it to the notifcation syswell
//      //*const*/ LLNotificationsUI::LLScreenChannel* pChannel = LLNotificationsUI::LLChannelManager::instance().getNotificationScreenChannel();
//      //*const*/ LLNotificationsUI::LLToast* pToast = (pChannel) ? pChannel->getToastByNotificationID(notification["id"].asUUID()) : NULL;
//      //if ( (!pToast) || (!pToast->getCanBeStored()) )
//      //{
//// [/SL:KB]
//      //  notification_ptr->repost();
// </FS:Ansariel>
    }

    return false;
}
static LLNotificationFunctorRegistration friendship_offer_callback_reg("OfferFriendship", friendship_offer_callback);
static LLNotificationFunctorRegistration friendship_offer_callback_reg_nm("OfferFriendshipNoMessage", friendship_offer_callback);

// Functions
//

void give_money(const LLUUID& uuid, LLViewerRegion* region, S32 amount, bool is_group,
                S32 trx_type, const std::string& desc)
{
    if(0 == amount || !region) return;
    amount = abs(amount);
    LL_INFOS("Messaging") << "give_money(" << uuid << "," << amount << ")"<< LL_ENDL;
    if(can_afford_transaction(amount))
    {
        if (uuid.isNull())
        {
            LL_WARNS() << "Failed to send L$ gift to to Null UUID." << LL_ENDL;
            return;
        }
//      gStatusBar->debitBalance(amount);
        LLMessageSystem* msg = gMessageSystem;
        msg->newMessageFast(_PREHASH_MoneyTransferRequest);
        msg->nextBlockFast(_PREHASH_AgentData);
        msg->addUUIDFast(_PREHASH_AgentID, gAgent.getID());
        msg->addUUIDFast(_PREHASH_SessionID, gAgent.getSessionID());
        msg->nextBlockFast(_PREHASH_MoneyData);
        msg->addUUIDFast(_PREHASH_SourceID, gAgent.getID() );
        msg->addUUIDFast(_PREHASH_DestID, uuid);
        msg->addU8Fast(_PREHASH_Flags, pack_transaction_flags(false, is_group));
        msg->addS32Fast(_PREHASH_Amount, amount);
        msg->addU8Fast(_PREHASH_AggregatePermNextOwner, (U8)LLAggregatePermissions::AP_EMPTY);
        msg->addU8Fast(_PREHASH_AggregatePermInventory, (U8)LLAggregatePermissions::AP_EMPTY);
        msg->addS32Fast(_PREHASH_TransactionType, trx_type );
        msg->addStringFast(_PREHASH_Description, desc);
        msg->sendReliable(region->getHost());
    }
    else
    {
        LLStringUtil::format_map_t args;
        args["AMOUNT"] = llformat("%d", amount);
        LLBuyCurrencyHTML::openCurrencyFloater( LLTrans::getString("giving", args), amount );
    }
}

void send_complete_agent_movement(const LLHost& sim_host)
{
    LL_DEBUGS("Teleport", "Messaging") << "Sending CompleteAgentMovement to sim_host " << sim_host << LL_ENDL;
    LLMessageSystem* msg = gMessageSystem;
    msg->newMessageFast(_PREHASH_CompleteAgentMovement);
    msg->nextBlockFast(_PREHASH_AgentData);
    msg->addUUIDFast(_PREHASH_AgentID, gAgent.getID());
    msg->addUUIDFast(_PREHASH_SessionID, gAgent.getSessionID());
    msg->addU32Fast(_PREHASH_CircuitCode, msg->mOurCircuitCode);
    msg->sendReliable(sim_host);
}

void process_logout_reply(LLMessageSystem* msg, void**)
{
    // The server has told us it's ok to quit.
    LL_DEBUGS("Messaging") << "process_logout_reply" << LL_ENDL;

    LLUUID agent_id;
    msg->getUUID("AgentData", "AgentID", agent_id);
    LLUUID session_id;
    msg->getUUID("AgentData", "SessionID", session_id);
    if((agent_id != gAgent.getID()) || (session_id != gAgent.getSessionID()))
    {
        LL_WARNS("Messaging") << "Bogus Logout Reply" << LL_ENDL;
    }

    LLInventoryModel::update_map_t parents;
    S32 count = msg->getNumberOfBlocksFast( _PREHASH_InventoryData );
    for(S32 i = 0; i < count; ++i)
    {
        LLUUID item_id;
        msg->getUUIDFast(_PREHASH_InventoryData, _PREHASH_ItemID, item_id, i);

        if( (1 == count) && item_id.isNull() )
        {
            // Detect dummy item.  Indicates an empty list.
            break;
        }

        // We do not need to track the asset ids, just account for an
        // updated inventory version.
        LL_INFOS("Messaging") << "process_logout_reply itemID=" << item_id << LL_ENDL;
        LLInventoryItem* item = gInventory.getItem( item_id );
        if( item )
        {
            parents[item->getParentUUID()] = 0;
            gInventory.addChangedMask(LLInventoryObserver::INTERNAL, item_id);
        }
        else
        {
            LL_INFOS("Messaging") << "process_logout_reply item not found: " << item_id << LL_ENDL;
        }
    }
    LLAppViewer::instance()->forceQuit();
}

void process_layer_data(LLMessageSystem *mesgsys, void **user_data)
{
    LLViewerRegion *regionp = LLWorld::getInstance()->getRegion(mesgsys->getSender());

    LL_DEBUGS_ONCE("SceneLoadTiming") << "Received layer data" << LL_ENDL;

    if(!regionp)
    {
        LL_WARNS() << "Invalid region for layer data." << LL_ENDL;
        return;
    }
    S32 size;
    S8 type;

    mesgsys->getS8Fast(_PREHASH_LayerID, _PREHASH_Type, type);
    size = mesgsys->getSizeFast(_PREHASH_LayerData, _PREHASH_Data);
    if (0 == size)
    {
        LL_WARNS("Messaging") << "Layer data has zero size." << LL_ENDL;
        return;
    }
    if (size < 0)
    {
        // getSizeFast() is probably trying to tell us about an error
        LL_WARNS("Messaging") << "getSizeFast() returned negative result: "
            << size
            << LL_ENDL;
        return;
    }
    U8 *datap = new U8[size];
    mesgsys->getBinaryDataFast(_PREHASH_LayerData, _PREHASH_Data, datap, size);
    LLVLData *vl_datap = new LLVLData(regionp, type, datap, size);
    if (mesgsys->getReceiveCompressedSize())
    {
        gVLManager.addLayerData(vl_datap, (S32Bytes)mesgsys->getReceiveCompressedSize());
    }
    else
    {
        gVLManager.addLayerData(vl_datap, (S32Bytes)mesgsys->getReceiveSize());
    }
}

void process_derez_ack(LLMessageSystem*, void**)
{
    if(gViewerWindow) gViewerWindow->getWindow()->decBusyCount();
}

void process_places_reply(LLMessageSystem* msg, void** data)
{
    LLUUID query_id;

    msg->getUUID("AgentData", "QueryID", query_id);
    if (query_id.isNull())
    {
        LLFloaterLandHoldings::processPlacesReply(msg, data);
    }
    else if(gAgent.isInGroup(query_id))
    {
        LLPanelGroupLandMoney::processPlacesReply(msg, data);
    }
    else
    {
        LL_WARNS("Messaging") << "Got invalid PlacesReply message" << LL_ENDL;
    }
}

void send_sound_trigger(const LLUUID& sound_id, F32 gain)
{
    if (sound_id.isNull() || gAgent.getRegion() == NULL)
    {
        // disconnected agent or zero guids don't get sent (no sound)
        return;
    }

    LLMessageSystem* msg = gMessageSystem;
    msg->newMessageFast(_PREHASH_SoundTrigger);
    msg->nextBlockFast(_PREHASH_SoundData);
    msg->addUUIDFast(_PREHASH_SoundID, sound_id);
    // Client untrusted, ids set on sim
    msg->addUUIDFast(_PREHASH_OwnerID, LLUUID::null );
    msg->addUUIDFast(_PREHASH_ObjectID, LLUUID::null );
    msg->addUUIDFast(_PREHASH_ParentID, LLUUID::null );

    msg->addU64Fast(_PREHASH_Handle, gAgent.getRegion()->getHandle());

    LLVector3 position = gAgent.getPositionAgent();
    msg->addVector3Fast(_PREHASH_Position, position);
    msg->addF32Fast(_PREHASH_Gain, gain);

    gAgent.sendMessage();
}

static LLSD sSavedGroupInvite;
static LLSD sSavedResponse;

void response_group_invitation_coro(std::string url, LLUUID group_id, bool notify_and_update)
{
    if (url.empty())
    {
        LL_WARNS("GroupInvite") << "Empty capability!" << LL_ENDL;
        return;
    }

    LLCore::HttpRequest::policy_t httpPolicy(LLCore::HttpRequest::DEFAULT_POLICY_ID);
    LLCoreHttpUtil::HttpCoroutineAdapter::ptr_t
        httpAdapter(new LLCoreHttpUtil::HttpCoroutineAdapter("responseGroupInvitation", httpPolicy));
    LLCore::HttpRequest::ptr_t httpRequest(new LLCore::HttpRequest);

    LLSD payload;
    payload["group"] = group_id;

    LLSD result = httpAdapter->postAndSuspend(httpRequest, url, payload);

    LLSD httpResults = result[LLCoreHttpUtil::HttpCoroutineAdapter::HTTP_RESULTS];
    LLCore::HttpStatus status = LLCoreHttpUtil::HttpCoroutineAdapter::getStatusFromLLSD(httpResults);

    if (!status)
    {
        LL_WARNS("GroupInvite") << "HTTP status, " << status.toTerseString() <<
            ". Group " << group_id << " invitation response processing failed." << LL_ENDL;
    }
    else
    {
        if (!result.has("success") || !result["success"].asBoolean())
        {
            LL_WARNS("GroupInvite") << "Server failed to process group " << group_id << " invitation response. " << httpResults << LL_ENDL;
        }
        else
        {
            LL_DEBUGS("GroupInvite") << "Successfully sent response to group " << group_id << " invitation" << LL_ENDL;
            if (notify_and_update)
            {
                gAgent.sendAgentDataUpdateRequest();

                LLGroupMgr::getInstance()->clearGroupData(group_id);
                // refresh the floater for this group, if any.
                LLGroupActions::refresh(group_id);
            }
        }
    }
}

void send_join_group_response(LLUUID group_id, LLUUID transaction_id, bool accept_invite, S32 fee, bool use_offline_cap, LLSD &payload)
{
    if (accept_invite && fee > 0)
    {
        // If there is a fee to join this group, make
        // sure the user is sure they want to join.
            LLSD args;
            args["COST"] = llformat("%d", fee);
            // Set the fee for next time to 0, so that we don't keep
            // asking about a fee.
            LLSD next_payload = payload;
            next_payload["fee"] = 0;
            LLNotificationsUtil::add("JoinGroupCanAfford",
                args,
                next_payload);
    }
    else if (use_offline_cap)
    {
        std::string url;
        if (accept_invite)
        {
            url = gAgent.getRegionCapability("AcceptGroupInvite");
        }
        else
        {
            url = gAgent.getRegionCapability("DeclineGroupInvite");
        }

        if (!url.empty())
        {
            LL_DEBUGS("GroupInvite") << "Capability url: " << url << LL_ENDL;
            LLCoros::instance().launch("LLMessageSystem::acceptGroupInvitation",
                boost::bind(response_group_invitation_coro, url, group_id, accept_invite));
        }
        else
        {
            // if sim has no this cap, we can do nothing - regular request will fail
            LL_WARNS("GroupInvite") << "No capability, can't reply to offline invitation!" << LL_ENDL;
        }
    }
    else
    {
        LL_DEBUGS("GroupInvite") << "Replying to group invite via IM message" << LL_ENDL;

        EInstantMessage type = accept_invite ? IM_GROUP_INVITATION_ACCEPT : IM_GROUP_INVITATION_DECLINE;

        if (accept_invite)
        {
            LLUIUsage::instance().logCommand("Group.Join");
        }

        send_improved_im(group_id,
            std::string("name"),
            std::string("message"),
            IM_ONLINE,
            type,
            transaction_id);
    }
}

void send_join_group_response(LLUUID group_id, LLUUID transaction_id, bool accept_invite, S32 fee, bool use_offline_cap)
{
    LLSD payload;
    if (accept_invite)
    {
        payload["group_id"] = group_id;
        payload["transaction_id"] =  transaction_id;
        payload["fee"] =  fee;
        payload["use_offline_cap"] = use_offline_cap;
    }
    send_join_group_response(group_id, transaction_id, accept_invite, fee, use_offline_cap, payload);
}

bool join_group_response(const LLSD& notification, const LLSD& response)
{
//  A bit of variable saving and restoring is used to deal with the case where your group list is full and you
//  receive an invitation to another group.  The data from that invitation is stored in the sSaved
//  variables.  If you then drop a group and click on the Join button the stored data is restored and used
//  to join the group.
    LLSD notification_adjusted = notification;
    LLSD response_adjusted = response;

    std::string action = notification["name"];

//  Storing all the information by group id allows for the rare case of being at your maximum
//  group count and receiving more than one invitation.
    std::string id = notification_adjusted["payload"]["group_id"].asString();

    if ("JoinGroup" == action || "JoinGroupCanAfford" == action)
    {
        sSavedGroupInvite[id] = notification;
        sSavedResponse[id] = response;
    }
    else if ("JoinedTooManyGroupsMember" == action)
    {
        S32 opt = LLNotificationsUtil::getSelectedOption(notification, response);
        if (0 == opt) // Join button pressed
        {
            notification_adjusted = sSavedGroupInvite[id];
            response_adjusted = sSavedResponse[id];
        }
    }

    S32 option = LLNotificationsUtil::getSelectedOption(notification_adjusted, response_adjusted);
    bool accept_invite = false;

    LLUUID group_id = notification_adjusted["payload"]["group_id"].asUUID();
    LLUUID transaction_id = notification_adjusted["payload"]["transaction_id"].asUUID();
    std::string name = notification_adjusted["payload"]["name"].asString();
    std::string message = notification_adjusted["payload"]["message"].asString();
    S32 fee = notification_adjusted["payload"]["fee"].asInteger();
    U8 use_offline_cap = notification_adjusted["payload"]["use_offline_cap"].asInteger();

    if (option == 2 && !group_id.isNull())
    {
        LLGroupActions::show(group_id);
        LLSD args;
        args["MESSAGE"] = message;

        // <FS:PP> Option to block/reject all group invites
        // LLNotificationsUtil::add("JoinGroup", args, notification_adjusted["payload"]);
        if (gSavedPerAccountSettings.getBOOL("FSRejectAllGroupInvitesMode"))
        {
            LL_INFOS("Messaging") << "Group invite automatically rejected because of the user setting..." << LL_ENDL;
        }
        else
        {
            make_ui_sound("UISndGroupInvitation"); // <FS:PP> Group invitation sound
            LLNotificationsUtil::add("JoinGroup", args, notification_adjusted["payload"]);
        }
        // </FS:PP>

        return false;
    }

    if(option == 0 && !group_id.isNull())
    {
        // check for promotion or demotion.
        S32 max_groups = LLAgentBenefitsMgr::current().getGroupMembershipLimit();
        if(gAgent.isInGroup(group_id)) ++max_groups;

        // [CR] FIRE-12229
        //if(gAgent.mGroups.size() < max_groups)
        if(!max_groups || gAgent.mGroups.size() < max_groups)
        // [/CR] FIRE-12229
        {
            accept_invite = true;
        }
        else
        {
            LLSD args;
            args["NAME"] = name;
            LLNotificationsUtil::add("JoinedTooManyGroupsMember", args, notification_adjusted["payload"]);
            return false;
        }
    }
    send_join_group_response(group_id, transaction_id, accept_invite, fee, use_offline_cap, notification_adjusted["payload"]);

    sSavedGroupInvite[id] = LLSD::emptyMap();
    sSavedResponse[id] = LLSD::emptyMap();

    return false;
}

static void highlight_inventory_objects_in_panel(const std::vector<LLUUID>& items, LLInventoryPanel *inventory_panel)
{
    if (NULL == inventory_panel) return;

    for (std::vector<LLUUID>::const_iterator item_iter = items.begin();
        item_iter != items.end();
        ++item_iter)
    {
        const LLUUID& item_id = (*item_iter);
        if(!highlight_offered_object(item_id))
        {
            continue;
        }

        LLInventoryObject* item = gInventory.getObject(item_id);
        llassert(item);
        if (!item) {
            continue;
        }

        LL_DEBUGS("Inventory_Move") << "Highlighting inventory item: " << item->getName() << ", " << item_id  << LL_ENDL;
        LLFolderView* fv = inventory_panel->getRootFolder();
        if (fv)
        {
            LLFolderViewItem* fv_item = inventory_panel->getItemByID(item_id);
            if (fv_item)
            {
                LLFolderViewItem* fv_folder = fv_item->getParentFolder();
                if (fv_folder)
                {
                    // Parent folders can be different in case of 2 consecutive drag and drop
                    // operations when the second one is started before the first one completes.
                    LL_DEBUGS("Inventory_Move") << "Open folder: " << fv_folder->getName() << LL_ENDL;
                    fv_folder->setOpen(true);
                    if (fv_folder->isSelected())
                    {
                        fv->changeSelection(fv_folder, false);
                    }
                }
                fv->changeSelection(fv_item, true);
            }
        }
    }
}

static LLNotificationFunctorRegistration jgr_1("JoinGroup", join_group_response);
static LLNotificationFunctorRegistration jgr_2("JoinedTooManyGroupsMember", join_group_response);
static LLNotificationFunctorRegistration jgr_3("JoinGroupCanAfford", join_group_response);

//-----------------------------------------------------------------------------
// Instant Message
//-----------------------------------------------------------------------------
// <FS:Ansariel> Moved to header; needed in llimprocessing.cpp
//class LLOpenAgentOffer : public LLInventoryFetchItemsObserver
//{
//public:
//  LLOpenAgentOffer(const LLUUID& object_id,
//                   const std::string& from_name) :
//      LLInventoryFetchItemsObserver(object_id),
//      mFromName(from_name) {}
//  /*virtual*/ void startFetch()
//  {
//      for (uuid_vec_t::const_iterator it = mIDs.begin(); it < mIDs.end(); ++it)
//      {
//          LLViewerInventoryCategory* cat = gInventory.getCategory(*it);
//          if (cat)
//          {
//              mComplete.push_back((*it));
//          }
//      }
//      LLInventoryFetchItemsObserver::startFetch();
//  }
//  /*virtual*/ void done()
//  {
//      open_inventory_offer(mComplete, mFromName);
//      gInventory.removeObserver(this);
//      delete this;
//  }
//private:
//  std::string mFromName;
//};
// </FS:Ansariel>

/**
 * Class to observe adding of new items moved from the world to user's inventory to select them in inventory.
 *
 * We can't create it each time items are moved because "drop" event is sent separately for each
 * element even while multi-dragging. We have to have the only instance of the observer. See EXT-4347.
 */
class LLViewerInventoryMoveFromWorldObserver : public LLInventoryAddItemByAssetObserver
{
public:
    LLViewerInventoryMoveFromWorldObserver()
        : LLInventoryAddItemByAssetObserver()
    {

    }

    void setMoveIntoFolderID(const LLUUID& into_folder_uuid) {mMoveIntoFolderID = into_folder_uuid; }

private:
    /*virtual */void onAssetAdded(const LLUUID& asset_id)
    {
        // Store active Inventory panel.
        if (LLInventoryPanel::getActiveInventoryPanel())
        {
            mActivePanel = LLInventoryPanel::getActiveInventoryPanel()->getHandle();
        }

        // Store selected items (without destination folder)
        mSelectedItems.clear();
        if (LLInventoryPanel::getActiveInventoryPanel())
        {
            std::set<LLFolderViewItem*> selection =    LLInventoryPanel::getActiveInventoryPanel()->getRootFolder()->getSelectionList();
            for (std::set<LLFolderViewItem*>::iterator it = selection.begin(),    end_it = selection.end();
                it != end_it;
                ++it)
            {
                mSelectedItems.insert(static_cast<LLFolderViewModelItemInventory*>((*it)->getViewModelItem())->getUUID());
            }
        }
        mSelectedItems.erase(mMoveIntoFolderID);
    }

    /**
     * Selects added inventory items watched by their Asset UUIDs if selection was not changed since
     * all items were started to watch (dropped into a folder).
     */
    void done()
    {
        LLInventoryPanel* active_panel = dynamic_cast<LLInventoryPanel*>(mActivePanel.get());

        // if selection is not changed since watch started lets hightlight new items.
        if (active_panel && !isSelectionChanged())
        {
            LL_DEBUGS("Inventory_Move") << "Selecting new items..." << LL_ENDL;
            active_panel->clearSelection();
            highlight_inventory_objects_in_panel(mAddedItems, active_panel);
        }
    }

    /**
     * Returns true if selected inventory items were changed since moved inventory items were started to watch.
     */
    bool isSelectionChanged()
    {
        LLInventoryPanel* active_panel = LLInventoryPanel::getActiveInventoryPanel();

        if (NULL == active_panel)
        {
            return true;
        }

        // get selected items (without destination folder)
        selected_items_t selected_items;

        std::set<LLFolderViewItem*> selection = active_panel->getRootFolder()->getSelectionList();
        for (std::set<LLFolderViewItem*>::iterator it = selection.begin(),    end_it = selection.end();
            it != end_it;
            ++it)
        {
            selected_items.insert(static_cast<LLFolderViewModelItemInventory*>((*it)->getViewModelItem())->getUUID());
        }
        selected_items.erase(mMoveIntoFolderID);

        // compare stored & current sets of selected items
        selected_items_t different_items;
        std::set_symmetric_difference(mSelectedItems.begin(), mSelectedItems.end(),
            selected_items.begin(), selected_items.end(), std::inserter(different_items, different_items.begin()));

        LL_DEBUGS("Inventory_Move") << "Selected firstly: " << mSelectedItems.size()
            << ", now: " << selected_items.size() << ", difference: " << different_items.size() << LL_ENDL;

        return different_items.size() > 0;
    }

    LLHandle<LLPanel> mActivePanel;
    typedef std::set<LLUUID> selected_items_t;
    selected_items_t mSelectedItems;

    /**
     * UUID of FolderViewFolder into which watched items are moved.
     *
     * Destination FolderViewFolder becomes selected while mouse hovering (when dragged items are dropped).
     *
     * If mouse is moved out it set unselected and number of selected items is changed
     * even if selected items in Inventory stay the same.
     * So, it is used to update stored selection list.
     *
     * @see onAssetAdded()
     * @see isSelectionChanged()
     */
    LLUUID mMoveIntoFolderID;
};

LLViewerInventoryMoveFromWorldObserver* gInventoryMoveObserver = NULL;

void set_dad_inventory_item(LLInventoryItem* inv_item, const LLUUID& into_folder_uuid)
{
    start_new_inventory_observer();

    gInventoryMoveObserver->setMoveIntoFolderID(into_folder_uuid);
    gInventoryMoveObserver->watchAsset(inv_item->getAssetUUID());
}


/**
 * Class to observe moving of items and to select them in inventory.
 *
 * Used currently for dragging from inbox to regular inventory folders
 */

class LLViewerInventoryMoveObserver : public LLInventoryObserver
{
public:

    LLViewerInventoryMoveObserver(const LLUUID& object_id)
        : LLInventoryObserver()
        , mObjectID(object_id)
    {
        if (LLInventoryPanel::getActiveInventoryPanel())
        {
            mActivePanel = LLInventoryPanel::getActiveInventoryPanel()->getHandle();
        }
    }

    virtual ~LLViewerInventoryMoveObserver() {}
    virtual void changed(U32 mask);

private:
    LLUUID mObjectID;
    LLHandle<LLPanel> mActivePanel;

};

void LLViewerInventoryMoveObserver::changed(U32 mask)
{
    LLInventoryPanel* active_panel = dynamic_cast<LLInventoryPanel*>(mActivePanel.get());

    if (NULL == active_panel)
    {
        gInventory.removeObserver(this);
        return;
    }

    if((mask & (LLInventoryObserver::STRUCTURE)) != 0)
    {
        const std::set<LLUUID>& changed_items = gInventory.getChangedIDs();

        std::set<LLUUID>::const_iterator id_it = changed_items.begin();
        std::set<LLUUID>::const_iterator id_end = changed_items.end();
        for (;id_it != id_end; ++id_it)
        {
            if ((*id_it) == mObjectID)
            {
                active_panel->clearSelection();
                std::vector<LLUUID> items;
                items.push_back(mObjectID);
                highlight_inventory_objects_in_panel(items, active_panel);
                active_panel->getRootFolder()->scrollToShowSelection();

                gInventory.removeObserver(this);
                break;
            }
        }
    }
}

void set_dad_inbox_object(const LLUUID& object_id)
{
    LLViewerInventoryMoveObserver* move_observer = new LLViewerInventoryMoveObserver(object_id);
    gInventory.addObserver(move_observer);
}

//unlike the FetchObserver for AgentOffer, we only make one
//instance of the AddedObserver for TaskOffers
//and it never dies.  We do this because we don't know the UUID of
//task offers until they are accepted, so we don't wouldn't
//know what to watch for, so instead we just watch for all additions.
class LLOpenTaskOffer : public LLInventoryAddedObserver
{
protected:
    /*virtual*/ void done()
    {
        uuid_vec_t added;
        for(uuid_set_t::const_iterator it = gInventory.getAddedIDs().begin(); it != gInventory.getAddedIDs().end(); ++it)
        {
            added.push_back(*it);
        }
        for (uuid_vec_t::iterator it = added.begin(); it != added.end();)
        {
            const LLUUID& item_uuid = *it;
            bool was_moved = false;
            LLInventoryObject* added_object = gInventory.getObject(item_uuid);
            if (added_object)
            {
                // cast to item to get Asset UUID
                LLInventoryItem* added_item = dynamic_cast<LLInventoryItem*>(added_object);
                if (added_item)
                {
                    const LLUUID& asset_uuid = added_item->getAssetUUID();
                    if (gInventoryMoveObserver->isAssetWatched(asset_uuid))
                    {
                        LL_DEBUGS("Inventory_Move") << "Found asset UUID: " << asset_uuid << LL_ENDL;
                        was_moved = true;
                    }
                    // <FS:Ansariel> We might end up here if LLFriendCardsManager tries to sync the friend cards at login
                    //               and that might pop up the inventory window for extra annoyance -> silence this!
                    else if (added_item->getActualType() == LLAssetType::AT_CALLINGCARD)
                    {
                        if (LLFriendCardsManager::instance().isAvatarDataStored(added_item->getCreatorUUID()))
                        {
                            LL_DEBUGS("FriendCard") << "Skipping added calling card from friend cards sync: " << added_item->getCreatorUUID().asString() << LL_ENDL;
                            was_moved = true;
                        }
                    }
                    // </FS:Ansariel>
                }
            }

            if (was_moved)
            {
                it = added.erase(it);
            }
            else ++it;
        }

        // <FS:Ansariel> Moved check out of check_offer_throttle
        //open_inventory_offer(added, "");
        if (gSavedSettings.getBOOL("ShowNewInventory"))
        {
            open_inventory_offer(added, "");
        }
        else if (!added.empty() && gSavedSettings.getBOOL("ShowInInventory") && highlight_offered_object(added.back()))
        {
            LLInventoryPanel::openInventoryPanelAndSetSelection(true, added.back());
        }
        // </FS:Ansariel>
    }
 };

class LLOpenTaskGroupOffer : public LLInventoryAddedObserver
{
protected:
    /*virtual*/ void done()
    {
        uuid_vec_t added;
        for(uuid_set_t::const_iterator it = gInventory.getAddedIDs().begin(); it != gInventory.getAddedIDs().end(); ++it)
        {
            added.push_back(*it);
        }

        // <FS:Ansariel> Moved check out of check_offer_throttle
        //open_inventory_offer(added, "group_offer");
        if (gSavedSettings.getBOOL("ShowNewInventory"))
        {
            open_inventory_offer(added, "group_offer");
        }
        else if (!added.empty() && gSavedSettings.getBOOL("ShowInInventory"))
        {
            LLInventoryPanel::openInventoryPanelAndSetSelection(true, added.back());
        }
        // </FS:Ansariel>
        gInventory.removeObserver(this);
        delete this;
    }
};

//one global instance to bind them
LLOpenTaskOffer* gNewInventoryObserver=NULL;
class LLNewInventoryHintObserver : public LLInventoryAddedObserver
{
protected:
    /*virtual*/ void done()
    {
        LLFirstUse::newInventory();
    }
};

LLNewInventoryHintObserver* gNewInventoryHintObserver=NULL;

void start_new_inventory_observer()
{
    if (!gNewInventoryObserver) //task offer observer
    {
        // Observer is deleted by gInventory
        gNewInventoryObserver = new LLOpenTaskOffer;
        gInventory.addObserver(gNewInventoryObserver);
    }

    if (!gInventoryMoveObserver) //inventory move from the world observer
    {
        // Observer is deleted by gInventory
        gInventoryMoveObserver = new LLViewerInventoryMoveFromWorldObserver;
        gInventory.addObserver(gInventoryMoveObserver);
    }

    if (!gNewInventoryHintObserver)
    {
        // Observer is deleted by gInventory
        gNewInventoryHintObserver = new LLNewInventoryHintObserver();
        gInventory.addObserver(gNewInventoryHintObserver);
    }
}

class LLDiscardAgentOffer : public LLInventoryFetchItemsObserver
{
    LOG_CLASS(LLDiscardAgentOffer);

public:
    LLDiscardAgentOffer(const LLUUID& folder_id, const LLUUID& object_id) :
        LLInventoryFetchItemsObserver(object_id),
        mFolderID(folder_id),
        mObjectID(object_id) {}

    virtual void done()
    {
        LL_DEBUGS("Messaging") << "LLDiscardAgentOffer::done()" << LL_ENDL;

        // We're invoked from LLInventoryModel::notifyObservers().
        // If we now try to remove the inventory item, it will cause a nested
        // notifyObservers() call, which won't work.
        // So defer moving the item to trash until viewer gets idle (in a moment).
        // Use removeObject() rather than removeItem() because at this level,
        // the object could be either an item or a folder.
        LLAppViewer::instance()->addOnIdleCallback(boost::bind(&LLInventoryModel::removeObject, &gInventory, mObjectID));
        gInventory.removeObserver(this);
        delete this;
    }

protected:
    LLUUID mFolderID;
    LLUUID mObjectID;
};


//Returns true if we are OK, false if we are throttled
//Set check_only true if you want to know the throttle status
//without registering a hit
bool check_offer_throttle(const std::string& from_name, bool check_only)
{
    static U32 throttle_count;
    static bool throttle_logged;
    LLChat chat;
    std::string log_message;

    // <FS:Ansariel> This controls if items should be opened in open_inventory_offer()??? No way!
    //if (!gSavedSettings.getBOOL("ShowNewInventory"))
    //  return false;
    // </FS:Ansariel>

    if (check_only)
    {
        return gThrottleTimer.hasExpired();
    }

    if(gThrottleTimer.checkExpirationAndReset(OFFER_THROTTLE_TIME))
    {
        LL_DEBUGS("Messaging") << "Throttle Expired" << LL_ENDL;
        throttle_count=1;
        throttle_logged=false;
        return true;
    }
    else //has not expired
    {
        LL_DEBUGS("Messaging") << "Throttle Not Expired, Count: " << throttle_count << LL_ENDL;
        // When downloading the initial inventory we get a lot of new items
        // coming in and can't tell that from spam.

        // Ansariel: Customizable throttle!
        static LLCachedControl<U32> fsOfferThrottleMaxCount(gSavedSettings, "FSOfferThrottleMaxCount");
        if (LLStartUp::getStartupState() >= STATE_STARTED
            //&& throttle_count >= OFFER_THROTTLE_MAX_COUNT)
            && throttle_count >= fsOfferThrottleMaxCount)
        {
            if (!throttle_logged)
            {
                // Use the name of the last item giver, who is probably the person
                // spamming you.

                LLStringUtil::format_map_t arg;
                std::string log_msg;
                std::ostringstream time ;
                time<<OFFER_THROTTLE_TIME;

                arg["APP_NAME"] = LLAppViewer::instance()->getSecondLifeTitle();
                arg["TIME"] = time.str();


                if (!from_name.empty())
                {
                    // <FS:PP> gSavedSettings to LLCachedControl
                    static LLCachedControl<bool> fsNotifyIncomingObjectSpamFrom(gSavedSettings, "FSNotifyIncomingObjectSpamFrom");
                    if (fsNotifyIncomingObjectSpamFrom)
                    // </FS:PP>
                    {
                        arg["FROM_NAME"] = from_name;
                        log_msg = LLTrans::getString("ItemsComingInTooFastFrom", arg);
                    }
                }
                else
                {
                    // <FS:PP> gSavedSettings to LLCachedControl
                    static LLCachedControl<bool> fsNotifyIncomingObjectSpam(gSavedSettings, "FSNotifyIncomingObjectSpam");
                    if (fsNotifyIncomingObjectSpam)
                    // </FS:PP>
                    {
                        log_msg = LLTrans::getString("ItemsComingInTooFast", arg);
                    }
                }

                //this is kinda important, so actually put it on screen
                if (log_msg != "")
                {
                    LLSD args;
                    args["MESSAGE"] = log_msg;
                    LLNotificationsUtil::add("SystemMessage", args);
                }

                throttle_logged=true;
            }
            return false;
        }
        else
        {
            throttle_count++;
            return true;
        }
    }
}

// Return "true" if we have a preview method for that asset type, "false" otherwise
bool check_asset_previewable(const LLAssetType::EType asset_type)
{
    return  (asset_type == LLAssetType::AT_NOTECARD)  ||
            (asset_type == LLAssetType::AT_LANDMARK)  ||
            (asset_type == LLAssetType::AT_TEXTURE)   ||
            (asset_type == LLAssetType::AT_ANIMATION) ||
            (asset_type == LLAssetType::AT_SCRIPT)    ||
            (asset_type == LLAssetType::AT_SOUND) ||
            (asset_type == LLAssetType::AT_MATERIAL);
}

// <FS:Ansariel> FIRE-15886
//void open_inventory_offer(const uuid_vec_t& objects, const std::string& from_name)
void open_inventory_offer(const uuid_vec_t& objects, const std::string& from_name, bool from_agent_manual /* = false*/)
{
    for (uuid_vec_t::const_iterator obj_iter = objects.begin();
         obj_iter != objects.end();
         ++obj_iter)
    {
        const LLUUID& obj_id = (*obj_iter);
        if(!highlight_offered_object(obj_id))
        {
            const LLViewerInventoryCategory *parent = gInventory.getFirstNondefaultParent(obj_id);
            if (parent && (parent->getPreferredType() == LLFolderType::FT_TRASH))
            {
                gInventory.checkTrashOverflow();
            }
            continue;
        }

        const LLInventoryObject *obj = gInventory.getObject(obj_id);
        if (!obj)
        {
            LL_WARNS() << "Cannot find object [ itemID:" << obj_id << " ] to open." << LL_ENDL;
            continue;
        }

        const LLAssetType::EType asset_type = obj->getActualType();

        // Either an inventory item or a category.
        const LLInventoryItem* item = dynamic_cast<const LLInventoryItem*>(obj);
        if (item && check_asset_previewable(asset_type))
        {
            ////////////////////////////////////////////////////////////////////////////////
            // Special handling for various types.
            if (check_offer_throttle(from_name, false)) // If we are throttled, don't display
            {
                LL_DEBUGS("Messaging") << "Highlighting inventory item: " << item->getUUID()  << LL_ENDL;
                // If we opened this ourselves, focus it
                const bool take_focus = from_name.empty() ? TAKE_FOCUS_YES : TAKE_FOCUS_NO;
                switch(asset_type)
                {
                    case LLAssetType::AT_NOTECARD:
                    {
                        LLFloaterReg::showInstance("preview_notecard", LLSD(obj_id), take_focus);
                        break;
                    }
                    case LLAssetType::AT_LANDMARK:
                    {
                        LLInventoryCategory* parent_folder = gInventory.getCategory(item->getParentUUID());
                        if ("inventory_handler" == from_name)
                        {
                            // <FS:Ansariel> FIRE-817: Separate place details floater
                            //LLFloaterSidePanelContainer::showPanel("places", LLSD().with("type", "landmark").with("id", item->getUUID()));
                            FSFloaterPlaceDetails::showPlaceDetails(LLSD().with("type", "landmark").with("id", item->getUUID()));
                            // </FS:Ansariel>
                        }
                        else if("group_offer" == from_name)
                        {
                            // "group_offer" is passed by LLOpenTaskGroupOffer
                            // Notification about added landmark will be generated under the "from_name.empty()" called from LLOpenTaskOffer::done().
                            LLSD args;
                            args["type"] = "landmark";
                            args["id"] = obj_id;

                            // <FS:Ansariel> FIRE-817: Separate place details floater
                            //LLFloaterSidePanelContainer::showPanel("places", args);
                            FSFloaterPlaceDetails::showPlaceDetails(args);
                            // </FS:Ansariel>

                            continue;
                        }
                        else if(from_name.empty() && gSavedSettings.getBOOL("FSLandmarkCreatedNotification")) // Ansariel: Make notification optional
                        {
                            std::string folder_name;
                            if (parent_folder)
                            {
                                // Localize folder name.
                                // *TODO: share this code?
                                folder_name = parent_folder->getName();
                                if (LLFolderType::lookupIsProtectedType(parent_folder->getPreferredType()))
                                {
                                    LLTrans::findString(folder_name, "InvFolder " + folder_name);
                                }
                            }
                            else
                            {
                                 folder_name = LLTrans::getString("Unknown");
                            }

                            // we receive a message from LLOpenTaskOffer, it mean that new landmark has been added.
                            LLSD args;
                            args["LANDMARK_NAME"] = item->getName();
                            args["FOLDER_NAME"] = folder_name;
                            LLNotificationsUtil::add("LandmarkCreated", args);
                        }
                    }
                    break;
                    case LLAssetType::AT_TEXTURE:
                    {
                        LLFloaterReg::showInstance("preview_texture", LLSD(obj_id), take_focus);
                        break;
                    }
                    case LLAssetType::AT_ANIMATION:
                        LLFloaterReg::showInstance("preview_anim", LLSD(obj_id), take_focus);
                        break;
                    case LLAssetType::AT_SCRIPT:
                        LLFloaterReg::showInstance("preview_script", LLSD(obj_id), take_focus);
                        break;
                    case LLAssetType::AT_SOUND:
                        LLFloaterReg::showInstance("preview_sound", LLSD(obj_id), take_focus);
                        break;
                    case LLAssetType::AT_MATERIAL:
                        // Explicitly do nothing -- we don't want to open the material editor every time you add a material to inventory
                        break;
                    default:
                        LL_DEBUGS("Messaging") << "No preview method for previewable asset type : " << LLAssetType::lookupHumanReadable(asset_type)  << LL_ENDL;
                        break;
                }
            }
        }

        ////////////////////////////////////////////////////////////////////////////////
        static LLUICachedControl<bool> find_original_new_floater("FindOriginalOpenWindow", false);
        //show in a new single-folder window
        if(find_original_new_floater && !from_name.empty())
        {
            const LLInventoryObject *obj = gInventory.getObject(obj_id);
            if (obj && obj->getParentUUID().notNull())
            {
                if (obj->getActualType() == LLAssetType::AT_CATEGORY)
                {
                    LLPanelMainInventory::newFolderWindow(obj_id);
                }
                else
                {
                    LLPanelMainInventory::newFolderWindow(obj->getParentUUID(), obj_id);
                }
            }
        }
        else
        {
            // Highlight item
            // <FS:Ansariel> Only show if either ShowInInventory is true OR it is an inventory
            //               offer from an agent and the asset is not previewable
            //bool show_in_inventory = gSavedSettings.get<bool>("ShowInInventory");
            //bool auto_open =
            //    show_in_inventory && // don't open if ShowInInventory is false
            //    !from_name.empty();  // don't open if it's not from anyone

            //// SL-20419 : Don't change active tab if floater is visible
            //LLFloater* instance = LLFloaterReg::findInstance("inventory");
            //bool use_main_panel = instance && instance->getVisible();

            //if (auto_open)
            //{
            //    LLFloaterReg::showInstance("inventory");
            //}

            //LLInventoryPanel::openInventoryPanelAndSetSelection(auto_open, obj_id, use_main_panel);

            const bool auto_open = gSavedSettings.getBOOL("ShowInInventory") || (from_agent_manual && !check_asset_previewable(asset_type));
            if (auto_open) // <FS:Ansariel> Don't mess with open inventory panels when ShowInInventory is false
                LLInventoryPanel::openInventoryPanelAndSetSelection(auto_open, obj_id, true);
            // </FS:Ansariel>
        }
    }
}

bool highlight_offered_object(const LLUUID& obj_id)
{
    const LLInventoryObject* obj = gInventory.getObject(obj_id);
    if(!obj)
    {
        LL_WARNS("Messaging") << "Unable to show inventory item: " << obj_id << LL_ENDL;
        return false;
    }

    ////////////////////////////////////////////////////////////////////////////////
    // Don't highlight if it's in certain "quiet" folders which don't need UI
    // notification (e.g. trash, cof, lost-and-found).
    if(!gAgent.getAFK())
    {
        const LLViewerInventoryCategory *parent = gInventory.getFirstNondefaultParent(obj_id);
        if (parent)
        {
            const LLFolderType::EType parent_type = parent->getPreferredType();
            if (LLViewerFolderType::lookupIsQuietType(parent_type))
            {
                return false;
            }
        }
    }

    if (obj->getType() == LLAssetType::AT_LANDMARK)
    {
        LLFloaterCreateLandmark *floater = LLFloaterReg::findTypedInstance<LLFloaterCreateLandmark>("add_landmark");
        if (floater && floater->getItem() && floater->getItem()->getUUID() == obj_id)
        {
            // LLFloaterCreateLandmark is supposed to handle this,
            // keep landmark creation floater at the front
            return false;
        }
    }

    return true;
}

void inventory_offer_mute_callback(const LLUUID& blocked_id,
                                   const std::string& full_name,
                                   bool is_group)
{
    // *NOTE: blocks owner if the offer came from an object
    LLMute::EType mute_type = is_group ? LLMute::GROUP : LLMute::AGENT;

    LLMute mute(blocked_id, full_name, mute_type);
    if (LLMuteList::getInstance()->add(mute))
    {
        LLPanelBlockedList::showPanelAndSelect(blocked_id);
    }

    // purge the message queue of any previously queued inventory offers from the same source.
    class OfferMatcher : public LLNotificationsUI::LLScreenChannel::Matcher
    {
    public:
        OfferMatcher(const LLUUID& to_block) : blocked_id(to_block) {}
        bool matches(const LLNotificationPtr notification) const
        {
            if(notification->getName() == "ObjectGiveItem"
                || notification->getName() == "OwnObjectGiveItem"
                || notification->getName() == "UserGiveItemLegacy" // <FS:Ansariel> FIRE-3832: Silent accept/decline of inventory offers
                || notification->getName() == "UserGiveItem")
            {
                return (notification->getPayload()["from_id"].asUUID() == blocked_id);
            }
            return false;
        }
    private:
        const LLUUID& blocked_id;
    };

    LLNotificationsUI::LLChannelManager::getInstance()->killToastsFromChannel(
        LLNotificationsUI::NOTIFICATION_CHANNEL_UUID,
        OfferMatcher(blocked_id));
}


void inventory_offer_mute_avatar_callback(const LLUUID& blocked_id,
    const LLAvatarName& av_name)
{
    inventory_offer_mute_callback(blocked_id, av_name.getUserName(), false);
}


std::string LLOfferInfo::mResponderType = "offer_info";

LLOfferInfo::LLOfferInfo()
 : LLNotificationResponderInterface()
 , mFromGroup(false)
 , mFromObject(false)
 , mIM(IM_NOTHING_SPECIAL)
 , mType(LLAssetType::AT_NONE)
 , mPersist(false)
{
}

LLOfferInfo::LLOfferInfo(const LLSD& sd)
{
    mIM = (EInstantMessage)sd["im_type"].asInteger();
    mFromID = sd["from_id"].asUUID();
    mFromGroup = sd["from_group"].asBoolean();
    mFromObject = sd["from_object"].asBoolean();
    mTransactionID = sd["transaction_id"].asUUID();
    mFolderID = sd["folder_id"].asUUID();
    mObjectID = sd["object_id"].asUUID();
    mType = LLAssetType::lookup(sd["type"].asString().c_str());
    mFromName = sd["from_name"].asString();
    mDesc = sd["description"].asString();
    mHost = LLHost(sd["sender"].asString());
    mPersist = sd["persist"].asBoolean();
}

LLOfferInfo::LLOfferInfo(const LLOfferInfo& info)
{
    mIM = info.mIM;
    mFromID = info.mFromID;
    mFromGroup = info.mFromGroup;
    mFromObject = info.mFromObject;
    mTransactionID = info.mTransactionID;
    mFolderID = info.mFolderID;
    mObjectID = info.mObjectID;
    mType = info.mType;
    mFromName = info.mFromName;
    mDesc = info.mDesc;
    mHost = info.mHost;
    mPersist = info.mPersist;
}

LLSD LLOfferInfo::asLLSD()
{
    LLSD sd;
    sd["responder_type"] = mResponderType;
    sd["im_type"] = mIM;
    sd["from_id"] = mFromID;
    sd["from_group"] = mFromGroup;
    sd["from_object"] = mFromObject;
    sd["transaction_id"] = mTransactionID;
    sd["folder_id"] = mFolderID;
    sd["object_id"] = mObjectID;
    sd["type"] = LLAssetType::lookup(mType);
    sd["from_name"] = mFromName;
    sd["description"] = mDesc;
    sd["sender"] = mHost.getIPandPort();
    sd["persist"] = mPersist;
    return sd;
}

void LLOfferInfo::fromLLSD(const LLSD& params)
{
    *this = params;
}

void LLOfferInfo::sendReceiveResponse(bool accept, const LLUUID &destination_folder_id)
{
    if(IM_INVENTORY_OFFERED == mIM)
    {
        // add buddy to recent people list
//      LLRecentPeople::instance().add(mFromID);
// [RLVa:KB] - Checked: RLVa-2.0.1
        // RELEASE-RLVa: [RLVa-2.0.1] Make sure this stays in sync with the condition in inventory_offer_handler()
        bool fRlvCanShowName = (!RlvActions::isRlvEnabled()) ||
            (RlvActions::canShowName(RlvActions::SNC_DEFAULT, mFromID)) || (!RlvUtil::isNearbyAgent(mFromID)) || (RlvUIEnabler::hasOpenIM(mFromID)) || (RlvUIEnabler::hasOpenProfile(mFromID));
        if (fRlvCanShowName)
            LLRecentPeople::instance().add(mFromID);
// [/RLVa:KB]
    }

    if (mTransactionID.isNull())
    {
        // Not provided, message won't work
        return;
    }

    LLMessageSystem* msg = gMessageSystem;
    msg->newMessageFast(_PREHASH_ImprovedInstantMessage);
    msg->nextBlockFast(_PREHASH_AgentData);
    msg->addUUIDFast(_PREHASH_AgentID, gAgent.getID());
    msg->addUUIDFast(_PREHASH_SessionID, gAgent.getSessionID());
    msg->nextBlockFast(_PREHASH_MessageBlock);
    msg->addBOOLFast(_PREHASH_FromGroup, false);
    msg->addUUIDFast(_PREHASH_ToAgentID, mFromID);
    msg->addU8Fast(_PREHASH_Offline, IM_ONLINE);
    msg->addUUIDFast(_PREHASH_ID, mTransactionID);
    msg->addU32Fast(_PREHASH_Timestamp, NO_TIMESTAMP); // no timestamp necessary
    std::string name;
    LLAgentUI::buildFullname(name);
    msg->addStringFast(_PREHASH_FromAgentName, name);
    msg->addStringFast(_PREHASH_Message, "");
    msg->addU32Fast(_PREHASH_ParentEstateID, 0);
    msg->addUUIDFast(_PREHASH_RegionID, LLUUID::null);
    msg->addVector3Fast(_PREHASH_Position, gAgent.getPositionAgent());

    // ACCEPT. The math for the dialog works, because the accept
    // for inventory_offered, task_inventory_offer or
    // group_notice_inventory is 1 greater than the offer integer value.
    // Generates IM_INVENTORY_ACCEPTED, IM_TASK_INVENTORY_ACCEPTED,
    // or IM_GROUP_NOTICE_INVENTORY_ACCEPTED
    // Decline for inventory_offered, task_inventory_offer or
    // group_notice_inventory is 2 greater than the offer integer value.

    EInstantMessage im = mIM;
    if (mIM == IM_GROUP_NOTICE_REQUESTED)
    {
        // Request has no responder dialogs
        im = IM_GROUP_NOTICE;
    }

    if (accept)
    {
        msg->addU8Fast(_PREHASH_Dialog, (U8)(im + 1));
        msg->addBinaryDataFast(_PREHASH_BinaryBucket, &(destination_folder_id.mData),
                                sizeof(destination_folder_id.mData));
    }
    else
    {
        msg->addU8Fast(_PREHASH_Dialog, (U8)(im + 2));
        msg->addBinaryDataFast(_PREHASH_BinaryBucket, EMPTY_BINARY_BUCKET, EMPTY_BINARY_BUCKET_SIZE);
    }
    // send the message
    msg->sendReliable(mHost);

    // transaction id is usable only once
    // Note: a bit of a hack, clicking group notice attachment will not close notice
    // so we reset no longer usable transaction id to know not to send message again
    // Once capabilities for responses will be implemented LLOfferInfo will have to
    // remember that it already responded in another way and ignore IOR_DECLINE
    mTransactionID.setNull();
}

// <FS:Ansariel> Optional V1-like inventory accept messages
void LLOfferInfo::send_decline_response(void)
{
    LLUUID destination_folder_id = gInventory.findCategoryUUIDForType(LLFolderType::FT_TRASH);

    LLMessageSystem* msg = gMessageSystem;
    msg->newMessageFast(_PREHASH_ImprovedInstantMessage);
    msg->nextBlockFast(_PREHASH_AgentData);
    msg->addUUIDFast(_PREHASH_AgentID, gAgent.getID());
    msg->addUUIDFast(_PREHASH_SessionID, gAgent.getSessionID());
    msg->nextBlockFast(_PREHASH_MessageBlock);
    msg->addBOOLFast(_PREHASH_FromGroup, false);
    msg->addUUIDFast(_PREHASH_ToAgentID, mFromID);
    msg->addU8Fast(_PREHASH_Offline, IM_ONLINE);
    msg->addUUIDFast(_PREHASH_ID, mTransactionID);
    msg->addU32Fast(_PREHASH_Timestamp, NO_TIMESTAMP); // no timestamp necessary
    std::string name;
    LLAgentUI::buildFullname(name);
    msg->addStringFast(_PREHASH_FromAgentName, name);
    msg->addStringFast(_PREHASH_Message, "");
    msg->addU32Fast(_PREHASH_ParentEstateID, 0);
    msg->addUUIDFast(_PREHASH_RegionID, LLUUID::null);
    msg->addVector3Fast(_PREHASH_Position, gAgent.getPositionAgent());
    msg->addU8Fast(_PREHASH_Dialog, (U8)(mIM + 2));
    msg->addBinaryDataFast(_PREHASH_BinaryBucket, &(destination_folder_id.mData), sizeof(destination_folder_id.mData));
    msg->sendReliable(mHost);
}
// </FS:Ansariel> Optional V1-like inventory accept messages

void LLOfferInfo::handleRespond(const LLSD& notification, const LLSD& response)
{
    initRespondFunctionMap();

    const std::string name = notification["name"].asString();
    if(mRespondFunctions.find(name) == mRespondFunctions.end())
    {
        LL_WARNS() << "Unexpected notification name : " << name << LL_ENDL;
        llassert(!"Unexpected notification name");
        return;
    }

    mRespondFunctions[name](notification, response);
}

void inventory_offer_name_callback(const LLAvatarName& av_name, std::string message)
{
    LLSD args;
    args["MESSAGE"] = llformat(message.c_str(), av_name.getUserName().c_str());
    LLNotificationsUtil::add("SystemMessageTip", args);
}

bool LLOfferInfo::inventory_offer_callback(const LLSD& notification, const LLSD& response)
{
    LLChat chat;
    std::string log_message;
    S32 button = LLNotificationsUtil::getSelectedOption(notification, response);

    LLInventoryObserver* opener = NULL;
    LLViewerInventoryCategory* catp = NULL;
    catp = (LLViewerInventoryCategory*)gInventory.getCategory(mObjectID);
    LLViewerInventoryItem* itemp = NULL;
    if(!catp)
    {
        itemp = (LLViewerInventoryItem*)gInventory.getItem(mObjectID);
    }

    LLNotificationPtr notification_ptr = LLNotifications::instance().find(notification["id"].asUUID());

    // For muting, we need to add the mute, then decline the offer.
    // This must be done here because:
    // * callback may be called immediately,
    // * adding the mute sends a message,
    // * we can't build two messages at once.
    if (IOR_MUTE == button) // Block
    {
        if (notification_ptr != NULL)
        {
            if (mFromGroup)
            {
                gCacheName->getGroup(mFromID, boost::bind(&inventory_offer_mute_callback, _1, _2, _3));
            }
            else
            {
                LLAvatarNameCache::get(mFromID, boost::bind(&inventory_offer_mute_avatar_callback, _1, _2));
            }
        }
    }

    std::string from_string; // Used in the pop-up.
    std::string chatHistory_string;  // Used in chat history.

    // TODO: when task inventory offers can also be handled the new way, migrate the code that sets these strings here:
    from_string = chatHistory_string = mFromName;

    // accept goes to proper folder, decline gets accepted to trash, muted gets declined
    bool accept_to_trash = true;

    LLNotificationFormPtr modified_form(notification_ptr ? new LLNotificationForm(*notification_ptr->getForm()) : new LLNotificationForm());

    switch(button)
    {
    case IOR_SHOW:
    case IOR_SHOW_SILENT: // <FS:Ansariel> FIRE-3832: Silent accept/decline of inventory offers
        // we will want to open this item when it comes back.
        LL_DEBUGS("Messaging") << "Initializing an opener for tid: " << mTransactionID
                 << LL_ENDL;
        switch (mIM)
        {
        case IM_INVENTORY_OFFERED:
            {
                // This is an offer from an agent. In this case, the back
                // end has already copied the items into your inventory,
                // so we can fetch it out of our inventory.
// [RLVa:KB] - Checked: 2010-04-18 (RLVa-1.2.0)
                if ( (rlv_handler_t::isEnabled()) && (!RlvSettings::getForbidGiveToRLV()) && (LLAssetType::AT_CATEGORY == mType) && (mDesc.find(RLV_PUTINV_PREFIX) == 0) )
                {
                    RlvGiveToRLVAgentOffer* pOfferObserver = new RlvGiveToRLVAgentOffer(mObjectID);
                    pOfferObserver->startFetch();
                    if (pOfferObserver->isFinished())
                        pOfferObserver->done();
                    else
                        gInventory.addObserver(pOfferObserver);
                }
// [/RLVa:KB]

                // <FS:Ansariel> FIRE-3234: Ask if items should be previewed;
                // ShowOfferedInventory is always true anyway - instead there is
                // ShowNewInventory that is actually changable by the user!
                //if (gSavedSettings.getBOOL("ShowOfferedInventory"))
                {
                    // <FS:Ansariel> FIRE-23476: Don't select inventory offer in inventory if AutoAcceptNewInventory && !ShowInInventory && ShowNewInventory
                    //LLOpenAgentOffer* open_agent_offer = new LLOpenAgentOffer(mObjectID, from_string);
                    LLOpenAgentOffer* open_agent_offer = new LLOpenAgentOffer(mObjectID, from_string, true);
                    // </FS:Ansariel>
                    open_agent_offer->startFetch();
                    if(catp || (itemp && itemp->isFinished()))
                    {
                        open_agent_offer->done();
                    }
                    else
                    {
                        opener = open_agent_offer;
                    }
                }

                // <FS:Ansariel> Optional V1-like inventory accept messages
                if (gSavedSettings.getBOOL("FSUseLegacyInventoryAcceptMessages") && button == IOR_SHOW)
                {
                    send_auto_receive_response();
                }
                // </FS:Ansariel> Optional V1-like inventory accept messages
            }
            break;
        case IM_GROUP_NOTICE:
        case IM_GROUP_NOTICE_REQUESTED:
            opener = new LLOpenTaskGroupOffer;
            sendReceiveResponse(true, mFolderID);
            break;
        case IM_TASK_INVENTORY_OFFERED:
            // This is an offer from a task or group.
            // We don't use a new instance of an opener
            // We instead use the singular observer gOpenTaskOffer
            // Since it already exists, we don't need to actually do anything
            break;
        default:
            LL_WARNS("Messaging") << "inventory_offer_callback: unknown offer type" << LL_ENDL;
            break;
        }

        if (modified_form != NULL)
        {
            modified_form->setElementEnabled("Show", false);
        }
        break;
        // end switch (mIM)

    case IOR_ACCEPT:
    case IOR_ACCEPT_SILENT: // <FS:Ansariel> FIRE-3832: Silent accept/decline of inventory offers
        //don't spam them if they are getting flooded
        if (check_offer_throttle(mFromName, true))
        {
            // <FS:Ansariel> This breaks object owner name parsing
            //log_message = "<nolink>" + chatHistory_string + "</nolink> " + LLTrans::getString("InvOfferGaveYou") + " " + getSanitizedDescription() + LLTrans::getString(".");
            // <FS:Ansariel> FIRE-29677 / SL-13720 workaround
            //log_message = chatHistory_string + " " + LLTrans::getString("InvOfferGaveYou") + " " + getSanitizedDescription() + LLTrans::getString(".");
            // </FS:Ansariel>

            //LLSD args;
            //args["MESSAGE"] = log_message;
            //LLNotificationsUtil::add("SystemMessageTip", args);
            log_message = " " + LLTrans::getString("InvOfferGaveYou") + " " + getSanitizedDescription() + LLTrans::getString(".");

            LLUUID inv_sender_id;
            size_t separator_idx = mFromName.find('|');
            if (separator_idx != std::string::npos && LLUUID::parseUUID(mFromName.substr(0, separator_idx), &inv_sender_id) && mFromName.size() > (++separator_idx))
            {
                log_message = mFromName.substr(separator_idx) + log_message;
                LLAvatarNameCache::instance().get(inv_sender_id, boost::bind(&inventory_offer_name_callback, _2, log_message));
            }
            else
            {
                LLSD args;
                args["MESSAGE"] = chatHistory_string + log_message;
                LLNotificationsUtil::add("SystemMessageTip", args);
            }
            // </FS:Ansariel>
        }

        // <FS:Ansariel> FIRE-3832: Silent accept/decline of inventory offers
        if (mIM == IM_GROUP_NOTICE || mIM == IM_GROUP_NOTICE_REQUESTED)
        {
            opener = new LLOpenTaskGroupOffer;
            sendReceiveResponse(true, mFolderID);
        }
        else if (mIM == IM_INVENTORY_OFFERED)
        {
// [RLVa:KB] - Checked: 2010-04-18 (RLVa-1.2.0)
            if ( (rlv_handler_t::isEnabled()) && (!RlvSettings::getForbidGiveToRLV()) && (LLAssetType::AT_CATEGORY == mType) && (mDesc.find(RLV_PUTINV_PREFIX) == 0) )
            {
                RlvGiveToRLVAgentOffer* pOfferObserver = new RlvGiveToRLVAgentOffer(mObjectID);
                pOfferObserver->startFetch();
                if (pOfferObserver->isFinished())
                    pOfferObserver->done();
                else
                    gInventory.addObserver(pOfferObserver);
            }
// [/RLVa:KB]

            if (gSavedSettings.getBOOL("FSUseLegacyInventoryAcceptMessages") && button == IOR_ACCEPT)
            {
                send_auto_receive_response();
            }
            if (gSavedSettings.getBOOL("ShowInInventory"))
            {
                LLInventoryPanel::openInventoryPanelAndSetSelection(true, mObjectID);
            }
        }
        // </FS:Ansariel>

        break;

    case IOR_MUTE:
        if (modified_form != NULL)
        {
            modified_form->setElementEnabled("Mute", false);
        }
        accept_to_trash = false; // for notices, but IOR_MUTE normally doesn't happen for notices
        // MUTE falls through to decline
    case IOR_DECLINE:
    case IOR_DECLINE_SILENT: // <FS:Ansariel> FIRE-3832: Silent accept/decline of inventory offers
        {
            {
                LLStringUtil::format_map_t log_message_args;
                log_message_args["DESC"] = mDesc;
                log_message_args["NAME"] = mFromName;
                log_message = LLTrans::getString("InvOfferDecline", log_message_args);
            }
            chat.mText = log_message;
            if( LLMuteList::getInstance()->isMuted(mFromID ) && ! LLMuteList::isLinden(mFromName) )  // muting for SL-42269
            {
                chat.mMuted = true;
                accept_to_trash = false; // will send decline message
            }

            // *NOTE dzaporozhan
            // Disabled logging to old chat floater to fix crash in group notices - EXT-4149
            // LLFloaterChat::addChatHistory(chat);

            if (mObjectID.notNull()) //make sure we can discard
            {
                LLDiscardAgentOffer* discard_agent_offer = new LLDiscardAgentOffer(mFolderID, mObjectID);
                discard_agent_offer->startFetch();
                if ((catp && gInventory.isCategoryComplete(mObjectID)) || (itemp && itemp->isFinished()))
                {
                    discard_agent_offer->done();
                }
                else
                {
                    opener = discard_agent_offer;
                }
            }
            // <FS:Ansariel> Make group notice attachment move to trash optional
            //else if (mIM == IM_GROUP_NOTICE)
            else if (mIM == IM_GROUP_NOTICE && gSavedSettings.getBOOL("FSDismissGroupNoticeAttachmentsToTrash"))
            // </FS:Ansariel>
            {
                // group notice needs to request object to trash so that user will see it later
                // Note: muted agent offers go to trash, not sure if we should do same for notices
                LLUUID trash = gInventory.findCategoryUUIDForType(LLFolderType::FT_TRASH);
                sendReceiveResponse(accept_to_trash, trash);
            }

            // <FS:Ansariel> Optional V1-like inventory accept messages
            if ((gSavedSettings.getBOOL("FSUseLegacyInventoryAcceptMessages") && button == IOR_DECLINE) && mIM == IM_INVENTORY_OFFERED)
            {
                send_decline_response();
            }
            // </FS:Ansariel> Optional V1-like inventory accept messages
            if (modified_form != NULL)
            {
                modified_form->setElementEnabled("Show", false);
                modified_form->setElementEnabled("Discard", false);
            }

            break;
        }
    default:
        // close button probably
        // In case of agent offers item has already been fetched and is in your inventory, we simply won't highlight it
        // OR delete it if the notification gets killed, since we don't want that to be a vector for
        // losing inventory offers.
        // <FS:Ansariel> Make group notice attachment move to trash optional
        //if (mIM == IM_GROUP_NOTICE)
        if (mIM == IM_GROUP_NOTICE && gSavedSettings.getBOOL("FSDismissGroupNoticeAttachmentsToTrash"))
        // </FS:Ansariel>
        {
            LLUUID trash = gInventory.findCategoryUUIDForType(LLFolderType::FT_TRASH);
            sendReceiveResponse(true, trash);
        }
        break;
    }

    if(opener)
    {
        gInventory.addObserver(opener);
    }

    if(!mPersist)
    {
        delete this;
    }

    return false;
}

bool LLOfferInfo::inventory_task_offer_callback(const LLSD& notification, const LLSD& response)
{
    LLChat chat;
    std::string log_message;
    S32 button = LLNotification::getSelectedOption(notification, response);

    // For muting, we need to add the mute, then decline the offer.
    // This must be done here because:
    // * callback may be called immediately,
    // * adding the mute sends a message,
    // * we can't build two messages at once.
    if (2 == button)
    {
        LLNotificationPtr notification_ptr = LLNotifications::instance().find(notification["id"].asUUID());

        llassert(notification_ptr != NULL);
        if (notification_ptr != NULL)
        {
            if (mFromGroup)
            {
                gCacheName->getGroup(mFromID, boost::bind(&inventory_offer_mute_callback, _1, _2, _3));
            }
            else
            {
                LLAvatarNameCache::get(mFromID, boost::bind(&inventory_offer_mute_avatar_callback, _1, _2));
            }
        }
    }

    std::string from_string; // Used in the pop-up.
    std::string chatHistory_string;  // Used in chat history.

    if (mFromObject)
    {
        std::string quot = LLTrans::getString("'");
        if (mFromGroup)
        {
            std::string group_name;
            if (gCacheName->getGroupName(mFromID, group_name))
            {
                from_string = LLTrans::getString("InvOfferAnObjectNamed") + " " +
                    quot + mFromName + quot + " " +
                    LLTrans::getString("InvOfferOwnedByGroup") + " " +
                    quot + group_name + quot;
                chatHistory_string = mFromName + " " +
                    LLTrans::getString("InvOfferOwnedByGroup") + " " +
                    quot + group_name + quot;
            }
            else
            {
                from_string = LLTrans::getString("InvOfferAnObjectNamed") + " " +
                    quot + mFromName + quot + " " +
                    LLTrans::getString("InvOfferOwnedByUnknownGroup");
                chatHistory_string = mFromName + " " +
                    LLTrans::getString("InvOfferOwnedByUnknownGroup");
            }
        }
        else
        {
/*
            LLAvatarName av_name;
            if (LLAvatarNameCache::get(mFromID, &av_name))
            {
                from_string = LLTrans::getString("InvOfferAnObjectNamed") + " " +
                    quot + mFromName + quot + " " +
                    LLTrans::getString("InvOfferOwnedBy") + " " + av_name.getUserName();
                chatHistory_string = mFromName + " " +
                    LLTrans::getString("InvOfferOwnedBy") + " " + av_name.getUserName();
            }
            else
            {
                from_string = LLTrans::getString("InvOfferAnObjectNamed") + " " +
                    quot + mFromName + quot + " " +
                    LLTrans::getString("InvOfferOwnedByUnknownUser");
                chatHistory_string = mFromName + " " +
                    LLTrans::getString("InvOfferOwnedByUnknownUser");
            }
*/
// [SL:KB] - Checked: 2010-11-02 (RLVa-1.2.2a) | Added: RLVa-1.2.2a
            std::string name_slurl = LLSLURL("agent", mFromID, "about").getSLURLString();

// [RLVa:KB] - Checked: RLVa-2.0.1
            // RELEASE-RLVa: [RLVa-2.0.1] Make sure this stays in sync with the condition in inventory_offer_handler()
            bool fRlvCanShowName = (!RlvActions::isRlvEnabled()) ||
                (RlvActions::canShowName(RlvActions::SNC_DEFAULT, mFromID)) || (!RlvUtil::isNearbyAgent(mFromID)) || (RlvUIEnabler::hasOpenIM(mFromID)) || (RlvUIEnabler::hasOpenProfile(mFromID));
            if (!fRlvCanShowName)
                name_slurl = LLSLURL("agent", mFromID, "rlvanonym").getSLURLString();
// [/RLVa:KB]

            from_string = LLTrans::getString("InvOfferAnObjectNamed") + " "+ LLTrans::getString("'") + mFromName
                + LLTrans::getString("'")+" " + LLTrans::getString("InvOfferOwnedBy") + name_slurl;
            chatHistory_string = mFromName + " " + LLTrans::getString("InvOfferOwnedBy") + " " + name_slurl;
// [/SL:KB]
        }
    }
    else
    {
        from_string = chatHistory_string = mFromName;
    }

    LLUUID destination;
    bool accept = true;

    // If user accepted, accept to proper folder, if user discarded, accept to trash.
    switch(button)
    {
        case IOR_ACCEPT:
// [RLVa:KB] - Checked: 2010-09-23 (RLVa-1.2.1)
            // Only treat the offer as 'Give to #RLV' if:
            //   - the user has enabled the feature
            //   - the inventory offer came from a script (and specifies a folder)
            //   - the name starts with the prefix - mDesc format: '[OBJECTNAME]'  ( http://slurl.com/... )
            if ( (rlv_handler_t::isEnabled()) && (IM_TASK_INVENTORY_OFFERED == mIM) && (LLAssetType::AT_CATEGORY == mType) && (mDesc.find(RLV_PUTINV_PREFIX) == 1) )
            {
                if (!RlvSettings::getForbidGiveToRLV())
                {
                    const LLUUID& idRlvRoot = RlvInventory::instance().getSharedRootID();
                    if (idRlvRoot.notNull())
                        mFolderID = idRlvRoot;

                    // "accepted_in_rlv" is sent from RlvGiveToRLVTaskOffer *after* we have the folder
                    RlvGiveToRLVTaskOffer* pOfferObserver = new RlvGiveToRLVTaskOffer(mTransactionID);
                    gInventory.addObserver(pOfferObserver);
                }
                else
                {
                    std::string::size_type idxToken = mDesc.find("'  ( http://");
                    if (std::string::npos != idxToken)
                    {
                        RlvBehaviourNotifyHandler::sendNotification("accepted_in_inv inv_offer " + mDesc.substr(1, idxToken - 1));
                    }
                }
            }
// [/RLVa:KB]

            destination = mFolderID;
            //don't spam user if flooded
            if (check_offer_throttle(mFromName, true))
            {
                // <FS:Ansariel> This breaks object owner name parsing
                //log_message = "<nolink>" + chatHistory_string + "</nolink> " + LLTrans::getString("InvOfferGaveYou") + " " + getSanitizedDescription() + LLTrans::getString(".");
                log_message = chatHistory_string + " " + LLTrans::getString("InvOfferGaveYou") + " " + getSanitizedDescription() + LLTrans::getString(".");
                // </FS:Ansariel>
                LLSD args;
                args["MESSAGE"] = log_message;
                LLNotificationsUtil::add("SystemMessageTip", args);
            }
            break;
        case IOR_MUTE:
            // MUTE falls through to decline
            accept = false;
        case IOR_DECLINE:
        default:
            // close button probably (or any of the fall-throughs from above)
            destination = gInventory.findCategoryUUIDForType(LLFolderType::FT_TRASH);
// [RLVa:KB] - Checked: 2010-09-23 (RLVa-1.2.1e) | Added: RLVa-1.2.1e
            if ( (rlv_handler_t::isEnabled()) &&
                 (IM_TASK_INVENTORY_OFFERED == mIM) && (LLAssetType::AT_CATEGORY == mType) && (mDesc.find(RLV_PUTINV_PREFIX) == 1) )
            {
                std::string::size_type idxToken = mDesc.find("'  ( http://");
                if (std::string::npos != idxToken)
                    RlvBehaviourNotifyHandler::sendNotification("declined inv_offer " + mDesc.substr(1, idxToken - 1));
            }
// [/RLVa:KB]
            // <FS:Ansariel> Leave this notification in
            if (gSavedSettings.getBOOL("LogInventoryDecline"))
            {
                LLStringUtil::format_map_t log_message_args;
                log_message_args["DESC"] = mDesc;
                log_message_args["NAME"] = mFromName;
                log_message = LLTrans::getString("InvOfferDecline", log_message_args);


                LLSD args;
                args["MESSAGE"] = log_message;
                LLNotificationsUtil::add("SystemMessageTip", args);
            }
            // </FS:Ansariel>
            if (accept && LLMuteList::getInstance()->isMuted(mFromID, mFromName))
            {
                // Note: muted offers are usually declined automatically,
                // but user can mute object after receiving message
                accept = false;
            }
            break;
    }

    sendReceiveResponse(accept, destination);

    if(!mPersist)
    {
        delete this;
    }
    return false;
}

std::string LLOfferInfo::getSanitizedDescription()
{
    // currently we get description from server as: 'Object' ( Location )
    // object name shouldn't be shown as a hyperlink
    std::string description = mDesc;

    std::size_t start = mDesc.find_first_of("'");
    std::size_t end = mDesc.find_last_of("'");
    // <FS:Ansariel> FIRE-29194: <nolink> tags showing in offline inventory offer log
    //if ((start != std::string::npos) && (end != std::string::npos))
    if ((start != std::string::npos) && (end != std::string::npos) && start != end)
    // </FS:Ansariel>
    {
        description.insert(start, "<nolink>");
        description.insert(end + 8, "</nolink>");
    }
    return description;
}


void LLOfferInfo::initRespondFunctionMap()
{
    if(mRespondFunctions.empty())
    {
        mRespondFunctions["ObjectGiveItem"] = boost::bind(&LLOfferInfo::inventory_task_offer_callback, this, _1, _2);
        mRespondFunctions["OwnObjectGiveItem"] = boost::bind(&LLOfferInfo::inventory_task_offer_callback, this, _1, _2);
        mRespondFunctions["UserGiveItem"] = boost::bind(&LLOfferInfo::inventory_offer_callback, this, _1, _2);
        // <FS:Ansariel> FIRE-3832: Silent accept/decline of inventory offers
        mRespondFunctions["UserGiveItemLegacy"] = boost::bind(&LLOfferInfo::inventory_offer_callback, this, _1, _2);
    }
}

bool lure_callback(const LLSD& notification, const LLSD& response)
{
    S32 option = 0;
    if (response.isInteger())
    {
        option = response.asInteger();
    }
    else
    {
        option = LLNotificationsUtil::getSelectedOption(notification, response);
    }

    LLUUID from_id = notification["payload"]["from_id"].asUUID();
    LLUUID lure_id = notification["payload"]["lure_id"].asUUID();
    bool godlike = notification["payload"]["godlike"].asBoolean();

    switch(option)
    {
    case 0:
        {
            // accept
            gAgent.teleportViaLure(lure_id, godlike);
        }
        break;
    case 1:
    default:
        // decline
        send_simple_im(from_id,
                       LLStringUtil::null,
                       IM_LURE_DECLINED,
                       lure_id);
        break;
    }

// <FS:Ansariel> [FS communication UI] FIRE-11536: Commenting out CHUI-112;
//               Reposting the notification form will squeeze it somewhere
//               within the IM floater and we don't need it for our comm. UI.
//  LLNotificationPtr notification_ptr = LLNotifications::instance().find(notification["id"].asUUID());
//
//  if (notification_ptr)
//  {
//      LLNotificationFormPtr modified_form(new LLNotificationForm(*notification_ptr->getForm()));
//      modified_form->setElementEnabled("Teleport", false);
//      modified_form->setElementEnabled("Cancel", false);
//      notification_ptr->updateForm(modified_form);
//      //notification_ptr->repost();
//// [SL:KB] - Patch: UI-Notifications | Checked: 2013-05-09 (Catznip-3.5)
//      // Assume that any offer notification with "getCanBeStored() == true" is the result of RLVa routing it to the notifcation syswell
//      /*const*/ LLNotificationsUI::LLScreenChannel* pChannel = LLNotificationsUI::LLChannelManager::instance().getNotificationScreenChannel();
//      /*const*/ LLNotificationsUI::LLToast* pToast = (pChannel) ? pChannel->getToastByNotificationID(notification["id"].asUUID()) : NULL;
//      if ( (!pToast) || (!pToast->getCanBeStored()) )
//      {
//// [/SL:KB]
//          notification_ptr->repost();
//  }
// </FS:Ansariel>

    return false;
}
static LLNotificationFunctorRegistration lure_callback_reg("TeleportOffered", lure_callback);

bool mature_lure_callback(const LLSD& notification, const LLSD& response)
{
    S32 option = 0;
    if (response.isInteger())
    {
        option = response.asInteger();
    }
    else
    {
        option = LLNotificationsUtil::getSelectedOption(notification, response);
    }

    LLUUID from_id = notification["payload"]["from_id"].asUUID();
    LLUUID lure_id = notification["payload"]["lure_id"].asUUID();
    bool godlike = notification["payload"]["godlike"].asBoolean();
    U8 region_access = static_cast<U8>(notification["payload"]["region_maturity"].asInteger());

    switch(option)
    {
    case 0:
        {
            // accept
            gSavedSettings.setU32("PreferredMaturity", static_cast<U32>(region_access));
            gAgent.setMaturityRatingChangeDuringTeleport(region_access);
            gAgent.teleportViaLure(lure_id, godlike);
        }
        break;
    case 1:
    default:
        // decline
        send_simple_im(from_id,
                       LLStringUtil::null,
                       IM_LURE_DECLINED,
                       lure_id);
        break;
    }
    return false;
}
static LLNotificationFunctorRegistration mature_lure_callback_reg("TeleportOffered_MaturityExceeded", mature_lure_callback);

bool goto_url_callback(const LLSD& notification, const LLSD& response)
{
    std::string url = notification["payload"]["url"].asString();
    S32 option = LLNotificationsUtil::getSelectedOption(notification, response);
    if(1 == option)
    {
        LLWeb::loadURL(url);
    }
    return false;
}
static LLNotificationFunctorRegistration goto_url_callback_reg("GotoURL", goto_url_callback);

bool inspect_remote_object_callback(const LLSD& notification, const LLSD& response)
{
    S32 option = LLNotificationsUtil::getSelectedOption(notification, response);
    if (0 == option)
    {
        LLFloaterReg::showInstance("inspect_remote_object", notification["payload"]);
    }
    return false;
}
static LLNotificationFunctorRegistration inspect_remote_object_callback_reg("ServerObjectMessage", inspect_remote_object_callback);

class LLPostponedServerObjectNotification: public LLPostponedNotification
{
protected:
    /* virtual */
    void modifyNotificationParams()
    {
        LLSD payload = mParams.payload;
        mParams.payload = payload;
    }
};

void process_improved_im(LLMessageSystem *msg, void **user_data)
{
    LL_PROFILE_ZONE_SCOPED;

    LLUUID from_id;
    bool from_group;
    LLUUID to_id;
    U8 offline;
    U8 d = 0;
    LLUUID session_id;
    U32 timestamp;
    std::string agentName;
    std::string message;
    U32 parent_estate_id = 0;
    LLUUID region_id;
    LLVector3 position;
    U8 binary_bucket[MTUBYTES];
    S32 binary_bucket_size;

    // *TODO: Translate - need to fix the full name to first/last (maybe)
    msg->getUUIDFast(_PREHASH_AgentData, _PREHASH_AgentID, from_id);
    msg->getBOOLFast(_PREHASH_MessageBlock, _PREHASH_FromGroup, from_group);
    msg->getUUIDFast(_PREHASH_MessageBlock, _PREHASH_ToAgentID, to_id);
    msg->getU8Fast(_PREHASH_MessageBlock, _PREHASH_Offline, offline);
    msg->getU8Fast(_PREHASH_MessageBlock, _PREHASH_Dialog, d);
    msg->getUUIDFast(_PREHASH_MessageBlock, _PREHASH_ID, session_id);
    msg->getU32Fast(_PREHASH_MessageBlock, _PREHASH_Timestamp, timestamp);
    //msg->getData("MessageBlock", "Count",     &count);
    msg->getStringFast(_PREHASH_MessageBlock, _PREHASH_FromAgentName, agentName);
    msg->getStringFast(_PREHASH_MessageBlock, _PREHASH_Message, message);
    msg->getU32Fast(_PREHASH_MessageBlock, _PREHASH_ParentEstateID, parent_estate_id);
    msg->getUUIDFast(_PREHASH_MessageBlock, _PREHASH_RegionID, region_id);
    msg->getVector3Fast(_PREHASH_MessageBlock, _PREHASH_Position, position);
    msg->getBinaryDataFast(_PREHASH_MessageBlock, _PREHASH_BinaryBucket, binary_bucket, 0, 0, MTUBYTES);
    binary_bucket_size = msg->getSizeFast(_PREHASH_MessageBlock, _PREHASH_BinaryBucket);
    EInstantMessage dialog = (EInstantMessage)d;
    LLHost sender = msg->getSender();

    LLIMProcessing::processNewMessage(from_id,
        from_group,
        to_id,
        offline,
        dialog,
        session_id,
        timestamp,
        agentName,
        message,
        parent_estate_id,
        region_id,
        position,
        binary_bucket,
        binary_bucket_size,
        sender);
}

void send_do_not_disturb_message (LLMessageSystem* msg, const LLUUID& from_id, const LLUUID& session_id)
{
    if (gAgent.isDoNotDisturb())
    {
        std::string my_name;
        LLAgentUI::buildFullname(my_name);
        std::string response = gSavedPerAccountSettings.getString("DoNotDisturbModeResponse");
        pack_instant_message(
            msg,
            gAgent.getID(),
            false,
            gAgent.getSessionID(),
            from_id,
            my_name,
            response,
            IM_ONLINE,
            IM_DO_NOT_DISTURB_AUTO_RESPONSE,
            session_id);
        gAgent.sendReliableMessage();
    }
}

// <FS:PP> FIRE-1245: Option to block/reject teleport offers
void send_rejecting_tp_offers_message (LLMessageSystem* msg, const LLUUID& from_id, const LLUUID& session_id)
{
    std::string my_name;
    LLAgentUI::buildFullname(my_name);
    std::string response = gSavedPerAccountSettings.getString("FSRejectTeleportOffersResponse");
    pack_instant_message(
        msg,
        gAgent.getID(),
        false,
        gAgent.getSessionID(),
        from_id,
        my_name,
        response,
        IM_ONLINE,
        IM_DO_NOT_DISTURB_AUTO_RESPONSE,
        session_id);
    gAgent.sendReliableMessage();
}
// </FS:PP> FIRE-1245: Option to block/reject teleport offers

// <FS:PP> FIRE-15233: Automatic friendship request refusal
void send_rejecting_friendship_requests_message (LLMessageSystem* msg, const LLUUID& from_id, const LLUUID& session_id)
{
    std::string my_name;
    LLAgentUI::buildFullname(my_name);
    std::string response = gSavedPerAccountSettings.getString("FSRejectFriendshipRequestsResponse");
    pack_instant_message(
        msg,
        gAgent.getID(),
        false,
        gAgent.getSessionID(),
        from_id,
        my_name,
        response,
        IM_ONLINE,
        IM_DO_NOT_DISTURB_AUTO_RESPONSE,
        session_id);
    gAgent.sendReliableMessage();
}
// </FS:PP> FIRE-15233: Automatic friendship request refusal

bool callingcard_offer_callback(const LLSD& notification, const LLSD& response)
{
    S32 option = LLNotificationsUtil::getSelectedOption(notification, response);
    LLUUID fid;
    LLUUID from_id;
    LLMessageSystem* msg = gMessageSystem;
    switch(option)
    {
    case 0:
        // accept
        msg->newMessageFast(_PREHASH_AcceptCallingCard);
        msg->nextBlockFast(_PREHASH_AgentData);
        msg->addUUIDFast(_PREHASH_AgentID, gAgent.getID());
        msg->addUUIDFast(_PREHASH_SessionID, gAgent.getSessionID());
        msg->nextBlockFast(_PREHASH_TransactionBlock);
        msg->addUUIDFast(_PREHASH_TransactionID, notification["payload"]["transaction_id"].asUUID());
        fid = gInventory.findCategoryUUIDForType(LLFolderType::FT_CALLINGCARD);
        msg->nextBlockFast(_PREHASH_FolderData);
        msg->addUUIDFast(_PREHASH_FolderID, fid);
        msg->sendReliable(LLHost(notification["payload"]["sender"].asString()));
        break;
    case 1:
        // decline
        msg->newMessageFast(_PREHASH_DeclineCallingCard);
        msg->nextBlockFast(_PREHASH_AgentData);
        msg->addUUIDFast(_PREHASH_AgentID, gAgent.getID());
        msg->addUUIDFast(_PREHASH_SessionID, gAgent.getSessionID());
        msg->nextBlockFast(_PREHASH_TransactionBlock);
        msg->addUUIDFast(_PREHASH_TransactionID, notification["payload"]["transaction_id"].asUUID());
        msg->sendReliable(LLHost(notification["payload"]["sender"].asString()));
        send_do_not_disturb_message(msg, notification["payload"]["source_id"].asUUID());
        break;
    default:
        // close button probably, possibly timed out
        break;
    }

    return false;
}
static LLNotificationFunctorRegistration callingcard_offer_cb_reg("OfferCallingCard", callingcard_offer_callback);

void process_offer_callingcard(LLMessageSystem* msg, void**)
{
    // someone has offered to form a friendship
    LL_DEBUGS("Messaging") << "callingcard offer" << LL_ENDL;

    LLUUID source_id;
    msg->getUUIDFast(_PREHASH_AgentData, _PREHASH_AgentID, source_id);
    // NaCl - Antispam Registry
    if (NACLAntiSpamRegistry::instance().checkQueue(ANTISPAM_QUEUE_CALLING_CARD, source_id, ANTISPAM_SOURCE_AGENT))
    {
        return;
    }
    // NaCl End
    LLUUID tid;
    msg->getUUIDFast(_PREHASH_AgentBlock, _PREHASH_TransactionID, tid);

    LLSD payload;
    payload["transaction_id"] = tid;
    payload["source_id"] = source_id;
    payload["sender"] = msg->getSender().getIPandPort();

    LLViewerObject* source = gObjectList.findObject(source_id);
    LLSD args;
    std::string source_name;
    if(source && source->isAvatar())
    {
        LLNameValue* nvfirst = source->getNVPair("FirstName");
        LLNameValue* nvlast  = source->getNVPair("LastName");
        if (nvfirst && nvlast)
        {
            source_name = LLCacheName::buildFullName(
                nvfirst->getString(), nvlast->getString());
        }
    }

    if(!source_name.empty())
    {
        if (gAgent.isDoNotDisturb()
            || LLMuteList::getInstance()->isMuted(source_id, source_name, LLMute::flagTextChat))
        {
            // automatically decline offer
            LLNotifications::instance().forceResponse(LLNotification::Params("OfferCallingCard").payload(payload), 1);
        }
        else
        {
            args["NAME"] = source_name;
            LLNotificationsUtil::add("OfferCallingCard", args, payload);
        }
    }
    else
    {
        LL_WARNS("Messaging") << "Calling card offer from an unknown source." << LL_ENDL;
    }
}

void process_accept_callingcard(LLMessageSystem* msg, void**)
{
    LLNotificationsUtil::add("CallingCardAccepted");
}

void process_decline_callingcard(LLMessageSystem* msg, void**)
{
    LLNotificationsUtil::add("CallingCardDeclined");
}

void translateSuccess(LLChat chat, LLSD toastArgs, std::string originalMsg, std::string expectLang, std::string translation, const std::string detected_language)
{
    // filter out non-interesting responses
    if (!translation.empty()
        && ((detected_language.empty()) || (expectLang != detected_language))
        && (LLStringUtil::compareInsensitive(translation, originalMsg) != 0))
    {
        chat.mText += " (" + LLTranslate::removeNoTranslateTags(translation) + ")";
    }

    LLTranslate::instance().logSuccess(1);
    LLNotificationsUI::LLNotificationManager::instance().onChat(chat, toastArgs);
}

void translateFailure(LLChat chat, LLSD toastArgs, int status, const std::string err_msg)
{
    std::string msg = LLTrans::getString("TranslationFailed", LLSD().with("[REASON]", err_msg));
    LLStringUtil::replaceString(msg, "\n", " "); // we want one-line error messages
    chat.mText += " (" + msg + ")";

    LLTranslate::instance().logFailure(1);
    LLNotificationsUI::LLNotificationManager::instance().onChat(chat, toastArgs);
}


void process_chat_from_simulator(LLMessageSystem *msg, void **user_data)
{
    if (gNonInteractive)
    {
        return;
    }
    LLChat  chat;
    std::string     mesg;
    std::string     from_name;
    U8          source_temp;
    U8          type_temp;
    U8          audible_temp;
    LLColor4    color(1.0f, 1.0f, 1.0f, 1.0f);
    LLUUID      from_id;
    LLUUID      owner_id;
    LLViewerObject* chatter;

    msg->getString("ChatData", "FromName", from_name);

    msg->getUUID("ChatData", "SourceID", from_id);
    chat.mFromID = from_id;

    // Object owner for objects
    msg->getUUID("ChatData", "OwnerID", owner_id);

    msg->getU8Fast(_PREHASH_ChatData, _PREHASH_SourceType, source_temp);
    chat.mSourceType = (EChatSourceType)source_temp;

    msg->getU8("ChatData", "ChatType", type_temp);
    chat.mChatType = (EChatType)type_temp;

    // NaCL - Antispam Registry
    static LLCachedControl<bool> useAntiSpam(gSavedSettings, "UseAntiSpam");
    static LLCachedControl<bool> useAntiSpamMine(gSavedSettings, "FSUseAntiSpamMine");
    bool deferred_spam_check = false;
    if (useAntiSpam && chat.mChatType != CHAT_TYPE_START && chat.mChatType != CHAT_TYPE_STOP)
    {
        if (chat.mSourceType == CHAT_SOURCE_OBJECT)
        {
            LLViewerObject* source = gObjectList.findObject(from_id);
            if (source)
            {
                if (source->permYouOwner() && useAntiSpamMine)
                {
                    // Only check if not a debug message
                    deferred_spam_check = chat.mChatType != CHAT_TYPE_DEBUG_MSG;
                }
                else if (!source->permYouOwner() && chat.mChatType != CHAT_TYPE_DEBUG_MSG && NACLAntiSpamRegistry::instance().checkQueue(ANTISPAM_QUEUE_CHAT, from_id, ANTISPAM_SOURCE_OBJECT))
                {
                    return;
                }
            }
        }
        // owner_id = from_id for agents
        else if (NACLAntiSpamRegistry::instance().checkQueue(ANTISPAM_QUEUE_CHAT, owner_id, ANTISPAM_SOURCE_AGENT))
        {
            return;
        }
    }
    // NaCl End

    msg->getU8Fast(_PREHASH_ChatData, _PREHASH_Audible, audible_temp);
    chat.mAudible = (EChatAudible)audible_temp;

    chat.mTime = LLFrameTimer::getElapsedSeconds();

    // IDEVO Correct for new-style "Resident" names
    if (chat.mSourceType == CHAT_SOURCE_AGENT)
    {
        // I don't know if it's OK to change this here, if
        // anything downstream does lookups by name, for instance

        LLAvatarName av_name;
        if (LLAvatarNameCache::get(from_id, &av_name))
        {
            chat.mFromName = av_name.getCompleteName();
        }
        else
        {
            chat.mFromName = LLCacheName::cleanFullName(from_name);
        }
    }
    else
    {
        // make sure that we don't have an empty or all-whitespace name
        // <FS:KC> Objects with no name get renamed to NO_NAME_OBJECT so the object profile is still accessable
        //LLStringUtil::trim(from_name);
        //if (from_name.empty())
        //{
        //  from_name = LLTrans::getString("Unnamed");
        //}
        //chat.mFromName = from_name;
        static const boost::regex whitespace_exp("^\\s*$");
        if (chat.mSourceType == CHAT_SOURCE_OBJECT && boost::regex_search(from_name, whitespace_exp))
        {
            //[FIRE-2434 Mark Unamed Objects based on setting
            static LLCachedControl<bool> FSMarkObjects(gSavedSettings, "FSMarkObjects");
            if (FSMarkObjects)
            {
                chat.mFromName = LLTrans::getString("no_name_object");
            }
            else
            {
                chat.mFromName = "";
            }
        }
        else
        {
            chat.mFromName = from_name;
        }
        // </FS:KC>
    }

    bool is_do_not_disturb = gAgent.isDoNotDisturb();

    bool is_muted = false;
    bool is_linden = false;
    is_muted = LLMuteList::getInstance()->isMuted(
        from_id,
        from_name,
        LLMute::flagTextChat)
        || LLMuteList::getInstance()->isMuted(owner_id, LLMute::flagTextChat);
    is_linden = chat.mSourceType != CHAT_SOURCE_OBJECT &&
        LLMuteList::isLinden(from_name);

    if (is_muted && (chat.mSourceType == CHAT_SOURCE_OBJECT))
    {
        return;
    }

    bool is_audible = (CHAT_AUDIBLE_FULLY == chat.mAudible);
    chatter = gObjectList.findObject(from_id);
    if (chatter)
    {
        chat.mPosAgent = chatter->getPositionAgent();
        static LLCachedControl<bool> EffectScriptChatParticles(gSavedSettings, "EffectScriptChatParticles"); // <FS:PP> gSavedSettings to LLCachedControl

        // Make swirly things only for talking objects. (not script debug messages, though)
//      if (chat.mSourceType == CHAT_SOURCE_OBJECT
//          && chat.mChatType != CHAT_TYPE_DEBUG_MSG
//          && gSavedSettings.getBOOL("EffectScriptChatParticles") )
// [RLVa:KB] - Checked: 2010-03-09 (RLVa-1.2.0b) | Modified: RLVa-1.0.0g
        if ( ((chat.mSourceType == CHAT_SOURCE_OBJECT) && (chat.mChatType != CHAT_TYPE_DEBUG_MSG)) &&
             // <FS:PP> gSavedSettings to LLCachedControl
             // (gSavedSettings.getBOOL("EffectScriptChatParticles")) &&
             (EffectScriptChatParticles) &&
             // </FS:PP>
             ((!rlv_handler_t::isEnabled()) || (CHAT_TYPE_OWNER != chat.mChatType)) )
// [/RLVa:KB]
        {
            LLPointer<LLViewerPartSourceChat> psc = new LLViewerPartSourceChat(chatter->getPositionAgent());
            psc->setSourceObject(chatter);
            psc->setColor(color);
            //We set the particles to be owned by the object's owner,
            //just in case they should be muted by the mute list
            psc->setOwnerUUID(owner_id);
            LLViewerPartSim::getInstance()->addPartSource(psc);
        }

        // record last audible utterance
        if (is_audible
            && (is_linden || (!is_muted && !is_do_not_disturb)))
        {
            if (chat.mChatType != CHAT_TYPE_START
                && chat.mChatType != CHAT_TYPE_STOP)
            {
                gAgent.heardChat(chat.mFromID);
            }
        }
    }

    if (is_audible)
    {
        //bool visible_in_chat_bubble = false;
        std::string verb;

        color.setVec(1.f,1.f,1.f,1.f);
        msg->getStringFast(_PREHASH_ChatData, _PREHASH_Message, mesg);

        // NaCl - Newline flood protection
        static LLCachedControl<bool> useAntiSpam(gSavedSettings, "UseAntiSpam");
        // <FS:TS> FIRE-23138: Add option to antispam user's own objects
        bool deferred_newline_spam_check = false;
        if (useAntiSpam)
        {
            bool doCheck = true;
            if (owner_id.isNull())
            {
                doCheck = false;
            }
            if (doCheck && !useAntiSpamMine)
            {
                if (gAgentID == owner_id)
                {
                    doCheck = false;
                    }
                if (doCheck && chatter && chatter->permYouOwner())
                {
                    doCheck = false;
                }
                if (doCheck && NACLAntiSpamRegistry::instance().checkNewlineFlood(ANTISPAM_QUEUE_CHAT, owner_id, mesg))
                {
                    return;
                }
            }
            if (doCheck && useAntiSpamMine)
            {
                // If it's the user's object, defer the check so RLV commands still work
                deferred_newline_spam_check = true;
            }
            // </FS:TS> FIRE-23138
        }
        // NaCl End

// [RLVa:KB] - Checked: 2010-04-23 (RLVa-1.2.0f) | Modified: RLVa-1.2.0f
        if ( (rlv_handler_t::isEnabled()) && (CHAT_TYPE_START != chat.mChatType) && (CHAT_TYPE_STOP != chat.mChatType) )
        {
            // NOTE: chatter can be NULL (may not have rezzed yet, or could be another avie's HUD attachment)
            bool is_attachment = (chatter) ? chatter->isAttachment() : false;
            bool is_owned_by_me = (chatter) ? chatter->permYouOwner() : false;

            // Filtering "rules":
            //   avatar  => filter all avie text (unless it's this avie or they're an exemption)
            //   objects => filter everything except attachments this avie owns (never filter llOwnerSay or llRegionSayTo chat)
            if ( ( (CHAT_SOURCE_AGENT == chat.mSourceType) && (from_id != gAgent.getID()) ) ||
                 ( (CHAT_SOURCE_OBJECT == chat.mSourceType) && ((!is_owned_by_me) || (!is_attachment)) &&
                   (CHAT_TYPE_OWNER != chat.mChatType) && (CHAT_TYPE_DIRECT != chat.mChatType) ) )
            {
                bool fIsEmote = RlvUtil::isEmote(mesg);
                static LLCachedControl<bool> RestrainedLoveShowEllipsis(gSavedSettings, "RestrainedLoveShowEllipsis"); // <FS:PP> gSavedSettings to LLCachedControl
                if ((!fIsEmote) &&
                    (((gRlvHandler.hasBehaviour(RLV_BHVR_RECVCHAT)) && (!gRlvHandler.isException(RLV_BHVR_RECVCHAT, from_id))) ||
                     ((gRlvHandler.hasBehaviour(RLV_BHVR_RECVCHATFROM)) && (gRlvHandler.isException(RLV_BHVR_RECVCHATFROM, from_id))) ))
                {
                    // <FS:PP> gSavedSettings to LLCachedControl
                    // if ( (gRlvHandler.filterChat(mesg, false)) && (!gSavedSettings.getBOOL("RestrainedLoveShowEllipsis")) )
                    if ( (gRlvHandler.filterChat(mesg, false)) && (!RestrainedLoveShowEllipsis) )
                    // </FS:PP>
                        return;
                }
                else if ((fIsEmote) &&
                         (((gRlvHandler.hasBehaviour(RLV_BHVR_RECVEMOTE)) && (!gRlvHandler.isException(RLV_BHVR_RECVEMOTE, from_id))) ||
                          ((gRlvHandler.hasBehaviour(RLV_BHVR_RECVEMOTEFROM)) && (gRlvHandler.isException(RLV_BHVR_RECVEMOTEFROM, from_id))) ))
                {
                    // <FS:PP> gSavedSettings to LLCachedControl
                    // if (!gSavedSettings.getBOOL("RestrainedLoveShowEllipsis"))
                    if (!RestrainedLoveShowEllipsis)
                    // </FS:PP>
                        return;
                    mesg = "/me ...";
                }
            }

            // Filtering "rules":
            //   avatar => filter only their name (unless it's this avie)
            //   other  => filter everything
            if (!RlvActions::canShowName(RlvActions::SNC_DEFAULT))
            {
                if (CHAT_SOURCE_AGENT != chat.mSourceType)
                {
                    if (chat.mChatType != CHAT_TYPE_RADAR) // Radar messages are already correct anonymized
                    {
                        RlvUtil::filterNames(chat.mFromName);
                    }
                }
                else if (!RlvActions::canShowName(RlvActions::SNC_DEFAULT, chat.mFromID))
                {
                    LLAvatarName av_name;
                    if (LLAvatarNameCache::get(chat.mFromID, &av_name))
                    {
                        chat.mFromName = RlvStrings::getAnonym(av_name);
                    }
                    else
                    {
                        chat.mFromName = RlvStrings::getAnonym(chat.mFromName);
                    }
                    chat.mRlvNamesFiltered = true;
                }
            }

            // Create an "objectim" URL for objects if we're either @shownames or @showloc restricted
            // (we need to do this now because we won't be have enough information to do it later on)
            if ( (CHAT_SOURCE_OBJECT == chat.mSourceType) &&
                 ( (!RlvActions::canShowName(RlvActions::SNC_DEFAULT)) || (!RlvActions::canShowLocation()) ) )
            {
                LLSD sdQuery;
                sdQuery["name"] = chat.mFromName;
                sdQuery["owner"] = owner_id;

                if ( (!RlvActions::canShowName(RlvActions::SNC_DEFAULT, owner_id)) && (!is_owned_by_me) )
                    sdQuery["rlv_shownames"] = true;

                const LLViewerRegion* pRegion = LLWorld::getInstance()->getRegionFromPosAgent(chat.mPosAgent);
                if (pRegion)
                    sdQuery["slurl"] = LLSLURL(pRegion->getName(), chat.mPosAgent).getLocationString();

                chat.mURL = LLSLURL("objectim", from_id, LLURI::mapToQueryString(sdQuery)).getSLURLString();
            }
        }
// [/RLVa:KB]

        bool ircstyle = false;

        // Look for IRC-style emotes here so chatbubbles work
        // <FS:Ansariel> Consolidate IRC /me prefix checks
        //std::string prefix = mesg.substr(0, 4);
        //if (prefix == "/me " || prefix == "/me'")
        if (FSCommon::is_irc_me_prefix(mesg))
        // </FS:Ansariel>
        {
            ircstyle = true;
        }
        chat.mText = mesg;

        // Look for the start of typing so we can put "..." in the bubbles.
        if (CHAT_TYPE_START == chat.mChatType)
        {
            LLLocalSpeakerMgr::getInstance()->setSpeakerTyping(from_id, true);

            // Might not have the avatar constructed yet, eg on login.
            if (chatter && chatter->isAvatar())
            {
                ((LLVOAvatar*)chatter)->startTyping();
            }
            return;
        }
        else if (CHAT_TYPE_STOP == chat.mChatType)
        {
            LLLocalSpeakerMgr::getInstance()->setSpeakerTyping(from_id, false);

            // Might not have the avatar constructed yet, eg on login.
            if (chatter && chatter->isAvatar())
            {
                ((LLVOAvatar*)chatter)->stopTyping();
            }
            return;
        }

        // Look for IRC-style emotes
        if (ircstyle)
        {
            // set CHAT_STYLE_IRC to avoid adding Avatar Name as author of message. See EXT-656
            chat.mChatStyle = CHAT_STYLE_IRC;

            // Do nothing, ircstyle is fixed above for chat bubbles
        }
        else
        {
            chat.mText = "";
            switch(chat.mChatType)
            {
            case CHAT_TYPE_WHISPER:
                chat.mText = LLTrans::getString("whisper") + " ";
                break;
            case CHAT_TYPE_OWNER:
                // <FS:TT> Client LSL Bridge
                {
                    if (FSLSLBridge::instance().lslToViewer(mesg, from_id, owner_id))
                    {
                        return;
                    }
                }
                // </FS:TT>

                // <FS:KC> cmdline packager
                if (cmdline_packager(mesg, from_id, owner_id))
                {
                    return;
                }
                // </FS:KC>

// [RLVa:KB] - Checked: 2010-02-XX (RLVa-1.2.0a) | Modified: RLVa-1.1.0f
                // TODO-RLVa: [RLVa-1.2.0] consider rewriting this before a RLVa-1.2.0 release
                if ( (rlv_handler_t::isEnabled()) && (mesg.length() > 3) && (RLV_CMD_PREFIX == mesg[0]) && (CHAT_TYPE_OWNER == chat.mChatType) &&
                     ((!chatter) || (!chatter->isAttachment()) || (!chatter->isTempAttachment()) || (RlvSettings::getEnableTemporaryAttachments())) )
                {
                    mesg.erase(0, 1);
                    LLStringUtil::toLower(mesg);

                    std::string strExecuted, strFailed, strRetained, *pstr;

                    boost_tokenizer tokens(mesg, boost::char_separator<char>(",", "", boost::drop_empty_tokens));
                    for (boost_tokenizer::iterator itToken = tokens.begin(); itToken != tokens.end(); ++itToken)
                    {
                        std::string strCmd = *itToken;

                        ERlvCmdRet eRet = gRlvHandler.processCommand(from_id, strCmd, true);
                        if ( (RlvSettings::getDebug()) &&
                             ( (!RlvSettings::getDebugHideUnsetDup()) ||
                               ((RLV_RET_SUCCESS_UNSET != eRet) && (RLV_RET_SUCCESS_DUPLICATE != eRet)) ) )
                        {
                            if ( RLV_RET_SUCCESS == (eRet & RLV_RET_SUCCESS) )
                                pstr = &strExecuted;
                            else if ( RLV_RET_FAILED == (eRet & RLV_RET_FAILED) )
                                pstr = &strFailed;
                            else if (RLV_RET_RETAINED == eRet)
                                pstr = &strRetained;
                            else
                            {
                                RLV_ASSERT(false);
                                pstr = &strFailed;
                            }

                            const char* pstrSuffix = RlvStrings::getStringFromReturnCode(eRet);
                            if (pstrSuffix)
                                strCmd.append(" (").append(pstrSuffix).append(")");

                            if (!pstr->empty())
                                pstr->push_back(',');
                            pstr->append(strCmd);
                        }
                    }

                    if (RlvForceWear::instanceExists())
                        RlvForceWear::instance().done();

                    if ( (!RlvSettings::getDebug()) || ((strExecuted.empty()) && (strFailed.empty()) && (strRetained.empty())) )
                        return;

                    // Silly people want comprehensive debug messages, blah :p
                    if ( (!strExecuted.empty()) && (strFailed.empty()) && (strRetained.empty()) )
                    {
                        chat.mText = " executes: @";
                        mesg = strExecuted;
                    }
                    else if ( (strExecuted.empty()) && (!strFailed.empty()) && (strRetained.empty()) )
                    {
                        chat.mText = " failed: @";
                        mesg = strFailed;
                    }
                    else if ( (strExecuted.empty()) && (strFailed.empty()) && (!strRetained.empty()) )
                    {
                        chat.mText = " retained: @";
                        mesg = strRetained;
                    }
                    else
                    {
                        chat.mText = ": @";
                        if (!strExecuted.empty())
                            mesg += "\n    - executed: @" + strExecuted;
                        if (!strFailed.empty())
                            mesg += "\n    - failed: @" + strFailed;
                        if (!strRetained.empty())
                            mesg += "\n    - retained: @" + strRetained;
                    }

                    break;
                }
// [/RLVa:KB]
// [RLVa:KB] - Checked: 2010-03-09 (RLVa-1.2.0b) | Modified: RLVa-1.0.0g
                // Copy/paste from above
                if  ( (rlv_handler_t::isEnabled()) && (chatter) && (chat.mSourceType == CHAT_SOURCE_OBJECT) &&
                      (gSavedSettings.getBOOL("EffectScriptChatParticles")) )
                {
                    LLPointer<LLViewerPartSourceChat> psc = new LLViewerPartSourceChat(chatter->getPositionAgent());
                    psc->setSourceObject(chatter);
                    psc->setColor(color);
                    //We set the particles to be owned by the object's owner,
                    //just in case they should be muted by the mute list
                    psc->setOwnerUUID(owner_id);
                    LLViewerPartSim::getInstance()->addPartSource(psc);
                }
// [/RLVa:KB]
            case CHAT_TYPE_DEBUG_MSG:
            case CHAT_TYPE_NORMAL:
            case CHAT_TYPE_DIRECT:
                break;
            case CHAT_TYPE_SHOUT:
                chat.mText = LLTrans::getString("shout") + " ";
                break;
            case CHAT_TYPE_START:
            case CHAT_TYPE_STOP:
                LL_WARNS("Messaging") << "Got chat type start/stop in main chat processing." << LL_ENDL;
                break;
            default:
                LL_WARNS("Messaging") << "Unknown type " << chat.mChatType << " in chat!" << LL_ENDL;
                break;
            }
            // <FS:TS> FIRE-23138: Enable spam checking for user's own objects
            if (deferred_spam_check && NACLAntiSpamRegistry::instance().checkQueue(ANTISPAM_QUEUE_CHAT, from_id, ANTISPAM_SOURCE_OBJECT))
            {
                return;
            }
            if (deferred_newline_spam_check && NACLAntiSpamRegistry::instance().checkNewlineFlood(ANTISPAM_QUEUE_CHAT, from_id, mesg))
            {
                return;
            }
            // </FS:TS> FIRE-23138

            chat.mText += mesg;
        }

        // We have a real utterance now, so can stop showing "..." and proceed.
        if (chatter && chatter->isAvatar())
        {
            LLLocalSpeakerMgr::getInstance()->setSpeakerTyping(from_id, false);
            ((LLVOAvatar*)chatter)->stopTyping();

            if (!is_muted && !is_do_not_disturb)
            {
                //visible_in_chat_bubble = gSavedSettings.getBOOL("UseChatBubbles");
                std::string formated_msg = "";
                LLViewerChat::formatChatMsg(chat, formated_msg);
                LLChat chat_bubble = chat;

                chat_bubble.mText = formated_msg;
                ((LLVOAvatar*)chatter)->addChat(chat_bubble);
            }
        }

        if (chatter)
        {
            chat.mPosAgent = chatter->getPositionAgent();
        }

        // truth table:
        // LINDEN   BUSY    MUTED   OWNED_BY_YOU    TASK        DISPLAY     STORE IN HISTORY
        // F        F       F       F               *           Yes         Yes
        // F        F       F       T               *           Yes         Yes
        // F        F       T       F               *           No          No
        // F        F       T       T               *           No          No
        // F        T       F       F               *           No          Yes
        // F        T       F       T               *           Yes         Yes
        // F        T       T       F               *           No          No
        // F        T       T       T               *           No          No
        // T        *       *       *               F           Yes         Yes

        chat.mMuted = is_muted && !is_linden;

        // pass owner_id to chat so that we can display the remote
        // object inspect for an object that is chatting with you
        LLSD args;
        chat.mOwnerID = owner_id;

        // <FS:PP> FIRE-10178: Keyword Alerts in group IM do not work unless the group is in the foreground (notification on receipt of local chat)
        if (FSKeywords::getInstance()->chatContainsKeyword(chat, true))
        {
            FSKeywords::notify(chat);
        }
        // </FS:PP>

        LLTranslate::instance().logCharsSeen(mesg.size());
        // <FS:PP> gSavedSettings to LLCachedControl
        // if (gSavedSettings.getBOOL("TranslateChat") && chat.mSourceType != CHAT_SOURCE_SYSTEM)
        static LLCachedControl<bool> TranslateChat(gSavedSettings, "TranslateChat");
        if (TranslateChat && chat.mSourceType != CHAT_SOURCE_SYSTEM)
        // </FS:PP>
        {
            if (chat.mChatStyle == CHAT_STYLE_IRC)
            {
                mesg = mesg.substr(4, std::string::npos);
            }
            const std::string from_lang = ""; // leave empty to trigger autodetect
            const std::string to_lang = LLTranslate::getTranslateLanguage();

            LLTranslate::instance().logCharsSent(mesg.size());
            LLTranslate::translateMessage(from_lang, to_lang, mesg,
                boost::bind(&translateSuccess, chat, args, mesg, from_lang, _1, _2),
                boost::bind(&translateFailure, chat, args, _1, _2));

        }
        else
        {
            LLNotificationsUI::LLNotificationManager::instance().onChat(chat, args);
        }

        // don't call notification for debug messages from not owned objects
        if (chat.mChatType == CHAT_TYPE_DEBUG_MSG)
        {
            // <FS:Ansariel> FIRE-15014: [OpenSim] osMessageObject(target, message) fails silently
            //if (gAgentID != chat.mOwnerID)
#ifdef OPENSIM
            if (LLGridManager::getInstance()->isInSecondLife() && gAgentID != chat.mOwnerID)
#else
            if (gAgentID != chat.mOwnerID)
#endif
            // </FS:Ansariel>
            {
                return;
            }
        }

        if (mesg != "")
        {
            LLSD msg_notify = LLSD(LLSD::emptyMap());
            msg_notify["session_id"] = LLUUID();
            msg_notify["from_id"] = chat.mFromID;
            msg_notify["source_type"] = chat.mSourceType;
            on_new_message(msg_notify);
        }

    }
}


// Simulator we're on is informing the viewer that the agent
// is starting to teleport (perhaps to another sim, perhaps to the
// same sim). If we initiated the teleport process by sending some kind
// of TeleportRequest, then this info is redundant, but if the sim
// initiated the teleport (via a script call, being killed, etc.)
// then this info is news to us.
void process_teleport_start(LLMessageSystem *msg, void**)
{
    // on teleport, don't tell them about destination guide anymore
    LLFirstUse::notUsingDestinationGuide(false);
    U32 teleport_flags = 0x0;
    msg->getU32("Info", "TeleportFlags", teleport_flags);

    if (gAgent.getTeleportState() == LLAgent::TELEPORT_MOVING)
    {
        // Race condition?
        LL_WARNS("Messaging") << "Got TeleportStart, but teleport already in progress. TeleportFlags=" << teleport_flags << LL_ENDL;
    }

    LL_DEBUGS("Messaging") << "Got TeleportStart with TeleportFlags=" << teleport_flags << ". gTeleportDisplay: " << gTeleportDisplay << ", gAgent.mTeleportState: " << gAgent.getTeleportState() << LL_ENDL;

    // *NOTE: The server sends two StartTeleport packets when you are teleporting to a LM
    LLViewerMessage::getInstance()->mTeleportStartedSignal();

//  if (teleport_flags & TELEPORT_FLAGS_DISABLE_CANCEL)
// [RLVa:KB] - Checked: 2010-04-07 (RLVa-1.2.0d) | Added: RLVa-0.2.0b
    if ( ((teleport_flags & TELEPORT_FLAGS_DISABLE_CANCEL) && !gSavedSettings.getBOOL("FSAlwaysShowTPCancel")) || (!gRlvHandler.getCanCancelTp()) )
// [/RLVa:KB]
    {
        gViewerWindow->setProgressCancelButtonVisible(false);
    }
    else
    {
        gViewerWindow->setProgressCancelButtonVisible(true, LLTrans::getString("Cancel"));
    }

    // Freeze the UI and show progress bar
    // Note: could add data here to differentiate between normal teleport and death.

    if( gAgent.getTeleportState() == LLAgent::TELEPORT_NONE )
    {
        gTeleportDisplay = true;
        gAgent.setTeleportState( LLAgent::TELEPORT_START );
        make_ui_sound("UISndTeleportOut");

        LL_INFOS("Messaging") << "Teleport initiated by remote TeleportStart message with TeleportFlags: " <<  teleport_flags << LL_ENDL;

        // Don't call LLFirstUse::useTeleport here because this could be
        // due to being killed, which would send you home, not to a Telehub
    }
}

boost::signals2::connection LLViewerMessage::setTeleportStartedCallback(teleport_started_callback_t cb)
{
    return mTeleportStartedSignal.connect(cb);
}

void process_teleport_progress(LLMessageSystem* msg, void**)
{
    LLUUID agent_id;
    msg->getUUID("AgentData", "AgentID", agent_id);
    if((gAgent.getID() != agent_id)
       || (gAgent.getTeleportState() == LLAgent::TELEPORT_NONE))
    {
        LL_WARNS("Messaging") << "Unexpected teleport progress message." << LL_ENDL;
        return;
    }
    U32 teleport_flags = 0x0;
    msg->getU32("Info", "TeleportFlags", teleport_flags);
//  if (teleport_flags & TELEPORT_FLAGS_DISABLE_CANCEL)
// [RLVa:KB] - Checked: 2010-04-07 (RLVa-1.2.0d) | Added: RLVa-0.2.0b
    if ( ((teleport_flags & TELEPORT_FLAGS_DISABLE_CANCEL) && !gSavedSettings.getBOOL("FSAlwaysShowTPCancel")) || (!gRlvHandler.getCanCancelTp()) )
// [/RLVa:KB]
    {
        gViewerWindow->setProgressCancelButtonVisible(false);
    }
    else
    {
        gViewerWindow->setProgressCancelButtonVisible(true, LLTrans::getString("Cancel"));
    }
    std::string buffer;
    msg->getString("Info", "Message", buffer);
    LL_DEBUGS("Messaging") << "teleport progress: " << buffer << " flags: " << teleport_flags << LL_ENDL;

    //Sorta hacky...default to using simulator raw messages
    //if we don't find the coresponding mapping in our progress mappings
    std::string message = buffer;

    if (LLAgent::sTeleportProgressMessages.find(buffer) !=
        LLAgent::sTeleportProgressMessages.end() )
    {
        message = LLAgent::sTeleportProgressMessages[buffer];
    }

    gAgent.setTeleportMessage(LLAgent::sTeleportProgressMessages[message]);
}

class LLFetchInWelcomeArea : public LLInventoryFetchDescendentsObserver
{
public:
    LLFetchInWelcomeArea(const uuid_vec_t &ids) :
        LLInventoryFetchDescendentsObserver(ids)
    {}
    virtual void done()
    {
        LLIsType is_landmark(LLAssetType::AT_LANDMARK);
        LLIsType is_card(LLAssetType::AT_CALLINGCARD);

        LLInventoryModel::cat_array_t   card_cats;
        LLInventoryModel::item_array_t  card_items;
        LLInventoryModel::cat_array_t   land_cats;
        LLInventoryModel::item_array_t  land_items;

        uuid_vec_t::iterator it = mComplete.begin();
        uuid_vec_t::iterator end = mComplete.end();
        for(; it != end; ++it)
        {
            gInventory.collectDescendentsIf(
                (*it),
                land_cats,
                land_items,
                LLInventoryModel::EXCLUDE_TRASH,
                is_landmark);
            gInventory.collectDescendentsIf(
                (*it),
                card_cats,
                card_items,
                LLInventoryModel::EXCLUDE_TRASH,
                is_card);
        }

        gInventory.removeObserver(this);
        delete this;
    }
};



class LLPostTeleportNotifiers : public LLEventTimer
{
public:
    LLPostTeleportNotifiers();
    virtual ~LLPostTeleportNotifiers();

    //function to be called at the supplied frequency
    virtual bool tick();
};

LLPostTeleportNotifiers::LLPostTeleportNotifiers() : LLEventTimer( 2.0 )
{
};

LLPostTeleportNotifiers::~LLPostTeleportNotifiers()
{
}

bool LLPostTeleportNotifiers::tick()
{
    bool all_done = false;
    if ( gAgent.getTeleportState() == LLAgent::TELEPORT_NONE )
    {
        // get callingcards and landmarks available to the user arriving.
        uuid_vec_t folders;
        const LLUUID callingcard_id = gInventory.findCategoryUUIDForType(LLFolderType::FT_CALLINGCARD);
        if(callingcard_id.notNull())
            folders.push_back(callingcard_id);
        const LLUUID folder_id = gInventory.findCategoryUUIDForType(LLFolderType::FT_LANDMARK);
        if(folder_id.notNull())
            folders.push_back(folder_id);
        if(!folders.empty())
        {
            LLFetchInWelcomeArea* fetcher = new LLFetchInWelcomeArea(folders);
            fetcher->startFetch();
            if(fetcher->isFinished())
            {
                fetcher->done();
            }
            else
            {
                gInventory.addObserver(fetcher);
            }
        }
        all_done = true;
    }

    return all_done;
}



// Teleport notification from the simulator
// We're going to pretend to be a new agent
void process_teleport_finish(LLMessageSystem* msg, void**)
{
    LL_DEBUGS("Teleport","Messaging") << "Received TeleportFinish message" << LL_ENDL;
    LLUUID agent_id;
    msg->getUUIDFast(_PREHASH_Info, _PREHASH_AgentID, agent_id);
    if (agent_id != gAgent.getID())
    {
        LL_WARNS("Teleport","Messaging") << "Got teleport notification for wrong agent " << agent_id << " expected " << gAgent.getID() << ", ignoring!" << LL_ENDL;
        return;
    }

    if (gAgent.getTeleportState() == LLAgent::TELEPORT_NONE)
    {
        if (gAgent.canRestoreCanceledTeleport())
        {
            // Server either ignored teleport cancel message or did not receive it in time.
            // This message can't be ignored since teleport is complete at server side
            LL_INFOS("Teleport") << "Restoring canceled teleport request" << LL_ENDL;
            gAgent.restoreCanceledTeleportRequest();
        }
        else
        {
            // Race condition? Make sure all variables are set correctly for teleport to work
            LL_WARNS("Teleport","Messaging") << "Teleport 'finish' message without 'start'. Setting state to TELEPORT_REQUESTED" << LL_ENDL;
            gTeleportDisplay = true;
            LLViewerMessage::getInstance()->mTeleportStartedSignal();
            gAgent.setTeleportState(LLAgent::TELEPORT_REQUESTED);
            make_ui_sound("UISndTeleportOut");
        }
    }
    else if (gAgent.getTeleportState() == LLAgent::TELEPORT_MOVING)
    {
        LL_WARNS("Teleport","Messaging") << "Teleport message in the middle of other teleport" << LL_ENDL;
    }

    // Teleport is finished; it can't be cancelled now.
    gViewerWindow->setProgressCancelButtonVisible(false);

    // Do teleport effect for where you're leaving
    // VEFFECT: TeleportStart
    LLHUDEffectSpiral *effectp = (LLHUDEffectSpiral *)LLHUDManager::getInstance()->createViewerEffect(LLHUDObject::LL_HUD_EFFECT_POINT, true);
    effectp->setPositionGlobal(gAgent.getPositionGlobal());
    effectp->setColor(LLColor4U(gAgent.getEffectColor()));
    LLHUDManager::getInstance()->sendEffects();

    U32 location_id;
    U32 sim_ip;
    U16 sim_port;
    LLVector3 pos, look_at;
    U64 region_handle;
    msg->getU32Fast(_PREHASH_Info, _PREHASH_LocationID, location_id);
    msg->getIPAddrFast(_PREHASH_Info, _PREHASH_SimIP, sim_ip);
    msg->getIPPortFast(_PREHASH_Info, _PREHASH_SimPort, sim_port);
    //msg->getVector3Fast(_PREHASH_Info, _PREHASH_Position, pos);
    //msg->getVector3Fast(_PREHASH_Info, _PREHASH_LookAt, look_at);
    msg->getU64Fast(_PREHASH_Info, _PREHASH_RegionHandle, region_handle);
    U32 teleport_flags;
    msg->getU32Fast(_PREHASH_Info, _PREHASH_TeleportFlags, teleport_flags);

// <FS:CR> Aurora Sim
    U32 region_size_x = 256;
    U32 region_size_y = 256;

#ifdef OPENSIM
    if (LLGridManager::getInstance()->isInOpenSim())
    {
        msg->getU32Fast(_PREHASH_Info, _PREHASH_RegionSizeX, region_size_x);
        msg->getU32Fast(_PREHASH_Info, _PREHASH_RegionSizeY, region_size_y);

        //and a little hack for Second Life compatibility
        if (region_size_y == 0 || region_size_x == 0)
        {
            region_size_x = 256;
            region_size_y = 256;
        }
    }
#endif
// </FS:CR> Aurora Sim

    std::string seedCap;
    msg->getStringFast(_PREHASH_Info, _PREHASH_SeedCapability, seedCap);

    LL_DEBUGS("Teleport") << "TeleportFinish message params are:"
                          << " sim_ip " << sim_ip
                          << " sim_port " << sim_port
                          << " region_handle " << region_handle
                          << " teleport_flags " << teleport_flags
                          << " seedCap " << seedCap
                          << LL_ENDL;

    // update home location if we are teleporting out of prelude - specific to teleporting to welcome area
    if((teleport_flags & TELEPORT_FLAGS_SET_HOME_TO_TARGET)
       && (!gAgent.isGodlike()))
    {
        gAgent.setHomePosRegion(region_handle, pos);

        // Create a timer that will send notices when teleporting is all finished.  Since this is
        // based on the LLEventTimer class, it will be managed by that class and not orphaned or leaked.
        new LLPostTeleportNotifiers();
    }

    LLHost sim_host(sim_ip, sim_port);

    // Viewer trusts the simulator.
    gMessageSystem->enableCircuit(sim_host, true);
// <FS:CR> Aurora Sim
    //LLViewerRegion* regionp =  LLWorld::getInstance()->addRegion(region_handle, sim_host);
    LLViewerRegion* regionp =  LLWorld::getInstance()->addRegion(region_handle, sim_host, region_size_x, region_size_y);
// </FS:CR> Aurora Sim

    // Ansariel: Disable teleport beacon after teleport
    if (gSavedSettings.getBOOL("FSDisableBeaconAfterTeleport"))
    {
        LLTracker::stopTracking((void *)(intptr_t)true);
        LLWorldMap::getInstance()->cancelTracking();
    }

/*
    // send camera update to new region
    gAgentCamera.updateCamera();

    // likewise make sure the camera is behind the avatar
    gAgentCamera.resetView(true);
    LLVector3 shift_vector = regionp->getPosRegionFromGlobal(gAgent.getRegion()->getOriginGlobal());
    gAgent.setRegion(regionp);
    gObjectList.shiftObjects(shift_vector);

    if (isAgentAvatarValid())
    {
        gAgentAvatarp->clearChatText();
        gAgentCamera.slamLookAt(look_at);
    }
    gAgent.setPositionAgent(pos);
    gAssetStorage->setUpstream(sim);
    gCacheName->setUpstream(sim);
*/

    // Make sure we're standing
    gAgent.standUp();

    // now, use the circuit info to tell simulator about us!
    LL_INFOS("Teleport","Messaging") << "process_teleport_finish() sending UseCircuitCode to enable sim_host "
            << sim_host << " with code " << msg->mOurCircuitCode << LL_ENDL;
    msg->newMessageFast(_PREHASH_UseCircuitCode);
    msg->nextBlockFast(_PREHASH_CircuitCode);
    msg->addU32Fast(_PREHASH_Code, msg->getOurCircuitCode());
    msg->addUUIDFast(_PREHASH_SessionID, gAgent.getSessionID());
    msg->addUUIDFast(_PREHASH_ID, gAgent.getID());
    msg->sendReliable(sim_host);

    LL_INFOS("Teleport") << "Calling send_complete_agent_movement() and setting state to TELEPORT_MOVING" << LL_ENDL;
    send_complete_agent_movement(sim_host);
    gAgent.setTeleportState( LLAgent::TELEPORT_MOVING );
    gAgent.setTeleportMessage(LLAgent::sTeleportProgressMessages["contacting"]);

    LL_DEBUGS("CrossingCaps") << "Calling setSeedCapability(). Seed cap == "
            << seedCap << LL_ENDL;
    regionp->setSeedCapability(seedCap);

    // Don't send camera updates to the new region until we're
    // actually there...

    // <FS:Ansariel> Copied from process_teleport_local: Keep us flying if we
    //               were flying before the teleport or we always want to fly
    //               after a TP.
    if (teleport_flags & TELEPORT_FLAGS_IS_FLYING || gSavedSettings.getBOOL("FSFlyAfterTeleport"))
    {
        gAgent.setFlying(true);
    }
    else
    {
        gAgent.setFlying(false);
    }
    // </FS:Ansariel>

    // <FS:Ansariel> Stop typing after teleport (possible fix for FIRE-7273)
    gAgent.stopTyping();

    // Now do teleport effect for where you're going.
    // VEFFECT: TeleportEnd
    effectp = (LLHUDEffectSpiral *)LLHUDManager::getInstance()->createViewerEffect(LLHUDObject::LL_HUD_EFFECT_POINT, true);
    effectp->setPositionGlobal(gAgent.getPositionGlobal());

    effectp->setColor(LLColor4U(gAgent.getEffectColor()));
    LLHUDManager::getInstance()->sendEffects();

//  gTeleportDisplay = true;
//  gTeleportDisplayTimer.reset();
//  gViewerWindow->setShowProgress(true);
}

// stuff we have to do every time we get an AvatarInitComplete from a sim
/*
void process_avatar_init_complete(LLMessageSystem* msg, void**)
{
    LLVector3 agent_pos;
    msg->getVector3Fast(_PREHASH_AvatarData, _PREHASH_Position, agent_pos);
    agent_movement_complete(msg->getSender(), agent_pos);
}
*/

void process_agent_movement_complete(LLMessageSystem* msg, void**)
{
    LL_INFOS("Teleport","Messaging") << "Received ProcessAgentMovementComplete" << LL_ENDL;

    gShiftFrame = true;
    gAgentMovementCompleted = true;

    LLUUID agent_id;
    msg->getUUIDFast(_PREHASH_AgentData, _PREHASH_AgentID, agent_id);
    LLUUID session_id;
    msg->getUUIDFast(_PREHASH_AgentData, _PREHASH_SessionID, session_id);
    if((gAgent.getID() != agent_id) || (gAgent.getSessionID() != session_id))
    {
        LL_WARNS("Teleport", "Messaging") << "Incorrect agent or session id in process_agent_movement_complete()"
                                          << " agent " << agent_id << " expected " << gAgent.getID()
                                          << " session " << session_id << " expected " << gAgent.getSessionID()
                                          << ", ignoring" << LL_ENDL;
        return;
    }

    // *TODO: check timestamp to make sure the movement compleation
    // makes sense.
    LLVector3 agent_pos;
    msg->getVector3Fast(_PREHASH_Data, _PREHASH_Position, agent_pos);
    LLVector3 look_at;
    msg->getVector3Fast(_PREHASH_Data, _PREHASH_LookAt, look_at);
    U64 region_handle;
    msg->getU64Fast(_PREHASH_Data, _PREHASH_RegionHandle, region_handle);

    std::string version_channel;
    msg->getString("SimData", "ChannelVersion", version_channel);

    if (!isAgentAvatarValid())
    {
        // Could happen if you were immediately god-teleported away on login,
        // maybe other cases.  Continue, but warn.
        LL_WARNS("Teleport", "Messaging") << "agent_movement_complete() with NULL avatarp." << LL_ENDL;
    }

    F32 x, y;
    from_region_handle(region_handle, &x, &y);
    LLViewerRegion* regionp = LLWorld::getInstance()->getRegionFromHandle(region_handle);
    if (!regionp)
    {
        if (gAgent.getRegion())
        {
            LL_WARNS("Teleport", "Messaging") << "current region origin "
                                              << gAgent.getRegion()->getOriginGlobal() << " id " << gAgent.getRegion()->getRegionID() << LL_ENDL;
        }

        LL_WARNS("Teleport", "Messaging") << "Agent being sent to invalid home region: "
                                          << x << ":" << y
                                          << " current pos " << gAgent.getPositionGlobal()
                                          << ", calling forceDisconnect()"
                                          << LL_ENDL;
        LLAppViewer::instance()->forceDisconnect(LLTrans::getString("SentToInvalidRegion"));
        return;

    }

    // <FS:Ansariel> Crash fix
    if (!gAgent.getRegion())
    {
        LL_WARNS("Teleport","Messaging") << "Agent was disconnected from the region" << LL_ENDL;
        LLAppViewer::instance()->forceDisconnect(LLTrans::getString("YouHaveBeenDisconnected"));
        return;
    }
    // </FS:Ansariel>

    LL_INFOS("Teleport","Messaging") << "Changing home region to region id " << regionp->getRegionID() << " handle " << region_handle << " == x,y " << x << "," << y << LL_ENDL;

    // set our upstream host the new simulator and shuffle things as
    // appropriate.
    LLVector3 shift_vector = regionp->getPosRegionFromGlobal(
        gAgent.getRegion()->getOriginGlobal());
    gAgent.setRegion(regionp);
    gObjectList.shiftObjects(shift_vector);
// <FS:CR> FIRE-11593: Opensim "4096 Bug" Fix by Latif Khalifa
#ifdef OPENSIM
    // Is this a really long jump?
    if (shift_vector.length() > 2048.f * 256.f)
    {
        regionp->reInitPartitions();
        gAgent.setRegion(regionp);
        // Kill objects in the regions we left behind
        for (LLWorld::region_list_t::const_iterator r = LLWorld::getInstance()->getRegionList().begin();
            r != LLWorld::getInstance()->getRegionList().end(); ++r)
        {
            if (*r != regionp)
            {
                gObjectList.killObjects(*r);
            }
        }
    }
#endif
// </FS:CR>
    gAssetStorage->setUpstream(msg->getSender());
    gCacheName->setUpstream(msg->getSender());
    gViewerThrottle.sendToSim();
    gViewerWindow->sendShapeToSim();

    bool is_teleport = gAgent.getTeleportState() == LLAgent::TELEPORT_MOVING;

    if( is_teleport )
    {
        // <FS:Beq> FIRE-20977: Render Only Friends changes for forgetful users
        if (!gSavedPerAccountSettings.getBOOL("FSRenderFriendsOnlyPersistsTP"))
        {
            // We need to turn off the RFO as we have TP'd away and have asked not to persist
            gSavedPerAccountSettings.setBOOL("FSRenderFriendsOnly", false);
        }
        // </FS:Beq>
        // <FS:Beq pp Becca> FIRE-30947: Auto-Unmute
        if (gSavedSettings.getBOOL("MuteSounds") && gSavedSettings.getBOOL("FSAutoUnmuteSounds"))
            gSavedSettings.setBOOL("MuteSounds", false);

        if (gSavedSettings.getBOOL("MuteAmbient") && gSavedSettings.getBOOL("FSAutoUnmuteAmbient"))
            gSavedSettings.setBOOL("MuteAmbient", false);
        // </FS:Beq pp Becca>
        if (gAgent.getTeleportKeepsLookAt())
        {
            // *NOTE: the LookAt data we get from the sim here doesn't
            // seem to be useful, so get it from the camera instead
            look_at = LLViewerCamera::getInstance()->getAtAxis();
        }
        // Force the camera back onto the agent, don't animate.
        gAgentCamera.setFocusOnAvatar(true, false);
        gAgentCamera.slamLookAt(look_at);
        gAgentCamera.updateCamera();

        LL_INFOS("Teleport") << "Agent movement complete, setting state to TELEPORT_START_ARRIVAL" << LL_ENDL;
        gAgent.setTeleportState( LLAgent::TELEPORT_START_ARRIVAL );

        // <FS:Ansariel> [Legacy Bake]
        // set the appearance on teleport since the new sim does not;
        // know what you look like.
        gAgent.sendAgentSetAppearance();
        // </FS:Ansariel> [Legacy Bake]

        if (isAgentAvatarValid())
        {
            // [FS:CR] Reimplement DEV-4907 (Maybe we like long distracting messages?)
            if (gSavedSettings.getBOOL("FSShowBackSLURL"))
            {
                LLSLURL slurl;
                gAgent.getTeleportSourceSLURL(slurl);
                LLSD substitution = LLSD().with("[T_SLURL]", slurl.getSLURLString());
                std::string completed_from = LLAgent::sTeleportProgressMessages["completed_from"];
                LLStringUtil::format(completed_from, substitution);

                LLSD args;
                args["MESSAGE"] = completed_from;
                LLNotificationsUtil::add("ChatSystemMessageTip", args);
            }
            // [/FS:CR]
            // Set the new position
            gAgentAvatarp->setPositionAgent(agent_pos);
            gAgentAvatarp->clearChat();
            gAgentAvatarp->slamPosition();
        }
    }
    else
    {
        // This is initial log-in or a region crossing
        LL_INFOS("Teleport") << "State is not TELEPORT_MOVING, so this is initial log-in or region crossing. "
                             << "Setting state to TELEPORT_NONE" << LL_ENDL;
        gAgent.setTeleportState( LLAgent::TELEPORT_NONE );

        if(LLStartUp::getStartupState() < STATE_STARTED)
        {   // This is initial log-in, not a region crossing:
            // Set the camera looking ahead of the AV so send_agent_update() below
            // will report the correct location to the server.
            LLVector3 look_at_point = look_at;
            look_at_point = agent_pos + look_at_point.rotVec(gAgent.getQuat());

            static LLVector3 up_direction(0.0f, 0.0f, 1.0f);
            LLViewerCamera::getInstance()->lookAt(agent_pos, look_at_point, up_direction);
        }
    }

    if ( LLTracker::isTracking(NULL) )
    {
        // Check distance to beacon, if < 5m, remove beacon
        LLVector3d beacon_pos = LLTracker::getTrackedPositionGlobal();
        LLVector3 beacon_dir(agent_pos.mV[VX] - (F32)fmod(beacon_pos.mdV[VX], 256.0), agent_pos.mV[VY] - (F32)fmod(beacon_pos.mdV[VY], 256.0), 0);
        if (beacon_dir.magVecSquared() < 25.f)
        {
            LLTracker::stopTracking(false);
        }
        else if ( is_teleport && !gAgent.getTeleportKeepsLookAt() && look_at.isExactlyZero())
        {
            //look at the beacon
            LLVector3 global_agent_pos = agent_pos;
            global_agent_pos[0] += x;
            global_agent_pos[1] += y;
            look_at = (LLVector3)beacon_pos - global_agent_pos;
            look_at.normVec();
            gAgentCamera.slamLookAt(look_at);
        }
    }

    // TODO: Put back a check for flying status! DK 12/19/05
    // Sim tells us whether the new position is off the ground
    /*
    if (teleport_flags & TELEPORT_FLAGS_IS_FLYING)
    {
        gAgent.setFlying(true);
    }
    else
    {
        gAgent.setFlying(false);
    }
    */

    send_agent_update(true, true);

    if (gAgent.getRegion()->getBlockFly())
    {
        gAgent.setFlying(gAgent.canFly());
    }

    // force simulator to recognize do not disturb state
    if (gAgent.isDoNotDisturb())
    {
        gAgent.setDoNotDisturb(true);
    }
    else
    {
        gAgent.setDoNotDisturb(false);
    }

    if (isAgentAvatarValid())
    {
        gAgentAvatarp->mFootPlane.clearVec();
    }

    // send walk-vs-run status
//  gAgent.sendWalkRun(gAgent.getRunning() || gAgent.getAlwaysRun());
// [RLVa:KB] - Checked: 2011-05-11 (RLVa-1.3.0i) | Added: RLVa-1.3.0i
    gAgent.sendWalkRun();
// [/RLVa:KB]

    // If the server version has changed, display an info box and offer
    // to display the release notes, unless this is the initial log in.
    if (gLastVersionChannel == version_channel)
    {
        return;
    }

    // <FS:Ansariel> Bring back simulator version changed messages after TP
    if (!gLastVersionChannel.empty() && gSavedSettings.getBOOL("FSShowServerVersionChangeNotice"))
    {
        LLSD args;
        args["OLDVERSION"] = gLastVersionChannel;
        args["NEWVERSION"] = version_channel;
        LLNotificationsUtil::add("ServerVersionChanged", args);
    }
    // </FS:Ansariel>

    gLastVersionChannel = version_channel;
}

void process_crossed_region(LLMessageSystem* msg, void**)
{
    LLUUID agent_id;
    msg->getUUIDFast(_PREHASH_AgentData, _PREHASH_AgentID, agent_id);
    LLUUID session_id;
    msg->getUUIDFast(_PREHASH_AgentData, _PREHASH_SessionID, session_id);
    if((gAgent.getID() != agent_id) || (gAgent.getSessionID() != session_id))
    {
        LL_WARNS("Messaging") << "Incorrect id in process_crossed_region()"
                << LL_ENDL;
        return;
    }
    LL_INFOS("Messaging") << "process_crossed_region()" << LL_ENDL;
    gAgentAvatarp->resetRegionCrossingTimer();
    // <FS:Ansariel> FIRE-12004: Attachments getting lost on TP; this is apparently the place to
    //               hook in for region crossings - we get an info from the simulator that we
    //               crossed a region and then the viewer starts the handover process. We only
    //               receive this message if we can actually cross the region and aren't blocked
    //               for some reason (e.g. banned, group access...)
    gAgentAvatarp->setIsCrossingRegion(true);

    U32 sim_ip;
    msg->getIPAddrFast(_PREHASH_RegionData, _PREHASH_SimIP, sim_ip);
    U16 sim_port;
    msg->getIPPortFast(_PREHASH_RegionData, _PREHASH_SimPort, sim_port);
    LLHost sim_host(sim_ip, sim_port);
    U64 region_handle;
    msg->getU64Fast(_PREHASH_RegionData, _PREHASH_RegionHandle, region_handle);

    std::string seedCap;
    msg->getStringFast(_PREHASH_RegionData, _PREHASH_SeedCapability, seedCap);

// <FS:CR> Aurora Sim
    U32 region_size_x = 256;
    U32 region_size_y = 256;

#ifdef OPENSIM
    if (LLGridManager::getInstance()->isInOpenSim())
    {
        msg->getU32(_PREHASH_RegionData, _PREHASH_RegionSizeX, region_size_x);
        msg->getU32(_PREHASH_RegionData, _PREHASH_RegionSizeY, region_size_y);

        //and a little hack for Second Life compatibility
        if (region_size_y == 0 || region_size_x == 0)
        {
            region_size_x = 256;
            region_size_y = 256;
        }
    }
#endif
// </FS:CR> Aurora Sim
    send_complete_agent_movement(sim_host);

// <FS:CR> Aurora Sim
    //LLViewerRegion* regionp = LLWorld::getInstance()->addRegion(region_handle, sim_host);
    LLViewerRegion* regionp = LLWorld::getInstance()->addRegion(region_handle, sim_host, region_size_x, region_size_y);
// </FS:CR> Aurora Sim
    LL_DEBUGS("CrossingCaps") << "Calling setSeedCapability from process_crossed_region(). Seed cap == "
            << seedCap << LL_ENDL;
    regionp->setSeedCapability(seedCap);
}


// sends an AgentUpdate message to the server... or not:
// only when force_send is 'true' OR
// something changed AND the update is not being throttled
void send_agent_update(bool force_send, bool send_reliable)
{
    LL_PROFILE_ZONE_SCOPED;
    llassert(!gCubeSnapshot);

    if (gAgent.getTeleportState() != LLAgent::TELEPORT_NONE)
    {
        // We don't care if they want to send an agent update, they're not allowed
        // until the target simulator is ready to receive them
        // (e.g. after avatar_init_complete is received)
        return;
    }

    if (gAgent.getPhantom())
        return; //Don't want to do this while phantom

    if(LLAppViewer::instance()->logoutRequestSent())
    {
        // We have already requested to log out.  Don't send agent updates.
        return;
    }

    if (gAgent.getRegion() == nullptr || gDisconnected)
    {
        // no region to send update to
        return;
    }

    static F64          last_send_time = 0.0;
    static U32          last_control_flags = 0;
    static U8           last_render_state = 0;
    static U8           last_flags = AU_FLAGS_NONE;
    static LLQuaternion last_body_rot,
                        last_head_rot;
    static LLVector3    last_camera_pos_agent,
                        last_camera_at;

    // compute sec_since_last_send
    constexpr F64 MAX_AGENT_UPDATES_PER_SECOND = 125.0; // Value derived experimentally to avoid Input Delays with latest PBR-Capable Viewers when viewer FPS is highly volatile.
    constexpr F64 MIN_AGENT_UPDATES_PER_SECOND = 1.0; // keep-alive rate
    constexpr F64 MIN_AGENT_UPDATE_PERIOD = 1.0 / MAX_AGENT_UPDATES_PER_SECOND;
    constexpr F64 MAX_AGENT_UPDATE_PERIOD = 1.0 / MIN_AGENT_UPDATES_PER_SECOND;
    F64 now =  LLFrameTimer::getTotalSeconds();
    F64 sec_since_last_send = now - last_send_time;

    // If a modifier key is held down, turn off
    // LBUTTON and ML_LBUTTON so that using the camera (alt-key) doesn't
    // trigger a control event.
    U32 control_flags = gAgent.getControlFlags();
    MASK key_mask = gKeyboard->currentMask(true);
    if (key_mask & MASK_ALT || key_mask & MASK_CONTROL)
    {
        control_flags &= ~( AGENT_CONTROL_LBUTTON_DOWN |
                            AGENT_CONTROL_ML_LBUTTON_DOWN );
        control_flags |=    AGENT_CONTROL_LBUTTON_UP |
                            AGENT_CONTROL_ML_LBUTTON_UP ;
    }

    // any change in control_flags should be sent ASAP, so we fold that into force_send
    force_send = force_send || (control_flags != last_control_flags);

    if (! force_send && sec_since_last_send < MIN_AGENT_UPDATE_PERIOD)
    {
        // throttle less-important AgentUpdates
        return;
    }

    bool send_update = force_send || sec_since_last_send > MAX_AGENT_UPDATE_PERIOD;

    LLVector3 camera_pos_agent = gAgentCamera.getCameraPositionAgent(); // local to avatar's region
    LLVector3 camera_at = LLViewerCamera::getInstance()->getAtAxis();
    LLQuaternion body_rotation = gAgent.getFrameAgent().getQuaternion();
    LLQuaternion head_rotation = gAgent.getHeadRotation();
    U8 render_state = gAgent.getRenderState();

    U8 flags = AU_FLAGS_NONE;
    if (gAgent.isGroupTitleHidden())
    {
        flags |= AU_FLAGS_HIDETITLE;
    }
    if (gAgent.getAutoPilot())
    {
        flags |= AU_FLAGS_CLIENT_AUTOPILOT;
    }

    if (!send_update)
    {
        // check to see if anything changed
        // use a do-while-false to provide easy way to break out as soon as we find something changed
        do
        {
            // start with the easy evaluations and progress to more complicated

            // check render_state
            if (last_render_state != render_state)
            {
                send_update = true;
                break;
            }

            // check flags
            if (last_flags != flags)
            {
                send_update = true;
                break;
            }

            // check translation
            constexpr F32 TRANSLATE_THRESHOLD = 0.01f;
            if ((last_camera_pos_agent - camera_pos_agent).magVec() > TRANSLATE_THRESHOLD)
            {
                send_update = true;
                break;
            }

            // check camera rotation
            // Note: we are using the sine small angle approximation trick here
            constexpr F32 RADIANS_PER_DEGREE = F_PI / 360.f;
            constexpr F32 CAMERA_AT_THRESHOLD = 0.2f * RADIANS_PER_DEGREE;
            if ((last_camera_at - camera_at).magVec() > CAMERA_AT_THRESHOLD)
            {
                send_update = true;
                break;
            }

            // check head rotation
            constexpr F64 MIN_HEAD_ROT_QDOT = 0.9997;    // ~= 2.5 degrees -- if its less than this we need to update head_rot
            constexpr F64 MAX_HEAD_ROT_QDOT = 0.99999;   // ~= 0.5 degrees -- if its greater than this then we consider it close enough

            if (fabs((F64)(dot(last_body_rot, body_rotation))) < MIN_HEAD_ROT_QDOT)
            {
                send_update = true;
                break;
            }

            F64 head_rot_qdot = fabs((F64)(dot(last_head_rot, head_rotation)));
            if (head_rot_qdot > MAX_HEAD_ROT_QDOT)
            {
                // close enough
                return;
            }
            else if (head_rot_qdot < MIN_HEAD_ROT_QDOT)
            {
                // way off
                send_update = true;
                break;
            }

            // Finally, if we get here then head_rot_qdot is somewhere between MIN_ and MAX_HEAD_ROT_QDOT

            // The head_rotation is sent for updating things like attached guns.
            // We only trigger a new update when head_rotation deviates beyond
            // some threshold from the last update, however this can break fine
            // adjustments when trying to aim an attached gun, so what we do here
            // (where we would normally skip sending an update when nothing has changed)
            // is linearly increase the min threshold until an update is sent.
            // Min threshold should update to MAX_HEAD_ROT_QDOT within THRESHOLD_GROWTH_PERIOD.
            constexpr F64 THRESHOLD_GROWTH_PERIOD = 0.5;
            constexpr F64 threshold_growth_per_sec = (MAX_HEAD_ROT_QDOT - MIN_HEAD_ROT_QDOT) / THRESHOLD_GROWTH_PERIOD;
            send_update = head_rot_qdot < MIN_HEAD_ROT_QDOT + sec_since_last_send * threshold_growth_per_sec;
        } while (false);
    }

    if (!send_update)
    {
        return;
    }

    // Build the message
    LLMessageSystem* msg = gMessageSystem;
    msg->newMessageFast(_PREHASH_AgentUpdate);
    msg->nextBlockFast(_PREHASH_AgentData);
    msg->addUUIDFast(_PREHASH_AgentID, gAgent.getID());
    msg->addUUIDFast(_PREHASH_SessionID, gAgent.getSessionID());
    msg->addQuatFast(_PREHASH_BodyRotation, body_rotation);
    msg->addQuatFast(_PREHASH_HeadRotation, head_rotation);
    msg->addU8Fast(_PREHASH_State, render_state);
    msg->addU8Fast(_PREHASH_Flags, flags);

    msg->addVector3Fast(_PREHASH_CameraCenter, camera_pos_agent);
    msg->addVector3Fast(_PREHASH_CameraAtAxis, camera_at);
    msg->addVector3Fast(_PREHASH_CameraLeftAxis, LLViewerCamera::getInstance()->getLeftAxis());
    msg->addVector3Fast(_PREHASH_CameraUpAxis, LLViewerCamera::getInstance()->getUpAxis());
    msg->addF32Fast(_PREHASH_Far, gAgentCamera.mDrawDistance);

    msg->addU32Fast(_PREHASH_ControlFlags, control_flags);

    if (gDebugClicks)
    {
        if (control_flags & AGENT_CONTROL_LBUTTON_DOWN)
        {
            LL_INFOS("Messaging") << "AgentUpdate left button down" << LL_ENDL;
        }

        if (control_flags & AGENT_CONTROL_LBUTTON_UP)
        {
            LL_INFOS("Messaging") << "AgentUpdate left button up" << LL_ENDL;
        }
    }

    if (send_reliable)
    {
        gAgent.sendReliableMessage();
    }
    else
    {
        gAgent.sendMessage();
    }

    // remember last update data
    last_send_time = now;
    last_control_flags = control_flags;
    last_render_state = render_state;
    last_flags = flags;
    last_body_rot = body_rotation;
    last_head_rot = head_rotation;
    last_camera_pos_agent = camera_pos_agent;
    last_camera_at = camera_at;
}

// sounds can arrive before objects, store them for a short time
// Note: this is a workaround for MAINT-4743, real fix would be to make
// server send sound along with object update that creates (rezes) the object
class PostponedSoundData
{
public:
    PostponedSoundData() :
        mExpirationTime(0)
    {}
    PostponedSoundData(const LLUUID &object_id, const LLUUID &sound_id, const LLUUID& owner_id, const F32 gain, const U8 flags);
    bool hasExpired() { return LLFrameTimer::getTotalSeconds() > mExpirationTime; }

    LLUUID mObjectId;
    LLUUID mSoundId;
    LLUUID mOwnerId;
    F32 mGain;
    U8 mFlags;
    static const F64 MAXIMUM_PLAY_DELAY;

private:
    F64 mExpirationTime; //seconds since epoch
};
const F64 PostponedSoundData::MAXIMUM_PLAY_DELAY = 15.0;
static F64 postponed_sounds_update_expiration = 0.0;
static std::map<LLUUID, PostponedSoundData> postponed_sounds;

void set_attached_sound(LLViewerObject *objectp, const LLUUID &object_id, const LLUUID &sound_id, const LLUUID& owner_id, const F32 gain, const U8 flags)
{
    if (LLMuteList::getInstance()->isMuted(object_id)) return;

    if (LLMuteList::getInstance()->isMuted(owner_id, LLMute::flagObjectSounds)) return;

    // Don't play sounds from a region with maturity above current agent maturity
    LLVector3d pos = objectp->getPositionGlobal();
    if (!gAgent.canAccessMaturityAtGlobal(pos))
    {
        return;
    }

    objectp->setAttachedSound(sound_id, owner_id, gain, flags);
}

PostponedSoundData::PostponedSoundData(const LLUUID &object_id, const LLUUID &sound_id, const LLUUID& owner_id, const F32 gain, const U8 flags)
    :
    mObjectId(object_id),
    mSoundId(sound_id),
    mOwnerId(owner_id),
    mGain(gain),
    mFlags(flags),
    mExpirationTime(LLFrameTimer::getTotalSeconds() + MAXIMUM_PLAY_DELAY)
{
}

// static
void update_attached_sounds()
{
    if (postponed_sounds.empty())
    {
        return;
    }

    std::map<LLUUID, PostponedSoundData>::iterator iter = postponed_sounds.begin();
    std::map<LLUUID, PostponedSoundData>::iterator end = postponed_sounds.end();
    while (iter != end)
    {
        std::map<LLUUID, PostponedSoundData>::iterator cur_iter = iter++;
        PostponedSoundData* data = &cur_iter->second;
        if (data->hasExpired())
        {
            postponed_sounds.erase(cur_iter);
        }
        else
        {
            LLViewerObject *objectp = gObjectList.findObject(data->mObjectId);
            if (objectp)
            {
                set_attached_sound(objectp, data->mObjectId, data->mSoundId, data->mOwnerId, data->mGain, data->mFlags);
                postponed_sounds.erase(cur_iter);
            }
        }
    }
    postponed_sounds_update_expiration = LLFrameTimer::getTotalSeconds() + 2 * PostponedSoundData::MAXIMUM_PLAY_DELAY;
}

//static
void clear_expired_postponed_sounds()
{
    if (postponed_sounds_update_expiration > LLFrameTimer::getTotalSeconds())
    {
        return;
    }
    std::map<LLUUID, PostponedSoundData>::iterator iter = postponed_sounds.begin();
    std::map<LLUUID, PostponedSoundData>::iterator end = postponed_sounds.end();
    while (iter != end)
    {
        std::map<LLUUID, PostponedSoundData>::iterator cur_iter = iter++;
        PostponedSoundData* data = &cur_iter->second;
        if (data->hasExpired())
        {
            postponed_sounds.erase(cur_iter);
        }
    }
    postponed_sounds_update_expiration = LLFrameTimer::getTotalSeconds() + 2 * PostponedSoundData::MAXIMUM_PLAY_DELAY;
}

// *TODO: Remove this dependency, or figure out a better way to handle
// this hack.
extern U32Bits gObjectData;

void process_object_update(LLMessageSystem *mesgsys, void **user_data)
{
    // Update the data counters
    if (mesgsys->getReceiveCompressedSize())
    {
        gObjectData += (U32Bytes)mesgsys->getReceiveCompressedSize();
    }
    else
    {
        gObjectData += (U32Bytes)mesgsys->getReceiveSize();
    }

    // Update the object...
    S32 old_num_objects = gObjectList.mNumNewObjects;
    gObjectList.processObjectUpdate(mesgsys, user_data, OUT_FULL);
    if (old_num_objects != gObjectList.mNumNewObjects)
    {
        update_attached_sounds();
    }
}

void process_compressed_object_update(LLMessageSystem *mesgsys, void **user_data)
{
    // Update the data counters
    if (mesgsys->getReceiveCompressedSize())
    {
        gObjectData += (U32Bytes)mesgsys->getReceiveCompressedSize();
    }
    else
    {
        gObjectData += (U32Bytes)mesgsys->getReceiveSize();
    }

    // Update the object...
    S32 old_num_objects = gObjectList.mNumNewObjects;
    gObjectList.processCompressedObjectUpdate(mesgsys, user_data, OUT_FULL_COMPRESSED);
    if (old_num_objects != gObjectList.mNumNewObjects)
    {
        update_attached_sounds();
    }
}

void process_cached_object_update(LLMessageSystem *mesgsys, void **user_data)
{
    // Update the data counters
    if (mesgsys->getReceiveCompressedSize())
    {
        gObjectData += (U32Bytes)mesgsys->getReceiveCompressedSize();
    }
    else
    {
        gObjectData += (U32Bytes)mesgsys->getReceiveSize();
    }

    // Update the object...
    gObjectList.processCachedObjectUpdate(mesgsys, user_data, OUT_FULL_CACHED);
}


void process_terse_object_update_improved(LLMessageSystem *mesgsys, void **user_data)
{
    if (mesgsys->getReceiveCompressedSize())
    {
        gObjectData += (U32Bytes)mesgsys->getReceiveCompressedSize();
    }
    else
    {
        gObjectData += (U32Bytes)mesgsys->getReceiveSize();
    }

    S32 old_num_objects = gObjectList.mNumNewObjects;
    gObjectList.processCompressedObjectUpdate(mesgsys, user_data, OUT_TERSE_IMPROVED);
    if (old_num_objects != gObjectList.mNumNewObjects)
    {
        update_attached_sounds();
    }
}

void process_kill_object(LLMessageSystem *mesgsys, void **user_data)
{
    LL_PROFILE_ZONE_SCOPED;

    LLUUID      id;

    U32 ip = mesgsys->getSenderIP();
    U32 port = mesgsys->getSenderPort();
    LLViewerRegion* regionp = NULL;
    {
        LLHost host(ip, port);
        regionp = LLWorld::getInstance()->getRegion(host);
    }

    bool delete_object = LLViewerRegion::sVOCacheCullingEnabled;
    S32 num_objects = mesgsys->getNumberOfBlocksFast(_PREHASH_ObjectData);
    for (S32 i = 0; i < num_objects; ++i)
    {
        U32 local_id;
        mesgsys->getU32Fast(_PREHASH_ObjectData, _PREHASH_ID, local_id, i);

        gObjectList.getUUIDFromLocal(id, local_id, ip, port);
        if (id == LLUUID::null)
        {
            LL_DEBUGS("Messaging") << "Unknown kill for local " << local_id << LL_ENDL;
            continue;
        }
        else
        {
            LL_DEBUGS("Messaging") << "Kill message for local " << local_id << LL_ENDL;
        }

        if (id == gAgentID)
        {
            // never kill our avatar
            continue;
        }

        LLViewerObject *objectp = gObjectList.findObject(id);
        if (objectp)
        {
            // <FS:Ansariel> FIRE-12004: Attachments getting lost on TP
            static LLCachedControl<bool> fsExperimentalLostAttachmentsFix(gSavedSettings, "FSExperimentalLostAttachmentsFix");
            static LLCachedControl<F32> fsExperimentalLostAttachmentsFixKillDelay(gSavedSettings, "FSExperimentalLostAttachmentsFixKillDelay");
            if (fsExperimentalLostAttachmentsFix &&
                isAgentAvatarValid() &&
                (gAgent.getTeleportState() != LLAgent::TELEPORT_NONE || gPostTeleportFinishKillObjectDelayTimer.getElapsedTimeF32() <= fsExperimentalLostAttachmentsFixKillDelay || gAgentAvatarp->isCrossingRegion()) &&
                (objectp->isAttachment() || objectp->isTempAttachment()) &&
                objectp->permYouOwner())
            {
                // Simply ignore the request and don't kill the object - this should work...

                std::string reason;
                if (gAgent.getTeleportState() != LLAgent::TELEPORT_NONE)
                {
                    reason = "tp";
                }
                else if (gAgentAvatarp->isCrossingRegion())
                {
                    reason = "crossing";
                }
                else
                {
                    reason = "timer";
                    gFSRefreshAttachmentsTimer.triggerRefresh();
                }
                std::string message = "Region \"" + regionp->getName() + "\" tried to kill attachment: " + objectp->getAttachmentItemName() + " (" + reason + ") - Agent region: \"" + gAgent.getRegion()->getName() + "\"";
                LL_WARNS("Messaging") << message << LL_ENDL;

                if (gSavedSettings.getBOOL("FSExperimentalLostAttachmentsFixReport"))
                {
                    FSCommon::report_to_nearby_chat(message);
                }

                continue;
            }
            // </FS:Ansariel>

            // Display green bubble on kill
            if ( gShowObjectUpdates )
            {
                LLColor4 color(0.f,1.f,0.f,1.f);
                gPipeline.addDebugBlip(objectp->getPositionAgent(), color);
                LL_DEBUGS("MessageBlip") << "Kill blip for local " << local_id << " at " << objectp->getPositionAgent() << LL_ENDL;
            }

            // Do the kill
            gObjectList.killObject(objectp);
        }

        if(delete_object)
        {
            regionp->killCacheEntry(local_id);
        }

        // We should remove the object from selection after it is marked dead by gObjectList to make LLToolGrab,
        // which is using the object, release the mouse capture correctly when the object dies.
        // See LLToolGrab::handleHoverActive() and LLToolGrab::handleHoverNonPhysical().
        LLSelectMgr::getInstance()->removeObjectFromSelections(id);

    }   // end for loop

    LLViewerStatsRecorder::instance().recordObjectKills(num_objects);
}

// <FS:Techwolf Lupindo> area search
void process_object_properties(LLMessageSystem *msg, void**user_data)
{
    // Send the result to the corresponding requesters.
    LLSelectMgr::processObjectProperties(msg, user_data);

    FSAreaSearch* area_search_floater = LLFloaterReg::findTypedInstance<FSAreaSearch>("area_search");
    if (area_search_floater)
    {
        area_search_floater->processObjectProperties(msg);
    }

    AnimationExplorer* explorer = LLFloaterReg::findTypedInstance<AnimationExplorer>("animation_explorer");
    if (explorer)
    {
        explorer->requestNameCallback(msg);
    }

    PermissionsTracker::instance().objectPropertiesCallback(msg);
}
// </FS:Techwolf Lupindo> area search

// <FS:Ansariel> Anti spam
void process_object_properties_family(LLMessageSystem *msg, void**user_data)
{
    // Send the result to the corresponding requesters.
    LLSelectMgr::processObjectPropertiesFamily(msg, user_data);

    if (NACLAntiSpamRegistry::instanceExists())
    {
        NACLAntiSpamRegistry::instance().processObjectPropertiesFamily(msg);
    }
}
// </FS:Ansariel>

void process_time_synch(LLMessageSystem *mesgsys, void **user_data)
{
    LLVector3 sun_direction;
    LLVector3 moon_direction;
    LLVector3 sun_ang_velocity;
    F32 phase;
    U64 space_time_usec;

    U32 seconds_per_day;
    U32 seconds_per_year;

    // "SimulatorViewerTimeMessage"
    mesgsys->getU64Fast(_PREHASH_TimeInfo, _PREHASH_UsecSinceStart, space_time_usec);
    mesgsys->getU32Fast(_PREHASH_TimeInfo, _PREHASH_SecPerDay, seconds_per_day);
    mesgsys->getU32Fast(_PREHASH_TimeInfo, _PREHASH_SecPerYear, seconds_per_year);

    // This should eventually be moved to an "UpdateHeavenlyBodies" message
    mesgsys->getF32Fast(_PREHASH_TimeInfo, _PREHASH_SunPhase, phase);
    mesgsys->getVector3Fast(_PREHASH_TimeInfo, _PREHASH_SunDirection, sun_direction);
    mesgsys->getVector3Fast(_PREHASH_TimeInfo, _PREHASH_SunAngVelocity, sun_ang_velocity);

    LLWorld::getInstance()->setSpaceTimeUSec(space_time_usec);

    LL_DEBUGS("ENVIRONMENT") << "Sun phase: " << phase << " rad = " << fmodf(phase / F_TWO_PI + 0.25f, 1.f) * 24.f << " h" << LL_ENDL;

    F32 region_phase = LLEnvironment::instance().getRegionProgress();
    if (region_phase >= 0.0f)
    {
        F32 adjusted_phase = fmodf(phase / F_TWO_PI + 0.25f, 1.f);
        F32 delta_phase = adjusted_phase - region_phase;

        LL_DEBUGS("ENVIRONMENT") << "adjusted phase = " << adjusted_phase << " local phase = " << region_phase << " delta = " << delta_phase << LL_ENDL;

        if (!LLEnvironment::instance().isExtendedEnvironmentEnabled() && (fabs(delta_phase) > 0.125))
        {
            LL_INFOS("ENVIRONMENT") << "Adjusting environment to match region. adjustment=" << delta_phase << LL_ENDL;
            LLEnvironment::instance().adjustRegionOffset(delta_phase);
        }
    }

    /* We decode these parts of the message but ignore them
        as the real values are provided elsewhere. */
    (void)sun_direction, (void)moon_direction, (void)phase;
}

void process_sound_trigger(LLMessageSystem *msg, void **)
{
    if (!gAudiop)
    {
#if !LL_LINUX
        LL_WARNS("AudioEngine") << "LLAudioEngine instance doesn't exist!" << LL_ENDL;
#endif
        return;
    }

    U64     region_handle = 0;
    F32     gain = 0.f;
    LLUUID  sound_id;
    LLUUID  owner_id;
    LLUUID  object_id;
    LLUUID  parent_id;
    LLVector3   pos_local;

    msg->getUUIDFast(_PREHASH_SoundData, _PREHASH_SoundID, sound_id);
    msg->getUUIDFast(_PREHASH_SoundData, _PREHASH_OwnerID, owner_id);
    msg->getUUIDFast(_PREHASH_SoundData, _PREHASH_ObjectID, object_id);

    // <FS:ND> Protect against corrupted sounds
    if (gAudiop && gAudiop->isCorruptSound(sound_id))
        return;
    // </FS:ND>

    // <FS> Asset blacklist
    if (FSAssetBlacklist::getInstance()->isBlacklisted(sound_id, LLAssetType::AT_SOUND))
    {
        return;
    }
    // </FS>

    // NaCl - Antispam Registry
    static LLCachedControl<U32> _NACL_AntiSpamSoundMulti(gSavedSettings, "_NACL_AntiSpamSoundMulti");
    static LLCachedControl<bool> EnableCollisionSounds(gSavedSettings, "EnableCollisionSounds");
    if (LLMaterialTable::basic.isCollisionSound(sound_id))
    {
        if (!EnableCollisionSounds)
        {
            return;
        }
    }
    else
    {
        if (NACLAntiSpamRegistry::instance().checkQueue(ANTISPAM_QUEUE_SOUND, object_id, ANTISPAM_SOURCE_OBJECT, _NACL_AntiSpamSoundMulti) ||
            NACLAntiSpamRegistry::instance().checkQueue(ANTISPAM_QUEUE_SOUND, owner_id, ANTISPAM_SOURCE_AGENT, _NACL_AntiSpamSoundMulti))
        {
            return;
        }
    }
    // NaCl End

    msg->getUUIDFast(_PREHASH_SoundData, _PREHASH_ParentID, parent_id);
    msg->getU64Fast(_PREHASH_SoundData, _PREHASH_Handle, region_handle);
    msg->getVector3Fast(_PREHASH_SoundData, _PREHASH_Position, pos_local);
    msg->getF32Fast(_PREHASH_SoundData, _PREHASH_Gain, gain);
    gain = llclampf(gain); // <FS> INT-141: Clamp gain to valid range

    // adjust sound location to true global coords
    LLVector3d  pos_global = from_region_handle(region_handle);
    pos_global.mdV[VX] += pos_local.mV[VX];
    pos_global.mdV[VY] += pos_local.mV[VY];
    pos_global.mdV[VZ] += pos_local.mV[VZ];

    // Don't play a trigger sound if you can't hear it due
    // to parcel "local audio only" settings.
    if (!LLViewerParcelMgr::getInstance()->canHearSound(pos_global)) return;

    // Don't play sounds triggered by someone you muted.
    if (LLMuteList::getInstance()->isMuted(owner_id, LLMute::flagObjectSounds)) return;

    // Don't play sounds from an object you muted
    if (LLMuteList::getInstance()->isMuted(object_id)) return;

    // Don't play sounds from an object whose parent you muted
    if (parent_id.notNull()
        && LLMuteList::getInstance()->isMuted(parent_id))
    {
        return;
    }

    // Don't play sounds from a region with maturity above current agent maturity
    if( !gAgent.canAccessMaturityInRegion( region_handle ) )
    {
        return;
    }

    // <FS:AO> Hack for legacy radar script interface compatibility. Interpret certain
    // sound assets as a request for a full radar update to a channel
    if ((owner_id == gAgentID) && (sound_id.asString() == gSavedSettings.getString("RadarLegacyChannelAlertRefreshUUID")))
    {
        FSRadar::getInstance()->requestRadarChannelAlertSync();
        return;
    }

    // Do play sounds triggered by avatar, since muting your own
    // gesture sounds and your own sounds played inworld from
    // Inventory can cause confusion.
    if (object_id == owner_id
        && owner_id != gAgentID
        && !gSavedSettings.getBOOL("EnableGestureSounds"))
    {
        return;
    }

    // NaCl - Antispam Registry
    //if (LLMaterialTable::basic.isCollisionSound(sound_id) && !gSavedSettings.getBOOL("EnableCollisionSounds"))
    //{
    //  return;
    //}
    // NaCl End

    // NaCl - Sound Explorer
    gAudiop->triggerSound(sound_id, owner_id, gain, LLAudioEngine::AUDIO_TYPE_SFX, pos_global, object_id);
    // NaCl End
}

void process_preload_sound(LLMessageSystem *msg, void **user_data)
{
    if (!gAudiop)
    {
#if !LL_LINUX
        LL_WARNS("AudioEngine") << "LLAudioEngine instance doesn't exist!" << LL_ENDL;
#endif
        return;
    }

    LLUUID sound_id;
    LLUUID object_id;
    LLUUID owner_id;

    msg->getUUIDFast(_PREHASH_DataBlock, _PREHASH_SoundID, sound_id);
    msg->getUUIDFast(_PREHASH_DataBlock, _PREHASH_ObjectID, object_id);
    msg->getUUIDFast(_PREHASH_DataBlock, _PREHASH_OwnerID, owner_id);

    // <FS> Asset blacklist
    if (FSAssetBlacklist::getInstance()->isBlacklisted(sound_id, LLAssetType::AT_SOUND))
    {
        return;
    }
    // </FS>

    // NaCl - Antispam Registry
    static LLCachedControl<U32> _NACL_AntiSpamSoundPreloadMulti(gSavedSettings, "_NACL_AntiSpamSoundPreloadMulti");
    if (NACLAntiSpamRegistry::instance().checkQueue(ANTISPAM_QUEUE_SOUND_PRELOAD, object_id, ANTISPAM_SOURCE_OBJECT, _NACL_AntiSpamSoundPreloadMulti) ||
        NACLAntiSpamRegistry::instance().checkQueue(ANTISPAM_QUEUE_SOUND_PRELOAD, owner_id, ANTISPAM_SOURCE_AGENT, _NACL_AntiSpamSoundPreloadMulti))
    {
        return;
    }
    // NaCl End

    // <FS:ND> Protect against corrupted sounds
    if( gAudiop->isCorruptSound( sound_id ) )
        return;
    // </FS:ND>

    LLViewerObject *objectp = gObjectList.findObject(object_id);
    if (!objectp) return;

    if (LLMuteList::getInstance()->isMuted(object_id)) return;
    if (LLMuteList::getInstance()->isMuted(owner_id, LLMute::flagObjectSounds)) return;

    LLAudioSource *sourcep = objectp->getAudioSource(owner_id);
    if (!sourcep) return;

    LLAudioData *datap = gAudiop->getAudioData(sound_id);

    // Note that I don't actually do any loading of the
    // audio data into a buffer at this point, as it won't actually
    // help us out.

    // Don't play sounds from a region with maturity above current agent maturity
    LLVector3d pos_global = objectp->getPositionGlobal();
    if (gAgent.canAccessMaturityAtGlobal(pos_global))
    {
        // Add audioData starts a transfer internally.
        sourcep->addAudioData(datap, false);
    }
}

void process_attached_sound(LLMessageSystem *msg, void **user_data)
{
    F32 gain = 0;
    LLUUID sound_id;
    LLUUID object_id;
    LLUUID owner_id;
    U8 flags;

    msg->getUUIDFast(_PREHASH_DataBlock, _PREHASH_SoundID, sound_id);
    msg->getUUIDFast(_PREHASH_DataBlock, _PREHASH_ObjectID, object_id);
    msg->getUUIDFast(_PREHASH_DataBlock, _PREHASH_OwnerID, owner_id);

    // <FS> Asset blacklist
    if (FSAssetBlacklist::getInstance()->isBlacklisted(sound_id, LLAssetType::AT_SOUND))
    {
        return;
    }
    // </FS>

    // NaCl - Antispam Registry
    static LLCachedControl<U32> _NACL_AntiSpamSoundMulti(gSavedSettings, "_NACL_AntiSpamSoundMulti");
    if (NACLAntiSpamRegistry::instance().checkQueue(ANTISPAM_QUEUE_SOUND, object_id, ANTISPAM_SOURCE_OBJECT, _NACL_AntiSpamSoundMulti) ||
        NACLAntiSpamRegistry::instance().checkQueue(ANTISPAM_QUEUE_SOUND, owner_id, ANTISPAM_SOURCE_AGENT,_NACL_AntiSpamSoundMulti))
    {
        return;
    }
    // NaCl End

    msg->getF32Fast(_PREHASH_DataBlock, _PREHASH_Gain, gain);
    msg->getU8Fast(_PREHASH_DataBlock, _PREHASH_Flags, flags);
    gain = llclampf(gain); // <FS> INT-141: Clamp gain to valid range

    LLViewerObject *objectp = gObjectList.findObject(object_id);
    if (objectp)
    {
        set_attached_sound(objectp, object_id, sound_id, owner_id, gain, flags);
    }
    else if (sound_id.notNull())
    {
        // we don't know about this object yet, probably it has yet to arrive
        // std::map for dupplicate prevention.
        postponed_sounds[object_id] = (PostponedSoundData(object_id, sound_id, owner_id, gain, flags));
        clear_expired_postponed_sounds();
    }
    else
    {
        std::map<LLUUID, PostponedSoundData>::iterator iter = postponed_sounds.find(object_id);
        if (iter != postponed_sounds.end())
        {
            postponed_sounds.erase(iter);
        }
    }
}

void process_attached_sound_gain_change(LLMessageSystem *mesgsys, void **user_data)
{
    F32 gain = 0;
    LLUUID object_guid;
    LLViewerObject *objectp = NULL;

    mesgsys->getUUIDFast(_PREHASH_DataBlock, _PREHASH_ObjectID, object_guid);

    if (!((objectp = gObjectList.findObject(object_guid))))
    {
        // we don't know about this object, just bail
        return;
    }

    mesgsys->getF32Fast(_PREHASH_DataBlock, _PREHASH_Gain, gain);
    gain = llclampf(gain); // <FS> INT-141: Clamp gain to valid range

    objectp->adjustAudioGain(gain);
}


void process_health_message(LLMessageSystem *mesgsys, void **user_data)
{
    F32 health;

    mesgsys->getF32Fast(_PREHASH_HealthData, _PREHASH_Health, health);

    if (gStatusBar)
    {
        gStatusBar->setHealth((S32)health);
    }
}


void process_sim_stats(LLMessageSystem *msg, void **user_data)
{
    S32 count = msg->getNumberOfBlocks("Stat");
    for (S32 i = 0; i < count; ++i)
    {
        U32 stat_id;
        F32 stat_value;
        msg->getU32("Stat", "StatID", stat_id, i);
        msg->getF32("Stat", "StatValue", stat_value, i);
        auto measurementp = LLStatViewer::SimMeasurementSampler::getInstance((ESimStatID)stat_id);

        if (measurementp )
        {
            measurementp->sample(stat_value);

            // <FS:Ansariel> Report script count changes
            if ((ESimStatID)stat_id == LL_SIM_STAT_NUMSCRIPTSACTIVE)
            {
                static LLCachedControl<bool> fsReportTotalScriptCountChanges(gSavedSettings, "FSReportTotalScriptCountChanges");
                static LLCachedControl<U32> fsReportTotalScriptCountChangesThreshold(gSavedSettings, "FSReportTotalScriptCountChangesThreshold");
                static const std::string increase_message = LLTrans::getString("TotalScriptCountChangeIncrease");
                static const std::string decrease_message = LLTrans::getString("TotalScriptCountChangeDecrease");
                static S32 prev_total_scripts = -1;

                if (fsReportTotalScriptCountChanges)
                {
                    S32 new_val = (S32)stat_value;
                    S32 change_count = new_val - prev_total_scripts;
                    if (llabs(change_count) >= (S32)fsReportTotalScriptCountChangesThreshold && prev_total_scripts > -1)
                    {
                        LLStringUtil::format_map_t args;
                        args["NEW_VALUE"] = llformat("%d", new_val);
                        args["OLD_VALUE"] = llformat("%d", prev_total_scripts);
                        args["DIFFERENCE"] = llformat("%+d", change_count);

                        if (change_count > 0)
                        {
                            FSCommon::report_to_nearby_chat(FSCommon::format_string(increase_message, args));
                        }
                        else if (change_count < 0)
                        {
                            FSCommon::report_to_nearby_chat(FSCommon::format_string(decrease_message, args));
                        }
                    }
                }
                prev_total_scripts = (S32)stat_value;
            }
            // </FS:Ansariel>
        }
        else
        {
            // <FS:Ansariel> Cut down logspam
            //LL_WARNS() << "Unknown sim stat identifier: " << stat_id << LL_ENDL;
        }
    }

    //
    // Various hacks that aren't statistics, but are being handled here.
    //
    U32 max_tasks_per_region;
    U64 region_flags;
    msg->getU32("Region", "ObjectCapacity", max_tasks_per_region);

    if (msg->has(_PREHASH_RegionInfo))
    {
        msg->getU64("RegionInfo", "RegionFlagsExtended", region_flags);
    }
    else
    {
        U32 flags = 0;
        msg->getU32("Region", "RegionFlags", flags);
        region_flags = flags;
    }

    LLViewerRegion* regionp = gAgent.getRegion();
    if (regionp)
    {
        bool was_flying = gAgent.getFlying();
        regionp->setRegionFlags(region_flags);
        regionp->setMaxTasks(max_tasks_per_region);
        // HACK: This makes agents drop from the sky if the region is
        // set to no fly while people are still in the sim.
        if (was_flying && regionp->getBlockFly())
        {
            gAgent.setFlying(gAgent.canFly());
        }
    }
}



void process_avatar_animation(LLMessageSystem *mesgsys, void **user_data)
{
    LLUUID  animation_id;
    LLUUID  uuid;
    S32     anim_sequence_id;
    LLVOAvatar *avatarp = NULL;

    mesgsys->getUUIDFast(_PREHASH_Sender, _PREHASH_ID, uuid);

    LLViewerObject *objp = gObjectList.findObject(uuid);
    if (objp)
    {
        avatarp =  objp->asAvatar();
    }

    if (!avatarp)
    {
        // no agent by this ID...error?
        if (!gSavedSettings.getBOOL("FSRenderFriendsOnly")) // <FS:Ansariel> FIRE-32520: Prevent log spam when show friends only is enabled
            LL_WARNS("Messaging") << "Received animation state for unknown avatar " << uuid << LL_ENDL;
        return;
    }

    S32 num_blocks = mesgsys->getNumberOfBlocksFast(_PREHASH_AnimationList);
    S32 num_source_blocks = mesgsys->getNumberOfBlocksFast(_PREHASH_AnimationSourceList);

    LL_DEBUGS("Messaging", "Motion") << "Processing " << num_blocks << " Animations" << LL_ENDL;

    //clear animation flags
    avatarp->mSignaledAnimations.clear();

    if (avatarp->isSelf())
    {
        LLUUID object_id;

        for( S32 i = 0; i < num_blocks; i++ )
        {
            mesgsys->getUUIDFast(_PREHASH_AnimationList, _PREHASH_AnimID, animation_id, i);
            mesgsys->getS32Fast(_PREHASH_AnimationList, _PREHASH_AnimSequenceID, anim_sequence_id, i);

            // <FS:Zi> Asset blacklist
            if (FSAssetBlacklist::getInstance()->isBlacklisted(animation_id, LLAssetType::AT_ANIMATION))
            {
                // stop animation for onlookers; this won't help with deformers, but at least the
                // user themselves doesn't see it, and everyone who comes in after this won't either
                gAgent.sendAnimationRequest(animation_id, ANIM_REQUEST_STOP);
                continue;
            }
            // </FS:Zi>

            avatarp->mSignaledAnimations[animation_id] = anim_sequence_id;

            // *HACK: Disabling flying mode if it has been enabled shortly before the agent
            // stand up animation is signaled. In this case we don't get a signal to start
            // flying animation from server, the AGENT_CONTROL_FLY flag remains set but the
            // avatar does not play flying animation, so we switch flying mode off.
            // See LLAgent::setFlying(). This may cause "Stop Flying" button to blink.
            // See EXT-2781.
            if (animation_id == ANIM_AGENT_STANDUP && gAgent.getFlying())
            {
                gAgent.setFlying(false);
            }

            if (i < num_source_blocks)
            {
                mesgsys->getUUIDFast(_PREHASH_AnimationSourceList, _PREHASH_ObjectID, object_id, i);

                LLViewerObject* object = gObjectList.findObject(object_id);
                if (object)
                {
                    object->setFlagsWithoutUpdate(FLAGS_ANIM_SOURCE, true);

                    bool anim_found = false;
                    LLVOAvatar::AnimSourceIterator anim_it = avatarp->mAnimationSources.find(object_id);
                    for (;anim_it != avatarp->mAnimationSources.end(); ++anim_it)
                    {
                        if (anim_it->first != object_id)
                        {
                            // elements with the same key are always contiguous, bail if we went past the
                            // end of this object's animations
                            break;
                        }
                        if (anim_it->second == animation_id)
                        {
                            anim_found = true;
                            break;
                        }
                    }

                    if (!anim_found)
                    {
                        avatarp->mAnimationSources.insert(LLVOAvatar::AnimationSourceMap::value_type(object_id, animation_id));
                        // <FS:Zi> Animation Explorer
                        if (avatarp == gAgentAvatarp)
                        {
                            RecentAnimationList::instance().addAnimation(animation_id, object_id);
                        }
                        // </FS:Zi>
                    }
                }
                LL_DEBUGS("Messaging", "Motion") << "Anim sequence ID: " << anim_sequence_id
                                    << " Animation id: " << animation_id
                                    << " From block: " << object_id << LL_ENDL;
            }
            else
            {
                LL_DEBUGS("Messaging", "Motion") << "Anim sequence ID: " << anim_sequence_id
                                    << " Animation id: " << animation_id << LL_ENDL;
            }
        }
    }
    else
    {
        for( S32 i = 0; i < num_blocks; i++ )
        {
            mesgsys->getUUIDFast(_PREHASH_AnimationList, _PREHASH_AnimID, animation_id, i);
            mesgsys->getS32Fast(_PREHASH_AnimationList, _PREHASH_AnimSequenceID, anim_sequence_id, i);
            avatarp->mSignaledAnimations[animation_id] = anim_sequence_id;
        }
    }

    if (num_blocks)
    {
        avatarp->processAnimationStateChanges();
    }
}


void process_object_animation(LLMessageSystem *mesgsys, void **user_data)
{
    LLUUID  animation_id;
    LLUUID  uuid;
    S32     anim_sequence_id;

    mesgsys->getUUIDFast(_PREHASH_Sender, _PREHASH_ID, uuid);

    LL_DEBUGS("AnimatedObjectsNotify") << "Received animation state for object " << uuid << LL_ENDL;

    signaled_animation_map_t signaled_anims;
    S32 num_blocks = mesgsys->getNumberOfBlocksFast(_PREHASH_AnimationList);
    LL_DEBUGS("AnimatedObjectsNotify") << "processing object animation requests, num_blocks " << num_blocks << " uuid " << uuid << LL_ENDL;
    for( S32 i = 0; i < num_blocks; i++ )
    {
        mesgsys->getUUIDFast(_PREHASH_AnimationList, _PREHASH_AnimID, animation_id, i);
        mesgsys->getS32Fast(_PREHASH_AnimationList, _PREHASH_AnimSequenceID, anim_sequence_id, i);
        signaled_anims[animation_id] = anim_sequence_id;
        LL_DEBUGS("AnimatedObjectsNotify") << "added signaled_anims animation request for object "
                                    << uuid << " animation id " << animation_id << LL_ENDL;
    }
    LLObjectSignaledAnimationMap::instance().getMap()[uuid] = signaled_anims;

    LLViewerObject *objp = gObjectList.findObject(uuid);
    if (!objp || objp->isDead())
    {
        LL_DEBUGS("AnimatedObjectsNotify") << "Received animation state for unknown object " << uuid << LL_ENDL;
        return;
    }

    LLVOVolume *volp = dynamic_cast<LLVOVolume*>(objp);
    if (!volp)
    {
        LL_DEBUGS("AnimatedObjectsNotify") << "Received animation state for non-volume object " << uuid << LL_ENDL;
        return;
    }

    if (!volp->isAnimatedObject())
    {
        LL_DEBUGS("AnimatedObjectsNotify") << "Received animation state for non-animated object " << uuid << LL_ENDL;
        return;
    }

    volp->updateControlAvatar();
    LLControlAvatar *avatarp = volp->getControlAvatar();
    if (!avatarp)
    {
        LL_DEBUGS("AnimatedObjectsNotify") << "Received animation request for object with no control avatar, ignoring " << uuid << LL_ENDL;
        return;
    }

    if (!avatarp->mPlaying)
    {
        avatarp->mPlaying = true;
        //if (!avatarp->mRootVolp->isAnySelected())
        {
            avatarp->updateVolumeGeom();
            avatarp->mRootVolp->recursiveMarkForUpdate();
        }
    }

    avatarp->updateAnimations();
}


void process_avatar_appearance(LLMessageSystem *mesgsys, void **user_data)
{
    LLUUID uuid;
    mesgsys->getUUIDFast(_PREHASH_Sender, _PREHASH_ID, uuid);

    LLVOAvatar* avatarp = (LLVOAvatar *)gObjectList.findObject(uuid);
    if (avatarp)
    {
        avatarp->processAvatarAppearance( mesgsys );
    }
    else
    {
        LL_WARNS("Messaging") << "avatar_appearance sent for unknown avatar " << uuid << LL_ENDL;
    }
}

void process_camera_constraint(LLMessageSystem *mesgsys, void **user_data)
{
    //Freeing up the camera movement some more -KC
    if(gSavedSettings.getBOOL("FSIgnoreSimulatorCameraConstraints"))
        return;
    LLVector4 cameraCollidePlane;
    mesgsys->getVector4Fast(_PREHASH_CameraCollidePlane, _PREHASH_Plane, cameraCollidePlane);

    gAgentCamera.setCameraCollidePlane(cameraCollidePlane);
}

void near_sit_object(bool success, void *data)
{
    if (success)
    {
        // Send message to sit on object
        gMessageSystem->newMessageFast(_PREHASH_AgentSit);
        gMessageSystem->nextBlockFast(_PREHASH_AgentData);
        gMessageSystem->addUUIDFast(_PREHASH_AgentID, gAgent.getID());
        gMessageSystem->addUUIDFast(_PREHASH_SessionID, gAgent.getSessionID());
        gAgent.sendReliableMessage();
    }
}

void process_avatar_sit_response(LLMessageSystem *mesgsys, void **user_data)
{
    LLVector3 sitPosition;
    LLQuaternion sitRotation;
    LLUUID sitObjectID;
    bool use_autopilot;
    mesgsys->getUUIDFast(_PREHASH_SitObject, _PREHASH_ID, sitObjectID);
    mesgsys->getBOOLFast(_PREHASH_SitTransform, _PREHASH_AutoPilot, use_autopilot);
    mesgsys->getVector3Fast(_PREHASH_SitTransform, _PREHASH_SitPosition, sitPosition);
    mesgsys->getQuatFast(_PREHASH_SitTransform, _PREHASH_SitRotation, sitRotation);
    LLVector3 camera_eye;
    mesgsys->getVector3Fast(_PREHASH_SitTransform, _PREHASH_CameraEyeOffset, camera_eye);
    LLVector3 camera_at;
    mesgsys->getVector3Fast(_PREHASH_SitTransform, _PREHASH_CameraAtOffset, camera_at);
    bool force_mouselook;
    mesgsys->getBOOLFast(_PREHASH_SitTransform, _PREHASH_ForceMouselook, force_mouselook);

    if (isAgentAvatarValid() && dist_vec_squared(camera_eye, camera_at) > CAMERA_POSITION_THRESHOLD_SQUARED)
    {
        gAgentCamera.setSitCamera(sitObjectID, camera_eye, camera_at);
    }

    gAgentCamera.setForceMouselook(force_mouselook);
    // Forcing turning off flying here to prevent flying after pressing "Stand"
    // to stand up from an object. See EXT-1655.
    gAgent.setFlying(false);

    LLViewerObject* object = gObjectList.findObject(sitObjectID);
    if (object)
    {
        LLVector3 sit_spot = object->getPositionAgent() + (sitPosition * object->getRotation());
        if (!use_autopilot || (isAgentAvatarValid() && gAgentAvatarp->isSitting() && gAgentAvatarp->getRoot() == object->getRoot()))
        {
            //we're already sitting on this object, so don't autopilot
        }
        else
        {
            gAgent.startAutoPilotGlobal(gAgent.getPosGlobalFromAgent(sit_spot), "Sit", &sitRotation, near_sit_object, NULL, 0.5f);
        }
    }
    else
    {
        LL_WARNS("Messaging") << "Received sit approval for unknown object " << sitObjectID << LL_ENDL;
    }
}

void process_clear_follow_cam_properties(LLMessageSystem *mesgsys, void **user_data)
{
    LLUUID      source_id;

    mesgsys->getUUIDFast(_PREHASH_ObjectData, _PREHASH_ObjectID, source_id);

    LLFollowCamMgr::getInstance()->removeFollowCamParams(source_id);
}

void process_set_follow_cam_properties(LLMessageSystem *mesgsys, void **user_data)
{
    S32         type;
    F32         value;
    bool        settingPosition = false;
    bool        settingFocus    = false;
    bool        settingFocusOffset = false;
    LLVector3   position;
    LLVector3   focus;
    LLVector3   focus_offset;

    LLUUID      source_id;

    mesgsys->getUUIDFast(_PREHASH_ObjectData, _PREHASH_ObjectID, source_id);

    LLViewerObject* objectp = gObjectList.findObject(source_id);
    if (objectp)
    {
        objectp->setFlagsWithoutUpdate(FLAGS_CAMERA_SOURCE, true);
    }

    S32 num_objects = mesgsys->getNumberOfBlocks("CameraProperty");
    for (S32 block_index = 0; block_index < num_objects; block_index++)
    {
        mesgsys->getS32("CameraProperty", "Type", type, block_index);
        mesgsys->getF32("CameraProperty", "Value", value, block_index);
        switch(type)
        {
        case FOLLOWCAM_PITCH:
            LLFollowCamMgr::getInstance()->setPitch(source_id, value);
            break;
        case FOLLOWCAM_FOCUS_OFFSET_X:
            focus_offset.mV[VX] = value;
            settingFocusOffset = true;
            break;
        case FOLLOWCAM_FOCUS_OFFSET_Y:
            focus_offset.mV[VY] = value;
            settingFocusOffset = true;
            break;
        case FOLLOWCAM_FOCUS_OFFSET_Z:
            focus_offset.mV[VZ] = value;
            settingFocusOffset = true;
            break;
        case FOLLOWCAM_POSITION_LAG:
            LLFollowCamMgr::getInstance()->setPositionLag(source_id, value);
            break;
        case FOLLOWCAM_FOCUS_LAG:
            LLFollowCamMgr::getInstance()->setFocusLag(source_id, value);
            break;
        case FOLLOWCAM_DISTANCE:
            LLFollowCamMgr::getInstance()->setDistance(source_id, value);
            break;
        case FOLLOWCAM_BEHINDNESS_ANGLE:
            LLFollowCamMgr::getInstance()->setBehindnessAngle(source_id, value);
            break;
        case FOLLOWCAM_BEHINDNESS_LAG:
            LLFollowCamMgr::getInstance()->setBehindnessLag(source_id, value);
            break;
        case FOLLOWCAM_POSITION_THRESHOLD:
            LLFollowCamMgr::getInstance()->setPositionThreshold(source_id, value);
            break;
        case FOLLOWCAM_FOCUS_THRESHOLD:
            LLFollowCamMgr::getInstance()->setFocusThreshold(source_id, value);
            break;
        case FOLLOWCAM_ACTIVE:
            //if 1, set using followcam,.
            LLFollowCamMgr::getInstance()->setCameraActive(source_id, value != 0.f);
            break;
        case FOLLOWCAM_POSITION_X:
            settingPosition = true;
            position.mV[ 0 ] = value;
            break;
        case FOLLOWCAM_POSITION_Y:
            settingPosition = true;
            position.mV[ 1 ] = value;
            break;
        case FOLLOWCAM_POSITION_Z:
            settingPosition = true;
            position.mV[ 2 ] = value;
            break;
        case FOLLOWCAM_FOCUS_X:
            settingFocus = true;
            focus.mV[ 0 ] = value;
            break;
        case FOLLOWCAM_FOCUS_Y:
            settingFocus = true;
            focus.mV[ 1 ] = value;
            break;
        case FOLLOWCAM_FOCUS_Z:
            settingFocus = true;
            focus.mV[ 2 ] = value;
            break;
        case FOLLOWCAM_POSITION_LOCKED:
            LLFollowCamMgr::getInstance()->setPositionLocked(source_id, value != 0.f);
            break;
        case FOLLOWCAM_FOCUS_LOCKED:
            LLFollowCamMgr::getInstance()->setFocusLocked(source_id, value != 0.f);
            break;

        default:
            break;
        }
    }

    if ( settingPosition )
    {
        LLFollowCamMgr::getInstance()->setPosition(source_id, position);
    }
    if ( settingFocus )
    {
        LLFollowCamMgr::getInstance()->setFocus(source_id, focus);
    }
    if ( settingFocusOffset )
    {
        LLFollowCamMgr::getInstance()->setFocusOffset(source_id, focus_offset);
    }
}
//end Ventrella


// Culled from newsim lltask.cpp
void process_name_value(LLMessageSystem *mesgsys, void **user_data)
{
    std::string temp_str;
    LLUUID  id;
    S32     i, num_blocks;

    mesgsys->getUUIDFast(_PREHASH_TaskData, _PREHASH_ID, id);

    LLViewerObject* object = gObjectList.findObject(id);

    if (object)
    {
        num_blocks = mesgsys->getNumberOfBlocksFast(_PREHASH_NameValueData);
        for (i = 0; i < num_blocks; i++)
        {
            mesgsys->getStringFast(_PREHASH_NameValueData, _PREHASH_NVPair, temp_str, i);
            LL_INFOS("Messaging") << "Added to object Name Value: " << temp_str << LL_ENDL;
            object->addNVPair(temp_str);
        }
    }
    else
    {
        LL_INFOS("Messaging") << "Can't find object " << id << " to add name value pair" << LL_ENDL;
    }
}

void process_remove_name_value(LLMessageSystem *mesgsys, void **user_data)
{
    std::string temp_str;
    LLUUID  id;
    S32     i, num_blocks;

    mesgsys->getUUIDFast(_PREHASH_TaskData, _PREHASH_ID, id);

    LLViewerObject* object = gObjectList.findObject(id);

    if (object)
    {
        num_blocks = mesgsys->getNumberOfBlocksFast(_PREHASH_NameValueData);
        for (i = 0; i < num_blocks; i++)
        {
            mesgsys->getStringFast(_PREHASH_NameValueData, _PREHASH_NVPair, temp_str, i);
            LL_INFOS("Messaging") << "Removed from object Name Value: " << temp_str << LL_ENDL;
            object->removeNVPair(temp_str);
        }
    }
    else
    {
        LL_INFOS("Messaging") << "Can't find object " << id << " to remove name value pair" << LL_ENDL;
    }
}

void process_kick_user(LLMessageSystem *msg, void** /*user_data*/)
{
    std::string message;

    msg->getStringFast(_PREHASH_UserInfo, _PREHASH_Reason, message);

    LLAppViewer::instance()->forceDisconnect(message);
}


/*
void process_user_list_reply(LLMessageSystem *msg, void **user_data)
{
    LLUserList::processUserListReply(msg, user_data);
    return;
    char    firstname[MAX_STRING+1];
    char    lastname[MAX_STRING+1];
    U8      status;
    S32     user_count;

    user_count = msg->getNumberOfBlocks("UserBlock");

    for (S32 i = 0; i < user_count; i++)
    {
        msg->getData("UserBlock", i, "FirstName", firstname);
        msg->getData("UserBlock", i, "LastName", lastname);
        msg->getData("UserBlock", i, "Status", &status);

        if (status & 0x01)
        {
            dialog_friends_add_friend(buffer, true);
        }
        else
        {
            dialog_friends_add_friend(buffer, false);
        }
    }

    dialog_friends_done_adding();
}
*/

// this is not handled in processUpdateMessage
/*
void process_time_dilation(LLMessageSystem *msg, void **user_data)
{
    // get the time_dilation
    U16 foo;
    msg->getData("TimeDilation", "TimeDilation", &foo);
    F32 time_dilation = ((F32) foo) / 65535.f;

    // get the pointer to the right region
    U32 ip = msg->getSenderIP();
    U32 port = msg->getSenderPort();
    LLViewerRegion *regionp = LLWorld::getInstance()->getRegion(ip, port);
    if (regionp)
    {
        regionp->setTimeDilation(time_dilation);
    }
}
*/


void process_money_balance_reply( LLMessageSystem* msg, void** )
{
    S32 balance = 0;
    S32 credit = 0;
    S32 committed = 0;
    std::string desc;
    LLUUID tid;

    msg->getUUID("MoneyData", "TransactionID", tid);
    msg->getS32("MoneyData", "MoneyBalance", balance);
    msg->getS32("MoneyData", "SquareMetersCredit", credit);
    msg->getS32("MoneyData", "SquareMetersCommitted", committed);
    msg->getStringFast(_PREHASH_MoneyData, _PREHASH_Description, desc);
// <FS:AW opensim currency support>
//  LL_INFOS("Messaging") << "L$, credit, committed: " << balance << " " << credit << " "
    LL_INFOS("Messaging") << Tea::wrapCurrency("L$, credit, committed: ") << balance << " " << credit << " "
// <FS:AW opensim currency support>
            << committed << LL_ENDL;


    if (gStatusBar)
    {
        gStatusBar->setBalance(balance);
        gStatusBar->setLandCredit(credit);
        gStatusBar->setLandCommitted(committed);
    }

    if (desc.empty()
        || !gSavedSettings.getBOOL("NotifyMoneyChange"))
    {
        // ...nothing to display
        return;
    }

    // Suppress duplicate messages about the same transaction
    static std::deque<LLUUID> recent;
    if (std::find(recent.rbegin(), recent.rend(), tid) != recent.rend())
    {
        return;
    }

    // Once the 'recent' container gets large enough, chop some
    // off the beginning.
    const U32 MAX_LOOKBACK = 30;
    const S32 POP_FRONT_SIZE = 12;
    if(recent.size() > MAX_LOOKBACK)
    {
        LL_DEBUGS("Messaging") << "Removing oldest transaction records" << LL_ENDL;
        recent.erase(recent.begin(), recent.begin() + POP_FRONT_SIZE);
    }
    //LL_DEBUGS("Messaging") << "Pushing back transaction " << tid << LL_ENDL;
    recent.push_back(tid);

    if (msg->has("TransactionInfo"))
    {
        // ...message has extended info for localization
        process_money_balance_reply_extended(msg);
    }
    else
    {
        // Only old dev grids will not supply the TransactionInfo block,
        // so we can just use the hard-coded English string.
        LLSD args;
        args["MESSAGE"] = desc;
        LLNotificationsUtil::add("SystemMessage", args);
    }
}

static std::string reason_from_transaction_type(S32 transaction_type,
                                                const std::string& item_desc)
{
    // *NOTE: The keys for the reason strings are unusual because
    // an earlier version of the code used English language strings
    // extracted from hard-coded server English descriptions.
    // Keeping them so we don't have to re-localize them.
    switch (transaction_type)
    {
        case TRANS_OBJECT_SALE:
        {
            LLStringUtil::format_map_t arg;
            arg["ITEM"] = item_desc;
            return LLTrans::getString("for item", arg);
        }
        case TRANS_LAND_SALE:
            return LLTrans::getString("for a parcel of land");

        case TRANS_LAND_PASS_SALE:
            return LLTrans::getString("for a land access pass");

        case TRANS_GROUP_LAND_DEED:
            return LLTrans::getString("for deeding land");

        case TRANS_GROUP_CREATE:
            return LLTrans::getString("to create a group");

        case TRANS_GROUP_JOIN:
            return LLTrans::getString("to join a group");

        case TRANS_UPLOAD_CHARGE:
            return LLTrans::getString("to upload");

        case TRANS_CLASSIFIED_CHARGE:
            return LLTrans::getString("to publish a classified ad");

        case TRANS_GIFT:
            // Simulator returns "Payment" if no custom description has been entered
            return (item_desc == "Payment" ? std::string() : item_desc);

        // These have no reason to display, but are expected and should not
        // generate warnings
        case TRANS_PAY_OBJECT:
        case TRANS_OBJECT_PAYS:
            return std::string();

        default:
            LL_WARNS() << "Unknown transaction type "
                << transaction_type << LL_ENDL;
            return std::string();
    }
}

static void money_balance_group_notify(const LLUUID& group_id,
                                       const std::string& name,
                                       bool is_group,
                                       std::string notification,
                                       LLSD args,
                                       LLSD payload)
{
    static LLCachedControl<bool> balance_change_in_chat(gSavedSettings, "FSPaymentInfoInChat");

    if (balance_change_in_chat)
    {
        LLChat chat;
        chat.mText = args["SLURLMESSAGE"].asString();
        chat.mSourceType = CHAT_SOURCE_SYSTEM;
        LLSD chat_args;
        chat_args["money_tracker"] = true;
        chat_args["console_message"] = llformat(args["MESSAGE"].asString().c_str(), name.c_str());
        LLNotificationsUI::LLNotificationManager::instance().onChat(chat, chat_args);
    }
    else
    {
        // Message uses name SLURLs, don't actually have to substitute in
        // the name.  We're just making sure it's available.
        // Notification is either PaymentReceived or PaymentSent
        LLNotificationsUtil::add(notification, args, payload);
    }
}

static void money_balance_avatar_notify(const LLUUID& agent_id,
                                        const LLAvatarName& av_name,
                                        std::string notification,
                                        LLSD args,
                                        LLSD payload)
{
    static LLCachedControl<bool> balance_change_in_chat(gSavedSettings, "FSPaymentInfoInChat");

    if (balance_change_in_chat)
    {
        LLChat chat;
        chat.mText = args["SLURLMESSAGE"].asString();
        chat.mSourceType = CHAT_SOURCE_SYSTEM;
        LLSD chat_args;
        chat_args["money_tracker"] = true;
        chat_args["console_message"] = llformat(args["MESSAGE"].asString().c_str(), av_name.getCompleteName().c_str());
        LLNotificationsUI::LLNotificationManager::instance().onChat(chat, chat_args);
    }
    else
    {
        // Message uses name SLURLs, don't actually have to substitute in
        // the name.  We're just making sure it's available.
        // Notification is either PaymentReceived or PaymentSent
        LLNotificationsUtil::add(notification, args, payload);
    }
}

static void process_money_balance_reply_extended(LLMessageSystem* msg)
{
    // Added in server 1.40 and viewer 2.1, support for localization
    // and agent ids for name lookup.
    S32 transaction_type = 0;
    LLUUID source_id;
    bool is_source_group = false;
    LLUUID dest_id;
    bool is_dest_group = false;
    S32 amount = 0;
    std::string item_description;
    bool success = false;
    // <FS:Ansariel> If we output to chat history and probably console,
    //               don't create an SLURL for the name or we will end
    //               up with a SLURL in the console
    static LLCachedControl<bool> balance_change_in_chat(gSavedSettings, "FSPaymentInfoInChat");

    msg->getS32("TransactionInfo", "TransactionType", transaction_type);
    msg->getUUID("TransactionInfo", "SourceID", source_id);
    msg->getBOOL("TransactionInfo", "IsSourceGroup", is_source_group);
    msg->getUUID("TransactionInfo", "DestID", dest_id);
    msg->getBOOL("TransactionInfo", "IsDestGroup", is_dest_group);
    msg->getS32("TransactionInfo", "Amount", amount);
    msg->getString("TransactionInfo", "ItemDescription", item_description);
    msg->getBOOL("MoneyData", "TransactionSuccess", success);
    LL_INFOS("Money") << "MoneyBalanceReply source " << source_id
        << " dest " << dest_id
        << " type " << transaction_type
        << " item " << item_description << LL_ENDL;

    if (source_id.isNull() && dest_id.isNull())
    {
        // this is a pure balance update, no notification required
        return;
    }

    std::string source_slurl;
    std::string source_slurl_name;
    if (is_source_group)
    {
        source_slurl =
            LLSLURL( "group", source_id, "inspect").getSLURLString();
        source_slurl_name = source_slurl;
    }
    else
    {
        source_slurl_name =LLSLURL( "agent", source_id, "completename").getSLURLString();
        source_slurl =LLSLURL( "agent", source_id, "inspect").getSLURLString();
    }

    std::string dest_slurl;
    std::string dest_slurl_name;
    if (is_dest_group)
    {
        dest_slurl =
            LLSLURL( "group", dest_id, "inspect").getSLURLString();
        dest_slurl_name = dest_slurl;
    }
    else
    {
        dest_slurl_name = LLSLURL( "agent", dest_id, "completename").getSLURLString();
        dest_slurl = LLSLURL( "agent", dest_id, "inspect").getSLURLString();
    }

    std::string reason =
        reason_from_transaction_type(transaction_type, item_description);

    LLStringUtil::format_map_t args;
    args["REASON"] = reason; // could be empty
    args["AMOUNT"] = llformat("%d", amount);

    // Need to delay until name looked up, so need to know whether or not
    // is group
    bool is_name_group = false;
    LLUUID name_id;
    std::string message;
    std::string message_notification_well;
    std::string notification;
    LLSD final_args;
    LLSD payload;

    bool you_paid_someone = (source_id == gAgentID);
    std::string gift_suffix = (transaction_type == TRANS_GIFT ? "_gift" : "");
    if (you_paid_someone)
    {
        if(!gSavedSettings.getBOOL("NotifyMoneySpend"))
        {
            return;
        }
        args["NAME"] = balance_change_in_chat ? "%s" : dest_slurl;
        is_name_group = is_dest_group;
        name_id = dest_id;
        if (!reason.empty())
        {
            if (dest_id.notNull())
            {
                message = success ? LLTrans::getString("you_paid_ldollars" + gift_suffix, args) :
                                    LLTrans::getString("you_paid_failure_ldollars" + gift_suffix, args);
            }
            else
            {
                // transaction fee to the system, eg, to create a group
                message = success ? LLTrans::getString("you_paid_ldollars_no_name", args) :
                                    LLTrans::getString("you_paid_failure_ldollars_no_name", args);
            }
        }
        else
        {
            if (dest_id.notNull())
            {
                message = success ? LLTrans::getString("you_paid_ldollars_no_reason", args) :
                                    LLTrans::getString("you_paid_failure_ldollars_no_reason", args);
            }
            else
            {
                // no target, no reason, you just paid money
                message = success ? LLTrans::getString("you_paid_ldollars_no_info", args) :
                                    LLTrans::getString("you_paid_failure_ldollars_no_info", args);
            }
        }

        final_args["MESSAGE"] = message;
        payload["dest_id"] = dest_id;
        notification = success ? "PaymentSent" : "PaymentFailure";

        // <FS:AO> Additionally, always add a SLURL-enabled form.
        is_name_group = is_dest_group;
        name_id = dest_id;

        args["NAME"] = dest_slurl;
        if (!reason.empty())
        {
            if (dest_id.notNull())
            {
                message = success ? LLTrans::getString("you_paid_ldollars" + gift_suffix, args) :
                                    LLTrans::getString("you_paid_failure_ldollars" + gift_suffix, args);
            }
            else
            {
                // transaction fee to the system, eg, to create a group
                message = success ? LLTrans::getString("you_paid_ldollars_no_name", args) :
                                    LLTrans::getString("you_paid_failure_ldollars_no_name", args);
            }
        }
        else
        {
            if (dest_id.notNull())
            {
                message = success ? LLTrans::getString("you_paid_ldollars_no_reason", args) :
                                    LLTrans::getString("you_paid_failure_ldollars_no_reason", args);
            }
            else
            {
                // no target, no reason, you just paid money
                message = success ? LLTrans::getString("you_paid_ldollars_no_info", args) :
                                    LLTrans::getString("you_paid_failure_ldollars_no_info", args);
            }
        }
        final_args["SLURLMESSAGE"] = message;
        payload["dest_id"] = dest_id;

        args["NAME"] = dest_slurl_name;
        if (!reason.empty())
        {
            if (dest_id.notNull())
            {
                message_notification_well = success ? LLTrans::getString("you_paid_ldollars" + gift_suffix, args) :
                                                      LLTrans::getString("you_paid_failure_ldollars" + gift_suffix, args);
            }
            else
            {
                // transaction fee to the system, eg, to create a group
                message_notification_well = success ? LLTrans::getString("you_paid_ldollars_no_name", args) :
                                                      LLTrans::getString("you_paid_failure_ldollars_no_name", args);
            }
        }
        else
        {
            if (dest_id.notNull())
            {
                message_notification_well = success ? LLTrans::getString("you_paid_ldollars_no_reason", args) :
                                                      LLTrans::getString("you_paid_failure_ldollars_no_reason", args);
            }
            else
            {
                // no target, no reason, you just paid money
                message_notification_well = success ? LLTrans::getString("you_paid_ldollars_no_info", args) :
                                                      LLTrans::getString("you_paid_failure_ldollars_no_info", args);
            }
        }
    }
    else
    {
        // ...someone paid you
        if(!gSavedSettings.getBOOL("NotifyMoneyReceived"))
        {
            return;
        }
        args["NAME"] = balance_change_in_chat ? "%s" : source_slurl;
        is_name_group = is_source_group;
        name_id = source_id;

        // <FS:Ansariel> FIRE-21803: Prevent cheating IM restriction via pay message
        //if (!reason.empty() && !LLMuteList::getInstance()->isMuted(source_id))
        bool is_muted = LLMuteList::getInstance()->isMuted(source_id);
        if (!reason.empty() && !is_muted && RlvActions::canReceiveIM(source_id))
        // </FS:Ansariel>
        {
            message = LLTrans::getString("paid_you_ldollars" + gift_suffix, args);
        }
        else
        {
            message = LLTrans::getString("paid_you_ldollars_no_reason", args);
        }
        final_args["MESSAGE"] = message;

        // make notification loggable
        payload["from_id"] = source_id;
        notification = "PaymentReceived";

        // <FS:AO> Additionally, always add a SLURL-enabled form.
        is_name_group = is_source_group;
        name_id = source_id;

        args["NAME"] = source_slurl;
        if (!reason.empty() && !is_muted && RlvActions::canReceiveIM(source_id))
        {
            message = LLTrans::getString("paid_you_ldollars" + gift_suffix, args);
        }
        else
        {
            message = LLTrans::getString("paid_you_ldollars_no_reason", args);
        }
        final_args["SLURLMESSAGE"] = message;

        args["NAME"] = source_slurl_name;
        if (!reason.empty() && !is_muted && RlvActions::canReceiveIM(source_id))
        {
            message_notification_well = LLTrans::getString("paid_you_ldollars" + gift_suffix, args);
        }
        else
        {
            message_notification_well = LLTrans::getString("paid_you_ldollars_no_reason", args);
        }
        // </FS:AO>
    }

    payload["payment_is_group"] = is_name_group;
    payload["payment_message"] = message_notification_well;

    // <FS:Ansariel> TipTracker Support
    FSMoneyTracker* tipTracker = LLFloaterReg::getTypedInstance<FSMoneyTracker>("money_tracker");
    if (success && ((tipTracker->isShown() || tipTracker->isMinimized()) || gSavedSettings.getBOOL("FSAlwaysTrackPayments")))
    {
        tipTracker->addPayment(name_id, is_name_group, amount, !you_paid_someone);
    }
    // </FS:Ansariel>>

    // Despite using SLURLs, wait until the name is available before
    // showing the notification, otherwise the UI layout is strange and
    // the user sees a "Loading..." message
    if (is_name_group)
    {
        gCacheName->getGroup(name_id,
                        boost::bind(&money_balance_group_notify,
                                    _1, _2, _3,
                                    notification, final_args, payload));
    }
    else
    {
        LLAvatarNameCache::get(name_id, boost::bind(&money_balance_avatar_notify, _1, _2, notification, final_args, payload));
    }
}

bool handle_prompt_for_maturity_level_change_callback(const LLSD& notification, const LLSD& response)
{
    S32 option = LLNotificationsUtil::getSelectedOption(notification, response);

    if (0 == option)
    {
        // set the preference to the maturity of the region we're calling
        U8 preferredMaturity = static_cast<U8>(notification["payload"]["_region_access"].asInteger());
        gSavedSettings.setU32("PreferredMaturity", static_cast<U32>(preferredMaturity));
    }

    return false;
}

bool handle_prompt_for_maturity_level_change_and_reteleport_callback(const LLSD& notification, const LLSD& response)
{
    S32 option = LLNotificationsUtil::getSelectedOption(notification, response);

    if (0 == option)
    {
        // set the preference to the maturity of the region we're calling
        U8 preferredMaturity = static_cast<U8>(notification["payload"]["_region_access"].asInteger());
        gSavedSettings.setU32("PreferredMaturity", static_cast<U32>(preferredMaturity));
        gAgent.setMaturityRatingChangeDuringTeleport(preferredMaturity);
        gAgent.restartFailedTeleportRequest();
    }
    else
    {
        gAgent.clearTeleportRequest();
    }

    return false;
}

// some of the server notifications need special handling. This is where we do that.
bool handle_special_notification(std::string notificationID, LLSD& llsdBlock)
{
    bool returnValue = false;
    if(llsdBlock.has("_region_access"))
    {
        U8 regionAccess = static_cast<U8>(llsdBlock["_region_access"].asInteger());
        std::string regionMaturity = LLViewerRegion::accessToString(regionAccess);
        LLStringUtil::toLower(regionMaturity);
        llsdBlock["REGIONMATURITY"] = regionMaturity;
        LLNotificationPtr maturityLevelNotification;
        std::string notifySuffix = "_Notify";
        if (regionAccess == SIM_ACCESS_MATURE)
        {
            if (gAgent.isTeen())
            {
                gAgent.clearTeleportRequest();
                maturityLevelNotification = LLNotificationsUtil::add(notificationID+"_AdultsOnlyContent", llsdBlock);
                returnValue = true;

                notifySuffix = "_NotifyAdultsOnly";
            }
            else if (gAgent.prefersPG())
            {
                maturityLevelNotification = LLNotificationsUtil::add(notificationID+"_Change", llsdBlock, llsdBlock, handle_prompt_for_maturity_level_change_callback);
                returnValue = true;
            }
            else if (LLStringUtil::compareStrings(notificationID, "RegionEntryAccessBlocked") == 0)
            {
                maturityLevelNotification = LLNotificationsUtil::add(notificationID+"_PreferencesOutOfSync", llsdBlock, llsdBlock);
                returnValue = true;
            }
        }
        else if (regionAccess == SIM_ACCESS_ADULT)
        {
            if (!gAgent.isAdult())
            {
                gAgent.clearTeleportRequest();
                maturityLevelNotification = LLNotificationsUtil::add(notificationID+"_AdultsOnlyContent", llsdBlock);
                returnValue = true;

                notifySuffix = "_NotifyAdultsOnly";
            }
            else if (gAgent.prefersPG() || gAgent.prefersMature())
            {
                maturityLevelNotification = LLNotificationsUtil::add(notificationID+"_Change", llsdBlock, llsdBlock, handle_prompt_for_maturity_level_change_callback);
                returnValue = true;
            }
            else if (LLStringUtil::compareStrings(notificationID, "RegionEntryAccessBlocked") == 0)
            {
                maturityLevelNotification = LLNotificationsUtil::add(notificationID+"_PreferencesOutOfSync", llsdBlock, llsdBlock);
                returnValue = true;
            }
        }

        if ((maturityLevelNotification == NULL) || maturityLevelNotification->isIgnored())
        {
            // Given a simple notification if no maturityLevelNotification is set or it is ignore
            LLNotificationsUtil::add(notificationID + notifySuffix, llsdBlock);
        }
    }

    return returnValue;
}

bool handle_trusted_experiences_notification(const LLSD& llsdBlock)
{
    if(llsdBlock.has("trusted_experiences"))
    {
        std::ostringstream str;
        const LLSD& experiences = llsdBlock["trusted_experiences"];
        LLSD::array_const_iterator it = experiences.beginArray();
        for(/**/; it != experiences.endArray(); ++it)
        {
            str<<LLSLURL("experience", it->asUUID(), "profile").getSLURLString() << "\n";
        }
        std::string str_list = str.str();
        if(!str_list.empty())
        {
            LLNotificationsUtil::add("TrustedExperiencesAvailable", LLSD::emptyMap().with("EXPERIENCE_LIST", (LLSD)str_list));
            return true;
        }
    }
    return false;
}

// some of the server notifications need special handling. This is where we do that.
bool handle_teleport_access_blocked(LLSD& llsdBlock, const std::string & notificationID, const std::string & defaultMessage)
{
    bool returnValue = false;
    if(llsdBlock.has("_region_access"))
    {
        U8 regionAccess = static_cast<U8>(llsdBlock["_region_access"].asInteger());
        std::string regionMaturity = LLViewerRegion::accessToString(regionAccess);
        LLStringUtil::toLower(regionMaturity);
        llsdBlock["REGIONMATURITY"] = regionMaturity;

        LLNotificationPtr tp_failure_notification;
        std::string notifySuffix;

        if (notificationID == std::string("TeleportEntryAccessBlocked"))
        {
            notifySuffix = "_Notify";
            if (regionAccess == SIM_ACCESS_MATURE)
            {
                if (gAgent.isTeen())
                {
                    gAgent.clearTeleportRequest();
                    tp_failure_notification = LLNotificationsUtil::add(notificationID+"_AdultsOnlyContent", llsdBlock);
                    returnValue = true;

                    notifySuffix = "_NotifyAdultsOnly";
                }
                else if (gAgent.prefersPG())
                {
                    if (gAgent.hasRestartableFailedTeleportRequest())
                    {
                        tp_failure_notification = LLNotificationsUtil::add(notificationID+"_ChangeAndReTeleport", llsdBlock, llsdBlock, handle_prompt_for_maturity_level_change_and_reteleport_callback);
                        returnValue = true;
                    }
                    else
                    {
                        gAgent.clearTeleportRequest();
                        tp_failure_notification = LLNotificationsUtil::add(notificationID+"_Change", llsdBlock, llsdBlock, handle_prompt_for_maturity_level_change_callback);
                        returnValue = true;
                    }
                }
                else
                {
                    gAgent.clearTeleportRequest();
                    tp_failure_notification = LLNotificationsUtil::add(notificationID+"_PreferencesOutOfSync", llsdBlock, llsdBlock, handle_prompt_for_maturity_level_change_callback);
                    returnValue = true;
                }
            }
            else if (regionAccess == SIM_ACCESS_ADULT)
            {
                if (!gAgent.isAdult())
                {
                    gAgent.clearTeleportRequest();
                    tp_failure_notification = LLNotificationsUtil::add(notificationID+"_AdultsOnlyContent", llsdBlock);
                    returnValue = true;

                    notifySuffix = "_NotifyAdultsOnly";
                }
                else if (gAgent.prefersPG() || gAgent.prefersMature())
                {
                    if (gAgent.hasRestartableFailedTeleportRequest())
                    {
                        tp_failure_notification = LLNotificationsUtil::add(notificationID+"_ChangeAndReTeleport", llsdBlock, llsdBlock, handle_prompt_for_maturity_level_change_and_reteleport_callback);
                        returnValue = true;
                    }
                    else
                    {
                        gAgent.clearTeleportRequest();
                        tp_failure_notification = LLNotificationsUtil::add(notificationID+"_Change", llsdBlock, llsdBlock, handle_prompt_for_maturity_level_change_callback);
                        returnValue = true;
                    }
                }
                else
                {
                    gAgent.clearTeleportRequest();
                    tp_failure_notification = LLNotificationsUtil::add(notificationID+"_PreferencesOutOfSync", llsdBlock, llsdBlock, handle_prompt_for_maturity_level_change_callback);
                    returnValue = true;
                }
            }
        }       // End of special handling for "TeleportEntryAccessBlocked"
        else
        {   // Normal case, no message munging
            gAgent.clearTeleportRequest();
            if (LLNotifications::getInstance()->templateExists(notificationID))
            {
                tp_failure_notification = LLNotificationsUtil::add(notificationID, llsdBlock, llsdBlock);
            }
            else
            {
                llsdBlock["MESSAGE"] = defaultMessage;
                tp_failure_notification = LLNotificationsUtil::add("GenericAlertOK", llsdBlock);
            }
            returnValue = true;
        }

        if ((tp_failure_notification == NULL) || tp_failure_notification->isIgnored())
        {
            // Given a simple notification if no tp_failure_notification is set or it is ignore
            LLNotificationsUtil::add(notificationID + notifySuffix, llsdBlock);
        }
    }

    handle_trusted_experiences_notification(llsdBlock);
    return returnValue;
}

bool attempt_standard_notification(LLMessageSystem* msgsystem)
{
    // if we have additional alert data
    if (msgsystem->has(_PREHASH_AlertInfo) && msgsystem->getNumberOfBlocksFast(_PREHASH_AlertInfo) > 0)
    {
        // notification was specified using the new mechanism, so we can just handle it here
        std::string notificationID;
        msgsystem->getStringFast(_PREHASH_AlertInfo, _PREHASH_Message, notificationID);

        //SL-13824 skip notification when both joining a group and leaving a group
        //remove this after server stops sending these messages
        if (notificationID == "JoinGroupSuccess" ||
            notificationID == "GroupDepart")
        {
            return true;
        }

        if (!LLNotifications::getInstance()->templateExists(notificationID))
        {
            return false;
        }

        // <FS:Ansariel> FIRE-12004: Attachments getting lost on TP; Not clear if these messages are actually
        //               used if a region crossing timeout happens and if this is the correct place to handle
        //               them, but it seems the most likely way it would probably happen and I don't have a
        //               borked region at hand for testing.
        if (notificationID == "expired_region_handoff" || notificationID == "invalid_region_handoff")
        {
            LL_WARNS("Messaging") << "Region crossing failed. Resetting region crossing state." << LL_ENDL;
            if (isAgentAvatarValid())
            {
                gAgentAvatarp->setIsCrossingRegion(false);
            }
        }
        // </FS:Ansariel>

        std::string llsdRaw;
        LLSD llsdBlock;
        // <FS:Ansariel> Remove dupe call
        //msgsystem->getStringFast(_PREHASH_AlertInfo, _PREHASH_Message, notificationID);
        msgsystem->getStringFast(_PREHASH_AlertInfo, _PREHASH_ExtraParams, llsdRaw);
        if (llsdRaw.length())
        {
            std::istringstream llsdData(llsdRaw);
            if (!LLSDSerialize::deserialize(llsdBlock, llsdData, llsdRaw.length()))
            {
                LL_WARNS() << "attempt_standard_notification: Attempted to read notification parameter data into LLSD but failed:" << llsdRaw << LL_ENDL;
            }
        }


        handle_trusted_experiences_notification(llsdBlock);

        if (
            (notificationID == "RegionEntryAccessBlocked") ||
            (notificationID == "LandClaimAccessBlocked") ||
            (notificationID == "LandBuyAccessBlocked")

           )
        {
            /*---------------------------------------------------------------------
             (Commented so a grep will find the notification strings, since
             we construct them on the fly; if you add additional notifications,
             please update the comment.)

             Could throw any of the following notifications:

                RegionEntryAccessBlocked
                RegionEntryAccessBlocked_Notify
                RegionEntryAccessBlocked_NotifyAdultsOnly
                RegionEntryAccessBlocked_Change
                RegionEntryAccessBlocked_AdultsOnlyContent
                RegionEntryAccessBlocked_ChangeAndReTeleport
                LandClaimAccessBlocked
                LandClaimAccessBlocked_Notify
                LandClaimAccessBlocked_NotifyAdultsOnly
                LandClaimAccessBlocked_Change
                LandClaimAccessBlocked_AdultsOnlyContent
                LandBuyAccessBlocked
                LandBuyAccessBlocked_Notify
                LandBuyAccessBlocked_NotifyAdultsOnly
                LandBuyAccessBlocked_Change
                LandBuyAccessBlocked_AdultsOnlyContent

            -----------------------------------------------------------------------*/
            static LLCachedControl<S32> ban_lines_mode(gSavedSettings , "ShowBanLines" , LLViewerParcelMgr::PARCEL_BAN_LINES_ON_COLLISION);
            if (ban_lines_mode == LLViewerParcelMgr::PARCEL_BAN_LINES_ON_COLLISION)
            {
                LLViewerParcelMgr::getInstance()->resetCollisionTimer();
            }
            if (handle_special_notification(notificationID, llsdBlock))
            {
                return true;
            }
        }
        // HACK -- handle callbacks for specific alerts.
        if( notificationID == "HomePositionSet" )
        {
            // save the home location image to disk
            std::string snap_filename = gDirUtilp->getLindenUserDir();
            snap_filename += gDirUtilp->getDirDelimiter();
            snap_filename += LLStartUp::getScreenHomeFilename();
            gViewerWindow->saveSnapshot(snap_filename,
                                        gViewerWindow->getWindowWidthRaw(),
                                        gViewerWindow->getWindowHeightRaw(),
                                        false, //UI
                                        gSavedSettings.getBOOL("RenderHUDInSnapshot"),
                                        false,
                                        LLSnapshotModel::SNAPSHOT_TYPE_COLOR,
                                        LLSnapshotModel::SNAPSHOT_FORMAT_PNG);
        }

        if (notificationID == "RegionRestartMinutes" ||
            notificationID == "RegionRestartSeconds")
        {
            S32 seconds;
            if (notificationID == "RegionRestartMinutes")
            {
                seconds = 60 * static_cast<S32>(llsdBlock["MINUTES"].asInteger());
            }
            else
            {
                seconds = static_cast<S32>(llsdBlock["SECONDS"].asInteger());
            }

            // <FS:Ansariel> Optional new region restart notification
            if (!gSavedSettings.getBOOL("FSUseNewRegionRestartNotification"))
            {
                notificationID += "Toast";
            }
            else
            {
            // </FS:Ansariel>
            LLFloaterRegionRestarting* floaterp = LLFloaterReg::findTypedInstance<LLFloaterRegionRestarting>("region_restarting");

            if (floaterp)
            {
                LLFloaterRegionRestarting::updateTime(seconds);
            }
            else
            {
                LLSD params;
                params["NAME"] = llsdBlock["NAME"];
                params["SECONDS"] = (LLSD::Integer)seconds;
                LLFloaterRegionRestarting* restarting_floater = dynamic_cast<LLFloaterRegionRestarting*>(LLFloaterReg::showInstance("region_restarting", params));
                if(restarting_floater)
                {
                    restarting_floater->center();
                }
            }
            // <FS:Ansariel> Optional new region restart notification
            }
            // </FS:Ansariel>

            make_ui_sound("UISndRestart");
            FSCommon::report_to_nearby_chat(LLTrans::getString("FSRegionRestartInLocalChat")); // <FS:PP> FIRE-6307: Region restart notices in local chat
            fs_report_region_restart_to_channel(seconds); // <FS:PP> Announce region restart to a defined chat channel
        }

        // <FS:Ansariel> FIRE-9858: Kill annoying "Autopilot canceled" toast
        if (notificationID == "AutopilotCanceled")
        {
            return true;
        }
        // </FS:Ansariel>
// <FS:CR> FIRE-9696 - Moved detection of HomePositionSet Alert hack to here where it's actually found now
        if (notificationID == "HomePositionSet")
        {
            // save the home location image to disk
            std::string snap_filename = gDirUtilp->getLindenUserDir();
            snap_filename += gDirUtilp->getDirDelimiter();
            snap_filename += LLStartUp::getScreenHomeFilename();
            if (gViewerWindow->saveSnapshot(snap_filename, gViewerWindow->getWindowWidthRaw(), gViewerWindow->getWindowHeightRaw(), false, gSavedSettings.getBOOL("RenderHUDInSnapshot"), false, LLSnapshotModel::SNAPSHOT_TYPE_COLOR, LLSnapshotModel::SNAPSHOT_FORMAT_PNG))
            {
                LL_INFOS() << LLStartUp::getScreenHomeFilename() << " saved successfully." << LL_ENDL;
            }
            else
            {
                LL_WARNS() << LLStartUp::getScreenHomeFilename() << " could not be saved." << LL_ENDL;
            }
        }
// </FS:CR>

        // Special Marketplace update notification
        if (notificationID == "SLM_UPDATE_FOLDER")
        {
            std::string state = llsdBlock["state"].asString();
            if (state == "deleted")
            {
                // Perform the deletion viewer side, no alert shown in this case
                LLMarketplaceData::instance().deleteListing(llsdBlock["listing_id"].asInteger());
                return true;
            }
            else
            {
                // In general, no message will be displayed, all we want is to get the listing updated in the marketplace floater
                // If getListing() fails though, the message of the alert will be shown by the caller of attempt_standard_notification()
                return LLMarketplaceData::instance().getListing(llsdBlock["listing_id"].asInteger());
            }
        }

        // Error Notification can come with and without reason
        if (notificationID == "JoinGroupError")
        {
            if (llsdBlock.has("reason"))
            {
                LLNotificationsUtil::add("JoinGroupErrorReason", llsdBlock);
                return true;
            }
            if (llsdBlock.has("group_id"))
            {
                LLGroupData agent_gdatap;
                bool is_member = gAgent.getGroupData(llsdBlock["group_id"].asUUID(), agent_gdatap);
                if (is_member)
                {
                    LLSD args;
                    args["reason"] = LLTrans::getString("AlreadyInGroup");
                    LLNotificationsUtil::add("JoinGroupErrorReason", args);
                    return true;
                }
            }
        }

        LLNotificationsUtil::add(notificationID, llsdBlock);
        return true;
    }
    return false;
}


static void process_special_alert_messages(const std::string & message)
{
    // Do special handling for alert messages.   This is a legacy hack, and any actual displayed
    // text should be altered in the notifications.xml files.
    if ( message == "You died and have been teleported to your home location")
    {
        add(LLStatViewer::KILLED, 1);
    }
    else if( message == "Home position set." )
    {
        // save the home location image to disk
        std::string snap_filename = gDirUtilp->getLindenUserDir();
        snap_filename += gDirUtilp->getDirDelimiter();
        snap_filename += LLStartUp::getScreenHomeFilename();
        gViewerWindow->saveSnapshot(snap_filename,
                                    gViewerWindow->getWindowWidthRaw(),
                                    gViewerWindow->getWindowHeightRaw(),
                                    false,
                                    gSavedSettings.getBOOL("RenderHUDInSnapshot"),
                                    false,
                                    LLSnapshotModel::SNAPSHOT_TYPE_COLOR,
                                    LLSnapshotModel::SNAPSHOT_FORMAT_PNG);
    }
}



void process_agent_alert_message(LLMessageSystem* msgsystem, void** user_data)
{
    // make sure the cursor is back to the usual default since the
    // alert is probably due to some kind of error.
    gViewerWindow->getWindow()->resetBusyCount();

    std::string message;
    msgsystem->getStringFast(_PREHASH_AlertData, _PREHASH_Message, message);

    process_special_alert_messages(message);

    if (!attempt_standard_notification(msgsystem))
    {
        bool modal = false;
        msgsystem->getBOOL("AlertData", "Modal", modal);
        process_alert_core(message, modal);
    }
}

// The only difference between this routine and the previous is the fact that
// for this routine, the modal parameter is always false. Sadly, for the message
// handled by this routine, there is no "Modal" parameter on the message, and
// there's no API to tell if a message has the given parameter or not.
// So we can't handle the messages with the same handler.
void process_alert_message(LLMessageSystem *msgsystem, void **user_data)
{
    // make sure the cursor is back to the usual default since the
    // alert is probably due to some kind of error.
    gViewerWindow->getWindow()->resetBusyCount();

    std::string message;
    msgsystem->getStringFast(_PREHASH_AlertData, _PREHASH_Message, message);
    process_special_alert_messages(message);

    if (!attempt_standard_notification(msgsystem))
    {
        bool modal = false;
        process_alert_core(message, modal);

        static LLCachedControl<S32> ban_lines_mode(gSavedSettings , "ShowBanLines" , LLViewerParcelMgr::PARCEL_BAN_LINES_ON_COLLISION);
        if (ban_lines_mode == LLViewerParcelMgr::PARCEL_BAN_LINES_ON_COLLISION
            && message.find("Cannot enter parcel") != std::string::npos)
        {
            LLViewerParcelMgr::getInstance()->resetCollisionTimer();
        }
    }
}

bool handle_not_age_verified_alert(const std::string &pAlertName)
{
    LLNotificationPtr notification = LLNotificationsUtil::add(pAlertName);
    if ((notification == NULL) || notification->isIgnored())
    {
        LLNotificationsUtil::add(pAlertName + "_Notify");
    }

    return true;
}

bool handle_special_alerts(const std::string &pAlertName)
{
    bool isHandled = false;
    if (LLStringUtil::compareStrings(pAlertName, "NotAgeVerified") == 0)
    {

        isHandled = handle_not_age_verified_alert(pAlertName);
    }

    return isHandled;
}

void process_alert_core(const std::string& message, bool modal)
{
    const std::string ALERT_PREFIX("ALERT: ");
    const std::string NOTIFY_PREFIX("NOTIFY: ");
    if (message.find(ALERT_PREFIX) == 0)
    {
        // Allow the server to spawn a named alert so that server alerts can be
        // translated out of English.
        std::string alert_name(message.substr(ALERT_PREFIX.length()));
        if (!handle_special_alerts(alert_name))
        {
        LLNotificationsUtil::add(alert_name);
    }
    }
    else if (message.find(NOTIFY_PREFIX) == 0)
    {
        // Allow the server to spawn a named notification so that server notifications can be
        // translated out of English.
        std::string notify_name(message.substr(NOTIFY_PREFIX.length()));
        LLNotificationsUtil::add(notify_name);
    }
    else if (message[0] == '/')
    {
        // System message is important, show in upper-right box not tip
        std::string text(message.substr(1));
        LLSD args;

        // <FS:Ansariel> Let's hope this works for OpenSim...
        bool is_region_restart = false;
        S32 seconds = 0;
        if (text.substr(0,17) == "RESTART_X_MINUTES")
        {
            S32 mins = 0;
            LLStringUtil::convertToS32(text.substr(18), mins);
            seconds = mins * 60;
            is_region_restart = true;

            if (!gSavedSettings.getBOOL("FSUseNewRegionRestartNotification"))
            {
                LLSD args;
                args["MINUTES"] = llformat("%d", mins);
                LLNotificationsUtil::add("RegionRestartMinutesToast", args);
            }
        }
        else if (text.substr(0,17) == "RESTART_X_SECONDS")
        {
            LLStringUtil::convertToS32(text.substr(18), seconds);
            is_region_restart = true;

            if (!gSavedSettings.getBOOL("FSUseNewRegionRestartNotification"))
            {
                LLSD args;
                args["SECONDS"] = llformat("%d", seconds);
                LLNotificationsUtil::add("RegionRestartSecondsToast", args);
            }
        }
        if (is_region_restart)
        {
            if (gSavedSettings.getBOOL("FSUseNewRegionRestartNotification"))
            {
                LLFloaterRegionRestarting* floaterp = LLFloaterReg::findTypedInstance<LLFloaterRegionRestarting>("region_restarting");

                if (floaterp)
                {
                    LLFloaterRegionRestarting::updateTime(seconds);
                }
                else
                {
                    std::string region_name;
                    if (gAgent.getRegion())
                    {
                        region_name = gAgent.getRegion()->getName();
                    }
                    else
                    {
                        region_name = LLTrans::getString("Unknown");
                    }
                    LLSD params;
                    params["NAME"] = region_name;
                    params["SECONDS"] = (LLSD::Integer)seconds;
                    LLFloaterRegionRestarting* restarting_floater = dynamic_cast<LLFloaterRegionRestarting*>(LLFloaterReg::showInstance("region_restarting", params));
                    if(restarting_floater)
                    {
                        restarting_floater->center();
                    }
                }
            }

            make_ui_sound("UISndRestartOpenSim");
            FSCommon::report_to_nearby_chat(LLTrans::getString("FSRegionRestartInLocalChat")); // <FS:PP> FIRE-6307: Region restart notices in local chat
            fs_report_region_restart_to_channel(seconds); // <FS:PP> Announce region restart to a defined chat channel
            return;
        }
        // </FS:Ansariel>

        // *NOTE: If the text from the server ever changes this line will need to be adjusted.
        std::string restart_cancelled = "Region restart cancelled.";
        if (text.substr(0, restart_cancelled.length()) == restart_cancelled)
        {
            LLFloaterRegionRestarting::close();
        }

            std::string new_msg =LLNotifications::instance().getGlobalString(text);
// [RLVa:KB] - Checked: RLVa-1.4.5
            if ( (new_msg == text) && (RlvActions::isRlvEnabled()) )
            {
                if (!RlvActions::canShowLocation())
                    RlvUtil::filterLocation(new_msg);
                if (!RlvActions::canShowName(RlvActions::SNC_DEFAULT))
                    RlvUtil::filterNames(new_msg);
            }
// [/RLVa:KB]
            args["MESSAGE"] = new_msg;
            LLNotificationsUtil::add("SystemMessage", args);
        }
    else if (modal)
    {
        LLSD args;
        std::string new_msg =LLNotifications::instance().getGlobalString(message);
// [RLVa:KB] - Checked: RLVa-1.4.5
        if ( (new_msg == message) && (RlvActions::isRlvEnabled()) )
        {
            if (!RlvActions::canShowLocation())
                RlvUtil::filterLocation(new_msg);
            if (!RlvActions::canShowName(RlvActions::SNC_DEFAULT))
                RlvUtil::filterNames(new_msg);
        }
// [/RLVa:KB]
        args["ERROR_MESSAGE"] = new_msg;
        LLNotificationsUtil::add("ErrorMessage", args);
    }
    else
    {
        // Hack fix for EXP-623 (blame fix on RN :)) to avoid a sim deploy
        const std::string AUTOPILOT_CANCELED_MSG("Autopilot canceled");
        if (message.find(AUTOPILOT_CANCELED_MSG) == std::string::npos )
        {
            LLSD args;
            std::string new_msg =LLNotifications::instance().getGlobalString(message);

            std::string localized_msg;
            bool is_message_localized = LLTrans::findString(localized_msg, new_msg);

// [RLVa:KB] - Checked: RLVa-1.4.5
            if ( (new_msg == message) && (RlvActions::isRlvEnabled()) )
            {
                if (!RlvActions::canShowLocation())
                    RlvUtil::filterLocation(new_msg);
                if (!RlvActions::canShowName(RlvActions::SNC_DEFAULT))
                    RlvUtil::filterNames(new_msg);
            }
// [/RLVa:KB]

            args["MESSAGE"] = is_message_localized ? localized_msg : new_msg;
            LLNotificationsUtil::add("SystemMessageTip", args);
        }
    }
}

mean_collision_list_t               gMeanCollisionList;
time_t                              gLastDisplayedTime = 0;

void handle_show_mean_events(void *)
{
    LLFloaterReg::showInstance("bumps");
    //LLFloaterBump::showInstance();
}

void mean_name_callback(const LLUUID &id, const LLAvatarName& av_name)
{
    static const U32 max_collision_list_size = 20;
    if (gMeanCollisionList.size() > max_collision_list_size)
    {
        mean_collision_list_t::iterator iter = gMeanCollisionList.begin();
        for (U32 i=0; i<max_collision_list_size; i++) iter++;
        for_each(iter, gMeanCollisionList.end(), DeletePointer());
        gMeanCollisionList.erase(iter, gMeanCollisionList.end());
    }

    for (mean_collision_list_t::iterator iter = gMeanCollisionList.begin();
         iter != gMeanCollisionList.end(); ++iter)
    {
        LLMeanCollisionData *mcd = *iter;
        if (mcd->mPerp == id)
        {
            mcd->mFullName = gRlvHandler.hasBehaviour(RLV_BHVR_SHOWNAMES) ? RlvStrings::getAnonym(av_name) : av_name.getUserName();
        }
    }
    // <FS:Ansariel> Instant bump list floater update
    LLFloaterBump* floater = LLFloaterReg::findTypedInstance<LLFloaterBump>("bumps");
    if (floater)
    {
        floater->setDirty();
    }
    // </FS:Ansariel>
}

void process_mean_collision_alert_message(LLMessageSystem *msgsystem, void **user_data)
{
    if (gAgent.inPrelude())
    {
        // In prelude, bumping is OK.  This dialog is rather confusing to
        // newbies, so we don't show it.  Drop the packet on the floor.
        return;
    }

    // make sure the cursor is back to the usual default since the
    // alert is probably due to some kind of error.
    gViewerWindow->getWindow()->resetBusyCount();

    LLUUID perp;
    U32    time;
    U8     u8type;
    EMeanCollisionType     type;
    F32    mag;

    S32 i, num = msgsystem->getNumberOfBlocks(_PREHASH_MeanCollision);

    for (i = 0; i < num; i++)
    {
        msgsystem->getUUIDFast(_PREHASH_MeanCollision, _PREHASH_Perp, perp);
        msgsystem->getU32Fast(_PREHASH_MeanCollision, _PREHASH_Time, time);
        msgsystem->getF32Fast(_PREHASH_MeanCollision, _PREHASH_Mag, mag);
        msgsystem->getU8Fast(_PREHASH_MeanCollision, _PREHASH_Type, u8type);

        type = (EMeanCollisionType)u8type;

        // <FS:Ansariel> Nearby Chat Collision Messages
        if (gSavedSettings.getBOOL("FSCollisionMessagesInChat"))
        {
            std::string action;
            LLStringUtil::format_map_t args;
            if (!gRlvHandler.hasBehaviour(RLV_BHVR_SHOWNAMES))
            {
                args["NAME"] = llformat("secondlife:///app/agent/%s/inspect", perp.asString().c_str());
            }
            else
            {
                args["NAME"] = llformat("secondlife:///app/agent/%s/rlvanonym", perp.asString().c_str());
            }

            switch (type)
            {
                case MEAN_BUMP:
                    action = LLTrans::getString("Collision_Bump", args);
                    break;
                case MEAN_LLPUSHOBJECT:
                    action = LLTrans::getString("Collision_PushObject", args);
                    break;
                case MEAN_SELECTED_OBJECT_COLLIDE:
                    action = LLTrans::getString("Collision_ObjectCollide", args);
                    break;
                case MEAN_SCRIPTED_OBJECT_COLLIDE:
                    action = LLTrans::getString("Collision_ScriptedObject", args);
                    break;
                case MEAN_PHYSICAL_OBJECT_COLLIDE:
                    action = LLTrans::getString("Collision_PhysicalObject", args);
                    break;
                default:
                    action = LLTrans::getString("Collision_UnknownType", args);
                    return;
            }
            FSCommon::report_to_nearby_chat(action);
        }
        // </FS:Ansariel> Nearby Chat Collision Messages
        // <FS:Ansariel> Report Collision Messages to scripts
        if (gSavedSettings.getBOOL("FSReportCollisionMessages"))
        {
            std::string collision_data = llformat("%s,%.2f,%d", perp.asString().c_str(), mag, u8type);

            LLMessageSystem* msgs = gMessageSystem;
            msgs->newMessage(_PREHASH_ScriptDialogReply);
            msgs->nextBlock(_PREHASH_AgentData);
            msgs->addUUID(_PREHASH_AgentID, gAgentID);
            msgs->addUUID(_PREHASH_SessionID, gAgentSessionID);
            msgs->nextBlock(_PREHASH_Data);
            msgs->addUUID(_PREHASH_ObjectID, gAgentID);
            msgs->addS32(_PREHASH_ChatChannel, gSavedSettings.getS32("FSReportCollisionMessagesChannel"));
            msgs->addS32(_PREHASH_ButtonIndex, 1);
            msgs->addString(_PREHASH_ButtonLabel, collision_data.c_str());
            gAgent.sendReliableMessage();
        }
        // </FS:Ansariel> Report Collision Messages to scripts

        bool b_found = false;

        for (mean_collision_list_t::iterator iter = gMeanCollisionList.begin();
             iter != gMeanCollisionList.end(); ++iter)
        {
            LLMeanCollisionData *mcd = *iter;
            if ((mcd->mPerp == perp) && (mcd->mType == type))
            {
                mcd->mTime = time;
                mcd->mMag = mag;
                b_found = true;
                break;
            }
        }

        if (!b_found)
        {
            LLMeanCollisionData *mcd = new LLMeanCollisionData(gAgentID, perp, time, type, mag);
            gMeanCollisionList.push_front(mcd);
            LLAvatarNameCache::get(perp, boost::bind(&mean_name_callback, _1, _2));
        }
        // <FS:Ansariel> Instant bump list floater update
        else
        {
            LLFloaterBump* floater = LLFloaterReg::findTypedInstance<LLFloaterBump>("bumps");
            if (floater)
            {
                floater->setDirty();
            }
        }
        // </FS:Ansariel>
    }
    // <FS:Ansariel> Instant bump list floater update
    //LLFloaterBump* bumps_floater = LLFloaterBump::getInstance();
    //if(bumps_floater && bumps_floater->isInVisibleChain())
    //{
    //  bumps_floater->populateCollisionList();
    //}
    // </FS:Ansariel>
}

void process_frozen_message(LLMessageSystem *msgsystem, void **user_data)
{
    // make sure the cursor is back to the usual default since the
    // alert is probably due to some kind of error.
    gViewerWindow->getWindow()->resetBusyCount();
    bool b_frozen;

    msgsystem->getBOOL("FrozenData", "Data", b_frozen);

    // TODO: make being frozen change view
    if (b_frozen)
    {
    }
    else
    {
    }
}

// do some extra stuff once we get our economy data
void process_economy_data(LLMessageSystem *msg, void** /*user_data*/)
{
    // <FS:AW opensim currency support>
    //LL_DEBUGS("Benefits") << "Received economy data, not currently used" << LL_ENDL;
#ifdef OPENSIM
    if (LLGridManager::getInstance()->isInOpenSim())
    {
        LLGlobalEconomy::processEconomyData(msg, LLGlobalEconomy::getInstance());

        const std::string texture_upload_cost_str = std::to_string(LLAgentBenefitsMgr::current().getTextureUploadCost());
        const std::string sound_upload_cost_str = std::to_string(LLAgentBenefitsMgr::current().getSoundUploadCost());
        const std::string animation_upload_cost_str = std::to_string(LLAgentBenefitsMgr::current().getAnimationUploadCost());
        gMenuHolder->getChild<LLUICtrl>("Upload Image")->setLabelArg("[COST]",  texture_upload_cost_str);
        gMenuHolder->getChild<LLUICtrl>("Upload Sound")->setLabelArg("[COST]",  sound_upload_cost_str);
        gMenuHolder->getChild<LLUICtrl>("Upload Animation")->setLabelArg("[COST]", animation_upload_cost_str);
    }
    else
#endif
    {
        LL_DEBUGS("Benefits") << "Received economy data, not currently used" << LL_ENDL;
    }
// <FS:AW opensim currency support>

    // update L$ substitution for "Buy and Sell L$", it was set before we knew the currency
    gMenuHolder->getChild<LLUICtrl>("Buy and Sell L$")->setLabelArg("L$", LLStringExplicit("L$"));
}

void notify_cautioned_script_question(const LLSD& notification, const LLSD& response, S32 orig_questions, bool granted)
{
    // only continue if at least some permissions were requested
    if (orig_questions)
    {
        // check to see if the person we are asking

        // "'[OBJECTNAME]', an object owned by '[OWNERNAME]',
        // located in [REGIONNAME] at [REGIONPOS],
        // has been <granted|denied> permission to: [PERMISSIONS]."

        LLUIString notice(LLTrans::getString(granted ? "ScriptQuestionCautionChatGranted" : "ScriptQuestionCautionChatDenied"));

        // always include the object name and owner name
        notice.setArg("[OBJECTNAME]", notification["payload"]["object_name"].asString());
        notice.setArg("[OWNERNAME]", notification["payload"]["owner_name"].asString());

        // try to lookup viewerobject that corresponds to the object that
        // requested permissions (here, taskid->requesting object id)
        bool foundpos = false;
        LLViewerObject* viewobj = gObjectList.findObject(notification["payload"]["task_id"].asUUID());
        if (viewobj)
        {
            // found the viewerobject, get it's position in its region
            LLVector3 objpos(viewobj->getPosition());

            // try to lookup the name of the region the object is in
            LLViewerRegion* viewregion = viewobj->getRegion();
            if (viewregion)
            {
                // got the region, so include the region and 3d coordinates of the object
                notice.setArg("[REGIONNAME]", viewregion->getName());
                std::string formatpos = llformat("%.1f, %.1f,%.1f", objpos[VX], objpos[VY], objpos[VZ]);
                notice.setArg("[REGIONPOS]", formatpos);

                foundpos = true;
            }
        }

// [RLVa:KB] - Checked: 2010-04-23 (RLVa-1.2.0g) | Modified: RLVa-1.0.0a
        if (gRlvHandler.hasBehaviour(RLV_BHVR_SHOWLOC))
        {
            notice.setArg("[REGIONNAME]", RlvStrings::getString(RlvStringKeys::Hidden::Region));
            notice.setArg("[REGIONPOS]", RlvStrings::getString(RlvStringKeys::Hidden::Generic));
        }
        else if (!foundpos)
// [/RLVa:KB]
//      if (!foundpos)
        {
            // unable to determine location of the object
            // <FS:Ansariel> Made hardcoded strings localizable
            //notice.setArg("[REGIONNAME]", "(unknown region)");
            //notice.setArg("[REGIONPOS]", "(unknown position)");
            notice.setArg("[REGIONNAME]", LLTrans::getString("UnknownRegion"));
            notice.setArg("[REGIONPOS]", LLTrans::getString("UnknownPosition"));
            // </FS:Ansariel>
        }

        // check each permission that was requested, and list each
        // permission that has been flagged as a caution permission
        bool caution = false;
        S32 count = 0;
        std::string perms;
        for (const script_perm_t& script_perm : SCRIPT_PERMISSIONS)
        {
//          if ((orig_questions & script_perm.permbit)
//              && script_perm.caution)
// [RLVa:KB] - Checked: 2012-07-28 (RLVa-1.4.7)
            if ((orig_questions & script_perm.permbit)
                && ((script_perm.caution) || (notification["payload"]["rlv_notify"].asBoolean())) )
// [/RLVa:KB]
            {
                count++;
                caution = true;

                // add a comma before the permission description if it is not the first permission
                // added to the list or the last permission to check
                if (count > 1)
                {
                    perms.append(", ");
                }

                perms.append(LLTrans::getString(script_perm.question));
            }
        }

        notice.setArg("[PERMISSIONS]", perms);

        // log a chat message as long as at least one requested permission
        // is a caution permission
// [RLVa:KB] - Checked: 2012-07-28 (RLVa-1.4.7)
        if (caution)
        {
            // <FS:Ansariel> [FS communication UI]
            //LLFloaterIMNearbyChat* nearby_chat = LLFloaterReg::getTypedInstance<LLFloaterIMNearbyChat>("nearby_chat");
            FSFloaterNearbyChat* nearby_chat = FSFloaterNearbyChat::getInstance();
            // </FS:Ansariel> [FS communication UI]
            if(nearby_chat)
            {
                LLChat chat_msg(notice.getString());
                chat_msg.mFromName = SYSTEM_FROM;
                chat_msg.mFromID = LLUUID::null;
                chat_msg.mSourceType = CHAT_SOURCE_SYSTEM;
                nearby_chat->addMessage(chat_msg);
            }
        }
// [/RLVa:KB]
//      if (caution)
//      {
//          LLChat chat(notice.getString());
//  //      LLFloaterChat::addChat(chat, false, false);
//      }
    }
}

void script_question_mute(const LLUUID& item_id, const std::string& object_name);

void experiencePermissionBlock(LLUUID experience, LLSD result)
{
    LLSD permission;
    LLSD data;
    permission["permission"] = "Block";
    data[experience.asString()] = permission;
    data["experience"] = experience;
    LLEventPumps::instance().obtain("experience_permission").post(data);
}

bool script_question_cb(const LLSD& notification, const LLSD& response)
{
    S32 option = LLNotificationsUtil::getSelectedOption(notification, response);
    LLMessageSystem *msg = gMessageSystem;
    S32 orig = notification["payload"]["questions"].asInteger();
    S32 new_questions = orig;

    if (response["Details"])
    {
        // respawn notification...
        LLNotificationsUtil::add(notification["name"], notification["substitutions"], notification["payload"]);

        // ...with description on top
        LLNotificationsUtil::add("DebitPermissionDetails");
        return false;
    }

    LLUUID experience;
    if(notification["payload"].has("experience"))
    {
        experience = notification["payload"]["experience"].asUUID();
    }

    // check whether permissions were granted or denied
    bool allowed = true;
    // the "yes/accept" button is the first button in the template, making it button 0
    // if any other button was clicked, the permissions were denied
    if (option != 0)
    {
        new_questions = 0;
        allowed = false;
    }
    else if(experience.notNull())
    {
        LLSD permission;
        LLSD data;
        permission["permission"]="Allow";

        data[experience.asString()]=permission;
        data["experience"]=experience;
        LLEventPumps::instance().obtain("experience_permission").post(data);
    }

    LLUUID task_id = notification["payload"]["task_id"].asUUID();
    LLUUID item_id = notification["payload"]["item_id"].asUUID();

    // reply with the permissions granted or denied
    msg->newMessageFast(_PREHASH_ScriptAnswerYes);
    msg->nextBlockFast(_PREHASH_AgentData);
    msg->addUUIDFast(_PREHASH_AgentID, gAgent.getID());
    msg->addUUIDFast(_PREHASH_SessionID, gAgent.getSessionID());
    msg->nextBlockFast(_PREHASH_Data);
    msg->addUUIDFast(_PREHASH_TaskID, task_id);
    msg->addUUIDFast(_PREHASH_ItemID, item_id);
    msg->addS32Fast(_PREHASH_Questions, new_questions);
    msg->sendReliable(LLHost(notification["payload"]["sender"].asString()));

    // only log a chat message if caution prompts are enabled
//  if (gSavedSettings.getBOOL("PermissionsCautionEnabled"))
// [RLVa:KB] - Checked: 2012-07-28 (RLVa-1.4.7)
    if ( (gSavedSettings.getBOOL("PermissionsCautionEnabled")) || (notification["payload"]["rlv_notify"].asBoolean()) )
// [/RLVa:KB]
    {
        // log a chat message, if appropriate
        notify_cautioned_script_question(notification, response, orig, allowed);
    }

// [RLVa:KB] - Checked: 2012-07-28 (RLVa-1.4.7)
    if ( (allowed) && (notification["payload"].has("rlv_blocked")) )
    {
        RlvUtil::notifyBlocked(notification["payload"]["rlv_blocked"], LLSD().with("OBJECT", notification["payload"]["object_name"]));
    }
// [/RLVa:KB]

    if ( response["Mute"] ) // mute
    {
        script_question_mute(task_id,notification["payload"]["object_name"].asString());
    }
    if ( response["BlockExperience"] )
    {
        if(experience.notNull())
        {
            LLViewerRegion* region = gAgent.getRegion();
            if (!region)
                return false;

            LLExperienceCache::instance().setExperiencePermission(experience, std::string("Block"), boost::bind(&experiencePermissionBlock, experience, _1));

        }
}
    return false;
}

void script_question_mute(const LLUUID& task_id, const std::string& object_name)
{
    LLMuteList::getInstance()->add(LLMute(task_id, object_name, LLMute::OBJECT));

    // purge the message queue of any previously queued requests from the same source. DEV-4879
    class OfferMatcher : public LLNotificationsUI::LLScreenChannel::Matcher
    {
    public:
        OfferMatcher(const LLUUID& to_block) : blocked_id(to_block) {}
        bool matches(const LLNotificationPtr notification) const
        {
            if (notification->getName() == "ScriptQuestionCaution"
                || notification->getName() == "ScriptQuestion")
            {
                return (notification->getPayload()["task_id"].asUUID() == blocked_id);
            }
            return false;
        }
    private:
        const LLUUID& blocked_id;
    };

    LLNotificationsUI::LLChannelManager::getInstance()->killToastsFromChannel(
        LLNotificationsUI::NOTIFICATION_CHANNEL_UUID,
        OfferMatcher(task_id));
}

static LLNotificationFunctorRegistration script_question_cb_reg_1("ScriptQuestion", script_question_cb);
static LLNotificationFunctorRegistration script_question_cb_reg_2("ScriptQuestionCaution", script_question_cb);
static LLNotificationFunctorRegistration script_question_cb_reg_3("ScriptQuestionExperience", script_question_cb);

void process_script_experience_details(const LLSD& experience_details, LLSD args, LLSD payload)
{
    if(experience_details[LLExperienceCache::PROPERTIES].asInteger() & LLExperienceCache::PROPERTY_GRID)
    {
        args["GRID_WIDE"] = LLTrans::getString("Grid-Scope");
    }
    else
    {
        args["GRID_WIDE"] = LLTrans::getString("Land-Scope");
    }
    args["EXPERIENCE"] = LLSLURL("experience", experience_details[LLExperienceCache::EXPERIENCE_ID].asUUID(), "profile").getSLURLString();

    LLNotificationsUtil::add("ScriptQuestionExperience", args, payload);
    make_ui_sound("UISndQuestionExperience"); // <FS:PP> New Experience notification sound
}

void process_script_question(LLMessageSystem *msg, void **user_data)
{
    // *TODO: Translate owner name -> [FIRST] [LAST]

    LLHost sender = msg->getSender();

    LLUUID taskid;
    LLUUID itemid;
    S32     questions;
    std::string object_name;
    std::string owner_name;
    LLUUID experienceid;

    // taskid -> object key of object requesting permissions
    msg->getUUIDFast(_PREHASH_Data, _PREHASH_TaskID, taskid );
    // itemid -> script asset key of script requesting permissions
    msg->getUUIDFast(_PREHASH_Data, _PREHASH_ItemID, itemid );
    msg->getStringFast(_PREHASH_Data, _PREHASH_ObjectName, object_name);
    msg->getStringFast(_PREHASH_Data, _PREHASH_ObjectOwner, owner_name);
    msg->getS32Fast(_PREHASH_Data, _PREHASH_Questions, questions );

    if(msg->has(_PREHASH_Experience))
    {
        msg->getUUIDFast(_PREHASH_Experience, _PREHASH_ExperienceID, experienceid);
    }

    // Special case. If the objects are owned by this agent, throttle per-object instead
    // of per-owner. It's common for residents to reset a ton of scripts that re-request
    // permissions, as with tier boxes. UUIDs can't be valid agent names and vice-versa,
    // so we'll reuse the same namespace for both throttle types.
    std::string throttle_name = owner_name;
    std::string self_name;
    LLAgentUI::buildFullname( self_name ); // does not include ' Resident'
    std::string clean_owner_name = LLCacheName::cleanFullName(owner_name); // removes ' Resident'
    if( clean_owner_name == self_name )
    {
        throttle_name = taskid.getString();
    }

    // don't display permission requests if this object is muted
    if (LLMuteList::getInstance()->isMuted(taskid)) return;

    // throttle excessive requests from any specific user's scripts
    typedef LLKeyThrottle<std::string> LLStringThrottle;
    static LLStringThrottle question_throttle( LLREQUEST_PERMISSION_THROTTLE_LIMIT, LLREQUEST_PERMISSION_THROTTLE_INTERVAL );

    // <FS:Ansariel> FIRE-7374: Moved spam/throttle check after RLVa check
    //switch (question_throttle.noteAction(throttle_name))
    //{
    //  case LLStringThrottle::THROTTLE_NEWLY_BLOCKED:
    //      LL_INFOS("Messaging") << "process_script_question throttled"
    //              << " owner_name:" << owner_name
    //              << LL_ENDL;
    //      // Fall through

    //  case LLStringThrottle::THROTTLE_BLOCKED:
    //      // Escape altogether until we recover
    //      return;

    //  case LLStringThrottle::THROTTLE_OK:
    //      break;
    //}
    // </FS:Ansariel>

    std::string script_question;
    if (questions)
    {
        bool caution = false;
        S32 count = 0;
        LLSD args;
        args["OBJECTNAME"] = object_name;
        args["NAME"] = clean_owner_name;
        S32 known_questions = 0;
        bool has_not_only_debit = questions ^ SCRIPT_PERMISSIONS[SCRIPT_PERMISSION_DEBIT].permbit;
        // check the received permission flags against each permission
        for (const script_perm_t& script_perm : SCRIPT_PERMISSIONS)
        {
            if (questions & script_perm.permbit)
            {
                count++;
                known_questions |= script_perm.permbit;
                // check whether permission question should cause special caution dialog
                caution |= (script_perm.caution);

                if (("ScriptTakeMoney" == script_perm.question) && has_not_only_debit)
                    continue;

                if (LLTrans::getString(script_perm.question).empty())
                {
                    continue;
                }

                script_question += "    " + LLTrans::getString(script_perm.question) + "\n";
            }
        }


        args["QUESTIONS"] = script_question;

        if (known_questions != questions)
        {
            // This is in addition to the normal dialog.
            // Viewer got a request for not supported/implemented permission
            LL_WARNS("Messaging") << "Object \"" << object_name << "\" requested " << script_question
                                << " permission. Permission is unknown and can't be granted. Item id: " << itemid
                                << " taskid:" << taskid << LL_ENDL;
        }

        if (known_questions)
        {
            LLSD payload;
            payload["task_id"] = taskid;
            payload["item_id"] = itemid;
            payload["sender"] = sender.getIPandPort();
            payload["questions"] = known_questions;
            payload["object_name"] = object_name;
            payload["owner_name"] = owner_name;

// [RLVa:KB] - Checked: 2012-07-28 (RLVa-1.4.7)
            if (rlv_handler_t::isEnabled())
            {
                RlvUtil::filterScriptQuestions(questions, payload);

                if ( (questions) && (gRlvHandler.hasBehaviour(RLV_BHVR_ACCEPTPERMISSION)) )
                {
                    const LLViewerObject* pObj = gObjectList.findObject(taskid);
                    if (pObj)
                    {
                        if ( (pObj->permYouOwner()) && (!pObj->isAttachment()) )
                        {
                            questions &= ~(SCRIPT_PERMISSIONS[SCRIPT_PERMISSION_TAKE_CONTROLS].permbit |
                                SCRIPT_PERMISSIONS[SCRIPT_PERMISSION_ATTACH].permbit);
                        }
                        else
                        {
                            questions &= ~(SCRIPT_PERMISSIONS[SCRIPT_PERMISSION_TAKE_CONTROLS].permbit);
                        }
                        payload["rlv_notify"] = !pObj->permYouOwner();
                    }
                }
            }

            if ( (!caution) && (!questions) && (experienceid.isNull()) )
            {
                LLNotifications::instance().forceResponse(
                    LLNotification::Params("ScriptQuestion").substitutions(args).payload(payload), 0/*YES*/);
                return;
            }

            // <FS:Ansariel> FIRE-7374: Moved spam/throttle check after RLVa check
            // NaCl - Antispam Registry
            if (NACLAntiSpamRegistry::instance().checkQueue(ANTISPAM_QUEUE_SCRIPT_DIALOG, taskid, ANTISPAM_SOURCE_OBJECT))
            {
                return;
            }
            // NaCl End

            switch (question_throttle.noteAction(throttle_name))
            {
                case LLStringThrottle::THROTTLE_NEWLY_BLOCKED:
                    LL_INFOS("Messaging") << "process_script_question throttled"
                            << " owner_name:" << owner_name
                            << LL_ENDL;
                    // Fall through

                case LLStringThrottle::THROTTLE_BLOCKED:
                    // Escape altogether until we recover
                    return;

                case LLStringThrottle::THROTTLE_OK:
                    break;
            }
            // </FS:Ansariel>
// [/RLVa:KB]

            // check whether cautions are even enabled or not
            const char* notification = "ScriptQuestion";

            if(caution && gSavedSettings.getBOOL("PermissionsCautionEnabled"))
            {
                args["FOOTERTEXT"] = (count > 1) ? LLTrans::getString("AdditionalPermissionsRequestHeader") + "\n\n" + script_question : "";
                notification = "ScriptQuestionCaution";
            }
            else if(experienceid.notNull())
            {
                payload["experience"]=experienceid;
                LLExperienceCache::instance().get(experienceid, boost::bind(process_script_experience_details, _1, args, payload));
                return;
            }

            LLNotificationsUtil::add(notification, args, payload);
            make_ui_sound("UISndScriptFloaterOpen"); // <FS:PP> FIRE-16958: Incoming script permission request doesn't trigger a sound
        }
    }
    // <FS:Ansariel> FIRE-7374: Moved spam/throttle check after RLVa check
    else
    {
        // Throttle permission requests from scripts requesting no permission at all!?!?

        // NaCl - Antispam Registry
        if (NACLAntiSpamRegistry::instance().checkQueue(ANTISPAM_QUEUE_SCRIPT_DIALOG, taskid, ANTISPAM_SOURCE_OBJECT))
        {
            return;
        }
        // NaCl End

        switch (question_throttle.noteAction(throttle_name))
        {
            case LLStringThrottle::THROTTLE_NEWLY_BLOCKED:
                LL_INFOS("Messaging") << "process_script_question throttled"
                        << " owner_name:" << owner_name
                        << LL_ENDL;
                // Fall through

            case LLStringThrottle::THROTTLE_BLOCKED:
                // Escape altogether until we recover
                return;

            case LLStringThrottle::THROTTLE_OK:
                break;
        }
    }
    // </FS:Ansariel>
}


void process_derez_container(LLMessageSystem *msg, void**)
{
    LL_WARNS("Messaging") << "call to deprecated process_derez_container" << LL_ENDL;
}

void container_inventory_arrived(LLViewerObject* object,
                                 LLInventoryObject::object_list_t* inventory,
                                 S32 serial_num,
                                 void* data)
{
    LL_DEBUGS("Messaging") << "container_inventory_arrived()" << LL_ENDL;
    if( gAgentCamera.cameraMouselook() )
    {
        gAgentCamera.changeCameraToDefault();
    }

    LLInventoryPanel *active_panel = LLInventoryPanel::getActiveInventoryPanel();

    if (inventory->size() > 2)
    {
        // create a new inventory category to put this in
        LLUUID cat_id;
        gInventory.createNewCategory(
            gInventory.getRootFolderID(),
            LLFolderType::FT_NONE,
            LLTrans::getString("AcquiredItems"),
            [inventory](const LLUUID &new_cat_id)
        {
            LLInventoryObject::object_list_t::const_iterator it = inventory->begin();
            LLInventoryObject::object_list_t::const_iterator end = inventory->end();
            for (; it != end; ++it)
            {
                if ((*it)->getType() != LLAssetType::AT_CATEGORY)
                {
                    LLInventoryObject* obj = (LLInventoryObject*)(*it);
                    LLInventoryItem* item = (LLInventoryItem*)(obj);
                    LLUUID item_id;
                    item_id.generate();
                    time_t creation_date_utc = time_corrected();
                    LLPointer<LLViewerInventoryItem> new_item
                        = new LLViewerInventoryItem(item_id,
                            new_cat_id,
                            item->getPermissions(),
                            item->getAssetUUID(),
                            item->getType(),
                            item->getInventoryType(),
                            item->getName(),
                            item->getDescription(),
                            LLSaleInfo::DEFAULT,
                            item->getFlags(),
                            creation_date_utc);
                    new_item->updateServer(true);
                    gInventory.updateItem(new_item);
                }
            }
            gInventory.notifyObservers();

            LLInventoryPanel *active_panel = LLInventoryPanel::getActiveInventoryPanel();
            if (active_panel)
            {
                active_panel->setSelection(new_cat_id, TAKE_FOCUS_NO);
            }
        });
    }
    else if (inventory->size() == 2)
    {
        // we're going to get one fake root category as well as the
        // one actual object
        LLInventoryObject::object_list_t::iterator it = inventory->begin();

        if ((*it)->getType() == LLAssetType::AT_CATEGORY)
        {
            ++it;
        }

        LLInventoryItem* item = (LLInventoryItem*)((LLInventoryObject*)(*it));
        const LLUUID category = gInventory.findCategoryUUIDForType(LLFolderType::assetTypeToFolderType(item->getType()));

        LLUUID item_id;
        item_id.generate();
        time_t creation_date_utc = time_corrected();
        LLPointer<LLViewerInventoryItem> new_item
            = new LLViewerInventoryItem(item_id, category,
                                        item->getPermissions(),
                                        item->getAssetUUID(),
                                        item->getType(),
                                        item->getInventoryType(),
                                        item->getName(),
                                        item->getDescription(),
                                        LLSaleInfo::DEFAULT,
                                        item->getFlags(),
                                        creation_date_utc);
        new_item->updateServer(true);
        gInventory.updateItem(new_item);
        gInventory.notifyObservers();
        if(active_panel)
        {
            active_panel->setSelection(item_id, TAKE_FOCUS_NO);
        }
    }

    // we've got the inventory, now delete this object if this was a take
    bool delete_object = (bool)(intptr_t)data;
    LLViewerRegion *region = gAgent.getRegion();
    if (delete_object && region)
    {
        gMessageSystem->newMessageFast(_PREHASH_ObjectDelete);
        gMessageSystem->nextBlockFast(_PREHASH_AgentData);
        gMessageSystem->addUUIDFast(_PREHASH_AgentID, gAgent.getID());
        gMessageSystem->addUUIDFast(_PREHASH_SessionID, gAgent.getSessionID());
        const U8 NO_FORCE = 0;
        gMessageSystem->addU8Fast(_PREHASH_Force, NO_FORCE);
        gMessageSystem->nextBlockFast(_PREHASH_ObjectData);
        gMessageSystem->addU32Fast(_PREHASH_ObjectLocalID, object->getLocalID());
        gMessageSystem->sendReliable(region->getHost());
    }
}

// method to format the time.
std::string formatted_time(const time_t& the_time)
{
    std::string dateStr = "["+LLTrans::getString("LTimeWeek")+"] ["
                        +LLTrans::getString("LTimeMonth")+"] ["
                        +LLTrans::getString("LTimeDay")+"] ["
                        +LLTrans::getString("LTimeHour")+"]:["
                        +LLTrans::getString("LTimeMin")+"]:["
                        +LLTrans::getString("LTimeSec")+"] ["
                        +LLTrans::getString("LTimeYear")+"]";

    LLSD substitution;
    substitution["datetime"] = (S32) the_time;
    LLStringUtil::format (dateStr, substitution);
    return dateStr;
}


void process_teleport_failed(LLMessageSystem *msg, void**)
{
    LL_WARNS("Teleport","Messaging") << "Received TeleportFailed message" << LL_ENDL;

    std::string message_id;     // Tag from server, like "RegionEntryAccessBlocked"
    std::string big_reason;     // Actual message to display
    LLSD args;

    // Let the interested parties know that teleport failed.
    LLViewerParcelMgr::getInstance()->onTeleportFailed();

    // if we have additional alert data
    if (msg->has(_PREHASH_AlertInfo) && msg->getSizeFast(_PREHASH_AlertInfo, _PREHASH_Message) > 0)
    {
        // Get the message ID
        msg->getStringFast(_PREHASH_AlertInfo, _PREHASH_Message, message_id);
        big_reason = LLAgent::sTeleportErrorMessages[message_id];
        if ( big_reason.size() <= 0 )
        {
            // Nothing found in the map - use what the server returned in the original message block
            msg->getStringFast(_PREHASH_Info, _PREHASH_Reason, big_reason);
        }
        LL_WARNS("Teleport") << "AlertInfo message_id " << message_id << " reason: " << big_reason << LL_ENDL;

        LLSD llsd_block;
        std::string llsd_raw;
        msg->getStringFast(_PREHASH_AlertInfo, _PREHASH_ExtraParams, llsd_raw);
        if (llsd_raw.length())
        {
            std::istringstream llsd_data(llsd_raw);
            if (!LLSDSerialize::deserialize(llsd_block, llsd_data, llsd_raw.length()))
            {
                LL_WARNS("Teleport") << "process_teleport_failed: Attempted to read alert parameter data into LLSD but failed:" << llsd_raw << LL_ENDL;
            }
            else
            {
                LL_WARNS("Teleport") << "AlertInfo llsd block received: " << llsd_block << LL_ENDL;
                if(llsd_block.has("REGION_NAME"))
                {
                    std::string region_name = llsd_block["REGION_NAME"].asString();
                    if(!region_name.empty())
                    {
                        LLStringUtil::format_map_t name_args;
                        name_args["[REGION_NAME]"] = region_name;
                        LLStringUtil::format(big_reason, name_args);
                    }
                }
                // change notification name in this special case
                if (handle_teleport_access_blocked(llsd_block, message_id, args["REASON"]))
                {
                    if( gAgent.getTeleportState() != LLAgent::TELEPORT_NONE )
                    {
                        LL_WARNS("Teleport") << "called handle_teleport_access_blocked, setting state to TELEPORT_NONE" << LL_ENDL;
                        gAgent.setTeleportState( LLAgent::TELEPORT_NONE );
                    }
                    return;
                }
            }
        }
        args["REASON"] = big_reason;
    }
    else
    {   // Extra message payload not found - use what the simulator sent
        msg->getStringFast(_PREHASH_Info, _PREHASH_Reason, message_id);

        big_reason = LLAgent::sTeleportErrorMessages[message_id];
        if ( big_reason.size() > 0 )
        {   // Substitute verbose reason from the local map
            args["REASON"] = big_reason;
        }
        else
        {   // Nothing found in the map - use what the server returned
            args["REASON"] = message_id;
        }
    }
    LL_WARNS("Teleport") << "Displaying CouldNotTeleportReason string, REASON= " << args["REASON"] << LL_ENDL;

    // <FS:Ansariel> Stop typing after teleport (possible fix for FIRE-7273)
    gAgent.stopTyping();

    LL_INFOS() << "Teleport error, message_id=" << message_id << LL_ENDL;
    if (!FSLSLBridge::instance().canUseBridge() ||
        (message_id != "Could not teleport closer to destination"))
    {
        LLNotificationsUtil::add("CouldNotTeleportReason", args);
    }

    if( gAgent.getTeleportState() != LLAgent::TELEPORT_NONE )
    {
        LL_WARNS("Teleport") << "End of process_teleport_failed(). Reason message arg is " << args["REASON"]
                             << ". Setting state to TELEPORT_NONE" << LL_ENDL;
        gAgent.setTeleportState( LLAgent::TELEPORT_NONE );
    }
}

void process_teleport_local(LLMessageSystem *msg,void**)
{
    LL_INFOS("Teleport","Messaging") << "Received TeleportLocal message" << LL_ENDL;

    LLUUID agent_id;
    msg->getUUIDFast(_PREHASH_Info, _PREHASH_AgentID, agent_id);
    if (agent_id != gAgent.getID())
    {
        LL_WARNS("Teleport", "Messaging") << "Got teleport notification for wrong agent " << agent_id << " expected " << gAgent.getID() << ", ignoring!" << LL_ENDL;
        return;
    }

    U32 location_id;
    LLVector3 pos, look_at;
    U32 teleport_flags;
    msg->getU32Fast(_PREHASH_Info, _PREHASH_LocationID, location_id);
    msg->getVector3Fast(_PREHASH_Info, _PREHASH_Position, pos);
    msg->getVector3Fast(_PREHASH_Info, _PREHASH_LookAt, look_at);
    msg->getU32Fast(_PREHASH_Info, _PREHASH_TeleportFlags, teleport_flags);

    LL_INFOS("Teleport") << "Message params are location_id " << location_id << " teleport_flags " << teleport_flags << LL_ENDL;
    if( gAgent.getTeleportState() != LLAgent::TELEPORT_NONE )
    {
        if( gAgent.getTeleportState() == LLAgent::TELEPORT_LOCAL )
        {
            // To prevent TeleportStart messages re-activating the progress screen right
            // after tp, keep the teleport state and let progress screen clear it after a short delay
            // (progress screen is active but not visible)  *TODO: remove when SVC-5290 is fixed
            gTeleportDisplayTimer.reset();
            gTeleportDisplay = true;
        }
        else
        {
            LL_WARNS("Teleport") << "State is not TELEPORT_LOCAL: " << gAgent.getTeleportStateName()
                                 << ", setting state to TELEPORT_NONE" << LL_ENDL;
            gAgent.setTeleportState( LLAgent::TELEPORT_NONE );
        }
    }

    // Sim tells us whether the new position is off the ground
    // <FS:Ansariel> Always fly after TP option
    //if (teleport_flags & TELEPORT_FLAGS_IS_FLYING)
    if (teleport_flags & TELEPORT_FLAGS_IS_FLYING || gSavedSettings.getBOOL("FSFlyAfterTeleport"))
    // </FS:Ansariel> Always fly after TP option
    {
        gAgent.setFlying(true);
    }
    else
    {
        gAgent.setFlying(false);
    }

    // <FS:Ansariel> Stop typing after teleport (possible fix for FIRE-7273)
    gAgent.stopTyping();

    gAgent.setPositionAgent(pos);
    gAgentCamera.slamLookAt(look_at);

    if ( !(gAgent.getTeleportKeepsLookAt() && LLViewerJoystick::getInstance()->getOverrideCamera()) && gSavedSettings.getBOOL("FSResetCameraOnTP") )
    {
        gAgentCamera.resetView(true, true);
    }

    // send camera update to new region
    gAgentCamera.updateCamera();

    send_agent_update(true, true);

    // Let the interested parties know we've teleported.
    // Vadim *HACK: Agent position seems to get reset (to render position?)
    //              on each frame, so we have to pass the new position manually.
    LLViewerParcelMgr::getInstance()->onTeleportFinished(true, gAgent.getPosGlobalFromAgent(pos));
}

void send_simple_im(const LLUUID& to_id,
                    const std::string& message,
                    EInstantMessage dialog,
                    const LLUUID& id)
{
    std::string my_name;
    LLAgentUI::buildFullname(my_name);
    send_improved_im(to_id,
                     my_name,
                     message,
                     IM_ONLINE,
                     dialog,
                     id,
                     NO_TIMESTAMP,
                     (U8*)EMPTY_BINARY_BUCKET,
                     EMPTY_BINARY_BUCKET_SIZE);
}

void send_group_notice(const LLUUID& group_id,
                       const std::string& subject,
                       const std::string& message,
                       const LLInventoryItem* item)
{
    // Put this notice into an instant message form.
    // This will mean converting the item to a binary bucket,
    // and the subject/message into a single field.
    std::string my_name;
    LLAgentUI::buildFullname(my_name);

    // Combine subject + message into a single string.
    std::ostringstream subject_and_message;
    // TODO: turn all existing |'s into ||'s in subject and message.
    subject_and_message << subject << "|" << message;

    // Create an empty binary bucket.
    U8 bin_bucket[MAX_INVENTORY_BUFFER_SIZE];
    U8* bucket_to_send = bin_bucket;
    bin_bucket[0] = '\0';
    S32 bin_bucket_size = EMPTY_BINARY_BUCKET_SIZE;
    // If there is an item being sent, pack it into the binary bucket.
    if (item)
    {
        LLSD item_def;
        item_def["item_id"] = item->getUUID();
        item_def["owner_id"] = item->getPermissions().getOwner();
        std::ostringstream ostr;
        LLSDSerialize::serialize(item_def, ostr, LLSDSerialize::LLSD_XML);
        bin_bucket_size = static_cast<S32>(ostr.str().copy(
            (char*)bin_bucket, ostr.str().size()));
        bin_bucket[bin_bucket_size] = '\0';
    }
    else
    {
        bucket_to_send = (U8*) EMPTY_BINARY_BUCKET;
    }


    send_improved_im(
            group_id,
            my_name,
            subject_and_message.str(),
            IM_ONLINE,
            IM_GROUP_NOTICE,
            LLUUID::null,
            NO_TIMESTAMP,
            bucket_to_send,
            bin_bucket_size);
}

void send_lures(const LLSD& notification, const LLSD& response)
{
    std::string text = response["message"].asString();
    LLSLURL slurl;
    LLAgentUI::buildSLURL(slurl);
    text.append("\r\n").append(slurl.getSLURLString());

// [RLVa:KB] - Checked: RLVa-2.0.0
    // Filter the lure message if any of the recipients are IM-blocked
    const LLSD& sdRecipients = notification["payload"]["ids"];
    if ( (gRlvHandler.isEnabled()) &&
         (std::any_of(sdRecipients.beginArray(), sdRecipients.endArray(), [](const LLSD& id) { return !RlvActions::canStartIM(id.asUUID()) || !RlvActions::canSendIM(id.asUUID()); })) )
    {
        text = RlvStrings::getString(RlvStringKeys::Hidden::Generic);
    }
// [/RLVa:KB]

    LLMessageSystem* msg = gMessageSystem;
    msg->newMessageFast(_PREHASH_StartLure);
    msg->nextBlockFast(_PREHASH_AgentData);
    msg->addUUIDFast(_PREHASH_AgentID, gAgent.getID());
    msg->addUUIDFast(_PREHASH_SessionID, gAgent.getSessionID());
    msg->nextBlockFast(_PREHASH_Info);
    msg->addU8Fast(_PREHASH_LureType, (U8)0); // sim will fill this in.
    msg->addStringFast(_PREHASH_Message, text);
    for(LLSD::array_const_iterator it = notification["payload"]["ids"].beginArray();
        it != notification["payload"]["ids"].endArray();
        ++it)
    {
        LLUUID target_id = it->asUUID();

        msg->nextBlockFast(_PREHASH_TargetData);
        msg->addUUIDFast(_PREHASH_TargetID, target_id);

        // Record the offer.
        {
// [RLVa:KB] - Checked: RLVa-2.0.1
            bool fRlvCanShowName = (!notification["payload"].has("rlv_shownames")) ? true : !notification["payload"]["rlv_shownames"].asBoolean();
// [/RLVa:KB]
            LLAvatarName av_name;
            LLAvatarNameCache::get(target_id, &av_name);  // for im log filenames
            LLSD args;
// [RLVa:KB] - Checked: 2014-03-31 (Catznip-3.6)
            args["TO_NAME"] = LLSLURL("agent", target_id, (fRlvCanShowName) ? "completename" : "rlvanonym").getSLURLString();;
// [/RLVa:KB]
//          args["TO_NAME"] = LLSLURL("agent", target_id, "completename").getSLURLString();

            LLSD payload;

            //*TODO please rewrite all keys to the same case, lower or upper
            payload["from_id"] = target_id;
            payload["SUPPRESS_TOAST"] = true;
            LLNotificationsUtil::add("TeleportOfferSent", args, payload);

            // Add the recepient to the recent people list.
// [RLVa:KB] - Checked: RLVa-2.0.1
            if (fRlvCanShowName)
                LLRecentPeople::instance().add(target_id);
// [/RLVa:KB]
//          LLRecentPeople::instance().add(target_id);
        }
    }
    gAgent.sendReliableMessage();
}

bool handle_lure_callback(const LLSD& notification, const LLSD& response)
{
    static const unsigned OFFER_RECIPIENT_LIMIT = 250;
    if(notification["payload"]["ids"].size() > OFFER_RECIPIENT_LIMIT)
    {
        // More than OFFER_RECIPIENT_LIMIT targets will overload the message
        // producing an llerror.
        LLSD args;
        args["OFFERS"] = LLSD::Integer(notification["payload"]["ids"].size());
        args["LIMIT"] = static_cast<int>(OFFER_RECIPIENT_LIMIT);
        LLNotificationsUtil::add("TooManyTeleportOffers", args);
        return false;
    }

    S32 option = LLNotificationsUtil::getSelectedOption(notification, response);

    if(0 == option)
    {
        send_lures(notification, response);
    }

    return false;
}

void handle_lure(const LLUUID& invitee)
{
    std::vector<LLUUID> ids;
    ids.push_back(invitee);
    handle_lure(ids);
}

// Prompt for a message to the invited user.
void handle_lure(const uuid_vec_t& ids)
{
    if (ids.empty()) return;

    if (!gAgent.getRegion()) return;

    LLSD edit_args;
// [RLVa:KB] - Checked: 2010-04-07 (RLVa-1.2.0d) | Modified: RLVa-1.0.0a
    edit_args["REGION"] = (!gRlvHandler.hasBehaviour(RLV_BHVR_SHOWLOC)) ? gAgent.getRegion()->getName() : RlvStrings::getString(RlvStringKeys::Hidden::Generic);
// [/RLVa:KB]
//  edit_args["REGION"] = gAgent.getRegion()->getName();

    LLSD payload;
// [RLVa:KB] - Checked: RLVa-2.0.1
    bool fRlvShouldHideNames = false;
    for (const LLUUID& idAgent : ids)
    {
        // Only allow offering teleports if everyone is a @tplure exception or able to map this avie under @showloc=n
        if (gRlvHandler.hasBehaviour(RLV_BHVR_SHOWLOC))
        {
            const LLRelationship* pBuddyInfo = LLAvatarTracker::instance().getBuddyInfo(idAgent);
            if ( (!gRlvHandler.isException(RLV_BHVR_TPLURE, idAgent, ERlvExceptionCheck::Permissive)) &&
                 ((!pBuddyInfo) || (!pBuddyInfo->isOnline()) || (!pBuddyInfo->isRightGrantedTo(LLRelationship::GRANT_MAP_LOCATION))) )
            {
                RlvUtil::notifyBlocked(RlvStringKeys::Blocked::TeleportOffer);
                return;
            }
        }
        fRlvShouldHideNames |= !RlvActions::canShowName(RlvActions::SNC_TELEPORTOFFER, idAgent);
        payload["ids"].append(idAgent);
    }
    payload["rlv_shownames"] = fRlvShouldHideNames;
// [/RLVa:KB]
//  for (std::vector<LLUUID>::const_iterator it = ids.begin();
//      it != ids.end();
//      ++it)
//  {
//      payload["ids"].append(*it);
//  }
    if (gAgent.isGodlike())
    {
        LLNotificationsUtil::add("OfferTeleportFromGod", edit_args, payload, handle_lure_callback);
    }
    else
    {
        LLNotificationsUtil::add("OfferTeleport", edit_args, payload, handle_lure_callback);
    }
}

bool teleport_request_callback(const LLSD& notification, const LLSD& response)
{
    LLUUID from_id = notification["payload"]["from_id"].asUUID();
    if(from_id.isNull())
    {
        LL_WARNS() << "from_id is NULL" << LL_ENDL;
        return false;
    }

    LLAvatarName av_name;
    LLAvatarNameCache::get(from_id, &av_name);

    if(LLMuteList::getInstance()->isMuted(from_id) && !LLMuteList::isLinden(av_name.getUserName()))
    {
        return false;
    }

    S32 option = 0;
    if (response.isInteger())
    {
        option = response.asInteger();
    }
    else
    {
        option = LLNotificationsUtil::getSelectedOption(notification, response);
    }

    switch(option)
    {
    // Yes
    case 0:
        {
            LLSD dummy_notification;
            dummy_notification["payload"]["ids"][0] = from_id;

            LLSD dummy_response;
            dummy_response["message"] = response["message"];

            send_lures(dummy_notification, dummy_response);
        }
        break;

    // No
    case 1:
    default:
        break;
    }

    return false;
}

static LLNotificationFunctorRegistration teleport_request_callback_reg("TeleportRequest", teleport_request_callback);

void send_improved_im(const LLUUID& to_id,
                            const std::string& name,
                            const std::string& message,
                            U8 offline,
                            EInstantMessage dialog,
                            const LLUUID& id,
                            U32 timestamp,
                            const U8* binary_bucket,
                            S32 binary_bucket_size)
{
    pack_instant_message(
        gMessageSystem,
        gAgent.getID(),
        false,
        gAgent.getSessionID(),
        to_id,
        name,
        message,
        offline,
        dialog,
        id,
        0,
        LLUUID::null,
        gAgent.getPositionAgent(),
        timestamp,
        binary_bucket,
        binary_bucket_size);
    gAgent.sendReliableMessage();
}


void send_places_query(const LLUUID& query_id,
                       const LLUUID& trans_id,
                       const std::string& query_text,
                       U32 query_flags,
                       S32 category,
                       const std::string& sim_name)
{
    LLMessageSystem* msg = gMessageSystem;

    msg->newMessage("PlacesQuery");
    msg->nextBlock("AgentData");
    msg->addUUID("AgentID", gAgent.getID());
    msg->addUUID("SessionID", gAgent.getSessionID());
    msg->addUUID("QueryID", query_id);
    msg->nextBlock("TransactionData");
    msg->addUUID("TransactionID", trans_id);
    msg->nextBlock("QueryData");
    msg->addString("QueryText", query_text);
    msg->addU32("QueryFlags", query_flags);
    msg->addS8("Category", (S8)category);
    msg->addString("SimName", sim_name);
    gAgent.sendReliableMessage();
}

// Deprecated in favor of cap "UserInfo"
void process_user_info_reply(LLMessageSystem* msg, void**)
{
    LLUUID agent_id;
    msg->getUUIDFast(_PREHASH_AgentData, _PREHASH_AgentID, agent_id);
    if(agent_id != gAgent.getID())
    {
        LL_WARNS("Messaging") << "process_user_info_reply - "
                << "wrong agent id." << LL_ENDL;
    }

    // <FS:Ansariel> Keep this for OpenSim
    bool im_via_email{ false };
    if (!LLGridManager::instance().isInSecondLife())
        msg->getBOOLFast(_PREHASH_UserData, _PREHASH_IMViaEMail, im_via_email);
    // </FS:Ansariel>
    std::string email;
    msg->getStringFast(_PREHASH_UserData, _PREHASH_EMail, email);
    std::string dir_visibility;
    msg->getString( "UserData", "DirectoryVisibility", dir_visibility);

    // For Message based user info information the is_verified is assumed to be false.
    // <FS:Ansariel> Show email address in preferences (FIRE-1071) and keep it for OpenSim
    //LLFloaterPreference::updateUserInfo(dir_visibility);
    LLFloaterPreference::updateUserInfo(dir_visibility, im_via_email, email); // Assume verified in OpenSim
    // </FS:Ansariel> Show email address in preferences (FIRE-1071)
    LLFloaterSnapshot::setAgentEmail(email);
}


//---------------------------------------------------------------------------
// Script Dialog
//---------------------------------------------------------------------------

const S32 SCRIPT_DIALOG_MAX_BUTTONS = 12;
const char* SCRIPT_DIALOG_HEADER = "Script Dialog:\n";

bool callback_script_dialog(const LLSD& notification, const LLSD& response)
{
    LLNotificationForm form(notification["form"]);

    std::string rtn_text;
    S32 button_idx;
    button_idx = LLNotification::getSelectedOption(notification, response);
    if (response[TEXTBOX_MAGIC_TOKEN].isDefined())
    {
        if (response[TEXTBOX_MAGIC_TOKEN].isString())
            rtn_text = response[TEXTBOX_MAGIC_TOKEN].asString();
        else
            rtn_text.clear(); // bool marks empty string
    }
    else
    {
        rtn_text = LLNotification::getSelectedOptionName(response);
    }

    // Button -2 = Mute
    // Button -1 = Ignore - no processing needed for this button
    // Buttons 0 and above = dialog choices

    if (-2 == button_idx)
    {
        std::string object_name = notification["payload"]["object_name"].asString();
        LLUUID object_id = notification["payload"]["object_id"].asUUID();
        LLMute mute(object_id, object_name, LLMute::OBJECT);
        if (LLMuteList::getInstance()->add(mute))
        {
            // This call opens the sidebar, displays the block list, and highlights the newly blocked
            // object in the list so the user can see that their block click has taken effect.
            LLPanelBlockedList::showPanelAndSelect(object_id);
        }
    }

// [RLVa:KB] - @sendchat and @sendchannel/sendchannelexcept
    if ( (RlvActions::isRlvEnabled()) && (0 <= button_idx) )
    {
        const S32 nChannel = notification["payload"]["chat_channel"].asInteger();

        // *TODO-RLVa: it's too late into the release cycle to block all script interactions so just take care of the nearby chat loophole for now
        bool fBlock = (0 == nChannel) ? RlvActions::hasBehaviour(RLV_BHVR_SENDCHAT) : /*!RlvActions::canSendChannel(nChannel)*/false;
        if (fBlock)
        {
            button_idx = -1;
        }
    }
// [/RLVa:KB]

    if (0 <= button_idx)
    {
        LLMessageSystem* msg = gMessageSystem;
        msg->newMessage("ScriptDialogReply");
        msg->nextBlock("AgentData");
        msg->addUUID("AgentID", gAgent.getID());
        msg->addUUID("SessionID", gAgent.getSessionID());
        msg->nextBlock("Data");
        msg->addUUID("ObjectID", notification["payload"]["object_id"].asUUID());
        msg->addS32("ChatChannel", notification["payload"]["chat_channel"].asInteger());
        msg->addS32("ButtonIndex", button_idx);
        msg->addString("ButtonLabel", rtn_text);
        msg->sendReliable(LLHost(notification["payload"]["sender"].asString()));
    }

    return false;
}
static LLNotificationFunctorRegistration callback_script_dialog_reg_1("ScriptDialog", callback_script_dialog);
static LLNotificationFunctorRegistration callback_script_dialog_reg_2("ScriptDialogGroup", callback_script_dialog);

void process_script_dialog(LLMessageSystem* msg, void**)
{
    S32 i;
    LLSD payload;

    LLUUID object_id;
    msg->getUUID("Data", "ObjectID", object_id);

    // NaCl - Antispam Registry
    if (NACLAntiSpamRegistry::instance().checkQueue(ANTISPAM_QUEUE_SCRIPT_DIALOG, object_id, ANTISPAM_SOURCE_OBJECT))
    {
        return;
    }
    // NaCl End

//  For compability with OS grids first check for presence of extended packet before fetching data.
    LLUUID owner_id;
    if (gMessageSystem->getNumberOfBlocks("OwnerData") > 0)
    {
    msg->getUUID("OwnerData", "OwnerID", owner_id);
    }

    if (LLMuteList::getInstance()->isMuted(object_id) || LLMuteList::getInstance()->isMuted(owner_id))
    {
        return;
    }

    std::string message;
    std::string first_name;
    std::string last_name;
    std::string object_name;

    S32 chat_channel;
    msg->getString("Data", "FirstName", first_name);
    msg->getString("Data", "LastName", last_name);
    msg->getString("Data", "ObjectName", object_name);
    msg->getString("Data", "Message", message);
    msg->getS32("Data", "ChatChannel", chat_channel);

        // unused for now
    LLUUID image_id;
    msg->getUUID("Data", "ImageID", image_id);

    payload["sender"] = msg->getSender().getIPandPort();
    payload["object_id"] = object_id;
    payload["chat_channel"] = chat_channel;
    payload["object_name"] = object_name;

    // <FS:Ansariel> FIRE-17158: Remove "block" button for script dialog of own objects
    bool own_object = false;
    std::string self_name;
    LLAgentUI::buildFullname(self_name);
    if (LLCacheName::buildFullName(first_name, last_name) == self_name)
    {
        own_object = true;
    }
    payload["own_object"] = own_object;
    // </FS:Ansariel>

    // build up custom form
    S32 button_count = msg->getNumberOfBlocks("Buttons");
    if (button_count > SCRIPT_DIALOG_MAX_BUTTONS)
    {
        LL_WARNS() << "Too many script dialog buttons - omitting some" << LL_ENDL;
        button_count = SCRIPT_DIALOG_MAX_BUTTONS;
    }

    LLNotificationForm form;
    for (i = 0; i < button_count; i++)
    {
        std::string tdesc;
        msg->getString("Buttons", "ButtonLabel", tdesc, i);
        form.addElement("button", std::string(tdesc));
    }

    LLSD args;
    args["TITLE"] = object_name;
    args["MESSAGE"] = message;
    LLNotificationPtr notification;
    if (!first_name.empty())
    {
        args["NAME"] = LLCacheName::buildFullName(first_name, last_name);
        notification = LLNotifications::instance().add(
            LLNotification::Params("ScriptDialog").substitutions(args).payload(payload).form_elements(form.asLLSD()));
    }
    else
    {
        args["GROUPNAME"] = last_name;
        notification = LLNotifications::instance().add(
            LLNotification::Params("ScriptDialogGroup").substitutions(args).payload(payload).form_elements(form.asLLSD()));
    }
}

//---------------------------------------------------------------------------


std::vector<LLSD> gLoadUrlList;

bool callback_load_url(const LLSD& notification, const LLSD& response)
{
    S32 option = LLNotificationsUtil::getSelectedOption(notification, response);

    if (0 == option)
    {
        LLWeb::loadURL(notification["payload"]["url"].asString());
    }

    return false;
}
static LLNotificationFunctorRegistration callback_load_url_reg("LoadWebPage", callback_load_url);

// We've got the name of the person or group that owns the object hurling the url.
// Display confirmation dialog.
void callback_load_url_name(const LLUUID& id, const std::string& full_name, bool is_group)
{
    std::vector<LLSD>::iterator it;
    for (it = gLoadUrlList.begin(); it != gLoadUrlList.end(); )
    {
        LLSD load_url_info = *it;
        if (load_url_info["owner_id"].asUUID() == id)
        {
            it = gLoadUrlList.erase(it);

            std::string owner_name;
            if (is_group)
            {
                owner_name = full_name + LLTrans::getString("Group");
            }
            else
            {
                owner_name = full_name;
            }

            // For legacy name-only mutes.
            if (LLMuteList::getInstance()->isMuted(LLUUID::null, owner_name))
            {
                continue;
            }
            LLSD args;
            args["URL"] = load_url_info["url"].asString();
            args["MESSAGE"] = load_url_info["message"].asString();
            args["OBJECTNAME"] = load_url_info["object_name"].asString();
            args["NAME_SLURL"] = LLSLURL(is_group ? "group" : "agent", id, "about").getSLURLString();

            LLNotificationsUtil::add("LoadWebPage", args, load_url_info);
        }
        else
        {
            ++it;
        }
    }
}

// We've got the name of the person who owns the object hurling the url.
void callback_load_url_avatar_name(const LLUUID& id, const LLAvatarName& av_name)
{
    callback_load_url_name(id, av_name.getUserName(), false);
}

void process_load_url(LLMessageSystem* msg, void**)
{
    LLUUID object_id;
    LLUUID owner_id;
    bool owner_is_group;
    char object_name[256];      /* Flawfinder: ignore */
    char message[256];      /* Flawfinder: ignore */
    char url[256];      /* Flawfinder: ignore */

    msg->getString("Data", "ObjectName", 256, object_name);
    msg->getUUID(  "Data", "ObjectID", object_id);
    msg->getUUID(  "Data", "OwnerID", owner_id);
    msg->getBOOL(  "Data", "OwnerIsGroup", owner_is_group);
    msg->getString("Data", "Message", 256, message);
    msg->getString("Data", "URL", 256, url);

    // NaCl - Antispam Registry
    if (NACLAntiSpamRegistry::instance().checkQueue(ANTISPAM_QUEUE_SCRIPT_DIALOG, object_id, ANTISPAM_SOURCE_OBJECT))
    {
        return;
    }
    // NaCl End

    LLSD payload;
    payload["object_id"] = object_id;
    payload["owner_id"] = owner_id;
    payload["owner_is_group"] = owner_is_group;
    payload["object_name"] = object_name;
    payload["message"] = message;
    payload["url"] = url;

    // URL is safety checked in load_url above

    // Check if object or owner is muted
    if (LLMuteList::getInstance()->isMuted(object_id, object_name) ||
        LLMuteList::getInstance()->isMuted(owner_id))
    {
        LL_INFOS("Messaging")<<"Ignoring load_url from muted object/owner."<<LL_ENDL;
        return;
    }

    // Add to list of pending name lookups
    gLoadUrlList.push_back(payload);

    if (owner_is_group)
    {
        gCacheName->getGroup(owner_id, boost::bind(&callback_load_url_name, _1, _2, _3));
    }
    else
    {
        LLAvatarNameCache::get(owner_id, boost::bind(&callback_load_url_avatar_name, _1, _2));
    }
}


void callback_download_complete(void** data, S32 result, LLExtStat ext_status)
{
    std::string* filepath = (std::string*)data;
    LLSD args;
    args["DOWNLOAD_PATH"] = *filepath;
    LLNotificationsUtil::add("FinishedRawDownload", args);
    delete filepath;
}


void process_initiate_download(LLMessageSystem* msg, void**)
{
    LLUUID agent_id;
    msg->getUUID("AgentData", "AgentID", agent_id);
    if (agent_id != gAgent.getID())
    {
        LL_WARNS("Messaging") << "Initiate download for wrong agent" << LL_ENDL;
        return;
    }

    std::string sim_filename;
    std::string viewer_filename;
    msg->getString("FileData", "SimFilename", sim_filename);
    msg->getString("FileData", "ViewerFilename", viewer_filename);

    if (!gXferManager->validateFileForRequest(viewer_filename))
    {
        LL_WARNS() << "SECURITY: Unauthorized download to local file " << viewer_filename << LL_ENDL;
        return;
    }
    gXferManager->requestFile(viewer_filename,
        sim_filename,
        LL_PATH_NONE,
        msg->getSender(),
        false,  // don't delete remote
        callback_download_complete,
        (void**)new std::string(viewer_filename));
}


void process_script_teleport_request(LLMessageSystem* msg, void**)
{
    if (!gSavedSettings.getBOOL("ScriptsCanShowUI")) return;

    std::string object_name;
    std::string sim_name;
    LLVector3 pos;
    LLVector3 look_at;

    msg->getString("Data", "ObjectName", object_name);
    msg->getString("Data", "SimName", sim_name);
    msg->getVector3("Data", "SimPosition", pos);
    msg->getVector3("Data", "LookAt", look_at);

    LLFloaterWorldMap* instance = LLFloaterWorldMap::getInstance();
    if(instance)
    {
        LL_INFOS() << "Object named " << object_name
            << " is offering TP to region "
            << sim_name << " position " << pos
            << LL_ENDL;

        instance->trackURL(sim_name, (S32)pos.mV[VX], (S32)pos.mV[VY], (S32)pos.mV[VZ]);
        LLFloaterReg::showInstance("world_map", "center");
    }

    // remove above two lines and replace with below line
    // to re-enable parcel browser for llMapDestination()
    // LLURLDispatcher::dispatch(LLSLURL::buildSLURL(sim_name, (S32)pos.mV[VX], (S32)pos.mV[VY], (S32)pos.mV[VZ]), false);

}

void process_covenant_reply(LLMessageSystem* msg, void**)
{
    LLUUID covenant_id, estate_owner_id;
    std::string estate_name;
    U32 covenant_timestamp;
    msg->getUUID("Data", "CovenantID", covenant_id);
    msg->getU32("Data", "CovenantTimestamp", covenant_timestamp);
    msg->getString("Data", "EstateName", estate_name);
    msg->getUUID("Data", "EstateOwnerID", estate_owner_id);

    LLPanelEstateCovenant::updateEstateName(estate_name);
    LLPanelLandCovenant::updateEstateName(estate_name);
    LLPanelEstateInfo::updateEstateName(estate_name);
    LLFloaterBuyLand::updateEstateName(estate_name);

    std::string owner_name =
        LLSLURL("agent", estate_owner_id, "inspect").getSLURLString();
    LLPanelEstateCovenant::updateEstateOwnerName(owner_name);
    LLPanelLandCovenant::updateEstateOwnerName(owner_name);
    LLPanelEstateInfo::updateEstateOwnerName(owner_name);
    LLFloaterBuyLand::updateEstateOwnerName(owner_name);

    // <FS:Ansariel> Don't create places floater if we don't need it
    //LLPanelPlaceProfile* panel = LLFloaterSidePanelContainer::getPanel<LLPanelPlaceProfile>("places", "panel_place_profile");
    LLPanelPlaceProfile* panel = LLFloaterSidePanelContainer::findPanel<LLPanelPlaceProfile>("places", "panel_place_profile");
    // </FS:Ansariel>
    if (panel)
    {
        panel->updateEstateName(estate_name);
        panel->updateEstateOwnerName(owner_name);
    }

    // <FS:Ansariel> Standalone location profile floater
    FSFloaterPlaceDetails* fs_floater = LLFloaterReg::findTypedInstance<FSFloaterPlaceDetails>("fs_placedetails", LLSD().with("type", "agent"));
    if (fs_floater)
    {
        fs_floater->updateEstateName(estate_name);
        fs_floater->updateEstateOwnerName(owner_name);
    }
    // </FS:Ansariel>

    // standard message, not from system
    std::string last_modified;
    if (covenant_timestamp == 0)
    {
        last_modified = LLTrans::getString("covenant_last_modified")+LLTrans::getString("never_text");
    }
    else
    {
        last_modified = LLTrans::getString("covenant_last_modified")+"["
                        +LLTrans::getString("LTimeWeek")+"] ["
                        +LLTrans::getString("LTimeMonth")+"] ["
                        +LLTrans::getString("LTimeDay")+"] ["
                        +LLTrans::getString("LTimeHour")+"]:["
                        +LLTrans::getString("LTimeMin")+"]:["
                        +LLTrans::getString("LTimeSec")+"] ["
                        +LLTrans::getString("LTimeYear")+"]";
        LLSD substitution;
        substitution["datetime"] = (S32) covenant_timestamp;
        LLStringUtil::format (last_modified, substitution);
    }

    LLPanelEstateCovenant::updateLastModified(last_modified);
    LLPanelLandCovenant::updateLastModified(last_modified);
    LLFloaterBuyLand::updateLastModified(last_modified);

    // load the actual covenant asset data
    const bool high_priority = true;
    if (covenant_id.notNull())
    {
        gAssetStorage->getEstateAsset(gAgent.getRegionHost(),
                                    gAgent.getID(),
                                    gAgent.getSessionID(),
                                    covenant_id,
                                    LLAssetType::AT_NOTECARD,
                                    ET_Covenant,
                                    onCovenantLoadComplete,
                                    NULL,
                                    high_priority);
    }
    else
    {
        std::string covenant_text;
        if (estate_owner_id.isNull())
        {
            // mainland
            covenant_text = LLTrans::getString("RegionNoCovenant");
        }
        else
        {
            covenant_text = LLTrans::getString("RegionNoCovenantOtherOwner");
        }
        LLPanelEstateCovenant::updateCovenantText(covenant_text, covenant_id);
        LLPanelLandCovenant::updateCovenantText(covenant_text);
        LLFloaterBuyLand::updateCovenantText(covenant_text, covenant_id);
        if (panel)
        {
            panel->updateCovenantText(covenant_text);
        }
        // <FS:Ansariel> Standalone location profile floater
        if (fs_floater)
        {
            fs_floater->updateCovenantText(covenant_text);
        }
        // </FS:Ansariel>
    }
}

void onCovenantLoadComplete(const LLUUID& asset_uuid,
                            LLAssetType::EType type,
                            void* user_data, S32 status, LLExtStat ext_status)
{
    LL_DEBUGS("Messaging") << "onCovenantLoadComplete()" << LL_ENDL;
    std::string covenant_text;
    std::unique_ptr<LLViewerTextEditor> editorp;
    if (0 == status)
    {
        LLFileSystem file(asset_uuid, type, LLFileSystem::READ);

        S32 file_length = file.getSize();

        std::vector<char> buffer(file_length+1);
        file.read((U8*)&buffer[0], file_length);
        // put a EOS at the end
        buffer[file_length] = '\0';

        if( (file_length > 19) && !strncmp( &buffer[0], "Linden text version", 19 ) )
        {
            LLViewerTextEditor::Params params;
            params.name("temp");
            params.max_text_length(file_length+1);
            LLViewerTextEditor * editor = LLUICtrlFactory::create<LLViewerTextEditor> (params);
            if( !editor->importBuffer( &buffer[0], file_length+1 ) )
            {
                LL_WARNS("Messaging") << "Problem importing estate covenant." << LL_ENDL;
                covenant_text = "Problem importing estate covenant.";
                delete editor;
            }
            else
            {
                // Version 0 (just text, doesn't include version number)
                editorp.reset(editor); // Use covenant from editorp;
            }
        }
        else
        {
            LL_WARNS("Messaging") << "Problem importing estate covenant: Covenant file format error." << LL_ENDL;
            covenant_text = "Problem importing estate covenant: Covenant file format error.";
        }
    }
    else
    {
        if( LL_ERR_ASSET_REQUEST_NOT_IN_DATABASE == status ||
            LL_ERR_FILE_EMPTY == status)
        {
            covenant_text = "Estate covenant notecard is missing from database.";
        }
        else if (LL_ERR_INSUFFICIENT_PERMISSIONS == status)
        {
            covenant_text = "Insufficient permissions to view estate covenant.";
        }
        else
        {
            covenant_text = "Unable to load estate covenant at this time.";
        }

        LL_WARNS("Messaging") << "Problem loading notecard: " << status << LL_ENDL;
    }

    if (editorp)
    {
        LLPanelEstateCovenant::updateCovenant(editorp.get(), asset_uuid);
        LLPanelLandCovenant::updateCovenant(editorp.get());
        LLFloaterBuyLand::updateCovenant(editorp.get(), asset_uuid);
    }
    else
    {
        LLPanelEstateCovenant::updateCovenantText(covenant_text, asset_uuid);
        LLPanelLandCovenant::updateCovenantText(covenant_text);
        LLFloaterBuyLand::updateCovenantText(covenant_text, asset_uuid);
    }
<<<<<<< HEAD

    // <FS:Ansariel> Standalone location profile floater
    FSFloaterPlaceDetails* fs_floater = LLFloaterReg::findTypedInstance<FSFloaterPlaceDetails>("fs_placedetails", LLSD().with("type", "agent"));
    if (fs_floater)
    {
        fs_floater->updateCovenantText(covenant_text);
    }
    // </FS:Ansariel>
}
=======
>>>>>>> ee3645ac

    if (LLPanelPlaceProfile* panel = LLFloaterSidePanelContainer::getPanel<LLPanelPlaceProfile>("places", "panel_place_profile"))
    {
        if (editorp)
        {
            panel->updateCovenant(editorp.get());
        }
        else
        {
            panel->updateCovenantText(covenant_text);
        }
    }
}

void process_feature_disabled_message(LLMessageSystem* msg, void**)
{
    // Handle Blacklisted feature simulator response...
    LLUUID  agentID;
    LLUUID  transactionID;
    std::string messageText;
    msg->getStringFast(_PREHASH_FailureInfo,_PREHASH_ErrorMessage, messageText,0);
    msg->getUUIDFast(_PREHASH_FailureInfo,_PREHASH_AgentID,agentID);
    msg->getUUIDFast(_PREHASH_FailureInfo,_PREHASH_TransactionID,transactionID);

    LL_WARNS("Messaging") << "Blacklisted Feature Response:" << messageText << LL_ENDL;
}

// ------------------------------------------------------------
// Message system exception callbacks
// ------------------------------------------------------------

void invalid_message_callback(LLMessageSystem* msg,
                                   void*,
                                   EMessageException exception)
{
    LLAppViewer::instance()->badNetworkHandler();
}

// Please do not add more message handlers here. This file is huge.
// Put them in a file related to the functionality you are implementing.

void LLOfferInfo::forceResponse(InventoryOfferResponse response)
{
    // <FS:Ansariel> Now this is a hell of piece of... forceResponse() will look for the
    //               ELEMENT index, and NOT the button index. So if we want to force a
    //               response of IOR_ACCEPT, we need to pass the correct element
    //               index of the button.
    //LLNotification::Params params("UserGiveItem");
    //params.functor.function(boost::bind(&LLOfferInfo::inventory_offer_callback, this, _1, _2));
    //LLNotifications::instance().forceResponse(params, response);
    S32 element_index;
    switch (response)
    {
        case IOR_ACCEPT:
            element_index = 1;
            break;
        case IOR_DECLINE:
            element_index = 2;
            break;
        case IOR_MUTE:
            element_index = 3;
            break;
        default:
            element_index = -1;
            break;
    }
    LLNotification::Params params("UserGiveItem");
    params.functor.function(boost::bind(&LLOfferInfo::inventory_offer_callback, this, _1, _2));
    LLNotifications::instance().forceResponse(params, element_index);
    // </FS:Ansariel>
}

// <FS:PP> Announce region restart to a defined chat channel
void fs_report_region_restart_to_channel(S32 seconds)
{
    S32 channel = gSavedSettings.getS32("FSRegionRestartAnnounceChannel");
    if (gSavedSettings.getBOOL("FSUseNewRegionRestartNotification") && gSavedSettings.getBOOL("FSReportRegionRestartToChat") && channel != 0)
    {
        LLMessageSystem* msg = gMessageSystem;
        msg->newMessageFast(_PREHASH_ChatFromViewer);
        msg->nextBlockFast(_PREHASH_AgentData);
        msg->addUUIDFast(_PREHASH_AgentID, gAgent.getID());
        msg->addUUIDFast(_PREHASH_SessionID, gAgent.getSessionID());
        msg->nextBlockFast(_PREHASH_ChatData);
        msg->addStringFast(_PREHASH_Message, "region_restart_in:" + llformat("%d", seconds));
        msg->addU8Fast(_PREHASH_Type, CHAT_TYPE_WHISPER);
        msg->addS32("Channel", channel);
        gAgent.sendReliableMessage();
    }
}
// </FS:PP><|MERGE_RESOLUTION|>--- conflicted
+++ resolved
@@ -8606,7 +8606,18 @@
         LLPanelLandCovenant::updateCovenantText(covenant_text);
         LLFloaterBuyLand::updateCovenantText(covenant_text, asset_uuid);
     }
-<<<<<<< HEAD
+
+    if (LLPanelPlaceProfile* panel = LLFloaterSidePanelContainer::getPanel<LLPanelPlaceProfile>("places", "panel_place_profile"))
+    {
+        if (editorp)
+        {
+            panel->updateCovenant(editorp.get());
+        }
+        else
+        {
+            panel->updateCovenantText(covenant_text);
+        }
+    }
 
     // <FS:Ansariel> Standalone location profile floater
     FSFloaterPlaceDetails* fs_floater = LLFloaterReg::findTypedInstance<FSFloaterPlaceDetails>("fs_placedetails", LLSD().with("type", "agent"));
@@ -8615,21 +8626,6 @@
         fs_floater->updateCovenantText(covenant_text);
     }
     // </FS:Ansariel>
-}
-=======
->>>>>>> ee3645ac
-
-    if (LLPanelPlaceProfile* panel = LLFloaterSidePanelContainer::getPanel<LLPanelPlaceProfile>("places", "panel_place_profile"))
-    {
-        if (editorp)
-        {
-            panel->updateCovenant(editorp.get());
-        }
-        else
-        {
-            panel->updateCovenantText(covenant_text);
-        }
-    }
 }
 
 void process_feature_disabled_message(LLMessageSystem* msg, void**)
