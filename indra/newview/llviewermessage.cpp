--- conflicted
+++ resolved
@@ -4695,7 +4695,6 @@
 
 	LL_DEBUGS("ENVIRONMENT") << "Sun phase: " << phase << " rad = " << fmodf(phase / F_TWO_PI + 0.25, 1.f) * 24.f << " h" << LL_ENDL;
 
-<<<<<<< HEAD
     F32 region_phase = LLEnvironment::instance().getRegionProgress();
     if (region_phase >= 0.0)
     {
@@ -4712,10 +4711,6 @@
     }
 
 	/* We decode these parts of the message but ignore them
-=======
-	/* LAPRAS
-        We decode these parts of the message but ignore them
->>>>>>> c7747d2a
         as the real values are provided elsewhere. */
     (void)sun_direction, (void)moon_direction, (void)phase;
 }
@@ -8337,8 +8332,9 @@
 	msg->getString("Data", "EstateName", estate_name);
 	msg->getUUID("Data", "EstateOwnerID", estate_owner_id);
 
+	LLPanelEstateCovenant::updateEstateName(estate_name);
 	LLPanelLandCovenant::updateEstateName(estate_name);
-	LLFloaterRegionInfo::updateEstateName(estate_name);
+	LLPanelEstateInfo::updateEstateName(estate_name);
 	LLFloaterBuyLand::updateEstateName(estate_name);
 
 	std::string owner_name =
