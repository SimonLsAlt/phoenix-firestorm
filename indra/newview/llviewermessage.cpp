/** 
 * @file llviewermessage.cpp
 * @brief Dumping ground for viewer-side message system callbacks.
 *
 * $LicenseInfo:firstyear=2002&license=viewerlgpl$
 * Second Life Viewer Source Code
 * Copyright (C) 2010, Linden Research, Inc.
 * 
 * This library is free software; you can redistribute it and/or
 * modify it under the terms of the GNU Lesser General Public
 * License as published by the Free Software Foundation;
 * version 2.1 of the License only.
 * 
 * This library is distributed in the hope that it will be useful,
 * but WITHOUT ANY WARRANTY; without even the implied warranty of
 * MERCHANTABILITY or FITNESS FOR A PARTICULAR PURPOSE.  See the GNU
 * Lesser General Public License for more details.
 * 
 * You should have received a copy of the GNU Lesser General Public
 * License along with this library; if not, write to the Free Software
 * Foundation, Inc., 51 Franklin Street, Fifth Floor, Boston, MA  02110-1301  USA
 * 
 * Linden Research, Inc., 945 Battery Street, San Francisco, CA  94111  USA
 * $/LicenseInfo$
 */

#include "llviewerprecompiledheaders.h"
#include "llviewermessage.h"

// Linden libraries
#include "llanimationstates.h"
#include "llaudioengine.h" 
#include "llavataractions.h"
#include "llavatarnamecache.h"		// IDEVO HACK
#include "lleventtimer.h"
#include "llfloatercreatelandmark.h"
#include "llfloaterreg.h"
#include "llfolderview.h"
#include "llfollowcamparams.h"
#include "llinventorydefines.h"
#include "lllslconstants.h"
#include "llmaterialtable.h"
#include "llregionhandle.h"
#include "llsd.h"
#include "llsdserialize.h"
#include "llteleportflags.h"
#include "lltoastnotifypanel.h"
#include "lltransactionflags.h"
#include "llfilesystem.h"
#include "llxfermanager.h"
#include "mean_collision_data.h"

#include "llagent.h"
#include "llagentbenefits.h"
#include "llagentcamera.h"
#include "llcallingcard.h"
#include "llbuycurrencyhtml.h"
#include "llcontrolavatar.h"
#include "llfirstuse.h"
#include "llfloaterbump.h"
#include "llfloaterbuyland.h"
#include "llfloaterland.h"
#include "llfloaterregioninfo.h"
#include "llfloaterlandholdings.h"
#include "llfloaterpreference.h"
#include "llfloatersidepanelcontainer.h"
#include "llfloatersnapshot.h"
#include "llhudeffecttrail.h"
#include "llhudmanager.h"
#include "llimprocessing.h"
#include "llinventoryfunctions.h"
#include "llinventoryobserver.h"
#include "llinventorypanel.h"
// <FS:Ansariel> [FS communication UI]
//#include "llfloaterimnearbychat.h"
#include "fsfloaternearbychat.h"
// </FS:Ansariel> [FS communication UI]
#include "llmarketplacefunctions.h"
#include "llnotifications.h"
#include "llnotificationsutil.h"
#include "llpanelgrouplandmoney.h"
#include "llpanelmaininventory.h"
#include "llrecentpeople.h"
#include "llscriptfloater.h"
#include "llscriptruntimeperms.h"
#include "llselectmgr.h"
#include "llstartup.h"
#include "llsky.h"
#include "llslurl.h"
#include "llstatenums.h"
#include "llstatusbar.h"
#include "llimview.h"
#include "llspeakers.h"
#include "lltrans.h"
#include "lltranslate.h"
#include "llviewerfoldertype.h"
#include "llvoavatar.h"				// IDEVO HACK
#include "lluri.h"
#include "llviewergenericmessage.h"
#include "llviewermenu.h"
#include "llviewerinventory.h"
#include "llviewerjoystick.h"
#include "llviewernetwork.h" // <FS:AW opensim currency support>
#include "llviewerobjectlist.h"
#include "llviewerparcelmgr.h"
#include "llviewerstats.h"
#include "llviewertexteditor.h"
#include "llviewerthrottle.h"
#include "llviewerwindow.h"
#include "llvlmanager.h"
#include "llvoavatarself.h"
#include "llvovolume.h"
#include "llworld.h"
#include "llworldmap.h"
#include "pipeline.h"
#include "llfloaterworldmap.h"
#include "llviewerdisplay.h"
#include "llkeythrottle.h"
#include "llgroupactions.h"
#include "llagentui.h"
#include "llpanelblockedlist.h"
#include "llpanelplaceprofile.h"
#include "llviewerregion.h"
#include "llfloaterregionrestarting.h"
// [RLVa:KB] - Checked: 2010-03-09 (RLVa-1.2.0a)
#include "rlvactions.h"
#include "rlvhandler.h"
#include "rlvinventory.h"
#include "rlvui.h"
// [/RLVa:KB]

#include <boost/foreach.hpp>

#include "llnotificationmanager.h" //
#include "llexperiencecache.h"

#include "llexperiencecache.h"
#include "lluiusage.h"

// Firestorm includes
#include <boost/regex.hpp>
#include "animationexplorer.h"		// <FS:Zi> Animation Explorer
#include "fsareasearch.h"
#include "fsassetblacklist.h"
#include "fscommon.h"
#include "fsfloaterplacedetails.h"
#include "fsradar.h"
#include "fskeywords.h" // <FS:PP> FIRE-10178: Keyword Alerts in group IM do not work unless the group is in the foreground
#include "fslslbridge.h"
#include "fsmoneytracker.h"
#include "llattachmentsmgr.h"
#include "lleconomy.h"
#include "llfloaterbump.h"
#include "llfloaterreg.h"
#include "llfriendcard.h"
#include "permissionstracker.h"		// <FS:Zi> Permissions Tracker
#include "tea.h" // <FS:AW opensim currency support>
#include "NACLantispam.h"
#include "chatbar_as_cmdline.h"

extern void on_new_message(const LLSD& msg);

//
// Constants
//
const F32 CAMERA_POSITION_THRESHOLD_SQUARED = 0.001f * 0.001f;

// Determine how quickly residents' scripts can issue question dialogs
// Allow bursts of up to 5 dialogs in 10 seconds. 10*2=20 seconds recovery if throttle kicks in
static const U32 LLREQUEST_PERMISSION_THROTTLE_LIMIT	= 5;     // requests
static const F32 LLREQUEST_PERMISSION_THROTTLE_INTERVAL	= 10.0f; // seconds

extern BOOL gDebugClicks;
extern bool gShiftFrame;

// function prototypes
bool check_offer_throttle(const std::string& from_name, bool check_only);
bool check_asset_previewable(const LLAssetType::EType asset_type);
static void process_money_balance_reply_extended(LLMessageSystem* msg);
bool handle_trusted_experiences_notification(const LLSD&);

//inventory offer throttle globals
LLFrameTimer gThrottleTimer;
const U32 OFFER_THROTTLE_MAX_COUNT=5; //number of items per time period
const F32 OFFER_THROTTLE_TIME=10.f; //time period in seconds

// Agent Update Flags (U8)
const U8 AU_FLAGS_NONE      		= 0x00;
const U8 AU_FLAGS_HIDETITLE      	= 0x01;
const U8 AU_FLAGS_CLIENT_AUTOPILOT	= 0x02;

// <FS:Ansariel> Trigger refresh attachments if attachments get detached after TP finished
class FSHelloToKokuaRefreshAttachmentsTimer : public LLEventTimer
{
public:
	FSHelloToKokuaRefreshAttachmentsTimer() : LLEventTimer(5.f)
	{
		mEventTimer.stop();
	}

	BOOL tick()
	{
		if (gSavedSettings.getBOOL("FSExperimentalLostAttachmentsFixReport"))
		{
			report_to_nearby_chat("Refreshing attachments...");
		}
		mEventTimer.stop();
		LLAttachmentsMgr::instance().refreshAttachments();
		return FALSE;
	}

	void triggerRefresh()
	{
		mEventTimer.start();
	}
};
FSHelloToKokuaRefreshAttachmentsTimer gFSRefreshAttachmentsTimer;
// </FS:Ansariel>

void accept_friendship_coro(std::string url, LLSD notification)
{
    LLCore::HttpRequest::policy_t httpPolicy(LLCore::HttpRequest::DEFAULT_POLICY_ID);
    LLCoreHttpUtil::HttpCoroutineAdapter::ptr_t
        httpAdapter(new LLCoreHttpUtil::HttpCoroutineAdapter("friendshipResponceErrorProcessing", httpPolicy));
    LLCore::HttpRequest::ptr_t httpRequest(new LLCore::HttpRequest);
    if (url.empty())
    {
        LL_WARNS("Friendship") << "Empty capability!" << LL_ENDL;
        return;
    }

    LLSD payload = notification["payload"];
    url += "?from=" + payload["from_id"].asString();
    url += "&agent_name=\"" + LLURI::escape(gAgentAvatarp->getFullname()) + "\"";

    LLSD data;
    LLSD result = httpAdapter->postAndSuspend(httpRequest, url, data);

    LLSD httpResults = result[LLCoreHttpUtil::HttpCoroutineAdapter::HTTP_RESULTS];
    LLCore::HttpStatus status = LLCoreHttpUtil::HttpCoroutineAdapter::getStatusFromLLSD(httpResults);

    if (!status)
    {
        LL_WARNS("Friendship") << "HTTP status, " << status.toTerseString() <<
            ". friendship offer accept failed." << LL_ENDL;
    }
    else
    {
        if (!result.has("success") || result["success"].asBoolean() == false)
        {
            LL_WARNS("Friendship") << "Server failed to process accepted friendship. " << httpResults << LL_ENDL;
        }
        else
        {
            LL_DEBUGS("Friendship") << "Adding friend to list" << httpResults << LL_ENDL;
            // add friend to recent people list
            LLRecentPeople::instance().add(payload["from_id"]);

            LLNotificationsUtil::add("FriendshipAcceptedByMe",
                notification["substitutions"], payload);
        }
    }
}

void decline_friendship_coro(std::string url, LLSD notification, S32 option)
{
    if (url.empty())
    {
        LL_WARNS("Friendship") << "Empty capability!" << LL_ENDL;
        return;
    }
    LLCore::HttpRequest::policy_t httpPolicy(LLCore::HttpRequest::DEFAULT_POLICY_ID);
    LLCoreHttpUtil::HttpCoroutineAdapter::ptr_t
        httpAdapter(new LLCoreHttpUtil::HttpCoroutineAdapter("friendshipResponceErrorProcessing", httpPolicy));
    LLCore::HttpRequest::ptr_t httpRequest(new LLCore::HttpRequest);

    LLSD payload = notification["payload"];
    url += "?from=" + payload["from_id"].asString();

    LLSD result = httpAdapter->deleteAndSuspend(httpRequest, url);

    LLSD httpResults = result[LLCoreHttpUtil::HttpCoroutineAdapter::HTTP_RESULTS];
    LLCore::HttpStatus status = LLCoreHttpUtil::HttpCoroutineAdapter::getStatusFromLLSD(httpResults);

    if (!status)
    {
        LL_WARNS("Friendship") << "HTTP status, " << status.toTerseString() <<
            ". friendship offer decline failed." << LL_ENDL;
    }
    else
    {
        if (!result.has("success") || result["success"].asBoolean() == false)
        {
            LL_WARNS("Friendship") << "Server failed to process declined friendship. " << httpResults << LL_ENDL;
        }
        else
        {
            LL_DEBUGS("Friendship") << "Friendship declined" << httpResults << LL_ENDL;
            if (option == 1)
            {
                LLNotificationsUtil::add("FriendshipDeclinedByMe",
                    notification["substitutions"], payload);
            }
            else if (option == 2)
            {
                // start IM session
                LLAvatarActions::startIM(payload["from_id"].asUUID());
            }
        }
    }
}

bool friendship_offer_callback(const LLSD& notification, const LLSD& response)
{
	S32 option = LLNotificationsUtil::getSelectedOption(notification, response);
	LLMessageSystem* msg = gMessageSystem;
	const LLSD& payload = notification["payload"];
	LLNotificationPtr notification_ptr = LLNotifications::instance().find(notification["id"].asUUID());

    // this will be skipped if the user offering friendship is blocked
    if (notification_ptr)
    {
	    switch(option)
	    {
	    case 0:
	    {
			LLUIUsage::instance().logCommand("Agent.AcceptFriendship");
		    // accept
		    LLAvatarTracker::formFriendship(payload["from_id"]);

		    const LLUUID fid = gInventory.findCategoryUUIDForType(LLFolderType::FT_CALLINGCARD);

		    // This will also trigger an onlinenotification if the user is online
            std::string url = gAgent.getRegionCapability("AcceptFriendship");
            // <FS:Ansariel> This only seems to work for offline FRs if FSUseReadOfflineMsgsCap has been used
            if (!gSavedSettings.getBOOL("FSUseReadOfflineMsgsCap"))
            {
                url = "";
            }
            // </FS:Ansariel>
            LL_DEBUGS("Friendship") << "Cap string: " << url << LL_ENDL;
            if (!url.empty() && payload.has("online") && payload["online"].asBoolean() == false)
            {
                LL_DEBUGS("Friendship") << "Accepting friendship via capability" << LL_ENDL;
                LLCoros::instance().launch("LLMessageSystem::acceptFriendshipOffer",
                    boost::bind(accept_friendship_coro, url, notification));
            }
            else if (payload.has("session_id") && payload["session_id"].asUUID().notNull())
            {
                LL_DEBUGS("Friendship") << "Accepting friendship via viewer message" << LL_ENDL;
                msg->newMessageFast(_PREHASH_AcceptFriendship);
                msg->nextBlockFast(_PREHASH_AgentData);
                msg->addUUIDFast(_PREHASH_AgentID, gAgent.getID());
                msg->addUUIDFast(_PREHASH_SessionID, gAgent.getSessionID());
                msg->nextBlockFast(_PREHASH_TransactionBlock);
                msg->addUUIDFast(_PREHASH_TransactionID, payload["session_id"]);
                msg->nextBlockFast(_PREHASH_FolderData);
                msg->addUUIDFast(_PREHASH_FolderID, fid);
                msg->sendReliable(LLHost(payload["sender"].asString()));

                // add friend to recent people list
                LLRecentPeople::instance().add(payload["from_id"]);
                LLNotificationsUtil::add("FriendshipAcceptedByMe",
                    notification["substitutions"], payload);
            }
            else
            {
                LL_WARNS("Friendship") << "Failed to accept friendship offer, neither capability nor transaction id are accessible" << LL_ENDL;
            }
		    break;
	    }
	    case 1: // Decline
	    // fall-through
	    case 2: // Send IM - decline and start IM session
		    {
				LLUIUsage::instance().logCommand("Agent.DeclineFriendship");
			    // decline
			    // We no longer notify other viewers, but we DO still send
                // the rejection to the simulator to delete the pending userop.
                std::string url = gAgent.getRegionCapability("DeclineFriendship");
                // <FS:Ansariel> This only seems to work for offline FRs if FSUseReadOfflineMsgsCap has been used
                if (!gSavedSettings.getBOOL("FSUseReadOfflineMsgsCap"))
                {
                    url = "";
                }
                // </FS:Ansariel>
                LL_DEBUGS("Friendship") << "Cap string: " << url << LL_ENDL;
                if (!url.empty() && payload.has("online") && payload["online"].asBoolean() == false)
                {
                    LL_DEBUGS("Friendship") << "Declining friendship via capability" << LL_ENDL;
                    LLCoros::instance().launch("LLMessageSystem::declineFriendshipOffer",
                        boost::bind(decline_friendship_coro, url, notification, option));
                }
                else if (payload.has("session_id") && payload["session_id"].asUUID().notNull())
                {
                    LL_DEBUGS("Friendship") << "Declining friendship via viewer message" << LL_ENDL;
                    msg->newMessageFast(_PREHASH_DeclineFriendship);
                    msg->nextBlockFast(_PREHASH_AgentData);
                    msg->addUUIDFast(_PREHASH_AgentID, gAgent.getID());
                    msg->addUUIDFast(_PREHASH_SessionID, gAgent.getSessionID());
                    msg->nextBlockFast(_PREHASH_TransactionBlock);
                    msg->addUUIDFast(_PREHASH_TransactionID, payload["session_id"]);
                    msg->sendReliable(LLHost(payload["sender"].asString()));

                    if (option == 1) // due to fall-through
                    {
                        LLNotificationsUtil::add("FriendshipDeclinedByMe",
                            notification["substitutions"], payload);
                    }
                    else if (option == 2)
                    {
                        // start IM session
                        LLAvatarActions::startIM(payload["from_id"].asUUID());
                    }
                }
                else
                {
                    LL_WARNS("Friendship") << "Failed to decline friendship offer, neither capability nor transaction id are accessible" << LL_ENDL;
                }
	    }
	    default:
		    // close button probably, possibly timed out
		    break;
	    }
		// TODO: this set of calls has undesirable behavior under Windows OS (CHUI-985):
		// here appears three additional toasts instead one modified
		// need investigation and fix

// <FS:Ansariel> [FS communication UI] Commenting out CHUI-112;
//               Reposting the notification form will squeeze it somewhere
//               within the IM floater and we don't need it for our comm. UI.
//	    // LLNotificationFormPtr modified_form(new LLNotificationForm(*notification_ptr->getForm()));
//	    // modified_form->setElementEnabled("Accept", false);
//	    // modified_form->setElementEnabled("Decline", false);
//	    // notification_ptr->updateForm(modified_form);
//	    // notification_ptr->repost();
//// [SL:KB] - Patch: UI-Notifications | Checked: 2013-05-09 (Catznip-3.5)
//		// Assume that any offer notification with "getCanBeStored() == true" is the result of RLVa routing it to the notifcation syswell
//		//*const*/ LLNotificationsUI::LLScreenChannel* pChannel = LLNotificationsUI::LLChannelManager::instance().getNotificationScreenChannel();
//		//*const*/ LLNotificationsUI::LLToast* pToast = (pChannel) ? pChannel->getToastByNotificationID(notification["id"].asUUID()) : NULL;
//		//if ( (!pToast) || (!pToast->getCanBeStored()) )
//		//{
//// [/SL:KB]
//		//	notification_ptr->repost();
// </FS:Ansariel>
    }

	return false;
}
static LLNotificationFunctorRegistration friendship_offer_callback_reg("OfferFriendship", friendship_offer_callback);
static LLNotificationFunctorRegistration friendship_offer_callback_reg_nm("OfferFriendshipNoMessage", friendship_offer_callback);

// Functions
//

void give_money(const LLUUID& uuid, LLViewerRegion* region, S32 amount, BOOL is_group,
				S32 trx_type, const std::string& desc)
{
	if(0 == amount || !region) return;
	amount = abs(amount);
	LL_INFOS("Messaging") << "give_money(" << uuid << "," << amount << ")"<< LL_ENDL;
	if(can_afford_transaction(amount))
	{
		if (uuid.isNull())
		{
			LL_WARNS() << "Failed to send L$ gift to to Null UUID." << LL_ENDL;
			return;
		}
//		gStatusBar->debitBalance(amount);
		LLMessageSystem* msg = gMessageSystem;
		msg->newMessageFast(_PREHASH_MoneyTransferRequest);
		msg->nextBlockFast(_PREHASH_AgentData);
		msg->addUUIDFast(_PREHASH_AgentID, gAgent.getID());
        msg->addUUIDFast(_PREHASH_SessionID, gAgent.getSessionID());
		msg->nextBlockFast(_PREHASH_MoneyData);
		msg->addUUIDFast(_PREHASH_SourceID, gAgent.getID() );
		msg->addUUIDFast(_PREHASH_DestID, uuid);
		msg->addU8Fast(_PREHASH_Flags, pack_transaction_flags(FALSE, is_group));
		msg->addS32Fast(_PREHASH_Amount, amount);
		msg->addU8Fast(_PREHASH_AggregatePermNextOwner, (U8)LLAggregatePermissions::AP_EMPTY);
		msg->addU8Fast(_PREHASH_AggregatePermInventory, (U8)LLAggregatePermissions::AP_EMPTY);
		msg->addS32Fast(_PREHASH_TransactionType, trx_type );
		msg->addStringFast(_PREHASH_Description, desc);
		msg->sendReliable(region->getHost());
	}
	else
	{
		LLStringUtil::format_map_t args;
		args["AMOUNT"] = llformat("%d", amount);
		LLBuyCurrencyHTML::openCurrencyFloater( LLTrans::getString("giving", args), amount );
	}
}

void send_complete_agent_movement(const LLHost& sim_host)
{
	LL_DEBUGS("Teleport", "Messaging") << "Sending CompleteAgentMovement to sim_host " << sim_host << LL_ENDL;
	LLMessageSystem* msg = gMessageSystem;
	msg->newMessageFast(_PREHASH_CompleteAgentMovement);
	msg->nextBlockFast(_PREHASH_AgentData);
	msg->addUUIDFast(_PREHASH_AgentID, gAgent.getID());
	msg->addUUIDFast(_PREHASH_SessionID, gAgent.getSessionID());
	msg->addU32Fast(_PREHASH_CircuitCode, msg->mOurCircuitCode);
	msg->sendReliable(sim_host);
}

void process_logout_reply(LLMessageSystem* msg, void**)
{
	// The server has told us it's ok to quit.
	LL_DEBUGS("Messaging") << "process_logout_reply" << LL_ENDL;

	LLUUID agent_id;
	msg->getUUID("AgentData", "AgentID", agent_id);
	LLUUID session_id;
	msg->getUUID("AgentData", "SessionID", session_id);
	if((agent_id != gAgent.getID()) || (session_id != gAgent.getSessionID()))
	{
		LL_WARNS("Messaging") << "Bogus Logout Reply" << LL_ENDL;
	}

	LLInventoryModel::update_map_t parents;
	S32 count = msg->getNumberOfBlocksFast( _PREHASH_InventoryData );
	for(S32 i = 0; i < count; ++i)
	{
		LLUUID item_id;
		msg->getUUIDFast(_PREHASH_InventoryData, _PREHASH_ItemID, item_id, i);

		if( (1 == count) && item_id.isNull() )
		{
			// Detect dummy item.  Indicates an empty list.
			break;
		}

		// We do not need to track the asset ids, just account for an
		// updated inventory version.
		LL_INFOS("Messaging") << "process_logout_reply itemID=" << item_id << LL_ENDL;
		LLInventoryItem* item = gInventory.getItem( item_id );
		if( item )
		{
			parents[item->getParentUUID()] = 0;
			gInventory.addChangedMask(LLInventoryObserver::INTERNAL, item_id);
		}
		else
		{
			LL_INFOS("Messaging") << "process_logout_reply item not found: " << item_id << LL_ENDL;
		}
	}
    LLAppViewer::instance()->forceQuit();
}

void process_layer_data(LLMessageSystem *mesgsys, void **user_data)
{
	LLViewerRegion *regionp = LLWorld::getInstance()->getRegion(mesgsys->getSender());

	LL_DEBUGS_ONCE("SceneLoadTiming") << "Received layer data" << LL_ENDL;

	if(!regionp)
	{
		LL_WARNS() << "Invalid region for layer data." << LL_ENDL;
		return;
	}
	S32 size;
	S8 type;

	mesgsys->getS8Fast(_PREHASH_LayerID, _PREHASH_Type, type);
	size = mesgsys->getSizeFast(_PREHASH_LayerData, _PREHASH_Data);
	if (0 == size)
	{
		LL_WARNS("Messaging") << "Layer data has zero size." << LL_ENDL;
		return;
	}
	if (size < 0)
	{
		// getSizeFast() is probably trying to tell us about an error
		LL_WARNS("Messaging") << "getSizeFast() returned negative result: "
			<< size
			<< LL_ENDL;
		return;
	}
	U8 *datap = new U8[size];
	mesgsys->getBinaryDataFast(_PREHASH_LayerData, _PREHASH_Data, datap, size);
	LLVLData *vl_datap = new LLVLData(regionp, type, datap, size);
	if (mesgsys->getReceiveCompressedSize())
	{
		gVLManager.addLayerData(vl_datap, (S32Bytes)mesgsys->getReceiveCompressedSize());
	}
	else
	{
		gVLManager.addLayerData(vl_datap, (S32Bytes)mesgsys->getReceiveSize());
	}
}

// S32 exported_object_count = 0;
// S32 exported_image_count = 0;
// S32 current_object_count = 0;
// S32 current_image_count = 0;

// extern LLNotifyBox *gExporterNotify;
// extern LLUUID gExporterRequestID;
// extern std::string gExportDirectory;

// extern LLUploadDialog *gExportDialog;

// std::string gExportedFile;

// std::map<LLUUID, std::string> gImageChecksums;

// void export_complete()
// {
// 		LLUploadDialog::modalUploadFinished();
// 		gExporterRequestID.setNull();
// 		gExportDirectory = "";

// 		LLFILE* fXML = LLFile::fopen(gExportedFile, "rb");		/* Flawfinder: ignore */
// 		fseek(fXML, 0, SEEK_END);
// 		long length = ftell(fXML);
// 		fseek(fXML, 0, SEEK_SET);
// 		U8 *buffer = new U8[length + 1];
// 		size_t nread = fread(buffer, 1, length, fXML);
// 		if (nread < (size_t) length)
// 		{
// 			LL_WARNS("Messaging") << "Short read" << LL_ENDL;
// 		}
// 		buffer[nread] = '\0';
// 		fclose(fXML);

// 		char *pos = (char *)buffer;
// 		while ((pos = strstr(pos+1, "<sl:image ")) != 0)
// 		{
// 			char *pos_check = strstr(pos, "checksum=\"");

// 			if (pos_check)
// 			{
// 				char *pos_uuid = strstr(pos_check, "\">");

// 				if (pos_uuid)
// 				{
// 					char image_uuid_str[UUID_STR_SIZE];		/* Flawfinder: ignore */
// 					memcpy(image_uuid_str, pos_uuid+2, UUID_STR_SIZE-1);		/* Flawfinder: ignore */
// 					image_uuid_str[UUID_STR_SIZE-1] = 0;
					
// 					LLUUID image_uuid(image_uuid_str);

// 					LL_INFOS("Messaging") << "Found UUID: " << image_uuid << LL_ENDL;

// 					std::map<LLUUID, std::string>::iterator itor = gImageChecksums.find(image_uuid);
// 					if (itor != gImageChecksums.end())
// 					{
// 						LL_INFOS("Messaging") << "Replacing with checksum: " << itor->second << LL_ENDL;
// 						if (!itor->second.empty())
// 						{
// 							memcpy(&pos_check[10], itor->second.c_str(), 32);		/* Flawfinder: ignore */
// 						}
// 					}
// 				}
// 			}
// 		}

// 		LLFILE* fXMLOut = LLFile::fopen(gExportedFile, "wb");		/* Flawfinder: ignore */
// 		if (fwrite(buffer, 1, length, fXMLOut) != length)
// 		{
// 			LL_WARNS("Messaging") << "Short write" << LL_ENDL;
// 		}
// 		fclose(fXMLOut);

// 		delete [] buffer;
// }


// void exported_item_complete(const LLTSCode status, void *user_data)
// {
// 	//std::string *filename = (std::string *)user_data;

// 	if (status < LLTS_OK)
// 	{
// 		LL_WARNS("Messaging") << "Export failed!" << LL_ENDL;
// 	}
// 	else
// 	{
// 		++current_object_count;
// 		if (current_image_count == exported_image_count && current_object_count == exported_object_count)
// 		{
// 			LL_INFOS("Messaging") << "*** Export complete ***" << LL_ENDL;

// 			export_complete();
// 		}
// 		else
// 		{
// 			gExportDialog->setMessage(llformat("Exported %d/%d object files, %d/%d textures.", current_object_count, exported_object_count, current_image_count, exported_image_count));
// 		}
// 	}
// }

// struct exported_image_info
// {
// 	LLUUID image_id;
// 	std::string filename;
// 	U32 image_num;
// };

// void exported_j2c_complete(const LLTSCode status, void *user_data)
// {
// 	exported_image_info *info = (exported_image_info *)user_data;
// 	LLUUID image_id = info->image_id;
// 	U32 image_num = info->image_num;
// 	std::string filename = info->filename;
// 	delete info;

// 	if (status < LLTS_OK)
// 	{
// 		LL_WARNS("Messaging") << "Image download failed!" << LL_ENDL;
// 	}
// 	else
// 	{
// 		LLFILE* fIn = LLFile::fopen(filename, "rb");		/* Flawfinder: ignore */
// 		if (fIn) 
// 		{
// 			LLPointer<LLImageJ2C> ImageUtility = new LLImageJ2C;
// 			LLPointer<LLImageTGA> TargaUtility = new LLImageTGA;

// 			fseek(fIn, 0, SEEK_END);
// 			S32 length = ftell(fIn);
// 			fseek(fIn, 0, SEEK_SET);
// 			U8 *buffer = ImageUtility->allocateData(length);
// 			if (fread(buffer, 1, length, fIn) != length)
// 			{
// 				LL_WARNS("Messaging") << "Short read" << LL_ENDL;
// 			}
// 			fclose(fIn);
// 			LLFile::remove(filename);

// 			// Convert to TGA
// 			LLPointer<LLImageRaw> image = new LLImageRaw();

// 			ImageUtility->updateData();
// 			ImageUtility->decode(image, 100000.0f);
			
// 			TargaUtility->encode(image);
// 			U8 *data = TargaUtility->getData();
// 			S32 data_size = TargaUtility->getDataSize();

// 			std::string file_path = gDirUtilp->getDirName(filename);
			
// 			std::string output_file = llformat("%s/image-%03d.tga", file_path.c_str(), image_num);//filename;
// 			//S32 name_len = output_file.length();
// 			//strcpy(&output_file[name_len-3], "tga");
// 			LLFILE* fOut = LLFile::fopen(output_file, "wb");		/* Flawfinder: ignore */
// 			char md5_hash_string[33];		/* Flawfinder: ignore */
// 			strcpy(md5_hash_string, "00000000000000000000000000000000");		/* Flawfinder: ignore */
// 			if (fOut)
// 			{
// 				if (fwrite(data, 1, data_size, fOut) != data_size)
// 				{
// 					LL_WARNS("Messaging") << "Short write" << LL_ENDL;
// 				}
// 				fseek(fOut, 0, SEEK_SET);
// 				fclose(fOut);
// 				fOut = LLFile::fopen(output_file, "rb");		/* Flawfinder: ignore */
// 				LLMD5 my_md5_hash(fOut);
// 				my_md5_hash.hex_digest(md5_hash_string);
// 			}

// 			gImageChecksums.insert(std::pair<LLUUID, std::string>(image_id, md5_hash_string));
// 		}
// 	}

// 	++current_image_count;
// 	if (current_image_count == exported_image_count && current_object_count == exported_object_count)
// 	{
// 		LL_INFOS("Messaging") << "*** Export textures complete ***" << LL_ENDL;
// 			export_complete();
// 	}
// 	else
// 	{
// 		gExportDialog->setMessage(llformat("Exported %d/%d object files, %d/%d textures.", current_object_count, exported_object_count, current_image_count, exported_image_count));
// 	}
//}

void process_derez_ack(LLMessageSystem*, void**)
{
	if(gViewerWindow) gViewerWindow->getWindow()->decBusyCount();
}

void process_places_reply(LLMessageSystem* msg, void** data)
{
	LLUUID query_id;

	msg->getUUID("AgentData", "QueryID", query_id);
	if (query_id.isNull())
	{
		LLFloaterLandHoldings::processPlacesReply(msg, data);
	}
	else if(gAgent.isInGroup(query_id))
	{
		LLPanelGroupLandMoney::processPlacesReply(msg, data);
	}
	else
	{
		LL_WARNS("Messaging") << "Got invalid PlacesReply message" << LL_ENDL;
	}
}

void send_sound_trigger(const LLUUID& sound_id, F32 gain)
{
	if (sound_id.isNull() || gAgent.getRegion() == NULL)
	{
		// disconnected agent or zero guids don't get sent (no sound)
		return;
	}

	LLMessageSystem* msg = gMessageSystem;
	msg->newMessageFast(_PREHASH_SoundTrigger);
	msg->nextBlockFast(_PREHASH_SoundData);
	msg->addUUIDFast(_PREHASH_SoundID, sound_id);
	// Client untrusted, ids set on sim
	msg->addUUIDFast(_PREHASH_OwnerID, LLUUID::null );
	msg->addUUIDFast(_PREHASH_ObjectID, LLUUID::null );
	msg->addUUIDFast(_PREHASH_ParentID, LLUUID::null );

	msg->addU64Fast(_PREHASH_Handle, gAgent.getRegion()->getHandle());

	LLVector3 position = gAgent.getPositionAgent();
	msg->addVector3Fast(_PREHASH_Position, position);
	msg->addF32Fast(_PREHASH_Gain, gain);

	gAgent.sendMessage();
}

static LLSD sSavedGroupInvite;
static LLSD sSavedResponse;

void response_group_invitation_coro(std::string url, LLUUID group_id, bool notify_and_update)
{
    if (url.empty())
    {
        LL_WARNS("GroupInvite") << "Empty capability!" << LL_ENDL;
        return;
    }

    LLCore::HttpRequest::policy_t httpPolicy(LLCore::HttpRequest::DEFAULT_POLICY_ID);
    LLCoreHttpUtil::HttpCoroutineAdapter::ptr_t
        httpAdapter(new LLCoreHttpUtil::HttpCoroutineAdapter("responseGroupInvitation", httpPolicy));
    LLCore::HttpRequest::ptr_t httpRequest(new LLCore::HttpRequest);

    LLSD payload;
    payload["group"] = group_id;

    LLSD result = httpAdapter->postAndSuspend(httpRequest, url, payload);

    LLSD httpResults = result[LLCoreHttpUtil::HttpCoroutineAdapter::HTTP_RESULTS];
    LLCore::HttpStatus status = LLCoreHttpUtil::HttpCoroutineAdapter::getStatusFromLLSD(httpResults);

    if (!status)
    {
        LL_WARNS("GroupInvite") << "HTTP status, " << status.toTerseString() <<
            ". Group " << group_id << " invitation response processing failed." << LL_ENDL;
    }
    else
    {
        if (!result.has("success") || result["success"].asBoolean() == false)
        {
            LL_WARNS("GroupInvite") << "Server failed to process group " << group_id << " invitation response. " << httpResults << LL_ENDL;
        }
        else
        {
            LL_DEBUGS("GroupInvite") << "Successfully sent response to group " << group_id << " invitation" << LL_ENDL;
            if (notify_and_update)
            {
                gAgent.sendAgentDataUpdateRequest();

                LLGroupMgr::getInstance()->clearGroupData(group_id);
                // refresh the floater for this group, if any.
                LLGroupActions::refresh(group_id);
            }
        }
    }
}

void send_join_group_response(LLUUID group_id, LLUUID transaction_id, bool accept_invite, S32 fee, bool use_offline_cap, LLSD &payload)
{
    if (accept_invite && fee > 0)
    {
        // If there is a fee to join this group, make
        // sure the user is sure they want to join.
            LLSD args;
            args["COST"] = llformat("%d", fee);
            // Set the fee for next time to 0, so that we don't keep
            // asking about a fee.
            LLSD next_payload = payload;
            next_payload["fee"] = 0;
            LLNotificationsUtil::add("JoinGroupCanAfford",
                args,
                next_payload);
    }
    else if (use_offline_cap)
    {
        std::string url;
        if (accept_invite)
        {
            url = gAgent.getRegionCapability("AcceptGroupInvite");
        }
        else
        {
            url = gAgent.getRegionCapability("DeclineGroupInvite");
        }

        if (!url.empty())
        {
            LL_DEBUGS("GroupInvite") << "Capability url: " << url << LL_ENDL;
            LLCoros::instance().launch("LLMessageSystem::acceptGroupInvitation",
                boost::bind(response_group_invitation_coro, url, group_id, accept_invite));
        }
        else
        {
            // if sim has no this cap, we can do nothing - regular request will fail
            LL_WARNS("GroupInvite") << "No capability, can't reply to offline invitation!" << LL_ENDL;
        }
    }
    else
    {
        LL_DEBUGS("GroupInvite") << "Replying to group invite via IM message" << LL_ENDL;

        EInstantMessage type = accept_invite ? IM_GROUP_INVITATION_ACCEPT : IM_GROUP_INVITATION_DECLINE;

		if (accept_invite)
		{
			LLUIUsage::instance().logCommand("Group.Join");
		}

        send_improved_im(group_id,
            std::string("name"),
            std::string("message"),
            IM_ONLINE,
            type,
            transaction_id);
    }
}

void send_join_group_response(LLUUID group_id, LLUUID transaction_id, bool accept_invite, S32 fee, bool use_offline_cap)
{
    LLSD payload;
    if (accept_invite)
    {
        payload["group_id"] = group_id;
        payload["transaction_id"] =  transaction_id;
        payload["fee"] =  fee;
        payload["use_offline_cap"] = use_offline_cap;
    }
    send_join_group_response(group_id, transaction_id, accept_invite, fee, use_offline_cap, payload);
}

bool join_group_response(const LLSD& notification, const LLSD& response)
{
//	A bit of variable saving and restoring is used to deal with the case where your group list is full and you
//	receive an invitation to another group.  The data from that invitation is stored in the sSaved
//	variables.  If you then drop a group and click on the Join button the stored data is restored and used
//	to join the group.
	LLSD notification_adjusted = notification;
	LLSD response_adjusted = response;

	std::string action = notification["name"];

//	Storing all the information by group id allows for the rare case of being at your maximum
//	group count and receiving more than one invitation.
	std::string id = notification_adjusted["payload"]["group_id"].asString();

	if ("JoinGroup" == action || "JoinGroupCanAfford" == action)
	{
		sSavedGroupInvite[id] = notification;
		sSavedResponse[id] = response;
	}
	else if ("JoinedTooManyGroupsMember" == action)
	{
		S32 opt = LLNotificationsUtil::getSelectedOption(notification, response);
		if (0 == opt) // Join button pressed
		{
			notification_adjusted = sSavedGroupInvite[id];
			response_adjusted = sSavedResponse[id];
		}
	}

	S32 option = LLNotificationsUtil::getSelectedOption(notification_adjusted, response_adjusted);
	bool accept_invite = false;

	LLUUID group_id = notification_adjusted["payload"]["group_id"].asUUID();
	LLUUID transaction_id = notification_adjusted["payload"]["transaction_id"].asUUID();
	std::string name = notification_adjusted["payload"]["name"].asString();
	std::string message = notification_adjusted["payload"]["message"].asString();
	S32 fee = notification_adjusted["payload"]["fee"].asInteger();
	U8 use_offline_cap = notification_adjusted["payload"]["use_offline_cap"].asInteger();

	if (option == 2 && !group_id.isNull())
	{
		LLGroupActions::show(group_id);
		LLSD args;
		args["MESSAGE"] = message;

		// <FS:PP> Option to block/reject all group invites
		// LLNotificationsUtil::add("JoinGroup", args, notification_adjusted["payload"]);
		if (gSavedPerAccountSettings.getBOOL("FSRejectAllGroupInvitesMode"))
		{
			LL_INFOS("Messaging") << "Group invite automatically rejected because of the user setting..." << LL_ENDL;
		}
		else
		{
			make_ui_sound("UISndGroupInvitation"); // <FS:PP> Group invitation sound
			LLNotificationsUtil::add("JoinGroup", args, notification_adjusted["payload"]);
		}
		// </FS:PP>

		return false;
	}

	if(option == 0 && !group_id.isNull())
	{
		// check for promotion or demotion.
		S32 max_groups = LLAgentBenefitsMgr::current().getGroupMembershipLimit();
		if(gAgent.isInGroup(group_id)) ++max_groups;

		// [CR] FIRE-12229
		//if(gAgent.mGroups.size() < max_groups)
		if(!max_groups || gAgent.mGroups.size() < max_groups)
		// [/CR] FIRE-12229
		{
			accept_invite = true;
		}
		else
		{
			LLSD args;
			args["NAME"] = name;
			LLNotificationsUtil::add("JoinedTooManyGroupsMember", args, notification_adjusted["payload"]);
			return false;
		}
	}
	send_join_group_response(group_id, transaction_id, accept_invite, fee, use_offline_cap, notification_adjusted["payload"]);

	sSavedGroupInvite[id] = LLSD::emptyMap();
	sSavedResponse[id] = LLSD::emptyMap();

	return false;
}

static void highlight_inventory_objects_in_panel(const std::vector<LLUUID>& items, LLInventoryPanel *inventory_panel)
{
	if (NULL == inventory_panel) return;

	for (std::vector<LLUUID>::const_iterator item_iter = items.begin();
		item_iter != items.end();
		++item_iter)
	{
		const LLUUID& item_id = (*item_iter);
		if(!highlight_offered_object(item_id))
		{
			continue;
		}

		LLInventoryObject* item = gInventory.getObject(item_id);
		llassert(item);
		if (!item) {
			continue;
		}

		LL_DEBUGS("Inventory_Move") << "Highlighting inventory item: " << item->getName() << ", " << item_id  << LL_ENDL;
		LLFolderView* fv = inventory_panel->getRootFolder();
		if (fv)
		{
			LLFolderViewItem* fv_item = inventory_panel->getItemByID(item_id);
			if (fv_item)
			{
				LLFolderViewItem* fv_folder = fv_item->getParentFolder();
				if (fv_folder)
				{
					// Parent folders can be different in case of 2 consecutive drag and drop
					// operations when the second one is started before the first one completes.
					LL_DEBUGS("Inventory_Move") << "Open folder: " << fv_folder->getName() << LL_ENDL;
					fv_folder->setOpen(TRUE);
					if (fv_folder->isSelected())
					{
						fv->changeSelection(fv_folder, FALSE);
					}
				}
				fv->changeSelection(fv_item, TRUE);
			}
		}
	}
}

static LLNotificationFunctorRegistration jgr_1("JoinGroup", join_group_response);
static LLNotificationFunctorRegistration jgr_2("JoinedTooManyGroupsMember", join_group_response);
static LLNotificationFunctorRegistration jgr_3("JoinGroupCanAfford", join_group_response);

//-----------------------------------------------------------------------------
// Instant Message
//-----------------------------------------------------------------------------
// <FS:Ansariel> Moved to header; needed in llimprocessing.cpp
//class LLOpenAgentOffer : public LLInventoryFetchItemsObserver
//{
//public:
//	LLOpenAgentOffer(const LLUUID& object_id,
//					 const std::string& from_name) : 
//		LLInventoryFetchItemsObserver(object_id),
//		mFromName(from_name) {}
//	/*virtual*/ void startFetch()
//	{
//		for (uuid_vec_t::const_iterator it = mIDs.begin(); it < mIDs.end(); ++it)
//		{
//			LLViewerInventoryCategory* cat = gInventory.getCategory(*it);
//			if (cat)
//			{
//				mComplete.push_back((*it));
//			}
//		}
//		LLInventoryFetchItemsObserver::startFetch();
//	}
//	/*virtual*/ void done()
//	{
//		open_inventory_offer(mComplete, mFromName);
//		gInventory.removeObserver(this);
//		delete this;
//	}
//private:
//	std::string mFromName;
//};
// </FS:Ansariel>

/**
 * Class to observe adding of new items moved from the world to user's inventory to select them in inventory.
 *
 * We can't create it each time items are moved because "drop" event is sent separately for each
 * element even while multi-dragging. We have to have the only instance of the observer. See EXT-4347.
 */
class LLViewerInventoryMoveFromWorldObserver : public LLInventoryAddItemByAssetObserver
{
public:
	LLViewerInventoryMoveFromWorldObserver()
		: LLInventoryAddItemByAssetObserver()
	{

	}

	void setMoveIntoFolderID(const LLUUID& into_folder_uuid) {mMoveIntoFolderID = into_folder_uuid; }

private:
	/*virtual */void onAssetAdded(const LLUUID& asset_id)
	{
		// Store active Inventory panel.
		if (LLInventoryPanel::getActiveInventoryPanel())
		{
			mActivePanel = LLInventoryPanel::getActiveInventoryPanel()->getHandle();
		}

		// Store selected items (without destination folder)
		mSelectedItems.clear();
		if (LLInventoryPanel::getActiveInventoryPanel())
		{
			std::set<LLFolderViewItem*> selection =    LLInventoryPanel::getActiveInventoryPanel()->getRootFolder()->getSelectionList();
			for (std::set<LLFolderViewItem*>::iterator it = selection.begin(),    end_it = selection.end();
				it != end_it;
				++it)
			{
				mSelectedItems.insert(static_cast<LLFolderViewModelItemInventory*>((*it)->getViewModelItem())->getUUID());
			}
		}
		mSelectedItems.erase(mMoveIntoFolderID);
	}

	/**
	 * Selects added inventory items watched by their Asset UUIDs if selection was not changed since
	 * all items were started to watch (dropped into a folder).
	 */
	void done()
	{
		LLInventoryPanel* active_panel = dynamic_cast<LLInventoryPanel*>(mActivePanel.get());

		// if selection is not changed since watch started lets hightlight new items.
		if (active_panel && !isSelectionChanged())
		{
			LL_DEBUGS("Inventory_Move") << "Selecting new items..." << LL_ENDL;
			active_panel->clearSelection();
			highlight_inventory_objects_in_panel(mAddedItems, active_panel);
		}
	}

	/**
	 * Returns true if selected inventory items were changed since moved inventory items were started to watch.
	 */
	bool isSelectionChanged()
	{	
		LLInventoryPanel* active_panel = LLInventoryPanel::getActiveInventoryPanel();

		if (NULL == active_panel)
		{
			return true;
		}

		// get selected items (without destination folder)
		selected_items_t selected_items;
 		
		std::set<LLFolderViewItem*> selection = active_panel->getRootFolder()->getSelectionList();
		for (std::set<LLFolderViewItem*>::iterator it = selection.begin(),    end_it = selection.end();
			it != end_it;
			++it)
		{
			selected_items.insert(static_cast<LLFolderViewModelItemInventory*>((*it)->getViewModelItem())->getUUID());
		}
		selected_items.erase(mMoveIntoFolderID);

		// compare stored & current sets of selected items
		selected_items_t different_items;
		std::set_symmetric_difference(mSelectedItems.begin(), mSelectedItems.end(),
			selected_items.begin(), selected_items.end(), std::inserter(different_items, different_items.begin()));

		LL_DEBUGS("Inventory_Move") << "Selected firstly: " << mSelectedItems.size()
			<< ", now: " << selected_items.size() << ", difference: " << different_items.size() << LL_ENDL;

		return different_items.size() > 0;
	}

	LLHandle<LLPanel> mActivePanel;
	typedef std::set<LLUUID> selected_items_t;
	selected_items_t mSelectedItems;

	/**
	 * UUID of FolderViewFolder into which watched items are moved.
	 *
	 * Destination FolderViewFolder becomes selected while mouse hovering (when dragged items are dropped).
	 * 
	 * If mouse is moved out it set unselected and number of selected items is changed 
	 * even if selected items in Inventory stay the same.
	 * So, it is used to update stored selection list.
	 *
	 * @see onAssetAdded()
	 * @see isSelectionChanged()
	 */
	LLUUID mMoveIntoFolderID;
};

LLViewerInventoryMoveFromWorldObserver* gInventoryMoveObserver = NULL;

void set_dad_inventory_item(LLInventoryItem* inv_item, const LLUUID& into_folder_uuid)
{
	start_new_inventory_observer();

	gInventoryMoveObserver->setMoveIntoFolderID(into_folder_uuid);
	gInventoryMoveObserver->watchAsset(inv_item->getAssetUUID());
}


/**
 * Class to observe moving of items and to select them in inventory.
 *
 * Used currently for dragging from inbox to regular inventory folders
 */

class LLViewerInventoryMoveObserver : public LLInventoryObserver
{
public:

	LLViewerInventoryMoveObserver(const LLUUID& object_id)
		: LLInventoryObserver()
		, mObjectID(object_id)
	{
		if (LLInventoryPanel::getActiveInventoryPanel())
		{
			mActivePanel = LLInventoryPanel::getActiveInventoryPanel()->getHandle();
		}
	}

	virtual ~LLViewerInventoryMoveObserver() {}
	virtual void changed(U32 mask);
	
private:
	LLUUID mObjectID;
	LLHandle<LLPanel> mActivePanel;

};

void LLViewerInventoryMoveObserver::changed(U32 mask)
{
	LLInventoryPanel* active_panel = dynamic_cast<LLInventoryPanel*>(mActivePanel.get());

	if (NULL == active_panel)
	{
		gInventory.removeObserver(this);
		return;
	}

	if((mask & (LLInventoryObserver::STRUCTURE)) != 0)
	{
		const std::set<LLUUID>& changed_items = gInventory.getChangedIDs();

		std::set<LLUUID>::const_iterator id_it = changed_items.begin();
		std::set<LLUUID>::const_iterator id_end = changed_items.end();
		for (;id_it != id_end; ++id_it)
		{
			if ((*id_it) == mObjectID)
			{
				active_panel->clearSelection();			
				std::vector<LLUUID> items;
				items.push_back(mObjectID);
				highlight_inventory_objects_in_panel(items, active_panel);
				active_panel->getRootFolder()->scrollToShowSelection();
				
				gInventory.removeObserver(this);
				break;
			}
		}
	}
}

void set_dad_inbox_object(const LLUUID& object_id)
{
	LLViewerInventoryMoveObserver* move_observer = new LLViewerInventoryMoveObserver(object_id);
	gInventory.addObserver(move_observer);
}

//unlike the FetchObserver for AgentOffer, we only make one 
//instance of the AddedObserver for TaskOffers
//and it never dies.  We do this because we don't know the UUID of 
//task offers until they are accepted, so we don't wouldn't 
//know what to watch for, so instead we just watch for all additions.
class LLOpenTaskOffer : public LLInventoryAddedObserver
{
protected:
	/*virtual*/ void done()
	{
		uuid_vec_t added;
		for(uuid_set_t::const_iterator it = gInventory.getAddedIDs().begin(); it != gInventory.getAddedIDs().end(); ++it)
		{
			added.push_back(*it);
		}
		for (uuid_vec_t::iterator it = added.begin(); it != added.end();)
		{
			const LLUUID& item_uuid = *it;
			bool was_moved = false;
			LLInventoryObject* added_object = gInventory.getObject(item_uuid);
			if (added_object)
			{
				// cast to item to get Asset UUID
				LLInventoryItem* added_item = dynamic_cast<LLInventoryItem*>(added_object);
				if (added_item)
				{
					const LLUUID& asset_uuid = added_item->getAssetUUID();
					if (gInventoryMoveObserver->isAssetWatched(asset_uuid))
					{
						LL_DEBUGS("Inventory_Move") << "Found asset UUID: " << asset_uuid << LL_ENDL;
						was_moved = true;
					}
					// <FS:Ansariel> We might end up here if LLFriendCardsManager tries to sync the friend cards at login
					//               and that might pop up the inventory window for extra annoyance -> silence this!
					else if (added_item->getActualType() == LLAssetType::AT_CALLINGCARD)
					{
						if (LLFriendCardsManager::instance().isAvatarDataStored(added_item->getCreatorUUID()))
						{
							LL_DEBUGS("FriendCard") << "Skipping added calling card from friend cards sync: " << added_item->getCreatorUUID().asString() << LL_ENDL;
							was_moved = true;
						}
					}
					// </FS:Ansariel>
				}
			}

			if (was_moved)
			{
				it = added.erase(it);
			}
			else ++it;
		}

		// <FS:Ansariel> Moved check out of check_offer_throttle
		//open_inventory_offer(added, "");
		if (gSavedSettings.getBOOL("ShowNewInventory"))
		{
			open_inventory_offer(added, "");
		}
		else if (!added.empty() && gSavedSettings.getBOOL("ShowInInventory") && highlight_offered_object(added.back()))
		{
			LLInventoryPanel::openInventoryPanelAndSetSelection(TRUE, added.back());
		}
		// </FS:Ansariel>
	}
 };

class LLOpenTaskGroupOffer : public LLInventoryAddedObserver
{
protected:
	/*virtual*/ void done()
	{
		uuid_vec_t added;
		for(uuid_set_t::const_iterator it = gInventory.getAddedIDs().begin(); it != gInventory.getAddedIDs().end(); ++it)
		{
			added.push_back(*it);
		}

		// <FS:Ansariel> Moved check out of check_offer_throttle
		//open_inventory_offer(added, "group_offer");
		if (gSavedSettings.getBOOL("ShowNewInventory"))
		{
			open_inventory_offer(added, "group_offer");
		}
		else if (!added.empty() && gSavedSettings.getBOOL("ShowInInventory"))
		{
			LLInventoryPanel::openInventoryPanelAndSetSelection(TRUE, added.back());
		}
		// </FS:Ansariel>
		gInventory.removeObserver(this);
		delete this;
	}
};

//one global instance to bind them
LLOpenTaskOffer* gNewInventoryObserver=NULL;
class LLNewInventoryHintObserver : public LLInventoryAddedObserver
{
protected:
	/*virtual*/ void done()
	{
		LLFirstUse::newInventory();
	}
};

LLNewInventoryHintObserver* gNewInventoryHintObserver=NULL;

void start_new_inventory_observer()
{
	if (!gNewInventoryObserver) //task offer observer 
	{
		// Observer is deleted by gInventory
		gNewInventoryObserver = new LLOpenTaskOffer;
		gInventory.addObserver(gNewInventoryObserver);
	}

	if (!gInventoryMoveObserver) //inventory move from the world observer 
	{
		// Observer is deleted by gInventory
		gInventoryMoveObserver = new LLViewerInventoryMoveFromWorldObserver;
		gInventory.addObserver(gInventoryMoveObserver);
	}

	if (!gNewInventoryHintObserver)
	{
		// Observer is deleted by gInventory
		gNewInventoryHintObserver = new LLNewInventoryHintObserver();
		gInventory.addObserver(gNewInventoryHintObserver);
	}
}

class LLDiscardAgentOffer : public LLInventoryFetchItemsObserver
{
	LOG_CLASS(LLDiscardAgentOffer);

public:
	LLDiscardAgentOffer(const LLUUID& folder_id, const LLUUID& object_id) :
		LLInventoryFetchItemsObserver(object_id),
		mFolderID(folder_id),
		mObjectID(object_id) {}

	virtual void done()
	{
		LL_DEBUGS("Messaging") << "LLDiscardAgentOffer::done()" << LL_ENDL;

		// We're invoked from LLInventoryModel::notifyObservers().
		// If we now try to remove the inventory item, it will cause a nested
		// notifyObservers() call, which won't work.
		// So defer moving the item to trash until viewer gets idle (in a moment).
		// Use removeObject() rather than removeItem() because at this level,
		// the object could be either an item or a folder.
		LLAppViewer::instance()->addOnIdleCallback(boost::bind(&LLInventoryModel::removeObject, &gInventory, mObjectID));
		gInventory.removeObserver(this);
		delete this;
	}

protected:
	LLUUID mFolderID;
	LLUUID mObjectID;
};


//Returns TRUE if we are OK, FALSE if we are throttled
//Set check_only true if you want to know the throttle status 
//without registering a hit
bool check_offer_throttle(const std::string& from_name, bool check_only)
{
	static U32 throttle_count;
	static bool throttle_logged;
	LLChat chat;
	std::string log_message;

	// <FS:Ansariel> This controls if items should be opened in open_inventory_offer()??? No way!
	//if (!gSavedSettings.getBOOL("ShowNewInventory"))
	//	return false;
	// </FS:Ansariel>

	if (check_only)
	{
		return gThrottleTimer.hasExpired();
	}
	
	if(gThrottleTimer.checkExpirationAndReset(OFFER_THROTTLE_TIME))
	{
		LL_DEBUGS("Messaging") << "Throttle Expired" << LL_ENDL;
		throttle_count=1;
		throttle_logged=false;
		return true;
	}
	else //has not expired
	{
		LL_DEBUGS("Messaging") << "Throttle Not Expired, Count: " << throttle_count << LL_ENDL;
		// When downloading the initial inventory we get a lot of new items
		// coming in and can't tell that from spam.

		// Ansariel: Customizable throttle!
		static LLCachedControl<U32> fsOfferThrottleMaxCount(gSavedSettings, "FSOfferThrottleMaxCount");
		if (LLStartUp::getStartupState() >= STATE_STARTED
			//&& throttle_count >= OFFER_THROTTLE_MAX_COUNT)
			&& throttle_count >= fsOfferThrottleMaxCount)
		{
			if (!throttle_logged)
			{
				// Use the name of the last item giver, who is probably the person
				// spamming you.

				LLStringUtil::format_map_t arg;
				std::string log_msg;
				std::ostringstream time ;
				time<<OFFER_THROTTLE_TIME;

				arg["APP_NAME"] = LLAppViewer::instance()->getSecondLifeTitle();
				arg["TIME"] = time.str();


				if (!from_name.empty())
				{
					// <FS:PP> gSavedSettings to LLCachedControl
					static LLCachedControl<bool> fsNotifyIncomingObjectSpamFrom(gSavedSettings, "FSNotifyIncomingObjectSpamFrom");
					if (fsNotifyIncomingObjectSpamFrom)
					// </FS:PP>
					{
						arg["FROM_NAME"] = from_name;
						log_msg = LLTrans::getString("ItemsComingInTooFastFrom", arg);
					}
				}
				else
				{
					// <FS:PP> gSavedSettings to LLCachedControl
					static LLCachedControl<bool> fsNotifyIncomingObjectSpam(gSavedSettings, "FSNotifyIncomingObjectSpam");
					if (fsNotifyIncomingObjectSpam)
					// </FS:PP>
					{
						log_msg = LLTrans::getString("ItemsComingInTooFast", arg);
					}
				}
				
				//this is kinda important, so actually put it on screen
				if (log_msg != "")
				{
					LLSD args;
					args["MESSAGE"] = log_msg;
					LLNotificationsUtil::add("SystemMessage", args);
				}

				throttle_logged=true;
			}
			return false;
		}
		else
		{
			throttle_count++;
			return true;
		}
	}
}
 
// Return "true" if we have a preview method for that asset type, "false" otherwise
bool check_asset_previewable(const LLAssetType::EType asset_type)
{
	return	(asset_type == LLAssetType::AT_NOTECARD)  || 
			(asset_type == LLAssetType::AT_LANDMARK)  ||
			(asset_type == LLAssetType::AT_TEXTURE)   ||
			(asset_type == LLAssetType::AT_ANIMATION) ||
			(asset_type == LLAssetType::AT_SCRIPT)    ||
			(asset_type == LLAssetType::AT_SOUND);
}

// <FS:Ansariel> FIRE-15886
//void open_inventory_offer(const uuid_vec_t& objects, const std::string& from_name)
void open_inventory_offer(const uuid_vec_t& objects, const std::string& from_name, bool from_agent_manual /* = false*/)
{
	for (uuid_vec_t::const_iterator obj_iter = objects.begin();
		 obj_iter != objects.end();
		 ++obj_iter)
	{
		const LLUUID& obj_id = (*obj_iter);
		if(!highlight_offered_object(obj_id))
		{
			const LLViewerInventoryCategory *parent = gInventory.getFirstNondefaultParent(obj_id);
			if (parent && (parent->getPreferredType() == LLFolderType::FT_TRASH))
			{
				gInventory.checkTrashOverflow();
			}
			continue;
		}

		const LLInventoryObject *obj = gInventory.getObject(obj_id);
		if (!obj)
		{
			LL_WARNS() << "Cannot find object [ itemID:" << obj_id << " ] to open." << LL_ENDL;
			continue;
		}

		const LLAssetType::EType asset_type = obj->getActualType();

		// Either an inventory item or a category.
		const LLInventoryItem* item = dynamic_cast<const LLInventoryItem*>(obj);
		if (item && check_asset_previewable(asset_type))
		{
			////////////////////////////////////////////////////////////////////////////////
			// Special handling for various types.
			if (check_offer_throttle(from_name, false)) // If we are throttled, don't display
			{
				LL_DEBUGS("Messaging") << "Highlighting inventory item: " << item->getUUID()  << LL_ENDL;
				// If we opened this ourselves, focus it
				const BOOL take_focus = from_name.empty() ? TAKE_FOCUS_YES : TAKE_FOCUS_NO;
				switch(asset_type)
				{
					case LLAssetType::AT_NOTECARD:
					{
						LLFloaterReg::showInstance("preview_notecard", LLSD(obj_id), take_focus);
						break;
					}
					case LLAssetType::AT_LANDMARK:
					{
						LLInventoryCategory* parent_folder = gInventory.getCategory(item->getParentUUID());
						if ("inventory_handler" == from_name)
						{
							// <FS:Ansariel> FIRE-817: Separate place details floater
							//LLFloaterSidePanelContainer::showPanel("places", LLSD().with("type", "landmark").with("id", item->getUUID()));
							FSFloaterPlaceDetails::showPlaceDetails(LLSD().with("type", "landmark").with("id", item->getUUID()));
							// </FS:Ansariel>
						}
						else if("group_offer" == from_name)
						{
							// "group_offer" is passed by LLOpenTaskGroupOffer
							// Notification about added landmark will be generated under the "from_name.empty()" called from LLOpenTaskOffer::done().
							LLSD args;
							args["type"] = "landmark";
							args["id"] = obj_id;

							// <FS:Ansariel> FIRE-817: Separate place details floater
							//LLFloaterSidePanelContainer::showPanel("places", args);
							FSFloaterPlaceDetails::showPlaceDetails(args);
							// </FS:Ansariel>

							continue;
						}
						else if(from_name.empty() && gSavedSettings.getBOOL("FSLandmarkCreatedNotification")) // Ansariel: Make notification optional
						{
							std::string folder_name;
							if (parent_folder)
							{
								// Localize folder name.
								// *TODO: share this code?
								folder_name = parent_folder->getName();
								if (LLFolderType::lookupIsProtectedType(parent_folder->getPreferredType()))
								{
									LLTrans::findString(folder_name, "InvFolder " + folder_name);
								}
							}
							else
							{
								 folder_name = LLTrans::getString("Unknown");
							}

							// we receive a message from LLOpenTaskOffer, it mean that new landmark has been added.
							LLSD args;
							args["LANDMARK_NAME"] = item->getName();
							args["FOLDER_NAME"] = folder_name;
							LLNotificationsUtil::add("LandmarkCreated", args);
						}
					}
					break;
					case LLAssetType::AT_TEXTURE:
					{
						LLFloaterReg::showInstance("preview_texture", LLSD(obj_id), take_focus);
						break;
					}
					case LLAssetType::AT_ANIMATION:
						LLFloaterReg::showInstance("preview_anim", LLSD(obj_id), take_focus);
						break;
					case LLAssetType::AT_SCRIPT:
						LLFloaterReg::showInstance("preview_script", LLSD(obj_id), take_focus);
						break;
					case LLAssetType::AT_SOUND:
						LLFloaterReg::showInstance("preview_sound", LLSD(obj_id), take_focus);
						break;
					default:
						LL_DEBUGS("Messaging") << "No preview method for previewable asset type : " << LLAssetType::lookupHumanReadable(asset_type)  << LL_ENDL;
						break;
				}
			}
		}

		////////////////////////////////////////////////////////////////////////////////
        static LLUICachedControl<bool> find_original_new_floater("FindOriginalOpenWindow", false);
        //show in a new single-folder window
        if(find_original_new_floater && !from_name.empty())
        {
            const LLInventoryObject *obj = gInventory.getObject(obj_id);
            if (obj && obj->getParentUUID().notNull())
            {
                if (obj->getActualType() == LLAssetType::AT_CATEGORY)
                {
                    LLPanelMainInventory::newFolderWindow(obj_id);
                }
                else
                {
                    LLPanelMainInventory::newFolderWindow(obj->getParentUUID(), obj_id);
                }
            }
        }
        else
        {
		// Highlight item
<<<<<<< HEAD
		// <FS:Ansariel> Only show if either ShowInInventory is true OR it is an inventory
		//               offer from an agent and the asset is not previewable
		const BOOL auto_open = gSavedSettings.getBOOL("ShowInInventory") || (from_agent_manual && !check_asset_previewable(asset_type));
			//gSavedSettings.getBOOL("ShowInInventory") && // don't open if showininventory is false
			//!from_name.empty(); // don't open if it's not from anyone.
		// <FS:Ansariel> Don't mess with open inventory panels when ShowInInventory is FALSE
		if (auto_open)
		LLInventoryPanel::openInventoryPanelAndSetSelection(auto_open, obj_id);
=======
		const BOOL auto_open = 
			gSavedSettings.getBOOL("ShowInInventory") && // don't open if showininventory is false
			!from_name.empty(); // don't open if it's not from anyone.
            if(auto_open)
            {
                LLFloaterReg::showInstance("inventory");
            }
		LLInventoryPanel::openInventoryPanelAndSetSelection(auto_open, obj_id, true);
        }
>>>>>>> 784436a5
	}
}

bool highlight_offered_object(const LLUUID& obj_id)
{
	const LLInventoryObject* obj = gInventory.getObject(obj_id);
	if(!obj)
	{
		LL_WARNS("Messaging") << "Unable to show inventory item: " << obj_id << LL_ENDL;
		return false;
	}

	////////////////////////////////////////////////////////////////////////////////
	// Don't highlight if it's in certain "quiet" folders which don't need UI
	// notification (e.g. trash, cof, lost-and-found).
	if(!gAgent.getAFK())
	{
		const LLViewerInventoryCategory *parent = gInventory.getFirstNondefaultParent(obj_id);
		if (parent)
		{
			const LLFolderType::EType parent_type = parent->getPreferredType();
			if (LLViewerFolderType::lookupIsQuietType(parent_type))
			{
				return false;
			}
		}
	}

    if (obj->getType() == LLAssetType::AT_LANDMARK)
    {
        LLFloaterCreateLandmark *floater = LLFloaterReg::findTypedInstance<LLFloaterCreateLandmark>("add_landmark");
        if (floater && floater->getItem() && floater->getItem()->getUUID() == obj_id)
        {
            // LLFloaterCreateLandmark is supposed to handle this,
            // keep landmark creation floater at the front
            return false;
        }
    }

	return true;
}

void inventory_offer_mute_callback(const LLUUID& blocked_id,
								   const std::string& full_name,
								   bool is_group)
{
	// *NOTE: blocks owner if the offer came from an object
	LLMute::EType mute_type = is_group ? LLMute::GROUP : LLMute::AGENT;

	LLMute mute(blocked_id, full_name, mute_type);
	if (LLMuteList::getInstance()->add(mute))
	{
		LLPanelBlockedList::showPanelAndSelect(blocked_id);
	}

	// purge the message queue of any previously queued inventory offers from the same source.
	class OfferMatcher : public LLNotificationsUI::LLScreenChannel::Matcher
	{
	public:
		OfferMatcher(const LLUUID& to_block) : blocked_id(to_block) {}
		bool matches(const LLNotificationPtr notification) const
		{
			if(notification->getName() == "ObjectGiveItem" 
				|| notification->getName() == "OwnObjectGiveItem"
				|| notification->getName() == "UserGiveItemLegacy" // <FS:Ansariel> FIRE-3832: Silent accept/decline of inventory offers
				|| notification->getName() == "UserGiveItem")
			{
				return (notification->getPayload()["from_id"].asUUID() == blocked_id);
			}
			return FALSE;
		}
	private:
		const LLUUID& blocked_id;
	};

	LLNotificationsUI::LLChannelManager::getInstance()->killToastsFromChannel(LLUUID(
			gSavedSettings.getString("NotificationChannelUUID")), OfferMatcher(blocked_id));
}


void inventory_offer_mute_avatar_callback(const LLUUID& blocked_id,
    const LLAvatarName& av_name)
{
    inventory_offer_mute_callback(blocked_id, av_name.getUserName(), false);
}


std::string LLOfferInfo::mResponderType = "offer_info";

LLOfferInfo::LLOfferInfo()
 : LLNotificationResponderInterface()
 , mFromGroup(FALSE)
 , mFromObject(FALSE)
 , mIM(IM_NOTHING_SPECIAL)
 , mType(LLAssetType::AT_NONE)
 , mPersist(false)
{
}

LLOfferInfo::LLOfferInfo(const LLSD& sd)
{
	mIM = (EInstantMessage)sd["im_type"].asInteger();
	mFromID = sd["from_id"].asUUID();
	mFromGroup = sd["from_group"].asBoolean();
	mFromObject = sd["from_object"].asBoolean();
	mTransactionID = sd["transaction_id"].asUUID();
	mFolderID = sd["folder_id"].asUUID();
	mObjectID = sd["object_id"].asUUID();
	mType = LLAssetType::lookup(sd["type"].asString().c_str());
	mFromName = sd["from_name"].asString();
	mDesc = sd["description"].asString();
	mHost = LLHost(sd["sender"].asString());
	mPersist = sd["persist"].asBoolean();
}

LLOfferInfo::LLOfferInfo(const LLOfferInfo& info)
{
	mIM = info.mIM;
	mFromID = info.mFromID;
	mFromGroup = info.mFromGroup;
	mFromObject = info.mFromObject;
	mTransactionID = info.mTransactionID;
	mFolderID = info.mFolderID;
	mObjectID = info.mObjectID;
	mType = info.mType;
	mFromName = info.mFromName;
	mDesc = info.mDesc;
	mHost = info.mHost;
	mPersist = info.mPersist;
}

LLSD LLOfferInfo::asLLSD()
{
	LLSD sd;
    sd["responder_type"] = mResponderType;
	sd["im_type"] = mIM;
	sd["from_id"] = mFromID;
	sd["from_group"] = mFromGroup;
	sd["from_object"] = mFromObject;
	sd["transaction_id"] = mTransactionID;
	sd["folder_id"] = mFolderID;
	sd["object_id"] = mObjectID;
	sd["type"] = LLAssetType::lookup(mType);
	sd["from_name"] = mFromName;
	sd["description"] = mDesc;
	sd["sender"] = mHost.getIPandPort();
	sd["persist"] = mPersist;
	return sd;
}

void LLOfferInfo::fromLLSD(const LLSD& params)
{
	*this = params;
}

void LLOfferInfo::sendReceiveResponse(bool accept, const LLUUID &destination_folder_id)
{
	if(IM_INVENTORY_OFFERED == mIM)
	{
		// add buddy to recent people list
//		LLRecentPeople::instance().add(mFromID);
// [RLVa:KB] - Checked: RLVa-2.0.1
		// RELEASE-RLVa: [RLVa-2.0.1] Make sure this stays in sync with the condition in inventory_offer_handler()
		bool fRlvCanShowName = (!RlvActions::isRlvEnabled()) ||
			(RlvActions::canShowName(RlvActions::SNC_DEFAULT, mFromID)) || (!RlvUtil::isNearbyAgent(mFromID)) || (RlvUIEnabler::hasOpenIM(mFromID)) || (RlvUIEnabler::hasOpenProfile(mFromID));
		if (fRlvCanShowName)
			LLRecentPeople::instance().add(mFromID);
// [/RLVa:KB]
	}

	if (mTransactionID.isNull())
	{
		// Not provided, message won't work
		return;
	}

	LLMessageSystem* msg = gMessageSystem;
	msg->newMessageFast(_PREHASH_ImprovedInstantMessage);
	msg->nextBlockFast(_PREHASH_AgentData);
	msg->addUUIDFast(_PREHASH_AgentID, gAgent.getID());
	msg->addUUIDFast(_PREHASH_SessionID, gAgent.getSessionID());
	msg->nextBlockFast(_PREHASH_MessageBlock);
	msg->addBOOLFast(_PREHASH_FromGroup, FALSE);
	msg->addUUIDFast(_PREHASH_ToAgentID, mFromID);
	msg->addU8Fast(_PREHASH_Offline, IM_ONLINE);
	msg->addUUIDFast(_PREHASH_ID, mTransactionID);
	msg->addU32Fast(_PREHASH_Timestamp, NO_TIMESTAMP); // no timestamp necessary
	std::string name;
	LLAgentUI::buildFullname(name);
	msg->addStringFast(_PREHASH_FromAgentName, name);
	msg->addStringFast(_PREHASH_Message, ""); 
	msg->addU32Fast(_PREHASH_ParentEstateID, 0);
	msg->addUUIDFast(_PREHASH_RegionID, LLUUID::null);
	msg->addVector3Fast(_PREHASH_Position, gAgent.getPositionAgent());

	// ACCEPT. The math for the dialog works, because the accept
	// for inventory_offered, task_inventory_offer or
	// group_notice_inventory is 1 greater than the offer integer value.
	// Generates IM_INVENTORY_ACCEPTED, IM_TASK_INVENTORY_ACCEPTED, 
	// or IM_GROUP_NOTICE_INVENTORY_ACCEPTED
	// Decline for inventory_offered, task_inventory_offer or
	// group_notice_inventory is 2 greater than the offer integer value.

	EInstantMessage im = mIM;
	if (mIM == IM_GROUP_NOTICE_REQUESTED)
	{
		// Request has no responder dialogs
		im = IM_GROUP_NOTICE;
	}

	if (accept)
	{
		msg->addU8Fast(_PREHASH_Dialog, (U8)(im + 1));
		msg->addBinaryDataFast(_PREHASH_BinaryBucket, &(destination_folder_id.mData),
								sizeof(destination_folder_id.mData));
	}
	else
	{
		msg->addU8Fast(_PREHASH_Dialog, (U8)(im + 2));
		msg->addBinaryDataFast(_PREHASH_BinaryBucket, EMPTY_BINARY_BUCKET, EMPTY_BINARY_BUCKET_SIZE);
	}
	// send the message
	msg->sendReliable(mHost);

	// transaction id is usable only once
	// Note: a bit of a hack, clicking group notice attachment will not close notice
	// so we reset no longer usable transaction id to know not to send message again
	// Once capabilities for responses will be implemented LLOfferInfo will have to
	// remember that it already responded in another way and ignore IOR_DECLINE
	mTransactionID.setNull();
}

// <FS:Ansariel> Optional V1-like inventory accept messages
void LLOfferInfo::send_decline_response(void)
{
	LLUUID destination_folder_id = gInventory.findCategoryUUIDForType(LLFolderType::FT_TRASH);

	LLMessageSystem* msg = gMessageSystem;
	msg->newMessageFast(_PREHASH_ImprovedInstantMessage);
	msg->nextBlockFast(_PREHASH_AgentData);
	msg->addUUIDFast(_PREHASH_AgentID, gAgent.getID());
	msg->addUUIDFast(_PREHASH_SessionID, gAgent.getSessionID());
	msg->nextBlockFast(_PREHASH_MessageBlock);
	msg->addBOOLFast(_PREHASH_FromGroup, FALSE);
	msg->addUUIDFast(_PREHASH_ToAgentID, mFromID);
	msg->addU8Fast(_PREHASH_Offline, IM_ONLINE);
	msg->addUUIDFast(_PREHASH_ID, mTransactionID);
	msg->addU32Fast(_PREHASH_Timestamp, NO_TIMESTAMP); // no timestamp necessary
	std::string name;
	LLAgentUI::buildFullname(name);
	msg->addStringFast(_PREHASH_FromAgentName, name);
	msg->addStringFast(_PREHASH_Message, ""); 
	msg->addU32Fast(_PREHASH_ParentEstateID, 0);
	msg->addUUIDFast(_PREHASH_RegionID, LLUUID::null);
	msg->addVector3Fast(_PREHASH_Position, gAgent.getPositionAgent());
	msg->addU8Fast(_PREHASH_Dialog, (U8)(mIM + 2));
	msg->addBinaryDataFast(_PREHASH_BinaryBucket, &(destination_folder_id.mData), sizeof(destination_folder_id.mData));
	msg->sendReliable(mHost);
}
// </FS:Ansariel> Optional V1-like inventory accept messages

void LLOfferInfo::handleRespond(const LLSD& notification, const LLSD& response)
{
	initRespondFunctionMap();

	const std::string name = notification["name"].asString();
	if(mRespondFunctions.find(name) == mRespondFunctions.end())
	{
		LL_WARNS() << "Unexpected notification name : " << name << LL_ENDL;
		llassert(!"Unexpected notification name");
		return;
	}

	mRespondFunctions[name](notification, response);
}

void inventory_offer_name_callback(const LLAvatarName& av_name, std::string message)
{
	LLSD args;
	args["MESSAGE"] = llformat(message.c_str(), av_name.getUserName().c_str());
	LLNotificationsUtil::add("SystemMessageTip", args);
}

bool LLOfferInfo::inventory_offer_callback(const LLSD& notification, const LLSD& response)
{
	LLChat chat;
	std::string log_message;
	S32 button = LLNotificationsUtil::getSelectedOption(notification, response);

	LLInventoryObserver* opener = NULL;
	LLViewerInventoryCategory* catp = NULL;
	catp = (LLViewerInventoryCategory*)gInventory.getCategory(mObjectID);
	LLViewerInventoryItem* itemp = NULL;
	if(!catp)
	{
		itemp = (LLViewerInventoryItem*)gInventory.getItem(mObjectID);
	}
	 
	LLNotificationPtr notification_ptr = LLNotifications::instance().find(notification["id"].asUUID());
	
	// For muting, we need to add the mute, then decline the offer.
	// This must be done here because:
	// * callback may be called immediately,
	// * adding the mute sends a message,
	// * we can't build two messages at once.
	if (IOR_MUTE == button) // Block
	{
		if (notification_ptr != NULL)
		{
			if (mFromGroup)
			{
				gCacheName->getGroup(mFromID, boost::bind(&inventory_offer_mute_callback, _1, _2, _3));
			}
			else
			{
				LLAvatarNameCache::get(mFromID, boost::bind(&inventory_offer_mute_avatar_callback, _1, _2));
			}
		}
	}

	std::string from_string; // Used in the pop-up.
	std::string chatHistory_string;  // Used in chat history.
	
	// TODO: when task inventory offers can also be handled the new way, migrate the code that sets these strings here:
	from_string = chatHistory_string = mFromName;

	// accept goes to proper folder, decline gets accepted to trash, muted gets declined
	bool accept_to_trash = true;

	LLNotificationFormPtr modified_form(notification_ptr ? new LLNotificationForm(*notification_ptr->getForm()) : new LLNotificationForm());

	switch(button)
	{
	case IOR_SHOW:
	case IOR_SHOW_SILENT: // <FS:Ansariel> FIRE-3832: Silent accept/decline of inventory offers
		// we will want to open this item when it comes back.
		LL_DEBUGS("Messaging") << "Initializing an opener for tid: " << mTransactionID
				 << LL_ENDL;
		switch (mIM)
		{
		case IM_INVENTORY_OFFERED:
			{
				// This is an offer from an agent. In this case, the back
				// end has already copied the items into your inventory,
				// so we can fetch it out of our inventory.
// [RLVa:KB] - Checked: 2010-04-18 (RLVa-1.2.0)
				if ( (rlv_handler_t::isEnabled()) && (!RlvSettings::getForbidGiveToRLV()) && (LLAssetType::AT_CATEGORY == mType) && (mDesc.find(RLV_PUTINV_PREFIX) == 0) )
				{
					RlvGiveToRLVAgentOffer* pOfferObserver = new RlvGiveToRLVAgentOffer(mObjectID);
					pOfferObserver->startFetch();
					if (pOfferObserver->isFinished())
						pOfferObserver->done();
					else
						gInventory.addObserver(pOfferObserver);
				}
// [/RLVa:KB]

				// <FS:Ansariel> FIRE-3234: Ask if items should be previewed;
				// ShowOfferedInventory is always true anyway - instead there is
				// ShowNewInventory that is actually changable by the user!
				//if (gSavedSettings.getBOOL("ShowOfferedInventory"))
				{
					// <FS:Ansariel> FIRE-23476: Don't select inventory offer in inventory if AutoAcceptNewInventory && !ShowInInventory && ShowNewInventory
					//LLOpenAgentOffer* open_agent_offer = new LLOpenAgentOffer(mObjectID, from_string);
					LLOpenAgentOffer* open_agent_offer = new LLOpenAgentOffer(mObjectID, from_string, true);
					// </FS:Ansariel>
					open_agent_offer->startFetch();
					if(catp || (itemp && itemp->isFinished()))
					{
						open_agent_offer->done();
					}
					else
					{
						opener = open_agent_offer;
					}
				}

				// <FS:Ansariel> Optional V1-like inventory accept messages
				if (gSavedSettings.getBOOL("FSUseLegacyInventoryAcceptMessages") && button == IOR_SHOW)
				{
					send_auto_receive_response();
				}
				// </FS:Ansariel> Optional V1-like inventory accept messages
			}
			break;
		case IM_GROUP_NOTICE:
		case IM_GROUP_NOTICE_REQUESTED:
			opener = new LLOpenTaskGroupOffer;
			sendReceiveResponse(true, mFolderID);
			break;
		case IM_TASK_INVENTORY_OFFERED:
			// This is an offer from a task or group.
			// We don't use a new instance of an opener
			// We instead use the singular observer gOpenTaskOffer
			// Since it already exists, we don't need to actually do anything
			break;
		default:
			LL_WARNS("Messaging") << "inventory_offer_callback: unknown offer type" << LL_ENDL;
			break;
		}

		if (modified_form != NULL)
		{
			modified_form->setElementEnabled("Show", false);
		}
		break;
		// end switch (mIM)
			
	case IOR_ACCEPT:
	case IOR_ACCEPT_SILENT: // <FS:Ansariel> FIRE-3832: Silent accept/decline of inventory offers
		//don't spam them if they are getting flooded
		if (check_offer_throttle(mFromName, true))
		{
			// <FS:Ansariel> This breaks object owner name parsing
			//log_message = "<nolink>" + chatHistory_string + "</nolink> " + LLTrans::getString("InvOfferGaveYou") + " " + getSanitizedDescription() + LLTrans::getString(".");
			// <FS:Ansariel> FIRE-29677 / SL-13720 workaround
			//log_message = chatHistory_string + " " + LLTrans::getString("InvOfferGaveYou") + " " + getSanitizedDescription() + LLTrans::getString(".");
			// </FS:Ansariel>

			//LLSD args;
			//args["MESSAGE"] = log_message;
			//LLNotificationsUtil::add("SystemMessageTip", args);
			log_message = " " + LLTrans::getString("InvOfferGaveYou") + " " + getSanitizedDescription() + LLTrans::getString(".");

			LLUUID inv_sender_id;
			size_t separator_idx = mFromName.find('|');
			if (separator_idx != std::string::npos && LLUUID::parseUUID(mFromName.substr(0, separator_idx), &inv_sender_id) && mFromName.size() > (++separator_idx))
			{
				log_message = mFromName.substr(separator_idx) + log_message;
				LLAvatarNameCache::instance().get(inv_sender_id, boost::bind(&inventory_offer_name_callback, _2, log_message));
			}
			else
			{
				LLSD args;
				args["MESSAGE"] = chatHistory_string + log_message;
				LLNotificationsUtil::add("SystemMessageTip", args);
			}
			// </FS:Ansariel>
		}

		// <FS:Ansariel> FIRE-3832: Silent accept/decline of inventory offers
		if (mIM == IM_GROUP_NOTICE || mIM == IM_GROUP_NOTICE_REQUESTED)
		{
			opener = new LLOpenTaskGroupOffer;
			sendReceiveResponse(true, mFolderID);
		}
		else if (mIM == IM_INVENTORY_OFFERED)
		{
// [RLVa:KB] - Checked: 2010-04-18 (RLVa-1.2.0)
			if ( (rlv_handler_t::isEnabled()) && (!RlvSettings::getForbidGiveToRLV()) && (LLAssetType::AT_CATEGORY == mType) && (mDesc.find(RLV_PUTINV_PREFIX) == 0) )
			{
				RlvGiveToRLVAgentOffer* pOfferObserver = new RlvGiveToRLVAgentOffer(mObjectID);
				pOfferObserver->startFetch();
				if (pOfferObserver->isFinished())
					pOfferObserver->done();
				else
					gInventory.addObserver(pOfferObserver);
			}
// [/RLVa:KB]

			if (gSavedSettings.getBOOL("FSUseLegacyInventoryAcceptMessages") && button == IOR_ACCEPT)
			{
				send_auto_receive_response();
			}
			if (gSavedSettings.getBOOL("ShowInInventory"))
			{
				LLInventoryPanel::openInventoryPanelAndSetSelection(TRUE, mObjectID);
			}
		}
		// </FS:Ansariel>

		break;

	case IOR_MUTE:
		if (modified_form != NULL)
		{
			modified_form->setElementEnabled("Mute", false);
		}
		accept_to_trash = false; // for notices, but IOR_MUTE normally doesn't happen for notices
		// MUTE falls through to decline
	case IOR_DECLINE:
	case IOR_DECLINE_SILENT: // <FS:Ansariel> FIRE-3832: Silent accept/decline of inventory offers
		{
			{
				LLStringUtil::format_map_t log_message_args;
				log_message_args["DESC"] = mDesc;
				log_message_args["NAME"] = mFromName;
				log_message = LLTrans::getString("InvOfferDecline", log_message_args);
			}
			chat.mText = log_message;
			if( LLMuteList::getInstance()->isMuted(mFromID ) && ! LLMuteList::isLinden(mFromName) )  // muting for SL-42269
			{
				chat.mMuted = TRUE;
				accept_to_trash = false; // will send decline message
			}

			// *NOTE dzaporozhan
			// Disabled logging to old chat floater to fix crash in group notices - EXT-4149
			// LLFloaterChat::addChatHistory(chat);
			
			if (mObjectID.notNull()) //make sure we can discard
			{
				LLDiscardAgentOffer* discard_agent_offer = new LLDiscardAgentOffer(mFolderID, mObjectID);
				discard_agent_offer->startFetch();
				if ((catp && gInventory.isCategoryComplete(mObjectID)) || (itemp && itemp->isFinished()))
				{
					discard_agent_offer->done();
				}
				else
				{
					opener = discard_agent_offer;
				}
			}
			// <FS:Ansariel> Make group notice attachment move to trash optional
			//else if (mIM == IM_GROUP_NOTICE)
			else if (mIM == IM_GROUP_NOTICE && gSavedSettings.getBOOL("FSDismissGroupNoticeAttachmentsToTrash"))
			// </FS:Ansariel>
			{
				// group notice needs to request object to trash so that user will see it later
				// Note: muted agent offers go to trash, not sure if we should do same for notices
				LLUUID trash = gInventory.findCategoryUUIDForType(LLFolderType::FT_TRASH);
				sendReceiveResponse(accept_to_trash, trash);
			}

			// <FS:Ansariel> Optional V1-like inventory accept messages
			if ((gSavedSettings.getBOOL("FSUseLegacyInventoryAcceptMessages") && button == IOR_DECLINE) && mIM == IM_INVENTORY_OFFERED)
			{
				send_decline_response();
			}
			// </FS:Ansariel> Optional V1-like inventory accept messages
			if (modified_form != NULL)
			{
				modified_form->setElementEnabled("Show", false);
				modified_form->setElementEnabled("Discard", false);
			}

			break;
		}
	default:
		// close button probably
		// In case of agent offers item has already been fetched and is in your inventory, we simply won't highlight it
		// OR delete it if the notification gets killed, since we don't want that to be a vector for 
		// losing inventory offers.
		// <FS:Ansariel> Make group notice attachment move to trash optional
		//if (mIM == IM_GROUP_NOTICE)
		if (mIM == IM_GROUP_NOTICE && gSavedSettings.getBOOL("FSDismissGroupNoticeAttachmentsToTrash"))
		// </FS:Ansariel>
		{
			LLUUID trash = gInventory.findCategoryUUIDForType(LLFolderType::FT_TRASH);
			sendReceiveResponse(true, trash);
		}
		break;
	}

	if(opener)
	{
		gInventory.addObserver(opener);
	}

	if(!mPersist)
	{
		delete this;
	}

	return false;
}

bool LLOfferInfo::inventory_task_offer_callback(const LLSD& notification, const LLSD& response)
{
	LLChat chat;
	std::string log_message;
	S32 button = LLNotification::getSelectedOption(notification, response);
	
	// For muting, we need to add the mute, then decline the offer.
	// This must be done here because:
	// * callback may be called immediately,
	// * adding the mute sends a message,
	// * we can't build two messages at once.
	if (2 == button)
	{
		LLNotificationPtr notification_ptr = LLNotifications::instance().find(notification["id"].asUUID());

		llassert(notification_ptr != NULL);
		if (notification_ptr != NULL)
		{
			if (mFromGroup)
			{
				gCacheName->getGroup(mFromID, boost::bind(&inventory_offer_mute_callback, _1, _2, _3));
			}
			else
			{
				LLAvatarNameCache::get(mFromID, boost::bind(&inventory_offer_mute_avatar_callback, _1, _2));
			}
		}
	}

	std::string from_string; // Used in the pop-up.
	std::string chatHistory_string;  // Used in chat history.

	if (mFromObject == TRUE)
	{
		if (mFromGroup)
		{
			std::string group_name;
			if (gCacheName->getGroupName(mFromID, group_name))
			{
				from_string = LLTrans::getString("InvOfferAnObjectNamed") + " "+"'" 
				+ mFromName + LLTrans::getString("'") +" " + LLTrans::getString("InvOfferOwnedByGroup") 
				+ " "+ "'" + group_name + "'";
				
				chatHistory_string = mFromName + " " + LLTrans::getString("InvOfferOwnedByGroup") 
				+ " " + group_name + "'";
			}
			else
			{
				from_string = LLTrans::getString("InvOfferAnObjectNamed") + " "+"'"
				+ mFromName +"'"+ " " + LLTrans::getString("InvOfferOwnedByUnknownGroup");
				chatHistory_string = mFromName + " " + LLTrans::getString("InvOfferOwnedByUnknownGroup");
			}
		}
		else
		{
/*
			LLAvatarName av_name;
			if (LLAvatarNameCache::get(mFromID, &av_name))
			{
				from_string = LLTrans::getString("InvOfferAnObjectNamed") + " "+ LLTrans::getString("'") + mFromName 
					+ LLTrans::getString("'")+" " + LLTrans::getString("InvOfferOwnedBy") + av_name.getUserName();
				chatHistory_string = mFromName + " " + LLTrans::getString("InvOfferOwnedBy") + " " + av_name.getUserName();
			}
			else
			{
				from_string = LLTrans::getString("InvOfferAnObjectNamed") + " "+LLTrans::getString("'") 
				+ mFromName + LLTrans::getString("'")+" " + LLTrans::getString("InvOfferOwnedByUnknownUser");
				chatHistory_string = mFromName + " " + LLTrans::getString("InvOfferOwnedByUnknownUser");
			}
*/
// [SL:KB] - Checked: 2010-11-02 (RLVa-1.2.2a) | Added: RLVa-1.2.2a
			std::string name_slurl = LLSLURL("agent", mFromID, "about").getSLURLString();

// [RLVa:KB] - Checked: RLVa-2.0.1
			// RELEASE-RLVa: [RLVa-2.0.1] Make sure this stays in sync with the condition in inventory_offer_handler()
			bool fRlvCanShowName = (!RlvActions::isRlvEnabled()) ||
				(RlvActions::canShowName(RlvActions::SNC_DEFAULT, mFromID)) || (!RlvUtil::isNearbyAgent(mFromID)) || (RlvUIEnabler::hasOpenIM(mFromID)) || (RlvUIEnabler::hasOpenProfile(mFromID));
			if (!fRlvCanShowName)
				name_slurl = LLSLURL("agent", mFromID, "rlvanonym").getSLURLString();
// [/RLVa:KB]

			from_string = LLTrans::getString("InvOfferAnObjectNamed") + " "+ LLTrans::getString("'") + mFromName 
				+ LLTrans::getString("'")+" " + LLTrans::getString("InvOfferOwnedBy") + name_slurl;
			chatHistory_string = mFromName + " " + LLTrans::getString("InvOfferOwnedBy") + " " + name_slurl;
// [/SL:KB]
		}
	}
	else
	{
		from_string = chatHistory_string = mFromName;
	}
	
	LLUUID destination;
	bool accept = true;

	// If user accepted, accept to proper folder, if user discarded, accept to trash.
	switch(button)
	{
		case IOR_ACCEPT:
// [RLVa:KB] - Checked: 2010-09-23 (RLVa-1.2.1)
			// Only treat the offer as 'Give to #RLV' if:
			//   - the user has enabled the feature
			//   - the inventory offer came from a script (and specifies a folder)
			//   - the name starts with the prefix - mDesc format: '[OBJECTNAME]'  ( http://slurl.com/... )
			if ( (rlv_handler_t::isEnabled()) && (IM_TASK_INVENTORY_OFFERED == mIM) && (LLAssetType::AT_CATEGORY == mType) && (mDesc.find(RLV_PUTINV_PREFIX) == 1) )
			{
				if (!RlvSettings::getForbidGiveToRLV())
				{
					const LLUUID& idRlvRoot = RlvInventory::instance().getSharedRootID();
					if (idRlvRoot.notNull())
						mFolderID = idRlvRoot;

					// "accepted_in_rlv" is sent from RlvGiveToRLVTaskOffer *after* we have the folder
					RlvGiveToRLVTaskOffer* pOfferObserver = new RlvGiveToRLVTaskOffer(mTransactionID);
					gInventory.addObserver(pOfferObserver);
				}
				else
				{
					std::string::size_type idxToken = mDesc.find("'  ( http://");
					if (std::string::npos != idxToken)
					{
						RlvBehaviourNotifyHandler::sendNotification("accepted_in_inv inv_offer " + mDesc.substr(1, idxToken - 1));
					}
				}
			}
// [/RLVa:KB]

			destination = mFolderID;
			//don't spam user if flooded
			if (check_offer_throttle(mFromName, true))
			{
				// <FS:Ansariel> This breaks object owner name parsing
				//log_message = "<nolink>" + chatHistory_string + "</nolink> " + LLTrans::getString("InvOfferGaveYou") + " " + getSanitizedDescription() + LLTrans::getString(".");
				log_message = chatHistory_string + " " + LLTrans::getString("InvOfferGaveYou") + " " + getSanitizedDescription() + LLTrans::getString(".");
				// </FS:Ansariel>
				LLSD args;
				args["MESSAGE"] = log_message;
				LLNotificationsUtil::add("SystemMessageTip", args);
			}
			break;
		case IOR_MUTE:
			// MUTE falls through to decline
			accept = false;
		case IOR_DECLINE:
		default:
			// close button probably (or any of the fall-throughs from above)
			destination = gInventory.findCategoryUUIDForType(LLFolderType::FT_TRASH);
// [RLVa:KB] - Checked: 2010-09-23 (RLVa-1.2.1e) | Added: RLVa-1.2.1e
			if ( (rlv_handler_t::isEnabled()) && 
				 (IM_TASK_INVENTORY_OFFERED == mIM) && (LLAssetType::AT_CATEGORY == mType) && (mDesc.find(RLV_PUTINV_PREFIX) == 1) )
			{
				std::string::size_type idxToken = mDesc.find("'  ( http://");
				if (std::string::npos != idxToken)
					RlvBehaviourNotifyHandler::sendNotification("declined inv_offer " + mDesc.substr(1, idxToken - 1));
			}
// [/RLVa:KB]
			// <FS:Ansariel> Leave this notification in
			if (gSavedSettings.getBOOL("LogInventoryDecline"))
			{
				LLStringUtil::format_map_t log_message_args;
				log_message_args["DESC"] = mDesc;
				log_message_args["NAME"] = mFromName;
				log_message = LLTrans::getString("InvOfferDecline", log_message_args);


				LLSD args;
				args["MESSAGE"] = log_message;
				LLNotificationsUtil::add("SystemMessageTip", args);
			}
			// </FS:Ansariel>
			if (accept && LLMuteList::getInstance()->isMuted(mFromID, mFromName))
			{
				// Note: muted offers are usually declined automatically,
				// but user can mute object after receiving message
				accept = false;
			}
			break;
	}

	sendReceiveResponse(accept, destination);

	if(!mPersist)
	{
		delete this;
	}
	return false;
}

std::string LLOfferInfo::getSanitizedDescription()
{
	// currently we get description from server as: 'Object' ( Location )
	// object name shouldn't be shown as a hyperlink
	std::string description = mDesc;

	std::size_t start = mDesc.find_first_of("'");
	std::size_t end = mDesc.find_last_of("'");
	// <FS:Ansariel> FIRE-29194: <nolink> tags showing in offline inventory offer log
	//if ((start != std::string::npos) && (end != std::string::npos))
	if ((start != std::string::npos) && (end != std::string::npos) && start != end)
	// </FS:Ansariel>
	{
		description.insert(start, "<nolink>");
		description.insert(end + 8, "</nolink>");
	}
	return description;
}


void LLOfferInfo::initRespondFunctionMap()
{
	if(mRespondFunctions.empty())
	{
		mRespondFunctions["ObjectGiveItem"] = boost::bind(&LLOfferInfo::inventory_task_offer_callback, this, _1, _2);
		mRespondFunctions["OwnObjectGiveItem"] = boost::bind(&LLOfferInfo::inventory_task_offer_callback, this, _1, _2);
		mRespondFunctions["UserGiveItem"] = boost::bind(&LLOfferInfo::inventory_offer_callback, this, _1, _2);
		// <FS:Ansariel> FIRE-3832: Silent accept/decline of inventory offers
		mRespondFunctions["UserGiveItemLegacy"] = boost::bind(&LLOfferInfo::inventory_offer_callback, this, _1, _2);
	}
}

bool lure_callback(const LLSD& notification, const LLSD& response)
{
	S32 option = 0;
	if (response.isInteger()) 
	{
		option = response.asInteger();
	}
	else
	{
		option = LLNotificationsUtil::getSelectedOption(notification, response);
	}
	
	LLUUID from_id = notification["payload"]["from_id"].asUUID();
	LLUUID lure_id = notification["payload"]["lure_id"].asUUID();
	BOOL godlike = notification["payload"]["godlike"].asBoolean();

	switch(option)
	{
	case 0:
		{
			// accept
			gAgent.teleportViaLure(lure_id, godlike);
		}
		break;
	case 1:
	default:
		// decline
		send_simple_im(from_id,
					   LLStringUtil::null,
					   IM_LURE_DECLINED,
					   lure_id);
		break;
	}

// <FS:Ansariel> [FS communication UI] FIRE-11536: Commenting out CHUI-112;
//               Reposting the notification form will squeeze it somewhere
//               within the IM floater and we don't need it for our comm. UI.
//	LLNotificationPtr notification_ptr = LLNotifications::instance().find(notification["id"].asUUID());
//
//	if (notification_ptr)
//	{
//		LLNotificationFormPtr modified_form(new LLNotificationForm(*notification_ptr->getForm()));
//		modified_form->setElementEnabled("Teleport", false);
//		modified_form->setElementEnabled("Cancel", false);
//		notification_ptr->updateForm(modified_form);
//		//notification_ptr->repost();
//// [SL:KB] - Patch: UI-Notifications | Checked: 2013-05-09 (Catznip-3.5)
//		// Assume that any offer notification with "getCanBeStored() == true" is the result of RLVa routing it to the notifcation syswell
//		/*const*/ LLNotificationsUI::LLScreenChannel* pChannel = LLNotificationsUI::LLChannelManager::instance().getNotificationScreenChannel();
//		/*const*/ LLNotificationsUI::LLToast* pToast = (pChannel) ? pChannel->getToastByNotificationID(notification["id"].asUUID()) : NULL;
//		if ( (!pToast) || (!pToast->getCanBeStored()) )
//		{
//// [/SL:KB]
//			notification_ptr->repost();
//	}
// </FS:Ansariel>

	return false;
}
static LLNotificationFunctorRegistration lure_callback_reg("TeleportOffered", lure_callback);

bool mature_lure_callback(const LLSD& notification, const LLSD& response)
{
	S32 option = 0;
	if (response.isInteger()) 
	{
		option = response.asInteger();
	}
	else
	{
		option = LLNotificationsUtil::getSelectedOption(notification, response);
	}
	
	LLUUID from_id = notification["payload"]["from_id"].asUUID();
	LLUUID lure_id = notification["payload"]["lure_id"].asUUID();
	BOOL godlike = notification["payload"]["godlike"].asBoolean();
	U8 region_access = static_cast<U8>(notification["payload"]["region_maturity"].asInteger());

	switch(option)
	{
	case 0:
		{
			// accept
			gSavedSettings.setU32("PreferredMaturity", static_cast<U32>(region_access));
			gAgent.setMaturityRatingChangeDuringTeleport(region_access);
			gAgent.teleportViaLure(lure_id, godlike);
		}
		break;
	case 1:
	default:
		// decline
		send_simple_im(from_id,
					   LLStringUtil::null,
					   IM_LURE_DECLINED,
					   lure_id);
		break;
	}
	return false;
}
static LLNotificationFunctorRegistration mature_lure_callback_reg("TeleportOffered_MaturityExceeded", mature_lure_callback);

bool goto_url_callback(const LLSD& notification, const LLSD& response)
{
	std::string url = notification["payload"]["url"].asString();
	S32 option = LLNotificationsUtil::getSelectedOption(notification, response);
	if(1 == option)
	{
		LLWeb::loadURL(url);
	}
	return false;
}
static LLNotificationFunctorRegistration goto_url_callback_reg("GotoURL", goto_url_callback);

bool inspect_remote_object_callback(const LLSD& notification, const LLSD& response)
{
	S32 option = LLNotificationsUtil::getSelectedOption(notification, response);
	if (0 == option)
	{
		LLFloaterReg::showInstance("inspect_remote_object", notification["payload"]);
	}
	return false;
}
static LLNotificationFunctorRegistration inspect_remote_object_callback_reg("ServerObjectMessage", inspect_remote_object_callback);

class LLPostponedServerObjectNotification: public LLPostponedNotification
{
protected:
	/* virtual */
	void modifyNotificationParams()
	{
		LLSD payload = mParams.payload;
		mParams.payload = payload;
	}
};

void process_improved_im(LLMessageSystem *msg, void **user_data)
{
    LL_PROFILE_ZONE_SCOPED;

    LLUUID from_id;
    BOOL from_group;
    LLUUID to_id;
    U8 offline;
    U8 d = 0;
    LLUUID session_id;
    U32 timestamp;
    std::string agentName;
    std::string message;
    U32 parent_estate_id = 0;
    LLUUID region_id;
    LLVector3 position;
    U8 binary_bucket[MTUBYTES];
    S32 binary_bucket_size;

    // *TODO: Translate - need to fix the full name to first/last (maybe)
    msg->getUUIDFast(_PREHASH_AgentData, _PREHASH_AgentID, from_id);
    msg->getBOOLFast(_PREHASH_MessageBlock, _PREHASH_FromGroup, from_group);
    msg->getUUIDFast(_PREHASH_MessageBlock, _PREHASH_ToAgentID, to_id);
    msg->getU8Fast(_PREHASH_MessageBlock, _PREHASH_Offline, offline);
    msg->getU8Fast(_PREHASH_MessageBlock, _PREHASH_Dialog, d);
    msg->getUUIDFast(_PREHASH_MessageBlock, _PREHASH_ID, session_id);
    msg->getU32Fast(_PREHASH_MessageBlock, _PREHASH_Timestamp, timestamp);
    //msg->getData("MessageBlock", "Count",		&count);
    msg->getStringFast(_PREHASH_MessageBlock, _PREHASH_FromAgentName, agentName);
    msg->getStringFast(_PREHASH_MessageBlock, _PREHASH_Message, message);
    msg->getU32Fast(_PREHASH_MessageBlock, _PREHASH_ParentEstateID, parent_estate_id);
    msg->getUUIDFast(_PREHASH_MessageBlock, _PREHASH_RegionID, region_id);
    msg->getVector3Fast(_PREHASH_MessageBlock, _PREHASH_Position, position);
    msg->getBinaryDataFast(_PREHASH_MessageBlock, _PREHASH_BinaryBucket, binary_bucket, 0, 0, MTUBYTES);
    binary_bucket_size = msg->getSizeFast(_PREHASH_MessageBlock, _PREHASH_BinaryBucket);
    EInstantMessage dialog = (EInstantMessage)d;
    LLHost sender = msg->getSender();

    LLIMProcessing::processNewMessage(from_id,
        from_group,
        to_id,
        offline,
        dialog,
        session_id,
        timestamp,
        agentName,
        message,
        parent_estate_id,
        region_id,
        position,
        binary_bucket,
        binary_bucket_size,
        sender);
}

void send_do_not_disturb_message (LLMessageSystem* msg, const LLUUID& from_id, const LLUUID& session_id)
{
	if (gAgent.isDoNotDisturb())
	{
		std::string my_name;
		LLAgentUI::buildFullname(my_name);
		std::string response = gSavedPerAccountSettings.getString("DoNotDisturbModeResponse");
		pack_instant_message(
			msg,
			gAgent.getID(),
			FALSE,
			gAgent.getSessionID(),
			from_id,
			my_name,
			response,
			IM_ONLINE,
			IM_DO_NOT_DISTURB_AUTO_RESPONSE,
			session_id);
		gAgent.sendReliableMessage();
	}
}

// <FS:PP> FIRE-1245: Option to block/reject teleport offers
void send_rejecting_tp_offers_message (LLMessageSystem* msg, const LLUUID& from_id, const LLUUID& session_id)
{
	std::string my_name;
	LLAgentUI::buildFullname(my_name);
	std::string response = gSavedPerAccountSettings.getString("FSRejectTeleportOffersResponse");
	pack_instant_message(
		msg,
		gAgent.getID(),
		FALSE,
		gAgent.getSessionID(),
		from_id,
		my_name,
		response,
		IM_ONLINE,
		IM_DO_NOT_DISTURB_AUTO_RESPONSE,
		session_id);
	gAgent.sendReliableMessage();
}
// </FS:PP> FIRE-1245: Option to block/reject teleport offers

// <FS:PP> FIRE-15233: Automatic friendship request refusal
void send_rejecting_friendship_requests_message (LLMessageSystem* msg, const LLUUID& from_id, const LLUUID& session_id)
{
	std::string my_name;
	LLAgentUI::buildFullname(my_name);
	std::string response = gSavedPerAccountSettings.getString("FSRejectFriendshipRequestsResponse");
	pack_instant_message(
		msg,
		gAgent.getID(),
		FALSE,
		gAgent.getSessionID(),
		from_id,
		my_name,
		response,
		IM_ONLINE,
		IM_DO_NOT_DISTURB_AUTO_RESPONSE,
		session_id);
	gAgent.sendReliableMessage();
}
// </FS:PP> FIRE-15233: Automatic friendship request refusal

bool callingcard_offer_callback(const LLSD& notification, const LLSD& response)
{
	S32 option = LLNotificationsUtil::getSelectedOption(notification, response);
	LLUUID fid;
	LLUUID from_id;
	LLMessageSystem* msg = gMessageSystem;
	switch(option)
	{
	case 0:
		// accept
		msg->newMessageFast(_PREHASH_AcceptCallingCard);
		msg->nextBlockFast(_PREHASH_AgentData);
		msg->addUUIDFast(_PREHASH_AgentID, gAgent.getID());
		msg->addUUIDFast(_PREHASH_SessionID, gAgent.getSessionID());
		msg->nextBlockFast(_PREHASH_TransactionBlock);
		msg->addUUIDFast(_PREHASH_TransactionID, notification["payload"]["transaction_id"].asUUID());
		fid = gInventory.findCategoryUUIDForType(LLFolderType::FT_CALLINGCARD);
		msg->nextBlockFast(_PREHASH_FolderData);
		msg->addUUIDFast(_PREHASH_FolderID, fid);
		msg->sendReliable(LLHost(notification["payload"]["sender"].asString()));
		break;
	case 1:
		// decline		
		msg->newMessageFast(_PREHASH_DeclineCallingCard);
		msg->nextBlockFast(_PREHASH_AgentData);
		msg->addUUIDFast(_PREHASH_AgentID, gAgent.getID());
		msg->addUUIDFast(_PREHASH_SessionID, gAgent.getSessionID());
		msg->nextBlockFast(_PREHASH_TransactionBlock);
		msg->addUUIDFast(_PREHASH_TransactionID, notification["payload"]["transaction_id"].asUUID());
		msg->sendReliable(LLHost(notification["payload"]["sender"].asString()));
		send_do_not_disturb_message(msg, notification["payload"]["source_id"].asUUID());
		break;
	default:
		// close button probably, possibly timed out
		break;
	}

	return false;
}
static LLNotificationFunctorRegistration callingcard_offer_cb_reg("OfferCallingCard", callingcard_offer_callback);

void process_offer_callingcard(LLMessageSystem* msg, void**)
{
	// someone has offered to form a friendship
	LL_DEBUGS("Messaging") << "callingcard offer" << LL_ENDL;

	LLUUID source_id;
	msg->getUUIDFast(_PREHASH_AgentData, _PREHASH_AgentID, source_id);
	// NaCl - Antispam Registry
	if (NACLAntiSpamRegistry::instance().checkQueue(ANTISPAM_QUEUE_CALLING_CARD, source_id, ANTISPAM_SOURCE_AGENT))
	{
		return;
	}
	// NaCl End
	LLUUID tid;
	msg->getUUIDFast(_PREHASH_AgentBlock, _PREHASH_TransactionID, tid);

	LLSD payload;
	payload["transaction_id"] = tid;
	payload["source_id"] = source_id;
	payload["sender"] = msg->getSender().getIPandPort();

	LLViewerObject* source = gObjectList.findObject(source_id);
	LLSD args;
	std::string source_name;
	if(source && source->isAvatar())
	{
		LLNameValue* nvfirst = source->getNVPair("FirstName");
		LLNameValue* nvlast  = source->getNVPair("LastName");
		if (nvfirst && nvlast)
		{
			source_name = LLCacheName::buildFullName(
				nvfirst->getString(), nvlast->getString());
		}
	}

	if(!source_name.empty())
	{
		if (gAgent.isDoNotDisturb() 
			|| LLMuteList::getInstance()->isMuted(source_id, source_name, LLMute::flagTextChat))
		{
			// automatically decline offer
			LLNotifications::instance().forceResponse(LLNotification::Params("OfferCallingCard").payload(payload), 1);
		}
		else
		{
			args["NAME"] = source_name;
			LLNotificationsUtil::add("OfferCallingCard", args, payload);
		}
	}
	else
	{
		LL_WARNS("Messaging") << "Calling card offer from an unknown source." << LL_ENDL;
	}
}

void process_accept_callingcard(LLMessageSystem* msg, void**)
{
	LLNotificationsUtil::add("CallingCardAccepted");
}

void process_decline_callingcard(LLMessageSystem* msg, void**)
{
	LLNotificationsUtil::add("CallingCardDeclined");
}

void translateSuccess(LLChat chat, LLSD toastArgs, std::string originalMsg, std::string expectLang, std::string translation, const std::string detected_language)
{
    // filter out non-interesting responses  
    if (!translation.empty()
        && ((detected_language.empty()) || (expectLang != detected_language))
        && (LLStringUtil::compareInsensitive(translation, originalMsg) != 0))
    {
        chat.mText += " (" + LLTranslate::removeNoTranslateTags(translation) + ")";
    }

	LLTranslate::instance().logSuccess(1);
    LLNotificationsUI::LLNotificationManager::instance().onChat(chat, toastArgs);
}

void translateFailure(LLChat chat, LLSD toastArgs, int status, const std::string err_msg)
{
    std::string msg = LLTrans::getString("TranslationFailed", LLSD().with("[REASON]", err_msg));
    LLStringUtil::replaceString(msg, "\n", " "); // we want one-line error messages
    chat.mText += " (" + msg + ")";

	LLTranslate::instance().logFailure(1);
    LLNotificationsUI::LLNotificationManager::instance().onChat(chat, toastArgs);
}


void process_chat_from_simulator(LLMessageSystem *msg, void **user_data)
{
	if (gNonInteractive)
	{
		return;
	}
	LLChat	chat;
	std::string		mesg;
	std::string		from_name;
	U8			source_temp;
	U8			type_temp;
	U8			audible_temp;
	LLColor4	color(1.0f, 1.0f, 1.0f, 1.0f);
	LLUUID		from_id;
	LLUUID		owner_id;
	LLViewerObject*	chatter;

	msg->getString("ChatData", "FromName", from_name);
	
	msg->getUUID("ChatData", "SourceID", from_id);
	chat.mFromID = from_id;
	
	// Object owner for objects
	msg->getUUID("ChatData", "OwnerID", owner_id);

	msg->getU8Fast(_PREHASH_ChatData, _PREHASH_SourceType, source_temp);
	chat.mSourceType = (EChatSourceType)source_temp;

	msg->getU8("ChatData", "ChatType", type_temp);
	chat.mChatType = (EChatType)type_temp;

	// NaCL - Antispam Registry
	static LLCachedControl<bool> useAntiSpam(gSavedSettings, "UseAntiSpam");
	static LLCachedControl<bool> useAntiSpamMine(gSavedSettings, "FSUseAntiSpamMine");
	bool deferred_spam_check = false;
	if (useAntiSpam && chat.mChatType != CHAT_TYPE_START && chat.mChatType != CHAT_TYPE_STOP)
	{
		if (chat.mSourceType == CHAT_SOURCE_OBJECT)
		{
			LLViewerObject* source = gObjectList.findObject(from_id);
			if (source)
			{
				if (source->permYouOwner() && useAntiSpamMine)
				{
					// Only check if not a debug message
					deferred_spam_check = chat.mChatType != CHAT_TYPE_DEBUG_MSG;
				}
				else if (!source->permYouOwner() && chat.mChatType != CHAT_TYPE_DEBUG_MSG && NACLAntiSpamRegistry::instance().checkQueue(ANTISPAM_QUEUE_CHAT, from_id, ANTISPAM_SOURCE_OBJECT))
				{
					return;
				}
			}
		}
		// owner_id = from_id for agents
		else if (NACLAntiSpamRegistry::instance().checkQueue(ANTISPAM_QUEUE_CHAT, owner_id, ANTISPAM_SOURCE_AGENT))
		{
			return;
		}
	}
	// NaCl End

	msg->getU8Fast(_PREHASH_ChatData, _PREHASH_Audible, audible_temp);
	chat.mAudible = (EChatAudible)audible_temp;
	
	chat.mTime = LLFrameTimer::getElapsedSeconds();
	
	// IDEVO Correct for new-style "Resident" names
	if (chat.mSourceType == CHAT_SOURCE_AGENT)
	{
		// I don't know if it's OK to change this here, if 
		// anything downstream does lookups by name, for instance
		
		LLAvatarName av_name;
		if (LLAvatarNameCache::get(from_id, &av_name))
		{
			chat.mFromName = av_name.getCompleteName();
		}
		else
		{
			chat.mFromName = LLCacheName::cleanFullName(from_name);
		}
	}
	else
	{
		// make sure that we don't have an empty or all-whitespace name
		// <FS:KC> Objects with no name get renamed to NO_NAME_OBJECT so the object profile is still accessable
		//LLStringUtil::trim(from_name);
		//if (from_name.empty())
		//{
		//	from_name = LLTrans::getString("Unnamed");
		//}
		//chat.mFromName = from_name;
		static const boost::regex whitespace_exp("^\\s*$");
		if (chat.mSourceType == CHAT_SOURCE_OBJECT && boost::regex_search(from_name, whitespace_exp))
		{
			//[FIRE-2434 Mark Unamed Objects based on setting
			static LLCachedControl<bool> FSMarkObjects(gSavedSettings, "FSMarkObjects");
			if (FSMarkObjects)
			{
				chat.mFromName = LLTrans::getString("no_name_object");
			}
			else
			{
				chat.mFromName = "";
			}
		}
		else
		{
			chat.mFromName = from_name;
		}
		// </FS:KC>
	}

	BOOL is_do_not_disturb = gAgent.isDoNotDisturb();

	BOOL is_muted = FALSE;
	BOOL is_linden = FALSE;
	is_muted = LLMuteList::getInstance()->isMuted(
		from_id,
		from_name,
		LLMute::flagTextChat) 
		|| LLMuteList::getInstance()->isMuted(owner_id, LLMute::flagTextChat);
	is_linden = chat.mSourceType != CHAT_SOURCE_OBJECT &&
		LLMuteList::isLinden(from_name);

	if (is_muted && (chat.mSourceType == CHAT_SOURCE_OBJECT))
	{
		return;
	}

	BOOL is_audible = (CHAT_AUDIBLE_FULLY == chat.mAudible);
	chatter = gObjectList.findObject(from_id);
	if (chatter)
	{
		chat.mPosAgent = chatter->getPositionAgent();
		static LLCachedControl<bool> EffectScriptChatParticles(gSavedSettings, "EffectScriptChatParticles"); // <FS:PP> gSavedSettings to LLCachedControl

		// Make swirly things only for talking objects. (not script debug messages, though)
//		if (chat.mSourceType == CHAT_SOURCE_OBJECT 
//			&& chat.mChatType != CHAT_TYPE_DEBUG_MSG
//			&& gSavedSettings.getBOOL("EffectScriptChatParticles") )
// [RLVa:KB] - Checked: 2010-03-09 (RLVa-1.2.0b) | Modified: RLVa-1.0.0g
		if ( ((chat.mSourceType == CHAT_SOURCE_OBJECT) && (chat.mChatType != CHAT_TYPE_DEBUG_MSG)) && 
			 // <FS:PP> gSavedSettings to LLCachedControl
			 // (gSavedSettings.getBOOL("EffectScriptChatParticles")) &&
			 (EffectScriptChatParticles) &&
			 // </FS:PP>
			 ((!rlv_handler_t::isEnabled()) || (CHAT_TYPE_OWNER != chat.mChatType)) )
// [/RLVa:KB]
		{
			LLPointer<LLViewerPartSourceChat> psc = new LLViewerPartSourceChat(chatter->getPositionAgent());
			psc->setSourceObject(chatter);
			psc->setColor(color);
			//We set the particles to be owned by the object's owner, 
			//just in case they should be muted by the mute list
			psc->setOwnerUUID(owner_id);
			LLViewerPartSim::getInstance()->addPartSource(psc);
		}

		// record last audible utterance
		if (is_audible
			&& (is_linden || (!is_muted && !is_do_not_disturb)))
		{
			if (chat.mChatType != CHAT_TYPE_START 
				&& chat.mChatType != CHAT_TYPE_STOP)
			{
				gAgent.heardChat(chat.mFromID);
			}
		}
	}

	if (is_audible)
	{
		//BOOL visible_in_chat_bubble = FALSE;
		std::string verb;

		color.setVec(1.f,1.f,1.f,1.f);
		msg->getStringFast(_PREHASH_ChatData, _PREHASH_Message, mesg);

		// NaCl - Newline flood protection
		static LLCachedControl<bool> useAntiSpam(gSavedSettings, "UseAntiSpam");
		// <FS:TS> FIRE-23138: Add option to antispam user's own objects
		bool deferred_newline_spam_check = false;
		if (useAntiSpam)
		{
			bool doCheck = true;
			if (owner_id.isNull())
			{
				doCheck = false;
			}
			if (doCheck && !useAntiSpamMine)
			{
				if (gAgentID == owner_id)
				{
					doCheck = false;
					}
				if (doCheck && chatter && chatter->permYouOwner())
				{
					doCheck = false;
				}
				if (doCheck && NACLAntiSpamRegistry::instance().checkNewlineFlood(ANTISPAM_QUEUE_CHAT, owner_id, mesg))
				{
					return;
				}
			}
			if (doCheck && useAntiSpamMine)
			{
				// If it's the user's object, defer the check so RLV commands still work
				deferred_newline_spam_check = true;
			}
			// </FS:TS> FIRE-23138
		}
		// NaCl End

// [RLVa:KB] - Checked: 2010-04-23 (RLVa-1.2.0f) | Modified: RLVa-1.2.0f
		if ( (rlv_handler_t::isEnabled()) && (CHAT_TYPE_START != chat.mChatType) && (CHAT_TYPE_STOP != chat.mChatType) )
		{
			// NOTE: chatter can be NULL (may not have rezzed yet, or could be another avie's HUD attachment)
			BOOL is_attachment = (chatter) ? chatter->isAttachment() : FALSE;
			BOOL is_owned_by_me = (chatter) ? chatter->permYouOwner() : FALSE;

			// Filtering "rules":
			//   avatar  => filter all avie text (unless it's this avie or they're an exemption)
			//   objects => filter everything except attachments this avie owns (never filter llOwnerSay or llRegionSayTo chat)
			if ( ( (CHAT_SOURCE_AGENT == chat.mSourceType) && (from_id != gAgent.getID()) ) || 
				 ( (CHAT_SOURCE_OBJECT == chat.mSourceType) && ((!is_owned_by_me) || (!is_attachment)) && 
				   (CHAT_TYPE_OWNER != chat.mChatType) && (CHAT_TYPE_DIRECT != chat.mChatType) ) )
			{
				bool fIsEmote = RlvUtil::isEmote(mesg);
				static LLCachedControl<bool> RestrainedLoveShowEllipsis(gSavedSettings, "RestrainedLoveShowEllipsis"); // <FS:PP> gSavedSettings to LLCachedControl
				if ((!fIsEmote) &&
					(((gRlvHandler.hasBehaviour(RLV_BHVR_RECVCHAT)) && (!gRlvHandler.isException(RLV_BHVR_RECVCHAT, from_id))) ||
					 ((gRlvHandler.hasBehaviour(RLV_BHVR_RECVCHATFROM)) && (gRlvHandler.isException(RLV_BHVR_RECVCHATFROM, from_id))) ))
				{
					// <FS:PP> gSavedSettings to LLCachedControl
					// if ( (gRlvHandler.filterChat(mesg, false)) && (!gSavedSettings.getBOOL("RestrainedLoveShowEllipsis")) )
					if ( (gRlvHandler.filterChat(mesg, false)) && (!RestrainedLoveShowEllipsis) )
					// </FS:PP>
						return;
				}
				else if ((fIsEmote) &&
					     (((gRlvHandler.hasBehaviour(RLV_BHVR_RECVEMOTE)) && (!gRlvHandler.isException(RLV_BHVR_RECVEMOTE, from_id))) ||
					      ((gRlvHandler.hasBehaviour(RLV_BHVR_RECVEMOTEFROM)) && (gRlvHandler.isException(RLV_BHVR_RECVEMOTEFROM, from_id))) ))
 				{
					// <FS:PP> gSavedSettings to LLCachedControl
					// if (!gSavedSettings.getBOOL("RestrainedLoveShowEllipsis"))
					if (!RestrainedLoveShowEllipsis)
					// </FS:PP>
						return;
					mesg = "/me ...";
				}
			}

			// Filtering "rules":
			//   avatar => filter only their name (unless it's this avie)
			//   other  => filter everything
			if (!RlvActions::canShowName(RlvActions::SNC_DEFAULT))
			{
				if (CHAT_SOURCE_AGENT != chat.mSourceType)
				{
					if (chat.mChatType != CHAT_TYPE_RADAR) // Radar messages are already correct anonymized
					{
						RlvUtil::filterNames(chat.mFromName);
					}
				}
				else if (!RlvActions::canShowName(RlvActions::SNC_DEFAULT, chat.mFromID))
				{
					LLAvatarName av_name;
					if (LLAvatarNameCache::get(chat.mFromID, &av_name))
					{
						chat.mFromName = RlvStrings::getAnonym(av_name);
					}
					else
					{
						chat.mFromName = RlvStrings::getAnonym(chat.mFromName);
					}
					chat.mRlvNamesFiltered = TRUE;
				}
			}

			// Create an "objectim" URL for objects if we're either @shownames or @showloc restricted
			// (we need to do this now because we won't be have enough information to do it later on)
			if ( (CHAT_SOURCE_OBJECT == chat.mSourceType) &&
			     ( (!RlvActions::canShowName(RlvActions::SNC_DEFAULT)) || (!RlvActions::canShowLocation()) ) )
			{
				LLSD sdQuery;
				sdQuery["name"] = chat.mFromName;
				sdQuery["owner"] = owner_id;

				if ( (!RlvActions::canShowName(RlvActions::SNC_DEFAULT, owner_id)) && (!is_owned_by_me) )
					sdQuery["rlv_shownames"] = true;

				const LLViewerRegion* pRegion = LLWorld::getInstance()->getRegionFromPosAgent(chat.mPosAgent);
				if (pRegion)
					sdQuery["slurl"] = LLSLURL(pRegion->getName(), chat.mPosAgent).getLocationString();

				chat.mURL = LLSLURL("objectim", from_id, LLURI::mapToQueryString(sdQuery)).getSLURLString();
			}
		}
// [/RLVa:KB]

		BOOL ircstyle = FALSE;

		// Look for IRC-style emotes here so chatbubbles work
		// <FS:Ansariel> Consolidate IRC /me prefix checks
		//std::string prefix = mesg.substr(0, 4);
		//if (prefix == "/me " || prefix == "/me'")
		if (is_irc_me_prefix(mesg))
		// </FS:Ansariel>
		{
			ircstyle = TRUE;
		}
		chat.mText = mesg;

		// Look for the start of typing so we can put "..." in the bubbles.
		if (CHAT_TYPE_START == chat.mChatType)
		{
			LLLocalSpeakerMgr::getInstance()->setSpeakerTyping(from_id, TRUE);

			// Might not have the avatar constructed yet, eg on login.
			if (chatter && chatter->isAvatar())
			{
				((LLVOAvatar*)chatter)->startTyping();
			}
			return;
		}
		else if (CHAT_TYPE_STOP == chat.mChatType)
		{
			LLLocalSpeakerMgr::getInstance()->setSpeakerTyping(from_id, FALSE);

			// Might not have the avatar constructed yet, eg on login.
			if (chatter && chatter->isAvatar())
			{
				((LLVOAvatar*)chatter)->stopTyping();
			}
			return;
		}

		// Look for IRC-style emotes
		if (ircstyle)
		{
			// set CHAT_STYLE_IRC to avoid adding Avatar Name as author of message. See EXT-656
			chat.mChatStyle = CHAT_STYLE_IRC;

			// Do nothing, ircstyle is fixed above for chat bubbles
		}
		else
		{
			chat.mText = "";
			switch(chat.mChatType)
			{
			case CHAT_TYPE_WHISPER:
				chat.mText = LLTrans::getString("whisper") + " ";
				break;
			case CHAT_TYPE_OWNER:
				// <FS:TT> Client LSL Bridge
				{
					if (FSLSLBridge::instance().lslToViewer(mesg, from_id, owner_id))
					{
						return;
					}
				}
				// </FS:TT>
				
				// <FS:KC> cmdline packager
				if (cmdline_packager(mesg, from_id, owner_id))
				{
					return;
				}
				// </FS:KC>

// [RLVa:KB] - Checked: 2010-02-XX (RLVa-1.2.0a) | Modified: RLVa-1.1.0f
				// TODO-RLVa: [RLVa-1.2.0] consider rewriting this before a RLVa-1.2.0 release
				if ( (rlv_handler_t::isEnabled()) && (mesg.length() > 3) && (RLV_CMD_PREFIX == mesg[0]) && (CHAT_TYPE_OWNER == chat.mChatType) &&
					 ((!chatter) || (!chatter->isAttachment()) || (!chatter->isTempAttachment()) || (RlvSettings::getEnableTemporaryAttachments())) )
				{
					mesg.erase(0, 1);
					LLStringUtil::toLower(mesg);

					std::string strExecuted, strFailed, strRetained, *pstr;

					boost_tokenizer tokens(mesg, boost::char_separator<char>(",", "", boost::drop_empty_tokens));
					for (boost_tokenizer::iterator itToken = tokens.begin(); itToken != tokens.end(); ++itToken)
					{
						std::string strCmd = *itToken;

						ERlvCmdRet eRet = gRlvHandler.processCommand(from_id, strCmd, true);
						if ( (RlvSettings::getDebug()) &&
							 ( (!RlvSettings::getDebugHideUnsetDup()) || 
							   ((RLV_RET_SUCCESS_UNSET != eRet) && (RLV_RET_SUCCESS_DUPLICATE != eRet)) ) )
						{
							if ( RLV_RET_SUCCESS == (eRet & RLV_RET_SUCCESS) )	
								pstr = &strExecuted;
							else if ( RLV_RET_FAILED == (eRet & RLV_RET_FAILED) )
								pstr = &strFailed;
							else if (RLV_RET_RETAINED == eRet)
								pstr = &strRetained;
							else
							{
								RLV_ASSERT(false);
								pstr = &strFailed;
							}

							const char* pstrSuffix = RlvStrings::getStringFromReturnCode(eRet);
							if (pstrSuffix)
								strCmd.append(" (").append(pstrSuffix).append(")");

							if (!pstr->empty())
								pstr->push_back(',');
							pstr->append(strCmd);
						}
					}

					if (RlvForceWear::instanceExists())
						RlvForceWear::instance().done();

					if ( (!RlvSettings::getDebug()) || ((strExecuted.empty()) && (strFailed.empty()) && (strRetained.empty())) )
						return;

					// Silly people want comprehensive debug messages, blah :p
					if ( (!strExecuted.empty()) && (strFailed.empty()) && (strRetained.empty()) )
					{
						chat.mText = " executes: @";
						mesg = strExecuted;
					}
					else if ( (strExecuted.empty()) && (!strFailed.empty()) && (strRetained.empty()) )
					{
						chat.mText = " failed: @";
						mesg = strFailed;
					}
					else if ( (strExecuted.empty()) && (strFailed.empty()) && (!strRetained.empty()) )
					{
						chat.mText = " retained: @";
						mesg = strRetained;
					}
					else
					{
						chat.mText = ": @";
						if (!strExecuted.empty())
							mesg += "\n    - executed: @" + strExecuted;
						if (!strFailed.empty())
							mesg += "\n    - failed: @" + strFailed;
						if (!strRetained.empty())
							mesg += "\n    - retained: @" + strRetained;
					}

					break;
				}
// [/RLVa:KB]
// [RLVa:KB] - Checked: 2010-03-09 (RLVa-1.2.0b) | Modified: RLVa-1.0.0g
				// Copy/paste from above
				if  ( (rlv_handler_t::isEnabled()) && (chatter) && (chat.mSourceType == CHAT_SOURCE_OBJECT) &&
					  (gSavedSettings.getBOOL("EffectScriptChatParticles")) )
				{
					LLPointer<LLViewerPartSourceChat> psc = new LLViewerPartSourceChat(chatter->getPositionAgent());
					psc->setSourceObject(chatter);
					psc->setColor(color);
					//We set the particles to be owned by the object's owner, 
					//just in case they should be muted by the mute list
					psc->setOwnerUUID(owner_id);
					LLViewerPartSim::getInstance()->addPartSource(psc);
				}
// [/RLVa:KB]
			case CHAT_TYPE_DEBUG_MSG:
			case CHAT_TYPE_NORMAL:
			case CHAT_TYPE_DIRECT:
				break;
			case CHAT_TYPE_SHOUT:
				chat.mText = LLTrans::getString("shout") + " ";
				break;
			case CHAT_TYPE_START:
			case CHAT_TYPE_STOP:
				LL_WARNS("Messaging") << "Got chat type start/stop in main chat processing." << LL_ENDL;
				break;
			default:
				LL_WARNS("Messaging") << "Unknown type " << chat.mChatType << " in chat!" << LL_ENDL;
				break;
			}
			// <FS:TS> FIRE-23138: Enable spam checking for user's own objects
			if (deferred_spam_check && NACLAntiSpamRegistry::instance().checkQueue(ANTISPAM_QUEUE_CHAT, from_id, ANTISPAM_SOURCE_OBJECT))
			{
				return;
			}
			if (deferred_newline_spam_check && NACLAntiSpamRegistry::instance().checkNewlineFlood(ANTISPAM_QUEUE_CHAT, from_id, mesg))
			{
				return;
			}
			// </FS:TS> FIRE-23138

			chat.mText += mesg;
		}

		// We have a real utterance now, so can stop showing "..." and proceed.
		if (chatter && chatter->isAvatar())
		{
			LLLocalSpeakerMgr::getInstance()->setSpeakerTyping(from_id, FALSE);
			((LLVOAvatar*)chatter)->stopTyping();
			
			if (!is_muted && !is_do_not_disturb)
			{
				//visible_in_chat_bubble = gSavedSettings.getBOOL("UseChatBubbles");
				std::string formated_msg = "";
				LLViewerChat::formatChatMsg(chat, formated_msg);
				LLChat chat_bubble = chat;

				chat_bubble.mText = formated_msg;
				((LLVOAvatar*)chatter)->addChat(chat_bubble);
			}
		}
		
		if (chatter)
		{
			chat.mPosAgent = chatter->getPositionAgent();
		}

		// truth table:
		// LINDEN	BUSY	MUTED	OWNED_BY_YOU	TASK		DISPLAY		STORE IN HISTORY
		// F		F		F		F				*			Yes			Yes
		// F		F		F		T				*			Yes			Yes
		// F		F		T		F				*			No			No
		// F		F		T		T				*			No			No
		// F		T		F		F				*			No			Yes
		// F		T		F		T				*			Yes			Yes
		// F		T		T		F				*			No			No
		// F		T		T		T				*			No			No
		// T		*		*		*				F			Yes			Yes

		chat.mMuted = is_muted && !is_linden;

		// pass owner_id to chat so that we can display the remote
		// object inspect for an object that is chatting with you
		LLSD args;
		chat.mOwnerID = owner_id;

		// <FS:PP> FIRE-10178: Keyword Alerts in group IM do not work unless the group is in the foreground (notification on receipt of local chat)
		if (FSKeywords::getInstance()->chatContainsKeyword(chat, true))
		{
			FSKeywords::notify(chat);
		}
		// </FS:PP>

		LLTranslate::instance().logCharsSeen(mesg.size());
		// <FS:PP> gSavedSettings to LLCachedControl
		// if (gSavedSettings.getBOOL("TranslateChat") && chat.mSourceType != CHAT_SOURCE_SYSTEM)
		static LLCachedControl<bool> TranslateChat(gSavedSettings, "TranslateChat");
		if (TranslateChat && chat.mSourceType != CHAT_SOURCE_SYSTEM)
		// </FS:PP>
		{
			if (chat.mChatStyle == CHAT_STYLE_IRC)
			{
				mesg = mesg.substr(4, std::string::npos);
			}
			const std::string from_lang = ""; // leave empty to trigger autodetect
			const std::string to_lang = LLTranslate::getTranslateLanguage();

			LLTranslate::instance().logCharsSent(mesg.size());
            LLTranslate::translateMessage(from_lang, to_lang, mesg,
                boost::bind(&translateSuccess, chat, args, mesg, from_lang, _1, _2),
                boost::bind(&translateFailure, chat, args, _1, _2));

		}
		else
		{
			LLNotificationsUI::LLNotificationManager::instance().onChat(chat, args);
		}

		// don't call notification for debug messages from not owned objects
		if (chat.mChatType == CHAT_TYPE_DEBUG_MSG)
		{
			// <FS:Ansariel> FIRE-15014: [OpenSim] osMessageObject(target, message) fails silently
			//if (gAgentID != chat.mOwnerID)
#ifdef OPENSIM
			if (LLGridManager::getInstance()->isInSecondLife() && gAgentID != chat.mOwnerID)
#else
			if (gAgentID != chat.mOwnerID)
#endif
			// </FS:Ansariel>
			{
				return;
			}
		}

		if (mesg != "")
		{
			LLSD msg_notify = LLSD(LLSD::emptyMap());
			msg_notify["session_id"] = LLUUID();
			msg_notify["from_id"] = chat.mFromID;
			msg_notify["source_type"] = chat.mSourceType;
			on_new_message(msg_notify);
		}

	}
}


// Simulator we're on is informing the viewer that the agent
// is starting to teleport (perhaps to another sim, perhaps to the 
// same sim). If we initiated the teleport process by sending some kind 
// of TeleportRequest, then this info is redundant, but if the sim 
// initiated the teleport (via a script call, being killed, etc.) 
// then this info is news to us.
void process_teleport_start(LLMessageSystem *msg, void**)
{
	// on teleport, don't tell them about destination guide anymore
	LLFirstUse::notUsingDestinationGuide(false);
	U32 teleport_flags = 0x0;
	msg->getU32("Info", "TeleportFlags", teleport_flags);

	if (gAgent.getTeleportState() == LLAgent::TELEPORT_MOVING)
	{
		// Race condition?
		LL_WARNS("Messaging") << "Got TeleportStart, but teleport already in progress. TeleportFlags=" << teleport_flags << LL_ENDL;
	}

	LL_DEBUGS("Messaging") << "Got TeleportStart with TeleportFlags=" << teleport_flags << ". gTeleportDisplay: " << gTeleportDisplay << ", gAgent.mTeleportState: " << gAgent.getTeleportState() << LL_ENDL;

	// *NOTE: The server sends two StartTeleport packets when you are teleporting to a LM
	LLViewerMessage::getInstance()->mTeleportStartedSignal();

//	if (teleport_flags & TELEPORT_FLAGS_DISABLE_CANCEL)
// [RLVa:KB] - Checked: 2010-04-07 (RLVa-1.2.0d) | Added: RLVa-0.2.0b
	if ( ((teleport_flags & TELEPORT_FLAGS_DISABLE_CANCEL) && !gSavedSettings.getBOOL("FSAlwaysShowTPCancel")) || (!gRlvHandler.getCanCancelTp()) )
// [/RLVa:KB]
	{
		gViewerWindow->setProgressCancelButtonVisible(FALSE);
	}
	else
	{
		gViewerWindow->setProgressCancelButtonVisible(TRUE, LLTrans::getString("Cancel"));
	}

	// Freeze the UI and show progress bar
	// Note: could add data here to differentiate between normal teleport and death.

	if( gAgent.getTeleportState() == LLAgent::TELEPORT_NONE )
	{
		gTeleportDisplay = TRUE;
		gAgent.setTeleportState( LLAgent::TELEPORT_START );
		make_ui_sound("UISndTeleportOut");
		
		LL_INFOS("Messaging") << "Teleport initiated by remote TeleportStart message with TeleportFlags: " <<  teleport_flags << LL_ENDL;

		// Don't call LLFirstUse::useTeleport here because this could be
		// due to being killed, which would send you home, not to a Telehub
	}
}

boost::signals2::connection LLViewerMessage::setTeleportStartedCallback(teleport_started_callback_t cb)
{
	return mTeleportStartedSignal.connect(cb);
}

void process_teleport_progress(LLMessageSystem* msg, void**)
{
	LLUUID agent_id;
	msg->getUUID("AgentData", "AgentID", agent_id);
	if((gAgent.getID() != agent_id)
	   || (gAgent.getTeleportState() == LLAgent::TELEPORT_NONE))
	{
		LL_WARNS("Messaging") << "Unexpected teleport progress message." << LL_ENDL;
		return;
	}
	U32 teleport_flags = 0x0;
	msg->getU32("Info", "TeleportFlags", teleport_flags);
//	if (teleport_flags & TELEPORT_FLAGS_DISABLE_CANCEL)
// [RLVa:KB] - Checked: 2010-04-07 (RLVa-1.2.0d) | Added: RLVa-0.2.0b
	if ( ((teleport_flags & TELEPORT_FLAGS_DISABLE_CANCEL) && !gSavedSettings.getBOOL("FSAlwaysShowTPCancel")) || (!gRlvHandler.getCanCancelTp()) )
// [/RLVa:KB]
	{
		gViewerWindow->setProgressCancelButtonVisible(FALSE);
	}
	else
	{
		gViewerWindow->setProgressCancelButtonVisible(TRUE, LLTrans::getString("Cancel"));
	}
	std::string buffer;
	msg->getString("Info", "Message", buffer);
	LL_DEBUGS("Messaging") << "teleport progress: " << buffer << " flags: " << teleport_flags << LL_ENDL;

	//Sorta hacky...default to using simulator raw messages
	//if we don't find the coresponding mapping in our progress mappings
	std::string message = buffer;

	if (LLAgent::sTeleportProgressMessages.find(buffer) != 
		LLAgent::sTeleportProgressMessages.end() )
	{
		message = LLAgent::sTeleportProgressMessages[buffer];
	}

	gAgent.setTeleportMessage(LLAgent::sTeleportProgressMessages[message]);
}

class LLFetchInWelcomeArea : public LLInventoryFetchDescendentsObserver
{
public:
	LLFetchInWelcomeArea(const uuid_vec_t &ids) :
		LLInventoryFetchDescendentsObserver(ids)
	{}
	virtual void done()
	{
		LLIsType is_landmark(LLAssetType::AT_LANDMARK);
		LLIsType is_card(LLAssetType::AT_CALLINGCARD);

		LLInventoryModel::cat_array_t	card_cats;
		LLInventoryModel::item_array_t	card_items;
		LLInventoryModel::cat_array_t	land_cats;
		LLInventoryModel::item_array_t	land_items;

		uuid_vec_t::iterator it = mComplete.begin();
		uuid_vec_t::iterator end = mComplete.end();
		for(; it != end; ++it)
		{
			gInventory.collectDescendentsIf(
				(*it),
				land_cats,
				land_items,
				LLInventoryModel::EXCLUDE_TRASH,
				is_landmark);
			gInventory.collectDescendentsIf(
				(*it),
				card_cats,
				card_items,
				LLInventoryModel::EXCLUDE_TRASH,
				is_card);
		}

		gInventory.removeObserver(this);
		delete this;
	}
};



class LLPostTeleportNotifiers : public LLEventTimer 
{
public:
	LLPostTeleportNotifiers();
	virtual ~LLPostTeleportNotifiers();

	//function to be called at the supplied frequency
	virtual BOOL tick();
};

LLPostTeleportNotifiers::LLPostTeleportNotifiers() : LLEventTimer( 2.0 )
{
};

LLPostTeleportNotifiers::~LLPostTeleportNotifiers()
{
}

BOOL LLPostTeleportNotifiers::tick()
{
	BOOL all_done = FALSE;
	if ( gAgent.getTeleportState() == LLAgent::TELEPORT_NONE )
	{
		// get callingcards and landmarks available to the user arriving.
		uuid_vec_t folders;
		const LLUUID callingcard_id = gInventory.findCategoryUUIDForType(LLFolderType::FT_CALLINGCARD);
		if(callingcard_id.notNull()) 
			folders.push_back(callingcard_id);
		const LLUUID folder_id = gInventory.findCategoryUUIDForType(LLFolderType::FT_LANDMARK);
		if(folder_id.notNull()) 
			folders.push_back(folder_id);
		if(!folders.empty())
		{
			LLFetchInWelcomeArea* fetcher = new LLFetchInWelcomeArea(folders);
			fetcher->startFetch();
			if(fetcher->isFinished())
			{
				fetcher->done();
			}
			else
			{
				gInventory.addObserver(fetcher);
			}
		}
		all_done = TRUE;
	}

	return all_done;
}



// Teleport notification from the simulator
// We're going to pretend to be a new agent
void process_teleport_finish(LLMessageSystem* msg, void**)
{
	LL_DEBUGS("Teleport","Messaging") << "Received TeleportFinish message" << LL_ENDL;
	LLUUID agent_id;
	msg->getUUIDFast(_PREHASH_Info, _PREHASH_AgentID, agent_id);
	if (agent_id != gAgent.getID())
	{
		LL_WARNS("Teleport","Messaging") << "Got teleport notification for wrong agent " << agent_id << " expected " << gAgent.getID() << ", ignoring!" << LL_ENDL;
		return;
	}

    if (gAgent.getTeleportState() == LLAgent::TELEPORT_NONE)
    {
        if (gAgent.canRestoreCanceledTeleport())
        {
            // Server either ignored teleport cancel message or did not receive it in time.
            // This message can't be ignored since teleport is complete at server side
			LL_INFOS("Teleport") << "Restoring canceled teleport request" << LL_ENDL;
            gAgent.restoreCanceledTeleportRequest();
        }
        else
        {
            // Race condition? Make sure all variables are set correctly for teleport to work
            LL_WARNS("Teleport","Messaging") << "Teleport 'finish' message without 'start'. Setting state to TELEPORT_REQUESTED" << LL_ENDL;
            gTeleportDisplay = TRUE;
            LLViewerMessage::getInstance()->mTeleportStartedSignal();
            gAgent.setTeleportState(LLAgent::TELEPORT_REQUESTED);
            make_ui_sound("UISndTeleportOut");
        }
    }
    else if (gAgent.getTeleportState() == LLAgent::TELEPORT_MOVING)
    {
        LL_WARNS("Teleport","Messaging") << "Teleport message in the middle of other teleport" << LL_ENDL;
    }
	
	// Teleport is finished; it can't be cancelled now.
	gViewerWindow->setProgressCancelButtonVisible(FALSE);

	gPipeline.doResetVertexBuffers(true);

	// Do teleport effect for where you're leaving
	// VEFFECT: TeleportStart
	LLHUDEffectSpiral *effectp = (LLHUDEffectSpiral *)LLHUDManager::getInstance()->createViewerEffect(LLHUDObject::LL_HUD_EFFECT_POINT, TRUE);
	effectp->setPositionGlobal(gAgent.getPositionGlobal());
	effectp->setColor(LLColor4U(gAgent.getEffectColor()));
	LLHUDManager::getInstance()->sendEffects();

	U32 location_id;
	U32 sim_ip;
	U16 sim_port;
	LLVector3 pos, look_at;
	U64 region_handle;
	msg->getU32Fast(_PREHASH_Info, _PREHASH_LocationID, location_id);
	msg->getIPAddrFast(_PREHASH_Info, _PREHASH_SimIP, sim_ip);
	msg->getIPPortFast(_PREHASH_Info, _PREHASH_SimPort, sim_port);
	//msg->getVector3Fast(_PREHASH_Info, _PREHASH_Position, pos);
	//msg->getVector3Fast(_PREHASH_Info, _PREHASH_LookAt, look_at);
	msg->getU64Fast(_PREHASH_Info, _PREHASH_RegionHandle, region_handle);
	U32 teleport_flags;
	msg->getU32Fast(_PREHASH_Info, _PREHASH_TeleportFlags, teleport_flags);

// <FS:CR> Aurora Sim
	U32 region_size_x = 256;
	U32 region_size_y = 256;

#ifdef OPENSIM
	if (LLGridManager::getInstance()->isInOpenSim())
	{
		msg->getU32Fast(_PREHASH_Info, _PREHASH_RegionSizeX, region_size_x);
		msg->getU32Fast(_PREHASH_Info, _PREHASH_RegionSizeY, region_size_y);

		//and a little hack for Second Life compatibility
		if (region_size_y == 0 || region_size_x == 0)
		{
			region_size_x = 256;
			region_size_y = 256;
		}
	}
#endif
// </FS:CR> Aurora Sim
	
	std::string seedCap;
	msg->getStringFast(_PREHASH_Info, _PREHASH_SeedCapability, seedCap);

	LL_DEBUGS("Teleport") << "TeleportFinish message params are:"
						  << " sim_ip " << sim_ip
						  << " sim_port " << sim_port
						  << " region_handle " << region_handle
						  << " teleport_flags " << teleport_flags
						  << " seedCap " << seedCap
						  << LL_ENDL;
	
	// update home location if we are teleporting out of prelude - specific to teleporting to welcome area 
	if((teleport_flags & TELEPORT_FLAGS_SET_HOME_TO_TARGET)
	   && (!gAgent.isGodlike()))
	{
		gAgent.setHomePosRegion(region_handle, pos);

		// Create a timer that will send notices when teleporting is all finished.  Since this is 
		// based on the LLEventTimer class, it will be managed by that class and not orphaned or leaked.
		new LLPostTeleportNotifiers();
	}

	LLHost sim_host(sim_ip, sim_port);

	// Viewer trusts the simulator.
	gMessageSystem->enableCircuit(sim_host, TRUE);
// <FS:CR> Aurora Sim
	//LLViewerRegion* regionp =  LLWorld::getInstance()->addRegion(region_handle, sim_host);
	LLViewerRegion* regionp =  LLWorld::getInstance()->addRegion(region_handle, sim_host, region_size_x, region_size_y);
// </FS:CR> Aurora Sim
	
	// Ansariel: Disable teleport beacon after teleport
	if (gSavedSettings.getBOOL("FSDisableBeaconAfterTeleport"))
	{
		LLTracker::stopTracking((void *)(intptr_t)TRUE);
		LLWorldMap::getInstance()->cancelTracking();
	}

/*
	// send camera update to new region
	gAgentCamera.updateCamera();

	// likewise make sure the camera is behind the avatar
	gAgentCamera.resetView(TRUE);
	LLVector3 shift_vector = regionp->getPosRegionFromGlobal(gAgent.getRegion()->getOriginGlobal());
	gAgent.setRegion(regionp);
	gObjectList.shiftObjects(shift_vector);

	if (isAgentAvatarValid())
	{
		gAgentAvatarp->clearChatText();
		gAgentCamera.slamLookAt(look_at);
	}
	gAgent.setPositionAgent(pos);
	gAssetStorage->setUpstream(sim);
	gCacheName->setUpstream(sim);
*/

	// Make sure we're standing
	gAgent.standUp();

	// now, use the circuit info to tell simulator about us!
	LL_INFOS("Teleport","Messaging") << "process_teleport_finish() sending UseCircuitCode to enable sim_host "
			<< sim_host << " with code " << msg->mOurCircuitCode << LL_ENDL;
	msg->newMessageFast(_PREHASH_UseCircuitCode);
	msg->nextBlockFast(_PREHASH_CircuitCode);
	msg->addU32Fast(_PREHASH_Code, msg->getOurCircuitCode());
	msg->addUUIDFast(_PREHASH_SessionID, gAgent.getSessionID());
	msg->addUUIDFast(_PREHASH_ID, gAgent.getID());
	msg->sendReliable(sim_host);

	LL_INFOS("Teleport") << "Calling send_complete_agent_movement() and setting state to TELEPORT_MOVING" << LL_ENDL;
	send_complete_agent_movement(sim_host);
	gAgent.setTeleportState( LLAgent::TELEPORT_MOVING );
	gAgent.setTeleportMessage(LLAgent::sTeleportProgressMessages["contacting"]);

	LL_DEBUGS("CrossingCaps") << "Calling setSeedCapability(). Seed cap == "
			<< seedCap << LL_ENDL;
	regionp->setSeedCapability(seedCap);

	// Don't send camera updates to the new region until we're
	// actually there...

	// <FS:Ansariel> Copied from process_teleport_local: Keep us flying if we
	//               were flying before the teleport or we always want to fly
	//               after a TP.
	if (teleport_flags & TELEPORT_FLAGS_IS_FLYING || gSavedSettings.getBOOL("FSFlyAfterTeleport"))
	{
		gAgent.setFlying(TRUE);
	}
	else
	{
		gAgent.setFlying(FALSE);
	}
	// </FS:Ansariel>

	// <FS:Ansariel> Stop typing after teleport (possible fix for FIRE-7273)
	gAgent.stopTyping();

	// Now do teleport effect for where you're going.
	// VEFFECT: TeleportEnd
	effectp = (LLHUDEffectSpiral *)LLHUDManager::getInstance()->createViewerEffect(LLHUDObject::LL_HUD_EFFECT_POINT, TRUE);
	effectp->setPositionGlobal(gAgent.getPositionGlobal());

	effectp->setColor(LLColor4U(gAgent.getEffectColor()));
	LLHUDManager::getInstance()->sendEffects();

//	gTeleportDisplay = TRUE;
//	gTeleportDisplayTimer.reset();
//	gViewerWindow->setShowProgress(TRUE);
}

// stuff we have to do every time we get an AvatarInitComplete from a sim
/*
void process_avatar_init_complete(LLMessageSystem* msg, void**)
{
	LLVector3 agent_pos;
	msg->getVector3Fast(_PREHASH_AvatarData, _PREHASH_Position, agent_pos);
	agent_movement_complete(msg->getSender(), agent_pos);
}
*/

void process_agent_movement_complete(LLMessageSystem* msg, void**)
{
	LL_INFOS("Teleport","Messaging") << "Received ProcessAgentMovementComplete" << LL_ENDL;

	gShiftFrame = true;
	gAgentMovementCompleted = true;

	LLUUID agent_id;
	msg->getUUIDFast(_PREHASH_AgentData, _PREHASH_AgentID, agent_id);
	LLUUID session_id;
	msg->getUUIDFast(_PREHASH_AgentData, _PREHASH_SessionID, session_id);
	if((gAgent.getID() != agent_id) || (gAgent.getSessionID() != session_id))
	{
		LL_WARNS("Teleport", "Messaging") << "Incorrect agent or session id in process_agent_movement_complete()"
										  << " agent " << agent_id << " expected " << gAgent.getID() 
										  << " session " << session_id << " expected " << gAgent.getSessionID()
										  << ", ignoring" << LL_ENDL;
		return;
	}

	// *TODO: check timestamp to make sure the movement compleation
	// makes sense.
	LLVector3 agent_pos;
	msg->getVector3Fast(_PREHASH_Data, _PREHASH_Position, agent_pos);
	LLVector3 look_at;
	msg->getVector3Fast(_PREHASH_Data, _PREHASH_LookAt, look_at);
	U64 region_handle;
	msg->getU64Fast(_PREHASH_Data, _PREHASH_RegionHandle, region_handle);
	
	std::string version_channel;
	msg->getString("SimData", "ChannelVersion", version_channel);

	if (!isAgentAvatarValid())
	{
		// Could happen if you were immediately god-teleported away on login,
		// maybe other cases.  Continue, but warn.
		LL_WARNS("Teleport", "Messaging") << "agent_movement_complete() with NULL avatarp." << LL_ENDL;
	}

	F32 x, y;
	from_region_handle(region_handle, &x, &y);
	LLViewerRegion* regionp = LLWorld::getInstance()->getRegionFromHandle(region_handle);
	if (!regionp)
	{
		if (gAgent.getRegion())
		{
			LL_WARNS("Teleport", "Messaging") << "current region origin "
											  << gAgent.getRegion()->getOriginGlobal() << " id " << gAgent.getRegion()->getRegionID() << LL_ENDL;
		}

		LL_WARNS("Teleport", "Messaging") << "Agent being sent to invalid home region: " 
										  << x << ":" << y 
										  << " current pos " << gAgent.getPositionGlobal()
										  << ", calling forceDisconnect()"
										  << LL_ENDL;
		LLAppViewer::instance()->forceDisconnect(LLTrans::getString("SentToInvalidRegion"));
		return;

	}

	// <FS:Ansariel> Crash fix
	if (!gAgent.getRegion())
	{
		LL_WARNS("Teleport","Messaging") << "Agent was disconnected from the region" << LL_ENDL;
		LLAppViewer::instance()->forceDisconnect(LLTrans::getString("YouHaveBeenDisconnected"));
		return;
	}
	// </FS:Ansariel>

	LL_INFOS("Teleport","Messaging") << "Changing home region to region id " << regionp->getRegionID() << " handle " << region_handle << " == x,y " << x << "," << y << LL_ENDL;

	// set our upstream host the new simulator and shuffle things as
	// appropriate.
	LLVector3 shift_vector = regionp->getPosRegionFromGlobal(
		gAgent.getRegion()->getOriginGlobal());
	gAgent.setRegion(regionp);
	gObjectList.shiftObjects(shift_vector);
// <FS:CR> FIRE-11593: Opensim "4096 Bug" Fix by Latif Khalifa
#ifdef OPENSIM
	// Is this a really long jump?
	if (shift_vector.length() > 2048.f * 256.f)
	{
		regionp->reInitPartitions();
		gAgent.setRegion(regionp);
		// Kill objects in the regions we left behind
		for (LLWorld::region_list_t::const_iterator r = LLWorld::getInstance()->getRegionList().begin();
			r != LLWorld::getInstance()->getRegionList().end(); ++r)
		{
			if (*r != regionp)
			{
				gObjectList.killObjects(*r);
			}
		}
	}
#endif
// </FS:CR>
	gAssetStorage->setUpstream(msg->getSender());
	gCacheName->setUpstream(msg->getSender());
	gViewerThrottle.sendToSim();
	gViewerWindow->sendShapeToSim();

	bool is_teleport = gAgent.getTeleportState() == LLAgent::TELEPORT_MOVING;

	if( is_teleport )
	{
		// <FS:Beq> FIRE-20977: Render Only Friends changes for forgetful users
		if (!gSavedPerAccountSettings.getBOOL("FSRenderFriendsOnlyPersistsTP"))
		{
			// We need to turn off the RFO as we have TP'd away and have asked not to persist
			gSavedPerAccountSettings.setBOOL("FSRenderFriendsOnly", FALSE);
		}
		// </FS:Beq>
		// <FS:Beq pp Becca> FIRE-30947: Auto-Unmute
		if (gSavedSettings.getBOOL("MuteSounds") && gSavedSettings.getBOOL("FSAutoUnmuteSounds"))
			gSavedSettings.setBOOL("MuteSounds", FALSE);

		if (gSavedSettings.getBOOL("MuteAmbient") && gSavedSettings.getBOOL("FSAutoUnmuteAmbient"))
			gSavedSettings.setBOOL("MuteAmbient", FALSE);
		// </FS:Beq pp Becca>		
		if (gAgent.getTeleportKeepsLookAt())
		{
			// *NOTE: the LookAt data we get from the sim here doesn't
			// seem to be useful, so get it from the camera instead
			look_at = LLViewerCamera::getInstance()->getAtAxis();
		}
		// Force the camera back onto the agent, don't animate.
		gAgentCamera.setFocusOnAvatar(TRUE, FALSE);
		gAgentCamera.slamLookAt(look_at);
		gAgentCamera.updateCamera();

		LL_INFOS("Teleport") << "Agent movement complete, setting state to TELEPORT_START_ARRIVAL" << LL_ENDL;
		gAgent.setTeleportState( LLAgent::TELEPORT_START_ARRIVAL );

		// <FS:Ansariel> [Legacy Bake]
		// set the appearance on teleport since the new sim does not;
		// know what you look like.
		gAgent.sendAgentSetAppearance();
		// </FS:Ansariel> [Legacy Bake]

		if (isAgentAvatarValid())
		{
			// [FS:CR] Reimplement DEV-4907 (Maybe we like long distracting messages?)
			if (gSavedSettings.getBOOL("FSShowBackSLURL"))
			{
				LLSLURL slurl;
				gAgent.getTeleportSourceSLURL(slurl);
				LLSD substitution = LLSD().with("[T_SLURL]", slurl.getSLURLString());
				std::string completed_from = LLAgent::sTeleportProgressMessages["completed_from"];
				LLStringUtil::format(completed_from, substitution);
				
				LLSD args;
				args["MESSAGE"] = completed_from;
				LLNotificationsUtil::add("ChatSystemMessageTip", args);
			}
			// [/FS:CR]
			// Set the new position
			gAgentAvatarp->setPositionAgent(agent_pos);
			gAgentAvatarp->clearChat();
			gAgentAvatarp->slamPosition();
		}
	}
	else
	{
		// This is initial log-in or a region crossing
		LL_INFOS("Teleport") << "State is not TELEPORT_MOVING, so this is initial log-in or region crossing. "
							 << "Setting state to TELEPORT_NONE" << LL_ENDL;
		gAgent.setTeleportState( LLAgent::TELEPORT_NONE );

		if(LLStartUp::getStartupState() < STATE_STARTED)
		{	// This is initial log-in, not a region crossing:
			// Set the camera looking ahead of the AV so send_agent_update() below 
			// will report the correct location to the server.
			LLVector3 look_at_point = look_at;
			look_at_point = agent_pos + look_at_point.rotVec(gAgent.getQuat());

			static LLVector3 up_direction(0.0f, 0.0f, 1.0f);
			LLViewerCamera::getInstance()->lookAt(agent_pos, look_at_point, up_direction);
		}
	}

	if ( LLTracker::isTracking(NULL) )
	{
		// Check distance to beacon, if < 5m, remove beacon
		LLVector3d beacon_pos = LLTracker::getTrackedPositionGlobal();
		LLVector3 beacon_dir(agent_pos.mV[VX] - (F32)fmod(beacon_pos.mdV[VX], 256.0), agent_pos.mV[VY] - (F32)fmod(beacon_pos.mdV[VY], 256.0), 0);
		if (beacon_dir.magVecSquared() < 25.f)
		{
			LLTracker::stopTracking(false);
		}
		else if ( is_teleport && !gAgent.getTeleportKeepsLookAt() && look_at.isExactlyZero())
		{
			//look at the beacon
			LLVector3 global_agent_pos = agent_pos;
			global_agent_pos[0] += x;
			global_agent_pos[1] += y;
			look_at = (LLVector3)beacon_pos - global_agent_pos;
			look_at.normVec();
			gAgentCamera.slamLookAt(look_at);
		}
	}

	// TODO: Put back a check for flying status! DK 12/19/05
	// Sim tells us whether the new position is off the ground
	/*
	if (teleport_flags & TELEPORT_FLAGS_IS_FLYING)
	{
		gAgent.setFlying(TRUE);
	}
	else
	{
		gAgent.setFlying(FALSE);
	}
	*/

	send_agent_update(TRUE, TRUE);

	if (gAgent.getRegion()->getBlockFly())
	{
		gAgent.setFlying(gAgent.canFly());
	}

	// force simulator to recognize do not disturb state
	if (gAgent.isDoNotDisturb())
	{
		gAgent.setDoNotDisturb(true);
	}
	else
	{
		gAgent.setDoNotDisturb(false);
	}

	if (isAgentAvatarValid())
	{
		gAgentAvatarp->mFootPlane.clearVec();
	}
	
	// send walk-vs-run status
//	gAgent.sendWalkRun(gAgent.getRunning() || gAgent.getAlwaysRun());
// [RLVa:KB] - Checked: 2011-05-11 (RLVa-1.3.0i) | Added: RLVa-1.3.0i
	gAgent.sendWalkRun();
// [/RLVa:KB]

	// If the server version has changed, display an info box and offer
	// to display the release notes, unless this is the initial log in.
	if (gLastVersionChannel == version_channel)
	{
		return;
	}

	// <FS:Ansariel> Bring back simulator version changed messages after TP
	if (!gLastVersionChannel.empty() && gSavedSettings.getBOOL("FSShowServerVersionChangeNotice"))
	{
		LLSD args;
		args["OLDVERSION"] = gLastVersionChannel;
		args["NEWVERSION"] = version_channel;
		LLNotificationsUtil::add("ServerVersionChanged", args);
	}
	// </FS:Ansariel>

	gLastVersionChannel = version_channel;
}

void process_crossed_region(LLMessageSystem* msg, void**)
{
	LLUUID agent_id;
	msg->getUUIDFast(_PREHASH_AgentData, _PREHASH_AgentID, agent_id);
	LLUUID session_id;
	msg->getUUIDFast(_PREHASH_AgentData, _PREHASH_SessionID, session_id);
	if((gAgent.getID() != agent_id) || (gAgent.getSessionID() != session_id))
	{
		LL_WARNS("Messaging") << "Incorrect id in process_crossed_region()"
				<< LL_ENDL;
		return;
	}
	LL_INFOS("Messaging") << "process_crossed_region()" << LL_ENDL;
	gAgentAvatarp->resetRegionCrossingTimer();
	// <FS:Ansariel> FIRE-12004: Attachments getting lost on TP; this is apparently the place to
	//               hook in for region crossings - we get an info from the simulator that we
	//               crossed a region and then the viewer starts the handover process. We only
	//               receive this message if we can actually cross the region and aren't blocked
	//               for some reason (e.g. banned, group access...)
	gAgentAvatarp->setIsCrossingRegion(true);

	U32 sim_ip;
	msg->getIPAddrFast(_PREHASH_RegionData, _PREHASH_SimIP, sim_ip);
	U16 sim_port;
	msg->getIPPortFast(_PREHASH_RegionData, _PREHASH_SimPort, sim_port);
	LLHost sim_host(sim_ip, sim_port);
	U64 region_handle;
	msg->getU64Fast(_PREHASH_RegionData, _PREHASH_RegionHandle, region_handle);
	
	std::string seedCap;
	msg->getStringFast(_PREHASH_RegionData, _PREHASH_SeedCapability, seedCap);

// <FS:CR> Aurora Sim
	U32 region_size_x = 256;
	U32 region_size_y = 256;

#ifdef OPENSIM
	if (LLGridManager::getInstance()->isInOpenSim())
	{
		msg->getU32(_PREHASH_RegionData, _PREHASH_RegionSizeX, region_size_x);
		msg->getU32(_PREHASH_RegionData, _PREHASH_RegionSizeY, region_size_y);

		//and a little hack for Second Life compatibility	
		if (region_size_y == 0 || region_size_x == 0)
		{
			region_size_x = 256;
			region_size_y = 256;
		}
	}
#endif
// </FS:CR> Aurora Sim
	send_complete_agent_movement(sim_host);

// <FS:CR> Aurora Sim
	//LLViewerRegion* regionp = LLWorld::getInstance()->addRegion(region_handle, sim_host);
	LLViewerRegion* regionp = LLWorld::getInstance()->addRegion(region_handle, sim_host, region_size_x, region_size_y);
// </FS:CR> Aurora Sim
	LL_DEBUGS("CrossingCaps") << "Calling setSeedCapability from process_crossed_region(). Seed cap == "
			<< seedCap << LL_ENDL;
	regionp->setSeedCapability(seedCap);
}



// Sends avatar and camera information to simulator.
// Sent roughly once per frame, or 20 times per second, whichever is less often

const F32 THRESHOLD_HEAD_ROT_QDOT = 0.9997f;	// ~= 2.5 degrees -- if its less than this we need to update head_rot
const F32 MAX_HEAD_ROT_QDOT = 0.99999f;			// ~= 0.5 degrees -- if its greater than this then no need to update head_rot
												// between these values we delay the updates (but no more than one second)

void send_agent_update(BOOL force_send, BOOL send_reliable)
{
    LL_PROFILE_ZONE_SCOPED;
	if (gAgent.getTeleportState() != LLAgent::TELEPORT_NONE)
	{
		// We don't care if they want to send an agent update, they're not allowed to until the simulator
		// that's the target is ready to receive them (after avatar_init_complete is received)
		return;
	}
	
	if(gAgent.getPhantom()) return; //Don't want to do this while phantom

	// We have already requested to log out.  Don't send agent updates.
	if(LLAppViewer::instance()->logoutRequestSent())
	{
		return;
	}

	// no region to send update to
	if(gAgent.getRegion() == NULL)
	{
		return;
	}

	const F32 TRANSLATE_THRESHOLD = 0.01f;

	// NOTA BENE: This is (intentionally?) using the small angle sine approximation to test for rotation
	//			  Plus, there is an extra 0.5 in the mix since the perpendicular between last_camera_at and getAtAxis() bisects cam_rot_change
	//			  Thus, we're actually testing against 0.2 degrees
	const F32 ROTATION_THRESHOLD = 0.1f * 2.f*F_PI/360.f;			//  Rotation thresh 0.2 deg, see note above

	const U8 DUP_MSGS = 1;				//  HACK!  number of times to repeat data on motionless agent

	//  Store data on last sent update so that if no changes, no send
	static LLVector3 last_camera_pos_agent, 
					 last_camera_at, 
					 last_camera_left,
					 last_camera_up;
	
	static LLVector3 cam_center_chg,
					 cam_rot_chg;

	static LLQuaternion last_head_rot;
	static U32 last_control_flags = 0;
	static U8 last_render_state;
	static U8 duplicate_count = 0;
	static F32 head_rot_chg = 1.0;
	static U8 last_flags;

	LLMessageSystem	*msg = gMessageSystem;
	LLVector3		camera_pos_agent;				// local to avatar's region
	U8				render_state;

	LLQuaternion body_rotation = gAgent.getFrameAgent().getQuaternion();
	LLQuaternion head_rotation = gAgent.getHeadRotation();

	camera_pos_agent = gAgentCamera.getCameraPositionAgent();

	render_state = gAgent.getRenderState();

	U32		control_flag_change = 0;
	U8		flag_change = 0;

	cam_center_chg = last_camera_pos_agent - camera_pos_agent;
	cam_rot_chg = last_camera_at - LLViewerCamera::getInstance()->getAtAxis();

	// If a modifier key is held down, turn off
	// LBUTTON and ML_LBUTTON so that using the camera (alt-key) doesn't
	// trigger a control event.
	U32 control_flags = gAgent.getControlFlags();

	MASK	key_mask = gKeyboard->currentMask(TRUE);

	if (key_mask & MASK_ALT || key_mask & MASK_CONTROL)
	{
		control_flags &= ~(	AGENT_CONTROL_LBUTTON_DOWN |
							AGENT_CONTROL_ML_LBUTTON_DOWN );
		control_flags |= 	AGENT_CONTROL_LBUTTON_UP |
							AGENT_CONTROL_ML_LBUTTON_UP ;
	}

	control_flag_change = last_control_flags ^ control_flags;

	U8 flags = AU_FLAGS_NONE;
	if (gAgent.isGroupTitleHidden())
	{
		flags |= AU_FLAGS_HIDETITLE;
	}
	if (gAgent.getAutoPilot())
	{
		flags |= AU_FLAGS_CLIENT_AUTOPILOT;
	}

	flag_change = last_flags ^ flags;

	head_rot_chg = dot(last_head_rot, head_rotation);

	//static S32 msg_number = 0;		// Used for diagnostic log messages

	if (force_send || 
		(cam_center_chg.magVec() > TRANSLATE_THRESHOLD) || 
		(head_rot_chg < THRESHOLD_HEAD_ROT_QDOT) ||	
		(last_render_state != render_state) ||
		(cam_rot_chg.magVec() > ROTATION_THRESHOLD) ||
		control_flag_change != 0 ||
		flag_change != 0)  
	{
		/* Diagnotics to show why we send the AgentUpdate message.  Also un-commment the msg_number code above and below this block
		msg_number += 1;
		if (head_rot_chg < THRESHOLD_HEAD_ROT_QDOT)
		{
			//LL_INFOS("Messaging") << "head rot " << head_rotation << LL_ENDL;
			LL_INFOS("Messaging") << "msg " << msg_number << ", frame " << LLFrameTimer::getFrameCount() << ", head_rot_chg " << head_rot_chg << LL_ENDL;
		}
		if (cam_rot_chg.magVec() > ROTATION_THRESHOLD) 
		{
			LL_INFOS("Messaging") << "msg " << msg_number << ", frame " << LLFrameTimer::getFrameCount() << ", cam rot " <<  cam_rot_chg.magVec() << LL_ENDL;
		}
		if (cam_center_chg.magVec() > TRANSLATE_THRESHOLD)
		{
			LL_INFOS("Messaging") << "msg " << msg_number << ", frame " << LLFrameTimer::getFrameCount() << ", cam center " << cam_center_chg.magVec() << LL_ENDL;
		}
//		if (drag_delta_chg.magVec() > TRANSLATE_THRESHOLD)
//		{
//			LL_INFOS("Messaging") << "drag delta " << drag_delta_chg.magVec() << LL_ENDL;
//		}
		if (control_flag_change)
		{
			LL_INFOS("Messaging") << "msg " << msg_number << ", frame " << LLFrameTimer::getFrameCount() << ", dcf = " << control_flag_change << LL_ENDL;
		}
*/

		duplicate_count = 0;
	}
	else
	{
		duplicate_count++;

		if (head_rot_chg < MAX_HEAD_ROT_QDOT  &&  duplicate_count < AGENT_UPDATES_PER_SECOND)
		{
			// The head_rotation is sent for updating things like attached guns.
			// We only trigger a new update when head_rotation deviates beyond
			// some threshold from the last update, however this can break fine
			// adjustments when trying to aim an attached gun, so what we do here
			// (where we would normally skip sending an update when nothing has changed)
			// is gradually reduce the threshold to allow a better update to 
			// eventually get sent... should update to within 0.5 degrees in less 
			// than a second.
			if (head_rot_chg < THRESHOLD_HEAD_ROT_QDOT + (MAX_HEAD_ROT_QDOT - THRESHOLD_HEAD_ROT_QDOT) * duplicate_count / AGENT_UPDATES_PER_SECOND)
			{
				duplicate_count = 0;
			}
			else
			{
				return;
			}
		}
		else
		{
			return;
		}
	}

	if (duplicate_count < DUP_MSGS && !gDisconnected)
	{
		/* More diagnostics to count AgentUpdate messages
		static S32 update_sec = 0;
		static S32 update_count = 0;
		static S32 max_update_count = 0;
		S32 cur_sec = lltrunc( LLTimer::getTotalSeconds() );
		update_count += 1;
		if (cur_sec != update_sec)
		{
			if (update_sec != 0)
			{
				update_sec = cur_sec;
				//msg_number = 0;
				max_update_count = llmax(max_update_count, update_count);
				LL_INFOS() << "Sent " << update_count << " AgentUpdate messages per second, max is " << max_update_count << LL_ENDL;
			}
			update_sec = cur_sec;
			update_count = 0;
		}
		*/

		// Build the message
		msg->newMessageFast(_PREHASH_AgentUpdate);
		msg->nextBlockFast(_PREHASH_AgentData);
		msg->addUUIDFast(_PREHASH_AgentID, gAgent.getID());
		msg->addUUIDFast(_PREHASH_SessionID, gAgent.getSessionID());
		msg->addQuatFast(_PREHASH_BodyRotation, body_rotation);
		msg->addQuatFast(_PREHASH_HeadRotation, head_rotation);
		msg->addU8Fast(_PREHASH_State, render_state);
		msg->addU8Fast(_PREHASH_Flags, flags);

//		if (camera_pos_agent.mV[VY] > 255.f)
//		{
//			LL_INFOS("Messaging") << "Sending camera center " << camera_pos_agent << LL_ENDL;
//		}
		
		msg->addVector3Fast(_PREHASH_CameraCenter, camera_pos_agent);
		msg->addVector3Fast(_PREHASH_CameraAtAxis, LLViewerCamera::getInstance()->getAtAxis());
		msg->addVector3Fast(_PREHASH_CameraLeftAxis, LLViewerCamera::getInstance()->getLeftAxis());
		msg->addVector3Fast(_PREHASH_CameraUpAxis, LLViewerCamera::getInstance()->getUpAxis());
		msg->addF32Fast(_PREHASH_Far, gAgentCamera.mDrawDistance);
		
		msg->addU32Fast(_PREHASH_ControlFlags, control_flags);

		if (gDebugClicks)
		{
			if (control_flags & AGENT_CONTROL_LBUTTON_DOWN)
			{
				LL_INFOS("Messaging") << "AgentUpdate left button down" << LL_ENDL;
			}

			if (control_flags & AGENT_CONTROL_LBUTTON_UP)
			{
				LL_INFOS("Messaging") << "AgentUpdate left button up" << LL_ENDL;
			}
		}

		gAgent.enableControlFlagReset();

		if (!send_reliable)
		{
			gAgent.sendMessage();
		}
		else
		{
			gAgent.sendReliableMessage();
		}

//		LL_DEBUGS("Messaging") << "agent " << avatar_pos_agent << " cam " << camera_pos_agent << LL_ENDL;

		// Copy the old data 
		last_head_rot = head_rotation;
		last_render_state = render_state;
		last_camera_pos_agent = camera_pos_agent;
		last_camera_at = LLViewerCamera::getInstance()->getAtAxis();
		last_camera_left = LLViewerCamera::getInstance()->getLeftAxis();
		last_camera_up = LLViewerCamera::getInstance()->getUpAxis();
		last_control_flags = control_flags;
		last_flags = flags;
	}
}


// sounds can arrive before objects, store them for a short time
// Note: this is a workaround for MAINT-4743, real fix would be to make
// server send sound along with object update that creates (rezes) the object
class PostponedSoundData
{
public:
    PostponedSoundData() :
        mExpirationTime(0)
    {}
    PostponedSoundData(const LLUUID &object_id, const LLUUID &sound_id, const LLUUID& owner_id, const F32 gain, const U8 flags);
    bool hasExpired() { return LLFrameTimer::getTotalSeconds() > mExpirationTime; }

    LLUUID mObjectId;
    LLUUID mSoundId;
    LLUUID mOwnerId;
    F32 mGain;
    U8 mFlags;
    static const F64 MAXIMUM_PLAY_DELAY;

private:
    F64 mExpirationTime; //seconds since epoch
};
const F64 PostponedSoundData::MAXIMUM_PLAY_DELAY = 15.0;
static F64 postponed_sounds_update_expiration = 0.0;
static std::map<LLUUID, PostponedSoundData> postponed_sounds;

void set_attached_sound(LLViewerObject *objectp, const LLUUID &object_id, const LLUUID &sound_id, const LLUUID& owner_id, const F32 gain, const U8 flags)
{
    if (LLMuteList::getInstance()->isMuted(object_id)) return;

    if (LLMuteList::getInstance()->isMuted(owner_id, LLMute::flagObjectSounds)) return;

    // Don't play sounds from a region with maturity above current agent maturity
    LLVector3d pos = objectp->getPositionGlobal();
    if (!gAgent.canAccessMaturityAtGlobal(pos))
    {
        return;
    }

    objectp->setAttachedSound(sound_id, owner_id, gain, flags);
}

PostponedSoundData::PostponedSoundData(const LLUUID &object_id, const LLUUID &sound_id, const LLUUID& owner_id, const F32 gain, const U8 flags)
    :
    mObjectId(object_id),
    mSoundId(sound_id),
    mOwnerId(owner_id),
    mGain(gain),
    mFlags(flags),
    mExpirationTime(LLFrameTimer::getTotalSeconds() + MAXIMUM_PLAY_DELAY)
{
}

// static
void update_attached_sounds()
{
    if (postponed_sounds.empty())
    {
        return;
    }

    std::map<LLUUID, PostponedSoundData>::iterator iter = postponed_sounds.begin();
    std::map<LLUUID, PostponedSoundData>::iterator end = postponed_sounds.end();
    while (iter != end)
    {
        std::map<LLUUID, PostponedSoundData>::iterator cur_iter = iter++;
        PostponedSoundData* data = &cur_iter->second;
        if (data->hasExpired())
        {
            postponed_sounds.erase(cur_iter);
        }
        else
        {
            LLViewerObject *objectp = gObjectList.findObject(data->mObjectId);
            if (objectp)
            {
                set_attached_sound(objectp, data->mObjectId, data->mSoundId, data->mOwnerId, data->mGain, data->mFlags);
                postponed_sounds.erase(cur_iter);
            }
        }
    }
    postponed_sounds_update_expiration = LLFrameTimer::getTotalSeconds() + 2 * PostponedSoundData::MAXIMUM_PLAY_DELAY;
}

//static
void clear_expired_postponed_sounds()
{
    if (postponed_sounds_update_expiration > LLFrameTimer::getTotalSeconds())
    {
        return;
    }
    std::map<LLUUID, PostponedSoundData>::iterator iter = postponed_sounds.begin();
    std::map<LLUUID, PostponedSoundData>::iterator end = postponed_sounds.end();
    while (iter != end)
    {
        std::map<LLUUID, PostponedSoundData>::iterator cur_iter = iter++;
        PostponedSoundData* data = &cur_iter->second;
        if (data->hasExpired())
        {
            postponed_sounds.erase(cur_iter);
        }
    }
    postponed_sounds_update_expiration = LLFrameTimer::getTotalSeconds() + 2 * PostponedSoundData::MAXIMUM_PLAY_DELAY;
}

// *TODO: Remove this dependency, or figure out a better way to handle
// this hack.
extern U32Bits gObjectData;

void process_object_update(LLMessageSystem *mesgsys, void **user_data)
{	
	// Update the data counters
	if (mesgsys->getReceiveCompressedSize())
	{
		gObjectData += (U32Bytes)mesgsys->getReceiveCompressedSize();
	}
	else
	{
		gObjectData += (U32Bytes)mesgsys->getReceiveSize();
	}

	// Update the object...
	S32 old_num_objects = gObjectList.mNumNewObjects;
	gObjectList.processObjectUpdate(mesgsys, user_data, OUT_FULL);
	if (old_num_objects != gObjectList.mNumNewObjects)
	{
		update_attached_sounds();
	}
}

void process_compressed_object_update(LLMessageSystem *mesgsys, void **user_data)
{
	// Update the data counters
	if (mesgsys->getReceiveCompressedSize())
	{
		gObjectData += (U32Bytes)mesgsys->getReceiveCompressedSize();
	}
	else
	{
		gObjectData += (U32Bytes)mesgsys->getReceiveSize();
	}

	// Update the object...
	S32 old_num_objects = gObjectList.mNumNewObjects;
	gObjectList.processCompressedObjectUpdate(mesgsys, user_data, OUT_FULL_COMPRESSED);
	if (old_num_objects != gObjectList.mNumNewObjects)
	{
		update_attached_sounds();
	}
}

void process_cached_object_update(LLMessageSystem *mesgsys, void **user_data)
{
	// Update the data counters
	if (mesgsys->getReceiveCompressedSize())
	{
		gObjectData += (U32Bytes)mesgsys->getReceiveCompressedSize();
	}
	else
	{
		gObjectData += (U32Bytes)mesgsys->getReceiveSize();
	}

	// Update the object...
	gObjectList.processCachedObjectUpdate(mesgsys, user_data, OUT_FULL_CACHED);
}


void process_terse_object_update_improved(LLMessageSystem *mesgsys, void **user_data)
{
	if (mesgsys->getReceiveCompressedSize())
	{
		gObjectData += (U32Bytes)mesgsys->getReceiveCompressedSize();
	}
	else
	{
		gObjectData += (U32Bytes)mesgsys->getReceiveSize();
	}

	S32 old_num_objects = gObjectList.mNumNewObjects;
	gObjectList.processCompressedObjectUpdate(mesgsys, user_data, OUT_TERSE_IMPROVED);
	if (old_num_objects != gObjectList.mNumNewObjects)
	{
		update_attached_sounds();
	}
}

void process_kill_object(LLMessageSystem *mesgsys, void **user_data)
{
    LL_PROFILE_ZONE_SCOPED;

	LLUUID		id;

	U32 ip = mesgsys->getSenderIP();
	U32 port = mesgsys->getSenderPort();
	LLViewerRegion* regionp = NULL;
	{
		LLHost host(ip, port);
		regionp = LLWorld::getInstance()->getRegion(host);
	}

	bool delete_object = LLViewerRegion::sVOCacheCullingEnabled;
	S32	num_objects = mesgsys->getNumberOfBlocksFast(_PREHASH_ObjectData);
	for (S32 i = 0; i < num_objects; ++i)
	{
		U32	local_id;
		mesgsys->getU32Fast(_PREHASH_ObjectData, _PREHASH_ID, local_id, i);

		LLViewerObjectList::getUUIDFromLocal(id, local_id, ip, port); 
		if (id == LLUUID::null)
		{
			LL_DEBUGS("Messaging") << "Unknown kill for local " << local_id << LL_ENDL;
			continue;
		}
		else
		{
			LL_DEBUGS("Messaging") << "Kill message for local " << local_id << LL_ENDL;
		}

		if (id == gAgentID)
		{
			// never kill our avatar
			continue;
		}

			LLViewerObject *objectp = gObjectList.findObject(id);
			if (objectp)
			{
				// <FS:Ansariel> FIRE-12004: Attachments getting lost on TP
				static LLCachedControl<bool> fsExperimentalLostAttachmentsFix(gSavedSettings, "FSExperimentalLostAttachmentsFix");
				static LLCachedControl<F32> fsExperimentalLostAttachmentsFixKillDelay(gSavedSettings, "FSExperimentalLostAttachmentsFixKillDelay");
				if (fsExperimentalLostAttachmentsFix &&
					isAgentAvatarValid() &&
					(gAgent.getTeleportState() != LLAgent::TELEPORT_NONE || gPostTeleportFinishKillObjectDelayTimer.getElapsedTimeF32() <= fsExperimentalLostAttachmentsFixKillDelay || gAgentAvatarp->isCrossingRegion()) && 
					(objectp->isAttachment() || objectp->isTempAttachment()) &&
					objectp->permYouOwner())
				{
					// Simply ignore the request and don't kill the object - this should work...

					std::string reason;
					if (gAgent.getTeleportState() != LLAgent::TELEPORT_NONE)
					{
						reason = "tp";
					}
					else if (gAgentAvatarp->isCrossingRegion())
					{
						reason = "crossing";
					}
					else
					{
						reason = "timer";
						gFSRefreshAttachmentsTimer.triggerRefresh();
					}
					std::string message = "Region \"" + regionp->getName() + "\" tried to kill attachment: " + objectp->getAttachmentItemName() + " (" + reason + ") - Agent region: \"" + gAgent.getRegion()->getName() + "\"";
					LL_WARNS("Messaging") << message << LL_ENDL;

					if (gSavedSettings.getBOOL("FSExperimentalLostAttachmentsFixReport"))
					{
						report_to_nearby_chat(message);
					}

					continue;
				}
				// </FS:Ansariel>

				// Display green bubble on kill
				if ( gShowObjectUpdates )
				{
					LLColor4 color(0.f,1.f,0.f,1.f);
					gPipeline.addDebugBlip(objectp->getPositionAgent(), color);
					LL_DEBUGS("MessageBlip") << "Kill blip for local " << local_id << " at " << objectp->getPositionAgent() << LL_ENDL;
				}

				// Do the kill
				gObjectList.killObject(objectp);
			}

			if(delete_object)
			{
				regionp->killCacheEntry(local_id);
		}

		// We should remove the object from selection after it is marked dead by gObjectList to make LLToolGrab,
        // which is using the object, release the mouse capture correctly when the object dies.
        // See LLToolGrab::handleHoverActive() and LLToolGrab::handleHoverNonPhysical().
		LLSelectMgr::getInstance()->removeObjectFromSelections(id);
	}
}

// <FS:Techwolf Lupindo> area search
void process_object_properties(LLMessageSystem *msg, void**user_data)
{
	// Send the result to the corresponding requesters.
	LLSelectMgr::processObjectProperties(msg, user_data);
	
	FSAreaSearch* area_search_floater = LLFloaterReg::findTypedInstance<FSAreaSearch>("area_search");
	if (area_search_floater)
	{
		area_search_floater->processObjectProperties(msg);
	}

	AnimationExplorer* explorer = LLFloaterReg::findTypedInstance<AnimationExplorer>("animation_explorer");
	if (explorer)
	{
		explorer->requestNameCallback(msg);
	}

	PermissionsTracker::instance().objectPropertiesCallback(msg);
}
// </FS:Techwolf Lupindo> area search

// <FS:Ansariel> Anti spam
void process_object_properties_family(LLMessageSystem *msg, void**user_data)
{
	// Send the result to the corresponding requesters.
	LLSelectMgr::processObjectPropertiesFamily(msg, user_data);

	if (NACLAntiSpamRegistry::instanceExists())
	{
		NACLAntiSpamRegistry::instance().processObjectPropertiesFamily(msg);
	}
}
// </FS:Ansariel>

void process_time_synch(LLMessageSystem *mesgsys, void **user_data)
{
	LLVector3 sun_direction;
    LLVector3 moon_direction;
	LLVector3 sun_ang_velocity;
	F32 phase;
	U64	space_time_usec;

    U32 seconds_per_day;
    U32 seconds_per_year;

	// "SimulatorViewerTimeMessage"
	mesgsys->getU64Fast(_PREHASH_TimeInfo, _PREHASH_UsecSinceStart, space_time_usec);
	mesgsys->getU32Fast(_PREHASH_TimeInfo, _PREHASH_SecPerDay, seconds_per_day);
	mesgsys->getU32Fast(_PREHASH_TimeInfo, _PREHASH_SecPerYear, seconds_per_year);

	// This should eventually be moved to an "UpdateHeavenlyBodies" message
	mesgsys->getF32Fast(_PREHASH_TimeInfo, _PREHASH_SunPhase, phase);
	mesgsys->getVector3Fast(_PREHASH_TimeInfo, _PREHASH_SunDirection, sun_direction);
	mesgsys->getVector3Fast(_PREHASH_TimeInfo, _PREHASH_SunAngVelocity, sun_ang_velocity);

	LLWorld::getInstance()->setSpaceTimeUSec(space_time_usec);

	LL_DEBUGS("ENVIRONMENT") << "Sun phase: " << phase << " rad = " << fmodf(phase / F_TWO_PI + 0.25, 1.f) * 24.f << " h" << LL_ENDL;

    F32 region_phase = LLEnvironment::instance().getRegionProgress();
    if (region_phase >= 0.0)
    {
        F32 adjusted_phase = fmodf(phase / F_TWO_PI + 0.25, 1.f);
        F32 delta_phase = adjusted_phase - region_phase;

        LL_DEBUGS("ENVIRONMENT") << "adjusted phase = " << adjusted_phase << " local phase = " << region_phase << " delta = " << delta_phase << LL_ENDL;

        if (!LLEnvironment::instance().isExtendedEnvironmentEnabled() && (fabs(delta_phase) > 0.125))
        {
            LL_INFOS("ENVIRONMENT") << "Adjusting environment to match region. adjustment=" << delta_phase << LL_ENDL;
            LLEnvironment::instance().adjustRegionOffset(delta_phase);
        }
    }

	/* We decode these parts of the message but ignore them
        as the real values are provided elsewhere. */
    (void)sun_direction, (void)moon_direction, (void)phase;
}

void process_sound_trigger(LLMessageSystem *msg, void **)
{
	if (!gAudiop)
	{
#if !LL_LINUX
		LL_WARNS("AudioEngine") << "LLAudioEngine instance doesn't exist!" << LL_ENDL;
#endif
		return;
	}

	U64		region_handle = 0;
	F32		gain = 0;
	LLUUID	sound_id;
	LLUUID	owner_id;
	LLUUID	object_id;
	LLUUID	parent_id;
	LLVector3	pos_local;

	msg->getUUIDFast(_PREHASH_SoundData, _PREHASH_SoundID, sound_id);
	msg->getUUIDFast(_PREHASH_SoundData, _PREHASH_OwnerID, owner_id);
	msg->getUUIDFast(_PREHASH_SoundData, _PREHASH_ObjectID, object_id);

	// <FS:ND> Protect against corrupted sounds
	if( gAudiop->isCorruptSound( sound_id ) )
		return;
	// </FS:ND>

	// <FS> Asset blacklist
	if (FSAssetBlacklist::getInstance()->isBlacklisted(sound_id, LLAssetType::AT_SOUND))
	{
		return;
	}
	// </FS>

	// NaCl - Antispam Registry
	static LLCachedControl<U32> _NACL_AntiSpamSoundMulti(gSavedSettings, "_NACL_AntiSpamSoundMulti");
	static LLCachedControl<bool> EnableCollisionSounds(gSavedSettings, "EnableCollisionSounds");
	if (LLMaterialTable::basic.isCollisionSound(sound_id))
	{
		if (!EnableCollisionSounds)
		{
			return;
		}
	}
	else
	{
		if (NACLAntiSpamRegistry::instance().checkQueue(ANTISPAM_QUEUE_SOUND, object_id, ANTISPAM_SOURCE_OBJECT, _NACL_AntiSpamSoundMulti) ||
			NACLAntiSpamRegistry::instance().checkQueue(ANTISPAM_QUEUE_SOUND, owner_id, ANTISPAM_SOURCE_AGENT, _NACL_AntiSpamSoundMulti))
		{
			return;
		}
	}
	// NaCl End

	msg->getUUIDFast(_PREHASH_SoundData, _PREHASH_ParentID, parent_id);
	msg->getU64Fast(_PREHASH_SoundData, _PREHASH_Handle, region_handle);
	msg->getVector3Fast(_PREHASH_SoundData, _PREHASH_Position, pos_local);
	msg->getF32Fast(_PREHASH_SoundData, _PREHASH_Gain, gain);
	gain = llclampf(gain); // <FS> INT-141: Clamp gain to valid range

	// adjust sound location to true global coords
	LLVector3d	pos_global = from_region_handle(region_handle);
	pos_global.mdV[VX] += pos_local.mV[VX];
	pos_global.mdV[VY] += pos_local.mV[VY];
	pos_global.mdV[VZ] += pos_local.mV[VZ];

	// Don't play a trigger sound if you can't hear it due
	// to parcel "local audio only" settings.
	if (!LLViewerParcelMgr::getInstance()->canHearSound(pos_global)) return;

	// Don't play sounds triggered by someone you muted.
	if (LLMuteList::getInstance()->isMuted(owner_id, LLMute::flagObjectSounds)) return;
	
	// Don't play sounds from an object you muted
	if (LLMuteList::getInstance()->isMuted(object_id)) return;

	// Don't play sounds from an object whose parent you muted
	if (parent_id.notNull()
		&& LLMuteList::getInstance()->isMuted(parent_id))
	{
		return;
	}

	// Don't play sounds from a region with maturity above current agent maturity
	if( !gAgent.canAccessMaturityInRegion( region_handle ) )
	{
		return;
	}

	// <FS:AO> Hack for legacy radar script interface compatibility. Interpret certain
	// sound assets as a request for a full radar update to a channel
	if ((owner_id == gAgentID) && (sound_id.asString() == gSavedSettings.getString("RadarLegacyChannelAlertRefreshUUID")))
	{
		FSRadar::getInstance()->requestRadarChannelAlertSync();
		return;
	}

	// Do play sounds triggered by avatar, since muting your own
	// gesture sounds and your own sounds played inworld from 
	// Inventory can cause confusion.
	if (object_id == owner_id
        && owner_id != gAgentID
        && !gSavedSettings.getBOOL("EnableGestureSounds"))
	{
		return;
	}

	// NaCl - Antispam Registry
	//if (LLMaterialTable::basic.isCollisionSound(sound_id) && !gSavedSettings.getBOOL("EnableCollisionSounds"))
	//{
	//	return;
	//}
	// NaCl End

	// NaCl - Sound Explorer
	gAudiop->triggerSound(sound_id, owner_id, gain, LLAudioEngine::AUDIO_TYPE_SFX, pos_global, object_id);
	// NaCl End
}

void process_preload_sound(LLMessageSystem *msg, void **user_data)
{
	if (!gAudiop)
	{
#if !LL_LINUX
		LL_WARNS("AudioEngine") << "LLAudioEngine instance doesn't exist!" << LL_ENDL;
#endif
		return;
	}

	LLUUID sound_id;
	LLUUID object_id;
	LLUUID owner_id;

	msg->getUUIDFast(_PREHASH_DataBlock, _PREHASH_SoundID, sound_id);
	msg->getUUIDFast(_PREHASH_DataBlock, _PREHASH_ObjectID, object_id);
	msg->getUUIDFast(_PREHASH_DataBlock, _PREHASH_OwnerID, owner_id);

	// <FS> Asset blacklist
	if (FSAssetBlacklist::getInstance()->isBlacklisted(sound_id, LLAssetType::AT_SOUND))
	{
		return;
	}
	// </FS>

	// NaCl - Antispam Registry
	static LLCachedControl<U32> _NACL_AntiSpamSoundPreloadMulti(gSavedSettings, "_NACL_AntiSpamSoundPreloadMulti");
	if (NACLAntiSpamRegistry::instance().checkQueue(ANTISPAM_QUEUE_SOUND_PRELOAD, object_id, ANTISPAM_SOURCE_OBJECT, _NACL_AntiSpamSoundPreloadMulti) ||
		NACLAntiSpamRegistry::instance().checkQueue(ANTISPAM_QUEUE_SOUND_PRELOAD, owner_id, ANTISPAM_SOURCE_AGENT, _NACL_AntiSpamSoundPreloadMulti))
	{
		return;
	}
	// NaCl End

	// <FS:ND> Protect against corrupted sounds
	if( gAudiop->isCorruptSound( sound_id ) )
		return;
	// </FS:ND>

	LLViewerObject *objectp = gObjectList.findObject(object_id);
	if (!objectp) return;

	if (LLMuteList::getInstance()->isMuted(object_id)) return;
	if (LLMuteList::getInstance()->isMuted(owner_id, LLMute::flagObjectSounds)) return;
	
	LLAudioSource *sourcep = objectp->getAudioSource(owner_id);
	if (!sourcep) return;
	
	LLAudioData *datap = gAudiop->getAudioData(sound_id);

	// Note that I don't actually do any loading of the
	// audio data into a buffer at this point, as it won't actually
	// help us out.

	// Don't play sounds from a region with maturity above current agent maturity
	LLVector3d pos_global = objectp->getPositionGlobal();
	if (gAgent.canAccessMaturityAtGlobal(pos_global))
	{
		// Add audioData starts a transfer internally.
		sourcep->addAudioData(datap, FALSE);
	}
}

void process_attached_sound(LLMessageSystem *msg, void **user_data)
{
	F32 gain = 0;
	LLUUID sound_id;
	LLUUID object_id;
	LLUUID owner_id;
	U8 flags;

	msg->getUUIDFast(_PREHASH_DataBlock, _PREHASH_SoundID, sound_id);
	msg->getUUIDFast(_PREHASH_DataBlock, _PREHASH_ObjectID, object_id);
	msg->getUUIDFast(_PREHASH_DataBlock, _PREHASH_OwnerID, owner_id);

	// <FS> Asset blacklist
	if (FSAssetBlacklist::getInstance()->isBlacklisted(sound_id, LLAssetType::AT_SOUND))
	{
		return;
	}
	// </FS>

	// NaCl - Antispam Registry
	static LLCachedControl<U32> _NACL_AntiSpamSoundMulti(gSavedSettings, "_NACL_AntiSpamSoundMulti");
	if (NACLAntiSpamRegistry::instance().checkQueue(ANTISPAM_QUEUE_SOUND, object_id, ANTISPAM_SOURCE_OBJECT, _NACL_AntiSpamSoundMulti) ||
		NACLAntiSpamRegistry::instance().checkQueue(ANTISPAM_QUEUE_SOUND, owner_id, ANTISPAM_SOURCE_AGENT,_NACL_AntiSpamSoundMulti))
	{
		return;
	}
	// NaCl End

	msg->getF32Fast(_PREHASH_DataBlock, _PREHASH_Gain, gain);
	msg->getU8Fast(_PREHASH_DataBlock, _PREHASH_Flags, flags);
	gain = llclampf(gain); // <FS> INT-141: Clamp gain to valid range

	LLViewerObject *objectp = gObjectList.findObject(object_id);
	if (objectp)
	{
		set_attached_sound(objectp, object_id, sound_id, owner_id, gain, flags);
	}
	else if (sound_id.notNull())
	{
		// we don't know about this object yet, probably it has yet to arrive
		// std::map for dupplicate prevention.
		postponed_sounds[object_id] = (PostponedSoundData(object_id, sound_id, owner_id, gain, flags));
		clear_expired_postponed_sounds();
	}
	else
	{
		std::map<LLUUID, PostponedSoundData>::iterator iter = postponed_sounds.find(object_id);
		if (iter != postponed_sounds.end())
		{
			postponed_sounds.erase(iter);
		}
	}
}

void process_attached_sound_gain_change(LLMessageSystem *mesgsys, void **user_data)
{
	F32 gain = 0;
	LLUUID object_guid;
	LLViewerObject *objectp = NULL;

	mesgsys->getUUIDFast(_PREHASH_DataBlock, _PREHASH_ObjectID, object_guid);

	if (!((objectp = gObjectList.findObject(object_guid))))
	{
		// we don't know about this object, just bail
		return;
	}

 	mesgsys->getF32Fast(_PREHASH_DataBlock, _PREHASH_Gain, gain);
	gain = llclampf(gain); // <FS> INT-141: Clamp gain to valid range

	objectp->adjustAudioGain(gain);
}


void process_health_message(LLMessageSystem *mesgsys, void **user_data)
{
	F32 health;

	mesgsys->getF32Fast(_PREHASH_HealthData, _PREHASH_Health, health);

	if (gStatusBar)
	{
		gStatusBar->setHealth((S32)health);
	}
}


void process_sim_stats(LLMessageSystem *msg, void **user_data)
{	
	S32 count = msg->getNumberOfBlocks("Stat");
	for (S32 i = 0; i < count; ++i)
	{
		U32 stat_id;
		F32 stat_value;
		msg->getU32("Stat", "StatID", stat_id, i);
		msg->getF32("Stat", "StatValue", stat_value, i);
		auto measurementp = LLStatViewer::SimMeasurementSampler::getInstance((ESimStatID)stat_id);

		if (measurementp )
		{
			measurementp->sample(stat_value);

			// <FS:Ansariel> Report script count changes
			if ((ESimStatID)stat_id == LL_SIM_STAT_NUMSCRIPTSACTIVE)
			{
				static LLCachedControl<bool> fsReportTotalScriptCountChanges(gSavedSettings, "FSReportTotalScriptCountChanges");
				static LLCachedControl<U32> fsReportTotalScriptCountChangesThreshold(gSavedSettings, "FSReportTotalScriptCountChangesThreshold");
				static const std::string increase_message = LLTrans::getString("TotalScriptCountChangeIncrease");
				static const std::string decrease_message = LLTrans::getString("TotalScriptCountChangeDecrease");
				static S32 prev_total_scripts = -1;

				if (fsReportTotalScriptCountChanges)
				{
					S32 new_val = (S32)stat_value;
					S32 change_count = new_val - prev_total_scripts;
					if (llabs(change_count) >= fsReportTotalScriptCountChangesThreshold && prev_total_scripts > -1)
					{
						LLStringUtil::format_map_t args;
						args["NEW_VALUE"] = llformat("%d", new_val);
						args["OLD_VALUE"] = llformat("%d", prev_total_scripts);
						args["DIFFERENCE"] = llformat("%+d", change_count);

						if (change_count > 0)
						{
							report_to_nearby_chat(format_string(increase_message, args));
						}
						else if (change_count < 0)
						{
							report_to_nearby_chat(format_string(decrease_message, args));
						}
					}
				}
				prev_total_scripts = (S32)stat_value;
			}
			// </FS:Ansariel>
		}
		else
		{
			// <FS:Ansariel> Cut down logspam
			//LL_WARNS() << "Unknown sim stat identifier: " << stat_id << LL_ENDL;
		}
	}

	//
	// Various hacks that aren't statistics, but are being handled here.
	//
	U32 max_tasks_per_region;
	U64 region_flags;
	msg->getU32("Region", "ObjectCapacity", max_tasks_per_region);

	if (msg->has(_PREHASH_RegionInfo))
	{
		msg->getU64("RegionInfo", "RegionFlagsExtended", region_flags);
	}
	else
	{
		U32 flags = 0;
		msg->getU32("Region", "RegionFlags", flags);
		region_flags = flags;
	}

	LLViewerRegion* regionp = gAgent.getRegion();
	if (regionp)
	{
		BOOL was_flying = gAgent.getFlying();
		regionp->setRegionFlags(region_flags);
		regionp->setMaxTasks(max_tasks_per_region);
		// HACK: This makes agents drop from the sky if the region is 
		// set to no fly while people are still in the sim.
		if (was_flying && regionp->getBlockFly())
		{
			gAgent.setFlying(gAgent.canFly());
		}
	}
}



void process_avatar_animation(LLMessageSystem *mesgsys, void **user_data)
{
	LLUUID	animation_id;
	LLUUID	uuid;
	S32		anim_sequence_id;
	LLVOAvatar *avatarp = NULL;
	
	mesgsys->getUUIDFast(_PREHASH_Sender, _PREHASH_ID, uuid);

	LLViewerObject *objp = gObjectList.findObject(uuid);
    if (objp)
    {
        avatarp =  objp->asAvatar();
    }

	if (!avatarp)
	{
		// no agent by this ID...error?
		if (!gSavedSettings.getBOOL("FSRenderFriendsOnly")) // <FS:Ansariel> FIRE-32520: Prevent log spam when show friends only is enabled
			LL_WARNS("Messaging") << "Received animation state for unknown avatar " << uuid << LL_ENDL;
		return;
	}

	S32 num_blocks = mesgsys->getNumberOfBlocksFast(_PREHASH_AnimationList);
	S32 num_source_blocks = mesgsys->getNumberOfBlocksFast(_PREHASH_AnimationSourceList);

	LL_DEBUGS("Messaging", "Motion") << "Processing " << num_blocks << " Animations" << LL_ENDL;

	//clear animation flags
	avatarp->mSignaledAnimations.clear();
	
	if (avatarp->isSelf())
	{
		LLUUID object_id;

		for( S32 i = 0; i < num_blocks; i++ )
		{
			mesgsys->getUUIDFast(_PREHASH_AnimationList, _PREHASH_AnimID, animation_id, i);
			mesgsys->getS32Fast(_PREHASH_AnimationList, _PREHASH_AnimSequenceID, anim_sequence_id, i);

			avatarp->mSignaledAnimations[animation_id] = anim_sequence_id;

			// *HACK: Disabling flying mode if it has been enabled shortly before the agent
			// stand up animation is signaled. In this case we don't get a signal to start
			// flying animation from server, the AGENT_CONTROL_FLY flag remains set but the
			// avatar does not play flying animation, so we switch flying mode off.
			// See LLAgent::setFlying(). This may cause "Stop Flying" button to blink.
			// See EXT-2781.
			if (animation_id == ANIM_AGENT_STANDUP && gAgent.getFlying())
			{
				gAgent.setFlying(FALSE);
			}

			if (i < num_source_blocks)
			{
				mesgsys->getUUIDFast(_PREHASH_AnimationSourceList, _PREHASH_ObjectID, object_id, i);
			
				LLViewerObject* object = gObjectList.findObject(object_id);
				if (object)
				{
					object->setFlagsWithoutUpdate(FLAGS_ANIM_SOURCE, TRUE);

					BOOL anim_found = FALSE;
					LLVOAvatar::AnimSourceIterator anim_it = avatarp->mAnimationSources.find(object_id);
					for (;anim_it != avatarp->mAnimationSources.end(); ++anim_it)
					{
						if (anim_it->second == animation_id)
						{
							anim_found = TRUE;
							break;
						}
					}

					if (!anim_found)
					{
						avatarp->mAnimationSources.insert(LLVOAvatar::AnimationSourceMap::value_type(object_id, animation_id));
						// <FS:Zi> Animation Explorer
						if (avatarp == gAgentAvatarp)
						{
							RecentAnimationList::instance().addAnimation(animation_id, object_id);
						}
						// </FS:Zi>
					}
				}
				LL_DEBUGS("Messaging", "Motion") << "Anim sequence ID: " << anim_sequence_id
									<< " Animation id: " << animation_id
									<< " From block: " << object_id << LL_ENDL;
			}
			else
			{
				LL_DEBUGS("Messaging", "Motion") << "Anim sequence ID: " << anim_sequence_id
									<< " Animation id: " << animation_id << LL_ENDL;
			}
		}
	}
	else
	{
		for( S32 i = 0; i < num_blocks; i++ )
		{
			mesgsys->getUUIDFast(_PREHASH_AnimationList, _PREHASH_AnimID, animation_id, i);
			mesgsys->getS32Fast(_PREHASH_AnimationList, _PREHASH_AnimSequenceID, anim_sequence_id, i);
			avatarp->mSignaledAnimations[animation_id] = anim_sequence_id;
		}
	}

	if (num_blocks)
	{
		avatarp->processAnimationStateChanges();
	}
}


void process_object_animation(LLMessageSystem *mesgsys, void **user_data)
{
	LLUUID	animation_id;
	LLUUID	uuid;
	S32		anim_sequence_id;
	
	mesgsys->getUUIDFast(_PREHASH_Sender, _PREHASH_ID, uuid);

    LL_DEBUGS("AnimatedObjectsNotify") << "Received animation state for object " << uuid << LL_ENDL;

    signaled_animation_map_t signaled_anims;
	S32 num_blocks = mesgsys->getNumberOfBlocksFast(_PREHASH_AnimationList);
	LL_DEBUGS("AnimatedObjectsNotify") << "processing object animation requests, num_blocks " << num_blocks << " uuid " << uuid << LL_ENDL;
    for( S32 i = 0; i < num_blocks; i++ )
    {
        mesgsys->getUUIDFast(_PREHASH_AnimationList, _PREHASH_AnimID, animation_id, i);
        mesgsys->getS32Fast(_PREHASH_AnimationList, _PREHASH_AnimSequenceID, anim_sequence_id, i);
        signaled_anims[animation_id] = anim_sequence_id;
        LL_DEBUGS("AnimatedObjectsNotify") << "added signaled_anims animation request for object " 
                                    << uuid << " animation id " << animation_id << LL_ENDL;
    }
    LLObjectSignaledAnimationMap::instance().getMap()[uuid] = signaled_anims;
    
    LLViewerObject *objp = gObjectList.findObject(uuid);
    if (!objp)
    {
		LL_DEBUGS("AnimatedObjectsNotify") << "Received animation state for unknown object " << uuid << LL_ENDL;
        return;
    }
    
	LLVOVolume *volp = dynamic_cast<LLVOVolume*>(objp);
    if (!volp)
    {
		LL_DEBUGS("AnimatedObjectsNotify") << "Received animation state for non-volume object " << uuid << LL_ENDL;
        return;
    }

    if (!volp->isAnimatedObject())
    {
		LL_DEBUGS("AnimatedObjectsNotify") << "Received animation state for non-animated object " << uuid << LL_ENDL;
        return;
    }

    volp->updateControlAvatar();
    LLControlAvatar *avatarp = volp->getControlAvatar();
    if (!avatarp)
    {
        LL_DEBUGS("AnimatedObjectsNotify") << "Received animation request for object with no control avatar, ignoring " << uuid << LL_ENDL;
        return;
    }
    
    if (!avatarp->mPlaying)
    {
        avatarp->mPlaying = true;
        //if (!avatarp->mRootVolp->isAnySelected())
        {
            avatarp->updateVolumeGeom();
            avatarp->mRootVolp->recursiveMarkForUpdate(TRUE);
        }
    }
        
    avatarp->updateAnimations();
}


void process_avatar_appearance(LLMessageSystem *mesgsys, void **user_data)
{
	LLUUID uuid;
	mesgsys->getUUIDFast(_PREHASH_Sender, _PREHASH_ID, uuid);

	LLVOAvatar* avatarp = (LLVOAvatar *)gObjectList.findObject(uuid);
	if (avatarp)
	{
		avatarp->processAvatarAppearance( mesgsys );
	}
	else
	{
		LL_WARNS("Messaging") << "avatar_appearance sent for unknown avatar " << uuid << LL_ENDL;
	}
}

void process_camera_constraint(LLMessageSystem *mesgsys, void **user_data)
{
	//Freeing up the camera movement some more -KC
	if(gSavedSettings.getBOOL("FSIgnoreSimulatorCameraConstraints"))
		return;
	LLVector4 cameraCollidePlane;
	mesgsys->getVector4Fast(_PREHASH_CameraCollidePlane, _PREHASH_Plane, cameraCollidePlane);

	gAgentCamera.setCameraCollidePlane(cameraCollidePlane);
}

void near_sit_object(BOOL success, void *data)
{
	if (success)
	{
		// Send message to sit on object
		gMessageSystem->newMessageFast(_PREHASH_AgentSit);
		gMessageSystem->nextBlockFast(_PREHASH_AgentData);
		gMessageSystem->addUUIDFast(_PREHASH_AgentID, gAgent.getID());
		gMessageSystem->addUUIDFast(_PREHASH_SessionID, gAgent.getSessionID());
		gAgent.sendReliableMessage();
	}
}

void process_avatar_sit_response(LLMessageSystem *mesgsys, void **user_data)
{
	LLVector3 sitPosition;
	LLQuaternion sitRotation;
	LLUUID sitObjectID;
	BOOL use_autopilot;
	mesgsys->getUUIDFast(_PREHASH_SitObject, _PREHASH_ID, sitObjectID);
	mesgsys->getBOOLFast(_PREHASH_SitTransform, _PREHASH_AutoPilot, use_autopilot);
	mesgsys->getVector3Fast(_PREHASH_SitTransform, _PREHASH_SitPosition, sitPosition);
	mesgsys->getQuatFast(_PREHASH_SitTransform, _PREHASH_SitRotation, sitRotation);
	LLVector3 camera_eye;
	mesgsys->getVector3Fast(_PREHASH_SitTransform, _PREHASH_CameraEyeOffset, camera_eye);
	LLVector3 camera_at;
	mesgsys->getVector3Fast(_PREHASH_SitTransform, _PREHASH_CameraAtOffset, camera_at);
	BOOL force_mouselook;
	mesgsys->getBOOLFast(_PREHASH_SitTransform, _PREHASH_ForceMouselook, force_mouselook);

	if (isAgentAvatarValid() && dist_vec_squared(camera_eye, camera_at) > CAMERA_POSITION_THRESHOLD_SQUARED)
	{
		gAgentCamera.setSitCamera(sitObjectID, camera_eye, camera_at);
	}
	
	gAgentCamera.setForceMouselook(force_mouselook);
	// Forcing turning off flying here to prevent flying after pressing "Stand"
	// to stand up from an object. See EXT-1655.
	gAgent.setFlying(FALSE);

	LLViewerObject* object = gObjectList.findObject(sitObjectID);
	if (object)
	{
		LLVector3 sit_spot = object->getPositionAgent() + (sitPosition * object->getRotation());
		if (!use_autopilot || (isAgentAvatarValid() && gAgentAvatarp->isSitting() && gAgentAvatarp->getRoot() == object->getRoot()))
		{
			//we're already sitting on this object, so don't autopilot
		}
		else
		{
			gAgent.startAutoPilotGlobal(gAgent.getPosGlobalFromAgent(sit_spot), "Sit", &sitRotation, near_sit_object, NULL, 0.5f);
		}
	}
	else
	{
		LL_WARNS("Messaging") << "Received sit approval for unknown object " << sitObjectID << LL_ENDL;
	}
}

void process_clear_follow_cam_properties(LLMessageSystem *mesgsys, void **user_data)
{
	LLUUID		source_id;

	mesgsys->getUUIDFast(_PREHASH_ObjectData, _PREHASH_ObjectID, source_id);

	LLFollowCamMgr::getInstance()->removeFollowCamParams(source_id);
}

void process_set_follow_cam_properties(LLMessageSystem *mesgsys, void **user_data)
{
	S32			type;
	F32			value;
	bool		settingPosition = false;
	bool		settingFocus	= false;
	bool		settingFocusOffset = false;
	LLVector3	position;
	LLVector3	focus;
	LLVector3	focus_offset;

	LLUUID		source_id;

	mesgsys->getUUIDFast(_PREHASH_ObjectData, _PREHASH_ObjectID, source_id);

	LLViewerObject* objectp = gObjectList.findObject(source_id);
	if (objectp)
	{
		objectp->setFlagsWithoutUpdate(FLAGS_CAMERA_SOURCE, TRUE);
	}

	S32 num_objects = mesgsys->getNumberOfBlocks("CameraProperty");
	for (S32 block_index = 0; block_index < num_objects; block_index++)
	{
		mesgsys->getS32("CameraProperty", "Type", type, block_index);
		mesgsys->getF32("CameraProperty", "Value", value, block_index);
		switch(type)
		{
		case FOLLOWCAM_PITCH:
			LLFollowCamMgr::getInstance()->setPitch(source_id, value);
			break;
		case FOLLOWCAM_FOCUS_OFFSET_X:
			focus_offset.mV[VX] = value;
			settingFocusOffset = true;
			break;
		case FOLLOWCAM_FOCUS_OFFSET_Y:
			focus_offset.mV[VY] = value;
			settingFocusOffset = true;
			break;
		case FOLLOWCAM_FOCUS_OFFSET_Z:
			focus_offset.mV[VZ] = value;
			settingFocusOffset = true;
			break;
		case FOLLOWCAM_POSITION_LAG:
			LLFollowCamMgr::getInstance()->setPositionLag(source_id, value);
			break;
		case FOLLOWCAM_FOCUS_LAG:
			LLFollowCamMgr::getInstance()->setFocusLag(source_id, value);
			break;
		case FOLLOWCAM_DISTANCE:
			LLFollowCamMgr::getInstance()->setDistance(source_id, value);
			break;
		case FOLLOWCAM_BEHINDNESS_ANGLE:
			LLFollowCamMgr::getInstance()->setBehindnessAngle(source_id, value);
			break;
		case FOLLOWCAM_BEHINDNESS_LAG:
			LLFollowCamMgr::getInstance()->setBehindnessLag(source_id, value);
			break;
		case FOLLOWCAM_POSITION_THRESHOLD:
			LLFollowCamMgr::getInstance()->setPositionThreshold(source_id, value);
			break;
		case FOLLOWCAM_FOCUS_THRESHOLD:
			LLFollowCamMgr::getInstance()->setFocusThreshold(source_id, value);
			break;
		case FOLLOWCAM_ACTIVE:
			//if 1, set using followcam,. 
			LLFollowCamMgr::getInstance()->setCameraActive(source_id, value != 0.f);
			break;
		case FOLLOWCAM_POSITION_X:
			settingPosition = true;
			position.mV[ 0 ] = value;
			break;
		case FOLLOWCAM_POSITION_Y:
			settingPosition = true;
			position.mV[ 1 ] = value;
			break;
		case FOLLOWCAM_POSITION_Z:
			settingPosition = true;
			position.mV[ 2 ] = value;
			break;
		case FOLLOWCAM_FOCUS_X:
			settingFocus = true;
			focus.mV[ 0 ] = value;
			break;
		case FOLLOWCAM_FOCUS_Y:
			settingFocus = true;
			focus.mV[ 1 ] = value;
			break;
		case FOLLOWCAM_FOCUS_Z:
			settingFocus = true;
			focus.mV[ 2 ] = value;
			break;
		case FOLLOWCAM_POSITION_LOCKED:
			LLFollowCamMgr::getInstance()->setPositionLocked(source_id, value != 0.f);
			break;
		case FOLLOWCAM_FOCUS_LOCKED:
			LLFollowCamMgr::getInstance()->setFocusLocked(source_id, value != 0.f);
			break;

		default:
			break;
		}
	}

	if ( settingPosition )
	{
		LLFollowCamMgr::getInstance()->setPosition(source_id, position);
	}
	if ( settingFocus )
	{
		LLFollowCamMgr::getInstance()->setFocus(source_id, focus);
	}
	if ( settingFocusOffset )
	{
		LLFollowCamMgr::getInstance()->setFocusOffset(source_id, focus_offset);
	}
}
//end Ventrella 


// Culled from newsim lltask.cpp
void process_name_value(LLMessageSystem *mesgsys, void **user_data)
{
	std::string	temp_str;
	LLUUID	id;
	S32		i, num_blocks;

	mesgsys->getUUIDFast(_PREHASH_TaskData, _PREHASH_ID, id);

	LLViewerObject* object = gObjectList.findObject(id);

	if (object)
	{
		num_blocks = mesgsys->getNumberOfBlocksFast(_PREHASH_NameValueData);
		for (i = 0; i < num_blocks; i++)
		{
			mesgsys->getStringFast(_PREHASH_NameValueData, _PREHASH_NVPair, temp_str, i);
			LL_INFOS("Messaging") << "Added to object Name Value: " << temp_str << LL_ENDL;
			object->addNVPair(temp_str);
		}
	}
	else
	{
		LL_INFOS("Messaging") << "Can't find object " << id << " to add name value pair" << LL_ENDL;
	}
}

void process_remove_name_value(LLMessageSystem *mesgsys, void **user_data)
{
	std::string	temp_str;
	LLUUID	id;
	S32		i, num_blocks;

	mesgsys->getUUIDFast(_PREHASH_TaskData, _PREHASH_ID, id);

	LLViewerObject* object = gObjectList.findObject(id);

	if (object)
	{
		num_blocks = mesgsys->getNumberOfBlocksFast(_PREHASH_NameValueData);
		for (i = 0; i < num_blocks; i++)
		{
			mesgsys->getStringFast(_PREHASH_NameValueData, _PREHASH_NVPair, temp_str, i);
			LL_INFOS("Messaging") << "Removed from object Name Value: " << temp_str << LL_ENDL;
			object->removeNVPair(temp_str);
		}
	}
	else
	{
		LL_INFOS("Messaging") << "Can't find object " << id << " to remove name value pair" << LL_ENDL;
	}
}

void process_kick_user(LLMessageSystem *msg, void** /*user_data*/)
{
	std::string message;

	msg->getStringFast(_PREHASH_UserInfo, _PREHASH_Reason, message);

	LLAppViewer::instance()->forceDisconnect(message);
}


/*
void process_user_list_reply(LLMessageSystem *msg, void **user_data)
{
	LLUserList::processUserListReply(msg, user_data);
	return;
	char	firstname[MAX_STRING+1];
	char	lastname[MAX_STRING+1];
	U8		status;
	S32		user_count;

	user_count = msg->getNumberOfBlocks("UserBlock");

	for (S32 i = 0; i < user_count; i++)
	{
		msg->getData("UserBlock", i, "FirstName", firstname);
		msg->getData("UserBlock", i, "LastName", lastname);
		msg->getData("UserBlock", i, "Status", &status);

		if (status & 0x01)
		{
			dialog_friends_add_friend(buffer, TRUE);
		}
		else
		{
			dialog_friends_add_friend(buffer, FALSE);
		}
	}

	dialog_friends_done_adding();
}
*/

// this is not handled in processUpdateMessage
/*
void process_time_dilation(LLMessageSystem *msg, void **user_data)
{
	// get the time_dilation
	U16 foo;
	msg->getData("TimeDilation", "TimeDilation", &foo);
	F32 time_dilation = ((F32) foo) / 65535.f;

	// get the pointer to the right region
	U32 ip = msg->getSenderIP();
	U32 port = msg->getSenderPort();
	LLViewerRegion *regionp = LLWorld::getInstance()->getRegion(ip, port);
	if (regionp)
	{
		regionp->setTimeDilation(time_dilation);
	}
}
*/


void process_money_balance_reply( LLMessageSystem* msg, void** )
{
	S32 balance = 0;
	S32 credit = 0;
	S32 committed = 0;
	std::string desc;
	LLUUID tid;

	msg->getUUID("MoneyData", "TransactionID", tid);
	msg->getS32("MoneyData", "MoneyBalance", balance);
	msg->getS32("MoneyData", "SquareMetersCredit", credit);
	msg->getS32("MoneyData", "SquareMetersCommitted", committed);
	msg->getStringFast(_PREHASH_MoneyData, _PREHASH_Description, desc);
// <FS:AW opensim currency support>
//	LL_INFOS("Messaging") << "L$, credit, committed: " << balance << " " << credit << " "
	LL_INFOS("Messaging") << Tea::wrapCurrency("L$, credit, committed: ") << balance << " " << credit << " "
// <FS:AW opensim currency support>
			<< committed << LL_ENDL;

    
	if (gStatusBar)
	{
		gStatusBar->setBalance(balance);
		gStatusBar->setLandCredit(credit);
		gStatusBar->setLandCommitted(committed);
	}

	if (desc.empty()
		|| !gSavedSettings.getBOOL("NotifyMoneyChange"))
	{
		// ...nothing to display
		return;
	}

	// Suppress duplicate messages about the same transaction
	static std::deque<LLUUID> recent;
	if (std::find(recent.rbegin(), recent.rend(), tid) != recent.rend())
	{
		return;
	}

	// Once the 'recent' container gets large enough, chop some
	// off the beginning.
	const U32 MAX_LOOKBACK = 30;
	const S32 POP_FRONT_SIZE = 12;
	if(recent.size() > MAX_LOOKBACK)
	{
		LL_DEBUGS("Messaging") << "Removing oldest transaction records" << LL_ENDL;
		recent.erase(recent.begin(), recent.begin() + POP_FRONT_SIZE);
	}
	//LL_DEBUGS("Messaging") << "Pushing back transaction " << tid << LL_ENDL;
	recent.push_back(tid);

	if (msg->has("TransactionInfo"))
	{
		// ...message has extended info for localization
		process_money_balance_reply_extended(msg);
	}
	else
	{
		// Only old dev grids will not supply the TransactionInfo block,
		// so we can just use the hard-coded English string.
		LLSD args;
		args["MESSAGE"] = desc;
		LLNotificationsUtil::add("SystemMessage", args);
	}
}

static std::string reason_from_transaction_type(S32 transaction_type,
												const std::string& item_desc)
{
	// *NOTE: The keys for the reason strings are unusual because
	// an earlier version of the code used English language strings
	// extracted from hard-coded server English descriptions.
	// Keeping them so we don't have to re-localize them.
	switch (transaction_type)
	{
		case TRANS_OBJECT_SALE:
		{
			LLStringUtil::format_map_t arg;
			arg["ITEM"] = item_desc;
			return LLTrans::getString("for item", arg);
		}
		case TRANS_LAND_SALE:
			return LLTrans::getString("for a parcel of land");
			
		case TRANS_LAND_PASS_SALE:
			return LLTrans::getString("for a land access pass");
			
		case TRANS_GROUP_LAND_DEED:
			return LLTrans::getString("for deeding land");
			
		case TRANS_GROUP_CREATE:
			return LLTrans::getString("to create a group");
			
		case TRANS_GROUP_JOIN:
			return LLTrans::getString("to join a group");
			
		case TRANS_UPLOAD_CHARGE:
			return LLTrans::getString("to upload");

		case TRANS_CLASSIFIED_CHARGE:
			return LLTrans::getString("to publish a classified ad");
			
		case TRANS_GIFT:
			// Simulator returns "Payment" if no custom description has been entered
			return (item_desc == "Payment" ? std::string() : item_desc);

		// These have no reason to display, but are expected and should not
		// generate warnings
		case TRANS_PAY_OBJECT:
		case TRANS_OBJECT_PAYS:
			return std::string();

		default:
			LL_WARNS() << "Unknown transaction type " 
				<< transaction_type << LL_ENDL;
			return std::string();
	}
}

static void money_balance_group_notify(const LLUUID& group_id,
									   const std::string& name,
									   bool is_group,
									   std::string notification,
									   LLSD args,
									   LLSD payload)
{
	static LLCachedControl<bool> balance_change_in_chat(gSavedSettings, "FSPaymentInfoInChat");

	if (balance_change_in_chat)
	{
		LLChat chat;
		chat.mText = args["SLURLMESSAGE"].asString();
		chat.mSourceType = CHAT_SOURCE_SYSTEM;
		LLSD chat_args;
		chat_args["money_tracker"] = true;
		chat_args["console_message"] = llformat(args["MESSAGE"].asString().c_str(), name.c_str());
		LLNotificationsUI::LLNotificationManager::instance().onChat(chat, chat_args);
	}
	else
	{
		// Message uses name SLURLs, don't actually have to substitute in
		// the name.  We're just making sure it's available.
		// Notification is either PaymentReceived or PaymentSent
		LLNotificationsUtil::add(notification, args, payload);
	}
}

static void money_balance_avatar_notify(const LLUUID& agent_id,
										const LLAvatarName& av_name,
									   	std::string notification,
									   	LLSD args,
									   	LLSD payload)
{
	static LLCachedControl<bool> balance_change_in_chat(gSavedSettings, "FSPaymentInfoInChat");

	if (balance_change_in_chat)
	{
		LLChat chat;
		chat.mText = args["SLURLMESSAGE"].asString();
		chat.mSourceType = CHAT_SOURCE_SYSTEM;
		LLSD chat_args;
		chat_args["money_tracker"] = true;
		chat_args["console_message"] = llformat(args["MESSAGE"].asString().c_str(), av_name.getCompleteName().c_str());
		LLNotificationsUI::LLNotificationManager::instance().onChat(chat, chat_args);
	}
	else
	{
		// Message uses name SLURLs, don't actually have to substitute in
		// the name.  We're just making sure it's available.
		// Notification is either PaymentReceived or PaymentSent
		LLNotificationsUtil::add(notification, args, payload);
	}
}

static void process_money_balance_reply_extended(LLMessageSystem* msg)
{
    // Added in server 1.40 and viewer 2.1, support for localization
    // and agent ids for name lookup.
    S32 transaction_type = 0;
    LLUUID source_id;
	BOOL is_source_group = FALSE;
    LLUUID dest_id;
	BOOL is_dest_group = FALSE;
    S32 amount = 0;
    std::string item_description;
	BOOL success = FALSE;
	// <FS:Ansariel> If we output to chat history and probably console,
	//               don't create an SLURL for the name or we will end
	//               up with a SLURL in the console
	static LLCachedControl<bool> balance_change_in_chat(gSavedSettings, "FSPaymentInfoInChat");

    msg->getS32("TransactionInfo", "TransactionType", transaction_type);
    msg->getUUID("TransactionInfo", "SourceID", source_id);
	msg->getBOOL("TransactionInfo", "IsSourceGroup", is_source_group);
    msg->getUUID("TransactionInfo", "DestID", dest_id);
	msg->getBOOL("TransactionInfo", "IsDestGroup", is_dest_group);
    msg->getS32("TransactionInfo", "Amount", amount);
    msg->getString("TransactionInfo", "ItemDescription", item_description);
	msg->getBOOL("MoneyData", "TransactionSuccess", success);
    LL_INFOS("Money") << "MoneyBalanceReply source " << source_id 
		<< " dest " << dest_id
		<< " type " << transaction_type
		<< " item " << item_description << LL_ENDL;

	if (source_id.isNull() && dest_id.isNull())
	{
		// this is a pure balance update, no notification required
		return;
	}

	std::string source_slurl;
	std::string source_slurl_name;
	if (is_source_group)
	{
		source_slurl =
			LLSLURL( "group", source_id, "inspect").getSLURLString();
		source_slurl_name = source_slurl;
	}
	else
	{
		source_slurl_name =LLSLURL( "agent", source_id, "completename").getSLURLString();
		source_slurl =LLSLURL( "agent", source_id, "inspect").getSLURLString();
	}

	std::string dest_slurl;
	std::string dest_slurl_name;
	if (is_dest_group)
	{
		dest_slurl =
			LLSLURL( "group", dest_id, "inspect").getSLURLString();
		dest_slurl_name = dest_slurl;
	}
	else
	{
		dest_slurl_name = LLSLURL( "agent", dest_id, "completename").getSLURLString();
		dest_slurl = LLSLURL( "agent", dest_id, "inspect").getSLURLString();
	}

	std::string reason =
		reason_from_transaction_type(transaction_type, item_description);
	
	LLStringUtil::format_map_t args;
	args["REASON"] = reason; // could be empty
	args["AMOUNT"] = llformat("%d", amount);
	
	// Need to delay until name looked up, so need to know whether or not
	// is group
	bool is_name_group = false;
	LLUUID name_id;
	std::string message;
	std::string message_notification_well;
	std::string notification;
	LLSD final_args;
	LLSD payload;
	
	bool you_paid_someone = (source_id == gAgentID);
	std::string gift_suffix = (transaction_type == TRANS_GIFT ? "_gift" : "");
	if (you_paid_someone)
	{
		if(!gSavedSettings.getBOOL("NotifyMoneySpend"))
		{
			return;
		}
		args["NAME"] = balance_change_in_chat ? "%s" : dest_slurl;
		is_name_group = is_dest_group;
		name_id = dest_id;
		if (!reason.empty())
		{
			if (dest_id.notNull())
			{
				message = success ? LLTrans::getString("you_paid_ldollars" + gift_suffix, args) :
									LLTrans::getString("you_paid_failure_ldollars" + gift_suffix, args);
			}
			else
			{
				// transaction fee to the system, eg, to create a group
				message = success ? LLTrans::getString("you_paid_ldollars_no_name", args) :
									LLTrans::getString("you_paid_failure_ldollars_no_name", args);
			}
		}
		else
		{
			if (dest_id.notNull())
			{
				message = success ? LLTrans::getString("you_paid_ldollars_no_reason", args) :
									LLTrans::getString("you_paid_failure_ldollars_no_reason", args);
			}
			else
			{
				// no target, no reason, you just paid money
				message = success ? LLTrans::getString("you_paid_ldollars_no_info", args) :
									LLTrans::getString("you_paid_failure_ldollars_no_info", args);
			}
		}
		
		final_args["MESSAGE"] = message;
		payload["dest_id"] = dest_id;
		notification = success ? "PaymentSent" : "PaymentFailure";

		// <FS:AO> Additionally, always add a SLURL-enabled form.
		is_name_group = is_dest_group;
		name_id = dest_id;

		args["NAME"] = dest_slurl;
		if (!reason.empty())
		{
			if (dest_id.notNull())
			{
				message = success ? LLTrans::getString("you_paid_ldollars" + gift_suffix, args) :
									LLTrans::getString("you_paid_failure_ldollars" + gift_suffix, args);
			}
			else
			{
				// transaction fee to the system, eg, to create a group
				message = success ? LLTrans::getString("you_paid_ldollars_no_name", args) :
									LLTrans::getString("you_paid_failure_ldollars_no_name", args);
			}
		}
		else
		{
			if (dest_id.notNull())
			{
				message = success ? LLTrans::getString("you_paid_ldollars_no_reason", args) :
									LLTrans::getString("you_paid_failure_ldollars_no_reason", args);
			}
			else
			{
				// no target, no reason, you just paid money
				message = success ? LLTrans::getString("you_paid_ldollars_no_info", args) :
									LLTrans::getString("you_paid_failure_ldollars_no_info", args);
			}
		}
		final_args["SLURLMESSAGE"] = message;
		payload["dest_id"] = dest_id;

		args["NAME"] = dest_slurl_name;
		if (!reason.empty())
		{
			if (dest_id.notNull())
			{
				message_notification_well = success ? LLTrans::getString("you_paid_ldollars" + gift_suffix, args) :
													  LLTrans::getString("you_paid_failure_ldollars" + gift_suffix, args);
			}
			else
			{
				// transaction fee to the system, eg, to create a group
				message_notification_well = success ? LLTrans::getString("you_paid_ldollars_no_name", args) :
													  LLTrans::getString("you_paid_failure_ldollars_no_name", args);
			}
		}
		else
		{
			if (dest_id.notNull())
			{
				message_notification_well = success ? LLTrans::getString("you_paid_ldollars_no_reason", args) :
													  LLTrans::getString("you_paid_failure_ldollars_no_reason", args);
			}
			else
			{
				// no target, no reason, you just paid money
				message_notification_well = success ? LLTrans::getString("you_paid_ldollars_no_info", args) :
													  LLTrans::getString("you_paid_failure_ldollars_no_info", args);
			}
		}
	}
	else 
	{
		// ...someone paid you
		if(!gSavedSettings.getBOOL("NotifyMoneyReceived"))
		{
			return;
		}
		args["NAME"] = balance_change_in_chat ? "%s" : source_slurl;
		is_name_group = is_source_group;
		name_id = source_id;

		// <FS:Ansariel> FIRE-21803: Prevent cheating IM restriction via pay message
		//if (!reason.empty() && !LLMuteList::getInstance()->isMuted(source_id))
		bool is_muted = LLMuteList::getInstance()->isMuted(source_id);
		if (!reason.empty() && !is_muted && RlvActions::canReceiveIM(source_id))
		// </FS:Ansariel>
		{
			message = LLTrans::getString("paid_you_ldollars" + gift_suffix, args);
		}
		else
		{
			message = LLTrans::getString("paid_you_ldollars_no_reason", args);
		}
		final_args["MESSAGE"] = message;
		
		// make notification loggable
		payload["from_id"] = source_id;
		notification = "PaymentReceived";
		
		// <FS:AO> Additionally, always add a SLURL-enabled form.
		is_name_group = is_source_group;
		name_id = source_id;

		args["NAME"] = source_slurl;
		if (!reason.empty() && !is_muted && RlvActions::canReceiveIM(source_id))
		{
			message = LLTrans::getString("paid_you_ldollars" + gift_suffix, args);
		}
		else 
		{
			message = LLTrans::getString("paid_you_ldollars_no_reason", args);
		}
		final_args["SLURLMESSAGE"] = message;

		args["NAME"] = source_slurl_name;
		if (!reason.empty() && !is_muted && RlvActions::canReceiveIM(source_id))
		{
			message_notification_well = LLTrans::getString("paid_you_ldollars" + gift_suffix, args);
		}
		else 
		{
			message_notification_well = LLTrans::getString("paid_you_ldollars_no_reason", args);
		}
		// </FS:AO>
	}

	payload["payment_is_group"] = is_name_group;
	payload["payment_message"] = message_notification_well;

	// <FS:Ansariel> TipTracker Support
	FSMoneyTracker* tipTracker = LLFloaterReg::getTypedInstance<FSMoneyTracker>("money_tracker");
	if (success && ((tipTracker->isShown() || tipTracker->isMinimized()) || gSavedSettings.getBOOL("FSAlwaysTrackPayments")))
	{
		tipTracker->addPayment(name_id, is_name_group, amount, !you_paid_someone);
	}
	// </FS:Ansariel>>

	// Despite using SLURLs, wait until the name is available before
	// showing the notification, otherwise the UI layout is strange and
	// the user sees a "Loading..." message
	if (is_name_group)
	{
		gCacheName->getGroup(name_id,
						boost::bind(&money_balance_group_notify,
									_1, _2, _3,
									notification, final_args, payload));
	}
	else 
	{
		LLAvatarNameCache::get(name_id, boost::bind(&money_balance_avatar_notify, _1, _2, notification, final_args, payload));										   
	}
}

bool handle_prompt_for_maturity_level_change_callback(const LLSD& notification, const LLSD& response)
{
	S32 option = LLNotificationsUtil::getSelectedOption(notification, response);

	if (0 == option)
	{
		// set the preference to the maturity of the region we're calling
		U8 preferredMaturity = static_cast<U8>(notification["payload"]["_region_access"].asInteger());
		gSavedSettings.setU32("PreferredMaturity", static_cast<U32>(preferredMaturity));
	}

	return false;
}

bool handle_prompt_for_maturity_level_change_and_reteleport_callback(const LLSD& notification, const LLSD& response)
{
	S32 option = LLNotificationsUtil::getSelectedOption(notification, response);
	
	if (0 == option)
	{
		// set the preference to the maturity of the region we're calling
		U8 preferredMaturity = static_cast<U8>(notification["payload"]["_region_access"].asInteger());
		gSavedSettings.setU32("PreferredMaturity", static_cast<U32>(preferredMaturity));
		gAgent.setMaturityRatingChangeDuringTeleport(preferredMaturity);
		gAgent.restartFailedTeleportRequest();
	}
	else
	{
		gAgent.clearTeleportRequest();
	}
	
	return false;
}

// some of the server notifications need special handling. This is where we do that.
bool handle_special_notification(std::string notificationID, LLSD& llsdBlock)
{
	bool returnValue = false;
	if(llsdBlock.has("_region_access"))
	{
		U8 regionAccess = static_cast<U8>(llsdBlock["_region_access"].asInteger());
		std::string regionMaturity = LLViewerRegion::accessToString(regionAccess);
		LLStringUtil::toLower(regionMaturity);
		llsdBlock["REGIONMATURITY"] = regionMaturity;
		LLNotificationPtr maturityLevelNotification;
		std::string notifySuffix = "_Notify";
		if (regionAccess == SIM_ACCESS_MATURE)
		{
			if (gAgent.isTeen())
			{
				gAgent.clearTeleportRequest();
				maturityLevelNotification = LLNotificationsUtil::add(notificationID+"_AdultsOnlyContent", llsdBlock);
				returnValue = true;

				notifySuffix = "_NotifyAdultsOnly";
			}
			else if (gAgent.prefersPG())
			{
				maturityLevelNotification = LLNotificationsUtil::add(notificationID+"_Change", llsdBlock, llsdBlock, handle_prompt_for_maturity_level_change_callback);
				returnValue = true;
			}
			else if (LLStringUtil::compareStrings(notificationID, "RegionEntryAccessBlocked") == 0)
			{
				maturityLevelNotification = LLNotificationsUtil::add(notificationID+"_PreferencesOutOfSync", llsdBlock, llsdBlock);
				returnValue = true;
			}
		}
		else if (regionAccess == SIM_ACCESS_ADULT)
		{
			if (!gAgent.isAdult())
			{
				gAgent.clearTeleportRequest();
				maturityLevelNotification = LLNotificationsUtil::add(notificationID+"_AdultsOnlyContent", llsdBlock);
				returnValue = true;

				notifySuffix = "_NotifyAdultsOnly";
			}
			else if (gAgent.prefersPG() || gAgent.prefersMature())
			{
				maturityLevelNotification = LLNotificationsUtil::add(notificationID+"_Change", llsdBlock, llsdBlock, handle_prompt_for_maturity_level_change_callback);
				returnValue = true;
			}
			else if (LLStringUtil::compareStrings(notificationID, "RegionEntryAccessBlocked") == 0)
			{
				maturityLevelNotification = LLNotificationsUtil::add(notificationID+"_PreferencesOutOfSync", llsdBlock, llsdBlock);
				returnValue = true;
			}
		}

		if ((maturityLevelNotification == NULL) || maturityLevelNotification->isIgnored())
		{
			// Given a simple notification if no maturityLevelNotification is set or it is ignore
			LLNotificationsUtil::add(notificationID + notifySuffix, llsdBlock);
		}
	}

	return returnValue;
}

bool handle_trusted_experiences_notification(const LLSD& llsdBlock)
{
	if(llsdBlock.has("trusted_experiences"))
	{
		std::ostringstream str;
		const LLSD& experiences = llsdBlock["trusted_experiences"];
		LLSD::array_const_iterator it = experiences.beginArray();
		for(/**/; it != experiences.endArray(); ++it)
		{
			str<<LLSLURL("experience", it->asUUID(), "profile").getSLURLString() << "\n";
		}
		std::string str_list = str.str();
		if(!str_list.empty())
		{
			LLNotificationsUtil::add("TrustedExperiencesAvailable", LLSD::emptyMap().with("EXPERIENCE_LIST", (LLSD)str_list));
			return true;
		}
	}
	return false;
}

// some of the server notifications need special handling. This is where we do that.
bool handle_teleport_access_blocked(LLSD& llsdBlock, const std::string & notificationID, const std::string & defaultMessage)
{
	bool returnValue = false;
	if(llsdBlock.has("_region_access"))
	{
		U8 regionAccess = static_cast<U8>(llsdBlock["_region_access"].asInteger());
		std::string regionMaturity = LLViewerRegion::accessToString(regionAccess);
		LLStringUtil::toLower(regionMaturity);
		llsdBlock["REGIONMATURITY"] = regionMaturity;

		LLNotificationPtr tp_failure_notification;
		std::string notifySuffix;

		if (notificationID == std::string("TeleportEntryAccessBlocked"))
		{
			notifySuffix = "_Notify";
			if (regionAccess == SIM_ACCESS_MATURE)
			{
				if (gAgent.isTeen())
				{
					gAgent.clearTeleportRequest();
					tp_failure_notification = LLNotificationsUtil::add(notificationID+"_AdultsOnlyContent", llsdBlock);
					returnValue = true;

					notifySuffix = "_NotifyAdultsOnly";
				}
				else if (gAgent.prefersPG())
				{
					if (gAgent.hasRestartableFailedTeleportRequest())
					{
						tp_failure_notification = LLNotificationsUtil::add(notificationID+"_ChangeAndReTeleport", llsdBlock, llsdBlock, handle_prompt_for_maturity_level_change_and_reteleport_callback);
						returnValue = true;
					}
					else
					{
						gAgent.clearTeleportRequest();
						tp_failure_notification = LLNotificationsUtil::add(notificationID+"_Change", llsdBlock, llsdBlock, handle_prompt_for_maturity_level_change_callback);
						returnValue = true;
					}
				}
				else
				{
					gAgent.clearTeleportRequest();
					tp_failure_notification = LLNotificationsUtil::add(notificationID+"_PreferencesOutOfSync", llsdBlock, llsdBlock, handle_prompt_for_maturity_level_change_callback);
					returnValue = true;
				}
			}
			else if (regionAccess == SIM_ACCESS_ADULT)
			{
				if (!gAgent.isAdult())
				{
					gAgent.clearTeleportRequest();
					tp_failure_notification = LLNotificationsUtil::add(notificationID+"_AdultsOnlyContent", llsdBlock);
					returnValue = true;

					notifySuffix = "_NotifyAdultsOnly";
				}
				else if (gAgent.prefersPG() || gAgent.prefersMature())
				{
					if (gAgent.hasRestartableFailedTeleportRequest())
					{
						tp_failure_notification = LLNotificationsUtil::add(notificationID+"_ChangeAndReTeleport", llsdBlock, llsdBlock, handle_prompt_for_maturity_level_change_and_reteleport_callback);
						returnValue = true;
					}
					else
					{
						gAgent.clearTeleportRequest();
						tp_failure_notification = LLNotificationsUtil::add(notificationID+"_Change", llsdBlock, llsdBlock, handle_prompt_for_maturity_level_change_callback);
						returnValue = true;
					}
				}
				else
				{
					gAgent.clearTeleportRequest();
					tp_failure_notification = LLNotificationsUtil::add(notificationID+"_PreferencesOutOfSync", llsdBlock, llsdBlock, handle_prompt_for_maturity_level_change_callback);
					returnValue = true;
				}
			}
		}		// End of special handling for "TeleportEntryAccessBlocked"
		else
		{	// Normal case, no message munging
			gAgent.clearTeleportRequest();
			if (LLNotifications::getInstance()->templateExists(notificationID))
			{
				tp_failure_notification = LLNotificationsUtil::add(notificationID, llsdBlock, llsdBlock);
			}
			else
			{
				llsdBlock["MESSAGE"] = defaultMessage;
				tp_failure_notification = LLNotificationsUtil::add("GenericAlertOK", llsdBlock);
			}
			returnValue = true;
		}

		if ((tp_failure_notification == NULL) || tp_failure_notification->isIgnored())
		{
			// Given a simple notification if no tp_failure_notification is set or it is ignore
			LLNotificationsUtil::add(notificationID + notifySuffix, llsdBlock);
		}
	}

	handle_trusted_experiences_notification(llsdBlock);
	return returnValue;
}

bool attempt_standard_notification(LLMessageSystem* msgsystem)
{
	// if we have additional alert data
	if (msgsystem->has(_PREHASH_AlertInfo) && msgsystem->getNumberOfBlocksFast(_PREHASH_AlertInfo) > 0)
	{
		// notification was specified using the new mechanism, so we can just handle it here
		std::string notificationID;
		msgsystem->getStringFast(_PREHASH_AlertInfo, _PREHASH_Message, notificationID);

		//SL-13824 skip notification when both joining a group and leaving a group
		//remove this after server stops sending these messages  
		if (notificationID == "JoinGroupSuccess" ||
			notificationID == "GroupDepart")
		{
			return true;
		}

		if (!LLNotifications::getInstance()->templateExists(notificationID))
		{
			return false;
		}

		// <FS:Ansariel> FIRE-12004: Attachments getting lost on TP; Not clear if these messages are actually
		//               used if a region crossing timeout happens and if this is the correct place to handle
		//               them, but it seems the most likely way it would probably happen and I don't have a
		//               borked region at hand for testing.
		if (notificationID == "expired_region_handoff" || notificationID == "invalid_region_handoff")
		{
			LL_WARNS("Messaging") << "Region crossing failed. Resetting region crossing state." << LL_ENDL;
			if (isAgentAvatarValid())
			{
				gAgentAvatarp->setIsCrossingRegion(false);
			}
		}
		// </FS:Ansariel>

		std::string llsdRaw;
		LLSD llsdBlock;
		// <FS:Ansariel> Remove dupe call
		//msgsystem->getStringFast(_PREHASH_AlertInfo, _PREHASH_Message, notificationID);
		msgsystem->getStringFast(_PREHASH_AlertInfo, _PREHASH_ExtraParams, llsdRaw);
		if (llsdRaw.length())
		{
			std::istringstream llsdData(llsdRaw);
			if (!LLSDSerialize::deserialize(llsdBlock, llsdData, llsdRaw.length()))
			{
				LL_WARNS() << "attempt_standard_notification: Attempted to read notification parameter data into LLSD but failed:" << llsdRaw << LL_ENDL;
			}
		}


		handle_trusted_experiences_notification(llsdBlock);
		
		if (
			(notificationID == "RegionEntryAccessBlocked") ||
			(notificationID == "LandClaimAccessBlocked") ||
			(notificationID == "LandBuyAccessBlocked")

		   )
		{
			/*---------------------------------------------------------------------
			 (Commented so a grep will find the notification strings, since
			 we construct them on the fly; if you add additional notifications,
			 please update the comment.)
			 
			 Could throw any of the following notifications:
			 
				RegionEntryAccessBlocked
				RegionEntryAccessBlocked_Notify
				RegionEntryAccessBlocked_NotifyAdultsOnly
				RegionEntryAccessBlocked_Change
				RegionEntryAccessBlocked_AdultsOnlyContent
				RegionEntryAccessBlocked_ChangeAndReTeleport
				LandClaimAccessBlocked 
				LandClaimAccessBlocked_Notify 
				LandClaimAccessBlocked_NotifyAdultsOnly
				LandClaimAccessBlocked_Change 
				LandClaimAccessBlocked_AdultsOnlyContent 
				LandBuyAccessBlocked
				LandBuyAccessBlocked_Notify
				LandBuyAccessBlocked_NotifyAdultsOnly
				LandBuyAccessBlocked_Change
				LandBuyAccessBlocked_AdultsOnlyContent
			 
			-----------------------------------------------------------------------*/ 
			if (handle_special_notification(notificationID, llsdBlock))
			{
				return true;
			}
		}
		// HACK -- handle callbacks for specific alerts.
		if( notificationID == "HomePositionSet" )
		{
			// save the home location image to disk
			std::string snap_filename = gDirUtilp->getLindenUserDir();
			snap_filename += gDirUtilp->getDirDelimiter();
			snap_filename += LLStartUp::getScreenHomeFilename();
            gViewerWindow->saveSnapshot(snap_filename,
                                        gViewerWindow->getWindowWidthRaw(),
                                        gViewerWindow->getWindowHeightRaw(),
                                        FALSE, //UI
                                        gSavedSettings.getBOOL("RenderHUDInSnapshot"),
                                        FALSE,
                                        LLSnapshotModel::SNAPSHOT_TYPE_COLOR,
                                        LLSnapshotModel::SNAPSHOT_FORMAT_PNG);
		}
		
		if (notificationID == "RegionRestartMinutes" ||
			notificationID == "RegionRestartSeconds")
		{
			S32 seconds;
			if (notificationID == "RegionRestartMinutes")
			{
				seconds = 60 * static_cast<S32>(llsdBlock["MINUTES"].asInteger());
			}
			else
			{
				seconds = static_cast<S32>(llsdBlock["SECONDS"].asInteger());
			}

			// <FS:Ansariel> Optional new region restart notification
			if (!gSavedSettings.getBOOL("FSUseNewRegionRestartNotification"))
			{
				notificationID += "Toast";
			}
			else
			{
			// </FS:Ansariel>
			LLFloaterRegionRestarting* floaterp = LLFloaterReg::findTypedInstance<LLFloaterRegionRestarting>("region_restarting");

			if (floaterp)
			{
				LLFloaterRegionRestarting::updateTime(seconds);
			}
			else
			{
				LLSD params;
				params["NAME"] = llsdBlock["NAME"];
				params["SECONDS"] = (LLSD::Integer)seconds;
				LLFloaterRegionRestarting* restarting_floater = dynamic_cast<LLFloaterRegionRestarting*>(LLFloaterReg::showInstance("region_restarting", params));
				if(restarting_floater)
				{
					restarting_floater->center();
				}
			}
			// <FS:Ansariel> Optional new region restart notification
			}
			// </FS:Ansariel>

			make_ui_sound("UISndRestart");
			report_to_nearby_chat(LLTrans::getString("FSRegionRestartInLocalChat")); // <FS:PP> FIRE-6307: Region restart notices in local chat
			fs_report_region_restart_to_channel(seconds); // <FS:PP> Announce region restart to a defined chat channel
		}

		// <FS:Ansariel> FIRE-9858: Kill annoying "Autopilot canceled" toast
		if (notificationID == "AutopilotCanceled")
		{
			return true;
		}
		// </FS:Ansariel>
// <FS:CR> FIRE-9696 - Moved detection of HomePositionSet Alert hack to here where it's actually found now
		if (notificationID == "HomePositionSet")
		{
			// save the home location image to disk
			std::string snap_filename = gDirUtilp->getLindenUserDir();
			snap_filename += gDirUtilp->getDirDelimiter();
			snap_filename += LLStartUp::getScreenHomeFilename();
			if (gViewerWindow->saveSnapshot(snap_filename, gViewerWindow->getWindowWidthRaw(), gViewerWindow->getWindowHeightRaw(), FALSE, gSavedSettings.getBOOL("RenderHUDInSnapshot"), FALSE, LLSnapshotModel::SNAPSHOT_TYPE_COLOR, LLSnapshotModel::SNAPSHOT_FORMAT_PNG))
			{
				LL_INFOS() << LLStartUp::getScreenHomeFilename() << " saved successfully." << LL_ENDL;
			}
			else
			{
				LL_WARNS() << LLStartUp::getScreenHomeFilename() << " could not be saved." << LL_ENDL;
			}
		}
// </FS:CR>
        
        // Special Marketplace update notification
		if (notificationID == "SLM_UPDATE_FOLDER")
        {
            std::string state = llsdBlock["state"].asString();
            if (state == "deleted")
            {
                // Perform the deletion viewer side, no alert shown in this case
                LLMarketplaceData::instance().deleteListing(llsdBlock["listing_id"].asInteger());
                return true;
            }
            else
            {
                // In general, no message will be displayed, all we want is to get the listing updated in the marketplace floater
                // If getListing() fails though, the message of the alert will be shown by the caller of attempt_standard_notification()
                return LLMarketplaceData::instance().getListing(llsdBlock["listing_id"].asInteger());
            }
        }

        // Error Notification can come with and without reason
        if (notificationID == "JoinGroupError")
        {
            if (llsdBlock.has("reason"))
            {
                LLNotificationsUtil::add("JoinGroupErrorReason", llsdBlock);
                return true;
            }
            if (llsdBlock.has("group_id"))
            {
                LLGroupData agent_gdatap;
                bool is_member = gAgent.getGroupData(llsdBlock["group_id"].asUUID(), agent_gdatap);
                if (is_member)
                {
                    LLSD args;
                    args["reason"] = LLTrans::getString("AlreadyInGroup");
                    LLNotificationsUtil::add("JoinGroupErrorReason", args);
                    return true;
                }
            }
        }

		LLNotificationsUtil::add(notificationID, llsdBlock);
		return true;
	}	
	return false;
}


static void process_special_alert_messages(const std::string & message)
{
	// Do special handling for alert messages.   This is a legacy hack, and any actual displayed
	// text should be altered in the notifications.xml files.
	if ( message == "You died and have been teleported to your home location")
	{
		add(LLStatViewer::KILLED, 1);
	}
	else if( message == "Home position set." )
	{
		// save the home location image to disk
		std::string snap_filename = gDirUtilp->getLindenUserDir();
		snap_filename += gDirUtilp->getDirDelimiter();
		snap_filename += LLStartUp::getScreenHomeFilename();
		gViewerWindow->saveSnapshot(snap_filename,
                                    gViewerWindow->getWindowWidthRaw(),
                                    gViewerWindow->getWindowHeightRaw(),
                                    FALSE,
                                    gSavedSettings.getBOOL("RenderHUDInSnapshot"),
                                    FALSE,
                                    LLSnapshotModel::SNAPSHOT_TYPE_COLOR,
                                    LLSnapshotModel::SNAPSHOT_FORMAT_PNG);
	}
}



void process_agent_alert_message(LLMessageSystem* msgsystem, void** user_data)
{
	// make sure the cursor is back to the usual default since the
	// alert is probably due to some kind of error.
	gViewerWindow->getWindow()->resetBusyCount();
	
	std::string message;
	msgsystem->getStringFast(_PREHASH_AlertData, _PREHASH_Message, message);

	process_special_alert_messages(message);

	if (!attempt_standard_notification(msgsystem))
	{
		BOOL modal = FALSE;
		msgsystem->getBOOL("AlertData", "Modal", modal);
		process_alert_core(message, modal);
	}
}

// The only difference between this routine and the previous is the fact that
// for this routine, the modal parameter is always false. Sadly, for the message
// handled by this routine, there is no "Modal" parameter on the message, and
// there's no API to tell if a message has the given parameter or not.
// So we can't handle the messages with the same handler.
void process_alert_message(LLMessageSystem *msgsystem, void **user_data)
{
	// make sure the cursor is back to the usual default since the
	// alert is probably due to some kind of error.
	gViewerWindow->getWindow()->resetBusyCount();
		
	std::string message;
	msgsystem->getStringFast(_PREHASH_AlertData, _PREHASH_Message, message);
	process_special_alert_messages(message);

	if (!attempt_standard_notification(msgsystem))
	{
		BOOL modal = FALSE;
		process_alert_core(message, modal);
	}
}

bool handle_not_age_verified_alert(const std::string &pAlertName)
{
	LLNotificationPtr notification = LLNotificationsUtil::add(pAlertName);
	if ((notification == NULL) || notification->isIgnored())
	{
		LLNotificationsUtil::add(pAlertName + "_Notify");
	}

	return true;
}

bool handle_special_alerts(const std::string &pAlertName)
{
	bool isHandled = false;
	if (LLStringUtil::compareStrings(pAlertName, "NotAgeVerified") == 0)
	{
		
		isHandled = handle_not_age_verified_alert(pAlertName);
	}

	return isHandled;
}

void process_alert_core(const std::string& message, BOOL modal)
{
	const std::string ALERT_PREFIX("ALERT: ");
	const std::string NOTIFY_PREFIX("NOTIFY: ");
	if (message.find(ALERT_PREFIX) == 0)
	{
		// Allow the server to spawn a named alert so that server alerts can be
		// translated out of English.
		std::string alert_name(message.substr(ALERT_PREFIX.length()));
		if (!handle_special_alerts(alert_name))
		{
		LLNotificationsUtil::add(alert_name);
	}
	}
	else if (message.find(NOTIFY_PREFIX) == 0)
	{
		// Allow the server to spawn a named notification so that server notifications can be
		// translated out of English.
		std::string notify_name(message.substr(NOTIFY_PREFIX.length()));
		LLNotificationsUtil::add(notify_name);
	}
	else if (message[0] == '/')
	{
		// System message is important, show in upper-right box not tip
		std::string text(message.substr(1));
		LLSD args;

		// <FS:Ansariel> Let's hope this works for OpenSim...
		bool is_region_restart = false;
		S32 seconds = 0;
		if (text.substr(0,17) == "RESTART_X_MINUTES")
		{
			S32 mins = 0;
			LLStringUtil::convertToS32(text.substr(18), mins);
			seconds = mins * 60;
			is_region_restart = true;

			if (!gSavedSettings.getBOOL("FSUseNewRegionRestartNotification"))
			{
				LLSD args;
				args["MINUTES"] = llformat("%d", mins);
				LLNotificationsUtil::add("RegionRestartMinutesToast", args);
			}
		}
		else if (text.substr(0,17) == "RESTART_X_SECONDS")
		{
			LLStringUtil::convertToS32(text.substr(18), seconds);
			is_region_restart = true;

			if (!gSavedSettings.getBOOL("FSUseNewRegionRestartNotification"))
			{
				LLSD args;
				args["SECONDS"] = llformat("%d", seconds);
				LLNotificationsUtil::add("RegionRestartSecondsToast", args);
			}
		}
		if (is_region_restart)
		{
			if (gSavedSettings.getBOOL("FSUseNewRegionRestartNotification"))
			{
				LLFloaterRegionRestarting* floaterp = LLFloaterReg::findTypedInstance<LLFloaterRegionRestarting>("region_restarting");

				if (floaterp)
				{
					LLFloaterRegionRestarting::updateTime(seconds);
				}
				else
				{
					std::string region_name;
					if (gAgent.getRegion())
					{
						region_name = gAgent.getRegion()->getName();
					}
					else
					{
						region_name = LLTrans::getString("Unknown");
					}
					LLSD params;
					params["NAME"] = region_name;
					params["SECONDS"] = (LLSD::Integer)seconds;
					LLFloaterRegionRestarting* restarting_floater = dynamic_cast<LLFloaterRegionRestarting*>(LLFloaterReg::showInstance("region_restarting", params));
					if(restarting_floater)
					{
						restarting_floater->center();
					}
				}
			}

			make_ui_sound("UISndRestartOpenSim");
			report_to_nearby_chat(LLTrans::getString("FSRegionRestartInLocalChat")); // <FS:PP> FIRE-6307: Region restart notices in local chat
			fs_report_region_restart_to_channel(seconds); // <FS:PP> Announce region restart to a defined chat channel
			return;
		}
		// </FS:Ansariel>

		// *NOTE: If the text from the server ever changes this line will need to be adjusted.
		std::string restart_cancelled = "Region restart cancelled.";
		if (text.substr(0, restart_cancelled.length()) == restart_cancelled)
		{
			LLFloaterRegionRestarting::close();
		}

			std::string new_msg =LLNotifications::instance().getGlobalString(text);
// [RLVa:KB] - Checked: RLVa-1.4.5
			if ( (new_msg == text) && (RlvActions::isRlvEnabled()) )
			{
				if (!RlvActions::canShowLocation())
					RlvUtil::filterLocation(new_msg);
				if (!RlvActions::canShowName(RlvActions::SNC_DEFAULT))
					RlvUtil::filterNames(new_msg);
			}
// [/RLVa:KB]
			args["MESSAGE"] = new_msg;
			LLNotificationsUtil::add("SystemMessage", args);
		}
	else if (modal)
	{
		LLSD args;
		std::string new_msg =LLNotifications::instance().getGlobalString(message);
// [RLVa:KB] - Checked: RLVa-1.4.5
		if ( (new_msg == message) && (RlvActions::isRlvEnabled()) )
		{
			if (!RlvActions::canShowLocation())
				RlvUtil::filterLocation(new_msg);
			if (!RlvActions::canShowName(RlvActions::SNC_DEFAULT))
				RlvUtil::filterNames(new_msg);
		}
// [/RLVa:KB]
		args["ERROR_MESSAGE"] = new_msg;
		LLNotificationsUtil::add("ErrorMessage", args);
	}
	else
	{
		// Hack fix for EXP-623 (blame fix on RN :)) to avoid a sim deploy
		const std::string AUTOPILOT_CANCELED_MSG("Autopilot canceled");
		if (message.find(AUTOPILOT_CANCELED_MSG) == std::string::npos )
		{
			LLSD args;
			std::string new_msg =LLNotifications::instance().getGlobalString(message);

			std::string localized_msg;
			bool is_message_localized = LLTrans::findString(localized_msg, new_msg);

// [RLVa:KB] - Checked: RLVa-1.4.5
			if ( (new_msg == message) && (RlvActions::isRlvEnabled()) )
			{
				if (!RlvActions::canShowLocation())
					RlvUtil::filterLocation(new_msg);
				if (!RlvActions::canShowName(RlvActions::SNC_DEFAULT))
					RlvUtil::filterNames(new_msg);
			}
// [/RLVa:KB]

			args["MESSAGE"] = is_message_localized ? localized_msg : new_msg;
			LLNotificationsUtil::add("SystemMessageTip", args);
		}
	}
}

mean_collision_list_t				gMeanCollisionList;
time_t								gLastDisplayedTime = 0;

void handle_show_mean_events(void *)
{
	LLFloaterReg::showInstance("bumps");
	//LLFloaterBump::showInstance();
}

void mean_name_callback(const LLUUID &id, const LLAvatarName& av_name)
{
	static const U32 max_collision_list_size = 20;
	if (gMeanCollisionList.size() > max_collision_list_size)
	{
		mean_collision_list_t::iterator iter = gMeanCollisionList.begin();
		for (U32 i=0; i<max_collision_list_size; i++) iter++;
		for_each(iter, gMeanCollisionList.end(), DeletePointer());
		gMeanCollisionList.erase(iter, gMeanCollisionList.end());
	}

	for (mean_collision_list_t::iterator iter = gMeanCollisionList.begin();
		 iter != gMeanCollisionList.end(); ++iter)
	{
		LLMeanCollisionData *mcd = *iter;
		if (mcd->mPerp == id)
		{
			mcd->mFullName = gRlvHandler.hasBehaviour(RLV_BHVR_SHOWNAMES) ? RlvStrings::getAnonym(av_name) : av_name.getUserName();
		}
	}
	// <FS:Ansariel> Instant bump list floater update
	LLFloaterBump* floater = LLFloaterReg::findTypedInstance<LLFloaterBump>("bumps");
	if (floater)
	{
		floater->setDirty();
	}
	// </FS:Ansariel>
}

void process_mean_collision_alert_message(LLMessageSystem *msgsystem, void **user_data)
{
	if (gAgent.inPrelude())
	{
		// In prelude, bumping is OK.  This dialog is rather confusing to 
		// newbies, so we don't show it.  Drop the packet on the floor.
		return;
	}

	// make sure the cursor is back to the usual default since the
	// alert is probably due to some kind of error.
	gViewerWindow->getWindow()->resetBusyCount();

	LLUUID perp;
	U32	   time;
	U8	   u8type;
	EMeanCollisionType	   type;
	F32    mag;

	S32 i, num = msgsystem->getNumberOfBlocks(_PREHASH_MeanCollision);

	for (i = 0; i < num; i++)
	{
		msgsystem->getUUIDFast(_PREHASH_MeanCollision, _PREHASH_Perp, perp);
		msgsystem->getU32Fast(_PREHASH_MeanCollision, _PREHASH_Time, time);
		msgsystem->getF32Fast(_PREHASH_MeanCollision, _PREHASH_Mag, mag);
		msgsystem->getU8Fast(_PREHASH_MeanCollision, _PREHASH_Type, u8type);

		type = (EMeanCollisionType)u8type;

		// <FS:Ansariel> Nearby Chat Collision Messages
		if (gSavedSettings.getBOOL("FSCollisionMessagesInChat"))
		{
			std::string action;
			LLStringUtil::format_map_t args;
			if (!gRlvHandler.hasBehaviour(RLV_BHVR_SHOWNAMES))
			{
				args["NAME"] = llformat("secondlife:///app/agent/%s/inspect", perp.asString().c_str());
			}
			else
			{
				args["NAME"] = llformat("secondlife:///app/agent/%s/rlvanonym", perp.asString().c_str());
			}

			switch (type)
			{
				case MEAN_BUMP:
					action = LLTrans::getString("Collision_Bump", args);
					break;
				case MEAN_LLPUSHOBJECT:
					action = LLTrans::getString("Collision_PushObject", args);
					break;
				case MEAN_SELECTED_OBJECT_COLLIDE:
					action = LLTrans::getString("Collision_ObjectCollide", args);
					break;
				case MEAN_SCRIPTED_OBJECT_COLLIDE:
					action = LLTrans::getString("Collision_ScriptedObject", args);
					break;
				case MEAN_PHYSICAL_OBJECT_COLLIDE:
					action = LLTrans::getString("Collision_PhysicalObject", args);
					break;
				default:
					action = LLTrans::getString("Collision_UnknownType", args);
					return;
			}
			report_to_nearby_chat(action);
		}
		// </FS:Ansariel> Nearby Chat Collision Messages
		// <FS:Ansariel> Report Collision Messages to scripts
		if (gSavedSettings.getBOOL("FSReportCollisionMessages"))
		{
			std::string collision_data = llformat("%s,%.2f,%d", perp.asString().c_str(), mag, u8type);

			LLMessageSystem* msgs = gMessageSystem;
			msgs->newMessage(_PREHASH_ScriptDialogReply);
			msgs->nextBlock(_PREHASH_AgentData);
			msgs->addUUID(_PREHASH_AgentID, gAgentID);
			msgs->addUUID(_PREHASH_SessionID, gAgentSessionID);
			msgs->nextBlock(_PREHASH_Data);
			msgs->addUUID(_PREHASH_ObjectID, gAgentID);
			msgs->addS32(_PREHASH_ChatChannel, gSavedSettings.getS32("FSReportCollisionMessagesChannel"));
			msgs->addS32(_PREHASH_ButtonIndex, 1);
			msgs->addString(_PREHASH_ButtonLabel, collision_data.c_str());
			gAgent.sendReliableMessage();
		}
		// </FS:Ansariel> Report Collision Messages to scripts

		BOOL b_found = FALSE;

		for (mean_collision_list_t::iterator iter = gMeanCollisionList.begin();
			 iter != gMeanCollisionList.end(); ++iter)
		{
			LLMeanCollisionData *mcd = *iter;
			if ((mcd->mPerp == perp) && (mcd->mType == type))
			{
				mcd->mTime = time;
				mcd->mMag = mag;
				b_found = TRUE;
				break;
			}
		}

		if (!b_found)
		{
			LLMeanCollisionData *mcd = new LLMeanCollisionData(gAgentID, perp, time, type, mag);
			gMeanCollisionList.push_front(mcd);
			LLAvatarNameCache::get(perp, boost::bind(&mean_name_callback, _1, _2));
		}
		// <FS:Ansariel> Instant bump list floater update
		else
		{
			LLFloaterBump* floater = LLFloaterReg::findTypedInstance<LLFloaterBump>("bumps");
			if (floater)
			{
				floater->setDirty();
			}
		}
		// </FS:Ansariel>
	}
	// <FS:Ansariel> Instant bump list floater update
	//LLFloaterBump* bumps_floater = LLFloaterBump::getInstance();
	//if(bumps_floater && bumps_floater->isInVisibleChain())
	//{
	//	bumps_floater->populateCollisionList();
	//}
	// </FS:Ansariel>
}

void process_frozen_message(LLMessageSystem *msgsystem, void **user_data)
{
	// make sure the cursor is back to the usual default since the
	// alert is probably due to some kind of error.
	gViewerWindow->getWindow()->resetBusyCount();
	BOOL b_frozen;
	
	msgsystem->getBOOL("FrozenData", "Data", b_frozen);

	// TODO: make being frozen change view
	if (b_frozen)
	{
	}
	else
	{
	}
}

// do some extra stuff once we get our economy data
void process_economy_data(LLMessageSystem *msg, void** /*user_data*/)
{
	// <FS:AW opensim currency support> 
	//LL_DEBUGS("Benefits") << "Received economy data, not currently used" << LL_ENDL;
#ifdef OPENSIM
	if (LLGridManager::getInstance()->isInOpenSim())
	{
		LLGlobalEconomy::processEconomyData(msg, LLGlobalEconomy::getInstance());

		const std::string texture_upload_cost_str = std::to_string(LLAgentBenefitsMgr::current().getTextureUploadCost());
		const std::string sound_upload_cost_str = std::to_string(LLAgentBenefitsMgr::current().getSoundUploadCost());
		const std::string animation_upload_cost_str = std::to_string(LLAgentBenefitsMgr::current().getAnimationUploadCost());
		gMenuHolder->getChild<LLUICtrl>("Upload Image")->setLabelArg("[COST]",  texture_upload_cost_str);
		gMenuHolder->getChild<LLUICtrl>("Upload Sound")->setLabelArg("[COST]",  sound_upload_cost_str);
		gMenuHolder->getChild<LLUICtrl>("Upload Animation")->setLabelArg("[COST]", animation_upload_cost_str);
	}
	else
#endif
	{
		LL_DEBUGS("Benefits") << "Received economy data, not currently used" << LL_ENDL;
	}
// <FS:AW opensim currency support>

	// update L$ substitution for "Buy and Sell L$", it was set before we knew the currency
	gMenuHolder->getChild<LLUICtrl>("Buy and Sell L$")->setLabelArg("L$", LLStringExplicit("L$"));
}

void notify_cautioned_script_question(const LLSD& notification, const LLSD& response, S32 orig_questions, BOOL granted)
{
	// only continue if at least some permissions were requested
	if (orig_questions)
	{
		// check to see if the person we are asking

		// "'[OBJECTNAME]', an object owned by '[OWNERNAME]', 
		// located in [REGIONNAME] at [REGIONPOS], 
		// has been <granted|denied> permission to: [PERMISSIONS]."

		LLUIString notice(LLTrans::getString(granted ? "ScriptQuestionCautionChatGranted" : "ScriptQuestionCautionChatDenied"));

		// always include the object name and owner name 
		notice.setArg("[OBJECTNAME]", notification["payload"]["object_name"].asString());
		notice.setArg("[OWNERNAME]", notification["payload"]["owner_name"].asString());

		// try to lookup viewerobject that corresponds to the object that
		// requested permissions (here, taskid->requesting object id)
		BOOL foundpos = FALSE;
		LLViewerObject* viewobj = gObjectList.findObject(notification["payload"]["task_id"].asUUID());
		if (viewobj)
		{
			// found the viewerobject, get it's position in its region
			LLVector3 objpos(viewobj->getPosition());
			
			// try to lookup the name of the region the object is in
			LLViewerRegion* viewregion = viewobj->getRegion();
			if (viewregion)
			{
				// got the region, so include the region and 3d coordinates of the object
				notice.setArg("[REGIONNAME]", viewregion->getName());
				std::string formatpos = llformat("%.1f, %.1f,%.1f", objpos[VX], objpos[VY], objpos[VZ]);
				notice.setArg("[REGIONPOS]", formatpos);

				foundpos = TRUE;
			}
		}

// [RLVa:KB] - Checked: 2010-04-23 (RLVa-1.2.0g) | Modified: RLVa-1.0.0a
		if (gRlvHandler.hasBehaviour(RLV_BHVR_SHOWLOC))
		{
			notice.setArg("[REGIONNAME]", RlvStrings::getString(RlvStringKeys::Hidden::Region));
			notice.setArg("[REGIONPOS]", RlvStrings::getString(RlvStringKeys::Hidden::Generic));
		}
		else if (!foundpos)
// [/RLVa:KB]
//		if (!foundpos)
		{
			// unable to determine location of the object
			// <FS:Ansariel> Made hardcoded strings localizable
			//notice.setArg("[REGIONNAME]", "(unknown region)");
			//notice.setArg("[REGIONPOS]", "(unknown position)");
			notice.setArg("[REGIONNAME]", LLTrans::getString("UnknownRegion"));
			notice.setArg("[REGIONPOS]", LLTrans::getString("UnknownPosition"));
			// </FS:Ansariel>
		}

		// check each permission that was requested, and list each 
		// permission that has been flagged as a caution permission
		BOOL caution = FALSE;
		S32 count = 0;
		std::string perms;
		BOOST_FOREACH(script_perm_t script_perm, SCRIPT_PERMISSIONS)
		{
//			if ((orig_questions & script_perm.permbit)
//				&& script_perm.caution)
// [RLVa:KB] - Checked: 2012-07-28 (RLVa-1.4.7)
			if ((orig_questions & script_perm.permbit)
				&& ((script_perm.caution) || (notification["payload"]["rlv_notify"].asBoolean())) )
// [/RLVa:KB]
			{
				count++;
				caution = TRUE;

				// add a comma before the permission description if it is not the first permission
				// added to the list or the last permission to check
				if (count > 1)
				{
					perms.append(", ");
				}

				perms.append(LLTrans::getString(script_perm.question));
			}
		}

		notice.setArg("[PERMISSIONS]", perms);

		// log a chat message as long as at least one requested permission
		// is a caution permission
// [RLVa:KB] - Checked: 2012-07-28 (RLVa-1.4.7)
		if (caution)
		{
			// <FS:Ansariel> [FS communication UI]
			//LLFloaterIMNearbyChat* nearby_chat = LLFloaterReg::getTypedInstance<LLFloaterIMNearbyChat>("nearby_chat");
			FSFloaterNearbyChat* nearby_chat = FSFloaterNearbyChat::getInstance();
			// </FS:Ansariel> [FS communication UI]
			if(nearby_chat)
			{
				LLChat chat_msg(notice.getString());
				chat_msg.mFromName = SYSTEM_FROM;
				chat_msg.mFromID = LLUUID::null;
				chat_msg.mSourceType = CHAT_SOURCE_SYSTEM;
				nearby_chat->addMessage(chat_msg);
			}
		}
// [/RLVa:KB]
//		if (caution)
//		{
//			LLChat chat(notice.getString());
//	//		LLFloaterChat::addChat(chat, FALSE, FALSE);
//		}
	}
}

void script_question_mute(const LLUUID& item_id, const std::string& object_name);

void experiencePermissionBlock(LLUUID experience, LLSD result)
{
    LLSD permission;
    LLSD data;
    permission["permission"] = "Block";
    data[experience.asString()] = permission;
    data["experience"] = experience;
    LLEventPumps::instance().obtain("experience_permission").post(data);
}

bool script_question_cb(const LLSD& notification, const LLSD& response)
{
	S32 option = LLNotificationsUtil::getSelectedOption(notification, response);
	LLMessageSystem *msg = gMessageSystem;
	S32 orig = notification["payload"]["questions"].asInteger();
	S32 new_questions = orig;

	if (response["Details"])
	{
		// respawn notification...
		LLNotificationsUtil::add(notification["name"], notification["substitutions"], notification["payload"]);

		// ...with description on top
		LLNotificationsUtil::add("DebitPermissionDetails");
		return false;
	}

	LLUUID experience;
	if(notification["payload"].has("experience"))
	{
		experience = notification["payload"]["experience"].asUUID();
	}

	// check whether permissions were granted or denied
	BOOL allowed = TRUE;
	// the "yes/accept" button is the first button in the template, making it button 0
	// if any other button was clicked, the permissions were denied
	if (option != 0)
	{
		new_questions = 0;
		allowed = FALSE;
	}	
	else if(experience.notNull())
	{
		LLSD permission;
		LLSD data;
		permission["permission"]="Allow";

		data[experience.asString()]=permission;
		data["experience"]=experience;
		LLEventPumps::instance().obtain("experience_permission").post(data);
	}

	LLUUID task_id = notification["payload"]["task_id"].asUUID();
	LLUUID item_id = notification["payload"]["item_id"].asUUID();

	// reply with the permissions granted or denied
	msg->newMessageFast(_PREHASH_ScriptAnswerYes);
	msg->nextBlockFast(_PREHASH_AgentData);
	msg->addUUIDFast(_PREHASH_AgentID, gAgent.getID());
	msg->addUUIDFast(_PREHASH_SessionID, gAgent.getSessionID());
	msg->nextBlockFast(_PREHASH_Data);
	msg->addUUIDFast(_PREHASH_TaskID, task_id);
	msg->addUUIDFast(_PREHASH_ItemID, item_id);
	msg->addS32Fast(_PREHASH_Questions, new_questions);
	msg->sendReliable(LLHost(notification["payload"]["sender"].asString()));

	// only log a chat message if caution prompts are enabled
//	if (gSavedSettings.getBOOL("PermissionsCautionEnabled"))
// [RLVa:KB] - Checked: 2012-07-28 (RLVa-1.4.7)
	if ( (gSavedSettings.getBOOL("PermissionsCautionEnabled")) || (notification["payload"]["rlv_notify"].asBoolean()) )
// [/RLVa:KB]
	{
		// log a chat message, if appropriate
		notify_cautioned_script_question(notification, response, orig, allowed);
	}

// [RLVa:KB] - Checked: 2012-07-28 (RLVa-1.4.7)
	if ( (allowed) && (notification["payload"].has("rlv_blocked")) )
	{
		RlvUtil::notifyBlocked(notification["payload"]["rlv_blocked"], LLSD().with("OBJECT", notification["payload"]["object_name"]));
	}
// [/RLVa:KB]

	if ( response["Mute"] ) // mute
	{
		script_question_mute(task_id,notification["payload"]["object_name"].asString());
	}
	if ( response["BlockExperience"] )
	{
		if(experience.notNull())
		{
			LLViewerRegion* region = gAgent.getRegion();
			if (!region)
			    return false;

            LLExperienceCache::instance().setExperiencePermission(experience, std::string("Block"), boost::bind(&experiencePermissionBlock, experience, _1));

		}
}
	return false;
}

void script_question_mute(const LLUUID& task_id, const std::string& object_name)
{
	LLMuteList::getInstance()->add(LLMute(task_id, object_name, LLMute::OBJECT));

    // purge the message queue of any previously queued requests from the same source. DEV-4879
    class OfferMatcher : public LLNotificationsUI::LLScreenChannel::Matcher
    {
    public:
    	OfferMatcher(const LLUUID& to_block) : blocked_id(to_block) {}
      	bool matches(const LLNotificationPtr notification) const
        {
            if (notification->getName() == "ScriptQuestionCaution"
                || notification->getName() == "ScriptQuestion")
            {
                return (notification->getPayload()["task_id"].asUUID() == blocked_id);
            }
            return false;
        }
    private:
        const LLUUID& blocked_id;
    };

    LLNotificationsUI::LLChannelManager::getInstance()->killToastsFromChannel(LLUUID(
            gSavedSettings.getString("NotificationChannelUUID")), OfferMatcher(task_id));
}

static LLNotificationFunctorRegistration script_question_cb_reg_1("ScriptQuestion", script_question_cb);
static LLNotificationFunctorRegistration script_question_cb_reg_2("ScriptQuestionCaution", script_question_cb);
static LLNotificationFunctorRegistration script_question_cb_reg_3("ScriptQuestionExperience", script_question_cb);

void process_script_experience_details(const LLSD& experience_details, LLSD args, LLSD payload)
{
	if(experience_details[LLExperienceCache::PROPERTIES].asInteger() & LLExperienceCache::PROPERTY_GRID)
	{
		args["GRID_WIDE"] = LLTrans::getString("Grid-Scope");
	}
	else
	{
		args["GRID_WIDE"] = LLTrans::getString("Land-Scope");
	}
	args["EXPERIENCE"] = LLSLURL("experience", experience_details[LLExperienceCache::EXPERIENCE_ID].asUUID(), "profile").getSLURLString();

	LLNotificationsUtil::add("ScriptQuestionExperience", args, payload);
	make_ui_sound("UISndQuestionExperience"); // <FS:PP> New Experience notification sound
}

void process_script_question(LLMessageSystem *msg, void **user_data)
{
	// *TODO: Translate owner name -> [FIRST] [LAST]

	LLHost sender = msg->getSender();

	LLUUID taskid;
	LLUUID itemid;
	S32		questions;
	std::string object_name;
	std::string owner_name;
	LLUUID experienceid;

	// taskid -> object key of object requesting permissions
	msg->getUUIDFast(_PREHASH_Data, _PREHASH_TaskID, taskid );
	// itemid -> script asset key of script requesting permissions
	msg->getUUIDFast(_PREHASH_Data, _PREHASH_ItemID, itemid );
	msg->getStringFast(_PREHASH_Data, _PREHASH_ObjectName, object_name);
	msg->getStringFast(_PREHASH_Data, _PREHASH_ObjectOwner, owner_name);
	msg->getS32Fast(_PREHASH_Data, _PREHASH_Questions, questions );

	if(msg->has(_PREHASH_Experience))
	{
		msg->getUUIDFast(_PREHASH_Experience, _PREHASH_ExperienceID, experienceid);
	}

	// Special case. If the objects are owned by this agent, throttle per-object instead
	// of per-owner. It's common for residents to reset a ton of scripts that re-request
	// permissions, as with tier boxes. UUIDs can't be valid agent names and vice-versa,
	// so we'll reuse the same namespace for both throttle types.
	std::string throttle_name = owner_name;
	std::string self_name;
	LLAgentUI::buildFullname( self_name ); // does not include ' Resident'
	std::string clean_owner_name = LLCacheName::cleanFullName(owner_name); // removes ' Resident'
	if( clean_owner_name == self_name )
	{
		throttle_name = taskid.getString();
	}
	
	// don't display permission requests if this object is muted
	if (LLMuteList::getInstance()->isMuted(taskid)) return;
	
	// throttle excessive requests from any specific user's scripts
	typedef LLKeyThrottle<std::string> LLStringThrottle;
	static LLStringThrottle question_throttle( LLREQUEST_PERMISSION_THROTTLE_LIMIT, LLREQUEST_PERMISSION_THROTTLE_INTERVAL );

	// <FS:Ansariel> FIRE-7374: Moved spam/throttle check after RLVa check
	//switch (question_throttle.noteAction(throttle_name))
	//{
	//	case LLStringThrottle::THROTTLE_NEWLY_BLOCKED:
	//		LL_INFOS("Messaging") << "process_script_question throttled"
	//				<< " owner_name:" << owner_name
	//				<< LL_ENDL;
	//		// Fall through

	//	case LLStringThrottle::THROTTLE_BLOCKED:
	//		// Escape altogether until we recover
	//		return;

	//	case LLStringThrottle::THROTTLE_OK:
	//		break;
	//}
	// </FS:Ansariel>

	std::string script_question;
	if (questions)
	{
		bool caution = false;
		S32 count = 0;
		LLSD args;
		args["OBJECTNAME"] = object_name;
		args["NAME"] = clean_owner_name;
		S32 known_questions = 0;
		bool has_not_only_debit = questions ^ SCRIPT_PERMISSIONS[SCRIPT_PERMISSION_DEBIT].permbit;
		// check the received permission flags against each permission
		BOOST_FOREACH(script_perm_t script_perm, SCRIPT_PERMISSIONS)
		{
			if (questions & script_perm.permbit)
			{
				count++;
				known_questions |= script_perm.permbit;

                if (!LLMuteList::isLinden(owner_name))
                {
                    // check whether permission question should cause special caution dialog
                    caution |= (script_perm.caution);
                }

				if (("ScriptTakeMoney" == script_perm.question) && has_not_only_debit)
					continue;

                if (LLTrans::getString(script_perm.question).empty())
                {
                    continue;
                }

				script_question += "    " + LLTrans::getString(script_perm.question) + "\n";
			}
		}


		args["QUESTIONS"] = script_question;

		if (known_questions != questions)
		{
			// This is in addition to the normal dialog.
			// Viewer got a request for not supported/implemented permission 
			LL_WARNS("Messaging") << "Object \"" << object_name << "\" requested " << script_question
								<< " permission. Permission is unknown and can't be granted. Item id: " << itemid
								<< " taskid:" << taskid << LL_ENDL;
		}
		
		if (known_questions)
		{
			LLSD payload;
			payload["task_id"] = taskid;
			payload["item_id"] = itemid;
			payload["sender"] = sender.getIPandPort();
			payload["questions"] = known_questions;
			payload["object_name"] = object_name;
			payload["owner_name"] = owner_name;

// [RLVa:KB] - Checked: 2012-07-28 (RLVa-1.4.7)
			if (rlv_handler_t::isEnabled())
			{
				RlvUtil::filterScriptQuestions(questions, payload);

				if ( (questions) && (gRlvHandler.hasBehaviour(RLV_BHVR_ACCEPTPERMISSION)) )
				{
					const LLViewerObject* pObj = gObjectList.findObject(taskid);
					if (pObj)
					{
						if ( (pObj->permYouOwner()) && (!pObj->isAttachment()) )
						{
							questions &= ~(SCRIPT_PERMISSIONS[SCRIPT_PERMISSION_TAKE_CONTROLS].permbit | 
								SCRIPT_PERMISSIONS[SCRIPT_PERMISSION_ATTACH].permbit);
						}
						else
						{
							questions &= ~(SCRIPT_PERMISSIONS[SCRIPT_PERMISSION_TAKE_CONTROLS].permbit);
						}
						payload["rlv_notify"] = !pObj->permYouOwner();
					}
				}
			}

			if ( (!caution) && (!questions) && (experienceid.isNull()) )
			{
				LLNotifications::instance().forceResponse(
					LLNotification::Params("ScriptQuestion").substitutions(args).payload(payload), 0/*YES*/);
				return;
			}

			// <FS:Ansariel> FIRE-7374: Moved spam/throttle check after RLVa check
			// NaCl - Antispam Registry
			if (NACLAntiSpamRegistry::instance().checkQueue(ANTISPAM_QUEUE_SCRIPT_DIALOG, taskid, ANTISPAM_SOURCE_OBJECT))
			{
				return;
			}
			// NaCl End

			switch (question_throttle.noteAction(throttle_name))
			{
				case LLStringThrottle::THROTTLE_NEWLY_BLOCKED:
					LL_INFOS("Messaging") << "process_script_question throttled"
							<< " owner_name:" << owner_name
							<< LL_ENDL;
					// Fall through

				case LLStringThrottle::THROTTLE_BLOCKED:
					// Escape altogether until we recover
					return;

				case LLStringThrottle::THROTTLE_OK:
					break;
			}
			// </FS:Ansariel>
// [/RLVa:KB]

			// check whether cautions are even enabled or not
			const char* notification = "ScriptQuestion";

			if(caution && gSavedSettings.getBOOL("PermissionsCautionEnabled"))
			{
				args["FOOTERTEXT"] = (count > 1) ? LLTrans::getString("AdditionalPermissionsRequestHeader") + "\n\n" + script_question : "";
				notification = "ScriptQuestionCaution";
			}
			else if(experienceid.notNull())
			{
				payload["experience"]=experienceid;
                LLExperienceCache::instance().get(experienceid, boost::bind(process_script_experience_details, _1, args, payload));
				return;
			}

			LLNotificationsUtil::add(notification, args, payload);
			make_ui_sound("UISndScriptFloaterOpen"); // <FS:PP> FIRE-16958: Incoming script permission request doesn't trigger a sound
		}
	}
	// <FS:Ansariel> FIRE-7374: Moved spam/throttle check after RLVa check
	else
	{
		// Throttle permission requests from scripts requesting no permission at all!?!?

		// NaCl - Antispam Registry
		if (NACLAntiSpamRegistry::instance().checkQueue(ANTISPAM_QUEUE_SCRIPT_DIALOG, taskid, ANTISPAM_SOURCE_OBJECT))
		{
			return;
		}
		// NaCl End

		switch (question_throttle.noteAction(throttle_name))
		{
			case LLStringThrottle::THROTTLE_NEWLY_BLOCKED:
				LL_INFOS("Messaging") << "process_script_question throttled"
						<< " owner_name:" << owner_name
						<< LL_ENDL;
				// Fall through

			case LLStringThrottle::THROTTLE_BLOCKED:
				// Escape altogether until we recover
				return;

			case LLStringThrottle::THROTTLE_OK:
				break;
		}
	}
	// </FS:Ansariel>
}


void process_derez_container(LLMessageSystem *msg, void**)
{
	LL_WARNS("Messaging") << "call to deprecated process_derez_container" << LL_ENDL;
}

void container_inventory_arrived(LLViewerObject* object,
								 LLInventoryObject::object_list_t* inventory,
								 S32 serial_num,
								 void* data)
{
	LL_DEBUGS("Messaging") << "container_inventory_arrived()" << LL_ENDL;
	if( gAgentCamera.cameraMouselook() )
	{
		gAgentCamera.changeCameraToDefault();
	}

	LLInventoryPanel *active_panel = LLInventoryPanel::getActiveInventoryPanel();

	if (inventory->size() > 2)
	{
		// create a new inventory category to put this in
		LLUUID cat_id;
		gInventory.createNewCategory(
            gInventory.getRootFolderID(),
            LLFolderType::FT_NONE,
            LLTrans::getString("AcquiredItems"),
            [inventory](const LLUUID &new_cat_id)
        {
            LLInventoryObject::object_list_t::const_iterator it = inventory->begin();
            LLInventoryObject::object_list_t::const_iterator end = inventory->end();
            for (; it != end; ++it)
            {
                if ((*it)->getType() != LLAssetType::AT_CATEGORY)
                {
                    LLInventoryObject* obj = (LLInventoryObject*)(*it);
                    LLInventoryItem* item = (LLInventoryItem*)(obj);
                    LLUUID item_id;
                    item_id.generate();
                    time_t creation_date_utc = time_corrected();
                    LLPointer<LLViewerInventoryItem> new_item
                        = new LLViewerInventoryItem(item_id,
                            new_cat_id,
                            item->getPermissions(),
                            item->getAssetUUID(),
                            item->getType(),
                            item->getInventoryType(),
                            item->getName(),
                            item->getDescription(),
                            LLSaleInfo::DEFAULT,
                            item->getFlags(),
                            creation_date_utc);
                    new_item->updateServer(TRUE);
                    gInventory.updateItem(new_item);
                }
            }
            gInventory.notifyObservers();

            LLInventoryPanel *active_panel = LLInventoryPanel::getActiveInventoryPanel();
            if (active_panel)
            {
                active_panel->setSelection(new_cat_id, TAKE_FOCUS_NO);
            }
        });
	}
	else if (inventory->size() == 2)
	{
		// we're going to get one fake root category as well as the
		// one actual object
		LLInventoryObject::object_list_t::iterator it = inventory->begin();

		if ((*it)->getType() == LLAssetType::AT_CATEGORY)
		{
			++it;
		}

		LLInventoryItem* item = (LLInventoryItem*)((LLInventoryObject*)(*it));
		const LLUUID category = gInventory.findCategoryUUIDForType(LLFolderType::assetTypeToFolderType(item->getType()));

		LLUUID item_id;
		item_id.generate();
		time_t creation_date_utc = time_corrected();
		LLPointer<LLViewerInventoryItem> new_item
			= new LLViewerInventoryItem(item_id, category,
										item->getPermissions(),
										item->getAssetUUID(),
										item->getType(),
										item->getInventoryType(),
										item->getName(),
										item->getDescription(),
										LLSaleInfo::DEFAULT,
										item->getFlags(),
										creation_date_utc);
		new_item->updateServer(TRUE);
		gInventory.updateItem(new_item);
		gInventory.notifyObservers();
		if(active_panel)
		{
			active_panel->setSelection(item_id, TAKE_FOCUS_NO);
		}
	}

	// we've got the inventory, now delete this object if this was a take
	BOOL delete_object = (BOOL)(intptr_t)data;
	LLViewerRegion *region = gAgent.getRegion();
	if (delete_object && region)
	{
		gMessageSystem->newMessageFast(_PREHASH_ObjectDelete);
		gMessageSystem->nextBlockFast(_PREHASH_AgentData);
		gMessageSystem->addUUIDFast(_PREHASH_AgentID, gAgent.getID());
		gMessageSystem->addUUIDFast(_PREHASH_SessionID, gAgent.getSessionID());
		const U8 NO_FORCE = 0;
		gMessageSystem->addU8Fast(_PREHASH_Force, NO_FORCE);
		gMessageSystem->nextBlockFast(_PREHASH_ObjectData);
		gMessageSystem->addU32Fast(_PREHASH_ObjectLocalID, object->getLocalID());
		gMessageSystem->sendReliable(region->getHost());
	}
}

// method to format the time.
std::string formatted_time(const time_t& the_time)
{
	std::string dateStr = "["+LLTrans::getString("LTimeWeek")+"] ["
						+LLTrans::getString("LTimeMonth")+"] ["
						+LLTrans::getString("LTimeDay")+"] ["
						+LLTrans::getString("LTimeHour")+"]:["
						+LLTrans::getString("LTimeMin")+"]:["
						+LLTrans::getString("LTimeSec")+"] ["
						+LLTrans::getString("LTimeYear")+"]";

	LLSD substitution;
	substitution["datetime"] = (S32) the_time;
	LLStringUtil::format (dateStr, substitution);
	return dateStr;
}


void process_teleport_failed(LLMessageSystem *msg, void**)
{
	LL_WARNS("Teleport","Messaging") << "Received TeleportFailed message" << LL_ENDL;

	std::string message_id;		// Tag from server, like "RegionEntryAccessBlocked"
	std::string big_reason;		// Actual message to display
	LLSD args;

	// Let the interested parties know that teleport failed.
	LLViewerParcelMgr::getInstance()->onTeleportFailed();

	// if we have additional alert data
	if (msg->has(_PREHASH_AlertInfo) && msg->getSizeFast(_PREHASH_AlertInfo, _PREHASH_Message) > 0)
	{
		// Get the message ID
		msg->getStringFast(_PREHASH_AlertInfo, _PREHASH_Message, message_id);
		big_reason = LLAgent::sTeleportErrorMessages[message_id];
		if ( big_reason.size() <= 0 )
		{
			// Nothing found in the map - use what the server returned in the original message block
			msg->getStringFast(_PREHASH_Info, _PREHASH_Reason, big_reason);
		}
		LL_WARNS("Teleport") << "AlertInfo message_id " << message_id << " reason: " << big_reason << LL_ENDL;

		LLSD llsd_block;
		std::string llsd_raw;
		msg->getStringFast(_PREHASH_AlertInfo, _PREHASH_ExtraParams, llsd_raw);
		if (llsd_raw.length())
		{
			std::istringstream llsd_data(llsd_raw);
			if (!LLSDSerialize::deserialize(llsd_block, llsd_data, llsd_raw.length()))
			{
				LL_WARNS("Teleport") << "process_teleport_failed: Attempted to read alert parameter data into LLSD but failed:" << llsd_raw << LL_ENDL;
			}
			else
			{
				LL_WARNS("Teleport") << "AlertInfo llsd block received: " << llsd_block << LL_ENDL;
				if(llsd_block.has("REGION_NAME"))
				{
					std::string region_name = llsd_block["REGION_NAME"].asString();
					if(!region_name.empty())
					{
						LLStringUtil::format_map_t name_args;
						name_args["[REGION_NAME]"] = region_name;
						LLStringUtil::format(big_reason, name_args);
					}
				}
				// change notification name in this special case
				if (handle_teleport_access_blocked(llsd_block, message_id, args["REASON"]))
				{
					if( gAgent.getTeleportState() != LLAgent::TELEPORT_NONE )
					{
						LL_WARNS("Teleport") << "called handle_teleport_access_blocked, setting state to TELEPORT_NONE" << LL_ENDL;
						gAgent.setTeleportState( LLAgent::TELEPORT_NONE );
					}
					return;
				}
			}
		}
		args["REASON"] = big_reason;
	}
	else
	{	// Extra message payload not found - use what the simulator sent
		msg->getStringFast(_PREHASH_Info, _PREHASH_Reason, message_id);

		big_reason = LLAgent::sTeleportErrorMessages[message_id];
		if ( big_reason.size() > 0 )
		{	// Substitute verbose reason from the local map
			args["REASON"] = big_reason;
		}
		else
		{	// Nothing found in the map - use what the server returned
			args["REASON"] = message_id;
		}
	}
	LL_WARNS("Teleport") << "Displaying CouldNotTeleportReason string, REASON= " << args["REASON"] << LL_ENDL;

	// <FS:Ansariel> Stop typing after teleport (possible fix for FIRE-7273)
	gAgent.stopTyping();

	LL_INFOS() << "Teleport error, message_id=" << message_id << LL_ENDL;
	if (!FSLSLBridge::instance().canUseBridge() ||
		(message_id != "Could not teleport closer to destination"))
	{
		LLNotificationsUtil::add("CouldNotTeleportReason", args);
	}

	if( gAgent.getTeleportState() != LLAgent::TELEPORT_NONE )
	{
		LL_WARNS("Teleport") << "End of process_teleport_failed(). Reason message arg is " << args["REASON"]
							 << ". Setting state to TELEPORT_NONE" << LL_ENDL;
		gAgent.setTeleportState( LLAgent::TELEPORT_NONE );
	}
}

void process_teleport_local(LLMessageSystem *msg,void**)
{
	LL_INFOS("Teleport","Messaging") << "Received TeleportLocal message" << LL_ENDL;
	
	LLUUID agent_id;
	msg->getUUIDFast(_PREHASH_Info, _PREHASH_AgentID, agent_id);
	if (agent_id != gAgent.getID())
	{
		LL_WARNS("Teleport", "Messaging") << "Got teleport notification for wrong agent " << agent_id << " expected " << gAgent.getID() << ", ignoring!" << LL_ENDL;
		return;
	}

	U32 location_id;
	LLVector3 pos, look_at;
	U32 teleport_flags;
	msg->getU32Fast(_PREHASH_Info, _PREHASH_LocationID, location_id);
	msg->getVector3Fast(_PREHASH_Info, _PREHASH_Position, pos);
	msg->getVector3Fast(_PREHASH_Info, _PREHASH_LookAt, look_at);
	msg->getU32Fast(_PREHASH_Info, _PREHASH_TeleportFlags, teleport_flags);

	LL_INFOS("Teleport") << "Message params are location_id " << location_id << " teleport_flags " << teleport_flags << LL_ENDL;
	if( gAgent.getTeleportState() != LLAgent::TELEPORT_NONE )
	{
		if( gAgent.getTeleportState() == LLAgent::TELEPORT_LOCAL )
		{
			// To prevent TeleportStart messages re-activating the progress screen right
			// after tp, keep the teleport state and let progress screen clear it after a short delay
			// (progress screen is active but not visible)  *TODO: remove when SVC-5290 is fixed
			gTeleportDisplayTimer.reset();
			gTeleportDisplay = TRUE;
		}
		else
		{
			LL_WARNS("Teleport") << "State is not TELEPORT_LOCAL: " << gAgent.getTeleportStateName()
								 << ", setting state to TELEPORT_NONE" << LL_ENDL;
			gAgent.setTeleportState( LLAgent::TELEPORT_NONE );
		}
	}

	// Sim tells us whether the new position is off the ground
	// <FS:Ansariel> Always fly after TP option
	//if (teleport_flags & TELEPORT_FLAGS_IS_FLYING)
	if (teleport_flags & TELEPORT_FLAGS_IS_FLYING || gSavedSettings.getBOOL("FSFlyAfterTeleport"))
	// </FS:Ansariel> Always fly after TP option
	{
		gAgent.setFlying(TRUE);
	}
	else
	{
		gAgent.setFlying(FALSE);
	}

	// <FS:Ansariel> Stop typing after teleport (possible fix for FIRE-7273)
	gAgent.stopTyping();

	gAgent.setPositionAgent(pos);
	gAgentCamera.slamLookAt(look_at);

	if ( !(gAgent.getTeleportKeepsLookAt() && LLViewerJoystick::getInstance()->getOverrideCamera()) && gSavedSettings.getBOOL("FSResetCameraOnTP") )
	{
		gAgentCamera.resetView(TRUE, TRUE);
	}

	// send camera update to new region
	gAgentCamera.updateCamera();

	send_agent_update(TRUE, TRUE);

	// Let the interested parties know we've teleported.
	// Vadim *HACK: Agent position seems to get reset (to render position?)
	//              on each frame, so we have to pass the new position manually.
	LLViewerParcelMgr::getInstance()->onTeleportFinished(true, gAgent.getPosGlobalFromAgent(pos));
}

void send_simple_im(const LLUUID& to_id,
					const std::string& message,
					EInstantMessage dialog,
					const LLUUID& id)
{
	std::string my_name;
	LLAgentUI::buildFullname(my_name);
	send_improved_im(to_id,
					 my_name,
					 message,
					 IM_ONLINE,
					 dialog,
					 id,
					 NO_TIMESTAMP,
					 (U8*)EMPTY_BINARY_BUCKET,
					 EMPTY_BINARY_BUCKET_SIZE);
}

void send_group_notice(const LLUUID& group_id,
					   const std::string& subject,
					   const std::string& message,
					   const LLInventoryItem* item)
{
	// Put this notice into an instant message form.
	// This will mean converting the item to a binary bucket,
	// and the subject/message into a single field.
	std::string my_name;
	LLAgentUI::buildFullname(my_name);

	// Combine subject + message into a single string.
	std::ostringstream subject_and_message;
	// TODO: turn all existing |'s into ||'s in subject and message.
	subject_and_message << subject << "|" << message;

	// Create an empty binary bucket.
	U8 bin_bucket[MAX_INVENTORY_BUFFER_SIZE];
	U8* bucket_to_send = bin_bucket;
	bin_bucket[0] = '\0';
	S32 bin_bucket_size = EMPTY_BINARY_BUCKET_SIZE;
	// If there is an item being sent, pack it into the binary bucket.
	if (item)
	{
		LLSD item_def;
		item_def["item_id"] = item->getUUID();
		item_def["owner_id"] = item->getPermissions().getOwner();
		std::ostringstream ostr;
		LLSDSerialize::serialize(item_def, ostr, LLSDSerialize::LLSD_XML);
		bin_bucket_size = ostr.str().copy(
			(char*)bin_bucket, ostr.str().size());
		bin_bucket[bin_bucket_size] = '\0';
	}
	else
	{
		bucket_to_send = (U8*) EMPTY_BINARY_BUCKET;
	}
   

	send_improved_im(
			group_id,
			my_name,
			subject_and_message.str(),
			IM_ONLINE,
			IM_GROUP_NOTICE,
			LLUUID::null,
			NO_TIMESTAMP,
			bucket_to_send,
			bin_bucket_size);
}

void send_lures(const LLSD& notification, const LLSD& response)
{
	std::string text = response["message"].asString();
	LLSLURL slurl;
	LLAgentUI::buildSLURL(slurl);
	text.append("\r\n").append(slurl.getSLURLString());

// [RLVa:KB] - Checked: RLVa-2.0.0
	// Filter the lure message if any of the recipients are IM-blocked
	const LLSD& sdRecipients = notification["payload"]["ids"];
	if ( (gRlvHandler.isEnabled()) && 
	     (std::any_of(sdRecipients.beginArray(), sdRecipients.endArray(), [](const LLSD& id) { return !RlvActions::canStartIM(id.asUUID()) || !RlvActions::canSendIM(id.asUUID()); })) )
	{
		text = RlvStrings::getString(RlvStringKeys::Hidden::Generic);
	}
// [/RLVa:KB]

	LLMessageSystem* msg = gMessageSystem;
	msg->newMessageFast(_PREHASH_StartLure);
	msg->nextBlockFast(_PREHASH_AgentData);
	msg->addUUIDFast(_PREHASH_AgentID, gAgent.getID());
	msg->addUUIDFast(_PREHASH_SessionID, gAgent.getSessionID());
	msg->nextBlockFast(_PREHASH_Info);
	msg->addU8Fast(_PREHASH_LureType, (U8)0); // sim will fill this in.
	msg->addStringFast(_PREHASH_Message, text);
	for(LLSD::array_const_iterator it = notification["payload"]["ids"].beginArray();
		it != notification["payload"]["ids"].endArray();
		++it)
	{
		LLUUID target_id = it->asUUID();

		msg->nextBlockFast(_PREHASH_TargetData);
		msg->addUUIDFast(_PREHASH_TargetID, target_id);

		// Record the offer.
		{
// [RLVa:KB] - Checked: RLVa-2.0.1
			bool fRlvCanShowName = (!notification["payload"].has("rlv_shownames")) ? true : !notification["payload"]["rlv_shownames"].asBoolean();
// [/RLVa:KB]
			LLAvatarName av_name;
			LLAvatarNameCache::get(target_id, &av_name);  // for im log filenames
			LLSD args;
// [RLVa:KB] - Checked: 2014-03-31 (Catznip-3.6)
			args["TO_NAME"] = LLSLURL("agent", target_id, (fRlvCanShowName) ? "completename" : "rlvanonym").getSLURLString();;
// [/RLVa:KB]
//			args["TO_NAME"] = LLSLURL("agent", target_id, "completename").getSLURLString();
	
			LLSD payload;
				
			//*TODO please rewrite all keys to the same case, lower or upper
			payload["from_id"] = target_id;
			payload["SUPPRESS_TOAST"] = true;
			LLNotificationsUtil::add("TeleportOfferSent", args, payload);

			// Add the recepient to the recent people list.
// [RLVa:KB] - Checked: RLVa-2.0.1
			if (fRlvCanShowName)
				LLRecentPeople::instance().add(target_id);
// [/RLVa:KB]
//			LLRecentPeople::instance().add(target_id);
		}
	}
	gAgent.sendReliableMessage();
}

bool handle_lure_callback(const LLSD& notification, const LLSD& response)
{
	static const unsigned OFFER_RECIPIENT_LIMIT = 250;
	if(notification["payload"]["ids"].size() > OFFER_RECIPIENT_LIMIT) 
	{
		// More than OFFER_RECIPIENT_LIMIT targets will overload the message
		// producing an llerror.
		LLSD args;
		args["OFFERS"] = LLSD::Integer(notification["payload"]["ids"].size());
		args["LIMIT"] = static_cast<int>(OFFER_RECIPIENT_LIMIT);
		LLNotificationsUtil::add("TooManyTeleportOffers", args);
		return false;
	}

	S32 option = LLNotificationsUtil::getSelectedOption(notification, response);

	if(0 == option)
	{
		send_lures(notification, response);
	}

	return false;
}

void handle_lure(const LLUUID& invitee)
{
	std::vector<LLUUID> ids;
	ids.push_back(invitee);
	handle_lure(ids);
}

// Prompt for a message to the invited user.
void handle_lure(const uuid_vec_t& ids)
{
	if (ids.empty()) return;

	if (!gAgent.getRegion()) return;

	LLSD edit_args;
// [RLVa:KB] - Checked: 2010-04-07 (RLVa-1.2.0d) | Modified: RLVa-1.0.0a
	edit_args["REGION"] = (!gRlvHandler.hasBehaviour(RLV_BHVR_SHOWLOC)) ? gAgent.getRegion()->getName() : RlvStrings::getString(RlvStringKeys::Hidden::Generic);
// [/RLVa:KB]
//	edit_args["REGION"] = gAgent.getRegion()->getName();

	LLSD payload;
// [RLVa:KB] - Checked: RLVa-2.0.1
	bool fRlvShouldHideNames = false;
	for (const LLUUID& idAgent : ids)
	{
		// Only allow offering teleports if everyone is a @tplure exception or able to map this avie under @showloc=n
		if (gRlvHandler.hasBehaviour(RLV_BHVR_SHOWLOC))
		{
			const LLRelationship* pBuddyInfo = LLAvatarTracker::instance().getBuddyInfo(idAgent);
			if ( (!gRlvHandler.isException(RLV_BHVR_TPLURE, idAgent, ERlvExceptionCheck::Permissive)) &&
				 ((!pBuddyInfo) || (!pBuddyInfo->isOnline()) || (!pBuddyInfo->isRightGrantedTo(LLRelationship::GRANT_MAP_LOCATION))) )
			{
				RlvUtil::notifyBlocked(RlvStringKeys::Blocked::TeleportOffer);
				return;
			}
		}
		fRlvShouldHideNames |= !RlvActions::canShowName(RlvActions::SNC_TELEPORTOFFER, idAgent);
		payload["ids"].append(idAgent);
	}
	payload["rlv_shownames"] = fRlvShouldHideNames;
// [/RLVa:KB]
// 	for (std::vector<LLUUID>::const_iterator it = ids.begin();
// 		it != ids.end();
// 		++it)
// 	{
// 		payload["ids"].append(*it);
// 	}
	if (gAgent.isGodlike())
	{
		LLNotificationsUtil::add("OfferTeleportFromGod", edit_args, payload, handle_lure_callback);
	}
	else
	{
		LLNotificationsUtil::add("OfferTeleport", edit_args, payload, handle_lure_callback);
	}
}

bool teleport_request_callback(const LLSD& notification, const LLSD& response)
{
	LLUUID from_id = notification["payload"]["from_id"].asUUID();
	if(from_id.isNull())
	{
		LL_WARNS() << "from_id is NULL" << LL_ENDL;
		return false;
	}

	LLAvatarName av_name;
	LLAvatarNameCache::get(from_id, &av_name);

	if(LLMuteList::getInstance()->isMuted(from_id) && !LLMuteList::isLinden(av_name.getUserName()))
	{
		return false;
	}

	S32 option = 0;
	if (response.isInteger()) 
	{
		option = response.asInteger();
	}
	else
	{
		option = LLNotificationsUtil::getSelectedOption(notification, response);
	}

	switch(option)
	{
	// Yes
	case 0:
		{
			LLSD dummy_notification;
			dummy_notification["payload"]["ids"][0] = from_id;

			LLSD dummy_response;
			dummy_response["message"] = response["message"];

			send_lures(dummy_notification, dummy_response);
		}
		break;

	// No
	case 1:
	default:
		break;
	}

	return false;
}

static LLNotificationFunctorRegistration teleport_request_callback_reg("TeleportRequest", teleport_request_callback);

void send_improved_im(const LLUUID& to_id,
							const std::string& name,
							const std::string& message,
							U8 offline,
							EInstantMessage dialog,
							const LLUUID& id,
							U32 timestamp, 
							const U8* binary_bucket,
							S32 binary_bucket_size)
{
	pack_instant_message(
		gMessageSystem,
		gAgent.getID(),
		FALSE,
		gAgent.getSessionID(),
		to_id,
		name,
		message,
		offline,
		dialog,
		id,
		0,
		LLUUID::null,
		gAgent.getPositionAgent(),
		timestamp,
		binary_bucket,
		binary_bucket_size);
	gAgent.sendReliableMessage();
}


void send_places_query(const LLUUID& query_id,
					   const LLUUID& trans_id,
					   const std::string& query_text,
					   U32 query_flags,
					   S32 category,
					   const std::string& sim_name)
{
	LLMessageSystem* msg = gMessageSystem;

	msg->newMessage("PlacesQuery");
	msg->nextBlock("AgentData");
	msg->addUUID("AgentID", gAgent.getID());
	msg->addUUID("SessionID", gAgent.getSessionID());
	msg->addUUID("QueryID", query_id);
	msg->nextBlock("TransactionData");
	msg->addUUID("TransactionID", trans_id);
	msg->nextBlock("QueryData");
	msg->addString("QueryText", query_text);
	msg->addU32("QueryFlags", query_flags);
	msg->addS8("Category", (S8)category);
	msg->addString("SimName", sim_name);
	gAgent.sendReliableMessage();
}

// Deprecated in favor of cap "UserInfo"
void process_user_info_reply(LLMessageSystem* msg, void**)
{
	LLUUID agent_id;
	msg->getUUIDFast(_PREHASH_AgentData, _PREHASH_AgentID, agent_id);
	if(agent_id != gAgent.getID())
	{
		LL_WARNS("Messaging") << "process_user_info_reply - "
				<< "wrong agent id." << LL_ENDL;
	}
	
	// <FS:Ansariel> Keep this for OpenSim
	BOOL im_via_email = FALSE;
	if (!LLGridManager::instance().isInSecondLife())
		msg->getBOOLFast(_PREHASH_UserData, _PREHASH_IMViaEMail, im_via_email);
	// </FS:Ansariel>
	std::string email;
	msg->getStringFast(_PREHASH_UserData, _PREHASH_EMail, email);
	std::string dir_visibility;
	msg->getString( "UserData", "DirectoryVisibility", dir_visibility);

    // For Message based user info information the is_verified is assumed to be false.
	// <FS:Ansariel> Show email address in preferences (FIRE-1071) and keep it for OpenSim
	//LLFloaterPreference::updateUserInfo(dir_visibility);
	LLFloaterPreference::updateUserInfo(dir_visibility, im_via_email, email); // Assume verified in OpenSim
	// </FS:Ansariel> Show email address in preferences (FIRE-1071)
	LLFloaterSnapshot::setAgentEmail(email);
}


//---------------------------------------------------------------------------
// Script Dialog
//---------------------------------------------------------------------------

const S32 SCRIPT_DIALOG_MAX_BUTTONS = 12;
const char* SCRIPT_DIALOG_HEADER = "Script Dialog:\n";

bool callback_script_dialog(const LLSD& notification, const LLSD& response)
{
	LLNotificationForm form(notification["form"]);

	std::string rtn_text;
	S32 button_idx;
	button_idx = LLNotification::getSelectedOption(notification, response);
	if (response[TEXTBOX_MAGIC_TOKEN].isDefined())
	{
		if (response[TEXTBOX_MAGIC_TOKEN].isString())
			rtn_text = response[TEXTBOX_MAGIC_TOKEN].asString();
		else
			rtn_text.clear(); // bool marks empty string
	}
	else
	{
		rtn_text = LLNotification::getSelectedOptionName(response);
	}

	// Button -2 = Mute
	// Button -1 = Ignore - no processing needed for this button
	// Buttons 0 and above = dialog choices

	if (-2 == button_idx)
	{
		std::string object_name = notification["payload"]["object_name"].asString();
		LLUUID object_id = notification["payload"]["object_id"].asUUID();
		LLMute mute(object_id, object_name, LLMute::OBJECT);
		if (LLMuteList::getInstance()->add(mute))
		{
			// This call opens the sidebar, displays the block list, and highlights the newly blocked
			// object in the list so the user can see that their block click has taken effect.
			LLPanelBlockedList::showPanelAndSelect(object_id);
		}
	}

// [RLVa:KB] - @sendchat and @sendchannel/sendchannelexcept
	if ( (RlvActions::isRlvEnabled()) && (0 <= button_idx) )
	{
		const S32 nChannel = notification["payload"]["chat_channel"].asInteger();

		// *TODO-RLVa: it's too late into the release cycle to block all script interactions so just take care of the nearby chat loophole for now
		bool fBlock = (0 == nChannel) ? RlvActions::hasBehaviour(RLV_BHVR_SENDCHAT) : /*!RlvActions::canSendChannel(nChannel)*/false;
		if (fBlock)
		{
			button_idx = -1;
		}
	}
// [/RLVa:KB]

	if (0 <= button_idx)
	{
		LLMessageSystem* msg = gMessageSystem;
		msg->newMessage("ScriptDialogReply");
		msg->nextBlock("AgentData");
		msg->addUUID("AgentID", gAgent.getID());
		msg->addUUID("SessionID", gAgent.getSessionID());
		msg->nextBlock("Data");
		msg->addUUID("ObjectID", notification["payload"]["object_id"].asUUID());
		msg->addS32("ChatChannel", notification["payload"]["chat_channel"].asInteger());
		msg->addS32("ButtonIndex", button_idx);
		msg->addString("ButtonLabel", rtn_text);
		msg->sendReliable(LLHost(notification["payload"]["sender"].asString()));
	}

	return false;
}
static LLNotificationFunctorRegistration callback_script_dialog_reg_1("ScriptDialog", callback_script_dialog);
static LLNotificationFunctorRegistration callback_script_dialog_reg_2("ScriptDialogGroup", callback_script_dialog);

void process_script_dialog(LLMessageSystem* msg, void**)
{
	S32 i;
	LLSD payload;

	LLUUID object_id;
	msg->getUUID("Data", "ObjectID", object_id);

	// NaCl - Antispam Registry
	if (NACLAntiSpamRegistry::instance().checkQueue(ANTISPAM_QUEUE_SCRIPT_DIALOG, object_id, ANTISPAM_SOURCE_OBJECT))
	{
		return;
	}
	// NaCl End

//	For compability with OS grids first check for presence of extended packet before fetching data.
    LLUUID owner_id;
	if (gMessageSystem->getNumberOfBlocks("OwnerData") > 0)
	{
    msg->getUUID("OwnerData", "OwnerID", owner_id);
	}

	if (LLMuteList::getInstance()->isMuted(object_id) || LLMuteList::getInstance()->isMuted(owner_id))
	{
		return;
	}

	std::string message; 
	std::string first_name;
	std::string last_name;
	std::string object_name;

	S32 chat_channel;
	msg->getString("Data", "FirstName", first_name);
	msg->getString("Data", "LastName", last_name);
	msg->getString("Data", "ObjectName", object_name);
	msg->getString("Data", "Message", message);
	msg->getS32("Data", "ChatChannel", chat_channel);

		// unused for now
	LLUUID image_id;
	msg->getUUID("Data", "ImageID", image_id);

	payload["sender"] = msg->getSender().getIPandPort();
	payload["object_id"] = object_id;
	payload["chat_channel"] = chat_channel;
	payload["object_name"] = object_name;

	// <FS:Ansariel> FIRE-17158: Remove "block" button for script dialog of own objects
	bool own_object = false;
	std::string self_name;
	LLAgentUI::buildFullname(self_name);
	if (LLCacheName::buildFullName(first_name, last_name) == self_name)
	{
		own_object = true;
	}
	payload["own_object"] = own_object;
	// </FS:Ansariel>

	// build up custom form
	S32 button_count = msg->getNumberOfBlocks("Buttons");
	if (button_count > SCRIPT_DIALOG_MAX_BUTTONS)
	{
		LL_WARNS() << "Too many script dialog buttons - omitting some" << LL_ENDL;
		button_count = SCRIPT_DIALOG_MAX_BUTTONS;
	}

	LLNotificationForm form;
	for (i = 0; i < button_count; i++)
	{
		std::string tdesc;
		msg->getString("Buttons", "ButtonLabel", tdesc, i);
		form.addElement("button", std::string(tdesc));
	}

	LLSD args;
	args["TITLE"] = object_name;
	args["MESSAGE"] = message;
	LLNotificationPtr notification;
	if (!first_name.empty())
	{
		args["NAME"] = LLCacheName::buildFullName(first_name, last_name);
		notification = LLNotifications::instance().add(
			LLNotification::Params("ScriptDialog").substitutions(args).payload(payload).form_elements(form.asLLSD()));
	}
	else
	{
		args["GROUPNAME"] = last_name;
		notification = LLNotifications::instance().add(
			LLNotification::Params("ScriptDialogGroup").substitutions(args).payload(payload).form_elements(form.asLLSD()));
	}
}

//---------------------------------------------------------------------------


std::vector<LLSD> gLoadUrlList;

bool callback_load_url(const LLSD& notification, const LLSD& response)
{
	S32 option = LLNotificationsUtil::getSelectedOption(notification, response);

	if (0 == option)
	{
		LLWeb::loadURL(notification["payload"]["url"].asString());
	}

	return false;
}
static LLNotificationFunctorRegistration callback_load_url_reg("LoadWebPage", callback_load_url);

// We've got the name of the person or group that owns the object hurling the url.
// Display confirmation dialog.
void callback_load_url_name(const LLUUID& id, const std::string& full_name, bool is_group)
{
	std::vector<LLSD>::iterator it;
	for (it = gLoadUrlList.begin(); it != gLoadUrlList.end(); )
	{
		LLSD load_url_info = *it;
		if (load_url_info["owner_id"].asUUID() == id)
		{
			it = gLoadUrlList.erase(it);

			std::string owner_name;
			if (is_group)
			{
				owner_name = full_name + LLTrans::getString("Group");
			}
			else
			{
				owner_name = full_name;
			}

			// For legacy name-only mutes.
			if (LLMuteList::getInstance()->isMuted(LLUUID::null, owner_name))
			{
				continue;
			}
			LLSD args;
			args["URL"] = load_url_info["url"].asString();
			args["MESSAGE"] = load_url_info["message"].asString();
			args["OBJECTNAME"] = load_url_info["object_name"].asString();
			args["NAME_SLURL"] = LLSLURL(is_group ? "group" : "agent", id, "about").getSLURLString();

			LLNotificationsUtil::add("LoadWebPage", args, load_url_info);
		}
		else
		{
			++it;
		}
	}
}

// We've got the name of the person who owns the object hurling the url.
void callback_load_url_avatar_name(const LLUUID& id, const LLAvatarName& av_name)
{
    callback_load_url_name(id, av_name.getUserName(), false);
}

void process_load_url(LLMessageSystem* msg, void**)
{
	LLUUID object_id;
	LLUUID owner_id;
	BOOL owner_is_group;
	char object_name[256];		/* Flawfinder: ignore */
	char message[256];		/* Flawfinder: ignore */
	char url[256];		/* Flawfinder: ignore */

	msg->getString("Data", "ObjectName", 256, object_name);
	msg->getUUID(  "Data", "ObjectID", object_id);
	msg->getUUID(  "Data", "OwnerID", owner_id);
	msg->getBOOL(  "Data", "OwnerIsGroup", owner_is_group);
	msg->getString("Data", "Message", 256, message);
	msg->getString("Data", "URL", 256, url);

	// NaCl - Antispam Registry
	if (NACLAntiSpamRegistry::instance().checkQueue(ANTISPAM_QUEUE_SCRIPT_DIALOG, object_id, ANTISPAM_SOURCE_OBJECT))
	{
		return;
	}
	// NaCl End

	LLSD payload;
	payload["object_id"] = object_id;
	payload["owner_id"] = owner_id;
	payload["owner_is_group"] = owner_is_group;
	payload["object_name"] = object_name;
	payload["message"] = message;
	payload["url"] = url;

	// URL is safety checked in load_url above

	// Check if object or owner is muted
	if (LLMuteList::getInstance()->isMuted(object_id, object_name) ||
	    LLMuteList::getInstance()->isMuted(owner_id))
	{
		LL_INFOS("Messaging")<<"Ignoring load_url from muted object/owner."<<LL_ENDL;
		return;
	}

	// Add to list of pending name lookups
	gLoadUrlList.push_back(payload);

	if (owner_is_group)
	{
		gCacheName->getGroup(owner_id, boost::bind(&callback_load_url_name, _1, _2, _3));
	}
	else
	{
		LLAvatarNameCache::get(owner_id, boost::bind(&callback_load_url_avatar_name, _1, _2));
	}
}


void callback_download_complete(void** data, S32 result, LLExtStat ext_status)
{
	std::string* filepath = (std::string*)data;
	LLSD args;
	args["DOWNLOAD_PATH"] = *filepath;
	LLNotificationsUtil::add("FinishedRawDownload", args);
	delete filepath;
}


void process_initiate_download(LLMessageSystem* msg, void**)
{
	LLUUID agent_id;
	msg->getUUID("AgentData", "AgentID", agent_id);
	if (agent_id != gAgent.getID())
	{
		LL_WARNS("Messaging") << "Initiate download for wrong agent" << LL_ENDL;
		return;
	}

	std::string sim_filename;
	std::string viewer_filename;
	msg->getString("FileData", "SimFilename", sim_filename);
	msg->getString("FileData", "ViewerFilename", viewer_filename);

	if (!gXferManager->validateFileForRequest(viewer_filename))
	{
		LL_WARNS() << "SECURITY: Unauthorized download to local file " << viewer_filename << LL_ENDL;
		return;
	}
	gXferManager->requestFile(viewer_filename,
		sim_filename,
		LL_PATH_NONE,
		msg->getSender(),
		FALSE,	// don't delete remote
		callback_download_complete,
		(void**)new std::string(viewer_filename));
}


void process_script_teleport_request(LLMessageSystem* msg, void**)
{
	if (!gSavedSettings.getBOOL("ScriptsCanShowUI")) return;

	std::string object_name;
	std::string sim_name;
	LLVector3 pos;
	LLVector3 look_at;

	msg->getString("Data", "ObjectName", object_name);
	msg->getString("Data", "SimName", sim_name);
	msg->getVector3("Data", "SimPosition", pos);
	msg->getVector3("Data", "LookAt", look_at);

	LLFloaterWorldMap* instance = LLFloaterWorldMap::getInstance();
	if(instance)
	{
		LL_INFOS() << "Object named " << object_name 
			<< " is offering TP to region "
			<< sim_name << " position " << pos
			<< LL_ENDL;

		instance->trackURL(sim_name, (S32)pos.mV[VX], (S32)pos.mV[VY], (S32)pos.mV[VZ]);
		LLFloaterReg::showInstance("world_map", "center");
	}
	
	// remove above two lines and replace with below line
	// to re-enable parcel browser for llMapDestination()
	// LLURLDispatcher::dispatch(LLSLURL::buildSLURL(sim_name, (S32)pos.mV[VX], (S32)pos.mV[VY], (S32)pos.mV[VZ]), FALSE);
	
}

void process_covenant_reply(LLMessageSystem* msg, void**)
{
	LLUUID covenant_id, estate_owner_id;
	std::string estate_name;
	U32 covenant_timestamp;
	msg->getUUID("Data", "CovenantID", covenant_id);
	msg->getU32("Data", "CovenantTimestamp", covenant_timestamp);
	msg->getString("Data", "EstateName", estate_name);
	msg->getUUID("Data", "EstateOwnerID", estate_owner_id);

	LLPanelEstateCovenant::updateEstateName(estate_name);
	LLPanelLandCovenant::updateEstateName(estate_name);
	LLPanelEstateInfo::updateEstateName(estate_name);
	LLFloaterBuyLand::updateEstateName(estate_name);

	std::string owner_name =
		LLSLURL("agent", estate_owner_id, "inspect").getSLURLString();
	LLPanelEstateCovenant::updateEstateOwnerName(owner_name);
	LLPanelLandCovenant::updateEstateOwnerName(owner_name);
	LLPanelEstateInfo::updateEstateOwnerName(owner_name);
	LLFloaterBuyLand::updateEstateOwnerName(owner_name);

	// <FS:Ansariel> Don't create places floater if we don't need it
	//LLPanelPlaceProfile* panel = LLFloaterSidePanelContainer::getPanel<LLPanelPlaceProfile>("places", "panel_place_profile");
	LLPanelPlaceProfile* panel = LLFloaterSidePanelContainer::findPanel<LLPanelPlaceProfile>("places", "panel_place_profile");
	// </FS:Ansariel>
	if (panel)
	{
		panel->updateEstateName(estate_name);
		panel->updateEstateOwnerName(owner_name);
	}

	// <FS:Ansariel> Standalone location profile floater
	FSFloaterPlaceDetails* fs_floater = LLFloaterReg::findTypedInstance<FSFloaterPlaceDetails>("fs_placedetails", LLSD().with("type", "agent"));
	if (fs_floater)
	{
		fs_floater->updateEstateName(estate_name);
		fs_floater->updateEstateOwnerName(owner_name);
	}
	// </FS:Ansariel>

	// standard message, not from system
	std::string last_modified;
	if (covenant_timestamp == 0)
	{
		last_modified = LLTrans::getString("covenant_last_modified")+LLTrans::getString("never_text");
	}
	else
	{
		last_modified = LLTrans::getString("covenant_last_modified")+"["
						+LLTrans::getString("LTimeWeek")+"] ["
						+LLTrans::getString("LTimeMonth")+"] ["
						+LLTrans::getString("LTimeDay")+"] ["
						+LLTrans::getString("LTimeHour")+"]:["
						+LLTrans::getString("LTimeMin")+"]:["
						+LLTrans::getString("LTimeSec")+"] ["
						+LLTrans::getString("LTimeYear")+"]";
		LLSD substitution;
		substitution["datetime"] = (S32) covenant_timestamp;
		LLStringUtil::format (last_modified, substitution);
	}

	LLPanelEstateCovenant::updateLastModified(last_modified);
	LLPanelLandCovenant::updateLastModified(last_modified);
	LLFloaterBuyLand::updateLastModified(last_modified);

	// load the actual covenant asset data
	const BOOL high_priority = TRUE;
	if (covenant_id.notNull())
	{
		gAssetStorage->getEstateAsset(gAgent.getRegionHost(),
									gAgent.getID(),
									gAgent.getSessionID(),
									covenant_id,
                                    LLAssetType::AT_NOTECARD,
									ET_Covenant,
                                    onCovenantLoadComplete,
									NULL,
									high_priority);
	}
	else
	{
		std::string covenant_text;
		if (estate_owner_id.isNull())
		{
			// mainland
			covenant_text = LLTrans::getString("RegionNoCovenant");
		}
		else
		{
			covenant_text = LLTrans::getString("RegionNoCovenantOtherOwner");
		}
		LLPanelEstateCovenant::updateCovenantText(covenant_text, covenant_id);
		LLPanelLandCovenant::updateCovenantText(covenant_text);
		LLFloaterBuyLand::updateCovenantText(covenant_text, covenant_id);
		if (panel)
		{
			panel->updateCovenantText(covenant_text);
		}
		// <FS:Ansariel> Standalone location profile floater
		if (fs_floater)
		{
			fs_floater->updateCovenantText(covenant_text);
		}
		// </FS:Ansariel>
	}
}

void onCovenantLoadComplete(const LLUUID& asset_uuid,
							LLAssetType::EType type,
							void* user_data, S32 status, LLExtStat ext_status)
{
	LL_DEBUGS("Messaging") << "onCovenantLoadComplete()" << LL_ENDL;
	std::string covenant_text;
	if(0 == status)
	{
		LLFileSystem file(asset_uuid, type, LLFileSystem::READ);
		
		S32 file_length = file.getSize();
		
		std::vector<char> buffer(file_length+1);
		file.read((U8*)&buffer[0], file_length);		
		// put a EOS at the end
		buffer[file_length] = '\0';
		
		if( (file_length > 19) && !strncmp( &buffer[0], "Linden text version", 19 ) )
		{
			LLViewerTextEditor::Params params;
			params.name("temp");
			params.max_text_length(file_length+1);
			LLViewerTextEditor * editor = LLUICtrlFactory::create<LLViewerTextEditor> (params);
			if( !editor->importBuffer( &buffer[0], file_length+1 ) )
			{
				LL_WARNS("Messaging") << "Problem importing estate covenant." << LL_ENDL;
				covenant_text = "Problem importing estate covenant.";
			}
			else
			{
				// Version 0 (just text, doesn't include version number)
				covenant_text = editor->getText();
			}
			delete editor;
		}
		else
		{
			LL_WARNS("Messaging") << "Problem importing estate covenant: Covenant file format error." << LL_ENDL;
			covenant_text = "Problem importing estate covenant: Covenant file format error.";
		}
	}
	else
	{
		if( LL_ERR_ASSET_REQUEST_NOT_IN_DATABASE == status ||
		    LL_ERR_FILE_EMPTY == status)
		{
			covenant_text = "Estate covenant notecard is missing from database.";
		}
		else if (LL_ERR_INSUFFICIENT_PERMISSIONS == status)
		{
			covenant_text = "Insufficient permissions to view estate covenant.";
		}
		else
		{
			covenant_text = "Unable to load estate covenant at this time.";
		}
		
		LL_WARNS("Messaging") << "Problem loading notecard: " << status << LL_ENDL;
	}
	LLPanelEstateCovenant::updateCovenantText(covenant_text, asset_uuid);
	LLPanelLandCovenant::updateCovenantText(covenant_text);
	LLFloaterBuyLand::updateCovenantText(covenant_text, asset_uuid);

	LLPanelPlaceProfile* panel = LLFloaterSidePanelContainer::getPanel<LLPanelPlaceProfile>("places", "panel_place_profile");
	if (panel)
	{
		panel->updateCovenantText(covenant_text);
	}

	// <FS:Ansariel> Standalone location profile floater
	FSFloaterPlaceDetails* fs_floater = LLFloaterReg::findTypedInstance<FSFloaterPlaceDetails>("fs_placedetails", LLSD().with("type", "agent"));
	if (fs_floater)
	{
		fs_floater->updateCovenantText(covenant_text);
	}
	// </FS:Ansariel>
}


void process_feature_disabled_message(LLMessageSystem* msg, void**)
{
	// Handle Blacklisted feature simulator response...
	LLUUID	agentID;
	LLUUID	transactionID;
	std::string	messageText;
	msg->getStringFast(_PREHASH_FailureInfo,_PREHASH_ErrorMessage, messageText,0);
	msg->getUUIDFast(_PREHASH_FailureInfo,_PREHASH_AgentID,agentID);
	msg->getUUIDFast(_PREHASH_FailureInfo,_PREHASH_TransactionID,transactionID);
	
	LL_WARNS("Messaging") << "Blacklisted Feature Response:" << messageText << LL_ENDL;
}

// ------------------------------------------------------------
// Message system exception callbacks
// ------------------------------------------------------------

void invalid_message_callback(LLMessageSystem* msg,
								   void*,
								   EMessageException exception)
{
    LLAppViewer::instance()->badNetworkHandler();
}

// Please do not add more message handlers here. This file is huge.
// Put them in a file related to the functionality you are implementing.

void LLOfferInfo::forceResponse(InventoryOfferResponse response)
{
	// <FS:Ansariel> Now this is a hell of piece of... forceResponse() will look for the
	//               ELEMENT index, and NOT the button index. So if we want to force a
	//               response of IOR_ACCEPT, we need to pass the correct element
	//               index of the button.
	//LLNotification::Params params("UserGiveItem");
	//params.functor.function(boost::bind(&LLOfferInfo::inventory_offer_callback, this, _1, _2));
	//LLNotifications::instance().forceResponse(params, response);
	S32 element_index;
	switch (response)
	{
		case IOR_ACCEPT:
			element_index = 1;
			break;
		case IOR_DECLINE:
			element_index = 2;
			break;
		case IOR_MUTE:
			element_index = 3;
			break;
		default:
			element_index = -1;
			break;
	}
	LLNotification::Params params("UserGiveItem");
	params.functor.function(boost::bind(&LLOfferInfo::inventory_offer_callback, this, _1, _2));
	LLNotifications::instance().forceResponse(params, element_index);
	// </FS:Ansariel>
}

// <FS:PP> Announce region restart to a defined chat channel
void fs_report_region_restart_to_channel(S32 seconds)
{
	S32 channel = gSavedSettings.getS32("FSRegionRestartAnnounceChannel");
	if (gSavedSettings.getBOOL("FSUseNewRegionRestartNotification") && gSavedSettings.getBOOL("FSReportRegionRestartToChat") && channel != 0)
	{
		LLMessageSystem* msg = gMessageSystem;
		msg->newMessageFast(_PREHASH_ChatFromViewer);
		msg->nextBlockFast(_PREHASH_AgentData);
		msg->addUUIDFast(_PREHASH_AgentID, gAgent.getID());
		msg->addUUIDFast(_PREHASH_SessionID, gAgent.getSessionID());
		msg->nextBlockFast(_PREHASH_ChatData);
		msg->addStringFast(_PREHASH_Message, "region_restart_in:" + llformat("%d", seconds));
		msg->addU8Fast(_PREHASH_Type, CHAT_TYPE_WHISPER);
		msg->addS32("Channel", channel);
		gAgent.sendReliableMessage();
	}
}
// </FS:PP><|MERGE_RESOLUTION|>--- conflicted
+++ resolved
@@ -1720,26 +1720,20 @@
         else
         {
 		// Highlight item
-<<<<<<< HEAD
 		// <FS:Ansariel> Only show if either ShowInInventory is true OR it is an inventory
 		//               offer from an agent and the asset is not previewable
 		const BOOL auto_open = gSavedSettings.getBOOL("ShowInInventory") || (from_agent_manual && !check_asset_previewable(asset_type));
 			//gSavedSettings.getBOOL("ShowInInventory") && // don't open if showininventory is false
 			//!from_name.empty(); // don't open if it's not from anyone.
-		// <FS:Ansariel> Don't mess with open inventory panels when ShowInInventory is FALSE
-		if (auto_open)
-		LLInventoryPanel::openInventoryPanelAndSetSelection(auto_open, obj_id);
-=======
-		const BOOL auto_open = 
-			gSavedSettings.getBOOL("ShowInInventory") && // don't open if showininventory is false
-			!from_name.empty(); // don't open if it's not from anyone.
-            if(auto_open)
-            {
-                LLFloaterReg::showInstance("inventory");
-            }
+		// <FS:Ansariel> Use correct inventory floater
+		//if (auto_open)
+		//{
+		//	LLFloaterReg::showInstance("inventory");
+		//}
+		// </FS:Ansariel>
+		if (auto_open) // <FS:Ansariel> Don't mess with open inventory panels when ShowInInventory is FALSE
 		LLInventoryPanel::openInventoryPanelAndSetSelection(auto_open, obj_id, true);
         }
->>>>>>> 784436a5
 	}
 }
 
