/** 
 * @file llviewermessage.cpp
 * @brief Dumping ground for viewer-side message system callbacks.
 *
 * $LicenseInfo:firstyear=2002&license=viewerlgpl$
 * Second Life Viewer Source Code
 * Copyright (C) 2010, Linden Research, Inc.
 * 
 * This library is free software; you can redistribute it and/or
 * modify it under the terms of the GNU Lesser General Public
 * License as published by the Free Software Foundation;
 * version 2.1 of the License only.
 * 
 * This library is distributed in the hope that it will be useful,
 * but WITHOUT ANY WARRANTY; without even the implied warranty of
 * MERCHANTABILITY or FITNESS FOR A PARTICULAR PURPOSE.  See the GNU
 * Lesser General Public License for more details.
 * 
 * You should have received a copy of the GNU Lesser General Public
 * License along with this library; if not, write to the Free Software
 * Foundation, Inc., 51 Franklin Street, Fifth Floor, Boston, MA  02110-1301  USA
 * 
 * Linden Research, Inc., 945 Battery Street, San Francisco, CA  94111  USA
 * $/LicenseInfo$
 */

#include "llviewerprecompiledheaders.h"
#include "llviewermessage.h"

// Linden libraries
#include "llanimationstates.h"
#include "llaudioengine.h" 
#include "llavataractions.h"
#include "llavatarnamecache.h"		// IDEVO HACK
#include "lleventtimer.h"
#include "llfloatercreatelandmark.h"
#include "llfloaterreg.h"
#include "llfolderview.h"
#include "llfollowcamparams.h"
#include "llinventorydefines.h"
#include "lllslconstants.h"
#include "llmaterialtable.h"
#include "llregionhandle.h"
#include "llsd.h"
#include "llsdserialize.h"
#include "llteleportflags.h"
#include "lltoastnotifypanel.h"
#include "lltransactionflags.h"
#include "llfilesystem.h"
#include "llxfermanager.h"
#include "mean_collision_data.h"

#include "llagent.h"
#include "llagentbenefits.h"
#include "llagentcamera.h"
#include "llcallingcard.h"
#include "llbuycurrencyhtml.h"
#include "llcontrolavatar.h"
#include "llfirstuse.h"
#include "llfloaterbump.h"
#include "llfloaterbuyland.h"
#include "llfloaterland.h"
#include "llfloaterregioninfo.h"
#include "llfloaterlandholdings.h"
#include "llfloaterpreference.h"
#include "llfloatersidepanelcontainer.h"
#include "llfloatersnapshot.h"
#include "llhudeffecttrail.h"
#include "llhudmanager.h"
#include "llimprocessing.h"
#include "llinventoryfunctions.h"
#include "llinventoryobserver.h"
#include "llinventorypanel.h"
// <FS:Ansariel> [FS communication UI]
//#include "llfloaterimnearbychat.h"
#include "fsfloaternearbychat.h"
// </FS:Ansariel> [FS communication UI]
#include "llmarketplacefunctions.h"
#include "llnotifications.h"
#include "llnotificationsutil.h"
#include "llpanelgrouplandmoney.h"
#include "llpanelmaininventory.h"
#include "llrecentpeople.h"
#include "llscriptfloater.h"
#include "llscriptruntimeperms.h"
#include "llselectmgr.h"
#include "llstartup.h"
#include "llsky.h"
#include "llslurl.h"
#include "llstatenums.h"
#include "llstatusbar.h"
#include "llimview.h"
#include "llspeakers.h"
#include "lltrans.h"
#include "lltranslate.h"
#include "llviewerfoldertype.h"
#include "llvoavatar.h"				// IDEVO HACK
#include "lluri.h"
#include "llviewergenericmessage.h"
#include "llviewermenu.h"
#include "llviewerinventory.h"
#include "llviewerjoystick.h"
#include "llviewernetwork.h" // <FS:AW opensim currency support>
#include "llviewerobjectlist.h"
#include "llviewerparcelmgr.h"
#include "llviewerstats.h"
#include "llviewerstatsrecorder.h"
#include "llviewertexteditor.h"
#include "llviewerthrottle.h"
#include "llviewerwindow.h"
#include "llvlmanager.h"
#include "llvoavatarself.h"
#include "llvovolume.h"
#include "llworld.h"
#include "llworldmap.h"
#include "pipeline.h"
#include "llfloaterworldmap.h"
#include "llviewerdisplay.h"
#include "llkeythrottle.h"
#include "llgroupactions.h"
#include "llagentui.h"
#include "llpanelblockedlist.h"
#include "llpanelplaceprofile.h"
#include "llviewerregion.h"
#include "llfloaterregionrestarting.h"
// [RLVa:KB] - Checked: 2010-03-09 (RLVa-1.2.0a)
#include "rlvactions.h"
#include "rlvhandler.h"
#include "rlvinventory.h"
#include "rlvui.h"
// [/RLVa:KB]
<<<<<<< HEAD

#include <boost/foreach.hpp>
=======
>>>>>>> 4c6d8f4b

#include "llnotificationmanager.h" //
#include "llexperiencecache.h"

#include "llexperiencecache.h"
#include "lluiusage.h"

// Firestorm includes
#include <boost/regex.hpp>
#include "animationexplorer.h"		// <FS:Zi> Animation Explorer
#include "fsareasearch.h"
#include "fsassetblacklist.h"
#include "fscommon.h"
#include "fsfloaterplacedetails.h"
#include "fsradar.h"
#include "fskeywords.h" // <FS:PP> FIRE-10178: Keyword Alerts in group IM do not work unless the group is in the foreground
#include "fslslbridge.h"
#include "fsmoneytracker.h"
#include "llattachmentsmgr.h"
#include "lleconomy.h"
#include "llfloaterbump.h"
#include "llfloaterreg.h"
#include "llfriendcard.h"
#include "permissionstracker.h"		// <FS:Zi> Permissions Tracker
#include "tea.h" // <FS:AW opensim currency support>
#include "NACLantispam.h"
#include "chatbar_as_cmdline.h"

extern void on_new_message(const LLSD& msg);

extern BOOL gCubeSnapshot;

//
// Constants
//
const F32 CAMERA_POSITION_THRESHOLD_SQUARED = 0.001f * 0.001f;

// Determine how quickly residents' scripts can issue question dialogs
// Allow bursts of up to 5 dialogs in 10 seconds. 10*2=20 seconds recovery if throttle kicks in
static const U32 LLREQUEST_PERMISSION_THROTTLE_LIMIT	= 5;     // requests
static const F32 LLREQUEST_PERMISSION_THROTTLE_INTERVAL	= 10.0f; // seconds

extern BOOL gDebugClicks;
extern bool gShiftFrame;

// function prototypes
bool check_offer_throttle(const std::string& from_name, bool check_only);
bool check_asset_previewable(const LLAssetType::EType asset_type);
static void process_money_balance_reply_extended(LLMessageSystem* msg);
bool handle_trusted_experiences_notification(const LLSD&);

//inventory offer throttle globals
LLFrameTimer gThrottleTimer;
const U32 OFFER_THROTTLE_MAX_COUNT=5; //number of items per time period
const F32 OFFER_THROTTLE_TIME=10.f; //time period in seconds

// Agent Update Flags (U8)
const U8 AU_FLAGS_NONE      		= 0x00;
const U8 AU_FLAGS_HIDETITLE      	= 0x01;
const U8 AU_FLAGS_CLIENT_AUTOPILOT	= 0x02;

// <FS:Ansariel> Trigger refresh attachments if attachments get detached after TP finished
class FSHelloToKokuaRefreshAttachmentsTimer : public LLEventTimer
{
public:
	FSHelloToKokuaRefreshAttachmentsTimer() : LLEventTimer(5.f)
	{
		mEventTimer.stop();
	}

	BOOL tick()
	{
		if (gSavedSettings.getBOOL("FSExperimentalLostAttachmentsFixReport"))
		{
			report_to_nearby_chat("Refreshing attachments...");
		}
		mEventTimer.stop();
		LLAttachmentsMgr::instance().refreshAttachments();
		return FALSE;
	}

	void triggerRefresh()
	{
		mEventTimer.start();
	}
};
FSHelloToKokuaRefreshAttachmentsTimer gFSRefreshAttachmentsTimer;
// </FS:Ansariel>

void accept_friendship_coro(std::string url, LLSD notification)
{
    LLCore::HttpRequest::policy_t httpPolicy(LLCore::HttpRequest::DEFAULT_POLICY_ID);
    LLCoreHttpUtil::HttpCoroutineAdapter::ptr_t
        httpAdapter(new LLCoreHttpUtil::HttpCoroutineAdapter("friendshipResponceErrorProcessing", httpPolicy));
    LLCore::HttpRequest::ptr_t httpRequest(new LLCore::HttpRequest);
    if (url.empty())
    {
        LL_WARNS("Friendship") << "Empty capability!" << LL_ENDL;
        return;
    }

    LLSD payload = notification["payload"];
    url += "?from=" + payload["from_id"].asString();
    url += "&agent_name=\"" + LLURI::escape(gAgentAvatarp->getFullname()) + "\"";

    LLSD data;
    LLSD result = httpAdapter->postAndSuspend(httpRequest, url, data);

    LLSD httpResults = result[LLCoreHttpUtil::HttpCoroutineAdapter::HTTP_RESULTS];
    LLCore::HttpStatus status = LLCoreHttpUtil::HttpCoroutineAdapter::getStatusFromLLSD(httpResults);

    if (!status)
    {
        LL_WARNS("Friendship") << "HTTP status, " << status.toTerseString() <<
            ". friendship offer accept failed." << LL_ENDL;
    }
    else
    {
        if (!result.has("success") || result["success"].asBoolean() == false)
        {
            LL_WARNS("Friendship") << "Server failed to process accepted friendship. " << httpResults << LL_ENDL;
        }
        else
        {
            LL_DEBUGS("Friendship") << "Adding friend to list" << httpResults << LL_ENDL;
            // add friend to recent people list
            LLRecentPeople::instance().add(payload["from_id"]);

            LLNotificationsUtil::add("FriendshipAcceptedByMe",
                notification["substitutions"], payload);
        }
    }
}

void decline_friendship_coro(std::string url, LLSD notification, S32 option)
{
    if (url.empty())
    {
        LL_WARNS("Friendship") << "Empty capability!" << LL_ENDL;
        return;
    }
    LLCore::HttpRequest::policy_t httpPolicy(LLCore::HttpRequest::DEFAULT_POLICY_ID);
    LLCoreHttpUtil::HttpCoroutineAdapter::ptr_t
        httpAdapter(new LLCoreHttpUtil::HttpCoroutineAdapter("friendshipResponceErrorProcessing", httpPolicy));
    LLCore::HttpRequest::ptr_t httpRequest(new LLCore::HttpRequest);

    LLSD payload = notification["payload"];
    url += "?from=" + payload["from_id"].asString();

    LLSD result = httpAdapter->deleteAndSuspend(httpRequest, url);

    LLSD httpResults = result[LLCoreHttpUtil::HttpCoroutineAdapter::HTTP_RESULTS];
    LLCore::HttpStatus status = LLCoreHttpUtil::HttpCoroutineAdapter::getStatusFromLLSD(httpResults);

    if (!status)
    {
        LL_WARNS("Friendship") << "HTTP status, " << status.toTerseString() <<
            ". friendship offer decline failed." << LL_ENDL;
    }
    else
    {
        if (!result.has("success") || result["success"].asBoolean() == false)
        {
            LL_WARNS("Friendship") << "Server failed to process declined friendship. " << httpResults << LL_ENDL;
        }
        else
        {
            LL_DEBUGS("Friendship") << "Friendship declined" << httpResults << LL_ENDL;
            if (option == 1)
            {
                LLNotificationsUtil::add("FriendshipDeclinedByMe",
                    notification["substitutions"], payload);
            }
            else if (option == 2)
            {
                // start IM session
                LLAvatarActions::startIM(payload["from_id"].asUUID());
            }
        }
    }
}

bool friendship_offer_callback(const LLSD& notification, const LLSD& response)
{
	S32 option = LLNotificationsUtil::getSelectedOption(notification, response);
	LLMessageSystem* msg = gMessageSystem;
	const LLSD& payload = notification["payload"];
	LLNotificationPtr notification_ptr = LLNotifications::instance().find(notification["id"].asUUID());

    // this will be skipped if the user offering friendship is blocked
    if (notification_ptr)
    {
	    switch(option)
	    {
	    case 0:
	    {
			LLUIUsage::instance().logCommand("Agent.AcceptFriendship");
		    // accept
		    LLAvatarTracker::formFriendship(payload["from_id"]);

		    const LLUUID fid = gInventory.findCategoryUUIDForType(LLFolderType::FT_CALLINGCARD);

		    // This will also trigger an onlinenotification if the user is online
            std::string url = gAgent.getRegionCapability("AcceptFriendship");
            // <FS:Ansariel> This only seems to work for offline FRs if FSUseReadOfflineMsgsCap has been used
            if (!gSavedSettings.getBOOL("FSUseReadOfflineMsgsCap"))
            {
                url = "";
            }
            // </FS:Ansariel>
            LL_DEBUGS("Friendship") << "Cap string: " << url << LL_ENDL;
            if (!url.empty() && payload.has("online") && payload["online"].asBoolean() == false)
            {
                LL_DEBUGS("Friendship") << "Accepting friendship via capability" << LL_ENDL;
                LLCoros::instance().launch("LLMessageSystem::acceptFriendshipOffer",
                    boost::bind(accept_friendship_coro, url, notification));
            }
            else if (payload.has("session_id") && payload["session_id"].asUUID().notNull())
            {
                LL_DEBUGS("Friendship") << "Accepting friendship via viewer message" << LL_ENDL;
                msg->newMessageFast(_PREHASH_AcceptFriendship);
                msg->nextBlockFast(_PREHASH_AgentData);
                msg->addUUIDFast(_PREHASH_AgentID, gAgent.getID());
                msg->addUUIDFast(_PREHASH_SessionID, gAgent.getSessionID());
                msg->nextBlockFast(_PREHASH_TransactionBlock);
                msg->addUUIDFast(_PREHASH_TransactionID, payload["session_id"]);
                msg->nextBlockFast(_PREHASH_FolderData);
                msg->addUUIDFast(_PREHASH_FolderID, fid);
                msg->sendReliable(LLHost(payload["sender"].asString()));

                // add friend to recent people list
                LLRecentPeople::instance().add(payload["from_id"]);
                LLNotificationsUtil::add("FriendshipAcceptedByMe",
                    notification["substitutions"], payload);
            }
            else
            {
                LL_WARNS("Friendship") << "Failed to accept friendship offer, neither capability nor transaction id are accessible" << LL_ENDL;
            }
		    break;
	    }
	    case 1: // Decline
	    // fall-through
	    case 2: // Send IM - decline and start IM session
		    {
				LLUIUsage::instance().logCommand("Agent.DeclineFriendship");
			    // decline
			    // We no longer notify other viewers, but we DO still send
                // the rejection to the simulator to delete the pending userop.
                std::string url = gAgent.getRegionCapability("DeclineFriendship");
                // <FS:Ansariel> This only seems to work for offline FRs if FSUseReadOfflineMsgsCap has been used
                if (!gSavedSettings.getBOOL("FSUseReadOfflineMsgsCap"))
                {
                    url = "";
                }
                // </FS:Ansariel>
                LL_DEBUGS("Friendship") << "Cap string: " << url << LL_ENDL;
                if (!url.empty() && payload.has("online") && payload["online"].asBoolean() == false)
                {
                    LL_DEBUGS("Friendship") << "Declining friendship via capability" << LL_ENDL;
                    LLCoros::instance().launch("LLMessageSystem::declineFriendshipOffer",
                        boost::bind(decline_friendship_coro, url, notification, option));
                }
                else if (payload.has("session_id") && payload["session_id"].asUUID().notNull())
                {
                    LL_DEBUGS("Friendship") << "Declining friendship via viewer message" << LL_ENDL;
                    msg->newMessageFast(_PREHASH_DeclineFriendship);
                    msg->nextBlockFast(_PREHASH_AgentData);
                    msg->addUUIDFast(_PREHASH_AgentID, gAgent.getID());
                    msg->addUUIDFast(_PREHASH_SessionID, gAgent.getSessionID());
                    msg->nextBlockFast(_PREHASH_TransactionBlock);
                    msg->addUUIDFast(_PREHASH_TransactionID, payload["session_id"]);
                    msg->sendReliable(LLHost(payload["sender"].asString()));

                    if (option == 1) // due to fall-through
                    {
                        LLNotificationsUtil::add("FriendshipDeclinedByMe",
                            notification["substitutions"], payload);
                    }
                    else if (option == 2)
                    {
                        // start IM session
                        LLAvatarActions::startIM(payload["from_id"].asUUID());
                    }
                }
                else
                {
                    LL_WARNS("Friendship") << "Failed to decline friendship offer, neither capability nor transaction id are accessible" << LL_ENDL;
                }
	    }
	    default:
		    // close button probably, possibly timed out
		    break;
	    }
		// TODO: this set of calls has undesirable behavior under Windows OS (CHUI-985):
		// here appears three additional toasts instead one modified
		// need investigation and fix

// <FS:Ansariel> [FS communication UI] Commenting out CHUI-112;
//               Reposting the notification form will squeeze it somewhere
//               within the IM floater and we don't need it for our comm. UI.
//	    // LLNotificationFormPtr modified_form(new LLNotificationForm(*notification_ptr->getForm()));
//	    // modified_form->setElementEnabled("Accept", false);
//	    // modified_form->setElementEnabled("Decline", false);
//	    // notification_ptr->updateForm(modified_form);
//	    // notification_ptr->repost();
//// [SL:KB] - Patch: UI-Notifications | Checked: 2013-05-09 (Catznip-3.5)
//		// Assume that any offer notification with "getCanBeStored() == true" is the result of RLVa routing it to the notifcation syswell
//		//*const*/ LLNotificationsUI::LLScreenChannel* pChannel = LLNotificationsUI::LLChannelManager::instance().getNotificationScreenChannel();
//		//*const*/ LLNotificationsUI::LLToast* pToast = (pChannel) ? pChannel->getToastByNotificationID(notification["id"].asUUID()) : NULL;
//		//if ( (!pToast) || (!pToast->getCanBeStored()) )
//		//{
//// [/SL:KB]
//		//	notification_ptr->repost();
// </FS:Ansariel>
    }

	return false;
}
static LLNotificationFunctorRegistration friendship_offer_callback_reg("OfferFriendship", friendship_offer_callback);
static LLNotificationFunctorRegistration friendship_offer_callback_reg_nm("OfferFriendshipNoMessage", friendship_offer_callback);

// Functions
//

void give_money(const LLUUID& uuid, LLViewerRegion* region, S32 amount, BOOL is_group,
				S32 trx_type, const std::string& desc)
{
	if(0 == amount || !region) return;
	amount = abs(amount);
	LL_INFOS("Messaging") << "give_money(" << uuid << "," << amount << ")"<< LL_ENDL;
	if(can_afford_transaction(amount))
	{
		if (uuid.isNull())
		{
			LL_WARNS() << "Failed to send L$ gift to to Null UUID." << LL_ENDL;
			return;
		}
//		gStatusBar->debitBalance(amount);
		LLMessageSystem* msg = gMessageSystem;
		msg->newMessageFast(_PREHASH_MoneyTransferRequest);
		msg->nextBlockFast(_PREHASH_AgentData);
		msg->addUUIDFast(_PREHASH_AgentID, gAgent.getID());
        msg->addUUIDFast(_PREHASH_SessionID, gAgent.getSessionID());
		msg->nextBlockFast(_PREHASH_MoneyData);
		msg->addUUIDFast(_PREHASH_SourceID, gAgent.getID() );
		msg->addUUIDFast(_PREHASH_DestID, uuid);
		msg->addU8Fast(_PREHASH_Flags, pack_transaction_flags(FALSE, is_group));
		msg->addS32Fast(_PREHASH_Amount, amount);
		msg->addU8Fast(_PREHASH_AggregatePermNextOwner, (U8)LLAggregatePermissions::AP_EMPTY);
		msg->addU8Fast(_PREHASH_AggregatePermInventory, (U8)LLAggregatePermissions::AP_EMPTY);
		msg->addS32Fast(_PREHASH_TransactionType, trx_type );
		msg->addStringFast(_PREHASH_Description, desc);
		msg->sendReliable(region->getHost());
	}
	else
	{
		LLStringUtil::format_map_t args;
		args["AMOUNT"] = llformat("%d", amount);
		LLBuyCurrencyHTML::openCurrencyFloater( LLTrans::getString("giving", args), amount );
	}
}

void send_complete_agent_movement(const LLHost& sim_host)
{
	LL_DEBUGS("Teleport", "Messaging") << "Sending CompleteAgentMovement to sim_host " << sim_host << LL_ENDL;
	LLMessageSystem* msg = gMessageSystem;
	msg->newMessageFast(_PREHASH_CompleteAgentMovement);
	msg->nextBlockFast(_PREHASH_AgentData);
	msg->addUUIDFast(_PREHASH_AgentID, gAgent.getID());
	msg->addUUIDFast(_PREHASH_SessionID, gAgent.getSessionID());
	msg->addU32Fast(_PREHASH_CircuitCode, msg->mOurCircuitCode);
	msg->sendReliable(sim_host);
}

void process_logout_reply(LLMessageSystem* msg, void**)
{
	// The server has told us it's ok to quit.
	LL_DEBUGS("Messaging") << "process_logout_reply" << LL_ENDL;

	LLUUID agent_id;
	msg->getUUID("AgentData", "AgentID", agent_id);
	LLUUID session_id;
	msg->getUUID("AgentData", "SessionID", session_id);
	if((agent_id != gAgent.getID()) || (session_id != gAgent.getSessionID()))
	{
		LL_WARNS("Messaging") << "Bogus Logout Reply" << LL_ENDL;
	}

	LLInventoryModel::update_map_t parents;
	S32 count = msg->getNumberOfBlocksFast( _PREHASH_InventoryData );
	for(S32 i = 0; i < count; ++i)
	{
		LLUUID item_id;
		msg->getUUIDFast(_PREHASH_InventoryData, _PREHASH_ItemID, item_id, i);

		if( (1 == count) && item_id.isNull() )
		{
			// Detect dummy item.  Indicates an empty list.
			break;
		}

		// We do not need to track the asset ids, just account for an
		// updated inventory version.
		LL_INFOS("Messaging") << "process_logout_reply itemID=" << item_id << LL_ENDL;
		LLInventoryItem* item = gInventory.getItem( item_id );
		if( item )
		{
			parents[item->getParentUUID()] = 0;
			gInventory.addChangedMask(LLInventoryObserver::INTERNAL, item_id);
		}
		else
		{
			LL_INFOS("Messaging") << "process_logout_reply item not found: " << item_id << LL_ENDL;
		}
	}
    LLAppViewer::instance()->forceQuit();
}

void process_layer_data(LLMessageSystem *mesgsys, void **user_data)
{
	LLViewerRegion *regionp = LLWorld::getInstance()->getRegion(mesgsys->getSender());

	LL_DEBUGS_ONCE("SceneLoadTiming") << "Received layer data" << LL_ENDL;

	if(!regionp)
	{
		LL_WARNS() << "Invalid region for layer data." << LL_ENDL;
		return;
	}
	S32 size;
	S8 type;

	mesgsys->getS8Fast(_PREHASH_LayerID, _PREHASH_Type, type);
	size = mesgsys->getSizeFast(_PREHASH_LayerData, _PREHASH_Data);
	if (0 == size)
	{
		LL_WARNS("Messaging") << "Layer data has zero size." << LL_ENDL;
		return;
	}
	if (size < 0)
	{
		// getSizeFast() is probably trying to tell us about an error
		LL_WARNS("Messaging") << "getSizeFast() returned negative result: "
			<< size
			<< LL_ENDL;
		return;
	}
	U8 *datap = new U8[size];
	mesgsys->getBinaryDataFast(_PREHASH_LayerData, _PREHASH_Data, datap, size);
	LLVLData *vl_datap = new LLVLData(regionp, type, datap, size);
	if (mesgsys->getReceiveCompressedSize())
	{
		gVLManager.addLayerData(vl_datap, (S32Bytes)mesgsys->getReceiveCompressedSize());
	}
	else
	{
		gVLManager.addLayerData(vl_datap, (S32Bytes)mesgsys->getReceiveSize());
	}
}

// S32 exported_object_count = 0;
// S32 exported_image_count = 0;
// S32 current_object_count = 0;
// S32 current_image_count = 0;

// extern LLNotifyBox *gExporterNotify;
// extern LLUUID gExporterRequestID;
// extern std::string gExportDirectory;

// extern LLUploadDialog *gExportDialog;

// std::string gExportedFile;

// std::map<LLUUID, std::string> gImageChecksums;

// void export_complete()
// {
// 		LLUploadDialog::modalUploadFinished();
// 		gExporterRequestID.setNull();
// 		gExportDirectory = "";

// 		LLFILE* fXML = LLFile::fopen(gExportedFile, "rb");		/* Flawfinder: ignore */
// 		fseek(fXML, 0, SEEK_END);
// 		long length = ftell(fXML);
// 		fseek(fXML, 0, SEEK_SET);
// 		U8 *buffer = new U8[length + 1];
// 		size_t nread = fread(buffer, 1, length, fXML);
// 		if (nread < (size_t) length)
// 		{
// 			LL_WARNS("Messaging") << "Short read" << LL_ENDL;
// 		}
// 		buffer[nread] = '\0';
// 		fclose(fXML);

// 		char *pos = (char *)buffer;
// 		while ((pos = strstr(pos+1, "<sl:image ")) != 0)
// 		{
// 			char *pos_check = strstr(pos, "checksum=\"");

// 			if (pos_check)
// 			{
// 				char *pos_uuid = strstr(pos_check, "\">");

// 				if (pos_uuid)
// 				{
// 					char image_uuid_str[UUID_STR_SIZE];		/* Flawfinder: ignore */
// 					memcpy(image_uuid_str, pos_uuid+2, UUID_STR_SIZE-1);		/* Flawfinder: ignore */
// 					image_uuid_str[UUID_STR_SIZE-1] = 0;
					
// 					LLUUID image_uuid(image_uuid_str);

// 					LL_INFOS("Messaging") << "Found UUID: " << image_uuid << LL_ENDL;

// 					std::map<LLUUID, std::string>::iterator itor = gImageChecksums.find(image_uuid);
// 					if (itor != gImageChecksums.end())
// 					{
// 						LL_INFOS("Messaging") << "Replacing with checksum: " << itor->second << LL_ENDL;
// 						if (!itor->second.empty())
// 						{
// 							memcpy(&pos_check[10], itor->second.c_str(), 32);		/* Flawfinder: ignore */
// 						}
// 					}
// 				}
// 			}
// 		}

// 		LLFILE* fXMLOut = LLFile::fopen(gExportedFile, "wb");		/* Flawfinder: ignore */
// 		if (fwrite(buffer, 1, length, fXMLOut) != length)
// 		{
// 			LL_WARNS("Messaging") << "Short write" << LL_ENDL;
// 		}
// 		fclose(fXMLOut);

// 		delete [] buffer;
// }


// void exported_item_complete(const LLTSCode status, void *user_data)
// {
// 	//std::string *filename = (std::string *)user_data;

// 	if (status < LLTS_OK)
// 	{
// 		LL_WARNS("Messaging") << "Export failed!" << LL_ENDL;
// 	}
// 	else
// 	{
// 		++current_object_count;
// 		if (current_image_count == exported_image_count && current_object_count == exported_object_count)
// 		{
// 			LL_INFOS("Messaging") << "*** Export complete ***" << LL_ENDL;

// 			export_complete();
// 		}
// 		else
// 		{
// 			gExportDialog->setMessage(llformat("Exported %d/%d object files, %d/%d textures.", current_object_count, exported_object_count, current_image_count, exported_image_count));
// 		}
// 	}
// }

// struct exported_image_info
// {
// 	LLUUID image_id;
// 	std::string filename;
// 	U32 image_num;
// };

// void exported_j2c_complete(const LLTSCode status, void *user_data)
// {
// 	exported_image_info *info = (exported_image_info *)user_data;
// 	LLUUID image_id = info->image_id;
// 	U32 image_num = info->image_num;
// 	std::string filename = info->filename;
// 	delete info;

// 	if (status < LLTS_OK)
// 	{
// 		LL_WARNS("Messaging") << "Image download failed!" << LL_ENDL;
// 	}
// 	else
// 	{
// 		LLFILE* fIn = LLFile::fopen(filename, "rb");		/* Flawfinder: ignore */
// 		if (fIn) 
// 		{
// 			LLPointer<LLImageJ2C> ImageUtility = new LLImageJ2C;
// 			LLPointer<LLImageTGA> TargaUtility = new LLImageTGA;

// 			fseek(fIn, 0, SEEK_END);
// 			S32 length = ftell(fIn);
// 			fseek(fIn, 0, SEEK_SET);
// 			U8 *buffer = ImageUtility->allocateData(length);
// 			if (fread(buffer, 1, length, fIn) != length)
// 			{
// 				LL_WARNS("Messaging") << "Short read" << LL_ENDL;
// 			}
// 			fclose(fIn);
// 			LLFile::remove(filename);

// 			// Convert to TGA
// 			LLPointer<LLImageRaw> image = new LLImageRaw();

// 			ImageUtility->updateData();
// 			ImageUtility->decode(image, 100000.0f);
			
// 			TargaUtility->encode(image);
// 			U8 *data = TargaUtility->getData();
// 			S32 data_size = TargaUtility->getDataSize();

// 			std::string file_path = gDirUtilp->getDirName(filename);
			
// 			std::string output_file = llformat("%s/image-%03d.tga", file_path.c_str(), image_num);//filename;
// 			//S32 name_len = output_file.length();
// 			//strcpy(&output_file[name_len-3], "tga");
// 			LLFILE* fOut = LLFile::fopen(output_file, "wb");		/* Flawfinder: ignore */
// 			char md5_hash_string[33];		/* Flawfinder: ignore */
// 			strcpy(md5_hash_string, "00000000000000000000000000000000");		/* Flawfinder: ignore */
// 			if (fOut)
// 			{
// 				if (fwrite(data, 1, data_size, fOut) != data_size)
// 				{
// 					LL_WARNS("Messaging") << "Short write" << LL_ENDL;
// 				}
// 				fseek(fOut, 0, SEEK_SET);
// 				fclose(fOut);
// 				fOut = LLFile::fopen(output_file, "rb");		/* Flawfinder: ignore */
// 				LLMD5 my_md5_hash(fOut);
// 				my_md5_hash.hex_digest(md5_hash_string);
// 			}

// 			gImageChecksums.insert(std::pair<LLUUID, std::string>(image_id, md5_hash_string));
// 		}
// 	}

// 	++current_image_count;
// 	if (current_image_count == exported_image_count && current_object_count == exported_object_count)
// 	{
// 		LL_INFOS("Messaging") << "*** Export textures complete ***" << LL_ENDL;
// 			export_complete();
// 	}
// 	else
// 	{
// 		gExportDialog->setMessage(llformat("Exported %d/%d object files, %d/%d textures.", current_object_count, exported_object_count, current_image_count, exported_image_count));
// 	}
//}

void process_derez_ack(LLMessageSystem*, void**)
{
	if(gViewerWindow) gViewerWindow->getWindow()->decBusyCount();
}

void process_places_reply(LLMessageSystem* msg, void** data)
{
	LLUUID query_id;

	msg->getUUID("AgentData", "QueryID", query_id);
	if (query_id.isNull())
	{
		LLFloaterLandHoldings::processPlacesReply(msg, data);
	}
	else if(gAgent.isInGroup(query_id))
	{
		LLPanelGroupLandMoney::processPlacesReply(msg, data);
	}
	else
	{
		LL_WARNS("Messaging") << "Got invalid PlacesReply message" << LL_ENDL;
	}
}

void send_sound_trigger(const LLUUID& sound_id, F32 gain)
{
	if (sound_id.isNull() || gAgent.getRegion() == NULL)
	{
		// disconnected agent or zero guids don't get sent (no sound)
		return;
	}

	LLMessageSystem* msg = gMessageSystem;
	msg->newMessageFast(_PREHASH_SoundTrigger);
	msg->nextBlockFast(_PREHASH_SoundData);
	msg->addUUIDFast(_PREHASH_SoundID, sound_id);
	// Client untrusted, ids set on sim
	msg->addUUIDFast(_PREHASH_OwnerID, LLUUID::null );
	msg->addUUIDFast(_PREHASH_ObjectID, LLUUID::null );
	msg->addUUIDFast(_PREHASH_ParentID, LLUUID::null );

	msg->addU64Fast(_PREHASH_Handle, gAgent.getRegion()->getHandle());

	LLVector3 position = gAgent.getPositionAgent();
	msg->addVector3Fast(_PREHASH_Position, position);
	msg->addF32Fast(_PREHASH_Gain, gain);

	gAgent.sendMessage();
}

static LLSD sSavedGroupInvite;
static LLSD sSavedResponse;

void response_group_invitation_coro(std::string url, LLUUID group_id, bool notify_and_update)
{
    if (url.empty())
    {
        LL_WARNS("GroupInvite") << "Empty capability!" << LL_ENDL;
        return;
    }

    LLCore::HttpRequest::policy_t httpPolicy(LLCore::HttpRequest::DEFAULT_POLICY_ID);
    LLCoreHttpUtil::HttpCoroutineAdapter::ptr_t
        httpAdapter(new LLCoreHttpUtil::HttpCoroutineAdapter("responseGroupInvitation", httpPolicy));
    LLCore::HttpRequest::ptr_t httpRequest(new LLCore::HttpRequest);

    LLSD payload;
    payload["group"] = group_id;

    LLSD result = httpAdapter->postAndSuspend(httpRequest, url, payload);

    LLSD httpResults = result[LLCoreHttpUtil::HttpCoroutineAdapter::HTTP_RESULTS];
    LLCore::HttpStatus status = LLCoreHttpUtil::HttpCoroutineAdapter::getStatusFromLLSD(httpResults);

    if (!status)
    {
        LL_WARNS("GroupInvite") << "HTTP status, " << status.toTerseString() <<
            ". Group " << group_id << " invitation response processing failed." << LL_ENDL;
    }
    else
    {
        if (!result.has("success") || result["success"].asBoolean() == false)
        {
            LL_WARNS("GroupInvite") << "Server failed to process group " << group_id << " invitation response. " << httpResults << LL_ENDL;
        }
        else
        {
            LL_DEBUGS("GroupInvite") << "Successfully sent response to group " << group_id << " invitation" << LL_ENDL;
            if (notify_and_update)
            {
                gAgent.sendAgentDataUpdateRequest();

                LLGroupMgr::getInstance()->clearGroupData(group_id);
                // refresh the floater for this group, if any.
                LLGroupActions::refresh(group_id);
            }
        }
    }
}

void send_join_group_response(LLUUID group_id, LLUUID transaction_id, bool accept_invite, S32 fee, bool use_offline_cap, LLSD &payload)
{
    if (accept_invite && fee > 0)
    {
        // If there is a fee to join this group, make
        // sure the user is sure they want to join.
            LLSD args;
            args["COST"] = llformat("%d", fee);
            // Set the fee for next time to 0, so that we don't keep
            // asking about a fee.
            LLSD next_payload = payload;
            next_payload["fee"] = 0;
            LLNotificationsUtil::add("JoinGroupCanAfford",
                args,
                next_payload);
    }
    else if (use_offline_cap)
    {
        std::string url;
        if (accept_invite)
        {
            url = gAgent.getRegionCapability("AcceptGroupInvite");
        }
        else
        {
            url = gAgent.getRegionCapability("DeclineGroupInvite");
        }

        if (!url.empty())
        {
            LL_DEBUGS("GroupInvite") << "Capability url: " << url << LL_ENDL;
            LLCoros::instance().launch("LLMessageSystem::acceptGroupInvitation",
                boost::bind(response_group_invitation_coro, url, group_id, accept_invite));
        }
        else
        {
            // if sim has no this cap, we can do nothing - regular request will fail
            LL_WARNS("GroupInvite") << "No capability, can't reply to offline invitation!" << LL_ENDL;
        }
    }
    else
    {
        LL_DEBUGS("GroupInvite") << "Replying to group invite via IM message" << LL_ENDL;

        EInstantMessage type = accept_invite ? IM_GROUP_INVITATION_ACCEPT : IM_GROUP_INVITATION_DECLINE;

		if (accept_invite)
		{
			LLUIUsage::instance().logCommand("Group.Join");
		}

        send_improved_im(group_id,
            std::string("name"),
            std::string("message"),
            IM_ONLINE,
            type,
            transaction_id);
    }
}

void send_join_group_response(LLUUID group_id, LLUUID transaction_id, bool accept_invite, S32 fee, bool use_offline_cap)
{
    LLSD payload;
    if (accept_invite)
    {
        payload["group_id"] = group_id;
        payload["transaction_id"] =  transaction_id;
        payload["fee"] =  fee;
        payload["use_offline_cap"] = use_offline_cap;
    }
    send_join_group_response(group_id, transaction_id, accept_invite, fee, use_offline_cap, payload);
}

bool join_group_response(const LLSD& notification, const LLSD& response)
{
//	A bit of variable saving and restoring is used to deal with the case where your group list is full and you
//	receive an invitation to another group.  The data from that invitation is stored in the sSaved
//	variables.  If you then drop a group and click on the Join button the stored data is restored and used
//	to join the group.
	LLSD notification_adjusted = notification;
	LLSD response_adjusted = response;

	std::string action = notification["name"];

//	Storing all the information by group id allows for the rare case of being at your maximum
//	group count and receiving more than one invitation.
	std::string id = notification_adjusted["payload"]["group_id"].asString();

	if ("JoinGroup" == action || "JoinGroupCanAfford" == action)
	{
		sSavedGroupInvite[id] = notification;
		sSavedResponse[id] = response;
	}
	else if ("JoinedTooManyGroupsMember" == action)
	{
		S32 opt = LLNotificationsUtil::getSelectedOption(notification, response);
		if (0 == opt) // Join button pressed
		{
			notification_adjusted = sSavedGroupInvite[id];
			response_adjusted = sSavedResponse[id];
		}
	}

	S32 option = LLNotificationsUtil::getSelectedOption(notification_adjusted, response_adjusted);
	bool accept_invite = false;

	LLUUID group_id = notification_adjusted["payload"]["group_id"].asUUID();
	LLUUID transaction_id = notification_adjusted["payload"]["transaction_id"].asUUID();
	std::string name = notification_adjusted["payload"]["name"].asString();
	std::string message = notification_adjusted["payload"]["message"].asString();
	S32 fee = notification_adjusted["payload"]["fee"].asInteger();
	U8 use_offline_cap = notification_adjusted["payload"]["use_offline_cap"].asInteger();

	if (option == 2 && !group_id.isNull())
	{
		LLGroupActions::show(group_id);
		LLSD args;
		args["MESSAGE"] = message;

		// <FS:PP> Option to block/reject all group invites
		// LLNotificationsUtil::add("JoinGroup", args, notification_adjusted["payload"]);
		if (gSavedPerAccountSettings.getBOOL("FSRejectAllGroupInvitesMode"))
		{
			LL_INFOS("Messaging") << "Group invite automatically rejected because of the user setting..." << LL_ENDL;
		}
		else
		{
			make_ui_sound("UISndGroupInvitation"); // <FS:PP> Group invitation sound
			LLNotificationsUtil::add("JoinGroup", args, notification_adjusted["payload"]);
		}
		// </FS:PP>

		return false;
	}

	if(option == 0 && !group_id.isNull())
	{
		// check for promotion or demotion.
		S32 max_groups = LLAgentBenefitsMgr::current().getGroupMembershipLimit();
		if(gAgent.isInGroup(group_id)) ++max_groups;

		// [CR] FIRE-12229
		//if(gAgent.mGroups.size() < max_groups)
		if(!max_groups || gAgent.mGroups.size() < max_groups)
		// [/CR] FIRE-12229
		{
			accept_invite = true;
		}
		else
		{
			LLSD args;
			args["NAME"] = name;
			LLNotificationsUtil::add("JoinedTooManyGroupsMember", args, notification_adjusted["payload"]);
			return false;
		}
	}
	send_join_group_response(group_id, transaction_id, accept_invite, fee, use_offline_cap, notification_adjusted["payload"]);

	sSavedGroupInvite[id] = LLSD::emptyMap();
	sSavedResponse[id] = LLSD::emptyMap();

	return false;
}

static void highlight_inventory_objects_in_panel(const std::vector<LLUUID>& items, LLInventoryPanel *inventory_panel)
{
	if (NULL == inventory_panel) return;

	for (std::vector<LLUUID>::const_iterator item_iter = items.begin();
		item_iter != items.end();
		++item_iter)
	{
		const LLUUID& item_id = (*item_iter);
		if(!highlight_offered_object(item_id))
		{
			continue;
		}

		LLInventoryObject* item = gInventory.getObject(item_id);
		llassert(item);
		if (!item) {
			continue;
		}

		LL_DEBUGS("Inventory_Move") << "Highlighting inventory item: " << item->getName() << ", " << item_id  << LL_ENDL;
		LLFolderView* fv = inventory_panel->getRootFolder();
		if (fv)
		{
			LLFolderViewItem* fv_item = inventory_panel->getItemByID(item_id);
			if (fv_item)
			{
				LLFolderViewItem* fv_folder = fv_item->getParentFolder();
				if (fv_folder)
				{
					// Parent folders can be different in case of 2 consecutive drag and drop
					// operations when the second one is started before the first one completes.
					LL_DEBUGS("Inventory_Move") << "Open folder: " << fv_folder->getName() << LL_ENDL;
					fv_folder->setOpen(TRUE);
					if (fv_folder->isSelected())
					{
						fv->changeSelection(fv_folder, FALSE);
					}
				}
				fv->changeSelection(fv_item, TRUE);
			}
		}
	}
}

static LLNotificationFunctorRegistration jgr_1("JoinGroup", join_group_response);
static LLNotificationFunctorRegistration jgr_2("JoinedTooManyGroupsMember", join_group_response);
static LLNotificationFunctorRegistration jgr_3("JoinGroupCanAfford", join_group_response);

//-----------------------------------------------------------------------------
// Instant Message
//-----------------------------------------------------------------------------
// <FS:Ansariel> Moved to header; needed in llimprocessing.cpp
//class LLOpenAgentOffer : public LLInventoryFetchItemsObserver
//{
//public:
//	LLOpenAgentOffer(const LLUUID& object_id,
//					 const std::string& from_name) : 
//		LLInventoryFetchItemsObserver(object_id),
//		mFromName(from_name) {}
//	/*virtual*/ void startFetch()
//	{
//		for (uuid_vec_t::const_iterator it = mIDs.begin(); it < mIDs.end(); ++it)
//		{
//			LLViewerInventoryCategory* cat = gInventory.getCategory(*it);
//			if (cat)
//			{
//				mComplete.push_back((*it));
//			}
//		}
//		LLInventoryFetchItemsObserver::startFetch();
//	}
//	/*virtual*/ void done()
//	{
//		open_inventory_offer(mComplete, mFromName);
//		gInventory.removeObserver(this);
//		delete this;
//	}
//private:
//	std::string mFromName;
//};
// </FS:Ansariel>

/**
 * Class to observe adding of new items moved from the world to user's inventory to select them in inventory.
 *
 * We can't create it each time items are moved because "drop" event is sent separately for each
 * element even while multi-dragging. We have to have the only instance of the observer. See EXT-4347.
 */
class LLViewerInventoryMoveFromWorldObserver : public LLInventoryAddItemByAssetObserver
{
public:
	LLViewerInventoryMoveFromWorldObserver()
		: LLInventoryAddItemByAssetObserver()
	{

	}

	void setMoveIntoFolderID(const LLUUID& into_folder_uuid) {mMoveIntoFolderID = into_folder_uuid; }

private:
	/*virtual */void onAssetAdded(const LLUUID& asset_id)
	{
		// Store active Inventory panel.
		if (LLInventoryPanel::getActiveInventoryPanel())
		{
			mActivePanel = LLInventoryPanel::getActiveInventoryPanel()->getHandle();
		}

		// Store selected items (without destination folder)
		mSelectedItems.clear();
		if (LLInventoryPanel::getActiveInventoryPanel())
		{
			std::set<LLFolderViewItem*> selection =    LLInventoryPanel::getActiveInventoryPanel()->getRootFolder()->getSelectionList();
			for (std::set<LLFolderViewItem*>::iterator it = selection.begin(),    end_it = selection.end();
				it != end_it;
				++it)
			{
				mSelectedItems.insert(static_cast<LLFolderViewModelItemInventory*>((*it)->getViewModelItem())->getUUID());
			}
		}
		mSelectedItems.erase(mMoveIntoFolderID);
	}

	/**
	 * Selects added inventory items watched by their Asset UUIDs if selection was not changed since
	 * all items were started to watch (dropped into a folder).
	 */
	void done()
	{
		LLInventoryPanel* active_panel = dynamic_cast<LLInventoryPanel*>(mActivePanel.get());

		// if selection is not changed since watch started lets hightlight new items.
		if (active_panel && !isSelectionChanged())
		{
			LL_DEBUGS("Inventory_Move") << "Selecting new items..." << LL_ENDL;
			active_panel->clearSelection();
			highlight_inventory_objects_in_panel(mAddedItems, active_panel);
		}
	}

	/**
	 * Returns true if selected inventory items were changed since moved inventory items were started to watch.
	 */
	bool isSelectionChanged()
	{	
		LLInventoryPanel* active_panel = LLInventoryPanel::getActiveInventoryPanel();

		if (NULL == active_panel)
		{
			return true;
		}

		// get selected items (without destination folder)
		selected_items_t selected_items;
 		
		std::set<LLFolderViewItem*> selection = active_panel->getRootFolder()->getSelectionList();
		for (std::set<LLFolderViewItem*>::iterator it = selection.begin(),    end_it = selection.end();
			it != end_it;
			++it)
		{
			selected_items.insert(static_cast<LLFolderViewModelItemInventory*>((*it)->getViewModelItem())->getUUID());
		}
		selected_items.erase(mMoveIntoFolderID);

		// compare stored & current sets of selected items
		selected_items_t different_items;
		std::set_symmetric_difference(mSelectedItems.begin(), mSelectedItems.end(),
			selected_items.begin(), selected_items.end(), std::inserter(different_items, different_items.begin()));

		LL_DEBUGS("Inventory_Move") << "Selected firstly: " << mSelectedItems.size()
			<< ", now: " << selected_items.size() << ", difference: " << different_items.size() << LL_ENDL;

		return different_items.size() > 0;
	}

	LLHandle<LLPanel> mActivePanel;
	typedef std::set<LLUUID> selected_items_t;
	selected_items_t mSelectedItems;

	/**
	 * UUID of FolderViewFolder into which watched items are moved.
	 *
	 * Destination FolderViewFolder becomes selected while mouse hovering (when dragged items are dropped).
	 * 
	 * If mouse is moved out it set unselected and number of selected items is changed 
	 * even if selected items in Inventory stay the same.
	 * So, it is used to update stored selection list.
	 *
	 * @see onAssetAdded()
	 * @see isSelectionChanged()
	 */
	LLUUID mMoveIntoFolderID;
};

LLViewerInventoryMoveFromWorldObserver* gInventoryMoveObserver = NULL;

void set_dad_inventory_item(LLInventoryItem* inv_item, const LLUUID& into_folder_uuid)
{
	start_new_inventory_observer();

	gInventoryMoveObserver->setMoveIntoFolderID(into_folder_uuid);
	gInventoryMoveObserver->watchAsset(inv_item->getAssetUUID());
}


/**
 * Class to observe moving of items and to select them in inventory.
 *
 * Used currently for dragging from inbox to regular inventory folders
 */

class LLViewerInventoryMoveObserver : public LLInventoryObserver
{
public:

	LLViewerInventoryMoveObserver(const LLUUID& object_id)
		: LLInventoryObserver()
		, mObjectID(object_id)
	{
		if (LLInventoryPanel::getActiveInventoryPanel())
		{
			mActivePanel = LLInventoryPanel::getActiveInventoryPanel()->getHandle();
		}
	}

	virtual ~LLViewerInventoryMoveObserver() {}
	virtual void changed(U32 mask);
	
private:
	LLUUID mObjectID;
	LLHandle<LLPanel> mActivePanel;

};

void LLViewerInventoryMoveObserver::changed(U32 mask)
{
	LLInventoryPanel* active_panel = dynamic_cast<LLInventoryPanel*>(mActivePanel.get());

	if (NULL == active_panel)
	{
		gInventory.removeObserver(this);
		return;
	}

	if((mask & (LLInventoryObserver::STRUCTURE)) != 0)
	{
		const std::set<LLUUID>& changed_items = gInventory.getChangedIDs();

		std::set<LLUUID>::const_iterator id_it = changed_items.begin();
		std::set<LLUUID>::const_iterator id_end = changed_items.end();
		for (;id_it != id_end; ++id_it)
		{
			if ((*id_it) == mObjectID)
			{
				active_panel->clearSelection();			
				std::vector<LLUUID> items;
				items.push_back(mObjectID);
				highlight_inventory_objects_in_panel(items, active_panel);
				active_panel->getRootFolder()->scrollToShowSelection();
				
				gInventory.removeObserver(this);
				break;
			}
		}
	}
}

void set_dad_inbox_object(const LLUUID& object_id)
{
	LLViewerInventoryMoveObserver* move_observer = new LLViewerInventoryMoveObserver(object_id);
	gInventory.addObserver(move_observer);
}

//unlike the FetchObserver for AgentOffer, we only make one 
//instance of the AddedObserver for TaskOffers
//and it never dies.  We do this because we don't know the UUID of 
//task offers until they are accepted, so we don't wouldn't 
//know what to watch for, so instead we just watch for all additions.
class LLOpenTaskOffer : public LLInventoryAddedObserver
{
protected:
	/*virtual*/ void done()
	{
		uuid_vec_t added;
		for(uuid_set_t::const_iterator it = gInventory.getAddedIDs().begin(); it != gInventory.getAddedIDs().end(); ++it)
		{
			added.push_back(*it);
		}
		for (uuid_vec_t::iterator it = added.begin(); it != added.end();)
		{
			const LLUUID& item_uuid = *it;
			bool was_moved = false;
			LLInventoryObject* added_object = gInventory.getObject(item_uuid);
			if (added_object)
			{
				// cast to item to get Asset UUID
				LLInventoryItem* added_item = dynamic_cast<LLInventoryItem*>(added_object);
				if (added_item)
				{
					const LLUUID& asset_uuid = added_item->getAssetUUID();
					if (gInventoryMoveObserver->isAssetWatched(asset_uuid))
					{
						LL_DEBUGS("Inventory_Move") << "Found asset UUID: " << asset_uuid << LL_ENDL;
						was_moved = true;
					}
					// <FS:Ansariel> We might end up here if LLFriendCardsManager tries to sync the friend cards at login
					//               and that might pop up the inventory window for extra annoyance -> silence this!
					else if (added_item->getActualType() == LLAssetType::AT_CALLINGCARD)
					{
						if (LLFriendCardsManager::instance().isAvatarDataStored(added_item->getCreatorUUID()))
						{
							LL_DEBUGS("FriendCard") << "Skipping added calling card from friend cards sync: " << added_item->getCreatorUUID().asString() << LL_ENDL;
							was_moved = true;
						}
					}
					// </FS:Ansariel>
				}
			}

			if (was_moved)
			{
				it = added.erase(it);
			}
			else ++it;
		}

		// <FS:Ansariel> Moved check out of check_offer_throttle
		//open_inventory_offer(added, "");
		if (gSavedSettings.getBOOL("ShowNewInventory"))
		{
			open_inventory_offer(added, "");
		}
		else if (!added.empty() && gSavedSettings.getBOOL("ShowInInventory") && highlight_offered_object(added.back()))
		{
			LLInventoryPanel::openInventoryPanelAndSetSelection(TRUE, added.back());
		}
		// </FS:Ansariel>
	}
 };

class LLOpenTaskGroupOffer : public LLInventoryAddedObserver
{
protected:
	/*virtual*/ void done()
	{
		uuid_vec_t added;
		for(uuid_set_t::const_iterator it = gInventory.getAddedIDs().begin(); it != gInventory.getAddedIDs().end(); ++it)
		{
			added.push_back(*it);
		}

		// <FS:Ansariel> Moved check out of check_offer_throttle
		//open_inventory_offer(added, "group_offer");
		if (gSavedSettings.getBOOL("ShowNewInventory"))
		{
			open_inventory_offer(added, "group_offer");
		}
		else if (!added.empty() && gSavedSettings.getBOOL("ShowInInventory"))
		{
			LLInventoryPanel::openInventoryPanelAndSetSelection(TRUE, added.back());
		}
		// </FS:Ansariel>
		gInventory.removeObserver(this);
		delete this;
	}
};

//one global instance to bind them
LLOpenTaskOffer* gNewInventoryObserver=NULL;
class LLNewInventoryHintObserver : public LLInventoryAddedObserver
{
protected:
	/*virtual*/ void done()
	{
		LLFirstUse::newInventory();
	}
};

LLNewInventoryHintObserver* gNewInventoryHintObserver=NULL;

void start_new_inventory_observer()
{
	if (!gNewInventoryObserver) //task offer observer 
	{
		// Observer is deleted by gInventory
		gNewInventoryObserver = new LLOpenTaskOffer;
		gInventory.addObserver(gNewInventoryObserver);
	}

	if (!gInventoryMoveObserver) //inventory move from the world observer 
	{
		// Observer is deleted by gInventory
		gInventoryMoveObserver = new LLViewerInventoryMoveFromWorldObserver;
		gInventory.addObserver(gInventoryMoveObserver);
	}

	if (!gNewInventoryHintObserver)
	{
		// Observer is deleted by gInventory
		gNewInventoryHintObserver = new LLNewInventoryHintObserver();
		gInventory.addObserver(gNewInventoryHintObserver);
	}
}

class LLDiscardAgentOffer : public LLInventoryFetchItemsObserver
{
	LOG_CLASS(LLDiscardAgentOffer);

public:
	LLDiscardAgentOffer(const LLUUID& folder_id, const LLUUID& object_id) :
		LLInventoryFetchItemsObserver(object_id),
		mFolderID(folder_id),
		mObjectID(object_id) {}

	virtual void done()
	{
		LL_DEBUGS("Messaging") << "LLDiscardAgentOffer::done()" << LL_ENDL;

		// We're invoked from LLInventoryModel::notifyObservers().
		// If we now try to remove the inventory item, it will cause a nested
		// notifyObservers() call, which won't work.
		// So defer moving the item to trash until viewer gets idle (in a moment).
		// Use removeObject() rather than removeItem() because at this level,
		// the object could be either an item or a folder.
		LLAppViewer::instance()->addOnIdleCallback(boost::bind(&LLInventoryModel::removeObject, &gInventory, mObjectID));
		gInventory.removeObserver(this);
		delete this;
	}

protected:
	LLUUID mFolderID;
	LLUUID mObjectID;
};


//Returns TRUE if we are OK, FALSE if we are throttled
//Set check_only true if you want to know the throttle status 
//without registering a hit
bool check_offer_throttle(const std::string& from_name, bool check_only)
{
	static U32 throttle_count;
	static bool throttle_logged;
	LLChat chat;
	std::string log_message;

	// <FS:Ansariel> This controls if items should be opened in open_inventory_offer()??? No way!
	//if (!gSavedSettings.getBOOL("ShowNewInventory"))
	//	return false;
	// </FS:Ansariel>

	if (check_only)
	{
		return gThrottleTimer.hasExpired();
	}
	
	if(gThrottleTimer.checkExpirationAndReset(OFFER_THROTTLE_TIME))
	{
		LL_DEBUGS("Messaging") << "Throttle Expired" << LL_ENDL;
		throttle_count=1;
		throttle_logged=false;
		return true;
	}
	else //has not expired
	{
		LL_DEBUGS("Messaging") << "Throttle Not Expired, Count: " << throttle_count << LL_ENDL;
		// When downloading the initial inventory we get a lot of new items
		// coming in and can't tell that from spam.

		// Ansariel: Customizable throttle!
		static LLCachedControl<U32> fsOfferThrottleMaxCount(gSavedSettings, "FSOfferThrottleMaxCount");
		if (LLStartUp::getStartupState() >= STATE_STARTED
			//&& throttle_count >= OFFER_THROTTLE_MAX_COUNT)
			&& throttle_count >= fsOfferThrottleMaxCount)
		{
			if (!throttle_logged)
			{
				// Use the name of the last item giver, who is probably the person
				// spamming you.

				LLStringUtil::format_map_t arg;
				std::string log_msg;
				std::ostringstream time ;
				time<<OFFER_THROTTLE_TIME;

				arg["APP_NAME"] = LLAppViewer::instance()->getSecondLifeTitle();
				arg["TIME"] = time.str();


				if (!from_name.empty())
				{
					// <FS:PP> gSavedSettings to LLCachedControl
					static LLCachedControl<bool> fsNotifyIncomingObjectSpamFrom(gSavedSettings, "FSNotifyIncomingObjectSpamFrom");
					if (fsNotifyIncomingObjectSpamFrom)
					// </FS:PP>
					{
						arg["FROM_NAME"] = from_name;
						log_msg = LLTrans::getString("ItemsComingInTooFastFrom", arg);
					}
				}
				else
				{
					// <FS:PP> gSavedSettings to LLCachedControl
					static LLCachedControl<bool> fsNotifyIncomingObjectSpam(gSavedSettings, "FSNotifyIncomingObjectSpam");
					if (fsNotifyIncomingObjectSpam)
					// </FS:PP>
					{
						log_msg = LLTrans::getString("ItemsComingInTooFast", arg);
					}
				}
				
				//this is kinda important, so actually put it on screen
				if (log_msg != "")
				{
					LLSD args;
					args["MESSAGE"] = log_msg;
					LLNotificationsUtil::add("SystemMessage", args);
				}

				throttle_logged=true;
			}
			return false;
		}
		else
		{
			throttle_count++;
			return true;
		}
	}
}
 
// Return "true" if we have a preview method for that asset type, "false" otherwise
bool check_asset_previewable(const LLAssetType::EType asset_type)
{
	return	(asset_type == LLAssetType::AT_NOTECARD)  || 
			(asset_type == LLAssetType::AT_LANDMARK)  ||
			(asset_type == LLAssetType::AT_TEXTURE)   ||
			(asset_type == LLAssetType::AT_ANIMATION) ||
			(asset_type == LLAssetType::AT_SCRIPT)    ||
			(asset_type == LLAssetType::AT_SOUND) ||
            (asset_type == LLAssetType::AT_MATERIAL);
}

// <FS:Ansariel> FIRE-15886
//void open_inventory_offer(const uuid_vec_t& objects, const std::string& from_name)
void open_inventory_offer(const uuid_vec_t& objects, const std::string& from_name, bool from_agent_manual /* = false*/)
{
	for (uuid_vec_t::const_iterator obj_iter = objects.begin();
		 obj_iter != objects.end();
		 ++obj_iter)
	{
		const LLUUID& obj_id = (*obj_iter);
		if(!highlight_offered_object(obj_id))
		{
			const LLViewerInventoryCategory *parent = gInventory.getFirstNondefaultParent(obj_id);
			if (parent && (parent->getPreferredType() == LLFolderType::FT_TRASH))
			{
				gInventory.checkTrashOverflow();
			}
			continue;
		}

		const LLInventoryObject *obj = gInventory.getObject(obj_id);
		if (!obj)
		{
			LL_WARNS() << "Cannot find object [ itemID:" << obj_id << " ] to open." << LL_ENDL;
			continue;
		}

		const LLAssetType::EType asset_type = obj->getActualType();

		// Either an inventory item or a category.
		const LLInventoryItem* item = dynamic_cast<const LLInventoryItem*>(obj);
		if (item && check_asset_previewable(asset_type))
		{
			////////////////////////////////////////////////////////////////////////////////
			// Special handling for various types.
			if (check_offer_throttle(from_name, false)) // If we are throttled, don't display
			{
				LL_DEBUGS("Messaging") << "Highlighting inventory item: " << item->getUUID()  << LL_ENDL;
				// If we opened this ourselves, focus it
				const BOOL take_focus = from_name.empty() ? TAKE_FOCUS_YES : TAKE_FOCUS_NO;
				switch(asset_type)
				{
					case LLAssetType::AT_NOTECARD:
					{
						LLFloaterReg::showInstance("preview_notecard", LLSD(obj_id), take_focus);
						break;
					}
					case LLAssetType::AT_LANDMARK:
					{
						LLInventoryCategory* parent_folder = gInventory.getCategory(item->getParentUUID());
						if ("inventory_handler" == from_name)
						{
							// <FS:Ansariel> FIRE-817: Separate place details floater
							//LLFloaterSidePanelContainer::showPanel("places", LLSD().with("type", "landmark").with("id", item->getUUID()));
							FSFloaterPlaceDetails::showPlaceDetails(LLSD().with("type", "landmark").with("id", item->getUUID()));
							// </FS:Ansariel>
						}
						else if("group_offer" == from_name)
						{
							// "group_offer" is passed by LLOpenTaskGroupOffer
							// Notification about added landmark will be generated under the "from_name.empty()" called from LLOpenTaskOffer::done().
							LLSD args;
							args["type"] = "landmark";
							args["id"] = obj_id;

							// <FS:Ansariel> FIRE-817: Separate place details floater
							//LLFloaterSidePanelContainer::showPanel("places", args);
							FSFloaterPlaceDetails::showPlaceDetails(args);
							// </FS:Ansariel>

							continue;
						}
						else if(from_name.empty() && gSavedSettings.getBOOL("FSLandmarkCreatedNotification")) // Ansariel: Make notification optional
						{
							std::string folder_name;
							if (parent_folder)
							{
								// Localize folder name.
								// *TODO: share this code?
								folder_name = parent_folder->getName();
								if (LLFolderType::lookupIsProtectedType(parent_folder->getPreferredType()))
								{
									LLTrans::findString(folder_name, "InvFolder " + folder_name);
								}
							}
							else
							{
								 folder_name = LLTrans::getString("Unknown");
							}

							// we receive a message from LLOpenTaskOffer, it mean that new landmark has been added.
							LLSD args;
							args["LANDMARK_NAME"] = item->getName();
							args["FOLDER_NAME"] = folder_name;
							LLNotificationsUtil::add("LandmarkCreated", args);
						}
					}
					break;
					case LLAssetType::AT_TEXTURE:
					{
						LLFloaterReg::showInstance("preview_texture", LLSD(obj_id), take_focus);
						break;
					}
					case LLAssetType::AT_ANIMATION:
						LLFloaterReg::showInstance("preview_anim", LLSD(obj_id), take_focus);
						break;
					case LLAssetType::AT_SCRIPT:
						LLFloaterReg::showInstance("preview_script", LLSD(obj_id), take_focus);
						break;
					case LLAssetType::AT_SOUND:
						LLFloaterReg::showInstance("preview_sound", LLSD(obj_id), take_focus);
						break;
                    case LLAssetType::AT_MATERIAL:
                        // Explicitly do nothing -- we don't want to open the material editor every time you add a material to inventory
                        break;
					default:
						LL_DEBUGS("Messaging") << "No preview method for previewable asset type : " << LLAssetType::lookupHumanReadable(asset_type)  << LL_ENDL;
						break;
				}
			}
		}

		////////////////////////////////////////////////////////////////////////////////
        static LLUICachedControl<bool> find_original_new_floater("FindOriginalOpenWindow", false);
        //show in a new single-folder window
        if(find_original_new_floater && !from_name.empty())
        {
            const LLInventoryObject *obj = gInventory.getObject(obj_id);
            if (obj && obj->getParentUUID().notNull())
            {
                if (obj->getActualType() == LLAssetType::AT_CATEGORY)
                {
                    LLPanelMainInventory::newFolderWindow(obj_id);
                }
                else
                {
                    LLPanelMainInventory::newFolderWindow(obj->getParentUUID(), obj_id);
                }
            }
        }
        else
        {
            // Highlight item
            // <FS:Ansariel> Only show if either ShowInInventory is true OR it is an inventory
            //               offer from an agent and the asset is not previewable
            //bool show_in_inventory = gSavedSettings.get<bool>("ShowInInventory");
            //bool auto_open =
            //    show_in_inventory && // don't open if ShowInInventory is FALSE
            //    !from_name.empty();  // don't open if it's not from anyone

            //// SL-20419 : Don't change active tab if floater is visible
            //LLFloater* instance = LLFloaterReg::findInstance("inventory");
            //bool use_main_panel = instance && instance->getVisible();

            //if (auto_open)
            //{
            //    LLFloaterReg::showInstance("inventory");
            //}

            //LLInventoryPanel::openInventoryPanelAndSetSelection(auto_open, obj_id, use_main_panel);

            const bool auto_open = gSavedSettings.getBOOL("ShowInInventory") || (from_agent_manual && !check_asset_previewable(asset_type));
            if (auto_open) // <FS:Ansariel> Don't mess with open inventory panels when ShowInInventory is FALSE
                LLInventoryPanel::openInventoryPanelAndSetSelection(auto_open, obj_id, true);
            // </FS:Ansariel>
        }
	}
}

bool highlight_offered_object(const LLUUID& obj_id)
{
	const LLInventoryObject* obj = gInventory.getObject(obj_id);
	if(!obj)
	{
		LL_WARNS("Messaging") << "Unable to show inventory item: " << obj_id << LL_ENDL;
		return false;
	}

	////////////////////////////////////////////////////////////////////////////////
	// Don't highlight if it's in certain "quiet" folders which don't need UI
	// notification (e.g. trash, cof, lost-and-found).
	if(!gAgent.getAFK())
	{
		const LLViewerInventoryCategory *parent = gInventory.getFirstNondefaultParent(obj_id);
		if (parent)
		{
			const LLFolderType::EType parent_type = parent->getPreferredType();
			if (LLViewerFolderType::lookupIsQuietType(parent_type))
			{
				return false;
			}
		}
	}

    if (obj->getType() == LLAssetType::AT_LANDMARK)
    {
        LLFloaterCreateLandmark *floater = LLFloaterReg::findTypedInstance<LLFloaterCreateLandmark>("add_landmark");
        if (floater && floater->getItem() && floater->getItem()->getUUID() == obj_id)
        {
            // LLFloaterCreateLandmark is supposed to handle this,
            // keep landmark creation floater at the front
            return false;
        }
    }

	return true;
}

void inventory_offer_mute_callback(const LLUUID& blocked_id,
								   const std::string& full_name,
								   bool is_group)
{
	// *NOTE: blocks owner if the offer came from an object
	LLMute::EType mute_type = is_group ? LLMute::GROUP : LLMute::AGENT;

	LLMute mute(blocked_id, full_name, mute_type);
	if (LLMuteList::getInstance()->add(mute))
	{
		LLPanelBlockedList::showPanelAndSelect(blocked_id);
	}

	// purge the message queue of any previously queued inventory offers from the same source.
	class OfferMatcher : public LLNotificationsUI::LLScreenChannel::Matcher
	{
	public:
		OfferMatcher(const LLUUID& to_block) : blocked_id(to_block) {}
		bool matches(const LLNotificationPtr notification) const
		{
			if(notification->getName() == "ObjectGiveItem" 
				|| notification->getName() == "OwnObjectGiveItem"
				|| notification->getName() == "UserGiveItemLegacy" // <FS:Ansariel> FIRE-3832: Silent accept/decline of inventory offers
				|| notification->getName() == "UserGiveItem")
			{
				return (notification->getPayload()["from_id"].asUUID() == blocked_id);
			}
			return FALSE;
		}
	private:
		const LLUUID& blocked_id;
	};

    LLNotificationsUI::LLChannelManager::getInstance()->killToastsFromChannel(
        LLNotificationsUI::NOTIFICATION_CHANNEL_UUID,
        OfferMatcher(blocked_id));
}


void inventory_offer_mute_avatar_callback(const LLUUID& blocked_id,
    const LLAvatarName& av_name)
{
    inventory_offer_mute_callback(blocked_id, av_name.getUserName(), false);
}


std::string LLOfferInfo::mResponderType = "offer_info";

LLOfferInfo::LLOfferInfo()
 : LLNotificationResponderInterface()
 , mFromGroup(FALSE)
 , mFromObject(FALSE)
 , mIM(IM_NOTHING_SPECIAL)
 , mType(LLAssetType::AT_NONE)
 , mPersist(false)
{
}

LLOfferInfo::LLOfferInfo(const LLSD& sd)
{
	mIM = (EInstantMessage)sd["im_type"].asInteger();
	mFromID = sd["from_id"].asUUID();
	mFromGroup = sd["from_group"].asBoolean();
	mFromObject = sd["from_object"].asBoolean();
	mTransactionID = sd["transaction_id"].asUUID();
	mFolderID = sd["folder_id"].asUUID();
	mObjectID = sd["object_id"].asUUID();
	mType = LLAssetType::lookup(sd["type"].asString().c_str());
	mFromName = sd["from_name"].asString();
	mDesc = sd["description"].asString();
	mHost = LLHost(sd["sender"].asString());
	mPersist = sd["persist"].asBoolean();
}

LLOfferInfo::LLOfferInfo(const LLOfferInfo& info)
{
	mIM = info.mIM;
	mFromID = info.mFromID;
	mFromGroup = info.mFromGroup;
	mFromObject = info.mFromObject;
	mTransactionID = info.mTransactionID;
	mFolderID = info.mFolderID;
	mObjectID = info.mObjectID;
	mType = info.mType;
	mFromName = info.mFromName;
	mDesc = info.mDesc;
	mHost = info.mHost;
	mPersist = info.mPersist;
}

LLSD LLOfferInfo::asLLSD()
{
	LLSD sd;
    sd["responder_type"] = mResponderType;
	sd["im_type"] = mIM;
	sd["from_id"] = mFromID;
	sd["from_group"] = mFromGroup;
	sd["from_object"] = mFromObject;
	sd["transaction_id"] = mTransactionID;
	sd["folder_id"] = mFolderID;
	sd["object_id"] = mObjectID;
	sd["type"] = LLAssetType::lookup(mType);
	sd["from_name"] = mFromName;
	sd["description"] = mDesc;
	sd["sender"] = mHost.getIPandPort();
	sd["persist"] = mPersist;
	return sd;
}

void LLOfferInfo::fromLLSD(const LLSD& params)
{
	*this = params;
}

void LLOfferInfo::sendReceiveResponse(bool accept, const LLUUID &destination_folder_id)
{
	if(IM_INVENTORY_OFFERED == mIM)
	{
		// add buddy to recent people list
//		LLRecentPeople::instance().add(mFromID);
// [RLVa:KB] - Checked: RLVa-2.0.1
		// RELEASE-RLVa: [RLVa-2.0.1] Make sure this stays in sync with the condition in inventory_offer_handler()
		bool fRlvCanShowName = (!RlvActions::isRlvEnabled()) ||
			(RlvActions::canShowName(RlvActions::SNC_DEFAULT, mFromID)) || (!RlvUtil::isNearbyAgent(mFromID)) || (RlvUIEnabler::hasOpenIM(mFromID)) || (RlvUIEnabler::hasOpenProfile(mFromID));
		if (fRlvCanShowName)
			LLRecentPeople::instance().add(mFromID);
// [/RLVa:KB]
	}

	if (mTransactionID.isNull())
	{
		// Not provided, message won't work
		return;
	}

	LLMessageSystem* msg = gMessageSystem;
	msg->newMessageFast(_PREHASH_ImprovedInstantMessage);
	msg->nextBlockFast(_PREHASH_AgentData);
	msg->addUUIDFast(_PREHASH_AgentID, gAgent.getID());
	msg->addUUIDFast(_PREHASH_SessionID, gAgent.getSessionID());
	msg->nextBlockFast(_PREHASH_MessageBlock);
	msg->addBOOLFast(_PREHASH_FromGroup, FALSE);
	msg->addUUIDFast(_PREHASH_ToAgentID, mFromID);
	msg->addU8Fast(_PREHASH_Offline, IM_ONLINE);
	msg->addUUIDFast(_PREHASH_ID, mTransactionID);
	msg->addU32Fast(_PREHASH_Timestamp, NO_TIMESTAMP); // no timestamp necessary
	std::string name;
	LLAgentUI::buildFullname(name);
	msg->addStringFast(_PREHASH_FromAgentName, name);
	msg->addStringFast(_PREHASH_Message, ""); 
	msg->addU32Fast(_PREHASH_ParentEstateID, 0);
	msg->addUUIDFast(_PREHASH_RegionID, LLUUID::null);
	msg->addVector3Fast(_PREHASH_Position, gAgent.getPositionAgent());

	// ACCEPT. The math for the dialog works, because the accept
	// for inventory_offered, task_inventory_offer or
	// group_notice_inventory is 1 greater than the offer integer value.
	// Generates IM_INVENTORY_ACCEPTED, IM_TASK_INVENTORY_ACCEPTED, 
	// or IM_GROUP_NOTICE_INVENTORY_ACCEPTED
	// Decline for inventory_offered, task_inventory_offer or
	// group_notice_inventory is 2 greater than the offer integer value.

	EInstantMessage im = mIM;
	if (mIM == IM_GROUP_NOTICE_REQUESTED)
	{
		// Request has no responder dialogs
		im = IM_GROUP_NOTICE;
	}

	if (accept)
	{
		msg->addU8Fast(_PREHASH_Dialog, (U8)(im + 1));
		msg->addBinaryDataFast(_PREHASH_BinaryBucket, &(destination_folder_id.mData),
								sizeof(destination_folder_id.mData));
	}
	else
	{
		msg->addU8Fast(_PREHASH_Dialog, (U8)(im + 2));
		msg->addBinaryDataFast(_PREHASH_BinaryBucket, EMPTY_BINARY_BUCKET, EMPTY_BINARY_BUCKET_SIZE);
	}
	// send the message
	msg->sendReliable(mHost);

	// transaction id is usable only once
	// Note: a bit of a hack, clicking group notice attachment will not close notice
	// so we reset no longer usable transaction id to know not to send message again
	// Once capabilities for responses will be implemented LLOfferInfo will have to
	// remember that it already responded in another way and ignore IOR_DECLINE
	mTransactionID.setNull();
}

// <FS:Ansariel> Optional V1-like inventory accept messages
void LLOfferInfo::send_decline_response(void)
{
	LLUUID destination_folder_id = gInventory.findCategoryUUIDForType(LLFolderType::FT_TRASH);

	LLMessageSystem* msg = gMessageSystem;
	msg->newMessageFast(_PREHASH_ImprovedInstantMessage);
	msg->nextBlockFast(_PREHASH_AgentData);
	msg->addUUIDFast(_PREHASH_AgentID, gAgent.getID());
	msg->addUUIDFast(_PREHASH_SessionID, gAgent.getSessionID());
	msg->nextBlockFast(_PREHASH_MessageBlock);
	msg->addBOOLFast(_PREHASH_FromGroup, FALSE);
	msg->addUUIDFast(_PREHASH_ToAgentID, mFromID);
	msg->addU8Fast(_PREHASH_Offline, IM_ONLINE);
	msg->addUUIDFast(_PREHASH_ID, mTransactionID);
	msg->addU32Fast(_PREHASH_Timestamp, NO_TIMESTAMP); // no timestamp necessary
	std::string name;
	LLAgentUI::buildFullname(name);
	msg->addStringFast(_PREHASH_FromAgentName, name);
	msg->addStringFast(_PREHASH_Message, ""); 
	msg->addU32Fast(_PREHASH_ParentEstateID, 0);
	msg->addUUIDFast(_PREHASH_RegionID, LLUUID::null);
	msg->addVector3Fast(_PREHASH_Position, gAgent.getPositionAgent());
	msg->addU8Fast(_PREHASH_Dialog, (U8)(mIM + 2));
	msg->addBinaryDataFast(_PREHASH_BinaryBucket, &(destination_folder_id.mData), sizeof(destination_folder_id.mData));
	msg->sendReliable(mHost);
}
// </FS:Ansariel> Optional V1-like inventory accept messages

void LLOfferInfo::handleRespond(const LLSD& notification, const LLSD& response)
{
	initRespondFunctionMap();

	const std::string name = notification["name"].asString();
	if(mRespondFunctions.find(name) == mRespondFunctions.end())
	{
		LL_WARNS() << "Unexpected notification name : " << name << LL_ENDL;
		llassert(!"Unexpected notification name");
		return;
	}

	mRespondFunctions[name](notification, response);
}

void inventory_offer_name_callback(const LLAvatarName& av_name, std::string message)
{
	LLSD args;
	args["MESSAGE"] = llformat(message.c_str(), av_name.getUserName().c_str());
	LLNotificationsUtil::add("SystemMessageTip", args);
}

bool LLOfferInfo::inventory_offer_callback(const LLSD& notification, const LLSD& response)
{
	LLChat chat;
	std::string log_message;
	S32 button = LLNotificationsUtil::getSelectedOption(notification, response);

	LLInventoryObserver* opener = NULL;
	LLViewerInventoryCategory* catp = NULL;
	catp = (LLViewerInventoryCategory*)gInventory.getCategory(mObjectID);
	LLViewerInventoryItem* itemp = NULL;
	if(!catp)
	{
		itemp = (LLViewerInventoryItem*)gInventory.getItem(mObjectID);
	}
	 
	LLNotificationPtr notification_ptr = LLNotifications::instance().find(notification["id"].asUUID());
	
	// For muting, we need to add the mute, then decline the offer.
	// This must be done here because:
	// * callback may be called immediately,
	// * adding the mute sends a message,
	// * we can't build two messages at once.
	if (IOR_MUTE == button) // Block
	{
		if (notification_ptr != NULL)
		{
			if (mFromGroup)
			{
				gCacheName->getGroup(mFromID, boost::bind(&inventory_offer_mute_callback, _1, _2, _3));
			}
			else
			{
				LLAvatarNameCache::get(mFromID, boost::bind(&inventory_offer_mute_avatar_callback, _1, _2));
			}
		}
	}

	std::string from_string; // Used in the pop-up.
	std::string chatHistory_string;  // Used in chat history.
	
	// TODO: when task inventory offers can also be handled the new way, migrate the code that sets these strings here:
	from_string = chatHistory_string = mFromName;

	// accept goes to proper folder, decline gets accepted to trash, muted gets declined
	bool accept_to_trash = true;

	LLNotificationFormPtr modified_form(notification_ptr ? new LLNotificationForm(*notification_ptr->getForm()) : new LLNotificationForm());

	switch(button)
	{
	case IOR_SHOW:
	case IOR_SHOW_SILENT: // <FS:Ansariel> FIRE-3832: Silent accept/decline of inventory offers
		// we will want to open this item when it comes back.
		LL_DEBUGS("Messaging") << "Initializing an opener for tid: " << mTransactionID
				 << LL_ENDL;
		switch (mIM)
		{
		case IM_INVENTORY_OFFERED:
			{
				// This is an offer from an agent. In this case, the back
				// end has already copied the items into your inventory,
				// so we can fetch it out of our inventory.
// [RLVa:KB] - Checked: 2010-04-18 (RLVa-1.2.0)
				if ( (rlv_handler_t::isEnabled()) && (!RlvSettings::getForbidGiveToRLV()) && (LLAssetType::AT_CATEGORY == mType) && (mDesc.find(RLV_PUTINV_PREFIX) == 0) )
<<<<<<< HEAD
				{
					RlvGiveToRLVAgentOffer* pOfferObserver = new RlvGiveToRLVAgentOffer(mObjectID);
					pOfferObserver->startFetch();
					if (pOfferObserver->isFinished())
						pOfferObserver->done();
					else
						gInventory.addObserver(pOfferObserver);
				}
// [/RLVa:KB]

				// <FS:Ansariel> FIRE-3234: Ask if items should be previewed;
				// ShowOfferedInventory is always true anyway - instead there is
				// ShowNewInventory that is actually changable by the user!
				//if (gSavedSettings.getBOOL("ShowOfferedInventory"))
				{
=======
				{
					RlvGiveToRLVAgentOffer* pOfferObserver = new RlvGiveToRLVAgentOffer(mObjectID);
					pOfferObserver->startFetch();
					if (pOfferObserver->isFinished())
						pOfferObserver->done();
					else
						gInventory.addObserver(pOfferObserver);
				}
// [/RLVa:KB]

				// <FS:Ansariel> FIRE-3234: Ask if items should be previewed;
				// ShowOfferedInventory is always true anyway - instead there is
				// ShowNewInventory that is actually changable by the user!
				//if (gSavedSettings.getBOOL("ShowOfferedInventory"))
				{
>>>>>>> 4c6d8f4b
					// <FS:Ansariel> FIRE-23476: Don't select inventory offer in inventory if AutoAcceptNewInventory && !ShowInInventory && ShowNewInventory
					//LLOpenAgentOffer* open_agent_offer = new LLOpenAgentOffer(mObjectID, from_string);
					LLOpenAgentOffer* open_agent_offer = new LLOpenAgentOffer(mObjectID, from_string, true);
					// </FS:Ansariel>
					open_agent_offer->startFetch();
					if(catp || (itemp && itemp->isFinished()))
					{
						open_agent_offer->done();
					}
					else
					{
						opener = open_agent_offer;
					}
				}

				// <FS:Ansariel> Optional V1-like inventory accept messages
				if (gSavedSettings.getBOOL("FSUseLegacyInventoryAcceptMessages") && button == IOR_SHOW)
				{
					send_auto_receive_response();
				}
				// </FS:Ansariel> Optional V1-like inventory accept messages
			}
			break;
		case IM_GROUP_NOTICE:
		case IM_GROUP_NOTICE_REQUESTED:
			opener = new LLOpenTaskGroupOffer;
			sendReceiveResponse(true, mFolderID);
			break;
		case IM_TASK_INVENTORY_OFFERED:
			// This is an offer from a task or group.
			// We don't use a new instance of an opener
			// We instead use the singular observer gOpenTaskOffer
			// Since it already exists, we don't need to actually do anything
			break;
		default:
			LL_WARNS("Messaging") << "inventory_offer_callback: unknown offer type" << LL_ENDL;
			break;
		}

		if (modified_form != NULL)
		{
			modified_form->setElementEnabled("Show", false);
		}
		break;
		// end switch (mIM)
			
	case IOR_ACCEPT:
	case IOR_ACCEPT_SILENT: // <FS:Ansariel> FIRE-3832: Silent accept/decline of inventory offers
		//don't spam them if they are getting flooded
		if (check_offer_throttle(mFromName, true))
		{
			// <FS:Ansariel> This breaks object owner name parsing
			//log_message = "<nolink>" + chatHistory_string + "</nolink> " + LLTrans::getString("InvOfferGaveYou") + " " + getSanitizedDescription() + LLTrans::getString(".");
			// <FS:Ansariel> FIRE-29677 / SL-13720 workaround
			//log_message = chatHistory_string + " " + LLTrans::getString("InvOfferGaveYou") + " " + getSanitizedDescription() + LLTrans::getString(".");
			// </FS:Ansariel>

			//LLSD args;
			//args["MESSAGE"] = log_message;
			//LLNotificationsUtil::add("SystemMessageTip", args);
			log_message = " " + LLTrans::getString("InvOfferGaveYou") + " " + getSanitizedDescription() + LLTrans::getString(".");

			LLUUID inv_sender_id;
			size_t separator_idx = mFromName.find('|');
			if (separator_idx != std::string::npos && LLUUID::parseUUID(mFromName.substr(0, separator_idx), &inv_sender_id) && mFromName.size() > (++separator_idx))
			{
				log_message = mFromName.substr(separator_idx) + log_message;
				LLAvatarNameCache::instance().get(inv_sender_id, boost::bind(&inventory_offer_name_callback, _2, log_message));
			}
			else
			{
				LLSD args;
				args["MESSAGE"] = chatHistory_string + log_message;
				LLNotificationsUtil::add("SystemMessageTip", args);
			}
			// </FS:Ansariel>
		}

		// <FS:Ansariel> FIRE-3832: Silent accept/decline of inventory offers
		if (mIM == IM_GROUP_NOTICE || mIM == IM_GROUP_NOTICE_REQUESTED)
		{
			opener = new LLOpenTaskGroupOffer;
			sendReceiveResponse(true, mFolderID);
<<<<<<< HEAD
		}
		else if (mIM == IM_INVENTORY_OFFERED)
		{
// [RLVa:KB] - Checked: 2010-04-18 (RLVa-1.2.0)
			if ( (rlv_handler_t::isEnabled()) && (!RlvSettings::getForbidGiveToRLV()) && (LLAssetType::AT_CATEGORY == mType) && (mDesc.find(RLV_PUTINV_PREFIX) == 0) )
			{
				RlvGiveToRLVAgentOffer* pOfferObserver = new RlvGiveToRLVAgentOffer(mObjectID);
				pOfferObserver->startFetch();
				if (pOfferObserver->isFinished())
					pOfferObserver->done();
				else
					gInventory.addObserver(pOfferObserver);
			}
// [/RLVa:KB]

			if (gSavedSettings.getBOOL("FSUseLegacyInventoryAcceptMessages") && button == IOR_ACCEPT)
			{
				send_auto_receive_response();
			}
			if (gSavedSettings.getBOOL("ShowInInventory"))
			{
				LLInventoryPanel::openInventoryPanelAndSetSelection(TRUE, mObjectID);
			}
		}
=======
		}
		else if (mIM == IM_INVENTORY_OFFERED)
		{
// [RLVa:KB] - Checked: 2010-04-18 (RLVa-1.2.0)
			if ( (rlv_handler_t::isEnabled()) && (!RlvSettings::getForbidGiveToRLV()) && (LLAssetType::AT_CATEGORY == mType) && (mDesc.find(RLV_PUTINV_PREFIX) == 0) )
			{
				RlvGiveToRLVAgentOffer* pOfferObserver = new RlvGiveToRLVAgentOffer(mObjectID);
				pOfferObserver->startFetch();
				if (pOfferObserver->isFinished())
					pOfferObserver->done();
				else
					gInventory.addObserver(pOfferObserver);
			}
// [/RLVa:KB]

			if (gSavedSettings.getBOOL("FSUseLegacyInventoryAcceptMessages") && button == IOR_ACCEPT)
			{
				send_auto_receive_response();
			}
			if (gSavedSettings.getBOOL("ShowInInventory"))
			{
				LLInventoryPanel::openInventoryPanelAndSetSelection(TRUE, mObjectID);
			}
		}
>>>>>>> 4c6d8f4b
		// </FS:Ansariel>

		break;

	case IOR_MUTE:
		if (modified_form != NULL)
		{
			modified_form->setElementEnabled("Mute", false);
		}
		accept_to_trash = false; // for notices, but IOR_MUTE normally doesn't happen for notices
		// MUTE falls through to decline
	case IOR_DECLINE:
	case IOR_DECLINE_SILENT: // <FS:Ansariel> FIRE-3832: Silent accept/decline of inventory offers
		{
			{
				LLStringUtil::format_map_t log_message_args;
				log_message_args["DESC"] = mDesc;
				log_message_args["NAME"] = mFromName;
				log_message = LLTrans::getString("InvOfferDecline", log_message_args);
			}
			chat.mText = log_message;
			if( LLMuteList::getInstance()->isMuted(mFromID ) && ! LLMuteList::isLinden(mFromName) )  // muting for SL-42269
			{
				chat.mMuted = TRUE;
				accept_to_trash = false; // will send decline message
			}

			// *NOTE dzaporozhan
			// Disabled logging to old chat floater to fix crash in group notices - EXT-4149
			// LLFloaterChat::addChatHistory(chat);
			
			if (mObjectID.notNull()) //make sure we can discard
			{
				LLDiscardAgentOffer* discard_agent_offer = new LLDiscardAgentOffer(mFolderID, mObjectID);
				discard_agent_offer->startFetch();
				if ((catp && gInventory.isCategoryComplete(mObjectID)) || (itemp && itemp->isFinished()))
				{
					discard_agent_offer->done();
				}
				else
				{
					opener = discard_agent_offer;
				}
			}
			// <FS:Ansariel> Make group notice attachment move to trash optional
			//else if (mIM == IM_GROUP_NOTICE)
			else if (mIM == IM_GROUP_NOTICE && gSavedSettings.getBOOL("FSDismissGroupNoticeAttachmentsToTrash"))
			// </FS:Ansariel>
			{
				// group notice needs to request object to trash so that user will see it later
				// Note: muted agent offers go to trash, not sure if we should do same for notices
				LLUUID trash = gInventory.findCategoryUUIDForType(LLFolderType::FT_TRASH);
				sendReceiveResponse(accept_to_trash, trash);
			}

			// <FS:Ansariel> Optional V1-like inventory accept messages
			if ((gSavedSettings.getBOOL("FSUseLegacyInventoryAcceptMessages") && button == IOR_DECLINE) && mIM == IM_INVENTORY_OFFERED)
			{
				send_decline_response();
			}
			// </FS:Ansariel> Optional V1-like inventory accept messages
			if (modified_form != NULL)
			{
				modified_form->setElementEnabled("Show", false);
				modified_form->setElementEnabled("Discard", false);
			}

			break;
		}
	default:
		// close button probably
		// In case of agent offers item has already been fetched and is in your inventory, we simply won't highlight it
		// OR delete it if the notification gets killed, since we don't want that to be a vector for 
		// losing inventory offers.
		// <FS:Ansariel> Make group notice attachment move to trash optional
		//if (mIM == IM_GROUP_NOTICE)
		if (mIM == IM_GROUP_NOTICE && gSavedSettings.getBOOL("FSDismissGroupNoticeAttachmentsToTrash"))
		// </FS:Ansariel>
		{
			LLUUID trash = gInventory.findCategoryUUIDForType(LLFolderType::FT_TRASH);
			sendReceiveResponse(true, trash);
		}
		break;
	}

	if(opener)
	{
		gInventory.addObserver(opener);
	}

	if(!mPersist)
	{
		delete this;
	}

	return false;
}

bool LLOfferInfo::inventory_task_offer_callback(const LLSD& notification, const LLSD& response)
{
	LLChat chat;
	std::string log_message;
	S32 button = LLNotification::getSelectedOption(notification, response);
	
	// For muting, we need to add the mute, then decline the offer.
	// This must be done here because:
	// * callback may be called immediately,
	// * adding the mute sends a message,
	// * we can't build two messages at once.
	if (2 == button)
	{
		LLNotificationPtr notification_ptr = LLNotifications::instance().find(notification["id"].asUUID());

		llassert(notification_ptr != NULL);
		if (notification_ptr != NULL)
		{
			if (mFromGroup)
			{
				gCacheName->getGroup(mFromID, boost::bind(&inventory_offer_mute_callback, _1, _2, _3));
			}
			else
			{
				LLAvatarNameCache::get(mFromID, boost::bind(&inventory_offer_mute_avatar_callback, _1, _2));
			}
		}
	}

	std::string from_string; // Used in the pop-up.
	std::string chatHistory_string;  // Used in chat history.

	if (mFromObject == TRUE)
	{
		if (mFromGroup)
		{
			std::string group_name;
			if (gCacheName->getGroupName(mFromID, group_name))
			{
				from_string = LLTrans::getString("InvOfferAnObjectNamed") + " "+"'" 
				+ mFromName + LLTrans::getString("'") +" " + LLTrans::getString("InvOfferOwnedByGroup") 
				+ " "+ "'" + group_name + "'";
				
				chatHistory_string = mFromName + " " + LLTrans::getString("InvOfferOwnedByGroup") 
				+ " " + group_name + "'";
			}
			else
			{
				from_string = LLTrans::getString("InvOfferAnObjectNamed") + " "+"'"
				+ mFromName +"'"+ " " + LLTrans::getString("InvOfferOwnedByUnknownGroup");
				chatHistory_string = mFromName + " " + LLTrans::getString("InvOfferOwnedByUnknownGroup");
			}
		}
		else
		{
/*
			LLAvatarName av_name;
			if (LLAvatarNameCache::get(mFromID, &av_name))
			{
				from_string = LLTrans::getString("InvOfferAnObjectNamed") + " "+ LLTrans::getString("'") + mFromName 
					+ LLTrans::getString("'")+" " + LLTrans::getString("InvOfferOwnedBy") + av_name.getUserName();
				chatHistory_string = mFromName + " " + LLTrans::getString("InvOfferOwnedBy") + " " + av_name.getUserName();
			}
			else
			{
				from_string = LLTrans::getString("InvOfferAnObjectNamed") + " "+LLTrans::getString("'") 
				+ mFromName + LLTrans::getString("'")+" " + LLTrans::getString("InvOfferOwnedByUnknownUser");
				chatHistory_string = mFromName + " " + LLTrans::getString("InvOfferOwnedByUnknownUser");
			}
*/
// [SL:KB] - Checked: 2010-11-02 (RLVa-1.2.2a) | Added: RLVa-1.2.2a
			std::string name_slurl = LLSLURL("agent", mFromID, "about").getSLURLString();

// [RLVa:KB] - Checked: RLVa-2.0.1
			// RELEASE-RLVa: [RLVa-2.0.1] Make sure this stays in sync with the condition in inventory_offer_handler()
			bool fRlvCanShowName = (!RlvActions::isRlvEnabled()) ||
				(RlvActions::canShowName(RlvActions::SNC_DEFAULT, mFromID)) || (!RlvUtil::isNearbyAgent(mFromID)) || (RlvUIEnabler::hasOpenIM(mFromID)) || (RlvUIEnabler::hasOpenProfile(mFromID));
			if (!fRlvCanShowName)
				name_slurl = LLSLURL("agent", mFromID, "rlvanonym").getSLURLString();
// [/RLVa:KB]

			from_string = LLTrans::getString("InvOfferAnObjectNamed") + " "+ LLTrans::getString("'") + mFromName 
				+ LLTrans::getString("'")+" " + LLTrans::getString("InvOfferOwnedBy") + name_slurl;
			chatHistory_string = mFromName + " " + LLTrans::getString("InvOfferOwnedBy") + " " + name_slurl;
// [/SL:KB]
		}
	}
	else
	{
		from_string = chatHistory_string = mFromName;
	}
	
	LLUUID destination;
	bool accept = true;

	// If user accepted, accept to proper folder, if user discarded, accept to trash.
	switch(button)
	{
		case IOR_ACCEPT:
// [RLVa:KB] - Checked: 2010-09-23 (RLVa-1.2.1)
			// Only treat the offer as 'Give to #RLV' if:
			//   - the user has enabled the feature
			//   - the inventory offer came from a script (and specifies a folder)
			//   - the name starts with the prefix - mDesc format: '[OBJECTNAME]'  ( http://slurl.com/... )
			if ( (rlv_handler_t::isEnabled()) && (IM_TASK_INVENTORY_OFFERED == mIM) && (LLAssetType::AT_CATEGORY == mType) && (mDesc.find(RLV_PUTINV_PREFIX) == 1) )
			{
				if (!RlvSettings::getForbidGiveToRLV())
				{
					const LLUUID& idRlvRoot = RlvInventory::instance().getSharedRootID();
					if (idRlvRoot.notNull())
						mFolderID = idRlvRoot;

					// "accepted_in_rlv" is sent from RlvGiveToRLVTaskOffer *after* we have the folder
					RlvGiveToRLVTaskOffer* pOfferObserver = new RlvGiveToRLVTaskOffer(mTransactionID);
					gInventory.addObserver(pOfferObserver);
				}
				else
				{
					std::string::size_type idxToken = mDesc.find("'  ( http://");
					if (std::string::npos != idxToken)
					{
						RlvBehaviourNotifyHandler::sendNotification("accepted_in_inv inv_offer " + mDesc.substr(1, idxToken - 1));
					}
				}
			}
// [/RLVa:KB]

			destination = mFolderID;
			//don't spam user if flooded
			if (check_offer_throttle(mFromName, true))
			{
				// <FS:Ansariel> This breaks object owner name parsing
				//log_message = "<nolink>" + chatHistory_string + "</nolink> " + LLTrans::getString("InvOfferGaveYou") + " " + getSanitizedDescription() + LLTrans::getString(".");
				log_message = chatHistory_string + " " + LLTrans::getString("InvOfferGaveYou") + " " + getSanitizedDescription() + LLTrans::getString(".");
				// </FS:Ansariel>
				LLSD args;
				args["MESSAGE"] = log_message;
				LLNotificationsUtil::add("SystemMessageTip", args);
			}
			break;
		case IOR_MUTE:
			// MUTE falls through to decline
			accept = false;
		case IOR_DECLINE:
		default:
			// close button probably (or any of the fall-throughs from above)
			destination = gInventory.findCategoryUUIDForType(LLFolderType::FT_TRASH);
// [RLVa:KB] - Checked: 2010-09-23 (RLVa-1.2.1e) | Added: RLVa-1.2.1e
			if ( (rlv_handler_t::isEnabled()) && 
				 (IM_TASK_INVENTORY_OFFERED == mIM) && (LLAssetType::AT_CATEGORY == mType) && (mDesc.find(RLV_PUTINV_PREFIX) == 1) )
			{
				std::string::size_type idxToken = mDesc.find("'  ( http://");
				if (std::string::npos != idxToken)
					RlvBehaviourNotifyHandler::sendNotification("declined inv_offer " + mDesc.substr(1, idxToken - 1));
			}
// [/RLVa:KB]
			// <FS:Ansariel> Leave this notification in
			if (gSavedSettings.getBOOL("LogInventoryDecline"))
			{
				LLStringUtil::format_map_t log_message_args;
				log_message_args["DESC"] = mDesc;
				log_message_args["NAME"] = mFromName;
				log_message = LLTrans::getString("InvOfferDecline", log_message_args);


				LLSD args;
				args["MESSAGE"] = log_message;
				LLNotificationsUtil::add("SystemMessageTip", args);
			}
			// </FS:Ansariel>
			if (accept && LLMuteList::getInstance()->isMuted(mFromID, mFromName))
			{
				// Note: muted offers are usually declined automatically,
				// but user can mute object after receiving message
				accept = false;
			}
			break;
	}

	sendReceiveResponse(accept, destination);

	if(!mPersist)
	{
		delete this;
	}
	return false;
}

std::string LLOfferInfo::getSanitizedDescription()
{
	// currently we get description from server as: 'Object' ( Location )
	// object name shouldn't be shown as a hyperlink
	std::string description = mDesc;

	std::size_t start = mDesc.find_first_of("'");
	std::size_t end = mDesc.find_last_of("'");
	// <FS:Ansariel> FIRE-29194: <nolink> tags showing in offline inventory offer log
	//if ((start != std::string::npos) && (end != std::string::npos))
	if ((start != std::string::npos) && (end != std::string::npos) && start != end)
	// </FS:Ansariel>
	{
		description.insert(start, "<nolink>");
		description.insert(end + 8, "</nolink>");
	}
	return description;
}


void LLOfferInfo::initRespondFunctionMap()
{
	if(mRespondFunctions.empty())
	{
		mRespondFunctions["ObjectGiveItem"] = boost::bind(&LLOfferInfo::inventory_task_offer_callback, this, _1, _2);
		mRespondFunctions["OwnObjectGiveItem"] = boost::bind(&LLOfferInfo::inventory_task_offer_callback, this, _1, _2);
		mRespondFunctions["UserGiveItem"] = boost::bind(&LLOfferInfo::inventory_offer_callback, this, _1, _2);
		// <FS:Ansariel> FIRE-3832: Silent accept/decline of inventory offers
		mRespondFunctions["UserGiveItemLegacy"] = boost::bind(&LLOfferInfo::inventory_offer_callback, this, _1, _2);
	}
}

bool lure_callback(const LLSD& notification, const LLSD& response)
{
	S32 option = 0;
	if (response.isInteger()) 
	{
		option = response.asInteger();
	}
	else
	{
		option = LLNotificationsUtil::getSelectedOption(notification, response);
	}
	
	LLUUID from_id = notification["payload"]["from_id"].asUUID();
	LLUUID lure_id = notification["payload"]["lure_id"].asUUID();
	BOOL godlike = notification["payload"]["godlike"].asBoolean();

	switch(option)
	{
	case 0:
		{
			// accept
			gAgent.teleportViaLure(lure_id, godlike);
		}
		break;
	case 1:
	default:
		// decline
		send_simple_im(from_id,
					   LLStringUtil::null,
					   IM_LURE_DECLINED,
					   lure_id);
		break;
	}

// <FS:Ansariel> [FS communication UI] FIRE-11536: Commenting out CHUI-112;
//               Reposting the notification form will squeeze it somewhere
//               within the IM floater and we don't need it for our comm. UI.
//	LLNotificationPtr notification_ptr = LLNotifications::instance().find(notification["id"].asUUID());
//
//	if (notification_ptr)
//	{
//		LLNotificationFormPtr modified_form(new LLNotificationForm(*notification_ptr->getForm()));
//		modified_form->setElementEnabled("Teleport", false);
//		modified_form->setElementEnabled("Cancel", false);
//		notification_ptr->updateForm(modified_form);
//		//notification_ptr->repost();
//// [SL:KB] - Patch: UI-Notifications | Checked: 2013-05-09 (Catznip-3.5)
//		// Assume that any offer notification with "getCanBeStored() == true" is the result of RLVa routing it to the notifcation syswell
//		/*const*/ LLNotificationsUI::LLScreenChannel* pChannel = LLNotificationsUI::LLChannelManager::instance().getNotificationScreenChannel();
//		/*const*/ LLNotificationsUI::LLToast* pToast = (pChannel) ? pChannel->getToastByNotificationID(notification["id"].asUUID()) : NULL;
//		if ( (!pToast) || (!pToast->getCanBeStored()) )
//		{
//// [/SL:KB]
//			notification_ptr->repost();
//	}
// </FS:Ansariel>

	return false;
}
static LLNotificationFunctorRegistration lure_callback_reg("TeleportOffered", lure_callback);

bool mature_lure_callback(const LLSD& notification, const LLSD& response)
{
	S32 option = 0;
	if (response.isInteger()) 
	{
		option = response.asInteger();
	}
	else
	{
		option = LLNotificationsUtil::getSelectedOption(notification, response);
	}
	
	LLUUID from_id = notification["payload"]["from_id"].asUUID();
	LLUUID lure_id = notification["payload"]["lure_id"].asUUID();
	BOOL godlike = notification["payload"]["godlike"].asBoolean();
	U8 region_access = static_cast<U8>(notification["payload"]["region_maturity"].asInteger());

	switch(option)
	{
	case 0:
		{
			// accept
			gSavedSettings.setU32("PreferredMaturity", static_cast<U32>(region_access));
			gAgent.setMaturityRatingChangeDuringTeleport(region_access);
			gAgent.teleportViaLure(lure_id, godlike);
		}
		break;
	case 1:
	default:
		// decline
		send_simple_im(from_id,
					   LLStringUtil::null,
					   IM_LURE_DECLINED,
					   lure_id);
		break;
	}
	return false;
}
static LLNotificationFunctorRegistration mature_lure_callback_reg("TeleportOffered_MaturityExceeded", mature_lure_callback);

bool goto_url_callback(const LLSD& notification, const LLSD& response)
{
	std::string url = notification["payload"]["url"].asString();
	S32 option = LLNotificationsUtil::getSelectedOption(notification, response);
	if(1 == option)
	{
		LLWeb::loadURL(url);
	}
	return false;
}
static LLNotificationFunctorRegistration goto_url_callback_reg("GotoURL", goto_url_callback);

bool inspect_remote_object_callback(const LLSD& notification, const LLSD& response)
{
	S32 option = LLNotificationsUtil::getSelectedOption(notification, response);
	if (0 == option)
	{
		LLFloaterReg::showInstance("inspect_remote_object", notification["payload"]);
	}
	return false;
}
static LLNotificationFunctorRegistration inspect_remote_object_callback_reg("ServerObjectMessage", inspect_remote_object_callback);

class LLPostponedServerObjectNotification: public LLPostponedNotification
{
protected:
	/* virtual */
	void modifyNotificationParams()
	{
		LLSD payload = mParams.payload;
		mParams.payload = payload;
	}
};

void process_improved_im(LLMessageSystem *msg, void **user_data)
{
    LL_PROFILE_ZONE_SCOPED;

    LLUUID from_id;
    BOOL from_group;
    LLUUID to_id;
    U8 offline;
    U8 d = 0;
    LLUUID session_id;
    U32 timestamp;
    std::string agentName;
    std::string message;
    U32 parent_estate_id = 0;
    LLUUID region_id;
    LLVector3 position;
    U8 binary_bucket[MTUBYTES];
    S32 binary_bucket_size;

    // *TODO: Translate - need to fix the full name to first/last (maybe)
    msg->getUUIDFast(_PREHASH_AgentData, _PREHASH_AgentID, from_id);
    msg->getBOOLFast(_PREHASH_MessageBlock, _PREHASH_FromGroup, from_group);
    msg->getUUIDFast(_PREHASH_MessageBlock, _PREHASH_ToAgentID, to_id);
    msg->getU8Fast(_PREHASH_MessageBlock, _PREHASH_Offline, offline);
    msg->getU8Fast(_PREHASH_MessageBlock, _PREHASH_Dialog, d);
    msg->getUUIDFast(_PREHASH_MessageBlock, _PREHASH_ID, session_id);
    msg->getU32Fast(_PREHASH_MessageBlock, _PREHASH_Timestamp, timestamp);
    //msg->getData("MessageBlock", "Count",		&count);
    msg->getStringFast(_PREHASH_MessageBlock, _PREHASH_FromAgentName, agentName);
    msg->getStringFast(_PREHASH_MessageBlock, _PREHASH_Message, message);
    msg->getU32Fast(_PREHASH_MessageBlock, _PREHASH_ParentEstateID, parent_estate_id);
    msg->getUUIDFast(_PREHASH_MessageBlock, _PREHASH_RegionID, region_id);
    msg->getVector3Fast(_PREHASH_MessageBlock, _PREHASH_Position, position);
    msg->getBinaryDataFast(_PREHASH_MessageBlock, _PREHASH_BinaryBucket, binary_bucket, 0, 0, MTUBYTES);
    binary_bucket_size = msg->getSizeFast(_PREHASH_MessageBlock, _PREHASH_BinaryBucket);
    EInstantMessage dialog = (EInstantMessage)d;
    LLHost sender = msg->getSender();

    LLIMProcessing::processNewMessage(from_id,
        from_group,
        to_id,
        offline,
        dialog,
        session_id,
        timestamp,
        agentName,
        message,
        parent_estate_id,
        region_id,
        position,
        binary_bucket,
        binary_bucket_size,
        sender);
}

void send_do_not_disturb_message (LLMessageSystem* msg, const LLUUID& from_id, const LLUUID& session_id)
{
	if (gAgent.isDoNotDisturb())
	{
		std::string my_name;
		LLAgentUI::buildFullname(my_name);
		std::string response = gSavedPerAccountSettings.getString("DoNotDisturbModeResponse");
		pack_instant_message(
			msg,
			gAgent.getID(),
			FALSE,
			gAgent.getSessionID(),
			from_id,
			my_name,
			response,
			IM_ONLINE,
			IM_DO_NOT_DISTURB_AUTO_RESPONSE,
			session_id);
		gAgent.sendReliableMessage();
	}
}

// <FS:PP> FIRE-1245: Option to block/reject teleport offers
void send_rejecting_tp_offers_message (LLMessageSystem* msg, const LLUUID& from_id, const LLUUID& session_id)
{
	std::string my_name;
	LLAgentUI::buildFullname(my_name);
	std::string response = gSavedPerAccountSettings.getString("FSRejectTeleportOffersResponse");
	pack_instant_message(
		msg,
		gAgent.getID(),
		FALSE,
		gAgent.getSessionID(),
		from_id,
		my_name,
		response,
		IM_ONLINE,
		IM_DO_NOT_DISTURB_AUTO_RESPONSE,
		session_id);
	gAgent.sendReliableMessage();
}
// </FS:PP> FIRE-1245: Option to block/reject teleport offers

// <FS:PP> FIRE-15233: Automatic friendship request refusal
void send_rejecting_friendship_requests_message (LLMessageSystem* msg, const LLUUID& from_id, const LLUUID& session_id)
{
	std::string my_name;
	LLAgentUI::buildFullname(my_name);
	std::string response = gSavedPerAccountSettings.getString("FSRejectFriendshipRequestsResponse");
	pack_instant_message(
		msg,
		gAgent.getID(),
		FALSE,
		gAgent.getSessionID(),
		from_id,
		my_name,
		response,
		IM_ONLINE,
		IM_DO_NOT_DISTURB_AUTO_RESPONSE,
		session_id);
	gAgent.sendReliableMessage();
}
// </FS:PP> FIRE-15233: Automatic friendship request refusal

bool callingcard_offer_callback(const LLSD& notification, const LLSD& response)
{
	S32 option = LLNotificationsUtil::getSelectedOption(notification, response);
	LLUUID fid;
	LLUUID from_id;
	LLMessageSystem* msg = gMessageSystem;
	switch(option)
	{
	case 0:
		// accept
		msg->newMessageFast(_PREHASH_AcceptCallingCard);
		msg->nextBlockFast(_PREHASH_AgentData);
		msg->addUUIDFast(_PREHASH_AgentID, gAgent.getID());
		msg->addUUIDFast(_PREHASH_SessionID, gAgent.getSessionID());
		msg->nextBlockFast(_PREHASH_TransactionBlock);
		msg->addUUIDFast(_PREHASH_TransactionID, notification["payload"]["transaction_id"].asUUID());
		fid = gInventory.findCategoryUUIDForType(LLFolderType::FT_CALLINGCARD);
		msg->nextBlockFast(_PREHASH_FolderData);
		msg->addUUIDFast(_PREHASH_FolderID, fid);
		msg->sendReliable(LLHost(notification["payload"]["sender"].asString()));
		break;
	case 1:
		// decline		
		msg->newMessageFast(_PREHASH_DeclineCallingCard);
		msg->nextBlockFast(_PREHASH_AgentData);
		msg->addUUIDFast(_PREHASH_AgentID, gAgent.getID());
		msg->addUUIDFast(_PREHASH_SessionID, gAgent.getSessionID());
		msg->nextBlockFast(_PREHASH_TransactionBlock);
		msg->addUUIDFast(_PREHASH_TransactionID, notification["payload"]["transaction_id"].asUUID());
		msg->sendReliable(LLHost(notification["payload"]["sender"].asString()));
		send_do_not_disturb_message(msg, notification["payload"]["source_id"].asUUID());
		break;
	default:
		// close button probably, possibly timed out
		break;
	}

	return false;
}
static LLNotificationFunctorRegistration callingcard_offer_cb_reg("OfferCallingCard", callingcard_offer_callback);

void process_offer_callingcard(LLMessageSystem* msg, void**)
{
	// someone has offered to form a friendship
	LL_DEBUGS("Messaging") << "callingcard offer" << LL_ENDL;

	LLUUID source_id;
	msg->getUUIDFast(_PREHASH_AgentData, _PREHASH_AgentID, source_id);
	// NaCl - Antispam Registry
	if (NACLAntiSpamRegistry::instance().checkQueue(ANTISPAM_QUEUE_CALLING_CARD, source_id, ANTISPAM_SOURCE_AGENT))
	{
		return;
	}
	// NaCl End
	LLUUID tid;
	msg->getUUIDFast(_PREHASH_AgentBlock, _PREHASH_TransactionID, tid);

	LLSD payload;
	payload["transaction_id"] = tid;
	payload["source_id"] = source_id;
	payload["sender"] = msg->getSender().getIPandPort();

	LLViewerObject* source = gObjectList.findObject(source_id);
	LLSD args;
	std::string source_name;
	if(source && source->isAvatar())
	{
		LLNameValue* nvfirst = source->getNVPair("FirstName");
		LLNameValue* nvlast  = source->getNVPair("LastName");
		if (nvfirst && nvlast)
		{
			source_name = LLCacheName::buildFullName(
				nvfirst->getString(), nvlast->getString());
		}
	}

	if(!source_name.empty())
	{
		if (gAgent.isDoNotDisturb() 
			|| LLMuteList::getInstance()->isMuted(source_id, source_name, LLMute::flagTextChat))
		{
			// automatically decline offer
			LLNotifications::instance().forceResponse(LLNotification::Params("OfferCallingCard").payload(payload), 1);
		}
		else
		{
			args["NAME"] = source_name;
			LLNotificationsUtil::add("OfferCallingCard", args, payload);
		}
	}
	else
	{
		LL_WARNS("Messaging") << "Calling card offer from an unknown source." << LL_ENDL;
	}
}

void process_accept_callingcard(LLMessageSystem* msg, void**)
{
	LLNotificationsUtil::add("CallingCardAccepted");
}

void process_decline_callingcard(LLMessageSystem* msg, void**)
{
	LLNotificationsUtil::add("CallingCardDeclined");
}

void translateSuccess(LLChat chat, LLSD toastArgs, std::string originalMsg, std::string expectLang, std::string translation, const std::string detected_language)
{
    // filter out non-interesting responses  
    if (!translation.empty()
        && ((detected_language.empty()) || (expectLang != detected_language))
        && (LLStringUtil::compareInsensitive(translation, originalMsg) != 0))
    {
        chat.mText += " (" + LLTranslate::removeNoTranslateTags(translation) + ")";
    }

	LLTranslate::instance().logSuccess(1);
    LLNotificationsUI::LLNotificationManager::instance().onChat(chat, toastArgs);
}

void translateFailure(LLChat chat, LLSD toastArgs, int status, const std::string err_msg)
{
    std::string msg = LLTrans::getString("TranslationFailed", LLSD().with("[REASON]", err_msg));
    LLStringUtil::replaceString(msg, "\n", " "); // we want one-line error messages
    chat.mText += " (" + msg + ")";

	LLTranslate::instance().logFailure(1);
    LLNotificationsUI::LLNotificationManager::instance().onChat(chat, toastArgs);
}


void process_chat_from_simulator(LLMessageSystem *msg, void **user_data)
{
	if (gNonInteractive)
	{
		return;
	}
	LLChat	chat;
	std::string		mesg;
	std::string		from_name;
	U8			source_temp;
	U8			type_temp;
	U8			audible_temp;
	LLColor4	color(1.0f, 1.0f, 1.0f, 1.0f);
	LLUUID		from_id;
	LLUUID		owner_id;
	LLViewerObject*	chatter;

	msg->getString("ChatData", "FromName", from_name);
	
	msg->getUUID("ChatData", "SourceID", from_id);
	chat.mFromID = from_id;
	
	// Object owner for objects
	msg->getUUID("ChatData", "OwnerID", owner_id);

	msg->getU8Fast(_PREHASH_ChatData, _PREHASH_SourceType, source_temp);
	chat.mSourceType = (EChatSourceType)source_temp;

	msg->getU8("ChatData", "ChatType", type_temp);
	chat.mChatType = (EChatType)type_temp;

	// NaCL - Antispam Registry
	static LLCachedControl<bool> useAntiSpam(gSavedSettings, "UseAntiSpam");
	static LLCachedControl<bool> useAntiSpamMine(gSavedSettings, "FSUseAntiSpamMine");
	bool deferred_spam_check = false;
	if (useAntiSpam && chat.mChatType != CHAT_TYPE_START && chat.mChatType != CHAT_TYPE_STOP)
	{
		if (chat.mSourceType == CHAT_SOURCE_OBJECT)
		{
			LLViewerObject* source = gObjectList.findObject(from_id);
			if (source)
			{
				if (source->permYouOwner() && useAntiSpamMine)
				{
					// Only check if not a debug message
					deferred_spam_check = chat.mChatType != CHAT_TYPE_DEBUG_MSG;
				}
				else if (!source->permYouOwner() && chat.mChatType != CHAT_TYPE_DEBUG_MSG && NACLAntiSpamRegistry::instance().checkQueue(ANTISPAM_QUEUE_CHAT, from_id, ANTISPAM_SOURCE_OBJECT))
				{
					return;
				}
			}
		}
		// owner_id = from_id for agents
		else if (NACLAntiSpamRegistry::instance().checkQueue(ANTISPAM_QUEUE_CHAT, owner_id, ANTISPAM_SOURCE_AGENT))
		{
			return;
		}
	}
	// NaCl End

	msg->getU8Fast(_PREHASH_ChatData, _PREHASH_Audible, audible_temp);
	chat.mAudible = (EChatAudible)audible_temp;
	
	chat.mTime = LLFrameTimer::getElapsedSeconds();
	
	// IDEVO Correct for new-style "Resident" names
	if (chat.mSourceType == CHAT_SOURCE_AGENT)
	{
		// I don't know if it's OK to change this here, if 
		// anything downstream does lookups by name, for instance
		
		LLAvatarName av_name;
		if (LLAvatarNameCache::get(from_id, &av_name))
		{
			chat.mFromName = av_name.getCompleteName();
		}
		else
		{
			chat.mFromName = LLCacheName::cleanFullName(from_name);
		}
	}
	else
	{
		// make sure that we don't have an empty or all-whitespace name
		// <FS:KC> Objects with no name get renamed to NO_NAME_OBJECT so the object profile is still accessable
		//LLStringUtil::trim(from_name);
		//if (from_name.empty())
		//{
		//	from_name = LLTrans::getString("Unnamed");
		//}
		//chat.mFromName = from_name;
		static const boost::regex whitespace_exp("^\\s*$");
		if (chat.mSourceType == CHAT_SOURCE_OBJECT && boost::regex_search(from_name, whitespace_exp))
		{
			//[FIRE-2434 Mark Unamed Objects based on setting
			static LLCachedControl<bool> FSMarkObjects(gSavedSettings, "FSMarkObjects");
			if (FSMarkObjects)
			{
				chat.mFromName = LLTrans::getString("no_name_object");
			}
			else
			{
				chat.mFromName = "";
			}
		}
		else
		{
			chat.mFromName = from_name;
		}
		// </FS:KC>
	}

	BOOL is_do_not_disturb = gAgent.isDoNotDisturb();

	BOOL is_muted = FALSE;
	BOOL is_linden = FALSE;
	is_muted = LLMuteList::getInstance()->isMuted(
		from_id,
		from_name,
		LLMute::flagTextChat) 
		|| LLMuteList::getInstance()->isMuted(owner_id, LLMute::flagTextChat);
	is_linden = chat.mSourceType != CHAT_SOURCE_OBJECT &&
		LLMuteList::isLinden(from_name);

	if (is_muted && (chat.mSourceType == CHAT_SOURCE_OBJECT))
	{
		return;
	}

	BOOL is_audible = (CHAT_AUDIBLE_FULLY == chat.mAudible);
	chatter = gObjectList.findObject(from_id);
	if (chatter)
	{
		chat.mPosAgent = chatter->getPositionAgent();
		static LLCachedControl<bool> EffectScriptChatParticles(gSavedSettings, "EffectScriptChatParticles"); // <FS:PP> gSavedSettings to LLCachedControl

		// Make swirly things only for talking objects. (not script debug messages, though)
//		if (chat.mSourceType == CHAT_SOURCE_OBJECT 
//			&& chat.mChatType != CHAT_TYPE_DEBUG_MSG
//			&& gSavedSettings.getBOOL("EffectScriptChatParticles") )
// [RLVa:KB] - Checked: 2010-03-09 (RLVa-1.2.0b) | Modified: RLVa-1.0.0g
		if ( ((chat.mSourceType == CHAT_SOURCE_OBJECT) && (chat.mChatType != CHAT_TYPE_DEBUG_MSG)) && 
			 // <FS:PP> gSavedSettings to LLCachedControl
			 // (gSavedSettings.getBOOL("EffectScriptChatParticles")) &&
			 (EffectScriptChatParticles) &&
			 // </FS:PP>
			 ((!rlv_handler_t::isEnabled()) || (CHAT_TYPE_OWNER != chat.mChatType)) )
// [/RLVa:KB]
		{
			LLPointer<LLViewerPartSourceChat> psc = new LLViewerPartSourceChat(chatter->getPositionAgent());
			psc->setSourceObject(chatter);
			psc->setColor(color);
			//We set the particles to be owned by the object's owner, 
			//just in case they should be muted by the mute list
			psc->setOwnerUUID(owner_id);
			LLViewerPartSim::getInstance()->addPartSource(psc);
		}

		// record last audible utterance
		if (is_audible
			&& (is_linden || (!is_muted && !is_do_not_disturb)))
		{
			if (chat.mChatType != CHAT_TYPE_START 
				&& chat.mChatType != CHAT_TYPE_STOP)
			{
				gAgent.heardChat(chat.mFromID);
			}
		}
	}

	if (is_audible)
	{
		//BOOL visible_in_chat_bubble = FALSE;
		std::string verb;

		color.setVec(1.f,1.f,1.f,1.f);
		msg->getStringFast(_PREHASH_ChatData, _PREHASH_Message, mesg);

		// NaCl - Newline flood protection
		static LLCachedControl<bool> useAntiSpam(gSavedSettings, "UseAntiSpam");
		// <FS:TS> FIRE-23138: Add option to antispam user's own objects
		bool deferred_newline_spam_check = false;
		if (useAntiSpam)
		{
			bool doCheck = true;
			if (owner_id.isNull())
			{
				doCheck = false;
			}
			if (doCheck && !useAntiSpamMine)
			{
				if (gAgentID == owner_id)
				{
					doCheck = false;
					}
				if (doCheck && chatter && chatter->permYouOwner())
				{
					doCheck = false;
				}
				if (doCheck && NACLAntiSpamRegistry::instance().checkNewlineFlood(ANTISPAM_QUEUE_CHAT, owner_id, mesg))
				{
					return;
				}
			}
			if (doCheck && useAntiSpamMine)
			{
				// If it's the user's object, defer the check so RLV commands still work
				deferred_newline_spam_check = true;
			}
			// </FS:TS> FIRE-23138
		}
		// NaCl End

// [RLVa:KB] - Checked: 2010-04-23 (RLVa-1.2.0f) | Modified: RLVa-1.2.0f
		if ( (rlv_handler_t::isEnabled()) && (CHAT_TYPE_START != chat.mChatType) && (CHAT_TYPE_STOP != chat.mChatType) )
		{
			// NOTE: chatter can be NULL (may not have rezzed yet, or could be another avie's HUD attachment)
			BOOL is_attachment = (chatter) ? chatter->isAttachment() : FALSE;
			BOOL is_owned_by_me = (chatter) ? chatter->permYouOwner() : FALSE;

			// Filtering "rules":
			//   avatar  => filter all avie text (unless it's this avie or they're an exemption)
			//   objects => filter everything except attachments this avie owns (never filter llOwnerSay or llRegionSayTo chat)
			if ( ( (CHAT_SOURCE_AGENT == chat.mSourceType) && (from_id != gAgent.getID()) ) || 
				 ( (CHAT_SOURCE_OBJECT == chat.mSourceType) && ((!is_owned_by_me) || (!is_attachment)) && 
				   (CHAT_TYPE_OWNER != chat.mChatType) && (CHAT_TYPE_DIRECT != chat.mChatType) ) )
			{
				bool fIsEmote = RlvUtil::isEmote(mesg);
				static LLCachedControl<bool> RestrainedLoveShowEllipsis(gSavedSettings, "RestrainedLoveShowEllipsis"); // <FS:PP> gSavedSettings to LLCachedControl
				if ((!fIsEmote) &&
					(((gRlvHandler.hasBehaviour(RLV_BHVR_RECVCHAT)) && (!gRlvHandler.isException(RLV_BHVR_RECVCHAT, from_id))) ||
					 ((gRlvHandler.hasBehaviour(RLV_BHVR_RECVCHATFROM)) && (gRlvHandler.isException(RLV_BHVR_RECVCHATFROM, from_id))) ))
				{
					// <FS:PP> gSavedSettings to LLCachedControl
					// if ( (gRlvHandler.filterChat(mesg, false)) && (!gSavedSettings.getBOOL("RestrainedLoveShowEllipsis")) )
					if ( (gRlvHandler.filterChat(mesg, false)) && (!RestrainedLoveShowEllipsis) )
					// </FS:PP>
						return;
				}
				else if ((fIsEmote) &&
					     (((gRlvHandler.hasBehaviour(RLV_BHVR_RECVEMOTE)) && (!gRlvHandler.isException(RLV_BHVR_RECVEMOTE, from_id))) ||
					      ((gRlvHandler.hasBehaviour(RLV_BHVR_RECVEMOTEFROM)) && (gRlvHandler.isException(RLV_BHVR_RECVEMOTEFROM, from_id))) ))
 				{
					// <FS:PP> gSavedSettings to LLCachedControl
					// if (!gSavedSettings.getBOOL("RestrainedLoveShowEllipsis"))
					if (!RestrainedLoveShowEllipsis)
					// </FS:PP>
						return;
					mesg = "/me ...";
				}
			}

			// Filtering "rules":
			//   avatar => filter only their name (unless it's this avie)
			//   other  => filter everything
			if (!RlvActions::canShowName(RlvActions::SNC_DEFAULT))
			{
				if (CHAT_SOURCE_AGENT != chat.mSourceType)
				{
					if (chat.mChatType != CHAT_TYPE_RADAR) // Radar messages are already correct anonymized
					{
						RlvUtil::filterNames(chat.mFromName);
					}
				}
				else if (!RlvActions::canShowName(RlvActions::SNC_DEFAULT, chat.mFromID))
				{
					LLAvatarName av_name;
					if (LLAvatarNameCache::get(chat.mFromID, &av_name))
					{
						chat.mFromName = RlvStrings::getAnonym(av_name);
					}
					else
					{
						chat.mFromName = RlvStrings::getAnonym(chat.mFromName);
					}
					chat.mRlvNamesFiltered = TRUE;
				}
			}

			// Create an "objectim" URL for objects if we're either @shownames or @showloc restricted
			// (we need to do this now because we won't be have enough information to do it later on)
			if ( (CHAT_SOURCE_OBJECT == chat.mSourceType) &&
			     ( (!RlvActions::canShowName(RlvActions::SNC_DEFAULT)) || (!RlvActions::canShowLocation()) ) )
			{
				LLSD sdQuery;
				sdQuery["name"] = chat.mFromName;
				sdQuery["owner"] = owner_id;

				if ( (!RlvActions::canShowName(RlvActions::SNC_DEFAULT, owner_id)) && (!is_owned_by_me) )
					sdQuery["rlv_shownames"] = true;

				const LLViewerRegion* pRegion = LLWorld::getInstance()->getRegionFromPosAgent(chat.mPosAgent);
				if (pRegion)
					sdQuery["slurl"] = LLSLURL(pRegion->getName(), chat.mPosAgent).getLocationString();

				chat.mURL = LLSLURL("objectim", from_id, LLURI::mapToQueryString(sdQuery)).getSLURLString();
			}
		}
// [/RLVa:KB]

		BOOL ircstyle = FALSE;

		// Look for IRC-style emotes here so chatbubbles work
		// <FS:Ansariel> Consolidate IRC /me prefix checks
		//std::string prefix = mesg.substr(0, 4);
		//if (prefix == "/me " || prefix == "/me'")
		if (is_irc_me_prefix(mesg))
		// </FS:Ansariel>
		{
			ircstyle = TRUE;
		}
		chat.mText = mesg;

		// Look for the start of typing so we can put "..." in the bubbles.
		if (CHAT_TYPE_START == chat.mChatType)
		{
			LLLocalSpeakerMgr::getInstance()->setSpeakerTyping(from_id, TRUE);

			// Might not have the avatar constructed yet, eg on login.
			if (chatter && chatter->isAvatar())
			{
				((LLVOAvatar*)chatter)->startTyping();
			}
			return;
		}
		else if (CHAT_TYPE_STOP == chat.mChatType)
		{
			LLLocalSpeakerMgr::getInstance()->setSpeakerTyping(from_id, FALSE);

			// Might not have the avatar constructed yet, eg on login.
			if (chatter && chatter->isAvatar())
			{
				((LLVOAvatar*)chatter)->stopTyping();
			}
			return;
		}

		// Look for IRC-style emotes
		if (ircstyle)
		{
			// set CHAT_STYLE_IRC to avoid adding Avatar Name as author of message. See EXT-656
			chat.mChatStyle = CHAT_STYLE_IRC;

			// Do nothing, ircstyle is fixed above for chat bubbles
		}
		else
		{
			chat.mText = "";
			switch(chat.mChatType)
			{
			case CHAT_TYPE_WHISPER:
				chat.mText = LLTrans::getString("whisper") + " ";
				break;
			case CHAT_TYPE_OWNER:
				// <FS:TT> Client LSL Bridge
				{
					if (FSLSLBridge::instance().lslToViewer(mesg, from_id, owner_id))
					{
						return;
					}
				}
				// </FS:TT>
				
				// <FS:KC> cmdline packager
				if (cmdline_packager(mesg, from_id, owner_id))
				{
					return;
				}
				// </FS:KC>

// [RLVa:KB] - Checked: 2010-02-XX (RLVa-1.2.0a) | Modified: RLVa-1.1.0f
				// TODO-RLVa: [RLVa-1.2.0] consider rewriting this before a RLVa-1.2.0 release
				if ( (rlv_handler_t::isEnabled()) && (mesg.length() > 3) && (RLV_CMD_PREFIX == mesg[0]) && (CHAT_TYPE_OWNER == chat.mChatType) &&
					 ((!chatter) || (!chatter->isAttachment()) || (!chatter->isTempAttachment()) || (RlvSettings::getEnableTemporaryAttachments())) )
				{
					mesg.erase(0, 1);
					LLStringUtil::toLower(mesg);

					std::string strExecuted, strFailed, strRetained, *pstr;

					boost_tokenizer tokens(mesg, boost::char_separator<char>(",", "", boost::drop_empty_tokens));
					for (boost_tokenizer::iterator itToken = tokens.begin(); itToken != tokens.end(); ++itToken)
					{
						std::string strCmd = *itToken;

						ERlvCmdRet eRet = gRlvHandler.processCommand(from_id, strCmd, true);
						if ( (RlvSettings::getDebug()) &&
							 ( (!RlvSettings::getDebugHideUnsetDup()) || 
							   ((RLV_RET_SUCCESS_UNSET != eRet) && (RLV_RET_SUCCESS_DUPLICATE != eRet)) ) )
						{
							if ( RLV_RET_SUCCESS == (eRet & RLV_RET_SUCCESS) )	
								pstr = &strExecuted;
							else if ( RLV_RET_FAILED == (eRet & RLV_RET_FAILED) )
								pstr = &strFailed;
							else if (RLV_RET_RETAINED == eRet)
								pstr = &strRetained;
							else
							{
								RLV_ASSERT(false);
								pstr = &strFailed;
							}

							const char* pstrSuffix = RlvStrings::getStringFromReturnCode(eRet);
							if (pstrSuffix)
								strCmd.append(" (").append(pstrSuffix).append(")");

							if (!pstr->empty())
								pstr->push_back(',');
							pstr->append(strCmd);
						}
					}

					if (RlvForceWear::instanceExists())
						RlvForceWear::instance().done();

					if ( (!RlvSettings::getDebug()) || ((strExecuted.empty()) && (strFailed.empty()) && (strRetained.empty())) )
						return;

					// Silly people want comprehensive debug messages, blah :p
					if ( (!strExecuted.empty()) && (strFailed.empty()) && (strRetained.empty()) )
					{
						chat.mText = " executes: @";
						mesg = strExecuted;
					}
					else if ( (strExecuted.empty()) && (!strFailed.empty()) && (strRetained.empty()) )
					{
						chat.mText = " failed: @";
						mesg = strFailed;
					}
					else if ( (strExecuted.empty()) && (strFailed.empty()) && (!strRetained.empty()) )
					{
						chat.mText = " retained: @";
						mesg = strRetained;
					}
					else
					{
						chat.mText = ": @";
						if (!strExecuted.empty())
							mesg += "\n    - executed: @" + strExecuted;
						if (!strFailed.empty())
							mesg += "\n    - failed: @" + strFailed;
						if (!strRetained.empty())
							mesg += "\n    - retained: @" + strRetained;
					}

					break;
				}
// [/RLVa:KB]
// [RLVa:KB] - Checked: 2010-03-09 (RLVa-1.2.0b) | Modified: RLVa-1.0.0g
				// Copy/paste from above
				if  ( (rlv_handler_t::isEnabled()) && (chatter) && (chat.mSourceType == CHAT_SOURCE_OBJECT) &&
					  (gSavedSettings.getBOOL("EffectScriptChatParticles")) )
				{
					LLPointer<LLViewerPartSourceChat> psc = new LLViewerPartSourceChat(chatter->getPositionAgent());
					psc->setSourceObject(chatter);
					psc->setColor(color);
					//We set the particles to be owned by the object's owner, 
					//just in case they should be muted by the mute list
					psc->setOwnerUUID(owner_id);
					LLViewerPartSim::getInstance()->addPartSource(psc);
				}
// [/RLVa:KB]
			case CHAT_TYPE_DEBUG_MSG:
			case CHAT_TYPE_NORMAL:
			case CHAT_TYPE_DIRECT:
				break;
			case CHAT_TYPE_SHOUT:
				chat.mText = LLTrans::getString("shout") + " ";
				break;
			case CHAT_TYPE_START:
			case CHAT_TYPE_STOP:
				LL_WARNS("Messaging") << "Got chat type start/stop in main chat processing." << LL_ENDL;
				break;
			default:
				LL_WARNS("Messaging") << "Unknown type " << chat.mChatType << " in chat!" << LL_ENDL;
				break;
			}
			// <FS:TS> FIRE-23138: Enable spam checking for user's own objects
			if (deferred_spam_check && NACLAntiSpamRegistry::instance().checkQueue(ANTISPAM_QUEUE_CHAT, from_id, ANTISPAM_SOURCE_OBJECT))
			{
				return;
			}
			if (deferred_newline_spam_check && NACLAntiSpamRegistry::instance().checkNewlineFlood(ANTISPAM_QUEUE_CHAT, from_id, mesg))
			{
				return;
			}
			// </FS:TS> FIRE-23138

			chat.mText += mesg;
		}

		// We have a real utterance now, so can stop showing "..." and proceed.
		if (chatter && chatter->isAvatar())
		{
			LLLocalSpeakerMgr::getInstance()->setSpeakerTyping(from_id, FALSE);
			((LLVOAvatar*)chatter)->stopTyping();
			
			if (!is_muted && !is_do_not_disturb)
			{
				//visible_in_chat_bubble = gSavedSettings.getBOOL("UseChatBubbles");
				std::string formated_msg = "";
				LLViewerChat::formatChatMsg(chat, formated_msg);
				LLChat chat_bubble = chat;

				chat_bubble.mText = formated_msg;
				((LLVOAvatar*)chatter)->addChat(chat_bubble);
			}
		}
		
		if (chatter)
		{
			chat.mPosAgent = chatter->getPositionAgent();
		}

		// truth table:
		// LINDEN	BUSY	MUTED	OWNED_BY_YOU	TASK		DISPLAY		STORE IN HISTORY
		// F		F		F		F				*			Yes			Yes
		// F		F		F		T				*			Yes			Yes
		// F		F		T		F				*			No			No
		// F		F		T		T				*			No			No
		// F		T		F		F				*			No			Yes
		// F		T		F		T				*			Yes			Yes
		// F		T		T		F				*			No			No
		// F		T		T		T				*			No			No
		// T		*		*		*				F			Yes			Yes

		chat.mMuted = is_muted && !is_linden;

		// pass owner_id to chat so that we can display the remote
		// object inspect for an object that is chatting with you
		LLSD args;
		chat.mOwnerID = owner_id;

		// <FS:PP> FIRE-10178: Keyword Alerts in group IM do not work unless the group is in the foreground (notification on receipt of local chat)
		if (FSKeywords::getInstance()->chatContainsKeyword(chat, true))
		{
			FSKeywords::notify(chat);
		}
		// </FS:PP>

		LLTranslate::instance().logCharsSeen(mesg.size());
		// <FS:PP> gSavedSettings to LLCachedControl
		// if (gSavedSettings.getBOOL("TranslateChat") && chat.mSourceType != CHAT_SOURCE_SYSTEM)
		static LLCachedControl<bool> TranslateChat(gSavedSettings, "TranslateChat");
		if (TranslateChat && chat.mSourceType != CHAT_SOURCE_SYSTEM)
		// </FS:PP>
		{
			if (chat.mChatStyle == CHAT_STYLE_IRC)
			{
				mesg = mesg.substr(4, std::string::npos);
			}
			const std::string from_lang = ""; // leave empty to trigger autodetect
			const std::string to_lang = LLTranslate::getTranslateLanguage();

			LLTranslate::instance().logCharsSent(mesg.size());
            LLTranslate::translateMessage(from_lang, to_lang, mesg,
                boost::bind(&translateSuccess, chat, args, mesg, from_lang, _1, _2),
                boost::bind(&translateFailure, chat, args, _1, _2));

		}
		else
		{
			LLNotificationsUI::LLNotificationManager::instance().onChat(chat, args);
		}

		// don't call notification for debug messages from not owned objects
		if (chat.mChatType == CHAT_TYPE_DEBUG_MSG)
		{
			// <FS:Ansariel> FIRE-15014: [OpenSim] osMessageObject(target, message) fails silently
			//if (gAgentID != chat.mOwnerID)
#ifdef OPENSIM
			if (LLGridManager::getInstance()->isInSecondLife() && gAgentID != chat.mOwnerID)
#else
			if (gAgentID != chat.mOwnerID)
#endif
			// </FS:Ansariel>
			{
				return;
			}
		}

		if (mesg != "")
		{
			LLSD msg_notify = LLSD(LLSD::emptyMap());
			msg_notify["session_id"] = LLUUID();
			msg_notify["from_id"] = chat.mFromID;
			msg_notify["source_type"] = chat.mSourceType;
			on_new_message(msg_notify);
		}

	}
}


// Simulator we're on is informing the viewer that the agent
// is starting to teleport (perhaps to another sim, perhaps to the 
// same sim). If we initiated the teleport process by sending some kind 
// of TeleportRequest, then this info is redundant, but if the sim 
// initiated the teleport (via a script call, being killed, etc.) 
// then this info is news to us.
void process_teleport_start(LLMessageSystem *msg, void**)
{
	// on teleport, don't tell them about destination guide anymore
	LLFirstUse::notUsingDestinationGuide(false);
	U32 teleport_flags = 0x0;
	msg->getU32("Info", "TeleportFlags", teleport_flags);

	if (gAgent.getTeleportState() == LLAgent::TELEPORT_MOVING)
	{
		// Race condition?
		LL_WARNS("Messaging") << "Got TeleportStart, but teleport already in progress. TeleportFlags=" << teleport_flags << LL_ENDL;
	}

	LL_DEBUGS("Messaging") << "Got TeleportStart with TeleportFlags=" << teleport_flags << ". gTeleportDisplay: " << gTeleportDisplay << ", gAgent.mTeleportState: " << gAgent.getTeleportState() << LL_ENDL;

	// *NOTE: The server sends two StartTeleport packets when you are teleporting to a LM
	LLViewerMessage::getInstance()->mTeleportStartedSignal();

//	if (teleport_flags & TELEPORT_FLAGS_DISABLE_CANCEL)
// [RLVa:KB] - Checked: 2010-04-07 (RLVa-1.2.0d) | Added: RLVa-0.2.0b
	if ( ((teleport_flags & TELEPORT_FLAGS_DISABLE_CANCEL) && !gSavedSettings.getBOOL("FSAlwaysShowTPCancel")) || (!gRlvHandler.getCanCancelTp()) )
// [/RLVa:KB]
	{
		gViewerWindow->setProgressCancelButtonVisible(FALSE);
	}
	else
	{
		gViewerWindow->setProgressCancelButtonVisible(TRUE, LLTrans::getString("Cancel"));
	}

	// Freeze the UI and show progress bar
	// Note: could add data here to differentiate between normal teleport and death.

	if( gAgent.getTeleportState() == LLAgent::TELEPORT_NONE )
	{
		gTeleportDisplay = TRUE;
		gAgent.setTeleportState( LLAgent::TELEPORT_START );
		make_ui_sound("UISndTeleportOut");
		
		LL_INFOS("Messaging") << "Teleport initiated by remote TeleportStart message with TeleportFlags: " <<  teleport_flags << LL_ENDL;

		// Don't call LLFirstUse::useTeleport here because this could be
		// due to being killed, which would send you home, not to a Telehub
	}
}

boost::signals2::connection LLViewerMessage::setTeleportStartedCallback(teleport_started_callback_t cb)
{
	return mTeleportStartedSignal.connect(cb);
}

void process_teleport_progress(LLMessageSystem* msg, void**)
{
	LLUUID agent_id;
	msg->getUUID("AgentData", "AgentID", agent_id);
	if((gAgent.getID() != agent_id)
	   || (gAgent.getTeleportState() == LLAgent::TELEPORT_NONE))
	{
		LL_WARNS("Messaging") << "Unexpected teleport progress message." << LL_ENDL;
		return;
	}
	U32 teleport_flags = 0x0;
	msg->getU32("Info", "TeleportFlags", teleport_flags);
//	if (teleport_flags & TELEPORT_FLAGS_DISABLE_CANCEL)
// [RLVa:KB] - Checked: 2010-04-07 (RLVa-1.2.0d) | Added: RLVa-0.2.0b
	if ( ((teleport_flags & TELEPORT_FLAGS_DISABLE_CANCEL) && !gSavedSettings.getBOOL("FSAlwaysShowTPCancel")) || (!gRlvHandler.getCanCancelTp()) )
// [/RLVa:KB]
	{
		gViewerWindow->setProgressCancelButtonVisible(FALSE);
	}
	else
	{
		gViewerWindow->setProgressCancelButtonVisible(TRUE, LLTrans::getString("Cancel"));
	}
	std::string buffer;
	msg->getString("Info", "Message", buffer);
	LL_DEBUGS("Messaging") << "teleport progress: " << buffer << " flags: " << teleport_flags << LL_ENDL;

	//Sorta hacky...default to using simulator raw messages
	//if we don't find the coresponding mapping in our progress mappings
	std::string message = buffer;

	if (LLAgent::sTeleportProgressMessages.find(buffer) != 
		LLAgent::sTeleportProgressMessages.end() )
	{
		message = LLAgent::sTeleportProgressMessages[buffer];
	}

	gAgent.setTeleportMessage(LLAgent::sTeleportProgressMessages[message]);
}

class LLFetchInWelcomeArea : public LLInventoryFetchDescendentsObserver
{
public:
	LLFetchInWelcomeArea(const uuid_vec_t &ids) :
		LLInventoryFetchDescendentsObserver(ids)
	{}
	virtual void done()
	{
		LLIsType is_landmark(LLAssetType::AT_LANDMARK);
		LLIsType is_card(LLAssetType::AT_CALLINGCARD);

		LLInventoryModel::cat_array_t	card_cats;
		LLInventoryModel::item_array_t	card_items;
		LLInventoryModel::cat_array_t	land_cats;
		LLInventoryModel::item_array_t	land_items;

		uuid_vec_t::iterator it = mComplete.begin();
		uuid_vec_t::iterator end = mComplete.end();
		for(; it != end; ++it)
		{
			gInventory.collectDescendentsIf(
				(*it),
				land_cats,
				land_items,
				LLInventoryModel::EXCLUDE_TRASH,
				is_landmark);
			gInventory.collectDescendentsIf(
				(*it),
				card_cats,
				card_items,
				LLInventoryModel::EXCLUDE_TRASH,
				is_card);
		}

		gInventory.removeObserver(this);
		delete this;
	}
};



class LLPostTeleportNotifiers : public LLEventTimer 
{
public:
	LLPostTeleportNotifiers();
	virtual ~LLPostTeleportNotifiers();

	//function to be called at the supplied frequency
	virtual BOOL tick();
};

LLPostTeleportNotifiers::LLPostTeleportNotifiers() : LLEventTimer( 2.0 )
{
};

LLPostTeleportNotifiers::~LLPostTeleportNotifiers()
{
}

BOOL LLPostTeleportNotifiers::tick()
{
	BOOL all_done = FALSE;
	if ( gAgent.getTeleportState() == LLAgent::TELEPORT_NONE )
	{
		// get callingcards and landmarks available to the user arriving.
		uuid_vec_t folders;
		const LLUUID callingcard_id = gInventory.findCategoryUUIDForType(LLFolderType::FT_CALLINGCARD);
		if(callingcard_id.notNull()) 
			folders.push_back(callingcard_id);
		const LLUUID folder_id = gInventory.findCategoryUUIDForType(LLFolderType::FT_LANDMARK);
		if(folder_id.notNull()) 
			folders.push_back(folder_id);
		if(!folders.empty())
		{
			LLFetchInWelcomeArea* fetcher = new LLFetchInWelcomeArea(folders);
			fetcher->startFetch();
			if(fetcher->isFinished())
			{
				fetcher->done();
			}
			else
			{
				gInventory.addObserver(fetcher);
			}
		}
		all_done = TRUE;
	}

	return all_done;
}



// Teleport notification from the simulator
// We're going to pretend to be a new agent
void process_teleport_finish(LLMessageSystem* msg, void**)
{
	LL_DEBUGS("Teleport","Messaging") << "Received TeleportFinish message" << LL_ENDL;
	LLUUID agent_id;
	msg->getUUIDFast(_PREHASH_Info, _PREHASH_AgentID, agent_id);
	if (agent_id != gAgent.getID())
	{
		LL_WARNS("Teleport","Messaging") << "Got teleport notification for wrong agent " << agent_id << " expected " << gAgent.getID() << ", ignoring!" << LL_ENDL;
		return;
	}

    if (gAgent.getTeleportState() == LLAgent::TELEPORT_NONE)
    {
        if (gAgent.canRestoreCanceledTeleport())
        {
            // Server either ignored teleport cancel message or did not receive it in time.
            // This message can't be ignored since teleport is complete at server side
			LL_INFOS("Teleport") << "Restoring canceled teleport request" << LL_ENDL;
            gAgent.restoreCanceledTeleportRequest();
        }
        else
        {
            // Race condition? Make sure all variables are set correctly for teleport to work
            LL_WARNS("Teleport","Messaging") << "Teleport 'finish' message without 'start'. Setting state to TELEPORT_REQUESTED" << LL_ENDL;
            gTeleportDisplay = TRUE;
            LLViewerMessage::getInstance()->mTeleportStartedSignal();
            gAgent.setTeleportState(LLAgent::TELEPORT_REQUESTED);
            make_ui_sound("UISndTeleportOut");
        }
    }
    else if (gAgent.getTeleportState() == LLAgent::TELEPORT_MOVING)
    {
        LL_WARNS("Teleport","Messaging") << "Teleport message in the middle of other teleport" << LL_ENDL;
    }
	
	// Teleport is finished; it can't be cancelled now.
	gViewerWindow->setProgressCancelButtonVisible(FALSE);

	// Do teleport effect for where you're leaving
	// VEFFECT: TeleportStart
	LLHUDEffectSpiral *effectp = (LLHUDEffectSpiral *)LLHUDManager::getInstance()->createViewerEffect(LLHUDObject::LL_HUD_EFFECT_POINT, TRUE);
	effectp->setPositionGlobal(gAgent.getPositionGlobal());
	effectp->setColor(LLColor4U(gAgent.getEffectColor()));
	LLHUDManager::getInstance()->sendEffects();

	U32 location_id;
	U32 sim_ip;
	U16 sim_port;
	LLVector3 pos, look_at;
	U64 region_handle;
	msg->getU32Fast(_PREHASH_Info, _PREHASH_LocationID, location_id);
	msg->getIPAddrFast(_PREHASH_Info, _PREHASH_SimIP, sim_ip);
	msg->getIPPortFast(_PREHASH_Info, _PREHASH_SimPort, sim_port);
	//msg->getVector3Fast(_PREHASH_Info, _PREHASH_Position, pos);
	//msg->getVector3Fast(_PREHASH_Info, _PREHASH_LookAt, look_at);
	msg->getU64Fast(_PREHASH_Info, _PREHASH_RegionHandle, region_handle);
	U32 teleport_flags;
	msg->getU32Fast(_PREHASH_Info, _PREHASH_TeleportFlags, teleport_flags);

// <FS:CR> Aurora Sim
	U32 region_size_x = 256;
	U32 region_size_y = 256;

#ifdef OPENSIM
	if (LLGridManager::getInstance()->isInOpenSim())
	{
		msg->getU32Fast(_PREHASH_Info, _PREHASH_RegionSizeX, region_size_x);
		msg->getU32Fast(_PREHASH_Info, _PREHASH_RegionSizeY, region_size_y);

		//and a little hack for Second Life compatibility
		if (region_size_y == 0 || region_size_x == 0)
		{
			region_size_x = 256;
			region_size_y = 256;
		}
	}
#endif
// </FS:CR> Aurora Sim
	
	std::string seedCap;
	msg->getStringFast(_PREHASH_Info, _PREHASH_SeedCapability, seedCap);

	LL_DEBUGS("Teleport") << "TeleportFinish message params are:"
						  << " sim_ip " << sim_ip
						  << " sim_port " << sim_port
						  << " region_handle " << region_handle
						  << " teleport_flags " << teleport_flags
						  << " seedCap " << seedCap
						  << LL_ENDL;
	
	// update home location if we are teleporting out of prelude - specific to teleporting to welcome area 
	if((teleport_flags & TELEPORT_FLAGS_SET_HOME_TO_TARGET)
	   && (!gAgent.isGodlike()))
	{
		gAgent.setHomePosRegion(region_handle, pos);

		// Create a timer that will send notices when teleporting is all finished.  Since this is 
		// based on the LLEventTimer class, it will be managed by that class and not orphaned or leaked.
		new LLPostTeleportNotifiers();
	}

	LLHost sim_host(sim_ip, sim_port);

	// Viewer trusts the simulator.
	gMessageSystem->enableCircuit(sim_host, TRUE);
// <FS:CR> Aurora Sim
	//LLViewerRegion* regionp =  LLWorld::getInstance()->addRegion(region_handle, sim_host);
	LLViewerRegion* regionp =  LLWorld::getInstance()->addRegion(region_handle, sim_host, region_size_x, region_size_y);
// </FS:CR> Aurora Sim
	
	// Ansariel: Disable teleport beacon after teleport
	if (gSavedSettings.getBOOL("FSDisableBeaconAfterTeleport"))
	{
		LLTracker::stopTracking((void *)(intptr_t)TRUE);
		LLWorldMap::getInstance()->cancelTracking();
	}

/*
	// send camera update to new region
	gAgentCamera.updateCamera();

	// likewise make sure the camera is behind the avatar
	gAgentCamera.resetView(TRUE);
	LLVector3 shift_vector = regionp->getPosRegionFromGlobal(gAgent.getRegion()->getOriginGlobal());
	gAgent.setRegion(regionp);
	gObjectList.shiftObjects(shift_vector);

	if (isAgentAvatarValid())
	{
		gAgentAvatarp->clearChatText();
		gAgentCamera.slamLookAt(look_at);
	}
	gAgent.setPositionAgent(pos);
	gAssetStorage->setUpstream(sim);
	gCacheName->setUpstream(sim);
*/

	// Make sure we're standing
	gAgent.standUp();

	// now, use the circuit info to tell simulator about us!
	LL_INFOS("Teleport","Messaging") << "process_teleport_finish() sending UseCircuitCode to enable sim_host "
			<< sim_host << " with code " << msg->mOurCircuitCode << LL_ENDL;
	msg->newMessageFast(_PREHASH_UseCircuitCode);
	msg->nextBlockFast(_PREHASH_CircuitCode);
	msg->addU32Fast(_PREHASH_Code, msg->getOurCircuitCode());
	msg->addUUIDFast(_PREHASH_SessionID, gAgent.getSessionID());
	msg->addUUIDFast(_PREHASH_ID, gAgent.getID());
	msg->sendReliable(sim_host);

	LL_INFOS("Teleport") << "Calling send_complete_agent_movement() and setting state to TELEPORT_MOVING" << LL_ENDL;
	send_complete_agent_movement(sim_host);
	gAgent.setTeleportState( LLAgent::TELEPORT_MOVING );
	gAgent.setTeleportMessage(LLAgent::sTeleportProgressMessages["contacting"]);

	LL_DEBUGS("CrossingCaps") << "Calling setSeedCapability(). Seed cap == "
			<< seedCap << LL_ENDL;
	regionp->setSeedCapability(seedCap);

	// Don't send camera updates to the new region until we're
	// actually there...

	// <FS:Ansariel> Copied from process_teleport_local: Keep us flying if we
	//               were flying before the teleport or we always want to fly
	//               after a TP.
	if (teleport_flags & TELEPORT_FLAGS_IS_FLYING || gSavedSettings.getBOOL("FSFlyAfterTeleport"))
	{
		gAgent.setFlying(TRUE);
	}
	else
	{
		gAgent.setFlying(FALSE);
	}
	// </FS:Ansariel>

	// <FS:Ansariel> Stop typing after teleport (possible fix for FIRE-7273)
	gAgent.stopTyping();

	// Now do teleport effect for where you're going.
	// VEFFECT: TeleportEnd
	effectp = (LLHUDEffectSpiral *)LLHUDManager::getInstance()->createViewerEffect(LLHUDObject::LL_HUD_EFFECT_POINT, TRUE);
	effectp->setPositionGlobal(gAgent.getPositionGlobal());

	effectp->setColor(LLColor4U(gAgent.getEffectColor()));
	LLHUDManager::getInstance()->sendEffects();

//	gTeleportDisplay = TRUE;
//	gTeleportDisplayTimer.reset();
//	gViewerWindow->setShowProgress(TRUE);
}

// stuff we have to do every time we get an AvatarInitComplete from a sim
/*
void process_avatar_init_complete(LLMessageSystem* msg, void**)
{
	LLVector3 agent_pos;
	msg->getVector3Fast(_PREHASH_AvatarData, _PREHASH_Position, agent_pos);
	agent_movement_complete(msg->getSender(), agent_pos);
}
*/

void process_agent_movement_complete(LLMessageSystem* msg, void**)
{
	LL_INFOS("Teleport","Messaging") << "Received ProcessAgentMovementComplete" << LL_ENDL;

	gShiftFrame = true;
	gAgentMovementCompleted = true;

	LLUUID agent_id;
	msg->getUUIDFast(_PREHASH_AgentData, _PREHASH_AgentID, agent_id);
	LLUUID session_id;
	msg->getUUIDFast(_PREHASH_AgentData, _PREHASH_SessionID, session_id);
	if((gAgent.getID() != agent_id) || (gAgent.getSessionID() != session_id))
	{
		LL_WARNS("Teleport", "Messaging") << "Incorrect agent or session id in process_agent_movement_complete()"
										  << " agent " << agent_id << " expected " << gAgent.getID() 
										  << " session " << session_id << " expected " << gAgent.getSessionID()
										  << ", ignoring" << LL_ENDL;
		return;
	}

	// *TODO: check timestamp to make sure the movement compleation
	// makes sense.
	LLVector3 agent_pos;
	msg->getVector3Fast(_PREHASH_Data, _PREHASH_Position, agent_pos);
	LLVector3 look_at;
	msg->getVector3Fast(_PREHASH_Data, _PREHASH_LookAt, look_at);
	U64 region_handle;
	msg->getU64Fast(_PREHASH_Data, _PREHASH_RegionHandle, region_handle);
	
	std::string version_channel;
	msg->getString("SimData", "ChannelVersion", version_channel);

	if (!isAgentAvatarValid())
	{
		// Could happen if you were immediately god-teleported away on login,
		// maybe other cases.  Continue, but warn.
		LL_WARNS("Teleport", "Messaging") << "agent_movement_complete() with NULL avatarp." << LL_ENDL;
	}

	F32 x, y;
	from_region_handle(region_handle, &x, &y);
	LLViewerRegion* regionp = LLWorld::getInstance()->getRegionFromHandle(region_handle);
	if (!regionp)
	{
		if (gAgent.getRegion())
		{
			LL_WARNS("Teleport", "Messaging") << "current region origin "
											  << gAgent.getRegion()->getOriginGlobal() << " id " << gAgent.getRegion()->getRegionID() << LL_ENDL;
		}

		LL_WARNS("Teleport", "Messaging") << "Agent being sent to invalid home region: " 
										  << x << ":" << y 
										  << " current pos " << gAgent.getPositionGlobal()
										  << ", calling forceDisconnect()"
										  << LL_ENDL;
		LLAppViewer::instance()->forceDisconnect(LLTrans::getString("SentToInvalidRegion"));
		return;

	}

	// <FS:Ansariel> Crash fix
	if (!gAgent.getRegion())
	{
		LL_WARNS("Teleport","Messaging") << "Agent was disconnected from the region" << LL_ENDL;
		LLAppViewer::instance()->forceDisconnect(LLTrans::getString("YouHaveBeenDisconnected"));
		return;
	}
	// </FS:Ansariel>

	LL_INFOS("Teleport","Messaging") << "Changing home region to region id " << regionp->getRegionID() << " handle " << region_handle << " == x,y " << x << "," << y << LL_ENDL;

	// set our upstream host the new simulator and shuffle things as
	// appropriate.
	LLVector3 shift_vector = regionp->getPosRegionFromGlobal(
		gAgent.getRegion()->getOriginGlobal());
	gAgent.setRegion(regionp);
	gObjectList.shiftObjects(shift_vector);
// <FS:CR> FIRE-11593: Opensim "4096 Bug" Fix by Latif Khalifa
#ifdef OPENSIM
	// Is this a really long jump?
	if (shift_vector.length() > 2048.f * 256.f)
	{
		regionp->reInitPartitions();
		gAgent.setRegion(regionp);
		// Kill objects in the regions we left behind
		for (LLWorld::region_list_t::const_iterator r = LLWorld::getInstance()->getRegionList().begin();
			r != LLWorld::getInstance()->getRegionList().end(); ++r)
		{
			if (*r != regionp)
			{
				gObjectList.killObjects(*r);
			}
		}
	}
#endif
// </FS:CR>
	gAssetStorage->setUpstream(msg->getSender());
	gCacheName->setUpstream(msg->getSender());
	gViewerThrottle.sendToSim();
	gViewerWindow->sendShapeToSim();

	bool is_teleport = gAgent.getTeleportState() == LLAgent::TELEPORT_MOVING;

	if( is_teleport )
	{
		// <FS:Beq> FIRE-20977: Render Only Friends changes for forgetful users
		if (!gSavedPerAccountSettings.getBOOL("FSRenderFriendsOnlyPersistsTP"))
		{
			// We need to turn off the RFO as we have TP'd away and have asked not to persist
			gSavedPerAccountSettings.setBOOL("FSRenderFriendsOnly", FALSE);
		}
		// </FS:Beq>
		// <FS:Beq pp Becca> FIRE-30947: Auto-Unmute
		if (gSavedSettings.getBOOL("MuteSounds") && gSavedSettings.getBOOL("FSAutoUnmuteSounds"))
			gSavedSettings.setBOOL("MuteSounds", FALSE);

		if (gSavedSettings.getBOOL("MuteAmbient") && gSavedSettings.getBOOL("FSAutoUnmuteAmbient"))
			gSavedSettings.setBOOL("MuteAmbient", FALSE);
		// </FS:Beq pp Becca>		
		if (gAgent.getTeleportKeepsLookAt())
		{
			// *NOTE: the LookAt data we get from the sim here doesn't
			// seem to be useful, so get it from the camera instead
			look_at = LLViewerCamera::getInstance()->getAtAxis();
		}
		// Force the camera back onto the agent, don't animate.
		gAgentCamera.setFocusOnAvatar(TRUE, FALSE);
		gAgentCamera.slamLookAt(look_at);
		gAgentCamera.updateCamera();

		LL_INFOS("Teleport") << "Agent movement complete, setting state to TELEPORT_START_ARRIVAL" << LL_ENDL;
		gAgent.setTeleportState( LLAgent::TELEPORT_START_ARRIVAL );

		// <FS:Ansariel> [Legacy Bake]
		// set the appearance on teleport since the new sim does not;
		// know what you look like.
		gAgent.sendAgentSetAppearance();
		// </FS:Ansariel> [Legacy Bake]

		if (isAgentAvatarValid())
		{
			// [FS:CR] Reimplement DEV-4907 (Maybe we like long distracting messages?)
			if (gSavedSettings.getBOOL("FSShowBackSLURL"))
			{
				LLSLURL slurl;
				gAgent.getTeleportSourceSLURL(slurl);
				LLSD substitution = LLSD().with("[T_SLURL]", slurl.getSLURLString());
				std::string completed_from = LLAgent::sTeleportProgressMessages["completed_from"];
				LLStringUtil::format(completed_from, substitution);
				
				LLSD args;
				args["MESSAGE"] = completed_from;
				LLNotificationsUtil::add("ChatSystemMessageTip", args);
			}
			// [/FS:CR]
			// Set the new position
			gAgentAvatarp->setPositionAgent(agent_pos);
			gAgentAvatarp->clearChat();
			gAgentAvatarp->slamPosition();
		}
	}
	else
	{
		// This is initial log-in or a region crossing
		LL_INFOS("Teleport") << "State is not TELEPORT_MOVING, so this is initial log-in or region crossing. "
							 << "Setting state to TELEPORT_NONE" << LL_ENDL;
		gAgent.setTeleportState( LLAgent::TELEPORT_NONE );

		if(LLStartUp::getStartupState() < STATE_STARTED)
		{	// This is initial log-in, not a region crossing:
			// Set the camera looking ahead of the AV so send_agent_update() below 
			// will report the correct location to the server.
			LLVector3 look_at_point = look_at;
			look_at_point = agent_pos + look_at_point.rotVec(gAgent.getQuat());

			static LLVector3 up_direction(0.0f, 0.0f, 1.0f);
			LLViewerCamera::getInstance()->lookAt(agent_pos, look_at_point, up_direction);
		}
	}

	if ( LLTracker::isTracking(NULL) )
	{
		// Check distance to beacon, if < 5m, remove beacon
		LLVector3d beacon_pos = LLTracker::getTrackedPositionGlobal();
		LLVector3 beacon_dir(agent_pos.mV[VX] - (F32)fmod(beacon_pos.mdV[VX], 256.0), agent_pos.mV[VY] - (F32)fmod(beacon_pos.mdV[VY], 256.0), 0);
		if (beacon_dir.magVecSquared() < 25.f)
		{
			LLTracker::stopTracking(false);
		}
		else if ( is_teleport && !gAgent.getTeleportKeepsLookAt() && look_at.isExactlyZero())
		{
			//look at the beacon
			LLVector3 global_agent_pos = agent_pos;
			global_agent_pos[0] += x;
			global_agent_pos[1] += y;
			look_at = (LLVector3)beacon_pos - global_agent_pos;
			look_at.normVec();
			gAgentCamera.slamLookAt(look_at);
		}
	}

	// TODO: Put back a check for flying status! DK 12/19/05
	// Sim tells us whether the new position is off the ground
	/*
	if (teleport_flags & TELEPORT_FLAGS_IS_FLYING)
	{
		gAgent.setFlying(TRUE);
	}
	else
	{
		gAgent.setFlying(FALSE);
	}
	*/

	send_agent_update(TRUE, TRUE);

	if (gAgent.getRegion()->getBlockFly())
	{
		gAgent.setFlying(gAgent.canFly());
	}

	// force simulator to recognize do not disturb state
	if (gAgent.isDoNotDisturb())
	{
		gAgent.setDoNotDisturb(true);
	}
	else
	{
		gAgent.setDoNotDisturb(false);
	}

	if (isAgentAvatarValid())
	{
		gAgentAvatarp->mFootPlane.clearVec();
	}
	
	// send walk-vs-run status
//	gAgent.sendWalkRun(gAgent.getRunning() || gAgent.getAlwaysRun());
// [RLVa:KB] - Checked: 2011-05-11 (RLVa-1.3.0i) | Added: RLVa-1.3.0i
	gAgent.sendWalkRun();
// [/RLVa:KB]

	// If the server version has changed, display an info box and offer
	// to display the release notes, unless this is the initial log in.
	if (gLastVersionChannel == version_channel)
	{
		return;
	}

	// <FS:Ansariel> Bring back simulator version changed messages after TP
	if (!gLastVersionChannel.empty() && gSavedSettings.getBOOL("FSShowServerVersionChangeNotice"))
	{
		LLSD args;
		args["OLDVERSION"] = gLastVersionChannel;
		args["NEWVERSION"] = version_channel;
		LLNotificationsUtil::add("ServerVersionChanged", args);
	}
	// </FS:Ansariel>

	gLastVersionChannel = version_channel;
}

void process_crossed_region(LLMessageSystem* msg, void**)
{
	LLUUID agent_id;
	msg->getUUIDFast(_PREHASH_AgentData, _PREHASH_AgentID, agent_id);
	LLUUID session_id;
	msg->getUUIDFast(_PREHASH_AgentData, _PREHASH_SessionID, session_id);
	if((gAgent.getID() != agent_id) || (gAgent.getSessionID() != session_id))
	{
		LL_WARNS("Messaging") << "Incorrect id in process_crossed_region()"
				<< LL_ENDL;
		return;
	}
	LL_INFOS("Messaging") << "process_crossed_region()" << LL_ENDL;
	gAgentAvatarp->resetRegionCrossingTimer();
	// <FS:Ansariel> FIRE-12004: Attachments getting lost on TP; this is apparently the place to
	//               hook in for region crossings - we get an info from the simulator that we
	//               crossed a region and then the viewer starts the handover process. We only
	//               receive this message if we can actually cross the region and aren't blocked
	//               for some reason (e.g. banned, group access...)
	gAgentAvatarp->setIsCrossingRegion(true);

	U32 sim_ip;
	msg->getIPAddrFast(_PREHASH_RegionData, _PREHASH_SimIP, sim_ip);
	U16 sim_port;
	msg->getIPPortFast(_PREHASH_RegionData, _PREHASH_SimPort, sim_port);
	LLHost sim_host(sim_ip, sim_port);
	U64 region_handle;
	msg->getU64Fast(_PREHASH_RegionData, _PREHASH_RegionHandle, region_handle);
	
	std::string seedCap;
	msg->getStringFast(_PREHASH_RegionData, _PREHASH_SeedCapability, seedCap);

// <FS:CR> Aurora Sim
	U32 region_size_x = 256;
	U32 region_size_y = 256;

#ifdef OPENSIM
	if (LLGridManager::getInstance()->isInOpenSim())
	{
		msg->getU32(_PREHASH_RegionData, _PREHASH_RegionSizeX, region_size_x);
		msg->getU32(_PREHASH_RegionData, _PREHASH_RegionSizeY, region_size_y);

		//and a little hack for Second Life compatibility	
		if (region_size_y == 0 || region_size_x == 0)
		{
			region_size_x = 256;
			region_size_y = 256;
		}
	}
#endif
// </FS:CR> Aurora Sim
	send_complete_agent_movement(sim_host);

// <FS:CR> Aurora Sim
	//LLViewerRegion* regionp = LLWorld::getInstance()->addRegion(region_handle, sim_host);
	LLViewerRegion* regionp = LLWorld::getInstance()->addRegion(region_handle, sim_host, region_size_x, region_size_y);
// </FS:CR> Aurora Sim
	LL_DEBUGS("CrossingCaps") << "Calling setSeedCapability from process_crossed_region(). Seed cap == "
			<< seedCap << LL_ENDL;
	regionp->setSeedCapability(seedCap);
}



// Sends avatar and camera information to simulator.
// Sent roughly once per frame, or 20 times per second, whichever is less often

const F32 THRESHOLD_HEAD_ROT_QDOT = 0.9997f;	// ~= 2.5 degrees -- if its less than this we need to update head_rot
const F32 MAX_HEAD_ROT_QDOT = 0.99999f;			// ~= 0.5 degrees -- if its greater than this then no need to update head_rot
												// between these values we delay the updates (but no more than one second)

void send_agent_update(BOOL force_send, BOOL send_reliable)
{
    LL_PROFILE_ZONE_SCOPED;
    llassert(!gCubeSnapshot);

	if (gAgent.getTeleportState() != LLAgent::TELEPORT_NONE)
	{
		// We don't care if they want to send an agent update, they're not allowed to until the simulator
		// that's the target is ready to receive them (after avatar_init_complete is received)
		return;
	}
	
	if(gAgent.getPhantom()) return; //Don't want to do this while phantom

	// We have already requested to log out.  Don't send agent updates.
	if(LLAppViewer::instance()->logoutRequestSent())
	{
		return;
	}

	// no region to send update to
	if(gAgent.getRegion() == NULL)
	{
		return;
	}

	const F32 TRANSLATE_THRESHOLD = 0.01f;

	// NOTA BENE: This is (intentionally?) using the small angle sine approximation to test for rotation
	//			  Plus, there is an extra 0.5 in the mix since the perpendicular between last_camera_at and getAtAxis() bisects cam_rot_change
	//			  Thus, we're actually testing against 0.2 degrees
	const F32 ROTATION_THRESHOLD = 0.1f * 2.f*F_PI/360.f;			//  Rotation thresh 0.2 deg, see note above

	const U8 DUP_MSGS = 1;				//  HACK!  number of times to repeat data on motionless agent

	//  Store data on last sent update so that if no changes, no send
	static LLVector3 last_camera_pos_agent, 
					 last_camera_at, 
					 last_camera_left,
					 last_camera_up;
	
	static LLVector3 cam_center_chg,
					 cam_rot_chg;

	static LLQuaternion last_head_rot;
	static U32 last_control_flags = 0;
	static U8 last_render_state;
	static U8 duplicate_count = 0;
	static F32 head_rot_chg = 1.0;
	static U8 last_flags;

	LLMessageSystem	*msg = gMessageSystem;
	LLVector3		camera_pos_agent;				// local to avatar's region
	U8				render_state;

	LLQuaternion body_rotation = gAgent.getFrameAgent().getQuaternion();
	LLQuaternion head_rotation = gAgent.getHeadRotation();

	camera_pos_agent = gAgentCamera.getCameraPositionAgent();

	render_state = gAgent.getRenderState();

	U32		control_flag_change = 0;
	U8		flag_change = 0;

	cam_center_chg = last_camera_pos_agent - camera_pos_agent;
	cam_rot_chg = last_camera_at - LLViewerCamera::getInstance()->getAtAxis();

	// If a modifier key is held down, turn off
	// LBUTTON and ML_LBUTTON so that using the camera (alt-key) doesn't
	// trigger a control event.
	U32 control_flags = gAgent.getControlFlags();

	MASK	key_mask = gKeyboard->currentMask(TRUE);

	if (key_mask & MASK_ALT || key_mask & MASK_CONTROL)
	{
		control_flags &= ~(	AGENT_CONTROL_LBUTTON_DOWN |
							AGENT_CONTROL_ML_LBUTTON_DOWN );
		control_flags |= 	AGENT_CONTROL_LBUTTON_UP |
							AGENT_CONTROL_ML_LBUTTON_UP ;
	}

	control_flag_change = last_control_flags ^ control_flags;

	U8 flags = AU_FLAGS_NONE;
	if (gAgent.isGroupTitleHidden())
	{
		flags |= AU_FLAGS_HIDETITLE;
	}
	if (gAgent.getAutoPilot())
	{
		flags |= AU_FLAGS_CLIENT_AUTOPILOT;
	}

	flag_change = last_flags ^ flags;

	head_rot_chg = dot(last_head_rot, head_rotation);

	//static S32 msg_number = 0;		// Used for diagnostic log messages

	if (force_send || 
		(cam_center_chg.magVec() > TRANSLATE_THRESHOLD) || 
		(head_rot_chg < THRESHOLD_HEAD_ROT_QDOT) ||	
		(last_render_state != render_state) ||
		(cam_rot_chg.magVec() > ROTATION_THRESHOLD) ||
		control_flag_change != 0 ||
		flag_change != 0)  
	{
		/* Diagnotics to show why we send the AgentUpdate message.  Also un-commment the msg_number code above and below this block
		msg_number += 1;
		if (head_rot_chg < THRESHOLD_HEAD_ROT_QDOT)
		{
			//LL_INFOS("Messaging") << "head rot " << head_rotation << LL_ENDL;
			LL_INFOS("Messaging") << "msg " << msg_number << ", frame " << LLFrameTimer::getFrameCount() << ", head_rot_chg " << head_rot_chg << LL_ENDL;
		}
		if (cam_rot_chg.magVec() > ROTATION_THRESHOLD) 
		{
			LL_INFOS("Messaging") << "msg " << msg_number << ", frame " << LLFrameTimer::getFrameCount() << ", cam rot " <<  cam_rot_chg.magVec() << LL_ENDL;
		}
		if (cam_center_chg.magVec() > TRANSLATE_THRESHOLD)
		{
			LL_INFOS("Messaging") << "msg " << msg_number << ", frame " << LLFrameTimer::getFrameCount() << ", cam center " << cam_center_chg.magVec() << LL_ENDL;
		}
//		if (drag_delta_chg.magVec() > TRANSLATE_THRESHOLD)
//		{
//			LL_INFOS("Messaging") << "drag delta " << drag_delta_chg.magVec() << LL_ENDL;
//		}
		if (control_flag_change)
		{
			LL_INFOS("Messaging") << "msg " << msg_number << ", frame " << LLFrameTimer::getFrameCount() << ", dcf = " << control_flag_change << LL_ENDL;
		}
*/

		duplicate_count = 0;
	}
	else
	{
		duplicate_count++;

		if (head_rot_chg < MAX_HEAD_ROT_QDOT  &&  duplicate_count < AGENT_UPDATES_PER_SECOND)
		{
			// The head_rotation is sent for updating things like attached guns.
			// We only trigger a new update when head_rotation deviates beyond
			// some threshold from the last update, however this can break fine
			// adjustments when trying to aim an attached gun, so what we do here
			// (where we would normally skip sending an update when nothing has changed)
			// is gradually reduce the threshold to allow a better update to 
			// eventually get sent... should update to within 0.5 degrees in less 
			// than a second.
			if (head_rot_chg < THRESHOLD_HEAD_ROT_QDOT + (MAX_HEAD_ROT_QDOT - THRESHOLD_HEAD_ROT_QDOT) * duplicate_count / AGENT_UPDATES_PER_SECOND)
			{
				duplicate_count = 0;
			}
			else
			{
				return;
			}
		}
		else
		{
			return;
		}
	}

	if (duplicate_count < DUP_MSGS && !gDisconnected)
	{
		/* More diagnostics to count AgentUpdate messages
		static S32 update_sec = 0;
		static S32 update_count = 0;
		static S32 max_update_count = 0;
		S32 cur_sec = lltrunc( LLTimer::getTotalSeconds() );
		update_count += 1;
		if (cur_sec != update_sec)
		{
			if (update_sec != 0)
			{
				update_sec = cur_sec;
				//msg_number = 0;
				max_update_count = llmax(max_update_count, update_count);
				LL_INFOS() << "Sent " << update_count << " AgentUpdate messages per second, max is " << max_update_count << LL_ENDL;
			}
			update_sec = cur_sec;
			update_count = 0;
		}
		*/

		// Build the message
		msg->newMessageFast(_PREHASH_AgentUpdate);
		msg->nextBlockFast(_PREHASH_AgentData);
		msg->addUUIDFast(_PREHASH_AgentID, gAgent.getID());
		msg->addUUIDFast(_PREHASH_SessionID, gAgent.getSessionID());
		msg->addQuatFast(_PREHASH_BodyRotation, body_rotation);
		msg->addQuatFast(_PREHASH_HeadRotation, head_rotation);
		msg->addU8Fast(_PREHASH_State, render_state);
		msg->addU8Fast(_PREHASH_Flags, flags);

//		if (camera_pos_agent.mV[VY] > 255.f)
//		{
//			LL_INFOS("Messaging") << "Sending camera center " << camera_pos_agent << LL_ENDL;
//		}
		
		msg->addVector3Fast(_PREHASH_CameraCenter, camera_pos_agent);
		msg->addVector3Fast(_PREHASH_CameraAtAxis, LLViewerCamera::getInstance()->getAtAxis());
		msg->addVector3Fast(_PREHASH_CameraLeftAxis, LLViewerCamera::getInstance()->getLeftAxis());
		msg->addVector3Fast(_PREHASH_CameraUpAxis, LLViewerCamera::getInstance()->getUpAxis());
		msg->addF32Fast(_PREHASH_Far, gAgentCamera.mDrawDistance);
		
		msg->addU32Fast(_PREHASH_ControlFlags, control_flags);

		if (gDebugClicks)
		{
			if (control_flags & AGENT_CONTROL_LBUTTON_DOWN)
			{
				LL_INFOS("Messaging") << "AgentUpdate left button down" << LL_ENDL;
			}

			if (control_flags & AGENT_CONTROL_LBUTTON_UP)
			{
				LL_INFOS("Messaging") << "AgentUpdate left button up" << LL_ENDL;
			}
		}

		gAgent.enableControlFlagReset();

		if (!send_reliable)
		{
			gAgent.sendMessage();
		}
		else
		{
			gAgent.sendReliableMessage();
		}

//		LL_DEBUGS("Messaging") << "agent " << avatar_pos_agent << " cam " << camera_pos_agent << LL_ENDL;

		// Copy the old data 
		last_head_rot = head_rotation;
		last_render_state = render_state;
		last_camera_pos_agent = camera_pos_agent;
		last_camera_at = LLViewerCamera::getInstance()->getAtAxis();
		last_camera_left = LLViewerCamera::getInstance()->getLeftAxis();
		last_camera_up = LLViewerCamera::getInstance()->getUpAxis();
		last_control_flags = control_flags;
		last_flags = flags;
	}
}


// sounds can arrive before objects, store them for a short time
// Note: this is a workaround for MAINT-4743, real fix would be to make
// server send sound along with object update that creates (rezes) the object
class PostponedSoundData
{
public:
    PostponedSoundData() :
        mExpirationTime(0)
    {}
    PostponedSoundData(const LLUUID &object_id, const LLUUID &sound_id, const LLUUID& owner_id, const F32 gain, const U8 flags);
    bool hasExpired() { return LLFrameTimer::getTotalSeconds() > mExpirationTime; }

    LLUUID mObjectId;
    LLUUID mSoundId;
    LLUUID mOwnerId;
    F32 mGain;
    U8 mFlags;
    static const F64 MAXIMUM_PLAY_DELAY;

private:
    F64 mExpirationTime; //seconds since epoch
};
const F64 PostponedSoundData::MAXIMUM_PLAY_DELAY = 15.0;
static F64 postponed_sounds_update_expiration = 0.0;
static std::map<LLUUID, PostponedSoundData> postponed_sounds;

void set_attached_sound(LLViewerObject *objectp, const LLUUID &object_id, const LLUUID &sound_id, const LLUUID& owner_id, const F32 gain, const U8 flags)
{
    if (LLMuteList::getInstance()->isMuted(object_id)) return;

    if (LLMuteList::getInstance()->isMuted(owner_id, LLMute::flagObjectSounds)) return;

    // Don't play sounds from a region with maturity above current agent maturity
    LLVector3d pos = objectp->getPositionGlobal();
    if (!gAgent.canAccessMaturityAtGlobal(pos))
    {
        return;
    }

    objectp->setAttachedSound(sound_id, owner_id, gain, flags);
}

PostponedSoundData::PostponedSoundData(const LLUUID &object_id, const LLUUID &sound_id, const LLUUID& owner_id, const F32 gain, const U8 flags)
    :
    mObjectId(object_id),
    mSoundId(sound_id),
    mOwnerId(owner_id),
    mGain(gain),
    mFlags(flags),
    mExpirationTime(LLFrameTimer::getTotalSeconds() + MAXIMUM_PLAY_DELAY)
{
}

// static
void update_attached_sounds()
{
    if (postponed_sounds.empty())
    {
        return;
    }

    std::map<LLUUID, PostponedSoundData>::iterator iter = postponed_sounds.begin();
    std::map<LLUUID, PostponedSoundData>::iterator end = postponed_sounds.end();
    while (iter != end)
    {
        std::map<LLUUID, PostponedSoundData>::iterator cur_iter = iter++;
        PostponedSoundData* data = &cur_iter->second;
        if (data->hasExpired())
        {
            postponed_sounds.erase(cur_iter);
        }
        else
        {
            LLViewerObject *objectp = gObjectList.findObject(data->mObjectId);
            if (objectp)
            {
                set_attached_sound(objectp, data->mObjectId, data->mSoundId, data->mOwnerId, data->mGain, data->mFlags);
                postponed_sounds.erase(cur_iter);
            }
        }
    }
    postponed_sounds_update_expiration = LLFrameTimer::getTotalSeconds() + 2 * PostponedSoundData::MAXIMUM_PLAY_DELAY;
}

//static
void clear_expired_postponed_sounds()
{
    if (postponed_sounds_update_expiration > LLFrameTimer::getTotalSeconds())
    {
        return;
    }
    std::map<LLUUID, PostponedSoundData>::iterator iter = postponed_sounds.begin();
    std::map<LLUUID, PostponedSoundData>::iterator end = postponed_sounds.end();
    while (iter != end)
    {
        std::map<LLUUID, PostponedSoundData>::iterator cur_iter = iter++;
        PostponedSoundData* data = &cur_iter->second;
        if (data->hasExpired())
        {
            postponed_sounds.erase(cur_iter);
        }
    }
    postponed_sounds_update_expiration = LLFrameTimer::getTotalSeconds() + 2 * PostponedSoundData::MAXIMUM_PLAY_DELAY;
}

// *TODO: Remove this dependency, or figure out a better way to handle
// this hack.
extern U32Bits gObjectData;

void process_object_update(LLMessageSystem *mesgsys, void **user_data)
{	
	// Update the data counters
	if (mesgsys->getReceiveCompressedSize())
	{
		gObjectData += (U32Bytes)mesgsys->getReceiveCompressedSize();
	}
	else
	{
		gObjectData += (U32Bytes)mesgsys->getReceiveSize();
	}

	// Update the object...
	S32 old_num_objects = gObjectList.mNumNewObjects;
	gObjectList.processObjectUpdate(mesgsys, user_data, OUT_FULL);
	if (old_num_objects != gObjectList.mNumNewObjects)
	{
		update_attached_sounds();
	}
}

void process_compressed_object_update(LLMessageSystem *mesgsys, void **user_data)
{
	// Update the data counters
	if (mesgsys->getReceiveCompressedSize())
	{
		gObjectData += (U32Bytes)mesgsys->getReceiveCompressedSize();
	}
	else
	{
		gObjectData += (U32Bytes)mesgsys->getReceiveSize();
	}

	// Update the object...
	S32 old_num_objects = gObjectList.mNumNewObjects;
	gObjectList.processCompressedObjectUpdate(mesgsys, user_data, OUT_FULL_COMPRESSED);
	if (old_num_objects != gObjectList.mNumNewObjects)
	{
		update_attached_sounds();
	}
}

void process_cached_object_update(LLMessageSystem *mesgsys, void **user_data)
{
	// Update the data counters
	if (mesgsys->getReceiveCompressedSize())
	{
		gObjectData += (U32Bytes)mesgsys->getReceiveCompressedSize();
	}
	else
	{
		gObjectData += (U32Bytes)mesgsys->getReceiveSize();
	}

	// Update the object...
	gObjectList.processCachedObjectUpdate(mesgsys, user_data, OUT_FULL_CACHED);
}


void process_terse_object_update_improved(LLMessageSystem *mesgsys, void **user_data)
{
	if (mesgsys->getReceiveCompressedSize())
	{
		gObjectData += (U32Bytes)mesgsys->getReceiveCompressedSize();
	}
	else
	{
		gObjectData += (U32Bytes)mesgsys->getReceiveSize();
	}

	S32 old_num_objects = gObjectList.mNumNewObjects;
	gObjectList.processCompressedObjectUpdate(mesgsys, user_data, OUT_TERSE_IMPROVED);
	if (old_num_objects != gObjectList.mNumNewObjects)
	{
		update_attached_sounds();
	}
}

void process_kill_object(LLMessageSystem *mesgsys, void **user_data)
{
    LL_PROFILE_ZONE_SCOPED;

	LLUUID		id;

	U32 ip = mesgsys->getSenderIP();
	U32 port = mesgsys->getSenderPort();
	LLViewerRegion* regionp = NULL;
	{
		LLHost host(ip, port);
		regionp = LLWorld::getInstance()->getRegion(host);
	}

	bool delete_object = LLViewerRegion::sVOCacheCullingEnabled;
	S32	num_objects = mesgsys->getNumberOfBlocksFast(_PREHASH_ObjectData);
	for (S32 i = 0; i < num_objects; ++i)
	{
		U32	local_id;
		mesgsys->getU32Fast(_PREHASH_ObjectData, _PREHASH_ID, local_id, i);

		LLViewerObjectList::getUUIDFromLocal(id, local_id, ip, port); 
		if (id == LLUUID::null)
		{
			LL_DEBUGS("Messaging") << "Unknown kill for local " << local_id << LL_ENDL;
			continue;
		}
		else
		{
			LL_DEBUGS("Messaging") << "Kill message for local " << local_id << LL_ENDL;
		}

		if (id == gAgentID)
		{
			// never kill our avatar
			continue;
		}

		LLViewerObject *objectp = gObjectList.findObject(id);
		if (objectp)
		{
			// <FS:Ansariel> FIRE-12004: Attachments getting lost on TP
			static LLCachedControl<bool> fsExperimentalLostAttachmentsFix(gSavedSettings, "FSExperimentalLostAttachmentsFix");
			static LLCachedControl<F32> fsExperimentalLostAttachmentsFixKillDelay(gSavedSettings, "FSExperimentalLostAttachmentsFixKillDelay");
			if (fsExperimentalLostAttachmentsFix &&
				isAgentAvatarValid() &&
				(gAgent.getTeleportState() != LLAgent::TELEPORT_NONE || gPostTeleportFinishKillObjectDelayTimer.getElapsedTimeF32() <= fsExperimentalLostAttachmentsFixKillDelay || gAgentAvatarp->isCrossingRegion()) && 
				(objectp->isAttachment() || objectp->isTempAttachment()) &&
				objectp->permYouOwner())
			{
				// Simply ignore the request and don't kill the object - this should work...

				std::string reason;
				if (gAgent.getTeleportState() != LLAgent::TELEPORT_NONE)
				{
					reason = "tp";
				}
				else if (gAgentAvatarp->isCrossingRegion())
				{
					reason = "crossing";
				}
				else
				{
					reason = "timer";
					gFSRefreshAttachmentsTimer.triggerRefresh();
				}
				std::string message = "Region \"" + regionp->getName() + "\" tried to kill attachment: " + objectp->getAttachmentItemName() + " (" + reason + ") - Agent region: \"" + gAgent.getRegion()->getName() + "\"";
				LL_WARNS("Messaging") << message << LL_ENDL;

				if (gSavedSettings.getBOOL("FSExperimentalLostAttachmentsFixReport"))
				{
					report_to_nearby_chat(message);
				}

				continue;
			}
			// </FS:Ansariel>

			// Display green bubble on kill
			if ( gShowObjectUpdates )
			{
				LLColor4 color(0.f,1.f,0.f,1.f);
				gPipeline.addDebugBlip(objectp->getPositionAgent(), color);
				LL_DEBUGS("MessageBlip") << "Kill blip for local " << local_id << " at " << objectp->getPositionAgent() << LL_ENDL;
			}

			// Do the kill
			gObjectList.killObject(objectp);
		}

		if(delete_object)
		{
			regionp->killCacheEntry(local_id);
		}

		// We should remove the object from selection after it is marked dead by gObjectList to make LLToolGrab,
        // which is using the object, release the mouse capture correctly when the object dies.
        // See LLToolGrab::handleHoverActive() and LLToolGrab::handleHoverNonPhysical().
		LLSelectMgr::getInstance()->removeObjectFromSelections(id);

	}	// end for loop

    LLViewerStatsRecorder::instance().recordObjectKills(num_objects);
}

// <FS:Techwolf Lupindo> area search
void process_object_properties(LLMessageSystem *msg, void**user_data)
{
	// Send the result to the corresponding requesters.
	LLSelectMgr::processObjectProperties(msg, user_data);
	
	FSAreaSearch* area_search_floater = LLFloaterReg::findTypedInstance<FSAreaSearch>("area_search");
	if (area_search_floater)
	{
		area_search_floater->processObjectProperties(msg);
	}

	AnimationExplorer* explorer = LLFloaterReg::findTypedInstance<AnimationExplorer>("animation_explorer");
	if (explorer)
	{
		explorer->requestNameCallback(msg);
	}

	PermissionsTracker::instance().objectPropertiesCallback(msg);
}
// </FS:Techwolf Lupindo> area search

// <FS:Ansariel> Anti spam
void process_object_properties_family(LLMessageSystem *msg, void**user_data)
{
	// Send the result to the corresponding requesters.
	LLSelectMgr::processObjectPropertiesFamily(msg, user_data);

	if (NACLAntiSpamRegistry::instanceExists())
	{
		NACLAntiSpamRegistry::instance().processObjectPropertiesFamily(msg);
	}
}
// </FS:Ansariel>

void process_time_synch(LLMessageSystem *mesgsys, void **user_data)
{
	LLVector3 sun_direction;
    LLVector3 moon_direction;
	LLVector3 sun_ang_velocity;
	F32 phase;
	U64	space_time_usec;

    U32 seconds_per_day;
    U32 seconds_per_year;

	// "SimulatorViewerTimeMessage"
	mesgsys->getU64Fast(_PREHASH_TimeInfo, _PREHASH_UsecSinceStart, space_time_usec);
	mesgsys->getU32Fast(_PREHASH_TimeInfo, _PREHASH_SecPerDay, seconds_per_day);
	mesgsys->getU32Fast(_PREHASH_TimeInfo, _PREHASH_SecPerYear, seconds_per_year);

	// This should eventually be moved to an "UpdateHeavenlyBodies" message
	mesgsys->getF32Fast(_PREHASH_TimeInfo, _PREHASH_SunPhase, phase);
	mesgsys->getVector3Fast(_PREHASH_TimeInfo, _PREHASH_SunDirection, sun_direction);
	mesgsys->getVector3Fast(_PREHASH_TimeInfo, _PREHASH_SunAngVelocity, sun_ang_velocity);

	LLWorld::getInstance()->setSpaceTimeUSec(space_time_usec);

	LL_DEBUGS("ENVIRONMENT") << "Sun phase: " << phase << " rad = " << fmodf(phase / F_TWO_PI + 0.25, 1.f) * 24.f << " h" << LL_ENDL;

    F32 region_phase = LLEnvironment::instance().getRegionProgress();
    if (region_phase >= 0.0)
    {
        F32 adjusted_phase = fmodf(phase / F_TWO_PI + 0.25, 1.f);
        F32 delta_phase = adjusted_phase - region_phase;

        LL_DEBUGS("ENVIRONMENT") << "adjusted phase = " << adjusted_phase << " local phase = " << region_phase << " delta = " << delta_phase << LL_ENDL;

        if (!LLEnvironment::instance().isExtendedEnvironmentEnabled() && (fabs(delta_phase) > 0.125))
        {
            LL_INFOS("ENVIRONMENT") << "Adjusting environment to match region. adjustment=" << delta_phase << LL_ENDL;
            LLEnvironment::instance().adjustRegionOffset(delta_phase);
        }
    }

	/* We decode these parts of the message but ignore them
        as the real values are provided elsewhere. */
    (void)sun_direction, (void)moon_direction, (void)phase;
}

void process_sound_trigger(LLMessageSystem *msg, void **)
{
	if (!gAudiop)
	{
#if !LL_LINUX
		LL_WARNS("AudioEngine") << "LLAudioEngine instance doesn't exist!" << LL_ENDL;
#endif
		return;
	}

	U64		region_handle = 0;
	F32		gain = 0;
	LLUUID	sound_id;
	LLUUID	owner_id;
	LLUUID	object_id;
	LLUUID	parent_id;
	LLVector3	pos_local;

	msg->getUUIDFast(_PREHASH_SoundData, _PREHASH_SoundID, sound_id);
	msg->getUUIDFast(_PREHASH_SoundData, _PREHASH_OwnerID, owner_id);
	msg->getUUIDFast(_PREHASH_SoundData, _PREHASH_ObjectID, object_id);

	// <FS:ND> Protect against corrupted sounds
	if (gAudiop && gAudiop->isCorruptSound(sound_id))
		return;
	// </FS:ND>

	// <FS> Asset blacklist
	if (FSAssetBlacklist::getInstance()->isBlacklisted(sound_id, LLAssetType::AT_SOUND))
	{
		return;
	}
	// </FS>

	// NaCl - Antispam Registry
	static LLCachedControl<U32> _NACL_AntiSpamSoundMulti(gSavedSettings, "_NACL_AntiSpamSoundMulti");
	static LLCachedControl<bool> EnableCollisionSounds(gSavedSettings, "EnableCollisionSounds");
	if (LLMaterialTable::basic.isCollisionSound(sound_id))
	{
		if (!EnableCollisionSounds)
		{
			return;
		}
	}
	else
	{
		if (NACLAntiSpamRegistry::instance().checkQueue(ANTISPAM_QUEUE_SOUND, object_id, ANTISPAM_SOURCE_OBJECT, _NACL_AntiSpamSoundMulti) ||
			NACLAntiSpamRegistry::instance().checkQueue(ANTISPAM_QUEUE_SOUND, owner_id, ANTISPAM_SOURCE_AGENT, _NACL_AntiSpamSoundMulti))
		{
			return;
		}
	}
	// NaCl End

	msg->getUUIDFast(_PREHASH_SoundData, _PREHASH_ParentID, parent_id);
	msg->getU64Fast(_PREHASH_SoundData, _PREHASH_Handle, region_handle);
	msg->getVector3Fast(_PREHASH_SoundData, _PREHASH_Position, pos_local);
	msg->getF32Fast(_PREHASH_SoundData, _PREHASH_Gain, gain);
	gain = llclampf(gain); // <FS> INT-141: Clamp gain to valid range

	// adjust sound location to true global coords
	LLVector3d	pos_global = from_region_handle(region_handle);
	pos_global.mdV[VX] += pos_local.mV[VX];
	pos_global.mdV[VY] += pos_local.mV[VY];
	pos_global.mdV[VZ] += pos_local.mV[VZ];

	// Don't play a trigger sound if you can't hear it due
	// to parcel "local audio only" settings.
	if (!LLViewerParcelMgr::getInstance()->canHearSound(pos_global)) return;

	// Don't play sounds triggered by someone you muted.
	if (LLMuteList::getInstance()->isMuted(owner_id, LLMute::flagObjectSounds)) return;
	
	// Don't play sounds from an object you muted
	if (LLMuteList::getInstance()->isMuted(object_id)) return;

	// Don't play sounds from an object whose parent you muted
	if (parent_id.notNull()
		&& LLMuteList::getInstance()->isMuted(parent_id))
	{
		return;
	}

	// Don't play sounds from a region with maturity above current agent maturity
	if( !gAgent.canAccessMaturityInRegion( region_handle ) )
	{
		return;
	}

	// <FS:AO> Hack for legacy radar script interface compatibility. Interpret certain
	// sound assets as a request for a full radar update to a channel
	if ((owner_id == gAgentID) && (sound_id.asString() == gSavedSettings.getString("RadarLegacyChannelAlertRefreshUUID")))
	{
		FSRadar::getInstance()->requestRadarChannelAlertSync();
		return;
	}

	// Do play sounds triggered by avatar, since muting your own
	// gesture sounds and your own sounds played inworld from 
	// Inventory can cause confusion.
	if (object_id == owner_id
        && owner_id != gAgentID
        && !gSavedSettings.getBOOL("EnableGestureSounds"))
	{
		return;
	}

	// NaCl - Antispam Registry
	//if (LLMaterialTable::basic.isCollisionSound(sound_id) && !gSavedSettings.getBOOL("EnableCollisionSounds"))
	//{
	//	return;
	//}
	// NaCl End

	// NaCl - Sound Explorer
	gAudiop->triggerSound(sound_id, owner_id, gain, LLAudioEngine::AUDIO_TYPE_SFX, pos_global, object_id);
	// NaCl End
}

void process_preload_sound(LLMessageSystem *msg, void **user_data)
{
	if (!gAudiop)
	{
#if !LL_LINUX
		LL_WARNS("AudioEngine") << "LLAudioEngine instance doesn't exist!" << LL_ENDL;
#endif
		return;
	}

	LLUUID sound_id;
	LLUUID object_id;
	LLUUID owner_id;

	msg->getUUIDFast(_PREHASH_DataBlock, _PREHASH_SoundID, sound_id);
	msg->getUUIDFast(_PREHASH_DataBlock, _PREHASH_ObjectID, object_id);
	msg->getUUIDFast(_PREHASH_DataBlock, _PREHASH_OwnerID, owner_id);

	// <FS> Asset blacklist
	if (FSAssetBlacklist::getInstance()->isBlacklisted(sound_id, LLAssetType::AT_SOUND))
	{
		return;
	}
	// </FS>

	// NaCl - Antispam Registry
	static LLCachedControl<U32> _NACL_AntiSpamSoundPreloadMulti(gSavedSettings, "_NACL_AntiSpamSoundPreloadMulti");
	if (NACLAntiSpamRegistry::instance().checkQueue(ANTISPAM_QUEUE_SOUND_PRELOAD, object_id, ANTISPAM_SOURCE_OBJECT, _NACL_AntiSpamSoundPreloadMulti) ||
		NACLAntiSpamRegistry::instance().checkQueue(ANTISPAM_QUEUE_SOUND_PRELOAD, owner_id, ANTISPAM_SOURCE_AGENT, _NACL_AntiSpamSoundPreloadMulti))
	{
		return;
	}
	// NaCl End

	// <FS:ND> Protect against corrupted sounds
	if( gAudiop->isCorruptSound( sound_id ) )
		return;
	// </FS:ND>

	LLViewerObject *objectp = gObjectList.findObject(object_id);
	if (!objectp) return;

	if (LLMuteList::getInstance()->isMuted(object_id)) return;
	if (LLMuteList::getInstance()->isMuted(owner_id, LLMute::flagObjectSounds)) return;
	
	LLAudioSource *sourcep = objectp->getAudioSource(owner_id);
	if (!sourcep) return;
	
	LLAudioData *datap = gAudiop->getAudioData(sound_id);

	// Note that I don't actually do any loading of the
	// audio data into a buffer at this point, as it won't actually
	// help us out.

	// Don't play sounds from a region with maturity above current agent maturity
	LLVector3d pos_global = objectp->getPositionGlobal();
	if (gAgent.canAccessMaturityAtGlobal(pos_global))
	{
		// Add audioData starts a transfer internally.
		sourcep->addAudioData(datap, FALSE);
	}
}

void process_attached_sound(LLMessageSystem *msg, void **user_data)
{
	F32 gain = 0;
	LLUUID sound_id;
	LLUUID object_id;
	LLUUID owner_id;
	U8 flags;

	msg->getUUIDFast(_PREHASH_DataBlock, _PREHASH_SoundID, sound_id);
	msg->getUUIDFast(_PREHASH_DataBlock, _PREHASH_ObjectID, object_id);
	msg->getUUIDFast(_PREHASH_DataBlock, _PREHASH_OwnerID, owner_id);

	// <FS> Asset blacklist
	if (FSAssetBlacklist::getInstance()->isBlacklisted(sound_id, LLAssetType::AT_SOUND))
	{
		return;
	}
	// </FS>

	// NaCl - Antispam Registry
	static LLCachedControl<U32> _NACL_AntiSpamSoundMulti(gSavedSettings, "_NACL_AntiSpamSoundMulti");
	if (NACLAntiSpamRegistry::instance().checkQueue(ANTISPAM_QUEUE_SOUND, object_id, ANTISPAM_SOURCE_OBJECT, _NACL_AntiSpamSoundMulti) ||
		NACLAntiSpamRegistry::instance().checkQueue(ANTISPAM_QUEUE_SOUND, owner_id, ANTISPAM_SOURCE_AGENT,_NACL_AntiSpamSoundMulti))
	{
		return;
	}
	// NaCl End

	msg->getF32Fast(_PREHASH_DataBlock, _PREHASH_Gain, gain);
	msg->getU8Fast(_PREHASH_DataBlock, _PREHASH_Flags, flags);
	gain = llclampf(gain); // <FS> INT-141: Clamp gain to valid range

	LLViewerObject *objectp = gObjectList.findObject(object_id);
	if (objectp)
	{
		set_attached_sound(objectp, object_id, sound_id, owner_id, gain, flags);
	}
	else if (sound_id.notNull())
	{
		// we don't know about this object yet, probably it has yet to arrive
		// std::map for dupplicate prevention.
		postponed_sounds[object_id] = (PostponedSoundData(object_id, sound_id, owner_id, gain, flags));
		clear_expired_postponed_sounds();
	}
	else
	{
		std::map<LLUUID, PostponedSoundData>::iterator iter = postponed_sounds.find(object_id);
		if (iter != postponed_sounds.end())
		{
			postponed_sounds.erase(iter);
		}
	}
}

void process_attached_sound_gain_change(LLMessageSystem *mesgsys, void **user_data)
{
	F32 gain = 0;
	LLUUID object_guid;
	LLViewerObject *objectp = NULL;

	mesgsys->getUUIDFast(_PREHASH_DataBlock, _PREHASH_ObjectID, object_guid);

	if (!((objectp = gObjectList.findObject(object_guid))))
	{
		// we don't know about this object, just bail
		return;
	}

 	mesgsys->getF32Fast(_PREHASH_DataBlock, _PREHASH_Gain, gain);
	gain = llclampf(gain); // <FS> INT-141: Clamp gain to valid range

	objectp->adjustAudioGain(gain);
}


void process_health_message(LLMessageSystem *mesgsys, void **user_data)
{
	F32 health;

	mesgsys->getF32Fast(_PREHASH_HealthData, _PREHASH_Health, health);

	if (gStatusBar)
	{
		gStatusBar->setHealth((S32)health);
	}
}


void process_sim_stats(LLMessageSystem *msg, void **user_data)
{	
	S32 count = msg->getNumberOfBlocks("Stat");
	for (S32 i = 0; i < count; ++i)
	{
		U32 stat_id;
		F32 stat_value;
		msg->getU32("Stat", "StatID", stat_id, i);
		msg->getF32("Stat", "StatValue", stat_value, i);
		auto measurementp = LLStatViewer::SimMeasurementSampler::getInstance((ESimStatID)stat_id);

		if (measurementp )
		{
			measurementp->sample(stat_value);

			// <FS:Ansariel> Report script count changes
			if ((ESimStatID)stat_id == LL_SIM_STAT_NUMSCRIPTSACTIVE)
			{
				static LLCachedControl<bool> fsReportTotalScriptCountChanges(gSavedSettings, "FSReportTotalScriptCountChanges");
				static LLCachedControl<U32> fsReportTotalScriptCountChangesThreshold(gSavedSettings, "FSReportTotalScriptCountChangesThreshold");
				static const std::string increase_message = LLTrans::getString("TotalScriptCountChangeIncrease");
				static const std::string decrease_message = LLTrans::getString("TotalScriptCountChangeDecrease");
				static S32 prev_total_scripts = -1;

				if (fsReportTotalScriptCountChanges)
				{
					S32 new_val = (S32)stat_value;
					S32 change_count = new_val - prev_total_scripts;
					if (llabs(change_count) >= fsReportTotalScriptCountChangesThreshold && prev_total_scripts > -1)
					{
						LLStringUtil::format_map_t args;
						args["NEW_VALUE"] = llformat("%d", new_val);
						args["OLD_VALUE"] = llformat("%d", prev_total_scripts);
						args["DIFFERENCE"] = llformat("%+d", change_count);

						if (change_count > 0)
						{
							report_to_nearby_chat(format_string(increase_message, args));
						}
						else if (change_count < 0)
						{
							report_to_nearby_chat(format_string(decrease_message, args));
						}
					}
				}
				prev_total_scripts = (S32)stat_value;
			}
			// </FS:Ansariel>
		}
		else
		{
			// <FS:Ansariel> Cut down logspam
			//LL_WARNS() << "Unknown sim stat identifier: " << stat_id << LL_ENDL;
		}
	}

	//
	// Various hacks that aren't statistics, but are being handled here.
	//
	U32 max_tasks_per_region;
	U64 region_flags;
	msg->getU32("Region", "ObjectCapacity", max_tasks_per_region);

	if (msg->has(_PREHASH_RegionInfo))
	{
		msg->getU64("RegionInfo", "RegionFlagsExtended", region_flags);
	}
	else
	{
		U32 flags = 0;
		msg->getU32("Region", "RegionFlags", flags);
		region_flags = flags;
	}

	LLViewerRegion* regionp = gAgent.getRegion();
	if (regionp)
	{
		BOOL was_flying = gAgent.getFlying();
		regionp->setRegionFlags(region_flags);
		regionp->setMaxTasks(max_tasks_per_region);
		// HACK: This makes agents drop from the sky if the region is 
		// set to no fly while people are still in the sim.
		if (was_flying && regionp->getBlockFly())
		{
			gAgent.setFlying(gAgent.canFly());
		}
	}
}



void process_avatar_animation(LLMessageSystem *mesgsys, void **user_data)
{
	LLUUID	animation_id;
	LLUUID	uuid;
	S32		anim_sequence_id;
	LLVOAvatar *avatarp = NULL;
	
	mesgsys->getUUIDFast(_PREHASH_Sender, _PREHASH_ID, uuid);

	LLViewerObject *objp = gObjectList.findObject(uuid);
    if (objp)
    {
        avatarp =  objp->asAvatar();
    }

	if (!avatarp)
	{
		// no agent by this ID...error?
		if (!gSavedSettings.getBOOL("FSRenderFriendsOnly")) // <FS:Ansariel> FIRE-32520: Prevent log spam when show friends only is enabled
			LL_WARNS("Messaging") << "Received animation state for unknown avatar " << uuid << LL_ENDL;
		return;
	}

	S32 num_blocks = mesgsys->getNumberOfBlocksFast(_PREHASH_AnimationList);
	S32 num_source_blocks = mesgsys->getNumberOfBlocksFast(_PREHASH_AnimationSourceList);

	LL_DEBUGS("Messaging", "Motion") << "Processing " << num_blocks << " Animations" << LL_ENDL;

	//clear animation flags
	avatarp->mSignaledAnimations.clear();
	
	if (avatarp->isSelf())
	{
		LLUUID object_id;

		for( S32 i = 0; i < num_blocks; i++ )
		{
			mesgsys->getUUIDFast(_PREHASH_AnimationList, _PREHASH_AnimID, animation_id, i);
			mesgsys->getS32Fast(_PREHASH_AnimationList, _PREHASH_AnimSequenceID, anim_sequence_id, i);

			// <FS:Zi> Asset blacklist
			if (FSAssetBlacklist::getInstance()->isBlacklisted(animation_id, LLAssetType::AT_ANIMATION))
			{
				// stop animation for onlookers; this won't help with deformers, but at least the
				// user themselves doesn't see it, and everyone who comes in after this won't either
				gAgent.sendAnimationRequest(animation_id, ANIM_REQUEST_STOP);
				continue;
			}
			// </FS:Zi>

			avatarp->mSignaledAnimations[animation_id] = anim_sequence_id;

			// *HACK: Disabling flying mode if it has been enabled shortly before the agent
			// stand up animation is signaled. In this case we don't get a signal to start
			// flying animation from server, the AGENT_CONTROL_FLY flag remains set but the
			// avatar does not play flying animation, so we switch flying mode off.
			// See LLAgent::setFlying(). This may cause "Stop Flying" button to blink.
			// See EXT-2781.
			if (animation_id == ANIM_AGENT_STANDUP && gAgent.getFlying())
			{
				gAgent.setFlying(FALSE);
			}

			if (i < num_source_blocks)
			{
				mesgsys->getUUIDFast(_PREHASH_AnimationSourceList, _PREHASH_ObjectID, object_id, i);
			
				LLViewerObject* object = gObjectList.findObject(object_id);
				if (object)
				{
					object->setFlagsWithoutUpdate(FLAGS_ANIM_SOURCE, TRUE);

					BOOL anim_found = FALSE;
					LLVOAvatar::AnimSourceIterator anim_it = avatarp->mAnimationSources.find(object_id);
					for (;anim_it != avatarp->mAnimationSources.end(); ++anim_it)
					{
						if (anim_it->first != object_id)
						{
							// elements with the same key are always contiguous, bail if we went past the
							// end of this object's animations
							break;
						}
						if (anim_it->second == animation_id)
						{
							anim_found = TRUE;
							break;
						}
					}

					if (!anim_found)
					{
						avatarp->mAnimationSources.insert(LLVOAvatar::AnimationSourceMap::value_type(object_id, animation_id));
						// <FS:Zi> Animation Explorer
						if (avatarp == gAgentAvatarp)
						{
							RecentAnimationList::instance().addAnimation(animation_id, object_id);
						}
						// </FS:Zi>
					}
				}
				LL_DEBUGS("Messaging", "Motion") << "Anim sequence ID: " << anim_sequence_id
									<< " Animation id: " << animation_id
									<< " From block: " << object_id << LL_ENDL;
			}
			else
			{
				LL_DEBUGS("Messaging", "Motion") << "Anim sequence ID: " << anim_sequence_id
									<< " Animation id: " << animation_id << LL_ENDL;
			}
		}
	}
	else
	{
		for( S32 i = 0; i < num_blocks; i++ )
		{
			mesgsys->getUUIDFast(_PREHASH_AnimationList, _PREHASH_AnimID, animation_id, i);
			mesgsys->getS32Fast(_PREHASH_AnimationList, _PREHASH_AnimSequenceID, anim_sequence_id, i);
			avatarp->mSignaledAnimations[animation_id] = anim_sequence_id;
		}
	}

	if (num_blocks)
	{
		avatarp->processAnimationStateChanges();
	}
}


void process_object_animation(LLMessageSystem *mesgsys, void **user_data)
{
	LLUUID	animation_id;
	LLUUID	uuid;
	S32		anim_sequence_id;
	
	mesgsys->getUUIDFast(_PREHASH_Sender, _PREHASH_ID, uuid);

    LL_DEBUGS("AnimatedObjectsNotify") << "Received animation state for object " << uuid << LL_ENDL;

    signaled_animation_map_t signaled_anims;
	S32 num_blocks = mesgsys->getNumberOfBlocksFast(_PREHASH_AnimationList);
	LL_DEBUGS("AnimatedObjectsNotify") << "processing object animation requests, num_blocks " << num_blocks << " uuid " << uuid << LL_ENDL;
    for( S32 i = 0; i < num_blocks; i++ )
    {
        mesgsys->getUUIDFast(_PREHASH_AnimationList, _PREHASH_AnimID, animation_id, i);
        mesgsys->getS32Fast(_PREHASH_AnimationList, _PREHASH_AnimSequenceID, anim_sequence_id, i);
        signaled_anims[animation_id] = anim_sequence_id;
        LL_DEBUGS("AnimatedObjectsNotify") << "added signaled_anims animation request for object " 
                                    << uuid << " animation id " << animation_id << LL_ENDL;
    }
    LLObjectSignaledAnimationMap::instance().getMap()[uuid] = signaled_anims;
    
    LLViewerObject *objp = gObjectList.findObject(uuid);
    if (!objp || objp->isDead())
    {
		LL_DEBUGS("AnimatedObjectsNotify") << "Received animation state for unknown object " << uuid << LL_ENDL;
        return;
    }
    
	LLVOVolume *volp = dynamic_cast<LLVOVolume*>(objp);
    if (!volp)
    {
		LL_DEBUGS("AnimatedObjectsNotify") << "Received animation state for non-volume object " << uuid << LL_ENDL;
        return;
    }

    if (!volp->isAnimatedObject())
    {
		LL_DEBUGS("AnimatedObjectsNotify") << "Received animation state for non-animated object " << uuid << LL_ENDL;
        return;
    }

    volp->updateControlAvatar();
    LLControlAvatar *avatarp = volp->getControlAvatar();
    if (!avatarp)
    {
        LL_DEBUGS("AnimatedObjectsNotify") << "Received animation request for object with no control avatar, ignoring " << uuid << LL_ENDL;
        return;
    }
    
    if (!avatarp->mPlaying)
    {
        avatarp->mPlaying = true;
        //if (!avatarp->mRootVolp->isAnySelected())
        {
            avatarp->updateVolumeGeom();
            avatarp->mRootVolp->recursiveMarkForUpdate();
        }
    }
        
    avatarp->updateAnimations();
}


void process_avatar_appearance(LLMessageSystem *mesgsys, void **user_data)
{
	LLUUID uuid;
	mesgsys->getUUIDFast(_PREHASH_Sender, _PREHASH_ID, uuid);

	LLVOAvatar* avatarp = (LLVOAvatar *)gObjectList.findObject(uuid);
	if (avatarp)
	{
		avatarp->processAvatarAppearance( mesgsys );
	}
	else
	{
		LL_WARNS("Messaging") << "avatar_appearance sent for unknown avatar " << uuid << LL_ENDL;
	}
}

void process_camera_constraint(LLMessageSystem *mesgsys, void **user_data)
{
	//Freeing up the camera movement some more -KC
	if(gSavedSettings.getBOOL("FSIgnoreSimulatorCameraConstraints"))
		return;
	LLVector4 cameraCollidePlane;
	mesgsys->getVector4Fast(_PREHASH_CameraCollidePlane, _PREHASH_Plane, cameraCollidePlane);

	gAgentCamera.setCameraCollidePlane(cameraCollidePlane);
}

void near_sit_object(BOOL success, void *data)
{
	if (success)
	{
		// Send message to sit on object
		gMessageSystem->newMessageFast(_PREHASH_AgentSit);
		gMessageSystem->nextBlockFast(_PREHASH_AgentData);
		gMessageSystem->addUUIDFast(_PREHASH_AgentID, gAgent.getID());
		gMessageSystem->addUUIDFast(_PREHASH_SessionID, gAgent.getSessionID());
		gAgent.sendReliableMessage();
	}
}

void process_avatar_sit_response(LLMessageSystem *mesgsys, void **user_data)
{
	LLVector3 sitPosition;
	LLQuaternion sitRotation;
	LLUUID sitObjectID;
	BOOL use_autopilot;
	mesgsys->getUUIDFast(_PREHASH_SitObject, _PREHASH_ID, sitObjectID);
	mesgsys->getBOOLFast(_PREHASH_SitTransform, _PREHASH_AutoPilot, use_autopilot);
	mesgsys->getVector3Fast(_PREHASH_SitTransform, _PREHASH_SitPosition, sitPosition);
	mesgsys->getQuatFast(_PREHASH_SitTransform, _PREHASH_SitRotation, sitRotation);
	LLVector3 camera_eye;
	mesgsys->getVector3Fast(_PREHASH_SitTransform, _PREHASH_CameraEyeOffset, camera_eye);
	LLVector3 camera_at;
	mesgsys->getVector3Fast(_PREHASH_SitTransform, _PREHASH_CameraAtOffset, camera_at);
	BOOL force_mouselook;
	mesgsys->getBOOLFast(_PREHASH_SitTransform, _PREHASH_ForceMouselook, force_mouselook);

	if (isAgentAvatarValid() && dist_vec_squared(camera_eye, camera_at) > CAMERA_POSITION_THRESHOLD_SQUARED)
	{
		gAgentCamera.setSitCamera(sitObjectID, camera_eye, camera_at);
	}
	
	gAgentCamera.setForceMouselook(force_mouselook);
	// Forcing turning off flying here to prevent flying after pressing "Stand"
	// to stand up from an object. See EXT-1655.
	gAgent.setFlying(FALSE);

	LLViewerObject* object = gObjectList.findObject(sitObjectID);
	if (object)
	{
		LLVector3 sit_spot = object->getPositionAgent() + (sitPosition * object->getRotation());
		if (!use_autopilot || (isAgentAvatarValid() && gAgentAvatarp->isSitting() && gAgentAvatarp->getRoot() == object->getRoot()))
		{
			//we're already sitting on this object, so don't autopilot
		}
		else
		{
			gAgent.startAutoPilotGlobal(gAgent.getPosGlobalFromAgent(sit_spot), "Sit", &sitRotation, near_sit_object, NULL, 0.5f);
		}
	}
	else
	{
		LL_WARNS("Messaging") << "Received sit approval for unknown object " << sitObjectID << LL_ENDL;
	}
}

void process_clear_follow_cam_properties(LLMessageSystem *mesgsys, void **user_data)
{
	LLUUID		source_id;

	mesgsys->getUUIDFast(_PREHASH_ObjectData, _PREHASH_ObjectID, source_id);

	LLFollowCamMgr::getInstance()->removeFollowCamParams(source_id);
}

void process_set_follow_cam_properties(LLMessageSystem *mesgsys, void **user_data)
{
	S32			type;
	F32			value;
	bool		settingPosition = false;
	bool		settingFocus	= false;
	bool		settingFocusOffset = false;
	LLVector3	position;
	LLVector3	focus;
	LLVector3	focus_offset;

	LLUUID		source_id;

	mesgsys->getUUIDFast(_PREHASH_ObjectData, _PREHASH_ObjectID, source_id);

	LLViewerObject* objectp = gObjectList.findObject(source_id);
	if (objectp)
	{
		objectp->setFlagsWithoutUpdate(FLAGS_CAMERA_SOURCE, TRUE);
	}

	S32 num_objects = mesgsys->getNumberOfBlocks("CameraProperty");
	for (S32 block_index = 0; block_index < num_objects; block_index++)
	{
		mesgsys->getS32("CameraProperty", "Type", type, block_index);
		mesgsys->getF32("CameraProperty", "Value", value, block_index);
		switch(type)
		{
		case FOLLOWCAM_PITCH:
			LLFollowCamMgr::getInstance()->setPitch(source_id, value);
			break;
		case FOLLOWCAM_FOCUS_OFFSET_X:
			focus_offset.mV[VX] = value;
			settingFocusOffset = true;
			break;
		case FOLLOWCAM_FOCUS_OFFSET_Y:
			focus_offset.mV[VY] = value;
			settingFocusOffset = true;
			break;
		case FOLLOWCAM_FOCUS_OFFSET_Z:
			focus_offset.mV[VZ] = value;
			settingFocusOffset = true;
			break;
		case FOLLOWCAM_POSITION_LAG:
			LLFollowCamMgr::getInstance()->setPositionLag(source_id, value);
			break;
		case FOLLOWCAM_FOCUS_LAG:
			LLFollowCamMgr::getInstance()->setFocusLag(source_id, value);
			break;
		case FOLLOWCAM_DISTANCE:
			LLFollowCamMgr::getInstance()->setDistance(source_id, value);
			break;
		case FOLLOWCAM_BEHINDNESS_ANGLE:
			LLFollowCamMgr::getInstance()->setBehindnessAngle(source_id, value);
			break;
		case FOLLOWCAM_BEHINDNESS_LAG:
			LLFollowCamMgr::getInstance()->setBehindnessLag(source_id, value);
			break;
		case FOLLOWCAM_POSITION_THRESHOLD:
			LLFollowCamMgr::getInstance()->setPositionThreshold(source_id, value);
			break;
		case FOLLOWCAM_FOCUS_THRESHOLD:
			LLFollowCamMgr::getInstance()->setFocusThreshold(source_id, value);
			break;
		case FOLLOWCAM_ACTIVE:
			//if 1, set using followcam,. 
			LLFollowCamMgr::getInstance()->setCameraActive(source_id, value != 0.f);
			break;
		case FOLLOWCAM_POSITION_X:
			settingPosition = true;
			position.mV[ 0 ] = value;
			break;
		case FOLLOWCAM_POSITION_Y:
			settingPosition = true;
			position.mV[ 1 ] = value;
			break;
		case FOLLOWCAM_POSITION_Z:
			settingPosition = true;
			position.mV[ 2 ] = value;
			break;
		case FOLLOWCAM_FOCUS_X:
			settingFocus = true;
			focus.mV[ 0 ] = value;
			break;
		case FOLLOWCAM_FOCUS_Y:
			settingFocus = true;
			focus.mV[ 1 ] = value;
			break;
		case FOLLOWCAM_FOCUS_Z:
			settingFocus = true;
			focus.mV[ 2 ] = value;
			break;
		case FOLLOWCAM_POSITION_LOCKED:
			LLFollowCamMgr::getInstance()->setPositionLocked(source_id, value != 0.f);
			break;
		case FOLLOWCAM_FOCUS_LOCKED:
			LLFollowCamMgr::getInstance()->setFocusLocked(source_id, value != 0.f);
			break;

		default:
			break;
		}
	}

	if ( settingPosition )
	{
		LLFollowCamMgr::getInstance()->setPosition(source_id, position);
	}
	if ( settingFocus )
	{
		LLFollowCamMgr::getInstance()->setFocus(source_id, focus);
	}
	if ( settingFocusOffset )
	{
		LLFollowCamMgr::getInstance()->setFocusOffset(source_id, focus_offset);
	}
}
//end Ventrella 


// Culled from newsim lltask.cpp
void process_name_value(LLMessageSystem *mesgsys, void **user_data)
{
	std::string	temp_str;
	LLUUID	id;
	S32		i, num_blocks;

	mesgsys->getUUIDFast(_PREHASH_TaskData, _PREHASH_ID, id);

	LLViewerObject* object = gObjectList.findObject(id);

	if (object)
	{
		num_blocks = mesgsys->getNumberOfBlocksFast(_PREHASH_NameValueData);
		for (i = 0; i < num_blocks; i++)
		{
			mesgsys->getStringFast(_PREHASH_NameValueData, _PREHASH_NVPair, temp_str, i);
			LL_INFOS("Messaging") << "Added to object Name Value: " << temp_str << LL_ENDL;
			object->addNVPair(temp_str);
		}
	}
	else
	{
		LL_INFOS("Messaging") << "Can't find object " << id << " to add name value pair" << LL_ENDL;
	}
}

void process_remove_name_value(LLMessageSystem *mesgsys, void **user_data)
{
	std::string	temp_str;
	LLUUID	id;
	S32		i, num_blocks;

	mesgsys->getUUIDFast(_PREHASH_TaskData, _PREHASH_ID, id);

	LLViewerObject* object = gObjectList.findObject(id);

	if (object)
	{
		num_blocks = mesgsys->getNumberOfBlocksFast(_PREHASH_NameValueData);
		for (i = 0; i < num_blocks; i++)
		{
			mesgsys->getStringFast(_PREHASH_NameValueData, _PREHASH_NVPair, temp_str, i);
			LL_INFOS("Messaging") << "Removed from object Name Value: " << temp_str << LL_ENDL;
			object->removeNVPair(temp_str);
		}
	}
	else
	{
		LL_INFOS("Messaging") << "Can't find object " << id << " to remove name value pair" << LL_ENDL;
	}
}

void process_kick_user(LLMessageSystem *msg, void** /*user_data*/)
{
	std::string message;

	msg->getStringFast(_PREHASH_UserInfo, _PREHASH_Reason, message);

	LLAppViewer::instance()->forceDisconnect(message);
}


/*
void process_user_list_reply(LLMessageSystem *msg, void **user_data)
{
	LLUserList::processUserListReply(msg, user_data);
	return;
	char	firstname[MAX_STRING+1];
	char	lastname[MAX_STRING+1];
	U8		status;
	S32		user_count;

	user_count = msg->getNumberOfBlocks("UserBlock");

	for (S32 i = 0; i < user_count; i++)
	{
		msg->getData("UserBlock", i, "FirstName", firstname);
		msg->getData("UserBlock", i, "LastName", lastname);
		msg->getData("UserBlock", i, "Status", &status);

		if (status & 0x01)
		{
			dialog_friends_add_friend(buffer, TRUE);
		}
		else
		{
			dialog_friends_add_friend(buffer, FALSE);
		}
	}

	dialog_friends_done_adding();
}
*/

// this is not handled in processUpdateMessage
/*
void process_time_dilation(LLMessageSystem *msg, void **user_data)
{
	// get the time_dilation
	U16 foo;
	msg->getData("TimeDilation", "TimeDilation", &foo);
	F32 time_dilation = ((F32) foo) / 65535.f;

	// get the pointer to the right region
	U32 ip = msg->getSenderIP();
	U32 port = msg->getSenderPort();
	LLViewerRegion *regionp = LLWorld::getInstance()->getRegion(ip, port);
	if (regionp)
	{
		regionp->setTimeDilation(time_dilation);
	}
}
*/


void process_money_balance_reply( LLMessageSystem* msg, void** )
{
	S32 balance = 0;
	S32 credit = 0;
	S32 committed = 0;
	std::string desc;
	LLUUID tid;

	msg->getUUID("MoneyData", "TransactionID", tid);
	msg->getS32("MoneyData", "MoneyBalance", balance);
	msg->getS32("MoneyData", "SquareMetersCredit", credit);
	msg->getS32("MoneyData", "SquareMetersCommitted", committed);
	msg->getStringFast(_PREHASH_MoneyData, _PREHASH_Description, desc);
// <FS:AW opensim currency support>
//	LL_INFOS("Messaging") << "L$, credit, committed: " << balance << " " << credit << " "
	LL_INFOS("Messaging") << Tea::wrapCurrency("L$, credit, committed: ") << balance << " " << credit << " "
// <FS:AW opensim currency support>
			<< committed << LL_ENDL;

    
	if (gStatusBar)
	{
		gStatusBar->setBalance(balance);
		gStatusBar->setLandCredit(credit);
		gStatusBar->setLandCommitted(committed);
	}

	if (desc.empty()
		|| !gSavedSettings.getBOOL("NotifyMoneyChange"))
	{
		// ...nothing to display
		return;
	}

	// Suppress duplicate messages about the same transaction
	static std::deque<LLUUID> recent;
	if (std::find(recent.rbegin(), recent.rend(), tid) != recent.rend())
	{
		return;
	}

	// Once the 'recent' container gets large enough, chop some
	// off the beginning.
	const U32 MAX_LOOKBACK = 30;
	const S32 POP_FRONT_SIZE = 12;
	if(recent.size() > MAX_LOOKBACK)
	{
		LL_DEBUGS("Messaging") << "Removing oldest transaction records" << LL_ENDL;
		recent.erase(recent.begin(), recent.begin() + POP_FRONT_SIZE);
	}
	//LL_DEBUGS("Messaging") << "Pushing back transaction " << tid << LL_ENDL;
	recent.push_back(tid);

	if (msg->has("TransactionInfo"))
	{
		// ...message has extended info for localization
		process_money_balance_reply_extended(msg);
	}
	else
	{
		// Only old dev grids will not supply the TransactionInfo block,
		// so we can just use the hard-coded English string.
		LLSD args;
		args["MESSAGE"] = desc;
		LLNotificationsUtil::add("SystemMessage", args);
	}
}

static std::string reason_from_transaction_type(S32 transaction_type,
												const std::string& item_desc)
{
	// *NOTE: The keys for the reason strings are unusual because
	// an earlier version of the code used English language strings
	// extracted from hard-coded server English descriptions.
	// Keeping them so we don't have to re-localize them.
	switch (transaction_type)
	{
		case TRANS_OBJECT_SALE:
		{
			LLStringUtil::format_map_t arg;
			arg["ITEM"] = item_desc;
			return LLTrans::getString("for item", arg);
		}
		case TRANS_LAND_SALE:
			return LLTrans::getString("for a parcel of land");
			
		case TRANS_LAND_PASS_SALE:
			return LLTrans::getString("for a land access pass");
			
		case TRANS_GROUP_LAND_DEED:
			return LLTrans::getString("for deeding land");
			
		case TRANS_GROUP_CREATE:
			return LLTrans::getString("to create a group");
			
		case TRANS_GROUP_JOIN:
			return LLTrans::getString("to join a group");
			
		case TRANS_UPLOAD_CHARGE:
			return LLTrans::getString("to upload");

		case TRANS_CLASSIFIED_CHARGE:
			return LLTrans::getString("to publish a classified ad");
			
		case TRANS_GIFT:
			// Simulator returns "Payment" if no custom description has been entered
			return (item_desc == "Payment" ? std::string() : item_desc);

		// These have no reason to display, but are expected and should not
		// generate warnings
		case TRANS_PAY_OBJECT:
		case TRANS_OBJECT_PAYS:
			return std::string();

		default:
			LL_WARNS() << "Unknown transaction type " 
				<< transaction_type << LL_ENDL;
			return std::string();
	}
}

static void money_balance_group_notify(const LLUUID& group_id,
									   const std::string& name,
									   bool is_group,
									   std::string notification,
									   LLSD args,
									   LLSD payload)
{
	static LLCachedControl<bool> balance_change_in_chat(gSavedSettings, "FSPaymentInfoInChat");

	if (balance_change_in_chat)
	{
		LLChat chat;
		chat.mText = args["SLURLMESSAGE"].asString();
		chat.mSourceType = CHAT_SOURCE_SYSTEM;
		LLSD chat_args;
		chat_args["money_tracker"] = true;
		chat_args["console_message"] = llformat(args["MESSAGE"].asString().c_str(), name.c_str());
		LLNotificationsUI::LLNotificationManager::instance().onChat(chat, chat_args);
	}
	else
	{
		// Message uses name SLURLs, don't actually have to substitute in
		// the name.  We're just making sure it's available.
		// Notification is either PaymentReceived or PaymentSent
		LLNotificationsUtil::add(notification, args, payload);
	}
}

static void money_balance_avatar_notify(const LLUUID& agent_id,
										const LLAvatarName& av_name,
									   	std::string notification,
									   	LLSD args,
									   	LLSD payload)
{
	static LLCachedControl<bool> balance_change_in_chat(gSavedSettings, "FSPaymentInfoInChat");

	if (balance_change_in_chat)
	{
		LLChat chat;
		chat.mText = args["SLURLMESSAGE"].asString();
		chat.mSourceType = CHAT_SOURCE_SYSTEM;
		LLSD chat_args;
		chat_args["money_tracker"] = true;
		chat_args["console_message"] = llformat(args["MESSAGE"].asString().c_str(), av_name.getCompleteName().c_str());
		LLNotificationsUI::LLNotificationManager::instance().onChat(chat, chat_args);
	}
	else
	{
		// Message uses name SLURLs, don't actually have to substitute in
		// the name.  We're just making sure it's available.
		// Notification is either PaymentReceived or PaymentSent
		LLNotificationsUtil::add(notification, args, payload);
	}
}

static void process_money_balance_reply_extended(LLMessageSystem* msg)
{
    // Added in server 1.40 and viewer 2.1, support for localization
    // and agent ids for name lookup.
    S32 transaction_type = 0;
    LLUUID source_id;
	BOOL is_source_group = FALSE;
    LLUUID dest_id;
	BOOL is_dest_group = FALSE;
    S32 amount = 0;
    std::string item_description;
	BOOL success = FALSE;
	// <FS:Ansariel> If we output to chat history and probably console,
	//               don't create an SLURL for the name or we will end
	//               up with a SLURL in the console
	static LLCachedControl<bool> balance_change_in_chat(gSavedSettings, "FSPaymentInfoInChat");

    msg->getS32("TransactionInfo", "TransactionType", transaction_type);
    msg->getUUID("TransactionInfo", "SourceID", source_id);
	msg->getBOOL("TransactionInfo", "IsSourceGroup", is_source_group);
    msg->getUUID("TransactionInfo", "DestID", dest_id);
	msg->getBOOL("TransactionInfo", "IsDestGroup", is_dest_group);
    msg->getS32("TransactionInfo", "Amount", amount);
    msg->getString("TransactionInfo", "ItemDescription", item_description);
	msg->getBOOL("MoneyData", "TransactionSuccess", success);
    LL_INFOS("Money") << "MoneyBalanceReply source " << source_id 
		<< " dest " << dest_id
		<< " type " << transaction_type
		<< " item " << item_description << LL_ENDL;

	if (source_id.isNull() && dest_id.isNull())
	{
		// this is a pure balance update, no notification required
		return;
	}

	std::string source_slurl;
	std::string source_slurl_name;
	if (is_source_group)
	{
		source_slurl =
			LLSLURL( "group", source_id, "inspect").getSLURLString();
		source_slurl_name = source_slurl;
	}
	else
	{
		source_slurl_name =LLSLURL( "agent", source_id, "completename").getSLURLString();
		source_slurl =LLSLURL( "agent", source_id, "inspect").getSLURLString();
	}

	std::string dest_slurl;
	std::string dest_slurl_name;
	if (is_dest_group)
	{
		dest_slurl =
			LLSLURL( "group", dest_id, "inspect").getSLURLString();
		dest_slurl_name = dest_slurl;
	}
	else
	{
		dest_slurl_name = LLSLURL( "agent", dest_id, "completename").getSLURLString();
		dest_slurl = LLSLURL( "agent", dest_id, "inspect").getSLURLString();
	}

	std::string reason =
		reason_from_transaction_type(transaction_type, item_description);
	
	LLStringUtil::format_map_t args;
	args["REASON"] = reason; // could be empty
	args["AMOUNT"] = llformat("%d", amount);
	
	// Need to delay until name looked up, so need to know whether or not
	// is group
	bool is_name_group = false;
	LLUUID name_id;
	std::string message;
	std::string message_notification_well;
	std::string notification;
	LLSD final_args;
	LLSD payload;
	
	bool you_paid_someone = (source_id == gAgentID);
	std::string gift_suffix = (transaction_type == TRANS_GIFT ? "_gift" : "");
	if (you_paid_someone)
	{
		if(!gSavedSettings.getBOOL("NotifyMoneySpend"))
		{
			return;
		}
		args["NAME"] = balance_change_in_chat ? "%s" : dest_slurl;
		is_name_group = is_dest_group;
		name_id = dest_id;
		if (!reason.empty())
		{
			if (dest_id.notNull())
			{
				message = success ? LLTrans::getString("you_paid_ldollars" + gift_suffix, args) :
									LLTrans::getString("you_paid_failure_ldollars" + gift_suffix, args);
			}
			else
			{
				// transaction fee to the system, eg, to create a group
				message = success ? LLTrans::getString("you_paid_ldollars_no_name", args) :
									LLTrans::getString("you_paid_failure_ldollars_no_name", args);
			}
		}
		else
		{
			if (dest_id.notNull())
			{
				message = success ? LLTrans::getString("you_paid_ldollars_no_reason", args) :
									LLTrans::getString("you_paid_failure_ldollars_no_reason", args);
			}
			else
			{
				// no target, no reason, you just paid money
				message = success ? LLTrans::getString("you_paid_ldollars_no_info", args) :
									LLTrans::getString("you_paid_failure_ldollars_no_info", args);
			}
		}
		
		final_args["MESSAGE"] = message;
		payload["dest_id"] = dest_id;
		notification = success ? "PaymentSent" : "PaymentFailure";

		// <FS:AO> Additionally, always add a SLURL-enabled form.
		is_name_group = is_dest_group;
		name_id = dest_id;

		args["NAME"] = dest_slurl;
		if (!reason.empty())
		{
			if (dest_id.notNull())
			{
				message = success ? LLTrans::getString("you_paid_ldollars" + gift_suffix, args) :
									LLTrans::getString("you_paid_failure_ldollars" + gift_suffix, args);
			}
			else
			{
				// transaction fee to the system, eg, to create a group
				message = success ? LLTrans::getString("you_paid_ldollars_no_name", args) :
									LLTrans::getString("you_paid_failure_ldollars_no_name", args);
			}
		}
		else
		{
			if (dest_id.notNull())
			{
				message = success ? LLTrans::getString("you_paid_ldollars_no_reason", args) :
									LLTrans::getString("you_paid_failure_ldollars_no_reason", args);
			}
			else
			{
				// no target, no reason, you just paid money
				message = success ? LLTrans::getString("you_paid_ldollars_no_info", args) :
									LLTrans::getString("you_paid_failure_ldollars_no_info", args);
			}
		}
		final_args["SLURLMESSAGE"] = message;
		payload["dest_id"] = dest_id;

		args["NAME"] = dest_slurl_name;
		if (!reason.empty())
		{
			if (dest_id.notNull())
			{
				message_notification_well = success ? LLTrans::getString("you_paid_ldollars" + gift_suffix, args) :
													  LLTrans::getString("you_paid_failure_ldollars" + gift_suffix, args);
			}
			else
			{
				// transaction fee to the system, eg, to create a group
				message_notification_well = success ? LLTrans::getString("you_paid_ldollars_no_name", args) :
													  LLTrans::getString("you_paid_failure_ldollars_no_name", args);
			}
		}
		else
		{
			if (dest_id.notNull())
			{
				message_notification_well = success ? LLTrans::getString("you_paid_ldollars_no_reason", args) :
													  LLTrans::getString("you_paid_failure_ldollars_no_reason", args);
			}
			else
			{
				// no target, no reason, you just paid money
				message_notification_well = success ? LLTrans::getString("you_paid_ldollars_no_info", args) :
													  LLTrans::getString("you_paid_failure_ldollars_no_info", args);
			}
		}
	}
	else 
	{
		// ...someone paid you
		if(!gSavedSettings.getBOOL("NotifyMoneyReceived"))
		{
			return;
		}
		args["NAME"] = balance_change_in_chat ? "%s" : source_slurl;
		is_name_group = is_source_group;
		name_id = source_id;

		// <FS:Ansariel> FIRE-21803: Prevent cheating IM restriction via pay message
		//if (!reason.empty() && !LLMuteList::getInstance()->isMuted(source_id))
		bool is_muted = LLMuteList::getInstance()->isMuted(source_id);
		if (!reason.empty() && !is_muted && RlvActions::canReceiveIM(source_id))
		// </FS:Ansariel>
		{
			message = LLTrans::getString("paid_you_ldollars" + gift_suffix, args);
		}
		else
		{
			message = LLTrans::getString("paid_you_ldollars_no_reason", args);
		}
		final_args["MESSAGE"] = message;
		
		// make notification loggable
		payload["from_id"] = source_id;
		notification = "PaymentReceived";
		
		// <FS:AO> Additionally, always add a SLURL-enabled form.
		is_name_group = is_source_group;
		name_id = source_id;

		args["NAME"] = source_slurl;
		if (!reason.empty() && !is_muted && RlvActions::canReceiveIM(source_id))
		{
			message = LLTrans::getString("paid_you_ldollars" + gift_suffix, args);
		}
		else 
		{
			message = LLTrans::getString("paid_you_ldollars_no_reason", args);
		}
		final_args["SLURLMESSAGE"] = message;

		args["NAME"] = source_slurl_name;
		if (!reason.empty() && !is_muted && RlvActions::canReceiveIM(source_id))
		{
			message_notification_well = LLTrans::getString("paid_you_ldollars" + gift_suffix, args);
		}
		else 
		{
			message_notification_well = LLTrans::getString("paid_you_ldollars_no_reason", args);
		}
		// </FS:AO>
	}

	payload["payment_is_group"] = is_name_group;
	payload["payment_message"] = message_notification_well;

	// <FS:Ansariel> TipTracker Support
	FSMoneyTracker* tipTracker = LLFloaterReg::getTypedInstance<FSMoneyTracker>("money_tracker");
	if (success && ((tipTracker->isShown() || tipTracker->isMinimized()) || gSavedSettings.getBOOL("FSAlwaysTrackPayments")))
	{
		tipTracker->addPayment(name_id, is_name_group, amount, !you_paid_someone);
	}
	// </FS:Ansariel>>

	// Despite using SLURLs, wait until the name is available before
	// showing the notification, otherwise the UI layout is strange and
	// the user sees a "Loading..." message
	if (is_name_group)
	{
		gCacheName->getGroup(name_id,
						boost::bind(&money_balance_group_notify,
									_1, _2, _3,
									notification, final_args, payload));
	}
	else 
	{
		LLAvatarNameCache::get(name_id, boost::bind(&money_balance_avatar_notify, _1, _2, notification, final_args, payload));										   
	}
}

bool handle_prompt_for_maturity_level_change_callback(const LLSD& notification, const LLSD& response)
{
	S32 option = LLNotificationsUtil::getSelectedOption(notification, response);

	if (0 == option)
	{
		// set the preference to the maturity of the region we're calling
		U8 preferredMaturity = static_cast<U8>(notification["payload"]["_region_access"].asInteger());
		gSavedSettings.setU32("PreferredMaturity", static_cast<U32>(preferredMaturity));
	}

	return false;
}

bool handle_prompt_for_maturity_level_change_and_reteleport_callback(const LLSD& notification, const LLSD& response)
{
	S32 option = LLNotificationsUtil::getSelectedOption(notification, response);
	
	if (0 == option)
	{
		// set the preference to the maturity of the region we're calling
		U8 preferredMaturity = static_cast<U8>(notification["payload"]["_region_access"].asInteger());
		gSavedSettings.setU32("PreferredMaturity", static_cast<U32>(preferredMaturity));
		gAgent.setMaturityRatingChangeDuringTeleport(preferredMaturity);
		gAgent.restartFailedTeleportRequest();
	}
	else
	{
		gAgent.clearTeleportRequest();
	}
	
	return false;
}

// some of the server notifications need special handling. This is where we do that.
bool handle_special_notification(std::string notificationID, LLSD& llsdBlock)
{
	bool returnValue = false;
	if(llsdBlock.has("_region_access"))
	{
		U8 regionAccess = static_cast<U8>(llsdBlock["_region_access"].asInteger());
		std::string regionMaturity = LLViewerRegion::accessToString(regionAccess);
		LLStringUtil::toLower(regionMaturity);
		llsdBlock["REGIONMATURITY"] = regionMaturity;
		LLNotificationPtr maturityLevelNotification;
		std::string notifySuffix = "_Notify";
		if (regionAccess == SIM_ACCESS_MATURE)
		{
			if (gAgent.isTeen())
			{
				gAgent.clearTeleportRequest();
				maturityLevelNotification = LLNotificationsUtil::add(notificationID+"_AdultsOnlyContent", llsdBlock);
				returnValue = true;

				notifySuffix = "_NotifyAdultsOnly";
			}
			else if (gAgent.prefersPG())
			{
				maturityLevelNotification = LLNotificationsUtil::add(notificationID+"_Change", llsdBlock, llsdBlock, handle_prompt_for_maturity_level_change_callback);
				returnValue = true;
			}
			else if (LLStringUtil::compareStrings(notificationID, "RegionEntryAccessBlocked") == 0)
			{
				maturityLevelNotification = LLNotificationsUtil::add(notificationID+"_PreferencesOutOfSync", llsdBlock, llsdBlock);
				returnValue = true;
			}
		}
		else if (regionAccess == SIM_ACCESS_ADULT)
		{
			if (!gAgent.isAdult())
			{
				gAgent.clearTeleportRequest();
				maturityLevelNotification = LLNotificationsUtil::add(notificationID+"_AdultsOnlyContent", llsdBlock);
				returnValue = true;

				notifySuffix = "_NotifyAdultsOnly";
			}
			else if (gAgent.prefersPG() || gAgent.prefersMature())
			{
				maturityLevelNotification = LLNotificationsUtil::add(notificationID+"_Change", llsdBlock, llsdBlock, handle_prompt_for_maturity_level_change_callback);
				returnValue = true;
			}
			else if (LLStringUtil::compareStrings(notificationID, "RegionEntryAccessBlocked") == 0)
			{
				maturityLevelNotification = LLNotificationsUtil::add(notificationID+"_PreferencesOutOfSync", llsdBlock, llsdBlock);
				returnValue = true;
			}
		}

		if ((maturityLevelNotification == NULL) || maturityLevelNotification->isIgnored())
		{
			// Given a simple notification if no maturityLevelNotification is set or it is ignore
			LLNotificationsUtil::add(notificationID + notifySuffix, llsdBlock);
		}
	}

	return returnValue;
}

bool handle_trusted_experiences_notification(const LLSD& llsdBlock)
{
	if(llsdBlock.has("trusted_experiences"))
	{
		std::ostringstream str;
		const LLSD& experiences = llsdBlock["trusted_experiences"];
		LLSD::array_const_iterator it = experiences.beginArray();
		for(/**/; it != experiences.endArray(); ++it)
		{
			str<<LLSLURL("experience", it->asUUID(), "profile").getSLURLString() << "\n";
		}
		std::string str_list = str.str();
		if(!str_list.empty())
		{
			LLNotificationsUtil::add("TrustedExperiencesAvailable", LLSD::emptyMap().with("EXPERIENCE_LIST", (LLSD)str_list));
			return true;
		}
	}
	return false;
}

// some of the server notifications need special handling. This is where we do that.
bool handle_teleport_access_blocked(LLSD& llsdBlock, const std::string & notificationID, const std::string & defaultMessage)
{
	bool returnValue = false;
	if(llsdBlock.has("_region_access"))
	{
		U8 regionAccess = static_cast<U8>(llsdBlock["_region_access"].asInteger());
		std::string regionMaturity = LLViewerRegion::accessToString(regionAccess);
		LLStringUtil::toLower(regionMaturity);
		llsdBlock["REGIONMATURITY"] = regionMaturity;

		LLNotificationPtr tp_failure_notification;
		std::string notifySuffix;

		if (notificationID == std::string("TeleportEntryAccessBlocked"))
		{
			notifySuffix = "_Notify";
			if (regionAccess == SIM_ACCESS_MATURE)
			{
				if (gAgent.isTeen())
				{
					gAgent.clearTeleportRequest();
					tp_failure_notification = LLNotificationsUtil::add(notificationID+"_AdultsOnlyContent", llsdBlock);
					returnValue = true;

					notifySuffix = "_NotifyAdultsOnly";
				}
				else if (gAgent.prefersPG())
				{
					if (gAgent.hasRestartableFailedTeleportRequest())
					{
						tp_failure_notification = LLNotificationsUtil::add(notificationID+"_ChangeAndReTeleport", llsdBlock, llsdBlock, handle_prompt_for_maturity_level_change_and_reteleport_callback);
						returnValue = true;
					}
					else
					{
						gAgent.clearTeleportRequest();
						tp_failure_notification = LLNotificationsUtil::add(notificationID+"_Change", llsdBlock, llsdBlock, handle_prompt_for_maturity_level_change_callback);
						returnValue = true;
					}
				}
				else
				{
					gAgent.clearTeleportRequest();
					tp_failure_notification = LLNotificationsUtil::add(notificationID+"_PreferencesOutOfSync", llsdBlock, llsdBlock, handle_prompt_for_maturity_level_change_callback);
					returnValue = true;
				}
			}
			else if (regionAccess == SIM_ACCESS_ADULT)
			{
				if (!gAgent.isAdult())
				{
					gAgent.clearTeleportRequest();
					tp_failure_notification = LLNotificationsUtil::add(notificationID+"_AdultsOnlyContent", llsdBlock);
					returnValue = true;

					notifySuffix = "_NotifyAdultsOnly";
				}
				else if (gAgent.prefersPG() || gAgent.prefersMature())
				{
					if (gAgent.hasRestartableFailedTeleportRequest())
					{
						tp_failure_notification = LLNotificationsUtil::add(notificationID+"_ChangeAndReTeleport", llsdBlock, llsdBlock, handle_prompt_for_maturity_level_change_and_reteleport_callback);
						returnValue = true;
					}
					else
					{
						gAgent.clearTeleportRequest();
						tp_failure_notification = LLNotificationsUtil::add(notificationID+"_Change", llsdBlock, llsdBlock, handle_prompt_for_maturity_level_change_callback);
						returnValue = true;
					}
				}
				else
				{
					gAgent.clearTeleportRequest();
					tp_failure_notification = LLNotificationsUtil::add(notificationID+"_PreferencesOutOfSync", llsdBlock, llsdBlock, handle_prompt_for_maturity_level_change_callback);
					returnValue = true;
				}
			}
		}		// End of special handling for "TeleportEntryAccessBlocked"
		else
		{	// Normal case, no message munging
			gAgent.clearTeleportRequest();
			if (LLNotifications::getInstance()->templateExists(notificationID))
			{
				tp_failure_notification = LLNotificationsUtil::add(notificationID, llsdBlock, llsdBlock);
			}
			else
			{
				llsdBlock["MESSAGE"] = defaultMessage;
				tp_failure_notification = LLNotificationsUtil::add("GenericAlertOK", llsdBlock);
			}
			returnValue = true;
		}

		if ((tp_failure_notification == NULL) || tp_failure_notification->isIgnored())
		{
			// Given a simple notification if no tp_failure_notification is set or it is ignore
			LLNotificationsUtil::add(notificationID + notifySuffix, llsdBlock);
		}
	}

	handle_trusted_experiences_notification(llsdBlock);
	return returnValue;
}

bool attempt_standard_notification(LLMessageSystem* msgsystem)
{
	// if we have additional alert data
	if (msgsystem->has(_PREHASH_AlertInfo) && msgsystem->getNumberOfBlocksFast(_PREHASH_AlertInfo) > 0)
	{
		// notification was specified using the new mechanism, so we can just handle it here
		std::string notificationID;
		msgsystem->getStringFast(_PREHASH_AlertInfo, _PREHASH_Message, notificationID);

		//SL-13824 skip notification when both joining a group and leaving a group
		//remove this after server stops sending these messages  
		if (notificationID == "JoinGroupSuccess" ||
			notificationID == "GroupDepart")
		{
			return true;
		}

		if (!LLNotifications::getInstance()->templateExists(notificationID))
		{
			return false;
		}

		// <FS:Ansariel> FIRE-12004: Attachments getting lost on TP; Not clear if these messages are actually
		//               used if a region crossing timeout happens and if this is the correct place to handle
		//               them, but it seems the most likely way it would probably happen and I don't have a
		//               borked region at hand for testing.
		if (notificationID == "expired_region_handoff" || notificationID == "invalid_region_handoff")
		{
			LL_WARNS("Messaging") << "Region crossing failed. Resetting region crossing state." << LL_ENDL;
			if (isAgentAvatarValid())
			{
				gAgentAvatarp->setIsCrossingRegion(false);
			}
		}
		// </FS:Ansariel>

		std::string llsdRaw;
		LLSD llsdBlock;
		// <FS:Ansariel> Remove dupe call
		//msgsystem->getStringFast(_PREHASH_AlertInfo, _PREHASH_Message, notificationID);
		msgsystem->getStringFast(_PREHASH_AlertInfo, _PREHASH_ExtraParams, llsdRaw);
		if (llsdRaw.length())
		{
			std::istringstream llsdData(llsdRaw);
			if (!LLSDSerialize::deserialize(llsdBlock, llsdData, llsdRaw.length()))
			{
				LL_WARNS() << "attempt_standard_notification: Attempted to read notification parameter data into LLSD but failed:" << llsdRaw << LL_ENDL;
			}
		}


		handle_trusted_experiences_notification(llsdBlock);
		
		if (
			(notificationID == "RegionEntryAccessBlocked") ||
			(notificationID == "LandClaimAccessBlocked") ||
			(notificationID == "LandBuyAccessBlocked")

		   )
		{
			/*---------------------------------------------------------------------
			 (Commented so a grep will find the notification strings, since
			 we construct them on the fly; if you add additional notifications,
			 please update the comment.)
			 
			 Could throw any of the following notifications:
			 
				RegionEntryAccessBlocked
				RegionEntryAccessBlocked_Notify
				RegionEntryAccessBlocked_NotifyAdultsOnly
				RegionEntryAccessBlocked_Change
				RegionEntryAccessBlocked_AdultsOnlyContent
				RegionEntryAccessBlocked_ChangeAndReTeleport
				LandClaimAccessBlocked 
				LandClaimAccessBlocked_Notify 
				LandClaimAccessBlocked_NotifyAdultsOnly
				LandClaimAccessBlocked_Change 
				LandClaimAccessBlocked_AdultsOnlyContent 
				LandBuyAccessBlocked
				LandBuyAccessBlocked_Notify
				LandBuyAccessBlocked_NotifyAdultsOnly
				LandBuyAccessBlocked_Change
				LandBuyAccessBlocked_AdultsOnlyContent
			 
			-----------------------------------------------------------------------*/ 
            static LLCachedControl<S32> ban_lines_mode(gSavedSettings , "ShowBanLines" , LLViewerParcelMgr::PARCEL_BAN_LINES_ON_COLLISION);
            if (ban_lines_mode == LLViewerParcelMgr::PARCEL_BAN_LINES_ON_COLLISION)
            {
                LLViewerParcelMgr::getInstance()->resetCollisionTimer();
            }
			if (handle_special_notification(notificationID, llsdBlock))
			{
				return true;
			}
		}
		// HACK -- handle callbacks for specific alerts.
		if( notificationID == "HomePositionSet" )
		{
			// save the home location image to disk
			std::string snap_filename = gDirUtilp->getLindenUserDir();
			snap_filename += gDirUtilp->getDirDelimiter();
			snap_filename += LLStartUp::getScreenHomeFilename();
            gViewerWindow->saveSnapshot(snap_filename,
                                        gViewerWindow->getWindowWidthRaw(),
                                        gViewerWindow->getWindowHeightRaw(),
                                        FALSE, //UI
                                        gSavedSettings.getBOOL("RenderHUDInSnapshot"),
                                        FALSE,
                                        LLSnapshotModel::SNAPSHOT_TYPE_COLOR,
                                        LLSnapshotModel::SNAPSHOT_FORMAT_PNG);
		}
		
		if (notificationID == "RegionRestartMinutes" ||
			notificationID == "RegionRestartSeconds")
		{
			S32 seconds;
			if (notificationID == "RegionRestartMinutes")
			{
				seconds = 60 * static_cast<S32>(llsdBlock["MINUTES"].asInteger());
			}
			else
			{
				seconds = static_cast<S32>(llsdBlock["SECONDS"].asInteger());
			}

			// <FS:Ansariel> Optional new region restart notification
			if (!gSavedSettings.getBOOL("FSUseNewRegionRestartNotification"))
			{
				notificationID += "Toast";
			}
			else
			{
			// </FS:Ansariel>
			LLFloaterRegionRestarting* floaterp = LLFloaterReg::findTypedInstance<LLFloaterRegionRestarting>("region_restarting");

			if (floaterp)
			{
				LLFloaterRegionRestarting::updateTime(seconds);
			}
			else
			{
				LLSD params;
				params["NAME"] = llsdBlock["NAME"];
				params["SECONDS"] = (LLSD::Integer)seconds;
				LLFloaterRegionRestarting* restarting_floater = dynamic_cast<LLFloaterRegionRestarting*>(LLFloaterReg::showInstance("region_restarting", params));
				if(restarting_floater)
				{
					restarting_floater->center();
				}
			}
			// <FS:Ansariel> Optional new region restart notification
			}
			// </FS:Ansariel>

			make_ui_sound("UISndRestart");
			report_to_nearby_chat(LLTrans::getString("FSRegionRestartInLocalChat")); // <FS:PP> FIRE-6307: Region restart notices in local chat
			fs_report_region_restart_to_channel(seconds); // <FS:PP> Announce region restart to a defined chat channel
		}

		// <FS:Ansariel> FIRE-9858: Kill annoying "Autopilot canceled" toast
		if (notificationID == "AutopilotCanceled")
		{
			return true;
		}
		// </FS:Ansariel>
// <FS:CR> FIRE-9696 - Moved detection of HomePositionSet Alert hack to here where it's actually found now
		if (notificationID == "HomePositionSet")
		{
			// save the home location image to disk
			std::string snap_filename = gDirUtilp->getLindenUserDir();
			snap_filename += gDirUtilp->getDirDelimiter();
			snap_filename += LLStartUp::getScreenHomeFilename();
			if (gViewerWindow->saveSnapshot(snap_filename, gViewerWindow->getWindowWidthRaw(), gViewerWindow->getWindowHeightRaw(), FALSE, gSavedSettings.getBOOL("RenderHUDInSnapshot"), FALSE, LLSnapshotModel::SNAPSHOT_TYPE_COLOR, LLSnapshotModel::SNAPSHOT_FORMAT_PNG))
			{
				LL_INFOS() << LLStartUp::getScreenHomeFilename() << " saved successfully." << LL_ENDL;
			}
			else
			{
				LL_WARNS() << LLStartUp::getScreenHomeFilename() << " could not be saved." << LL_ENDL;
			}
		}
// </FS:CR>
        
        // Special Marketplace update notification
		if (notificationID == "SLM_UPDATE_FOLDER")
        {
            std::string state = llsdBlock["state"].asString();
            if (state == "deleted")
            {
                // Perform the deletion viewer side, no alert shown in this case
                LLMarketplaceData::instance().deleteListing(llsdBlock["listing_id"].asInteger());
                return true;
            }
            else
            {
                // In general, no message will be displayed, all we want is to get the listing updated in the marketplace floater
                // If getListing() fails though, the message of the alert will be shown by the caller of attempt_standard_notification()
                return LLMarketplaceData::instance().getListing(llsdBlock["listing_id"].asInteger());
            }
        }

        // Error Notification can come with and without reason
        if (notificationID == "JoinGroupError")
        {
            if (llsdBlock.has("reason"))
            {
                LLNotificationsUtil::add("JoinGroupErrorReason", llsdBlock);
                return true;
            }
            if (llsdBlock.has("group_id"))
            {
                LLGroupData agent_gdatap;
                bool is_member = gAgent.getGroupData(llsdBlock["group_id"].asUUID(), agent_gdatap);
                if (is_member)
                {
                    LLSD args;
                    args["reason"] = LLTrans::getString("AlreadyInGroup");
                    LLNotificationsUtil::add("JoinGroupErrorReason", args);
                    return true;
                }
            }
        }

		LLNotificationsUtil::add(notificationID, llsdBlock);
		return true;
	}	
	return false;
}


static void process_special_alert_messages(const std::string & message)
{
	// Do special handling for alert messages.   This is a legacy hack, and any actual displayed
	// text should be altered in the notifications.xml files.
	if ( message == "You died and have been teleported to your home location")
	{
		add(LLStatViewer::KILLED, 1);
	}
	else if( message == "Home position set." )
	{
		// save the home location image to disk
		std::string snap_filename = gDirUtilp->getLindenUserDir();
		snap_filename += gDirUtilp->getDirDelimiter();
		snap_filename += LLStartUp::getScreenHomeFilename();
		gViewerWindow->saveSnapshot(snap_filename,
                                    gViewerWindow->getWindowWidthRaw(),
                                    gViewerWindow->getWindowHeightRaw(),
                                    FALSE,
                                    gSavedSettings.getBOOL("RenderHUDInSnapshot"),
                                    FALSE,
                                    LLSnapshotModel::SNAPSHOT_TYPE_COLOR,
                                    LLSnapshotModel::SNAPSHOT_FORMAT_PNG);
	}
}



void process_agent_alert_message(LLMessageSystem* msgsystem, void** user_data)
{
	// make sure the cursor is back to the usual default since the
	// alert is probably due to some kind of error.
	gViewerWindow->getWindow()->resetBusyCount();
	
	std::string message;
	msgsystem->getStringFast(_PREHASH_AlertData, _PREHASH_Message, message);

	process_special_alert_messages(message);

	if (!attempt_standard_notification(msgsystem))
	{
		BOOL modal = FALSE;
		msgsystem->getBOOL("AlertData", "Modal", modal);
		process_alert_core(message, modal);
	}
}

// The only difference between this routine and the previous is the fact that
// for this routine, the modal parameter is always false. Sadly, for the message
// handled by this routine, there is no "Modal" parameter on the message, and
// there's no API to tell if a message has the given parameter or not.
// So we can't handle the messages with the same handler.
void process_alert_message(LLMessageSystem *msgsystem, void **user_data)
{
	// make sure the cursor is back to the usual default since the
	// alert is probably due to some kind of error.
	gViewerWindow->getWindow()->resetBusyCount();
		
	std::string message;
	msgsystem->getStringFast(_PREHASH_AlertData, _PREHASH_Message, message);
	process_special_alert_messages(message);

	if (!attempt_standard_notification(msgsystem))
	{
		BOOL modal = FALSE;
		process_alert_core(message, modal);

        static LLCachedControl<S32> ban_lines_mode(gSavedSettings , "ShowBanLines" , LLViewerParcelMgr::PARCEL_BAN_LINES_ON_COLLISION);
        if (ban_lines_mode == LLViewerParcelMgr::PARCEL_BAN_LINES_ON_COLLISION
            && message.find("Cannot enter parcel") != std::string::npos)
        {
            LLViewerParcelMgr::getInstance()->resetCollisionTimer();
        }
	}
}

bool handle_not_age_verified_alert(const std::string &pAlertName)
{
	LLNotificationPtr notification = LLNotificationsUtil::add(pAlertName);
	if ((notification == NULL) || notification->isIgnored())
	{
		LLNotificationsUtil::add(pAlertName + "_Notify");
	}

	return true;
}

bool handle_special_alerts(const std::string &pAlertName)
{
	bool isHandled = false;
	if (LLStringUtil::compareStrings(pAlertName, "NotAgeVerified") == 0)
	{
		
		isHandled = handle_not_age_verified_alert(pAlertName);
	}

	return isHandled;
}

void process_alert_core(const std::string& message, BOOL modal)
{
	const std::string ALERT_PREFIX("ALERT: ");
	const std::string NOTIFY_PREFIX("NOTIFY: ");
	if (message.find(ALERT_PREFIX) == 0)
	{
		// Allow the server to spawn a named alert so that server alerts can be
		// translated out of English.
		std::string alert_name(message.substr(ALERT_PREFIX.length()));
		if (!handle_special_alerts(alert_name))
		{
		LLNotificationsUtil::add(alert_name);
	}
	}
	else if (message.find(NOTIFY_PREFIX) == 0)
	{
		// Allow the server to spawn a named notification so that server notifications can be
		// translated out of English.
		std::string notify_name(message.substr(NOTIFY_PREFIX.length()));
		LLNotificationsUtil::add(notify_name);
	}
	else if (message[0] == '/')
	{
		// System message is important, show in upper-right box not tip
		std::string text(message.substr(1));
		LLSD args;

		// <FS:Ansariel> Let's hope this works for OpenSim...
		bool is_region_restart = false;
		S32 seconds = 0;
		if (text.substr(0,17) == "RESTART_X_MINUTES")
		{
			S32 mins = 0;
			LLStringUtil::convertToS32(text.substr(18), mins);
			seconds = mins * 60;
			is_region_restart = true;

			if (!gSavedSettings.getBOOL("FSUseNewRegionRestartNotification"))
			{
				LLSD args;
				args["MINUTES"] = llformat("%d", mins);
				LLNotificationsUtil::add("RegionRestartMinutesToast", args);
			}
		}
		else if (text.substr(0,17) == "RESTART_X_SECONDS")
		{
			LLStringUtil::convertToS32(text.substr(18), seconds);
			is_region_restart = true;

			if (!gSavedSettings.getBOOL("FSUseNewRegionRestartNotification"))
			{
				LLSD args;
				args["SECONDS"] = llformat("%d", seconds);
				LLNotificationsUtil::add("RegionRestartSecondsToast", args);
			}
		}
		if (is_region_restart)
		{
			if (gSavedSettings.getBOOL("FSUseNewRegionRestartNotification"))
			{
				LLFloaterRegionRestarting* floaterp = LLFloaterReg::findTypedInstance<LLFloaterRegionRestarting>("region_restarting");

				if (floaterp)
				{
					LLFloaterRegionRestarting::updateTime(seconds);
				}
				else
				{
					std::string region_name;
					if (gAgent.getRegion())
					{
						region_name = gAgent.getRegion()->getName();
					}
					else
					{
						region_name = LLTrans::getString("Unknown");
					}
					LLSD params;
					params["NAME"] = region_name;
					params["SECONDS"] = (LLSD::Integer)seconds;
					LLFloaterRegionRestarting* restarting_floater = dynamic_cast<LLFloaterRegionRestarting*>(LLFloaterReg::showInstance("region_restarting", params));
					if(restarting_floater)
					{
						restarting_floater->center();
					}
				}
			}

			make_ui_sound("UISndRestartOpenSim");
			report_to_nearby_chat(LLTrans::getString("FSRegionRestartInLocalChat")); // <FS:PP> FIRE-6307: Region restart notices in local chat
			fs_report_region_restart_to_channel(seconds); // <FS:PP> Announce region restart to a defined chat channel
			return;
		}
		// </FS:Ansariel>

		// *NOTE: If the text from the server ever changes this line will need to be adjusted.
		std::string restart_cancelled = "Region restart cancelled.";
		if (text.substr(0, restart_cancelled.length()) == restart_cancelled)
		{
			LLFloaterRegionRestarting::close();
		}

			std::string new_msg =LLNotifications::instance().getGlobalString(text);
// [RLVa:KB] - Checked: RLVa-1.4.5
			if ( (new_msg == text) && (RlvActions::isRlvEnabled()) )
			{
				if (!RlvActions::canShowLocation())
					RlvUtil::filterLocation(new_msg);
				if (!RlvActions::canShowName(RlvActions::SNC_DEFAULT))
					RlvUtil::filterNames(new_msg);
			}
// [/RLVa:KB]
			args["MESSAGE"] = new_msg;
			LLNotificationsUtil::add("SystemMessage", args);
		}
	else if (modal)
	{
		LLSD args;
		std::string new_msg =LLNotifications::instance().getGlobalString(message);
// [RLVa:KB] - Checked: RLVa-1.4.5
		if ( (new_msg == message) && (RlvActions::isRlvEnabled()) )
		{
			if (!RlvActions::canShowLocation())
				RlvUtil::filterLocation(new_msg);
			if (!RlvActions::canShowName(RlvActions::SNC_DEFAULT))
				RlvUtil::filterNames(new_msg);
		}
// [/RLVa:KB]
		args["ERROR_MESSAGE"] = new_msg;
		LLNotificationsUtil::add("ErrorMessage", args);
	}
	else
	{
		// Hack fix for EXP-623 (blame fix on RN :)) to avoid a sim deploy
		const std::string AUTOPILOT_CANCELED_MSG("Autopilot canceled");
		if (message.find(AUTOPILOT_CANCELED_MSG) == std::string::npos )
		{
			LLSD args;
			std::string new_msg =LLNotifications::instance().getGlobalString(message);

			std::string localized_msg;
			bool is_message_localized = LLTrans::findString(localized_msg, new_msg);

// [RLVa:KB] - Checked: RLVa-1.4.5
			if ( (new_msg == message) && (RlvActions::isRlvEnabled()) )
			{
				if (!RlvActions::canShowLocation())
					RlvUtil::filterLocation(new_msg);
				if (!RlvActions::canShowName(RlvActions::SNC_DEFAULT))
					RlvUtil::filterNames(new_msg);
			}
// [/RLVa:KB]

			args["MESSAGE"] = is_message_localized ? localized_msg : new_msg;
			LLNotificationsUtil::add("SystemMessageTip", args);
		}
	}
}

mean_collision_list_t				gMeanCollisionList;
time_t								gLastDisplayedTime = 0;

void handle_show_mean_events(void *)
{
	LLFloaterReg::showInstance("bumps");
	//LLFloaterBump::showInstance();
}

void mean_name_callback(const LLUUID &id, const LLAvatarName& av_name)
{
	static const U32 max_collision_list_size = 20;
	if (gMeanCollisionList.size() > max_collision_list_size)
	{
		mean_collision_list_t::iterator iter = gMeanCollisionList.begin();
		for (U32 i=0; i<max_collision_list_size; i++) iter++;
		for_each(iter, gMeanCollisionList.end(), DeletePointer());
		gMeanCollisionList.erase(iter, gMeanCollisionList.end());
	}

	for (mean_collision_list_t::iterator iter = gMeanCollisionList.begin();
		 iter != gMeanCollisionList.end(); ++iter)
	{
		LLMeanCollisionData *mcd = *iter;
		if (mcd->mPerp == id)
		{
			mcd->mFullName = gRlvHandler.hasBehaviour(RLV_BHVR_SHOWNAMES) ? RlvStrings::getAnonym(av_name) : av_name.getUserName();
		}
	}
	// <FS:Ansariel> Instant bump list floater update
	LLFloaterBump* floater = LLFloaterReg::findTypedInstance<LLFloaterBump>("bumps");
	if (floater)
	{
		floater->setDirty();
	}
	// </FS:Ansariel>
}

void process_mean_collision_alert_message(LLMessageSystem *msgsystem, void **user_data)
{
	if (gAgent.inPrelude())
	{
		// In prelude, bumping is OK.  This dialog is rather confusing to 
		// newbies, so we don't show it.  Drop the packet on the floor.
		return;
	}

	// make sure the cursor is back to the usual default since the
	// alert is probably due to some kind of error.
	gViewerWindow->getWindow()->resetBusyCount();

	LLUUID perp;
	U32	   time;
	U8	   u8type;
	EMeanCollisionType	   type;
	F32    mag;

	S32 i, num = msgsystem->getNumberOfBlocks(_PREHASH_MeanCollision);

	for (i = 0; i < num; i++)
	{
		msgsystem->getUUIDFast(_PREHASH_MeanCollision, _PREHASH_Perp, perp);
		msgsystem->getU32Fast(_PREHASH_MeanCollision, _PREHASH_Time, time);
		msgsystem->getF32Fast(_PREHASH_MeanCollision, _PREHASH_Mag, mag);
		msgsystem->getU8Fast(_PREHASH_MeanCollision, _PREHASH_Type, u8type);

		type = (EMeanCollisionType)u8type;

		// <FS:Ansariel> Nearby Chat Collision Messages
		if (gSavedSettings.getBOOL("FSCollisionMessagesInChat"))
		{
			std::string action;
			LLStringUtil::format_map_t args;
			if (!gRlvHandler.hasBehaviour(RLV_BHVR_SHOWNAMES))
			{
				args["NAME"] = llformat("secondlife:///app/agent/%s/inspect", perp.asString().c_str());
			}
			else
			{
				args["NAME"] = llformat("secondlife:///app/agent/%s/rlvanonym", perp.asString().c_str());
			}

			switch (type)
			{
				case MEAN_BUMP:
					action = LLTrans::getString("Collision_Bump", args);
					break;
				case MEAN_LLPUSHOBJECT:
					action = LLTrans::getString("Collision_PushObject", args);
					break;
				case MEAN_SELECTED_OBJECT_COLLIDE:
					action = LLTrans::getString("Collision_ObjectCollide", args);
					break;
				case MEAN_SCRIPTED_OBJECT_COLLIDE:
					action = LLTrans::getString("Collision_ScriptedObject", args);
					break;
				case MEAN_PHYSICAL_OBJECT_COLLIDE:
					action = LLTrans::getString("Collision_PhysicalObject", args);
					break;
				default:
					action = LLTrans::getString("Collision_UnknownType", args);
					return;
			}
			report_to_nearby_chat(action);
		}
		// </FS:Ansariel> Nearby Chat Collision Messages
		// <FS:Ansariel> Report Collision Messages to scripts
		if (gSavedSettings.getBOOL("FSReportCollisionMessages"))
		{
			std::string collision_data = llformat("%s,%.2f,%d", perp.asString().c_str(), mag, u8type);

			LLMessageSystem* msgs = gMessageSystem;
			msgs->newMessage(_PREHASH_ScriptDialogReply);
			msgs->nextBlock(_PREHASH_AgentData);
			msgs->addUUID(_PREHASH_AgentID, gAgentID);
			msgs->addUUID(_PREHASH_SessionID, gAgentSessionID);
			msgs->nextBlock(_PREHASH_Data);
			msgs->addUUID(_PREHASH_ObjectID, gAgentID);
			msgs->addS32(_PREHASH_ChatChannel, gSavedSettings.getS32("FSReportCollisionMessagesChannel"));
			msgs->addS32(_PREHASH_ButtonIndex, 1);
			msgs->addString(_PREHASH_ButtonLabel, collision_data.c_str());
			gAgent.sendReliableMessage();
		}
		// </FS:Ansariel> Report Collision Messages to scripts

		BOOL b_found = FALSE;

		for (mean_collision_list_t::iterator iter = gMeanCollisionList.begin();
			 iter != gMeanCollisionList.end(); ++iter)
		{
			LLMeanCollisionData *mcd = *iter;
			if ((mcd->mPerp == perp) && (mcd->mType == type))
			{
				mcd->mTime = time;
				mcd->mMag = mag;
				b_found = TRUE;
				break;
			}
		}

		if (!b_found)
		{
			LLMeanCollisionData *mcd = new LLMeanCollisionData(gAgentID, perp, time, type, mag);
			gMeanCollisionList.push_front(mcd);
			LLAvatarNameCache::get(perp, boost::bind(&mean_name_callback, _1, _2));
		}
		// <FS:Ansariel> Instant bump list floater update
		else
		{
			LLFloaterBump* floater = LLFloaterReg::findTypedInstance<LLFloaterBump>("bumps");
			if (floater)
			{
				floater->setDirty();
			}
		}
		// </FS:Ansariel>
	}
	// <FS:Ansariel> Instant bump list floater update
	//LLFloaterBump* bumps_floater = LLFloaterBump::getInstance();
	//if(bumps_floater && bumps_floater->isInVisibleChain())
	//{
	//	bumps_floater->populateCollisionList();
	//}
	// </FS:Ansariel>
}

void process_frozen_message(LLMessageSystem *msgsystem, void **user_data)
{
	// make sure the cursor is back to the usual default since the
	// alert is probably due to some kind of error.
	gViewerWindow->getWindow()->resetBusyCount();
	BOOL b_frozen;
	
	msgsystem->getBOOL("FrozenData", "Data", b_frozen);

	// TODO: make being frozen change view
	if (b_frozen)
	{
	}
	else
	{
	}
}

// do some extra stuff once we get our economy data
void process_economy_data(LLMessageSystem *msg, void** /*user_data*/)
{
	// <FS:AW opensim currency support> 
	//LL_DEBUGS("Benefits") << "Received economy data, not currently used" << LL_ENDL;
#ifdef OPENSIM
	if (LLGridManager::getInstance()->isInOpenSim())
	{
		LLGlobalEconomy::processEconomyData(msg, LLGlobalEconomy::getInstance());

		const std::string texture_upload_cost_str = std::to_string(LLAgentBenefitsMgr::current().getTextureUploadCost());
		const std::string sound_upload_cost_str = std::to_string(LLAgentBenefitsMgr::current().getSoundUploadCost());
		const std::string animation_upload_cost_str = std::to_string(LLAgentBenefitsMgr::current().getAnimationUploadCost());
		gMenuHolder->getChild<LLUICtrl>("Upload Image")->setLabelArg("[COST]",  texture_upload_cost_str);
		gMenuHolder->getChild<LLUICtrl>("Upload Sound")->setLabelArg("[COST]",  sound_upload_cost_str);
		gMenuHolder->getChild<LLUICtrl>("Upload Animation")->setLabelArg("[COST]", animation_upload_cost_str);
	}
	else
#endif
	{
		LL_DEBUGS("Benefits") << "Received economy data, not currently used" << LL_ENDL;
	}
// <FS:AW opensim currency support>

	// update L$ substitution for "Buy and Sell L$", it was set before we knew the currency
	gMenuHolder->getChild<LLUICtrl>("Buy and Sell L$")->setLabelArg("L$", LLStringExplicit("L$"));
}

void notify_cautioned_script_question(const LLSD& notification, const LLSD& response, S32 orig_questions, BOOL granted)
{
	// only continue if at least some permissions were requested
	if (orig_questions)
	{
		// check to see if the person we are asking

		// "'[OBJECTNAME]', an object owned by '[OWNERNAME]', 
		// located in [REGIONNAME] at [REGIONPOS], 
		// has been <granted|denied> permission to: [PERMISSIONS]."

		LLUIString notice(LLTrans::getString(granted ? "ScriptQuestionCautionChatGranted" : "ScriptQuestionCautionChatDenied"));

		// always include the object name and owner name 
		notice.setArg("[OBJECTNAME]", notification["payload"]["object_name"].asString());
		notice.setArg("[OWNERNAME]", notification["payload"]["owner_name"].asString());

		// try to lookup viewerobject that corresponds to the object that
		// requested permissions (here, taskid->requesting object id)
		BOOL foundpos = FALSE;
		LLViewerObject* viewobj = gObjectList.findObject(notification["payload"]["task_id"].asUUID());
		if (viewobj)
		{
			// found the viewerobject, get it's position in its region
			LLVector3 objpos(viewobj->getPosition());
			
			// try to lookup the name of the region the object is in
			LLViewerRegion* viewregion = viewobj->getRegion();
			if (viewregion)
			{
				// got the region, so include the region and 3d coordinates of the object
				notice.setArg("[REGIONNAME]", viewregion->getName());
				std::string formatpos = llformat("%.1f, %.1f,%.1f", objpos[VX], objpos[VY], objpos[VZ]);
				notice.setArg("[REGIONPOS]", formatpos);

				foundpos = TRUE;
			}
		}

// [RLVa:KB] - Checked: 2010-04-23 (RLVa-1.2.0g) | Modified: RLVa-1.0.0a
		if (gRlvHandler.hasBehaviour(RLV_BHVR_SHOWLOC))
		{
			notice.setArg("[REGIONNAME]", RlvStrings::getString(RlvStringKeys::Hidden::Region));
			notice.setArg("[REGIONPOS]", RlvStrings::getString(RlvStringKeys::Hidden::Generic));
		}
		else if (!foundpos)
// [/RLVa:KB]
//		if (!foundpos)
		{
			// unable to determine location of the object
			// <FS:Ansariel> Made hardcoded strings localizable
			//notice.setArg("[REGIONNAME]", "(unknown region)");
			//notice.setArg("[REGIONPOS]", "(unknown position)");
			notice.setArg("[REGIONNAME]", LLTrans::getString("UnknownRegion"));
			notice.setArg("[REGIONPOS]", LLTrans::getString("UnknownPosition"));
			// </FS:Ansariel>
		}

		// check each permission that was requested, and list each 
		// permission that has been flagged as a caution permission
		BOOL caution = FALSE;
		S32 count = 0;
		std::string perms;
		for (const script_perm_t& script_perm : SCRIPT_PERMISSIONS)
		{
//			if ((orig_questions & script_perm.permbit)
//				&& script_perm.caution)
// [RLVa:KB] - Checked: 2012-07-28 (RLVa-1.4.7)
			if ((orig_questions & script_perm.permbit)
				&& ((script_perm.caution) || (notification["payload"]["rlv_notify"].asBoolean())) )
// [/RLVa:KB]
			{
				count++;
				caution = TRUE;

				// add a comma before the permission description if it is not the first permission
				// added to the list or the last permission to check
				if (count > 1)
				{
					perms.append(", ");
				}

				perms.append(LLTrans::getString(script_perm.question));
			}
		}

		notice.setArg("[PERMISSIONS]", perms);

		// log a chat message as long as at least one requested permission
		// is a caution permission
// [RLVa:KB] - Checked: 2012-07-28 (RLVa-1.4.7)
		if (caution)
		{
			// <FS:Ansariel> [FS communication UI]
			//LLFloaterIMNearbyChat* nearby_chat = LLFloaterReg::getTypedInstance<LLFloaterIMNearbyChat>("nearby_chat");
			FSFloaterNearbyChat* nearby_chat = FSFloaterNearbyChat::getInstance();
			// </FS:Ansariel> [FS communication UI]
			if(nearby_chat)
			{
				LLChat chat_msg(notice.getString());
				chat_msg.mFromName = SYSTEM_FROM;
				chat_msg.mFromID = LLUUID::null;
				chat_msg.mSourceType = CHAT_SOURCE_SYSTEM;
				nearby_chat->addMessage(chat_msg);
			}
		}
// [/RLVa:KB]
//		if (caution)
//		{
//			LLChat chat(notice.getString());
//	//		LLFloaterChat::addChat(chat, FALSE, FALSE);
//		}
	}
}

void script_question_mute(const LLUUID& item_id, const std::string& object_name);

void experiencePermissionBlock(LLUUID experience, LLSD result)
{
    LLSD permission;
    LLSD data;
    permission["permission"] = "Block";
    data[experience.asString()] = permission;
    data["experience"] = experience;
    LLEventPumps::instance().obtain("experience_permission").post(data);
}

bool script_question_cb(const LLSD& notification, const LLSD& response)
{
	S32 option = LLNotificationsUtil::getSelectedOption(notification, response);
	LLMessageSystem *msg = gMessageSystem;
	S32 orig = notification["payload"]["questions"].asInteger();
	S32 new_questions = orig;

	if (response["Details"])
	{
		// respawn notification...
		LLNotificationsUtil::add(notification["name"], notification["substitutions"], notification["payload"]);

		// ...with description on top
		LLNotificationsUtil::add("DebitPermissionDetails");
		return false;
	}

	LLUUID experience;
	if(notification["payload"].has("experience"))
	{
		experience = notification["payload"]["experience"].asUUID();
	}

	// check whether permissions were granted or denied
	BOOL allowed = TRUE;
	// the "yes/accept" button is the first button in the template, making it button 0
	// if any other button was clicked, the permissions were denied
	if (option != 0)
	{
		new_questions = 0;
		allowed = FALSE;
	}	
	else if(experience.notNull())
	{
		LLSD permission;
		LLSD data;
		permission["permission"]="Allow";

		data[experience.asString()]=permission;
		data["experience"]=experience;
		LLEventPumps::instance().obtain("experience_permission").post(data);
	}

	LLUUID task_id = notification["payload"]["task_id"].asUUID();
	LLUUID item_id = notification["payload"]["item_id"].asUUID();

	// reply with the permissions granted or denied
	msg->newMessageFast(_PREHASH_ScriptAnswerYes);
	msg->nextBlockFast(_PREHASH_AgentData);
	msg->addUUIDFast(_PREHASH_AgentID, gAgent.getID());
	msg->addUUIDFast(_PREHASH_SessionID, gAgent.getSessionID());
	msg->nextBlockFast(_PREHASH_Data);
	msg->addUUIDFast(_PREHASH_TaskID, task_id);
	msg->addUUIDFast(_PREHASH_ItemID, item_id);
	msg->addS32Fast(_PREHASH_Questions, new_questions);
	msg->sendReliable(LLHost(notification["payload"]["sender"].asString()));

	// only log a chat message if caution prompts are enabled
//	if (gSavedSettings.getBOOL("PermissionsCautionEnabled"))
// [RLVa:KB] - Checked: 2012-07-28 (RLVa-1.4.7)
	if ( (gSavedSettings.getBOOL("PermissionsCautionEnabled")) || (notification["payload"]["rlv_notify"].asBoolean()) )
// [/RLVa:KB]
	{
		// log a chat message, if appropriate
		notify_cautioned_script_question(notification, response, orig, allowed);
	}

// [RLVa:KB] - Checked: 2012-07-28 (RLVa-1.4.7)
	if ( (allowed) && (notification["payload"].has("rlv_blocked")) )
	{
		RlvUtil::notifyBlocked(notification["payload"]["rlv_blocked"], LLSD().with("OBJECT", notification["payload"]["object_name"]));
	}
// [/RLVa:KB]

	if ( response["Mute"] ) // mute
	{
		script_question_mute(task_id,notification["payload"]["object_name"].asString());
	}
	if ( response["BlockExperience"] )
	{
		if(experience.notNull())
		{
			LLViewerRegion* region = gAgent.getRegion();
			if (!region)
			    return false;

            LLExperienceCache::instance().setExperiencePermission(experience, std::string("Block"), boost::bind(&experiencePermissionBlock, experience, _1));

		}
}
	return false;
}

void script_question_mute(const LLUUID& task_id, const std::string& object_name)
{
	LLMuteList::getInstance()->add(LLMute(task_id, object_name, LLMute::OBJECT));

    // purge the message queue of any previously queued requests from the same source. DEV-4879
    class OfferMatcher : public LLNotificationsUI::LLScreenChannel::Matcher
    {
    public:
    	OfferMatcher(const LLUUID& to_block) : blocked_id(to_block) {}
      	bool matches(const LLNotificationPtr notification) const
        {
            if (notification->getName() == "ScriptQuestionCaution"
                || notification->getName() == "ScriptQuestion")
            {
                return (notification->getPayload()["task_id"].asUUID() == blocked_id);
            }
            return false;
        }
    private:
        const LLUUID& blocked_id;
    };

    LLNotificationsUI::LLChannelManager::getInstance()->killToastsFromChannel(
        LLNotificationsUI::NOTIFICATION_CHANNEL_UUID,
        OfferMatcher(task_id));
}

static LLNotificationFunctorRegistration script_question_cb_reg_1("ScriptQuestion", script_question_cb);
static LLNotificationFunctorRegistration script_question_cb_reg_2("ScriptQuestionCaution", script_question_cb);
static LLNotificationFunctorRegistration script_question_cb_reg_3("ScriptQuestionExperience", script_question_cb);

void process_script_experience_details(const LLSD& experience_details, LLSD args, LLSD payload)
{
	if(experience_details[LLExperienceCache::PROPERTIES].asInteger() & LLExperienceCache::PROPERTY_GRID)
	{
		args["GRID_WIDE"] = LLTrans::getString("Grid-Scope");
	}
	else
	{
		args["GRID_WIDE"] = LLTrans::getString("Land-Scope");
	}
	args["EXPERIENCE"] = LLSLURL("experience", experience_details[LLExperienceCache::EXPERIENCE_ID].asUUID(), "profile").getSLURLString();

	LLNotificationsUtil::add("ScriptQuestionExperience", args, payload);
	make_ui_sound("UISndQuestionExperience"); // <FS:PP> New Experience notification sound
}

void process_script_question(LLMessageSystem *msg, void **user_data)
{
	// *TODO: Translate owner name -> [FIRST] [LAST]

	LLHost sender = msg->getSender();

	LLUUID taskid;
	LLUUID itemid;
	S32		questions;
	std::string object_name;
	std::string owner_name;
	LLUUID experienceid;

	// taskid -> object key of object requesting permissions
	msg->getUUIDFast(_PREHASH_Data, _PREHASH_TaskID, taskid );
	// itemid -> script asset key of script requesting permissions
	msg->getUUIDFast(_PREHASH_Data, _PREHASH_ItemID, itemid );
	msg->getStringFast(_PREHASH_Data, _PREHASH_ObjectName, object_name);
	msg->getStringFast(_PREHASH_Data, _PREHASH_ObjectOwner, owner_name);
	msg->getS32Fast(_PREHASH_Data, _PREHASH_Questions, questions );

	if(msg->has(_PREHASH_Experience))
	{
		msg->getUUIDFast(_PREHASH_Experience, _PREHASH_ExperienceID, experienceid);
	}

	// Special case. If the objects are owned by this agent, throttle per-object instead
	// of per-owner. It's common for residents to reset a ton of scripts that re-request
	// permissions, as with tier boxes. UUIDs can't be valid agent names and vice-versa,
	// so we'll reuse the same namespace for both throttle types.
	std::string throttle_name = owner_name;
	std::string self_name;
	LLAgentUI::buildFullname( self_name ); // does not include ' Resident'
	std::string clean_owner_name = LLCacheName::cleanFullName(owner_name); // removes ' Resident'
	if( clean_owner_name == self_name )
	{
		throttle_name = taskid.getString();
	}
	
	// don't display permission requests if this object is muted
	if (LLMuteList::getInstance()->isMuted(taskid)) return;
	
	// throttle excessive requests from any specific user's scripts
	typedef LLKeyThrottle<std::string> LLStringThrottle;
	static LLStringThrottle question_throttle( LLREQUEST_PERMISSION_THROTTLE_LIMIT, LLREQUEST_PERMISSION_THROTTLE_INTERVAL );

	// <FS:Ansariel> FIRE-7374: Moved spam/throttle check after RLVa check
	//switch (question_throttle.noteAction(throttle_name))
	//{
	//	case LLStringThrottle::THROTTLE_NEWLY_BLOCKED:
	//		LL_INFOS("Messaging") << "process_script_question throttled"
	//				<< " owner_name:" << owner_name
	//				<< LL_ENDL;
	//		// Fall through

	//	case LLStringThrottle::THROTTLE_BLOCKED:
	//		// Escape altogether until we recover
	//		return;

	//	case LLStringThrottle::THROTTLE_OK:
	//		break;
	//}
	// </FS:Ansariel>

	std::string script_question;
	if (questions)
	{
		bool caution = false;
		S32 count = 0;
		LLSD args;
		args["OBJECTNAME"] = object_name;
		args["NAME"] = clean_owner_name;
		S32 known_questions = 0;
		bool has_not_only_debit = questions ^ SCRIPT_PERMISSIONS[SCRIPT_PERMISSION_DEBIT].permbit;
		// check the received permission flags against each permission
		for (const script_perm_t& script_perm : SCRIPT_PERMISSIONS)
		{
			if (questions & script_perm.permbit)
			{
				count++;
				known_questions |= script_perm.permbit;
				// check whether permission question should cause special caution dialog
				caution |= (script_perm.caution);

				if (("ScriptTakeMoney" == script_perm.question) && has_not_only_debit)
					continue;

                if (LLTrans::getString(script_perm.question).empty())
                {
                    continue;
                }

				script_question += "    " + LLTrans::getString(script_perm.question) + "\n";
			}
		}


		args["QUESTIONS"] = script_question;

		if (known_questions != questions)
		{
			// This is in addition to the normal dialog.
			// Viewer got a request for not supported/implemented permission 
			LL_WARNS("Messaging") << "Object \"" << object_name << "\" requested " << script_question
								<< " permission. Permission is unknown and can't be granted. Item id: " << itemid
								<< " taskid:" << taskid << LL_ENDL;
		}
		
		if (known_questions)
		{
			LLSD payload;
			payload["task_id"] = taskid;
			payload["item_id"] = itemid;
			payload["sender"] = sender.getIPandPort();
			payload["questions"] = known_questions;
			payload["object_name"] = object_name;
			payload["owner_name"] = owner_name;

// [RLVa:KB] - Checked: 2012-07-28 (RLVa-1.4.7)
			if (rlv_handler_t::isEnabled())
			{
				RlvUtil::filterScriptQuestions(questions, payload);

				if ( (questions) && (gRlvHandler.hasBehaviour(RLV_BHVR_ACCEPTPERMISSION)) )
				{
					const LLViewerObject* pObj = gObjectList.findObject(taskid);
					if (pObj)
					{
						if ( (pObj->permYouOwner()) && (!pObj->isAttachment()) )
						{
							questions &= ~(SCRIPT_PERMISSIONS[SCRIPT_PERMISSION_TAKE_CONTROLS].permbit | 
								SCRIPT_PERMISSIONS[SCRIPT_PERMISSION_ATTACH].permbit);
						}
						else
						{
							questions &= ~(SCRIPT_PERMISSIONS[SCRIPT_PERMISSION_TAKE_CONTROLS].permbit);
						}
						payload["rlv_notify"] = !pObj->permYouOwner();
					}
				}
			}

			if ( (!caution) && (!questions) && (experienceid.isNull()) )
			{
				LLNotifications::instance().forceResponse(
					LLNotification::Params("ScriptQuestion").substitutions(args).payload(payload), 0/*YES*/);
				return;
			}

			// <FS:Ansariel> FIRE-7374: Moved spam/throttle check after RLVa check
			// NaCl - Antispam Registry
			if (NACLAntiSpamRegistry::instance().checkQueue(ANTISPAM_QUEUE_SCRIPT_DIALOG, taskid, ANTISPAM_SOURCE_OBJECT))
			{
				return;
			}
			// NaCl End

			switch (question_throttle.noteAction(throttle_name))
			{
				case LLStringThrottle::THROTTLE_NEWLY_BLOCKED:
					LL_INFOS("Messaging") << "process_script_question throttled"
							<< " owner_name:" << owner_name
							<< LL_ENDL;
					// Fall through

				case LLStringThrottle::THROTTLE_BLOCKED:
					// Escape altogether until we recover
					return;

				case LLStringThrottle::THROTTLE_OK:
					break;
			}
			// </FS:Ansariel>
// [/RLVa:KB]

			// check whether cautions are even enabled or not
			const char* notification = "ScriptQuestion";

			if(caution && gSavedSettings.getBOOL("PermissionsCautionEnabled"))
			{
				args["FOOTERTEXT"] = (count > 1) ? LLTrans::getString("AdditionalPermissionsRequestHeader") + "\n\n" + script_question : "";
				notification = "ScriptQuestionCaution";
			}
			else if(experienceid.notNull())
			{
				payload["experience"]=experienceid;
                LLExperienceCache::instance().get(experienceid, boost::bind(process_script_experience_details, _1, args, payload));
				return;
			}

			LLNotificationsUtil::add(notification, args, payload);
			make_ui_sound("UISndScriptFloaterOpen"); // <FS:PP> FIRE-16958: Incoming script permission request doesn't trigger a sound
		}
	}
	// <FS:Ansariel> FIRE-7374: Moved spam/throttle check after RLVa check
	else
	{
		// Throttle permission requests from scripts requesting no permission at all!?!?

		// NaCl - Antispam Registry
		if (NACLAntiSpamRegistry::instance().checkQueue(ANTISPAM_QUEUE_SCRIPT_DIALOG, taskid, ANTISPAM_SOURCE_OBJECT))
		{
			return;
		}
		// NaCl End

		switch (question_throttle.noteAction(throttle_name))
		{
			case LLStringThrottle::THROTTLE_NEWLY_BLOCKED:
				LL_INFOS("Messaging") << "process_script_question throttled"
						<< " owner_name:" << owner_name
						<< LL_ENDL;
				// Fall through

			case LLStringThrottle::THROTTLE_BLOCKED:
				// Escape altogether until we recover
				return;

			case LLStringThrottle::THROTTLE_OK:
				break;
		}
	}
	// </FS:Ansariel>
}


void process_derez_container(LLMessageSystem *msg, void**)
{
	LL_WARNS("Messaging") << "call to deprecated process_derez_container" << LL_ENDL;
}

void container_inventory_arrived(LLViewerObject* object,
								 LLInventoryObject::object_list_t* inventory,
								 S32 serial_num,
								 void* data)
{
	LL_DEBUGS("Messaging") << "container_inventory_arrived()" << LL_ENDL;
	if( gAgentCamera.cameraMouselook() )
	{
		gAgentCamera.changeCameraToDefault();
	}

	LLInventoryPanel *active_panel = LLInventoryPanel::getActiveInventoryPanel();

	if (inventory->size() > 2)
	{
		// create a new inventory category to put this in
		LLUUID cat_id;
		gInventory.createNewCategory(
            gInventory.getRootFolderID(),
            LLFolderType::FT_NONE,
            LLTrans::getString("AcquiredItems"),
            [inventory](const LLUUID &new_cat_id)
        {
            LLInventoryObject::object_list_t::const_iterator it = inventory->begin();
            LLInventoryObject::object_list_t::const_iterator end = inventory->end();
            for (; it != end; ++it)
            {
                if ((*it)->getType() != LLAssetType::AT_CATEGORY)
                {
                    LLInventoryObject* obj = (LLInventoryObject*)(*it);
                    LLInventoryItem* item = (LLInventoryItem*)(obj);
                    LLUUID item_id;
                    item_id.generate();
                    time_t creation_date_utc = time_corrected();
                    LLPointer<LLViewerInventoryItem> new_item
                        = new LLViewerInventoryItem(item_id,
                            new_cat_id,
                            item->getPermissions(),
                            item->getAssetUUID(),
                            item->getType(),
                            item->getInventoryType(),
                            item->getName(),
                            item->getDescription(),
                            LLSaleInfo::DEFAULT,
                            item->getFlags(),
                            creation_date_utc);
                    new_item->updateServer(TRUE);
                    gInventory.updateItem(new_item);
                }
            }
            gInventory.notifyObservers();

            LLInventoryPanel *active_panel = LLInventoryPanel::getActiveInventoryPanel();
            if (active_panel)
            {
                active_panel->setSelection(new_cat_id, TAKE_FOCUS_NO);
            }
        });
	}
	else if (inventory->size() == 2)
	{
		// we're going to get one fake root category as well as the
		// one actual object
		LLInventoryObject::object_list_t::iterator it = inventory->begin();

		if ((*it)->getType() == LLAssetType::AT_CATEGORY)
		{
			++it;
		}

		LLInventoryItem* item = (LLInventoryItem*)((LLInventoryObject*)(*it));
		const LLUUID category = gInventory.findCategoryUUIDForType(LLFolderType::assetTypeToFolderType(item->getType()));

		LLUUID item_id;
		item_id.generate();
		time_t creation_date_utc = time_corrected();
		LLPointer<LLViewerInventoryItem> new_item
			= new LLViewerInventoryItem(item_id, category,
										item->getPermissions(),
										item->getAssetUUID(),
										item->getType(),
										item->getInventoryType(),
										item->getName(),
										item->getDescription(),
										LLSaleInfo::DEFAULT,
										item->getFlags(),
										creation_date_utc);
		new_item->updateServer(TRUE);
		gInventory.updateItem(new_item);
		gInventory.notifyObservers();
		if(active_panel)
		{
			active_panel->setSelection(item_id, TAKE_FOCUS_NO);
		}
	}

	// we've got the inventory, now delete this object if this was a take
	BOOL delete_object = (BOOL)(intptr_t)data;
	LLViewerRegion *region = gAgent.getRegion();
	if (delete_object && region)
	{
		gMessageSystem->newMessageFast(_PREHASH_ObjectDelete);
		gMessageSystem->nextBlockFast(_PREHASH_AgentData);
		gMessageSystem->addUUIDFast(_PREHASH_AgentID, gAgent.getID());
		gMessageSystem->addUUIDFast(_PREHASH_SessionID, gAgent.getSessionID());
		const U8 NO_FORCE = 0;
		gMessageSystem->addU8Fast(_PREHASH_Force, NO_FORCE);
		gMessageSystem->nextBlockFast(_PREHASH_ObjectData);
		gMessageSystem->addU32Fast(_PREHASH_ObjectLocalID, object->getLocalID());
		gMessageSystem->sendReliable(region->getHost());
	}
}

// method to format the time.
std::string formatted_time(const time_t& the_time)
{
	std::string dateStr = "["+LLTrans::getString("LTimeWeek")+"] ["
						+LLTrans::getString("LTimeMonth")+"] ["
						+LLTrans::getString("LTimeDay")+"] ["
						+LLTrans::getString("LTimeHour")+"]:["
						+LLTrans::getString("LTimeMin")+"]:["
						+LLTrans::getString("LTimeSec")+"] ["
						+LLTrans::getString("LTimeYear")+"]";

	LLSD substitution;
	substitution["datetime"] = (S32) the_time;
	LLStringUtil::format (dateStr, substitution);
	return dateStr;
}


void process_teleport_failed(LLMessageSystem *msg, void**)
{
	LL_WARNS("Teleport","Messaging") << "Received TeleportFailed message" << LL_ENDL;

	std::string message_id;		// Tag from server, like "RegionEntryAccessBlocked"
	std::string big_reason;		// Actual message to display
	LLSD args;

	// Let the interested parties know that teleport failed.
	LLViewerParcelMgr::getInstance()->onTeleportFailed();

	// if we have additional alert data
	if (msg->has(_PREHASH_AlertInfo) && msg->getSizeFast(_PREHASH_AlertInfo, _PREHASH_Message) > 0)
	{
		// Get the message ID
		msg->getStringFast(_PREHASH_AlertInfo, _PREHASH_Message, message_id);
		big_reason = LLAgent::sTeleportErrorMessages[message_id];
		if ( big_reason.size() <= 0 )
		{
			// Nothing found in the map - use what the server returned in the original message block
			msg->getStringFast(_PREHASH_Info, _PREHASH_Reason, big_reason);
		}
		LL_WARNS("Teleport") << "AlertInfo message_id " << message_id << " reason: " << big_reason << LL_ENDL;

		LLSD llsd_block;
		std::string llsd_raw;
		msg->getStringFast(_PREHASH_AlertInfo, _PREHASH_ExtraParams, llsd_raw);
		if (llsd_raw.length())
		{
			std::istringstream llsd_data(llsd_raw);
			if (!LLSDSerialize::deserialize(llsd_block, llsd_data, llsd_raw.length()))
			{
				LL_WARNS("Teleport") << "process_teleport_failed: Attempted to read alert parameter data into LLSD but failed:" << llsd_raw << LL_ENDL;
			}
			else
			{
				LL_WARNS("Teleport") << "AlertInfo llsd block received: " << llsd_block << LL_ENDL;
				if(llsd_block.has("REGION_NAME"))
				{
					std::string region_name = llsd_block["REGION_NAME"].asString();
					if(!region_name.empty())
					{
						LLStringUtil::format_map_t name_args;
						name_args["[REGION_NAME]"] = region_name;
						LLStringUtil::format(big_reason, name_args);
					}
				}
				// change notification name in this special case
				if (handle_teleport_access_blocked(llsd_block, message_id, args["REASON"]))
				{
					if( gAgent.getTeleportState() != LLAgent::TELEPORT_NONE )
					{
						LL_WARNS("Teleport") << "called handle_teleport_access_blocked, setting state to TELEPORT_NONE" << LL_ENDL;
						gAgent.setTeleportState( LLAgent::TELEPORT_NONE );
					}
					return;
				}
			}
		}
		args["REASON"] = big_reason;
	}
	else
	{	// Extra message payload not found - use what the simulator sent
		msg->getStringFast(_PREHASH_Info, _PREHASH_Reason, message_id);

		big_reason = LLAgent::sTeleportErrorMessages[message_id];
		if ( big_reason.size() > 0 )
		{	// Substitute verbose reason from the local map
			args["REASON"] = big_reason;
		}
		else
		{	// Nothing found in the map - use what the server returned
			args["REASON"] = message_id;
		}
	}
	LL_WARNS("Teleport") << "Displaying CouldNotTeleportReason string, REASON= " << args["REASON"] << LL_ENDL;

	// <FS:Ansariel> Stop typing after teleport (possible fix for FIRE-7273)
	gAgent.stopTyping();

	LL_INFOS() << "Teleport error, message_id=" << message_id << LL_ENDL;
	if (!FSLSLBridge::instance().canUseBridge() ||
		(message_id != "Could not teleport closer to destination"))
	{
		LLNotificationsUtil::add("CouldNotTeleportReason", args);
	}

	if( gAgent.getTeleportState() != LLAgent::TELEPORT_NONE )
	{
		LL_WARNS("Teleport") << "End of process_teleport_failed(). Reason message arg is " << args["REASON"]
							 << ". Setting state to TELEPORT_NONE" << LL_ENDL;
		gAgent.setTeleportState( LLAgent::TELEPORT_NONE );
	}
}

void process_teleport_local(LLMessageSystem *msg,void**)
{
	LL_INFOS("Teleport","Messaging") << "Received TeleportLocal message" << LL_ENDL;
	
	LLUUID agent_id;
	msg->getUUIDFast(_PREHASH_Info, _PREHASH_AgentID, agent_id);
	if (agent_id != gAgent.getID())
	{
		LL_WARNS("Teleport", "Messaging") << "Got teleport notification for wrong agent " << agent_id << " expected " << gAgent.getID() << ", ignoring!" << LL_ENDL;
		return;
	}

	U32 location_id;
	LLVector3 pos, look_at;
	U32 teleport_flags;
	msg->getU32Fast(_PREHASH_Info, _PREHASH_LocationID, location_id);
	msg->getVector3Fast(_PREHASH_Info, _PREHASH_Position, pos);
	msg->getVector3Fast(_PREHASH_Info, _PREHASH_LookAt, look_at);
	msg->getU32Fast(_PREHASH_Info, _PREHASH_TeleportFlags, teleport_flags);

	LL_INFOS("Teleport") << "Message params are location_id " << location_id << " teleport_flags " << teleport_flags << LL_ENDL;
	if( gAgent.getTeleportState() != LLAgent::TELEPORT_NONE )
	{
		if( gAgent.getTeleportState() == LLAgent::TELEPORT_LOCAL )
		{
			// To prevent TeleportStart messages re-activating the progress screen right
			// after tp, keep the teleport state and let progress screen clear it after a short delay
			// (progress screen is active but not visible)  *TODO: remove when SVC-5290 is fixed
			gTeleportDisplayTimer.reset();
			gTeleportDisplay = TRUE;
		}
		else
		{
			LL_WARNS("Teleport") << "State is not TELEPORT_LOCAL: " << gAgent.getTeleportStateName()
								 << ", setting state to TELEPORT_NONE" << LL_ENDL;
			gAgent.setTeleportState( LLAgent::TELEPORT_NONE );
		}
	}

	// Sim tells us whether the new position is off the ground
	// <FS:Ansariel> Always fly after TP option
	//if (teleport_flags & TELEPORT_FLAGS_IS_FLYING)
	if (teleport_flags & TELEPORT_FLAGS_IS_FLYING || gSavedSettings.getBOOL("FSFlyAfterTeleport"))
	// </FS:Ansariel> Always fly after TP option
	{
		gAgent.setFlying(TRUE);
	}
	else
	{
		gAgent.setFlying(FALSE);
	}

	// <FS:Ansariel> Stop typing after teleport (possible fix for FIRE-7273)
	gAgent.stopTyping();

	gAgent.setPositionAgent(pos);
	gAgentCamera.slamLookAt(look_at);

	if ( !(gAgent.getTeleportKeepsLookAt() && LLViewerJoystick::getInstance()->getOverrideCamera()) && gSavedSettings.getBOOL("FSResetCameraOnTP") )
	{
		gAgentCamera.resetView(TRUE, TRUE);
	}

	// send camera update to new region
	gAgentCamera.updateCamera();

	send_agent_update(TRUE, TRUE);

	// Let the interested parties know we've teleported.
	// Vadim *HACK: Agent position seems to get reset (to render position?)
	//              on each frame, so we have to pass the new position manually.
	LLViewerParcelMgr::getInstance()->onTeleportFinished(true, gAgent.getPosGlobalFromAgent(pos));
}

void send_simple_im(const LLUUID& to_id,
					const std::string& message,
					EInstantMessage dialog,
					const LLUUID& id)
{
	std::string my_name;
	LLAgentUI::buildFullname(my_name);
	send_improved_im(to_id,
					 my_name,
					 message,
					 IM_ONLINE,
					 dialog,
					 id,
					 NO_TIMESTAMP,
					 (U8*)EMPTY_BINARY_BUCKET,
					 EMPTY_BINARY_BUCKET_SIZE);
}

void send_group_notice(const LLUUID& group_id,
					   const std::string& subject,
					   const std::string& message,
					   const LLInventoryItem* item)
{
	// Put this notice into an instant message form.
	// This will mean converting the item to a binary bucket,
	// and the subject/message into a single field.
	std::string my_name;
	LLAgentUI::buildFullname(my_name);

	// Combine subject + message into a single string.
	std::ostringstream subject_and_message;
	// TODO: turn all existing |'s into ||'s in subject and message.
	subject_and_message << subject << "|" << message;

	// Create an empty binary bucket.
	U8 bin_bucket[MAX_INVENTORY_BUFFER_SIZE];
	U8* bucket_to_send = bin_bucket;
	bin_bucket[0] = '\0';
	S32 bin_bucket_size = EMPTY_BINARY_BUCKET_SIZE;
	// If there is an item being sent, pack it into the binary bucket.
	if (item)
	{
		LLSD item_def;
		item_def["item_id"] = item->getUUID();
		item_def["owner_id"] = item->getPermissions().getOwner();
		std::ostringstream ostr;
		LLSDSerialize::serialize(item_def, ostr, LLSDSerialize::LLSD_XML);
		bin_bucket_size = ostr.str().copy(
			(char*)bin_bucket, ostr.str().size());
		bin_bucket[bin_bucket_size] = '\0';
	}
	else
	{
		bucket_to_send = (U8*) EMPTY_BINARY_BUCKET;
	}
   

	send_improved_im(
			group_id,
			my_name,
			subject_and_message.str(),
			IM_ONLINE,
			IM_GROUP_NOTICE,
			LLUUID::null,
			NO_TIMESTAMP,
			bucket_to_send,
			bin_bucket_size);
}

void send_lures(const LLSD& notification, const LLSD& response)
{
	std::string text = response["message"].asString();
	LLSLURL slurl;
	LLAgentUI::buildSLURL(slurl);
	text.append("\r\n").append(slurl.getSLURLString());

// [RLVa:KB] - Checked: RLVa-2.0.0
	// Filter the lure message if any of the recipients are IM-blocked
	const LLSD& sdRecipients = notification["payload"]["ids"];
	if ( (gRlvHandler.isEnabled()) && 
	     (std::any_of(sdRecipients.beginArray(), sdRecipients.endArray(), [](const LLSD& id) { return !RlvActions::canStartIM(id.asUUID()) || !RlvActions::canSendIM(id.asUUID()); })) )
	{
		text = RlvStrings::getString(RlvStringKeys::Hidden::Generic);
	}
// [/RLVa:KB]

	LLMessageSystem* msg = gMessageSystem;
	msg->newMessageFast(_PREHASH_StartLure);
	msg->nextBlockFast(_PREHASH_AgentData);
	msg->addUUIDFast(_PREHASH_AgentID, gAgent.getID());
	msg->addUUIDFast(_PREHASH_SessionID, gAgent.getSessionID());
	msg->nextBlockFast(_PREHASH_Info);
	msg->addU8Fast(_PREHASH_LureType, (U8)0); // sim will fill this in.
	msg->addStringFast(_PREHASH_Message, text);
	for(LLSD::array_const_iterator it = notification["payload"]["ids"].beginArray();
		it != notification["payload"]["ids"].endArray();
		++it)
	{
		LLUUID target_id = it->asUUID();

		msg->nextBlockFast(_PREHASH_TargetData);
		msg->addUUIDFast(_PREHASH_TargetID, target_id);

		// Record the offer.
		{
// [RLVa:KB] - Checked: RLVa-2.0.1
			bool fRlvCanShowName = (!notification["payload"].has("rlv_shownames")) ? true : !notification["payload"]["rlv_shownames"].asBoolean();
// [/RLVa:KB]
			LLAvatarName av_name;
			LLAvatarNameCache::get(target_id, &av_name);  // for im log filenames
			LLSD args;
// [RLVa:KB] - Checked: 2014-03-31 (Catznip-3.6)
			args["TO_NAME"] = LLSLURL("agent", target_id, (fRlvCanShowName) ? "completename" : "rlvanonym").getSLURLString();;
// [/RLVa:KB]
//			args["TO_NAME"] = LLSLURL("agent", target_id, "completename").getSLURLString();
	
			LLSD payload;
				
			//*TODO please rewrite all keys to the same case, lower or upper
			payload["from_id"] = target_id;
			payload["SUPPRESS_TOAST"] = true;
			LLNotificationsUtil::add("TeleportOfferSent", args, payload);

			// Add the recepient to the recent people list.
// [RLVa:KB] - Checked: RLVa-2.0.1
			if (fRlvCanShowName)
				LLRecentPeople::instance().add(target_id);
// [/RLVa:KB]
//			LLRecentPeople::instance().add(target_id);
		}
	}
	gAgent.sendReliableMessage();
}

bool handle_lure_callback(const LLSD& notification, const LLSD& response)
{
	static const unsigned OFFER_RECIPIENT_LIMIT = 250;
	if(notification["payload"]["ids"].size() > OFFER_RECIPIENT_LIMIT) 
	{
		// More than OFFER_RECIPIENT_LIMIT targets will overload the message
		// producing an llerror.
		LLSD args;
		args["OFFERS"] = LLSD::Integer(notification["payload"]["ids"].size());
		args["LIMIT"] = static_cast<int>(OFFER_RECIPIENT_LIMIT);
		LLNotificationsUtil::add("TooManyTeleportOffers", args);
		return false;
	}

	S32 option = LLNotificationsUtil::getSelectedOption(notification, response);

	if(0 == option)
	{
		send_lures(notification, response);
	}

	return false;
}

void handle_lure(const LLUUID& invitee)
{
	std::vector<LLUUID> ids;
	ids.push_back(invitee);
	handle_lure(ids);
}

// Prompt for a message to the invited user.
void handle_lure(const uuid_vec_t& ids)
{
	if (ids.empty()) return;

	if (!gAgent.getRegion()) return;

	LLSD edit_args;
// [RLVa:KB] - Checked: 2010-04-07 (RLVa-1.2.0d) | Modified: RLVa-1.0.0a
	edit_args["REGION"] = (!gRlvHandler.hasBehaviour(RLV_BHVR_SHOWLOC)) ? gAgent.getRegion()->getName() : RlvStrings::getString(RlvStringKeys::Hidden::Generic);
// [/RLVa:KB]
//	edit_args["REGION"] = gAgent.getRegion()->getName();

	LLSD payload;
// [RLVa:KB] - Checked: RLVa-2.0.1
	bool fRlvShouldHideNames = false;
	for (const LLUUID& idAgent : ids)
	{
		// Only allow offering teleports if everyone is a @tplure exception or able to map this avie under @showloc=n
		if (gRlvHandler.hasBehaviour(RLV_BHVR_SHOWLOC))
		{
			const LLRelationship* pBuddyInfo = LLAvatarTracker::instance().getBuddyInfo(idAgent);
			if ( (!gRlvHandler.isException(RLV_BHVR_TPLURE, idAgent, ERlvExceptionCheck::Permissive)) &&
				 ((!pBuddyInfo) || (!pBuddyInfo->isOnline()) || (!pBuddyInfo->isRightGrantedTo(LLRelationship::GRANT_MAP_LOCATION))) )
			{
				RlvUtil::notifyBlocked(RlvStringKeys::Blocked::TeleportOffer);
				return;
			}
		}
		fRlvShouldHideNames |= !RlvActions::canShowName(RlvActions::SNC_TELEPORTOFFER, idAgent);
		payload["ids"].append(idAgent);
	}
	payload["rlv_shownames"] = fRlvShouldHideNames;
// [/RLVa:KB]
// 	for (std::vector<LLUUID>::const_iterator it = ids.begin();
// 		it != ids.end();
// 		++it)
// 	{
// 		payload["ids"].append(*it);
// 	}
	if (gAgent.isGodlike())
	{
		LLNotificationsUtil::add("OfferTeleportFromGod", edit_args, payload, handle_lure_callback);
	}
	else
	{
		LLNotificationsUtil::add("OfferTeleport", edit_args, payload, handle_lure_callback);
	}
}

bool teleport_request_callback(const LLSD& notification, const LLSD& response)
{
	LLUUID from_id = notification["payload"]["from_id"].asUUID();
	if(from_id.isNull())
	{
		LL_WARNS() << "from_id is NULL" << LL_ENDL;
		return false;
	}

	LLAvatarName av_name;
	LLAvatarNameCache::get(from_id, &av_name);

	if(LLMuteList::getInstance()->isMuted(from_id) && !LLMuteList::isLinden(av_name.getUserName()))
	{
		return false;
	}

	S32 option = 0;
	if (response.isInteger()) 
	{
		option = response.asInteger();
	}
	else
	{
		option = LLNotificationsUtil::getSelectedOption(notification, response);
	}

	switch(option)
	{
	// Yes
	case 0:
		{
			LLSD dummy_notification;
			dummy_notification["payload"]["ids"][0] = from_id;

			LLSD dummy_response;
			dummy_response["message"] = response["message"];

			send_lures(dummy_notification, dummy_response);
		}
		break;

	// No
	case 1:
	default:
		break;
	}

	return false;
}

static LLNotificationFunctorRegistration teleport_request_callback_reg("TeleportRequest", teleport_request_callback);

void send_improved_im(const LLUUID& to_id,
							const std::string& name,
							const std::string& message,
							U8 offline,
							EInstantMessage dialog,
							const LLUUID& id,
							U32 timestamp, 
							const U8* binary_bucket,
							S32 binary_bucket_size)
{
	pack_instant_message(
		gMessageSystem,
		gAgent.getID(),
		FALSE,
		gAgent.getSessionID(),
		to_id,
		name,
		message,
		offline,
		dialog,
		id,
		0,
		LLUUID::null,
		gAgent.getPositionAgent(),
		timestamp,
		binary_bucket,
		binary_bucket_size);
	gAgent.sendReliableMessage();
}


void send_places_query(const LLUUID& query_id,
					   const LLUUID& trans_id,
					   const std::string& query_text,
					   U32 query_flags,
					   S32 category,
					   const std::string& sim_name)
{
	LLMessageSystem* msg = gMessageSystem;

	msg->newMessage("PlacesQuery");
	msg->nextBlock("AgentData");
	msg->addUUID("AgentID", gAgent.getID());
	msg->addUUID("SessionID", gAgent.getSessionID());
	msg->addUUID("QueryID", query_id);
	msg->nextBlock("TransactionData");
	msg->addUUID("TransactionID", trans_id);
	msg->nextBlock("QueryData");
	msg->addString("QueryText", query_text);
	msg->addU32("QueryFlags", query_flags);
	msg->addS8("Category", (S8)category);
	msg->addString("SimName", sim_name);
	gAgent.sendReliableMessage();
}

// Deprecated in favor of cap "UserInfo"
void process_user_info_reply(LLMessageSystem* msg, void**)
{
	LLUUID agent_id;
	msg->getUUIDFast(_PREHASH_AgentData, _PREHASH_AgentID, agent_id);
	if(agent_id != gAgent.getID())
	{
		LL_WARNS("Messaging") << "process_user_info_reply - "
				<< "wrong agent id." << LL_ENDL;
	}
	
	// <FS:Ansariel> Keep this for OpenSim
	BOOL im_via_email = FALSE;
	if (!LLGridManager::instance().isInSecondLife())
		msg->getBOOLFast(_PREHASH_UserData, _PREHASH_IMViaEMail, im_via_email);
	// </FS:Ansariel>
	std::string email;
	msg->getStringFast(_PREHASH_UserData, _PREHASH_EMail, email);
	std::string dir_visibility;
	msg->getString( "UserData", "DirectoryVisibility", dir_visibility);

    // For Message based user info information the is_verified is assumed to be false.
	// <FS:Ansariel> Show email address in preferences (FIRE-1071) and keep it for OpenSim
	//LLFloaterPreference::updateUserInfo(dir_visibility);
	LLFloaterPreference::updateUserInfo(dir_visibility, im_via_email, email); // Assume verified in OpenSim
	// </FS:Ansariel> Show email address in preferences (FIRE-1071)
	LLFloaterSnapshot::setAgentEmail(email);
}


//---------------------------------------------------------------------------
// Script Dialog
//---------------------------------------------------------------------------

const S32 SCRIPT_DIALOG_MAX_BUTTONS = 12;
const char* SCRIPT_DIALOG_HEADER = "Script Dialog:\n";

bool callback_script_dialog(const LLSD& notification, const LLSD& response)
{
	LLNotificationForm form(notification["form"]);

	std::string rtn_text;
	S32 button_idx;
	button_idx = LLNotification::getSelectedOption(notification, response);
	if (response[TEXTBOX_MAGIC_TOKEN].isDefined())
	{
		if (response[TEXTBOX_MAGIC_TOKEN].isString())
			rtn_text = response[TEXTBOX_MAGIC_TOKEN].asString();
		else
			rtn_text.clear(); // bool marks empty string
	}
	else
	{
		rtn_text = LLNotification::getSelectedOptionName(response);
	}

	// Button -2 = Mute
	// Button -1 = Ignore - no processing needed for this button
	// Buttons 0 and above = dialog choices

	if (-2 == button_idx)
	{
		std::string object_name = notification["payload"]["object_name"].asString();
		LLUUID object_id = notification["payload"]["object_id"].asUUID();
		LLMute mute(object_id, object_name, LLMute::OBJECT);
		if (LLMuteList::getInstance()->add(mute))
		{
			// This call opens the sidebar, displays the block list, and highlights the newly blocked
			// object in the list so the user can see that their block click has taken effect.
			LLPanelBlockedList::showPanelAndSelect(object_id);
		}
	}

// [RLVa:KB] - @sendchat and @sendchannel/sendchannelexcept
	if ( (RlvActions::isRlvEnabled()) && (0 <= button_idx) )
	{
		const S32 nChannel = notification["payload"]["chat_channel"].asInteger();

		// *TODO-RLVa: it's too late into the release cycle to block all script interactions so just take care of the nearby chat loophole for now
		bool fBlock = (0 == nChannel) ? RlvActions::hasBehaviour(RLV_BHVR_SENDCHAT) : /*!RlvActions::canSendChannel(nChannel)*/false;
		if (fBlock)
		{
			button_idx = -1;
		}
	}
// [/RLVa:KB]

	if (0 <= button_idx)
	{
		LLMessageSystem* msg = gMessageSystem;
		msg->newMessage("ScriptDialogReply");
		msg->nextBlock("AgentData");
		msg->addUUID("AgentID", gAgent.getID());
		msg->addUUID("SessionID", gAgent.getSessionID());
		msg->nextBlock("Data");
		msg->addUUID("ObjectID", notification["payload"]["object_id"].asUUID());
		msg->addS32("ChatChannel", notification["payload"]["chat_channel"].asInteger());
		msg->addS32("ButtonIndex", button_idx);
		msg->addString("ButtonLabel", rtn_text);
		msg->sendReliable(LLHost(notification["payload"]["sender"].asString()));
	}

	return false;
}
static LLNotificationFunctorRegistration callback_script_dialog_reg_1("ScriptDialog", callback_script_dialog);
static LLNotificationFunctorRegistration callback_script_dialog_reg_2("ScriptDialogGroup", callback_script_dialog);

void process_script_dialog(LLMessageSystem* msg, void**)
{
	S32 i;
	LLSD payload;

	LLUUID object_id;
	msg->getUUID("Data", "ObjectID", object_id);

	// NaCl - Antispam Registry
	if (NACLAntiSpamRegistry::instance().checkQueue(ANTISPAM_QUEUE_SCRIPT_DIALOG, object_id, ANTISPAM_SOURCE_OBJECT))
	{
		return;
	}
	// NaCl End

//	For compability with OS grids first check for presence of extended packet before fetching data.
    LLUUID owner_id;
	if (gMessageSystem->getNumberOfBlocks("OwnerData") > 0)
	{
    msg->getUUID("OwnerData", "OwnerID", owner_id);
	}

	if (LLMuteList::getInstance()->isMuted(object_id) || LLMuteList::getInstance()->isMuted(owner_id))
	{
		return;
	}

	std::string message; 
	std::string first_name;
	std::string last_name;
	std::string object_name;

	S32 chat_channel;
	msg->getString("Data", "FirstName", first_name);
	msg->getString("Data", "LastName", last_name);
	msg->getString("Data", "ObjectName", object_name);
	msg->getString("Data", "Message", message);
	msg->getS32("Data", "ChatChannel", chat_channel);

		// unused for now
	LLUUID image_id;
	msg->getUUID("Data", "ImageID", image_id);

	payload["sender"] = msg->getSender().getIPandPort();
	payload["object_id"] = object_id;
	payload["chat_channel"] = chat_channel;
	payload["object_name"] = object_name;

	// <FS:Ansariel> FIRE-17158: Remove "block" button for script dialog of own objects
	bool own_object = false;
	std::string self_name;
	LLAgentUI::buildFullname(self_name);
	if (LLCacheName::buildFullName(first_name, last_name) == self_name)
	{
		own_object = true;
	}
	payload["own_object"] = own_object;
	// </FS:Ansariel>

	// build up custom form
	S32 button_count = msg->getNumberOfBlocks("Buttons");
	if (button_count > SCRIPT_DIALOG_MAX_BUTTONS)
	{
		LL_WARNS() << "Too many script dialog buttons - omitting some" << LL_ENDL;
		button_count = SCRIPT_DIALOG_MAX_BUTTONS;
	}

	LLNotificationForm form;
	for (i = 0; i < button_count; i++)
	{
		std::string tdesc;
		msg->getString("Buttons", "ButtonLabel", tdesc, i);
		form.addElement("button", std::string(tdesc));
	}

	LLSD args;
	args["TITLE"] = object_name;
	args["MESSAGE"] = message;
	LLNotificationPtr notification;
	if (!first_name.empty())
	{
		args["NAME"] = LLCacheName::buildFullName(first_name, last_name);
		notification = LLNotifications::instance().add(
			LLNotification::Params("ScriptDialog").substitutions(args).payload(payload).form_elements(form.asLLSD()));
	}
	else
	{
		args["GROUPNAME"] = last_name;
		notification = LLNotifications::instance().add(
			LLNotification::Params("ScriptDialogGroup").substitutions(args).payload(payload).form_elements(form.asLLSD()));
	}
}

//---------------------------------------------------------------------------


std::vector<LLSD> gLoadUrlList;

bool callback_load_url(const LLSD& notification, const LLSD& response)
{
	S32 option = LLNotificationsUtil::getSelectedOption(notification, response);

	if (0 == option)
	{
		LLWeb::loadURL(notification["payload"]["url"].asString());
	}

	return false;
}
static LLNotificationFunctorRegistration callback_load_url_reg("LoadWebPage", callback_load_url);

// We've got the name of the person or group that owns the object hurling the url.
// Display confirmation dialog.
void callback_load_url_name(const LLUUID& id, const std::string& full_name, bool is_group)
{
	std::vector<LLSD>::iterator it;
	for (it = gLoadUrlList.begin(); it != gLoadUrlList.end(); )
	{
		LLSD load_url_info = *it;
		if (load_url_info["owner_id"].asUUID() == id)
		{
			it = gLoadUrlList.erase(it);

			std::string owner_name;
			if (is_group)
			{
				owner_name = full_name + LLTrans::getString("Group");
			}
			else
			{
				owner_name = full_name;
			}

			// For legacy name-only mutes.
			if (LLMuteList::getInstance()->isMuted(LLUUID::null, owner_name))
			{
				continue;
			}
			LLSD args;
			args["URL"] = load_url_info["url"].asString();
			args["MESSAGE"] = load_url_info["message"].asString();
			args["OBJECTNAME"] = load_url_info["object_name"].asString();
			args["NAME_SLURL"] = LLSLURL(is_group ? "group" : "agent", id, "about").getSLURLString();

			LLNotificationsUtil::add("LoadWebPage", args, load_url_info);
		}
		else
		{
			++it;
		}
	}
}

// We've got the name of the person who owns the object hurling the url.
void callback_load_url_avatar_name(const LLUUID& id, const LLAvatarName& av_name)
{
    callback_load_url_name(id, av_name.getUserName(), false);
}

void process_load_url(LLMessageSystem* msg, void**)
{
	LLUUID object_id;
	LLUUID owner_id;
	BOOL owner_is_group;
	char object_name[256];		/* Flawfinder: ignore */
	char message[256];		/* Flawfinder: ignore */
	char url[256];		/* Flawfinder: ignore */

	msg->getString("Data", "ObjectName", 256, object_name);
	msg->getUUID(  "Data", "ObjectID", object_id);
	msg->getUUID(  "Data", "OwnerID", owner_id);
	msg->getBOOL(  "Data", "OwnerIsGroup", owner_is_group);
	msg->getString("Data", "Message", 256, message);
	msg->getString("Data", "URL", 256, url);

	// NaCl - Antispam Registry
	if (NACLAntiSpamRegistry::instance().checkQueue(ANTISPAM_QUEUE_SCRIPT_DIALOG, object_id, ANTISPAM_SOURCE_OBJECT))
	{
		return;
	}
	// NaCl End

	LLSD payload;
	payload["object_id"] = object_id;
	payload["owner_id"] = owner_id;
	payload["owner_is_group"] = owner_is_group;
	payload["object_name"] = object_name;
	payload["message"] = message;
	payload["url"] = url;

	// URL is safety checked in load_url above

	// Check if object or owner is muted
	if (LLMuteList::getInstance()->isMuted(object_id, object_name) ||
	    LLMuteList::getInstance()->isMuted(owner_id))
	{
		LL_INFOS("Messaging")<<"Ignoring load_url from muted object/owner."<<LL_ENDL;
		return;
	}

	// Add to list of pending name lookups
	gLoadUrlList.push_back(payload);

	if (owner_is_group)
	{
		gCacheName->getGroup(owner_id, boost::bind(&callback_load_url_name, _1, _2, _3));
	}
	else
	{
		LLAvatarNameCache::get(owner_id, boost::bind(&callback_load_url_avatar_name, _1, _2));
	}
}


void callback_download_complete(void** data, S32 result, LLExtStat ext_status)
{
	std::string* filepath = (std::string*)data;
	LLSD args;
	args["DOWNLOAD_PATH"] = *filepath;
	LLNotificationsUtil::add("FinishedRawDownload", args);
	delete filepath;
}


void process_initiate_download(LLMessageSystem* msg, void**)
{
	LLUUID agent_id;
	msg->getUUID("AgentData", "AgentID", agent_id);
	if (agent_id != gAgent.getID())
	{
		LL_WARNS("Messaging") << "Initiate download for wrong agent" << LL_ENDL;
		return;
	}

	std::string sim_filename;
	std::string viewer_filename;
	msg->getString("FileData", "SimFilename", sim_filename);
	msg->getString("FileData", "ViewerFilename", viewer_filename);

	if (!gXferManager->validateFileForRequest(viewer_filename))
	{
		LL_WARNS() << "SECURITY: Unauthorized download to local file " << viewer_filename << LL_ENDL;
		return;
	}
	gXferManager->requestFile(viewer_filename,
		sim_filename,
		LL_PATH_NONE,
		msg->getSender(),
		FALSE,	// don't delete remote
		callback_download_complete,
		(void**)new std::string(viewer_filename));
}


void process_script_teleport_request(LLMessageSystem* msg, void**)
{
	if (!gSavedSettings.getBOOL("ScriptsCanShowUI")) return;

	std::string object_name;
	std::string sim_name;
	LLVector3 pos;
	LLVector3 look_at;

	msg->getString("Data", "ObjectName", object_name);
	msg->getString("Data", "SimName", sim_name);
	msg->getVector3("Data", "SimPosition", pos);
	msg->getVector3("Data", "LookAt", look_at);

	LLFloaterWorldMap* instance = LLFloaterWorldMap::getInstance();
	if(instance)
	{
		LL_INFOS() << "Object named " << object_name 
			<< " is offering TP to region "
			<< sim_name << " position " << pos
			<< LL_ENDL;

		instance->trackURL(sim_name, (S32)pos.mV[VX], (S32)pos.mV[VY], (S32)pos.mV[VZ]);
		LLFloaterReg::showInstance("world_map", "center");
	}
	
	// remove above two lines and replace with below line
	// to re-enable parcel browser for llMapDestination()
	// LLURLDispatcher::dispatch(LLSLURL::buildSLURL(sim_name, (S32)pos.mV[VX], (S32)pos.mV[VY], (S32)pos.mV[VZ]), FALSE);
	
}

void process_covenant_reply(LLMessageSystem* msg, void**)
{
	LLUUID covenant_id, estate_owner_id;
	std::string estate_name;
	U32 covenant_timestamp;
	msg->getUUID("Data", "CovenantID", covenant_id);
	msg->getU32("Data", "CovenantTimestamp", covenant_timestamp);
	msg->getString("Data", "EstateName", estate_name);
	msg->getUUID("Data", "EstateOwnerID", estate_owner_id);

	LLPanelEstateCovenant::updateEstateName(estate_name);
	LLPanelLandCovenant::updateEstateName(estate_name);
	LLPanelEstateInfo::updateEstateName(estate_name);
	LLFloaterBuyLand::updateEstateName(estate_name);

	std::string owner_name =
		LLSLURL("agent", estate_owner_id, "inspect").getSLURLString();
	LLPanelEstateCovenant::updateEstateOwnerName(owner_name);
	LLPanelLandCovenant::updateEstateOwnerName(owner_name);
	LLPanelEstateInfo::updateEstateOwnerName(owner_name);
	LLFloaterBuyLand::updateEstateOwnerName(owner_name);

	// <FS:Ansariel> Don't create places floater if we don't need it
	//LLPanelPlaceProfile* panel = LLFloaterSidePanelContainer::getPanel<LLPanelPlaceProfile>("places", "panel_place_profile");
	LLPanelPlaceProfile* panel = LLFloaterSidePanelContainer::findPanel<LLPanelPlaceProfile>("places", "panel_place_profile");
	// </FS:Ansariel>
	if (panel)
	{
		panel->updateEstateName(estate_name);
		panel->updateEstateOwnerName(owner_name);
	}

	// <FS:Ansariel> Standalone location profile floater
	FSFloaterPlaceDetails* fs_floater = LLFloaterReg::findTypedInstance<FSFloaterPlaceDetails>("fs_placedetails", LLSD().with("type", "agent"));
	if (fs_floater)
	{
		fs_floater->updateEstateName(estate_name);
		fs_floater->updateEstateOwnerName(owner_name);
	}
	// </FS:Ansariel>

	// standard message, not from system
	std::string last_modified;
	if (covenant_timestamp == 0)
	{
		last_modified = LLTrans::getString("covenant_last_modified")+LLTrans::getString("never_text");
	}
	else
	{
		last_modified = LLTrans::getString("covenant_last_modified")+"["
						+LLTrans::getString("LTimeWeek")+"] ["
						+LLTrans::getString("LTimeMonth")+"] ["
						+LLTrans::getString("LTimeDay")+"] ["
						+LLTrans::getString("LTimeHour")+"]:["
						+LLTrans::getString("LTimeMin")+"]:["
						+LLTrans::getString("LTimeSec")+"] ["
						+LLTrans::getString("LTimeYear")+"]";
		LLSD substitution;
		substitution["datetime"] = (S32) covenant_timestamp;
		LLStringUtil::format (last_modified, substitution);
	}

	LLPanelEstateCovenant::updateLastModified(last_modified);
	LLPanelLandCovenant::updateLastModified(last_modified);
	LLFloaterBuyLand::updateLastModified(last_modified);

	// load the actual covenant asset data
	const BOOL high_priority = TRUE;
	if (covenant_id.notNull())
	{
		gAssetStorage->getEstateAsset(gAgent.getRegionHost(),
									gAgent.getID(),
									gAgent.getSessionID(),
									covenant_id,
                                    LLAssetType::AT_NOTECARD,
									ET_Covenant,
                                    onCovenantLoadComplete,
									NULL,
									high_priority);
	}
	else
	{
		std::string covenant_text;
		if (estate_owner_id.isNull())
		{
			// mainland
			covenant_text = LLTrans::getString("RegionNoCovenant");
		}
		else
		{
			covenant_text = LLTrans::getString("RegionNoCovenantOtherOwner");
		}
		LLPanelEstateCovenant::updateCovenantText(covenant_text, covenant_id);
		LLPanelLandCovenant::updateCovenantText(covenant_text);
		LLFloaterBuyLand::updateCovenantText(covenant_text, covenant_id);
		if (panel)
		{
			panel->updateCovenantText(covenant_text);
		}
		// <FS:Ansariel> Standalone location profile floater
		if (fs_floater)
		{
			fs_floater->updateCovenantText(covenant_text);
		}
		// </FS:Ansariel>
	}
}

void onCovenantLoadComplete(const LLUUID& asset_uuid,
							LLAssetType::EType type,
							void* user_data, S32 status, LLExtStat ext_status)
{
	LL_DEBUGS("Messaging") << "onCovenantLoadComplete()" << LL_ENDL;
	std::string covenant_text;
	if(0 == status)
	{
		LLFileSystem file(asset_uuid, type, LLFileSystem::READ);
		
		S32 file_length = file.getSize();
		
		std::vector<char> buffer(file_length+1);
		file.read((U8*)&buffer[0], file_length);		
		// put a EOS at the end
		buffer[file_length] = '\0';
		
		if( (file_length > 19) && !strncmp( &buffer[0], "Linden text version", 19 ) )
		{
			LLViewerTextEditor::Params params;
			params.name("temp");
			params.max_text_length(file_length+1);
			LLViewerTextEditor * editor = LLUICtrlFactory::create<LLViewerTextEditor> (params);
			if( !editor->importBuffer( &buffer[0], file_length+1 ) )
			{
				LL_WARNS("Messaging") << "Problem importing estate covenant." << LL_ENDL;
				covenant_text = "Problem importing estate covenant.";
			}
			else
			{
				// Version 0 (just text, doesn't include version number)
				covenant_text = editor->getText();
			}
			delete editor;
		}
		else
		{
			LL_WARNS("Messaging") << "Problem importing estate covenant: Covenant file format error." << LL_ENDL;
			covenant_text = "Problem importing estate covenant: Covenant file format error.";
		}
	}
	else
	{
		if( LL_ERR_ASSET_REQUEST_NOT_IN_DATABASE == status ||
		    LL_ERR_FILE_EMPTY == status)
		{
			covenant_text = "Estate covenant notecard is missing from database.";
		}
		else if (LL_ERR_INSUFFICIENT_PERMISSIONS == status)
		{
			covenant_text = "Insufficient permissions to view estate covenant.";
		}
		else
		{
			covenant_text = "Unable to load estate covenant at this time.";
		}
		
		LL_WARNS("Messaging") << "Problem loading notecard: " << status << LL_ENDL;
	}
	LLPanelEstateCovenant::updateCovenantText(covenant_text, asset_uuid);
	LLPanelLandCovenant::updateCovenantText(covenant_text);
	LLFloaterBuyLand::updateCovenantText(covenant_text, asset_uuid);

	LLPanelPlaceProfile* panel = LLFloaterSidePanelContainer::getPanel<LLPanelPlaceProfile>("places", "panel_place_profile");
	if (panel)
	{
		panel->updateCovenantText(covenant_text);
	}

	// <FS:Ansariel> Standalone location profile floater
	FSFloaterPlaceDetails* fs_floater = LLFloaterReg::findTypedInstance<FSFloaterPlaceDetails>("fs_placedetails", LLSD().with("type", "agent"));
	if (fs_floater)
	{
		fs_floater->updateCovenantText(covenant_text);
	}
	// </FS:Ansariel>
}


void process_feature_disabled_message(LLMessageSystem* msg, void**)
{
	// Handle Blacklisted feature simulator response...
	LLUUID	agentID;
	LLUUID	transactionID;
	std::string	messageText;
	msg->getStringFast(_PREHASH_FailureInfo,_PREHASH_ErrorMessage, messageText,0);
	msg->getUUIDFast(_PREHASH_FailureInfo,_PREHASH_AgentID,agentID);
	msg->getUUIDFast(_PREHASH_FailureInfo,_PREHASH_TransactionID,transactionID);
	
	LL_WARNS("Messaging") << "Blacklisted Feature Response:" << messageText << LL_ENDL;
}

// ------------------------------------------------------------
// Message system exception callbacks
// ------------------------------------------------------------

void invalid_message_callback(LLMessageSystem* msg,
								   void*,
								   EMessageException exception)
{
    LLAppViewer::instance()->badNetworkHandler();
}

// Please do not add more message handlers here. This file is huge.
// Put them in a file related to the functionality you are implementing.

void LLOfferInfo::forceResponse(InventoryOfferResponse response)
{
	// <FS:Ansariel> Now this is a hell of piece of... forceResponse() will look for the
	//               ELEMENT index, and NOT the button index. So if we want to force a
	//               response of IOR_ACCEPT, we need to pass the correct element
	//               index of the button.
	//LLNotification::Params params("UserGiveItem");
	//params.functor.function(boost::bind(&LLOfferInfo::inventory_offer_callback, this, _1, _2));
	//LLNotifications::instance().forceResponse(params, response);
	S32 element_index;
	switch (response)
	{
		case IOR_ACCEPT:
			element_index = 1;
			break;
		case IOR_DECLINE:
			element_index = 2;
			break;
		case IOR_MUTE:
			element_index = 3;
			break;
		default:
			element_index = -1;
			break;
	}
	LLNotification::Params params("UserGiveItem");
	params.functor.function(boost::bind(&LLOfferInfo::inventory_offer_callback, this, _1, _2));
	LLNotifications::instance().forceResponse(params, element_index);
	// </FS:Ansariel>
}

// <FS:PP> Announce region restart to a defined chat channel
void fs_report_region_restart_to_channel(S32 seconds)
{
	S32 channel = gSavedSettings.getS32("FSRegionRestartAnnounceChannel");
	if (gSavedSettings.getBOOL("FSUseNewRegionRestartNotification") && gSavedSettings.getBOOL("FSReportRegionRestartToChat") && channel != 0)
	{
		LLMessageSystem* msg = gMessageSystem;
		msg->newMessageFast(_PREHASH_ChatFromViewer);
		msg->nextBlockFast(_PREHASH_AgentData);
		msg->addUUIDFast(_PREHASH_AgentID, gAgent.getID());
		msg->addUUIDFast(_PREHASH_SessionID, gAgent.getSessionID());
		msg->nextBlockFast(_PREHASH_ChatData);
		msg->addStringFast(_PREHASH_Message, "region_restart_in:" + llformat("%d", seconds));
		msg->addU8Fast(_PREHASH_Type, CHAT_TYPE_WHISPER);
		msg->addS32("Channel", channel);
		gAgent.sendReliableMessage();
	}
}
// </FS:PP><|MERGE_RESOLUTION|>--- conflicted
+++ resolved
@@ -129,11 +129,6 @@
 #include "rlvinventory.h"
 #include "rlvui.h"
 // [/RLVa:KB]
-<<<<<<< HEAD
-
-#include <boost/foreach.hpp>
-=======
->>>>>>> 4c6d8f4b
 
 #include "llnotificationmanager.h" //
 #include "llexperiencecache.h"
@@ -2101,7 +2096,6 @@
 				// so we can fetch it out of our inventory.
 // [RLVa:KB] - Checked: 2010-04-18 (RLVa-1.2.0)
 				if ( (rlv_handler_t::isEnabled()) && (!RlvSettings::getForbidGiveToRLV()) && (LLAssetType::AT_CATEGORY == mType) && (mDesc.find(RLV_PUTINV_PREFIX) == 0) )
-<<<<<<< HEAD
 				{
 					RlvGiveToRLVAgentOffer* pOfferObserver = new RlvGiveToRLVAgentOffer(mObjectID);
 					pOfferObserver->startFetch();
@@ -2117,23 +2111,6 @@
 				// ShowNewInventory that is actually changable by the user!
 				//if (gSavedSettings.getBOOL("ShowOfferedInventory"))
 				{
-=======
-				{
-					RlvGiveToRLVAgentOffer* pOfferObserver = new RlvGiveToRLVAgentOffer(mObjectID);
-					pOfferObserver->startFetch();
-					if (pOfferObserver->isFinished())
-						pOfferObserver->done();
-					else
-						gInventory.addObserver(pOfferObserver);
-				}
-// [/RLVa:KB]
-
-				// <FS:Ansariel> FIRE-3234: Ask if items should be previewed;
-				// ShowOfferedInventory is always true anyway - instead there is
-				// ShowNewInventory that is actually changable by the user!
-				//if (gSavedSettings.getBOOL("ShowOfferedInventory"))
-				{
->>>>>>> 4c6d8f4b
 					// <FS:Ansariel> FIRE-23476: Don't select inventory offer in inventory if AutoAcceptNewInventory && !ShowInInventory && ShowNewInventory
 					//LLOpenAgentOffer* open_agent_offer = new LLOpenAgentOffer(mObjectID, from_string);
 					LLOpenAgentOffer* open_agent_offer = new LLOpenAgentOffer(mObjectID, from_string, true);
@@ -2217,7 +2194,6 @@
 		{
 			opener = new LLOpenTaskGroupOffer;
 			sendReceiveResponse(true, mFolderID);
-<<<<<<< HEAD
 		}
 		else if (mIM == IM_INVENTORY_OFFERED)
 		{
@@ -2242,32 +2218,6 @@
 				LLInventoryPanel::openInventoryPanelAndSetSelection(TRUE, mObjectID);
 			}
 		}
-=======
-		}
-		else if (mIM == IM_INVENTORY_OFFERED)
-		{
-// [RLVa:KB] - Checked: 2010-04-18 (RLVa-1.2.0)
-			if ( (rlv_handler_t::isEnabled()) && (!RlvSettings::getForbidGiveToRLV()) && (LLAssetType::AT_CATEGORY == mType) && (mDesc.find(RLV_PUTINV_PREFIX) == 0) )
-			{
-				RlvGiveToRLVAgentOffer* pOfferObserver = new RlvGiveToRLVAgentOffer(mObjectID);
-				pOfferObserver->startFetch();
-				if (pOfferObserver->isFinished())
-					pOfferObserver->done();
-				else
-					gInventory.addObserver(pOfferObserver);
-			}
-// [/RLVa:KB]
-
-			if (gSavedSettings.getBOOL("FSUseLegacyInventoryAcceptMessages") && button == IOR_ACCEPT)
-			{
-				send_auto_receive_response();
-			}
-			if (gSavedSettings.getBOOL("ShowInInventory"))
-			{
-				LLInventoryPanel::openInventoryPanelAndSetSelection(TRUE, mObjectID);
-			}
-		}
->>>>>>> 4c6d8f4b
 		// </FS:Ansariel>
 
 		break;
