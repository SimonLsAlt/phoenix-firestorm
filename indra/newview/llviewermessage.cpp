--- conflicted
+++ resolved
@@ -3578,18 +3578,15 @@
 
 	case IM_INVENTORY_ACCEPTED:
 	{
-<<<<<<< HEAD
 //		args["NAME"] = LLSLURL("agent", from_id, "completename").getSLURLString();;
+//		args["ORIGINAL_NAME"] = original_name;
 // [RLVa:KB] - Checked: RLVa-1.2.2
 		// Only anonymize the name if the agent is nearby, there isn't an open IM session to them and their profile isn't open
 		bool fRlvCanShowName = (!RlvActions::isRlvEnabled()) ||
 			(RlvActions::canShowName(RlvActions::SNC_DEFAULT, from_id)) || (!RlvUtil::isNearbyAgent(from_id)) || (RlvUIEnabler::hasOpenProfile(from_id)) || (RlvUIEnabler::hasOpenIM(from_id));
 		args["NAME"] = LLSLURL("agent", from_id, (fRlvCanShowName) ? "completename" : "rlvanonym").getSLURLString();;
+		args["ORIGINAL_NAME"] = fRlvCanShowName ? original_name : RlvStrings::getAnonym(original_name);
 // [/RLVa:KB]
-=======
-		args["NAME"] = LLSLURL("agent", from_id, "completename").getSLURLString();;
-		args["ORIGINAL_NAME"] = original_name;
->>>>>>> bb8609fa
 		LLSD payload;
 		payload["from_id"] = from_id;
 		// Passing the "SESSION_NAME" to use it for IM notification logging
