/** 
 * @file llviewermessage.cpp
 * @brief Dumping ground for viewer-side message system callbacks.
 *
 * $LicenseInfo:firstyear=2002&license=viewerlgpl$
 * Second Life Viewer Source Code
 * Copyright (C) 2010, Linden Research, Inc.
 * 
 * This library is free software; you can redistribute it and/or
 * modify it under the terms of the GNU Lesser General Public
 * License as published by the Free Software Foundation;
 * version 2.1 of the License only.
 * 
 * This library is distributed in the hope that it will be useful,
 * but WITHOUT ANY WARRANTY; without even the implied warranty of
 * MERCHANTABILITY or FITNESS FOR A PARTICULAR PURPOSE.  See the GNU
 * Lesser General Public License for more details.
 * 
 * You should have received a copy of the GNU Lesser General Public
 * License along with this library; if not, write to the Free Software
 * Foundation, Inc., 51 Franklin Street, Fifth Floor, Boston, MA  02110-1301  USA
 * 
 * Linden Research, Inc., 945 Battery Street, San Francisco, CA  94111  USA
 * $/LicenseInfo$
 */

#include "llviewerprecompiledheaders.h"
#include "llviewermessage.h"
#include "boost/lexical_cast.hpp"

// Linden libraries
#include "llanimationstates.h"
#include "llaudioengine.h" 
#include "llavataractions.h"
#include "llavatarnamecache.h"		// IDEVO HACK
//#include "lscript_byteformat.h"
#include "fsscriptlibrary.h"
#include "lleconomy.h"
#include "lleventtimer.h"
#include "llfloaterreg.h"
#include "llfolderview.h"
#include "llfollowcamparams.h"
#include "llinventorydefines.h"
#include "lllslconstants.h"
#include "llregionhandle.h"
#include "llsd.h"
#include "llsdserialize.h"
#include "llteleportflags.h"
#include "lltoastnotifypanel.h"
#include "lltransactionflags.h"
#include "llvfile.h"
#include "llvfs.h"
#include "llxfermanager.h"
#include "mean_collision_data.h"

#include "llagent.h"
#include "llagentcamera.h"
#include "llcallingcard.h"
#include "llbuycurrencyhtml.h"
#include "llfirstuse.h"
#include "llfloaterbuyland.h"
#include "llfloaterland.h"
#include "llfloaterregioninfo.h"
#include "llfloaterlandholdings.h"
#include "llfloaterpreference.h"
#include "llfloatersidepanelcontainer.h"
#include "llfloatersnapshot.h"
#include "llhudeffecttrail.h"
#include "llhudmanager.h"
#include "llimview.h"
#include "llinventoryfunctions.h"
#include "llinventoryobserver.h"
#include "llinventorypanel.h"
// <FS:Ansariel> [FS communication UI]
//#include "llfloaterimnearbychat.h"
#include "fsfloaternearbychat.h"
// </FS:Ansariel> [FS communication UI]
#include "llnotifications.h"
#include "llnotificationsutil.h"
#include "llpanelgrouplandmoney.h"
#include "llrecentpeople.h"
#include "llscriptfloater.h"
#include "llselectmgr.h"
#include "llstartup.h"
#include "llsky.h"
#include "llslurl.h"
#include "llstatenums.h"
#include "llstatusbar.h"
#include "llimview.h"
#include "llspeakers.h"
#include "lltrans.h"
#include "lltranslate.h"
#include "llviewerfoldertype.h"
#include "llvoavatar.h"				// IDEVO HACK
#include "lluri.h"
#include "llviewergenericmessage.h"
#include "llviewermenu.h"
#include "llviewerinventory.h"
#include "llviewerjoystick.h"
#include "llviewernetwork.h" // <FS:AW opensim currency support>
#include "llviewerobjectlist.h"
#include "llviewerparcelmgr.h"
#include "llviewerstats.h"
#include "llviewertexteditor.h"
#include "llviewerthrottle.h"
#include "llviewerwindow.h"
#include "llvlmanager.h"
#include "llvoavatarself.h"
#include "llworld.h"
#include "llworldmap.h"
#include "pipeline.h"
#include "llfloaterworldmap.h"
#include "llviewerdisplay.h"
#include "llkeythrottle.h"
#include "llgroupactions.h"
#include "llagentui.h"
#include "llpanelblockedlist.h"
#include "llpanelplaceprofile.h"
#include "llviewerregion.h"
#include "llfloaterregionrestarting.h"

// Firestorm inclues
#include <boost/algorithm/string/split.hpp>
#include "animationexplorer.h"		// <FS:Zi> Animation Explorer
#include "fsareasearch.h"
#include "fscommon.h"
#include "fsdata.h"
#include "fsradar.h"
#include "fskeywords.h" // <FS:PP> FIRE-10178: Keyword Alerts in group IM do not work unless the group is in the foreground
#include "fslightshare.h" // <FS:CR> FIRE-5118 - Lightshare support
#include "fslslbridge.h"
#include "fsmoneytracker.h"
#include "fswsassetblacklist.h"
#include "llfloaterreg.h"
#include "llgiveinventory.h"
#include "llnotificationmanager.h"
#include "lltexturefetch.h"
#include "rlvactions.h"
#include "rlvhandler.h"
#include "rlvinventory.h"
#include "rlvui.h"
#include "sound_ids.h"
#include "tea.h" // <FS:AW opensim currency support>
#include "NACLantispam.h"

#if LL_MSVC
// disable boost::lexical_cast warning
#pragma warning (disable:4702)
#endif

extern void on_new_message(const LLSD& msg);

//
// Constants
//
const F32 BIRD_AUDIBLE_RADIUS = 32.0f;
const F32 SIT_DISTANCE_FROM_TARGET = 0.25f;
const F32 CAMERA_POSITION_THRESHOLD_SQUARED = 0.001f * 0.001f;
static const F32 LOGOUT_REPLY_TIME = 3.f;	// Wait this long after LogoutReply before quitting.

// Determine how quickly residents' scripts can issue question dialogs
// Allow bursts of up to 5 dialogs in 10 seconds. 10*2=20 seconds recovery if throttle kicks in
static const U32 LLREQUEST_PERMISSION_THROTTLE_LIMIT	= 5;     // requests
static const F32 LLREQUEST_PERMISSION_THROTTLE_INTERVAL	= 10.0f; // seconds

extern BOOL gDebugClicks;
extern bool gShiftFrame;

// function prototypes
bool check_offer_throttle(const std::string& from_name, bool check_only);
bool check_asset_previewable(const LLAssetType::EType asset_type);
static void process_money_balance_reply_extended(LLMessageSystem* msg);

//inventory offer throttle globals
LLFrameTimer gThrottleTimer;
const U32 OFFER_THROTTLE_MAX_COUNT=5; //number of items per time period
const F32 OFFER_THROTTLE_TIME=10.f; //time period in seconds

// Agent Update Flags (U8)
const U8 AU_FLAGS_NONE      		= 0x00;
const U8 AU_FLAGS_HIDETITLE      	= 0x01;
const U8 AU_FLAGS_CLIENT_AUTOPILOT	= 0x02;

//script permissions
const std::string SCRIPT_QUESTIONS[SCRIPT_PERMISSION_EOF] = 
	{ 
		"ScriptTakeMoney",
		"ActOnControlInputs",
		"RemapControlInputs",
		"AnimateYourAvatar",
		"AttachToYourAvatar",
		"ReleaseOwnership",
		"LinkAndDelink",
		"AddAndRemoveJoints",
		"ChangePermissions",
		"TrackYourCamera",
		"ControlYourCamera",
		"TeleportYourAgent",
		"JoinAnExperience",
		"SilentlyManageEstateAccess",
		"OverrideYourAnimations",
		"ScriptReturnObjects"
	};

const BOOL SCRIPT_QUESTION_IS_CAUTION[SCRIPT_PERMISSION_EOF] = 
{
	TRUE,	// ScriptTakeMoney,
	FALSE,	// ActOnControlInputs
	FALSE,	// RemapControlInputs
	FALSE,	// AnimateYourAvatar
	FALSE,	// AttachToYourAvatar
	FALSE,	// ReleaseOwnership,
	FALSE,	// LinkAndDelink,
	FALSE,	// AddAndRemoveJoints
	FALSE,	// ChangePermissions
	FALSE,	// TrackYourCamera,
	FALSE,	// ControlYourCamera
	FALSE,	// TeleportYourAgent
	FALSE,	// JoinAnExperience
	FALSE,	// SilentlyManageEstateAccess
	FALSE,	// OverrideYourAnimations
	FALSE,	// ScriptReturnObjects
};

bool friendship_offer_callback(const LLSD& notification, const LLSD& response)
{
	S32 option = LLNotificationsUtil::getSelectedOption(notification, response);
	LLMessageSystem* msg = gMessageSystem;
	const LLSD& payload = notification["payload"];
	LLNotificationPtr notification_ptr = LLNotifications::instance().find(notification["id"].asUUID());

    // this will be skipped if the user offering friendship is blocked
    if (notification_ptr)
    {
	    // add friend to recent people list
	    LLRecentPeople::instance().add(payload["from_id"]);

	    switch(option)
	    {
	    case 0:
	    {
		    // accept
		    LLAvatarTracker::formFriendship(payload["from_id"]);

		    const LLUUID fid = gInventory.findCategoryUUIDForType(LLFolderType::FT_CALLINGCARD);

		    // This will also trigger an onlinenotification if the user is online
		    msg->newMessageFast(_PREHASH_AcceptFriendship);
		    msg->nextBlockFast(_PREHASH_AgentData);
		    msg->addUUIDFast(_PREHASH_AgentID, gAgent.getID());
		    msg->addUUIDFast(_PREHASH_SessionID, gAgent.getSessionID());
		    msg->nextBlockFast(_PREHASH_TransactionBlock);
		    msg->addUUIDFast(_PREHASH_TransactionID, payload["session_id"]);
		    msg->nextBlockFast(_PREHASH_FolderData);
		    msg->addUUIDFast(_PREHASH_FolderID, fid);
		    msg->sendReliable(LLHost(payload["sender"].asString()));

		    LLSD payload = notification["payload"];
		    LLNotificationsUtil::add("FriendshipAcceptedByMe",
				    notification["substitutions"], payload);
		    break;
	    }
	    case 1: // Decline
	    {
		    LLSD payload = notification["payload"];
		    LLNotificationsUtil::add("FriendshipDeclinedByMe",
				    notification["substitutions"], payload);
	    }
	    // fall-through
	    case 2: // Send IM - decline and start IM session
		    {
			    // decline
			    // We no longer notify other viewers, but we DO still send
			    // the rejection to the simulator to delete the pending userop.
			    msg->newMessageFast(_PREHASH_DeclineFriendship);
			    msg->nextBlockFast(_PREHASH_AgentData);
			    msg->addUUIDFast(_PREHASH_AgentID, gAgent.getID());
			    msg->addUUIDFast(_PREHASH_SessionID, gAgent.getSessionID());
			    msg->nextBlockFast(_PREHASH_TransactionBlock);
			    msg->addUUIDFast(_PREHASH_TransactionID, payload["session_id"]);
			    msg->sendReliable(LLHost(payload["sender"].asString()));

			    // start IM session
			    if(2 == option)
			    {
				    LLAvatarActions::startIM(payload["from_id"].asUUID());
			    }
	    }
	    default:
		    // close button probably, possibly timed out
		    break;
	    }
		// TODO: this set of calls has undesirable behavior under Windows OS (CHUI-985):
		// here appears three additional toasts instead one modified
		// need investigation and fix

// <FS:Ansariel> [FS communication UI] Commenting out CHUI-112;
//               Reposting the notification form will squeeze it somewhere
//               within the IM floater and we don't need it for our comm. UI.
//	    // LLNotificationFormPtr modified_form(new LLNotificationForm(*notification_ptr->getForm()));
//	    // modified_form->setElementEnabled("Accept", false);
//	    // modified_form->setElementEnabled("Decline", false);
//	    // notification_ptr->updateForm(modified_form);
//	    // notification_ptr->repost();
//// [SL:KB] - Patch: UI-Notifications | Checked: 2013-05-09 (Catznip-3.5)
//		// Assume that any offer notification with "getCanBeStored() == true" is the result of RLVa routing it to the notifcation syswell
//		//*const*/ LLNotificationsUI::LLScreenChannel* pChannel = LLNotificationsUI::LLChannelManager::instance().getNotificationScreenChannel();
//		//*const*/ LLNotificationsUI::LLToast* pToast = (pChannel) ? pChannel->getToastByNotificationID(notification["id"].asUUID()) : NULL;
//		//if ( (!pToast) || (!pToast->getCanBeStored()) )
//		//{
//// [/SL:KB]
//		//	notification_ptr->repost();
// </FS:Ansariel>
    }

	return false;
}
static LLNotificationFunctorRegistration friendship_offer_callback_reg("OfferFriendship", friendship_offer_callback);
static LLNotificationFunctorRegistration friendship_offer_callback_reg_nm("OfferFriendshipNoMessage", friendship_offer_callback);

// Functions
//

void give_money(const LLUUID& uuid, LLViewerRegion* region, S32 amount, BOOL is_group,
				S32 trx_type, const std::string& desc)
{
	if(0 == amount || !region) return;
	amount = abs(amount);
	LL_INFOS("Messaging") << "give_money(" << uuid << "," << amount << ")"<< LL_ENDL;
	if(can_afford_transaction(amount))
	{
//		gStatusBar->debitBalance(amount);
		LLMessageSystem* msg = gMessageSystem;
		msg->newMessageFast(_PREHASH_MoneyTransferRequest);
		msg->nextBlockFast(_PREHASH_AgentData);
		msg->addUUIDFast(_PREHASH_AgentID, gAgent.getID());
        msg->addUUIDFast(_PREHASH_SessionID, gAgent.getSessionID());
		msg->nextBlockFast(_PREHASH_MoneyData);
		msg->addUUIDFast(_PREHASH_SourceID, gAgent.getID() );
		msg->addUUIDFast(_PREHASH_DestID, uuid);
		msg->addU8Fast(_PREHASH_Flags, pack_transaction_flags(FALSE, is_group));
		msg->addS32Fast(_PREHASH_Amount, amount);
		msg->addU8Fast(_PREHASH_AggregatePermNextOwner, (U8)LLAggregatePermissions::AP_EMPTY);
		msg->addU8Fast(_PREHASH_AggregatePermInventory, (U8)LLAggregatePermissions::AP_EMPTY);
		msg->addS32Fast(_PREHASH_TransactionType, trx_type );
		msg->addStringFast(_PREHASH_Description, desc);
		msg->sendReliable(region->getHost());
	}
	else
	{
		LLStringUtil::format_map_t args;
		args["AMOUNT"] = llformat("%d", amount);
		LLBuyCurrencyHTML::openCurrencyFloater( LLTrans::getString("giving", args), amount );
	}
}

void send_complete_agent_movement(const LLHost& sim_host)
{
	LLMessageSystem* msg = gMessageSystem;
	msg->newMessageFast(_PREHASH_CompleteAgentMovement);
	msg->nextBlockFast(_PREHASH_AgentData);
	msg->addUUIDFast(_PREHASH_AgentID, gAgent.getID());
	msg->addUUIDFast(_PREHASH_SessionID, gAgent.getSessionID());
	msg->addU32Fast(_PREHASH_CircuitCode, msg->mOurCircuitCode);
	msg->sendReliable(sim_host);
}

void process_logout_reply(LLMessageSystem* msg, void**)
{
	// The server has told us it's ok to quit.
	LL_DEBUGS("Messaging") << "process_logout_reply" << LL_ENDL;

	LLUUID agent_id;
	msg->getUUID("AgentData", "AgentID", agent_id);
	LLUUID session_id;
	msg->getUUID("AgentData", "SessionID", session_id);
	if((agent_id != gAgent.getID()) || (session_id != gAgent.getSessionID()))
	{
		LL_WARNS("Messaging") << "Bogus Logout Reply" << LL_ENDL;
	}

	LLInventoryModel::update_map_t parents;
	S32 count = msg->getNumberOfBlocksFast( _PREHASH_InventoryData );
	for(S32 i = 0; i < count; ++i)
	{
		LLUUID item_id;
		msg->getUUIDFast(_PREHASH_InventoryData, _PREHASH_ItemID, item_id, i);

		if( (1 == count) && item_id.isNull() )
		{
			// Detect dummy item.  Indicates an empty list.
			break;
		}

		// We do not need to track the asset ids, just account for an
		// updated inventory version.
		LL_INFOS("Messaging") << "process_logout_reply itemID=" << item_id << LL_ENDL;
		LLInventoryItem* item = gInventory.getItem( item_id );
		if( item )
		{
			parents[item->getParentUUID()] = 0;
			gInventory.addChangedMask(LLInventoryObserver::INTERNAL, item_id);
		}
		else
		{
			LL_INFOS("Messaging") << "process_logout_reply item not found: " << item_id << LL_ENDL;
		}
	}
    LLAppViewer::instance()->forceQuit();
}

void process_layer_data(LLMessageSystem *mesgsys, void **user_data)
{
	LLViewerRegion *regionp = LLWorld::getInstance()->getRegion(mesgsys->getSender());

	LL_DEBUGS_ONCE("SceneLoadTiming") << "Received layer data" << LL_ENDL;

	if(!regionp)
	{
		LL_WARNS() << "Invalid region for layer data." << LL_ENDL;
		return;
	}
	S32 size;
	S8 type;

	mesgsys->getS8Fast(_PREHASH_LayerID, _PREHASH_Type, type);
	size = mesgsys->getSizeFast(_PREHASH_LayerData, _PREHASH_Data);
	if (0 == size)
	{
		LL_WARNS("Messaging") << "Layer data has zero size." << LL_ENDL;
		return;
	}
	if (size < 0)
	{
		// getSizeFast() is probably trying to tell us about an error
		LL_WARNS("Messaging") << "getSizeFast() returned negative result: "
			<< size
			<< LL_ENDL;
		return;
	}
	U8 *datap = new U8[size];
	mesgsys->getBinaryDataFast(_PREHASH_LayerData, _PREHASH_Data, datap, size);
	LLVLData *vl_datap = new LLVLData(regionp, type, datap, size);
	if (mesgsys->getReceiveCompressedSize())
	{
		gVLManager.addLayerData(vl_datap, (S32Bytes)mesgsys->getReceiveCompressedSize());
	}
	else
	{
		gVLManager.addLayerData(vl_datap, (S32Bytes)mesgsys->getReceiveSize());
	}
}

// S32 exported_object_count = 0;
// S32 exported_image_count = 0;
// S32 current_object_count = 0;
// S32 current_image_count = 0;

// extern LLNotifyBox *gExporterNotify;
// extern LLUUID gExporterRequestID;
// extern std::string gExportDirectory;

// extern LLUploadDialog *gExportDialog;

// std::string gExportedFile;

// std::map<LLUUID, std::string> gImageChecksums;

// void export_complete()
// {
// 		LLUploadDialog::modalUploadFinished();
// 		gExporterRequestID.setNull();
// 		gExportDirectory = "";

// 		LLFILE* fXML = LLFile::fopen(gExportedFile, "rb");		/* Flawfinder: ignore */
// 		fseek(fXML, 0, SEEK_END);
// 		long length = ftell(fXML);
// 		fseek(fXML, 0, SEEK_SET);
// 		U8 *buffer = new U8[length + 1];
// 		size_t nread = fread(buffer, 1, length, fXML);
// 		if (nread < (size_t) length)
// 		{
// 			LL_WARNS("Messaging") << "Short read" << LL_ENDL;
// 		}
// 		buffer[nread] = '\0';
// 		fclose(fXML);

// 		char *pos = (char *)buffer;
// 		while ((pos = strstr(pos+1, "<sl:image ")) != 0)
// 		{
// 			char *pos_check = strstr(pos, "checksum=\"");

// 			if (pos_check)
// 			{
// 				char *pos_uuid = strstr(pos_check, "\">");

// 				if (pos_uuid)
// 				{
// 					char image_uuid_str[UUID_STR_SIZE];		/* Flawfinder: ignore */
// 					memcpy(image_uuid_str, pos_uuid+2, UUID_STR_SIZE-1);		/* Flawfinder: ignore */
// 					image_uuid_str[UUID_STR_SIZE-1] = 0;
					
// 					LLUUID image_uuid(image_uuid_str);

// 					LL_INFOS("Messaging") << "Found UUID: " << image_uuid << LL_ENDL;

// 					std::map<LLUUID, std::string>::iterator itor = gImageChecksums.find(image_uuid);
// 					if (itor != gImageChecksums.end())
// 					{
// 						LL_INFOS("Messaging") << "Replacing with checksum: " << itor->second << LL_ENDL;
// 						if (!itor->second.empty())
// 						{
// 							memcpy(&pos_check[10], itor->second.c_str(), 32);		/* Flawfinder: ignore */
// 						}
// 					}
// 				}
// 			}
// 		}

// 		LLFILE* fXMLOut = LLFile::fopen(gExportedFile, "wb");		/* Flawfinder: ignore */
// 		if (fwrite(buffer, 1, length, fXMLOut) != length)
// 		{
// 			LL_WARNS("Messaging") << "Short write" << LL_ENDL;
// 		}
// 		fclose(fXMLOut);

// 		delete [] buffer;
// }


// void exported_item_complete(const LLTSCode status, void *user_data)
// {
// 	//std::string *filename = (std::string *)user_data;

// 	if (status < LLTS_OK)
// 	{
// 		LL_WARNS("Messaging") << "Export failed!" << LL_ENDL;
// 	}
// 	else
// 	{
// 		++current_object_count;
// 		if (current_image_count == exported_image_count && current_object_count == exported_object_count)
// 		{
// 			LL_INFOS("Messaging") << "*** Export complete ***" << LL_ENDL;

// 			export_complete();
// 		}
// 		else
// 		{
// 			gExportDialog->setMessage(llformat("Exported %d/%d object files, %d/%d textures.", current_object_count, exported_object_count, current_image_count, exported_image_count));
// 		}
// 	}
// }

// struct exported_image_info
// {
// 	LLUUID image_id;
// 	std::string filename;
// 	U32 image_num;
// };

// void exported_j2c_complete(const LLTSCode status, void *user_data)
// {
// 	exported_image_info *info = (exported_image_info *)user_data;
// 	LLUUID image_id = info->image_id;
// 	U32 image_num = info->image_num;
// 	std::string filename = info->filename;
// 	delete info;

// 	if (status < LLTS_OK)
// 	{
// 		LL_WARNS("Messaging") << "Image download failed!" << LL_ENDL;
// 	}
// 	else
// 	{
// 		LLFILE* fIn = LLFile::fopen(filename, "rb");		/* Flawfinder: ignore */
// 		if (fIn) 
// 		{
// 			LLPointer<LLImageJ2C> ImageUtility = new LLImageJ2C;
// 			LLPointer<LLImageTGA> TargaUtility = new LLImageTGA;

// 			fseek(fIn, 0, SEEK_END);
// 			S32 length = ftell(fIn);
// 			fseek(fIn, 0, SEEK_SET);
// 			U8 *buffer = ImageUtility->allocateData(length);
// 			if (fread(buffer, 1, length, fIn) != length)
// 			{
// 				LL_WARNS("Messaging") << "Short read" << LL_ENDL;
// 			}
// 			fclose(fIn);
// 			LLFile::remove(filename);

// 			// Convert to TGA
// 			LLPointer<LLImageRaw> image = new LLImageRaw();

// 			ImageUtility->updateData();
// 			ImageUtility->decode(image, 100000.0f);
			
// 			TargaUtility->encode(image);
// 			U8 *data = TargaUtility->getData();
// 			S32 data_size = TargaUtility->getDataSize();

// 			std::string file_path = gDirUtilp->getDirName(filename);
			
// 			std::string output_file = llformat("%s/image-%03d.tga", file_path.c_str(), image_num);//filename;
// 			//S32 name_len = output_file.length();
// 			//strcpy(&output_file[name_len-3], "tga");
// 			LLFILE* fOut = LLFile::fopen(output_file, "wb");		/* Flawfinder: ignore */
// 			char md5_hash_string[33];		/* Flawfinder: ignore */
// 			strcpy(md5_hash_string, "00000000000000000000000000000000");		/* Flawfinder: ignore */
// 			if (fOut)
// 			{
// 				if (fwrite(data, 1, data_size, fOut) != data_size)
// 				{
// 					LL_WARNS("Messaging") << "Short write" << LL_ENDL;
// 				}
// 				fseek(fOut, 0, SEEK_SET);
// 				fclose(fOut);
// 				fOut = LLFile::fopen(output_file, "rb");		/* Flawfinder: ignore */
// 				LLMD5 my_md5_hash(fOut);
// 				my_md5_hash.hex_digest(md5_hash_string);
// 			}

// 			gImageChecksums.insert(std::pair<LLUUID, std::string>(image_id, md5_hash_string));
// 		}
// 	}

// 	++current_image_count;
// 	if (current_image_count == exported_image_count && current_object_count == exported_object_count)
// 	{
// 		LL_INFOS("Messaging") << "*** Export textures complete ***" << LL_ENDL;
// 			export_complete();
// 	}
// 	else
// 	{
// 		gExportDialog->setMessage(llformat("Exported %d/%d object files, %d/%d textures.", current_object_count, exported_object_count, current_image_count, exported_image_count));
// 	}
//}

void process_derez_ack(LLMessageSystem*, void**)
{
	if(gViewerWindow) gViewerWindow->getWindow()->decBusyCount();
}

void process_places_reply(LLMessageSystem* msg, void** data)
{
	LLUUID query_id;

	msg->getUUID("AgentData", "QueryID", query_id);
	if (query_id.isNull())
	{
		LLFloaterLandHoldings::processPlacesReply(msg, data);
	}
	else if(gAgent.isInGroup(query_id))
	{
		LLPanelGroupLandMoney::processPlacesReply(msg, data);
	}
	else
	{
		LL_WARNS("Messaging") << "Got invalid PlacesReply message" << LL_ENDL;
	}
}

void send_sound_trigger(const LLUUID& sound_id, F32 gain)
{
	if (sound_id.isNull() || gAgent.getRegion() == NULL)
	{
		// disconnected agent or zero guids don't get sent (no sound)
		return;
	}

	LLMessageSystem* msg = gMessageSystem;
	msg->newMessageFast(_PREHASH_SoundTrigger);
	msg->nextBlockFast(_PREHASH_SoundData);
	msg->addUUIDFast(_PREHASH_SoundID, sound_id);
	// Client untrusted, ids set on sim
	msg->addUUIDFast(_PREHASH_OwnerID, LLUUID::null );
	msg->addUUIDFast(_PREHASH_ObjectID, LLUUID::null );
	msg->addUUIDFast(_PREHASH_ParentID, LLUUID::null );

	msg->addU64Fast(_PREHASH_Handle, gAgent.getRegion()->getHandle());

	LLVector3 position = gAgent.getPositionAgent();
	msg->addVector3Fast(_PREHASH_Position, position);
	msg->addF32Fast(_PREHASH_Gain, gain);

	gAgent.sendMessage();
}

static LLSD sSavedGroupInvite;
static LLSD sSavedResponse;

bool join_group_response(const LLSD& notification, const LLSD& response)
{
//	A bit of variable saving and restoring is used to deal with the case where your group list is full and you
//	receive an invitation to another group.  The data from that invitation is stored in the sSaved
//	variables.  If you then drop a group and click on the Join button the stored data is restored and used
//	to join the group.
	LLSD notification_adjusted = notification;
	LLSD response_adjusted = response;

	std::string action = notification["name"];

//	Storing all the information by group id allows for the rare case of being at your maximum
//	group count and receiving more than one invitation.
	std::string id = notification_adjusted["payload"]["group_id"].asString();

	if ("JoinGroup" == action || "JoinGroupCanAfford" == action)
	{
		sSavedGroupInvite[id] = notification;
		sSavedResponse[id] = response;
	}
	else if ("JoinedTooManyGroupsMember" == action)
	{
		S32 opt = LLNotificationsUtil::getSelectedOption(notification, response);
		if (0 == opt) // Join button pressed
		{
			notification_adjusted = sSavedGroupInvite[id];
			response_adjusted = sSavedResponse[id];
		}
	}

	S32 option = LLNotificationsUtil::getSelectedOption(notification_adjusted, response_adjusted);
	bool accept_invite = false;

	LLUUID group_id = notification_adjusted["payload"]["group_id"].asUUID();
	LLUUID transaction_id = notification_adjusted["payload"]["transaction_id"].asUUID();
	std::string name = notification_adjusted["payload"]["name"].asString();
	std::string message = notification_adjusted["payload"]["message"].asString();
	S32 fee = notification_adjusted["payload"]["fee"].asInteger();

	if (option == 2 && !group_id.isNull())
	{
		LLGroupActions::show(group_id);
		LLSD args;
		args["MESSAGE"] = message;

		// <FS:PP> FIRE-11181: Option to remove the "Join" button from group invites that include enrollment fees
		// LLNotificationsUtil::add("JoinGroup", args, notification_adjusted["payload"]);
		if(fee > 0 && gSavedSettings.getBOOL("FSAllowGroupInvitationOnlyWithoutFee"))
		{
			LLNotificationsUtil::add("JoinGroupProtectionNotice", args, notification_adjusted["payload"]);
		}
		else
		{
			LLNotificationsUtil::add("JoinGroup", args, notification_adjusted["payload"]);
		}
		// </FS:PP>

		return false;
	}

	if(option == 0 && !group_id.isNull())
	{
		// check for promotion or demotion.
		S32 max_groups = gMaxAgentGroups;
		if(gAgent.isInGroup(group_id)) ++max_groups;

		// [CR] FIRE-12229
		//if(gAgent.mGroups.size() < max_groups)
		if(!max_groups || gAgent.mGroups.size() < max_groups)
		// [/CR] FIRE-12229
		{
			accept_invite = true;
		}
		else
		{
			LLSD args;
			args["NAME"] = name;
			LLNotificationsUtil::add("JoinedTooManyGroupsMember", args, notification_adjusted["payload"]);
			return false;
		}
	}

	if (accept_invite)
	{
		// If there is a fee to join this group, make
		// sure the user is sure they want to join.
		if (fee > 0)
		{
			LLSD args;
			args["COST"] = llformat("%d", fee);
			// Set the fee for next time to 0, so that we don't keep
			// asking about a fee.
			LLSD next_payload = notification_adjusted["payload"];
			next_payload["fee"] = 0;
			LLNotificationsUtil::add("JoinGroupCanAfford",
									args,
									next_payload);
		}
		else
		{
			send_improved_im(group_id,
							 std::string("name"),
							 std::string("message"),
							IM_ONLINE,
							IM_GROUP_INVITATION_ACCEPT,
							transaction_id);
		}
	}
	else
	{
		send_improved_im(group_id,
						 std::string("name"),
						 std::string("message"),
						IM_ONLINE,
						IM_GROUP_INVITATION_DECLINE,
						transaction_id);
	}

	sSavedGroupInvite[id] = LLSD::emptyMap();
	sSavedResponse[id] = LLSD::emptyMap();

	return false;
}

static void highlight_inventory_objects_in_panel(const std::vector<LLUUID>& items, LLInventoryPanel *inventory_panel)
{
	if (NULL == inventory_panel) return;

	for (std::vector<LLUUID>::const_iterator item_iter = items.begin();
		item_iter != items.end();
		++item_iter)
	{
		const LLUUID& item_id = (*item_iter);
		if(!highlight_offered_object(item_id))
		{
			continue;
		}

		LLInventoryObject* item = gInventory.getObject(item_id);
		llassert(item);
		if (!item) {
			continue;
		}

		LL_DEBUGS("Inventory_Move") << "Highlighting inventory item: " << item->getName() << ", " << item_id  << LL_ENDL;
		LLFolderView* fv = inventory_panel->getRootFolder();
		if (fv)
		{
			LLFolderViewItem* fv_item = inventory_panel->getItemByID(item_id);
			if (fv_item)
			{
				LLFolderViewItem* fv_folder = fv_item->getParentFolder();
				if (fv_folder)
				{
					// Parent folders can be different in case of 2 consecutive drag and drop
					// operations when the second one is started before the first one completes.
					LL_DEBUGS("Inventory_Move") << "Open folder: " << fv_folder->getName() << LL_ENDL;
					fv_folder->setOpen(TRUE);
					if (fv_folder->isSelected())
					{
						fv->changeSelection(fv_folder, FALSE);
					}
				}
				fv->changeSelection(fv_item, TRUE);
			}
		}
	}
}

static LLNotificationFunctorRegistration jgr_1("JoinGroup", join_group_response);
static LLNotificationFunctorRegistration jgr_2("JoinedTooManyGroupsMember", join_group_response);
static LLNotificationFunctorRegistration jgr_3("JoinGroupCanAfford", join_group_response);
static LLNotificationFunctorRegistration jgr_4("JoinGroupProtectionNotice", join_group_response); // <FS:PP> FIRE-11181: Option to remove the "Join" button from group invites that include enrollment fees


//-----------------------------------------------------------------------------
// Instant Message
//-----------------------------------------------------------------------------
class LLOpenAgentOffer : public LLInventoryFetchItemsObserver
{
public:
	LLOpenAgentOffer(const LLUUID& object_id,
					 const std::string& from_name) : 
		LLInventoryFetchItemsObserver(object_id),
		mFromName(from_name) {}
	/*virtual*/ void startFetch()
	{
		for (uuid_vec_t::const_iterator it = mIDs.begin(); it < mIDs.end(); ++it)
		{
			LLViewerInventoryCategory* cat = gInventory.getCategory(*it);
			if (cat)
			{
				mComplete.push_back((*it));
			}
		}
		LLInventoryFetchItemsObserver::startFetch();
	}
	/*virtual*/ void done()
	{
		// <FS:Ansariel> FIRE-3234: Don't need a check for ShowNewInventory here;
		// This only gets called if the user explicity clicks "Show" or
		// AutoAcceptNewInventory and ShowNewInventory are TRUE.
		open_inventory_offer(mComplete, mFromName);
		gInventory.removeObserver(this);
		delete this;
	}
private:
	std::string mFromName;
};

/**
 * Class to observe adding of new items moved from the world to user's inventory to select them in inventory.
 *
 * We can't create it each time items are moved because "drop" event is sent separately for each
 * element even while multi-dragging. We have to have the only instance of the observer. See EXT-4347.
 */
class LLViewerInventoryMoveFromWorldObserver : public LLInventoryAddItemByAssetObserver
{
public:
	LLViewerInventoryMoveFromWorldObserver()
		: LLInventoryAddItemByAssetObserver()
	{

	}

	void setMoveIntoFolderID(const LLUUID& into_folder_uuid) {mMoveIntoFolderID = into_folder_uuid; }

private:
	/*virtual */void onAssetAdded(const LLUUID& asset_id)
	{
		// Store active Inventory panel.
		if (LLInventoryPanel::getActiveInventoryPanel())
		{
			mActivePanel = LLInventoryPanel::getActiveInventoryPanel()->getHandle();
		}

		// Store selected items (without destination folder)
		mSelectedItems.clear();
		if (LLInventoryPanel::getActiveInventoryPanel())
		{
			std::set<LLFolderViewItem*> selection =    LLInventoryPanel::getActiveInventoryPanel()->getRootFolder()->getSelectionList();
			for (std::set<LLFolderViewItem*>::iterator it = selection.begin(),    end_it = selection.end();
				it != end_it;
				++it)
			{
				mSelectedItems.insert(static_cast<LLFolderViewModelItemInventory*>((*it)->getViewModelItem())->getUUID());
			}
		}
		mSelectedItems.erase(mMoveIntoFolderID);
	}

	/**
	 * Selects added inventory items watched by their Asset UUIDs if selection was not changed since
	 * all items were started to watch (dropped into a folder).
	 */
	void done()
	{
		LLInventoryPanel* active_panel = dynamic_cast<LLInventoryPanel*>(mActivePanel.get());

		// if selection is not changed since watch started lets hightlight new items.
		if (active_panel && !isSelectionChanged())
		{
			LL_DEBUGS("Inventory_Move") << "Selecting new items..." << LL_ENDL;
			active_panel->clearSelection();
			highlight_inventory_objects_in_panel(mAddedItems, active_panel);
		}
	}

	/**
	 * Returns true if selected inventory items were changed since moved inventory items were started to watch.
	 */
	bool isSelectionChanged()
	{	
		LLInventoryPanel* active_panel = dynamic_cast<LLInventoryPanel*>(mActivePanel.get());

		if (NULL == active_panel)
		{
			return true;
		}

		// get selected items (without destination folder)
		selected_items_t selected_items;
 		
 		std::set<LLFolderViewItem*> selection =    LLInventoryPanel::getActiveInventoryPanel()->getRootFolder()->getSelectionList();
		for (std::set<LLFolderViewItem*>::iterator it = selection.begin(),    end_it = selection.end();
			it != end_it;
			++it)
		{
			selected_items.insert(static_cast<LLFolderViewModelItemInventory*>((*it)->getViewModelItem())->getUUID());
		}
		selected_items.erase(mMoveIntoFolderID);

		// compare stored & current sets of selected items
		selected_items_t different_items;
		std::set_symmetric_difference(mSelectedItems.begin(), mSelectedItems.end(),
			selected_items.begin(), selected_items.end(), std::inserter(different_items, different_items.begin()));

		LL_DEBUGS("Inventory_Move") << "Selected firstly: " << mSelectedItems.size()
			<< ", now: " << selected_items.size() << ", difference: " << different_items.size() << LL_ENDL;

		return different_items.size() > 0;
	}

	LLHandle<LLPanel> mActivePanel;
	typedef std::set<LLUUID> selected_items_t;
	selected_items_t mSelectedItems;

	/**
	 * UUID of FolderViewFolder into which watched items are moved.
	 *
	 * Destination FolderViewFolder becomes selected while mouse hovering (when dragged items are dropped).
	 * 
	 * If mouse is moved out it set unselected and number of selected items is changed 
	 * even if selected items in Inventory stay the same.
	 * So, it is used to update stored selection list.
	 *
	 * @see onAssetAdded()
	 * @see isSelectionChanged()
	 */
	LLUUID mMoveIntoFolderID;
};

LLViewerInventoryMoveFromWorldObserver* gInventoryMoveObserver = NULL;

void set_dad_inventory_item(LLInventoryItem* inv_item, const LLUUID& into_folder_uuid)
{
	start_new_inventory_observer();

	gInventoryMoveObserver->setMoveIntoFolderID(into_folder_uuid);
	gInventoryMoveObserver->watchAsset(inv_item->getAssetUUID());
}


/**
 * Class to observe moving of items and to select them in inventory.
 *
 * Used currently for dragging from inbox to regular inventory folders
 */

class LLViewerInventoryMoveObserver : public LLInventoryObserver
{
public:

	LLViewerInventoryMoveObserver(const LLUUID& object_id)
		: LLInventoryObserver()
		, mObjectID(object_id)
	{
		if (LLInventoryPanel::getActiveInventoryPanel())
		{
			mActivePanel = LLInventoryPanel::getActiveInventoryPanel()->getHandle();
		}
	}

	virtual ~LLViewerInventoryMoveObserver() {}
	virtual void changed(U32 mask);
	
private:
	LLUUID mObjectID;
	LLHandle<LLPanel> mActivePanel;

};

void LLViewerInventoryMoveObserver::changed(U32 mask)
{
	LLInventoryPanel* active_panel = dynamic_cast<LLInventoryPanel*>(mActivePanel.get());

	if (NULL == active_panel)
	{
		gInventory.removeObserver(this);
		return;
	}

	if((mask & (LLInventoryObserver::STRUCTURE)) != 0)
	{
		const std::set<LLUUID>& changed_items = gInventory.getChangedIDs();

		std::set<LLUUID>::const_iterator id_it = changed_items.begin();
		std::set<LLUUID>::const_iterator id_end = changed_items.end();
		for (;id_it != id_end; ++id_it)
		{
			if ((*id_it) == mObjectID)
			{
				active_panel->clearSelection();			
				std::vector<LLUUID> items;
				items.push_back(mObjectID);
				highlight_inventory_objects_in_panel(items, active_panel);
				active_panel->getRootFolder()->scrollToShowSelection();
				
				gInventory.removeObserver(this);
				break;
			}
		}
	}
}

void set_dad_inbox_object(const LLUUID& object_id)
{
	LLViewerInventoryMoveObserver* move_observer = new LLViewerInventoryMoveObserver(object_id);
	gInventory.addObserver(move_observer);
}

//unlike the FetchObserver for AgentOffer, we only make one 
//instance of the AddedObserver for TaskOffers
//and it never dies.  We do this because we don't know the UUID of 
//task offers until they are accepted, so we don't wouldn't 
//know what to watch for, so instead we just watch for all additions.
class LLOpenTaskOffer : public LLInventoryAddedObserver
{
protected:
	/*virtual*/ void done()
	{
		uuid_vec_t added;
		for(uuid_set_t::const_iterator it = gInventory.getAddedIDs().begin(); it != gInventory.getAddedIDs().end(); ++it)
		{
			added.push_back(*it);
		}
		for (uuid_vec_t::iterator it = added.begin(); it != added.end();)
		{
			const LLUUID& item_uuid = *it;
			bool was_moved = false;
			LLInventoryObject* added_object = gInventory.getObject(item_uuid);
			if (added_object)
			{
				// cast to item to get Asset UUID
				LLInventoryItem* added_item = dynamic_cast<LLInventoryItem*>(added_object);
				if (added_item)
				{
					const LLUUID& asset_uuid = added_item->getAssetUUID();
					if (gInventoryMoveObserver->isAssetWatched(asset_uuid))
					{
						LL_DEBUGS("Inventory_Move") << "Found asset UUID: " << asset_uuid << LL_ENDL;
						was_moved = true;
					}
				}
			}

			if (was_moved)
			{
				it = added.erase(it);
			}
			else ++it;
		}

		// <FS:Ansariel> Moved check out of check_offer_throttle
		//open_inventory_offer(added, "");
		if (gSavedSettings.getBOOL("ShowNewInventory"))
		{
			open_inventory_offer(added, "");
		}
		else if (!added.empty() && gSavedSettings.getBOOL("ShowInInventory") && highlight_offered_object(added.back()))
		{
			LLInventoryPanel::openInventoryPanelAndSetSelection(TRUE, added.back());
		}
		// </FS:Ansariel>
	}
 };

class LLOpenTaskGroupOffer : public LLInventoryAddedObserver
{
protected:
	/*virtual*/ void done()
	{
		uuid_vec_t added;
		for(uuid_set_t::const_iterator it = gInventory.getAddedIDs().begin(); it != gInventory.getAddedIDs().end(); ++it)
		{
			added.push_back(*it);
		}

		// <FS:Ansariel> Moved check out of check_offer_throttle
		//open_inventory_offer(added, "group_offer");
		if (gSavedSettings.getBOOL("ShowNewInventory"))
		{
			open_inventory_offer(added, "group_offer");
		}
		else if (!added.empty() && gSavedSettings.getBOOL("ShowInInventory"))
		{
			LLInventoryPanel::openInventoryPanelAndSetSelection(TRUE, added.back());
		}
		// </FS:Ansariel>
		gInventory.removeObserver(this);
		delete this;
	}
};

//one global instance to bind them
LLOpenTaskOffer* gNewInventoryObserver=NULL;
class LLNewInventoryHintObserver : public LLInventoryAddedObserver
{
protected:
	/*virtual*/ void done()
	{
		LLFirstUse::newInventory();
	}
};

LLNewInventoryHintObserver* gNewInventoryHintObserver=NULL;

void start_new_inventory_observer()
{
	if (!gNewInventoryObserver) //task offer observer 
	{
		// Observer is deleted by gInventory
		gNewInventoryObserver = new LLOpenTaskOffer;
		gInventory.addObserver(gNewInventoryObserver);
	}

	if (!gInventoryMoveObserver) //inventory move from the world observer 
	{
		// Observer is deleted by gInventory
		gInventoryMoveObserver = new LLViewerInventoryMoveFromWorldObserver;
		gInventory.addObserver(gInventoryMoveObserver);
	}

	if (!gNewInventoryHintObserver)
	{
		// Observer is deleted by gInventory
		gNewInventoryHintObserver = new LLNewInventoryHintObserver();
		gInventory.addObserver(gNewInventoryHintObserver);
	}
}

class LLDiscardAgentOffer : public LLInventoryFetchItemsObserver
{
	LOG_CLASS(LLDiscardAgentOffer);

public:
	LLDiscardAgentOffer(const LLUUID& folder_id, const LLUUID& object_id) :
		LLInventoryFetchItemsObserver(object_id),
		mFolderID(folder_id),
		mObjectID(object_id) {}

	virtual void done()
	{
		LL_DEBUGS("Messaging") << "LLDiscardAgentOffer::done()" << LL_ENDL;

		// We're invoked from LLInventoryModel::notifyObservers().
		// If we now try to remove the inventory item, it will cause a nested
		// notifyObservers() call, which won't work.
		// So defer moving the item to trash until viewer gets idle (in a moment).
		// Use removeObject() rather than removeItem() because at this level,
		// the object could be either an item or a folder.
		LLAppViewer::instance()->addOnIdleCallback(boost::bind(&LLInventoryModel::removeObject, &gInventory, mObjectID));
		gInventory.removeObserver(this);
		delete this;
	}

protected:
	LLUUID mFolderID;
	LLUUID mObjectID;
};


//Returns TRUE if we are OK, FALSE if we are throttled
//Set check_only true if you want to know the throttle status 
//without registering a hit
bool check_offer_throttle(const std::string& from_name, bool check_only)
{
	static U32 throttle_count;
	static bool throttle_logged;
	LLChat chat;
	std::string log_message;

	// <FS:Ansariel> This controls if items should be opened in open_inventory_offer()??? No way!
	//if (!gSavedSettings.getBOOL("ShowNewInventory"))
	//	return false;
	// </FS:Ansariel>

	if (check_only)
	{
		return gThrottleTimer.hasExpired();
	}
	
	if(gThrottleTimer.checkExpirationAndReset(OFFER_THROTTLE_TIME))
	{
		LL_DEBUGS("Messaging") << "Throttle Expired" << LL_ENDL;
		throttle_count=1;
		throttle_logged=false;
		return true;
	}
	else //has not expired
	{
		LL_DEBUGS("Messaging") << "Throttle Not Expired, Count: " << throttle_count << LL_ENDL;
		// When downloading the initial inventory we get a lot of new items
		// coming in and can't tell that from spam.

		// Ansariel: Customizable throttle!
		static LLCachedControl<U32> fsOfferThrottleMaxCount(gSavedSettings, "FSOfferThrottleMaxCount");
		if (LLStartUp::getStartupState() >= STATE_STARTED
			//&& throttle_count >= OFFER_THROTTLE_MAX_COUNT)
			&& throttle_count >= fsOfferThrottleMaxCount)
		{
			if (!throttle_logged)
			{
				// Use the name of the last item giver, who is probably the person
				// spamming you.

				LLStringUtil::format_map_t arg;
				std::string log_msg;
				std::ostringstream time ;
				time<<OFFER_THROTTLE_TIME;

				arg["APP_NAME"] = LLAppViewer::instance()->getSecondLifeTitle();
				arg["TIME"] = time.str();


				if (!from_name.empty())
				{
					// <FS:PP> gSavedSettings to LLCachedControl
					static LLCachedControl<bool> fsNotifyIncomingObjectSpamFrom(gSavedSettings, "FSNotifyIncomingObjectSpamFrom");
					if (fsNotifyIncomingObjectSpamFrom)
					// </FS:PP>
					{
						arg["FROM_NAME"] = from_name;
						log_msg = LLTrans::getString("ItemsComingInTooFastFrom", arg);
					}
				}
				else
				{
					// <FS:PP> gSavedSettings to LLCachedControl
					static LLCachedControl<bool> fsNotifyIncomingObjectSpam(gSavedSettings, "FSNotifyIncomingObjectSpam");
					if (fsNotifyIncomingObjectSpam)
					// </FS:PP>
					{
						log_msg = LLTrans::getString("ItemsComingInTooFast", arg);
					}
				}
				
				//this is kinda important, so actually put it on screen
				if (log_msg != "")
				{
					LLSD args;
					args["MESSAGE"] = log_msg;
					LLNotificationsUtil::add("SystemMessage", args);
				}

				throttle_logged=true;
			}
			return false;
		}
		else
		{
			throttle_count++;
			return true;
		}
	}
}
 
// Return "true" if we have a preview method for that asset type, "false" otherwise
bool check_asset_previewable(const LLAssetType::EType asset_type)
{
	return	(asset_type == LLAssetType::AT_NOTECARD)  || 
			(asset_type == LLAssetType::AT_LANDMARK)  ||
			(asset_type == LLAssetType::AT_TEXTURE)   ||
			(asset_type == LLAssetType::AT_ANIMATION) ||
			(asset_type == LLAssetType::AT_SCRIPT)    ||
			(asset_type == LLAssetType::AT_SOUND);
}

void open_inventory_offer(const uuid_vec_t& objects, const std::string& from_name)
{
	for (uuid_vec_t::const_iterator obj_iter = objects.begin();
		 obj_iter != objects.end();
		 ++obj_iter)
	{
		const LLUUID& obj_id = (*obj_iter);
		if(!highlight_offered_object(obj_id))
		{
			continue;
		}

		const LLInventoryObject *obj = gInventory.getObject(obj_id);
		if (!obj)
		{
			LL_WARNS() << "Cannot find object [ itemID:" << obj_id << " ] to open." << LL_ENDL;
			continue;
		}

		const LLAssetType::EType asset_type = obj->getActualType();

		// Either an inventory item or a category.
		const LLInventoryItem* item = dynamic_cast<const LLInventoryItem*>(obj);
		if (item && check_asset_previewable(asset_type))
		{
			////////////////////////////////////////////////////////////////////////////////
			// Special handling for various types.
			if (check_offer_throttle(from_name, false)) // If we are throttled, don't display
			{
				LL_DEBUGS("Messaging") << "Highlighting inventory item: " << item->getUUID()  << LL_ENDL;
				// If we opened this ourselves, focus it
				const BOOL take_focus = from_name.empty() ? TAKE_FOCUS_YES : TAKE_FOCUS_NO;
				switch(asset_type)
				{
					case LLAssetType::AT_NOTECARD:
					{
						LLFloaterReg::showInstance("preview_notecard", LLSD(obj_id), take_focus);
						break;
					}
					case LLAssetType::AT_LANDMARK:
					{
						LLInventoryCategory* parent_folder = gInventory.getCategory(item->getParentUUID());
						if ("inventory_handler" == from_name)
						{
							// <FS:Ansariel> FIRE-817: Separate place details floater
							//LLFloaterSidePanelContainer::showPanel("places", LLSD().with("type", "landmark").with("id", item->getUUID()));
							if (gSavedSettings.getBOOL("FSUseStandalonePlaceDetailsFloater"))
							{
								LLFloaterReg::showInstance("fs_placedetails", LLSD().with("type", "landmark").with("id", item->getUUID()));
							}
							else
							{
								LLFloaterSidePanelContainer::showPanel("places", LLSD().with("type", "landmark").with("id", item->getUUID()));
							}
							// </FS:Ansariel>
						}
						else if("group_offer" == from_name)
						{
							// "group_offer" is passed by LLOpenTaskGroupOffer
							// Notification about added landmark will be generated under the "from_name.empty()" called from LLOpenTaskOffer::done().
							LLSD args;
							args["type"] = "landmark";
							args["id"] = obj_id;

							// <FS:Ansariel> FIRE-817: Separate place details floater
							//LLFloaterSidePanelContainer::showPanel("places", args);
							if (gSavedSettings.getBOOL("FSUseStandalonePlaceDetailsFloater"))
							{
								LLFloaterReg::showInstance("fs_placedetails", args);
							}
							else
							{
								LLFloaterSidePanelContainer::showPanel("places", args);
							}
							// </FS:Ansariel>

							continue;
						}
						else if(from_name.empty() && gSavedSettings.getBOOL("FSLandmarkCreatedNotification")) // Ansariel: Make notification optional
						{
							std::string folder_name;
							if (parent_folder)
							{
								// Localize folder name.
								// *TODO: share this code?
								folder_name = parent_folder->getName();
								if (LLFolderType::lookupIsProtectedType(parent_folder->getPreferredType()))
								{
									LLTrans::findString(folder_name, "InvFolder " + folder_name);
								}
							}
							else
							{
								 folder_name = LLTrans::getString("Unknown");
							}

							// we receive a message from LLOpenTaskOffer, it mean that new landmark has been added.
							LLSD args;
							args["LANDMARK_NAME"] = item->getName();
							args["FOLDER_NAME"] = folder_name;
							LLNotificationsUtil::add("LandmarkCreated", args);
						}
					}
					break;
					case LLAssetType::AT_TEXTURE:
					{
						LLFloaterReg::showInstance("preview_texture", LLSD(obj_id), take_focus);
						break;
					}
					case LLAssetType::AT_ANIMATION:
						LLFloaterReg::showInstance("preview_anim", LLSD(obj_id), take_focus);
						break;
					case LLAssetType::AT_SCRIPT:
						LLFloaterReg::showInstance("preview_script", LLSD(obj_id), take_focus);
						break;
					case LLAssetType::AT_SOUND:
						LLFloaterReg::showInstance("preview_sound", LLSD(obj_id), take_focus);
						break;
					default:
						LL_DEBUGS("Messaging") << "No preview method for previewable asset type : " << LLAssetType::lookupHumanReadable(asset_type)  << LL_ENDL;
						break;
				}
			}
		}

		////////////////////////////////////////////////////////////////////////////////
		// Highlight item
		const BOOL auto_open = gSavedSettings.getBOOL("ShowInInventory"); // AO: don't open if showininventory is false, otherwise ignore from_name.
			//gSavedSettings.getBOOL("ShowInInventory") && // don't open if showininventory is false
			//!from_name.empty(); // don't open if it's not from anyone.
		// <FS:Ansariel> Don't mess with open inventory panels when ShowInInventory is FALSE
		if (auto_open)
		LLInventoryPanel::openInventoryPanelAndSetSelection(auto_open, obj_id);
	}
}

bool highlight_offered_object(const LLUUID& obj_id)
{
	const LLInventoryObject* obj = gInventory.getObject(obj_id);
	if(!obj)
	{
		LL_WARNS("Messaging") << "Unable to show inventory item: " << obj_id << LL_ENDL;
		return false;
	}

	////////////////////////////////////////////////////////////////////////////////
	// Don't highlight if it's in certain "quiet" folders which don't need UI
	// notification (e.g. trash, cof, lost-and-found).
	if(!gAgent.getAFK())
	{
		const LLViewerInventoryCategory *parent = gInventory.getFirstNondefaultParent(obj_id);
		if (parent)
		{
			const LLFolderType::EType parent_type = parent->getPreferredType();
			if (LLViewerFolderType::lookupIsQuietType(parent_type))
			{
				return false;
			}
		}
	}

	return true;
}

void inventory_offer_mute_callback(const LLUUID& blocked_id,
								   const std::string& full_name,
								   bool is_group)
{
	// *NOTE: blocks owner if the offer came from an object
	LLMute::EType mute_type = is_group ? LLMute::GROUP : LLMute::AGENT;

	LLMute mute(blocked_id, full_name, mute_type);
	if (LLMuteList::getInstance()->add(mute))
	{
		LLPanelBlockedList::showPanelAndSelect(blocked_id);
	}

	// purge the message queue of any previously queued inventory offers from the same source.
	class OfferMatcher : public LLNotificationsUI::LLScreenChannel::Matcher
	{
	public:
		OfferMatcher(const LLUUID& to_block) : blocked_id(to_block) {}
		bool matches(const LLNotificationPtr notification) const
		{
			if(notification->getName() == "ObjectGiveItem" 
				|| notification->getName() == "OwnObjectGiveItem"
				|| notification->getName() == "UserGiveItemLegacy" // <FS:Ansariel> FIRE-3832: Silent accept/decline of inventory offers
				|| notification->getName() == "UserGiveItem")
			{
				return (notification->getPayload()["from_id"].asUUID() == blocked_id);
			}
			return FALSE;
		}
	private:
		const LLUUID& blocked_id;
	};

	LLNotificationsUI::LLChannelManager::getInstance()->killToastsFromChannel(LLUUID(
			gSavedSettings.getString("NotificationChannelUUID")), OfferMatcher(blocked_id));
}

std::string LLOfferInfo::mResponderType = "offer_info";

LLOfferInfo::LLOfferInfo()
 : LLNotificationResponderInterface()
 , mFromGroup(FALSE)
 , mFromObject(FALSE)
 , mIM(IM_NOTHING_SPECIAL)
 , mType(LLAssetType::AT_NONE)
 , mPersist(false)
{
}

LLOfferInfo::LLOfferInfo(const LLSD& sd)
{
	mIM = (EInstantMessage)sd["im_type"].asInteger();
	mFromID = sd["from_id"].asUUID();
	mFromGroup = sd["from_group"].asBoolean();
	mFromObject = sd["from_object"].asBoolean();
	mTransactionID = sd["transaction_id"].asUUID();
	mFolderID = sd["folder_id"].asUUID();
	mObjectID = sd["object_id"].asUUID();
	mType = LLAssetType::lookup(sd["type"].asString().c_str());
	mFromName = sd["from_name"].asString();
	mDesc = sd["description"].asString();
	mHost = LLHost(sd["sender"].asString());
	mPersist = sd["persist"].asBoolean();
}

LLOfferInfo::LLOfferInfo(const LLOfferInfo& info)
{
	mIM = info.mIM;
	mFromID = info.mFromID;
	mFromGroup = info.mFromGroup;
	mFromObject = info.mFromObject;
	mTransactionID = info.mTransactionID;
	mFolderID = info.mFolderID;
	mObjectID = info.mObjectID;
	mType = info.mType;
	mFromName = info.mFromName;
	mDesc = info.mDesc;
	mHost = info.mHost;
	mPersist = info.mPersist;
}

LLSD LLOfferInfo::asLLSD()
{
	LLSD sd;
    sd["responder_type"] = mResponderType;
	sd["im_type"] = mIM;
	sd["from_id"] = mFromID;
	sd["from_group"] = mFromGroup;
	sd["from_object"] = mFromObject;
	sd["transaction_id"] = mTransactionID;
	sd["folder_id"] = mFolderID;
	sd["object_id"] = mObjectID;
	sd["type"] = LLAssetType::lookup(mType);
	sd["from_name"] = mFromName;
	sd["description"] = mDesc;
	sd["sender"] = mHost.getIPandPort();
	sd["persist"] = mPersist;
	return sd;
}

void LLOfferInfo::fromLLSD(const LLSD& params)
{
	*this = params;
}

void LLOfferInfo::send_auto_receive_response(void)
{	
	LLMessageSystem* msg = gMessageSystem;
	msg->newMessageFast(_PREHASH_ImprovedInstantMessage);
	msg->nextBlockFast(_PREHASH_AgentData);
	msg->addUUIDFast(_PREHASH_AgentID, gAgent.getID());
	msg->addUUIDFast(_PREHASH_SessionID, gAgent.getSessionID());
	msg->nextBlockFast(_PREHASH_MessageBlock);
	msg->addBOOLFast(_PREHASH_FromGroup, FALSE);
	msg->addUUIDFast(_PREHASH_ToAgentID, mFromID);
	msg->addU8Fast(_PREHASH_Offline, IM_ONLINE);
	msg->addUUIDFast(_PREHASH_ID, mTransactionID);
	msg->addU32Fast(_PREHASH_Timestamp, NO_TIMESTAMP); // no timestamp necessary
	std::string name;
	LLAgentUI::buildFullname(name);
	msg->addStringFast(_PREHASH_FromAgentName, name);
	msg->addStringFast(_PREHASH_Message, ""); 
	msg->addU32Fast(_PREHASH_ParentEstateID, 0);
	msg->addUUIDFast(_PREHASH_RegionID, LLUUID::null);
	msg->addVector3Fast(_PREHASH_Position, gAgent.getPositionAgent());
	
	// Auto Receive Message. The math for the dialog works, because the accept
	// for inventory_offered, task_inventory_offer or
	// group_notice_inventory is 1 greater than the offer integer value.
	// Generates IM_INVENTORY_ACCEPTED, IM_TASK_INVENTORY_ACCEPTED, 
	// or IM_GROUP_NOTICE_INVENTORY_ACCEPTED
	msg->addU8Fast(_PREHASH_Dialog, (U8)(mIM + 1));
	msg->addBinaryDataFast(_PREHASH_BinaryBucket, &(mFolderID.mData),
						   sizeof(mFolderID.mData));
	// send the message
	msg->sendReliable(mHost);
	
	if(IM_INVENTORY_OFFERED == mIM)
	{
		// add buddy to recent people list
//		LLRecentPeople::instance().add(mFromID);
// [RLVa:KB] - Checked: 2010-04-20 (RLVa-1.2.2a) | Added: RLVa-1.2.0f
		// RELEASE-RLVa: [RLVa-1.2.2] Make sure this stays in sync with the condition in inventory_offer_handler()
		if ( (!gRlvHandler.hasBehaviour(RLV_BHVR_SHOWNAMES)) || (!RlvUtil::isNearbyAgent(mFromID)) || 
			 (RlvUIEnabler::hasOpenIM(mFromID)) || ((RlvUIEnabler::hasOpenProfile(mFromID))) )
		{
			LLRecentPeople::instance().add(mFromID);
		}
// [/RLVa:KB]
	}
}

// <FS:Ansariel> Optional V1-like inventory accept messages
void LLOfferInfo::send_decline_response(void)
{	
	LLMessageSystem* msg = gMessageSystem;
	msg->newMessageFast(_PREHASH_ImprovedInstantMessage);
	msg->nextBlockFast(_PREHASH_AgentData);
	msg->addUUIDFast(_PREHASH_AgentID, gAgent.getID());
	msg->addUUIDFast(_PREHASH_SessionID, gAgent.getSessionID());
	msg->nextBlockFast(_PREHASH_MessageBlock);
	msg->addBOOLFast(_PREHASH_FromGroup, FALSE);
	msg->addUUIDFast(_PREHASH_ToAgentID, mFromID);
	msg->addU8Fast(_PREHASH_Offline, IM_ONLINE);
	msg->addUUIDFast(_PREHASH_ID, mTransactionID);
	msg->addU32Fast(_PREHASH_Timestamp, NO_TIMESTAMP); // no timestamp necessary
	std::string name;
	LLAgentUI::buildFullname(name);
	msg->addStringFast(_PREHASH_FromAgentName, name);
	msg->addStringFast(_PREHASH_Message, ""); 
	msg->addU32Fast(_PREHASH_ParentEstateID, 0);
	msg->addUUIDFast(_PREHASH_RegionID, LLUUID::null);
	msg->addVector3Fast(_PREHASH_Position, gAgent.getPositionAgent());
	msg->addU8Fast(_PREHASH_Dialog, (U8)(mIM + 2));
	msg->addBinaryDataFast(_PREHASH_BinaryBucket, EMPTY_BINARY_BUCKET, EMPTY_BINARY_BUCKET_SIZE);
	msg->sendReliable(mHost);
}
// </FS:Ansariel> Optional V1-like inventory accept messages

void LLOfferInfo::handleRespond(const LLSD& notification, const LLSD& response)
{
	initRespondFunctionMap();

	const std::string name = notification["name"].asString();
	if(mRespondFunctions.find(name) == mRespondFunctions.end())
	{
		LL_WARNS() << "Unexpected notification name : " << name << LL_ENDL;
		llassert(!"Unexpected notification name");
		return;
	}

	mRespondFunctions[name](notification, response);
}

bool LLOfferInfo::inventory_offer_callback(const LLSD& notification, const LLSD& response)
{
	LLChat chat;
	std::string log_message;
	S32 button = LLNotificationsUtil::getSelectedOption(notification, response);

	LLInventoryObserver* opener = NULL;
	LLViewerInventoryCategory* catp = NULL;
	catp = (LLViewerInventoryCategory*)gInventory.getCategory(mObjectID);
	LLViewerInventoryItem* itemp = NULL;
	if(!catp)
	{
		itemp = (LLViewerInventoryItem*)gInventory.getItem(mObjectID);
	}
	 
	LLNotificationPtr notification_ptr = LLNotifications::instance().find(notification["id"].asUUID());
	
	// For muting, we need to add the mute, then decline the offer.
	// This must be done here because:
	// * callback may be called immediately,
	// * adding the mute sends a message,
	// * we can't build two messages at once.
	if (IOR_MUTE == button) // Block
	{
		if (notification_ptr != NULL)
		{
			gCacheName->get(mFromID, mFromGroup, boost::bind(&inventory_offer_mute_callback, _1, _2, _3));
		}
	}

	std::string from_string; // Used in the pop-up.
	std::string chatHistory_string;  // Used in chat history.
	
	// TODO: when task inventory offers can also be handled the new way, migrate the code that sets these strings here:
	from_string = chatHistory_string = mFromName;
	
	LLNotificationFormPtr modified_form(notification_ptr ? new LLNotificationForm(*notification_ptr->getForm()) : new LLNotificationForm());

	switch(button)
	{
	case IOR_SHOW:
	case IOR_SHOW_SILENT: // <FS:Ansariel> FIRE-3832: Silent accept/decline of inventory offers
		// we will want to open this item when it comes back.
		LL_DEBUGS("Messaging") << "Initializing an opener for tid: " << mTransactionID
				 << LL_ENDL;
		switch (mIM)
		{
		case IM_INVENTORY_OFFERED:
			{
				// This is an offer from an agent. In this case, the back
				// end has already copied the items into your inventory,
				// so we can fetch it out of our inventory.
// [RLVa:KB] - Checked: 2010-04-18 (RLVa-1.2.0)
				if ( (rlv_handler_t::isEnabled()) && (!RlvSettings::getForbidGiveToRLV()) && (LLAssetType::AT_CATEGORY == mType) && (mDesc.find(RLV_PUTINV_PREFIX) == 0) )
				{
					RlvGiveToRLVAgentOffer* pOfferObserver = new RlvGiveToRLVAgentOffer(mObjectID);
					pOfferObserver->startFetch();
					if (pOfferObserver->isFinished())
						pOfferObserver->done();
					else
						gInventory.addObserver(pOfferObserver);
				}
// [/RLVa:KB]

				// <FS:Ansariel> FIRE-3234: Ask if items should be previewed;
				// ShowOfferedInventory is always true anyway - instead there is
				// ShowNewInventory that is actually changable by the user!
				//if (gSavedSettings.getBOOL("ShowOfferedInventory"))
				{
					LLOpenAgentOffer* open_agent_offer = new LLOpenAgentOffer(mObjectID, from_string);
					open_agent_offer->startFetch();
					if(catp || (itemp && itemp->isFinished()))
					{
						open_agent_offer->done();
					}
					else
					{
						opener = open_agent_offer;
					}
				}

				// <FS:Ansariel> Optional V1-like inventory accept messages
				if (gSavedSettings.getBOOL("FSUseLegacyInventoryAcceptMessages") && button == IOR_SHOW)
				{
					send_auto_receive_response();
				}
				// </FS:Ansariel> Optional V1-like inventory accept messages
			}
			break;
		case IM_GROUP_NOTICE:
			opener = new LLOpenTaskGroupOffer;
			send_auto_receive_response();
			break;
		case IM_TASK_INVENTORY_OFFERED:
		case IM_GROUP_NOTICE_REQUESTED:
			// This is an offer from a task or group.
			// We don't use a new instance of an opener
			// We instead use the singular observer gOpenTaskOffer
			// Since it already exists, we don't need to actually do anything
			break;
		default:
			LL_WARNS("Messaging") << "inventory_offer_callback: unknown offer type" << LL_ENDL;
			break;
		}

		if (modified_form != NULL)
		{
			modified_form->setElementEnabled("Show", false);
		}
		break;
		// end switch (mIM)
			
	case IOR_ACCEPT:
	case IOR_ACCEPT_SILENT: // <FS:Ansariel> FIRE-3832: Silent accept/decline of inventory offers
		//don't spam them if they are getting flooded
		if (check_offer_throttle(mFromName, true))
		{
			log_message = chatHistory_string + " " + LLTrans::getString("InvOfferGaveYou") + " " + mDesc + LLTrans::getString(".");
			LLSD args;
			args["MESSAGE"] = log_message;
			LLNotificationsUtil::add("SystemMessageTip", args);
		}

		// <FS:Ansariel> FIRE-3832: Silent accept/decline of inventory offers
		if (mIM == IM_GROUP_NOTICE)
		{
			opener = new LLOpenTaskGroupOffer;
			send_auto_receive_response();
		}
		else
		{
			if (gSavedSettings.getBOOL("FSUseLegacyInventoryAcceptMessages") && button == IOR_ACCEPT)
			{
				send_auto_receive_response();
			}
			if (gSavedSettings.getBOOL("ShowInInventory"))
			{
				LLInventoryPanel::openInventoryPanelAndSetSelection(TRUE, mObjectID);
			}
		}
		// </FS:Ansariel>

		break;

	case IOR_MUTE:
		if (modified_form != NULL)
		{
			modified_form->setElementEnabled("Mute", false);
		}
		// MUTE falls through to decline
	case IOR_DECLINE:
	case IOR_DECLINE_SILENT: // <FS:Ansariel> FIRE-3832: Silent accept/decline of inventory offers
		{
			{
				LLStringUtil::format_map_t log_message_args;
				log_message_args["DESC"] = mDesc;
				log_message_args["NAME"] = mFromName;
				log_message = LLTrans::getString("InvOfferDecline", log_message_args);
			}
			chat.mText = log_message;
			if( LLMuteList::getInstance()->isMuted(mFromID ) && ! LLMuteList::getInstance()->isLinden(mFromName) )  // muting for SL-42269
			{
				chat.mMuted = TRUE;
			}

			// *NOTE dzaporozhan
			// Disabled logging to old chat floater to fix crash in group notices - EXT-4149
			// LLFloaterChat::addChatHistory(chat);
			
			LLDiscardAgentOffer* discard_agent_offer = new LLDiscardAgentOffer(mFolderID, mObjectID);
			discard_agent_offer->startFetch();
			if (catp || (itemp && itemp->isFinished()))
			{
				discard_agent_offer->done();
			}
			else
			{
				opener = discard_agent_offer;
			}

			// <FS:Ansariel> Optional V1-like inventory accept messages
			if ((gSavedSettings.getBOOL("FSUseLegacyInventoryAcceptMessages") && button == IOR_DECLINE) && mIM == IM_INVENTORY_OFFERED)
			{
				send_decline_response();
			}
			// </FS:Ansariel> Optional V1-like inventory accept messages
			if (modified_form != NULL)
			{
				modified_form->setElementEnabled("Show", false);
				modified_form->setElementEnabled("Discard", false);
			}

			break;
		}
	default:
		// close button probably
		// The item has already been fetched and is in your inventory, we simply won't highlight it
		// OR delete it if the notification gets killed, since we don't want that to be a vector for 
		// losing inventory offers.
		break;
	}

	if(opener)
	{
		gInventory.addObserver(opener);
	}

	if(!mPersist)
	{
		delete this;
	}

	return false;
}

bool LLOfferInfo::inventory_task_offer_callback(const LLSD& notification, const LLSD& response)
{
	LLChat chat;
	std::string log_message;
	S32 button = LLNotification::getSelectedOption(notification, response);
	
	// For muting, we need to add the mute, then decline the offer.
	// This must be done here because:
	// * callback may be called immediately,
	// * adding the mute sends a message,
	// * we can't build two messages at once.
	if (2 == button)
	{
		LLNotificationPtr notification_ptr = LLNotifications::instance().find(notification["id"].asUUID());

		llassert(notification_ptr != NULL);
		if (notification_ptr != NULL)
		{
			gCacheName->get(mFromID, mFromGroup, boost::bind(&inventory_offer_mute_callback, _1, _2, _3));
		}
	}
	
	LLMessageSystem* msg = gMessageSystem;
	msg->newMessageFast(_PREHASH_ImprovedInstantMessage);
	msg->nextBlockFast(_PREHASH_AgentData);
	msg->addUUIDFast(_PREHASH_AgentID, gAgent.getID());
	msg->addUUIDFast(_PREHASH_SessionID, gAgent.getSessionID());
	msg->nextBlockFast(_PREHASH_MessageBlock);
	msg->addBOOLFast(_PREHASH_FromGroup, FALSE);
	msg->addUUIDFast(_PREHASH_ToAgentID, mFromID);
	msg->addU8Fast(_PREHASH_Offline, IM_ONLINE);
	msg->addUUIDFast(_PREHASH_ID, mTransactionID);
	msg->addU32Fast(_PREHASH_Timestamp, NO_TIMESTAMP); // no timestamp necessary
	std::string name;
	LLAgentUI::buildFullname(name);
	msg->addStringFast(_PREHASH_FromAgentName, name);
	msg->addStringFast(_PREHASH_Message, ""); 
	msg->addU32Fast(_PREHASH_ParentEstateID, 0);
	msg->addUUIDFast(_PREHASH_RegionID, LLUUID::null);
	msg->addVector3Fast(_PREHASH_Position, gAgent.getPositionAgent());
	LLInventoryObserver* opener = NULL;
	
	std::string from_string; // Used in the pop-up.
	std::string chatHistory_string;  // Used in chat history.
	if (mFromObject == TRUE)
	{
		if (mFromGroup)
		{
			std::string group_name;
			if (gCacheName->getGroupName(mFromID, group_name))
			{
				from_string = LLTrans::getString("InvOfferAnObjectNamed") + " "+"'" 
				+ mFromName + LLTrans::getString("'") +" " + LLTrans::getString("InvOfferOwnedByGroup") 
				+ " "+ "'" + group_name + "'";
				
				chatHistory_string = mFromName + " " + LLTrans::getString("InvOfferOwnedByGroup") 
				+ " " + group_name + "'";
			}
			else
			{
				from_string = LLTrans::getString("InvOfferAnObjectNamed") + " "+"'"
				+ mFromName +"'"+ " " + LLTrans::getString("InvOfferOwnedByUnknownGroup");
				chatHistory_string = mFromName + " " + LLTrans::getString("InvOfferOwnedByUnknownGroup");
			}
		}
		else
		{
/*
			std::string full_name;
			if (gCacheName->getFullName(mFromID, full_name))
			{
				from_string = LLTrans::getString("InvOfferAnObjectNamed") + " "+ LLTrans::getString("'") + mFromName 
					+ LLTrans::getString("'")+" " + LLTrans::getString("InvOfferOwnedBy") + full_name;
				chatHistory_string = mFromName + " " + LLTrans::getString("InvOfferOwnedBy") + " " + full_name;
			}
			else
			{
				from_string = LLTrans::getString("InvOfferAnObjectNamed") + " "+LLTrans::getString("'") 
				+ mFromName + LLTrans::getString("'")+" " + LLTrans::getString("InvOfferOwnedByUnknownUser");
				chatHistory_string = mFromName + " " + LLTrans::getString("InvOfferOwnedByUnknownUser");
			}
*/
// [SL:KB] - Checked: 2010-11-02 (RLVa-1.2.2a) | Added: RLVa-1.2.2a
			std::string name_slurl = LLSLURL("agent", mFromID, "about").getSLURLString();

// [RLVa:KB] - Checked: 2010-11-02 (RLVa-1.2.2a) | Modified: RLVa-1.2.2a
			// RELEASE-RLVa: [RLVa-1.2.2] Make sure this stays in sync with the condition in inventory_offer_handler()
			if ( (gRlvHandler.hasBehaviour(RLV_BHVR_SHOWNAMES)) && (RlvUtil::isNearbyAgent(mFromID)) )
				name_slurl = LLSLURL("agent", mFromID, "rlvanonym").getSLURLString();
// [/RLVa:KB]

			from_string = LLTrans::getString("InvOfferAnObjectNamed") + " "+ LLTrans::getString("'") + mFromName 
				+ LLTrans::getString("'")+" " + LLTrans::getString("InvOfferOwnedBy") + name_slurl;
			chatHistory_string = mFromName + " " + LLTrans::getString("InvOfferOwnedBy") + " " + name_slurl;
// [/SL:KB]
		}
	}
	else
	{
		from_string = chatHistory_string = mFromName;
	}
	
	bool is_do_not_disturb = gAgent.isDoNotDisturb();
	
// [RLVa:KB] - Checked: 2010-09-23 (RLVa-1.2.1)
	bool fRlvNotifyAccepted = false;
// [/RLVa:KB]
	switch(button)
	{
		case IOR_ACCEPT:
			// ACCEPT. The math for the dialog works, because the accept
			// for inventory_offered, task_inventory_offer or
			// group_notice_inventory is 1 greater than the offer integer value.

// [RLVa:KB] - Checked: 2010-09-23 (RLVa-1.2.1)
			// Only treat the offer as 'Give to #RLV' if:
			//   - the user has enabled the feature
			//   - the inventory offer came from a script (and specifies a folder)
			//   - the name starts with the prefix - mDesc format: '[OBJECTNAME]'  ( http://slurl.com/... )
			if ( (rlv_handler_t::isEnabled()) && (IM_TASK_INVENTORY_OFFERED == mIM) && (LLAssetType::AT_CATEGORY == mType) && (mDesc.find(RLV_PUTINV_PREFIX) == 1) )
			{
				fRlvNotifyAccepted = true;
				if (!RlvSettings::getForbidGiveToRLV())
				{
					const LLUUID& idRlvRoot = RlvInventory::instance().getSharedRootID();
					if (idRlvRoot.notNull())
						mFolderID = idRlvRoot;

					fRlvNotifyAccepted = false;		// "accepted_in_rlv" is sent from RlvGiveToRLVTaskOffer *after* we have the folder

					RlvGiveToRLVTaskOffer* pOfferObserver = new RlvGiveToRLVTaskOffer(mTransactionID);
					gInventory.addObserver(pOfferObserver);
				}
			}
// [/RLVa:KB]

			// Generates IM_INVENTORY_ACCEPTED, IM_TASK_INVENTORY_ACCEPTED, 
			// or IM_GROUP_NOTICE_INVENTORY_ACCEPTED
			msg->addU8Fast(_PREHASH_Dialog, (U8)(mIM + 1));
			msg->addBinaryDataFast(_PREHASH_BinaryBucket, &(mFolderID.mData),
								   sizeof(mFolderID.mData));
			// send the message
			msg->sendReliable(mHost);
			
// [RLVa:KB] - Checked: 2010-09-23 (RLVa-1.2.1)
			if (fRlvNotifyAccepted)
			{
				std::string::size_type idxToken = mDesc.find("'  ( http://");
				if (std::string::npos != idxToken)
					RlvBehaviourNotifyHandler::sendNotification("accepted_in_inv inv_offer " + mDesc.substr(1, idxToken - 1));
			}
// [/RLVa:KB]

			//don't spam them if they are getting flooded
			if (check_offer_throttle(mFromName, true))
			{
				log_message = chatHistory_string + " " + LLTrans::getString("InvOfferGaveYou") + " " + mDesc + LLTrans::getString(".");
				LLSD args;
				args["MESSAGE"] = log_message;
				LLNotificationsUtil::add("SystemMessageTip", args);
			}
			
			// we will want to open this item when it comes back.
			LL_DEBUGS("Messaging") << "Initializing an opener for tid: " << mTransactionID
			<< LL_ENDL;
			switch (mIM)
		{
			case IM_TASK_INVENTORY_OFFERED:
			case IM_GROUP_NOTICE:
			case IM_GROUP_NOTICE_REQUESTED:
			{
				// This is an offer from a task or group.
				// We don't use a new instance of an opener
				// We instead use the singular observer gOpenTaskOffer
				// Since it already exists, we don't need to actually do anything
			}
				break;
			default:
				LL_WARNS("Messaging") << "inventory_offer_callback: unknown offer type" << LL_ENDL;
				break;
		}	// end switch (mIM)
			break;
			
		case IOR_MUTE:
			// MUTE falls through to decline
		case IOR_DECLINE:
			// DECLINE. The math for the dialog works, because the decline
			// for inventory_offered, task_inventory_offer or
			// group_notice_inventory is 2 greater than the offer integer value.
			// Generates IM_INVENTORY_DECLINED, IM_TASK_INVENTORY_DECLINED,
			// or IM_GROUP_NOTICE_INVENTORY_DECLINED
		default:
			// close button probably (or any of the fall-throughs from above)
			msg->addU8Fast(_PREHASH_Dialog, (U8)(mIM + 2));
			msg->addBinaryDataFast(_PREHASH_BinaryBucket, EMPTY_BINARY_BUCKET, EMPTY_BINARY_BUCKET_SIZE);
			// send the message
			msg->sendReliable(mHost);
			
// [RLVa:KB] - Checked: 2010-09-23 (RLVa-1.2.1e) | Added: RLVa-1.2.1e
			if ( (rlv_handler_t::isEnabled()) && 
				 (IM_TASK_INVENTORY_OFFERED == mIM) && (LLAssetType::AT_CATEGORY == mType) && (mDesc.find(RLV_PUTINV_PREFIX) == 1) )
			{
				std::string::size_type idxToken = mDesc.find("'  ( http://");
				if (std::string::npos != idxToken)
					RlvBehaviourNotifyHandler::sendNotification("declined inv_offer " + mDesc.substr(1, idxToken - 1));
			}
// [/RLVa:KB]

			if (gSavedSettings.getBOOL("LogInventoryDecline"))
			{
				LLStringUtil::format_map_t log_message_args;
				log_message_args["DESC"] = mDesc;
				log_message_args["NAME"] = mFromName;
				log_message = LLTrans::getString("InvOfferDecline", log_message_args);


				LLSD args;
				args["MESSAGE"] = log_message;
				LLNotificationsUtil::add("SystemMessageTip", args);
			}
			
			if (is_do_not_disturb &&	(!mFromGroup && !mFromObject))
			{
				send_do_not_disturb_message(msg,mFromID);
			}
			break;
	}
	
	if(opener)
	{
		gInventory.addObserver(opener);
	}

	if(!mPersist)
	{
		delete this;
	}
	return false;
}

class LLPostponedOfferNotification: public LLPostponedNotification
{
protected:
	/* virtual */
	void modifyNotificationParams()
	{
		LLSD substitutions = mParams.substitutions;
		substitutions["NAME"] = mName;
		mParams.substitutions = substitutions;
	}
};

void LLOfferInfo::initRespondFunctionMap()
{
	if(mRespondFunctions.empty())
	{
		mRespondFunctions["ObjectGiveItem"] = boost::bind(&LLOfferInfo::inventory_task_offer_callback, this, _1, _2);
		mRespondFunctions["OwnObjectGiveItem"] = boost::bind(&LLOfferInfo::inventory_task_offer_callback, this, _1, _2);
		mRespondFunctions["UserGiveItem"] = boost::bind(&LLOfferInfo::inventory_offer_callback, this, _1, _2);
		// <FS:Ansariel> FIRE-3832: Silent accept/decline of inventory offers
		mRespondFunctions["UserGiveItemLegacy"] = boost::bind(&LLOfferInfo::inventory_offer_callback, this, _1, _2);
	}
}

void inventory_offer_handler(LLOfferInfo* info)
{
	// If muted, don't even go through the messaging stuff.  Just curtail the offer here.
	// Passing in a null UUID handles the case of where you have muted one of your own objects by_name.
	// The solution for STORM-1297 seems to handle the cases where the object is owned by someone else.
	if (LLMuteList::getInstance()->isMuted(info->mFromID, info->mFromName) ||
		LLMuteList::getInstance()->isMuted(LLUUID::null, info->mFromName))
	{
		info->forceResponse(IOR_MUTE);
		return;
	}


	bool bAutoAccept(false);
	// Avoid the Accept/Discard dialog if the user so desires. JC
	// <FS:Ansariel> Auto-accept any kind of inventory (FIRE-4128)
	//if (gSavedSettings.getBOOL("AutoAcceptNewInventory")
	//	&& (info->mType == LLAssetType::AT_NOTECARD
	//		|| info->mType == LLAssetType::AT_LANDMARK
	//		|| info->mType == LLAssetType::AT_TEXTURE))
//	if (gSavedSettings.getBOOL("AutoAcceptNewInventory"))
	// </FS:Ansariel> Auto-accept any kind of inventory (FIRE-4128)
// [RLVa:KB]
	// Don't auto-accept give-to-RLV inventory offers
	if ( (gSavedSettings.getBOOL("AutoAcceptNewInventory")) &&
		 ( (!rlv_handler_t::isEnabled()) || (!RlvInventory::instance().isGiveToRLVOffer(*info)) ) )
// [/RLVa:KB]
	{
		// For certain types, just accept the items into the inventory,
		// and possibly open them on receipt depending upon "ShowNewInventory".
		bAutoAccept = true;
	}

	// Strip any SLURL from the message display. (DEV-2754)
	std::string msg = info->mDesc;
	int indx = msg.find(" ( http://slurl.com/secondlife/");
	if(indx == std::string::npos)
	{
		// try to find new slurl host
		indx = msg.find(" ( http://maps.secondlife.com/secondlife/");
	}
	if(indx >= 0)
	{
		LLStringUtil::truncate(msg, indx);
	}

	LLSD args;
	args["[OBJECTNAME]"] = msg;

	LLSD payload;

	// must protect against a NULL return from lookupHumanReadable()
	std::string typestr = ll_safe_string(LLAssetType::lookupHumanReadable(info->mType));
	if (!typestr.empty())
	{
		// human readable matches string name from strings.xml
		// lets get asset type localized name
		args["OBJECTTYPE"] = LLTrans::getString(typestr);
	}
	else
	{
		LL_WARNS("Messaging") << "LLAssetType::lookupHumanReadable() returned NULL - probably bad asset type: " << info->mType << LL_ENDL;
		args["OBJECTTYPE"] = "";

		// This seems safest, rather than propagating bogosity
		LL_WARNS("Messaging") << "Forcing an inventory-decline for probably-bad asset type." << LL_ENDL;
		info->forceResponse(IOR_DECLINE);
		return;
	}

	// If mObjectID is null then generate the object_id based on msg to prevent
	// multiple creation of chiclets for same object.
	LLUUID object_id = info->mObjectID;
	if (object_id.isNull())
		object_id.generate(msg);

	payload["from_id"] = info->mFromID;
	// Needed by LLScriptFloaterManager to bind original notification with 
	// faked for toast one.
	payload["object_id"] = object_id;
	// Flag indicating that this notification is faked for toast.
	payload["give_inventory_notification"] = FALSE;
	args["OBJECTFROMNAME"] = info->mFromName;
	args["NAME"] = info->mFromName;
	if (info->mFromGroup)
	{
		args["NAME_SLURL"] = LLSLURL("group", info->mFromID, "about").getSLURLString();
	}
	else
	{
// [SL:KB] - Patch: UI-Notifications | Checked: 2011-04-11 (Catznip-2.5.0a) | Added: Catznip-2.5.0a
		args["NAME_LABEL"] = LLSLURL("agent", info->mFromID, "completename").getSLURLString();
// [/SL:KB]
		args["NAME_SLURL"] = LLSLURL("agent", info->mFromID, "about").getSLURLString();
	}
	std::string verb = "select?name=" + LLURI::escape(msg);
	args["ITEM_SLURL"] = LLSLURL("inventory", info->mObjectID, verb.c_str()).getSLURLString();

	LLNotification::Params p;

	// Object -> Agent Inventory Offer
	if (info->mFromObject && !bAutoAccept)
	{
// [RLVa:KB] - Checked: 2010-11-02 (RLVa-1.2.2a) | Modified: RLVa-1.2.2a
		// Only filter if the object owner is a nearby agent
		if ( (gRlvHandler.hasBehaviour(RLV_BHVR_SHOWNAMES)) && (RlvUtil::isNearbyAgent(info->mFromID)) )
		{
			payload["rlv_shownames"] = TRUE;
			args["NAME_SLURL"] = LLSLURL("agent", info->mFromID, "rlvanonym").getSLURLString();
		}
// [/RLVa:KB]

		// Inventory Slurls don't currently work for non agent transfers, so only display the object name.
		args["ITEM_SLURL"] = msg;
		// Note: sets inventory_task_offer_callback as the callback
		p.substitutions(args).payload(payload).functor.responder(LLNotificationResponderPtr(info));
		info->mPersist = true;

		// Offers from your own objects need a special notification template.
		p.name = info->mFromID == gAgentID ? "OwnObjectGiveItem" : "ObjectGiveItem";

		// Pop up inv offer chiclet and let the user accept (keep), or reject (and silently delete) the inventory.
	    LLPostponedNotification::add<LLPostponedOfferNotification>(p, info->mFromID, info->mFromGroup == TRUE);
	}
	else // Agent -> Agent Inventory Offer
	{
// [RLVa:KB] - Checked: 2010-11-02 (RLVa-1.2.2a) | Modified: RLVa-1.2.2a
		// Only filter if the offer is from a nearby agent and if there's no open IM session (doesn't necessarily have to be focused)
		if ( (gRlvHandler.hasBehaviour(RLV_BHVR_SHOWNAMES)) && (RlvUtil::isNearbyAgent(info->mFromID)) &&
			 (!RlvUIEnabler::hasOpenIM(info->mFromID)) )
		{
			payload["rlv_shownames"] = TRUE;
			args["NAME"] = RlvStrings::getAnonym(info->mFromName);
			args["NAME_SLURL"] = LLSLURL("agent", info->mFromID, "rlvanonym").getSLURLString();
		}
// [/RLVa:KB]

		p.responder = info;
		// Note: sets inventory_offer_callback as the callback
		// *TODO fix memory leak
		// inventory_offer_callback() is not invoked if user received notification and 
		// closes viewer(without responding the notification)
		p.substitutions(args).payload(payload).functor.responder(LLNotificationResponderPtr(info));
		info->mPersist = true;
		// <FS:Ansariel> FIRE-3832: Silent accept/decline of inventory offers
		//p.name = "UserGiveItem";
		p.name = (gSavedSettings.getBOOL("FSUseLegacyInventoryAcceptMessages") ? "UserGiveItemLegacy" : "UserGiveItem");
		// </FS:Ansariel>
		p.offer_from_agent = true;
		
		// Prefetch the item into your local inventory.
		LLInventoryFetchItemsObserver* fetch_item = new LLInventoryFetchItemsObserver(info->mObjectID);
		fetch_item->startFetch();
		if(fetch_item->isFinished())
		{
			fetch_item->done();
		}
		else
		{
			gInventory.addObserver(fetch_item);
		}
		
		// In viewer 2 we're now auto receiving inventory offers and messaging as such (not sending reject messages).
		// <FS:Ansariel> Optional V1-like inventory accept messages
		//info->send_auto_receive_response();
		// Also needs to be send on auto-accept so the item gets into the inventory!
		if (bAutoAccept || !gSavedSettings.getBOOL("FSUseLegacyInventoryAcceptMessages"))
		{
			info->send_auto_receive_response();
		}
		// </FS:Ansariel> Optional V1-like inventory accept messages

        if (gAgent.isDoNotDisturb()) 
        {
            send_do_not_disturb_message(gMessageSystem, info->mFromID);
        }
        
		if( !bAutoAccept ) // if we auto accept, do not pester the user
		{
			// Inform user that there is a script floater via toast system
			payload["give_inventory_notification"] = TRUE;
			p.payload = payload;
			LLPostponedNotification::add<LLPostponedOfferNotification>(p, info->mFromID, false);
		}

		// <FS:Ansariel> Show offered inventory also if auto-accept is enabled (FIRE-5101)
		if (bAutoAccept && gSavedSettings.getBOOL("ShowNewInventory"))
		{
			LLViewerInventoryCategory* catp = NULL;
			catp = (LLViewerInventoryCategory*)gInventory.getCategory(info->mObjectID);
			LLViewerInventoryItem* itemp = NULL;
			if(!catp)
			{
				itemp = (LLViewerInventoryItem*)gInventory.getItem(info->mObjectID);
			}

			LLOpenAgentOffer* open_agent_offer = new LLOpenAgentOffer(info->mObjectID, info->mFromName);
			open_agent_offer->startFetch();
			if(catp || (itemp && itemp->isFinished()))
			{
				open_agent_offer->done();
			}
			else
			{
				gInventory.addObserver(open_agent_offer);
			}
		}
		// </FS:Ansariel> Show offered inventory also if auto-accept is enabled (FIRE-5101)
	}

	LLFirstUse::newInventory();
}

bool lure_callback(const LLSD& notification, const LLSD& response)
{
	S32 option = 0;
	if (response.isInteger()) 
	{
		option = response.asInteger();
	}
	else
	{
		option = LLNotificationsUtil::getSelectedOption(notification, response);
	}
	
	LLUUID from_id = notification["payload"]["from_id"].asUUID();
	LLUUID lure_id = notification["payload"]["lure_id"].asUUID();
	BOOL godlike = notification["payload"]["godlike"].asBoolean();

	switch(option)
	{
	case 0:
		{
			// accept
			gAgent.teleportViaLure(lure_id, godlike);
		}
		break;
	case 1:
	default:
		// decline
		send_simple_im(from_id,
					   LLStringUtil::null,
					   IM_LURE_DECLINED,
					   lure_id);
		break;
	}

// <FS:Ansariel> [FS communication UI] FIRE-11536: Commenting out CHUI-112;
//               Reposting the notification form will squeeze it somewhere
//               within the IM floater and we don't need it for our comm. UI.
//	LLNotificationPtr notification_ptr = LLNotifications::instance().find(notification["id"].asUUID());
//
//	if (notification_ptr)
//	{
//		LLNotificationFormPtr modified_form(new LLNotificationForm(*notification_ptr->getForm()));
//		modified_form->setElementEnabled("Teleport", false);
//		modified_form->setElementEnabled("Cancel", false);
//		notification_ptr->updateForm(modified_form);
//		//notification_ptr->repost();
//// [SL:KB] - Patch: UI-Notifications | Checked: 2013-05-09 (Catznip-3.5)
//		// Assume that any offer notification with "getCanBeStored() == true" is the result of RLVa routing it to the notifcation syswell
//		/*const*/ LLNotificationsUI::LLScreenChannel* pChannel = LLNotificationsUI::LLChannelManager::instance().getNotificationScreenChannel();
//		/*const*/ LLNotificationsUI::LLToast* pToast = (pChannel) ? pChannel->getToastByNotificationID(notification["id"].asUUID()) : NULL;
//		if ( (!pToast) || (!pToast->getCanBeStored()) )
//		{
//// [/SL:KB]
//			notification_ptr->repost();
//	}
// </FS:Ansariel>

	return false;
}
static LLNotificationFunctorRegistration lure_callback_reg("TeleportOffered", lure_callback);

bool mature_lure_callback(const LLSD& notification, const LLSD& response)
{
	S32 option = 0;
	if (response.isInteger()) 
	{
		option = response.asInteger();
	}
	else
	{
		option = LLNotificationsUtil::getSelectedOption(notification, response);
	}
	
	LLUUID from_id = notification["payload"]["from_id"].asUUID();
	LLUUID lure_id = notification["payload"]["lure_id"].asUUID();
	BOOL godlike = notification["payload"]["godlike"].asBoolean();
	U8 region_access = static_cast<U8>(notification["payload"]["region_maturity"].asInteger());

	switch(option)
	{
	case 0:
		{
			// accept
			gSavedSettings.setU32("PreferredMaturity", static_cast<U32>(region_access));
			gAgent.setMaturityRatingChangeDuringTeleport(region_access);
			gAgent.teleportViaLure(lure_id, godlike);
		}
		break;
	case 1:
	default:
		// decline
		send_simple_im(from_id,
					   LLStringUtil::null,
					   IM_LURE_DECLINED,
					   lure_id);
		break;
	}
	return false;
}
static LLNotificationFunctorRegistration mature_lure_callback_reg("TeleportOffered_MaturityExceeded", mature_lure_callback);

bool goto_url_callback(const LLSD& notification, const LLSD& response)
{
	std::string url = notification["payload"]["url"].asString();
	S32 option = LLNotificationsUtil::getSelectedOption(notification, response);
	if(1 == option)
	{
		LLWeb::loadURL(url);
	}
	return false;
}
static LLNotificationFunctorRegistration goto_url_callback_reg("GotoURL", goto_url_callback);

bool inspect_remote_object_callback(const LLSD& notification, const LLSD& response)
{
	S32 option = LLNotificationsUtil::getSelectedOption(notification, response);
	if (0 == option)
	{
		LLFloaterReg::showInstance("inspect_remote_object", notification["payload"]);
	}
	return false;
}
static LLNotificationFunctorRegistration inspect_remote_object_callback_reg("ServerObjectMessage", inspect_remote_object_callback);

class LLPostponedServerObjectNotification: public LLPostponedNotification
{
protected:
	/* virtual */
	void modifyNotificationParams()
	{
		LLSD payload = mParams.payload;
		mParams.payload = payload;
	}
};

static bool parse_lure_bucket(const std::string& bucket,
							  U64& region_handle,
							  LLVector3& pos,
							  LLVector3& look_at,
							  U8& region_access)
{
	// tokenize the bucket
	typedef boost::tokenizer<boost::char_separator<char> > tokenizer;
	boost::char_separator<char> sep("|", "", boost::keep_empty_tokens);
	tokenizer tokens(bucket, sep);
	tokenizer::iterator iter = tokens.begin();

	S32 gx,gy,rx,ry,rz,lx,ly,lz;
	try
	{
		gx = boost::lexical_cast<S32>((*(iter)).c_str());
		gy = boost::lexical_cast<S32>((*(++iter)).c_str());
		rx = boost::lexical_cast<S32>((*(++iter)).c_str());
		ry = boost::lexical_cast<S32>((*(++iter)).c_str());
		rz = boost::lexical_cast<S32>((*(++iter)).c_str());
		lx = boost::lexical_cast<S32>((*(++iter)).c_str());
		ly = boost::lexical_cast<S32>((*(++iter)).c_str());
		lz = boost::lexical_cast<S32>((*(++iter)).c_str());
	}
	catch( boost::bad_lexical_cast& )
	{
		LL_WARNS("parse_lure_bucket")
			<< "Couldn't parse lure bucket."
			<< LL_ENDL;
		return false;
	}
	// Grab region access
	region_access = SIM_ACCESS_MIN;
	if (++iter != tokens.end())
	{
		std::string access_str((*iter).c_str());
		LLStringUtil::trim(access_str);
		if ( access_str == "A" )
		{
			region_access = SIM_ACCESS_ADULT;
		}
		else if ( access_str == "M" )
		{
			region_access = SIM_ACCESS_MATURE;
		}
		else if ( access_str == "PG" )
		{
			region_access = SIM_ACCESS_PG;
		}
	}

	pos.setVec((F32)rx, (F32)ry, (F32)rz);
	look_at.setVec((F32)lx, (F32)ly, (F32)lz);

	region_handle = to_region_handle(gx, gy);
	return true;
}

// Strip out "Resident" for display, but only if the message came from a user
// (rather than a script)
static std::string clean_name_from_im(const std::string& name, EInstantMessage type)
{
	switch(type)
	{
	case IM_NOTHING_SPECIAL:
	case IM_MESSAGEBOX:
	case IM_GROUP_INVITATION:
	case IM_INVENTORY_OFFERED:
	case IM_INVENTORY_ACCEPTED:
	case IM_INVENTORY_DECLINED:
	case IM_GROUP_VOTE:
	case IM_GROUP_MESSAGE_DEPRECATED:
	//IM_TASK_INVENTORY_OFFERED
	//IM_TASK_INVENTORY_ACCEPTED
	//IM_TASK_INVENTORY_DECLINED
	case IM_NEW_USER_DEFAULT:
	case IM_SESSION_INVITE:
	case IM_SESSION_P2P_INVITE:
	case IM_SESSION_GROUP_START:
	case IM_SESSION_CONFERENCE_START:
	case IM_SESSION_SEND:
	case IM_SESSION_LEAVE:
	//IM_FROM_TASK
	case IM_DO_NOT_DISTURB_AUTO_RESPONSE:
	case IM_CONSOLE_AND_CHAT_HISTORY:
	case IM_LURE_USER:
	case IM_LURE_ACCEPTED:
	case IM_LURE_DECLINED:
	case IM_GODLIKE_LURE_USER:
	case IM_TELEPORT_REQUEST:
	case IM_GROUP_ELECTION_DEPRECATED:
	//IM_GOTO_URL
	//IM_FROM_TASK_AS_ALERT
	case IM_GROUP_NOTICE:
	case IM_GROUP_NOTICE_INVENTORY_ACCEPTED:
	case IM_GROUP_NOTICE_INVENTORY_DECLINED:
	case IM_GROUP_INVITATION_ACCEPT:
	case IM_GROUP_INVITATION_DECLINE:
	case IM_GROUP_NOTICE_REQUESTED:
	case IM_FRIENDSHIP_OFFERED:
	case IM_FRIENDSHIP_ACCEPTED:
	case IM_FRIENDSHIP_DECLINED_DEPRECATED:
	//IM_TYPING_START
	//IM_TYPING_STOP
		return LLCacheName::cleanFullName(name);
	default:
		return name;
	}
}

static std::string clean_name_from_task_im(const std::string& msg,
										   BOOL from_group)
{
	boost::smatch match;
	static const boost::regex returned_exp(
		"(.*been returned to your inventory lost and found folder by )(.+)( (from|near).*)");
	if (boost::regex_match(msg, match, returned_exp))
	{
		// match objects are 1-based for groups
		std::string final = match[1].str();
		std::string name = match[2].str();
		// Don't try to clean up group names
		if (!from_group)
		{
			final += LLCacheName::buildUsername(name);
		}
		final += match[3].str();
		return final;
	}
	return msg;
}

static void notification_display_name_callback(const LLUUID& id,
					  const LLAvatarName& av_name,
					  const std::string& name, 
					  LLSD& substitutions, 
					  const LLSD& payload)
{
	substitutions["NAME"] = av_name.getDisplayName();
	LLNotificationsUtil::add(name, substitutions, payload);
}

class LLPostponedIMSystemTipNotification: public LLPostponedNotification
{
protected:
	/* virtual */
	void modifyNotificationParams()
	{
		LLSD payload = mParams.payload;
		payload["SESSION_NAME"] = mName;
		mParams.payload = payload;
	}

};

// Callback for name resolution of a god/estate message
static void god_message_name_cb(const LLAvatarName& av_name, LLChat chat, std::string message)
{	
	LLSD args;
	args["NAME"] = av_name.getCompleteName();
	args["MESSAGE"] = message;
	LLNotificationsUtil::add("GodMessage", args);

	// Treat like a system message and put in chat history.
	chat.mText = av_name.getCompleteName() + ": " + message;

	// <FS:Ansariel> [FS communication UI]
	//LLFloaterIMNearbyChat* nearby_chat = LLFloaterReg::getTypedInstance<LLFloaterIMNearbyChat>("nearby_chat");
	FSFloaterNearbyChat* nearby_chat = FSFloaterNearbyChat::getInstance();
	// </FS:Ansariel> [FS communication UI]
	if (nearby_chat)
	{
		nearby_chat->addMessage(chat);
	}
}

// <FS:Ansariel> FIRE-505: Group name not shown in notification well
static void notification_group_name_cb(const std::string& group_name,
										const std::string& sender,
										const std::string& subject,
										const std::string& message,
										const LLSD& payload,
										U32 timestamp)
{
	LLAvatarName av_name;
	av_name.fromString(sender);
	LLSD args;
	args["SENDER"] = av_name.getUserNameForDisplay();
	args["GROUP"] = group_name;
	args["SUBJECT"] = subject;
	args["MESSAGE"] = message;
	LLNotifications::instance().add(LLNotification::Params("GroupNotice").substitutions(args).payload(payload).time_stamp(LLDate(timestamp)));
	make_ui_sound("UISndGroupNotice"); // <FS:PP> Group notice sound
}
// </FS:Ansariel>

void process_improved_im(LLMessageSystem *msg, void **user_data)
{
	LLUUID from_id;
	BOOL from_group;
	LLUUID to_id;
	U8 offline;
	U8 d = 0;
	LLUUID session_id;
	U32 timestamp;
	std::string name;
	std::string message;
	U32 parent_estate_id = 0;
	LLUUID region_id;
	LLVector3 position;
	U8 binary_bucket[MTUBYTES];
	S32 binary_bucket_size;
	LLChat chat;
	std::string buffer;
	
	// *TODO: Translate - need to fix the full name to first/last (maybe)
	msg->getUUIDFast(_PREHASH_AgentData, _PREHASH_AgentID, from_id);
	msg->getBOOLFast(_PREHASH_MessageBlock, _PREHASH_FromGroup, from_group);
	msg->getUUIDFast(_PREHASH_MessageBlock, _PREHASH_ToAgentID, to_id);
	msg->getU8Fast(  _PREHASH_MessageBlock, _PREHASH_Offline, offline);
	msg->getU8Fast(  _PREHASH_MessageBlock, _PREHASH_Dialog, d);
	msg->getUUIDFast(_PREHASH_MessageBlock, _PREHASH_ID, session_id);
	msg->getU32Fast( _PREHASH_MessageBlock, _PREHASH_Timestamp, timestamp);
	//msg->getData("MessageBlock", "Count",		&count);
	msg->getStringFast(_PREHASH_MessageBlock, _PREHASH_FromAgentName, name);
	msg->getStringFast(_PREHASH_MessageBlock, _PREHASH_Message,		message);
	msg->getU32Fast(_PREHASH_MessageBlock, _PREHASH_ParentEstateID, parent_estate_id);
	msg->getUUIDFast(_PREHASH_MessageBlock, _PREHASH_RegionID, region_id);
	msg->getVector3Fast(_PREHASH_MessageBlock, _PREHASH_Position, position);
	msg->getBinaryDataFast(  _PREHASH_MessageBlock, _PREHASH_BinaryBucket, binary_bucket, 0, 0, MTUBYTES);
	binary_bucket_size = msg->getSizeFast(_PREHASH_MessageBlock, _PREHASH_BinaryBucket);
	EInstantMessage dialog = (EInstantMessage)d;

	// NaCl - Antispam Registry
	if (dialog != IM_TYPING_START && dialog != IM_TYPING_STOP &&											// Typing notifications
		!(dialog == IM_NOTHING_SPECIAL && offline == IM_OFFLINE && from_id.notNull() && to_id.notNull()) &&	// Saved offline IMs
		!(dialog == IM_FROM_TASK && offline == IM_OFFLINE)													// Saved offline IMs from objects
		)
	{
		if (NACLAntiSpamRegistry::instance().checkQueue(ANTISPAM_QUEUE_IM, from_id, ANTISPAM_SOURCE_AGENT))
		{
			return;
		}
	}
	// NaCl End

    // make sure that we don't have an empty or all-whitespace name
	LLStringUtil::trim(name);
	if (name.empty())
	{
        name = LLTrans::getString("Unnamed");
	}

	// Preserve the unaltered name for use in group notice mute checking.
	std::string original_name = name;

	// IDEVO convert new-style "Resident" names for display
	name = clean_name_from_im(name, dialog);

	BOOL is_do_not_disturb = gAgent.isDoNotDisturb();
	BOOL is_autorespond = gAgent.getAutorespond();
	BOOL is_autorespond_nonfriends = gAgent.getAutorespondNonFriends();
	BOOL is_rejecting_tp_offers = gAgent.getRejectTeleportOffers(); // <FS:PP> FIRE-1245: Option to block/reject teleport offers
	BOOL is_autorespond_muted = gSavedPerAccountSettings.getBOOL("FSSendMutedAvatarResponse");
	BOOL is_muted = LLMuteList::getInstance()->isMuted(from_id, name, LLMute::flagTextChat)
		// object IMs contain sender object id in session_id (STORM-1209)
		|| (dialog == IM_FROM_TASK && LLMuteList::getInstance()->isMuted(session_id));
	BOOL is_owned_by_me = FALSE;
	BOOL is_friend = (LLAvatarTracker::instance().getBuddyInfo(from_id) == NULL) ? false : true;
	static LLCachedControl<bool> accept_im_from_only_friend(gSavedSettings, "VoiceCallsFriendsOnly");
	//BOOL is_linden = chat.mSourceType != CHAT_SOURCE_OBJECT &&
	//		LLMuteList::getInstance()->isLinden(name); <:FS:TM> Bear compie fix - is_linden not referenced

	// <FS:PP> FIRE-10500: Autoresponse for (Away)
	static LLCachedControl<bool> FSSendAwayAvatarResponse(gSavedPerAccountSettings, "FSSendAwayAvatarResponse");
	BOOL is_afk = gAgent.getAFK();
	// </FS:PP>

	chat.mMuted = is_muted;
	chat.mFromID = from_id;
	chat.mFromName = name;
	chat.mSourceType = (from_id.isNull() || (name == std::string(SYSTEM_FROM))) ? CHAT_SOURCE_SYSTEM : CHAT_SOURCE_AGENT;

	LLViewerObject *source = gObjectList.findObject(session_id); //Session ID is probably the wrong thing.
	if (source)
	{
		is_owned_by_me = source->permYouOwner();
	}

	// NaCl - Newline flood protection
	static LLCachedControl<bool> useAntiSpam(gSavedSettings, "UseAntiSpam");
	if (useAntiSpam)
	{
		bool doCheck = true;
		if (from_id.isNull() || gAgentID == from_id)
		{
			doCheck = false;
		}
		if (doCheck && is_owned_by_me)
		{
			doCheck = false;
		}
		if (doCheck && NACLAntiSpamRegistry::instance().checkNewlineFlood(ANTISPAM_QUEUE_IM, from_id, message))
		{
			return;
		}
	}
	// NaCl End

	std::string separator_string(": ");

	LLSD args;
	LLSD payload;
	LLNotification::Params params;

	switch(dialog)
	{ 
	case IM_CONSOLE_AND_CHAT_HISTORY:
		args["MESSAGE"] = message;
		payload["from_id"] = from_id;

		params.name = "IMSystemMessageTip";
		params.substitutions = args;
		params.payload = payload;
	    LLPostponedNotification::add<LLPostponedIMSystemTipNotification>(params, from_id, false);
		break;

	case IM_NOTHING_SPECIAL:	// p2p IM
		// Don't show dialog, just do IM
		if (!gAgent.isGodlike()
				&& gAgent.getRegion()->isPrelude() 
				&& to_id.isNull() )
		{
			// do nothing -- don't distract newbies in
			// Prelude with global IMs
		}
// [RLVa:KB] - Checked: 2011-05-28 (RLVa-1.4.0)
		else if ( (rlv_handler_t::isEnabled()) && (offline == IM_ONLINE) && ("@version" == message) && 
		          (!is_muted) && ((!accept_im_from_only_friend) || (is_friend)) )
		{
			RlvUtil::sendBusyMessage(from_id, RlvStrings::getVersion(), session_id);
		}
// [/RLVa:KB]
//		else if (offline == IM_ONLINE 
//					&& is_do_not_disturb
//					&& from_id.notNull() //not a system message
//					&& to_id.notNull()) //not global message
// [RLVa:KB] - Checked: 2010-11-30 (RLVa-1.3.0)
		// <FS:Ansariel> Only send the busy reponse if either the sender is not
		//               muted OR the sender is muted and we explicitely want
		//               to inform him about that fact.
		else if (offline == IM_ONLINE
					&& (!accept_im_from_only_friend || is_friend)                                    // is friend or accept IMs from friend only disabled
					&& ((is_do_not_disturb && (!is_muted || (is_muted && !is_autorespond_muted))) || // do not disturb
						(is_autorespond && !is_muted) ||                                             // autorespond everyone
						(is_autorespond_nonfriends && !is_friend && !is_muted) ||                    // autorespond friends only
						(is_afk && FSSendAwayAvatarResponse && !is_muted))                           // away
					&& from_id.notNull() //not a system message
					&& to_id.notNull() //not global message
					&& RlvActions::canReceiveIM(from_id))
// [/RLVa:KB]
		{
<<<<<<< HEAD
			// <FS:Ansariel> Log autoresponse notification after initial message
			bool has_session = true;

			// return a standard "do not disturb" message, but only do it to online IM
			// (i.e. not other auto responses and not store-and-forward IM)
			// <FS:Ansariel> Old "do not disturb" message behavior: only send once if session not open
			// Session id will be null if avatar answers from offline IM via email
			if (!gIMMgr->hasSession(session_id) && session_id.notNull())
			{
			// </FS:Ansariel>
				// <FS:Ansariel> Log autoresponse notification after initial message
				has_session = false;

				// <FS:Ansariel> FS autoresponse feature
				//send_do_not_disturb_message(msg, from_id, session_id);
				std::string my_name;
				std::string response;
				LLAgentUI::buildFullname(my_name);
				if (is_do_not_disturb)
				{
					response = gSavedPerAccountSettings.getString("DoNotDisturbModeResponse");
				}
				else if (is_autorespond_nonfriends && !is_friend)
				{
					response = gSavedPerAccountSettings.getString("FSAutorespondNonFriendsResponse");
				}
				else if (is_autorespond)
				{
					response = gSavedPerAccountSettings.getString("FSAutorespondModeResponse");
				}
				// <FS:PP> FIRE-10500: Autoresponse for (Away)
				else if (is_afk && FSSendAwayAvatarResponse)
				{
					response = gSavedPerAccountSettings.getString("FSAwayAvatarResponse");
				}
				// </FS:PP>
				pack_instant_message(
					gMessageSystem,
					gAgent.getID(),
					FALSE,
					gAgent.getSessionID(),
					from_id,
					my_name,
					response,
					IM_ONLINE,
					IM_DO_NOT_DISTURB_AUTO_RESPONSE,
					session_id);
				gAgent.sendReliableMessage();
				// </FS:Ansariel> FS autoresponse feature
			// <FS:Ansariel> Old "do not disturb" message behavior: only send once if session not open
			}
			// </FS:Ansariel>

			// <FS:Ansariel> checkfor and process reqinfo
			if (has_session)
			{
				message = FSData::getInstance()->processRequestForInfo(from_id,message,name,session_id);
			}
			// </FS:Ansariel>
=======
>>>>>>> 530fe90d

			// now store incoming IM in chat history

			buffer = message;
	
			LL_INFOS("Messaging") << "process_improved_im: session_id( " << session_id << " ), from_id( " << from_id << " )" << LL_ENDL;

			// <FS:PP> FIRE-10178: Keyword Alerts in group IM do not work unless the group is in the foreground (notification on receipt of IM)
			chat.mText = buffer;
			if (FSKeywords::getInstance()->chatContainsKeyword(chat, false))
			{
				FSKeywords::notify(chat);
			}
			// </FS:PP>

			// add to IM panel, but do not bother the user
			gIMMgr->addMessage(
				session_id,
				from_id,
				name,
				buffer,
				IM_OFFLINE == offline,
				LLStringUtil::null,
				dialog,
				parent_estate_id,
				region_id,
				position,
				true);

<<<<<<< HEAD
			if (!has_session)
			{
				// <FS:LO> Fire-5389 - "Autoresponse Sent" message added to Firestorm as was in Phoenix
				gIMMgr->addMessage(
					session_id,
					gAgentID,
					LLStringUtil::null, // Pass null value so no name gets prepended
					LLTrans::getString("IM_autoresponse_sent"),
					false,
					name,
					IM_NOTHING_SPECIAL,
					parent_estate_id,
					region_id,
					position,
					false, // <-- Wow! This parameter is never handled!!!
					TRUE
					);
				// </FS:LO>

				// <FS:Ansariel> Send inventory item on autoresponse
				LLUUID item_id(gSavedPerAccountSettings.getString("FSAutoresponseItemUUID"));
				if (item_id.notNull())
				{
					LLInventoryItem* item = dynamic_cast<LLInventoryItem*>(gInventory.getItem(item_id));
					if (item)
					{
						gIMMgr->addMessage(
								session_id,
								gAgentID,
								LLStringUtil::null, // Pass null value so no name gets prepended
								LLTrans::getString("IM_autoresponse_item_sent", LLSD().with("[ITEM_NAME]", item->getName())),
								false,
								name,
								IM_NOTHING_SPECIAL,
								parent_estate_id,
								region_id,
								position,
								false,
								TRUE);
						LLGiveInventory::doGiveInventoryItem(from_id, item, session_id);
					}
				}
				// </FS:Ansariel>
			}
=======
			if (!gIMMgr->isDNDMessageSend(session_id))
			{
				// return a standard "do not disturb" message, but only do it to online IM
				// (i.e. not other auto responses and not store-and-forward IM)
				send_do_not_disturb_message(msg, from_id, session_id);
				gIMMgr->setDNDMessageSent(session_id, true);
			}

>>>>>>> 530fe90d
		}
		else if (from_id.isNull())
		{
			LLSD args;
			args["MESSAGE"] = message;
			LLNotificationsUtil::add("SystemMessage", args);
		}
		else if (to_id.isNull())
		{
			// Message to everyone from GOD, look up the fullname since
			// server always slams name to legacy names
			LLAvatarNameCache::get(from_id, boost::bind(god_message_name_cb, _2, chat, message));
		}
		else
		{
			// standard message, not from system
			std::string saved;
			if(offline == IM_OFFLINE)
			{
				LLStringUtil::format_map_t args;
				args["[LONG_TIMESTAMP]"] = formatted_time(timestamp);
				saved = LLTrans::getString("Saved_message", args);
			}
			buffer = saved + message;

			LL_INFOS("Messaging") << "process_improved_im: session_id( " << session_id << " ), from_id( " << from_id << " )" << LL_ENDL;

			bool mute_im = is_muted;
			if(accept_im_from_only_friend&&!is_friend)
			{
				if (!gIMMgr->isNonFriendSessionNotified(session_id))
				{
					// <FS:Ansariel> Disable this - doesn't make sense it will be skipped by LLIMMgr::addMessage() anyway
					//std::string message = LLTrans::getString("IM_unblock_only_groups_friends");
					//gIMMgr->addMessage(session_id, from_id, name, message, IM_OFFLINE == offline);
					// </FS:Ansariel>
					gIMMgr->addNotifiedNonFriendSessionID(session_id);
				}

				mute_im = true;
			}

// [RLVa:KB] - Checked: 2010-11-30 (RLVa-1.3.0)
			// Don't block offline IMs, or IMs from Lindens
			if ( (rlv_handler_t::isEnabled()) && (offline != IM_OFFLINE) && (!RlvActions::canReceiveIM(from_id)) && (!LLMuteList::getInstance()->isLinden(original_name) ))
			{
				if (!mute_im)
					RlvUtil::sendBusyMessage(from_id, RlvStrings::getString(RLV_STRING_BLOCKED_RECVIM_REMOTE), session_id);
				message = RlvStrings::getString(RLV_STRING_BLOCKED_RECVIM);
			}
// [/RLVa:KB]

			if (!mute_im) 
			{
				// checkfor and process reqinfo
				message = FSData::getInstance()->processRequestForInfo(from_id, message, name, session_id);

				// <FS:PP> FIRE-10178: Keyword Alerts in group IM do not work unless the group is in the foreground (notification on receipt of IM)
				chat.mText = message;
				if (FSKeywords::getInstance()->chatContainsKeyword(chat, false))
				{
					FSKeywords::notify(chat);
				}
				// </FS:PP>

				buffer = saved + message;

				gIMMgr->addMessage(
					session_id,
					from_id,
					name,
					buffer,
					IM_OFFLINE == offline,
					LLStringUtil::null,
					dialog,
					parent_estate_id,
					region_id,
					position,
					true);
			}
			else
			{
				/*
				EXT-5099
				currently there is no way to store in history only...
				using  LLNotificationsUtil::add will add message to Nearby Chat

				// muted user, so don't start an IM session, just record line in chat
				// history.  Pretend the chat is from a local agent,
				// so it will go into the history but not be shown on screen.

				LLSD args;
				args["MESSAGE"] = buffer;
				LLNotificationsUtil::add("SystemMessageTip", args);
				*/
				static LLCachedControl<bool> fsSendMutedAvatarResponse(gSavedPerAccountSettings, "FSSendMutedAvatarResponse");
				if (fsSendMutedAvatarResponse && (!accept_im_from_only_friend || is_friend))
				{
					std::string my_name;
					LLAgentUI::buildFullname(my_name);
					std::string response = gSavedPerAccountSettings.getString("FSMutedAvatarResponse");
					pack_instant_message(
						gMessageSystem,
						gAgent.getID(),
						FALSE,
						gAgent.getSessionID(),
						from_id,
						my_name,
						response,
						IM_ONLINE,
						IM_DO_NOT_DISTURB_AUTO_RESPONSE,
						session_id);
					gAgent.sendReliableMessage();
				}
			}
		}
		break;

	case IM_TYPING_START:
		{
			LLPointer<LLIMInfo> im_info = new LLIMInfo(gMessageSystem);
			gIMMgr->processIMTypingStart(im_info);
		}
		break;

	case IM_TYPING_STOP:
		{
			LLPointer<LLIMInfo> im_info = new LLIMInfo(gMessageSystem);
			gIMMgr->processIMTypingStop(im_info);
		}
		break;

	case IM_MESSAGEBOX:
		{
			// This is a block, modeless dialog.
			//*TODO: Translate
			args["MESSAGE"] = message;
			LLNotificationsUtil::add("SystemMessageTip", args);
		}
		break;
	case IM_GROUP_NOTICE:
	case IM_GROUP_NOTICE_REQUESTED:
		{
			LL_INFOS("Messaging") << "Received IM_GROUP_NOTICE message." << LL_ENDL;
			// Read the binary bucket for more information.
			struct notice_bucket_header_t
			{
				U8 has_inventory;
				U8 asset_type;
				LLUUID group_id;
			};
			struct notice_bucket_full_t
			{
				struct notice_bucket_header_t header;
				U8 item_name[DB_INV_ITEM_NAME_BUF_SIZE];
			}* notice_bin_bucket;

			// Make sure the binary bucket is big enough to hold the header 
			// and a null terminated item name.
			if ( (binary_bucket_size < (S32)((sizeof(notice_bucket_header_t) + sizeof(U8))))
				|| (binary_bucket[binary_bucket_size - 1] != '\0') )
			{
				LL_WARNS("Messaging") << "Malformed group notice binary bucket" << LL_ENDL;
				break;
			}

			// The group notice packet does not have an AgentID.  Obtain one from the name cache.
			// If last name is "Resident" strip it out so the cache name lookup works.
			size_t index = original_name.find(" Resident");
			if (index != std::string::npos)
			{
				original_name = original_name.substr(0, index);
			}
			std::string legacy_name = gCacheName->buildLegacyName(original_name);
			LLUUID agent_id;
			gCacheName->getUUID(legacy_name, agent_id);

			if (agent_id.isNull())
			{
				LL_WARNS("Messaging") << "buildLegacyName returned null while processing " << original_name << LL_ENDL;
			}
			else if (LLMuteList::getInstance()->isMuted(agent_id))
			{
				break;
			}

			notice_bin_bucket = (struct notice_bucket_full_t*) &binary_bucket[0];
			U8 has_inventory = notice_bin_bucket->header.has_inventory;
			U8 asset_type = notice_bin_bucket->header.asset_type;
			LLUUID group_id = notice_bin_bucket->header.group_id;
			std::string item_name = ll_safe_string((const char*) notice_bin_bucket->item_name);

			// If there is inventory, give the user the inventory offer.
			LLOfferInfo* info = NULL;

			if (has_inventory)
			{
				info = new LLOfferInfo();
				
				info->mIM = IM_GROUP_NOTICE;
				info->mFromID = from_id;
				info->mFromGroup = from_group;
				info->mTransactionID = session_id;
				info->mType = (LLAssetType::EType) asset_type;
				info->mFolderID = gInventory.findCategoryUUIDForType(LLFolderType::assetTypeToFolderType(info->mType));
				std::string from_name;

				from_name += "A group member named ";
				from_name += name;

				info->mFromName = from_name;
				info->mDesc = item_name;
				info->mHost = msg->getSender();
			}
			
			std::string str(message);

			// Tokenize the string.
			// TODO: Support escaped tokens ("||" -> "|")
			typedef boost::tokenizer<boost::char_separator<char> > tokenizer;
			boost::char_separator<char> sep("|","",boost::keep_empty_tokens);
			tokenizer tokens(str, sep);
			tokenizer::iterator iter = tokens.begin();

			std::string subj(*iter++);
			std::string mes(*iter++);

			// Send the notification down the new path.
			// For requested notices, we don't want to send the popups.
			if (dialog != IM_GROUP_NOTICE_REQUESTED)
			{
				payload["subject"] = subj;
				payload["message"] = mes;
				payload["sender_name"] = name;
				payload["group_id"] = group_id;
				payload["inventory_name"] = item_name;
				if(info && info->asLLSD())
				{
					payload["inventory_offer"] = info->asLLSD();
				}

				// <FS:Ansariel> FIRE-505: Group name not shown in notification well
				//LLSD args;
				//args["SUBJECT"] = subj;
				//args["MESSAGE"] = mes;
				//LLNotifications::instance().add(LLNotification::Params("GroupNotice").substitutions(args).payload(payload).time_stamp(LLDate(timestamp)));
				//make_ui_sound("UISndGroupNotice"); // <FS:PP> Group notice sound
				if (group_id.isNull())
				{
					LL_WARNS() << "Received group notice with null id!" << LL_ENDL;
				}
				gCacheName->get(group_id, true, boost::bind(&notification_group_name_cb, _2, name, subj, mes, payload, timestamp));
				// </FS:Ansariel>
			}

			// Also send down the old path for now.
			if (IM_GROUP_NOTICE_REQUESTED == dialog)
			{
				
				LLPanelGroup::showNotice(subj,mes,group_id,has_inventory,item_name,info);
			}
			else
			{
				delete info;
			}
		}
		break;
	case IM_GROUP_INVITATION:
		{
			if (is_do_not_disturb || is_muted)
			{
				send_do_not_disturb_message(msg, from_id);
			}
			
			if (!is_muted)
			{
				LL_INFOS("Messaging") << "Received IM_GROUP_INVITATION message." << LL_ENDL;
				// Read the binary bucket for more information.
				struct invite_bucket_t
				{
					S32 membership_fee;
					LLUUID role_id;
				}* invite_bucket;

				// Make sure the binary bucket is the correct size.
				if (binary_bucket_size != sizeof(invite_bucket_t))
				{
					LL_WARNS("Messaging") << "Malformed group invite binary bucket" << LL_ENDL;
					break;
				}

				invite_bucket = (struct invite_bucket_t*) &binary_bucket[0];
				S32 membership_fee = ntohl(invite_bucket->membership_fee);

				LLSD payload;
				payload["transaction_id"] = session_id;
				payload["group_id"] = from_id;
				payload["name"] = name;
				payload["message"] = message;
				payload["fee"] = membership_fee;

				LLSD args;
				args["MESSAGE"] = message;
				// we shouldn't pass callback functor since it is registered in LLFunctorRegistration

				make_ui_sound("UISndGroupInvitation"); // <FS:PP> Group invitation sound

				// <FS:PP> FIRE-11181: Option to remove the "Join" button from group invites that include enrollment fees
				// LLNotificationsUtil::add("JoinGroup", args, payload);
				if(membership_fee > 0 && gSavedSettings.getBOOL("FSAllowGroupInvitationOnlyWithoutFee"))
				{
					LLNotificationsUtil::add("JoinGroupProtectionNotice", args, payload);
				}
				else
				{
					LLNotificationsUtil::add("JoinGroup", args, payload);
				}
				// </FS:PP>

			}
		}
		break;

	case IM_INVENTORY_OFFERED:
	case IM_TASK_INVENTORY_OFFERED:
		// Someone has offered us some inventory.
		{
			LLOfferInfo* info = new LLOfferInfo;
			if (IM_INVENTORY_OFFERED == dialog)
			{
				struct offer_agent_bucket_t
				{
					S8		asset_type;
					LLUUID	object_id;
				}* bucketp;

				if (sizeof(offer_agent_bucket_t) != binary_bucket_size)
				{
					LL_WARNS("Messaging") << "Malformed inventory offer from agent" << LL_ENDL;
					delete info;
					break;
				}
				bucketp = (struct offer_agent_bucket_t*) &binary_bucket[0];
				info->mType = (LLAssetType::EType) bucketp->asset_type;
				info->mObjectID = bucketp->object_id;
				info->mFromObject = FALSE;
			}
			else // IM_TASK_INVENTORY_OFFERED
			{
				if (sizeof(S8) != binary_bucket_size)
				{
					LL_WARNS("Messaging") << "Malformed inventory offer from object" << LL_ENDL;
					delete info;
					break;
				}
				info->mType = (LLAssetType::EType) binary_bucket[0];
				info->mObjectID = LLUUID::null;
				info->mFromObject = TRUE;
			}

			info->mIM = dialog;
			info->mFromID = from_id;
			info->mFromGroup = from_group;
			info->mTransactionID = session_id;
			info->mFolderID = gInventory.findCategoryUUIDForType(LLFolderType::assetTypeToFolderType(info->mType));

			info->mFromName = name;
			info->mDesc = message;
			info->mHost = msg->getSender();
			//if (((is_do_not_disturb && !is_owned_by_me) || is_muted))
			if (is_muted)
			{
				// Prefetch the offered item so that it can be discarded by the appropriate observer. (EXT-4331)
				LLInventoryFetchItemsObserver* fetch_item = new LLInventoryFetchItemsObserver(info->mObjectID);
				fetch_item->startFetch();
				delete fetch_item;

				// Same as closing window
				info->forceResponse(IOR_DECLINE);
			}
			// old logic: busy mode must not affect interaction with objects (STORM-565)
			// new logic: inventory offers from in-world objects should be auto-declined (CHUI-519)
			else if (is_do_not_disturb && dialog == IM_TASK_INVENTORY_OFFERED)
			{
				// Until throttling is implemented, do not disturb mode should reject inventory instead of silently
				// accepting it.  SEE SL-39554
				info->forceResponse(IOR_DECLINE);
			}
			else
			{
				inventory_offer_handler(info);
			}
		}
		break;

	case IM_INVENTORY_ACCEPTED:
	{
//		args["NAME"] = LLSLURL("agent", from_id, "completename").getSLURLString();;
// [RLVa:KB] - Checked: 2010-11-02 (RLVa-1.2.2a) | Modified: RLVa-1.2.2a
		// Only anonymize the name if the agent is nearby, there isn't an open IM session to them and their profile isn't open
		bool fRlvFilterName = (gRlvHandler.hasBehaviour(RLV_BHVR_SHOWNAMES)) && (RlvUtil::isNearbyAgent(from_id)) && 
			(!RlvUIEnabler::hasOpenProfile(from_id)) && (!RlvUIEnabler::hasOpenIM(from_id));
		args["NAME"] = LLSLURL("agent", from_id, (!fRlvFilterName) ? "completename" : "rlvanonym").getSLURLString();;
// [/RLVa:KB]
		LLSD payload;
		payload["from_id"] = from_id;
		// Passing the "SESSION_NAME" to use it for IM notification logging
		// in LLTipHandler::processNotification(). See STORM-941.
		payload["SESSION_NAME"] = name;
		LLNotificationsUtil::add("InventoryAccepted", args, payload);
		break;
	}
	case IM_INVENTORY_DECLINED:
	{
//		args["NAME"] = LLSLURL("agent", from_id, "completename").getSLURLString();;
// [RLVa:KB] - Checked: 2010-11-02 (RLVa-1.2.2a) | Modified: RLVa-1.2.2a
		// Only anonymize the name if the agent is nearby, there isn't an open IM session to them and their profile isn't open
		bool fRlvFilterName = (gRlvHandler.hasBehaviour(RLV_BHVR_SHOWNAMES)) && (RlvUtil::isNearbyAgent(from_id)) && 
			(!RlvUIEnabler::hasOpenProfile(from_id)) && (!RlvUIEnabler::hasOpenIM(from_id));
		args["NAME"] = LLSLURL("agent", from_id, (!fRlvFilterName) ? "completename" : "rlvanonym").getSLURLString();;
// [/RLVa:KB]
		LLSD payload;
		payload["from_id"] = from_id;
		LLNotificationsUtil::add("InventoryDeclined", args, payload);
		break;
	}
	// TODO: _DEPRECATED suffix as part of vote removal - DEV-24856
	case IM_GROUP_VOTE:
		{
			LL_WARNS("Messaging") << "Received IM: IM_GROUP_VOTE_DEPRECATED" << LL_ENDL;
		}
		break;

	case IM_GROUP_ELECTION_DEPRECATED:
	{
		LL_WARNS("Messaging") << "Received IM: IM_GROUP_ELECTION_DEPRECATED" << LL_ENDL;
	}
	break;
	
	case IM_FROM_TASK:
		{
			if (is_do_not_disturb && !is_owned_by_me)
			{
				return;
			}

			// <FS:PP> FIRE-6406: Feature to disable Object Return notification
			static LLCachedControl<bool> FSDisableReturnObjectNotification(gSavedSettings, "FSDisableReturnObjectNotification");
			if (FSDisableReturnObjectNotification)
			{
				if (message.find("been returned to your inventory") != -1)
				{
					return;
				}
			}
			// </FS:PP>

			// Build a link to open the object IM info window.
			std::string location = ll_safe_string((char*)binary_bucket, binary_bucket_size-1);

			if (session_id.notNull())
			{
				chat.mFromID = session_id;
			}
			else
			{
				// This message originated on a region without the updated code for task id and slurl information.
				// We just need a unique ID for this object that isn't the owner ID.
				// If it is the owner ID it will overwrite the style that contains the link to that owner's profile.
				// This isn't ideal - it will make 1 style for all objects owned by the the same person/group.
				// This works because the only thing we can really do in this case is show the owner name and link to their profile.
				chat.mFromID = from_id ^ gAgent.getSessionID();
			}

			chat.mSourceType = CHAT_SOURCE_OBJECT;
			chat.mChatType = CHAT_TYPE_IM;

			// To conclude that the source type of message is CHAT_SOURCE_SYSTEM it's not
			// enough to check only from name (i.e. fromName = "Second Life"). For example
			// source type of messages from objects called "Second Life" should not be CHAT_SOURCE_SYSTEM.
			bool chat_from_system = (SYSTEM_FROM == name) && region_id.isNull() && position.isNull();
			if(chat_from_system)
			{
				// System's UUID is NULL (fixes EXT-4766)
				chat.mFromID = LLUUID::null;
				chat.mSourceType = CHAT_SOURCE_SYSTEM;
			}

			// IDEVO Some messages have embedded resident names
			message = clean_name_from_task_im(message, from_group);

			LLSD query_string;
			query_string["owner"] = from_id;
// [RLVa:KB] - Checked: 2010-04-22 (RLVa-1.2.0f) | Added: RLVa-1.2.0f
			if (rlv_handler_t::isEnabled())
			{
				// NOTE: the chat message itself will be filtered in LLNearbyChatHandler::processChat()
				if ( (gRlvHandler.hasBehaviour(RLV_BHVR_SHOWNAMES)) && (!from_group) && (RlvUtil::isNearbyAgent(from_id)) )
				{
					query_string["rlv_shownames"] = TRUE;

					RlvUtil::filterNames(name);
					chat.mFromName = name;
				}
				if (gRlvHandler.hasBehaviour(RLV_BHVR_SHOWLOC))
				{
					std::string::size_type idxPos = location.find('/');
					if ( (std::string::npos != idxPos) && (RlvUtil::isNearbyRegion(location.substr(0, idxPos))) )
						location = RlvStrings::getString(RLV_STRING_HIDDEN_REGION);
				}
			}
// [/RLVa:KB]
			query_string["slurl"] = location;
			query_string["name"] = name;
			if (from_group)
			{
				query_string["groupowned"] = "true";
			}	

//			chat.mURL = LLSLURL("objectim", session_id, "").getSLURLString();
// [SL:KB] - Checked: 2010-11-02 (RLVa-1.2.2a) | Added: RLVa-1.2.2a
			chat.mURL = LLSLURL("objectim", session_id, LLURI::mapToQueryString(query_string)).getSLURLString();
// [/SL:KB]
			chat.mText = message;

			// <FS:PP> FIRE-10178: Keyword Alerts in group IM do not work unless the group is in the foreground (notification on receipt of Task IM)
			if (FSKeywords::getInstance()->chatContainsKeyword(chat, true))
			{
				FSKeywords::notify(chat);
			}
			// </FS:PP>

			// Note: lie to Nearby Chat, pretending that this is NOT an IM, because
			// IMs from obejcts don't open IM sessions.
			// <FS:Ansariel> [FS communication UI]
			//LLFloaterIMNearbyChat* nearby_chat = LLFloaterReg::getTypedInstance<LLFloaterIMNearbyChat>("nearby_chat");
			FSFloaterNearbyChat* nearby_chat = FSFloaterNearbyChat::getInstance();
			// </FS:Ansariel> [FS communication UI]
			if(!chat_from_system && nearby_chat)
			{
				chat.mOwnerID = from_id;
				LLSD args;
				args["slurl"] = location;

				// Look for IRC-style emotes here so object name formatting is correct
				std::string prefix = message.substr(0, 4);
				if (prefix == "/me " || prefix == "/me'")
				{
					chat.mChatStyle = CHAT_STYLE_IRC;
				}

				LLNotificationsUI::LLNotificationManager::instance().onChat(chat, args);
			}


			//Object IMs send with from name: 'Second Life' need to be displayed also in notification toasts (EXT-1590)
			if (!chat_from_system) break;
			
			LLSD substitutions;
			substitutions["NAME"] = name;
			substitutions["MSG"] = message;

			LLSD payload;
			payload["object_id"] = session_id;
			payload["owner_id"] = from_id;
			payload["from_id"] = from_id;
			payload["slurl"] = location;
			payload["name"] = name;
			std::string session_name;
			if (from_group)
			{
				payload["group_owned"] = "true";
			}

			LLNotification::Params params("ServerObjectMessage");
			params.substitutions = substitutions;
			params.payload = payload;

			LLPostponedNotification::add<LLPostponedServerObjectNotification>(params, from_id, from_group);
		}
		break;

	case IM_SESSION_SEND:		// ad-hoc or group IMs

		// Only show messages if we have a session open (which
		// should happen after you get an "invitation"
		if ( !gIMMgr->hasSession(session_id) )
		{
			return;
		}

		else if (offline == IM_ONLINE && is_do_not_disturb)
		{

			// return a standard "do not disturb" message, but only do it to online IM 
			// (i.e. not other auto responses and not store-and-forward IM)
			if (!gIMMgr->hasSession(session_id))
			{
				// if there is not a panel for this conversation (i.e. it is a new IM conversation
				// initiated by the other party) then...
				send_do_not_disturb_message(msg, from_id, session_id);
			}

			// now store incoming IM in chat history

			buffer = message;
	
			LL_INFOS("Messaging") << "process_improved_im: session_id( " << session_id << " ), from_id( " << from_id << " )" << LL_ENDL;

			// add to IM panel, but do not bother the user
			gIMMgr->addMessage(
				session_id,
				from_id,
				name,
				buffer,
				IM_OFFLINE == offline,
				ll_safe_string((char*)binary_bucket),
				IM_SESSION_INVITE,
				parent_estate_id,
				region_id,
				position,
				true);
		}
		else
		{

			// <FS:PP> FIRE-10178: Keyword Alerts in group IM do not work unless the group is in the foreground (notification on receipt of IM)
			chat.mText = message;
			if (FSKeywords::getInstance()->chatContainsKeyword(chat, false))
			{
				FSKeywords::notify(chat);
			}
			// </FS:PP>

			// standard message, not from system
			std::string saved;
			if(offline == IM_OFFLINE)
			{
				saved = llformat("(Saved %s) ", formatted_time(timestamp).c_str());
			}

			buffer = saved + message;

			LL_INFOS("Messaging") << "process_improved_im: session_id( " << session_id << " ), from_id( " << from_id << " )" << LL_ENDL;

			gIMMgr->addMessage(
				session_id,
				from_id,
				name,
				buffer,
				IM_OFFLINE == offline,
				ll_safe_string((char*)binary_bucket),
				IM_SESSION_INVITE,
				parent_estate_id,
				region_id,
				position,
				true);
		}
		break;

	case IM_FROM_TASK_AS_ALERT:
		if (is_do_not_disturb && !is_owned_by_me)
		{
			return;
		}
		{
			// Construct a viewer alert for this message.
			args["NAME"] = name;
			args["MESSAGE"] = message;
			LLNotificationsUtil::add("ObjectMessage", args);
		}
		break;
	case IM_DO_NOT_DISTURB_AUTO_RESPONSE:
		if (is_muted)
		{
			LL_DEBUGS("Messaging") << "Ignoring do-not-disturb response from " << from_id << LL_ENDL;
			return;
		}
		else
		{
			// <FS:Ansariel> FIRE-12908: Add busy response indicator back to busy messages
			//gIMMgr->addMessage(session_id, from_id, name, message);
			buffer = llformat("(%s): %s", LLTrans::getString("BusyResponse").c_str(), message.c_str());
			gIMMgr->addMessage(session_id, from_id, name, buffer);
			// </FS:Ansariel>
		}
		break;
		
	case IM_LURE_USER:
	case IM_TELEPORT_REQUEST:
		{
// [RLVa:KB] - Checked: 2013-11-08 (RLVa-1.4.9)
			// If we auto-accept the offer/request then this will override DnD status (but we'll still let the other party know later)
			bool fRlvAutoAccept = (rlv_handler_t::isEnabled()) &&
				( ((IM_LURE_USER == dialog) && (RlvActions::autoAcceptTeleportOffer(from_id))) ||
				  ((IM_TELEPORT_REQUEST == dialog) && (RlvActions::autoAcceptTeleportRequest(from_id))) );
// [/RLVa:KB]

			if (is_muted)
			{ 
				return;
			}
//			else if (is_do_not_disturb) 
// [RLVa:KB] - Checked: 2013-11-08 (RLVa-1.4.9)
			else if ( (is_do_not_disturb) && (!fRlvAutoAccept) )
// [/RLVa:KB]
			{
				send_do_not_disturb_message(msg, from_id);
			}
			// <FS:PP> FIRE-1245: Option to block/reject teleport offers
			else if ( (is_rejecting_tp_offers) && (!fRlvAutoAccept) )
			{
				send_rejecting_tp_offers_message(msg, from_id);
			}
			// </FS:PP>
			else
			{
				LLVector3 pos, look_at;
				U64 region_handle(0);
				U8 region_access(SIM_ACCESS_MIN);
				std::string region_info = ll_safe_string((char*)binary_bucket, binary_bucket_size);
				std::string region_access_str = LLStringUtil::null;
				std::string region_access_icn = LLStringUtil::null;
				std::string region_access_lc  = LLStringUtil::null;

				bool canUserAccessDstRegion = true;
				bool doesUserRequireMaturityIncrease = false;

				// Do not parse the (empty) lure bucket for TELEPORT_REQUEST
				if (IM_TELEPORT_REQUEST != dialog && parse_lure_bucket(region_info, region_handle, pos, look_at, region_access))
				{
					region_access_str = LLViewerRegion::accessToString(region_access);
					region_access_icn = LLViewerRegion::getAccessIcon(region_access);
					region_access_lc  = region_access_str;
					LLStringUtil::toLower(region_access_lc);

					if (!gAgent.isGodlike())
					{
						switch (region_access)
						{
						case SIM_ACCESS_MIN :
						case SIM_ACCESS_PG :
							break;
						case SIM_ACCESS_MATURE :
							if (gAgent.isTeen())
							{
								canUserAccessDstRegion = false;
							}
							else if (gAgent.prefersPG())
							{
								doesUserRequireMaturityIncrease = true;
							}
							break;
						case SIM_ACCESS_ADULT :
							if (!gAgent.isAdult())
							{
								canUserAccessDstRegion = false;
							}
							else if (!gAgent.prefersAdult())
							{
								doesUserRequireMaturityIncrease = true;
							}
							break;
						default :
							llassert(0);
							break;
						}
					}
				}

// [RLVa:KB] - Checked: 2013-11-08 (RLVa-1.4.9)
				if (rlv_handler_t::isEnabled())
				{
					if ( ((IM_LURE_USER == dialog) && (!RlvActions::canAcceptTpOffer(from_id))) ||
					     ((IM_TELEPORT_REQUEST == dialog) && (!RlvActions::canAcceptTpRequest(from_id))) )
					{
						RlvUtil::sendBusyMessage(from_id, RlvStrings::getString(RLV_STRING_BLOCKED_TPLUREREQ_REMOTE));
						if (is_do_not_disturb)
							send_do_not_disturb_message(msg, from_id);
						return;
					}

					// Censor lure message if: 1) restricted from receiving IMs from the sender, or 2) teleport offer and @showloc=n restricted
					if ( (!RlvActions::canReceiveIM(from_id)) || ((IM_LURE_USER == dialog) && (gRlvHandler.hasBehaviour(RLV_BHVR_SHOWLOC))) )
					{
						message = RlvStrings::getString(RLV_STRING_HIDDEN);
					}
				}
// [/RLVa:KB]

				LLSD args;
				// *TODO: Translate -> [FIRST] [LAST] (maybe)
// [SL:KB] - Patch: UI-Notifications | Checked: 2011-04-11 (Catznip-2.5.0a) | Added: Catznip-2.5.0a
				args["NAME_LABEL"] = LLSLURL("agent", from_id, "completename").getSLURLString();
// [/SL:KB]
				args["NAME_SLURL"] = LLSLURL("agent", from_id, "about").getSLURLString();
				args["MESSAGE"] = message;
				args["MATURITY_STR"] = region_access_str;
				args["MATURITY_ICON"] = region_access_icn;
				args["REGION_CONTENT_MATURITY"] = region_access_lc;
				LLSD payload;
				payload["from_id"] = from_id;
				payload["lure_id"] = session_id;
				payload["godlike"] = FALSE;
				payload["region_maturity"] = region_access;

				if (!canUserAccessDstRegion)
				{
					LLNotification::Params params("TeleportOffered_MaturityBlocked");
					params.substitutions = args;
					params.payload = payload;
					LLPostponedNotification::add<LLPostponedOfferNotification>(	params, from_id, false);
					send_simple_im(from_id, LLTrans::getString("TeleportMaturityExceeded"), IM_NOTHING_SPECIAL, session_id);
					send_simple_im(from_id, LLStringUtil::null, IM_LURE_DECLINED, session_id);
				}
				else if (doesUserRequireMaturityIncrease)
				{
					LLNotification::Params params("TeleportOffered_MaturityExceeded");
					params.substitutions = args;
					params.payload = payload;
					LLPostponedNotification::add<LLPostponedOfferNotification>(	params, from_id, false);
				}
				else
				{
					LLNotification::Params params;
					if (IM_LURE_USER == dialog)
					{
						params.name = "TeleportOffered";
						params.functor.name = "TeleportOffered";
					}
					else if (IM_TELEPORT_REQUEST == dialog)
					{
						params.name = "TeleportRequest";
						params.functor.name = "TeleportRequest";
					}

					params.substitutions = args;
					params.payload = payload;

// [RLVa:KB] - Checked: 20103-11-08 (RLVa-1.4.9)
					if ( (rlv_handler_t::isEnabled()) && (fRlvAutoAccept) )
					{
						if (IM_LURE_USER == dialog)
							gRlvHandler.setCanCancelTp(false);
						if (is_do_not_disturb)
							send_do_not_disturb_message(msg, from_id);
						LLNotifications::instance().forceResponse(LLNotification::Params(params.name).payload(payload), 0);
					}
					else
					{
						LLPostponedNotification::add<LLPostponedOfferNotification>(params, from_id, false);
					}
// [/RLVa:KB]
//					LLPostponedNotification::add<LLPostponedOfferNotification>(	params, from_id, false);
				}
			}
		}
		break;

	case IM_GODLIKE_LURE_USER:
		{
			LLVector3 pos, look_at;
			U64 region_handle(0);
			U8 region_access(SIM_ACCESS_MIN);
			std::string region_info = ll_safe_string((char*)binary_bucket, binary_bucket_size);
			std::string region_access_str = LLStringUtil::null;
			std::string region_access_icn = LLStringUtil::null;
			std::string region_access_lc  = LLStringUtil::null;

			bool canUserAccessDstRegion = true;
			bool doesUserRequireMaturityIncrease = false;

			if (parse_lure_bucket(region_info, region_handle, pos, look_at, region_access))
			{
				region_access_str = LLViewerRegion::accessToString(region_access);
				region_access_icn = LLViewerRegion::getAccessIcon(region_access);
				region_access_lc  = region_access_str;
				LLStringUtil::toLower(region_access_lc);

				if (!gAgent.isGodlike())
				{
					switch (region_access)
					{
					case SIM_ACCESS_MIN :
					case SIM_ACCESS_PG :
						break;
					case SIM_ACCESS_MATURE :
						if (gAgent.isTeen())
						{
							canUserAccessDstRegion = false;
						}
						else if (gAgent.prefersPG())
						{
							doesUserRequireMaturityIncrease = true;
						}
						break;
					case SIM_ACCESS_ADULT :
						if (!gAgent.isAdult())
						{
							canUserAccessDstRegion = false;
						}
						else if (!gAgent.prefersAdult())
						{
							doesUserRequireMaturityIncrease = true;
						}
						break;
					default :
						llassert(0);
						break;
					}
				}
			}

			LLSD args;
			// *TODO: Translate -> [FIRST] [LAST] (maybe)
			args["NAME_SLURL"] = LLSLURL("agent", from_id, "about").getSLURLString();
			args["MESSAGE"] = message;
			args["MATURITY_STR"] = region_access_str;
			args["MATURITY_ICON"] = region_access_icn;
			args["REGION_CONTENT_MATURITY"] = region_access_lc;
			LLSD payload;
			payload["from_id"] = from_id;
			payload["lure_id"] = session_id;
			payload["godlike"] = TRUE;
			payload["region_maturity"] = region_access;

			if (!canUserAccessDstRegion)
			{
				LLNotification::Params params("TeleportOffered_MaturityBlocked");
				params.substitutions = args;
				params.payload = payload;
				LLPostponedNotification::add<LLPostponedOfferNotification>(	params, from_id, false);
				send_simple_im(from_id, LLTrans::getString("TeleportMaturityExceeded"), IM_NOTHING_SPECIAL, session_id);
				send_simple_im(from_id, LLStringUtil::null, IM_LURE_DECLINED, session_id);
			}
			else if (doesUserRequireMaturityIncrease)
			{
				LLNotification::Params params("TeleportOffered_MaturityExceeded");
				params.substitutions = args;
				params.payload = payload;
				LLPostponedNotification::add<LLPostponedOfferNotification>(	params, from_id, false);
			}
			else
			{
			// do not show a message box, because you're about to be
			// teleported.
			LLNotifications::instance().forceResponse(LLNotification::Params("TeleportOffered").payload(payload), 0);
		}
		}
		break;

	case IM_GOTO_URL:
		{
			LLSD args;
			// n.b. this is for URLs sent by the system, not for
			// URLs sent by scripts (i.e. llLoadURL)
			if (binary_bucket_size <= 0)
			{
				LL_WARNS("Messaging") << "bad binary_bucket_size: "
					<< binary_bucket_size
					<< " - aborting function." << LL_ENDL;
				return;
			}

			std::string url;
			
			url.assign((char*)binary_bucket, binary_bucket_size-1);
			args["MESSAGE"] = message;
			args["URL"] = url;
			LLSD payload;
			payload["url"] = url;
			LLNotificationsUtil::add("GotoURL", args, payload );
		}
		break;

	case IM_FRIENDSHIP_OFFERED:
		{
			LLSD payload;
			payload["from_id"] = from_id;
			payload["session_id"] = session_id;
			payload["online"] = (offline == IM_ONLINE);
			payload["sender"] = msg->getSender().getIPandPort();

			bool add_notification = true;
			for (LLToastNotifyPanel::instance_iter ti(LLToastNotifyPanel::beginInstances())
				, tend(LLToastNotifyPanel::endInstances()); ti != tend; ++ti)
			{
				LLToastNotifyPanel& panel = *ti;
				const std::string& notification_name = panel.getNotificationName();
				if (notification_name == "OfferFriendship" && panel.isControlPanelEnabled())
				{
					add_notification = false;
					break;
				}
			}

			if (is_muted && add_notification)
			{
				LLNotifications::instance().forceResponse(LLNotification::Params("OfferFriendship").payload(payload), 1);
			}
			else
			{
				if (is_do_not_disturb)
				{
					send_do_not_disturb_message(msg, from_id);
				}
// [SL:KB] - Patch: UI-Notifications | Checked: 2011-04-11 (Catznip-2.5.0a) | Added: Catznip-2.5.0a
				args["NAME_LABEL"] = LLSLURL("agent", from_id, "completename").getSLURLString();
// [/SL:KB]
				args["NAME_SLURL"] = LLSLURL("agent", from_id, "about").getSLURLString();

				if (add_notification)
				{
				if(message.empty())
				{
					//support for frienship offers from clients before July 2008
				        LLNotificationsUtil::add("OfferFriendshipNoMessage", args, payload);
				        make_ui_sound("UISndFriendshipOffer"); // <FS:PP> Friendship offer sound
				}
				else
				{
					args["[MESSAGE]"] = message;
				    LLNotification::Params params("OfferFriendship");
				    params.substitutions = args;
				    params.payload = payload;
				    LLPostponedNotification::add<LLPostponedOfferNotification>(	params, from_id, false);
				    make_ui_sound("UISndFriendshipOffer"); // <FS:PP> Friendship offer sound
				}
			}
		}
		}
		break;

	case IM_FRIENDSHIP_ACCEPTED:
		{
			// In the case of an offline IM, the formFriendship() may be extraneous
			// as the database should already include the relationship.  But it
			// doesn't hurt for dupes.
			LLAvatarTracker::formFriendship(from_id);
			
			std::vector<std::string> strings;
			strings.push_back(from_id.asString());
			send_generic_message("requestonlinenotification", strings);
			
			args["NAME"] = name;
			LLSD payload;
			payload["from_id"] = from_id;
			LLAvatarNameCache::get(from_id, boost::bind(&notification_display_name_callback,_1,_2,"FriendshipAccepted",args,payload));
		}
		break;

	case IM_FRIENDSHIP_DECLINED_DEPRECATED:
	default:
		LL_WARNS("Messaging") << "Instant message calling for unknown dialog "
				<< (S32)dialog << LL_ENDL;
		break;
	}

	LLWindow* viewer_window = gViewerWindow->getWindow();
	// <FS:CR> Make osx dashboard icon bounce when window isn't in focus
	//if (viewer_window && viewer_window->getMinimized())
	static LLCachedControl<bool> sFlashIcon(gSavedSettings, "FSFlashOnMessage");
	if (viewer_window && sFlashIcon)
	{
		viewer_window->flashIcon(5.f);
	}
}

void send_do_not_disturb_message (LLMessageSystem* msg, const LLUUID& from_id, const LLUUID& session_id)
{
	if (gAgent.isDoNotDisturb())
	{
		std::string my_name;
		LLAgentUI::buildFullname(my_name);
		std::string response = gSavedPerAccountSettings.getString("DoNotDisturbModeResponse");
		pack_instant_message(
			msg,
			gAgent.getID(),
			FALSE,
			gAgent.getSessionID(),
			from_id,
			my_name,
			response,
			IM_ONLINE,
			IM_DO_NOT_DISTURB_AUTO_RESPONSE,
			session_id);
		gAgent.sendReliableMessage();
	}
}

// <FS:PP> FIRE-1245: Option to block/reject teleport offers
void send_rejecting_tp_offers_message (LLMessageSystem* msg, const LLUUID& from_id, const LLUUID& session_id)
{
	std::string my_name;
	LLAgentUI::buildFullname(my_name);
	std::string response = gSavedPerAccountSettings.getString("FSRejectTeleportOffersResponse");
	pack_instant_message(
		msg,
		gAgent.getID(),
		FALSE,
		gAgent.getSessionID(),
		from_id,
		my_name,
		response,
		IM_ONLINE,
		IM_DO_NOT_DISTURB_AUTO_RESPONSE,
		session_id);
	gAgent.sendReliableMessage();
}
// </FS:PP> FIRE-1245: Option to block/reject teleport offers

bool callingcard_offer_callback(const LLSD& notification, const LLSD& response)
{
	S32 option = LLNotificationsUtil::getSelectedOption(notification, response);
	LLUUID fid;
	LLUUID from_id;
	LLMessageSystem* msg = gMessageSystem;
	switch(option)
	{
	case 0:
		// accept
		msg->newMessageFast(_PREHASH_AcceptCallingCard);
		msg->nextBlockFast(_PREHASH_AgentData);
		msg->addUUIDFast(_PREHASH_AgentID, gAgent.getID());
		msg->addUUIDFast(_PREHASH_SessionID, gAgent.getSessionID());
		msg->nextBlockFast(_PREHASH_TransactionBlock);
		msg->addUUIDFast(_PREHASH_TransactionID, notification["payload"]["transaction_id"].asUUID());
		fid = gInventory.findCategoryUUIDForType(LLFolderType::FT_CALLINGCARD);
		msg->nextBlockFast(_PREHASH_FolderData);
		msg->addUUIDFast(_PREHASH_FolderID, fid);
		msg->sendReliable(LLHost(notification["payload"]["sender"].asString()));
		break;
	case 1:
		// decline		
		msg->newMessageFast(_PREHASH_DeclineCallingCard);
		msg->nextBlockFast(_PREHASH_AgentData);
		msg->addUUIDFast(_PREHASH_AgentID, gAgent.getID());
		msg->addUUIDFast(_PREHASH_SessionID, gAgent.getSessionID());
		msg->nextBlockFast(_PREHASH_TransactionBlock);
		msg->addUUIDFast(_PREHASH_TransactionID, notification["payload"]["transaction_id"].asUUID());
		msg->sendReliable(LLHost(notification["payload"]["sender"].asString()));
		send_do_not_disturb_message(msg, notification["payload"]["source_id"].asUUID());
		break;
	default:
		// close button probably, possibly timed out
		break;
	}

	return false;
}
static LLNotificationFunctorRegistration callingcard_offer_cb_reg("OfferCallingCard", callingcard_offer_callback);

void process_offer_callingcard(LLMessageSystem* msg, void**)
{
	// someone has offered to form a friendship
	LL_DEBUGS("Messaging") << "callingcard offer" << LL_ENDL;

	LLUUID source_id;
	msg->getUUIDFast(_PREHASH_AgentData, _PREHASH_AgentID, source_id);
	// NaCl - Antispam Registry
	if (NACLAntiSpamRegistry::instance().checkQueue(ANTISPAM_QUEUE_CALLING_CARD, source_id, ANTISPAM_SOURCE_AGENT))
	{
		return;
	}
	// NaCl End
	LLUUID tid;
	msg->getUUIDFast(_PREHASH_AgentBlock, _PREHASH_TransactionID, tid);

	LLSD payload;
	payload["transaction_id"] = tid;
	payload["source_id"] = source_id;
	payload["sender"] = msg->getSender().getIPandPort();

	LLViewerObject* source = gObjectList.findObject(source_id);
	LLSD args;
	std::string source_name;
	if(source && source->isAvatar())
	{
		LLNameValue* nvfirst = source->getNVPair("FirstName");
		LLNameValue* nvlast  = source->getNVPair("LastName");
		if (nvfirst && nvlast)
		{
			source_name = LLCacheName::buildFullName(
				nvfirst->getString(), nvlast->getString());
		}
	}

	if(!source_name.empty())
	{
		if (gAgent.isDoNotDisturb() 
			|| LLMuteList::getInstance()->isMuted(source_id, source_name, LLMute::flagTextChat))
		{
			// automatically decline offer
			LLNotifications::instance().forceResponse(LLNotification::Params("OfferCallingCard").payload(payload), 1);
		}
		else
		{
			args["NAME"] = source_name;
			LLNotificationsUtil::add("OfferCallingCard", args, payload);
		}
	}
	else
	{
		LL_WARNS("Messaging") << "Calling card offer from an unknown source." << LL_ENDL;
	}
}

void process_accept_callingcard(LLMessageSystem* msg, void**)
{
	LLNotificationsUtil::add("CallingCardAccepted");
}

void process_decline_callingcard(LLMessageSystem* msg, void**)
{
	LLNotificationsUtil::add("CallingCardDeclined");
}

class ChatTranslationReceiver : public LLTranslate::TranslationReceiver
{
public :
	ChatTranslationReceiver(const std::string &from_lang, const std::string &to_lang, const std::string &mesg,
							const LLChat &chat, const LLSD &toast_args)
		: LLTranslate::TranslationReceiver(from_lang, to_lang),
		m_chat(chat),
		m_toastArgs(toast_args),
		m_origMesg(mesg)
	{
	}

	static ChatTranslationReceiver* build(const std::string &from_lang, const std::string &to_lang, const std::string &mesg, const LLChat &chat, const LLSD &toast_args)
	{
		return new ChatTranslationReceiver(from_lang, to_lang, mesg, chat, toast_args);
	}

protected:
	void handleResponse(const std::string &translation, const std::string &detected_language)
	{
		// filter out non-interesting responeses
		if ( !translation.empty()
			&& (mToLang != detected_language)
			&& (LLStringUtil::compareInsensitive(translation, m_origMesg) != 0) )
		{
			m_chat.mText += " (" + translation + ")";
		}

		LLNotificationsUI::LLNotificationManager::instance().onChat(m_chat, m_toastArgs);
	}

	void handleFailure(int status, const std::string& err_msg)
	{
		// <FS:Ansariel> Don't include message text in the log (FIRE-6683)
		//LL_WARNS() << "Translation failed for mesg " << m_origMesg << " toLang " << mToLang << " fromLang " << mFromLang << LL_ENDL;
		LL_WARNS() << "Message translation toLang " << mToLang << " fromLang " << mFromLang << "failed" << LL_ENDL;

		//<FS:LO> Removing (useless?) annoying translation failed messages from local chat
		//std::string msg = LLTrans::getString("TranslationFailed", LLSD().with("[REASON]", err_msg));
		//LLStringUtil::replaceString(msg, "\n", " "); // we want one-line error messages
		//m_chat.mText += " (" + msg + ")";
		//</FS:LO>

		LLNotificationsUI::LLNotificationManager::instance().onChat(m_chat, m_toastArgs);
	}

private:
	LLChat m_chat;
	std::string m_origMesg;
	LLSD m_toastArgs;		
};
void process_chat_from_simulator(LLMessageSystem *msg, void **user_data)
{
	LLChat	chat;
	std::string		mesg;
	std::string		from_name;
	U8			source_temp;
	U8			type_temp;
	U8			audible_temp;
	LLColor4	color(1.0f, 1.0f, 1.0f, 1.0f);
	LLUUID		from_id;
	LLUUID		owner_id;
	LLViewerObject*	chatter;

	msg->getString("ChatData", "FromName", from_name);
	
	msg->getUUID("ChatData", "SourceID", from_id);
	chat.mFromID = from_id;
	
	// Object owner for objects
	msg->getUUID("ChatData", "OwnerID", owner_id);

	msg->getU8Fast(_PREHASH_ChatData, _PREHASH_SourceType, source_temp);
	chat.mSourceType = (EChatSourceType)source_temp;

	msg->getU8("ChatData", "ChatType", type_temp);
	chat.mChatType = (EChatType)type_temp;

	// NaCL - Antispam Registry
	if (chat.mChatType != CHAT_TYPE_START && chat.mChatType != CHAT_TYPE_STOP)
	{
		// owner_id = from_id for agents
		if (NACLAntiSpamRegistry::instance().checkQueue(ANTISPAM_QUEUE_CHAT, owner_id, ANTISPAM_SOURCE_AGENT))
		{
			return;
		}
	}
	// NaCl End

	msg->getU8Fast(_PREHASH_ChatData, _PREHASH_Audible, audible_temp);
	chat.mAudible = (EChatAudible)audible_temp;
	
	chat.mTime = LLFrameTimer::getElapsedSeconds();
	
	// IDEVO Correct for new-style "Resident" names
	if (chat.mSourceType == CHAT_SOURCE_AGENT)
	{
		// I don't know if it's OK to change this here, if 
		// anything downstream does lookups by name, for instance
		
		LLAvatarName av_name;
		if (LLAvatarNameCache::get(from_id, &av_name))
		{
			chat.mFromName = av_name.getDisplayName();
		}
		else
		{
			chat.mFromName = LLCacheName::cleanFullName(from_name);
		}
	}
	else
	{
		// make sure that we don't have an empty or all-whitespace name
		// <FS:KC> Objects with no name get renamed to NO_NAME_OBJECT so the object profile is still accessable
		//LLStringUtil::trim(from_name);
		//if (from_name.empty())
		//{
		//	from_name = LLTrans::getString("Unnamed");
		//}
		//chat.mFromName = from_name;
		static const boost::regex whitespace_exp("^\\s*$");
		if (chat.mSourceType == CHAT_SOURCE_OBJECT && boost::regex_search(from_name, whitespace_exp))
		{
			//[FIRE-2434 Mark Unamed Objects based on setting
			static LLCachedControl<bool> FSMarkObjects(gSavedSettings, "FSMarkObjects");
			if (FSMarkObjects)
			{
				chat.mFromName = LLTrans::getString("no_name_object");
			}
			else
			{
				chat.mFromName = "";
			}
		}
		else
		{
			chat.mFromName = from_name;
		}
		// </FS:KC>
	}

	BOOL is_do_not_disturb = gAgent.isDoNotDisturb();

	BOOL is_muted = FALSE;
	BOOL is_linden = FALSE;
	is_muted = LLMuteList::getInstance()->isMuted(
		from_id,
		from_name,
		LLMute::flagTextChat) 
		|| LLMuteList::getInstance()->isMuted(owner_id, LLMute::flagTextChat);
	is_linden = chat.mSourceType != CHAT_SOURCE_OBJECT &&
		LLMuteList::getInstance()->isLinden(from_name);

	BOOL is_audible = (CHAT_AUDIBLE_FULLY == chat.mAudible);
	chatter = gObjectList.findObject(from_id);
	if (chatter)
	{
		chat.mPosAgent = chatter->getPositionAgent();
		static LLCachedControl<bool> EffectScriptChatParticles(gSavedSettings, "EffectScriptChatParticles"); // <FS:PP> gSavedSettings to LLCachedControl

		// Make swirly things only for talking objects. (not script debug messages, though)
//		if (chat.mSourceType == CHAT_SOURCE_OBJECT 
//			&& chat.mChatType != CHAT_TYPE_DEBUG_MSG
//			&& gSavedSettings.getBOOL("EffectScriptChatParticles") )
// [RLVa:KB] - Checked: 2010-03-09 (RLVa-1.2.0b) | Modified: RLVa-1.0.0g
		if ( ((chat.mSourceType == CHAT_SOURCE_OBJECT) && (chat.mChatType != CHAT_TYPE_DEBUG_MSG)) && 
			 // <FS:PP> gSavedSettings to LLCachedControl
			 // (gSavedSettings.getBOOL("EffectScriptChatParticles")) &&
			 (EffectScriptChatParticles) &&
			 // </FS:PP>
			 ((!rlv_handler_t::isEnabled()) || (CHAT_TYPE_OWNER != chat.mChatType)) )
// [/RLVa:KB]
		{
			LLPointer<LLViewerPartSourceChat> psc = new LLViewerPartSourceChat(chatter->getPositionAgent());
			psc->setSourceObject(chatter);
			psc->setColor(color);
			//We set the particles to be owned by the object's owner, 
			//just in case they should be muted by the mute list
			psc->setOwnerUUID(owner_id);
			LLViewerPartSim::getInstance()->addPartSource(psc);
		}

		// record last audible utterance
		if (is_audible
			&& (is_linden || (!is_muted && !is_do_not_disturb)))
		{
			if (chat.mChatType != CHAT_TYPE_START 
				&& chat.mChatType != CHAT_TYPE_STOP)
			{
				gAgent.heardChat(chat.mFromID);
			}
		}
	}

	if (is_audible)
	{
		//BOOL visible_in_chat_bubble = FALSE;
		std::string verb;

		color.setVec(1.f,1.f,1.f,1.f);
		msg->getStringFast(_PREHASH_ChatData, _PREHASH_Message, mesg);

		// NaCl - Newline flood protection
		static LLCachedControl<bool> useAntiSpam(gSavedSettings, "UseAntiSpam");
		if (useAntiSpam)
		{
			bool doCheck = true;
			if (owner_id.isNull() || gAgentID == owner_id)
			{
				doCheck = false;
			}
			if (doCheck && chatter && chatter->permYouOwner())
			{
				doCheck = false;
			}
			if (doCheck && NACLAntiSpamRegistry::instance().checkNewlineFlood(ANTISPAM_QUEUE_CHAT, owner_id, mesg))
			{
				return;
			}
		}
		// NaCl End

// [RLVa:KB] - Checked: 2010-04-23 (RLVa-1.2.0f) | Modified: RLVa-1.2.0f
		if ( (rlv_handler_t::isEnabled()) && (CHAT_TYPE_START != chat.mChatType) && (CHAT_TYPE_STOP != chat.mChatType) )
		{
			// NOTE: chatter can be NULL (may not have rezzed yet, or could be another avie's HUD attachment)
			BOOL is_attachment = (chatter) ? chatter->isAttachment() : FALSE;
			BOOL is_owned_by_me = (chatter) ? chatter->permYouOwner() : FALSE;

			// Filtering "rules":
			//   avatar  => filter all avie text (unless it's this avie or they're an exemption)
			//   objects => filter everything except attachments this avie owns (never filter llOwnerSay or llRegionSayTo chat)
			if ( ( (CHAT_SOURCE_AGENT == chat.mSourceType) && (from_id != gAgent.getID()) ) || 
				 ( (CHAT_SOURCE_OBJECT == chat.mSourceType) && ((!is_owned_by_me) || (!is_attachment)) && 
				   (CHAT_TYPE_OWNER != chat.mChatType) && (CHAT_TYPE_DIRECT != chat.mChatType) ) )
			{
				bool fIsEmote = RlvUtil::isEmote(mesg);
				static LLCachedControl<bool> RestrainedLoveShowEllipsis(gSavedSettings, "RestrainedLoveShowEllipsis"); // <FS:PP> gSavedSettings to LLCachedControl
				if ((!fIsEmote) &&
					(((gRlvHandler.hasBehaviour(RLV_BHVR_RECVCHAT)) && (!gRlvHandler.isException(RLV_BHVR_RECVCHAT, from_id))) ||
					 ((gRlvHandler.hasBehaviour(RLV_BHVR_RECVCHATFROM)) && (gRlvHandler.isException(RLV_BHVR_RECVCHATFROM, from_id))) ))
				{
					// <FS:PP> gSavedSettings to LLCachedControl
					// if ( (gRlvHandler.filterChat(mesg, false)) && (!gSavedSettings.getBOOL("RestrainedLoveShowEllipsis")) )
					if ( (gRlvHandler.filterChat(mesg, false)) && (!RestrainedLoveShowEllipsis) )
					// </FS:PP>
						return;
				}
				else if ((fIsEmote) &&
					     (((gRlvHandler.hasBehaviour(RLV_BHVR_RECVEMOTE)) && (!gRlvHandler.isException(RLV_BHVR_RECVEMOTE, from_id))) ||
					      ((gRlvHandler.hasBehaviour(RLV_BHVR_RECVEMOTEFROM)) && (gRlvHandler.isException(RLV_BHVR_RECVEMOTEFROM, from_id))) ))
 				{
					// <FS:PP> gSavedSettings to LLCachedControl
					// if (!gSavedSettings.getBOOL("RestrainedLoveShowEllipsis"))
					if (!RestrainedLoveShowEllipsis)
					// </FS:PP>
						return;
					mesg = "/me ...";
				}
			}

			// Filtering "rules":
			//   avatar => filter only their name (unless it's this avie)
			//   other  => filter everything
			if (gRlvHandler.hasBehaviour(RLV_BHVR_SHOWNAMES))
			{
				if (CHAT_SOURCE_AGENT != chat.mSourceType)
				{
					RlvUtil::filterNames(chat.mFromName);
				}
				else if (chat.mFromID != gAgent.getID())
				{
					chat.mFromName = RlvStrings::getAnonym(chat.mFromName);
					chat.mRlvNamesFiltered = TRUE;
				} 
			}

			// Create an "objectim" URL for objects if we're either @shownames or @showloc restricted
			// (we need to do this now because we won't be have enough information to do it later on)
			if ( (CHAT_SOURCE_OBJECT == chat.mSourceType) && 
				 ((gRlvHandler.hasBehaviour(RLV_BHVR_SHOWNAMES)) || (gRlvHandler.hasBehaviour(RLV_BHVR_SHOWLOC))) )
			{
				LLSD sdQuery;
				sdQuery["name"] = chat.mFromName;
				sdQuery["owner"] = owner_id;

				if ( (gRlvHandler.hasBehaviour(RLV_BHVR_SHOWNAMES)) && (!is_owned_by_me) )
					sdQuery["rlv_shownames"] = true;

				const LLViewerRegion* pRegion = LLWorld::getInstance()->getRegionFromPosAgent(chat.mPosAgent);
				if (pRegion)
					sdQuery["slurl"] = LLSLURL(pRegion->getName(), chat.mPosAgent).getLocationString();

				chat.mURL = LLSLURL("objectim", from_id, LLURI::mapToQueryString(sdQuery)).getSLURLString();
			}
		}
// [/RLVa:KB]

		BOOL ircstyle = FALSE;

		// Look for IRC-style emotes here so chatbubbles work
		std::string prefix = mesg.substr(0, 4);
		if (prefix == "/me " || prefix == "/me'")
		{
			ircstyle = TRUE;
		}
		chat.mText = mesg;

		// Look for the start of typing so we can put "..." in the bubbles.
		if (CHAT_TYPE_START == chat.mChatType)
		{
			LLLocalSpeakerMgr::getInstance()->setSpeakerTyping(from_id, TRUE);

			// Might not have the avatar constructed yet, eg on login.
			if (chatter && chatter->isAvatar())
			{
				((LLVOAvatar*)chatter)->startTyping();
			}
			return;
		}
		else if (CHAT_TYPE_STOP == chat.mChatType)
		{
			LLLocalSpeakerMgr::getInstance()->setSpeakerTyping(from_id, FALSE);

			// Might not have the avatar constructed yet, eg on login.
			if (chatter && chatter->isAvatar())
			{
				((LLVOAvatar*)chatter)->stopTyping();
			}
			return;
		}

		// Look for IRC-style emotes
		if (ircstyle)
		{
			// set CHAT_STYLE_IRC to avoid adding Avatar Name as author of message. See EXT-656
			chat.mChatStyle = CHAT_STYLE_IRC;

			// Do nothing, ircstyle is fixed above for chat bubbles
		}
		else
		{
			chat.mText = "";
			switch(chat.mChatType)
			{
			case CHAT_TYPE_WHISPER:
				chat.mText = LLTrans::getString("whisper") + " ";
				break;
			case CHAT_TYPE_OWNER:
				// <FS:TT> Client LSL Bridge
				{
					if (FSLSLBridge::instance().lslToViewer(mesg, from_id, owner_id))
					{
						return;
					}
				}
				// </FS:TT>

// [RLVa:KB] - Checked: 2010-02-XX (RLVa-1.2.0a) | Modified: RLVa-1.1.0f
				// TODO-RLVa: [RLVa-1.2.0] consider rewriting this before a RLVa-1.2.0 release
				if ( (rlv_handler_t::isEnabled()) && (mesg.length() > 3) && (RLV_CMD_PREFIX == mesg[0]) && (CHAT_TYPE_OWNER == chat.mChatType) )
				{
					mesg.erase(0, 1);
					LLStringUtil::toLower(mesg);

					std::string strExecuted, strFailed, strRetained, *pstr;

					boost_tokenizer tokens(mesg, boost::char_separator<char>(",", "", boost::drop_empty_tokens));
					for (boost_tokenizer::iterator itToken = tokens.begin(); itToken != tokens.end(); ++itToken)
					{
						std::string strCmd = *itToken;

						ERlvCmdRet eRet = gRlvHandler.processCommand(from_id, strCmd, true);
						if ( (RlvSettings::getDebug()) &&
							 ( (!RlvSettings::getDebugHideUnsetDup()) || 
							   ((RLV_RET_SUCCESS_UNSET != eRet) && (RLV_RET_SUCCESS_DUPLICATE != eRet)) ) )
						{
							if ( RLV_RET_SUCCESS == (eRet & RLV_RET_SUCCESS) )	
								pstr = &strExecuted;
							else if ( RLV_RET_FAILED == (eRet & RLV_RET_FAILED) )
								pstr = &strFailed;
							else if (RLV_RET_RETAINED == eRet)
								pstr = &strRetained;
							else
							{
								RLV_ASSERT(false);
								pstr = &strFailed;
							}

							const char* pstrSuffix = RlvStrings::getStringFromReturnCode(eRet);
							if (pstrSuffix)
								strCmd.append(" (").append(pstrSuffix).append(")");

							if (!pstr->empty())
								pstr->push_back(',');
							pstr->append(strCmd);
						}
					}

					if (RlvForceWear::instanceExists())
						RlvForceWear::instance().done();

					if ( (!RlvSettings::getDebug()) || ((strExecuted.empty()) && (strFailed.empty()) && (strRetained.empty())) )
						return;

					// Silly people want comprehensive debug messages, blah :p
					if ( (!strExecuted.empty()) && (strFailed.empty()) && (strRetained.empty()) )
					{
						chat.mText = " executes: @";
						mesg = strExecuted;
					}
					else if ( (strExecuted.empty()) && (!strFailed.empty()) && (strRetained.empty()) )
					{
						chat.mText = " failed: @";
						mesg = strFailed;
					}
					else if ( (strExecuted.empty()) && (strFailed.empty()) && (!strRetained.empty()) )
					{
						chat.mText = " retained: @";
						mesg = strRetained;
					}
					else
					{
						chat.mText = ": @";
						if (!strExecuted.empty())
							mesg += "\n    - executed: @" + strExecuted;
						if (!strFailed.empty())
							mesg += "\n    - failed: @" + strFailed;
						if (!strRetained.empty())
							mesg += "\n    - retained: @" + strRetained;
					}

					break;
				}
// [/RLVa:KB]
// [RLVa:KB] - Checked: 2010-03-09 (RLVa-1.2.0b) | Modified: RLVa-1.0.0g
				// Copy/paste from above
				if  ( (rlv_handler_t::isEnabled()) && (chatter) && (chat.mSourceType == CHAT_SOURCE_OBJECT) &&
					  (gSavedSettings.getBOOL("EffectScriptChatParticles")) )
				{
					LLPointer<LLViewerPartSourceChat> psc = new LLViewerPartSourceChat(chatter->getPositionAgent());
					psc->setSourceObject(chatter);
					psc->setColor(color);
					//We set the particles to be owned by the object's owner, 
					//just in case they should be muted by the mute list
					psc->setOwnerUUID(owner_id);
					LLViewerPartSim::getInstance()->addPartSource(psc);
				}
// [/RLVa:KB]
			case CHAT_TYPE_DEBUG_MSG:
			case CHAT_TYPE_NORMAL:
			case CHAT_TYPE_DIRECT:
				break;
			case CHAT_TYPE_SHOUT:
				chat.mText = LLTrans::getString("shout") + " ";
				break;
			case CHAT_TYPE_START:
			case CHAT_TYPE_STOP:
				LL_WARNS("Messaging") << "Got chat type start/stop in main chat processing." << LL_ENDL;
				break;
			default:
				LL_WARNS("Messaging") << "Unknown type " << chat.mChatType << " in chat!" << LL_ENDL;
				break;
			}

			chat.mText += mesg;
		}

		// We have a real utterance now, so can stop showing "..." and proceed.
		if (chatter && chatter->isAvatar())
		{
			LLLocalSpeakerMgr::getInstance()->setSpeakerTyping(from_id, FALSE);
			((LLVOAvatar*)chatter)->stopTyping();
			
			if (!is_muted && !is_do_not_disturb)
			{
				//visible_in_chat_bubble = gSavedSettings.getBOOL("UseChatBubbles");
				std::string formated_msg = "";
				LLViewerChat::formatChatMsg(chat, formated_msg);
				LLChat chat_bubble = chat;

				chat_bubble.mText = formated_msg;
				((LLVOAvatar*)chatter)->addChat(chat_bubble);
			}
		}
		
		if (chatter)
		{
			chat.mPosAgent = chatter->getPositionAgent();
		}

		// truth table:
		// LINDEN	BUSY	MUTED	OWNED_BY_YOU	TASK		DISPLAY		STORE IN HISTORY
		// F		F		F		F				*			Yes			Yes
		// F		F		F		T				*			Yes			Yes
		// F		F		T		F				*			No			No
		// F		F		T		T				*			No			No
		// F		T		F		F				*			No			Yes
		// F		T		F		T				*			Yes			Yes
		// F		T		T		F				*			No			No
		// F		T		T		T				*			No			No
		// T		*		*		*				F			Yes			Yes

		chat.mMuted = is_muted && !is_linden;

		// pass owner_id to chat so that we can display the remote
		// object inspect for an object that is chatting with you
		LLSD args;
		chat.mOwnerID = owner_id;

		// <FS:PP> FIRE-10178: Keyword Alerts in group IM do not work unless the group is in the foreground (notification on receipt of local chat)
		if (FSKeywords::getInstance()->chatContainsKeyword(chat, true))
		{
			FSKeywords::notify(chat);
		}
		// </FS:PP>

		// <FS:PP> gSavedSettings to LLCachedControl
		// if (gSavedSettings.getBOOL("TranslateChat") && chat.mSourceType != CHAT_SOURCE_SYSTEM)
		static LLCachedControl<bool> TranslateChat(gSavedSettings, "TranslateChat");
		if (TranslateChat && chat.mSourceType != CHAT_SOURCE_SYSTEM)
		// </FS:PP>
		{
			if (chat.mChatStyle == CHAT_STYLE_IRC)
			{
				mesg = mesg.substr(4, std::string::npos);
			}
			const std::string from_lang = ""; // leave empty to trigger autodetect
			const std::string to_lang = LLTranslate::getTranslateLanguage();

			LLTranslate::TranslationReceiverPtr result = ChatTranslationReceiver::build(from_lang, to_lang, mesg, chat, args);
			LLTranslate::translateMessage(result, from_lang, to_lang, mesg);
		}
		else
		{
			LLNotificationsUI::LLNotificationManager::instance().onChat(chat, args);
		}

		LLSD msg_notify = LLSD(LLSD::emptyMap());
		msg_notify["session_id"] = LLUUID();
        msg_notify["from_id"] = chat.mFromID;
		msg_notify["source_type"] = chat.mSourceType;
        on_new_message(msg_notify);
	}
}


// Simulator we're on is informing the viewer that the agent
// is starting to teleport (perhaps to another sim, perhaps to the 
// same sim). If we initiated the teleport process by sending some kind 
// of TeleportRequest, then this info is redundant, but if the sim 
// initiated the teleport (via a script call, being killed, etc.) 
// then this info is news to us.
void process_teleport_start(LLMessageSystem *msg, void**)
{
	// on teleport, don't tell them about destination guide anymore
	LLFirstUse::notUsingDestinationGuide(false);
	U32 teleport_flags = 0x0;
	msg->getU32("Info", "TeleportFlags", teleport_flags);

	LL_DEBUGS("Messaging") << "Got TeleportStart with TeleportFlags=" << teleport_flags << ". gTeleportDisplay: " << gTeleportDisplay << ", gAgent.mTeleportState: " << gAgent.getTeleportState() << LL_ENDL;

	// *NOTE: The server sends two StartTeleport packets when you are teleporting to a LM
	LLViewerMessage::getInstance()->mTeleportStartedSignal();

//	if (teleport_flags & TELEPORT_FLAGS_DISABLE_CANCEL)
// [RLVa:KB] - Checked: 2010-04-07 (RLVa-1.2.0d) | Added: RLVa-0.2.0b
	if ( (teleport_flags & TELEPORT_FLAGS_DISABLE_CANCEL) || (!gRlvHandler.getCanCancelTp()) )
// [/RLVa:KB]
	{
		gViewerWindow->setProgressCancelButtonVisible(FALSE);
	}
	else
	{
		gViewerWindow->setProgressCancelButtonVisible(TRUE, LLTrans::getString("Cancel"));
	}

	// Freeze the UI and show progress bar
	// Note: could add data here to differentiate between normal teleport and death.

	if( gAgent.getTeleportState() == LLAgent::TELEPORT_NONE )
	{
		gTeleportDisplay = TRUE;
		gAgent.setTeleportState( LLAgent::TELEPORT_START );
		make_ui_sound("UISndTeleportOut");
		
		LL_INFOS("Messaging") << "Teleport initiated by remote TeleportStart message with TeleportFlags: " <<  teleport_flags << LL_ENDL;

		// Don't call LLFirstUse::useTeleport here because this could be
		// due to being killed, which would send you home, not to a Telehub
	}
}

boost::signals2::connection LLViewerMessage::setTeleportStartedCallback(teleport_started_callback_t cb)
{
	return mTeleportStartedSignal.connect(cb);
}

void process_teleport_progress(LLMessageSystem* msg, void**)
{
	LLUUID agent_id;
	msg->getUUID("AgentData", "AgentID", agent_id);
	if((gAgent.getID() != agent_id)
	   || (gAgent.getTeleportState() == LLAgent::TELEPORT_NONE))
	{
		LL_WARNS("Messaging") << "Unexpected teleport progress message." << LL_ENDL;
		return;
	}
	U32 teleport_flags = 0x0;
	msg->getU32("Info", "TeleportFlags", teleport_flags);
//	if (teleport_flags & TELEPORT_FLAGS_DISABLE_CANCEL)
// [RLVa:KB] - Checked: 2010-04-07 (RLVa-1.2.0d) | Added: RLVa-0.2.0b
	if ( (teleport_flags & TELEPORT_FLAGS_DISABLE_CANCEL) || (!gRlvHandler.getCanCancelTp()) )
// [/RLVa:KB]
	{
		gViewerWindow->setProgressCancelButtonVisible(FALSE);
	}
	else
	{
		gViewerWindow->setProgressCancelButtonVisible(TRUE, LLTrans::getString("Cancel"));
	}
	std::string buffer;
	msg->getString("Info", "Message", buffer);
	LL_DEBUGS("Messaging") << "teleport progress: " << buffer << LL_ENDL;

	//Sorta hacky...default to using simulator raw messages
	//if we don't find the coresponding mapping in our progress mappings
	std::string message = buffer;

	if (LLAgent::sTeleportProgressMessages.find(buffer) != 
		LLAgent::sTeleportProgressMessages.end() )
	{
		message = LLAgent::sTeleportProgressMessages[buffer];
	}

	gAgent.setTeleportMessage(LLAgent::sTeleportProgressMessages[message]);
}

class LLFetchInWelcomeArea : public LLInventoryFetchDescendentsObserver
{
public:
	LLFetchInWelcomeArea(const uuid_vec_t &ids) :
		LLInventoryFetchDescendentsObserver(ids)
	{}
	virtual void done()
	{
		LLIsType is_landmark(LLAssetType::AT_LANDMARK);
		LLIsType is_card(LLAssetType::AT_CALLINGCARD);

		LLInventoryModel::cat_array_t	card_cats;
		LLInventoryModel::item_array_t	card_items;
		LLInventoryModel::cat_array_t	land_cats;
		LLInventoryModel::item_array_t	land_items;

		uuid_vec_t::iterator it = mComplete.begin();
		uuid_vec_t::iterator end = mComplete.end();
		for(; it != end; ++it)
		{
			gInventory.collectDescendentsIf(
				(*it),
				land_cats,
				land_items,
				LLInventoryModel::EXCLUDE_TRASH,
				is_landmark);
			gInventory.collectDescendentsIf(
				(*it),
				card_cats,
				card_items,
				LLInventoryModel::EXCLUDE_TRASH,
				is_card);
		}

		gInventory.removeObserver(this);
		delete this;
	}
};



class LLPostTeleportNotifiers : public LLEventTimer 
{
public:
	LLPostTeleportNotifiers();
	virtual ~LLPostTeleportNotifiers();

	//function to be called at the supplied frequency
	virtual BOOL tick();
};

LLPostTeleportNotifiers::LLPostTeleportNotifiers() : LLEventTimer( 2.0 )
{
};

LLPostTeleportNotifiers::~LLPostTeleportNotifiers()
{
}

BOOL LLPostTeleportNotifiers::tick()
{
	BOOL all_done = FALSE;
	if ( gAgent.getTeleportState() == LLAgent::TELEPORT_NONE )
	{
		// get callingcards and landmarks available to the user arriving.
		uuid_vec_t folders;
		const LLUUID callingcard_id = gInventory.findCategoryUUIDForType(LLFolderType::FT_CALLINGCARD);
		if(callingcard_id.notNull()) 
			folders.push_back(callingcard_id);
		const LLUUID folder_id = gInventory.findCategoryUUIDForType(LLFolderType::FT_LANDMARK);
		if(folder_id.notNull()) 
			folders.push_back(folder_id);
		if(!folders.empty())
		{
			LLFetchInWelcomeArea* fetcher = new LLFetchInWelcomeArea(folders);
			fetcher->startFetch();
			if(fetcher->isFinished())
			{
				fetcher->done();
			}
			else
			{
				gInventory.addObserver(fetcher);
			}
		}
		all_done = TRUE;
	}

	return all_done;
}



// Teleport notification from the simulator
// We're going to pretend to be a new agent
void process_teleport_finish(LLMessageSystem* msg, void**)
{
	LL_DEBUGS("Messaging") << "Got teleport location message" << LL_ENDL;
	LLUUID agent_id;
	msg->getUUIDFast(_PREHASH_Info, _PREHASH_AgentID, agent_id);
	if (agent_id != gAgent.getID())
	{
		LL_WARNS("Messaging") << "Got teleport notification for wrong agent!" << LL_ENDL;
		return;
	}
	
	// Teleport is finished; it can't be cancelled now.
	gViewerWindow->setProgressCancelButtonVisible(FALSE);

	gPipeline.doResetVertexBuffers(true);

	// Do teleport effect for where you're leaving
	// VEFFECT: TeleportStart
	LLHUDEffectSpiral *effectp = (LLHUDEffectSpiral *)LLHUDManager::getInstance()->createViewerEffect(LLHUDObject::LL_HUD_EFFECT_POINT, TRUE);
	effectp->setPositionGlobal(gAgent.getPositionGlobal());
	effectp->setColor(LLColor4U(gAgent.getEffectColor()));
	LLHUDManager::getInstance()->sendEffects();

	U32 location_id;
	U32 sim_ip;
	U16 sim_port;
	LLVector3 pos, look_at;
	U64 region_handle;
	msg->getU32Fast(_PREHASH_Info, _PREHASH_LocationID, location_id);
	msg->getIPAddrFast(_PREHASH_Info, _PREHASH_SimIP, sim_ip);
	msg->getIPPortFast(_PREHASH_Info, _PREHASH_SimPort, sim_port);
	//msg->getVector3Fast(_PREHASH_Info, _PREHASH_Position, pos);
	//msg->getVector3Fast(_PREHASH_Info, _PREHASH_LookAt, look_at);
	msg->getU64Fast(_PREHASH_Info, _PREHASH_RegionHandle, region_handle);
	U32 teleport_flags;
	msg->getU32Fast(_PREHASH_Info, _PREHASH_TeleportFlags, teleport_flags);

// <FS:CR> Aurora Sim
	U32 region_size_x = 256;
	U32 region_size_y = 256;

#ifdef OPENSIM
	if (LLGridManager::getInstance()->isInOpenSim())
	{
		msg->getU32Fast(_PREHASH_Info, _PREHASH_RegionSizeX, region_size_x);
		msg->getU32Fast(_PREHASH_Info, _PREHASH_RegionSizeY, region_size_y);

		//and a little hack for Second Life compatibility
		if (region_size_y == 0 || region_size_x == 0)
		{
			region_size_x = 256;
			region_size_y = 256;
		}
	}
#endif
// </FS:CR> Aurora Sim
	
	std::string seedCap;
	msg->getStringFast(_PREHASH_Info, _PREHASH_SeedCapability, seedCap);

	// update home location if we are teleporting out of prelude - specific to teleporting to welcome area 
	if((teleport_flags & TELEPORT_FLAGS_SET_HOME_TO_TARGET)
	   && (!gAgent.isGodlike()))
	{
		gAgent.setHomePosRegion(region_handle, pos);

		// Create a timer that will send notices when teleporting is all finished.  Since this is 
		// based on the LLEventTimer class, it will be managed by that class and not orphaned or leaked.
		new LLPostTeleportNotifiers();
	}

	LLHost sim_host(sim_ip, sim_port);

	// Viewer trusts the simulator.
	gMessageSystem->enableCircuit(sim_host, TRUE);
// <FS:CR> Aurora Sim
	//LLViewerRegion* regionp =  LLWorld::getInstance()->addRegion(region_handle, sim_host);
	LLViewerRegion* regionp =  LLWorld::getInstance()->addRegion(region_handle, sim_host, region_size_x, region_size_y);
// </FS:CR> Aurora Sim
	
	// Ansariel: Disable teleport beacon after teleport
	if (gSavedSettings.getBOOL("FSDisableBeaconAfterTeleport"))
	{
		LLTracker::stopTracking((void *)(intptr_t)TRUE);
		LLWorldMap::getInstance()->cancelTracking();
	}

	// <FS:CR> FIRE-5118 - Lightshare support
	FSLightshare::getInstance()->processLightshareReset();
	// </FS:CR>
/*
	// send camera update to new region
	gAgentCamera.updateCamera();

	// likewise make sure the camera is behind the avatar
	gAgentCamera.resetView(TRUE);
	LLVector3 shift_vector = regionp->getPosRegionFromGlobal(gAgent.getRegion()->getOriginGlobal());
	gAgent.setRegion(regionp);
	gObjectList.shiftObjects(shift_vector);

	if (isAgentAvatarValid())
	{
		gAgentAvatarp->clearChatText();
		gAgentCamera.slamLookAt(look_at);
	}
	gAgent.setPositionAgent(pos);
	gAssetStorage->setUpstream(sim);
	gCacheName->setUpstream(sim);
*/

	// Make sure we're standing
	gAgent.standUp();

	// now, use the circuit info to tell simulator about us!
	LL_INFOS("Messaging") << "process_teleport_finish() Enabling "
			<< sim_host << " with code " << msg->mOurCircuitCode << LL_ENDL;
	msg->newMessageFast(_PREHASH_UseCircuitCode);
	msg->nextBlockFast(_PREHASH_CircuitCode);
	msg->addU32Fast(_PREHASH_Code, msg->getOurCircuitCode());
	msg->addUUIDFast(_PREHASH_SessionID, gAgent.getSessionID());
	msg->addUUIDFast(_PREHASH_ID, gAgent.getID());
	msg->sendReliable(sim_host);

	send_complete_agent_movement(sim_host);
	gAgent.setTeleportState( LLAgent::TELEPORT_MOVING );
	gAgent.setTeleportMessage(LLAgent::sTeleportProgressMessages["contacting"]);

	LL_DEBUGS("CrossingCaps") << "Calling setSeedCapability from process_teleport_finish(). Seed cap == "
			<< seedCap << LL_ENDL;
	regionp->setSeedCapability(seedCap);

	// Don't send camera updates to the new region until we're
	// actually there...

	// <FS:Ansariel> Copied from process_teleport_local: Keep us flying if we
	//               were flying before the teleport or we always want to fly
	//               after a TP.
	if (teleport_flags & TELEPORT_FLAGS_IS_FLYING || gSavedSettings.getBOOL("FSFlyAfterTeleport"))
	{
		gAgent.setFlying(TRUE);
	}
	else
	{
		gAgent.setFlying(FALSE);
	}
	// </FS:Ansariel>

	// <FS:Ansariel> Stop typing after teleport (possible fix for FIRE-7273)
	gAgent.stopTyping();

	// Now do teleport effect for where you're going.
	// VEFFECT: TeleportEnd
	effectp = (LLHUDEffectSpiral *)LLHUDManager::getInstance()->createViewerEffect(LLHUDObject::LL_HUD_EFFECT_POINT, TRUE);
	effectp->setPositionGlobal(gAgent.getPositionGlobal());

	effectp->setColor(LLColor4U(gAgent.getEffectColor()));
	LLHUDManager::getInstance()->sendEffects();

//	gTeleportDisplay = TRUE;
//	gTeleportDisplayTimer.reset();
//	gViewerWindow->setShowProgress(TRUE);
}

// stuff we have to do every time we get an AvatarInitComplete from a sim
/*
void process_avatar_init_complete(LLMessageSystem* msg, void**)
{
	LLVector3 agent_pos;
	msg->getVector3Fast(_PREHASH_AvatarData, _PREHASH_Position, agent_pos);
	agent_movement_complete(msg->getSender(), agent_pos);
}
*/

void process_agent_movement_complete(LLMessageSystem* msg, void**)
{
	gShiftFrame = true;
	gAgentMovementCompleted = true;

	LLUUID agent_id;
	msg->getUUIDFast(_PREHASH_AgentData, _PREHASH_AgentID, agent_id);
	LLUUID session_id;
	msg->getUUIDFast(_PREHASH_AgentData, _PREHASH_SessionID, session_id);
	if((gAgent.getID() != agent_id) || (gAgent.getSessionID() != session_id))
	{
		LL_WARNS("Messaging") << "Incorrect id in process_agent_movement_complete()"
				<< LL_ENDL;
		return;
	}

	LL_DEBUGS("Messaging") << "process_agent_movement_complete()" << LL_ENDL;

	// *TODO: check timestamp to make sure the movement compleation
	// makes sense.
	LLVector3 agent_pos;
	msg->getVector3Fast(_PREHASH_Data, _PREHASH_Position, agent_pos);
	LLVector3 look_at;
	msg->getVector3Fast(_PREHASH_Data, _PREHASH_LookAt, look_at);
	U64 region_handle;
	msg->getU64Fast(_PREHASH_Data, _PREHASH_RegionHandle, region_handle);
	
	std::string version_channel;
	msg->getString("SimData", "ChannelVersion", version_channel);

	if (!isAgentAvatarValid())
	{
		// Could happen if you were immediately god-teleported away on login,
		// maybe other cases.  Continue, but warn.
		LL_WARNS("Messaging") << "agent_movement_complete() with NULL avatarp." << LL_ENDL;
	}

	F32 x, y;
	from_region_handle(region_handle, &x, &y);
	LLViewerRegion* regionp = LLWorld::getInstance()->getRegionFromHandle(region_handle);
	if (!regionp)
	{
		if (gAgent.getRegion())
		{
			LL_WARNS("Messaging") << "current region " << gAgent.getRegion()->getOriginGlobal() << LL_ENDL;
		}

		LL_WARNS("Messaging") << "Agent being sent to invalid home region: " 
			<< x << ":" << y 
			<< " current pos " << gAgent.getPositionGlobal()
			<< LL_ENDL;
		LLAppViewer::instance()->forceDisconnect(LLTrans::getString("SentToInvalidRegion"));
		return;

	}

	LL_INFOS("Messaging") << "Changing home region to " << x << ":" << y << LL_ENDL;

	// set our upstream host the new simulator and shuffle things as
	// appropriate.
	LLVector3 shift_vector = regionp->getPosRegionFromGlobal(
		gAgent.getRegion()->getOriginGlobal());
	gAgent.setRegion(regionp);
	gObjectList.shiftObjects(shift_vector);
// <FS:CR> FIRE-11593: Opensim "4096 Bug" Fix by Latif Khalifa
#ifdef OPENSIM
	// Is this a really long jump?
	if (shift_vector.length() > 2048.f * 256.f)
	{
		regionp->reInitPartitions();
		gAgent.setRegion(regionp);
		// Kill objects in the regions we left behind
		for (LLWorld::region_list_t::const_iterator r = LLWorld::getInstance()->getRegionList().begin();
			r != LLWorld::getInstance()->getRegionList().end(); ++r)
		{
			if (*r != regionp)
			{
				gObjectList.killObjects(*r);
			}
		}
	}
#endif
// </FS:CR>
	gAssetStorage->setUpstream(msg->getSender());
	gCacheName->setUpstream(msg->getSender());
	gViewerThrottle.sendToSim();
	gViewerWindow->sendShapeToSim();

	bool is_teleport = gAgent.getTeleportState() == LLAgent::TELEPORT_MOVING;

	if( is_teleport )
	{
		if (gAgent.getTeleportKeepsLookAt())
		{
			// *NOTE: the LookAt data we get from the sim here doesn't
			// seem to be useful, so get it from the camera instead
			look_at = LLViewerCamera::getInstance()->getAtAxis();
		}
		// Force the camera back onto the agent, don't animate.
		gAgentCamera.setFocusOnAvatar(TRUE, FALSE);
		gAgentCamera.slamLookAt(look_at);
		gAgentCamera.updateCamera();

		gAgent.setTeleportState( LLAgent::TELEPORT_START_ARRIVAL );

		if (isAgentAvatarValid())
		{
			// [FS:CR] Reimplement DEV-4907 (Maybe we like long distracting messages?)
			if (gSavedSettings.getBOOL("FSShowBackSLURL"))
			{
				LLSLURL slurl;
				gAgent.getTeleportSourceSLURL(slurl);
				LLSD substitution = LLSD().with("[T_SLURL]", slurl.getSLURLString());
				std::string completed_from = LLAgent::sTeleportProgressMessages["completed_from"];
				LLStringUtil::format(completed_from, substitution);
				
				LLSD args;
				args["MESSAGE"] = completed_from;
				LLNotificationsUtil::add("ChatSystemMessageTip", args);
			}
			// [/FS:CR]
			// Set the new position
			gAgentAvatarp->setPositionAgent(agent_pos);
			gAgentAvatarp->clearChat();
			gAgentAvatarp->slamPosition();
		}
	}
	else
	{
		// This is initial log-in or a region crossing
		gAgent.setTeleportState( LLAgent::TELEPORT_NONE );

		if(LLStartUp::getStartupState() < STATE_STARTED)
		{	// This is initial log-in, not a region crossing:
			// Set the camera looking ahead of the AV so send_agent_update() below 
			// will report the correct location to the server.
			LLVector3 look_at_point = look_at;
			look_at_point = agent_pos + look_at_point.rotVec(gAgent.getQuat());

			static LLVector3 up_direction(0.0f, 0.0f, 1.0f);
			LLViewerCamera::getInstance()->lookAt(agent_pos, look_at_point, up_direction);
		}
	}

	if ( LLTracker::isTracking(NULL) )
	{
		// Check distance to beacon, if < 5m, remove beacon
		LLVector3d beacon_pos = LLTracker::getTrackedPositionGlobal();
		LLVector3 beacon_dir(agent_pos.mV[VX] - (F32)fmod(beacon_pos.mdV[VX], 256.0), agent_pos.mV[VY] - (F32)fmod(beacon_pos.mdV[VY], 256.0), 0);
		if (beacon_dir.magVecSquared() < 25.f)
		{
			LLTracker::stopTracking(NULL);
		}
		else if ( is_teleport && !gAgent.getTeleportKeepsLookAt() && look_at.isExactlyZero())
		{
			//look at the beacon
			LLVector3 global_agent_pos = agent_pos;
			global_agent_pos[0] += x;
			global_agent_pos[1] += y;
			look_at = (LLVector3)beacon_pos - global_agent_pos;
			look_at.normVec();
			gAgentCamera.slamLookAt(look_at);
		}
	}

	// TODO: Put back a check for flying status! DK 12/19/05
	// Sim tells us whether the new position is off the ground
	/*
	if (teleport_flags & TELEPORT_FLAGS_IS_FLYING)
	{
		gAgent.setFlying(TRUE);
	}
	else
	{
		gAgent.setFlying(FALSE);
	}
	*/

	send_agent_update(TRUE, TRUE);

	if (gAgent.getRegion()->getBlockFly())
	{
		gAgent.setFlying(gAgent.canFly());
	}

	// force simulator to recognize do not disturb state
	if (gAgent.isDoNotDisturb())
	{
		gAgent.setDoNotDisturb(true);
	}
	else
	{
		gAgent.setDoNotDisturb(false);
	}

	if (isAgentAvatarValid())
	{
		gAgentAvatarp->mFootPlane.clearVec();
	}
	
	// send walk-vs-run status
//	gAgent.sendWalkRun(gAgent.getRunning() || gAgent.getAlwaysRun());
// [RLVa:KB] - Checked: 2011-05-11 (RLVa-1.3.0i) | Added: RLVa-1.3.0i
	gAgent.sendWalkRun();
// [/RLVa:KB]

	// If the server version has changed, display an info box and offer
	// to display the release notes, unless this is the initial log in.
	if (gLastVersionChannel == version_channel)
	{
		return;
	}

	// <FS:Ansariel> Bring back simulator version changed messages after TP
	if (!gLastVersionChannel.empty() && gSavedSettings.getBOOL("FSShowServerVersionChangeNotice"))
	{
		LLSD args;
		args["OLDVERSION"] = gLastVersionChannel;
		args["NEWVERSION"] = version_channel;
		LLNotificationsUtil::add("ServerVersionChanged", args);
	}
	// </FS:Ansariel>

	gLastVersionChannel = version_channel;
}

void process_crossed_region(LLMessageSystem* msg, void**)
{
	LLUUID agent_id;
	msg->getUUIDFast(_PREHASH_AgentData, _PREHASH_AgentID, agent_id);
	LLUUID session_id;
	msg->getUUIDFast(_PREHASH_AgentData, _PREHASH_SessionID, session_id);
	if((gAgent.getID() != agent_id) || (gAgent.getSessionID() != session_id))
	{
		LL_WARNS("Messaging") << "Incorrect id in process_crossed_region()"
				<< LL_ENDL;
		return;
	}
	LL_INFOS("Messaging") << "process_crossed_region()" << LL_ENDL;
	gAgentAvatarp->resetRegionCrossingTimer();

	U32 sim_ip;
	msg->getIPAddrFast(_PREHASH_RegionData, _PREHASH_SimIP, sim_ip);
	U16 sim_port;
	msg->getIPPortFast(_PREHASH_RegionData, _PREHASH_SimPort, sim_port);
	LLHost sim_host(sim_ip, sim_port);
	U64 region_handle;
	msg->getU64Fast(_PREHASH_RegionData, _PREHASH_RegionHandle, region_handle);
	
	std::string seedCap;
	msg->getStringFast(_PREHASH_RegionData, _PREHASH_SeedCapability, seedCap);

// <FS:CR> Aurora Sim
	U32 region_size_x = 256;
	U32 region_size_y = 256;

#ifdef OPENSIM
	if (LLGridManager::getInstance()->isInOpenSim())
	{
		msg->getU32(_PREHASH_RegionData, _PREHASH_RegionSizeX, region_size_x);
		msg->getU32(_PREHASH_RegionData, _PREHASH_RegionSizeY, region_size_y);

		//and a little hack for Second Life compatibility	
		if (region_size_y == 0 || region_size_x == 0)
		{
			region_size_x = 256;
			region_size_y = 256;
		}
	}
#endif
// </FS:CR> Aurora Sim
	send_complete_agent_movement(sim_host);

// <FS:CR> Aurora Sim
	//LLViewerRegion* regionp = LLWorld::getInstance()->addRegion(region_handle, sim_host);
	LLViewerRegion* regionp = LLWorld::getInstance()->addRegion(region_handle, sim_host, region_size_x, region_size_y);
// </FS:CR> Aurora Sim
	LL_DEBUGS("CrossingCaps") << "Calling setSeedCapability from process_crossed_region(). Seed cap == "
			<< seedCap << LL_ENDL;
	regionp->setSeedCapability(seedCap);
}



// Sends avatar and camera information to simulator.
// Sent roughly once per frame, or 20 times per second, whichever is less often

const F32 THRESHOLD_HEAD_ROT_QDOT = 0.9997f;	// ~= 2.5 degrees -- if its less than this we need to update head_rot
const F32 MAX_HEAD_ROT_QDOT = 0.99999f;			// ~= 0.5 degrees -- if its greater than this then no need to update head_rot
												// between these values we delay the updates (but no more than one second)

static LLTrace::BlockTimerStatHandle FTM_AGENT_UPDATE_SEND("Send Message");

void send_agent_update(BOOL force_send, BOOL send_reliable)
{
	if (gAgent.getTeleportState() != LLAgent::TELEPORT_NONE)
	{
		// We don't care if they want to send an agent update, they're not allowed to until the simulator
		// that's the target is ready to receive them (after avatar_init_complete is received)
		return;
	}
	
	if(gAgent.getPhantom()) return; //Don't want to do this while phantom

	// We have already requested to log out.  Don't send agent updates.
	if(LLAppViewer::instance()->logoutRequestSent())
	{
		return;
	}

	// no region to send update to
	if(gAgent.getRegion() == NULL)
	{
		return;
	}

	const F32 TRANSLATE_THRESHOLD = 0.01f;

	// NOTA BENE: This is (intentionally?) using the small angle sine approximation to test for rotation
	//			  Plus, there is an extra 0.5 in the mix since the perpendicular between last_camera_at and getAtAxis() bisects cam_rot_change
	//			  Thus, we're actually testing against 0.2 degrees
	const F32 ROTATION_THRESHOLD = 0.1f * 2.f*F_PI/360.f;			//  Rotation thresh 0.2 deg, see note above

	const U8 DUP_MSGS = 1;				//  HACK!  number of times to repeat data on motionless agent

	//  Store data on last sent update so that if no changes, no send
	static LLVector3 last_camera_pos_agent, 
					 last_camera_at, 
					 last_camera_left,
					 last_camera_up;
	
	static LLVector3 cam_center_chg,
					 cam_rot_chg;

	static LLQuaternion last_head_rot;
	static U32 last_control_flags = 0;
	static U8 last_render_state;
	static U8 duplicate_count = 0;
	static F32 head_rot_chg = 1.0;
	static U8 last_flags;

	LLMessageSystem	*msg = gMessageSystem;
	LLVector3		camera_pos_agent;				// local to avatar's region
	U8				render_state;

	LLQuaternion body_rotation = gAgent.getFrameAgent().getQuaternion();
	LLQuaternion head_rotation = gAgent.getHeadRotation();

	camera_pos_agent = gAgentCamera.getCameraPositionAgent();

	render_state = gAgent.getRenderState();

	U32		control_flag_change = 0;
	U8		flag_change = 0;

	cam_center_chg = last_camera_pos_agent - camera_pos_agent;
	cam_rot_chg = last_camera_at - LLViewerCamera::getInstance()->getAtAxis();

	// If a modifier key is held down, turn off
	// LBUTTON and ML_LBUTTON so that using the camera (alt-key) doesn't
	// trigger a control event.
	U32 control_flags = gAgent.getControlFlags();

	MASK	key_mask = gKeyboard->currentMask(TRUE);

	if (key_mask & MASK_ALT || key_mask & MASK_CONTROL)
	{
		control_flags &= ~(	AGENT_CONTROL_LBUTTON_DOWN |
							AGENT_CONTROL_ML_LBUTTON_DOWN );
		control_flags |= 	AGENT_CONTROL_LBUTTON_UP |
							AGENT_CONTROL_ML_LBUTTON_UP ;
	}

	control_flag_change = last_control_flags ^ control_flags;

	U8 flags = AU_FLAGS_NONE;
	if (gAgent.isGroupTitleHidden())
	{
		flags |= AU_FLAGS_HIDETITLE;
	}
	if (gAgent.getAutoPilot())
	{
		flags |= AU_FLAGS_CLIENT_AUTOPILOT;
	}

	flag_change = last_flags ^ flags;

	head_rot_chg = dot(last_head_rot, head_rotation);

	//static S32 msg_number = 0;		// Used for diagnostic log messages

	if (force_send || 
		(cam_center_chg.magVec() > TRANSLATE_THRESHOLD) || 
		(head_rot_chg < THRESHOLD_HEAD_ROT_QDOT) ||	
		(last_render_state != render_state) ||
		(cam_rot_chg.magVec() > ROTATION_THRESHOLD) ||
		control_flag_change != 0 ||
		flag_change != 0)  
	{
		/* Diagnotics to show why we send the AgentUpdate message.  Also un-commment the msg_number code above and below this block
		msg_number += 1;
		if (head_rot_chg < THRESHOLD_HEAD_ROT_QDOT)
		{
			//LL_INFOS("Messaging") << "head rot " << head_rotation << LL_ENDL;
			LL_INFOS("Messaging") << "msg " << msg_number << ", frame " << LLFrameTimer::getFrameCount() << ", head_rot_chg " << head_rot_chg << LL_ENDL;
		}
		if (cam_rot_chg.magVec() > ROTATION_THRESHOLD) 
		{
			LL_INFOS("Messaging") << "msg " << msg_number << ", frame " << LLFrameTimer::getFrameCount() << ", cam rot " <<  cam_rot_chg.magVec() << LL_ENDL;
		}
		if (cam_center_chg.magVec() > TRANSLATE_THRESHOLD)
		{
			LL_INFOS("Messaging") << "msg " << msg_number << ", frame " << LLFrameTimer::getFrameCount() << ", cam center " << cam_center_chg.magVec() << LL_ENDL;
		}
//		if (drag_delta_chg.magVec() > TRANSLATE_THRESHOLD)
//		{
//			LL_INFOS("Messaging") << "drag delta " << drag_delta_chg.magVec() << LL_ENDL;
//		}
		if (control_flag_change)
		{
			LL_INFOS("Messaging") << "msg " << msg_number << ", frame " << LLFrameTimer::getFrameCount() << ", dcf = " << control_flag_change << LL_ENDL;
		}
*/

		duplicate_count = 0;
	}
	else
	{
		duplicate_count++;

		if (head_rot_chg < MAX_HEAD_ROT_QDOT  &&  duplicate_count < AGENT_UPDATES_PER_SECOND)
		{
			// The head_rotation is sent for updating things like attached guns.
			// We only trigger a new update when head_rotation deviates beyond
			// some threshold from the last update, however this can break fine
			// adjustments when trying to aim an attached gun, so what we do here
			// (where we would normally skip sending an update when nothing has changed)
			// is gradually reduce the threshold to allow a better update to 
			// eventually get sent... should update to within 0.5 degrees in less 
			// than a second.
			if (head_rot_chg < THRESHOLD_HEAD_ROT_QDOT + (MAX_HEAD_ROT_QDOT - THRESHOLD_HEAD_ROT_QDOT) * duplicate_count / AGENT_UPDATES_PER_SECOND)
			{
				duplicate_count = 0;
			}
			else
			{
				return;
			}
		}
		else
		{
			return;
		}
	}

	if (duplicate_count < DUP_MSGS && !gDisconnected)
	{
		/* More diagnostics to count AgentUpdate messages
		static S32 update_sec = 0;
		static S32 update_count = 0;
		static S32 max_update_count = 0;
		S32 cur_sec = lltrunc( LLTimer::getTotalSeconds() );
		update_count += 1;
		if (cur_sec != update_sec)
		{
			if (update_sec != 0)
			{
				update_sec = cur_sec;
				//msg_number = 0;
				max_update_count = llmax(max_update_count, update_count);
				LL_INFOS() << "Sent " << update_count << " AgentUpdate messages per second, max is " << max_update_count << LL_ENDL;
			}
			update_sec = cur_sec;
			update_count = 0;
		}
		*/

		LL_RECORD_BLOCK_TIME(FTM_AGENT_UPDATE_SEND);
		// Build the message
		msg->newMessageFast(_PREHASH_AgentUpdate);
		msg->nextBlockFast(_PREHASH_AgentData);
		msg->addUUIDFast(_PREHASH_AgentID, gAgent.getID());
		msg->addUUIDFast(_PREHASH_SessionID, gAgent.getSessionID());
		msg->addQuatFast(_PREHASH_BodyRotation, body_rotation);
		msg->addQuatFast(_PREHASH_HeadRotation, head_rotation);
		msg->addU8Fast(_PREHASH_State, render_state);
		msg->addU8Fast(_PREHASH_Flags, flags);

//		if (camera_pos_agent.mV[VY] > 255.f)
//		{
//			LL_INFOS("Messaging") << "Sending camera center " << camera_pos_agent << LL_ENDL;
//		}
		
		msg->addVector3Fast(_PREHASH_CameraCenter, camera_pos_agent);
		msg->addVector3Fast(_PREHASH_CameraAtAxis, LLViewerCamera::getInstance()->getAtAxis());
		msg->addVector3Fast(_PREHASH_CameraLeftAxis, LLViewerCamera::getInstance()->getLeftAxis());
		msg->addVector3Fast(_PREHASH_CameraUpAxis, LLViewerCamera::getInstance()->getUpAxis());
		msg->addF32Fast(_PREHASH_Far, gAgentCamera.mDrawDistance);
		
		msg->addU32Fast(_PREHASH_ControlFlags, control_flags);

		if (gDebugClicks)
		{
			if (control_flags & AGENT_CONTROL_LBUTTON_DOWN)
			{
				LL_INFOS("Messaging") << "AgentUpdate left button down" << LL_ENDL;
			}

			if (control_flags & AGENT_CONTROL_LBUTTON_UP)
			{
				LL_INFOS("Messaging") << "AgentUpdate left button up" << LL_ENDL;
			}
		}

		gAgent.enableControlFlagReset();

		if (!send_reliable)
		{
			gAgent.sendMessage();
		}
		else
		{
			gAgent.sendReliableMessage();
		}

//		LL_DEBUGS("Messaging") << "agent " << avatar_pos_agent << " cam " << camera_pos_agent << LL_ENDL;

		// Copy the old data 
		last_head_rot = head_rotation;
		last_render_state = render_state;
		last_camera_pos_agent = camera_pos_agent;
		last_camera_at = LLViewerCamera::getInstance()->getAtAxis();
		last_camera_left = LLViewerCamera::getInstance()->getLeftAxis();
		last_camera_up = LLViewerCamera::getInstance()->getUpAxis();
		last_control_flags = control_flags;
		last_flags = flags;
	}
}



// *TODO: Remove this dependency, or figure out a better way to handle
// this hack.
extern U32Bits gObjectData;

void process_object_update(LLMessageSystem *mesgsys, void **user_data)
{	
	// Update the data counters
	if (mesgsys->getReceiveCompressedSize())
	{
		gObjectData += (U32Bytes)mesgsys->getReceiveCompressedSize();
	}
	else
	{
		gObjectData += (U32Bytes)mesgsys->getReceiveSize();
	}

	// Update the object...
	gObjectList.processObjectUpdate(mesgsys, user_data, OUT_FULL);
}

void process_compressed_object_update(LLMessageSystem *mesgsys, void **user_data)
{
	// Update the data counters
	if (mesgsys->getReceiveCompressedSize())
	{
		gObjectData += (U32Bytes)mesgsys->getReceiveCompressedSize();
	}
	else
	{
		gObjectData += (U32Bytes)mesgsys->getReceiveSize();
	}

	// Update the object...
	gObjectList.processCompressedObjectUpdate(mesgsys, user_data, OUT_FULL_COMPRESSED);
}

void process_cached_object_update(LLMessageSystem *mesgsys, void **user_data)
{
	// Update the data counters
	if (mesgsys->getReceiveCompressedSize())
	{
		gObjectData += (U32Bytes)mesgsys->getReceiveCompressedSize();
	}
	else
	{
		gObjectData += (U32Bytes)mesgsys->getReceiveSize();
	}

	// Update the object...
	gObjectList.processCachedObjectUpdate(mesgsys, user_data, OUT_FULL_CACHED);
}


void process_terse_object_update_improved(LLMessageSystem *mesgsys, void **user_data)
{
	if (mesgsys->getReceiveCompressedSize())
	{
		gObjectData += (U32Bytes)mesgsys->getReceiveCompressedSize();
	}
	else
	{
		gObjectData += (U32Bytes)mesgsys->getReceiveSize();
	}

	gObjectList.processCompressedObjectUpdate(mesgsys, user_data, OUT_TERSE_IMPROVED);
}

static LLTrace::BlockTimerStatHandle FTM_PROCESS_OBJECTS("Process Kill Objects");

void process_kill_object(LLMessageSystem *mesgsys, void **user_data)
{
	LL_RECORD_BLOCK_TIME(FTM_PROCESS_OBJECTS);

	LLUUID		id;

	U32 ip = mesgsys->getSenderIP();
	U32 port = mesgsys->getSenderPort();
	LLViewerRegion* regionp = NULL;
	{
		LLHost host(ip, port);
		regionp = LLWorld::getInstance()->getRegion(host);
	}

	bool delete_object = LLViewerRegion::sVOCacheCullingEnabled;
	S32	num_objects = mesgsys->getNumberOfBlocksFast(_PREHASH_ObjectData);
	for (S32 i = 0; i < num_objects; ++i)
	{
		U32	local_id;
		mesgsys->getU32Fast(_PREHASH_ObjectData, _PREHASH_ID, local_id, i);

		LLViewerObjectList::getUUIDFromLocal(id, local_id, ip, port); 
		if (id == LLUUID::null)
		{
			LL_DEBUGS("Messaging") << "Unknown kill for local " << local_id << LL_ENDL;
			continue;
		}
		else
		{
			LL_DEBUGS("Messaging") << "Kill message for local " << local_id << LL_ENDL;
		}

		if (id == gAgentID)
		{
			// never kill our avatar
			continue;
		}

			LLViewerObject *objectp = gObjectList.findObject(id);
			if (objectp)
			{
				// Display green bubble on kill
				if ( gShowObjectUpdates )
				{
					LLColor4 color(0.f,1.f,0.f,1.f);
					gPipeline.addDebugBlip(objectp->getPositionAgent(), color);
				}

				// Do the kill
				gObjectList.killObject(objectp);
			}

			if(delete_object)
			{
				regionp->killCacheEntry(local_id);
		}

		// We should remove the object from selection after it is marked dead by gObjectList to make LLToolGrab,
        // which is using the object, release the mouse capture correctly when the object dies.
        // See LLToolGrab::handleHoverActive() and LLToolGrab::handleHoverNonPhysical().
		LLSelectMgr::getInstance()->removeObjectFromSelections(id);
	}
}

// <FS:Techwolf Lupindo> area search
void process_object_properties(LLMessageSystem *msg, void**user_data)
{
	// Send the result to the corresponding requesters.
	LLSelectMgr::processObjectProperties(msg, user_data);
	
	FSAreaSearch* area_search_floater = LLFloaterReg::findTypedInstance<FSAreaSearch>("area_search");
	if (area_search_floater)
	{
		area_search_floater->processObjectProperties(msg);
	}

	AnimationExplorer* explorer = LLFloaterReg::findTypedInstance<AnimationExplorer>("animation_explorer");
	if (explorer)
	{
		explorer->requestNameCallback(msg);
	}
}
// </FS:Techwolf Lupindo> area search

// <FS:Ansariel> Anti spam
void process_object_properties_family(LLMessageSystem *msg, void**user_data)
{
	// Send the result to the corresponding requesters.
	LLSelectMgr::processObjectPropertiesFamily(msg, user_data);

	if (NACLAntiSpamRegistry::instanceExists())
	{
		NACLAntiSpamRegistry::instance().processObjectPropertiesFamily(msg);
	}
}
// </FS:Ansariel>

void process_time_synch(LLMessageSystem *mesgsys, void **user_data)
{
	LLVector3 sun_direction;
	LLVector3 sun_ang_velocity;
	F32 phase;
	U64	space_time_usec;

    U32 seconds_per_day;
    U32 seconds_per_year;

	// "SimulatorViewerTimeMessage"
	mesgsys->getU64Fast(_PREHASH_TimeInfo, _PREHASH_UsecSinceStart, space_time_usec);
	mesgsys->getU32Fast(_PREHASH_TimeInfo, _PREHASH_SecPerDay, seconds_per_day);
	mesgsys->getU32Fast(_PREHASH_TimeInfo, _PREHASH_SecPerYear, seconds_per_year);

	// This should eventually be moved to an "UpdateHeavenlyBodies" message
	mesgsys->getF32Fast(_PREHASH_TimeInfo, _PREHASH_SunPhase, phase);
	mesgsys->getVector3Fast(_PREHASH_TimeInfo, _PREHASH_SunDirection, sun_direction);
	mesgsys->getVector3Fast(_PREHASH_TimeInfo, _PREHASH_SunAngVelocity, sun_ang_velocity);

	LLWorld::getInstance()->setSpaceTimeUSec(space_time_usec);

	LL_DEBUGS("Windlight Sync") << "Sun phase: " << phase << " rad = " << fmodf(phase / F_TWO_PI + 0.25, 1.f) * 24.f << " h" << LL_ENDL;

	gSky.setSunPhase(phase);
	gSky.setSunTargetDirection(sun_direction, sun_ang_velocity);
	if ( !(gSavedSettings.getBOOL("SkyOverrideSimSunPosition") || gSky.getOverrideSun()) )
	{
		gSky.setSunDirection(sun_direction, sun_ang_velocity);
	}
}

void process_sound_trigger(LLMessageSystem *msg, void **)
{
	if (!gAudiop)
	{
		LL_WARNS("AudioEngine") << "LLAudioEngine instance doesn't exist!" << LL_ENDL;
		return;
	}

	U64		region_handle = 0;
	F32		gain = 0;
	LLUUID	sound_id;
	LLUUID	owner_id;
	LLUUID	object_id;
	LLUUID	parent_id;
	LLVector3	pos_local;

	msg->getUUIDFast(_PREHASH_SoundData, _PREHASH_SoundID, sound_id);
	msg->getUUIDFast(_PREHASH_SoundData, _PREHASH_OwnerID, owner_id);
	msg->getUUIDFast(_PREHASH_SoundData, _PREHASH_ObjectID, object_id);

	// <FS:ND> Protect against corrupted sounds
	if( gAudiop->isCorruptSound( sound_id ) )
		return;
	// </FS:ND>

	// <FS> Asset blacklist
	if (FSWSAssetBlacklist::getInstance()->isBlacklisted(sound_id, LLAssetType::AT_SOUND))
	{
		return;
	}
	// </FS>

	// NaCl - Antispam Registry
 	static LLCachedControl<U32> _NACL_AntiSpamSoundMulti(gSavedSettings, "_NACL_AntiSpamSoundMulti");
	static LLCachedControl<bool> FSPlayCollisionSounds(gSavedSettings, "FSPlayCollisionSounds");
	if (NACLAntiSpamRegistry::instance().isCollisionSound(sound_id))
	{
		if (!FSPlayCollisionSounds)
		{
			return;
		}
	}
	else
	{
		if (NACLAntiSpamRegistry::instance().checkQueue(ANTISPAM_QUEUE_SOUND, object_id, ANTISPAM_SOURCE_OBJECT, _NACL_AntiSpamSoundMulti) ||
			NACLAntiSpamRegistry::instance().checkQueue(ANTISPAM_QUEUE_SOUND, owner_id, ANTISPAM_SOURCE_AGENT, _NACL_AntiSpamSoundMulti))
		{
			return;
		}
	}
	// NaCl End

	msg->getUUIDFast(_PREHASH_SoundData, _PREHASH_ParentID, parent_id);
	msg->getU64Fast(_PREHASH_SoundData, _PREHASH_Handle, region_handle);
	msg->getVector3Fast(_PREHASH_SoundData, _PREHASH_Position, pos_local);
	msg->getF32Fast(_PREHASH_SoundData, _PREHASH_Gain, gain);

	// adjust sound location to true global coords
	LLVector3d	pos_global = from_region_handle(region_handle);
	pos_global.mdV[VX] += pos_local.mV[VX];
	pos_global.mdV[VY] += pos_local.mV[VY];
	pos_global.mdV[VZ] += pos_local.mV[VZ];

	// Don't play a trigger sound if you can't hear it due
	// to parcel "local audio only" settings.
	if (!LLViewerParcelMgr::getInstance()->canHearSound(pos_global)) return;

	// Don't play sounds triggered by someone you muted.
	if (LLMuteList::getInstance()->isMuted(owner_id, LLMute::flagObjectSounds)) return;
	
	// Don't play sounds from an object you muted
	if (LLMuteList::getInstance()->isMuted(object_id)) return;

	// Don't play sounds from an object whose parent you muted
	if (parent_id.notNull()
		&& LLMuteList::getInstance()->isMuted(parent_id))
	{
		return;
	}

	// Don't play sounds from a region with maturity above current agent maturity
	if( !gAgent.canAccessMaturityInRegion( region_handle ) )
	{
		return;
	}
	
	// AO: Hack for legacy radar script interface compatibility. Interpret certain
	// sound assets as a request for a full radar update to a channel
	if ((owner_id == gAgent.getID()) && (sound_id.asString() == gSavedSettings.getString("RadarLegacyChannelAlertRefreshUUID")))
	{
		FSRadar* radar = FSRadar::getInstance();
		if (radar)
		{
			radar->requestRadarChannelAlertSync();
		}
		return;
	}
		
	// Don't play sounds from gestures if they are not enabled.
	// ...TS: Unless they're your own.
	if ((!gSavedSettings.getBOOL("EnableGestureSounds")) &&
		(owner_id != gAgent.getID()) &&
		(owner_id == object_id)) return;

  // NaCl - Sound Explorer
	gAudiop->triggerSound(sound_id, owner_id, gain, LLAudioEngine::AUDIO_TYPE_SFX, pos_global, object_id);
  // NaCl End
}

void process_preload_sound(LLMessageSystem *msg, void **user_data)
{
	if (!gAudiop)
	{
		LL_WARNS("AudioEngine") << "LLAudioEngine instance doesn't exist!" << LL_ENDL;
		return;
	}

	LLUUID sound_id;
	LLUUID object_id;
	LLUUID owner_id;

	msg->getUUIDFast(_PREHASH_DataBlock, _PREHASH_SoundID, sound_id);
	msg->getUUIDFast(_PREHASH_DataBlock, _PREHASH_ObjectID, object_id);
	msg->getUUIDFast(_PREHASH_DataBlock, _PREHASH_OwnerID, owner_id);

	// <FS> Asset blacklist
	if (FSWSAssetBlacklist::getInstance()->isBlacklisted(sound_id, LLAssetType::AT_SOUND))
	{
		return;
	}
	// </FS>

	// NaCl - Antispam Registry
	static LLCachedControl<U32> _NACL_AntiSpamSoundPreloadMulti(gSavedSettings, "_NACL_AntiSpamSoundPreloadMulti");
	if (NACLAntiSpamRegistry::instance().checkQueue(ANTISPAM_QUEUE_SOUND_PRELOAD, object_id, ANTISPAM_SOURCE_OBJECT, _NACL_AntiSpamSoundPreloadMulti) ||
		NACLAntiSpamRegistry::instance().checkQueue(ANTISPAM_QUEUE_SOUND_PRELOAD, owner_id, ANTISPAM_SOURCE_AGENT, _NACL_AntiSpamSoundPreloadMulti))
	{
		return;
	}
	// NaCl End

	// <FS:ND> Protect against corrupted sounds
	if( gAudiop->isCorruptSound( sound_id ) )
		return;
	// </FS:ND>

	LLViewerObject *objectp = gObjectList.findObject(object_id);
	if (!objectp) return;

	if (LLMuteList::getInstance()->isMuted(object_id)) return;
	if (LLMuteList::getInstance()->isMuted(owner_id, LLMute::flagObjectSounds)) return;
	
	LLAudioSource *sourcep = objectp->getAudioSource(owner_id);
	if (!sourcep) return;
	
	LLAudioData *datap = gAudiop->getAudioData(sound_id);

	// Note that I don't actually do any loading of the
	// audio data into a buffer at this point, as it won't actually
	// help us out.

	// Don't play sounds from a region with maturity above current agent maturity
	LLVector3d pos_global = objectp->getPositionGlobal();
	if (gAgent.canAccessMaturityAtGlobal(pos_global))
	{
		// Add audioData starts a transfer internally.
		sourcep->addAudioData(datap, FALSE);
	}
}

void process_attached_sound(LLMessageSystem *msg, void **user_data)
{
	F32 gain = 0;
	LLUUID sound_id;
	LLUUID object_id;
	LLUUID owner_id;
	U8 flags;

	msg->getUUIDFast(_PREHASH_DataBlock, _PREHASH_SoundID, sound_id);
	msg->getUUIDFast(_PREHASH_DataBlock, _PREHASH_ObjectID, object_id);
	msg->getUUIDFast(_PREHASH_DataBlock, _PREHASH_OwnerID, owner_id);

	// <FS> Asset blacklist
	if (FSWSAssetBlacklist::getInstance()->isBlacklisted(sound_id, LLAssetType::AT_SOUND))
	{
		return;
	}
	// </FS>

	// NaCl - Antispam Registry
	static LLCachedControl<U32> _NACL_AntiSpamSoundMulti(gSavedSettings, "_NACL_AntiSpamSoundMulti");
	if (NACLAntiSpamRegistry::instance().checkQueue(ANTISPAM_QUEUE_SOUND, object_id, ANTISPAM_SOURCE_OBJECT, _NACL_AntiSpamSoundMulti) ||
		NACLAntiSpamRegistry::instance().checkQueue(ANTISPAM_QUEUE_SOUND, owner_id, ANTISPAM_SOURCE_AGENT,_NACL_AntiSpamSoundMulti))
	{
		return;
	}
	// NaCl End

	msg->getF32Fast(_PREHASH_DataBlock, _PREHASH_Gain, gain);
	msg->getU8Fast(_PREHASH_DataBlock, _PREHASH_Flags, flags);

	LLViewerObject *objectp = gObjectList.findObject(object_id);
	if (!objectp)
	{
		// we don't know about this object, just bail
		return;
	}
	
	if (LLMuteList::getInstance()->isMuted(object_id)) return;
	
	if (LLMuteList::getInstance()->isMuted(owner_id, LLMute::flagObjectSounds)) return;
	
	// Don't play sounds from a region with maturity above current agent maturity
	LLVector3d pos = objectp->getPositionGlobal();
	if( !gAgent.canAccessMaturityAtGlobal(pos) )
	{
		return;
	}
	
	objectp->setAttachedSound(sound_id, owner_id, gain, flags);
}


void process_attached_sound_gain_change(LLMessageSystem *mesgsys, void **user_data)
{
	F32 gain = 0;
	LLUUID object_guid;
	LLViewerObject *objectp = NULL;

	mesgsys->getUUIDFast(_PREHASH_DataBlock, _PREHASH_ObjectID, object_guid);

	if (!((objectp = gObjectList.findObject(object_guid))))
	{
		// we don't know about this object, just bail
		return;
	}

 	mesgsys->getF32Fast(_PREHASH_DataBlock, _PREHASH_Gain, gain);

	objectp->adjustAudioGain(gain);
}


void process_health_message(LLMessageSystem *mesgsys, void **user_data)
{
	F32 health;

	mesgsys->getF32Fast(_PREHASH_HealthData, _PREHASH_Health, health);

	if (gStatusBar)
	{
		gStatusBar->setHealth((S32)health);
	}
}


void process_sim_stats(LLMessageSystem *msg, void **user_data)
{	
	S32 count = msg->getNumberOfBlocks("Stat");
	for (S32 i = 0; i < count; ++i)
	{
		U32 stat_id;
		F32 stat_value;
		msg->getU32("Stat", "StatID", stat_id, i);
		msg->getF32("Stat", "StatValue", stat_value, i);
		LLStatViewer::SimMeasurementSampler* measurementp = LLStatViewer::SimMeasurementSampler::getInstance((ESimStatID)stat_id);
		
		if (measurementp )
		{
			measurementp->sample(stat_value);

			// <FS:Ansariel> Report script count changes
			if ((ESimStatID)stat_id == LL_SIM_STAT_NUMSCRIPTSACTIVE)
			{
				static LLCachedControl<bool> fsReportTotalScriptCountChanges(gSavedSettings, "FSReportTotalScriptCountChanges");
				static LLCachedControl<U32> fsReportTotalScriptCountChangesThreshold(gSavedSettings, "FSReportTotalScriptCountChangesThreshold");
				static const std::string increase_message = LLTrans::getString("TotalScriptCountChangeIncrease");
				static const std::string decrease_message = LLTrans::getString("TotalScriptCountChangeDecrease");
				static S32 prev_total_scripts = -1;

				if (fsReportTotalScriptCountChanges)
				{
					S32 new_val = (S32)stat_value;
					S32 change_count = new_val - prev_total_scripts;
					if (llabs(change_count) >= fsReportTotalScriptCountChangesThreshold && prev_total_scripts > -1)
					{
						LLStringUtil::format_map_t args;
						args["NEW_VALUE"] = llformat("%d", new_val);
						args["OLD_VALUE"] = llformat("%d", prev_total_scripts);
						args["DIFFERENCE"] = llformat("%+d", change_count);

						if (change_count > 0)
						{
							reportToNearbyChat(formatString(increase_message, args));
						}
						else if (change_count < 0)
						{
							reportToNearbyChat(formatString(decrease_message, args));
						}
					}
				}
				prev_total_scripts = (S32)stat_value;
			}
			// </FS:Ansariel>
		}
		else
		{
			// <FS:Ansariel> Cut down logspam
			//LL_WARNS() << "Unknown sim stat identifier: " << stat_id << LL_ENDL;
			LL_WARNS_ONCE() << "Unknown sim stat identifier: " << stat_id << LL_ENDL;
			// </FS:Ansariel>
		}
	}

	//
	// Various hacks that aren't statistics, but are being handled here.
	//
	U32 max_tasks_per_region;
	U64 region_flags;
	msg->getU32("Region", "ObjectCapacity", max_tasks_per_region);

	if (msg->has(_PREHASH_RegionInfo))
	{
		msg->getU64("RegionInfo", "RegionFlagsExtended", region_flags);
	}
	else
	{
		U32 flags = 0;
		msg->getU32("Region", "RegionFlags", flags);
		region_flags = flags;
	}

	LLViewerRegion* regionp = gAgent.getRegion();
	if (regionp)
	{
		BOOL was_flying = gAgent.getFlying();
		regionp->setRegionFlags(region_flags);
		regionp->setMaxTasks(max_tasks_per_region);
		// HACK: This makes agents drop from the sky if the region is 
		// set to no fly while people are still in the sim.
		if (was_flying && regionp->getBlockFly())
		{
			gAgent.setFlying(gAgent.canFly());
		}
	}
}



void process_avatar_animation(LLMessageSystem *mesgsys, void **user_data)
{
	LLUUID	animation_id;
	LLUUID	uuid;
	S32		anim_sequence_id;
	LLVOAvatar *avatarp;
	
	mesgsys->getUUIDFast(_PREHASH_Sender, _PREHASH_ID, uuid);

	//clear animation flags
	avatarp = (LLVOAvatar *)gObjectList.findObject(uuid);

	if (!avatarp)
	{
		// no agent by this ID...error?
		LL_WARNS("Messaging") << "Received animation state for unknown avatar" << uuid << LL_ENDL;
		return;
	}

	S32 num_blocks = mesgsys->getNumberOfBlocksFast(_PREHASH_AnimationList);
	S32 num_source_blocks = mesgsys->getNumberOfBlocksFast(_PREHASH_AnimationSourceList);

	avatarp->mSignaledAnimations.clear();
	
	if (avatarp->isSelf())
	{
		LLUUID object_id;

		for( S32 i = 0; i < num_blocks; i++ )
		{
			mesgsys->getUUIDFast(_PREHASH_AnimationList, _PREHASH_AnimID, animation_id, i);
			mesgsys->getS32Fast(_PREHASH_AnimationList, _PREHASH_AnimSequenceID, anim_sequence_id, i);

			LL_DEBUGS("Messaging") << "Anim sequence ID: " << anim_sequence_id << LL_ENDL;

			avatarp->mSignaledAnimations[animation_id] = anim_sequence_id;

			// *HACK: Disabling flying mode if it has been enabled shortly before the agent
			// stand up animation is signaled. In this case we don't get a signal to start
			// flying animation from server, the AGENT_CONTROL_FLY flag remains set but the
			// avatar does not play flying animation, so we switch flying mode off.
			// See LLAgent::setFlying(). This may cause "Stop Flying" button to blink.
			// See EXT-2781.
			if (animation_id == ANIM_AGENT_STANDUP && gAgent.getFlying())
			{
				gAgent.setFlying(FALSE);
			}

			if (i < num_source_blocks)
			{
				mesgsys->getUUIDFast(_PREHASH_AnimationSourceList, _PREHASH_ObjectID, object_id, i);
			
				LLViewerObject* object = gObjectList.findObject(object_id);
				if (object)
				{
					object->setFlagsWithoutUpdate(FLAGS_ANIM_SOURCE, TRUE);

					BOOL anim_found = FALSE;
					LLVOAvatar::AnimSourceIterator anim_it = avatarp->mAnimationSources.find(object_id);
					for (;anim_it != avatarp->mAnimationSources.end(); ++anim_it)
					{
						if (anim_it->second == animation_id)
						{
							anim_found = TRUE;
							break;
						}
					}

					if (!anim_found)
					{
						avatarp->mAnimationSources.insert(LLVOAvatar::AnimationSourceMap::value_type(object_id, animation_id));
						// <FS:Zi> Animation Explorer
						if(avatarp==gAgentAvatarp)
						{
							RecentAnimationList::instance().addAnimation(animation_id,object_id);
						}
						// </FS:Zi>
					}
				}
			}
		}
	}
	else
	{
		for( S32 i = 0; i < num_blocks; i++ )
		{
			mesgsys->getUUIDFast(_PREHASH_AnimationList, _PREHASH_AnimID, animation_id, i);
			mesgsys->getS32Fast(_PREHASH_AnimationList, _PREHASH_AnimSequenceID, anim_sequence_id, i);
			avatarp->mSignaledAnimations[animation_id] = anim_sequence_id;
		}
	}

	if (num_blocks)
	{
		avatarp->processAnimationStateChanges();
	}
}

void process_avatar_appearance(LLMessageSystem *mesgsys, void **user_data)
{
	LLUUID uuid;
	mesgsys->getUUIDFast(_PREHASH_Sender, _PREHASH_ID, uuid);

	LLVOAvatar* avatarp = (LLVOAvatar *)gObjectList.findObject(uuid);
	if (avatarp)
	{
		avatarp->processAvatarAppearance( mesgsys );
	}
	else
	{
		LL_WARNS("Messaging") << "avatar_appearance sent for unknown avatar " << uuid << LL_ENDL;
	}
}

void process_camera_constraint(LLMessageSystem *mesgsys, void **user_data)
{
	//Freeing up the camera movement some more -KC
	if(gSavedSettings.getBOOL("FSIgnoreSimulatorCameraConstraints"))
		return;
	LLVector4 cameraCollidePlane;
	mesgsys->getVector4Fast(_PREHASH_CameraCollidePlane, _PREHASH_Plane, cameraCollidePlane);

	gAgentCamera.setCameraCollidePlane(cameraCollidePlane);
}

void near_sit_object(BOOL success, void *data)
{
	if (success)
	{
		// Send message to sit on object
		gMessageSystem->newMessageFast(_PREHASH_AgentSit);
		gMessageSystem->nextBlockFast(_PREHASH_AgentData);
		gMessageSystem->addUUIDFast(_PREHASH_AgentID, gAgent.getID());
		gMessageSystem->addUUIDFast(_PREHASH_SessionID, gAgent.getSessionID());
		gAgent.sendReliableMessage();
	}
}

void process_avatar_sit_response(LLMessageSystem *mesgsys, void **user_data)
{
	LLVector3 sitPosition;
	LLQuaternion sitRotation;
	LLUUID sitObjectID;
	BOOL use_autopilot;
	mesgsys->getUUIDFast(_PREHASH_SitObject, _PREHASH_ID, sitObjectID);
	mesgsys->getBOOLFast(_PREHASH_SitTransform, _PREHASH_AutoPilot, use_autopilot);
	mesgsys->getVector3Fast(_PREHASH_SitTransform, _PREHASH_SitPosition, sitPosition);
	mesgsys->getQuatFast(_PREHASH_SitTransform, _PREHASH_SitRotation, sitRotation);
	LLVector3 camera_eye;
	mesgsys->getVector3Fast(_PREHASH_SitTransform, _PREHASH_CameraEyeOffset, camera_eye);
	LLVector3 camera_at;
	mesgsys->getVector3Fast(_PREHASH_SitTransform, _PREHASH_CameraAtOffset, camera_at);
	BOOL force_mouselook;
	mesgsys->getBOOLFast(_PREHASH_SitTransform, _PREHASH_ForceMouselook, force_mouselook);

	if (isAgentAvatarValid() && dist_vec_squared(camera_eye, camera_at) > CAMERA_POSITION_THRESHOLD_SQUARED)
	{
		gAgentCamera.setSitCamera(sitObjectID, camera_eye, camera_at);
	}
	
	gAgentCamera.setForceMouselook(force_mouselook);
	// Forcing turning off flying here to prevent flying after pressing "Stand"
	// to stand up from an object. See EXT-1655.
	gAgent.setFlying(FALSE);

	LLViewerObject* object = gObjectList.findObject(sitObjectID);
	if (object)
	{
		LLVector3 sit_spot = object->getPositionAgent() + (sitPosition * object->getRotation());
		if (!use_autopilot || (isAgentAvatarValid() && gAgentAvatarp->isSitting() && gAgentAvatarp->getRoot() == object->getRoot()))
		{
			//we're already sitting on this object, so don't autopilot
		}
		else
		{
			gAgent.startAutoPilotGlobal(gAgent.getPosGlobalFromAgent(sit_spot), "Sit", &sitRotation, near_sit_object, NULL, 0.5f);
		}
	}
	else
	{
		LL_WARNS("Messaging") << "Received sit approval for unknown object " << sitObjectID << LL_ENDL;
	}
}

void process_clear_follow_cam_properties(LLMessageSystem *mesgsys, void **user_data)
{
	LLUUID		source_id;

	mesgsys->getUUIDFast(_PREHASH_ObjectData, _PREHASH_ObjectID, source_id);

	LLFollowCamMgr::removeFollowCamParams(source_id);
}

void process_set_follow_cam_properties(LLMessageSystem *mesgsys, void **user_data)
{
	S32			type;
	F32			value;
	bool		settingPosition = false;
	bool		settingFocus	= false;
	bool		settingFocusOffset = false;
	LLVector3	position;
	LLVector3	focus;
	LLVector3	focus_offset;

	LLUUID		source_id;

	mesgsys->getUUIDFast(_PREHASH_ObjectData, _PREHASH_ObjectID, source_id);

	LLViewerObject* objectp = gObjectList.findObject(source_id);
	if (objectp)
	{
		objectp->setFlagsWithoutUpdate(FLAGS_CAMERA_SOURCE, TRUE);
	}

	S32 num_objects = mesgsys->getNumberOfBlocks("CameraProperty");
	for (S32 block_index = 0; block_index < num_objects; block_index++)
	{
		mesgsys->getS32("CameraProperty", "Type", type, block_index);
		mesgsys->getF32("CameraProperty", "Value", value, block_index);
		switch(type)
		{
		case FOLLOWCAM_PITCH:
			LLFollowCamMgr::setPitch(source_id, value);
			break;
		case FOLLOWCAM_FOCUS_OFFSET_X:
			focus_offset.mV[VX] = value;
			settingFocusOffset = true;
			break;
		case FOLLOWCAM_FOCUS_OFFSET_Y:
			focus_offset.mV[VY] = value;
			settingFocusOffset = true;
			break;
		case FOLLOWCAM_FOCUS_OFFSET_Z:
			focus_offset.mV[VZ] = value;
			settingFocusOffset = true;
			break;
		case FOLLOWCAM_POSITION_LAG:
			LLFollowCamMgr::setPositionLag(source_id, value);
			break;
		case FOLLOWCAM_FOCUS_LAG:
			LLFollowCamMgr::setFocusLag(source_id, value);
			break;
		case FOLLOWCAM_DISTANCE:
			LLFollowCamMgr::setDistance(source_id, value);
			break;
		case FOLLOWCAM_BEHINDNESS_ANGLE:
			LLFollowCamMgr::setBehindnessAngle(source_id, value);
			break;
		case FOLLOWCAM_BEHINDNESS_LAG:
			LLFollowCamMgr::setBehindnessLag(source_id, value);
			break;
		case FOLLOWCAM_POSITION_THRESHOLD:
			LLFollowCamMgr::setPositionThreshold(source_id, value);
			break;
		case FOLLOWCAM_FOCUS_THRESHOLD:
			LLFollowCamMgr::setFocusThreshold(source_id, value);
			break;
		case FOLLOWCAM_ACTIVE:
			//if 1, set using followcam,. 
			LLFollowCamMgr::setCameraActive(source_id, value != 0.f);
			break;
		case FOLLOWCAM_POSITION_X:
			settingPosition = true;
			position.mV[ 0 ] = value;
			break;
		case FOLLOWCAM_POSITION_Y:
			settingPosition = true;
			position.mV[ 1 ] = value;
			break;
		case FOLLOWCAM_POSITION_Z:
			settingPosition = true;
			position.mV[ 2 ] = value;
			break;
		case FOLLOWCAM_FOCUS_X:
			settingFocus = true;
			focus.mV[ 0 ] = value;
			break;
		case FOLLOWCAM_FOCUS_Y:
			settingFocus = true;
			focus.mV[ 1 ] = value;
			break;
		case FOLLOWCAM_FOCUS_Z:
			settingFocus = true;
			focus.mV[ 2 ] = value;
			break;
		case FOLLOWCAM_POSITION_LOCKED:
			LLFollowCamMgr::setPositionLocked(source_id, value != 0.f);
			break;
		case FOLLOWCAM_FOCUS_LOCKED:
			LLFollowCamMgr::setFocusLocked(source_id, value != 0.f);
			break;

		default:
			break;
		}
	}

	if ( settingPosition )
	{
		LLFollowCamMgr::setPosition(source_id, position);
	}
	if ( settingFocus )
	{
		LLFollowCamMgr::setFocus(source_id, focus);
	}
	if ( settingFocusOffset )
	{
		LLFollowCamMgr::setFocusOffset(source_id, focus_offset);
	}
}
//end Ventrella 


// Culled from newsim lltask.cpp
void process_name_value(LLMessageSystem *mesgsys, void **user_data)
{
	std::string	temp_str;
	LLUUID	id;
	S32		i, num_blocks;

	mesgsys->getUUIDFast(_PREHASH_TaskData, _PREHASH_ID, id);

	LLViewerObject* object = gObjectList.findObject(id);

	if (object)
	{
		num_blocks = mesgsys->getNumberOfBlocksFast(_PREHASH_NameValueData);
		for (i = 0; i < num_blocks; i++)
		{
			mesgsys->getStringFast(_PREHASH_NameValueData, _PREHASH_NVPair, temp_str, i);
			LL_INFOS("Messaging") << "Added to object Name Value: " << temp_str << LL_ENDL;
			object->addNVPair(temp_str);
		}
	}
	else
	{
		LL_INFOS("Messaging") << "Can't find object " << id << " to add name value pair" << LL_ENDL;
	}
}

void process_remove_name_value(LLMessageSystem *mesgsys, void **user_data)
{
	std::string	temp_str;
	LLUUID	id;
	S32		i, num_blocks;

	mesgsys->getUUIDFast(_PREHASH_TaskData, _PREHASH_ID, id);

	LLViewerObject* object = gObjectList.findObject(id);

	if (object)
	{
		num_blocks = mesgsys->getNumberOfBlocksFast(_PREHASH_NameValueData);
		for (i = 0; i < num_blocks; i++)
		{
			mesgsys->getStringFast(_PREHASH_NameValueData, _PREHASH_NVPair, temp_str, i);
			LL_INFOS("Messaging") << "Removed from object Name Value: " << temp_str << LL_ENDL;
			object->removeNVPair(temp_str);
		}
	}
	else
	{
		LL_INFOS("Messaging") << "Can't find object " << id << " to remove name value pair" << LL_ENDL;
	}
}

void process_kick_user(LLMessageSystem *msg, void** /*user_data*/)
{
	std::string message;

	msg->getStringFast(_PREHASH_UserInfo, _PREHASH_Reason, message);

	LLAppViewer::instance()->forceDisconnect(message);
}


/*
void process_user_list_reply(LLMessageSystem *msg, void **user_data)
{
	LLUserList::processUserListReply(msg, user_data);
	return;
	char	firstname[MAX_STRING+1];
	char	lastname[MAX_STRING+1];
	U8		status;
	S32		user_count;

	user_count = msg->getNumberOfBlocks("UserBlock");

	for (S32 i = 0; i < user_count; i++)
	{
		msg->getData("UserBlock", i, "FirstName", firstname);
		msg->getData("UserBlock", i, "LastName", lastname);
		msg->getData("UserBlock", i, "Status", &status);

		if (status & 0x01)
		{
			dialog_friends_add_friend(buffer, TRUE);
		}
		else
		{
			dialog_friends_add_friend(buffer, FALSE);
		}
	}

	dialog_friends_done_adding();
}
*/

// this is not handled in processUpdateMessage
/*
void process_time_dilation(LLMessageSystem *msg, void **user_data)
{
	// get the time_dilation
	U16 foo;
	msg->getData("TimeDilation", "TimeDilation", &foo);
	F32 time_dilation = ((F32) foo) / 65535.f;

	// get the pointer to the right region
	U32 ip = msg->getSenderIP();
	U32 port = msg->getSenderPort();
	LLViewerRegion *regionp = LLWorld::getInstance()->getRegion(ip, port);
	if (regionp)
	{
		regionp->setTimeDilation(time_dilation);
	}
}
*/


void process_money_balance_reply( LLMessageSystem* msg, void** )
{
	S32 balance = 0;
	S32 credit = 0;
	S32 committed = 0;
	std::string desc;
	LLUUID tid;

	msg->getUUID("MoneyData", "TransactionID", tid);
	msg->getS32("MoneyData", "MoneyBalance", balance);
	msg->getS32("MoneyData", "SquareMetersCredit", credit);
	msg->getS32("MoneyData", "SquareMetersCommitted", committed);
	msg->getStringFast(_PREHASH_MoneyData, _PREHASH_Description, desc);
// <FS:AW opensim currency support>
//	LL_INFOS("Messaging") << "L$, credit, committed: " << balance << " " << credit << " "
	LL_INFOS("Messaging") << Tea::wrapCurrency("L$, credit, committed: ") << balance << " " << credit << " "
// <FS:AW opensim currency support>
			<< committed << LL_ENDL;

    
	if (gStatusBar)
	{
		gStatusBar->setBalance(balance);
		gStatusBar->setLandCredit(credit);
		gStatusBar->setLandCommitted(committed);
	}

	if (desc.empty()
		|| !gSavedSettings.getBOOL("NotifyMoneyChange"))
	{
		// ...nothing to display
		return;
	}

	// Suppress duplicate messages about the same transaction
	static std::deque<LLUUID> recent;
	if (std::find(recent.rbegin(), recent.rend(), tid) != recent.rend())
	{
		return;
	}

	// Once the 'recent' container gets large enough, chop some
	// off the beginning.
	const U32 MAX_LOOKBACK = 30;
	const S32 POP_FRONT_SIZE = 12;
	if(recent.size() > MAX_LOOKBACK)
	{
		LL_DEBUGS("Messaging") << "Removing oldest transaction records" << LL_ENDL;
		recent.erase(recent.begin(), recent.begin() + POP_FRONT_SIZE);
	}
	//LL_DEBUGS("Messaging") << "Pushing back transaction " << tid << LL_ENDL;
	recent.push_back(tid);

	if (msg->has("TransactionInfo"))
	{
		// ...message has extended info for localization
		process_money_balance_reply_extended(msg);
	}
	else
	{
		// Only old dev grids will not supply the TransactionInfo block,
		// so we can just use the hard-coded English string.
		LLSD args;
		args["MESSAGE"] = desc;
		LLNotificationsUtil::add("SystemMessage", args);
	}
}

static std::string reason_from_transaction_type(S32 transaction_type,
												const std::string& item_desc)
{
	// *NOTE: The keys for the reason strings are unusual because
	// an earlier version of the code used English language strings
	// extracted from hard-coded server English descriptions.
	// Keeping them so we don't have to re-localize them.
	switch (transaction_type)
	{
		case TRANS_OBJECT_SALE:
		{
			LLStringUtil::format_map_t arg;
			arg["ITEM"] = item_desc;
			return LLTrans::getString("for item", arg);
		}
		case TRANS_LAND_SALE:
			return LLTrans::getString("for a parcel of land");
			
		case TRANS_LAND_PASS_SALE:
			return LLTrans::getString("for a land access pass");
			
		case TRANS_GROUP_LAND_DEED:
			return LLTrans::getString("for deeding land");
			
		case TRANS_GROUP_CREATE:
			return LLTrans::getString("to create a group");
			
		case TRANS_GROUP_JOIN:
			return LLTrans::getString("to join a group");
			
		case TRANS_UPLOAD_CHARGE:
			return LLTrans::getString("to upload");

		case TRANS_CLASSIFIED_CHARGE:
			return LLTrans::getString("to publish a classified ad");
			
		// These have no reason to display, but are expected and should not
		// generate warnings
		case TRANS_GIFT:
		case TRANS_PAY_OBJECT:
		case TRANS_OBJECT_PAYS:
			return std::string();

		default:
			LL_WARNS() << "Unknown transaction type " 
				<< transaction_type << LL_ENDL;
			return std::string();
	}
}

static void money_balance_group_notify(const LLUUID& group_id,
									   const std::string& name,
									   bool is_group,
									   std::string notification,
									   LLSD args,
									   LLSD payload)
{
	static LLCachedControl<bool> balance_change_in_chat(gSavedSettings, "FSPaymentInfoInChat");

	if (balance_change_in_chat)
	{
		LLChat chat;
		chat.mText = args["SLURLMESSAGE"].asString();
		chat.mSourceType = CHAT_SOURCE_SYSTEM;
		LLSD chat_args;
		chat_args["money_tracker"] = true;
		chat_args["console_message"] = llformat(args["MESSAGE"].asString().c_str(), name.c_str());
		LLNotificationsUI::LLNotificationManager::instance().onChat(chat, chat_args);
	}
	else
	{
		// Message uses name SLURLs, don't actually have to substitute in
		// the name.  We're just making sure it's available.
		// Notification is either PaymentReceived or PaymentSent
		LLNotificationsUtil::add(notification, args, payload);
	}
}

static void money_balance_avatar_notify(const LLUUID& agent_id,
										const LLAvatarName& av_name,
									   	std::string notification,
									   	LLSD args,
									   	LLSD payload)
{
	static LLCachedControl<bool> balance_change_in_chat(gSavedSettings, "FSPaymentInfoInChat");

	if (balance_change_in_chat)
	{
		LLChat chat;
		chat.mText = args["SLURLMESSAGE"].asString();
		chat.mSourceType = CHAT_SOURCE_SYSTEM;
		LLSD chat_args;
		chat_args["money_tracker"] = true;
		chat_args["console_message"] = llformat(args["MESSAGE"].asString().c_str(), av_name.getCompleteName().c_str());
		LLNotificationsUI::LLNotificationManager::instance().onChat(chat, chat_args);
	}
	else
	{
		// Message uses name SLURLs, don't actually have to substitute in
		// the name.  We're just making sure it's available.
		// Notification is either PaymentReceived or PaymentSent
		LLNotificationsUtil::add(notification, args, payload);
	}
	
	//<AO> TipTracker Support
	FSMoneyTracker* tipTracker = (FSMoneyTracker*)LLFloaterReg::getInstance("money_tracker");
	if (tipTracker->isShown() || tipTracker->isMinimized())
	{
		args["MESSAGE"] = args["SLURLMESSAGE"]; // Always use slurl forms in money tracking
		
		LLChat chat;
		chat.mText = llformat(args["MESSAGE"].asString().c_str(), av_name.getCompleteName().c_str());
		chat.mSourceType = CHAT_SOURCE_SYSTEM;
		LLSD chat_args;
		tipTracker->addMessage(chat,false,chat_args);
	}
	//</AO>
	
}

static void process_money_balance_reply_extended(LLMessageSystem* msg)
{
    // Added in server 1.40 and viewer 2.1, support for localization
    // and agent ids for name lookup.
    S32 transaction_type = 0;
    LLUUID source_id;
	BOOL is_source_group = FALSE;
    LLUUID dest_id;
	BOOL is_dest_group = FALSE;
    S32 amount = 0;
    std::string item_description;
	BOOL success = FALSE;
	// Ansariel: If we output to chat history and probably console,
	//           don't create an SLURL for the name or we will end
	//           up with a SLURL in the console
	static LLCachedControl<bool> balance_change_in_chat(gSavedSettings, "FSPaymentInfoInChat");

    msg->getS32("TransactionInfo", "TransactionType", transaction_type);
    msg->getUUID("TransactionInfo", "SourceID", source_id);
	msg->getBOOL("TransactionInfo", "IsSourceGroup", is_source_group);
    msg->getUUID("TransactionInfo", "DestID", dest_id);
	msg->getBOOL("TransactionInfo", "IsDestGroup", is_dest_group);
    msg->getS32("TransactionInfo", "Amount", amount);
    msg->getString("TransactionInfo", "ItemDescription", item_description);
	msg->getBOOL("MoneyData", "TransactionSuccess", success);
    LL_INFOS("Money") << "MoneyBalanceReply source " << source_id 
		<< " dest " << dest_id
		<< " type " << transaction_type
		<< " item " << item_description << LL_ENDL;

	if (source_id.isNull() && dest_id.isNull())
	{
		// this is a pure balance update, no notification required
		return;
	}

	std::string source_slurl;
	if (is_source_group)
	{
		source_slurl =
			LLSLURL( "group", source_id, "inspect").getSLURLString();
	}
	else
	{
		//source_slurl =LLSLURL( "agent", source_id, "completename").getSLURLString();
		source_slurl =LLSLURL( "agent", source_id, "inspect").getSLURLString();
	}

	std::string dest_slurl;
	if (is_dest_group)
	{
		dest_slurl =
			LLSLURL( "group", dest_id, "inspect").getSLURLString();
	}
	else
	{
		//dest_slurl = LLSLURL( "agent", dest_id, "completename").getSLURLString();
		dest_slurl = LLSLURL( "agent", dest_id, "inspect").getSLURLString();
	}

	std::string reason =
		reason_from_transaction_type(transaction_type, item_description);
	
	LLStringUtil::format_map_t args;
	args["REASON"] = reason; // could be empty
	args["AMOUNT"] = llformat("%d", amount);
	
	// Need to delay until name looked up, so need to know whether or not
	// is group
	bool is_name_group = false;
	LLUUID name_id;
	std::string message;
	std::string notification;
	LLSD final_args;
	LLSD payload;
	
	bool you_paid_someone = (source_id == gAgentID);
	if (you_paid_someone)
	{
		args["NAME"] = balance_change_in_chat ? "%s" : dest_slurl;
		is_name_group = is_dest_group;
		name_id = dest_id;
		if (!reason.empty())
		{
			if (dest_id.notNull())
			{
				// <FS:Ansariel> FIRE-6901: Payment notifications show wrong message
				//message = LLTrans::getString("you_paid_ldollars", args);
				message = success ? LLTrans::getString("you_paid_ldollars", args) :
									LLTrans::getString("you_paid_failure_ldollars", args);
				// </FS:Ansariel>
			}
			else
			{
				// transaction fee to the system, eg, to create a group
				// <FS:Ansariel> FIRE-6901: Payment notifications show wrong message
				//message = LLTrans::getString("you_paid_ldollars_no_name", args);
				message = success ? LLTrans::getString("you_paid_ldollars_no_name", args) :
									LLTrans::getString("you_paid_failure_ldollars_no_name", args);
				// </FS:Ansariel>
			}
		}
		else
		{
			if (dest_id.notNull())
			{
				// <FS:Ansariel> FIRE-6901: Payment notifications show wrong message
				//message = LLTrans::getString("you_paid_ldollars_no_reason", args);
				message = success ? LLTrans::getString("you_paid_ldollars_no_reason", args) :
									LLTrans::getString("you_paid_failure_ldollars_no_reason", args);
				// </FS:Ansariel>
			}
			else
			{
				// no target, no reason, you just paid money
				// <FS:Ansariel> FIRE-6901: Payment notifications show wrong message
				//message = LLTrans::getString("you_paid_ldollars_no_info", args);
				message = success ? LLTrans::getString("you_paid_ldollars_no_info", args) :
									LLTrans::getString("you_paid_failure_ldollars_no_info", args);
				// </FS:Ansariel>
			}
		}
		
		final_args["MESSAGE"] = message;
		notification = "PaymentSent";

		//<AO>: Additionally, always add a SLURL-enabled form.
		args["NAME"] = dest_slurl;
		is_name_group = is_dest_group;
		name_id = dest_id;
		if (!reason.empty())
		{
			if (dest_id.notNull())
			{
				message = success ? LLTrans::getString("you_paid_ldollars", args) :
									LLTrans::getString("you_paid_failure_ldollars", args);
			}
			else
			{
				// transaction fee to the system, eg, to create a group
				message = success ? LLTrans::getString("you_paid_ldollars_no_name", args) :
									LLTrans::getString("you_paid_failure_ldollars_no_name", args);
			}
		}
		else
		{
			if (dest_id.notNull())
			{
				message = success ? LLTrans::getString("you_paid_ldollars_no_reason", args) :
									LLTrans::getString("you_paid_failure_ldollars_no_reason", args);
			}
			else
			{
				// no target, no reason, you just paid money
				message = success ? LLTrans::getString("you_paid_ldollars_no_info", args) :
									LLTrans::getString("you_paid_failure_ldollars_no_info", args);
			}
		}
		final_args["SLURLMESSAGE"] = message;
		notification = success ? "PaymentSent" : "PaymentFailure";
	}
	else 
	{
		// ...someone paid you
		args["NAME"] = balance_change_in_chat ? "%s" : source_slurl;
		is_name_group = is_source_group;
		name_id = source_id;
		if (!reason.empty())
		{
			message = LLTrans::getString("paid_you_ldollars", args);
		}
		else 
		{
			message = LLTrans::getString("paid_you_ldollars_no_reason", args);
		}
		final_args["MESSAGE"] = message;
		
		// make notification loggable
		payload["from_id"] = source_id;
		notification = "PaymentReceived";
		
		//<AO>: Additionally, always add a SLURL-enabled form.
		args["NAME"] = source_slurl;
		is_name_group = is_source_group;
		name_id = source_id;
		if (!reason.empty())
		{
			message = LLTrans::getString("paid_you_ldollars", args);
		}
		else 
		{
			message = LLTrans::getString("paid_you_ldollars_no_reason", args);
		}
		final_args["SLURLMESSAGE"] = message;
		//</AO>		
	}

	// Despite using SLURLs, wait until the name is available before
	// showing the notification, otherwise the UI layout is strange and
	// the user sees a "Loading..." message
	if (is_name_group)
	{
		gCacheName->getGroup(name_id,
						boost::bind(&money_balance_group_notify,
									_1, _2, _3,
									notification, final_args, payload));
	}
	else 
	{
		LLAvatarNameCache::get(name_id, boost::bind(&money_balance_avatar_notify, _1, _2, notification, final_args, payload));										   
	}
}

bool handle_prompt_for_maturity_level_change_callback(const LLSD& notification, const LLSD& response)
{
	S32 option = LLNotificationsUtil::getSelectedOption(notification, response);

	if (0 == option)
	{
		// set the preference to the maturity of the region we're calling
		U8 preferredMaturity = static_cast<U8>(notification["payload"]["_region_access"].asInteger());
		gSavedSettings.setU32("PreferredMaturity", static_cast<U32>(preferredMaturity));
	}

	return false;
}

bool handle_prompt_for_maturity_level_change_and_reteleport_callback(const LLSD& notification, const LLSD& response)
{
	S32 option = LLNotificationsUtil::getSelectedOption(notification, response);
	
	if (0 == option)
	{
		// set the preference to the maturity of the region we're calling
		U8 preferredMaturity = static_cast<U8>(notification["payload"]["_region_access"].asInteger());
		gSavedSettings.setU32("PreferredMaturity", static_cast<U32>(preferredMaturity));
		gAgent.setMaturityRatingChangeDuringTeleport(preferredMaturity);
		gAgent.restartFailedTeleportRequest();
	}
	else
	{
		gAgent.clearTeleportRequest();
	}
	
	return false;
}

// some of the server notifications need special handling. This is where we do that.
bool handle_special_notification(std::string notificationID, LLSD& llsdBlock)
{
	U8 regionAccess = static_cast<U8>(llsdBlock["_region_access"].asInteger());
	std::string regionMaturity = LLViewerRegion::accessToString(regionAccess);
	LLStringUtil::toLower(regionMaturity);
	llsdBlock["REGIONMATURITY"] = regionMaturity;
	bool returnValue = false;
	LLNotificationPtr maturityLevelNotification;
	std::string notifySuffix = "_Notify";
	if (regionAccess == SIM_ACCESS_MATURE)
	{
		if (gAgent.isTeen())
		{
			gAgent.clearTeleportRequest();
			maturityLevelNotification = LLNotificationsUtil::add(notificationID+"_AdultsOnlyContent", llsdBlock);
			returnValue = true;

			notifySuffix = "_NotifyAdultsOnly";
		}
		else if (gAgent.prefersPG())
		{
			maturityLevelNotification = LLNotificationsUtil::add(notificationID+"_Change", llsdBlock, llsdBlock, handle_prompt_for_maturity_level_change_callback);
			returnValue = true;
		}
		else if (LLStringUtil::compareStrings(notificationID, "RegionEntryAccessBlocked") == 0)
		{
			maturityLevelNotification = LLNotificationsUtil::add(notificationID+"_PreferencesOutOfSync", llsdBlock, llsdBlock);
			returnValue = true;
		}
	}
	else if (regionAccess == SIM_ACCESS_ADULT)
	{
		if (!gAgent.isAdult())
		{
			gAgent.clearTeleportRequest();
			maturityLevelNotification = LLNotificationsUtil::add(notificationID+"_AdultsOnlyContent", llsdBlock);
			returnValue = true;
	
			notifySuffix = "_NotifyAdultsOnly";
		}
		else if (gAgent.prefersPG() || gAgent.prefersMature())
		{
			maturityLevelNotification = LLNotificationsUtil::add(notificationID+"_Change", llsdBlock, llsdBlock, handle_prompt_for_maturity_level_change_callback);
			returnValue = true;
		}
		else if (LLStringUtil::compareStrings(notificationID, "RegionEntryAccessBlocked") == 0)
		{
			maturityLevelNotification = LLNotificationsUtil::add(notificationID+"_PreferencesOutOfSync", llsdBlock, llsdBlock);
			returnValue = true;
		}
	}

	if ((maturityLevelNotification == NULL) || maturityLevelNotification->isIgnored())
	{
		// Given a simple notification if no maturityLevelNotification is set or it is ignore
		LLNotificationsUtil::add(notificationID + notifySuffix, llsdBlock);
	}

	return returnValue;
}

// some of the server notifications need special handling. This is where we do that.
bool handle_teleport_access_blocked(LLSD& llsdBlock)
{
	std::string notificationID("TeleportEntryAccessBlocked");
	U8 regionAccess = static_cast<U8>(llsdBlock["_region_access"].asInteger());
	std::string regionMaturity = LLViewerRegion::accessToString(regionAccess);
	LLStringUtil::toLower(regionMaturity);
	llsdBlock["REGIONMATURITY"] = regionMaturity;
	
	bool returnValue = false;
	LLNotificationPtr maturityLevelNotification;
	std::string notifySuffix = "_Notify";
	if (regionAccess == SIM_ACCESS_MATURE)
	{
		if (gAgent.isTeen())
		{
			gAgent.clearTeleportRequest();
			maturityLevelNotification = LLNotificationsUtil::add(notificationID+"_AdultsOnlyContent", llsdBlock);
			returnValue = true;

			notifySuffix = "_NotifyAdultsOnly";
		}
		else if (gAgent.prefersPG())
		{
			if (gAgent.hasRestartableFailedTeleportRequest())
			{
				maturityLevelNotification = LLNotificationsUtil::add(notificationID+"_ChangeAndReTeleport", llsdBlock, llsdBlock, handle_prompt_for_maturity_level_change_and_reteleport_callback);
				returnValue = true;
			}
			else
			{
				gAgent.clearTeleportRequest();
				maturityLevelNotification = LLNotificationsUtil::add(notificationID+"_Change", llsdBlock, llsdBlock, handle_prompt_for_maturity_level_change_callback);
				returnValue = true;
			}
		}
		else
		{
			gAgent.clearTeleportRequest();
			maturityLevelNotification = LLNotificationsUtil::add(notificationID+"_PreferencesOutOfSync", llsdBlock, llsdBlock, handle_prompt_for_maturity_level_change_callback);
			returnValue = true;
		}
	}
	else if (regionAccess == SIM_ACCESS_ADULT)
	{
		if (!gAgent.isAdult())
		{
			gAgent.clearTeleportRequest();
			maturityLevelNotification = LLNotificationsUtil::add(notificationID+"_AdultsOnlyContent", llsdBlock);
			returnValue = true;

			notifySuffix = "_NotifyAdultsOnly";
		}
		else if (gAgent.prefersPG() || gAgent.prefersMature())
		{
			if (gAgent.hasRestartableFailedTeleportRequest())
			{
				maturityLevelNotification = LLNotificationsUtil::add(notificationID+"_ChangeAndReTeleport", llsdBlock, llsdBlock, handle_prompt_for_maturity_level_change_and_reteleport_callback);
				returnValue = true;
			}
			else
			{
				gAgent.clearTeleportRequest();
				maturityLevelNotification = LLNotificationsUtil::add(notificationID+"_Change", llsdBlock, llsdBlock, handle_prompt_for_maturity_level_change_callback);
				returnValue = true;
			}
		}
		else
		{
			gAgent.clearTeleportRequest();
			maturityLevelNotification = LLNotificationsUtil::add(notificationID+"_PreferencesOutOfSync", llsdBlock, llsdBlock, handle_prompt_for_maturity_level_change_callback);
			returnValue = true;
		}
		}

	if ((maturityLevelNotification == NULL) || maturityLevelNotification->isIgnored())
	{
		// Given a simple notification if no maturityLevelNotification is set or it is ignore
		LLNotificationsUtil::add(notificationID + notifySuffix, llsdBlock);
	}

	return returnValue;
}

bool attempt_standard_notification(LLMessageSystem* msgsystem)
{
	// if we have additional alert data
	if (msgsystem->has(_PREHASH_AlertInfo) && msgsystem->getNumberOfBlocksFast(_PREHASH_AlertInfo) > 0)
	{
		// notification was specified using the new mechanism, so we can just handle it here
		std::string notificationID;
		msgsystem->getStringFast(_PREHASH_AlertInfo, _PREHASH_Message, notificationID);
		if (!LLNotifications::getInstance()->templateExists(notificationID))
		{
			return false;
		}

		std::string llsdRaw;
		LLSD llsdBlock;
		// <FS:Ansariel> Remove dupe call
		//msgsystem->getStringFast(_PREHASH_AlertInfo, _PREHASH_Message, notificationID);
		msgsystem->getStringFast(_PREHASH_AlertInfo, _PREHASH_ExtraParams, llsdRaw);
		if (llsdRaw.length())
		{
			std::istringstream llsdData(llsdRaw);
			if (!LLSDSerialize::deserialize(llsdBlock, llsdData, llsdRaw.length()))
			{
				LL_WARNS() << "attempt_standard_notification: Attempted to read notification parameter data into LLSD but failed:" << llsdRaw << LL_ENDL;
			}
		}

		if (
			(notificationID == "RegionEntryAccessBlocked") ||
			(notificationID == "LandClaimAccessBlocked") ||
			(notificationID == "LandBuyAccessBlocked")

		   )
		{
			/*---------------------------------------------------------------------
			 (Commented so a grep will find the notification strings, since
			 we construct them on the fly; if you add additional notifications,
			 please update the comment.)
			 
			 Could throw any of the following notifications:
			 
				RegionEntryAccessBlocked
				RegionEntryAccessBlocked_Notify
				RegionEntryAccessBlocked_NotifyAdultsOnly
				RegionEntryAccessBlocked_Change
				RegionEntryAccessBlocked_AdultsOnlyContent
				RegionEntryAccessBlocked_ChangeAndReTeleport
				LandClaimAccessBlocked 
				LandClaimAccessBlocked_Notify 
				LandClaimAccessBlocked_NotifyAdultsOnly
				LandClaimAccessBlocked_Change 
				LandClaimAccessBlocked_AdultsOnlyContent 
				LandBuyAccessBlocked
				LandBuyAccessBlocked_Notify
				LandBuyAccessBlocked_NotifyAdultsOnly
				LandBuyAccessBlocked_Change
				LandBuyAccessBlocked_AdultsOnlyContent
			 
			-----------------------------------------------------------------------*/ 
			if (handle_special_notification(notificationID, llsdBlock))
			{
				return true;
			}
		}
		// HACK -- handle callbacks for specific alerts.
		if( notificationID == "HomePositionSet" )
		{
			// save the home location image to disk
			std::string snap_filename = gDirUtilp->getLindenUserDir();
			snap_filename += gDirUtilp->getDirDelimiter();
			snap_filename += SCREEN_HOME_FILENAME;
			gViewerWindow->saveSnapshot(snap_filename, gViewerWindow->getWindowWidthRaw(), gViewerWindow->getWindowHeightRaw(), FALSE, FALSE);
		}
		
		if (notificationID == "RegionRestartMinutes" ||
			notificationID == "RegionRestartSeconds")
		{
			S32 seconds;
			if (notificationID == "RegionRestartMinutes")
			{
				seconds = 60 * static_cast<S32>(llsdBlock["MINUTES"].asInteger());
			}
			else
			{
				seconds = static_cast<S32>(llsdBlock["SECONDS"].asInteger());
			}

			// <FS:Ansariel> Optional new region restart notification
			if (!gSavedSettings.getBOOL("FSUseNewRegionRestartNotification"))
			{
				notificationID += "Toast";
			}
			else
			{
			// </FS:Ansariel>
			LLFloaterRegionRestarting* floaterp = LLFloaterReg::findTypedInstance<LLFloaterRegionRestarting>("region_restarting");

			if (floaterp)
			{
				LLFloaterRegionRestarting::updateTime(seconds);
			}
			else
			{
				LLSD params;
				params["NAME"] = llsdBlock["NAME"];
				params["SECONDS"] = (LLSD::Integer)seconds;
				LLFloaterRegionRestarting* restarting_floater = dynamic_cast<LLFloaterRegionRestarting*>(LLFloaterReg::showInstance("region_restarting", params));
				if(restarting_floater)
				{
					restarting_floater->center();
				}
			}
			// <FS:Ansariel> Optional new region restart notification
			}
			// </FS:Ansariel>

			make_ui_sound("UISndRestart");
			reportToNearbyChat(LLTrans::getString("FSRegionRestartInLocalChat")); // <FS:PP> FIRE-6307: Region restart notices in local chat
		}

		// <FS:Ansariel> FIRE-9858: Kill annoying "Autopilot canceled" toast
		if (notificationID == "AutopilotCanceled")
		{
			return true;
		}
		// </FS:Ansariel>
// <FS:CR> FIRE-9696 - Moved detection of HomePositionSet Alert hack to here where it's actually found now
		if (notificationID == "HomePositionSet")
		{
			// save the home location image to disk
			std::string snap_filename = gDirUtilp->getLindenUserDir();
			snap_filename += gDirUtilp->getDirDelimiter();
			snap_filename += SCREEN_HOME_FILENAME;
			if (gViewerWindow->saveSnapshot(snap_filename, gViewerWindow->getWindowWidthRaw(), gViewerWindow->getWindowHeightRaw(), FALSE, FALSE))
			{
				LL_INFOS() << SCREEN_HOME_FILENAME << " saved successfully." << LL_ENDL;
			}
			else
			{
				LL_WARNS() << SCREEN_HOME_FILENAME << " could not be saved." << LL_ENDL;
			}
		}
// </FS:CR>
		
		LLNotificationsUtil::add(notificationID, llsdBlock);
		return true;
	}	
	return false;
}


static void process_special_alert_messages(const std::string & message)
{
	// Do special handling for alert messages.   This is a legacy hack, and any actual displayed
	// text should be altered in the notifications.xml files.
	if ( message == "You died and have been teleported to your home location")
	{
		add(LLStatViewer::KILLED, 1);
	}
	else if( message == "Home position set." )
	{
		// save the home location image to disk
		std::string snap_filename = gDirUtilp->getLindenUserDir();
		snap_filename += gDirUtilp->getDirDelimiter();
		snap_filename += SCREEN_HOME_FILENAME;
		gViewerWindow->saveSnapshot(snap_filename, gViewerWindow->getWindowWidthRaw(), gViewerWindow->getWindowHeightRaw(), FALSE, FALSE);
	}
}



void process_agent_alert_message(LLMessageSystem* msgsystem, void** user_data)
{
	// make sure the cursor is back to the usual default since the
	// alert is probably due to some kind of error.
	gViewerWindow->getWindow()->resetBusyCount();
	
	std::string message;
	msgsystem->getStringFast(_PREHASH_AlertData, _PREHASH_Message, message);

	process_special_alert_messages(message);

	if (!attempt_standard_notification(msgsystem))
	{
		BOOL modal = FALSE;
		msgsystem->getBOOL("AlertData", "Modal", modal);
		process_alert_core(message, modal);
	}
}

// The only difference between this routine and the previous is the fact that
// for this routine, the modal parameter is always false. Sadly, for the message
// handled by this routine, there is no "Modal" parameter on the message, and
// there's no API to tell if a message has the given parameter or not.
// So we can't handle the messages with the same handler.
void process_alert_message(LLMessageSystem *msgsystem, void **user_data)
{
	// make sure the cursor is back to the usual default since the
	// alert is probably due to some kind of error.
	gViewerWindow->getWindow()->resetBusyCount();
		
	std::string message;
	msgsystem->getStringFast(_PREHASH_AlertData, _PREHASH_Message, message);
	process_special_alert_messages(message);

	if (!attempt_standard_notification(msgsystem))
	{
		BOOL modal = FALSE;
		process_alert_core(message, modal);
	}
}

bool handle_not_age_verified_alert(const std::string &pAlertName)
{
	LLNotificationPtr notification = LLNotificationsUtil::add(pAlertName);
	if ((notification == NULL) || notification->isIgnored())
	{
		LLNotificationsUtil::add(pAlertName + "_Notify");
	}

	return true;
}

bool handle_special_alerts(const std::string &pAlertName)
{
	bool isHandled = false;
	if (LLStringUtil::compareStrings(pAlertName, "NotAgeVerified") == 0)
	{
		
		isHandled = handle_not_age_verified_alert(pAlertName);
	}

	return isHandled;
}

void process_alert_core(const std::string& message, BOOL modal)
{
	const std::string ALERT_PREFIX("ALERT: ");
	const std::string NOTIFY_PREFIX("NOTIFY: ");
	if (message.find(ALERT_PREFIX) == 0)
	{
		// Allow the server to spawn a named alert so that server alerts can be
		// translated out of English.
		std::string alert_name(message.substr(ALERT_PREFIX.length()));
		if (!handle_special_alerts(alert_name))
		{
			LLNotificationsUtil::add(alert_name);
		}
	}
	else if (message.find(NOTIFY_PREFIX) == 0)
	{
		// Allow the server to spawn a named notification so that server notifications can be
		// translated out of English.
		std::string notify_name(message.substr(NOTIFY_PREFIX.length()));
		LLNotificationsUtil::add(notify_name);
	}
	else if (message[0] == '/')
	{
		// System message is important, show in upper-right box not tip
		std::string text(message.substr(1));
		LLSD args;

		// <FS:Ansariel> Let's hope this works for OpenSim...
		bool is_region_restart = false;
		S32 seconds = 0;
		if (text.substr(0,17) == "RESTART_X_MINUTES")
		{
			S32 mins = 0;
			LLStringUtil::convertToS32(text.substr(18), mins);
			seconds = mins * 60;
			is_region_restart = true;

			if (!gSavedSettings.getBOOL("FSUseNewRegionRestartNotification"))
			{
				LLSD args;
				args["MINUTES"] = llformat("%d", mins);
				LLNotificationsUtil::add("RegionRestartMinutesToast", args);
			}
		}
		else if (text.substr(0,17) == "RESTART_X_SECONDS")
		{
			LLStringUtil::convertToS32(text.substr(18), seconds);
			is_region_restart = true;

			if (!gSavedSettings.getBOOL("FSUseNewRegionRestartNotification"))
			{
				LLSD args;
				args["SECONDS"] = llformat("%d", seconds);
				LLNotificationsUtil::add("RegionRestartSecondsToast", args);
			}
		}
		if (is_region_restart)
		{
			if (gSavedSettings.getBOOL("FSUseNewRegionRestartNotification"))
			{
				LLFloaterRegionRestarting* floaterp = LLFloaterReg::findTypedInstance<LLFloaterRegionRestarting>("region_restarting");

				if (floaterp)
				{
					LLFloaterRegionRestarting::updateTime(seconds);
				}
				else
				{
					std::string region_name;
					if (gAgent.getRegion())
					{
						region_name = gAgent.getRegion()->getName();
					}
					else
					{
						region_name = LLTrans::getString("Unknown");
					}
					LLSD params;
					params["NAME"] = region_name;
					params["SECONDS"] = (LLSD::Integer)seconds;
					LLFloaterRegionRestarting* restarting_floater = dynamic_cast<LLFloaterRegionRestarting*>(LLFloaterReg::showInstance("region_restarting", params));
					if(restarting_floater)
					{
						restarting_floater->center();
					}
				}
			}

			make_ui_sound("UISndRestartOpenSim");
			reportToNearbyChat(LLTrans::getString("FSRegionRestartInLocalChat")); // <FS:PP> FIRE-6307: Region restart notices in local chat
			return;
		}
		// </FS:Ansariel>

		// *NOTE: If the text from the server ever changes this line will need to be adjusted.
		std::string restart_cancelled = "Region restart cancelled.";
		if (text.substr(0, restart_cancelled.length()) == restart_cancelled)
		{
			LLFloaterRegionRestarting::close();
		}

			std::string new_msg =LLNotifications::instance().getGlobalString(text);
// [RLVa:KB] - Checked: 2012-02-07 (RLVa-1.4.5) | Added: RLVa-1.4.5
		if ( (new_msg == text) && (rlv_handler_t::isEnabled()) )
		{
			if (gRlvHandler.hasBehaviour(RLV_BHVR_SHOWLOC))
				RlvUtil::filterLocation(new_msg);
			if (gRlvHandler.hasBehaviour(RLV_BHVR_SHOWNAMES))
				RlvUtil::filterNames(new_msg);
		}
// [/RLVa:KB]
			args["MESSAGE"] = new_msg;
			LLNotificationsUtil::add("SystemMessage", args);
		}
	else if (modal)
	{
		LLSD args;
		std::string new_msg =LLNotifications::instance().getGlobalString(message);
// [RLVa:KB] - Checked: 2012-02-07 (RLVa-1.4.5) | Added: RLVa-1.4.5
		if ( (new_msg == message) && (rlv_handler_t::isEnabled()) )
		{
			if (gRlvHandler.hasBehaviour(RLV_BHVR_SHOWLOC))
				RlvUtil::filterLocation(new_msg);
			if (gRlvHandler.hasBehaviour(RLV_BHVR_SHOWNAMES))
				RlvUtil::filterNames(new_msg);
		}
// [/RLVa:KB]
		args["ERROR_MESSAGE"] = new_msg;
		LLNotificationsUtil::add("ErrorMessage", args);
	}
	else
	{
		// Hack fix for EXP-623 (blame fix on RN :)) to avoid a sim deploy
		const std::string AUTOPILOT_CANCELED_MSG("Autopilot canceled");
		if (message.find(AUTOPILOT_CANCELED_MSG) == std::string::npos )
		{
			LLSD args;
			std::string new_msg =LLNotifications::instance().getGlobalString(message);

			std::string localized_msg;
			bool is_message_localized = LLTrans::findString(localized_msg, new_msg);

// [RLVa:KB] - Checked: 2012-02-07 (RLVa-1.4.5) | Added: RLVa-1.4.5
			if ( (new_msg == message) && (rlv_handler_t::isEnabled()) )
			{
				if (gRlvHandler.hasBehaviour(RLV_BHVR_SHOWLOC))
					RlvUtil::filterLocation(new_msg);
				if (gRlvHandler.hasBehaviour(RLV_BHVR_SHOWNAMES))
					RlvUtil::filterNames(new_msg);
			}
// [/RLVa:KB]

			args["MESSAGE"] = is_message_localized ? localized_msg : new_msg;
			LLNotificationsUtil::add("SystemMessageTip", args);
		}
	}
}

mean_collision_list_t				gMeanCollisionList;
time_t								gLastDisplayedTime = 0;

void handle_show_mean_events(void *)
{
	LLFloaterReg::showInstance("bumps");
	//LLFloaterBump::showInstance();
}

void mean_name_callback(const LLUUID &id, const std::string& full_name, bool is_group)
{
	static const U32 max_collision_list_size = 20;
	if (gMeanCollisionList.size() > max_collision_list_size)
	{
		mean_collision_list_t::iterator iter = gMeanCollisionList.begin();
		for (U32 i=0; i<max_collision_list_size; i++) iter++;
		for_each(iter, gMeanCollisionList.end(), DeletePointer());
		gMeanCollisionList.erase(iter, gMeanCollisionList.end());
	}

	for (mean_collision_list_t::iterator iter = gMeanCollisionList.begin();
		 iter != gMeanCollisionList.end(); ++iter)
	{
		LLMeanCollisionData *mcd = *iter;
		if (mcd->mPerp == id)
		{
			mcd->mFullName = full_name;
		}
	}
}

void process_mean_collision_alert_message(LLMessageSystem *msgsystem, void **user_data)
{
	if (gAgent.inPrelude())
	{
		// In prelude, bumping is OK.  This dialog is rather confusing to 
		// newbies, so we don't show it.  Drop the packet on the floor.
		return;
	}

	// make sure the cursor is back to the usual default since the
	// alert is probably due to some kind of error.
	gViewerWindow->getWindow()->resetBusyCount();

	LLUUID perp;
	U32	   time;
	U8	   u8type;
	EMeanCollisionType	   type;
	F32    mag;

	S32 i, num = msgsystem->getNumberOfBlocks(_PREHASH_MeanCollision);

	for (i = 0; i < num; i++)
	{
		msgsystem->getUUIDFast(_PREHASH_MeanCollision, _PREHASH_Perp, perp);
		msgsystem->getU32Fast(_PREHASH_MeanCollision, _PREHASH_Time, time);
		msgsystem->getF32Fast(_PREHASH_MeanCollision, _PREHASH_Mag, mag);
		msgsystem->getU8Fast(_PREHASH_MeanCollision, _PREHASH_Type, u8type);

		type = (EMeanCollisionType)u8type;

		// <FS:Ansariel> Nearby Chat Collision Messages
		if (gSavedSettings.getBOOL("FSCollisionMessagesInChat"))
		{
			std::string action;
			LLStringUtil::format_map_t args;
			args["NAME"] = llformat("secondlife:///app/agent/%s/inspect", perp.asString().c_str());

			switch (type)
			{
				case MEAN_BUMP:
					action = LLTrans::getString("Collision_Bump", args);
					break;
				case MEAN_LLPUSHOBJECT:
					action = LLTrans::getString("Collision_PushObject", args);
					break;
				case MEAN_SELECTED_OBJECT_COLLIDE:
					action = LLTrans::getString("Collision_ObjectCollide", args);
					break;
				case MEAN_SCRIPTED_OBJECT_COLLIDE:
					action = LLTrans::getString("Collision_ScriptedObject", args);
					break;
				case MEAN_PHYSICAL_OBJECT_COLLIDE:
					action = LLTrans::getString("Collision_PhysicalObject", args);
					break;
				default:
					action = LLTrans::getString("Collision_UnknownType", args);
					return;
			}
			reportToNearbyChat(action);
		}
		// </FS:Ansariel> Nearby Chat Collision Messages
		// <FS:Ansariel> Report Collision Messages to scripts
		if (gSavedSettings.getBOOL("FSReportCollisionMessages"))
		{
			std::string collision_data = llformat("%s,%.2f,%d", perp.asString().c_str(), mag, u8type);

			LLMessageSystem* msgs = gMessageSystem;
			msgs->newMessage(_PREHASH_ScriptDialogReply);
			msgs->nextBlock(_PREHASH_AgentData);
			msgs->addUUID(_PREHASH_AgentID, gAgent.getID());
			msgs->addUUID(_PREHASH_SessionID, gAgent.getSessionID());
			msgs->nextBlock(_PREHASH_Data);
			msgs->addUUID(_PREHASH_ObjectID, gAgent.getID());
			msgs->addS32(_PREHASH_ChatChannel, gSavedSettings.getS32("FSReportCollisionMessagesChannel"));
			msgs->addS32(_PREHASH_ButtonIndex, 1);
			msgs->addString(_PREHASH_ButtonLabel, collision_data.c_str());
			gAgent.sendReliableMessage();
		}
		// </FS:Ansariel> Report Collision Messages to scripts

		BOOL b_found = FALSE;

		for (mean_collision_list_t::iterator iter = gMeanCollisionList.begin();
			 iter != gMeanCollisionList.end(); ++iter)
		{
			LLMeanCollisionData *mcd = *iter;
			if ((mcd->mPerp == perp) && (mcd->mType == type))
			{
				mcd->mTime = time;
				mcd->mMag = mag;
				b_found = TRUE;
				break;
			}
		}

		if (!b_found)
		{
			LLMeanCollisionData *mcd = new LLMeanCollisionData(gAgentID, perp, time, type, mag);
			gMeanCollisionList.push_front(mcd);
			gCacheName->get(perp, false, boost::bind(&mean_name_callback, _1, _2, _3));
		}
	}
}

void process_frozen_message(LLMessageSystem *msgsystem, void **user_data)
{
	// make sure the cursor is back to the usual default since the
	// alert is probably due to some kind of error.
	gViewerWindow->getWindow()->resetBusyCount();
	BOOL b_frozen;
	
	msgsystem->getBOOL("FrozenData", "Data", b_frozen);

	// TODO: make being frozen change view
	if (b_frozen)
	{
	}
	else
	{
	}
}

// do some extra stuff once we get our economy data
void process_economy_data(LLMessageSystem *msg, void** /*user_data*/)
{
	LLGlobalEconomy::processEconomyData(msg, LLGlobalEconomy::Singleton::getInstance());
// <FS:AW opensim currency support> 
// AW: from this point anything is bogus because it's all replaced by the LLUploadCostCalculator in llviewermenu
//	S32 upload_cost = LLGlobalEconomy::Singleton::getInstance()->getPriceUpload();
//	LL_INFOS_ONCE("Messaging") << "EconomyData message arrived; upload cost is L$" << upload_cost << LL_ENDL;
// 	gMenuHolder->getChild<LLUICtrl>("Upload Image")->setLabelArg("[COST]", llformat("%d", upload_cost));
// 	gMenuHolder->getChild<LLUICtrl>("Upload Sound")->setLabelArg("[COST]", llformat("%d", upload_cost));
// 	gMenuHolder->getChild<LLUICtrl>("Upload Animation")->setLabelArg("[COST]", llformat("%d", upload_cost));
// 	gMenuHolder->getChild<LLUICtrl>("Bulk Upload")->setLabelArg("[COST]", llformat("%d", upload_cost));

	// update L$ substitution for "Buy and Sell L$", it was set before we knew the currency
	gMenuHolder->getChild<LLUICtrl>("Buy and Sell L$")->setLabelArg("L$", LLStringExplicit("L$"));

	// \0/ Copypasta! See llviewermessage, llviewermenu and llpanelmaininventory
	S32 cost = LLGlobalEconomy::Singleton::getInstance()->getPriceUpload();
	std::string upload_cost;
#ifdef OPENSIM // <FS:AW optional opensim support>
	bool in_opensim = LLGridManager::getInstance()->isInOpenSim();
	if(in_opensim)
	{
		upload_cost = cost > 0 ? llformat("%s%d", "L$", cost) : LLTrans::getString("free");
	}
	else
#endif // OPENSIM // <FS:AW optional opensim support>
	{
		upload_cost = cost > 0 ? llformat("%s%d", "L$", cost) : llformat("%d", gSavedSettings.getU32("DefaultUploadCost"));
	}

	LL_INFOS_ONCE("Messaging") << Tea::wrapCurrency("EconomyData message arrived; upload cost is L$") << upload_cost << LL_ENDL;

	gMenuHolder->getChild<LLUICtrl>("Upload Image")->setLabelArg("[COST]",  upload_cost);
	gMenuHolder->getChild<LLUICtrl>("Upload Sound")->setLabelArg("[COST]",  upload_cost);
	gMenuHolder->getChild<LLUICtrl>("Upload Animation")->setLabelArg("[COST]", upload_cost);
	gMenuHolder->getChild<LLUICtrl>("Bulk Upload")->setLabelArg("[COST]", upload_cost);
// <FS:AW opensim currency support>

}

void notify_cautioned_script_question(const LLSD& notification, const LLSD& response, S32 orig_questions, BOOL granted)
{
	// only continue if at least some permissions were requested
	if (orig_questions)
	{
		// check to see if the person we are asking

		// "'[OBJECTNAME]', an object owned by '[OWNERNAME]', 
		// located in [REGIONNAME] at [REGIONPOS], 
		// has been <granted|denied> permission to: [PERMISSIONS]."

		LLUIString notice(LLTrans::getString(granted ? "ScriptQuestionCautionChatGranted" : "ScriptQuestionCautionChatDenied"));

		// always include the object name and owner name 
		notice.setArg("[OBJECTNAME]", notification["payload"]["object_name"].asString());
		notice.setArg("[OWNERNAME]", notification["payload"]["owner_name"].asString());

		// try to lookup viewerobject that corresponds to the object that
		// requested permissions (here, taskid->requesting object id)
		BOOL foundpos = FALSE;
		LLViewerObject* viewobj = gObjectList.findObject(notification["payload"]["task_id"].asUUID());
		if (viewobj)
		{
			// found the viewerobject, get it's position in its region
			LLVector3 objpos(viewobj->getPosition());
			
			// try to lookup the name of the region the object is in
			LLViewerRegion* viewregion = viewobj->getRegion();
			if (viewregion)
			{
				// got the region, so include the region and 3d coordinates of the object
				notice.setArg("[REGIONNAME]", viewregion->getName());
				std::string formatpos = llformat("%.1f, %.1f,%.1f", objpos[VX], objpos[VY], objpos[VZ]);
				notice.setArg("[REGIONPOS]", formatpos);

				foundpos = TRUE;
			}
		}

// [RLVa:KB] - Checked: 2010-04-23 (RLVa-1.2.0g) | Modified: RLVa-1.0.0a
		if (gRlvHandler.hasBehaviour(RLV_BHVR_SHOWLOC))
		{
			notice.setArg("[REGIONNAME]", RlvStrings::getString(RLV_STRING_HIDDEN_REGION));
			notice.setArg("[REGIONPOS]", RlvStrings::getString(RLV_STRING_HIDDEN));
		}
		else if (!foundpos)
// [/RLVa:KB]
//		if (!foundpos)
		{
			// unable to determine location of the object
			// <FS:Ansariel> Made hardcoded strings localizable
			//notice.setArg("[REGIONNAME]", "(unknown region)");
			//notice.setArg("[REGIONPOS]", "(unknown position)");
			notice.setArg("[REGIONNAME]", LLTrans::getString("UnknownRegion"));
			notice.setArg("[REGIONPOS]", LLTrans::getString("UnknownPosition"));
			// </FS:Ansariel>
		}

		// check each permission that was requested, and list each 
		// permission that has been flagged as a caution permission
		BOOL caution = FALSE;
		S32 count = 0;
		std::string perms;
		for (S32 i = 0; i < SCRIPT_PERMISSION_EOF; i++)
		{
//			if ((orig_questions & LSCRIPTRunTimePermissionBits[i]) && SCRIPT_QUESTION_IS_CAUTION[i])
// [RLVa:KB] - Checked: 2012-07-28 (RLVa-1.4.7)
			if ( (orig_questions & LSCRIPTRunTimePermissionBits[i]) && 
				 ((SCRIPT_QUESTION_IS_CAUTION[i]) || (notification["payload"]["rlv_notify"].asBoolean())) )
// [/RLVa:KB]
			{
				count++;
				caution = TRUE;

				// add a comma before the permission description if it is not the first permission
				// added to the list or the last permission to check
				if ((count > 1) && (i < SCRIPT_PERMISSION_EOF))
				{
					perms.append(", ");
				}

				perms.append(LLTrans::getString(SCRIPT_QUESTIONS[i]));
			}
		}

		notice.setArg("[PERMISSIONS]", perms);

		// log a chat message as long as at least one requested permission
		// is a caution permission
// [RLVa:KB] - Checked: 2012-07-28 (RLVa-1.4.7)
		if (caution)
		{
			// <FS:Ansariel> [FS communication UI]
			//LLFloaterIMNearbyChat* nearby_chat = LLFloaterReg::getTypedInstance<LLFloaterIMNearbyChat>("nearby_chat");
			FSFloaterNearbyChat* nearby_chat = FSFloaterNearbyChat::getInstance();
			// </FS:Ansariel> [FS communication UI]
			if(nearby_chat)
			{
				LLChat chat_msg(notice.getString());
				chat_msg.mFromName = SYSTEM_FROM;
				chat_msg.mFromID = LLUUID::null;
				chat_msg.mSourceType = CHAT_SOURCE_SYSTEM;
				nearby_chat->addMessage(chat_msg);
			}
		}
// [/RLVa:KB]
//		if (caution)
//		{
//			LLChat chat(notice.getString());
//	//		LLFloaterChat::addChat(chat, FALSE, FALSE);
//		}
	}
}

void script_question_mute(const LLUUID& item_id, const std::string& object_name);

bool unknown_script_question_cb(const LLSD& notification, const LLSD& response)
{
	// Only care if they muted the object here.
	if ( response["Mute"] ) // mute
	{
		LLUUID task_id = notification["payload"]["task_id"].asUUID();
		script_question_mute(task_id,notification["payload"]["object_name"].asString());
	}
	return false;
}

bool script_question_cb(const LLSD& notification, const LLSD& response)
{
	S32 option = LLNotificationsUtil::getSelectedOption(notification, response);
	LLMessageSystem *msg = gMessageSystem;
	S32 orig = notification["payload"]["questions"].asInteger();
	S32 new_questions = orig;

	if (response["Details"])
	{
		// respawn notification...
		LLNotificationsUtil::add(notification["name"], notification["substitutions"], notification["payload"]);

		// ...with description on top
		LLNotificationsUtil::add("DebitPermissionDetails");
		return false;
	}

	// check whether permissions were granted or denied
	BOOL allowed = TRUE;
	// the "yes/accept" button is the first button in the template, making it button 0
	// if any other button was clicked, the permissions were denied
	if (option != 0)
	{
		new_questions = 0;
		allowed = FALSE;
	}	

	LLUUID task_id = notification["payload"]["task_id"].asUUID();
	LLUUID item_id = notification["payload"]["item_id"].asUUID();

	// reply with the permissions granted or denied
	msg->newMessageFast(_PREHASH_ScriptAnswerYes);
	msg->nextBlockFast(_PREHASH_AgentData);
	msg->addUUIDFast(_PREHASH_AgentID, gAgent.getID());
	msg->addUUIDFast(_PREHASH_SessionID, gAgent.getSessionID());
	msg->nextBlockFast(_PREHASH_Data);
	msg->addUUIDFast(_PREHASH_TaskID, task_id);
	msg->addUUIDFast(_PREHASH_ItemID, item_id);
	msg->addS32Fast(_PREHASH_Questions, new_questions);
	msg->sendReliable(LLHost(notification["payload"]["sender"].asString()));

	// only log a chat message if caution prompts are enabled
//	if (gSavedSettings.getBOOL("PermissionsCautionEnabled"))
// [RLVa:KB] - Checked: 2012-07-28 (RLVa-1.4.7)
	if ( (gSavedSettings.getBOOL("PermissionsCautionEnabled")) || (notification["payload"]["rlv_notify"].asBoolean()) )
// [/RLVa:KB]
	{
		// log a chat message, if appropriate
		notify_cautioned_script_question(notification, response, orig, allowed);
	}

// [RLVa:KB] - Checked: 2012-07-28 (RLVa-1.4.7)
	if ( (allowed) && (notification["payload"].has("rlv_blocked")) )
	{
		RlvUtil::notifyBlocked(notification["payload"]["rlv_blocked"], LLSD().with("OBJECT", notification["payload"]["object_name"]));
	}
// [/RLVa:KB]

	if ( response["Mute"] ) // mute
	{
		script_question_mute(task_id,notification["payload"]["object_name"].asString());
	}

	return false;
}

void script_question_mute(const LLUUID& task_id, const std::string& object_name)
{
	LLMuteList::getInstance()->add(LLMute(task_id, object_name, LLMute::OBJECT));

    // purge the message queue of any previously queued requests from the same source. DEV-4879
    class OfferMatcher : public LLNotificationsUI::LLScreenChannel::Matcher
    {
    public:
    	OfferMatcher(const LLUUID& to_block) : blocked_id(to_block) {}
      	bool matches(const LLNotificationPtr notification) const
        {
            if (notification->getName() == "ScriptQuestionCaution"
                || notification->getName() == "ScriptQuestion"
				|| notification->getName() == "UnknownScriptQuestion")
            {
                return (notification->getPayload()["task_id"].asUUID() == blocked_id);
            }
            return false;
        }
    private:
        const LLUUID& blocked_id;
    };

    LLNotificationsUI::LLChannelManager::getInstance()->killToastsFromChannel(LLUUID(
            gSavedSettings.getString("NotificationChannelUUID")), OfferMatcher(task_id));
}

static LLNotificationFunctorRegistration script_question_cb_reg_1("ScriptQuestion", script_question_cb);
static LLNotificationFunctorRegistration script_question_cb_reg_2("ScriptQuestionCaution", script_question_cb);
static LLNotificationFunctorRegistration unknown_script_question_cb_reg("UnknownScriptQuestion", unknown_script_question_cb);

void process_script_question(LLMessageSystem *msg, void **user_data)
{
	// *TODO: Translate owner name -> [FIRST] [LAST]

	LLHost sender = msg->getSender();

	LLUUID taskid;
	LLUUID itemid;
	S32		questions;
	std::string object_name;
	std::string owner_name;

	// taskid -> object key of object requesting permissions
	msg->getUUIDFast(_PREHASH_Data, _PREHASH_TaskID, taskid );
	// itemid -> script asset key of script requesting permissions
	msg->getUUIDFast(_PREHASH_Data, _PREHASH_ItemID, itemid );

	// NaCl - Antispam Registry
	if (NACLAntiSpamRegistry::instance().checkQueue(ANTISPAM_QUEUE_SCRIPT_DIALOG, taskid, ANTISPAM_SOURCE_OBJECT))
	{
		return;
	}
	// NaCl End

	msg->getStringFast(_PREHASH_Data, _PREHASH_ObjectName, object_name);
	msg->getStringFast(_PREHASH_Data, _PREHASH_ObjectOwner, owner_name);
	msg->getS32Fast(_PREHASH_Data, _PREHASH_Questions, questions );

	// Special case. If the objects are owned by this agent, throttle per-object instead
	// of per-owner. It's common for residents to reset a ton of scripts that re-request
	// permissions, as with tier boxes. UUIDs can't be valid agent names and vice-versa,
	// so we'll reuse the same namespace for both throttle types.
	std::string throttle_name = owner_name;
	std::string self_name;
	LLAgentUI::buildFullname( self_name );
	if( owner_name == self_name )
	{
		throttle_name = taskid.getString();
	}
	
	// don't display permission requests if this object is muted
	if (LLMuteList::getInstance()->isMuted(taskid)) return;
	
	// throttle excessive requests from any specific user's scripts
	typedef LLKeyThrottle<std::string> LLStringThrottle;
	static LLStringThrottle question_throttle( LLREQUEST_PERMISSION_THROTTLE_LIMIT, LLREQUEST_PERMISSION_THROTTLE_INTERVAL );

	switch (question_throttle.noteAction(throttle_name))
	{
		case LLStringThrottle::THROTTLE_NEWLY_BLOCKED:
			LL_INFOS("Messaging") << "process_script_question throttled"
					<< " owner_name:" << owner_name
					<< LL_ENDL;
			// Fall through

		case LLStringThrottle::THROTTLE_BLOCKED:
			// Escape altogether until we recover
			return;

		case LLStringThrottle::THROTTLE_OK:
			break;
	}

	std::string script_question;
	if (questions)
	{
		BOOL caution = FALSE;
		S32 count = 0;
		LLSD args;
		args["OBJECTNAME"] = object_name;
		args["NAME"] = LLCacheName::cleanFullName(owner_name);
		S32 known_questions = 0;
		BOOL has_not_only_debit = questions ^ LSCRIPTRunTimePermissionBits[SCRIPT_PERMISSION_DEBIT];
		// check the received permission flags against each permission
		for (S32 i = 0; i < SCRIPT_PERMISSION_EOF; i++)
		{
			if (questions & LSCRIPTRunTimePermissionBits[i])
			{
				count++;
				known_questions |= LSCRIPTRunTimePermissionBits[i];
				// check whether permission question should cause special caution dialog
				caution |= (SCRIPT_QUESTION_IS_CAUTION[i]);

				if (("ScriptTakeMoney" ==  SCRIPT_QUESTIONS[i]) && has_not_only_debit)
					continue;

				script_question += "    " + LLTrans::getString(SCRIPT_QUESTIONS[i]) + "\n";
			}
		}
	
		args["QUESTIONS"] = script_question;

		if (known_questions != questions)
		{	// This is in addition to the normal dialog.
			LLSD payload;
			payload["task_id"] = taskid;
			payload["item_id"] = itemid;
			payload["object_name"] = object_name;
			
			args["DOWNLOADURL"] = LLTrans::getString("ViewerDownloadURL");
			LLNotificationsUtil::add("UnknownScriptQuestion",args,payload);
		}
		
		if (known_questions)
		{
			LLSD payload;
			payload["task_id"] = taskid;
			payload["item_id"] = itemid;
			payload["sender"] = sender.getIPandPort();
			payload["questions"] = known_questions;
			payload["object_name"] = object_name;
			payload["owner_name"] = owner_name;

// [RLVa:KB] - Checked: 2012-07-28 (RLVa-1.4.7)
			if (rlv_handler_t::isEnabled())
			{
				RlvUtil::filterScriptQuestions(questions, payload);

				if ( (questions) && (gRlvHandler.hasBehaviour(RLV_BHVR_ACCEPTPERMISSION)) )
				{
					const LLViewerObject* pObj = gObjectList.findObject(taskid);
					if (pObj)
					{
						if ( (pObj->permYouOwner()) && (!pObj->isAttachment()) )
						{
							questions &= ~(LSCRIPTRunTimePermissionBits[SCRIPT_PERMISSION_TAKE_CONTROLS] | 
								LSCRIPTRunTimePermissionBits[SCRIPT_PERMISSION_ATTACH]);
						}
						else
						{
							questions &= ~(LSCRIPTRunTimePermissionBits[SCRIPT_PERMISSION_TAKE_CONTROLS]);
						}
						payload["rlv_notify"] = !pObj->permYouOwner();
					}
				}
			}

			if ( (!caution) && (!questions) )
			{
				LLNotifications::instance().forceResponse(
					LLNotification::Params("ScriptQuestion").substitutions(args).payload(payload), 0/*YES*/);
			}
			else if (gSavedSettings.getBOOL("PermissionsCautionEnabled"))
// [/RLVa:KB]
			// check whether cautions are even enabled or not
//			if (gSavedSettings.getBOOL("PermissionsCautionEnabled"))
			{
				if (caution)
				{
					args["FOOTERTEXT"] = (count > 1) ? LLTrans::getString("AdditionalPermissionsRequestHeader") + "\n\n" + script_question : "";
				}
				// display the caution permissions prompt
				LLNotificationsUtil::add(caution ? "ScriptQuestionCaution" : "ScriptQuestion", args, payload);
			}
			else
			{
				// fall back to default behavior if cautions are entirely disabled
				LLNotificationsUtil::add("ScriptQuestion", args, payload);
			}
		}
	}
}


void process_derez_container(LLMessageSystem *msg, void**)
{
	LL_WARNS("Messaging") << "call to deprecated process_derez_container" << LL_ENDL;
}

void container_inventory_arrived(LLViewerObject* object,
								 LLInventoryObject::object_list_t* inventory,
								 S32 serial_num,
								 void* data)
{
	LL_DEBUGS("Messaging") << "container_inventory_arrived()" << LL_ENDL;
	if( gAgentCamera.cameraMouselook() )
	{
		gAgentCamera.changeCameraToDefault();
	}

	LLInventoryPanel *active_panel = LLInventoryPanel::getActiveInventoryPanel();

	if (inventory->size() > 2)
	{
		// create a new inventory category to put this in
		LLUUID cat_id;
		cat_id = gInventory.createNewCategory(gInventory.getRootFolderID(),
											  LLFolderType::FT_NONE,
											  LLTrans::getString("AcquiredItems"));

		LLInventoryObject::object_list_t::const_iterator it = inventory->begin();
		LLInventoryObject::object_list_t::const_iterator end = inventory->end();
		for ( ; it != end; ++it)
		{
			if ((*it)->getType() != LLAssetType::AT_CATEGORY)
			{
				LLInventoryObject* obj = (LLInventoryObject*)(*it);
				LLInventoryItem* item = (LLInventoryItem*)(obj);
				LLUUID item_id;
				item_id.generate();
				time_t creation_date_utc = time_corrected();
				LLPointer<LLViewerInventoryItem> new_item
					= new LLViewerInventoryItem(item_id,
												cat_id,
												item->getPermissions(),
												item->getAssetUUID(),
												item->getType(),
												item->getInventoryType(),
												item->getName(),
												item->getDescription(),
												LLSaleInfo::DEFAULT,
												item->getFlags(),
												creation_date_utc);
				new_item->updateServer(TRUE);
				gInventory.updateItem(new_item);
			}
		}
		gInventory.notifyObservers();
		if(active_panel)
		{
			active_panel->setSelection(cat_id, TAKE_FOCUS_NO);
		}
	}
	else if (inventory->size() == 2)
	{
		// we're going to get one fake root category as well as the
		// one actual object
		LLInventoryObject::object_list_t::iterator it = inventory->begin();

		if ((*it)->getType() == LLAssetType::AT_CATEGORY)
		{
			++it;
		}

		LLInventoryItem* item = (LLInventoryItem*)((LLInventoryObject*)(*it));
		const LLUUID category = gInventory.findCategoryUUIDForType(LLFolderType::assetTypeToFolderType(item->getType()));

		LLUUID item_id;
		item_id.generate();
		time_t creation_date_utc = time_corrected();
		LLPointer<LLViewerInventoryItem> new_item
			= new LLViewerInventoryItem(item_id, category,
										item->getPermissions(),
										item->getAssetUUID(),
										item->getType(),
										item->getInventoryType(),
										item->getName(),
										item->getDescription(),
										LLSaleInfo::DEFAULT,
										item->getFlags(),
										creation_date_utc);
		new_item->updateServer(TRUE);
		gInventory.updateItem(new_item);
		gInventory.notifyObservers();
		if(active_panel)
		{
			active_panel->setSelection(item_id, TAKE_FOCUS_NO);
		}
	}

	// we've got the inventory, now delete this object if this was a take
	BOOL delete_object = (BOOL)(intptr_t)data;
	LLViewerRegion *region = gAgent.getRegion();
	if (delete_object && region)
	{
		gMessageSystem->newMessageFast(_PREHASH_ObjectDelete);
		gMessageSystem->nextBlockFast(_PREHASH_AgentData);
		gMessageSystem->addUUIDFast(_PREHASH_AgentID, gAgent.getID());
		gMessageSystem->addUUIDFast(_PREHASH_SessionID, gAgent.getSessionID());
		const U8 NO_FORCE = 0;
		gMessageSystem->addU8Fast(_PREHASH_Force, NO_FORCE);
		gMessageSystem->nextBlockFast(_PREHASH_ObjectData);
		gMessageSystem->addU32Fast(_PREHASH_ObjectLocalID, object->getLocalID());
		gMessageSystem->sendReliable(region->getHost());
	}
}

// method to format the time.
std::string formatted_time(const time_t& the_time)
{
	std::string dateStr = "["+LLTrans::getString("LTimeWeek")+"] ["
						+LLTrans::getString("LTimeMonth")+"] ["
						+LLTrans::getString("LTimeDay")+"] ["
						+LLTrans::getString("LTimeHour")+"]:["
						+LLTrans::getString("LTimeMin")+"]:["
						+LLTrans::getString("LTimeSec")+"] ["
						+LLTrans::getString("LTimeYear")+"]";

	LLSD substitution;
	substitution["datetime"] = (S32) the_time;
	LLStringUtil::format (dateStr, substitution);
	return dateStr;
}


void process_teleport_failed(LLMessageSystem *msg, void**)
{
	std::string reason;
	std::string big_reason;
	LLSD args;

	// Let the interested parties know that teleport failed.
	LLViewerParcelMgr::getInstance()->onTeleportFailed();

	// if we have additional alert data
	if (msg->has(_PREHASH_AlertInfo) && msg->getSizeFast(_PREHASH_AlertInfo, _PREHASH_Message) > 0)
	{
		// Get the message ID
		msg->getStringFast(_PREHASH_AlertInfo, _PREHASH_Message, reason);
		big_reason = LLAgent::sTeleportErrorMessages[reason];
		if ( big_reason.size() > 0 )
		{	// Substitute verbose reason from the local map
			args["REASON"] = big_reason;
		}
		else
		{	// Nothing found in the map - use what the server returned in the original message block
			msg->getStringFast(_PREHASH_Info, _PREHASH_Reason, reason);
			args["REASON"] = reason;
		}

		LLSD llsd_block;
		std::string llsd_raw;
		msg->getStringFast(_PREHASH_AlertInfo, _PREHASH_ExtraParams, llsd_raw);
		if (llsd_raw.length())
		{
			std::istringstream llsd_data(llsd_raw);
			if (!LLSDSerialize::deserialize(llsd_block, llsd_data, llsd_raw.length()))
			{
				LL_WARNS() << "process_teleport_failed: Attempted to read alert parameter data into LLSD but failed:" << llsd_raw << LL_ENDL;
			}
			else
			{
				// change notification name in this special case
				if (handle_teleport_access_blocked(llsd_block))
				{
					if( gAgent.getTeleportState() != LLAgent::TELEPORT_NONE )
					{
						gAgent.setTeleportState( LLAgent::TELEPORT_NONE );
					}
					return;
				}
			}
		}

	}
	else
	{
		msg->getStringFast(_PREHASH_Info, _PREHASH_Reason, reason);

		big_reason = LLAgent::sTeleportErrorMessages[reason];
		if ( big_reason.size() > 0 )
		{	// Substitute verbose reason from the local map
			args["REASON"] = big_reason;
		}
		else
		{	// Nothing found in the map - use what the server returned
			args["REASON"] = reason;
		}
	}

	// <FS:Ansariel> Stop typing after teleport (possible fix for FIRE-7273)
	gAgent.stopTyping();

	LL_INFOS() << "Teleport error, reason=" << reason << LL_ENDL;
	if (!FSLSLBridge::instance().canUseBridge() ||
		(reason != "Could not teleport closer to destination"))
	{
		LLNotificationsUtil::add("CouldNotTeleportReason", args);
	}

	if( gAgent.getTeleportState() != LLAgent::TELEPORT_NONE )
	{
		gAgent.setTeleportState( LLAgent::TELEPORT_NONE );
	}
}

void process_teleport_local(LLMessageSystem *msg,void**)
{
	LLUUID agent_id;
	msg->getUUIDFast(_PREHASH_Info, _PREHASH_AgentID, agent_id);
	if (agent_id != gAgent.getID())
	{
		LL_WARNS("Messaging") << "Got teleport notification for wrong agent!" << LL_ENDL;
		return;
	}

	U32 location_id;
	LLVector3 pos, look_at;
	U32 teleport_flags;
	msg->getU32Fast(_PREHASH_Info, _PREHASH_LocationID, location_id);
	msg->getVector3Fast(_PREHASH_Info, _PREHASH_Position, pos);
	msg->getVector3Fast(_PREHASH_Info, _PREHASH_LookAt, look_at);
	msg->getU32Fast(_PREHASH_Info, _PREHASH_TeleportFlags, teleport_flags);

	if( gAgent.getTeleportState() != LLAgent::TELEPORT_NONE )
	{
		if( gAgent.getTeleportState() == LLAgent::TELEPORT_LOCAL )
		{
			// To prevent TeleportStart messages re-activating the progress screen right
			// after tp, keep the teleport state and let progress screen clear it after a short delay
			// (progress screen is active but not visible)  *TODO: remove when SVC-5290 is fixed
			gTeleportDisplayTimer.reset();
			gTeleportDisplay = TRUE;
		}
		else
		{
			gAgent.setTeleportState( LLAgent::TELEPORT_NONE );
		}
	}

	// Sim tells us whether the new position is off the ground
	// <FS:Ansariel> Always fly after TP option
	//if (teleport_flags & TELEPORT_FLAGS_IS_FLYING)
	if (teleport_flags & TELEPORT_FLAGS_IS_FLYING || gSavedSettings.getBOOL("FSFlyAfterTeleport"))
	// </FS:Ansariel> Always fly after TP option
	{
		gAgent.setFlying(TRUE);
	}
	else
	{
		gAgent.setFlying(FALSE);
	}

	// <FS:Ansariel> Stop typing after teleport (possible fix for FIRE-7273)
	gAgent.stopTyping();

	gAgent.setPositionAgent(pos);
	gAgentCamera.slamLookAt(look_at);

	if ( !(gAgent.getTeleportKeepsLookAt() && LLViewerJoystick::getInstance()->getOverrideCamera()) && gSavedSettings.getBOOL("FSResetCameraOnTP") )
	{
		gAgentCamera.resetView(TRUE, TRUE);
	}

	// send camera update to new region
	gAgentCamera.updateCamera();

	send_agent_update(TRUE, TRUE);

	// Let the interested parties know we've teleported.
	// Vadim *HACK: Agent position seems to get reset (to render position?)
	//              on each frame, so we have to pass the new position manually.
	LLViewerParcelMgr::getInstance()->onTeleportFinished(true, gAgent.getPosGlobalFromAgent(pos));
}

void send_simple_im(const LLUUID& to_id,
					const std::string& message,
					EInstantMessage dialog,
					const LLUUID& id)
{
	std::string my_name;
	LLAgentUI::buildFullname(my_name);
	send_improved_im(to_id,
					 my_name,
					 message,
					 IM_ONLINE,
					 dialog,
					 id,
					 NO_TIMESTAMP,
					 (U8*)EMPTY_BINARY_BUCKET,
					 EMPTY_BINARY_BUCKET_SIZE);
}

void send_group_notice(const LLUUID& group_id,
					   const std::string& subject,
					   const std::string& message,
					   const LLInventoryItem* item)
{
	// Put this notice into an instant message form.
	// This will mean converting the item to a binary bucket,
	// and the subject/message into a single field.
	std::string my_name;
	LLAgentUI::buildFullname(my_name);

	// Combine subject + message into a single string.
	std::ostringstream subject_and_message;
	// TODO: turn all existing |'s into ||'s in subject and message.
	subject_and_message << subject << "|" << message;

	// Create an empty binary bucket.
	U8 bin_bucket[MAX_INVENTORY_BUFFER_SIZE];
	U8* bucket_to_send = bin_bucket;
	bin_bucket[0] = '\0';
	S32 bin_bucket_size = EMPTY_BINARY_BUCKET_SIZE;
	// If there is an item being sent, pack it into the binary bucket.
	if (item)
	{
		LLSD item_def;
		item_def["item_id"] = item->getUUID();
		item_def["owner_id"] = item->getPermissions().getOwner();
		std::ostringstream ostr;
		LLSDSerialize::serialize(item_def, ostr, LLSDSerialize::LLSD_XML);
		bin_bucket_size = ostr.str().copy(
			(char*)bin_bucket, ostr.str().size());
		bin_bucket[bin_bucket_size] = '\0';
	}
	else
	{
		bucket_to_send = (U8*) EMPTY_BINARY_BUCKET;
	}
   

	send_improved_im(
			group_id,
			my_name,
			subject_and_message.str(),
			IM_ONLINE,
			IM_GROUP_NOTICE,
			LLUUID::null,
			NO_TIMESTAMP,
			bucket_to_send,
			bin_bucket_size);
}

void send_lures(const LLSD& notification, const LLSD& response)
{
	std::string text = response["message"].asString();
	LLSLURL slurl;
	LLAgentUI::buildSLURL(slurl);
	text.append("\r\n").append(slurl.getSLURLString());

// [RLVa:KB] - Checked: 2010-11-30 (RLVa-1.3.0)
		if ( (RlvActions::hasBehaviour(RLV_BHVR_SENDIM)) || (RlvActions::hasBehaviour(RLV_BHVR_SENDIMTO)) )
		{
			// Filter the lure message if one of the recipients of the lure can't be sent an IM to
			for (LLSD::array_const_iterator it = notification["payload"]["ids"].beginArray(); 
					it != notification["payload"]["ids"].endArray(); ++it)
			{
				if (!RlvActions::canSendIM(it->asUUID()))
				{
					text = RlvStrings::getString(RLV_STRING_HIDDEN);
					break;
				}
			}
		}
// [/RLVa:KB]

	LLMessageSystem* msg = gMessageSystem;
	msg->newMessageFast(_PREHASH_StartLure);
	msg->nextBlockFast(_PREHASH_AgentData);
	msg->addUUIDFast(_PREHASH_AgentID, gAgent.getID());
	msg->addUUIDFast(_PREHASH_SessionID, gAgent.getSessionID());
	msg->nextBlockFast(_PREHASH_Info);
	msg->addU8Fast(_PREHASH_LureType, (U8)0); // sim will fill this in.
	msg->addStringFast(_PREHASH_Message, text);
	for(LLSD::array_const_iterator it = notification["payload"]["ids"].beginArray();
		it != notification["payload"]["ids"].endArray();
		++it)
	{
		LLUUID target_id = it->asUUID();

		msg->nextBlockFast(_PREHASH_TargetData);
		msg->addUUIDFast(_PREHASH_TargetID, target_id);

		// Record the offer.
		{
			// <FS:Ansariel> Show complete name for TP lures
			//std::string target_name;
			//gCacheName->getFullName(target_id, target_name);  // for im log filenames
			LLSD args;
			//args["TO_NAME"] = LLSLURL("agent", target_id, "displayname").getSLURLString();;
			args["TO_NAME"] = LLSLURL("agent", target_id, "completename").getSLURLString();
			// </FS:Ansariel>
	
			LLSD payload;
				
			//*TODO please rewrite all keys to the same case, lower or upper
			payload["from_id"] = target_id;
			payload["SUPPRESS_TOAST"] = true;
			LLNotificationsUtil::add("TeleportOfferSent", args, payload);

			// Add the recepient to the recent people list.
			LLRecentPeople::instance().add(target_id);
		}
	}
	gAgent.sendReliableMessage();
}

bool handle_lure_callback(const LLSD& notification, const LLSD& response)
{
	static const unsigned OFFER_RECIPIENT_LIMIT = 250;
	if(notification["payload"]["ids"].size() > OFFER_RECIPIENT_LIMIT) 
	{
		// More than OFFER_RECIPIENT_LIMIT targets will overload the message
		// producing an llerror.
		LLSD args;
		args["OFFERS"] = notification["payload"]["ids"].size();
		args["LIMIT"] = static_cast<int>(OFFER_RECIPIENT_LIMIT);
		LLNotificationsUtil::add("TooManyTeleportOffers", args);
		return false;
	}

	S32 option = LLNotificationsUtil::getSelectedOption(notification, response);

	if(0 == option)
	{
		send_lures(notification, response);
	}

	return false;
}

void handle_lure(const LLUUID& invitee)
{
	std::vector<LLUUID> ids;
	ids.push_back(invitee);
	handle_lure(ids);
}

// Prompt for a message to the invited user.
void handle_lure(const uuid_vec_t& ids)
{
	if (ids.empty()) return;

	if (!gAgent.getRegion()) return;

	LLSD edit_args;
// [RLVa:KB] - Checked: 2010-04-07 (RLVa-1.2.0d) | Modified: RLVa-1.0.0a
	edit_args["REGION"] = 
		(!gRlvHandler.hasBehaviour(RLV_BHVR_SHOWLOC)) ? gAgent.getRegion()->getName() : RlvStrings::getString(RLV_STRING_HIDDEN);
// [/RLVa:KB]
//	edit_args["REGION"] = gAgent.getRegion()->getName();

	LLSD payload;
	for (std::vector<LLUUID>::const_iterator it = ids.begin();
		it != ids.end();
		++it)
	{
// [RLVa:KB] - Checked: 2010-04-07 (RLVa-1.2.0d) | Modified: RLVa-1.0.0a
		// Only allow offering teleports if everyone is a @tplure exception or able to map this avie under @showloc=n
		if (gRlvHandler.hasBehaviour(RLV_BHVR_SHOWLOC))
		{
			const LLRelationship* pBuddyInfo = LLAvatarTracker::instance().getBuddyInfo(*it);
			if ( (!gRlvHandler.isException(RLV_BHVR_TPLURE, *it, RLV_CHECK_PERMISSIVE)) &&
				 ((!pBuddyInfo) || (!pBuddyInfo->isOnline()) || (!pBuddyInfo->isRightGrantedTo(LLRelationship::GRANT_MAP_LOCATION))) )
			{
				return;
			}
		}
// [/RLVa:KB]
		payload["ids"].append(*it);
	}
	if (gAgent.isGodlike())
	{
		LLNotificationsUtil::add("OfferTeleportFromGod", edit_args, payload, handle_lure_callback);
	}
	else
	{
		LLNotificationsUtil::add("OfferTeleport", edit_args, payload, handle_lure_callback);
	}
}

bool teleport_request_callback(const LLSD& notification, const LLSD& response)
{
	LLUUID from_id = notification["payload"]["from_id"].asUUID();
	if(from_id.isNull())
	{
		LL_WARNS() << "from_id is NULL" << LL_ENDL;
		return false;
	}

	std::string from_name;
	gCacheName->getFullName(from_id, from_name);

	if(LLMuteList::getInstance()->isMuted(from_id) && !LLMuteList::getInstance()->isLinden(from_name))
	{
		return false;
	}

	S32 option = 0;
	if (response.isInteger()) 
	{
		option = response.asInteger();
	}
	else
	{
		option = LLNotificationsUtil::getSelectedOption(notification, response);
	}

	switch(option)
	{
	// Yes
	case 0:
		{
			LLSD dummy_notification;
			dummy_notification["payload"]["ids"][0] = from_id;

			LLSD dummy_response;
			dummy_response["message"] = response["message"];

			send_lures(dummy_notification, dummy_response);
		}
		break;

	// No
	case 1:
	default:
		break;
	}

	return false;
}

static LLNotificationFunctorRegistration teleport_request_callback_reg("TeleportRequest", teleport_request_callback);

void send_improved_im(const LLUUID& to_id,
							const std::string& name,
							const std::string& message,
							U8 offline,
							EInstantMessage dialog,
							const LLUUID& id,
							U32 timestamp, 
							const U8* binary_bucket,
							S32 binary_bucket_size)
{
	pack_instant_message(
		gMessageSystem,
		gAgent.getID(),
		FALSE,
		gAgent.getSessionID(),
		to_id,
		name,
		message,
		offline,
		dialog,
		id,
		0,
		LLUUID::null,
		gAgent.getPositionAgent(),
		timestamp,
		binary_bucket,
		binary_bucket_size);
	gAgent.sendReliableMessage();
}


void send_places_query(const LLUUID& query_id,
					   const LLUUID& trans_id,
					   const std::string& query_text,
					   U32 query_flags,
					   S32 category,
					   const std::string& sim_name)
{
	LLMessageSystem* msg = gMessageSystem;

	msg->newMessage("PlacesQuery");
	msg->nextBlock("AgentData");
	msg->addUUID("AgentID", gAgent.getID());
	msg->addUUID("SessionID", gAgent.getSessionID());
	msg->addUUID("QueryID", query_id);
	msg->nextBlock("TransactionData");
	msg->addUUID("TransactionID", trans_id);
	msg->nextBlock("QueryData");
	msg->addString("QueryText", query_text);
	msg->addU32("QueryFlags", query_flags);
	msg->addS8("Category", (S8)category);
	msg->addString("SimName", sim_name);
	gAgent.sendReliableMessage();
}


void process_user_info_reply(LLMessageSystem* msg, void**)
{
	LLUUID agent_id;
	msg->getUUIDFast(_PREHASH_AgentData, _PREHASH_AgentID, agent_id);
	if(agent_id != gAgent.getID())
	{
		LL_WARNS("Messaging") << "process_user_info_reply - "
				<< "wrong agent id." << LL_ENDL;
	}
	
	BOOL im_via_email;
	msg->getBOOLFast(_PREHASH_UserData, _PREHASH_IMViaEMail, im_via_email);
	std::string email;
	msg->getStringFast(_PREHASH_UserData, _PREHASH_EMail, email);
	std::string dir_visibility;
	msg->getString( "UserData", "DirectoryVisibility", dir_visibility);

	// <FS:Ansariel> Show email address in preferences (FIRE-1071)
	//LLFloaterPreference::updateUserInfo(dir_visibility, im_via_email);
	LLFloaterPreference::updateUserInfo(dir_visibility, im_via_email, email);
	// </FS:Ansariel> Show email address in preferences (FIRE-1071)
	LLFloaterSnapshot::setAgentEmail(email);
}


//---------------------------------------------------------------------------
// Script Dialog
//---------------------------------------------------------------------------

const S32 SCRIPT_DIALOG_MAX_BUTTONS = 12;
const S32 SCRIPT_DIALOG_BUTTON_STR_SIZE = 24;
const S32 SCRIPT_DIALOG_MAX_MESSAGE_SIZE = 512;
const char* SCRIPT_DIALOG_HEADER = "Script Dialog:\n";

bool callback_script_dialog(const LLSD& notification, const LLSD& response)
{
	LLNotificationForm form(notification["form"]);

	std::string rtn_text;
	S32 button_idx;
	button_idx = LLNotification::getSelectedOption(notification, response);
	if (response[TEXTBOX_MAGIC_TOKEN].isDefined())
	{
		if (response[TEXTBOX_MAGIC_TOKEN].isString())
			rtn_text = response[TEXTBOX_MAGIC_TOKEN].asString();
		else
			rtn_text.clear(); // bool marks empty string
	}
	else
	{
		rtn_text = LLNotification::getSelectedOptionName(response);
	}

	// Button -2 = Mute
	// Button -1 = Ignore - no processing needed for this button
	// Buttons 0 and above = dialog choices

	if (-2 == button_idx)
	{
		std::string object_name = notification["payload"]["object_name"].asString();
		LLUUID object_id = notification["payload"]["object_id"].asUUID();
		LLMute mute(object_id, object_name, LLMute::OBJECT);
		if (LLMuteList::getInstance()->add(mute))
		{
			// This call opens the sidebar, displays the block list, and highlights the newly blocked
			// object in the list so the user can see that their block click has taken effect.
			LLPanelBlockedList::showPanelAndSelect(object_id);
		}
	}

	if (0 <= button_idx)
	{
		LLMessageSystem* msg = gMessageSystem;
		msg->newMessage("ScriptDialogReply");
		msg->nextBlock("AgentData");
		msg->addUUID("AgentID", gAgent.getID());
		msg->addUUID("SessionID", gAgent.getSessionID());
		msg->nextBlock("Data");
		msg->addUUID("ObjectID", notification["payload"]["object_id"].asUUID());
		msg->addS32("ChatChannel", notification["payload"]["chat_channel"].asInteger());
		msg->addS32("ButtonIndex", button_idx);
		msg->addString("ButtonLabel", rtn_text);
		msg->sendReliable(LLHost(notification["payload"]["sender"].asString()));
	}

	return false;
}
static LLNotificationFunctorRegistration callback_script_dialog_reg_1("ScriptDialog", callback_script_dialog);
static LLNotificationFunctorRegistration callback_script_dialog_reg_2("ScriptDialogGroup", callback_script_dialog);

void process_script_dialog(LLMessageSystem* msg, void**)
{
	S32 i;
	LLSD payload;

	LLUUID object_id;
	msg->getUUID("Data", "ObjectID", object_id);

	// NaCl - Antispam Registry
	if (NACLAntiSpamRegistry::instance().checkQueue(ANTISPAM_QUEUE_SCRIPT_DIALOG, object_id, ANTISPAM_SOURCE_OBJECT))
	{
		return;
	}
	// NaCl End

//	For compability with OS grids first check for presence of extended packet before fetching data.
    LLUUID owner_id;
	if (gMessageSystem->getNumberOfBlocks("OwnerData") > 0)
	{
    msg->getUUID("OwnerData", "OwnerID", owner_id);
	}

	if (LLMuteList::getInstance()->isMuted(object_id) || LLMuteList::getInstance()->isMuted(owner_id))
	{
		return;
	}

	std::string message; 
	std::string first_name;
	std::string last_name;
	std::string object_name;

	S32 chat_channel;
	msg->getString("Data", "FirstName", first_name);
	msg->getString("Data", "LastName", last_name);
	msg->getString("Data", "ObjectName", object_name);
	msg->getString("Data", "Message", message);
	msg->getS32("Data", "ChatChannel", chat_channel);

		// unused for now
	LLUUID image_id;
	msg->getUUID("Data", "ImageID", image_id);

	payload["sender"] = msg->getSender().getIPandPort();
	payload["object_id"] = object_id;
	payload["chat_channel"] = chat_channel;
	payload["object_name"] = object_name;

	// build up custom form
	S32 button_count = msg->getNumberOfBlocks("Buttons");
	if (button_count > SCRIPT_DIALOG_MAX_BUTTONS)
	{
		LL_WARNS() << "Too many script dialog buttons - omitting some" << LL_ENDL;
		button_count = SCRIPT_DIALOG_MAX_BUTTONS;
	}

	LLNotificationForm form;
	for (i = 0; i < button_count; i++)
	{
		std::string tdesc;
		msg->getString("Buttons", "ButtonLabel", tdesc, i);
		form.addElement("button", std::string(tdesc));
	}

	LLSD args;
	args["TITLE"] = object_name;
	args["MESSAGE"] = message;
	LLNotificationPtr notification;
	if (!first_name.empty())
	{
		args["NAME"] = LLCacheName::buildFullName(first_name, last_name);
		notification = LLNotifications::instance().add(
			LLNotification::Params("ScriptDialog").substitutions(args).payload(payload).form_elements(form.asLLSD()));
	}
	else
	{
		args["GROUPNAME"] = last_name;
		notification = LLNotifications::instance().add(
			LLNotification::Params("ScriptDialogGroup").substitutions(args).payload(payload).form_elements(form.asLLSD()));
	}
}

//---------------------------------------------------------------------------


std::vector<LLSD> gLoadUrlList;

bool callback_load_url(const LLSD& notification, const LLSD& response)
{
	S32 option = LLNotificationsUtil::getSelectedOption(notification, response);

	if (0 == option)
	{
		LLWeb::loadURL(notification["payload"]["url"].asString());
	}

	return false;
}
static LLNotificationFunctorRegistration callback_load_url_reg("LoadWebPage", callback_load_url);


// We've got the name of the person who owns the object hurling the url.
// Display confirmation dialog.
void callback_load_url_name(const LLUUID& id, const std::string& full_name, bool is_group)
{
	std::vector<LLSD>::iterator it;
	for (it = gLoadUrlList.begin(); it != gLoadUrlList.end(); )
	{
		LLSD load_url_info = *it;
		if (load_url_info["owner_id"].asUUID() == id)
		{
			it = gLoadUrlList.erase(it);

			std::string owner_name;
			if (is_group)
			{
				owner_name = full_name + LLTrans::getString("Group");
			}
			else
			{
				owner_name = full_name;
			}

			// For legacy name-only mutes.
			if (LLMuteList::getInstance()->isMuted(LLUUID::null, owner_name))
			{
				continue;
			}
			LLSD args;
			args["URL"] = load_url_info["url"].asString();
			args["MESSAGE"] = load_url_info["message"].asString();
			args["OBJECTNAME"] = load_url_info["object_name"].asString();
			args["NAME"] = owner_name;

			LLNotificationsUtil::add("LoadWebPage", args, load_url_info);
		}
		else
		{
			++it;
		}
	}
}

void process_load_url(LLMessageSystem* msg, void**)
{
	LLUUID object_id;
	LLUUID owner_id;
	BOOL owner_is_group;
	char object_name[256];		/* Flawfinder: ignore */
	char message[256];		/* Flawfinder: ignore */
	char url[256];		/* Flawfinder: ignore */

	msg->getString("Data", "ObjectName", 256, object_name);
	msg->getUUID(  "Data", "ObjectID", object_id);
	msg->getUUID(  "Data", "OwnerID", owner_id);
	msg->getBOOL(  "Data", "OwnerIsGroup", owner_is_group);
	msg->getString("Data", "Message", 256, message);
	msg->getString("Data", "URL", 256, url);

	// NaCl - Antispam Registry
	if (NACLAntiSpamRegistry::instance().checkQueue(ANTISPAM_QUEUE_SCRIPT_DIALOG, object_id, ANTISPAM_SOURCE_OBJECT))
	{
		return;
	}
	// NaCl End

	LLSD payload;
	payload["object_id"] = object_id;
	payload["owner_id"] = owner_id;
	payload["owner_is_group"] = owner_is_group;
	payload["object_name"] = object_name;
	payload["message"] = message;
	payload["url"] = url;

	// URL is safety checked in load_url above

	// Check if object or owner is muted
	if (LLMuteList::getInstance()->isMuted(object_id, object_name) ||
	    LLMuteList::getInstance()->isMuted(owner_id))
	{
		LL_INFOS("Messaging")<<"Ignoring load_url from muted object/owner."<<LL_ENDL;
		return;
	}

	// Add to list of pending name lookups
	gLoadUrlList.push_back(payload);

	gCacheName->get(owner_id, owner_is_group,
		boost::bind(&callback_load_url_name, _1, _2, _3));
}


void callback_download_complete(void** data, S32 result, LLExtStat ext_status)
{
	std::string* filepath = (std::string*)data;
	LLSD args;
	args["DOWNLOAD_PATH"] = *filepath;
	LLNotificationsUtil::add("FinishedRawDownload", args);
	delete filepath;
}


void process_initiate_download(LLMessageSystem* msg, void**)
{
	LLUUID agent_id;
	msg->getUUID("AgentData", "AgentID", agent_id);
	if (agent_id != gAgent.getID())
	{
		LL_WARNS("Messaging") << "Initiate download for wrong agent" << LL_ENDL;
		return;
	}

	std::string sim_filename;
	std::string viewer_filename;
	msg->getString("FileData", "SimFilename", sim_filename);
	msg->getString("FileData", "ViewerFilename", viewer_filename);

	if (!gXferManager->validateFileForRequest(viewer_filename))
	{
		LL_WARNS() << "SECURITY: Unauthorized download to local file " << viewer_filename << LL_ENDL;
		return;
	}
	gXferManager->requestFile(viewer_filename,
		sim_filename,
		LL_PATH_NONE,
		msg->getSender(),
		FALSE,	// don't delete remote
		callback_download_complete,
		(void**)new std::string(viewer_filename));
}


void process_script_teleport_request(LLMessageSystem* msg, void**)
{
	if (!gSavedSettings.getBOOL("ScriptsCanShowUI")) return;

	std::string object_name;
	std::string sim_name;
	LLVector3 pos;
	LLVector3 look_at;

	msg->getString("Data", "ObjectName", object_name);
	msg->getString("Data", "SimName", sim_name);
	msg->getVector3("Data", "SimPosition", pos);
	msg->getVector3("Data", "LookAt", look_at);

	LLFloaterWorldMap* instance = LLFloaterWorldMap::getInstance();
	if(instance)
	{
		LL_INFOS() << "Object named " << object_name 
			<< " is offering TP to region "
			<< sim_name << " position " << pos
			<< LL_ENDL;

		instance->trackURL(sim_name, (S32)pos.mV[VX], (S32)pos.mV[VY], (S32)pos.mV[VZ]);
		LLFloaterReg::showInstance("world_map", "center");
	}
	
	// remove above two lines and replace with below line
	// to re-enable parcel browser for llMapDestination()
	// LLURLDispatcher::dispatch(LLSLURL::buildSLURL(sim_name, (S32)pos.mV[VX], (S32)pos.mV[VY], (S32)pos.mV[VZ]), FALSE);
	
}

void process_covenant_reply(LLMessageSystem* msg, void**)
{
	LLUUID covenant_id, estate_owner_id;
	std::string estate_name;
	U32 covenant_timestamp;
	msg->getUUID("Data", "CovenantID", covenant_id);
	msg->getU32("Data", "CovenantTimestamp", covenant_timestamp);
	msg->getString("Data", "EstateName", estate_name);
	msg->getUUID("Data", "EstateOwnerID", estate_owner_id);

	LLPanelEstateCovenant::updateEstateName(estate_name);
	LLPanelLandCovenant::updateEstateName(estate_name);
	LLPanelEstateInfo::updateEstateName(estate_name);
	LLFloaterBuyLand::updateEstateName(estate_name);

	std::string owner_name =
		LLSLURL("agent", estate_owner_id, "inspect").getSLURLString();
	LLPanelEstateCovenant::updateEstateOwnerName(owner_name);
	LLPanelLandCovenant::updateEstateOwnerName(owner_name);
	LLPanelEstateInfo::updateEstateOwnerName(owner_name);
	LLFloaterBuyLand::updateEstateOwnerName(owner_name);

	LLPanelPlaceProfile* panel = LLFloaterSidePanelContainer::getPanel<LLPanelPlaceProfile>("places", "panel_place_profile");
	if (panel)
	{
		panel->updateEstateName(estate_name);
		panel->updateEstateOwnerName(owner_name);
	}

	// standard message, not from system
	std::string last_modified;
	if (covenant_timestamp == 0)
	{
		last_modified = LLTrans::getString("covenant_last_modified")+LLTrans::getString("never_text");
	}
	else
	{
		last_modified = LLTrans::getString("covenant_last_modified")+"["
						+LLTrans::getString("LTimeWeek")+"] ["
						+LLTrans::getString("LTimeMonth")+"] ["
						+LLTrans::getString("LTimeDay")+"] ["
						+LLTrans::getString("LTimeHour")+"]:["
						+LLTrans::getString("LTimeMin")+"]:["
						+LLTrans::getString("LTimeSec")+"] ["
						+LLTrans::getString("LTimeYear")+"]";
		LLSD substitution;
		substitution["datetime"] = (S32) covenant_timestamp;
		LLStringUtil::format (last_modified, substitution);
	}

	LLPanelEstateCovenant::updateLastModified(last_modified);
	LLPanelLandCovenant::updateLastModified(last_modified);
	LLFloaterBuyLand::updateLastModified(last_modified);

	// load the actual covenant asset data
	const BOOL high_priority = TRUE;
	if (covenant_id.notNull())
	{
		gAssetStorage->getEstateAsset(gAgent.getRegionHost(),
									gAgent.getID(),
									gAgent.getSessionID(),
									covenant_id,
                                    LLAssetType::AT_NOTECARD,
									ET_Covenant,
                                    onCovenantLoadComplete,
									NULL,
									high_priority);
	}
	else
	{
		std::string covenant_text;
		if (estate_owner_id.isNull())
		{
			// mainland
			covenant_text = LLTrans::getString("RegionNoCovenant");
		}
		else
		{
			covenant_text = LLTrans::getString("RegionNoCovenantOtherOwner");
		}
		LLPanelEstateCovenant::updateCovenantText(covenant_text, covenant_id);
		LLPanelLandCovenant::updateCovenantText(covenant_text);
		LLFloaterBuyLand::updateCovenantText(covenant_text, covenant_id);
		if (panel)
		{
			panel->updateCovenantText(covenant_text);
		}
	}
}

void onCovenantLoadComplete(LLVFS *vfs,
					const LLUUID& asset_uuid,
					LLAssetType::EType type,
					void* user_data, S32 status, LLExtStat ext_status)
{
	LL_DEBUGS("Messaging") << "onCovenantLoadComplete()" << LL_ENDL;
	std::string covenant_text;
	if(0 == status)
	{
		LLVFile file(vfs, asset_uuid, type, LLVFile::READ);
		
		S32 file_length = file.getSize();
		
		std::vector<char> buffer(file_length+1);
		file.read((U8*)&buffer[0], file_length);		
		// put a EOS at the end
		buffer[file_length] = '\0';
		
		if( (file_length > 19) && !strncmp( &buffer[0], "Linden text version", 19 ) )
		{
			LLViewerTextEditor::Params params;
			params.name("temp");
			params.max_text_length(file_length+1);
			LLViewerTextEditor * editor = LLUICtrlFactory::create<LLViewerTextEditor> (params);
			if( !editor->importBuffer( &buffer[0], file_length+1 ) )
			{
				LL_WARNS("Messaging") << "Problem importing estate covenant." << LL_ENDL;
				covenant_text = "Problem importing estate covenant.";
			}
			else
			{
				// Version 0 (just text, doesn't include version number)
				covenant_text = editor->getText();
			}
			delete editor;
		}
		else
		{
			LL_WARNS("Messaging") << "Problem importing estate covenant: Covenant file format error." << LL_ENDL;
			covenant_text = "Problem importing estate covenant: Covenant file format error.";
		}
	}
	else
	{
		if( LL_ERR_ASSET_REQUEST_NOT_IN_DATABASE == status ||
		    LL_ERR_FILE_EMPTY == status)
		{
			covenant_text = "Estate covenant notecard is missing from database.";
		}
		else if (LL_ERR_INSUFFICIENT_PERMISSIONS == status)
		{
			covenant_text = "Insufficient permissions to view estate covenant.";
		}
		else
		{
			covenant_text = "Unable to load estate covenant at this time.";
		}
		
		LL_WARNS("Messaging") << "Problem loading notecard: " << status << LL_ENDL;
	}
	LLPanelEstateCovenant::updateCovenantText(covenant_text, asset_uuid);
	LLPanelLandCovenant::updateCovenantText(covenant_text);
	LLFloaterBuyLand::updateCovenantText(covenant_text, asset_uuid);

	LLPanelPlaceProfile* panel = LLFloaterSidePanelContainer::getPanel<LLPanelPlaceProfile>("places", "panel_place_profile");
	if (panel)
	{
		panel->updateCovenantText(covenant_text);
	}
}


void process_feature_disabled_message(LLMessageSystem* msg, void**)
{
	// Handle Blacklisted feature simulator response...
	LLUUID	agentID;
	LLUUID	transactionID;
	std::string	messageText;
	msg->getStringFast(_PREHASH_FailureInfo,_PREHASH_ErrorMessage, messageText,0);
	msg->getUUIDFast(_PREHASH_FailureInfo,_PREHASH_AgentID,agentID);
	msg->getUUIDFast(_PREHASH_FailureInfo,_PREHASH_TransactionID,transactionID);
	
	LL_WARNS("Messaging") << "Blacklisted Feature Response:" << messageText << LL_ENDL;
}

// ------------------------------------------------------------
// Message system exception callbacks
// ------------------------------------------------------------

void invalid_message_callback(LLMessageSystem* msg,
								   void*,
								   EMessageException exception)
{
    LLAppViewer::instance()->badNetworkHandler();
}

// Please do not add more message handlers here. This file is huge.
// Put them in a file related to the functionality you are implementing.

void LLOfferInfo::forceResponse(InventoryOfferResponse response)
{
	// <FS:Ansariel> Now this is a hell of piece of... forceResponse() will look for the
	//               ELEMENT index, and NOT the button index. So if we want to force a
	//               response of IOR_ACCEPT, we need to pass the correct element
	//               index of the button.
	//LLNotification::Params params("UserGiveItem");
	//params.functor.function(boost::bind(&LLOfferInfo::inventory_offer_callback, this, _1, _2));
	//LLNotifications::instance().forceResponse(params, response);
	S32 element_index;
	switch (response)
	{
		case IOR_ACCEPT:
			element_index = 1;
			break;
		case IOR_DECLINE:
			element_index = 2;
			break;
		case IOR_MUTE:
			element_index = 3;
			break;
		default:
			element_index = -1;
			break;
	}
	LLNotification::Params params("UserGiveItem");
	params.functor.function(boost::bind(&LLOfferInfo::inventory_offer_callback, this, _1, _2));
	LLNotifications::instance().forceResponse(params, element_index);
	// </FS:Ansariel>
}
<|MERGE_RESOLUTION|>--- conflicted
+++ resolved
@@ -2895,12 +2895,9 @@
 					&& RlvActions::canReceiveIM(from_id))
 // [/RLVa:KB]
 		{
-<<<<<<< HEAD
 			// <FS:Ansariel> Log autoresponse notification after initial message
 			bool has_session = true;
 
-			// return a standard "do not disturb" message, but only do it to online IM
-			// (i.e. not other auto responses and not store-and-forward IM)
 			// <FS:Ansariel> Old "do not disturb" message behavior: only send once if session not open
 			// Session id will be null if avatar answers from offline IM via email
 			if (!gIMMgr->hasSession(session_id) && session_id.notNull())
@@ -2908,9 +2905,7 @@
 			// </FS:Ansariel>
 				// <FS:Ansariel> Log autoresponse notification after initial message
 				has_session = false;
-
 				// <FS:Ansariel> FS autoresponse feature
-				//send_do_not_disturb_message(msg, from_id, session_id);
 				std::string my_name;
 				std::string response;
 				LLAgentUI::buildFullname(my_name);
@@ -2955,8 +2950,6 @@
 				message = FSData::getInstance()->processRequestForInfo(from_id,message,name,session_id);
 			}
 			// </FS:Ansariel>
-=======
->>>>>>> 530fe90d
 
 			// now store incoming IM in chat history
 
@@ -2986,7 +2979,16 @@
 				position,
 				true);
 
-<<<<<<< HEAD
+			// <FS:Ansariel> Old "do not disturb" message behavior: only send once if session not open
+			//if (!gIMMgr->isDNDMessageSend(session_id))
+			//{
+			//	// return a standard "do not disturb" message, but only do it to online IM
+			//	// (i.e. not other auto responses and not store-and-forward IM)
+			//	send_do_not_disturb_message(msg, from_id, session_id);
+			//	gIMMgr->setDNDMessageSent(session_id, true);
+			//}
+			// </FS:Ansariel>
+
 			if (!has_session)
 			{
 				// <FS:LO> Fire-5389 - "Autoresponse Sent" message added to Firestorm as was in Phoenix
@@ -3031,16 +3033,6 @@
 				}
 				// </FS:Ansariel>
 			}
-=======
-			if (!gIMMgr->isDNDMessageSend(session_id))
-			{
-				// return a standard "do not disturb" message, but only do it to online IM
-				// (i.e. not other auto responses and not store-and-forward IM)
-				send_do_not_disturb_message(msg, from_id, session_id);
-				gIMMgr->setDNDMessageSent(session_id, true);
-			}
-
->>>>>>> 530fe90d
 		}
 		else if (from_id.isNull())
 		{
