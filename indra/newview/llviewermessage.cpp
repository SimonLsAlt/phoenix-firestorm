/** 
 * @file llviewermessage.cpp
 * @brief Dumping ground for viewer-side message system callbacks.
 *
 * $LicenseInfo:firstyear=2002&license=viewerlgpl$
 * Second Life Viewer Source Code
 * Copyright (C) 2010, Linden Research, Inc.
 * 
 * This library is free software; you can redistribute it and/or
 * modify it under the terms of the GNU Lesser General Public
 * License as published by the Free Software Foundation;
 * version 2.1 of the License only.
 * 
 * This library is distributed in the hope that it will be useful,
 * but WITHOUT ANY WARRANTY; without even the implied warranty of
 * MERCHANTABILITY or FITNESS FOR A PARTICULAR PURPOSE.  See the GNU
 * Lesser General Public License for more details.
 * 
 * You should have received a copy of the GNU Lesser General Public
 * License along with this library; if not, write to the Free Software
 * Foundation, Inc., 51 Franklin Street, Fifth Floor, Boston, MA  02110-1301  USA
 * 
 * Linden Research, Inc., 945 Battery Street, San Francisco, CA  94111  USA
 * $/LicenseInfo$
 */

#include "llviewerprecompiledheaders.h"
#include "llviewermessage.h"
#include "boost/lexical_cast.hpp"

// Linden libraries
#include "llanimationstates.h"
#include "llaudioengine.h" 
#include "llavataractions.h"
#include "llavatarnamecache.h"		// IDEVO HACK
#include "lscript_byteformat.h"
#include "lleconomy.h"
#include "lleventtimer.h"
#include "llfloaterreg.h"
#include "llfollowcamparams.h"
#include "llinventorydefines.h"
#include "lllslconstants.h"
#include "llregionhandle.h"
#include "llsdserialize.h"
#include "llteleportflags.h"
#include "lltransactionflags.h"
#include "llvfile.h"
#include "llvfs.h"
#include "llxfermanager.h"
#include "mean_collision_data.h"

#include "llagent.h"
#include "llagentcamera.h"
#include "llcallingcard.h"
#include "llbuycurrencyhtml.h"
#include "llfirstuse.h"
#include "llfloaterbuyland.h"
#include "llfloaterland.h"
#include "llfloaterregioninfo.h"
#include "llfloaterlandholdings.h"
#include "llfloaterpostcard.h"
#include "llfloaterpreference.h"
#include "llhudeffecttrail.h"
#include "llhudmanager.h"
#include "llinventoryfunctions.h"
#include "llinventoryobserver.h"
#include "llinventorypanel.h"
#include "llnearbychat.h"
#include "llnotifications.h"
#include "llnotificationsutil.h"
#include "llpanelgrouplandmoney.h"
#include "llrecentpeople.h"
#include "llscriptfloater.h"
#include "llselectmgr.h"
#include "llsidetray.h"
#include "llstartup.h"
#include "llsky.h"
#include "llslurl.h"
#include "llstatenums.h"
#include "llstatusbar.h"
#include "llimview.h"
#include "llspeakers.h"
#include "lltrans.h"
#include "lltranslate.h"
#include "llviewerfoldertype.h"
#include "llvoavatar.h"				// IDEVO HACK
#include "lluri.h"
#include "llviewergenericmessage.h"
#include "llviewermenu.h"
#include "llviewerjoystick.h"
#include "llviewerobjectlist.h"
#include "llviewerparcelmgr.h"
#include "llviewerstats.h"
#include "llviewertexteditor.h"
#include "llviewerthrottle.h"
#include "llviewerwindow.h"
#include "llvlmanager.h"
#include "llvoavatarself.h"
#include "llvotextbubble.h"
#include "llworld.h"
#include "pipeline.h"
#include "llfloaterworldmap.h"
#include "llviewerdisplay.h"
#include "llkeythrottle.h"
#include "llgroupactions.h"
#include "llagentui.h"
#include "llpanelblockedlist.h"
#include "llpanelplaceprofile.h"
// [RLVa:KB] - Checked: 2010-03-09 (RLVa-1.2.0a)
#include "rlvhandler.h"
#include "rlvinventory.h"
#include "rlvui.h"
// [/RLVa:KB]

#include <boost/algorithm/string/split.hpp> //
#include <boost/regex.hpp>

#include "llnotificationmanager.h" //

#if LL_MSVC
// disable boost::lexical_cast warning
#pragma warning (disable:4702)
#endif

//
// Constants
//
const F32 BIRD_AUDIBLE_RADIUS = 32.0f;
const F32 SIT_DISTANCE_FROM_TARGET = 0.25f;
const F32 CAMERA_POSITION_THRESHOLD_SQUARED = 0.001f * 0.001f;
static const F32 LOGOUT_REPLY_TIME = 3.f;	// Wait this long after LogoutReply before quitting.

// Determine how quickly residents' scripts can issue question dialogs
// Allow bursts of up to 5 dialogs in 10 seconds. 10*2=20 seconds recovery if throttle kicks in
static const U32 LLREQUEST_PERMISSION_THROTTLE_LIMIT	= 5;     // requests
static const F32 LLREQUEST_PERMISSION_THROTTLE_INTERVAL	= 10.0f; // seconds

extern BOOL gDebugClicks;

// function prototypes
bool check_offer_throttle(const std::string& from_name, bool check_only);
static void process_money_balance_reply_extended(LLMessageSystem* msg);

//inventory offer throttle globals
LLFrameTimer gThrottleTimer;
const U32 OFFER_THROTTLE_MAX_COUNT=5; //number of items per time period
const F32 OFFER_THROTTLE_TIME=10.f; //time period in seconds

//script permissions
const std::string SCRIPT_QUESTIONS[SCRIPT_PERMISSION_EOF] = 
	{ 
		"ScriptTakeMoney",
		"ActOnControlInputs",
		"RemapControlInputs",
		"AnimateYourAvatar",
		"AttachToYourAvatar",
		"ReleaseOwnership",
		"LinkAndDelink",
		"AddAndRemoveJoints",
		"ChangePermissions",
		"TrackYourCamera",
		"ControlYourCamera"
	};

const BOOL SCRIPT_QUESTION_IS_CAUTION[SCRIPT_PERMISSION_EOF] = 
{
	TRUE,	// ScriptTakeMoney,
	FALSE,	// ActOnControlInputs
	FALSE,	// RemapControlInputs
	FALSE,	// AnimateYourAvatar
	FALSE,	// AttachToYourAvatar
	FALSE,	// ReleaseOwnership,
	FALSE,	// LinkAndDelink,
	FALSE,	// AddAndRemoveJoints
	FALSE,	// ChangePermissions
	FALSE,	// TrackYourCamera,
	FALSE	// ControlYourCamera
};

bool friendship_offer_callback(const LLSD& notification, const LLSD& response)
{
	S32 option = LLNotificationsUtil::getSelectedOption(notification, response);
	LLMessageSystem* msg = gMessageSystem;
	const LLSD& payload = notification["payload"];

	// add friend to recent people list
	LLRecentPeople::instance().add(payload["from_id"]);

	switch(option)
	{
	case 0:
	{
		// accept
		LLAvatarTracker::formFriendship(payload["from_id"]);

		const LLUUID fid = gInventory.findCategoryUUIDForType(LLFolderType::FT_CALLINGCARD);

		// This will also trigger an onlinenotification if the user is online
		msg->newMessageFast(_PREHASH_AcceptFriendship);
		msg->nextBlockFast(_PREHASH_AgentData);
		msg->addUUIDFast(_PREHASH_AgentID, gAgent.getID());
		msg->addUUIDFast(_PREHASH_SessionID, gAgent.getSessionID());
		msg->nextBlockFast(_PREHASH_TransactionBlock);
		msg->addUUIDFast(_PREHASH_TransactionID, payload["session_id"]);
		msg->nextBlockFast(_PREHASH_FolderData);
		msg->addUUIDFast(_PREHASH_FolderID, fid);
		msg->sendReliable(LLHost(payload["sender"].asString()));

		LLSD payload = notification["payload"];
		payload["SUPPRESS_TOAST"] = true;
		LLNotificationsUtil::add("FriendshipAcceptedByMe",
				notification["substitutions"], payload);
		break;
	}
	case 1: // Decline
	{
		LLSD payload = notification["payload"];
		payload["SUPPRESS_TOAST"] = true;
		LLNotificationsUtil::add("FriendshipDeclinedByMe",
				notification["substitutions"], payload);
	}
	// fall-through
	case 2: // Send IM - decline and start IM session
		{
			// decline
			// We no longer notify other viewers, but we DO still send
			// the rejection to the simulator to delete the pending userop.
			msg->newMessageFast(_PREHASH_DeclineFriendship);
			msg->nextBlockFast(_PREHASH_AgentData);
			msg->addUUIDFast(_PREHASH_AgentID, gAgent.getID());
			msg->addUUIDFast(_PREHASH_SessionID, gAgent.getSessionID());
			msg->nextBlockFast(_PREHASH_TransactionBlock);
			msg->addUUIDFast(_PREHASH_TransactionID, payload["session_id"]);
			msg->sendReliable(LLHost(payload["sender"].asString()));

			// start IM session
			if(2 == option)
			{
				LLAvatarActions::startIM(payload["from_id"].asUUID());
			}
	}
	default:
		// close button probably, possibly timed out
		break;
	}

	return false;
}
static LLNotificationFunctorRegistration friendship_offer_callback_reg("OfferFriendship", friendship_offer_callback);
static LLNotificationFunctorRegistration friendship_offer_callback_reg_nm("OfferFriendshipNoMessage", friendship_offer_callback);

//const char BUSY_AUTO_RESPONSE[] =	"The Resident you messaged is in 'busy mode' which means they have "
//									"requested not to be disturbed. Your message will still be shown in their IM "
//									"panel for later viewing.";

//
// Functions
//

void give_money(const LLUUID& uuid, LLViewerRegion* region, S32 amount, BOOL is_group,
				S32 trx_type, const std::string& desc)
{
	if(0 == amount || !region) return;
	amount = abs(amount);
	LL_INFOS("Messaging") << "give_money(" << uuid << "," << amount << ")"<< LL_ENDL;
	if(can_afford_transaction(amount))
	{
//		gStatusBar->debitBalance(amount);
		LLMessageSystem* msg = gMessageSystem;
		msg->newMessageFast(_PREHASH_MoneyTransferRequest);
		msg->nextBlockFast(_PREHASH_AgentData);
		msg->addUUIDFast(_PREHASH_AgentID, gAgent.getID());
        msg->addUUIDFast(_PREHASH_SessionID, gAgent.getSessionID());
		msg->nextBlockFast(_PREHASH_MoneyData);
		msg->addUUIDFast(_PREHASH_SourceID, gAgent.getID() );
		msg->addUUIDFast(_PREHASH_DestID, uuid);
		msg->addU8Fast(_PREHASH_Flags, pack_transaction_flags(FALSE, is_group));
		msg->addS32Fast(_PREHASH_Amount, amount);
		msg->addU8Fast(_PREHASH_AggregatePermNextOwner, (U8)LLAggregatePermissions::AP_EMPTY);
		msg->addU8Fast(_PREHASH_AggregatePermInventory, (U8)LLAggregatePermissions::AP_EMPTY);
		msg->addS32Fast(_PREHASH_TransactionType, trx_type );
		msg->addStringFast(_PREHASH_Description, desc);
		msg->sendReliable(region->getHost());
	}
	else
	{
		LLStringUtil::format_map_t args;
		args["AMOUNT"] = llformat("%d", amount);
		LLBuyCurrencyHTML::openCurrencyFloater( LLTrans::getString("giving", args), amount );
	}
}

void send_complete_agent_movement(const LLHost& sim_host)
{
	LLMessageSystem* msg = gMessageSystem;
	msg->newMessageFast(_PREHASH_CompleteAgentMovement);
	msg->nextBlockFast(_PREHASH_AgentData);
	msg->addUUIDFast(_PREHASH_AgentID, gAgent.getID());
	msg->addUUIDFast(_PREHASH_SessionID, gAgent.getSessionID());
	msg->addU32Fast(_PREHASH_CircuitCode, msg->mOurCircuitCode);
	msg->sendReliable(sim_host);
}

void process_logout_reply(LLMessageSystem* msg, void**)
{
	// The server has told us it's ok to quit.
	LL_DEBUGS("Messaging") << "process_logout_reply" << LL_ENDL;

	LLUUID agent_id;
	msg->getUUID("AgentData", "AgentID", agent_id);
	LLUUID session_id;
	msg->getUUID("AgentData", "SessionID", session_id);
	if((agent_id != gAgent.getID()) || (session_id != gAgent.getSessionID()))
	{
		LL_WARNS("Messaging") << "Bogus Logout Reply" << LL_ENDL;
	}

	LLInventoryModel::update_map_t parents;
	S32 count = msg->getNumberOfBlocksFast( _PREHASH_InventoryData );
	for(S32 i = 0; i < count; ++i)
	{
		LLUUID item_id;
		msg->getUUIDFast(_PREHASH_InventoryData, _PREHASH_ItemID, item_id, i);

		if( (1 == count) && item_id.isNull() )
		{
			// Detect dummy item.  Indicates an empty list.
			break;
		}

		// We do not need to track the asset ids, just account for an
		// updated inventory version.
		LL_INFOS("Messaging") << "process_logout_reply itemID=" << item_id << LL_ENDL;
		LLInventoryItem* item = gInventory.getItem( item_id );
		if( item )
		{
			parents[item->getParentUUID()] = 0;
			gInventory.addChangedMask(LLInventoryObserver::INTERNAL, item_id);
		}
		else
		{
			LL_INFOS("Messaging") << "process_logout_reply item not found: " << item_id << LL_ENDL;
		}
	}
    LLAppViewer::instance()->forceQuit();
}

void process_layer_data(LLMessageSystem *mesgsys, void **user_data)
{
	LLViewerRegion *regionp = LLWorld::getInstance()->getRegion(mesgsys->getSender());

	if(!regionp)
	{
		llwarns << "Invalid region for layer data." << llendl;
		return;
	}
	S32 size;
	S8 type;

	mesgsys->getS8Fast(_PREHASH_LayerID, _PREHASH_Type, type);
	size = mesgsys->getSizeFast(_PREHASH_LayerData, _PREHASH_Data);
	if (0 == size)
	{
		LL_WARNS("Messaging") << "Layer data has zero size." << LL_ENDL;
		return;
	}
	if (size < 0)
	{
		// getSizeFast() is probably trying to tell us about an error
		LL_WARNS("Messaging") << "getSizeFast() returned negative result: "
			<< size
			<< LL_ENDL;
		return;
	}
	U8 *datap = new U8[size];
	mesgsys->getBinaryDataFast(_PREHASH_LayerData, _PREHASH_Data, datap, size);
	LLVLData *vl_datap = new LLVLData(regionp, type, datap, size);
	if (mesgsys->getReceiveCompressedSize())
	{
		gVLManager.addLayerData(vl_datap, mesgsys->getReceiveCompressedSize());
	}
	else
	{
		gVLManager.addLayerData(vl_datap, mesgsys->getReceiveSize());
	}
}

// S32 exported_object_count = 0;
// S32 exported_image_count = 0;
// S32 current_object_count = 0;
// S32 current_image_count = 0;

// extern LLNotifyBox *gExporterNotify;
// extern LLUUID gExporterRequestID;
// extern std::string gExportDirectory;

// extern LLUploadDialog *gExportDialog;

// std::string gExportedFile;

// std::map<LLUUID, std::string> gImageChecksums;

// void export_complete()
// {
// 		LLUploadDialog::modalUploadFinished();
// 		gExporterRequestID.setNull();
// 		gExportDirectory = "";

// 		LLFILE* fXML = LLFile::fopen(gExportedFile, "rb");		/* Flawfinder: ignore */
// 		fseek(fXML, 0, SEEK_END);
// 		long length = ftell(fXML);
// 		fseek(fXML, 0, SEEK_SET);
// 		U8 *buffer = new U8[length + 1];
// 		size_t nread = fread(buffer, 1, length, fXML);
// 		if (nread < (size_t) length)
// 		{
// 			LL_WARNS("Messaging") << "Short read" << LL_ENDL;
// 		}
// 		buffer[nread] = '\0';
// 		fclose(fXML);

// 		char *pos = (char *)buffer;
// 		while ((pos = strstr(pos+1, "<sl:image ")) != 0)
// 		{
// 			char *pos_check = strstr(pos, "checksum=\"");

// 			if (pos_check)
// 			{
// 				char *pos_uuid = strstr(pos_check, "\">");

// 				if (pos_uuid)
// 				{
// 					char image_uuid_str[UUID_STR_SIZE];		/* Flawfinder: ignore */
// 					memcpy(image_uuid_str, pos_uuid+2, UUID_STR_SIZE-1);		/* Flawfinder: ignore */
// 					image_uuid_str[UUID_STR_SIZE-1] = 0;
					
// 					LLUUID image_uuid(image_uuid_str);

// 					LL_INFOS("Messaging") << "Found UUID: " << image_uuid << LL_ENDL;

// 					std::map<LLUUID, std::string>::iterator itor = gImageChecksums.find(image_uuid);
// 					if (itor != gImageChecksums.end())
// 					{
// 						LL_INFOS("Messaging") << "Replacing with checksum: " << itor->second << LL_ENDL;
// 						if (!itor->second.empty())
// 						{
// 							memcpy(&pos_check[10], itor->second.c_str(), 32);		/* Flawfinder: ignore */
// 						}
// 					}
// 				}
// 			}
// 		}

// 		LLFILE* fXMLOut = LLFile::fopen(gExportedFile, "wb");		/* Flawfinder: ignore */
// 		if (fwrite(buffer, 1, length, fXMLOut) != length)
// 		{
// 			LL_WARNS("Messaging") << "Short write" << LL_ENDL;
// 		}
// 		fclose(fXMLOut);

// 		delete [] buffer;
// }


// void exported_item_complete(const LLTSCode status, void *user_data)
// {
// 	//std::string *filename = (std::string *)user_data;

// 	if (status < LLTS_OK)
// 	{
// 		LL_WARNS("Messaging") << "Export failed!" << LL_ENDL;
// 	}
// 	else
// 	{
// 		++current_object_count;
// 		if (current_image_count == exported_image_count && current_object_count == exported_object_count)
// 		{
// 			LL_INFOS("Messaging") << "*** Export complete ***" << LL_ENDL;

// 			export_complete();
// 		}
// 		else
// 		{
// 			gExportDialog->setMessage(llformat("Exported %d/%d object files, %d/%d textures.", current_object_count, exported_object_count, current_image_count, exported_image_count));
// 		}
// 	}
// }

// struct exported_image_info
// {
// 	LLUUID image_id;
// 	std::string filename;
// 	U32 image_num;
// };

// void exported_j2c_complete(const LLTSCode status, void *user_data)
// {
// 	exported_image_info *info = (exported_image_info *)user_data;
// 	LLUUID image_id = info->image_id;
// 	U32 image_num = info->image_num;
// 	std::string filename = info->filename;
// 	delete info;

// 	if (status < LLTS_OK)
// 	{
// 		LL_WARNS("Messaging") << "Image download failed!" << LL_ENDL;
// 	}
// 	else
// 	{
// 		LLFILE* fIn = LLFile::fopen(filename, "rb");		/* Flawfinder: ignore */
// 		if (fIn) 
// 		{
// 			LLPointer<LLImageJ2C> ImageUtility = new LLImageJ2C;
// 			LLPointer<LLImageTGA> TargaUtility = new LLImageTGA;

// 			fseek(fIn, 0, SEEK_END);
// 			S32 length = ftell(fIn);
// 			fseek(fIn, 0, SEEK_SET);
// 			U8 *buffer = ImageUtility->allocateData(length);
// 			if (fread(buffer, 1, length, fIn) != length)
// 			{
// 				LL_WARNS("Messaging") << "Short read" << LL_ENDL;
// 			}
// 			fclose(fIn);
// 			LLFile::remove(filename);

// 			// Convert to TGA
// 			LLPointer<LLImageRaw> image = new LLImageRaw();

// 			ImageUtility->updateData();
// 			ImageUtility->decode(image, 100000.0f);
			
// 			TargaUtility->encode(image);
// 			U8 *data = TargaUtility->getData();
// 			S32 data_size = TargaUtility->getDataSize();

// 			std::string file_path = gDirUtilp->getDirName(filename);
			
// 			std::string output_file = llformat("%s/image-%03d.tga", file_path.c_str(), image_num);//filename;
// 			//S32 name_len = output_file.length();
// 			//strcpy(&output_file[name_len-3], "tga");
// 			LLFILE* fOut = LLFile::fopen(output_file, "wb");		/* Flawfinder: ignore */
// 			char md5_hash_string[33];		/* Flawfinder: ignore */
// 			strcpy(md5_hash_string, "00000000000000000000000000000000");		/* Flawfinder: ignore */
// 			if (fOut)
// 			{
// 				if (fwrite(data, 1, data_size, fOut) != data_size)
// 				{
// 					LL_WARNS("Messaging") << "Short write" << LL_ENDL;
// 				}
// 				fseek(fOut, 0, SEEK_SET);
// 				fclose(fOut);
// 				fOut = LLFile::fopen(output_file, "rb");		/* Flawfinder: ignore */
// 				LLMD5 my_md5_hash(fOut);
// 				my_md5_hash.hex_digest(md5_hash_string);
// 			}

// 			gImageChecksums.insert(std::pair<LLUUID, std::string>(image_id, md5_hash_string));
// 		}
// 	}

// 	++current_image_count;
// 	if (current_image_count == exported_image_count && current_object_count == exported_object_count)
// 	{
// 		LL_INFOS("Messaging") << "*** Export textures complete ***" << LL_ENDL;
// 			export_complete();
// 	}
// 	else
// 	{
// 		gExportDialog->setMessage(llformat("Exported %d/%d object files, %d/%d textures.", current_object_count, exported_object_count, current_image_count, exported_image_count));
// 	}
//}

void process_derez_ack(LLMessageSystem*, void**)
{
	if(gViewerWindow) gViewerWindow->getWindow()->decBusyCount();
}

void process_places_reply(LLMessageSystem* msg, void** data)
{
	LLUUID query_id;

	msg->getUUID("AgentData", "QueryID", query_id);
	if (query_id.isNull())
	{
		LLFloaterLandHoldings::processPlacesReply(msg, data);
	}
	else if(gAgent.isInGroup(query_id))
	{
		LLPanelGroupLandMoney::processPlacesReply(msg, data);
	}
	else
	{
		LL_WARNS("Messaging") << "Got invalid PlacesReply message" << LL_ENDL;
	}
}

void send_sound_trigger(const LLUUID& sound_id, F32 gain)
{
	if (sound_id.isNull() || gAgent.getRegion() == NULL)
	{
		// disconnected agent or zero guids don't get sent (no sound)
		return;
	}

	LLMessageSystem* msg = gMessageSystem;
	msg->newMessageFast(_PREHASH_SoundTrigger);
	msg->nextBlockFast(_PREHASH_SoundData);
	msg->addUUIDFast(_PREHASH_SoundID, sound_id);
	// Client untrusted, ids set on sim
	msg->addUUIDFast(_PREHASH_OwnerID, LLUUID::null );
	msg->addUUIDFast(_PREHASH_ObjectID, LLUUID::null );
	msg->addUUIDFast(_PREHASH_ParentID, LLUUID::null );

	msg->addU64Fast(_PREHASH_Handle, gAgent.getRegion()->getHandle());

	LLVector3 position = gAgent.getPositionAgent();
	msg->addVector3Fast(_PREHASH_Position, position);
	msg->addF32Fast(_PREHASH_Gain, gain);

	gAgent.sendMessage();
}

bool join_group_response(const LLSD& notification, const LLSD& response)
{
	S32 option = LLNotificationsUtil::getSelectedOption(notification, response);
	BOOL delete_context_data = TRUE;
	bool accept_invite = false;

	LLUUID group_id = notification["payload"]["group_id"].asUUID();
	LLUUID transaction_id = notification["payload"]["transaction_id"].asUUID();
	std::string name = notification["payload"]["name"].asString();
	std::string message = notification["payload"]["message"].asString();
	S32 fee = notification["payload"]["fee"].asInteger();

	if (option == 2 && !group_id.isNull())
	{
		LLGroupActions::show(group_id);
		LLSD args;
		args["MESSAGE"] = message;
		LLNotificationsUtil::add("JoinGroup", args, notification["payload"]);
		return false;
	}
	if(option == 0 && !group_id.isNull())
	{
		// check for promotion or demotion.
		S32 max_groups = gMaxAgentGroups;
		if(gAgent.isInGroup(group_id)) ++max_groups;

		if(gAgent.mGroups.count() < max_groups)
		{
			accept_invite = true;
		}
		else
		{
			delete_context_data = FALSE;
			LLSD args;
			args["NAME"] = name;
			LLNotificationsUtil::add("JoinedTooManyGroupsMember", args, notification["payload"]);
		}
	}

	if (accept_invite)
	{
		// If there is a fee to join this group, make
		// sure the user is sure they want to join.
		if (fee > 0)
		{
			delete_context_data = FALSE;
			LLSD args;
			args["COST"] = llformat("%d", fee);
			// Set the fee for next time to 0, so that we don't keep
			// asking about a fee.
			LLSD next_payload = notification["payload"];
			next_payload["fee"] = 0;
			LLNotificationsUtil::add("JoinGroupCanAfford",
									args,
									next_payload);
		}
		else
		{
			send_improved_im(group_id,
							 std::string("name"),
							 std::string("message"),
							IM_ONLINE,
							IM_GROUP_INVITATION_ACCEPT,
							transaction_id);
		}
	}
	else
	{
		send_improved_im(group_id,
						 std::string("name"),
						 std::string("message"),
						IM_ONLINE,
						IM_GROUP_INVITATION_DECLINE,
						transaction_id);
	}

	return false;
}

static void highlight_inventory_items_in_panel(const std::vector<LLUUID>& items, LLInventoryPanel *inventory_panel)
{
	if (NULL == inventory_panel) return;

	for (std::vector<LLUUID>::const_iterator item_iter = items.begin();
		item_iter != items.end();
		++item_iter)
	{
		const LLUUID& item_id = (*item_iter);
		if(!highlight_offered_object(item_id))
		{
			continue;
		}

		LLInventoryItem* item = gInventory.getItem(item_id);
		llassert(item);
		if (!item) {
			continue;
		}

		LL_DEBUGS("Inventory_Move") << "Highlighting inventory item: " << item->getName() << ", " << item_id  << LL_ENDL;
		LLFolderView* fv = inventory_panel->getRootFolder();
		if (fv)
		{
			LLFolderViewItem* fv_item = fv->getItemByID(item_id);
			if (fv_item)
			{
				LLFolderViewItem* fv_folder = fv_item->getParentFolder();
				if (fv_folder)
				{
					// Parent folders can be different in case of 2 consecutive drag and drop
					// operations when the second one is started before the first one completes.
					LL_DEBUGS("Inventory_Move") << "Open folder: " << fv_folder->getName() << LL_ENDL;
					fv_folder->setOpen(TRUE);
					if (fv_folder->isSelected())
					{
						fv->changeSelection(fv_folder, FALSE);
					}
				}
				fv->changeSelection(fv_item, TRUE);
			}
		}
	}
}

static LLNotificationFunctorRegistration jgr_1("JoinGroup", join_group_response);
static LLNotificationFunctorRegistration jgr_2("JoinedTooManyGroupsMember", join_group_response);
static LLNotificationFunctorRegistration jgr_3("JoinGroupCanAfford", join_group_response);


//-----------------------------------------------------------------------------
// Instant Message
//-----------------------------------------------------------------------------
class LLOpenAgentOffer : public LLInventoryFetchItemsObserver
{
public:
	LLOpenAgentOffer(const LLUUID& object_id,
					 const std::string& from_name) : 
		LLInventoryFetchItemsObserver(object_id),
		mFromName(from_name) {}
	/*virtual*/ void startFetch()
	{
		for (uuid_vec_t::const_iterator it = mIDs.begin(); it < mIDs.end(); ++it)
		{
			LLViewerInventoryCategory* cat = gInventory.getCategory(*it);
			if (cat)
			{
				mComplete.push_back((*it));
			}
		}
		LLInventoryFetchItemsObserver::startFetch();
	}
	/*virtual*/ void done()
	{
		open_inventory_offer(mComplete, mFromName);
		gInventory.removeObserver(this);
		delete this;
	}
private:
	std::string mFromName;
};

/**
 * Class to observe adding of new items moved from the world to user's inventory to select them in inventory.
 *
 * We can't create it each time items are moved because "drop" event is sent separately for each
 * element even while multi-dragging. We have to have the only instance of the observer. See EXT-4347.
 */
class LLViewerInventoryMoveFromWorldObserver : public LLInventoryAddItemByAssetObserver
{
public:
	LLViewerInventoryMoveFromWorldObserver()
		: LLInventoryAddItemByAssetObserver()
		, mActivePanel(NULL)
	{

	}

	void setMoveIntoFolderID(const LLUUID& into_folder_uuid) {mMoveIntoFolderID = into_folder_uuid; }

private:
	/*virtual */void onAssetAdded(const LLUUID& asset_id)
	{
		// Store active Inventory panel.
		mActivePanel = LLInventoryPanel::getActiveInventoryPanel();

		// Store selected items (without destination folder)
		mSelectedItems.clear();
		if (mActivePanel)
		{
			mSelectedItems = mActivePanel->getRootFolder()->getSelectionList();
		}
		mSelectedItems.erase(mMoveIntoFolderID);
	}

	/**
	 * Selects added inventory items watched by their Asset UUIDs if selection was not changed since
	 * all items were started to watch (dropped into a folder).
	 */
	void done()
	{
		// if selection is not changed since watch started lets hightlight new items.
		if (mActivePanel && !isSelectionChanged())
		{
			LL_DEBUGS("Inventory_Move") << "Selecting new items..." << LL_ENDL;
			mActivePanel->clearSelection();
			highlight_inventory_items_in_panel(mAddedItems, mActivePanel);
		}
	}

	/**
	 * Returns true if selected inventory items were changed since moved inventory items were started to watch.
	 */
	bool isSelectionChanged()
	{
		const LLInventoryPanel * const current_active_panel = LLInventoryPanel::getActiveInventoryPanel();

		if (NULL == mActivePanel || current_active_panel != mActivePanel)
		{
			return true;
		}

		// get selected items (without destination folder)
		selected_items_t selected_items = mActivePanel->getRootFolder()->getSelectionList();
		selected_items.erase(mMoveIntoFolderID);

		// compare stored & current sets of selected items
		selected_items_t different_items;
		std::set_symmetric_difference(mSelectedItems.begin(), mSelectedItems.end(),
			selected_items.begin(), selected_items.end(), std::inserter(different_items, different_items.begin()));

		LL_DEBUGS("Inventory_Move") << "Selected firstly: " << mSelectedItems.size()
			<< ", now: " << selected_items.size() << ", difference: " << different_items.size() << LL_ENDL;

		return different_items.size() > 0;
	}

	LLInventoryPanel *mActivePanel;
	typedef std::set<LLUUID> selected_items_t;
	selected_items_t mSelectedItems;

	/**
	 * UUID of FolderViewFolder into which watched items are moved.
	 *
	 * Destination FolderViewFolder becomes selected while mouse hovering (when dragged items are dropped).
	 * 
	 * If mouse is moved out it set unselected and number of selected items is changed 
	 * even if selected items in Inventory stay the same.
	 * So, it is used to update stored selection list.
	 *
	 * @see onAssetAdded()
	 * @see isSelectionChanged()
	 */
	LLUUID mMoveIntoFolderID;
};

LLViewerInventoryMoveFromWorldObserver* gInventoryMoveObserver = NULL;

void set_dad_inventory_item(LLInventoryItem* inv_item, const LLUUID& into_folder_uuid)
{
	start_new_inventory_observer();

	gInventoryMoveObserver->setMoveIntoFolderID(into_folder_uuid);
	gInventoryMoveObserver->watchAsset(inv_item->getAssetUUID());
}

//unlike the FetchObserver for AgentOffer, we only make one 
//instance of the AddedObserver for TaskOffers
//and it never dies.  We do this because we don't know the UUID of 
//task offers until they are accepted, so we don't wouldn't 
//know what to watch for, so instead we just watch for all additions.
class LLOpenTaskOffer : public LLInventoryAddedObserver
{
protected:
	/*virtual*/ void done()
	{
		for (uuid_vec_t::iterator it = mAdded.begin(); it != mAdded.end();)
		{
			const LLUUID& item_uuid = *it;
			bool was_moved = false;
			LLInventoryObject* added_object = gInventory.getObject(item_uuid);
			if (added_object)
			{
				// cast to item to get Asset UUID
				LLInventoryItem* added_item = dynamic_cast<LLInventoryItem*>(added_object);
				if (added_item)
				{
					const LLUUID& asset_uuid = added_item->getAssetUUID();
					if (gInventoryMoveObserver->isAssetWatched(asset_uuid))
					{
						LL_DEBUGS("Inventory_Move") << "Found asset UUID: " << asset_uuid << LL_ENDL;
						was_moved = true;
					}
				}
			}

			if (was_moved)
			{
				it = mAdded.erase(it);
			}
			else ++it;
		}

		open_inventory_offer(mAdded, "");
		mAdded.clear();
	}
 };

class LLOpenTaskGroupOffer : public LLInventoryAddedObserver
{
protected:
	/*virtual*/ void done()
	{
		open_inventory_offer(mAdded, "group_offer");
		mAdded.clear();
		gInventory.removeObserver(this);
		delete this;
	}
};

//one global instance to bind them
LLOpenTaskOffer* gNewInventoryObserver=NULL;

class LLNewInventoryHintObserver : public LLInventoryAddedObserver
{
protected:
	/*virtual*/ void done()
	{
		LLFirstUse::newInventory();
	}
};

void start_new_inventory_observer()
{
	if (!gNewInventoryObserver) //task offer observer 
	{
		// Observer is deleted by gInventory
		gNewInventoryObserver = new LLOpenTaskOffer;
		gInventory.addObserver(gNewInventoryObserver);
	}

	if (!gInventoryMoveObserver) //inventory move from the world observer 
	{
		// Observer is deleted by gInventory
		gInventoryMoveObserver = new LLViewerInventoryMoveFromWorldObserver;
		gInventory.addObserver(gInventoryMoveObserver);
	}

	gInventory.addObserver(new LLNewInventoryHintObserver());
}

class LLDiscardAgentOffer : public LLInventoryFetchItemsObserver
{
	LOG_CLASS(LLDiscardAgentOffer);
public:
	LLDiscardAgentOffer(const LLUUID& folder_id, const LLUUID& object_id) :
		LLInventoryFetchItemsObserver(object_id),
		mFolderID(folder_id),
		mObjectID(object_id) {}
	virtual ~LLDiscardAgentOffer() {}
	virtual void done()
	{
		LL_DEBUGS("Messaging") << "LLDiscardAgentOffer::done()" << LL_ENDL;
		const LLUUID trash_id = gInventory.findCategoryUUIDForType(LLFolderType::FT_TRASH);
		bool notify = false;
		if(trash_id.notNull() && mObjectID.notNull())
		{
			LLInventoryModel::update_list_t update;
			LLInventoryModel::LLCategoryUpdate old_folder(mFolderID, -1);
			update.push_back(old_folder);
			LLInventoryModel::LLCategoryUpdate new_folder(trash_id, 1);
			update.push_back(new_folder);
			gInventory.accountForUpdate(update);
			gInventory.moveObject(mObjectID, trash_id);
			LLInventoryObject* obj = gInventory.getObject(mObjectID);
			if(obj)
			{
				// no need to restamp since this is already a freshly
				// stamped item.
				obj->updateParentOnServer(FALSE);
				notify = true;
			}
		}
		else
		{
			LL_WARNS("Messaging") << "DiscardAgentOffer unable to find: "
					<< (trash_id.isNull() ? "trash " : "")
					<< (mObjectID.isNull() ? "object" : "") << LL_ENDL;
		}
		gInventory.removeObserver(this);
		if(notify)
		{
			gInventory.notifyObservers();
		}
		delete this;
	}
protected:
	LLUUID mFolderID;
	LLUUID mObjectID;
};


//Returns TRUE if we are OK, FALSE if we are throttled
//Set check_only true if you want to know the throttle status 
//without registering a hit
bool check_offer_throttle(const std::string& from_name, bool check_only)
{
	static U32 throttle_count;
	static bool throttle_logged;
	LLChat chat;
	std::string log_message;

	if (!gSavedSettings.getBOOL("ShowNewInventory"))
		return false;

	if (check_only)
	{
		return gThrottleTimer.hasExpired();
	}
	
	if(gThrottleTimer.checkExpirationAndReset(OFFER_THROTTLE_TIME))
	{
		LL_DEBUGS("Messaging") << "Throttle Expired" << LL_ENDL;
		throttle_count=1;
		throttle_logged=false;
		return true;
	}
	else //has not expired
	{
		LL_DEBUGS("Messaging") << "Throttle Not Expired, Count: " << throttle_count << LL_ENDL;
		// When downloading the initial inventory we get a lot of new items
		// coming in and can't tell that from spam.
		if (LLStartUp::getStartupState() >= STATE_STARTED
			&& throttle_count >= OFFER_THROTTLE_MAX_COUNT)
		{
			if (!throttle_logged)
			{
				// Use the name of the last item giver, who is probably the person
				// spamming you.

				LLStringUtil::format_map_t arg;
				std::string log_msg;
				std::ostringstream time ;
				time<<OFFER_THROTTLE_TIME;

				arg["APP_NAME"] = LLAppViewer::instance()->getSecondLifeTitle();
				arg["TIME"] = time.str();

				if (!from_name.empty())
				{
					arg["FROM_NAME"] = from_name;
					log_msg = LLTrans::getString("ItemsComingInTooFastFrom", arg);
				}
				else
				{
					log_msg = LLTrans::getString("ItemsComingInTooFast", arg);
				}
				
				//this is kinda important, so actually put it on screen
				LLSD args;
				args["MESSAGE"] = log_msg;
				LLNotificationsUtil::add("SystemMessage", args);

				throttle_logged=true;
			}
			return false;
		}
		else
		{
			throttle_count++;
			return true;
		}
	}
}
 
void open_inventory_offer(const uuid_vec_t& objects, const std::string& from_name)
{
	for (uuid_vec_t::const_iterator obj_iter = objects.begin();
		 obj_iter != objects.end();
		 ++obj_iter)
	{
		const LLUUID& obj_id = (*obj_iter);
		if(!highlight_offered_object(obj_id))
		{
			continue;
		}

		const LLInventoryObject *obj = gInventory.getObject(obj_id);
		if (!obj)
		{
			llwarns << "Cannot find object [ itemID:" << obj_id << " ] to open." << llendl;
			continue;
		}

		const LLAssetType::EType asset_type = obj->getActualType();

		// Either an inventory item or a category.
		const LLInventoryItem* item = dynamic_cast<const LLInventoryItem*>(obj);
		if (item)
		{
			////////////////////////////////////////////////////////////////////////////////
			// Special handling for various types.
			if (check_offer_throttle(from_name, false)) // If we are throttled, don't display
			{
				LL_DEBUGS("Messaging") << "Highlighting inventory item: " << item->getUUID()  << LL_ENDL;
				// If we opened this ourselves, focus it
				const BOOL take_focus = from_name.empty() ? TAKE_FOCUS_YES : TAKE_FOCUS_NO;
				switch(asset_type)
				{
					case LLAssetType::AT_NOTECARD:
					{
						LLFloaterReg::showInstance("preview_notecard", LLSD(obj_id), take_focus);
						break;
					}
					case LLAssetType::AT_LANDMARK:
					{
						LLInventoryCategory* parent_folder = gInventory.getCategory(item->getParentUUID());
						if ("inventory_handler" == from_name)
						{
							//we have to filter inventory_handler messages to avoid notification displaying
							LLSideTray::getInstance()->showPanel("panel_places",
																 LLSD().with("type", "landmark").with("id", item->getUUID()));
						}
						else if("group_offer" == from_name)
						{
							// "group_offer" is passed by LLOpenTaskGroupOffer
							// Notification about added landmark will be generated under the "from_name.empty()" called from LLOpenTaskOffer::done().
							LLSD args;
							args["type"] = "landmark";
							args["id"] = obj_id;
							LLSideTray::getInstance()->showPanel("panel_places", args);

							continue;
						}
						else if(from_name.empty())
						{
							std::string folder_name;
							if (parent_folder)
							{
								// Localize folder name.
								// *TODO: share this code?
								folder_name = parent_folder->getName();
								if (LLFolderType::lookupIsProtectedType(parent_folder->getPreferredType()))
								{
									LLTrans::findString(folder_name, "InvFolder " + folder_name);
								}
							}
							else
							{
								 folder_name = LLTrans::getString("Unknown");
							}

							// we receive a message from LLOpenTaskOffer, it mean that new landmark has been added.
							LLSD args;
							args["LANDMARK_NAME"] = item->getName();
							args["FOLDER_NAME"] = folder_name;
							LLNotificationsUtil::add("LandmarkCreated", args);
						}
					}
					break;
					case LLAssetType::AT_TEXTURE:
					{
						LLFloaterReg::showInstance("preview_texture", LLSD(obj_id), take_focus);
						break;
					}
					case LLAssetType::AT_ANIMATION:
						LLFloaterReg::showInstance("preview_anim", LLSD(obj_id), take_focus);
						break;
					case LLAssetType::AT_SCRIPT:
						LLFloaterReg::showInstance("preview_script", LLSD(obj_id), take_focus);
						break;
					case LLAssetType::AT_SOUND:
						LLFloaterReg::showInstance("preview_sound", LLSD(obj_id), take_focus);
						break;
					default:
						break;
				}
			}
		}

		////////////////////////////////////////////////////////////////////////////////
		// Highlight item
		const BOOL auto_open = 
			gSavedSettings.getBOOL("ShowInInventory") && // don't open if showininventory is false
			!from_name.empty(); // don't open if it's not from anyone.
		LLInventoryPanel *active_panel = LLInventoryPanel::getActiveInventoryPanel(auto_open);
		if(active_panel)
		{
			LL_DEBUGS("Messaging") << "Highlighting" << obj_id  << LL_ENDL;
			LLFocusableElement* focus_ctrl = gFocusMgr.getKeyboardFocus();
			active_panel->setSelection(obj_id, TAKE_FOCUS_NO);
			gFocusMgr.setKeyboardFocus(focus_ctrl);
		}
	}
}

bool highlight_offered_object(const LLUUID& obj_id)
{
	const LLInventoryObject* obj = gInventory.getObject(obj_id);
	if(!obj)
	{
		LL_WARNS("Messaging") << "Unable to show inventory item: " << obj_id << LL_ENDL;
		return false;
	}

	////////////////////////////////////////////////////////////////////////////////
	// Don't highlight if it's in certain "quiet" folders which don't need UI
	// notification (e.g. trash, cof, lost-and-found).
	if(!gAgent.getAFK())
	{
		const LLViewerInventoryCategory *parent = gInventory.getFirstNondefaultParent(obj_id);
		if (parent)
		{
			const LLFolderType::EType parent_type = parent->getPreferredType();
			if (LLViewerFolderType::lookupIsQuietType(parent_type))
			{
				return false;
			}
		}
	}

	return true;
}

void inventory_offer_mute_callback(const LLUUID& blocked_id,
								   const std::string& full_name,
								   bool is_group,
								   boost::shared_ptr<LLNotificationResponderInterface> offer_ptr)
{
	LLOfferInfo* offer =  dynamic_cast<LLOfferInfo*>(offer_ptr.get());
	
	std::string from_name = full_name;
	LLMute::EType type;
	if (is_group)
	{
		type = LLMute::GROUP;
	}
	else if(offer && offer->mFromObject)
	{
		//we have to block object by name because blocked_id is an id of owner
		type = LLMute::BY_NAME;
	}
	else
	{
		type = LLMute::AGENT;
	}

	// id should be null for BY_NAME mute, see  LLMuteList::add for details  
	LLMute mute(type == LLMute::BY_NAME ? LLUUID::null : blocked_id, from_name, type);
	if (LLMuteList::getInstance()->add(mute))
	{
		LLPanelBlockedList::showPanelAndSelect(blocked_id);
	}

	// purge the message queue of any previously queued inventory offers from the same source.
	class OfferMatcher : public LLNotificationsUI::LLScreenChannel::Matcher
	{
	public:
		OfferMatcher(const LLUUID& to_block) : blocked_id(to_block) {}
		bool matches(const LLNotificationPtr notification) const
		{
			if(notification->getName() == "ObjectGiveItem" 
				|| notification->getName() == "UserGiveItem")
			{
				return (notification->getPayload()["from_id"].asUUID() == blocked_id);
			}
			return FALSE;
		}
	private:
		const LLUUID& blocked_id;
	};

	LLNotificationsUI::LLChannelManager::getInstance()->killToastsFromChannel(LLUUID(
			gSavedSettings.getString("NotificationChannelUUID")), OfferMatcher(blocked_id));
}

LLOfferInfo::LLOfferInfo()
 : LLNotificationResponderInterface()
 , mFromGroup(FALSE)
 , mFromObject(FALSE)
 , mIM(IM_NOTHING_SPECIAL)
 , mType(LLAssetType::AT_NONE)
 , mPersist(false)
{
}

LLOfferInfo::LLOfferInfo(const LLSD& sd)
{
	mIM = (EInstantMessage)sd["im_type"].asInteger();
	mFromID = sd["from_id"].asUUID();
	mFromGroup = sd["from_group"].asBoolean();
	mFromObject = sd["from_object"].asBoolean();
	mTransactionID = sd["transaction_id"].asUUID();
	mFolderID = sd["folder_id"].asUUID();
	mObjectID = sd["object_id"].asUUID();
	mType = LLAssetType::lookup(sd["type"].asString().c_str());
	mFromName = sd["from_name"].asString();
	mDesc = sd["description"].asString();
	mHost = LLHost(sd["sender"].asString());
	mPersist = sd["persist"].asBoolean();
}

LLOfferInfo::LLOfferInfo(const LLOfferInfo& info)
{
	mIM = info.mIM;
	mFromID = info.mFromID;
	mFromGroup = info.mFromGroup;
	mFromObject = info.mFromObject;
	mTransactionID = info.mTransactionID;
	mFolderID = info.mFolderID;
	mObjectID = info.mObjectID;
	mType = info.mType;
	mFromName = info.mFromName;
	mDesc = info.mDesc;
	mHost = info.mHost;
	mPersist = info.mPersist;
}

LLSD LLOfferInfo::asLLSD()
{
	LLSD sd;
	sd["im_type"] = mIM;
	sd["from_id"] = mFromID;
	sd["from_group"] = mFromGroup;
	sd["from_object"] = mFromObject;
	sd["transaction_id"] = mTransactionID;
	sd["folder_id"] = mFolderID;
	sd["object_id"] = mObjectID;
	sd["type"] = LLAssetType::lookup(mType);
	sd["from_name"] = mFromName;
	sd["description"] = mDesc;
	sd["sender"] = mHost.getIPandPort();
	sd["persist"] = mPersist;
	return sd;
}

void LLOfferInfo::fromLLSD(const LLSD& params)
{
	*this = params;
}

void LLOfferInfo::send_auto_receive_response(void)
{	
	LLMessageSystem* msg = gMessageSystem;
	msg->newMessageFast(_PREHASH_ImprovedInstantMessage);
	msg->nextBlockFast(_PREHASH_AgentData);
	msg->addUUIDFast(_PREHASH_AgentID, gAgent.getID());
	msg->addUUIDFast(_PREHASH_SessionID, gAgent.getSessionID());
	msg->nextBlockFast(_PREHASH_MessageBlock);
	msg->addBOOLFast(_PREHASH_FromGroup, FALSE);
	msg->addUUIDFast(_PREHASH_ToAgentID, mFromID);
	msg->addU8Fast(_PREHASH_Offline, IM_ONLINE);
	msg->addUUIDFast(_PREHASH_ID, mTransactionID);
	msg->addU32Fast(_PREHASH_Timestamp, NO_TIMESTAMP); // no timestamp necessary
	std::string name;
	LLAgentUI::buildFullname(name);
	msg->addStringFast(_PREHASH_FromAgentName, name);
	msg->addStringFast(_PREHASH_Message, ""); 
	msg->addU32Fast(_PREHASH_ParentEstateID, 0);
	msg->addUUIDFast(_PREHASH_RegionID, LLUUID::null);
	msg->addVector3Fast(_PREHASH_Position, gAgent.getPositionAgent());
	
	// Auto Receive Message. The math for the dialog works, because the accept
	// for inventory_offered, task_inventory_offer or
	// group_notice_inventory is 1 greater than the offer integer value.
	// Generates IM_INVENTORY_ACCEPTED, IM_TASK_INVENTORY_ACCEPTED, 
	// or IM_GROUP_NOTICE_INVENTORY_ACCEPTED
	msg->addU8Fast(_PREHASH_Dialog, (U8)(mIM + 1));
	msg->addBinaryDataFast(_PREHASH_BinaryBucket, &(mFolderID.mData),
						   sizeof(mFolderID.mData));
	// send the message
	msg->sendReliable(mHost);
	
	if(IM_INVENTORY_OFFERED == mIM)
	{
		// add buddy to recent people list
//		LLRecentPeople::instance().add(mFromID);
// [RLVa:KB] - Checked: 2010-04-20 (RLVa-1.2.2a) | Added: RLVa-1.2.0f
		// RELEASE-RLVa: [RLVa-1.2.2] Make sure this stays in sync with the condition in inventory_offer_handler()
		if ( (!gRlvHandler.hasBehaviour(RLV_BHVR_SHOWNAMES)) || (!RlvUtil::isNearbyAgent(mFromID)) || 
			 (RlvUIEnabler::hasOpenIM(mFromID)) || ((RlvUIEnabler::hasOpenProfile(mFromID))) )
		{
			LLRecentPeople::instance().add(mFromID);
		}
// [/RLVa:KB]
	}
}

void LLOfferInfo::handleRespond(const LLSD& notification, const LLSD& response)
{
	initRespondFunctionMap();

	const std::string name = notification["name"].asString();
	if(mRespondFunctions.find(name) == mRespondFunctions.end())
	{
		llwarns << "Unexpected notification name : " << name << llendl;
		llassert(!"Unexpected notification name");
		return;
	}

	mRespondFunctions[name](notification, response);
}

bool LLOfferInfo::inventory_offer_callback(const LLSD& notification, const LLSD& response)
{
	LLChat chat;
	std::string log_message;
	S32 button = LLNotificationsUtil::getSelectedOption(notification, response);
	
	LLInventoryObserver* opener = NULL;
	LLViewerInventoryCategory* catp = NULL;
	catp = (LLViewerInventoryCategory*)gInventory.getCategory(mObjectID);
	LLViewerInventoryItem* itemp = NULL;
	if(!catp)
	{
		itemp = (LLViewerInventoryItem*)gInventory.getItem(mObjectID);
	}
	 
	// For muting, we need to add the mute, then decline the offer.
	// This must be done here because:
	// * callback may be called immediately,
	// * adding the mute sends a message,
	// * we can't build two messages at once.
	if (2 == button) // Block
	{
		LLNotificationPtr notification_ptr = LLNotifications::instance().find(notification["id"].asUUID());

		llassert(notification_ptr != NULL);
		if (notification_ptr != NULL)
		{
			gCacheName->get(mFromID, mFromGroup, boost::bind(&inventory_offer_mute_callback,_1,_2,_3,notification_ptr->getResponderPtr()));
		}
	}

	std::string from_string; // Used in the pop-up.
	std::string chatHistory_string;  // Used in chat history.
	
	// TODO: when task inventory offers can also be handled the new way, migrate the code that sets these strings here:
	from_string = chatHistory_string = mFromName;
	
	bool busy=FALSE;
	
	switch(button)
	{
	case IOR_SHOW:
		// we will want to open this item when it comes back.
		LL_DEBUGS("Messaging") << "Initializing an opener for tid: " << mTransactionID
				 << LL_ENDL;
		switch (mIM)
		{
		case IM_INVENTORY_OFFERED:
			{
				// This is an offer from an agent. In this case, the back
				// end has already copied the items into your inventory,
				// so we can fetch it out of our inventory.
<<<<<<< HEAD
				if (gSavedSettings.getBOOL("ShowOfferedInventory"))
=======
// [RLVa:KB] - Checked: 2010-04-18 (RLVa-1.2.0e) | Modified: RLVa-1.2.0e
				if ( (rlv_handler_t::isEnabled()) && (!RlvSettings::getForbidGiveToRLV()) && (LLAssetType::AT_CATEGORY == mType) && 
					 (RlvInventory::instance().getSharedRoot()) && (mDesc.find(RLV_PUTINV_PREFIX) == 0) )
				{
					RlvGiveToRLVAgentOffer* pOfferObserver = new RlvGiveToRLVAgentOffer(mObjectID);
					pOfferObserver->startFetch();
					if (pOfferObserver->isFinished())
						pOfferObserver->done();
					else
						gInventory.addObserver(pOfferObserver);
				}
// [/RLVa:KB]

				LLOpenAgentOffer* open_agent_offer = new LLOpenAgentOffer(mObjectID, from_string);
				open_agent_offer->startFetch();
				if(catp || (itemp && itemp->isFinished()))
				{
					open_agent_offer->done();
				}
				else
>>>>>>> 74f7984c
				{
					LLOpenAgentOffer* open_agent_offer = new LLOpenAgentOffer(mObjectID, from_string);
					open_agent_offer->startFetch();
					if(catp || (itemp && itemp->isFinished()))
					{
						open_agent_offer->done();
					}
					else
					{
						opener = open_agent_offer;
					}
				}
			}
			break;
		case IM_GROUP_NOTICE:
			opener = new LLOpenTaskGroupOffer;
			send_auto_receive_response();
			break;
		case IM_TASK_INVENTORY_OFFERED:
		case IM_GROUP_NOTICE_REQUESTED:
			// This is an offer from a task or group.
			// We don't use a new instance of an opener
			// We instead use the singular observer gOpenTaskOffer
			// Since it already exists, we don't need to actually do anything
			break;
		default:
			LL_WARNS("Messaging") << "inventory_offer_callback: unknown offer type" << LL_ENDL;
			break;
		}
		break;
		// end switch (mIM)
			
	case IOR_ACCEPT:
		//don't spam them if they are getting flooded
		if (check_offer_throttle(mFromName, true))
		{
			log_message = chatHistory_string + " " + LLTrans::getString("InvOfferGaveYou") + " " + mDesc + LLTrans::getString(".");
			LLSD args;
			args["MESSAGE"] = log_message;
			LLNotificationsUtil::add("SystemMessage", args);
		}
		break;

	case IOR_BUSY:
		//Busy falls through to decline.  Says to make busy message.
		busy=TRUE;
	case IOR_MUTE:
		// MUTE falls through to decline
	case IOR_DECLINE:
		{
			{
				LLStringUtil::format_map_t log_message_args;
				log_message_args["DESC"] = mDesc;
				log_message_args["NAME"] = mFromName;
				log_message = LLTrans::getString("InvOfferDecline", log_message_args);
			}
			chat.mText = log_message;
			if( LLMuteList::getInstance()->isMuted(mFromID ) && ! LLMuteList::getInstance()->isLinden(mFromName) )  // muting for SL-42269
			{
				chat.mMuted = TRUE;
			}

			// *NOTE dzaporozhan
			// Disabled logging to old chat floater to fix crash in group notices - EXT-4149
			// LLFloaterChat::addChatHistory(chat);
			
			LLDiscardAgentOffer* discard_agent_offer = new LLDiscardAgentOffer(mFolderID, mObjectID);
			discard_agent_offer->startFetch();
			if (catp || (itemp && itemp->isFinished()))
			{
				discard_agent_offer->done();
			}
			else
			{
				opener = discard_agent_offer;
			}
			
			
			if (busy &&	(!mFromGroup && !mFromObject))
			{
				busy_message(gMessageSystem, mFromID);
			}
			break;
		}
	default:
		// close button probably
		// The item has already been fetched and is in your inventory, we simply won't highlight it
		// OR delete it if the notification gets killed, since we don't want that to be a vector for 
		// losing inventory offers.
		break;
	}

	if(opener)
	{
		gInventory.addObserver(opener);
	}

	if(!mPersist)
	{
		delete this;
	}
	return false;
}

bool LLOfferInfo::inventory_task_offer_callback(const LLSD& notification, const LLSD& response)
{
	LLChat chat;
	std::string log_message;
	S32 button = LLNotification::getSelectedOption(notification, response);
	
	// For muting, we need to add the mute, then decline the offer.
	// This must be done here because:
	// * callback may be called immediately,
	// * adding the mute sends a message,
	// * we can't build two messages at once.
	if (2 == button)
	{
		LLNotificationPtr notification_ptr = LLNotifications::instance().find(notification["id"].asUUID());

		llassert(notification_ptr != NULL);
		if (notification_ptr != NULL)
		{
			gCacheName->get(mFromID, mFromGroup, boost::bind(&inventory_offer_mute_callback,_1,_2,_3,notification_ptr->getResponderPtr()));
		}
	}
	
	LLMessageSystem* msg = gMessageSystem;
	msg->newMessageFast(_PREHASH_ImprovedInstantMessage);
	msg->nextBlockFast(_PREHASH_AgentData);
	msg->addUUIDFast(_PREHASH_AgentID, gAgent.getID());
	msg->addUUIDFast(_PREHASH_SessionID, gAgent.getSessionID());
	msg->nextBlockFast(_PREHASH_MessageBlock);
	msg->addBOOLFast(_PREHASH_FromGroup, FALSE);
	msg->addUUIDFast(_PREHASH_ToAgentID, mFromID);
	msg->addU8Fast(_PREHASH_Offline, IM_ONLINE);
	msg->addUUIDFast(_PREHASH_ID, mTransactionID);
	msg->addU32Fast(_PREHASH_Timestamp, NO_TIMESTAMP); // no timestamp necessary
	std::string name;
	LLAgentUI::buildFullname(name);
	msg->addStringFast(_PREHASH_FromAgentName, name);
	msg->addStringFast(_PREHASH_Message, ""); 
	msg->addU32Fast(_PREHASH_ParentEstateID, 0);
	msg->addUUIDFast(_PREHASH_RegionID, LLUUID::null);
	msg->addVector3Fast(_PREHASH_Position, gAgent.getPositionAgent());
	LLInventoryObserver* opener = NULL;
	
	std::string from_string; // Used in the pop-up.
	std::string chatHistory_string;  // Used in chat history.
	if (mFromObject == TRUE)
	{
		if (mFromGroup)
		{
			std::string group_name;
			if (gCacheName->getGroupName(mFromID, group_name))
			{
				from_string = LLTrans::getString("InvOfferAnObjectNamed") + " "+"'" 
				+ mFromName + LLTrans::getString("'") +" " + LLTrans::getString("InvOfferOwnedByGroup") 
				+ " "+ "'" + group_name + "'";
				
				chatHistory_string = mFromName + " " + LLTrans::getString("InvOfferOwnedByGroup") 
				+ " " + group_name + "'";
			}
			else
			{
				from_string = LLTrans::getString("InvOfferAnObjectNamed") + " "+"'"
				+ mFromName +"'"+ " " + LLTrans::getString("InvOfferOwnedByUnknownGroup");
				chatHistory_string = mFromName + " " + LLTrans::getString("InvOfferOwnedByUnknownGroup");
			}
		}
		else
		{
/*
			std::string full_name;
			if (gCacheName->getFullName(mFromID, full_name))
			{
				from_string = LLTrans::getString("InvOfferAnObjectNamed") + " "+ LLTrans::getString("'") + mFromName 
					+ LLTrans::getString("'")+" " + LLTrans::getString("InvOfferOwnedBy") + full_name;
				chatHistory_string = mFromName + " " + LLTrans::getString("InvOfferOwnedBy") + " " + full_name;
			}
			else
			{
				from_string = LLTrans::getString("InvOfferAnObjectNamed") + " "+LLTrans::getString("'") 
				+ mFromName + LLTrans::getString("'")+" " + LLTrans::getString("InvOfferOwnedByUnknownUser");
				chatHistory_string = mFromName + " " + LLTrans::getString("InvOfferOwnedByUnknownUser");
			}
*/
// [SL:KB] - Checked: 2010-11-02 (RLVa-1.2.2a) | Added: RLVa-1.2.2a
			std::string name_slurl = LLSLURL("agent", mFromID, "about").getSLURLString();

// [RLVa:KB] - Checked: 2010-11-02 (RLVa-1.2.2a) | Modified: RLVa-1.2.2a
			// RELEASE-RLVa: [RLVa-1.2.2] Make sure this stays in sync with the condition in inventory_offer_handler()
			if ( (gRlvHandler.hasBehaviour(RLV_BHVR_SHOWNAMES)) && (RlvUtil::isNearbyAgent(mFromID)) )
				name_slurl = LLSLURL("agent", mFromID, "rlvanonym").getSLURLString();
// [/RLVa:KB]

			from_string = LLTrans::getString("InvOfferAnObjectNamed") + " "+ LLTrans::getString("'") + mFromName 
				+ LLTrans::getString("'")+" " + LLTrans::getString("InvOfferOwnedBy") + name_slurl;
			chatHistory_string = mFromName + " " + LLTrans::getString("InvOfferOwnedBy") + " " + name_slurl;
// [/SL:KB]
		}
	}
	else
	{
		from_string = chatHistory_string = mFromName;
	}
	
	bool busy=FALSE;
	
// [RLVa:KB] - Checked: 2010-09-23 (RLVa-1.2.1e) | Added: RLVa-1.2.1e
	bool fRlvNotifyAccepted = false;
// [/RLVa:KB]
	switch(button)
	{
		case IOR_ACCEPT:
			// ACCEPT. The math for the dialog works, because the accept
			// for inventory_offered, task_inventory_offer or
			// group_notice_inventory is 1 greater than the offer integer value.

// [RLVa:KB] - Checked: 2010-09-23 (RLVa-1.2.1e) | Modified: RLVa-1.2.1e
			// Only change the inventory offer's destination folder to the shared root if:
			//   - the user has enabled the feature
			//   - the inventory offer came from a script (and specifies a folder)
			//   - the name starts with the prefix - mDesc format: '[OBJECTNAME]'  ( http://slurl.com/... )
			if ( (rlv_handler_t::isEnabled()) && 
				 (IM_TASK_INVENTORY_OFFERED == mIM) && (LLAssetType::AT_CATEGORY == mType) && (mDesc.find(RLV_PUTINV_PREFIX) == 1) )
			{
				fRlvNotifyAccepted = true;
				if (!RlvSettings::getForbidGiveToRLV())
				{
					const LLViewerInventoryCategory* pRlvRoot = RlvInventory::instance().getSharedRoot();
					if (pRlvRoot)
					{
						fRlvNotifyAccepted = false;		// "accepted_in_rlv" is sent from RlvGiveToRLVTaskOffer *after* we have the folder
						mFolderID = pRlvRoot->getUUID();

						RlvGiveToRLVTaskOffer* pOfferObserver = new RlvGiveToRLVTaskOffer(mTransactionID);
						gInventory.addObserver(pOfferObserver);
					}
				}
			}
// [/RLVa:KB]

			// Generates IM_INVENTORY_ACCEPTED, IM_TASK_INVENTORY_ACCEPTED, 
			// or IM_GROUP_NOTICE_INVENTORY_ACCEPTED
			msg->addU8Fast(_PREHASH_Dialog, (U8)(mIM + 1));
			msg->addBinaryDataFast(_PREHASH_BinaryBucket, &(mFolderID.mData),
								   sizeof(mFolderID.mData));
			// send the message
			msg->sendReliable(mHost);
			
// [RLVa:KB] - Checked: 2010-09-23 (RLVa-1.2.1e) | Added: RLVa-1.2.1e
			if (fRlvNotifyAccepted)
			{
				std::string::size_type idxToken = mDesc.find("'  ( http://");
				if (std::string::npos != idxToken)
					RlvBehaviourNotifyHandler::sendNotification("accepted_in_inv inv_offer " + mDesc.substr(1, idxToken - 1));
			}
// [/RLVa:KB]

			//don't spam them if they are getting flooded
			if (check_offer_throttle(mFromName, true))
			{
				log_message = chatHistory_string + " " + LLTrans::getString("InvOfferGaveYou") + " " + mDesc + LLTrans::getString(".");
				LLSD args;
				args["MESSAGE"] = log_message;
				LLNotificationsUtil::add("SystemMessage", args);
			}
			
			// we will want to open this item when it comes back.
			LL_DEBUGS("Messaging") << "Initializing an opener for tid: " << mTransactionID
			<< LL_ENDL;
			switch (mIM)
		{
			case IM_TASK_INVENTORY_OFFERED:
			case IM_GROUP_NOTICE:
			case IM_GROUP_NOTICE_REQUESTED:
			{
				// This is an offer from a task or group.
				// We don't use a new instance of an opener
				// We instead use the singular observer gOpenTaskOffer
				// Since it already exists, we don't need to actually do anything
			}
				break;
			default:
				LL_WARNS("Messaging") << "inventory_offer_callback: unknown offer type" << LL_ENDL;
				break;
		}	// end switch (mIM)
			break;
			
		case IOR_BUSY:
			//Busy falls through to decline.  Says to make busy message.
			busy=TRUE;
		case IOR_MUTE:
			// MUTE falls through to decline
		case IOR_DECLINE:
			// DECLINE. The math for the dialog works, because the decline
			// for inventory_offered, task_inventory_offer or
			// group_notice_inventory is 2 greater than the offer integer value.
			// Generates IM_INVENTORY_DECLINED, IM_TASK_INVENTORY_DECLINED,
			// or IM_GROUP_NOTICE_INVENTORY_DECLINED
		default:
			// close button probably (or any of the fall-throughs from above)
			msg->addU8Fast(_PREHASH_Dialog, (U8)(mIM + 2));
			msg->addBinaryDataFast(_PREHASH_BinaryBucket, EMPTY_BINARY_BUCKET, EMPTY_BINARY_BUCKET_SIZE);
			// send the message
			msg->sendReliable(mHost);
<<<<<<< HEAD

			if (gSavedSettings.getBOOL("LogInventoryDecline"))
=======
			
// [RLVa:KB] - Checked: 2010-09-23 (RLVa-1.2.1e) | Added: RLVa-1.2.1e
			if ( (rlv_handler_t::isEnabled()) && 
				 (IM_TASK_INVENTORY_OFFERED == mIM) && (LLAssetType::AT_CATEGORY == mType) && (mDesc.find(RLV_PUTINV_PREFIX) == 1) )
			{
				std::string::size_type idxToken = mDesc.find("'  ( http://");
				if (std::string::npos != idxToken)
					RlvBehaviourNotifyHandler::sendNotification("declined inv_offer " + mDesc.substr(1, idxToken - 1));
			}
// [/RLVa:KB]

>>>>>>> 74f7984c
			{
				LLStringUtil::format_map_t log_message_args;
				log_message_args["DESC"] = mDesc;
				log_message_args["NAME"] = mFromName;
				log_message = LLTrans::getString("InvOfferDecline", log_message_args);

				LLSD args;
				args["MESSAGE"] = log_message;
				LLNotificationsUtil::add("SystemMessage", args);
			}
<<<<<<< HEAD
=======

			LLSD args;
			args["MESSAGE"] = log_message;
			LLNotificationsUtil::add("SystemMessage", args);
>>>>>>> 74f7984c
			
			if (busy &&	(!mFromGroup && !mFromObject))
			{
				busy_message(msg,mFromID);
			}
			break;
	}
	
	if(opener)
	{
		gInventory.addObserver(opener);
	}

	if(!mPersist)
	{
		delete this;
	}
	return false;
}

class LLPostponedOfferNotification: public LLPostponedNotification
{
protected:
	/* virtual */
	void modifyNotificationParams()
	{
		LLSD substitutions = mParams.substitutions;
		substitutions["NAME"] = mName;
		mParams.substitutions = substitutions;
	}
};

void LLOfferInfo::initRespondFunctionMap()
{
	if(mRespondFunctions.empty())
	{
		mRespondFunctions["ObjectGiveItem"] = boost::bind(&LLOfferInfo::inventory_task_offer_callback, this, _1, _2);
		mRespondFunctions["UserGiveItem"] = boost::bind(&LLOfferInfo::inventory_offer_callback, this, _1, _2);
	}
}

void inventory_offer_handler(LLOfferInfo* info)
{
	//Until throttling is implmented, busy mode should reject inventory instead of silently
	//accepting it.  SEE SL-39554
	if (gAgent.getBusy())
	{
		info->forceResponse(IOR_BUSY);
		return;
	}
	
	//If muted, don't even go through the messaging stuff.  Just curtail the offer here.
	if (LLMuteList::getInstance()->isMuted(info->mFromID, info->mFromName))
	{
		info->forceResponse(IOR_MUTE);
		return;
	}

	// Avoid the Accept/Discard dialog if the user so desires. JC
	if (gSavedSettings.getBOOL("AutoAcceptNewInventory")
		&& (info->mType == LLAssetType::AT_NOTECARD
			|| info->mType == LLAssetType::AT_LANDMARK
			|| info->mType == LLAssetType::AT_TEXTURE))
	{
		// For certain types, just accept the items into the inventory,
		// and possibly open them on receipt depending upon "ShowNewInventory".
		info->forceResponse(IOR_ACCEPT);
		return;
	}

	// Strip any SLURL from the message display. (DEV-2754)
	std::string msg = info->mDesc;
	int indx = msg.find(" ( http://slurl.com/secondlife/");
	if(indx == std::string::npos)
	{
		// try to find new slurl host
		indx = msg.find(" ( http://maps.secondlife.com/secondlife/");
	}
	if(indx >= 0)
	{
		LLStringUtil::truncate(msg, indx);
	}

	LLSD args;
	args["[OBJECTNAME]"] = msg;

	LLSD payload;

	// must protect against a NULL return from lookupHumanReadable()
	std::string typestr = ll_safe_string(LLAssetType::lookupHumanReadable(info->mType));
	if (!typestr.empty())
	{
		// human readable matches string name from strings.xml
		// lets get asset type localized name
		args["OBJECTTYPE"] = LLTrans::getString(typestr);
	}
	else
	{
		LL_WARNS("Messaging") << "LLAssetType::lookupHumanReadable() returned NULL - probably bad asset type: " << info->mType << LL_ENDL;
		args["OBJECTTYPE"] = "";

		// This seems safest, rather than propagating bogosity
		LL_WARNS("Messaging") << "Forcing an inventory-decline for probably-bad asset type." << LL_ENDL;
		info->forceResponse(IOR_DECLINE);
		return;
	}

	// If mObjectID is null then generate the object_id based on msg to prevent
	// multiple creation of chiclets for same object.
	LLUUID object_id = info->mObjectID;
	if (object_id.isNull())
		object_id.generate(msg);

	payload["from_id"] = info->mFromID;
	// Needed by LLScriptFloaterManager to bind original notification with 
	// faked for toast one.
	payload["object_id"] = object_id;
	// Flag indicating that this notification is faked for toast.
	payload["give_inventory_notification"] = FALSE;
	args["OBJECTFROMNAME"] = info->mFromName;
	args["NAME"] = info->mFromName;
	if (info->mFromGroup)
	{
		args["NAME_SLURL"] = LLSLURL("group", info->mFromID, "about").getSLURLString();
	}
	else
	{
// [SL:KB] - Patch: UI-Notifications | Checked: 2011-04-11 (Catznip-2.5.0a) | Added: Catznip-2.5.0a
		args["NAME_LABEL"] = LLSLURL("agent", info->mFromID, "completename").getSLURLString();
// [/SL:KB]
		args["NAME_SLURL"] = LLSLURL("agent", info->mFromID, "about").getSLURLString();
	}
	std::string verb = "select?name=" + LLURI::escape(msg);
	args["ITEM_SLURL"] = LLSLURL("inventory", info->mObjectID, verb.c_str()).getSLURLString();

	LLNotification::Params p("ObjectGiveItem");

	// Object -> Agent Inventory Offer
	if (info->mFromObject)
	{
// [RLVa:KB] - Checked: 2010-11-02 (RLVa-1.2.2a) | Modified: RLVa-1.2.2a
		// Only filter if the object owner is a nearby agent
		if ( (gRlvHandler.hasBehaviour(RLV_BHVR_SHOWNAMES)) && (RlvUtil::isNearbyAgent(info->mFromID)) )
		{
			payload["rlv_shownames"] = TRUE;
			args["NAME_SLURL"] = LLSLURL("agent", info->mFromID, "rlvanonym").getSLURLString();
		}
// [/RLVa:KB]

		// Inventory Slurls don't currently work for non agent transfers, so only display the object name.
		args["ITEM_SLURL"] = msg;
		// Note: sets inventory_task_offer_callback as the callback
		p.substitutions(args).payload(payload).functor.responder(LLNotificationResponderPtr(info));
		info->mPersist = true;
		p.name = "ObjectGiveItem";
		// Pop up inv offer chiclet and let the user accept (keep), or reject (and silently delete) the inventory.
	    LLPostponedNotification::add<LLPostponedOfferNotification>(p, info->mFromID, info->mFromGroup == TRUE);
	}
	else // Agent -> Agent Inventory Offer
	{
// [RLVa:KB] - Checked: 2010-11-02 (RLVa-1.2.2a) | Modified: RLVa-1.2.2a
		// Only filter if the offer is from a nearby agent and if there's no open IM session (doesn't necessarily have to be focused)
		if ( (gRlvHandler.hasBehaviour(RLV_BHVR_SHOWNAMES)) && (RlvUtil::isNearbyAgent(info->mFromID)) &&
			 (!RlvUIEnabler::hasOpenIM(info->mFromID)) )
		{
			payload["rlv_shownames"] = TRUE;
			args["NAME"] = RlvStrings::getAnonym(info->mFromName);
			args["NAME_SLURL"] = LLSLURL("agent", info->mFromID, "rlvanonym").getSLURLString();
		}
// [/RLVa:KB]

		p.responder = info;
		// Note: sets inventory_offer_callback as the callback
		// *TODO fix memory leak
		// inventory_offer_callback() is not invoked if user received notification and 
		// closes viewer(without responding the notification)
		p.substitutions(args).payload(payload).functor.responder(LLNotificationResponderPtr(info));
		info->mPersist = true;
		p.name = "UserGiveItem";
		
		// Prefetch the item into your local inventory.
		LLInventoryFetchItemsObserver* fetch_item = new LLInventoryFetchItemsObserver(info->mObjectID);
		fetch_item->startFetch();
		if(fetch_item->isFinished())
		{
			fetch_item->done();
		}
		else
		{
			gInventory.addObserver(fetch_item);
		}
		
		// In viewer 2 we're now auto receiving inventory offers and messaging as such (not sending reject messages).
		info->send_auto_receive_response();

		// Inform user that there is a script floater via toast system
		{
			payload["give_inventory_notification"] = TRUE;
		    p.payload = payload;
		    LLPostponedNotification::add<LLPostponedOfferNotification>(p, info->mFromID, false);
		}
	}

	LLFirstUse::newInventory();
}

bool lure_callback(const LLSD& notification, const LLSD& response)
{
	S32 option = 0;
	if (response.isInteger()) 
	{
		option = response.asInteger();
	}
	else
	{
		option = LLNotificationsUtil::getSelectedOption(notification, response);
	}
	
	LLUUID from_id = notification["payload"]["from_id"].asUUID();
	LLUUID lure_id = notification["payload"]["lure_id"].asUUID();
	BOOL godlike = notification["payload"]["godlike"].asBoolean();

	switch(option)
	{
	case 0:
		{
			// accept
			gAgent.teleportViaLure(lure_id, godlike);
		}
		break;
	case 1:
	default:
		// decline
		send_simple_im(from_id,
					   LLStringUtil::null,
					   IM_LURE_DECLINED,
					   lure_id);
		break;
	}
	return false;
}
static LLNotificationFunctorRegistration lure_callback_reg("TeleportOffered", lure_callback);

bool goto_url_callback(const LLSD& notification, const LLSD& response)
{
	std::string url = notification["payload"]["url"].asString();
	S32 option = LLNotificationsUtil::getSelectedOption(notification, response);
	if(1 == option)
	{
		LLWeb::loadURL(url);
	}
	return false;
}
static LLNotificationFunctorRegistration goto_url_callback_reg("GotoURL", goto_url_callback);

bool inspect_remote_object_callback(const LLSD& notification, const LLSD& response)
{
	S32 option = LLNotificationsUtil::getSelectedOption(notification, response);
	if (0 == option)
	{
		LLFloaterReg::showInstance("inspect_remote_object", notification["payload"]);
	}
	return false;
}
static LLNotificationFunctorRegistration inspect_remote_object_callback_reg("ServerObjectMessage", inspect_remote_object_callback);

class LLPostponedServerObjectNotification: public LLPostponedNotification
{
protected:
	/* virtual */
	void modifyNotificationParams()
	{
		LLSD payload = mParams.payload;
		mParams.payload = payload;
	}
};

static bool parse_lure_bucket(const std::string& bucket,
							  U64& region_handle,
							  LLVector3& pos,
							  LLVector3& look_at,
							  U8& region_access)
{
	// tokenize the bucket
	typedef boost::tokenizer<boost::char_separator<char> > tokenizer;
	boost::char_separator<char> sep("|", "", boost::keep_empty_tokens);
	tokenizer tokens(bucket, sep);
	tokenizer::iterator iter = tokens.begin();

	S32 gx,gy,rx,ry,rz,lx,ly,lz;
	try
	{
		gx = boost::lexical_cast<S32>((*(iter)).c_str());
		gy = boost::lexical_cast<S32>((*(++iter)).c_str());
		rx = boost::lexical_cast<S32>((*(++iter)).c_str());
		ry = boost::lexical_cast<S32>((*(++iter)).c_str());
		rz = boost::lexical_cast<S32>((*(++iter)).c_str());
		lx = boost::lexical_cast<S32>((*(++iter)).c_str());
		ly = boost::lexical_cast<S32>((*(++iter)).c_str());
		lz = boost::lexical_cast<S32>((*(++iter)).c_str());
	}
	catch( boost::bad_lexical_cast& )
	{
		LL_WARNS("parse_lure_bucket")
			<< "Couldn't parse lure bucket."
			<< LL_ENDL;
		return false;
	}
	// Grab region access
	region_access = SIM_ACCESS_MIN;
	if (++iter != tokens.end())
	{
		std::string access_str((*iter).c_str());
		LLStringUtil::trim(access_str);
		if ( access_str == "A" )
		{
			region_access = SIM_ACCESS_ADULT;
		}
		else if ( access_str == "M" )
		{
			region_access = SIM_ACCESS_MATURE;
		}
		else if ( access_str == "PG" )
		{
			region_access = SIM_ACCESS_PG;
		}
	}

	pos.setVec((F32)rx, (F32)ry, (F32)rz);
	look_at.setVec((F32)lx, (F32)ly, (F32)lz);

	region_handle = to_region_handle(gx, gy);
	return true;
}

// Strip out "Resident" for display, but only if the message came from a user
// (rather than a script)
static std::string clean_name_from_im(const std::string& name, EInstantMessage type)
{
	switch(type)
	{
	case IM_NOTHING_SPECIAL:
	case IM_MESSAGEBOX:
	case IM_GROUP_INVITATION:
	case IM_INVENTORY_OFFERED:
	case IM_INVENTORY_ACCEPTED:
	case IM_INVENTORY_DECLINED:
	case IM_GROUP_VOTE:
	case IM_GROUP_MESSAGE_DEPRECATED:
	//IM_TASK_INVENTORY_OFFERED
	//IM_TASK_INVENTORY_ACCEPTED
	//IM_TASK_INVENTORY_DECLINED
	case IM_NEW_USER_DEFAULT:
	case IM_SESSION_INVITE:
	case IM_SESSION_P2P_INVITE:
	case IM_SESSION_GROUP_START:
	case IM_SESSION_CONFERENCE_START:
	case IM_SESSION_SEND:
	case IM_SESSION_LEAVE:
	//IM_FROM_TASK
	case IM_BUSY_AUTO_RESPONSE:
	case IM_CONSOLE_AND_CHAT_HISTORY:
	case IM_LURE_USER:
	case IM_LURE_ACCEPTED:
	case IM_LURE_DECLINED:
	case IM_GODLIKE_LURE_USER:
	case IM_YET_TO_BE_USED:
	case IM_GROUP_ELECTION_DEPRECATED:
	//IM_GOTO_URL
	//IM_FROM_TASK_AS_ALERT
	case IM_GROUP_NOTICE:
	case IM_GROUP_NOTICE_INVENTORY_ACCEPTED:
	case IM_GROUP_NOTICE_INVENTORY_DECLINED:
	case IM_GROUP_INVITATION_ACCEPT:
	case IM_GROUP_INVITATION_DECLINE:
	case IM_GROUP_NOTICE_REQUESTED:
	case IM_FRIENDSHIP_OFFERED:
	case IM_FRIENDSHIP_ACCEPTED:
	case IM_FRIENDSHIP_DECLINED_DEPRECATED:
	//IM_TYPING_START
	//IM_TYPING_STOP
		return LLCacheName::cleanFullName(name);
	default:
		return name;
	}
}

static std::string clean_name_from_task_im(const std::string& msg,
										   BOOL from_group)
{
	boost::smatch match;
	static const boost::regex returned_exp(
		"(.*been returned to your inventory lost and found folder by )(.+)( (from|near).*)");
	if (boost::regex_match(msg, match, returned_exp))
	{
		// match objects are 1-based for groups
		std::string final = match[1].str();
		std::string name = match[2].str();
		// Don't try to clean up group names
		if (!from_group)
		{
			if (LLAvatarNameCache::useDisplayNames())
			{
				// ...just convert to username
				final += LLCacheName::buildUsername(name);
			}
			else
			{
				// ...strip out legacy "Resident" name
				final += LLCacheName::cleanFullName(name);
			}
		}
		final += match[3].str();
		return final;
	}
	return msg;
}

void notification_display_name_callback(const LLUUID& id,
					  const LLAvatarName& av_name,
					  const std::string& name, 
					  LLSD& substitutions, 
					  const LLSD& payload)
{
	substitutions["NAME"] = av_name.mDisplayName;
	LLNotificationsUtil::add(name, substitutions, payload);
}

class LLPostponedIMSystemTipNotification: public LLPostponedNotification
{
protected:
	/* virtual */
	void modifyNotificationParams()
	{
		LLSD payload = mParams.payload;
		payload["SESSION_NAME"] = mName;
		mParams.payload = payload;
	}

};

// Callback for name resolution of a god/estate message
void god_message_name_cb(const LLAvatarName& av_name, LLChat chat, std::string message)
{	
	LLSD args;
	args["NAME"] = av_name.getCompleteName();
	args["MESSAGE"] = message;
	LLNotificationsUtil::add("GodMessage", args);

	// Treat like a system message and put in chat history.
	chat.mText = av_name.getCompleteName() + ": " + message;

	LLNearbyChat* nearby_chat = LLFloaterReg::getTypedInstance<LLNearbyChat>("nearby_chat", LLSD());
	if(nearby_chat)
	{
		nearby_chat->addMessage(chat);
	}

}

void process_improved_im(LLMessageSystem *msg, void **user_data)
{
	LLUUID from_id;
	BOOL from_group;
	LLUUID to_id;
	U8 offline;
	U8 d = 0;
	LLUUID session_id;
	U32 timestamp;
	std::string name;
	std::string message;
	U32 parent_estate_id = 0;
	LLUUID region_id;
	LLVector3 position;
	U8 binary_bucket[MTUBYTES];
	S32 binary_bucket_size;
	LLChat chat;
	std::string buffer;
	
	// *TODO: Translate - need to fix the full name to first/last (maybe)
	msg->getUUIDFast(_PREHASH_AgentData, _PREHASH_AgentID, from_id);
	msg->getBOOLFast(_PREHASH_MessageBlock, _PREHASH_FromGroup, from_group);
	msg->getUUIDFast(_PREHASH_MessageBlock, _PREHASH_ToAgentID, to_id);
	msg->getU8Fast(  _PREHASH_MessageBlock, _PREHASH_Offline, offline);
	msg->getU8Fast(  _PREHASH_MessageBlock, _PREHASH_Dialog, d);
	msg->getUUIDFast(_PREHASH_MessageBlock, _PREHASH_ID, session_id);
	msg->getU32Fast( _PREHASH_MessageBlock, _PREHASH_Timestamp, timestamp);
	//msg->getData("MessageBlock", "Count",		&count);
	msg->getStringFast(_PREHASH_MessageBlock, _PREHASH_FromAgentName, name);
	msg->getStringFast(_PREHASH_MessageBlock, _PREHASH_Message,		message);
	msg->getU32Fast(_PREHASH_MessageBlock, _PREHASH_ParentEstateID, parent_estate_id);
	msg->getUUIDFast(_PREHASH_MessageBlock, _PREHASH_RegionID, region_id);
	msg->getVector3Fast(_PREHASH_MessageBlock, _PREHASH_Position, position);
	msg->getBinaryDataFast(  _PREHASH_MessageBlock, _PREHASH_BinaryBucket, binary_bucket, 0, 0, MTUBYTES);
	binary_bucket_size = msg->getSizeFast(_PREHASH_MessageBlock, _PREHASH_BinaryBucket);
	EInstantMessage dialog = (EInstantMessage)d;

    // make sure that we don't have an empty or all-whitespace name
	LLStringUtil::trim(name);
	if (name.empty())
	{
        name = LLTrans::getString("Unnamed");
	}
	// IDEVO convert new-style "Resident" names for display
	name = clean_name_from_im(name, dialog);

	BOOL is_busy = gAgent.getBusy();
	BOOL is_muted = LLMuteList::getInstance()->isMuted(from_id, name, LLMute::flagTextChat)
		// object IMs contain sender object id in session_id (STORM-1209)
		|| dialog == IM_FROM_TASK && LLMuteList::getInstance()->isMuted(session_id);
	BOOL is_linden = LLMuteList::getInstance()->isLinden(name);
	BOOL is_owned_by_me = FALSE;
	BOOL is_friend = (LLAvatarTracker::instance().getBuddyInfo(from_id) == NULL) ? false : true;
	BOOL accept_im_from_only_friend = gSavedSettings.getBOOL("VoiceCallsFriendsOnly");
	
	chat.mMuted = is_muted && !is_linden;
	chat.mFromID = from_id;
	chat.mFromName = name;
	chat.mSourceType = (from_id.isNull() || (name == std::string(SYSTEM_FROM))) ? CHAT_SOURCE_SYSTEM : CHAT_SOURCE_AGENT;

	LLViewerObject *source = gObjectList.findObject(session_id); //Session ID is probably the wrong thing.
	if (source)
	{
		is_owned_by_me = source->permYouOwner();
	}

	std::string separator_string(": ");

	LLSD args;
	LLSD payload;
	LLNotification::Params params;

	switch(dialog)
	{
	case IM_CONSOLE_AND_CHAT_HISTORY:
		args["MESSAGE"] = message;
		payload["from_id"] = from_id;

		params.name = "IMSystemMessageTip";
		params.substitutions = args;
		params.payload = payload;
	    LLPostponedNotification::add<LLPostponedIMSystemTipNotification>(params, from_id, false);
		break;

	case IM_NOTHING_SPECIAL: 
		// Don't show dialog, just do IM
		if (!gAgent.isGodlike()
				&& gAgent.getRegion()->isPrelude() 
				&& to_id.isNull() )
		{
			// do nothing -- don't distract newbies in
			// Prelude with global IMs
		}
// [RLVa:KB] - Checked: 2010-03-27 (RLVa-1.2.0b) | Modified: RLVa-1.2.0b
		else if ( (rlv_handler_t::isEnabled()) && (offline == IM_ONLINE) && ("@version" == message) )
		{
			// TODO-RLVa: [RLVa-1.2.1] Should we send our version string if the other party is muted?
			RlvUtil::sendBusyMessage(from_id, RlvStrings::getVersion(), session_id);
		}
// [/RLVa:KB]
//		else if (offline == IM_ONLINE && !is_linden && is_busy && name != SYSTEM_FROM)
// [RLVa:KB] - Checked: 2010-11-30 (RLVa-1.3.0c) | Modified: RLVa-1.3.0c
		else if ( (offline == IM_ONLINE && !is_linden && is_busy && name != SYSTEM_FROM) && (gRlvHandler.canReceiveIM(from_id)) )
// [/RLVa:KB]
		{
			// return a standard "busy" message, but only do it to online IM 
			// (i.e. not other auto responses and not store-and-forward IM)
			if (!gIMMgr->hasSession(session_id))
			{
				// if there is not a panel for this conversation (i.e. it is a new IM conversation
				// initiated by the other party) then...
				std::string my_name;
				LLAgentUI::buildFullname(my_name);
				std::string response = gSavedPerAccountSettings.getString("BusyModeResponse");
				pack_instant_message(
					gMessageSystem,
					gAgent.getID(),
					FALSE,
					gAgent.getSessionID(),
					from_id,
					my_name,
					response,
					IM_ONLINE,
					IM_BUSY_AUTO_RESPONSE,
					session_id);
				gAgent.sendReliableMessage();
			}

			// now store incoming IM in chat history

			buffer = message;
	
			LL_INFOS("Messaging") << "process_improved_im: session_id( " << session_id << " ), from_id( " << from_id << " )" << LL_ENDL;

			// add to IM panel, but do not bother the user
			gIMMgr->addMessage(
				session_id,
				from_id,
				name,
				buffer,
				LLStringUtil::null,
				dialog,
				parent_estate_id,
				region_id,
				position,
				true);
		}
		else if (from_id.isNull())
		{
			LLSD args;
			args["MESSAGE"] = message;
			LLNotificationsUtil::add("SystemMessage", args);
		}
		else if (to_id.isNull())
		{
			// Message to everyone from GOD, look up the fullname since
			// server always slams name to legacy names
			LLAvatarNameCache::get(from_id, boost::bind(god_message_name_cb, _2, chat, message));
		}
		else
		{
			// standard message, not from system
			bool mute_im = is_muted;
			if(accept_im_from_only_friend&&!is_friend)
			{
				mute_im = true;
			}

// [RLVa:KB] - Checked: 2010-11-30 (RLVa-1.3.0c) | Modified: RLVa-1.3.0c
			// Don't block offline IMs, or IMs from Lindens
			if ( (rlv_handler_t::isEnabled()) && (offline != IM_OFFLINE) && (!is_linden) && (!gRlvHandler.canReceiveIM(from_id)) )
			{
				if (!mute_im)
					RlvUtil::sendBusyMessage(from_id, RlvStrings::getString(RLV_STRING_BLOCKED_RECVIM_REMOTE), session_id);
				message = RlvStrings::getString(RLV_STRING_BLOCKED_RECVIM);
			}
// [/RLVa:KB]

			std::string saved;
			if(offline == IM_OFFLINE)
			{
				LLStringUtil::format_map_t args;
				args["[LONG_TIMESTAMP]"] = formatted_time(timestamp);
				saved = LLTrans::getString("Saved_message", args);
			}
			buffer = saved + message;

			LL_INFOS("Messaging") << "process_improved_im: session_id( " << session_id << " ), from_id( " << from_id << " )" << LL_ENDL;

/*
			bool mute_im = is_muted;
			if(accept_im_from_only_friend&&!is_friend)
			{
				mute_im = true;
			}
*/
			if (!mute_im || is_linden) 
			{
				gIMMgr->addMessage(
					session_id,
					from_id,
					name,
					buffer,
					LLStringUtil::null,
					dialog,
					parent_estate_id,
					region_id,
					position,
					true);
			}
			else
			{
				/*
				EXT-5099
				currently there is no way to store in history only...
				using  LLNotificationsUtil::add will add message to Nearby Chat

				// muted user, so don't start an IM session, just record line in chat
				// history.  Pretend the chat is from a local agent,
				// so it will go into the history but not be shown on screen.

				LLSD args;
				args["MESSAGE"] = buffer;
				LLNotificationsUtil::add("SystemMessageTip", args);
				*/
			}
		}
		break;

	case IM_TYPING_START:
		{
			LLPointer<LLIMInfo> im_info = new LLIMInfo(gMessageSystem);
			gIMMgr->processIMTypingStart(im_info);
		}
		break;

	case IM_TYPING_STOP:
		{
			LLPointer<LLIMInfo> im_info = new LLIMInfo(gMessageSystem);
			gIMMgr->processIMTypingStop(im_info);
		}
		break;

	case IM_MESSAGEBOX:
		{
			// This is a block, modeless dialog.
			//*TODO: Translate
			args["MESSAGE"] = message;
			LLNotificationsUtil::add("SystemMessageTip", args);
		}
		break;
	case IM_GROUP_NOTICE:
	case IM_GROUP_NOTICE_REQUESTED:
		{
			LL_INFOS("Messaging") << "Received IM_GROUP_NOTICE message." << LL_ENDL;
			// Read the binary bucket for more information.
			struct notice_bucket_header_t
			{
				U8 has_inventory;
				U8 asset_type;
				LLUUID group_id;
			};
			struct notice_bucket_full_t
			{
				struct notice_bucket_header_t header;
				U8 item_name[DB_INV_ITEM_NAME_BUF_SIZE];
			}* notice_bin_bucket;

			// Make sure the binary bucket is big enough to hold the header 
			// and a null terminated item name.
			if ( (binary_bucket_size < (S32)((sizeof(notice_bucket_header_t) + sizeof(U8))))
				|| (binary_bucket[binary_bucket_size - 1] != '\0') )
			{
				LL_WARNS("Messaging") << "Malformed group notice binary bucket" << LL_ENDL;
				break;
			}

			notice_bin_bucket = (struct notice_bucket_full_t*) &binary_bucket[0];
			U8 has_inventory = notice_bin_bucket->header.has_inventory;
			U8 asset_type = notice_bin_bucket->header.asset_type;
			LLUUID group_id = notice_bin_bucket->header.group_id;
			std::string item_name = ll_safe_string((const char*) notice_bin_bucket->item_name);

			// If there is inventory, give the user the inventory offer.
			LLOfferInfo* info = NULL;

			if (has_inventory)
			{
				info = new LLOfferInfo();
				
				info->mIM = IM_GROUP_NOTICE;
				info->mFromID = from_id;
				info->mFromGroup = from_group;
				info->mTransactionID = session_id;
				info->mType = (LLAssetType::EType) asset_type;
				info->mFolderID = gInventory.findCategoryUUIDForType(LLFolderType::assetTypeToFolderType(info->mType));
				std::string from_name;

				from_name += "A group member named ";
				from_name += name;

				info->mFromName = from_name;
				info->mDesc = item_name;
				info->mHost = msg->getSender();
			}
			
			std::string str(message);

			// Tokenize the string.
			// TODO: Support escaped tokens ("||" -> "|")
			typedef boost::tokenizer<boost::char_separator<char> > tokenizer;
			boost::char_separator<char> sep("|","",boost::keep_empty_tokens);
			tokenizer tokens(str, sep);
			tokenizer::iterator iter = tokens.begin();

			std::string subj(*iter++);
			std::string mes(*iter++);

			// Send the notification down the new path.
			// For requested notices, we don't want to send the popups.
			if (dialog != IM_GROUP_NOTICE_REQUESTED)
			{
				payload["subject"] = subj;
				payload["message"] = mes;
				payload["sender_name"] = name;
				payload["group_id"] = group_id;
				payload["inventory_name"] = item_name;
				payload["inventory_offer"] = info ? info->asLLSD() : LLSD();

				LLSD args;
				args["SUBJECT"] = subj;
				args["MESSAGE"] = mes;
				LLNotifications::instance().add(LLNotification::Params("GroupNotice").substitutions(args).payload(payload).time_stamp(timestamp));
			}

			// Also send down the old path for now.
			if (IM_GROUP_NOTICE_REQUESTED == dialog)
			{
				
				LLPanelGroup::showNotice(subj,mes,group_id,has_inventory,item_name,info);
			}
			else
			{
				delete info;
			}
		}
		break;
	case IM_GROUP_INVITATION:
		{
			//if (!is_linden && (is_busy || is_muted))
			if ((is_busy || is_muted))
			{
				LLMessageSystem *msg = gMessageSystem;
				busy_message(msg,from_id);
			}
			else
			{
				LL_INFOS("Messaging") << "Received IM_GROUP_INVITATION message." << LL_ENDL;
				// Read the binary bucket for more information.
				struct invite_bucket_t
				{
					S32 membership_fee;
					LLUUID role_id;
				}* invite_bucket;

				// Make sure the binary bucket is the correct size.
				if (binary_bucket_size != sizeof(invite_bucket_t))
				{
					LL_WARNS("Messaging") << "Malformed group invite binary bucket" << LL_ENDL;
					break;
				}

				invite_bucket = (struct invite_bucket_t*) &binary_bucket[0];
				S32 membership_fee = ntohl(invite_bucket->membership_fee);

				LLSD payload;
				payload["transaction_id"] = session_id;
				payload["group_id"] = from_id;
				payload["name"] = name;
				payload["message"] = message;
				payload["fee"] = membership_fee;

				LLSD args;
				args["MESSAGE"] = message;
				// we shouldn't pass callback functor since it is registered in LLFunctorRegistration
				LLNotificationsUtil::add("JoinGroup", args, payload);
			}
		}
		break;

	case IM_INVENTORY_OFFERED:
	case IM_TASK_INVENTORY_OFFERED:
		// Someone has offered us some inventory.
		{
			LLOfferInfo* info = new LLOfferInfo;
			if (IM_INVENTORY_OFFERED == dialog)
			{
				struct offer_agent_bucket_t
				{
					S8		asset_type;
					LLUUID	object_id;
				}* bucketp;

				if (sizeof(offer_agent_bucket_t) != binary_bucket_size)
				{
					LL_WARNS("Messaging") << "Malformed inventory offer from agent" << LL_ENDL;
					delete info;
					break;
				}
				bucketp = (struct offer_agent_bucket_t*) &binary_bucket[0];
				info->mType = (LLAssetType::EType) bucketp->asset_type;
				info->mObjectID = bucketp->object_id;
			}
			else
			{
				if (sizeof(S8) != binary_bucket_size)
				{
					LL_WARNS("Messaging") << "Malformed inventory offer from object" << LL_ENDL;
					delete info;
					break;
				}
				info->mType = (LLAssetType::EType) binary_bucket[0];
				info->mObjectID = LLUUID::null;
			}

			info->mIM = dialog;
			info->mFromID = from_id;
			info->mFromGroup = from_group;
			info->mTransactionID = session_id;
			info->mFolderID = gInventory.findCategoryUUIDForType(LLFolderType::assetTypeToFolderType(info->mType));

			if (dialog == IM_TASK_INVENTORY_OFFERED)
			{
				info->mFromObject = TRUE;
			}
			else
			{
				info->mFromObject = FALSE;
			}
			info->mFromName = name;
			info->mDesc = message;
			info->mHost = msg->getSender();
			//if (((is_busy && !is_owned_by_me) || is_muted))
			if (is_muted)
			{
				// Prefetch the offered item so that it can be discarded by the appropriate observer. (EXT-4331)
				LLInventoryFetchItemsObserver* fetch_item = new LLInventoryFetchItemsObserver(info->mObjectID);
				fetch_item->startFetch();
				delete fetch_item;

				// Same as closing window
				info->forceResponse(IOR_DECLINE);
			}
			else
			{
				inventory_offer_handler(info);
			}
		}
		break;

	case IM_INVENTORY_ACCEPTED:
	{
//		args["NAME"] = LLSLURL("agent", from_id, "completename").getSLURLString();;
// [RLVa:KB] - Checked: 2010-11-02 (RLVa-1.2.2a) | Modified: RLVa-1.2.2a
		// Only anonymize the name if the agent is nearby, there isn't an open IM session to them and their profile isn't open
		bool fRlvFilterName = (gRlvHandler.hasBehaviour(RLV_BHVR_SHOWNAMES)) && (RlvUtil::isNearbyAgent(from_id)) && 
			(!RlvUIEnabler::hasOpenProfile(from_id)) && (!RlvUIEnabler::hasOpenIM(from_id));
		args["NAME"] = LLSLURL("agent", from_id, (!fRlvFilterName) ? "completename" : "rlvanonym").getSLURLString();;
// [/RLVa:KB]
		LLSD payload;
		payload["from_id"] = from_id;
		LLNotificationsUtil::add("InventoryAccepted", args, payload);
		break;
	}
	case IM_INVENTORY_DECLINED:
	{
//		args["NAME"] = LLSLURL("agent", from_id, "completename").getSLURLString();;
// [RLVa:KB] - Checked: 2010-11-02 (RLVa-1.2.2a) | Modified: RLVa-1.2.2a
		// Only anonymize the name if the agent is nearby, there isn't an open IM session to them and their profile isn't open
		bool fRlvFilterName = (gRlvHandler.hasBehaviour(RLV_BHVR_SHOWNAMES)) && (RlvUtil::isNearbyAgent(from_id)) && 
			(!RlvUIEnabler::hasOpenProfile(from_id)) && (!RlvUIEnabler::hasOpenIM(from_id));
		args["NAME"] = LLSLURL("agent", from_id, (!fRlvFilterName) ? "completename" : "rlvanonym").getSLURLString();;
// [/RLVa:KB]
		LLSD payload;
		payload["from_id"] = from_id;
		LLNotificationsUtil::add("InventoryDeclined", args, payload);
		break;
	}
	// TODO: _DEPRECATED suffix as part of vote removal - DEV-24856
	case IM_GROUP_VOTE:
		{
			LL_WARNS("Messaging") << "Received IM: IM_GROUP_VOTE_DEPRECATED" << LL_ENDL;
		}
		break;

	case IM_GROUP_ELECTION_DEPRECATED:
	{
		LL_WARNS("Messaging") << "Received IM: IM_GROUP_ELECTION_DEPRECATED" << LL_ENDL;
	}
	break;
	
	case IM_SESSION_SEND:
	{
		if (!is_linden && is_busy)
		{
			return;
		}

		// Only show messages if we have a session open (which
		// should happen after you get an "invitation"
//		if ( !gIMMgr->hasSession(session_id) )
//		{
//			return;
//		}
// [RLVa:KB] - Checked: 2010-11-30 (RLVa-1.3.0c) | Modified: RLVa-1.3.0c
		LLIMModel::LLIMSession* pIMSession = LLIMModel::instance().findIMSession(session_id);
		if (!pIMSession)
		{
			return;
		}

		if ( (gRlvHandler.hasBehaviour(RLV_BHVR_RECVIM)) || (gRlvHandler.hasBehaviour(RLV_BHVR_RECVIMFROM)) )
		{
			switch (pIMSession->mSessionType)
			{
				case LLIMModel::LLIMSession::GROUP_SESSION:	// Group chat
					if ( (from_id != gAgent.getID()) && (!gRlvHandler.canReceiveIM(session_id)) )
						return;
					break;
				case LLIMModel::LLIMSession::ADHOC_SESSION:	// Conference chat
					if ( (from_id != gAgent.getID()) && (!gRlvHandler.canReceiveIM(from_id)) )
						message = RlvStrings::getString(RLV_STRING_BLOCKED_RECVIM);
					break;
				default:
					RLV_ASSERT(false);
					return;
			}
		}
// [/RLVa:KB]

		// standard message, not from system
		std::string saved;
		if(offline == IM_OFFLINE)
		{
			saved = llformat("(Saved %s) ", formatted_time(timestamp).c_str());
		}
		buffer = saved + message;
		BOOL is_this_agent = FALSE;
		if(from_id == gAgentID)
		{
			is_this_agent = TRUE;
		}
		gIMMgr->addMessage(
			session_id,
			from_id,
			name,
			buffer,
			ll_safe_string((char*)binary_bucket),
			IM_SESSION_INVITE,
			parent_estate_id,
			region_id,
			position,
			true);
	}
	break;

	case IM_FROM_TASK:
		{
			if (is_busy && !is_owned_by_me)
			{
				return;
			}

			// Build a link to open the object IM info window.
			std::string location = ll_safe_string((char*)binary_bucket, binary_bucket_size-1);

			if (session_id.notNull())
			{
				chat.mFromID = session_id;
			}
			else
			{
				// This message originated on a region without the updated code for task id and slurl information.
				// We just need a unique ID for this object that isn't the owner ID.
				// If it is the owner ID it will overwrite the style that contains the link to that owner's profile.
				// This isn't ideal - it will make 1 style for all objects owned by the the same person/group.
				// This works because the only thing we can really do in this case is show the owner name and link to their profile.
				chat.mFromID = from_id ^ gAgent.getSessionID();
			}

			chat.mSourceType = CHAT_SOURCE_OBJECT;

			if(SYSTEM_FROM == name)
			{
				// System's UUID is NULL (fixes EXT-4766)
				chat.mFromID = LLUUID::null;
				chat.mSourceType = CHAT_SOURCE_SYSTEM;
			}

			// IDEVO Some messages have embedded resident names
			message = clean_name_from_task_im(message, from_group);

			LLSD query_string;
			query_string["owner"] = from_id;
// [RLVa:KB] - Checked: 2010-04-22 (RLVa-1.2.0f) | Added: RLVa-1.2.0f
			if (rlv_handler_t::isEnabled())
			{
				// NOTE: the chat message itself will be filtered in LLNearbyChatHandler::processChat()
				if ( (gRlvHandler.hasBehaviour(RLV_BHVR_SHOWNAMES)) && (!from_group) && (RlvUtil::isNearbyAgent(from_id)) )
				{
					query_string["rlv_shownames"] = TRUE;

					RlvUtil::filterNames(name);
					chat.mFromName = name;
				}
				if (gRlvHandler.hasBehaviour(RLV_BHVR_SHOWLOC))
				{
					std::string::size_type idxPos = location.find('/');
					if ( (std::string::npos != idxPos) && (RlvUtil::isNearbyRegion(location.substr(0, idxPos))) )
						location = RlvStrings::getString(RLV_STRING_HIDDEN_REGION);
				}
			}
// [/RLVa:KB]
			query_string["slurl"] = location;
			query_string["name"] = name;
			if (from_group)
			{
				query_string["groupowned"] = "true";
			}	

//			chat.mURL = LLSLURL("objectim", session_id, "").getSLURLString();
// [SL:KB] - Checked: 2010-11-02 (RLVa-1.2.2a) | Added: RLVa-1.2.2a
			chat.mURL = LLSLURL("objectim", session_id, LLURI::mapToQueryString(query_string)).getSLURLString();
// [/SL:KB]
			chat.mText = message;

			// Note: lie to Nearby Chat, pretending that this is NOT an IM, because
			// IMs from obejcts don't open IM sessions.
			LLNearbyChat* nearby_chat = LLFloaterReg::getTypedInstance<LLNearbyChat>("nearby_chat", LLSD());
			if(SYSTEM_FROM != name && nearby_chat)
			{
				chat.mOwnerID = from_id;
				LLSD args;
				args["slurl"] = location;
				args["type"] = LLNotificationsUI::NT_NEARBYCHAT;

				// Look for IRC-style emotes here so object name formatting is correct
				std::string prefix = message.substr(0, 4);
				if (prefix == "/me " || prefix == "/me'")
				{
					chat.mChatStyle = CHAT_STYLE_IRC;
				}

				LLNotificationsUI::LLNotificationManager::instance().onChat(chat, args);
			}


			//Object IMs send with from name: 'Second Life' need to be displayed also in notification toasts (EXT-1590)
			if (SYSTEM_FROM != name) break;
			
			LLSD substitutions;
			substitutions["NAME"] = name;
			substitutions["MSG"] = message;

			LLSD payload;
			payload["object_id"] = session_id;
			payload["owner_id"] = from_id;
			payload["from_id"] = from_id;
			payload["slurl"] = location;
			payload["name"] = name;
			std::string session_name;
			if (from_group)
			{
				payload["group_owned"] = "true";
			}

			LLNotification::Params params("ServerObjectMessage");
			params.substitutions = substitutions;
			params.payload = payload;

			LLPostponedNotification::add<LLPostponedServerObjectNotification>(params, from_id, from_group);
		}
		break;
	case IM_FROM_TASK_AS_ALERT:
		if (is_busy && !is_owned_by_me)
		{
			return;
		}
		{
			// Construct a viewer alert for this message.
			args["NAME"] = name;
			args["MESSAGE"] = message;
			LLNotificationsUtil::add("ObjectMessage", args);
		}
		break;
	case IM_BUSY_AUTO_RESPONSE:
		if (is_muted)
		{
			LL_DEBUGS("Messaging") << "Ignoring busy response from " << from_id << LL_ENDL;
			return;
		}
		else
		{
			// TODO: after LLTrans hits release, get "busy response" into translatable file
			buffer = llformat("%s (%s): %s", name.c_str(), "busy response", message.c_str());
			gIMMgr->addMessage(session_id, from_id, name, buffer);
		}
		break;
		
	case IM_LURE_USER:
		{
// [RLVa:KB] - Checked: 2010-12-11 (RLVa-1.2.2c) | Added: RLVa-1.2.2c
			// If the lure sender is a specific @accepttp exception they will override muted and busy status
			bool fRlvSummon = (rlv_handler_t::isEnabled()) && (gRlvHandler.isException(RLV_BHVR_ACCEPTTP, from_id));
// [/RLVa:KB]

//			if (is_muted)
// [RLVa:KB] - Checked: 2010-12-11 (RLVa-1.2.2c) | Added: RLVa-1.2.2c
			if ( (is_muted) && (!fRlvSummon) )
// [/RLVa:KB]
			{ 
				return;
			}
//			else if (is_busy) 
// [RLVa:KB] - Checked: 2010-12-11 (RLVa-1.2.2c) | Added: RLVa-1.2.2c
			else if ( (is_busy)  && (!fRlvSummon) )
// [/RLVa:KB]
			{
				busy_message(msg,from_id);
			}
			else
			{
				LLVector3 pos, look_at;
				U64 region_handle;
				U8 region_access = SIM_ACCESS_MIN;
				std::string region_info = ll_safe_string((char*)binary_bucket, binary_bucket_size);
				std::string region_access_str = LLStringUtil::null;
				std::string region_access_icn = LLStringUtil::null;

				if (parse_lure_bucket(region_info, region_handle, pos, look_at, region_access))
				{
					region_access_str = LLViewerRegion::accessToString(region_access);
					region_access_icn = LLViewerRegion::getAccessIcon(region_access);
				}

// [RLVa:KB] - Checked: 2010-12-11 (RLVa-1.2.2c) | Modified: RLVa-1.2.2c
				if (rlv_handler_t::isEnabled())
				{
					if (!gRlvHandler.canTeleportViaLure(from_id))
					{
						RlvUtil::sendBusyMessage(from_id, RlvStrings::getString(RLV_STRING_BLOCKED_TPLURE_REMOTE));
						if (is_busy)
							busy_message(msg,from_id);
						return;
					}

					// Censor lure message if: 1) restricted from receiving IMs from the sender, or 2) @showloc=n restricted
					if ( (!gRlvHandler.canReceiveIM(from_id)) || (gRlvHandler.hasBehaviour(RLV_BHVR_SHOWLOC)) )
					{
						message = RlvStrings::getString(RLV_STRING_HIDDEN);
					}
				}
// [/RLVa:KB]

				LLSD args;
				// *TODO: Translate -> [FIRST] [LAST] (maybe)
// [SL:KB] - Patch: UI-Notifications | Checked: 2011-04-11 (Catznip-2.5.0a) | Added: Catznip-2.5.0a
				args["NAME_LABEL"] = LLSLURL("agent", from_id, "completename").getSLURLString();
// [/SL:KB]
				args["NAME_SLURL"] = LLSLURL("agent", from_id, "about").getSLURLString();
				args["MESSAGE"] = message;
				args["MATURITY_STR"] = region_access_str;
				args["MATURITY_ICON"] = region_access_icn;
				LLSD payload;
				payload["from_id"] = from_id;
				payload["lure_id"] = session_id;
				payload["godlike"] = FALSE;

				LLNotification::Params params("TeleportOffered");
				params.substitutions = args;
				params.payload = payload;

// [RLVa:KB] - Checked: 2010-12-11 (RLVa-1.2.2c) | Modified: RLVa-1.2.2c
				if ( (rlv_handler_t::isEnabled()) && ((gRlvHandler.hasBehaviour(RLV_BHVR_ACCEPTTP)) || (fRlvSummon)) )
				{
					gRlvHandler.setCanCancelTp(false);
					if (is_busy)
						busy_message(msg,from_id);
					LLNotifications::instance().forceResponse(LLNotification::Params("TeleportOffered").payload(payload), 0);
				}
				else
				{
					LLPostponedNotification::add<LLPostponedOfferNotification>(	params, from_id, false);
				}
// [/RLVa:KB]
//				LLPostponedNotification::add<LLPostponedOfferNotification>(	params, from_id, false);
			}
		}
		break;

	case IM_GODLIKE_LURE_USER:
		{
			LLSD payload;
			payload["from_id"] = from_id;
			payload["lure_id"] = session_id;
			payload["godlike"] = TRUE;
			// do not show a message box, because you're about to be
			// teleported.
			LLNotifications::instance().forceResponse(LLNotification::Params("TeleportOffered").payload(payload), 0);
		}
		break;

	case IM_GOTO_URL:
		{
			LLSD args;
			// n.b. this is for URLs sent by the system, not for
			// URLs sent by scripts (i.e. llLoadURL)
			if (binary_bucket_size <= 0)
			{
				LL_WARNS("Messaging") << "bad binary_bucket_size: "
					<< binary_bucket_size
					<< " - aborting function." << LL_ENDL;
				return;
			}

			std::string url;
			
			url.assign((char*)binary_bucket, binary_bucket_size-1);
			args["MESSAGE"] = message;
			args["URL"] = url;
			LLSD payload;
			payload["url"] = url;
			LLNotificationsUtil::add("GotoURL", args, payload );
		}
		break;

	case IM_FRIENDSHIP_OFFERED:
		{
			LLSD payload;
			payload["from_id"] = from_id;
			payload["session_id"] = session_id;;
			payload["online"] = (offline == IM_ONLINE);
			payload["sender"] = msg->getSender().getIPandPort();

			if (is_busy)
			{
				busy_message(msg, from_id);
				LLNotifications::instance().forceResponse(LLNotification::Params("OfferFriendship").payload(payload), 1);
			}
			else if (is_muted)
			{
				LLNotifications::instance().forceResponse(LLNotification::Params("OfferFriendship").payload(payload), 1);
			}
			else
			{
// [SL:KB] - Patch: UI-Notifications | Checked: 2011-04-11 (Catznip-2.5.0a) | Added: Catznip-2.5.0a
				args["NAME_LABEL"] = LLSLURL("agent", from_id, "completename").getSLURLString();
// [/SL:KB]
				args["NAME_SLURL"] = LLSLURL("agent", from_id, "about").getSLURLString();
				if(message.empty())
				{
					//support for frienship offers from clients before July 2008
				        LLNotificationsUtil::add("OfferFriendshipNoMessage", args, payload);
				}
				else
				{
					args["[MESSAGE]"] = message;
				    LLNotification::Params params("OfferFriendship");
				    params.substitutions = args;
				    params.payload = payload;
				    LLPostponedNotification::add<LLPostponedOfferNotification>(	params, from_id, false);
				}
			}
		}
		break;

	case IM_FRIENDSHIP_ACCEPTED:
		{
			// In the case of an offline IM, the formFriendship() may be extraneous
			// as the database should already include the relationship.  But it
			// doesn't hurt for dupes.
			LLAvatarTracker::formFriendship(from_id);
			
			std::vector<std::string> strings;
			strings.push_back(from_id.asString());
			send_generic_message("requestonlinenotification", strings);
			
			args["NAME"] = name;
			LLSD payload;
			payload["from_id"] = from_id;
			LLAvatarNameCache::get(from_id, boost::bind(&notification_display_name_callback,
														 _1,
														 _2,
														 "FriendshipAccepted",
														 args,
														 payload));
		}
		break;

	case IM_FRIENDSHIP_DECLINED_DEPRECATED:
	default:
		LL_WARNS("Messaging") << "Instant message calling for unknown dialog "
				<< (S32)dialog << LL_ENDL;
		break;
	}

	LLWindow* viewer_window = gViewerWindow->getWindow();
	if (viewer_window && viewer_window->getMinimized())
	{
		viewer_window->flashIcon(5.f);
	}
}

void busy_message (LLMessageSystem* msg, LLUUID from_id) 
{
	if (gAgent.getBusy())
	{
		std::string my_name;
		LLAgentUI::buildFullname(my_name);
		std::string response = gSavedPerAccountSettings.getString("BusyModeResponse");
		pack_instant_message(
			gMessageSystem,
			gAgent.getID(),
			FALSE,
			gAgent.getSessionID(),
			from_id,
			my_name,
			response,
			IM_ONLINE,
			IM_BUSY_AUTO_RESPONSE);
		gAgent.sendReliableMessage();
	}
}

bool callingcard_offer_callback(const LLSD& notification, const LLSD& response)
{
	S32 option = LLNotificationsUtil::getSelectedOption(notification, response);
	LLUUID fid;
	LLUUID from_id;
	LLMessageSystem* msg = gMessageSystem;
	switch(option)
	{
	case 0:
		// accept
		msg->newMessageFast(_PREHASH_AcceptCallingCard);
		msg->nextBlockFast(_PREHASH_AgentData);
		msg->addUUIDFast(_PREHASH_AgentID, gAgent.getID());
		msg->addUUIDFast(_PREHASH_SessionID, gAgent.getSessionID());
		msg->nextBlockFast(_PREHASH_TransactionBlock);
		msg->addUUIDFast(_PREHASH_TransactionID, notification["payload"]["transaction_id"].asUUID());
		fid = gInventory.findCategoryUUIDForType(LLFolderType::FT_CALLINGCARD);
		msg->nextBlockFast(_PREHASH_FolderData);
		msg->addUUIDFast(_PREHASH_FolderID, fid);
		msg->sendReliable(LLHost(notification["payload"]["sender"].asString()));
		break;
	case 1:
		// decline		
		msg->newMessageFast(_PREHASH_DeclineCallingCard);
		msg->nextBlockFast(_PREHASH_AgentData);
		msg->addUUIDFast(_PREHASH_AgentID, gAgent.getID());
		msg->addUUIDFast(_PREHASH_SessionID, gAgent.getSessionID());
		msg->nextBlockFast(_PREHASH_TransactionBlock);
		msg->addUUIDFast(_PREHASH_TransactionID, notification["payload"]["transaction_id"].asUUID());
		msg->sendReliable(LLHost(notification["payload"]["sender"].asString()));
		busy_message(msg, notification["payload"]["source_id"].asUUID());
		break;
	default:
		// close button probably, possibly timed out
		break;
	}

	return false;
}
static LLNotificationFunctorRegistration callingcard_offer_cb_reg("OfferCallingCard", callingcard_offer_callback);

void process_offer_callingcard(LLMessageSystem* msg, void**)
{
	// someone has offered to form a friendship
	LL_DEBUGS("Messaging") << "callingcard offer" << LL_ENDL;

	LLUUID source_id;
	msg->getUUIDFast(_PREHASH_AgentData, _PREHASH_AgentID, source_id);
	LLUUID tid;
	msg->getUUIDFast(_PREHASH_AgentBlock, _PREHASH_TransactionID, tid);

	LLSD payload;
	payload["transaction_id"] = tid;
	payload["source_id"] = source_id;
	payload["sender"] = msg->getSender().getIPandPort();

	LLViewerObject* source = gObjectList.findObject(source_id);
	LLSD args;
	std::string source_name;
	if(source && source->isAvatar())
	{
		LLNameValue* nvfirst = source->getNVPair("FirstName");
		LLNameValue* nvlast  = source->getNVPair("LastName");
		if (nvfirst && nvlast)
		{
			source_name = LLCacheName::buildFullName(
				nvfirst->getString(), nvlast->getString());
		}
	}

	if(!source_name.empty())
	{
		if (gAgent.getBusy() 
			|| LLMuteList::getInstance()->isMuted(source_id, source_name, LLMute::flagTextChat))
		{
			// automatically decline offer
			LLNotifications::instance().forceResponse(LLNotification::Params("OfferCallingCard").payload(payload), 1);
		}
		else
		{
			args["NAME"] = source_name;
			LLNotificationsUtil::add("OfferCallingCard", args, payload);
		}
	}
	else
	{
		LL_WARNS("Messaging") << "Calling card offer from an unknown source." << LL_ENDL;
	}
}

void process_accept_callingcard(LLMessageSystem* msg, void**)
{
	LLNotificationsUtil::add("CallingCardAccepted");
}

void process_decline_callingcard(LLMessageSystem* msg, void**)
{
	LLNotificationsUtil::add("CallingCardDeclined");
}

class ChatTranslationReceiver : public LLTranslate::TranslationReceiver
{
public :
	ChatTranslationReceiver(const std::string &from_lang, const std::string &to_lang, const std::string &mesg,
							const LLChat &chat, const LLSD &toast_args)
		: LLTranslate::TranslationReceiver(from_lang, to_lang),
		m_chat(chat),
		m_toastArgs(toast_args),
		m_origMesg(mesg)
	{
	}

	static boost::intrusive_ptr<ChatTranslationReceiver> build(const std::string &from_lang, const std::string &to_lang, const std::string &mesg, const LLChat &chat, const LLSD &toast_args)
	{
		return boost::intrusive_ptr<ChatTranslationReceiver>(new ChatTranslationReceiver(from_lang, to_lang, mesg, chat, toast_args));
	}

protected:
	void handleResponse(const std::string &translation, const std::string &detected_language)
	{
		// filter out non-interesting responeses
		if ( !translation.empty()
			&& (m_toLang != detected_language)
			&& (LLStringUtil::compareInsensitive(translation, m_origMesg) != 0) )
		{
			m_chat.mText += " (" + translation + ")";
		}

		LLNotificationsUI::LLNotificationManager::instance().onChat(m_chat, m_toastArgs);
	}

	void handleFailure()
	{
		LLTranslate::TranslationReceiver::handleFailure();
		m_chat.mText += " (?)";

		LLNotificationsUI::LLNotificationManager::instance().onChat(m_chat, m_toastArgs);
	}

private:
	LLChat m_chat;
	std::string m_origMesg;
	LLSD m_toastArgs;		
};
void process_chat_from_simulator(LLMessageSystem *msg, void **user_data)
{
	LLChat	chat;
	std::string		mesg;
	std::string		from_name;
	U8			source_temp;
	U8			type_temp;
	U8			audible_temp;
	LLColor4	color(1.0f, 1.0f, 1.0f, 1.0f);
	LLUUID		from_id;
	LLUUID		owner_id;
	BOOL		is_owned_by_me = FALSE;
	LLViewerObject*	chatter;

	msg->getString("ChatData", "FromName", from_name);
	
	msg->getUUID("ChatData", "SourceID", from_id);
	chat.mFromID = from_id;
	
	// Object owner for objects
	msg->getUUID("ChatData", "OwnerID", owner_id);

	msg->getU8Fast(_PREHASH_ChatData, _PREHASH_SourceType, source_temp);
	chat.mSourceType = (EChatSourceType)source_temp;

	msg->getU8("ChatData", "ChatType", type_temp);
	chat.mChatType = (EChatType)type_temp;

	msg->getU8Fast(_PREHASH_ChatData, _PREHASH_Audible, audible_temp);
	chat.mAudible = (EChatAudible)audible_temp;
	
	chat.mTime = LLFrameTimer::getElapsedSeconds();
	
	// IDEVO Correct for new-style "Resident" names
	if (chat.mSourceType == CHAT_SOURCE_AGENT)
	{
		// I don't know if it's OK to change this here, if 
		// anything downstream does lookups by name, for instance
		
		LLAvatarName av_name;
		if (LLAvatarNameCache::get(from_id, &av_name))
		{
			chat.mFromName = av_name.mDisplayName;
		}
		else
		{
			chat.mFromName = LLCacheName::cleanFullName(from_name);
		}
	}
	else
	{
		chat.mFromName = from_name;
	}

	BOOL is_busy = gAgent.getBusy();

	BOOL is_muted = FALSE;
	BOOL is_linden = FALSE;
	is_muted = LLMuteList::getInstance()->isMuted(
		from_id,
		from_name,
		LLMute::flagTextChat) 
		|| LLMuteList::getInstance()->isMuted(owner_id, LLMute::flagTextChat);
	is_linden = chat.mSourceType != CHAT_SOURCE_OBJECT &&
		LLMuteList::getInstance()->isLinden(from_name);

	BOOL is_audible = (CHAT_AUDIBLE_FULLY == chat.mAudible);
	chatter = gObjectList.findObject(from_id);
	if (chatter)
	{
		chat.mPosAgent = chatter->getPositionAgent();

		// Make swirly things only for talking objects. (not script debug messages, though)
//		if (chat.mSourceType == CHAT_SOURCE_OBJECT 
//			&& chat.mChatType != CHAT_TYPE_DEBUG_MSG
//			&& gSavedSettings.getBOOL("EffectScriptChatParticles") )
// [RLVa:KB] - Checked: 2010-03-09 (RLVa-1.2.0b) | Modified: RLVa-1.0.0g
		if ( ((chat.mSourceType == CHAT_SOURCE_OBJECT) && (chat.mChatType != CHAT_TYPE_DEBUG_MSG)) && 
			 (gSavedSettings.getBOOL("EffectScriptChatParticles")) &&
			 ((!rlv_handler_t::isEnabled()) || (CHAT_TYPE_OWNER != chat.mChatType)) )
// [/RLVa:KB]
		{
			LLPointer<LLViewerPartSourceChat> psc = new LLViewerPartSourceChat(chatter->getPositionAgent());
			psc->setSourceObject(chatter);
			psc->setColor(color);
			//We set the particles to be owned by the object's owner, 
			//just in case they should be muted by the mute list
			psc->setOwnerUUID(owner_id);
			LLViewerPartSim::getInstance()->addPartSource(psc);
		}

		// record last audible utterance
		if (is_audible
			&& (is_linden || (!is_muted && !is_busy)))
		{
			if (chat.mChatType != CHAT_TYPE_START 
				&& chat.mChatType != CHAT_TYPE_STOP)
			{
				gAgent.heardChat(chat.mFromID);
			}
		}

		is_owned_by_me = chatter->permYouOwner();
	}

	if (is_audible)
	{
		BOOL visible_in_chat_bubble = FALSE;
		std::string verb;

		color.setVec(1.f,1.f,1.f,1.f);
		msg->getStringFast(_PREHASH_ChatData, _PREHASH_Message, mesg);

// [RLVa:KB] - Checked: 2010-04-23 (RLVa-1.2.0f) | Modified: RLVa-1.2.0f
		if ( (rlv_handler_t::isEnabled()) && (CHAT_TYPE_START != chat.mChatType) && (CHAT_TYPE_STOP != chat.mChatType) )
		{
			// NOTE: chatter can be NULL (may not have rezzed yet, or could be another avie's HUD attachment)
			BOOL is_attachment = (chatter) ? chatter->isAttachment() : FALSE;

			// Filtering "rules":
			//   avatar  => filter all avie text (unless it's this avie or they're an exemption)
			//   objects => filter everything except attachments this avie owns (never filter llOwnerSay chat)
			if ( ( (CHAT_SOURCE_AGENT == chat.mSourceType) && (from_id != gAgent.getID()) ) || 
				 ( (CHAT_SOURCE_OBJECT == chat.mSourceType) && ((!is_owned_by_me) || (!is_attachment)) && 
				   (CHAT_TYPE_OWNER != chat.mChatType) ) )
			{
				if (!RlvUtil::isEmote(mesg))
				{
					if ( ((gRlvHandler.hasBehaviour(RLV_BHVR_RECVCHAT)) && (!gRlvHandler.isException(RLV_BHVR_RECVCHAT, from_id))) &&
						 ((!gRlvHandler.hasBehaviour(RLV_BHVR_RECVCHATFROM)) || (gRlvHandler.isException(RLV_BHVR_RECVCHATFROM, from_id))) )
					{
						gRlvHandler.filterChat(mesg, false);
					}
				}
				else if ( ((gRlvHandler.hasBehaviour(RLV_BHVR_RECVEMOTE)) && (!gRlvHandler.isException(RLV_BHVR_RECVEMOTE, from_id))) &&
					      ((!gRlvHandler.hasBehaviour(RLV_BHVR_RECVEMOTEFROM)) || (gRlvHandler.isException(RLV_BHVR_RECVEMOTEFROM, from_id))) )
				{
					mesg = "/me ...";
				}
			}

			// Filtering "rules":
			//   avatar => filter only their name (unless it's this avie)
			//   other  => filter everything except attachments this avie owns but then we still do filter their text
			if ( (gRlvHandler.hasBehaviour(RLV_BHVR_SHOWNAMES)) &&
				 ((CHAT_SOURCE_AGENT != chat.mSourceType) || (chat.mFromID != gAgent.getID())) )
			{
				if (CHAT_SOURCE_AGENT == chat.mSourceType)
				{
					chat.mFromName = RlvStrings::getAnonym(chat.mFromName);
					chat.mRlvNamesFiltered = TRUE;
				} 
				else if ( (!is_owned_by_me) || (!is_attachment) )
				{
					RlvUtil::filterNames(chat.mFromName);
				}
			}

			// Create an "objectim" URL for objects if we're either @shownames or @showloc restricted
			// (we need to do this now because we won't be have enough information to do it later on)
			if ( (CHAT_SOURCE_OBJECT == chat.mSourceType) && 
				 ((gRlvHandler.hasBehaviour(RLV_BHVR_SHOWNAMES)) || (gRlvHandler.hasBehaviour(RLV_BHVR_SHOWLOC))) )
			{
				LLSD sdQuery;
				sdQuery["name"] = chat.mFromName;
				sdQuery["owner"] = owner_id;

				if ( (gRlvHandler.hasBehaviour(RLV_BHVR_SHOWNAMES)) && (!is_owned_by_me) )
					sdQuery["rlv_shownames"] = true;

				const LLViewerRegion* pRegion = LLWorld::getInstance()->getRegionFromPosAgent(chat.mPosAgent);
				if (pRegion)
					sdQuery["slurl"] = LLSLURL(pRegion->getName(), chat.mPosAgent).getLocationString();

				chat.mURL = LLSLURL("objectim", from_id, LLURI::mapToQueryString(sdQuery)).getSLURLString();
			}
		}
// [/RLVa:KB]

		BOOL ircstyle = FALSE;

		// Look for IRC-style emotes here so chatbubbles work
		std::string prefix = mesg.substr(0, 4);
		if (prefix == "/me " || prefix == "/me'")
		{
			ircstyle = TRUE;
		}
		chat.mText = mesg;

		// Look for the start of typing so we can put "..." in the bubbles.
		if (CHAT_TYPE_START == chat.mChatType)
		{
			LLLocalSpeakerMgr::getInstance()->setSpeakerTyping(from_id, TRUE);

			// Might not have the avatar constructed yet, eg on login.
			if (chatter && chatter->isAvatar())
			{
				((LLVOAvatar*)chatter)->startTyping();
			}
			return;
		}
		else if (CHAT_TYPE_STOP == chat.mChatType)
		{
			LLLocalSpeakerMgr::getInstance()->setSpeakerTyping(from_id, FALSE);

			// Might not have the avatar constructed yet, eg on login.
			if (chatter && chatter->isAvatar())
			{
				((LLVOAvatar*)chatter)->stopTyping();
			}
			return;
		}

		// Look for IRC-style emotes
		if (ircstyle)
		{
			// set CHAT_STYLE_IRC to avoid adding Avatar Name as author of message. See EXT-656
			chat.mChatStyle = CHAT_STYLE_IRC;

			// Do nothing, ircstyle is fixed above for chat bubbles
		}
		else
		{
			switch(chat.mChatType)
			{
			case CHAT_TYPE_WHISPER:
				verb = LLTrans::getString("whisper") + " ";
				break;
			case CHAT_TYPE_OWNER:
// [RLVa:KB] - Checked: 2010-02-XX (RLVa-1.2.0a) | Modified: RLVa-1.1.0f
				// TODO-RLVa: [RLVa-1.2.0] consider rewriting this before a RLVa-1.2.0 release
				if ( (rlv_handler_t::isEnabled()) && (mesg.length() > 3) && (RLV_CMD_PREFIX == mesg[0]) && (CHAT_TYPE_OWNER == chat.mChatType) )
				{
					mesg.erase(0, 1);
					LLStringUtil::toLower(mesg);

					std::string strExecuted, strFailed, strRetained, *pstr;

					boost_tokenizer tokens(mesg, boost::char_separator<char>(",", "", boost::drop_empty_tokens));
					for (boost_tokenizer::iterator itToken = tokens.begin(); itToken != tokens.end(); ++itToken)
					{
						std::string strCmd = *itToken;

						ERlvCmdRet eRet = gRlvHandler.processCommand(from_id, strCmd, true);
						if ( (RlvSettings::getDebug()) &&
							 ( (!RlvSettings::getDebugHideUnsetDup()) || 
							   ((RLV_RET_SUCCESS_UNSET != eRet) && (RLV_RET_SUCCESS_DUPLICATE != eRet)) ) )
						{
							if ( RLV_RET_SUCCESS == (eRet & RLV_RET_SUCCESS) )	
								pstr = &strExecuted;
							else if ( RLV_RET_FAILED == (eRet & RLV_RET_FAILED) )
								pstr = &strFailed;
							else if (RLV_RET_RETAINED == eRet)
								pstr = &strRetained;
							else
							{
								RLV_ASSERT(false);
								pstr = &strFailed;
							}

							const char* pstrSuffix = RlvStrings::getStringFromReturnCode(eRet);
							if (pstrSuffix)
								strCmd.append(" (").append(pstrSuffix).append(")");

							if (!pstr->empty())
								pstr->push_back(',');
							pstr->append(strCmd);
						}
					}

					if (RlvForceWear::instanceExists())
						RlvForceWear::instance().done();

					if ( (!RlvSettings::getDebug()) || ((strExecuted.empty()) && (strFailed.empty()) && (strRetained.empty())) )
						return;

					// Silly people want comprehensive debug messages, blah :p
					if ( (!strExecuted.empty()) && (strFailed.empty()) && (strRetained.empty()) )
					{
						verb = " executes: @";
						mesg = strExecuted;
					}
					else if ( (strExecuted.empty()) && (!strFailed.empty()) && (strRetained.empty()) )
					{
						verb = " failed: @";
						mesg = strFailed;
					}
					else if ( (strExecuted.empty()) && (strFailed.empty()) && (!strRetained.empty()) )
					{
						verb = " retained: @";
						mesg = strRetained;
					}
					else
					{
						verb = ": @";
						if (!strExecuted.empty())
							mesg += "\n    - executed: @" + strExecuted;
						if (!strFailed.empty())
							mesg += "\n    - failed: @" + strFailed;
						if (!strRetained.empty())
							mesg += "\n    - retained: @" + strRetained;
					}

					break;
				}
// [/RLVa:KB]
// [RLVa:KB] - Checked: 2010-03-09 (RLVa-1.2.0b) | Modified: RLVa-1.0.0g
				// Copy/paste from above
				if  ( (rlv_handler_t::isEnabled()) && (chatter) && (chat.mSourceType == CHAT_SOURCE_OBJECT) &&
					  (gSavedSettings.getBOOL("EffectScriptChatParticles")) )
				{
					LLPointer<LLViewerPartSourceChat> psc = new LLViewerPartSourceChat(chatter->getPositionAgent());
					psc->setSourceObject(chatter);
					psc->setColor(color);
					//We set the particles to be owned by the object's owner, 
					//just in case they should be muted by the mute list
					psc->setOwnerUUID(owner_id);
					LLViewerPartSim::getInstance()->addPartSource(psc);
				}
// [/RLVa:KB]
			case CHAT_TYPE_DEBUG_MSG:
			case CHAT_TYPE_NORMAL:
				verb = "";
				break;
			case CHAT_TYPE_SHOUT:
				verb = LLTrans::getString("shout") + " ";
				break;
			case CHAT_TYPE_START:
			case CHAT_TYPE_STOP:
				LL_WARNS("Messaging") << "Got chat type start/stop in main chat processing." << LL_ENDL;
				break;
			default:
				LL_WARNS("Messaging") << "Unknown type " << chat.mChatType << " in chat!" << LL_ENDL;
				verb = "";
				break;
			}


			chat.mText = "";
			chat.mText += verb;
			chat.mText += mesg;
		}
		
		// We have a real utterance now, so can stop showing "..." and proceed.
		if (chatter && chatter->isAvatar())
		{
			LLLocalSpeakerMgr::getInstance()->setSpeakerTyping(from_id, FALSE);
			((LLVOAvatar*)chatter)->stopTyping();
			
			if (!is_muted && !is_busy)
			{
				visible_in_chat_bubble = gSavedSettings.getBOOL("UseChatBubbles");
				std::string formated_msg = "";
				LLViewerChat::formatChatMsg(chat, formated_msg);
				LLChat chat_bubble = chat;
				chat_bubble.mText = formated_msg;
				((LLVOAvatar*)chatter)->addChat(chat_bubble);
			}
		}
		
		if (chatter)
		{
			chat.mPosAgent = chatter->getPositionAgent();
		}

		// truth table:
		// LINDEN	BUSY	MUTED	OWNED_BY_YOU	TASK		DISPLAY		STORE IN HISTORY
		// F		F		F		F				*			Yes			Yes
		// F		F		F		T				*			Yes			Yes
		// F		F		T		F				*			No			No
		// F		F		T		T				*			No			No
		// F		T		F		F				*			No			Yes
		// F		T		F		T				*			Yes			Yes
		// F		T		T		F				*			No			No
		// F		T		T		T				*			No			No
		// T		*		*		*				F			Yes			Yes

		chat.mMuted = is_muted && !is_linden;

		// pass owner_id to chat so that we can display the remote
		// object inspect for an object that is chatting with you
		LLSD args;
		args["type"] = LLNotificationsUI::NT_NEARBYCHAT;
		chat.mOwnerID = owner_id;

		if (gSavedSettings.getBOOL("TranslateChat") && chat.mSourceType != CHAT_SOURCE_SYSTEM)
		{
			if (chat.mChatStyle == CHAT_STYLE_IRC)
			{
				mesg = mesg.substr(4, std::string::npos);
			}
			const std::string from_lang = ""; // leave empty to trigger autodetect
			const std::string to_lang = LLTranslate::getTranslateLanguage();

			LLHTTPClient::ResponderPtr result = ChatTranslationReceiver::build(from_lang, to_lang, mesg, chat, args);
			LLTranslate::translateMessage(result, from_lang, to_lang, mesg);
		}
		else
		{
			LLNotificationsUI::LLNotificationManager::instance().onChat(chat, args);
		}
	}
}


// Simulator we're on is informing the viewer that the agent
// is starting to teleport (perhaps to another sim, perhaps to the 
// same sim). If we initiated the teleport process by sending some kind 
// of TeleportRequest, then this info is redundant, but if the sim 
// initiated the teleport (via a script call, being killed, etc.) 
// then this info is news to us.
void process_teleport_start(LLMessageSystem *msg, void**)
{
	// on teleport, don't tell them about destination guide anymore
	LLFirstUse::notUsingDestinationGuide(false);
	U32 teleport_flags = 0x0;
	msg->getU32("Info", "TeleportFlags", teleport_flags);

	LL_DEBUGS("Messaging") << "Got TeleportStart with TeleportFlags=" << teleport_flags << ". gTeleportDisplay: " << gTeleportDisplay << ", gAgent.mTeleportState: " << gAgent.getTeleportState() << LL_ENDL;

//	if (teleport_flags & TELEPORT_FLAGS_DISABLE_CANCEL)
// [RLVa:KB] - Checked: 2010-04-07 (RLVa-1.2.0d) | Added: RLVa-0.2.0b
	if ( (teleport_flags & TELEPORT_FLAGS_DISABLE_CANCEL) || (!gRlvHandler.getCanCancelTp()) )
// [/RLVa:KB]
	{
		gViewerWindow->setProgressCancelButtonVisible(FALSE);
	}
	else
	{
		gViewerWindow->setProgressCancelButtonVisible(TRUE, LLTrans::getString("Cancel"));
	}

	// Freeze the UI and show progress bar
	// Note: could add data here to differentiate between normal teleport and death.

	if( gAgent.getTeleportState() == LLAgent::TELEPORT_NONE )
	{
		gTeleportDisplay = TRUE;
		gAgent.setTeleportState( LLAgent::TELEPORT_START );
		make_ui_sound("UISndTeleportOut");
		
		LL_INFOS("Messaging") << "Teleport initiated by remote TeleportStart message with TeleportFlags: " <<  teleport_flags << LL_ENDL;
		// Don't call LLFirstUse::useTeleport here because this could be
		// due to being killed, which would send you home, not to a Telehub
	}
}

void process_teleport_progress(LLMessageSystem* msg, void**)
{
	LLUUID agent_id;
	msg->getUUID("AgentData", "AgentID", agent_id);
	if((gAgent.getID() != agent_id)
	   || (gAgent.getTeleportState() == LLAgent::TELEPORT_NONE))
	{
		LL_WARNS("Messaging") << "Unexpected teleport progress message." << LL_ENDL;
		return;
	}
	U32 teleport_flags = 0x0;
	msg->getU32("Info", "TeleportFlags", teleport_flags);
//	if (teleport_flags & TELEPORT_FLAGS_DISABLE_CANCEL)
// [RLVa:KB] - Checked: 2010-04-07 (RLVa-1.2.0d) | Added: RLVa-0.2.0b
	if ( (teleport_flags & TELEPORT_FLAGS_DISABLE_CANCEL) || (!gRlvHandler.getCanCancelTp()) )
// [/RLVa:KB]
	{
		gViewerWindow->setProgressCancelButtonVisible(FALSE);
	}
	else
	{
		gViewerWindow->setProgressCancelButtonVisible(TRUE, LLTrans::getString("Cancel"));
	}
	std::string buffer;
	msg->getString("Info", "Message", buffer);
	LL_DEBUGS("Messaging") << "teleport progress: " << buffer << LL_ENDL;

	//Sorta hacky...default to using simulator raw messages
	//if we don't find the coresponding mapping in our progress mappings
	std::string message = buffer;

	if (LLAgent::sTeleportProgressMessages.find(buffer) != 
		LLAgent::sTeleportProgressMessages.end() )
	{
		message = LLAgent::sTeleportProgressMessages[buffer];
	}

	gAgent.setTeleportMessage(LLAgent::sTeleportProgressMessages[message]);
}

class LLFetchInWelcomeArea : public LLInventoryFetchDescendentsObserver
{
public:
	LLFetchInWelcomeArea(const uuid_vec_t &ids) :
		LLInventoryFetchDescendentsObserver(ids)
	{}
	virtual void done()
	{
		LLIsType is_landmark(LLAssetType::AT_LANDMARK);
		LLIsType is_card(LLAssetType::AT_CALLINGCARD);

		LLInventoryModel::cat_array_t	card_cats;
		LLInventoryModel::item_array_t	card_items;
		LLInventoryModel::cat_array_t	land_cats;
		LLInventoryModel::item_array_t	land_items;

		uuid_vec_t::iterator it = mComplete.begin();
		uuid_vec_t::iterator end = mComplete.end();
		for(; it != end; ++it)
		{
			gInventory.collectDescendentsIf(
				(*it),
				land_cats,
				land_items,
				LLInventoryModel::EXCLUDE_TRASH,
				is_landmark);
			gInventory.collectDescendentsIf(
				(*it),
				card_cats,
				card_items,
				LLInventoryModel::EXCLUDE_TRASH,
				is_card);
		}
		LLSD args;
		if ( land_items.count() > 0 )
		{	// Show notification that they can now teleport to landmarks.  Use a random landmark from the inventory
			S32 random_land = ll_rand( land_items.count() - 1 );
			args["NAME"] = land_items[random_land]->getName();
			LLNotificationsUtil::add("TeleportToLandmark",args);
		}
		if ( card_items.count() > 0 )
		{	// Show notification that they can now contact people.  Use a random calling card from the inventory
			S32 random_card = ll_rand( card_items.count() - 1 );
			args["NAME"] = card_items[random_card]->getName();
			LLNotificationsUtil::add("TeleportToPerson",args);
		}

		gInventory.removeObserver(this);
		delete this;
	}
};



class LLPostTeleportNotifiers : public LLEventTimer 
{
public:
	LLPostTeleportNotifiers();
	virtual ~LLPostTeleportNotifiers();

	//function to be called at the supplied frequency
	virtual BOOL tick();
};

LLPostTeleportNotifiers::LLPostTeleportNotifiers() : LLEventTimer( 2.0 )
{
};

LLPostTeleportNotifiers::~LLPostTeleportNotifiers()
{
}

BOOL LLPostTeleportNotifiers::tick()
{
	BOOL all_done = FALSE;
	if ( gAgent.getTeleportState() == LLAgent::TELEPORT_NONE )
	{
		// get callingcards and landmarks available to the user arriving.
		uuid_vec_t folders;
		const LLUUID callingcard_id = gInventory.findCategoryUUIDForType(LLFolderType::FT_CALLINGCARD);
		if(callingcard_id.notNull()) 
			folders.push_back(callingcard_id);
		const LLUUID folder_id = gInventory.findCategoryUUIDForType(LLFolderType::FT_LANDMARK);
		if(folder_id.notNull()) 
			folders.push_back(folder_id);
		if(!folders.empty())
		{
			LLFetchInWelcomeArea* fetcher = new LLFetchInWelcomeArea(folders);
			fetcher->startFetch();
			if(fetcher->isFinished())
			{
				fetcher->done();
			}
			else
			{
				gInventory.addObserver(fetcher);
			}
		}
		all_done = TRUE;
	}

	return all_done;
}



// Teleport notification from the simulator
// We're going to pretend to be a new agent
void process_teleport_finish(LLMessageSystem* msg, void**)
{
	LL_DEBUGS("Messaging") << "Got teleport location message" << LL_ENDL;
	LLUUID agent_id;
	msg->getUUIDFast(_PREHASH_Info, _PREHASH_AgentID, agent_id);
	if (agent_id != gAgent.getID())
	{
		LL_WARNS("Messaging") << "Got teleport notification for wrong agent!" << LL_ENDL;
		return;
	}
	
	// Teleport is finished; it can't be cancelled now.
	gViewerWindow->setProgressCancelButtonVisible(FALSE);

	// Do teleport effect for where you're leaving
	// VEFFECT: TeleportStart
	LLHUDEffectSpiral *effectp = (LLHUDEffectSpiral *)LLHUDManager::getInstance()->createViewerEffect(LLHUDObject::LL_HUD_EFFECT_POINT, TRUE);
	effectp->setPositionGlobal(gAgent.getPositionGlobal());
	effectp->setColor(LLColor4U(gAgent.getEffectColor()));
	LLHUDManager::getInstance()->sendEffects();

	U32 location_id;
	U32 sim_ip;
	U16 sim_port;
	LLVector3 pos, look_at;
	U64 region_handle;
	msg->getU32Fast(_PREHASH_Info, _PREHASH_LocationID, location_id);
	msg->getIPAddrFast(_PREHASH_Info, _PREHASH_SimIP, sim_ip);
	msg->getIPPortFast(_PREHASH_Info, _PREHASH_SimPort, sim_port);
	//msg->getVector3Fast(_PREHASH_Info, _PREHASH_Position, pos);
	//msg->getVector3Fast(_PREHASH_Info, _PREHASH_LookAt, look_at);
	msg->getU64Fast(_PREHASH_Info, _PREHASH_RegionHandle, region_handle);
	U32 teleport_flags;
	msg->getU32Fast(_PREHASH_Info, _PREHASH_TeleportFlags, teleport_flags);
	
	
	std::string seedCap;
	msg->getStringFast(_PREHASH_Info, _PREHASH_SeedCapability, seedCap);

	// update home location if we are teleporting out of prelude - specific to teleporting to welcome area 
	if((teleport_flags & TELEPORT_FLAGS_SET_HOME_TO_TARGET)
	   && (!gAgent.isGodlike()))
	{
		gAgent.setHomePosRegion(region_handle, pos);

		// Create a timer that will send notices when teleporting is all finished.  Since this is 
		// based on the LLEventTimer class, it will be managed by that class and not orphaned or leaked.
		new LLPostTeleportNotifiers();
	}

	LLHost sim_host(sim_ip, sim_port);

	// Viewer trusts the simulator.
	gMessageSystem->enableCircuit(sim_host, TRUE);
	LLViewerRegion* regionp =  LLWorld::getInstance()->addRegion(region_handle, sim_host);

/*
	// send camera update to new region
	gAgentCamera.updateCamera();

	// likewise make sure the camera is behind the avatar
	gAgentCamera.resetView(TRUE);
	LLVector3 shift_vector = regionp->getPosRegionFromGlobal(gAgent.getRegion()->getOriginGlobal());
	gAgent.setRegion(regionp);
	gObjectList.shiftObjects(shift_vector);

	if (isAgentAvatarValid())
	{
		gAgentAvatarp->clearChatText();
		gAgentCamera.slamLookAt(look_at);
	}
	gAgent.setPositionAgent(pos);
	gAssetStorage->setUpstream(sim);
	gCacheName->setUpstream(sim);
*/

	// now, use the circuit info to tell simulator about us!
	LL_INFOS("Messaging") << "process_teleport_finish() Enabling "
			<< sim_host << " with code " << msg->mOurCircuitCode << LL_ENDL;
	msg->newMessageFast(_PREHASH_UseCircuitCode);
	msg->nextBlockFast(_PREHASH_CircuitCode);
	msg->addU32Fast(_PREHASH_Code, msg->getOurCircuitCode());
	msg->addUUIDFast(_PREHASH_SessionID, gAgent.getSessionID());
	msg->addUUIDFast(_PREHASH_ID, gAgent.getID());
	msg->sendReliable(sim_host);

	send_complete_agent_movement(sim_host);
	gAgent.setTeleportState( LLAgent::TELEPORT_MOVING );
	gAgent.setTeleportMessage(LLAgent::sTeleportProgressMessages["contacting"]);

	regionp->setSeedCapability(seedCap);

	// Don't send camera updates to the new region until we're
	// actually there...


	// Now do teleport effect for where you're going.
	// VEFFECT: TeleportEnd
	effectp = (LLHUDEffectSpiral *)LLHUDManager::getInstance()->createViewerEffect(LLHUDObject::LL_HUD_EFFECT_POINT, TRUE);
	effectp->setPositionGlobal(gAgent.getPositionGlobal());

	effectp->setColor(LLColor4U(gAgent.getEffectColor()));
	LLHUDManager::getInstance()->sendEffects();

//	gTeleportDisplay = TRUE;
//	gTeleportDisplayTimer.reset();
//	gViewerWindow->setShowProgress(TRUE);
}

// stuff we have to do every time we get an AvatarInitComplete from a sim
/*
void process_avatar_init_complete(LLMessageSystem* msg, void**)
{
	LLVector3 agent_pos;
	msg->getVector3Fast(_PREHASH_AvatarData, _PREHASH_Position, agent_pos);
	agent_movement_complete(msg->getSender(), agent_pos);
}
*/

void process_agent_movement_complete(LLMessageSystem* msg, void**)
{
	gAgentMovementCompleted = true;

	LLUUID agent_id;
	msg->getUUIDFast(_PREHASH_AgentData, _PREHASH_AgentID, agent_id);
	LLUUID session_id;
	msg->getUUIDFast(_PREHASH_AgentData, _PREHASH_SessionID, session_id);
	if((gAgent.getID() != agent_id) || (gAgent.getSessionID() != session_id))
	{
		LL_WARNS("Messaging") << "Incorrect id in process_agent_movement_complete()"
				<< LL_ENDL;
		return;
	}

	LL_DEBUGS("Messaging") << "process_agent_movement_complete()" << LL_ENDL;

	// *TODO: check timestamp to make sure the movement compleation
	// makes sense.
	LLVector3 agent_pos;
	msg->getVector3Fast(_PREHASH_Data, _PREHASH_Position, agent_pos);
	LLVector3 look_at;
	msg->getVector3Fast(_PREHASH_Data, _PREHASH_LookAt, look_at);
	U64 region_handle;
	msg->getU64Fast(_PREHASH_Data, _PREHASH_RegionHandle, region_handle);
	
	std::string version_channel;
	msg->getString("SimData", "ChannelVersion", version_channel);

	if (!isAgentAvatarValid())
	{
		// Could happen if you were immediately god-teleported away on login,
		// maybe other cases.  Continue, but warn.
		LL_WARNS("Messaging") << "agent_movement_complete() with NULL avatarp." << LL_ENDL;
	}

	F32 x, y;
	from_region_handle(region_handle, &x, &y);
	LLViewerRegion* regionp = LLWorld::getInstance()->getRegionFromHandle(region_handle);
	if (!regionp)
	{
		if (gAgent.getRegion())
		{
			LL_WARNS("Messaging") << "current region " << gAgent.getRegion()->getOriginGlobal() << LL_ENDL;
		}

		LL_WARNS("Messaging") << "Agent being sent to invalid home region: " 
			<< x << ":" << y 
			<< " current pos " << gAgent.getPositionGlobal()
			<< LL_ENDL;
		LLAppViewer::instance()->forceDisconnect(LLTrans::getString("SentToInvalidRegion"));
		return;

	}

	LL_INFOS("Messaging") << "Changing home region to " << x << ":" << y << LL_ENDL;

	// set our upstream host the new simulator and shuffle things as
	// appropriate.
	LLVector3 shift_vector = regionp->getPosRegionFromGlobal(
		gAgent.getRegion()->getOriginGlobal());
	gAgent.setRegion(regionp);
	gObjectList.shiftObjects(shift_vector);
	gAssetStorage->setUpstream(msg->getSender());
	gCacheName->setUpstream(msg->getSender());
	gViewerThrottle.sendToSim();
	gViewerWindow->sendShapeToSim();

	bool is_teleport = gAgent.getTeleportState() == LLAgent::TELEPORT_MOVING;

	if( is_teleport )
	{
		if (gAgent.getTeleportKeepsLookAt())
		{
			// *NOTE: the LookAt data we get from the sim here doesn't
			// seem to be useful, so get it from the camera instead
			look_at = LLViewerCamera::getInstance()->getAtAxis();
		}
		// Force the camera back onto the agent, don't animate.
		gAgentCamera.setFocusOnAvatar(TRUE, FALSE);
		gAgentCamera.slamLookAt(look_at);
		gAgentCamera.updateCamera();

		gAgent.setTeleportState( LLAgent::TELEPORT_START_ARRIVAL );

		// set the appearance on teleport since the new sim does not
		// know what you look like.
		gAgent.sendAgentSetAppearance();

		if (isAgentAvatarValid())
		{
			// Chat the "back" SLURL. (DEV-4907)

			LLSLURL slurl;
			gAgent.getTeleportSourceSLURL(slurl);
			LLSD substitution = LLSD().with("[T_SLURL]", slurl.getSLURLString());
			std::string completed_from = LLAgent::sTeleportProgressMessages["completed_from"];
			LLStringUtil::format(completed_from, substitution);

			LLSD args;
			args["MESSAGE"] = completed_from;
			LLNotificationsUtil::add("SystemMessageTip", args);

			// Set the new position
			gAgentAvatarp->setPositionAgent(agent_pos);
			gAgentAvatarp->clearChat();
			gAgentAvatarp->slamPosition();
		}
	}
	else
	{
		// This is initial log-in or a region crossing
		gAgent.setTeleportState( LLAgent::TELEPORT_NONE );

		if(LLStartUp::getStartupState() < STATE_STARTED)
		{	// This is initial log-in, not a region crossing:
			// Set the camera looking ahead of the AV so send_agent_update() below 
			// will report the correct location to the server.
			LLVector3 look_at_point = look_at;
			look_at_point = agent_pos + look_at_point.rotVec(gAgent.getQuat());

			static LLVector3 up_direction(0.0f, 0.0f, 1.0f);
			LLViewerCamera::getInstance()->lookAt(agent_pos, look_at_point, up_direction);
		}
	}

	if ( LLTracker::isTracking(NULL) )
	{
		// Check distance to beacon, if < 5m, remove beacon
		LLVector3d beacon_pos = LLTracker::getTrackedPositionGlobal();
		LLVector3 beacon_dir(agent_pos.mV[VX] - (F32)fmod(beacon_pos.mdV[VX], 256.0), agent_pos.mV[VY] - (F32)fmod(beacon_pos.mdV[VY], 256.0), 0);
		if (beacon_dir.magVecSquared() < 25.f)
		{
			LLTracker::stopTracking(NULL);
		}
		else if ( is_teleport && !gAgent.getTeleportKeepsLookAt() )
		{
			//look at the beacon
			LLVector3 global_agent_pos = agent_pos;
			global_agent_pos[0] += x;
			global_agent_pos[1] += y;
			look_at = (LLVector3)beacon_pos - global_agent_pos;
			look_at.normVec();
			gAgentCamera.slamLookAt(look_at);
		}
	}

	// TODO: Put back a check for flying status! DK 12/19/05
	// Sim tells us whether the new position is off the ground
	/*
	if (teleport_flags & TELEPORT_FLAGS_IS_FLYING)
	{
		gAgent.setFlying(TRUE);
	}
	else
	{
		gAgent.setFlying(FALSE);
	}
	*/

	send_agent_update(TRUE, TRUE);

	if (gAgent.getRegion()->getBlockFly())
	{
		gAgent.setFlying(gAgent.canFly());
	}

	// force simulator to recognize busy state
	if (gAgent.getBusy())
	{
		gAgent.setBusy();
	}
	else
	{
		gAgent.clearBusy();
	}

	if (isAgentAvatarValid())
	{
		gAgentAvatarp->mFootPlane.clearVec();
	}
	
	// send walk-vs-run status
//	gAgent.sendWalkRun(gAgent.getRunning() || gAgent.getAlwaysRun());
// [RLVa:KB] - Checked: 2011-05-11 (RLVa-1.3.0i) | Added: RLVa-1.3.0i
	gAgent.sendWalkRun();
// [/RLVa:KB]

	// If the server version has changed, display an info box and offer
	// to display the release notes, unless this is the initial log in.
	if (gLastVersionChannel == version_channel)
	{
		return;
	}

	gLastVersionChannel = version_channel;
}

void process_crossed_region(LLMessageSystem* msg, void**)
{
	LLUUID agent_id;
	msg->getUUIDFast(_PREHASH_AgentData, _PREHASH_AgentID, agent_id);
	LLUUID session_id;
	msg->getUUIDFast(_PREHASH_AgentData, _PREHASH_SessionID, session_id);
	if((gAgent.getID() != agent_id) || (gAgent.getSessionID() != session_id))
	{
		LL_WARNS("Messaging") << "Incorrect id in process_crossed_region()"
				<< LL_ENDL;
		return;
	}
	LL_INFOS("Messaging") << "process_crossed_region()" << LL_ENDL;
	gAgentAvatarp->resetRegionCrossingTimer();

	U32 sim_ip;
	msg->getIPAddrFast(_PREHASH_RegionData, _PREHASH_SimIP, sim_ip);
	U16 sim_port;
	msg->getIPPortFast(_PREHASH_RegionData, _PREHASH_SimPort, sim_port);
	LLHost sim_host(sim_ip, sim_port);
	U64 region_handle;
	msg->getU64Fast(_PREHASH_RegionData, _PREHASH_RegionHandle, region_handle);
	
	std::string seedCap;
	msg->getStringFast(_PREHASH_RegionData, _PREHASH_SeedCapability, seedCap);

	send_complete_agent_movement(sim_host);

	LLViewerRegion* regionp = LLWorld::getInstance()->addRegion(region_handle, sim_host);
	regionp->setSeedCapability(seedCap);
}



// Sends avatar and camera information to simulator.
// Sent roughly once per frame, or 20 times per second, whichever is less often

const F32 THRESHOLD_HEAD_ROT_QDOT = 0.9997f;	// ~= 2.5 degrees -- if its less than this we need to update head_rot
const F32 MAX_HEAD_ROT_QDOT = 0.99999f;			// ~= 0.5 degrees -- if its greater than this then no need to update head_rot
												// between these values we delay the updates (but no more than one second)

static LLFastTimer::DeclareTimer FTM_AGENT_UPDATE_SEND("Send Message");

void send_agent_update(BOOL force_send, BOOL send_reliable)
{
	if (gAgent.getTeleportState() != LLAgent::TELEPORT_NONE)
	{
		// We don't care if they want to send an agent update, they're not allowed to until the simulator
		// that's the target is ready to receive them (after avatar_init_complete is received)
		return;
	}

	// We have already requested to log out.  Don't send agent updates.
	if(LLAppViewer::instance()->logoutRequestSent())
	{
		return;
	}

	// no region to send update to
	if(gAgent.getRegion() == NULL)
	{
		return;
	}

	const F32 TRANSLATE_THRESHOLD = 0.01f;

	// NOTA BENE: This is (intentionally?) using the small angle sine approximation to test for rotation
	//			  Plus, there is an extra 0.5 in the mix since the perpendicular between last_camera_at and getAtAxis() bisects cam_rot_change
	//			  Thus, we're actually testing against 0.2 degrees
	const F32 ROTATION_THRESHOLD = 0.1f * 2.f*F_PI/360.f;			//  Rotation thresh 0.2 deg, see note above

	const U8 DUP_MSGS = 1;				//  HACK!  number of times to repeat data on motionless agent

	//  Store data on last sent update so that if no changes, no send
	static LLVector3 last_camera_pos_agent, 
					 last_camera_at, 
					 last_camera_left,
					 last_camera_up;
	
	static LLVector3 cam_center_chg,
					 cam_rot_chg;

	static LLQuaternion last_head_rot;
	static U32 last_control_flags = 0;
	static U8 last_render_state;
	static U8 duplicate_count = 0;
	static F32 head_rot_chg = 1.0;
	static U8 last_flags;

	LLMessageSystem	*msg = gMessageSystem;
	LLVector3		camera_pos_agent;				// local to avatar's region
	U8				render_state;

	LLQuaternion body_rotation = gAgent.getFrameAgent().getQuaternion();
	LLQuaternion head_rotation = gAgent.getHeadRotation();

	camera_pos_agent = gAgentCamera.getCameraPositionAgent();

	render_state = gAgent.getRenderState();

	U32		control_flag_change = 0;
	U8		flag_change = 0;

	cam_center_chg = last_camera_pos_agent - camera_pos_agent;
	cam_rot_chg = last_camera_at - LLViewerCamera::getInstance()->getAtAxis();

	// If a modifier key is held down, turn off
	// LBUTTON and ML_LBUTTON so that using the camera (alt-key) doesn't
	// trigger a control event.
	U32 control_flags = gAgent.getControlFlags();

	MASK	key_mask = gKeyboard->currentMask(TRUE);

	if (key_mask & MASK_ALT || key_mask & MASK_CONTROL)
	{
		control_flags &= ~(	AGENT_CONTROL_LBUTTON_DOWN |
							AGENT_CONTROL_ML_LBUTTON_DOWN );
		control_flags |= 	AGENT_CONTROL_LBUTTON_UP |
							AGENT_CONTROL_ML_LBUTTON_UP ;
	}

	control_flag_change = last_control_flags ^ control_flags;

	U8 flags = AU_FLAGS_NONE;
	if (gAgent.isGroupTitleHidden())
	{
		flags |= AU_FLAGS_HIDETITLE;
	}
	if (gAgent.getAutoPilot())
	{
		flags |= AU_FLAGS_CLIENT_AUTOPILOT;
	}

	flag_change = last_flags ^ flags;

	head_rot_chg = dot(last_head_rot, head_rotation);

	if (force_send || 
		(cam_center_chg.magVec() > TRANSLATE_THRESHOLD) || 
		(head_rot_chg < THRESHOLD_HEAD_ROT_QDOT) ||	
		(last_render_state != render_state) ||
		(cam_rot_chg.magVec() > ROTATION_THRESHOLD) ||
		control_flag_change != 0 ||
		flag_change != 0)  
	{
/*
		if (head_rot_chg < THRESHOLD_HEAD_ROT_QDOT)
		{
			//LL_INFOS("Messaging") << "head rot " << head_rotation << LL_ENDL;
			LL_INFOS("Messaging") << "head_rot_chg = " << head_rot_chg << LL_ENDL;
		}
		if (cam_rot_chg.magVec() > ROTATION_THRESHOLD) 
		{
			LL_INFOS("Messaging") << "cam rot " <<  cam_rot_chg.magVec() << LL_ENDL;
		}
		if (cam_center_chg.magVec() > TRANSLATE_THRESHOLD)
		{
			LL_INFOS("Messaging") << "cam center " << cam_center_chg.magVec() << LL_ENDL;
		}
//		if (drag_delta_chg.magVec() > TRANSLATE_THRESHOLD)
//		{
//			LL_INFOS("Messaging") << "drag delta " << drag_delta_chg.magVec() << LL_ENDL;
//		}
		if (control_flag_change)
		{
			LL_INFOS("Messaging") << "dcf = " << control_flag_change << LL_ENDL;
		}
*/

		duplicate_count = 0;
	}
	else
	{
		duplicate_count++;

		if (head_rot_chg < MAX_HEAD_ROT_QDOT  &&  duplicate_count < AGENT_UPDATES_PER_SECOND)
		{
			// The head_rotation is sent for updating things like attached guns.
			// We only trigger a new update when head_rotation deviates beyond
			// some threshold from the last update, however this can break fine
			// adjustments when trying to aim an attached gun, so what we do here
			// (where we would normally skip sending an update when nothing has changed)
			// is gradually reduce the threshold to allow a better update to 
			// eventually get sent... should update to within 0.5 degrees in less 
			// than a second.
			if (head_rot_chg < THRESHOLD_HEAD_ROT_QDOT + (MAX_HEAD_ROT_QDOT - THRESHOLD_HEAD_ROT_QDOT) * duplicate_count / AGENT_UPDATES_PER_SECOND)
			{
				duplicate_count = 0;
			}
			else
			{
				return;
			}
		}
		else
		{
			return;
		}
	}

	if (duplicate_count < DUP_MSGS && !gDisconnected)
	{
		LLFastTimer t(FTM_AGENT_UPDATE_SEND);
		// Build the message
		msg->newMessageFast(_PREHASH_AgentUpdate);
		msg->nextBlockFast(_PREHASH_AgentData);
		msg->addUUIDFast(_PREHASH_AgentID, gAgent.getID());
		msg->addUUIDFast(_PREHASH_SessionID, gAgent.getSessionID());
		msg->addQuatFast(_PREHASH_BodyRotation, body_rotation);
		msg->addQuatFast(_PREHASH_HeadRotation, head_rotation);
		msg->addU8Fast(_PREHASH_State, render_state);
		msg->addU8Fast(_PREHASH_Flags, flags);

//		if (camera_pos_agent.mV[VY] > 255.f)
//		{
//			LL_INFOS("Messaging") << "Sending camera center " << camera_pos_agent << LL_ENDL;
//		}
		
		msg->addVector3Fast(_PREHASH_CameraCenter, camera_pos_agent);
		msg->addVector3Fast(_PREHASH_CameraAtAxis, LLViewerCamera::getInstance()->getAtAxis());
		msg->addVector3Fast(_PREHASH_CameraLeftAxis, LLViewerCamera::getInstance()->getLeftAxis());
		msg->addVector3Fast(_PREHASH_CameraUpAxis, LLViewerCamera::getInstance()->getUpAxis());
		msg->addF32Fast(_PREHASH_Far, gAgentCamera.mDrawDistance);
		
		msg->addU32Fast(_PREHASH_ControlFlags, control_flags);

		if (gDebugClicks)
		{
			if (control_flags & AGENT_CONTROL_LBUTTON_DOWN)
			{
				LL_INFOS("Messaging") << "AgentUpdate left button down" << LL_ENDL;
			}

			if (control_flags & AGENT_CONTROL_LBUTTON_UP)
			{
				LL_INFOS("Messaging") << "AgentUpdate left button up" << LL_ENDL;
			}
		}

		gAgent.enableControlFlagReset();

		if (!send_reliable)
		{
			gAgent.sendMessage();
		}
		else
		{
			gAgent.sendReliableMessage();
		}

//		LL_DEBUGS("Messaging") << "agent " << avatar_pos_agent << " cam " << camera_pos_agent << LL_ENDL;

		// Copy the old data 
		last_head_rot = head_rotation;
		last_render_state = render_state;
		last_camera_pos_agent = camera_pos_agent;
		last_camera_at = LLViewerCamera::getInstance()->getAtAxis();
		last_camera_left = LLViewerCamera::getInstance()->getLeftAxis();
		last_camera_up = LLViewerCamera::getInstance()->getUpAxis();
		last_control_flags = control_flags;
		last_flags = flags;
	}
}



// *TODO: Remove this dependency, or figure out a better way to handle
// this hack.
extern U32 gObjectBits;

void process_object_update(LLMessageSystem *mesgsys, void **user_data)
{	
	LLMemType mt(LLMemType::MTYPE_OBJECT);
	// Update the data counters
	if (mesgsys->getReceiveCompressedSize())
	{
		gObjectBits += mesgsys->getReceiveCompressedSize() * 8;
	}
	else
	{
		gObjectBits += mesgsys->getReceiveSize() * 8;
	}

	// Update the object...
	gObjectList.processObjectUpdate(mesgsys, user_data, OUT_FULL);
}

void process_compressed_object_update(LLMessageSystem *mesgsys, void **user_data)
{
	LLMemType mt(LLMemType::MTYPE_OBJECT);
	// Update the data counters
	if (mesgsys->getReceiveCompressedSize())
	{
		gObjectBits += mesgsys->getReceiveCompressedSize() * 8;
	}
	else
	{
		gObjectBits += mesgsys->getReceiveSize() * 8;
	}

	// Update the object...
	gObjectList.processCompressedObjectUpdate(mesgsys, user_data, OUT_FULL_COMPRESSED);
}

void process_cached_object_update(LLMessageSystem *mesgsys, void **user_data)
{
	LLMemType mt(LLMemType::MTYPE_OBJECT);
	// Update the data counters
	if (mesgsys->getReceiveCompressedSize())
	{
		gObjectBits += mesgsys->getReceiveCompressedSize() * 8;
	}
	else
	{
		gObjectBits += mesgsys->getReceiveSize() * 8;
	}

	// Update the object...
	gObjectList.processCachedObjectUpdate(mesgsys, user_data, OUT_FULL_CACHED);
}


void process_terse_object_update_improved(LLMessageSystem *mesgsys, void **user_data)
{
	LLMemType mt(LLMemType::MTYPE_OBJECT);
	if (mesgsys->getReceiveCompressedSize())
	{
		gObjectBits += mesgsys->getReceiveCompressedSize() * 8;
	}
	else
	{
		gObjectBits += mesgsys->getReceiveSize() * 8;
	}

	gObjectList.processCompressedObjectUpdate(mesgsys, user_data, OUT_TERSE_IMPROVED);
}

static LLFastTimer::DeclareTimer FTM_PROCESS_OBJECTS("Process Objects");


void process_kill_object(LLMessageSystem *mesgsys, void **user_data)
{
	LLFastTimer t(FTM_PROCESS_OBJECTS);

	LLUUID		id;
	U32			local_id;
	S32			i;
	S32			num_objects;

	num_objects = mesgsys->getNumberOfBlocksFast(_PREHASH_ObjectData);

	for (i = 0; i < num_objects; i++)
	{
		mesgsys->getU32Fast(_PREHASH_ObjectData, _PREHASH_ID, local_id, i);

		LLViewerObjectList::getUUIDFromLocal(id,
											local_id,
											gMessageSystem->getSenderIP(),
											gMessageSystem->getSenderPort());
		if (id == LLUUID::null)
		{
			LL_DEBUGS("Messaging") << "Unknown kill for local " << local_id << LL_ENDL;
			gObjectList.mNumUnknownKills++;
			continue;
		}
		else
		{
			LL_DEBUGS("Messaging") << "Kill message for local " << local_id << LL_ENDL;
		}

		LLSelectMgr::getInstance()->removeObjectFromSelections(id);

		// ...don't kill the avatar
		if (!(id == gAgentID))
		{
			LLViewerObject *objectp = gObjectList.findObject(id);
			if (objectp)
			{
				// Display green bubble on kill
				if ( gShowObjectUpdates )
				{
					LLViewerObject* newobject;
					newobject = gObjectList.createObjectViewer(LL_PCODE_LEGACY_TEXT_BUBBLE, objectp->getRegion());

					LLVOTextBubble* bubble = (LLVOTextBubble*) newobject;

					bubble->mColor.setVec(0.f, 1.f, 0.f, 1.f);
					bubble->setScale( 2.0f * bubble->getScale() );
					bubble->setPositionGlobal(objectp->getPositionGlobal());
					gPipeline.addObject(bubble);
				}

				// Do the kill
				gObjectList.killObject(objectp);
			}
			else
			{
				LL_WARNS("Messaging") << "Object in UUID lookup, but not on object list in kill!" << LL_ENDL;
				gObjectList.mNumUnknownKills++;
			}
		}
	}
}

void process_time_synch(LLMessageSystem *mesgsys, void **user_data)
{
	LLVector3 sun_direction;
	LLVector3 sun_ang_velocity;
	F32 phase;
	U64	space_time_usec;

    U32 seconds_per_day;
    U32 seconds_per_year;

	// "SimulatorViewerTimeMessage"
	mesgsys->getU64Fast(_PREHASH_TimeInfo, _PREHASH_UsecSinceStart, space_time_usec);
	mesgsys->getU32Fast(_PREHASH_TimeInfo, _PREHASH_SecPerDay, seconds_per_day);
	mesgsys->getU32Fast(_PREHASH_TimeInfo, _PREHASH_SecPerYear, seconds_per_year);

	// This should eventually be moved to an "UpdateHeavenlyBodies" message
	mesgsys->getF32Fast(_PREHASH_TimeInfo, _PREHASH_SunPhase, phase);
	mesgsys->getVector3Fast(_PREHASH_TimeInfo, _PREHASH_SunDirection, sun_direction);
	mesgsys->getVector3Fast(_PREHASH_TimeInfo, _PREHASH_SunAngVelocity, sun_ang_velocity);

	LLWorld::getInstance()->setSpaceTimeUSec(space_time_usec);

	//LL_DEBUGS("Messaging") << "time_synch() - " << sun_direction << ", " << sun_ang_velocity
	//		 << ", " << phase << LL_ENDL;

	gSky.setSunPhase(phase);
	gSky.setSunTargetDirection(sun_direction, sun_ang_velocity);
	if ( !(gSavedSettings.getBOOL("SkyOverrideSimSunPosition") || gSky.getOverrideSun()) )
	{
		gSky.setSunDirection(sun_direction, sun_ang_velocity);
	}
}

void process_sound_trigger(LLMessageSystem *msg, void **)
{
	if (!gAudiop) return;

	U64		region_handle = 0;
	F32		gain = 0;
	LLUUID	sound_id;
	LLUUID	owner_id;
	LLUUID	object_id;
	LLUUID	parent_id;
	LLVector3	pos_local;

	msg->getUUIDFast(_PREHASH_SoundData, _PREHASH_SoundID, sound_id);
	msg->getUUIDFast(_PREHASH_SoundData, _PREHASH_OwnerID, owner_id);
	msg->getUUIDFast(_PREHASH_SoundData, _PREHASH_ObjectID, object_id);
	msg->getUUIDFast(_PREHASH_SoundData, _PREHASH_ParentID, parent_id);
	msg->getU64Fast(_PREHASH_SoundData, _PREHASH_Handle, region_handle);
	msg->getVector3Fast(_PREHASH_SoundData, _PREHASH_Position, pos_local);
	msg->getF32Fast(_PREHASH_SoundData, _PREHASH_Gain, gain);

	// adjust sound location to true global coords
	LLVector3d	pos_global = from_region_handle(region_handle);
	pos_global.mdV[VX] += pos_local.mV[VX];
	pos_global.mdV[VY] += pos_local.mV[VY];
	pos_global.mdV[VZ] += pos_local.mV[VZ];

	// Don't play a trigger sound if you can't hear it due
	// to parcel "local audio only" settings.
	if (!LLViewerParcelMgr::getInstance()->canHearSound(pos_global)) return;

	// Don't play sounds triggered by someone you muted.
	if (LLMuteList::getInstance()->isMuted(owner_id, LLMute::flagObjectSounds)) return;
	
	// Don't play sounds from an object you muted
	if (LLMuteList::getInstance()->isMuted(object_id)) return;

	// Don't play sounds from an object whose parent you muted
	if (parent_id.notNull()
		&& LLMuteList::getInstance()->isMuted(parent_id))
	{
		return;
	}

	// Don't play sounds from a region with maturity above current agent maturity
	if( !gAgent.canAccessMaturityInRegion( region_handle ) )
	{
		return;
	}
		
	gAudiop->triggerSound(sound_id, owner_id, gain, LLAudioEngine::AUDIO_TYPE_SFX, pos_global);
}

void process_preload_sound(LLMessageSystem *msg, void **user_data)
{
	if (!gAudiop)
	{
		return;
	}

	LLUUID sound_id;
	LLUUID object_id;
	LLUUID owner_id;

	msg->getUUIDFast(_PREHASH_DataBlock, _PREHASH_SoundID, sound_id);
	msg->getUUIDFast(_PREHASH_DataBlock, _PREHASH_ObjectID, object_id);
	msg->getUUIDFast(_PREHASH_DataBlock, _PREHASH_OwnerID, owner_id);

	LLViewerObject *objectp = gObjectList.findObject(object_id);
	if (!objectp) return;

	if (LLMuteList::getInstance()->isMuted(object_id)) return;
	if (LLMuteList::getInstance()->isMuted(owner_id, LLMute::flagObjectSounds)) return;
	
	LLAudioSource *sourcep = objectp->getAudioSource(owner_id);
	if (!sourcep) return;
	
	LLAudioData *datap = gAudiop->getAudioData(sound_id);

	// Note that I don't actually do any loading of the
	// audio data into a buffer at this point, as it won't actually
	// help us out.

	// Don't play sounds from a region with maturity above current agent maturity
	LLVector3d pos_global = objectp->getPositionGlobal();
	if (gAgent.canAccessMaturityAtGlobal(pos_global))
	{
	// Add audioData starts a transfer internally.
	sourcep->addAudioData(datap, FALSE);
}
}

void process_attached_sound(LLMessageSystem *msg, void **user_data)
{
	F32 gain = 0;
	LLUUID sound_id;
	LLUUID object_id;
	LLUUID owner_id;
	U8 flags;

	msg->getUUIDFast(_PREHASH_DataBlock, _PREHASH_SoundID, sound_id);
	msg->getUUIDFast(_PREHASH_DataBlock, _PREHASH_ObjectID, object_id);
	msg->getUUIDFast(_PREHASH_DataBlock, _PREHASH_OwnerID, owner_id);
	msg->getF32Fast(_PREHASH_DataBlock, _PREHASH_Gain, gain);
	msg->getU8Fast(_PREHASH_DataBlock, _PREHASH_Flags, flags);

	LLViewerObject *objectp = gObjectList.findObject(object_id);
	if (!objectp)
	{
		// we don't know about this object, just bail
		return;
	}
	
	if (LLMuteList::getInstance()->isMuted(object_id)) return;
	
	if (LLMuteList::getInstance()->isMuted(owner_id, LLMute::flagObjectSounds)) return;

	
	// Don't play sounds from a region with maturity above current agent maturity
	LLVector3d pos = objectp->getPositionGlobal();
	if( !gAgent.canAccessMaturityAtGlobal(pos) )
	{
		return;
	}
	
	objectp->setAttachedSound(sound_id, owner_id, gain, flags);
}


void process_attached_sound_gain_change(LLMessageSystem *mesgsys, void **user_data)
{
	F32 gain = 0;
	LLUUID object_guid;
	LLViewerObject *objectp = NULL;

	mesgsys->getUUIDFast(_PREHASH_DataBlock, _PREHASH_ObjectID, object_guid);

	if (!((objectp = gObjectList.findObject(object_guid))))
	{
		// we don't know about this object, just bail
		return;
	}

 	mesgsys->getF32Fast(_PREHASH_DataBlock, _PREHASH_Gain, gain);

	objectp->adjustAudioGain(gain);
}


void process_health_message(LLMessageSystem *mesgsys, void **user_data)
{
	F32 health;

	mesgsys->getF32Fast(_PREHASH_HealthData, _PREHASH_Health, health);

	if (gStatusBar)
	{
		gStatusBar->setHealth((S32)health);
	}
}


void process_sim_stats(LLMessageSystem *msg, void **user_data)
{	
	S32 count = msg->getNumberOfBlocks("Stat");
	for (S32 i = 0; i < count; ++i)
	{
		U32 stat_id;
		F32 stat_value;
		msg->getU32("Stat", "StatID", stat_id, i);
		msg->getF32("Stat", "StatValue", stat_value, i);
		switch (stat_id)
		{
		case LL_SIM_STAT_TIME_DILATION:
			LLViewerStats::getInstance()->mSimTimeDilation.addValue(stat_value);
			break;
		case LL_SIM_STAT_FPS:
			LLViewerStats::getInstance()->mSimFPS.addValue(stat_value);
			break;
		case LL_SIM_STAT_PHYSFPS:
			LLViewerStats::getInstance()->mSimPhysicsFPS.addValue(stat_value);
			break;
		case LL_SIM_STAT_AGENTUPS:
			LLViewerStats::getInstance()->mSimAgentUPS.addValue(stat_value);
			break;
		case LL_SIM_STAT_FRAMEMS:
			LLViewerStats::getInstance()->mSimFrameMsec.addValue(stat_value);
			break;
		case LL_SIM_STAT_NETMS:
			LLViewerStats::getInstance()->mSimNetMsec.addValue(stat_value);
			break;
		case LL_SIM_STAT_SIMOTHERMS:
			LLViewerStats::getInstance()->mSimSimOtherMsec.addValue(stat_value);
			break;
		case LL_SIM_STAT_SIMPHYSICSMS:
			LLViewerStats::getInstance()->mSimSimPhysicsMsec.addValue(stat_value);
			break;
		case LL_SIM_STAT_AGENTMS:
			LLViewerStats::getInstance()->mSimAgentMsec.addValue(stat_value);
			break;
		case LL_SIM_STAT_IMAGESMS:
			LLViewerStats::getInstance()->mSimImagesMsec.addValue(stat_value);
			break;
		case LL_SIM_STAT_SCRIPTMS:
			LLViewerStats::getInstance()->mSimScriptMsec.addValue(stat_value);
			break;
		case LL_SIM_STAT_NUMTASKS:
			LLViewerStats::getInstance()->mSimObjects.addValue(stat_value);
			break;
		case LL_SIM_STAT_NUMTASKSACTIVE:
			LLViewerStats::getInstance()->mSimActiveObjects.addValue(stat_value);
			break;
		case LL_SIM_STAT_NUMAGENTMAIN:
			LLViewerStats::getInstance()->mSimMainAgents.addValue(stat_value);
			break;
		case LL_SIM_STAT_NUMAGENTCHILD:
			LLViewerStats::getInstance()->mSimChildAgents.addValue(stat_value);
			break;
		case LL_SIM_STAT_NUMSCRIPTSACTIVE:
			LLViewerStats::getInstance()->mSimActiveScripts.addValue(stat_value);
			break;
		case LL_SIM_STAT_SCRIPT_EPS:
			LLViewerStats::getInstance()->mSimScriptEPS.addValue(stat_value);
			break;
		case LL_SIM_STAT_INPPS:
			LLViewerStats::getInstance()->mSimInPPS.addValue(stat_value);
			break;
		case LL_SIM_STAT_OUTPPS:
			LLViewerStats::getInstance()->mSimOutPPS.addValue(stat_value);
			break;
		case LL_SIM_STAT_PENDING_DOWNLOADS:
			LLViewerStats::getInstance()->mSimPendingDownloads.addValue(stat_value);
			break;
		case LL_SIM_STAT_PENDING_UPLOADS:
			LLViewerStats::getInstance()->mSimPendingUploads.addValue(stat_value);
			break;
		case LL_SIM_STAT_PENDING_LOCAL_UPLOADS:
			LLViewerStats::getInstance()->mSimPendingLocalUploads.addValue(stat_value);
			break;
		case LL_SIM_STAT_TOTAL_UNACKED_BYTES:
			LLViewerStats::getInstance()->mSimTotalUnackedBytes.addValue(stat_value / 1024.f);
			break;
		case LL_SIM_STAT_PHYSICS_PINNED_TASKS:
			LLViewerStats::getInstance()->mPhysicsPinnedTasks.addValue(stat_value);
			break;
		case LL_SIM_STAT_PHYSICS_LOD_TASKS:
			LLViewerStats::getInstance()->mPhysicsLODTasks.addValue(stat_value);
			break;
		case LL_SIM_STAT_SIMPHYSICSSTEPMS:
			LLViewerStats::getInstance()->mSimSimPhysicsStepMsec.addValue(stat_value);
			break;
		case LL_SIM_STAT_SIMPHYSICSSHAPEMS:
			LLViewerStats::getInstance()->mSimSimPhysicsShapeUpdateMsec.addValue(stat_value);
			break;
		case LL_SIM_STAT_SIMPHYSICSOTHERMS:
			LLViewerStats::getInstance()->mSimSimPhysicsOtherMsec.addValue(stat_value);
			break;
		case LL_SIM_STAT_SIMPHYSICSMEMORY:
			LLViewerStats::getInstance()->mPhysicsMemoryAllocated.addValue(stat_value);
			break;
		case LL_SIM_STAT_SIMSPARETIME:
			LLViewerStats::getInstance()->mSimSpareMsec.addValue(stat_value);
			break;
		case LL_SIM_STAT_SIMSLEEPTIME:
			LLViewerStats::getInstance()->mSimSleepMsec.addValue(stat_value);
			break;
		case LL_SIM_STAT_IOPUMPTIME:
			LLViewerStats::getInstance()->mSimPumpIOMsec.addValue(stat_value);
			break;
		default:
			// Used to be a commented out warning.
 			LL_DEBUGS("Messaging") << "Unknown stat id" << stat_id << LL_ENDL;
		  break;
		}
	}

	/*
	msg->getF32Fast(_PREHASH_Statistics, _PREHASH_PhysicsTimeDilation, time_dilation);
	LLViewerStats::getInstance()->mSimTDStat.addValue(time_dilation);

	// Process information
	//	{	CpuUsage			F32				}
	//	{	SimMemTotal			F32				}
	//	{	SimMemRSS			F32				}
	//	{	ProcessUptime		F32				}
	F32 cpu_usage;
	F32 sim_mem_total;
	F32 sim_mem_rss;
	F32 process_uptime;
	msg->getF32Fast(_PREHASH_Statistics, _PREHASH_CpuUsage, cpu_usage);
	msg->getF32Fast(_PREHASH_Statistics, _PREHASH_SimMemTotal, sim_mem_total);
	msg->getF32Fast(_PREHASH_Statistics, _PREHASH_SimMemRSS, sim_mem_rss);
	msg->getF32Fast(_PREHASH_Statistics, _PREHASH_ProcessUptime, process_uptime);
	LLViewerStats::getInstance()->mSimCPUUsageStat.addValue(cpu_usage);
	LLViewerStats::getInstance()->mSimMemTotalStat.addValue(sim_mem_total);
	LLViewerStats::getInstance()->mSimMemRSSStat.addValue(sim_mem_rss);
	*/

	//
	// Various hacks that aren't statistics, but are being handled here.
	//
	U32 max_tasks_per_region;
	U32 region_flags;
	msg->getU32("Region", "ObjectCapacity", max_tasks_per_region);
	msg->getU32("Region", "RegionFlags", region_flags);

	LLViewerRegion* regionp = gAgent.getRegion();
	if (regionp)
	{
		BOOL was_flying = gAgent.getFlying();
		regionp->setRegionFlags(region_flags);
		regionp->setMaxTasks(max_tasks_per_region);
		// HACK: This makes agents drop from the sky if the region is 
		// set to no fly while people are still in the sim.
		if (was_flying && regionp->getBlockFly())
		{
			gAgent.setFlying(gAgent.canFly());
		}
	}
}



void process_avatar_animation(LLMessageSystem *mesgsys, void **user_data)
{
	LLUUID	animation_id;
	LLUUID	uuid;
	S32		anim_sequence_id;
	LLVOAvatar *avatarp;
	
	mesgsys->getUUIDFast(_PREHASH_Sender, _PREHASH_ID, uuid);

	//clear animation flags
	avatarp = (LLVOAvatar *)gObjectList.findObject(uuid);

	if (!avatarp)
	{
		// no agent by this ID...error?
		LL_WARNS("Messaging") << "Received animation state for unknown avatar" << uuid << LL_ENDL;
		return;
	}

	S32 num_blocks = mesgsys->getNumberOfBlocksFast(_PREHASH_AnimationList);
	S32 num_source_blocks = mesgsys->getNumberOfBlocksFast(_PREHASH_AnimationSourceList);

	avatarp->mSignaledAnimations.clear();
	
	if (avatarp->isSelf())
	{
		LLUUID object_id;

		for( S32 i = 0; i < num_blocks; i++ )
		{
			mesgsys->getUUIDFast(_PREHASH_AnimationList, _PREHASH_AnimID, animation_id, i);
			mesgsys->getS32Fast(_PREHASH_AnimationList, _PREHASH_AnimSequenceID, anim_sequence_id, i);

			LL_DEBUGS("Messaging") << "Anim sequence ID: " << anim_sequence_id << LL_ENDL;

			avatarp->mSignaledAnimations[animation_id] = anim_sequence_id;

			// *HACK: Disabling flying mode if it has been enabled shortly before the agent
			// stand up animation is signaled. In this case we don't get a signal to start
			// flying animation from server, the AGENT_CONTROL_FLY flag remains set but the
			// avatar does not play flying animation, so we switch flying mode off.
			// See LLAgent::setFlying(). This may cause "Stop Flying" button to blink.
			// See EXT-2781.
			if (animation_id == ANIM_AGENT_STANDUP && gAgent.getFlying())
			{
				gAgent.setFlying(FALSE);
			}

			if (i < num_source_blocks)
			{
				mesgsys->getUUIDFast(_PREHASH_AnimationSourceList, _PREHASH_ObjectID, object_id, i);
			
				LLViewerObject* object = gObjectList.findObject(object_id);
				if (object)
				{
					object->mFlags |= FLAGS_ANIM_SOURCE;

					BOOL anim_found = FALSE;
					LLVOAvatar::AnimSourceIterator anim_it = avatarp->mAnimationSources.find(object_id);
					for (;anim_it != avatarp->mAnimationSources.end(); ++anim_it)
					{
						if (anim_it->second == animation_id)
						{
							anim_found = TRUE;
							break;
						}
					}

					if (!anim_found)
					{
						avatarp->mAnimationSources.insert(LLVOAvatar::AnimationSourceMap::value_type(object_id, animation_id));
					}
				}
			}
		}
	}
	else
	{
		for( S32 i = 0; i < num_blocks; i++ )
		{
			mesgsys->getUUIDFast(_PREHASH_AnimationList, _PREHASH_AnimID, animation_id, i);
			mesgsys->getS32Fast(_PREHASH_AnimationList, _PREHASH_AnimSequenceID, anim_sequence_id, i);
			avatarp->mSignaledAnimations[animation_id] = anim_sequence_id;
		}
	}

	if (num_blocks)
	{
		avatarp->processAnimationStateChanges();
	}
}

void process_avatar_appearance(LLMessageSystem *mesgsys, void **user_data)
{
	LLUUID uuid;
	mesgsys->getUUIDFast(_PREHASH_Sender, _PREHASH_ID, uuid);

	LLVOAvatar* avatarp = (LLVOAvatar *)gObjectList.findObject(uuid);
	if (avatarp)
	{
		avatarp->processAvatarAppearance( mesgsys );
	}
	else
	{
		LL_WARNS("Messaging") << "avatar_appearance sent for unknown avatar " << uuid << LL_ENDL;
	}
}

void process_camera_constraint(LLMessageSystem *mesgsys, void **user_data)
{
	LLVector4 cameraCollidePlane;
	mesgsys->getVector4Fast(_PREHASH_CameraCollidePlane, _PREHASH_Plane, cameraCollidePlane);

	gAgentCamera.setCameraCollidePlane(cameraCollidePlane);
}

void near_sit_object(BOOL success, void *data)
{
	if (success)
	{
		// Send message to sit on object
		gMessageSystem->newMessageFast(_PREHASH_AgentSit);
		gMessageSystem->nextBlockFast(_PREHASH_AgentData);
		gMessageSystem->addUUIDFast(_PREHASH_AgentID, gAgent.getID());
		gMessageSystem->addUUIDFast(_PREHASH_SessionID, gAgent.getSessionID());
		gAgent.sendReliableMessage();
	}
}

void process_avatar_sit_response(LLMessageSystem *mesgsys, void **user_data)
{
	LLVector3 sitPosition;
	LLQuaternion sitRotation;
	LLUUID sitObjectID;
	BOOL use_autopilot;
	mesgsys->getUUIDFast(_PREHASH_SitObject, _PREHASH_ID, sitObjectID);
	mesgsys->getBOOLFast(_PREHASH_SitTransform, _PREHASH_AutoPilot, use_autopilot);
	mesgsys->getVector3Fast(_PREHASH_SitTransform, _PREHASH_SitPosition, sitPosition);
	mesgsys->getQuatFast(_PREHASH_SitTransform, _PREHASH_SitRotation, sitRotation);
	LLVector3 camera_eye;
	mesgsys->getVector3Fast(_PREHASH_SitTransform, _PREHASH_CameraEyeOffset, camera_eye);
	LLVector3 camera_at;
	mesgsys->getVector3Fast(_PREHASH_SitTransform, _PREHASH_CameraAtOffset, camera_at);
	BOOL force_mouselook;
	mesgsys->getBOOLFast(_PREHASH_SitTransform, _PREHASH_ForceMouselook, force_mouselook);

	if (isAgentAvatarValid() && dist_vec_squared(camera_eye, camera_at) > CAMERA_POSITION_THRESHOLD_SQUARED)
	{
		gAgentCamera.setSitCamera(sitObjectID, camera_eye, camera_at);
	}
	
	gAgentCamera.setForceMouselook(force_mouselook);
	// Forcing turning off flying here to prevent flying after pressing "Stand"
	// to stand up from an object. See EXT-1655.
	gAgent.setFlying(FALSE);

	LLViewerObject* object = gObjectList.findObject(sitObjectID);
	if (object)
	{
		LLVector3 sit_spot = object->getPositionAgent() + (sitPosition * object->getRotation());
		if (!use_autopilot || isAgentAvatarValid() && gAgentAvatarp->isSitting() && gAgentAvatarp->getRoot() == object->getRoot())
		{
			//we're already sitting on this object, so don't autopilot
		}
		else
		{
			gAgent.startAutoPilotGlobal(gAgent.getPosGlobalFromAgent(sit_spot), "Sit", &sitRotation, near_sit_object, NULL, 0.5f);
		}
	}
	else
	{
		LL_WARNS("Messaging") << "Received sit approval for unknown object " << sitObjectID << LL_ENDL;
	}
}

void process_clear_follow_cam_properties(LLMessageSystem *mesgsys, void **user_data)
{
	LLUUID		source_id;

	mesgsys->getUUIDFast(_PREHASH_ObjectData, _PREHASH_ObjectID, source_id);

	LLFollowCamMgr::removeFollowCamParams(source_id);
}

void process_set_follow_cam_properties(LLMessageSystem *mesgsys, void **user_data)
{
	S32			type;
	F32			value;
	bool		settingPosition = false;
	bool		settingFocus	= false;
	bool		settingFocusOffset = false;
	LLVector3	position;
	LLVector3	focus;
	LLVector3	focus_offset;

	LLUUID		source_id;

	mesgsys->getUUIDFast(_PREHASH_ObjectData, _PREHASH_ObjectID, source_id);

	LLViewerObject* objectp = gObjectList.findObject(source_id);
	if (objectp)
	{
		objectp->mFlags |= FLAGS_CAMERA_SOURCE;
	}

	S32 num_objects = mesgsys->getNumberOfBlocks("CameraProperty");
	for (S32 block_index = 0; block_index < num_objects; block_index++)
	{
		mesgsys->getS32("CameraProperty", "Type", type, block_index);
		mesgsys->getF32("CameraProperty", "Value", value, block_index);
		switch(type)
		{
		case FOLLOWCAM_PITCH:
			LLFollowCamMgr::setPitch(source_id, value);
			break;
		case FOLLOWCAM_FOCUS_OFFSET_X:
			focus_offset.mV[VX] = value;
			settingFocusOffset = true;
			break;
		case FOLLOWCAM_FOCUS_OFFSET_Y:
			focus_offset.mV[VY] = value;
			settingFocusOffset = true;
			break;
		case FOLLOWCAM_FOCUS_OFFSET_Z:
			focus_offset.mV[VZ] = value;
			settingFocusOffset = true;
			break;
		case FOLLOWCAM_POSITION_LAG:
			LLFollowCamMgr::setPositionLag(source_id, value);
			break;
		case FOLLOWCAM_FOCUS_LAG:
			LLFollowCamMgr::setFocusLag(source_id, value);
			break;
		case FOLLOWCAM_DISTANCE:
			LLFollowCamMgr::setDistance(source_id, value);
			break;
		case FOLLOWCAM_BEHINDNESS_ANGLE:
			LLFollowCamMgr::setBehindnessAngle(source_id, value);
			break;
		case FOLLOWCAM_BEHINDNESS_LAG:
			LLFollowCamMgr::setBehindnessLag(source_id, value);
			break;
		case FOLLOWCAM_POSITION_THRESHOLD:
			LLFollowCamMgr::setPositionThreshold(source_id, value);
			break;
		case FOLLOWCAM_FOCUS_THRESHOLD:
			LLFollowCamMgr::setFocusThreshold(source_id, value);
			break;
		case FOLLOWCAM_ACTIVE:
			//if 1, set using followcam,. 
			LLFollowCamMgr::setCameraActive(source_id, value != 0.f);
			break;
		case FOLLOWCAM_POSITION_X:
			settingPosition = true;
			position.mV[ 0 ] = value;
			break;
		case FOLLOWCAM_POSITION_Y:
			settingPosition = true;
			position.mV[ 1 ] = value;
			break;
		case FOLLOWCAM_POSITION_Z:
			settingPosition = true;
			position.mV[ 2 ] = value;
			break;
		case FOLLOWCAM_FOCUS_X:
			settingFocus = true;
			focus.mV[ 0 ] = value;
			break;
		case FOLLOWCAM_FOCUS_Y:
			settingFocus = true;
			focus.mV[ 1 ] = value;
			break;
		case FOLLOWCAM_FOCUS_Z:
			settingFocus = true;
			focus.mV[ 2 ] = value;
			break;
		case FOLLOWCAM_POSITION_LOCKED:
			LLFollowCamMgr::setPositionLocked(source_id, value != 0.f);
			break;
		case FOLLOWCAM_FOCUS_LOCKED:
			LLFollowCamMgr::setFocusLocked(source_id, value != 0.f);
			break;

		default:
			break;
		}
	}

	if ( settingPosition )
	{
		LLFollowCamMgr::setPosition(source_id, position);
	}
	if ( settingFocus )
	{
		LLFollowCamMgr::setFocus(source_id, focus);
	}
	if ( settingFocusOffset )
	{
		LLFollowCamMgr::setFocusOffset(source_id, focus_offset);
	}
}
//end Ventrella 


// Culled from newsim lltask.cpp
void process_name_value(LLMessageSystem *mesgsys, void **user_data)
{
	std::string	temp_str;
	LLUUID	id;
	S32		i, num_blocks;

	mesgsys->getUUIDFast(_PREHASH_TaskData, _PREHASH_ID, id);

	LLViewerObject* object = gObjectList.findObject(id);

	if (object)
	{
		num_blocks = mesgsys->getNumberOfBlocksFast(_PREHASH_NameValueData);
		for (i = 0; i < num_blocks; i++)
		{
			mesgsys->getStringFast(_PREHASH_NameValueData, _PREHASH_NVPair, temp_str, i);
			LL_INFOS("Messaging") << "Added to object Name Value: " << temp_str << LL_ENDL;
			object->addNVPair(temp_str);
		}
	}
	else
	{
		LL_INFOS("Messaging") << "Can't find object " << id << " to add name value pair" << LL_ENDL;
	}
}

void process_remove_name_value(LLMessageSystem *mesgsys, void **user_data)
{
	std::string	temp_str;
	LLUUID	id;
	S32		i, num_blocks;

	mesgsys->getUUIDFast(_PREHASH_TaskData, _PREHASH_ID, id);

	LLViewerObject* object = gObjectList.findObject(id);

	if (object)
	{
		num_blocks = mesgsys->getNumberOfBlocksFast(_PREHASH_NameValueData);
		for (i = 0; i < num_blocks; i++)
		{
			mesgsys->getStringFast(_PREHASH_NameValueData, _PREHASH_NVPair, temp_str, i);
			LL_INFOS("Messaging") << "Removed from object Name Value: " << temp_str << LL_ENDL;
			object->removeNVPair(temp_str);
		}
	}
	else
	{
		LL_INFOS("Messaging") << "Can't find object " << id << " to remove name value pair" << LL_ENDL;
	}
}

void process_kick_user(LLMessageSystem *msg, void** /*user_data*/)
{
	std::string message;

	msg->getStringFast(_PREHASH_UserInfo, _PREHASH_Reason, message);

	LLAppViewer::instance()->forceDisconnect(message);
}


/*
void process_user_list_reply(LLMessageSystem *msg, void **user_data)
{
	LLUserList::processUserListReply(msg, user_data);
	return;
	char	firstname[MAX_STRING+1];
	char	lastname[MAX_STRING+1];
	U8		status;
	S32		user_count;

	user_count = msg->getNumberOfBlocks("UserBlock");

	for (S32 i = 0; i < user_count; i++)
	{
		msg->getData("UserBlock", i, "FirstName", firstname);
		msg->getData("UserBlock", i, "LastName", lastname);
		msg->getData("UserBlock", i, "Status", &status);

		if (status & 0x01)
		{
			dialog_friends_add_friend(buffer, TRUE);
		}
		else
		{
			dialog_friends_add_friend(buffer, FALSE);
		}
	}

	dialog_friends_done_adding();
}
*/

// this is not handled in processUpdateMessage
/*
void process_time_dilation(LLMessageSystem *msg, void **user_data)
{
	// get the time_dilation
	U16 foo;
	msg->getData("TimeDilation", "TimeDilation", &foo);
	F32 time_dilation = ((F32) foo) / 65535.f;

	// get the pointer to the right region
	U32 ip = msg->getSenderIP();
	U32 port = msg->getSenderPort();
	LLViewerRegion *regionp = LLWorld::getInstance()->getRegion(ip, port);
	if (regionp)
	{
		regionp->setTimeDilation(time_dilation);
	}
}
*/


void process_money_balance_reply( LLMessageSystem* msg, void** )
{
	S32 balance = 0;
	S32 credit = 0;
	S32 committed = 0;
	std::string desc;
	LLUUID tid;

	msg->getUUID("MoneyData", "TransactionID", tid);
	msg->getS32("MoneyData", "MoneyBalance", balance);
	msg->getS32("MoneyData", "SquareMetersCredit", credit);
	msg->getS32("MoneyData", "SquareMetersCommitted", committed);
	msg->getStringFast(_PREHASH_MoneyData, _PREHASH_Description, desc);
	LL_INFOS("Messaging") << "L$, credit, committed: " << balance << " " << credit << " "
			<< committed << LL_ENDL;
    
	if (gStatusBar)
	{
		gStatusBar->setBalance(balance);
		gStatusBar->setLandCredit(credit);
		gStatusBar->setLandCommitted(committed);
	}

	if (desc.empty()
		|| !gSavedSettings.getBOOL("NotifyMoneyChange"))
	{
		// ...nothing to display
		return;
	}

	// Suppress duplicate messages about the same transaction
	static std::deque<LLUUID> recent;
	if (std::find(recent.rbegin(), recent.rend(), tid) != recent.rend())
	{
		return;
	}

	// Once the 'recent' container gets large enough, chop some
	// off the beginning.
	const U32 MAX_LOOKBACK = 30;
	const S32 POP_FRONT_SIZE = 12;
	if(recent.size() > MAX_LOOKBACK)
	{
		LL_DEBUGS("Messaging") << "Removing oldest transaction records" << LL_ENDL;
		recent.erase(recent.begin(), recent.begin() + POP_FRONT_SIZE);
	}
	//LL_DEBUGS("Messaging") << "Pushing back transaction " << tid << LL_ENDL;
	recent.push_back(tid);

	if (msg->has("TransactionInfo"))
	{
		// ...message has extended info for localization
		process_money_balance_reply_extended(msg);
	}
	else
	{
		// Only old dev grids will not supply the TransactionInfo block,
		// so we can just use the hard-coded English string.
		LLSD args;
		args["MESSAGE"] = desc;
		LLNotificationsUtil::add("SystemMessage", args);
	}
}

static std::string reason_from_transaction_type(S32 transaction_type,
												const std::string& item_desc)
{
	// *NOTE: The keys for the reason strings are unusual because
	// an earlier version of the code used English language strings
	// extracted from hard-coded server English descriptions.
	// Keeping them so we don't have to re-localize them.
	switch (transaction_type)
	{
		case TRANS_OBJECT_SALE:
		{
			LLStringUtil::format_map_t arg;
			arg["ITEM"] = item_desc;
			return LLTrans::getString("for item", arg);
		}
		case TRANS_LAND_SALE:
			return LLTrans::getString("for a parcel of land");
			
		case TRANS_LAND_PASS_SALE:
			return LLTrans::getString("for a land access pass");
			
		case TRANS_GROUP_LAND_DEED:
			return LLTrans::getString("for deeding land");
			
		case TRANS_GROUP_CREATE:
			return LLTrans::getString("to create a group");
			
		case TRANS_GROUP_JOIN:
			return LLTrans::getString("to join a group");
			
		case TRANS_UPLOAD_CHARGE:
			return LLTrans::getString("to upload");

		case TRANS_CLASSIFIED_CHARGE:
			return LLTrans::getString("to publish a classified ad");
			
		// These have no reason to display, but are expected and should not
		// generate warnings
		case TRANS_GIFT:
		case TRANS_PAY_OBJECT:
		case TRANS_OBJECT_PAYS:
			return std::string();

		default:
			llwarns << "Unknown transaction type " 
				<< transaction_type << llendl;
			return std::string();
	}
}

static void money_balance_group_notify(const LLUUID& group_id,
									   const std::string& name,
									   bool is_group,
									   std::string notification,
									   LLSD args,
									   LLSD payload)
{
	// Message uses name SLURLs, don't actually have to substitute in
	// the name.  We're just making sure it's available.
	// Notification is either PaymentReceived or PaymentSent
	LLNotificationsUtil::add(notification, args, payload);
}

static void money_balance_avatar_notify(const LLUUID& agent_id,
										const LLAvatarName& av_name,
									   	std::string notification,
									   	LLSD args,
									   	LLSD payload)
{
	// Message uses name SLURLs, don't actually have to substitute in
	// the name.  We're just making sure it's available.
	// Notification is either PaymentReceived or PaymentSent
	LLNotificationsUtil::add(notification, args, payload);
}

static void process_money_balance_reply_extended(LLMessageSystem* msg)
{
    // Added in server 1.40 and viewer 2.1, support for localization
    // and agent ids for name lookup.
    S32 transaction_type = 0;
    LLUUID source_id;
	BOOL is_source_group = FALSE;
    LLUUID dest_id;
	BOOL is_dest_group = FALSE;
    S32 amount = 0;
    std::string item_description;

    msg->getS32("TransactionInfo", "TransactionType", transaction_type);
    msg->getUUID("TransactionInfo", "SourceID", source_id);
	msg->getBOOL("TransactionInfo", "IsSourceGroup", is_source_group);
    msg->getUUID("TransactionInfo", "DestID", dest_id);
	msg->getBOOL("TransactionInfo", "IsDestGroup", is_dest_group);
    msg->getS32("TransactionInfo", "Amount", amount);
    msg->getString("TransactionInfo", "ItemDescription", item_description);
    LL_INFOS("Money") << "MoneyBalanceReply source " << source_id 
		<< " dest " << dest_id
		<< " type " << transaction_type
		<< " item " << item_description << LL_ENDL;

	if (source_id.isNull() && dest_id.isNull())
	{
		// this is a pure balance update, no notification required
		return;
	}

	std::string source_slurl;
	if (is_source_group)
	{
		source_slurl =
			LLSLURL( "group", source_id, "inspect").getSLURLString();
	}
	else
	{
		source_slurl =
			LLSLURL( "agent", source_id, "completename").getSLURLString();
	}

	std::string dest_slurl;
	if (is_dest_group)
	{
		dest_slurl =
			LLSLURL( "group", dest_id, "inspect").getSLURLString();
	}
	else
	{
		dest_slurl =
			LLSLURL( "agent", dest_id, "completename").getSLURLString();
	}

	std::string reason =
		reason_from_transaction_type(transaction_type, item_description);
	
	LLStringUtil::format_map_t args;
	args["REASON"] = reason; // could be empty
	args["AMOUNT"] = llformat("%d", amount);
	
	// Need to delay until name looked up, so need to know whether or not
	// is group
	bool is_name_group = false;
	LLUUID name_id;
	std::string message;
	std::string notification;
	LLSD final_args;
	LLSD payload;
	
	bool you_paid_someone = (source_id == gAgentID);
	if (you_paid_someone)
	{
		args["NAME"] = dest_slurl;
		is_name_group = is_dest_group;
		name_id = dest_id;
		if (!reason.empty())
		{
			if (dest_id.notNull())
			{
				message = LLTrans::getString("you_paid_ldollars", args);
			}
			else
			{
				// transaction fee to the system, eg, to create a group
				message = LLTrans::getString("you_paid_ldollars_no_name", args);
			}
		}
		else
		{
			if (dest_id.notNull())
			{
				message = LLTrans::getString("you_paid_ldollars_no_reason", args);
			}
			else
			{
				// no target, no reason, you just paid money
				message = LLTrans::getString("you_paid_ldollars_no_info", args);
			}
		}
		final_args["MESSAGE"] = message;
		notification = "PaymentSent";
	}
	else {
		// ...someone paid you
		args["NAME"] = source_slurl;
		is_name_group = is_source_group;
		name_id = source_id;
		if (!reason.empty())
		{
			message = LLTrans::getString("paid_you_ldollars", args);
		}
		else {
			message = LLTrans::getString("paid_you_ldollars_no_reason", args);
		}
		final_args["MESSAGE"] = message;

		// make notification loggable
		payload["from_id"] = source_id;
		notification = "PaymentReceived";
	}

	// Despite using SLURLs, wait until the name is available before
	// showing the notification, otherwise the UI layout is strange and
	// the user sees a "Loading..." message
	if (is_name_group)
	{
		gCacheName->getGroup(name_id,
						boost::bind(&money_balance_group_notify,
									_1, _2, _3,
									notification, final_args, payload));
	}
	else {
		LLAvatarNameCache::get(name_id,
							   boost::bind(&money_balance_avatar_notify,
										   _1, _2,
										   notification, final_args, payload));										   
	}
}



bool handle_special_notification_callback(const LLSD& notification, const LLSD& response)
{
	S32 option = LLNotificationsUtil::getSelectedOption(notification, response);
	
	if (0 == option)
	{
		// set the preference to the maturity of the region we're calling
		int preferredMaturity = notification["payload"]["_region_access"].asInteger();
		gSavedSettings.setU32("PreferredMaturity", preferredMaturity);
		gAgent.sendMaturityPreferenceToServer(preferredMaturity);

		// notify user that the maturity preference has been changed
		LLSD args;
		args["RATING"] = LLViewerRegion::accessToString(preferredMaturity);
		LLNotificationsUtil::add("PreferredMaturityChanged", args);
	}
	
	return false;
}

// some of the server notifications need special handling. This is where we do that.
bool handle_special_notification(std::string notificationID, LLSD& llsdBlock)
{
	int regionAccess = llsdBlock["_region_access"].asInteger();
	llsdBlock["REGIONMATURITY"] = LLViewerRegion::accessToString(regionAccess);
	
	// we're going to throw the LLSD in there in case anyone ever wants to use it
	LLNotificationsUtil::add(notificationID+"_Notify", llsdBlock);
	
	if (regionAccess == SIM_ACCESS_MATURE)
	{
		if (gAgent.isTeen())
		{
			LLNotificationsUtil::add(notificationID+"_KB", llsdBlock);
			return true;
		}
		else if (gAgent.prefersPG())
		{
			LLNotificationsUtil::add(notificationID+"_Change", llsdBlock, llsdBlock, handle_special_notification_callback);
			return true;
		}
	}
	else if (regionAccess == SIM_ACCESS_ADULT)
	{
		if (!gAgent.isAdult())
		{
			LLNotificationsUtil::add(notificationID+"_KB", llsdBlock);
			return true;
		}
		else if (gAgent.prefersPG() || gAgent.prefersMature())
		{
			LLNotificationsUtil::add(notificationID+"_Change", llsdBlock, llsdBlock, handle_special_notification_callback);
			return true;
		}
	}
	return false;
}

bool attempt_standard_notification(LLMessageSystem* msgsystem)
{
	// if we have additional alert data
	if (msgsystem->has(_PREHASH_AlertInfo) && msgsystem->getNumberOfBlocksFast(_PREHASH_AlertInfo) > 0)
	{
		// notification was specified using the new mechanism, so we can just handle it here
		std::string notificationID;
		msgsystem->getStringFast(_PREHASH_AlertInfo, _PREHASH_Message, notificationID);
		if (!LLNotifications::getInstance()->templateExists(notificationID))
		{
			return false;
		}

		std::string llsdRaw;
		LLSD llsdBlock;
		msgsystem->getStringFast(_PREHASH_AlertInfo, _PREHASH_Message, notificationID);
		msgsystem->getStringFast(_PREHASH_AlertInfo, _PREHASH_ExtraParams, llsdRaw);
		if (llsdRaw.length())
		{
			std::istringstream llsdData(llsdRaw);
			if (!LLSDSerialize::deserialize(llsdBlock, llsdData, llsdRaw.length()))
			{
				llwarns << "attempt_standard_notification: Attempted to read notification parameter data into LLSD but failed:" << llsdRaw << llendl;
			}
		}
		
		if (
			(notificationID == "RegionEntryAccessBlocked") ||
			(notificationID == "LandClaimAccessBlocked") ||
			(notificationID == "LandBuyAccessBlocked")
		   )
		{
			/*---------------------------------------------------------------------
			 (Commented so a grep will find the notification strings, since
			 we construct them on the fly; if you add additional notifications,
			 please update the comment.)
			 
			 Could throw any of the following notifications:
			 
				RegionEntryAccessBlocked
				RegionEntryAccessBlocked_Notify
				RegionEntryAccessBlocked_Change
				RegionEntryAccessBlocked_KB
				LandClaimAccessBlocked 
				LandClaimAccessBlocked_Notify 
				LandClaimAccessBlocked_Change 
				LandClaimAccessBlocked_KB 
				LandBuyAccessBlocked
				LandBuyAccessBlocked_Notify
				LandBuyAccessBlocked_Change
				LandBuyAccessBlocked_KB
			 
			-----------------------------------------------------------------------*/ 
			if (handle_special_notification(notificationID, llsdBlock))
			{
				return true;
			}
		}
		
		LLNotificationsUtil::add(notificationID, llsdBlock);
		return true;
	}	
	return false;
}


void process_agent_alert_message(LLMessageSystem* msgsystem, void** user_data)
{
	// make sure the cursor is back to the usual default since the
	// alert is probably due to some kind of error.
	gViewerWindow->getWindow()->resetBusyCount();
	
	if (!attempt_standard_notification(msgsystem))
	{
		BOOL modal = FALSE;
		msgsystem->getBOOL("AlertData", "Modal", modal);
		std::string buffer;
		msgsystem->getStringFast(_PREHASH_AlertData, _PREHASH_Message, buffer);
		process_alert_core(buffer, modal);
	}
}

// The only difference between this routine and the previous is the fact that
// for this routine, the modal parameter is always false. Sadly, for the message
// handled by this routine, there is no "Modal" parameter on the message, and
// there's no API to tell if a message has the given parameter or not.
// So we can't handle the messages with the same handler.
void process_alert_message(LLMessageSystem *msgsystem, void **user_data)
{
	// make sure the cursor is back to the usual default since the
	// alert is probably due to some kind of error.
	gViewerWindow->getWindow()->resetBusyCount();
		
	if (!attempt_standard_notification(msgsystem))
	{
		BOOL modal = FALSE;
		std::string buffer;
		msgsystem->getStringFast(_PREHASH_AlertData, _PREHASH_Message, buffer);
		process_alert_core(buffer, modal);
	}
}

void process_alert_core(const std::string& message, BOOL modal)
{
	// HACK -- handle callbacks for specific alerts. It also is localized in notifications.xml
	if ( message == "You died and have been teleported to your home location")
	{
		LLViewerStats::getInstance()->incStat(LLViewerStats::ST_KILLED_COUNT);
	}
	else if( message == "Home position set." )
	{
		// save the home location image to disk
		std::string snap_filename = gDirUtilp->getLindenUserDir();
		snap_filename += gDirUtilp->getDirDelimiter();
		snap_filename += SCREEN_HOME_FILENAME;
		gViewerWindow->saveSnapshot(snap_filename, gViewerWindow->getWindowWidthRaw(), gViewerWindow->getWindowHeightRaw(), FALSE, FALSE);
	}

	const std::string ALERT_PREFIX("ALERT: ");
	const std::string NOTIFY_PREFIX("NOTIFY: ");
	if (message.find(ALERT_PREFIX) == 0)
	{
		// Allow the server to spawn a named alert so that server alerts can be
		// translated out of English.
		std::string alert_name(message.substr(ALERT_PREFIX.length()));
		LLNotificationsUtil::add(alert_name);
	}
	else if (message.find(NOTIFY_PREFIX) == 0)
	{
		// Allow the server to spawn a named notification so that server notifications can be
		// translated out of English.
		std::string notify_name(message.substr(NOTIFY_PREFIX.length()));
		LLNotificationsUtil::add(notify_name);
	}
	else if (message[0] == '/')
	{
		// System message is important, show in upper-right box not tip
		std::string text(message.substr(1));
		LLSD args;
		if (text.substr(0,17) == "RESTART_X_MINUTES")
		{
			S32 mins = 0;
			LLStringUtil::convertToS32(text.substr(18), mins);
			args["MINUTES"] = llformat("%d",mins);
			LLNotificationsUtil::add("RegionRestartMinutes", args);
		}
		else if (text.substr(0,17) == "RESTART_X_SECONDS")
		{
			S32 secs = 0;
			LLStringUtil::convertToS32(text.substr(18), secs);
			args["SECONDS"] = llformat("%d",secs);
			LLNotificationsUtil::add("RegionRestartSeconds", args);
		}
		else
		{
			std::string new_msg =LLNotifications::instance().getGlobalString(text);
			args["MESSAGE"] = new_msg;
			LLNotificationsUtil::add("SystemMessage", args);
		}
	}
	else if (modal)
	{
		LLSD args;
		std::string new_msg =LLNotifications::instance().getGlobalString(message);
		args["ERROR_MESSAGE"] = new_msg;
		LLNotificationsUtil::add("ErrorMessage", args);
	}
	else
	{
		// Hack fix for EXP-623 (blame fix on RN :)) to avoid a sim deploy
		const std::string AUTOPILOT_CANCELED_MSG("Autopilot canceled");
		if (message.find(AUTOPILOT_CANCELED_MSG) == std::string::npos )
		{
			LLSD args;
			std::string new_msg =LLNotifications::instance().getGlobalString(message);

			std::string localized_msg;
			bool is_message_localized = LLTrans::findString(localized_msg, new_msg);

			args["MESSAGE"] = is_message_localized ? localized_msg : new_msg;
			LLNotificationsUtil::add("SystemMessageTip", args);
		}
	}
}

mean_collision_list_t				gMeanCollisionList;
time_t								gLastDisplayedTime = 0;

void handle_show_mean_events(void *)
{
	LLFloaterReg::showInstance("bumps");
	//LLFloaterBump::showInstance();
}

void mean_name_callback(const LLUUID &id, const std::string& full_name, bool is_group)
{
	static const U32 max_collision_list_size = 20;
	if (gMeanCollisionList.size() > max_collision_list_size)
	{
		mean_collision_list_t::iterator iter = gMeanCollisionList.begin();
		for (U32 i=0; i<max_collision_list_size; i++) iter++;
		for_each(iter, gMeanCollisionList.end(), DeletePointer());
		gMeanCollisionList.erase(iter, gMeanCollisionList.end());
	}

	for (mean_collision_list_t::iterator iter = gMeanCollisionList.begin();
		 iter != gMeanCollisionList.end(); ++iter)
	{
		LLMeanCollisionData *mcd = *iter;
		if (mcd->mPerp == id)
		{
			mcd->mFullName = full_name;
		}
	}
}

void process_mean_collision_alert_message(LLMessageSystem *msgsystem, void **user_data)
{
	if (gAgent.inPrelude())
	{
		// In prelude, bumping is OK.  This dialog is rather confusing to 
		// newbies, so we don't show it.  Drop the packet on the floor.
		return;
	}

	// make sure the cursor is back to the usual default since the
	// alert is probably due to some kind of error.
	gViewerWindow->getWindow()->resetBusyCount();

	LLUUID perp;
	U32	   time;
	U8	   u8type;
	EMeanCollisionType	   type;
	F32    mag;

	S32 i, num = msgsystem->getNumberOfBlocks(_PREHASH_MeanCollision);

	for (i = 0; i < num; i++)
	{
		msgsystem->getUUIDFast(_PREHASH_MeanCollision, _PREHASH_Perp, perp);
		msgsystem->getU32Fast(_PREHASH_MeanCollision, _PREHASH_Time, time);
		msgsystem->getF32Fast(_PREHASH_MeanCollision, _PREHASH_Mag, mag);
		msgsystem->getU8Fast(_PREHASH_MeanCollision, _PREHASH_Type, u8type);

		type = (EMeanCollisionType)u8type;

		BOOL b_found = FALSE;

		for (mean_collision_list_t::iterator iter = gMeanCollisionList.begin();
			 iter != gMeanCollisionList.end(); ++iter)
		{
			LLMeanCollisionData *mcd = *iter;
			if ((mcd->mPerp == perp) && (mcd->mType == type))
			{
				mcd->mTime = time;
				mcd->mMag = mag;
				b_found = TRUE;
				break;
			}
		}

		if (!b_found)
		{
			LLMeanCollisionData *mcd = new LLMeanCollisionData(gAgentID, perp, time, type, mag);
			gMeanCollisionList.push_front(mcd);
			gCacheName->get(perp, false, boost::bind(&mean_name_callback, _1, _2, _3));
		}
	}
}

void process_frozen_message(LLMessageSystem *msgsystem, void **user_data)
{
	// make sure the cursor is back to the usual default since the
	// alert is probably due to some kind of error.
	gViewerWindow->getWindow()->resetBusyCount();
	BOOL b_frozen;
	
	msgsystem->getBOOL("FrozenData", "Data", b_frozen);

	// TODO: make being frozen change view
	if (b_frozen)
	{
	}
	else
	{
	}
}

// do some extra stuff once we get our economy data
void process_economy_data(LLMessageSystem *msg, void** /*user_data*/)
{
	LLGlobalEconomy::processEconomyData(msg, LLGlobalEconomy::Singleton::getInstance());

	S32 upload_cost = LLGlobalEconomy::Singleton::getInstance()->getPriceUpload();

	LL_INFOS_ONCE("Messaging") << "EconomyData message arrived; upload cost is L$" << upload_cost << LL_ENDL;

	gMenuHolder->getChild<LLUICtrl>("Upload Image")->setLabelArg("[COST]", llformat("%d", upload_cost));
	gMenuHolder->getChild<LLUICtrl>("Upload Sound")->setLabelArg("[COST]", llformat("%d", upload_cost));
	gMenuHolder->getChild<LLUICtrl>("Upload Animation")->setLabelArg("[COST]", llformat("%d", upload_cost));
	gMenuHolder->getChild<LLUICtrl>("Bulk Upload")->setLabelArg("[COST]", llformat("%d", upload_cost));
}

void notify_cautioned_script_question(const LLSD& notification, const LLSD& response, S32 orig_questions, BOOL granted)
{
	// only continue if at least some permissions were requested
	if (orig_questions)
	{
		// check to see if the person we are asking

		// "'[OBJECTNAME]', an object owned by '[OWNERNAME]', 
		// located in [REGIONNAME] at [REGIONPOS], 
		// has been <granted|denied> permission to: [PERMISSIONS]."

		LLUIString notice(LLTrans::getString(granted ? "ScriptQuestionCautionChatGranted" : "ScriptQuestionCautionChatDenied"));

		// always include the object name and owner name 
		notice.setArg("[OBJECTNAME]", notification["payload"]["object_name"].asString());
		notice.setArg("[OWNERNAME]", notification["payload"]["owner_name"].asString());

		// try to lookup viewerobject that corresponds to the object that
		// requested permissions (here, taskid->requesting object id)
		BOOL foundpos = FALSE;
		LLViewerObject* viewobj = gObjectList.findObject(notification["payload"]["task_id"].asUUID());
		if (viewobj)
		{
			// found the viewerobject, get it's position in its region
			LLVector3 objpos(viewobj->getPosition());
			
			// try to lookup the name of the region the object is in
			LLViewerRegion* viewregion = viewobj->getRegion();
			if (viewregion)
			{
				// got the region, so include the region and 3d coordinates of the object
				notice.setArg("[REGIONNAME]", viewregion->getName());
				std::string formatpos = llformat("%.1f, %.1f,%.1f", objpos[VX], objpos[VY], objpos[VZ]);
				notice.setArg("[REGIONPOS]", formatpos);

				foundpos = TRUE;
			}
		}

// [RLVa:KB] - Checked: 2010-04-23 (RLVa-1.2.0g) | Modified: RLVa-1.0.0a
		if (gRlvHandler.hasBehaviour(RLV_BHVR_SHOWLOC))
		{
			notice.setArg("[REGIONNAME]", RlvStrings::getString(RLV_STRING_HIDDEN_REGION));
			notice.setArg("[REGIONPOS]", RlvStrings::getString(RLV_STRING_HIDDEN));
		}
		else if (!foundpos)
// [/RLVa:KB]
//		if (!foundpos)
		{
			// unable to determine location of the object
			notice.setArg("[REGIONNAME]", "(unknown region)");
			notice.setArg("[REGIONPOS]", "(unknown position)");
		}

		// check each permission that was requested, and list each 
		// permission that has been flagged as a caution permission
		BOOL caution = FALSE;
		S32 count = 0;
		std::string perms;
		for (S32 i = 0; i < SCRIPT_PERMISSION_EOF; i++)
		{
			if ((orig_questions & LSCRIPTRunTimePermissionBits[i]) && SCRIPT_QUESTION_IS_CAUTION[i])
			{
				count++;
				caution = TRUE;

				// add a comma before the permission description if it is not the first permission
				// added to the list or the last permission to check
				if ((count > 1) && (i < SCRIPT_PERMISSION_EOF))
				{
					perms.append(", ");
				}

				perms.append(LLTrans::getString(SCRIPT_QUESTIONS[i]));
			}
		}

		notice.setArg("[PERMISSIONS]", perms);

		// log a chat message as long as at least one requested permission
		// is a caution permission
		if (caution)
		{
			LLChat chat(notice.getString());
	//		LLFloaterChat::addChat(chat, FALSE, FALSE);
		}
	}
}

bool script_question_cb(const LLSD& notification, const LLSD& response)
{
	S32 option = LLNotificationsUtil::getSelectedOption(notification, response);
	LLMessageSystem *msg = gMessageSystem;
	S32 orig = notification["payload"]["questions"].asInteger();
	S32 new_questions = orig;

	// check whether permissions were granted or denied
	BOOL allowed = TRUE;
	// the "yes/accept" button is the first button in the template, making it button 0
	// if any other button was clicked, the permissions were denied
	if (option != 0)
	{
		new_questions = 0;
		allowed = FALSE;
	}	

	LLUUID task_id = notification["payload"]["task_id"].asUUID();
	LLUUID item_id = notification["payload"]["item_id"].asUUID();

	// reply with the permissions granted or denied
	msg->newMessageFast(_PREHASH_ScriptAnswerYes);
	msg->nextBlockFast(_PREHASH_AgentData);
	msg->addUUIDFast(_PREHASH_AgentID, gAgent.getID());
	msg->addUUIDFast(_PREHASH_SessionID, gAgent.getSessionID());
	msg->nextBlockFast(_PREHASH_Data);
	msg->addUUIDFast(_PREHASH_TaskID, task_id);
	msg->addUUIDFast(_PREHASH_ItemID, item_id);
	msg->addS32Fast(_PREHASH_Questions, new_questions);
	msg->sendReliable(LLHost(notification["payload"]["sender"].asString()));

	// only log a chat message if caution prompts are enabled
	if (gSavedSettings.getBOOL("PermissionsCautionEnabled"))
	{
		// log a chat message, if appropriate
		notify_cautioned_script_question(notification, response, orig, allowed);
	}

	if ( response["Mute"] ) // mute
	{
		LLMuteList::getInstance()->add(LLMute(item_id, notification["payload"]["object_name"].asString(), LLMute::OBJECT));

		// purge the message queue of any previously queued requests from the same source. DEV-4879
		class OfferMatcher : public LLNotificationsUI::LLScreenChannel::Matcher
		{
		public:
			OfferMatcher(const LLUUID& to_block) : blocked_id(to_block) {}
			bool matches(const LLNotificationPtr notification) const
			{
				if (notification->getName() == "ScriptQuestionCaution"
					|| notification->getName() == "ScriptQuestion")
				{
					return (notification->getPayload()["item_id"].asUUID() == blocked_id);
				}
				return false;
			}
		private:
			const LLUUID& blocked_id;
		};

		LLNotificationsUI::LLChannelManager::getInstance()->killToastsFromChannel(LLUUID(
				gSavedSettings.getString("NotificationChannelUUID")), OfferMatcher(item_id));
	}

	if (response["Details"])
	{
		// respawn notification...
		LLNotificationsUtil::add(notification["name"], notification["substitutions"], notification["payload"]);

		// ...with description on top
		LLNotificationsUtil::add("DebitPermissionDetails");
	}
	return false;
}
static LLNotificationFunctorRegistration script_question_cb_reg_1("ScriptQuestion", script_question_cb);
static LLNotificationFunctorRegistration script_question_cb_reg_2("ScriptQuestionCaution", script_question_cb);

void process_script_question(LLMessageSystem *msg, void **user_data)
{
	// *TODO: Translate owner name -> [FIRST] [LAST]

	LLHost sender = msg->getSender();

	LLUUID taskid;
	LLUUID itemid;
	S32		questions;
	std::string object_name;
	std::string owner_name;

	// taskid -> object key of object requesting permissions
	msg->getUUIDFast(_PREHASH_Data, _PREHASH_TaskID, taskid );
	// itemid -> script asset key of script requesting permissions
	msg->getUUIDFast(_PREHASH_Data, _PREHASH_ItemID, itemid );
	msg->getStringFast(_PREHASH_Data, _PREHASH_ObjectName, object_name);
	msg->getStringFast(_PREHASH_Data, _PREHASH_ObjectOwner, owner_name);
	msg->getS32Fast(_PREHASH_Data, _PREHASH_Questions, questions );

	// Special case. If the objects are owned by this agent, throttle per-object instead
	// of per-owner. It's common for residents to reset a ton of scripts that re-request
	// permissions, as with tier boxes. UUIDs can't be valid agent names and vice-versa,
	// so we'll reuse the same namespace for both throttle types.
	std::string throttle_name = owner_name;
	std::string self_name;
	LLAgentUI::buildFullname( self_name );
	if( owner_name == self_name )
	{
		throttle_name = taskid.getString();
	}
	
	// don't display permission requests if this object is muted
	if (LLMuteList::getInstance()->isMuted(taskid)) return;
	
	// throttle excessive requests from any specific user's scripts
	typedef LLKeyThrottle<std::string> LLStringThrottle;
	static LLStringThrottle question_throttle( LLREQUEST_PERMISSION_THROTTLE_LIMIT, LLREQUEST_PERMISSION_THROTTLE_INTERVAL );

	switch (question_throttle.noteAction(throttle_name))
	{
		case LLStringThrottle::THROTTLE_NEWLY_BLOCKED:
			LL_INFOS("Messaging") << "process_script_question throttled"
					<< " owner_name:" << owner_name
					<< LL_ENDL;
			// Fall through

		case LLStringThrottle::THROTTLE_BLOCKED:
			// Escape altogether until we recover
			return;

		case LLStringThrottle::THROTTLE_OK:
			break;
	}

	std::string script_question;
	if (questions)
	{
		BOOL caution = FALSE;
		S32 count = 0;
		LLSD args;
		args["OBJECTNAME"] = object_name;
		args["NAME"] = LLCacheName::cleanFullName(owner_name);

		// check the received permission flags against each permission
		for (S32 i = 0; i < SCRIPT_PERMISSION_EOF; i++)
		{
			if (questions & LSCRIPTRunTimePermissionBits[i])
			{
				count++;
				script_question += "    " + LLTrans::getString(SCRIPT_QUESTIONS[i]) + "\n";

				// check whether permission question should cause special caution dialog
				caution |= (SCRIPT_QUESTION_IS_CAUTION[i]);
			}
		}
		args["QUESTIONS"] = script_question;

		LLSD payload;
		payload["task_id"] = taskid;
		payload["item_id"] = itemid;
		payload["sender"] = sender.getIPandPort();
		payload["questions"] = questions;
		payload["object_name"] = object_name;
		payload["owner_name"] = owner_name;

// [RLVa:KB] - Checked: 2009-07-10 (RLVa-1.0.0g) | Modified: RLVa-0.2.0e
		S32 rlvQuestionsOther = questions;

		if (gRlvHandler.hasBehaviour(RLV_BHVR_ACCEPTPERMISSION))
		{
			const LLViewerObject* pObj = gObjectList.findObject(taskid);
			if (pObj)
			{
//				if (pObj->permYouOwner())
//				{
					// PERMISSION_TAKE_CONTROLS and PERMISSION_ATTACH are only auto-granted to objects this avie owns
					rlvQuestionsOther &= ~(LSCRIPTRunTimePermissionBits[SCRIPT_PERMISSION_TAKE_CONTROLS] | 
						LSCRIPTRunTimePermissionBits[SCRIPT_PERMISSION_ATTACH]);
//				}
			}
		}

		if ( (!caution) && (!rlvQuestionsOther) )
		{
			LLNotifications::instance().forceResponse(
				LLNotification::Params("ScriptQuestion").substitutions(args).payload(payload), 0/*YES*/);
		}
		else if (gSavedSettings.getBOOL("PermissionsCautionEnabled"))
// [/RLVa:KB]
		// check whether cautions are even enabled or not
//		if (gSavedSettings.getBOOL("PermissionsCautionEnabled"))
		{
			// display the caution permissions prompt
			LLNotificationsUtil::add(caution ? "ScriptQuestionCaution" : "ScriptQuestion", args, payload);
		}
		else
		{
			// fall back to default behavior if cautions are entirely disabled
			LLNotificationsUtil::add("ScriptQuestion", args, payload);
		}

	}
}


void process_derez_container(LLMessageSystem *msg, void**)
{
	LL_WARNS("Messaging") << "call to deprecated process_derez_container" << LL_ENDL;
}

void container_inventory_arrived(LLViewerObject* object,
								 LLInventoryObject::object_list_t* inventory,
								 S32 serial_num,
								 void* data)
{
	LL_DEBUGS("Messaging") << "container_inventory_arrived()" << LL_ENDL;
	if( gAgentCamera.cameraMouselook() )
	{
		gAgentCamera.changeCameraToDefault();
	}

	LLInventoryPanel *active_panel = LLInventoryPanel::getActiveInventoryPanel();

	if (inventory->size() > 2)
	{
		// create a new inventory category to put this in
		LLUUID cat_id;
		cat_id = gInventory.createNewCategory(gInventory.getRootFolderID(),
											  LLFolderType::FT_NONE,
											  LLTrans::getString("AcquiredItems"));

		LLInventoryObject::object_list_t::const_iterator it = inventory->begin();
		LLInventoryObject::object_list_t::const_iterator end = inventory->end();
		for ( ; it != end; ++it)
		{
			if ((*it)->getType() != LLAssetType::AT_CATEGORY)
			{
				LLInventoryObject* obj = (LLInventoryObject*)(*it);
				LLInventoryItem* item = (LLInventoryItem*)(obj);
				LLUUID item_id;
				item_id.generate();
				time_t creation_date_utc = time_corrected();
				LLPointer<LLViewerInventoryItem> new_item
					= new LLViewerInventoryItem(item_id,
												cat_id,
												item->getPermissions(),
												item->getAssetUUID(),
												item->getType(),
												item->getInventoryType(),
												item->getName(),
												item->getDescription(),
												LLSaleInfo::DEFAULT,
												item->getFlags(),
												creation_date_utc);
				new_item->updateServer(TRUE);
				gInventory.updateItem(new_item);
			}
		}
		gInventory.notifyObservers();
		if(active_panel)
		{
			active_panel->setSelection(cat_id, TAKE_FOCUS_NO);
		}
	}
	else if (inventory->size() == 2)
	{
		// we're going to get one fake root category as well as the
		// one actual object
		LLInventoryObject::object_list_t::iterator it = inventory->begin();

		if ((*it)->getType() == LLAssetType::AT_CATEGORY)
		{
			++it;
		}

		LLInventoryItem* item = (LLInventoryItem*)((LLInventoryObject*)(*it));
		const LLUUID category = gInventory.findCategoryUUIDForType(LLFolderType::assetTypeToFolderType(item->getType()));

		LLUUID item_id;
		item_id.generate();
		time_t creation_date_utc = time_corrected();
		LLPointer<LLViewerInventoryItem> new_item
			= new LLViewerInventoryItem(item_id, category,
										item->getPermissions(),
										item->getAssetUUID(),
										item->getType(),
										item->getInventoryType(),
										item->getName(),
										item->getDescription(),
										LLSaleInfo::DEFAULT,
										item->getFlags(),
										creation_date_utc);
		new_item->updateServer(TRUE);
		gInventory.updateItem(new_item);
		gInventory.notifyObservers();
		if(active_panel)
		{
			active_panel->setSelection(item_id, TAKE_FOCUS_NO);
		}
	}

	// we've got the inventory, now delete this object if this was a take
	BOOL delete_object = (BOOL)(intptr_t)data;
	LLViewerRegion *region = gAgent.getRegion();
	if (delete_object && region)
	{
		gMessageSystem->newMessageFast(_PREHASH_ObjectDelete);
		gMessageSystem->nextBlockFast(_PREHASH_AgentData);
		gMessageSystem->addUUIDFast(_PREHASH_AgentID, gAgent.getID());
		gMessageSystem->addUUIDFast(_PREHASH_SessionID, gAgent.getSessionID());
		const U8 NO_FORCE = 0;
		gMessageSystem->addU8Fast(_PREHASH_Force, NO_FORCE);
		gMessageSystem->nextBlockFast(_PREHASH_ObjectData);
		gMessageSystem->addU32Fast(_PREHASH_ObjectLocalID, object->getLocalID());
		gMessageSystem->sendReliable(region->getHost());
	}
}

// method to format the time.
std::string formatted_time(const time_t& the_time)
{
	std::string dateStr = "["+LLTrans::getString("LTimeWeek")+"] ["
						+LLTrans::getString("LTimeMonth")+"] ["
						+LLTrans::getString("LTimeDay")+"] ["
						+LLTrans::getString("LTimeHour")+"]:["
						+LLTrans::getString("LTimeMin")+"]:["
						+LLTrans::getString("LTimeSec")+"] ["
						+LLTrans::getString("LTimeYear")+"]";

	LLSD substitution;
	substitution["datetime"] = (S32) the_time;
	LLStringUtil::format (dateStr, substitution);
	return dateStr;
}


void process_teleport_failed(LLMessageSystem *msg, void**)
{
	std::string reason;
	std::string big_reason;
	LLSD args;

	// if we have additional alert data
	if (msg->has(_PREHASH_AlertInfo) && msg->getSizeFast(_PREHASH_AlertInfo, _PREHASH_Message) > 0)
	{
		// Get the message ID
		msg->getStringFast(_PREHASH_AlertInfo, _PREHASH_Message, reason);
		big_reason = LLAgent::sTeleportErrorMessages[reason];
		if ( big_reason.size() > 0 )
		{	// Substitute verbose reason from the local map
			args["REASON"] = big_reason;
		}
		else
		{	// Nothing found in the map - use what the server returned in the original message block
			msg->getStringFast(_PREHASH_Info, _PREHASH_Reason, reason);
			args["REASON"] = reason;
		}

		LLSD llsd_block;
		std::string llsd_raw;
		msg->getStringFast(_PREHASH_AlertInfo, _PREHASH_ExtraParams, llsd_raw);
		if (llsd_raw.length())
		{
			std::istringstream llsd_data(llsd_raw);
			if (!LLSDSerialize::deserialize(llsd_block, llsd_data, llsd_raw.length()))
			{
				llwarns << "process_teleport_failed: Attempted to read alert parameter data into LLSD but failed:" << llsd_raw << llendl;
			}
			else
			{
				// change notification name in this special case
				if (handle_special_notification("RegionEntryAccessBlocked", llsd_block))
				{
					if( gAgent.getTeleportState() != LLAgent::TELEPORT_NONE )
					{
						gAgent.setTeleportState( LLAgent::TELEPORT_NONE );
					}
					return;
				}
			}
		}

	}
	else
	{
		msg->getStringFast(_PREHASH_Info, _PREHASH_Reason, reason);

		big_reason = LLAgent::sTeleportErrorMessages[reason];
		if ( big_reason.size() > 0 )
		{	// Substitute verbose reason from the local map
			args["REASON"] = big_reason;
		}
		else
		{	// Nothing found in the map - use what the server returned
			args["REASON"] = reason;
		}
	}

	LLNotificationsUtil::add("CouldNotTeleportReason", args);

	// Let the interested parties know that teleport failed.
	LLViewerParcelMgr::getInstance()->onTeleportFailed();

	if( gAgent.getTeleportState() != LLAgent::TELEPORT_NONE )
	{
		gAgent.setTeleportState( LLAgent::TELEPORT_NONE );
	}
}

void process_teleport_local(LLMessageSystem *msg,void**)
{
	LLUUID agent_id;
	msg->getUUIDFast(_PREHASH_Info, _PREHASH_AgentID, agent_id);
	if (agent_id != gAgent.getID())
	{
		LL_WARNS("Messaging") << "Got teleport notification for wrong agent!" << LL_ENDL;
		return;
	}

	U32 location_id;
	LLVector3 pos, look_at;
	U32 teleport_flags;
	msg->getU32Fast(_PREHASH_Info, _PREHASH_LocationID, location_id);
	msg->getVector3Fast(_PREHASH_Info, _PREHASH_Position, pos);
	msg->getVector3Fast(_PREHASH_Info, _PREHASH_LookAt, look_at);
	msg->getU32Fast(_PREHASH_Info, _PREHASH_TeleportFlags, teleport_flags);

	if( gAgent.getTeleportState() != LLAgent::TELEPORT_NONE )
	{
		if( gAgent.getTeleportState() == LLAgent::TELEPORT_LOCAL )
		{
			// To prevent TeleportStart messages re-activating the progress screen right
			// after tp, keep the teleport state and let progress screen clear it after a short delay
			// (progress screen is active but not visible)  *TODO: remove when SVC-5290 is fixed
			gTeleportDisplayTimer.reset();
			gTeleportDisplay = TRUE;
		}
		else
		{
			gAgent.setTeleportState( LLAgent::TELEPORT_NONE );
		}
	}

	// Sim tells us whether the new position is off the ground
	if (teleport_flags & TELEPORT_FLAGS_IS_FLYING)
	{
		gAgent.setFlying(TRUE);
	}
	else
	{
		gAgent.setFlying(FALSE);
	}

	gAgent.setPositionAgent(pos);
	gAgentCamera.slamLookAt(look_at);

	if ( !(gAgent.getTeleportKeepsLookAt() && LLViewerJoystick::getInstance()->getOverrideCamera()) )
	{
		gAgentCamera.resetView(TRUE, TRUE);
	}

	// send camera update to new region
	gAgentCamera.updateCamera();

	send_agent_update(TRUE, TRUE);

	// Let the interested parties know we've teleported.
	// Vadim *HACK: Agent position seems to get reset (to render position?)
	//              on each frame, so we have to pass the new position manually.
	LLViewerParcelMgr::getInstance()->onTeleportFinished(true, gAgent.getPosGlobalFromAgent(pos));
}

void send_simple_im(const LLUUID& to_id,
					const std::string& message,
					EInstantMessage dialog,
					const LLUUID& id)
{
	std::string my_name;
	LLAgentUI::buildFullname(my_name);
	send_improved_im(to_id,
					 my_name,
					 message,
					 IM_ONLINE,
					 dialog,
					 id,
					 NO_TIMESTAMP,
					 (U8*)EMPTY_BINARY_BUCKET,
					 EMPTY_BINARY_BUCKET_SIZE);
}

void send_group_notice(const LLUUID& group_id,
					   const std::string& subject,
					   const std::string& message,
					   const LLInventoryItem* item)
{
	// Put this notice into an instant message form.
	// This will mean converting the item to a binary bucket,
	// and the subject/message into a single field.
	std::string my_name;
	LLAgentUI::buildFullname(my_name);

	// Combine subject + message into a single string.
	std::ostringstream subject_and_message;
	// TODO: turn all existing |'s into ||'s in subject and message.
	subject_and_message << subject << "|" << message;

	// Create an empty binary bucket.
	U8 bin_bucket[MAX_INVENTORY_BUFFER_SIZE];
	U8* bucket_to_send = bin_bucket;
	bin_bucket[0] = '\0';
	S32 bin_bucket_size = EMPTY_BINARY_BUCKET_SIZE;
	// If there is an item being sent, pack it into the binary bucket.
	if (item)
	{
		LLSD item_def;
		item_def["item_id"] = item->getUUID();
		item_def["owner_id"] = item->getPermissions().getOwner();
		std::ostringstream ostr;
		LLSDSerialize::serialize(item_def, ostr, LLSDSerialize::LLSD_XML);
		bin_bucket_size = ostr.str().copy(
			(char*)bin_bucket, ostr.str().size());
		bin_bucket[bin_bucket_size] = '\0';
	}
	else
	{
		bucket_to_send = (U8*) EMPTY_BINARY_BUCKET;
	}
   

	send_improved_im(
			group_id,
			my_name,
			subject_and_message.str(),
			IM_ONLINE,
			IM_GROUP_NOTICE,
			LLUUID::null,
			NO_TIMESTAMP,
			bucket_to_send,
			bin_bucket_size);
}

bool handle_lure_callback(const LLSD& notification, const LLSD& response)
{
	std::string text = response["message"].asString();
	LLSLURL slurl;
	LLAgentUI::buildSLURL(slurl);
	text.append("\r\n").append(slurl.getSLURLString());
	S32 option = LLNotificationsUtil::getSelectedOption(notification, response);

	if(0 == option)
	{
// [RLVa:KB] - Checked: 2010-11-30 (RLVa-1.3.0c) | Modified: RLVa-1.3.0c
		if ( (gRlvHandler.hasBehaviour(RLV_BHVR_SENDIM)) || (gRlvHandler.hasBehaviour(RLV_BHVR_SENDIMTO)) )
		{
			// Filter the lure message if one of the recipients of the lure can't be sent an IM to
			for (LLSD::array_const_iterator it = notification["payload"]["ids"].beginArray(); 
					it != notification["payload"]["ids"].endArray(); ++it)
			{
				if (!gRlvHandler.canSendIM(it->asUUID()))
				{
					text = RlvStrings::getString(RLV_STRING_HIDDEN);
					break;
				}
			}
		}
// [/RLVa:KB]

		LLMessageSystem* msg = gMessageSystem;
		msg->newMessageFast(_PREHASH_StartLure);
		msg->nextBlockFast(_PREHASH_AgentData);
		msg->addUUIDFast(_PREHASH_AgentID, gAgent.getID());
		msg->addUUIDFast(_PREHASH_SessionID, gAgent.getSessionID());
		msg->nextBlockFast(_PREHASH_Info);
		msg->addU8Fast(_PREHASH_LureType, (U8)0); // sim will fill this in.
		msg->addStringFast(_PREHASH_Message, text);
		for(LLSD::array_const_iterator it = notification["payload"]["ids"].beginArray();
			it != notification["payload"]["ids"].endArray();
			++it)
		{
			LLUUID target_id = it->asUUID();

			msg->nextBlockFast(_PREHASH_TargetData);
			msg->addUUIDFast(_PREHASH_TargetID, target_id);

			// Record the offer.
			{
				std::string target_name;
				gCacheName->getFullName(target_id, target_name);  // for im log filenames
				LLSD args;
				args["TO_NAME"] = LLSLURL("agent", target_id, "displayname").getSLURLString();;
	
				LLSD payload;
				
				//*TODO please rewrite all keys to the same case, lower or upper
				payload["from_id"] = target_id;
				payload["SUPPRESS_TOAST"] = true;
				LLNotificationsUtil::add("TeleportOfferSent", args, payload);

				// Add the recepient to the recent people list.
				LLRecentPeople::instance().add(target_id);
			}
		}
		gAgent.sendReliableMessage();
	}

	return false;
}

void handle_lure(const LLUUID& invitee)
{
	LLDynamicArray<LLUUID> ids;
	ids.push_back(invitee);
	handle_lure(ids);
}

// Prompt for a message to the invited user.
void handle_lure(const uuid_vec_t& ids)
{
	if (ids.empty()) return;

	if (!gAgent.getRegion()) return;

	LLSD edit_args;
// [RLVa:KB] - Checked: 2010-04-07 (RLVa-1.2.0d) | Modified: RLVa-1.0.0a
	edit_args["REGION"] = 
		(!gRlvHandler.hasBehaviour(RLV_BHVR_SHOWLOC)) ? gAgent.getRegion()->getName() : RlvStrings::getString(RLV_STRING_HIDDEN);
// [/RLVa:KB]
//	edit_args["REGION"] = gAgent.getRegion()->getName();

	LLSD payload;
	for (LLDynamicArray<LLUUID>::const_iterator it = ids.begin();
		it != ids.end();
		++it)
	{
// [RLVa:KB] - Checked: 2010-04-07 (RLVa-1.2.0d) | Modified: RLVa-1.0.0a
		// Only allow offering teleports if everyone is a @tplure exception or able to map this avie under @showloc=n
		if (gRlvHandler.hasBehaviour(RLV_BHVR_SHOWLOC))
		{
			const LLRelationship* pBuddyInfo = LLAvatarTracker::instance().getBuddyInfo(*it);
			if ( (!gRlvHandler.isException(RLV_BHVR_TPLURE, *it, RLV_CHECK_PERMISSIVE)) &&
				 ((!pBuddyInfo) || (!pBuddyInfo->isOnline()) || (!pBuddyInfo->isRightGrantedTo(LLRelationship::GRANT_MAP_LOCATION))) )
			{
				return;
			}
		}
// [/RLVa:KB]
		payload["ids"].append(*it);
	}
	if (gAgent.isGodlike())
	{
		LLNotificationsUtil::add("OfferTeleportFromGod", edit_args, payload, handle_lure_callback);
	}
	else
	{
		LLNotificationsUtil::add("OfferTeleport", edit_args, payload, handle_lure_callback);
	}
}


void send_improved_im(const LLUUID& to_id,
							const std::string& name,
							const std::string& message,
							U8 offline,
							EInstantMessage dialog,
							const LLUUID& id,
							U32 timestamp, 
							const U8* binary_bucket,
							S32 binary_bucket_size)
{
	pack_instant_message(
		gMessageSystem,
		gAgent.getID(),
		FALSE,
		gAgent.getSessionID(),
		to_id,
		name,
		message,
		offline,
		dialog,
		id,
		0,
		LLUUID::null,
		gAgent.getPositionAgent(),
		timestamp,
		binary_bucket,
		binary_bucket_size);
	gAgent.sendReliableMessage();
}


void send_places_query(const LLUUID& query_id,
					   const LLUUID& trans_id,
					   const std::string& query_text,
					   U32 query_flags,
					   S32 category,
					   const std::string& sim_name)
{
	LLMessageSystem* msg = gMessageSystem;

	msg->newMessage("PlacesQuery");
	msg->nextBlock("AgentData");
	msg->addUUID("AgentID", gAgent.getID());
	msg->addUUID("SessionID", gAgent.getSessionID());
	msg->addUUID("QueryID", query_id);
	msg->nextBlock("TransactionData");
	msg->addUUID("TransactionID", trans_id);
	msg->nextBlock("QueryData");
	msg->addString("QueryText", query_text);
	msg->addU32("QueryFlags", query_flags);
	msg->addS8("Category", (S8)category);
	msg->addString("SimName", sim_name);
	gAgent.sendReliableMessage();
}


void process_user_info_reply(LLMessageSystem* msg, void**)
{
	LLUUID agent_id;
	msg->getUUIDFast(_PREHASH_AgentData, _PREHASH_AgentID, agent_id);
	if(agent_id != gAgent.getID())
	{
		LL_WARNS("Messaging") << "process_user_info_reply - "
				<< "wrong agent id." << LL_ENDL;
	}
	
	BOOL im_via_email;
	msg->getBOOLFast(_PREHASH_UserData, _PREHASH_IMViaEMail, im_via_email);
	std::string email;
	msg->getStringFast(_PREHASH_UserData, _PREHASH_EMail, email);
	std::string dir_visibility;
	msg->getString( "UserData", "DirectoryVisibility", dir_visibility);

	LLFloaterPreference::updateUserInfo(dir_visibility, im_via_email, email);
	LLFloaterPostcard::updateUserInfo(email);
}


//---------------------------------------------------------------------------
// Script Dialog
//---------------------------------------------------------------------------

const S32 SCRIPT_DIALOG_MAX_BUTTONS = 12;
const S32 SCRIPT_DIALOG_BUTTON_STR_SIZE = 24;
const S32 SCRIPT_DIALOG_MAX_MESSAGE_SIZE = 512;
const char* SCRIPT_DIALOG_HEADER = "Script Dialog:\n";

bool callback_script_dialog(const LLSD& notification, const LLSD& response)
{
	LLNotificationForm form(notification["form"]);

	std::string rtn_text;
	S32 button_idx;
	button_idx = LLNotification::getSelectedOption(notification, response);
	if (response[TEXTBOX_MAGIC_TOKEN].isDefined())
	{
		if (response[TEXTBOX_MAGIC_TOKEN].isString())
			rtn_text = response[TEXTBOX_MAGIC_TOKEN].asString();
		else
			rtn_text.clear(); // bool marks empty string
	}
	else
	{
		rtn_text = LLNotification::getSelectedOptionName(response);
	}

	// Didn't click "Ignore"
	if (button_idx != -1)
	{
		LLMessageSystem* msg = gMessageSystem;
		msg->newMessage("ScriptDialogReply");
		msg->nextBlock("AgentData");
		msg->addUUID("AgentID", gAgent.getID());
		msg->addUUID("SessionID", gAgent.getSessionID());
		msg->nextBlock("Data");
		msg->addUUID("ObjectID", notification["payload"]["object_id"].asUUID());
		msg->addS32("ChatChannel", notification["payload"]["chat_channel"].asInteger());
		msg->addS32("ButtonIndex", button_idx);
		msg->addString("ButtonLabel", rtn_text);
		msg->sendReliable(LLHost(notification["payload"]["sender"].asString()));
	}

	return false;
}
static LLNotificationFunctorRegistration callback_script_dialog_reg_1("ScriptDialog", callback_script_dialog);
static LLNotificationFunctorRegistration callback_script_dialog_reg_2("ScriptDialogGroup", callback_script_dialog);

void process_script_dialog(LLMessageSystem* msg, void**)
{
	S32 i;
	LLSD payload;

	LLUUID object_id;
    LLUUID owner_id;

	msg->getUUID("Data", "ObjectID", object_id);
    msg->getUUID("OwnerData", "OwnerID", owner_id);

	if (LLMuteList::getInstance()->isMuted(object_id) || LLMuteList::getInstance()->isMuted(owner_id))
	{
		return;
	}

	std::string message; 
	std::string first_name;
	std::string last_name;
	std::string title;

	S32 chat_channel;
	msg->getString("Data", "FirstName", first_name);
	msg->getString("Data", "LastName", last_name);
	msg->getString("Data", "ObjectName", title);
	msg->getString("Data", "Message", message);
	msg->getS32("Data", "ChatChannel", chat_channel);

		// unused for now
	LLUUID image_id;
	msg->getUUID("Data", "ImageID", image_id);

	payload["sender"] = msg->getSender().getIPandPort();
	payload["object_id"] = object_id;
	payload["chat_channel"] = chat_channel;

	// build up custom form
	S32 button_count = msg->getNumberOfBlocks("Buttons");
	if (button_count > SCRIPT_DIALOG_MAX_BUTTONS)
	{
		llwarns << "Too many script dialog buttons - omitting some" << llendl;
		button_count = SCRIPT_DIALOG_MAX_BUTTONS;
	}

	LLNotificationForm form;
	for (i = 0; i < button_count; i++)
	{
		std::string tdesc;
		msg->getString("Buttons", "ButtonLabel", tdesc, i);
		form.addElement("button", std::string(tdesc));
	}

	LLSD args;
	args["TITLE"] = title;
	args["MESSAGE"] = message;
	LLNotificationPtr notification;
	if (!first_name.empty())
	{
		args["NAME"] = LLCacheName::buildFullName(first_name, last_name);
		notification = LLNotifications::instance().add(
			LLNotification::Params("ScriptDialog").substitutions(args).payload(payload).form_elements(form.asLLSD()));
	}
	else
	{
		args["GROUPNAME"] = last_name;
		notification = LLNotifications::instance().add(
			LLNotification::Params("ScriptDialogGroup").substitutions(args).payload(payload).form_elements(form.asLLSD()));
	}
}

//---------------------------------------------------------------------------


std::vector<LLSD> gLoadUrlList;

bool callback_load_url(const LLSD& notification, const LLSD& response)
{
	S32 option = LLNotificationsUtil::getSelectedOption(notification, response);

	if (0 == option)
	{
		LLWeb::loadURL(notification["payload"]["url"].asString());
	}

	return false;
}
static LLNotificationFunctorRegistration callback_load_url_reg("LoadWebPage", callback_load_url);


// We've got the name of the person who owns the object hurling the url.
// Display confirmation dialog.
void callback_load_url_name(const LLUUID& id, const std::string& full_name, bool is_group)
{
	std::vector<LLSD>::iterator it;
	for (it = gLoadUrlList.begin(); it != gLoadUrlList.end(); )
	{
		LLSD load_url_info = *it;
		if (load_url_info["owner_id"].asUUID() == id)
		{
			it = gLoadUrlList.erase(it);

			std::string owner_name;
			if (is_group)
			{
				owner_name = full_name + LLTrans::getString("Group");
			}
			else
			{
				owner_name = full_name;
			}

			// For legacy name-only mutes.
			if (LLMuteList::getInstance()->isMuted(LLUUID::null, owner_name))
			{
				continue;
			}
			LLSD args;
			args["URL"] = load_url_info["url"].asString();
			args["MESSAGE"] = load_url_info["message"].asString();;
			args["OBJECTNAME"] = load_url_info["object_name"].asString();
			args["NAME"] = owner_name;

			LLNotificationsUtil::add("LoadWebPage", args, load_url_info);
		}
		else
		{
			++it;
		}
	}
}

void process_load_url(LLMessageSystem* msg, void**)
{
	LLUUID object_id;
	LLUUID owner_id;
	BOOL owner_is_group;
	char object_name[256];		/* Flawfinder: ignore */
	char message[256];		/* Flawfinder: ignore */
	char url[256];		/* Flawfinder: ignore */

	msg->getString("Data", "ObjectName", 256, object_name);
	msg->getUUID(  "Data", "ObjectID", object_id);
	msg->getUUID(  "Data", "OwnerID", owner_id);
	msg->getBOOL(  "Data", "OwnerIsGroup", owner_is_group);
	msg->getString("Data", "Message", 256, message);
	msg->getString("Data", "URL", 256, url);

	LLSD payload;
	payload["object_id"] = object_id;
	payload["owner_id"] = owner_id;
	payload["owner_is_group"] = owner_is_group;
	payload["object_name"] = object_name;
	payload["message"] = message;
	payload["url"] = url;

	// URL is safety checked in load_url above

	// Check if object or owner is muted
	if (LLMuteList::getInstance()->isMuted(object_id, object_name) ||
	    LLMuteList::getInstance()->isMuted(owner_id))
	{
		LL_INFOS("Messaging")<<"Ignoring load_url from muted object/owner."<<LL_ENDL;
		return;
	}

	// Add to list of pending name lookups
	gLoadUrlList.push_back(payload);

	gCacheName->get(owner_id, owner_is_group,
		boost::bind(&callback_load_url_name, _1, _2, _3));
}


void callback_download_complete(void** data, S32 result, LLExtStat ext_status)
{
	std::string* filepath = (std::string*)data;
	LLSD args;
	args["DOWNLOAD_PATH"] = *filepath;
	LLNotificationsUtil::add("FinishedRawDownload", args);
	delete filepath;
}


void process_initiate_download(LLMessageSystem* msg, void**)
{
	LLUUID agent_id;
	msg->getUUID("AgentData", "AgentID", agent_id);
	if (agent_id != gAgent.getID())
	{
		LL_WARNS("Messaging") << "Initiate download for wrong agent" << LL_ENDL;
		return;
	}

	std::string sim_filename;
	std::string viewer_filename;
	msg->getString("FileData", "SimFilename", sim_filename);
	msg->getString("FileData", "ViewerFilename", viewer_filename);

	if (!gXferManager->validateFileForRequest(viewer_filename))
	{
		llwarns << "SECURITY: Unauthorized download to local file " << viewer_filename << llendl;
		return;
	}
	gXferManager->requestFile(viewer_filename,
		sim_filename,
		LL_PATH_NONE,
		msg->getSender(),
		FALSE,	// don't delete remote
		callback_download_complete,
		(void**)new std::string(viewer_filename));
}


void process_script_teleport_request(LLMessageSystem* msg, void**)
{
	if (!gSavedSettings.getBOOL("ScriptsCanShowUI")) return;

	std::string object_name;
	std::string sim_name;
	LLVector3 pos;
	LLVector3 look_at;

	msg->getString("Data", "ObjectName", object_name);
	msg->getString("Data", "SimName", sim_name);
	msg->getVector3("Data", "SimPosition", pos);
	msg->getVector3("Data", "LookAt", look_at);

	LLFloaterWorldMap* instance = LLFloaterWorldMap::getInstance();
	if(instance)
	{
		instance->trackURL(
						   sim_name, (S32)pos.mV[VX], (S32)pos.mV[VY], (S32)pos.mV[VZ]);
		LLFloaterReg::showInstance("world_map", "center");
	}
	
	// remove above two lines and replace with below line
	// to re-enable parcel browser for llMapDestination()
	// LLURLDispatcher::dispatch(LLSLURL::buildSLURL(sim_name, (S32)pos.mV[VX], (S32)pos.mV[VY], (S32)pos.mV[VZ]), FALSE);
	
}

void process_covenant_reply(LLMessageSystem* msg, void**)
{
	LLUUID covenant_id, estate_owner_id;
	std::string estate_name;
	U32 covenant_timestamp;
	msg->getUUID("Data", "CovenantID", covenant_id);
	msg->getU32("Data", "CovenantTimestamp", covenant_timestamp);
	msg->getString("Data", "EstateName", estate_name);
	msg->getUUID("Data", "EstateOwnerID", estate_owner_id);

	LLPanelEstateCovenant::updateEstateName(estate_name);
	LLPanelLandCovenant::updateEstateName(estate_name);
	LLFloaterBuyLand::updateEstateName(estate_name);

	std::string owner_name =
		LLSLURL("agent", estate_owner_id, "inspect").getSLURLString();
	LLPanelEstateCovenant::updateEstateOwnerName(owner_name);
	LLPanelLandCovenant::updateEstateOwnerName(owner_name);
	LLFloaterBuyLand::updateEstateOwnerName(owner_name);

	LLPanelPlaceProfile* panel = LLSideTray::getInstance()->getPanel<LLPanelPlaceProfile>("panel_place_profile");
	if (panel)
	{
		panel->updateEstateName(estate_name);
		panel->updateEstateOwnerName(owner_name);
	}

	// standard message, not from system
	std::string last_modified;
	if (covenant_timestamp == 0)
	{
		last_modified = LLTrans::getString("covenant_last_modified")+LLTrans::getString("never_text");
	}
	else
	{
		last_modified = LLTrans::getString("covenant_last_modified")+"["
						+LLTrans::getString("LTimeWeek")+"] ["
						+LLTrans::getString("LTimeMonth")+"] ["
						+LLTrans::getString("LTimeDay")+"] ["
						+LLTrans::getString("LTimeHour")+"]:["
						+LLTrans::getString("LTimeMin")+"]:["
						+LLTrans::getString("LTimeSec")+"] ["
						+LLTrans::getString("LTimeYear")+"]";
		LLSD substitution;
		substitution["datetime"] = (S32) covenant_timestamp;
		LLStringUtil::format (last_modified, substitution);
	}

	LLPanelEstateCovenant::updateLastModified(last_modified);
	LLPanelLandCovenant::updateLastModified(last_modified);
	LLFloaterBuyLand::updateLastModified(last_modified);

	// load the actual covenant asset data
	const BOOL high_priority = TRUE;
	if (covenant_id.notNull())
	{
		gAssetStorage->getEstateAsset(gAgent.getRegionHost(),
									gAgent.getID(),
									gAgent.getSessionID(),
									covenant_id,
                                    LLAssetType::AT_NOTECARD,
									ET_Covenant,
                                    onCovenantLoadComplete,
									NULL,
									high_priority);
	}
	else
	{
		std::string covenant_text;
		if (estate_owner_id.isNull())
		{
			// mainland
			covenant_text = LLTrans::getString("RegionNoCovenant");
		}
		else
		{
			covenant_text = LLTrans::getString("RegionNoCovenantOtherOwner");
		}
		LLPanelEstateCovenant::updateCovenantText(covenant_text, covenant_id);
		LLPanelLandCovenant::updateCovenantText(covenant_text);
		LLFloaterBuyLand::updateCovenantText(covenant_text, covenant_id);
		if (panel)
		{
			panel->updateCovenantText(covenant_text);
		}
	}
}

void onCovenantLoadComplete(LLVFS *vfs,
					const LLUUID& asset_uuid,
					LLAssetType::EType type,
					void* user_data, S32 status, LLExtStat ext_status)
{
	LL_DEBUGS("Messaging") << "onCovenantLoadComplete()" << LL_ENDL;
	std::string covenant_text;
	if(0 == status)
	{
		LLVFile file(vfs, asset_uuid, type, LLVFile::READ);
		
		S32 file_length = file.getSize();
		
		std::vector<char> buffer(file_length+1);
		file.read((U8*)&buffer[0], file_length);		
		// put a EOS at the end
		buffer[file_length] = '\0';
		
		if( (file_length > 19) && !strncmp( &buffer[0], "Linden text version", 19 ) )
		{
			LLViewerTextEditor::Params params;
			params.name("temp");
			params.max_text_length(file_length+1);
			LLViewerTextEditor * editor = LLUICtrlFactory::create<LLViewerTextEditor> (params);
			if( !editor->importBuffer( &buffer[0], file_length+1 ) )
			{
				LL_WARNS("Messaging") << "Problem importing estate covenant." << LL_ENDL;
				covenant_text = "Problem importing estate covenant.";
			}
			else
			{
				// Version 0 (just text, doesn't include version number)
				covenant_text = editor->getText();
			}
			delete editor;
		}
		else
		{
			LL_WARNS("Messaging") << "Problem importing estate covenant: Covenant file format error." << LL_ENDL;
			covenant_text = "Problem importing estate covenant: Covenant file format error.";
		}
	}
	else
	{
		LLViewerStats::getInstance()->incStat( LLViewerStats::ST_DOWNLOAD_FAILED );
		
		if( LL_ERR_ASSET_REQUEST_NOT_IN_DATABASE == status ||
		    LL_ERR_FILE_EMPTY == status)
		{
			covenant_text = "Estate covenant notecard is missing from database.";
		}
		else if (LL_ERR_INSUFFICIENT_PERMISSIONS == status)
		{
			covenant_text = "Insufficient permissions to view estate covenant.";
		}
		else
		{
			covenant_text = "Unable to load estate covenant at this time.";
		}
		
		LL_WARNS("Messaging") << "Problem loading notecard: " << status << LL_ENDL;
	}
	LLPanelEstateCovenant::updateCovenantText(covenant_text, asset_uuid);
	LLPanelLandCovenant::updateCovenantText(covenant_text);
	LLFloaterBuyLand::updateCovenantText(covenant_text, asset_uuid);

	LLPanelPlaceProfile* panel = LLSideTray::getInstance()->getPanel<LLPanelPlaceProfile>("panel_place_profile");
	if (panel)
	{
		panel->updateCovenantText(covenant_text);
	}
}


void process_feature_disabled_message(LLMessageSystem* msg, void**)
{
	// Handle Blacklisted feature simulator response...
	LLUUID	agentID;
	LLUUID	transactionID;
	std::string	messageText;
	msg->getStringFast(_PREHASH_FailureInfo,_PREHASH_ErrorMessage, messageText,0);
	msg->getUUIDFast(_PREHASH_FailureInfo,_PREHASH_AgentID,agentID);
	msg->getUUIDFast(_PREHASH_FailureInfo,_PREHASH_TransactionID,transactionID);
	
	LL_WARNS("Messaging") << "Blacklisted Feature Response:" << messageText << LL_ENDL;
}

// ------------------------------------------------------------
// Message system exception callbacks
// ------------------------------------------------------------

void invalid_message_callback(LLMessageSystem* msg,
								   void*,
								   EMessageException exception)
{
    LLAppViewer::instance()->badNetworkHandler();
}

// Please do not add more message handlers here. This file is huge.
// Put them in a file related to the functionality you are implementing.

void LLOfferInfo::forceResponse(InventoryOfferResponse response)
{
	LLNotification::Params params("UserGiveItem");
	params.functor.function(boost::bind(&LLOfferInfo::inventory_offer_callback, this, _1, _2));
	LLNotifications::instance().forceResponse(params, response);
}
<|MERGE_RESOLUTION|>--- conflicted
+++ resolved
@@ -1475,9 +1475,6 @@
 				// This is an offer from an agent. In this case, the back
 				// end has already copied the items into your inventory,
 				// so we can fetch it out of our inventory.
-<<<<<<< HEAD
-				if (gSavedSettings.getBOOL("ShowOfferedInventory"))
-=======
 // [RLVa:KB] - Checked: 2010-04-18 (RLVa-1.2.0e) | Modified: RLVa-1.2.0e
 				if ( (rlv_handler_t::isEnabled()) && (!RlvSettings::getForbidGiveToRLV()) && (LLAssetType::AT_CATEGORY == mType) && 
 					 (RlvInventory::instance().getSharedRoot()) && (mDesc.find(RLV_PUTINV_PREFIX) == 0) )
@@ -1491,14 +1488,7 @@
 				}
 // [/RLVa:KB]
 
-				LLOpenAgentOffer* open_agent_offer = new LLOpenAgentOffer(mObjectID, from_string);
-				open_agent_offer->startFetch();
-				if(catp || (itemp && itemp->isFinished()))
-				{
-					open_agent_offer->done();
-				}
-				else
->>>>>>> 74f7984c
+				if (gSavedSettings.getBOOL("ShowOfferedInventory"))
 				{
 					LLOpenAgentOffer* open_agent_offer = new LLOpenAgentOffer(mObjectID, from_string);
 					open_agent_offer->startFetch();
@@ -1805,10 +1795,6 @@
 			msg->addBinaryDataFast(_PREHASH_BinaryBucket, EMPTY_BINARY_BUCKET, EMPTY_BINARY_BUCKET_SIZE);
 			// send the message
 			msg->sendReliable(mHost);
-<<<<<<< HEAD
-
-			if (gSavedSettings.getBOOL("LogInventoryDecline"))
-=======
 			
 // [RLVa:KB] - Checked: 2010-09-23 (RLVa-1.2.1e) | Added: RLVa-1.2.1e
 			if ( (rlv_handler_t::isEnabled()) && 
@@ -1820,24 +1806,18 @@
 			}
 // [/RLVa:KB]
 
->>>>>>> 74f7984c
+			if (gSavedSettings.getBOOL("LogInventoryDecline"))
 			{
 				LLStringUtil::format_map_t log_message_args;
 				log_message_args["DESC"] = mDesc;
 				log_message_args["NAME"] = mFromName;
 				log_message = LLTrans::getString("InvOfferDecline", log_message_args);
 
+
 				LLSD args;
 				args["MESSAGE"] = log_message;
 				LLNotificationsUtil::add("SystemMessage", args);
 			}
-<<<<<<< HEAD
-=======
-
-			LLSD args;
-			args["MESSAGE"] = log_message;
-			LLNotificationsUtil::add("SystemMessage", args);
->>>>>>> 74f7984c
 			
 			if (busy &&	(!mFromGroup && !mFromObject))
 			{
