/** 
 * @file llviewermessage.cpp
 * @brief Dumping ground for viewer-side message system callbacks.
 *
 * $LicenseInfo:firstyear=2002&license=viewerlgpl$
 * Second Life Viewer Source Code
 * Copyright (C) 2010, Linden Research, Inc.
 * 
 * This library is free software; you can redistribute it and/or
 * modify it under the terms of the GNU Lesser General Public
 * License as published by the Free Software Foundation;
 * version 2.1 of the License only.
 * 
 * This library is distributed in the hope that it will be useful,
 * but WITHOUT ANY WARRANTY; without even the implied warranty of
 * MERCHANTABILITY or FITNESS FOR A PARTICULAR PURPOSE.  See the GNU
 * Lesser General Public License for more details.
 * 
 * You should have received a copy of the GNU Lesser General Public
 * License along with this library; if not, write to the Free Software
 * Foundation, Inc., 51 Franklin Street, Fifth Floor, Boston, MA  02110-1301  USA
 * 
 * Linden Research, Inc., 945 Battery Street, San Francisco, CA  94111  USA
 * $/LicenseInfo$
 */

#include "llviewerprecompiledheaders.h"
#include "llviewermessage.h"

// Linden libraries
#include "llanimationstates.h"
#include "llaudioengine.h" 
#include "llavataractions.h"
#include "llavatarnamecache.h"		// IDEVO HACK
#include "lleconomy.h"
#include "lleventtimer.h"
#include "llfloaterreg.h"
#include "llfolderview.h"
#include "llfollowcamparams.h"
#include "llinventorydefines.h"
#include "lllslconstants.h"
#include "llregionhandle.h"
#include "llsd.h"
#include "llsdserialize.h"
#include "llteleportflags.h"
#include "lltoastnotifypanel.h"
#include "lltransactionflags.h"
#include "llvfile.h"
#include "llvfs.h"
#include "llxfermanager.h"
#include "mean_collision_data.h"

#include "llagent.h"
#include "llagentcamera.h"
#include "llcallingcard.h"
#include "llbuycurrencyhtml.h"
#include "llfirstuse.h"
#include "llfloaterbump.h"
#include "llfloaterbuyland.h"
#include "llfloaterland.h"
#include "llfloaterregioninfo.h"
#include "llfloaterlandholdings.h"
#include "llfloaterpreference.h"
#include "llfloatersidepanelcontainer.h"
#include "llfloatersnapshot.h"
#include "llhudeffecttrail.h"
#include "llhudmanager.h"
#include "llimprocessing.h"
#include "llinventoryfunctions.h"
#include "llinventoryobserver.h"
#include "llinventorypanel.h"
// <FS:Ansariel> [FS communication UI]
//#include "llfloaterimnearbychat.h"
#include "fsfloaternearbychat.h"
// </FS:Ansariel> [FS communication UI]
#include "llmarketplacefunctions.h"
#include "llnotifications.h"
#include "llnotificationsutil.h"
#include "llpanelgrouplandmoney.h"
#include "llrecentpeople.h"
#include "llscriptfloater.h"
#include "llscriptruntimeperms.h"
#include "llselectmgr.h"
#include "llstartup.h"
#include "llsky.h"
#include "llslurl.h"
#include "llstatenums.h"
#include "llstatusbar.h"
#include "llimview.h"
#include "llspeakers.h"
#include "lltrans.h"
#include "lltranslate.h"
#include "llviewerfoldertype.h"
#include "llvoavatar.h"				// IDEVO HACK
#include "lluri.h"
#include "llviewergenericmessage.h"
#include "llviewermenu.h"
#include "llviewerinventory.h"
#include "llviewerjoystick.h"
#include "llviewernetwork.h" // <FS:AW opensim currency support>
#include "llviewerobjectlist.h"
#include "llviewerparcelmgr.h"
#include "llviewerstats.h"
#include "llviewertexteditor.h"
#include "llviewerthrottle.h"
#include "llviewerwindow.h"
#include "llvlmanager.h"
#include "llvoavatarself.h"
#include "llworld.h"
#include "llworldmap.h"
#include "pipeline.h"
#include "llfloaterworldmap.h"
#include "llviewerdisplay.h"
#include "llkeythrottle.h"
#include "llgroupactions.h"
#include "llagentui.h"
#include "llpanelblockedlist.h"
#include "llpanelplaceprofile.h"
#include "llviewerregion.h"
#include "llfloaterregionrestarting.h"
// [RLVa:KB] - Checked: 2010-03-09 (RLVa-1.2.0a)
#include "rlvactions.h"
#include "rlvhandler.h"
#include "rlvinventory.h"
#include "rlvui.h"
// [/RLVa:KB]

#include <boost/algorithm/string/split.hpp> //
#include <boost/foreach.hpp>

#include "llnotificationmanager.h" //
#include "llexperiencecache.h"

#include "llexperiencecache.h"

// Firestorm includes
#include <boost/regex.hpp>
#include "animationexplorer.h"		// <FS:Zi> Animation Explorer
#include "fsareasearch.h"
#include "fsassetblacklist.h"
#include "fscommon.h"
#include "fsfloaterplacedetails.h"
#include "fsradar.h"
#include "fskeywords.h" // <FS:PP> FIRE-10178: Keyword Alerts in group IM do not work unless the group is in the foreground
#include "fslightshare.h" // <FS:CR> FIRE-5118 - Lightshare support
#include "fslslbridge.h"
#include "fsmoneytracker.h"
#include "llfloaterbump.h"
#include "llfloaterreg.h"
#include "llfriendcard.h"
#include "tea.h" // <FS:AW opensim currency support>
#include "NACLantispam.h"
#include "chatbar_as_cmdline.h"

extern void on_new_message(const LLSD& msg);

//
// Constants
//
const F32 CAMERA_POSITION_THRESHOLD_SQUARED = 0.001f * 0.001f;

// Determine how quickly residents' scripts can issue question dialogs
// Allow bursts of up to 5 dialogs in 10 seconds. 10*2=20 seconds recovery if throttle kicks in
static const U32 LLREQUEST_PERMISSION_THROTTLE_LIMIT	= 5;     // requests
static const F32 LLREQUEST_PERMISSION_THROTTLE_INTERVAL	= 10.0f; // seconds

extern BOOL gDebugClicks;
extern bool gShiftFrame;

// function prototypes
bool check_offer_throttle(const std::string& from_name, bool check_only);
bool check_asset_previewable(const LLAssetType::EType asset_type);
static void process_money_balance_reply_extended(LLMessageSystem* msg);
bool handle_trusted_experiences_notification(const LLSD&);

//inventory offer throttle globals
LLFrameTimer gThrottleTimer;
const U32 OFFER_THROTTLE_MAX_COUNT=5; //number of items per time period
const F32 OFFER_THROTTLE_TIME=10.f; //time period in seconds

// Agent Update Flags (U8)
const U8 AU_FLAGS_NONE      		= 0x00;
const U8 AU_FLAGS_HIDETITLE      	= 0x01;
const U8 AU_FLAGS_CLIENT_AUTOPILOT	= 0x02;

void accept_friendship_coro(std::string url, LLSD notification)
{
    LLCore::HttpRequest::policy_t httpPolicy(LLCore::HttpRequest::DEFAULT_POLICY_ID);
    LLCoreHttpUtil::HttpCoroutineAdapter::ptr_t
        httpAdapter(new LLCoreHttpUtil::HttpCoroutineAdapter("friendshipResponceErrorProcessing", httpPolicy));
    LLCore::HttpRequest::ptr_t httpRequest(new LLCore::HttpRequest);
    if (url.empty())
    {
        LL_WARNS("Friendship") << "Empty capability!" << LL_ENDL;
        return;
    }

    LLSD payload = notification["payload"];
    url += "?from=" + payload["from_id"].asString();
    url += "&agent_name=\"" + LLURI::escape(gAgentAvatarp->getFullname()) + "\"";

    LLSD data;
    LLSD result = httpAdapter->postAndSuspend(httpRequest, url, data);

    LLSD httpResults = result[LLCoreHttpUtil::HttpCoroutineAdapter::HTTP_RESULTS];
    LLCore::HttpStatus status = LLCoreHttpUtil::HttpCoroutineAdapter::getStatusFromLLSD(httpResults);

    if (!status)
    {
        LL_WARNS("Friendship") << "HTTP status, " << status.toTerseString() <<
            ". friendship offer accept failed." << LL_ENDL;
    }
    else
    {
        if (!result.has("success") || result["success"].asBoolean() == false)
        {
            LL_WARNS("Friendship") << "Server failed to process accepted friendship. " << httpResults << LL_ENDL;
        }
        else
        {
            LL_DEBUGS("Friendship") << "Adding friend to list" << httpResults << LL_ENDL;
            // add friend to recent people list
            LLRecentPeople::instance().add(payload["from_id"]);

            LLNotificationsUtil::add("FriendshipAcceptedByMe",
                notification["substitutions"], payload);
        }
    }
}

void decline_friendship_coro(std::string url, LLSD notification, S32 option)
{
    if (url.empty())
    {
        LL_WARNS("Friendship") << "Empty capability!" << LL_ENDL;
        return;
    }
    LLCore::HttpRequest::policy_t httpPolicy(LLCore::HttpRequest::DEFAULT_POLICY_ID);
    LLCoreHttpUtil::HttpCoroutineAdapter::ptr_t
        httpAdapter(new LLCoreHttpUtil::HttpCoroutineAdapter("friendshipResponceErrorProcessing", httpPolicy));
    LLCore::HttpRequest::ptr_t httpRequest(new LLCore::HttpRequest);

    LLSD payload = notification["payload"];
    url += "?from=" + payload["from_id"].asString();

    LLSD result = httpAdapter->deleteAndSuspend(httpRequest, url);

    LLSD httpResults = result[LLCoreHttpUtil::HttpCoroutineAdapter::HTTP_RESULTS];
    LLCore::HttpStatus status = LLCoreHttpUtil::HttpCoroutineAdapter::getStatusFromLLSD(httpResults);

    if (!status)
    {
        LL_WARNS("Friendship") << "HTTP status, " << status.toTerseString() <<
            ". friendship offer decline failed." << LL_ENDL;
    }
    else
    {
        if (!result.has("success") || result["success"].asBoolean() == false)
        {
            LL_WARNS("Friendship") << "Server failed to process declined friendship. " << httpResults << LL_ENDL;
        }
        else
        {
            LL_DEBUGS("Friendship") << "Friendship declined" << httpResults << LL_ENDL;
            if (option == 1)
            {
                LLNotificationsUtil::add("FriendshipDeclinedByMe",
                    notification["substitutions"], payload);
            }
            else if (option == 2)
            {
                // start IM session
                LLAvatarActions::startIM(payload["from_id"].asUUID());
            }
        }
    }
}

bool friendship_offer_callback(const LLSD& notification, const LLSD& response)
{
	S32 option = LLNotificationsUtil::getSelectedOption(notification, response);
	LLMessageSystem* msg = gMessageSystem;
	const LLSD& payload = notification["payload"];
	LLNotificationPtr notification_ptr = LLNotifications::instance().find(notification["id"].asUUID());

    // this will be skipped if the user offering friendship is blocked
    if (notification_ptr)
    {
	    switch(option)
	    {
	    case 0:
	    {
		    // accept
		    LLAvatarTracker::formFriendship(payload["from_id"]);

		    const LLUUID fid = gInventory.findCategoryUUIDForType(LLFolderType::FT_CALLINGCARD);

		    // This will also trigger an onlinenotification if the user is online
            std::string url = gAgent.getRegionCapability("AcceptFriendship");
            LL_DEBUGS("Friendship") << "Cap string: " << url << LL_ENDL;
            if (!url.empty() && payload.has("online") && payload["online"].asBoolean() == false)
            {
                LL_DEBUGS("Friendship") << "Accepting friendship via capability" << LL_ENDL;
                LLCoros::instance().launch("LLMessageSystem::acceptFriendshipOffer",
                    boost::bind(accept_friendship_coro, url, notification));
            }
            else if (payload.has("session_id") && payload["session_id"].asUUID().notNull())
            {
                LL_DEBUGS("Friendship") << "Accepting friendship via viewer message" << LL_ENDL;
                msg->newMessageFast(_PREHASH_AcceptFriendship);
                msg->nextBlockFast(_PREHASH_AgentData);
                msg->addUUIDFast(_PREHASH_AgentID, gAgent.getID());
                msg->addUUIDFast(_PREHASH_SessionID, gAgent.getSessionID());
                msg->nextBlockFast(_PREHASH_TransactionBlock);
                msg->addUUIDFast(_PREHASH_TransactionID, payload["session_id"]);
                msg->nextBlockFast(_PREHASH_FolderData);
                msg->addUUIDFast(_PREHASH_FolderID, fid);
                msg->sendReliable(LLHost(payload["sender"].asString()));

                // add friend to recent people list
                LLRecentPeople::instance().add(payload["from_id"]);
                LLNotificationsUtil::add("FriendshipAcceptedByMe",
                    notification["substitutions"], payload);
            }
            else
            {
                LL_WARNS("Friendship") << "Failed to accept friendship offer, neither capability nor transaction id are accessible" << LL_ENDL;
            }
		    break;
	    }
	    case 1: // Decline
	    // fall-through
	    case 2: // Send IM - decline and start IM session
		    {
			    // decline
			    // We no longer notify other viewers, but we DO still send
                // the rejection to the simulator to delete the pending userop.
                std::string url = gAgent.getRegionCapability("DeclineFriendship");
                LL_DEBUGS("Friendship") << "Cap string: " << url << LL_ENDL;
                if (!url.empty() && payload.has("online") && payload["online"].asBoolean() == false)
                {
                    LL_DEBUGS("Friendship") << "Declining friendship via capability" << LL_ENDL;
                    LLCoros::instance().launch("LLMessageSystem::declineFriendshipOffer",
                        boost::bind(decline_friendship_coro, url, notification, option));
                }
                else if (payload.has("session_id") && payload["session_id"].asUUID().notNull())
                {
                    LL_DEBUGS("Friendship") << "Declining friendship via viewer message" << LL_ENDL;
                    msg->newMessageFast(_PREHASH_DeclineFriendship);
                    msg->nextBlockFast(_PREHASH_AgentData);
                    msg->addUUIDFast(_PREHASH_AgentID, gAgent.getID());
                    msg->addUUIDFast(_PREHASH_SessionID, gAgent.getSessionID());
                    msg->nextBlockFast(_PREHASH_TransactionBlock);
                    msg->addUUIDFast(_PREHASH_TransactionID, payload["session_id"]);
                    msg->sendReliable(LLHost(payload["sender"].asString()));

                    if (option == 1) // due to fall-through
                    {
                        LLNotificationsUtil::add("FriendshipDeclinedByMe",
                            notification["substitutions"], payload);
                    }
                    else if (option == 2)
                    {
                        // start IM session
                        LLAvatarActions::startIM(payload["from_id"].asUUID());
                    }
                }
                else
                {
                    LL_WARNS("Friendship") << "Failed to decline friendship offer, neither capability nor transaction id are accessible" << LL_ENDL;
                }
	    }
	    default:
		    // close button probably, possibly timed out
		    break;
	    }
		// TODO: this set of calls has undesirable behavior under Windows OS (CHUI-985):
		// here appears three additional toasts instead one modified
		// need investigation and fix

// <FS:Ansariel> [FS communication UI] Commenting out CHUI-112;
//               Reposting the notification form will squeeze it somewhere
//               within the IM floater and we don't need it for our comm. UI.
//	    // LLNotificationFormPtr modified_form(new LLNotificationForm(*notification_ptr->getForm()));
//	    // modified_form->setElementEnabled("Accept", false);
//	    // modified_form->setElementEnabled("Decline", false);
//	    // notification_ptr->updateForm(modified_form);
//	    // notification_ptr->repost();
//// [SL:KB] - Patch: UI-Notifications | Checked: 2013-05-09 (Catznip-3.5)
//		// Assume that any offer notification with "getCanBeStored() == true" is the result of RLVa routing it to the notifcation syswell
//		//*const*/ LLNotificationsUI::LLScreenChannel* pChannel = LLNotificationsUI::LLChannelManager::instance().getNotificationScreenChannel();
//		//*const*/ LLNotificationsUI::LLToast* pToast = (pChannel) ? pChannel->getToastByNotificationID(notification["id"].asUUID()) : NULL;
//		//if ( (!pToast) || (!pToast->getCanBeStored()) )
//		//{
//// [/SL:KB]
//		//	notification_ptr->repost();
// </FS:Ansariel>
    }

	return false;
}
static LLNotificationFunctorRegistration friendship_offer_callback_reg("OfferFriendship", friendship_offer_callback);
static LLNotificationFunctorRegistration friendship_offer_callback_reg_nm("OfferFriendshipNoMessage", friendship_offer_callback);

// Functions
//

void give_money(const LLUUID& uuid, LLViewerRegion* region, S32 amount, BOOL is_group,
				S32 trx_type, const std::string& desc)
{
	if(0 == amount || !region) return;
	amount = abs(amount);
	LL_INFOS("Messaging") << "give_money(" << uuid << "," << amount << ")"<< LL_ENDL;
	if(can_afford_transaction(amount))
	{
//		gStatusBar->debitBalance(amount);
		LLMessageSystem* msg = gMessageSystem;
		msg->newMessageFast(_PREHASH_MoneyTransferRequest);
		msg->nextBlockFast(_PREHASH_AgentData);
		msg->addUUIDFast(_PREHASH_AgentID, gAgent.getID());
        msg->addUUIDFast(_PREHASH_SessionID, gAgent.getSessionID());
		msg->nextBlockFast(_PREHASH_MoneyData);
		msg->addUUIDFast(_PREHASH_SourceID, gAgent.getID() );
		msg->addUUIDFast(_PREHASH_DestID, uuid);
		msg->addU8Fast(_PREHASH_Flags, pack_transaction_flags(FALSE, is_group));
		msg->addS32Fast(_PREHASH_Amount, amount);
		msg->addU8Fast(_PREHASH_AggregatePermNextOwner, (U8)LLAggregatePermissions::AP_EMPTY);
		msg->addU8Fast(_PREHASH_AggregatePermInventory, (U8)LLAggregatePermissions::AP_EMPTY);
		msg->addS32Fast(_PREHASH_TransactionType, trx_type );
		msg->addStringFast(_PREHASH_Description, desc);
		msg->sendReliable(region->getHost());
	}
	else
	{
		LLStringUtil::format_map_t args;
		args["AMOUNT"] = llformat("%d", amount);
		LLBuyCurrencyHTML::openCurrencyFloater( LLTrans::getString("giving", args), amount );
	}
}

void send_complete_agent_movement(const LLHost& sim_host)
{
	LLMessageSystem* msg = gMessageSystem;
	msg->newMessageFast(_PREHASH_CompleteAgentMovement);
	msg->nextBlockFast(_PREHASH_AgentData);
	msg->addUUIDFast(_PREHASH_AgentID, gAgent.getID());
	msg->addUUIDFast(_PREHASH_SessionID, gAgent.getSessionID());
	msg->addU32Fast(_PREHASH_CircuitCode, msg->mOurCircuitCode);
	msg->sendReliable(sim_host);
}

void process_logout_reply(LLMessageSystem* msg, void**)
{
	// The server has told us it's ok to quit.
	LL_DEBUGS("Messaging") << "process_logout_reply" << LL_ENDL;

	LLUUID agent_id;
	msg->getUUID("AgentData", "AgentID", agent_id);
	LLUUID session_id;
	msg->getUUID("AgentData", "SessionID", session_id);
	if((agent_id != gAgent.getID()) || (session_id != gAgent.getSessionID()))
	{
		LL_WARNS("Messaging") << "Bogus Logout Reply" << LL_ENDL;
	}

	LLInventoryModel::update_map_t parents;
	S32 count = msg->getNumberOfBlocksFast( _PREHASH_InventoryData );
	for(S32 i = 0; i < count; ++i)
	{
		LLUUID item_id;
		msg->getUUIDFast(_PREHASH_InventoryData, _PREHASH_ItemID, item_id, i);

		if( (1 == count) && item_id.isNull() )
		{
			// Detect dummy item.  Indicates an empty list.
			break;
		}

		// We do not need to track the asset ids, just account for an
		// updated inventory version.
		LL_INFOS("Messaging") << "process_logout_reply itemID=" << item_id << LL_ENDL;
		LLInventoryItem* item = gInventory.getItem( item_id );
		if( item )
		{
			parents[item->getParentUUID()] = 0;
			gInventory.addChangedMask(LLInventoryObserver::INTERNAL, item_id);
		}
		else
		{
			LL_INFOS("Messaging") << "process_logout_reply item not found: " << item_id << LL_ENDL;
		}
	}
    LLAppViewer::instance()->forceQuit();
}

void process_layer_data(LLMessageSystem *mesgsys, void **user_data)
{
	LLViewerRegion *regionp = LLWorld::getInstance()->getRegion(mesgsys->getSender());

	LL_DEBUGS_ONCE("SceneLoadTiming") << "Received layer data" << LL_ENDL;

	if(!regionp)
	{
		LL_WARNS() << "Invalid region for layer data." << LL_ENDL;
		return;
	}
	S32 size;
	S8 type;

	mesgsys->getS8Fast(_PREHASH_LayerID, _PREHASH_Type, type);
	size = mesgsys->getSizeFast(_PREHASH_LayerData, _PREHASH_Data);
	if (0 == size)
	{
		LL_WARNS("Messaging") << "Layer data has zero size." << LL_ENDL;
		return;
	}
	if (size < 0)
	{
		// getSizeFast() is probably trying to tell us about an error
		LL_WARNS("Messaging") << "getSizeFast() returned negative result: "
			<< size
			<< LL_ENDL;
		return;
	}
	U8 *datap = new U8[size];
	mesgsys->getBinaryDataFast(_PREHASH_LayerData, _PREHASH_Data, datap, size);
	LLVLData *vl_datap = new LLVLData(regionp, type, datap, size);
	if (mesgsys->getReceiveCompressedSize())
	{
		gVLManager.addLayerData(vl_datap, (S32Bytes)mesgsys->getReceiveCompressedSize());
	}
	else
	{
		gVLManager.addLayerData(vl_datap, (S32Bytes)mesgsys->getReceiveSize());
	}
}

// S32 exported_object_count = 0;
// S32 exported_image_count = 0;
// S32 current_object_count = 0;
// S32 current_image_count = 0;

// extern LLNotifyBox *gExporterNotify;
// extern LLUUID gExporterRequestID;
// extern std::string gExportDirectory;

// extern LLUploadDialog *gExportDialog;

// std::string gExportedFile;

// std::map<LLUUID, std::string> gImageChecksums;

// void export_complete()
// {
// 		LLUploadDialog::modalUploadFinished();
// 		gExporterRequestID.setNull();
// 		gExportDirectory = "";

// 		LLFILE* fXML = LLFile::fopen(gExportedFile, "rb");		/* Flawfinder: ignore */
// 		fseek(fXML, 0, SEEK_END);
// 		long length = ftell(fXML);
// 		fseek(fXML, 0, SEEK_SET);
// 		U8 *buffer = new U8[length + 1];
// 		size_t nread = fread(buffer, 1, length, fXML);
// 		if (nread < (size_t) length)
// 		{
// 			LL_WARNS("Messaging") << "Short read" << LL_ENDL;
// 		}
// 		buffer[nread] = '\0';
// 		fclose(fXML);

// 		char *pos = (char *)buffer;
// 		while ((pos = strstr(pos+1, "<sl:image ")) != 0)
// 		{
// 			char *pos_check = strstr(pos, "checksum=\"");

// 			if (pos_check)
// 			{
// 				char *pos_uuid = strstr(pos_check, "\">");

// 				if (pos_uuid)
// 				{
// 					char image_uuid_str[UUID_STR_SIZE];		/* Flawfinder: ignore */
// 					memcpy(image_uuid_str, pos_uuid+2, UUID_STR_SIZE-1);		/* Flawfinder: ignore */
// 					image_uuid_str[UUID_STR_SIZE-1] = 0;
					
// 					LLUUID image_uuid(image_uuid_str);

// 					LL_INFOS("Messaging") << "Found UUID: " << image_uuid << LL_ENDL;

// 					std::map<LLUUID, std::string>::iterator itor = gImageChecksums.find(image_uuid);
// 					if (itor != gImageChecksums.end())
// 					{
// 						LL_INFOS("Messaging") << "Replacing with checksum: " << itor->second << LL_ENDL;
// 						if (!itor->second.empty())
// 						{
// 							memcpy(&pos_check[10], itor->second.c_str(), 32);		/* Flawfinder: ignore */
// 						}
// 					}
// 				}
// 			}
// 		}

// 		LLFILE* fXMLOut = LLFile::fopen(gExportedFile, "wb");		/* Flawfinder: ignore */
// 		if (fwrite(buffer, 1, length, fXMLOut) != length)
// 		{
// 			LL_WARNS("Messaging") << "Short write" << LL_ENDL;
// 		}
// 		fclose(fXMLOut);

// 		delete [] buffer;
// }


// void exported_item_complete(const LLTSCode status, void *user_data)
// {
// 	//std::string *filename = (std::string *)user_data;

// 	if (status < LLTS_OK)
// 	{
// 		LL_WARNS("Messaging") << "Export failed!" << LL_ENDL;
// 	}
// 	else
// 	{
// 		++current_object_count;
// 		if (current_image_count == exported_image_count && current_object_count == exported_object_count)
// 		{
// 			LL_INFOS("Messaging") << "*** Export complete ***" << LL_ENDL;

// 			export_complete();
// 		}
// 		else
// 		{
// 			gExportDialog->setMessage(llformat("Exported %d/%d object files, %d/%d textures.", current_object_count, exported_object_count, current_image_count, exported_image_count));
// 		}
// 	}
// }

// struct exported_image_info
// {
// 	LLUUID image_id;
// 	std::string filename;
// 	U32 image_num;
// };

// void exported_j2c_complete(const LLTSCode status, void *user_data)
// {
// 	exported_image_info *info = (exported_image_info *)user_data;
// 	LLUUID image_id = info->image_id;
// 	U32 image_num = info->image_num;
// 	std::string filename = info->filename;
// 	delete info;

// 	if (status < LLTS_OK)
// 	{
// 		LL_WARNS("Messaging") << "Image download failed!" << LL_ENDL;
// 	}
// 	else
// 	{
// 		LLFILE* fIn = LLFile::fopen(filename, "rb");		/* Flawfinder: ignore */
// 		if (fIn) 
// 		{
// 			LLPointer<LLImageJ2C> ImageUtility = new LLImageJ2C;
// 			LLPointer<LLImageTGA> TargaUtility = new LLImageTGA;

// 			fseek(fIn, 0, SEEK_END);
// 			S32 length = ftell(fIn);
// 			fseek(fIn, 0, SEEK_SET);
// 			U8 *buffer = ImageUtility->allocateData(length);
// 			if (fread(buffer, 1, length, fIn) != length)
// 			{
// 				LL_WARNS("Messaging") << "Short read" << LL_ENDL;
// 			}
// 			fclose(fIn);
// 			LLFile::remove(filename);

// 			// Convert to TGA
// 			LLPointer<LLImageRaw> image = new LLImageRaw();

// 			ImageUtility->updateData();
// 			ImageUtility->decode(image, 100000.0f);
			
// 			TargaUtility->encode(image);
// 			U8 *data = TargaUtility->getData();
// 			S32 data_size = TargaUtility->getDataSize();

// 			std::string file_path = gDirUtilp->getDirName(filename);
			
// 			std::string output_file = llformat("%s/image-%03d.tga", file_path.c_str(), image_num);//filename;
// 			//S32 name_len = output_file.length();
// 			//strcpy(&output_file[name_len-3], "tga");
// 			LLFILE* fOut = LLFile::fopen(output_file, "wb");		/* Flawfinder: ignore */
// 			char md5_hash_string[33];		/* Flawfinder: ignore */
// 			strcpy(md5_hash_string, "00000000000000000000000000000000");		/* Flawfinder: ignore */
// 			if (fOut)
// 			{
// 				if (fwrite(data, 1, data_size, fOut) != data_size)
// 				{
// 					LL_WARNS("Messaging") << "Short write" << LL_ENDL;
// 				}
// 				fseek(fOut, 0, SEEK_SET);
// 				fclose(fOut);
// 				fOut = LLFile::fopen(output_file, "rb");		/* Flawfinder: ignore */
// 				LLMD5 my_md5_hash(fOut);
// 				my_md5_hash.hex_digest(md5_hash_string);
// 			}

// 			gImageChecksums.insert(std::pair<LLUUID, std::string>(image_id, md5_hash_string));
// 		}
// 	}

// 	++current_image_count;
// 	if (current_image_count == exported_image_count && current_object_count == exported_object_count)
// 	{
// 		LL_INFOS("Messaging") << "*** Export textures complete ***" << LL_ENDL;
// 			export_complete();
// 	}
// 	else
// 	{
// 		gExportDialog->setMessage(llformat("Exported %d/%d object files, %d/%d textures.", current_object_count, exported_object_count, current_image_count, exported_image_count));
// 	}
//}

void process_derez_ack(LLMessageSystem*, void**)
{
	if(gViewerWindow) gViewerWindow->getWindow()->decBusyCount();
}

void process_places_reply(LLMessageSystem* msg, void** data)
{
	LLUUID query_id;

	msg->getUUID("AgentData", "QueryID", query_id);
	if (query_id.isNull())
	{
		LLFloaterLandHoldings::processPlacesReply(msg, data);
	}
	else if(gAgent.isInGroup(query_id))
	{
		LLPanelGroupLandMoney::processPlacesReply(msg, data);
	}
	else
	{
		LL_WARNS("Messaging") << "Got invalid PlacesReply message" << LL_ENDL;
	}
}

void send_sound_trigger(const LLUUID& sound_id, F32 gain)
{
	if (sound_id.isNull() || gAgent.getRegion() == NULL)
	{
		// disconnected agent or zero guids don't get sent (no sound)
		return;
	}

	LLMessageSystem* msg = gMessageSystem;
	msg->newMessageFast(_PREHASH_SoundTrigger);
	msg->nextBlockFast(_PREHASH_SoundData);
	msg->addUUIDFast(_PREHASH_SoundID, sound_id);
	// Client untrusted, ids set on sim
	msg->addUUIDFast(_PREHASH_OwnerID, LLUUID::null );
	msg->addUUIDFast(_PREHASH_ObjectID, LLUUID::null );
	msg->addUUIDFast(_PREHASH_ParentID, LLUUID::null );

	msg->addU64Fast(_PREHASH_Handle, gAgent.getRegion()->getHandle());

	LLVector3 position = gAgent.getPositionAgent();
	msg->addVector3Fast(_PREHASH_Position, position);
	msg->addF32Fast(_PREHASH_Gain, gain);

	gAgent.sendMessage();
}

static LLSD sSavedGroupInvite;
static LLSD sSavedResponse;

void response_group_invitation_coro(std::string url, LLUUID group_id, bool notify_and_update)
{
    if (url.empty())
    {
        LL_WARNS("GroupInvite") << "Empty capability!" << LL_ENDL;
        return;
    }

    LLCore::HttpRequest::policy_t httpPolicy(LLCore::HttpRequest::DEFAULT_POLICY_ID);
    LLCoreHttpUtil::HttpCoroutineAdapter::ptr_t
        httpAdapter(new LLCoreHttpUtil::HttpCoroutineAdapter("responseGroupInvitation", httpPolicy));
    LLCore::HttpRequest::ptr_t httpRequest(new LLCore::HttpRequest);

    LLSD payload;
    payload["group"] = group_id;

    LLSD result = httpAdapter->postAndSuspend(httpRequest, url, payload);

    LLSD httpResults = result[LLCoreHttpUtil::HttpCoroutineAdapter::HTTP_RESULTS];
    LLCore::HttpStatus status = LLCoreHttpUtil::HttpCoroutineAdapter::getStatusFromLLSD(httpResults);

    if (!status)
    {
        LL_WARNS("GroupInvite") << "HTTP status, " << status.toTerseString() <<
            ". Group " << group_id << " invitation response processing failed." << LL_ENDL;
    }
    else
    {
        if (!result.has("success") || result["success"].asBoolean() == false)
        {
            LL_WARNS("GroupInvite") << "Server failed to process group " << group_id << " invitation response. " << httpResults << LL_ENDL;
        }
        else
        {
            LL_DEBUGS("GroupInvite") << "Successfully sent response to group " << group_id << " invitation" << LL_ENDL;
            if (notify_and_update)
            {
                LLNotificationsUtil::add("JoinGroupSuccess");
                gAgent.sendAgentDataUpdateRequest();

                LLGroupMgr::getInstance()->clearGroupData(group_id);
                // refresh the floater for this group, if any.
                LLGroupActions::refresh(group_id);
            }
        }
    }
}

void send_join_group_response(LLUUID group_id, LLUUID transaction_id, bool accept_invite, S32 fee, bool use_offline_cap, LLSD &payload)
{
    if (accept_invite && fee > 0)
    {
        // If there is a fee to join this group, make
        // sure the user is sure they want to join.
            LLSD args;
            args["COST"] = llformat("%d", fee);
            // Set the fee for next time to 0, so that we don't keep
            // asking about a fee.
            LLSD next_payload = payload;
            next_payload["fee"] = 0;
            LLNotificationsUtil::add("JoinGroupCanAfford",
                args,
                next_payload);
    }
    else if (use_offline_cap)
    {
        std::string url;
        if (accept_invite)
        {
            url = gAgent.getRegionCapability("AcceptGroupInvite");
        }
        else
        {
            url = gAgent.getRegionCapability("DeclineGroupInvite");
        }

        if (!url.empty())
        {
            LL_DEBUGS("GroupInvite") << "Capability url: " << url << LL_ENDL;
            LLCoros::instance().launch("LLMessageSystem::acceptGroupInvitation",
                boost::bind(response_group_invitation_coro, url, group_id, accept_invite));
        }
        else
        {
            // if sim has no this cap, we can do nothing - regular request will fail
            LL_WARNS("GroupInvite") << "No capability, can't reply to offline invitation!" << LL_ENDL;
        }
    }
    else
    {
        LL_DEBUGS("GroupInvite") << "Replying to group invite via IM message" << LL_ENDL;

        EInstantMessage type = accept_invite ? IM_GROUP_INVITATION_ACCEPT : IM_GROUP_INVITATION_DECLINE;

        send_improved_im(group_id,
            std::string("name"),
            std::string("message"),
            IM_ONLINE,
            type,
            transaction_id);
    }
}

void send_join_group_response(LLUUID group_id, LLUUID transaction_id, bool accept_invite, S32 fee, bool use_offline_cap)
{
    LLSD payload;
    if (accept_invite)
    {
        payload["group_id"] = group_id;
        payload["transaction_id"] =  transaction_id;
        payload["fee"] =  fee;
        payload["use_offline_cap"] = use_offline_cap;
    }
    send_join_group_response(group_id, transaction_id, accept_invite, fee, use_offline_cap, payload);
}

bool join_group_response(const LLSD& notification, const LLSD& response)
{
//	A bit of variable saving and restoring is used to deal with the case where your group list is full and you
//	receive an invitation to another group.  The data from that invitation is stored in the sSaved
//	variables.  If you then drop a group and click on the Join button the stored data is restored and used
//	to join the group.
	LLSD notification_adjusted = notification;
	LLSD response_adjusted = response;

	std::string action = notification["name"];

//	Storing all the information by group id allows for the rare case of being at your maximum
//	group count and receiving more than one invitation.
	std::string id = notification_adjusted["payload"]["group_id"].asString();

	if ("JoinGroup" == action || "JoinGroupCanAfford" == action)
	{
		sSavedGroupInvite[id] = notification;
		sSavedResponse[id] = response;
	}
	else if ("JoinedTooManyGroupsMember" == action)
	{
		S32 opt = LLNotificationsUtil::getSelectedOption(notification, response);
		if (0 == opt) // Join button pressed
		{
			notification_adjusted = sSavedGroupInvite[id];
			response_adjusted = sSavedResponse[id];
		}
	}

	S32 option = LLNotificationsUtil::getSelectedOption(notification_adjusted, response_adjusted);
	bool accept_invite = false;

	LLUUID group_id = notification_adjusted["payload"]["group_id"].asUUID();
	LLUUID transaction_id = notification_adjusted["payload"]["transaction_id"].asUUID();
	std::string name = notification_adjusted["payload"]["name"].asString();
	std::string message = notification_adjusted["payload"]["message"].asString();
	S32 fee = notification_adjusted["payload"]["fee"].asInteger();
	U8 use_offline_cap = notification_adjusted["payload"]["use_offline_cap"].asInteger();

	if (option == 2 && !group_id.isNull())
	{
		LLGroupActions::show(group_id);
		LLSD args;
		args["MESSAGE"] = message;

		// <FS:PP> Option to block/reject all group invites
		// LLNotificationsUtil::add("JoinGroup", args, notification_adjusted["payload"]);
		if (gSavedPerAccountSettings.getBOOL("FSRejectAllGroupInvitesMode"))
		{
			LL_INFOS("Messaging") << "Group invite automatically rejected because of the user setting..." << LL_ENDL;
		}
		else
		{
			make_ui_sound("UISndGroupInvitation"); // <FS:PP> Group invitation sound
			LLNotificationsUtil::add("JoinGroup", args, notification_adjusted["payload"]);
		}
		// </FS:PP>

		return false;
	}

	if(option == 0 && !group_id.isNull())
	{
		// check for promotion or demotion.
		S32 max_groups = gMaxAgentGroups;
		if(gAgent.isInGroup(group_id)) ++max_groups;

		// [CR] FIRE-12229
		//if(gAgent.mGroups.size() < max_groups)
		if(!max_groups || gAgent.mGroups.size() < max_groups)
		// [/CR] FIRE-12229
		{
			accept_invite = true;
		}
		else
		{
			LLSD args;
			args["NAME"] = name;
			LLNotificationsUtil::add("JoinedTooManyGroupsMember", args, notification_adjusted["payload"]);
			return false;
		}
	}
	send_join_group_response(group_id, transaction_id, accept_invite, fee, use_offline_cap, notification_adjusted["payload"]);

	sSavedGroupInvite[id] = LLSD::emptyMap();
	sSavedResponse[id] = LLSD::emptyMap();

	return false;
}

static void highlight_inventory_objects_in_panel(const std::vector<LLUUID>& items, LLInventoryPanel *inventory_panel)
{
	if (NULL == inventory_panel) return;

	for (std::vector<LLUUID>::const_iterator item_iter = items.begin();
		item_iter != items.end();
		++item_iter)
	{
		const LLUUID& item_id = (*item_iter);
		if(!highlight_offered_object(item_id))
		{
			continue;
		}

		LLInventoryObject* item = gInventory.getObject(item_id);
		llassert(item);
		if (!item) {
			continue;
		}

		LL_DEBUGS("Inventory_Move") << "Highlighting inventory item: " << item->getName() << ", " << item_id  << LL_ENDL;
		LLFolderView* fv = inventory_panel->getRootFolder();
		if (fv)
		{
			LLFolderViewItem* fv_item = inventory_panel->getItemByID(item_id);
			if (fv_item)
			{
				LLFolderViewItem* fv_folder = fv_item->getParentFolder();
				if (fv_folder)
				{
					// Parent folders can be different in case of 2 consecutive drag and drop
					// operations when the second one is started before the first one completes.
					LL_DEBUGS("Inventory_Move") << "Open folder: " << fv_folder->getName() << LL_ENDL;
					fv_folder->setOpen(TRUE);
					if (fv_folder->isSelected())
					{
						fv->changeSelection(fv_folder, FALSE);
					}
				}
				fv->changeSelection(fv_item, TRUE);
			}
		}
	}
}

static LLNotificationFunctorRegistration jgr_1("JoinGroup", join_group_response);
static LLNotificationFunctorRegistration jgr_2("JoinedTooManyGroupsMember", join_group_response);
static LLNotificationFunctorRegistration jgr_3("JoinGroupCanAfford", join_group_response);

//-----------------------------------------------------------------------------
// Instant Message
//-----------------------------------------------------------------------------
// <FS:Ansariel> Moved to header; needed in llimprocessing.cpp
//class LLOpenAgentOffer : public LLInventoryFetchItemsObserver
//{
//public:
//	LLOpenAgentOffer(const LLUUID& object_id,
//					 const std::string& from_name) : 
//		LLInventoryFetchItemsObserver(object_id),
//		mFromName(from_name) {}
//	/*virtual*/ void startFetch()
//	{
//		for (uuid_vec_t::const_iterator it = mIDs.begin(); it < mIDs.end(); ++it)
//		{
//			LLViewerInventoryCategory* cat = gInventory.getCategory(*it);
//			if (cat)
//			{
//				mComplete.push_back((*it));
//			}
//		}
//		LLInventoryFetchItemsObserver::startFetch();
//	}
//	/*virtual*/ void done()
//	{
//		open_inventory_offer(mComplete, mFromName);
//		gInventory.removeObserver(this);
//		delete this;
//	}
//private:
//	std::string mFromName;
//};
// </FS:Ansariel>

/**
 * Class to observe adding of new items moved from the world to user's inventory to select them in inventory.
 *
 * We can't create it each time items are moved because "drop" event is sent separately for each
 * element even while multi-dragging. We have to have the only instance of the observer. See EXT-4347.
 */
class LLViewerInventoryMoveFromWorldObserver : public LLInventoryAddItemByAssetObserver
{
public:
	LLViewerInventoryMoveFromWorldObserver()
		: LLInventoryAddItemByAssetObserver()
	{

	}

	void setMoveIntoFolderID(const LLUUID& into_folder_uuid) {mMoveIntoFolderID = into_folder_uuid; }

private:
	/*virtual */void onAssetAdded(const LLUUID& asset_id)
	{
		// Store active Inventory panel.
		if (LLInventoryPanel::getActiveInventoryPanel())
		{
			mActivePanel = LLInventoryPanel::getActiveInventoryPanel()->getHandle();
		}

		// Store selected items (without destination folder)
		mSelectedItems.clear();
		if (LLInventoryPanel::getActiveInventoryPanel())
		{
			std::set<LLFolderViewItem*> selection =    LLInventoryPanel::getActiveInventoryPanel()->getRootFolder()->getSelectionList();
			for (std::set<LLFolderViewItem*>::iterator it = selection.begin(),    end_it = selection.end();
				it != end_it;
				++it)
			{
				mSelectedItems.insert(static_cast<LLFolderViewModelItemInventory*>((*it)->getViewModelItem())->getUUID());
			}
		}
		mSelectedItems.erase(mMoveIntoFolderID);
	}

	/**
	 * Selects added inventory items watched by their Asset UUIDs if selection was not changed since
	 * all items were started to watch (dropped into a folder).
	 */
	void done()
	{
		LLInventoryPanel* active_panel = dynamic_cast<LLInventoryPanel*>(mActivePanel.get());

		// if selection is not changed since watch started lets hightlight new items.
		if (active_panel && !isSelectionChanged())
		{
			LL_DEBUGS("Inventory_Move") << "Selecting new items..." << LL_ENDL;
			active_panel->clearSelection();
			highlight_inventory_objects_in_panel(mAddedItems, active_panel);
		}
	}

	/**
	 * Returns true if selected inventory items were changed since moved inventory items were started to watch.
	 */
	bool isSelectionChanged()
	{	
		LLInventoryPanel* active_panel = LLInventoryPanel::getActiveInventoryPanel();

		if (NULL == active_panel)
		{
			return true;
		}

		// get selected items (without destination folder)
		selected_items_t selected_items;
 		
		std::set<LLFolderViewItem*> selection = active_panel->getRootFolder()->getSelectionList();
		for (std::set<LLFolderViewItem*>::iterator it = selection.begin(),    end_it = selection.end();
			it != end_it;
			++it)
		{
			selected_items.insert(static_cast<LLFolderViewModelItemInventory*>((*it)->getViewModelItem())->getUUID());
		}
		selected_items.erase(mMoveIntoFolderID);

		// compare stored & current sets of selected items
		selected_items_t different_items;
		std::set_symmetric_difference(mSelectedItems.begin(), mSelectedItems.end(),
			selected_items.begin(), selected_items.end(), std::inserter(different_items, different_items.begin()));

		LL_DEBUGS("Inventory_Move") << "Selected firstly: " << mSelectedItems.size()
			<< ", now: " << selected_items.size() << ", difference: " << different_items.size() << LL_ENDL;

		return different_items.size() > 0;
	}

	LLHandle<LLPanel> mActivePanel;
	typedef std::set<LLUUID> selected_items_t;
	selected_items_t mSelectedItems;

	/**
	 * UUID of FolderViewFolder into which watched items are moved.
	 *
	 * Destination FolderViewFolder becomes selected while mouse hovering (when dragged items are dropped).
	 * 
	 * If mouse is moved out it set unselected and number of selected items is changed 
	 * even if selected items in Inventory stay the same.
	 * So, it is used to update stored selection list.
	 *
	 * @see onAssetAdded()
	 * @see isSelectionChanged()
	 */
	LLUUID mMoveIntoFolderID;
};

LLViewerInventoryMoveFromWorldObserver* gInventoryMoveObserver = NULL;

void set_dad_inventory_item(LLInventoryItem* inv_item, const LLUUID& into_folder_uuid)
{
	start_new_inventory_observer();

	gInventoryMoveObserver->setMoveIntoFolderID(into_folder_uuid);
	gInventoryMoveObserver->watchAsset(inv_item->getAssetUUID());
}


/**
 * Class to observe moving of items and to select them in inventory.
 *
 * Used currently for dragging from inbox to regular inventory folders
 */

class LLViewerInventoryMoveObserver : public LLInventoryObserver
{
public:

	LLViewerInventoryMoveObserver(const LLUUID& object_id)
		: LLInventoryObserver()
		, mObjectID(object_id)
	{
		if (LLInventoryPanel::getActiveInventoryPanel())
		{
			mActivePanel = LLInventoryPanel::getActiveInventoryPanel()->getHandle();
		}
	}

	virtual ~LLViewerInventoryMoveObserver() {}
	virtual void changed(U32 mask);
	
private:
	LLUUID mObjectID;
	LLHandle<LLPanel> mActivePanel;

};

void LLViewerInventoryMoveObserver::changed(U32 mask)
{
	LLInventoryPanel* active_panel = dynamic_cast<LLInventoryPanel*>(mActivePanel.get());

	if (NULL == active_panel)
	{
		gInventory.removeObserver(this);
		return;
	}

	if((mask & (LLInventoryObserver::STRUCTURE)) != 0)
	{
		const std::set<LLUUID>& changed_items = gInventory.getChangedIDs();

		std::set<LLUUID>::const_iterator id_it = changed_items.begin();
		std::set<LLUUID>::const_iterator id_end = changed_items.end();
		for (;id_it != id_end; ++id_it)
		{
			if ((*id_it) == mObjectID)
			{
				active_panel->clearSelection();			
				std::vector<LLUUID> items;
				items.push_back(mObjectID);
				highlight_inventory_objects_in_panel(items, active_panel);
				active_panel->getRootFolder()->scrollToShowSelection();
				
				gInventory.removeObserver(this);
				break;
			}
		}
	}
}

void set_dad_inbox_object(const LLUUID& object_id)
{
	LLViewerInventoryMoveObserver* move_observer = new LLViewerInventoryMoveObserver(object_id);
	gInventory.addObserver(move_observer);
}

//unlike the FetchObserver for AgentOffer, we only make one 
//instance of the AddedObserver for TaskOffers
//and it never dies.  We do this because we don't know the UUID of 
//task offers until they are accepted, so we don't wouldn't 
//know what to watch for, so instead we just watch for all additions.
class LLOpenTaskOffer : public LLInventoryAddedObserver
{
protected:
	/*virtual*/ void done()
	{
		uuid_vec_t added;
		for(uuid_set_t::const_iterator it = gInventory.getAddedIDs().begin(); it != gInventory.getAddedIDs().end(); ++it)
		{
			added.push_back(*it);
		}
		for (uuid_vec_t::iterator it = added.begin(); it != added.end();)
		{
			const LLUUID& item_uuid = *it;
			bool was_moved = false;
			LLInventoryObject* added_object = gInventory.getObject(item_uuid);
			if (added_object)
			{
				// cast to item to get Asset UUID
				LLInventoryItem* added_item = dynamic_cast<LLInventoryItem*>(added_object);
				if (added_item)
				{
					const LLUUID& asset_uuid = added_item->getAssetUUID();
					if (gInventoryMoveObserver->isAssetWatched(asset_uuid))
					{
						LL_DEBUGS("Inventory_Move") << "Found asset UUID: " << asset_uuid << LL_ENDL;
						was_moved = true;
					}
					// <FS:Ansariel> We might end up here if LLFriendCardsManager tries to sync the friend cards at login
					//               and that might pop up the inventory window for extra annoyance -> silence this!
					else if (added_item->getActualType() == LLAssetType::AT_CALLINGCARD)
					{
						if (LLFriendCardsManager::instance().isAvatarDataStored(added_item->getCreatorUUID()))
						{
							LL_DEBUGS("FriendCard") << "Skipping added calling card from friend cards sync: " << added_item->getCreatorUUID().asString() << LL_ENDL;
							was_moved = true;
						}
					}
					// </FS:Ansariel>
				}
			}

			if (was_moved)
			{
				it = added.erase(it);
			}
			else ++it;
		}

		// <FS:Ansariel> Moved check out of check_offer_throttle
		//open_inventory_offer(added, "");
		if (gSavedSettings.getBOOL("ShowNewInventory"))
		{
			open_inventory_offer(added, "");
		}
		else if (!added.empty() && gSavedSettings.getBOOL("ShowInInventory") && highlight_offered_object(added.back()))
		{
			LLInventoryPanel::openInventoryPanelAndSetSelection(TRUE, added.back());
		}
		// </FS:Ansariel>
	}
 };

class LLOpenTaskGroupOffer : public LLInventoryAddedObserver
{
protected:
	/*virtual*/ void done()
	{
		uuid_vec_t added;
		for(uuid_set_t::const_iterator it = gInventory.getAddedIDs().begin(); it != gInventory.getAddedIDs().end(); ++it)
		{
			added.push_back(*it);
		}

		// <FS:Ansariel> Moved check out of check_offer_throttle
		//open_inventory_offer(added, "group_offer");
		if (gSavedSettings.getBOOL("ShowNewInventory"))
		{
			open_inventory_offer(added, "group_offer");
		}
		else if (!added.empty() && gSavedSettings.getBOOL("ShowInInventory"))
		{
			LLInventoryPanel::openInventoryPanelAndSetSelection(TRUE, added.back());
		}
		// </FS:Ansariel>
		gInventory.removeObserver(this);
		delete this;
	}
};

//one global instance to bind them
LLOpenTaskOffer* gNewInventoryObserver=NULL;
class LLNewInventoryHintObserver : public LLInventoryAddedObserver
{
protected:
	/*virtual*/ void done()
	{
		LLFirstUse::newInventory();
	}
};

LLNewInventoryHintObserver* gNewInventoryHintObserver=NULL;

void start_new_inventory_observer()
{
	if (!gNewInventoryObserver) //task offer observer 
	{
		// Observer is deleted by gInventory
		gNewInventoryObserver = new LLOpenTaskOffer;
		gInventory.addObserver(gNewInventoryObserver);
	}

	if (!gInventoryMoveObserver) //inventory move from the world observer 
	{
		// Observer is deleted by gInventory
		gInventoryMoveObserver = new LLViewerInventoryMoveFromWorldObserver;
		gInventory.addObserver(gInventoryMoveObserver);
	}

	if (!gNewInventoryHintObserver)
	{
		// Observer is deleted by gInventory
		gNewInventoryHintObserver = new LLNewInventoryHintObserver();
		gInventory.addObserver(gNewInventoryHintObserver);
	}
}

class LLDiscardAgentOffer : public LLInventoryFetchItemsObserver
{
	LOG_CLASS(LLDiscardAgentOffer);

public:
	LLDiscardAgentOffer(const LLUUID& folder_id, const LLUUID& object_id) :
		LLInventoryFetchItemsObserver(object_id),
		mFolderID(folder_id),
		mObjectID(object_id) {}

	virtual void done()
	{
		LL_DEBUGS("Messaging") << "LLDiscardAgentOffer::done()" << LL_ENDL;

		// We're invoked from LLInventoryModel::notifyObservers().
		// If we now try to remove the inventory item, it will cause a nested
		// notifyObservers() call, which won't work.
		// So defer moving the item to trash until viewer gets idle (in a moment).
		// Use removeObject() rather than removeItem() because at this level,
		// the object could be either an item or a folder.
		LLAppViewer::instance()->addOnIdleCallback(boost::bind(&LLInventoryModel::removeObject, &gInventory, mObjectID));
		gInventory.removeObserver(this);
		delete this;
	}

protected:
	LLUUID mFolderID;
	LLUUID mObjectID;
};


//Returns TRUE if we are OK, FALSE if we are throttled
//Set check_only true if you want to know the throttle status 
//without registering a hit
bool check_offer_throttle(const std::string& from_name, bool check_only)
{
	static U32 throttle_count;
	static bool throttle_logged;
	LLChat chat;
	std::string log_message;

	// <FS:Ansariel> This controls if items should be opened in open_inventory_offer()??? No way!
	//if (!gSavedSettings.getBOOL("ShowNewInventory"))
	//	return false;
	// </FS:Ansariel>

	if (check_only)
	{
		return gThrottleTimer.hasExpired();
	}
	
	if(gThrottleTimer.checkExpirationAndReset(OFFER_THROTTLE_TIME))
	{
		LL_DEBUGS("Messaging") << "Throttle Expired" << LL_ENDL;
		throttle_count=1;
		throttle_logged=false;
		return true;
	}
	else //has not expired
	{
		LL_DEBUGS("Messaging") << "Throttle Not Expired, Count: " << throttle_count << LL_ENDL;
		// When downloading the initial inventory we get a lot of new items
		// coming in and can't tell that from spam.

		// Ansariel: Customizable throttle!
		static LLCachedControl<U32> fsOfferThrottleMaxCount(gSavedSettings, "FSOfferThrottleMaxCount");
		if (LLStartUp::getStartupState() >= STATE_STARTED
			//&& throttle_count >= OFFER_THROTTLE_MAX_COUNT)
			&& throttle_count >= fsOfferThrottleMaxCount)
		{
			if (!throttle_logged)
			{
				// Use the name of the last item giver, who is probably the person
				// spamming you.

				LLStringUtil::format_map_t arg;
				std::string log_msg;
				std::ostringstream time ;
				time<<OFFER_THROTTLE_TIME;

				arg["APP_NAME"] = LLAppViewer::instance()->getSecondLifeTitle();
				arg["TIME"] = time.str();


				if (!from_name.empty())
				{
					// <FS:PP> gSavedSettings to LLCachedControl
					static LLCachedControl<bool> fsNotifyIncomingObjectSpamFrom(gSavedSettings, "FSNotifyIncomingObjectSpamFrom");
					if (fsNotifyIncomingObjectSpamFrom)
					// </FS:PP>
					{
						arg["FROM_NAME"] = from_name;
						log_msg = LLTrans::getString("ItemsComingInTooFastFrom", arg);
					}
				}
				else
				{
					// <FS:PP> gSavedSettings to LLCachedControl
					static LLCachedControl<bool> fsNotifyIncomingObjectSpam(gSavedSettings, "FSNotifyIncomingObjectSpam");
					if (fsNotifyIncomingObjectSpam)
					// </FS:PP>
					{
						log_msg = LLTrans::getString("ItemsComingInTooFast", arg);
					}
				}
				
				//this is kinda important, so actually put it on screen
				if (log_msg != "")
				{
					LLSD args;
					args["MESSAGE"] = log_msg;
					LLNotificationsUtil::add("SystemMessage", args);
				}

				throttle_logged=true;
			}
			return false;
		}
		else
		{
			throttle_count++;
			return true;
		}
	}
}
 
// Return "true" if we have a preview method for that asset type, "false" otherwise
bool check_asset_previewable(const LLAssetType::EType asset_type)
{
	return	(asset_type == LLAssetType::AT_NOTECARD)  || 
			(asset_type == LLAssetType::AT_LANDMARK)  ||
			(asset_type == LLAssetType::AT_TEXTURE)   ||
			(asset_type == LLAssetType::AT_ANIMATION) ||
			(asset_type == LLAssetType::AT_SCRIPT)    ||
			(asset_type == LLAssetType::AT_SOUND);
}

// <FS:Ansariel> FIRE-15886
//void open_inventory_offer(const uuid_vec_t& objects, const std::string& from_name)
void open_inventory_offer(const uuid_vec_t& objects, const std::string& from_name, bool from_agent /* = false*/)
{
	for (uuid_vec_t::const_iterator obj_iter = objects.begin();
		 obj_iter != objects.end();
		 ++obj_iter)
	{
		const LLUUID& obj_id = (*obj_iter);
		if(!highlight_offered_object(obj_id))
		{
			const LLViewerInventoryCategory *parent = gInventory.getFirstNondefaultParent(obj_id);
			if (parent && (parent->getPreferredType() == LLFolderType::FT_TRASH))
			{
				gInventory.checkTrashOverflow();
			}
			continue;
		}

		const LLInventoryObject *obj = gInventory.getObject(obj_id);
		if (!obj)
		{
			LL_WARNS() << "Cannot find object [ itemID:" << obj_id << " ] to open." << LL_ENDL;
			continue;
		}

		const LLAssetType::EType asset_type = obj->getActualType();

		// Either an inventory item or a category.
		const LLInventoryItem* item = dynamic_cast<const LLInventoryItem*>(obj);
		if (item && check_asset_previewable(asset_type))
		{
			////////////////////////////////////////////////////////////////////////////////
			// Special handling for various types.
			if (check_offer_throttle(from_name, false)) // If we are throttled, don't display
			{
				LL_DEBUGS("Messaging") << "Highlighting inventory item: " << item->getUUID()  << LL_ENDL;
				// If we opened this ourselves, focus it
				const BOOL take_focus = from_name.empty() ? TAKE_FOCUS_YES : TAKE_FOCUS_NO;
				switch(asset_type)
				{
					case LLAssetType::AT_NOTECARD:
					{
						LLFloaterReg::showInstance("preview_notecard", LLSD(obj_id), take_focus);
						break;
					}
					case LLAssetType::AT_LANDMARK:
					{
						LLInventoryCategory* parent_folder = gInventory.getCategory(item->getParentUUID());
						if ("inventory_handler" == from_name)
						{
							// <FS:Ansariel> FIRE-817: Separate place details floater
							//LLFloaterSidePanelContainer::showPanel("places", LLSD().with("type", "landmark").with("id", item->getUUID()));
							FSFloaterPlaceDetails::showPlaceDetails(LLSD().with("type", "landmark").with("id", item->getUUID()));
							// </FS:Ansariel>
						}
						else if("group_offer" == from_name)
						{
							// "group_offer" is passed by LLOpenTaskGroupOffer
							// Notification about added landmark will be generated under the "from_name.empty()" called from LLOpenTaskOffer::done().
							LLSD args;
							args["type"] = "landmark";
							args["id"] = obj_id;

							// <FS:Ansariel> FIRE-817: Separate place details floater
							//LLFloaterSidePanelContainer::showPanel("places", args);
							FSFloaterPlaceDetails::showPlaceDetails(args);
							// </FS:Ansariel>

							continue;
						}
						else if(from_name.empty() && gSavedSettings.getBOOL("FSLandmarkCreatedNotification")) // Ansariel: Make notification optional
						{
							std::string folder_name;
							if (parent_folder)
							{
								// Localize folder name.
								// *TODO: share this code?
								folder_name = parent_folder->getName();
								if (LLFolderType::lookupIsProtectedType(parent_folder->getPreferredType()))
								{
									LLTrans::findString(folder_name, "InvFolder " + folder_name);
								}
							}
							else
							{
								 folder_name = LLTrans::getString("Unknown");
							}

							// we receive a message from LLOpenTaskOffer, it mean that new landmark has been added.
							LLSD args;
							args["LANDMARK_NAME"] = item->getName();
							args["FOLDER_NAME"] = folder_name;
							LLNotificationsUtil::add("LandmarkCreated", args);
						}
					}
					break;
					case LLAssetType::AT_TEXTURE:
					{
						LLFloaterReg::showInstance("preview_texture", LLSD(obj_id), take_focus);
						break;
					}
					case LLAssetType::AT_ANIMATION:
						LLFloaterReg::showInstance("preview_anim", LLSD(obj_id), take_focus);
						break;
					case LLAssetType::AT_SCRIPT:
						LLFloaterReg::showInstance("preview_script", LLSD(obj_id), take_focus);
						break;
					case LLAssetType::AT_SOUND:
						LLFloaterReg::showInstance("preview_sound", LLSD(obj_id), take_focus);
						break;
					default:
						LL_DEBUGS("Messaging") << "No preview method for previewable asset type : " << LLAssetType::lookupHumanReadable(asset_type)  << LL_ENDL;
						break;
				}
			}
		}

		////////////////////////////////////////////////////////////////////////////////
		// Highlight item
		// <FS:Ansariel> Only show if either ShowInInventory is true OR it is an inventory
		//               offer from an agent and the asset is not previewable
		const BOOL auto_open = gSavedSettings.getBOOL("ShowInInventory") || (from_agent && !check_asset_previewable(asset_type));
			//gSavedSettings.getBOOL("ShowInInventory") && // don't open if showininventory is false
			//!from_name.empty(); // don't open if it's not from anyone.
		// <FS:Ansariel> Don't mess with open inventory panels when ShowInInventory is FALSE
		if (auto_open)
		LLInventoryPanel::openInventoryPanelAndSetSelection(auto_open, obj_id);
	}
}

bool highlight_offered_object(const LLUUID& obj_id)
{
	const LLInventoryObject* obj = gInventory.getObject(obj_id);
	if(!obj)
	{
		LL_WARNS("Messaging") << "Unable to show inventory item: " << obj_id << LL_ENDL;
		return false;
	}

	////////////////////////////////////////////////////////////////////////////////
	// Don't highlight if it's in certain "quiet" folders which don't need UI
	// notification (e.g. trash, cof, lost-and-found).
	if(!gAgent.getAFK())
	{
		const LLViewerInventoryCategory *parent = gInventory.getFirstNondefaultParent(obj_id);
		if (parent)
		{
			const LLFolderType::EType parent_type = parent->getPreferredType();
			if (LLViewerFolderType::lookupIsQuietType(parent_type))
			{
				return false;
			}
		}
	}

	return true;
}

void inventory_offer_mute_callback(const LLUUID& blocked_id,
								   const std::string& full_name,
								   bool is_group)
{
	// *NOTE: blocks owner if the offer came from an object
	LLMute::EType mute_type = is_group ? LLMute::GROUP : LLMute::AGENT;

	LLMute mute(blocked_id, full_name, mute_type);
	if (LLMuteList::getInstance()->add(mute))
	{
		LLPanelBlockedList::showPanelAndSelect(blocked_id);
	}

	// purge the message queue of any previously queued inventory offers from the same source.
	class OfferMatcher : public LLNotificationsUI::LLScreenChannel::Matcher
	{
	public:
		OfferMatcher(const LLUUID& to_block) : blocked_id(to_block) {}
		bool matches(const LLNotificationPtr notification) const
		{
			if(notification->getName() == "ObjectGiveItem" 
				|| notification->getName() == "OwnObjectGiveItem"
				|| notification->getName() == "UserGiveItemLegacy" // <FS:Ansariel> FIRE-3832: Silent accept/decline of inventory offers
				|| notification->getName() == "UserGiveItem")
			{
				return (notification->getPayload()["from_id"].asUUID() == blocked_id);
			}
			return FALSE;
		}
	private:
		const LLUUID& blocked_id;
	};

	LLNotificationsUI::LLChannelManager::getInstance()->killToastsFromChannel(LLUUID(
			gSavedSettings.getString("NotificationChannelUUID")), OfferMatcher(blocked_id));
}


void inventory_offer_mute_avatar_callback(const LLUUID& blocked_id,
    const LLAvatarName& av_name)
{
    inventory_offer_mute_callback(blocked_id, av_name.getUserName(), false);
}


std::string LLOfferInfo::mResponderType = "offer_info";

LLOfferInfo::LLOfferInfo()
 : LLNotificationResponderInterface()
 , mFromGroup(FALSE)
 , mFromObject(FALSE)
 , mIM(IM_NOTHING_SPECIAL)
 , mType(LLAssetType::AT_NONE)
 , mPersist(false)
{
}

LLOfferInfo::LLOfferInfo(const LLSD& sd)
{
	mIM = (EInstantMessage)sd["im_type"].asInteger();
	mFromID = sd["from_id"].asUUID();
	mFromGroup = sd["from_group"].asBoolean();
	mFromObject = sd["from_object"].asBoolean();
	mTransactionID = sd["transaction_id"].asUUID();
	mFolderID = sd["folder_id"].asUUID();
	mObjectID = sd["object_id"].asUUID();
	mType = LLAssetType::lookup(sd["type"].asString().c_str());
	mFromName = sd["from_name"].asString();
	mDesc = sd["description"].asString();
	mHost = LLHost(sd["sender"].asString());
	mPersist = sd["persist"].asBoolean();
}

LLOfferInfo::LLOfferInfo(const LLOfferInfo& info)
{
	mIM = info.mIM;
	mFromID = info.mFromID;
	mFromGroup = info.mFromGroup;
	mFromObject = info.mFromObject;
	mTransactionID = info.mTransactionID;
	mFolderID = info.mFolderID;
	mObjectID = info.mObjectID;
	mType = info.mType;
	mFromName = info.mFromName;
	mDesc = info.mDesc;
	mHost = info.mHost;
	mPersist = info.mPersist;
}

LLSD LLOfferInfo::asLLSD()
{
	LLSD sd;
    sd["responder_type"] = mResponderType;
	sd["im_type"] = mIM;
	sd["from_id"] = mFromID;
	sd["from_group"] = mFromGroup;
	sd["from_object"] = mFromObject;
	sd["transaction_id"] = mTransactionID;
	sd["folder_id"] = mFolderID;
	sd["object_id"] = mObjectID;
	sd["type"] = LLAssetType::lookup(mType);
	sd["from_name"] = mFromName;
	sd["description"] = mDesc;
	sd["sender"] = mHost.getIPandPort();
	sd["persist"] = mPersist;
	return sd;
}

void LLOfferInfo::fromLLSD(const LLSD& params)
{
	*this = params;
}

void LLOfferInfo::send_auto_receive_response(void)
{	
	LLMessageSystem* msg = gMessageSystem;
	msg->newMessageFast(_PREHASH_ImprovedInstantMessage);
	msg->nextBlockFast(_PREHASH_AgentData);
	msg->addUUIDFast(_PREHASH_AgentID, gAgent.getID());
	msg->addUUIDFast(_PREHASH_SessionID, gAgent.getSessionID());
	msg->nextBlockFast(_PREHASH_MessageBlock);
	msg->addBOOLFast(_PREHASH_FromGroup, FALSE);
	msg->addUUIDFast(_PREHASH_ToAgentID, mFromID);
	msg->addU8Fast(_PREHASH_Offline, IM_ONLINE);
	msg->addUUIDFast(_PREHASH_ID, mTransactionID);
	msg->addU32Fast(_PREHASH_Timestamp, NO_TIMESTAMP); // no timestamp necessary
	std::string name;
	LLAgentUI::buildFullname(name);
	msg->addStringFast(_PREHASH_FromAgentName, name);
	msg->addStringFast(_PREHASH_Message, ""); 
	msg->addU32Fast(_PREHASH_ParentEstateID, 0);
	msg->addUUIDFast(_PREHASH_RegionID, LLUUID::null);
	msg->addVector3Fast(_PREHASH_Position, gAgent.getPositionAgent());
	
	// Auto Receive Message. The math for the dialog works, because the accept
	// for inventory_offered, task_inventory_offer or
	// group_notice_inventory is 1 greater than the offer integer value.
	// Generates IM_INVENTORY_ACCEPTED, IM_TASK_INVENTORY_ACCEPTED, 
	// or IM_GROUP_NOTICE_INVENTORY_ACCEPTED
	msg->addU8Fast(_PREHASH_Dialog, (U8)(mIM + 1));
	msg->addBinaryDataFast(_PREHASH_BinaryBucket, &(mFolderID.mData),
						   sizeof(mFolderID.mData));
	// send the message
	msg->sendReliable(mHost);
	
	if(IM_INVENTORY_OFFERED == mIM)
	{
		// add buddy to recent people list
//		LLRecentPeople::instance().add(mFromID);
// [RLVa:KB] - Checked: RLVa-2.0.1
		// RELEASE-RLVa: [RLVa-2.0.1] Make sure this stays in sync with the condition in inventory_offer_handler()
		bool fRlvCanShowName = (!RlvActions::isRlvEnabled()) ||
			(RlvActions::canShowName(RlvActions::SNC_DEFAULT, mFromID)) || (!RlvUtil::isNearbyAgent(mFromID)) || (RlvUIEnabler::hasOpenIM(mFromID)) || (RlvUIEnabler::hasOpenProfile(mFromID));
		if (fRlvCanShowName)
			LLRecentPeople::instance().add(mFromID);
// [/RLVa:KB]
	}
}

// <FS:Ansariel> Optional V1-like inventory accept messages
void LLOfferInfo::send_decline_response(void)
{	
	LLMessageSystem* msg = gMessageSystem;
	msg->newMessageFast(_PREHASH_ImprovedInstantMessage);
	msg->nextBlockFast(_PREHASH_AgentData);
	msg->addUUIDFast(_PREHASH_AgentID, gAgent.getID());
	msg->addUUIDFast(_PREHASH_SessionID, gAgent.getSessionID());
	msg->nextBlockFast(_PREHASH_MessageBlock);
	msg->addBOOLFast(_PREHASH_FromGroup, FALSE);
	msg->addUUIDFast(_PREHASH_ToAgentID, mFromID);
	msg->addU8Fast(_PREHASH_Offline, IM_ONLINE);
	msg->addUUIDFast(_PREHASH_ID, mTransactionID);
	msg->addU32Fast(_PREHASH_Timestamp, NO_TIMESTAMP); // no timestamp necessary
	std::string name;
	LLAgentUI::buildFullname(name);
	msg->addStringFast(_PREHASH_FromAgentName, name);
	msg->addStringFast(_PREHASH_Message, ""); 
	msg->addU32Fast(_PREHASH_ParentEstateID, 0);
	msg->addUUIDFast(_PREHASH_RegionID, LLUUID::null);
	msg->addVector3Fast(_PREHASH_Position, gAgent.getPositionAgent());
	msg->addU8Fast(_PREHASH_Dialog, (U8)(mIM + 2));
	msg->addBinaryDataFast(_PREHASH_BinaryBucket, EMPTY_BINARY_BUCKET, EMPTY_BINARY_BUCKET_SIZE);
	msg->sendReliable(mHost);
}
// </FS:Ansariel> Optional V1-like inventory accept messages

void LLOfferInfo::handleRespond(const LLSD& notification, const LLSD& response)
{
	initRespondFunctionMap();

	const std::string name = notification["name"].asString();
	if(mRespondFunctions.find(name) == mRespondFunctions.end())
	{
		LL_WARNS() << "Unexpected notification name : " << name << LL_ENDL;
		llassert(!"Unexpected notification name");
		return;
	}

	mRespondFunctions[name](notification, response);
}

bool LLOfferInfo::inventory_offer_callback(const LLSD& notification, const LLSD& response)
{
	LLChat chat;
	std::string log_message;
	S32 button = LLNotificationsUtil::getSelectedOption(notification, response);

	LLInventoryObserver* opener = NULL;
	LLViewerInventoryCategory* catp = NULL;
	catp = (LLViewerInventoryCategory*)gInventory.getCategory(mObjectID);
	LLViewerInventoryItem* itemp = NULL;
	if(!catp)
	{
		itemp = (LLViewerInventoryItem*)gInventory.getItem(mObjectID);
	}
	 
	LLNotificationPtr notification_ptr = LLNotifications::instance().find(notification["id"].asUUID());
	
	// For muting, we need to add the mute, then decline the offer.
	// This must be done here because:
	// * callback may be called immediately,
	// * adding the mute sends a message,
	// * we can't build two messages at once.
	if (IOR_MUTE == button) // Block
	{
		if (notification_ptr != NULL)
		{
			if (mFromGroup)
			{
				gCacheName->getGroup(mFromID, boost::bind(&inventory_offer_mute_callback, _1, _2, _3));
			}
			else
			{
				LLAvatarNameCache::get(mFromID, boost::bind(&inventory_offer_mute_avatar_callback, _1, _2));
			}
		}
	}

	std::string from_string; // Used in the pop-up.
	std::string chatHistory_string;  // Used in chat history.
	
	// TODO: when task inventory offers can also be handled the new way, migrate the code that sets these strings here:
	from_string = chatHistory_string = mFromName;
	
	LLNotificationFormPtr modified_form(notification_ptr ? new LLNotificationForm(*notification_ptr->getForm()) : new LLNotificationForm());

	switch(button)
	{
	case IOR_SHOW:
	case IOR_SHOW_SILENT: // <FS:Ansariel> FIRE-3832: Silent accept/decline of inventory offers
		// we will want to open this item when it comes back.
		LL_DEBUGS("Messaging") << "Initializing an opener for tid: " << mTransactionID
				 << LL_ENDL;
		switch (mIM)
		{
		case IM_INVENTORY_OFFERED:
			{
				// This is an offer from an agent. In this case, the back
				// end has already copied the items into your inventory,
				// so we can fetch it out of our inventory.
// [RLVa:KB] - Checked: 2010-04-18 (RLVa-1.2.0)
				if ( (rlv_handler_t::isEnabled()) && (!RlvSettings::getForbidGiveToRLV()) && (LLAssetType::AT_CATEGORY == mType) && (mDesc.find(RLV_PUTINV_PREFIX) == 0) )
				{
					RlvGiveToRLVAgentOffer* pOfferObserver = new RlvGiveToRLVAgentOffer(mObjectID);
					pOfferObserver->startFetch();
					if (pOfferObserver->isFinished())
						pOfferObserver->done();
					else
						gInventory.addObserver(pOfferObserver);
				}
// [/RLVa:KB]

				// <FS:Ansariel> FIRE-3234: Ask if items should be previewed;
				// ShowOfferedInventory is always true anyway - instead there is
				// ShowNewInventory that is actually changable by the user!
				//if (gSavedSettings.getBOOL("ShowOfferedInventory"))
				{
					LLOpenAgentOffer* open_agent_offer = new LLOpenAgentOffer(mObjectID, from_string);
					open_agent_offer->startFetch();
					if(catp || (itemp && itemp->isFinished()))
					{
						open_agent_offer->done();
					}
					else
					{
						opener = open_agent_offer;
					}
				}

				// <FS:Ansariel> Optional V1-like inventory accept messages
				if (gSavedSettings.getBOOL("FSUseLegacyInventoryAcceptMessages") && button == IOR_SHOW)
				{
					send_auto_receive_response();
				}
				// </FS:Ansariel> Optional V1-like inventory accept messages
			}
			break;
		case IM_GROUP_NOTICE:
			opener = new LLOpenTaskGroupOffer;
			send_auto_receive_response();
			break;
		case IM_TASK_INVENTORY_OFFERED:
		case IM_GROUP_NOTICE_REQUESTED:
			// This is an offer from a task or group.
			// We don't use a new instance of an opener
			// We instead use the singular observer gOpenTaskOffer
			// Since it already exists, we don't need to actually do anything
			break;
		default:
			LL_WARNS("Messaging") << "inventory_offer_callback: unknown offer type" << LL_ENDL;
			break;
		}

		if (modified_form != NULL)
		{
			modified_form->setElementEnabled("Show", false);
		}
		break;
		// end switch (mIM)
			
	case IOR_ACCEPT:
	case IOR_ACCEPT_SILENT: // <FS:Ansariel> FIRE-3832: Silent accept/decline of inventory offers
		//don't spam them if they are getting flooded
		if (check_offer_throttle(mFromName, true))
		{
<<<<<<< HEAD
			// <FS:Ansariel> This breaks object owner name parsing
			//log_message = "<nolink>" + chatHistory_string + "</nolink> " + LLTrans::getString("InvOfferGaveYou") + " " + getSanitizedDescription() + LLTrans::getString(".");
			log_message = chatHistory_string + LLTrans::getString("InvOfferGaveYou") + " " + getSanitizedDescription() + LLTrans::getString(".");
			// </FS:Ansariel>
=======
			log_message = "<nolink>" + chatHistory_string + "</nolink> " + LLTrans::getString("InvOfferGaveYou") + " " + getSanitizedDescription() + LLTrans::getString(".");
>>>>>>> 3ee8130b
			LLSD args;
			args["MESSAGE"] = log_message;
			LLNotificationsUtil::add("SystemMessageTip", args);
		}

		// <FS:Ansariel> FIRE-3832: Silent accept/decline of inventory offers
		if (mIM == IM_GROUP_NOTICE)
		{
			opener = new LLOpenTaskGroupOffer;
			send_auto_receive_response();
		}
		else if (mIM == IM_INVENTORY_OFFERED)
		{
// [RLVa:KB] - Checked: 2010-04-18 (RLVa-1.2.0)
			if ( (rlv_handler_t::isEnabled()) && (!RlvSettings::getForbidGiveToRLV()) && (LLAssetType::AT_CATEGORY == mType) && (mDesc.find(RLV_PUTINV_PREFIX) == 0) )
			{
				RlvGiveToRLVAgentOffer* pOfferObserver = new RlvGiveToRLVAgentOffer(mObjectID);
				pOfferObserver->startFetch();
				if (pOfferObserver->isFinished())
					pOfferObserver->done();
				else
					gInventory.addObserver(pOfferObserver);
			}
// [/RLVa:KB]

			if (gSavedSettings.getBOOL("FSUseLegacyInventoryAcceptMessages") && button == IOR_ACCEPT)
			{
				send_auto_receive_response();
			}
			if (gSavedSettings.getBOOL("ShowInInventory"))
			{
				LLInventoryPanel::openInventoryPanelAndSetSelection(TRUE, mObjectID);
			}
		}
		// </FS:Ansariel>

		break;

	case IOR_MUTE:
		if (modified_form != NULL)
		{
			modified_form->setElementEnabled("Mute", false);
		}
		// MUTE falls through to decline
	case IOR_DECLINE:
	case IOR_DECLINE_SILENT: // <FS:Ansariel> FIRE-3832: Silent accept/decline of inventory offers
		{
			{
				LLStringUtil::format_map_t log_message_args;
				log_message_args["DESC"] = mDesc;
				log_message_args["NAME"] = mFromName;
				log_message = LLTrans::getString("InvOfferDecline", log_message_args);
			}
			chat.mText = log_message;
			if( LLMuteList::getInstance()->isMuted(mFromID ) && ! LLMuteList::getInstance()->isLinden(mFromName) )  // muting for SL-42269
			{
				chat.mMuted = TRUE;
			}

			// *NOTE dzaporozhan
			// Disabled logging to old chat floater to fix crash in group notices - EXT-4149
			// LLFloaterChat::addChatHistory(chat);
			
			LLDiscardAgentOffer* discard_agent_offer = new LLDiscardAgentOffer(mFolderID, mObjectID);
			discard_agent_offer->startFetch();
			if ((catp && gInventory.isCategoryComplete(mObjectID)) || (itemp && itemp->isFinished()))
			{
				discard_agent_offer->done();
			}
			else
			{
				opener = discard_agent_offer;
			}

			// <FS:Ansariel> Optional V1-like inventory accept messages
			if ((gSavedSettings.getBOOL("FSUseLegacyInventoryAcceptMessages") && button == IOR_DECLINE) && mIM == IM_INVENTORY_OFFERED)
			{
				send_decline_response();
			}
			// </FS:Ansariel> Optional V1-like inventory accept messages
			if (modified_form != NULL)
			{
				modified_form->setElementEnabled("Show", false);
				modified_form->setElementEnabled("Discard", false);
			}

			break;
		}
	default:
		// close button probably
		// The item has already been fetched and is in your inventory, we simply won't highlight it
		// OR delete it if the notification gets killed, since we don't want that to be a vector for 
		// losing inventory offers.
		break;
	}

	if(opener)
	{
		gInventory.addObserver(opener);
	}

	if(!mPersist)
	{
		delete this;
	}

	return false;
}

bool LLOfferInfo::inventory_task_offer_callback(const LLSD& notification, const LLSD& response)
{
	LLChat chat;
	std::string log_message;
	S32 button = LLNotification::getSelectedOption(notification, response);
	
	// For muting, we need to add the mute, then decline the offer.
	// This must be done here because:
	// * callback may be called immediately,
	// * adding the mute sends a message,
	// * we can't build two messages at once.
	if (2 == button)
	{
		LLNotificationPtr notification_ptr = LLNotifications::instance().find(notification["id"].asUUID());

		llassert(notification_ptr != NULL);
		if (notification_ptr != NULL)
		{
			if (mFromGroup)
			{
				gCacheName->getGroup(mFromID, boost::bind(&inventory_offer_mute_callback, _1, _2, _3));
			}
			else
			{
				LLAvatarNameCache::get(mFromID, boost::bind(&inventory_offer_mute_avatar_callback, _1, _2));
			}
		}
	}
	
	LLMessageSystem* msg = gMessageSystem;
	msg->newMessageFast(_PREHASH_ImprovedInstantMessage);
	msg->nextBlockFast(_PREHASH_AgentData);
	msg->addUUIDFast(_PREHASH_AgentID, gAgent.getID());
	msg->addUUIDFast(_PREHASH_SessionID, gAgent.getSessionID());
	msg->nextBlockFast(_PREHASH_MessageBlock);
	msg->addBOOLFast(_PREHASH_FromGroup, FALSE);
	msg->addUUIDFast(_PREHASH_ToAgentID, mFromID);
	msg->addU8Fast(_PREHASH_Offline, IM_ONLINE);
	msg->addUUIDFast(_PREHASH_ID, mTransactionID);
	msg->addU32Fast(_PREHASH_Timestamp, NO_TIMESTAMP); // no timestamp necessary
	std::string name;
	LLAgentUI::buildFullname(name);
	msg->addStringFast(_PREHASH_FromAgentName, name);
	msg->addStringFast(_PREHASH_Message, ""); 
	msg->addU32Fast(_PREHASH_ParentEstateID, 0);
	msg->addUUIDFast(_PREHASH_RegionID, LLUUID::null);
	msg->addVector3Fast(_PREHASH_Position, gAgent.getPositionAgent());
	LLInventoryObserver* opener = NULL;
	
	std::string from_string; // Used in the pop-up.
	std::string chatHistory_string;  // Used in chat history.
	if (mFromObject == TRUE)
	{
		if (mFromGroup)
		{
			std::string group_name;
			if (gCacheName->getGroupName(mFromID, group_name))
			{
				from_string = LLTrans::getString("InvOfferAnObjectNamed") + " "+"'" 
				+ mFromName + LLTrans::getString("'") +" " + LLTrans::getString("InvOfferOwnedByGroup") 
				+ " "+ "'" + group_name + "'";
				
				chatHistory_string = mFromName + " " + LLTrans::getString("InvOfferOwnedByGroup") 
				+ " " + group_name + "'";
			}
			else
			{
				from_string = LLTrans::getString("InvOfferAnObjectNamed") + " "+"'"
				+ mFromName +"'"+ " " + LLTrans::getString("InvOfferOwnedByUnknownGroup");
				chatHistory_string = mFromName + " " + LLTrans::getString("InvOfferOwnedByUnknownGroup");
			}
		}
		else
		{
/*
			LLAvatarName av_name;
			if (LLAvatarNameCache::get(mFromID, &av_name))
			{
				from_string = LLTrans::getString("InvOfferAnObjectNamed") + " "+ LLTrans::getString("'") + mFromName 
					+ LLTrans::getString("'")+" " + LLTrans::getString("InvOfferOwnedBy") + av_name.getUserName();
				chatHistory_string = mFromName + " " + LLTrans::getString("InvOfferOwnedBy") + " " + av_name.getUserName();
			}
			else
			{
				from_string = LLTrans::getString("InvOfferAnObjectNamed") + " "+LLTrans::getString("'") 
				+ mFromName + LLTrans::getString("'")+" " + LLTrans::getString("InvOfferOwnedByUnknownUser");
				chatHistory_string = mFromName + " " + LLTrans::getString("InvOfferOwnedByUnknownUser");
			}
*/
// [SL:KB] - Checked: 2010-11-02 (RLVa-1.2.2a) | Added: RLVa-1.2.2a
			std::string name_slurl = LLSLURL("agent", mFromID, "about").getSLURLString();

// [RLVa:KB] - Checked: RLVa-2.0.1
			// RELEASE-RLVa: [RLVa-2.0.1] Make sure this stays in sync with the condition in inventory_offer_handler()
			bool fRlvCanShowName = (!RlvActions::isRlvEnabled()) ||
				(RlvActions::canShowName(RlvActions::SNC_DEFAULT, mFromID)) || (!RlvUtil::isNearbyAgent(mFromID)) || (RlvUIEnabler::hasOpenIM(mFromID)) || (RlvUIEnabler::hasOpenProfile(mFromID));
			if (!fRlvCanShowName)
				name_slurl = LLSLURL("agent", mFromID, "rlvanonym").getSLURLString();
// [/RLVa:KB]

			from_string = LLTrans::getString("InvOfferAnObjectNamed") + " "+ LLTrans::getString("'") + mFromName 
				+ LLTrans::getString("'")+" " + LLTrans::getString("InvOfferOwnedBy") + name_slurl;
			chatHistory_string = mFromName + " " + LLTrans::getString("InvOfferOwnedBy") + " " + name_slurl;
// [/SL:KB]
		}
	}
	else
	{
		from_string = chatHistory_string = mFromName;
	}
	
	bool is_do_not_disturb = gAgent.isDoNotDisturb();
	
// [RLVa:KB] - Checked: 2010-09-23 (RLVa-1.2.1)
	bool fRlvNotifyAccepted = false;
// [/RLVa:KB]
	switch(button)
	{
		case IOR_ACCEPT:
			// ACCEPT. The math for the dialog works, because the accept
			// for inventory_offered, task_inventory_offer or
			// group_notice_inventory is 1 greater than the offer integer value.

// [RLVa:KB] - Checked: 2010-09-23 (RLVa-1.2.1)
			// Only treat the offer as 'Give to #RLV' if:
			//   - the user has enabled the feature
			//   - the inventory offer came from a script (and specifies a folder)
			//   - the name starts with the prefix - mDesc format: '[OBJECTNAME]'  ( http://slurl.com/... )
			if ( (rlv_handler_t::isEnabled()) && (IM_TASK_INVENTORY_OFFERED == mIM) && (LLAssetType::AT_CATEGORY == mType) && (mDesc.find(RLV_PUTINV_PREFIX) == 1) )
			{
				fRlvNotifyAccepted = true;
				if (!RlvSettings::getForbidGiveToRLV())
				{
					const LLUUID& idRlvRoot = RlvInventory::instance().getSharedRootID();
					if (idRlvRoot.notNull())
						mFolderID = idRlvRoot;

					fRlvNotifyAccepted = false;		// "accepted_in_rlv" is sent from RlvGiveToRLVTaskOffer *after* we have the folder

					RlvGiveToRLVTaskOffer* pOfferObserver = new RlvGiveToRLVTaskOffer(mTransactionID);
					gInventory.addObserver(pOfferObserver);
				}
			}
// [/RLVa:KB]

			// Generates IM_INVENTORY_ACCEPTED, IM_TASK_INVENTORY_ACCEPTED, 
			// or IM_GROUP_NOTICE_INVENTORY_ACCEPTED
			msg->addU8Fast(_PREHASH_Dialog, (U8)(mIM + 1));
			msg->addBinaryDataFast(_PREHASH_BinaryBucket, &(mFolderID.mData),
								   sizeof(mFolderID.mData));
			// send the message
			msg->sendReliable(mHost);
			
// [RLVa:KB] - Checked: 2010-09-23 (RLVa-1.2.1)
			if (fRlvNotifyAccepted)
			{
				std::string::size_type idxToken = mDesc.find("'  ( http://");
				if (std::string::npos != idxToken)
					RlvBehaviourNotifyHandler::sendNotification("accepted_in_inv inv_offer " + mDesc.substr(1, idxToken - 1));
			}
// [/RLVa:KB]

			//don't spam them if they are getting flooded
			if (check_offer_throttle(mFromName, true))
			{
<<<<<<< HEAD
				// <FS:Ansariel> This breaks object owner name parsing
				//log_message = "<nolink>" + chatHistory_string + "</nolink> " + LLTrans::getString("InvOfferGaveYou") + " " + getSanitizedDescription() + LLTrans::getString(".");
				log_message = chatHistory_string + LLTrans::getString("InvOfferGaveYou") + " " + getSanitizedDescription() + LLTrans::getString(".");
				// </FS:Ansariel>
=======
				log_message = "<nolink>" + chatHistory_string + "</nolink> " + LLTrans::getString("InvOfferGaveYou") + " " + getSanitizedDescription() + LLTrans::getString(".");
>>>>>>> 3ee8130b
				LLSD args;
				args["MESSAGE"] = log_message;
				LLNotificationsUtil::add("SystemMessageTip", args);
			}
			
			// we will want to open this item when it comes back.
			LL_DEBUGS("Messaging") << "Initializing an opener for tid: " << mTransactionID
			<< LL_ENDL;
			switch (mIM)
		{
			case IM_TASK_INVENTORY_OFFERED:
			case IM_GROUP_NOTICE:
			case IM_GROUP_NOTICE_REQUESTED:
			{
				// This is an offer from a task or group.
				// We don't use a new instance of an opener
				// We instead use the singular observer gOpenTaskOffer
				// Since it already exists, we don't need to actually do anything
			}
				break;
			default:
				LL_WARNS("Messaging") << "inventory_offer_callback: unknown offer type" << LL_ENDL;
				break;
		}	// end switch (mIM)
			break;
			
		case IOR_MUTE:
			// MUTE falls through to decline
		case IOR_DECLINE:
			// DECLINE. The math for the dialog works, because the decline
			// for inventory_offered, task_inventory_offer or
			// group_notice_inventory is 2 greater than the offer integer value.
			// Generates IM_INVENTORY_DECLINED, IM_TASK_INVENTORY_DECLINED,
			// or IM_GROUP_NOTICE_INVENTORY_DECLINED
		default:
			// close button probably (or any of the fall-throughs from above)
			msg->addU8Fast(_PREHASH_Dialog, (U8)(mIM + 2));
			msg->addBinaryDataFast(_PREHASH_BinaryBucket, EMPTY_BINARY_BUCKET, EMPTY_BINARY_BUCKET_SIZE);
			// send the message
			msg->sendReliable(mHost);
			
// [RLVa:KB] - Checked: 2010-09-23 (RLVa-1.2.1e) | Added: RLVa-1.2.1e
			if ( (rlv_handler_t::isEnabled()) && 
				 (IM_TASK_INVENTORY_OFFERED == mIM) && (LLAssetType::AT_CATEGORY == mType) && (mDesc.find(RLV_PUTINV_PREFIX) == 1) )
			{
				std::string::size_type idxToken = mDesc.find("'  ( http://");
				if (std::string::npos != idxToken)
					RlvBehaviourNotifyHandler::sendNotification("declined inv_offer " + mDesc.substr(1, idxToken - 1));
			}
// [/RLVa:KB]

			if (gSavedSettings.getBOOL("LogInventoryDecline"))
			{
				LLStringUtil::format_map_t log_message_args;
				log_message_args["DESC"] = mDesc;
				log_message_args["NAME"] = mFromName;
				log_message = LLTrans::getString("InvOfferDecline", log_message_args);


				LLSD args;
				args["MESSAGE"] = log_message;
				LLNotificationsUtil::add("SystemMessageTip", args);
			}
			
			if (is_do_not_disturb &&	(!mFromGroup && !mFromObject))
			{
				send_do_not_disturb_message(msg,mFromID);
			}
			break;
	}
	
	if(opener)
	{
		gInventory.addObserver(opener);
	}

	if(!mPersist)
	{
		delete this;
	}
	return false;
}

std::string LLOfferInfo::getSanitizedDescription()
{
	// currently we get description from server as: 'Object' ( Location )
	// object name shouldn't be shown as a hyperlink
	std::string description = mDesc;

	std::size_t start = mDesc.find_first_of("'");
	std::size_t end = mDesc.find_last_of("'");
	if ((start != std::string::npos) && (end != std::string::npos))
	{
		description.insert(start, "<nolink>");
		description.insert(end + 8, "</nolink>");
	}
	return description;
}


void LLOfferInfo::initRespondFunctionMap()
{
	if(mRespondFunctions.empty())
	{
		mRespondFunctions["ObjectGiveItem"] = boost::bind(&LLOfferInfo::inventory_task_offer_callback, this, _1, _2);
		mRespondFunctions["OwnObjectGiveItem"] = boost::bind(&LLOfferInfo::inventory_task_offer_callback, this, _1, _2);
		mRespondFunctions["UserGiveItem"] = boost::bind(&LLOfferInfo::inventory_offer_callback, this, _1, _2);
		// <FS:Ansariel> FIRE-3832: Silent accept/decline of inventory offers
		mRespondFunctions["UserGiveItemLegacy"] = boost::bind(&LLOfferInfo::inventory_offer_callback, this, _1, _2);
	}
}

bool lure_callback(const LLSD& notification, const LLSD& response)
{
	S32 option = 0;
	if (response.isInteger()) 
	{
		option = response.asInteger();
	}
	else
	{
		option = LLNotificationsUtil::getSelectedOption(notification, response);
	}
	
	LLUUID from_id = notification["payload"]["from_id"].asUUID();
	LLUUID lure_id = notification["payload"]["lure_id"].asUUID();
	BOOL godlike = notification["payload"]["godlike"].asBoolean();

	switch(option)
	{
	case 0:
		{
			// accept
			gAgent.teleportViaLure(lure_id, godlike);
		}
		break;
	case 1:
	default:
		// decline
		send_simple_im(from_id,
					   LLStringUtil::null,
					   IM_LURE_DECLINED,
					   lure_id);
		break;
	}

// <FS:Ansariel> [FS communication UI] FIRE-11536: Commenting out CHUI-112;
//               Reposting the notification form will squeeze it somewhere
//               within the IM floater and we don't need it for our comm. UI.
//	LLNotificationPtr notification_ptr = LLNotifications::instance().find(notification["id"].asUUID());
//
//	if (notification_ptr)
//	{
//		LLNotificationFormPtr modified_form(new LLNotificationForm(*notification_ptr->getForm()));
//		modified_form->setElementEnabled("Teleport", false);
//		modified_form->setElementEnabled("Cancel", false);
//		notification_ptr->updateForm(modified_form);
//		//notification_ptr->repost();
//// [SL:KB] - Patch: UI-Notifications | Checked: 2013-05-09 (Catznip-3.5)
//		// Assume that any offer notification with "getCanBeStored() == true" is the result of RLVa routing it to the notifcation syswell
//		/*const*/ LLNotificationsUI::LLScreenChannel* pChannel = LLNotificationsUI::LLChannelManager::instance().getNotificationScreenChannel();
//		/*const*/ LLNotificationsUI::LLToast* pToast = (pChannel) ? pChannel->getToastByNotificationID(notification["id"].asUUID()) : NULL;
//		if ( (!pToast) || (!pToast->getCanBeStored()) )
//		{
//// [/SL:KB]
//			notification_ptr->repost();
//	}
// </FS:Ansariel>

	return false;
}
static LLNotificationFunctorRegistration lure_callback_reg("TeleportOffered", lure_callback);

bool mature_lure_callback(const LLSD& notification, const LLSD& response)
{
	S32 option = 0;
	if (response.isInteger()) 
	{
		option = response.asInteger();
	}
	else
	{
		option = LLNotificationsUtil::getSelectedOption(notification, response);
	}
	
	LLUUID from_id = notification["payload"]["from_id"].asUUID();
	LLUUID lure_id = notification["payload"]["lure_id"].asUUID();
	BOOL godlike = notification["payload"]["godlike"].asBoolean();
	U8 region_access = static_cast<U8>(notification["payload"]["region_maturity"].asInteger());

	switch(option)
	{
	case 0:
		{
			// accept
			gSavedSettings.setU32("PreferredMaturity", static_cast<U32>(region_access));
			gAgent.setMaturityRatingChangeDuringTeleport(region_access);
			gAgent.teleportViaLure(lure_id, godlike);
		}
		break;
	case 1:
	default:
		// decline
		send_simple_im(from_id,
					   LLStringUtil::null,
					   IM_LURE_DECLINED,
					   lure_id);
		break;
	}
	return false;
}
static LLNotificationFunctorRegistration mature_lure_callback_reg("TeleportOffered_MaturityExceeded", mature_lure_callback);

bool goto_url_callback(const LLSD& notification, const LLSD& response)
{
	std::string url = notification["payload"]["url"].asString();
	S32 option = LLNotificationsUtil::getSelectedOption(notification, response);
	if(1 == option)
	{
		LLWeb::loadURL(url);
	}
	return false;
}
static LLNotificationFunctorRegistration goto_url_callback_reg("GotoURL", goto_url_callback);

bool inspect_remote_object_callback(const LLSD& notification, const LLSD& response)
{
	S32 option = LLNotificationsUtil::getSelectedOption(notification, response);
	if (0 == option)
	{
		LLFloaterReg::showInstance("inspect_remote_object", notification["payload"]);
	}
	return false;
}
static LLNotificationFunctorRegistration inspect_remote_object_callback_reg("ServerObjectMessage", inspect_remote_object_callback);

class LLPostponedServerObjectNotification: public LLPostponedNotification
{
protected:
	/* virtual */
	void modifyNotificationParams()
	{
		LLSD payload = mParams.payload;
		mParams.payload = payload;
	}
};

void process_improved_im(LLMessageSystem *msg, void **user_data)
{
    LLUUID from_id;
    BOOL from_group;
    LLUUID to_id;
    U8 offline;
    U8 d = 0;
    LLUUID session_id;
    U32 timestamp;
    std::string agentName;
    std::string message;
    U32 parent_estate_id = 0;
    LLUUID region_id;
    LLVector3 position;
    U8 binary_bucket[MTUBYTES];
    S32 binary_bucket_size;

    // *TODO: Translate - need to fix the full name to first/last (maybe)
    msg->getUUIDFast(_PREHASH_AgentData, _PREHASH_AgentID, from_id);
    msg->getBOOLFast(_PREHASH_MessageBlock, _PREHASH_FromGroup, from_group);
    msg->getUUIDFast(_PREHASH_MessageBlock, _PREHASH_ToAgentID, to_id);
    msg->getU8Fast(_PREHASH_MessageBlock, _PREHASH_Offline, offline);
    msg->getU8Fast(_PREHASH_MessageBlock, _PREHASH_Dialog, d);
    msg->getUUIDFast(_PREHASH_MessageBlock, _PREHASH_ID, session_id);
    msg->getU32Fast(_PREHASH_MessageBlock, _PREHASH_Timestamp, timestamp);
    //msg->getData("MessageBlock", "Count",		&count);
    msg->getStringFast(_PREHASH_MessageBlock, _PREHASH_FromAgentName, agentName);
    msg->getStringFast(_PREHASH_MessageBlock, _PREHASH_Message, message);
    msg->getU32Fast(_PREHASH_MessageBlock, _PREHASH_ParentEstateID, parent_estate_id);
    msg->getUUIDFast(_PREHASH_MessageBlock, _PREHASH_RegionID, region_id);
    msg->getVector3Fast(_PREHASH_MessageBlock, _PREHASH_Position, position);
    msg->getBinaryDataFast(_PREHASH_MessageBlock, _PREHASH_BinaryBucket, binary_bucket, 0, 0, MTUBYTES);
    binary_bucket_size = msg->getSizeFast(_PREHASH_MessageBlock, _PREHASH_BinaryBucket);
    EInstantMessage dialog = (EInstantMessage)d;
    LLHost sender = msg->getSender();

    LLIMProcessing::processNewMessage(from_id,
        from_group,
        to_id,
        offline,
        dialog,
        session_id,
        timestamp,
        agentName,
        message,
        parent_estate_id,
        region_id,
        position,
        binary_bucket,
        binary_bucket_size,
        sender);
}

void send_do_not_disturb_message (LLMessageSystem* msg, const LLUUID& from_id, const LLUUID& session_id)
{
	if (gAgent.isDoNotDisturb())
	{
		std::string my_name;
		LLAgentUI::buildFullname(my_name);
		std::string response = gSavedPerAccountSettings.getString("DoNotDisturbModeResponse");
		pack_instant_message(
			msg,
			gAgent.getID(),
			FALSE,
			gAgent.getSessionID(),
			from_id,
			my_name,
			response,
			IM_ONLINE,
			IM_DO_NOT_DISTURB_AUTO_RESPONSE,
			session_id);
		gAgent.sendReliableMessage();
	}
}

// <FS:PP> FIRE-1245: Option to block/reject teleport offers
void send_rejecting_tp_offers_message (LLMessageSystem* msg, const LLUUID& from_id, const LLUUID& session_id)
{
	std::string my_name;
	LLAgentUI::buildFullname(my_name);
	std::string response = gSavedPerAccountSettings.getString("FSRejectTeleportOffersResponse");
	pack_instant_message(
		msg,
		gAgent.getID(),
		FALSE,
		gAgent.getSessionID(),
		from_id,
		my_name,
		response,
		IM_ONLINE,
		IM_DO_NOT_DISTURB_AUTO_RESPONSE,
		session_id);
	gAgent.sendReliableMessage();
}
// </FS:PP> FIRE-1245: Option to block/reject teleport offers

// <FS:PP> FIRE-15233: Automatic friendship request refusal
void send_rejecting_friendship_requests_message (LLMessageSystem* msg, const LLUUID& from_id, const LLUUID& session_id)
{
	std::string my_name;
	LLAgentUI::buildFullname(my_name);
	std::string response = gSavedPerAccountSettings.getString("FSRejectFriendshipRequestsResponse");
	pack_instant_message(
		msg,
		gAgent.getID(),
		FALSE,
		gAgent.getSessionID(),
		from_id,
		my_name,
		response,
		IM_ONLINE,
		IM_DO_NOT_DISTURB_AUTO_RESPONSE,
		session_id);
	gAgent.sendReliableMessage();
}
// </FS:PP> FIRE-15233: Automatic friendship request refusal

bool callingcard_offer_callback(const LLSD& notification, const LLSD& response)
{
	S32 option = LLNotificationsUtil::getSelectedOption(notification, response);
	LLUUID fid;
	LLUUID from_id;
	LLMessageSystem* msg = gMessageSystem;
	switch(option)
	{
	case 0:
		// accept
		msg->newMessageFast(_PREHASH_AcceptCallingCard);
		msg->nextBlockFast(_PREHASH_AgentData);
		msg->addUUIDFast(_PREHASH_AgentID, gAgent.getID());
		msg->addUUIDFast(_PREHASH_SessionID, gAgent.getSessionID());
		msg->nextBlockFast(_PREHASH_TransactionBlock);
		msg->addUUIDFast(_PREHASH_TransactionID, notification["payload"]["transaction_id"].asUUID());
		fid = gInventory.findCategoryUUIDForType(LLFolderType::FT_CALLINGCARD);
		msg->nextBlockFast(_PREHASH_FolderData);
		msg->addUUIDFast(_PREHASH_FolderID, fid);
		msg->sendReliable(LLHost(notification["payload"]["sender"].asString()));
		break;
	case 1:
		// decline		
		msg->newMessageFast(_PREHASH_DeclineCallingCard);
		msg->nextBlockFast(_PREHASH_AgentData);
		msg->addUUIDFast(_PREHASH_AgentID, gAgent.getID());
		msg->addUUIDFast(_PREHASH_SessionID, gAgent.getSessionID());
		msg->nextBlockFast(_PREHASH_TransactionBlock);
		msg->addUUIDFast(_PREHASH_TransactionID, notification["payload"]["transaction_id"].asUUID());
		msg->sendReliable(LLHost(notification["payload"]["sender"].asString()));
		send_do_not_disturb_message(msg, notification["payload"]["source_id"].asUUID());
		break;
	default:
		// close button probably, possibly timed out
		break;
	}

	return false;
}
static LLNotificationFunctorRegistration callingcard_offer_cb_reg("OfferCallingCard", callingcard_offer_callback);

void process_offer_callingcard(LLMessageSystem* msg, void**)
{
	// someone has offered to form a friendship
	LL_DEBUGS("Messaging") << "callingcard offer" << LL_ENDL;

	LLUUID source_id;
	msg->getUUIDFast(_PREHASH_AgentData, _PREHASH_AgentID, source_id);
	// NaCl - Antispam Registry
	if (NACLAntiSpamRegistry::instance().checkQueue(ANTISPAM_QUEUE_CALLING_CARD, source_id, ANTISPAM_SOURCE_AGENT))
	{
		return;
	}
	// NaCl End
	LLUUID tid;
	msg->getUUIDFast(_PREHASH_AgentBlock, _PREHASH_TransactionID, tid);

	LLSD payload;
	payload["transaction_id"] = tid;
	payload["source_id"] = source_id;
	payload["sender"] = msg->getSender().getIPandPort();

	LLViewerObject* source = gObjectList.findObject(source_id);
	LLSD args;
	std::string source_name;
	if(source && source->isAvatar())
	{
		LLNameValue* nvfirst = source->getNVPair("FirstName");
		LLNameValue* nvlast  = source->getNVPair("LastName");
		if (nvfirst && nvlast)
		{
			source_name = LLCacheName::buildFullName(
				nvfirst->getString(), nvlast->getString());
		}
	}

	if(!source_name.empty())
	{
		if (gAgent.isDoNotDisturb() 
			|| LLMuteList::getInstance()->isMuted(source_id, source_name, LLMute::flagTextChat))
		{
			// automatically decline offer
			LLNotifications::instance().forceResponse(LLNotification::Params("OfferCallingCard").payload(payload), 1);
		}
		else
		{
			args["NAME"] = source_name;
			LLNotificationsUtil::add("OfferCallingCard", args, payload);
		}
	}
	else
	{
		LL_WARNS("Messaging") << "Calling card offer from an unknown source." << LL_ENDL;
	}
}

void process_accept_callingcard(LLMessageSystem* msg, void**)
{
	LLNotificationsUtil::add("CallingCardAccepted");
}

void process_decline_callingcard(LLMessageSystem* msg, void**)
{
	LLNotificationsUtil::add("CallingCardDeclined");
}

void translateSuccess(LLChat chat, LLSD toastArgs, std::string originalMsg, std::string expectLang, std::string translation, const std::string detected_language)
{
    // filter out non-interesting responses  
    if (!translation.empty()
        && ((detected_language.empty()) || (expectLang != detected_language))
        && (LLStringUtil::compareInsensitive(translation, originalMsg) != 0))
    {
        chat.mText += " (" + translation + ")";
    }

    LLNotificationsUI::LLNotificationManager::instance().onChat(chat, toastArgs);
}

void translateFailure(LLChat chat, LLSD toastArgs, int status, const std::string err_msg)
{
    std::string msg = LLTrans::getString("TranslationFailed", LLSD().with("[REASON]", err_msg));
    LLStringUtil::replaceString(msg, "\n", " "); // we want one-line error messages
    chat.mText += " (" + msg + ")";

    LLNotificationsUI::LLNotificationManager::instance().onChat(chat, toastArgs);
}


void process_chat_from_simulator(LLMessageSystem *msg, void **user_data)
{
	LLChat	chat;
	std::string		mesg;
	std::string		from_name;
	U8			source_temp;
	U8			type_temp;
	U8			audible_temp;
	LLColor4	color(1.0f, 1.0f, 1.0f, 1.0f);
	LLUUID		from_id;
	LLUUID		owner_id;
	LLViewerObject*	chatter;

	msg->getString("ChatData", "FromName", from_name);
	
	msg->getUUID("ChatData", "SourceID", from_id);
	chat.mFromID = from_id;
	
	// Object owner for objects
	msg->getUUID("ChatData", "OwnerID", owner_id);

	msg->getU8Fast(_PREHASH_ChatData, _PREHASH_SourceType, source_temp);
	chat.mSourceType = (EChatSourceType)source_temp;

	msg->getU8("ChatData", "ChatType", type_temp);
	chat.mChatType = (EChatType)type_temp;

	// NaCL - Antispam Registry
	if (chat.mChatType != CHAT_TYPE_START && chat.mChatType != CHAT_TYPE_STOP)
	{
		// owner_id = from_id for agents
		if (NACLAntiSpamRegistry::instance().checkQueue(ANTISPAM_QUEUE_CHAT, owner_id, ANTISPAM_SOURCE_AGENT))
		{
			return;
		}
	}
	// NaCl End

	msg->getU8Fast(_PREHASH_ChatData, _PREHASH_Audible, audible_temp);
	chat.mAudible = (EChatAudible)audible_temp;
	
	chat.mTime = LLFrameTimer::getElapsedSeconds();
	
	// IDEVO Correct for new-style "Resident" names
	if (chat.mSourceType == CHAT_SOURCE_AGENT)
	{
		// I don't know if it's OK to change this here, if 
		// anything downstream does lookups by name, for instance
		
		LLAvatarName av_name;
		if (LLAvatarNameCache::get(from_id, &av_name))
		{
			chat.mFromName = av_name.getCompleteName();
		}
		else
		{
			chat.mFromName = LLCacheName::cleanFullName(from_name);
		}
	}
	else
	{
		// make sure that we don't have an empty or all-whitespace name
		// <FS:KC> Objects with no name get renamed to NO_NAME_OBJECT so the object profile is still accessable
		//LLStringUtil::trim(from_name);
		//if (from_name.empty())
		//{
		//	from_name = LLTrans::getString("Unnamed");
		//}
		//chat.mFromName = from_name;
		static const boost::regex whitespace_exp("^\\s*$");
		if (chat.mSourceType == CHAT_SOURCE_OBJECT && boost::regex_search(from_name, whitespace_exp))
		{
			//[FIRE-2434 Mark Unamed Objects based on setting
			static LLCachedControl<bool> FSMarkObjects(gSavedSettings, "FSMarkObjects");
			if (FSMarkObjects)
			{
				chat.mFromName = LLTrans::getString("no_name_object");
			}
			else
			{
				chat.mFromName = "";
			}
		}
		else
		{
			chat.mFromName = from_name;
		}
		// </FS:KC>
	}

	BOOL is_do_not_disturb = gAgent.isDoNotDisturb();

	BOOL is_muted = FALSE;
	BOOL is_linden = FALSE;
	is_muted = LLMuteList::getInstance()->isMuted(
		from_id,
		from_name,
		LLMute::flagTextChat) 
		|| LLMuteList::getInstance()->isMuted(owner_id, LLMute::flagTextChat);
	is_linden = chat.mSourceType != CHAT_SOURCE_OBJECT &&
		LLMuteList::getInstance()->isLinden(from_name);

	if (is_muted && (chat.mSourceType == CHAT_SOURCE_OBJECT))
	{
		return;
	}

	BOOL is_audible = (CHAT_AUDIBLE_FULLY == chat.mAudible);
	chatter = gObjectList.findObject(from_id);
	if (chatter)
	{
		chat.mPosAgent = chatter->getPositionAgent();
		static LLCachedControl<bool> EffectScriptChatParticles(gSavedSettings, "EffectScriptChatParticles"); // <FS:PP> gSavedSettings to LLCachedControl

		// Make swirly things only for talking objects. (not script debug messages, though)
//		if (chat.mSourceType == CHAT_SOURCE_OBJECT 
//			&& chat.mChatType != CHAT_TYPE_DEBUG_MSG
//			&& gSavedSettings.getBOOL("EffectScriptChatParticles") )
// [RLVa:KB] - Checked: 2010-03-09 (RLVa-1.2.0b) | Modified: RLVa-1.0.0g
		if ( ((chat.mSourceType == CHAT_SOURCE_OBJECT) && (chat.mChatType != CHAT_TYPE_DEBUG_MSG)) && 
			 // <FS:PP> gSavedSettings to LLCachedControl
			 // (gSavedSettings.getBOOL("EffectScriptChatParticles")) &&
			 (EffectScriptChatParticles) &&
			 // </FS:PP>
			 ((!rlv_handler_t::isEnabled()) || (CHAT_TYPE_OWNER != chat.mChatType)) )
// [/RLVa:KB]
		{
			LLPointer<LLViewerPartSourceChat> psc = new LLViewerPartSourceChat(chatter->getPositionAgent());
			psc->setSourceObject(chatter);
			psc->setColor(color);
			//We set the particles to be owned by the object's owner, 
			//just in case they should be muted by the mute list
			psc->setOwnerUUID(owner_id);
			LLViewerPartSim::getInstance()->addPartSource(psc);
		}

		// record last audible utterance
		if (is_audible
			&& (is_linden || (!is_muted && !is_do_not_disturb)))
		{
			if (chat.mChatType != CHAT_TYPE_START 
				&& chat.mChatType != CHAT_TYPE_STOP)
			{
				gAgent.heardChat(chat.mFromID);
			}
		}
	}

	if (is_audible)
	{
		//BOOL visible_in_chat_bubble = FALSE;
		std::string verb;

		color.setVec(1.f,1.f,1.f,1.f);
		msg->getStringFast(_PREHASH_ChatData, _PREHASH_Message, mesg);

		// NaCl - Newline flood protection
		static LLCachedControl<bool> useAntiSpam(gSavedSettings, "UseAntiSpam");
		if (useAntiSpam)
		{
			bool doCheck = true;
			if (owner_id.isNull() || gAgentID == owner_id)
			{
				doCheck = false;
			}
			if (doCheck && chatter && chatter->permYouOwner())
			{
				doCheck = false;
			}
			if (doCheck && NACLAntiSpamRegistry::instance().checkNewlineFlood(ANTISPAM_QUEUE_CHAT, owner_id, mesg))
			{
				return;
			}
		}
		// NaCl End

// [RLVa:KB] - Checked: 2010-04-23 (RLVa-1.2.0f) | Modified: RLVa-1.2.0f
		if ( (rlv_handler_t::isEnabled()) && (CHAT_TYPE_START != chat.mChatType) && (CHAT_TYPE_STOP != chat.mChatType) )
		{
			// NOTE: chatter can be NULL (may not have rezzed yet, or could be another avie's HUD attachment)
			BOOL is_attachment = (chatter) ? chatter->isAttachment() : FALSE;
			BOOL is_owned_by_me = (chatter) ? chatter->permYouOwner() : FALSE;

			// Filtering "rules":
			//   avatar  => filter all avie text (unless it's this avie or they're an exemption)
			//   objects => filter everything except attachments this avie owns (never filter llOwnerSay or llRegionSayTo chat)
			if ( ( (CHAT_SOURCE_AGENT == chat.mSourceType) && (from_id != gAgent.getID()) ) || 
				 ( (CHAT_SOURCE_OBJECT == chat.mSourceType) && ((!is_owned_by_me) || (!is_attachment)) && 
				   (CHAT_TYPE_OWNER != chat.mChatType) && (CHAT_TYPE_DIRECT != chat.mChatType) ) )
			{
				bool fIsEmote = RlvUtil::isEmote(mesg);
				static LLCachedControl<bool> RestrainedLoveShowEllipsis(gSavedSettings, "RestrainedLoveShowEllipsis"); // <FS:PP> gSavedSettings to LLCachedControl
				if ((!fIsEmote) &&
					(((gRlvHandler.hasBehaviour(RLV_BHVR_RECVCHAT)) && (!gRlvHandler.isException(RLV_BHVR_RECVCHAT, from_id))) ||
					 ((gRlvHandler.hasBehaviour(RLV_BHVR_RECVCHATFROM)) && (gRlvHandler.isException(RLV_BHVR_RECVCHATFROM, from_id))) ))
				{
					// <FS:PP> gSavedSettings to LLCachedControl
					// if ( (gRlvHandler.filterChat(mesg, false)) && (!gSavedSettings.getBOOL("RestrainedLoveShowEllipsis")) )
					if ( (gRlvHandler.filterChat(mesg, false)) && (!RestrainedLoveShowEllipsis) )
					// </FS:PP>
						return;
				}
				else if ((fIsEmote) &&
					     (((gRlvHandler.hasBehaviour(RLV_BHVR_RECVEMOTE)) && (!gRlvHandler.isException(RLV_BHVR_RECVEMOTE, from_id))) ||
					      ((gRlvHandler.hasBehaviour(RLV_BHVR_RECVEMOTEFROM)) && (gRlvHandler.isException(RLV_BHVR_RECVEMOTEFROM, from_id))) ))
 				{
					// <FS:PP> gSavedSettings to LLCachedControl
					// if (!gSavedSettings.getBOOL("RestrainedLoveShowEllipsis"))
					if (!RestrainedLoveShowEllipsis)
					// </FS:PP>
						return;
					mesg = "/me ...";
				}
			}

			// Filtering "rules":
			//   avatar => filter only their name (unless it's this avie)
			//   other  => filter everything
			if (!RlvActions::canShowName(RlvActions::SNC_DEFAULT))
			{
				if (CHAT_SOURCE_AGENT != chat.mSourceType)
				{
					if (chat.mChatType != CHAT_TYPE_RADAR) // Radar messages are already correct anonymized
					{
						RlvUtil::filterNames(chat.mFromName);
					}
				}
				else if (chat.mFromID != gAgent.getID())
				{
					LLAvatarName av_name;
					if (LLAvatarNameCache::get(chat.mFromID, &av_name))
					{
						chat.mFromName = RlvStrings::getAnonym(av_name);
					}
					else
					{
						chat.mFromName = RlvStrings::getAnonym(chat.mFromName);
					}
					chat.mRlvNamesFiltered = TRUE;
				}
			}

			// Create an "objectim" URL for objects if we're either @shownames or @showloc restricted
			// (we need to do this now because we won't be have enough information to do it later on)
			if ( (CHAT_SOURCE_OBJECT == chat.mSourceType) &&
			     ( (!RlvActions::canShowName(RlvActions::SNC_DEFAULT)) || (!RlvActions::canShowLocation()) ) )
			{
				LLSD sdQuery;
				sdQuery["name"] = chat.mFromName;
				sdQuery["owner"] = owner_id;

				if ( (!RlvActions::canShowName(RlvActions::SNC_DEFAULT, owner_id)) && (!is_owned_by_me) )
					sdQuery["rlv_shownames"] = true;

				const LLViewerRegion* pRegion = LLWorld::getInstance()->getRegionFromPosAgent(chat.mPosAgent);
				if (pRegion)
					sdQuery["slurl"] = LLSLURL(pRegion->getName(), chat.mPosAgent).getLocationString();

				chat.mURL = LLSLURL("objectim", from_id, LLURI::mapToQueryString(sdQuery)).getSLURLString();
			}
		}
// [/RLVa:KB]

		BOOL ircstyle = FALSE;

		// Look for IRC-style emotes here so chatbubbles work
		// <FS:Ansariel> Consolidate IRC /me prefix checks
		//std::string prefix = mesg.substr(0, 4);
		//if (prefix == "/me " || prefix == "/me'")
		if (is_irc_me_prefix(mesg))
		// </FS:Ansariel>
		{
			ircstyle = TRUE;
		}
		chat.mText = mesg;

		// Look for the start of typing so we can put "..." in the bubbles.
		if (CHAT_TYPE_START == chat.mChatType)
		{
			LLLocalSpeakerMgr::getInstance()->setSpeakerTyping(from_id, TRUE);

			// Might not have the avatar constructed yet, eg on login.
			if (chatter && chatter->isAvatar())
			{
				((LLVOAvatar*)chatter)->startTyping();
			}
			return;
		}
		else if (CHAT_TYPE_STOP == chat.mChatType)
		{
			LLLocalSpeakerMgr::getInstance()->setSpeakerTyping(from_id, FALSE);

			// Might not have the avatar constructed yet, eg on login.
			if (chatter && chatter->isAvatar())
			{
				((LLVOAvatar*)chatter)->stopTyping();
			}
			return;
		}

		// Look for IRC-style emotes
		if (ircstyle)
		{
			// set CHAT_STYLE_IRC to avoid adding Avatar Name as author of message. See EXT-656
			chat.mChatStyle = CHAT_STYLE_IRC;

			// Do nothing, ircstyle is fixed above for chat bubbles
		}
		else
		{
			chat.mText = "";
			switch(chat.mChatType)
			{
			case CHAT_TYPE_WHISPER:
				chat.mText = LLTrans::getString("whisper") + " ";
				break;
			case CHAT_TYPE_OWNER:
				// <FS:TT> Client LSL Bridge
				{
					if (FSLSLBridge::instance().lslToViewer(mesg, from_id, owner_id))
					{
						return;
					}
				}
				// </FS:TT>
				
				// <FS:KC> cmdline packager
				if (cmdline_packager(mesg, from_id, owner_id))
				{
					return;
				}
				// </FS:KC>

// [RLVa:KB] - Checked: 2010-02-XX (RLVa-1.2.0a) | Modified: RLVa-1.1.0f
				// TODO-RLVa: [RLVa-1.2.0] consider rewriting this before a RLVa-1.2.0 release
				if ( (rlv_handler_t::isEnabled()) && (mesg.length() > 3) && (RLV_CMD_PREFIX == mesg[0]) && (CHAT_TYPE_OWNER == chat.mChatType) &&
					 ((!chatter) || (!chatter->isAttachment()) || (!chatter->isTempAttachment()) || (RlvSettings::getEnableTemporaryAttachments())) )
				{
					mesg.erase(0, 1);
					LLStringUtil::toLower(mesg);

					std::string strExecuted, strFailed, strRetained, *pstr;

					boost_tokenizer tokens(mesg, boost::char_separator<char>(",", "", boost::drop_empty_tokens));
					for (boost_tokenizer::iterator itToken = tokens.begin(); itToken != tokens.end(); ++itToken)
					{
						std::string strCmd = *itToken;

						ERlvCmdRet eRet = gRlvHandler.processCommand(from_id, strCmd, true);
						if ( (RlvSettings::getDebug()) &&
							 ( (!RlvSettings::getDebugHideUnsetDup()) || 
							   ((RLV_RET_SUCCESS_UNSET != eRet) && (RLV_RET_SUCCESS_DUPLICATE != eRet)) ) )
						{
							if ( RLV_RET_SUCCESS == (eRet & RLV_RET_SUCCESS) )	
								pstr = &strExecuted;
							else if ( RLV_RET_FAILED == (eRet & RLV_RET_FAILED) )
								pstr = &strFailed;
							else if (RLV_RET_RETAINED == eRet)
								pstr = &strRetained;
							else
							{
								RLV_ASSERT(false);
								pstr = &strFailed;
							}

							const char* pstrSuffix = RlvStrings::getStringFromReturnCode(eRet);
							if (pstrSuffix)
								strCmd.append(" (").append(pstrSuffix).append(")");

							if (!pstr->empty())
								pstr->push_back(',');
							pstr->append(strCmd);
						}
					}

					if (RlvForceWear::instanceExists())
						RlvForceWear::instance().done();

					if ( (!RlvSettings::getDebug()) || ((strExecuted.empty()) && (strFailed.empty()) && (strRetained.empty())) )
						return;

					// Silly people want comprehensive debug messages, blah :p
					if ( (!strExecuted.empty()) && (strFailed.empty()) && (strRetained.empty()) )
					{
						chat.mText = " executes: @";
						mesg = strExecuted;
					}
					else if ( (strExecuted.empty()) && (!strFailed.empty()) && (strRetained.empty()) )
					{
						chat.mText = " failed: @";
						mesg = strFailed;
					}
					else if ( (strExecuted.empty()) && (strFailed.empty()) && (!strRetained.empty()) )
					{
						chat.mText = " retained: @";
						mesg = strRetained;
					}
					else
					{
						chat.mText = ": @";
						if (!strExecuted.empty())
							mesg += "\n    - executed: @" + strExecuted;
						if (!strFailed.empty())
							mesg += "\n    - failed: @" + strFailed;
						if (!strRetained.empty())
							mesg += "\n    - retained: @" + strRetained;
					}

					break;
				}
// [/RLVa:KB]
// [RLVa:KB] - Checked: 2010-03-09 (RLVa-1.2.0b) | Modified: RLVa-1.0.0g
				// Copy/paste from above
				if  ( (rlv_handler_t::isEnabled()) && (chatter) && (chat.mSourceType == CHAT_SOURCE_OBJECT) &&
					  (gSavedSettings.getBOOL("EffectScriptChatParticles")) )
				{
					LLPointer<LLViewerPartSourceChat> psc = new LLViewerPartSourceChat(chatter->getPositionAgent());
					psc->setSourceObject(chatter);
					psc->setColor(color);
					//We set the particles to be owned by the object's owner, 
					//just in case they should be muted by the mute list
					psc->setOwnerUUID(owner_id);
					LLViewerPartSim::getInstance()->addPartSource(psc);
				}
// [/RLVa:KB]
			case CHAT_TYPE_DEBUG_MSG:
			case CHAT_TYPE_NORMAL:
			case CHAT_TYPE_DIRECT:
				break;
			case CHAT_TYPE_SHOUT:
				chat.mText = LLTrans::getString("shout") + " ";
				break;
			case CHAT_TYPE_START:
			case CHAT_TYPE_STOP:
				LL_WARNS("Messaging") << "Got chat type start/stop in main chat processing." << LL_ENDL;
				break;
			default:
				LL_WARNS("Messaging") << "Unknown type " << chat.mChatType << " in chat!" << LL_ENDL;
				break;
			}

			chat.mText += mesg;
		}

		// We have a real utterance now, so can stop showing "..." and proceed.
		if (chatter && chatter->isAvatar())
		{
			LLLocalSpeakerMgr::getInstance()->setSpeakerTyping(from_id, FALSE);
			((LLVOAvatar*)chatter)->stopTyping();
			
			if (!is_muted && !is_do_not_disturb)
			{
				//visible_in_chat_bubble = gSavedSettings.getBOOL("UseChatBubbles");
				std::string formated_msg = "";
				LLViewerChat::formatChatMsg(chat, formated_msg);
				LLChat chat_bubble = chat;

				chat_bubble.mText = formated_msg;
				((LLVOAvatar*)chatter)->addChat(chat_bubble);
			}
		}
		
		if (chatter)
		{
			chat.mPosAgent = chatter->getPositionAgent();
		}

		// truth table:
		// LINDEN	BUSY	MUTED	OWNED_BY_YOU	TASK		DISPLAY		STORE IN HISTORY
		// F		F		F		F				*			Yes			Yes
		// F		F		F		T				*			Yes			Yes
		// F		F		T		F				*			No			No
		// F		F		T		T				*			No			No
		// F		T		F		F				*			No			Yes
		// F		T		F		T				*			Yes			Yes
		// F		T		T		F				*			No			No
		// F		T		T		T				*			No			No
		// T		*		*		*				F			Yes			Yes

		chat.mMuted = is_muted && !is_linden;

		// pass owner_id to chat so that we can display the remote
		// object inspect for an object that is chatting with you
		LLSD args;
		chat.mOwnerID = owner_id;

		// <FS:PP> FIRE-10178: Keyword Alerts in group IM do not work unless the group is in the foreground (notification on receipt of local chat)
		if (FSKeywords::getInstance()->chatContainsKeyword(chat, true))
		{
			FSKeywords::notify(chat);
		}
		// </FS:PP>

		// <FS:PP> gSavedSettings to LLCachedControl
		// if (gSavedSettings.getBOOL("TranslateChat") && chat.mSourceType != CHAT_SOURCE_SYSTEM)
		static LLCachedControl<bool> TranslateChat(gSavedSettings, "TranslateChat");
		if (TranslateChat && chat.mSourceType != CHAT_SOURCE_SYSTEM)
		// </FS:PP>
		{
			if (chat.mChatStyle == CHAT_STYLE_IRC)
			{
				mesg = mesg.substr(4, std::string::npos);
			}
			const std::string from_lang = ""; // leave empty to trigger autodetect
			const std::string to_lang = LLTranslate::getTranslateLanguage();

            LLTranslate::translateMessage(from_lang, to_lang, mesg,
                boost::bind(&translateSuccess, chat, args, mesg, from_lang, _1, _2),
                boost::bind(&translateFailure, chat, args, _1, _2));

		}
		else
		{
			LLNotificationsUI::LLNotificationManager::instance().onChat(chat, args);
		}

		// don't call notification for debug messages from not owned objects
		if (chat.mChatType == CHAT_TYPE_DEBUG_MSG)
		{
			// <FS:Ansariel> FIRE-15014: [OpenSim] osMessageObject(target, message) fails silently
			//if (gAgentID != chat.mOwnerID)
#ifdef OPENSIM
			if (LLGridManager::getInstance()->isInSecondLife() && gAgentID != chat.mOwnerID)
#else
			if (gAgentID != chat.mOwnerID)
#endif
			// </FS:Ansariel>
			{
				return;
			}
		}

		if (mesg != "")
		{
			LLSD msg_notify = LLSD(LLSD::emptyMap());
			msg_notify["session_id"] = LLUUID();
			msg_notify["from_id"] = chat.mFromID;
			msg_notify["source_type"] = chat.mSourceType;
			on_new_message(msg_notify);
		}

	}
}


// Simulator we're on is informing the viewer that the agent
// is starting to teleport (perhaps to another sim, perhaps to the 
// same sim). If we initiated the teleport process by sending some kind 
// of TeleportRequest, then this info is redundant, but if the sim 
// initiated the teleport (via a script call, being killed, etc.) 
// then this info is news to us.
void process_teleport_start(LLMessageSystem *msg, void**)
{
	// on teleport, don't tell them about destination guide anymore
	LLFirstUse::notUsingDestinationGuide(false);
	U32 teleport_flags = 0x0;
	msg->getU32("Info", "TeleportFlags", teleport_flags);

	LL_DEBUGS("Messaging") << "Got TeleportStart with TeleportFlags=" << teleport_flags << ". gTeleportDisplay: " << gTeleportDisplay << ", gAgent.mTeleportState: " << gAgent.getTeleportState() << LL_ENDL;

	// *NOTE: The server sends two StartTeleport packets when you are teleporting to a LM
	LLViewerMessage::getInstance()->mTeleportStartedSignal();

//	if (teleport_flags & TELEPORT_FLAGS_DISABLE_CANCEL)
// [RLVa:KB] - Checked: 2010-04-07 (RLVa-1.2.0d) | Added: RLVa-0.2.0b
	if ( ((teleport_flags & TELEPORT_FLAGS_DISABLE_CANCEL) && !gSavedSettings.getBOOL("FSAlwaysShowTPCancel")) || (!gRlvHandler.getCanCancelTp()) )
// [/RLVa:KB]
	{
		gViewerWindow->setProgressCancelButtonVisible(FALSE);
	}
	else
	{
		gViewerWindow->setProgressCancelButtonVisible(TRUE, LLTrans::getString("Cancel"));
	}

	// Freeze the UI and show progress bar
	// Note: could add data here to differentiate between normal teleport and death.

	if( gAgent.getTeleportState() == LLAgent::TELEPORT_NONE )
	{
		gTeleportDisplay = TRUE;
		gAgent.setTeleportState( LLAgent::TELEPORT_START );
		make_ui_sound("UISndTeleportOut");
		
		LL_INFOS("Messaging") << "Teleport initiated by remote TeleportStart message with TeleportFlags: " <<  teleport_flags << LL_ENDL;

		// Don't call LLFirstUse::useTeleport here because this could be
		// due to being killed, which would send you home, not to a Telehub
	}
}

boost::signals2::connection LLViewerMessage::setTeleportStartedCallback(teleport_started_callback_t cb)
{
	return mTeleportStartedSignal.connect(cb);
}

void process_teleport_progress(LLMessageSystem* msg, void**)
{
	LLUUID agent_id;
	msg->getUUID("AgentData", "AgentID", agent_id);
	if((gAgent.getID() != agent_id)
	   || (gAgent.getTeleportState() == LLAgent::TELEPORT_NONE))
	{
		LL_WARNS("Messaging") << "Unexpected teleport progress message." << LL_ENDL;
		return;
	}
	U32 teleport_flags = 0x0;
	msg->getU32("Info", "TeleportFlags", teleport_flags);
//	if (teleport_flags & TELEPORT_FLAGS_DISABLE_CANCEL)
// [RLVa:KB] - Checked: 2010-04-07 (RLVa-1.2.0d) | Added: RLVa-0.2.0b
	if ( ((teleport_flags & TELEPORT_FLAGS_DISABLE_CANCEL) && !gSavedSettings.getBOOL("FSAlwaysShowTPCancel")) || (!gRlvHandler.getCanCancelTp()) )
// [/RLVa:KB]
	{
		gViewerWindow->setProgressCancelButtonVisible(FALSE);
	}
	else
	{
		gViewerWindow->setProgressCancelButtonVisible(TRUE, LLTrans::getString("Cancel"));
	}
	std::string buffer;
	msg->getString("Info", "Message", buffer);
	LL_DEBUGS("Messaging") << "teleport progress: " << buffer << LL_ENDL;

	//Sorta hacky...default to using simulator raw messages
	//if we don't find the coresponding mapping in our progress mappings
	std::string message = buffer;

	if (LLAgent::sTeleportProgressMessages.find(buffer) != 
		LLAgent::sTeleportProgressMessages.end() )
	{
		message = LLAgent::sTeleportProgressMessages[buffer];
	}

	gAgent.setTeleportMessage(LLAgent::sTeleportProgressMessages[message]);
}

class LLFetchInWelcomeArea : public LLInventoryFetchDescendentsObserver
{
public:
	LLFetchInWelcomeArea(const uuid_vec_t &ids) :
		LLInventoryFetchDescendentsObserver(ids)
	{}
	virtual void done()
	{
		LLIsType is_landmark(LLAssetType::AT_LANDMARK);
		LLIsType is_card(LLAssetType::AT_CALLINGCARD);

		LLInventoryModel::cat_array_t	card_cats;
		LLInventoryModel::item_array_t	card_items;
		LLInventoryModel::cat_array_t	land_cats;
		LLInventoryModel::item_array_t	land_items;

		uuid_vec_t::iterator it = mComplete.begin();
		uuid_vec_t::iterator end = mComplete.end();
		for(; it != end; ++it)
		{
			gInventory.collectDescendentsIf(
				(*it),
				land_cats,
				land_items,
				LLInventoryModel::EXCLUDE_TRASH,
				is_landmark);
			gInventory.collectDescendentsIf(
				(*it),
				card_cats,
				card_items,
				LLInventoryModel::EXCLUDE_TRASH,
				is_card);
		}

		gInventory.removeObserver(this);
		delete this;
	}
};



class LLPostTeleportNotifiers : public LLEventTimer 
{
public:
	LLPostTeleportNotifiers();
	virtual ~LLPostTeleportNotifiers();

	//function to be called at the supplied frequency
	virtual BOOL tick();
};

LLPostTeleportNotifiers::LLPostTeleportNotifiers() : LLEventTimer( 2.0 )
{
};

LLPostTeleportNotifiers::~LLPostTeleportNotifiers()
{
}

BOOL LLPostTeleportNotifiers::tick()
{
	BOOL all_done = FALSE;
	if ( gAgent.getTeleportState() == LLAgent::TELEPORT_NONE )
	{
		// get callingcards and landmarks available to the user arriving.
		uuid_vec_t folders;
		const LLUUID callingcard_id = gInventory.findCategoryUUIDForType(LLFolderType::FT_CALLINGCARD);
		if(callingcard_id.notNull()) 
			folders.push_back(callingcard_id);
		const LLUUID folder_id = gInventory.findCategoryUUIDForType(LLFolderType::FT_LANDMARK);
		if(folder_id.notNull()) 
			folders.push_back(folder_id);
		if(!folders.empty())
		{
			LLFetchInWelcomeArea* fetcher = new LLFetchInWelcomeArea(folders);
			fetcher->startFetch();
			if(fetcher->isFinished())
			{
				fetcher->done();
			}
			else
			{
				gInventory.addObserver(fetcher);
			}
		}
		all_done = TRUE;
	}

	return all_done;
}



// Teleport notification from the simulator
// We're going to pretend to be a new agent
void process_teleport_finish(LLMessageSystem* msg, void**)
{
	LL_DEBUGS("Messaging") << "Got teleport location message" << LL_ENDL;
	LLUUID agent_id;
	msg->getUUIDFast(_PREHASH_Info, _PREHASH_AgentID, agent_id);
	if (agent_id != gAgent.getID())
	{
		LL_WARNS("Messaging") << "Got teleport notification for wrong agent!" << LL_ENDL;
		return;
	}

    if (gAgent.getTeleportState() == LLAgent::TELEPORT_NONE)
    {
        // Server either ignored teleport cancel message or did not receive it in time.
        // This message can't be ignored since teleport is complete at server side
        gAgent.restoreCanceledTeleportRequest();
    }
	
	// Teleport is finished; it can't be cancelled now.
	gViewerWindow->setProgressCancelButtonVisible(FALSE);

	gPipeline.doResetVertexBuffers(true);

	// Do teleport effect for where you're leaving
	// VEFFECT: TeleportStart
	LLHUDEffectSpiral *effectp = (LLHUDEffectSpiral *)LLHUDManager::getInstance()->createViewerEffect(LLHUDObject::LL_HUD_EFFECT_POINT, TRUE);
	effectp->setPositionGlobal(gAgent.getPositionGlobal());
	effectp->setColor(LLColor4U(gAgent.getEffectColor()));
	LLHUDManager::getInstance()->sendEffects();

	U32 location_id;
	U32 sim_ip;
	U16 sim_port;
	LLVector3 pos, look_at;
	U64 region_handle;
	msg->getU32Fast(_PREHASH_Info, _PREHASH_LocationID, location_id);
	msg->getIPAddrFast(_PREHASH_Info, _PREHASH_SimIP, sim_ip);
	msg->getIPPortFast(_PREHASH_Info, _PREHASH_SimPort, sim_port);
	//msg->getVector3Fast(_PREHASH_Info, _PREHASH_Position, pos);
	//msg->getVector3Fast(_PREHASH_Info, _PREHASH_LookAt, look_at);
	msg->getU64Fast(_PREHASH_Info, _PREHASH_RegionHandle, region_handle);
	U32 teleport_flags;
	msg->getU32Fast(_PREHASH_Info, _PREHASH_TeleportFlags, teleport_flags);

// <FS:CR> Aurora Sim
	U32 region_size_x = 256;
	U32 region_size_y = 256;

#ifdef OPENSIM
	if (LLGridManager::getInstance()->isInOpenSim())
	{
		msg->getU32Fast(_PREHASH_Info, _PREHASH_RegionSizeX, region_size_x);
		msg->getU32Fast(_PREHASH_Info, _PREHASH_RegionSizeY, region_size_y);

		//and a little hack for Second Life compatibility
		if (region_size_y == 0 || region_size_x == 0)
		{
			region_size_x = 256;
			region_size_y = 256;
		}
	}
#endif
// </FS:CR> Aurora Sim
	
	std::string seedCap;
	msg->getStringFast(_PREHASH_Info, _PREHASH_SeedCapability, seedCap);

	// update home location if we are teleporting out of prelude - specific to teleporting to welcome area 
	if((teleport_flags & TELEPORT_FLAGS_SET_HOME_TO_TARGET)
	   && (!gAgent.isGodlike()))
	{
		gAgent.setHomePosRegion(region_handle, pos);

		// Create a timer that will send notices when teleporting is all finished.  Since this is 
		// based on the LLEventTimer class, it will be managed by that class and not orphaned or leaked.
		new LLPostTeleportNotifiers();
	}

	LLHost sim_host(sim_ip, sim_port);

	// Viewer trusts the simulator.
	gMessageSystem->enableCircuit(sim_host, TRUE);
// <FS:CR> Aurora Sim
	//LLViewerRegion* regionp =  LLWorld::getInstance()->addRegion(region_handle, sim_host);
	LLViewerRegion* regionp =  LLWorld::getInstance()->addRegion(region_handle, sim_host, region_size_x, region_size_y);
// </FS:CR> Aurora Sim
	
	// Ansariel: Disable teleport beacon after teleport
	if (gSavedSettings.getBOOL("FSDisableBeaconAfterTeleport"))
	{
		LLTracker::stopTracking((void *)(intptr_t)TRUE);
		LLWorldMap::getInstance()->cancelTracking();
	}

	// <FS:CR> FIRE-5118 - Lightshare support
	FSLightshare::getInstance()->processLightshareReset();
	// </FS:CR>
/*
	// send camera update to new region
	gAgentCamera.updateCamera();

	// likewise make sure the camera is behind the avatar
	gAgentCamera.resetView(TRUE);
	LLVector3 shift_vector = regionp->getPosRegionFromGlobal(gAgent.getRegion()->getOriginGlobal());
	gAgent.setRegion(regionp);
	gObjectList.shiftObjects(shift_vector);

	if (isAgentAvatarValid())
	{
		gAgentAvatarp->clearChatText();
		gAgentCamera.slamLookAt(look_at);
	}
	gAgent.setPositionAgent(pos);
	gAssetStorage->setUpstream(sim);
	gCacheName->setUpstream(sim);
*/

	// Make sure we're standing
	gAgent.standUp();

	// now, use the circuit info to tell simulator about us!
	LL_INFOS("Messaging") << "process_teleport_finish() Enabling "
			<< sim_host << " with code " << msg->mOurCircuitCode << LL_ENDL;
	msg->newMessageFast(_PREHASH_UseCircuitCode);
	msg->nextBlockFast(_PREHASH_CircuitCode);
	msg->addU32Fast(_PREHASH_Code, msg->getOurCircuitCode());
	msg->addUUIDFast(_PREHASH_SessionID, gAgent.getSessionID());
	msg->addUUIDFast(_PREHASH_ID, gAgent.getID());
	msg->sendReliable(sim_host);

	send_complete_agent_movement(sim_host);
	gAgent.setTeleportState( LLAgent::TELEPORT_MOVING );
	gAgent.setTeleportMessage(LLAgent::sTeleportProgressMessages["contacting"]);

	LL_DEBUGS("CrossingCaps") << "Calling setSeedCapability from process_teleport_finish(). Seed cap == "
			<< seedCap << LL_ENDL;
	regionp->setSeedCapability(seedCap);

	// Don't send camera updates to the new region until we're
	// actually there...

	// <FS:Ansariel> Copied from process_teleport_local: Keep us flying if we
	//               were flying before the teleport or we always want to fly
	//               after a TP.
	if (teleport_flags & TELEPORT_FLAGS_IS_FLYING || gSavedSettings.getBOOL("FSFlyAfterTeleport"))
	{
		gAgent.setFlying(TRUE);
	}
	else
	{
		gAgent.setFlying(FALSE);
	}
	// </FS:Ansariel>

	// <FS:Ansariel> Stop typing after teleport (possible fix for FIRE-7273)
	gAgent.stopTyping();

	// Now do teleport effect for where you're going.
	// VEFFECT: TeleportEnd
	effectp = (LLHUDEffectSpiral *)LLHUDManager::getInstance()->createViewerEffect(LLHUDObject::LL_HUD_EFFECT_POINT, TRUE);
	effectp->setPositionGlobal(gAgent.getPositionGlobal());

	effectp->setColor(LLColor4U(gAgent.getEffectColor()));
	LLHUDManager::getInstance()->sendEffects();

//	gTeleportDisplay = TRUE;
//	gTeleportDisplayTimer.reset();
//	gViewerWindow->setShowProgress(TRUE);
}

// stuff we have to do every time we get an AvatarInitComplete from a sim
/*
void process_avatar_init_complete(LLMessageSystem* msg, void**)
{
	LLVector3 agent_pos;
	msg->getVector3Fast(_PREHASH_AvatarData, _PREHASH_Position, agent_pos);
	agent_movement_complete(msg->getSender(), agent_pos);
}
*/

void process_agent_movement_complete(LLMessageSystem* msg, void**)
{
	gShiftFrame = true;
	gAgentMovementCompleted = true;

	LLUUID agent_id;
	msg->getUUIDFast(_PREHASH_AgentData, _PREHASH_AgentID, agent_id);
	LLUUID session_id;
	msg->getUUIDFast(_PREHASH_AgentData, _PREHASH_SessionID, session_id);
	if((gAgent.getID() != agent_id) || (gAgent.getSessionID() != session_id))
	{
		LL_WARNS("Messaging") << "Incorrect id in process_agent_movement_complete()"
				<< LL_ENDL;
		return;
	}

	LL_DEBUGS("Messaging") << "process_agent_movement_complete()" << LL_ENDL;

	// *TODO: check timestamp to make sure the movement compleation
	// makes sense.
	LLVector3 agent_pos;
	msg->getVector3Fast(_PREHASH_Data, _PREHASH_Position, agent_pos);
	LLVector3 look_at;
	msg->getVector3Fast(_PREHASH_Data, _PREHASH_LookAt, look_at);
	U64 region_handle;
	msg->getU64Fast(_PREHASH_Data, _PREHASH_RegionHandle, region_handle);
	
	std::string version_channel;
	msg->getString("SimData", "ChannelVersion", version_channel);

	if (!isAgentAvatarValid())
	{
		// Could happen if you were immediately god-teleported away on login,
		// maybe other cases.  Continue, but warn.
		LL_WARNS("Messaging") << "agent_movement_complete() with NULL avatarp." << LL_ENDL;
	}

	F32 x, y;
	from_region_handle(region_handle, &x, &y);
	LLViewerRegion* regionp = LLWorld::getInstance()->getRegionFromHandle(region_handle);
	if (!regionp)
	{
		if (gAgent.getRegion())
		{
			LL_WARNS("Messaging") << "current region " << gAgent.getRegion()->getOriginGlobal() << LL_ENDL;
		}

		LL_WARNS("Messaging") << "Agent being sent to invalid home region: " 
			<< x << ":" << y 
			<< " current pos " << gAgent.getPositionGlobal()
			<< LL_ENDL;
		LLAppViewer::instance()->forceDisconnect(LLTrans::getString("SentToInvalidRegion"));
		return;

	}

	// <FS:Ansariel> Crash fix
	if (!gAgent.getRegion())
	{
		LL_WARNS("Messaging") << "Agent was disconnected from the region" << LL_ENDL;
		LLAppViewer::instance()->forceDisconnect(LLTrans::getString("YouHaveBeenDisconnected"));
		return;
	}
	// </FS:Ansariel>

	LL_INFOS("Messaging") << "Changing home region to " << x << ":" << y << LL_ENDL;

	// set our upstream host the new simulator and shuffle things as
	// appropriate.
	LLVector3 shift_vector = regionp->getPosRegionFromGlobal(
		gAgent.getRegion()->getOriginGlobal());
	gAgent.setRegion(regionp);
	gObjectList.shiftObjects(shift_vector);
// <FS:CR> FIRE-11593: Opensim "4096 Bug" Fix by Latif Khalifa
#ifdef OPENSIM
	// Is this a really long jump?
	if (shift_vector.length() > 2048.f * 256.f)
	{
		regionp->reInitPartitions();
		gAgent.setRegion(regionp);
		// Kill objects in the regions we left behind
		for (LLWorld::region_list_t::const_iterator r = LLWorld::getInstance()->getRegionList().begin();
			r != LLWorld::getInstance()->getRegionList().end(); ++r)
		{
			if (*r != regionp)
			{
				gObjectList.killObjects(*r);
			}
		}
	}
#endif
// </FS:CR>
	gAssetStorage->setUpstream(msg->getSender());
	gCacheName->setUpstream(msg->getSender());
	gViewerThrottle.sendToSim();
	gViewerWindow->sendShapeToSim();

	bool is_teleport = gAgent.getTeleportState() == LLAgent::TELEPORT_MOVING;

	if( is_teleport )
	{
		// <FS:Beq> FIRE-20977: Render Only Friends changes for forgetful users
		if (!gSavedPerAccountSettings.getBOOL("FSRenderFriendsOnlyPersistsTP"))
		{
			// We need to turn off the RFO as we have TP'd away and have asked not to persist
			gSavedPerAccountSettings.setBOOL("FSRenderFriendsOnly", FALSE);
		}
		// </FS:Beq>
		if (gAgent.getTeleportKeepsLookAt())
		{
			// *NOTE: the LookAt data we get from the sim here doesn't
			// seem to be useful, so get it from the camera instead
			look_at = LLViewerCamera::getInstance()->getAtAxis();
		}
		// Force the camera back onto the agent, don't animate.
		gAgentCamera.setFocusOnAvatar(TRUE, FALSE);
		gAgentCamera.slamLookAt(look_at);
		gAgentCamera.updateCamera();

		gAgent.setTeleportState( LLAgent::TELEPORT_START_ARRIVAL );

		// <FS:Ansariel> [Legacy Bake]
		// set the appearance on teleport since the new sim does not;
		// know what you look like.
		gAgent.sendAgentSetAppearance();
		// </FS:Ansariel> [Legacy Bake]

		if (isAgentAvatarValid())
		{
			// [FS:CR] Reimplement DEV-4907 (Maybe we like long distracting messages?)
			if (gSavedSettings.getBOOL("FSShowBackSLURL"))
			{
				LLSLURL slurl;
				gAgent.getTeleportSourceSLURL(slurl);
				LLSD substitution = LLSD().with("[T_SLURL]", slurl.getSLURLString());
				std::string completed_from = LLAgent::sTeleportProgressMessages["completed_from"];
				LLStringUtil::format(completed_from, substitution);
				
				LLSD args;
				args["MESSAGE"] = completed_from;
				LLNotificationsUtil::add("ChatSystemMessageTip", args);
			}
			// [/FS:CR]
			// Set the new position
			gAgentAvatarp->setPositionAgent(agent_pos);
			gAgentAvatarp->clearChat();
			gAgentAvatarp->slamPosition();
		}
	}
	else
	{
		// This is initial log-in or a region crossing
		gAgent.setTeleportState( LLAgent::TELEPORT_NONE );

		if(LLStartUp::getStartupState() < STATE_STARTED)
		{	// This is initial log-in, not a region crossing:
			// Set the camera looking ahead of the AV so send_agent_update() below 
			// will report the correct location to the server.
			LLVector3 look_at_point = look_at;
			look_at_point = agent_pos + look_at_point.rotVec(gAgent.getQuat());

			static LLVector3 up_direction(0.0f, 0.0f, 1.0f);
			LLViewerCamera::getInstance()->lookAt(agent_pos, look_at_point, up_direction);
		}
	}

	if ( LLTracker::isTracking(NULL) )
	{
		// Check distance to beacon, if < 5m, remove beacon
		LLVector3d beacon_pos = LLTracker::getTrackedPositionGlobal();
		LLVector3 beacon_dir(agent_pos.mV[VX] - (F32)fmod(beacon_pos.mdV[VX], 256.0), agent_pos.mV[VY] - (F32)fmod(beacon_pos.mdV[VY], 256.0), 0);
		if (beacon_dir.magVecSquared() < 25.f)
		{
			LLTracker::stopTracking(false);
		}
		else if ( is_teleport && !gAgent.getTeleportKeepsLookAt() && look_at.isExactlyZero())
		{
			//look at the beacon
			LLVector3 global_agent_pos = agent_pos;
			global_agent_pos[0] += x;
			global_agent_pos[1] += y;
			look_at = (LLVector3)beacon_pos - global_agent_pos;
			look_at.normVec();
			gAgentCamera.slamLookAt(look_at);
		}
	}

	// TODO: Put back a check for flying status! DK 12/19/05
	// Sim tells us whether the new position is off the ground
	/*
	if (teleport_flags & TELEPORT_FLAGS_IS_FLYING)
	{
		gAgent.setFlying(TRUE);
	}
	else
	{
		gAgent.setFlying(FALSE);
	}
	*/

	send_agent_update(TRUE, TRUE);

	if (gAgent.getRegion()->getBlockFly())
	{
		gAgent.setFlying(gAgent.canFly());
	}

	// force simulator to recognize do not disturb state
	if (gAgent.isDoNotDisturb())
	{
		gAgent.setDoNotDisturb(true);
	}
	else
	{
		gAgent.setDoNotDisturb(false);
	}

	if (isAgentAvatarValid())
	{
		gAgentAvatarp->mFootPlane.clearVec();
	}
	
	// send walk-vs-run status
//	gAgent.sendWalkRun(gAgent.getRunning() || gAgent.getAlwaysRun());
// [RLVa:KB] - Checked: 2011-05-11 (RLVa-1.3.0i) | Added: RLVa-1.3.0i
	gAgent.sendWalkRun();
// [/RLVa:KB]

	// If the server version has changed, display an info box and offer
	// to display the release notes, unless this is the initial log in.
	if (gLastVersionChannel == version_channel)
	{
		return;
	}

	// <FS:Ansariel> Bring back simulator version changed messages after TP
	if (!gLastVersionChannel.empty() && gSavedSettings.getBOOL("FSShowServerVersionChangeNotice"))
	{
		LLSD args;
		args["OLDVERSION"] = gLastVersionChannel;
		args["NEWVERSION"] = version_channel;
		LLNotificationsUtil::add("ServerVersionChanged", args);
	}
	// </FS:Ansariel>

	gLastVersionChannel = version_channel;
}

void process_crossed_region(LLMessageSystem* msg, void**)
{
	LLUUID agent_id;
	msg->getUUIDFast(_PREHASH_AgentData, _PREHASH_AgentID, agent_id);
	LLUUID session_id;
	msg->getUUIDFast(_PREHASH_AgentData, _PREHASH_SessionID, session_id);
	if((gAgent.getID() != agent_id) || (gAgent.getSessionID() != session_id))
	{
		LL_WARNS("Messaging") << "Incorrect id in process_crossed_region()"
				<< LL_ENDL;
		return;
	}
	LL_INFOS("Messaging") << "process_crossed_region()" << LL_ENDL;
	gAgentAvatarp->resetRegionCrossingTimer();
	// <FS:Ansariel> FIRE-12004: Attachments getting lost on TP; this is apparently the place to
	//               hook in for region crossings - we get an info from the simulator that we
	//               crossed a region and then the viewer starts the handover process. We only
	//               receive this message if we can actually cross the region and aren't blocked
	//               for some reason (e.g. banned, group access...)
	gAgentAvatarp->setIsCrossingRegion(true);

	U32 sim_ip;
	msg->getIPAddrFast(_PREHASH_RegionData, _PREHASH_SimIP, sim_ip);
	U16 sim_port;
	msg->getIPPortFast(_PREHASH_RegionData, _PREHASH_SimPort, sim_port);
	LLHost sim_host(sim_ip, sim_port);
	U64 region_handle;
	msg->getU64Fast(_PREHASH_RegionData, _PREHASH_RegionHandle, region_handle);
	
	std::string seedCap;
	msg->getStringFast(_PREHASH_RegionData, _PREHASH_SeedCapability, seedCap);

// <FS:CR> Aurora Sim
	U32 region_size_x = 256;
	U32 region_size_y = 256;

#ifdef OPENSIM
	if (LLGridManager::getInstance()->isInOpenSim())
	{
		msg->getU32(_PREHASH_RegionData, _PREHASH_RegionSizeX, region_size_x);
		msg->getU32(_PREHASH_RegionData, _PREHASH_RegionSizeY, region_size_y);

		//and a little hack for Second Life compatibility	
		if (region_size_y == 0 || region_size_x == 0)
		{
			region_size_x = 256;
			region_size_y = 256;
		}
	}
#endif
// </FS:CR> Aurora Sim
	send_complete_agent_movement(sim_host);

// <FS:CR> Aurora Sim
	//LLViewerRegion* regionp = LLWorld::getInstance()->addRegion(region_handle, sim_host);
	LLViewerRegion* regionp = LLWorld::getInstance()->addRegion(region_handle, sim_host, region_size_x, region_size_y);
// </FS:CR> Aurora Sim
	LL_DEBUGS("CrossingCaps") << "Calling setSeedCapability from process_crossed_region(). Seed cap == "
			<< seedCap << LL_ENDL;
	regionp->setSeedCapability(seedCap);
}



// Sends avatar and camera information to simulator.
// Sent roughly once per frame, or 20 times per second, whichever is less often

const F32 THRESHOLD_HEAD_ROT_QDOT = 0.9997f;	// ~= 2.5 degrees -- if its less than this we need to update head_rot
const F32 MAX_HEAD_ROT_QDOT = 0.99999f;			// ~= 0.5 degrees -- if its greater than this then no need to update head_rot
												// between these values we delay the updates (but no more than one second)

static LLTrace::BlockTimerStatHandle FTM_AGENT_UPDATE_SEND("Send Message");

void send_agent_update(BOOL force_send, BOOL send_reliable)
{
	if (gAgent.getTeleportState() != LLAgent::TELEPORT_NONE)
	{
		// We don't care if they want to send an agent update, they're not allowed to until the simulator
		// that's the target is ready to receive them (after avatar_init_complete is received)
		return;
	}
	
	if(gAgent.getPhantom()) return; //Don't want to do this while phantom

	// We have already requested to log out.  Don't send agent updates.
	if(LLAppViewer::instance()->logoutRequestSent())
	{
		return;
	}

	// no region to send update to
	if(gAgent.getRegion() == NULL)
	{
		return;
	}

	const F32 TRANSLATE_THRESHOLD = 0.01f;

	// NOTA BENE: This is (intentionally?) using the small angle sine approximation to test for rotation
	//			  Plus, there is an extra 0.5 in the mix since the perpendicular between last_camera_at and getAtAxis() bisects cam_rot_change
	//			  Thus, we're actually testing against 0.2 degrees
	const F32 ROTATION_THRESHOLD = 0.1f * 2.f*F_PI/360.f;			//  Rotation thresh 0.2 deg, see note above

	const U8 DUP_MSGS = 1;				//  HACK!  number of times to repeat data on motionless agent

	//  Store data on last sent update so that if no changes, no send
	static LLVector3 last_camera_pos_agent, 
					 last_camera_at, 
					 last_camera_left,
					 last_camera_up;
	
	static LLVector3 cam_center_chg,
					 cam_rot_chg;

	static LLQuaternion last_head_rot;
	static U32 last_control_flags = 0;
	static U8 last_render_state;
	static U8 duplicate_count = 0;
	static F32 head_rot_chg = 1.0;
	static U8 last_flags;

	LLMessageSystem	*msg = gMessageSystem;
	LLVector3		camera_pos_agent;				// local to avatar's region
	U8				render_state;

	LLQuaternion body_rotation = gAgent.getFrameAgent().getQuaternion();
	LLQuaternion head_rotation = gAgent.getHeadRotation();

	camera_pos_agent = gAgentCamera.getCameraPositionAgent();

	render_state = gAgent.getRenderState();

	U32		control_flag_change = 0;
	U8		flag_change = 0;

	cam_center_chg = last_camera_pos_agent - camera_pos_agent;
	cam_rot_chg = last_camera_at - LLViewerCamera::getInstance()->getAtAxis();

	// If a modifier key is held down, turn off
	// LBUTTON and ML_LBUTTON so that using the camera (alt-key) doesn't
	// trigger a control event.
	U32 control_flags = gAgent.getControlFlags();

	MASK	key_mask = gKeyboard->currentMask(TRUE);

	if (key_mask & MASK_ALT || key_mask & MASK_CONTROL)
	{
		control_flags &= ~(	AGENT_CONTROL_LBUTTON_DOWN |
							AGENT_CONTROL_ML_LBUTTON_DOWN );
		control_flags |= 	AGENT_CONTROL_LBUTTON_UP |
							AGENT_CONTROL_ML_LBUTTON_UP ;
	}

	control_flag_change = last_control_flags ^ control_flags;

	U8 flags = AU_FLAGS_NONE;
	if (gAgent.isGroupTitleHidden())
	{
		flags |= AU_FLAGS_HIDETITLE;
	}
	if (gAgent.getAutoPilot())
	{
		flags |= AU_FLAGS_CLIENT_AUTOPILOT;
	}

	flag_change = last_flags ^ flags;

	head_rot_chg = dot(last_head_rot, head_rotation);

	//static S32 msg_number = 0;		// Used for diagnostic log messages

	if (force_send || 
		(cam_center_chg.magVec() > TRANSLATE_THRESHOLD) || 
		(head_rot_chg < THRESHOLD_HEAD_ROT_QDOT) ||	
		(last_render_state != render_state) ||
		(cam_rot_chg.magVec() > ROTATION_THRESHOLD) ||
		control_flag_change != 0 ||
		flag_change != 0)  
	{
		/* Diagnotics to show why we send the AgentUpdate message.  Also un-commment the msg_number code above and below this block
		msg_number += 1;
		if (head_rot_chg < THRESHOLD_HEAD_ROT_QDOT)
		{
			//LL_INFOS("Messaging") << "head rot " << head_rotation << LL_ENDL;
			LL_INFOS("Messaging") << "msg " << msg_number << ", frame " << LLFrameTimer::getFrameCount() << ", head_rot_chg " << head_rot_chg << LL_ENDL;
		}
		if (cam_rot_chg.magVec() > ROTATION_THRESHOLD) 
		{
			LL_INFOS("Messaging") << "msg " << msg_number << ", frame " << LLFrameTimer::getFrameCount() << ", cam rot " <<  cam_rot_chg.magVec() << LL_ENDL;
		}
		if (cam_center_chg.magVec() > TRANSLATE_THRESHOLD)
		{
			LL_INFOS("Messaging") << "msg " << msg_number << ", frame " << LLFrameTimer::getFrameCount() << ", cam center " << cam_center_chg.magVec() << LL_ENDL;
		}
//		if (drag_delta_chg.magVec() > TRANSLATE_THRESHOLD)
//		{
//			LL_INFOS("Messaging") << "drag delta " << drag_delta_chg.magVec() << LL_ENDL;
//		}
		if (control_flag_change)
		{
			LL_INFOS("Messaging") << "msg " << msg_number << ", frame " << LLFrameTimer::getFrameCount() << ", dcf = " << control_flag_change << LL_ENDL;
		}
*/

		duplicate_count = 0;
	}
	else
	{
		duplicate_count++;

		if (head_rot_chg < MAX_HEAD_ROT_QDOT  &&  duplicate_count < AGENT_UPDATES_PER_SECOND)
		{
			// The head_rotation is sent for updating things like attached guns.
			// We only trigger a new update when head_rotation deviates beyond
			// some threshold from the last update, however this can break fine
			// adjustments when trying to aim an attached gun, so what we do here
			// (where we would normally skip sending an update when nothing has changed)
			// is gradually reduce the threshold to allow a better update to 
			// eventually get sent... should update to within 0.5 degrees in less 
			// than a second.
			if (head_rot_chg < THRESHOLD_HEAD_ROT_QDOT + (MAX_HEAD_ROT_QDOT - THRESHOLD_HEAD_ROT_QDOT) * duplicate_count / AGENT_UPDATES_PER_SECOND)
			{
				duplicate_count = 0;
			}
			else
			{
				return;
			}
		}
		else
		{
			return;
		}
	}

	if (duplicate_count < DUP_MSGS && !gDisconnected)
	{
		/* More diagnostics to count AgentUpdate messages
		static S32 update_sec = 0;
		static S32 update_count = 0;
		static S32 max_update_count = 0;
		S32 cur_sec = lltrunc( LLTimer::getTotalSeconds() );
		update_count += 1;
		if (cur_sec != update_sec)
		{
			if (update_sec != 0)
			{
				update_sec = cur_sec;
				//msg_number = 0;
				max_update_count = llmax(max_update_count, update_count);
				LL_INFOS() << "Sent " << update_count << " AgentUpdate messages per second, max is " << max_update_count << LL_ENDL;
			}
			update_sec = cur_sec;
			update_count = 0;
		}
		*/

		LL_RECORD_BLOCK_TIME(FTM_AGENT_UPDATE_SEND);
		// Build the message
		msg->newMessageFast(_PREHASH_AgentUpdate);
		msg->nextBlockFast(_PREHASH_AgentData);
		msg->addUUIDFast(_PREHASH_AgentID, gAgent.getID());
		msg->addUUIDFast(_PREHASH_SessionID, gAgent.getSessionID());
		msg->addQuatFast(_PREHASH_BodyRotation, body_rotation);
		msg->addQuatFast(_PREHASH_HeadRotation, head_rotation);
		msg->addU8Fast(_PREHASH_State, render_state);
		msg->addU8Fast(_PREHASH_Flags, flags);

//		if (camera_pos_agent.mV[VY] > 255.f)
//		{
//			LL_INFOS("Messaging") << "Sending camera center " << camera_pos_agent << LL_ENDL;
//		}
		
		msg->addVector3Fast(_PREHASH_CameraCenter, camera_pos_agent);
		msg->addVector3Fast(_PREHASH_CameraAtAxis, LLViewerCamera::getInstance()->getAtAxis());
		msg->addVector3Fast(_PREHASH_CameraLeftAxis, LLViewerCamera::getInstance()->getLeftAxis());
		msg->addVector3Fast(_PREHASH_CameraUpAxis, LLViewerCamera::getInstance()->getUpAxis());
		msg->addF32Fast(_PREHASH_Far, gAgentCamera.mDrawDistance);
		
		msg->addU32Fast(_PREHASH_ControlFlags, control_flags);

		if (gDebugClicks)
		{
			if (control_flags & AGENT_CONTROL_LBUTTON_DOWN)
			{
				LL_INFOS("Messaging") << "AgentUpdate left button down" << LL_ENDL;
			}

			if (control_flags & AGENT_CONTROL_LBUTTON_UP)
			{
				LL_INFOS("Messaging") << "AgentUpdate left button up" << LL_ENDL;
			}
		}

		gAgent.enableControlFlagReset();

		if (!send_reliable)
		{
			gAgent.sendMessage();
		}
		else
		{
			gAgent.sendReliableMessage();
		}

//		LL_DEBUGS("Messaging") << "agent " << avatar_pos_agent << " cam " << camera_pos_agent << LL_ENDL;

		// Copy the old data 
		last_head_rot = head_rotation;
		last_render_state = render_state;
		last_camera_pos_agent = camera_pos_agent;
		last_camera_at = LLViewerCamera::getInstance()->getAtAxis();
		last_camera_left = LLViewerCamera::getInstance()->getLeftAxis();
		last_camera_up = LLViewerCamera::getInstance()->getUpAxis();
		last_control_flags = control_flags;
		last_flags = flags;
	}
}


// sounds can arrive before objects, store them for a short time
// Note: this is a workaround for MAINT-4743, real fix would be to make
// server send sound along with object update that creates (rezes) the object
class PostponedSoundData
{
public:
    PostponedSoundData() :
        mExpirationTime(0)
    {}
    PostponedSoundData(const LLUUID &object_id, const LLUUID &sound_id, const LLUUID& owner_id, const F32 gain, const U8 flags);
    bool hasExpired() { return LLFrameTimer::getTotalSeconds() > mExpirationTime; }

    LLUUID mObjectId;
    LLUUID mSoundId;
    LLUUID mOwnerId;
    F32 mGain;
    U8 mFlags;
    static const F64 MAXIMUM_PLAY_DELAY;

private:
    F64 mExpirationTime; //seconds since epoch
};
const F64 PostponedSoundData::MAXIMUM_PLAY_DELAY = 15.0;
static F64 postponed_sounds_update_expiration = 0.0;
static std::map<LLUUID, PostponedSoundData> postponed_sounds;

void set_attached_sound(LLViewerObject *objectp, const LLUUID &object_id, const LLUUID &sound_id, const LLUUID& owner_id, const F32 gain, const U8 flags)
{
    if (LLMuteList::getInstance()->isMuted(object_id)) return;

    if (LLMuteList::getInstance()->isMuted(owner_id, LLMute::flagObjectSounds)) return;

    // Don't play sounds from a region with maturity above current agent maturity
    LLVector3d pos = objectp->getPositionGlobal();
    if (!gAgent.canAccessMaturityAtGlobal(pos))
    {
        return;
    }

    objectp->setAttachedSound(sound_id, owner_id, gain, flags);
}

PostponedSoundData::PostponedSoundData(const LLUUID &object_id, const LLUUID &sound_id, const LLUUID& owner_id, const F32 gain, const U8 flags)
    :
    mObjectId(object_id),
    mSoundId(sound_id),
    mOwnerId(owner_id),
    mGain(gain),
    mFlags(flags),
    mExpirationTime(LLFrameTimer::getTotalSeconds() + MAXIMUM_PLAY_DELAY)
{
}

// static
void update_attached_sounds()
{
    if (postponed_sounds.empty())
    {
        return;
    }

    std::map<LLUUID, PostponedSoundData>::iterator iter = postponed_sounds.begin();
    std::map<LLUUID, PostponedSoundData>::iterator end = postponed_sounds.end();
    while (iter != end)
    {
        std::map<LLUUID, PostponedSoundData>::iterator cur_iter = iter++;
        PostponedSoundData* data = &cur_iter->second;
        if (data->hasExpired())
        {
            postponed_sounds.erase(cur_iter);
        }
        else
        {
            LLViewerObject *objectp = gObjectList.findObject(data->mObjectId);
            if (objectp)
            {
                set_attached_sound(objectp, data->mObjectId, data->mSoundId, data->mOwnerId, data->mGain, data->mFlags);
                postponed_sounds.erase(cur_iter);
            }
        }
    }
    postponed_sounds_update_expiration = LLFrameTimer::getTotalSeconds() + 2 * PostponedSoundData::MAXIMUM_PLAY_DELAY;
}

//static
void clear_expired_postponed_sounds()
{
    if (postponed_sounds_update_expiration > LLFrameTimer::getTotalSeconds())
    {
        return;
    }
    std::map<LLUUID, PostponedSoundData>::iterator iter = postponed_sounds.begin();
    std::map<LLUUID, PostponedSoundData>::iterator end = postponed_sounds.end();
    while (iter != end)
    {
        std::map<LLUUID, PostponedSoundData>::iterator cur_iter = iter++;
        PostponedSoundData* data = &cur_iter->second;
        if (data->hasExpired())
        {
            postponed_sounds.erase(cur_iter);
        }
    }
    postponed_sounds_update_expiration = LLFrameTimer::getTotalSeconds() + 2 * PostponedSoundData::MAXIMUM_PLAY_DELAY;
}

// *TODO: Remove this dependency, or figure out a better way to handle
// this hack.
extern U32Bits gObjectData;

void process_object_update(LLMessageSystem *mesgsys, void **user_data)
{	
	// Update the data counters
	if (mesgsys->getReceiveCompressedSize())
	{
		gObjectData += (U32Bytes)mesgsys->getReceiveCompressedSize();
	}
	else
	{
		gObjectData += (U32Bytes)mesgsys->getReceiveSize();
	}

	// Update the object...
	S32 old_num_objects = gObjectList.mNumNewObjects;
	gObjectList.processObjectUpdate(mesgsys, user_data, OUT_FULL);
	if (old_num_objects != gObjectList.mNumNewObjects)
	{
		update_attached_sounds();
	}
}

void process_compressed_object_update(LLMessageSystem *mesgsys, void **user_data)
{
	// Update the data counters
	if (mesgsys->getReceiveCompressedSize())
	{
		gObjectData += (U32Bytes)mesgsys->getReceiveCompressedSize();
	}
	else
	{
		gObjectData += (U32Bytes)mesgsys->getReceiveSize();
	}

	// Update the object...
	S32 old_num_objects = gObjectList.mNumNewObjects;
	gObjectList.processCompressedObjectUpdate(mesgsys, user_data, OUT_FULL_COMPRESSED);
	if (old_num_objects != gObjectList.mNumNewObjects)
	{
		update_attached_sounds();
	}
}

void process_cached_object_update(LLMessageSystem *mesgsys, void **user_data)
{
	// Update the data counters
	if (mesgsys->getReceiveCompressedSize())
	{
		gObjectData += (U32Bytes)mesgsys->getReceiveCompressedSize();
	}
	else
	{
		gObjectData += (U32Bytes)mesgsys->getReceiveSize();
	}

	// Update the object...
	gObjectList.processCachedObjectUpdate(mesgsys, user_data, OUT_FULL_CACHED);
}


void process_terse_object_update_improved(LLMessageSystem *mesgsys, void **user_data)
{
	if (mesgsys->getReceiveCompressedSize())
	{
		gObjectData += (U32Bytes)mesgsys->getReceiveCompressedSize();
	}
	else
	{
		gObjectData += (U32Bytes)mesgsys->getReceiveSize();
	}

	S32 old_num_objects = gObjectList.mNumNewObjects;
	gObjectList.processCompressedObjectUpdate(mesgsys, user_data, OUT_TERSE_IMPROVED);
	if (old_num_objects != gObjectList.mNumNewObjects)
	{
		update_attached_sounds();
	}
}

static LLTrace::BlockTimerStatHandle FTM_PROCESS_OBJECTS("Process Kill Objects");

void process_kill_object(LLMessageSystem *mesgsys, void **user_data)
{
	LL_RECORD_BLOCK_TIME(FTM_PROCESS_OBJECTS);

	LLUUID		id;

	U32 ip = mesgsys->getSenderIP();
	U32 port = mesgsys->getSenderPort();
	LLViewerRegion* regionp = NULL;
	{
		LLHost host(ip, port);
		regionp = LLWorld::getInstance()->getRegion(host);
	}

	bool delete_object = LLViewerRegion::sVOCacheCullingEnabled;
	S32	num_objects = mesgsys->getNumberOfBlocksFast(_PREHASH_ObjectData);
	for (S32 i = 0; i < num_objects; ++i)
	{
		U32	local_id;
		mesgsys->getU32Fast(_PREHASH_ObjectData, _PREHASH_ID, local_id, i);

		LLViewerObjectList::getUUIDFromLocal(id, local_id, ip, port); 
		if (id == LLUUID::null)
		{
			LL_DEBUGS("Messaging") << "Unknown kill for local " << local_id << LL_ENDL;
			continue;
		}
		else
		{
			LL_DEBUGS("Messaging") << "Kill message for local " << local_id << LL_ENDL;
		}

		if (id == gAgentID)
		{
			// never kill our avatar
			continue;
		}

			LLViewerObject *objectp = gObjectList.findObject(id);
			if (objectp)
			{
				// <FS:Ansariel> FIRE-12004: Attachments getting lost on TP
				static LLCachedControl<bool> fsExperimentalLostAttachmentsFix(gSavedSettings, "FSExperimentalLostAttachmentsFix");
				if (fsExperimentalLostAttachmentsFix &&
					isAgentAvatarValid() &&
					(gAgent.getTeleportState() != LLAgent::TELEPORT_NONE || gAgentAvatarp->isCrossingRegion()) && 
					(objectp->isAttachment() || objectp->isTempAttachment()) &&
					objectp->permYouOwner())
				{
					// Simply ignore the request and don't kill the object - this should work...
					if (gSavedSettings.getBOOL("FSExperimentalLostAttachmentsFixReport"))
					{
						report_to_nearby_chat("Sim tried to kill attachment: " + objectp->getAttachmentItemName() + " (" + (gAgent.getTeleportState() != LLAgent::TELEPORT_NONE ? "tp" : "crossing") + ")");
					}
					continue;
				}
				// </FS:Ansariel>

				// Display green bubble on kill
				if ( gShowObjectUpdates )
				{
					LLColor4 color(0.f,1.f,0.f,1.f);
					gPipeline.addDebugBlip(objectp->getPositionAgent(), color);
				}

				// Do the kill
				gObjectList.killObject(objectp);
			}

			if(delete_object)
			{
				regionp->killCacheEntry(local_id);
		}

		// We should remove the object from selection after it is marked dead by gObjectList to make LLToolGrab,
        // which is using the object, release the mouse capture correctly when the object dies.
        // See LLToolGrab::handleHoverActive() and LLToolGrab::handleHoverNonPhysical().
		LLSelectMgr::getInstance()->removeObjectFromSelections(id);
	}
}

// <FS:Techwolf Lupindo> area search
void process_object_properties(LLMessageSystem *msg, void**user_data)
{
	// Send the result to the corresponding requesters.
	LLSelectMgr::processObjectProperties(msg, user_data);
	
	FSAreaSearch* area_search_floater = LLFloaterReg::findTypedInstance<FSAreaSearch>("area_search");
	if (area_search_floater)
	{
		area_search_floater->processObjectProperties(msg);
	}

	AnimationExplorer* explorer = LLFloaterReg::findTypedInstance<AnimationExplorer>("animation_explorer");
	if (explorer)
	{
		explorer->requestNameCallback(msg);
	}
}
// </FS:Techwolf Lupindo> area search

// <FS:Ansariel> Anti spam
void process_object_properties_family(LLMessageSystem *msg, void**user_data)
{
	// Send the result to the corresponding requesters.
	LLSelectMgr::processObjectPropertiesFamily(msg, user_data);

	if (NACLAntiSpamRegistry::instanceExists())
	{
		NACLAntiSpamRegistry::instance().processObjectPropertiesFamily(msg);
	}
}
// </FS:Ansariel>

void process_time_synch(LLMessageSystem *mesgsys, void **user_data)
{
	LLVector3 sun_direction;
	LLVector3 sun_ang_velocity;
	F32 phase;
	U64	space_time_usec;

    U32 seconds_per_day;
    U32 seconds_per_year;

	// "SimulatorViewerTimeMessage"
	mesgsys->getU64Fast(_PREHASH_TimeInfo, _PREHASH_UsecSinceStart, space_time_usec);
	mesgsys->getU32Fast(_PREHASH_TimeInfo, _PREHASH_SecPerDay, seconds_per_day);
	mesgsys->getU32Fast(_PREHASH_TimeInfo, _PREHASH_SecPerYear, seconds_per_year);

	// This should eventually be moved to an "UpdateHeavenlyBodies" message
	mesgsys->getF32Fast(_PREHASH_TimeInfo, _PREHASH_SunPhase, phase);
	mesgsys->getVector3Fast(_PREHASH_TimeInfo, _PREHASH_SunDirection, sun_direction);
	mesgsys->getVector3Fast(_PREHASH_TimeInfo, _PREHASH_SunAngVelocity, sun_ang_velocity);

	LLWorld::getInstance()->setSpaceTimeUSec(space_time_usec);

	LL_DEBUGS("Windlight Sync") << "Sun phase: " << phase << " rad = " << fmodf(phase / F_TWO_PI + 0.25, 1.f) * 24.f << " h" << LL_ENDL;

	gSky.setSunPhase(phase);
	gSky.setSunTargetDirection(sun_direction, sun_ang_velocity);
	if ( !(gSavedSettings.getBOOL("SkyOverrideSimSunPosition") || gSky.getOverrideSun()) )
	{
		gSky.setSunDirection(sun_direction, sun_ang_velocity);
	}
}

void process_sound_trigger(LLMessageSystem *msg, void **)
{
	if (!gAudiop)
	{
#if !LL_LINUX
		LL_WARNS("AudioEngine") << "LLAudioEngine instance doesn't exist!" << LL_ENDL;
#endif
		return;
	}

	U64		region_handle = 0;
	F32		gain = 0;
	LLUUID	sound_id;
	LLUUID	owner_id;
	LLUUID	object_id;
	LLUUID	parent_id;
	LLVector3	pos_local;

	msg->getUUIDFast(_PREHASH_SoundData, _PREHASH_SoundID, sound_id);
	msg->getUUIDFast(_PREHASH_SoundData, _PREHASH_OwnerID, owner_id);
	msg->getUUIDFast(_PREHASH_SoundData, _PREHASH_ObjectID, object_id);

	// <FS:ND> Protect against corrupted sounds
	if( gAudiop->isCorruptSound( sound_id ) )
		return;
	// </FS:ND>

	// <FS> Asset blacklist
	if (FSAssetBlacklist::getInstance()->isBlacklisted(sound_id, LLAssetType::AT_SOUND))
	{
		return;
	}
	// </FS>

	// NaCl - Antispam Registry
 	static LLCachedControl<U32> _NACL_AntiSpamSoundMulti(gSavedSettings, "_NACL_AntiSpamSoundMulti");
	static LLCachedControl<bool> FSPlayCollisionSounds(gSavedSettings, "FSPlayCollisionSounds");
	if (NACLAntiSpamRegistry::instance().isCollisionSound(sound_id))
	{
		if (!FSPlayCollisionSounds)
		{
			return;
		}
	}
	else
	{
		if (NACLAntiSpamRegistry::instance().checkQueue(ANTISPAM_QUEUE_SOUND, object_id, ANTISPAM_SOURCE_OBJECT, _NACL_AntiSpamSoundMulti) ||
			NACLAntiSpamRegistry::instance().checkQueue(ANTISPAM_QUEUE_SOUND, owner_id, ANTISPAM_SOURCE_AGENT, _NACL_AntiSpamSoundMulti))
		{
			return;
		}
	}
	// NaCl End

	msg->getUUIDFast(_PREHASH_SoundData, _PREHASH_ParentID, parent_id);
	msg->getU64Fast(_PREHASH_SoundData, _PREHASH_Handle, region_handle);
	msg->getVector3Fast(_PREHASH_SoundData, _PREHASH_Position, pos_local);
	msg->getF32Fast(_PREHASH_SoundData, _PREHASH_Gain, gain);

	// adjust sound location to true global coords
	LLVector3d	pos_global = from_region_handle(region_handle);
	pos_global.mdV[VX] += pos_local.mV[VX];
	pos_global.mdV[VY] += pos_local.mV[VY];
	pos_global.mdV[VZ] += pos_local.mV[VZ];

	// Don't play a trigger sound if you can't hear it due
	// to parcel "local audio only" settings.
	if (!LLViewerParcelMgr::getInstance()->canHearSound(pos_global)) return;

	// Don't play sounds triggered by someone you muted.
	if (LLMuteList::getInstance()->isMuted(owner_id, LLMute::flagObjectSounds)) return;
	
	// Don't play sounds from an object you muted
	if (LLMuteList::getInstance()->isMuted(object_id)) return;

	// Don't play sounds from an object whose parent you muted
	if (parent_id.notNull()
		&& LLMuteList::getInstance()->isMuted(parent_id))
	{
		return;
	}

	// Don't play sounds from a region with maturity above current agent maturity
	if( !gAgent.canAccessMaturityInRegion( region_handle ) )
	{
		return;
	}
	
	// AO: Hack for legacy radar script interface compatibility. Interpret certain
	// sound assets as a request for a full radar update to a channel
	if ((owner_id == gAgent.getID()) && (sound_id.asString() == gSavedSettings.getString("RadarLegacyChannelAlertRefreshUUID")))
	{
		FSRadar* radar = FSRadar::getInstance();
		if (radar)
		{
			radar->requestRadarChannelAlertSync();
		}
		return;
	}
		
	// Don't play sounds from gestures if they are not enabled.
	// ...TS: Unless they're your own.
	if ((!gSavedSettings.getBOOL("EnableGestureSounds")) &&
		(owner_id != gAgent.getID()) &&
		(owner_id == object_id)) return;

  // NaCl - Sound Explorer
	gAudiop->triggerSound(sound_id, owner_id, gain, LLAudioEngine::AUDIO_TYPE_SFX, pos_global, object_id);
  // NaCl End
}

void process_preload_sound(LLMessageSystem *msg, void **user_data)
{
	if (!gAudiop)
	{
#if !LL_LINUX
		LL_WARNS("AudioEngine") << "LLAudioEngine instance doesn't exist!" << LL_ENDL;
#endif
		return;
	}

	LLUUID sound_id;
	LLUUID object_id;
	LLUUID owner_id;

	msg->getUUIDFast(_PREHASH_DataBlock, _PREHASH_SoundID, sound_id);
	msg->getUUIDFast(_PREHASH_DataBlock, _PREHASH_ObjectID, object_id);
	msg->getUUIDFast(_PREHASH_DataBlock, _PREHASH_OwnerID, owner_id);

	// <FS> Asset blacklist
	if (FSAssetBlacklist::getInstance()->isBlacklisted(sound_id, LLAssetType::AT_SOUND))
	{
		return;
	}
	// </FS>

	// NaCl - Antispam Registry
	static LLCachedControl<U32> _NACL_AntiSpamSoundPreloadMulti(gSavedSettings, "_NACL_AntiSpamSoundPreloadMulti");
	if (NACLAntiSpamRegistry::instance().checkQueue(ANTISPAM_QUEUE_SOUND_PRELOAD, object_id, ANTISPAM_SOURCE_OBJECT, _NACL_AntiSpamSoundPreloadMulti) ||
		NACLAntiSpamRegistry::instance().checkQueue(ANTISPAM_QUEUE_SOUND_PRELOAD, owner_id, ANTISPAM_SOURCE_AGENT, _NACL_AntiSpamSoundPreloadMulti))
	{
		return;
	}
	// NaCl End

	// <FS:ND> Protect against corrupted sounds
	if( gAudiop->isCorruptSound( sound_id ) )
		return;
	// </FS:ND>

	LLViewerObject *objectp = gObjectList.findObject(object_id);
	if (!objectp) return;

	if (LLMuteList::getInstance()->isMuted(object_id)) return;
	if (LLMuteList::getInstance()->isMuted(owner_id, LLMute::flagObjectSounds)) return;
	
	LLAudioSource *sourcep = objectp->getAudioSource(owner_id);
	if (!sourcep) return;
	
	LLAudioData *datap = gAudiop->getAudioData(sound_id);

	// Note that I don't actually do any loading of the
	// audio data into a buffer at this point, as it won't actually
	// help us out.

	// Don't play sounds from a region with maturity above current agent maturity
	LLVector3d pos_global = objectp->getPositionGlobal();
	if (gAgent.canAccessMaturityAtGlobal(pos_global))
	{
		// Add audioData starts a transfer internally.
		sourcep->addAudioData(datap, FALSE);
	}
}

void process_attached_sound(LLMessageSystem *msg, void **user_data)
{
	F32 gain = 0;
	LLUUID sound_id;
	LLUUID object_id;
	LLUUID owner_id;
	U8 flags;

	msg->getUUIDFast(_PREHASH_DataBlock, _PREHASH_SoundID, sound_id);
	msg->getUUIDFast(_PREHASH_DataBlock, _PREHASH_ObjectID, object_id);
	msg->getUUIDFast(_PREHASH_DataBlock, _PREHASH_OwnerID, owner_id);

	// <FS> Asset blacklist
	if (FSAssetBlacklist::getInstance()->isBlacklisted(sound_id, LLAssetType::AT_SOUND))
	{
		return;
	}
	// </FS>

	// NaCl - Antispam Registry
	static LLCachedControl<U32> _NACL_AntiSpamSoundMulti(gSavedSettings, "_NACL_AntiSpamSoundMulti");
	if (NACLAntiSpamRegistry::instance().checkQueue(ANTISPAM_QUEUE_SOUND, object_id, ANTISPAM_SOURCE_OBJECT, _NACL_AntiSpamSoundMulti) ||
		NACLAntiSpamRegistry::instance().checkQueue(ANTISPAM_QUEUE_SOUND, owner_id, ANTISPAM_SOURCE_AGENT,_NACL_AntiSpamSoundMulti))
	{
		return;
	}
	// NaCl End

	msg->getF32Fast(_PREHASH_DataBlock, _PREHASH_Gain, gain);
	msg->getU8Fast(_PREHASH_DataBlock, _PREHASH_Flags, flags);

	LLViewerObject *objectp = gObjectList.findObject(object_id);
	if (objectp)
	{
		set_attached_sound(objectp, object_id, sound_id, owner_id, gain, flags);
	}
	else if (sound_id.notNull())
	{
		// we don't know about this object yet, probably it has yet to arrive
		// std::map for dupplicate prevention.
		postponed_sounds[object_id] = (PostponedSoundData(object_id, sound_id, owner_id, gain, flags));
		clear_expired_postponed_sounds();
	}
	else
	{
		std::map<LLUUID, PostponedSoundData>::iterator iter = postponed_sounds.find(object_id);
		if (iter != postponed_sounds.end())
		{
			postponed_sounds.erase(iter);
		}
	}
}

void process_attached_sound_gain_change(LLMessageSystem *mesgsys, void **user_data)
{
	F32 gain = 0;
	LLUUID object_guid;
	LLViewerObject *objectp = NULL;

	mesgsys->getUUIDFast(_PREHASH_DataBlock, _PREHASH_ObjectID, object_guid);

	if (!((objectp = gObjectList.findObject(object_guid))))
	{
		// we don't know about this object, just bail
		return;
	}

 	mesgsys->getF32Fast(_PREHASH_DataBlock, _PREHASH_Gain, gain);

	objectp->adjustAudioGain(gain);
}


void process_health_message(LLMessageSystem *mesgsys, void **user_data)
{
	F32 health;

	mesgsys->getF32Fast(_PREHASH_HealthData, _PREHASH_Health, health);

	if (gStatusBar)
	{
		gStatusBar->setHealth((S32)health);
	}
}


void process_sim_stats(LLMessageSystem *msg, void **user_data)
{	
	S32 count = msg->getNumberOfBlocks("Stat");
	for (S32 i = 0; i < count; ++i)
	{
		U32 stat_id;
		F32 stat_value;
		msg->getU32("Stat", "StatID", stat_id, i);
		msg->getF32("Stat", "StatValue", stat_value, i);
		LLStatViewer::SimMeasurementSampler* measurementp = LLStatViewer::SimMeasurementSampler::getInstance((ESimStatID)stat_id);
		
		if (measurementp )
		{
			measurementp->sample(stat_value);

			// <FS:Ansariel> Report script count changes
			if ((ESimStatID)stat_id == LL_SIM_STAT_NUMSCRIPTSACTIVE)
			{
				static LLCachedControl<bool> fsReportTotalScriptCountChanges(gSavedSettings, "FSReportTotalScriptCountChanges");
				static LLCachedControl<U32> fsReportTotalScriptCountChangesThreshold(gSavedSettings, "FSReportTotalScriptCountChangesThreshold");
				static const std::string increase_message = LLTrans::getString("TotalScriptCountChangeIncrease");
				static const std::string decrease_message = LLTrans::getString("TotalScriptCountChangeDecrease");
				static S32 prev_total_scripts = -1;

				if (fsReportTotalScriptCountChanges)
				{
					S32 new_val = (S32)stat_value;
					S32 change_count = new_val - prev_total_scripts;
					if (llabs(change_count) >= fsReportTotalScriptCountChangesThreshold && prev_total_scripts > -1)
					{
						LLStringUtil::format_map_t args;
						args["NEW_VALUE"] = llformat("%d", new_val);
						args["OLD_VALUE"] = llformat("%d", prev_total_scripts);
						args["DIFFERENCE"] = llformat("%+d", change_count);

						if (change_count > 0)
						{
							report_to_nearby_chat(format_string(increase_message, args));
						}
						else if (change_count < 0)
						{
							report_to_nearby_chat(format_string(decrease_message, args));
						}
					}
				}
				prev_total_scripts = (S32)stat_value;
			}
			// </FS:Ansariel>
		}
		else
		{
			// <FS:Ansariel> Cut down logspam
			//LL_WARNS() << "Unknown sim stat identifier: " << stat_id << LL_ENDL;
		}
	}

	//
	// Various hacks that aren't statistics, but are being handled here.
	//
	U32 max_tasks_per_region;
	U64 region_flags;
	msg->getU32("Region", "ObjectCapacity", max_tasks_per_region);

	if (msg->has(_PREHASH_RegionInfo))
	{
		msg->getU64("RegionInfo", "RegionFlagsExtended", region_flags);
	}
	else
	{
		U32 flags = 0;
		msg->getU32("Region", "RegionFlags", flags);
		region_flags = flags;
	}

	LLViewerRegion* regionp = gAgent.getRegion();
	if (regionp)
	{
		BOOL was_flying = gAgent.getFlying();
		regionp->setRegionFlags(region_flags);
		regionp->setMaxTasks(max_tasks_per_region);
		// HACK: This makes agents drop from the sky if the region is 
		// set to no fly while people are still in the sim.
		if (was_flying && regionp->getBlockFly())
		{
			gAgent.setFlying(gAgent.canFly());
		}
	}
}



void process_avatar_animation(LLMessageSystem *mesgsys, void **user_data)
{
	LLUUID	animation_id;
	LLUUID	uuid;
	S32		anim_sequence_id;
	LLVOAvatar *avatarp;
	
	mesgsys->getUUIDFast(_PREHASH_Sender, _PREHASH_ID, uuid);

	//clear animation flags
	avatarp = (LLVOAvatar *)gObjectList.findObject(uuid);

	if (!avatarp)
	{
		// no agent by this ID...error?
		LL_WARNS("Messaging") << "Received animation state for unknown avatar" << uuid << LL_ENDL;
		return;
	}

	S32 num_blocks = mesgsys->getNumberOfBlocksFast(_PREHASH_AnimationList);
	S32 num_source_blocks = mesgsys->getNumberOfBlocksFast(_PREHASH_AnimationSourceList);

	avatarp->mSignaledAnimations.clear();
	
	if (avatarp->isSelf())
	{
		LLUUID object_id;

		for( S32 i = 0; i < num_blocks; i++ )
		{
			mesgsys->getUUIDFast(_PREHASH_AnimationList, _PREHASH_AnimID, animation_id, i);
			mesgsys->getS32Fast(_PREHASH_AnimationList, _PREHASH_AnimSequenceID, anim_sequence_id, i);

			LL_DEBUGS("Messaging") << "Anim sequence ID: " << anim_sequence_id << LL_ENDL;

			avatarp->mSignaledAnimations[animation_id] = anim_sequence_id;

			// *HACK: Disabling flying mode if it has been enabled shortly before the agent
			// stand up animation is signaled. In this case we don't get a signal to start
			// flying animation from server, the AGENT_CONTROL_FLY flag remains set but the
			// avatar does not play flying animation, so we switch flying mode off.
			// See LLAgent::setFlying(). This may cause "Stop Flying" button to blink.
			// See EXT-2781.
			if (animation_id == ANIM_AGENT_STANDUP && gAgent.getFlying())
			{
				gAgent.setFlying(FALSE);
			}

			if (i < num_source_blocks)
			{
				mesgsys->getUUIDFast(_PREHASH_AnimationSourceList, _PREHASH_ObjectID, object_id, i);
			
				LLViewerObject* object = gObjectList.findObject(object_id);
				if (object)
				{
					object->setFlagsWithoutUpdate(FLAGS_ANIM_SOURCE, TRUE);

					BOOL anim_found = FALSE;
					LLVOAvatar::AnimSourceIterator anim_it = avatarp->mAnimationSources.find(object_id);
					for (;anim_it != avatarp->mAnimationSources.end(); ++anim_it)
					{
						if (anim_it->second == animation_id)
						{
							anim_found = TRUE;
							break;
						}
					}

					if (!anim_found)
					{
						avatarp->mAnimationSources.insert(LLVOAvatar::AnimationSourceMap::value_type(object_id, animation_id));
						// <FS:Zi> Animation Explorer
						if (avatarp == gAgentAvatarp)
						{
							RecentAnimationList::instance().addAnimation(animation_id, object_id);
						}
						// </FS:Zi>
					}
				}
			}
		}
	}
	else
	{
		for( S32 i = 0; i < num_blocks; i++ )
		{
			mesgsys->getUUIDFast(_PREHASH_AnimationList, _PREHASH_AnimID, animation_id, i);
			mesgsys->getS32Fast(_PREHASH_AnimationList, _PREHASH_AnimSequenceID, anim_sequence_id, i);
			avatarp->mSignaledAnimations[animation_id] = anim_sequence_id;
		}
	}

	if (num_blocks)
	{
		avatarp->processAnimationStateChanges();
	}
}

void process_avatar_appearance(LLMessageSystem *mesgsys, void **user_data)
{
	LLUUID uuid;
	mesgsys->getUUIDFast(_PREHASH_Sender, _PREHASH_ID, uuid);

	LLVOAvatar* avatarp = (LLVOAvatar *)gObjectList.findObject(uuid);
	if (avatarp)
	{
		avatarp->processAvatarAppearance( mesgsys );
	}
	else
	{
		LL_WARNS("Messaging") << "avatar_appearance sent for unknown avatar " << uuid << LL_ENDL;
	}
}

void process_camera_constraint(LLMessageSystem *mesgsys, void **user_data)
{
	//Freeing up the camera movement some more -KC
	if(gSavedSettings.getBOOL("FSIgnoreSimulatorCameraConstraints"))
		return;
	LLVector4 cameraCollidePlane;
	mesgsys->getVector4Fast(_PREHASH_CameraCollidePlane, _PREHASH_Plane, cameraCollidePlane);

	gAgentCamera.setCameraCollidePlane(cameraCollidePlane);
}

void near_sit_object(BOOL success, void *data)
{
	if (success)
	{
		// Send message to sit on object
		gMessageSystem->newMessageFast(_PREHASH_AgentSit);
		gMessageSystem->nextBlockFast(_PREHASH_AgentData);
		gMessageSystem->addUUIDFast(_PREHASH_AgentID, gAgent.getID());
		gMessageSystem->addUUIDFast(_PREHASH_SessionID, gAgent.getSessionID());
		gAgent.sendReliableMessage();
	}
}

void process_avatar_sit_response(LLMessageSystem *mesgsys, void **user_data)
{
	LLVector3 sitPosition;
	LLQuaternion sitRotation;
	LLUUID sitObjectID;
	BOOL use_autopilot;
	mesgsys->getUUIDFast(_PREHASH_SitObject, _PREHASH_ID, sitObjectID);
	mesgsys->getBOOLFast(_PREHASH_SitTransform, _PREHASH_AutoPilot, use_autopilot);
	mesgsys->getVector3Fast(_PREHASH_SitTransform, _PREHASH_SitPosition, sitPosition);
	mesgsys->getQuatFast(_PREHASH_SitTransform, _PREHASH_SitRotation, sitRotation);
	LLVector3 camera_eye;
	mesgsys->getVector3Fast(_PREHASH_SitTransform, _PREHASH_CameraEyeOffset, camera_eye);
	LLVector3 camera_at;
	mesgsys->getVector3Fast(_PREHASH_SitTransform, _PREHASH_CameraAtOffset, camera_at);
	BOOL force_mouselook;
	mesgsys->getBOOLFast(_PREHASH_SitTransform, _PREHASH_ForceMouselook, force_mouselook);

	if (isAgentAvatarValid() && dist_vec_squared(camera_eye, camera_at) > CAMERA_POSITION_THRESHOLD_SQUARED)
	{
		gAgentCamera.setSitCamera(sitObjectID, camera_eye, camera_at);
	}
	
	gAgentCamera.setForceMouselook(force_mouselook);
	// Forcing turning off flying here to prevent flying after pressing "Stand"
	// to stand up from an object. See EXT-1655.
	gAgent.setFlying(FALSE);

	LLViewerObject* object = gObjectList.findObject(sitObjectID);
	if (object)
	{
		LLVector3 sit_spot = object->getPositionAgent() + (sitPosition * object->getRotation());
		if (!use_autopilot || (isAgentAvatarValid() && gAgentAvatarp->isSitting() && gAgentAvatarp->getRoot() == object->getRoot()))
		{
			//we're already sitting on this object, so don't autopilot
		}
		else
		{
			gAgent.startAutoPilotGlobal(gAgent.getPosGlobalFromAgent(sit_spot), "Sit", &sitRotation, near_sit_object, NULL, 0.5f);
		}
	}
	else
	{
		LL_WARNS("Messaging") << "Received sit approval for unknown object " << sitObjectID << LL_ENDL;
	}
}

void process_clear_follow_cam_properties(LLMessageSystem *mesgsys, void **user_data)
{
	LLUUID		source_id;

	mesgsys->getUUIDFast(_PREHASH_ObjectData, _PREHASH_ObjectID, source_id);

	LLFollowCamMgr::removeFollowCamParams(source_id);
}

void process_set_follow_cam_properties(LLMessageSystem *mesgsys, void **user_data)
{
	S32			type;
	F32			value;
	bool		settingPosition = false;
	bool		settingFocus	= false;
	bool		settingFocusOffset = false;
	LLVector3	position;
	LLVector3	focus;
	LLVector3	focus_offset;

	LLUUID		source_id;

	mesgsys->getUUIDFast(_PREHASH_ObjectData, _PREHASH_ObjectID, source_id);

	LLViewerObject* objectp = gObjectList.findObject(source_id);
	if (objectp)
	{
		objectp->setFlagsWithoutUpdate(FLAGS_CAMERA_SOURCE, TRUE);
	}

	S32 num_objects = mesgsys->getNumberOfBlocks("CameraProperty");
	for (S32 block_index = 0; block_index < num_objects; block_index++)
	{
		mesgsys->getS32("CameraProperty", "Type", type, block_index);
		mesgsys->getF32("CameraProperty", "Value", value, block_index);
		switch(type)
		{
		case FOLLOWCAM_PITCH:
			LLFollowCamMgr::setPitch(source_id, value);
			break;
		case FOLLOWCAM_FOCUS_OFFSET_X:
			focus_offset.mV[VX] = value;
			settingFocusOffset = true;
			break;
		case FOLLOWCAM_FOCUS_OFFSET_Y:
			focus_offset.mV[VY] = value;
			settingFocusOffset = true;
			break;
		case FOLLOWCAM_FOCUS_OFFSET_Z:
			focus_offset.mV[VZ] = value;
			settingFocusOffset = true;
			break;
		case FOLLOWCAM_POSITION_LAG:
			LLFollowCamMgr::setPositionLag(source_id, value);
			break;
		case FOLLOWCAM_FOCUS_LAG:
			LLFollowCamMgr::setFocusLag(source_id, value);
			break;
		case FOLLOWCAM_DISTANCE:
			LLFollowCamMgr::setDistance(source_id, value);
			break;
		case FOLLOWCAM_BEHINDNESS_ANGLE:
			LLFollowCamMgr::setBehindnessAngle(source_id, value);
			break;
		case FOLLOWCAM_BEHINDNESS_LAG:
			LLFollowCamMgr::setBehindnessLag(source_id, value);
			break;
		case FOLLOWCAM_POSITION_THRESHOLD:
			LLFollowCamMgr::setPositionThreshold(source_id, value);
			break;
		case FOLLOWCAM_FOCUS_THRESHOLD:
			LLFollowCamMgr::setFocusThreshold(source_id, value);
			break;
		case FOLLOWCAM_ACTIVE:
			//if 1, set using followcam,. 
			LLFollowCamMgr::setCameraActive(source_id, value != 0.f);
			break;
		case FOLLOWCAM_POSITION_X:
			settingPosition = true;
			position.mV[ 0 ] = value;
			break;
		case FOLLOWCAM_POSITION_Y:
			settingPosition = true;
			position.mV[ 1 ] = value;
			break;
		case FOLLOWCAM_POSITION_Z:
			settingPosition = true;
			position.mV[ 2 ] = value;
			break;
		case FOLLOWCAM_FOCUS_X:
			settingFocus = true;
			focus.mV[ 0 ] = value;
			break;
		case FOLLOWCAM_FOCUS_Y:
			settingFocus = true;
			focus.mV[ 1 ] = value;
			break;
		case FOLLOWCAM_FOCUS_Z:
			settingFocus = true;
			focus.mV[ 2 ] = value;
			break;
		case FOLLOWCAM_POSITION_LOCKED:
			LLFollowCamMgr::setPositionLocked(source_id, value != 0.f);
			break;
		case FOLLOWCAM_FOCUS_LOCKED:
			LLFollowCamMgr::setFocusLocked(source_id, value != 0.f);
			break;

		default:
			break;
		}
	}

	if ( settingPosition )
	{
		LLFollowCamMgr::setPosition(source_id, position);
	}
	if ( settingFocus )
	{
		LLFollowCamMgr::setFocus(source_id, focus);
	}
	if ( settingFocusOffset )
	{
		LLFollowCamMgr::setFocusOffset(source_id, focus_offset);
	}
}
//end Ventrella 


// Culled from newsim lltask.cpp
void process_name_value(LLMessageSystem *mesgsys, void **user_data)
{
	std::string	temp_str;
	LLUUID	id;
	S32		i, num_blocks;

	mesgsys->getUUIDFast(_PREHASH_TaskData, _PREHASH_ID, id);

	LLViewerObject* object = gObjectList.findObject(id);

	if (object)
	{
		num_blocks = mesgsys->getNumberOfBlocksFast(_PREHASH_NameValueData);
		for (i = 0; i < num_blocks; i++)
		{
			mesgsys->getStringFast(_PREHASH_NameValueData, _PREHASH_NVPair, temp_str, i);
			LL_INFOS("Messaging") << "Added to object Name Value: " << temp_str << LL_ENDL;
			object->addNVPair(temp_str);
		}
	}
	else
	{
		LL_INFOS("Messaging") << "Can't find object " << id << " to add name value pair" << LL_ENDL;
	}
}

void process_remove_name_value(LLMessageSystem *mesgsys, void **user_data)
{
	std::string	temp_str;
	LLUUID	id;
	S32		i, num_blocks;

	mesgsys->getUUIDFast(_PREHASH_TaskData, _PREHASH_ID, id);

	LLViewerObject* object = gObjectList.findObject(id);

	if (object)
	{
		num_blocks = mesgsys->getNumberOfBlocksFast(_PREHASH_NameValueData);
		for (i = 0; i < num_blocks; i++)
		{
			mesgsys->getStringFast(_PREHASH_NameValueData, _PREHASH_NVPair, temp_str, i);
			LL_INFOS("Messaging") << "Removed from object Name Value: " << temp_str << LL_ENDL;
			object->removeNVPair(temp_str);
		}
	}
	else
	{
		LL_INFOS("Messaging") << "Can't find object " << id << " to remove name value pair" << LL_ENDL;
	}
}

void process_kick_user(LLMessageSystem *msg, void** /*user_data*/)
{
	std::string message;

	msg->getStringFast(_PREHASH_UserInfo, _PREHASH_Reason, message);

	LLAppViewer::instance()->forceDisconnect(message);
}


/*
void process_user_list_reply(LLMessageSystem *msg, void **user_data)
{
	LLUserList::processUserListReply(msg, user_data);
	return;
	char	firstname[MAX_STRING+1];
	char	lastname[MAX_STRING+1];
	U8		status;
	S32		user_count;

	user_count = msg->getNumberOfBlocks("UserBlock");

	for (S32 i = 0; i < user_count; i++)
	{
		msg->getData("UserBlock", i, "FirstName", firstname);
		msg->getData("UserBlock", i, "LastName", lastname);
		msg->getData("UserBlock", i, "Status", &status);

		if (status & 0x01)
		{
			dialog_friends_add_friend(buffer, TRUE);
		}
		else
		{
			dialog_friends_add_friend(buffer, FALSE);
		}
	}

	dialog_friends_done_adding();
}
*/

// this is not handled in processUpdateMessage
/*
void process_time_dilation(LLMessageSystem *msg, void **user_data)
{
	// get the time_dilation
	U16 foo;
	msg->getData("TimeDilation", "TimeDilation", &foo);
	F32 time_dilation = ((F32) foo) / 65535.f;

	// get the pointer to the right region
	U32 ip = msg->getSenderIP();
	U32 port = msg->getSenderPort();
	LLViewerRegion *regionp = LLWorld::getInstance()->getRegion(ip, port);
	if (regionp)
	{
		regionp->setTimeDilation(time_dilation);
	}
}
*/


void process_money_balance_reply( LLMessageSystem* msg, void** )
{
	S32 balance = 0;
	S32 credit = 0;
	S32 committed = 0;
	std::string desc;
	LLUUID tid;

	msg->getUUID("MoneyData", "TransactionID", tid);
	msg->getS32("MoneyData", "MoneyBalance", balance);
	msg->getS32("MoneyData", "SquareMetersCredit", credit);
	msg->getS32("MoneyData", "SquareMetersCommitted", committed);
	msg->getStringFast(_PREHASH_MoneyData, _PREHASH_Description, desc);
// <FS:AW opensim currency support>
//	LL_INFOS("Messaging") << "L$, credit, committed: " << balance << " " << credit << " "
	LL_INFOS("Messaging") << Tea::wrapCurrency("L$, credit, committed: ") << balance << " " << credit << " "
// <FS:AW opensim currency support>
			<< committed << LL_ENDL;

    
	if (gStatusBar)
	{
		gStatusBar->setBalance(balance);
		gStatusBar->setLandCredit(credit);
		gStatusBar->setLandCommitted(committed);
	}

	if (desc.empty()
		|| !gSavedSettings.getBOOL("NotifyMoneyChange"))
	{
		// ...nothing to display
		return;
	}

	// Suppress duplicate messages about the same transaction
	static std::deque<LLUUID> recent;
	if (std::find(recent.rbegin(), recent.rend(), tid) != recent.rend())
	{
		return;
	}

	// Once the 'recent' container gets large enough, chop some
	// off the beginning.
	const U32 MAX_LOOKBACK = 30;
	const S32 POP_FRONT_SIZE = 12;
	if(recent.size() > MAX_LOOKBACK)
	{
		LL_DEBUGS("Messaging") << "Removing oldest transaction records" << LL_ENDL;
		recent.erase(recent.begin(), recent.begin() + POP_FRONT_SIZE);
	}
	//LL_DEBUGS("Messaging") << "Pushing back transaction " << tid << LL_ENDL;
	recent.push_back(tid);

	if (msg->has("TransactionInfo"))
	{
		// ...message has extended info for localization
		process_money_balance_reply_extended(msg);
	}
	else
	{
		// Only old dev grids will not supply the TransactionInfo block,
		// so we can just use the hard-coded English string.
		LLSD args;
		args["MESSAGE"] = desc;
		LLNotificationsUtil::add("SystemMessage", args);
	}
}

static std::string reason_from_transaction_type(S32 transaction_type,
												const std::string& item_desc)
{
	// *NOTE: The keys for the reason strings are unusual because
	// an earlier version of the code used English language strings
	// extracted from hard-coded server English descriptions.
	// Keeping them so we don't have to re-localize them.
	switch (transaction_type)
	{
		case TRANS_OBJECT_SALE:
		{
			LLStringUtil::format_map_t arg;
			arg["ITEM"] = item_desc;
			return LLTrans::getString("for item", arg);
		}
		case TRANS_LAND_SALE:
			return LLTrans::getString("for a parcel of land");
			
		case TRANS_LAND_PASS_SALE:
			return LLTrans::getString("for a land access pass");
			
		case TRANS_GROUP_LAND_DEED:
			return LLTrans::getString("for deeding land");
			
		case TRANS_GROUP_CREATE:
			return LLTrans::getString("to create a group");
			
		case TRANS_GROUP_JOIN:
			return LLTrans::getString("to join a group");
			
		case TRANS_UPLOAD_CHARGE:
			return LLTrans::getString("to upload");

		case TRANS_CLASSIFIED_CHARGE:
			return LLTrans::getString("to publish a classified ad");
			
		case TRANS_GIFT:
			// Simulator returns "Payment" if no custom description has been entered
			return (item_desc == "Payment" ? std::string() : item_desc);

		// These have no reason to display, but are expected and should not
		// generate warnings
		case TRANS_PAY_OBJECT:
		case TRANS_OBJECT_PAYS:
			return std::string();

		default:
			LL_WARNS() << "Unknown transaction type " 
				<< transaction_type << LL_ENDL;
			return std::string();
	}
}

static void money_balance_group_notify(const LLUUID& group_id,
									   const std::string& name,
									   bool is_group,
									   std::string notification,
									   LLSD args,
									   LLSD payload)
{
	static LLCachedControl<bool> balance_change_in_chat(gSavedSettings, "FSPaymentInfoInChat");

	if (balance_change_in_chat)
	{
		LLChat chat;
		chat.mText = args["SLURLMESSAGE"].asString();
		chat.mSourceType = CHAT_SOURCE_SYSTEM;
		LLSD chat_args;
		chat_args["money_tracker"] = true;
		chat_args["console_message"] = llformat(args["MESSAGE"].asString().c_str(), name.c_str());
		LLNotificationsUI::LLNotificationManager::instance().onChat(chat, chat_args);
	}
	else
	{
		// Message uses name SLURLs, don't actually have to substitute in
		// the name.  We're just making sure it's available.
		// Notification is either PaymentReceived or PaymentSent
		LLNotificationsUtil::add(notification, args, payload);
	}
}

static void money_balance_avatar_notify(const LLUUID& agent_id,
										const LLAvatarName& av_name,
									   	std::string notification,
									   	LLSD args,
									   	LLSD payload)
{
	static LLCachedControl<bool> balance_change_in_chat(gSavedSettings, "FSPaymentInfoInChat");

	if (balance_change_in_chat)
	{
		LLChat chat;
		chat.mText = args["SLURLMESSAGE"].asString();
		chat.mSourceType = CHAT_SOURCE_SYSTEM;
		LLSD chat_args;
		chat_args["money_tracker"] = true;
		chat_args["console_message"] = llformat(args["MESSAGE"].asString().c_str(), av_name.getCompleteName().c_str());
		LLNotificationsUI::LLNotificationManager::instance().onChat(chat, chat_args);
	}
	else
	{
		// Message uses name SLURLs, don't actually have to substitute in
		// the name.  We're just making sure it's available.
		// Notification is either PaymentReceived or PaymentSent
		LLNotificationsUtil::add(notification, args, payload);
	}
}

static void process_money_balance_reply_extended(LLMessageSystem* msg)
{
    // Added in server 1.40 and viewer 2.1, support for localization
    // and agent ids for name lookup.
    S32 transaction_type = 0;
    LLUUID source_id;
	BOOL is_source_group = FALSE;
    LLUUID dest_id;
	BOOL is_dest_group = FALSE;
    S32 amount = 0;
    std::string item_description;
	BOOL success = FALSE;
	// <FS:Ansariel> If we output to chat history and probably console,
	//               don't create an SLURL for the name or we will end
	//               up with a SLURL in the console
	static LLCachedControl<bool> balance_change_in_chat(gSavedSettings, "FSPaymentInfoInChat");

    msg->getS32("TransactionInfo", "TransactionType", transaction_type);
    msg->getUUID("TransactionInfo", "SourceID", source_id);
	msg->getBOOL("TransactionInfo", "IsSourceGroup", is_source_group);
    msg->getUUID("TransactionInfo", "DestID", dest_id);
	msg->getBOOL("TransactionInfo", "IsDestGroup", is_dest_group);
    msg->getS32("TransactionInfo", "Amount", amount);
    msg->getString("TransactionInfo", "ItemDescription", item_description);
	msg->getBOOL("MoneyData", "TransactionSuccess", success);
    LL_INFOS("Money") << "MoneyBalanceReply source " << source_id 
		<< " dest " << dest_id
		<< " type " << transaction_type
		<< " item " << item_description << LL_ENDL;

	if (source_id.isNull() && dest_id.isNull())
	{
		// this is a pure balance update, no notification required
		return;
	}

	std::string source_slurl;
	std::string source_slurl_name;
	if (is_source_group)
	{
		source_slurl =
			LLSLURL( "group", source_id, "inspect").getSLURLString();
		source_slurl_name = source_slurl;
	}
	else
	{
		source_slurl_name =LLSLURL( "agent", source_id, "completename").getSLURLString();
		source_slurl =LLSLURL( "agent", source_id, "inspect").getSLURLString();
	}

	std::string dest_slurl;
	std::string dest_slurl_name;
	if (is_dest_group)
	{
		dest_slurl =
			LLSLURL( "group", dest_id, "inspect").getSLURLString();
		dest_slurl_name = dest_slurl;
	}
	else
	{
		dest_slurl_name = LLSLURL( "agent", dest_id, "completename").getSLURLString();
		dest_slurl = LLSLURL( "agent", dest_id, "inspect").getSLURLString();
	}

	std::string reason =
		reason_from_transaction_type(transaction_type, item_description);
	
	LLStringUtil::format_map_t args;
	args["REASON"] = reason; // could be empty
	args["AMOUNT"] = llformat("%d", amount);
	
	// Need to delay until name looked up, so need to know whether or not
	// is group
	bool is_name_group = false;
	LLUUID name_id;
	std::string message;
	std::string message_notification_well;
	std::string notification;
	LLSD final_args;
	LLSD payload;
	
	bool you_paid_someone = (source_id == gAgentID);
	std::string gift_suffix = (transaction_type == TRANS_GIFT ? "_gift" : "");
	if (you_paid_someone)
	{
		if(!gSavedSettings.getBOOL("NotifyMoneySpend"))
		{
			return;
		}
		args["NAME"] = balance_change_in_chat ? "%s" : dest_slurl;
		is_name_group = is_dest_group;
		name_id = dest_id;
		if (!reason.empty())
		{
			if (dest_id.notNull())
			{
				message = success ? LLTrans::getString("you_paid_ldollars" + gift_suffix, args) :
									LLTrans::getString("you_paid_failure_ldollars" + gift_suffix, args);
			}
			else
			{
				// transaction fee to the system, eg, to create a group
				message = success ? LLTrans::getString("you_paid_ldollars_no_name", args) :
									LLTrans::getString("you_paid_failure_ldollars_no_name", args);
			}
		}
		else
		{
			if (dest_id.notNull())
			{
				message = success ? LLTrans::getString("you_paid_ldollars_no_reason", args) :
									LLTrans::getString("you_paid_failure_ldollars_no_reason", args);
			}
			else
			{
				// no target, no reason, you just paid money
				message = success ? LLTrans::getString("you_paid_ldollars_no_info", args) :
									LLTrans::getString("you_paid_failure_ldollars_no_info", args);
			}
		}
		
		final_args["MESSAGE"] = message;
		payload["dest_id"] = dest_id;
		notification = success ? "PaymentSent" : "PaymentFailure";

		// <FS:AO> Additionally, always add a SLURL-enabled form.
		is_name_group = is_dest_group;
		name_id = dest_id;

		args["NAME"] = dest_slurl;
		if (!reason.empty())
		{
			if (dest_id.notNull())
			{
				message = success ? LLTrans::getString("you_paid_ldollars" + gift_suffix, args) :
									LLTrans::getString("you_paid_failure_ldollars" + gift_suffix, args);
			}
			else
			{
				// transaction fee to the system, eg, to create a group
				message = success ? LLTrans::getString("you_paid_ldollars_no_name", args) :
									LLTrans::getString("you_paid_failure_ldollars_no_name", args);
			}
		}
		else
		{
			if (dest_id.notNull())
			{
				message = success ? LLTrans::getString("you_paid_ldollars_no_reason", args) :
									LLTrans::getString("you_paid_failure_ldollars_no_reason", args);
			}
			else
			{
				// no target, no reason, you just paid money
				message = success ? LLTrans::getString("you_paid_ldollars_no_info", args) :
									LLTrans::getString("you_paid_failure_ldollars_no_info", args);
			}
		}
		final_args["SLURLMESSAGE"] = message;
		payload["dest_id"] = dest_id;

		args["NAME"] = dest_slurl_name;
		if (!reason.empty())
		{
			if (dest_id.notNull())
			{
				message_notification_well = success ? LLTrans::getString("you_paid_ldollars" + gift_suffix, args) :
													  LLTrans::getString("you_paid_failure_ldollars" + gift_suffix, args);
			}
			else
			{
				// transaction fee to the system, eg, to create a group
				message_notification_well = success ? LLTrans::getString("you_paid_ldollars_no_name", args) :
													  LLTrans::getString("you_paid_failure_ldollars_no_name", args);
			}
		}
		else
		{
			if (dest_id.notNull())
			{
				message_notification_well = success ? LLTrans::getString("you_paid_ldollars_no_reason", args) :
													  LLTrans::getString("you_paid_failure_ldollars_no_reason", args);
			}
			else
			{
				// no target, no reason, you just paid money
				message_notification_well = success ? LLTrans::getString("you_paid_ldollars_no_info", args) :
													  LLTrans::getString("you_paid_failure_ldollars_no_info", args);
			}
		}
	}
	else 
	{
		// ...someone paid you
		if(!gSavedSettings.getBOOL("NotifyMoneyReceived"))
		{
			return;
		}
		args["NAME"] = balance_change_in_chat ? "%s" : source_slurl;
		is_name_group = is_source_group;
		name_id = source_id;

		// <FS:Ansariel> FIRE-21803: Prevent cheating IM restriction via pay message
		//if (!reason.empty() && !LLMuteList::getInstance()->isMuted(source_id))
		bool is_muted = LLMuteList::getInstance()->isMuted(source_id);
		if (!reason.empty() && !is_muted && RlvActions::canReceiveIM(source_id))
		// </FS:Ansariel>
		{
			message = LLTrans::getString("paid_you_ldollars" + gift_suffix, args);
		}
		else
		{
			message = LLTrans::getString("paid_you_ldollars_no_reason", args);
		}
		final_args["MESSAGE"] = message;
		
		// make notification loggable
		payload["from_id"] = source_id;
		notification = "PaymentReceived";
		
		// <FS:AO> Additionally, always add a SLURL-enabled form.
		is_name_group = is_source_group;
		name_id = source_id;

		args["NAME"] = source_slurl;
		if (!reason.empty() && !is_muted && RlvActions::canReceiveIM(source_id))
		{
			message = LLTrans::getString("paid_you_ldollars" + gift_suffix, args);
		}
		else 
		{
			message = LLTrans::getString("paid_you_ldollars_no_reason", args);
		}
		final_args["SLURLMESSAGE"] = message;

		args["NAME"] = source_slurl_name;
		if (!reason.empty() && !is_muted && RlvActions::canReceiveIM(source_id))
		{
			message_notification_well = LLTrans::getString("paid_you_ldollars" + gift_suffix, args);
		}
		else 
		{
			message_notification_well = LLTrans::getString("paid_you_ldollars_no_reason", args);
		}
		// </FS:AO>
	}

	payload["payment_is_group"] = is_name_group;
	payload["payment_message"] = message_notification_well;

	// <FS:Ansariel> TipTracker Support
	FSMoneyTracker* tipTracker = LLFloaterReg::getTypedInstance<FSMoneyTracker>("money_tracker");
	if (success && ((tipTracker->isShown() || tipTracker->isMinimized()) || gSavedSettings.getBOOL("FSAlwaysTrackPayments")))
	{
		tipTracker->addPayment(name_id, is_name_group, amount, !you_paid_someone);
	}
	// </FS:Ansariel>>

	// Despite using SLURLs, wait until the name is available before
	// showing the notification, otherwise the UI layout is strange and
	// the user sees a "Loading..." message
	if (is_name_group)
	{
		gCacheName->getGroup(name_id,
						boost::bind(&money_balance_group_notify,
									_1, _2, _3,
									notification, final_args, payload));
	}
	else 
	{
		LLAvatarNameCache::get(name_id, boost::bind(&money_balance_avatar_notify, _1, _2, notification, final_args, payload));										   
	}
}

bool handle_prompt_for_maturity_level_change_callback(const LLSD& notification, const LLSD& response)
{
	S32 option = LLNotificationsUtil::getSelectedOption(notification, response);

	if (0 == option)
	{
		// set the preference to the maturity of the region we're calling
		U8 preferredMaturity = static_cast<U8>(notification["payload"]["_region_access"].asInteger());
		gSavedSettings.setU32("PreferredMaturity", static_cast<U32>(preferredMaturity));
	}

	return false;
}

bool handle_prompt_for_maturity_level_change_and_reteleport_callback(const LLSD& notification, const LLSD& response)
{
	S32 option = LLNotificationsUtil::getSelectedOption(notification, response);
	
	if (0 == option)
	{
		// set the preference to the maturity of the region we're calling
		U8 preferredMaturity = static_cast<U8>(notification["payload"]["_region_access"].asInteger());
		gSavedSettings.setU32("PreferredMaturity", static_cast<U32>(preferredMaturity));
		gAgent.setMaturityRatingChangeDuringTeleport(preferredMaturity);
		gAgent.restartFailedTeleportRequest();
	}
	else
	{
		gAgent.clearTeleportRequest();
	}
	
	return false;
}

// some of the server notifications need special handling. This is where we do that.
bool handle_special_notification(std::string notificationID, LLSD& llsdBlock)
{
	bool returnValue = false;
	if(llsdBlock.has("_region_access"))
	{
		U8 regionAccess = static_cast<U8>(llsdBlock["_region_access"].asInteger());
		std::string regionMaturity = LLViewerRegion::accessToString(regionAccess);
		LLStringUtil::toLower(regionMaturity);
		llsdBlock["REGIONMATURITY"] = regionMaturity;
		LLNotificationPtr maturityLevelNotification;
		std::string notifySuffix = "_Notify";
		if (regionAccess == SIM_ACCESS_MATURE)
		{
			if (gAgent.isTeen())
			{
				gAgent.clearTeleportRequest();
				maturityLevelNotification = LLNotificationsUtil::add(notificationID+"_AdultsOnlyContent", llsdBlock);
				returnValue = true;

				notifySuffix = "_NotifyAdultsOnly";
			}
			else if (gAgent.prefersPG())
			{
				maturityLevelNotification = LLNotificationsUtil::add(notificationID+"_Change", llsdBlock, llsdBlock, handle_prompt_for_maturity_level_change_callback);
				returnValue = true;
			}
			else if (LLStringUtil::compareStrings(notificationID, "RegionEntryAccessBlocked") == 0)
			{
				maturityLevelNotification = LLNotificationsUtil::add(notificationID+"_PreferencesOutOfSync", llsdBlock, llsdBlock);
				returnValue = true;
			}
		}
		else if (regionAccess == SIM_ACCESS_ADULT)
		{
			if (!gAgent.isAdult())
			{
				gAgent.clearTeleportRequest();
				maturityLevelNotification = LLNotificationsUtil::add(notificationID+"_AdultsOnlyContent", llsdBlock);
				returnValue = true;

				notifySuffix = "_NotifyAdultsOnly";
			}
			else if (gAgent.prefersPG() || gAgent.prefersMature())
			{
				maturityLevelNotification = LLNotificationsUtil::add(notificationID+"_Change", llsdBlock, llsdBlock, handle_prompt_for_maturity_level_change_callback);
				returnValue = true;
			}
			else if (LLStringUtil::compareStrings(notificationID, "RegionEntryAccessBlocked") == 0)
			{
				maturityLevelNotification = LLNotificationsUtil::add(notificationID+"_PreferencesOutOfSync", llsdBlock, llsdBlock);
				returnValue = true;
			}
		}

		if ((maturityLevelNotification == NULL) || maturityLevelNotification->isIgnored())
		{
			// Given a simple notification if no maturityLevelNotification is set or it is ignore
			LLNotificationsUtil::add(notificationID + notifySuffix, llsdBlock);
		}
	}

	return returnValue;
}

bool handle_trusted_experiences_notification(const LLSD& llsdBlock)
{
	if(llsdBlock.has("trusted_experiences"))
	{
		std::ostringstream str;
		const LLSD& experiences = llsdBlock["trusted_experiences"];
		LLSD::array_const_iterator it = experiences.beginArray();
		for(/**/; it != experiences.endArray(); ++it)
		{
			str<<LLSLURL("experience", it->asUUID(), "profile").getSLURLString() << "\n";
		}
		std::string str_list = str.str();
		if(!str_list.empty())
		{
			LLNotificationsUtil::add("TrustedExperiencesAvailable", LLSD::emptyMap().with("EXPERIENCE_LIST", (LLSD)str_list));
			return true;
		}
	}
	return false;
}

// some of the server notifications need special handling. This is where we do that.
bool handle_teleport_access_blocked(LLSD& llsdBlock, const std::string & notificationID, const std::string & defaultMessage)
{
	bool returnValue = false;
	if(llsdBlock.has("_region_access"))
	{
		U8 regionAccess = static_cast<U8>(llsdBlock["_region_access"].asInteger());
		std::string regionMaturity = LLViewerRegion::accessToString(regionAccess);
		LLStringUtil::toLower(regionMaturity);
		llsdBlock["REGIONMATURITY"] = regionMaturity;

		LLNotificationPtr tp_failure_notification;
		std::string notifySuffix;

		if (notificationID == std::string("TeleportEntryAccessBlocked"))
		{
			notifySuffix = "_Notify";
			if (regionAccess == SIM_ACCESS_MATURE)
			{
				if (gAgent.isTeen())
				{
					gAgent.clearTeleportRequest();
					tp_failure_notification = LLNotificationsUtil::add(notificationID+"_AdultsOnlyContent", llsdBlock);
					returnValue = true;

					notifySuffix = "_NotifyAdultsOnly";
				}
				else if (gAgent.prefersPG())
				{
					if (gAgent.hasRestartableFailedTeleportRequest())
					{
						tp_failure_notification = LLNotificationsUtil::add(notificationID+"_ChangeAndReTeleport", llsdBlock, llsdBlock, handle_prompt_for_maturity_level_change_and_reteleport_callback);
						returnValue = true;
					}
					else
					{
						gAgent.clearTeleportRequest();
						tp_failure_notification = LLNotificationsUtil::add(notificationID+"_Change", llsdBlock, llsdBlock, handle_prompt_for_maturity_level_change_callback);
						returnValue = true;
					}
				}
				else
				{
					gAgent.clearTeleportRequest();
					tp_failure_notification = LLNotificationsUtil::add(notificationID+"_PreferencesOutOfSync", llsdBlock, llsdBlock, handle_prompt_for_maturity_level_change_callback);
					returnValue = true;
				}
			}
			else if (regionAccess == SIM_ACCESS_ADULT)
			{
				if (!gAgent.isAdult())
				{
					gAgent.clearTeleportRequest();
					tp_failure_notification = LLNotificationsUtil::add(notificationID+"_AdultsOnlyContent", llsdBlock);
					returnValue = true;

					notifySuffix = "_NotifyAdultsOnly";
				}
				else if (gAgent.prefersPG() || gAgent.prefersMature())
				{
					if (gAgent.hasRestartableFailedTeleportRequest())
					{
						tp_failure_notification = LLNotificationsUtil::add(notificationID+"_ChangeAndReTeleport", llsdBlock, llsdBlock, handle_prompt_for_maturity_level_change_and_reteleport_callback);
						returnValue = true;
					}
					else
					{
						gAgent.clearTeleportRequest();
						tp_failure_notification = LLNotificationsUtil::add(notificationID+"_Change", llsdBlock, llsdBlock, handle_prompt_for_maturity_level_change_callback);
						returnValue = true;
					}
				}
				else
				{
					gAgent.clearTeleportRequest();
					tp_failure_notification = LLNotificationsUtil::add(notificationID+"_PreferencesOutOfSync", llsdBlock, llsdBlock, handle_prompt_for_maturity_level_change_callback);
					returnValue = true;
				}
			}
		}		// End of special handling for "TeleportEntryAccessBlocked"
		else
		{	// Normal case, no message munging
			gAgent.clearTeleportRequest();
			if (LLNotifications::getInstance()->templateExists(notificationID))
			{
				tp_failure_notification = LLNotificationsUtil::add(notificationID, llsdBlock, llsdBlock);
			}
			else
			{
				llsdBlock["MESSAGE"] = defaultMessage;
				tp_failure_notification = LLNotificationsUtil::add("GenericAlertOK", llsdBlock);
			}
			returnValue = true;
		}

		if ((tp_failure_notification == NULL) || tp_failure_notification->isIgnored())
		{
			// Given a simple notification if no tp_failure_notification is set or it is ignore
			LLNotificationsUtil::add(notificationID + notifySuffix, llsdBlock);
		}
	}

	handle_trusted_experiences_notification(llsdBlock);
	return returnValue;
}

bool attempt_standard_notification(LLMessageSystem* msgsystem)
{
	// if we have additional alert data
	if (msgsystem->has(_PREHASH_AlertInfo) && msgsystem->getNumberOfBlocksFast(_PREHASH_AlertInfo) > 0)
	{
		// notification was specified using the new mechanism, so we can just handle it here
		std::string notificationID;
		msgsystem->getStringFast(_PREHASH_AlertInfo, _PREHASH_Message, notificationID);
		if (!LLNotifications::getInstance()->templateExists(notificationID))
		{
			return false;
		}

		// <FS:Ansariel> FIRE-12004: Attachments getting lost on TP; Not clear if these messages are actually
		//               used if a region crossing timeout happens and if this is the correct place to handle
		//               them, but it seems the most likely way it would probably happen and I don't have a
		//               borked region at hand for testing.
		if (notificationID == "expired_region_handoff" || notificationID == "invalid_region_handoff")
		{
			LL_WARNS("Messaging") << "Region crossing failed. Resetting region crossing state." << LL_ENDL;
			if (isAgentAvatarValid())
			{
				gAgentAvatarp->setIsCrossingRegion(false);
			}
		}
		// </FS:Ansariel>

		std::string llsdRaw;
		LLSD llsdBlock;
		// <FS:Ansariel> Remove dupe call
		//msgsystem->getStringFast(_PREHASH_AlertInfo, _PREHASH_Message, notificationID);
		msgsystem->getStringFast(_PREHASH_AlertInfo, _PREHASH_ExtraParams, llsdRaw);
		if (llsdRaw.length())
		{
			std::istringstream llsdData(llsdRaw);
			if (!LLSDSerialize::deserialize(llsdBlock, llsdData, llsdRaw.length()))
			{
				LL_WARNS() << "attempt_standard_notification: Attempted to read notification parameter data into LLSD but failed:" << llsdRaw << LL_ENDL;
			}
		}


		handle_trusted_experiences_notification(llsdBlock);
		
		if (
			(notificationID == "RegionEntryAccessBlocked") ||
			(notificationID == "LandClaimAccessBlocked") ||
			(notificationID == "LandBuyAccessBlocked")

		   )
		{
			/*---------------------------------------------------------------------
			 (Commented so a grep will find the notification strings, since
			 we construct them on the fly; if you add additional notifications,
			 please update the comment.)
			 
			 Could throw any of the following notifications:
			 
				RegionEntryAccessBlocked
				RegionEntryAccessBlocked_Notify
				RegionEntryAccessBlocked_NotifyAdultsOnly
				RegionEntryAccessBlocked_Change
				RegionEntryAccessBlocked_AdultsOnlyContent
				RegionEntryAccessBlocked_ChangeAndReTeleport
				LandClaimAccessBlocked 
				LandClaimAccessBlocked_Notify 
				LandClaimAccessBlocked_NotifyAdultsOnly
				LandClaimAccessBlocked_Change 
				LandClaimAccessBlocked_AdultsOnlyContent 
				LandBuyAccessBlocked
				LandBuyAccessBlocked_Notify
				LandBuyAccessBlocked_NotifyAdultsOnly
				LandBuyAccessBlocked_Change
				LandBuyAccessBlocked_AdultsOnlyContent
			 
			-----------------------------------------------------------------------*/ 
			if (handle_special_notification(notificationID, llsdBlock))
			{
				return true;
			}
		}
		// HACK -- handle callbacks for specific alerts.
		if( notificationID == "HomePositionSet" )
		{
			// save the home location image to disk
			std::string snap_filename = gDirUtilp->getLindenUserDir();
			snap_filename += gDirUtilp->getDirDelimiter();
			snap_filename += SCREEN_HOME_FILENAME;
			gViewerWindow->saveSnapshot(snap_filename, gViewerWindow->getWindowWidthRaw(), gViewerWindow->getWindowHeightRaw(), FALSE, FALSE);
		}
		
		if (notificationID == "RegionRestartMinutes" ||
			notificationID == "RegionRestartSeconds")
		{
			S32 seconds;
			if (notificationID == "RegionRestartMinutes")
			{
				seconds = 60 * static_cast<S32>(llsdBlock["MINUTES"].asInteger());
			}
			else
			{
				seconds = static_cast<S32>(llsdBlock["SECONDS"].asInteger());
			}

			// <FS:Ansariel> Optional new region restart notification
			if (!gSavedSettings.getBOOL("FSUseNewRegionRestartNotification"))
			{
				notificationID += "Toast";
			}
			else
			{
			// </FS:Ansariel>
			LLFloaterRegionRestarting* floaterp = LLFloaterReg::findTypedInstance<LLFloaterRegionRestarting>("region_restarting");

			if (floaterp)
			{
				LLFloaterRegionRestarting::updateTime(seconds);
			}
			else
			{
				LLSD params;
				params["NAME"] = llsdBlock["NAME"];
				params["SECONDS"] = (LLSD::Integer)seconds;
				LLFloaterRegionRestarting* restarting_floater = dynamic_cast<LLFloaterRegionRestarting*>(LLFloaterReg::showInstance("region_restarting", params));
				if(restarting_floater)
				{
					restarting_floater->center();
				}
			}
			// <FS:Ansariel> Optional new region restart notification
			}
			// </FS:Ansariel>

			make_ui_sound("UISndRestart");
			report_to_nearby_chat(LLTrans::getString("FSRegionRestartInLocalChat")); // <FS:PP> FIRE-6307: Region restart notices in local chat
		}

		// <FS:Ansariel> FIRE-9858: Kill annoying "Autopilot canceled" toast
		if (notificationID == "AutopilotCanceled")
		{
			return true;
		}
		// </FS:Ansariel>
// <FS:CR> FIRE-9696 - Moved detection of HomePositionSet Alert hack to here where it's actually found now
		if (notificationID == "HomePositionSet")
		{
			// save the home location image to disk
			std::string snap_filename = gDirUtilp->getLindenUserDir();
			snap_filename += gDirUtilp->getDirDelimiter();
			snap_filename += SCREEN_HOME_FILENAME;
			if (gViewerWindow->saveSnapshot(snap_filename, gViewerWindow->getWindowWidthRaw(), gViewerWindow->getWindowHeightRaw(), FALSE, FALSE))
			{
				LL_INFOS() << SCREEN_HOME_FILENAME << " saved successfully." << LL_ENDL;
			}
			else
			{
				LL_WARNS() << SCREEN_HOME_FILENAME << " could not be saved." << LL_ENDL;
			}
		}
// </FS:CR>
        
        // Special Marketplace update notification
		if (notificationID == "SLM_UPDATE_FOLDER")
        {
            std::string state = llsdBlock["state"].asString();
            if (state == "deleted")
            {
                // Perform the deletion viewer side, no alert shown in this case
                LLMarketplaceData::instance().deleteListing(llsdBlock["listing_id"].asInteger());
                return true;
            }
            else
            {
                // In general, no message will be displayed, all we want is to get the listing updated in the marketplace floater
                // If getListing() fails though, the message of the alert will be shown by the caller of attempt_standard_notification()
                return LLMarketplaceData::instance().getListing(llsdBlock["listing_id"].asInteger());
            }
        }

		// Error Notification can come with and without reason
		if (notificationID == "JoinGroupError" && llsdBlock.has("reason"))
		{
			LLNotificationsUtil::add("JoinGroupErrorReason", llsdBlock);
			return true;
		}

		LLNotificationsUtil::add(notificationID, llsdBlock);
		return true;
	}	
	return false;
}


static void process_special_alert_messages(const std::string & message)
{
	// Do special handling for alert messages.   This is a legacy hack, and any actual displayed
	// text should be altered in the notifications.xml files.
	if ( message == "You died and have been teleported to your home location")
	{
		add(LLStatViewer::KILLED, 1);
	}
	else if( message == "Home position set." )
	{
		// save the home location image to disk
		std::string snap_filename = gDirUtilp->getLindenUserDir();
		snap_filename += gDirUtilp->getDirDelimiter();
		snap_filename += SCREEN_HOME_FILENAME;
		gViewerWindow->saveSnapshot(snap_filename, gViewerWindow->getWindowWidthRaw(), gViewerWindow->getWindowHeightRaw(), FALSE, FALSE);
	}
}



void process_agent_alert_message(LLMessageSystem* msgsystem, void** user_data)
{
	// make sure the cursor is back to the usual default since the
	// alert is probably due to some kind of error.
	gViewerWindow->getWindow()->resetBusyCount();
	
	std::string message;
	msgsystem->getStringFast(_PREHASH_AlertData, _PREHASH_Message, message);

	process_special_alert_messages(message);

	if (!attempt_standard_notification(msgsystem))
	{
		BOOL modal = FALSE;
		msgsystem->getBOOL("AlertData", "Modal", modal);
		process_alert_core(message, modal);
	}
}

// The only difference between this routine and the previous is the fact that
// for this routine, the modal parameter is always false. Sadly, for the message
// handled by this routine, there is no "Modal" parameter on the message, and
// there's no API to tell if a message has the given parameter or not.
// So we can't handle the messages with the same handler.
void process_alert_message(LLMessageSystem *msgsystem, void **user_data)
{
	// make sure the cursor is back to the usual default since the
	// alert is probably due to some kind of error.
	gViewerWindow->getWindow()->resetBusyCount();
		
	std::string message;
	msgsystem->getStringFast(_PREHASH_AlertData, _PREHASH_Message, message);
	process_special_alert_messages(message);

	if (!attempt_standard_notification(msgsystem))
	{
		BOOL modal = FALSE;
		process_alert_core(message, modal);
	}
}

bool handle_not_age_verified_alert(const std::string &pAlertName)
{
	LLNotificationPtr notification = LLNotificationsUtil::add(pAlertName);
	if ((notification == NULL) || notification->isIgnored())
	{
		LLNotificationsUtil::add(pAlertName + "_Notify");
	}

	return true;
}

bool handle_special_alerts(const std::string &pAlertName)
{
	bool isHandled = false;
	if (LLStringUtil::compareStrings(pAlertName, "NotAgeVerified") == 0)
	{
		
		isHandled = handle_not_age_verified_alert(pAlertName);
	}

	return isHandled;
}

void process_alert_core(const std::string& message, BOOL modal)
{
	const std::string ALERT_PREFIX("ALERT: ");
	const std::string NOTIFY_PREFIX("NOTIFY: ");
	if (message.find(ALERT_PREFIX) == 0)
	{
		// Allow the server to spawn a named alert so that server alerts can be
		// translated out of English.
		std::string alert_name(message.substr(ALERT_PREFIX.length()));
		if (!handle_special_alerts(alert_name))
		{
		LLNotificationsUtil::add(alert_name);
	}
	}
	else if (message.find(NOTIFY_PREFIX) == 0)
	{
		// Allow the server to spawn a named notification so that server notifications can be
		// translated out of English.
		std::string notify_name(message.substr(NOTIFY_PREFIX.length()));
		LLNotificationsUtil::add(notify_name);
	}
	else if (message[0] == '/')
	{
		// System message is important, show in upper-right box not tip
		std::string text(message.substr(1));
		LLSD args;

		// <FS:Ansariel> Let's hope this works for OpenSim...
		bool is_region_restart = false;
		S32 seconds = 0;
		if (text.substr(0,17) == "RESTART_X_MINUTES")
		{
			S32 mins = 0;
			LLStringUtil::convertToS32(text.substr(18), mins);
			seconds = mins * 60;
			is_region_restart = true;

			if (!gSavedSettings.getBOOL("FSUseNewRegionRestartNotification"))
			{
				LLSD args;
				args["MINUTES"] = llformat("%d", mins);
				LLNotificationsUtil::add("RegionRestartMinutesToast", args);
			}
		}
		else if (text.substr(0,17) == "RESTART_X_SECONDS")
		{
			LLStringUtil::convertToS32(text.substr(18), seconds);
			is_region_restart = true;

			if (!gSavedSettings.getBOOL("FSUseNewRegionRestartNotification"))
			{
				LLSD args;
				args["SECONDS"] = llformat("%d", seconds);
				LLNotificationsUtil::add("RegionRestartSecondsToast", args);
			}
		}
		if (is_region_restart)
		{
			if (gSavedSettings.getBOOL("FSUseNewRegionRestartNotification"))
			{
				LLFloaterRegionRestarting* floaterp = LLFloaterReg::findTypedInstance<LLFloaterRegionRestarting>("region_restarting");

				if (floaterp)
				{
					LLFloaterRegionRestarting::updateTime(seconds);
				}
				else
				{
					std::string region_name;
					if (gAgent.getRegion())
					{
						region_name = gAgent.getRegion()->getName();
					}
					else
					{
						region_name = LLTrans::getString("Unknown");
					}
					LLSD params;
					params["NAME"] = region_name;
					params["SECONDS"] = (LLSD::Integer)seconds;
					LLFloaterRegionRestarting* restarting_floater = dynamic_cast<LLFloaterRegionRestarting*>(LLFloaterReg::showInstance("region_restarting", params));
					if(restarting_floater)
					{
						restarting_floater->center();
					}
				}
			}

			make_ui_sound("UISndRestartOpenSim");
			report_to_nearby_chat(LLTrans::getString("FSRegionRestartInLocalChat")); // <FS:PP> FIRE-6307: Region restart notices in local chat
			return;
		}
		// </FS:Ansariel>

		// *NOTE: If the text from the server ever changes this line will need to be adjusted.
		std::string restart_cancelled = "Region restart cancelled.";
		if (text.substr(0, restart_cancelled.length()) == restart_cancelled)
		{
			LLFloaterRegionRestarting::close();
		}

			std::string new_msg =LLNotifications::instance().getGlobalString(text);
// [RLVa:KB] - Checked: RLVa-1.4.5
			if ( (new_msg == text) && (RlvActions::isRlvEnabled()) )
			{
				if (!RlvActions::canShowLocation())
					RlvUtil::filterLocation(new_msg);
				if (!RlvActions::canShowName(RlvActions::SNC_DEFAULT))
					RlvUtil::filterNames(new_msg);
			}
// [/RLVa:KB]
			args["MESSAGE"] = new_msg;
			LLNotificationsUtil::add("SystemMessage", args);
		}
	else if (modal)
	{
		LLSD args;
		std::string new_msg =LLNotifications::instance().getGlobalString(message);
// [RLVa:KB] - Checked: RLVa-1.4.5
		if ( (new_msg == message) && (RlvActions::isRlvEnabled()) )
		{
			if (!RlvActions::canShowLocation())
				RlvUtil::filterLocation(new_msg);
			if (!RlvActions::canShowName(RlvActions::SNC_DEFAULT))
				RlvUtil::filterNames(new_msg);
		}
// [/RLVa:KB]
		args["ERROR_MESSAGE"] = new_msg;
		LLNotificationsUtil::add("ErrorMessage", args);
	}
	else
	{
		// Hack fix for EXP-623 (blame fix on RN :)) to avoid a sim deploy
		const std::string AUTOPILOT_CANCELED_MSG("Autopilot canceled");
		if (message.find(AUTOPILOT_CANCELED_MSG) == std::string::npos )
		{
			LLSD args;
			std::string new_msg =LLNotifications::instance().getGlobalString(message);

			std::string localized_msg;
			bool is_message_localized = LLTrans::findString(localized_msg, new_msg);

// [RLVa:KB] - Checked: RLVa-1.4.5
			if ( (new_msg == message) && (RlvActions::isRlvEnabled()) )
			{
				if (!RlvActions::canShowLocation())
					RlvUtil::filterLocation(new_msg);
				if (!RlvActions::canShowName(RlvActions::SNC_DEFAULT))
					RlvUtil::filterNames(new_msg);
			}
// [/RLVa:KB]

			args["MESSAGE"] = is_message_localized ? localized_msg : new_msg;
			LLNotificationsUtil::add("SystemMessageTip", args);
		}
	}
}

mean_collision_list_t				gMeanCollisionList;
time_t								gLastDisplayedTime = 0;

void handle_show_mean_events(void *)
{
	LLFloaterReg::showInstance("bumps");
	//LLFloaterBump::showInstance();
}

void mean_name_callback(const LLUUID &id, const LLAvatarName& av_name)
{
	static const U32 max_collision_list_size = 20;
	if (gMeanCollisionList.size() > max_collision_list_size)
	{
		mean_collision_list_t::iterator iter = gMeanCollisionList.begin();
		for (U32 i=0; i<max_collision_list_size; i++) iter++;
		for_each(iter, gMeanCollisionList.end(), DeletePointer());
		gMeanCollisionList.erase(iter, gMeanCollisionList.end());
	}

	for (mean_collision_list_t::iterator iter = gMeanCollisionList.begin();
		 iter != gMeanCollisionList.end(); ++iter)
	{
		LLMeanCollisionData *mcd = *iter;
		if (mcd->mPerp == id)
		{
			mcd->mFullName = av_name.getUserName();
		}
	}
	// <FS:Ansariel> Instant bump list floater update
	LLFloaterBump* floater = LLFloaterReg::findTypedInstance<LLFloaterBump>("bumps");
	if (floater)
	{
		floater->setDirty();
	}
	// </FS:Ansariel>
}

void process_mean_collision_alert_message(LLMessageSystem *msgsystem, void **user_data)
{
	if (gAgent.inPrelude())
	{
		// In prelude, bumping is OK.  This dialog is rather confusing to 
		// newbies, so we don't show it.  Drop the packet on the floor.
		return;
	}

	// make sure the cursor is back to the usual default since the
	// alert is probably due to some kind of error.
	gViewerWindow->getWindow()->resetBusyCount();

	LLUUID perp;
	U32	   time;
	U8	   u8type;
	EMeanCollisionType	   type;
	F32    mag;

	S32 i, num = msgsystem->getNumberOfBlocks(_PREHASH_MeanCollision);

	for (i = 0; i < num; i++)
	{
		msgsystem->getUUIDFast(_PREHASH_MeanCollision, _PREHASH_Perp, perp);
		msgsystem->getU32Fast(_PREHASH_MeanCollision, _PREHASH_Time, time);
		msgsystem->getF32Fast(_PREHASH_MeanCollision, _PREHASH_Mag, mag);
		msgsystem->getU8Fast(_PREHASH_MeanCollision, _PREHASH_Type, u8type);

		type = (EMeanCollisionType)u8type;

		// <FS:Ansariel> Nearby Chat Collision Messages
		if (gSavedSettings.getBOOL("FSCollisionMessagesInChat"))
		{
			std::string action;
			LLStringUtil::format_map_t args;
			args["NAME"] = llformat("secondlife:///app/agent/%s/inspect", perp.asString().c_str());

			switch (type)
			{
				case MEAN_BUMP:
					action = LLTrans::getString("Collision_Bump", args);
					break;
				case MEAN_LLPUSHOBJECT:
					action = LLTrans::getString("Collision_PushObject", args);
					break;
				case MEAN_SELECTED_OBJECT_COLLIDE:
					action = LLTrans::getString("Collision_ObjectCollide", args);
					break;
				case MEAN_SCRIPTED_OBJECT_COLLIDE:
					action = LLTrans::getString("Collision_ScriptedObject", args);
					break;
				case MEAN_PHYSICAL_OBJECT_COLLIDE:
					action = LLTrans::getString("Collision_PhysicalObject", args);
					break;
				default:
					action = LLTrans::getString("Collision_UnknownType", args);
					return;
			}
			report_to_nearby_chat(action);
		}
		// </FS:Ansariel> Nearby Chat Collision Messages
		// <FS:Ansariel> Report Collision Messages to scripts
		if (gSavedSettings.getBOOL("FSReportCollisionMessages"))
		{
			std::string collision_data = llformat("%s,%.2f,%d", perp.asString().c_str(), mag, u8type);

			LLMessageSystem* msgs = gMessageSystem;
			msgs->newMessage(_PREHASH_ScriptDialogReply);
			msgs->nextBlock(_PREHASH_AgentData);
			msgs->addUUID(_PREHASH_AgentID, gAgent.getID());
			msgs->addUUID(_PREHASH_SessionID, gAgent.getSessionID());
			msgs->nextBlock(_PREHASH_Data);
			msgs->addUUID(_PREHASH_ObjectID, gAgent.getID());
			msgs->addS32(_PREHASH_ChatChannel, gSavedSettings.getS32("FSReportCollisionMessagesChannel"));
			msgs->addS32(_PREHASH_ButtonIndex, 1);
			msgs->addString(_PREHASH_ButtonLabel, collision_data.c_str());
			gAgent.sendReliableMessage();
		}
		// </FS:Ansariel> Report Collision Messages to scripts

		BOOL b_found = FALSE;

		for (mean_collision_list_t::iterator iter = gMeanCollisionList.begin();
			 iter != gMeanCollisionList.end(); ++iter)
		{
			LLMeanCollisionData *mcd = *iter;
			if ((mcd->mPerp == perp) && (mcd->mType == type))
			{
				mcd->mTime = time;
				mcd->mMag = mag;
				b_found = TRUE;
				break;
			}
		}

		if (!b_found)
		{
			LLMeanCollisionData *mcd = new LLMeanCollisionData(gAgentID, perp, time, type, mag);
			gMeanCollisionList.push_front(mcd);
			LLAvatarNameCache::get(perp, boost::bind(&mean_name_callback, _1, _2));
		}
		// <FS:Ansariel> Instant bump list floater update
		else
		{
			LLFloaterBump* floater = LLFloaterReg::findTypedInstance<LLFloaterBump>("bumps");
			if (floater)
			{
				floater->setDirty();
			}
		}
		// </FS:Ansariel>
	}
	// <FS:Ansariel> Instant bump list floater update
	//LLFloaterBump* bumps_floater = LLFloaterBump::getInstance();
	//if(bumps_floater && bumps_floater->isInVisibleChain())
	//{
	//	bumps_floater->populateCollisionList();
	//}
	// </FS:Ansariel>
}

void process_frozen_message(LLMessageSystem *msgsystem, void **user_data)
{
	// make sure the cursor is back to the usual default since the
	// alert is probably due to some kind of error.
	gViewerWindow->getWindow()->resetBusyCount();
	BOOL b_frozen;
	
	msgsystem->getBOOL("FrozenData", "Data", b_frozen);

	// TODO: make being frozen change view
	if (b_frozen)
	{
	}
	else
	{
	}
}

// do some extra stuff once we get our economy data
void process_economy_data(LLMessageSystem *msg, void** /*user_data*/)
{
	LLGlobalEconomy::processEconomyData(msg, LLGlobalEconomy::getInstance());
	S32 upload_cost = LLGlobalEconomy::getInstance()->getPriceUpload();
// <FS:AW opensim currency support> 
// AW: from this point anything is bogus because it's all replaced by the LLUploadCostCalculator in llviewermenu
//	LL_INFOS_ONCE("Messaging") << "EconomyData message arrived; upload cost is L$" << upload_cost << LL_ENDL;
// 	gMenuHolder->getChild<LLUICtrl>("Upload Image")->setLabelArg("[COST]", llformat("%d", upload_cost));
// 	gMenuHolder->getChild<LLUICtrl>("Upload Sound")->setLabelArg("[COST]", llformat("%d", upload_cost));
// 	gMenuHolder->getChild<LLUICtrl>("Upload Animation")->setLabelArg("[COST]", llformat("%d", upload_cost));
// 	gMenuHolder->getChild<LLUICtrl>("Bulk Upload")->setLabelArg("[COST]", llformat("%d", upload_cost));
	std::string cost_str;
#ifdef OPENSIM
	if (LLGridManager::getInstance()->isInOpenSim())
	{
		cost_str = upload_cost > 0 ? llformat("%s%d", "L$", upload_cost) : LLTrans::getString("free");
	}
	else
#endif
	{
		cost_str = "L$" + (upload_cost > 0 ? llformat("%d", upload_cost) : llformat("%d", gSavedSettings.getU32("DefaultUploadCost")));
	}

	LL_INFOS_ONCE("Messaging") << Tea::wrapCurrency("EconomyData message arrived; upload cost is L$") << cost_str << LL_ENDL;

	gMenuHolder->getChild<LLUICtrl>("Upload Image")->setLabelArg("[COST]",  cost_str);
	gMenuHolder->getChild<LLUICtrl>("Upload Sound")->setLabelArg("[COST]",  cost_str);
	gMenuHolder->getChild<LLUICtrl>("Upload Animation")->setLabelArg("[COST]", cost_str);
	gMenuHolder->getChild<LLUICtrl>("Bulk Upload")->setLabelArg("[COST]", cost_str);
// <FS:AW opensim currency support>

	// update L$ substitution for "Buy and Sell L$", it was set before we knew the currency
	gMenuHolder->getChild<LLUICtrl>("Buy and Sell L$")->setLabelArg("L$", LLStringExplicit("L$"));
}

void notify_cautioned_script_question(const LLSD& notification, const LLSD& response, S32 orig_questions, BOOL granted)
{
	// only continue if at least some permissions were requested
	if (orig_questions)
	{
		// check to see if the person we are asking

		// "'[OBJECTNAME]', an object owned by '[OWNERNAME]', 
		// located in [REGIONNAME] at [REGIONPOS], 
		// has been <granted|denied> permission to: [PERMISSIONS]."

		LLUIString notice(LLTrans::getString(granted ? "ScriptQuestionCautionChatGranted" : "ScriptQuestionCautionChatDenied"));

		// always include the object name and owner name 
		notice.setArg("[OBJECTNAME]", notification["payload"]["object_name"].asString());
		notice.setArg("[OWNERNAME]", notification["payload"]["owner_name"].asString());

		// try to lookup viewerobject that corresponds to the object that
		// requested permissions (here, taskid->requesting object id)
		BOOL foundpos = FALSE;
		LLViewerObject* viewobj = gObjectList.findObject(notification["payload"]["task_id"].asUUID());
		if (viewobj)
		{
			// found the viewerobject, get it's position in its region
			LLVector3 objpos(viewobj->getPosition());
			
			// try to lookup the name of the region the object is in
			LLViewerRegion* viewregion = viewobj->getRegion();
			if (viewregion)
			{
				// got the region, so include the region and 3d coordinates of the object
				notice.setArg("[REGIONNAME]", viewregion->getName());
				std::string formatpos = llformat("%.1f, %.1f,%.1f", objpos[VX], objpos[VY], objpos[VZ]);
				notice.setArg("[REGIONPOS]", formatpos);

				foundpos = TRUE;
			}
		}

// [RLVa:KB] - Checked: 2010-04-23 (RLVa-1.2.0g) | Modified: RLVa-1.0.0a
		if (gRlvHandler.hasBehaviour(RLV_BHVR_SHOWLOC))
		{
			notice.setArg("[REGIONNAME]", RlvStrings::getString(RLV_STRING_HIDDEN_REGION));
			notice.setArg("[REGIONPOS]", RlvStrings::getString(RLV_STRING_HIDDEN));
		}
		else if (!foundpos)
// [/RLVa:KB]
//		if (!foundpos)
		{
			// unable to determine location of the object
			// <FS:Ansariel> Made hardcoded strings localizable
			//notice.setArg("[REGIONNAME]", "(unknown region)");
			//notice.setArg("[REGIONPOS]", "(unknown position)");
			notice.setArg("[REGIONNAME]", LLTrans::getString("UnknownRegion"));
			notice.setArg("[REGIONPOS]", LLTrans::getString("UnknownPosition"));
			// </FS:Ansariel>
		}

		// check each permission that was requested, and list each 
		// permission that has been flagged as a caution permission
		BOOL caution = FALSE;
		S32 count = 0;
		std::string perms;
		BOOST_FOREACH(script_perm_t script_perm, SCRIPT_PERMISSIONS)
		{
//			if ((orig_questions & script_perm.permbit)
//				&& script_perm.caution)
// [RLVa:KB] - Checked: 2012-07-28 (RLVa-1.4.7)
			if ((orig_questions & script_perm.permbit)
				&& ((script_perm.caution) || (notification["payload"]["rlv_notify"].asBoolean())) )
// [/RLVa:KB]
			{
				count++;
				caution = TRUE;

				// add a comma before the permission description if it is not the first permission
				// added to the list or the last permission to check
				if (count > 1)
				{
					perms.append(", ");
				}

				perms.append(LLTrans::getString(script_perm.question));
			}
		}

		notice.setArg("[PERMISSIONS]", perms);

		// log a chat message as long as at least one requested permission
		// is a caution permission
// [RLVa:KB] - Checked: 2012-07-28 (RLVa-1.4.7)
		if (caution)
		{
			// <FS:Ansariel> [FS communication UI]
			//LLFloaterIMNearbyChat* nearby_chat = LLFloaterReg::getTypedInstance<LLFloaterIMNearbyChat>("nearby_chat");
			FSFloaterNearbyChat* nearby_chat = FSFloaterNearbyChat::getInstance();
			// </FS:Ansariel> [FS communication UI]
			if(nearby_chat)
			{
				LLChat chat_msg(notice.getString());
				chat_msg.mFromName = SYSTEM_FROM;
				chat_msg.mFromID = LLUUID::null;
				chat_msg.mSourceType = CHAT_SOURCE_SYSTEM;
				nearby_chat->addMessage(chat_msg);
			}
		}
// [/RLVa:KB]
//		if (caution)
//		{
//			LLChat chat(notice.getString());
//	//		LLFloaterChat::addChat(chat, FALSE, FALSE);
//		}
	}
}

void script_question_mute(const LLUUID& item_id, const std::string& object_name);

bool unknown_script_question_cb(const LLSD& notification, const LLSD& response)
{
	// Only care if they muted the object here.
	if ( response["Mute"] ) // mute
	{
		LLUUID task_id = notification["payload"]["task_id"].asUUID();
		script_question_mute(task_id,notification["payload"]["object_name"].asString());
	}
	return false;
}

void experiencePermissionBlock(LLUUID experience, LLSD result)
{
    LLSD permission;
    LLSD data;
    permission["permission"] = "Block";
    data[experience.asString()] = permission;
    data["experience"] = experience;
    LLEventPumps::instance().obtain("experience_permission").post(data);
}

bool script_question_cb(const LLSD& notification, const LLSD& response)
{
	S32 option = LLNotificationsUtil::getSelectedOption(notification, response);
	LLMessageSystem *msg = gMessageSystem;
	S32 orig = notification["payload"]["questions"].asInteger();
	S32 new_questions = orig;

	if (response["Details"])
	{
		// respawn notification...
		LLNotificationsUtil::add(notification["name"], notification["substitutions"], notification["payload"]);

		// ...with description on top
		LLNotificationsUtil::add("DebitPermissionDetails");
		return false;
	}

	LLUUID experience;
	if(notification["payload"].has("experience"))
	{
		experience = notification["payload"]["experience"].asUUID();
	}

	// check whether permissions were granted or denied
	BOOL allowed = TRUE;
	// the "yes/accept" button is the first button in the template, making it button 0
	// if any other button was clicked, the permissions were denied
	if (option != 0)
	{
		new_questions = 0;
		allowed = FALSE;
	}	
	else if(experience.notNull())
	{
		LLSD permission;
		LLSD data;
		permission["permission"]="Allow";

		data[experience.asString()]=permission;
		data["experience"]=experience;
		LLEventPumps::instance().obtain("experience_permission").post(data);
	}

	LLUUID task_id = notification["payload"]["task_id"].asUUID();
	LLUUID item_id = notification["payload"]["item_id"].asUUID();

	// reply with the permissions granted or denied
	msg->newMessageFast(_PREHASH_ScriptAnswerYes);
	msg->nextBlockFast(_PREHASH_AgentData);
	msg->addUUIDFast(_PREHASH_AgentID, gAgent.getID());
	msg->addUUIDFast(_PREHASH_SessionID, gAgent.getSessionID());
	msg->nextBlockFast(_PREHASH_Data);
	msg->addUUIDFast(_PREHASH_TaskID, task_id);
	msg->addUUIDFast(_PREHASH_ItemID, item_id);
	msg->addS32Fast(_PREHASH_Questions, new_questions);
	msg->sendReliable(LLHost(notification["payload"]["sender"].asString()));

	// only log a chat message if caution prompts are enabled
//	if (gSavedSettings.getBOOL("PermissionsCautionEnabled"))
// [RLVa:KB] - Checked: 2012-07-28 (RLVa-1.4.7)
	if ( (gSavedSettings.getBOOL("PermissionsCautionEnabled")) || (notification["payload"]["rlv_notify"].asBoolean()) )
// [/RLVa:KB]
	{
		// log a chat message, if appropriate
		notify_cautioned_script_question(notification, response, orig, allowed);
	}

// [RLVa:KB] - Checked: 2012-07-28 (RLVa-1.4.7)
	if ( (allowed) && (notification["payload"].has("rlv_blocked")) )
	{
		RlvUtil::notifyBlocked(notification["payload"]["rlv_blocked"], LLSD().with("OBJECT", notification["payload"]["object_name"]));
	}
// [/RLVa:KB]

	if ( response["Mute"] ) // mute
	{
		script_question_mute(task_id,notification["payload"]["object_name"].asString());
	}
	if ( response["BlockExperience"] )
	{
		if(experience.notNull())
		{
			LLViewerRegion* region = gAgent.getRegion();
			if (!region)
			    return false;

            LLExperienceCache::instance().setExperiencePermission(experience, std::string("Block"), boost::bind(&experiencePermissionBlock, experience, _1));

		}
}
	return false;
}

void script_question_mute(const LLUUID& task_id, const std::string& object_name)
{
	LLMuteList::getInstance()->add(LLMute(task_id, object_name, LLMute::OBJECT));

    // purge the message queue of any previously queued requests from the same source. DEV-4879
    class OfferMatcher : public LLNotificationsUI::LLScreenChannel::Matcher
    {
    public:
    	OfferMatcher(const LLUUID& to_block) : blocked_id(to_block) {}
      	bool matches(const LLNotificationPtr notification) const
        {
            if (notification->getName() == "ScriptQuestionCaution"
                || notification->getName() == "ScriptQuestion"
				|| notification->getName() == "UnknownScriptQuestion")
            {
                return (notification->getPayload()["task_id"].asUUID() == blocked_id);
            }
            return false;
        }
    private:
        const LLUUID& blocked_id;
    };

    LLNotificationsUI::LLChannelManager::getInstance()->killToastsFromChannel(LLUUID(
            gSavedSettings.getString("NotificationChannelUUID")), OfferMatcher(task_id));
}

static LLNotificationFunctorRegistration script_question_cb_reg_1("ScriptQuestion", script_question_cb);
static LLNotificationFunctorRegistration script_question_cb_reg_2("ScriptQuestionCaution", script_question_cb);
static LLNotificationFunctorRegistration script_question_cb_reg_3("ScriptQuestionExperience", script_question_cb);
static LLNotificationFunctorRegistration unknown_script_question_cb_reg("UnknownScriptQuestion", unknown_script_question_cb);

void process_script_experience_details(const LLSD& experience_details, LLSD args, LLSD payload)
{
	if(experience_details[LLExperienceCache::PROPERTIES].asInteger() & LLExperienceCache::PROPERTY_GRID)
	{
		args["GRID_WIDE"] = LLTrans::getString("Grid-Scope");
	}
	else
	{
		args["GRID_WIDE"] = LLTrans::getString("Land-Scope");
	}
	args["EXPERIENCE"] = LLSLURL("experience", experience_details[LLExperienceCache::EXPERIENCE_ID].asUUID(), "profile").getSLURLString();

	LLNotificationsUtil::add("ScriptQuestionExperience", args, payload);
	make_ui_sound("UISndQuestionExperience"); // <FS:PP> New Experience notification sound
}

void process_script_question(LLMessageSystem *msg, void **user_data)
{
	// *TODO: Translate owner name -> [FIRST] [LAST]

	LLHost sender = msg->getSender();

	LLUUID taskid;
	LLUUID itemid;
	S32		questions;
	std::string object_name;
	std::string owner_name;
	LLUUID experienceid;

	// taskid -> object key of object requesting permissions
	msg->getUUIDFast(_PREHASH_Data, _PREHASH_TaskID, taskid );
	// itemid -> script asset key of script requesting permissions
	msg->getUUIDFast(_PREHASH_Data, _PREHASH_ItemID, itemid );

	// NaCl - Antispam Registry
	if (NACLAntiSpamRegistry::instance().checkQueue(ANTISPAM_QUEUE_SCRIPT_DIALOG, taskid, ANTISPAM_SOURCE_OBJECT))
	{
		return;
	}
	// NaCl End

	msg->getStringFast(_PREHASH_Data, _PREHASH_ObjectName, object_name);
	msg->getStringFast(_PREHASH_Data, _PREHASH_ObjectOwner, owner_name);
	msg->getS32Fast(_PREHASH_Data, _PREHASH_Questions, questions );

	if(msg->has(_PREHASH_Experience))
	{
		msg->getUUIDFast(_PREHASH_Experience, _PREHASH_ExperienceID, experienceid);
	}

	// Special case. If the objects are owned by this agent, throttle per-object instead
	// of per-owner. It's common for residents to reset a ton of scripts that re-request
	// permissions, as with tier boxes. UUIDs can't be valid agent names and vice-versa,
	// so we'll reuse the same namespace for both throttle types.
	std::string throttle_name = owner_name;
	std::string self_name;
	LLAgentUI::buildFullname( self_name );
	if( owner_name == self_name )
	{
		throttle_name = taskid.getString();
	}
	
	// don't display permission requests if this object is muted
	if (LLMuteList::getInstance()->isMuted(taskid)) return;
	
	// throttle excessive requests from any specific user's scripts
	typedef LLKeyThrottle<std::string> LLStringThrottle;
	static LLStringThrottle question_throttle( LLREQUEST_PERMISSION_THROTTLE_LIMIT, LLREQUEST_PERMISSION_THROTTLE_INTERVAL );

	switch (question_throttle.noteAction(throttle_name))
	{
		case LLStringThrottle::THROTTLE_NEWLY_BLOCKED:
			LL_INFOS("Messaging") << "process_script_question throttled"
					<< " owner_name:" << owner_name
					<< LL_ENDL;
			// Fall through

		case LLStringThrottle::THROTTLE_BLOCKED:
			// Escape altogether until we recover
			return;

		case LLStringThrottle::THROTTLE_OK:
			break;
	}

	std::string script_question;
	if (questions)
	{
		bool caution = false;
		S32 count = 0;
		LLSD args;
		args["OBJECTNAME"] = object_name;
		args["NAME"] = LLCacheName::cleanFullName(owner_name);
		S32 known_questions = 0;
		bool has_not_only_debit = questions ^ SCRIPT_PERMISSIONS[SCRIPT_PERMISSION_DEBIT].permbit;
		// check the received permission flags against each permission
		BOOST_FOREACH(script_perm_t script_perm, SCRIPT_PERMISSIONS)
		{
			if (questions & script_perm.permbit)
			{
				count++;
				known_questions |= script_perm.permbit;
				// check whether permission question should cause special caution dialog
				caution |= (script_perm.caution);

				if (("ScriptTakeMoney" == script_perm.question) && has_not_only_debit)
					continue;

                if (script_perm.question == "JoinAnExperience")
                { // Some experience only permissions do not have an explicit permission bit.  Add them here.
                    script_question += "    " + LLTrans::getString("ForceSitAvatar") + "\n";
                }

				script_question += "    " + LLTrans::getString(script_perm.question) + "\n";
			}
		}
	
		args["QUESTIONS"] = script_question;

		if (known_questions != questions)
		{	// This is in addition to the normal dialog.
			LLSD payload;
			payload["task_id"] = taskid;
			payload["item_id"] = itemid;
			payload["object_name"] = object_name;
			
			args["DOWNLOADURL"] = LLTrans::getString("ViewerDownloadURL");
			LLNotificationsUtil::add("UnknownScriptQuestion",args,payload);
			make_ui_sound("UISndScriptFloaterOpen"); // <FS:PP> FIRE-16958: Incoming script permission request doesn't trigger a sound
		}
		
		if (known_questions)
		{
			LLSD payload;
			payload["task_id"] = taskid;
			payload["item_id"] = itemid;
			payload["sender"] = sender.getIPandPort();
			payload["questions"] = known_questions;
			payload["object_name"] = object_name;
			payload["owner_name"] = owner_name;

// [RLVa:KB] - Checked: 2012-07-28 (RLVa-1.4.7)
			if (rlv_handler_t::isEnabled())
			{
				RlvUtil::filterScriptQuestions(questions, payload);

				if ( (questions) && (gRlvHandler.hasBehaviour(RLV_BHVR_ACCEPTPERMISSION)) )
				{
					const LLViewerObject* pObj = gObjectList.findObject(taskid);
					if (pObj)
					{
						if ( (pObj->permYouOwner()) && (!pObj->isAttachment()) )
						{
							questions &= ~(SCRIPT_PERMISSIONS[SCRIPT_PERMISSION_TAKE_CONTROLS].permbit | 
								SCRIPT_PERMISSIONS[SCRIPT_PERMISSION_ATTACH].permbit);
						}
						else
						{
							questions &= ~(SCRIPT_PERMISSIONS[SCRIPT_PERMISSION_TAKE_CONTROLS].permbit);
						}
						payload["rlv_notify"] = !pObj->permYouOwner();
					}
				}
			}

			if ( (!caution) && (!questions) && (experienceid.isNull()) )
			{
				LLNotifications::instance().forceResponse(
					LLNotification::Params("ScriptQuestion").substitutions(args).payload(payload), 0/*YES*/);
				return;
			}
// [/RLVa:KB]

			// check whether cautions are even enabled or not
			const char* notification = "ScriptQuestion";

			if(caution && gSavedSettings.getBOOL("PermissionsCautionEnabled"))
			{
				args["FOOTERTEXT"] = (count > 1) ? LLTrans::getString("AdditionalPermissionsRequestHeader") + "\n\n" + script_question : "";
				notification = "ScriptQuestionCaution";
			}
			else if(experienceid.notNull())
			{
				payload["experience"]=experienceid;
                LLExperienceCache::instance().get(experienceid, boost::bind(process_script_experience_details, _1, args, payload));
				return;
			}

			LLNotificationsUtil::add(notification, args, payload);
			make_ui_sound("UISndScriptFloaterOpen"); // <FS:PP> FIRE-16958: Incoming script permission request doesn't trigger a sound
		}
	}
}


void process_derez_container(LLMessageSystem *msg, void**)
{
	LL_WARNS("Messaging") << "call to deprecated process_derez_container" << LL_ENDL;
}

void container_inventory_arrived(LLViewerObject* object,
								 LLInventoryObject::object_list_t* inventory,
								 S32 serial_num,
								 void* data)
{
	LL_DEBUGS("Messaging") << "container_inventory_arrived()" << LL_ENDL;
	if( gAgentCamera.cameraMouselook() )
	{
		gAgentCamera.changeCameraToDefault();
	}

	LLInventoryPanel *active_panel = LLInventoryPanel::getActiveInventoryPanel();

	if (inventory->size() > 2)
	{
		// create a new inventory category to put this in
		LLUUID cat_id;
		cat_id = gInventory.createNewCategory(gInventory.getRootFolderID(),
											  LLFolderType::FT_NONE,
											  LLTrans::getString("AcquiredItems"));

		LLInventoryObject::object_list_t::const_iterator it = inventory->begin();
		LLInventoryObject::object_list_t::const_iterator end = inventory->end();
		for ( ; it != end; ++it)
		{
			if ((*it)->getType() != LLAssetType::AT_CATEGORY)
			{
				LLInventoryObject* obj = (LLInventoryObject*)(*it);
				LLInventoryItem* item = (LLInventoryItem*)(obj);
				LLUUID item_id;
				item_id.generate();
				time_t creation_date_utc = time_corrected();
				LLPointer<LLViewerInventoryItem> new_item
					= new LLViewerInventoryItem(item_id,
												cat_id,
												item->getPermissions(),
												item->getAssetUUID(),
												item->getType(),
												item->getInventoryType(),
												item->getName(),
												item->getDescription(),
												LLSaleInfo::DEFAULT,
												item->getFlags(),
												creation_date_utc);
				new_item->updateServer(TRUE);
				gInventory.updateItem(new_item);
			}
		}
		gInventory.notifyObservers();
		if(active_panel)
		{
			active_panel->setSelection(cat_id, TAKE_FOCUS_NO);
		}
	}
	else if (inventory->size() == 2)
	{
		// we're going to get one fake root category as well as the
		// one actual object
		LLInventoryObject::object_list_t::iterator it = inventory->begin();

		if ((*it)->getType() == LLAssetType::AT_CATEGORY)
		{
			++it;
		}

		LLInventoryItem* item = (LLInventoryItem*)((LLInventoryObject*)(*it));
		const LLUUID category = gInventory.findCategoryUUIDForType(LLFolderType::assetTypeToFolderType(item->getType()));

		LLUUID item_id;
		item_id.generate();
		time_t creation_date_utc = time_corrected();
		LLPointer<LLViewerInventoryItem> new_item
			= new LLViewerInventoryItem(item_id, category,
										item->getPermissions(),
										item->getAssetUUID(),
										item->getType(),
										item->getInventoryType(),
										item->getName(),
										item->getDescription(),
										LLSaleInfo::DEFAULT,
										item->getFlags(),
										creation_date_utc);
		new_item->updateServer(TRUE);
		gInventory.updateItem(new_item);
		gInventory.notifyObservers();
		if(active_panel)
		{
			active_panel->setSelection(item_id, TAKE_FOCUS_NO);
		}
	}

	// we've got the inventory, now delete this object if this was a take
	BOOL delete_object = (BOOL)(intptr_t)data;
	LLViewerRegion *region = gAgent.getRegion();
	if (delete_object && region)
	{
		gMessageSystem->newMessageFast(_PREHASH_ObjectDelete);
		gMessageSystem->nextBlockFast(_PREHASH_AgentData);
		gMessageSystem->addUUIDFast(_PREHASH_AgentID, gAgent.getID());
		gMessageSystem->addUUIDFast(_PREHASH_SessionID, gAgent.getSessionID());
		const U8 NO_FORCE = 0;
		gMessageSystem->addU8Fast(_PREHASH_Force, NO_FORCE);
		gMessageSystem->nextBlockFast(_PREHASH_ObjectData);
		gMessageSystem->addU32Fast(_PREHASH_ObjectLocalID, object->getLocalID());
		gMessageSystem->sendReliable(region->getHost());
	}
}

// method to format the time.
std::string formatted_time(const time_t& the_time)
{
	std::string dateStr = "["+LLTrans::getString("LTimeWeek")+"] ["
						+LLTrans::getString("LTimeMonth")+"] ["
						+LLTrans::getString("LTimeDay")+"] ["
						+LLTrans::getString("LTimeHour")+"]:["
						+LLTrans::getString("LTimeMin")+"]:["
						+LLTrans::getString("LTimeSec")+"] ["
						+LLTrans::getString("LTimeYear")+"]";

	LLSD substitution;
	substitution["datetime"] = (S32) the_time;
	LLStringUtil::format (dateStr, substitution);
	return dateStr;
}


void process_teleport_failed(LLMessageSystem *msg, void**)
{
	std::string message_id;		// Tag from server, like "RegionEntryAccessBlocked"
	std::string big_reason;		// Actual message to display
	LLSD args;

	// Let the interested parties know that teleport failed.
	LLViewerParcelMgr::getInstance()->onTeleportFailed();

	// if we have additional alert data
	if (msg->has(_PREHASH_AlertInfo) && msg->getSizeFast(_PREHASH_AlertInfo, _PREHASH_Message) > 0)
	{
		// Get the message ID
		msg->getStringFast(_PREHASH_AlertInfo, _PREHASH_Message, message_id);
		big_reason = LLAgent::sTeleportErrorMessages[message_id];
		if ( big_reason.size() <= 0 )
		{
			// Nothing found in the map - use what the server returned in the original message block
			msg->getStringFast(_PREHASH_Info, _PREHASH_Reason, big_reason);
		}

		LLSD llsd_block;
		std::string llsd_raw;
		msg->getStringFast(_PREHASH_AlertInfo, _PREHASH_ExtraParams, llsd_raw);
		if (llsd_raw.length())
		{
			std::istringstream llsd_data(llsd_raw);
			if (!LLSDSerialize::deserialize(llsd_block, llsd_data, llsd_raw.length()))
			{
				LL_WARNS() << "process_teleport_failed: Attempted to read alert parameter data into LLSD but failed:" << llsd_raw << LL_ENDL;
			}
			else
			{
				if(llsd_block.has("REGION_NAME"))
				{
					std::string region_name = llsd_block["REGION_NAME"].asString();
					if(!region_name.empty())
					{
						LLStringUtil::format_map_t name_args;
						name_args["[REGION_NAME]"] = region_name;
						LLStringUtil::format(big_reason, name_args);
					}
				}
				// change notification name in this special case
				if (handle_teleport_access_blocked(llsd_block, message_id, args["REASON"]))
				{
					if( gAgent.getTeleportState() != LLAgent::TELEPORT_NONE )
					{
						gAgent.setTeleportState( LLAgent::TELEPORT_NONE );
					}
					return;
				}
			}
		}
		args["REASON"] = big_reason;
	}
	else
	{	// Extra message payload not found - use what the simulator sent
		msg->getStringFast(_PREHASH_Info, _PREHASH_Reason, message_id);

		big_reason = LLAgent::sTeleportErrorMessages[message_id];
		if ( big_reason.size() > 0 )
		{	// Substitute verbose reason from the local map
			args["REASON"] = big_reason;
		}
		else
		{	// Nothing found in the map - use what the server returned
			args["REASON"] = message_id;
		}
	}

	// <FS:Ansariel> Stop typing after teleport (possible fix for FIRE-7273)
	gAgent.stopTyping();

	LL_INFOS() << "Teleport error, message_id=" << message_id << LL_ENDL;
	if (!FSLSLBridge::instance().canUseBridge() ||
		(message_id != "Could not teleport closer to destination"))
	{
		LLNotificationsUtil::add("CouldNotTeleportReason", args);
	}

	if( gAgent.getTeleportState() != LLAgent::TELEPORT_NONE )
	{
		gAgent.setTeleportState( LLAgent::TELEPORT_NONE );
	}
}

void process_teleport_local(LLMessageSystem *msg,void**)
{
	LLUUID agent_id;
	msg->getUUIDFast(_PREHASH_Info, _PREHASH_AgentID, agent_id);
	if (agent_id != gAgent.getID())
	{
		LL_WARNS("Messaging") << "Got teleport notification for wrong agent!" << LL_ENDL;
		return;
	}

	U32 location_id;
	LLVector3 pos, look_at;
	U32 teleport_flags;
	msg->getU32Fast(_PREHASH_Info, _PREHASH_LocationID, location_id);
	msg->getVector3Fast(_PREHASH_Info, _PREHASH_Position, pos);
	msg->getVector3Fast(_PREHASH_Info, _PREHASH_LookAt, look_at);
	msg->getU32Fast(_PREHASH_Info, _PREHASH_TeleportFlags, teleport_flags);

	if( gAgent.getTeleportState() != LLAgent::TELEPORT_NONE )
	{
		if( gAgent.getTeleportState() == LLAgent::TELEPORT_LOCAL )
		{
			// To prevent TeleportStart messages re-activating the progress screen right
			// after tp, keep the teleport state and let progress screen clear it after a short delay
			// (progress screen is active but not visible)  *TODO: remove when SVC-5290 is fixed
			gTeleportDisplayTimer.reset();
			gTeleportDisplay = TRUE;
		}
		else
		{
			gAgent.setTeleportState( LLAgent::TELEPORT_NONE );
		}
	}

	// Sim tells us whether the new position is off the ground
	// <FS:Ansariel> Always fly after TP option
	//if (teleport_flags & TELEPORT_FLAGS_IS_FLYING)
	if (teleport_flags & TELEPORT_FLAGS_IS_FLYING || gSavedSettings.getBOOL("FSFlyAfterTeleport"))
	// </FS:Ansariel> Always fly after TP option
	{
		gAgent.setFlying(TRUE);
	}
	else
	{
		gAgent.setFlying(FALSE);
	}

	// <FS:Ansariel> Stop typing after teleport (possible fix for FIRE-7273)
	gAgent.stopTyping();

	gAgent.setPositionAgent(pos);
	gAgentCamera.slamLookAt(look_at);

	if ( !(gAgent.getTeleportKeepsLookAt() && LLViewerJoystick::getInstance()->getOverrideCamera()) && gSavedSettings.getBOOL("FSResetCameraOnTP") )
	{
		gAgentCamera.resetView(TRUE, TRUE);
	}

	// send camera update to new region
	gAgentCamera.updateCamera();

	send_agent_update(TRUE, TRUE);

	// Let the interested parties know we've teleported.
	// Vadim *HACK: Agent position seems to get reset (to render position?)
	//              on each frame, so we have to pass the new position manually.
	LLViewerParcelMgr::getInstance()->onTeleportFinished(true, gAgent.getPosGlobalFromAgent(pos));
}

void send_simple_im(const LLUUID& to_id,
					const std::string& message,
					EInstantMessage dialog,
					const LLUUID& id)
{
	std::string my_name;
	LLAgentUI::buildFullname(my_name);
	send_improved_im(to_id,
					 my_name,
					 message,
					 IM_ONLINE,
					 dialog,
					 id,
					 NO_TIMESTAMP,
					 (U8*)EMPTY_BINARY_BUCKET,
					 EMPTY_BINARY_BUCKET_SIZE);
}

void send_group_notice(const LLUUID& group_id,
					   const std::string& subject,
					   const std::string& message,
					   const LLInventoryItem* item)
{
	// Put this notice into an instant message form.
	// This will mean converting the item to a binary bucket,
	// and the subject/message into a single field.
	std::string my_name;
	LLAgentUI::buildFullname(my_name);

	// Combine subject + message into a single string.
	std::ostringstream subject_and_message;
	// TODO: turn all existing |'s into ||'s in subject and message.
	subject_and_message << subject << "|" << message;

	// Create an empty binary bucket.
	U8 bin_bucket[MAX_INVENTORY_BUFFER_SIZE];
	U8* bucket_to_send = bin_bucket;
	bin_bucket[0] = '\0';
	S32 bin_bucket_size = EMPTY_BINARY_BUCKET_SIZE;
	// If there is an item being sent, pack it into the binary bucket.
	if (item)
	{
		LLSD item_def;
		item_def["item_id"] = item->getUUID();
		item_def["owner_id"] = item->getPermissions().getOwner();
		std::ostringstream ostr;
		LLSDSerialize::serialize(item_def, ostr, LLSDSerialize::LLSD_XML);
		bin_bucket_size = ostr.str().copy(
			(char*)bin_bucket, ostr.str().size());
		bin_bucket[bin_bucket_size] = '\0';
	}
	else
	{
		bucket_to_send = (U8*) EMPTY_BINARY_BUCKET;
	}
   

	send_improved_im(
			group_id,
			my_name,
			subject_and_message.str(),
			IM_ONLINE,
			IM_GROUP_NOTICE,
			LLUUID::null,
			NO_TIMESTAMP,
			bucket_to_send,
			bin_bucket_size);
}

void send_lures(const LLSD& notification, const LLSD& response)
{
	std::string text = response["message"].asString();
	LLSLURL slurl;
	LLAgentUI::buildSLURL(slurl);
	text.append("\r\n").append(slurl.getSLURLString());

// [RLVa:KB] - Checked: RLVa-2.0.0
	// Filter the lure message if any of the recipients are IM-blocked
	const LLSD& sdRecipients = notification["payload"]["ids"];
	if ( (gRlvHandler.isEnabled()) && 
	     (std::any_of(sdRecipients.beginArray(), sdRecipients.endArray(), [](const LLSD& id) { return !RlvActions::canStartIM(id.asUUID()) || !RlvActions::canSendIM(id.asUUID()); })) )
	{
		text = RlvStrings::getString(RLV_STRING_HIDDEN);
	}
// [/RLVa:KB]

	LLMessageSystem* msg = gMessageSystem;
	msg->newMessageFast(_PREHASH_StartLure);
	msg->nextBlockFast(_PREHASH_AgentData);
	msg->addUUIDFast(_PREHASH_AgentID, gAgent.getID());
	msg->addUUIDFast(_PREHASH_SessionID, gAgent.getSessionID());
	msg->nextBlockFast(_PREHASH_Info);
	msg->addU8Fast(_PREHASH_LureType, (U8)0); // sim will fill this in.
	msg->addStringFast(_PREHASH_Message, text);
	for(LLSD::array_const_iterator it = notification["payload"]["ids"].beginArray();
		it != notification["payload"]["ids"].endArray();
		++it)
	{
		LLUUID target_id = it->asUUID();

		msg->nextBlockFast(_PREHASH_TargetData);
		msg->addUUIDFast(_PREHASH_TargetID, target_id);

		// Record the offer.
		{
// [RLVa:KB] - Checked: RLVa-2.0.1
			bool fRlvCanShowName = (!notification["payload"].has("rlv_shownames")) ? true : !notification["payload"]["rlv_shownames"].asBoolean();
// [/RLVa:KB]
			LLAvatarName av_name;
			LLAvatarNameCache::get(target_id, &av_name);  // for im log filenames
			LLSD args;
// [RLVa:KB] - Checked: 2014-03-31 (Catznip-3.6)
			args["TO_NAME"] = LLSLURL("agent", target_id, (fRlvCanShowName) ? "completename" : "rlvanonym").getSLURLString();;
// [/RLVa:KB]
//			args["TO_NAME"] = LLSLURL("agent", target_id, "completename").getSLURLString();
	
			LLSD payload;
				
			//*TODO please rewrite all keys to the same case, lower or upper
			payload["from_id"] = target_id;
			payload["SUPPRESS_TOAST"] = true;
			LLNotificationsUtil::add("TeleportOfferSent", args, payload);

			// Add the recepient to the recent people list.
// [RLVa:KB] - Checked: RLVa-2.0.1
			if (fRlvCanShowName)
				LLRecentPeople::instance().add(target_id);
// [/RLVa:KB]
//			LLRecentPeople::instance().add(target_id);
		}
	}
	gAgent.sendReliableMessage();
}

bool handle_lure_callback(const LLSD& notification, const LLSD& response)
{
	static const unsigned OFFER_RECIPIENT_LIMIT = 250;
	if(notification["payload"]["ids"].size() > OFFER_RECIPIENT_LIMIT) 
	{
		// More than OFFER_RECIPIENT_LIMIT targets will overload the message
		// producing an llerror.
		LLSD args;
		args["OFFERS"] = notification["payload"]["ids"].size();
		args["LIMIT"] = static_cast<int>(OFFER_RECIPIENT_LIMIT);
		LLNotificationsUtil::add("TooManyTeleportOffers", args);
		return false;
	}

	S32 option = LLNotificationsUtil::getSelectedOption(notification, response);

	if(0 == option)
	{
		send_lures(notification, response);
	}

	return false;
}

void handle_lure(const LLUUID& invitee)
{
	std::vector<LLUUID> ids;
	ids.push_back(invitee);
	handle_lure(ids);
}

// Prompt for a message to the invited user.
void handle_lure(const uuid_vec_t& ids)
{
	if (ids.empty()) return;

	if (!gAgent.getRegion()) return;

	LLSD edit_args;
// [RLVa:KB] - Checked: 2010-04-07 (RLVa-1.2.0d) | Modified: RLVa-1.0.0a
	edit_args["REGION"] = (!gRlvHandler.hasBehaviour(RLV_BHVR_SHOWLOC)) ? gAgent.getRegion()->getName() : RlvStrings::getString(RLV_STRING_HIDDEN);
// [/RLVa:KB]
//	edit_args["REGION"] = gAgent.getRegion()->getName();

	LLSD payload;
// [RLVa:KB] - Checked: RLVa-2.0.1
	bool fRlvShouldHideNames = false;
	for (const LLUUID& idAgent : ids)
	{
		// Only allow offering teleports if everyone is a @tplure exception or able to map this avie under @showloc=n
		if (gRlvHandler.hasBehaviour(RLV_BHVR_SHOWLOC))
		{
			const LLRelationship* pBuddyInfo = LLAvatarTracker::instance().getBuddyInfo(idAgent);
			if ( (!gRlvHandler.isException(RLV_BHVR_TPLURE, idAgent, RLV_CHECK_PERMISSIVE)) &&
				 ((!pBuddyInfo) || (!pBuddyInfo->isOnline()) || (!pBuddyInfo->isRightGrantedTo(LLRelationship::GRANT_MAP_LOCATION))) )
			{
				RlvUtil::notifyBlocked(RLV_STRING_BLOCKED_TELEPORT_OFFER);
				return;
			}
		}
		fRlvShouldHideNames |= !RlvActions::canShowName(RlvActions::SNC_TELEPORTOFFER, idAgent);
		payload["ids"].append(idAgent);
	}
	payload["rlv_shownames"] = fRlvShouldHideNames;
// [/RLVa:KB]
// 	for (std::vector<LLUUID>::const_iterator it = ids.begin();
// 		it != ids.end();
// 		++it)
// 	{
// 		payload["ids"].append(*it);
// 	}
	if (gAgent.isGodlike())
	{
		LLNotificationsUtil::add("OfferTeleportFromGod", edit_args, payload, handle_lure_callback);
	}
	else
	{
		LLNotificationsUtil::add("OfferTeleport", edit_args, payload, handle_lure_callback);
	}
}

bool teleport_request_callback(const LLSD& notification, const LLSD& response)
{
	LLUUID from_id = notification["payload"]["from_id"].asUUID();
	if(from_id.isNull())
	{
		LL_WARNS() << "from_id is NULL" << LL_ENDL;
		return false;
	}

	LLAvatarName av_name;
	LLAvatarNameCache::get(from_id, &av_name);

	if(LLMuteList::getInstance()->isMuted(from_id) && !LLMuteList::getInstance()->isLinden(av_name.getUserName()))
	{
		return false;
	}

	S32 option = 0;
	if (response.isInteger()) 
	{
		option = response.asInteger();
	}
	else
	{
		option = LLNotificationsUtil::getSelectedOption(notification, response);
	}

	switch(option)
	{
	// Yes
	case 0:
		{
			LLSD dummy_notification;
			dummy_notification["payload"]["ids"][0] = from_id;

			LLSD dummy_response;
			dummy_response["message"] = response["message"];

			send_lures(dummy_notification, dummy_response);
		}
		break;

	// No
	case 1:
	default:
		break;
	}

	return false;
}

static LLNotificationFunctorRegistration teleport_request_callback_reg("TeleportRequest", teleport_request_callback);

void send_improved_im(const LLUUID& to_id,
							const std::string& name,
							const std::string& message,
							U8 offline,
							EInstantMessage dialog,
							const LLUUID& id,
							U32 timestamp, 
							const U8* binary_bucket,
							S32 binary_bucket_size)
{
	pack_instant_message(
		gMessageSystem,
		gAgent.getID(),
		FALSE,
		gAgent.getSessionID(),
		to_id,
		name,
		message,
		offline,
		dialog,
		id,
		0,
		LLUUID::null,
		gAgent.getPositionAgent(),
		timestamp,
		binary_bucket,
		binary_bucket_size);
	gAgent.sendReliableMessage();
}


void send_places_query(const LLUUID& query_id,
					   const LLUUID& trans_id,
					   const std::string& query_text,
					   U32 query_flags,
					   S32 category,
					   const std::string& sim_name)
{
	LLMessageSystem* msg = gMessageSystem;

	msg->newMessage("PlacesQuery");
	msg->nextBlock("AgentData");
	msg->addUUID("AgentID", gAgent.getID());
	msg->addUUID("SessionID", gAgent.getSessionID());
	msg->addUUID("QueryID", query_id);
	msg->nextBlock("TransactionData");
	msg->addUUID("TransactionID", trans_id);
	msg->nextBlock("QueryData");
	msg->addString("QueryText", query_text);
	msg->addU32("QueryFlags", query_flags);
	msg->addS8("Category", (S8)category);
	msg->addString("SimName", sim_name);
	gAgent.sendReliableMessage();
}

// Deprecated in favor of cap "UserInfo"
void process_user_info_reply(LLMessageSystem* msg, void**)
{
	LLUUID agent_id;
	msg->getUUIDFast(_PREHASH_AgentData, _PREHASH_AgentID, agent_id);
	if(agent_id != gAgent.getID())
	{
		LL_WARNS("Messaging") << "process_user_info_reply - "
				<< "wrong agent id." << LL_ENDL;
	}
	
	BOOL im_via_email;
	msg->getBOOLFast(_PREHASH_UserData, _PREHASH_IMViaEMail, im_via_email);
	std::string email;
	msg->getStringFast(_PREHASH_UserData, _PREHASH_EMail, email);
	std::string dir_visibility;
	msg->getString( "UserData", "DirectoryVisibility", dir_visibility);

    // For Message based user info information the is_verified is assumed to be false.
	// <FS:Ansariel> Show email address in preferences (FIRE-1071)
	//LLFloaterPreference::updateUserInfo(dir_visibility, im_via_email, false);   
	LLFloaterPreference::updateUserInfo(dir_visibility, im_via_email, !LLGridManager::instance().isInSecondLife(), email); // Assume verified in OpenSim
	// </FS:Ansariel> Show email address in preferences (FIRE-1071)
	LLFloaterSnapshot::setAgentEmail(email);
}


//---------------------------------------------------------------------------
// Script Dialog
//---------------------------------------------------------------------------

const S32 SCRIPT_DIALOG_MAX_BUTTONS = 12;
const char* SCRIPT_DIALOG_HEADER = "Script Dialog:\n";

bool callback_script_dialog(const LLSD& notification, const LLSD& response)
{
	LLNotificationForm form(notification["form"]);

	std::string rtn_text;
	S32 button_idx;
	button_idx = LLNotification::getSelectedOption(notification, response);
	if (response[TEXTBOX_MAGIC_TOKEN].isDefined())
	{
		if (response[TEXTBOX_MAGIC_TOKEN].isString())
			rtn_text = response[TEXTBOX_MAGIC_TOKEN].asString();
		else
			rtn_text.clear(); // bool marks empty string
	}
	else
	{
		rtn_text = LLNotification::getSelectedOptionName(response);
	}

	// Button -2 = Mute
	// Button -1 = Ignore - no processing needed for this button
	// Buttons 0 and above = dialog choices

	if (-2 == button_idx)
	{
		std::string object_name = notification["payload"]["object_name"].asString();
		LLUUID object_id = notification["payload"]["object_id"].asUUID();
		LLMute mute(object_id, object_name, LLMute::OBJECT);
		if (LLMuteList::getInstance()->add(mute))
		{
			// This call opens the sidebar, displays the block list, and highlights the newly blocked
			// object in the list so the user can see that their block click has taken effect.
			LLPanelBlockedList::showPanelAndSelect(object_id);
		}
	}

	if (0 <= button_idx)
	{
		LLMessageSystem* msg = gMessageSystem;
		msg->newMessage("ScriptDialogReply");
		msg->nextBlock("AgentData");
		msg->addUUID("AgentID", gAgent.getID());
		msg->addUUID("SessionID", gAgent.getSessionID());
		msg->nextBlock("Data");
		msg->addUUID("ObjectID", notification["payload"]["object_id"].asUUID());
		msg->addS32("ChatChannel", notification["payload"]["chat_channel"].asInteger());
		msg->addS32("ButtonIndex", button_idx);
		msg->addString("ButtonLabel", rtn_text);
		msg->sendReliable(LLHost(notification["payload"]["sender"].asString()));
	}

	return false;
}
static LLNotificationFunctorRegistration callback_script_dialog_reg_1("ScriptDialog", callback_script_dialog);
static LLNotificationFunctorRegistration callback_script_dialog_reg_2("ScriptDialogGroup", callback_script_dialog);

void process_script_dialog(LLMessageSystem* msg, void**)
{
	S32 i;
	LLSD payload;

	LLUUID object_id;
	msg->getUUID("Data", "ObjectID", object_id);

	// NaCl - Antispam Registry
	if (NACLAntiSpamRegistry::instance().checkQueue(ANTISPAM_QUEUE_SCRIPT_DIALOG, object_id, ANTISPAM_SOURCE_OBJECT))
	{
		return;
	}
	// NaCl End

//	For compability with OS grids first check for presence of extended packet before fetching data.
    LLUUID owner_id;
	if (gMessageSystem->getNumberOfBlocks("OwnerData") > 0)
	{
    msg->getUUID("OwnerData", "OwnerID", owner_id);
	}

	if (LLMuteList::getInstance()->isMuted(object_id) || LLMuteList::getInstance()->isMuted(owner_id))
	{
		return;
	}

	std::string message; 
	std::string first_name;
	std::string last_name;
	std::string object_name;

	S32 chat_channel;
	msg->getString("Data", "FirstName", first_name);
	msg->getString("Data", "LastName", last_name);
	msg->getString("Data", "ObjectName", object_name);
	msg->getString("Data", "Message", message);
	msg->getS32("Data", "ChatChannel", chat_channel);

		// unused for now
	LLUUID image_id;
	msg->getUUID("Data", "ImageID", image_id);

	payload["sender"] = msg->getSender().getIPandPort();
	payload["object_id"] = object_id;
	payload["chat_channel"] = chat_channel;
	payload["object_name"] = object_name;

	// <FS:Ansariel> FIRE-17158: Remove "block" button for script dialog of own objects
	bool own_object = false;
	std::string self_name;
	LLAgentUI::buildFullname(self_name);
	if (LLCacheName::buildFullName(first_name, last_name) == self_name)
	{
		own_object = true;
	}
	payload["own_object"] = own_object;
	// </FS:Ansariel>

	// build up custom form
	S32 button_count = msg->getNumberOfBlocks("Buttons");
	if (button_count > SCRIPT_DIALOG_MAX_BUTTONS)
	{
		LL_WARNS() << "Too many script dialog buttons - omitting some" << LL_ENDL;
		button_count = SCRIPT_DIALOG_MAX_BUTTONS;
	}

	LLNotificationForm form;
	for (i = 0; i < button_count; i++)
	{
		std::string tdesc;
		msg->getString("Buttons", "ButtonLabel", tdesc, i);
		form.addElement("button", std::string(tdesc));
	}

	LLSD args;
	args["TITLE"] = object_name;
	args["MESSAGE"] = message;
	LLNotificationPtr notification;
	if (!first_name.empty())
	{
		args["NAME"] = LLCacheName::buildFullName(first_name, last_name);
		notification = LLNotifications::instance().add(
			LLNotification::Params("ScriptDialog").substitutions(args).payload(payload).form_elements(form.asLLSD()));
	}
	else
	{
		args["GROUPNAME"] = last_name;
		notification = LLNotifications::instance().add(
			LLNotification::Params("ScriptDialogGroup").substitutions(args).payload(payload).form_elements(form.asLLSD()));
	}
}

//---------------------------------------------------------------------------


std::vector<LLSD> gLoadUrlList;

bool callback_load_url(const LLSD& notification, const LLSD& response)
{
	S32 option = LLNotificationsUtil::getSelectedOption(notification, response);

	if (0 == option)
	{
		LLWeb::loadURL(notification["payload"]["url"].asString());
	}

	return false;
}
static LLNotificationFunctorRegistration callback_load_url_reg("LoadWebPage", callback_load_url);

// We've got the name of the person or group that owns the object hurling the url.
// Display confirmation dialog.
void callback_load_url_name(const LLUUID& id, const std::string& full_name, bool is_group)
{
	std::vector<LLSD>::iterator it;
	for (it = gLoadUrlList.begin(); it != gLoadUrlList.end(); )
	{
		LLSD load_url_info = *it;
		if (load_url_info["owner_id"].asUUID() == id)
		{
			it = gLoadUrlList.erase(it);

			std::string owner_name;
			if (is_group)
			{
				owner_name = full_name + LLTrans::getString("Group");
			}
			else
			{
				owner_name = full_name;
			}

			// For legacy name-only mutes.
			if (LLMuteList::getInstance()->isMuted(LLUUID::null, owner_name))
			{
				continue;
			}
			LLSD args;
			args["URL"] = load_url_info["url"].asString();
			args["MESSAGE"] = load_url_info["message"].asString();
			args["OBJECTNAME"] = load_url_info["object_name"].asString();
			args["NAME_SLURL"] = LLSLURL(is_group ? "group" : "agent", id, "about").getSLURLString();

			LLNotificationsUtil::add("LoadWebPage", args, load_url_info);
		}
		else
		{
			++it;
		}
	}
}

// We've got the name of the person who owns the object hurling the url.
void callback_load_url_avatar_name(const LLUUID& id, const LLAvatarName& av_name)
{
    callback_load_url_name(id, av_name.getUserName(), false);
}

void process_load_url(LLMessageSystem* msg, void**)
{
	LLUUID object_id;
	LLUUID owner_id;
	BOOL owner_is_group;
	char object_name[256];		/* Flawfinder: ignore */
	char message[256];		/* Flawfinder: ignore */
	char url[256];		/* Flawfinder: ignore */

	msg->getString("Data", "ObjectName", 256, object_name);
	msg->getUUID(  "Data", "ObjectID", object_id);
	msg->getUUID(  "Data", "OwnerID", owner_id);
	msg->getBOOL(  "Data", "OwnerIsGroup", owner_is_group);
	msg->getString("Data", "Message", 256, message);
	msg->getString("Data", "URL", 256, url);

	// NaCl - Antispam Registry
	if (NACLAntiSpamRegistry::instance().checkQueue(ANTISPAM_QUEUE_SCRIPT_DIALOG, object_id, ANTISPAM_SOURCE_OBJECT))
	{
		return;
	}
	// NaCl End

	LLSD payload;
	payload["object_id"] = object_id;
	payload["owner_id"] = owner_id;
	payload["owner_is_group"] = owner_is_group;
	payload["object_name"] = object_name;
	payload["message"] = message;
	payload["url"] = url;

	// URL is safety checked in load_url above

	// Check if object or owner is muted
	if (LLMuteList::getInstance()->isMuted(object_id, object_name) ||
	    LLMuteList::getInstance()->isMuted(owner_id))
	{
		LL_INFOS("Messaging")<<"Ignoring load_url from muted object/owner."<<LL_ENDL;
		return;
	}

	// Add to list of pending name lookups
	gLoadUrlList.push_back(payload);

	if (owner_is_group)
	{
		gCacheName->getGroup(owner_id, boost::bind(&callback_load_url_name, _1, _2, _3));
	}
	else
	{
		LLAvatarNameCache::get(owner_id, boost::bind(&callback_load_url_avatar_name, _1, _2));
	}
}


void callback_download_complete(void** data, S32 result, LLExtStat ext_status)
{
	std::string* filepath = (std::string*)data;
	LLSD args;
	args["DOWNLOAD_PATH"] = *filepath;
	LLNotificationsUtil::add("FinishedRawDownload", args);
	delete filepath;
}


void process_initiate_download(LLMessageSystem* msg, void**)
{
	LLUUID agent_id;
	msg->getUUID("AgentData", "AgentID", agent_id);
	if (agent_id != gAgent.getID())
	{
		LL_WARNS("Messaging") << "Initiate download for wrong agent" << LL_ENDL;
		return;
	}

	std::string sim_filename;
	std::string viewer_filename;
	msg->getString("FileData", "SimFilename", sim_filename);
	msg->getString("FileData", "ViewerFilename", viewer_filename);

	if (!gXferManager->validateFileForRequest(viewer_filename))
	{
		LL_WARNS() << "SECURITY: Unauthorized download to local file " << viewer_filename << LL_ENDL;
		return;
	}
	gXferManager->requestFile(viewer_filename,
		sim_filename,
		LL_PATH_NONE,
		msg->getSender(),
		FALSE,	// don't delete remote
		callback_download_complete,
		(void**)new std::string(viewer_filename));
}


void process_script_teleport_request(LLMessageSystem* msg, void**)
{
	if (!gSavedSettings.getBOOL("ScriptsCanShowUI")) return;

	std::string object_name;
	std::string sim_name;
	LLVector3 pos;
	LLVector3 look_at;

	msg->getString("Data", "ObjectName", object_name);
	msg->getString("Data", "SimName", sim_name);
	msg->getVector3("Data", "SimPosition", pos);
	msg->getVector3("Data", "LookAt", look_at);

	LLFloaterWorldMap* instance = LLFloaterWorldMap::getInstance();
	if(instance)
	{
		LL_INFOS() << "Object named " << object_name 
			<< " is offering TP to region "
			<< sim_name << " position " << pos
			<< LL_ENDL;

		instance->trackURL(sim_name, (S32)pos.mV[VX], (S32)pos.mV[VY], (S32)pos.mV[VZ]);
		LLFloaterReg::showInstance("world_map", "center");
	}
	
	// remove above two lines and replace with below line
	// to re-enable parcel browser for llMapDestination()
	// LLURLDispatcher::dispatch(LLSLURL::buildSLURL(sim_name, (S32)pos.mV[VX], (S32)pos.mV[VY], (S32)pos.mV[VZ]), FALSE);
	
}

void process_covenant_reply(LLMessageSystem* msg, void**)
{
	LLUUID covenant_id, estate_owner_id;
	std::string estate_name;
	U32 covenant_timestamp;
	msg->getUUID("Data", "CovenantID", covenant_id);
	msg->getU32("Data", "CovenantTimestamp", covenant_timestamp);
	msg->getString("Data", "EstateName", estate_name);
	msg->getUUID("Data", "EstateOwnerID", estate_owner_id);

	LLPanelEstateCovenant::updateEstateName(estate_name);
	LLPanelLandCovenant::updateEstateName(estate_name);
	LLPanelEstateInfo::updateEstateName(estate_name);
	LLFloaterBuyLand::updateEstateName(estate_name);

	std::string owner_name =
		LLSLURL("agent", estate_owner_id, "inspect").getSLURLString();
	LLPanelEstateCovenant::updateEstateOwnerName(owner_name);
	LLPanelLandCovenant::updateEstateOwnerName(owner_name);
	LLPanelEstateInfo::updateEstateOwnerName(owner_name);
	LLFloaterBuyLand::updateEstateOwnerName(owner_name);

	// <FS:Ansariel> Don't create places floater if we don't need it
	//LLPanelPlaceProfile* panel = LLFloaterSidePanelContainer::getPanel<LLPanelPlaceProfile>("places", "panel_place_profile");
	LLPanelPlaceProfile* panel = LLFloaterSidePanelContainer::findPanel<LLPanelPlaceProfile>("places", "panel_place_profile");
	// </FS:Ansariel>
	if (panel)
	{
		panel->updateEstateName(estate_name);
		panel->updateEstateOwnerName(owner_name);
	}

	// <FS:Ansariel> Standalone location profile floater
	FSFloaterPlaceDetails* fs_floater = LLFloaterReg::findTypedInstance<FSFloaterPlaceDetails>("fs_placedetails", LLSD().with("type", "agent"));
	if (fs_floater)
	{
		fs_floater->updateEstateName(estate_name);
		fs_floater->updateEstateOwnerName(owner_name);
	}
	// </FS:Ansariel>

	// standard message, not from system
	std::string last_modified;
	if (covenant_timestamp == 0)
	{
		last_modified = LLTrans::getString("covenant_last_modified")+LLTrans::getString("never_text");
	}
	else
	{
		last_modified = LLTrans::getString("covenant_last_modified")+"["
						+LLTrans::getString("LTimeWeek")+"] ["
						+LLTrans::getString("LTimeMonth")+"] ["
						+LLTrans::getString("LTimeDay")+"] ["
						+LLTrans::getString("LTimeHour")+"]:["
						+LLTrans::getString("LTimeMin")+"]:["
						+LLTrans::getString("LTimeSec")+"] ["
						+LLTrans::getString("LTimeYear")+"]";
		LLSD substitution;
		substitution["datetime"] = (S32) covenant_timestamp;
		LLStringUtil::format (last_modified, substitution);
	}

	LLPanelEstateCovenant::updateLastModified(last_modified);
	LLPanelLandCovenant::updateLastModified(last_modified);
	LLFloaterBuyLand::updateLastModified(last_modified);

	// load the actual covenant asset data
	const BOOL high_priority = TRUE;
	if (covenant_id.notNull())
	{
		gAssetStorage->getEstateAsset(gAgent.getRegionHost(),
									gAgent.getID(),
									gAgent.getSessionID(),
									covenant_id,
                                    LLAssetType::AT_NOTECARD,
									ET_Covenant,
                                    onCovenantLoadComplete,
									NULL,
									high_priority);
	}
	else
	{
		std::string covenant_text;
		if (estate_owner_id.isNull())
		{
			// mainland
			covenant_text = LLTrans::getString("RegionNoCovenant");
		}
		else
		{
			covenant_text = LLTrans::getString("RegionNoCovenantOtherOwner");
		}
		LLPanelEstateCovenant::updateCovenantText(covenant_text, covenant_id);
		LLPanelLandCovenant::updateCovenantText(covenant_text);
		LLFloaterBuyLand::updateCovenantText(covenant_text, covenant_id);
		if (panel)
		{
			panel->updateCovenantText(covenant_text);
		}
		// <FS:Ansariel> Standalone location profile floater
		if (fs_floater)
		{
			fs_floater->updateCovenantText(covenant_text);
		}
		// </FS:Ansariel>
	}
}

void onCovenantLoadComplete(LLVFS *vfs,
					const LLUUID& asset_uuid,
					LLAssetType::EType type,
					void* user_data, S32 status, LLExtStat ext_status)
{
	LL_DEBUGS("Messaging") << "onCovenantLoadComplete()" << LL_ENDL;
	std::string covenant_text;
	if(0 == status)
	{
		LLVFile file(vfs, asset_uuid, type, LLVFile::READ);
		
		S32 file_length = file.getSize();
		
		std::vector<char> buffer(file_length+1);
		file.read((U8*)&buffer[0], file_length);		
		// put a EOS at the end
		buffer[file_length] = '\0';
		
		if( (file_length > 19) && !strncmp( &buffer[0], "Linden text version", 19 ) )
		{
			LLViewerTextEditor::Params params;
			params.name("temp");
			params.max_text_length(file_length+1);
			LLViewerTextEditor * editor = LLUICtrlFactory::create<LLViewerTextEditor> (params);
			if( !editor->importBuffer( &buffer[0], file_length+1 ) )
			{
				LL_WARNS("Messaging") << "Problem importing estate covenant." << LL_ENDL;
				covenant_text = "Problem importing estate covenant.";
			}
			else
			{
				// Version 0 (just text, doesn't include version number)
				covenant_text = editor->getText();
			}
			delete editor;
		}
		else
		{
			LL_WARNS("Messaging") << "Problem importing estate covenant: Covenant file format error." << LL_ENDL;
			covenant_text = "Problem importing estate covenant: Covenant file format error.";
		}
	}
	else
	{
		if( LL_ERR_ASSET_REQUEST_NOT_IN_DATABASE == status ||
		    LL_ERR_FILE_EMPTY == status)
		{
			covenant_text = "Estate covenant notecard is missing from database.";
		}
		else if (LL_ERR_INSUFFICIENT_PERMISSIONS == status)
		{
			covenant_text = "Insufficient permissions to view estate covenant.";
		}
		else
		{
			covenant_text = "Unable to load estate covenant at this time.";
		}
		
		LL_WARNS("Messaging") << "Problem loading notecard: " << status << LL_ENDL;
	}
	LLPanelEstateCovenant::updateCovenantText(covenant_text, asset_uuid);
	LLPanelLandCovenant::updateCovenantText(covenant_text);
	LLFloaterBuyLand::updateCovenantText(covenant_text, asset_uuid);

	LLPanelPlaceProfile* panel = LLFloaterSidePanelContainer::getPanel<LLPanelPlaceProfile>("places", "panel_place_profile");
	if (panel)
	{
		panel->updateCovenantText(covenant_text);
	}

	// <FS:Ansariel> Standalone location profile floater
	FSFloaterPlaceDetails* fs_floater = LLFloaterReg::findTypedInstance<FSFloaterPlaceDetails>("fs_placedetails", LLSD().with("type", "agent"));
	if (fs_floater)
	{
		fs_floater->updateCovenantText(covenant_text);
	}
	// </FS:Ansariel>
}


void process_feature_disabled_message(LLMessageSystem* msg, void**)
{
	// Handle Blacklisted feature simulator response...
	LLUUID	agentID;
	LLUUID	transactionID;
	std::string	messageText;
	msg->getStringFast(_PREHASH_FailureInfo,_PREHASH_ErrorMessage, messageText,0);
	msg->getUUIDFast(_PREHASH_FailureInfo,_PREHASH_AgentID,agentID);
	msg->getUUIDFast(_PREHASH_FailureInfo,_PREHASH_TransactionID,transactionID);
	
	LL_WARNS("Messaging") << "Blacklisted Feature Response:" << messageText << LL_ENDL;
}

// ------------------------------------------------------------
// Message system exception callbacks
// ------------------------------------------------------------

void invalid_message_callback(LLMessageSystem* msg,
								   void*,
								   EMessageException exception)
{
    LLAppViewer::instance()->badNetworkHandler();
}

// Please do not add more message handlers here. This file is huge.
// Put them in a file related to the functionality you are implementing.

void LLOfferInfo::forceResponse(InventoryOfferResponse response)
{
	// <FS:Ansariel> Now this is a hell of piece of... forceResponse() will look for the
	//               ELEMENT index, and NOT the button index. So if we want to force a
	//               response of IOR_ACCEPT, we need to pass the correct element
	//               index of the button.
	//LLNotification::Params params("UserGiveItem");
	//params.functor.function(boost::bind(&LLOfferInfo::inventory_offer_callback, this, _1, _2));
	//LLNotifications::instance().forceResponse(params, response);
	S32 element_index;
	switch (response)
	{
		case IOR_ACCEPT:
			element_index = 1;
			break;
		case IOR_DECLINE:
			element_index = 2;
			break;
		case IOR_MUTE:
			element_index = 3;
			break;
		default:
			element_index = -1;
			break;
	}
	LLNotification::Params params("UserGiveItem");
	params.functor.function(boost::bind(&LLOfferInfo::inventory_offer_callback, this, _1, _2));
	LLNotifications::instance().forceResponse(params, element_index);
	// </FS:Ansariel>
}
<|MERGE_RESOLUTION|>--- conflicted
+++ resolved
@@ -2007,14 +2007,10 @@
 		//don't spam them if they are getting flooded
 		if (check_offer_throttle(mFromName, true))
 		{
-<<<<<<< HEAD
 			// <FS:Ansariel> This breaks object owner name parsing
 			//log_message = "<nolink>" + chatHistory_string + "</nolink> " + LLTrans::getString("InvOfferGaveYou") + " " + getSanitizedDescription() + LLTrans::getString(".");
 			log_message = chatHistory_string + LLTrans::getString("InvOfferGaveYou") + " " + getSanitizedDescription() + LLTrans::getString(".");
 			// </FS:Ansariel>
-=======
-			log_message = "<nolink>" + chatHistory_string + "</nolink> " + LLTrans::getString("InvOfferGaveYou") + " " + getSanitizedDescription() + LLTrans::getString(".");
->>>>>>> 3ee8130b
 			LLSD args;
 			args["MESSAGE"] = log_message;
 			LLNotificationsUtil::add("SystemMessageTip", args);
@@ -2289,14 +2285,10 @@
 			//don't spam them if they are getting flooded
 			if (check_offer_throttle(mFromName, true))
 			{
-<<<<<<< HEAD
 				// <FS:Ansariel> This breaks object owner name parsing
 				//log_message = "<nolink>" + chatHistory_string + "</nolink> " + LLTrans::getString("InvOfferGaveYou") + " " + getSanitizedDescription() + LLTrans::getString(".");
 				log_message = chatHistory_string + LLTrans::getString("InvOfferGaveYou") + " " + getSanitizedDescription() + LLTrans::getString(".");
 				// </FS:Ansariel>
-=======
-				log_message = "<nolink>" + chatHistory_string + "</nolink> " + LLTrans::getString("InvOfferGaveYou") + " " + getSanitizedDescription() + LLTrans::getString(".");
->>>>>>> 3ee8130b
 				LLSD args;
 				args["MESSAGE"] = log_message;
 				LLNotificationsUtil::add("SystemMessageTip", args);
