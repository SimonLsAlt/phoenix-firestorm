--- conflicted
+++ resolved
@@ -203,11 +203,7 @@
         return true;
     if (std::find_if(mUnQueuedRequests.begin(), mUnQueuedRequests.end(), upred) != mUnQueuedRequests.end())
         return true;
-<<<<<<< HEAD
-    
-=======
-
->>>>>>> 38c2a5bd
+
     return false;
 }
 
