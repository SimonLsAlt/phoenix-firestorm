--- conflicted
+++ resolved
@@ -579,13 +579,8 @@
 		F32 retry_timeout;
 #if 0
 		// *TODO: Honor server Retry-After header.
-<<<<<<< HEAD
-		if (!hasResponseHeader(HTTP_HEADER_RETRY_AFTER)
-			|| !getSecondsUntilRetryAfter(getResponseHeader(HTTP_HEADER_RETRY_AFTER), retry_timeout))
-=======
 		if (!hasResponseHeader(HTTP_IN_HEADER_RETRY_AFTER)
 			|| !getSecondsUntilRetryAfter(getResponseHeader(HTTP_IN_HEADER_RETRY_AFTER), retry_timeout))
->>>>>>> beeefb45
 #endif
 		{
 			retry_timeout = mRequest->getRetryTimerDelay();
