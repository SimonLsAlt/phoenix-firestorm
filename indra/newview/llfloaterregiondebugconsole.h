--- conflicted
+++ resolved
@@ -43,16 +43,9 @@
     LLFloaterRegionDebugConsole(LLSD const & key);
     virtual ~LLFloaterRegionDebugConsole();
 
-    // virtual
-    BOOL postBuild();
+    bool postBuild() override;
 
-<<<<<<< HEAD
-	bool postBuild() override;
-	
-	void onInput(LLUICtrl* ctrl, const LLSD& param);
-=======
     void onInput(LLUICtrl* ctrl, const LLSD& param);
->>>>>>> c06fb4e0
 
     LLTextEditor * mOutput;
 
