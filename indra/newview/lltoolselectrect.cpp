/** 
 * @file lltoolselectrect.cpp
 * @brief A tool to select multiple objects with a screen-space rectangle.
 *
 * $LicenseInfo:firstyear=2001&license=viewerlgpl$
 * Second Life Viewer Source Code
 * Copyright (C) 2010, Linden Research, Inc.
 * 
 * This library is free software; you can redistribute it and/or
 * modify it under the terms of the GNU Lesser General Public
 * License as published by the Free Software Foundation;
 * version 2.1 of the License only.
 * 
 * This library is distributed in the hope that it will be useful,
 * but WITHOUT ANY WARRANTY; without even the implied warranty of
 * MERCHANTABILITY or FITNESS FOR A PARTICULAR PURPOSE.  See the GNU
 * Lesser General Public License for more details.
 * 
 * You should have received a copy of the GNU Lesser General Public
 * License along with this library; if not, write to the Free Software
 * Foundation, Inc., 51 Franklin Street, Fifth Floor, Boston, MA  02110-1301  USA
 * 
 * Linden Research, Inc., 945 Battery Street, San Francisco, CA  94111  USA
 * $/LicenseInfo$
 */

#include "llviewerprecompiledheaders.h"

// File includes
#include "lltoolselectrect.h"

// Library includes
#include "llgl.h"
#include "llrender.h"

// Viewer includes
#include "llviewercontrol.h"
#include "llui.h"
#include "llselectmgr.h"
#include "lltoolmgr.h"
#include "llviewerobject.h"
#include "llviewerobjectlist.h"
#include "llviewerwindow.h"
#include "llviewercamera.h"

#include "llglheaders.h"

// Globals
const S32 SLOP_RADIUS = 5;


//
// Member functions
//

LLToolSelectRect::LLToolSelectRect( LLToolComposite* composite )
	:
	LLToolSelect( composite ),
	mDragStartX(0),
	mDragStartY(0),
	mDragEndX(0),
	mDragEndY(0),
	mDragLastWidth(0),
	mDragLastHeight(0),
	mMouseOutsideSlop(FALSE)

{ }


void dialog_refresh_all(void);

BOOL LLToolSelectRect::handleMouseDown(S32 x, S32 y, MASK mask)
{
<<<<<<< HEAD
//	handlePick(gViewerWindow->pickImmediate(x, y, TRUE));
// [SL:KB] - Patch: UI-PickRiggedAttachment | Checked: 2012-07-12 (Catznip-3.3)
	handlePick(gViewerWindow->pickImmediate(x, y, TRUE, FALSE, FALSE));
// [/SL:KB]
=======
	handlePick(gViewerWindow->pickImmediate(x, y, TRUE, FALSE));
>>>>>>> cf53c157

	LLTool::handleMouseDown(x, y, mask);

	return mPick.getObject().notNull();
}

void LLToolSelectRect::handlePick(const LLPickInfo& pick)
{
	mPick = pick;

	// start dragging rectangle
	setMouseCapture( TRUE );

	mDragStartX = pick.mMousePt.mX;
	mDragStartY = pick.mMousePt.mY;
	mDragEndX = pick.mMousePt.mX;
	mDragEndY = pick.mMousePt.mY;

	mMouseOutsideSlop = FALSE;
}


BOOL LLToolSelectRect::handleMouseUp(S32 x, S32 y, MASK mask)
{
	setMouseCapture( FALSE );

	if(	mMouseOutsideSlop )
	{
		mDragLastWidth = 0;
		mDragLastHeight = 0;

		mMouseOutsideSlop = FALSE;
		
		if (mask == MASK_CONTROL)
		{
			LLSelectMgr::getInstance()->deselectHighlightedObjects();
		}
		else
		{
			LLSelectMgr::getInstance()->selectHighlightedObjects();
		}
		return TRUE;
	}
	else
	{
		return LLToolSelect::handleMouseUp(x, y, mask);
	}
}


BOOL LLToolSelectRect::handleHover(S32 x, S32 y, MASK mask)
{
	if(	hasMouseCapture() )
	{
		if (mMouseOutsideSlop || outsideSlop(x, y, mDragStartX, mDragStartY))
		{
			if (!mMouseOutsideSlop && !(mask & MASK_SHIFT) && !(mask & MASK_CONTROL))
			{
				// just started rect select, and not adding to current selection
				LLSelectMgr::getInstance()->deselectAll();
			}
			mMouseOutsideSlop = TRUE;
			mDragEndX = x;
			mDragEndY = y;

			handleRectangleSelection(x, y, mask);
		}
		else
		{
			return LLToolSelect::handleHover(x, y, mask);
		}

		LL_DEBUGS("UserInput") << "hover handled by LLToolSelectRect (active)" << LL_ENDL;		
	}
	else
	{
		LL_DEBUGS("UserInput") << "hover handled by LLToolSelectRect (inactive)" << LL_ENDL;		
	}

	gViewerWindow->setCursor(UI_CURSOR_ARROW);
	return TRUE;
}


void LLToolSelectRect::draw()
{
	if(	hasMouseCapture() && mMouseOutsideSlop)
	{
		if (gKeyboard->currentMask(TRUE) == MASK_CONTROL)
		{
			gGL.color4f(1.f, 0.f, 0.f, 1.f);
		}
		else
		{
			gGL.color4f(1.f, 1.f, 0.f, 1.f);
		}
		gGL.getTexUnit(0)->unbind(LLTexUnit::TT_TEXTURE);
		gl_rect_2d(
			llmin(mDragStartX, mDragEndX),
			llmax(mDragStartY, mDragEndY),
			llmax(mDragStartX, mDragEndX),
			llmin(mDragStartY, mDragEndY),
			FALSE);
		if (gKeyboard->currentMask(TRUE) == MASK_CONTROL)
		{
			gGL.color4f(1.f, 0.f, 0.f, 0.1f);
		}
		else
		{
			gGL.color4f(1.f, 1.f, 0.f, 0.1f);
		}
		gl_rect_2d(
			llmin(mDragStartX, mDragEndX),
			llmax(mDragStartY, mDragEndY),
			llmax(mDragStartX, mDragEndX),
			llmin(mDragStartY, mDragEndY));
	}
}

// true if x,y outside small box around start_x,start_y
BOOL LLToolSelectRect::outsideSlop(S32 x, S32 y, S32 start_x, S32 start_y)
{
	S32 dx = x - start_x;
	S32 dy = y - start_y;

	return (dx <= -SLOP_RADIUS || SLOP_RADIUS <= dx || dy <= -SLOP_RADIUS || SLOP_RADIUS <= dy);
}


//
// Static functions
//<|MERGE_RESOLUTION|>--- conflicted
+++ resolved
@@ -71,14 +71,10 @@
 
 BOOL LLToolSelectRect::handleMouseDown(S32 x, S32 y, MASK mask)
 {
-<<<<<<< HEAD
-//	handlePick(gViewerWindow->pickImmediate(x, y, TRUE));
+//	handlePick(gViewerWindow->pickImmediate(x, y, TRUE, FALSE));
 // [SL:KB] - Patch: UI-PickRiggedAttachment | Checked: 2012-07-12 (Catznip-3.3)
 	handlePick(gViewerWindow->pickImmediate(x, y, TRUE, FALSE, FALSE));
 // [/SL:KB]
-=======
-	handlePick(gViewerWindow->pickImmediate(x, y, TRUE, FALSE));
->>>>>>> cf53c157
 
 	LLTool::handleMouseDown(x, y, mask);
 
