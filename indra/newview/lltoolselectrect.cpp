--- conflicted
+++ resolved
@@ -1,325 +1,207 @@
-/**
- * @file lltoolselectrect.cpp
- * @brief A tool to select multiple objects with a screen-space rectangle.
- *
- * $LicenseInfo:firstyear=2001&license=viewerlgpl$
- * Second Life Viewer Source Code
- * Copyright (C) 2010, Linden Research, Inc.
- *
- * This library is free software; you can redistribute it and/or
- * modify it under the terms of the GNU Lesser General Public
- * License as published by the Free Software Foundation;
- * version 2.1 of the License only.
- *
- * This library is distributed in the hope that it will be useful,
- * but WITHOUT ANY WARRANTY; without even the implied warranty of
- * MERCHANTABILITY or FITNESS FOR A PARTICULAR PURPOSE.  See the GNU
- * Lesser General Public License for more details.
- *
- * You should have received a copy of the GNU Lesser General Public
- * License along with this library; if not, write to the Free Software
- * Foundation, Inc., 51 Franklin Street, Fifth Floor, Boston, MA  02110-1301  USA
- *
- * Linden Research, Inc., 945 Battery Street, San Francisco, CA  94111  USA
- * $/LicenseInfo$
- */
-
-#include "llviewerprecompiledheaders.h"
-
-// File includes
-#include "lltoolselectrect.h"
-
-// Library includes
-#include "llgl.h"
-#include "llrender.h"
-
-// Viewer includes
-#include "llviewercontrol.h"
-#include "llui.h"
-#include "llselectmgr.h"
-#include "lltoolmgr.h"
-#include "llviewerobject.h"
-#include "llviewerobjectlist.h"
-#include "llviewerwindow.h"
-#include "llviewercamera.h"
-
-#include "llglheaders.h"
-
-// Globals
-const S32 SLOP_RADIUS = 5;
-
-
-//
-// Member functions
-//
-
-LLToolSelectRect::LLToolSelectRect( LLToolComposite* composite )
-<<<<<<< HEAD
-	:
-	LLToolSelect( composite ),
-	mDragStartX(0),
-	mDragStartY(0),
-	mDragEndX(0),
-	mDragEndY(0),
-	mDragLastWidth(0),
-	mDragLastHeight(0),
-	mMouseOutsideSlop(false)
-=======
-    :
-    LLToolSelect( composite ),
-    mDragStartX(0),
-    mDragStartY(0),
-    mDragEndX(0),
-    mDragEndY(0),
-    mDragLastWidth(0),
-    mDragLastHeight(0),
-    mMouseOutsideSlop(FALSE)
->>>>>>> e1623bb2
-
-{ }
-
-
-void dialog_refresh_all(void);
-
-bool LLToolSelectRect::handleMouseDown(S32 x, S32 y, MASK mask)
-{
-<<<<<<< HEAD
-    bool pick_rigged = false; //gSavedSettings.getBOOL("AnimatedObjectsAllowLeftClick");
-	handlePick(gViewerWindow->pickImmediate(x, y, true /* pick_transparent */, pick_rigged));
-=======
-    BOOL pick_rigged = false; //gSavedSettings.getBOOL("AnimatedObjectsAllowLeftClick");
-    handlePick(gViewerWindow->pickImmediate(x, y, TRUE /* pick_transparent */, pick_rigged));
->>>>>>> e1623bb2
-
-    LLTool::handleMouseDown(x, y, mask);
-
-    return mPick.getObject().notNull();
-}
-
-void LLToolSelectRect::handlePick(const LLPickInfo& pick)
-{
-    mPick = pick;
-
-<<<<<<< HEAD
-	// start dragging rectangle
-	setMouseCapture( true );
-=======
-    // start dragging rectangle
-    setMouseCapture( TRUE );
->>>>>>> e1623bb2
-
-    mDragStartX = pick.mMousePt.mX;
-    mDragStartY = pick.mMousePt.mY;
-    mDragEndX = pick.mMousePt.mX;
-    mDragEndY = pick.mMousePt.mY;
-
-<<<<<<< HEAD
-	mMouseOutsideSlop = false;
-=======
-    mMouseOutsideSlop = FALSE;
->>>>>>> e1623bb2
-}
-
-
-bool LLToolSelectRect::handleMouseUp(S32 x, S32 y, MASK mask)
-{
-<<<<<<< HEAD
-	setMouseCapture( false );
-
-	if(	mMouseOutsideSlop )
-	{
-		mDragLastWidth = 0;
-		mDragLastHeight = 0;
-
-		mMouseOutsideSlop = false;
-		
-		if (mask == MASK_CONTROL)
-		{
-			LLSelectMgr::getInstance()->deselectHighlightedObjects();
-		}
-		else
-		{
-			LLSelectMgr::getInstance()->selectHighlightedObjects();
-		}
-		return true;
-	}
-	else
-	{
-		return LLToolSelect::handleMouseUp(x, y, mask);
-	}
-=======
-    setMouseCapture( FALSE );
-
-    if( mMouseOutsideSlop )
-    {
-        mDragLastWidth = 0;
-        mDragLastHeight = 0;
-
-        mMouseOutsideSlop = FALSE;
-
-        if (mask == MASK_CONTROL)
-        {
-            LLSelectMgr::getInstance()->deselectHighlightedObjects();
-        }
-        else
-        {
-            LLSelectMgr::getInstance()->selectHighlightedObjects();
-        }
-        return TRUE;
-    }
-    else
-    {
-        return LLToolSelect::handleMouseUp(x, y, mask);
-    }
->>>>>>> e1623bb2
-}
-
-
-bool LLToolSelectRect::handleHover(S32 x, S32 y, MASK mask)
-{
-<<<<<<< HEAD
-	if(	hasMouseCapture() )
-	{
-		if (mMouseOutsideSlop || outsideSlop(x, y, mDragStartX, mDragStartY))
-		{
-			if (!mMouseOutsideSlop && !(mask & MASK_SHIFT) && !(mask & MASK_CONTROL))
-			{
-				// just started rect select, and not adding to current selection
-				LLSelectMgr::getInstance()->deselectAll();
-			}
-			mMouseOutsideSlop = true;
-			mDragEndX = x;
-			mDragEndY = y;
-
-			handleRectangleSelection(x, y, mask);
-		}
-		else
-		{
-			return LLToolSelect::handleHover(x, y, mask);
-		}
-
-		LL_DEBUGS("UserInput") << "hover handled by LLToolSelectRect (active)" << LL_ENDL;		
-	}
-	else
-	{
-		LL_DEBUGS("UserInput") << "hover handled by LLToolSelectRect (inactive)" << LL_ENDL;		
-	}
-
-	gViewerWindow->setCursor(UI_CURSOR_ARROW);
-	return true;
-=======
-    if( hasMouseCapture() )
-    {
-        if (mMouseOutsideSlop || outsideSlop(x, y, mDragStartX, mDragStartY))
-        {
-            if (!mMouseOutsideSlop && !(mask & MASK_SHIFT) && !(mask & MASK_CONTROL))
-            {
-                // just started rect select, and not adding to current selection
-                LLSelectMgr::getInstance()->deselectAll();
-            }
-            mMouseOutsideSlop = TRUE;
-            mDragEndX = x;
-            mDragEndY = y;
-
-            handleRectangleSelection(x, y, mask);
-        }
-        else
-        {
-            return LLToolSelect::handleHover(x, y, mask);
-        }
-
-        LL_DEBUGS("UserInput") << "hover handled by LLToolSelectRect (active)" << LL_ENDL;
-    }
-    else
-    {
-        LL_DEBUGS("UserInput") << "hover handled by LLToolSelectRect (inactive)" << LL_ENDL;
-    }
-
-    gViewerWindow->setCursor(UI_CURSOR_ARROW);
-    return TRUE;
->>>>>>> e1623bb2
-}
-
-
-void LLToolSelectRect::draw()
-{
-<<<<<<< HEAD
-	if(	hasMouseCapture() && mMouseOutsideSlop)
-	{
-		if (gKeyboard->currentMask(true) == MASK_CONTROL)
-		{
-			gGL.color4f(1.f, 0.f, 0.f, 1.f);
-		}
-		else
-		{
-			gGL.color4f(1.f, 1.f, 0.f, 1.f);
-		}
-		gGL.getTexUnit(0)->unbind(LLTexUnit::TT_TEXTURE);
-		gl_rect_2d(
-			llmin(mDragStartX, mDragEndX),
-			llmax(mDragStartY, mDragEndY),
-			llmax(mDragStartX, mDragEndX),
-			llmin(mDragStartY, mDragEndY),
-			false);
-		if (gKeyboard->currentMask(true) == MASK_CONTROL)
-		{
-			gGL.color4f(1.f, 0.f, 0.f, 0.1f);
-		}
-		else
-		{
-			gGL.color4f(1.f, 1.f, 0.f, 0.1f);
-		}
-		gl_rect_2d(
-			llmin(mDragStartX, mDragEndX),
-			llmax(mDragStartY, mDragEndY),
-			llmax(mDragStartX, mDragEndX),
-			llmin(mDragStartY, mDragEndY));
-	}
-=======
-    if( hasMouseCapture() && mMouseOutsideSlop)
-    {
-        if (gKeyboard->currentMask(TRUE) == MASK_CONTROL)
-        {
-            gGL.color4f(1.f, 0.f, 0.f, 1.f);
-        }
-        else
-        {
-            gGL.color4f(1.f, 1.f, 0.f, 1.f);
-        }
-        gGL.getTexUnit(0)->unbind(LLTexUnit::TT_TEXTURE);
-        gl_rect_2d(
-            llmin(mDragStartX, mDragEndX),
-            llmax(mDragStartY, mDragEndY),
-            llmax(mDragStartX, mDragEndX),
-            llmin(mDragStartY, mDragEndY),
-            FALSE);
-        if (gKeyboard->currentMask(TRUE) == MASK_CONTROL)
-        {
-            gGL.color4f(1.f, 0.f, 0.f, 0.1f);
-        }
-        else
-        {
-            gGL.color4f(1.f, 1.f, 0.f, 0.1f);
-        }
-        gl_rect_2d(
-            llmin(mDragStartX, mDragEndX),
-            llmax(mDragStartY, mDragEndY),
-            llmax(mDragStartX, mDragEndX),
-            llmin(mDragStartY, mDragEndY));
-    }
->>>>>>> e1623bb2
-}
-
-// true if x,y outside small box around start_x,start_y
-bool LLToolSelectRect::outsideSlop(S32 x, S32 y, S32 start_x, S32 start_y)
-{
-    S32 dx = x - start_x;
-    S32 dy = y - start_y;
-
-    return (dx <= -SLOP_RADIUS || SLOP_RADIUS <= dx || dy <= -SLOP_RADIUS || SLOP_RADIUS <= dy);
-}
-
-
-//
-// Static functions
-//+/**
+ * @file lltoolselectrect.cpp
+ * @brief A tool to select multiple objects with a screen-space rectangle.
+ *
+ * $LicenseInfo:firstyear=2001&license=viewerlgpl$
+ * Second Life Viewer Source Code
+ * Copyright (C) 2010, Linden Research, Inc.
+ *
+ * This library is free software; you can redistribute it and/or
+ * modify it under the terms of the GNU Lesser General Public
+ * License as published by the Free Software Foundation;
+ * version 2.1 of the License only.
+ *
+ * This library is distributed in the hope that it will be useful,
+ * but WITHOUT ANY WARRANTY; without even the implied warranty of
+ * MERCHANTABILITY or FITNESS FOR A PARTICULAR PURPOSE.  See the GNU
+ * Lesser General Public License for more details.
+ *
+ * You should have received a copy of the GNU Lesser General Public
+ * License along with this library; if not, write to the Free Software
+ * Foundation, Inc., 51 Franklin Street, Fifth Floor, Boston, MA  02110-1301  USA
+ *
+ * Linden Research, Inc., 945 Battery Street, San Francisco, CA  94111  USA
+ * $/LicenseInfo$
+ */
+
+#include "llviewerprecompiledheaders.h"
+
+// File includes
+#include "lltoolselectrect.h"
+
+// Library includes
+#include "llgl.h"
+#include "llrender.h"
+
+// Viewer includes
+#include "llviewercontrol.h"
+#include "llui.h"
+#include "llselectmgr.h"
+#include "lltoolmgr.h"
+#include "llviewerobject.h"
+#include "llviewerobjectlist.h"
+#include "llviewerwindow.h"
+#include "llviewercamera.h"
+
+#include "llglheaders.h"
+
+// Globals
+const S32 SLOP_RADIUS = 5;
+
+
+//
+// Member functions
+//
+
+LLToolSelectRect::LLToolSelectRect( LLToolComposite* composite )
+    :
+    LLToolSelect( composite ),
+    mDragStartX(0),
+    mDragStartY(0),
+    mDragEndX(0),
+    mDragEndY(0),
+    mDragLastWidth(0),
+    mDragLastHeight(0),
+    mMouseOutsideSlop(false)
+
+{ }
+
+
+void dialog_refresh_all(void);
+
+bool LLToolSelectRect::handleMouseDown(S32 x, S32 y, MASK mask)
+{
+    bool pick_rigged = false; //gSavedSettings.getBOOL("AnimatedObjectsAllowLeftClick");
+    handlePick(gViewerWindow->pickImmediate(x, y, true /* pick_transparent */, pick_rigged));
+
+    LLTool::handleMouseDown(x, y, mask);
+
+    return mPick.getObject().notNull();
+}
+
+void LLToolSelectRect::handlePick(const LLPickInfo& pick)
+{
+    mPick = pick;
+
+    // start dragging rectangle
+    setMouseCapture( true );
+
+    mDragStartX = pick.mMousePt.mX;
+    mDragStartY = pick.mMousePt.mY;
+    mDragEndX = pick.mMousePt.mX;
+    mDragEndY = pick.mMousePt.mY;
+
+    mMouseOutsideSlop = false;
+}
+
+
+bool LLToolSelectRect::handleMouseUp(S32 x, S32 y, MASK mask)
+{
+    setMouseCapture( false );
+
+    if( mMouseOutsideSlop )
+    {
+        mDragLastWidth = 0;
+        mDragLastHeight = 0;
+
+        mMouseOutsideSlop = false;
+
+        if (mask == MASK_CONTROL)
+        {
+            LLSelectMgr::getInstance()->deselectHighlightedObjects();
+        }
+        else
+        {
+            LLSelectMgr::getInstance()->selectHighlightedObjects();
+        }
+        return true;
+    }
+    else
+    {
+        return LLToolSelect::handleMouseUp(x, y, mask);
+    }
+}
+
+
+bool LLToolSelectRect::handleHover(S32 x, S32 y, MASK mask)
+{
+    if( hasMouseCapture() )
+    {
+        if (mMouseOutsideSlop || outsideSlop(x, y, mDragStartX, mDragStartY))
+        {
+            if (!mMouseOutsideSlop && !(mask & MASK_SHIFT) && !(mask & MASK_CONTROL))
+            {
+                // just started rect select, and not adding to current selection
+                LLSelectMgr::getInstance()->deselectAll();
+            }
+            mMouseOutsideSlop = true;
+            mDragEndX = x;
+            mDragEndY = y;
+
+            handleRectangleSelection(x, y, mask);
+        }
+        else
+        {
+            return LLToolSelect::handleHover(x, y, mask);
+        }
+
+        LL_DEBUGS("UserInput") << "hover handled by LLToolSelectRect (active)" << LL_ENDL;
+    }
+    else
+    {
+        LL_DEBUGS("UserInput") << "hover handled by LLToolSelectRect (inactive)" << LL_ENDL;
+    }
+
+    gViewerWindow->setCursor(UI_CURSOR_ARROW);
+    return true;
+}
+
+
+void LLToolSelectRect::draw()
+{
+    if( hasMouseCapture() && mMouseOutsideSlop)
+    {
+        if (gKeyboard->currentMask(true) == MASK_CONTROL)
+        {
+            gGL.color4f(1.f, 0.f, 0.f, 1.f);
+        }
+        else
+        {
+            gGL.color4f(1.f, 1.f, 0.f, 1.f);
+        }
+        gGL.getTexUnit(0)->unbind(LLTexUnit::TT_TEXTURE);
+        gl_rect_2d(
+            llmin(mDragStartX, mDragEndX),
+            llmax(mDragStartY, mDragEndY),
+            llmax(mDragStartX, mDragEndX),
+            llmin(mDragStartY, mDragEndY),
+            false);
+        if (gKeyboard->currentMask(true) == MASK_CONTROL)
+        {
+            gGL.color4f(1.f, 0.f, 0.f, 0.1f);
+        }
+        else
+        {
+            gGL.color4f(1.f, 1.f, 0.f, 0.1f);
+        }
+        gl_rect_2d(
+            llmin(mDragStartX, mDragEndX),
+            llmax(mDragStartY, mDragEndY),
+            llmax(mDragStartX, mDragEndX),
+            llmin(mDragStartY, mDragEndY));
+    }
+}
+
+// true if x,y outside small box around start_x,start_y
+bool LLToolSelectRect::outsideSlop(S32 x, S32 y, S32 start_x, S32 start_y)
+{
+    S32 dx = x - start_x;
+    S32 dy = y - start_y;
+
+    return (dx <= -SLOP_RADIUS || SLOP_RADIUS <= dx || dy <= -SLOP_RADIUS || SLOP_RADIUS <= dy);
+}
+
+
+//
+// Static functions
+//