--- conflicted
+++ resolved
@@ -52,89 +52,6 @@
 class LLFloaterModelPreview : public LLFloaterModelUploadBase
 {
 public:
-<<<<<<< HEAD
-	
-	class DecompRequest : public LLPhysicsDecomp::Request
-	{
-	public:
-		S32 mContinue;
-		LLPointer<LLModel> mModel;
-		
-		DecompRequest(const std::string& stage, LLModel* mdl);
-		virtual S32 statusCallback(const char* status, S32 p1, S32 p2);
-		virtual void completed();
-		
-	};
-	static LLFloaterModelPreview* sInstance;
-	
-	LLFloaterModelPreview(const LLSD& key);
-	virtual ~LLFloaterModelPreview();
-	
-	virtual bool postBuild();
-    /*virtual*/ void reshape(S32 width, S32 height, bool called_from_parent = true);
-	
-	void initModelPreview();
-	static bool showModelPreview();
-
-	bool handleMouseDown(S32 x, S32 y, MASK mask);
-	bool handleMouseUp(S32 x, S32 y, MASK mask);
-	bool handleHover(S32 x, S32 y, MASK mask);
-	bool handleScrollWheel(S32 x, S32 y, S32 clicks);
-	
-	/*virtual*/ void onOpen(const LLSD& key);
-	/*virtual*/ void onClose(bool app_quitting);
-
-	static void onMouseCaptureLostModelPreview(LLMouseHandler*);
-	static void setUploadAmount(S32 amount) { sUploadAmount = amount; }
-	static void addStringToLog(const std::string& message, const LLSD& args, bool flash, S32 lod = -1);
-	static void addStringToLog(const std::string& str, bool flash);
-	static void addStringToLog(const std::ostringstream& strm, bool flash);
-	void clearAvatarTab(); // clears table
-	void updateAvatarTab(bool highlight_overrides); // populates table and data as nessesary
-
-	void setDetails(F32 x, F32 y, F32 z);
-	void setPreviewLOD(S32 lod);
-	
-	void onBrowseLOD(S32 lod);
-	
-	static void onReset(void* data);
-
-	static void onUpload(void* data);
-	
-	void refresh();
-	
-	void			loadModel(S32 lod);
-	void 			loadModel(S32 lod, const std::string& file_name, bool force_disable_slm = false);
-
-	void			loadHighLodModel();
-
-	void onViewOptionChecked(LLUICtrl* ctrl);
-	void onUploadOptionChecked(LLUICtrl* ctrl);
-	bool isViewOptionChecked(const LLSD& userdata);
-	bool isViewOptionEnabled(const LLSD& userdata);
-	void setViewOptionEnabled(const std::string& option, bool enabled);
-	void enableViewOption(const std::string& option);
-	void disableViewOption(const std::string& option);
-	void onShowSkinWeightChecked(LLUICtrl* ctrl);
-
-	bool isModelLoading();
-
-	// shows warning message if agent has no permissions to upload model
-	/*virtual*/ void onPermissionsReceived(const LLSD& result);
-
-	// called when error occurs during permissions request
-	/*virtual*/ void setPermissonsErrorStatus(S32 status, const std::string& reason);
-
-	/*virtual*/ void onModelPhysicsFeeReceived(const LLSD& result, std::string upload_url);
-				void handleModelPhysicsFeeReceived();
-	/*virtual*/ void setModelPhysicsFeeErrorStatus(S32 status, const std::string& reason, const LLSD& result);
-
-	/*virtual*/ void onModelUploadSuccess();
-
-	/*virtual*/ void onModelUploadFailure();
-
-	bool isModelUploadAllowed();
-=======
 
     class DecompRequest : public LLPhysicsDecomp::Request
     {
@@ -152,16 +69,16 @@
     LLFloaterModelPreview(const LLSD& key);
     virtual ~LLFloaterModelPreview();
 
-    virtual BOOL postBuild();
-    /*virtual*/ void reshape(S32 width, S32 height, BOOL called_from_parent = TRUE);
+    virtual bool postBuild();
+    /*virtual*/ void reshape(S32 width, S32 height, bool called_from_parent = true);
 
     void initModelPreview();
     static bool showModelPreview();
 
-    BOOL handleMouseDown(S32 x, S32 y, MASK mask);
-    BOOL handleMouseUp(S32 x, S32 y, MASK mask);
-    BOOL handleHover(S32 x, S32 y, MASK mask);
-    BOOL handleScrollWheel(S32 x, S32 y, S32 clicks);
+    bool handleMouseDown(S32 x, S32 y, MASK mask);
+    bool handleMouseUp(S32 x, S32 y, MASK mask);
+    bool handleHover(S32 x, S32 y, MASK mask);
+    bool handleScrollWheel(S32 x, S32 y, S32 clicks);
 
     /*virtual*/ void onOpen(const LLSD& key);
     /*virtual*/ void onClose(bool app_quitting);
@@ -216,7 +133,6 @@
     /*virtual*/ void onModelUploadFailure();
 
     bool isModelUploadAllowed();
->>>>>>> c06fb4e0
 
 protected:
     friend class LLModelPreview;
