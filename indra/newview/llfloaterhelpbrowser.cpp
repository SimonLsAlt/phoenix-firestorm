--- conflicted
+++ resolved
@@ -1,172 +1,154 @@
-/**
- * @file llfloaterhelpbrowser.cpp
- * @brief HTML Help floater - uses embedded web browser control
- *
- * $LicenseInfo:firstyear=2006&license=viewerlgpl$
- * Second Life Viewer Source Code
- * Copyright (C) 2010, Linden Research, Inc.
- *
- * This library is free software; you can redistribute it and/or
- * modify it under the terms of the GNU Lesser General Public
- * License as published by the Free Software Foundation;
- * version 2.1 of the License only.
- *
- * This library is distributed in the hope that it will be useful,
- * but WITHOUT ANY WARRANTY; without even the implied warranty of
- * MERCHANTABILITY or FITNESS FOR A PARTICULAR PURPOSE.  See the GNU
- * Lesser General Public License for more details.
- *
- * You should have received a copy of the GNU Lesser General Public
- * License along with this library; if not, write to the Free Software
- * Foundation, Inc., 51 Franklin Street, Fifth Floor, Boston, MA  02110-1301  USA
- *
- * Linden Research, Inc., 945 Battery Street, San Francisco, CA  94111  USA
- * $/LicenseInfo$
- */
-
-#include "llviewerprecompiledheaders.h"
-
-#include "llfloaterhelpbrowser.h"
-
-#include "llfloaterreg.h"
-#include "llhttpconstants.h"
-#include "llpluginclassmedia.h"
-#include "llmediactrl.h"
-#include "llviewerwindow.h"
-#include "llviewercontrol.h"
-#include "llweb.h"
-#include "llui.h"
-
-#include "llurlhistory.h"
-#include "llviewermedia.h"
-#include "llviewerhelp.h"
-
-
-LLFloaterHelpBrowser::LLFloaterHelpBrowser(const LLSD& key)
-    : LLFloater(key)
-{
-}
-
-bool LLFloaterHelpBrowser::postBuild()
-{
-    mBrowser = getChild<LLMediaCtrl>("browser");
-    mBrowser->addObserver(this);
-    mBrowser->setErrorPageURL(gSavedSettings.getString("GenericErrorPageURL"));
-
-    childSetAction("open_browser", onClickOpenWebBrowser, this);
-
-<<<<<<< HEAD
-	buildURLHistory();
-	return true;
-=======
-    buildURLHistory();
-    return TRUE;
->>>>>>> e1623bb2
-}
-
-void LLFloaterHelpBrowser::buildURLHistory()
-{
-    // Get all of the entries in the "browser" collection
-    LLSD browser_history = LLURLHistory::getURLHistory("browser");
-
-    // initialize URL history in the plugin
-    LLPluginClassMedia *plugin = mBrowser->getMediaPlugin();
-    if (plugin)
-    {
-        plugin->initializeUrlHistory(browser_history);
-    }
-}
-
-void LLFloaterHelpBrowser::onOpen(const LLSD& key)
-{
-<<<<<<< HEAD
-	gSavedSettings.setBOOL("HelpFloaterOpen", true);
-=======
-    gSavedSettings.setBOOL("HelpFloaterOpen", TRUE);
->>>>>>> e1623bb2
-
-    std::string topic = key.asString();
-    mBrowser->navigateTo(LLViewerHelp::instance().getURL(topic));
-}
-
-//virtual
-void LLFloaterHelpBrowser::onClose(bool app_quitting)
-{
-<<<<<<< HEAD
-	if (!app_quitting)
-	{
-		gSavedSettings.setBOOL("HelpFloaterOpen", false);
-	}
-	// really really destroy the help browser when it's closed, it'll be recreated.
-	destroy(); // really destroy this dialog on closure, it's relatively heavyweight.
-=======
-    if (!app_quitting)
-    {
-        gSavedSettings.setBOOL("HelpFloaterOpen", FALSE);
-    }
-    // really really destroy the help browser when it's closed, it'll be recreated.
-    destroy(); // really destroy this dialog on closure, it's relatively heavyweight.
->>>>>>> e1623bb2
-}
-
-void LLFloaterHelpBrowser::handleMediaEvent(LLPluginClassMedia* self, EMediaEvent event)
-{
-    switch (event)
-    {
-    case MEDIA_EVENT_LOCATION_CHANGED:
-        setCurrentURL(self->getLocation());
-        break;
-
-    case MEDIA_EVENT_NAVIGATE_BEGIN:
-        getChild<LLUICtrl>("status_text")->setValue(getString("loading_text"));
-        break;
-
-    case MEDIA_EVENT_NAVIGATE_COMPLETE:
-        getChild<LLUICtrl>("status_text")->setValue(getString("done_text"));
-        break;
-
-    default:
-        break;
-    }
-}
-
-void LLFloaterHelpBrowser::setCurrentURL(const std::string& url)
-{
-    mCurrentURL = url;
-
-    // redirects will navigate momentarily to about:blank, don't add to history
-    if (mCurrentURL != "about:blank")
-    {
-        // Serialize url history
-        LLURLHistory::removeURL("browser", mCurrentURL);
-        LLURLHistory::addURL("browser", mCurrentURL);
-    }
-}
-
-//static
-void LLFloaterHelpBrowser::onClickClose(void* user_data)
-{
-    LLFloaterHelpBrowser* self = (LLFloaterHelpBrowser*)user_data;
-
-    self->closeFloater();
-}
-
-//static
-void LLFloaterHelpBrowser::onClickOpenWebBrowser(void* user_data)
-{
-    LLFloaterHelpBrowser* self = (LLFloaterHelpBrowser*)user_data;
-
-    std::string url = self->mCurrentURL.empty() ?
-        self->mBrowser->getHomePageUrl() :
-        self->mCurrentURL;
-    LLWeb::loadURLExternal(url);
-}
-
-void LLFloaterHelpBrowser::openMedia(const std::string& media_url)
-{
-    // explicitly make the media mime type for this floater since it will
-    // only ever display one type of content (Web).
-    mBrowser->setHomePageUrl(media_url, HTTP_CONTENT_TEXT_HTML);
-    mBrowser->navigateTo(media_url, HTTP_CONTENT_TEXT_HTML);
-    setCurrentURL(media_url);
-}+/**
+ * @file llfloaterhelpbrowser.cpp
+ * @brief HTML Help floater - uses embedded web browser control
+ *
+ * $LicenseInfo:firstyear=2006&license=viewerlgpl$
+ * Second Life Viewer Source Code
+ * Copyright (C) 2010, Linden Research, Inc.
+ *
+ * This library is free software; you can redistribute it and/or
+ * modify it under the terms of the GNU Lesser General Public
+ * License as published by the Free Software Foundation;
+ * version 2.1 of the License only.
+ *
+ * This library is distributed in the hope that it will be useful,
+ * but WITHOUT ANY WARRANTY; without even the implied warranty of
+ * MERCHANTABILITY or FITNESS FOR A PARTICULAR PURPOSE.  See the GNU
+ * Lesser General Public License for more details.
+ *
+ * You should have received a copy of the GNU Lesser General Public
+ * License along with this library; if not, write to the Free Software
+ * Foundation, Inc., 51 Franklin Street, Fifth Floor, Boston, MA  02110-1301  USA
+ *
+ * Linden Research, Inc., 945 Battery Street, San Francisco, CA  94111  USA
+ * $/LicenseInfo$
+ */
+
+#include "llviewerprecompiledheaders.h"
+
+#include "llfloaterhelpbrowser.h"
+
+#include "llfloaterreg.h"
+#include "llhttpconstants.h"
+#include "llpluginclassmedia.h"
+#include "llmediactrl.h"
+#include "llviewerwindow.h"
+#include "llviewercontrol.h"
+#include "llweb.h"
+#include "llui.h"
+
+#include "llurlhistory.h"
+#include "llviewermedia.h"
+#include "llviewerhelp.h"
+
+
+LLFloaterHelpBrowser::LLFloaterHelpBrowser(const LLSD& key)
+    : LLFloater(key)
+{
+}
+
+bool LLFloaterHelpBrowser::postBuild()
+{
+    mBrowser = getChild<LLMediaCtrl>("browser");
+    mBrowser->addObserver(this);
+    mBrowser->setErrorPageURL(gSavedSettings.getString("GenericErrorPageURL"));
+
+    childSetAction("open_browser", onClickOpenWebBrowser, this);
+
+    buildURLHistory();
+    return true;
+}
+
+void LLFloaterHelpBrowser::buildURLHistory()
+{
+    // Get all of the entries in the "browser" collection
+    LLSD browser_history = LLURLHistory::getURLHistory("browser");
+
+    // initialize URL history in the plugin
+    LLPluginClassMedia *plugin = mBrowser->getMediaPlugin();
+    if (plugin)
+    {
+        plugin->initializeUrlHistory(browser_history);
+    }
+}
+
+void LLFloaterHelpBrowser::onOpen(const LLSD& key)
+{
+    gSavedSettings.setBOOL("HelpFloaterOpen", true);
+
+    std::string topic = key.asString();
+    mBrowser->navigateTo(LLViewerHelp::instance().getURL(topic));
+}
+
+//virtual
+void LLFloaterHelpBrowser::onClose(bool app_quitting)
+{
+    if (!app_quitting)
+    {
+        gSavedSettings.setBOOL("HelpFloaterOpen", false);
+    }
+    // really really destroy the help browser when it's closed, it'll be recreated.
+    destroy(); // really destroy this dialog on closure, it's relatively heavyweight.
+}
+
+void LLFloaterHelpBrowser::handleMediaEvent(LLPluginClassMedia* self, EMediaEvent event)
+{
+    switch (event)
+    {
+    case MEDIA_EVENT_LOCATION_CHANGED:
+        setCurrentURL(self->getLocation());
+        break;
+
+    case MEDIA_EVENT_NAVIGATE_BEGIN:
+        getChild<LLUICtrl>("status_text")->setValue(getString("loading_text"));
+        break;
+
+    case MEDIA_EVENT_NAVIGATE_COMPLETE:
+        getChild<LLUICtrl>("status_text")->setValue(getString("done_text"));
+        break;
+
+    default:
+        break;
+    }
+}
+
+void LLFloaterHelpBrowser::setCurrentURL(const std::string& url)
+{
+    mCurrentURL = url;
+
+    // redirects will navigate momentarily to about:blank, don't add to history
+    if (mCurrentURL != "about:blank")
+    {
+        // Serialize url history
+        LLURLHistory::removeURL("browser", mCurrentURL);
+        LLURLHistory::addURL("browser", mCurrentURL);
+    }
+}
+
+//static
+void LLFloaterHelpBrowser::onClickClose(void* user_data)
+{
+    LLFloaterHelpBrowser* self = (LLFloaterHelpBrowser*)user_data;
+
+    self->closeFloater();
+}
+
+//static
+void LLFloaterHelpBrowser::onClickOpenWebBrowser(void* user_data)
+{
+    LLFloaterHelpBrowser* self = (LLFloaterHelpBrowser*)user_data;
+
+    std::string url = self->mCurrentURL.empty() ?
+        self->mBrowser->getHomePageUrl() :
+        self->mCurrentURL;
+    LLWeb::loadURLExternal(url);
+}
+
+void LLFloaterHelpBrowser::openMedia(const std::string& media_url)
+{
+    // explicitly make the media mime type for this floater since it will
+    // only ever display one type of content (Web).
+    mBrowser->setHomePageUrl(media_url, HTTP_CONTENT_TEXT_HTML);
+    mBrowser->navigateTo(media_url, HTTP_CONTENT_TEXT_HTML);
+    setCurrentURL(media_url);
+}