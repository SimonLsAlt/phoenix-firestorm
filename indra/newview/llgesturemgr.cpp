--- conflicted
+++ resolved
@@ -74,17 +74,10 @@
 // Lightweight constructor.
 // init() does the heavy lifting.
 LLGestureMgr::LLGestureMgr()
-<<<<<<< HEAD
-:	mValid(false),
-	mPlaying(),
-	mActive(),
-	mLoadingCount(0)
-=======
-:   mValid(FALSE),
+:   mValid(false),
     mPlaying(),
     mActive(),
     mLoadingCount(0)
->>>>>>> c06fb4e0
 {
     gInventory.addObserver(this);
     mListener.reset(new LLGestureListener());
@@ -161,101 +154,14 @@
     mLoadingCount = 1;
     mDeactivateSimilarNames.clear();
 
-<<<<<<< HEAD
-	const bool inform_server = true;
-	const bool deactivate_similar = false; 
-	activateGestureWithAsset(item_id, asset_id, inform_server, deactivate_similar);
-=======
-    const BOOL inform_server = TRUE;
-    const BOOL deactivate_similar = FALSE;
+    const bool inform_server = true;
+    const bool deactivate_similar = false;
     activateGestureWithAsset(item_id, asset_id, inform_server, deactivate_similar);
->>>>>>> c06fb4e0
 }
 
 
 void LLGestureMgr::activateGestures(LLViewerInventoryItem::item_array_t& items)
 {
-<<<<<<< HEAD
-	// Load up the assets
-	S32 count = 0;
-	LLViewerInventoryItem::item_array_t::const_iterator it;
-	for (it = items.begin(); it != items.end(); ++it)
-	{
-		LLViewerInventoryItem* item = *it;
-
-		if (isGestureActive(item->getUUID()))
-		{
-			continue;
-		}
-		else 
-		{ // Make gesture active and persistent through login sessions.  -Aura 07-12-06
-			activateGesture(item->getUUID());
-		}
-
-		count++;
-	}
-
-	mLoadingCount = count;
-	mDeactivateSimilarNames.clear();
-
-	for (it = items.begin(); it != items.end(); ++it)
-	{
-		LLViewerInventoryItem* item = *it;
-
-		if (isGestureActive(item->getUUID()))
-		{
-			continue;
-		}
-
-		// Don't inform server, we'll do that in bulk
-		const bool no_inform_server = false;
-		const bool deactivate_similar = true;
-		activateGestureWithAsset(item->getUUID(), item->getAssetUUID(),
-								 no_inform_server,
-								 deactivate_similar);
-	}
-
-	// Inform the database of this change
-	LLMessageSystem* msg = gMessageSystem;
-
-	bool start_message = true;
-
-	for (it = items.begin(); it != items.end(); ++it)
-	{
-		LLViewerInventoryItem* item = *it;
-
-		if (isGestureActive(item->getUUID()))
-		{
-			continue;
-		}
-
-		if (start_message)
-		{
-			msg->newMessage("ActivateGestures");
-			msg->nextBlock("AgentData");
-			msg->addUUID("AgentID", gAgent.getID());
-			msg->addUUID("SessionID", gAgent.getSessionID());
-			msg->addU32("Flags", 0x0);
-			start_message = false;
-		}
-		
-		msg->nextBlock("Data");
-		msg->addUUID("ItemID", item->getUUID());
-		msg->addUUID("AssetID", item->getAssetUUID());
-		msg->addU32("GestureFlags", 0x0);
-
-		if (msg->getCurrentSendTotal() > MTUBYTES)
-		{
-			gAgent.sendReliableMessage();
-			start_message = true;
-		}
-	}
-
-	if (!start_message)
-	{
-		gAgent.sendReliableMessage();
-	}
-=======
     // Load up the assets
     S32 count = 0;
     LLViewerInventoryItem::item_array_t::const_iterator it;
@@ -288,8 +194,8 @@
         }
 
         // Don't inform server, we'll do that in bulk
-        const BOOL no_inform_server = FALSE;
-        const BOOL deactivate_similar = TRUE;
+        const bool no_inform_server = false;
+        const bool deactivate_similar = true;
         activateGestureWithAsset(item->getUUID(), item->getAssetUUID(),
                                  no_inform_server,
                                  deactivate_similar);
@@ -298,7 +204,7 @@
     // Inform the database of this change
     LLMessageSystem* msg = gMessageSystem;
 
-    BOOL start_message = TRUE;
+    bool start_message = true;
 
     for (it = items.begin(); it != items.end(); ++it)
     {
@@ -316,7 +222,7 @@
             msg->addUUID("AgentID", gAgent.getID());
             msg->addUUID("SessionID", gAgent.getSessionID());
             msg->addU32("Flags", 0x0);
-            start_message = FALSE;
+            start_message = false;
         }
 
         msg->nextBlock("Data");
@@ -327,7 +233,7 @@
         if (msg->getCurrentSendTotal() > MTUBYTES)
         {
             gAgent.sendReliableMessage();
-            start_message = TRUE;
+            start_message = true;
         }
     }
 
@@ -335,21 +241,14 @@
     {
         gAgent.sendReliableMessage();
     }
->>>>>>> c06fb4e0
 }
 
 
 struct LLLoadInfo
 {
-<<<<<<< HEAD
-	LLUUID mItemID;
-	bool mInformServer;
-	bool mDeactivateSimilar;
-=======
     LLUUID mItemID;
-    BOOL mInformServer;
-    BOOL mDeactivateSimilar;
->>>>>>> c06fb4e0
+    bool mInformServer;
+    bool mDeactivateSimilar;
 };
 
 // If inform_server is true, will send a message upstream to update
@@ -358,58 +257,9 @@
  * It will load a gesture from remote storage
  */
 void LLGestureMgr::activateGestureWithAsset(const LLUUID& item_id,
-<<<<<<< HEAD
-												const LLUUID& asset_id,
-												bool inform_server,
-												bool deactivate_similar)
-{
-	const LLUUID& base_item_id = gInventory.getLinkedItemID(item_id);
-
-	if( !gAssetStorage )
-	{
-		LL_WARNS() << "LLGestureMgr::activateGestureWithAsset without valid gAssetStorage" << LL_ENDL;
-		return;
-	}
-	// If gesture is already active, nothing to do.
-	if (isGestureActive(item_id))
-	{
-		LL_WARNS() << "Tried to loadGesture twice " << item_id << LL_ENDL;
-		return;
-	}
-
-//	if (asset_id.isNull())
-//	{
-//		LL_WARNS() << "loadGesture() - gesture has no asset" << LL_ENDL;
-//		return;
-//	}
-
-	// For now, put NULL into the item map.  We'll build a gesture
-	// class object when the asset data arrives.
-	mActive[base_item_id] = NULL;
-
-	// Copy the UUID
-	if (asset_id.notNull())
-	{
-		LLLoadInfo* info = new LLLoadInfo;
-		info->mItemID = base_item_id;
-		info->mInformServer = inform_server;
-		info->mDeactivateSimilar = deactivate_similar;
-
-		const bool high_priority = true;
-		gAssetStorage->getAssetData(asset_id,
-									LLAssetType::AT_GESTURE,
-									onLoadComplete,
-									(void*)info,
-									high_priority);
-	}
-	else
-	{
-		notifyObservers();
-	}
-=======
                                                 const LLUUID& asset_id,
-                                                BOOL inform_server,
-                                                BOOL deactivate_similar)
+                                                bool inform_server,
+                                                bool deactivate_similar)
 {
     const LLUUID& base_item_id = gInventory.getLinkedItemID(item_id);
 
@@ -443,7 +293,7 @@
         info->mInformServer = inform_server;
         info->mDeactivateSimilar = deactivate_similar;
 
-        const BOOL high_priority = TRUE;
+        const bool high_priority = true;
         gAssetStorage->getAssetData(asset_id,
                                     LLAssetType::AT_GESTURE,
                                     onLoadComplete,
@@ -454,7 +304,6 @@
     {
         notifyObservers();
     }
->>>>>>> c06fb4e0
 }
 
 
@@ -512,90 +361,6 @@
 
 void LLGestureMgr::deactivateSimilarGestures(LLMultiGesture* in, const LLUUID& in_item_id)
 {
-<<<<<<< HEAD
-	const LLUUID& base_in_item_id = gInventory.getLinkedItemID(in_item_id);
-	uuid_vec_t gest_item_ids;
-
-	// Deactivate all gestures that match
-	item_map_t::iterator it;
-	for (it = mActive.begin(); it != mActive.end(); )
-	{
-		const LLUUID& item_id = (*it).first;
-		LLMultiGesture* gest = (*it).second;
-
-		// Don't deactivate the gesture we are looking for duplicates of
-		// (for replaceGesture)
-		if (!gest || item_id == base_in_item_id) 
-		{
-			// legal, can have null pointers in list
-			++it;
-		}
-		else if ((!gest->mTrigger.empty() && gest->mTrigger == in->mTrigger)
-				 || (gest->mKey != KEY_NONE && gest->mKey == in->mKey && gest->mMask == in->mMask))
-		{
-			gest_item_ids.push_back(item_id);
-
-			stopGesture(gest);
-
-			delete gest;
-			gest = NULL;
-
-			mActive.erase(it++);
-			gInventory.addChangedMask(LLInventoryObserver::LABEL, item_id);
-
-		}
-		else
-		{
-			++it;
-		}
-	}
-
-	// Inform database of the change
-	LLMessageSystem* msg = gMessageSystem;
-	bool start_message = true;
-	uuid_vec_t::const_iterator vit = gest_item_ids.begin();
-	while (vit != gest_item_ids.end())
-	{
-		if (start_message)
-		{
-			msg->newMessage("DeactivateGestures");
-			msg->nextBlock("AgentData");
-			msg->addUUID("AgentID", gAgent.getID());
-			msg->addUUID("SessionID", gAgent.getSessionID());
-			msg->addU32("Flags", 0x0);
-			start_message = false;
-		}
-	
-		msg->nextBlock("Data");
-		msg->addUUID("ItemID", *vit);
-		msg->addU32("GestureFlags", 0x0);
-
-		if (msg->getCurrentSendTotal() > MTUBYTES)
-		{
-			gAgent.sendReliableMessage();
-			start_message = true;
-		}
-
-		++vit;
-	}
-
-	if (!start_message)
-	{
-		gAgent.sendReliableMessage();
-	}
-
-	// Add to the list of names for the user.
-	for (vit = gest_item_ids.begin(); vit != gest_item_ids.end(); ++vit)
-	{
-		LLViewerInventoryItem* item = gInventory.getItem(*vit);
-		if (!item) continue;
-
-		mDeactivateSimilarNames.append(item->getName());
-		mDeactivateSimilarNames.append("\n");
-	}
-
-	notifyObservers();
-=======
     const LLUUID& base_in_item_id = gInventory.getLinkedItemID(in_item_id);
     uuid_vec_t gest_item_ids;
 
@@ -635,7 +400,7 @@
 
     // Inform database of the change
     LLMessageSystem* msg = gMessageSystem;
-    BOOL start_message = TRUE;
+    bool start_message = true;
     uuid_vec_t::const_iterator vit = gest_item_ids.begin();
     while (vit != gest_item_ids.end())
     {
@@ -646,7 +411,7 @@
             msg->addUUID("AgentID", gAgent.getID());
             msg->addUUID("SessionID", gAgent.getSessionID());
             msg->addU32("Flags", 0x0);
-            start_message = FALSE;
+            start_message = false;
         }
 
         msg->nextBlock("Data");
@@ -656,7 +421,7 @@
         if (msg->getCurrentSendTotal() > MTUBYTES)
         {
             gAgent.sendReliableMessage();
-            start_message = TRUE;
+            start_message = true;
         }
 
         ++vit;
@@ -678,7 +443,6 @@
     }
 
     notifyObservers();
->>>>>>> c06fb4e0
 }
 
 
@@ -694,36 +458,21 @@
 {
     const LLUUID& base_item_id = gInventory.getLinkedItemID(item_id);
 
-<<<<<<< HEAD
-	item_map_t::iterator it = mActive.find(base_item_id);
-	if (it == mActive.end()) return false;
-
-	LLMultiGesture* gesture = (*it).second;
-	if (!gesture) return false;
-=======
     item_map_t::iterator it = mActive.find(base_item_id);
-    if (it == mActive.end()) return FALSE;
+    if (it == mActive.end()) return false;
 
     LLMultiGesture* gesture = (*it).second;
-    if (!gesture) return FALSE;
->>>>>>> c06fb4e0
+    if (!gesture) return false;
 
     return gesture->mPlaying;
 }
 
 bool LLGestureMgr::isGesturePlaying(LLMultiGesture* gesture)
 {
-<<<<<<< HEAD
-	if(!gesture)
-	{
-		return false;
-	}
-=======
     if(!gesture)
     {
-        return FALSE;
-    }
->>>>>>> c06fb4e0
+        return false;
+    }
 
     return gesture->mPlaying;
 }
@@ -754,27 +503,6 @@
         old_gesture = NULL;
     }
 
-<<<<<<< HEAD
-	if (asset_id.notNull())
-	{
-		mLoadingCount = 1;
-		mDeactivateSimilarNames.clear();
-
-		LLLoadInfo* info = new LLLoadInfo;
-		info->mItemID = base_item_id;
-		info->mInformServer = true;
-		info->mDeactivateSimilar = false;
-
-		const bool high_priority = true;
-		gAssetStorage->getAssetData(asset_id,
-									LLAssetType::AT_GESTURE,
-									onLoadComplete,
-									(void*)info,
-									high_priority);
-	}
-
-	notifyObservers();
-=======
     if (asset_id.notNull())
     {
         mLoadingCount = 1;
@@ -782,10 +510,10 @@
 
         LLLoadInfo* info = new LLLoadInfo;
         info->mItemID = base_item_id;
-        info->mInformServer = TRUE;
-        info->mDeactivateSimilar = FALSE;
-
-        const BOOL high_priority = TRUE;
+        info->mInformServer = true;
+        info->mDeactivateSimilar = false;
+
+        const bool high_priority = true;
         gAssetStorage->getAssetData(asset_id,
                                     LLAssetType::AT_GESTURE,
                                     onLoadComplete,
@@ -794,7 +522,6 @@
     }
 
     notifyObservers();
->>>>>>> c06fb4e0
 }
 
 void LLGestureMgr::replaceGesture(const LLUUID& item_id, const LLUUID& new_asset_id)
@@ -822,81 +549,6 @@
         return;
 // [/RLVa:KB]
 
-<<<<<<< HEAD
-	// Reset gesture to first step
-	// <FS:Ansariel> Do a proper reset or we might end up reading random data from wrong memory locations due to invalid gesture state
-	//gesture->mCurrentStep = 0;
-	gesture->reset();
-
-	// Add to list of playing
-	gesture->mPlaying = true;
-	mPlaying.push_back(gesture);
-
-	// Load all needed assets to minimize the delays
-	// when gesture is playing.
-	for (std::vector<LLGestureStep*>::iterator steps_it = gesture->mSteps.begin();
-		 steps_it != gesture->mSteps.end();
-		 ++steps_it)
-	{
-		LLGestureStep* step = *steps_it;
-		switch(step->getType())
-		{
-		case STEP_ANIMATION:
-			{
-				LLGestureStepAnimation* anim_step = (LLGestureStepAnimation*)step;
-				const LLUUID& anim_id = anim_step->mAnimAssetID;
-
-				// Don't request the animation if this step stops it or if it is already in the cache
-				if (!(anim_id.isNull()
-					  || anim_step->mFlags & ANIM_FLAG_STOP
-					  || gAssetStorage->hasLocalAsset(anim_id, LLAssetType::AT_ANIMATION)))
-				{
-					mLoadingAssets.insert(anim_id);
-
-					LLUUID* id = new LLUUID(gAgentID);
-					gAssetStorage->getAssetData(anim_id,
-									LLAssetType::AT_ANIMATION,
-									onAssetLoadComplete,
-									(void *)id,
-									true);
-				}
-				break;
-			}
-		case STEP_SOUND:
-			{
-				LLGestureStepSound* sound_step = (LLGestureStepSound*)step;
-				const LLUUID& sound_id = sound_step->mSoundAssetID;
-				if (!(sound_id.isNull()
-					  || gAssetStorage->hasLocalAsset(sound_id, LLAssetType::AT_SOUND)))
-				{
-					mLoadingAssets.insert(sound_id);
-
-					gAssetStorage->getAssetData(sound_id,
-									LLAssetType::AT_SOUND,
-									onAssetLoadComplete,
-									NULL,
-									true);
-				}
-				break;
-			}
-		case STEP_CHAT:
-		case STEP_WAIT:
-		case STEP_EOF:
-			{
-				break;
-			}
-		default:
-			{
-				LL_WARNS() << "Unknown gesture step type: " << step->getType() << LL_ENDL;
-			}
-		}
-	}
-
-	// And get it going
-	stepGesture(gesture);
-
-	notifyObservers();
-=======
     // Reset gesture to first step
     // <FS:Ansariel> Do a proper reset or we might end up reading random data from wrong memory locations due to invalid gesture state
     //gesture->mCurrentStep = 0;
@@ -904,7 +556,7 @@
     gesture->mTriggeredByKey = fromKeyPress;
 
     // Add to list of playing
-    gesture->mPlaying = TRUE;
+    gesture->mPlaying = true;
     mPlaying.push_back(gesture);
 
     // Load all needed assets to minimize the delays
@@ -933,7 +585,7 @@
                                     LLAssetType::AT_ANIMATION,
                                     onAssetLoadComplete,
                                     (void *)id,
-                                    TRUE);
+                                    true);
                 }
                 break;
             }
@@ -950,7 +602,7 @@
                                     LLAssetType::AT_SOUND,
                                     onAssetLoadComplete,
                                     NULL,
-                                    TRUE);
+                                    true);
                 }
                 break;
             }
@@ -971,7 +623,6 @@
     stepGesture(gesture);
 
     notifyObservers();
->>>>>>> c06fb4e0
 }
 
 
@@ -995,100 +646,10 @@
 // and (as a minor side effect) has multiple spaces in a row replaced by single spaces.
 bool LLGestureMgr::triggerAndReviseString(const std::string &utf8str, std::string* revised_string)
 {
-<<<<<<< HEAD
-	std::string tokenized = utf8str;
-
-	bool found_gestures = false;
-	bool first_token = true;
-
-	typedef boost::tokenizer<boost::char_separator<char> > tokenizer;
-	boost::char_separator<char> sep(" ");
-	tokenizer tokens(tokenized, sep);
-	tokenizer::iterator token_iter;
-
-	for( token_iter = tokens.begin(); token_iter != tokens.end(); ++token_iter)
-	{
-		const char* cur_token = token_iter->c_str();
-		LLMultiGesture* gesture = NULL;
-
-		// Only pay attention to the first gesture in the string.
-		if( !found_gestures )
-		{
-			// collect gestures that match
-			std::vector <LLMultiGesture *> matching;
-			item_map_t::iterator it;
-			for (it = mActive.begin(); it != mActive.end(); ++it)
-			{
-				gesture = (*it).second;
-
-				// Gesture asset data might not have arrived yet
-				if (!gesture) continue;
-				
-				if (LLStringUtil::compareInsensitive(gesture->mTrigger, cur_token) == 0)
-				{
-					matching.push_back(gesture);
-				}
-				
-				gesture = NULL;
-			}
-
-			
-			if (matching.size() > 0)
-			{
-				// choose one at random
-				{
-					S32 random = ll_rand(matching.size());
-
-					gesture = matching[random];
-					
-					playGesture(gesture);
-
-					if (!gesture->mReplaceText.empty())
-					{
-						if( !first_token )
-						{
-							if (revised_string)
-								revised_string->append( " " );
-						}
-
-						// Don't muck with the user's capitalization if we don't have to.
-						if( LLStringUtil::compareInsensitive(cur_token, gesture->mReplaceText) == 0)
-						{
-							if (revised_string)
-								revised_string->append( cur_token );
-						}
-						else
-						{
-							if (revised_string)
-								revised_string->append( gesture->mReplaceText );
-						}
-					}
-					found_gestures = true;
-				}
-			}
-		}
-		
-		if(!gesture)
-		{
-			// This token doesn't match a gesture.  Pass it through to the output.
-			if( !first_token )
-			{
-				if (revised_string)
-					revised_string->append( " " );
-			}
-			if (revised_string)
-				revised_string->append( cur_token );
-		}
-
-		first_token = false;
-		gesture = NULL;
-	}
-	return found_gestures;
-=======
     std::string tokenized = utf8str;
 
-    BOOL found_gestures = FALSE;
-    BOOL first_token = TRUE;
+    bool found_gestures = false;
+    bool first_token = true;
 
     typedef boost::tokenizer<boost::char_separator<char> > tokenizer;
     boost::char_separator<char> sep(" ");
@@ -1152,7 +713,7 @@
                                 revised_string->append( gesture->mReplaceText );
                         }
                     }
-                    found_gestures = TRUE;
+                    found_gestures = true;
                 }
             }
         }
@@ -1169,47 +730,15 @@
                 revised_string->append( cur_token );
         }
 
-        first_token = FALSE;
+        first_token = false;
         gesture = NULL;
     }
     return found_gestures;
->>>>>>> c06fb4e0
 }
 
 
 bool LLGestureMgr::triggerGesture(KEY key, MASK mask)
 {
-<<<<<<< HEAD
-	std::vector <LLMultiGesture *> matching;
-	item_map_t::iterator it;
-
-	// collect matching gestures
-	for (it = mActive.begin(); it != mActive.end(); ++it)
-	{
-		LLMultiGesture* gesture = (*it).second;
-
-		// asset data might not have arrived yet
-		if (!gesture) continue;
-
-		if (gesture->mKey == key
-			&& gesture->mMask == mask)
-		{
-			matching.push_back(gesture);
-		}
-	}
-
-	// choose one and play it
-	if (matching.size() > 0)
-	{
-		U32 random = ll_rand(matching.size());
-		
-		LLMultiGesture* gesture = matching[random];
-			
-		playGesture(gesture);
-		return true;
-	}
-	return false;
-=======
     std::vector <LLMultiGesture *> matching;
     item_map_t::iterator it;
 
@@ -1223,7 +752,7 @@
 
         if (gesture->mKey == key
             && gesture->mMask == mask
-            && gesture->mWaitingKeyRelease == FALSE)
+            && gesture->mWaitingKeyRelease == false)
         {
             matching.push_back(gesture);
         }
@@ -1236,14 +765,14 @@
 
         LLMultiGesture* gesture = matching[random];
 
-        playGesture(gesture, TRUE);
-        return TRUE;
-    }
-    return FALSE;
-}
-
-
-BOOL LLGestureMgr::triggerGestureRelease(KEY key, MASK mask)
+        playGesture(gesture, true);
+        return true;
+    }
+    return false;
+}
+
+
+bool LLGestureMgr::triggerGestureRelease(KEY key, MASK mask)
 {
     std::vector <LLMultiGesture *> matching;
     item_map_t::iterator it;
@@ -1259,13 +788,12 @@
         if (gesture->mKey == key
             && gesture->mMask == mask)
         {
-            gesture->mKeyReleased = TRUE;
+            gesture->mKeyReleased = true;
         }
     }
 
     //If we found one, block. Otherwise tell them it's free to go.
     return matching.size() > 0;
->>>>>>> c06fb4e0
 }
 
 
@@ -1328,150 +856,6 @@
 // Run all steps until you're either done or hit a wait.
 void LLGestureMgr::stepGesture(LLMultiGesture* gesture)
 {
-<<<<<<< HEAD
-	if (!gesture)
-	{
-		return;
-	}
-	if (!isAgentAvatarValid() || hasLoadingAssets(gesture)) return;
-
-	// Of the ones that started playing, have any stopped?
-
-	std::set<LLUUID>::iterator gest_it;
-	for (gest_it = gesture->mPlayingAnimIDs.begin(); 
-		 gest_it != gesture->mPlayingAnimIDs.end(); 
-		 )
-	{
-		// look in signaled animations (simulator's view of what is
-		// currently playing.
-		LLVOAvatar::AnimIterator play_it = gAgentAvatarp->mSignaledAnimations.find(*gest_it);
-		if (play_it != gAgentAvatarp->mSignaledAnimations.end())
-		{
-			++gest_it;
-		}
-		else
-		{
-			// not found, so not currently playing or scheduled to play
-			// delete from the triggered set
-			gesture->mPlayingAnimIDs.erase(gest_it++);
-		}
-	}
-
-	// Of all the animations that we asked the sim to start for us,
-	// pick up the ones that have actually started.
-	for (gest_it = gesture->mRequestedAnimIDs.begin();
-		 gest_it != gesture->mRequestedAnimIDs.end();
-		 )
-	{
-	 LLVOAvatar::AnimIterator play_it = gAgentAvatarp->mSignaledAnimations.find(*gest_it);
-		if (play_it != gAgentAvatarp->mSignaledAnimations.end())
-		{
-			// Hooray, this animation has started playing!
-			// Copy into playing.
-			gesture->mPlayingAnimIDs.insert(*gest_it);
-			gesture->mRequestedAnimIDs.erase(gest_it++);
-		}
-		else
-		{
-			// nope, not playing yet
-			++gest_it;
-		}
-	}
-
-	// Run the current steps
-	bool waiting = false;
-	while (!waiting && gesture->mPlaying)
-	{
-		// Get the current step, if there is one.
-		// Otherwise enter the waiting at end state.
-		LLGestureStep* step = NULL;
-		if (gesture->mCurrentStep < (S32)gesture->mSteps.size())
-		{
-			step = gesture->mSteps[gesture->mCurrentStep];
-			llassert(step != NULL);
-		}
-		else
-		{
-			// step stays null, we're off the end
-			gesture->mWaitingAtEnd = true;
-		}
-
-
-		// If we're waiting at the end, wait for all gestures to stop
-		// playing.
-		// TODO: Wait for all sounds to complete as well.
-		if (gesture->mWaitingAtEnd)
-		{
-			// Neither do we have any pending requests, nor are they
-			// still playing.
-			if ((gesture->mRequestedAnimIDs.empty()
-				&& gesture->mPlayingAnimIDs.empty()))
-			{
-				// all animations are done playing
-				gesture->mWaitingAtEnd = false;
-				gesture->mPlaying = false;
-			}
-			else
-			{
-				waiting = true;
-			}
-			continue;
-		}
-
-		// If we're waiting on our animations to stop, poll for
-		// completion.
-		if (gesture->mWaitingAnimations)
-		{
-			// Neither do we have any pending requests, nor are they
-			// still playing.
-			if ((gesture->mRequestedAnimIDs.empty()
-				&& gesture->mPlayingAnimIDs.empty()))
-			{
-				// all animations are done playing
-				gesture->mWaitingAnimations = false;
-				gesture->mCurrentStep++;
-			}
-			else if (gesture->mWaitTimer.getElapsedTimeF32() > MAX_WAIT_ANIM_SECS)
-			{
-				// we've waited too long for an animation
-				LL_INFOS("GestureMgr") << "Waited too long for animations to stop, continuing gesture."
-					<< LL_ENDL;
-				gesture->mWaitingAnimations = false;
-				gesture->mCurrentStep++;
-			}
-			else
-			{
-				waiting = true;
-			}
-			continue;
-		}
-
-		// If we're waiting a fixed amount of time, check for timer
-		// expiration.
-		if (gesture->mWaitingTimer)
-		{
-			// We're waiting for a certain amount of time to pass
-			LLGestureStepWait* wait_step = (LLGestureStepWait*)step;
-
-			F32 elapsed = gesture->mWaitTimer.getElapsedTimeF32();
-			if (elapsed > wait_step->mWaitSeconds)
-			{
-				// wait is done, continue execution
-				gesture->mWaitingTimer = false;
-				gesture->mCurrentStep++;
-			}
-			else
-			{
-				// we're waiting, so execution is done for now
-				waiting = true;
-			}
-			continue;
-		}
-
-		// Not waiting, do normal execution
-		runStep(gesture, step);
-	}
-=======
     if (!gesture)
     {
         return;
@@ -1522,7 +906,7 @@
     }
 
     // Run the current steps
-    BOOL waiting = FALSE;
+    bool waiting = false;
     while (!waiting && gesture->mPlaying)
     {
         // Get the current step, if there is one.
@@ -1536,7 +920,7 @@
         else
         {
             // step stays null, we're off the end
-            gesture->mWaitingAtEnd = TRUE;
+            gesture->mWaitingAtEnd = true;
         }
 
 
@@ -1551,12 +935,12 @@
                 && gesture->mPlayingAnimIDs.empty()))
             {
                 // all animations are done playing
-                gesture->mWaitingAtEnd = FALSE;
-                gesture->mPlaying = FALSE;
+                gesture->mWaitingAtEnd = false;
+                gesture->mPlaying = false;
             }
             else
             {
-                waiting = TRUE;
+                waiting = true;
             }
             continue;
         }
@@ -1569,20 +953,20 @@
             if (gesture->mKeyReleased)
             {
                 // wait is done, continue execution
-                gesture->mWaitingKeyRelease = FALSE;
+                gesture->mWaitingKeyRelease = false;
                 gesture->mCurrentStep++;
             }
             else if (gesture->mWaitTimer.getElapsedTimeF32() > MAX_WAIT_KEY_SECS)
             {
                 LL_INFOS("GestureMgr") << "Waited too long for key release, continuing gesture."
                     << LL_ENDL;
-                gesture->mWaitingKeyRelease = FALSE;
+                gesture->mWaitingKeyRelease = false;
                 gesture->mCurrentStep++;
             }
             else
             {
                 // we're waiting, so execution is done for now
-                waiting = TRUE;
+                waiting = true;
             }
             continue;
         }
@@ -1597,7 +981,7 @@
                 && gesture->mPlayingAnimIDs.empty()))
             {
                 // all animations are done playing
-                gesture->mWaitingAnimations = FALSE;
+                gesture->mWaitingAnimations = false;
                 gesture->mCurrentStep++;
             }
             else if (gesture->mWaitTimer.getElapsedTimeF32() > MAX_WAIT_ANIM_SECS)
@@ -1605,12 +989,12 @@
                 // we've waited too long for an animation
                 LL_INFOS("GestureMgr") << "Waited too long for animations to stop, continuing gesture."
                     << LL_ENDL;
-                gesture->mWaitingAnimations = FALSE;
+                gesture->mWaitingAnimations = false;
                 gesture->mCurrentStep++;
             }
             else
             {
-                waiting = TRUE;
+                waiting = true;
             }
             continue;
         }
@@ -1626,13 +1010,13 @@
             if (elapsed > wait_step->mWaitSeconds)
             {
                 // wait is done, continue execution
-                gesture->mWaitingTimer = FALSE;
+                gesture->mWaitingTimer = false;
                 gesture->mCurrentStep++;
             }
             else
             {
                 // we're waiting, so execution is done for now
-                waiting = TRUE;
+                waiting = true;
             }
             continue;
         }
@@ -1640,107 +1024,11 @@
         // Not waiting, do normal execution
         runStep(gesture, step);
     }
->>>>>>> c06fb4e0
 }
 
 
 void LLGestureMgr::runStep(LLMultiGesture* gesture, LLGestureStep* step)
 {
-<<<<<<< HEAD
-	switch(step->getType())
-	{
-	case STEP_ANIMATION:
-		{
-			LLGestureStepAnimation* anim_step = (LLGestureStepAnimation*)step;
-			if (anim_step->mAnimAssetID.isNull())
-			{
-				gesture->mCurrentStep++;
-			}
-
-			if (anim_step->mFlags & ANIM_FLAG_STOP)
-			{
-				gAgent.sendAnimationRequest(anim_step->mAnimAssetID, ANIM_REQUEST_STOP);
-				// remove it from our request set in case we just requested it
-				std::set<LLUUID>::iterator set_it = gesture->mRequestedAnimIDs.find(anim_step->mAnimAssetID);
-				if (set_it != gesture->mRequestedAnimIDs.end())
-				{
-					gesture->mRequestedAnimIDs.erase(set_it);
-				}
-			}
-			else
-			{
-				gAgent.sendAnimationRequest(anim_step->mAnimAssetID, ANIM_REQUEST_START);
-				// Indicate that we've requested this animation to play as
-				// part of this gesture (but it won't start playing for at
-				// least one round-trip to simulator).
-				gesture->mRequestedAnimIDs.insert(anim_step->mAnimAssetID);
-			}
-			gesture->mCurrentStep++;
-			break;
-		}
-	case STEP_SOUND:
-		{
-			LLGestureStepSound* sound_step = (LLGestureStepSound*)step;
-			const LLUUID& sound_id = sound_step->mSoundAssetID;
-			const F32 volume = 1.f;
-			send_sound_trigger(sound_id, volume);
-			gesture->mCurrentStep++;
-			break;
-		}
-	case STEP_CHAT:
-		{
-			LLGestureStepChat* chat_step = (LLGestureStepChat*)step;
-			std::string chat_text = chat_step->mChatText;
-			// Don't animate the nodding, as this might not blend with
-			// other playing animations.
-
-			// <FS:ND> FIRE-1624, try to parse text as command first. If that fails output it as chat
-			if( !cmd_line_chat( chat_text, CHAT_TYPE_NORMAL, true ) )
-			{
-				gesture->mCurrentStep++;
-				break;
-			}
-			//</FS:ND>
-			
-			const bool animate = false;
-
-			// <FS:Ansariel> [FS Communication UI]
-			//(LLFloaterReg::getTypedInstance<LLFloaterIMNearbyChat>("nearby_chat"))->
-			//		sendChatFromViewer(chat_text, CHAT_TYPE_NORMAL, animate);
-			FSNearbyChat::instance().sendChatFromViewer(chat_text, CHAT_TYPE_NORMAL, animate);
-			// </FS:Ansariel> [FS Communication UI]
-
-			gesture->mCurrentStep++;
-			break;
-		}
-	case STEP_WAIT:
-		{
-			LLGestureStepWait* wait_step = (LLGestureStepWait*)step;
-			if (wait_step->mFlags & WAIT_FLAG_TIME)
-			{
-				gesture->mWaitingTimer = true;
-				gesture->mWaitTimer.reset();
-			}
-			else if (wait_step->mFlags & WAIT_FLAG_ALL_ANIM)
-			{
-				gesture->mWaitingAnimations = true;
-				// Use the wait timer as a deadlock breaker for animation
-				// waits.
-				gesture->mWaitTimer.reset();
-			}
-			else
-			{
-				gesture->mCurrentStep++;
-			}
-			// Don't increment instruction pointer until wait is complete.
-			break;
-		}
-	default:
-		{
-			break;
-		}
-	}
-=======
     switch(step->getType())
     {
     case STEP_ANIMATION:
@@ -1796,7 +1084,7 @@
             }
             //</FS:ND>
 
-            const BOOL animate = FALSE;
+            const bool animate = false;
 
             // <FS:Ansariel> [FS Communication UI]
             //(LLFloaterReg::getTypedInstance<LLFloaterIMNearbyChat>("nearby_chat"))->
@@ -1811,23 +1099,23 @@
         {
             LLGestureStepWait* wait_step = (LLGestureStepWait*)step;
             if (gesture->mTriggeredByKey // Only wait here IF we were triggered by a key!
-                && gesture->mWaitingKeyRelease == FALSE // We can only do this once! Prevent gestures infinitely running
+                && gesture->mWaitingKeyRelease == false // We can only do this once! Prevent gestures infinitely running
                 && wait_step->mFlags & WAIT_FLAG_KEY_RELEASE)
             {
                 // Lets wait for the key release first so we don't hold up re-presses
-                gesture->mWaitingKeyRelease = TRUE;
-                gesture->mKeyReleased = FALSE;
+                gesture->mWaitingKeyRelease = true;
+                gesture->mKeyReleased = false;
                 // Use the wait timer as a deadlock breaker for key release waits.
                 gesture->mWaitTimer.reset();
             }
             else if (wait_step->mFlags & WAIT_FLAG_TIME)
             {
-                gesture->mWaitingTimer = TRUE;
+                gesture->mWaitingTimer = true;
                 gesture->mWaitTimer.reset();
             }
             else if (wait_step->mFlags & WAIT_FLAG_ALL_ANIM)
             {
-                gesture->mWaitingAnimations = TRUE;
+                gesture->mWaitingAnimations = true;
                 // Use the wait timer as a deadlock breaker for animation waits.
                 gesture->mWaitTimer.reset();
             }
@@ -1843,7 +1131,6 @@
             break;
         }
     }
->>>>>>> c06fb4e0
 }
 
 
@@ -1852,68 +1139,11 @@
                                   LLAssetType::EType type,
                                   void* user_data, S32 status, LLExtStat ext_status)
 {
-<<<<<<< HEAD
-	LLLoadInfo* info = (LLLoadInfo*)user_data;
-
-	LLUUID item_id = info->mItemID;
-	bool inform_server = info->mInformServer;
-	bool deactivate_similar = info->mDeactivateSimilar;
-
-	delete info;
-	info = NULL;
-	LLGestureMgr& self = LLGestureMgr::instance();
-	self.mLoadingCount--;
-
-	if (0 == status)
-	{
-		LLFileSystem file(asset_uuid, type, LLFileSystem::READ);
-		S32 size = file.getSize();
-
-		std::vector<char> buffer(size+1);
-
-		file.read((U8*)&buffer[0], size);
-		// ensure there's a trailing NULL so strlen will work.
-		buffer[size] = '\0';
-
-		LLMultiGesture* gesture = new LLMultiGesture();
-
-		LLDataPackerAsciiBuffer dp(&buffer[0], size+1);
-		bool ok = gesture->deserialize(dp);
-
-		if (ok)
-		{
-			if (deactivate_similar)
-			{
-				self.deactivateSimilarGestures(gesture, item_id);
-
-				// Display deactivation message if this was the last of the bunch.
-				if (self.mLoadingCount == 0
-					&& self.mDeactivateSimilarNames.length() > 0)
-				{
-					// we're done with this set of deactivations
-					LLSD args;
-					args["NAMES"] = self.mDeactivateSimilarNames;
-					LLNotificationsUtil::add("DeactivatedGesturesTrigger", args);
-				}
-			}
-
-			LLViewerInventoryItem* item = gInventory.getItem(item_id);
-			if(item)
-			{
-				gesture->mName = item->getName();
-			}
-			else
-			{
-				// Watch this item and set gesture name when item exists in inventory
-				self.setFetchID(item_id);
-				self.startFetch();
-			}
-=======
     LLLoadInfo* info = (LLLoadInfo*)user_data;
 
     LLUUID item_id = info->mItemID;
-    BOOL inform_server = info->mInformServer;
-    BOOL deactivate_similar = info->mDeactivateSimilar;
+    bool inform_server = info->mInformServer;
+    bool deactivate_similar = info->mDeactivateSimilar;
 
     delete info;
     info = NULL;
@@ -1934,7 +1164,7 @@
         LLMultiGesture* gesture = new LLMultiGesture();
 
         LLDataPackerAsciiBuffer dp(&buffer[0], size+1);
-        BOOL ok = gesture->deserialize(dp);
+        bool ok = gesture->deserialize(dp);
 
         if (ok)
         {
@@ -1964,7 +1194,6 @@
                 self.setFetchID(item_id);
                 self.startFetch();
             }
->>>>>>> c06fb4e0
 
             item_map_t::iterator it = self.mActive.find(item_id);
             if (it == self.mActive.end())
@@ -2260,90 +1489,6 @@
 
 bool LLGestureMgr::matchPrefix(const std::string& in_str, std::string* out_str)
 {
-<<<<<<< HEAD
-	S32 in_len = in_str.length();
-
-	//return whole trigger, if received text equals to it
-	item_map_t::iterator it;
-	for (it = mActive.begin(); it != mActive.end(); ++it)
-	{
-		LLMultiGesture* gesture = (*it).second;
-		if (gesture)
-		{
-			const std::string& trigger = gesture->getTrigger();
-			if (!LLStringUtil::compareInsensitive(in_str, trigger))
-			{
-				*out_str = trigger;
-				return true;
-			}
-		}
-	}
-
-	//return common chars, if more than one trigger matches the prefix
-	std::string rest_of_match = "";
-	std::string buf = "";
-	for (it = mActive.begin(); it != mActive.end(); ++it)
-	{
-		LLMultiGesture* gesture = (*it).second;
-		if (gesture)
-		{
-			const std::string& trigger = gesture->getTrigger();
-
-			if (in_len > (S32)trigger.length())
-			{
-				// too short, bail out
-				continue;
-			}
-
-			std::string trigger_trunc = trigger;
-			LLStringUtil::truncate(trigger_trunc, in_len);
-			if (!LLStringUtil::compareInsensitive(in_str, trigger_trunc))
-			{
-				if (rest_of_match.compare("") == 0)
-				{
-					rest_of_match = trigger.substr(in_str.size());
-				}
-				std::string cur_rest_of_match = trigger.substr(in_str.size());
-				buf = "";
-				S32 i=0;
-
-				while (i<rest_of_match.length() && i<cur_rest_of_match.length())
-				{
-					if (rest_of_match[i]==cur_rest_of_match[i])
-				    {
-						buf.push_back(rest_of_match[i]);
-				    }
-				    else
-				    {
-				    	if(i==0)
-				    	{
-				    		rest_of_match = "";
-				    	}
-				    	break;
-				    }
-					i++;
-				}
-				if (rest_of_match.compare("") == 0)
-				{
-					return true;
-				}
-				if (buf.compare("") != 0)
-				{
-					rest_of_match = buf;
-				}
-
-			}
-		}
-	}
-
-	if (rest_of_match.compare("") != 0)
-	{
-		*out_str = in_str+rest_of_match;
-		return true;
-	}
-
-	return false;
-=======
     S32 in_len = in_str.length();
 
     //return whole trigger, if received text equals to it
@@ -2357,7 +1502,7 @@
             if (!LLStringUtil::compareInsensitive(in_str, trigger))
             {
                 *out_str = trigger;
-                return TRUE;
+                return true;
             }
         }
     }
@@ -2408,7 +1553,7 @@
                 }
                 if (rest_of_match.compare("") == 0)
                 {
-                    return TRUE;
+                    return true;
                 }
                 if (buf.compare("") != 0)
                 {
@@ -2422,11 +1567,10 @@
     if (rest_of_match.compare("") != 0)
     {
         *out_str = in_str+rest_of_match;
-        return TRUE;
-    }
-
-    return FALSE;
->>>>>>> c06fb4e0
+        return true;
+    }
+
+    return false;
 }
 
 
