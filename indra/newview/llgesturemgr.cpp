--- conflicted
+++ resolved
@@ -66,14 +66,10 @@
 // [/RLVa:KB]
 
 // Longest time, in seconds, to wait for all animations to stop playing
-<<<<<<< HEAD
 const F32 MAX_WAIT_ANIM_SECS = 60.f;
-=======
-const F32 MAX_WAIT_ANIM_SECS = 30.f;
 // Longest time, in seconds, to wait for a key release.
 // This should be relatively long, but not too long. 10 minutes is enough
 const F32 MAX_WAIT_KEY_SECS = 60.f * 10.f;
->>>>>>> 702e4c7d
 
 // Lightweight constructor.
 // init() does the heavy lifting.
@@ -554,14 +550,10 @@
 // [/RLVa:KB]
 
 	// Reset gesture to first step
-<<<<<<< HEAD
 	// <FS:Ansariel> Do a proper reset or we might end up reading random data from wrong memory locations due to invalid gesture state
 	//gesture->mCurrentStep = 0;
 	gesture->reset();
-=======
-	gesture->mCurrentStep = 0;
 	gesture->mTriggeredByKey = fromKeyPress;
->>>>>>> 702e4c7d
 
 	// Add to list of playing
 	gesture->mPlaying = TRUE;
