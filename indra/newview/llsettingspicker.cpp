/** 
* @author Rider Linden
* @brief LLSettingsPicker class header file including related functions
*
* $LicenseInfo:firstyear=2018&license=viewerlgpl$
* Second Life Viewer Source Code
* Copyright (C) 2018, Linden Research, Inc.
*
* This library is free software; you can redistribute it and/or
* modify it under the terms of the GNU Lesser General Public
* License as published by the Free Software Foundation;
* version 2.1 of the License only.
*
* This library is distributed in the hope that it will be useful,
* but WITHOUT ANY WARRANTY; without even the implied warranty of
* MERCHANTABILITY or FITNESS FOR A PARTICULAR PURPOSE.  See the GNU
* Lesser General Public License for more details.
*
* You should have received a copy of the GNU Lesser General Public
* License along with this library; if not, write to the Free Software
* Foundation, Inc., 51 Franklin Street, Fifth Floor, Boston, MA  02110-1301  USA
*
* Linden Research, Inc., 945 Battery Street, San Francisco, CA  94111  USA
* $/LicenseInfo$
*/

#include "llviewerprecompiledheaders.h"

#include "llsettingspicker.h"

#include "llcombobox.h"
#include "llfiltereditor.h"
#include "llfolderviewmodel.h"
#include "llinventory.h"
#include "llinventorybridge.h"
#include "llinventoryfunctions.h"
#include "llinventorymodelbackgroundfetch.h"
#include "llinventoryobserver.h"
#include "llinventorypanel.h"
#include "llsettingsvo.h"

#include "lldraghandle.h"
#include "llviewercontrol.h"
#include "llagent.h"

//=========================================================================
namespace
{
    const std::string FLOATER_DEFINITION_XML("floater_settings_picker.xml");

    const std::string FLT_INVENTORY_SEARCH("flt_inventory_search");
    const std::string CMB_TRACK_SELECTION("track_selection");
    const std::string PNL_INVENTORY("pnl_inventory");
    const std::string PNL_COMBO("pnl_combo");
    const std::string BTN_SELECT("btn_select");
    const std::string BTN_CANCEL("btn_cancel");

    // strings in xml

    const std::string STR_TITLE_PREFIX = "pick title";
    const std::string STR_TITLE_TRACK = "pick_track";
    const std::string STR_TITLE_SETTINGS = "pick_settings";
    const std::string STR_TRACK_WATER = "track_water";
    const std::string STR_TRACK_GROUND = "track_ground";
    const std::string STR_TRACK_SKY = "track_sky";
}
//=========================================================================

LLFloaterSettingsPicker::LLFloaterSettingsPicker(LLView * owner, LLUUID initial_item_id, const LLSD &params):
    LLFloater(params),
    mOwnerHandle(),
    mActive(true),
    mContextConeOpacity(0.0f),
    mSettingItemID(initial_item_id),
    mTrackMode(TRACK_NONE),
    mImmediateFilterPermMask(PERM_NONE)
{
    mOwnerHandle = owner->getHandle();

    buildFromFile(FLOATER_DEFINITION_XML);
    setCanMinimize(FALSE);
}


LLFloaterSettingsPicker::~LLFloaterSettingsPicker() 
{

}

//-------------------------------------------------------------------------
BOOL LLFloaterSettingsPicker::postBuild()
{
    if (!LLFloater::postBuild())
        return FALSE;

    std::string prefix = getString(STR_TITLE_PREFIX);
    std::string label = getString(STR_TITLE_SETTINGS);
    setTitle(prefix + " " + label);

    mFilterEdit = getChild<LLFilterEditor>(FLT_INVENTORY_SEARCH);
    mFilterEdit->setCommitCallback([this](LLUICtrl*, const LLSD& param){ onFilterEdit(param.asString()); });
    
    mInventoryPanel = getChild<LLInventoryPanel>(PNL_INVENTORY);
    if (mInventoryPanel)
    {
        U32 filter_types = 0x0;
        filter_types |= 0x1 << LLInventoryType::IT_SETTINGS;

        mInventoryPanel->setFilterTypes(filter_types);
        mInventoryPanel->setFilterPermMask(mImmediateFilterPermMask);

        mInventoryPanel->setSelectCallback([this](const LLFloaterSettingsPicker::itemlist_t &items, bool useraction){ onSelectionChange(items, useraction); });
        mInventoryPanel->setShowFolderState(LLInventoryFilter::SHOW_NON_EMPTY_FOLDERS);
        mInventoryPanel->setSuppressOpenItemAction(true);

        // Disable auto selecting first filtered item because it takes away
        // selection from the item set by LLTextureCtrl owning this floater.
        mInventoryPanel->getRootFolder()->setAutoSelectOverride(TRUE);

        // don't put keyboard focus on selected item, because the selection callback
        // will assume that this was user input
        if (!mSettingItemID.isNull())
        {
            //todo: this is bad idea
            mInventoryPanel->setSelection(mSettingItemID, TAKE_FOCUS_NO);
        }
        getChild<LLView>(BTN_SELECT)->setEnabled(mSettingItemID.notNull());
    }

    mNoCopySettingsSelected = FALSE;

    childSetAction(BTN_CANCEL, [this](LLUICtrl*, const LLSD& param){ onButtonCancel(); });
    childSetAction(BTN_SELECT, [this](LLUICtrl*, const LLSD& param){ onButtonSelect(); });

    getChild<LLPanel>(PNL_COMBO)->setVisible(mTrackMode != TRACK_NONE);

    // update permission filter once UI is fully initialized
    mSavedFolderState.setApply(FALSE);

    return TRUE;
}

void LLFloaterSettingsPicker::onClose(bool app_quitting)
{
    if (app_quitting)
        return;

    mCloseSignal();
    LLView *owner = mOwnerHandle.get();
    if (owner)
    {
        owner->setFocus(TRUE);
    }
}

void LLFloaterSettingsPicker::setValue(const LLSD& value)
{
    mSettingItemID = value.asUUID();
}

LLSD LLFloaterSettingsPicker::getValue() const 
{
    return LLSD(mSettingItemID);
}

void LLFloaterSettingsPicker::setSettingsFilter(LLSettingsType::type_e type)
{
    U64 filter = 0xFFFFFFFFFFFFFFFF;
    if (type != LLSettingsType::ST_NONE)
    {
        filter = static_cast<S64>(0x1) << static_cast<S64>(type);
    }

    mInventoryPanel->setFilterSettingsTypes(filter);
}

void LLFloaterSettingsPicker::setTrackMode(ETrackMode mode)
{
    mTrackMode = mode;
    getChild<LLPanel>(PNL_COMBO)->setVisible(mode != TRACK_NONE);

    std::string prefix = getString(STR_TITLE_PREFIX);
    std::string label;
    if (mode != TRACK_NONE)
    {
        label = getString(STR_TITLE_TRACK);
    }
    else
    {
        label = getString(STR_TITLE_SETTINGS);
    }
    setTitle(prefix + " " + label);
}

void LLFloaterSettingsPicker::draw()
{
    LLView *owner = mOwnerHandle.get();
<<<<<<< HEAD
    if (owner)
    {
        // draw cone of context pointing back to texture swatch	
        LLRect owner_rect;
        owner->localRectToOtherView(owner->getLocalRect(), &owner_rect, this);
        LLRect local_rect = getLocalRect();
        if (gFocusMgr.childHasKeyboardFocus(this) && owner->isInVisibleChain() && mContextConeOpacity > 0.001f)
        {
            gGL.getTexUnit(0)->unbind(LLTexUnit::TT_TEXTURE);
            LLGLEnable(GL_CULL_FACE);
            // <FS:Ansariel> Remove QUADS rendering mode
            //gGL.begin(LLRender::QUADS);
            //{
            //    gGL.color4f(0.f, 0.f, 0.f, CONTEXT_CONE_IN_ALPHA * mContextConeOpacity);
            //    gGL.vertex2i(owner_rect.mLeft, owner_rect.mTop);
            //    gGL.vertex2i(owner_rect.mRight, owner_rect.mTop);
            //    gGL.color4f(0.f, 0.f, 0.f, CONTEXT_CONE_OUT_ALPHA * mContextConeOpacity);
            //    gGL.vertex2i(local_rect.mRight, local_rect.mTop);
            //    gGL.vertex2i(local_rect.mLeft, local_rect.mTop);

            //    gGL.color4f(0.f, 0.f, 0.f, CONTEXT_CONE_OUT_ALPHA * mContextConeOpacity);
            //    gGL.vertex2i(local_rect.mLeft, local_rect.mTop);
            //    gGL.vertex2i(local_rect.mLeft, local_rect.mBottom);
            //    gGL.color4f(0.f, 0.f, 0.f, CONTEXT_CONE_IN_ALPHA * mContextConeOpacity);
            //    gGL.vertex2i(owner_rect.mLeft, owner_rect.mBottom);
            //    gGL.vertex2i(owner_rect.mLeft, owner_rect.mTop);

            //    gGL.color4f(0.f, 0.f, 0.f, CONTEXT_CONE_OUT_ALPHA * mContextConeOpacity);
            //    gGL.vertex2i(local_rect.mRight, local_rect.mBottom);
            //    gGL.vertex2i(local_rect.mRight, local_rect.mTop);
            //    gGL.color4f(0.f, 0.f, 0.f, CONTEXT_CONE_IN_ALPHA * mContextConeOpacity);
            //    gGL.vertex2i(owner_rect.mRight, owner_rect.mTop);
            //    gGL.vertex2i(owner_rect.mRight, owner_rect.mBottom);


            //    gGL.color4f(0.f, 0.f, 0.f, CONTEXT_CONE_OUT_ALPHA * mContextConeOpacity);
            //    gGL.vertex2i(local_rect.mLeft, local_rect.mBottom);
            //    gGL.vertex2i(local_rect.mRight, local_rect.mBottom);
            //    gGL.color4f(0.f, 0.f, 0.f, CONTEXT_CONE_IN_ALPHA * mContextConeOpacity);
            //    gGL.vertex2i(owner_rect.mRight, owner_rect.mBottom);
            //    gGL.vertex2i(owner_rect.mLeft, owner_rect.mBottom);
            //}
            //gGL.end();
            gGL.begin(LLRender::TRIANGLE_STRIP);
            {
                gGL.color4f(0.f, 0.f, 0.f, CONTEXT_CONE_IN_ALPHA * mContextConeOpacity);
                gGL.vertex2i(owner_rect.mLeft, owner_rect.mTop);
                gGL.color4f(0.f, 0.f, 0.f, CONTEXT_CONE_OUT_ALPHA * mContextConeOpacity);
                gGL.vertex2i(local_rect.mLeft, local_rect.mTop);
                gGL.color4f(0.f, 0.f, 0.f, CONTEXT_CONE_IN_ALPHA * mContextConeOpacity);
                gGL.vertex2i(owner_rect.mRight, owner_rect.mTop);
                gGL.color4f(0.f, 0.f, 0.f, CONTEXT_CONE_OUT_ALPHA * mContextConeOpacity);
                gGL.vertex2i(local_rect.mRight, local_rect.mTop);
                gGL.color4f(0.f, 0.f, 0.f, CONTEXT_CONE_IN_ALPHA * mContextConeOpacity);
                gGL.vertex2i(owner_rect.mRight, owner_rect.mBottom);
                gGL.color4f(0.f, 0.f, 0.f, CONTEXT_CONE_OUT_ALPHA * mContextConeOpacity);
                gGL.vertex2i(local_rect.mRight, local_rect.mBottom);
                gGL.color4f(0.f, 0.f, 0.f, CONTEXT_CONE_IN_ALPHA * mContextConeOpacity);
                gGL.vertex2i(owner_rect.mLeft, owner_rect.mBottom);
                gGL.color4f(0.f, 0.f, 0.f, CONTEXT_CONE_OUT_ALPHA * mContextConeOpacity);
                gGL.vertex2i(local_rect.mLeft, local_rect.mBottom);
                gGL.color4f(0.f, 0.f, 0.f, CONTEXT_CONE_IN_ALPHA * mContextConeOpacity);
                gGL.vertex2i(owner_rect.mLeft, owner_rect.mTop);
                gGL.color4f(0.f, 0.f, 0.f, CONTEXT_CONE_OUT_ALPHA * mContextConeOpacity);
                gGL.vertex2i(local_rect.mLeft, local_rect.mTop);
            }
            gGL.end();
            // </FS:Ansariel>
        }
    }

    if (gFocusMgr.childHasMouseCapture(getDragHandle()))
    {
        mContextConeOpacity = lerp(mContextConeOpacity, gSavedSettings.getF32("PickerContextOpacity"), LLSmoothInterpolation::getInterpolant(CONTEXT_FADE_TIME));
    }
    else
    {
        mContextConeOpacity = lerp(mContextConeOpacity, 0.f, LLSmoothInterpolation::getInterpolant(CONTEXT_FADE_TIME));
    }
=======
    static LLCachedControl<F32> max_opacity(gSavedSettings, "PickerContextOpacity", 0.4f);
    drawConeToOwner(mContextConeOpacity, max_opacity, owner);
>>>>>>> a1c2d021

    LLFloater::draw();
}


//=========================================================================
void LLFloaterSettingsPicker::onFilterEdit(const std::string& search_string)
{
    std::string upper_case_search_string = search_string;
    LLStringUtil::toUpper(upper_case_search_string);

    if (upper_case_search_string.empty())
    {
        if (mInventoryPanel->getFilterSubString().empty())
        {
            // current filter and new filter empty, do nothing
            return;
        }

        mSavedFolderState.setApply(TRUE);
        mInventoryPanel->getRootFolder()->applyFunctorRecursively(mSavedFolderState);
        // add folder with current item to list of previously opened folders
        LLOpenFoldersWithSelection opener;
        mInventoryPanel->getRootFolder()->applyFunctorRecursively(opener);
        mInventoryPanel->getRootFolder()->scrollToShowSelection();

    }
    else if (mInventoryPanel->getFilterSubString().empty())
    {
        // first letter in search term, save existing folder open state
        if (!mInventoryPanel->getFilter().isNotDefault())
        {
            mSavedFolderState.setApply(FALSE);
            mInventoryPanel->getRootFolder()->applyFunctorRecursively(mSavedFolderState);
        }
    }

    mInventoryPanel->setFilterSubString(search_string);
}

void LLFloaterSettingsPicker::onSelectionChange(const LLFloaterSettingsPicker::itemlist_t &items, bool user_action)
{
    bool is_item = false;
    LLUUID asset_id;
    if (items.size())
    {
        LLFolderViewItem* first_item = items.front();

        mNoCopySettingsSelected = false;
        if (first_item)
        {
            LLItemBridge *bridge_model = dynamic_cast<LLItemBridge *>(first_item->getViewModelItem());
            if (bridge_model && bridge_model->getItem())
            {
                if (!bridge_model->isItemCopyable())
                {
                    mNoCopySettingsSelected = true;
                }
                setSettingsItemId(bridge_model->getItem()->getUUID(), false);
                asset_id = bridge_model->getItem()->getAssetUUID();
                mViewModel->setDirty(); // *TODO: shouldn't we be using setValue() here?
                is_item = true;

                if (user_action)
                {
                    mChangeIDSignal(mSettingItemID);
                }
            }
        }
    }
    bool track_picker_enabled = mTrackMode != TRACK_NONE;

    getChild<LLView>(CMB_TRACK_SELECTION)->setEnabled(track_picker_enabled && mSettingAssetID == asset_id);
    getChild<LLView>(BTN_SELECT)->setEnabled(is_item && (!track_picker_enabled || mSettingAssetID == asset_id));
    if (track_picker_enabled && asset_id.notNull() && mSettingAssetID != asset_id)
    {
        LLUUID item_id = mSettingItemID;
        LLHandle<LLFloater> handle = getHandle();
        LLSettingsVOBase::getSettingsAsset(asset_id,
            [item_id, handle](LLUUID asset_id, LLSettingsBase::ptr_t settings, S32 status, LLExtStat) { LLFloaterSettingsPicker::onAssetLoadedCb(handle, item_id, asset_id, settings, status); });
    }
}

void LLFloaterSettingsPicker::onAssetLoadedCb(LLHandle<LLFloater> handle, LLUUID item_id, LLUUID asset_id, LLSettingsBase::ptr_t settings, S32 status)
{
    if (handle.isDead() || status)
    {
        return;
    }

    LLFloaterSettingsPicker *picker = static_cast<LLFloaterSettingsPicker *>(handle.get());

    if (picker->mSettingItemID != item_id)
    {
        return;
    }

    picker->onAssetLoaded(asset_id, settings);
}

void LLFloaterSettingsPicker::onAssetLoaded(LLUUID asset_id, LLSettingsBase::ptr_t settings)
{
    LLComboBox* track_selection = getChild<LLComboBox>(CMB_TRACK_SELECTION);
    track_selection->clear();
    track_selection->removeall();
    LLSettingsDay::ptr_t pday = std::dynamic_pointer_cast<LLSettingsDay>(settings);

    if (mTrackMode == TRACK_WATER)
    {
        track_selection->add(getString(STR_TRACK_WATER), LLSD::Integer(LLSettingsDay::TRACK_WATER), ADD_TOP, true);
    }
    else if (mTrackMode == TRACK_SKY)
    {
        // track 1 always present
        track_selection->add(getString(STR_TRACK_GROUND), LLSD::Integer(LLSettingsDay::TRACK_GROUND_LEVEL), ADD_TOP, true);
        LLUIString formatted_label = getString(STR_TRACK_SKY);
        for (int i = 2; i < LLSettingsDay::TRACK_MAX; i++)
        {
            if (!pday->isTrackEmpty(i))
            {
                formatted_label.setArg("[NUM]", llformat("%d", i));
                track_selection->add(formatted_label.getString(), LLSD::Integer(i), ADD_TOP, true);
            }
        }
    }
    
    mSettingAssetID = asset_id;
    track_selection->setEnabled(true);
    track_selection->selectFirstItem();
    getChild<LLView>(BTN_SELECT)->setEnabled(true);
}

void LLFloaterSettingsPicker::onButtonCancel()
{
    closeFloater();
}

void LLFloaterSettingsPicker::onButtonSelect()
{
    if (mCommitSignal)
    {
        LLSD res;
        res["ItemId"] = mSettingItemID;
        res["Track"] = getChild<LLComboBox>(CMB_TRACK_SELECTION)->getValue();
        (*mCommitSignal)(this, res);
    }
    closeFloater();
}

BOOL LLFloaterSettingsPicker::handleDoubleClick(S32 x, S32 y, MASK mask)
{
    BOOL result = FALSE;
    if (mSettingItemID.notNull()
        && mInventoryPanel)
    {
        S32 inventory_x = x - mInventoryPanel->getRect().mLeft;
        S32 inventory_y = y - mInventoryPanel->getRect().mBottom;
        if (mInventoryPanel->parentPointInView(inventory_x, inventory_y))
        {
            // make sure item is selected and visible
            LLFolderViewItem* item_viewp = mInventoryPanel->getItemByID(mSettingItemID);
            if (item_viewp && item_viewp->getIsCurSelection() && item_viewp->getVisible())
            {
                LLRect target_rect;
                item_viewp->localRectToOtherView(item_viewp->getLocalRect(), &target_rect, this);
                if (target_rect.pointInRect(x, y))
                {
                    // Quick-apply
                    if (mCommitSignal)
                    {
                        LLSD res;
                        res["ItemId"] = mSettingItemID;
                        res["Track"] = getChild<LLComboBox>(CMB_TRACK_SELECTION)->getValue();
                        (*mCommitSignal)(this, res);
                    }
                    closeFloater();
                    // hit inside panel on selected item, double click should do nothing
                    result = TRUE;
                }
            }
        }
    }

    if (!result)
    {
        result = LLFloater::handleDoubleClick(x, y, mask);
    }
    return result;
}

BOOL LLFloaterSettingsPicker::handleKeyHere(KEY key, MASK mask)
{
    if ((key == KEY_RETURN) && (mask == MASK_NONE))
    {
        LLFolderViewItem* item_viewp = mInventoryPanel->getItemByID(mSettingItemID);
        if (item_viewp && item_viewp->getIsCurSelection() && item_viewp->getVisible())
        {
            // Quick-apply
            if (mCommitSignal)
            {
                LLSD res;
                res["ItemId"] = mSettingItemID;
                res["Track"] = getChild<LLComboBox>(CMB_TRACK_SELECTION)->getValue();
                (*mCommitSignal)(this, res);
            }
            closeFloater();
            return TRUE;
        }
    }

    return LLFloater::handleKeyHere(key, mask);
}

void LLFloaterSettingsPicker::onFocusLost()
{
    if (isInVisibleChain())
    {
        closeFloater();
    }
}

//=========================================================================
void LLFloaterSettingsPicker::setActive(bool active)
{
    mActive = active;
}

void LLFloaterSettingsPicker::setSettingsItemId(const LLUUID &settings_id, bool set_selection)
{
    if (mSettingItemID != settings_id && mActive)
    {
        mNoCopySettingsSelected = false;
        mViewModel->setDirty(); // *TODO: shouldn't we be using setValue() here?
        mSettingItemID = settings_id;
        if (mSettingItemID.isNull())
        {
            mInventoryPanel->getRootFolder()->clearSelection();
        }
        else
        {
            LLInventoryItem* itemp = gInventory.getItem(settings_id);
            if (itemp && !itemp->getPermissions().allowCopyBy(gAgent.getID()))
            {
                mNoCopySettingsSelected = true;
            }
        }

        if (set_selection)
        {
            mInventoryPanel->setSelection(settings_id, TAKE_FOCUS_NO);
        }
    }
}

LLInventoryItem* LLFloaterSettingsPicker::findItem(const LLUUID& asset_id, bool copyable_only, bool ignore_library)
{
    LLViewerInventoryCategory::cat_array_t cats;
    LLViewerInventoryItem::item_array_t items;
    LLAssetIDMatches asset_id_matches(asset_id);

    gInventory.collectDescendentsIf(LLUUID::null,
        cats,
        items,
        LLInventoryModel::INCLUDE_TRASH,
        asset_id_matches);

    if (items.size())
    {
        // search for copyable version first
        for (S32 i = 0; i < items.size(); i++)
        {
            LLInventoryItem* itemp = items[i];
            LLPermissions item_permissions = itemp->getPermissions();
            if (item_permissions.allowCopyBy(gAgent.getID(), gAgent.getGroupID()))
            {
                if(!ignore_library || !gInventory.isObjectDescendentOf(itemp->getUUID(),gInventory.getLibraryRootFolderID()))
                {
                    return itemp;
                }
            }
        }
        // otherwise just return first instance, unless copyable requested
        if (copyable_only)
        {
            return nullptr;
        }
        else
        {
            if(!ignore_library || !gInventory.isObjectDescendentOf(items[0]->getUUID(),gInventory.getLibraryRootFolderID()))
            {
                return items[0];
            }
        }
    }

    return nullptr;
}<|MERGE_RESOLUTION|>--- conflicted
+++ resolved
@@ -195,90 +195,8 @@
 void LLFloaterSettingsPicker::draw()
 {
     LLView *owner = mOwnerHandle.get();
-<<<<<<< HEAD
-    if (owner)
-    {
-        // draw cone of context pointing back to texture swatch	
-        LLRect owner_rect;
-        owner->localRectToOtherView(owner->getLocalRect(), &owner_rect, this);
-        LLRect local_rect = getLocalRect();
-        if (gFocusMgr.childHasKeyboardFocus(this) && owner->isInVisibleChain() && mContextConeOpacity > 0.001f)
-        {
-            gGL.getTexUnit(0)->unbind(LLTexUnit::TT_TEXTURE);
-            LLGLEnable(GL_CULL_FACE);
-            // <FS:Ansariel> Remove QUADS rendering mode
-            //gGL.begin(LLRender::QUADS);
-            //{
-            //    gGL.color4f(0.f, 0.f, 0.f, CONTEXT_CONE_IN_ALPHA * mContextConeOpacity);
-            //    gGL.vertex2i(owner_rect.mLeft, owner_rect.mTop);
-            //    gGL.vertex2i(owner_rect.mRight, owner_rect.mTop);
-            //    gGL.color4f(0.f, 0.f, 0.f, CONTEXT_CONE_OUT_ALPHA * mContextConeOpacity);
-            //    gGL.vertex2i(local_rect.mRight, local_rect.mTop);
-            //    gGL.vertex2i(local_rect.mLeft, local_rect.mTop);
-
-            //    gGL.color4f(0.f, 0.f, 0.f, CONTEXT_CONE_OUT_ALPHA * mContextConeOpacity);
-            //    gGL.vertex2i(local_rect.mLeft, local_rect.mTop);
-            //    gGL.vertex2i(local_rect.mLeft, local_rect.mBottom);
-            //    gGL.color4f(0.f, 0.f, 0.f, CONTEXT_CONE_IN_ALPHA * mContextConeOpacity);
-            //    gGL.vertex2i(owner_rect.mLeft, owner_rect.mBottom);
-            //    gGL.vertex2i(owner_rect.mLeft, owner_rect.mTop);
-
-            //    gGL.color4f(0.f, 0.f, 0.f, CONTEXT_CONE_OUT_ALPHA * mContextConeOpacity);
-            //    gGL.vertex2i(local_rect.mRight, local_rect.mBottom);
-            //    gGL.vertex2i(local_rect.mRight, local_rect.mTop);
-            //    gGL.color4f(0.f, 0.f, 0.f, CONTEXT_CONE_IN_ALPHA * mContextConeOpacity);
-            //    gGL.vertex2i(owner_rect.mRight, owner_rect.mTop);
-            //    gGL.vertex2i(owner_rect.mRight, owner_rect.mBottom);
-
-
-            //    gGL.color4f(0.f, 0.f, 0.f, CONTEXT_CONE_OUT_ALPHA * mContextConeOpacity);
-            //    gGL.vertex2i(local_rect.mLeft, local_rect.mBottom);
-            //    gGL.vertex2i(local_rect.mRight, local_rect.mBottom);
-            //    gGL.color4f(0.f, 0.f, 0.f, CONTEXT_CONE_IN_ALPHA * mContextConeOpacity);
-            //    gGL.vertex2i(owner_rect.mRight, owner_rect.mBottom);
-            //    gGL.vertex2i(owner_rect.mLeft, owner_rect.mBottom);
-            //}
-            //gGL.end();
-            gGL.begin(LLRender::TRIANGLE_STRIP);
-            {
-                gGL.color4f(0.f, 0.f, 0.f, CONTEXT_CONE_IN_ALPHA * mContextConeOpacity);
-                gGL.vertex2i(owner_rect.mLeft, owner_rect.mTop);
-                gGL.color4f(0.f, 0.f, 0.f, CONTEXT_CONE_OUT_ALPHA * mContextConeOpacity);
-                gGL.vertex2i(local_rect.mLeft, local_rect.mTop);
-                gGL.color4f(0.f, 0.f, 0.f, CONTEXT_CONE_IN_ALPHA * mContextConeOpacity);
-                gGL.vertex2i(owner_rect.mRight, owner_rect.mTop);
-                gGL.color4f(0.f, 0.f, 0.f, CONTEXT_CONE_OUT_ALPHA * mContextConeOpacity);
-                gGL.vertex2i(local_rect.mRight, local_rect.mTop);
-                gGL.color4f(0.f, 0.f, 0.f, CONTEXT_CONE_IN_ALPHA * mContextConeOpacity);
-                gGL.vertex2i(owner_rect.mRight, owner_rect.mBottom);
-                gGL.color4f(0.f, 0.f, 0.f, CONTEXT_CONE_OUT_ALPHA * mContextConeOpacity);
-                gGL.vertex2i(local_rect.mRight, local_rect.mBottom);
-                gGL.color4f(0.f, 0.f, 0.f, CONTEXT_CONE_IN_ALPHA * mContextConeOpacity);
-                gGL.vertex2i(owner_rect.mLeft, owner_rect.mBottom);
-                gGL.color4f(0.f, 0.f, 0.f, CONTEXT_CONE_OUT_ALPHA * mContextConeOpacity);
-                gGL.vertex2i(local_rect.mLeft, local_rect.mBottom);
-                gGL.color4f(0.f, 0.f, 0.f, CONTEXT_CONE_IN_ALPHA * mContextConeOpacity);
-                gGL.vertex2i(owner_rect.mLeft, owner_rect.mTop);
-                gGL.color4f(0.f, 0.f, 0.f, CONTEXT_CONE_OUT_ALPHA * mContextConeOpacity);
-                gGL.vertex2i(local_rect.mLeft, local_rect.mTop);
-            }
-            gGL.end();
-            // </FS:Ansariel>
-        }
-    }
-
-    if (gFocusMgr.childHasMouseCapture(getDragHandle()))
-    {
-        mContextConeOpacity = lerp(mContextConeOpacity, gSavedSettings.getF32("PickerContextOpacity"), LLSmoothInterpolation::getInterpolant(CONTEXT_FADE_TIME));
-    }
-    else
-    {
-        mContextConeOpacity = lerp(mContextConeOpacity, 0.f, LLSmoothInterpolation::getInterpolant(CONTEXT_FADE_TIME));
-    }
-=======
     static LLCachedControl<F32> max_opacity(gSavedSettings, "PickerContextOpacity", 0.4f);
     drawConeToOwner(mContextConeOpacity, max_opacity, owner);
->>>>>>> a1c2d021
 
     LLFloater::draw();
 }
