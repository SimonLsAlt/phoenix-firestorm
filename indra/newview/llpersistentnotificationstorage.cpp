--- conflicted
+++ resolved
@@ -40,11 +40,8 @@
 	  LLNotificationStorage("")
 	, mLoaded(false)
 {
-<<<<<<< HEAD
 	mDuringBulkUpdate = false; // <FS:ND>
-=======
     initialize();
->>>>>>> af5c5562
 }
 
 LLPersistentNotificationStorage::~LLPersistentNotificationStorage()
