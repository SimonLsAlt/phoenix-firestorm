/**
 * @file llpanelgroupnotices.cpp
 * @brief A panel to display group notices.
 *
 * $LicenseInfo:firstyear=2006&license=viewerlgpl$
 * Second Life Viewer Source Code
 * Copyright (C) 2010, Linden Research, Inc.
 *
 * This library is free software; you can redistribute it and/or
 * modify it under the terms of the GNU Lesser General Public
 * License as published by the Free Software Foundation;
 * version 2.1 of the License only.
 *
 * This library is distributed in the hope that it will be useful,
 * but WITHOUT ANY WARRANTY; without even the implied warranty of
 * MERCHANTABILITY or FITNESS FOR A PARTICULAR PURPOSE.  See the GNU
 * Lesser General Public License for more details.
 *
 * You should have received a copy of the GNU Lesser General Public
 * License along with this library; if not, write to the Free Software
 * Foundation, Inc., 51 Franklin Street, Fifth Floor, Boston, MA  02110-1301  USA
 *
 * Linden Research, Inc., 945 Battery Street, San Francisco, CA  94111  USA
 * $/LicenseInfo$
 */

#include "llviewerprecompiledheaders.h"

#include "llpanelgroupnotices.h"

#include "llview.h"

#include "llavatarnamecache.h"
#include "llinventory.h"
#include "llviewerinventory.h"
#include "llinventorydefines.h"
#include "llinventoryfunctions.h"
#include "llinventoryicon.h"
#include "llinventorymodel.h"
#include "llagent.h"
#include "llagentui.h"

#include "lllineeditor.h"
#include "lltexteditor.h"
#include "llbutton.h"
#include "lliconctrl.h"
#include "llcheckboxctrl.h"
#include "llscrolllistctrl.h"
#include "llscrolllistitem.h"
#include "lltextbox.h"
#include "lltrans.h"

#include "roles_constants.h"
#include "llviewerwindow.h"
#include "llviewermessage.h"
#include "llnotificationsutil.h"
#include "llgiveinventory.h"

#include "llviewercontrol.h"    // <FS:CR> FIRE-11247 - gSavedSettings

static LLPanelInjector<LLPanelGroupNotices> t_panel_group_notices("panel_group_notices");


/////////////////////////
// LLPanelGroupNotices //
/////////////////////////
//~~~~~~~~~~~~~~~~~~~~~~~~~~~~~~~~~~~~~~~~~~~~~~~~~~~~~~~~~~~~~~~~~~~~~~~~~~~~~
// Class LLDropTarget
//
// This handy class is a simple way to drop something on another
// view. It handles drop events, always setting itself to the size of
// its parent.
//~~~~~~~~~~~~~~~~~~~~~~~~~~~~~~~~~~~~~~~~~~~~~~~~~~~~~~~~~~~~~~~~~~~~~~~~~~~~~
class LLGroupDropTarget : public LLView
{
public:
    struct Params : public LLInitParam::Block<Params, LLView::Params>
    {
        // *NOTE: These parameters logically Mandatory, but are not
        // specified in XML files, hence Optional
        Optional<LLPanelGroupNotices*> panel;
        Optional<LLUUID>    group_id;
        Params()
        :   panel("panel"),
            group_id("group_id")
        {
            changeDefault(mouse_opaque, false);
            changeDefault(follows.flags, FOLLOWS_ALL);
        }
    };
    LLGroupDropTarget(const Params&);
    ~LLGroupDropTarget() {};

    //
    // LLView functionality
    virtual bool handleDragAndDrop(S32 x, S32 y, MASK mask, bool drop,
                                   EDragAndDropType cargo_type,
                                   void* cargo_data,
                                   EAcceptance* accept,
                                   std::string& tooltip_msg);
    void setPanel (LLPanelGroupNotices* panel) {mGroupNoticesPanel = panel;};
    void setGroup (LLUUID group) {mGroupID = group;};

protected:
    LLPanelGroupNotices* mGroupNoticesPanel;
    LLUUID  mGroupID;
};

static LLDefaultChildRegistry::Register<LLGroupDropTarget> r("group_drop_target");

LLGroupDropTarget::LLGroupDropTarget(const LLGroupDropTarget::Params& p)
:   LLView(p),
    mGroupNoticesPanel(p.panel),
    mGroupID(p.group_id)
{}

bool LLGroupDropTarget::handleDragAndDrop(S32 x, S32 y, MASK mask, bool drop,
                                     EDragAndDropType cargo_type,
                                     void* cargo_data,
                                     EAcceptance* accept,
                                     std::string& tooltip_msg)
{
    bool handled = false;

    if (!gAgent.hasPowerInGroup(mGroupID,GP_NOTICES_SEND))
    {
        *accept = ACCEPT_NO;
        return true;
    }

    if(getParent())
    {
        // check if inside
        //LLRect parent_rect = mParentView->getRect();
        //getRect().set(0, parent_rect.getHeight(), parent_rect.getWidth(), 0);
        handled = true;

        // check the type
        switch(cargo_type)
        {
        case DAD_TEXTURE:
        case DAD_SOUND:
        case DAD_LANDMARK:
        case DAD_SCRIPT:
        case DAD_OBJECT:
        case DAD_NOTECARD:
        case DAD_CLOTHING:
        case DAD_BODYPART:
        case DAD_ANIMATION:
        case DAD_GESTURE:
        case DAD_CALLINGCARD:
        case DAD_MESH:
        case DAD_SETTINGS:
        case DAD_MATERIAL:
        {
            LLViewerInventoryItem* inv_item = (LLViewerInventoryItem*)cargo_data;
            if(gInventory.getItem(inv_item->getUUID())
                && LLGiveInventory::isInventoryGroupGiveAcceptable(inv_item))
            {
                // *TODO: get multiple object transfers working
                *accept = ACCEPT_YES_COPY_SINGLE;
                if(drop)
                {
                    mGroupNoticesPanel->setItem(inv_item);
                }
            }
            else
            {
                // It's not in the user's inventory (it's probably
                // in an object's contents), so disallow dragging
                // it here.  You can't give something you don't
                // yet have.
                *accept = ACCEPT_NO;
            }
            break;
        }
        case DAD_CATEGORY:
        default:
            *accept = ACCEPT_NO;
            break;
        }
    }
    return handled;
}

//-----------------------------------------------------------------------------
// LLPanelGroupNotices
//-----------------------------------------------------------------------------
std::string build_notice_date(const U32& the_time)
{
    // ISO 8601 date format

    time_t t = (time_t)the_time;

    if (!t)
    {
        time(&t);
    }

    // <FS:Ansariel> FIRE-17649: Localizable date formats for group notices
    //std::string dateStr = "["+ LLTrans::getString("LTimeYear") + "]/["
    //                          + LLTrans::getString("LTimeMthNum") + "]/["
    //                          + LLTrans::getString("LTimeDay") + "] ["
    //                          + LLTrans::getString("LTimeHour") + "]:["
    //                          + LLTrans::getString("LTimeMin") + "]:["
    //                          + LLTrans::getString("LTimeSec") + "]";
    std::string dateStr = LLTrans::getString("GroupNoticesPanelDateString");
    // </FS:Ansariel>

    LLSD substitution;
    substitution["datetime"] = (S32) t;
    LLStringUtil::format (dateStr, substitution);
    return dateStr;
}

LLPanelGroupNotices::LLPanelGroupNotices() :
    LLPanelGroupTab(),
    mInventoryItem(NULL),
    mInventoryOffer(NULL)
{


}

LLPanelGroupNotices::~LLPanelGroupNotices()
{
    sInstances.erase(mGroupID);

    if (mInventoryOffer)
    {
        // Cancel the inventory offer.
        mInventoryOffer->forceResponse(IOR_DECLINE);

        mInventoryOffer = NULL;
    }
}


bool LLPanelGroupNotices::isVisibleByAgent(LLAgent* agentp)
{
    return mAllowEdit &&
        agentp->hasPowerInGroup(mGroupID, GP_NOTICES_SEND | GP_NOTICES_RECEIVE);
}

bool LLPanelGroupNotices::postBuild()
{
    constexpr bool recurse = true;

    mNoticesList = getChild<LLScrollListCtrl>("notice_list",recurse);
    mNoticesList->setCommitOnSelectionChange(true);
    mNoticesList->setCommitCallback(onSelectNotice, this);
    // mNoticesList->sortByColumn("date", false); // <FS:Ansariel> Done in XUI

    mBtnNewMessage = getChild<LLButton>("create_new_notice",recurse);
    mBtnNewMessage->setClickedCallback(onClickNewMessage, this);
    mBtnNewMessage->setEnabled(gAgent.hasPowerInGroup(mGroupID, GP_NOTICES_SEND));

    mBtnGetPastNotices = getChild<LLButton>("refresh_notices",recurse);
    mBtnGetPastNotices->setClickedCallback(onClickRefreshNotices, this);

    // Create
    mCreateSubject = getChild<LLLineEditor>("create_subject",recurse);
    mCreateMessage = getChild<LLTextEditor>("create_message",recurse);

    mCreateInventoryName =  getChild<LLLineEditor>("create_inventory_name",recurse);
    mCreateInventoryName->setTabStop(false);
    mCreateInventoryName->setEnabled(false);

    // <FS:Ansariel> Doesn't exist as of 2015-11-27
    //mCreateInventoryIcon = getChild<LLIconCtrl>("create_inv_icon",recurse);
<<<<<<< HEAD
    //mCreateInventoryIcon->setVisible(FALSE);
=======
    //mCreateInventoryIcon->setVisible(false);
>>>>>>> 050d2fef

    mBtnSendMessage = getChild<LLButton>("send_notice",recurse);
    mBtnSendMessage->setClickedCallback(onClickSendMessage, this);

    mBtnRemoveAttachment = getChild<LLButton>("remove_attachment",recurse);
    mBtnRemoveAttachment->setClickedCallback(onClickRemoveAttachment, this);
    mBtnRemoveAttachment->setEnabled(false);

    // View
    mViewSubject = getChild<LLLineEditor>("view_subject",recurse);
    mViewMessage = getChild<LLTextEditor>("view_message",recurse);

    mViewInventoryName =  getChild<LLLineEditor>("view_inventory_name",recurse);
    mViewInventoryName->setTabStop(false);
    mViewInventoryName->setEnabled(false);

    // <FS:Ansariel> Doesn't exist as of 2015-11-27
    //mViewInventoryIcon = getChild<LLIconCtrl>("view_inv_icon",recurse);
<<<<<<< HEAD
    //mViewInventoryIcon->setVisible(FALSE);
=======
    //mViewInventoryIcon->setVisible(false);
>>>>>>> 050d2fef

    mBtnOpenAttachment = getChild<LLButton>("open_attachment",recurse);
    mBtnOpenAttachment->setClickedCallback(onClickOpenAttachment, this);

    mNoNoticesStr = getString("no_notices_text");

    mPanelCreateNotice = getChild<LLPanel>("panel_create_new_notice",recurse);
    mPanelViewNotice = getChild<LLPanel>("panel_view_past_notice",recurse);

    LLGroupDropTarget* target = getChild<LLGroupDropTarget> ("drop_target");
    target->setPanel (this);
    target->setGroup (mGroupID);

    arrangeNoticeView(VIEW_PAST_NOTICE);

    return LLPanelGroupTab::postBuild();
}

void LLPanelGroupNotices::activate()
{
    if (mNoticesList)
    {
        mNoticesList->deleteAllItems();
        mKnownNoticeIds.clear();
    }

    mPrevSelectedNotice = LLUUID();

    bool can_send = gAgent.hasPowerInGroup(mGroupID,GP_NOTICES_SEND);
    bool can_receive = gAgent.hasPowerInGroup(mGroupID,GP_NOTICES_RECEIVE);

    mPanelViewNotice->setEnabled(can_receive);
    mPanelCreateNotice->setEnabled(can_send);

    // Always disabled to stop direct editing of attachment names
    mCreateInventoryName->setEnabled(false);
    mViewInventoryName->setEnabled(false);

    // If we can receive notices, grab them right away.
    if (can_receive)
    {
        onClickRefreshNotices(this);
    }
}

void LLPanelGroupNotices::setItem(LLPointer<LLInventoryItem> inv_item)
{
    mInventoryItem = inv_item;

    bool item_is_multi = false;
    if ( inv_item->getFlags() & LLInventoryItemFlags::II_FLAGS_OBJECT_HAS_MULTIPLE_ITEMS )
    {
        item_is_multi = true;
    };

    std::string icon_name = LLInventoryIcon::getIconName(inv_item->getType(),
                                        inv_item->getInventoryType(),
                                        inv_item->getFlags(),
                                        item_is_multi );

    // <FS:Ansariel> Doesn't exist as of 2015-11-27
    //mCreateInventoryIcon->setValue(icon_name);
<<<<<<< HEAD
    //mCreateInventoryIcon->setVisible(TRUE);
=======
    //mCreateInventoryIcon->setVisible(true);
>>>>>>> 050d2fef

    std::stringstream ss;
    ss << "        " << mInventoryItem->getName();

    mCreateInventoryName->setText(ss.str());
    mBtnRemoveAttachment->setEnabled(true);
}

void LLPanelGroupNotices::onClickRemoveAttachment(void* data)
{
    LLPanelGroupNotices* self = (LLPanelGroupNotices*)data;
    self->mInventoryItem = NULL;
    self->mCreateInventoryName->clear();
<<<<<<< HEAD
    //self->mCreateInventoryIcon->setVisible(FALSE); // <FS:Ansariel> Doesn't exist as of 2015-11-27
    self->mBtnRemoveAttachment->setEnabled(FALSE);
=======
    //self->mCreateInventoryIcon->setVisible(false); // <FS:Ansariel> Doesn't exist as of 2015-11-27
    self->mBtnRemoveAttachment->setEnabled(false);
>>>>>>> 050d2fef
}

//static
void LLPanelGroupNotices::onClickOpenAttachment(void* data)
{
    LLPanelGroupNotices* self = (LLPanelGroupNotices*)data;

    self->mInventoryOffer->forceResponse(IOR_ACCEPT);
    self->mInventoryOffer = NULL;
    self->mBtnOpenAttachment->setEnabled(false);
}

void LLPanelGroupNotices::onClickSendMessage(void* data)
{
    LLPanelGroupNotices* self = (LLPanelGroupNotices*)data;

    if (self->mCreateSubject->getText().empty())
    {
        // Must supply a subject
        LLNotificationsUtil::add("MustSpecifyGroupNoticeSubject");
        return;
    }
    send_group_notice(
            self->mGroupID,
            self->mCreateSubject->getText(),
            self->mCreateMessage->getText(),
            self->mInventoryItem);


    //instantly add new notice. actual notice will be added after ferreshNotices call
    LLUUID id = LLUUID::generateNewID();
    std::string subj = self->mCreateSubject->getText();
    std::string name ;
    LLAgentUI::buildFullname(name);
    U32 timestamp = 0;

    LLSD row;
    row["id"] = id;

    row["columns"][0]["column"] = "icon";

    row["columns"][1]["column"] = "subject";
    row["columns"][1]["value"] = subj;

    row["columns"][2]["column"] = "from";
    row["columns"][2]["value"] = name;

    row["columns"][3]["column"] = "date";
    row["columns"][3]["value"] = build_notice_date(timestamp);

    row["columns"][4]["column"] = "sort";
    row["columns"][4]["value"] = llformat( "%u", timestamp);

    self->mNoticesList->addElement(row, ADD_BOTTOM);
    self->mKnownNoticeIds.insert(id);

    self->mCreateMessage->clear();
    self->mCreateSubject->clear();
    onClickRemoveAttachment(data);

    self->arrangeNoticeView(VIEW_PAST_NOTICE);
}

//static
void LLPanelGroupNotices::onClickNewMessage(void* data)
{
    LLPanelGroupNotices* self = (LLPanelGroupNotices*)data;

    self->arrangeNoticeView(CREATE_NEW_NOTICE);

    if (self->mInventoryOffer)
    {
        self->mInventoryOffer->forceResponse(IOR_DECLINE);
        self->mInventoryOffer = NULL;
    }

    self->mCreateSubject->clear();
    self->mCreateMessage->clear();
    if (self->mInventoryItem) onClickRemoveAttachment(self);
    self->mNoticesList->deselectAllItems(true); // true == don't commit on chnage
}

void LLPanelGroupNotices::refreshNotices()
{
    onClickRefreshNotices(this);
}

void LLPanelGroupNotices::clearNoticeList()
{
    mPrevSelectedNotice = mNoticesList->getStringUUIDSelectedItem();
    mNoticesList->deleteAllItems();
    mKnownNoticeIds.clear();
}

void LLPanelGroupNotices::onClickRefreshNotices(void* data)
{
    LL_DEBUGS() << "LLPanelGroupNotices::onClickGetPastNotices" << LL_ENDL;
    LLPanelGroupNotices* self = (LLPanelGroupNotices*)data;

    self->clearNoticeList();

    LLMessageSystem* msg = gMessageSystem;
    msg->newMessage("GroupNoticesListRequest");
    msg->nextBlock("AgentData");
    msg->addUUID("AgentID",gAgent.getID());
    msg->addUUID("SessionID",gAgent.getSessionID());
    msg->nextBlock("Data");
    msg->addUUID("GroupID",self->mGroupID);
    gAgent.sendReliableMessage();
}

//static
std::map<LLUUID,LLPanelGroupNotices*> LLPanelGroupNotices::sInstances;

// static
void LLPanelGroupNotices::processGroupNoticesListReply(LLMessageSystem* msg, void** data)
{
    LLUUID group_id;
    msg->getUUID("AgentData", "GroupID", group_id);

    std::map<LLUUID,LLPanelGroupNotices*>::iterator it = sInstances.find(group_id);
    if (it == sInstances.end())
    {
        LL_INFOS() << "Group Panel Notices " << group_id << " no longer in existence."
                << LL_ENDL;
        return;
    }

    LLPanelGroupNotices* selfp = it->second;
    if(!selfp)
    {
        LL_INFOS() << "Group Panel Notices " << group_id << " no longer in existence."
                << LL_ENDL;
        return;
    }

    selfp->processNotices(msg);
}

void LLPanelGroupNotices::processNotices(LLMessageSystem* msg)
{
    LLUUID id;
    std::string subj;
    std::string name;
    U32 timestamp;
    bool has_attachment;
    U8 asset_type;

    S32 i=0;
    S32 count = msg->getNumberOfBlocks("Data");

    mNoticesList->setEnabled(true);

    //save sort state and set unsorted state to prevent unnecessary
    //sorting while adding notices
    // <FS:Beq> FIRE-30667 et al. we will need sorting at the end
    // bool save_sort = mNoticesList->isSorted();
    mNoticesList->setNeedsSort(false);

    for (;i<count;++i)
    {
        msg->getUUID("Data","NoticeID",id,i);
        if (1 == count && id.isNull())
        {
            // Only one entry, the dummy entry.
            mNoticesList->setCommentText(mNoNoticesStr);
            mNoticesList->setEnabled(false);
            return;
        }

        // Due to some network delays we can receive notice list more than once...
        // So add only unique notices
        if (mKnownNoticeIds.find(id) != mKnownNoticeIds.end())
        {
            // If items with this ID already in the list - skip it
            continue;
        }

        msg->getString("Data","Subject",subj,i);
        msg->getString("Data","FromName",name,i);
        msg->getBOOL("Data","HasAttachment",has_attachment,i);
        msg->getU8("Data","AssetType",asset_type,i);
        msg->getU32("Data","Timestamp",timestamp,i);

        // we only have the legacy name here, convert it to a username
        // <FS:CR> FIRE-11247 - Let the user decide how they want to see names
        //name = LLCacheName::buildUsername(name);
        name = gSavedSettings.getBOOL("FSNameTagShowLegacyUsernames") ? LLCacheName::buildLegacyName(name) : LLCacheName::buildUsername(name);
        // </FS:CR>

        LLSD row;
        row["id"] = id;
        row["columns"][0]["column"] = "icon";
        if (has_attachment)
        {
            std::string icon_name = LLInventoryIcon::getIconName(
                                    (LLAssetType::EType)asset_type,
                                    LLInventoryType::IT_NONE);
            row["columns"][0]["type"] = "icon";
            row["columns"][0]["value"] = icon_name;
        }

        row["columns"][1]["column"] = "subject";
        row["columns"][1]["value"] = subj;

        row["columns"][2]["column"] = "from";
        row["columns"][2]["value"] = name;

        row["columns"][3]["column"] = "date";
        row["columns"][3]["value"] = build_notice_date(timestamp);

        row["columns"][4]["column"] = "sort";
        row["columns"][4]["value"] = llformat( "%u", timestamp);

        mNoticesList->addElement(row, ADD_BOTTOM);
        mKnownNoticeIds.insert(id);
    }

    mNoticesList->setNeedsSort(true);
    // <FS:Beq> FIRE-30667 et al. defer sorting and updating selection
    // mNoticesList->updateSort();
    // if (mPanelViewNotice->getVisible())
    // {
    //  if (!mNoticesList->selectByID(mPrevSelectedNotice))
    //  {
    //      mNoticesList->selectFirstItem();
    //  }
    // }
}

void LLPanelGroupNotices::updateSelected()
{
    if( mNoticesList->mLastUpdateFrame == 0 )
    {
        if (mPanelViewNotice->getVisible())
        {
            if (!mNoticesList->selectByID(mPrevSelectedNotice))
            {
                mNoticesList->selectFirstItem();
            }
        }
        mNoticesList->mLastUpdateFrame = 1;
    }
    // </FS:Beq>
}

void LLPanelGroupNotices::onSelectNotice(LLUICtrl* ctrl, void* data)
{
    LLPanelGroupNotices* self = (LLPanelGroupNotices*)data;

    if(!self) return;
    LLScrollListItem* item = self->mNoticesList->getFirstSelected();
    if (!item) return;

    LLMessageSystem* msg = gMessageSystem;
    msg->newMessage("GroupNoticeRequest");
    msg->nextBlock("AgentData");
    msg->addUUID("AgentID",gAgent.getID());
    msg->addUUID("SessionID",gAgent.getSessionID());
    msg->nextBlock("Data");
    msg->addUUID("GroupNoticeID",item->getUUID());
    gAgent.sendReliableMessage();

    LL_DEBUGS() << "Item " << item->getUUID() << " selected." << LL_ENDL;
}

void LLPanelGroupNotices::showNotice(const std::string& subject,
                                     const std::string& message,
                                     const bool& has_inventory,
                                     const std::string& inventory_name,
                                     LLOfferInfo* inventory_offer)
{
    arrangeNoticeView(VIEW_PAST_NOTICE);

    if(mViewSubject) mViewSubject->setText(subject);
    if(mViewMessage) mViewMessage->setText(message);

    if (mInventoryOffer)
    {
        // Cancel the inventory offer for the previously viewed notice
        mInventoryOffer->forceResponse(IOR_DECLINE);
        mInventoryOffer = NULL;
    }

    if (inventory_offer)
    {
        mInventoryOffer = inventory_offer;

        std::string icon_name = LLInventoryIcon::getIconName(mInventoryOffer->mType,
                                                LLInventoryType::IT_TEXTURE);

        // <FS:Ansariel> Doesn't exist as of 2015-11-27
        //mViewInventoryIcon->setValue(icon_name);
<<<<<<< HEAD
        //mViewInventoryIcon->setVisible(TRUE);
=======
        //mViewInventoryIcon->setVisible(true);
>>>>>>> 050d2fef

        std::stringstream ss;
        ss << "        " << inventory_name;

        mViewInventoryName->setText(ss.str());
        mBtnOpenAttachment->setEnabled(true);
    }
    else
    {
        mViewInventoryName->clear();
<<<<<<< HEAD
        //mViewInventoryIcon->setVisible(FALSE); // <FS:Ansariel> Doesn't exist as of 2015-11-27
        mBtnOpenAttachment->setEnabled(FALSE);
=======
        //mViewInventoryIcon->setVisible(falseALSE); // <FS:Ansariel> Doesn't exist as of 2015-11-27
        mBtnOpenAttachment->setEnabled(false);
>>>>>>> 050d2fef
    }
}

void LLPanelGroupNotices::arrangeNoticeView(ENoticeView view_type)
{
    if (CREATE_NEW_NOTICE == view_type)
    {
        mPanelCreateNotice->setVisible(true);
        mPanelViewNotice->setVisible(false);
    }
    else
    {
        mPanelCreateNotice->setVisible(false);
        mPanelViewNotice->setVisible(true);
        mBtnOpenAttachment->setEnabled(false);
    }
}
void LLPanelGroupNotices::setGroupID(const LLUUID& id)
{
    sInstances.erase(mGroupID);
    LLPanelGroupTab::setGroupID(id);
    sInstances[mGroupID] = this;

    mBtnNewMessage->setEnabled(gAgent.hasPowerInGroup(mGroupID, GP_NOTICES_SEND));

    LLGroupDropTarget* target = getChild<LLGroupDropTarget> ("drop_target");
    target->setPanel (this);
    target->setGroup (mGroupID);

    if(mViewMessage)
        mViewMessage->clear();

    if(mViewInventoryName)
        mViewInventoryName->clear();

    activate();
}<|MERGE_RESOLUTION|>--- conflicted
+++ resolved
@@ -268,11 +268,7 @@
 
     // <FS:Ansariel> Doesn't exist as of 2015-11-27
     //mCreateInventoryIcon = getChild<LLIconCtrl>("create_inv_icon",recurse);
-<<<<<<< HEAD
-    //mCreateInventoryIcon->setVisible(FALSE);
-=======
     //mCreateInventoryIcon->setVisible(false);
->>>>>>> 050d2fef
 
     mBtnSendMessage = getChild<LLButton>("send_notice",recurse);
     mBtnSendMessage->setClickedCallback(onClickSendMessage, this);
@@ -291,11 +287,7 @@
 
     // <FS:Ansariel> Doesn't exist as of 2015-11-27
     //mViewInventoryIcon = getChild<LLIconCtrl>("view_inv_icon",recurse);
-<<<<<<< HEAD
-    //mViewInventoryIcon->setVisible(FALSE);
-=======
     //mViewInventoryIcon->setVisible(false);
->>>>>>> 050d2fef
 
     mBtnOpenAttachment = getChild<LLButton>("open_attachment",recurse);
     mBtnOpenAttachment->setClickedCallback(onClickOpenAttachment, this);
@@ -358,11 +350,7 @@
 
     // <FS:Ansariel> Doesn't exist as of 2015-11-27
     //mCreateInventoryIcon->setValue(icon_name);
-<<<<<<< HEAD
-    //mCreateInventoryIcon->setVisible(TRUE);
-=======
     //mCreateInventoryIcon->setVisible(true);
->>>>>>> 050d2fef
 
     std::stringstream ss;
     ss << "        " << mInventoryItem->getName();
@@ -376,13 +364,8 @@
     LLPanelGroupNotices* self = (LLPanelGroupNotices*)data;
     self->mInventoryItem = NULL;
     self->mCreateInventoryName->clear();
-<<<<<<< HEAD
-    //self->mCreateInventoryIcon->setVisible(FALSE); // <FS:Ansariel> Doesn't exist as of 2015-11-27
-    self->mBtnRemoveAttachment->setEnabled(FALSE);
-=======
     //self->mCreateInventoryIcon->setVisible(false); // <FS:Ansariel> Doesn't exist as of 2015-11-27
     self->mBtnRemoveAttachment->setEnabled(false);
->>>>>>> 050d2fef
 }
 
 //static
@@ -676,11 +659,7 @@
 
         // <FS:Ansariel> Doesn't exist as of 2015-11-27
         //mViewInventoryIcon->setValue(icon_name);
-<<<<<<< HEAD
-        //mViewInventoryIcon->setVisible(TRUE);
-=======
         //mViewInventoryIcon->setVisible(true);
->>>>>>> 050d2fef
 
         std::stringstream ss;
         ss << "        " << inventory_name;
@@ -691,13 +670,8 @@
     else
     {
         mViewInventoryName->clear();
-<<<<<<< HEAD
-        //mViewInventoryIcon->setVisible(FALSE); // <FS:Ansariel> Doesn't exist as of 2015-11-27
-        mBtnOpenAttachment->setEnabled(FALSE);
-=======
         //mViewInventoryIcon->setVisible(falseALSE); // <FS:Ansariel> Doesn't exist as of 2015-11-27
         mBtnOpenAttachment->setEnabled(false);
->>>>>>> 050d2fef
     }
 }
 
