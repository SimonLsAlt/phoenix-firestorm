/** 
 * @file llpanelgroupnotices.cpp
 * @brief A panel to display group notices.
 *
 * $LicenseInfo:firstyear=2006&license=viewerlgpl$
 * Second Life Viewer Source Code
 * Copyright (C) 2010, Linden Research, Inc.
 * 
 * This library is free software; you can redistribute it and/or
 * modify it under the terms of the GNU Lesser General Public
 * License as published by the Free Software Foundation;
 * version 2.1 of the License only.
 * 
 * This library is distributed in the hope that it will be useful,
 * but WITHOUT ANY WARRANTY; without even the implied warranty of
 * MERCHANTABILITY or FITNESS FOR A PARTICULAR PURPOSE.  See the GNU
 * Lesser General Public License for more details.
 * 
 * You should have received a copy of the GNU Lesser General Public
 * License along with this library; if not, write to the Free Software
 * Foundation, Inc., 51 Franklin Street, Fifth Floor, Boston, MA  02110-1301  USA
 * 
 * Linden Research, Inc., 945 Battery Street, San Francisco, CA  94111  USA
 * $/LicenseInfo$
 */

#include "llviewerprecompiledheaders.h"

#include "llpanelgroupnotices.h"

#include "llview.h"

#include "llavatarnamecache.h"
#include "llinventory.h"
#include "llviewerinventory.h"
#include "llinventorydefines.h"
#include "llinventoryfunctions.h"
#include "llinventoryicon.h"
#include "llinventorymodel.h"
#include "llagent.h"
#include "llagentui.h"

#include "lllineeditor.h"
#include "lltexteditor.h"
#include "llbutton.h"
#include "lliconctrl.h"
#include "llcheckboxctrl.h"
#include "llscrolllistctrl.h"
#include "llscrolllistitem.h"
#include "lltextbox.h"
#include "lltrans.h"

#include "roles_constants.h"
#include "llviewerwindow.h"
#include "llviewermessage.h"
#include "llnotificationsutil.h"
#include "llgiveinventory.h"

#include "llviewercontrol.h"	// <FS:CR> FIRE-11247 - gSavedSettings

static LLPanelInjector<LLPanelGroupNotices> t_panel_group_notices("panel_group_notices");


/////////////////////////
// LLPanelGroupNotices //
/////////////////////////
//~~~~~~~~~~~~~~~~~~~~~~~~~~~~~~~~~~~~~~~~~~~~~~~~~~~~~~~~~~~~~~~~~~~~~~~~~~~~~
// Class LLDropTarget
//
// This handy class is a simple way to drop something on another
// view. It handles drop events, always setting itself to the size of
// its parent.
//~~~~~~~~~~~~~~~~~~~~~~~~~~~~~~~~~~~~~~~~~~~~~~~~~~~~~~~~~~~~~~~~~~~~~~~~~~~~~
class LLGroupDropTarget : public LLView
{
public:
	struct Params : public LLInitParam::Block<Params, LLView::Params>
	{
		// *NOTE: These parameters logically Mandatory, but are not
		// specified in XML files, hence Optional
		Optional<LLPanelGroupNotices*> panel;
		Optional<LLUUID>	group_id;
		Params()
		:	panel("panel"),
			group_id("group_id")
		{
			changeDefault(mouse_opaque, false);
			changeDefault(follows.flags, FOLLOWS_ALL);
		}
	};
	LLGroupDropTarget(const Params&);
	~LLGroupDropTarget() {};

	void doDrop(EDragAndDropType cargo_type, void* cargo_data);

	//
	// LLView functionality
	virtual BOOL handleDragAndDrop(S32 x, S32 y, MASK mask, BOOL drop,
								   EDragAndDropType cargo_type,
								   void* cargo_data,
								   EAcceptance* accept,
								   std::string& tooltip_msg);
	void setPanel (LLPanelGroupNotices* panel) {mGroupNoticesPanel = panel;};
	void setGroup (LLUUID group) {mGroupID = group;};

protected:
	LLPanelGroupNotices* mGroupNoticesPanel;
	LLUUID	mGroupID;
};

static LLDefaultChildRegistry::Register<LLGroupDropTarget> r("group_drop_target");

LLGroupDropTarget::LLGroupDropTarget(const LLGroupDropTarget::Params& p) 
:	LLView(p),
	mGroupNoticesPanel(p.panel),
	mGroupID(p.group_id)
{}

void LLGroupDropTarget::doDrop(EDragAndDropType cargo_type, void* cargo_data)
{
	LL_INFOS() << "LLGroupDropTarget::doDrop()" << LL_ENDL;
}

BOOL LLGroupDropTarget::handleDragAndDrop(S32 x, S32 y, MASK mask, BOOL drop,
									 EDragAndDropType cargo_type,
									 void* cargo_data,
									 EAcceptance* accept,
									 std::string& tooltip_msg)
{
	BOOL handled = FALSE;

	if (!gAgent.hasPowerInGroup(mGroupID,GP_NOTICES_SEND))
	{
		*accept = ACCEPT_NO;
		return TRUE;
	}

	if(getParent())
	{
		// check if inside
		//LLRect parent_rect = mParentView->getRect();
		//getRect().set(0, parent_rect.getHeight(), parent_rect.getWidth(), 0);
		handled = TRUE;

		// check the type
		switch(cargo_type)
		{
		case DAD_TEXTURE:
		case DAD_SOUND:
		case DAD_LANDMARK:
		case DAD_SCRIPT:
		case DAD_OBJECT:
		case DAD_NOTECARD:
		case DAD_CLOTHING:
		case DAD_BODYPART:
		case DAD_ANIMATION:
		case DAD_GESTURE:
		case DAD_CALLINGCARD:
		case DAD_MESH:
		{
			LLViewerInventoryItem* inv_item = (LLViewerInventoryItem*)cargo_data;
			if(gInventory.getItem(inv_item->getUUID())
				&& LLGiveInventory::isInventoryGroupGiveAcceptable(inv_item))
			{
				// *TODO: get multiple object transfers working
				*accept = ACCEPT_YES_COPY_SINGLE;
				if(drop)
				{
					mGroupNoticesPanel->setItem(inv_item);
				}
			}
			else
			{
				// It's not in the user's inventory (it's probably
				// in an object's contents), so disallow dragging
				// it here.  You can't give something you don't
				// yet have.
				*accept = ACCEPT_NO;
			}
			break;
		}
		case DAD_CATEGORY:
		default:
			*accept = ACCEPT_NO;
			break;
		}
	}
	return handled;
}

//-----------------------------------------------------------------------------
// LLPanelGroupNotices
//-----------------------------------------------------------------------------
std::string build_notice_date(const U32& the_time)
{
	// ISO 8601 date format

	time_t t = (time_t)the_time;
	
	if (!t)
	{
		time(&t);
	}
	
		// <FS:Ansariel> FIRE-17649: Localizable date formats for group notices
        //std::string dateStr = "["+LLTrans::getString("LTimeYear")+"]/["
        //                                                        +LLTrans::getString("LTimeMthNum")+"]/["
        //                                                        +LLTrans::getString("LTimeDay")+"] ["
        //                                                        +LLTrans::getString("LTimeHour")+"]:["
        //                                                        +LLTrans::getString("LTimeMin")+"]:["
        //                                                        +LLTrans::getString("LTimeSec")+"]";
		std::string dateStr = LLTrans::getString("GroupNoticesPanelDateString");
		// </FS:Ansariel>

	LLSD substitution;
	substitution["datetime"] = (S32) t;
	LLStringUtil::format (dateStr, substitution);
	return dateStr;
}

LLPanelGroupNotices::LLPanelGroupNotices() :
	LLPanelGroupTab(),
	mInventoryItem(NULL),
	mInventoryOffer(NULL)
{
	
	
}

LLPanelGroupNotices::~LLPanelGroupNotices()
{
	sInstances.erase(mGroupID);

	if (mInventoryOffer)
	{
		// Cancel the inventory offer.
		mInventoryOffer->forceResponse(IOR_DECLINE);

		mInventoryOffer = NULL;
	}
}


BOOL LLPanelGroupNotices::isVisibleByAgent(LLAgent* agentp)
{
	return mAllowEdit &&
		agentp->hasPowerInGroup(mGroupID, GP_NOTICES_SEND | GP_NOTICES_RECEIVE);
}

BOOL LLPanelGroupNotices::postBuild()
{
	bool recurse = true;

	mNoticesList = getChild<LLScrollListCtrl>("notice_list",recurse);
	mNoticesList->setCommitOnSelectionChange(TRUE);
	mNoticesList->setCommitCallback(onSelectNotice, this);

	mBtnNewMessage = getChild<LLButton>("create_new_notice",recurse);
	mBtnNewMessage->setClickedCallback(onClickNewMessage, this);
	mBtnNewMessage->setEnabled(gAgent.hasPowerInGroup(mGroupID, GP_NOTICES_SEND));

	mBtnGetPastNotices = getChild<LLButton>("refresh_notices",recurse);
	mBtnGetPastNotices->setClickedCallback(onClickRefreshNotices, this);

	// Create
	mCreateSubject = getChild<LLLineEditor>("create_subject",recurse);
	mCreateMessage = getChild<LLTextEditor>("create_message",recurse);

	mCreateInventoryName =  getChild<LLLineEditor>("create_inventory_name",recurse);
	mCreateInventoryName->setTabStop(FALSE);
	mCreateInventoryName->setEnabled(FALSE);

	// <FS:Ansariel> Doesn't exist as of 2015-11-27
	//mCreateInventoryIcon = getChild<LLIconCtrl>("create_inv_icon",recurse);
	//mCreateInventoryIcon->setVisible(FALSE);

	mBtnSendMessage = getChild<LLButton>("send_notice",recurse);
	mBtnSendMessage->setClickedCallback(onClickSendMessage, this);

	mBtnRemoveAttachment = getChild<LLButton>("remove_attachment",recurse);
	mBtnRemoveAttachment->setClickedCallback(onClickRemoveAttachment, this);
	mBtnRemoveAttachment->setEnabled(FALSE);

	// View
	mViewSubject = getChild<LLLineEditor>("view_subject",recurse);
	mViewMessage = getChild<LLTextEditor>("view_message",recurse);

	mViewInventoryName =  getChild<LLLineEditor>("view_inventory_name",recurse);
	mViewInventoryName->setTabStop(FALSE);
	mViewInventoryName->setEnabled(FALSE);

	// <FS:Ansariel> Doesn't exist as of 2015-11-27
	//mViewInventoryIcon = getChild<LLIconCtrl>("view_inv_icon",recurse);
	//mViewInventoryIcon->setVisible(FALSE);

	mBtnOpenAttachment = getChild<LLButton>("open_attachment",recurse);
	mBtnOpenAttachment->setClickedCallback(onClickOpenAttachment, this);

	mNoNoticesStr = getString("no_notices_text");

	mPanelCreateNotice = getChild<LLPanel>("panel_create_new_notice",recurse);
	mPanelViewNotice = getChild<LLPanel>("panel_view_past_notice",recurse);

	LLGroupDropTarget* target = getChild<LLGroupDropTarget> ("drop_target");
	target->setPanel (this);
	target->setGroup (mGroupID);

	arrangeNoticeView(VIEW_PAST_NOTICE);

	return LLPanelGroupTab::postBuild();
}

void LLPanelGroupNotices::activate()
{
	if(mNoticesList)
		mNoticesList->deleteAllItems();

	mPrevSelectedNotice = LLUUID();
	
	BOOL can_send = gAgent.hasPowerInGroup(mGroupID,GP_NOTICES_SEND);
	BOOL can_receive = gAgent.hasPowerInGroup(mGroupID,GP_NOTICES_RECEIVE);

	mPanelViewNotice->setEnabled(can_receive);
	mPanelCreateNotice->setEnabled(can_send);

	// Always disabled to stop direct editing of attachment names
	mCreateInventoryName->setEnabled(FALSE);
	mViewInventoryName->setEnabled(FALSE);

	// If we can receive notices, grab them right away.
	if (can_receive)
	{
		onClickRefreshNotices(this);
	}
}

void LLPanelGroupNotices::setItem(LLPointer<LLInventoryItem> inv_item)
{
	mInventoryItem = inv_item;

	BOOL item_is_multi = FALSE;
	if ( inv_item->getFlags() & LLInventoryItemFlags::II_FLAGS_OBJECT_HAS_MULTIPLE_ITEMS )
	{
		item_is_multi = TRUE;
	};

	std::string icon_name = LLInventoryIcon::getIconName(inv_item->getType(),
										inv_item->getInventoryType(),
										inv_item->getFlags(),
										item_is_multi );

	// <FS:Ansariel> Doesn't exist as of 2015-11-27
	//mCreateInventoryIcon->setValue(icon_name);
	//mCreateInventoryIcon->setVisible(TRUE);

	std::stringstream ss;
	ss << "        " << mInventoryItem->getName();

	mCreateInventoryName->setText(ss.str());
	mBtnRemoveAttachment->setEnabled(TRUE);
}

void LLPanelGroupNotices::onClickRemoveAttachment(void* data)
{
	LLPanelGroupNotices* self = (LLPanelGroupNotices*)data;
	self->mInventoryItem = NULL;
	self->mCreateInventoryName->clear();
	//self->mCreateInventoryIcon->setVisible(FALSE); // <FS:Ansariel> Doesn't exist as of 2015-11-27
	self->mBtnRemoveAttachment->setEnabled(FALSE);
}

//static 
void LLPanelGroupNotices::onClickOpenAttachment(void* data)
{
	LLPanelGroupNotices* self = (LLPanelGroupNotices*)data;

	self->mInventoryOffer->forceResponse(IOR_ACCEPT);
	self->mInventoryOffer = NULL;
	self->mBtnOpenAttachment->setEnabled(FALSE);
}

void LLPanelGroupNotices::onClickSendMessage(void* data)
{
	LLPanelGroupNotices* self = (LLPanelGroupNotices*)data;
	
	if (self->mCreateSubject->getText().empty())
	{
		// Must supply a subject
		LLNotificationsUtil::add("MustSpecifyGroupNoticeSubject");
		return;
	}
	send_group_notice(
			self->mGroupID,
			self->mCreateSubject->getText(),
			self->mCreateMessage->getText(),
			self->mInventoryItem);


	//instantly add new notice. actual notice will be added after ferreshNotices call
	LLUUID id = LLUUID::generateNewID();
	std::string subj = self->mCreateSubject->getText();
	std::string name ;
	LLAgentUI::buildFullname(name);
	U32 timestamp = 0;

	LLSD row;
	row["id"] = id;
	
	row["columns"][0]["column"] = "icon";

	row["columns"][1]["column"] = "subject";
	row["columns"][1]["value"] = subj;

	row["columns"][2]["column"] = "from";
	row["columns"][2]["value"] = name;

	row["columns"][3]["column"] = "date";
	row["columns"][3]["value"] = build_notice_date(timestamp);

	row["columns"][4]["column"] = "sort";
	row["columns"][4]["value"] = llformat( "%u", timestamp);

	self->mNoticesList->addElement(row, ADD_BOTTOM);

	self->mCreateMessage->clear();
	self->mCreateSubject->clear();
	onClickRemoveAttachment(data);

	self->arrangeNoticeView(VIEW_PAST_NOTICE);
}

//static 
void LLPanelGroupNotices::onClickNewMessage(void* data)
{
	LLPanelGroupNotices* self = (LLPanelGroupNotices*)data;

	self->arrangeNoticeView(CREATE_NEW_NOTICE);

	if (self->mInventoryOffer)
	{
		self->mInventoryOffer->forceResponse(IOR_DECLINE);
		self->mInventoryOffer = NULL;
	}

	self->mCreateSubject->clear();
	self->mCreateMessage->clear();
	if (self->mInventoryItem) onClickRemoveAttachment(self);
	self->mNoticesList->deselectAllItems(TRUE); // TRUE == don't commit on chnage
}

void LLPanelGroupNotices::refreshNotices()
{
	onClickRefreshNotices(this);
	/*
	LL_DEBUGS() << "LLPanelGroupNotices::onClickGetPastNotices" << LL_ENDL;
	
	mNoticesList->deleteAllItems();

	LLMessageSystem* msg = gMessageSystem;
	msg->newMessage("GroupNoticesListRequest");
	msg->nextBlock("AgentData");
	msg->addUUID("AgentID",gAgent.getID());
	msg->addUUID("SessionID",gAgent.getSessionID());
	msg->nextBlock("Data");
	msg->addUUID("GroupID",self->mGroupID);
	gAgent.sendReliableMessage();
	*/
	
}

void LLPanelGroupNotices::clearNoticeList()
{
	mPrevSelectedNotice = mNoticesList->getStringUUIDSelectedItem();
	mNoticesList->deleteAllItems();
}

void LLPanelGroupNotices::onClickRefreshNotices(void* data)
{
	LL_DEBUGS() << "LLPanelGroupNotices::onClickGetPastNotices" << LL_ENDL;
	LLPanelGroupNotices* self = (LLPanelGroupNotices*)data;
	
	self->clearNoticeList();

	LLMessageSystem* msg = gMessageSystem;
	msg->newMessage("GroupNoticesListRequest");
	msg->nextBlock("AgentData");
	msg->addUUID("AgentID",gAgent.getID());
	msg->addUUID("SessionID",gAgent.getSessionID());
	msg->nextBlock("Data");
	msg->addUUID("GroupID",self->mGroupID);
	gAgent.sendReliableMessage();
}

//static
std::map<LLUUID,LLPanelGroupNotices*> LLPanelGroupNotices::sInstances;

// static
void LLPanelGroupNotices::processGroupNoticesListReply(LLMessageSystem* msg, void** data)
{
	LLUUID group_id;
	msg->getUUID("AgentData", "GroupID", group_id);

	std::map<LLUUID,LLPanelGroupNotices*>::iterator it = sInstances.find(group_id);
	if (it == sInstances.end())
	{
		LL_INFOS() << "Group Panel Notices " << group_id << " no longer in existence."
				<< LL_ENDL;
		return;
	}
	
	LLPanelGroupNotices* selfp = it->second;
	if(!selfp)
	{
		LL_INFOS() << "Group Panel Notices " << group_id << " no longer in existence."
				<< LL_ENDL;
		return;
	}

	selfp->processNotices(msg);
}

void LLPanelGroupNotices::processNotices(LLMessageSystem* msg)
{
	LLUUID id;
	std::string subj;
	std::string name;
	U32 timestamp;
	BOOL has_attachment;
	U8 asset_type;

	S32 i=0;
	S32 count = msg->getNumberOfBlocks("Data");

	mNoticesList->setEnabled(TRUE);

	//save sort state and set unsorted state to prevent unnecessary 
	//sorting while adding notices
	bool save_sort = mNoticesList->isSorted();
	mNoticesList->setNeedsSort(false);

	for (;i<count;++i)
	{
		msg->getUUID("Data","NoticeID",id,i);
		if (1 == count && id.isNull())
		{
			// Only one entry, the dummy entry.
			mNoticesList->setCommentText(mNoNoticesStr);
			mNoticesList->setEnabled(FALSE);
			return;
		}

		//with some network delays we can receive notice list more then once...
		//so add only unique notices
		S32 pos = mNoticesList->getItemIndex(id);

		if(pos!=-1)//if items with this ID already in the list - skip it
			continue;
			
		msg->getString("Data","Subject",subj,i);
		msg->getString("Data","FromName",name,i);
		msg->getBOOL("Data","HasAttachment",has_attachment,i);
		msg->getU8("Data","AssetType",asset_type,i);
		msg->getU32("Data","Timestamp",timestamp,i);

		// we only have the legacy name here, convert it to a username
		// <FS:CR> FIRE-11247 - Let the user decide how they want to see names
		//name = LLCacheName::buildUsername(name);
		name = gSavedSettings.getBOOL("FSNameTagShowLegacyUsernames") ? LLCacheName::buildLegacyName(name) : LLCacheName::buildUsername(name);
		// </FS:CR>

		LLSD row;
		row["id"] = id;
		row["columns"][0]["column"] = "icon";
		if (has_attachment)
		{
			std::string icon_name = LLInventoryIcon::getIconName(
									(LLAssetType::EType)asset_type,
									LLInventoryType::IT_NONE);
			row["columns"][0]["type"] = "icon";
			row["columns"][0]["value"] = icon_name;
		}

		row["columns"][1]["column"] = "subject";
		row["columns"][1]["value"] = subj;

		row["columns"][2]["column"] = "from";
		row["columns"][2]["value"] = name;

		row["columns"][3]["column"] = "date";
		row["columns"][3]["value"] = build_notice_date(timestamp);

		row["columns"][4]["column"] = "sort";
		row["columns"][4]["value"] = llformat( "%u", timestamp);

		mNoticesList->addElement(row, ADD_BOTTOM);
	}

	mNoticesList->setNeedsSort(save_sort);
	mNoticesList->updateSort();
<<<<<<< HEAD
	// <FS:Ansariel> Don't do this while composing a new notice or you will lose it
	//mNoticesList->selectFirstItem();
	if (mPanelViewNotice->getVisible())
	{
		mNoticesList->selectFirstItem();
	}
	// </FS:Ansariel>
=======
	if (mPanelViewNotice->getVisible())
	{
		if (!mNoticesList->selectByID(mPrevSelectedNotice))
		{
			mNoticesList->selectFirstItem();
		}
	}
>>>>>>> 344d02af
}

void LLPanelGroupNotices::onSelectNotice(LLUICtrl* ctrl, void* data)
{
	LLPanelGroupNotices* self = (LLPanelGroupNotices*)data;

	if(!self) return;
	LLScrollListItem* item = self->mNoticesList->getFirstSelected();
	if (!item) return;
	
	LLMessageSystem* msg = gMessageSystem;
	msg->newMessage("GroupNoticeRequest");
	msg->nextBlock("AgentData");
	msg->addUUID("AgentID",gAgent.getID());
	msg->addUUID("SessionID",gAgent.getSessionID());
	msg->nextBlock("Data");
	msg->addUUID("GroupNoticeID",item->getUUID());
	gAgent.sendReliableMessage();

	LL_DEBUGS() << "Item " << item->getUUID() << " selected." << LL_ENDL;
}

void LLPanelGroupNotices::showNotice(const std::string& subject,
									 const std::string& message,
									 const bool& has_inventory,
									 const std::string& inventory_name,
									 LLOfferInfo* inventory_offer)
{
	arrangeNoticeView(VIEW_PAST_NOTICE);

	if(mViewSubject) mViewSubject->setText(subject);
	if(mViewMessage) mViewMessage->setText(message);
	
	if (mInventoryOffer)
	{
		// Cancel the inventory offer for the previously viewed notice
		mInventoryOffer->forceResponse(IOR_DECLINE); 
		mInventoryOffer = NULL;
	}

	if (inventory_offer)
	{
		mInventoryOffer = inventory_offer;

		std::string icon_name = LLInventoryIcon::getIconName(mInventoryOffer->mType,
												LLInventoryType::IT_TEXTURE);

		// <FS:Ansariel> Doesn't exist as of 2015-11-27
		//mViewInventoryIcon->setValue(icon_name);
		//mViewInventoryIcon->setVisible(TRUE);

		std::stringstream ss;
		ss << "        " << inventory_name;

		mViewInventoryName->setText(ss.str());
		mBtnOpenAttachment->setEnabled(TRUE);
	}
	else
	{
		mViewInventoryName->clear();
		//mViewInventoryIcon->setVisible(FALSE); // <FS:Ansariel> Doesn't exist as of 2015-11-27
		mBtnOpenAttachment->setEnabled(FALSE);
	}
}

void LLPanelGroupNotices::arrangeNoticeView(ENoticeView view_type)
{
	if (CREATE_NEW_NOTICE == view_type)
	{
        mPanelCreateNotice->setVisible(TRUE);
		mPanelViewNotice->setVisible(FALSE);
	}
	else
	{
		mPanelCreateNotice->setVisible(FALSE);
		mPanelViewNotice->setVisible(TRUE);
		mBtnOpenAttachment->setEnabled(FALSE);
	}
}
void LLPanelGroupNotices::setGroupID(const LLUUID& id)
{
	sInstances.erase(mGroupID);
	LLPanelGroupTab::setGroupID(id);
	sInstances[mGroupID] = this;

	mBtnNewMessage->setEnabled(gAgent.hasPowerInGroup(mGroupID, GP_NOTICES_SEND));

	LLGroupDropTarget* target = getChild<LLGroupDropTarget> ("drop_target");
	target->setPanel (this);
	target->setGroup (mGroupID);

	if(mViewMessage) 
		mViewMessage->clear();

	if(mViewInventoryName)
		mViewInventoryName->clear();
	
	activate();
}<|MERGE_RESOLUTION|>--- conflicted
+++ resolved
@@ -597,15 +597,6 @@
 
 	mNoticesList->setNeedsSort(save_sort);
 	mNoticesList->updateSort();
-<<<<<<< HEAD
-	// <FS:Ansariel> Don't do this while composing a new notice or you will lose it
-	//mNoticesList->selectFirstItem();
-	if (mPanelViewNotice->getVisible())
-	{
-		mNoticesList->selectFirstItem();
-	}
-	// </FS:Ansariel>
-=======
 	if (mPanelViewNotice->getVisible())
 	{
 		if (!mNoticesList->selectByID(mPrevSelectedNotice))
@@ -613,7 +604,6 @@
 			mNoticesList->selectFirstItem();
 		}
 	}
->>>>>>> 344d02af
 }
 
 void LLPanelGroupNotices::onSelectNotice(LLUICtrl* ctrl, void* data)
