/**
 * @file llflexibleobject.cpp
 * @brief Flexible object implementation
 *
 * $LicenseInfo:firstyear=2006&license=viewerlgpl$
 * Second Life Viewer Source Code
 * Copyright (C) 2010, Linden Research, Inc.
 *
 * This library is free software; you can redistribute it and/or
 * modify it under the terms of the GNU Lesser General Public
 * License as published by the Free Software Foundation;
 * version 2.1 of the License only.
 *
 * This library is distributed in the hope that it will be useful,
 * but WITHOUT ANY WARRANTY; without even the implied warranty of
 * MERCHANTABILITY or FITNESS FOR A PARTICULAR PURPOSE.  See the GNU
 * Lesser General Public License for more details.
 *
 * You should have received a copy of the GNU Lesser General Public
 * License along with this library; if not, write to the Free Software
 * Foundation, Inc., 51 Franklin Street, Fifth Floor, Boston, MA  02110-1301  USA
 *
 * Linden Research, Inc., 945 Battery Street, San Francisco, CA  94111  USA
 * $/LicenseInfo$
 */

#include "llviewerprecompiledheaders.h"

#include "pipeline.h"
#include "lldrawpoolbump.h"
#include "llface.h"
#include "llflexibleobject.h"
#include "llglheaders.h"
#include "llrendersphere.h"
#include "llviewerobject.h"
#include "llagent.h"
#include "llsky.h"
#include "llviewercamera.h"
#include "llviewertexturelist.h"
#include "llviewercontrol.h"
#include "llviewerobjectlist.h"
#include "llviewerregion.h"
#include "llworld.h"
#include "llvoavatar.h"

static const F32 SEC_PER_FLEXI_FRAME = 1.f / 60.f; // 60 flexi updates per second
/*static*/ F32 LLVolumeImplFlexible::sUpdateFactor = 1.0f;
std::vector<LLVolumeImplFlexible*> LLVolumeImplFlexible::sInstanceList;

// LLFlexibleObjectData::pack/unpack now in llprimitive.cpp

//-----------------------------------------------
// constructor
//-----------------------------------------------
LLVolumeImplFlexible::LLVolumeImplFlexible(LLViewerObject* vo, LLFlexibleObjectData* attributes) :
        mVO(vo),
        mAttributes(attributes),
        mLastFrameNum(0),
        mLastUpdatePeriod(0)
{
<<<<<<< HEAD
	static U32 seed = 0;
	mID = seed++;
	mInitialized = false;
	mUpdated = false;
	mInitializedRes = -1;
	mSimulateRes = 0;
	mCollisionSphereRadius = 0.f;
	mRenderRes = -1;
	
	if(mVO->mDrawable.notNull())
	{
		mVO->mDrawable->makeActive() ;
	}

	mInstanceIndex = sInstanceList.size();
	sInstanceList.push_back(this);
=======
    static U32 seed = 0;
    mID = seed++;
    mInitialized = FALSE;
    mUpdated = FALSE;
    mInitializedRes = -1;
    mSimulateRes = 0;
    mCollisionSphereRadius = 0.f;
    mRenderRes = -1;

    if(mVO->mDrawable.notNull())
    {
        mVO->mDrawable->makeActive() ;
    }

    mInstanceIndex = sInstanceList.size();
    sInstanceList.push_back(this);
>>>>>>> e1623bb2
}//-----------------------------------------------

LLVolumeImplFlexible::~LLVolumeImplFlexible()
{
    S32 end_idx = sInstanceList.size()-1;

    if (end_idx != mInstanceIndex)
    {
        sInstanceList[mInstanceIndex] = sInstanceList[end_idx];
        sInstanceList[mInstanceIndex]->mInstanceIndex = mInstanceIndex;
    }

    sInstanceList.pop_back();
}

//static
void LLVolumeImplFlexible::updateClass()
{
    LL_PROFILE_ZONE_SCOPED;

    U64 virtual_frame_num = LLTimer::getElapsedSeconds() / SEC_PER_FLEXI_FRAME;
    for (std::vector<LLVolumeImplFlexible*>::iterator iter = sInstanceList.begin();
            iter != sInstanceList.end();
            ++iter)
    {
        // Note: by now update period might have changed
        if ((*iter)->mRenderRes == -1
            || (*iter)->mLastFrameNum + (*iter)->mLastUpdatePeriod <= virtual_frame_num
            || (*iter)->mLastFrameNum > virtual_frame_num) //time issues, overflow
        {
            (*iter)->doIdleUpdate();
        }
    }
}

LLVector3 LLVolumeImplFlexible::getFramePosition() const
{
    return mVO->getRenderPosition();
}

LLQuaternion LLVolumeImplFlexible::getFrameRotation() const
{
    return mVO->getRenderRotation();
}

void LLVolumeImplFlexible::onParameterChanged(U16 param_type, LLNetworkData *data, bool in_use, bool local_origin)
{
    if (param_type == LLNetworkData::PARAMS_FLEXIBLE)
    {
        mAttributes = (LLFlexibleObjectData*)data;
        setAttributesOfAllSections();
    }
}

void LLVolumeImplFlexible::onShift(const LLVector4a &shift_vector)
{
    //VECTORIZE THIS
    LLVector3 shift(shift_vector.getF32ptr());
    for (int section = 0; section < (1<<FLEXIBLE_OBJECT_MAX_SECTIONS)+1; ++section)
    {
        mSection[section].mPosition += shift;
    }
}

//-----------------------------------------------------------------------------------------------
void LLVolumeImplFlexible::setParentPositionAndRotationDirectly( LLVector3 p, LLQuaternion r )
{
    mParentPosition = p;
    mParentRotation = r;

}//-----------------------------------------------------------------------------------------------------

void LLVolumeImplFlexible::remapSections(LLFlexibleObjectSection *source, S32 source_sections,
                                         LLFlexibleObjectSection *dest, S32 dest_sections)
{
    S32 num_output_sections = 1<<dest_sections;
    LLVector3 scale = mVO->mDrawable->getScale();
    F32 source_section_length = scale.mV[VZ] / (F32)(1<<source_sections);
    F32 section_length = scale.mV[VZ] / (F32)num_output_sections;
    if (source_sections == -1)
    {
        // Generate all from section 0
        dest[0] = source[0];
        for (S32 section=0; section<num_output_sections; ++section)
        {
            dest[section+1] = dest[section];
            dest[section+1].mPosition += dest[section].mDirection * section_length;
            dest[section+1].mVelocity.setVec( LLVector3::zero );
        }
    }
    else if (source_sections > dest_sections)
    {
        // Copy, skipping sections

        S32 num_steps = 1<<(source_sections-dest_sections);

        // Copy from left to right since it may be an in-place computation
        for (S32 section=0; section<num_output_sections; ++section)
        {
            dest[section+1] = source[(section+1)*num_steps];
        }
        dest[0] = source[0];
    }
    else if (source_sections < dest_sections)
    {
        // Interpolate section info
        // Iterate from right to left since it may be an in-place computation
        S32 step_shift = dest_sections-source_sections;
        S32 num_steps = 1<<step_shift;
        for (S32 section=num_output_sections-num_steps; section>=0; section -= num_steps)
        {
            LLFlexibleObjectSection *last_source_section = &source[section>>step_shift];
            LLFlexibleObjectSection *source_section = &source[(section>>step_shift)+1];

            // Cubic interpolation of position
            // At^3 + Bt^2 + Ct + D = f(t)
            LLVector3 D = last_source_section->mPosition;
            LLVector3 C = last_source_section->mdPosition * source_section_length;
            LLVector3 Y = source_section->mdPosition * source_section_length - C; // Helper var
            LLVector3 X = (source_section->mPosition - D - C); // Helper var
            LLVector3 A = Y - 2*X;
            LLVector3 B = X - A;

            F32 t_inc = 1.f/F32(num_steps);
            F32 t = t_inc;
            for (S32 step=1; step<num_steps; ++step)
            {
                dest[section+step].mScale =
                    lerp(last_source_section->mScale, source_section->mScale, t);
                dest[section+step].mAxisRotation =
                    slerp(t, last_source_section->mAxisRotation, source_section->mAxisRotation);

                // Evaluate output interpolated values
                F32 t_sq = t*t;
                dest[section+step].mPosition = t_sq*(t*A + B) + t*C + D;
                dest[section+step].mRotation =
                    slerp(t, last_source_section->mRotation, source_section->mRotation);
                dest[section+step].mVelocity = lerp(last_source_section->mVelocity, source_section->mVelocity, t);
                dest[section+step].mDirection = lerp(last_source_section->mDirection, source_section->mDirection, t);
                dest[section+step].mdPosition = lerp(last_source_section->mdPosition, source_section->mdPosition, t);
                dest[section+num_steps] = *source_section;
                t += t_inc;
            }
        }
        dest[0] = source[0];
    }
    else
    {
        // numbers are equal. copy info
        for (S32 section=0; section <= num_output_sections; ++section)
        {
            dest[section] = source[section];
        }
    }
}

//-----------------------------------------------------------------------------
void LLVolumeImplFlexible::setAttributesOfAllSections(LLVector3* inScale)
{
    LLVector2 bottom_scale, top_scale;
    F32 begin_rot = 0, end_rot = 0;
    if (mVO->getVolume())
    {
        const LLPathParams &params = mVO->getVolume()->getParams().getPathParams();
        bottom_scale = params.getBeginScale();
        top_scale = params.getEndScale();
        begin_rot = F_PI * params.getTwistBegin();
        end_rot = F_PI * params.getTwist();
    }

    if (!mVO->mDrawable)
    {
        return;
    }

    S32 num_sections = 1 << mSimulateRes;

    LLVector3 scale;
    if (inScale == (LLVector3*)NULL)
    {
        scale = mVO->mDrawable->getScale();
    }
    else
    {
        scale = *inScale;
    }

    mSection[0].mPosition = getAnchorPosition();
    mSection[0].mDirection = LLVector3::z_axis * getFrameRotation();
    mSection[0].mdPosition = mSection[0].mDirection;
    mSection[0].mScale.setVec(scale.mV[VX]*bottom_scale.mV[0], scale.mV[VY]*bottom_scale.mV[1]);
    mSection[0].mVelocity.setVec(0,0,0);
    mSection[0].mAxisRotation.setQuat(begin_rot,0,0,1);

    remapSections(mSection, mInitializedRes, mSection, mSimulateRes);
    mInitializedRes = mSimulateRes;

    F32 t_inc = 1.f/F32(num_sections);
    F32 t = t_inc;

    for ( int i=1; i<= num_sections; i++)
    {
        mSection[i].mAxisRotation.setQuat(lerp(begin_rot,end_rot,t),0,0,1);
        mSection[i].mScale = LLVector2(
            scale.mV[VX] * lerp(bottom_scale.mV[0], top_scale.mV[0], t),
            scale.mV[VY] * lerp(bottom_scale.mV[1], top_scale.mV[1], t));
        t += t_inc;
    }
}//-----------------------------------------------------------------------------------


void LLVolumeImplFlexible::onSetVolume(const LLVolumeParams &volume_params, const S32 detail)
{
}


void LLVolumeImplFlexible::updateRenderRes()
{
    if (!mAttributes)
        return;

    LLDrawable* drawablep = mVO->mDrawable;

    S32 new_res = mAttributes->getSimulateLOD();

#if 1 //optimal approximation of previous behavior that doesn't rely on atan2
    F32 app_angle = mVO->getScale().mV[2]/drawablep->mDistanceWRTCamera;

    // Rendering sections increases with visible angle on the screen
    mRenderRes = (S32) (12.f*app_angle);
#else //legacy behavior
    //number of segments only cares about z axis
    F32 app_angle = ll_round((F32) atan2( mVO->getScale().mV[2]*2.f, drawablep->mDistanceWRTCamera) * RAD_TO_DEG, 0.01f);

    // Rendering sections increases with visible angle on the screen
    mRenderRes = (S32)(FLEXIBLE_OBJECT_MAX_SECTIONS*4*app_angle*DEG_TO_RAD/LLViewerCamera::getInstance()->getView());
#endif
<<<<<<< HEAD
		
	mRenderRes = llclamp(mRenderRes, new_res-1, (S32) FLEXIBLE_OBJECT_MAX_SECTIONS);
		
	// Throttle back simulation of segments we're not rendering
	if (mRenderRes < new_res)
	{
		new_res = mRenderRes;
	}

	if (!mInitialized || (mSimulateRes != new_res))
	{
		mSimulateRes = new_res;
		setAttributesOfAllSections();
		mInitialized = true;
	}
=======

    mRenderRes = llclamp(mRenderRes, new_res-1, (S32) FLEXIBLE_OBJECT_MAX_SECTIONS);

    // Throttle back simulation of segments we're not rendering
    if (mRenderRes < new_res)
    {
        new_res = mRenderRes;
    }

    if (!mInitialized || (mSimulateRes != new_res))
    {
        mSimulateRes = new_res;
        setAttributesOfAllSections();
        mInitialized = TRUE;
    }
>>>>>>> e1623bb2
}
//---------------------------------------------------------------------------------
// This calculates the physics of the flexible object. Note that it has to be 0
// updated every time step. In the future, perhaps there could be an
// optimization similar to what Havok does for objects that are stationary.
//---------------------------------------------------------------------------------
void LLVolumeImplFlexible::doIdleUpdate()
{
    LLDrawable* drawablep = mVO->mDrawable;

    if (drawablep)
    {
        //ensure drawable is active
        drawablep->makeActive();

        if (gPipeline.hasRenderDebugFeatureMask(LLPipeline::RENDER_DEBUG_FEATURE_FLEXIBLE))
        {
            bool visible = drawablep->isVisible();

            if (mRenderRes == -1)
            {
                updateRenderRes();
                gPipeline.markRebuild(drawablep, LLDrawable::REBUILD_POSITION);
            }
            else
            {
                F32 pixel_area = mVO->getPixelArea();

                // Note: Flexies afar will be rarely updated, closer ones will be updated more frequently.
                // But frequency differences are extremely noticeable, so consider modifying update factor,
                // or at least clamping value a bit more from both sides.
                U32 update_period = (U32) (llmax((S32) (LLViewerCamera::getInstance()->getScreenPixelArea()*0.01f/(pixel_area*(sUpdateFactor+1.f))),0)+1);
                // MAINT-1890 Clamp the update period to ensure that the update_period is no greater than 32 frames
                update_period = llclamp(update_period, 1U, 32U);

                // We control how fast flexies update, buy splitting updates among frames
                U64 virtual_frame_num = LLTimer::getElapsedSeconds() / SEC_PER_FLEXI_FRAME;

                if  (visible)
                {
                    if (!drawablep->isState(LLDrawable::IN_REBUILD_Q) &&
                        pixel_area > 256.f)
                    {
                        U32 id;
                        if (mVO->isRootEdit())
                        {
                            id = mID;
                        }
                        else
                        {
                            LLVOVolume* parent = (LLVOVolume*)mVO->getParent();
                            id = parent->getVolumeInterfaceID();
                        }


                        // Throttle flexies and spread load by preventing flexies from updating in same frame
                        // Shows how many frames we need to wait before next update
                        U64 throttling_delay = (virtual_frame_num + id) % update_period;

                        if ((throttling_delay == 0 && mLastFrameNum < virtual_frame_num) //one or more virtual frames per frame
                            || (mLastFrameNum + update_period < virtual_frame_num) // missed virtual frame
                            || mLastFrameNum > virtual_frame_num) // overflow
                        {
                            // We need mLastFrameNum to compensate for 'unreliable time' and to filter 'duplicate' frames
                            // If happened too late, subtract throttling_delay (it is zero otherwise)
                            mLastFrameNum = virtual_frame_num - throttling_delay;

                            // Store update period for updateClass()
                            // Note: Consider substituting update_period with mLastUpdatePeriod everywhere.
                            mLastUpdatePeriod = update_period;

                            updateRenderRes();

                            mVO->shrinkWrap();
                            gPipeline.markRebuild(drawablep, LLDrawable::REBUILD_POSITION);
                        }
                    }
                }
                else
                {
                    mLastFrameNum = virtual_frame_num;
                    mLastUpdatePeriod = update_period;
                }
            }

        }
    }
}

inline S32 log2(S32 x)
{
    S32 ret = 0;
    while (x > 1)
    {
        ++ret;
        x >>= 1;
    }
    return ret;
}

void LLVolumeImplFlexible::doFlexibleUpdate()
{
    LL_PROFILE_ZONE_SCOPED;
<<<<<<< HEAD
	LLVolume* volume = mVO->getVolume();
	LLPath *path = &volume->getPath();
	if ((mSimulateRes == 0 || !mInitialized) && mVO->mDrawable->isVisible()) 
	{
		bool force_update = mSimulateRes == 0;
		doIdleUpdate();

		if (!force_update || !gPipeline.hasRenderDebugFeatureMask(LLPipeline::RENDER_DEBUG_FEATURE_FLEXIBLE))
		{
			return;	// we did not get updated or initialized, proceeding without can be dangerous
		}
	}

	if (!mInitialized || !mAttributes)
	{
		//the object is not visible
		return;
	}

	// Fix for MAINT-1894
	// Skipping the flexible update if render res is negative.  If we were to continue with a negative value,
	// the subsequent S32 num_render_sections = 1<<mRenderRes; code will specify a really large number of
	// render sections which will then create a length exception in the std::vector::resize() method.
	if (mRenderRes < 0)
	{
		return;
	}

	S32 num_sections = 1 << mSimulateRes;

    F32 secondsThisFrame = mTimer.getElapsedTimeAndResetF32();
	if (secondsThisFrame > 0.2f)
	{
		secondsThisFrame = 0.2f;
	}

	LLVector3 BasePosition = getFramePosition();
	LLQuaternion BaseRotation = getFrameRotation();
	LLQuaternion parentSegmentRotation = BaseRotation;
	LLVector3 anchorDirectionRotated = LLVector3::z_axis * parentSegmentRotation;
	LLVector3 anchorScale = mVO->mDrawable->getScale();
	
	F32 section_length = anchorScale.mV[VZ] / (F32)num_sections;
	F32 inv_section_length = 1.f / section_length;

	S32 i;

	// ANCHOR position is offset from BASE position (centroid) by half the length
	LLVector3 AnchorPosition = BasePosition - (anchorScale.mV[VZ]/2 * anchorDirectionRotated);
	
	mSection[0].mPosition = AnchorPosition;
	mSection[0].mDirection = anchorDirectionRotated;
	mSection[0].mRotation = BaseRotation;

	LLQuaternion deltaRotation;

	LLVector3 lastPosition;

	// Coefficients which are constant across sections
	F32 t_factor = mAttributes->getTension() * 0.1f;
	t_factor = t_factor*(1 - pow(0.85f, secondsThisFrame*30));
	if ( t_factor > FLEXIBLE_OBJECT_MAX_INTERNAL_TENSION_FORCE )
	{
		t_factor = FLEXIBLE_OBJECT_MAX_INTERNAL_TENSION_FORCE;
	}

	F32 friction_coeff = (mAttributes->getAirFriction()*2+1);
	friction_coeff = pow(10.f, friction_coeff*secondsThisFrame);
	friction_coeff = (friction_coeff > 1) ? friction_coeff : 1;
	F32 momentum = 1.0f / friction_coeff;

	F32 wind_factor = (mAttributes->getWindSensitivity()*0.1f) * section_length * secondsThisFrame;
	F32 max_angle = atan(section_length*2.f);

	F32 force_factor = section_length * secondsThisFrame;

	// Update simulated sections
	for (i=1; i<=num_sections; ++i)
	{
		LLVector3 parentSectionVector;
		LLVector3 parentSectionPosition;
		LLVector3 parentDirection;

		//---------------------------------------------------
		// save value of position as lastPosition
		//---------------------------------------------------
		lastPosition = mSection[i].mPosition;

		//------------------------------------------------------------------------------------------
		// gravity
		//------------------------------------------------------------------------------------------
		mSection[i].mPosition.mV[2] -= mAttributes->getGravity() * force_factor;

		//------------------------------------------------------------------------------------------
		// wind force
		//------------------------------------------------------------------------------------------
		if (mAttributes->getWindSensitivity() > 0.001f)
		{
			mSection[i].mPosition += gAgent.getRegion()->mWind.getVelocity( mSection[i].mPosition ) * wind_factor;
		}

		//------------------------------------------------------------------------------------------
		// user-defined force
		//------------------------------------------------------------------------------------------
		mSection[i].mPosition += mAttributes->getUserForce() * force_factor;

		//---------------------------------------------------
		// tension (rigidity, stiffness)
		//---------------------------------------------------
		parentSectionPosition = mSection[i-1].mPosition;
		parentDirection = mSection[i-1].mDirection;

		if ( i == 1 )
		{
			parentSectionVector = mSection[0].mDirection;
		}
		else
		{
			parentSectionVector = mSection[i-2].mDirection;
		}

		LLVector3 currentVector = mSection[i].mPosition - parentSectionPosition;

		LLVector3 difference = (parentSectionVector*section_length) - currentVector;
		LLVector3 tensionForce = difference * t_factor;

		mSection[i].mPosition += tensionForce;

		//------------------------------------------------------------------------------------------
		// sphere collision, currently not used
		//------------------------------------------------------------------------------------------
		/*if ( mAttributes->mUsingCollisionSphere )
		{
			LLVector3 vectorToCenterOfCollisionSphere = mCollisionSpherePosition - mSection[i].mPosition;
			if ( vectorToCenterOfCollisionSphere.magVecSquared() < mCollisionSphereRadius * mCollisionSphereRadius )
			{
				F32 distanceToCenterOfCollisionSphere = vectorToCenterOfCollisionSphere.magVec();
				F32 penetration = mCollisionSphereRadius - distanceToCenterOfCollisionSphere;

				LLVector3 normalToCenterOfCollisionSphere;
				
				if ( distanceToCenterOfCollisionSphere > 0.0f )
				{
					normalToCenterOfCollisionSphere = vectorToCenterOfCollisionSphere / distanceToCenterOfCollisionSphere;
				}
				else // rare
				{
					normalToCenterOfCollisionSphere = LLVector3::x_axis; // arbitrary
				}

				// push the position out to the surface of the collision sphere
				mSection[i].mPosition -= normalToCenterOfCollisionSphere * penetration;
			}
		}*/

		//------------------------------------------------------------------------------------------
		// inertia
		//------------------------------------------------------------------------------------------
		mSection[i].mPosition += mSection[i].mVelocity * momentum;

		//------------------------------------------------------------------------------------------
		// clamp length & rotation
		//------------------------------------------------------------------------------------------
		mSection[i].mDirection = mSection[i].mPosition - parentSectionPosition;
		mSection[i].mDirection.normVec();
		deltaRotation.shortestArc( parentDirection, mSection[i].mDirection );

		F32 angle;
		LLVector3 axis;
		deltaRotation.getAngleAxis(&angle, axis);
		if (angle > F_PI) angle -= 2.f*F_PI;
		if (angle < -F_PI) angle += 2.f*F_PI;
		if (angle > max_angle)
		{
			//angle = 0.5f*(angle+max_angle);
			deltaRotation.setQuat(max_angle, axis);
		} else if (angle < -max_angle)
		{
			//angle = 0.5f*(angle-max_angle);
			deltaRotation.setQuat(-max_angle, axis);
		}
		LLQuaternion segment_rotation = parentSegmentRotation * deltaRotation;
		parentSegmentRotation = segment_rotation;

		mSection[i].mDirection = (parentDirection * deltaRotation);
		mSection[i].mPosition = parentSectionPosition + mSection[i].mDirection * section_length;
		mSection[i].mRotation = segment_rotation;

		if (i > 1)
		{
			// Propogate half the rotation up to the parent
			LLQuaternion halfDeltaRotation(angle/2, axis);
			mSection[i-1].mRotation = mSection[i-1].mRotation * halfDeltaRotation;
		}

		//------------------------------------------------------------------------------------------
		// calculate velocity
		//------------------------------------------------------------------------------------------
		mSection[i].mVelocity = mSection[i].mPosition - lastPosition;
		if (mSection[i].mVelocity.magVecSquared() > 1.f)
		{
			mSection[i].mVelocity.normVec();
		}
	}

	// Calculate derivatives (not necessary until normals are automagically generated)
	mSection[0].mdPosition = (mSection[1].mPosition - mSection[0].mPosition) * inv_section_length;
	// i = 1..NumSections-1
	for (i=1; i<num_sections; ++i)
	{
		// Quadratic numerical derivative of position

		// f(-L1) = aL1^2 - bL1 + c = f1
		// f(0)   =               c = f2
		// f(L2)  = aL2^2 + bL2 + c = f3
		// f = ax^2 + bx + c
		// d/dx f = 2ax + b
		// d/dx f(0) = b

		// c = f2
		// a = [(f1-c)/L1 + (f3-c)/L2] / (L1+L2)
		// b = (f3-c-aL2^2)/L2

		LLVector3 a = (mSection[i-1].mPosition-mSection[i].mPosition +
					mSection[i+1].mPosition-mSection[i].mPosition) * 0.5f * inv_section_length * inv_section_length;
		LLVector3 b = (mSection[i+1].mPosition-mSection[i].mPosition - a*(section_length*section_length));
		b *= inv_section_length;

		mSection[i].mdPosition = b;
	}

	// i = NumSections
	mSection[i].mdPosition = (mSection[i].mPosition - mSection[i-1].mPosition) * inv_section_length;

	// Create points
	llassert(mRenderRes > -1);
	S32 num_render_sections = 1<<mRenderRes;
	if (path->getPathLength() != num_render_sections+1)
	{
		((LLVOVolume*) mVO)->mVolumeChanged = true;
		volume->resizePath(num_render_sections+1);
	}

	LLPath::PathPt *new_point;

	LLFlexibleObjectSection newSection[ (1<<FLEXIBLE_OBJECT_MAX_SECTIONS)+1 ];
	remapSections(mSection, mSimulateRes, newSection, mRenderRes);

	//generate transform from global to prim space
	LLVector3 delta_scale = LLVector3(1,1,1);
	LLVector3 delta_pos;
	LLQuaternion delta_rot;

	delta_rot = ~getFrameRotation();
	delta_pos = -getFramePosition()*delta_rot;
		
	// Vertex transform (4x4)
	LLVector3 x_axis = LLVector3(delta_scale.mV[VX], 0.f, 0.f) * delta_rot;
	LLVector3 y_axis = LLVector3(0.f, delta_scale.mV[VY], 0.f) * delta_rot;
	LLVector3 z_axis = LLVector3(0.f, 0.f, delta_scale.mV[VZ]) * delta_rot;

	LLMatrix4 rel_xform;
	rel_xform.initRows(LLVector4(x_axis, 0.f),
								LLVector4(y_axis, 0.f),
								LLVector4(z_axis, 0.f),
								LLVector4(delta_pos, 1.f));
			
	LL_CHECK_MEMORY
	for (i=0; i<=num_render_sections; ++i)
	{
		new_point = &path->mPath[i];
		LLVector3 pos = newSection[i].mPosition * rel_xform;
		LLQuaternion rot = mSection[i].mAxisRotation * newSection[i].mRotation * delta_rot;
	
		LLVector3 np(new_point->mPos.getF32ptr());

		if (!mUpdated || (np-pos).magVec()/mVO->mDrawable->mDistanceWRTCamera > 0.001f)
		{
			new_point->mPos.load3((newSection[i].mPosition * rel_xform).mV);
			mUpdated = false;
		}

		new_point->mRot.loadu(LLMatrix3(rot));
		new_point->mScale.set(newSection[i].mScale.mV[0], newSection[i].mScale.mV[1], 0,1);
		new_point->mTexT = ((F32)i)/(num_render_sections);
	}
	LL_CHECK_MEMORY
	mLastSegmentRotation = parentSegmentRotation;
=======
    LLVolume* volume = mVO->getVolume();
    LLPath *path = &volume->getPath();
    if ((mSimulateRes == 0 || !mInitialized) && mVO->mDrawable->isVisible())
    {
        BOOL force_update = mSimulateRes == 0 ? TRUE : FALSE;
        doIdleUpdate();

        if (!force_update || !gPipeline.hasRenderDebugFeatureMask(LLPipeline::RENDER_DEBUG_FEATURE_FLEXIBLE))
        {
            return; // we did not get updated or initialized, proceeding without can be dangerous
        }
    }

    if(!mInitialized || !mAttributes)
    {
        //the object is not visible
        return ;
    }

    // Fix for MAINT-1894
    // Skipping the flexible update if render res is negative.  If we were to continue with a negative value,
    // the subsequent S32 num_render_sections = 1<<mRenderRes; code will specify a really large number of
    // render sections which will then create a length exception in the std::vector::resize() method.
    if (mRenderRes < 0)
    {
        return;
    }

    S32 num_sections = 1 << mSimulateRes;

    F32 secondsThisFrame = mTimer.getElapsedTimeAndResetF32();
    if (secondsThisFrame > 0.2f)
    {
        secondsThisFrame = 0.2f;
    }

    LLVector3 BasePosition = getFramePosition();
    LLQuaternion BaseRotation = getFrameRotation();
    LLQuaternion parentSegmentRotation = BaseRotation;
    LLVector3 anchorDirectionRotated = LLVector3::z_axis * parentSegmentRotation;
    LLVector3 anchorScale = mVO->mDrawable->getScale();

    F32 section_length = anchorScale.mV[VZ] / (F32)num_sections;
    F32 inv_section_length = 1.f / section_length;

    S32 i;

    // ANCHOR position is offset from BASE position (centroid) by half the length
    LLVector3 AnchorPosition = BasePosition - (anchorScale.mV[VZ]/2 * anchorDirectionRotated);

    mSection[0].mPosition = AnchorPosition;
    mSection[0].mDirection = anchorDirectionRotated;
    mSection[0].mRotation = BaseRotation;

    LLQuaternion deltaRotation;

    LLVector3 lastPosition;

    // Coefficients which are constant across sections
    F32 t_factor = mAttributes->getTension() * 0.1f;
    t_factor = t_factor*(1 - pow(0.85f, secondsThisFrame*30));
    if ( t_factor > FLEXIBLE_OBJECT_MAX_INTERNAL_TENSION_FORCE )
    {
        t_factor = FLEXIBLE_OBJECT_MAX_INTERNAL_TENSION_FORCE;
    }

    F32 friction_coeff = (mAttributes->getAirFriction()*2+1);
    friction_coeff = pow(10.f, friction_coeff*secondsThisFrame);
    friction_coeff = (friction_coeff > 1) ? friction_coeff : 1;
    F32 momentum = 1.0f / friction_coeff;

    F32 wind_factor = (mAttributes->getWindSensitivity()*0.1f) * section_length * secondsThisFrame;
    F32 max_angle = atan(section_length*2.f);

    F32 force_factor = section_length * secondsThisFrame;

    // Update simulated sections
    for (i=1; i<=num_sections; ++i)
    {
        LLVector3 parentSectionVector;
        LLVector3 parentSectionPosition;
        LLVector3 parentDirection;

        //---------------------------------------------------
        // save value of position as lastPosition
        //---------------------------------------------------
        lastPosition = mSection[i].mPosition;

        //------------------------------------------------------------------------------------------
        // gravity
        //------------------------------------------------------------------------------------------
        mSection[i].mPosition.mV[2] -= mAttributes->getGravity() * force_factor;

        //------------------------------------------------------------------------------------------
        // wind force
        //------------------------------------------------------------------------------------------
        if (mAttributes->getWindSensitivity() > 0.001f)
        {
            mSection[i].mPosition += gAgent.getRegion()->mWind.getVelocity( mSection[i].mPosition ) * wind_factor;
        }

        //------------------------------------------------------------------------------------------
        // user-defined force
        //------------------------------------------------------------------------------------------
        mSection[i].mPosition += mAttributes->getUserForce() * force_factor;

        //---------------------------------------------------
        // tension (rigidity, stiffness)
        //---------------------------------------------------
        parentSectionPosition = mSection[i-1].mPosition;
        parentDirection = mSection[i-1].mDirection;

        if ( i == 1 )
        {
            parentSectionVector = mSection[0].mDirection;
        }
        else
        {
            parentSectionVector = mSection[i-2].mDirection;
        }

        LLVector3 currentVector = mSection[i].mPosition - parentSectionPosition;

        LLVector3 difference = (parentSectionVector*section_length) - currentVector;
        LLVector3 tensionForce = difference * t_factor;

        mSection[i].mPosition += tensionForce;

        //------------------------------------------------------------------------------------------
        // sphere collision, currently not used
        //------------------------------------------------------------------------------------------
        /*if ( mAttributes->mUsingCollisionSphere )
        {
            LLVector3 vectorToCenterOfCollisionSphere = mCollisionSpherePosition - mSection[i].mPosition;
            if ( vectorToCenterOfCollisionSphere.magVecSquared() < mCollisionSphereRadius * mCollisionSphereRadius )
            {
                F32 distanceToCenterOfCollisionSphere = vectorToCenterOfCollisionSphere.magVec();
                F32 penetration = mCollisionSphereRadius - distanceToCenterOfCollisionSphere;

                LLVector3 normalToCenterOfCollisionSphere;

                if ( distanceToCenterOfCollisionSphere > 0.0f )
                {
                    normalToCenterOfCollisionSphere = vectorToCenterOfCollisionSphere / distanceToCenterOfCollisionSphere;
                }
                else // rare
                {
                    normalToCenterOfCollisionSphere = LLVector3::x_axis; // arbitrary
                }

                // push the position out to the surface of the collision sphere
                mSection[i].mPosition -= normalToCenterOfCollisionSphere * penetration;
            }
        }*/

        //------------------------------------------------------------------------------------------
        // inertia
        //------------------------------------------------------------------------------------------
        mSection[i].mPosition += mSection[i].mVelocity * momentum;

        //------------------------------------------------------------------------------------------
        // clamp length & rotation
        //------------------------------------------------------------------------------------------
        mSection[i].mDirection = mSection[i].mPosition - parentSectionPosition;
        mSection[i].mDirection.normVec();
        deltaRotation.shortestArc( parentDirection, mSection[i].mDirection );

        F32 angle;
        LLVector3 axis;
        deltaRotation.getAngleAxis(&angle, axis);
        if (angle > F_PI) angle -= 2.f*F_PI;
        if (angle < -F_PI) angle += 2.f*F_PI;
        if (angle > max_angle)
        {
            //angle = 0.5f*(angle+max_angle);
            deltaRotation.setQuat(max_angle, axis);
        } else if (angle < -max_angle)
        {
            //angle = 0.5f*(angle-max_angle);
            deltaRotation.setQuat(-max_angle, axis);
        }
        LLQuaternion segment_rotation = parentSegmentRotation * deltaRotation;
        parentSegmentRotation = segment_rotation;

        mSection[i].mDirection = (parentDirection * deltaRotation);
        mSection[i].mPosition = parentSectionPosition + mSection[i].mDirection * section_length;
        mSection[i].mRotation = segment_rotation;

        if (i > 1)
        {
            // Propogate half the rotation up to the parent
            LLQuaternion halfDeltaRotation(angle/2, axis);
            mSection[i-1].mRotation = mSection[i-1].mRotation * halfDeltaRotation;
        }

        //------------------------------------------------------------------------------------------
        // calculate velocity
        //------------------------------------------------------------------------------------------
        mSection[i].mVelocity = mSection[i].mPosition - lastPosition;
        if (mSection[i].mVelocity.magVecSquared() > 1.f)
        {
            mSection[i].mVelocity.normVec();
        }
    }

    // Calculate derivatives (not necessary until normals are automagically generated)
    mSection[0].mdPosition = (mSection[1].mPosition - mSection[0].mPosition) * inv_section_length;
    // i = 1..NumSections-1
    for (i=1; i<num_sections; ++i)
    {
        // Quadratic numerical derivative of position

        // f(-L1) = aL1^2 - bL1 + c = f1
        // f(0)   =               c = f2
        // f(L2)  = aL2^2 + bL2 + c = f3
        // f = ax^2 + bx + c
        // d/dx f = 2ax + b
        // d/dx f(0) = b

        // c = f2
        // a = [(f1-c)/L1 + (f3-c)/L2] / (L1+L2)
        // b = (f3-c-aL2^2)/L2

        LLVector3 a = (mSection[i-1].mPosition-mSection[i].mPosition +
                    mSection[i+1].mPosition-mSection[i].mPosition) * 0.5f * inv_section_length * inv_section_length;
        LLVector3 b = (mSection[i+1].mPosition-mSection[i].mPosition - a*(section_length*section_length));
        b *= inv_section_length;

        mSection[i].mdPosition = b;
    }

    // i = NumSections
    mSection[i].mdPosition = (mSection[i].mPosition - mSection[i-1].mPosition) * inv_section_length;

    // Create points
    llassert(mRenderRes > -1);
    S32 num_render_sections = 1<<mRenderRes;
    if (path->getPathLength() != num_render_sections+1)
    {
        ((LLVOVolume*) mVO)->mVolumeChanged = TRUE;
        volume->resizePath(num_render_sections+1);
    }

    LLPath::PathPt *new_point;

    LLFlexibleObjectSection newSection[ (1<<FLEXIBLE_OBJECT_MAX_SECTIONS)+1 ];
    remapSections(mSection, mSimulateRes, newSection, mRenderRes);

    //generate transform from global to prim space
    LLVector3 delta_scale = LLVector3(1,1,1);
    LLVector3 delta_pos;
    LLQuaternion delta_rot;

    delta_rot = ~getFrameRotation();
    delta_pos = -getFramePosition()*delta_rot;

    // Vertex transform (4x4)
    LLVector3 x_axis = LLVector3(delta_scale.mV[VX], 0.f, 0.f) * delta_rot;
    LLVector3 y_axis = LLVector3(0.f, delta_scale.mV[VY], 0.f) * delta_rot;
    LLVector3 z_axis = LLVector3(0.f, 0.f, delta_scale.mV[VZ]) * delta_rot;

    LLMatrix4 rel_xform;
    rel_xform.initRows(LLVector4(x_axis, 0.f),
                                LLVector4(y_axis, 0.f),
                                LLVector4(z_axis, 0.f),
                                LLVector4(delta_pos, 1.f));

    LL_CHECK_MEMORY
    for (i=0; i<=num_render_sections; ++i)
    {
        new_point = &path->mPath[i];
        LLVector3 pos = newSection[i].mPosition * rel_xform;
        LLQuaternion rot = mSection[i].mAxisRotation * newSection[i].mRotation * delta_rot;

        LLVector3 np(new_point->mPos.getF32ptr());

        if (!mUpdated || (np-pos).magVec()/mVO->mDrawable->mDistanceWRTCamera > 0.001f)
        {
            new_point->mPos.load3((newSection[i].mPosition * rel_xform).mV);
            mUpdated = FALSE;
        }

        new_point->mRot.loadu(LLMatrix3(rot));
        new_point->mScale.set(newSection[i].mScale.mV[0], newSection[i].mScale.mV[1], 0,1);
        new_point->mTexT = ((F32)i)/(num_render_sections);
    }
    LL_CHECK_MEMORY
    mLastSegmentRotation = parentSegmentRotation;
>>>>>>> e1623bb2
}


void LLVolumeImplFlexible::preRebuild()
{
    if (!mUpdated)
    {
        LL_PROFILE_ZONE_SCOPED;
        doFlexibleRebuild(false);
    }
}

void LLVolumeImplFlexible::doFlexibleRebuild(bool rebuild_volume)
{
    LLVolume* volume = mVO->getVolume();
    if (volume)
    {
        if (rebuild_volume)
        {
            volume->setDirty();
        }
        volume->regen();
    }
<<<<<<< HEAD
	
	mUpdated = true;
=======

    mUpdated = TRUE;
>>>>>>> e1623bb2
}

//------------------------------------------------------------------

void LLVolumeImplFlexible::onSetScale(const LLVector3& scale, bool damped)
{
    setAttributesOfAllSections((LLVector3*) &scale);
}

bool LLVolumeImplFlexible::doUpdateGeometry(LLDrawable *drawable)
{
    LL_PROFILE_ZONE_SCOPED;
<<<<<<< HEAD
	LLVOVolume *volume = (LLVOVolume*)mVO;

	if (mVO->isAttachment())
	{	//don't update flexible attachments for impostored avatars unless the 
		//impostor is being updated this frame (w00!)
		LLViewerObject* parent = (LLViewerObject*) mVO->getParent();
		while (parent && !parent->isAvatar())
		{
			parent = (LLViewerObject*) parent->getParent();
		}
		
		if (parent)
		{
			LLVOAvatar* avatar = (LLVOAvatar*) parent;
			if (avatar->isImpostor() && !avatar->needsImpostorUpdate())
			{
				return true;
			}
		}
	}

	if (volume->mDrawable.isNull())
	{
		return true; // No update to complete
	}

	if (volume->mLODChanged)
	{
		LLVolumeParams volume_params = volume->getVolume()->getParams();
		volume->setVolume(volume_params, 0);
		mUpdated = false;
	}

	volume->updateRelativeXform();

	doFlexibleUpdate();
	
	// Object may have been rotated, which means it needs a rebuild.  See SL-47220
	bool	rotated = false;
	LLQuaternion cur_rotation = getFrameRotation();
	if ( cur_rotation != mLastFrameRotation )
	{
		mLastFrameRotation = cur_rotation;
		rotated = true;
	}

	if (volume->mLODChanged || volume->mFaceMappingChanged ||
		volume->mVolumeChanged || drawable->isState(LLDrawable::REBUILD_MATERIAL))
	{
		volume->regenFaces();
		volume->mDrawable->setState(LLDrawable::REBUILD_VOLUME);
		volume->dirtySpatialGroup();
		{
			doFlexibleRebuild(volume->mVolumeChanged);
		}
		volume->genBBoxes(isVolumeGlobal());
	}
	else if (!mUpdated || rotated)
	{
		volume->mDrawable->setState(LLDrawable::REBUILD_POSITION);
		LLSpatialGroup* group = volume->mDrawable->getSpatialGroup();
		if (group)
		{
			group->dirtyMesh();
		}
		volume->genBBoxes(isVolumeGlobal());
	}
			
	volume->mVolumeChanged = false;
	volume->mLODChanged = false;
	volume->mFaceMappingChanged = false;

	// clear UV flag
	drawable->clearState(LLDrawable::UV);
	
	return true;
=======
    LLVOVolume *volume = (LLVOVolume*)mVO;

    if (mVO->isAttachment())
    {   //don't update flexible attachments for impostored avatars unless the
        //impostor is being updated this frame (w00!)
        LLViewerObject* parent = (LLViewerObject*) mVO->getParent();
        while (parent && !parent->isAvatar())
        {
            parent = (LLViewerObject*) parent->getParent();
        }

        if (parent)
        {
            LLVOAvatar* avatar = (LLVOAvatar*) parent;
            if (avatar->isImpostor() && !avatar->needsImpostorUpdate())
            {
                return TRUE;
            }
        }
    }

    if (volume->mDrawable.isNull())
    {
        return TRUE; // No update to complete
    }

    if (volume->mLODChanged)
    {
        LLVolumeParams volume_params = volume->getVolume()->getParams();
        volume->setVolume(volume_params, 0);
        mUpdated = FALSE;
    }

    volume->updateRelativeXform();

    doFlexibleUpdate();

    // Object may have been rotated, which means it needs a rebuild.  See SL-47220
    BOOL    rotated = FALSE;
    LLQuaternion cur_rotation = getFrameRotation();
    if ( cur_rotation != mLastFrameRotation )
    {
        mLastFrameRotation = cur_rotation;
        rotated = TRUE;
    }

    if (volume->mLODChanged || volume->mFaceMappingChanged ||
        volume->mVolumeChanged || drawable->isState(LLDrawable::REBUILD_MATERIAL))
    {
        volume->regenFaces();
        volume->mDrawable->setState(LLDrawable::REBUILD_VOLUME);
        volume->dirtySpatialGroup();
        {
            doFlexibleRebuild(volume->mVolumeChanged);
        }
        volume->genBBoxes(isVolumeGlobal());
    }
    else if (!mUpdated || rotated)
    {
        volume->mDrawable->setState(LLDrawable::REBUILD_POSITION);
        LLSpatialGroup* group = volume->mDrawable->getSpatialGroup();
        if (group)
        {
            group->dirtyMesh();
        }
        volume->genBBoxes(isVolumeGlobal());
    }

    volume->mVolumeChanged = FALSE;
    volume->mLODChanged = FALSE;
    volume->mFaceMappingChanged = FALSE;

    // clear UV flag
    drawable->clearState(LLDrawable::UV);

    return TRUE;
>>>>>>> e1623bb2
}

//----------------------------------------------------------------------------------
void LLVolumeImplFlexible::setCollisionSphere( LLVector3 p, F32 r )
{
    mCollisionSpherePosition = p;
    mCollisionSphereRadius   = r;

}//------------------------------------------------------------------


//----------------------------------------------------------------------------------
void LLVolumeImplFlexible::setUsingCollisionSphere( bool u )
{
}//------------------------------------------------------------------


//----------------------------------------------------------------------------------
void LLVolumeImplFlexible::setRenderingCollisionSphere( bool r )
{
}//------------------------------------------------------------------

//------------------------------------------------------------------
LLVector3 LLVolumeImplFlexible::getEndPosition()
{
    S32 num_sections = 1 << mAttributes->getSimulateLOD();
    return mSection[ num_sections ].mPosition;

}//------------------------------------------------------------------


//------------------------------------------------------------------
LLVector3 LLVolumeImplFlexible::getNodePosition( int nodeIndex )
{
    S32 num_sections = 1 << mAttributes->getSimulateLOD();
    if ( nodeIndex > num_sections - 1 )
    {
        nodeIndex = num_sections - 1;
    }
    else if ( nodeIndex < 0 )
    {
        nodeIndex = 0;
    }

    return mSection[ nodeIndex ].mPosition;

}//------------------------------------------------------------------

LLVector3 LLVolumeImplFlexible::getPivotPosition() const
{
    return getAnchorPosition();
}

//------------------------------------------------------------------
LLVector3 LLVolumeImplFlexible::getAnchorPosition() const
{
    LLVector3 BasePosition = getFramePosition();
    LLQuaternion parentSegmentRotation = getFrameRotation();
    LLVector3 anchorDirectionRotated = LLVector3::z_axis * parentSegmentRotation;
    LLVector3 anchorScale = mVO->mDrawable->getScale();
    return BasePosition - (anchorScale.mV[VZ]/2 * anchorDirectionRotated);

}//------------------------------------------------------------------


//------------------------------------------------------------------
LLQuaternion LLVolumeImplFlexible::getEndRotation()
{
    return mLastSegmentRotation;

}//------------------------------------------------------------------


void LLVolumeImplFlexible::updateRelativeXform(bool force_identity)
{
    LLQuaternion delta_rot;
    LLVector3 delta_pos, delta_scale;
    LLVOVolume* vo = (LLVOVolume*) mVO;

    bool use_identity = vo->mDrawable->isSpatialRoot() || force_identity;

    //matrix from local space to parent relative/global space
    delta_rot = use_identity ? LLQuaternion() : vo->mDrawable->getRotation();
    delta_pos = use_identity ? LLVector3(0,0,0) : vo->mDrawable->getPosition();
    delta_scale = LLVector3(1,1,1);

    // Vertex transform (4x4)
    LLVector3 x_axis = LLVector3(delta_scale.mV[VX], 0.f, 0.f) * delta_rot;
    LLVector3 y_axis = LLVector3(0.f, delta_scale.mV[VY], 0.f) * delta_rot;
    LLVector3 z_axis = LLVector3(0.f, 0.f, delta_scale.mV[VZ]) * delta_rot;

    vo->mRelativeXform.initRows(LLVector4(x_axis, 0.f),
                            LLVector4(y_axis, 0.f),
                            LLVector4(z_axis, 0.f),
                            LLVector4(delta_pos, 1.f));

    x_axis.normVec();
    y_axis.normVec();
    z_axis.normVec();

    vo->mRelativeXformInvTrans.setRows(x_axis, y_axis, z_axis);
}

const LLMatrix4& LLVolumeImplFlexible::getWorldMatrix(LLXformMatrix* xform) const
{
    return xform->getWorldMatrix();
}<|MERGE_RESOLUTION|>--- conflicted
+++ resolved
@@ -1,1351 +1,939 @@
-/**
- * @file llflexibleobject.cpp
- * @brief Flexible object implementation
- *
- * $LicenseInfo:firstyear=2006&license=viewerlgpl$
- * Second Life Viewer Source Code
- * Copyright (C) 2010, Linden Research, Inc.
- *
- * This library is free software; you can redistribute it and/or
- * modify it under the terms of the GNU Lesser General Public
- * License as published by the Free Software Foundation;
- * version 2.1 of the License only.
- *
- * This library is distributed in the hope that it will be useful,
- * but WITHOUT ANY WARRANTY; without even the implied warranty of
- * MERCHANTABILITY or FITNESS FOR A PARTICULAR PURPOSE.  See the GNU
- * Lesser General Public License for more details.
- *
- * You should have received a copy of the GNU Lesser General Public
- * License along with this library; if not, write to the Free Software
- * Foundation, Inc., 51 Franklin Street, Fifth Floor, Boston, MA  02110-1301  USA
- *
- * Linden Research, Inc., 945 Battery Street, San Francisco, CA  94111  USA
- * $/LicenseInfo$
- */
-
-#include "llviewerprecompiledheaders.h"
-
-#include "pipeline.h"
-#include "lldrawpoolbump.h"
-#include "llface.h"
-#include "llflexibleobject.h"
-#include "llglheaders.h"
-#include "llrendersphere.h"
-#include "llviewerobject.h"
-#include "llagent.h"
-#include "llsky.h"
-#include "llviewercamera.h"
-#include "llviewertexturelist.h"
-#include "llviewercontrol.h"
-#include "llviewerobjectlist.h"
-#include "llviewerregion.h"
-#include "llworld.h"
-#include "llvoavatar.h"
-
-static const F32 SEC_PER_FLEXI_FRAME = 1.f / 60.f; // 60 flexi updates per second
-/*static*/ F32 LLVolumeImplFlexible::sUpdateFactor = 1.0f;
-std::vector<LLVolumeImplFlexible*> LLVolumeImplFlexible::sInstanceList;
-
-// LLFlexibleObjectData::pack/unpack now in llprimitive.cpp
-
-//-----------------------------------------------
-// constructor
-//-----------------------------------------------
-LLVolumeImplFlexible::LLVolumeImplFlexible(LLViewerObject* vo, LLFlexibleObjectData* attributes) :
-        mVO(vo),
-        mAttributes(attributes),
-        mLastFrameNum(0),
-        mLastUpdatePeriod(0)
-{
-<<<<<<< HEAD
-	static U32 seed = 0;
-	mID = seed++;
-	mInitialized = false;
-	mUpdated = false;
-	mInitializedRes = -1;
-	mSimulateRes = 0;
-	mCollisionSphereRadius = 0.f;
-	mRenderRes = -1;
-	
-	if(mVO->mDrawable.notNull())
-	{
-		mVO->mDrawable->makeActive() ;
-	}
-
-	mInstanceIndex = sInstanceList.size();
-	sInstanceList.push_back(this);
-=======
-    static U32 seed = 0;
-    mID = seed++;
-    mInitialized = FALSE;
-    mUpdated = FALSE;
-    mInitializedRes = -1;
-    mSimulateRes = 0;
-    mCollisionSphereRadius = 0.f;
-    mRenderRes = -1;
-
-    if(mVO->mDrawable.notNull())
-    {
-        mVO->mDrawable->makeActive() ;
-    }
-
-    mInstanceIndex = sInstanceList.size();
-    sInstanceList.push_back(this);
->>>>>>> e1623bb2
-}//-----------------------------------------------
-
-LLVolumeImplFlexible::~LLVolumeImplFlexible()
-{
-    S32 end_idx = sInstanceList.size()-1;
-
-    if (end_idx != mInstanceIndex)
-    {
-        sInstanceList[mInstanceIndex] = sInstanceList[end_idx];
-        sInstanceList[mInstanceIndex]->mInstanceIndex = mInstanceIndex;
-    }
-
-    sInstanceList.pop_back();
-}
-
-//static
-void LLVolumeImplFlexible::updateClass()
-{
-    LL_PROFILE_ZONE_SCOPED;
-
-    U64 virtual_frame_num = LLTimer::getElapsedSeconds() / SEC_PER_FLEXI_FRAME;
-    for (std::vector<LLVolumeImplFlexible*>::iterator iter = sInstanceList.begin();
-            iter != sInstanceList.end();
-            ++iter)
-    {
-        // Note: by now update period might have changed
-        if ((*iter)->mRenderRes == -1
-            || (*iter)->mLastFrameNum + (*iter)->mLastUpdatePeriod <= virtual_frame_num
-            || (*iter)->mLastFrameNum > virtual_frame_num) //time issues, overflow
-        {
-            (*iter)->doIdleUpdate();
-        }
-    }
-}
-
-LLVector3 LLVolumeImplFlexible::getFramePosition() const
-{
-    return mVO->getRenderPosition();
-}
-
-LLQuaternion LLVolumeImplFlexible::getFrameRotation() const
-{
-    return mVO->getRenderRotation();
-}
-
-void LLVolumeImplFlexible::onParameterChanged(U16 param_type, LLNetworkData *data, bool in_use, bool local_origin)
-{
-    if (param_type == LLNetworkData::PARAMS_FLEXIBLE)
-    {
-        mAttributes = (LLFlexibleObjectData*)data;
-        setAttributesOfAllSections();
-    }
-}
-
-void LLVolumeImplFlexible::onShift(const LLVector4a &shift_vector)
-{
-    //VECTORIZE THIS
-    LLVector3 shift(shift_vector.getF32ptr());
-    for (int section = 0; section < (1<<FLEXIBLE_OBJECT_MAX_SECTIONS)+1; ++section)
-    {
-        mSection[section].mPosition += shift;
-    }
-}
-
-//-----------------------------------------------------------------------------------------------
-void LLVolumeImplFlexible::setParentPositionAndRotationDirectly( LLVector3 p, LLQuaternion r )
-{
-    mParentPosition = p;
-    mParentRotation = r;
-
-}//-----------------------------------------------------------------------------------------------------
-
-void LLVolumeImplFlexible::remapSections(LLFlexibleObjectSection *source, S32 source_sections,
-                                         LLFlexibleObjectSection *dest, S32 dest_sections)
-{
-    S32 num_output_sections = 1<<dest_sections;
-    LLVector3 scale = mVO->mDrawable->getScale();
-    F32 source_section_length = scale.mV[VZ] / (F32)(1<<source_sections);
-    F32 section_length = scale.mV[VZ] / (F32)num_output_sections;
-    if (source_sections == -1)
-    {
-        // Generate all from section 0
-        dest[0] = source[0];
-        for (S32 section=0; section<num_output_sections; ++section)
-        {
-            dest[section+1] = dest[section];
-            dest[section+1].mPosition += dest[section].mDirection * section_length;
-            dest[section+1].mVelocity.setVec( LLVector3::zero );
-        }
-    }
-    else if (source_sections > dest_sections)
-    {
-        // Copy, skipping sections
-
-        S32 num_steps = 1<<(source_sections-dest_sections);
-
-        // Copy from left to right since it may be an in-place computation
-        for (S32 section=0; section<num_output_sections; ++section)
-        {
-            dest[section+1] = source[(section+1)*num_steps];
-        }
-        dest[0] = source[0];
-    }
-    else if (source_sections < dest_sections)
-    {
-        // Interpolate section info
-        // Iterate from right to left since it may be an in-place computation
-        S32 step_shift = dest_sections-source_sections;
-        S32 num_steps = 1<<step_shift;
-        for (S32 section=num_output_sections-num_steps; section>=0; section -= num_steps)
-        {
-            LLFlexibleObjectSection *last_source_section = &source[section>>step_shift];
-            LLFlexibleObjectSection *source_section = &source[(section>>step_shift)+1];
-
-            // Cubic interpolation of position
-            // At^3 + Bt^2 + Ct + D = f(t)
-            LLVector3 D = last_source_section->mPosition;
-            LLVector3 C = last_source_section->mdPosition * source_section_length;
-            LLVector3 Y = source_section->mdPosition * source_section_length - C; // Helper var
-            LLVector3 X = (source_section->mPosition - D - C); // Helper var
-            LLVector3 A = Y - 2*X;
-            LLVector3 B = X - A;
-
-            F32 t_inc = 1.f/F32(num_steps);
-            F32 t = t_inc;
-            for (S32 step=1; step<num_steps; ++step)
-            {
-                dest[section+step].mScale =
-                    lerp(last_source_section->mScale, source_section->mScale, t);
-                dest[section+step].mAxisRotation =
-                    slerp(t, last_source_section->mAxisRotation, source_section->mAxisRotation);
-
-                // Evaluate output interpolated values
-                F32 t_sq = t*t;
-                dest[section+step].mPosition = t_sq*(t*A + B) + t*C + D;
-                dest[section+step].mRotation =
-                    slerp(t, last_source_section->mRotation, source_section->mRotation);
-                dest[section+step].mVelocity = lerp(last_source_section->mVelocity, source_section->mVelocity, t);
-                dest[section+step].mDirection = lerp(last_source_section->mDirection, source_section->mDirection, t);
-                dest[section+step].mdPosition = lerp(last_source_section->mdPosition, source_section->mdPosition, t);
-                dest[section+num_steps] = *source_section;
-                t += t_inc;
-            }
-        }
-        dest[0] = source[0];
-    }
-    else
-    {
-        // numbers are equal. copy info
-        for (S32 section=0; section <= num_output_sections; ++section)
-        {
-            dest[section] = source[section];
-        }
-    }
-}
-
-//-----------------------------------------------------------------------------
-void LLVolumeImplFlexible::setAttributesOfAllSections(LLVector3* inScale)
-{
-    LLVector2 bottom_scale, top_scale;
-    F32 begin_rot = 0, end_rot = 0;
-    if (mVO->getVolume())
-    {
-        const LLPathParams &params = mVO->getVolume()->getParams().getPathParams();
-        bottom_scale = params.getBeginScale();
-        top_scale = params.getEndScale();
-        begin_rot = F_PI * params.getTwistBegin();
-        end_rot = F_PI * params.getTwist();
-    }
-
-    if (!mVO->mDrawable)
-    {
-        return;
-    }
-
-    S32 num_sections = 1 << mSimulateRes;
-
-    LLVector3 scale;
-    if (inScale == (LLVector3*)NULL)
-    {
-        scale = mVO->mDrawable->getScale();
-    }
-    else
-    {
-        scale = *inScale;
-    }
-
-    mSection[0].mPosition = getAnchorPosition();
-    mSection[0].mDirection = LLVector3::z_axis * getFrameRotation();
-    mSection[0].mdPosition = mSection[0].mDirection;
-    mSection[0].mScale.setVec(scale.mV[VX]*bottom_scale.mV[0], scale.mV[VY]*bottom_scale.mV[1]);
-    mSection[0].mVelocity.setVec(0,0,0);
-    mSection[0].mAxisRotation.setQuat(begin_rot,0,0,1);
-
-    remapSections(mSection, mInitializedRes, mSection, mSimulateRes);
-    mInitializedRes = mSimulateRes;
-
-    F32 t_inc = 1.f/F32(num_sections);
-    F32 t = t_inc;
-
-    for ( int i=1; i<= num_sections; i++)
-    {
-        mSection[i].mAxisRotation.setQuat(lerp(begin_rot,end_rot,t),0,0,1);
-        mSection[i].mScale = LLVector2(
-            scale.mV[VX] * lerp(bottom_scale.mV[0], top_scale.mV[0], t),
-            scale.mV[VY] * lerp(bottom_scale.mV[1], top_scale.mV[1], t));
-        t += t_inc;
-    }
-}//-----------------------------------------------------------------------------------
-
-
-void LLVolumeImplFlexible::onSetVolume(const LLVolumeParams &volume_params, const S32 detail)
-{
-}
-
-
-void LLVolumeImplFlexible::updateRenderRes()
-{
-    if (!mAttributes)
-        return;
-
-    LLDrawable* drawablep = mVO->mDrawable;
-
-    S32 new_res = mAttributes->getSimulateLOD();
-
-#if 1 //optimal approximation of previous behavior that doesn't rely on atan2
-    F32 app_angle = mVO->getScale().mV[2]/drawablep->mDistanceWRTCamera;
-
-    // Rendering sections increases with visible angle on the screen
-    mRenderRes = (S32) (12.f*app_angle);
-#else //legacy behavior
-    //number of segments only cares about z axis
-    F32 app_angle = ll_round((F32) atan2( mVO->getScale().mV[2]*2.f, drawablep->mDistanceWRTCamera) * RAD_TO_DEG, 0.01f);
-
-    // Rendering sections increases with visible angle on the screen
-    mRenderRes = (S32)(FLEXIBLE_OBJECT_MAX_SECTIONS*4*app_angle*DEG_TO_RAD/LLViewerCamera::getInstance()->getView());
-#endif
-<<<<<<< HEAD
-		
-	mRenderRes = llclamp(mRenderRes, new_res-1, (S32) FLEXIBLE_OBJECT_MAX_SECTIONS);
-		
-	// Throttle back simulation of segments we're not rendering
-	if (mRenderRes < new_res)
-	{
-		new_res = mRenderRes;
-	}
-
-	if (!mInitialized || (mSimulateRes != new_res))
-	{
-		mSimulateRes = new_res;
-		setAttributesOfAllSections();
-		mInitialized = true;
-	}
-=======
-
-    mRenderRes = llclamp(mRenderRes, new_res-1, (S32) FLEXIBLE_OBJECT_MAX_SECTIONS);
-
-    // Throttle back simulation of segments we're not rendering
-    if (mRenderRes < new_res)
-    {
-        new_res = mRenderRes;
-    }
-
-    if (!mInitialized || (mSimulateRes != new_res))
-    {
-        mSimulateRes = new_res;
-        setAttributesOfAllSections();
-        mInitialized = TRUE;
-    }
->>>>>>> e1623bb2
-}
-//---------------------------------------------------------------------------------
-// This calculates the physics of the flexible object. Note that it has to be 0
-// updated every time step. In the future, perhaps there could be an
-// optimization similar to what Havok does for objects that are stationary.
-//---------------------------------------------------------------------------------
-void LLVolumeImplFlexible::doIdleUpdate()
-{
-    LLDrawable* drawablep = mVO->mDrawable;
-
-    if (drawablep)
-    {
-        //ensure drawable is active
-        drawablep->makeActive();
-
-        if (gPipeline.hasRenderDebugFeatureMask(LLPipeline::RENDER_DEBUG_FEATURE_FLEXIBLE))
-        {
-            bool visible = drawablep->isVisible();
-
-            if (mRenderRes == -1)
-            {
-                updateRenderRes();
-                gPipeline.markRebuild(drawablep, LLDrawable::REBUILD_POSITION);
-            }
-            else
-            {
-                F32 pixel_area = mVO->getPixelArea();
-
-                // Note: Flexies afar will be rarely updated, closer ones will be updated more frequently.
-                // But frequency differences are extremely noticeable, so consider modifying update factor,
-                // or at least clamping value a bit more from both sides.
-                U32 update_period = (U32) (llmax((S32) (LLViewerCamera::getInstance()->getScreenPixelArea()*0.01f/(pixel_area*(sUpdateFactor+1.f))),0)+1);
-                // MAINT-1890 Clamp the update period to ensure that the update_period is no greater than 32 frames
-                update_period = llclamp(update_period, 1U, 32U);
-
-                // We control how fast flexies update, buy splitting updates among frames
-                U64 virtual_frame_num = LLTimer::getElapsedSeconds() / SEC_PER_FLEXI_FRAME;
-
-                if  (visible)
-                {
-                    if (!drawablep->isState(LLDrawable::IN_REBUILD_Q) &&
-                        pixel_area > 256.f)
-                    {
-                        U32 id;
-                        if (mVO->isRootEdit())
-                        {
-                            id = mID;
-                        }
-                        else
-                        {
-                            LLVOVolume* parent = (LLVOVolume*)mVO->getParent();
-                            id = parent->getVolumeInterfaceID();
-                        }
-
-
-                        // Throttle flexies and spread load by preventing flexies from updating in same frame
-                        // Shows how many frames we need to wait before next update
-                        U64 throttling_delay = (virtual_frame_num + id) % update_period;
-
-                        if ((throttling_delay == 0 && mLastFrameNum < virtual_frame_num) //one or more virtual frames per frame
-                            || (mLastFrameNum + update_period < virtual_frame_num) // missed virtual frame
-                            || mLastFrameNum > virtual_frame_num) // overflow
-                        {
-                            // We need mLastFrameNum to compensate for 'unreliable time' and to filter 'duplicate' frames
-                            // If happened too late, subtract throttling_delay (it is zero otherwise)
-                            mLastFrameNum = virtual_frame_num - throttling_delay;
-
-                            // Store update period for updateClass()
-                            // Note: Consider substituting update_period with mLastUpdatePeriod everywhere.
-                            mLastUpdatePeriod = update_period;
-
-                            updateRenderRes();
-
-                            mVO->shrinkWrap();
-                            gPipeline.markRebuild(drawablep, LLDrawable::REBUILD_POSITION);
-                        }
-                    }
-                }
-                else
-                {
-                    mLastFrameNum = virtual_frame_num;
-                    mLastUpdatePeriod = update_period;
-                }
-            }
-
-        }
-    }
-}
-
-inline S32 log2(S32 x)
-{
-    S32 ret = 0;
-    while (x > 1)
-    {
-        ++ret;
-        x >>= 1;
-    }
-    return ret;
-}
-
-void LLVolumeImplFlexible::doFlexibleUpdate()
-{
-    LL_PROFILE_ZONE_SCOPED;
-<<<<<<< HEAD
-	LLVolume* volume = mVO->getVolume();
-	LLPath *path = &volume->getPath();
-	if ((mSimulateRes == 0 || !mInitialized) && mVO->mDrawable->isVisible()) 
-	{
-		bool force_update = mSimulateRes == 0;
-		doIdleUpdate();
-
-		if (!force_update || !gPipeline.hasRenderDebugFeatureMask(LLPipeline::RENDER_DEBUG_FEATURE_FLEXIBLE))
-		{
-			return;	// we did not get updated or initialized, proceeding without can be dangerous
-		}
-	}
-
-	if (!mInitialized || !mAttributes)
-	{
-		//the object is not visible
-		return;
-	}
-
-	// Fix for MAINT-1894
-	// Skipping the flexible update if render res is negative.  If we were to continue with a negative value,
-	// the subsequent S32 num_render_sections = 1<<mRenderRes; code will specify a really large number of
-	// render sections which will then create a length exception in the std::vector::resize() method.
-	if (mRenderRes < 0)
-	{
-		return;
-	}
-
-	S32 num_sections = 1 << mSimulateRes;
-
-    F32 secondsThisFrame = mTimer.getElapsedTimeAndResetF32();
-	if (secondsThisFrame > 0.2f)
-	{
-		secondsThisFrame = 0.2f;
-	}
-
-	LLVector3 BasePosition = getFramePosition();
-	LLQuaternion BaseRotation = getFrameRotation();
-	LLQuaternion parentSegmentRotation = BaseRotation;
-	LLVector3 anchorDirectionRotated = LLVector3::z_axis * parentSegmentRotation;
-	LLVector3 anchorScale = mVO->mDrawable->getScale();
-	
-	F32 section_length = anchorScale.mV[VZ] / (F32)num_sections;
-	F32 inv_section_length = 1.f / section_length;
-
-	S32 i;
-
-	// ANCHOR position is offset from BASE position (centroid) by half the length
-	LLVector3 AnchorPosition = BasePosition - (anchorScale.mV[VZ]/2 * anchorDirectionRotated);
-	
-	mSection[0].mPosition = AnchorPosition;
-	mSection[0].mDirection = anchorDirectionRotated;
-	mSection[0].mRotation = BaseRotation;
-
-	LLQuaternion deltaRotation;
-
-	LLVector3 lastPosition;
-
-	// Coefficients which are constant across sections
-	F32 t_factor = mAttributes->getTension() * 0.1f;
-	t_factor = t_factor*(1 - pow(0.85f, secondsThisFrame*30));
-	if ( t_factor > FLEXIBLE_OBJECT_MAX_INTERNAL_TENSION_FORCE )
-	{
-		t_factor = FLEXIBLE_OBJECT_MAX_INTERNAL_TENSION_FORCE;
-	}
-
-	F32 friction_coeff = (mAttributes->getAirFriction()*2+1);
-	friction_coeff = pow(10.f, friction_coeff*secondsThisFrame);
-	friction_coeff = (friction_coeff > 1) ? friction_coeff : 1;
-	F32 momentum = 1.0f / friction_coeff;
-
-	F32 wind_factor = (mAttributes->getWindSensitivity()*0.1f) * section_length * secondsThisFrame;
-	F32 max_angle = atan(section_length*2.f);
-
-	F32 force_factor = section_length * secondsThisFrame;
-
-	// Update simulated sections
-	for (i=1; i<=num_sections; ++i)
-	{
-		LLVector3 parentSectionVector;
-		LLVector3 parentSectionPosition;
-		LLVector3 parentDirection;
-
-		//---------------------------------------------------
-		// save value of position as lastPosition
-		//---------------------------------------------------
-		lastPosition = mSection[i].mPosition;
-
-		//------------------------------------------------------------------------------------------
-		// gravity
-		//------------------------------------------------------------------------------------------
-		mSection[i].mPosition.mV[2] -= mAttributes->getGravity() * force_factor;
-
-		//------------------------------------------------------------------------------------------
-		// wind force
-		//------------------------------------------------------------------------------------------
-		if (mAttributes->getWindSensitivity() > 0.001f)
-		{
-			mSection[i].mPosition += gAgent.getRegion()->mWind.getVelocity( mSection[i].mPosition ) * wind_factor;
-		}
-
-		//------------------------------------------------------------------------------------------
-		// user-defined force
-		//------------------------------------------------------------------------------------------
-		mSection[i].mPosition += mAttributes->getUserForce() * force_factor;
-
-		//---------------------------------------------------
-		// tension (rigidity, stiffness)
-		//---------------------------------------------------
-		parentSectionPosition = mSection[i-1].mPosition;
-		parentDirection = mSection[i-1].mDirection;
-
-		if ( i == 1 )
-		{
-			parentSectionVector = mSection[0].mDirection;
-		}
-		else
-		{
-			parentSectionVector = mSection[i-2].mDirection;
-		}
-
-		LLVector3 currentVector = mSection[i].mPosition - parentSectionPosition;
-
-		LLVector3 difference = (parentSectionVector*section_length) - currentVector;
-		LLVector3 tensionForce = difference * t_factor;
-
-		mSection[i].mPosition += tensionForce;
-
-		//------------------------------------------------------------------------------------------
-		// sphere collision, currently not used
-		//------------------------------------------------------------------------------------------
-		/*if ( mAttributes->mUsingCollisionSphere )
-		{
-			LLVector3 vectorToCenterOfCollisionSphere = mCollisionSpherePosition - mSection[i].mPosition;
-			if ( vectorToCenterOfCollisionSphere.magVecSquared() < mCollisionSphereRadius * mCollisionSphereRadius )
-			{
-				F32 distanceToCenterOfCollisionSphere = vectorToCenterOfCollisionSphere.magVec();
-				F32 penetration = mCollisionSphereRadius - distanceToCenterOfCollisionSphere;
-
-				LLVector3 normalToCenterOfCollisionSphere;
-				
-				if ( distanceToCenterOfCollisionSphere > 0.0f )
-				{
-					normalToCenterOfCollisionSphere = vectorToCenterOfCollisionSphere / distanceToCenterOfCollisionSphere;
-				}
-				else // rare
-				{
-					normalToCenterOfCollisionSphere = LLVector3::x_axis; // arbitrary
-				}
-
-				// push the position out to the surface of the collision sphere
-				mSection[i].mPosition -= normalToCenterOfCollisionSphere * penetration;
-			}
-		}*/
-
-		//------------------------------------------------------------------------------------------
-		// inertia
-		//------------------------------------------------------------------------------------------
-		mSection[i].mPosition += mSection[i].mVelocity * momentum;
-
-		//------------------------------------------------------------------------------------------
-		// clamp length & rotation
-		//------------------------------------------------------------------------------------------
-		mSection[i].mDirection = mSection[i].mPosition - parentSectionPosition;
-		mSection[i].mDirection.normVec();
-		deltaRotation.shortestArc( parentDirection, mSection[i].mDirection );
-
-		F32 angle;
-		LLVector3 axis;
-		deltaRotation.getAngleAxis(&angle, axis);
-		if (angle > F_PI) angle -= 2.f*F_PI;
-		if (angle < -F_PI) angle += 2.f*F_PI;
-		if (angle > max_angle)
-		{
-			//angle = 0.5f*(angle+max_angle);
-			deltaRotation.setQuat(max_angle, axis);
-		} else if (angle < -max_angle)
-		{
-			//angle = 0.5f*(angle-max_angle);
-			deltaRotation.setQuat(-max_angle, axis);
-		}
-		LLQuaternion segment_rotation = parentSegmentRotation * deltaRotation;
-		parentSegmentRotation = segment_rotation;
-
-		mSection[i].mDirection = (parentDirection * deltaRotation);
-		mSection[i].mPosition = parentSectionPosition + mSection[i].mDirection * section_length;
-		mSection[i].mRotation = segment_rotation;
-
-		if (i > 1)
-		{
-			// Propogate half the rotation up to the parent
-			LLQuaternion halfDeltaRotation(angle/2, axis);
-			mSection[i-1].mRotation = mSection[i-1].mRotation * halfDeltaRotation;
-		}
-
-		//------------------------------------------------------------------------------------------
-		// calculate velocity
-		//------------------------------------------------------------------------------------------
-		mSection[i].mVelocity = mSection[i].mPosition - lastPosition;
-		if (mSection[i].mVelocity.magVecSquared() > 1.f)
-		{
-			mSection[i].mVelocity.normVec();
-		}
-	}
-
-	// Calculate derivatives (not necessary until normals are automagically generated)
-	mSection[0].mdPosition = (mSection[1].mPosition - mSection[0].mPosition) * inv_section_length;
-	// i = 1..NumSections-1
-	for (i=1; i<num_sections; ++i)
-	{
-		// Quadratic numerical derivative of position
-
-		// f(-L1) = aL1^2 - bL1 + c = f1
-		// f(0)   =               c = f2
-		// f(L2)  = aL2^2 + bL2 + c = f3
-		// f = ax^2 + bx + c
-		// d/dx f = 2ax + b
-		// d/dx f(0) = b
-
-		// c = f2
-		// a = [(f1-c)/L1 + (f3-c)/L2] / (L1+L2)
-		// b = (f3-c-aL2^2)/L2
-
-		LLVector3 a = (mSection[i-1].mPosition-mSection[i].mPosition +
-					mSection[i+1].mPosition-mSection[i].mPosition) * 0.5f * inv_section_length * inv_section_length;
-		LLVector3 b = (mSection[i+1].mPosition-mSection[i].mPosition - a*(section_length*section_length));
-		b *= inv_section_length;
-
-		mSection[i].mdPosition = b;
-	}
-
-	// i = NumSections
-	mSection[i].mdPosition = (mSection[i].mPosition - mSection[i-1].mPosition) * inv_section_length;
-
-	// Create points
-	llassert(mRenderRes > -1);
-	S32 num_render_sections = 1<<mRenderRes;
-	if (path->getPathLength() != num_render_sections+1)
-	{
-		((LLVOVolume*) mVO)->mVolumeChanged = true;
-		volume->resizePath(num_render_sections+1);
-	}
-
-	LLPath::PathPt *new_point;
-
-	LLFlexibleObjectSection newSection[ (1<<FLEXIBLE_OBJECT_MAX_SECTIONS)+1 ];
-	remapSections(mSection, mSimulateRes, newSection, mRenderRes);
-
-	//generate transform from global to prim space
-	LLVector3 delta_scale = LLVector3(1,1,1);
-	LLVector3 delta_pos;
-	LLQuaternion delta_rot;
-
-	delta_rot = ~getFrameRotation();
-	delta_pos = -getFramePosition()*delta_rot;
-		
-	// Vertex transform (4x4)
-	LLVector3 x_axis = LLVector3(delta_scale.mV[VX], 0.f, 0.f) * delta_rot;
-	LLVector3 y_axis = LLVector3(0.f, delta_scale.mV[VY], 0.f) * delta_rot;
-	LLVector3 z_axis = LLVector3(0.f, 0.f, delta_scale.mV[VZ]) * delta_rot;
-
-	LLMatrix4 rel_xform;
-	rel_xform.initRows(LLVector4(x_axis, 0.f),
-								LLVector4(y_axis, 0.f),
-								LLVector4(z_axis, 0.f),
-								LLVector4(delta_pos, 1.f));
-			
-	LL_CHECK_MEMORY
-	for (i=0; i<=num_render_sections; ++i)
-	{
-		new_point = &path->mPath[i];
-		LLVector3 pos = newSection[i].mPosition * rel_xform;
-		LLQuaternion rot = mSection[i].mAxisRotation * newSection[i].mRotation * delta_rot;
-	
-		LLVector3 np(new_point->mPos.getF32ptr());
-
-		if (!mUpdated || (np-pos).magVec()/mVO->mDrawable->mDistanceWRTCamera > 0.001f)
-		{
-			new_point->mPos.load3((newSection[i].mPosition * rel_xform).mV);
-			mUpdated = false;
-		}
-
-		new_point->mRot.loadu(LLMatrix3(rot));
-		new_point->mScale.set(newSection[i].mScale.mV[0], newSection[i].mScale.mV[1], 0,1);
-		new_point->mTexT = ((F32)i)/(num_render_sections);
-	}
-	LL_CHECK_MEMORY
-	mLastSegmentRotation = parentSegmentRotation;
-=======
-    LLVolume* volume = mVO->getVolume();
-    LLPath *path = &volume->getPath();
-    if ((mSimulateRes == 0 || !mInitialized) && mVO->mDrawable->isVisible())
-    {
-        BOOL force_update = mSimulateRes == 0 ? TRUE : FALSE;
-        doIdleUpdate();
-
-        if (!force_update || !gPipeline.hasRenderDebugFeatureMask(LLPipeline::RENDER_DEBUG_FEATURE_FLEXIBLE))
-        {
-            return; // we did not get updated or initialized, proceeding without can be dangerous
-        }
-    }
-
-    if(!mInitialized || !mAttributes)
-    {
-        //the object is not visible
-        return ;
-    }
-
-    // Fix for MAINT-1894
-    // Skipping the flexible update if render res is negative.  If we were to continue with a negative value,
-    // the subsequent S32 num_render_sections = 1<<mRenderRes; code will specify a really large number of
-    // render sections which will then create a length exception in the std::vector::resize() method.
-    if (mRenderRes < 0)
-    {
-        return;
-    }
-
-    S32 num_sections = 1 << mSimulateRes;
-
-    F32 secondsThisFrame = mTimer.getElapsedTimeAndResetF32();
-    if (secondsThisFrame > 0.2f)
-    {
-        secondsThisFrame = 0.2f;
-    }
-
-    LLVector3 BasePosition = getFramePosition();
-    LLQuaternion BaseRotation = getFrameRotation();
-    LLQuaternion parentSegmentRotation = BaseRotation;
-    LLVector3 anchorDirectionRotated = LLVector3::z_axis * parentSegmentRotation;
-    LLVector3 anchorScale = mVO->mDrawable->getScale();
-
-    F32 section_length = anchorScale.mV[VZ] / (F32)num_sections;
-    F32 inv_section_length = 1.f / section_length;
-
-    S32 i;
-
-    // ANCHOR position is offset from BASE position (centroid) by half the length
-    LLVector3 AnchorPosition = BasePosition - (anchorScale.mV[VZ]/2 * anchorDirectionRotated);
-
-    mSection[0].mPosition = AnchorPosition;
-    mSection[0].mDirection = anchorDirectionRotated;
-    mSection[0].mRotation = BaseRotation;
-
-    LLQuaternion deltaRotation;
-
-    LLVector3 lastPosition;
-
-    // Coefficients which are constant across sections
-    F32 t_factor = mAttributes->getTension() * 0.1f;
-    t_factor = t_factor*(1 - pow(0.85f, secondsThisFrame*30));
-    if ( t_factor > FLEXIBLE_OBJECT_MAX_INTERNAL_TENSION_FORCE )
-    {
-        t_factor = FLEXIBLE_OBJECT_MAX_INTERNAL_TENSION_FORCE;
-    }
-
-    F32 friction_coeff = (mAttributes->getAirFriction()*2+1);
-    friction_coeff = pow(10.f, friction_coeff*secondsThisFrame);
-    friction_coeff = (friction_coeff > 1) ? friction_coeff : 1;
-    F32 momentum = 1.0f / friction_coeff;
-
-    F32 wind_factor = (mAttributes->getWindSensitivity()*0.1f) * section_length * secondsThisFrame;
-    F32 max_angle = atan(section_length*2.f);
-
-    F32 force_factor = section_length * secondsThisFrame;
-
-    // Update simulated sections
-    for (i=1; i<=num_sections; ++i)
-    {
-        LLVector3 parentSectionVector;
-        LLVector3 parentSectionPosition;
-        LLVector3 parentDirection;
-
-        //---------------------------------------------------
-        // save value of position as lastPosition
-        //---------------------------------------------------
-        lastPosition = mSection[i].mPosition;
-
-        //------------------------------------------------------------------------------------------
-        // gravity
-        //------------------------------------------------------------------------------------------
-        mSection[i].mPosition.mV[2] -= mAttributes->getGravity() * force_factor;
-
-        //------------------------------------------------------------------------------------------
-        // wind force
-        //------------------------------------------------------------------------------------------
-        if (mAttributes->getWindSensitivity() > 0.001f)
-        {
-            mSection[i].mPosition += gAgent.getRegion()->mWind.getVelocity( mSection[i].mPosition ) * wind_factor;
-        }
-
-        //------------------------------------------------------------------------------------------
-        // user-defined force
-        //------------------------------------------------------------------------------------------
-        mSection[i].mPosition += mAttributes->getUserForce() * force_factor;
-
-        //---------------------------------------------------
-        // tension (rigidity, stiffness)
-        //---------------------------------------------------
-        parentSectionPosition = mSection[i-1].mPosition;
-        parentDirection = mSection[i-1].mDirection;
-
-        if ( i == 1 )
-        {
-            parentSectionVector = mSection[0].mDirection;
-        }
-        else
-        {
-            parentSectionVector = mSection[i-2].mDirection;
-        }
-
-        LLVector3 currentVector = mSection[i].mPosition - parentSectionPosition;
-
-        LLVector3 difference = (parentSectionVector*section_length) - currentVector;
-        LLVector3 tensionForce = difference * t_factor;
-
-        mSection[i].mPosition += tensionForce;
-
-        //------------------------------------------------------------------------------------------
-        // sphere collision, currently not used
-        //------------------------------------------------------------------------------------------
-        /*if ( mAttributes->mUsingCollisionSphere )
-        {
-            LLVector3 vectorToCenterOfCollisionSphere = mCollisionSpherePosition - mSection[i].mPosition;
-            if ( vectorToCenterOfCollisionSphere.magVecSquared() < mCollisionSphereRadius * mCollisionSphereRadius )
-            {
-                F32 distanceToCenterOfCollisionSphere = vectorToCenterOfCollisionSphere.magVec();
-                F32 penetration = mCollisionSphereRadius - distanceToCenterOfCollisionSphere;
-
-                LLVector3 normalToCenterOfCollisionSphere;
-
-                if ( distanceToCenterOfCollisionSphere > 0.0f )
-                {
-                    normalToCenterOfCollisionSphere = vectorToCenterOfCollisionSphere / distanceToCenterOfCollisionSphere;
-                }
-                else // rare
-                {
-                    normalToCenterOfCollisionSphere = LLVector3::x_axis; // arbitrary
-                }
-
-                // push the position out to the surface of the collision sphere
-                mSection[i].mPosition -= normalToCenterOfCollisionSphere * penetration;
-            }
-        }*/
-
-        //------------------------------------------------------------------------------------------
-        // inertia
-        //------------------------------------------------------------------------------------------
-        mSection[i].mPosition += mSection[i].mVelocity * momentum;
-
-        //------------------------------------------------------------------------------------------
-        // clamp length & rotation
-        //------------------------------------------------------------------------------------------
-        mSection[i].mDirection = mSection[i].mPosition - parentSectionPosition;
-        mSection[i].mDirection.normVec();
-        deltaRotation.shortestArc( parentDirection, mSection[i].mDirection );
-
-        F32 angle;
-        LLVector3 axis;
-        deltaRotation.getAngleAxis(&angle, axis);
-        if (angle > F_PI) angle -= 2.f*F_PI;
-        if (angle < -F_PI) angle += 2.f*F_PI;
-        if (angle > max_angle)
-        {
-            //angle = 0.5f*(angle+max_angle);
-            deltaRotation.setQuat(max_angle, axis);
-        } else if (angle < -max_angle)
-        {
-            //angle = 0.5f*(angle-max_angle);
-            deltaRotation.setQuat(-max_angle, axis);
-        }
-        LLQuaternion segment_rotation = parentSegmentRotation * deltaRotation;
-        parentSegmentRotation = segment_rotation;
-
-        mSection[i].mDirection = (parentDirection * deltaRotation);
-        mSection[i].mPosition = parentSectionPosition + mSection[i].mDirection * section_length;
-        mSection[i].mRotation = segment_rotation;
-
-        if (i > 1)
-        {
-            // Propogate half the rotation up to the parent
-            LLQuaternion halfDeltaRotation(angle/2, axis);
-            mSection[i-1].mRotation = mSection[i-1].mRotation * halfDeltaRotation;
-        }
-
-        //------------------------------------------------------------------------------------------
-        // calculate velocity
-        //------------------------------------------------------------------------------------------
-        mSection[i].mVelocity = mSection[i].mPosition - lastPosition;
-        if (mSection[i].mVelocity.magVecSquared() > 1.f)
-        {
-            mSection[i].mVelocity.normVec();
-        }
-    }
-
-    // Calculate derivatives (not necessary until normals are automagically generated)
-    mSection[0].mdPosition = (mSection[1].mPosition - mSection[0].mPosition) * inv_section_length;
-    // i = 1..NumSections-1
-    for (i=1; i<num_sections; ++i)
-    {
-        // Quadratic numerical derivative of position
-
-        // f(-L1) = aL1^2 - bL1 + c = f1
-        // f(0)   =               c = f2
-        // f(L2)  = aL2^2 + bL2 + c = f3
-        // f = ax^2 + bx + c
-        // d/dx f = 2ax + b
-        // d/dx f(0) = b
-
-        // c = f2
-        // a = [(f1-c)/L1 + (f3-c)/L2] / (L1+L2)
-        // b = (f3-c-aL2^2)/L2
-
-        LLVector3 a = (mSection[i-1].mPosition-mSection[i].mPosition +
-                    mSection[i+1].mPosition-mSection[i].mPosition) * 0.5f * inv_section_length * inv_section_length;
-        LLVector3 b = (mSection[i+1].mPosition-mSection[i].mPosition - a*(section_length*section_length));
-        b *= inv_section_length;
-
-        mSection[i].mdPosition = b;
-    }
-
-    // i = NumSections
-    mSection[i].mdPosition = (mSection[i].mPosition - mSection[i-1].mPosition) * inv_section_length;
-
-    // Create points
-    llassert(mRenderRes > -1);
-    S32 num_render_sections = 1<<mRenderRes;
-    if (path->getPathLength() != num_render_sections+1)
-    {
-        ((LLVOVolume*) mVO)->mVolumeChanged = TRUE;
-        volume->resizePath(num_render_sections+1);
-    }
-
-    LLPath::PathPt *new_point;
-
-    LLFlexibleObjectSection newSection[ (1<<FLEXIBLE_OBJECT_MAX_SECTIONS)+1 ];
-    remapSections(mSection, mSimulateRes, newSection, mRenderRes);
-
-    //generate transform from global to prim space
-    LLVector3 delta_scale = LLVector3(1,1,1);
-    LLVector3 delta_pos;
-    LLQuaternion delta_rot;
-
-    delta_rot = ~getFrameRotation();
-    delta_pos = -getFramePosition()*delta_rot;
-
-    // Vertex transform (4x4)
-    LLVector3 x_axis = LLVector3(delta_scale.mV[VX], 0.f, 0.f) * delta_rot;
-    LLVector3 y_axis = LLVector3(0.f, delta_scale.mV[VY], 0.f) * delta_rot;
-    LLVector3 z_axis = LLVector3(0.f, 0.f, delta_scale.mV[VZ]) * delta_rot;
-
-    LLMatrix4 rel_xform;
-    rel_xform.initRows(LLVector4(x_axis, 0.f),
-                                LLVector4(y_axis, 0.f),
-                                LLVector4(z_axis, 0.f),
-                                LLVector4(delta_pos, 1.f));
-
-    LL_CHECK_MEMORY
-    for (i=0; i<=num_render_sections; ++i)
-    {
-        new_point = &path->mPath[i];
-        LLVector3 pos = newSection[i].mPosition * rel_xform;
-        LLQuaternion rot = mSection[i].mAxisRotation * newSection[i].mRotation * delta_rot;
-
-        LLVector3 np(new_point->mPos.getF32ptr());
-
-        if (!mUpdated || (np-pos).magVec()/mVO->mDrawable->mDistanceWRTCamera > 0.001f)
-        {
-            new_point->mPos.load3((newSection[i].mPosition * rel_xform).mV);
-            mUpdated = FALSE;
-        }
-
-        new_point->mRot.loadu(LLMatrix3(rot));
-        new_point->mScale.set(newSection[i].mScale.mV[0], newSection[i].mScale.mV[1], 0,1);
-        new_point->mTexT = ((F32)i)/(num_render_sections);
-    }
-    LL_CHECK_MEMORY
-    mLastSegmentRotation = parentSegmentRotation;
->>>>>>> e1623bb2
-}
-
-
-void LLVolumeImplFlexible::preRebuild()
-{
-    if (!mUpdated)
-    {
-        LL_PROFILE_ZONE_SCOPED;
-        doFlexibleRebuild(false);
-    }
-}
-
-void LLVolumeImplFlexible::doFlexibleRebuild(bool rebuild_volume)
-{
-    LLVolume* volume = mVO->getVolume();
-    if (volume)
-    {
-        if (rebuild_volume)
-        {
-            volume->setDirty();
-        }
-        volume->regen();
-    }
-<<<<<<< HEAD
-	
-	mUpdated = true;
-=======
-
-    mUpdated = TRUE;
->>>>>>> e1623bb2
-}
-
-//------------------------------------------------------------------
-
-void LLVolumeImplFlexible::onSetScale(const LLVector3& scale, bool damped)
-{
-    setAttributesOfAllSections((LLVector3*) &scale);
-}
-
-bool LLVolumeImplFlexible::doUpdateGeometry(LLDrawable *drawable)
-{
-    LL_PROFILE_ZONE_SCOPED;
-<<<<<<< HEAD
-	LLVOVolume *volume = (LLVOVolume*)mVO;
-
-	if (mVO->isAttachment())
-	{	//don't update flexible attachments for impostored avatars unless the 
-		//impostor is being updated this frame (w00!)
-		LLViewerObject* parent = (LLViewerObject*) mVO->getParent();
-		while (parent && !parent->isAvatar())
-		{
-			parent = (LLViewerObject*) parent->getParent();
-		}
-		
-		if (parent)
-		{
-			LLVOAvatar* avatar = (LLVOAvatar*) parent;
-			if (avatar->isImpostor() && !avatar->needsImpostorUpdate())
-			{
-				return true;
-			}
-		}
-	}
-
-	if (volume->mDrawable.isNull())
-	{
-		return true; // No update to complete
-	}
-
-	if (volume->mLODChanged)
-	{
-		LLVolumeParams volume_params = volume->getVolume()->getParams();
-		volume->setVolume(volume_params, 0);
-		mUpdated = false;
-	}
-
-	volume->updateRelativeXform();
-
-	doFlexibleUpdate();
-	
-	// Object may have been rotated, which means it needs a rebuild.  See SL-47220
-	bool	rotated = false;
-	LLQuaternion cur_rotation = getFrameRotation();
-	if ( cur_rotation != mLastFrameRotation )
-	{
-		mLastFrameRotation = cur_rotation;
-		rotated = true;
-	}
-
-	if (volume->mLODChanged || volume->mFaceMappingChanged ||
-		volume->mVolumeChanged || drawable->isState(LLDrawable::REBUILD_MATERIAL))
-	{
-		volume->regenFaces();
-		volume->mDrawable->setState(LLDrawable::REBUILD_VOLUME);
-		volume->dirtySpatialGroup();
-		{
-			doFlexibleRebuild(volume->mVolumeChanged);
-		}
-		volume->genBBoxes(isVolumeGlobal());
-	}
-	else if (!mUpdated || rotated)
-	{
-		volume->mDrawable->setState(LLDrawable::REBUILD_POSITION);
-		LLSpatialGroup* group = volume->mDrawable->getSpatialGroup();
-		if (group)
-		{
-			group->dirtyMesh();
-		}
-		volume->genBBoxes(isVolumeGlobal());
-	}
-			
-	volume->mVolumeChanged = false;
-	volume->mLODChanged = false;
-	volume->mFaceMappingChanged = false;
-
-	// clear UV flag
-	drawable->clearState(LLDrawable::UV);
-	
-	return true;
-=======
-    LLVOVolume *volume = (LLVOVolume*)mVO;
-
-    if (mVO->isAttachment())
-    {   //don't update flexible attachments for impostored avatars unless the
-        //impostor is being updated this frame (w00!)
-        LLViewerObject* parent = (LLViewerObject*) mVO->getParent();
-        while (parent && !parent->isAvatar())
-        {
-            parent = (LLViewerObject*) parent->getParent();
-        }
-
-        if (parent)
-        {
-            LLVOAvatar* avatar = (LLVOAvatar*) parent;
-            if (avatar->isImpostor() && !avatar->needsImpostorUpdate())
-            {
-                return TRUE;
-            }
-        }
-    }
-
-    if (volume->mDrawable.isNull())
-    {
-        return TRUE; // No update to complete
-    }
-
-    if (volume->mLODChanged)
-    {
-        LLVolumeParams volume_params = volume->getVolume()->getParams();
-        volume->setVolume(volume_params, 0);
-        mUpdated = FALSE;
-    }
-
-    volume->updateRelativeXform();
-
-    doFlexibleUpdate();
-
-    // Object may have been rotated, which means it needs a rebuild.  See SL-47220
-    BOOL    rotated = FALSE;
-    LLQuaternion cur_rotation = getFrameRotation();
-    if ( cur_rotation != mLastFrameRotation )
-    {
-        mLastFrameRotation = cur_rotation;
-        rotated = TRUE;
-    }
-
-    if (volume->mLODChanged || volume->mFaceMappingChanged ||
-        volume->mVolumeChanged || drawable->isState(LLDrawable::REBUILD_MATERIAL))
-    {
-        volume->regenFaces();
-        volume->mDrawable->setState(LLDrawable::REBUILD_VOLUME);
-        volume->dirtySpatialGroup();
-        {
-            doFlexibleRebuild(volume->mVolumeChanged);
-        }
-        volume->genBBoxes(isVolumeGlobal());
-    }
-    else if (!mUpdated || rotated)
-    {
-        volume->mDrawable->setState(LLDrawable::REBUILD_POSITION);
-        LLSpatialGroup* group = volume->mDrawable->getSpatialGroup();
-        if (group)
-        {
-            group->dirtyMesh();
-        }
-        volume->genBBoxes(isVolumeGlobal());
-    }
-
-    volume->mVolumeChanged = FALSE;
-    volume->mLODChanged = FALSE;
-    volume->mFaceMappingChanged = FALSE;
-
-    // clear UV flag
-    drawable->clearState(LLDrawable::UV);
-
-    return TRUE;
->>>>>>> e1623bb2
-}
-
-//----------------------------------------------------------------------------------
-void LLVolumeImplFlexible::setCollisionSphere( LLVector3 p, F32 r )
-{
-    mCollisionSpherePosition = p;
-    mCollisionSphereRadius   = r;
-
-}//------------------------------------------------------------------
-
-
-//----------------------------------------------------------------------------------
-void LLVolumeImplFlexible::setUsingCollisionSphere( bool u )
-{
-}//------------------------------------------------------------------
-
-
-//----------------------------------------------------------------------------------
-void LLVolumeImplFlexible::setRenderingCollisionSphere( bool r )
-{
-}//------------------------------------------------------------------
-
-//------------------------------------------------------------------
-LLVector3 LLVolumeImplFlexible::getEndPosition()
-{
-    S32 num_sections = 1 << mAttributes->getSimulateLOD();
-    return mSection[ num_sections ].mPosition;
-
-}//------------------------------------------------------------------
-
-
-//------------------------------------------------------------------
-LLVector3 LLVolumeImplFlexible::getNodePosition( int nodeIndex )
-{
-    S32 num_sections = 1 << mAttributes->getSimulateLOD();
-    if ( nodeIndex > num_sections - 1 )
-    {
-        nodeIndex = num_sections - 1;
-    }
-    else if ( nodeIndex < 0 )
-    {
-        nodeIndex = 0;
-    }
-
-    return mSection[ nodeIndex ].mPosition;
-
-}//------------------------------------------------------------------
-
-LLVector3 LLVolumeImplFlexible::getPivotPosition() const
-{
-    return getAnchorPosition();
-}
-
-//------------------------------------------------------------------
-LLVector3 LLVolumeImplFlexible::getAnchorPosition() const
-{
-    LLVector3 BasePosition = getFramePosition();
-    LLQuaternion parentSegmentRotation = getFrameRotation();
-    LLVector3 anchorDirectionRotated = LLVector3::z_axis * parentSegmentRotation;
-    LLVector3 anchorScale = mVO->mDrawable->getScale();
-    return BasePosition - (anchorScale.mV[VZ]/2 * anchorDirectionRotated);
-
-}//------------------------------------------------------------------
-
-
-//------------------------------------------------------------------
-LLQuaternion LLVolumeImplFlexible::getEndRotation()
-{
-    return mLastSegmentRotation;
-
-}//------------------------------------------------------------------
-
-
-void LLVolumeImplFlexible::updateRelativeXform(bool force_identity)
-{
-    LLQuaternion delta_rot;
-    LLVector3 delta_pos, delta_scale;
-    LLVOVolume* vo = (LLVOVolume*) mVO;
-
-    bool use_identity = vo->mDrawable->isSpatialRoot() || force_identity;
-
-    //matrix from local space to parent relative/global space
-    delta_rot = use_identity ? LLQuaternion() : vo->mDrawable->getRotation();
-    delta_pos = use_identity ? LLVector3(0,0,0) : vo->mDrawable->getPosition();
-    delta_scale = LLVector3(1,1,1);
-
-    // Vertex transform (4x4)
-    LLVector3 x_axis = LLVector3(delta_scale.mV[VX], 0.f, 0.f) * delta_rot;
-    LLVector3 y_axis = LLVector3(0.f, delta_scale.mV[VY], 0.f) * delta_rot;
-    LLVector3 z_axis = LLVector3(0.f, 0.f, delta_scale.mV[VZ]) * delta_rot;
-
-    vo->mRelativeXform.initRows(LLVector4(x_axis, 0.f),
-                            LLVector4(y_axis, 0.f),
-                            LLVector4(z_axis, 0.f),
-                            LLVector4(delta_pos, 1.f));
-
-    x_axis.normVec();
-    y_axis.normVec();
-    z_axis.normVec();
-
-    vo->mRelativeXformInvTrans.setRows(x_axis, y_axis, z_axis);
-}
-
-const LLMatrix4& LLVolumeImplFlexible::getWorldMatrix(LLXformMatrix* xform) const
-{
-    return xform->getWorldMatrix();
-}+/**
+ * @file llflexibleobject.cpp
+ * @brief Flexible object implementation
+ *
+ * $LicenseInfo:firstyear=2006&license=viewerlgpl$
+ * Second Life Viewer Source Code
+ * Copyright (C) 2010, Linden Research, Inc.
+ *
+ * This library is free software; you can redistribute it and/or
+ * modify it under the terms of the GNU Lesser General Public
+ * License as published by the Free Software Foundation;
+ * version 2.1 of the License only.
+ *
+ * This library is distributed in the hope that it will be useful,
+ * but WITHOUT ANY WARRANTY; without even the implied warranty of
+ * MERCHANTABILITY or FITNESS FOR A PARTICULAR PURPOSE.  See the GNU
+ * Lesser General Public License for more details.
+ *
+ * You should have received a copy of the GNU Lesser General Public
+ * License along with this library; if not, write to the Free Software
+ * Foundation, Inc., 51 Franklin Street, Fifth Floor, Boston, MA  02110-1301  USA
+ *
+ * Linden Research, Inc., 945 Battery Street, San Francisco, CA  94111  USA
+ * $/LicenseInfo$
+ */
+
+#include "llviewerprecompiledheaders.h"
+
+#include "pipeline.h"
+#include "lldrawpoolbump.h"
+#include "llface.h"
+#include "llflexibleobject.h"
+#include "llglheaders.h"
+#include "llrendersphere.h"
+#include "llviewerobject.h"
+#include "llagent.h"
+#include "llsky.h"
+#include "llviewercamera.h"
+#include "llviewertexturelist.h"
+#include "llviewercontrol.h"
+#include "llviewerobjectlist.h"
+#include "llviewerregion.h"
+#include "llworld.h"
+#include "llvoavatar.h"
+
+static const F32 SEC_PER_FLEXI_FRAME = 1.f / 60.f; // 60 flexi updates per second
+/*static*/ F32 LLVolumeImplFlexible::sUpdateFactor = 1.0f;
+std::vector<LLVolumeImplFlexible*> LLVolumeImplFlexible::sInstanceList;
+
+// LLFlexibleObjectData::pack/unpack now in llprimitive.cpp
+
+//-----------------------------------------------
+// constructor
+//-----------------------------------------------
+LLVolumeImplFlexible::LLVolumeImplFlexible(LLViewerObject* vo, LLFlexibleObjectData* attributes) :
+        mVO(vo),
+        mAttributes(attributes),
+        mLastFrameNum(0),
+        mLastUpdatePeriod(0)
+{
+    static U32 seed = 0;
+    mID = seed++;
+    mInitialized = false;
+    mUpdated = false;
+    mInitializedRes = -1;
+    mSimulateRes = 0;
+    mCollisionSphereRadius = 0.f;
+    mRenderRes = -1;
+
+    if(mVO->mDrawable.notNull())
+    {
+        mVO->mDrawable->makeActive() ;
+    }
+
+    mInstanceIndex = sInstanceList.size();
+    sInstanceList.push_back(this);
+}//-----------------------------------------------
+
+LLVolumeImplFlexible::~LLVolumeImplFlexible()
+{
+    S32 end_idx = sInstanceList.size()-1;
+
+    if (end_idx != mInstanceIndex)
+    {
+        sInstanceList[mInstanceIndex] = sInstanceList[end_idx];
+        sInstanceList[mInstanceIndex]->mInstanceIndex = mInstanceIndex;
+    }
+
+    sInstanceList.pop_back();
+}
+
+//static
+void LLVolumeImplFlexible::updateClass()
+{
+    LL_PROFILE_ZONE_SCOPED;
+
+    U64 virtual_frame_num = LLTimer::getElapsedSeconds() / SEC_PER_FLEXI_FRAME;
+    for (std::vector<LLVolumeImplFlexible*>::iterator iter = sInstanceList.begin();
+            iter != sInstanceList.end();
+            ++iter)
+    {
+        // Note: by now update period might have changed
+        if ((*iter)->mRenderRes == -1
+            || (*iter)->mLastFrameNum + (*iter)->mLastUpdatePeriod <= virtual_frame_num
+            || (*iter)->mLastFrameNum > virtual_frame_num) //time issues, overflow
+        {
+            (*iter)->doIdleUpdate();
+        }
+    }
+}
+
+LLVector3 LLVolumeImplFlexible::getFramePosition() const
+{
+    return mVO->getRenderPosition();
+}
+
+LLQuaternion LLVolumeImplFlexible::getFrameRotation() const
+{
+    return mVO->getRenderRotation();
+}
+
+void LLVolumeImplFlexible::onParameterChanged(U16 param_type, LLNetworkData *data, bool in_use, bool local_origin)
+{
+    if (param_type == LLNetworkData::PARAMS_FLEXIBLE)
+    {
+        mAttributes = (LLFlexibleObjectData*)data;
+        setAttributesOfAllSections();
+    }
+}
+
+void LLVolumeImplFlexible::onShift(const LLVector4a &shift_vector)
+{
+    //VECTORIZE THIS
+    LLVector3 shift(shift_vector.getF32ptr());
+    for (int section = 0; section < (1<<FLEXIBLE_OBJECT_MAX_SECTIONS)+1; ++section)
+    {
+        mSection[section].mPosition += shift;
+    }
+}
+
+//-----------------------------------------------------------------------------------------------
+void LLVolumeImplFlexible::setParentPositionAndRotationDirectly( LLVector3 p, LLQuaternion r )
+{
+    mParentPosition = p;
+    mParentRotation = r;
+
+}//-----------------------------------------------------------------------------------------------------
+
+void LLVolumeImplFlexible::remapSections(LLFlexibleObjectSection *source, S32 source_sections,
+                                         LLFlexibleObjectSection *dest, S32 dest_sections)
+{
+    S32 num_output_sections = 1<<dest_sections;
+    LLVector3 scale = mVO->mDrawable->getScale();
+    F32 source_section_length = scale.mV[VZ] / (F32)(1<<source_sections);
+    F32 section_length = scale.mV[VZ] / (F32)num_output_sections;
+    if (source_sections == -1)
+    {
+        // Generate all from section 0
+        dest[0] = source[0];
+        for (S32 section=0; section<num_output_sections; ++section)
+        {
+            dest[section+1] = dest[section];
+            dest[section+1].mPosition += dest[section].mDirection * section_length;
+            dest[section+1].mVelocity.setVec( LLVector3::zero );
+        }
+    }
+    else if (source_sections > dest_sections)
+    {
+        // Copy, skipping sections
+
+        S32 num_steps = 1<<(source_sections-dest_sections);
+
+        // Copy from left to right since it may be an in-place computation
+        for (S32 section=0; section<num_output_sections; ++section)
+        {
+            dest[section+1] = source[(section+1)*num_steps];
+        }
+        dest[0] = source[0];
+    }
+    else if (source_sections < dest_sections)
+    {
+        // Interpolate section info
+        // Iterate from right to left since it may be an in-place computation
+        S32 step_shift = dest_sections-source_sections;
+        S32 num_steps = 1<<step_shift;
+        for (S32 section=num_output_sections-num_steps; section>=0; section -= num_steps)
+        {
+            LLFlexibleObjectSection *last_source_section = &source[section>>step_shift];
+            LLFlexibleObjectSection *source_section = &source[(section>>step_shift)+1];
+
+            // Cubic interpolation of position
+            // At^3 + Bt^2 + Ct + D = f(t)
+            LLVector3 D = last_source_section->mPosition;
+            LLVector3 C = last_source_section->mdPosition * source_section_length;
+            LLVector3 Y = source_section->mdPosition * source_section_length - C; // Helper var
+            LLVector3 X = (source_section->mPosition - D - C); // Helper var
+            LLVector3 A = Y - 2*X;
+            LLVector3 B = X - A;
+
+            F32 t_inc = 1.f/F32(num_steps);
+            F32 t = t_inc;
+            for (S32 step=1; step<num_steps; ++step)
+            {
+                dest[section+step].mScale =
+                    lerp(last_source_section->mScale, source_section->mScale, t);
+                dest[section+step].mAxisRotation =
+                    slerp(t, last_source_section->mAxisRotation, source_section->mAxisRotation);
+
+                // Evaluate output interpolated values
+                F32 t_sq = t*t;
+                dest[section+step].mPosition = t_sq*(t*A + B) + t*C + D;
+                dest[section+step].mRotation =
+                    slerp(t, last_source_section->mRotation, source_section->mRotation);
+                dest[section+step].mVelocity = lerp(last_source_section->mVelocity, source_section->mVelocity, t);
+                dest[section+step].mDirection = lerp(last_source_section->mDirection, source_section->mDirection, t);
+                dest[section+step].mdPosition = lerp(last_source_section->mdPosition, source_section->mdPosition, t);
+                dest[section+num_steps] = *source_section;
+                t += t_inc;
+            }
+        }
+        dest[0] = source[0];
+    }
+    else
+    {
+        // numbers are equal. copy info
+        for (S32 section=0; section <= num_output_sections; ++section)
+        {
+            dest[section] = source[section];
+        }
+    }
+}
+
+//-----------------------------------------------------------------------------
+void LLVolumeImplFlexible::setAttributesOfAllSections(LLVector3* inScale)
+{
+    LLVector2 bottom_scale, top_scale;
+    F32 begin_rot = 0, end_rot = 0;
+    if (mVO->getVolume())
+    {
+        const LLPathParams &params = mVO->getVolume()->getParams().getPathParams();
+        bottom_scale = params.getBeginScale();
+        top_scale = params.getEndScale();
+        begin_rot = F_PI * params.getTwistBegin();
+        end_rot = F_PI * params.getTwist();
+    }
+
+    if (!mVO->mDrawable)
+    {
+        return;
+    }
+
+    S32 num_sections = 1 << mSimulateRes;
+
+    LLVector3 scale;
+    if (inScale == (LLVector3*)NULL)
+    {
+        scale = mVO->mDrawable->getScale();
+    }
+    else
+    {
+        scale = *inScale;
+    }
+
+    mSection[0].mPosition = getAnchorPosition();
+    mSection[0].mDirection = LLVector3::z_axis * getFrameRotation();
+    mSection[0].mdPosition = mSection[0].mDirection;
+    mSection[0].mScale.setVec(scale.mV[VX]*bottom_scale.mV[0], scale.mV[VY]*bottom_scale.mV[1]);
+    mSection[0].mVelocity.setVec(0,0,0);
+    mSection[0].mAxisRotation.setQuat(begin_rot,0,0,1);
+
+    remapSections(mSection, mInitializedRes, mSection, mSimulateRes);
+    mInitializedRes = mSimulateRes;
+
+    F32 t_inc = 1.f/F32(num_sections);
+    F32 t = t_inc;
+
+    for ( int i=1; i<= num_sections; i++)
+    {
+        mSection[i].mAxisRotation.setQuat(lerp(begin_rot,end_rot,t),0,0,1);
+        mSection[i].mScale = LLVector2(
+            scale.mV[VX] * lerp(bottom_scale.mV[0], top_scale.mV[0], t),
+            scale.mV[VY] * lerp(bottom_scale.mV[1], top_scale.mV[1], t));
+        t += t_inc;
+    }
+}//-----------------------------------------------------------------------------------
+
+
+void LLVolumeImplFlexible::onSetVolume(const LLVolumeParams &volume_params, const S32 detail)
+{
+}
+
+
+void LLVolumeImplFlexible::updateRenderRes()
+{
+    if (!mAttributes)
+        return;
+
+    LLDrawable* drawablep = mVO->mDrawable;
+
+    S32 new_res = mAttributes->getSimulateLOD();
+
+#if 1 //optimal approximation of previous behavior that doesn't rely on atan2
+    F32 app_angle = mVO->getScale().mV[2]/drawablep->mDistanceWRTCamera;
+
+    // Rendering sections increases with visible angle on the screen
+    mRenderRes = (S32) (12.f*app_angle);
+#else //legacy behavior
+    //number of segments only cares about z axis
+    F32 app_angle = ll_round((F32) atan2( mVO->getScale().mV[2]*2.f, drawablep->mDistanceWRTCamera) * RAD_TO_DEG, 0.01f);
+
+    // Rendering sections increases with visible angle on the screen
+    mRenderRes = (S32)(FLEXIBLE_OBJECT_MAX_SECTIONS*4*app_angle*DEG_TO_RAD/LLViewerCamera::getInstance()->getView());
+#endif
+
+    mRenderRes = llclamp(mRenderRes, new_res-1, (S32) FLEXIBLE_OBJECT_MAX_SECTIONS);
+
+    // Throttle back simulation of segments we're not rendering
+    if (mRenderRes < new_res)
+    {
+        new_res = mRenderRes;
+    }
+
+    if (!mInitialized || (mSimulateRes != new_res))
+    {
+        mSimulateRes = new_res;
+        setAttributesOfAllSections();
+        mInitialized = true;
+    }
+}
+//---------------------------------------------------------------------------------
+// This calculates the physics of the flexible object. Note that it has to be 0
+// updated every time step. In the future, perhaps there could be an
+// optimization similar to what Havok does for objects that are stationary.
+//---------------------------------------------------------------------------------
+void LLVolumeImplFlexible::doIdleUpdate()
+{
+    LLDrawable* drawablep = mVO->mDrawable;
+
+    if (drawablep)
+    {
+        //ensure drawable is active
+        drawablep->makeActive();
+
+        if (gPipeline.hasRenderDebugFeatureMask(LLPipeline::RENDER_DEBUG_FEATURE_FLEXIBLE))
+        {
+            bool visible = drawablep->isVisible();
+
+            if (mRenderRes == -1)
+            {
+                updateRenderRes();
+                gPipeline.markRebuild(drawablep, LLDrawable::REBUILD_POSITION);
+            }
+            else
+            {
+                F32 pixel_area = mVO->getPixelArea();
+
+                // Note: Flexies afar will be rarely updated, closer ones will be updated more frequently.
+                // But frequency differences are extremely noticeable, so consider modifying update factor,
+                // or at least clamping value a bit more from both sides.
+                U32 update_period = (U32) (llmax((S32) (LLViewerCamera::getInstance()->getScreenPixelArea()*0.01f/(pixel_area*(sUpdateFactor+1.f))),0)+1);
+                // MAINT-1890 Clamp the update period to ensure that the update_period is no greater than 32 frames
+                update_period = llclamp(update_period, 1U, 32U);
+
+                // We control how fast flexies update, buy splitting updates among frames
+                U64 virtual_frame_num = LLTimer::getElapsedSeconds() / SEC_PER_FLEXI_FRAME;
+
+                if  (visible)
+                {
+                    if (!drawablep->isState(LLDrawable::IN_REBUILD_Q) &&
+                        pixel_area > 256.f)
+                    {
+                        U32 id;
+                        if (mVO->isRootEdit())
+                        {
+                            id = mID;
+                        }
+                        else
+                        {
+                            LLVOVolume* parent = (LLVOVolume*)mVO->getParent();
+                            id = parent->getVolumeInterfaceID();
+                        }
+
+
+                        // Throttle flexies and spread load by preventing flexies from updating in same frame
+                        // Shows how many frames we need to wait before next update
+                        U64 throttling_delay = (virtual_frame_num + id) % update_period;
+
+                        if ((throttling_delay == 0 && mLastFrameNum < virtual_frame_num) //one or more virtual frames per frame
+                            || (mLastFrameNum + update_period < virtual_frame_num) // missed virtual frame
+                            || mLastFrameNum > virtual_frame_num) // overflow
+                        {
+                            // We need mLastFrameNum to compensate for 'unreliable time' and to filter 'duplicate' frames
+                            // If happened too late, subtract throttling_delay (it is zero otherwise)
+                            mLastFrameNum = virtual_frame_num - throttling_delay;
+
+                            // Store update period for updateClass()
+                            // Note: Consider substituting update_period with mLastUpdatePeriod everywhere.
+                            mLastUpdatePeriod = update_period;
+
+                            updateRenderRes();
+
+                            mVO->shrinkWrap();
+                            gPipeline.markRebuild(drawablep, LLDrawable::REBUILD_POSITION);
+                        }
+                    }
+                }
+                else
+                {
+                    mLastFrameNum = virtual_frame_num;
+                    mLastUpdatePeriod = update_period;
+                }
+            }
+
+        }
+    }
+}
+
+inline S32 log2(S32 x)
+{
+    S32 ret = 0;
+    while (x > 1)
+    {
+        ++ret;
+        x >>= 1;
+    }
+    return ret;
+}
+
+void LLVolumeImplFlexible::doFlexibleUpdate()
+{
+    LL_PROFILE_ZONE_SCOPED;
+    LLVolume* volume = mVO->getVolume();
+    LLPath *path = &volume->getPath();
+    if ((mSimulateRes == 0 || !mInitialized) && mVO->mDrawable->isVisible())
+    {
+        bool force_update = mSimulateRes == 0;
+        doIdleUpdate();
+
+        if (!force_update || !gPipeline.hasRenderDebugFeatureMask(LLPipeline::RENDER_DEBUG_FEATURE_FLEXIBLE))
+        {
+            return; // we did not get updated or initialized, proceeding without can be dangerous
+        }
+    }
+
+    if (!mInitialized || !mAttributes)
+    {
+        //the object is not visible
+        return;
+    }
+
+    // Fix for MAINT-1894
+    // Skipping the flexible update if render res is negative.  If we were to continue with a negative value,
+    // the subsequent S32 num_render_sections = 1<<mRenderRes; code will specify a really large number of
+    // render sections which will then create a length exception in the std::vector::resize() method.
+    if (mRenderRes < 0)
+    {
+        return;
+    }
+
+    S32 num_sections = 1 << mSimulateRes;
+
+    F32 secondsThisFrame = mTimer.getElapsedTimeAndResetF32();
+    if (secondsThisFrame > 0.2f)
+    {
+        secondsThisFrame = 0.2f;
+    }
+
+    LLVector3 BasePosition = getFramePosition();
+    LLQuaternion BaseRotation = getFrameRotation();
+    LLQuaternion parentSegmentRotation = BaseRotation;
+    LLVector3 anchorDirectionRotated = LLVector3::z_axis * parentSegmentRotation;
+    LLVector3 anchorScale = mVO->mDrawable->getScale();
+
+    F32 section_length = anchorScale.mV[VZ] / (F32)num_sections;
+    F32 inv_section_length = 1.f / section_length;
+
+    S32 i;
+
+    // ANCHOR position is offset from BASE position (centroid) by half the length
+    LLVector3 AnchorPosition = BasePosition - (anchorScale.mV[VZ]/2 * anchorDirectionRotated);
+
+    mSection[0].mPosition = AnchorPosition;
+    mSection[0].mDirection = anchorDirectionRotated;
+    mSection[0].mRotation = BaseRotation;
+
+    LLQuaternion deltaRotation;
+
+    LLVector3 lastPosition;
+
+    // Coefficients which are constant across sections
+    F32 t_factor = mAttributes->getTension() * 0.1f;
+    t_factor = t_factor*(1 - pow(0.85f, secondsThisFrame*30));
+    if ( t_factor > FLEXIBLE_OBJECT_MAX_INTERNAL_TENSION_FORCE )
+    {
+        t_factor = FLEXIBLE_OBJECT_MAX_INTERNAL_TENSION_FORCE;
+    }
+
+    F32 friction_coeff = (mAttributes->getAirFriction()*2+1);
+    friction_coeff = pow(10.f, friction_coeff*secondsThisFrame);
+    friction_coeff = (friction_coeff > 1) ? friction_coeff : 1;
+    F32 momentum = 1.0f / friction_coeff;
+
+    F32 wind_factor = (mAttributes->getWindSensitivity()*0.1f) * section_length * secondsThisFrame;
+    F32 max_angle = atan(section_length*2.f);
+
+    F32 force_factor = section_length * secondsThisFrame;
+
+    // Update simulated sections
+    for (i=1; i<=num_sections; ++i)
+    {
+        LLVector3 parentSectionVector;
+        LLVector3 parentSectionPosition;
+        LLVector3 parentDirection;
+
+        //---------------------------------------------------
+        // save value of position as lastPosition
+        //---------------------------------------------------
+        lastPosition = mSection[i].mPosition;
+
+        //------------------------------------------------------------------------------------------
+        // gravity
+        //------------------------------------------------------------------------------------------
+        mSection[i].mPosition.mV[2] -= mAttributes->getGravity() * force_factor;
+
+        //------------------------------------------------------------------------------------------
+        // wind force
+        //------------------------------------------------------------------------------------------
+        if (mAttributes->getWindSensitivity() > 0.001f)
+        {
+            mSection[i].mPosition += gAgent.getRegion()->mWind.getVelocity( mSection[i].mPosition ) * wind_factor;
+        }
+
+        //------------------------------------------------------------------------------------------
+        // user-defined force
+        //------------------------------------------------------------------------------------------
+        mSection[i].mPosition += mAttributes->getUserForce() * force_factor;
+
+        //---------------------------------------------------
+        // tension (rigidity, stiffness)
+        //---------------------------------------------------
+        parentSectionPosition = mSection[i-1].mPosition;
+        parentDirection = mSection[i-1].mDirection;
+
+        if ( i == 1 )
+        {
+            parentSectionVector = mSection[0].mDirection;
+        }
+        else
+        {
+            parentSectionVector = mSection[i-2].mDirection;
+        }
+
+        LLVector3 currentVector = mSection[i].mPosition - parentSectionPosition;
+
+        LLVector3 difference = (parentSectionVector*section_length) - currentVector;
+        LLVector3 tensionForce = difference * t_factor;
+
+        mSection[i].mPosition += tensionForce;
+
+        //------------------------------------------------------------------------------------------
+        // sphere collision, currently not used
+        //------------------------------------------------------------------------------------------
+        /*if ( mAttributes->mUsingCollisionSphere )
+        {
+            LLVector3 vectorToCenterOfCollisionSphere = mCollisionSpherePosition - mSection[i].mPosition;
+            if ( vectorToCenterOfCollisionSphere.magVecSquared() < mCollisionSphereRadius * mCollisionSphereRadius )
+            {
+                F32 distanceToCenterOfCollisionSphere = vectorToCenterOfCollisionSphere.magVec();
+                F32 penetration = mCollisionSphereRadius - distanceToCenterOfCollisionSphere;
+
+                LLVector3 normalToCenterOfCollisionSphere;
+
+                if ( distanceToCenterOfCollisionSphere > 0.0f )
+                {
+                    normalToCenterOfCollisionSphere = vectorToCenterOfCollisionSphere / distanceToCenterOfCollisionSphere;
+                }
+                else // rare
+                {
+                    normalToCenterOfCollisionSphere = LLVector3::x_axis; // arbitrary
+                }
+
+                // push the position out to the surface of the collision sphere
+                mSection[i].mPosition -= normalToCenterOfCollisionSphere * penetration;
+            }
+        }*/
+
+        //------------------------------------------------------------------------------------------
+        // inertia
+        //------------------------------------------------------------------------------------------
+        mSection[i].mPosition += mSection[i].mVelocity * momentum;
+
+        //------------------------------------------------------------------------------------------
+        // clamp length & rotation
+        //------------------------------------------------------------------------------------------
+        mSection[i].mDirection = mSection[i].mPosition - parentSectionPosition;
+        mSection[i].mDirection.normVec();
+        deltaRotation.shortestArc( parentDirection, mSection[i].mDirection );
+
+        F32 angle;
+        LLVector3 axis;
+        deltaRotation.getAngleAxis(&angle, axis);
+        if (angle > F_PI) angle -= 2.f*F_PI;
+        if (angle < -F_PI) angle += 2.f*F_PI;
+        if (angle > max_angle)
+        {
+            //angle = 0.5f*(angle+max_angle);
+            deltaRotation.setQuat(max_angle, axis);
+        } else if (angle < -max_angle)
+        {
+            //angle = 0.5f*(angle-max_angle);
+            deltaRotation.setQuat(-max_angle, axis);
+        }
+        LLQuaternion segment_rotation = parentSegmentRotation * deltaRotation;
+        parentSegmentRotation = segment_rotation;
+
+        mSection[i].mDirection = (parentDirection * deltaRotation);
+        mSection[i].mPosition = parentSectionPosition + mSection[i].mDirection * section_length;
+        mSection[i].mRotation = segment_rotation;
+
+        if (i > 1)
+        {
+            // Propogate half the rotation up to the parent
+            LLQuaternion halfDeltaRotation(angle/2, axis);
+            mSection[i-1].mRotation = mSection[i-1].mRotation * halfDeltaRotation;
+        }
+
+        //------------------------------------------------------------------------------------------
+        // calculate velocity
+        //------------------------------------------------------------------------------------------
+        mSection[i].mVelocity = mSection[i].mPosition - lastPosition;
+        if (mSection[i].mVelocity.magVecSquared() > 1.f)
+        {
+            mSection[i].mVelocity.normVec();
+        }
+    }
+
+    // Calculate derivatives (not necessary until normals are automagically generated)
+    mSection[0].mdPosition = (mSection[1].mPosition - mSection[0].mPosition) * inv_section_length;
+    // i = 1..NumSections-1
+    for (i=1; i<num_sections; ++i)
+    {
+        // Quadratic numerical derivative of position
+
+        // f(-L1) = aL1^2 - bL1 + c = f1
+        // f(0)   =               c = f2
+        // f(L2)  = aL2^2 + bL2 + c = f3
+        // f = ax^2 + bx + c
+        // d/dx f = 2ax + b
+        // d/dx f(0) = b
+
+        // c = f2
+        // a = [(f1-c)/L1 + (f3-c)/L2] / (L1+L2)
+        // b = (f3-c-aL2^2)/L2
+
+        LLVector3 a = (mSection[i-1].mPosition-mSection[i].mPosition +
+                    mSection[i+1].mPosition-mSection[i].mPosition) * 0.5f * inv_section_length * inv_section_length;
+        LLVector3 b = (mSection[i+1].mPosition-mSection[i].mPosition - a*(section_length*section_length));
+        b *= inv_section_length;
+
+        mSection[i].mdPosition = b;
+    }
+
+    // i = NumSections
+    mSection[i].mdPosition = (mSection[i].mPosition - mSection[i-1].mPosition) * inv_section_length;
+
+    // Create points
+    llassert(mRenderRes > -1);
+    S32 num_render_sections = 1<<mRenderRes;
+    if (path->getPathLength() != num_render_sections+1)
+    {
+        ((LLVOVolume*) mVO)->mVolumeChanged = true;
+        volume->resizePath(num_render_sections+1);
+    }
+
+    LLPath::PathPt *new_point;
+
+    LLFlexibleObjectSection newSection[ (1<<FLEXIBLE_OBJECT_MAX_SECTIONS)+1 ];
+    remapSections(mSection, mSimulateRes, newSection, mRenderRes);
+
+    //generate transform from global to prim space
+    LLVector3 delta_scale = LLVector3(1,1,1);
+    LLVector3 delta_pos;
+    LLQuaternion delta_rot;
+
+    delta_rot = ~getFrameRotation();
+    delta_pos = -getFramePosition()*delta_rot;
+
+    // Vertex transform (4x4)
+    LLVector3 x_axis = LLVector3(delta_scale.mV[VX], 0.f, 0.f) * delta_rot;
+    LLVector3 y_axis = LLVector3(0.f, delta_scale.mV[VY], 0.f) * delta_rot;
+    LLVector3 z_axis = LLVector3(0.f, 0.f, delta_scale.mV[VZ]) * delta_rot;
+
+    LLMatrix4 rel_xform;
+    rel_xform.initRows(LLVector4(x_axis, 0.f),
+                                LLVector4(y_axis, 0.f),
+                                LLVector4(z_axis, 0.f),
+                                LLVector4(delta_pos, 1.f));
+
+    LL_CHECK_MEMORY
+    for (i=0; i<=num_render_sections; ++i)
+    {
+        new_point = &path->mPath[i];
+        LLVector3 pos = newSection[i].mPosition * rel_xform;
+        LLQuaternion rot = mSection[i].mAxisRotation * newSection[i].mRotation * delta_rot;
+
+        LLVector3 np(new_point->mPos.getF32ptr());
+
+        if (!mUpdated || (np-pos).magVec()/mVO->mDrawable->mDistanceWRTCamera > 0.001f)
+        {
+            new_point->mPos.load3((newSection[i].mPosition * rel_xform).mV);
+            mUpdated = false;
+        }
+
+        new_point->mRot.loadu(LLMatrix3(rot));
+        new_point->mScale.set(newSection[i].mScale.mV[0], newSection[i].mScale.mV[1], 0,1);
+        new_point->mTexT = ((F32)i)/(num_render_sections);
+    }
+    LL_CHECK_MEMORY
+    mLastSegmentRotation = parentSegmentRotation;
+}
+
+
+void LLVolumeImplFlexible::preRebuild()
+{
+    if (!mUpdated)
+    {
+        LL_PROFILE_ZONE_SCOPED;
+        doFlexibleRebuild(false);
+    }
+}
+
+void LLVolumeImplFlexible::doFlexibleRebuild(bool rebuild_volume)
+{
+    LLVolume* volume = mVO->getVolume();
+    if (volume)
+    {
+        if (rebuild_volume)
+        {
+            volume->setDirty();
+        }
+        volume->regen();
+    }
+
+    mUpdated = true;
+}
+
+//------------------------------------------------------------------
+
+void LLVolumeImplFlexible::onSetScale(const LLVector3& scale, bool damped)
+{
+    setAttributesOfAllSections((LLVector3*) &scale);
+}
+
+bool LLVolumeImplFlexible::doUpdateGeometry(LLDrawable *drawable)
+{
+    LL_PROFILE_ZONE_SCOPED;
+    LLVOVolume *volume = (LLVOVolume*)mVO;
+
+    if (mVO->isAttachment())
+    {   //don't update flexible attachments for impostored avatars unless the
+        //impostor is being updated this frame (w00!)
+        LLViewerObject* parent = (LLViewerObject*) mVO->getParent();
+        while (parent && !parent->isAvatar())
+        {
+            parent = (LLViewerObject*) parent->getParent();
+        }
+
+        if (parent)
+        {
+            LLVOAvatar* avatar = (LLVOAvatar*) parent;
+            if (avatar->isImpostor() && !avatar->needsImpostorUpdate())
+            {
+                return true;
+            }
+        }
+    }
+
+    if (volume->mDrawable.isNull())
+    {
+        return true; // No update to complete
+    }
+
+    if (volume->mLODChanged)
+    {
+        LLVolumeParams volume_params = volume->getVolume()->getParams();
+        volume->setVolume(volume_params, 0);
+        mUpdated = false;
+    }
+
+    volume->updateRelativeXform();
+
+    doFlexibleUpdate();
+
+    // Object may have been rotated, which means it needs a rebuild.  See SL-47220
+    bool    rotated = false;
+    LLQuaternion cur_rotation = getFrameRotation();
+    if ( cur_rotation != mLastFrameRotation )
+    {
+        mLastFrameRotation = cur_rotation;
+        rotated = true;
+    }
+
+    if (volume->mLODChanged || volume->mFaceMappingChanged ||
+        volume->mVolumeChanged || drawable->isState(LLDrawable::REBUILD_MATERIAL))
+    {
+        volume->regenFaces();
+        volume->mDrawable->setState(LLDrawable::REBUILD_VOLUME);
+        volume->dirtySpatialGroup();
+        {
+            doFlexibleRebuild(volume->mVolumeChanged);
+        }
+        volume->genBBoxes(isVolumeGlobal());
+    }
+    else if (!mUpdated || rotated)
+    {
+        volume->mDrawable->setState(LLDrawable::REBUILD_POSITION);
+        LLSpatialGroup* group = volume->mDrawable->getSpatialGroup();
+        if (group)
+        {
+            group->dirtyMesh();
+        }
+        volume->genBBoxes(isVolumeGlobal());
+    }
+
+    volume->mVolumeChanged = false;
+    volume->mLODChanged = false;
+    volume->mFaceMappingChanged = false;
+
+    // clear UV flag
+    drawable->clearState(LLDrawable::UV);
+
+    return true;
+}
+
+//----------------------------------------------------------------------------------
+void LLVolumeImplFlexible::setCollisionSphere( LLVector3 p, F32 r )
+{
+    mCollisionSpherePosition = p;
+    mCollisionSphereRadius   = r;
+
+}//------------------------------------------------------------------
+
+
+//----------------------------------------------------------------------------------
+void LLVolumeImplFlexible::setUsingCollisionSphere( bool u )
+{
+}//------------------------------------------------------------------
+
+
+//----------------------------------------------------------------------------------
+void LLVolumeImplFlexible::setRenderingCollisionSphere( bool r )
+{
+}//------------------------------------------------------------------
+
+//------------------------------------------------------------------
+LLVector3 LLVolumeImplFlexible::getEndPosition()
+{
+    S32 num_sections = 1 << mAttributes->getSimulateLOD();
+    return mSection[ num_sections ].mPosition;
+
+}//------------------------------------------------------------------
+
+
+//------------------------------------------------------------------
+LLVector3 LLVolumeImplFlexible::getNodePosition( int nodeIndex )
+{
+    S32 num_sections = 1 << mAttributes->getSimulateLOD();
+    if ( nodeIndex > num_sections - 1 )
+    {
+        nodeIndex = num_sections - 1;
+    }
+    else if ( nodeIndex < 0 )
+    {
+        nodeIndex = 0;
+    }
+
+    return mSection[ nodeIndex ].mPosition;
+
+}//------------------------------------------------------------------
+
+LLVector3 LLVolumeImplFlexible::getPivotPosition() const
+{
+    return getAnchorPosition();
+}
+
+//------------------------------------------------------------------
+LLVector3 LLVolumeImplFlexible::getAnchorPosition() const
+{
+    LLVector3 BasePosition = getFramePosition();
+    LLQuaternion parentSegmentRotation = getFrameRotation();
+    LLVector3 anchorDirectionRotated = LLVector3::z_axis * parentSegmentRotation;
+    LLVector3 anchorScale = mVO->mDrawable->getScale();
+    return BasePosition - (anchorScale.mV[VZ]/2 * anchorDirectionRotated);
+
+}//------------------------------------------------------------------
+
+
+//------------------------------------------------------------------
+LLQuaternion LLVolumeImplFlexible::getEndRotation()
+{
+    return mLastSegmentRotation;
+
+}//------------------------------------------------------------------
+
+
+void LLVolumeImplFlexible::updateRelativeXform(bool force_identity)
+{
+    LLQuaternion delta_rot;
+    LLVector3 delta_pos, delta_scale;
+    LLVOVolume* vo = (LLVOVolume*) mVO;
+
+    bool use_identity = vo->mDrawable->isSpatialRoot() || force_identity;
+
+    //matrix from local space to parent relative/global space
+    delta_rot = use_identity ? LLQuaternion() : vo->mDrawable->getRotation();
+    delta_pos = use_identity ? LLVector3(0,0,0) : vo->mDrawable->getPosition();
+    delta_scale = LLVector3(1,1,1);
+
+    // Vertex transform (4x4)
+    LLVector3 x_axis = LLVector3(delta_scale.mV[VX], 0.f, 0.f) * delta_rot;
+    LLVector3 y_axis = LLVector3(0.f, delta_scale.mV[VY], 0.f) * delta_rot;
+    LLVector3 z_axis = LLVector3(0.f, 0.f, delta_scale.mV[VZ]) * delta_rot;
+
+    vo->mRelativeXform.initRows(LLVector4(x_axis, 0.f),
+                            LLVector4(y_axis, 0.f),
+                            LLVector4(z_axis, 0.f),
+                            LLVector4(delta_pos, 1.f));
+
+    x_axis.normVec();
+    y_axis.normVec();
+    z_axis.normVec();
+
+    vo->mRelativeXformInvTrans.setRows(x_axis, y_axis, z_axis);
+}
+
+const LLMatrix4& LLVolumeImplFlexible::getWorldMatrix(LLXformMatrix* xform) const
+{
+    return xform->getWorldMatrix();
+}