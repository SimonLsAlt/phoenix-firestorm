--- conflicted
+++ resolved
@@ -368,16 +368,11 @@
 	LLPath *path = &volume->getPath();
 	if ((mSimulateRes == 0 || !mInitialized) && mVO->mDrawable->isVisible()) 
 	{
-<<<<<<< HEAD
-		//mVO->markForUpdate(TRUE);
-		if (!doIdleUpdate(gAgent, *LLWorld::getInstance(), 0.0))
-=======
 		BOOL force_update = mSimulateRes == 0 ? TRUE : FALSE;
 
 		doIdleUpdate(gAgent, *LLWorld::getInstance(), 0.0);
 
 		if (!force_update || !gPipeline.hasRenderDebugFeatureMask(LLPipeline::RENDER_DEBUG_FEATURE_FLEXIBLE))
->>>>>>> dab915c1
 		{
 			return;	// we did not get updated or initialized, proceeding without can be dangerous
 		}
