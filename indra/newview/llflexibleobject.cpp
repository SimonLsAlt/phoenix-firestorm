--- conflicted
+++ resolved
@@ -58,28 +58,10 @@
         mLastFrameNum(0),
         mLastUpdatePeriod(0)
 {
-<<<<<<< HEAD
-	static U32 seed = 0;
-	mID = seed++;
-	mInitialized = false;
-	mUpdated = false;
-	mInitializedRes = -1;
-	mSimulateRes = 0;
-	mCollisionSphereRadius = 0.f;
-	mRenderRes = -1;
-	
-	if(mVO->mDrawable.notNull())
-	{
-		mVO->mDrawable->makeActive() ;
-	}
-
-	mInstanceIndex = sInstanceList.size();
-	sInstanceList.push_back(this);
-=======
     static U32 seed = 0;
     mID = seed++;
-    mInitialized = FALSE;
-    mUpdated = FALSE;
+    mInitialized = false;
+    mUpdated = false;
     mInitializedRes = -1;
     mSimulateRes = 0;
     mCollisionSphereRadius = 0.f;
@@ -92,7 +74,6 @@
 
     mInstanceIndex = sInstanceList.size();
     sInstanceList.push_back(this);
->>>>>>> c06fb4e0
 }//-----------------------------------------------
 
 LLVolumeImplFlexible::~LLVolumeImplFlexible()
@@ -330,23 +311,6 @@
     // Rendering sections increases with visible angle on the screen
     mRenderRes = (S32)(FLEXIBLE_OBJECT_MAX_SECTIONS*4*app_angle*DEG_TO_RAD/LLViewerCamera::getInstance()->getView());
 #endif
-<<<<<<< HEAD
-		
-	mRenderRes = llclamp(mRenderRes, new_res-1, (S32) FLEXIBLE_OBJECT_MAX_SECTIONS);
-		
-	// Throttle back simulation of segments we're not rendering
-	if (mRenderRes < new_res)
-	{
-		new_res = mRenderRes;
-	}
-
-	if (!mInitialized || (mSimulateRes != new_res))
-	{
-		mSimulateRes = new_res;
-		setAttributesOfAllSections();
-		mInitialized = true;
-	}
-=======
 
     mRenderRes = llclamp(mRenderRes, new_res-1, (S32) FLEXIBLE_OBJECT_MAX_SECTIONS);
 
@@ -360,9 +324,8 @@
     {
         mSimulateRes = new_res;
         setAttributesOfAllSections();
-        mInitialized = TRUE;
-    }
->>>>>>> c06fb4e0
+        mInitialized = true;
+    }
 }
 //---------------------------------------------------------------------------------
 // This calculates the physics of the flexible object. Note that it has to be 0
@@ -466,301 +429,11 @@
 void LLVolumeImplFlexible::doFlexibleUpdate()
 {
     LL_PROFILE_ZONE_SCOPED;
-<<<<<<< HEAD
-	LLVolume* volume = mVO->getVolume();
-	LLPath *path = &volume->getPath();
-	if ((mSimulateRes == 0 || !mInitialized) && mVO->mDrawable->isVisible()) 
-	{
-		bool force_update = mSimulateRes == 0;
-		doIdleUpdate();
-
-		if (!force_update || !gPipeline.hasRenderDebugFeatureMask(LLPipeline::RENDER_DEBUG_FEATURE_FLEXIBLE))
-		{
-			return;	// we did not get updated or initialized, proceeding without can be dangerous
-		}
-	}
-
-	if (!mInitialized || !mAttributes)
-	{
-		//the object is not visible
-		return;
-	}
-
-	// Fix for MAINT-1894
-	// Skipping the flexible update if render res is negative.  If we were to continue with a negative value,
-	// the subsequent S32 num_render_sections = 1<<mRenderRes; code will specify a really large number of
-	// render sections which will then create a length exception in the std::vector::resize() method.
-	if (mRenderRes < 0)
-	{
-		return;
-	}
-
-	S32 num_sections = 1 << mSimulateRes;
-
-    F32 secondsThisFrame = mTimer.getElapsedTimeAndResetF32();
-	if (secondsThisFrame > 0.2f)
-	{
-		secondsThisFrame = 0.2f;
-	}
-
-	LLVector3 BasePosition = getFramePosition();
-	LLQuaternion BaseRotation = getFrameRotation();
-	LLQuaternion parentSegmentRotation = BaseRotation;
-	LLVector3 anchorDirectionRotated = LLVector3::z_axis * parentSegmentRotation;
-	LLVector3 anchorScale = mVO->mDrawable->getScale();
-	
-	F32 section_length = anchorScale.mV[VZ] / (F32)num_sections;
-	F32 inv_section_length = 1.f / section_length;
-
-	S32 i;
-
-	// ANCHOR position is offset from BASE position (centroid) by half the length
-	LLVector3 AnchorPosition = BasePosition - (anchorScale.mV[VZ]/2 * anchorDirectionRotated);
-	
-	mSection[0].mPosition = AnchorPosition;
-	mSection[0].mDirection = anchorDirectionRotated;
-	mSection[0].mRotation = BaseRotation;
-
-	LLQuaternion deltaRotation;
-
-	LLVector3 lastPosition;
-
-	// Coefficients which are constant across sections
-	F32 t_factor = mAttributes->getTension() * 0.1f;
-	t_factor = t_factor*(1 - pow(0.85f, secondsThisFrame*30));
-	if ( t_factor > FLEXIBLE_OBJECT_MAX_INTERNAL_TENSION_FORCE )
-	{
-		t_factor = FLEXIBLE_OBJECT_MAX_INTERNAL_TENSION_FORCE;
-	}
-
-	F32 friction_coeff = (mAttributes->getAirFriction()*2+1);
-	friction_coeff = pow(10.f, friction_coeff*secondsThisFrame);
-	friction_coeff = (friction_coeff > 1) ? friction_coeff : 1;
-	F32 momentum = 1.0f / friction_coeff;
-
-	F32 wind_factor = (mAttributes->getWindSensitivity()*0.1f) * section_length * secondsThisFrame;
-	F32 max_angle = atan(section_length*2.f);
-
-	F32 force_factor = section_length * secondsThisFrame;
-
-	// Update simulated sections
-	for (i=1; i<=num_sections; ++i)
-	{
-		LLVector3 parentSectionVector;
-		LLVector3 parentSectionPosition;
-		LLVector3 parentDirection;
-
-		//---------------------------------------------------
-		// save value of position as lastPosition
-		//---------------------------------------------------
-		lastPosition = mSection[i].mPosition;
-
-		//------------------------------------------------------------------------------------------
-		// gravity
-		//------------------------------------------------------------------------------------------
-		mSection[i].mPosition.mV[2] -= mAttributes->getGravity() * force_factor;
-
-		//------------------------------------------------------------------------------------------
-		// wind force
-		//------------------------------------------------------------------------------------------
-		if (mAttributes->getWindSensitivity() > 0.001f)
-		{
-			mSection[i].mPosition += gAgent.getRegion()->mWind.getVelocity( mSection[i].mPosition ) * wind_factor;
-		}
-
-		//------------------------------------------------------------------------------------------
-		// user-defined force
-		//------------------------------------------------------------------------------------------
-		mSection[i].mPosition += mAttributes->getUserForce() * force_factor;
-
-		//---------------------------------------------------
-		// tension (rigidity, stiffness)
-		//---------------------------------------------------
-		parentSectionPosition = mSection[i-1].mPosition;
-		parentDirection = mSection[i-1].mDirection;
-
-		if ( i == 1 )
-		{
-			parentSectionVector = mSection[0].mDirection;
-		}
-		else
-		{
-			parentSectionVector = mSection[i-2].mDirection;
-		}
-
-		LLVector3 currentVector = mSection[i].mPosition - parentSectionPosition;
-
-		LLVector3 difference = (parentSectionVector*section_length) - currentVector;
-		LLVector3 tensionForce = difference * t_factor;
-
-		mSection[i].mPosition += tensionForce;
-
-		//------------------------------------------------------------------------------------------
-		// sphere collision, currently not used
-		//------------------------------------------------------------------------------------------
-		/*if ( mAttributes->mUsingCollisionSphere )
-		{
-			LLVector3 vectorToCenterOfCollisionSphere = mCollisionSpherePosition - mSection[i].mPosition;
-			if ( vectorToCenterOfCollisionSphere.magVecSquared() < mCollisionSphereRadius * mCollisionSphereRadius )
-			{
-				F32 distanceToCenterOfCollisionSphere = vectorToCenterOfCollisionSphere.magVec();
-				F32 penetration = mCollisionSphereRadius - distanceToCenterOfCollisionSphere;
-
-				LLVector3 normalToCenterOfCollisionSphere;
-				
-				if ( distanceToCenterOfCollisionSphere > 0.0f )
-				{
-					normalToCenterOfCollisionSphere = vectorToCenterOfCollisionSphere / distanceToCenterOfCollisionSphere;
-				}
-				else // rare
-				{
-					normalToCenterOfCollisionSphere = LLVector3::x_axis; // arbitrary
-				}
-
-				// push the position out to the surface of the collision sphere
-				mSection[i].mPosition -= normalToCenterOfCollisionSphere * penetration;
-			}
-		}*/
-
-		//------------------------------------------------------------------------------------------
-		// inertia
-		//------------------------------------------------------------------------------------------
-		mSection[i].mPosition += mSection[i].mVelocity * momentum;
-
-		//------------------------------------------------------------------------------------------
-		// clamp length & rotation
-		//------------------------------------------------------------------------------------------
-		mSection[i].mDirection = mSection[i].mPosition - parentSectionPosition;
-		mSection[i].mDirection.normVec();
-		deltaRotation.shortestArc( parentDirection, mSection[i].mDirection );
-
-		F32 angle;
-		LLVector3 axis;
-		deltaRotation.getAngleAxis(&angle, axis);
-		if (angle > F_PI) angle -= 2.f*F_PI;
-		if (angle < -F_PI) angle += 2.f*F_PI;
-		if (angle > max_angle)
-		{
-			//angle = 0.5f*(angle+max_angle);
-			deltaRotation.setQuat(max_angle, axis);
-		} else if (angle < -max_angle)
-		{
-			//angle = 0.5f*(angle-max_angle);
-			deltaRotation.setQuat(-max_angle, axis);
-		}
-		LLQuaternion segment_rotation = parentSegmentRotation * deltaRotation;
-		parentSegmentRotation = segment_rotation;
-
-		mSection[i].mDirection = (parentDirection * deltaRotation);
-		mSection[i].mPosition = parentSectionPosition + mSection[i].mDirection * section_length;
-		mSection[i].mRotation = segment_rotation;
-
-		if (i > 1)
-		{
-			// Propogate half the rotation up to the parent
-			LLQuaternion halfDeltaRotation(angle/2, axis);
-			mSection[i-1].mRotation = mSection[i-1].mRotation * halfDeltaRotation;
-		}
-
-		//------------------------------------------------------------------------------------------
-		// calculate velocity
-		//------------------------------------------------------------------------------------------
-		mSection[i].mVelocity = mSection[i].mPosition - lastPosition;
-		if (mSection[i].mVelocity.magVecSquared() > 1.f)
-		{
-			mSection[i].mVelocity.normVec();
-		}
-	}
-
-	// Calculate derivatives (not necessary until normals are automagically generated)
-	mSection[0].mdPosition = (mSection[1].mPosition - mSection[0].mPosition) * inv_section_length;
-	// i = 1..NumSections-1
-	for (i=1; i<num_sections; ++i)
-	{
-		// Quadratic numerical derivative of position
-
-		// f(-L1) = aL1^2 - bL1 + c = f1
-		// f(0)   =               c = f2
-		// f(L2)  = aL2^2 + bL2 + c = f3
-		// f = ax^2 + bx + c
-		// d/dx f = 2ax + b
-		// d/dx f(0) = b
-
-		// c = f2
-		// a = [(f1-c)/L1 + (f3-c)/L2] / (L1+L2)
-		// b = (f3-c-aL2^2)/L2
-
-		LLVector3 a = (mSection[i-1].mPosition-mSection[i].mPosition +
-					mSection[i+1].mPosition-mSection[i].mPosition) * 0.5f * inv_section_length * inv_section_length;
-		LLVector3 b = (mSection[i+1].mPosition-mSection[i].mPosition - a*(section_length*section_length));
-		b *= inv_section_length;
-
-		mSection[i].mdPosition = b;
-	}
-
-	// i = NumSections
-	mSection[i].mdPosition = (mSection[i].mPosition - mSection[i-1].mPosition) * inv_section_length;
-
-	// Create points
-	llassert(mRenderRes > -1);
-	S32 num_render_sections = 1<<mRenderRes;
-	if (path->getPathLength() != num_render_sections+1)
-	{
-		((LLVOVolume*) mVO)->mVolumeChanged = true;
-		volume->resizePath(num_render_sections+1);
-	}
-
-	LLPath::PathPt *new_point;
-
-	LLFlexibleObjectSection newSection[ (1<<FLEXIBLE_OBJECT_MAX_SECTIONS)+1 ];
-	remapSections(mSection, mSimulateRes, newSection, mRenderRes);
-
-	//generate transform from global to prim space
-	LLVector3 delta_scale = LLVector3(1,1,1);
-	LLVector3 delta_pos;
-	LLQuaternion delta_rot;
-
-	delta_rot = ~getFrameRotation();
-	delta_pos = -getFramePosition()*delta_rot;
-		
-	// Vertex transform (4x4)
-	LLVector3 x_axis = LLVector3(delta_scale.mV[VX], 0.f, 0.f) * delta_rot;
-	LLVector3 y_axis = LLVector3(0.f, delta_scale.mV[VY], 0.f) * delta_rot;
-	LLVector3 z_axis = LLVector3(0.f, 0.f, delta_scale.mV[VZ]) * delta_rot;
-
-	LLMatrix4 rel_xform;
-	rel_xform.initRows(LLVector4(x_axis, 0.f),
-								LLVector4(y_axis, 0.f),
-								LLVector4(z_axis, 0.f),
-								LLVector4(delta_pos, 1.f));
-			
-	LL_CHECK_MEMORY
-	for (i=0; i<=num_render_sections; ++i)
-	{
-		new_point = &path->mPath[i];
-		LLVector3 pos = newSection[i].mPosition * rel_xform;
-		LLQuaternion rot = mSection[i].mAxisRotation * newSection[i].mRotation * delta_rot;
-	
-		LLVector3 np(new_point->mPos.getF32ptr());
-
-		if (!mUpdated || (np-pos).magVec()/mVO->mDrawable->mDistanceWRTCamera > 0.001f)
-		{
-			new_point->mPos.load3((newSection[i].mPosition * rel_xform).mV);
-			mUpdated = false;
-		}
-
-		new_point->mRot.loadu(LLMatrix3(rot));
-		new_point->mScale.set(newSection[i].mScale.mV[0], newSection[i].mScale.mV[1], 0,1);
-		new_point->mTexT = ((F32)i)/(num_render_sections);
-	}
-	LL_CHECK_MEMORY
-	mLastSegmentRotation = parentSegmentRotation;
-=======
     LLVolume* volume = mVO->getVolume();
     LLPath *path = &volume->getPath();
     if ((mSimulateRes == 0 || !mInitialized) && mVO->mDrawable->isVisible())
     {
-        BOOL force_update = mSimulateRes == 0 ? TRUE : FALSE;
+        bool force_update = mSimulateRes == 0;
         doIdleUpdate();
 
         if (!force_update || !gPipeline.hasRenderDebugFeatureMask(LLPipeline::RENDER_DEBUG_FEATURE_FLEXIBLE))
@@ -769,10 +442,10 @@
         }
     }
 
-    if(!mInitialized || !mAttributes)
+    if (!mInitialized || !mAttributes)
     {
         //the object is not visible
-        return ;
+        return;
     }
 
     // Fix for MAINT-1894
@@ -995,7 +668,7 @@
     S32 num_render_sections = 1<<mRenderRes;
     if (path->getPathLength() != num_render_sections+1)
     {
-        ((LLVOVolume*) mVO)->mVolumeChanged = TRUE;
+        ((LLVOVolume*) mVO)->mVolumeChanged = true;
         volume->resizePath(num_render_sections+1);
     }
 
@@ -1035,7 +708,7 @@
         if (!mUpdated || (np-pos).magVec()/mVO->mDrawable->mDistanceWRTCamera > 0.001f)
         {
             new_point->mPos.load3((newSection[i].mPosition * rel_xform).mV);
-            mUpdated = FALSE;
+            mUpdated = false;
         }
 
         new_point->mRot.loadu(LLMatrix3(rot));
@@ -1044,7 +717,6 @@
     }
     LL_CHECK_MEMORY
     mLastSegmentRotation = parentSegmentRotation;
->>>>>>> c06fb4e0
 }
 
 
@@ -1068,13 +740,8 @@
         }
         volume->regen();
     }
-<<<<<<< HEAD
-	
-	mUpdated = true;
-=======
-
-    mUpdated = TRUE;
->>>>>>> c06fb4e0
+
+    mUpdated = true;
 }
 
 //------------------------------------------------------------------
@@ -1087,84 +754,6 @@
 bool LLVolumeImplFlexible::doUpdateGeometry(LLDrawable *drawable)
 {
     LL_PROFILE_ZONE_SCOPED;
-<<<<<<< HEAD
-	LLVOVolume *volume = (LLVOVolume*)mVO;
-
-	if (mVO->isAttachment())
-	{	//don't update flexible attachments for impostored avatars unless the 
-		//impostor is being updated this frame (w00!)
-		LLViewerObject* parent = (LLViewerObject*) mVO->getParent();
-		while (parent && !parent->isAvatar())
-		{
-			parent = (LLViewerObject*) parent->getParent();
-		}
-		
-		if (parent)
-		{
-			LLVOAvatar* avatar = (LLVOAvatar*) parent;
-			if (avatar->isImpostor() && !avatar->needsImpostorUpdate())
-			{
-				return true;
-			}
-		}
-	}
-
-	if (volume->mDrawable.isNull())
-	{
-		return true; // No update to complete
-	}
-
-	if (volume->mLODChanged)
-	{
-		LLVolumeParams volume_params = volume->getVolume()->getParams();
-		volume->setVolume(volume_params, 0);
-		mUpdated = false;
-	}
-
-	volume->updateRelativeXform();
-
-	doFlexibleUpdate();
-	
-	// Object may have been rotated, which means it needs a rebuild.  See SL-47220
-	bool	rotated = false;
-	LLQuaternion cur_rotation = getFrameRotation();
-	if ( cur_rotation != mLastFrameRotation )
-	{
-		mLastFrameRotation = cur_rotation;
-		rotated = true;
-	}
-
-	if (volume->mLODChanged || volume->mFaceMappingChanged ||
-		volume->mVolumeChanged || drawable->isState(LLDrawable::REBUILD_MATERIAL))
-	{
-		volume->regenFaces();
-		volume->mDrawable->setState(LLDrawable::REBUILD_VOLUME);
-		volume->dirtySpatialGroup();
-		{
-			doFlexibleRebuild(volume->mVolumeChanged);
-		}
-		volume->genBBoxes(isVolumeGlobal());
-	}
-	else if (!mUpdated || rotated)
-	{
-		volume->mDrawable->setState(LLDrawable::REBUILD_POSITION);
-		LLSpatialGroup* group = volume->mDrawable->getSpatialGroup();
-		if (group)
-		{
-			group->dirtyMesh();
-		}
-		volume->genBBoxes(isVolumeGlobal());
-	}
-			
-	volume->mVolumeChanged = false;
-	volume->mLODChanged = false;
-	volume->mFaceMappingChanged = false;
-
-	// clear UV flag
-	drawable->clearState(LLDrawable::UV);
-	
-	return true;
-=======
     LLVOVolume *volume = (LLVOVolume*)mVO;
 
     if (mVO->isAttachment())
@@ -1181,21 +770,21 @@
             LLVOAvatar* avatar = (LLVOAvatar*) parent;
             if (avatar->isImpostor() && !avatar->needsImpostorUpdate())
             {
-                return TRUE;
+                return true;
             }
         }
     }
 
     if (volume->mDrawable.isNull())
     {
-        return TRUE; // No update to complete
+        return true; // No update to complete
     }
 
     if (volume->mLODChanged)
     {
         LLVolumeParams volume_params = volume->getVolume()->getParams();
         volume->setVolume(volume_params, 0);
-        mUpdated = FALSE;
+        mUpdated = false;
     }
 
     volume->updateRelativeXform();
@@ -1203,12 +792,12 @@
     doFlexibleUpdate();
 
     // Object may have been rotated, which means it needs a rebuild.  See SL-47220
-    BOOL    rotated = FALSE;
+    bool    rotated = false;
     LLQuaternion cur_rotation = getFrameRotation();
     if ( cur_rotation != mLastFrameRotation )
     {
         mLastFrameRotation = cur_rotation;
-        rotated = TRUE;
+        rotated = true;
     }
 
     if (volume->mLODChanged || volume->mFaceMappingChanged ||
@@ -1233,15 +822,14 @@
         volume->genBBoxes(isVolumeGlobal());
     }
 
-    volume->mVolumeChanged = FALSE;
-    volume->mLODChanged = FALSE;
-    volume->mFaceMappingChanged = FALSE;
+    volume->mVolumeChanged = false;
+    volume->mLODChanged = false;
+    volume->mFaceMappingChanged = false;
 
     // clear UV flag
     drawable->clearState(LLDrawable::UV);
 
-    return TRUE;
->>>>>>> c06fb4e0
+    return true;
 }
 
 //----------------------------------------------------------------------------------
