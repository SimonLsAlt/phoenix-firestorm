/** 
* @file llinventoryfilter.cpp
* @brief Support for filtering your inventory to only display a subset of the
* available items.
*
* $LicenseInfo:firstyear=2005&license=viewerlgpl$
* Second Life Viewer Source Code
* Copyright (C) 2010, Linden Research, Inc.
* 
* This library is free software; you can redistribute it and/or
* modify it under the terms of the GNU Lesser General Public
* License as published by the Free Software Foundation;
* version 2.1 of the License only.
* 
* This library is distributed in the hope that it will be useful,
* but WITHOUT ANY WARRANTY; without even the implied warranty of
* MERCHANTABILITY or FITNESS FOR A PARTICULAR PURPOSE.  See the GNU
* Lesser General Public License for more details.
* 
* You should have received a copy of the GNU Lesser General Public
* License along with this library; if not, write to the Free Software
* Foundation, Inc., 51 Franklin Street, Fifth Floor, Boston, MA  02110-1301  USA
* 
* Linden Research, Inc., 945 Battery Street, San Francisco, CA  94111  USA
* $/LicenseInfo$
*/
#include "llviewerprecompiledheaders.h"

#include "llinventoryfilter.h"

// viewer includes
#include "llagent.h"
#include "llfolderviewmodel.h"
#include "llfolderviewitem.h"
#include "llinventorymodel.h"
#include "llinventorymodelbackgroundfetch.h"
#include "llinventoryfunctions.h"
#include "llmarketplacefunctions.h"
#include "llviewercontrol.h"
#include "llfolderview.h"
#include "llinventorybridge.h"
#include "llviewerfoldertype.h"
#include "llradiogroup.h"
#include "llstartup.h"
#include <boost/regex.hpp>
// linden library includes
#include "llclipboard.h"
#include "lltrans.h"

<<<<<<< HEAD
// Firestorm includes
#include "llappearancemgr.h" // needed to query whether we are in COF
#ifdef OPENSIM
#include "fsgridhandler.h" // <FS:Beq> need to check if in opensim
#endif

LLTrace::BlockTimerStatHandle FT_FILTER_CLIPBOARD("Filter Clipboard");

=======
>>>>>>> 28cefb3a
LLInventoryFilter::FilterOps::FilterOps(const Params& p)
:	mFilterObjectTypes(p.object_types),
	mFilterCategoryTypes(p.category_types),
	mFilterWearableTypes(p.wearable_types),
    mFilterSettingsTypes(p.settings_types),
	mMinDate(p.date_range.min_date),
	mMaxDate(p.date_range.max_date),
	mHoursAgo(p.hours_ago),
	mDateSearchDirection(p.date_search_direction),
	mShowFolderState(p.show_folder_state),
	mFilterCreatorType(p.creator_type),
	mPermissions(p.permissions),
	mFilterTypes(p.types),
	mFilterUUID(p.uuid),
	mFilterLinks(p.links),
	mSearchVisibility(p.search_visibility)
{
}

///----------------------------------------------------------------------------
/// Class LLInventoryFilter
///----------------------------------------------------------------------------
LLInventoryFilter::LLInventoryFilter(const Params& p)
:	mName(p.name),
	mFilterModified(FILTER_NONE),
	mEmptyLookupMessage("InventoryNoMatchingItems"),
	mDefaultEmptyLookupMessage(""),
	mFilterOps(p.filter_ops),
	mBackupFilterOps(mFilterOps),
	mFilterSubString(p.substring),
	mCurrentGeneration(0),
	mFirstRequiredGeneration(0),
	mFirstSuccessGeneration(0),
	mSearchType(SEARCHTYPE_NAME)
{
	// copy mFilterOps into mDefaultFilterOps
	markDefault();
	mUsername = gAgentUsername;
	LLStringUtil::toUpper(mUsername);
}

bool LLInventoryFilter::check(const LLFolderViewModelItem* item) 
{
	const LLFolderViewModelItemInventory* listener = dynamic_cast<const LLFolderViewModelItemInventory*>(item);

	// If it's a folder and we're showing all folders, return automatically.
	const BOOL is_folder = listener->getInventoryType() == LLInventoryType::IT_CATEGORY;
	if (is_folder && (mFilterOps.mShowFolderState == LLInventoryFilter::SHOW_ALL_FOLDERS))
	{
		return true;
	}
	
	std::string desc = listener->getSearchableCreatorName();
	switch(mSearchType)
	{
		case SEARCHTYPE_CREATOR:
			desc = listener->getSearchableCreatorName();
			break;
		case SEARCHTYPE_DESCRIPTION:
			desc = listener->getSearchableDescription();
			break;
		case SEARCHTYPE_UUID:
			desc = listener->getSearchableUUIDString();
			break;
		// <FS:Ansariel> Allow searching by all
		case SEARCHTYPE_ALL:
			desc = listener->getSearchableAll();
			break;
		// </FS:Ansariel>
		case SEARCHTYPE_NAME:
		default:
			desc = listener->getSearchableName();
			break;
	}

	bool passed = true;
	// <FS:Ansariel> Allow searching by all
	//if (!mExactToken.empty() && (mSearchType == SEARCHTYPE_NAME))
	if (!mExactToken.empty() && ((mSearchType == SEARCHTYPE_NAME) || (mSearchType == SEARCHTYPE_ALL)))
	// </FS:Ansariel>
	{
		passed = false;
		typedef boost::tokenizer<boost::char_separator<char> > tokenizer;
		boost::char_separator<char> sep(" ");
		tokenizer tokens(desc, sep);

		for (auto token_iter : tokens)
		{
			if (token_iter == mExactToken)
			{
				passed = true;
				break;
			}
		}	
	}
	// <FS:Ansariel> Allow searching by all
	//else if ((mFilterTokens.size() > 0) && (mSearchType == SEARCHTYPE_NAME))
	else if ((mFilterTokens.size() > 0) && ((mSearchType == SEARCHTYPE_NAME) || (mSearchType == SEARCHTYPE_ALL)))
	// </FS:Ansariel>
	{
		for (auto token_iter : mFilterTokens)
		{
			if (desc.find(token_iter) == std::string::npos)
			{
				return false;
			}
		}
	}
	else
	{
		passed = (mFilterSubString.size() ? desc.find(mFilterSubString) != std::string::npos : true);
	}

	passed = passed && checkAgainstFilterType(listener);
	passed = passed && checkAgainstPermissions(listener);
	passed = passed && checkAgainstFilterLinks(listener);
	passed = passed && checkAgainstCreator(listener);
	passed = passed && checkAgainstSearchVisibility(listener);

	return passed;
}

bool LLInventoryFilter::check(const LLInventoryItem* item)
{
	const bool passed_string = (mFilterSubString.size() ? item->getName().find(mFilterSubString) != std::string::npos : true);
	const bool passed_filtertype = checkAgainstFilterType(item);
	const bool passed_permissions = checkAgainstPermissions(item);

	return passed_filtertype && passed_permissions && passed_string;
}

bool LLInventoryFilter::checkFolder(const LLFolderViewModelItem* item) const
{
	const LLFolderViewModelItemInventory* listener = dynamic_cast<const LLFolderViewModelItemInventory*>(item);
	if (!listener)
	{
		LL_ERRS() << "Folder view event listener not found." << LL_ENDL;
		return false;
	}

	const LLUUID folder_id = listener->getUUID();

	return checkFolder(folder_id);
}

bool LLInventoryFilter::checkFolder(const LLUUID& folder_id) const
{
	// we're showing all folders, overriding filter
	if (mFilterOps.mShowFolderState == LLInventoryFilter::SHOW_ALL_FOLDERS)
	{
		return true;
	}

	// when applying a filter, matching folders get their contents downloaded first
	// but make sure we are not interfering with pre-download
	if (isNotDefault()
		&& LLStartUp::getStartupState() > STATE_WEARABLES_WAIT)
    {
        LLViewerInventoryCategory* cat = gInventory.getCategory(folder_id);
        if (!cat || (cat->getVersion() == LLViewerInventoryCategory::VERSION_UNKNOWN))
        {
            // At the moment background fetch only cares about VERSION_UNKNOWN,
            // so do not check isCategoryComplete that compares descendant count
            LLInventoryModelBackgroundFetch::instance().start(folder_id);
        }
	}

	// Marketplace folder filtering
    const U32 filterTypes = mFilterOps.mFilterTypes;
    const U32 marketplace_filter = FILTERTYPE_MARKETPLACE_ACTIVE | FILTERTYPE_MARKETPLACE_INACTIVE |
                                   FILTERTYPE_MARKETPLACE_UNASSOCIATED | FILTERTYPE_MARKETPLACE_LISTING_FOLDER |
                                   FILTERTYPE_NO_MARKETPLACE_ITEMS;
    if (filterTypes & marketplace_filter)
    {
        S32 depth = depth_nesting_in_marketplace(folder_id);

        if (filterTypes & FILTERTYPE_NO_MARKETPLACE_ITEMS)
        {
            if (depth >= 0)
            {
                return false;
            }
        }

        if (filterTypes & FILTERTYPE_MARKETPLACE_LISTING_FOLDER)
        {
            if (depth > 1)
            {
                return false;
            }
        }
        
        if (depth > 0)
        {
            LLUUID listing_uuid = nested_parent_id(folder_id, depth);
            if (filterTypes & FILTERTYPE_MARKETPLACE_ACTIVE)
            {
                if (!LLMarketplaceData::instance().getActivationState(listing_uuid))
                {
                    return false;
                }
            }
            else if (filterTypes & FILTERTYPE_MARKETPLACE_INACTIVE)
            {
                if (!LLMarketplaceData::instance().isListed(listing_uuid) || LLMarketplaceData::instance().getActivationState(listing_uuid))
                {
                    return false;
                }
            }
            else if (filterTypes & FILTERTYPE_MARKETPLACE_UNASSOCIATED)
            {
                if (LLMarketplaceData::instance().isListed(listing_uuid))
                {
                    return false;
                }
            }
        }
    }
    
	// show folder links
	LLViewerInventoryItem* item = gInventory.getItem(folder_id);
	if (item && item->getActualType() == LLAssetType::AT_LINK_FOLDER)
	{
		return true;
	}

	if (mFilterOps.mFilterTypes & FILTERTYPE_CATEGORY)
	{
		// Can only filter categories for items in your inventory
		// (e.g. versus in-world object contents).
		const LLViewerInventoryCategory *cat = gInventory.getCategory(folder_id);
		if (!cat)
			return folder_id.isNull();
		LLFolderType::EType cat_type = cat->getPreferredType();
// <FS:Beq> FIRE-30501 suitcase missing on 32 bit viewer.
#ifdef OPENSIM
		if (LLGridManager::getInstance()->isInOpenSim() && cat_type == LLFolderType::FT_MY_SUITCASE)
		{
			return true; // suitcase will always be shown
		}
#endif
// </FS:Beq>
		if (cat_type != LLFolderType::FT_NONE && (1LL << cat_type & mFilterOps.mFilterCategoryTypes) == U64(0))
			return false;
	}

	return true;
}

bool LLInventoryFilter::checkAgainstFilterType(const LLFolderViewModelItemInventory* listener) const
{
	if (!listener) return FALSE;

	LLInventoryType::EType object_type = listener->getInventoryType();
	const LLUUID object_id = listener->getUUID();
	const LLInventoryObject *object = gInventory.getObject(object_id);

	const U32 filterTypes = mFilterOps.mFilterTypes;

	////////////////////////////////////////////////////////////////////////////////
	// FILTERTYPE_OBJECT
	// Pass if this item's type is of the correct filter type
	if (filterTypes & FILTERTYPE_OBJECT)
	{
        switch (object_type)
        {
        case LLInventoryType::IT_NONE:
            // If it has no type, pass it, unless it's a link.
            if (object && object->getIsLinkType())
            {
                return FALSE;
            }
            break;
        case LLInventoryType::IT_UNKNOWN:
            {
                // Unknows are only shown when we show every type. 
                // Unknows are 255 and won't fit in 64 bits.
                if (mFilterOps.mFilterObjectTypes != 0xffffffffffffffffULL)
                {
                    return FALSE;
                }
                break;
            }
        default:
            if ((1LL << object_type & mFilterOps.mFilterObjectTypes) == U64(0))
            {
                return FALSE;
            }
            break;
        }
	}

	// <FS>
	//if(filterTypes & FILTERTYPE_WORN)
	//{
	//	if (!get_is_item_worn(object_id))
	//	{
	//		return FALSE;
	//	}
	//}
	////////////////////////////////////////////////////////////////////////////////
	// FILTERTYPE_WORN
	// Pass if this item is worn (hiding COF and Outfits folders)
	if (filterTypes & FILTERTYPE_WORN)
	{
		if (!object)
		{
			return FALSE;
		}
		const LLUUID& cat_id = object->getParentUUID();
		const LLViewerInventoryCategory* cat = gInventory.getCategory(cat_id);
		return !LLAppearanceMgr::instance().getIsInCOF(object_id)           // Not a link in COF
			&& (!cat || cat->getPreferredType() != LLFolderType::FT_OUTFIT) // Not a link in an outfit folder
			&& get_is_item_worn(object_id);
	}
	// </FS>


	////////////////////////////////////////////////////////////////////////////////
	// FILTERTYPE_UUID
	// Pass if this item is the target UUID or if it links to the target UUID
	if (filterTypes & FILTERTYPE_UUID)
	{
		if (!object) return FALSE;

		if (object->getLinkedUUID() != mFilterOps.mFilterUUID)
			return FALSE;
	}

	////////////////////////////////////////////////////////////////////////////////
	// FILTERTYPE_DATE
	// Pass if this item is within the date range.
	if (filterTypes & FILTERTYPE_DATE)
	{
		const U16 HOURS_TO_SECONDS = 3600;
		time_t earliest = time_corrected() - mFilterOps.mHoursAgo * HOURS_TO_SECONDS;

		if (mFilterOps.mMinDate > time_min() && mFilterOps.mMinDate < earliest)
		{
			earliest = mFilterOps.mMinDate;
		}
		else if (!mFilterOps.mHoursAgo)
		{
			earliest = 0;
		}

		if (FILTERDATEDIRECTION_NEWER == mFilterOps.mDateSearchDirection || isSinceLogoff())
		{
			if (listener->getCreationDate() < earliest ||
				listener->getCreationDate() > mFilterOps.mMaxDate)
				return FALSE;
		}
		else
		{
			if (listener->getCreationDate() > earliest ||
				listener->getCreationDate() > mFilterOps.mMaxDate)
				return FALSE;
		}
	}

	////////////////////////////////////////////////////////////////////////////////
	// FILTERTYPE_WEARABLE
	// Pass if this item is a wearable of the appropriate type
	if (filterTypes & FILTERTYPE_WEARABLE)
	{
		LLWearableType::EType type = listener->getWearableType();
        if ((object_type == LLInventoryType::IT_WEARABLE) &&
                (((0x1LL << type) & mFilterOps.mFilterWearableTypes) == 0))
		{
			return FALSE;
		}
	}

    ////////////////////////////////////////////////////////////////////////////////
    // FILTERTYPE_SETTINGS
    // Pass if this item is a setting of the appropriate type
    if (filterTypes & FILTERTYPE_SETTINGS)
    {
        LLSettingsType::type_e type = listener->getSettingsType();
        if ((object_type == LLInventoryType::IT_SETTINGS) &&
            (((0x1LL << type) & mFilterOps.mFilterSettingsTypes) == 0))
		{
			return FALSE;
		}
	}

	////////////////////////////////////////////////////////////////////////////////
	// FILTERTYPE_EMPTYFOLDERS
	// Pass if this item is a folder and is not a system folder that should be hidden
	if (filterTypes & FILTERTYPE_EMPTYFOLDERS)
	{
		if (object_type == LLInventoryType::IT_CATEGORY)
		{
			bool is_hidden_if_empty = LLViewerFolderType::lookupIsHiddenIfEmpty(listener->getPreferredType());
			if (is_hidden_if_empty)
			{
				// Force the fetching of those folders so they are hidden if they really are empty...
				// But don't interfere with startup download
				if (LLStartUp::getStartupState() > STATE_WEARABLES_WAIT)
				{
					gInventory.fetchDescendentsOf(object_id);
				}

				LLInventoryModel::cat_array_t* cat_array = NULL;
				LLInventoryModel::item_array_t* item_array = NULL;
				gInventory.getDirectDescendentsOf(object_id,cat_array,item_array);
				S32 descendents_actual = 0;
				if(cat_array && item_array)
				{
					descendents_actual = cat_array->size() + item_array->size();
				}
				if (descendents_actual == 0)
				{
					return FALSE;
				}
			}
		}
	}

	return TRUE;
}

bool LLInventoryFilter::checkAgainstFilterType(const LLInventoryItem* item) const
{
	LLInventoryType::EType object_type = item->getInventoryType();
	const LLUUID object_id = item->getUUID();

	const U32 filterTypes = mFilterOps.mFilterTypes;

	////////////////////////////////////////////////////////////////////////////////
	// FILTERTYPE_OBJECT
	// Pass if this item's type is of the correct filter type
	if (filterTypes & FILTERTYPE_OBJECT)
	{
        switch (object_type)
        {
        case LLInventoryType::IT_NONE:
            // If it has no type, pass it, unless it's a link.
            if (item && item->getIsLinkType())
            {
                return FALSE;
            }
            break;
        case LLInventoryType::IT_UNKNOWN:
            {
                // Unknows are only shown when we show every type. 
                // Unknows are 255 and won't fit in 64 bits.
                if (mFilterOps.mFilterObjectTypes != 0xffffffffffffffffULL)
                {
                    return FALSE;
                }
                break;
            }
        default:
            if ((1LL << object_type & mFilterOps.mFilterObjectTypes) == U64(0))
            {
                return FALSE;
            }
            break;
        }
	}

	////////////////////////////////////////////////////////////////////////////////
	// FILTERTYPE_UUID
	// Pass if this item is the target UUID or if it links to the target UUID
	if (filterTypes & FILTERTYPE_UUID)
	{
		if (!item) return false;

		if (item->getLinkedUUID() != mFilterOps.mFilterUUID)
			return false;
	}

	////////////////////////////////////////////////////////////////////////////////
	// FILTERTYPE_DATE
	// Pass if this item is within the date range.
	if (filterTypes & FILTERTYPE_DATE)
	{
		// We don't get the updated item creation date for the task inventory or
		// a notecard embedded item. See LLTaskInvFVBridge::getCreationDate().
		return false;
	}

	return true;
}

// Items and folders that are on the clipboard or, recursively, in a folder which  
// is on the clipboard must be filtered out if the clipboard is in the "cut" mode.
bool LLInventoryFilter::checkAgainstClipboard(const LLUUID& object_id) const
{
	if (LLClipboard::instance().isCutMode())
	{
        LL_PROFILE_ZONE_SCOPED;
		LLUUID current_id = object_id;
		LLInventoryObject *current_object = gInventory.getObject(object_id);
		while (current_id.notNull() && current_object)
		{
			if (LLClipboard::instance().isOnClipboard(current_id))
			{
				return false;
			}
			current_id = current_object->getParentUUID();
			if (current_id.notNull())
			{
				current_object = gInventory.getObject(current_id);
			}
		}
	}
	return true;
}

bool LLInventoryFilter::checkAgainstPermissions(const LLFolderViewModelItemInventory* listener) const
{
	if (!listener) return FALSE;

	PermissionMask perm = listener->getPermissionMask();
	const LLInvFVBridge *bridge = dynamic_cast<const LLInvFVBridge *>(listener);
	if (bridge && bridge->isLink())
	{
		const LLUUID& linked_uuid = gInventory.getLinkedItemID(bridge->getUUID());
		const LLViewerInventoryItem *linked_item = gInventory.getItem(linked_uuid);
		if (linked_item)
			perm = linked_item->getPermissionMask();
	}
	return (perm & mFilterOps.mPermissions) == mFilterOps.mPermissions;
}

bool LLInventoryFilter::checkAgainstPermissions(const LLInventoryItem* item) const
{
	if (!item) return false;

	LLPointer<LLViewerInventoryItem> new_item = new LLViewerInventoryItem(item);
	PermissionMask perm = new_item->getPermissionMask();
	new_item = NULL;

	return (perm & mFilterOps.mPermissions) == mFilterOps.mPermissions;
}

bool LLInventoryFilter::checkAgainstFilterLinks(const LLFolderViewModelItemInventory* listener) const
{
	if (!listener) return TRUE;

	const LLUUID object_id = listener->getUUID();
	const LLInventoryObject *object = gInventory.getObject(object_id);
	if (!object) return TRUE;

	const BOOL is_link = object->getIsLinkType();
	if (is_link && (mFilterOps.mFilterLinks == FILTERLINK_EXCLUDE_LINKS))
		return FALSE;
	if (!is_link && (mFilterOps.mFilterLinks == FILTERLINK_ONLY_LINKS))
		return FALSE;
	return TRUE;
}

bool LLInventoryFilter::checkAgainstCreator(const LLFolderViewModelItemInventory* listener) const
{
	if (!listener) return TRUE;
	const BOOL is_folder = listener->getInventoryType() == LLInventoryType::IT_CATEGORY;
	switch (mFilterOps.mFilterCreatorType)
	{
		case FILTERCREATOR_SELF:
			if(is_folder) return FALSE;
			return (listener->getSearchableCreatorName() == mUsername);
		case FILTERCREATOR_OTHERS:
			if(is_folder) return FALSE;
			return (listener->getSearchableCreatorName() != mUsername);
		case FILTERCREATOR_ALL:
		default:
			return TRUE;
	}
}

bool LLInventoryFilter::checkAgainstSearchVisibility(const LLFolderViewModelItemInventory* listener) const
{
	if (!listener || !hasFilterString()) return TRUE;

	const LLUUID object_id = listener->getUUID();
	const LLInventoryObject *object = gInventory.getObject(object_id);
	if (!object) return TRUE;

	const BOOL is_link = object->getIsLinkType();
	if (is_link && ((mFilterOps.mSearchVisibility & VISIBILITY_LINKS) == 0))
		return FALSE;

	if (listener->isItemInTrash() && ((mFilterOps.mSearchVisibility & VISIBILITY_TRASH) == 0))
		return FALSE;

	if (!listener->isAgentInventory() && ((mFilterOps.mSearchVisibility & VISIBILITY_LIBRARY) == 0))
		return FALSE;

	return TRUE;
}

const std::string& LLInventoryFilter::getFilterSubString(BOOL trim) const
{
	return mFilterSubString;
}

std::string::size_type LLInventoryFilter::getStringMatchOffset(LLFolderViewModelItem* item) const
{
	// <FS:Ansariel> Zi's extended inventory search
	//if (mSearchType == SEARCHTYPE_NAME)
	if (mSearchType == SEARCHTYPE_NAME || mSearchType == SEARCHTYPE_ALL)
	// </FS:Ansariel>
	{
		return mFilterSubString.size() ? item->getSearchableName().find(mFilterSubString) : std::string::npos;
	}
	else
	{
		return std::string::npos;
	}
}

bool LLInventoryFilter::isDefault() const
{
	return !isNotDefault();
}

// has user modified default filter params?
bool LLInventoryFilter::isNotDefault() const
{
	S32 not_default = 0;

	not_default |= (mFilterOps.mFilterObjectTypes != mDefaultFilterOps.mFilterObjectTypes);
	not_default |= (mFilterOps.mFilterCategoryTypes != mDefaultFilterOps.mFilterCategoryTypes);
	not_default |= (mFilterOps.mFilterWearableTypes != mDefaultFilterOps.mFilterWearableTypes);
	not_default |= (mFilterOps.mFilterTypes != mDefaultFilterOps.mFilterTypes);
	not_default |= (mFilterOps.mFilterLinks != mDefaultFilterOps.mFilterLinks);
	not_default |= (mFilterSubString.size());
	not_default |= (mFilterOps.mPermissions != mDefaultFilterOps.mPermissions);
	not_default |= (mFilterOps.mMinDate != mDefaultFilterOps.mMinDate);
	not_default |= (mFilterOps.mMaxDate != mDefaultFilterOps.mMaxDate);
	not_default |= (mFilterOps.mHoursAgo != mDefaultFilterOps.mHoursAgo);

	return not_default != 0;
}

bool LLInventoryFilter::isActive() const
{
	return mFilterOps.mFilterObjectTypes != 0xffffffffffffffffULL
		|| mFilterOps.mFilterCategoryTypes != 0xffffffffffffffffULL
		|| mFilterOps.mFilterWearableTypes != 0xffffffffffffffffULL
		|| mFilterOps.mFilterTypes != FILTERTYPE_OBJECT
		|| mFilterOps.mFilterLinks != FILTERLINK_INCLUDE_LINKS
		|| mFilterSubString.size() 
		|| mFilterOps.mPermissions != PERM_NONE 
		|| mFilterOps.mMinDate != time_min()
		|| mFilterOps.mMaxDate != time_max()
		|| mFilterOps.mHoursAgo != 0;
}

bool LLInventoryFilter::isModified() const
{
	return mFilterModified != FILTER_NONE;
}

void LLInventoryFilter::updateFilterTypes(U64 types, U64& current_types)
{
	if (current_types != types)
	{
		// keep current items only if no type bits getting turned off
		bool fewer_bits_set = (current_types & ~types) != 0;
		bool more_bits_set = (~current_types & types) != 0;

		current_types = types;
		if (more_bits_set && fewer_bits_set)
		{
			// neither less or more restrictive, both simultaneously
			// so we need to filter from scratch
			setModified(FILTER_RESTART);
		}
		else if (more_bits_set)
		{
			// target is only one of all requested types so more type bits == less restrictive
			setModified(FILTER_LESS_RESTRICTIVE);
		}
		else if (fewer_bits_set)
		{
			setModified(FILTER_MORE_RESTRICTIVE);
		}
	}
}

void LLInventoryFilter::setSearchType(ESearchType type)
{
	if(mSearchType != type)
	{
		mSearchType = type;
		setModified();
	}
}

void LLInventoryFilter::setFilterCreator(EFilterCreatorType type)
{
	if (mFilterOps.mFilterCreatorType != type)
	{
		mFilterOps.mFilterCreatorType = type;
		setModified();
	}
}

void LLInventoryFilter::setFilterObjectTypes(U64 types)
{
	updateFilterTypes(types, mFilterOps.mFilterObjectTypes);
	mFilterOps.mFilterTypes |= FILTERTYPE_OBJECT;
}

void LLInventoryFilter::setFilterCategoryTypes(U64 types)
{
	updateFilterTypes(types, mFilterOps.mFilterCategoryTypes);
	mFilterOps.mFilterTypes |= FILTERTYPE_CATEGORY;
}

void LLInventoryFilter::setFilterWearableTypes(U64 types)
{
	updateFilterTypes(types, mFilterOps.mFilterWearableTypes);
	mFilterOps.mFilterTypes |= FILTERTYPE_WEARABLE;
}

void LLInventoryFilter::setFilterSettingsTypes(U64 types)
{
    updateFilterTypes(types, mFilterOps.mFilterSettingsTypes);
    mFilterOps.mFilterTypes |= FILTERTYPE_SETTINGS;
}

void LLInventoryFilter::setFilterEmptySystemFolders()
{
	mFilterOps.mFilterTypes |= FILTERTYPE_EMPTYFOLDERS;
}

void LLInventoryFilter::setFilterWorn()
{
    mFilterOps.mFilterTypes |= FILTERTYPE_WORN;
}

void LLInventoryFilter::setFilterMarketplaceActiveFolders()
{
	mFilterOps.mFilterTypes |= FILTERTYPE_MARKETPLACE_ACTIVE;
}

void LLInventoryFilter::setFilterMarketplaceInactiveFolders()
{
	mFilterOps.mFilterTypes |= FILTERTYPE_MARKETPLACE_INACTIVE;
}

void LLInventoryFilter::setFilterMarketplaceUnassociatedFolders()
{
	mFilterOps.mFilterTypes |= FILTERTYPE_MARKETPLACE_UNASSOCIATED;
}

void LLInventoryFilter::setFilterMarketplaceListingFolders(bool select_only_listing_folders)
{
    if (select_only_listing_folders)
    {
        mFilterOps.mFilterTypes |= FILTERTYPE_MARKETPLACE_LISTING_FOLDER;
        setModified(FILTER_MORE_RESTRICTIVE);
    }
    else
    {
        mFilterOps.mFilterTypes &= ~FILTERTYPE_MARKETPLACE_LISTING_FOLDER;
        setModified(FILTER_LESS_RESTRICTIVE);
    }
}


void LLInventoryFilter::toggleSearchVisibilityLinks()
{
	bool hide_links = mFilterOps.mSearchVisibility & VISIBILITY_LINKS;
	if (hide_links)
	{
		mFilterOps.mSearchVisibility &= ~VISIBILITY_LINKS;
	}
	else
	{
		mFilterOps.mSearchVisibility |= VISIBILITY_LINKS;
	}

	if (hasFilterString())
	{
		setModified(hide_links ? FILTER_MORE_RESTRICTIVE : FILTER_LESS_RESTRICTIVE);
	}
}

void LLInventoryFilter::toggleSearchVisibilityTrash()
{
	bool hide_trash = mFilterOps.mSearchVisibility & VISIBILITY_TRASH;
	if (hide_trash)
	{
		mFilterOps.mSearchVisibility &= ~VISIBILITY_TRASH;
	}
	else
	{
		mFilterOps.mSearchVisibility |= VISIBILITY_TRASH;
	}

	if (hasFilterString())
	{
		setModified(hide_trash ? FILTER_MORE_RESTRICTIVE : FILTER_LESS_RESTRICTIVE);
	}
}

void LLInventoryFilter::toggleSearchVisibilityLibrary()
{
	bool hide_library = mFilterOps.mSearchVisibility & VISIBILITY_LIBRARY;
	if (hide_library)
	{
		mFilterOps.mSearchVisibility &= ~VISIBILITY_LIBRARY;
	}
	else
	{
		mFilterOps.mSearchVisibility |= VISIBILITY_LIBRARY;
	}

	if (hasFilterString())
	{
		setModified(hide_library ? FILTER_MORE_RESTRICTIVE : FILTER_LESS_RESTRICTIVE);
	}
}

void LLInventoryFilter::setFilterNoMarketplaceFolder()
{
    mFilterOps.mFilterTypes |= FILTERTYPE_NO_MARKETPLACE_ITEMS;
}

// <FS:Ansariel> Optional hiding of empty system folders
void LLInventoryFilter::removeFilterEmptySystemFolders()
{
	mFilterOps.mFilterTypes &= ~FILTERTYPE_EMPTYFOLDERS;
}
// </FS:Ansariel> Optional hiding of empty system folders

void LLInventoryFilter::setFilterUUID(const LLUUID& object_id)
{
	if (mFilterOps.mFilterUUID == LLUUID::null)
	{
		setModified(FILTER_MORE_RESTRICTIVE);
	}
	else
	{
		setModified(FILTER_RESTART);
	}
	mFilterOps.mFilterUUID = object_id;
	mFilterOps.mFilterTypes = FILTERTYPE_UUID;
}

void LLInventoryFilter::setFilterSubString(const std::string& string)
{
	std::string filter_sub_string_new = string;
	mFilterSubStringOrig = string;
	LLStringUtil::trimHead(filter_sub_string_new);
	LLStringUtil::toUpper(filter_sub_string_new);

	if (mFilterSubString != filter_sub_string_new)
	{
		
		mFilterTokens.clear();
		if (filter_sub_string_new.find_first_of("+") != std::string::npos)
		{
			typedef boost::tokenizer<boost::char_separator<char> > tokenizer;
			boost::char_separator<char> sep("+");
			tokenizer tokens(filter_sub_string_new, sep);

			for (auto token_iter : tokens)
			{
				mFilterTokens.push_back(token_iter);
			}
		}

		std::string old_token = mExactToken;
		mExactToken.clear();
		bool exact_token_changed = false;
		if (mFilterTokens.empty() && filter_sub_string_new.size() > 2)
		{
			boost::regex mPattern = boost::regex("\"\\s*([^<]*)?\\s*\"",
				boost::regex::perl | boost::regex::icase);
			boost::match_results<std::string::const_iterator> matches;
			mExactToken = (boost::regex_match(filter_sub_string_new, matches, mPattern) && matches[1].matched)
				? matches[1]
				: LLStringUtil::null;
			if ((old_token.empty() && !mExactToken.empty()) 
				|| (!old_token.empty() && mExactToken.empty()))
			{
				exact_token_changed = true;
			}
		}

		// hitting BACKSPACE, for example
		const BOOL less_restrictive = mFilterSubString.size() >= filter_sub_string_new.size()
			&& !mFilterSubString.substr(0, filter_sub_string_new.size()).compare(filter_sub_string_new);

		// appending new characters
		const BOOL more_restrictive = mFilterSubString.size() < filter_sub_string_new.size()
			&& !filter_sub_string_new.substr(0, mFilterSubString.size()).compare(mFilterSubString);

		mFilterSubString = filter_sub_string_new;
		if (exact_token_changed)
		{
			setModified(FILTER_RESTART);
		}
		else if (less_restrictive)
		{
			setModified(FILTER_LESS_RESTRICTIVE);
		}
		else if (more_restrictive)
		{
			setModified(FILTER_MORE_RESTRICTIVE);
		}
		else
		{
			setModified(FILTER_RESTART);
		}

		// Cancel out filter links once the search string is modified
		// <FS:Zi> Filter Links Menu
		//if (mFilterOps.mFilterLinks == FILTERLINK_ONLY_LINKS)
		//{
		//	if (mBackupFilterOps.mFilterLinks == FILTERLINK_ONLY_LINKS)
		//	{
		//		// we started viewer/floater in 'only links' mode
		//		mFilterOps.mFilterLinks = FILTERLINK_INCLUDE_LINKS;
		//	}
		//	else
		//	{
		//		mFilterOps = mBackupFilterOps;
		//		setModified(FILTER_RESTART);
		//	}
		//}
		// </FS:Zi>

		// Cancel out UUID once the search string is modified
		if (mFilterOps.mFilterTypes == FILTERTYPE_UUID)
		{
			// <FS:Ansariel> Find all links unhiding hidden empty system folders
			//mFilterOps.mFilterTypes &= ~FILTERTYPE_UUID;
			//mFilterOps.mFilterUUID = LLUUID::null;
			mFilterOps = mBackupFilterOps;
			// </FS:Ansariel>
			setModified(FILTER_RESTART);
		}
	}
}

void LLInventoryFilter::setSearchVisibilityTypes(U32 types)
{
	if (mFilterOps.mSearchVisibility != types)
	{
		// keep current items only if no perm bits getting turned off
		BOOL fewer_bits_set = (mFilterOps.mSearchVisibility & ~types);
		BOOL more_bits_set = (~mFilterOps.mSearchVisibility & types);
		mFilterOps.mSearchVisibility = types;

		if (more_bits_set && fewer_bits_set)
		{
			setModified(FILTER_RESTART);
		}
		else if (more_bits_set)
		{
			// target must have all requested permission bits, so more bits == more restrictive
			setModified(FILTER_MORE_RESTRICTIVE);
		}
		else if (fewer_bits_set)
		{
			setModified(FILTER_LESS_RESTRICTIVE);
		}
	}
}

void LLInventoryFilter::setSearchVisibilityTypes(const Params& params)
{
	if (!params.validateBlock())
	{
		return;
	}

	if (params.filter_ops.search_visibility.isProvided())
	{
		setSearchVisibilityTypes(params.filter_ops.search_visibility);
	}
}

void LLInventoryFilter::setFilterPermissions(PermissionMask perms)
{
	if (mFilterOps.mPermissions != perms)
	{
		// keep current items only if no perm bits getting turned off
		BOOL fewer_bits_set = (mFilterOps.mPermissions & ~perms);
		BOOL more_bits_set = (~mFilterOps.mPermissions & perms);
		mFilterOps.mPermissions = perms;

		if (more_bits_set && fewer_bits_set)
		{
			setModified(FILTER_RESTART);
		}
		else if (more_bits_set)
		{
			// target must have all requested permission bits, so more bits == more restrictive
			setModified(FILTER_MORE_RESTRICTIVE);
		}
		else if (fewer_bits_set)
		{
			setModified(FILTER_LESS_RESTRICTIVE);
		}
	}
}

void LLInventoryFilter::setDateRange(time_t min_date, time_t max_date)
{
	mFilterOps.mHoursAgo = 0;
	if (mFilterOps.mMinDate != min_date)
	{
		mFilterOps.mMinDate = min_date;
		setModified();
	}
	if (mFilterOps.mMaxDate != llmax(mFilterOps.mMinDate, max_date))
	{
		mFilterOps.mMaxDate = llmax(mFilterOps.mMinDate, max_date);
		setModified();
	}

	if (areDateLimitsSet())
	{
		mFilterOps.mFilterTypes |= FILTERTYPE_DATE;
	}
	else
	{
		mFilterOps.mFilterTypes &= ~FILTERTYPE_DATE;
	}
}

void LLInventoryFilter::setDateRangeLastLogoff(BOOL sl)
{
	static LLCachedControl<U32> s_last_logoff(gSavedPerAccountSettings, "LastLogoff", 0);
	if (sl && !isSinceLogoff())
	{
		setDateRange(s_last_logoff(), time_max());
		setModified();
	}
	if (!sl && isSinceLogoff())
	{
		setDateRange(time_min(), time_max());
		setModified();
	}

	if (areDateLimitsSet())
	{
		mFilterOps.mFilterTypes |= FILTERTYPE_DATE;
	}
	else
	{
		mFilterOps.mFilterTypes &= ~FILTERTYPE_DATE;
	}
}

bool LLInventoryFilter::isSinceLogoff() const
{
	static LLCachedControl<U32> s_last_logoff(gSavedSettings, "LastLogoff", 0);

	return (mFilterOps.mMinDate == (time_t)s_last_logoff()) &&
		(mFilterOps.mMaxDate == time_max()) &&
		(mFilterOps.mFilterTypes & FILTERTYPE_DATE);
}

void LLInventoryFilter::clearModified()
{
	mFilterModified = FILTER_NONE;
}

void LLInventoryFilter::setHoursAgo(U32 hours)
{
	if (mFilterOps.mHoursAgo != hours)
	{
		bool are_date_limits_valid = mFilterOps.mMinDate == time_min() && mFilterOps.mMaxDate == time_max();

		bool is_increasing = hours > mFilterOps.mHoursAgo;
		bool is_decreasing = hours < mFilterOps.mHoursAgo;
		bool is_increasing_from_zero = is_increasing && !mFilterOps.mHoursAgo && !isSinceLogoff();

		// *NOTE: need to cache last filter time, in case filter goes stale
		BOOL less_restrictive;
		BOOL more_restrictive;
		if (FILTERDATEDIRECTION_NEWER == mFilterOps.mDateSearchDirection)
		{
			less_restrictive = ((are_date_limits_valid && ((is_increasing && mFilterOps.mHoursAgo))) || !hours);
			more_restrictive = ((are_date_limits_valid && (!is_increasing && hours)) || is_increasing_from_zero);
		}
		else
		{
			less_restrictive = ((are_date_limits_valid && ((is_decreasing && mFilterOps.mHoursAgo))) || !hours);
			more_restrictive = ((are_date_limits_valid && (!is_decreasing && hours)) || is_increasing_from_zero);
		}

		mFilterOps.mHoursAgo = hours;
		mFilterOps.mMinDate = time_min();
		mFilterOps.mMaxDate = time_max();
		if (less_restrictive)
		{
			setModified(FILTER_LESS_RESTRICTIVE);
		}
		else if (more_restrictive)
		{
			setModified(FILTER_MORE_RESTRICTIVE);
		}
		else
		{
			setModified(FILTER_RESTART);
		}
	}

	if (areDateLimitsSet())
	{
		mFilterOps.mFilterTypes |= FILTERTYPE_DATE;
	}
	else
	{
		mFilterOps.mFilterTypes &= ~FILTERTYPE_DATE;
	}
}

void LLInventoryFilter::setDateSearchDirection(U32 direction)
{
	if (direction != mFilterOps.mDateSearchDirection)
	{
		mFilterOps.mDateSearchDirection = direction;
		setModified(FILTER_RESTART);
	}
}

U32 LLInventoryFilter::getDateSearchDirection() const
{
	return mFilterOps.mDateSearchDirection;
}

void LLInventoryFilter::setFilterLinks(U64 filter_links)
{
	// <FS:Zi> Filter Links Menu
	// if (mFilterOps.mFilterLinks != filter_links)
	// {
	// 	if (mFilterOps.mFilterLinks == FILTERLINK_EXCLUDE_LINKS ||
	// 		mFilterOps.mFilterLinks == FILTERLINK_ONLY_LINKS)
	// 		setModified(FILTER_MORE_RESTRICTIVE);
	// 	else
	// 		setModified(FILTER_LESS_RESTRICTIVE);
	// }
	// mFilterOps.mFilterLinks = filter_links;
	if (mFilterOps.mFilterLinks != filter_links)
	{
		LLInventoryFilter::EFilterModified modifyMode = FILTER_RESTART;

		if (filter_links == FILTERLINK_INCLUDE_LINKS)
		{
			modifyMode = FILTER_LESS_RESTRICTIVE;
		}
		else if (mFilterOps.mFilterLinks == FILTERLINK_INCLUDE_LINKS)
		{
			modifyMode = FILTER_MORE_RESTRICTIVE;
		}
		else if (filter_links == FILTERLINK_EXCLUDE_LINKS && mFilterOps.mFilterLinks == FILTERLINK_INCLUDE_LINKS)
		{
			modifyMode = FILTER_MORE_RESTRICTIVE;
		}
		else if (filter_links == FILTERLINK_ONLY_LINKS && mFilterOps.mFilterLinks == FILTERLINK_INCLUDE_LINKS)
		{
			modifyMode = FILTER_MORE_RESTRICTIVE;
		}

		mFilterOps.mFilterLinks = filter_links;
		setModified(modifyMode);
	}
	// </FS:Zi>
}

void LLInventoryFilter::setShowFolderState(EFolderShow state)
{
	if (mFilterOps.mShowFolderState != state)
	{
		mFilterOps.mShowFolderState = state;
		if (state == SHOW_NON_EMPTY_FOLDERS)
		{
			// showing fewer folders than before
			setModified(FILTER_MORE_RESTRICTIVE);
		}
		else if (state == SHOW_ALL_FOLDERS)
		{
			// showing same folders as before and then some
			setModified(FILTER_LESS_RESTRICTIVE);
		}
		else
		{
			setModified();
		}
	}
}

void LLInventoryFilter::setFindAllLinksMode(const std::string &search_name, const LLUUID& search_id)
{
	// Save a copy of settings so that we will be able to restore it later
	// but make sure we are not searching for links already
	//if(mFilterOps.mFilterLinks != FILTERLINK_ONLY_LINKS) // <FS:Ansariel> Find all links unhiding hidden empty system folders
	{
		mBackupFilterOps = mFilterOps;
	}
	
	// set search options
	setFilterSubString(search_name);
	setFilterUUID(search_id);
	setShowFolderState(SHOW_NON_EMPTY_FOLDERS);
	setFilterLinks(FILTERLINK_ONLY_LINKS);
}

void LLInventoryFilter::markDefault()
{
	mDefaultFilterOps = mFilterOps;
}

void LLInventoryFilter::resetDefault()
{
	mFilterOps = mDefaultFilterOps;
	setModified();
}

void LLInventoryFilter::setModified(EFilterModified behavior)
{
	mFilterText.clear();
	mCurrentGeneration++;

	if (mFilterModified == FILTER_NONE)
	{
		mFilterModified = behavior;
	}
	else if (mFilterModified != behavior)
	{
		// trying to do both less restrictive and more restrictive filter
		// basically means restart from scratch
		mFilterModified = FILTER_RESTART;
	}

	// if not keeping current filter results, update last valid as well
	switch(mFilterModified)
	{
		case FILTER_RESTART:
			mFirstRequiredGeneration = mCurrentGeneration;
			mFirstSuccessGeneration = mCurrentGeneration;
			break;
		case FILTER_LESS_RESTRICTIVE:
			mFirstRequiredGeneration = mCurrentGeneration;
			break;
		case FILTER_MORE_RESTRICTIVE:
			mFirstSuccessGeneration = mCurrentGeneration;
			break;
		default:
			LL_ERRS() << "Bad filter behavior specified" << LL_ENDL;
	}
}

bool LLInventoryFilter::isFilterObjectTypesWith(LLInventoryType::EType t) const
{
	return mFilterOps.mFilterObjectTypes & (1LL << t);
}

const std::string& LLInventoryFilter::getFilterText()
{
	if (!mFilterText.empty())
	{
		return mFilterText;
	}

	std::string filtered_types;
	std::string not_filtered_types;
	BOOL filtered_by_type = FALSE;
	BOOL filtered_by_all_types = TRUE;
	S32 num_filter_types = 0;

	mFilterText.clear();

	if (isFilterObjectTypesWith(LLInventoryType::IT_ANIMATION))
	{
		filtered_types += LLTrans::getString("Animations");
		filtered_by_type = TRUE;
		num_filter_types++;
	}
	else
	{
		not_filtered_types += LLTrans::getString("Animations");

		filtered_by_all_types = FALSE;
	}

	if (isFilterObjectTypesWith(LLInventoryType::IT_CALLINGCARD))
	{
		filtered_types += LLTrans::getString("Calling Cards");
		filtered_by_type = TRUE;
		num_filter_types++;
	}
	else
	{
		not_filtered_types += LLTrans::getString("Calling Cards");
		filtered_by_all_types = FALSE;
	}

	if (isFilterObjectTypesWith(LLInventoryType::IT_WEARABLE))
	{
		filtered_types +=  LLTrans::getString("Clothing");
		filtered_by_type = TRUE;
		num_filter_types++;
	}
	else
	{
		not_filtered_types +=  LLTrans::getString("Clothing");
		filtered_by_all_types = FALSE;
	}

	if (isFilterObjectTypesWith(LLInventoryType::IT_GESTURE))
	{
		filtered_types +=  LLTrans::getString("Gestures");
		filtered_by_type = TRUE;
		num_filter_types++;
	}
	else
	{
		not_filtered_types +=  LLTrans::getString("Gestures");
		filtered_by_all_types = FALSE;
	}

	if (isFilterObjectTypesWith(LLInventoryType::IT_LANDMARK))
	{
		filtered_types +=  LLTrans::getString("Landmarks");
		filtered_by_type = TRUE;
		num_filter_types++;
	}
	else
	{
		not_filtered_types +=  LLTrans::getString("Landmarks");
		filtered_by_all_types = FALSE;
	}

	if (isFilterObjectTypesWith(LLInventoryType::IT_NOTECARD))
	{
		filtered_types +=  LLTrans::getString("Notecards");
		filtered_by_type = TRUE;
		num_filter_types++;
	}
	else
	{
		not_filtered_types +=  LLTrans::getString("Notecards");
		filtered_by_all_types = FALSE;
	}

	if (isFilterObjectTypesWith(LLInventoryType::IT_OBJECT) && isFilterObjectTypesWith(LLInventoryType::IT_ATTACHMENT))
	{
		filtered_types +=  LLTrans::getString("Objects");
		filtered_by_type = TRUE;
		num_filter_types++;
	}
	else
	{
		not_filtered_types +=  LLTrans::getString("Objects");
		filtered_by_all_types = FALSE;
	}

	if (isFilterObjectTypesWith(LLInventoryType::IT_LSL))
	{
		filtered_types +=  LLTrans::getString("Scripts");
		filtered_by_type = TRUE;
		num_filter_types++;
	}
	else
	{
		not_filtered_types +=  LLTrans::getString("Scripts");
		filtered_by_all_types = FALSE;
	}

	if (isFilterObjectTypesWith(LLInventoryType::IT_SOUND))
	{
		filtered_types +=  LLTrans::getString("Sounds");
		filtered_by_type = TRUE;
		num_filter_types++;
	}
	else
	{
		not_filtered_types +=  LLTrans::getString("Sounds");
		filtered_by_all_types = FALSE;
	}

	if (isFilterObjectTypesWith(LLInventoryType::IT_TEXTURE))
	{
		filtered_types +=  LLTrans::getString("Textures");
		filtered_by_type = TRUE;
		num_filter_types++;
	}
	else
	{
		not_filtered_types +=  LLTrans::getString("Textures");
		filtered_by_all_types = FALSE;
	}

	if (isFilterObjectTypesWith(LLInventoryType::IT_SNAPSHOT))
	{
		filtered_types +=  LLTrans::getString("Snapshots");
		filtered_by_type = TRUE;
		num_filter_types++;
	}
	else
	{
		not_filtered_types +=  LLTrans::getString("Snapshots");
		filtered_by_all_types = FALSE;
	}

	if (isFilterObjectTypesWith(LLInventoryType::IT_SETTINGS))
	{
		filtered_types +=  LLTrans::getString("Settings");
		filtered_by_type = TRUE;
		num_filter_types++;
	}
	else
	{
		not_filtered_types +=  LLTrans::getString("Settings");
		filtered_by_all_types = FALSE;
	}

	if (!LLInventoryModelBackgroundFetch::instance().folderFetchActive()
		&& filtered_by_type
		&& !filtered_by_all_types)
	{
		mFilterText += " - ";
		if (num_filter_types < 5)
		{
			mFilterText += filtered_types;
		}
		else
		{
			mFilterText += LLTrans::getString("No Filters");
			mFilterText += not_filtered_types;
		}
		// remove the ',' at the end
		mFilterText.erase(mFilterText.size() - 1, 1);
	}

	// <FS:Ansariel> FIRE-19340: search inventory by transferable permission
	//           Zi: FIRE-1175 - Filter Permissions Menu
	PermissionMask permissions = getFilterPermissions();
	if (permissions)
	{
		std::string perm_string;
		if (permissions & PERM_MODIFY)
		{
			perm_string = LLTrans::getString("Modifiable");
		}

		if (permissions & PERM_COPY)
		{
			if (!perm_string.empty())
			{
				perm_string += ", ";
			}
			perm_string += LLTrans::getString("Copyable");
		}

		if (permissions & PERM_TRANSFER)
		{
			if (!perm_string.empty())
			{
				perm_string += ", ";
			}
			perm_string += LLTrans::getString("Transferable");
		}

		LLStringUtil::format_map_t args;
		args["[PERMISSIONS]"] = perm_string;

		mFilterText += LLTrans::getString("PermissionsFilter", args);
	}
	// </FS:Ansariel>

	if (isSinceLogoff())
	{
		mFilterText += LLTrans::getString("Since Logoff");
	}
	return mFilterText;
}


LLInventoryFilter& LLInventoryFilter::operator=( const  LLInventoryFilter&  other )
{
	setFilterObjectTypes(other.getFilterObjectTypes());
	setDateRange(other.getMinDate(), other.getMaxDate());
	setHoursAgo(other.getHoursAgo());
	setDateSearchDirection(other.getDateSearchDirection());
	setShowFolderState(other.getShowFolderState());
	setFilterPermissions(other.getFilterPermissions());
	setFilterSubString(other.getFilterSubString());
	setDateRangeLastLogoff(other.isSinceLogoff());
	return *this;
}


void LLInventoryFilter::toParams(Params& params) const
{
	params.filter_ops.types = getFilterObjectTypes();
	params.filter_ops.category_types = getFilterCategoryTypes();
	if (getFilterObjectTypes() & FILTERTYPE_WEARABLE)
	{
		params.filter_ops.wearable_types = getFilterWearableTypes();
	}
	params.filter_ops.date_range.min_date = getMinDate();
	params.filter_ops.date_range.max_date = getMaxDate();
	params.filter_ops.hours_ago = getHoursAgo();
	params.filter_ops.date_search_direction = getDateSearchDirection();
	params.filter_ops.show_folder_state = getShowFolderState();
	params.filter_ops.creator_type = getFilterCreatorType();
	params.filter_ops.permissions = getFilterPermissions();
	params.filter_ops.search_visibility = getSearchVisibilityTypes();
	params.substring = getFilterSubString();
	params.since_logoff = isSinceLogoff();
}

void LLInventoryFilter::fromParams(const Params& params)
{
	if (!params.validateBlock())
	{
		return;
	}

	// <FS:Ansariel> FIRE-12418: Only apply filter params if they are really provided
	//setFilterObjectTypes(params.filter_ops.types);
	//setFilterCategoryTypes(params.filter_ops.category_types);
	//setFilterWearableTypes(params.filter_ops.wearable_types);
	//setDateRange(params.filter_ops.date_range.min_date,   params.filter_ops.date_range.max_date);
	//setHoursAgo(params.filter_ops.hours_ago);
	//setDateSearchDirection(params.filter_ops.date_search_direction);
	//setFilterCreator(params.filter_ops.creator_type);
	//setShowFolderState(params.filter_ops.show_folder_state);
	//setFilterPermissions(params.filter_ops.permissions);
	//setSearchVisibilityTypes(params.filter_ops.search_visibility);
	//setFilterSubString(params.substring);
	//setDateRangeLastLogoff(params.since_logoff);
	if (params.filter_ops.types.isProvided())
	{
		setFilterObjectTypes(params.filter_ops.types);
	}
	if (params.filter_ops.category_types.isProvided())
	{
		setFilterCategoryTypes(params.filter_ops.category_types);
	}
	if (params.filter_ops.wearable_types.isProvided())
	{
		setFilterWearableTypes(params.filter_ops.wearable_types);
	}
	if (params.filter_ops.date_range.min_date.isProvided() && params.filter_ops.date_range.max_date.isProvided())
	{
		setDateRange(params.filter_ops.date_range.min_date,   params.filter_ops.date_range.max_date);
	}
	if (params.filter_ops.hours_ago.isProvided())
	{
		setHoursAgo(params.filter_ops.hours_ago);
	}
	if (params.filter_ops.date_search_direction.isProvided())
	{
		setDateSearchDirection(params.filter_ops.date_search_direction);
	}
	if (params.filter_ops.show_folder_state.isProvided())
	{
		setShowFolderState(params.filter_ops.show_folder_state);
	}
	if (params.filter_ops.creator_type.isProvided())
	{
		setFilterCreator(params.filter_ops.creator_type);
	}
	if (params.filter_ops.permissions.isProvided())
	{
		setFilterPermissions(params.filter_ops.permissions);
	}
	if (params.filter_ops.search_visibility.isProvided())
	{
		setSearchVisibilityTypes(params.filter_ops.search_visibility);
	}
	// <FS:Ansariel> FIRE-8947: Don't restore filter string on relog
	//if (params.substring.isProvided())
	//{
	//	setFilterSubString(params.substring);
	//}
	if (params.since_logoff.isProvided())
	{
		setDateRangeLastLogoff(params.since_logoff);
	}
	// </FS:Ansariel>
}

U64 LLInventoryFilter::getFilterTypes() const
{
	return mFilterOps.mFilterTypes;
}

U64 LLInventoryFilter::getFilterObjectTypes() const
{
	return mFilterOps.mFilterObjectTypes;
}

U64 LLInventoryFilter::getFilterCategoryTypes() const
{
	return mFilterOps.mFilterCategoryTypes;
}

U64 LLInventoryFilter::getFilterWearableTypes() const
{
	return mFilterOps.mFilterWearableTypes;
}

U64 LLInventoryFilter::getFilterSettingsTypes() const
{
    return mFilterOps.mFilterSettingsTypes;
}

U64 LLInventoryFilter::getSearchVisibilityTypes() const
{
	return mFilterOps.mSearchVisibility;
}

bool LLInventoryFilter::hasFilterString() const
{
	return mFilterSubString.size() > 0;
}

std::string::size_type LLInventoryFilter::getFilterStringSize() const
{
	return mFilterSubString.size();
}

PermissionMask LLInventoryFilter::getFilterPermissions() const
{
	return mFilterOps.mPermissions;
}

time_t LLInventoryFilter::getMinDate() const
{
	return mFilterOps.mMinDate;
}

time_t LLInventoryFilter::getMaxDate() const 
{ 
	return mFilterOps.mMaxDate; 
}
U32 LLInventoryFilter::getHoursAgo() const 
{ 
	return mFilterOps.mHoursAgo; 
}
U64 LLInventoryFilter::getFilterLinks() const
{
	return mFilterOps.mFilterLinks;
}
LLInventoryFilter::EFolderShow LLInventoryFilter::getShowFolderState() const
{ 
	return mFilterOps.mShowFolderState; 
}

LLInventoryFilter::EFilterCreatorType LLInventoryFilter::getFilterCreatorType() const
{
	return mFilterOps.mFilterCreatorType;
}

bool LLInventoryFilter::isTimedOut()
{
	return mFilterTime.hasExpired();
}

void LLInventoryFilter::resetTime(S32 timeout)
{
	mFilterTime.reset();
    F32 time_in_sec = (F32)(timeout)/1000.0;
	mFilterTime.setTimerExpirySec(time_in_sec);
}

S32 LLInventoryFilter::getCurrentGeneration() const
{ 
	return mCurrentGeneration;
}
S32 LLInventoryFilter::getFirstSuccessGeneration() const
{ 
	return mFirstSuccessGeneration; 
}
S32 LLInventoryFilter::getFirstRequiredGeneration() const
{ 
	return mFirstRequiredGeneration; 
}

void LLInventoryFilter::setEmptyLookupMessage(const std::string& message)
{
	mEmptyLookupMessage = message;
}

void LLInventoryFilter::setDefaultEmptyLookupMessage(const std::string& message)
{
	mDefaultEmptyLookupMessage = message;
}

std::string LLInventoryFilter::getEmptyLookupMessage() const
{
	if (isDefault() && !mDefaultEmptyLookupMessage.empty())
	{
		return LLTrans::getString(mDefaultEmptyLookupMessage);
	}
	else
	{
		LLStringUtil::format_map_t args;
		args["[SEARCH_TERM]"] = LLURI::escape(getFilterSubStringOrig());

		return LLTrans::getString(mEmptyLookupMessage, args);
	}

}

bool LLInventoryFilter::areDateLimitsSet()
{
	return     mFilterOps.mMinDate != time_min()
			|| mFilterOps.mMaxDate != time_max()
			|| mFilterOps.mHoursAgo != 0;
}

bool LLInventoryFilter::showAllResults() const
{
	return hasFilterString();
}



bool LLInventoryFilter::FilterOps::DateRange::validateBlock( bool   emit_errors /*= true*/ ) const
{
	bool valid = LLInitParam::Block<DateRange>::validateBlock(emit_errors);
	if (valid)
	{
		if (max_date() < min_date())
		{
			if (emit_errors)
			{
				LL_WARNS() << "max_date should be greater or equal to min_date" <<   LL_ENDL;
			}
			valid = false;
		}
	}
	return valid;
}<|MERGE_RESOLUTION|>--- conflicted
+++ resolved
@@ -47,17 +47,12 @@
 #include "llclipboard.h"
 #include "lltrans.h"
 
-<<<<<<< HEAD
 // Firestorm includes
 #include "llappearancemgr.h" // needed to query whether we are in COF
 #ifdef OPENSIM
 #include "fsgridhandler.h" // <FS:Beq> need to check if in opensim
 #endif
 
-LLTrace::BlockTimerStatHandle FT_FILTER_CLIPBOARD("Filter Clipboard");
-
-=======
->>>>>>> 28cefb3a
 LLInventoryFilter::FilterOps::FilterOps(const Params& p)
 :	mFilterObjectTypes(p.object_types),
 	mFilterCategoryTypes(p.category_types),
