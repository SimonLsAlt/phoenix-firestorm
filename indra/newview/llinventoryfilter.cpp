/**
* @file llinventoryfilter.cpp
* @brief Support for filtering your inventory to only display a subset of the
* available items.
*
* $LicenseInfo:firstyear=2005&license=viewerlgpl$
* Second Life Viewer Source Code
* Copyright (C) 2010, Linden Research, Inc.
*
* This library is free software; you can redistribute it and/or
* modify it under the terms of the GNU Lesser General Public
* License as published by the Free Software Foundation;
* version 2.1 of the License only.
*
* This library is distributed in the hope that it will be useful,
* but WITHOUT ANY WARRANTY; without even the implied warranty of
* MERCHANTABILITY or FITNESS FOR A PARTICULAR PURPOSE.  See the GNU
* Lesser General Public License for more details.
*
* You should have received a copy of the GNU Lesser General Public
* License along with this library; if not, write to the Free Software
* Foundation, Inc., 51 Franklin Street, Fifth Floor, Boston, MA  02110-1301  USA
*
* Linden Research, Inc., 945 Battery Street, San Francisco, CA  94111  USA
* $/LicenseInfo$
*/
#include "llviewerprecompiledheaders.h"

#include "llinventoryfilter.h"

// viewer includes
#include "llagent.h"
#include "llfolderviewmodel.h"
#include "llfolderviewitem.h"
#include "llinventorymodel.h"
#include "llinventorymodelbackgroundfetch.h"
#include "llinventoryfunctions.h"
#include "llmarketplacefunctions.h"
#include "llregex.h"
#include "llviewercontrol.h"
#include "llfolderview.h"
#include "llinventorybridge.h"
#include "llviewerfoldertype.h"
#include "llradiogroup.h"
#include "llstartup.h"

// linden library includes
#include "llclipboard.h"
#include "lltrans.h"

// Firestorm includes
#include "llappearancemgr.h" // needed to query whether we are in COF
#ifdef OPENSIM
#include "fsgridhandler.h" // <FS:Beq> need to check if in opensim
#endif

#include "llinventorydefines.h"		// <FS:Zi> FIRE-31369: Add inventory filter for coalesced objects

LLInventoryFilter::FilterOps::FilterOps(const Params& p)
:   mFilterObjectTypes(p.object_types),
    mFilterCategoryTypes(p.category_types),
    mFilterWearableTypes(p.wearable_types),
    mFilterSettingsTypes(p.settings_types),
    mMinDate(p.date_range.min_date),
    mMaxDate(p.date_range.max_date),
    mHoursAgo(p.hours_ago),
    mDateSearchDirection(p.date_search_direction),
    mShowFolderState(p.show_folder_state),
    mFilterCreatorType(p.creator_type),
    mPermissions(p.permissions),
    mFilterTypes(p.types),
    mFilterUUID(p.uuid),
    mFilterLinks(p.links),
    mFilterThumbnails(p.thumbnails),
<<<<<<< HEAD
	mCoalescedObjectsOnly(p.coalesced_objects_only),		// <FS:Zi> FIRE-31369: Add inventory filter for coalesced objects
	mSearchVisibility(p.search_visibility)
=======
    mSearchVisibility(p.search_visibility)
>>>>>>> 38c2a5bd
{
}

///----------------------------------------------------------------------------
/// Class LLInventoryFilter
///----------------------------------------------------------------------------
LLInventoryFilter::LLInventoryFilter(const Params& p)
:   mName(p.name),
    mFilterModified(FILTER_NONE),
    mEmptyLookupMessage("InventoryNoMatchingItems"),
    mDefaultEmptyLookupMessage(""),
    mFilterOps(p.filter_ops),
    mBackupFilterOps(mFilterOps),
    mFilterSubString(p.substring),
    mCurrentGeneration(0),
    mFirstRequiredGeneration(0),
    mFirstSuccessGeneration(0),
    mSearchType(SEARCHTYPE_NAME),
    mSingleFolderMode(false)
{
<<<<<<< HEAD
	// copy mFilterOps into mDefaultFilterOps
	markDefault();
	mUsername = gAgentUsername;
	LLStringUtil::toUpper(mUsername);
}

bool LLInventoryFilter::check(const LLFolderViewModelItem* item) 
{
	const LLFolderViewModelItemInventory* listener = dynamic_cast<const LLFolderViewModelItemInventory*>(item);

	// If it's a folder and we're showing all folders, return automatically.
	const BOOL is_folder = listener->getInventoryType() == LLInventoryType::IT_CATEGORY;
	if (is_folder && (mFilterOps.mShowFolderState == LLInventoryFilter::SHOW_ALL_FOLDERS))
	{
		return true;
	}
	
	std::string desc = listener->getSearchableCreatorName();
	switch(mSearchType)
	{
		case SEARCHTYPE_CREATOR:
			desc = listener->getSearchableCreatorName();
			break;
		case SEARCHTYPE_DESCRIPTION:
			desc = listener->getSearchableDescription();
			break;
		case SEARCHTYPE_UUID:
			desc = listener->getSearchableUUIDString();
			break;
		// <FS:Ansariel> Allow searching by all
		case SEARCHTYPE_ALL:
			desc = listener->getSearchableAll();
			break;
		// </FS:Ansariel>
		case SEARCHTYPE_NAME:
		default:
			desc = listener->getSearchableName();
			break;
	}

	bool passed = true;
	// <FS:Ansariel> Allow searching by all
	//if (!mExactToken.empty() && (mSearchType == SEARCHTYPE_NAME))
	if (!mExactToken.empty() && ((mSearchType == SEARCHTYPE_NAME) || (mSearchType == SEARCHTYPE_ALL)))
	// </FS:Ansariel>
	{
		passed = false;
		typedef boost::tokenizer<boost::char_separator<char> > tokenizer;
		boost::char_separator<char> sep(" ");
		tokenizer tokens(desc, sep);

		for (auto token_iter : tokens)
		{
			if (token_iter == mExactToken)
			{
				passed = true;
				break;
			}
		}	
	}
	// <FS:Ansariel> Allow searching by all
	//else if ((mFilterTokens.size() > 0) && (mSearchType == SEARCHTYPE_NAME))
	else if ((mFilterTokens.size() > 0) && ((mSearchType == SEARCHTYPE_NAME) || (mSearchType == SEARCHTYPE_ALL)))
	// </FS:Ansariel>
	{
		for (auto token_iter : mFilterTokens)
		{
			if (desc.find(token_iter) == std::string::npos)
			{
				return false;
			}
		}
	}
	else
	{
		passed = (mFilterSubString.size() ? desc.find(mFilterSubString) != std::string::npos : true);
	}

	passed = passed && checkAgainstFilterType(listener);
	passed = passed && checkAgainstPermissions(listener);
	passed = passed && checkAgainstFilterLinks(listener);
	passed = passed && checkAgainstCreator(listener);
	passed = passed && checkAgainstSearchVisibility(listener);
=======
    // copy mFilterOps into mDefaultFilterOps
    markDefault();
    mUsername = gAgentUsername;
    LLStringUtil::toUpper(mUsername);
}

bool LLInventoryFilter::check(const LLFolderViewModelItem* item)
{
    const LLFolderViewModelItemInventory* listener = dynamic_cast<const LLFolderViewModelItemInventory*>(item);

    // If it's a folder and we're showing all folders, return automatically.
    const BOOL is_folder = listener->getInventoryType() == LLInventoryType::IT_CATEGORY;
    if (is_folder && (mFilterOps.mShowFolderState == LLInventoryFilter::SHOW_ALL_FOLDERS))
    {
        return true;
    }

    std::string desc = listener->getSearchableCreatorName();
    switch(mSearchType)
    {
        case SEARCHTYPE_CREATOR:
            desc = listener->getSearchableCreatorName();
            break;
        case SEARCHTYPE_DESCRIPTION:
            desc = listener->getSearchableDescription();
            break;
        case SEARCHTYPE_UUID:
            desc = listener->getSearchableUUIDString();
            break;
        case SEARCHTYPE_NAME:
        default:
            desc = listener->getSearchableName();
            break;
    }


    bool passed = true;
    if (!mExactToken.empty() && (mSearchType == SEARCHTYPE_NAME))
    {
        passed = false;
        typedef boost::tokenizer<boost::char_separator<char> > tokenizer;
        boost::char_separator<char> sep(" ");
        tokenizer tokens(desc, sep);

        for (auto token_iter : tokens)
        {
            if (token_iter == mExactToken)
            {
                passed = true;
                break;
            }
        }
    }
    else if ((mFilterTokens.size() > 0) && (mSearchType == SEARCHTYPE_NAME))
    {
        for (auto token_iter : mFilterTokens)
        {
            if (desc.find(token_iter) == std::string::npos)
            {
                return false;
            }
        }
    }
    else
    {
        passed = (mFilterSubString.size() ? desc.find(mFilterSubString) != std::string::npos : true);
    }

    passed = passed && checkAgainstFilterType(listener);
    passed = passed && checkAgainstPermissions(listener);
    passed = passed && checkAgainstFilterLinks(listener);
    passed = passed && checkAgainstCreator(listener);
    passed = passed && checkAgainstSearchVisibility(listener);
>>>>>>> 38c2a5bd

    passed = passed && checkAgainstFilterThumbnails(listener->getUUID());

    return passed;
}

bool LLInventoryFilter::check(const LLInventoryItem* item)
{
    const bool passed_string = (mFilterSubString.size() ? item->getName().find(mFilterSubString) != std::string::npos : true);
    const bool passed_filtertype = checkAgainstFilterType(item);
    const bool passed_permissions = checkAgainstPermissions(item);

    return passed_filtertype && passed_permissions && passed_string;
}

bool LLInventoryFilter::checkFolder(const LLFolderViewModelItem* item) const
{
    const LLFolderViewModelItemInventory* listener = dynamic_cast<const LLFolderViewModelItemInventory*>(item);
    if (!listener)
    {
        LL_ERRS() << "Folder view event listener not found." << LL_ENDL;
        return false;
    }

    const LLUUID folder_id = listener->getUUID();

    return checkFolder(folder_id);
}

bool LLInventoryFilter::checkFolder(const LLUUID& folder_id) const
{
    // we're showing all folders, overriding filter
    if (mFilterOps.mShowFolderState == LLInventoryFilter::SHOW_ALL_FOLDERS)
    {
        return true;
    }

    // when applying a filter, matching folders get their contents downloaded first
    // but make sure we are not interfering with pre-download
    if (isNotDefault()
        && LLStartUp::getStartupState() > STATE_WEARABLES_WAIT
        && !LLInventoryModelBackgroundFetch::instance().inventoryFetchInProgress())
    {
        LLViewerInventoryCategory* cat = gInventory.getCategory(folder_id);
        if ((!cat && folder_id.notNull()))
        {
            // Shouldn't happen? Server provides full list of folders on startup
            LLInventoryModelBackgroundFetch::instance().start(folder_id, false);
        }
        else if (cat && cat->getVersion() == LLViewerInventoryCategory::VERSION_UNKNOWN)
        {
            // At the moment background fetch only cares about VERSION_UNKNOWN,
            // so do not check isCategoryComplete that compares descendant count,
            // but if that is nesesary, do a forced scheduleFolderFetch.
            cat->fetch();
        }
    }

    if (!checkAgainstFilterThumbnails(folder_id))
    {
        return false;
    }

    // Marketplace folder filtering
    const U32 filterTypes = mFilterOps.mFilterTypes;
    const U32 marketplace_filter = FILTERTYPE_MARKETPLACE_ACTIVE | FILTERTYPE_MARKETPLACE_INACTIVE |
                                   FILTERTYPE_MARKETPLACE_UNASSOCIATED | FILTERTYPE_MARKETPLACE_LISTING_FOLDER |
                                   FILTERTYPE_NO_MARKETPLACE_ITEMS;
    if (filterTypes & marketplace_filter)
    {
        S32 depth = depth_nesting_in_marketplace(folder_id);

        if (filterTypes & FILTERTYPE_NO_MARKETPLACE_ITEMS)
        {
            if (depth >= 0)
            {
                return false;
            }
        }

        if (filterTypes & FILTERTYPE_MARKETPLACE_LISTING_FOLDER)
        {
            if (depth > 1)
            {
                return false;
            }
        }

        if (depth > 0)
        {
            LLUUID listing_uuid = nested_parent_id(folder_id, depth);
            if (filterTypes & FILTERTYPE_MARKETPLACE_ACTIVE)
            {
                if (!LLMarketplaceData::instance().getActivationState(listing_uuid))
                {
                    return false;
                }
            }
            else if (filterTypes & FILTERTYPE_MARKETPLACE_INACTIVE)
            {
                if (!LLMarketplaceData::instance().isListed(listing_uuid) || LLMarketplaceData::instance().getActivationState(listing_uuid))
                {
                    return false;
                }
            }
            else if (filterTypes & FILTERTYPE_MARKETPLACE_UNASSOCIATED)
            {
                if (LLMarketplaceData::instance().isListed(listing_uuid))
                {
                    return false;
                }
            }
        }
    }
<<<<<<< HEAD
    
	// show folder links
	LLViewerInventoryItem* item = gInventory.getItem(folder_id);
	if (item && item->getActualType() == LLAssetType::AT_LINK_FOLDER)
	{
		return true;
	}

	if (mFilterOps.mFilterTypes & FILTERTYPE_CATEGORY)
	{
		// Can only filter categories for items in your inventory
		// (e.g. versus in-world object contents).
		const LLViewerInventoryCategory *cat = gInventory.getCategory(folder_id);
		if (!cat)
			return folder_id.isNull();
		LLFolderType::EType cat_type = cat->getPreferredType();
// <FS:Beq> FIRE-30501 suitcase missing on 32 bit viewer.
#ifdef OPENSIM
		if (LLGridManager::getInstance()->isInOpenSim() && cat_type == LLFolderType::FT_MY_SUITCASE)
		{
			return true; // suitcase will always be shown
		}
#endif
// </FS:Beq>
		if (cat_type != LLFolderType::FT_NONE && (1LL << cat_type & mFilterOps.mFilterCategoryTypes) == U64(0))
			return false;
	}

	return true;
=======

    // show folder links
    LLViewerInventoryItem* item = gInventory.getItem(folder_id);
    if (item && item->getActualType() == LLAssetType::AT_LINK_FOLDER)
    {
        return true;
    }

    if (mFilterOps.mFilterTypes & FILTERTYPE_CATEGORY)
    {
        // Can only filter categories for items in your inventory
        // (e.g. versus in-world object contents).
        const LLViewerInventoryCategory *cat = gInventory.getCategory(folder_id);
        if (!cat)
            return folder_id.isNull();
        LLFolderType::EType cat_type = cat->getPreferredType();
        if (cat_type != LLFolderType::FT_NONE && (1LL << cat_type & mFilterOps.mFilterCategoryTypes) == U64(0))
            return false;
    }

    return true;
>>>>>>> 38c2a5bd
}

bool LLInventoryFilter::checkAgainstFilterType(const LLFolderViewModelItemInventory* listener) const
{
    if (!listener) return FALSE;

    LLInventoryType::EType object_type = listener->getInventoryType();
    const LLUUID object_id = listener->getUUID();
    const LLInventoryObject *object = gInventory.getObject(object_id);

    const U32 filterTypes = mFilterOps.mFilterTypes;

    ////////////////////////////////////////////////////////////////////////////////
    // FILTERTYPE_OBJECT
    // Pass if this item's type is of the correct filter type
    if (filterTypes & FILTERTYPE_OBJECT)
    {
        switch (object_type)
        {
        case LLInventoryType::IT_NONE:
            // If it has no type, pass it, unless it's a link.
            if (object && object->getIsLinkType())
            {
                return FALSE;
            }
            break;
        case LLInventoryType::IT_UNKNOWN:
            {
                // Unknows are only shown when we show every type.
                // Unknows are 255 and won't fit in 64 bits.
                if (mFilterOps.mFilterObjectTypes != 0xffffffffffffffffULL)
                {
                    return FALSE;
                }
                break;
            }
        default:
            // <FS:Zi> FIRE-31369: Add inventory filter for coalesced objects
            if (mFilterOps.mCoalescedObjectsOnly)
            {
                // only bother to get the inventory item pointer if we are actually showing only coalesced objects
                LLInventoryItem* item = gInventory.getItem(object_id);
                if (item)
                {
                    if (!(item->getFlags() & LLInventoryItemFlags::II_FLAGS_OBJECT_HAS_MULTIPLE_ITEMS))
                    {
                        return false;
                    }
                }
            }
            // </ FS:Zi>

            if ((1LL << object_type & mFilterOps.mFilterObjectTypes) == U64(0))
            {
                return FALSE;
            }
            break;
        }
<<<<<<< HEAD
	}

	// <FS>
	//if(filterTypes & FILTERTYPE_WORN)
	//{
	//	if (!get_is_item_worn(object_id))
	//	{
	//		return FALSE;
	//	}
	//}
	////////////////////////////////////////////////////////////////////////////////
	// FILTERTYPE_WORN
	// Pass if this item is worn (hiding COF and Outfits folders)
	if (filterTypes & FILTERTYPE_WORN)
	{
		if (!object)
		{
			return FALSE;
		}
		const LLUUID& cat_id = object->getParentUUID();
		const LLViewerInventoryCategory* cat = gInventory.getCategory(cat_id);
		return !LLAppearanceMgr::instance().getIsInCOF(object_id)           // Not a link in COF
			&& (!cat || cat->getPreferredType() != LLFolderType::FT_OUTFIT) // Not a link in an outfit folder
			&& get_is_item_worn(object_id);
	}
	// </FS>


	////////////////////////////////////////////////////////////////////////////////
	// FILTERTYPE_UUID
	// Pass if this item is the target UUID or if it links to the target UUID
	if (filterTypes & FILTERTYPE_UUID)
	{
		if (!object) return FALSE;

		if (object->getLinkedUUID() != mFilterOps.mFilterUUID)
			return FALSE;
	}

	////////////////////////////////////////////////////////////////////////////////
	// FILTERTYPE_DATE
	// Pass if this item is within the date range.
	if (filterTypes & FILTERTYPE_DATE)
	{
		const U16 HOURS_TO_SECONDS = 3600;
		time_t earliest = time_corrected() - mFilterOps.mHoursAgo * HOURS_TO_SECONDS;

		if (mFilterOps.mMinDate > time_min() && mFilterOps.mMinDate < earliest)
		{
			earliest = mFilterOps.mMinDate;
		}
		else if (!mFilterOps.mHoursAgo)
		{
			earliest = 0;
		}

		if (FILTERDATEDIRECTION_NEWER == mFilterOps.mDateSearchDirection || isSinceLogoff())
		{
			if (listener->getCreationDate() < earliest ||
				listener->getCreationDate() > mFilterOps.mMaxDate)
				return FALSE;
		}
		else
		{
			if (listener->getCreationDate() > earliest ||
				listener->getCreationDate() > mFilterOps.mMaxDate)
				return FALSE;
		}
	}

	////////////////////////////////////////////////////////////////////////////////
	// FILTERTYPE_WEARABLE
	// Pass if this item is a wearable of the appropriate type
	if (filterTypes & FILTERTYPE_WEARABLE)
	{
		LLWearableType::EType type = listener->getWearableType();
=======
    }

    if(filterTypes & FILTERTYPE_WORN)
    {
        if (!get_is_item_worn(object_id))
        {
            return FALSE;
        }
    }

    ////////////////////////////////////////////////////////////////////////////////
    // FILTERTYPE_UUID
    // Pass if this item is the target UUID or if it links to the target UUID
    if (filterTypes & FILTERTYPE_UUID)
    {
        if (!object) return FALSE;

        if (object->getLinkedUUID() != mFilterOps.mFilterUUID)
            return FALSE;
    }

    ////////////////////////////////////////////////////////////////////////////////
    // FILTERTYPE_DATE
    // Pass if this item is within the date range.
    if (filterTypes & FILTERTYPE_DATE)
    {
        const U16 HOURS_TO_SECONDS = 3600;
        time_t earliest = time_corrected() - mFilterOps.mHoursAgo * HOURS_TO_SECONDS;

        if (mFilterOps.mMinDate > time_min() && mFilterOps.mMinDate < earliest)
        {
            earliest = mFilterOps.mMinDate;
        }
        else if (!mFilterOps.mHoursAgo)
        {
            earliest = 0;
        }

        if (FILTERDATEDIRECTION_NEWER == mFilterOps.mDateSearchDirection || isSinceLogoff())
        {
            if (listener->getCreationDate() < earliest ||
                listener->getCreationDate() > mFilterOps.mMaxDate)
                return FALSE;
        }
        else
        {
            if (listener->getCreationDate() > earliest ||
                listener->getCreationDate() > mFilterOps.mMaxDate)
                return FALSE;
        }
    }

    ////////////////////////////////////////////////////////////////////////////////
    // FILTERTYPE_WEARABLE
    // Pass if this item is a wearable of the appropriate type
    if (filterTypes & FILTERTYPE_WEARABLE)
    {
        LLWearableType::EType type = listener->getWearableType();
>>>>>>> 38c2a5bd
        if ((object_type == LLInventoryType::IT_WEARABLE) &&
                (((0x1LL << type) & mFilterOps.mFilterWearableTypes) == 0))
        {
            return FALSE;
        }
    }

    ////////////////////////////////////////////////////////////////////////////////
    // FILTERTYPE_SETTINGS
    // Pass if this item is a setting of the appropriate type
    if (filterTypes & FILTERTYPE_SETTINGS)
    {
        LLSettingsType::type_e type = listener->getSettingsType();
        if ((object_type == LLInventoryType::IT_SETTINGS) &&
            (((0x1LL << type) & mFilterOps.mFilterSettingsTypes) == 0))
        {
            return FALSE;
        }
    }

    ////////////////////////////////////////////////////////////////////////////////
    // FILTERTYPE_EMPTYFOLDERS
    // Pass if this item is a folder and is not a system folder that should be hidden
    if (filterTypes & FILTERTYPE_EMPTYFOLDERS)
    {
        if (object_type == LLInventoryType::IT_CATEGORY)
        {
            bool is_hidden_if_empty = LLViewerFolderType::lookupIsHiddenIfEmpty(listener->getPreferredType());
            if (is_hidden_if_empty)
            {
                // Force the fetching of those folders so they are hidden if they really are empty...
                // But don't interfere with startup download
                if (LLStartUp::getStartupState() > STATE_WEARABLES_WAIT)
                {
                    gInventory.fetchDescendentsOf(object_id);
                }

                LLInventoryModel::cat_array_t* cat_array = NULL;
                LLInventoryModel::item_array_t* item_array = NULL;
                gInventory.getDirectDescendentsOf(object_id,cat_array,item_array);
                S32 descendents_actual = 0;
                if(cat_array && item_array)
                {
                    descendents_actual = cat_array->size() + item_array->size();
                }
                if (descendents_actual == 0)
                {
                    return FALSE;
                }
            }
        }
    }

    return TRUE;
}

bool LLInventoryFilter::checkAgainstFilterType(const LLInventoryItem* item) const
{
    LLInventoryType::EType object_type = item->getInventoryType();

    const U32 filterTypes = mFilterOps.mFilterTypes;

    ////////////////////////////////////////////////////////////////////////////////
    // FILTERTYPE_OBJECT
    // Pass if this item's type is of the correct filter type
    if (filterTypes & FILTERTYPE_OBJECT)
    {
        switch (object_type)
        {
        case LLInventoryType::IT_NONE:
            // If it has no type, pass it, unless it's a link.
            if (item && item->getIsLinkType())
            {
                return FALSE;
            }
            break;
        case LLInventoryType::IT_UNKNOWN:
            {
                // Unknows are only shown when we show every type.
                // Unknows are 255 and won't fit in 64 bits.
                if (mFilterOps.mFilterObjectTypes != 0xffffffffffffffffULL)
                {
                    return FALSE;
                }
                break;
            }
        default:
            if ((1LL << object_type & mFilterOps.mFilterObjectTypes) == U64(0))
            {
                return FALSE;
            }
            break;
        }
    }

    ////////////////////////////////////////////////////////////////////////////////
    // FILTERTYPE_UUID
    // Pass if this item is the target UUID or if it links to the target UUID
    if (filterTypes & FILTERTYPE_UUID)
    {
        if (!item) return false;

        if (item->getLinkedUUID() != mFilterOps.mFilterUUID)
            return false;
    }

    ////////////////////////////////////////////////////////////////////////////////
    // FILTERTYPE_DATE
    // Pass if this item is within the date range.
    if (filterTypes & FILTERTYPE_DATE)
    {
        // We don't get the updated item creation date for the task inventory or
        // a notecard embedded item. See LLTaskInvFVBridge::getCreationDate().
        return false;
    }

    return true;
}

// Items and folders that are on the clipboard or, recursively, in a folder which
// is on the clipboard must be filtered out if the clipboard is in the "cut" mode.
bool LLInventoryFilter::checkAgainstClipboard(const LLUUID& object_id) const
{
    if (LLClipboard::instance().isCutMode())
    {
        LL_PROFILE_ZONE_SCOPED;
        LLUUID current_id = object_id;
        LLInventoryObject *current_object = gInventory.getObject(object_id);
        while (current_id.notNull() && current_object)
        {
            if (LLClipboard::instance().isOnClipboard(current_id))
            {
                return false;
            }
            current_id = current_object->getParentUUID();
            if (current_id.notNull())
            {
                current_object = gInventory.getObject(current_id);
            }
        }
    }
    return true;
}

bool LLInventoryFilter::checkAgainstPermissions(const LLFolderViewModelItemInventory* listener) const
{
    if (!listener) return FALSE;

    PermissionMask perm = listener->getPermissionMask();
    const LLInvFVBridge *bridge = dynamic_cast<const LLInvFVBridge *>(listener);
    if (bridge && bridge->isLink())
    {
        const LLUUID& linked_uuid = gInventory.getLinkedItemID(bridge->getUUID());
        const LLViewerInventoryItem *linked_item = gInventory.getItem(linked_uuid);
        if (linked_item)
            perm = linked_item->getPermissionMask();
    }
    return (perm & mFilterOps.mPermissions) == mFilterOps.mPermissions;
}

bool LLInventoryFilter::checkAgainstPermissions(const LLInventoryItem* item) const
{
    if (!item) return false;

    LLPointer<LLViewerInventoryItem> new_item = new LLViewerInventoryItem(item);
    PermissionMask perm = new_item->getPermissionMask();
    new_item = NULL;

    return (perm & mFilterOps.mPermissions) == mFilterOps.mPermissions;
}

bool LLInventoryFilter::checkAgainstFilterLinks(const LLFolderViewModelItemInventory* listener) const
{
    if (!listener) return TRUE;

    const LLUUID object_id = listener->getUUID();
    const LLInventoryObject *object = gInventory.getObject(object_id);
    if (!object) return TRUE;

    const BOOL is_link = object->getIsLinkType();
    if (is_link && (mFilterOps.mFilterLinks == FILTERLINK_EXCLUDE_LINKS))
        return FALSE;
    if (!is_link && (mFilterOps.mFilterLinks == FILTERLINK_ONLY_LINKS))
        return FALSE;
    return TRUE;
}

bool LLInventoryFilter::checkAgainstFilterThumbnails(const LLUUID& object_id) const
{
    const LLInventoryObject *object = gInventory.getObject(object_id);
    if (!object) return true;

    const bool is_thumbnail = object->getThumbnailUUID().notNull();
    if (is_thumbnail && (mFilterOps.mFilterThumbnails == FILTER_EXCLUDE_THUMBNAILS))
        return false;
    if (!is_thumbnail && (mFilterOps.mFilterThumbnails == FILTER_ONLY_THUMBNAILS))
        return false;
    return true;
}

bool LLInventoryFilter::checkAgainstCreator(const LLFolderViewModelItemInventory* listener) const
{
    if (!listener) return TRUE;
    const BOOL is_folder = listener->getInventoryType() == LLInventoryType::IT_CATEGORY;
    switch (mFilterOps.mFilterCreatorType)
    {
        case FILTERCREATOR_SELF:
            if(is_folder) return FALSE;
            return (listener->getSearchableCreatorName() == mUsername);
        case FILTERCREATOR_OTHERS:
            if(is_folder) return FALSE;
            return (listener->getSearchableCreatorName() != mUsername);
        case FILTERCREATOR_ALL:
        default:
            return TRUE;
    }
}

bool LLInventoryFilter::checkAgainstSearchVisibility(const LLFolderViewModelItemInventory* listener) const
{
    if (!listener || !hasFilterString()) return TRUE;

    const LLUUID object_id = listener->getUUID();
    const LLInventoryObject *object = gInventory.getObject(object_id);
    if (!object) return TRUE;

    const BOOL is_link = object->getIsLinkType();
    if (is_link && ((mFilterOps.mSearchVisibility & VISIBILITY_LINKS) == 0))
        return FALSE;

    if (listener->isItemInOutfits() && ((mFilterOps.mSearchVisibility & VISIBILITY_OUTFITS) == 0))
        return FALSE;

    if (listener->isItemInTrash() && ((mFilterOps.mSearchVisibility & VISIBILITY_TRASH) == 0))
        return FALSE;

    if (!listener->isAgentInventory() && ((mFilterOps.mSearchVisibility & VISIBILITY_LIBRARY) == 0))
        return FALSE;

    return TRUE;
}

const std::string& LLInventoryFilter::getFilterSubString(BOOL trim) const
{
    return mFilterSubString;
}

std::string::size_type LLInventoryFilter::getStringMatchOffset(LLFolderViewModelItem* item) const
{
<<<<<<< HEAD
	// <FS:Ansariel> Zi's extended inventory search
	//if (mSearchType == SEARCHTYPE_NAME)
	if (mSearchType == SEARCHTYPE_NAME || mSearchType == SEARCHTYPE_ALL)
	// </FS:Ansariel>
	{
		return mFilterSubString.size() ? item->getSearchableName().find(mFilterSubString) : std::string::npos;
	}
	else
	{
		return std::string::npos;
	}
=======
    if (mSearchType == SEARCHTYPE_NAME)
    {
        return mFilterSubString.size() ? item->getSearchableName().find(mFilterSubString) : std::string::npos;
    }
    else
    {
        return std::string::npos;
    }
>>>>>>> 38c2a5bd
}

bool LLInventoryFilter::isDefault() const
{
    return !isNotDefault();
}

// has user modified default filter params?
bool LLInventoryFilter::isNotDefault() const
{
    S32 not_default = 0;

    not_default |= (mFilterOps.mFilterObjectTypes != mDefaultFilterOps.mFilterObjectTypes);
    not_default |= (mFilterOps.mFilterCategoryTypes != mDefaultFilterOps.mFilterCategoryTypes);
    not_default |= (mFilterOps.mFilterWearableTypes != mDefaultFilterOps.mFilterWearableTypes);
    not_default |= (mFilterOps.mFilterTypes != mDefaultFilterOps.mFilterTypes);
    not_default |= (mFilterOps.mFilterLinks != mDefaultFilterOps.mFilterLinks);
    not_default |= (mFilterSubString.size());
    not_default |= (mFilterOps.mPermissions != mDefaultFilterOps.mPermissions);
    not_default |= (mFilterOps.mMinDate != mDefaultFilterOps.mMinDate);
    not_default |= (mFilterOps.mMaxDate != mDefaultFilterOps.mMaxDate);
    not_default |= (mFilterOps.mHoursAgo != mDefaultFilterOps.mHoursAgo);

<<<<<<< HEAD
	// <FS:Zi> FIRE-31369: Add inventory filter for coalesced objects
	not_default |= (mFilterOps.mCoalescedObjectsOnly != mDefaultFilterOps.mCoalescedObjectsOnly);

	return not_default != 0;
=======
    return not_default != 0;
>>>>>>> 38c2a5bd
}

bool LLInventoryFilter::isActive() const
{
    return mFilterOps.mFilterObjectTypes != 0xffffffffffffffffULL
        || mFilterOps.mFilterCategoryTypes != 0xffffffffffffffffULL
        || mFilterOps.mFilterWearableTypes != 0xffffffffffffffffULL
        || mFilterOps.mFilterTypes != FILTERTYPE_OBJECT
        || mFilterOps.mFilterLinks != FILTERLINK_INCLUDE_LINKS
        || mFilterSubString.size()
        || mFilterOps.mPermissions != PERM_NONE
        || mFilterOps.mMinDate != time_min()
        || mFilterOps.mMaxDate != time_max()
        || mFilterOps.mHoursAgo != 0;
}

bool LLInventoryFilter::isModified() const
{
    return mFilterModified != FILTER_NONE;
}

void LLInventoryFilter::updateFilterTypes(U64 types, U64& current_types)
{
    if (current_types != types)
    {
        // keep current items only if no type bits getting turned off
        bool fewer_bits_set = (current_types & ~types) != 0;
        bool more_bits_set = (~current_types & types) != 0;

        current_types = types;
        if (more_bits_set && fewer_bits_set)
        {
            // neither less or more restrictive, both simultaneously
            // so we need to filter from scratch
            setModified(FILTER_RESTART);
        }
        else if (more_bits_set)
        {
            // target is only one of all requested types so more type bits == less restrictive
            setModified(FILTER_LESS_RESTRICTIVE);
        }
        else if (fewer_bits_set)
        {
            setModified(FILTER_MORE_RESTRICTIVE);
        }
    }
}

void LLInventoryFilter::setSearchType(ESearchType type)
{
    if(mSearchType != type)
    {
        mSearchType = type;
        setModified();
    }
}

void LLInventoryFilter::setFilterCreator(EFilterCreatorType type)
{
    if (mFilterOps.mFilterCreatorType != type)
    {
        mFilterOps.mFilterCreatorType = type;
        setModified();
    }
}

void LLInventoryFilter::setFilterObjectTypes(U64 types)
{
    updateFilterTypes(types, mFilterOps.mFilterObjectTypes);
    mFilterOps.mFilterTypes |= FILTERTYPE_OBJECT;
}

// <FS:Zi> FIRE-31369: Add inventory filter for coalesced objects
void LLInventoryFilter::setFilterCoalescedObjects(bool coalesced)
{
	mFilterOps.mCoalescedObjectsOnly = coalesced;

	LLInventoryFilter::EFilterModified modifyMode = FILTER_LESS_RESTRICTIVE;

	if (coalesced)
	{
		modifyMode = FILTER_MORE_RESTRICTIVE;
	}

	setModified(modifyMode);
}
// </FS:Zi>

void LLInventoryFilter::setFilterCategoryTypes(U64 types)
{
    updateFilterTypes(types, mFilterOps.mFilterCategoryTypes);
    mFilterOps.mFilterTypes |= FILTERTYPE_CATEGORY;
}

void LLInventoryFilter::setFilterWearableTypes(U64 types)
{
    updateFilterTypes(types, mFilterOps.mFilterWearableTypes);
    mFilterOps.mFilterTypes |= FILTERTYPE_WEARABLE;
}

void LLInventoryFilter::setFilterSettingsTypes(U64 types)
{
    updateFilterTypes(types, mFilterOps.mFilterSettingsTypes);
    mFilterOps.mFilterTypes |= FILTERTYPE_SETTINGS;
}

void LLInventoryFilter::setFilterThumbnails(U64 filter_thumbnails)
{
    if (mFilterOps.mFilterThumbnails != filter_thumbnails)
    {
        if (mFilterOps.mFilterThumbnails == FILTER_EXCLUDE_THUMBNAILS
            && filter_thumbnails == FILTER_ONLY_THUMBNAILS)
        {
            setModified(FILTER_RESTART);
        }
        else if (mFilterOps.mFilterThumbnails == FILTER_ONLY_THUMBNAILS
            && filter_thumbnails == FILTER_EXCLUDE_THUMBNAILS)
        {
            setModified(FILTER_RESTART);
        }
        else if (mFilterOps.mFilterThumbnails == FILTER_INCLUDE_THUMBNAILS)
        {
            setModified(FILTER_MORE_RESTRICTIVE);
        }
        else
        {
            setModified(FILTER_LESS_RESTRICTIVE);
        }
    }
    mFilterOps.mFilterThumbnails = filter_thumbnails;
}

void LLInventoryFilter::setFilterEmptySystemFolders()
{
    mFilterOps.mFilterTypes |= FILTERTYPE_EMPTYFOLDERS;
}

void LLInventoryFilter::setFilterWorn()
{
    mFilterOps.mFilterTypes |= FILTERTYPE_WORN;
}

void LLInventoryFilter::setFilterMarketplaceActiveFolders()
{
    mFilterOps.mFilterTypes |= FILTERTYPE_MARKETPLACE_ACTIVE;
}

void LLInventoryFilter::setFilterMarketplaceInactiveFolders()
{
    mFilterOps.mFilterTypes |= FILTERTYPE_MARKETPLACE_INACTIVE;
}

void LLInventoryFilter::setFilterMarketplaceUnassociatedFolders()
{
    mFilterOps.mFilterTypes |= FILTERTYPE_MARKETPLACE_UNASSOCIATED;
}

void LLInventoryFilter::setFilterMarketplaceListingFolders(bool select_only_listing_folders)
{
    if (select_only_listing_folders)
    {
        mFilterOps.mFilterTypes |= FILTERTYPE_MARKETPLACE_LISTING_FOLDER;
        setModified(FILTER_MORE_RESTRICTIVE);
    }
    else
    {
        mFilterOps.mFilterTypes &= ~FILTERTYPE_MARKETPLACE_LISTING_FOLDER;
        setModified(FILTER_LESS_RESTRICTIVE);
    }
}


void LLInventoryFilter::toggleSearchVisibilityLinks()
{
    bool hide_links = mFilterOps.mSearchVisibility & VISIBILITY_LINKS;
    if (hide_links)
    {
        mFilterOps.mSearchVisibility &= ~VISIBILITY_LINKS;
    }
    else
    {
        mFilterOps.mSearchVisibility |= VISIBILITY_LINKS;
    }

    if (hasFilterString())
    {
        setModified(hide_links ? FILTER_MORE_RESTRICTIVE : FILTER_LESS_RESTRICTIVE);
    }
}

void LLInventoryFilter::toggleSearchVisibilityOutfits()
{
    bool hide_outfits = mFilterOps.mSearchVisibility & VISIBILITY_OUTFITS;
    if (hide_outfits)
    {
        mFilterOps.mSearchVisibility &= ~VISIBILITY_OUTFITS;
    }
    else
    {
        mFilterOps.mSearchVisibility |= VISIBILITY_OUTFITS;
    }

    if (hasFilterString())
    {
        setModified(hide_outfits ? FILTER_MORE_RESTRICTIVE : FILTER_LESS_RESTRICTIVE);
    }
}

void LLInventoryFilter::toggleSearchVisibilityTrash()
{
    bool hide_trash = mFilterOps.mSearchVisibility & VISIBILITY_TRASH;
    if (hide_trash)
    {
        mFilterOps.mSearchVisibility &= ~VISIBILITY_TRASH;
    }
    else
    {
        mFilterOps.mSearchVisibility |= VISIBILITY_TRASH;
    }

    if (hasFilterString())
    {
        setModified(hide_trash ? FILTER_MORE_RESTRICTIVE : FILTER_LESS_RESTRICTIVE);
    }
}

void LLInventoryFilter::toggleSearchVisibilityLibrary()
{
    bool hide_library = mFilterOps.mSearchVisibility & VISIBILITY_LIBRARY;
    if (hide_library)
    {
        mFilterOps.mSearchVisibility &= ~VISIBILITY_LIBRARY;
    }
    else
    {
        mFilterOps.mSearchVisibility |= VISIBILITY_LIBRARY;
    }

    if (hasFilterString())
    {
        setModified(hide_library ? FILTER_MORE_RESTRICTIVE : FILTER_LESS_RESTRICTIVE);
    }
}

void LLInventoryFilter::setFilterNoMarketplaceFolder()
{
    mFilterOps.mFilterTypes |= FILTERTYPE_NO_MARKETPLACE_ITEMS;
}

// <FS:Ansariel> Optional hiding of empty system folders
void LLInventoryFilter::removeFilterEmptySystemFolders()
{
	mFilterOps.mFilterTypes &= ~FILTERTYPE_EMPTYFOLDERS;
}
// </FS:Ansariel> Optional hiding of empty system folders

void LLInventoryFilter::setFilterUUID(const LLUUID& object_id)
{
    if (mFilterOps.mFilterUUID == LLUUID::null)
    {
        setModified(FILTER_MORE_RESTRICTIVE);
    }
    else
    {
        setModified(FILTER_RESTART);
    }
    mFilterOps.mFilterUUID = object_id;
    mFilterOps.mFilterTypes = FILTERTYPE_UUID;
}

void LLInventoryFilter::setFilterSubString(const std::string& string)
{
<<<<<<< HEAD
	std::string filter_sub_string_new = string;
	mFilterSubStringOrig = string;
	LLStringUtil::trimHead(filter_sub_string_new);
	LLStringUtil::toUpper(filter_sub_string_new);

	if (mFilterSubString != filter_sub_string_new)
	{
		
		mFilterTokens.clear();
		if (filter_sub_string_new.find_first_of("+") != std::string::npos)
		{
			typedef boost::tokenizer<boost::char_separator<char> > tokenizer;
			boost::char_separator<char> sep("+");
			tokenizer tokens(filter_sub_string_new, sep);

			for (auto token_iter : tokens)
			{
				mFilterTokens.push_back(token_iter);
			}
		}

		std::string old_token = mExactToken;
		mExactToken.clear();
		bool exact_token_changed = false;
		if (mFilterTokens.empty() && filter_sub_string_new.size() > 2)
		{
			boost::regex mPattern = boost::regex("\"\\s*([^<]*)?\\s*\"",
				boost::regex::perl | boost::regex::icase);
			boost::match_results<std::string::const_iterator> matches;
			mExactToken = (ll_regex_match(filter_sub_string_new, matches, mPattern) && matches[1].matched)
				? matches[1]
				: LLStringUtil::null;
			if ((old_token.empty() && !mExactToken.empty()) 
				|| (!old_token.empty() && mExactToken.empty()))
			{
				exact_token_changed = true;
			}
		}

		// hitting BACKSPACE, for example
		const BOOL less_restrictive = mFilterSubString.size() >= filter_sub_string_new.size()
			&& !mFilterSubString.substr(0, filter_sub_string_new.size()).compare(filter_sub_string_new);

		// appending new characters
		const BOOL more_restrictive = mFilterSubString.size() < filter_sub_string_new.size()
			&& !filter_sub_string_new.substr(0, mFilterSubString.size()).compare(mFilterSubString);

		mFilterSubString = filter_sub_string_new;
		if (exact_token_changed)
		{
			setModified(FILTER_RESTART);
		}
		else if (less_restrictive)
		{
			setModified(FILTER_LESS_RESTRICTIVE);
		}
		else if (more_restrictive)
		{
			setModified(FILTER_MORE_RESTRICTIVE);
		}
		else
		{
			setModified(FILTER_RESTART);
		}

		// Cancel out filter links once the search string is modified
		// <FS:Zi> Filter Links Menu
		//if (mFilterOps.mFilterLinks == FILTERLINK_ONLY_LINKS)
		//{
		//	if (mBackupFilterOps.mFilterLinks == FILTERLINK_ONLY_LINKS)
		//	{
		//		// we started viewer/floater in 'only links' mode
		//		mFilterOps.mFilterLinks = FILTERLINK_INCLUDE_LINKS;
		//	}
		//	else
		//	{
		//		mFilterOps = mBackupFilterOps;
		//		setModified(FILTER_RESTART);
		//	}
		//}
		// </FS:Zi>

		// Cancel out UUID once the search string is modified
		if (mFilterOps.mFilterTypes == FILTERTYPE_UUID)
		{
			// <FS:Ansariel> Find all links unhiding hidden empty system folders
			//mFilterOps.mFilterTypes &= ~FILTERTYPE_UUID;
			//mFilterOps.mFilterUUID = LLUUID::null;
			mFilterOps = mBackupFilterOps;
			// </FS:Ansariel>
			setModified(FILTER_RESTART);
		}
	}
=======
    std::string filter_sub_string_new = string;
    mFilterSubStringOrig = string;
    LLStringUtil::trimHead(filter_sub_string_new);
    LLStringUtil::toUpper(filter_sub_string_new);

    if (mFilterSubString != filter_sub_string_new)
    {

        mFilterTokens.clear();
        if (filter_sub_string_new.find_first_of("+") != std::string::npos)
        {
            typedef boost::tokenizer<boost::char_separator<char> > tokenizer;
            boost::char_separator<char> sep("+");
            tokenizer tokens(filter_sub_string_new, sep);

            for (auto token_iter : tokens)
            {
                mFilterTokens.push_back(token_iter);
            }
        }

        std::string old_token = mExactToken;
        mExactToken.clear();
        bool exact_token_changed = false;
        if (mFilterTokens.empty() && filter_sub_string_new.size() > 2)
        {
            boost::regex mPattern = boost::regex("\"\\s*([^<]*)?\\s*\"",
                boost::regex::perl | boost::regex::icase);
            boost::match_results<std::string::const_iterator> matches;
            mExactToken = (ll_regex_match(filter_sub_string_new, matches, mPattern) && matches[1].matched)
                ? matches[1]
                : LLStringUtil::null;
            if ((old_token.empty() && !mExactToken.empty())
                || (!old_token.empty() && mExactToken.empty()))
            {
                exact_token_changed = true;
            }
        }

        // hitting BACKSPACE, for example
        const BOOL less_restrictive = mFilterSubString.size() >= filter_sub_string_new.size()
            && !mFilterSubString.substr(0, filter_sub_string_new.size()).compare(filter_sub_string_new);

        // appending new characters
        const BOOL more_restrictive = mFilterSubString.size() < filter_sub_string_new.size()
            && !filter_sub_string_new.substr(0, mFilterSubString.size()).compare(mFilterSubString);

        mFilterSubString = filter_sub_string_new;
        if (exact_token_changed)
        {
            setModified(FILTER_RESTART);
        }
        else if (less_restrictive)
        {
            setModified(FILTER_LESS_RESTRICTIVE);
        }
        else if (more_restrictive)
        {
            setModified(FILTER_MORE_RESTRICTIVE);
        }
        else
        {
            setModified(FILTER_RESTART);
        }

        // Cancel out filter links once the search string is modified
        if (mFilterOps.mFilterLinks == FILTERLINK_ONLY_LINKS)
        {
            if (mBackupFilterOps.mFilterLinks == FILTERLINK_ONLY_LINKS)
            {
                // we started viewer/floater in 'only links' mode
                mFilterOps.mFilterLinks = FILTERLINK_INCLUDE_LINKS;
            }
            else
            {
                mFilterOps = mBackupFilterOps;
                setModified(FILTER_RESTART);
            }
        }

        // Cancel out UUID once the search string is modified
        if (mFilterOps.mFilterTypes == FILTERTYPE_UUID)
        {
            mFilterOps.mFilterTypes &= ~FILTERTYPE_UUID;
            mFilterOps.mFilterUUID = LLUUID::null;
            setModified(FILTER_RESTART);
        }
    }
>>>>>>> 38c2a5bd
}

void LLInventoryFilter::setSearchVisibilityTypes(U32 types)
{
    if (mFilterOps.mSearchVisibility != types)
    {
        // keep current items only if no perm bits getting turned off
        BOOL fewer_bits_set = (mFilterOps.mSearchVisibility & ~types);
        BOOL more_bits_set = (~mFilterOps.mSearchVisibility & types);
        mFilterOps.mSearchVisibility = types;

        if (more_bits_set && fewer_bits_set)
        {
            setModified(FILTER_RESTART);
        }
        else if (more_bits_set)
        {
            // target must have all requested permission bits, so more bits == more restrictive
            setModified(FILTER_MORE_RESTRICTIVE);
        }
        else if (fewer_bits_set)
        {
            setModified(FILTER_LESS_RESTRICTIVE);
        }
    }
}

void LLInventoryFilter::setSearchVisibilityTypes(const Params& params)
{
    if (!params.validateBlock())
    {
        return;
    }

    if (params.filter_ops.search_visibility.isProvided())
    {
        setSearchVisibilityTypes(params.filter_ops.search_visibility);
    }
}

void LLInventoryFilter::setFilterPermissions(PermissionMask perms)
{
    if (mFilterOps.mPermissions != perms)
    {
        // keep current items only if no perm bits getting turned off
        BOOL fewer_bits_set = (mFilterOps.mPermissions & ~perms);
        BOOL more_bits_set = (~mFilterOps.mPermissions & perms);
        mFilterOps.mPermissions = perms;

        if (more_bits_set && fewer_bits_set)
        {
            setModified(FILTER_RESTART);
        }
        else if (more_bits_set)
        {
            // target must have all requested permission bits, so more bits == more restrictive
            setModified(FILTER_MORE_RESTRICTIVE);
        }
        else if (fewer_bits_set)
        {
            setModified(FILTER_LESS_RESTRICTIVE);
        }
    }
}

void LLInventoryFilter::setDateRange(time_t min_date, time_t max_date)
{
    mFilterOps.mHoursAgo = 0;
    if (mFilterOps.mMinDate != min_date)
    {
        mFilterOps.mMinDate = min_date;
        setModified();
    }
    if (mFilterOps.mMaxDate != llmax(mFilterOps.mMinDate, max_date))
    {
        mFilterOps.mMaxDate = llmax(mFilterOps.mMinDate, max_date);
        setModified();
    }

    if (areDateLimitsSet())
    {
        mFilterOps.mFilterTypes |= FILTERTYPE_DATE;
    }
    else
    {
        mFilterOps.mFilterTypes &= ~FILTERTYPE_DATE;
    }
}

void LLInventoryFilter::setDateRangeLastLogoff(BOOL sl)
{
    static LLCachedControl<U32> s_last_logoff(gSavedPerAccountSettings, "LastLogoff", 0);
    if (sl && !isSinceLogoff())
    {
        setDateRange(s_last_logoff(), time_max());
        setModified();
    }
    if (!sl && isSinceLogoff())
    {
        setDateRange(time_min(), time_max());
        setModified();
    }

    if (areDateLimitsSet())
    {
        mFilterOps.mFilterTypes |= FILTERTYPE_DATE;
    }
    else
    {
        mFilterOps.mFilterTypes &= ~FILTERTYPE_DATE;
    }
}

bool LLInventoryFilter::isSinceLogoff() const
{
    static LLCachedControl<U32> s_last_logoff(gSavedSettings, "LastLogoff", 0);

    return (mFilterOps.mMinDate == (time_t)s_last_logoff()) &&
        (mFilterOps.mMaxDate == time_max()) &&
        (mFilterOps.mFilterTypes & FILTERTYPE_DATE);
}

void LLInventoryFilter::clearModified()
{
    mFilterModified = FILTER_NONE;
}

void LLInventoryFilter::setHoursAgo(U32 hours)
{
    if (mFilterOps.mHoursAgo != hours)
    {
        bool are_date_limits_valid = mFilterOps.mMinDate == time_min() && mFilterOps.mMaxDate == time_max();

        bool is_increasing = hours > mFilterOps.mHoursAgo;
        bool is_decreasing = hours < mFilterOps.mHoursAgo;
        bool is_increasing_from_zero = is_increasing && !mFilterOps.mHoursAgo && !isSinceLogoff();

        // *NOTE: need to cache last filter time, in case filter goes stale
        BOOL less_restrictive;
        BOOL more_restrictive;
        if (FILTERDATEDIRECTION_NEWER == mFilterOps.mDateSearchDirection)
        {
            less_restrictive = ((are_date_limits_valid && ((is_increasing && mFilterOps.mHoursAgo))) || !hours);
            more_restrictive = ((are_date_limits_valid && (!is_increasing && hours)) || is_increasing_from_zero);
        }
        else
        {
            less_restrictive = ((are_date_limits_valid && ((is_decreasing && mFilterOps.mHoursAgo))) || !hours);
            more_restrictive = ((are_date_limits_valid && (!is_decreasing && hours)) || is_increasing_from_zero);
        }

        mFilterOps.mHoursAgo = hours;
        mFilterOps.mMinDate = time_min();
        mFilterOps.mMaxDate = time_max();
        if (less_restrictive)
        {
            setModified(FILTER_LESS_RESTRICTIVE);
        }
        else if (more_restrictive)
        {
            setModified(FILTER_MORE_RESTRICTIVE);
        }
        else
        {
            setModified(FILTER_RESTART);
        }
    }

    if (areDateLimitsSet())
    {
        mFilterOps.mFilterTypes |= FILTERTYPE_DATE;
    }
    else
    {
        mFilterOps.mFilterTypes &= ~FILTERTYPE_DATE;
    }
}

void LLInventoryFilter::setDateSearchDirection(U32 direction)
{
    if (direction != mFilterOps.mDateSearchDirection)
    {
        mFilterOps.mDateSearchDirection = direction;
        setModified(FILTER_RESTART);
    }
}

U32 LLInventoryFilter::getDateSearchDirection() const
{
    return mFilterOps.mDateSearchDirection;
}

void LLInventoryFilter::setFilterLinks(U64 filter_links)
{
<<<<<<< HEAD
	// <FS:Zi> Filter Links Menu
	// if (mFilterOps.mFilterLinks != filter_links)
	// {
	// 	if (mFilterOps.mFilterLinks == FILTERLINK_EXCLUDE_LINKS ||
	// 		mFilterOps.mFilterLinks == FILTERLINK_ONLY_LINKS)
	// 		setModified(FILTER_MORE_RESTRICTIVE);
	// 	else
	// 		setModified(FILTER_LESS_RESTRICTIVE);
	// }
	// mFilterOps.mFilterLinks = filter_links;
	if (mFilterOps.mFilterLinks != filter_links)
	{
		LLInventoryFilter::EFilterModified modifyMode = FILTER_RESTART;

		if (filter_links == FILTERLINK_INCLUDE_LINKS)
		{
			modifyMode = FILTER_LESS_RESTRICTIVE;
		}
		else if (mFilterOps.mFilterLinks == FILTERLINK_INCLUDE_LINKS)
		{
			modifyMode = FILTER_MORE_RESTRICTIVE;
		}
		else if (filter_links == FILTERLINK_EXCLUDE_LINKS && mFilterOps.mFilterLinks == FILTERLINK_INCLUDE_LINKS)
		{
			modifyMode = FILTER_MORE_RESTRICTIVE;
		}
		else if (filter_links == FILTERLINK_ONLY_LINKS && mFilterOps.mFilterLinks == FILTERLINK_INCLUDE_LINKS)
		{
			modifyMode = FILTER_MORE_RESTRICTIVE;
		}

		mFilterOps.mFilterLinks = filter_links;
		setModified(modifyMode);
	}
	// </FS:Zi>
=======
    if (mFilterOps.mFilterLinks != filter_links)
    {
        if (mFilterOps.mFilterLinks == FILTERLINK_EXCLUDE_LINKS ||
            mFilterOps.mFilterLinks == FILTERLINK_ONLY_LINKS)
            setModified(FILTER_MORE_RESTRICTIVE);
        else
            setModified(FILTER_LESS_RESTRICTIVE);
    }
    mFilterOps.mFilterLinks = filter_links;
>>>>>>> 38c2a5bd
}

void LLInventoryFilter::setShowFolderState(EFolderShow state)
{
    if (mFilterOps.mShowFolderState != state)
    {
        mFilterOps.mShowFolderState = state;
        if (state == SHOW_NON_EMPTY_FOLDERS)
        {
            // showing fewer folders than before
            setModified(FILTER_MORE_RESTRICTIVE);
        }
        else if (state == SHOW_ALL_FOLDERS)
        {
            // showing same folders as before and then some
            setModified(FILTER_LESS_RESTRICTIVE);
        }
        else
        {
            setModified();
        }
    }
}

void LLInventoryFilter::setFindAllLinksMode(const std::string &search_name, const LLUUID& search_id)
{
<<<<<<< HEAD
	// Save a copy of settings so that we will be able to restore it later
	// but make sure we are not searching for links already
	//if(mFilterOps.mFilterLinks != FILTERLINK_ONLY_LINKS) // <FS:Ansariel> Find all links unhiding hidden empty system folders
	{
		mBackupFilterOps = mFilterOps;
	}
	
	// set search options
	setFilterSubString(search_name);
	setFilterUUID(search_id);
	setShowFolderState(SHOW_NON_EMPTY_FOLDERS);
	setFilterLinks(FILTERLINK_ONLY_LINKS);
=======
    // Save a copy of settings so that we will be able to restore it later
    // but make sure we are not searching for links already
    if(mFilterOps.mFilterLinks != FILTERLINK_ONLY_LINKS)
    {
        mBackupFilterOps = mFilterOps;
    }

    // set search options
    setFilterSubString(search_name);
    setFilterUUID(search_id);
    setShowFolderState(SHOW_NON_EMPTY_FOLDERS);
    setFilterLinks(FILTERLINK_ONLY_LINKS);
>>>>>>> 38c2a5bd
}

void LLInventoryFilter::markDefault()
{
    mDefaultFilterOps = mFilterOps;
}

void LLInventoryFilter::resetDefault()
{
    mFilterOps = mDefaultFilterOps;
    setModified();
}

void LLInventoryFilter::setModified(EFilterModified behavior)
{
    mFilterText.clear();
    mCurrentGeneration++;

    if (mFilterModified == FILTER_NONE)
    {
        mFilterModified = behavior;
    }
    else if (mFilterModified != behavior)
    {
        // trying to do both less restrictive and more restrictive filter
        // basically means restart from scratch
        mFilterModified = FILTER_RESTART;
    }

    // if not keeping current filter results, update last valid as well
    switch(mFilterModified)
    {
        case FILTER_RESTART:
            mFirstRequiredGeneration = mCurrentGeneration;
            mFirstSuccessGeneration = mCurrentGeneration;
            break;
        case FILTER_LESS_RESTRICTIVE:
            mFirstRequiredGeneration = mCurrentGeneration;
            break;
        case FILTER_MORE_RESTRICTIVE:
            mFirstSuccessGeneration = mCurrentGeneration;
            break;
        default:
            LL_ERRS() << "Bad filter behavior specified" << LL_ENDL;
    }
}

bool LLInventoryFilter::isFilterObjectTypesWith(LLInventoryType::EType t) const
{
    return mFilterOps.mFilterObjectTypes & (1LL << t);
}

const std::string& LLInventoryFilter::getFilterText()
{
<<<<<<< HEAD
	if (!mFilterText.empty())
	{
		return mFilterText;
	}

	std::string filtered_types;
	std::string not_filtered_types;
	BOOL filtered_by_type = FALSE;
	BOOL filtered_by_all_types = TRUE;
	S32 num_filter_types = 0;

	mFilterText.clear();

	if (isFilterObjectTypesWith(LLInventoryType::IT_ANIMATION))
	{
		filtered_types += LLTrans::getString("Animations");
		filtered_by_type = TRUE;
		num_filter_types++;
	}
	else
	{
		not_filtered_types += LLTrans::getString("Animations");

		filtered_by_all_types = FALSE;
	}

	if (isFilterObjectTypesWith(LLInventoryType::IT_CALLINGCARD))
	{
		filtered_types += LLTrans::getString("Calling Cards");
		filtered_by_type = TRUE;
		num_filter_types++;
	}
	else
	{
		not_filtered_types += LLTrans::getString("Calling Cards");
		filtered_by_all_types = FALSE;
	}

	if (isFilterObjectTypesWith(LLInventoryType::IT_WEARABLE))
	{
		filtered_types +=  LLTrans::getString("Clothing");
		filtered_by_type = TRUE;
		num_filter_types++;
	}
	else
	{
		not_filtered_types +=  LLTrans::getString("Clothing");
		filtered_by_all_types = FALSE;
	}

	if (isFilterObjectTypesWith(LLInventoryType::IT_GESTURE))
	{
		filtered_types +=  LLTrans::getString("Gestures");
		filtered_by_type = TRUE;
		num_filter_types++;
	}
	else
	{
		not_filtered_types +=  LLTrans::getString("Gestures");
		filtered_by_all_types = FALSE;
	}

	if (isFilterObjectTypesWith(LLInventoryType::IT_LANDMARK))
	{
		filtered_types +=  LLTrans::getString("Landmarks");
		filtered_by_type = TRUE;
		num_filter_types++;
	}
	else
	{
		not_filtered_types +=  LLTrans::getString("Landmarks");
		filtered_by_all_types = FALSE;
	}

	if (isFilterObjectTypesWith(LLInventoryType::IT_MATERIAL))
	{
		filtered_types +=  LLTrans::getString("Materials");
		filtered_by_type = TRUE;
		num_filter_types++;
	}
	else
	{
		not_filtered_types +=  LLTrans::getString("Materials");
		filtered_by_all_types = FALSE;
	}

	if (isFilterObjectTypesWith(LLInventoryType::IT_NOTECARD))
	{
		filtered_types +=  LLTrans::getString("Notecards");
		filtered_by_type = TRUE;
		num_filter_types++;
	}
	else
	{
		not_filtered_types +=  LLTrans::getString("Notecards");
		filtered_by_all_types = FALSE;
	}

	if (isFilterObjectTypesWith(LLInventoryType::IT_OBJECT) && isFilterObjectTypesWith(LLInventoryType::IT_ATTACHMENT))
	{
		filtered_types +=  LLTrans::getString("Objects");
		filtered_by_type = TRUE;
		num_filter_types++;
	}
	else
	{
		not_filtered_types +=  LLTrans::getString("Objects");
		filtered_by_all_types = FALSE;
	}

	if (isFilterObjectTypesWith(LLInventoryType::IT_LSL))
	{
		filtered_types +=  LLTrans::getString("Scripts");
		filtered_by_type = TRUE;
		num_filter_types++;
	}
	else
	{
		not_filtered_types +=  LLTrans::getString("Scripts");
		filtered_by_all_types = FALSE;
	}

	if (isFilterObjectTypesWith(LLInventoryType::IT_SOUND))
	{
		filtered_types +=  LLTrans::getString("Sounds");
		filtered_by_type = TRUE;
		num_filter_types++;
	}
	else
	{
		not_filtered_types +=  LLTrans::getString("Sounds");
		filtered_by_all_types = FALSE;
	}

	if (isFilterObjectTypesWith(LLInventoryType::IT_TEXTURE))
	{
		filtered_types +=  LLTrans::getString("Textures");
		filtered_by_type = TRUE;
		num_filter_types++;
	}
	else
	{
		not_filtered_types +=  LLTrans::getString("Textures");
		filtered_by_all_types = FALSE;
	}

	if (isFilterObjectTypesWith(LLInventoryType::IT_SNAPSHOT))
	{
		filtered_types +=  LLTrans::getString("Snapshots");
		filtered_by_type = TRUE;
		num_filter_types++;
	}
	else
	{
		not_filtered_types +=  LLTrans::getString("Snapshots");
		filtered_by_all_types = FALSE;
	}

	if (isFilterObjectTypesWith(LLInventoryType::IT_SETTINGS))
	{
		filtered_types +=  LLTrans::getString("Settings");
		filtered_by_type = TRUE;
		num_filter_types++;
	}
	else
	{
		not_filtered_types +=  LLTrans::getString("Settings");
		filtered_by_all_types = FALSE;
	}

	if (!LLInventoryModelBackgroundFetch::instance().folderFetchActive()
		&& filtered_by_type
		&& !filtered_by_all_types)
	{
		mFilterText += " - ";
		if (num_filter_types < 5)
		{
			mFilterText += filtered_types;
		}
		else
		{
			mFilterText += LLTrans::getString("No Filters");
			mFilterText += not_filtered_types;
		}
		// remove the ',' at the end
		mFilterText.erase(mFilterText.size() - 1, 1);
	}

	// <FS:Ansariel> FIRE-19340: search inventory by transferable permission
	//           Zi: FIRE-1175 - Filter Permissions Menu
	PermissionMask permissions = getFilterPermissions();
	if (permissions)
	{
		std::string perm_string;
		if (permissions & PERM_MODIFY)
		{
			perm_string = LLTrans::getString("Modifiable");
		}

		if (permissions & PERM_COPY)
		{
			if (!perm_string.empty())
			{
				perm_string += ", ";
			}
			perm_string += LLTrans::getString("Copyable");
		}

		if (permissions & PERM_TRANSFER)
		{
			if (!perm_string.empty())
			{
				perm_string += ", ";
			}
			perm_string += LLTrans::getString("Transferable");
		}

		LLStringUtil::format_map_t args;
		args["[PERMISSIONS]"] = perm_string;

		mFilterText += LLTrans::getString("PermissionsFilter", args);
	}
	// </FS:Ansariel>

	if (isSinceLogoff())
	{
		mFilterText += LLTrans::getString("Since Logoff");
	}
	return mFilterText;
=======
    if (!mFilterText.empty())
    {
        return mFilterText;
    }

    std::string filtered_types;
    std::string not_filtered_types;
    BOOL filtered_by_type = FALSE;
    BOOL filtered_by_all_types = TRUE;
    S32 num_filter_types = 0;

    mFilterText.clear();

    if (isFilterObjectTypesWith(LLInventoryType::IT_ANIMATION))
    {
        filtered_types += LLTrans::getString("Animations");
        filtered_by_type = TRUE;
        num_filter_types++;
    }
    else
    {
        not_filtered_types += LLTrans::getString("Animations");

        filtered_by_all_types = FALSE;
    }

    if (isFilterObjectTypesWith(LLInventoryType::IT_CALLINGCARD))
    {
        filtered_types += LLTrans::getString("Calling Cards");
        filtered_by_type = TRUE;
        num_filter_types++;
    }
    else
    {
        not_filtered_types += LLTrans::getString("Calling Cards");
        filtered_by_all_types = FALSE;
    }

    if (isFilterObjectTypesWith(LLInventoryType::IT_WEARABLE))
    {
        filtered_types +=  LLTrans::getString("Clothing");
        filtered_by_type = TRUE;
        num_filter_types++;
    }
    else
    {
        not_filtered_types +=  LLTrans::getString("Clothing");
        filtered_by_all_types = FALSE;
    }

    if (isFilterObjectTypesWith(LLInventoryType::IT_GESTURE))
    {
        filtered_types +=  LLTrans::getString("Gestures");
        filtered_by_type = TRUE;
        num_filter_types++;
    }
    else
    {
        not_filtered_types +=  LLTrans::getString("Gestures");
        filtered_by_all_types = FALSE;
    }

    if (isFilterObjectTypesWith(LLInventoryType::IT_LANDMARK))
    {
        filtered_types +=  LLTrans::getString("Landmarks");
        filtered_by_type = TRUE;
        num_filter_types++;
    }
    else
    {
        not_filtered_types +=  LLTrans::getString("Landmarks");
        filtered_by_all_types = FALSE;
    }

    if (isFilterObjectTypesWith(LLInventoryType::IT_MATERIAL))
    {
        filtered_types +=  LLTrans::getString("Materials");
        filtered_by_type = TRUE;
        num_filter_types++;
    }
    else
    {
        not_filtered_types +=  LLTrans::getString("Materials");
        filtered_by_all_types = FALSE;
    }

    if (isFilterObjectTypesWith(LLInventoryType::IT_NOTECARD))
    {
        filtered_types +=  LLTrans::getString("Notecards");
        filtered_by_type = TRUE;
        num_filter_types++;
    }
    else
    {
        not_filtered_types +=  LLTrans::getString("Notecards");
        filtered_by_all_types = FALSE;
    }

    if (isFilterObjectTypesWith(LLInventoryType::IT_OBJECT) && isFilterObjectTypesWith(LLInventoryType::IT_ATTACHMENT))
    {
        filtered_types +=  LLTrans::getString("Objects");
        filtered_by_type = TRUE;
        num_filter_types++;
    }
    else
    {
        not_filtered_types +=  LLTrans::getString("Objects");
        filtered_by_all_types = FALSE;
    }

    if (isFilterObjectTypesWith(LLInventoryType::IT_LSL))
    {
        filtered_types +=  LLTrans::getString("Scripts");
        filtered_by_type = TRUE;
        num_filter_types++;
    }
    else
    {
        not_filtered_types +=  LLTrans::getString("Scripts");
        filtered_by_all_types = FALSE;
    }

    if (isFilterObjectTypesWith(LLInventoryType::IT_SOUND))
    {
        filtered_types +=  LLTrans::getString("Sounds");
        filtered_by_type = TRUE;
        num_filter_types++;
    }
    else
    {
        not_filtered_types +=  LLTrans::getString("Sounds");
        filtered_by_all_types = FALSE;
    }

    if (isFilterObjectTypesWith(LLInventoryType::IT_TEXTURE))
    {
        filtered_types +=  LLTrans::getString("Textures");
        filtered_by_type = TRUE;
        num_filter_types++;
    }
    else
    {
        not_filtered_types +=  LLTrans::getString("Textures");
        filtered_by_all_types = FALSE;
    }

    if (isFilterObjectTypesWith(LLInventoryType::IT_SNAPSHOT))
    {
        filtered_types +=  LLTrans::getString("Snapshots");
        filtered_by_type = TRUE;
        num_filter_types++;
    }
    else
    {
        not_filtered_types +=  LLTrans::getString("Snapshots");
        filtered_by_all_types = FALSE;
    }

    if (isFilterObjectTypesWith(LLInventoryType::IT_SETTINGS))
    {
        filtered_types +=  LLTrans::getString("Settings");
        filtered_by_type = TRUE;
        num_filter_types++;
    }
    else
    {
        not_filtered_types +=  LLTrans::getString("Settings");
        filtered_by_all_types = FALSE;
    }

    if (!LLInventoryModelBackgroundFetch::instance().folderFetchActive()
        && filtered_by_type
        && !filtered_by_all_types)
    {
        mFilterText += " - ";
        if (num_filter_types < 5)
        {
            mFilterText += filtered_types;
        }
        else
        {
            mFilterText += LLTrans::getString("No Filters");
            mFilterText += not_filtered_types;
        }
        // remove the ',' at the end
        mFilterText.erase(mFilterText.size() - 1, 1);
    }

    if (isSinceLogoff())
    {
        mFilterText += LLTrans::getString("Since Logoff");
    }
    return mFilterText;
>>>>>>> 38c2a5bd
}


LLInventoryFilter& LLInventoryFilter::operator=( const  LLInventoryFilter&  other )
{
<<<<<<< HEAD
	setFilterObjectTypes(other.getFilterObjectTypes());
	setDateRange(other.getMinDate(), other.getMaxDate());
	setHoursAgo(other.getHoursAgo());
	setDateSearchDirection(other.getDateSearchDirection());
	setShowFolderState(other.getShowFolderState());
	setFilterPermissions(other.getFilterPermissions());
	setFilterSubString(other.getFilterSubString());
	setDateRangeLastLogoff(other.isSinceLogoff());
	// <FS:Zi> FIRE-31369: Add inventory filter for coalesced objects
	setFilterCoalescedObjects(other.getFilterCoalescedObjects());
	return *this;
=======
    setFilterObjectTypes(other.getFilterObjectTypes());
    setDateRange(other.getMinDate(), other.getMaxDate());
    setHoursAgo(other.getHoursAgo());
    setDateSearchDirection(other.getDateSearchDirection());
    setShowFolderState(other.getShowFolderState());
    setFilterPermissions(other.getFilterPermissions());
    setFilterSubString(other.getFilterSubString());
    setDateRangeLastLogoff(other.isSinceLogoff());
    return *this;
>>>>>>> 38c2a5bd
}


void LLInventoryFilter::toParams(Params& params) const
{
<<<<<<< HEAD
	params.filter_ops.types = getFilterObjectTypes();
	params.filter_ops.category_types = getFilterCategoryTypes();
	if (getFilterObjectTypes() & FILTERTYPE_WEARABLE)
	{
		params.filter_ops.wearable_types = getFilterWearableTypes();
	}
	params.filter_ops.date_range.min_date = getMinDate();
	params.filter_ops.date_range.max_date = getMaxDate();
	params.filter_ops.hours_ago = getHoursAgo();
	params.filter_ops.date_search_direction = getDateSearchDirection();
	params.filter_ops.show_folder_state = getShowFolderState();
	params.filter_ops.creator_type = getFilterCreatorType();
	params.filter_ops.permissions = getFilterPermissions();
	params.filter_ops.search_visibility = getSearchVisibilityTypes();
	params.substring = getFilterSubString();
	params.since_logoff = isSinceLogoff();
	// <FS:Zi> FIRE-31369: Add inventory filter for coalesced objects
	params.filter_ops.coalesced_objects_only = getFilterCoalescedObjects();
=======
    params.filter_ops.types = getFilterObjectTypes();
    params.filter_ops.category_types = getFilterCategoryTypes();
    if (getFilterObjectTypes() & FILTERTYPE_WEARABLE)
    {
        params.filter_ops.wearable_types = getFilterWearableTypes();
    }
    params.filter_ops.date_range.min_date = getMinDate();
    params.filter_ops.date_range.max_date = getMaxDate();
    params.filter_ops.hours_ago = getHoursAgo();
    params.filter_ops.date_search_direction = getDateSearchDirection();
    params.filter_ops.show_folder_state = getShowFolderState();
    params.filter_ops.creator_type = getFilterCreatorType();
    params.filter_ops.permissions = getFilterPermissions();
    params.filter_ops.search_visibility = getSearchVisibilityTypes();
    params.substring = getFilterSubString();
    params.since_logoff = isSinceLogoff();
>>>>>>> 38c2a5bd
}

void LLInventoryFilter::fromParams(const Params& params)
{
<<<<<<< HEAD
	if (!params.validateBlock())
	{
		return;
	}

	// <FS:Ansariel> FIRE-12418: Only apply filter params if they are really provided
	//setFilterObjectTypes(params.filter_ops.types);
	//setFilterCategoryTypes(params.filter_ops.category_types);
	//setFilterWearableTypes(params.filter_ops.wearable_types);
	//setDateRange(params.filter_ops.date_range.min_date,   params.filter_ops.date_range.max_date);
	//setHoursAgo(params.filter_ops.hours_ago);
	//setDateSearchDirection(params.filter_ops.date_search_direction);
	//setFilterCreator(params.filter_ops.creator_type);
	//setShowFolderState(params.filter_ops.show_folder_state);
	//setFilterPermissions(params.filter_ops.permissions);
	//setSearchVisibilityTypes(params.filter_ops.search_visibility);
	//setFilterSubString(params.substring);
	//setDateRangeLastLogoff(params.since_logoff);
	if (params.filter_ops.types.isProvided())
	{
		setFilterObjectTypes(params.filter_ops.types);
	}
	if (params.filter_ops.category_types.isProvided())
	{
		setFilterCategoryTypes(params.filter_ops.category_types);
	}
	if (params.filter_ops.wearable_types.isProvided())
	{
		setFilterWearableTypes(params.filter_ops.wearable_types);
	}
	if (params.filter_ops.date_range.min_date.isProvided() && params.filter_ops.date_range.max_date.isProvided())
	{
		setDateRange(params.filter_ops.date_range.min_date,   params.filter_ops.date_range.max_date);
	}
	if (params.filter_ops.hours_ago.isProvided())
	{
		setHoursAgo(params.filter_ops.hours_ago);
	}
	if (params.filter_ops.date_search_direction.isProvided())
	{
		setDateSearchDirection(params.filter_ops.date_search_direction);
	}
	if (params.filter_ops.show_folder_state.isProvided())
	{
		setShowFolderState(params.filter_ops.show_folder_state);
	}
	if (params.filter_ops.creator_type.isProvided())
	{
		setFilterCreator(params.filter_ops.creator_type);
	}
	if (params.filter_ops.permissions.isProvided())
	{
		setFilterPermissions(params.filter_ops.permissions);
	}
	if (params.filter_ops.search_visibility.isProvided())
	{
		setSearchVisibilityTypes(params.filter_ops.search_visibility);
	}
	// <FS:Ansariel> FIRE-8947: Don't restore filter string on relog
	//if (params.substring.isProvided())
	//{
	//	setFilterSubString(params.substring);
	//}
	if (params.since_logoff.isProvided())
	{
		setDateRangeLastLogoff(params.since_logoff);
	}
	// </FS:Ansariel>

	// <FS:Zi> FIRE-31369: Add inventory filter for coalesced objects
	if (params.filter_ops.coalesced_objects_only.isProvided())
	{
		setFilterCoalescedObjects(params.filter_ops.coalesced_objects_only);
	}
	// </FS:Zi>
=======
    if (!params.validateBlock())
    {
        return;
    }

    setFilterObjectTypes(params.filter_ops.types);
    setFilterCategoryTypes(params.filter_ops.category_types);
    if (params.filter_ops.wearable_types.isProvided())
    {
        setFilterWearableTypes(params.filter_ops.wearable_types);
    }
    setDateRange(params.filter_ops.date_range.min_date,   params.filter_ops.date_range.max_date);
    setHoursAgo(params.filter_ops.hours_ago);
    setDateSearchDirection(params.filter_ops.date_search_direction);
    setShowFolderState(params.filter_ops.show_folder_state);
    setFilterCreator(params.filter_ops.creator_type);
    setFilterPermissions(params.filter_ops.permissions);
    setSearchVisibilityTypes(params.filter_ops.search_visibility);
    setFilterSubString(params.substring);
    setDateRangeLastLogoff(params.since_logoff);
>>>>>>> 38c2a5bd
}

U64 LLInventoryFilter::getFilterTypes() const
{
    return mFilterOps.mFilterTypes;
}

U64 LLInventoryFilter::getFilterObjectTypes() const
{
    return mFilterOps.mFilterObjectTypes;
}

U64 LLInventoryFilter::getFilterCategoryTypes() const
{
    return mFilterOps.mFilterCategoryTypes;
}

U64 LLInventoryFilter::getFilterWearableTypes() const
{
    return mFilterOps.mFilterWearableTypes;
}

U64 LLInventoryFilter::getFilterSettingsTypes() const
{
    return mFilterOps.mFilterSettingsTypes;
}

U64 LLInventoryFilter::getSearchVisibilityTypes() const
{
    return mFilterOps.mSearchVisibility;
}

U64 LLInventoryFilter::getFilterThumbnails() const
{
    return mFilterOps.mFilterThumbnails;
}

bool LLInventoryFilter::hasFilterString() const
{
    return mFilterSubString.size() > 0;
}

std::string::size_type LLInventoryFilter::getFilterStringSize() const
{
    return mFilterSubString.size();
}

PermissionMask LLInventoryFilter::getFilterPermissions() const
{
    return mFilterOps.mPermissions;
}

time_t LLInventoryFilter::getMinDate() const
{
    return mFilterOps.mMinDate;
}

time_t LLInventoryFilter::getMaxDate() const
{
    return mFilterOps.mMaxDate;
}
U32 LLInventoryFilter::getHoursAgo() const
{
    return mFilterOps.mHoursAgo;
}
U64 LLInventoryFilter::getFilterLinks() const
{
    return mFilterOps.mFilterLinks;
}
LLInventoryFilter::EFolderShow LLInventoryFilter::getShowFolderState() const
{
    return mFilterOps.mShowFolderState;
}

LLInventoryFilter::EFilterCreatorType LLInventoryFilter::getFilterCreatorType() const
{
    return mFilterOps.mFilterCreatorType;
}

bool LLInventoryFilter::isTimedOut()
{
    return mFilterTime.hasExpired();
}

void LLInventoryFilter::resetTime(S32 timeout)
{
    mFilterTime.reset();
    F32 time_in_sec = (F32)(timeout)/1000.0;
    mFilterTime.setTimerExpirySec(time_in_sec);
}

S32 LLInventoryFilter::getCurrentGeneration() const
{
    return mCurrentGeneration;
}
S32 LLInventoryFilter::getFirstSuccessGeneration() const
{
    return mFirstSuccessGeneration;
}
S32 LLInventoryFilter::getFirstRequiredGeneration() const
{
    return mFirstRequiredGeneration;
}

void LLInventoryFilter::setEmptyLookupMessage(const std::string& message)
{
    mEmptyLookupMessage = message;
}

void LLInventoryFilter::setDefaultEmptyLookupMessage(const std::string& message)
{
    mDefaultEmptyLookupMessage = message;
}

std::string LLInventoryFilter::getEmptyLookupMessage(bool is_empty_folder) const
{
    if ((isDefault() || is_empty_folder) && !mDefaultEmptyLookupMessage.empty())
    {
        return LLTrans::getString(mDefaultEmptyLookupMessage);
    }
    else
    {
        LLStringUtil::format_map_t args;
        args["[SEARCH_TERM]"] = LLURI::escape(getFilterSubStringOrig());

        return LLTrans::getString(mEmptyLookupMessage, args);
    }

}

bool LLInventoryFilter::areDateLimitsSet()
{
    return     mFilterOps.mMinDate != time_min()
            || mFilterOps.mMaxDate != time_max()
            || mFilterOps.mHoursAgo != 0;
}

bool LLInventoryFilter::showAllResults() const
{
    return hasFilterString() && !mSingleFolderMode;
}



bool LLInventoryFilter::FilterOps::DateRange::validateBlock( bool   emit_errors /*= true*/ ) const
{
    bool valid = LLInitParam::Block<DateRange>::validateBlock(emit_errors);
    if (valid)
    {
        if (max_date() < min_date())
        {
            if (emit_errors)
            {
                LL_WARNS() << "max_date should be greater or equal to min_date" <<   LL_ENDL;
            }
            valid = false;
        }
    }
    return valid;
}<|MERGE_RESOLUTION|>--- conflicted
+++ resolved
@@ -54,7 +54,7 @@
 #include "fsgridhandler.h" // <FS:Beq> need to check if in opensim
 #endif
 
-#include "llinventorydefines.h"		// <FS:Zi> FIRE-31369: Add inventory filter for coalesced objects
+#include "llinventorydefines.h"     // <FS:Zi> FIRE-31369: Add inventory filter for coalesced objects
 
 LLInventoryFilter::FilterOps::FilterOps(const Params& p)
 :   mFilterObjectTypes(p.object_types),
@@ -72,12 +72,8 @@
     mFilterUUID(p.uuid),
     mFilterLinks(p.links),
     mFilterThumbnails(p.thumbnails),
-<<<<<<< HEAD
-	mCoalescedObjectsOnly(p.coalesced_objects_only),		// <FS:Zi> FIRE-31369: Add inventory filter for coalesced objects
-	mSearchVisibility(p.search_visibility)
-=======
+    mCoalescedObjectsOnly(p.coalesced_objects_only),        // <FS:Zi> FIRE-31369: Add inventory filter for coalesced objects
     mSearchVisibility(p.search_visibility)
->>>>>>> 38c2a5bd
 {
 }
 
@@ -98,91 +94,6 @@
     mSearchType(SEARCHTYPE_NAME),
     mSingleFolderMode(false)
 {
-<<<<<<< HEAD
-	// copy mFilterOps into mDefaultFilterOps
-	markDefault();
-	mUsername = gAgentUsername;
-	LLStringUtil::toUpper(mUsername);
-}
-
-bool LLInventoryFilter::check(const LLFolderViewModelItem* item) 
-{
-	const LLFolderViewModelItemInventory* listener = dynamic_cast<const LLFolderViewModelItemInventory*>(item);
-
-	// If it's a folder and we're showing all folders, return automatically.
-	const BOOL is_folder = listener->getInventoryType() == LLInventoryType::IT_CATEGORY;
-	if (is_folder && (mFilterOps.mShowFolderState == LLInventoryFilter::SHOW_ALL_FOLDERS))
-	{
-		return true;
-	}
-	
-	std::string desc = listener->getSearchableCreatorName();
-	switch(mSearchType)
-	{
-		case SEARCHTYPE_CREATOR:
-			desc = listener->getSearchableCreatorName();
-			break;
-		case SEARCHTYPE_DESCRIPTION:
-			desc = listener->getSearchableDescription();
-			break;
-		case SEARCHTYPE_UUID:
-			desc = listener->getSearchableUUIDString();
-			break;
-		// <FS:Ansariel> Allow searching by all
-		case SEARCHTYPE_ALL:
-			desc = listener->getSearchableAll();
-			break;
-		// </FS:Ansariel>
-		case SEARCHTYPE_NAME:
-		default:
-			desc = listener->getSearchableName();
-			break;
-	}
-
-	bool passed = true;
-	// <FS:Ansariel> Allow searching by all
-	//if (!mExactToken.empty() && (mSearchType == SEARCHTYPE_NAME))
-	if (!mExactToken.empty() && ((mSearchType == SEARCHTYPE_NAME) || (mSearchType == SEARCHTYPE_ALL)))
-	// </FS:Ansariel>
-	{
-		passed = false;
-		typedef boost::tokenizer<boost::char_separator<char> > tokenizer;
-		boost::char_separator<char> sep(" ");
-		tokenizer tokens(desc, sep);
-
-		for (auto token_iter : tokens)
-		{
-			if (token_iter == mExactToken)
-			{
-				passed = true;
-				break;
-			}
-		}	
-	}
-	// <FS:Ansariel> Allow searching by all
-	//else if ((mFilterTokens.size() > 0) && (mSearchType == SEARCHTYPE_NAME))
-	else if ((mFilterTokens.size() > 0) && ((mSearchType == SEARCHTYPE_NAME) || (mSearchType == SEARCHTYPE_ALL)))
-	// </FS:Ansariel>
-	{
-		for (auto token_iter : mFilterTokens)
-		{
-			if (desc.find(token_iter) == std::string::npos)
-			{
-				return false;
-			}
-		}
-	}
-	else
-	{
-		passed = (mFilterSubString.size() ? desc.find(mFilterSubString) != std::string::npos : true);
-	}
-
-	passed = passed && checkAgainstFilterType(listener);
-	passed = passed && checkAgainstPermissions(listener);
-	passed = passed && checkAgainstFilterLinks(listener);
-	passed = passed && checkAgainstCreator(listener);
-	passed = passed && checkAgainstSearchVisibility(listener);
-=======
     // copy mFilterOps into mDefaultFilterOps
     markDefault();
     mUsername = gAgentUsername;
@@ -212,15 +123,22 @@
         case SEARCHTYPE_UUID:
             desc = listener->getSearchableUUIDString();
             break;
+        // <FS:Ansariel> Allow searching by all
+        case SEARCHTYPE_ALL:
+            desc = listener->getSearchableAll();
+            break;
+        // </FS:Ansariel>
         case SEARCHTYPE_NAME:
         default:
             desc = listener->getSearchableName();
             break;
     }
 
-
     bool passed = true;
-    if (!mExactToken.empty() && (mSearchType == SEARCHTYPE_NAME))
+    // <FS:Ansariel> Allow searching by all
+    //if (!mExactToken.empty() && (mSearchType == SEARCHTYPE_NAME))
+    if (!mExactToken.empty() && ((mSearchType == SEARCHTYPE_NAME) || (mSearchType == SEARCHTYPE_ALL)))
+    // </FS:Ansariel>
     {
         passed = false;
         typedef boost::tokenizer<boost::char_separator<char> > tokenizer;
@@ -236,7 +154,10 @@
             }
         }
     }
-    else if ((mFilterTokens.size() > 0) && (mSearchType == SEARCHTYPE_NAME))
+    // <FS:Ansariel> Allow searching by all
+    //else if ((mFilterTokens.size() > 0) && (mSearchType == SEARCHTYPE_NAME))
+    else if ((mFilterTokens.size() > 0) && ((mSearchType == SEARCHTYPE_NAME) || (mSearchType == SEARCHTYPE_ALL)))
+    // </FS:Ansariel>
     {
         for (auto token_iter : mFilterTokens)
         {
@@ -256,7 +177,6 @@
     passed = passed && checkAgainstFilterLinks(listener);
     passed = passed && checkAgainstCreator(listener);
     passed = passed && checkAgainstSearchVisibility(listener);
->>>>>>> 38c2a5bd
 
     passed = passed && checkAgainstFilterThumbnails(listener->getUUID());
 
@@ -371,37 +291,6 @@
             }
         }
     }
-<<<<<<< HEAD
-    
-	// show folder links
-	LLViewerInventoryItem* item = gInventory.getItem(folder_id);
-	if (item && item->getActualType() == LLAssetType::AT_LINK_FOLDER)
-	{
-		return true;
-	}
-
-	if (mFilterOps.mFilterTypes & FILTERTYPE_CATEGORY)
-	{
-		// Can only filter categories for items in your inventory
-		// (e.g. versus in-world object contents).
-		const LLViewerInventoryCategory *cat = gInventory.getCategory(folder_id);
-		if (!cat)
-			return folder_id.isNull();
-		LLFolderType::EType cat_type = cat->getPreferredType();
-// <FS:Beq> FIRE-30501 suitcase missing on 32 bit viewer.
-#ifdef OPENSIM
-		if (LLGridManager::getInstance()->isInOpenSim() && cat_type == LLFolderType::FT_MY_SUITCASE)
-		{
-			return true; // suitcase will always be shown
-		}
-#endif
-// </FS:Beq>
-		if (cat_type != LLFolderType::FT_NONE && (1LL << cat_type & mFilterOps.mFilterCategoryTypes) == U64(0))
-			return false;
-	}
-
-	return true;
-=======
 
     // show folder links
     LLViewerInventoryItem* item = gInventory.getItem(folder_id);
@@ -418,12 +307,19 @@
         if (!cat)
             return folder_id.isNull();
         LLFolderType::EType cat_type = cat->getPreferredType();
+// <FS:Beq> FIRE-30501 suitcase missing on 32 bit viewer.
+#ifdef OPENSIM
+        if (LLGridManager::getInstance()->isInOpenSim() && cat_type == LLFolderType::FT_MY_SUITCASE)
+        {
+            return true; // suitcase will always be shown
+        }
+#endif
+// </FS:Beq>
         if (cat_type != LLFolderType::FT_NONE && (1LL << cat_type & mFilterOps.mFilterCategoryTypes) == U64(0))
             return false;
     }
 
     return true;
->>>>>>> 38c2a5bd
 }
 
 bool LLInventoryFilter::checkAgainstFilterType(const LLFolderViewModelItemInventory* listener) const
@@ -482,93 +378,33 @@
             }
             break;
         }
-<<<<<<< HEAD
-	}
-
-	// <FS>
-	//if(filterTypes & FILTERTYPE_WORN)
-	//{
-	//	if (!get_is_item_worn(object_id))
-	//	{
-	//		return FALSE;
-	//	}
-	//}
-	////////////////////////////////////////////////////////////////////////////////
-	// FILTERTYPE_WORN
-	// Pass if this item is worn (hiding COF and Outfits folders)
-	if (filterTypes & FILTERTYPE_WORN)
-	{
-		if (!object)
-		{
-			return FALSE;
-		}
-		const LLUUID& cat_id = object->getParentUUID();
-		const LLViewerInventoryCategory* cat = gInventory.getCategory(cat_id);
-		return !LLAppearanceMgr::instance().getIsInCOF(object_id)           // Not a link in COF
-			&& (!cat || cat->getPreferredType() != LLFolderType::FT_OUTFIT) // Not a link in an outfit folder
-			&& get_is_item_worn(object_id);
-	}
-	// </FS>
-
-
-	////////////////////////////////////////////////////////////////////////////////
-	// FILTERTYPE_UUID
-	// Pass if this item is the target UUID or if it links to the target UUID
-	if (filterTypes & FILTERTYPE_UUID)
-	{
-		if (!object) return FALSE;
-
-		if (object->getLinkedUUID() != mFilterOps.mFilterUUID)
-			return FALSE;
-	}
-
-	////////////////////////////////////////////////////////////////////////////////
-	// FILTERTYPE_DATE
-	// Pass if this item is within the date range.
-	if (filterTypes & FILTERTYPE_DATE)
-	{
-		const U16 HOURS_TO_SECONDS = 3600;
-		time_t earliest = time_corrected() - mFilterOps.mHoursAgo * HOURS_TO_SECONDS;
-
-		if (mFilterOps.mMinDate > time_min() && mFilterOps.mMinDate < earliest)
-		{
-			earliest = mFilterOps.mMinDate;
-		}
-		else if (!mFilterOps.mHoursAgo)
-		{
-			earliest = 0;
-		}
-
-		if (FILTERDATEDIRECTION_NEWER == mFilterOps.mDateSearchDirection || isSinceLogoff())
-		{
-			if (listener->getCreationDate() < earliest ||
-				listener->getCreationDate() > mFilterOps.mMaxDate)
-				return FALSE;
-		}
-		else
-		{
-			if (listener->getCreationDate() > earliest ||
-				listener->getCreationDate() > mFilterOps.mMaxDate)
-				return FALSE;
-		}
-	}
-
-	////////////////////////////////////////////////////////////////////////////////
-	// FILTERTYPE_WEARABLE
-	// Pass if this item is a wearable of the appropriate type
-	if (filterTypes & FILTERTYPE_WEARABLE)
-	{
-		LLWearableType::EType type = listener->getWearableType();
-=======
-    }
-
-    if(filterTypes & FILTERTYPE_WORN)
-    {
-        if (!get_is_item_worn(object_id))
+    }
+
+    // <FS>
+    //if(filterTypes & FILTERTYPE_WORN)
+    //{
+    //  if (!get_is_item_worn(object_id))
+    //  {
+    //      return FALSE;
+    //  }
+    //}
+    ////////////////////////////////////////////////////////////////////////////////
+    // FILTERTYPE_WORN
+    // Pass if this item is worn (hiding COF and Outfits folders)
+    if (filterTypes & FILTERTYPE_WORN)
+    {
+        if (!object)
         {
             return FALSE;
         }
-    }
+        const LLUUID& cat_id = object->getParentUUID();
+        const LLViewerInventoryCategory* cat = gInventory.getCategory(cat_id);
+        return !LLAppearanceMgr::instance().getIsInCOF(object_id)           // Not a link in COF
+            && (!cat || cat->getPreferredType() != LLFolderType::FT_OUTFIT) // Not a link in an outfit folder
+            && get_is_item_worn(object_id);
+    }
+    // </FS>
+
 
     ////////////////////////////////////////////////////////////////////////////////
     // FILTERTYPE_UUID
@@ -618,7 +454,6 @@
     if (filterTypes & FILTERTYPE_WEARABLE)
     {
         LLWearableType::EType type = listener->getWearableType();
->>>>>>> 38c2a5bd
         if ((object_type == LLInventoryType::IT_WEARABLE) &&
                 (((0x1LL << type) & mFilterOps.mFilterWearableTypes) == 0))
         {
@@ -868,20 +703,10 @@
 
 std::string::size_type LLInventoryFilter::getStringMatchOffset(LLFolderViewModelItem* item) const
 {
-<<<<<<< HEAD
-	// <FS:Ansariel> Zi's extended inventory search
-	//if (mSearchType == SEARCHTYPE_NAME)
-	if (mSearchType == SEARCHTYPE_NAME || mSearchType == SEARCHTYPE_ALL)
-	// </FS:Ansariel>
-	{
-		return mFilterSubString.size() ? item->getSearchableName().find(mFilterSubString) : std::string::npos;
-	}
-	else
-	{
-		return std::string::npos;
-	}
-=======
-    if (mSearchType == SEARCHTYPE_NAME)
+    // <FS:Ansariel> Zi's extended inventory search
+    //if (mSearchType == SEARCHTYPE_NAME)
+    if (mSearchType == SEARCHTYPE_NAME || mSearchType == SEARCHTYPE_ALL)
+    // </FS:Ansariel>
     {
         return mFilterSubString.size() ? item->getSearchableName().find(mFilterSubString) : std::string::npos;
     }
@@ -889,7 +714,6 @@
     {
         return std::string::npos;
     }
->>>>>>> 38c2a5bd
 }
 
 bool LLInventoryFilter::isDefault() const
@@ -913,14 +737,10 @@
     not_default |= (mFilterOps.mMaxDate != mDefaultFilterOps.mMaxDate);
     not_default |= (mFilterOps.mHoursAgo != mDefaultFilterOps.mHoursAgo);
 
-<<<<<<< HEAD
-	// <FS:Zi> FIRE-31369: Add inventory filter for coalesced objects
-	not_default |= (mFilterOps.mCoalescedObjectsOnly != mDefaultFilterOps.mCoalescedObjectsOnly);
-
-	return not_default != 0;
-=======
+    // <FS:Zi> FIRE-31369: Add inventory filter for coalesced objects
+    not_default |= (mFilterOps.mCoalescedObjectsOnly != mDefaultFilterOps.mCoalescedObjectsOnly);
+
     return not_default != 0;
->>>>>>> 38c2a5bd
 }
 
 bool LLInventoryFilter::isActive() const
@@ -996,16 +816,16 @@
 // <FS:Zi> FIRE-31369: Add inventory filter for coalesced objects
 void LLInventoryFilter::setFilterCoalescedObjects(bool coalesced)
 {
-	mFilterOps.mCoalescedObjectsOnly = coalesced;
-
-	LLInventoryFilter::EFilterModified modifyMode = FILTER_LESS_RESTRICTIVE;
-
-	if (coalesced)
-	{
-		modifyMode = FILTER_MORE_RESTRICTIVE;
-	}
-
-	setModified(modifyMode);
+    mFilterOps.mCoalescedObjectsOnly = coalesced;
+
+    LLInventoryFilter::EFilterModified modifyMode = FILTER_LESS_RESTRICTIVE;
+
+    if (coalesced)
+    {
+        modifyMode = FILTER_MORE_RESTRICTIVE;
+    }
+
+    setModified(modifyMode);
 }
 // </FS:Zi>
 
@@ -1173,7 +993,7 @@
 // <FS:Ansariel> Optional hiding of empty system folders
 void LLInventoryFilter::removeFilterEmptySystemFolders()
 {
-	mFilterOps.mFilterTypes &= ~FILTERTYPE_EMPTYFOLDERS;
+    mFilterOps.mFilterTypes &= ~FILTERTYPE_EMPTYFOLDERS;
 }
 // </FS:Ansariel> Optional hiding of empty system folders
 
@@ -1193,101 +1013,6 @@
 
 void LLInventoryFilter::setFilterSubString(const std::string& string)
 {
-<<<<<<< HEAD
-	std::string filter_sub_string_new = string;
-	mFilterSubStringOrig = string;
-	LLStringUtil::trimHead(filter_sub_string_new);
-	LLStringUtil::toUpper(filter_sub_string_new);
-
-	if (mFilterSubString != filter_sub_string_new)
-	{
-		
-		mFilterTokens.clear();
-		if (filter_sub_string_new.find_first_of("+") != std::string::npos)
-		{
-			typedef boost::tokenizer<boost::char_separator<char> > tokenizer;
-			boost::char_separator<char> sep("+");
-			tokenizer tokens(filter_sub_string_new, sep);
-
-			for (auto token_iter : tokens)
-			{
-				mFilterTokens.push_back(token_iter);
-			}
-		}
-
-		std::string old_token = mExactToken;
-		mExactToken.clear();
-		bool exact_token_changed = false;
-		if (mFilterTokens.empty() && filter_sub_string_new.size() > 2)
-		{
-			boost::regex mPattern = boost::regex("\"\\s*([^<]*)?\\s*\"",
-				boost::regex::perl | boost::regex::icase);
-			boost::match_results<std::string::const_iterator> matches;
-			mExactToken = (ll_regex_match(filter_sub_string_new, matches, mPattern) && matches[1].matched)
-				? matches[1]
-				: LLStringUtil::null;
-			if ((old_token.empty() && !mExactToken.empty()) 
-				|| (!old_token.empty() && mExactToken.empty()))
-			{
-				exact_token_changed = true;
-			}
-		}
-
-		// hitting BACKSPACE, for example
-		const BOOL less_restrictive = mFilterSubString.size() >= filter_sub_string_new.size()
-			&& !mFilterSubString.substr(0, filter_sub_string_new.size()).compare(filter_sub_string_new);
-
-		// appending new characters
-		const BOOL more_restrictive = mFilterSubString.size() < filter_sub_string_new.size()
-			&& !filter_sub_string_new.substr(0, mFilterSubString.size()).compare(mFilterSubString);
-
-		mFilterSubString = filter_sub_string_new;
-		if (exact_token_changed)
-		{
-			setModified(FILTER_RESTART);
-		}
-		else if (less_restrictive)
-		{
-			setModified(FILTER_LESS_RESTRICTIVE);
-		}
-		else if (more_restrictive)
-		{
-			setModified(FILTER_MORE_RESTRICTIVE);
-		}
-		else
-		{
-			setModified(FILTER_RESTART);
-		}
-
-		// Cancel out filter links once the search string is modified
-		// <FS:Zi> Filter Links Menu
-		//if (mFilterOps.mFilterLinks == FILTERLINK_ONLY_LINKS)
-		//{
-		//	if (mBackupFilterOps.mFilterLinks == FILTERLINK_ONLY_LINKS)
-		//	{
-		//		// we started viewer/floater in 'only links' mode
-		//		mFilterOps.mFilterLinks = FILTERLINK_INCLUDE_LINKS;
-		//	}
-		//	else
-		//	{
-		//		mFilterOps = mBackupFilterOps;
-		//		setModified(FILTER_RESTART);
-		//	}
-		//}
-		// </FS:Zi>
-
-		// Cancel out UUID once the search string is modified
-		if (mFilterOps.mFilterTypes == FILTERTYPE_UUID)
-		{
-			// <FS:Ansariel> Find all links unhiding hidden empty system folders
-			//mFilterOps.mFilterTypes &= ~FILTERTYPE_UUID;
-			//mFilterOps.mFilterUUID = LLUUID::null;
-			mFilterOps = mBackupFilterOps;
-			// </FS:Ansariel>
-			setModified(FILTER_RESTART);
-		}
-	}
-=======
     std::string filter_sub_string_new = string;
     mFilterSubStringOrig = string;
     LLStringUtil::trimHead(filter_sub_string_new);
@@ -1354,29 +1079,33 @@
         }
 
         // Cancel out filter links once the search string is modified
-        if (mFilterOps.mFilterLinks == FILTERLINK_ONLY_LINKS)
-        {
-            if (mBackupFilterOps.mFilterLinks == FILTERLINK_ONLY_LINKS)
-            {
-                // we started viewer/floater in 'only links' mode
-                mFilterOps.mFilterLinks = FILTERLINK_INCLUDE_LINKS;
-            }
-            else
-            {
-                mFilterOps = mBackupFilterOps;
-                setModified(FILTER_RESTART);
-            }
-        }
+        // <FS:Zi> Filter Links Menu
+        //if (mFilterOps.mFilterLinks == FILTERLINK_ONLY_LINKS)
+        //{
+        //  if (mBackupFilterOps.mFilterLinks == FILTERLINK_ONLY_LINKS)
+        //  {
+        //      // we started viewer/floater in 'only links' mode
+        //      mFilterOps.mFilterLinks = FILTERLINK_INCLUDE_LINKS;
+        //  }
+        //  else
+        //  {
+        //      mFilterOps = mBackupFilterOps;
+        //      setModified(FILTER_RESTART);
+        //  }
+        //}
+        // </FS:Zi>
 
         // Cancel out UUID once the search string is modified
         if (mFilterOps.mFilterTypes == FILTERTYPE_UUID)
         {
-            mFilterOps.mFilterTypes &= ~FILTERTYPE_UUID;
-            mFilterOps.mFilterUUID = LLUUID::null;
+            // <FS:Ansariel> Find all links unhiding hidden empty system folders
+            //mFilterOps.mFilterTypes &= ~FILTERTYPE_UUID;
+            //mFilterOps.mFilterUUID = LLUUID::null;
+            mFilterOps = mBackupFilterOps;
+            // </FS:Ansariel>
             setModified(FILTER_RESTART);
         }
     }
->>>>>>> 38c2a5bd
 }
 
 void LLInventoryFilter::setSearchVisibilityTypes(U32 types)
@@ -1571,53 +1300,41 @@
 
 void LLInventoryFilter::setFilterLinks(U64 filter_links)
 {
-<<<<<<< HEAD
-	// <FS:Zi> Filter Links Menu
-	// if (mFilterOps.mFilterLinks != filter_links)
-	// {
-	// 	if (mFilterOps.mFilterLinks == FILTERLINK_EXCLUDE_LINKS ||
-	// 		mFilterOps.mFilterLinks == FILTERLINK_ONLY_LINKS)
-	// 		setModified(FILTER_MORE_RESTRICTIVE);
-	// 	else
-	// 		setModified(FILTER_LESS_RESTRICTIVE);
-	// }
-	// mFilterOps.mFilterLinks = filter_links;
-	if (mFilterOps.mFilterLinks != filter_links)
-	{
-		LLInventoryFilter::EFilterModified modifyMode = FILTER_RESTART;
-
-		if (filter_links == FILTERLINK_INCLUDE_LINKS)
-		{
-			modifyMode = FILTER_LESS_RESTRICTIVE;
-		}
-		else if (mFilterOps.mFilterLinks == FILTERLINK_INCLUDE_LINKS)
-		{
-			modifyMode = FILTER_MORE_RESTRICTIVE;
-		}
-		else if (filter_links == FILTERLINK_EXCLUDE_LINKS && mFilterOps.mFilterLinks == FILTERLINK_INCLUDE_LINKS)
-		{
-			modifyMode = FILTER_MORE_RESTRICTIVE;
-		}
-		else if (filter_links == FILTERLINK_ONLY_LINKS && mFilterOps.mFilterLinks == FILTERLINK_INCLUDE_LINKS)
-		{
-			modifyMode = FILTER_MORE_RESTRICTIVE;
-		}
-
-		mFilterOps.mFilterLinks = filter_links;
-		setModified(modifyMode);
-	}
-	// </FS:Zi>
-=======
+    // <FS:Zi> Filter Links Menu
+    // if (mFilterOps.mFilterLinks != filter_links)
+    // {
+    //  if (mFilterOps.mFilterLinks == FILTERLINK_EXCLUDE_LINKS ||
+    //      mFilterOps.mFilterLinks == FILTERLINK_ONLY_LINKS)
+    //      setModified(FILTER_MORE_RESTRICTIVE);
+    //  else
+    //      setModified(FILTER_LESS_RESTRICTIVE);
+    // }
+    // mFilterOps.mFilterLinks = filter_links;
     if (mFilterOps.mFilterLinks != filter_links)
     {
-        if (mFilterOps.mFilterLinks == FILTERLINK_EXCLUDE_LINKS ||
-            mFilterOps.mFilterLinks == FILTERLINK_ONLY_LINKS)
-            setModified(FILTER_MORE_RESTRICTIVE);
-        else
-            setModified(FILTER_LESS_RESTRICTIVE);
-    }
-    mFilterOps.mFilterLinks = filter_links;
->>>>>>> 38c2a5bd
+        LLInventoryFilter::EFilterModified modifyMode = FILTER_RESTART;
+
+        if (filter_links == FILTERLINK_INCLUDE_LINKS)
+        {
+            modifyMode = FILTER_LESS_RESTRICTIVE;
+        }
+        else if (mFilterOps.mFilterLinks == FILTERLINK_INCLUDE_LINKS)
+        {
+            modifyMode = FILTER_MORE_RESTRICTIVE;
+        }
+        else if (filter_links == FILTERLINK_EXCLUDE_LINKS && mFilterOps.mFilterLinks == FILTERLINK_INCLUDE_LINKS)
+        {
+            modifyMode = FILTER_MORE_RESTRICTIVE;
+        }
+        else if (filter_links == FILTERLINK_ONLY_LINKS && mFilterOps.mFilterLinks == FILTERLINK_INCLUDE_LINKS)
+        {
+            modifyMode = FILTER_MORE_RESTRICTIVE;
+        }
+
+        mFilterOps.mFilterLinks = filter_links;
+        setModified(modifyMode);
+    }
+    // </FS:Zi>
 }
 
 void LLInventoryFilter::setShowFolderState(EFolderShow state)
@@ -1644,23 +1361,9 @@
 
 void LLInventoryFilter::setFindAllLinksMode(const std::string &search_name, const LLUUID& search_id)
 {
-<<<<<<< HEAD
-	// Save a copy of settings so that we will be able to restore it later
-	// but make sure we are not searching for links already
-	//if(mFilterOps.mFilterLinks != FILTERLINK_ONLY_LINKS) // <FS:Ansariel> Find all links unhiding hidden empty system folders
-	{
-		mBackupFilterOps = mFilterOps;
-	}
-	
-	// set search options
-	setFilterSubString(search_name);
-	setFilterUUID(search_id);
-	setShowFolderState(SHOW_NON_EMPTY_FOLDERS);
-	setFilterLinks(FILTERLINK_ONLY_LINKS);
-=======
     // Save a copy of settings so that we will be able to restore it later
     // but make sure we are not searching for links already
-    if(mFilterOps.mFilterLinks != FILTERLINK_ONLY_LINKS)
+    //if(mFilterOps.mFilterLinks != FILTERLINK_ONLY_LINKS) // <FS:Ansariel> Find all links unhiding hidden empty system folders
     {
         mBackupFilterOps = mFilterOps;
     }
@@ -1670,7 +1373,6 @@
     setFilterUUID(search_id);
     setShowFolderState(SHOW_NON_EMPTY_FOLDERS);
     setFilterLinks(FILTERLINK_ONLY_LINKS);
->>>>>>> 38c2a5bd
 }
 
 void LLInventoryFilter::markDefault()
@@ -1725,237 +1427,6 @@
 
 const std::string& LLInventoryFilter::getFilterText()
 {
-<<<<<<< HEAD
-	if (!mFilterText.empty())
-	{
-		return mFilterText;
-	}
-
-	std::string filtered_types;
-	std::string not_filtered_types;
-	BOOL filtered_by_type = FALSE;
-	BOOL filtered_by_all_types = TRUE;
-	S32 num_filter_types = 0;
-
-	mFilterText.clear();
-
-	if (isFilterObjectTypesWith(LLInventoryType::IT_ANIMATION))
-	{
-		filtered_types += LLTrans::getString("Animations");
-		filtered_by_type = TRUE;
-		num_filter_types++;
-	}
-	else
-	{
-		not_filtered_types += LLTrans::getString("Animations");
-
-		filtered_by_all_types = FALSE;
-	}
-
-	if (isFilterObjectTypesWith(LLInventoryType::IT_CALLINGCARD))
-	{
-		filtered_types += LLTrans::getString("Calling Cards");
-		filtered_by_type = TRUE;
-		num_filter_types++;
-	}
-	else
-	{
-		not_filtered_types += LLTrans::getString("Calling Cards");
-		filtered_by_all_types = FALSE;
-	}
-
-	if (isFilterObjectTypesWith(LLInventoryType::IT_WEARABLE))
-	{
-		filtered_types +=  LLTrans::getString("Clothing");
-		filtered_by_type = TRUE;
-		num_filter_types++;
-	}
-	else
-	{
-		not_filtered_types +=  LLTrans::getString("Clothing");
-		filtered_by_all_types = FALSE;
-	}
-
-	if (isFilterObjectTypesWith(LLInventoryType::IT_GESTURE))
-	{
-		filtered_types +=  LLTrans::getString("Gestures");
-		filtered_by_type = TRUE;
-		num_filter_types++;
-	}
-	else
-	{
-		not_filtered_types +=  LLTrans::getString("Gestures");
-		filtered_by_all_types = FALSE;
-	}
-
-	if (isFilterObjectTypesWith(LLInventoryType::IT_LANDMARK))
-	{
-		filtered_types +=  LLTrans::getString("Landmarks");
-		filtered_by_type = TRUE;
-		num_filter_types++;
-	}
-	else
-	{
-		not_filtered_types +=  LLTrans::getString("Landmarks");
-		filtered_by_all_types = FALSE;
-	}
-
-	if (isFilterObjectTypesWith(LLInventoryType::IT_MATERIAL))
-	{
-		filtered_types +=  LLTrans::getString("Materials");
-		filtered_by_type = TRUE;
-		num_filter_types++;
-	}
-	else
-	{
-		not_filtered_types +=  LLTrans::getString("Materials");
-		filtered_by_all_types = FALSE;
-	}
-
-	if (isFilterObjectTypesWith(LLInventoryType::IT_NOTECARD))
-	{
-		filtered_types +=  LLTrans::getString("Notecards");
-		filtered_by_type = TRUE;
-		num_filter_types++;
-	}
-	else
-	{
-		not_filtered_types +=  LLTrans::getString("Notecards");
-		filtered_by_all_types = FALSE;
-	}
-
-	if (isFilterObjectTypesWith(LLInventoryType::IT_OBJECT) && isFilterObjectTypesWith(LLInventoryType::IT_ATTACHMENT))
-	{
-		filtered_types +=  LLTrans::getString("Objects");
-		filtered_by_type = TRUE;
-		num_filter_types++;
-	}
-	else
-	{
-		not_filtered_types +=  LLTrans::getString("Objects");
-		filtered_by_all_types = FALSE;
-	}
-
-	if (isFilterObjectTypesWith(LLInventoryType::IT_LSL))
-	{
-		filtered_types +=  LLTrans::getString("Scripts");
-		filtered_by_type = TRUE;
-		num_filter_types++;
-	}
-	else
-	{
-		not_filtered_types +=  LLTrans::getString("Scripts");
-		filtered_by_all_types = FALSE;
-	}
-
-	if (isFilterObjectTypesWith(LLInventoryType::IT_SOUND))
-	{
-		filtered_types +=  LLTrans::getString("Sounds");
-		filtered_by_type = TRUE;
-		num_filter_types++;
-	}
-	else
-	{
-		not_filtered_types +=  LLTrans::getString("Sounds");
-		filtered_by_all_types = FALSE;
-	}
-
-	if (isFilterObjectTypesWith(LLInventoryType::IT_TEXTURE))
-	{
-		filtered_types +=  LLTrans::getString("Textures");
-		filtered_by_type = TRUE;
-		num_filter_types++;
-	}
-	else
-	{
-		not_filtered_types +=  LLTrans::getString("Textures");
-		filtered_by_all_types = FALSE;
-	}
-
-	if (isFilterObjectTypesWith(LLInventoryType::IT_SNAPSHOT))
-	{
-		filtered_types +=  LLTrans::getString("Snapshots");
-		filtered_by_type = TRUE;
-		num_filter_types++;
-	}
-	else
-	{
-		not_filtered_types +=  LLTrans::getString("Snapshots");
-		filtered_by_all_types = FALSE;
-	}
-
-	if (isFilterObjectTypesWith(LLInventoryType::IT_SETTINGS))
-	{
-		filtered_types +=  LLTrans::getString("Settings");
-		filtered_by_type = TRUE;
-		num_filter_types++;
-	}
-	else
-	{
-		not_filtered_types +=  LLTrans::getString("Settings");
-		filtered_by_all_types = FALSE;
-	}
-
-	if (!LLInventoryModelBackgroundFetch::instance().folderFetchActive()
-		&& filtered_by_type
-		&& !filtered_by_all_types)
-	{
-		mFilterText += " - ";
-		if (num_filter_types < 5)
-		{
-			mFilterText += filtered_types;
-		}
-		else
-		{
-			mFilterText += LLTrans::getString("No Filters");
-			mFilterText += not_filtered_types;
-		}
-		// remove the ',' at the end
-		mFilterText.erase(mFilterText.size() - 1, 1);
-	}
-
-	// <FS:Ansariel> FIRE-19340: search inventory by transferable permission
-	//           Zi: FIRE-1175 - Filter Permissions Menu
-	PermissionMask permissions = getFilterPermissions();
-	if (permissions)
-	{
-		std::string perm_string;
-		if (permissions & PERM_MODIFY)
-		{
-			perm_string = LLTrans::getString("Modifiable");
-		}
-
-		if (permissions & PERM_COPY)
-		{
-			if (!perm_string.empty())
-			{
-				perm_string += ", ";
-			}
-			perm_string += LLTrans::getString("Copyable");
-		}
-
-		if (permissions & PERM_TRANSFER)
-		{
-			if (!perm_string.empty())
-			{
-				perm_string += ", ";
-			}
-			perm_string += LLTrans::getString("Transferable");
-		}
-
-		LLStringUtil::format_map_t args;
-		args["[PERMISSIONS]"] = perm_string;
-
-		mFilterText += LLTrans::getString("PermissionsFilter", args);
-	}
-	// </FS:Ansariel>
-
-	if (isSinceLogoff())
-	{
-		mFilterText += LLTrans::getString("Since Logoff");
-	}
-	return mFilterText;
-=======
     if (!mFilterText.empty())
     {
         return mFilterText;
@@ -2144,30 +1615,52 @@
         mFilterText.erase(mFilterText.size() - 1, 1);
     }
 
+    // <FS:Ansariel> FIRE-19340: search inventory by transferable permission
+    //           Zi: FIRE-1175 - Filter Permissions Menu
+    PermissionMask permissions = getFilterPermissions();
+    if (permissions)
+    {
+        std::string perm_string;
+        if (permissions & PERM_MODIFY)
+        {
+            perm_string = LLTrans::getString("Modifiable");
+        }
+
+        if (permissions & PERM_COPY)
+        {
+            if (!perm_string.empty())
+            {
+                perm_string += ", ";
+            }
+            perm_string += LLTrans::getString("Copyable");
+        }
+
+        if (permissions & PERM_TRANSFER)
+        {
+            if (!perm_string.empty())
+            {
+                perm_string += ", ";
+            }
+            perm_string += LLTrans::getString("Transferable");
+        }
+
+        LLStringUtil::format_map_t args;
+        args["[PERMISSIONS]"] = perm_string;
+
+        mFilterText += LLTrans::getString("PermissionsFilter", args);
+    }
+    // </FS:Ansariel>
+
     if (isSinceLogoff())
     {
         mFilterText += LLTrans::getString("Since Logoff");
     }
     return mFilterText;
->>>>>>> 38c2a5bd
 }
 
 
 LLInventoryFilter& LLInventoryFilter::operator=( const  LLInventoryFilter&  other )
 {
-<<<<<<< HEAD
-	setFilterObjectTypes(other.getFilterObjectTypes());
-	setDateRange(other.getMinDate(), other.getMaxDate());
-	setHoursAgo(other.getHoursAgo());
-	setDateSearchDirection(other.getDateSearchDirection());
-	setShowFolderState(other.getShowFolderState());
-	setFilterPermissions(other.getFilterPermissions());
-	setFilterSubString(other.getFilterSubString());
-	setDateRangeLastLogoff(other.isSinceLogoff());
-	// <FS:Zi> FIRE-31369: Add inventory filter for coalesced objects
-	setFilterCoalescedObjects(other.getFilterCoalescedObjects());
-	return *this;
-=======
     setFilterObjectTypes(other.getFilterObjectTypes());
     setDateRange(other.getMinDate(), other.getMaxDate());
     setHoursAgo(other.getHoursAgo());
@@ -2176,33 +1669,14 @@
     setFilterPermissions(other.getFilterPermissions());
     setFilterSubString(other.getFilterSubString());
     setDateRangeLastLogoff(other.isSinceLogoff());
+    // <FS:Zi> FIRE-31369: Add inventory filter for coalesced objects
+    setFilterCoalescedObjects(other.getFilterCoalescedObjects());
     return *this;
->>>>>>> 38c2a5bd
 }
 
 
 void LLInventoryFilter::toParams(Params& params) const
 {
-<<<<<<< HEAD
-	params.filter_ops.types = getFilterObjectTypes();
-	params.filter_ops.category_types = getFilterCategoryTypes();
-	if (getFilterObjectTypes() & FILTERTYPE_WEARABLE)
-	{
-		params.filter_ops.wearable_types = getFilterWearableTypes();
-	}
-	params.filter_ops.date_range.min_date = getMinDate();
-	params.filter_ops.date_range.max_date = getMaxDate();
-	params.filter_ops.hours_ago = getHoursAgo();
-	params.filter_ops.date_search_direction = getDateSearchDirection();
-	params.filter_ops.show_folder_state = getShowFolderState();
-	params.filter_ops.creator_type = getFilterCreatorType();
-	params.filter_ops.permissions = getFilterPermissions();
-	params.filter_ops.search_visibility = getSearchVisibilityTypes();
-	params.substring = getFilterSubString();
-	params.since_logoff = isSinceLogoff();
-	// <FS:Zi> FIRE-31369: Add inventory filter for coalesced objects
-	params.filter_ops.coalesced_objects_only = getFilterCoalescedObjects();
-=======
     params.filter_ops.types = getFilterObjectTypes();
     params.filter_ops.category_types = getFilterCategoryTypes();
     if (getFilterObjectTypes() & FILTERTYPE_WEARABLE)
@@ -2219,109 +1693,87 @@
     params.filter_ops.search_visibility = getSearchVisibilityTypes();
     params.substring = getFilterSubString();
     params.since_logoff = isSinceLogoff();
->>>>>>> 38c2a5bd
+    // <FS:Zi> FIRE-31369: Add inventory filter for coalesced objects
+    params.filter_ops.coalesced_objects_only = getFilterCoalescedObjects();
 }
 
 void LLInventoryFilter::fromParams(const Params& params)
 {
-<<<<<<< HEAD
-	if (!params.validateBlock())
-	{
-		return;
-	}
-
-	// <FS:Ansariel> FIRE-12418: Only apply filter params if they are really provided
-	//setFilterObjectTypes(params.filter_ops.types);
-	//setFilterCategoryTypes(params.filter_ops.category_types);
-	//setFilterWearableTypes(params.filter_ops.wearable_types);
-	//setDateRange(params.filter_ops.date_range.min_date,   params.filter_ops.date_range.max_date);
-	//setHoursAgo(params.filter_ops.hours_ago);
-	//setDateSearchDirection(params.filter_ops.date_search_direction);
-	//setFilterCreator(params.filter_ops.creator_type);
-	//setShowFolderState(params.filter_ops.show_folder_state);
-	//setFilterPermissions(params.filter_ops.permissions);
-	//setSearchVisibilityTypes(params.filter_ops.search_visibility);
-	//setFilterSubString(params.substring);
-	//setDateRangeLastLogoff(params.since_logoff);
-	if (params.filter_ops.types.isProvided())
-	{
-		setFilterObjectTypes(params.filter_ops.types);
-	}
-	if (params.filter_ops.category_types.isProvided())
-	{
-		setFilterCategoryTypes(params.filter_ops.category_types);
-	}
-	if (params.filter_ops.wearable_types.isProvided())
-	{
-		setFilterWearableTypes(params.filter_ops.wearable_types);
-	}
-	if (params.filter_ops.date_range.min_date.isProvided() && params.filter_ops.date_range.max_date.isProvided())
-	{
-		setDateRange(params.filter_ops.date_range.min_date,   params.filter_ops.date_range.max_date);
-	}
-	if (params.filter_ops.hours_ago.isProvided())
-	{
-		setHoursAgo(params.filter_ops.hours_ago);
-	}
-	if (params.filter_ops.date_search_direction.isProvided())
-	{
-		setDateSearchDirection(params.filter_ops.date_search_direction);
-	}
-	if (params.filter_ops.show_folder_state.isProvided())
-	{
-		setShowFolderState(params.filter_ops.show_folder_state);
-	}
-	if (params.filter_ops.creator_type.isProvided())
-	{
-		setFilterCreator(params.filter_ops.creator_type);
-	}
-	if (params.filter_ops.permissions.isProvided())
-	{
-		setFilterPermissions(params.filter_ops.permissions);
-	}
-	if (params.filter_ops.search_visibility.isProvided())
-	{
-		setSearchVisibilityTypes(params.filter_ops.search_visibility);
-	}
-	// <FS:Ansariel> FIRE-8947: Don't restore filter string on relog
-	//if (params.substring.isProvided())
-	//{
-	//	setFilterSubString(params.substring);
-	//}
-	if (params.since_logoff.isProvided())
-	{
-		setDateRangeLastLogoff(params.since_logoff);
-	}
-	// </FS:Ansariel>
-
-	// <FS:Zi> FIRE-31369: Add inventory filter for coalesced objects
-	if (params.filter_ops.coalesced_objects_only.isProvided())
-	{
-		setFilterCoalescedObjects(params.filter_ops.coalesced_objects_only);
-	}
-	// </FS:Zi>
-=======
     if (!params.validateBlock())
     {
         return;
     }
 
-    setFilterObjectTypes(params.filter_ops.types);
-    setFilterCategoryTypes(params.filter_ops.category_types);
+    // <FS:Ansariel> FIRE-12418: Only apply filter params if they are really provided
+    //setFilterObjectTypes(params.filter_ops.types);
+    //setFilterCategoryTypes(params.filter_ops.category_types);
+    //setFilterWearableTypes(params.filter_ops.wearable_types);
+    //setDateRange(params.filter_ops.date_range.min_date,   params.filter_ops.date_range.max_date);
+    //setHoursAgo(params.filter_ops.hours_ago);
+    //setDateSearchDirection(params.filter_ops.date_search_direction);
+    //setFilterCreator(params.filter_ops.creator_type);
+    //setShowFolderState(params.filter_ops.show_folder_state);
+    //setFilterPermissions(params.filter_ops.permissions);
+    //setSearchVisibilityTypes(params.filter_ops.search_visibility);
+    //setFilterSubString(params.substring);
+    //setDateRangeLastLogoff(params.since_logoff);
+    if (params.filter_ops.types.isProvided())
+    {
+        setFilterObjectTypes(params.filter_ops.types);
+    }
+    if (params.filter_ops.category_types.isProvided())
+    {
+        setFilterCategoryTypes(params.filter_ops.category_types);
+    }
     if (params.filter_ops.wearable_types.isProvided())
     {
         setFilterWearableTypes(params.filter_ops.wearable_types);
     }
-    setDateRange(params.filter_ops.date_range.min_date,   params.filter_ops.date_range.max_date);
-    setHoursAgo(params.filter_ops.hours_ago);
-    setDateSearchDirection(params.filter_ops.date_search_direction);
-    setShowFolderState(params.filter_ops.show_folder_state);
-    setFilterCreator(params.filter_ops.creator_type);
-    setFilterPermissions(params.filter_ops.permissions);
-    setSearchVisibilityTypes(params.filter_ops.search_visibility);
-    setFilterSubString(params.substring);
-    setDateRangeLastLogoff(params.since_logoff);
->>>>>>> 38c2a5bd
+    if (params.filter_ops.date_range.min_date.isProvided() && params.filter_ops.date_range.max_date.isProvided())
+    {
+        setDateRange(params.filter_ops.date_range.min_date,   params.filter_ops.date_range.max_date);
+    }
+    if (params.filter_ops.hours_ago.isProvided())
+    {
+        setHoursAgo(params.filter_ops.hours_ago);
+    }
+    if (params.filter_ops.date_search_direction.isProvided())
+    {
+        setDateSearchDirection(params.filter_ops.date_search_direction);
+    }
+    if (params.filter_ops.show_folder_state.isProvided())
+    {
+        setShowFolderState(params.filter_ops.show_folder_state);
+    }
+    if (params.filter_ops.creator_type.isProvided())
+    {
+        setFilterCreator(params.filter_ops.creator_type);
+    }
+    if (params.filter_ops.permissions.isProvided())
+    {
+        setFilterPermissions(params.filter_ops.permissions);
+    }
+    if (params.filter_ops.search_visibility.isProvided())
+    {
+        setSearchVisibilityTypes(params.filter_ops.search_visibility);
+    }
+    // <FS:Ansariel> FIRE-8947: Don't restore filter string on relog
+    //if (params.substring.isProvided())
+    //{
+    //  setFilterSubString(params.substring);
+    //}
+    if (params.since_logoff.isProvided())
+    {
+        setDateRangeLastLogoff(params.since_logoff);
+    }
+    // </FS:Ansariel>
+
+    // <FS:Zi> FIRE-31369: Add inventory filter for coalesced objects
+    if (params.filter_ops.coalesced_objects_only.isProvided())
+    {
+        setFilterCoalescedObjects(params.filter_ops.coalesced_objects_only);
+    }
+    // </FS:Zi>
 }
 
 U64 LLInventoryFilter::getFilterTypes() const
