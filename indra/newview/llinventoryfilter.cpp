/** 
* @file llinventoryfilter.cpp
* @brief Support for filtering your inventory to only display a subset of the
* available items.
*
* $LicenseInfo:firstyear=2005&license=viewerlgpl$
* Second Life Viewer Source Code
* Copyright (C) 2010, Linden Research, Inc.
* 
* This library is free software; you can redistribute it and/or
* modify it under the terms of the GNU Lesser General Public
* License as published by the Free Software Foundation;
* version 2.1 of the License only.
* 
* This library is distributed in the hope that it will be useful,
* but WITHOUT ANY WARRANTY; without even the implied warranty of
* MERCHANTABILITY or FITNESS FOR A PARTICULAR PURPOSE.  See the GNU
* Lesser General Public License for more details.
* 
* You should have received a copy of the GNU Lesser General Public
* License along with this library; if not, write to the Free Software
* Foundation, Inc., 51 Franklin Street, Fifth Floor, Boston, MA  02110-1301  USA
* 
* Linden Research, Inc., 945 Battery Street, San Francisco, CA  94111  USA
* $/LicenseInfo$
*/
#include "llviewerprecompiledheaders.h"

#include "llinventoryfilter.h"

// viewer includes
#include "llagent.h"
#include "llfolderviewmodel.h"
#include "llfolderviewitem.h"
#include "llinventorymodel.h"
#include "llinventorymodelbackgroundfetch.h"
#include "llinventoryfunctions.h"
#include "llmarketplacefunctions.h"
#include "llregex.h"
#include "llviewercontrol.h"
#include "llfolderview.h"
#include "llinventorybridge.h"
#include "llviewerfoldertype.h"
#include "llradiogroup.h"
#include "llstartup.h"

// linden library includes
#include "llclipboard.h"
#include "lltrans.h"

// Firestorm includes
#include "llappearancemgr.h" // needed to query whether we are in COF
#ifdef OPENSIM
#include "fsgridhandler.h" // <FS:Beq> need to check if in opensim
#endif

#include "llinventorydefines.h"		// <FS:Zi> FIRE-31369: Add inventory filter for coalesced objects

LLInventoryFilter::FilterOps::FilterOps(const Params& p)
:	mFilterObjectTypes(p.object_types),
	mFilterCategoryTypes(p.category_types),
	mFilterWearableTypes(p.wearable_types),
    mFilterSettingsTypes(p.settings_types),
	mMinDate(p.date_range.min_date),
	mMaxDate(p.date_range.max_date),
	mHoursAgo(p.hours_ago),
	mDateSearchDirection(p.date_search_direction),
	mShowFolderState(p.show_folder_state),
	mFilterCreatorType(p.creator_type),
	mPermissions(p.permissions),
	mFilterTypes(p.types),
	mFilterUUID(p.uuid),
	mFilterLinks(p.links),
    mFilterThumbnails(p.thumbnails),
<<<<<<< HEAD
	mCoalescedObjectsOnly(p.coalesced_objects_only),		// <FS:Zi> FIRE-31369: Add inventory filter for coalesced objects
=======
>>>>>>> 18663686
	mSearchVisibility(p.search_visibility)
{
}

///----------------------------------------------------------------------------
/// Class LLInventoryFilter
///----------------------------------------------------------------------------
LLInventoryFilter::LLInventoryFilter(const Params& p)
:	mName(p.name),
	mFilterModified(FILTER_NONE),
	mEmptyLookupMessage("InventoryNoMatchingItems"),
	mDefaultEmptyLookupMessage(""),
	mFilterOps(p.filter_ops),
	mBackupFilterOps(mFilterOps),
	mFilterSubString(p.substring),
	mCurrentGeneration(0),
	mFirstRequiredGeneration(0),
	mFirstSuccessGeneration(0),
	mSearchType(SEARCHTYPE_NAME),
    mSingleFolderMode(false)
{
	// copy mFilterOps into mDefaultFilterOps
	markDefault();
	mUsername = gAgentUsername;
	LLStringUtil::toUpper(mUsername);
}

bool LLInventoryFilter::check(const LLFolderViewModelItem* item) 
{
	const LLFolderViewModelItemInventory* listener = dynamic_cast<const LLFolderViewModelItemInventory*>(item);

	// If it's a folder and we're showing all folders, return automatically.
	const BOOL is_folder = listener->getInventoryType() == LLInventoryType::IT_CATEGORY;
	if (is_folder && (mFilterOps.mShowFolderState == LLInventoryFilter::SHOW_ALL_FOLDERS))
	{
		return true;
	}
	
	std::string desc = listener->getSearchableCreatorName();
	switch(mSearchType)
	{
		case SEARCHTYPE_CREATOR:
			desc = listener->getSearchableCreatorName();
			break;
		case SEARCHTYPE_DESCRIPTION:
			desc = listener->getSearchableDescription();
			break;
		case SEARCHTYPE_UUID:
			desc = listener->getSearchableUUIDString();
			break;
		// <FS:Ansariel> Allow searching by all
		case SEARCHTYPE_ALL:
			desc = listener->getSearchableAll();
			break;
		// </FS:Ansariel>
		case SEARCHTYPE_NAME:
		default:
			desc = listener->getSearchableName();
			break;
	}

	bool passed = true;
	// <FS:Ansariel> Allow searching by all
	//if (!mExactToken.empty() && (mSearchType == SEARCHTYPE_NAME))
	if (!mExactToken.empty() && ((mSearchType == SEARCHTYPE_NAME) || (mSearchType == SEARCHTYPE_ALL)))
	// </FS:Ansariel>
	{
		passed = false;
		typedef boost::tokenizer<boost::char_separator<char> > tokenizer;
		boost::char_separator<char> sep(" ");
		tokenizer tokens(desc, sep);

		for (auto token_iter : tokens)
		{
			if (token_iter == mExactToken)
			{
				passed = true;
				break;
			}
		}	
	}
	// <FS:Ansariel> Allow searching by all
	//else if ((mFilterTokens.size() > 0) && (mSearchType == SEARCHTYPE_NAME))
	else if ((mFilterTokens.size() > 0) && ((mSearchType == SEARCHTYPE_NAME) || (mSearchType == SEARCHTYPE_ALL)))
	// </FS:Ansariel>
	{
		for (auto token_iter : mFilterTokens)
		{
			if (desc.find(token_iter) == std::string::npos)
			{
				return false;
			}
		}
	}
	else
	{
		passed = (mFilterSubString.size() ? desc.find(mFilterSubString) != std::string::npos : true);
	}

	passed = passed && checkAgainstFilterType(listener);
	passed = passed && checkAgainstPermissions(listener);
	passed = passed && checkAgainstFilterLinks(listener);
	passed = passed && checkAgainstCreator(listener);
	passed = passed && checkAgainstSearchVisibility(listener);

    passed = passed && checkAgainstFilterThumbnails(listener->getUUID());

	return passed;
}

bool LLInventoryFilter::check(const LLInventoryItem* item)
{
	const bool passed_string = (mFilterSubString.size() ? item->getName().find(mFilterSubString) != std::string::npos : true);
	const bool passed_filtertype = checkAgainstFilterType(item);
	const bool passed_permissions = checkAgainstPermissions(item);

	return passed_filtertype && passed_permissions && passed_string;
}

bool LLInventoryFilter::checkFolder(const LLFolderViewModelItem* item) const
{
	const LLFolderViewModelItemInventory* listener = dynamic_cast<const LLFolderViewModelItemInventory*>(item);
	if (!listener)
	{
		LL_ERRS() << "Folder view event listener not found." << LL_ENDL;
		return false;
	}

	const LLUUID folder_id = listener->getUUID();

	return checkFolder(folder_id);
}

bool LLInventoryFilter::checkFolder(const LLUUID& folder_id) const
{
	// we're showing all folders, overriding filter
	if (mFilterOps.mShowFolderState == LLInventoryFilter::SHOW_ALL_FOLDERS)
	{
		return true;
	}

	// when applying a filter, matching folders get their contents downloaded first
	// but make sure we are not interfering with pre-download
	if (isNotDefault()
		&& LLStartUp::getStartupState() > STATE_WEARABLES_WAIT
        && !LLInventoryModelBackgroundFetch::instance().inventoryFetchInProgress())
    {
        LLViewerInventoryCategory* cat = gInventory.getCategory(folder_id);
        if ((!cat && folder_id.notNull()) || (cat && cat->getVersion() == LLViewerInventoryCategory::VERSION_UNKNOWN))
        {
            // At the moment background fetch only cares about VERSION_UNKNOWN,
            // so do not check isCategoryComplete that compares descendant count
            LLInventoryModelBackgroundFetch::instance().start(folder_id, false);
        }
	}

    if (!checkAgainstFilterThumbnails(folder_id))
    {
        return false;
    }

	// Marketplace folder filtering
    const U32 filterTypes = mFilterOps.mFilterTypes;
    const U32 marketplace_filter = FILTERTYPE_MARKETPLACE_ACTIVE | FILTERTYPE_MARKETPLACE_INACTIVE |
                                   FILTERTYPE_MARKETPLACE_UNASSOCIATED | FILTERTYPE_MARKETPLACE_LISTING_FOLDER |
                                   FILTERTYPE_NO_MARKETPLACE_ITEMS;
    if (filterTypes & marketplace_filter)
    {
        S32 depth = depth_nesting_in_marketplace(folder_id);

        if (filterTypes & FILTERTYPE_NO_MARKETPLACE_ITEMS)
        {
            if (depth >= 0)
            {
                return false;
            }
        }

        if (filterTypes & FILTERTYPE_MARKETPLACE_LISTING_FOLDER)
        {
            if (depth > 1)
            {
                return false;
            }
        }
        
        if (depth > 0)
        {
            LLUUID listing_uuid = nested_parent_id(folder_id, depth);
            if (filterTypes & FILTERTYPE_MARKETPLACE_ACTIVE)
            {
                if (!LLMarketplaceData::instance().getActivationState(listing_uuid))
                {
                    return false;
                }
            }
            else if (filterTypes & FILTERTYPE_MARKETPLACE_INACTIVE)
            {
                if (!LLMarketplaceData::instance().isListed(listing_uuid) || LLMarketplaceData::instance().getActivationState(listing_uuid))
                {
                    return false;
                }
            }
            else if (filterTypes & FILTERTYPE_MARKETPLACE_UNASSOCIATED)
            {
                if (LLMarketplaceData::instance().isListed(listing_uuid))
                {
                    return false;
                }
            }
        }
    }
    
	// show folder links
	LLViewerInventoryItem* item = gInventory.getItem(folder_id);
	if (item && item->getActualType() == LLAssetType::AT_LINK_FOLDER)
	{
		return true;
	}

	if (mFilterOps.mFilterTypes & FILTERTYPE_CATEGORY)
	{
		// Can only filter categories for items in your inventory
		// (e.g. versus in-world object contents).
		const LLViewerInventoryCategory *cat = gInventory.getCategory(folder_id);
		if (!cat)
			return folder_id.isNull();
		LLFolderType::EType cat_type = cat->getPreferredType();
// <FS:Beq> FIRE-30501 suitcase missing on 32 bit viewer.
#ifdef OPENSIM
		if (LLGridManager::getInstance()->isInOpenSim() && cat_type == LLFolderType::FT_MY_SUITCASE)
		{
			return true; // suitcase will always be shown
		}
#endif
// </FS:Beq>
		if (cat_type != LLFolderType::FT_NONE && (1LL << cat_type & mFilterOps.mFilterCategoryTypes) == U64(0))
			return false;
	}

	return true;
}

bool LLInventoryFilter::checkAgainstFilterType(const LLFolderViewModelItemInventory* listener) const
{
	if (!listener) return FALSE;

	LLInventoryType::EType object_type = listener->getInventoryType();
	const LLUUID object_id = listener->getUUID();
	const LLInventoryObject *object = gInventory.getObject(object_id);

	const U32 filterTypes = mFilterOps.mFilterTypes;

	////////////////////////////////////////////////////////////////////////////////
	// FILTERTYPE_OBJECT
	// Pass if this item's type is of the correct filter type
	if (filterTypes & FILTERTYPE_OBJECT)
	{
        switch (object_type)
        {
        case LLInventoryType::IT_NONE:
            // If it has no type, pass it, unless it's a link.
            if (object && object->getIsLinkType())
            {
                return FALSE;
            }
            break;
        case LLInventoryType::IT_UNKNOWN:
            {
                // Unknows are only shown when we show every type. 
                // Unknows are 255 and won't fit in 64 bits.
                if (mFilterOps.mFilterObjectTypes != 0xffffffffffffffffULL)
                {
                    return FALSE;
                }
                break;
            }
        default:
            // <FS:Zi> FIRE-31369: Add inventory filter for coalesced objects
            if (mFilterOps.mCoalescedObjectsOnly)
            {
                // only bother to get the inventory item pointer if we are actually showing only coalesced objects
                LLInventoryItem* item = gInventory.getItem(object_id);
                if (item)
                {
                    if (!(item->getFlags() & LLInventoryItemFlags::II_FLAGS_OBJECT_HAS_MULTIPLE_ITEMS))
                    {
                        return false;
                    }
                }
            }
            // </ FS:Zi>

            if ((1LL << object_type & mFilterOps.mFilterObjectTypes) == U64(0))
            {
                return FALSE;
            }
            break;
        }
	}

	// <FS>
	//if(filterTypes & FILTERTYPE_WORN)
	//{
	//	if (!get_is_item_worn(object_id))
	//	{
	//		return FALSE;
	//	}
	//}
	////////////////////////////////////////////////////////////////////////////////
	// FILTERTYPE_WORN
	// Pass if this item is worn (hiding COF and Outfits folders)
	if (filterTypes & FILTERTYPE_WORN)
	{
		if (!object)
		{
			return FALSE;
		}
		const LLUUID& cat_id = object->getParentUUID();
		const LLViewerInventoryCategory* cat = gInventory.getCategory(cat_id);
		return !LLAppearanceMgr::instance().getIsInCOF(object_id)           // Not a link in COF
			&& (!cat || cat->getPreferredType() != LLFolderType::FT_OUTFIT) // Not a link in an outfit folder
			&& get_is_item_worn(object_id);
	}
	// </FS>


	////////////////////////////////////////////////////////////////////////////////
	// FILTERTYPE_UUID
	// Pass if this item is the target UUID or if it links to the target UUID
	if (filterTypes & FILTERTYPE_UUID)
	{
		if (!object) return FALSE;

		if (object->getLinkedUUID() != mFilterOps.mFilterUUID)
			return FALSE;
	}

	////////////////////////////////////////////////////////////////////////////////
	// FILTERTYPE_DATE
	// Pass if this item is within the date range.
	if (filterTypes & FILTERTYPE_DATE)
	{
		const U16 HOURS_TO_SECONDS = 3600;
		time_t earliest = time_corrected() - mFilterOps.mHoursAgo * HOURS_TO_SECONDS;

		if (mFilterOps.mMinDate > time_min() && mFilterOps.mMinDate < earliest)
		{
			earliest = mFilterOps.mMinDate;
		}
		else if (!mFilterOps.mHoursAgo)
		{
			earliest = 0;
		}

		if (FILTERDATEDIRECTION_NEWER == mFilterOps.mDateSearchDirection || isSinceLogoff())
		{
			if (listener->getCreationDate() < earliest ||
				listener->getCreationDate() > mFilterOps.mMaxDate)
				return FALSE;
		}
		else
		{
			if (listener->getCreationDate() > earliest ||
				listener->getCreationDate() > mFilterOps.mMaxDate)
				return FALSE;
		}
	}

	////////////////////////////////////////////////////////////////////////////////
	// FILTERTYPE_WEARABLE
	// Pass if this item is a wearable of the appropriate type
	if (filterTypes & FILTERTYPE_WEARABLE)
	{
		LLWearableType::EType type = listener->getWearableType();
        if ((object_type == LLInventoryType::IT_WEARABLE) &&
                (((0x1LL << type) & mFilterOps.mFilterWearableTypes) == 0))
		{
			return FALSE;
		}
	}

    ////////////////////////////////////////////////////////////////////////////////
    // FILTERTYPE_SETTINGS
    // Pass if this item is a setting of the appropriate type
    if (filterTypes & FILTERTYPE_SETTINGS)
    {
        LLSettingsType::type_e type = listener->getSettingsType();
        if ((object_type == LLInventoryType::IT_SETTINGS) &&
            (((0x1LL << type) & mFilterOps.mFilterSettingsTypes) == 0))
		{
			return FALSE;
		}
	}

	////////////////////////////////////////////////////////////////////////////////
	// FILTERTYPE_EMPTYFOLDERS
	// Pass if this item is a folder and is not a system folder that should be hidden
	if (filterTypes & FILTERTYPE_EMPTYFOLDERS)
	{
		if (object_type == LLInventoryType::IT_CATEGORY)
		{
			bool is_hidden_if_empty = LLViewerFolderType::lookupIsHiddenIfEmpty(listener->getPreferredType());
			if (is_hidden_if_empty)
			{
				// Force the fetching of those folders so they are hidden if they really are empty...
				// But don't interfere with startup download
				if (LLStartUp::getStartupState() > STATE_WEARABLES_WAIT)
				{
					gInventory.fetchDescendentsOf(object_id);
				}

				LLInventoryModel::cat_array_t* cat_array = NULL;
				LLInventoryModel::item_array_t* item_array = NULL;
				gInventory.getDirectDescendentsOf(object_id,cat_array,item_array);
				S32 descendents_actual = 0;
				if(cat_array && item_array)
				{
					descendents_actual = cat_array->size() + item_array->size();
				}
				if (descendents_actual == 0)
				{
					return FALSE;
				}
			}
		}
	}

	return TRUE;
}

bool LLInventoryFilter::checkAgainstFilterType(const LLInventoryItem* item) const
{
	LLInventoryType::EType object_type = item->getInventoryType();

	const U32 filterTypes = mFilterOps.mFilterTypes;

	////////////////////////////////////////////////////////////////////////////////
	// FILTERTYPE_OBJECT
	// Pass if this item's type is of the correct filter type
	if (filterTypes & FILTERTYPE_OBJECT)
	{
        switch (object_type)
        {
        case LLInventoryType::IT_NONE:
            // If it has no type, pass it, unless it's a link.
            if (item && item->getIsLinkType())
            {
                return FALSE;
            }
            break;
        case LLInventoryType::IT_UNKNOWN:
            {
                // Unknows are only shown when we show every type. 
                // Unknows are 255 and won't fit in 64 bits.
                if (mFilterOps.mFilterObjectTypes != 0xffffffffffffffffULL)
                {
                    return FALSE;
                }
                break;
            }
        default:
            if ((1LL << object_type & mFilterOps.mFilterObjectTypes) == U64(0))
            {
                return FALSE;
            }
            break;
        }
	}

	////////////////////////////////////////////////////////////////////////////////
	// FILTERTYPE_UUID
	// Pass if this item is the target UUID or if it links to the target UUID
	if (filterTypes & FILTERTYPE_UUID)
	{
		if (!item) return false;

		if (item->getLinkedUUID() != mFilterOps.mFilterUUID)
			return false;
	}

	////////////////////////////////////////////////////////////////////////////////
	// FILTERTYPE_DATE
	// Pass if this item is within the date range.
	if (filterTypes & FILTERTYPE_DATE)
	{
		// We don't get the updated item creation date for the task inventory or
		// a notecard embedded item. See LLTaskInvFVBridge::getCreationDate().
		return false;
	}

	return true;
}

// Items and folders that are on the clipboard or, recursively, in a folder which  
// is on the clipboard must be filtered out if the clipboard is in the "cut" mode.
bool LLInventoryFilter::checkAgainstClipboard(const LLUUID& object_id) const
{
	if (LLClipboard::instance().isCutMode())
	{
        LL_PROFILE_ZONE_SCOPED;
		LLUUID current_id = object_id;
		LLInventoryObject *current_object = gInventory.getObject(object_id);
		while (current_id.notNull() && current_object)
		{
			if (LLClipboard::instance().isOnClipboard(current_id))
			{
				return false;
			}
			current_id = current_object->getParentUUID();
			if (current_id.notNull())
			{
				current_object = gInventory.getObject(current_id);
			}
		}
	}
	return true;
}

bool LLInventoryFilter::checkAgainstPermissions(const LLFolderViewModelItemInventory* listener) const
{
	if (!listener) return FALSE;

	PermissionMask perm = listener->getPermissionMask();
	const LLInvFVBridge *bridge = dynamic_cast<const LLInvFVBridge *>(listener);
	if (bridge && bridge->isLink())
	{
		const LLUUID& linked_uuid = gInventory.getLinkedItemID(bridge->getUUID());
		const LLViewerInventoryItem *linked_item = gInventory.getItem(linked_uuid);
		if (linked_item)
			perm = linked_item->getPermissionMask();
	}
	return (perm & mFilterOps.mPermissions) == mFilterOps.mPermissions;
}

bool LLInventoryFilter::checkAgainstPermissions(const LLInventoryItem* item) const
{
	if (!item) return false;

	LLPointer<LLViewerInventoryItem> new_item = new LLViewerInventoryItem(item);
	PermissionMask perm = new_item->getPermissionMask();
	new_item = NULL;

	return (perm & mFilterOps.mPermissions) == mFilterOps.mPermissions;
}

bool LLInventoryFilter::checkAgainstFilterLinks(const LLFolderViewModelItemInventory* listener) const
{
	if (!listener) return TRUE;

	const LLUUID object_id = listener->getUUID();
	const LLInventoryObject *object = gInventory.getObject(object_id);
	if (!object) return TRUE;

	const BOOL is_link = object->getIsLinkType();
	if (is_link && (mFilterOps.mFilterLinks == FILTERLINK_EXCLUDE_LINKS))
		return FALSE;
	if (!is_link && (mFilterOps.mFilterLinks == FILTERLINK_ONLY_LINKS))
		return FALSE;
	return TRUE;
}

bool LLInventoryFilter::checkAgainstFilterThumbnails(const LLUUID& object_id) const
{
    const LLInventoryObject *object = gInventory.getObject(object_id);
    if (!object) return true;

    const bool is_thumbnail = object->getThumbnailUUID().notNull();
    if (is_thumbnail && (mFilterOps.mFilterThumbnails == FILTER_EXCLUDE_THUMBNAILS))
        return false;
    if (!is_thumbnail && (mFilterOps.mFilterThumbnails == FILTER_ONLY_THUMBNAILS))
        return false;
    return true;
}

bool LLInventoryFilter::checkAgainstCreator(const LLFolderViewModelItemInventory* listener) const
{
	if (!listener) return TRUE;
	const BOOL is_folder = listener->getInventoryType() == LLInventoryType::IT_CATEGORY;
	switch (mFilterOps.mFilterCreatorType)
	{
		case FILTERCREATOR_SELF:
			if(is_folder) return FALSE;
			return (listener->getSearchableCreatorName() == mUsername);
		case FILTERCREATOR_OTHERS:
			if(is_folder) return FALSE;
			return (listener->getSearchableCreatorName() != mUsername);
		case FILTERCREATOR_ALL:
		default:
			return TRUE;
	}
}

bool LLInventoryFilter::checkAgainstSearchVisibility(const LLFolderViewModelItemInventory* listener) const
{
	if (!listener || !hasFilterString()) return TRUE;

	const LLUUID object_id = listener->getUUID();
	const LLInventoryObject *object = gInventory.getObject(object_id);
	if (!object) return TRUE;

	const BOOL is_link = object->getIsLinkType();
	if (is_link && ((mFilterOps.mSearchVisibility & VISIBILITY_LINKS) == 0))
		return FALSE;

    if (listener->isItemInOutfits() && ((mFilterOps.mSearchVisibility & VISIBILITY_OUTFITS) == 0))
        return FALSE;

	if (listener->isItemInTrash() && ((mFilterOps.mSearchVisibility & VISIBILITY_TRASH) == 0))
		return FALSE;

	if (!listener->isAgentInventory() && ((mFilterOps.mSearchVisibility & VISIBILITY_LIBRARY) == 0))
		return FALSE;

	return TRUE;
}

const std::string& LLInventoryFilter::getFilterSubString(BOOL trim) const
{
	return mFilterSubString;
}

std::string::size_type LLInventoryFilter::getStringMatchOffset(LLFolderViewModelItem* item) const
{
	// <FS:Ansariel> Zi's extended inventory search
	//if (mSearchType == SEARCHTYPE_NAME)
	if (mSearchType == SEARCHTYPE_NAME || mSearchType == SEARCHTYPE_ALL)
	// </FS:Ansariel>
	{
		return mFilterSubString.size() ? item->getSearchableName().find(mFilterSubString) : std::string::npos;
	}
	else
	{
		return std::string::npos;
	}
}

bool LLInventoryFilter::isDefault() const
{
	return !isNotDefault();
}

// has user modified default filter params?
bool LLInventoryFilter::isNotDefault() const
{
	S32 not_default = 0;

	not_default |= (mFilterOps.mFilterObjectTypes != mDefaultFilterOps.mFilterObjectTypes);
	not_default |= (mFilterOps.mFilterCategoryTypes != mDefaultFilterOps.mFilterCategoryTypes);
	not_default |= (mFilterOps.mFilterWearableTypes != mDefaultFilterOps.mFilterWearableTypes);
	not_default |= (mFilterOps.mFilterTypes != mDefaultFilterOps.mFilterTypes);
	not_default |= (mFilterOps.mFilterLinks != mDefaultFilterOps.mFilterLinks);
	not_default |= (mFilterSubString.size());
	not_default |= (mFilterOps.mPermissions != mDefaultFilterOps.mPermissions);
	not_default |= (mFilterOps.mMinDate != mDefaultFilterOps.mMinDate);
	not_default |= (mFilterOps.mMaxDate != mDefaultFilterOps.mMaxDate);
	not_default |= (mFilterOps.mHoursAgo != mDefaultFilterOps.mHoursAgo);

	// <FS:Zi> FIRE-31369: Add inventory filter for coalesced objects
	not_default |= (mFilterOps.mCoalescedObjectsOnly != mDefaultFilterOps.mCoalescedObjectsOnly);

	return not_default != 0;
}

bool LLInventoryFilter::isActive() const
{
	return mFilterOps.mFilterObjectTypes != 0xffffffffffffffffULL
		|| mFilterOps.mFilterCategoryTypes != 0xffffffffffffffffULL
		|| mFilterOps.mFilterWearableTypes != 0xffffffffffffffffULL
		|| mFilterOps.mFilterTypes != FILTERTYPE_OBJECT
		|| mFilterOps.mFilterLinks != FILTERLINK_INCLUDE_LINKS
		|| mFilterSubString.size() 
		|| mFilterOps.mPermissions != PERM_NONE 
		|| mFilterOps.mMinDate != time_min()
		|| mFilterOps.mMaxDate != time_max()
		|| mFilterOps.mHoursAgo != 0;
}

bool LLInventoryFilter::isModified() const
{
	return mFilterModified != FILTER_NONE;
}

void LLInventoryFilter::updateFilterTypes(U64 types, U64& current_types)
{
	if (current_types != types)
	{
		// keep current items only if no type bits getting turned off
		bool fewer_bits_set = (current_types & ~types) != 0;
		bool more_bits_set = (~current_types & types) != 0;

		current_types = types;
		if (more_bits_set && fewer_bits_set)
		{
			// neither less or more restrictive, both simultaneously
			// so we need to filter from scratch
			setModified(FILTER_RESTART);
		}
		else if (more_bits_set)
		{
			// target is only one of all requested types so more type bits == less restrictive
			setModified(FILTER_LESS_RESTRICTIVE);
		}
		else if (fewer_bits_set)
		{
			setModified(FILTER_MORE_RESTRICTIVE);
		}
	}
}

void LLInventoryFilter::setSearchType(ESearchType type)
{
	if(mSearchType != type)
	{
		mSearchType = type;
		setModified();
	}
}

void LLInventoryFilter::setFilterCreator(EFilterCreatorType type)
{
	if (mFilterOps.mFilterCreatorType != type)
	{
		mFilterOps.mFilterCreatorType = type;
		setModified();
	}
}

void LLInventoryFilter::setFilterObjectTypes(U64 types)
{
	updateFilterTypes(types, mFilterOps.mFilterObjectTypes);
	mFilterOps.mFilterTypes |= FILTERTYPE_OBJECT;
}

// <FS:Zi> FIRE-31369: Add inventory filter for coalesced objects
void LLInventoryFilter::setFilterCoalescedObjects(bool coalesced)
{
	mFilterOps.mCoalescedObjectsOnly = coalesced;

	LLInventoryFilter::EFilterModified modifyMode = FILTER_LESS_RESTRICTIVE;

	if (coalesced)
	{
		modifyMode = FILTER_MORE_RESTRICTIVE;
	}

	setModified(modifyMode);
}
// </FS:Zi>

void LLInventoryFilter::setFilterCategoryTypes(U64 types)
{
	updateFilterTypes(types, mFilterOps.mFilterCategoryTypes);
	mFilterOps.mFilterTypes |= FILTERTYPE_CATEGORY;
}

void LLInventoryFilter::setFilterWearableTypes(U64 types)
{
	updateFilterTypes(types, mFilterOps.mFilterWearableTypes);
	mFilterOps.mFilterTypes |= FILTERTYPE_WEARABLE;
}

void LLInventoryFilter::setFilterSettingsTypes(U64 types)
{
    updateFilterTypes(types, mFilterOps.mFilterSettingsTypes);
    mFilterOps.mFilterTypes |= FILTERTYPE_SETTINGS;
}

void LLInventoryFilter::setFilterThumbnails(U64 filter_thumbnails)
{
    if (mFilterOps.mFilterThumbnails != filter_thumbnails)
    {
        if (mFilterOps.mFilterThumbnails == FILTER_EXCLUDE_THUMBNAILS ||
            mFilterOps.mFilterThumbnails == FILTER_ONLY_THUMBNAILS)
            setModified(FILTER_MORE_RESTRICTIVE);
        else
            setModified(FILTER_LESS_RESTRICTIVE);
    }
    mFilterOps.mFilterThumbnails = filter_thumbnails;
}

void LLInventoryFilter::setFilterEmptySystemFolders()
{
	mFilterOps.mFilterTypes |= FILTERTYPE_EMPTYFOLDERS;
}

void LLInventoryFilter::setFilterWorn()
{
    mFilterOps.mFilterTypes |= FILTERTYPE_WORN;
}

void LLInventoryFilter::setFilterMarketplaceActiveFolders()
{
	mFilterOps.mFilterTypes |= FILTERTYPE_MARKETPLACE_ACTIVE;
}

void LLInventoryFilter::setFilterMarketplaceInactiveFolders()
{
	mFilterOps.mFilterTypes |= FILTERTYPE_MARKETPLACE_INACTIVE;
}

void LLInventoryFilter::setFilterMarketplaceUnassociatedFolders()
{
	mFilterOps.mFilterTypes |= FILTERTYPE_MARKETPLACE_UNASSOCIATED;
}

void LLInventoryFilter::setFilterMarketplaceListingFolders(bool select_only_listing_folders)
{
    if (select_only_listing_folders)
    {
        mFilterOps.mFilterTypes |= FILTERTYPE_MARKETPLACE_LISTING_FOLDER;
        setModified(FILTER_MORE_RESTRICTIVE);
    }
    else
    {
        mFilterOps.mFilterTypes &= ~FILTERTYPE_MARKETPLACE_LISTING_FOLDER;
        setModified(FILTER_LESS_RESTRICTIVE);
    }
}


void LLInventoryFilter::toggleSearchVisibilityLinks()
{
	bool hide_links = mFilterOps.mSearchVisibility & VISIBILITY_LINKS;
	if (hide_links)
	{
		mFilterOps.mSearchVisibility &= ~VISIBILITY_LINKS;
	}
	else
	{
		mFilterOps.mSearchVisibility |= VISIBILITY_LINKS;
	}

	if (hasFilterString())
	{
		setModified(hide_links ? FILTER_MORE_RESTRICTIVE : FILTER_LESS_RESTRICTIVE);
	}
}

void LLInventoryFilter::toggleSearchVisibilityOutfits()
{
    bool hide_outfits = mFilterOps.mSearchVisibility & VISIBILITY_OUTFITS;
    if (hide_outfits)
    {
        mFilterOps.mSearchVisibility &= ~VISIBILITY_OUTFITS;
    }
    else
    {
        mFilterOps.mSearchVisibility |= VISIBILITY_OUTFITS;
    }

    if (hasFilterString())
    {
        setModified(hide_outfits ? FILTER_MORE_RESTRICTIVE : FILTER_LESS_RESTRICTIVE);
    }
}

void LLInventoryFilter::toggleSearchVisibilityTrash()
{
	bool hide_trash = mFilterOps.mSearchVisibility & VISIBILITY_TRASH;
	if (hide_trash)
	{
		mFilterOps.mSearchVisibility &= ~VISIBILITY_TRASH;
	}
	else
	{
		mFilterOps.mSearchVisibility |= VISIBILITY_TRASH;
	}

	if (hasFilterString())
	{
		setModified(hide_trash ? FILTER_MORE_RESTRICTIVE : FILTER_LESS_RESTRICTIVE);
	}
}

void LLInventoryFilter::toggleSearchVisibilityLibrary()
{
	bool hide_library = mFilterOps.mSearchVisibility & VISIBILITY_LIBRARY;
	if (hide_library)
	{
		mFilterOps.mSearchVisibility &= ~VISIBILITY_LIBRARY;
	}
	else
	{
		mFilterOps.mSearchVisibility |= VISIBILITY_LIBRARY;
	}

	if (hasFilterString())
	{
		setModified(hide_library ? FILTER_MORE_RESTRICTIVE : FILTER_LESS_RESTRICTIVE);
	}
}

void LLInventoryFilter::setFilterNoMarketplaceFolder()
{
    mFilterOps.mFilterTypes |= FILTERTYPE_NO_MARKETPLACE_ITEMS;
}

// <FS:Ansariel> Optional hiding of empty system folders
void LLInventoryFilter::removeFilterEmptySystemFolders()
{
	mFilterOps.mFilterTypes &= ~FILTERTYPE_EMPTYFOLDERS;
}
// </FS:Ansariel> Optional hiding of empty system folders

void LLInventoryFilter::setFilterUUID(const LLUUID& object_id)
{
	if (mFilterOps.mFilterUUID == LLUUID::null)
	{
		setModified(FILTER_MORE_RESTRICTIVE);
	}
	else
	{
		setModified(FILTER_RESTART);
	}
	mFilterOps.mFilterUUID = object_id;
	mFilterOps.mFilterTypes = FILTERTYPE_UUID;
}

void LLInventoryFilter::setFilterSubString(const std::string& string)
{
	std::string filter_sub_string_new = string;
	mFilterSubStringOrig = string;
	LLStringUtil::trimHead(filter_sub_string_new);
	LLStringUtil::toUpper(filter_sub_string_new);

	if (mFilterSubString != filter_sub_string_new)
	{
		
		mFilterTokens.clear();
		if (filter_sub_string_new.find_first_of("+") != std::string::npos)
		{
			typedef boost::tokenizer<boost::char_separator<char> > tokenizer;
			boost::char_separator<char> sep("+");
			tokenizer tokens(filter_sub_string_new, sep);

			for (auto token_iter : tokens)
			{
				mFilterTokens.push_back(token_iter);
			}
		}

		std::string old_token = mExactToken;
		mExactToken.clear();
		bool exact_token_changed = false;
		if (mFilterTokens.empty() && filter_sub_string_new.size() > 2)
		{
			boost::regex mPattern = boost::regex("\"\\s*([^<]*)?\\s*\"",
				boost::regex::perl | boost::regex::icase);
			boost::match_results<std::string::const_iterator> matches;
			mExactToken = (ll_regex_match(filter_sub_string_new, matches, mPattern) && matches[1].matched)
				? matches[1]
				: LLStringUtil::null;
			if ((old_token.empty() && !mExactToken.empty()) 
				|| (!old_token.empty() && mExactToken.empty()))
			{
				exact_token_changed = true;
			}
		}

		// hitting BACKSPACE, for example
		const BOOL less_restrictive = mFilterSubString.size() >= filter_sub_string_new.size()
			&& !mFilterSubString.substr(0, filter_sub_string_new.size()).compare(filter_sub_string_new);

		// appending new characters
		const BOOL more_restrictive = mFilterSubString.size() < filter_sub_string_new.size()
			&& !filter_sub_string_new.substr(0, mFilterSubString.size()).compare(mFilterSubString);

		mFilterSubString = filter_sub_string_new;
		if (exact_token_changed)
		{
			setModified(FILTER_RESTART);
		}
		else if (less_restrictive)
		{
			setModified(FILTER_LESS_RESTRICTIVE);
		}
		else if (more_restrictive)
		{
			setModified(FILTER_MORE_RESTRICTIVE);
		}
		else
		{
			setModified(FILTER_RESTART);
		}

		// Cancel out filter links once the search string is modified
		// <FS:Zi> Filter Links Menu
		//if (mFilterOps.mFilterLinks == FILTERLINK_ONLY_LINKS)
		//{
		//	if (mBackupFilterOps.mFilterLinks == FILTERLINK_ONLY_LINKS)
		//	{
		//		// we started viewer/floater in 'only links' mode
		//		mFilterOps.mFilterLinks = FILTERLINK_INCLUDE_LINKS;
		//	}
		//	else
		//	{
		//		mFilterOps = mBackupFilterOps;
		//		setModified(FILTER_RESTART);
		//	}
		//}
		// </FS:Zi>

		// Cancel out UUID once the search string is modified
		if (mFilterOps.mFilterTypes == FILTERTYPE_UUID)
		{
			// <FS:Ansariel> Find all links unhiding hidden empty system folders
			//mFilterOps.mFilterTypes &= ~FILTERTYPE_UUID;
			//mFilterOps.mFilterUUID = LLUUID::null;
			mFilterOps = mBackupFilterOps;
			// </FS:Ansariel>
			setModified(FILTER_RESTART);
		}
	}
}

void LLInventoryFilter::setSearchVisibilityTypes(U32 types)
{
	if (mFilterOps.mSearchVisibility != types)
	{
		// keep current items only if no perm bits getting turned off
		BOOL fewer_bits_set = (mFilterOps.mSearchVisibility & ~types);
		BOOL more_bits_set = (~mFilterOps.mSearchVisibility & types);
		mFilterOps.mSearchVisibility = types;

		if (more_bits_set && fewer_bits_set)
		{
			setModified(FILTER_RESTART);
		}
		else if (more_bits_set)
		{
			// target must have all requested permission bits, so more bits == more restrictive
			setModified(FILTER_MORE_RESTRICTIVE);
		}
		else if (fewer_bits_set)
		{
			setModified(FILTER_LESS_RESTRICTIVE);
		}
	}
}

void LLInventoryFilter::setSearchVisibilityTypes(const Params& params)
{
	if (!params.validateBlock())
	{
		return;
	}

	if (params.filter_ops.search_visibility.isProvided())
	{
		setSearchVisibilityTypes(params.filter_ops.search_visibility);
	}
}

void LLInventoryFilter::setFilterPermissions(PermissionMask perms)
{
	if (mFilterOps.mPermissions != perms)
	{
		// keep current items only if no perm bits getting turned off
		BOOL fewer_bits_set = (mFilterOps.mPermissions & ~perms);
		BOOL more_bits_set = (~mFilterOps.mPermissions & perms);
		mFilterOps.mPermissions = perms;

		if (more_bits_set && fewer_bits_set)
		{
			setModified(FILTER_RESTART);
		}
		else if (more_bits_set)
		{
			// target must have all requested permission bits, so more bits == more restrictive
			setModified(FILTER_MORE_RESTRICTIVE);
		}
		else if (fewer_bits_set)
		{
			setModified(FILTER_LESS_RESTRICTIVE);
		}
	}
}

void LLInventoryFilter::setDateRange(time_t min_date, time_t max_date)
{
	mFilterOps.mHoursAgo = 0;
	if (mFilterOps.mMinDate != min_date)
	{
		mFilterOps.mMinDate = min_date;
		setModified();
	}
	if (mFilterOps.mMaxDate != llmax(mFilterOps.mMinDate, max_date))
	{
		mFilterOps.mMaxDate = llmax(mFilterOps.mMinDate, max_date);
		setModified();
	}

	if (areDateLimitsSet())
	{
		mFilterOps.mFilterTypes |= FILTERTYPE_DATE;
	}
	else
	{
		mFilterOps.mFilterTypes &= ~FILTERTYPE_DATE;
	}
}

void LLInventoryFilter::setDateRangeLastLogoff(BOOL sl)
{
	static LLCachedControl<U32> s_last_logoff(gSavedPerAccountSettings, "LastLogoff", 0);
	if (sl && !isSinceLogoff())
	{
		setDateRange(s_last_logoff(), time_max());
		setModified();
	}
	if (!sl && isSinceLogoff())
	{
		setDateRange(time_min(), time_max());
		setModified();
	}

	if (areDateLimitsSet())
	{
		mFilterOps.mFilterTypes |= FILTERTYPE_DATE;
	}
	else
	{
		mFilterOps.mFilterTypes &= ~FILTERTYPE_DATE;
	}
}

bool LLInventoryFilter::isSinceLogoff() const
{
	static LLCachedControl<U32> s_last_logoff(gSavedSettings, "LastLogoff", 0);

	return (mFilterOps.mMinDate == (time_t)s_last_logoff()) &&
		(mFilterOps.mMaxDate == time_max()) &&
		(mFilterOps.mFilterTypes & FILTERTYPE_DATE);
}

void LLInventoryFilter::clearModified()
{
	mFilterModified = FILTER_NONE;
}

void LLInventoryFilter::setHoursAgo(U32 hours)
{
	if (mFilterOps.mHoursAgo != hours)
	{
		bool are_date_limits_valid = mFilterOps.mMinDate == time_min() && mFilterOps.mMaxDate == time_max();

		bool is_increasing = hours > mFilterOps.mHoursAgo;
		bool is_decreasing = hours < mFilterOps.mHoursAgo;
		bool is_increasing_from_zero = is_increasing && !mFilterOps.mHoursAgo && !isSinceLogoff();

		// *NOTE: need to cache last filter time, in case filter goes stale
		BOOL less_restrictive;
		BOOL more_restrictive;
		if (FILTERDATEDIRECTION_NEWER == mFilterOps.mDateSearchDirection)
		{
			less_restrictive = ((are_date_limits_valid && ((is_increasing && mFilterOps.mHoursAgo))) || !hours);
			more_restrictive = ((are_date_limits_valid && (!is_increasing && hours)) || is_increasing_from_zero);
		}
		else
		{
			less_restrictive = ((are_date_limits_valid && ((is_decreasing && mFilterOps.mHoursAgo))) || !hours);
			more_restrictive = ((are_date_limits_valid && (!is_decreasing && hours)) || is_increasing_from_zero);
		}

		mFilterOps.mHoursAgo = hours;
		mFilterOps.mMinDate = time_min();
		mFilterOps.mMaxDate = time_max();
		if (less_restrictive)
		{
			setModified(FILTER_LESS_RESTRICTIVE);
		}
		else if (more_restrictive)
		{
			setModified(FILTER_MORE_RESTRICTIVE);
		}
		else
		{
			setModified(FILTER_RESTART);
		}
	}

	if (areDateLimitsSet())
	{
		mFilterOps.mFilterTypes |= FILTERTYPE_DATE;
	}
	else
	{
		mFilterOps.mFilterTypes &= ~FILTERTYPE_DATE;
	}
}

void LLInventoryFilter::setDateSearchDirection(U32 direction)
{
	if (direction != mFilterOps.mDateSearchDirection)
	{
		mFilterOps.mDateSearchDirection = direction;
		setModified(FILTER_RESTART);
	}
}

U32 LLInventoryFilter::getDateSearchDirection() const
{
	return mFilterOps.mDateSearchDirection;
}

void LLInventoryFilter::setFilterLinks(U64 filter_links)
{
	// <FS:Zi> Filter Links Menu
	// if (mFilterOps.mFilterLinks != filter_links)
	// {
	// 	if (mFilterOps.mFilterLinks == FILTERLINK_EXCLUDE_LINKS ||
	// 		mFilterOps.mFilterLinks == FILTERLINK_ONLY_LINKS)
	// 		setModified(FILTER_MORE_RESTRICTIVE);
	// 	else
	// 		setModified(FILTER_LESS_RESTRICTIVE);
	// }
	// mFilterOps.mFilterLinks = filter_links;
	if (mFilterOps.mFilterLinks != filter_links)
	{
		LLInventoryFilter::EFilterModified modifyMode = FILTER_RESTART;

		if (filter_links == FILTERLINK_INCLUDE_LINKS)
		{
			modifyMode = FILTER_LESS_RESTRICTIVE;
		}
		else if (mFilterOps.mFilterLinks == FILTERLINK_INCLUDE_LINKS)
		{
			modifyMode = FILTER_MORE_RESTRICTIVE;
		}
		else if (filter_links == FILTERLINK_EXCLUDE_LINKS && mFilterOps.mFilterLinks == FILTERLINK_INCLUDE_LINKS)
		{
			modifyMode = FILTER_MORE_RESTRICTIVE;
		}
		else if (filter_links == FILTERLINK_ONLY_LINKS && mFilterOps.mFilterLinks == FILTERLINK_INCLUDE_LINKS)
		{
			modifyMode = FILTER_MORE_RESTRICTIVE;
		}

		mFilterOps.mFilterLinks = filter_links;
		setModified(modifyMode);
	}
	// </FS:Zi>
}

void LLInventoryFilter::setShowFolderState(EFolderShow state)
{
	if (mFilterOps.mShowFolderState != state)
	{
		mFilterOps.mShowFolderState = state;
		if (state == SHOW_NON_EMPTY_FOLDERS)
		{
			// showing fewer folders than before
			setModified(FILTER_MORE_RESTRICTIVE);
		}
		else if (state == SHOW_ALL_FOLDERS)
		{
			// showing same folders as before and then some
			setModified(FILTER_LESS_RESTRICTIVE);
		}
		else
		{
			setModified();
		}
	}
}

void LLInventoryFilter::setFindAllLinksMode(const std::string &search_name, const LLUUID& search_id)
{
	// Save a copy of settings so that we will be able to restore it later
	// but make sure we are not searching for links already
	//if(mFilterOps.mFilterLinks != FILTERLINK_ONLY_LINKS) // <FS:Ansariel> Find all links unhiding hidden empty system folders
	{
		mBackupFilterOps = mFilterOps;
	}
	
	// set search options
	setFilterSubString(search_name);
	setFilterUUID(search_id);
	setShowFolderState(SHOW_NON_EMPTY_FOLDERS);
	setFilterLinks(FILTERLINK_ONLY_LINKS);
}

void LLInventoryFilter::markDefault()
{
	mDefaultFilterOps = mFilterOps;
}

void LLInventoryFilter::resetDefault()
{
	mFilterOps = mDefaultFilterOps;
	setModified();
}

void LLInventoryFilter::setModified(EFilterModified behavior)
{
	mFilterText.clear();
	mCurrentGeneration++;

	if (mFilterModified == FILTER_NONE)
	{
		mFilterModified = behavior;
	}
	else if (mFilterModified != behavior)
	{
		// trying to do both less restrictive and more restrictive filter
		// basically means restart from scratch
		mFilterModified = FILTER_RESTART;
	}

	// if not keeping current filter results, update last valid as well
	switch(mFilterModified)
	{
		case FILTER_RESTART:
			mFirstRequiredGeneration = mCurrentGeneration;
			mFirstSuccessGeneration = mCurrentGeneration;
			break;
		case FILTER_LESS_RESTRICTIVE:
			mFirstRequiredGeneration = mCurrentGeneration;
			break;
		case FILTER_MORE_RESTRICTIVE:
			mFirstSuccessGeneration = mCurrentGeneration;
			break;
		default:
			LL_ERRS() << "Bad filter behavior specified" << LL_ENDL;
	}
}

bool LLInventoryFilter::isFilterObjectTypesWith(LLInventoryType::EType t) const
{
	return mFilterOps.mFilterObjectTypes & (1LL << t);
}

const std::string& LLInventoryFilter::getFilterText()
{
	if (!mFilterText.empty())
	{
		return mFilterText;
	}

	std::string filtered_types;
	std::string not_filtered_types;
	BOOL filtered_by_type = FALSE;
	BOOL filtered_by_all_types = TRUE;
	S32 num_filter_types = 0;

	mFilterText.clear();

	if (isFilterObjectTypesWith(LLInventoryType::IT_ANIMATION))
	{
		filtered_types += LLTrans::getString("Animations");
		filtered_by_type = TRUE;
		num_filter_types++;
	}
	else
	{
		not_filtered_types += LLTrans::getString("Animations");

		filtered_by_all_types = FALSE;
	}

	if (isFilterObjectTypesWith(LLInventoryType::IT_CALLINGCARD))
	{
		filtered_types += LLTrans::getString("Calling Cards");
		filtered_by_type = TRUE;
		num_filter_types++;
	}
	else
	{
		not_filtered_types += LLTrans::getString("Calling Cards");
		filtered_by_all_types = FALSE;
	}

	if (isFilterObjectTypesWith(LLInventoryType::IT_WEARABLE))
	{
		filtered_types +=  LLTrans::getString("Clothing");
		filtered_by_type = TRUE;
		num_filter_types++;
	}
	else
	{
		not_filtered_types +=  LLTrans::getString("Clothing");
		filtered_by_all_types = FALSE;
	}

	if (isFilterObjectTypesWith(LLInventoryType::IT_GESTURE))
	{
		filtered_types +=  LLTrans::getString("Gestures");
		filtered_by_type = TRUE;
		num_filter_types++;
	}
	else
	{
		not_filtered_types +=  LLTrans::getString("Gestures");
		filtered_by_all_types = FALSE;
	}

	if (isFilterObjectTypesWith(LLInventoryType::IT_LANDMARK))
	{
		filtered_types +=  LLTrans::getString("Landmarks");
		filtered_by_type = TRUE;
		num_filter_types++;
	}
	else
	{
		not_filtered_types +=  LLTrans::getString("Landmarks");
		filtered_by_all_types = FALSE;
	}

	if (isFilterObjectTypesWith(LLInventoryType::IT_NOTECARD))
	{
		filtered_types +=  LLTrans::getString("Notecards");
		filtered_by_type = TRUE;
		num_filter_types++;
	}
	else
	{
		not_filtered_types +=  LLTrans::getString("Notecards");
		filtered_by_all_types = FALSE;
	}

	if (isFilterObjectTypesWith(LLInventoryType::IT_OBJECT) && isFilterObjectTypesWith(LLInventoryType::IT_ATTACHMENT))
	{
		filtered_types +=  LLTrans::getString("Objects");
		filtered_by_type = TRUE;
		num_filter_types++;
	}
	else
	{
		not_filtered_types +=  LLTrans::getString("Objects");
		filtered_by_all_types = FALSE;
	}

	if (isFilterObjectTypesWith(LLInventoryType::IT_LSL))
	{
		filtered_types +=  LLTrans::getString("Scripts");
		filtered_by_type = TRUE;
		num_filter_types++;
	}
	else
	{
		not_filtered_types +=  LLTrans::getString("Scripts");
		filtered_by_all_types = FALSE;
	}

	if (isFilterObjectTypesWith(LLInventoryType::IT_SOUND))
	{
		filtered_types +=  LLTrans::getString("Sounds");
		filtered_by_type = TRUE;
		num_filter_types++;
	}
	else
	{
		not_filtered_types +=  LLTrans::getString("Sounds");
		filtered_by_all_types = FALSE;
	}

	if (isFilterObjectTypesWith(LLInventoryType::IT_TEXTURE))
	{
		filtered_types +=  LLTrans::getString("Textures");
		filtered_by_type = TRUE;
		num_filter_types++;
	}
	else
	{
		not_filtered_types +=  LLTrans::getString("Textures");
		filtered_by_all_types = FALSE;
	}

	if (isFilterObjectTypesWith(LLInventoryType::IT_SNAPSHOT))
	{
		filtered_types +=  LLTrans::getString("Snapshots");
		filtered_by_type = TRUE;
		num_filter_types++;
	}
	else
	{
		not_filtered_types +=  LLTrans::getString("Snapshots");
		filtered_by_all_types = FALSE;
	}

	if (isFilterObjectTypesWith(LLInventoryType::IT_SETTINGS))
	{
		filtered_types +=  LLTrans::getString("Settings");
		filtered_by_type = TRUE;
		num_filter_types++;
	}
	else
	{
		not_filtered_types +=  LLTrans::getString("Settings");
		filtered_by_all_types = FALSE;
	}

	if (!LLInventoryModelBackgroundFetch::instance().folderFetchActive()
		&& filtered_by_type
		&& !filtered_by_all_types)
	{
		mFilterText += " - ";
		if (num_filter_types < 5)
		{
			mFilterText += filtered_types;
		}
		else
		{
			mFilterText += LLTrans::getString("No Filters");
			mFilterText += not_filtered_types;
		}
		// remove the ',' at the end
		mFilterText.erase(mFilterText.size() - 1, 1);
	}

	// <FS:Ansariel> FIRE-19340: search inventory by transferable permission
	//           Zi: FIRE-1175 - Filter Permissions Menu
	PermissionMask permissions = getFilterPermissions();
	if (permissions)
	{
		std::string perm_string;
		if (permissions & PERM_MODIFY)
		{
			perm_string = LLTrans::getString("Modifiable");
		}

		if (permissions & PERM_COPY)
		{
			if (!perm_string.empty())
			{
				perm_string += ", ";
			}
			perm_string += LLTrans::getString("Copyable");
		}

		if (permissions & PERM_TRANSFER)
		{
			if (!perm_string.empty())
			{
				perm_string += ", ";
			}
			perm_string += LLTrans::getString("Transferable");
		}

		LLStringUtil::format_map_t args;
		args["[PERMISSIONS]"] = perm_string;

		mFilterText += LLTrans::getString("PermissionsFilter", args);
	}
	// </FS:Ansariel>

	if (isSinceLogoff())
	{
		mFilterText += LLTrans::getString("Since Logoff");
	}
	return mFilterText;
}


LLInventoryFilter& LLInventoryFilter::operator=( const  LLInventoryFilter&  other )
{
	setFilterObjectTypes(other.getFilterObjectTypes());
	setDateRange(other.getMinDate(), other.getMaxDate());
	setHoursAgo(other.getHoursAgo());
	setDateSearchDirection(other.getDateSearchDirection());
	setShowFolderState(other.getShowFolderState());
	setFilterPermissions(other.getFilterPermissions());
	setFilterSubString(other.getFilterSubString());
	setDateRangeLastLogoff(other.isSinceLogoff());
	// <FS:Zi> FIRE-31369: Add inventory filter for coalesced objects
	setFilterCoalescedObjects(other.getFilterCoalescedObjects());
	return *this;
}


void LLInventoryFilter::toParams(Params& params) const
{
	params.filter_ops.types = getFilterObjectTypes();
	params.filter_ops.category_types = getFilterCategoryTypes();
	if (getFilterObjectTypes() & FILTERTYPE_WEARABLE)
	{
		params.filter_ops.wearable_types = getFilterWearableTypes();
	}
	params.filter_ops.date_range.min_date = getMinDate();
	params.filter_ops.date_range.max_date = getMaxDate();
	params.filter_ops.hours_ago = getHoursAgo();
	params.filter_ops.date_search_direction = getDateSearchDirection();
	params.filter_ops.show_folder_state = getShowFolderState();
	params.filter_ops.creator_type = getFilterCreatorType();
	params.filter_ops.permissions = getFilterPermissions();
	params.filter_ops.search_visibility = getSearchVisibilityTypes();
	params.substring = getFilterSubString();
	params.since_logoff = isSinceLogoff();
	// <FS:Zi> FIRE-31369: Add inventory filter for coalesced objects
	params.filter_ops.coalesced_objects_only = getFilterCoalescedObjects();
}

void LLInventoryFilter::fromParams(const Params& params)
{
	if (!params.validateBlock())
	{
		return;
	}

	// <FS:Ansariel> FIRE-12418: Only apply filter params if they are really provided
	//setFilterObjectTypes(params.filter_ops.types);
	//setFilterCategoryTypes(params.filter_ops.category_types);
	//setFilterWearableTypes(params.filter_ops.wearable_types);
	//setDateRange(params.filter_ops.date_range.min_date,   params.filter_ops.date_range.max_date);
	//setHoursAgo(params.filter_ops.hours_ago);
	//setDateSearchDirection(params.filter_ops.date_search_direction);
	//setFilterCreator(params.filter_ops.creator_type);
	//setShowFolderState(params.filter_ops.show_folder_state);
	//setFilterPermissions(params.filter_ops.permissions);
	//setSearchVisibilityTypes(params.filter_ops.search_visibility);
	//setFilterSubString(params.substring);
	//setDateRangeLastLogoff(params.since_logoff);
	if (params.filter_ops.types.isProvided())
	{
		setFilterObjectTypes(params.filter_ops.types);
	}
	if (params.filter_ops.category_types.isProvided())
	{
		setFilterCategoryTypes(params.filter_ops.category_types);
	}
	if (params.filter_ops.wearable_types.isProvided())
	{
		setFilterWearableTypes(params.filter_ops.wearable_types);
	}
	if (params.filter_ops.date_range.min_date.isProvided() && params.filter_ops.date_range.max_date.isProvided())
	{
		setDateRange(params.filter_ops.date_range.min_date,   params.filter_ops.date_range.max_date);
	}
	if (params.filter_ops.hours_ago.isProvided())
	{
		setHoursAgo(params.filter_ops.hours_ago);
	}
	if (params.filter_ops.date_search_direction.isProvided())
	{
		setDateSearchDirection(params.filter_ops.date_search_direction);
	}
	if (params.filter_ops.show_folder_state.isProvided())
	{
		setShowFolderState(params.filter_ops.show_folder_state);
	}
	if (params.filter_ops.creator_type.isProvided())
	{
		setFilterCreator(params.filter_ops.creator_type);
	}
	if (params.filter_ops.permissions.isProvided())
	{
		setFilterPermissions(params.filter_ops.permissions);
	}
	if (params.filter_ops.search_visibility.isProvided())
	{
		setSearchVisibilityTypes(params.filter_ops.search_visibility);
	}
	// <FS:Ansariel> FIRE-8947: Don't restore filter string on relog
	//if (params.substring.isProvided())
	//{
	//	setFilterSubString(params.substring);
	//}
	if (params.since_logoff.isProvided())
	{
		setDateRangeLastLogoff(params.since_logoff);
	}
	// </FS:Ansariel>

	// <FS:Zi> FIRE-31369: Add inventory filter for coalesced objects
	if (params.filter_ops.coalesced_objects_only.isProvided())
	{
		setFilterCoalescedObjects(params.filter_ops.coalesced_objects_only);
	}
	// </FS:Zi>
}

U64 LLInventoryFilter::getFilterTypes() const
{
	return mFilterOps.mFilterTypes;
}

U64 LLInventoryFilter::getFilterObjectTypes() const
{
	return mFilterOps.mFilterObjectTypes;
}

U64 LLInventoryFilter::getFilterCategoryTypes() const
{
	return mFilterOps.mFilterCategoryTypes;
}

U64 LLInventoryFilter::getFilterWearableTypes() const
{
	return mFilterOps.mFilterWearableTypes;
}

U64 LLInventoryFilter::getFilterSettingsTypes() const
{
    return mFilterOps.mFilterSettingsTypes;
}

U64 LLInventoryFilter::getSearchVisibilityTypes() const
{
	return mFilterOps.mSearchVisibility;
}

U64 LLInventoryFilter::getFilterThumbnails() const
{
    return mFilterOps.mFilterThumbnails;
}

bool LLInventoryFilter::hasFilterString() const
{
	return mFilterSubString.size() > 0;
}

std::string::size_type LLInventoryFilter::getFilterStringSize() const
{
	return mFilterSubString.size();
}

PermissionMask LLInventoryFilter::getFilterPermissions() const
{
	return mFilterOps.mPermissions;
}

time_t LLInventoryFilter::getMinDate() const
{
	return mFilterOps.mMinDate;
}

time_t LLInventoryFilter::getMaxDate() const 
{ 
	return mFilterOps.mMaxDate; 
}
U32 LLInventoryFilter::getHoursAgo() const 
{ 
	return mFilterOps.mHoursAgo; 
}
U64 LLInventoryFilter::getFilterLinks() const
{
	return mFilterOps.mFilterLinks;
}
LLInventoryFilter::EFolderShow LLInventoryFilter::getShowFolderState() const
{ 
	return mFilterOps.mShowFolderState; 
}

LLInventoryFilter::EFilterCreatorType LLInventoryFilter::getFilterCreatorType() const
{
	return mFilterOps.mFilterCreatorType;
}

bool LLInventoryFilter::isTimedOut()
{
	return mFilterTime.hasExpired();
}

void LLInventoryFilter::resetTime(S32 timeout)
{
	mFilterTime.reset();
    F32 time_in_sec = (F32)(timeout)/1000.0;
	mFilterTime.setTimerExpirySec(time_in_sec);
}

S32 LLInventoryFilter::getCurrentGeneration() const
{ 
	return mCurrentGeneration;
}
S32 LLInventoryFilter::getFirstSuccessGeneration() const
{ 
	return mFirstSuccessGeneration; 
}
S32 LLInventoryFilter::getFirstRequiredGeneration() const
{ 
	return mFirstRequiredGeneration; 
}

void LLInventoryFilter::setEmptyLookupMessage(const std::string& message)
{
	mEmptyLookupMessage = message;
}

void LLInventoryFilter::setDefaultEmptyLookupMessage(const std::string& message)
{
	mDefaultEmptyLookupMessage = message;
}

std::string LLInventoryFilter::getEmptyLookupMessage(bool is_empty_folder) const
{
	if ((isDefault() || is_empty_folder) && !mDefaultEmptyLookupMessage.empty())
	{
		return LLTrans::getString(mDefaultEmptyLookupMessage);
	}
	else
	{
		LLStringUtil::format_map_t args;
		args["[SEARCH_TERM]"] = LLURI::escape(getFilterSubStringOrig());

		return LLTrans::getString(mEmptyLookupMessage, args);
	}

}

bool LLInventoryFilter::areDateLimitsSet()
{
	return     mFilterOps.mMinDate != time_min()
			|| mFilterOps.mMaxDate != time_max()
			|| mFilterOps.mHoursAgo != 0;
}

bool LLInventoryFilter::showAllResults() const
{
	return hasFilterString() && !mSingleFolderMode;
}



bool LLInventoryFilter::FilterOps::DateRange::validateBlock( bool   emit_errors /*= true*/ ) const
{
	bool valid = LLInitParam::Block<DateRange>::validateBlock(emit_errors);
	if (valid)
	{
		if (max_date() < min_date())
		{
			if (emit_errors)
			{
				LL_WARNS() << "max_date should be greater or equal to min_date" <<   LL_ENDL;
			}
			valid = false;
		}
	}
	return valid;
}<|MERGE_RESOLUTION|>--- conflicted
+++ resolved
@@ -72,10 +72,7 @@
 	mFilterUUID(p.uuid),
 	mFilterLinks(p.links),
     mFilterThumbnails(p.thumbnails),
-<<<<<<< HEAD
 	mCoalescedObjectsOnly(p.coalesced_objects_only),		// <FS:Zi> FIRE-31369: Add inventory filter for coalesced objects
-=======
->>>>>>> 18663686
 	mSearchVisibility(p.search_visibility)
 {
 }
