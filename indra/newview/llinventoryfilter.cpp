/** 
* @file llinventoryfilter.cpp
* @brief Support for filtering your inventory to only display a subset of the
* available items.
*
* $LicenseInfo:firstyear=2005&license=viewerlgpl$
* Second Life Viewer Source Code
* Copyright (C) 2010, Linden Research, Inc.
* 
* This library is free software; you can redistribute it and/or
* modify it under the terms of the GNU Lesser General Public
* License as published by the Free Software Foundation;
* version 2.1 of the License only.
* 
* This library is distributed in the hope that it will be useful,
* but WITHOUT ANY WARRANTY; without even the implied warranty of
* MERCHANTABILITY or FITNESS FOR A PARTICULAR PURPOSE.  See the GNU
* Lesser General Public License for more details.
* 
* You should have received a copy of the GNU Lesser General Public
* License along with this library; if not, write to the Free Software
* Foundation, Inc., 51 Franklin Street, Fifth Floor, Boston, MA  02110-1301  USA
* 
* Linden Research, Inc., 945 Battery Street, San Francisco, CA  94111  USA
* $/LicenseInfo$
*/
#include "llviewerprecompiledheaders.h"

#include "llinventoryfilter.h"

// viewer includes
#include "llfolderviewmodel.h"
#include "llfolderviewitem.h"
#include "llinventorymodel.h"
#include "llinventorymodelbackgroundfetch.h"
#include "llinventoryfunctions.h"
#include "llmarketplacefunctions.h"
#include "llviewercontrol.h"
#include "llfolderview.h"
#include "llinventorybridge.h"
#include "llviewerfoldertype.h"
#include "llradiogroup.h"

// linden library includes
#include "llclipboard.h"
#include "lltrans.h"

// Firestorm includes
#include "llinventoryfunctions.h" // needed to query worn status
#include "llappearancemgr.h" // needed to query whether we are in COF

LLTrace::BlockTimerStatHandle FT_FILTER_CLIPBOARD("Filter Clipboard");

LLInventoryFilter::FilterOps::FilterOps(const Params& p)
:	mFilterObjectTypes(p.object_types),
	mFilterCategoryTypes(p.category_types),
	mFilterWearableTypes(p.wearable_types),
	mMinDate(p.date_range.min_date),
	mMaxDate(p.date_range.max_date),
	mHoursAgo(p.hours_ago),
	mDateSearchDirection(p.date_search_direction),
	mShowFolderState(p.show_folder_state),
	mPermissions(p.permissions),
	mFilterTypes(p.types),
	mFilterUUID(p.uuid),
	mFilterLinks(p.links)
{
}

///----------------------------------------------------------------------------
/// Class LLInventoryFilter
///----------------------------------------------------------------------------
LLInventoryFilter::LLInventoryFilter(const Params& p)
:	mName(p.name),
	mFilterModified(FILTER_NONE),
	mEmptyLookupMessage("InventoryNoMatchingItems"),
	mFilterSubStringTarget(SUBST_TARGET_NAME),	// <FS:Zi> Extended Inventory Search
	mFilterOps(p.filter_ops),
	mFilterSubString(p.substring),
	mCurrentGeneration(0),
	mFirstRequiredGeneration(0),
	mFirstSuccessGeneration(0)
{
	// <FS:Zi> Begin Multi-substring inventory search
	mSubStringMatchOffsets.clear();
	mFilterSubStrings.clear();
	// </FS:Zi> End Multi-substring inventory search

	// copy mFilterOps into mDefaultFilterOps
	markDefault();
}

// <FS:Zi> Extended Inventory Search
void LLInventoryFilter::setFilterSubStringTarget(const std::string& targetName)
{
	if (targetName == "name")
		mFilterSubStringTarget = SUBST_TARGET_NAME;
	else if (targetName == "creator")
		mFilterSubStringTarget = SUBST_TARGET_CREATOR;
	else if (targetName == "description")
		mFilterSubStringTarget = SUBST_TARGET_DESCRIPTION;
	else if (targetName == "uuid")
		mFilterSubStringTarget = SUBST_TARGET_UUID;
	else if (targetName == "all")
		mFilterSubStringTarget = SUBST_TARGET_ALL;
	else
		LL_WARNS("LLInventoryFilter") << "Unknown sub string target: " << targetName << LL_ENDL;
}

LLInventoryFilter::EFilterSubstringTarget LLInventoryFilter::getFilterSubStringTarget() const
{
	return mFilterSubStringTarget;
}
// </FS:Zi> Extended Inventory Search

bool LLInventoryFilter::check(const LLFolderViewModelItem* item) 
{
	const LLFolderViewModelItemInventory* listener = dynamic_cast<const LLFolderViewModelItemInventory*>(item);

	// Clipboard cut items are *always* filtered so we need this value upfront
	// <FS:Ansariel> FIRE-6714: Don't move objects to trash during cut&paste
	// Don't hide cut items in inventory
	//const BOOL passed_clipboard = (listener ? checkAgainstClipboard(listener->getUUID()) : TRUE);
	const BOOL passed_clipboard = TRUE;
	// </FS:Ansariel> FIRE-6714: Don't move objects to trash during cut&paste

	// If it's a folder and we're showing all folders, return automatically.
	const BOOL is_folder = listener->getInventoryType() == LLInventoryType::IT_CATEGORY;
	if (is_folder && (mFilterOps.mShowFolderState == LLInventoryFilter::SHOW_ALL_FOLDERS))
	{
		return passed_clipboard;
	}
	
	// <FS:Zi> Multi-substring inventory search
	//bool passed = (mFilterSubString.size() ? listener->getSearchableName().find(mFilterSubString) != std::string::npos : true);
	std::string::size_type string_offset = std::string::npos;
	if (mFilterSubStrings.size())
	{
		std::string searchLabel;
		switch (mFilterSubStringTarget)
		{
			case SUBST_TARGET_NAME:
				searchLabel = listener->getSearchableName();
				break;
			case SUBST_TARGET_CREATOR:
				searchLabel = listener->getSearchableCreator();
				break;
			case SUBST_TARGET_DESCRIPTION:
				searchLabel = listener->getSearchableDescription();
				break;
			case SUBST_TARGET_UUID:
				searchLabel = listener->getSearchableUUID();
				break;
			case SUBST_TARGET_ALL:
				searchLabel = listener->getSearchableAll();
				break;
			default:
				LL_WARNS("LLInventoryFilter") << "Unknown search substring target: " << mFilterSubStringTarget << LL_ENDL;
				searchLabel = listener->getSearchableName();
				break;
		}

		U32 index = 0;
		for (std::vector<std::string>::iterator it = mFilterSubStrings.begin();
			it < mFilterSubStrings.end(); it++, index++)
		{
			std::string::size_type sub_string_offset = searchLabel.find(*it);

			mSubStringMatchOffsets[index] = sub_string_offset;

			if (sub_string_offset == std::string::npos)
			{
				string_offset = std::string::npos;
				for (std::vector<std::string::size_type>::iterator it = mSubStringMatchOffsets.begin();
					it < mSubStringMatchOffsets.end(); it++)
				{
					*it = std::string::npos;
				}
				break;
			}
			else if (string_offset == std::string::npos)
			{
				string_offset = sub_string_offset;
			}
		}
	}
	bool passed = (mFilterSubString.size() == 0 || string_offset != std::string::npos);
	// </FS:Zi> Multi-substring inventory search

	passed = passed && checkAgainstFilterType(listener);
	passed = passed && checkAgainstPermissions(listener);
	passed = passed && checkAgainstFilterLinks(listener);
	passed = passed && passed_clipboard;

	return passed;
}

bool LLInventoryFilter::check(const LLInventoryItem* item)
{
	const bool passed_string = (mFilterSubString.size() ? item->getName().find(mFilterSubString) != std::string::npos : true);
	const bool passed_filtertype = checkAgainstFilterType(item);
	const bool passed_permissions = checkAgainstPermissions(item);
	// <FS:Ansariel> FIRE-6714: Don't move objects to trash during cut&paste
	// Don't hide cut items in inventory
	//const bool passed_clipboard = checkAgainstClipboard(item->getUUID());
	const bool passed_clipboard = true;
	// </FS:Ansariel> Don't filter cut items

	return passed_filtertype && passed_permissions && passed_clipboard && passed_string;
}

bool LLInventoryFilter::checkFolder(const LLFolderViewModelItem* item) const
{
	const LLFolderViewModelItemInventory* listener = dynamic_cast<const LLFolderViewModelItemInventory*>(item);
	if (!listener)
	{
		LL_ERRS() << "Folder view event listener not found." << LL_ENDL;
		return false;
	}

	const LLUUID folder_id = listener->getUUID();

	return checkFolder(folder_id);
}

bool LLInventoryFilter::checkFolder(const LLUUID& folder_id) const
{
	// Always check against the clipboard
	// <FS:Ansariel> FIRE-6714: Don't move objects to trash during cut&paste
	// Don't hide cut items in inventory
	//const BOOL passed_clipboard = checkAgainstClipboard(folder_id);
	const BOOL passed_clipboard = TRUE;
	// </FS:Ansariel> FIRE-6714: Don't move objects to trash during cut&paste
	
	// we're showing all folders, overriding filter
	if (mFilterOps.mShowFolderState == LLInventoryFilter::SHOW_ALL_FOLDERS)
	{
		return passed_clipboard;
	}

	// when applying a filter, matching folders get their contents downloaded first
	if (isNotDefault()
		&& !gInventory.isCategoryComplete(folder_id))
	{
		LLInventoryModelBackgroundFetch::instance().start(folder_id);
	}

	// Marketplace folder filtering
    const U32 filterTypes = mFilterOps.mFilterTypes;
    const U32 marketplace_filter = FILTERTYPE_MARKETPLACE_ACTIVE | FILTERTYPE_MARKETPLACE_INACTIVE |
                                   FILTERTYPE_MARKETPLACE_UNASSOCIATED | FILTERTYPE_MARKETPLACE_LISTING_FOLDER |
                                   FILTERTYPE_NO_MARKETPLACE_ITEMS;
    if (filterTypes & marketplace_filter)
    {
        S32 depth = depth_nesting_in_marketplace(folder_id);

        if (filterTypes & FILTERTYPE_NO_MARKETPLACE_ITEMS)
        {
            if (depth >= 0)
            {
                return false;
            }
        }

        if (filterTypes & FILTERTYPE_MARKETPLACE_LISTING_FOLDER)
        {
            if (depth > 1)
            {
                return false;
            }
        }
        
        if (depth > 0)
        {
            LLUUID listing_uuid = nested_parent_id(folder_id, depth);
            if (filterTypes & FILTERTYPE_MARKETPLACE_ACTIVE)
            {
                if (!LLMarketplaceData::instance().getActivationState(listing_uuid))
                {
                    return false;
                }
            }
            else if (filterTypes & FILTERTYPE_MARKETPLACE_INACTIVE)
            {
                if (!LLMarketplaceData::instance().isListed(listing_uuid) || LLMarketplaceData::instance().getActivationState(listing_uuid))
                {
                    return false;
                }
            }
            else if (filterTypes & FILTERTYPE_MARKETPLACE_UNASSOCIATED)
            {
                if (LLMarketplaceData::instance().isListed(listing_uuid))
                {
                    return false;
                }
            }
        }
    }
    
	// show folder links
	LLViewerInventoryItem* item = gInventory.getItem(folder_id);
	if (item && item->getActualType() == LLAssetType::AT_LINK_FOLDER)
	{
		return passed_clipboard;
	}

	if (mFilterOps.mFilterTypes & FILTERTYPE_CATEGORY)
	{
		// Can only filter categories for items in your inventory
		// (e.g. versus in-world object contents).
		const LLViewerInventoryCategory *cat = gInventory.getCategory(folder_id);
		if (!cat)
			return folder_id.isNull();
		LLFolderType::EType cat_type = cat->getPreferredType();
		if (cat_type != LLFolderType::FT_NONE && (1LL << cat_type & mFilterOps.mFilterCategoryTypes) == U64(0))
			return false;
	}

	return passed_clipboard;
}

bool LLInventoryFilter::checkAgainstFilterType(const LLFolderViewModelItemInventory* listener) const
{
	if (!listener) return FALSE;

	LLInventoryType::EType object_type = listener->getInventoryType();
	const LLUUID object_id = listener->getUUID();
	const LLInventoryObject *object = gInventory.getObject(object_id);

	const U32 filterTypes = mFilterOps.mFilterTypes;

	////////////////////////////////////////////////////////////////////////////////
	// FILTERTYPE_OBJECT
	// Pass if this item's type is of the correct filter type
	if (filterTypes & FILTERTYPE_OBJECT)
	{

		// If it has no type, pass it, unless it's a link.
		if (object_type == LLInventoryType::IT_NONE)
		{
			if (object && object->getIsLinkType())
			{
				return FALSE;
			}
		}
		else if ((1LL << object_type & mFilterOps.mFilterObjectTypes) == U64(0))
		{
			return FALSE;
		}
	}
	
	////////////////////////////////////////////////////////////////////////////////
	// FILTERTYPE_UUID
	// Pass if this item is the target UUID or if it links to the target UUID
	if (filterTypes & FILTERTYPE_UUID)
	{
		if (!object) return FALSE;

		if (object->getLinkedUUID() != mFilterOps.mFilterUUID)
			return FALSE;
	}

	////////////////////////////////////////////////////////////////////////////////
	// FILTERTYPE_DATE
	// Pass if this item is within the date range.
	if (filterTypes & FILTERTYPE_DATE)
	{
		const U16 HOURS_TO_SECONDS = 3600;
		time_t earliest = time_corrected() - mFilterOps.mHoursAgo * HOURS_TO_SECONDS;

		if (mFilterOps.mMinDate > time_min() && mFilterOps.mMinDate < earliest)
		{
			earliest = mFilterOps.mMinDate;
		}
		else if (!mFilterOps.mHoursAgo)
		{
			earliest = 0;
		}

		if (FILTERDATEDIRECTION_NEWER == mFilterOps.mDateSearchDirection || isSinceLogoff())
		{
			if (listener->getCreationDate() < earliest ||
				listener->getCreationDate() > mFilterOps.mMaxDate)
				return FALSE;
		}
		else
		{
			if (listener->getCreationDate() > earliest ||
				listener->getCreationDate() > mFilterOps.mMaxDate)
				return FALSE;
		}
	}

	////////////////////////////////////////////////////////////////////////////////
	// FILTERTYPE_WEARABLE
	// Pass if this item is a wearable of the appropriate type
	if (filterTypes & FILTERTYPE_WEARABLE)
	{
		LLWearableType::EType type = listener->getWearableType();
		if ((0x1LL << type & mFilterOps.mFilterWearableTypes) == 0)
		{
			return FALSE;
		}
	}

	// <FS>
	////////////////////////////////////////////////////////////////////////////////
	// FILTERTYPE_WORN
	// Pass if this item is worn (hiding COF and Outfits folders)
	if (filterTypes & FILTERTYPE_WORN)
	{
		if (!object)
		{
			return FALSE;
		}
		const LLUUID& cat_id = object->getParentUUID();
		const LLViewerInventoryCategory* cat = gInventory.getCategory(cat_id);
		return !LLAppearanceMgr::instance().getIsInCOF(object_id)           // Not a link in COF
			&& (!cat || cat->getPreferredType() != LLFolderType::FT_OUTFIT) // Not a link in an outfit folder
			&& get_is_item_worn(object_id);
	}
	// </FS>

	////////////////////////////////////////////////////////////////////////////////
	// FILTERTYPE_EMPTYFOLDERS
	// Pass if this item is a folder and is not a system folder that should be hidden
	if (filterTypes & FILTERTYPE_EMPTYFOLDERS)
	{
		if (object_type == LLInventoryType::IT_CATEGORY)
		{
			bool is_hidden_if_empty = LLViewerFolderType::lookupIsHiddenIfEmpty(listener->getPreferredType());
			if (is_hidden_if_empty)
			{
				// Force the fetching of those folders so they are hidden if they really are empty...
				gInventory.fetchDescendentsOf(object_id);

				LLInventoryModel::cat_array_t* cat_array = NULL;
				LLInventoryModel::item_array_t* item_array = NULL;
				gInventory.getDirectDescendentsOf(object_id,cat_array,item_array);
				S32 descendents_actual = 0;
				if(cat_array && item_array)
				{
					descendents_actual = cat_array->size() + item_array->size();
				}
				if (descendents_actual == 0)
				{
					return FALSE;
				}
			}
		}
	}

	return TRUE;
}

bool LLInventoryFilter::checkAgainstFilterType(const LLInventoryItem* item) const
{
	LLInventoryType::EType object_type = item->getInventoryType();
	const LLUUID object_id = item->getUUID();

	const U32 filterTypes = mFilterOps.mFilterTypes;

	////////////////////////////////////////////////////////////////////////////////
	// FILTERTYPE_OBJECT
	// Pass if this item's type is of the correct filter type
	if (filterTypes & FILTERTYPE_OBJECT)
	{
		// If it has no type, pass it, unless it's a link.
		if (object_type == LLInventoryType::IT_NONE)
		{
			if (item && item->getIsLinkType())
			{
				return false;
			}
		}
		else if ((1LL << object_type & mFilterOps.mFilterObjectTypes) == U64(0))
		{
			return false;
		}
	}

	////////////////////////////////////////////////////////////////////////////////
	// FILTERTYPE_UUID
	// Pass if this item is the target UUID or if it links to the target UUID
	if (filterTypes & FILTERTYPE_UUID)
	{
		if (!item) return false;

		if (item->getLinkedUUID() != mFilterOps.mFilterUUID)
			return false;
	}

	////////////////////////////////////////////////////////////////////////////////
	// FILTERTYPE_DATE
	// Pass if this item is within the date range.
	if (filterTypes & FILTERTYPE_DATE)
	{
		// We don't get the updated item creation date for the task inventory or
		// a notecard embedded item. See LLTaskInvFVBridge::getCreationDate().
		return false;
	}

	return true;
}

// Items and folders that are on the clipboard or, recursively, in a folder which  
// is on the clipboard must be filtered out if the clipboard is in the "cut" mode.
bool LLInventoryFilter::checkAgainstClipboard(const LLUUID& object_id) const
{
	if (LLClipboard::instance().isCutMode())
	{
		LL_RECORD_BLOCK_TIME(FT_FILTER_CLIPBOARD);
		LLUUID current_id = object_id;
		LLInventoryObject *current_object = gInventory.getObject(object_id);
		while (current_id.notNull() && current_object)
		{
			if (LLClipboard::instance().isOnClipboard(current_id))
			{
				return false;
			}
			current_id = current_object->getParentUUID();
			if (current_id.notNull())
			{
				current_object = gInventory.getObject(current_id);
			}
		}
	}
	return true;
}

// <FS:Ansariel> For clipboard highlighting
bool LLInventoryFilter::checkClipboard(const LLFolderViewModelItem* item)
{
	const LLFolderViewModelItemInventory* listener = dynamic_cast<const LLFolderViewModelItemInventory*>(item);
	if (!listener)
	{
		return true;
	}

	return checkAgainstClipboard(listener->getUUID());
}
// </FS:Ansariel>

bool LLInventoryFilter::checkAgainstPermissions(const LLFolderViewModelItemInventory* listener) const
{
	if (!listener) return FALSE;

	PermissionMask perm = listener->getPermissionMask();
	const LLInvFVBridge *bridge = dynamic_cast<const LLInvFVBridge *>(listener);
	if (bridge && bridge->isLink())
	{
		const LLUUID& linked_uuid = gInventory.getLinkedItemID(bridge->getUUID());
		const LLViewerInventoryItem *linked_item = gInventory.getItem(linked_uuid);
		if (linked_item)
			perm = linked_item->getPermissionMask();
	}
	return (perm & mFilterOps.mPermissions) == mFilterOps.mPermissions;
}

bool LLInventoryFilter::checkAgainstPermissions(const LLInventoryItem* item) const
{
	if (!item) return false;

	LLPointer<LLViewerInventoryItem> new_item = new LLViewerInventoryItem(item);
	PermissionMask perm = new_item->getPermissionMask();
	new_item = NULL;

	return (perm & mFilterOps.mPermissions) == mFilterOps.mPermissions;
}

bool LLInventoryFilter::checkAgainstFilterLinks(const LLFolderViewModelItemInventory* listener) const
{
	if (!listener) return TRUE;

	const LLUUID object_id = listener->getUUID();
	const LLInventoryObject *object = gInventory.getObject(object_id);
	if (!object) return TRUE;

	const BOOL is_link = object->getIsLinkType();
	if (is_link && (mFilterOps.mFilterLinks == FILTERLINK_EXCLUDE_LINKS))
		return FALSE;
	if (!is_link && (mFilterOps.mFilterLinks == FILTERLINK_ONLY_LINKS))
		return FALSE;
	return TRUE;
}

const std::string& LLInventoryFilter::getFilterSubString(BOOL trim) const
{
	return mFilterSubString;
}

std::string::size_type LLInventoryFilter::getStringMatchOffset(LLFolderViewModelItem* item) const
{
	return mFilterSubString.size() ? item->getSearchableName().find(mFilterSubString) : std::string::npos;
}

bool LLInventoryFilter::isDefault() const
{
	return !isNotDefault();
}

// has user modified default filter params?
bool LLInventoryFilter::isNotDefault() const
{
	S32 not_default = 0;

	not_default |= (mFilterOps.mFilterObjectTypes != mDefaultFilterOps.mFilterObjectTypes);
	not_default |= (mFilterOps.mFilterCategoryTypes != mDefaultFilterOps.mFilterCategoryTypes);
	not_default |= (mFilterOps.mFilterWearableTypes != mDefaultFilterOps.mFilterWearableTypes);
	not_default |= (mFilterOps.mFilterTypes != mDefaultFilterOps.mFilterTypes);
	not_default |= (mFilterOps.mFilterLinks != mDefaultFilterOps.mFilterLinks);
	not_default |= (mFilterSubString.size());
	not_default |= (mFilterOps.mPermissions != mDefaultFilterOps.mPermissions);
	not_default |= (mFilterOps.mMinDate != mDefaultFilterOps.mMinDate);
	not_default |= (mFilterOps.mMaxDate != mDefaultFilterOps.mMaxDate);
	not_default |= (mFilterOps.mHoursAgo != mDefaultFilterOps.mHoursAgo);

	return not_default != 0;
}

bool LLInventoryFilter::isActive() const
{
	return mFilterOps.mFilterObjectTypes != 0xffffffffffffffffULL
		|| mFilterOps.mFilterCategoryTypes != 0xffffffffffffffffULL
		|| mFilterOps.mFilterWearableTypes != 0xffffffffffffffffULL
		|| mFilterOps.mFilterTypes != FILTERTYPE_OBJECT
		|| mFilterOps.mFilterLinks != FILTERLINK_INCLUDE_LINKS
		|| mFilterSubString.size() 
		|| mFilterOps.mPermissions != PERM_NONE 
		|| mFilterOps.mMinDate != time_min()
		|| mFilterOps.mMaxDate != time_max()
		|| mFilterOps.mHoursAgo != 0;
}

bool LLInventoryFilter::isModified() const
{
	return mFilterModified != FILTER_NONE;
}

void LLInventoryFilter::updateFilterTypes(U64 types, U64& current_types)
{
	if (current_types != types)
	{
		// keep current items only if no type bits getting turned off
		bool fewer_bits_set = (current_types & ~types) != 0;
		bool more_bits_set = (~current_types & types) != 0;

		current_types = types;
		if (more_bits_set && fewer_bits_set)
		{
			// neither less or more restrictive, both simultaneously
			// so we need to filter from scratch
			setModified(FILTER_RESTART);
		}
		else if (more_bits_set)
		{
			// target is only one of all requested types so more type bits == less restrictive
			setModified(FILTER_LESS_RESTRICTIVE);
		}
		else if (fewer_bits_set)
		{
			setModified(FILTER_MORE_RESTRICTIVE);
		}
	}
}

void LLInventoryFilter::setFilterObjectTypes(U64 types)
{
	updateFilterTypes(types, mFilterOps.mFilterObjectTypes);
	mFilterOps.mFilterTypes |= FILTERTYPE_OBJECT;
}

void LLInventoryFilter::setFilterCategoryTypes(U64 types)
{
	updateFilterTypes(types, mFilterOps.mFilterCategoryTypes);
	mFilterOps.mFilterTypes |= FILTERTYPE_CATEGORY;
}

void LLInventoryFilter::setFilterWearableTypes(U64 types)
{
	updateFilterTypes(types, mFilterOps.mFilterWearableTypes);
	mFilterOps.mFilterTypes |= FILTERTYPE_WEARABLE;
}

void LLInventoryFilter::setFilterEmptySystemFolders()
{
	mFilterOps.mFilterTypes |= FILTERTYPE_EMPTYFOLDERS;
}

<<<<<<< HEAD
// <FS:Ansariel> Optional hiding of empty system folders
void LLInventoryFilter::removeFilterEmptySystemFolders()
{
	mFilterOps.mFilterTypes &= ~FILTERTYPE_EMPTYFOLDERS;
}
// </FS:Ansariel> Optional hiding of empty system folders
=======
void LLInventoryFilter::setFilterMarketplaceActiveFolders()
{
	mFilterOps.mFilterTypes |= FILTERTYPE_MARKETPLACE_ACTIVE;
}

void LLInventoryFilter::setFilterMarketplaceInactiveFolders()
{
	mFilterOps.mFilterTypes |= FILTERTYPE_MARKETPLACE_INACTIVE;
}

void LLInventoryFilter::setFilterMarketplaceUnassociatedFolders()
{
	mFilterOps.mFilterTypes |= FILTERTYPE_MARKETPLACE_UNASSOCIATED;
}

void LLInventoryFilter::setFilterMarketplaceListingFolders(bool select_only_listing_folders)
{
    if (select_only_listing_folders)
    {
        mFilterOps.mFilterTypes |= FILTERTYPE_MARKETPLACE_LISTING_FOLDER;
        setModified(FILTER_MORE_RESTRICTIVE);
    }
    else
    {
        mFilterOps.mFilterTypes &= ~FILTERTYPE_MARKETPLACE_LISTING_FOLDER;
        setModified(FILTER_LESS_RESTRICTIVE);
    }
}

void LLInventoryFilter::setFilterNoMarketplaceFolder()
{
    mFilterOps.mFilterTypes |= FILTERTYPE_NO_MARKETPLACE_ITEMS;
}
>>>>>>> f155f400

void LLInventoryFilter::setFilterUUID(const LLUUID& object_id)
{
	if (mFilterOps.mFilterUUID == LLUUID::null)
	{
		setModified(FILTER_MORE_RESTRICTIVE);
	}
	else
	{
		setModified(FILTER_RESTART);
	}
	mFilterOps.mFilterUUID = object_id;
	mFilterOps.mFilterTypes = FILTERTYPE_UUID;
}

void LLInventoryFilter::setFilterSubString(const std::string& string)
{
	std::string filter_sub_string_new = string;
	mFilterSubStringOrig = string;
	LLStringUtil::trimHead(filter_sub_string_new);
	LLStringUtil::toUpper(filter_sub_string_new);
	
	// <FS:Zi> Multi-substring inventory search
	//	Cut filter string into several substrings, separated by +
	{
		mFilterSubStrings.clear();
		mSubStringMatchOffsets.clear();
		std::string::size_type frm = 0;
		std::string::size_type to;
		do
		{
			to = filter_sub_string_new.find_first_of('+',frm);

			std::string subSubString = (to == std::string::npos) ? filter_sub_string_new.substr(frm, to) : filter_sub_string_new.substr(frm, to-frm);
		
			if (subSubString.size())
			{
				mFilterSubStrings.push_back(subSubString);
				mSubStringMatchOffsets.push_back(std::string::npos);
			}

			frm = to+1;
		}
		while (to != std::string::npos);
	}
	// </FS:Zi> Multi-substring inventory search

	if (mFilterSubString != filter_sub_string_new)
	{
		// hitting BACKSPACE, for example
		const BOOL less_restrictive = mFilterSubString.size() >= filter_sub_string_new.size()
			&& !mFilterSubString.substr(0, filter_sub_string_new.size()).compare(filter_sub_string_new);

		// appending new characters
		const BOOL more_restrictive = mFilterSubString.size() < filter_sub_string_new.size()
			&& !filter_sub_string_new.substr(0, mFilterSubString.size()).compare(mFilterSubString);

		mFilterSubString = filter_sub_string_new;
		if (less_restrictive)
		{
			setModified(FILTER_LESS_RESTRICTIVE);
		}
		else if (more_restrictive)
		{
			setModified(FILTER_MORE_RESTRICTIVE);
		}
		else
		{
			setModified(FILTER_RESTART);
		}

		// Cancel out UUID once the search string is modified
		if (mFilterOps.mFilterTypes == FILTERTYPE_UUID)
		{
			mFilterOps.mFilterTypes &= ~FILTERTYPE_UUID;
			mFilterOps.mFilterUUID = LLUUID::null;
			setModified(FILTER_RESTART);
		}

		// <FS:Zi> Filter Links Menu
		// We don't do this anymore, we have a menu option for it now. -Zi
		// Cancel out filter links once the search string is modified
		//{
		//	mFilterOps.mFilterLinks = FILTERLINK_INCLUDE_LINKS;
		//}
		// </FS:Zi> Filter Links Menu
	}
}

void LLInventoryFilter::setFilterPermissions(PermissionMask perms)
{
	if (mFilterOps.mPermissions != perms)
	{
		// keep current items only if no perm bits getting turned off
		BOOL fewer_bits_set = (mFilterOps.mPermissions & ~perms);
		BOOL more_bits_set = (~mFilterOps.mPermissions & perms);
		mFilterOps.mPermissions = perms;

		if (more_bits_set && fewer_bits_set)
		{
			setModified(FILTER_RESTART);
		}
		else if (more_bits_set)
		{
			// target must have all requested permission bits, so more bits == more restrictive
			setModified(FILTER_MORE_RESTRICTIVE);
		}
		else if (fewer_bits_set)
		{
			setModified(FILTER_LESS_RESTRICTIVE);
		}
	}
}

void LLInventoryFilter::setDateRange(time_t min_date, time_t max_date)
{
	mFilterOps.mHoursAgo = 0;
	if (mFilterOps.mMinDate != min_date)
	{
		mFilterOps.mMinDate = min_date;
		setModified();
	}
	if (mFilterOps.mMaxDate != llmax(mFilterOps.mMinDate, max_date))
	{
		mFilterOps.mMaxDate = llmax(mFilterOps.mMinDate, max_date);
		setModified();
	}

	if (areDateLimitsSet())
	{
		mFilterOps.mFilterTypes |= FILTERTYPE_DATE;
	}
	else
	{
		mFilterOps.mFilterTypes &= ~FILTERTYPE_DATE;
	}
}

void LLInventoryFilter::setDateRangeLastLogoff(BOOL sl)
{
	static LLCachedControl<U32> s_last_logoff(gSavedPerAccountSettings, "LastLogoff", 0);
	if (sl && !isSinceLogoff())
	{
		setDateRange(s_last_logoff(), time_max());
		setModified();
	}
	if (!sl && isSinceLogoff())
	{
		setDateRange(time_min(), time_max());
		setModified();
	}

	if (areDateLimitsSet())
	{
		mFilterOps.mFilterTypes |= FILTERTYPE_DATE;
	}
	else
	{
		mFilterOps.mFilterTypes &= ~FILTERTYPE_DATE;
	}
}

bool LLInventoryFilter::isSinceLogoff() const
{
	static LLCachedControl<U32> s_last_logoff(gSavedSettings, "LastLogoff", 0);

	return (mFilterOps.mMinDate == (time_t)s_last_logoff()) &&
		(mFilterOps.mMaxDate == time_max()) &&
		(mFilterOps.mFilterTypes & FILTERTYPE_DATE);
}

void LLInventoryFilter::clearModified()
{
	mFilterModified = FILTER_NONE;
}

void LLInventoryFilter::setHoursAgo(U32 hours)
{
	if (mFilterOps.mHoursAgo != hours)
	{
		bool are_date_limits_valid = mFilterOps.mMinDate == time_min() && mFilterOps.mMaxDate == time_max();

		bool is_increasing = hours > mFilterOps.mHoursAgo;
		bool is_decreasing = hours < mFilterOps.mHoursAgo;
		bool is_increasing_from_zero = is_increasing && !mFilterOps.mHoursAgo && !isSinceLogoff();

		// *NOTE: need to cache last filter time, in case filter goes stale
		BOOL less_restrictive;
		BOOL more_restrictive;
		if (FILTERDATEDIRECTION_NEWER == mFilterOps.mDateSearchDirection)
		{
			less_restrictive = ((are_date_limits_valid && ((is_increasing && mFilterOps.mHoursAgo))) || !hours);
			more_restrictive = ((are_date_limits_valid && (!is_increasing && hours)) || is_increasing_from_zero);
		}
		else
		{
			less_restrictive = ((are_date_limits_valid && ((is_decreasing && mFilterOps.mHoursAgo))) || !hours);
			more_restrictive = ((are_date_limits_valid && (!is_decreasing && hours)) || is_increasing_from_zero);
		}

		mFilterOps.mHoursAgo = hours;
		mFilterOps.mMinDate = time_min();
		mFilterOps.mMaxDate = time_max();
		if (less_restrictive)
		{
			setModified(FILTER_LESS_RESTRICTIVE);
		}
		else if (more_restrictive)
		{
			setModified(FILTER_MORE_RESTRICTIVE);
		}
		else
		{
			setModified(FILTER_RESTART);
		}
	}

	if (areDateLimitsSet())
	{
		mFilterOps.mFilterTypes |= FILTERTYPE_DATE;
	}
	else
	{
		mFilterOps.mFilterTypes &= ~FILTERTYPE_DATE;
	}
}

void LLInventoryFilter::setDateSearchDirection(U32 direction)
{
	if (direction != mFilterOps.mDateSearchDirection)
	{
		mFilterOps.mDateSearchDirection = direction;
		setModified(FILTER_RESTART);
	}
}

U32 LLInventoryFilter::getDateSearchDirection() const
{
	return mFilterOps.mDateSearchDirection;
}

void LLInventoryFilter::setFilterLinks(U64 filter_links)
{
	// <FS:Zi> Filter Links Menu
	// if (mFilterOps.mFilterLinks != filter_links)
	// {
	// 	if (mFilterOps.mFilterLinks == FILTERLINK_EXCLUDE_LINKS ||
	// 		mFilterOps.mFilterLinks == FILTERLINK_ONLY_LINKS)
	// 		setModified(FILTER_MORE_RESTRICTIVE);
	// 	else
	// 		setModified(FILTER_LESS_RESTRICTIVE);
	// }
	// mFilterOps.mFilterLinks = filter_links;
	if (mFilterOps.mFilterLinks != filter_links)
	{
		LLInventoryFilter::EFilterModified modifyMode = FILTER_RESTART;

		if (filter_links == FILTERLINK_INCLUDE_LINKS)
		{
			modifyMode = FILTER_LESS_RESTRICTIVE;
		}
		else if (mFilterOps.mFilterLinks == FILTERLINK_INCLUDE_LINKS)
		{
			modifyMode = FILTER_MORE_RESTRICTIVE;
		}
		else if (filter_links == FILTERLINK_EXCLUDE_LINKS && mFilterOps.mFilterLinks == FILTERLINK_INCLUDE_LINKS)
		{
			modifyMode = FILTER_MORE_RESTRICTIVE;
		}
		else if (filter_links == FILTERLINK_ONLY_LINKS && mFilterOps.mFilterLinks == FILTERLINK_INCLUDE_LINKS)
		{
			modifyMode = FILTER_MORE_RESTRICTIVE;
		}

		mFilterOps.mFilterLinks = filter_links;
		setModified(modifyMode);
	}
	// </FS:Zi>
}

void LLInventoryFilter::setShowFolderState(EFolderShow state)
{
	if (mFilterOps.mShowFolderState != state)
	{
		mFilterOps.mShowFolderState = state;
		if (state == SHOW_NON_EMPTY_FOLDERS)
		{
			// showing fewer folders than before
			setModified(FILTER_MORE_RESTRICTIVE);
		}
		else if (state == SHOW_ALL_FOLDERS)
		{
			// showing same folders as before and then some
			setModified(FILTER_LESS_RESTRICTIVE);
		}
		else
		{
			setModified();
		}
	}
}

// <FS>
void LLInventoryFilter::setFilterWorn(BOOL sl)
{
	setModified();
	mFilterOps.mFilterTypes |= FILTERTYPE_WORN;
}
// </FS>

void LLInventoryFilter::markDefault()
{
	mDefaultFilterOps = mFilterOps;
}

void LLInventoryFilter::resetDefault()
{
	mFilterOps = mDefaultFilterOps;
	setModified();
}

void LLInventoryFilter::setModified(EFilterModified behavior)
{
	mFilterText.clear();
	mCurrentGeneration++;

	if (mFilterModified == FILTER_NONE)
	{
		mFilterModified = behavior;
	}
	else if (mFilterModified != behavior)
	{
		// trying to do both less restrictive and more restrictive filter
		// basically means restart from scratch
		mFilterModified = FILTER_RESTART;
	}

	// if not keeping current filter results, update last valid as well
	switch(mFilterModified)
	{
		case FILTER_RESTART:
			mFirstRequiredGeneration = mCurrentGeneration;
			mFirstSuccessGeneration = mCurrentGeneration;
			break;
		case FILTER_LESS_RESTRICTIVE:
			mFirstRequiredGeneration = mCurrentGeneration;
			break;
		case FILTER_MORE_RESTRICTIVE:
			mFirstSuccessGeneration = mCurrentGeneration;
			break;
		default:
			LL_ERRS() << "Bad filter behavior specified" << LL_ENDL;
	}
}

bool LLInventoryFilter::isFilterObjectTypesWith(LLInventoryType::EType t) const
{
	return mFilterOps.mFilterObjectTypes & (1LL << t);
}

const std::string& LLInventoryFilter::getFilterText()
{
	if (!mFilterText.empty())
	{
		return mFilterText;
	}

	std::string filtered_types;
	std::string not_filtered_types;
	BOOL filtered_by_type = FALSE;
	BOOL filtered_by_all_types = TRUE;
	S32 num_filter_types = 0;

	mFilterText.clear();

	if (isFilterObjectTypesWith(LLInventoryType::IT_ANIMATION))
	{
		filtered_types += LLTrans::getString("Animations");
		filtered_by_type = TRUE;
		num_filter_types++;
	}
	else
	{
		not_filtered_types += LLTrans::getString("Animations");

		filtered_by_all_types = FALSE;
	}

	if (isFilterObjectTypesWith(LLInventoryType::IT_CALLINGCARD))
	{
		filtered_types += LLTrans::getString("Calling Cards");
		filtered_by_type = TRUE;
		num_filter_types++;
	}
	else
	{
		not_filtered_types += LLTrans::getString("Calling Cards");
		filtered_by_all_types = FALSE;
	}

	if (isFilterObjectTypesWith(LLInventoryType::IT_WEARABLE))
	{
		filtered_types +=  LLTrans::getString("Clothing");
		filtered_by_type = TRUE;
		num_filter_types++;
	}
	else
	{
		not_filtered_types +=  LLTrans::getString("Clothing");
		filtered_by_all_types = FALSE;
	}

	if (isFilterObjectTypesWith(LLInventoryType::IT_GESTURE))
	{
		filtered_types +=  LLTrans::getString("Gestures");
		filtered_by_type = TRUE;
		num_filter_types++;
	}
	else
	{
		not_filtered_types +=  LLTrans::getString("Gestures");
		filtered_by_all_types = FALSE;
	}

	if (isFilterObjectTypesWith(LLInventoryType::IT_LANDMARK))
	{
		filtered_types +=  LLTrans::getString("Landmarks");
		filtered_by_type = TRUE;
		num_filter_types++;
	}
	else
	{
		not_filtered_types +=  LLTrans::getString("Landmarks");
		filtered_by_all_types = FALSE;
	}

	if (isFilterObjectTypesWith(LLInventoryType::IT_NOTECARD))
	{
		filtered_types +=  LLTrans::getString("Notecards");
		filtered_by_type = TRUE;
		num_filter_types++;
	}
	else
	{
		not_filtered_types +=  LLTrans::getString("Notecards");
		filtered_by_all_types = FALSE;
	}

	if (isFilterObjectTypesWith(LLInventoryType::IT_OBJECT) && isFilterObjectTypesWith(LLInventoryType::IT_ATTACHMENT))
	{
		filtered_types +=  LLTrans::getString("Objects");
		filtered_by_type = TRUE;
		num_filter_types++;
	}
	else
	{
		not_filtered_types +=  LLTrans::getString("Objects");
		filtered_by_all_types = FALSE;
	}

	if (isFilterObjectTypesWith(LLInventoryType::IT_LSL))
	{
		filtered_types +=  LLTrans::getString("Scripts");
		filtered_by_type = TRUE;
		num_filter_types++;
	}
	else
	{
		not_filtered_types +=  LLTrans::getString("Scripts");
		filtered_by_all_types = FALSE;
	}

	if (isFilterObjectTypesWith(LLInventoryType::IT_SOUND))
	{
		filtered_types +=  LLTrans::getString("Sounds");
		filtered_by_type = TRUE;
		num_filter_types++;
	}
	else
	{
		not_filtered_types +=  LLTrans::getString("Sounds");
		filtered_by_all_types = FALSE;
	}

	if (isFilterObjectTypesWith(LLInventoryType::IT_TEXTURE))
	{
		filtered_types +=  LLTrans::getString("Textures");
		filtered_by_type = TRUE;
		num_filter_types++;
	}
	else
	{
		not_filtered_types +=  LLTrans::getString("Textures");
		filtered_by_all_types = FALSE;
	}

	if (isFilterObjectTypesWith(LLInventoryType::IT_SNAPSHOT))
	{
		filtered_types +=  LLTrans::getString("Snapshots");
		filtered_by_type = TRUE;
		num_filter_types++;
	}
	else
	{
		not_filtered_types +=  LLTrans::getString("Snapshots");
		filtered_by_all_types = FALSE;
	}

	if (!LLInventoryModelBackgroundFetch::instance().folderFetchActive()
		&& filtered_by_type
		&& !filtered_by_all_types)
	{
		mFilterText += " - ";
		if (num_filter_types < 5)
		{
			mFilterText += filtered_types;
		}
		else
		{
			mFilterText += LLTrans::getString("No Filters");
			mFilterText += not_filtered_types;
		}
		// remove the ',' at the end
		mFilterText.erase(mFilterText.size() - 1, 1);
	}

	if (isSinceLogoff())
	{
		mFilterText += LLTrans::getString("Since Logoff");
	}
	return mFilterText;
}


LLInventoryFilter& LLInventoryFilter::operator=( const  LLInventoryFilter&  other )
{
	setFilterObjectTypes(other.getFilterObjectTypes());
	setDateRange(other.getMinDate(), other.getMaxDate());
	setHoursAgo(other.getHoursAgo());
	setDateSearchDirection(other.getDateSearchDirection());
	setShowFolderState(other.getShowFolderState());
	setFilterPermissions(other.getFilterPermissions());
	setFilterSubString(other.getFilterSubString());
	setDateRangeLastLogoff(other.isSinceLogoff());
	setFilterWorn(other.getFilterWorn());
	return *this;
}


void LLInventoryFilter::toParams(Params& params) const
{
	params.filter_ops.types = getFilterObjectTypes();
	params.filter_ops.category_types = getFilterCategoryTypes();
	if (getFilterObjectTypes() & FILTERTYPE_WEARABLE)
	{
		params.filter_ops.wearable_types = getFilterWearableTypes();
	}
	params.filter_ops.date_range.min_date = getMinDate();
	params.filter_ops.date_range.max_date = getMaxDate();
	params.filter_ops.hours_ago = getHoursAgo();
	params.filter_ops.date_search_direction = getDateSearchDirection();
	params.filter_ops.show_folder_state = getShowFolderState();
	params.filter_ops.permissions = getFilterPermissions();
	params.substring = getFilterSubString();
	params.since_logoff = isSinceLogoff();
}

void LLInventoryFilter::fromParams(const Params& params)
{
	if (!params.validateBlock())
	{
		return;
	}

	// <FS:Ansariel> FIRE-12418: Only apply filter params if they are really provided
	//setFilterObjectTypes(params.filter_ops.types);
	//setFilterCategoryTypes(params.filter_ops.category_types);
	//setFilterWearableTypes(params.filter_ops.wearable_types);
	//setDateRange(params.filter_ops.date_range.min_date,   params.filter_ops.date_range.max_date);
	//setHoursAgo(params.filter_ops.hours_ago);
	//setDateSearchDirection(params.filter_ops.date_search_direction);
	//setShowFolderState(params.filter_ops.show_folder_state);
	//setFilterPermissions(params.filter_ops.permissions);
	//setFilterSubString(params.substring);
	//setDateRangeLastLogoff(params.since_logoff);
	if (params.filter_ops.types.isProvided())
	{
		setFilterObjectTypes(params.filter_ops.types);
	}
	if (params.filter_ops.category_types.isProvided())
	{
		setFilterCategoryTypes(params.filter_ops.category_types);
	}
	if (params.filter_ops.wearable_types.isProvided())
	{
		setFilterWearableTypes(params.filter_ops.wearable_types);
	}
	if (params.filter_ops.date_range.min_date.isProvided() && params.filter_ops.date_range.max_date.isProvided())
	{
		setDateRange(params.filter_ops.date_range.min_date,   params.filter_ops.date_range.max_date);
	}
	if (params.filter_ops.hours_ago.isProvided())
	{
		setHoursAgo(params.filter_ops.hours_ago);
	}
	if (params.filter_ops.date_search_direction.isProvided())
	{
		setDateSearchDirection(params.filter_ops.date_search_direction);
	}
	if (params.filter_ops.show_folder_state.isProvided())
	{
		setShowFolderState(params.filter_ops.show_folder_state);
	}
	if (params.filter_ops.permissions.isProvided())
	{
		setFilterPermissions(params.filter_ops.permissions);
	}
	// <FS:Ansariel> FIRE-8947: Don't restore filter string on relog
	//if (params.substring.isProvided())
	//{
	//	setFilterSubString(params.substring);
	//}
	if (params.since_logoff.isProvided())
	{
		setDateRangeLastLogoff(params.since_logoff);
	}
	// </FS:Ansariel>
}

U64 LLInventoryFilter::getFilterTypes() const
{
	return mFilterOps.mFilterTypes;
}

U64 LLInventoryFilter::getFilterObjectTypes() const
{
	return mFilterOps.mFilterObjectTypes;
}

U64 LLInventoryFilter::getFilterCategoryTypes() const
{
	return mFilterOps.mFilterCategoryTypes;
}

U64 LLInventoryFilter::getFilterWearableTypes() const
{
	return mFilterOps.mFilterWearableTypes;
}

bool LLInventoryFilter::hasFilterString() const
{
	return mFilterSubString.size() > 0;
}

std::string::size_type LLInventoryFilter::getFilterStringSize() const
{
	return mFilterSubString.size();
}

PermissionMask LLInventoryFilter::getFilterPermissions() const
{
	return mFilterOps.mPermissions;
}

time_t LLInventoryFilter::getMinDate() const
{
	return mFilterOps.mMinDate;
}

time_t LLInventoryFilter::getMaxDate() const 
{ 
	return mFilterOps.mMaxDate; 
}
U32 LLInventoryFilter::getHoursAgo() const 
{ 
	return mFilterOps.mHoursAgo; 
}
U64 LLInventoryFilter::getFilterLinks() const
{
	return mFilterOps.mFilterLinks;
}
LLInventoryFilter::EFolderShow LLInventoryFilter::getShowFolderState() const
{ 
	return mFilterOps.mShowFolderState; 
}

bool LLInventoryFilter::isTimedOut()
{
	return mFilterTime.hasExpired();
}

void LLInventoryFilter::resetTime(S32 timeout)
{
	mFilterTime.reset();
    F32 time_in_sec = (F32)(timeout)/1000.0;
	mFilterTime.setTimerExpirySec(time_in_sec);
}

S32 LLInventoryFilter::getCurrentGeneration() const
{ 
	return mCurrentGeneration;
}
S32 LLInventoryFilter::getFirstSuccessGeneration() const
{ 
	return mFirstSuccessGeneration; 
}
S32 LLInventoryFilter::getFirstRequiredGeneration() const
{ 
	return mFirstRequiredGeneration; 
}

void LLInventoryFilter::setEmptyLookupMessage(const std::string& message)
{
	mEmptyLookupMessage = message;
}

std::string LLInventoryFilter::getEmptyLookupMessage() const
{
	LLStringUtil::format_map_t args;
	args["[SEARCH_TERM]"] = LLURI::escape(getFilterSubStringOrig());

	return LLTrans::getString(mEmptyLookupMessage, args);

}

bool LLInventoryFilter::areDateLimitsSet()
{
	return     mFilterOps.mMinDate != time_min()
			|| mFilterOps.mMaxDate != time_max()
			|| mFilterOps.mHoursAgo != 0;
}

bool LLInventoryFilter::showAllResults() const
{
	return hasFilterString();
}



bool LLInventoryFilter::FilterOps::DateRange::validateBlock( bool   emit_errors /*= true*/ ) const
{
	bool valid = LLInitParam::Block<DateRange>::validateBlock(emit_errors);
	if (valid)
	{
		if (max_date() < min_date())
		{
			if (emit_errors)
			{
				LL_WARNS() << "max_date should be greater or equal to min_date" <<   LL_ENDL;
			}
			valid = false;
		}
	}
	return valid;
}

// <FS:Zi> Multi-substring inventory search

//	For use by LLFolderViewItem for highlighting

U32	LLInventoryFilter::getFilterSubStringCount() const 
{
	return mFilterSubStrings.size();
}

std::string::size_type LLInventoryFilter::getFilterSubStringPos(U32 index) const
{
	if (index < 0 || index >= mSubStringMatchOffsets.size()) return std::string::npos;
	return mSubStringMatchOffsets[index];
}

std::string::size_type LLInventoryFilter::getFilterSubStringLen(U32 index) const
{
	if (index < 0 || index >= mFilterSubStrings.size()) return 0;
	return mFilterSubStrings[index].size();
}
// </FS:Zi> Multi-substring inventory search<|MERGE_RESOLUTION|>--- conflicted
+++ resolved
@@ -46,7 +46,6 @@
 #include "lltrans.h"
 
 // Firestorm includes
-#include "llinventoryfunctions.h" // needed to query worn status
 #include "llappearancemgr.h" // needed to query whether we are in COF
 
 LLTrace::BlockTimerStatHandle FT_FILTER_CLIPBOARD("Filter Clipboard");
@@ -687,14 +686,6 @@
 	mFilterOps.mFilterTypes |= FILTERTYPE_EMPTYFOLDERS;
 }
 
-<<<<<<< HEAD
-// <FS:Ansariel> Optional hiding of empty system folders
-void LLInventoryFilter::removeFilterEmptySystemFolders()
-{
-	mFilterOps.mFilterTypes &= ~FILTERTYPE_EMPTYFOLDERS;
-}
-// </FS:Ansariel> Optional hiding of empty system folders
-=======
 void LLInventoryFilter::setFilterMarketplaceActiveFolders()
 {
 	mFilterOps.mFilterTypes |= FILTERTYPE_MARKETPLACE_ACTIVE;
@@ -728,7 +719,13 @@
 {
     mFilterOps.mFilterTypes |= FILTERTYPE_NO_MARKETPLACE_ITEMS;
 }
->>>>>>> f155f400
+
+// <FS:Ansariel> Optional hiding of empty system folders
+void LLInventoryFilter::removeFilterEmptySystemFolders()
+{
+	mFilterOps.mFilterTypes &= ~FILTERTYPE_EMPTYFOLDERS;
+}
+// </FS:Ansariel> Optional hiding of empty system folders
 
 void LLInventoryFilter::setFilterUUID(const LLUUID& object_id)
 {
