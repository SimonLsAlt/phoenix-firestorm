/** 
* @file llinventoryfilter.cpp
* @brief Support for filtering your inventory to only display a subset of the
* available items.
*
* $LicenseInfo:firstyear=2005&license=viewerlgpl$
* Second Life Viewer Source Code
* Copyright (C) 2010, Linden Research, Inc.
* 
* This library is free software; you can redistribute it and/or
* modify it under the terms of the GNU Lesser General Public
* License as published by the Free Software Foundation;
* version 2.1 of the License only.
* 
* This library is distributed in the hope that it will be useful,
* but WITHOUT ANY WARRANTY; without even the implied warranty of
* MERCHANTABILITY or FITNESS FOR A PARTICULAR PURPOSE.  See the GNU
* Lesser General Public License for more details.
* 
* You should have received a copy of the GNU Lesser General Public
* License along with this library; if not, write to the Free Software
* Foundation, Inc., 51 Franklin Street, Fifth Floor, Boston, MA  02110-1301  USA
* 
* Linden Research, Inc., 945 Battery Street, San Francisco, CA  94111  USA
* $/LicenseInfo$
*/
#include "llviewerprecompiledheaders.h"

#include "llinventoryfilter.h"

// viewer includes
#include "llfolderviewmodel.h"
#include "llfolderviewitem.h"
#include "llinventorymodel.h"
#include "llinventorymodelbackgroundfetch.h"
#include "llviewercontrol.h"
#include "llfolderview.h"
#include "llinventorybridge.h"
#include "llviewerfoldertype.h"
#include "llradiogroup.h"

// linden library includes
#include "llclipboard.h"
#include "lltrans.h"

// Firestorm includes
#include "llinventoryfunctions.h" // needed to query worn status
#include "llappearancemgr.h" // needed to query whether we are in COF

LLTrace::BlockTimerStatHandle FT_FILTER_CLIPBOARD("Filter Clipboard");

LLInventoryFilter::FilterOps::FilterOps(const Params& p)
:	mFilterObjectTypes(p.object_types),
	mFilterCategoryTypes(p.category_types),
	mFilterWearableTypes(p.wearable_types),
	mMinDate(p.date_range.min_date),
	mMaxDate(p.date_range.max_date),
	mHoursAgo(p.hours_ago),
	mDateSearchDirection(p.date_search_direction),
	mShowFolderState(p.show_folder_state),
	mPermissions(p.permissions),
	mFilterTypes(p.types),
	mFilterUUID(p.uuid),
	mFilterLinks(p.links)
{
}

///----------------------------------------------------------------------------
/// Class LLInventoryFilter
///----------------------------------------------------------------------------
LLInventoryFilter::LLInventoryFilter(const Params& p)
:	mName(p.name),
	mFilterModified(FILTER_NONE),
	mEmptyLookupMessage("InventoryNoMatchingItems"),
	mFilterSubStringTarget(SUBST_TARGET_NAME),	// <FS:Zi> Extended Inventory Search
	mFilterOps(p.filter_ops),
	mFilterSubString(p.substring),
	mCurrentGeneration(0),
	mFirstRequiredGeneration(0),
	mFirstSuccessGeneration(0)
{
	// <FS:Zi> Begin Multi-substring inventory search
	mSubStringMatchOffsets.clear();
	mFilterSubStrings.clear();
	// </FS:Zi> End Multi-substring inventory search

	// copy mFilterOps into mDefaultFilterOps
	markDefault();
}

// <FS:Zi> Extended Inventory Search
void LLInventoryFilter::setFilterSubStringTarget(const std::string& targetName)
{
	if (targetName == "name")
		mFilterSubStringTarget = SUBST_TARGET_NAME;
	else if (targetName == "creator")
		mFilterSubStringTarget = SUBST_TARGET_CREATOR;
	else if (targetName == "description")
		mFilterSubStringTarget = SUBST_TARGET_DESCRIPTION;
	else if (targetName == "uuid")
		mFilterSubStringTarget = SUBST_TARGET_UUID;
	else if (targetName == "all")
		mFilterSubStringTarget = SUBST_TARGET_ALL;
	else
		LL_WARNS("LLInventoryFilter") << "Unknown sub string target: " << targetName << LL_ENDL;
}

LLInventoryFilter::EFilterSubstringTarget LLInventoryFilter::getFilterSubStringTarget() const
{
	return mFilterSubStringTarget;
}
// </FS:Zi> Extended Inventory Search

bool LLInventoryFilter::check(const LLFolderViewModelItem* item) 
{
	const LLFolderViewModelItemInventory* listener = dynamic_cast<const LLFolderViewModelItemInventory*>(item);

	// Clipboard cut items are *always* filtered so we need this value upfront
	// <FS:Ansariel> FIRE-6714: Don't move objects to trash during cut&paste
	// Don't hide cut items in inventory
	//const BOOL passed_clipboard = (listener ? checkAgainstClipboard(listener->getUUID()) : TRUE);
	const BOOL passed_clipboard = TRUE;
	// </FS:Ansariel> FIRE-6714: Don't move objects to trash during cut&paste

	// If it's a folder and we're showing all folders, return automatically.
	const BOOL is_folder = listener->getInventoryType() == LLInventoryType::IT_CATEGORY;
	if (is_folder && (mFilterOps.mShowFolderState == LLInventoryFilter::SHOW_ALL_FOLDERS))
	{
		return passed_clipboard;
	}
	
	// <FS:Zi> Multi-substring inventory search
	//bool passed = (mFilterSubString.size() ? listener->getSearchableName().find(mFilterSubString) != std::string::npos : true);
	std::string::size_type string_offset = std::string::npos;
	if (mFilterSubStrings.size())
	{
		std::string searchLabel;
		switch (mFilterSubStringTarget)
		{
			case SUBST_TARGET_NAME:
				searchLabel = listener->getSearchableName();
				break;
			case SUBST_TARGET_CREATOR:
				searchLabel = listener->getSearchableCreator();
				break;
			case SUBST_TARGET_DESCRIPTION:
				searchLabel = listener->getSearchableDescription();
				break;
			case SUBST_TARGET_UUID:
				searchLabel = listener->getSearchableUUID();
				break;
			case SUBST_TARGET_ALL:
				searchLabel = listener->getSearchableAll();
				break;
			default:
				LL_WARNS("LLInventoryFilter") << "Unknown search substring target: " << mFilterSubStringTarget << LL_ENDL;
				searchLabel = listener->getSearchableName();
				break;
		}

		U32 index = 0;
		for (std::vector<std::string>::iterator it = mFilterSubStrings.begin();
			it < mFilterSubStrings.end(); it++, index++)
		{
			std::string::size_type sub_string_offset = searchLabel.find(*it);

			mSubStringMatchOffsets[index] = sub_string_offset;

			if (sub_string_offset == std::string::npos)
			{
				string_offset = std::string::npos;
				for (std::vector<std::string::size_type>::iterator it = mSubStringMatchOffsets.begin();
					it < mSubStringMatchOffsets.end(); it++)
				{
					*it = std::string::npos;
				}
				break;
			}
			else if (string_offset == std::string::npos)
			{
				string_offset = sub_string_offset;
			}
		}
	}
	bool passed = (mFilterSubString.size() == 0 || string_offset != std::string::npos);
	// </FS:Zi> Multi-substring inventory search

	passed = passed && checkAgainstFilterType(listener);
	passed = passed && checkAgainstPermissions(listener);
	passed = passed && checkAgainstFilterLinks(listener);
	passed = passed && passed_clipboard;

	return passed;
}

bool LLInventoryFilter::check(const LLInventoryItem* item)
{
	const bool passed_string = (mFilterSubString.size() ? item->getName().find(mFilterSubString) != std::string::npos : true);
	const bool passed_filtertype = checkAgainstFilterType(item);
	const bool passed_permissions = checkAgainstPermissions(item);
	// <FS:Ansariel> FIRE-6714: Don't move objects to trash during cut&paste
	// Don't hide cut items in inventory
	//const bool passed_clipboard = checkAgainstClipboard(item->getUUID());
	const bool passed_clipboard = true;
	// </FS:Ansariel> Don't filter cut items

	return passed_filtertype && passed_permissions && passed_clipboard && passed_string;
}

bool LLInventoryFilter::checkFolder(const LLFolderViewModelItem* item) const
{
	const LLFolderViewModelItemInventory* listener = dynamic_cast<const LLFolderViewModelItemInventory*>(item);
	if (!listener)
	{
		LL_ERRS() << "Folder view event listener not found." << LL_ENDL;
		return false;
	}

	const LLUUID folder_id = listener->getUUID();

	return checkFolder(folder_id);
}

bool LLInventoryFilter::checkFolder(const LLUUID& folder_id) const
{
	// Always check against the clipboard
	// <FS:Ansariel> FIRE-6714: Don't move objects to trash during cut&paste
	// Don't hide cut items in inventory
	//const BOOL passed_clipboard = checkAgainstClipboard(folder_id);
	const BOOL passed_clipboard = TRUE;
	// </FS:Ansariel> FIRE-6714: Don't move objects to trash during cut&paste
	
	// we're showing all folders, overriding filter
	if (mFilterOps.mShowFolderState == LLInventoryFilter::SHOW_ALL_FOLDERS)
	{
		return passed_clipboard;
	}

	// when applying a filter, matching folders get their contents downloaded first
	if (mFilterSubString.size()
		&& !gInventory.isCategoryComplete(folder_id))
	{
		LLInventoryModelBackgroundFetch::instance().start(folder_id);
	}

	// show folder links
	LLViewerInventoryItem* item = gInventory.getItem(folder_id);
	if (item && item->getActualType() == LLAssetType::AT_LINK_FOLDER)
	{
		return passed_clipboard;
	}

	if (mFilterOps.mFilterTypes & FILTERTYPE_CATEGORY)
	{
		// Can only filter categories for items in your inventory
		// (e.g. versus in-world object contents).
		const LLViewerInventoryCategory *cat = gInventory.getCategory(folder_id);
		if (!cat)
			return folder_id.isNull();
		LLFolderType::EType cat_type = cat->getPreferredType();
		if (cat_type != LLFolderType::FT_NONE && (1LL << cat_type & mFilterOps.mFilterCategoryTypes) == U64(0))
			return false;
	}

	return passed_clipboard;
}

bool LLInventoryFilter::checkAgainstFilterType(const LLFolderViewModelItemInventory* listener) const
{
	if (!listener) return FALSE;

	LLInventoryType::EType object_type = listener->getInventoryType();
	const LLUUID object_id = listener->getUUID();
	const LLInventoryObject *object = gInventory.getObject(object_id);

	const U32 filterTypes = mFilterOps.mFilterTypes;

	////////////////////////////////////////////////////////////////////////////////
	// FILTERTYPE_OBJECT
	// Pass if this item's type is of the correct filter type
	if (filterTypes & FILTERTYPE_OBJECT)
	{

		// If it has no type, pass it, unless it's a link.
		if (object_type == LLInventoryType::IT_NONE)
		{
			if (object && object->getIsLinkType())
			{
				return FALSE;
			}
		}
		else if ((1LL << object_type & mFilterOps.mFilterObjectTypes) == U64(0))
		{
			return FALSE;
		}
	}
	
	////////////////////////////////////////////////////////////////////////////////
	// FILTERTYPE_UUID
	// Pass if this item is the target UUID or if it links to the target UUID
	if (filterTypes & FILTERTYPE_UUID)
	{
		if (!object) return FALSE;

		if (object->getLinkedUUID() != mFilterOps.mFilterUUID)
			return FALSE;
	}

	////////////////////////////////////////////////////////////////////////////////
	// FILTERTYPE_DATE
	// Pass if this item is within the date range.
	if (filterTypes & FILTERTYPE_DATE)
	{
		const U16 HOURS_TO_SECONDS = 3600;
		time_t earliest = time_corrected() - mFilterOps.mHoursAgo * HOURS_TO_SECONDS;

		if (mFilterOps.mMinDate > time_min() && mFilterOps.mMinDate < earliest)
		{
			earliest = mFilterOps.mMinDate;
		}
		else if (!mFilterOps.mHoursAgo)
		{
			earliest = 0;
		}

		if (FILTERDATEDIRECTION_NEWER == mFilterOps.mDateSearchDirection || isSinceLogoff())
		{
			if (listener->getCreationDate() < earliest ||
				listener->getCreationDate() > mFilterOps.mMaxDate)
				return FALSE;
		}
		else
		{
			if (listener->getCreationDate() > earliest ||
				listener->getCreationDate() > mFilterOps.mMaxDate)
				return FALSE;
		}
	}

	////////////////////////////////////////////////////////////////////////////////
	// FILTERTYPE_WEARABLE
	// Pass if this item is a wearable of the appropriate type
	if (filterTypes & FILTERTYPE_WEARABLE)
	{
		LLWearableType::EType type = listener->getWearableType();
		if ((0x1LL << type & mFilterOps.mFilterWearableTypes) == 0)
		{
			return FALSE;
		}
	}

	// <FS>
	////////////////////////////////////////////////////////////////////////////////
	// FILTERTYPE_WORN
	// Pass if this item is worn (hiding COF and Outfits folders)
	if (filterTypes & FILTERTYPE_WORN)
	{
		if (!object)
		{
			return FALSE;
		}
		const LLUUID& cat_id = object->getParentUUID();
		const LLViewerInventoryCategory* cat = gInventory.getCategory(cat_id);
		return !LLAppearanceMgr::instance().getIsInCOF(object_id)           // Not a link in COF
			&& (!cat || cat->getPreferredType() != LLFolderType::FT_OUTFIT) // Not a link in an outfit folder
			&& get_is_item_worn(object_id);
	}
	// </FS>

	////////////////////////////////////////////////////////////////////////////////
	// FILTERTYPE_EMPTYFOLDERS
	// Pass if this item is a folder and is not a system folder that should be hidden
	if (filterTypes & FILTERTYPE_EMPTYFOLDERS)
	{
		if (object_type == LLInventoryType::IT_CATEGORY)
		{
			bool is_hidden_if_empty = LLViewerFolderType::lookupIsHiddenIfEmpty(listener->getPreferredType());
			if (is_hidden_if_empty)
			{
				// Force the fetching of those folders so they are hidden if they really are empty...
				gInventory.fetchDescendentsOf(object_id);

				LLInventoryModel::cat_array_t* cat_array = NULL;
				LLInventoryModel::item_array_t* item_array = NULL;
				gInventory.getDirectDescendentsOf(object_id,cat_array,item_array);
				S32 descendents_actual = 0;
				if(cat_array && item_array)
				{
					descendents_actual = cat_array->size() + item_array->size();
				}
				if (descendents_actual == 0)
				{
					return FALSE;
				}
			}
		}
	}

	return TRUE;
}

bool LLInventoryFilter::checkAgainstFilterType(const LLInventoryItem* item) const
{
	LLInventoryType::EType object_type = item->getInventoryType();
	const LLUUID object_id = item->getUUID();

	const U32 filterTypes = mFilterOps.mFilterTypes;

	////////////////////////////////////////////////////////////////////////////////
	// FILTERTYPE_OBJECT
	// Pass if this item's type is of the correct filter type
	if (filterTypes & FILTERTYPE_OBJECT)
	{
		// If it has no type, pass it, unless it's a link.
		if (object_type == LLInventoryType::IT_NONE)
		{
			if (item && item->getIsLinkType())
			{
				return false;
			}
		}
		else if ((1LL << object_type & mFilterOps.mFilterObjectTypes) == U64(0))
		{
			return false;
		}
	}

	////////////////////////////////////////////////////////////////////////////////
	// FILTERTYPE_UUID
	// Pass if this item is the target UUID or if it links to the target UUID
	if (filterTypes & FILTERTYPE_UUID)
	{
		if (!item) return false;

		if (item->getLinkedUUID() != mFilterOps.mFilterUUID)
			return false;
	}

	////////////////////////////////////////////////////////////////////////////////
	// FILTERTYPE_DATE
	// Pass if this item is within the date range.
	if (filterTypes & FILTERTYPE_DATE)
	{
		// We don't get the updated item creation date for the task inventory or
		// a notecard embedded item. See LLTaskInvFVBridge::getCreationDate().
		return false;
	}

	return true;
}

// Items and folders that are on the clipboard or, recursively, in a folder which  
// is on the clipboard must be filtered out if the clipboard is in the "cut" mode.
bool LLInventoryFilter::checkAgainstClipboard(const LLUUID& object_id) const
{
	if (LLClipboard::instance().isCutMode())
	{
		LL_RECORD_BLOCK_TIME(FT_FILTER_CLIPBOARD);
		LLUUID current_id = object_id;
		LLInventoryObject *current_object = gInventory.getObject(object_id);
		while (current_id.notNull() && current_object)
		{
			if (LLClipboard::instance().isOnClipboard(current_id))
			{
				return false;
			}
			current_id = current_object->getParentUUID();
			if (current_id.notNull())
			{
				current_object = gInventory.getObject(current_id);
			}
		}
	}
	return true;
}

// <FS:Ansariel> For clipboard highlighting
bool LLInventoryFilter::checkClipboard(const LLFolderViewModelItem* item)
{
	const LLFolderViewModelItemInventory* listener = dynamic_cast<const LLFolderViewModelItemInventory*>(item);
	if (!listener)
	{
		return true;
	}

	return checkAgainstClipboard(listener->getUUID());
}
// </FS:Ansariel>

bool LLInventoryFilter::checkAgainstPermissions(const LLFolderViewModelItemInventory* listener) const
{
	if (!listener) return FALSE;

	PermissionMask perm = listener->getPermissionMask();
	const LLInvFVBridge *bridge = dynamic_cast<const LLInvFVBridge *>(listener);
	if (bridge && bridge->isLink())
	{
		const LLUUID& linked_uuid = gInventory.getLinkedItemID(bridge->getUUID());
		const LLViewerInventoryItem *linked_item = gInventory.getItem(linked_uuid);
		if (linked_item)
			perm = linked_item->getPermissionMask();
	}
	return (perm & mFilterOps.mPermissions) == mFilterOps.mPermissions;
}

bool LLInventoryFilter::checkAgainstPermissions(const LLInventoryItem* item) const
{
	if (!item) return false;

	LLPointer<LLViewerInventoryItem> new_item = new LLViewerInventoryItem(item);
	PermissionMask perm = new_item->getPermissionMask();
	new_item = NULL;

	return (perm & mFilterOps.mPermissions) == mFilterOps.mPermissions;
}

bool LLInventoryFilter::checkAgainstFilterLinks(const LLFolderViewModelItemInventory* listener) const
{
	if (!listener) return TRUE;

	const LLUUID object_id = listener->getUUID();
	const LLInventoryObject *object = gInventory.getObject(object_id);
	if (!object) return TRUE;

	const BOOL is_link = object->getIsLinkType();
	if (is_link && (mFilterOps.mFilterLinks == FILTERLINK_EXCLUDE_LINKS))
		return FALSE;
	if (!is_link && (mFilterOps.mFilterLinks == FILTERLINK_ONLY_LINKS))
		return FALSE;
	return TRUE;
}

const std::string& LLInventoryFilter::getFilterSubString(BOOL trim) const
{
	return mFilterSubString;
}

std::string::size_type LLInventoryFilter::getStringMatchOffset(LLFolderViewModelItem* item) const
{
	return mFilterSubString.size() ? item->getSearchableName().find(mFilterSubString) : std::string::npos;
}

bool LLInventoryFilter::isDefault() const
{
	return !isNotDefault();
}

// has user modified default filter params?
bool LLInventoryFilter::isNotDefault() const
{
	S32 not_default = 0;

	not_default |= (mFilterOps.mFilterObjectTypes != mDefaultFilterOps.mFilterObjectTypes);
	not_default |= (mFilterOps.mFilterCategoryTypes != mDefaultFilterOps.mFilterCategoryTypes);
	not_default |= (mFilterOps.mFilterWearableTypes != mDefaultFilterOps.mFilterWearableTypes);
	not_default |= (mFilterOps.mFilterTypes != mDefaultFilterOps.mFilterTypes);
	not_default |= (mFilterOps.mFilterLinks != mDefaultFilterOps.mFilterLinks);
	not_default |= (mFilterSubString.size());
	not_default |= (mFilterOps.mPermissions != mDefaultFilterOps.mPermissions);
	not_default |= (mFilterOps.mMinDate != mDefaultFilterOps.mMinDate);
	not_default |= (mFilterOps.mMaxDate != mDefaultFilterOps.mMaxDate);
	not_default |= (mFilterOps.mHoursAgo != mDefaultFilterOps.mHoursAgo);

	return not_default != 0;
}

bool LLInventoryFilter::isActive() const
{
	return mFilterOps.mFilterObjectTypes != 0xffffffffffffffffULL
		|| mFilterOps.mFilterCategoryTypes != 0xffffffffffffffffULL
		|| mFilterOps.mFilterWearableTypes != 0xffffffffffffffffULL
		|| mFilterOps.mFilterTypes != FILTERTYPE_OBJECT
		|| mFilterOps.mFilterLinks != FILTERLINK_INCLUDE_LINKS
		|| mFilterSubString.size() 
		|| mFilterOps.mPermissions != PERM_NONE 
		|| mFilterOps.mMinDate != time_min()
		|| mFilterOps.mMaxDate != time_max()
		|| mFilterOps.mHoursAgo != 0;
}

bool LLInventoryFilter::isModified() const
{
	return mFilterModified != FILTER_NONE;
}

void LLInventoryFilter::updateFilterTypes(U64 types, U64& current_types)
{
	if (current_types != types)
	{
		// keep current items only if no type bits getting turned off
		bool fewer_bits_set = (current_types & ~types) != 0;
		bool more_bits_set = (~current_types & types) != 0;

		current_types = types;
		if (more_bits_set && fewer_bits_set)
		{
			// neither less or more restrictive, both simultaneously
			// so we need to filter from scratch
			setModified(FILTER_RESTART);
		}
		else if (more_bits_set)
		{
			// target is only one of all requested types so more type bits == less restrictive
			setModified(FILTER_LESS_RESTRICTIVE);
		}
		else if (fewer_bits_set)
		{
			setModified(FILTER_MORE_RESTRICTIVE);
		}
	}
}

void LLInventoryFilter::setFilterObjectTypes(U64 types)
{
	updateFilterTypes(types, mFilterOps.mFilterObjectTypes);
	mFilterOps.mFilterTypes |= FILTERTYPE_OBJECT;
}

void LLInventoryFilter::setFilterCategoryTypes(U64 types)
{
	updateFilterTypes(types, mFilterOps.mFilterCategoryTypes);
	mFilterOps.mFilterTypes |= FILTERTYPE_CATEGORY;
}

void LLInventoryFilter::setFilterWearableTypes(U64 types)
{
	updateFilterTypes(types, mFilterOps.mFilterWearableTypes);
	mFilterOps.mFilterTypes |= FILTERTYPE_WEARABLE;
}

void LLInventoryFilter::setFilterEmptySystemFolders()
{
	mFilterOps.mFilterTypes |= FILTERTYPE_EMPTYFOLDERS;
}

// <FS:Ansariel> Optional hiding of empty system folders
void LLInventoryFilter::removeFilterEmptySystemFolders()
{
	mFilterOps.mFilterTypes &= ~FILTERTYPE_EMPTYFOLDERS;
}
// </FS:Ansariel> Optional hiding of empty system folders

void LLInventoryFilter::setFilterUUID(const LLUUID& object_id)
{
	if (mFilterOps.mFilterUUID == LLUUID::null)
	{
		setModified(FILTER_MORE_RESTRICTIVE);
	}
	else
	{
		setModified(FILTER_RESTART);
	}
	mFilterOps.mFilterUUID = object_id;
	mFilterOps.mFilterTypes = FILTERTYPE_UUID;
}

void LLInventoryFilter::setFilterSubString(const std::string& string)
{
	std::string filter_sub_string_new = string;
	mFilterSubStringOrig = string;
	LLStringUtil::trimHead(filter_sub_string_new);
	LLStringUtil::toUpper(filter_sub_string_new);
	
	// <FS:Zi> Multi-substring inventory search
	//	Cut filter string into several substrings, separated by +
	{
		mFilterSubStrings.clear();
		mSubStringMatchOffsets.clear();
		std::string::size_type frm = 0;
		std::string::size_type to;
		do
		{
			to = filter_sub_string_new.find_first_of('+',frm);

			std::string subSubString = (to == std::string::npos) ? filter_sub_string_new.substr(frm, to) : filter_sub_string_new.substr(frm, to-frm);
		
			if (subSubString.size())
			{
				mFilterSubStrings.push_back(subSubString);
				mSubStringMatchOffsets.push_back(std::string::npos);
			}

			frm = to+1;
		}
		while (to != std::string::npos);
	}
	// </FS:Zi> Multi-substring inventory search

	if (mFilterSubString != filter_sub_string_new)
	{
		// hitting BACKSPACE, for example
		const BOOL less_restrictive = mFilterSubString.size() >= filter_sub_string_new.size()
			&& !mFilterSubString.substr(0, filter_sub_string_new.size()).compare(filter_sub_string_new);

		// appending new characters
		const BOOL more_restrictive = mFilterSubString.size() < filter_sub_string_new.size()
			&& !filter_sub_string_new.substr(0, mFilterSubString.size()).compare(mFilterSubString);

		mFilterSubString = filter_sub_string_new;
		if (less_restrictive)
		{
			setModified(FILTER_LESS_RESTRICTIVE);
		}
		else if (more_restrictive)
		{
			setModified(FILTER_MORE_RESTRICTIVE);
		}
		else
		{
			setModified(FILTER_RESTART);
		}

		// Cancel out UUID once the search string is modified
		if (mFilterOps.mFilterTypes == FILTERTYPE_UUID)
		{
			mFilterOps.mFilterTypes &= ~FILTERTYPE_UUID;
			mFilterOps.mFilterUUID = LLUUID::null;
			setModified(FILTER_RESTART);
		}

		// <FS:Zi> Filter Links Menu
		// We don't do this anymore, we have a menu option for it now. -Zi
		// Cancel out filter links once the search string is modified
		//{
		//	mFilterOps.mFilterLinks = FILTERLINK_INCLUDE_LINKS;
		//}
		// </FS:Zi> Filter Links Menu
	}
}

void LLInventoryFilter::setFilterPermissions(PermissionMask perms)
{
	if (mFilterOps.mPermissions != perms)
	{
		// keep current items only if no perm bits getting turned off
		BOOL fewer_bits_set = (mFilterOps.mPermissions & ~perms);
		BOOL more_bits_set = (~mFilterOps.mPermissions & perms);
		mFilterOps.mPermissions = perms;

		if (more_bits_set && fewer_bits_set)
		{
			setModified(FILTER_RESTART);
		}
		else if (more_bits_set)
		{
			// target must have all requested permission bits, so more bits == more restrictive
			setModified(FILTER_MORE_RESTRICTIVE);
		}
		else if (fewer_bits_set)
		{
			setModified(FILTER_LESS_RESTRICTIVE);
		}
	}
}

void LLInventoryFilter::setDateRange(time_t min_date, time_t max_date)
{
	mFilterOps.mHoursAgo = 0;
	if (mFilterOps.mMinDate != min_date)
	{
		mFilterOps.mMinDate = min_date;
		setModified();
	}
	if (mFilterOps.mMaxDate != llmax(mFilterOps.mMinDate, max_date))
	{
		mFilterOps.mMaxDate = llmax(mFilterOps.mMinDate, max_date);
		setModified();
	}

	if (areDateLimitsSet())
	{
		mFilterOps.mFilterTypes |= FILTERTYPE_DATE;
	}
	else
	{
		mFilterOps.mFilterTypes &= ~FILTERTYPE_DATE;
	}
}

void LLInventoryFilter::setDateRangeLastLogoff(BOOL sl)
{
	static LLCachedControl<U32> s_last_logoff(gSavedPerAccountSettings, "LastLogoff", 0);
	if (sl && !isSinceLogoff())
	{
		setDateRange(s_last_logoff(), time_max());
		setModified();
	}
	if (!sl && isSinceLogoff())
	{
		setDateRange(time_min(), time_max());
		setModified();
	}

	if (areDateLimitsSet())
	{
		mFilterOps.mFilterTypes |= FILTERTYPE_DATE;
	}
	else
	{
		mFilterOps.mFilterTypes &= ~FILTERTYPE_DATE;
	}
}

bool LLInventoryFilter::isSinceLogoff() const
{
	static LLCachedControl<U32> s_last_logoff(gSavedSettings, "LastLogoff", 0);

	return (mFilterOps.mMinDate == (time_t)s_last_logoff()) &&
		(mFilterOps.mMaxDate == time_max()) &&
		(mFilterOps.mFilterTypes & FILTERTYPE_DATE);
}

void LLInventoryFilter::clearModified()
{
	mFilterModified = FILTER_NONE;
}

void LLInventoryFilter::setHoursAgo(U32 hours)
{
	if (mFilterOps.mHoursAgo != hours)
	{
		bool are_date_limits_valid = mFilterOps.mMinDate == time_min() && mFilterOps.mMaxDate == time_max();

		bool is_increasing = hours > mFilterOps.mHoursAgo;
		bool is_decreasing = hours < mFilterOps.mHoursAgo;
		bool is_increasing_from_zero = is_increasing && !mFilterOps.mHoursAgo && !isSinceLogoff();

		// *NOTE: need to cache last filter time, in case filter goes stale
		BOOL less_restrictive;
		BOOL more_restrictive;
		if (FILTERDATEDIRECTION_NEWER == mFilterOps.mDateSearchDirection)
		{
<<<<<<< HEAD
			less_restrictive = (are_date_limits_valid && ((is_increasing && mFilterOps.mHoursAgo) || !hours));
			more_restrictive = (are_date_limits_valid && ((!is_increasing && hours) || is_increasing_from_zero));
		}
		else
		{
			less_restrictive = (are_date_limits_valid && ((is_decreasing && mFilterOps.mHoursAgo) || !hours));
			more_restrictive = (are_date_limits_valid && ((!is_decreasing && hours) || is_increasing_from_zero));
=======
			less_restrictive = ((are_date_limits_valid && ((is_increasing && mFilterOps.mHoursAgo))) || !hours);
			more_restrictive = ((are_date_limits_valid && (!is_increasing && hours)) || is_increasing_from_zero);
		}
		else
		{
			less_restrictive = ((are_date_limits_valid && ((is_decreasing && mFilterOps.mHoursAgo))) || !hours);
			more_restrictive = ((are_date_limits_valid && (!is_decreasing && hours)) || is_increasing_from_zero);
>>>>>>> fde08682
		}

		mFilterOps.mHoursAgo = hours;
		mFilterOps.mMinDate = time_min();
		mFilterOps.mMaxDate = time_max();
		if (less_restrictive)
		{
			setModified(FILTER_LESS_RESTRICTIVE);
		}
		else if (more_restrictive)
		{
			setModified(FILTER_MORE_RESTRICTIVE);
		}
		else
		{
			setModified(FILTER_RESTART);
		}
	}

	if (areDateLimitsSet())
	{
		mFilterOps.mFilterTypes |= FILTERTYPE_DATE;
	}
	else
	{
		mFilterOps.mFilterTypes &= ~FILTERTYPE_DATE;
	}
}

void LLInventoryFilter::setDateSearchDirection(U32 direction)
{
	if (direction != mFilterOps.mDateSearchDirection)
	{
		mFilterOps.mDateSearchDirection = direction;
		setModified(FILTER_RESTART);
	}
}

U32 LLInventoryFilter::getDateSearchDirection() const
{
	return mFilterOps.mDateSearchDirection;
}

void LLInventoryFilter::setFilterLinks(U64 filter_links)
{
	// <FS:Zi> Filter Links Menu
	// if (mFilterOps.mFilterLinks != filter_links)
	// {
	// 	if (mFilterOps.mFilterLinks == FILTERLINK_EXCLUDE_LINKS ||
	// 		mFilterOps.mFilterLinks == FILTERLINK_ONLY_LINKS)
	// 		setModified(FILTER_MORE_RESTRICTIVE);
	// 	else
	// 		setModified(FILTER_LESS_RESTRICTIVE);
	// }
	// mFilterOps.mFilterLinks = filter_links;
	if (mFilterOps.mFilterLinks != filter_links)
	{
		LLInventoryFilter::EFilterModified modifyMode = FILTER_RESTART;

		if (filter_links == FILTERLINK_INCLUDE_LINKS)
		{
			modifyMode = FILTER_LESS_RESTRICTIVE;
		}
		else if (mFilterOps.mFilterLinks == FILTERLINK_INCLUDE_LINKS)
		{
			modifyMode = FILTER_MORE_RESTRICTIVE;
		}
		else if (filter_links == FILTERLINK_EXCLUDE_LINKS && mFilterOps.mFilterLinks == FILTERLINK_INCLUDE_LINKS)
		{
			modifyMode = FILTER_MORE_RESTRICTIVE;
		}
		else if (filter_links == FILTERLINK_ONLY_LINKS && mFilterOps.mFilterLinks == FILTERLINK_INCLUDE_LINKS)
		{
			modifyMode = FILTER_MORE_RESTRICTIVE;
		}

		mFilterOps.mFilterLinks = filter_links;
		setModified(modifyMode);
	}
	// </FS:Zi>
}

void LLInventoryFilter::setShowFolderState(EFolderShow state)
{
	if (mFilterOps.mShowFolderState != state)
	{
		mFilterOps.mShowFolderState = state;
		if (state == SHOW_NON_EMPTY_FOLDERS)
		{
			// showing fewer folders than before
			setModified(FILTER_MORE_RESTRICTIVE);
		}
		else if (state == SHOW_ALL_FOLDERS)
		{
			// showing same folders as before and then some
			setModified(FILTER_LESS_RESTRICTIVE);
		}
		else
		{
			setModified();
		}
	}
}

// <FS>
void LLInventoryFilter::setFilterWorn(BOOL sl)
{
	setModified();
	mFilterOps.mFilterTypes |= FILTERTYPE_WORN;
}
// </FS>

void LLInventoryFilter::markDefault()
{
	mDefaultFilterOps = mFilterOps;
}

void LLInventoryFilter::resetDefault()
{
	mFilterOps = mDefaultFilterOps;
	setModified();
}

void LLInventoryFilter::setModified(EFilterModified behavior)
{
	mFilterText.clear();
	mCurrentGeneration++;

	if (mFilterModified == FILTER_NONE)
	{
		mFilterModified = behavior;
	}
	else if (mFilterModified != behavior)
	{
		// trying to do both less restrictive and more restrictive filter
		// basically means restart from scratch
		mFilterModified = FILTER_RESTART;
	}

	// if not keeping current filter results, update last valid as well
	switch(mFilterModified)
	{
		case FILTER_RESTART:
			mFirstRequiredGeneration = mCurrentGeneration;
			mFirstSuccessGeneration = mCurrentGeneration;
			break;
		case FILTER_LESS_RESTRICTIVE:
			mFirstRequiredGeneration = mCurrentGeneration;
			break;
		case FILTER_MORE_RESTRICTIVE:
			mFirstSuccessGeneration = mCurrentGeneration;
			break;
		default:
			LL_ERRS() << "Bad filter behavior specified" << LL_ENDL;
	}
}

bool LLInventoryFilter::isFilterObjectTypesWith(LLInventoryType::EType t) const
{
	return mFilterOps.mFilterObjectTypes & (1LL << t);
}

const std::string& LLInventoryFilter::getFilterText()
{
	if (!mFilterText.empty())
	{
		return mFilterText;
	}

	std::string filtered_types;
	std::string not_filtered_types;
	BOOL filtered_by_type = FALSE;
	BOOL filtered_by_all_types = TRUE;
	S32 num_filter_types = 0;

	mFilterText.clear();

	if (isFilterObjectTypesWith(LLInventoryType::IT_ANIMATION))
	{
		filtered_types += LLTrans::getString("Animations");
		filtered_by_type = TRUE;
		num_filter_types++;
	}
	else
	{
		not_filtered_types += LLTrans::getString("Animations");

		filtered_by_all_types = FALSE;
	}

	if (isFilterObjectTypesWith(LLInventoryType::IT_CALLINGCARD))
	{
		filtered_types += LLTrans::getString("Calling Cards");
		filtered_by_type = TRUE;
		num_filter_types++;
	}
	else
	{
		not_filtered_types += LLTrans::getString("Calling Cards");
		filtered_by_all_types = FALSE;
	}

	if (isFilterObjectTypesWith(LLInventoryType::IT_WEARABLE))
	{
		filtered_types +=  LLTrans::getString("Clothing");
		filtered_by_type = TRUE;
		num_filter_types++;
	}
	else
	{
		not_filtered_types +=  LLTrans::getString("Clothing");
		filtered_by_all_types = FALSE;
	}

	if (isFilterObjectTypesWith(LLInventoryType::IT_GESTURE))
	{
		filtered_types +=  LLTrans::getString("Gestures");
		filtered_by_type = TRUE;
		num_filter_types++;
	}
	else
	{
		not_filtered_types +=  LLTrans::getString("Gestures");
		filtered_by_all_types = FALSE;
	}

	if (isFilterObjectTypesWith(LLInventoryType::IT_LANDMARK))
	{
		filtered_types +=  LLTrans::getString("Landmarks");
		filtered_by_type = TRUE;
		num_filter_types++;
	}
	else
	{
		not_filtered_types +=  LLTrans::getString("Landmarks");
		filtered_by_all_types = FALSE;
	}

	if (isFilterObjectTypesWith(LLInventoryType::IT_NOTECARD))
	{
		filtered_types +=  LLTrans::getString("Notecards");
		filtered_by_type = TRUE;
		num_filter_types++;
	}
	else
	{
		not_filtered_types +=  LLTrans::getString("Notecards");
		filtered_by_all_types = FALSE;
	}

	if (isFilterObjectTypesWith(LLInventoryType::IT_OBJECT) && isFilterObjectTypesWith(LLInventoryType::IT_ATTACHMENT))
	{
		filtered_types +=  LLTrans::getString("Objects");
		filtered_by_type = TRUE;
		num_filter_types++;
	}
	else
	{
		not_filtered_types +=  LLTrans::getString("Objects");
		filtered_by_all_types = FALSE;
	}

	if (isFilterObjectTypesWith(LLInventoryType::IT_LSL))
	{
		filtered_types +=  LLTrans::getString("Scripts");
		filtered_by_type = TRUE;
		num_filter_types++;
	}
	else
	{
		not_filtered_types +=  LLTrans::getString("Scripts");
		filtered_by_all_types = FALSE;
	}

	if (isFilterObjectTypesWith(LLInventoryType::IT_SOUND))
	{
		filtered_types +=  LLTrans::getString("Sounds");
		filtered_by_type = TRUE;
		num_filter_types++;
	}
	else
	{
		not_filtered_types +=  LLTrans::getString("Sounds");
		filtered_by_all_types = FALSE;
	}

	if (isFilterObjectTypesWith(LLInventoryType::IT_TEXTURE))
	{
		filtered_types +=  LLTrans::getString("Textures");
		filtered_by_type = TRUE;
		num_filter_types++;
	}
	else
	{
		not_filtered_types +=  LLTrans::getString("Textures");
		filtered_by_all_types = FALSE;
	}

	if (isFilterObjectTypesWith(LLInventoryType::IT_SNAPSHOT))
	{
		filtered_types +=  LLTrans::getString("Snapshots");
		filtered_by_type = TRUE;
		num_filter_types++;
	}
	else
	{
		not_filtered_types +=  LLTrans::getString("Snapshots");
		filtered_by_all_types = FALSE;
	}

	if (!LLInventoryModelBackgroundFetch::instance().folderFetchActive()
		&& filtered_by_type
		&& !filtered_by_all_types)
	{
		mFilterText += " - ";
		if (num_filter_types < 5)
		{
			mFilterText += filtered_types;
		}
		else
		{
			mFilterText += LLTrans::getString("No Filters");
			mFilterText += not_filtered_types;
		}
		// remove the ',' at the end
		mFilterText.erase(mFilterText.size() - 1, 1);
	}

	if (isSinceLogoff())
	{
		mFilterText += LLTrans::getString("Since Logoff");
	}
	return mFilterText;
}


LLInventoryFilter& LLInventoryFilter::operator=( const  LLInventoryFilter&  other )
{
	setFilterObjectTypes(other.getFilterObjectTypes());
	setDateRange(other.getMinDate(), other.getMaxDate());
	setHoursAgo(other.getHoursAgo());
	setDateSearchDirection(other.getDateSearchDirection());
	setShowFolderState(other.getShowFolderState());
	setFilterPermissions(other.getFilterPermissions());
	setFilterSubString(other.getFilterSubString());
	setDateRangeLastLogoff(other.isSinceLogoff());
	setFilterWorn(other.getFilterWorn());
	return *this;
}


void LLInventoryFilter::toParams(Params& params) const
{
	params.filter_ops.types = getFilterObjectTypes();
	params.filter_ops.category_types = getFilterCategoryTypes();
	if (getFilterObjectTypes() & FILTERTYPE_WEARABLE)
	{
		params.filter_ops.wearable_types = getFilterWearableTypes();
	}
	params.filter_ops.date_range.min_date = getMinDate();
	params.filter_ops.date_range.max_date = getMaxDate();
	params.filter_ops.hours_ago = getHoursAgo();
	params.filter_ops.date_search_direction = getDateSearchDirection();
	params.filter_ops.show_folder_state = getShowFolderState();
	params.filter_ops.permissions = getFilterPermissions();
	params.substring = getFilterSubString();
	params.since_logoff = isSinceLogoff();
}

void LLInventoryFilter::fromParams(const Params& params)
{
	if (!params.validateBlock())
	{
		return;
	}

	// <FS:Ansariel> FIRE-12418: Only apply filter params if they are really provided
	//setFilterObjectTypes(params.filter_ops.types);
	//setFilterCategoryTypes(params.filter_ops.category_types);
	//setFilterWearableTypes(params.filter_ops.wearable_types);
	//setDateRange(params.filter_ops.date_range.min_date,   params.filter_ops.date_range.max_date);
	//setHoursAgo(params.filter_ops.hours_ago);
	//setDateSearchDirection(params.filter_ops.date_search_direction);
	//setShowFolderState(params.filter_ops.show_folder_state);
	//setFilterPermissions(params.filter_ops.permissions);
	//setFilterSubString(params.substring);
	//setDateRangeLastLogoff(params.since_logoff);
	if (params.filter_ops.types.isProvided())
	{
		setFilterObjectTypes(params.filter_ops.types);
	}
	if (params.filter_ops.category_types.isProvided())
	{
		setFilterCategoryTypes(params.filter_ops.category_types);
	}
	if (params.filter_ops.wearable_types.isProvided())
	{
		setFilterWearableTypes(params.filter_ops.wearable_types);
	}
	if (params.filter_ops.date_range.min_date.isProvided() && params.filter_ops.date_range.max_date.isProvided())
	{
		setDateRange(params.filter_ops.date_range.min_date,   params.filter_ops.date_range.max_date);
	}
	if (params.filter_ops.hours_ago.isProvided())
	{
		setHoursAgo(params.filter_ops.hours_ago);
	}
	if (params.filter_ops.date_search_direction.isProvided())
	{
		setDateSearchDirection(params.filter_ops.date_search_direction);
	}
	if (params.filter_ops.show_folder_state.isProvided())
	{
		setShowFolderState(params.filter_ops.show_folder_state);
	}
	if (params.filter_ops.permissions.isProvided())
	{
		setFilterPermissions(params.filter_ops.permissions);
	}
	// <FS:Ansariel> FIRE-8947: Don't restore filter string on relog
	//if (params.substring.isProvided())
	//{
	//	setFilterSubString(params.substring);
	//}
	if (params.since_logoff.isProvided())
	{
		setDateRangeLastLogoff(params.since_logoff);
	}
	// </FS:Ansariel>
}

U64 LLInventoryFilter::getFilterTypes() const
{
	return mFilterOps.mFilterTypes;
}

U64 LLInventoryFilter::getFilterObjectTypes() const
{
	return mFilterOps.mFilterObjectTypes;
}

U64 LLInventoryFilter::getFilterCategoryTypes() const
{
	return mFilterOps.mFilterCategoryTypes;
}

U64 LLInventoryFilter::getFilterWearableTypes() const
{
	return mFilterOps.mFilterWearableTypes;
}

bool LLInventoryFilter::hasFilterString() const
{
	return mFilterSubString.size() > 0;
}

std::string::size_type LLInventoryFilter::getFilterStringSize() const
{
	return mFilterSubString.size();
}

PermissionMask LLInventoryFilter::getFilterPermissions() const
{
	return mFilterOps.mPermissions;
}

time_t LLInventoryFilter::getMinDate() const
{
	return mFilterOps.mMinDate;
}

time_t LLInventoryFilter::getMaxDate() const 
{ 
	return mFilterOps.mMaxDate; 
}
U32 LLInventoryFilter::getHoursAgo() const 
{ 
	return mFilterOps.mHoursAgo; 
}
U64 LLInventoryFilter::getFilterLinks() const
{
	return mFilterOps.mFilterLinks;
}
LLInventoryFilter::EFolderShow LLInventoryFilter::getShowFolderState() const
{ 
	return mFilterOps.mShowFolderState; 
}

bool LLInventoryFilter::isTimedOut()
{
	return mFilterTime.hasExpired();
}

void LLInventoryFilter::resetTime(S32 timeout)
{
	mFilterTime.reset();
    F32 time_in_sec = (F32)(timeout)/1000.0;
	mFilterTime.setTimerExpirySec(time_in_sec);
}

S32 LLInventoryFilter::getCurrentGeneration() const
{ 
	return mCurrentGeneration;
}
S32 LLInventoryFilter::getFirstSuccessGeneration() const
{ 
	return mFirstSuccessGeneration; 
}
S32 LLInventoryFilter::getFirstRequiredGeneration() const
{ 
	return mFirstRequiredGeneration; 
}

void LLInventoryFilter::setEmptyLookupMessage(const std::string& message)
{
	mEmptyLookupMessage = message;
}

std::string LLInventoryFilter::getEmptyLookupMessage() const
{
	LLStringUtil::format_map_t args;
	args["[SEARCH_TERM]"] = LLURI::escape(getFilterSubStringOrig());

	return LLTrans::getString(mEmptyLookupMessage, args);

}

bool LLInventoryFilter::areDateLimitsSet()
{
	return     mFilterOps.mMinDate != time_min()
			|| mFilterOps.mMaxDate != time_max()
			|| mFilterOps.mHoursAgo != 0;
}

bool LLInventoryFilter::showAllResults() const
{
	return hasFilterString();
}



bool LLInventoryFilter::FilterOps::DateRange::validateBlock( bool   emit_errors /*= true*/ ) const
{
	bool valid = LLInitParam::Block<DateRange>::validateBlock(emit_errors);
	if (valid)
	{
		if (max_date() < min_date())
		{
			if (emit_errors)
			{
				LL_WARNS() << "max_date should be greater or equal to min_date" <<   LL_ENDL;
			}
			valid = false;
		}
	}
	return valid;
}

// <FS:Zi> Multi-substring inventory search

//	For use by LLFolderViewItem for highlighting

U32	LLInventoryFilter::getFilterSubStringCount() const 
{
	return mFilterSubStrings.size();
}

std::string::size_type LLInventoryFilter::getFilterSubStringPos(U32 index) const
{
	if (index < 0 || index >= mSubStringMatchOffsets.size()) return std::string::npos;
	return mSubStringMatchOffsets[index];
}

std::string::size_type LLInventoryFilter::getFilterSubStringLen(U32 index) const
{
	if (index < 0 || index >= mFilterSubStrings.size()) return 0;
	return mFilterSubStrings[index].size();
}
// </FS:Zi> Multi-substring inventory search<|MERGE_RESOLUTION|>--- conflicted
+++ resolved
@@ -830,15 +830,6 @@
 		BOOL more_restrictive;
 		if (FILTERDATEDIRECTION_NEWER == mFilterOps.mDateSearchDirection)
 		{
-<<<<<<< HEAD
-			less_restrictive = (are_date_limits_valid && ((is_increasing && mFilterOps.mHoursAgo) || !hours));
-			more_restrictive = (are_date_limits_valid && ((!is_increasing && hours) || is_increasing_from_zero));
-		}
-		else
-		{
-			less_restrictive = (are_date_limits_valid && ((is_decreasing && mFilterOps.mHoursAgo) || !hours));
-			more_restrictive = (are_date_limits_valid && ((!is_decreasing && hours) || is_increasing_from_zero));
-=======
 			less_restrictive = ((are_date_limits_valid && ((is_increasing && mFilterOps.mHoursAgo))) || !hours);
 			more_restrictive = ((are_date_limits_valid && (!is_increasing && hours)) || is_increasing_from_zero);
 		}
@@ -846,7 +837,6 @@
 		{
 			less_restrictive = ((are_date_limits_valid && ((is_decreasing && mFilterOps.mHoursAgo))) || !hours);
 			more_restrictive = ((are_date_limits_valid && (!is_decreasing && hours)) || is_increasing_from_zero);
->>>>>>> fde08682
 		}
 
 		mFilterOps.mHoursAgo = hours;
