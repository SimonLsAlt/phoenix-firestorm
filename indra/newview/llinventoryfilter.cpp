--- conflicted
+++ resolved
@@ -122,15 +122,10 @@
 
 	const bool passed_filtertype = checkAgainstFilterType(item);
 	const bool passed_permissions = checkAgainstPermissions(item);
-<<<<<<< HEAD
-	const bool passed = (passed_filtertype &&
-						 passed_permissions &&
-=======
 	const BOOL passed_clipboard = checkAgainstClipboard(item->getUUID());
 	const bool passed = (passed_filtertype &&
 						 passed_permissions &&
 						 passed_clipboard &&
->>>>>>> 6e4e971f
 						 (mFilterSubString.size() == 0 || mSubStringMatchOffset != std::string::npos));
 
 	return passed;
@@ -160,16 +155,8 @@
 
 bool LLInventoryFilter::checkFolder(const LLUUID& folder_id) const
 {
-<<<<<<< HEAD
-	// we're showing all folders, overriding filter
-	if (mFilterOps.mShowFolderState == LLInventoryFilter::SHOW_ALL_FOLDERS)
-	{
-		return true;
-	}
-=======
 	// Always check against the clipboard
 	const BOOL passed_clipboard = checkAgainstClipboard(folder_id);
->>>>>>> 6e4e971f
 	
 	// we're showing all folders, overriding filter
 	if (mFilterOps.mShowFolderState == LLInventoryFilter::SHOW_ALL_FOLDERS)
@@ -335,8 +322,6 @@
 	return true;
 }
 
-<<<<<<< HEAD
-=======
 // Items and folders that are on the clipboard or, recursively, in a folder which  
 // is on the clipboard must be filtered out if the clipboard is in the "cut" mode.
 bool LLInventoryFilter::checkAgainstClipboard(const LLUUID& object_id) const
@@ -362,7 +347,6 @@
 	return true;
 }
 
->>>>>>> 6e4e971f
 BOOL LLInventoryFilter::checkAgainstPermissions(const LLFolderViewItem* item) const
 {
 	const LLFolderViewEventListener* listener = item->getListener();
@@ -617,10 +601,6 @@
 		setModified();
 	}
 
-<<<<<<< HEAD
-	areDateLimitsSet() ? mFilterOps.mFilterTypes |= FILTERTYPE_DATE
-			: mFilterOps.mFilterTypes &= ~FILTERTYPE_DATE;
-=======
 	if (areDateLimitsSet())
 	{
 		mFilterOps.mFilterTypes |= FILTERTYPE_DATE;
@@ -629,7 +609,6 @@
 	{
 		mFilterOps.mFilterTypes &= ~FILTERTYPE_DATE;
 	}
->>>>>>> 6e4e971f
 }
 
 void LLInventoryFilter::setDateRangeLastLogoff(BOOL sl)
@@ -645,10 +624,6 @@
 		setModified();
 	}
 
-<<<<<<< HEAD
-	areDateLimitsSet() ? mFilterOps.mFilterTypes |= FILTERTYPE_DATE
-			: mFilterOps.mFilterTypes &= ~FILTERTYPE_DATE;
-=======
 	if (areDateLimitsSet())
 	{
 		mFilterOps.mFilterTypes |= FILTERTYPE_DATE;
@@ -657,7 +632,6 @@
 	{
 		mFilterOps.mFilterTypes &= ~FILTERTYPE_DATE;
 	}
->>>>>>> 6e4e971f
 }
 
 BOOL LLInventoryFilter::isSinceLogoff() const
@@ -703,10 +677,6 @@
 		}
 	}
 
-<<<<<<< HEAD
-	areDateLimitsSet() ? mFilterOps.mFilterTypes |= FILTERTYPE_DATE
-			: mFilterOps.mFilterTypes &= ~FILTERTYPE_DATE;
-=======
 	if (areDateLimitsSet())
 	{
 		mFilterOps.mFilterTypes |= FILTERTYPE_DATE;
@@ -715,7 +685,6 @@
 	{
 		mFilterOps.mFilterTypes &= ~FILTERTYPE_DATE;
 	}
->>>>>>> 6e4e971f
 }
 
 void LLInventoryFilter::setFilterLinks(U64 filter_links)
