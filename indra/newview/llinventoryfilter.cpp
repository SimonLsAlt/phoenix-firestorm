--- conflicted
+++ resolved
@@ -94,91 +94,6 @@
     mSearchType(SEARCHTYPE_NAME),
     mSingleFolderMode(false)
 {
-<<<<<<< HEAD
-	// copy mFilterOps into mDefaultFilterOps
-	markDefault();
-	mUsername = gAgentUsername;
-	LLStringUtil::toUpper(mUsername);
-}
-
-bool LLInventoryFilter::check(const LLFolderViewModelItem* item) 
-{
-	const LLFolderViewModelItemInventory* listener = dynamic_cast<const LLFolderViewModelItemInventory*>(item);
-
-	// If it's a folder and we're showing all folders, return automatically.
-	const bool is_folder = listener->getInventoryType() == LLInventoryType::IT_CATEGORY;
-	if (is_folder && (mFilterOps.mShowFolderState == LLInventoryFilter::SHOW_ALL_FOLDERS))
-	{
-		return true;
-	}
-	
-	std::string desc = listener->getSearchableCreatorName();
-	switch(mSearchType)
-	{
-		case SEARCHTYPE_CREATOR:
-			desc = listener->getSearchableCreatorName();
-			break;
-		case SEARCHTYPE_DESCRIPTION:
-			desc = listener->getSearchableDescription();
-			break;
-		case SEARCHTYPE_UUID:
-			desc = listener->getSearchableUUIDString();
-			break;
-		// <FS:Ansariel> Allow searching by all
-		case SEARCHTYPE_ALL:
-			desc = listener->getSearchableAll();
-			break;
-		// </FS:Ansariel>
-		case SEARCHTYPE_NAME:
-		default:
-			desc = listener->getSearchableName();
-			break;
-	}
-
-	bool passed = true;
-	// <FS:Ansariel> Allow searching by all
-	//if (!mExactToken.empty() && (mSearchType == SEARCHTYPE_NAME))
-	if (!mExactToken.empty() && ((mSearchType == SEARCHTYPE_NAME) || (mSearchType == SEARCHTYPE_ALL)))
-	// </FS:Ansariel>
-	{
-		passed = false;
-		typedef boost::tokenizer<boost::char_separator<char> > tokenizer;
-		boost::char_separator<char> sep(" ");
-		tokenizer tokens(desc, sep);
-
-		for (auto token_iter : tokens)
-		{
-			if (token_iter == mExactToken)
-			{
-				passed = true;
-				break;
-			}
-		}	
-	}
-	// <FS:Ansariel> Allow searching by all
-	//else if ((mFilterTokens.size() > 0) && (mSearchType == SEARCHTYPE_NAME))
-	else if ((mFilterTokens.size() > 0) && ((mSearchType == SEARCHTYPE_NAME) || (mSearchType == SEARCHTYPE_ALL)))
-	// </FS:Ansariel>
-	{
-		for (auto token_iter : mFilterTokens)
-		{
-			if (desc.find(token_iter) == std::string::npos)
-			{
-				return false;
-			}
-		}
-	}
-	else
-	{
-		passed = (mFilterSubString.size() ? desc.find(mFilterSubString) != std::string::npos : true);
-	}
-
-	passed = passed && checkAgainstFilterType(listener);
-	passed = passed && checkAgainstPermissions(listener);
-	passed = passed && checkAgainstFilterLinks(listener);
-	passed = passed && checkAgainstCreator(listener);
-	passed = passed && checkAgainstSearchVisibility(listener);
-=======
     // copy mFilterOps into mDefaultFilterOps
     markDefault();
     mUsername = gAgentUsername;
@@ -190,7 +105,7 @@
     const LLFolderViewModelItemInventory* listener = dynamic_cast<const LLFolderViewModelItemInventory*>(item);
 
     // If it's a folder and we're showing all folders, return automatically.
-    const BOOL is_folder = listener->getInventoryType() == LLInventoryType::IT_CATEGORY;
+    const bool is_folder = listener->getInventoryType() == LLInventoryType::IT_CATEGORY;
     if (is_folder && (mFilterOps.mShowFolderState == LLInventoryFilter::SHOW_ALL_FOLDERS))
     {
         return true;
@@ -262,7 +177,6 @@
     passed = passed && checkAgainstFilterLinks(listener);
     passed = passed && checkAgainstCreator(listener);
     passed = passed && checkAgainstSearchVisibility(listener);
->>>>>>> c06fb4e0
 
     passed = passed && checkAgainstFilterThumbnails(listener->getUUID());
 
@@ -410,11 +324,7 @@
 
 bool LLInventoryFilter::checkAgainstFilterType(const LLFolderViewModelItemInventory* listener) const
 {
-<<<<<<< HEAD
-	if (!listener) return false;
-=======
-    if (!listener) return FALSE;
->>>>>>> c06fb4e0
+    if (!listener) return false;
 
     LLInventoryType::EType object_type = listener->getInventoryType();
     const LLUUID object_id = listener->getUUID();
@@ -468,90 +378,6 @@
             }
             break;
         }
-<<<<<<< HEAD
-	}
-
-	// <FS>
-	//if(filterTypes & FILTERTYPE_WORN)
-	//{
-	//	if (!get_is_item_worn(object_id))
-	//	{
-	//		return false;
-	//	}
-	//}
-	////////////////////////////////////////////////////////////////////////////////
-	// FILTERTYPE_WORN
-	// Pass if this item is worn (hiding COF and Outfits folders)
-	if (filterTypes & FILTERTYPE_WORN)
-	{
-		if (!object)
-		{
-			return false;
-		}
-		const LLUUID& cat_id = object->getParentUUID();
-		const LLViewerInventoryCategory* cat = gInventory.getCategory(cat_id);
-		return !LLAppearanceMgr::instance().getIsInCOF(object_id)           // Not a link in COF
-			&& (!cat || cat->getPreferredType() != LLFolderType::FT_OUTFIT) // Not a link in an outfit folder
-			&& get_is_item_worn(object_id);
-	}
-	// </FS>
-
-
-	////////////////////////////////////////////////////////////////////////////////
-	// FILTERTYPE_UUID
-	// Pass if this item is the target UUID or if it links to the target UUID
-	if (filterTypes & FILTERTYPE_UUID)
-	{
-		if (!object) return false;
-
-		if (object->getLinkedUUID() != mFilterOps.mFilterUUID)
-			return false;
-	}
-
-	////////////////////////////////////////////////////////////////////////////////
-	// FILTERTYPE_DATE
-	// Pass if this item is within the date range.
-	if (filterTypes & FILTERTYPE_DATE)
-	{
-		const U16 HOURS_TO_SECONDS = 3600;
-		time_t earliest = time_corrected() - mFilterOps.mHoursAgo * HOURS_TO_SECONDS;
-
-		if (mFilterOps.mMinDate > time_min() && mFilterOps.mMinDate < earliest)
-		{
-			earliest = mFilterOps.mMinDate;
-		}
-		else if (!mFilterOps.mHoursAgo)
-		{
-			earliest = 0;
-		}
-
-		if (FILTERDATEDIRECTION_NEWER == mFilterOps.mDateSearchDirection || isSinceLogoff())
-		{
-			if (listener->getCreationDate() < earliest ||
-				listener->getCreationDate() > mFilterOps.mMaxDate)
-				return false;
-		}
-		else
-		{
-			if (listener->getCreationDate() > earliest ||
-				listener->getCreationDate() > mFilterOps.mMaxDate)
-				return false;
-		}
-	}
-
-	////////////////////////////////////////////////////////////////////////////////
-	// FILTERTYPE_WEARABLE
-	// Pass if this item is a wearable of the appropriate type
-	if (filterTypes & FILTERTYPE_WEARABLE)
-	{
-		LLWearableType::EType type = listener->getWearableType();
-        if ((object_type == LLInventoryType::IT_WEARABLE) &&
-                (((0x1LL << type) & mFilterOps.mFilterWearableTypes) == 0))
-		{
-			return false;
-		}
-	}
-=======
     }
 
     // <FS>
@@ -559,7 +385,7 @@
     //{
     //  if (!get_is_item_worn(object_id))
     //  {
-    //      return FALSE;
+    //      return false;
     //  }
     //}
     ////////////////////////////////////////////////////////////////////////////////
@@ -569,7 +395,7 @@
     {
         if (!object)
         {
-            return FALSE;
+            return false;
         }
         const LLUUID& cat_id = object->getParentUUID();
         const LLViewerInventoryCategory* cat = gInventory.getCategory(cat_id);
@@ -585,10 +411,10 @@
     // Pass if this item is the target UUID or if it links to the target UUID
     if (filterTypes & FILTERTYPE_UUID)
     {
-        if (!object) return FALSE;
+        if (!object) return false;
 
         if (object->getLinkedUUID() != mFilterOps.mFilterUUID)
-            return FALSE;
+            return false;
     }
 
     ////////////////////////////////////////////////////////////////////////////////
@@ -612,13 +438,13 @@
         {
             if (listener->getCreationDate() < earliest ||
                 listener->getCreationDate() > mFilterOps.mMaxDate)
-                return FALSE;
+                return false;
         }
         else
         {
             if (listener->getCreationDate() > earliest ||
                 listener->getCreationDate() > mFilterOps.mMaxDate)
-                return FALSE;
+                return false;
         }
     }
 
@@ -631,10 +457,9 @@
         if ((object_type == LLInventoryType::IT_WEARABLE) &&
                 (((0x1LL << type) & mFilterOps.mFilterWearableTypes) == 0))
         {
-            return FALSE;
-        }
-    }
->>>>>>> c06fb4e0
+            return false;
+        }
+    }
 
     ////////////////////////////////////////////////////////////////////////////////
     // FILTERTYPE_SETTINGS
@@ -644,49 +469,8 @@
         LLSettingsType::type_e type = listener->getSettingsType();
         if ((object_type == LLInventoryType::IT_SETTINGS) &&
             (((0x1LL << type) & mFilterOps.mFilterSettingsTypes) == 0))
-<<<<<<< HEAD
-		{
-			return false;
-		}
-	}
-
-	////////////////////////////////////////////////////////////////////////////////
-	// FILTERTYPE_EMPTYFOLDERS
-	// Pass if this item is a folder and is not a system folder that should be hidden
-	if (filterTypes & FILTERTYPE_EMPTYFOLDERS)
-	{
-		if (object_type == LLInventoryType::IT_CATEGORY)
-		{
-			bool is_hidden_if_empty = LLViewerFolderType::lookupIsHiddenIfEmpty(listener->getPreferredType());
-			if (is_hidden_if_empty)
-			{
-				// Force the fetching of those folders so they are hidden if they really are empty...
-				// But don't interfere with startup download
-				if (LLStartUp::getStartupState() > STATE_WEARABLES_WAIT)
-				{
-					gInventory.fetchDescendentsOf(object_id);
-				}
-
-				LLInventoryModel::cat_array_t* cat_array = NULL;
-				LLInventoryModel::item_array_t* item_array = NULL;
-				gInventory.getDirectDescendentsOf(object_id,cat_array,item_array);
-				S32 descendents_actual = 0;
-				if(cat_array && item_array)
-				{
-					descendents_actual = cat_array->size() + item_array->size();
-				}
-				if (descendents_actual == 0)
-				{
-					return false;
-				}
-			}
-		}
-	}
-
-	return true;
-=======
-        {
-            return FALSE;
+        {
+            return false;
         }
     }
 
@@ -717,14 +501,13 @@
                 }
                 if (descendents_actual == 0)
                 {
-                    return FALSE;
+                    return false;
                 }
             }
         }
     }
 
-    return TRUE;
->>>>>>> c06fb4e0
+    return true;
 }
 
 bool LLInventoryFilter::checkAgainstFilterType(const LLInventoryItem* item) const
@@ -817,11 +600,7 @@
 
 bool LLInventoryFilter::checkAgainstPermissions(const LLFolderViewModelItemInventory* listener) const
 {
-<<<<<<< HEAD
-	if (!listener) return false;
-=======
-    if (!listener) return FALSE;
->>>>>>> c06fb4e0
+    if (!listener) return false;
 
     PermissionMask perm = listener->getPermissionMask();
     const LLInvFVBridge *bridge = dynamic_cast<const LLInvFVBridge *>(listener);
@@ -848,33 +627,18 @@
 
 bool LLInventoryFilter::checkAgainstFilterLinks(const LLFolderViewModelItemInventory* listener) const
 {
-<<<<<<< HEAD
-	if (!listener) return true;
-
-	const LLUUID object_id = listener->getUUID();
-	const LLInventoryObject *object = gInventory.getObject(object_id);
-	if (!object) return true;
-
-	const bool is_link = object->getIsLinkType();
-	if (is_link && (mFilterOps.mFilterLinks == FILTERLINK_EXCLUDE_LINKS))
-		return false;
-	if (!is_link && (mFilterOps.mFilterLinks == FILTERLINK_ONLY_LINKS))
-		return false;
-	return true;
-=======
-    if (!listener) return TRUE;
+    if (!listener) return true;
 
     const LLUUID object_id = listener->getUUID();
     const LLInventoryObject *object = gInventory.getObject(object_id);
-    if (!object) return TRUE;
-
-    const BOOL is_link = object->getIsLinkType();
+    if (!object) return true;
+
+    const bool is_link = object->getIsLinkType();
     if (is_link && (mFilterOps.mFilterLinks == FILTERLINK_EXCLUDE_LINKS))
-        return FALSE;
+        return false;
     if (!is_link && (mFilterOps.mFilterLinks == FILTERLINK_ONLY_LINKS))
-        return FALSE;
-    return TRUE;
->>>>>>> c06fb4e0
+        return false;
+    return true;
 }
 
 bool LLInventoryFilter::checkAgainstFilterThumbnails(const LLUUID& object_id) const
@@ -892,83 +656,44 @@
 
 bool LLInventoryFilter::checkAgainstCreator(const LLFolderViewModelItemInventory* listener) const
 {
-<<<<<<< HEAD
-	if (!listener) return true;
-	const bool is_folder = listener->getInventoryType() == LLInventoryType::IT_CATEGORY;
-	switch (mFilterOps.mFilterCreatorType)
-	{
-		case FILTERCREATOR_SELF:
-			if(is_folder) return false;
-			return (listener->getSearchableCreatorName() == mUsername);
-		case FILTERCREATOR_OTHERS:
-			if(is_folder) return false;
-			return (listener->getSearchableCreatorName() != mUsername);
-		case FILTERCREATOR_ALL:
-		default:
-			return true;
-	}
-=======
-    if (!listener) return TRUE;
-    const BOOL is_folder = listener->getInventoryType() == LLInventoryType::IT_CATEGORY;
+    if (!listener) return true;
+    const bool is_folder = listener->getInventoryType() == LLInventoryType::IT_CATEGORY;
     switch (mFilterOps.mFilterCreatorType)
     {
         case FILTERCREATOR_SELF:
-            if(is_folder) return FALSE;
+            if(is_folder) return false;
             return (listener->getSearchableCreatorName() == mUsername);
         case FILTERCREATOR_OTHERS:
-            if(is_folder) return FALSE;
+            if(is_folder) return false;
             return (listener->getSearchableCreatorName() != mUsername);
         case FILTERCREATOR_ALL:
         default:
-            return TRUE;
-    }
->>>>>>> c06fb4e0
+            return true;
+    }
 }
 
 bool LLInventoryFilter::checkAgainstSearchVisibility(const LLFolderViewModelItemInventory* listener) const
 {
-<<<<<<< HEAD
-	if (!listener || !hasFilterString()) return true;
-
-	const LLUUID object_id = listener->getUUID();
-	const LLInventoryObject *object = gInventory.getObject(object_id);
-	if (!object) return true;
-
-	const bool is_link = object->getIsLinkType();
-	if (is_link && ((mFilterOps.mSearchVisibility & VISIBILITY_LINKS) == 0))
-		return false;
-=======
-    if (!listener || !hasFilterString()) return TRUE;
+    if (!listener || !hasFilterString()) return true;
 
     const LLUUID object_id = listener->getUUID();
     const LLInventoryObject *object = gInventory.getObject(object_id);
-    if (!object) return TRUE;
-
-    const BOOL is_link = object->getIsLinkType();
+    if (!object) return true;
+
+    const bool is_link = object->getIsLinkType();
     if (is_link && ((mFilterOps.mSearchVisibility & VISIBILITY_LINKS) == 0))
-        return FALSE;
->>>>>>> c06fb4e0
+        return false;
 
     if (listener->isItemInOutfits() && ((mFilterOps.mSearchVisibility & VISIBILITY_OUTFITS) == 0))
         return false;
 
-<<<<<<< HEAD
-	if (listener->isItemInTrash() && ((mFilterOps.mSearchVisibility & VISIBILITY_TRASH) == 0))
-		return false;
-
-	if (!listener->isAgentInventory() && ((mFilterOps.mSearchVisibility & VISIBILITY_LIBRARY) == 0))
-		return false;
-
-	return true;
-=======
     if (listener->isItemInTrash() && ((mFilterOps.mSearchVisibility & VISIBILITY_TRASH) == 0))
-        return FALSE;
+        return false;
 
     if (!listener->isAgentInventory() && ((mFilterOps.mSearchVisibility & VISIBILITY_LIBRARY) == 0))
-        return FALSE;
-
-    return TRUE;
->>>>>>> c06fb4e0
+        return false;
+
+    return true;
 }
 
 const std::string& LLInventoryFilter::getFilterSubString(bool trim) const
@@ -1288,101 +1013,6 @@
 
 void LLInventoryFilter::setFilterSubString(const std::string& string)
 {
-<<<<<<< HEAD
-	std::string filter_sub_string_new = string;
-	mFilterSubStringOrig = string;
-	LLStringUtil::trimHead(filter_sub_string_new);
-	LLStringUtil::toUpper(filter_sub_string_new);
-
-	if (mFilterSubString != filter_sub_string_new)
-	{
-		
-		mFilterTokens.clear();
-		if (filter_sub_string_new.find_first_of("+") != std::string::npos)
-		{
-			typedef boost::tokenizer<boost::char_separator<char> > tokenizer;
-			boost::char_separator<char> sep("+");
-			tokenizer tokens(filter_sub_string_new, sep);
-
-			for (auto token_iter : tokens)
-			{
-				mFilterTokens.push_back(token_iter);
-			}
-		}
-
-		std::string old_token = mExactToken;
-		mExactToken.clear();
-		bool exact_token_changed = false;
-		if (mFilterTokens.empty() && filter_sub_string_new.size() > 2)
-		{
-			boost::regex mPattern = boost::regex("\"\\s*([^<]*)?\\s*\"",
-				boost::regex::perl | boost::regex::icase);
-			boost::match_results<std::string::const_iterator> matches;
-			mExactToken = (ll_regex_match(filter_sub_string_new, matches, mPattern) && matches[1].matched)
-				? matches[1]
-				: LLStringUtil::null;
-			if ((old_token.empty() && !mExactToken.empty()) 
-				|| (!old_token.empty() && mExactToken.empty()))
-			{
-				exact_token_changed = true;
-			}
-		}
-
-		// hitting BACKSPACE, for example
-		const bool less_restrictive = mFilterSubString.size() >= filter_sub_string_new.size()
-			&& !mFilterSubString.substr(0, filter_sub_string_new.size()).compare(filter_sub_string_new);
-
-		// appending new characters
-		const bool more_restrictive = mFilterSubString.size() < filter_sub_string_new.size()
-			&& !filter_sub_string_new.substr(0, mFilterSubString.size()).compare(mFilterSubString);
-
-		mFilterSubString = filter_sub_string_new;
-		if (exact_token_changed)
-		{
-			setModified(FILTER_RESTART);
-		}
-		else if (less_restrictive)
-		{
-			setModified(FILTER_LESS_RESTRICTIVE);
-		}
-		else if (more_restrictive)
-		{
-			setModified(FILTER_MORE_RESTRICTIVE);
-		}
-		else
-		{
-			setModified(FILTER_RESTART);
-		}
-
-		// Cancel out filter links once the search string is modified
-		// <FS:Zi> Filter Links Menu
-		//if (mFilterOps.mFilterLinks == FILTERLINK_ONLY_LINKS)
-		//{
-		//	if (mBackupFilterOps.mFilterLinks == FILTERLINK_ONLY_LINKS)
-		//	{
-		//		// we started viewer/floater in 'only links' mode
-		//		mFilterOps.mFilterLinks = FILTERLINK_INCLUDE_LINKS;
-		//	}
-		//	else
-		//	{
-		//		mFilterOps = mBackupFilterOps;
-		//		setModified(FILTER_RESTART);
-		//	}
-		//}
-		// </FS:Zi>
-
-		// Cancel out UUID once the search string is modified
-		if (mFilterOps.mFilterTypes == FILTERTYPE_UUID)
-		{
-			// <FS:Ansariel> Find all links unhiding hidden empty system folders
-			//mFilterOps.mFilterTypes &= ~FILTERTYPE_UUID;
-			//mFilterOps.mFilterUUID = LLUUID::null;
-			mFilterOps = mBackupFilterOps;
-			// </FS:Ansariel>
-			setModified(FILTER_RESTART);
-		}
-	}
-=======
     std::string filter_sub_string_new = string;
     mFilterSubStringOrig = string;
     LLStringUtil::trimHead(filter_sub_string_new);
@@ -1423,11 +1053,11 @@
         }
 
         // hitting BACKSPACE, for example
-        const BOOL less_restrictive = mFilterSubString.size() >= filter_sub_string_new.size()
+        const bool less_restrictive = mFilterSubString.size() >= filter_sub_string_new.size()
             && !mFilterSubString.substr(0, filter_sub_string_new.size()).compare(filter_sub_string_new);
 
         // appending new characters
-        const BOOL more_restrictive = mFilterSubString.size() < filter_sub_string_new.size()
+        const bool more_restrictive = mFilterSubString.size() < filter_sub_string_new.size()
             && !filter_sub_string_new.substr(0, mFilterSubString.size()).compare(mFilterSubString);
 
         mFilterSubString = filter_sub_string_new;
@@ -1476,39 +1106,15 @@
             setModified(FILTER_RESTART);
         }
     }
->>>>>>> c06fb4e0
 }
 
 void LLInventoryFilter::setSearchVisibilityTypes(U32 types)
 {
-<<<<<<< HEAD
-	if (mFilterOps.mSearchVisibility != types)
-	{
-		// keep current items only if no perm bits getting turned off
-		bool fewer_bits_set = (mFilterOps.mSearchVisibility & ~types);
-		bool more_bits_set = (~mFilterOps.mSearchVisibility & types);
-		mFilterOps.mSearchVisibility = types;
-
-		if (more_bits_set && fewer_bits_set)
-		{
-			setModified(FILTER_RESTART);
-		}
-		else if (more_bits_set)
-		{
-			// target must have all requested permission bits, so more bits == more restrictive
-			setModified(FILTER_MORE_RESTRICTIVE);
-		}
-		else if (fewer_bits_set)
-		{
-			setModified(FILTER_LESS_RESTRICTIVE);
-		}
-	}
-=======
     if (mFilterOps.mSearchVisibility != types)
     {
         // keep current items only if no perm bits getting turned off
-        BOOL fewer_bits_set = (mFilterOps.mSearchVisibility & ~types);
-        BOOL more_bits_set = (~mFilterOps.mSearchVisibility & types);
+        bool fewer_bits_set = (mFilterOps.mSearchVisibility & ~types);
+        bool more_bits_set = (~mFilterOps.mSearchVisibility & types);
         mFilterOps.mSearchVisibility = types;
 
         if (more_bits_set && fewer_bits_set)
@@ -1525,7 +1131,6 @@
             setModified(FILTER_LESS_RESTRICTIVE);
         }
     }
->>>>>>> c06fb4e0
 }
 
 void LLInventoryFilter::setSearchVisibilityTypes(const Params& params)
@@ -1543,34 +1148,11 @@
 
 void LLInventoryFilter::setFilterPermissions(PermissionMask perms)
 {
-<<<<<<< HEAD
-	if (mFilterOps.mPermissions != perms)
-	{
-		// keep current items only if no perm bits getting turned off
-		bool fewer_bits_set = (mFilterOps.mPermissions & ~perms);
-		bool more_bits_set = (~mFilterOps.mPermissions & perms);
-		mFilterOps.mPermissions = perms;
-
-		if (more_bits_set && fewer_bits_set)
-		{
-			setModified(FILTER_RESTART);
-		}
-		else if (more_bits_set)
-		{
-			// target must have all requested permission bits, so more bits == more restrictive
-			setModified(FILTER_MORE_RESTRICTIVE);
-		}
-		else if (fewer_bits_set)
-		{
-			setModified(FILTER_LESS_RESTRICTIVE);
-		}
-	}
-=======
     if (mFilterOps.mPermissions != perms)
     {
         // keep current items only if no perm bits getting turned off
-        BOOL fewer_bits_set = (mFilterOps.mPermissions & ~perms);
-        BOOL more_bits_set = (~mFilterOps.mPermissions & perms);
+        bool fewer_bits_set = (mFilterOps.mPermissions & ~perms);
+        bool more_bits_set = (~mFilterOps.mPermissions & perms);
         mFilterOps.mPermissions = perms;
 
         if (more_bits_set && fewer_bits_set)
@@ -1587,7 +1169,6 @@
             setModified(FILTER_LESS_RESTRICTIVE);
         }
     }
->>>>>>> c06fb4e0
 }
 
 void LLInventoryFilter::setDateRange(time_t min_date, time_t max_date)
@@ -1654,55 +1235,6 @@
 
 void LLInventoryFilter::setHoursAgo(U32 hours)
 {
-<<<<<<< HEAD
-	if (mFilterOps.mHoursAgo != hours)
-	{
-		bool are_date_limits_valid = mFilterOps.mMinDate == time_min() && mFilterOps.mMaxDate == time_max();
-
-		bool is_increasing = hours > mFilterOps.mHoursAgo;
-		bool is_decreasing = hours < mFilterOps.mHoursAgo;
-		bool is_increasing_from_zero = is_increasing && !mFilterOps.mHoursAgo && !isSinceLogoff();
-
-		// *NOTE: need to cache last filter time, in case filter goes stale
-		bool less_restrictive;
-		bool more_restrictive;
-		if (FILTERDATEDIRECTION_NEWER == mFilterOps.mDateSearchDirection)
-		{
-			less_restrictive = ((are_date_limits_valid && ((is_increasing && mFilterOps.mHoursAgo))) || !hours);
-			more_restrictive = ((are_date_limits_valid && (!is_increasing && hours)) || is_increasing_from_zero);
-		}
-		else
-		{
-			less_restrictive = ((are_date_limits_valid && ((is_decreasing && mFilterOps.mHoursAgo))) || !hours);
-			more_restrictive = ((are_date_limits_valid && (!is_decreasing && hours)) || is_increasing_from_zero);
-		}
-
-		mFilterOps.mHoursAgo = hours;
-		mFilterOps.mMinDate = time_min();
-		mFilterOps.mMaxDate = time_max();
-		if (less_restrictive)
-		{
-			setModified(FILTER_LESS_RESTRICTIVE);
-		}
-		else if (more_restrictive)
-		{
-			setModified(FILTER_MORE_RESTRICTIVE);
-		}
-		else
-		{
-			setModified(FILTER_RESTART);
-		}
-	}
-
-	if (areDateLimitsSet())
-	{
-		mFilterOps.mFilterTypes |= FILTERTYPE_DATE;
-	}
-	else
-	{
-		mFilterOps.mFilterTypes &= ~FILTERTYPE_DATE;
-	}
-=======
     if (mFilterOps.mHoursAgo != hours)
     {
         bool are_date_limits_valid = mFilterOps.mMinDate == time_min() && mFilterOps.mMaxDate == time_max();
@@ -1712,8 +1244,8 @@
         bool is_increasing_from_zero = is_increasing && !mFilterOps.mHoursAgo && !isSinceLogoff();
 
         // *NOTE: need to cache last filter time, in case filter goes stale
-        BOOL less_restrictive;
-        BOOL more_restrictive;
+        bool less_restrictive;
+        bool more_restrictive;
         if (FILTERDATEDIRECTION_NEWER == mFilterOps.mDateSearchDirection)
         {
             less_restrictive = ((are_date_limits_valid && ((is_increasing && mFilterOps.mHoursAgo))) || !hours);
@@ -1750,7 +1282,6 @@
     {
         mFilterOps.mFilterTypes &= ~FILTERTYPE_DATE;
     }
->>>>>>> c06fb4e0
 }
 
 void LLInventoryFilter::setDateSearchDirection(U32 direction)
@@ -1896,237 +1427,6 @@
 
 const std::string& LLInventoryFilter::getFilterText()
 {
-<<<<<<< HEAD
-	if (!mFilterText.empty())
-	{
-		return mFilterText;
-	}
-
-	std::string filtered_types;
-	std::string not_filtered_types;
-	bool filtered_by_type = false;
-	bool filtered_by_all_types = true;
-	S32 num_filter_types = 0;
-
-	mFilterText.clear();
-
-	if (isFilterObjectTypesWith(LLInventoryType::IT_ANIMATION))
-	{
-		filtered_types += LLTrans::getString("Animations");
-		filtered_by_type = true;
-		num_filter_types++;
-	}
-	else
-	{
-		not_filtered_types += LLTrans::getString("Animations");
-
-		filtered_by_all_types = false;
-	}
-
-	if (isFilterObjectTypesWith(LLInventoryType::IT_CALLINGCARD))
-	{
-		filtered_types += LLTrans::getString("Calling Cards");
-		filtered_by_type = true;
-		num_filter_types++;
-	}
-	else
-	{
-		not_filtered_types += LLTrans::getString("Calling Cards");
-		filtered_by_all_types = false;
-	}
-
-	if (isFilterObjectTypesWith(LLInventoryType::IT_WEARABLE))
-	{
-		filtered_types +=  LLTrans::getString("Clothing");
-		filtered_by_type = true;
-		num_filter_types++;
-	}
-	else
-	{
-		not_filtered_types +=  LLTrans::getString("Clothing");
-		filtered_by_all_types = false;
-	}
-
-	if (isFilterObjectTypesWith(LLInventoryType::IT_GESTURE))
-	{
-		filtered_types +=  LLTrans::getString("Gestures");
-		filtered_by_type = true;
-		num_filter_types++;
-	}
-	else
-	{
-		not_filtered_types +=  LLTrans::getString("Gestures");
-		filtered_by_all_types = false;
-	}
-
-	if (isFilterObjectTypesWith(LLInventoryType::IT_LANDMARK))
-	{
-		filtered_types +=  LLTrans::getString("Landmarks");
-		filtered_by_type = true;
-		num_filter_types++;
-	}
-	else
-	{
-		not_filtered_types +=  LLTrans::getString("Landmarks");
-		filtered_by_all_types = false;
-	}
-
-	if (isFilterObjectTypesWith(LLInventoryType::IT_MATERIAL))
-	{
-		filtered_types +=  LLTrans::getString("Materials");
-		filtered_by_type = true;
-		num_filter_types++;
-	}
-	else
-	{
-		not_filtered_types +=  LLTrans::getString("Materials");
-		filtered_by_all_types = false;
-	}
-
-	if (isFilterObjectTypesWith(LLInventoryType::IT_NOTECARD))
-	{
-		filtered_types +=  LLTrans::getString("Notecards");
-		filtered_by_type = true;
-		num_filter_types++;
-	}
-	else
-	{
-		not_filtered_types +=  LLTrans::getString("Notecards");
-		filtered_by_all_types = false;
-	}
-
-	if (isFilterObjectTypesWith(LLInventoryType::IT_OBJECT) && isFilterObjectTypesWith(LLInventoryType::IT_ATTACHMENT))
-	{
-		filtered_types +=  LLTrans::getString("Objects");
-		filtered_by_type = true;
-		num_filter_types++;
-	}
-	else
-	{
-		not_filtered_types +=  LLTrans::getString("Objects");
-		filtered_by_all_types = false;
-	}
-
-	if (isFilterObjectTypesWith(LLInventoryType::IT_LSL))
-	{
-		filtered_types +=  LLTrans::getString("Scripts");
-		filtered_by_type = true;
-		num_filter_types++;
-	}
-	else
-	{
-		not_filtered_types +=  LLTrans::getString("Scripts");
-		filtered_by_all_types = false;
-	}
-
-	if (isFilterObjectTypesWith(LLInventoryType::IT_SOUND))
-	{
-		filtered_types +=  LLTrans::getString("Sounds");
-		filtered_by_type = true;
-		num_filter_types++;
-	}
-	else
-	{
-		not_filtered_types +=  LLTrans::getString("Sounds");
-		filtered_by_all_types = false;
-	}
-
-	if (isFilterObjectTypesWith(LLInventoryType::IT_TEXTURE))
-	{
-		filtered_types +=  LLTrans::getString("Textures");
-		filtered_by_type = true;
-		num_filter_types++;
-	}
-	else
-	{
-		not_filtered_types +=  LLTrans::getString("Textures");
-		filtered_by_all_types = false;
-	}
-
-	if (isFilterObjectTypesWith(LLInventoryType::IT_SNAPSHOT))
-	{
-		filtered_types +=  LLTrans::getString("Snapshots");
-		filtered_by_type = true;
-		num_filter_types++;
-	}
-	else
-	{
-		not_filtered_types +=  LLTrans::getString("Snapshots");
-		filtered_by_all_types = false;
-	}
-
-	if (isFilterObjectTypesWith(LLInventoryType::IT_SETTINGS))
-	{
-		filtered_types +=  LLTrans::getString("Settings");
-		filtered_by_type = true;
-		num_filter_types++;
-	}
-	else
-	{
-		not_filtered_types +=  LLTrans::getString("Settings");
-		filtered_by_all_types = false;
-	}
-
-	if (!LLInventoryModelBackgroundFetch::instance().folderFetchActive()
-		&& filtered_by_type
-		&& !filtered_by_all_types)
-	{
-		mFilterText += " - ";
-		if (num_filter_types < 5)
-		{
-			mFilterText += filtered_types;
-		}
-		else
-		{
-			mFilterText += LLTrans::getString("No Filters");
-			mFilterText += not_filtered_types;
-		}
-		// remove the ',' at the end
-		mFilterText.erase(mFilterText.size() - 1, 1);
-	}
-
-	// <FS:Ansariel> FIRE-19340: search inventory by transferable permission
-	//           Zi: FIRE-1175 - Filter Permissions Menu
-	PermissionMask permissions = getFilterPermissions();
-	if (permissions)
-	{
-		std::string perm_string;
-		if (permissions & PERM_MODIFY)
-		{
-			perm_string = LLTrans::getString("Modifiable");
-		}
-
-		if (permissions & PERM_COPY)
-		{
-			if (!perm_string.empty())
-			{
-				perm_string += ", ";
-			}
-			perm_string += LLTrans::getString("Copyable");
-		}
-
-		if (permissions & PERM_TRANSFER)
-		{
-			if (!perm_string.empty())
-			{
-				perm_string += ", ";
-			}
-			perm_string += LLTrans::getString("Transferable");
-		}
-
-		LLStringUtil::format_map_t args;
-		args["[PERMISSIONS]"] = perm_string;
-
-		mFilterText += LLTrans::getString("PermissionsFilter", args);
-	}
-	// </FS:Ansariel>
-
-	if (isSinceLogoff())
-	{
-		mFilterText += LLTrans::getString("Since Logoff");
-	}
-	return mFilterText;
-=======
     if (!mFilterText.empty())
     {
         return mFilterText;
@@ -2134,8 +1434,8 @@
 
     std::string filtered_types;
     std::string not_filtered_types;
-    BOOL filtered_by_type = FALSE;
-    BOOL filtered_by_all_types = TRUE;
+    bool filtered_by_type = false;
+    bool filtered_by_all_types = true;
     S32 num_filter_types = 0;
 
     mFilterText.clear();
@@ -2143,158 +1443,158 @@
     if (isFilterObjectTypesWith(LLInventoryType::IT_ANIMATION))
     {
         filtered_types += LLTrans::getString("Animations");
-        filtered_by_type = TRUE;
+        filtered_by_type = true;
         num_filter_types++;
     }
     else
     {
         not_filtered_types += LLTrans::getString("Animations");
 
-        filtered_by_all_types = FALSE;
+        filtered_by_all_types = false;
     }
 
     if (isFilterObjectTypesWith(LLInventoryType::IT_CALLINGCARD))
     {
         filtered_types += LLTrans::getString("Calling Cards");
-        filtered_by_type = TRUE;
+        filtered_by_type = true;
         num_filter_types++;
     }
     else
     {
         not_filtered_types += LLTrans::getString("Calling Cards");
-        filtered_by_all_types = FALSE;
+        filtered_by_all_types = false;
     }
 
     if (isFilterObjectTypesWith(LLInventoryType::IT_WEARABLE))
     {
         filtered_types +=  LLTrans::getString("Clothing");
-        filtered_by_type = TRUE;
+        filtered_by_type = true;
         num_filter_types++;
     }
     else
     {
         not_filtered_types +=  LLTrans::getString("Clothing");
-        filtered_by_all_types = FALSE;
+        filtered_by_all_types = false;
     }
 
     if (isFilterObjectTypesWith(LLInventoryType::IT_GESTURE))
     {
         filtered_types +=  LLTrans::getString("Gestures");
-        filtered_by_type = TRUE;
+        filtered_by_type = true;
         num_filter_types++;
     }
     else
     {
         not_filtered_types +=  LLTrans::getString("Gestures");
-        filtered_by_all_types = FALSE;
+        filtered_by_all_types = false;
     }
 
     if (isFilterObjectTypesWith(LLInventoryType::IT_LANDMARK))
     {
         filtered_types +=  LLTrans::getString("Landmarks");
-        filtered_by_type = TRUE;
+        filtered_by_type = true;
         num_filter_types++;
     }
     else
     {
         not_filtered_types +=  LLTrans::getString("Landmarks");
-        filtered_by_all_types = FALSE;
+        filtered_by_all_types = false;
     }
 
     if (isFilterObjectTypesWith(LLInventoryType::IT_MATERIAL))
     {
         filtered_types +=  LLTrans::getString("Materials");
-        filtered_by_type = TRUE;
+        filtered_by_type = true;
         num_filter_types++;
     }
     else
     {
         not_filtered_types +=  LLTrans::getString("Materials");
-        filtered_by_all_types = FALSE;
+        filtered_by_all_types = false;
     }
 
     if (isFilterObjectTypesWith(LLInventoryType::IT_NOTECARD))
     {
         filtered_types +=  LLTrans::getString("Notecards");
-        filtered_by_type = TRUE;
+        filtered_by_type = true;
         num_filter_types++;
     }
     else
     {
         not_filtered_types +=  LLTrans::getString("Notecards");
-        filtered_by_all_types = FALSE;
+        filtered_by_all_types = false;
     }
 
     if (isFilterObjectTypesWith(LLInventoryType::IT_OBJECT) && isFilterObjectTypesWith(LLInventoryType::IT_ATTACHMENT))
     {
         filtered_types +=  LLTrans::getString("Objects");
-        filtered_by_type = TRUE;
+        filtered_by_type = true;
         num_filter_types++;
     }
     else
     {
         not_filtered_types +=  LLTrans::getString("Objects");
-        filtered_by_all_types = FALSE;
+        filtered_by_all_types = false;
     }
 
     if (isFilterObjectTypesWith(LLInventoryType::IT_LSL))
     {
         filtered_types +=  LLTrans::getString("Scripts");
-        filtered_by_type = TRUE;
+        filtered_by_type = true;
         num_filter_types++;
     }
     else
     {
         not_filtered_types +=  LLTrans::getString("Scripts");
-        filtered_by_all_types = FALSE;
+        filtered_by_all_types = false;
     }
 
     if (isFilterObjectTypesWith(LLInventoryType::IT_SOUND))
     {
         filtered_types +=  LLTrans::getString("Sounds");
-        filtered_by_type = TRUE;
+        filtered_by_type = true;
         num_filter_types++;
     }
     else
     {
         not_filtered_types +=  LLTrans::getString("Sounds");
-        filtered_by_all_types = FALSE;
+        filtered_by_all_types = false;
     }
 
     if (isFilterObjectTypesWith(LLInventoryType::IT_TEXTURE))
     {
         filtered_types +=  LLTrans::getString("Textures");
-        filtered_by_type = TRUE;
+        filtered_by_type = true;
         num_filter_types++;
     }
     else
     {
         not_filtered_types +=  LLTrans::getString("Textures");
-        filtered_by_all_types = FALSE;
+        filtered_by_all_types = false;
     }
 
     if (isFilterObjectTypesWith(LLInventoryType::IT_SNAPSHOT))
     {
         filtered_types +=  LLTrans::getString("Snapshots");
-        filtered_by_type = TRUE;
+        filtered_by_type = true;
         num_filter_types++;
     }
     else
     {
         not_filtered_types +=  LLTrans::getString("Snapshots");
-        filtered_by_all_types = FALSE;
+        filtered_by_all_types = false;
     }
 
     if (isFilterObjectTypesWith(LLInventoryType::IT_SETTINGS))
     {
         filtered_types +=  LLTrans::getString("Settings");
-        filtered_by_type = TRUE;
+        filtered_by_type = true;
         num_filter_types++;
     }
     else
     {
         not_filtered_types +=  LLTrans::getString("Settings");
-        filtered_by_all_types = FALSE;
+        filtered_by_all_types = false;
     }
 
     if (!LLInventoryModelBackgroundFetch::instance().folderFetchActive()
@@ -2356,7 +1656,6 @@
         mFilterText += LLTrans::getString("Since Logoff");
     }
     return mFilterText;
->>>>>>> c06fb4e0
 }
 
 
