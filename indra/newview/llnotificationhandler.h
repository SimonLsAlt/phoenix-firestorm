--- conflicted
+++ resolved
@@ -285,72 +285,6 @@
 class LLHandlerUtil
 {
 public:
-<<<<<<< HEAD
-	/**
-	 * Determines whether IM floater is opened.
-	 */
-	static bool isIMFloaterOpened(const LLNotificationPtr& notification);
-
-	/**
-	 * Writes notification message to IM session.
-	 */
-	static void logToIM(const EInstantMessage& session_type,
-			const std::string& session_name, const std::string& from_name,
-			const std::string& message, const LLUUID& session_owner_id,
-			const LLUUID& from_id);
-
-	/**
-	 * Writes notification message to IM  p2p session.
-	 */
-	static void logToIMP2P(const LLNotificationPtr& notification, bool to_file_only = false);
-	static void logToIMP2P(const LLUUID& from_id, const std::string& message, bool to_file_only = false);
-
-	/**
-	 * Writes group notice notification message to IM  group session.
-	 */
-	static void logGroupNoticeToIMGroup(const LLNotificationPtr& notification);
-
-	/**
-	 * Writes notification message to nearby chat.
-	 */
-	static void logToNearbyChat(const LLNotificationPtr& notification, EChatSourceType type);
-
-	/**
-	 * Spawns IM session.
-	 */
-	static LLUUID spawnIMSession(const std::string& name, const LLUUID& from_id);
-
-	/**
-	 * Returns name from the notification's substitution.
-	 *
-	 * Methods gets "NAME" or "[NAME]" from the substitution map.
-	 *
-	 * @param notification - Notification which substitution's name will be returned.
-	 */
-	static std::string getSubstitutionName(const LLNotificationPtr& notification);
-
-	static std::string getSubstitutionOriginalName(const LLNotificationPtr& notification);
-
-	/**
-	 * Adds notification panel to the IM floater.
-	 */
-	static void addNotifPanelToIM(const LLNotificationPtr& notification);
-
-	/**
-	 * Updates messages of IM floater.
-	 */
-	static void updateIMFLoaterMesages(const LLUUID& session_id);
-
-//	/**
-//	 * Updates messages of visible IM floater.
-//	 */
-//	static void updateVisibleIMFLoaterMesages(const LLNotificationPtr& notification);
-
-	/**
-	 * Decrements counter of IM messages.
-	 */
-	static void decIMMesageCounter(const LLNotificationPtr& notification);
-=======
     /**
      * Determines whether IM floater is opened.
      */
@@ -431,23 +365,6 @@
      */
     static bool canEmbedNotificationInIM(const LLNotificationPtr& notification);
 // [/SL:KB]
->>>>>>> 1a8a5404
-
-private:
-
-	/**
-	 * Find IM floater based on "from_id"
-	 */
-	// <FS:Ansariel> [FS communication UI]
-	static FSFloaterIM* findIMFloater(const LLNotificationPtr& notification);
-	// </FS:Ansariel> [FS communication UI]
-
-// [SL:KB] - Patch: UI-Notifications | Checked: 2011-04-11 (Catznip-2.5.0a) | Added: Catznip-2.5.0a
-	/**
-	 * Checks whether the user has opted to embed (certain) notifications in IM sessions
-	 */
-	static bool canEmbedNotificationInIM(const LLNotificationPtr& notification);
-// [/SL:KB]
 
 };
 
