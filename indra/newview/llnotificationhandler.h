/** 
 * @file llnotificationhandler.h
 * @brief Here are implemented Notification Handling Classes.
 *
 * $LicenseInfo:firstyear=2003&license=viewerlgpl$
 * Second Life Viewer Source Code
 * Copyright (C) 2010, Linden Research, Inc.
 * 
 * This library is free software; you can redistribute it and/or
 * modify it under the terms of the GNU Lesser General Public
 * License as published by the Free Software Foundation;
 * version 2.1 of the License only.
 * 
 * This library is distributed in the hope that it will be useful,
 * but WITHOUT ANY WARRANTY; without even the implied warranty of
 * MERCHANTABILITY or FITNESS FOR A PARTICULAR PURPOSE.  See the GNU
 * Lesser General Public License for more details.
 * 
 * You should have received a copy of the GNU Lesser General Public
 * License along with this library; if not, write to the Free Software
 * Foundation, Inc., 51 Franklin Street, Fifth Floor, Boston, MA  02110-1301  USA
 * 
 * Linden Research, Inc., 945 Battery Street, San Francisco, CA  94111  USA
 * $/LicenseInfo$
 */

#ifndef LL_LLNOTIFICATIONHANDLER_H
#define LL_LLNOTIFICATIONHANDLER_H

#include <boost/intrusive_ptr.hpp>

#include "llwindow.h"

#include "llnotifications.h"
#include "llchannelmanager.h"
#include "llchat.h"
#include "llinstantmessage.h"
#include "llnotificationptr.h"

class LLFloaterIMSession;

namespace LLNotificationsUI
{

/**
 * Handler of notification events.
 * This handler manages events related to toasts and chicklets. This is  base class
 * for chat and system notification handlers.
 */

// LLEventHandler is a base class that specifies a common interface for all
// notification handlers. It states, that every handler must react on the follofing
// events:
//			- deleting of a toast;
//			- initialization of a corresponding channel;
// Also every handler must have the following attributes:
//			- type of the notification that this handler is responsible to;
//			- pointer to a correspondent screen channel, in which all toasts of the handled notification's
//			  type should be displayed
// This class also provides the following signald:
//			- increment counter signal
//			- decrement counter signal
//			- update counter signal
//			- signal, that emits ID of the notification that is being processed
//
class LLEventHandler
{
public:
	virtual ~LLEventHandler() {};

protected:
	virtual void onDeleteToast(LLToast* toast) {}

	// arrange handler's channel on a screen
	// is necessary to unbind a moment of creation of a channel and a moment of positioning of it
	// it is useful when positioning depends on positions of other controls, that could not be created
	// at the moment, when a handlers creates a channel.
	virtual void initChannel()=0;

	LLHandle<LLScreenChannelBase>	mChannel;
};

// LLSysHandler and LLChatHandler are more specific base classes
// that divide all notification handlers on to groups:
//			- handlers for different system notifications (script dialogs, tips, group notices, alerts and IMs);
//			- handlers for different messaging notifications (nearby chat)
/**
 * Handler for system notifications.
 */
class LLNotificationHandler : public LLEventHandler, public LLNotificationChannel
{
public:
	LLNotificationHandler(const std::string& name, const std::string& notification_type, const std::string& parentName);
	virtual ~LLNotificationHandler() {};

	// base interface functions
	virtual void onAdd(LLNotificationPtr p) { processNotification(p); }
	virtual void onChange(LLNotificationPtr p) { processNotification(p); }
	virtual void onLoad(LLNotificationPtr p) { processNotification(p); }
	virtual void onDelete(LLNotificationPtr p) { if (mChannel.get()) mChannel.get()->removeToastByNotificationID(p->getID());}

	virtual bool processNotification(const LLNotificationPtr& notify) = 0;
};

class LLSystemNotificationHandler : public LLNotificationHandler
{
public:
	LLSystemNotificationHandler(const std::string& name, const std::string& notification_type);
	virtual ~LLSystemNotificationHandler() {};
};

class LLCommunicationNotificationHandler : public LLNotificationHandler
{
public:
	LLCommunicationNotificationHandler(const std::string& name, const std::string& notification_type);
	virtual ~LLCommunicationNotificationHandler() {};
};

/**
 * Handler for chat message notifications. 
 */
class LLChatHandler : public LLEventHandler
{
public:
	virtual ~LLChatHandler() {};

	virtual void processChat(const LLChat& chat_msg, const LLSD &args)=0;
};

/**
 * Handler for IM notifications.
 * It manages life time of IMs, group messages.
 */
class LLIMHandler : public LLCommunicationNotificationHandler
{
public:
	LLIMHandler();
	virtual ~LLIMHandler();
	bool processNotification(const LLNotificationPtr& p);

protected:
	virtual void initChannel();
};

/**
 * Handler for system informational notices.
 * It manages life time of tip notices.
 */
class LLTipHandler : public LLSystemNotificationHandler
{
public:
	LLTipHandler();
	virtual ~LLTipHandler();

	virtual bool processNotification(const LLNotificationPtr& p);

protected:
	virtual void initChannel();
};

/**
 * Handler for system informational notices.
 * It manages life time of script notices.
 */
class LLScriptHandler : public LLSystemNotificationHandler
{
public:
	LLScriptHandler();
	virtual ~LLScriptHandler();

	virtual void onDelete(LLNotificationPtr p);
	virtual bool processNotification(const LLNotificationPtr& p);

protected:
	virtual void onDeleteToast(LLToast* toast);
	virtual void initChannel();
};


/**
 * Handler for group system notices.
 */
class LLGroupHandler : public LLCommunicationNotificationHandler
{
public:
	LLGroupHandler();
	virtual ~LLGroupHandler();
	
	virtual bool processNotification(const LLNotificationPtr& p);

protected:
	virtual void initChannel();
};

/**
 * Handler for alert system notices.
 */
class LLAlertHandler : public LLSystemNotificationHandler
{
public:
	LLAlertHandler(const std::string& name, const std::string& notification_type, bool is_modal);
	virtual ~LLAlertHandler();

	virtual void onChange(LLNotificationPtr p);
	virtual bool processNotification(const LLNotificationPtr& p);

protected:
	virtual void initChannel();

	bool	mIsModal;
};

class LLViewerAlertHandler  : public LLSystemNotificationHandler
{
	LOG_CLASS(LLViewerAlertHandler);
public:
	LLViewerAlertHandler(const std::string& name, const std::string& notification_type);
	virtual ~LLViewerAlertHandler() {};

	virtual void onDelete(LLNotificationPtr p) {};
	virtual bool processNotification(const LLNotificationPtr& p);

protected:
	virtual void initChannel() {};
};

/**
 * Handler for offers notices.
 * It manages life time of offer notices.
 */
class LLOfferHandler : public LLCommunicationNotificationHandler
{
public:
	LLOfferHandler();
	virtual ~LLOfferHandler();

	virtual void onChange(LLNotificationPtr p);
	virtual void onDelete(LLNotificationPtr notification);
	virtual bool processNotification(const LLNotificationPtr& p);

protected:
	virtual void initChannel();
};

/**
 * Handler for UI hints.
 */
class LLHintHandler : public LLSystemNotificationHandler
{
public:
	LLHintHandler();
	virtual ~LLHintHandler() {}

	virtual void onAdd(LLNotificationPtr p);
	virtual void onLoad(LLNotificationPtr p);
	virtual void onDelete(LLNotificationPtr p);
	virtual bool processNotification(const LLNotificationPtr& p);

protected:
	virtual void initChannel() {};
};

/**
 * Handler for browser notifications
 */
class LLBrowserNotification : public LLSystemNotificationHandler
{
public:
	LLBrowserNotification();
	virtual ~LLBrowserNotification() {}

	virtual bool processNotification(const LLNotificationPtr& p);

protected:
	virtual void initChannel() {};
};
	
/**
 * Handler for outbox notifications
 */
class LLOutboxNotification : public LLSystemNotificationHandler
{
public:
	LLOutboxNotification();
	virtual ~LLOutboxNotification() {};
	virtual void onChange(LLNotificationPtr p) { }
	virtual void onDelete(LLNotificationPtr p);
	virtual bool processNotification(const LLNotificationPtr& p);

protected:
	virtual void initChannel() {};
};
	
class LLHandlerUtil
{
public:
	/**
	 * Determines whether IM floater is opened.
	 */
	static bool isIMFloaterOpened(const LLNotificationPtr& notification);

	/**
	 * Writes notification message to IM session.
	 */
	static void logToIM(const EInstantMessage& session_type,
			const std::string& session_name, const std::string& from_name,
			const std::string& message, const LLUUID& session_owner_id,
			const LLUUID& from_id);

	/**
	 * Writes notification message to IM  p2p session.
	 */
	static void logToIMP2P(const LLNotificationPtr& notification, bool to_file_only = false);

	/**
	 * Writes group notice notification message to IM  group session.
	 */
	static void logGroupNoticeToIMGroup(const LLNotificationPtr& notification);

	/**
	 * Writes notification message to nearby chat.
	 */
	static void logToNearbyChat(const LLNotificationPtr& notification, EChatSourceType type);

	/**
	 * Spawns IM session.
	 */
	static LLUUID spawnIMSession(const std::string& name, const LLUUID& from_id);

	/**
	 * Returns name from the notification's substitution.
	 *
	 * Methods gets "NAME" or "[NAME]" from the substitution map.
	 *
	 * @param notification - Notification which substitution's name will be returned.
	 */
	static std::string getSubstitutionName(const LLNotificationPtr& notification);

	/**
	 * Adds notification panel to the IM floater.
	 */
	static void addNotifPanelToIM(const LLNotificationPtr& notification);

	/**
	 * Updates messages of IM floater.
	 */
	static void updateIMFLoaterMesages(const LLUUID& session_id);

	/**
	 * Updates messages of visible IM floater.
	 */
	static void updateVisibleIMFLoaterMesages(const LLNotificationPtr& notification);

	/**
	 * Decrements counter of IM messages.
	 */
	static void decIMMesageCounter(const LLNotificationPtr& notification);

<<<<<<< HEAD
=======
private:

	/**
	 * Find IM floater based on "from_id"
	 */
	static LLIMFloater* findIMFloater(const LLNotificationPtr& notification);

// [SL:KB] - Patch: UI-Notifications | Checked: 2011-04-11 (Catznip-2.5.0a) | Added: Catznip-2.5.0a
	/**
	 * Checks whether the user has opted to embed (certain) notifications in IM sessions
	 */
	static bool canEmbedNotificationInIM(const LLNotificationPtr& notification);
// [/SL:KB]

>>>>>>> 723f415a
};

}
#endif
<|MERGE_RESOLUTION|>--- conflicted
+++ resolved
@@ -356,15 +356,6 @@
 	 */
 	static void decIMMesageCounter(const LLNotificationPtr& notification);
 
-<<<<<<< HEAD
-=======
-private:
-
-	/**
-	 * Find IM floater based on "from_id"
-	 */
-	static LLIMFloater* findIMFloater(const LLNotificationPtr& notification);
-
 // [SL:KB] - Patch: UI-Notifications | Checked: 2011-04-11 (Catznip-2.5.0a) | Added: Catznip-2.5.0a
 	/**
 	 * Checks whether the user has opted to embed (certain) notifications in IM sessions
@@ -372,7 +363,6 @@
 	static bool canEmbedNotificationInIM(const LLNotificationPtr& notification);
 // [/SL:KB]
 
->>>>>>> 723f415a
 };
 
 }
