/** 
 * @file llpanellogin.cpp
 * @brief Login dialog and logo display
 *
 * $LicenseInfo:firstyear=2002&license=viewerlgpl$
 * Second Life Viewer Source Code
 * Copyright (C) 2010, Linden Research, Inc.
 * 
 * This library is free software; you can redistribute it and/or
 * modify it under the terms of the GNU Lesser General Public
 * License as published by the Free Software Foundation;
 * version 2.1 of the License only.
 * 
 * This library is distributed in the hope that it will be useful,
 * but WITHOUT ANY WARRANTY; without even the implied warranty of
 * MERCHANTABILITY or FITNESS FOR A PARTICULAR PURPOSE.  See the GNU
 * Lesser General Public License for more details.
 * 
 * You should have received a copy of the GNU Lesser General Public
 * License along with this library; if not, write to the Free Software
 * Foundation, Inc., 51 Franklin Street, Fifth Floor, Boston, MA  02110-1301  USA
 * 
 * Linden Research, Inc., 945 Battery Street, San Francisco, CA  94111  USA
 * $/LicenseInfo$
 */

#include "llviewerprecompiledheaders.h"

#include "llpanellogin.h"
#include "lllayoutstack.h"

#include "indra_constants.h"		// for key and mask constants
#include "llfloaterreg.h"
#include "llfontgl.h"
#include "llmd5.h"
#include "v4color.h"

#include "llappviewer.h"
#include "llbutton.h"
#include "llcheckboxctrl.h"
#include "llcommandhandler.h"		// for secondlife:///app/login/
#include "llcombobox.h"
#include "llviewercontrol.h"
#include "llfocusmgr.h"
#include "lllineeditor.h"
#include "llnotificationsutil.h"
#include "llsecapi.h"
#include "llstartup.h"
#include "lltextbox.h"
#include "llui.h"
#include "lluiconstants.h"
#include "llslurl.h"
#include "llversioninfo.h"
#include "llviewerhelp.h"
#include "llviewertexturelist.h"
#include "llviewermenu.h"			// for handle_preferences()
#include "llviewernetwork.h"
#include "llviewerwindow.h"			// to link into child list
#include "lluictrlfactory.h"
#include "llweb.h"
#include "llmediactrl.h"
#include "llrootview.h"

#include "llfloatertos.h"
#include "lltrans.h"
#include "llglheaders.h"
#include "llpanelloginlistener.h"

#if LL_WINDOWS
#pragma warning(disable: 4355)      // 'this' used in initializer list
#endif  // LL_WINDOWS

#include "llsdserialize.h"

LLPanelLogin *LLPanelLogin::sInstance = NULL;
BOOL LLPanelLogin::sCapslockDidNotification = FALSE;
BOOL LLPanelLogin::sCredentialSet = FALSE;

// Helper functions

LLPointer<LLCredential> load_user_credentials(std::string &user_key)
{
    if (gSecAPIHandler->hasCredentialMap("login_list", LLGridManager::getInstance()->getGrid()))
    {
        // user_key should be of "name Resident" format
        return gSecAPIHandler->loadFromCredentialMap("login_list", LLGridManager::getInstance()->getGrid(), user_key);
    }
    else
    {
        // legacy (or legacy^2, since it also tries to load from settings)
        return gSecAPIHandler->loadCredential(LLGridManager::getInstance()->getGrid());
    }
}

// keys are lower case to be case insensitive so they are not always
// identical to names which retain user input, like:
// "AwEsOmE Resident" -> "awesome_resident"
std::string get_user_key_from_name(const std::string &username)
{
    std::string key = username;
    LLStringUtil::trim(key);
    LLStringUtil::toLower(key);
    if (!LLGridManager::getInstance()->isSystemGrid())
    {
        size_t separator_index = username.find_first_of(" ");
        if (separator_index == username.npos)
        {
            // CRED_IDENTIFIER_TYPE_ACCOUNT
            return key;
        }
    }
    // CRED_IDENTIFIER_TYPE_AGENT
    size_t separator_index = username.find_first_of(" ._");
    std::string first = username.substr(0, separator_index);
    std::string last;
    if (separator_index != username.npos)
    {
        last = username.substr(separator_index + 1, username.npos);
        LLStringUtil::trim(last);
    }
    else
    {
        // ...on Linden grids, single username users as considered to have
        // last name "Resident"
        // *TODO: Make login.cgi support "account_name" like above
        last = "resident";
    }

    key = first + "_" + last;
    return key;
}

class LLLoginLocationAutoHandler : public LLCommandHandler
{
public:
	// don't allow from external browsers
	LLLoginLocationAutoHandler() : LLCommandHandler("location_login", UNTRUSTED_BLOCK) { }
	bool handle(const LLSD& tokens, const LLSD& query_map, LLMediaCtrl* web)
	{	
		if (LLStartUp::getStartupState() < STATE_LOGIN_CLEANUP)
		{
			if ( tokens.size() == 0 || tokens.size() > 4 ) 
				return false;

			// unescape is important - uris with spaces are escaped in this code path
			// (e.g. space -> %20) and the code to log into a region doesn't support that.
			const std::string region = LLURI::unescape( tokens[0].asString() );

			// just region name as payload 
			if ( tokens.size() == 1 )
			{
				// region name only - slurl will end up as center of region
				LLSLURL slurl(region);
				LLPanelLogin::autologinToLocation(slurl);
			}
			else
			// region name and x coord as payload 
			if ( tokens.size() == 2 )
			{
				// invalid to only specify region and x coordinate
				// slurl code will revert to same as region only, so do this anyway
				LLSLURL slurl(region);
				LLPanelLogin::autologinToLocation(slurl);
			}
			else
			// region name and x/y coord as payload 
			if ( tokens.size() == 3 )
			{
				// region and x/y specified - default z to 0
				F32 xpos;
				std::istringstream codec(tokens[1].asString());
				codec >> xpos;

				F32 ypos;
				codec.clear();
				codec.str(tokens[2].asString());
				codec >> ypos;

				const LLVector3 location(xpos, ypos, 0.0f);
				LLSLURL slurl(region, location);

				LLPanelLogin::autologinToLocation(slurl);
			}
			else
			// region name and x/y/z coord as payload 
			if ( tokens.size() == 4 )
			{
				// region and x/y/z specified - ok
				F32 xpos;
				std::istringstream codec(tokens[1].asString());
				codec >> xpos;

				F32 ypos;
				codec.clear();
				codec.str(tokens[2].asString());
				codec >> ypos;

				F32 zpos;
				codec.clear();
				codec.str(tokens[3].asString());
				codec >> zpos;

				const LLVector3 location(xpos, ypos, zpos);
				LLSLURL slurl(region, location);

				LLPanelLogin::autologinToLocation(slurl);
			};
		}	
		return true;
	}
};
LLLoginLocationAutoHandler gLoginLocationAutoHandler;

//---------------------------------------------------------------------------
// Public methods
//---------------------------------------------------------------------------
LLPanelLogin::LLPanelLogin(const LLRect &rect,
						 void (*callback)(S32 option, void* user_data),
						 void *cb_data)
:	LLPanel(),
	mCallback(callback),
	mCallbackData(cb_data),
	mListener(new LLPanelLoginListener(this)),
	mFirstLoginThisInstall(gSavedSettings.getBOOL("FirstLoginThisInstall")),
	mUsernameLength(0),
	mPasswordLength(0),
	mLocationLength(0),
	mShowFavorites(false)
{
	setBackgroundVisible(FALSE);
	setBackgroundOpaque(TRUE);

	mPasswordModified = FALSE;

	sInstance = this;

	LLView* login_holder = gViewerWindow->getLoginPanelHolder();
	if (login_holder)
	{
		login_holder->addChild(this);
	}

	if (mFirstLoginThisInstall)
	{
		buildFromFile( "panel_login_first.xml");
	}
	else
	{
		buildFromFile( "panel_login.xml");
	}

	reshape(rect.getWidth(), rect.getHeight());

	LLLineEditor* password_edit(getChild<LLLineEditor>("password_edit"));
	password_edit->setKeystrokeCallback(onPassKey, this);
	// STEAM-14: When user presses Enter with this field in focus, initiate login
	password_edit->setCommitCallback(boost::bind(&LLPanelLogin::onClickConnect, this));

	// change z sort of clickable text to be behind buttons
	sendChildToBack(getChildView("forgot_password_text"));
	sendChildToBack(getChildView("sign_up_text"));

    std::string current_grid = LLGridManager::getInstance()->getGrid();
    if (!mFirstLoginThisInstall)
    {
        LLComboBox* favorites_combo = getChild<LLComboBox>("start_location_combo");
        updateLocationSelectorsVisibility(); // separate so that it can be called from preferences
        favorites_combo->setReturnCallback(boost::bind(&LLPanelLogin::onClickConnect, this));
        favorites_combo->setFocusLostCallback(boost::bind(&LLPanelLogin::onLocationSLURL, this));

        LLComboBox* server_choice_combo = getChild<LLComboBox>("server_combo");
        server_choice_combo->setCommitCallback(boost::bind(&LLPanelLogin::onSelectServer, this));

        // Load all of the grids, sorted, and then add a bar and the current grid at the top
        server_choice_combo->removeall();

        std::map<std::string, std::string> known_grids = LLGridManager::getInstance()->getKnownGrids();
        for (std::map<std::string, std::string>::iterator grid_choice = known_grids.begin();
            grid_choice != known_grids.end();
            grid_choice++)
        {
            if (!grid_choice->first.empty() && current_grid != grid_choice->first)
            {
                LL_DEBUGS("AppInit") << "adding " << grid_choice->first << LL_ENDL;
                server_choice_combo->add(grid_choice->second, grid_choice->first);
            }
        }
        server_choice_combo->sortByName();

        LL_DEBUGS("AppInit") << "adding current " << current_grid << LL_ENDL;
        server_choice_combo->add(LLGridManager::getInstance()->getGridLabel(),
            current_grid,
            ADD_TOP);
        server_choice_combo->selectFirstItem();
    }

	LLSLURL start_slurl(LLStartUp::getStartSLURL());
	// The StartSLURL might have been set either by an explicit command-line
	// argument (CmdLineLoginLocation) or by default.
	// current_grid might have been set either by an explicit command-line
	// argument (CmdLineGridChoice) or by default.
	// If the grid specified by StartSLURL is the same as current_grid, the
	// distinction is moot.
	// If we have an explicit command-line SLURL, use that.
	// If we DON'T have an explicit command-line SLURL but we DO have an
	// explicit command-line grid, which is different from the default SLURL's
	// -- do NOT override the explicit command-line grid with the grid from
	// the default SLURL!
	bool force_grid{ start_slurl.getGrid() != current_grid &&
					 gSavedSettings.getString("CmdLineLoginLocation").empty() &&
				   ! gSavedSettings.getString("CmdLineGridChoice").empty() };
	if ( !start_slurl.isSpatial() ) // has a start been established by the command line or NextLoginLocation ? 
	{
		// no, so get the preference setting
		std::string defaultStartLocation = gSavedSettings.getString("LoginLocation");
		LL_INFOS("AppInit")<<"default LoginLocation '"<<defaultStartLocation<<"'"<<LL_ENDL;
		LLSLURL defaultStart(defaultStartLocation);
		if ( defaultStart.isSpatial() && ! force_grid )
		{
			LLStartUp::setStartSLURL(defaultStart);
		}
		else
		{
			LL_INFOS("AppInit") << (force_grid? "--grid specified" : "no valid LoginLocation")
								<< ", using home" << LL_ENDL;
			LLSLURL homeStart(LLSLURL::SIM_LOCATION_HOME);
			LLStartUp::setStartSLURL(homeStart);
		}
	}
	else if (! force_grid)
	{
		onUpdateStartSLURL(start_slurl); // updates grid if needed
	}
	
	childSetAction("connect_btn", onClickConnect, this);

	LLButton* def_btn = getChild<LLButton>("connect_btn");
	setDefaultBtn(def_btn);

	std::string channel = LLVersionInfo::getChannel();
	std::string version = llformat("%s (%d)",
								   LLVersionInfo::getShortVersion().c_str(),
								   LLVersionInfo::getBuild());
	
	LLTextBox* forgot_password_text = getChild<LLTextBox>("forgot_password_text");
	forgot_password_text->setClickedCallback(onClickForgotPassword, NULL);

	LLTextBox* sign_up_text = getChild<LLTextBox>("sign_up_text");
	sign_up_text->setClickedCallback(onClickSignUp, NULL);

	// get the web browser control
	LLMediaCtrl* web_browser = getChild<LLMediaCtrl>("login_html");
	web_browser->addObserver(this);

	loadLoginPage();

	LLComboBox* username_combo(getChild<LLComboBox>("username_combo"));
	username_combo->setTextChangedCallback(boost::bind(&LLPanelLogin::onUserNameTextEnty, this));
	// STEAM-14: When user presses Enter with this field in focus, initiate login
	username_combo->setCommitCallback(boost::bind(&LLPanelLogin::onUserListCommit, this));
	username_combo->setReturnCallback(boost::bind(&LLPanelLogin::onClickConnect, this));
	username_combo->setKeystrokeOnEsc(TRUE);

    if (!mFirstLoginThisInstall)
    {
        LLCheckBoxCtrl* remember_name = getChild<LLCheckBoxCtrl>("remember_name");
        remember_name->setCommitCallback(boost::bind(&LLPanelLogin::onRememberUserCheck, this));
    }
}

void LLPanelLogin::addFavoritesToStartLocation()
{
    if (mFirstLoginThisInstall)
    {
        // first login panel has no favorites, just update name length and buttons
        std::string user_defined_name = getChild<LLComboBox>("username_combo")->getSimple();
        mUsernameLength = user_defined_name.length();
        updateLoginButtons();
        return;
    }

	// Clear the combo.
	LLComboBox* combo = getChild<LLComboBox>("start_location_combo");
	if (!combo) return;
	int num_items = combo->getItemCount();
	for (int i = num_items - 1; i > 1; i--)
	{
		combo->remove(i);
	}

	// Load favorites into the combo.
	std::string user_defined_name = getChild<LLComboBox>("username_combo")->getSimple();
	LLStringUtil::trim(user_defined_name);
	LLStringUtil::toLower(user_defined_name);
	std::string filename = gDirUtilp->getExpandedFilename(LL_PATH_USER_SETTINGS, "stored_favorites_" + LLGridManager::getInstance()->getGrid() + ".xml");
	std::string old_filename = gDirUtilp->getExpandedFilename(LL_PATH_USER_SETTINGS, "stored_favorites.xml");
	mUsernameLength = user_defined_name.length();
	updateLoginButtons();

	std::string::size_type index = user_defined_name.find_first_of(" ._");
	if (index != std::string::npos)
	{
		std::string username = user_defined_name.substr(0, index);
		std::string lastname = user_defined_name.substr(index+1);
		if (lastname == "resident")
		{
			user_defined_name = username;
		}
		else
		{
			user_defined_name = username + " " + lastname;
		}
	}

	LLSD fav_llsd;
	llifstream file;
	file.open(filename.c_str());
	if (!file.is_open())
	{
		file.open(old_filename.c_str());
		if (!file.is_open()) return;
	}
	LLSDSerialize::fromXML(fav_llsd, file);

	for (LLSD::map_const_iterator iter = fav_llsd.beginMap();
		iter != fav_llsd.endMap(); ++iter)
	{
		// The account name in stored_favorites.xml has Resident last name even if user has
		// a single word account name, so it can be compared case-insensitive with the
		// user defined "firstname lastname".
		S32 res = LLStringUtil::compareInsensitive(user_defined_name, iter->first);
		if (res != 0)
		{
			LL_DEBUGS() << "Skipping favorites for " << iter->first << LL_ENDL;
			continue;
		}

		combo->addSeparator();
		LL_DEBUGS() << "Loading favorites for " << iter->first << LL_ENDL;
		LLSD user_llsd = iter->second;
		for (LLSD::array_const_iterator iter1 = user_llsd.beginArray();
			iter1 != user_llsd.endArray(); ++iter1)
		{
			std::string label = (*iter1)["name"].asString();
			std::string value = (*iter1)["slurl"].asString();
			if(label != "" && value != "")
			{
				mShowFavorites = true;
				combo->add(label, value);
				if ( LLStartUp::getStartSLURL().getSLURLString() == value)
				{
					combo->selectByValue(value);
				}
			}
		}
		break;
	}
	if (combo->getValue().asString().empty())
	{
		combo->selectFirstItem();
	}
}

LLPanelLogin::~LLPanelLogin()
{
	LLPanelLogin::sInstance = NULL;

	// Controls having keyboard focus by default
	// must reset it on destroy. (EXT-2748)
	gFocusMgr.setDefaultKeyboardFocus(NULL);
}

// virtual
void LLPanelLogin::setFocus(BOOL b)
{
	if(b != hasFocus())
	{
		if(b)
		{
			giveFocus();
		}
		else
		{
			LLPanel::setFocus(b);
		}
	}
}

// static
void LLPanelLogin::giveFocus()
{
	if( sInstance )
	{
		// Grab focus and move cursor to first blank input field
		std::string username = sInstance->getChild<LLUICtrl>("username_combo")->getValue().asString();
		std::string pass = sInstance->getChild<LLUICtrl>("password_edit")->getValue().asString();

		BOOL have_username = !username.empty();
		BOOL have_pass = !pass.empty();

		LLLineEditor* edit = NULL;
		LLComboBox* combo = NULL;
		if (have_username && !have_pass)
		{
			// User saved his name but not his password.  Move
			// focus to password field.
			edit = sInstance->getChild<LLLineEditor>("password_edit");
		}
		else
		{
			// User doesn't have a name, so start there.
			combo = sInstance->getChild<LLComboBox>("username_combo");
		}

		if (edit)
		{
			edit->setFocus(TRUE);
			edit->selectAll();
		}
		else if (combo)
		{
			combo->setFocus(TRUE);
		}
	}
}

// static
void LLPanelLogin::show(const LLRect &rect,
						void (*callback)(S32 option, void* user_data),
						void* callback_data)
{
    if (!LLPanelLogin::sInstance)
    {
        new LLPanelLogin(rect, callback, callback_data);
    }

	if( !gFocusMgr.getKeyboardFocus() )
	{
		// Grab focus and move cursor to first enabled control
		sInstance->setFocus(TRUE);
	}

	// Make sure that focus always goes here (and use the latest sInstance that was just created)
	gFocusMgr.setDefaultKeyboardFocus(sInstance);
}

//static
void LLPanelLogin::populateFields(LLPointer<LLCredential> credential, bool remember_user, bool remember_psswrd)
{
    if (!sInstance)
    {
        LL_WARNS() << "Attempted fillFields with no login view shown" << LL_ENDL;
        return;
    }
<<<<<<< HEAD
    LLUICtrl* remember_check = sInstance->getChild<LLUICtrl>("remember_check");
    remember_check->setValue(remember_psswrd);
    if (sInstance->mFirstLoginThisInstall)
    {
        // no list to populate
        setFields(credential, remember_psswrd);
=======
    if (sInstance->mFirstLoginThisInstall)
    {
        LLUICtrl* remember_check = sInstance->getChild<LLUICtrl>("remember_check");
        remember_check->setValue(remember_psswrd);
        // no list to populate
        setFields(credential);
>>>>>>> a52ef7ad
    }
    else
    {
        sInstance->getChild<LLUICtrl>("remember_name")->setValue(remember_user);
<<<<<<< HEAD
        sInstance->populateUserList(credential, remember_psswrd);
        remember_check->setEnabled(remember_user);
=======
        LLUICtrl* remember_password = sInstance->getChild<LLUICtrl>("remember_password");
        remember_password->setValue(remember_psswrd);
        remember_password->setEnabled(remember_user);
        sInstance->populateUserList(credential);
>>>>>>> a52ef7ad
    }
}

//static
void LLPanelLogin::resetFields()
{
    if (!sInstance)
    {
        // class not existing at this point might happen since this
        // function is used to reset list in case of changes by external sources
        return;
    }
    if (sInstance->mFirstLoginThisInstall)
    {
        // no list to populate
        LL_WARNS() << "Shouldn't happen, user should have no ability to modify list on first install" << LL_ENDL;
    }
    else
    {
<<<<<<< HEAD
        LLUICtrl* remember_check = sInstance->getChild<LLUICtrl>("remember_check");
        bool remember_psswrd = remember_check->getValue();
        LLPointer<LLCredential> cred = gSecAPIHandler->loadCredential(LLGridManager::getInstance()->getGrid());
        sInstance->populateUserList(cred, remember_psswrd);
=======
        LLPointer<LLCredential> cred = gSecAPIHandler->loadCredential(LLGridManager::getInstance()->getGrid());
        sInstance->populateUserList(cred);
>>>>>>> a52ef7ad
    }
}

// static
<<<<<<< HEAD
void LLPanelLogin::setFields(LLPointer<LLCredential> credential,
							 bool remember_psswrd)
=======
void LLPanelLogin::setFields(LLPointer<LLCredential> credential)
>>>>>>> a52ef7ad
{
	if (!sInstance)
	{
		LL_WARNS() << "Attempted fillFields with no login view shown" << LL_ENDL;
		return;
	}
	sCredentialSet = TRUE;
	LL_INFOS("Credentials") << "Setting login fields to " << *credential << LL_ENDL;

	LLSD identifier = credential.notNull() ? credential->getIdentifier() : LLSD();

	if(identifier.has("type") && (std::string)identifier["type"] == "agent") 
	{
		// not nessesary for panel_login.xml, needed for panel_login_first.xml
		std::string firstname = identifier["first_name"].asString();
		std::string lastname = identifier["last_name"].asString();
	    std::string login_id = firstname;
	    if (!lastname.empty() && lastname != "Resident" && lastname != "resident")
	    {
		    // support traditional First Last name SLURLs
		    login_id += " ";
		    login_id += lastname;
	    }
		sInstance->getChild<LLComboBox>("username_combo")->setLabel(login_id);
		sInstance->mUsernameLength = login_id.length();
	}
	else if(identifier.has("type") && (std::string)identifier["type"] == "account")
	{
		std::string login_id = identifier["account_name"].asString();
		sInstance->getChild<LLComboBox>("username_combo")->setLabel(login_id);
		sInstance->mUsernameLength = login_id.length();
	}
	else
	{
<<<<<<< HEAD
		sInstance->getChild<LLComboBox>("username_combo")->setLabel(std::string());	
=======
		sInstance->getChild<LLComboBox>("username_combo")->setLabel(std::string());
		sInstance->mUsernameLength = 0;
>>>>>>> a52ef7ad
	}

	sInstance->addFavoritesToStartLocation();
	// if the password exists in the credential, set the password field with
	// a filler to get some stars
	LLSD authenticator = credential.notNull() ? credential->getAuthenticator() : LLSD();
	LL_INFOS("Credentials") << "Setting authenticator field " << authenticator["type"].asString() << LL_ENDL;
	if(authenticator.isMap() && 
	   authenticator.has("secret") && 
<<<<<<< HEAD
	   (authenticator["secret"].asString().size() > 0) && remember_psswrd)
=======
	   (authenticator["secret"].asString().size() > 0))
>>>>>>> a52ef7ad
	{
		
		// This is a MD5 hex digest of a password.
		// We don't actually use the password input field, 
		// fill it with MAX_PASSWORD characters so we get a 
		// nice row of asterisks.
		const std::string filler("123456789!123456");
		sInstance->getChild<LLUICtrl>("password_edit")->setValue(filler);
		sInstance->mPasswordLength = filler.length();
		sInstance->updateLoginButtons();
	}
	else
	{
		sInstance->getChild<LLUICtrl>("password_edit")->setValue(std::string());
		sInstance->mPasswordLength = 0;
	}
}

// static
void LLPanelLogin::getFields(LLPointer<LLCredential>& credential,
							 bool& remember_user,
							 bool& remember_psswrd)
{
	if (!sInstance)
	{
		LL_WARNS() << "Attempted getFields with no login view shown" << LL_ENDL;
		return;
	}

	LLSD identifier = LLSD::emptyMap();
	LLSD authenticator = LLSD::emptyMap();

<<<<<<< HEAD
	std::string username = sInstance->getChild<LLComboBox>("username_combo")->getValue().asString();
=======
	std::string username = sInstance->getChild<LLComboBox>("username_combo")->getSimple();
>>>>>>> a52ef7ad
	std::string password = sInstance->getChild<LLUICtrl>("password_edit")->getValue().asString();
	LLStringUtil::trim(username);

	LL_INFOS("Credentials", "Authentication") << "retrieving username:" << username << LL_ENDL;
	// determine if the username is a first/last form or not.
	size_t separator_index = username.find_first_of(' ');
	if (separator_index == username.npos
		&& !LLGridManager::getInstance()->isSystemGrid())
	{
		LL_INFOS("Credentials", "Authentication") << "account: " << username << LL_ENDL;
		// single username, so this is a 'clear' identifier
		identifier["type"] = CRED_IDENTIFIER_TYPE_ACCOUNT;
		identifier["account_name"] = username;
		
		if (LLPanelLogin::sInstance->mPasswordModified)
		{
			authenticator = LLSD::emptyMap();
			// password is plaintext
			authenticator["type"] = CRED_AUTHENTICATOR_TYPE_CLEAR;
			authenticator["secret"] = password;
		}
        else
        {
            credential = load_user_credentials(username);
            if (credential.notNull())
            {
                authenticator = credential->getAuthenticator();
            }
        }
	}
	else
	{
		// Be lenient in terms of what separators we allow for two-word names
		// and allow legacy users to login with firstname.lastname
		separator_index = username.find_first_of(" ._");
		std::string first = username.substr(0, separator_index);
		std::string last;
		if (separator_index != username.npos)
		{
			last = username.substr(separator_index+1, username.npos);
			LLStringUtil::trim(last);
		}
		else
		{
			// ...on Linden grids, single username users as considered to have
			// last name "Resident"
			// *TODO: Make login.cgi support "account_name" like above
			last = "Resident";
		}
		
		if (last.find_first_of(' ') == last.npos)
		{
			LL_INFOS("Credentials", "Authentication") << "agent: " << username << LL_ENDL;
			// traditional firstname / lastname
			identifier["type"] = CRED_IDENTIFIER_TYPE_AGENT;
			identifier["first_name"] = first;
			identifier["last_name"] = last;
		
			if (LLPanelLogin::sInstance->mPasswordModified)
			{
				authenticator = LLSD::emptyMap();
				authenticator["type"] = CRED_AUTHENTICATOR_TYPE_HASH;
				authenticator["algorithm"] = "md5";
				LLMD5 pass((const U8 *)password.c_str());
				char md5pass[33];               /* Flawfinder: ignore */
				pass.hex_digest(md5pass);
				authenticator["secret"] = md5pass;
			}
            else
            {
                std::string key = first + "_" + last;
                LLStringUtil::toLower(key);
                credential = load_user_credentials(key);
                if (credential.notNull())
                {
                    authenticator = credential->getAuthenticator();
                }
            }
		}
	}
	credential = gSecAPIHandler->createCredential(LLGridManager::getInstance()->getGrid(), identifier, authenticator);
<<<<<<< HEAD
	remember_psswrd = sInstance->getChild<LLUICtrl>("remember_check")->getValue();
    if (!sInstance->mFirstLoginThisInstall)
    {
=======
    if (!sInstance->mFirstLoginThisInstall)
    {
        remember_psswrd = sInstance->getChild<LLUICtrl>("remember_password")->getValue();
>>>>>>> a52ef7ad
        remember_user = sInstance->getChild<LLUICtrl>("remember_name")->getValue();
    }
    else
    {
<<<<<<< HEAD
        remember_user = true;
=======
        remember_psswrd = sInstance->getChild<LLUICtrl>("remember_check")->getValue();
        remember_user = remember_psswrd; // on panel_login_first "remember_check" is named as 'remember me'
>>>>>>> a52ef7ad
    }
}


// static
BOOL LLPanelLogin::areCredentialFieldsDirty()
{
	if (!sInstance)
	{
		LL_WARNS() << "Attempted getServer with no login view shown" << LL_ENDL;
	}
	else
	{
		LLComboBox* combo = sInstance->getChild<LLComboBox>("username_combo");
		if (combo && combo->getCurrentIndex() == -1 && !combo->getValue().asString().empty())
		{
			return true;
		}
		LLLineEditor* ctrl = sInstance->getChild<LLLineEditor>("password_edit");
		if(ctrl && ctrl->isDirty()) 
		{
			return true;
		}
	}
	return false;	
}


// static
void LLPanelLogin::updateLocationSelectorsVisibility()
{
	if (sInstance) 
	{
		BOOL show_server = gSavedSettings.getBOOL("ForceShowGrid");
		LLComboBox* server_combo = sInstance->getChild<LLComboBox>("server_combo");
		if ( server_combo ) 
		{
			server_combo->setVisible(show_server);
		}
	}	
}

// static - called from LLStartUp::setStartSLURL
void LLPanelLogin::onUpdateStartSLURL(const LLSLURL& new_start_slurl)
{
	if (!sInstance) return;

	LL_DEBUGS("AppInit")<<new_start_slurl.asString()<<LL_ENDL;

	LLComboBox* location_combo = sInstance->getChild<LLComboBox>("start_location_combo");
	/*
	 * Determine whether or not the new_start_slurl modifies the grid.
	 *
	 * Note that some forms that could be in the slurl are grid-agnostic.,
	 * such as "home".  Other forms, such as
	 * https://grid.example.com/region/Party%20Town/20/30/5 
	 * specify a particular grid; in those cases we want to change the grid
	 * and the grid selector to match the new value.
	 */
	enum LLSLURL::SLURL_TYPE new_slurl_type = new_start_slurl.getType();
	switch ( new_slurl_type )
	{
	case LLSLURL::LOCATION:
	  {
		std::string slurl_grid = LLGridManager::getInstance()->getGrid(new_start_slurl.getGrid());
		if ( ! slurl_grid.empty() ) // is that a valid grid?
		{
			if ( slurl_grid != LLGridManager::getInstance()->getGrid() ) // new grid?
			{
				// the slurl changes the grid, so update everything to match
				LLGridManager::getInstance()->setGridChoice(slurl_grid);

				// update the grid selector to match the slurl
				LLComboBox* server_combo = sInstance->getChild<LLComboBox>("server_combo");
				std::string server_label(LLGridManager::getInstance()->getGridLabel(slurl_grid));
				server_combo->setSimple(server_label);

				updateServer(); // to change the links and splash screen
			}
			if ( new_start_slurl.getLocationString().length() )
			{
					
				location_combo->setLabel(new_start_slurl.getLocationString());
				sInstance->mLocationLength = new_start_slurl.getLocationString().length();
				sInstance->updateLoginButtons();
			}
		}
		else
		{
			// the grid specified by the slurl is not known
			LLNotificationsUtil::add("InvalidLocationSLURL");
			LL_WARNS("AppInit")<<"invalid LoginLocation:"<<new_start_slurl.asString()<<LL_ENDL;
			location_combo->setTextEntry(LLStringUtil::null);
		}
	  }
 	break;

	case LLSLURL::HOME_LOCATION:
		//location_combo->setCurrentByIndex(0); // home location
		break;

	default:
		LL_WARNS("AppInit")<<"invalid login slurl, using home"<<LL_ENDL;
		//location_combo->setCurrentByIndex(0); // home location
		break;
	}
}

void LLPanelLogin::setLocation(const LLSLURL& slurl)
{
	LL_DEBUGS("AppInit")<<"setting Location "<<slurl.asString()<<LL_ENDL;
	LLStartUp::setStartSLURL(slurl); // calls onUpdateStartSLURL, above
}

void LLPanelLogin::autologinToLocation(const LLSLURL& slurl)
{
	LL_DEBUGS("AppInit")<<"automatically logging into Location "<<slurl.asString()<<LL_ENDL;
	LLStartUp::setStartSLURL(slurl); // calls onUpdateStartSLURL, above

	if ( LLPanelLogin::sInstance != NULL )
	{
		void* unused_parameter = 0;
		LLPanelLogin::sInstance->onClickConnect(unused_parameter);
	}
}


// static
void LLPanelLogin::closePanel()
{
	if (sInstance)
	{
		if (LLPanelLogin::sInstance->getParent())
		{
			LLPanelLogin::sInstance->getParent()->removeChild(LLPanelLogin::sInstance);
		}

		delete sInstance;
		sInstance = NULL;
	}
}

// static
void LLPanelLogin::setAlwaysRefresh(bool refresh)
{
	if (sInstance && LLStartUp::getStartupState() < STATE_LOGIN_CLEANUP)
	{
		LLMediaCtrl* web_browser = sInstance->getChild<LLMediaCtrl>("login_html");

		if (web_browser)
		{
			web_browser->setAlwaysRefresh(refresh);
		}
	}
}



void LLPanelLogin::loadLoginPage()
{
	if (!sInstance) return;

	LLURI login_page = LLURI(LLGridManager::getInstance()->getLoginPage());
	LLSD params(login_page.queryMap());

	LL_DEBUGS("AppInit") << "login_page: " << login_page << LL_ENDL;

	// allow users (testers really) to specify a different login content URL
	std::string force_login_url = gSavedSettings.getString("ForceLoginURL");
	if ( force_login_url.length() > 0 )
	{
		login_page = LLURI(force_login_url);
	}

	// Language
	params["lang"] = LLUI::getLanguage();

	// First Login?
	if (gSavedSettings.getBOOL("FirstLoginThisInstall"))
	{
		params["firstlogin"] = "TRUE"; // not bool: server expects string TRUE
	}

	// Channel and Version
	params["version"] = llformat("%s (%d)",
								 LLVersionInfo::getShortVersion().c_str(),
								 LLVersionInfo::getBuild());
	params["channel"] = LLVersionInfo::getChannel();

	// Grid
	params["grid"] = LLGridManager::getInstance()->getGridId();

	// add OS info
	params["os"] = LLOSInfo::instance().getOSStringSimple();

	// sourceid
	params["sourceid"] = gSavedSettings.getString("sourceid");

	// login page (web) content version
	params["login_content_version"] = gSavedSettings.getString("LoginContentVersion");

	// Make an LLURI with this augmented info
	std::string url = login_page.scheme().empty()? login_page.authority() : login_page.scheme() + "://" + login_page.authority();
	LLURI login_uri(LLURI::buildHTTP(url,
									 login_page.path(),
									 params));

	gViewerWindow->setMenuBackgroundColor(false, !LLGridManager::getInstance()->isInProductionGrid());

	LLMediaCtrl* web_browser = sInstance->getChild<LLMediaCtrl>("login_html");
	if (web_browser->getCurrentNavUrl() != login_uri.asString())
	{
		LL_DEBUGS("AppInit") << "loading:    " << login_uri << LL_ENDL;
		web_browser->navigateTo( login_uri.asString(), "text/html" );
	}
}

void LLPanelLogin::handleMediaEvent(LLPluginClassMedia* /*self*/, EMediaEvent event)
{
}

//---------------------------------------------------------------------------
// Protected methods
//---------------------------------------------------------------------------
// static
void LLPanelLogin::onClickConnect(void *)
{
	if (sInstance && sInstance->mCallback)
	{
		// JC - Make sure the fields all get committed.
		sInstance->setFocus(FALSE);

		LLComboBox* combo = sInstance->getChild<LLComboBox>("server_combo");
		LLSD combo_val = combo->getSelectedValue();

		// the grid definitions may come from a user-supplied grids.xml, so they may not be good
		LL_DEBUGS("AppInit")<<"grid "<<combo_val.asString()<<LL_ENDL;
		try
		{
			LLGridManager::getInstance()->setGridChoice(combo_val.asString());
		}
		catch (LLInvalidGridName ex)
		{
			LLSD args;
			args["GRID"] = ex.name();
			LLNotificationsUtil::add("InvalidGrid", args);
			return;
		}

		// The start location SLURL has already been sent to LLStartUp::setStartSLURL

		std::string username = sInstance->getChild<LLUICtrl>("username_combo")->getValue().asString();
		std::string password = sInstance->getChild<LLUICtrl>("password_edit")->getValue().asString();
		
		if(username.empty())
		{
			// user must type in something into the username field
			LLNotificationsUtil::add("MustHaveAccountToLogIn");
		}
		else if(password.empty())
		{
		    LLNotificationsUtil::add("MustEnterPasswordToLogIn");
		}
		else
		{
			sCredentialSet = FALSE;
			LLPointer<LLCredential> cred;
			bool remember_1, remember_2;
			getFields(cred, remember_1, remember_2);
			std::string identifier_type;
			cred->identifierType(identifier_type);
			LLSD allowed_credential_types;
			LLGridManager::getInstance()->getLoginIdentifierTypes(allowed_credential_types);
			
			// check the typed in credential type against the credential types expected by the server.
			for(LLSD::array_iterator i = allowed_credential_types.beginArray();
				i != allowed_credential_types.endArray();
				i++)
			{
				
				if(i->asString() == identifier_type)
				{
					// yay correct credential type
					sInstance->mCallback(0, sInstance->mCallbackData);
					return;
				}
			}
			
			// Right now, maingrid is the only thing that is picky about
			// credential format, as it doesn't yet allow account (single username)
			// format creds.  - Rox.  James, we wanna fix the message when we change
			// this.
			LLNotificationsUtil::add("InvalidCredentialFormat");			
		}
	}
}

// static
void LLPanelLogin::onClickVersion(void*)
{
	LLFloaterReg::showInstance("sl_about"); 
}

//static
void LLPanelLogin::onClickForgotPassword(void*)
{
	if (sInstance )
	{
		LLWeb::loadURLExternal(sInstance->getString( "forgot_password_url" ));
	}
}

//static
void LLPanelLogin::onClickSignUp(void*)
{
	if (sInstance)
	{
		LLWeb::loadURLExternal(sInstance->getString("sign_up_url"));
	}
}

// static
void LLPanelLogin::onUserNameTextEnty(void*)
{
    sInstance->mPasswordModified = true;
    sInstance->getChild<LLUICtrl>("password_edit")->setValue(std::string());
<<<<<<< HEAD
=======
    sInstance->mPasswordLength = 0;
>>>>>>> a52ef7ad
    sInstance->addFavoritesToStartLocation(); //will call updateLoginButtons()
}

// static
void LLPanelLogin::onUserListCommit(void*)
{
    if (sInstance)
    {
        LLComboBox* username_combo(sInstance->getChild<LLComboBox>("username_combo"));
        static S32 ind = -1;
        if (ind != username_combo->getCurrentIndex())
        {
            std::string user_key = username_combo->getSelectedValue();
            LLPointer<LLCredential> cred = gSecAPIHandler->loadFromCredentialMap("login_list", LLGridManager::getInstance()->getGrid(), user_key);
<<<<<<< HEAD
            bool remember_psswrd = sInstance->getChild<LLUICtrl>("remember_check")->getValue();
            setFields(cred, remember_psswrd);
=======
            setFields(cred);
>>>>>>> a52ef7ad
            sInstance->mPasswordModified = false;
        }
        else
        {
           std::string pass = sInstance->getChild<LLUICtrl>("password_edit")->getValue().asString();
           if (pass.empty())
           {
               sInstance->giveFocus();
           }
           else
           {
               onClickConnect(NULL);
           }
        }
    }
}

// static
<<<<<<< HEAD
void LLPanelLogin::onRememberUserCheck(void*)
{
    if (sInstance)
    {
        LLCheckBoxCtrl* remember_name(sInstance->getChild<LLCheckBoxCtrl>("remember_name"));
        LLCheckBoxCtrl* remember_psswrd(sInstance->getChild<LLCheckBoxCtrl>("remember_check"));

        bool remember = remember_name->getValue().asBoolean();
=======
// At the moment only happens if !mFirstLoginThisInstall
void LLPanelLogin::onRememberUserCheck(void*)
{
    if (sInstance && !sInstance->mFirstLoginThisInstall)
    {
        LLCheckBoxCtrl* remember_name(sInstance->getChild<LLCheckBoxCtrl>("remember_name"));
        LLCheckBoxCtrl* remember_psswrd(sInstance->getChild<LLCheckBoxCtrl>("remember_password"));
        LLComboBox* user_combo(sInstance->getChild<LLComboBox>("username_combo"));

        bool remember = remember_name->getValue().asBoolean();
        if (user_combo->getCurrentIndex() != -1 && !remember)
        {
            remember = true;
            remember_name->setValue(true);
            LLNotificationsUtil::add("LoginCantRemoveUsername");
        }
>>>>>>> a52ef7ad
        remember_psswrd->setEnabled(remember);
    }
}

// static
void LLPanelLogin::onPassKey(LLLineEditor* caller, void* user_data)
{
	LLPanelLogin *self = (LLPanelLogin *)user_data;
	self->mPasswordModified = TRUE;
	if (gKeyboard->getKeyDown(KEY_CAPSLOCK) && sCapslockDidNotification == FALSE)
	{
		// *TODO: use another way to notify user about enabled caps lock, see EXT-6858
		sCapslockDidNotification = TRUE;
	}

	LLLineEditor* password_edit(self->getChild<LLLineEditor>("password_edit"));
	self->mPasswordLength = password_edit->getText().length();
	self->updateLoginButtons();
}


void LLPanelLogin::updateServer()
{
	if (sInstance)
	{
		try 
		{
			// if they've selected another grid, we should load the credentials
			// for that grid and set them to the UI. But if there were any modifications to
			// fields, modifications should carry over.
			// Not sure if it should carry over password but it worked like this before login changes
			// Example: you started typing in and found that your are under wrong grid,
			// you switch yet don't lose anything
			if (sInstance->areCredentialFieldsDirty())
			{
				// save modified creds
				LLComboBox* user_combo = sInstance->getChild<LLComboBox>("username_combo");
				LLLineEditor* pswd_edit = sInstance->getChild<LLLineEditor>("password_edit");
				std::string username = user_combo->getSimple();
				LLStringUtil::trim(username);
				std::string password = pswd_edit->getValue().asString();

				// populate dropbox and setFields
				// Note: following call is related to initializeLoginInfo()
				LLPointer<LLCredential> credential = gSecAPIHandler->loadCredential(LLGridManager::getInstance()->getGrid());
				sInstance->populateUserList(credential);

				// restore creds
				user_combo->setTextEntry(username);
				pswd_edit->setValue(password);
				sInstance->mUsernameLength = username.length();
				sInstance->mPasswordLength = password.length();
			}
			else
			{
				// populate dropbox and setFields
<<<<<<< HEAD
				bool remember_psswrd = sInstance->getChild<LLUICtrl>("remember_check")->getValue();
				// Note: following call is related to initializeLoginInfo()
				LLPointer<LLCredential> credential = gSecAPIHandler->loadCredential(LLGridManager::getInstance()->getGrid());
				sInstance->populateUserList(credential, remember_psswrd);
=======
				// Note: following call is related to initializeLoginInfo()
				LLPointer<LLCredential> credential = gSecAPIHandler->loadCredential(LLGridManager::getInstance()->getGrid());
				sInstance->populateUserList(credential);
>>>>>>> a52ef7ad
			}

			// update the login panel links 
			bool system_grid = LLGridManager::getInstance()->isSystemGrid();

			// Want to vanish not only create_new_account_btn, but also the
			// title text over it, so turn on/off the whole layout_panel element.
			sInstance->getChild<LLLayoutPanel>("links")->setVisible(system_grid);
			sInstance->getChildView("forgot_password_text")->setVisible(system_grid);

			// grid changed so show new splash screen (possibly)
			loadLoginPage();
		}
		catch (LLInvalidGridName ex)
		{
			LL_WARNS("AppInit")<<"server '"<<ex.name()<<"' selection failed"<<LL_ENDL;
			LLSD args;
			args["GRID"] = ex.name();
			LLNotificationsUtil::add("InvalidGrid", args);	
			return;
		}
	}
}

void LLPanelLogin::updateLoginButtons()
{
	LLButton* login_btn = getChild<LLButton>("connect_btn");

	login_btn->setEnabled(mUsernameLength != 0 && mPasswordLength != 0);

<<<<<<< HEAD
    if (!mFirstLoginThisInstall)
    {
        LLComboBox* user_combo = getChild<LLComboBox>("username_combo");
        LLCheckBoxCtrl* remember_name = getChild<LLCheckBoxCtrl>("remember_name");
        remember_name->setEnabled(user_combo->getCurrentIndex() == -1);
    }
}

void LLPanelLogin::populateUserList(LLPointer<LLCredential> credential, bool remember_psswrd)
{
    LLComboBox* user_combo = getChild<LLComboBox>("username_combo");
    user_combo->removeall();
    user_combo->clear();

    if (gSecAPIHandler->hasCredentialMap("login_list", LLGridManager::getInstance()->getGrid()))
    {
        LLSecAPIHandler::credential_map_t credencials;
        gSecAPIHandler->loadCredentialMap("login_list", LLGridManager::getInstance()->getGrid(), credencials);

        LLSecAPIHandler::credential_map_t::iterator cr_iter = credencials.begin();
        LLSecAPIHandler::credential_map_t::iterator cr_end = credencials.end();
        while (cr_iter != cr_end)
        {
            if (cr_iter->second.notNull()) // basic safety in case of future changes
            {
                // cr_iter->first == user_id , to be able to be find it in case we select it
                user_combo->add(LLPanelLogin::getUserName(cr_iter->second), cr_iter->first, ADD_BOTTOM, TRUE);
            }
            cr_iter++;
        }

        if (credential.isNull() || !user_combo->setSelectedByValue(LLSD(credential->userID()), true))
        {
            // selection failed, just deselect whatever might be selected
            user_combo->setValue(std::string());
        }
        else
        {
            setFields(credential, remember_psswrd);
        }
    }
    else
    {
        if (credential.notNull())
        {
            user_combo->add(LLPanelLogin::getUserName(credential), credential->userID(), ADD_BOTTOM, TRUE);
            setFields(credential, remember_psswrd);
        }
    }
}

=======
	if (!mFirstLoginThisInstall)
	{
		LLComboBox* user_combo = getChild<LLComboBox>("username_combo");
		LLCheckBoxCtrl* remember_name = getChild<LLCheckBoxCtrl>("remember_name");
		if (user_combo->getCurrentIndex() != -1)
		{
			remember_name->setValue(true);
			LLCheckBoxCtrl* remember_pass = getChild<LLCheckBoxCtrl>("remember_password");
			remember_pass->setEnabled(TRUE);
		} // Note: might be good idea to do "else remember_name->setValue(mRememberedState)" but it might behave 'weird' to user
	}
}

void LLPanelLogin::populateUserList(LLPointer<LLCredential> credential)
{
    LLComboBox* user_combo = getChild<LLComboBox>("username_combo");
    user_combo->removeall();
    user_combo->clear();
    user_combo->setValue(std::string());
    getChild<LLUICtrl>("password_edit")->setValue(std::string());
    mUsernameLength = 0;
    mPasswordLength = 0;

    if (gSecAPIHandler->hasCredentialMap("login_list", LLGridManager::getInstance()->getGrid()))
    {
        LLSecAPIHandler::credential_map_t credencials;
        gSecAPIHandler->loadCredentialMap("login_list", LLGridManager::getInstance()->getGrid(), credencials);

        LLSecAPIHandler::credential_map_t::iterator cr_iter = credencials.begin();
        LLSecAPIHandler::credential_map_t::iterator cr_end = credencials.end();
        while (cr_iter != cr_end)
        {
            if (cr_iter->second.notNull()) // basic safety in case of future changes
            {
                // cr_iter->first == user_id , to be able to be find it in case we select it
                user_combo->add(LLPanelLogin::getUserName(cr_iter->second), cr_iter->first, ADD_BOTTOM, TRUE);
            }
            cr_iter++;
        }

        if (credential.isNull() || !user_combo->setSelectedByValue(LLSD(credential->userID()), true))
        {
            // selection failed, fields will be mepty
            updateLoginButtons();
        }
        else
        {
            setFields(credential);
        }
    }
    else
    {
        if (credential.notNull())
        {
            const LLSD &ident = credential->getIdentifier();
            if (ident.isMap() && ident.has("type"))
            {
                // this llsd might hold invalid credencial (failed login), so
                // do not add to the list, just set field.
                setFields(credential);
            }
            else
            {
                updateLoginButtons();
            }
        }
        else
        {
            updateLoginButtons();
        }
    }
}

>>>>>>> a52ef7ad

void LLPanelLogin::onSelectServer()
{
	// The user twiddled with the grid choice ui.
	// apply the selection to the grid setting.
	LLComboBox* server_combo = getChild<LLComboBox>("server_combo");
	LLSD server_combo_val = server_combo->getSelectedValue();
	LL_INFOS("AppInit") << "grid "<<server_combo_val.asString()<< LL_ENDL;
	LLGridManager::getInstance()->setGridChoice(server_combo_val.asString());
	addFavoritesToStartLocation();
	
	/*
	 * Determine whether or not the value in the start_location_combo makes sense
	 * with the new grid value.
	 *
	 * Note that some forms that could be in the location combo are grid-agnostic,
	 * such as "MyRegion/128/128/0".  There could be regions with that name on any
	 * number of grids, so leave them alone.  Other forms, such as
	 * https://grid.example.com/region/Party%20Town/20/30/5 specify a particular
	 * grid; in those cases we want to clear the location.
	 */
	LLComboBox* location_combo = getChild<LLComboBox>("start_location_combo");
	S32 index = location_combo->getCurrentIndex();
	switch (index)
	{
	case 0: // last location
	case 1: // home location
		// do nothing - these are grid-agnostic locations
		break;
		
	default:
		{
			std::string location = location_combo->getValue().asString();
			LLSLURL slurl(location); // generata a slurl from the location combo contents
			if (location.empty()
				|| (slurl.getType() == LLSLURL::LOCATION
				    && slurl.getGrid() != LLGridManager::getInstance()->getGrid())
				   )
			{
				// the grid specified by the location is not this one, so clear the combo
				location_combo->setCurrentByIndex(0); // last location on the new grid
			}
		}			
		break;
	}

	updateServer();
}

void LLPanelLogin::onLocationSLURL()
{
	LLComboBox* location_combo = getChild<LLComboBox>("start_location_combo");
	std::string location = location_combo->getValue().asString();
	LL_DEBUGS("AppInit")<<location<<LL_ENDL;

	LLStartUp::setStartSLURL(location); // calls onUpdateStartSLURL, above 
}

// static
bool LLPanelLogin::getShowFavorites()
{
	return gSavedPerAccountSettings.getBOOL("ShowFavoritesOnLogin");
}

// static
std::string LLPanelLogin::getUserName(LLPointer<LLCredential> &cred)
{
    if (cred.isNull())
    {
        return "unknown";
    }
    const LLSD &ident = cred->getIdentifier();

    if (!ident.isMap())
    {
        return "unknown";
    }
    else if ((std::string)ident["type"] == "agent")
    {
        std::string second_name = ident["last_name"];
        if (second_name == "resident" || second_name == "Resident")
        {
            return (std::string)ident["first_name"];
        }
        return (std::string)ident["first_name"] + " " + (std::string)ident["last_name"];
    }
    else if ((std::string)ident["type"] == "account")
    {
        return LLCacheName::cleanFullName((std::string)ident["account_name"]);
    }

    return "unknown";
}
<|MERGE_RESOLUTION|>--- conflicted
+++ resolved
@@ -552,34 +552,20 @@
         LL_WARNS() << "Attempted fillFields with no login view shown" << LL_ENDL;
         return;
     }
-<<<<<<< HEAD
-    LLUICtrl* remember_check = sInstance->getChild<LLUICtrl>("remember_check");
-    remember_check->setValue(remember_psswrd);
-    if (sInstance->mFirstLoginThisInstall)
-    {
-        // no list to populate
-        setFields(credential, remember_psswrd);
-=======
     if (sInstance->mFirstLoginThisInstall)
     {
         LLUICtrl* remember_check = sInstance->getChild<LLUICtrl>("remember_check");
         remember_check->setValue(remember_psswrd);
         // no list to populate
         setFields(credential);
->>>>>>> a52ef7ad
     }
     else
     {
         sInstance->getChild<LLUICtrl>("remember_name")->setValue(remember_user);
-<<<<<<< HEAD
-        sInstance->populateUserList(credential, remember_psswrd);
-        remember_check->setEnabled(remember_user);
-=======
         LLUICtrl* remember_password = sInstance->getChild<LLUICtrl>("remember_password");
         remember_password->setValue(remember_psswrd);
         remember_password->setEnabled(remember_user);
         sInstance->populateUserList(credential);
->>>>>>> a52ef7ad
     }
 }
 
@@ -599,25 +585,13 @@
     }
     else
     {
-<<<<<<< HEAD
-        LLUICtrl* remember_check = sInstance->getChild<LLUICtrl>("remember_check");
-        bool remember_psswrd = remember_check->getValue();
-        LLPointer<LLCredential> cred = gSecAPIHandler->loadCredential(LLGridManager::getInstance()->getGrid());
-        sInstance->populateUserList(cred, remember_psswrd);
-=======
         LLPointer<LLCredential> cred = gSecAPIHandler->loadCredential(LLGridManager::getInstance()->getGrid());
         sInstance->populateUserList(cred);
->>>>>>> a52ef7ad
-    }
-}
-
-// static
-<<<<<<< HEAD
-void LLPanelLogin::setFields(LLPointer<LLCredential> credential,
-							 bool remember_psswrd)
-=======
+    }
+}
+
+// static
 void LLPanelLogin::setFields(LLPointer<LLCredential> credential)
->>>>>>> a52ef7ad
 {
 	if (!sInstance)
 	{
@@ -652,12 +626,8 @@
 	}
 	else
 	{
-<<<<<<< HEAD
-		sInstance->getChild<LLComboBox>("username_combo")->setLabel(std::string());	
-=======
 		sInstance->getChild<LLComboBox>("username_combo")->setLabel(std::string());
 		sInstance->mUsernameLength = 0;
->>>>>>> a52ef7ad
 	}
 
 	sInstance->addFavoritesToStartLocation();
@@ -667,11 +637,7 @@
 	LL_INFOS("Credentials") << "Setting authenticator field " << authenticator["type"].asString() << LL_ENDL;
 	if(authenticator.isMap() && 
 	   authenticator.has("secret") && 
-<<<<<<< HEAD
-	   (authenticator["secret"].asString().size() > 0) && remember_psswrd)
-=======
 	   (authenticator["secret"].asString().size() > 0))
->>>>>>> a52ef7ad
 	{
 		
 		// This is a MD5 hex digest of a password.
@@ -704,11 +670,7 @@
 	LLSD identifier = LLSD::emptyMap();
 	LLSD authenticator = LLSD::emptyMap();
 
-<<<<<<< HEAD
-	std::string username = sInstance->getChild<LLComboBox>("username_combo")->getValue().asString();
-=======
 	std::string username = sInstance->getChild<LLComboBox>("username_combo")->getSimple();
->>>>>>> a52ef7ad
 	std::string password = sInstance->getChild<LLUICtrl>("password_edit")->getValue().asString();
 	LLStringUtil::trim(username);
 
@@ -790,25 +752,15 @@
 		}
 	}
 	credential = gSecAPIHandler->createCredential(LLGridManager::getInstance()->getGrid(), identifier, authenticator);
-<<<<<<< HEAD
-	remember_psswrd = sInstance->getChild<LLUICtrl>("remember_check")->getValue();
     if (!sInstance->mFirstLoginThisInstall)
     {
-=======
-    if (!sInstance->mFirstLoginThisInstall)
-    {
         remember_psswrd = sInstance->getChild<LLUICtrl>("remember_password")->getValue();
->>>>>>> a52ef7ad
         remember_user = sInstance->getChild<LLUICtrl>("remember_name")->getValue();
     }
     else
     {
-<<<<<<< HEAD
-        remember_user = true;
-=======
         remember_psswrd = sInstance->getChild<LLUICtrl>("remember_check")->getValue();
         remember_user = remember_psswrd; // on panel_login_first "remember_check" is named as 'remember me'
->>>>>>> a52ef7ad
     }
 }
 
@@ -1135,10 +1087,7 @@
 {
     sInstance->mPasswordModified = true;
     sInstance->getChild<LLUICtrl>("password_edit")->setValue(std::string());
-<<<<<<< HEAD
-=======
     sInstance->mPasswordLength = 0;
->>>>>>> a52ef7ad
     sInstance->addFavoritesToStartLocation(); //will call updateLoginButtons()
 }
 
@@ -1153,12 +1102,7 @@
         {
             std::string user_key = username_combo->getSelectedValue();
             LLPointer<LLCredential> cred = gSecAPIHandler->loadFromCredentialMap("login_list", LLGridManager::getInstance()->getGrid(), user_key);
-<<<<<<< HEAD
-            bool remember_psswrd = sInstance->getChild<LLUICtrl>("remember_check")->getValue();
-            setFields(cred, remember_psswrd);
-=======
             setFields(cred);
->>>>>>> a52ef7ad
             sInstance->mPasswordModified = false;
         }
         else
@@ -1177,16 +1121,6 @@
 }
 
 // static
-<<<<<<< HEAD
-void LLPanelLogin::onRememberUserCheck(void*)
-{
-    if (sInstance)
-    {
-        LLCheckBoxCtrl* remember_name(sInstance->getChild<LLCheckBoxCtrl>("remember_name"));
-        LLCheckBoxCtrl* remember_psswrd(sInstance->getChild<LLCheckBoxCtrl>("remember_check"));
-
-        bool remember = remember_name->getValue().asBoolean();
-=======
 // At the moment only happens if !mFirstLoginThisInstall
 void LLPanelLogin::onRememberUserCheck(void*)
 {
@@ -1203,7 +1137,6 @@
             remember_name->setValue(true);
             LLNotificationsUtil::add("LoginCantRemoveUsername");
         }
->>>>>>> a52ef7ad
         remember_psswrd->setEnabled(remember);
     }
 }
@@ -1260,16 +1193,9 @@
 			else
 			{
 				// populate dropbox and setFields
-<<<<<<< HEAD
-				bool remember_psswrd = sInstance->getChild<LLUICtrl>("remember_check")->getValue();
-				// Note: following call is related to initializeLoginInfo()
-				LLPointer<LLCredential> credential = gSecAPIHandler->loadCredential(LLGridManager::getInstance()->getGrid());
-				sInstance->populateUserList(credential, remember_psswrd);
-=======
 				// Note: following call is related to initializeLoginInfo()
 				LLPointer<LLCredential> credential = gSecAPIHandler->loadCredential(LLGridManager::getInstance()->getGrid());
 				sInstance->populateUserList(credential);
->>>>>>> a52ef7ad
 			}
 
 			// update the login panel links 
@@ -1300,59 +1226,6 @@
 
 	login_btn->setEnabled(mUsernameLength != 0 && mPasswordLength != 0);
 
-<<<<<<< HEAD
-    if (!mFirstLoginThisInstall)
-    {
-        LLComboBox* user_combo = getChild<LLComboBox>("username_combo");
-        LLCheckBoxCtrl* remember_name = getChild<LLCheckBoxCtrl>("remember_name");
-        remember_name->setEnabled(user_combo->getCurrentIndex() == -1);
-    }
-}
-
-void LLPanelLogin::populateUserList(LLPointer<LLCredential> credential, bool remember_psswrd)
-{
-    LLComboBox* user_combo = getChild<LLComboBox>("username_combo");
-    user_combo->removeall();
-    user_combo->clear();
-
-    if (gSecAPIHandler->hasCredentialMap("login_list", LLGridManager::getInstance()->getGrid()))
-    {
-        LLSecAPIHandler::credential_map_t credencials;
-        gSecAPIHandler->loadCredentialMap("login_list", LLGridManager::getInstance()->getGrid(), credencials);
-
-        LLSecAPIHandler::credential_map_t::iterator cr_iter = credencials.begin();
-        LLSecAPIHandler::credential_map_t::iterator cr_end = credencials.end();
-        while (cr_iter != cr_end)
-        {
-            if (cr_iter->second.notNull()) // basic safety in case of future changes
-            {
-                // cr_iter->first == user_id , to be able to be find it in case we select it
-                user_combo->add(LLPanelLogin::getUserName(cr_iter->second), cr_iter->first, ADD_BOTTOM, TRUE);
-            }
-            cr_iter++;
-        }
-
-        if (credential.isNull() || !user_combo->setSelectedByValue(LLSD(credential->userID()), true))
-        {
-            // selection failed, just deselect whatever might be selected
-            user_combo->setValue(std::string());
-        }
-        else
-        {
-            setFields(credential, remember_psswrd);
-        }
-    }
-    else
-    {
-        if (credential.notNull())
-        {
-            user_combo->add(LLPanelLogin::getUserName(credential), credential->userID(), ADD_BOTTOM, TRUE);
-            setFields(credential, remember_psswrd);
-        }
-    }
-}
-
-=======
 	if (!mFirstLoginThisInstall)
 	{
 		LLComboBox* user_combo = getChild<LLComboBox>("username_combo");
@@ -1426,7 +1299,6 @@
     }
 }
 
->>>>>>> a52ef7ad
 
 void LLPanelLogin::onSelectServer()
 {
