--- conflicted
+++ resolved
@@ -211,14 +211,6 @@
 	}
 
 #if !USE_VIEWER_AUTH
-<<<<<<< HEAD
-	//childSetPrevalidate("login_id_edit", LLTextValidate::validateASCIIPrintableNoSpace);
-	childSetPrevalidate("last_name_edit", LLTextValidate::validateASCIIPrintableNoSpace);
-
-	childSetCommitCallback("password_edit", mungePassword, this);
-=======
-	childSetPrevalidate("username_edit", LLTextValidate::validateASCIIPrintableNoPipe);
->>>>>>> aebb4952
 	getChild<LLLineEditor>("password_edit")->setKeystrokeCallback(onPassKey, this);
 
 	// change z sort of clickable text to be behind buttons
@@ -461,11 +453,7 @@
 	if( sInstance )
 	{
 		// Grab focus and move cursor to first blank input field
-<<<<<<< HEAD
-		std::string first = sInstance->childGetText("login_id_edit");
-=======
 		std::string username = sInstance->childGetText("username_edit");
->>>>>>> aebb4952
 		std::string pass = sInstance->childGetText("password_edit");
 
 		BOOL have_username = !username.empty();
@@ -481,11 +469,7 @@
 		else
 		{
 			// User doesn't have a name, so start there.
-<<<<<<< HEAD
-			edit = sInstance->getChild<LLLineEditor>("login_id_edit");
-=======
 			edit = sInstance->getChild<LLLineEditor>("username_edit");
->>>>>>> aebb4952
 		}
 
 		if (edit)
@@ -507,13 +491,8 @@
 	// *TODO: Append all the usual login parameters, like first_login=Y etc.
 	std::string splash_screen_url = sInstance->getString("real_url");
 	web_browser->navigateTo( splash_screen_url, "text/html" );
-<<<<<<< HEAD
-	LLUICtrl* login_id_edit = sInstance->getChild<LLUICtrl>("login_id_edit");
-	login_id_edit->setFocus(TRUE);
-=======
 	LLUICtrl* username_edit = sInstance->getChild<LLUICtrl>("username_edit");
 	username_edit->setFocus(TRUE);
->>>>>>> aebb4952
 }
 
 // static
@@ -545,29 +524,21 @@
 	}
 	LL_INFOS("Credentials") << "Setting login fields to " << *credential << LL_ENDL;
 
-<<<<<<< HEAD
-	std::string login_id = firstname;
-	if (!lastname.empty() && lastname != "Resident")
-	{
-		// support traditional First Last name slurls
-		login_id += " ";
-		login_id += lastname;
-	}
-	sInstance->childSetText("login_id_edit", login_id);
-	sInstance->childSetText("last_name_edit", std::string());
-
-	// Max "actual" password length is 16 characters.
-	// Hex digests are always 32 characters.
-	if (password.length() == 32)
-=======
 	LLSD identifier = credential->getIdentifier();
 	if((std::string)identifier["type"] == "agent") 
 	{
-		sInstance->childSetText("username_edit", (std::string)identifier["first_name"] + " " + 
-								(std::string)identifier["last_name"]);	
+		std::string firstname = identifier["first_name"].asString();
+		std::string lastname = identifier["last_name"].asString();
+	    std::string login_id = firstname;
+	    if (!lastname.empty() && lastname != "Resident")
+	    {
+		    // support traditional First Last name slurls
+		    login_id += " ";
+		    login_id += lastname;
+	    }
+		sInstance->childSetText("username_edit", login_id);	
 	}
 	else if((std::string)identifier["type"] == "account")
->>>>>>> aebb4952
 	{
 		sInstance->childSetText("username_edit", (std::string)identifier["account_name"]);		
 	}
@@ -622,31 +593,9 @@
 		authenticator = credential->getAuthenticator();
 	}
 
-<<<<<<< HEAD
-	std::string login_id = sInstance->childGetText("login_id_edit");
-	LLStringUtil::trim(login_id);
-
-	U32 pos = login_id.find(' ');
-	if (pos != std::string::npos)
-	{
-		// old-style Firstname Lastname
-		*firstname = login_id.substr(0, pos);
-		*lastname = login_id.substr(pos+1);
-	}
-	else
-	{
-		// new-style single SLID string
-		*firstname = login_id;
-		*lastname = "Resident";
-	}
-
-	LLStringUtil::trim(*firstname);
-	LLStringUtil::trim(*lastname);
-=======
 	std::string username = sInstance->childGetText("username_edit");
 	LLStringUtil::trim(username);
 	std::string password = sInstance->childGetText("password_edit");
->>>>>>> aebb4952
 
 	LL_INFOS2("Credentials", "Authentication") << "retrieving username:" << username << LL_ENDL;
 	// determine if the username is a first/last form or not.
@@ -1013,19 +962,6 @@
 		// JC - Make sure the fields all get committed.
 		sInstance->setFocus(FALSE);
 
-<<<<<<< HEAD
-		// Do SLID "Resident" name mangling
-		std::string first, last, unused_password;
-		getFields(&first, &last, &unused_password);
-
-		LLComboBox* combo = sInstance->getChild<LLComboBox>("start_location_combo");
-		std::string combo_text = combo->getSimple();
-		
-		bool has_first_and_last = !(first.empty() || last.empty());
-		bool has_location = false;
-
-		if(combo_text=="<Type region name>" || combo_text =="")
-=======
 		LLComboBox* combo = sInstance->getChild<LLComboBox>("server_combo");
 		LLSD combo_val = combo->getSelectedValue();
 		if (combo_val.isUndefined())
@@ -1038,7 +974,6 @@
 			return;
 		}		
 		try
->>>>>>> aebb4952
 		{
 			LLGridManager::getInstance()->setGridChoice(combo_val.asString());
 		}
