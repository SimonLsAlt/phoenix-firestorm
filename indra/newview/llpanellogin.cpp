--- conflicted
+++ resolved
@@ -325,8 +325,10 @@
 
 	// Load favorites into the combo.
 	std::string user_defined_name = getChild<LLComboBox>("username_combo")->getSimple();
-<<<<<<< HEAD
 // <FS:CR> FIRE-10122 - User@grid stored_favorites.xml
+	//std::replace(user_defined_name.begin(), user_defined_name.end(), '.', ' ');
+	//std::string filename = gDirUtilp->getExpandedFilename(LL_PATH_USER_SETTINGS, "stored_favorites_" + LLGridManager::getInstance()->getGrid() + ".xml");
+	//std::string old_filename = gDirUtilp->getExpandedFilename(LL_PATH_USER_SETTINGS, "stored_favorites.xml");
 	std::string canonical_user_name = canonicalize_username(user_defined_name);
 	U32 resident_pos = canonical_user_name.find("Resident");
 	if (resident_pos > 0)
@@ -336,21 +338,19 @@
 	std::string current_grid = getChild<LLComboBox>("server_combo")->getSimple();
 	std::string current_user = canonical_user_name + " @ " + current_grid;
 	LL_DEBUGS("Favorites") << "Current user: \"" << current_user << "\"" << LL_ENDL;
-// </FS:CR>
 	std::string filename = gDirUtilp->getExpandedFilename(LL_PATH_USER_SETTINGS, "stored_favorites.xml");
-=======
-	std::replace(user_defined_name.begin(), user_defined_name.end(), '.', ' ');
-	std::string filename = gDirUtilp->getExpandedFilename(LL_PATH_USER_SETTINGS, "stored_favorites_" + LLGridManager::getInstance()->getGrid() + ".xml");
-	std::string old_filename = gDirUtilp->getExpandedFilename(LL_PATH_USER_SETTINGS, "stored_favorites.xml");
->>>>>>> c97d191a
+// </FS:CR>
 	LLSD fav_llsd;
 	llifstream file;
 	file.open(filename);
-	if (!file.is_open())
-	{
-		file.open(old_filename);
-		if (!file.is_open()) return;
-	}
+// <FS:CR> FIRE-10122 - User@grid stored_favorites.xml
+	//if (!file.is_open())
+	//{
+	//	file.open(old_filename);
+	//	if (!file.is_open()) return;
+	//}
+	if (!file.is_open()) return;
+// </FS:CR>
 	LLSDSerialize::fromXML(fav_llsd, file);
 	for (LLSD::map_const_iterator iter = fav_llsd.beginMap();
 		iter != fav_llsd.endMap(); ++iter)
@@ -359,7 +359,7 @@
 		// a single word account name, so it can be compared case-insensitive with the
 		// user defined "firstname lastname".
 // <FS:CR> FIRE-10122 - User@grid stored_favorites.xml
-		//S32 res = LLStringUtil::compareInsensitive(canonical_user_name, iter->first);
+		//S32 res = LLStringUtil::compareInsensitive(user_defined_name, iter->first);
 		S32 res = LLStringUtil::compareInsensitive(current_user, iter->first);
 // </FS:CR>
 		if (res != 0)
@@ -1151,7 +1151,8 @@
 	LLSD server_combo_val = server_combo->getSelectedValue();
 	LL_INFOS("AppInit") << "grid "<<server_combo_val.asString()<< LL_ENDL;
 	LLGridManager::getInstance()->setGridChoice(server_combo_val.asString());
-	addFavoritesToStartLocation();
+	// <FS:CR> FIRE-10122 - User@grid stored_favorites.xml
+	//addFavoritesToStartLocation();
 	
 	/*
 	 * Determine whether or not the value in the start_location_combo makes sense
