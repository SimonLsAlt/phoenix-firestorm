/**
 * @file llcontrolavatar.cpp
 * @brief Implementation for special dummy avatar used to drive rigged meshes.
 *
 * $LicenseInfo:firstyear=2017&license=viewerlgpl$
 * Second Life Viewer Source Code
 * Copyright (C) 2017, Linden Research, Inc.
 *
 * This library is free software; you can redistribute it and/or
 * modify it under the terms of the GNU Lesser General Public
 * License as published by the Free Software Foundation;
 * version 2.1 of the License only.
 *
 * This library is distributed in the hope that it will be useful,
 * but WITHOUT ANY WARRANTY; without even the implied warranty of
 * MERCHANTABILITY or FITNESS FOR A PARTICULAR PURPOSE.  See the GNU
 * Lesser General Public License for more details.
 *
 * You should have received a copy of the GNU Lesser General Public
 * License along with this library; if not, write to the Free Software
 * Foundation, Inc., 51 Franklin Street, Fifth Floor, Boston, MA  02110-1301  USA
 *
 * Linden Research, Inc., 945 Battery Street, San Francisco, CA  94111  USA
 * $/LicenseInfo$
 */

#include "llviewerprecompiledheaders.h"
#include "llcontrolavatar.h"
#include "llagent.h" //  Get state values from here
#include "llviewerobjectlist.h"
#include "pipeline.h"
#include "llanimationstates.h"
#include "llviewercontrol.h"
#include "llmeshrepository.h"
#include "llviewerregion.h"
#include "llskinningutil.h"

const F32 LLControlAvatar::MAX_LEGAL_OFFSET = 3.0f;
const F32 LLControlAvatar::MAX_LEGAL_SIZE = 64.0f;

//static
boost::signals2::connection LLControlAvatar::sRegionChangedSlot;

LLControlAvatar::LLControlAvatar(const LLUUID& id, const LLPCode pcode, LLViewerRegion* regionp) :
    LLVOAvatar(id, pcode, regionp),
    mPlaying(false),
    mGlobalScale(1.0f),
    mMarkedForDeath(false),
    mRootVolp(NULL),
    mControlAVBridge(NULL),
    mScaleConstraintFixup(1.0),
    mRegionChanged(false)
{
    mIsDummy = true;
    mIsControlAvatar = true;
    mEnableDefaultMotions = false;
}

// virtual
LLControlAvatar::~LLControlAvatar()
{
    // Should already have been unlinked before destruction
    llassert(!mRootVolp);
}

// virtual
void LLControlAvatar::initInstance()
{
    // Potential optimizations here: avoid creating system
    // avatar mesh content since it's not used. For now we just clean some
    // things up after the fact in releaseMeshData().
    LLVOAvatar::initInstance();

    createDrawable(&gPipeline);
    updateJointLODs();
    updateGeometry(mDrawable);
    hideSkirt();

    mInitFlags |= 1<<4;
}

const LLVOAvatar *LLControlAvatar::getAttachedAvatar() const
{
    LL_PROFILE_ZONE_SCOPED;
    if (mRootVolp && mRootVolp->isAttachment())
    {
        return mRootVolp->getAvatarAncestor();
    }
    return NULL;
}

LLVOAvatar *LLControlAvatar::getAttachedAvatar()
{
    LL_PROFILE_ZONE_SCOPED;
    if (mRootVolp && mRootVolp->isAttachment())
    {
        return mRootVolp->getAvatarAncestor();
    }
    return NULL;
}

void LLControlAvatar::getNewConstraintFixups(LLVector3& new_pos_fixup, F32& new_scale_fixup) const
{
<<<<<<< HEAD
=======
    static LLCachedControl<F32> anim_max_legal_offset(gSavedSettings, "AnimatedObjectsMaxLegalOffset", MAX_LEGAL_OFFSET);
    F32 max_legal_offset = llmax(anim_max_legal_offset(), 0.f);

    static LLCachedControl<F32> anim_max_legal_size(gSavedSettings, "AnimatedObjectsMaxLegalSize", MAX_LEGAL_SIZE);
    F32 max_legal_size = llmax(anim_max_legal_size(), 1.f);

>>>>>>> dc2aab4e
    new_pos_fixup = LLVector3();
    new_scale_fixup = 1.0f;
    LLVector3 vol_pos = mRootVolp->getRenderPosition();

    // Fix up position if needed to prevent visual encroachment
    if (box_valid_and_non_zero(getLastAnimExtents())) // wait for state to settle down
    {
        // The goal here is to ensure that the extent of the avatar's
        // bounding box does not wander too far from the
        // official position of the corresponding volume. We
        // do this by tracking the distance and applying a
        // correction to the control avatar position if
        // needed.
        const LLVector3 *extents = getLastAnimExtents();
        LLVector3 unshift_extents[2];
        unshift_extents[0] = extents[0] - mPositionConstraintFixup;
        unshift_extents[1] = extents[1] - mPositionConstraintFixup;
        LLVector3 box_dims = extents[1]-extents[0];
        F32 box_size = llmax(box_dims[0],box_dims[1],box_dims[2]);

        if (!mRootVolp->isAttachment())
        {
            LLVector3 pos_box_offset = point_to_box_offset(vol_pos, unshift_extents);
            F32 offset_dist = pos_box_offset.length();
            if (offset_dist > MAX_LEGAL_OFFSET && offset_dist > 0.f)
            {
                F32 target_dist = (offset_dist - MAX_LEGAL_OFFSET);
                new_pos_fixup = (target_dist/offset_dist)*pos_box_offset;
            }
            if (new_pos_fixup != mPositionConstraintFixup)
            {
                LL_DEBUGS("ConstraintFix") << getFullname() << " pos fix, offset_dist " << offset_dist << " pos fixup "
                                           << new_pos_fixup << " was " << mPositionConstraintFixup << LL_ENDL;
                LL_DEBUGS("ConstraintFix") << "vol_pos " << vol_pos << LL_ENDL;
                LL_DEBUGS("ConstraintFix") << "extents " << extents[0] << " " << extents[1] << LL_ENDL;
                LL_DEBUGS("ConstraintFix") << "unshift_extents " << unshift_extents[0] << " " << unshift_extents[1] << LL_ENDL;

            }
        }
        if (box_size/mScaleConstraintFixup > MAX_LEGAL_SIZE)
        {
            new_scale_fixup = mScaleConstraintFixup* MAX_LEGAL_SIZE /box_size;
            LL_DEBUGS("ConstraintFix") << getFullname() << " scale fix, box_size " << box_size << " fixup "
                                       << mScaleConstraintFixup << " max legal " << MAX_LEGAL_SIZE
                                       << " -> new scale " << new_scale_fixup << LL_ENDL;
        }
    }
}

void LLControlAvatar::matchVolumeTransform()
{
    if (mRootVolp)
    {
        LLVector3 new_pos_fixup;
        F32 new_scale_fixup;
        if (mRegionChanged)
        {
            new_scale_fixup = mScaleConstraintFixup;
            new_pos_fixup = mPositionConstraintFixup;
            mRegionChanged = false;
        }
        else
        {
            getNewConstraintFixups(new_pos_fixup, new_scale_fixup);
        }
        mPositionConstraintFixup = new_pos_fixup;
        mScaleConstraintFixup = new_scale_fixup;

        if (mRootVolp->isAttachment())
        {
            LLVOAvatar *attached_av = getAttachedAvatar();
            if (attached_av)
            {
                LLViewerJointAttachment *attach = attached_av->getTargetAttachmentPoint(mRootVolp);
                if (getRegion() && !isDead())
                {
                    setPositionAgent(mRootVolp->getRenderPosition());
                }
                attach->updateWorldPRSParent();
                LLVector3 joint_pos = attach->getWorldPosition();
                LLQuaternion joint_rot = attach->getWorldRotation();
                LLVector3 obj_pos = mRootVolp->mDrawable->getPosition();
                LLQuaternion obj_rot = mRootVolp->mDrawable->getRotation();
                obj_pos.rotVec(joint_rot);
                mRoot->setWorldPosition(obj_pos + joint_pos);
                mRoot->setWorldRotation(obj_rot * joint_rot);
                setRotation(mRoot->getRotation());

                setGlobalScale(mScaleConstraintFixup);
            }
            else
            {
                LL_WARNS_ONCE() << "can't find attached av!" << LL_ENDL;
            }
        }
        else
        {
            LLVector3 vol_pos = mRootVolp->getRenderPosition();

            // FIXME: Currently if you're doing something like playing an
            // animation that moves the pelvis (on an avatar or
            // animated object), the name tag and debug text will be
            // left behind. Ideally setPosition() would follow the
            // skeleton around in a smarter way, so name tags,
            // complexity info and such line up better. Should defer
            // this until avatars also get fixed.

            LLQuaternion obj_rot;
            if (mRootVolp->mDrawable)
            {
                obj_rot = mRootVolp->mDrawable->getRotation();
            }
            else
            {
                obj_rot = mRootVolp->getRotation();
            }

            LLMatrix3 bind_mat;

            LLQuaternion bind_rot;
#define MATCH_BIND_SHAPE
#ifdef MATCH_BIND_SHAPE
            // MAINT-8671 - based on a patch from Beq Janus
            const LLMeshSkinInfo* skin_info = mRootVolp->getSkinInfo();
            if (skin_info)
            {
                LL_DEBUGS("BindShape") << getFullname() << " bind shape " << skin_info->mBindShapeMatrix << LL_ENDL;
                bind_rot = LLSkinningUtil::getUnscaledQuaternion(LLMatrix4(skin_info->mBindShapeMatrix));
            }
#endif
            setRotation(bind_rot*obj_rot);
            mRoot->setWorldRotation(bind_rot*obj_rot);
            if (getRegion() && !isDead())
            {
                setPositionAgent(vol_pos);
            }
            mRoot->setPosition(vol_pos + mPositionConstraintFixup);

            setGlobalScale(mScaleConstraintFixup);
        }
    }
}

void LLControlAvatar::setGlobalScale(F32 scale)
{
    if (scale <= 0.0)
    {
        LL_WARNS() << "invalid global scale " << scale << LL_ENDL;
        return;
    }
    if (scale != mGlobalScale)
    {
        F32 adjust_scale = scale/mGlobalScale;
        LL_INFOS() << "scale " << scale << " adjustment " << adjust_scale << LL_ENDL;
        // should we be scaling from the pelvis or the root?
        recursiveScaleJoint(mPelvisp,adjust_scale);
        mGlobalScale = scale;
    }
}

void LLControlAvatar::recursiveScaleJoint(LLJoint* joint, F32 factor)
{
    joint->setScale(factor * joint->getScale());

    for (LLJoint::joints_t::iterator iter = joint->mChildren.begin();
         iter != joint->mChildren.end(); ++iter)
    {
        LLJoint* child = *iter;
        recursiveScaleJoint(child, factor);
    }
}

// Based on LLViewerJointAttachment::setupDrawable(), without the attaching part.
void LLControlAvatar::updateVolumeGeom()
{
    if (!mRootVolp->mDrawable)
        return;
    if (mRootVolp->mDrawable->isActive())
    {
        mRootVolp->mDrawable->makeStatic(false);
    }
    mRootVolp->mDrawable->makeActive();
    gPipeline.markMoved(mRootVolp->mDrawable);
    gPipeline.markTextured(mRootVolp->mDrawable); // face may need to change draw pool to/from POOL_HUD

    LLViewerObject::const_child_list_t& child_list = mRootVolp->getChildren();
    for (LLViewerObject::child_list_t::const_iterator iter = child_list.begin();
         iter != child_list.end(); ++iter)
    {
        LLViewerObject* childp = *iter;
        if (childp && childp->mDrawable.notNull())
        {
            gPipeline.markTextured(childp->mDrawable); // face may need to change draw pool to/from POOL_HUD
            gPipeline.markMoved(childp->mDrawable);
        }
    }

    gPipeline.markRebuild(mRootVolp->mDrawable, LLDrawable::REBUILD_ALL);
    mRootVolp->markForUpdate();

    // Note that attachment overrides aren't needed here, have already
    // been applied at the time the mControlAvatar was created, in
    // llvovolume.cpp.

    matchVolumeTransform();

    // Initial exploration of allowing scaling skeleton to match root
    // prim bounding box. If enabled, would probably be controlled by
    // an additional checkbox and default to off. Not enabled for
    // initial release.

    // What should the scale be? What we really want is the ratio
    // between the scale at which the object was originally designed
    // and rigged, and the scale to which it has been subsequently
    // modified - for example, if the object has been scaled down by a
    // factor of 2 then we should use 0.5 as the global scale. But we
    // don't have the original scale stored anywhere, just the current
    // scale. Possibilities - 1) remember the original scale
    // somewhere, 2) add another field to let the user specify the
    // global scale, 3) approximate the original scale by looking at
    // the proportions of the skeleton after joint positions have
    // been applied

    //LLVector3 obj_scale = obj->getScale();
    //F32 obj_scale_z = llmax(obj_scale[2],0.1f);
    //setGlobalScale(obj_scale_z/2.0f); // roughly fit avatar height range (2m) into object height
}

LLControlAvatar *LLControlAvatar::createControlAvatar(LLVOVolume *obj)
{
    LLControlAvatar *cav = (LLControlAvatar*)gObjectList.createObjectViewer(LL_PCODE_LEGACY_AVATAR, gAgent.getRegion(), CO_FLAG_CONTROL_AVATAR);

    if (cav)
    {
        cav->mRootVolp = obj;

        // Sync up position/rotation with object
        cav->matchVolumeTransform();
    }

    return cav;
}

void LLControlAvatar::markForDeath()
{
    mMarkedForDeath = true;
    // object unlinked cav and might be dead already
    // might need to clean mControlAVBridge here as well
    mRootVolp = NULL;
    mVolumep = nullptr;
}

void LLControlAvatar::idleUpdate(LLAgent &agent, const F64 &time)
{
    if (mMarkedForDeath)
    {
        markDead();
        mMarkedForDeath = false;
    }
    else
    {
        LLVOAvatar::idleUpdate(agent,time);
    }
}

void LLControlAvatar::markDead()
{
    mRootVolp = NULL;
    super::markDead();
    mControlAVBridge = NULL;
}

bool LLControlAvatar::computeNeedsUpdate()
{
    computeUpdatePeriod();

    // Animesh attachments are a special case. Should have the same update cadence as their attached parent avatar.
    LLVOAvatar *attached_av = getAttachedAvatar();
    if (attached_av)
    {
        // Have to run computeNeedsUpdate() for attached av in
        // case it hasn't run updateCharacter() already this
        // frame.  Note this means that the attached av will
        // run computeNeedsUpdate() multiple times per frame
        // if it has animesh attachments. Results will be
        // consistent except for the corner case of exceeding
        // MAX_IMPOSTOR_INTERVAL in one call but not another,
        // which should be rare.
        attached_av->computeNeedsUpdate();
        mNeedsImpostorUpdate = attached_av->mNeedsImpostorUpdate;
        if (mNeedsImpostorUpdate)
        {
            mLastImpostorUpdateReason = 12;
        }
        return mNeedsImpostorUpdate;
    }
    return LLVOAvatar::computeNeedsUpdate();
}

bool LLControlAvatar::updateCharacter(LLAgent &agent)
{
    return LLVOAvatar::updateCharacter(agent);
}

//virtual
void LLControlAvatar::updateDebugText()
{
    static LLCachedControl<bool> debug_animated_objects(gSavedSettings, "DebugAnimatedObjects");
    if (debug_animated_objects)
    {
        S32 total_linkset_count = 0;
        if (mRootVolp)
        {
            total_linkset_count = 1 + static_cast<S32>(mRootVolp->getChildren().size());
        }
        std::vector<LLVOVolume*> volumes;
        getAnimatedVolumes(volumes);
        S32 animated_volume_count = static_cast<S32>(volumes.size());
        std::string active_string;
        std::string type_string;
        std::string lod_string;
        std::string animated_object_flag_string;
        S32 total_tris = 0;
        S32 total_verts = 0;
        F32 est_tris = 0.f;
        F32 est_streaming_tris = 0.f;
        F32 streaming_cost = 0.f;
        std::string cam_dist_string = "";
        S32 cam_dist_count = 0;
        F32 lod_radius = mRootVolp ? mRootVolp->mLODRadius : 0.f;

        for (std::vector<LLVOVolume*>::iterator it = volumes.begin();
             it != volumes.end(); ++it)
        {
            LLVOVolume *volp = *it;
            S32 verts = 0;
            total_tris += volp->getTriangleCount(&verts);
            total_verts += verts;
            est_tris += volp->getEstTrianglesMax();
            est_streaming_tris += volp->getEstTrianglesStreamingCost();
            streaming_cost += volp->getStreamingCost();
            lod_string += llformat("%d",volp->getLOD());
            if (volp && volp->mDrawable)
            {
                bool is_animated_flag = volp->getExtendedMeshFlags() & LLExtendedMeshParams::ANIMATED_MESH_ENABLED_FLAG;
                if (is_animated_flag)
                {
                    animated_object_flag_string += "1";
                }
                else
                {
                    animated_object_flag_string += "0";
                }
                if (volp->mDrawable->isActive())
                {
                    active_string += "A";
                }
                else
                {
                    active_string += "S";
                }
                if (volp->isRiggedMesh())
                {
                    // Rigged/animatable mesh
                    type_string += "R";
                    lod_radius = volp->mLODRadius;
                }
                else if (volp->isMesh())
                {
                    // Static mesh
                    type_string += "M";
                }
                else
                {
                    // Any other prim
                    type_string += "P";
                }
                if (cam_dist_count < 4)
                {
                    cam_dist_string += LLStringOps::getReadableNumber(volp->mLODDistance) + "/" +
                        LLStringOps::getReadableNumber(volp->mLODAdjustedDistance) + " ";
                    cam_dist_count++;
                }
            }
            else
            {
                active_string += "-";
                type_string += "-";
            }
        }
        addDebugText(llformat("CAV obj %d anim %d active %s impost %d upprd %d strcst %f",
                              total_linkset_count, animated_volume_count,
                              active_string.c_str(), (S32) isImpostor(), getUpdatePeriod(), streaming_cost));
        addDebugText(llformat("types %s lods %s", type_string.c_str(), lod_string.c_str()));
        addDebugText(llformat("flags %s", animated_object_flag_string.c_str()));
        addDebugText(llformat("tris %d (est %.1f, streaming %.1f), verts %d", total_tris, est_tris, est_streaming_tris, total_verts));
        addDebugText(llformat("pxarea %s rank %d", LLStringOps::getReadableNumber(getPixelArea()).c_str(), getVisibilityRank()));
        addDebugText(llformat("lod_radius %s dists %s", LLStringOps::getReadableNumber(lod_radius).c_str(),cam_dist_string.c_str()));
        if (mPositionConstraintFixup.length() > 0.0f || mScaleConstraintFixup != 1.0f)
        {
            addDebugText(llformat("pos fix (%.1f %.1f %.1f) scale %f",
                                  mPositionConstraintFixup[0],
                                  mPositionConstraintFixup[1],
                                  mPositionConstraintFixup[2],
                                  mScaleConstraintFixup));
        }

#if 0
        std::string region_name = "no region";
        if (mRootVolp->getRegion())
        {
            region_name = mRootVolp->getRegion()->getName();
        }
        std::string skel_region_name = "skel no region";
        if (getRegion())
        {
            skel_region_name = getRegion()->getName();
        }
        addDebugText(llformat("region %x %s skel %x %s",
                              mRootVolp->getRegion(), region_name.c_str(),
                              getRegion(), skel_region_name.c_str()));
#endif

    }
    LLVOAvatar::updateDebugText();
}

void LLControlAvatar::getAnimatedVolumes(std::vector<LLVOVolume*>& volumes)
{
    if (!mRootVolp)
    {
        return;
    }

    volumes.push_back(mRootVolp);

    LLViewerObject::const_child_list_t& child_list = mRootVolp->getChildren();
    for (LLViewerObject::const_child_list_t::const_iterator iter = child_list.begin();
         iter != child_list.end(); ++iter)
    {
        LLViewerObject* childp = *iter;
        LLVOVolume *child_volp = dynamic_cast<LLVOVolume*>(childp);
        if (child_volp && child_volp->isAnimatedObject())
        {
            volumes.push_back(child_volp);
        }
    }
}

// This is called after an associated object receives an animation
// message. Combine the signaled animations for all associated objects
// and process any resulting state changes.
void LLControlAvatar::updateAnimations()
{
    if (!mRootVolp)
    {
        LL_WARNS_ONCE("AnimatedObjectsNotify") << "No root vol" << LL_ENDL;
        return;
    }

    std::vector<LLVOVolume*> volumes;
    getAnimatedVolumes(volumes);

    // Rebuild mSignaledAnimations from the associated volumes.
    std::map<LLUUID, S32> anims;
    for (std::vector<LLVOVolume*>::iterator vol_it = volumes.begin(); vol_it != volumes.end(); ++vol_it)
    {
        LLVOVolume *volp = *vol_it;
        //LL_INFOS("AnimatedObjects") << "updating anim for vol " << volp->getID() << " root " << mRootVolp->getID() << LL_ENDL;
        signaled_animation_map_t& signaled_animations = LLObjectSignaledAnimationMap::instance().getMap()[volp->getID()];
        for (std::map<LLUUID,S32>::iterator anim_it = signaled_animations.begin();
             anim_it != signaled_animations.end();
             ++anim_it)
        {
            std::map<LLUUID,S32>::iterator found_anim_it = anims.find(anim_it->first);
            if (found_anim_it != anims.end())
            {
                // Animation already present, use the larger sequence id
                anims[anim_it->first] = llmax(found_anim_it->second, anim_it->second);
            }
            else
            {
                // Animation not already present, use this sequence id.
                anims[anim_it->first] = anim_it->second;
            }
            LL_DEBUGS("AnimatedObjectsNotify") << "found anim for vol " << volp->getID() << " anim " << anim_it->first << " root " << mRootVolp->getID() << LL_ENDL;
        }
    }
    if (!mPlaying)
    {
        mPlaying = true;
        //if (!mRootVolp->isAnySelected())
        {
            updateVolumeGeom();
            mRootVolp->recursiveMarkForUpdate();
        }
    }

    mSignaledAnimations = anims;
    processAnimationStateChanges();
}

// virtual
LLViewerObject* LLControlAvatar::lineSegmentIntersectRiggedAttachments(const LLVector4a& start, const LLVector4a& end,
                                      S32 face,
                                      bool pick_transparent,
                                      bool pick_rigged,
                                      bool pick_unselectable,
                                      S32* face_hit,
                                      LLVector4a* intersection,
                                      LLVector2* tex_coord,
                                      LLVector4a* normal,
                                      LLVector4a* tangent)
{
    if (!mRootVolp)
    {
        return NULL;
    }

    LLViewerObject* hit = NULL;

    if (lineSegmentBoundingBox(start, end))
    {
        LLVector4a local_end = end;
        LLVector4a local_intersection;
        if (mRootVolp->lineSegmentIntersect(start, local_end, face, pick_transparent, pick_rigged, pick_unselectable, face_hit, &local_intersection, tex_coord, normal, tangent))
        {
            local_end = local_intersection;
            if (intersection)
            {
                *intersection = local_intersection;
            }
            hit = mRootVolp;
        }
        else
        {
            std::vector<LLVOVolume*> volumes;
            getAnimatedVolumes(volumes);

            for (std::vector<LLVOVolume*>::iterator vol_it = volumes.begin(); vol_it != volumes.end(); ++vol_it)
            {
                LLVOVolume *volp = *vol_it;
                if (mRootVolp != volp && volp->lineSegmentIntersect(start, local_end, face, pick_transparent, pick_rigged, pick_unselectable, face_hit, &local_intersection, tex_coord, normal, tangent))
        {
            local_end = local_intersection;
            if (intersection)
            {
                *intersection = local_intersection;
            }
                    hit = volp;
                    break;
                }
            }
        }
    }

    return hit;
}

// virtual
std::string LLControlAvatar::getFullname() const
{
    if (mRootVolp)
    {
        return "AO_" + mRootVolp->getID().getString();
    }
    else
    {
        return "AO_no_root_vol";
    }
}

// virtual
bool LLControlAvatar::shouldRenderRigged() const
{
    const LLVOAvatar *attached_av = getAttachedAvatar();
    if (attached_av)
    {
        return attached_av->shouldRenderRigged();
    }
    return true;
}

// virtual
bool LLControlAvatar::isImpostor()
{
    // Attached animated objects should match state of their attached av.
    LLVOAvatar *attached_av = getAttachedAvatar();
    if (attached_av)
    {
        return attached_av->isImpostor();
    }
    return LLVOAvatar::isImpostor();
}

//static
void LLControlAvatar::onRegionChanged()
{
    std::vector<LLCharacter*>::iterator it = LLCharacter::sInstances.begin();
    for ( ; it != LLCharacter::sInstances.end(); ++it)
    {
        LLControlAvatar* cav = dynamic_cast<LLControlAvatar*>(*it);
        if (!cav) continue;
        cav->mRegionChanged = true;
    }
}

// <FS:Ansariel> FIRE-29012: Standalone animesh avatars get affected by complexity limit
bool LLControlAvatar::isTooComplex() const
{
    if (mRootVolp && !mRootVolp->isAttachment())
    {
        return false;
    }
    return LLVOAvatar::isTooComplex();
}
// </FS:Ansariel><|MERGE_RESOLUTION|>--- conflicted
+++ resolved
@@ -101,15 +101,6 @@
 
 void LLControlAvatar::getNewConstraintFixups(LLVector3& new_pos_fixup, F32& new_scale_fixup) const
 {
-<<<<<<< HEAD
-=======
-    static LLCachedControl<F32> anim_max_legal_offset(gSavedSettings, "AnimatedObjectsMaxLegalOffset", MAX_LEGAL_OFFSET);
-    F32 max_legal_offset = llmax(anim_max_legal_offset(), 0.f);
-
-    static LLCachedControl<F32> anim_max_legal_size(gSavedSettings, "AnimatedObjectsMaxLegalSize", MAX_LEGAL_SIZE);
-    F32 max_legal_size = llmax(anim_max_legal_size(), 1.f);
-
->>>>>>> dc2aab4e
     new_pos_fixup = LLVector3();
     new_scale_fixup = 1.0f;
     LLVector3 vol_pos = mRootVolp->getRenderPosition();
