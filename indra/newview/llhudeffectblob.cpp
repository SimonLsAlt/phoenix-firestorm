--- conflicted
+++ resolved
@@ -78,20 +78,6 @@
         LLVector3 u_scale = pixel_right * (F32)mPixelSize;
         LLVector3 v_scale = pixel_up * (F32)mPixelSize;
 
-<<<<<<< HEAD
-        // <FS:Ansariel> Remove QUADS rendering mode
-        //{ gGL.begin(LLRender::QUADS);
-        //  gGL.texCoord2f(0.f, 1.f);
-        //  gGL.vertex3fv((v_scale - u_scale).mV);
-        //  gGL.texCoord2f(0.f, 0.f);
-        //  gGL.vertex3fv((-v_scale - u_scale).mV);
-        //  gGL.texCoord2f(1.f, 0.f);
-        //  gGL.vertex3fv((-v_scale + u_scale).mV);
-        //  gGL.texCoord2f(1.f, 1.f);
-        //  gGL.vertex3fv((v_scale + u_scale).mV);
-        //} gGL.end();
-=======
->>>>>>> d9da5bbb
         gGL.begin(LLRender::TRIANGLES);
         {
             gGL.texCoord2f(0.f, 1.f);
@@ -109,10 +95,6 @@
             gGL.vertex3fv((v_scale + u_scale).mV);
         }
         gGL.end();
-<<<<<<< HEAD
-        // </FS:Ansariel>
-=======
->>>>>>> d9da5bbb
 
     } gGL.popMatrix();
 }
