--- conflicted
+++ resolved
@@ -98,7 +98,6 @@
 
 #include <boost/foreach.hpp>
 
-<<<<<<< HEAD
 // Firestorm includes
 #include "aoengine.h"
 #include "fsfloaterwearablefavorites.h"
@@ -106,10 +105,7 @@
 #include "llfloatermarketplacelistings.h"
 #include "llfloaterproperties.h"
 
-BOOL LLInventoryState::sWearNewClothing = FALSE;
-=======
 bool LLInventoryState::sWearNewClothing = false;
->>>>>>> 7704c263
 LLUUID LLInventoryState::sWearNewClothingTransactionID;
 std::list<LLUUID> LLInventoryAction::sMarketplaceFolders;
 //bool LLInventoryAction::sDeleteConfirmationDisplayed = false; // <FS:Ansariel> Undo delete item confirmation per-session annoyance
@@ -613,18 +609,11 @@
     }
 
 	// Consider the item as worn if it has links in COF.
-<<<<<<< HEAD
 // [SL:KB] - The code below causes problems across the board so it really just needs to go
 //	if (LLAppearanceMgr::instance().isLinkedInCOF(id))
 //	{
-//		return TRUE;
+//		return true;
 //	}
-=======
-	if (LLAppearanceMgr::instance().isLinkedInCOF(id))
-	{
-		return true;
-	}
->>>>>>> 7704c263
 
 	switch(item->getType())
 	{
@@ -737,7 +726,7 @@
 			&& gSavedPerAccountSettings.getBOOL("LockWearableFavoritesFolders"))
 		)
 	{
-		return FALSE;
+		return false;
 	}
 	// </FS> Locked Folders
 
@@ -755,7 +744,7 @@
 	if ( (RlvActions::isRlvEnabled()) && 
 		 (RlvFolderLocks::instance().hasLockedFolder(RLV_LOCK_ANY)) && (!RlvFolderLocks::instance().canRemoveItem(id)) )
 	{
-		return FALSE;
+		return false;
 	}
 // [/RLVa:KB]
 
@@ -834,12 +823,11 @@
 		return false;
 	}
 
-<<<<<<< HEAD
 // [RLVa:KB] - Checked: 2011-03-29 (RLVa-1.3.0g) | Modified: RLVa-1.3.0g
 	if ( ((RlvActions::isRlvEnabled()) && 
 		 (RlvFolderLocks::instance().hasLockedFolder(RLV_LOCK_ANY)) && (!RlvFolderLocks::instance().canRemoveFolder(id))) )
 	{
-		return FALSE;
+		return false;
 	}
 // [/RLVa:KB]
 
@@ -855,14 +843,11 @@
 			&& gSavedPerAccountSettings.getBOOL("LockWearableFavoritesFolders"))
 		)
 	{
-		return FALSE;
+		return false;
 	}
 	// </FS> Locked Folders
 
-	if (!isAgentAvatarValid()) return FALSE;
-=======
 	if (!isAgentAvatarValid()) return false;
->>>>>>> 7704c263
 
 	const LLInventoryCategory* category = model->getCategory(id);
 	if (!category)
@@ -900,7 +885,7 @@
 // [RLVa:KB] - Checked: 2011-03-29 (RLVa-1.3.0g) | Modified: RLVa-1.3.0g
 	if ( (RlvActions::isRlvEnabled()) && (model == &gInventory) && (!RlvFolderLocks::instance().canRenameFolder(id)) )
 	{
-		return FALSE;
+		return false;
 	}
 // [/RLVa:KB]
 
@@ -916,7 +901,7 @@
 			&& gSavedPerAccountSettings.getBOOL("LockWearableFavoritesFolders"))
 		)
 	{
-		return FALSE;
+		return false;
 	}
 	// </FS> Locked Folders
 
@@ -3271,7 +3256,7 @@
 					{
 						LLInventoryModel::cat_array_t cats;
 						LLInventoryModel::item_array_t items;
-						model->collectDescendents(cat->getUUID(), cats, items, TRUE);
+						model->collectDescendents(cat->getUUID(), cats, items, true);
 						total_count += (S32)(cats.size() + items.size());
 					}
 				}
@@ -3381,11 +3366,11 @@
 
 				LLInventoryModel::cat_array_t cats;
 				LLInventoryModel::item_array_t items;
-				model->collectDescendents(obj->getUUID(), cats, items, FALSE);
+				model->collectDescendents(obj->getUUID(), cats, items, false);
 				LLUUID trash_id = model->findCategoryUUIDForType(LLFolderType::FT_TRASH);
 
-				BOOL old_setting = gSavedPerAccountSettings.getBOOL("LockAOFolders");
-				gSavedPerAccountSettings.setBOOL("LockAOFolders", FALSE);
+                bool old_setting = gSavedPerAccountSettings.getBOOL("LockAOFolders");
+				gSavedPerAccountSettings.setBOOL("LockAOFolders", false);
 				for (LLInventoryModel::item_array_t::iterator it = items.begin(); it != items.end(); ++it)
 				{
 					if ((*it)->getIsLinkType() && LLAssetType::lookupIsLinkType((*it)->getType()))
