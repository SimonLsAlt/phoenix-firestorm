/**
 * @file llinventoryfunctions.cpp
 * @brief Implementation of the inventory view and associated stuff.
 *
 * $LicenseInfo:firstyear=2001&license=viewerlgpl$
 * Second Life Viewer Source Code
 * Copyright (C) 2010, Linden Research, Inc.
 *
 * This library is free software; you can redistribute it and/or
 * modify it under the terms of the GNU Lesser General Public
 * License as published by the Free Software Foundation;
 * version 2.1 of the License only.
 *
 * This library is distributed in the hope that it will be useful,
 * but WITHOUT ANY WARRANTY; without even the implied warranty of
 * MERCHANTABILITY or FITNESS FOR A PARTICULAR PURPOSE.  See the GNU
 * Lesser General Public License for more details.
 *
 * You should have received a copy of the GNU Lesser General Public
 * License along with this library; if not, write to the Free Software
 * Foundation, Inc., 51 Franklin Street, Fifth Floor, Boston, MA  02110-1301  USA
 *
 * Linden Research, Inc., 945 Battery Street, San Francisco, CA  94111  USA
 * $/LicenseInfo$
 */

#include "llviewerprecompiledheaders.h"

#include <utility> // for std::pair<>

#include "llinventoryfunctions.h"

// library includes
#include "llagent.h"
#include "llagentwearables.h"
#include "llcallingcard.h"
#include "llfloaterreg.h"
#include "llinventorydefines.h"
#include "llsdserialize.h"
#include "llfiltereditor.h"
#include "llspinctrl.h"
#include "llui.h"
#include "message.h"

// newview includes
#include "llappearancemgr.h"
#include "llappviewer.h"
#include "llavataractions.h"
#include "llavatarnamecache.h"
#include "llclipboard.h"
#include "lldirpicker.h"
#include "lldonotdisturbnotificationstorage.h"
#include "llfloatermarketplacelistings.h"
#include "llfloatersidepanelcontainer.h"
#include "llfocusmgr.h"
#include "llfolderview.h"
#include "llgesturemgr.h"
#include "llgiveinventory.h"
#include "lliconctrl.h"
#include "llimview.h"
#include "llinventorybridge.h"
#include "llinventorymodel.h"
#include "llinventorypanel.h"
#include "lllineeditor.h"
#include "llmarketplacenotifications.h"
#include "llmarketplacefunctions.h"
#include "llmenugl.h"
#include "llnotificationsutil.h"
#include "llpanelmaininventory.h"
#include "llpreviewanim.h"
#include "llpreviewgesture.h"
#include "llpreviewnotecard.h"
#include "llpreviewscript.h"
#include "llpreviewsound.h"
#include "llpreviewtexture.h"
#include "llresmgr.h"
#include "llscrollbar.h"
#include "llscrollcontainer.h"
#include "llselectmgr.h"
#include "llsidepanelinventory.h"
#include "lltabcontainer.h"
#include "lltooldraganddrop.h"
#include "lltrans.h"
#include "lluictrlfactory.h"
#include "llviewermenu.h"
#include "llviewermessage.h"
#include "llviewerfoldertype.h"
#include "llviewerobjectlist.h"
#include "llviewerregion.h"
#include "llviewerwindow.h"
#include "llvoavatarself.h"
#include "llwearablelist.h"
// [RLVa:KB] - Checked: 2011-05-22 (RLVa-1.3.1a)
#include "rlvactions.h"
#include "rlvhandler.h"
#include "rlvlocks.h"
// [/RLVa:KB]

// Firestorm includes
#include "aoengine.h"
#include "fsfloaterwearablefavorites.h"
#include "fslslbridge.h"
#include "llfloatermarketplacelistings.h"
#include "llfloaterproperties.h"

BOOL LLInventoryState::sWearNewClothing = FALSE;
LLUUID LLInventoryState::sWearNewClothingTransactionID;
std::list<LLUUID> LLInventoryAction::sMarketplaceFolders;
//bool LLInventoryAction::sDeleteConfirmationDisplayed = false; // <FS:Ansariel> Undo delete item confirmation per-session annoyance

// Helper function : callback to update a folder after inventory action happened in the background
void update_folder_cb(const LLUUID& dest_folder)
{
    LLViewerInventoryCategory* dest_cat = gInventory.getCategory(dest_folder);
    gInventory.updateCategory(dest_cat);
    gInventory.notifyObservers();
}

// Helper function : Count only the copyable items, i.e. skip the stock items (which are no copy)
S32 count_copyable_items(LLInventoryModel::item_array_t& items)
{
    S32 count = 0;
    for (LLInventoryModel::item_array_t::const_iterator it = items.begin(); it != items.end(); ++it)
    {
        LLViewerInventoryItem* item = *it;
        if (item->getPermissions().allowOperationBy(PERM_COPY, gAgent.getID(), gAgent.getGroupID()))
        {
            count++;
        }
    }
    return count;
}

// Helper function : Count only the non-copyable items, i.e. the stock items, skip the others
S32 count_stock_items(LLInventoryModel::item_array_t& items)
{
    S32 count = 0;
    for (LLInventoryModel::item_array_t::const_iterator it = items.begin(); it != items.end(); ++it)
    {
        LLViewerInventoryItem* item = *it;
        if (!item->getPermissions().allowOperationBy(PERM_COPY, gAgent.getID(), gAgent.getGroupID()))
        {
            count++;
        }
    }
    return count;
}

// Helper function : Count the number of stock folders
S32 count_stock_folders(LLInventoryModel::cat_array_t& categories)
{
    S32 count = 0;
    for (LLInventoryModel::cat_array_t::const_iterator it = categories.begin(); it != categories.end(); ++it)
    {
        LLInventoryCategory* cat = *it;
        if (cat->getPreferredType() == LLFolderType::FT_MARKETPLACE_STOCK)
        {
            count++;
        }
    }
    return count;
}

// Helper funtion : Count the number of items (not folders) in the descending hierarchy
S32 count_descendants_items(const LLUUID& cat_id)
{
    LLInventoryModel::cat_array_t* cat_array;
    LLInventoryModel::item_array_t* item_array;
    gInventory.getDirectDescendentsOf(cat_id,cat_array,item_array);

    S32 count = item_array->size();

    LLInventoryModel::cat_array_t cat_array_copy = *cat_array;
    for (LLInventoryModel::cat_array_t::iterator iter = cat_array_copy.begin(); iter != cat_array_copy.end(); iter++)
    {
        LLViewerInventoryCategory* category = *iter;
        count += count_descendants_items(category->getUUID());
    }

    return count;
}

// Helper function : Returns true if the hierarchy contains nocopy items
bool contains_nocopy_items(const LLUUID& id)
{
    LLInventoryCategory* cat = gInventory.getCategory(id);

    if (cat)
    {
        // Get the content
        LLInventoryModel::cat_array_t* cat_array;
        LLInventoryModel::item_array_t* item_array;
        gInventory.getDirectDescendentsOf(id,cat_array,item_array);

        // Check all the items: returns true upon encountering a nocopy item
        for (LLInventoryModel::item_array_t::iterator iter = item_array->begin(); iter != item_array->end(); iter++)
        {
            LLInventoryItem* item = *iter;
            LLViewerInventoryItem * inv_item = (LLViewerInventoryItem *) item;
            if (!inv_item->getPermissions().allowOperationBy(PERM_COPY, gAgent.getID(), gAgent.getGroupID()))
            {
                return true;
            }
        }

        // Check all the sub folders recursively
        for (LLInventoryModel::cat_array_t::iterator iter = cat_array->begin(); iter != cat_array->end(); iter++)
        {
            LLViewerInventoryCategory* cat = *iter;
            if (contains_nocopy_items(cat->getUUID()))
            {
                return true;
            }
        }
    }
    else
    {
        LLInventoryItem* item = gInventory.getItem(id);
        LLViewerInventoryItem * inv_item = (LLViewerInventoryItem *) item;
        if (!inv_item->getPermissions().allowOperationBy(PERM_COPY, gAgent.getID(), gAgent.getGroupID()))
        {
            return true;
        }
    }

    // Exit without meeting a nocopy item
    return false;
}

// Generates a string containing the path to the item specified by id.
void append_path(const LLUUID& id, std::string& path)
{
    std::string temp;
    const LLInventoryObject* obj = gInventory.getObject(id);
    LLUUID parent_id;
    if(obj) parent_id = obj->getParentUUID();
    std::string forward_slash("/");
    while(obj)
    {
        obj = gInventory.getCategory(parent_id);
        if(obj)
        {
            temp.assign(forward_slash + obj->getName() + temp);
            parent_id = obj->getParentUUID();
        }
    }
    path.append(temp);
}

// Generates a string containing the path name of the object.
std::string make_path(const LLInventoryObject* object)
{
    std::string path;
    append_path(object->getUUID(), path);
    return path + "/" + object->getName();
}

// Generates a string containing the path name of the object specified by id.
std::string make_inventory_path(const LLUUID& id)
{
    if (LLInventoryObject* object = gInventory.getObject(id))
        return make_path(object);
    return "";
}

// Generates a string containing the path name and id of the object.
std::string make_info(const LLInventoryObject* object)
{
    return "'" + make_path(object) + "' (" + object->getUUID().asString() + ")";
}

// Generates a string containing the path name and id of the object specified by id.
std::string make_inventory_info(const LLUUID& id)
{
    if (LLInventoryObject* object = gInventory.getObject(id))
        return make_info(object);
    return "<Inventory object not found!> (" + id.asString() + ")";
}

void update_marketplace_folder_hierarchy(const LLUUID cat_id)
{
    // When changing the marketplace status of a folder, the only thing that needs to happen is
    // for all observers of the folder to, possibly, change the display label of the folder
    // so that's the only thing we change on the update mask.
    gInventory.addChangedMask(LLInventoryObserver::LABEL, cat_id);

    // Update all descendent folders down
    LLInventoryModel::cat_array_t* cat_array;
    LLInventoryModel::item_array_t* item_array;
    gInventory.getDirectDescendentsOf(cat_id,cat_array,item_array);

    LLInventoryModel::cat_array_t cat_array_copy = *cat_array;
    for (LLInventoryModel::cat_array_t::iterator iter = cat_array_copy.begin(); iter != cat_array_copy.end(); iter++)
    {
        LLInventoryCategory* category = *iter;
        update_marketplace_folder_hierarchy(category->getUUID());
    }
    return;
}

void update_marketplace_category(const LLUUID& cur_uuid, bool perform_consistency_enforcement, bool skip_clear_listing)
{
    // When changing the marketplace status of an item, we usually have to change the status of all
    // folders in the same listing. This is because the display of each folder is affected by the
    // overall status of the whole listing.
    // Consequently, the only way to correctly update an item anywhere in the marketplace is to
    // update the whole listing from its listing root.
    // This is not as bad as it seems as we only update folders, not items, and the folder nesting depth
    // is limited to 4.
    // We also take care of degenerated cases so we don't update all folders in the inventory by mistake.

    if (cur_uuid.isNull()
        || gInventory.getCategory(cur_uuid) == NULL
        || gInventory.getCategory(cur_uuid)->getVersion() == LLViewerInventoryCategory::VERSION_UNKNOWN)
    {
        return;
    }

    // Grab marketplace listing data for this item
    S32 depth = depth_nesting_in_marketplace(cur_uuid);
    if (depth > 0)
    {
        // Retrieve the listing uuid this object is in
        LLUUID listing_uuid = nested_parent_id(cur_uuid, depth);
        LLViewerInventoryCategory* listing_cat = gInventory.getCategory(listing_uuid);
        bool listing_cat_loaded = listing_cat != NULL && listing_cat->getVersion() != LLViewerInventoryCategory::VERSION_UNKNOWN;

        // Verify marketplace data consistency for this listing
        if (perform_consistency_enforcement
            && listing_cat_loaded
            && LLMarketplaceData::instance().isListed(listing_uuid))
        {
            LLUUID version_folder_uuid = LLMarketplaceData::instance().getVersionFolder(listing_uuid);
            S32 version_depth = depth_nesting_in_marketplace(version_folder_uuid);
            if (version_folder_uuid.notNull() && (!gInventory.isObjectDescendentOf(version_folder_uuid, listing_uuid) || (version_depth != 2)))
            {
                LL_INFOS("SLM") << "Unlist and clear version folder as the version folder is not at the right place anymore!!" << LL_ENDL;
                LLMarketplaceData::instance().setVersionFolder(listing_uuid, LLUUID::null,1);
            }
            else if (version_folder_uuid.notNull()
                     && gInventory.isCategoryComplete(version_folder_uuid)
                     && LLMarketplaceData::instance().getActivationState(version_folder_uuid)
                     && (count_descendants_items(version_folder_uuid) == 0)
                     && !LLMarketplaceData::instance().isUpdating(version_folder_uuid,version_depth))
            {
                LL_INFOS("SLM") << "Unlist as the version folder is empty of any item!!" << LL_ENDL;
                LLNotificationsUtil::add("AlertMerchantVersionFolderEmpty");
                LLMarketplaceData::instance().activateListing(listing_uuid, false,1);
            }
        }

        // Check if the count on hand needs to be updated on SLM
        if (perform_consistency_enforcement
            && listing_cat_loaded
            && (compute_stock_count(listing_uuid) != LLMarketplaceData::instance().getCountOnHand(listing_uuid)))
        {
            LLMarketplaceData::instance().updateCountOnHand(listing_uuid,1);
        }
        // Update all descendents starting from the listing root
        update_marketplace_folder_hierarchy(listing_uuid);
    }
    else if (depth == 0)
    {
        // If this is the marketplace listings root itself, update all descendents
        if (gInventory.getCategory(cur_uuid))
        {
            update_marketplace_folder_hierarchy(cur_uuid);
        }
    }
    else
    {
        // If the folder is outside the marketplace listings root, clear its SLM data if needs be
        if (perform_consistency_enforcement && !skip_clear_listing && LLMarketplaceData::instance().isListed(cur_uuid))
        {
            LL_INFOS("SLM") << "Disassociate as the listing folder is not under the marketplace folder anymore!!" << LL_ENDL;
            LLMarketplaceData::instance().clearListing(cur_uuid);
        }
        // Update all descendents if this is a category
        if (gInventory.getCategory(cur_uuid))
        {
            update_marketplace_folder_hierarchy(cur_uuid);
        }
    }

    return;
}

// Iterate through the marketplace and flag for label change all categories that countain a stock folder (i.e. stock folders and embedding folders up the hierarchy)
void update_all_marketplace_count(const LLUUID& cat_id)
{
    // Get all descendent folders down
    LLInventoryModel::cat_array_t* cat_array;
    LLInventoryModel::item_array_t* item_array;
    gInventory.getDirectDescendentsOf(cat_id,cat_array,item_array);

    LLInventoryModel::cat_array_t cat_array_copy = *cat_array;
    for (LLInventoryModel::cat_array_t::iterator iter = cat_array_copy.begin(); iter != cat_array_copy.end(); iter++)
    {
        LLInventoryCategory* category = *iter;
        if (category->getPreferredType() == LLFolderType::FT_MARKETPLACE_STOCK)
        {
            // Listing containing stock folders needs to be updated but not others
            // Note: we take advantage of the fact that stock folder *do not* contain sub folders to avoid a recursive call here
            update_marketplace_category(category->getUUID());
        }
        else
        {
            // Explore the contained folders recursively
            update_all_marketplace_count(category->getUUID());
        }
    }
}

void update_all_marketplace_count()
{
    // Get the marketplace root and launch the recursive exploration
    const LLUUID marketplace_listings_uuid = gInventory.findCategoryUUIDForType(LLFolderType::FT_MARKETPLACE_LISTINGS);
    if (!marketplace_listings_uuid.isNull())
    {
        update_all_marketplace_count(marketplace_listings_uuid);
    }
    return;
}

//void rename_category(LLInventoryModel* model, const LLUUID& cat_id, const std::string& new_name)
// [RLVa:KB] - Checked: RLVa-2.3 (Give-to-#RLV)
void rename_category(LLInventoryModel* model, const LLUUID& cat_id, const std::string& new_name, LLPointer<LLInventoryCallback> cb)
// [/RLVa:KB]
{
    LLViewerInventoryCategory* cat;

    if (!model ||
        !get_is_category_renameable(model, cat_id) ||
        (cat = model->getCategory(cat_id)) == NULL ||
        cat->getName() == new_name)
    {
        return;
    }

    LLSD updates;
    updates["name"] = new_name;
<<<<<<< HEAD
// [RLVa:KB] - Checked: RLVa-2.3 (Give-to-#RLV)
    update_inventory_category(cat_id, updates, cb);
// [/RLVa:KB]
//  update_inventory_category(cat_id, updates, NULL);
=======
    update_inventory_category(cat_id, updates, NULL);
>>>>>>> d5378e9c
}

void copy_inventory_category(LLInventoryModel* model,
                             LLViewerInventoryCategory* cat,
                             const LLUUID& parent_id,
                             const LLUUID& root_copy_id,
                             bool move_no_copy_items)
{
    // Create the initial folder
    inventory_func_type func = [model, cat, root_copy_id, move_no_copy_items](const LLUUID& new_id)
    {
        copy_inventory_category_content(new_id, model, cat, root_copy_id, move_no_copy_items);
    };
    gInventory.createNewCategory(parent_id, LLFolderType::FT_NONE, cat->getName(), func, cat->getThumbnailUUID());
}

void copy_inventory_category(LLInventoryModel* model,
                             LLViewerInventoryCategory* cat,
                             const LLUUID& parent_id,
                             const LLUUID& root_copy_id,
                             bool move_no_copy_items,
                             inventory_func_type callback)
{
    // Create the initial folder
    inventory_func_type func = [model, cat, root_copy_id, move_no_copy_items, callback](const LLUUID &new_id)
    {
        copy_inventory_category_content(new_id, model, cat, root_copy_id, move_no_copy_items);
        if (callback)
        {
            callback(new_id);
        }
    };
    gInventory.createNewCategory(parent_id, LLFolderType::FT_NONE, cat->getName(), func, cat->getThumbnailUUID());
}

void copy_cb(const LLUUID& dest_folder, const LLUUID& root_id)
{
    // Decrement the count in root_id since that one item won't be copied over
    LLMarketplaceData::instance().decrementValidationWaiting(root_id);
    update_folder_cb(dest_folder);
};

void copy_inventory_category_content(const LLUUID& new_cat_uuid, LLInventoryModel* model, LLViewerInventoryCategory* cat, const LLUUID& root_copy_id, bool move_no_copy_items)
{
    model->notifyObservers();

    // We need to exclude the initial root of the copy to avoid recursively copying the copy, etc...
    LLUUID root_id = (root_copy_id.isNull() ? new_cat_uuid : root_copy_id);

    // Get the content of the folder
    LLInventoryModel::cat_array_t* cat_array;
    LLInventoryModel::item_array_t* item_array;
    gInventory.getDirectDescendentsOf(cat->getUUID(), cat_array, item_array);

    // If root_copy_id is null, tell the marketplace model we'll be waiting for new items to be copied over for this folder
    if (root_copy_id.isNull())
    {
        LLMarketplaceData::instance().setValidationWaiting(root_id, count_descendants_items(cat->getUUID()));
    }

    LLPointer<LLInventoryCallback> cb;
    if (root_copy_id.isNull())
    {
        cb = new LLBoostFuncInventoryCallback(boost::bind(copy_cb, new_cat_uuid, root_id));
    }
    else
    {
        cb = new LLBoostFuncInventoryCallback(boost::bind(update_folder_cb, new_cat_uuid));
    }

    // Copy all the items
    LLInventoryModel::item_array_t item_array_copy = *item_array;
    for (LLInventoryModel::item_array_t::iterator iter = item_array_copy.begin(); iter != item_array_copy.end(); iter++)
    {
        LLInventoryItem* item = *iter;

        if (item->getIsLinkType())
        {
            link_inventory_object(new_cat_uuid, item->getLinkedUUID(), cb);
        }
        else if (!item->getPermissions().allowOperationBy(PERM_COPY, gAgent.getID(), gAgent.getGroupID()))
        {
            // If the item is nocopy, we do nothing or, optionally, move it
            if (move_no_copy_items)
            {
                // Reparent the item
                LLViewerInventoryItem * viewer_inv_item = (LLViewerInventoryItem *)item;
                gInventory.changeItemParent(viewer_inv_item, new_cat_uuid, true);
            }
            if (root_copy_id.isNull())
            {
                // Decrement the count in root_id since that one item won't be copied over
                LLMarketplaceData::instance().decrementValidationWaiting(root_id);
            }
        }
        else
        {
            copy_inventory_item(
                gAgent.getID(),
                item->getPermissions().getOwner(),
                item->getUUID(),
                new_cat_uuid,
                std::string(),
                cb);
        }
    }

    // Copy all the folders
    LLInventoryModel::cat_array_t cat_array_copy = *cat_array;
    for (LLInventoryModel::cat_array_t::iterator iter = cat_array_copy.begin(); iter != cat_array_copy.end(); iter++)
    {
        LLViewerInventoryCategory* category = *iter;
        if (category->getUUID() != root_id)
        {
            copy_inventory_category(model, category, new_cat_uuid, root_id, move_no_copy_items);
        }
    }
}

class LLInventoryCollectAllItems : public LLInventoryCollectFunctor
{
public:
    virtual bool operator()(LLInventoryCategory* cat, LLInventoryItem* item)
    {
        return true;
    }
};

BOOL get_is_parent_to_worn_item(const LLUUID& id)
{
    const LLViewerInventoryCategory* cat = gInventory.getCategory(id);
    if (!cat)
    {
        return FALSE;
    }

    LLInventoryModel::cat_array_t cats;
    LLInventoryModel::item_array_t items;
    LLInventoryCollectAllItems collect_all;
    gInventory.collectDescendentsIf(LLAppearanceMgr::instance().getCOF(), cats, items, LLInventoryModel::EXCLUDE_TRASH, collect_all);

    for (LLInventoryModel::item_array_t::const_iterator it = items.begin(); it != items.end(); ++it)
    {
        const LLViewerInventoryItem * const item = *it;

        llassert(item->getIsLinkType());

        LLUUID linked_id = item->getLinkedUUID();
        const LLViewerInventoryItem * const linked_item = gInventory.getItem(linked_id);

        if (linked_item)
        {
            LLUUID parent_id = linked_item->getParentUUID();

            while (!parent_id.isNull())
            {
                LLInventoryCategory * parent_cat = gInventory.getCategory(parent_id);

                if (cat == parent_cat)
                {
                    return TRUE;
                }

                parent_id = parent_cat->getParentUUID();
            }
        }
    }

    return FALSE;
}

BOOL get_is_item_worn(const LLUUID& id, const LLViewerInventoryItem* item)
{
    if (!item)
        return FALSE;

    if (item->getIsLinkType() && !gInventory.getItem(item->getLinkedUUID()))
    {
        return FALSE;
    }

    // Consider the item as worn if it has links in COF.
<<<<<<< HEAD
// [SL:KB] - The code below causes problems across the board so it really just needs to go
//  if (LLAppearanceMgr::instance().isLinkedInCOF(id))
//  {
//      return TRUE;
//  }
=======
    if (LLAppearanceMgr::instance().isLinkedInCOF(id))
    {
        return TRUE;
    }
>>>>>>> d5378e9c

    switch(item->getType())
    {
        case LLAssetType::AT_OBJECT:
        {
            if (isAgentAvatarValid() && gAgentAvatarp->isWearingAttachment(item->getLinkedUUID()))
                return TRUE;
            break;
        }
        case LLAssetType::AT_BODYPART:
        case LLAssetType::AT_CLOTHING:
            if(gAgentWearables.isWearingItem(item->getLinkedUUID()))
                return TRUE;
            break;
        case LLAssetType::AT_GESTURE:
            if (LLGestureMgr::instance().isGestureActive(item->getLinkedUUID()))
                return TRUE;
            break;
        default:
            break;
    }
    return FALSE;
}

BOOL get_is_item_worn(const LLUUID& id)
{
    const LLViewerInventoryItem* item = gInventory.getItem(id);
    return get_is_item_worn(id, item);
}

BOOL get_is_item_worn(const LLViewerInventoryItem* item)
{
    if (!item)
    {
        return FALSE;
    }
    return get_is_item_worn(item->getUUID(), item);
}

BOOL get_can_item_be_worn(const LLUUID& id)
{
    const LLViewerInventoryItem* item = gInventory.getItem(id);
    if (!item)
        return FALSE;

    if (LLAppearanceMgr::instance().isLinkedInCOF(item->getLinkedUUID()))
    {
        // an item having links in COF (i.e. a worn item)
        return FALSE;
    }

    if (gInventory.isObjectDescendentOf(id, LLAppearanceMgr::instance().getCOF()))
    {
        // a non-link object in COF (should not normally happen)
        return FALSE;
    }

    const LLUUID trash_id = gInventory.findCategoryUUIDForType(
            LLFolderType::FT_TRASH);

    // item can't be worn if base obj in trash, see EXT-7015
    if (gInventory.isObjectDescendentOf(item->getLinkedUUID(),
            trash_id))
    {
        return false;
    }

    switch(item->getType())
    {
        case LLAssetType::AT_OBJECT:
        {
            if (isAgentAvatarValid() && gAgentAvatarp->isWearingAttachment(item->getLinkedUUID()))
            {
                // Already being worn
                return FALSE;
            }
            else
            {
                // Not being worn yet.
                return TRUE;
            }
            break;
        }
        case LLAssetType::AT_BODYPART:
        case LLAssetType::AT_CLOTHING:
            if(gAgentWearables.isWearingItem(item->getLinkedUUID()))
            {
                // Already being worn
                return FALSE;
            }
            else
            {
                // Not being worn yet.
                return TRUE;
            }
            break;
        default:
            break;
    }
    return FALSE;
}

bool get_is_item_removable(const LLInventoryModel* model, const LLUUID& id, bool check_worn)
{
    if (!model)
    {
        return false;
    }
<<<<<<< HEAD

    // Can't delete an item that's in the library.
    if (!model->isObjectDescendentOf(id, gInventory.getRootFolderID()))
    {
        return false;
    }

    // <FS> Locked Folders
    if (
        (model->isObjectDescendentOf(id, AOEngine::instance().getAOFolder())
            && gSavedPerAccountSettings.getBOOL("LockAOFolders"))
        ||
        (model->isObjectDescendentOf(id, FSLSLBridge::instance().getBridgeFolder())
            && gSavedPerAccountSettings.getBOOL("LockBridgeFolder"))
        ||
        (model->isObjectDescendentOf(id, FSFloaterWearableFavorites::getFavoritesFolder())
            && gSavedPerAccountSettings.getBOOL("LockWearableFavoritesFolders"))
        )
    {
        return FALSE;
    }
    // </FS> Locked Folders
=======

    // Can't delete an item that's in the library.
    if (!model->isObjectDescendentOf(id, gInventory.getRootFolderID()))
    {
        return false;
    }
>>>>>>> d5378e9c

    // Disable delete from COF folder; have users explicitly choose "detach/take off",
    // unless the item is not worn but in the COF (i.e. is bugged).
    const LLViewerInventoryItem* obj = model->getItem(id);
    if (LLAppearanceMgr::instance().getIsProtectedCOFItem(obj))
    {
        if (get_is_item_worn(id, obj))
        {
            return false;
        }
    }

<<<<<<< HEAD
// [RLVa:KB] - Checked: 2011-03-29 (RLVa-1.3.0g) | Modified: RLVa-1.3.0g
    if ( (RlvActions::isRlvEnabled()) &&
         (RlvFolderLocks::instance().hasLockedFolder(RLV_LOCK_ANY)) && (!RlvFolderLocks::instance().canRemoveItem(id)) )
    {
        return FALSE;
    }
// [/RLVa:KB]

=======
>>>>>>> d5378e9c
    if (obj && obj->getIsLinkType())
    {
        return true;
    }
    if (check_worn && get_is_item_worn(id, obj))
    {
        return false;
    }
    return true;
}

bool get_is_item_editable(const LLUUID& inv_item_id)
{
    if (const LLInventoryItem* inv_item = gInventory.getLinkedItem(inv_item_id))
    {
        switch (inv_item->getType())
        {
            case LLAssetType::AT_BODYPART:
            case LLAssetType::AT_CLOTHING:
                return gAgentWearables.isWearableModifiable(inv_item_id);
            case LLAssetType::AT_OBJECT:
<<<<<<< HEAD
// [RLVa:KB] - @touch*
                return (!RlvActions::isRlvEnabled()) || ((isAgentAvatarValid()) && (RlvActions::canEdit(gAgentAvatarp->getWornAttachment(inv_item_id))));
// [/RLVa:KB]
//              return true;
=======
                return true;
>>>>>>> d5378e9c
            default:
                return false;;
        }
    }
    return gAgentAvatarp->getWornAttachment(inv_item_id) != nullptr;
}

void handle_item_edit(const LLUUID& inv_item_id)
{
    if (get_is_item_editable(inv_item_id))
    {
        if (const LLInventoryItem* inv_item = gInventory.getLinkedItem(inv_item_id))
        {
            switch (inv_item->getType())
            {
                case LLAssetType::AT_BODYPART:
                case LLAssetType::AT_CLOTHING:
                    LLAgentWearables::editWearable(inv_item_id);
                    break;
                case LLAssetType::AT_OBJECT:
                    handle_attachment_edit(inv_item_id);
                    break;
                default:
                    break;
            }
        }
        else
        {
            handle_attachment_edit(inv_item_id);
        }
    }
}

BOOL get_is_category_removable(const LLInventoryModel* model, const LLUUID& id)
{
    // NOTE: This function doesn't check the folder's children.
    // See LLFolderBridge::isItemRemovable for a function that does
    // consider the children.
<<<<<<< HEAD

    if (!model)
    {
        return FALSE;
    }

    if (!model->isObjectDescendentOf(id, gInventory.getRootFolderID()))
    {
        return FALSE;
    }

    if (!isAgentAvatarValid()) return FALSE;

    const LLInventoryCategory* category = model->getCategory(id);
    if (!category)
    {
        return FALSE;
    }

    const LLFolderType::EType folder_type = category->getPreferredType();

    if (LLFolderType::lookupIsProtectedType(folder_type))
=======

    if (!model)
    {
        return FALSE;
    }

    if (!model->isObjectDescendentOf(id, gInventory.getRootFolderID()))
>>>>>>> d5378e9c
    {
        return FALSE;
    }

<<<<<<< HEAD
    // <FS:Ansariel> FIRE-29342: Protect folder option
    if (const uuid_set_t& protected_categories = model->getProtectedCategories(); protected_categories.find(id) != protected_categories.end())
    {
        return FALSE;
    }
    // </FS:Ansariel>

// [RLVa:KB] - Checked: 2011-03-29 (RLVa-1.3.0g) | Modified: RLVa-1.3.0g
    if ( ((RlvActions::isRlvEnabled()) &&
         (RlvFolderLocks::instance().hasLockedFolder(RLV_LOCK_ANY)) && (!RlvFolderLocks::instance().canRemoveFolder(id))) )
    {
        return FALSE;
    }
// [/RLVa:KB]

    // <FS> Locked Folders
    if (
        ((id == AOEngine::instance().getAOFolder() || model->isObjectDescendentOf(id, AOEngine::instance().getAOFolder()))
            && gSavedPerAccountSettings.getBOOL("LockAOFolders"))
        ||
        ((id == FSLSLBridge::instance().getBridgeFolder() || model->isObjectDescendentOf(id, FSLSLBridge::instance().getBridgeFolder()))
            && gSavedPerAccountSettings.getBOOL("LockBridgeFolder"))
        ||
        ((id == FSFloaterWearableFavorites::getFavoritesFolder() || model->isObjectDescendentOf(id, FSFloaterWearableFavorites::getFavoritesFolder()))
            && gSavedPerAccountSettings.getBOOL("LockWearableFavoritesFolders"))
        )
    {
        return FALSE;
    }
    // </FS> Locked Folders

=======
    if (!isAgentAvatarValid()) return FALSE;

    const LLInventoryCategory* category = model->getCategory(id);
    if (!category)
    {
        return FALSE;
    }

    const LLFolderType::EType folder_type = category->getPreferredType();

    if (LLFolderType::lookupIsProtectedType(folder_type))
    {
        return FALSE;
    }

>>>>>>> d5378e9c
    // Can't delete the outfit that is currently being worn.
    if (folder_type == LLFolderType::FT_OUTFIT)
    {
        const LLViewerInventoryItem *base_outfit_link = LLAppearanceMgr::instance().getBaseOutfitLink();
        if (base_outfit_link && (category == base_outfit_link->getLinkedCategory()))
        {
            return FALSE;
        }
    }

    return TRUE;
}

bool get_is_category_and_children_removable(LLInventoryModel* model, const LLUUID& folder_id, bool check_worn)
{
    if (!get_is_category_removable(model, folder_id))
    {
        return false;
    }

    LLInventoryModel::cat_array_t cat_array;
    LLInventoryModel::item_array_t item_array;
    model->collectDescendents(
        folder_id,
        cat_array,
        item_array,
        LLInventoryModel::EXCLUDE_TRASH);

    if (check_worn)
    {
        for (LLInventoryModel::item_array_t::value_type& item : item_array)
        {
            // Disable delete/cut from COF folder; have users explicitly choose "detach/take off",
            // unless the item is not worn but in the COF (i.e. is bugged).
            if (item)
            {
                if (LLAppearanceMgr::instance().getIsProtectedCOFItem(item))
                {
                    if (get_is_item_worn(item))
                    {
                        return false;
                    }
                }

                if (!item->getIsLinkType() && get_is_item_worn(item))
                {
                    return false;
                }
            }
        }
    }

    const LLViewerInventoryItem* base_outfit_link = LLAppearanceMgr::instance().getBaseOutfitLink();
    LLViewerInventoryCategory* outfit_linked_category = base_outfit_link ? base_outfit_link->getLinkedCategory() : nullptr;
    for (LLInventoryModel::cat_array_t::value_type& cat : cat_array)
    {
        const LLFolderType::EType folder_type = cat->getPreferredType();
        if (LLFolderType::lookupIsProtectedType(folder_type))
        {
            return false;
        }

        // Can't delete the outfit that is currently being worn.
        if (folder_type == LLFolderType::FT_OUTFIT)
        {
            if (cat == outfit_linked_category)
            {
                return false;
            }
        }
    }

    return true;
}

BOOL get_is_category_renameable(const LLInventoryModel* model, const LLUUID& id)
{
    if (!model)
    {
        return FALSE;
    }
<<<<<<< HEAD

// [RLVa:KB] - Checked: 2011-03-29 (RLVa-1.3.0g) | Modified: RLVa-1.3.0g
    if ( (RlvActions::isRlvEnabled()) && (model == &gInventory) && (!RlvFolderLocks::instance().canRenameFolder(id)) )
    {
        return FALSE;
    }
// [/RLVa:KB]

    // <FS> Locked Folders
    if (
        ((id == AOEngine::instance().getAOFolder() || model->isObjectDescendentOf(id, AOEngine::instance().getAOFolder()))
            && gSavedPerAccountSettings.getBOOL("LockAOFolders"))
        ||
        ((id == FSLSLBridge::instance().getBridgeFolder() || model->isObjectDescendentOf(id, FSLSLBridge::instance().getBridgeFolder()))
            && gSavedPerAccountSettings.getBOOL("LockBridgeFolder"))
        ||
        ((id == FSFloaterWearableFavorites::getFavoritesFolder() || model->isObjectDescendentOf(id, FSFloaterWearableFavorites::getFavoritesFolder()))
            && gSavedPerAccountSettings.getBOOL("LockWearableFavoritesFolders"))
        )
    {
        return FALSE;
    }
    // </FS> Locked Folders
=======
>>>>>>> d5378e9c

    LLViewerInventoryCategory* cat = model->getCategory(id);

    if (cat && !LLFolderType::lookupIsProtectedType(cat->getPreferredType()) &&
        cat->getOwnerID() == gAgent.getID())
    {
        return TRUE;
    }
    return FALSE;
}

void show_task_item_profile(const LLUUID& item_uuid, const LLUUID& object_id)
{
<<<<<<< HEAD
    // <FS:Ansariel> Optional legacy object properties
    //LLSD params;
    //params["id"] = item_uuid;
    //params["object"] = object_id;

    //LLFloaterReg::showInstance("item_properties", params);
    if (gSavedSettings.getBOOL("FSUseLegacyObjectProperties"))
    {
        LLFloaterReg::showInstance("properties", LLSD().with("item_id", item_uuid).with("object_id", object_id));
    }
    else
    {
        LLSD params;
        params["id"] = item_uuid;
        params["object"] = object_id;
        LLFloaterReg::showInstance("item_properties", params);
    }
    // </FS:Ansariel>
=======
    LLSD params;
    params["id"] = item_uuid;
    params["object"] = object_id;

    LLFloaterReg::showInstance("item_properties", params);
>>>>>>> d5378e9c
}

void show_item_profile(const LLUUID& item_uuid)
{
    LLUUID linked_uuid = gInventory.getLinkedItemID(item_uuid);
<<<<<<< HEAD
    // <FS:Ansariel> Optional legacy object properties
    //LLFloaterReg::showInstance("item_properties", LLSD().with("id", linked_uuid));
    if (gSavedSettings.getBOOL("FSUseLegacyObjectProperties"))
    {
        LLFloaterReg::showInstance("properties", LLSD().with("item_id", linked_uuid));
    }
    else
    {
        LLFloaterReg::showInstance("item_properties", LLSD().with("id", linked_uuid));
    }
    // </FS:Ansariel>
=======
    LLFloaterReg::showInstance("item_properties", LLSD().with("id", linked_uuid));
>>>>>>> d5378e9c
}

void show_item_original(const LLUUID& item_uuid)
{
    // <FS:Ansariel> Don't show if @showinv=n
    if (rlv_handler_t::isEnabled() && gRlvHandler.hasBehaviour(RLV_BHVR_SHOWINV))
    {
        return;
    }
    // </FS:Ansariel>

    static LLUICachedControl<bool> find_original_new_floater("FindOriginalOpenWindow", false);

    //show in a new single-folder window
    if(find_original_new_floater)
    {
        const LLUUID& linked_item_uuid = gInventory.getLinkedItemID(item_uuid);
        const LLInventoryObject *obj = gInventory.getObject(linked_item_uuid);
        if (obj && obj->getParentUUID().notNull())
        {
            LLPanelMainInventory::newFolderWindow(obj->getParentUUID(), linked_item_uuid);
        }
    }
    //show in main Inventory
    else
    {
        LLFloater* floater_inventory = LLFloaterReg::getInstance("inventory");
    if (!floater_inventory)
    {
        LL_WARNS() << "Could not find My Inventory floater" << LL_ENDL;
        return;
    }
    LLSidepanelInventory *sidepanel_inventory = LLFloaterSidePanelContainer::getPanel<LLSidepanelInventory>("inventory");
    if (sidepanel_inventory)
    {
        LLPanelMainInventory* main_inventory = sidepanel_inventory->getMainInventoryPanel();
        if (main_inventory)
        {
            if(main_inventory->isSingleFolderMode())
            {
                main_inventory->toggleViewMode();
            }
            // <FS:Ansariel> FIRE-31037: "Recent" inventory filter gets reset when using "Show Original"
            //main_inventory->resetAllItemsFilters();
        }
        reset_inventory_filter();

        if (!LLFloaterReg::getTypedInstance<LLFloaterSidePanelContainer>("inventory")->isInVisibleChain())
        {
            LLFloaterReg::toggleInstanceOrBringToFront("inventory");
        }

        const LLUUID inbox_id = gInventory.findCategoryUUIDForType(LLFolderType::FT_INBOX);
        // <FS:Ansariel> Optional hiding of Received Items folder aka Inbox
        // if (gInventory.isObjectDescendentOf(gInventory.getLinkedItemID(item_uuid), inbox_id))
        if (gInventory.isObjectDescendentOf(gInventory.getLinkedItemID(item_uuid), inbox_id) && !gSavedSettings.getBOOL("FSShowInboxFolder"))
        // </FS:Ansariel>
        {
            if (sidepanel_inventory->getInboxPanel())
            {
                sidepanel_inventory->openInbox();
                sidepanel_inventory->getInboxPanel()->setSelection(gInventory.getLinkedItemID(item_uuid), TAKE_FOCUS_YES);
            }
        }
        else
        {
            sidepanel_inventory->selectAllItemsPanel();
            if (sidepanel_inventory->getActivePanel())
            {
                sidepanel_inventory->getActivePanel()->setSelection(gInventory.getLinkedItemID(item_uuid), TAKE_FOCUS_YES);
            }
        }
    }
    }
}


void reset_inventory_filter()
{
    LLSidepanelInventory *sidepanel_inventory = LLFloaterSidePanelContainer::getPanel<LLSidepanelInventory>("inventory");
    if (sidepanel_inventory)
    {
        LLPanelMainInventory* main_inventory = sidepanel_inventory->getMainInventoryPanel();
        if (main_inventory)
        {
<<<<<<< HEAD
            // <FS:Ansariel> FIRE-5160: Don't reset inventory filter when clearing search term
            main_inventory->showAllItemsPanel();
            main_inventory->resetFilters();
            // </FS:Ansariel>
=======
>>>>>>> d5378e9c
            main_inventory->onFilterEdit("");
        }
    }
}

void open_marketplace_listings()
{
    LLFloaterReg::showInstance("marketplace_listings");
}

///----------------------------------------------------------------------------
// Marketplace functions
//
// Handles Copy and Move to or within the Marketplace listings folder.
// Handles creation of stock folders, nesting of listings and version folders,
// permission checking and listings validation.
///----------------------------------------------------------------------------

S32 depth_nesting_in_marketplace(LLUUID cur_uuid)
{
    // Get the marketplace listings root, exit with -1 (i.e. not under the marketplace listings root) if none
    // Todo: findCategoryUUIDForType is somewhat expensive with large
    // flat root folders yet we use depth_nesting_in_marketplace at
    // every turn, find a way to correctly cache this id.
    const LLUUID marketplace_listings_uuid = gInventory.findCategoryUUIDForType(LLFolderType::FT_MARKETPLACE_LISTINGS);
    if (marketplace_listings_uuid.isNull())
    {
        return -1;
    }
    // If not a descendant of the marketplace listings root, then the nesting depth is -1 by definition
    if (!gInventory.isObjectDescendentOf(cur_uuid, marketplace_listings_uuid))
    {
        return -1;
    }

    // Iterate through the parents till we hit the marketplace listings root
    // Note that the marketplace listings root itself will return 0
    S32 depth = 0;
    LLInventoryObject* cur_object = gInventory.getObject(cur_uuid);
    while (cur_uuid != marketplace_listings_uuid)
    {
        depth++;
        cur_uuid = cur_object->getParentUUID();
        cur_object = gInventory.getCategory(cur_uuid);
    }
    return depth;
}

// Returns the UUID of the marketplace listing this object is in
LLUUID nested_parent_id(LLUUID cur_uuid, S32 depth)
{
    if (depth < 1)
    {
        // For objects outside the marketplace listings root (or root itself), we return a NULL UUID
        return LLUUID::null;
    }
    else if (depth == 1)
    {
        // Just under the root, we return the passed UUID itself if it's a folder, NULL otherwise (not a listing)
        LLViewerInventoryCategory* cat = gInventory.getCategory(cur_uuid);
        return (cat ? cur_uuid : LLUUID::null);
    }

    // depth > 1
    LLInventoryObject* cur_object = gInventory.getObject(cur_uuid);
    while (depth > 1)
    {
        depth--;
        cur_uuid = cur_object->getParentUUID();
        cur_object = gInventory.getCategory(cur_uuid);
    }
    return cur_uuid;
}

S32 compute_stock_count(LLUUID cat_uuid, bool force_count /* false */)
{
    // Handle the case of the folder being a stock folder immediately
    LLViewerInventoryCategory* cat = gInventory.getCategory(cat_uuid);
    if (!cat)
    {
        // Not a category so no stock count to speak of
        return COMPUTE_STOCK_INFINITE;
    }
    if (cat->getPreferredType() == LLFolderType::FT_MARKETPLACE_STOCK)
    {
        if (cat->getVersion() == LLViewerInventoryCategory::VERSION_UNKNOWN)
        {
            // If the folder is not completely fetched, we do not want to return any confusing value that could lead to unlisting
            // "COMPUTE_STOCK_NOT_EVALUATED" denotes that a stock folder has a count that cannot be evaluated at this time (folder not up to date)
            return COMPUTE_STOCK_NOT_EVALUATED;
        }
        // Note: stock folders are *not* supposed to have nested subfolders so we stop recursion here but we count only items (subfolders will be ignored)
        // Note: we *always* give a stock count for stock folders, it's useful even if the listing is unassociated
        LLInventoryModel::cat_array_t* cat_array;
        LLInventoryModel::item_array_t* item_array;
        gInventory.getDirectDescendentsOf(cat_uuid,cat_array,item_array);
        return item_array->size();
    }

    // When force_count is true, we do not do any verification of the marketplace status and simply compute
    // the stock amount based on the descendent hierarchy. This is used specifically when creating a listing.
    if (!force_count)
    {
        // Grab marketplace data for this folder
        S32 depth = depth_nesting_in_marketplace(cat_uuid);
        LLUUID listing_uuid = nested_parent_id(cat_uuid, depth);
        if (!LLMarketplaceData::instance().isListed(listing_uuid))
        {
            // If not listed, the notion of stock is meaningless so it won't be computed for any level
            return COMPUTE_STOCK_INFINITE;
        }

        LLUUID version_folder_uuid = LLMarketplaceData::instance().getVersionFolder(listing_uuid);
        // Handle the case of the first 2 levels : listing and version folders
        if (depth == 1)
        {
            if (version_folder_uuid.notNull())
            {
                // If there is a version folder, the stock value for the listing is the version folder stock
                return compute_stock_count(version_folder_uuid, true);
            }
            else
            {
                // If there's no version folder associated, the notion of stock count has no meaning
                return COMPUTE_STOCK_INFINITE;
            }
        }
        else if (depth == 2)
        {
            if (version_folder_uuid.notNull() && (version_folder_uuid != cat_uuid))
            {
                // If there is a version folder but we're not it, our stock count is meaningless
                return COMPUTE_STOCK_INFINITE;
            }
        }
    }

    // In all other cases, the stock count is the min of stock folders count found in the descendents
    // "COMPUTE_STOCK_NOT_EVALUATED" denotes that a stock folder in the hierarchy has a count that cannot be evaluated at this time (folder not up to date)
    LLInventoryModel::cat_array_t* cat_array;
    LLInventoryModel::item_array_t* item_array;
    gInventory.getDirectDescendentsOf(cat_uuid,cat_array,item_array);

    // "COMPUTE_STOCK_INFINITE" denotes a folder that doesn't countain any stock folders in its descendents
    S32 curr_count = COMPUTE_STOCK_INFINITE;

    // Note: marketplace listings have a maximum depth nesting of 4
    LLInventoryModel::cat_array_t cat_array_copy = *cat_array;
    for (LLInventoryModel::cat_array_t::iterator iter = cat_array_copy.begin(); iter != cat_array_copy.end(); iter++)
    {
        LLInventoryCategory* category = *iter;
        S32 count = compute_stock_count(category->getUUID(), true);
        if ((curr_count == COMPUTE_STOCK_INFINITE) || ((count != COMPUTE_STOCK_INFINITE) && (count < curr_count)))
        {
            curr_count = count;
        }
    }

    return curr_count;
}

// local helper
bool can_move_to_marketplace(LLInventoryItem* inv_item, std::string& tooltip_msg, bool resolve_links)
{
    // Collapse links directly to items/folders
    LLViewerInventoryItem * viewer_inv_item = (LLViewerInventoryItem *) inv_item;
    LLViewerInventoryItem * linked_item = viewer_inv_item->getLinkedItem();
    LLViewerInventoryCategory * linked_category = viewer_inv_item->getLinkedCategory();

    // Linked items and folders cannot be put for sale
    if (linked_category || linked_item)
    {
        tooltip_msg = LLTrans::getString("TooltipOutboxLinked");
        return false;
    }

    // A category is always considered as passing...
    if (linked_category != NULL)
    {
        return true;
    }

    // Take the linked item if necessary
    if (linked_item != NULL)
    {
        inv_item = linked_item;
    }

    // Check that the agent has transfer permission on the item: this is required as a resident cannot
    // put on sale items she cannot transfer. Proceed with move if we have permission.
    bool allow_transfer = inv_item->getPermissions().allowOperationBy(PERM_TRANSFER, gAgent.getID());
    if (!allow_transfer)
    {
        tooltip_msg = LLTrans::getString("TooltipOutboxNoTransfer");
        return false;
    }

    // Check worn/not worn status: worn items cannot be put on the marketplace
    bool worn = get_is_item_worn(inv_item->getUUID());
    if (worn)
    {
        tooltip_msg = LLTrans::getString("TooltipOutboxWorn");
        return false;
    }

    // Check library status: library items cannot be put on the marketplace
    if (!gInventory.isObjectDescendentOf(inv_item->getUUID(), gInventory.getRootFolderID()))
    {
        tooltip_msg = LLTrans::getString("TooltipOutboxNotInInventory");
        return false;
    }

    // Check type: for the moment, calling cards cannot be put on the marketplace
    bool calling_card = (LLAssetType::AT_CALLINGCARD == inv_item->getType());
    if (calling_card)
    {
        tooltip_msg = LLTrans::getString("TooltipOutboxCallingCard");
        return false;
    }

    return true;
}

// local helper
// Returns the max tree length (in folder nodes) down from the argument folder
int get_folder_levels(LLInventoryCategory* inv_cat)
{
    LLInventoryModel::cat_array_t* cats;
    LLInventoryModel::item_array_t* items;
    gInventory.getDirectDescendentsOf(inv_cat->getUUID(), cats, items);

    int max_child_levels = 0;

    for (S32 i=0; i < cats->size(); ++i)
    {
        LLInventoryCategory* category = cats->at(i);
        max_child_levels = llmax(max_child_levels, get_folder_levels(category));
    }

    return 1 + max_child_levels;
}

// local helper
// Returns the distance (in folder nodes) between the ancestor and its descendant. Returns -1 if not related.
int get_folder_path_length(const LLUUID& ancestor_id, const LLUUID& descendant_id)
{
    int depth = 0;
<<<<<<< HEAD
=======

    if (ancestor_id == descendant_id) return depth;

    const LLInventoryCategory* category = gInventory.getCategory(descendant_id);

    while (category)
    {
        LLUUID parent_id = category->getParentUUID();

        if (parent_id.isNull()) break;

        depth++;

        if (parent_id == ancestor_id) return depth;

        category = gInventory.getCategory(parent_id);
    }

    LL_WARNS("SLM") << "get_folder_path_length() couldn't trace a path from the descendant to the ancestor" << LL_ENDL;
    return -1;
}
>>>>>>> d5378e9c

    if (ancestor_id == descendant_id) return depth;

    const LLInventoryCategory* category = gInventory.getCategory(descendant_id);

    while (category)
    {
        LLUUID parent_id = category->getParentUUID();

        if (parent_id.isNull()) break;

        depth++;

        if (parent_id == ancestor_id) return depth;

        category = gInventory.getCategory(parent_id);
    }

    LL_WARNS("SLM") << "get_folder_path_length() couldn't trace a path from the descendant to the ancestor" << LL_ENDL;
    return -1;
}

// local helper
// Returns true if all items within the argument folder are fit for sale, false otherwise
bool has_correct_permissions_for_sale(LLInventoryCategory* cat, std::string& error_msg)
{
    LLInventoryModel::cat_array_t* cat_array;
    LLInventoryModel::item_array_t* item_array;
    gInventory.getDirectDescendentsOf(cat->getUUID(),cat_array,item_array);

    LLInventoryModel::item_array_t item_array_copy = *item_array;

    for (LLInventoryModel::item_array_t::iterator iter = item_array_copy.begin(); iter != item_array_copy.end(); iter++)
    {
        LLInventoryItem* item = *iter;
        if (!can_move_to_marketplace(item, error_msg, false))
        {
            return false;
        }
    }

    LLInventoryModel::cat_array_t cat_array_copy = *cat_array;

    for (LLInventoryModel::cat_array_t::iterator iter = cat_array_copy.begin(); iter != cat_array_copy.end(); iter++)
    {
        LLInventoryCategory* category = *iter;
        if (!has_correct_permissions_for_sale(category, error_msg))
        {
            return false;
        }
    }
    return true;
}

// Returns true if inv_item can be dropped in dest_folder, a folder nested in marketplace listings (or merchant inventory) under the root_folder root
// If returns is false, tooltip_msg contains an error message to display to the user (localized and all).
// bundle_size is the amount of sibling items that are getting moved to the marketplace at the same time.
bool can_move_item_to_marketplace(const LLInventoryCategory* root_folder, LLInventoryCategory* dest_folder, LLInventoryItem* inv_item, std::string& tooltip_msg, S32 bundle_size, bool from_paste)
{
    // Check stock folder type matches item type in marketplace listings or merchant outbox (even if of no use there for the moment)
    LLViewerInventoryCategory* view_folder = dynamic_cast<LLViewerInventoryCategory*>(dest_folder);
    bool move_in_stock = (view_folder && (view_folder->getPreferredType() == LLFolderType::FT_MARKETPLACE_STOCK));
    bool accept = (view_folder && view_folder->acceptItem(inv_item));
    if (!accept)
    {
        tooltip_msg = LLTrans::getString("TooltipOutboxMixedStock");
    }

    // Check that the item has the right type and permissions to be sold on the marketplace
    if (accept)
    {
        accept = can_move_to_marketplace(inv_item, tooltip_msg, true);
    }

    // Check that the total amount of items won't violate the max limit on the marketplace
    if (accept)
    {
        // If the dest folder is a stock folder, we do not count the incoming items toward the total (stock items are seen as one)
        int existing_item_count = (move_in_stock ? 0 : bundle_size);

        // If the dest folder is a stock folder, we do assume that the incoming items are also stock items (they should anyway)
        int existing_stock_count = (move_in_stock ? bundle_size : 0);

        int existing_folder_count = 0;

        // Get the version folder: that's where the counts start from
        const LLViewerInventoryCategory * version_folder = ((root_folder && (root_folder != dest_folder)) ? gInventory.getFirstDescendantOf(root_folder->getUUID(), dest_folder->getUUID()) : NULL);

        if (version_folder)
        {
            if (!from_paste && gInventory.isObjectDescendentOf(inv_item->getUUID(), version_folder->getUUID()))
            {
                // Clear those counts or they will be counted twice because we're already inside the version category
                existing_item_count = 0;
            }

            LLInventoryModel::cat_array_t existing_categories;
            LLInventoryModel::item_array_t existing_items;

            gInventory.collectDescendents(version_folder->getUUID(), existing_categories, existing_items, FALSE);

            existing_item_count += count_copyable_items(existing_items) + count_stock_folders(existing_categories);
            existing_stock_count += count_stock_items(existing_items);
            existing_folder_count += existing_categories.size();

            // If the incoming item is a nocopy (stock) item, we need to consider that it will create a stock folder
            if (!inv_item->getPermissions().allowOperationBy(PERM_COPY, gAgent.getID(), gAgent.getGroupID()) && !move_in_stock)
            {
                // Note : we do not assume that all incoming items are nocopy of different kinds...
                existing_folder_count += 1;
            }
        }

        if (existing_item_count > gSavedSettings.getU32("InventoryOutboxMaxItemCount"))
        {
            LLStringUtil::format_map_t args;
            U32 amount = gSavedSettings.getU32("InventoryOutboxMaxItemCount");
            args["[AMOUNT]"] = llformat("%d",amount);
            tooltip_msg = LLTrans::getString("TooltipOutboxTooManyObjects", args);
            accept = false;
        }
        else if (existing_stock_count > gSavedSettings.getU32("InventoryOutboxMaxStockItemCount"))
        {
            LLStringUtil::format_map_t args;
            U32 amount = gSavedSettings.getU32("InventoryOutboxMaxStockItemCount");
            args["[AMOUNT]"] = llformat("%d",amount);
            tooltip_msg = LLTrans::getString("TooltipOutboxTooManyStockItems", args);
            accept = false;
        }
        else if (existing_folder_count > gSavedSettings.getU32("InventoryOutboxMaxFolderCount"))
        {
            LLStringUtil::format_map_t args;
            U32 amount = gSavedSettings.getU32("InventoryOutboxMaxFolderCount");
            args["[AMOUNT]"] = llformat("%d",amount);
            tooltip_msg = LLTrans::getString("TooltipOutboxTooManyFolders", args);
            accept = false;
        }
    }

    return accept;
}

// Returns true if inv_cat can be dropped in dest_folder, a folder nested in marketplace listings (or merchant inventory) under the root_folder root
// If returns is false, tooltip_msg contains an error message to display to the user (localized and all).
// bundle_size is the amount of sibling items that are getting moved to the marketplace at the same time.
bool can_move_folder_to_marketplace(const LLInventoryCategory* root_folder, LLInventoryCategory* dest_folder, LLInventoryCategory* inv_cat, std::string& tooltip_msg, S32 bundle_size, bool check_items, bool from_paste)
{
    bool accept = true;

    // Compute the nested folders level we'll add into with that incoming folder
    int incoming_folder_depth = get_folder_levels(inv_cat);
    // Compute the nested folders level we're inserting ourselves in
    // Note: add 1 when inserting under a listing folder as we need to take the root listing folder in the count
    int insertion_point_folder_depth = (root_folder ? get_folder_path_length(root_folder->getUUID(), dest_folder->getUUID()) + 1 : 1);

    // Get the version folder: that's where the folders and items counts start from
    const LLViewerInventoryCategory * version_folder = (insertion_point_folder_depth >= 2 ? gInventory.getFirstDescendantOf(root_folder->getUUID(), dest_folder->getUUID()) : NULL);

    // Compare the whole with the nested folders depth limit
    // Note: substract 2 as we leave root and version folder out of the count threshold
    if ((incoming_folder_depth + insertion_point_folder_depth - 2) > (S32)(gSavedSettings.getU32("InventoryOutboxMaxFolderDepth")))
    {
        LLStringUtil::format_map_t args;
        U32 amount = gSavedSettings.getU32("InventoryOutboxMaxFolderDepth");
        args["[AMOUNT]"] = llformat("%d",amount);
        tooltip_msg = LLTrans::getString("TooltipOutboxFolderLevels", args);
        accept = false;
    }

    if (accept)
    {
        LLInventoryModel::cat_array_t descendent_categories;
        LLInventoryModel::item_array_t descendent_items;
        gInventory.collectDescendents(inv_cat->getUUID(), descendent_categories, descendent_items, FALSE);

        int dragged_folder_count = descendent_categories.size() + bundle_size;  // Note: We assume that we're moving a bunch of folders in. That might be wrong...
        int dragged_item_count = count_copyable_items(descendent_items) + count_stock_folders(descendent_categories);
        int dragged_stock_count = count_stock_items(descendent_items);
        int existing_item_count = 0;
        int existing_stock_count = 0;
        int existing_folder_count = 0;

        if (version_folder)
        {
            if (!from_paste && gInventory.isObjectDescendentOf(inv_cat->getUUID(), version_folder->getUUID()))
            {
                // Clear those counts or they will be counted twice because we're already inside the version category
                dragged_folder_count = 0;
                dragged_item_count = 0;
                dragged_stock_count = 0;
            }

            // Tally the total number of categories and items inside the root folder
            LLInventoryModel::cat_array_t existing_categories;
            LLInventoryModel::item_array_t existing_items;
            gInventory.collectDescendents(version_folder->getUUID(), existing_categories, existing_items, FALSE);

            existing_folder_count += existing_categories.size();
            existing_item_count += count_copyable_items(existing_items) + count_stock_folders(existing_categories);
            existing_stock_count += count_stock_items(existing_items);
        }

        const int total_folder_count = existing_folder_count + dragged_folder_count;
        const int total_item_count = existing_item_count + dragged_item_count;
        const int total_stock_count = existing_stock_count + dragged_stock_count;

        if (total_folder_count > gSavedSettings.getU32("InventoryOutboxMaxFolderCount"))
        {
            LLStringUtil::format_map_t args;
            U32 amount = gSavedSettings.getU32("InventoryOutboxMaxFolderCount");
            args["[AMOUNT]"] = llformat("%d",amount);
            tooltip_msg = LLTrans::getString("TooltipOutboxTooManyFolders", args);
            accept = false;
        }
        else if (total_item_count > gSavedSettings.getU32("InventoryOutboxMaxItemCount"))
        {
            LLStringUtil::format_map_t args;
            U32 amount = gSavedSettings.getU32("InventoryOutboxMaxItemCount");
            args["[AMOUNT]"] = llformat("%d",amount);
            tooltip_msg = LLTrans::getString("TooltipOutboxTooManyObjects", args);
            accept = false;
        }
        else if (total_stock_count > gSavedSettings.getU32("InventoryOutboxMaxStockItemCount"))
        {
            LLStringUtil::format_map_t args;
            U32 amount = gSavedSettings.getU32("InventoryOutboxMaxStockItemCount");
            args["[AMOUNT]"] = llformat("%d",amount);
            tooltip_msg = LLTrans::getString("TooltipOutboxTooManyStockItems", args);
            accept = false;
        }

        // Now check that each item in the folder can be moved in the marketplace
        if (accept && check_items)
        {
            for (S32 i=0; i < descendent_items.size(); ++i)
            {
                LLInventoryItem* item = descendent_items[i];
                if (!can_move_to_marketplace(item, tooltip_msg, false))
                {
                    accept = false;
                    break;
                }
            }
        }
    }

    return accept;
}

// Can happen asynhroneously!!!
bool move_item_to_marketplacelistings(LLInventoryItem* inv_item, LLUUID dest_folder, bool copy)
{
    // Get the marketplace listings depth of the destination folder, exit with error if not under marketplace
    S32 depth = depth_nesting_in_marketplace(dest_folder);
    if (depth < 0)
    {
        LLSD subs;
        subs["[ERROR_CODE]"] = LLTrans::getString("Marketplace Error Prefix") + LLTrans::getString("Marketplace Error Not Merchant");
        LLNotificationsUtil::add("MerchantPasteFailed", subs);
        return false;
    }

    // We will collapse links into items/folders
    LLViewerInventoryItem * viewer_inv_item = (LLViewerInventoryItem *) inv_item;
    LLViewerInventoryCategory * linked_category = viewer_inv_item->getLinkedCategory();

    if (linked_category != NULL)
    {
        // Move the linked folder directly
        return move_folder_to_marketplacelistings(linked_category, dest_folder, copy);
    }
    else
    {
        // Grab the linked item if any
        LLViewerInventoryItem * linked_item = viewer_inv_item->getLinkedItem();
        viewer_inv_item = (linked_item != NULL ? linked_item : viewer_inv_item);

        // If we want to copy but the item is no copy, fail silently (this is a common case that doesn't warrant notification)
        if (copy && !viewer_inv_item->getPermissions().allowOperationBy(PERM_COPY, gAgent.getID(), gAgent.getGroupID()))
        {
            return false;
        }

        // Check that the agent has transfer permission on the item: this is required as a resident cannot
        // put on sale items she cannot transfer. Proceed with move if we have permission.
        std::string error_msg;
        if (can_move_to_marketplace(inv_item, error_msg, true))
        {
            // When moving an isolated item, we might need to create the folder structure to support it

            LLUUID item_id = inv_item->getUUID();
            std::function<void(const LLUUID&)> callback_create_stock = [copy, item_id](const LLUUID& new_cat_id)
            {
                if (new_cat_id.isNull())
                {
                    LL_WARNS() << "Failed to create category" << LL_ENDL;
                    LLSD subs;
                    subs["[ERROR_CODE]"] =
                        LLTrans::getString("Marketplace Error Prefix") + LLTrans::getString("Marketplace Error Not Accepted");
                    LLNotificationsUtil::add("MerchantPasteFailed", subs);
                    return;
                }

                // Verify we can have this item in that destination category
                LLViewerInventoryCategory* dest_cat = gInventory.getCategory(new_cat_id);
                LLViewerInventoryItem * viewer_inv_item = gInventory.getItem(item_id);
                if (!dest_cat || !viewer_inv_item)
                {
                    LL_WARNS() << "Move to marketplace: item or folder do not exist" << LL_ENDL;

                    LLSD subs;
                    subs["[ERROR_CODE]"] =
                        LLTrans::getString("Marketplace Error Prefix") + LLTrans::getString("Marketplace Error Not Accepted");
                    LLNotificationsUtil::add("MerchantPasteFailed", subs);
                    return;
                }
                if (!dest_cat->acceptItem(viewer_inv_item))
                {
                    LLSD subs;
                    subs["[ERROR_CODE]"] = LLTrans::getString("Marketplace Error Prefix") + LLTrans::getString("Marketplace Error Not Accepted");
                    LLNotificationsUtil::add("MerchantPasteFailed", subs);
                }

                if (copy)
                {
                    // Copy the item
                    LLPointer<LLInventoryCallback> cb = new LLBoostFuncInventoryCallback(boost::bind(update_folder_cb, new_cat_id));
                    copy_inventory_item(
                        gAgent.getID(),
                        viewer_inv_item->getPermissions().getOwner(),
                        viewer_inv_item->getUUID(),
                        new_cat_id,
                        std::string(),
                        cb);
                }
                else
                {
                    // Reparent the item
                    gInventory.changeItemParent(viewer_inv_item, new_cat_id, true);
                }
            };

            std::function<void(const LLUUID&)> callback_dest_create = [item_id, callback_create_stock](const LLUUID& new_cat_id)
            {
                if (new_cat_id.isNull())
                {
                    LL_WARNS() << "Failed to create category" << LL_ENDL;
                    LLSD subs;
                    subs["[ERROR_CODE]"] =
                        LLTrans::getString("Marketplace Error Prefix") + LLTrans::getString("Marketplace Error Not Accepted");
                    LLNotificationsUtil::add("MerchantPasteFailed", subs);
                    return;
                }

                LLViewerInventoryCategory* dest_cat = gInventory.getCategory(new_cat_id);
                LLViewerInventoryItem * viewer_inv_item = gInventory.getItem(item_id);
                if (!viewer_inv_item->getPermissions().allowOperationBy(PERM_COPY, gAgent.getID(), gAgent.getGroupID()) &&
                    (dest_cat->getPreferredType() != LLFolderType::FT_MARKETPLACE_STOCK))
                {
                    // We need to create a stock folder to move a no copy item
                    gInventory.createNewCategory(new_cat_id, LLFolderType::FT_MARKETPLACE_STOCK, viewer_inv_item->getName(), callback_create_stock);
                }
                else
                {
                    callback_create_stock(new_cat_id);
                }
            };

            if (depth == 0)
            {
                // We need a listing folder
               gInventory.createNewCategory(dest_folder,
                                            LLFolderType::FT_NONE,
                                            viewer_inv_item->getName(),
                                            [callback_dest_create](const LLUUID &new_cat_id)
                                            {
                                                if (new_cat_id.isNull())
                                                {
                                                    LL_WARNS() << "Failed to create listing folder for marketpace" << LL_ENDL;
                                                    return;
                                                }
                                                LLViewerInventoryCategory *dest_cat = gInventory.getCategory(new_cat_id);
                                                if (!dest_cat)
                                                {
                                                    LL_WARNS() << "Failed to find freshly created listing folder" << LL_ENDL;
                                                    return;
                                                }
                                                // version folder
                                                gInventory.createNewCategory(new_cat_id,
                                                                             LLFolderType::FT_NONE,
                                                                             dest_cat->getName(),
                                                                             callback_dest_create);
                                            });
            }
            else if (depth == 1)
            {
                // We need a version folder
                gInventory.createNewCategory(dest_folder, LLFolderType::FT_NONE, viewer_inv_item->getName(), callback_dest_create);
            }
            else
            {
                callback_dest_create(dest_folder);
            }
        }
        else
        {
            LLSD subs;
            subs["[ERROR_CODE]"] = LLTrans::getString("Marketplace Error Prefix") + error_msg;
            LLNotificationsUtil::add("MerchantPasteFailed", subs);
            return false;
        }
    }

    open_marketplace_listings();
    return true;
}

bool move_folder_to_marketplacelistings(LLInventoryCategory* inv_cat, const LLUUID& dest_folder, bool copy, bool move_no_copy_items)
{
    // Check that we have adequate permission on all items being moved. Proceed if we do.
    std::string error_msg;
    if (has_correct_permissions_for_sale(inv_cat, error_msg))
    {
        // Get the destination folder
        LLViewerInventoryCategory* dest_cat = gInventory.getCategory(dest_folder);

        // Check it's not a stock folder
        if (dest_cat->getPreferredType() == LLFolderType::FT_MARKETPLACE_STOCK)
        {
            LLSD subs;
            subs["[ERROR_CODE]"] = LLTrans::getString("Marketplace Error Prefix") + LLTrans::getString("Marketplace Error Not Accepted");
            LLNotificationsUtil::add("MerchantPasteFailed", subs);
            return false;
        }

        // Get the parent folder of the moved item : we may have to update it
        LLUUID src_folder = inv_cat->getParentUUID();

        LLViewerInventoryCategory * viewer_inv_cat = (LLViewerInventoryCategory *) inv_cat;
        if (copy)
        {
            // Copy the folder
            copy_inventory_category(&gInventory, viewer_inv_cat, dest_folder, LLUUID::null, move_no_copy_items);
        }
        else
        {
            LL_INFOS("SLM") << "Move category " << make_info(viewer_inv_cat) << " to '" << make_inventory_path(dest_folder) << "'" << LL_ENDL;
            // Reparent the folder
            gInventory.changeCategoryParent(viewer_inv_cat, dest_folder, false);
            // Check the destination folder recursively for no copy items and promote the including folders if any
            LLMarketplaceValidator::getInstance()->validateMarketplaceListings(dest_folder);
        }

        // Update the modified folders
        update_marketplace_category(src_folder);
        update_marketplace_category(dest_folder);
        gInventory.notifyObservers();
    }
    else
    {
        LLSD subs;
        subs["[ERROR_CODE]"] = LLTrans::getString("Marketplace Error Prefix") + error_msg;
        LLNotificationsUtil::add("MerchantPasteFailed", subs);
        return false;
    }

    open_marketplace_listings();
    return true;
}

bool sort_alpha(const LLViewerInventoryCategory* cat1, const LLViewerInventoryCategory* cat2)
{
    return cat1->getName().compare(cat2->getName()) < 0;
}

// Make all relevant business logic checks on the marketplace listings starting with the folder as argument.
// This function does no deletion of listings but a mere audit and raises issues to the user (through the
// optional callback cb).
// The only inventory changes that are done is to move and sort folders containing no-copy items to stock folders.
// @pending_callbacks - how many callbacks we are waiting for, must be inited before use
// @result - true if things validate, false if issues are raised, must be inited before use
typedef boost::function<void(S32 pending_callbacks, bool result)> validation_result_callback_t;
void validate_marketplacelistings(
    LLInventoryCategory* cat,
    validation_result_callback_t cb_result,
    LLMarketplaceValidator::validation_msg_callback_t cb_msg,
    bool fix_hierarchy,
    S32 depth,
    bool notify_observers,
    S32 &pending_callbacks,
    bool &result)
{
    // Get the type and the depth of the folder
    LLViewerInventoryCategory * viewer_cat = (LLViewerInventoryCategory *) (cat);
    const LLFolderType::EType folder_type = cat->getPreferredType();
    if (depth < 0)
    {
        // If the depth argument was not provided, evaluate the depth directly
        depth = depth_nesting_in_marketplace(cat->getUUID());
    }
    if (depth < 0)
    {
        // If the folder is not under the marketplace listings root, we run validation as if it was a listing folder and prevent any hierarchy fix
        // This allows the function to be used to pre-validate a folder anywhere in the inventory
        depth = 1;
        fix_hierarchy = false;
    }

    // Set the indentation for print output (typically, audit button in marketplace folder floater)
    std::string indent;
    for (int i = 1; i < depth; i++)
    {
        indent += "    ";
    }

    // Check out that version folders are marketplace ready
    if (depth == 2)
    {
        std::string message;
        // Note: if we fix the hierarchy, we want to check the items individually, hence the last argument here
        if (!can_move_folder_to_marketplace(cat, cat, cat, message, 0, fix_hierarchy))
        {
            result = false;
            if (cb_msg)
            {
                message = indent + cat->getName() + LLTrans::getString("Marketplace Validation Error") + " " + message;
                cb_msg(message,depth,LLError::LEVEL_ERROR);
            }
        }
    }

    // Check out that stock folders are at the right level
    if ((folder_type == LLFolderType::FT_MARKETPLACE_STOCK) && (depth <= 2))
    {
        if (fix_hierarchy)
        {
            if (cb_msg)
            {
                std::string message = indent + cat->getName() + LLTrans::getString("Marketplace Validation Warning") + " " + LLTrans::getString("Marketplace Validation Warning Stock");
                cb_msg(message,depth,LLError::LEVEL_WARN);
            }

            // Nest the stock folder one level deeper in a normal folder and restart from there
            pending_callbacks++;
            LLUUID parent_uuid = cat->getParentUUID();
            LLUUID cat_uuid = cat->getUUID();
            gInventory.createNewCategory(parent_uuid,
                LLFolderType::FT_NONE,
                cat->getName(),
                [cat_uuid, cb_result, cb_msg, fix_hierarchy, depth](const LLUUID &new_cat_id)
            {
                if (new_cat_id.isNull())
                {
                    cb_result(0, false);
                    return;
                }
                LLInventoryCategory * move_cat = gInventory.getCategory(cat_uuid);
                LLViewerInventoryCategory * viewer_cat = (LLViewerInventoryCategory *)(move_cat);
                LLInventoryCategory * new_cat = gInventory.getCategory(new_cat_id);
                gInventory.changeCategoryParent(viewer_cat, new_cat_id, false);
                S32 pending = 0;
                bool result = true;
                validate_marketplacelistings(new_cat, cb_result, cb_msg, fix_hierarchy, depth + 1, true, pending, result);
                cb_result(pending, result);
            }
            );
            result = false;
            return;
        }
        else
        {
            result = false;
            if (cb_msg)
            {
                std::string message = indent + cat->getName() + LLTrans::getString("Marketplace Validation Error") + " " + LLTrans::getString("Marketplace Validation Warning Stock");
                cb_msg(message,depth,LLError::LEVEL_ERROR);
            }
        }
    }

    // Item sorting and validation : sorting and moving the various stock items is complicated as the set of constraints is high
    // We need to:
    // * separate non stock items, stock items per types in different folders
    // * have stock items nested at depth 2 at least
    // * never ever move the non-stock items

    LLInventoryModel::cat_array_t* cat_array;
    LLInventoryModel::item_array_t* item_array;
    gInventory.getDirectDescendentsOf(cat->getUUID(),cat_array,item_array);

    // We use a composite (type,permission) key on that map to store UUIDs of items of same (type,permissions)
    std::map<U32, std::vector<LLUUID> > items_vector;

    // Parse the items and create vectors of item UUIDs sorting copyable items and stock items of various types
    bool has_bad_items = false;
    LLInventoryModel::item_array_t item_array_copy = *item_array;
    for (LLInventoryModel::item_array_t::iterator iter = item_array_copy.begin(); iter != item_array_copy.end(); iter++)
    {
        LLInventoryItem* item = *iter;
        LLViewerInventoryItem * viewer_inv_item = (LLViewerInventoryItem *) item;

        // Test but skip items that shouldn't be there to start with, raise an error message for those
        std::string error_msg;
        if (!can_move_to_marketplace(item, error_msg, false))
        {
            has_bad_items = true;
            if (cb_msg && fix_hierarchy)
            {
                std::string message = indent + viewer_inv_item->getName() + LLTrans::getString("Marketplace Validation Error") + " " + error_msg;
                cb_msg(message,depth,LLError::LEVEL_ERROR);
            }
            continue;
        }
        // Update the appropriate vector item for that type
        LLInventoryType::EType type = LLInventoryType::IT_COUNT;    // Default value for non stock items
        U32 perms = 0;
        if (!viewer_inv_item->getPermissions().allowOperationBy(PERM_COPY, gAgent.getID(), gAgent.getGroupID()))
        {
            // Get the item type for stock items
            type = viewer_inv_item->getInventoryType();
            perms = viewer_inv_item->getPermissions().getMaskNextOwner();
        }
        U32 key = (((U32)(type) & 0xFF) << 24) | (perms & 0xFFFFFF);
        items_vector[key].push_back(viewer_inv_item->getUUID());
    }

    // How many types of items? Which type is it if only one?
    S32 count = items_vector.size();
    U32 default_key = (U32)(LLInventoryType::IT_COUNT) << 24; // This is the key for any normal copyable item
    U32 unique_key = (count == 1 ? items_vector.begin()->first : default_key); // The key in the case of one item type only

    // If we have no items in there (only folders or empty), analyze a bit further
    if ((count == 0) && !has_bad_items)
    {
        if (cat_array->size() == 0)
        {
            // So we have no item and no folder. That's at least a warning.
            if (depth == 2)
            {
                // If this is an empty version folder, warn only (listing won't be delivered by AIS, but only AIS should unlist)
                if (cb_msg)
                {
                    std::string message = indent + cat->getName() + LLTrans::getString("Marketplace Validation Error Empty Version");
                    cb_msg(message,depth,LLError::LEVEL_WARN);
                }
            }
            else if ((folder_type == LLFolderType::FT_MARKETPLACE_STOCK) && (depth > 2))
            {
                // If this is a legit but empty stock folder, warn only (listing must stay searchable when out of stock)
                if (cb_msg)
                {
                    std::string message = indent + cat->getName() + LLTrans::getString("Marketplace Validation Error Empty Stock");
                    cb_msg(message,depth,LLError::LEVEL_WARN);
                }
            }
            else if (cb_msg)
            {
                // We warn if there's nothing in a regular folder (may be it's an under construction listing)
                std::string message = indent + cat->getName() + LLTrans::getString("Marketplace Validation Warning Empty");
                cb_msg(message,depth,LLError::LEVEL_WARN);
            }
        }
        else
        {
            // Done with that folder : Print out the folder name unless we already found an error here
            if (cb_msg && result && (depth >= 1))
            {
                std::string message = indent + cat->getName() + LLTrans::getString("Marketplace Validation Log");
                cb_msg(message,depth,LLError::LEVEL_INFO);
            }
        }
    }
    // If we have a single type of items of the right type in the right place, we're done
    else if ((count == 1) && !has_bad_items && (((unique_key == default_key) && (depth > 1)) || ((folder_type == LLFolderType::FT_MARKETPLACE_STOCK) && (depth > 2) && (cat_array->size() == 0))))
    {
        // Done with that folder : Print out the folder name unless we already found an error here
        if (cb_msg && result && (depth >= 1))
        {
            std::string message = indent + cat->getName() + LLTrans::getString("Marketplace Validation Log");
            cb_msg(message,depth,LLError::LEVEL_INFO);
        }
    }
    else
    {
        if (fix_hierarchy && !has_bad_items)
        {
            // Alert the user when an existing stock folder has to be split
            if ((folder_type == LLFolderType::FT_MARKETPLACE_STOCK) && ((count >= 2) || (cat_array->size() > 0)))
            {
                LLNotificationsUtil::add("AlertMerchantStockFolderSplit");
            }
            // If we have more than 1 type of items or we are at the listing level or we have stock/no stock type mismatch, wrap the items in subfolders
            if ((count > 1) || (depth == 1) ||
                ((folder_type == LLFolderType::FT_MARKETPLACE_STOCK) && (unique_key == default_key)) ||
                ((folder_type != LLFolderType::FT_MARKETPLACE_STOCK) && (unique_key != default_key)))
            {
                // Create one folder per vector at the right depth and of the right type
                std::map<U32, std::vector<LLUUID> >::iterator items_vector_it = items_vector.begin();
                while (items_vector_it != items_vector.end())
                {
                    // Create a new folder
                    const LLUUID parent_uuid = (depth > 2 ? viewer_cat->getParentUUID() : viewer_cat->getUUID());
                    const LLUUID origin_uuid = viewer_cat->getUUID();
                    LLViewerInventoryItem* viewer_inv_item = gInventory.getItem(items_vector_it->second.back());
                    std::string folder_name = (depth >= 1 ? viewer_cat->getName() : viewer_inv_item->getName());
                    LLFolderType::EType new_folder_type = (items_vector_it->first == default_key ? LLFolderType::FT_NONE : LLFolderType::FT_MARKETPLACE_STOCK);
                    if (cb_msg)
                    {
                        std::string message = "";
                        if (new_folder_type == LLFolderType::FT_MARKETPLACE_STOCK)
                        {
                            message = indent + folder_name + LLTrans::getString("Marketplace Validation Warning Create Stock");
                        }
                        else
                        {
                            message = indent + folder_name + LLTrans::getString("Marketplace Validation Warning Create Version");
                        }
                        cb_msg(message,depth,LLError::LEVEL_WARN);
                    }

                    pending_callbacks++;
                    std::vector<LLUUID> uuid_vector = items_vector_it->second; // needs to be a copy for lambda
                    gInventory.createNewCategory(
                        parent_uuid,
                        new_folder_type,
                        folder_name,
                        [uuid_vector, cb_result, cb_msg, depth, parent_uuid, origin_uuid, notify_observers](const LLUUID &new_category_id)
                    {
                        // Move each item to the new folder
                        std::vector<LLUUID>::const_reverse_iterator iter = uuid_vector.rbegin();
                        while (iter != uuid_vector.rend())
                        {
                            LLViewerInventoryItem* viewer_inv_item = gInventory.getItem(*iter);
                            if (cb_msg)
                            {
                                std::string indent;
                                for (int i = 1; i < depth; i++)
                                {
                                    indent += "    ";
                                }
                                std::string message = indent + viewer_inv_item->getName() + LLTrans::getString("Marketplace Validation Warning Move");
                                cb_msg(message, depth, LLError::LEVEL_WARN);
                            }
                            gInventory.changeItemParent(viewer_inv_item, new_category_id, true);
                            iter++;
                        }

                        if (origin_uuid != parent_uuid)
                        {
                            // We might have moved last item from a folder, check if it needs to be removed
                            LLViewerInventoryCategory* cat = gInventory.getCategory(origin_uuid);
                            if (cat->getDescendentCount() == 0)
                            {
                                // Remove previous folder if it ends up empty
                                if (cb_msg)
                                {
                                    std::string indent;
                                    for (int i = 1; i < depth; i++)
                                    {
                                        indent += "    ";
                                    }
                                    std::string message = indent + cat->getName() + LLTrans::getString("Marketplace Validation Warning Delete");
                                    cb_msg(message, depth, LLError::LEVEL_WARN);
                                }
                                gInventory.removeCategory(cat->getUUID());
                                if (notify_observers)
                                {
                                    gInventory.notifyObservers();
                                }
                            }
                        }

                        // Next type
                        update_marketplace_category(parent_uuid);
                        update_marketplace_category(new_category_id);
                        if (notify_observers)
                        {
                            gInventory.notifyObservers();
                        }
                        cb_result(0, true);
                    }
                    );
                    items_vector_it++;
                }
            }
            // Stock folder should have no sub folder so reparent those up
            if (folder_type == LLFolderType::FT_MARKETPLACE_STOCK)
            {
                LLUUID parent_uuid = cat->getParentUUID();
                gInventory.getDirectDescendentsOf(cat->getUUID(),cat_array,item_array);
                LLInventoryModel::cat_array_t cat_array_copy = *cat_array;
                for (LLInventoryModel::cat_array_t::iterator iter = cat_array_copy.begin(); iter != cat_array_copy.end(); iter++)
                {
                    LLViewerInventoryCategory * viewer_cat = (LLViewerInventoryCategory *) (*iter);
                    gInventory.changeCategoryParent(viewer_cat, parent_uuid, false);
                    validate_marketplacelistings(viewer_cat, cb_result, cb_msg, fix_hierarchy, depth, false, pending_callbacks, result);
                }
            }
        }
        else if (cb_msg)
        {
            // We are not fixing the hierarchy but reporting problems, report everything we can find
            // Print the folder name
            if (result && (depth >= 1))
            {
                if ((folder_type == LLFolderType::FT_MARKETPLACE_STOCK) && (count >= 2))
                {
                    // Report if a stock folder contains a mix of items
                    result = false;
                    std::string message = indent + cat->getName() + LLTrans::getString("Marketplace Validation Error Mixed Stock");
                    cb_msg(message,depth,LLError::LEVEL_ERROR);
                }
                else if ((folder_type == LLFolderType::FT_MARKETPLACE_STOCK) && (cat_array->size() != 0))
                {
                    // Report if a stock folder contains subfolders
                    result = false;
                    std::string message = indent + cat->getName() + LLTrans::getString("Marketplace Validation Error Subfolder In Stock");
                    cb_msg(message,depth,LLError::LEVEL_ERROR);
                }
                else
                {
                    // Simply print the folder name
                    std::string message = indent + cat->getName() + LLTrans::getString("Marketplace Validation Log");
                    cb_msg(message,depth,LLError::LEVEL_INFO);
                }
            }
            // Scan each item and report if there's a problem
            LLInventoryModel::item_array_t item_array_copy = *item_array;
            for (LLInventoryModel::item_array_t::iterator iter = item_array_copy.begin(); iter != item_array_copy.end(); iter++)
            {
                LLInventoryItem* item = *iter;
                LLViewerInventoryItem * viewer_inv_item = (LLViewerInventoryItem *) item;
                std::string error_msg;
                if (!can_move_to_marketplace(item, error_msg, false))
                {
                    // Report items that shouldn't be there to start with
                    result = false;
                    std::string message = indent + "    " + viewer_inv_item->getName() + LLTrans::getString("Marketplace Validation Error") + " " + error_msg;
                    cb_msg(message,depth,LLError::LEVEL_ERROR);
                }
                else if ((!viewer_inv_item->getPermissions().allowOperationBy(PERM_COPY, gAgent.getID(), gAgent.getGroupID())) && (folder_type != LLFolderType::FT_MARKETPLACE_STOCK))
                {
                    // Report stock items that are misplaced
                    result = false;
                    std::string message = indent + "    " + viewer_inv_item->getName() + LLTrans::getString("Marketplace Validation Error Stock Item");
                    cb_msg(message,depth,LLError::LEVEL_ERROR);
                }
                else if (depth == 1)
                {
                    // Report items not wrapped in version folder
                    result = false;
                    std::string message = indent + "    " + viewer_inv_item->getName() + LLTrans::getString("Marketplace Validation Warning Unwrapped Item");
                    cb_msg(message,depth,LLError::LEVEL_ERROR);
                }
            }
        }

        // Clean up
        if (viewer_cat->getDescendentCount() == 0)
        {
            // Remove the current folder if it ends up empty
            if (cb_msg)
            {
                std::string message = indent + viewer_cat->getName() + LLTrans::getString("Marketplace Validation Warning Delete");
                cb_msg(message,depth,LLError::LEVEL_WARN);
            }
            gInventory.removeCategory(cat->getUUID());
            if (notify_observers)
            {
                gInventory.notifyObservers();
            }
            result &=!has_bad_items;
            return;
        }
    }

    // Recursion : Perform the same validation on each nested folder
    gInventory.getDirectDescendentsOf(cat->getUUID(),cat_array,item_array);
    LLInventoryModel::cat_array_t cat_array_copy = *cat_array;
    // Sort the folders in alphabetical order first
    std::sort(cat_array_copy.begin(), cat_array_copy.end(), sort_alpha);

    for (LLInventoryModel::cat_array_t::iterator iter = cat_array_copy.begin(); iter != cat_array_copy.end(); iter++)
    {
        LLInventoryCategory* category = *iter;
        validate_marketplacelistings(category, cb_result, cb_msg, fix_hierarchy, depth + 1, false, pending_callbacks, result);
    }

    update_marketplace_category(cat->getUUID(), true, true);
    if (notify_observers)
    {
        gInventory.notifyObservers();
    }
    result &= !has_bad_items;
}

void change_item_parent(const LLUUID& item_id, const LLUUID& new_parent_id)
{
    LLInventoryItem* inv_item = gInventory.getItem(item_id);
    if (inv_item)
    {
        LLInventoryModel::update_list_t update;
        LLInventoryModel::LLCategoryUpdate old_folder(inv_item->getParentUUID(), -1);
        update.push_back(old_folder);
        LLInventoryModel::LLCategoryUpdate new_folder(new_parent_id, 1);
        update.push_back(new_folder);
        gInventory.accountForUpdate(update);

        LLPointer<LLViewerInventoryItem> new_item = new LLViewerInventoryItem(inv_item);
        new_item->setParent(new_parent_id);
        new_item->updateParentOnServer(FALSE);
        gInventory.updateItem(new_item);
        gInventory.notifyObservers();
    }
}

void move_items_to_folder(const LLUUID& new_cat_uuid, const uuid_vec_t& selected_uuids)
{
    for (uuid_vec_t::const_iterator it = selected_uuids.begin(); it != selected_uuids.end(); ++it)
    {
        LLInventoryItem* inv_item = gInventory.getItem(*it);
        if (inv_item)
        {
            change_item_parent(*it, new_cat_uuid);
        }
        else
        {
            LLInventoryCategory* inv_cat = gInventory.getCategory(*it);
            if (inv_cat && !LLFolderType::lookupIsProtectedType(inv_cat->getPreferredType()))
            {
                gInventory.changeCategoryParent((LLViewerInventoryCategory*)inv_cat, new_cat_uuid, false);
            }
        }
    }

    LLFloater* floater_inventory = LLFloaterReg::getInstance("inventory");
    if (!floater_inventory)
    {
        LL_WARNS() << "Could not find My Inventory floater" << LL_ENDL;
        return;
    }
    LLSidepanelInventory *sidepanel_inventory = LLFloaterSidePanelContainer::getPanel<LLSidepanelInventory>("inventory");
    if (sidepanel_inventory)
    {
        if (sidepanel_inventory->getActivePanel())
        {
            sidepanel_inventory->getActivePanel()->setSelection(new_cat_uuid, TAKE_FOCUS_YES);
            LLFolderViewItem* fv_folder = sidepanel_inventory->getActivePanel()->getItemByID(new_cat_uuid);
            if (fv_folder)
            {
                fv_folder->setOpen(TRUE);
            }
        }
    }
}

bool is_only_cats_selected(const uuid_vec_t& selected_uuids)
{
    for (uuid_vec_t::const_iterator it = selected_uuids.begin(); it != selected_uuids.end(); ++it)
    {
        LLInventoryCategory* inv_cat = gInventory.getCategory(*it);
        if (!inv_cat)
        {
            return false;
        }
    }
    return true;
}

bool is_only_items_selected(const uuid_vec_t& selected_uuids)
{
    for (uuid_vec_t::const_iterator it = selected_uuids.begin(); it != selected_uuids.end(); ++it)
    {
        LLViewerInventoryItem* inv_item = gInventory.getItem(*it);
        if (!inv_item)
        {
            return false;
        }
    }
    return true;
}


void move_items_to_new_subfolder(const uuid_vec_t& selected_uuids, const std::string& folder_name)
{
    LLInventoryObject* first_item = gInventory.getObject(*selected_uuids.begin());
    if (!first_item)
    {
        return;
    }

    inventory_func_type func = boost::bind(&move_items_to_folder, _1, selected_uuids);
    gInventory.createNewCategory(first_item->getParentUUID(), LLFolderType::FT_NONE, folder_name, func);
}

std::string get_category_path(LLUUID cat_id)
{
    LLViewerInventoryCategory *cat = gInventory.getCategory(cat_id);
    std::string localized_cat_name;
    if (!LLTrans::findString(localized_cat_name, "InvFolder " + cat->getName()))
    {
        localized_cat_name = cat->getName();
    }

    if (cat->getParentUUID().notNull())
    {
        return get_category_path(cat->getParentUUID()) + " > " + localized_cat_name;
    }
    else
    {
        return localized_cat_name;
    }
}
// Returns true if the item can be moved to Current Outfit or any outfit folder.
bool can_move_to_outfit(LLInventoryItem* inv_item, BOOL move_is_into_current_outfit)
{
    // <FS:ND> FIRE-8434/BUG-988 Viewer crashes when copying and pasting an empty outfit folder
    if (!inv_item)
        return false;
    // </FS:ND>

    LLInventoryType::EType inv_type = inv_item->getInventoryType();
    if ((inv_type != LLInventoryType::IT_WEARABLE) &&
        (inv_type != LLInventoryType::IT_GESTURE) &&
        (inv_type != LLInventoryType::IT_ATTACHMENT) &&
        (inv_type != LLInventoryType::IT_OBJECT) &&
        (inv_type != LLInventoryType::IT_SNAPSHOT) &&
        (inv_type != LLInventoryType::IT_TEXTURE))
    {
        return false;
    }

    U32 flags = inv_item->getFlags();
    if(flags & LLInventoryItemFlags::II_FLAGS_OBJECT_HAS_MULTIPLE_ITEMS)
    {
        return false;
    }

    if((inv_type == LLInventoryType::IT_TEXTURE) || (inv_type == LLInventoryType::IT_SNAPSHOT))
    {
        return !move_is_into_current_outfit;
    }

    if (move_is_into_current_outfit && get_is_item_worn(inv_item->getUUID()))
    {
        return false;
    }

    return true;
}

// Returns TRUE if item is a landmark or a link to a landmark
// and can be moved to Favorites or Landmarks folder.
bool can_move_to_landmarks(LLInventoryItem* inv_item)
{
    // Need to get the linked item to know its type because LLInventoryItem::getType()
    // returns actual type AT_LINK for links, not the asset type of a linked item.
    if (LLAssetType::AT_LINK == inv_item->getType())
    {
        LLInventoryItem* linked_item = gInventory.getItem(inv_item->getLinkedUUID());
        if (linked_item)
        {
            return LLAssetType::AT_LANDMARK == linked_item->getType();
        }
    }

    return LLAssetType::AT_LANDMARK == inv_item->getType();
}

// Returns true if folder's content can be moved to Current Outfit or any outfit folder.
bool can_move_to_my_outfits(LLInventoryModel* model, LLInventoryCategory* inv_cat, U32 wear_limit)
{
    LLInventoryModel::cat_array_t *cats;
    LLInventoryModel::item_array_t *items;
    model->getDirectDescendentsOf(inv_cat->getUUID(), cats, items);

    if (items->size() > wear_limit)
    {
        return false;
    }

    if (items->size() == 0)
    {
        // Nothing to move(create)
        return false;
    }

    if (cats->size() > 0)
    {
        // We do not allow subfolders in outfits of "My Outfits" yet
        return false;
    }

    LLInventoryModel::item_array_t::iterator iter = items->begin();
    LLInventoryModel::item_array_t::iterator end = items->end();

    while (iter != end)
    {
        LLViewerInventoryItem *item = *iter;
        if (!can_move_to_outfit(item, false))
        {
            return false;
        }
        iter++;
    }

    return true;
}

std::string get_localized_folder_name(LLUUID cat_uuid)
{
    std::string localized_root_name;
    const LLViewerInventoryCategory* cat = gInventory.getCategory(cat_uuid);
    if (cat)
    {
        LLFolderType::EType preferred_type = cat->getPreferredType();

        // Translation of Accessories folder in Library inventory folder
        bool accessories = false;
        if(cat->getName() == "Accessories")
        {
            const LLUUID& parent_folder_id = cat->getParentUUID();
            accessories = (parent_folder_id == gInventory.getLibraryRootFolderID());
        }

        //"Accessories" inventory category has folder type FT_NONE. So, this folder
        //can not be detected as protected with LLFolderType::lookupIsProtectedType
        localized_root_name.assign(cat->getName());
        if (accessories || LLFolderType::lookupIsProtectedType(preferred_type))
        {
            LLTrans::findString(localized_root_name, std::string("InvFolder ") + cat->getName(), LLSD());
        }
    }

    return localized_root_name;
}

void new_folder_window(const LLUUID& folder_id)
{
    LLPanelMainInventory::newFolderWindow(folder_id);
}

void ungroup_folder_items(const LLUUID& folder_id)
{
    LLInventoryCategory* inv_cat = gInventory.getCategory(folder_id);
    if (!inv_cat || LLFolderType::lookupIsProtectedType(inv_cat->getPreferredType()))
    {
        return;
    }

    // <FS:Ansariel> FIRE-32736: Add confirmation before ungrouping folder
    LLSD args;
    args["FOLDER_NAME"] = inv_cat->getName();
    LLNotificationsUtil::add("UngroupFolder", args, LLSD(),
        [inv_cat](const LLSD& notification, const LLSD& response)
    {
        S32 opt = LLNotificationsUtil::getSelectedOption(notification, response);
        if (opt == 1)
            return;
    // </FS:Ansariel>

    const LLUUID &new_cat_uuid = inv_cat->getParentUUID();
    LLInventoryModel::cat_array_t* cat_array;
    LLInventoryModel::item_array_t* item_array;
    gInventory.getDirectDescendentsOf(inv_cat->getUUID(), cat_array, item_array);
    LLInventoryModel::cat_array_t cats = *cat_array;
    LLInventoryModel::item_array_t items = *item_array;

    for (LLInventoryModel::cat_array_t::const_iterator cat_iter = cats.begin(); cat_iter != cats.end(); ++cat_iter)
    {
        LLViewerInventoryCategory* cat = *cat_iter;
        if (cat)
        {
            gInventory.changeCategoryParent(cat, new_cat_uuid, false);
        }
    }
    for (LLInventoryModel::item_array_t::const_iterator item_iter = items.begin(); item_iter != items.end(); ++item_iter)
    {
        LLViewerInventoryItem* item = *item_iter;
        if(item)
        {
            gInventory.changeItemParent(item, new_cat_uuid, false);
        }
    }
    gInventory.removeCategory(inv_cat->getUUID());
    gInventory.notifyObservers();

    }); // <FS:Ansariel> FIRE-32736: Add confirmation before ungrouping folder
}

std::string get_searchable_description(LLInventoryModel* model, const LLUUID& item_id)
{
    if (model)
    {
        const LLInventoryItem *item = model->getItem(item_id);
        if(item)
        {
            std::string desc = item->getDescription();
            LLStringUtil::toUpper(desc);
            return desc;
        }
    }
    return LLStringUtil::null;
}

std::string get_searchable_creator_name(LLInventoryModel* model, const LLUUID& item_id)
{
    if (model)
    {
        const LLInventoryItem *item = model->getItem(item_id);
        if(item)
        {
            LLAvatarName av_name;
            // <FS:Beq> Avoid null id requests entering name cache
            //if (LLAvatarNameCache::get(item->getCreatorUUID(), &av_name))
            const auto& creatorId {item->getCreatorUUID()};
            if (creatorId.notNull() && LLAvatarNameCache::get(creatorId, &av_name))
            // </FS:Beq>
            {
                std::string username = av_name.getUserName();
                LLStringUtil::toUpper(username);
                return username;
            }
        }
    }
    return LLStringUtil::null;
}

std::string get_searchable_UUID(LLInventoryModel* model, const LLUUID& item_id)
{
    if (model)
    {
        const LLViewerInventoryItem *item = model->getItem(item_id);
        if(item /*&& (item->getIsFullPerm() || gAgent.isGodlikeWithoutAdminMenuFakery())*/) // Keep it FS-legacy style since we had it like this for ages
        {
            std::string uuid = item->getAssetUUID().asString();
            LLStringUtil::toUpper(uuid);
            return uuid;
        }
    }
    return LLStringUtil::null;
}

bool can_share_item(const LLUUID& item_id)
{
    bool can_share = false;

    if (gInventory.isObjectDescendentOf(item_id, gInventory.getRootFolderID()))
    {
            const LLViewerInventoryItem *item = gInventory.getItem(item_id);
            if (item)
            {
                if (LLInventoryCollectFunctor::itemTransferCommonlyAllowed(item))
                {
                    can_share = LLGiveInventory::isInventoryGiveAcceptable(item);
                }
            }
            else
            {
                can_share = (gInventory.getCategory(item_id) != NULL);
            }

            const LLUUID trash_id = gInventory.findCategoryUUIDForType(LLFolderType::FT_TRASH);
            if ((item_id == trash_id) || gInventory.isObjectDescendentOf(item_id, trash_id))
            {
                can_share = false;
            }
    }

    return can_share;
}
///----------------------------------------------------------------------------
/// LLMarketplaceValidator implementations
///----------------------------------------------------------------------------


LLMarketplaceValidator::LLMarketplaceValidator()
    : mPendingCallbacks(0)
    , mValidationInProgress(false)
{
}

LLMarketplaceValidator::~LLMarketplaceValidator()
{
}

void LLMarketplaceValidator::validateMarketplaceListings(
    const LLUUID &category_id,
    LLMarketplaceValidator::validation_done_callback_t cb_done,
    LLMarketplaceValidator::validation_msg_callback_t cb_msg,
    bool fix_hierarchy,
    S32 depth)
{

    mValidationQueue.emplace(category_id, cb_done, cb_msg, fix_hierarchy, depth);
    if (!mValidationInProgress)
    {
        start();
    }
}

void LLMarketplaceValidator::start()
{
    if (mValidationQueue.empty())
    {
        mValidationInProgress = false;
        return;
    }
    mValidationInProgress = true;

    const ValidationRequest &first = mValidationQueue.front();
    LLViewerInventoryCategory* cat = gInventory.getCategory(first.mCategoryId);
    if (!cat)
    {
        LL_WARNS() << "Tried to validate a folder that doesn't exist" << LL_ENDL;
        if (first.mCbDone)
        {
            first.mCbDone(false);
        }
        mValidationQueue.pop();
        start();
        return;
    }

    validation_result_callback_t result_callback = [](S32 pending, bool result)
    {
        LLMarketplaceValidator* validator = LLMarketplaceValidator::getInstance();
        validator->mPendingCallbacks--; // we just got a callback
        validator->mPendingCallbacks += pending;
        validator->mPendingResult &= result;
        if (validator->mPendingCallbacks <= 0)
        {
            llassert(validator->mPendingCallbacks == 0); // shouldn't be below 0
            const ValidationRequest &first = validator->mValidationQueue.front();
            if (first.mCbDone)
            {
                first.mCbDone(validator->mPendingResult);
            }
            validator->mValidationQueue.pop(); // done;
            validator->start();
        }
    };

    mPendingResult = true;
    mPendingCallbacks = 1; // do '1' in case something decides to callback immediately

    S32 pending_calbacks = 0;
    bool result = true;
    validate_marketplacelistings(
        cat,
        result_callback,
        first.mCbMsg,
        first.mFixHierarchy,
        first.mDepth,
        true,
        pending_calbacks,
        result);

    result_callback(pending_calbacks, result);
}

LLMarketplaceValidator::ValidationRequest::ValidationRequest(
    LLUUID category_id,
    validation_done_callback_t cb_done,
    validation_msg_callback_t cb_msg,
    bool fix_hierarchy,
    S32 depth)
: mCategoryId(category_id)
, mCbDone(cb_done)
, mCbMsg(cb_msg)
, mFixHierarchy(fix_hierarchy)
, mDepth(depth)
{}

///----------------------------------------------------------------------------
/// LLInventoryCollectFunctor implementations
///----------------------------------------------------------------------------

// static
bool LLInventoryCollectFunctor::itemTransferCommonlyAllowed(const LLInventoryItem* item)
{
    if (!item)
        return false;

    switch(item->getType())
    {
        case LLAssetType::AT_OBJECT:
        case LLAssetType::AT_BODYPART:
        case LLAssetType::AT_CLOTHING:
            if (!get_is_item_worn(item->getUUID()))
                return true;
            break;
        default:
            return true;
            break;
    }
    return false;
}

bool LLIsType::operator()(LLInventoryCategory* cat, LLInventoryItem* item)
{
    if(mType == LLAssetType::AT_CATEGORY)
    {
        if(cat) return TRUE;
    }
    if(item)
    {
        if(item->getType() == mType) return TRUE;
    }
    return FALSE;
}

bool LLIsNotType::operator()(LLInventoryCategory* cat, LLInventoryItem* item)
{
    if(mType == LLAssetType::AT_CATEGORY)
    {
        if(cat) return FALSE;
    }
    if(item)
    {
        if(item->getType() == mType) return FALSE;
        else return TRUE;
    }
    return TRUE;
}

bool LLIsOfAssetType::operator()(LLInventoryCategory* cat, LLInventoryItem* item)
{
    if(mType == LLAssetType::AT_CATEGORY)
    {
        if(cat) return TRUE;
    }
    if(item)
    {
        if(item->getActualType() == mType) return TRUE;
    }
    return FALSE;
}

bool LLAssetIDAndTypeMatches::operator()(LLInventoryCategory* cat, LLInventoryItem* item)
{
    if (!item) return false;
    return (item->getActualType() == mType && item->getAssetUUID() == mAssetID);
}

bool LLIsValidItemLink::operator()(LLInventoryCategory* cat, LLInventoryItem* item)
{
    LLViewerInventoryItem *vitem = dynamic_cast<LLViewerInventoryItem*>(item);
    if (!vitem) return false;
    return (vitem->getActualType() == LLAssetType::AT_LINK  && !vitem->getIsBrokenLink());
}

bool LLIsTypeWithPermissions::operator()(LLInventoryCategory* cat, LLInventoryItem* item)
{
    if(mType == LLAssetType::AT_CATEGORY)
    {
        if(cat)
        {
            return TRUE;
        }
    }
    if(item)
    {
        if(item->getType() == mType)
        {
            LLPermissions perm = item->getPermissions();
            if ((perm.getMaskBase() & mPerm) == mPerm)
            {
                return TRUE;
            }
        }
    }
    return FALSE;
}

bool LLBuddyCollector::operator()(LLInventoryCategory* cat,
                                  LLInventoryItem* item)
{
    if(item)
    {
        if((LLAssetType::AT_CALLINGCARD == item->getType())
           && (!item->getCreatorUUID().isNull())
           && (item->getCreatorUUID() != gAgent.getID()))
        {
            return true;
        }
    }
    return false;
}


bool LLUniqueBuddyCollector::operator()(LLInventoryCategory* cat,
                                        LLInventoryItem* item)
{
    if(item)
    {
        if((LLAssetType::AT_CALLINGCARD == item->getType())
           && (item->getCreatorUUID().notNull())
           && (item->getCreatorUUID() != gAgent.getID()))
        {
            mSeen.insert(item->getCreatorUUID());
            return true;
        }
    }
    return false;
}


bool LLParticularBuddyCollector::operator()(LLInventoryCategory* cat,
                                            LLInventoryItem* item)
{
    if(item)
    {
        if((LLAssetType::AT_CALLINGCARD == item->getType())
           && (item->getCreatorUUID() == mBuddyID))
        {
            return TRUE;
        }
    }
    return FALSE;
}


bool LLNameCategoryCollector::operator()(
    LLInventoryCategory* cat, LLInventoryItem* item)
{
    if(cat)
    {
        if (!LLStringUtil::compareInsensitive(mName, cat->getName()))
        {
            return true;
        }
    }
    return false;
}

bool LLFindCOFValidItems::operator()(LLInventoryCategory* cat,
                                     LLInventoryItem* item)
{
    // Valid COF items are:
    // - links to wearables (body parts or clothing)
    // - links to attachments
    // - links to gestures
    // - links to ensemble folders
    LLViewerInventoryItem *linked_item = ((LLViewerInventoryItem*)item)->getLinkedItem();
    if (linked_item)
    {
        LLAssetType::EType type = linked_item->getType();
        return (type == LLAssetType::AT_CLOTHING ||
                type == LLAssetType::AT_BODYPART ||
                type == LLAssetType::AT_GESTURE ||
                type == LLAssetType::AT_OBJECT);
    }
    else
    {
        LLViewerInventoryCategory *linked_category = ((LLViewerInventoryItem*)item)->getLinkedCategory();
        // BAP remove AT_NONE support after ensembles are fully working?
        return (linked_category &&
                ((linked_category->getPreferredType() == LLFolderType::FT_NONE) ||
                 (LLFolderType::lookupIsEnsembleType(linked_category->getPreferredType()))));
    }
}

bool LLFindBrokenLinks::operator()(LLInventoryCategory* cat,
    LLInventoryItem* item)
{
    // only for broken links getType will be a link
    // otherwise it's supposed to have the type of an item
    // it is linked too
    if (item && LLAssetType::lookupIsLinkType(item->getType()))
    {
        return TRUE;
    }
    return FALSE;
}

bool LLFindWearables::operator()(LLInventoryCategory* cat,
                                 LLInventoryItem* item)
{
    if(item)
    {
        if((item->getType() == LLAssetType::AT_CLOTHING)
           || (item->getType() == LLAssetType::AT_BODYPART))
        {
            return TRUE;
        }
    }
    return FALSE;
}

LLFindWearablesEx::LLFindWearablesEx(bool is_worn, bool include_body_parts)
:   mIsWorn(is_worn)
,   mIncludeBodyParts(include_body_parts)
{}

bool LLFindWearablesEx::operator()(LLInventoryCategory* cat, LLInventoryItem* item)
{
    LLViewerInventoryItem *vitem = dynamic_cast<LLViewerInventoryItem*>(item);
    if (!vitem) return false;

    // Skip non-wearables.
    if (!vitem->isWearableType() && vitem->getType() != LLAssetType::AT_OBJECT && vitem->getType() != LLAssetType::AT_GESTURE)
    {
        return false;
    }

    // Skip body parts if requested.
    if (!mIncludeBodyParts && vitem->getType() == LLAssetType::AT_BODYPART)
    {
        return false;
    }

    // Skip broken links.
    if (vitem->getIsBrokenLink())
    {
        return false;
    }

    return (bool) get_is_item_worn(item->getUUID()) == mIsWorn;
}

bool LLFindWearablesOfType::operator()(LLInventoryCategory* cat, LLInventoryItem* item)
{
    if (!item) return false;
    if (item->getType() != LLAssetType::AT_CLOTHING &&
        item->getType() != LLAssetType::AT_BODYPART)
    {
        return false;
    }

    LLViewerInventoryItem *vitem = dynamic_cast<LLViewerInventoryItem*>(item);
    if (!vitem || vitem->getWearableType() != mWearableType) return false;

    return true;
}

void LLFindWearablesOfType::setType(LLWearableType::EType type)
{
    mWearableType = type;
}

bool LLIsTextureType::operator()(LLInventoryCategory* cat, LLInventoryItem* item)
{
    return item && (item->getType() == LLAssetType::AT_TEXTURE);
}

bool LLFindNonRemovableObjects::operator()(LLInventoryCategory* cat, LLInventoryItem* item)
{
    if (item)
    {
        return !get_is_item_removable(&gInventory, item->getUUID(), true);
    }
    if (cat)
    {
        return !get_is_category_removable(&gInventory, cat->getUUID());
    }
<<<<<<< HEAD

    LL_WARNS() << "Not a category and not an item?" << LL_ENDL;
    return false;
}

// [SL:KB] - Patch: UI-Misc | Checked: 2014-03-02 (Catznip-3.6)
LLFindLandmarks::LLFindLandmarks(bool fFilterDuplicates, bool fFilterSelf)
    : m_fFilterDuplicates(fFilterDuplicates)
    , m_fFilterSelf(fFilterSelf)
{
}

bool LLFindLandmarks::operator()(LLInventoryCategory* cat, LLInventoryItem* item)
{
    if ( (item) && (LLAssetType::AT_LANDMARK == item->getType()) )
    {
        if ( (m_fFilterSelf) && (gAgentID != item->getCreatorUUID()) )
        {
            return false;
        }

        if (m_fFilterDuplicates)
        {
            if (m_AssetIds.end() != std::find(m_AssetIds.begin(), m_AssetIds.end(), item->getAssetUUID()))
                return false;
            m_AssetIds.push_back(item->getAssetUUID());
        }

        return true;
    }
=======

    LL_WARNS() << "Not a category and not an item?" << LL_ENDL;
>>>>>>> d5378e9c
    return false;
}
// [/SL:KB]

///----------------------------------------------------------------------------
/// LLAssetIDMatches
///----------------------------------------------------------------------------
bool LLAssetIDMatches::operator()(LLInventoryCategory* cat, LLInventoryItem* item)
{
    return (item && item->getAssetUUID() == mAssetID);
}

///----------------------------------------------------------------------------
/// LLLinkedItemIDMatches
///----------------------------------------------------------------------------
bool LLLinkedItemIDMatches::operator()(LLInventoryCategory* cat, LLInventoryItem* item)
{
    return (item &&
            (item->getIsLinkType()) &&
            (item->getLinkedUUID() == mBaseItemID)); // A linked item's assetID will be the compared-to item's itemID.
}

void LLSaveFolderState::setApply(BOOL apply)
{
    mApply = apply;
    // before generating new list of open folders, clear the old one
    if(!apply)
    {
        clearOpenFolders();
    }
}

void LLSaveFolderState::doFolder(LLFolderViewFolder* folder)
{
    LLInvFVBridge* bridge = (LLInvFVBridge*)folder->getViewModelItem();
    if(!bridge) return;

    if(mApply)
    {
        // we're applying the open state
        LLUUID id(bridge->getUUID());
        if(mOpenFolders.find(id) != mOpenFolders.end())
        {
            if (!folder->isOpen())
            {
                folder->setOpen(TRUE);
            }
        }
        else
        {
            // keep selected filter in its current state, this is less jarring to user
            if (!folder->isSelected() && folder->isOpen())
            {
                folder->setOpen(FALSE);
            }
        }
    }
    else
    {
        // we're recording state at this point
        if(folder->isOpen())
        {
            mOpenFolders.insert(bridge->getUUID());
        }
    }
}

void LLOpenFilteredFolders::doItem(LLFolderViewItem *item)
{
    if (item->passedFilter())
    {
        item->getParentFolder()->setOpenArrangeRecursively(TRUE, LLFolderViewFolder::RECURSE_UP);
    }
}

void LLOpenFilteredFolders::doFolder(LLFolderViewFolder* folder)
{
    if (folder->LLFolderViewItem::passedFilter() && folder->getParentFolder())
    {
        folder->getParentFolder()->setOpenArrangeRecursively(TRUE, LLFolderViewFolder::RECURSE_UP);
    }
    // if this folder didn't pass the filter, and none of its descendants did
    else if (!folder->getViewModelItem()->passedFilter() && !folder->getViewModelItem()->descendantsPassedFilter())
    {
        folder->setOpenArrangeRecursively(FALSE, LLFolderViewFolder::RECURSE_NO);
    }
}

void LLSelectFirstFilteredItem::doItem(LLFolderViewItem *item)
{
    if (item->passedFilter() && !mItemSelected)
    {
        item->getRoot()->setSelection(item, FALSE, FALSE);
        if (item->getParentFolder())
        {
            item->getParentFolder()->setOpenArrangeRecursively(TRUE, LLFolderViewFolder::RECURSE_UP);
        }
        mItemSelected = TRUE;
    }
}

void LLSelectFirstFilteredItem::doFolder(LLFolderViewFolder* folder)
{
    // Skip if folder or item already found, if not filtered or if no parent (root folder is not selectable)
    if (!mFolderSelected && !mItemSelected && folder->LLFolderViewItem::passedFilter() && folder->getParentFolder())
    {
        folder->getRoot()->setSelection(folder, FALSE, FALSE);
        folder->getParentFolder()->setOpenArrangeRecursively(TRUE, LLFolderViewFolder::RECURSE_UP);
        mFolderSelected = TRUE;
    }
}

void LLOpenFoldersWithSelection::doItem(LLFolderViewItem *item)
{
    if (item->getParentFolder() && item->isSelected())
    {
        item->getParentFolder()->setOpenArrangeRecursively(TRUE, LLFolderViewFolder::RECURSE_UP);
    }
}

void LLOpenFoldersWithSelection::doFolder(LLFolderViewFolder* folder)
{
    if (folder->getParentFolder() && folder->isSelected())
    {
        folder->getParentFolder()->setOpenArrangeRecursively(TRUE, LLFolderViewFolder::RECURSE_UP);
    }
}

// Callback for doToSelected if DAMA required...
void LLInventoryAction::callback_doToSelected(const LLSD& notification, const LLSD& response, class LLInventoryModel* model, class LLFolderView* root, const std::string& action)
{
    S32 option = LLNotificationsUtil::getSelectedOption(notification, response);
    if (option == 0) // YES
    {
        doToSelected(model, root, action, FALSE);
    }
}

void LLInventoryAction::callback_copySelected(const LLSD& notification, const LLSD& response, class LLInventoryModel* model, class LLFolderView* root, const std::string& action)
{
    S32 option = LLNotificationsUtil::getSelectedOption(notification, response);
    if (option == 0) // YES, Move no copy item(s)
    {
        doToSelected(model, root, "copy_or_move_to_marketplace_listings", FALSE);
    }
    else if (option == 1) // NO, Don't move no copy item(s) (leave them behind)
    {
        doToSelected(model, root, "copy_to_marketplace_listings", FALSE);
    }
}

// Succeeds iff all selected items are bridges to objects, in which
// case returns their corresponding uuids.
bool get_selection_object_uuids(LLFolderView *root, uuid_vec_t& ids)
{
    uuid_vec_t results;
    S32 non_object = 0;
    LLFolderView::selected_items_t selectedItems = root->getSelectedItems();
    for(LLFolderView::selected_items_t::iterator it = selectedItems.begin(); it != selectedItems.end(); ++it)
    {
        LLObjectBridge *view_model = dynamic_cast<LLObjectBridge *>((*it)->getViewModelItem());

        if(view_model && view_model->getUUID().notNull())
        {
            results.push_back(view_model->getUUID());
        }
        else
        {
            non_object++;
        }
    }
    if (non_object == 0)
    {
        ids = results;
        return true;
    }
    return false;
}


void LLInventoryAction::doToSelected(LLInventoryModel* model, LLFolderView* root, const std::string& action, BOOL user_confirm)
{
    std::set<LLFolderViewItem*> selected_items = root->getSelectionList();
    if (selected_items.empty()
        && action != "wear"
        && action != "wear_add"
        && !isRemoveAction(action))
    {
        // Was item removed while user was checking menu?
        // "wear" and removal exlusions are due to use of
        // getInventorySelectedUUIDs() below
        LL_WARNS("Inventory") << "Menu tried to operate on empty selection" << LL_ENDL;

        if (("copy" == action) || ("cut" == action))
        {
            LLClipboard::instance().reset();
        }

        return;
    }

    // Prompt the user and check for authorization for some marketplace active listing edits
    if (user_confirm && (("delete" == action) || ("cut" == action) || ("rename" == action) || ("properties" == action) || ("task_properties" == action) || ("open" == action)))
    {
        std::set<LLFolderViewItem*>::iterator set_iter = selected_items.begin();
        LLFolderViewModelItemInventory * viewModel = NULL;
        for (; set_iter != selected_items.end(); ++set_iter)
        {
            viewModel = dynamic_cast<LLFolderViewModelItemInventory *>((*set_iter)->getViewModelItem());
            if (viewModel && (depth_nesting_in_marketplace(viewModel->getUUID()) >= 0))
            {
                break;
            }
        }
        if (set_iter != selected_items.end())
        {
            if ("open" == action)
            {
                if (get_can_item_be_worn(viewModel->getUUID()))
                {
                    // Wearing an object from any listing, active or not, is verbotten
                    LLNotificationsUtil::add("AlertMerchantListingCannotWear");
                    return;
                }
                // Note: we do not prompt for change when opening items (e.g. textures or note cards) on the marketplace...
            }
            else if (LLMarketplaceData::instance().isInActiveFolder(viewModel->getUUID()) ||
                     LLMarketplaceData::instance().isListedAndActive(viewModel->getUUID()))
            {
                // If item is in active listing, further confirmation is required
                if ((("cut" == action) || ("delete" == action)) && (LLMarketplaceData::instance().isListed(viewModel->getUUID()) || LLMarketplaceData::instance().isVersionFolder(viewModel->getUUID())))
                {
                    // Cut or delete of the active version folder or listing folder itself will unlist the listing so ask that question specifically
                    LLNotificationsUtil::add("ConfirmMerchantUnlist", LLSD(), LLSD(), boost::bind(&LLInventoryAction::callback_doToSelected, _1, _2, model, root, action));
                    return;
                }
                // Any other case will simply modify but not unlist a listing
                LLNotificationsUtil::add("ConfirmMerchantActiveChange", LLSD(), LLSD(), boost::bind(&LLInventoryAction::callback_doToSelected, _1, _2, model, root, action));
                return;
            }
            // Cutting or deleting a whole listing needs confirmation as SLM will be archived and inaccessible to the user
            else if (LLMarketplaceData::instance().isListed(viewModel->getUUID()) && (("cut" == action) || ("delete" == action)))
            {
                LLNotificationsUtil::add("ConfirmListingCutOrDelete", LLSD(), LLSD(), boost::bind(&LLInventoryAction::callback_doToSelected, _1, _2, model, root, action));
                return;
            }
        }
    }
    // Copying to the marketplace needs confirmation if nocopy items are involved
    if (user_confirm && ("copy_to_marketplace_listings" == action))
    {
        std::set<LLFolderViewItem*>::iterator set_iter = selected_items.begin();
        LLFolderViewModelItemInventory * viewModel = dynamic_cast<LLFolderViewModelItemInventory *>((*set_iter)->getViewModelItem());
        if (contains_nocopy_items(viewModel->getUUID()))
        {
            LLNotificationsUtil::add("ConfirmCopyToMarketplace", LLSD(), LLSD(), boost::bind(&LLInventoryAction::callback_copySelected, _1, _2, model, root, action));
            return;
        }
    }

    // Keep track of the marketplace folders that will need update of their status/name after the operation is performed
    buildMarketplaceFolders(root);

    if ("rename" == action)
    {
        root->startRenamingSelectedItem();
        // Update the marketplace listings that have been affected by the operation
        updateMarketplaceFolders();
        return;
    }

    if ("delete" == action)
    {
        const LLUUID &marketplacelistings_id = gInventory.findCategoryUUIDForType(LLFolderType::FT_MARKETPLACE_LISTINGS);
        bool marketplacelistings_item = false;
        bool has_worn = false;
        bool needs_replacement = false;
        LLAllDescendentsPassedFilter f;
        for (std::set<LLFolderViewItem*>::iterator it = selected_items.begin(); (it != selected_items.end()) && (f.allDescendentsPassedFilter()); ++it)
        {
            if (LLFolderViewFolder* folder = dynamic_cast<LLFolderViewFolder*>(*it))
            {
                folder->applyFunctorRecursively(f);
            }
            LLFolderViewModelItemInventory * viewModel = dynamic_cast<LLFolderViewModelItemInventory *>((*it)->getViewModelItem());
            LLUUID obj_id = viewModel->getUUID();
            if (viewModel && gInventory.isObjectDescendentOf(obj_id, marketplacelistings_id))
            {
                marketplacelistings_item = true;
                break;
            }

            LLViewerInventoryCategory* cat = gInventory.getCategory(obj_id);
            if (cat)
            {
                LLInventoryModel::cat_array_t categories;
                LLInventoryModel::item_array_t items;

                gInventory.collectDescendents(obj_id, categories, items, FALSE);

                for (LLInventoryModel::item_array_t::value_type& item : items)
                {
                    if (get_is_item_worn(item))
                    {
                        has_worn = true;
                        LLWearableType::EType type = item->getWearableType();
                        if (type == LLWearableType::WT_SHAPE
                            || type == LLWearableType::WT_SKIN
                            || type == LLWearableType::WT_HAIR
                            || type == LLWearableType::WT_EYES)
                        {
                            needs_replacement = true;
                            break;
                        }
                    }
                }
                if (needs_replacement)
                {
                    break;
                }
            }
            LLViewerInventoryItem* item = gInventory.getItem(obj_id);
            if (item && get_is_item_worn(item))
            {
                has_worn = true;
                LLWearableType::EType type = item->getWearableType();
                if (type == LLWearableType::WT_SHAPE
                    || type == LLWearableType::WT_SKIN
                    || type == LLWearableType::WT_HAIR
                    || type == LLWearableType::WT_EYES)
                {
                    needs_replacement = true;
                    break;
                }
            }
        }
        // Fall through to the generic confirmation if the user choose to ignore the specialized one
        if (needs_replacement)
        {
            LLNotificationsUtil::add("CantDeleteRequiredClothing");
        }
        else if (has_worn)
        {
            LLSD payload;
            payload["has_worn"] = true;
            LLNotificationsUtil::add("DeleteWornItems", LLSD(), payload, boost::bind(&LLInventoryAction::onItemsRemovalConfirmation, _1, _2, root->getHandle()));
        }
        else if ( (!f.allDescendentsPassedFilter()) && !marketplacelistings_item && (!LLNotifications::instance().getIgnored("DeleteFilteredItems")) )
        {
            LLNotificationsUtil::add("DeleteFilteredItems", LLSD(), LLSD(), boost::bind(&LLInventoryAction::onItemsRemovalConfirmation, _1, _2, root->getHandle()));
        }
        else
        {
<<<<<<< HEAD
            // <FS:Ansariel> Undo delete item confirmation per-session annoyance
            //if (!sDeleteConfirmationDisplayed) // ask for the confirmation at least once per session
            //{
            //  LLNotifications::instance().setIgnored("DeleteItems", false);
            //  sDeleteConfirmationDisplayed = true;
            //}
            // </FS:Ansariel>

            LLSD args;
            // <FS:Ansariel> FIRE-31816: Include selection count when deleting more than one object from inventory
            //args["QUESTION"] = LLTrans::getString(root->getSelectedCount() > 1 ? "DeleteItems" :  "DeleteItem");
            LLLocale locale("");
            std::string count_str{};
            S32 selection_count = root->getSelectedCount();
            S32 total_count{ 0 };

            for (const auto item : root->getSelectedItems())
            {
                total_count++;

                LLFolderViewModelItemInventory * view_model = dynamic_cast<LLFolderViewModelItemInventory *>(item->getViewModelItem());
                if (view_model)
                {
                    auto cat = model->getCategory(view_model->getUUID());
                    if (cat)
                    {
                        LLInventoryModel::cat_array_t cats;
                        LLInventoryModel::item_array_t items;
                        model->collectDescendents(cat->getUUID(), cats, items, TRUE);
                        total_count += (S32)(cats.size() + items.size());
                    }
                }
            }

            LLResMgr::instance().getIntegerString(count_str, selection_count);
            args["COUNT_SELECTION"] = count_str;
            LLResMgr::instance().getIntegerString(count_str, total_count);
            args["COUNT_TOTAL"] = count_str;
            args["QUESTION"] = LLTrans::getString(selection_count > 1 ? "DeleteItems" : "DeleteItem", args);
            // </FS:Ansariel>
=======
            if (!sDeleteConfirmationDisplayed) // ask for the confirmation at least once per session
            {
                LLNotifications::instance().setIgnored("DeleteItems", false);
                sDeleteConfirmationDisplayed = true;
            }

            LLSD args;
            args["QUESTION"] = LLTrans::getString(root->getSelectedCount() > 1 ? "DeleteItems" :  "DeleteItem");
>>>>>>> d5378e9c
            LLNotificationsUtil::add("DeleteItems", args, LLSD(), boost::bind(&LLInventoryAction::onItemsRemovalConfirmation, _1, _2, root->getHandle()));
        }
        // Note: marketplace listings will be updated in the callback if delete confirmed
        return;
    }
    if (("copy" == action) || ("cut" == action))
    {
        // Clear the clipboard before we start adding things on it
        LLClipboard::instance().reset();
    }
    if ("replace_links" == action)
    {
        LLSD params;
        if (root->getSelectedCount() == 1)
        {
            LLFolderViewItem* folder_item = root->getSelectedItems().front();
            LLInvFVBridge* bridge = (LLInvFVBridge*)folder_item->getViewModelItem();

            if (bridge)
            {
                LLInventoryObject* obj = bridge->getInventoryObject();
                if (obj && obj->getType() != LLAssetType::AT_CATEGORY && obj->getActualType() != LLAssetType::AT_LINK_FOLDER)
                {
                    params = LLSD(obj->getUUID());
                }
            }
        }
        LLFloaterReg::showInstance("linkreplace", params);
        return;
    }
<<<<<<< HEAD
    // <FS:Ansariel> Move to default folder
    if ("move_to_default_folder" == action)
    {
        std::set<LLFolderViewItem*> selected_items = root->getSelectionList();
        std::set<LLFolderViewItem*>::iterator set_iter;
        LLUUID outbox_folder_id = model->findCategoryUUIDForType(LLFolderType::FT_OUTBOX);
        LLUUID cof_folder_id = model->findCategoryUUIDForType(LLFolderType::FT_CURRENT_OUTFIT);

        for (set_iter = selected_items.begin(); set_iter != selected_items.end(); ++set_iter)
        {
            LLFolderViewItem* folder_item = *set_iter;
            if (!folder_item)
            {
                continue;
            }

            LLInvFVBridge* bridge = (LLInvFVBridge*)folder_item->getViewModelItem();
            if (!bridge)
            {
                continue;
            }

            LLInventoryObject* obj = bridge->getInventoryObject();
            if (!obj)
            {
                continue;
            }

            if (obj->getActualType() == LLAssetType::AT_CATEGORY)
            {
                continue;
            }

            if (model->isObjectDescendentOf(obj->getUUID(), outbox_folder_id) ||
                model->isObjectDescendentOf(obj->getUUID(), cof_folder_id))
            {
                continue;
            }

            if (RlvFolderLocks::instance().hasLockedFolder(RLV_LOCK_ANY) &&
                !RlvFolderLocks::instance().canMoveItem(obj->getUUID(), model->findCategoryUUIDForType(LLFolderType::assetTypeToFolderType(obj->getActualType()) ) ))
            {
                continue;
            }

            LLUUID target_cat_id = model->findCategoryUUIDForType(LLFolderType::assetTypeToFolderType(obj->getActualType()));
            if (target_cat_id.notNull())
            {
                move_inventory_item(gAgentID, gAgentSessionID, obj->getUUID(), target_cat_id, obj->getName(), LLPointer<LLInventoryCallback>(NULL));
            }
        }
        return;
    }
    // </FS:Ansariel>
    // <FS:Ansariel> FIRE-11628: Option to delete broken links from AO folder
    if ("cleanup_broken_links" == action)
    {
        if (root->getSelectedCount() == 1)
        {
            LLFolderViewItem* folder_item = root->getSelectedItems().front();
            LLInvFVBridge* bridge = (LLInvFVBridge*)folder_item->getViewModelItem();

            if (bridge)
            {
                LLInventoryObject* obj = bridge->getInventoryObject();

                LLInventoryModel::cat_array_t cats;
                LLInventoryModel::item_array_t items;
                model->collectDescendents(obj->getUUID(), cats, items, FALSE);
                LLUUID trash_id = model->findCategoryUUIDForType(LLFolderType::FT_TRASH);

                BOOL old_setting = gSavedPerAccountSettings.getBOOL("LockAOFolders");
                gSavedPerAccountSettings.setBOOL("LockAOFolders", FALSE);
                for (LLInventoryModel::item_array_t::iterator it = items.begin(); it != items.end(); ++it)
                {
                    if ((*it)->getIsLinkType() && LLAssetType::lookupIsLinkType((*it)->getType()))
                    {
                        model->removeItem((*it)->getUUID());
                    }
                }
                gSavedPerAccountSettings.setBOOL("LockAOFolders", old_setting);
            }
        }
        return;
    }
    // </FS:Ansariel>
=======
>>>>>>> d5378e9c

    static const std::string change_folder_string = "change_folder_type_";
    if (action.length() > change_folder_string.length() &&
        (action.compare(0,change_folder_string.length(),"change_folder_type_") == 0))
    {
        LLFolderType::EType new_folder_type = LLViewerFolderType::lookupTypeFromXUIName(action.substr(change_folder_string.length()));
        LLFolderViewModelItemInventory* inventory_item = static_cast<LLFolderViewModelItemInventory*>(root->getViewModelItem());
        LLViewerInventoryCategory *cat = model->getCategory(inventory_item->getUUID());
        if (!cat) return;
        cat->changeType(new_folder_type);
        // Update the marketplace listings that have been affected by the operation
        updateMarketplaceFolders();
        return;
    }


    LLMultiPreview* multi_previewp = NULL;
    LLMultiItemProperties* multi_itempropertiesp = nullptr;
<<<<<<< HEAD
    LLMultiProperties* multi_propertiesp = NULL; // <FS:Ansariel> Keep legacy properties floater
=======
>>>>>>> d5378e9c

    if (("task_open" == action  || "open" == action) && selected_items.size() > 1)
    {
        bool open_multi_preview = true;

        if ("open" == action)
        {
            for (std::set<LLFolderViewItem*>::iterator set_iter = selected_items.begin(); set_iter != selected_items.end(); ++set_iter)
            {
                LLFolderViewItem* folder_item = *set_iter;
                if (folder_item)
                {
                    LLInvFVBridge* bridge = dynamic_cast<LLInvFVBridge*>(folder_item->getViewModelItem());
                    if (!bridge || !bridge->isMultiPreviewAllowed())
                    {
                        open_multi_preview = false;
                        break;
                    }
                }
            }
        }

        if (open_multi_preview)
        {
            multi_previewp = new LLMultiPreview();
            gFloaterView->addChild(multi_previewp);

            LLFloater::setFloaterHost(multi_previewp);
        }

    }
    else if (("task_properties" == action || "properties" == action) && selected_items.size() > 1)
    {
<<<<<<< HEAD
        // <FS:Ansariel> Keep legacy properties floater
        //multi_itempropertiesp = new LLMultiItemProperties("item_properties");
        //gFloaterView->addChild(multi_itempropertiesp);
        //LLFloater::setFloaterHost(multi_itempropertiesp);
        if (gSavedSettings.getBOOL("FSUseLegacyObjectProperties"))
        {
            multi_propertiesp = new LLMultiProperties();
            gFloaterView->addChild(multi_propertiesp);
            LLFloater::setFloaterHost(multi_propertiesp);
        }
        else
        {
            multi_itempropertiesp = new LLMultiItemProperties("item_properties");
            gFloaterView->addChild(multi_itempropertiesp);
            LLFloater::setFloaterHost(multi_itempropertiesp);
        }
        // </FS:Ansariel>
=======
        multi_itempropertiesp = new LLMultiItemProperties("item_properties");
        gFloaterView->addChild(multi_itempropertiesp);
        LLFloater::setFloaterHost(multi_itempropertiesp);
>>>>>>> d5378e9c
    }

    std::set<LLUUID> selected_uuid_set = LLAvatarActions::getInventorySelectedUUIDs();

    // copy list of applicable items into a vector for bulk handling
    uuid_vec_t ids;
    if (action == "wear" || action == "wear_add")
    {
        const LLUUID trash_id = gInventory.findCategoryUUIDForType(LLFolderType::FT_TRASH);
        const LLUUID mp_id = gInventory.findCategoryUUIDForType(LLFolderType::FT_MARKETPLACE_LISTINGS);
        std::copy_if(selected_uuid_set.begin(),
            selected_uuid_set.end(),
            std::back_inserter(ids),
            [trash_id, mp_id](LLUUID id)
        {
            if (get_is_item_worn(id)
                || LLAppearanceMgr::instance().getIsInCOF(id)
                || gInventory.isObjectDescendentOf(id, trash_id))
            {
                return false;
            }
            if (mp_id.notNull() && gInventory.isObjectDescendentOf(id, mp_id))
            {
                return false;
            }
            LLInventoryObject* obj = (LLInventoryObject*)gInventory.getObject(id);
            if (!obj)
            {
                return false;
            }
            if (obj->getIsLinkType() && gInventory.isObjectDescendentOf(obj->getLinkedUUID(), trash_id))
            {
                return false;
            }
            if (obj->getIsLinkType() && LLAssetType::lookupIsLinkType(obj->getType()))
            {
                // missing
                return false;
            }
            return true;
        }
        );
    }
    else if (isRemoveAction(action))
    {
        std::copy_if(selected_uuid_set.begin(),
            selected_uuid_set.end(),
            std::back_inserter(ids),
            [](LLUUID id)
        {
            return get_is_item_worn(id);
        }
        );
    }
    else
    {
        for (std::set<LLFolderViewItem*>::iterator it = selected_items.begin(), end_it = selected_items.end();
            it != end_it;
            ++it)
        {
            ids.push_back(static_cast<LLFolderViewModelItemInventory*>((*it)->getViewModelItem())->getUUID());
        }
    }

    // Check for actions that get handled in bulk
    if (action == "wear")
    {
        wear_multiple(ids, true);
    }
    else if (action == "wear_add")
    {
        wear_multiple(ids, false);
    }
    else if (isRemoveAction(action))
    {
        LLAppearanceMgr::instance().removeItemsFromAvatar(ids);
    }
    else if ("save_selected_as" == action)
    {
        (new LLDirPickerThread(boost::bind(&LLInventoryAction::saveMultipleTextures, _1, selected_items, model), std::string()))->getFile();
    }
    else if ("new_folder_from_selected" == action)
    {

        LLInventoryObject* first_item = gInventory.getObject(*ids.begin());
        if (!first_item)
        {
            return;
        }
        const LLUUID& parent_uuid = first_item->getParentUUID();
        for (uuid_vec_t::const_iterator it = ids.begin(); it != ids.end(); ++it)
        {
            LLInventoryObject *item = gInventory.getObject(*it);
            if (!item || item->getParentUUID() != parent_uuid)
            {
                LLNotificationsUtil::add("SameFolderRequired");
                return;
            }
        }

        LLSD args;
        args["DESC"] = LLTrans::getString("New Folder");

        LLNotificationsUtil::add("CreateSubfolder", args, LLSD(),
            [ids](const LLSD& notification, const LLSD& response)
        {
            S32 opt = LLNotificationsUtil::getSelectedOption(notification, response);
            if (opt == 0)
            {
                std::string settings_name = response["message"].asString();

                LLInventoryObject::correctInventoryName(settings_name);
                if (settings_name.empty())
                {
                    settings_name = LLTrans::getString("New Folder");
                }
                move_items_to_new_subfolder(ids, settings_name);
            }
        });
    }
    else if ("ungroup_folder_items" == action)
    {
        if (ids.size() == 1)
        {
            ungroup_folder_items(*ids.begin());
        }
    }
    // <FS:Ansariel> FIRE-22851: Show texture "Save as" file picker subsequently instead all at once
    else if (action == "save_as") // "save_as" is only available for textures as of 01/08/2018
    {
        LLPreviewTexture::saveMultiple(ids);
    }
    // </FS:Ansariel>
    else
    {
        std::set<LLFolderViewItem*>::iterator set_iter;
        for (set_iter = selected_items.begin(); set_iter != selected_items.end(); ++set_iter)
        {
            LLFolderViewItem* folder_item = *set_iter;
            if(!folder_item) continue;
            LLInvFVBridge* bridge = (LLInvFVBridge*)folder_item->getViewModelItem();
            if(!bridge) continue;
            bridge->performAction(model, action);
        }
        if(root->isSingleFolderMode() && selected_items.empty())
        {
            LLInvFVBridge* bridge = (LLInvFVBridge*)root->getViewModelItem();
            if(bridge)
            {
                bridge->performAction(model, action);
            }
        }
    }

    // Update the marketplace listings that have been affected by the operation
    updateMarketplaceFolders();

    LLFloater::setFloaterHost(NULL);
    if (multi_previewp)
    {
        multi_previewp->openFloater(LLSD());
    }
    else if (multi_itempropertiesp)
    {
        multi_itempropertiesp->openFloater(LLSD());
    }
<<<<<<< HEAD
    // <FS:Ansariel> Keep legacy properties floater
    else if (multi_propertiesp)
    {
        multi_propertiesp->openFloater(LLSD());
    }
    // </FS:Ansariel>
=======
>>>>>>> d5378e9c
}

void LLInventoryAction::saveMultipleTextures(const std::vector<std::string>& filenames, std::set<LLFolderViewItem*> selected_items, LLInventoryModel* model)
{
    gSavedSettings.setString("TextureSaveLocation", filenames[0]);

    LLMultiPreview* multi_previewp = new LLMultiPreview();
    gFloaterView->addChild(multi_previewp);

    LLFloater::setFloaterHost(multi_previewp);

    std::map<std::string, S32> tex_names_map;
    std::set<LLFolderViewItem*>::iterator set_iter;

    for (set_iter = selected_items.begin(); set_iter != selected_items.end(); ++set_iter)
    {
        LLFolderViewItem* folder_item = *set_iter;
        if(!folder_item) continue;
        LLTextureBridge* bridge = (LLTextureBridge*)folder_item->getViewModelItem();
        if(!bridge) continue;

        std::string tex_name = bridge->getName();
        if(!tex_names_map.insert(std::pair<std::string, S32>(tex_name, 0)).second)
        {
            tex_names_map[tex_name]++;
            bridge->setFileName(tex_name + llformat("_%.3d", tex_names_map[tex_name]));
        }
        bridge->performAction(model, "save_selected_as");
    }

    LLFloater::setFloaterHost(NULL);
    if (multi_previewp)
    {
        multi_previewp->openFloater(LLSD());
    }
}

void LLInventoryAction::removeItemFromDND(LLFolderView* root)
{
    if(gAgent.isDoNotDisturb())
    {
        //Get selected items
        LLFolderView::selected_items_t selectedItems = root->getSelectedItems();
        LLFolderViewModelItemInventory * viewModel = NULL;

        //If user is in DND and deletes item, make sure the notification is not displayed by removing the notification
        //from DND history and .xml file. Once this is done, upon exit of DND mode the item deleted will not show a notification.
        for(LLFolderView::selected_items_t::iterator it = selectedItems.begin(); it != selectedItems.end(); ++it)
        {
            viewModel = dynamic_cast<LLFolderViewModelItemInventory *>((*it)->getViewModelItem());

            if(viewModel && viewModel->getUUID().notNull())
            {
                //Will remove the item offer notification
                LLDoNotDisturbNotificationStorage::instance().removeNotification(LLDoNotDisturbNotificationStorage::offerName, viewModel->getUUID());
            }
        }
    }
}

void LLInventoryAction::onItemsRemovalConfirmation(const LLSD& notification, const LLSD& response, LLHandle<LLFolderView> root)
{
    S32 option = LLNotificationsUtil::getSelectedOption(notification, response);
    if (option == 0 && !root.isDead() && !root.get()->isDead())
    {
        bool has_worn = notification["payload"]["has_worn"].asBoolean();
        LLFolderView* folder_root = root.get();
        //Need to remove item from DND before item is removed from root folder view
        //because once removed from root folder view the item is no longer a selected item
        removeItemFromDND(folder_root);

        // removeSelectedItems will change selection, collect worn items beforehand
        uuid_vec_t worn;
        uuid_vec_t item_deletion_list;
        uuid_vec_t cat_deletion_list;
        if (has_worn)
        {
            //Get selected items
            LLFolderView::selected_items_t selectedItems = folder_root->getSelectedItems();

            //If user is in DND and deletes item, make sure the notification is not displayed by removing the notification
            //from DND history and .xml file. Once this is done, upon exit of DND mode the item deleted will not show a notification.
            for (LLFolderView::selected_items_t::iterator it = selectedItems.begin(); it != selectedItems.end(); ++it)
            {
                LLFolderViewModelItemInventory* viewModel = dynamic_cast<LLFolderViewModelItemInventory*>((*it)->getViewModelItem());

                LLUUID obj_id = viewModel->getUUID();
                LLViewerInventoryCategory* cat = gInventory.getCategory(obj_id);
                bool cat_has_worn = false;
                if (cat)
                {
                    LLInventoryModel::cat_array_t categories;
                    LLInventoryModel::item_array_t items;

                    gInventory.collectDescendents(obj_id, categories, items, FALSE);

                    for (LLInventoryModel::item_array_t::value_type& item : items)
                    {
                        if (get_is_item_worn(item))
                        {
                            worn.push_back(item->getUUID());
                            cat_has_worn = true;
                        }
                    }
                    if (cat_has_worn)
                    {
                        cat_deletion_list.push_back(obj_id);
                    }
                }
                LLViewerInventoryItem* item = gInventory.getItem(obj_id);
                if (item && get_is_item_worn(item))
                {
                    worn.push_back(obj_id);
                    item_deletion_list.push_back(obj_id);
                }
            }
        }

        // removeSelectedItems will check if items are worn before deletion,
        // don't 'unwear' yet to prevent race conditions from unwearing
        // and removing simultaneously
        folder_root->removeSelectedItems();

        // unwear then delete the rest
        if (!worn.empty())
        {
            // should fire once after every item gets detached
            LLAppearanceMgr::instance().removeItemsFromAvatar(worn,
                                                              [item_deletion_list, cat_deletion_list]()
                                                              {
                                                                  for (const LLUUID& id : item_deletion_list)
                                                                  {
                                                                      remove_inventory_item(id, NULL);
                                                                  }
                                                                  for (const LLUUID& id : cat_deletion_list)
                                                                  {
                                                                      remove_inventory_category(id, NULL);
                                                                  }
                                                              }, NULL, false);
        }

        // Update the marketplace listings that have been affected by the operation
        updateMarketplaceFolders();
    }
}

void LLInventoryAction::buildMarketplaceFolders(LLFolderView* root)
{
    // Make a list of all marketplace folders containing the elements in the selected list
    // as well as the elements themselves.
    // Once those elements are updated (cut, delete in particular but potentially any action), their
    // containing folder will need to be updated as well as their initially containing folder. For
    // instance, moving a stock folder from a listed folder to another will require an update of the
    // target listing *and* the original listing. So we need to keep track of both.
    // Note: do not however put the marketplace listings root itself in this list or the whole marketplace data will be rebuilt.
    sMarketplaceFolders.clear();
    const LLUUID &marketplacelistings_id = gInventory.findCategoryUUIDForType(LLFolderType::FT_MARKETPLACE_LISTINGS);
    if (marketplacelistings_id.isNull())
    {
        return;
    }

    std::set<LLFolderViewItem*> selected_items = root->getSelectionList();
    std::set<LLFolderViewItem*>::iterator set_iter = selected_items.begin();
    LLFolderViewModelItemInventory * viewModel = NULL;
    for (; set_iter != selected_items.end(); ++set_iter)
    {
        viewModel = dynamic_cast<LLFolderViewModelItemInventory *>((*set_iter)->getViewModelItem());
        if (!viewModel || !viewModel->getInventoryObject()) continue;
        if (gInventory.isObjectDescendentOf(viewModel->getInventoryObject()->getParentUUID(), marketplacelistings_id))
        {
            const LLUUID &parent_id = viewModel->getInventoryObject()->getParentUUID();
            if (parent_id != marketplacelistings_id)
            {
                sMarketplaceFolders.push_back(parent_id);
            }
            const LLUUID &curr_id = viewModel->getInventoryObject()->getUUID();
            if (curr_id != marketplacelistings_id)
            {
                sMarketplaceFolders.push_back(curr_id);
            }
        }
    }
    // Suppress dupes in the list so we won't update listings twice
    sMarketplaceFolders.sort();
    sMarketplaceFolders.unique();
}

void LLInventoryAction::updateMarketplaceFolders()
{
    while (!sMarketplaceFolders.empty())
    {
        update_marketplace_category(sMarketplaceFolders.back());
        sMarketplaceFolders.pop_back();
    }
}

<|MERGE_RESOLUTION|>--- conflicted
+++ resolved
@@ -439,14 +439,10 @@
 
     LLSD updates;
     updates["name"] = new_name;
-<<<<<<< HEAD
 // [RLVa:KB] - Checked: RLVa-2.3 (Give-to-#RLV)
     update_inventory_category(cat_id, updates, cb);
 // [/RLVa:KB]
 //  update_inventory_category(cat_id, updates, NULL);
-=======
-    update_inventory_category(cat_id, updates, NULL);
->>>>>>> d5378e9c
 }
 
 void copy_inventory_category(LLInventoryModel* model,
@@ -629,18 +625,11 @@
     }
 
     // Consider the item as worn if it has links in COF.
-<<<<<<< HEAD
 // [SL:KB] - The code below causes problems across the board so it really just needs to go
 //  if (LLAppearanceMgr::instance().isLinkedInCOF(id))
 //  {
 //      return TRUE;
 //  }
-=======
-    if (LLAppearanceMgr::instance().isLinkedInCOF(id))
-    {
-        return TRUE;
-    }
->>>>>>> d5378e9c
 
     switch(item->getType())
     {
@@ -749,7 +738,6 @@
     {
         return false;
     }
-<<<<<<< HEAD
 
     // Can't delete an item that's in the library.
     if (!model->isObjectDescendentOf(id, gInventory.getRootFolderID()))
@@ -772,14 +760,6 @@
         return FALSE;
     }
     // </FS> Locked Folders
-=======
-
-    // Can't delete an item that's in the library.
-    if (!model->isObjectDescendentOf(id, gInventory.getRootFolderID()))
-    {
-        return false;
-    }
->>>>>>> d5378e9c
 
     // Disable delete from COF folder; have users explicitly choose "detach/take off",
     // unless the item is not worn but in the COF (i.e. is bugged).
@@ -792,7 +772,6 @@
         }
     }
 
-<<<<<<< HEAD
 // [RLVa:KB] - Checked: 2011-03-29 (RLVa-1.3.0g) | Modified: RLVa-1.3.0g
     if ( (RlvActions::isRlvEnabled()) &&
          (RlvFolderLocks::instance().hasLockedFolder(RLV_LOCK_ANY)) && (!RlvFolderLocks::instance().canRemoveItem(id)) )
@@ -801,8 +780,6 @@
     }
 // [/RLVa:KB]
 
-=======
->>>>>>> d5378e9c
     if (obj && obj->getIsLinkType())
     {
         return true;
@@ -824,14 +801,10 @@
             case LLAssetType::AT_CLOTHING:
                 return gAgentWearables.isWearableModifiable(inv_item_id);
             case LLAssetType::AT_OBJECT:
-<<<<<<< HEAD
 // [RLVa:KB] - @touch*
                 return (!RlvActions::isRlvEnabled()) || ((isAgentAvatarValid()) && (RlvActions::canEdit(gAgentAvatarp->getWornAttachment(inv_item_id))));
 // [/RLVa:KB]
 //              return true;
-=======
-                return true;
->>>>>>> d5378e9c
             default:
                 return false;;
         }
@@ -870,7 +843,6 @@
     // NOTE: This function doesn't check the folder's children.
     // See LLFolderBridge::isItemRemovable for a function that does
     // consider the children.
-<<<<<<< HEAD
 
     if (!model)
     {
@@ -893,20 +865,10 @@
     const LLFolderType::EType folder_type = category->getPreferredType();
 
     if (LLFolderType::lookupIsProtectedType(folder_type))
-=======
-
-    if (!model)
     {
         return FALSE;
     }
 
-    if (!model->isObjectDescendentOf(id, gInventory.getRootFolderID()))
->>>>>>> d5378e9c
-    {
-        return FALSE;
-    }
-
-<<<<<<< HEAD
     // <FS:Ansariel> FIRE-29342: Protect folder option
     if (const uuid_set_t& protected_categories = model->getProtectedCategories(); protected_categories.find(id) != protected_categories.end())
     {
@@ -938,23 +900,6 @@
     }
     // </FS> Locked Folders
 
-=======
-    if (!isAgentAvatarValid()) return FALSE;
-
-    const LLInventoryCategory* category = model->getCategory(id);
-    if (!category)
-    {
-        return FALSE;
-    }
-
-    const LLFolderType::EType folder_type = category->getPreferredType();
-
-    if (LLFolderType::lookupIsProtectedType(folder_type))
-    {
-        return FALSE;
-    }
-
->>>>>>> d5378e9c
     // Can't delete the outfit that is currently being worn.
     if (folder_type == LLFolderType::FT_OUTFIT)
     {
@@ -1036,7 +981,6 @@
     {
         return FALSE;
     }
-<<<<<<< HEAD
 
 // [RLVa:KB] - Checked: 2011-03-29 (RLVa-1.3.0g) | Modified: RLVa-1.3.0g
     if ( (RlvActions::isRlvEnabled()) && (model == &gInventory) && (!RlvFolderLocks::instance().canRenameFolder(id)) )
@@ -1060,8 +1004,6 @@
         return FALSE;
     }
     // </FS> Locked Folders
-=======
->>>>>>> d5378e9c
 
     LLViewerInventoryCategory* cat = model->getCategory(id);
 
@@ -1075,7 +1017,6 @@
 
 void show_task_item_profile(const LLUUID& item_uuid, const LLUUID& object_id)
 {
-<<<<<<< HEAD
     // <FS:Ansariel> Optional legacy object properties
     //LLSD params;
     //params["id"] = item_uuid;
@@ -1094,19 +1035,11 @@
         LLFloaterReg::showInstance("item_properties", params);
     }
     // </FS:Ansariel>
-=======
-    LLSD params;
-    params["id"] = item_uuid;
-    params["object"] = object_id;
-
-    LLFloaterReg::showInstance("item_properties", params);
->>>>>>> d5378e9c
 }
 
 void show_item_profile(const LLUUID& item_uuid)
 {
     LLUUID linked_uuid = gInventory.getLinkedItemID(item_uuid);
-<<<<<<< HEAD
     // <FS:Ansariel> Optional legacy object properties
     //LLFloaterReg::showInstance("item_properties", LLSD().with("id", linked_uuid));
     if (gSavedSettings.getBOOL("FSUseLegacyObjectProperties"))
@@ -1118,9 +1051,6 @@
         LLFloaterReg::showInstance("item_properties", LLSD().with("id", linked_uuid));
     }
     // </FS:Ansariel>
-=======
-    LLFloaterReg::showInstance("item_properties", LLSD().with("id", linked_uuid));
->>>>>>> d5378e9c
 }
 
 void show_item_original(const LLUUID& item_uuid)
@@ -1206,13 +1136,10 @@
         LLPanelMainInventory* main_inventory = sidepanel_inventory->getMainInventoryPanel();
         if (main_inventory)
         {
-<<<<<<< HEAD
             // <FS:Ansariel> FIRE-5160: Don't reset inventory filter when clearing search term
             main_inventory->showAllItemsPanel();
             main_inventory->resetFilters();
             // </FS:Ansariel>
-=======
->>>>>>> d5378e9c
             main_inventory->onFilterEdit("");
         }
     }
@@ -1460,30 +1387,6 @@
 int get_folder_path_length(const LLUUID& ancestor_id, const LLUUID& descendant_id)
 {
     int depth = 0;
-<<<<<<< HEAD
-=======
-
-    if (ancestor_id == descendant_id) return depth;
-
-    const LLInventoryCategory* category = gInventory.getCategory(descendant_id);
-
-    while (category)
-    {
-        LLUUID parent_id = category->getParentUUID();
-
-        if (parent_id.isNull()) break;
-
-        depth++;
-
-        if (parent_id == ancestor_id) return depth;
-
-        category = gInventory.getCategory(parent_id);
-    }
-
-    LL_WARNS("SLM") << "get_folder_path_length() couldn't trace a path from the descendant to the ancestor" << LL_ENDL;
-    return -1;
-}
->>>>>>> d5378e9c
 
     if (ancestor_id == descendant_id) return depth;
 
@@ -3140,7 +3043,6 @@
     {
         return !get_is_category_removable(&gInventory, cat->getUUID());
     }
-<<<<<<< HEAD
 
     LL_WARNS() << "Not a category and not an item?" << LL_ENDL;
     return false;
@@ -3171,10 +3073,6 @@
 
         return true;
     }
-=======
-
-    LL_WARNS() << "Not a category and not an item?" << LL_ENDL;
->>>>>>> d5378e9c
     return false;
 }
 // [/SL:KB]
@@ -3528,7 +3426,6 @@
         }
         else
         {
-<<<<<<< HEAD
             // <FS:Ansariel> Undo delete item confirmation per-session annoyance
             //if (!sDeleteConfirmationDisplayed) // ask for the confirmation at least once per session
             //{
@@ -3569,16 +3466,6 @@
             args["COUNT_TOTAL"] = count_str;
             args["QUESTION"] = LLTrans::getString(selection_count > 1 ? "DeleteItems" : "DeleteItem", args);
             // </FS:Ansariel>
-=======
-            if (!sDeleteConfirmationDisplayed) // ask for the confirmation at least once per session
-            {
-                LLNotifications::instance().setIgnored("DeleteItems", false);
-                sDeleteConfirmationDisplayed = true;
-            }
-
-            LLSD args;
-            args["QUESTION"] = LLTrans::getString(root->getSelectedCount() > 1 ? "DeleteItems" :  "DeleteItem");
->>>>>>> d5378e9c
             LLNotificationsUtil::add("DeleteItems", args, LLSD(), boost::bind(&LLInventoryAction::onItemsRemovalConfirmation, _1, _2, root->getHandle()));
         }
         // Note: marketplace listings will be updated in the callback if delete confirmed
@@ -3609,7 +3496,6 @@
         LLFloaterReg::showInstance("linkreplace", params);
         return;
     }
-<<<<<<< HEAD
     // <FS:Ansariel> Move to default folder
     if ("move_to_default_folder" == action)
     {
@@ -3696,8 +3582,6 @@
         return;
     }
     // </FS:Ansariel>
-=======
->>>>>>> d5378e9c
 
     static const std::string change_folder_string = "change_folder_type_";
     if (action.length() > change_folder_string.length() &&
@@ -3716,10 +3600,7 @@
 
     LLMultiPreview* multi_previewp = NULL;
     LLMultiItemProperties* multi_itempropertiesp = nullptr;
-<<<<<<< HEAD
     LLMultiProperties* multi_propertiesp = NULL; // <FS:Ansariel> Keep legacy properties floater
-=======
->>>>>>> d5378e9c
 
     if (("task_open" == action  || "open" == action) && selected_items.size() > 1)
     {
@@ -3753,7 +3634,6 @@
     }
     else if (("task_properties" == action || "properties" == action) && selected_items.size() > 1)
     {
-<<<<<<< HEAD
         // <FS:Ansariel> Keep legacy properties floater
         //multi_itempropertiesp = new LLMultiItemProperties("item_properties");
         //gFloaterView->addChild(multi_itempropertiesp);
@@ -3771,11 +3651,6 @@
             LLFloater::setFloaterHost(multi_itempropertiesp);
         }
         // </FS:Ansariel>
-=======
-        multi_itempropertiesp = new LLMultiItemProperties("item_properties");
-        gFloaterView->addChild(multi_itempropertiesp);
-        LLFloater::setFloaterHost(multi_itempropertiesp);
->>>>>>> d5378e9c
     }
 
     std::set<LLUUID> selected_uuid_set = LLAvatarActions::getInventorySelectedUUIDs();
@@ -3942,15 +3817,12 @@
     {
         multi_itempropertiesp->openFloater(LLSD());
     }
-<<<<<<< HEAD
     // <FS:Ansariel> Keep legacy properties floater
     else if (multi_propertiesp)
     {
         multi_propertiesp->openFloater(LLSD());
     }
     // </FS:Ansariel>
-=======
->>>>>>> d5378e9c
 }
 
 void LLInventoryAction::saveMultipleTextures(const std::vector<std::string>& filenames, std::set<LLFolderViewItem*> selected_items, LLInventoryModel* model)
