--- conflicted
+++ resolved
@@ -2766,14 +2766,9 @@
     
 	if ("delete" == action)
 	{
-<<<<<<< HEAD
 		// <FS:Ansariel> Undo delete item confirmation per-session annoyance
 		//static bool sDisplayedAtSession = false;
-		const LLUUID &marketplacelistings_id = gInventory.findCategoryUUIDForType(LLFolderType::FT_MARKETPLACE_LISTINGS, false);
-=======
-		static bool sDisplayedAtSession = false;
 		const LLUUID &marketplacelistings_id = gInventory.findCategoryUUIDForType(LLFolderType::FT_MARKETPLACE_LISTINGS);
->>>>>>> 72131418
 		bool marketplacelistings_item = false;
 		LLAllDescendentsPassedFilter f;
 		for (std::set<LLFolderViewItem*>::iterator it = selected_items.begin(); (it != selected_items.end()) && (f.allDescendentsPassedFilter()); ++it)
