/** 
 * @file llinventoryfunctions.cpp
 * @brief Implementation of the inventory view and associated stuff.
 *
 * $LicenseInfo:firstyear=2001&license=viewerlgpl$
 * Second Life Viewer Source Code
 * Copyright (C) 2010, Linden Research, Inc.
 * 
 * This library is free software; you can redistribute it and/or
 * modify it under the terms of the GNU Lesser General Public
 * License as published by the Free Software Foundation;
 * version 2.1 of the License only.
 * 
 * This library is distributed in the hope that it will be useful,
 * but WITHOUT ANY WARRANTY; without even the implied warranty of
 * MERCHANTABILITY or FITNESS FOR A PARTICULAR PURPOSE.  See the GNU
 * Lesser General Public License for more details.
 * 
 * You should have received a copy of the GNU Lesser General Public
 * License along with this library; if not, write to the Free Software
 * Foundation, Inc., 51 Franklin Street, Fifth Floor, Boston, MA  02110-1301  USA
 * 
 * Linden Research, Inc., 945 Battery Street, San Francisco, CA  94111  USA
 * $/LicenseInfo$
 */

#include "llviewerprecompiledheaders.h"

#include <utility> // for std::pair<>

#include "llinventoryfunctions.h"

// library includes
#include "llagent.h"
#include "llagentwearables.h"
#include "llcallingcard.h"
#include "llfloaterreg.h"
#include "llinventorydefines.h"
#include "llsdserialize.h"
#include "llfiltereditor.h"
#include "llspinctrl.h"
#include "llui.h"
#include "message.h"

// newview includes
#include "llappearancemgr.h"
#include "llappviewer.h"
#include "llavataractions.h"
#include "llavatarnamecache.h"
#include "llclipboard.h"
#include "lldirpicker.h"
#include "lldonotdisturbnotificationstorage.h"
#include "llfloatermarketplacelistings.h"
#include "llfloatersidepanelcontainer.h"
#include "llfocusmgr.h"
#include "llfolderview.h"
#include "llgesturemgr.h"
#include "llgiveinventory.h"
#include "lliconctrl.h"
#include "llimview.h"
#include "llinventorybridge.h"
#include "llinventorymodel.h"
#include "llinventorypanel.h"
#include "lllineeditor.h"
#include "llmarketplacenotifications.h"
#include "llmarketplacefunctions.h"
#include "llmenugl.h"
#include "llnotificationsutil.h"
#include "llpanelmaininventory.h"
#include "llpreviewanim.h"
#include "llpreviewgesture.h"
#include "llpreviewnotecard.h"
#include "llpreviewscript.h"
#include "llpreviewsound.h"
#include "llpreviewtexture.h"
#include "llresmgr.h"
#include "llscrollbar.h"
#include "llscrollcontainer.h"
#include "llselectmgr.h"
#include "llsidepanelinventory.h"
#include "lltabcontainer.h"
#include "lltooldraganddrop.h"
#include "lltrans.h"
#include "lluictrlfactory.h"
#include "llviewermenu.h"
#include "llviewermessage.h"
#include "llviewerfoldertype.h"
#include "llviewerobjectlist.h"
#include "llviewerregion.h"
#include "llviewerwindow.h"
#include "llvoavatarself.h"
#include "llwearablelist.h"
// [RLVa:KB] - Checked: 2011-05-22 (RLVa-1.3.1a)
#include "rlvactions.h"
#include "rlvhandler.h"
#include "rlvlocks.h"
// [/RLVa:KB]

#include <boost/foreach.hpp>

// Firestorm includes
#include "aoengine.h"
#include "fsfloaterwearablefavorites.h"
#include "fslslbridge.h"
#include "llfloatermarketplacelistings.h"
#include "llfloaterproperties.h"

BOOL LLInventoryState::sWearNewClothing = FALSE;
LLUUID LLInventoryState::sWearNewClothingTransactionID;
std::list<LLUUID> LLInventoryAction::sMarketplaceFolders;
//bool LLInventoryAction::sDeleteConfirmationDisplayed = false; // <FS:Ansariel> Undo delete item confirmation per-session annoyance

// Helper function : callback to update a folder after inventory action happened in the background
void update_folder_cb(const LLUUID& dest_folder)
{
    LLViewerInventoryCategory* dest_cat = gInventory.getCategory(dest_folder);
    gInventory.updateCategory(dest_cat);
    gInventory.notifyObservers();
}

// Helper function : Count only the copyable items, i.e. skip the stock items (which are no copy)
S32 count_copyable_items(LLInventoryModel::item_array_t& items)
{
    S32 count = 0;
    for (LLInventoryModel::item_array_t::const_iterator it = items.begin(); it != items.end(); ++it)
    {
        LLViewerInventoryItem* item = *it;
        if (item->getPermissions().allowOperationBy(PERM_COPY, gAgent.getID(), gAgent.getGroupID()))
        {
            count++;
        }
    }
    return count;
}

// Helper function : Count only the non-copyable items, i.e. the stock items, skip the others
S32 count_stock_items(LLInventoryModel::item_array_t& items)
{
    S32 count = 0;
    for (LLInventoryModel::item_array_t::const_iterator it = items.begin(); it != items.end(); ++it)
    {
        LLViewerInventoryItem* item = *it;
        if (!item->getPermissions().allowOperationBy(PERM_COPY, gAgent.getID(), gAgent.getGroupID()))
        {
            count++;
        }
    }
    return count;
}

// Helper function : Count the number of stock folders
S32 count_stock_folders(LLInventoryModel::cat_array_t& categories)
{
    S32 count = 0;
    for (LLInventoryModel::cat_array_t::const_iterator it = categories.begin(); it != categories.end(); ++it)
    {
        LLInventoryCategory* cat = *it;
        if (cat->getPreferredType() == LLFolderType::FT_MARKETPLACE_STOCK)
        {
            count++;
        }
    }
    return count;
}

// Helper funtion : Count the number of items (not folders) in the descending hierarchy
S32 count_descendants_items(const LLUUID& cat_id)
{
	LLInventoryModel::cat_array_t* cat_array;
	LLInventoryModel::item_array_t* item_array;
	gInventory.getDirectDescendentsOf(cat_id,cat_array,item_array);
    
    S32 count = item_array->size();
    
    LLInventoryModel::cat_array_t cat_array_copy = *cat_array;
	for (LLInventoryModel::cat_array_t::iterator iter = cat_array_copy.begin(); iter != cat_array_copy.end(); iter++)
    {
		LLViewerInventoryCategory* category = *iter;
        count += count_descendants_items(category->getUUID());
    }
    
    return count;
}

// Helper function : Returns true if the hierarchy contains nocopy items
bool contains_nocopy_items(const LLUUID& id)
{
    LLInventoryCategory* cat = gInventory.getCategory(id);

    if (cat)
    {
        // Get the content
        LLInventoryModel::cat_array_t* cat_array;
        LLInventoryModel::item_array_t* item_array;
        gInventory.getDirectDescendentsOf(id,cat_array,item_array);
        
        // Check all the items: returns true upon encountering a nocopy item
        for (LLInventoryModel::item_array_t::iterator iter = item_array->begin(); iter != item_array->end(); iter++)
        {
            LLInventoryItem* item = *iter;
            LLViewerInventoryItem * inv_item = (LLViewerInventoryItem *) item;
            if (!inv_item->getPermissions().allowOperationBy(PERM_COPY, gAgent.getID(), gAgent.getGroupID()))
            {
                return true;
            }
        }
        
        // Check all the sub folders recursively
        for (LLInventoryModel::cat_array_t::iterator iter = cat_array->begin(); iter != cat_array->end(); iter++)
        {
            LLViewerInventoryCategory* cat = *iter;
            if (contains_nocopy_items(cat->getUUID()))
            {
                return true;
            }
        }
    }
    else
    {
		LLInventoryItem* item = gInventory.getItem(id);
        LLViewerInventoryItem * inv_item = (LLViewerInventoryItem *) item;
        if (!inv_item->getPermissions().allowOperationBy(PERM_COPY, gAgent.getID(), gAgent.getGroupID()))
        {
            return true;
        }
    }
    
    // Exit without meeting a nocopy item
    return false;
}

// Generates a string containing the path to the item specified by id.
void append_path(const LLUUID& id, std::string& path)
{
	std::string temp;
	const LLInventoryObject* obj = gInventory.getObject(id);
	LLUUID parent_id;
	if(obj) parent_id = obj->getParentUUID();
	std::string forward_slash("/");
	while(obj)
	{
		obj = gInventory.getCategory(parent_id);
		if(obj)
		{
			temp.assign(forward_slash + obj->getName() + temp);
			parent_id = obj->getParentUUID();
		}
	}
	path.append(temp);
}

// Generates a string containing the path name of the object.
std::string make_path(const LLInventoryObject* object)
{
    std::string path;
    append_path(object->getUUID(), path);
    return path + "/" + object->getName();
}

// Generates a string containing the path name of the object specified by id.
std::string make_inventory_path(const LLUUID& id)
{
    if (LLInventoryObject* object = gInventory.getObject(id))
        return make_path(object);
    return "";
}

// Generates a string containing the path name and id of the object.
std::string make_info(const LLInventoryObject* object)
{
    return "'" + make_path(object) + "' (" + object->getUUID().asString() + ")";
}

// Generates a string containing the path name and id of the object specified by id.
std::string make_inventory_info(const LLUUID& id)
{
    if (LLInventoryObject* object = gInventory.getObject(id))
        return make_info(object);
    return "<Inventory object not found!> (" + id.asString() + ")";
}

void update_marketplace_folder_hierarchy(const LLUUID cat_id)
{
    // When changing the marketplace status of a folder, the only thing that needs to happen is
    // for all observers of the folder to, possibly, change the display label of the folder
    // so that's the only thing we change on the update mask.
    gInventory.addChangedMask(LLInventoryObserver::LABEL, cat_id);

    // Update all descendent folders down
	LLInventoryModel::cat_array_t* cat_array;
	LLInventoryModel::item_array_t* item_array;
	gInventory.getDirectDescendentsOf(cat_id,cat_array,item_array);
    
    LLInventoryModel::cat_array_t cat_array_copy = *cat_array;
    for (LLInventoryModel::cat_array_t::iterator iter = cat_array_copy.begin(); iter != cat_array_copy.end(); iter++)
    {
        LLInventoryCategory* category = *iter;
        update_marketplace_folder_hierarchy(category->getUUID());
    }
    return;
}

void update_marketplace_category(const LLUUID& cur_uuid, bool perform_consistency_enforcement, bool skip_clear_listing)
{
    // When changing the marketplace status of an item, we usually have to change the status of all
    // folders in the same listing. This is because the display of each folder is affected by the
    // overall status of the whole listing.
    // Consequently, the only way to correctly update an item anywhere in the marketplace is to 
    // update the whole listing from its listing root.
    // This is not as bad as it seems as we only update folders, not items, and the folder nesting depth 
    // is limited to 4.
    // We also take care of degenerated cases so we don't update all folders in the inventory by mistake.

    if (cur_uuid.isNull()
        || gInventory.getCategory(cur_uuid) == NULL
        || gInventory.getCategory(cur_uuid)->getVersion() == LLViewerInventoryCategory::VERSION_UNKNOWN)
    {
        return;
    }
    
    // Grab marketplace listing data for this item
    S32 depth = depth_nesting_in_marketplace(cur_uuid);
    if (depth > 0)
    {
        // Retrieve the listing uuid this object is in
        LLUUID listing_uuid = nested_parent_id(cur_uuid, depth);
        LLViewerInventoryCategory* listing_cat = gInventory.getCategory(listing_uuid);
        bool listing_cat_loaded = listing_cat != NULL && listing_cat->getVersion() != LLViewerInventoryCategory::VERSION_UNKNOWN;
    
        // Verify marketplace data consistency for this listing
        if (perform_consistency_enforcement
            && listing_cat_loaded
            && LLMarketplaceData::instance().isListed(listing_uuid))
        {
            LLUUID version_folder_uuid = LLMarketplaceData::instance().getVersionFolder(listing_uuid);
            S32 version_depth = depth_nesting_in_marketplace(version_folder_uuid);
            if (version_folder_uuid.notNull() && (!gInventory.isObjectDescendentOf(version_folder_uuid, listing_uuid) || (version_depth != 2)))
            {
                LL_INFOS("SLM") << "Unlist and clear version folder as the version folder is not at the right place anymore!!" << LL_ENDL;
                LLMarketplaceData::instance().setVersionFolder(listing_uuid, LLUUID::null,1);
            }
            else if (version_folder_uuid.notNull()
                     && gInventory.isCategoryComplete(version_folder_uuid)
                     && LLMarketplaceData::instance().getActivationState(version_folder_uuid)
                     && (count_descendants_items(version_folder_uuid) == 0)
                     && !LLMarketplaceData::instance().isUpdating(version_folder_uuid,version_depth))
            {
                LL_INFOS("SLM") << "Unlist as the version folder is empty of any item!!" << LL_ENDL;
                LLNotificationsUtil::add("AlertMerchantVersionFolderEmpty");
                LLMarketplaceData::instance().activateListing(listing_uuid, false,1);
            }
        }
    
        // Check if the count on hand needs to be updated on SLM
        if (perform_consistency_enforcement
            && listing_cat_loaded
            && (compute_stock_count(listing_uuid) != LLMarketplaceData::instance().getCountOnHand(listing_uuid)))
        {
            LLMarketplaceData::instance().updateCountOnHand(listing_uuid,1);
        }
        // Update all descendents starting from the listing root
        update_marketplace_folder_hierarchy(listing_uuid);
    }
    else if (depth == 0)
    {
        // If this is the marketplace listings root itself, update all descendents
        if (gInventory.getCategory(cur_uuid))
        {
            update_marketplace_folder_hierarchy(cur_uuid);
        }
    }
    else
    {
        // If the folder is outside the marketplace listings root, clear its SLM data if needs be
        if (perform_consistency_enforcement && !skip_clear_listing && LLMarketplaceData::instance().isListed(cur_uuid))
        {
            LL_INFOS("SLM") << "Disassociate as the listing folder is not under the marketplace folder anymore!!" << LL_ENDL;
            LLMarketplaceData::instance().clearListing(cur_uuid);
        }
        // Update all descendents if this is a category
        if (gInventory.getCategory(cur_uuid))
        {
            update_marketplace_folder_hierarchy(cur_uuid);
        }
    }

    return;
}

// Iterate through the marketplace and flag for label change all categories that countain a stock folder (i.e. stock folders and embedding folders up the hierarchy)
void update_all_marketplace_count(const LLUUID& cat_id)
{
    // Get all descendent folders down
	LLInventoryModel::cat_array_t* cat_array;
	LLInventoryModel::item_array_t* item_array;
	gInventory.getDirectDescendentsOf(cat_id,cat_array,item_array);
    
    LLInventoryModel::cat_array_t cat_array_copy = *cat_array;
    for (LLInventoryModel::cat_array_t::iterator iter = cat_array_copy.begin(); iter != cat_array_copy.end(); iter++)
    {
        LLInventoryCategory* category = *iter;
        if (category->getPreferredType() == LLFolderType::FT_MARKETPLACE_STOCK)
        {
            // Listing containing stock folders needs to be updated but not others
            // Note: we take advantage of the fact that stock folder *do not* contain sub folders to avoid a recursive call here
            update_marketplace_category(category->getUUID());
        }
        else
        {
            // Explore the contained folders recursively
            update_all_marketplace_count(category->getUUID());
        }
    }
}

void update_all_marketplace_count()
{
    // Get the marketplace root and launch the recursive exploration
    const LLUUID marketplace_listings_uuid = gInventory.findCategoryUUIDForType(LLFolderType::FT_MARKETPLACE_LISTINGS);
    if (!marketplace_listings_uuid.isNull())
    {
        update_all_marketplace_count(marketplace_listings_uuid);
    }
    return;
}

//void rename_category(LLInventoryModel* model, const LLUUID& cat_id, const std::string& new_name)
// [RLVa:KB] - Checked: RLVa-2.3 (Give-to-#RLV)
void rename_category(LLInventoryModel* model, const LLUUID& cat_id, const std::string& new_name, LLPointer<LLInventoryCallback> cb)
// [/RLVa:KB]
{
	LLViewerInventoryCategory* cat;

	if (!model ||
		!get_is_category_renameable(model, cat_id) ||
		(cat = model->getCategory(cat_id)) == NULL ||
		cat->getName() == new_name)
	{
		return;
	}

	LLSD updates;
	updates["name"] = new_name;
// [RLVa:KB] - Checked: RLVa-2.3 (Give-to-#RLV)
	update_inventory_category(cat_id, updates, cb);
// [/RLVa:KB]
//	update_inventory_category(cat_id, updates, NULL);
}

void copy_inventory_category(LLInventoryModel* model,
                             LLViewerInventoryCategory* cat,
                             const LLUUID& parent_id,
                             const LLUUID& root_copy_id,
                             bool move_no_copy_items)
{
    // Create the initial folder
    inventory_func_type func = [model, cat, root_copy_id, move_no_copy_items](const LLUUID& new_id)
    {
        copy_inventory_category_content(new_id, model, cat, root_copy_id, move_no_copy_items);
    };
    gInventory.createNewCategory(parent_id, LLFolderType::FT_NONE, cat->getName(), func, cat->getThumbnailUUID());
}

void copy_inventory_category(LLInventoryModel* model,
                             LLViewerInventoryCategory* cat,
                             const LLUUID& parent_id,
                             const LLUUID& root_copy_id,
                             bool move_no_copy_items,
                             inventory_func_type callback)
{
	// Create the initial folder
    inventory_func_type func = [model, cat, root_copy_id, move_no_copy_items, callback](const LLUUID &new_id)
    {
        copy_inventory_category_content(new_id, model, cat, root_copy_id, move_no_copy_items);
        if (callback)
        {
            callback(new_id);
        }
    };
	gInventory.createNewCategory(parent_id, LLFolderType::FT_NONE, cat->getName(), func, cat->getThumbnailUUID());
}

void copy_inventory_category_content(const LLUUID& new_cat_uuid, LLInventoryModel* model, LLViewerInventoryCategory* cat, const LLUUID& root_copy_id, bool move_no_copy_items)
{
	model->notifyObservers();

	// We need to exclude the initial root of the copy to avoid recursively copying the copy, etc...
	LLUUID root_id = (root_copy_id.isNull() ? new_cat_uuid : root_copy_id);

	// Get the content of the folder
	LLInventoryModel::cat_array_t* cat_array;
	LLInventoryModel::item_array_t* item_array;
	gInventory.getDirectDescendentsOf(cat->getUUID(), cat_array, item_array);

	// If root_copy_id is null, tell the marketplace model we'll be waiting for new items to be copied over for this folder
	if (root_copy_id.isNull())
	{
		LLMarketplaceData::instance().setValidationWaiting(root_id, count_descendants_items(cat->getUUID()));
	}

	// Copy all the items
	LLInventoryModel::item_array_t item_array_copy = *item_array;
	for (LLInventoryModel::item_array_t::iterator iter = item_array_copy.begin(); iter != item_array_copy.end(); iter++)
	{
		LLInventoryItem* item = *iter;
		LLPointer<LLInventoryCallback> cb = new LLBoostFuncInventoryCallback(boost::bind(update_folder_cb, new_cat_uuid));

		if (item->getIsLinkType())
		{
			link_inventory_object(new_cat_uuid, item->getLinkedUUID(), cb);
		}
		else if (!item->getPermissions().allowOperationBy(PERM_COPY, gAgent.getID(), gAgent.getGroupID()))
		{
			// If the item is nocopy, we do nothing or, optionally, move it
			if (move_no_copy_items)
			{
				// Reparent the item
				LLViewerInventoryItem * viewer_inv_item = (LLViewerInventoryItem *)item;
				gInventory.changeItemParent(viewer_inv_item, new_cat_uuid, true);
			}
			// Decrement the count in root_id since that one item won't be copied over
			LLMarketplaceData::instance().decrementValidationWaiting(root_id);
		}
		else
		{
			copy_inventory_item(
				gAgent.getID(),
				item->getPermissions().getOwner(),
				item->getUUID(),
				new_cat_uuid,
				std::string(),
				cb);
		}
	}

	// Copy all the folders
	LLInventoryModel::cat_array_t cat_array_copy = *cat_array;
	for (LLInventoryModel::cat_array_t::iterator iter = cat_array_copy.begin(); iter != cat_array_copy.end(); iter++)
	{
		LLViewerInventoryCategory* category = *iter;
		if (category->getUUID() != root_id)
		{
			copy_inventory_category(model, category, new_cat_uuid, root_id, move_no_copy_items);
		}
	}
}

class LLInventoryCollectAllItems : public LLInventoryCollectFunctor
{
public:
	virtual bool operator()(LLInventoryCategory* cat, LLInventoryItem* item)
	{
		return true;
	}
};

BOOL get_is_parent_to_worn_item(const LLUUID& id)
{
	const LLViewerInventoryCategory* cat = gInventory.getCategory(id);
	if (!cat)
	{
		return FALSE;
	}

	LLInventoryModel::cat_array_t cats;
	LLInventoryModel::item_array_t items;
	LLInventoryCollectAllItems collect_all;
	gInventory.collectDescendentsIf(LLAppearanceMgr::instance().getCOF(), cats, items, LLInventoryModel::EXCLUDE_TRASH, collect_all);

	for (LLInventoryModel::item_array_t::const_iterator it = items.begin(); it != items.end(); ++it)
	{
		const LLViewerInventoryItem * const item = *it;

		llassert(item->getIsLinkType());

		LLUUID linked_id = item->getLinkedUUID();
		const LLViewerInventoryItem * const linked_item = gInventory.getItem(linked_id);

		if (linked_item)
		{
			LLUUID parent_id = linked_item->getParentUUID();

			while (!parent_id.isNull())
			{
				LLInventoryCategory * parent_cat = gInventory.getCategory(parent_id);

				if (cat == parent_cat)
				{
					return TRUE;
				}

				parent_id = parent_cat->getParentUUID();
			}
		}
	}

	return FALSE;
}

BOOL get_is_item_worn(const LLUUID& id)
{
	const LLViewerInventoryItem* item = gInventory.getItem(id);
	if (!item)
		return FALSE;

    if (item->getIsLinkType() && !gInventory.getItem(item->getLinkedUUID()))
    {
        return FALSE;
    }

	// Consider the item as worn if it has links in COF.
// [SL:KB] - The code below causes problems across the board so it really just needs to go
//	if (LLAppearanceMgr::instance().isLinkedInCOF(id))
//	{
//		return TRUE;
//	}

	switch(item->getType())
	{
		case LLAssetType::AT_OBJECT:
		{
			if (isAgentAvatarValid() && gAgentAvatarp->isWearingAttachment(item->getLinkedUUID()))
				return TRUE;
			break;
		}
		case LLAssetType::AT_BODYPART:
		case LLAssetType::AT_CLOTHING:
			if(gAgentWearables.isWearingItem(item->getLinkedUUID()))
				return TRUE;
			break;
		case LLAssetType::AT_GESTURE:
			if (LLGestureMgr::instance().isGestureActive(item->getLinkedUUID()))
				return TRUE;
			break;
		default:
			break;
	}
	return FALSE;
}

BOOL get_can_item_be_worn(const LLUUID& id)
{
	const LLViewerInventoryItem* item = gInventory.getItem(id);
	if (!item)
		return FALSE;

	if (LLAppearanceMgr::instance().isLinkedInCOF(item->getLinkedUUID()))
	{
		// an item having links in COF (i.e. a worn item)
		return FALSE;
	}

	if (gInventory.isObjectDescendentOf(id, LLAppearanceMgr::instance().getCOF()))
	{
		// a non-link object in COF (should not normally happen)
		return FALSE;
	}
	
	const LLUUID trash_id = gInventory.findCategoryUUIDForType(
			LLFolderType::FT_TRASH);

	// item can't be worn if base obj in trash, see EXT-7015
	if (gInventory.isObjectDescendentOf(item->getLinkedUUID(),
			trash_id))
	{
		return false;
	}

	switch(item->getType())
	{
		case LLAssetType::AT_OBJECT:
		{
			if (isAgentAvatarValid() && gAgentAvatarp->isWearingAttachment(item->getLinkedUUID()))
			{
				// Already being worn
				return FALSE;
			}
			else
			{
				// Not being worn yet.
				return TRUE;
			}
			break;
		}
		case LLAssetType::AT_BODYPART:
		case LLAssetType::AT_CLOTHING:
			if(gAgentWearables.isWearingItem(item->getLinkedUUID()))
			{
				// Already being worn
				return FALSE;
			}
			else
			{
				// Not being worn yet.
				return TRUE;
			}
			break;
		default:
			break;
	}
	return FALSE;
}

BOOL get_is_item_removable(const LLInventoryModel* model, const LLUUID& id)
{
	if (!model)
	{
		return FALSE;
	}

	// Can't delete an item that's in the library.
	if (!model->isObjectDescendentOf(id, gInventory.getRootFolderID()))
	{
		return FALSE;
	}

	// <FS> Locked Folders
	if (
		(model->isObjectDescendentOf(id, AOEngine::instance().getAOFolder())
			&& gSavedPerAccountSettings.getBOOL("LockAOFolders"))
		||
		(model->isObjectDescendentOf(id, FSLSLBridge::instance().getBridgeFolder())
			&& gSavedPerAccountSettings.getBOOL("LockBridgeFolder"))
		||
		(model->isObjectDescendentOf(id, FSFloaterWearableFavorites::getFavoritesFolder())
			&& gSavedPerAccountSettings.getBOOL("LockWearableFavoritesFolders"))
		)
	{
		return FALSE;
	}
	// </FS> Locked Folders

	// Disable delete from COF folder; have users explicitly choose "detach/take off",
	// unless the item is not worn but in the COF (i.e. is bugged).
	if (LLAppearanceMgr::instance().getIsProtectedCOFItem(id))
	{
		if (get_is_item_worn(id))
		{
			return FALSE;
		}
	}

// [RLVa:KB] - Checked: 2011-03-29 (RLVa-1.3.0g) | Modified: RLVa-1.3.0g
	if ( (RlvActions::isRlvEnabled()) && 
		 (RlvFolderLocks::instance().hasLockedFolder(RLV_LOCK_ANY)) && (!RlvFolderLocks::instance().canRemoveItem(id)) )
	{
		return FALSE;
	}
// [/RLVa:KB]

	const LLInventoryObject *obj = model->getItem(id);
	if (obj && obj->getIsLinkType())
	{
		return TRUE;
	}
	if (get_is_item_worn(id))
	{
		return FALSE;
	}
	return TRUE;
}

bool get_is_item_editable(const LLUUID& inv_item_id)
{
	if (const LLInventoryItem* inv_item = gInventory.getLinkedItem(inv_item_id))
	{
		switch (inv_item->getType())
		{
			case LLAssetType::AT_BODYPART:
			case LLAssetType::AT_CLOTHING:
				return gAgentWearables.isWearableModifiable(inv_item_id);
			case LLAssetType::AT_OBJECT:
// [RLVa:KB] - @touch*
				return (!RlvActions::isRlvEnabled()) || ((isAgentAvatarValid()) && (RlvActions::canEdit(gAgentAvatarp->getWornAttachment(inv_item_id))));
// [/RLVa:KB]
//				return true;
			default:
                return false;;
		}
	}
	return gAgentAvatarp->getWornAttachment(inv_item_id) != nullptr;
}

void handle_item_edit(const LLUUID& inv_item_id)
{
	if (get_is_item_editable(inv_item_id))
	{
		if (const LLInventoryItem* inv_item = gInventory.getLinkedItem(inv_item_id))
		{
			switch (inv_item->getType())
			{
				case LLAssetType::AT_BODYPART:
				case LLAssetType::AT_CLOTHING:
					LLAgentWearables::editWearable(inv_item_id);
					break;
				case LLAssetType::AT_OBJECT:
					handle_attachment_edit(inv_item_id);
					break;
				default:
					break;
			}
		}
		else
		{
			handle_attachment_edit(inv_item_id);
		}
	}
}

BOOL get_is_category_removable(const LLInventoryModel* model, const LLUUID& id)
{
	// NOTE: This function doesn't check the folder's children.
	// See LLFolderBridge::isItemRemovable for a function that does
	// consider the children.

	if (!model)
	{
		return FALSE;
	}

	if (!model->isObjectDescendentOf(id, gInventory.getRootFolderID()))
	{
		return FALSE;
	}

// [RLVa:KB] - Checked: 2011-03-29 (RLVa-1.3.0g) | Modified: RLVa-1.3.0g
	if ( ((RlvActions::isRlvEnabled()) && 
		 (RlvFolderLocks::instance().hasLockedFolder(RLV_LOCK_ANY)) && (!RlvFolderLocks::instance().canRemoveFolder(id))) )
	{
		return FALSE;
	}
// [/RLVa:KB]

	// <FS> Locked Folders
	if (
		((id == AOEngine::instance().getAOFolder() || model->isObjectDescendentOf(id, AOEngine::instance().getAOFolder()))
			&& gSavedPerAccountSettings.getBOOL("LockAOFolders"))
		||
		((id == FSLSLBridge::instance().getBridgeFolder() || model->isObjectDescendentOf(id, FSLSLBridge::instance().getBridgeFolder()))
			&& gSavedPerAccountSettings.getBOOL("LockBridgeFolder"))
		||
		((id == FSFloaterWearableFavorites::getFavoritesFolder() || model->isObjectDescendentOf(id, FSFloaterWearableFavorites::getFavoritesFolder()))
			&& gSavedPerAccountSettings.getBOOL("LockWearableFavoritesFolders"))
		)
	{
		return FALSE;
	}
	// </FS> Locked Folders

	if (!isAgentAvatarValid()) return FALSE;

	const LLInventoryCategory* category = model->getCategory(id);
	if (!category)
	{
		return FALSE;
	}

	const LLFolderType::EType folder_type = category->getPreferredType();
	
	if (LLFolderType::lookupIsProtectedType(folder_type))
	{
		return FALSE;
	}

	// Can't delete the outfit that is currently being worn.
	if (folder_type == LLFolderType::FT_OUTFIT)
	{
		const LLViewerInventoryItem *base_outfit_link = LLAppearanceMgr::instance().getBaseOutfitLink();
		if (base_outfit_link && (category == base_outfit_link->getLinkedCategory()))
		{
			return FALSE;
		}
	}

	return TRUE;
}

BOOL get_is_category_renameable(const LLInventoryModel* model, const LLUUID& id)
{
	if (!model)
	{
		return FALSE;
	}

// [RLVa:KB] - Checked: 2011-03-29 (RLVa-1.3.0g) | Modified: RLVa-1.3.0g
	if ( (RlvActions::isRlvEnabled()) && (model == &gInventory) && (!RlvFolderLocks::instance().canRenameFolder(id)) )
	{
		return FALSE;
	}
// [/RLVa:KB]

	// <FS> Locked Folders
	if (
		((id == AOEngine::instance().getAOFolder() || model->isObjectDescendentOf(id, AOEngine::instance().getAOFolder()))
			&& gSavedPerAccountSettings.getBOOL("LockAOFolders"))
		||
		((id == FSLSLBridge::instance().getBridgeFolder() || model->isObjectDescendentOf(id, FSLSLBridge::instance().getBridgeFolder()))
			&& gSavedPerAccountSettings.getBOOL("LockBridgeFolder"))
		||
		((id == FSFloaterWearableFavorites::getFavoritesFolder() || model->isObjectDescendentOf(id, FSFloaterWearableFavorites::getFavoritesFolder()))
			&& gSavedPerAccountSettings.getBOOL("LockWearableFavoritesFolders"))
		)
	{
		return FALSE;
	}
	// </FS> Locked Folders

	LLViewerInventoryCategory* cat = model->getCategory(id);

	if (cat && !LLFolderType::lookupIsProtectedType(cat->getPreferredType()) &&
		cat->getOwnerID() == gAgent.getID())
	{
		return TRUE;
	}
	return FALSE;
}

void show_task_item_profile(const LLUUID& item_uuid, const LLUUID& object_id)
{
	// <FS:Ansariel> Optional legacy object properties
    //LLSD params;
    //params["id"] = item_uuid;
    //params["object"] = object_id;
    
    //LLFloaterReg::showInstance("item_properties", params);
	if (gSavedSettings.getBOOL("FSUseLegacyObjectProperties"))
	{
		LLFloaterReg::showInstance("properties", LLSD().with("item_id", item_uuid).with("object_id", object_id));
	}
	else
	{
		LLSD params;
		params["id"] = item_uuid;
		params["object"] = object_id;
		LLFloaterReg::showInstance("item_properties", params);
	}
	// </FS:Ansariel>
}

void show_item_profile(const LLUUID& item_uuid)
{
	LLUUID linked_uuid = gInventory.getLinkedItemID(item_uuid);
	// <FS:Ansariel> Optional legacy object properties
    //LLFloaterReg::showInstance("item_properties", LLSD().with("id", linked_uuid));
	if (gSavedSettings.getBOOL("FSUseLegacyObjectProperties"))
	{
		LLFloaterReg::showInstance("properties", LLSD().with("item_id", linked_uuid));
	}
	else
	{
		LLFloaterReg::showInstance("item_properties", LLSD().with("id", linked_uuid));
	}
	// </FS:Ansariel>
}

void show_item_original(const LLUUID& item_uuid)
{
    // <FS:Ansariel> Don't show if @showinv=n
    if (rlv_handler_t::isEnabled() && gRlvHandler.hasBehaviour(RLV_BHVR_SHOWINV))
    {
        return;
    }
    // </FS:Ansariel>

    static LLUICachedControl<bool> find_original_new_floater("FindOriginalOpenWindow", false);

    //show in a new single-folder window
    if(find_original_new_floater)
    {
        const LLUUID& linked_item_uuid = gInventory.getLinkedItemID(item_uuid);
        const LLInventoryObject *obj = gInventory.getObject(linked_item_uuid);
        if (obj && obj->getParentUUID().notNull())
        {
            LLPanelMainInventory::newFolderWindow(obj->getParentUUID(), linked_item_uuid);
        }
    }
    //show in main Inventory
    else
    {
        LLFloater* floater_inventory = LLFloaterReg::getInstance("inventory");
    if (!floater_inventory)
    {
        LL_WARNS() << "Could not find My Inventory floater" << LL_ENDL;
        return;
    }
    LLSidepanelInventory *sidepanel_inventory =	LLFloaterSidePanelContainer::getPanel<LLSidepanelInventory>("inventory");
    if (sidepanel_inventory)
    {
        LLPanelMainInventory* main_inventory = sidepanel_inventory->getMainInventoryPanel();
        if (main_inventory)
        {
            if(main_inventory->isSingleFolderMode())
            {
                main_inventory->toggleViewMode();
            }
            // <FS:Ansariel> FIRE-31037: "Recent" inventory filter gets reset when using "Show Original"
            //main_inventory->resetAllItemsFilters();
        }
        reset_inventory_filter();

        if (!LLFloaterReg::getTypedInstance<LLFloaterSidePanelContainer>("inventory")->isInVisibleChain())
        {
            LLFloaterReg::toggleInstanceOrBringToFront("inventory");
        }

        const LLUUID inbox_id = gInventory.findCategoryUUIDForType(LLFolderType::FT_INBOX);
        // <FS:Ansariel> Optional hiding of Received Items folder aka Inbox
        // if (gInventory.isObjectDescendentOf(gInventory.getLinkedItemID(item_uuid), inbox_id))
        if (gInventory.isObjectDescendentOf(gInventory.getLinkedItemID(item_uuid), inbox_id) && !gSavedSettings.getBOOL("FSShowInboxFolder"))
        // </FS:Ansariel>
        {
            if (sidepanel_inventory->getInboxPanel())
            {
                sidepanel_inventory->openInbox();
                sidepanel_inventory->getInboxPanel()->setSelection(gInventory.getLinkedItemID(item_uuid), TAKE_FOCUS_YES);
            }
        }
        else
        {
            sidepanel_inventory->selectAllItemsPanel();
            if (sidepanel_inventory->getActivePanel())
            {
                sidepanel_inventory->getActivePanel()->setSelection(gInventory.getLinkedItemID(item_uuid), TAKE_FOCUS_YES);
            }
        }
    }
    }
}


void reset_inventory_filter()
{
	LLSidepanelInventory *sidepanel_inventory =	LLFloaterSidePanelContainer::getPanel<LLSidepanelInventory>("inventory");
	if (sidepanel_inventory)
	{
		LLPanelMainInventory* main_inventory = sidepanel_inventory->getMainInventoryPanel();
		if (main_inventory)
		{
			// <FS:Ansariel> FIRE-5160: Don't reset inventory filter when clearing search term
			main_inventory->showAllItemsPanel();
			main_inventory->resetFilters();
			// </FS:Ansariel>
			main_inventory->onFilterEdit("");
		}
	}
}

void open_marketplace_listings()
{
	LLFloaterReg::showInstance("marketplace_listings");
}

///----------------------------------------------------------------------------
// Marketplace functions
//
// Handles Copy and Move to or within the Marketplace listings folder.
// Handles creation of stock folders, nesting of listings and version folders,
// permission checking and listings validation.
///----------------------------------------------------------------------------

S32 depth_nesting_in_marketplace(LLUUID cur_uuid)
{
    // Get the marketplace listings root, exit with -1 (i.e. not under the marketplace listings root) if none
    // Todo: findCategoryUUIDForType is somewhat expensive with large
    // flat root folders yet we use depth_nesting_in_marketplace at
    // every turn, find a way to correctly cache this id.
    const LLUUID marketplace_listings_uuid = gInventory.findCategoryUUIDForType(LLFolderType::FT_MARKETPLACE_LISTINGS);
    if (marketplace_listings_uuid.isNull())
    {
        return -1;
    }
    // If not a descendant of the marketplace listings root, then the nesting depth is -1 by definition
    if (!gInventory.isObjectDescendentOf(cur_uuid, marketplace_listings_uuid))
    {
        return -1;
    }
    
    // Iterate through the parents till we hit the marketplace listings root
    // Note that the marketplace listings root itself will return 0
    S32 depth = 0;
    LLInventoryObject* cur_object = gInventory.getObject(cur_uuid);
    while (cur_uuid != marketplace_listings_uuid)
    {
        depth++;
        cur_uuid = cur_object->getParentUUID();
        cur_object = gInventory.getCategory(cur_uuid);
    }
    return depth;
}

// Returns the UUID of the marketplace listing this object is in
LLUUID nested_parent_id(LLUUID cur_uuid, S32 depth)
{
    if (depth < 1)
    {
        // For objects outside the marketplace listings root (or root itself), we return a NULL UUID
        return LLUUID::null;
    }
    else if (depth == 1)
    {
        // Just under the root, we return the passed UUID itself if it's a folder, NULL otherwise (not a listing)
        LLViewerInventoryCategory* cat = gInventory.getCategory(cur_uuid);
        return (cat ? cur_uuid : LLUUID::null);
    }

    // depth > 1
    LLInventoryObject* cur_object = gInventory.getObject(cur_uuid);
    while (depth > 1)
    {
        depth--;
        cur_uuid = cur_object->getParentUUID();
        cur_object = gInventory.getCategory(cur_uuid);
    }
    return cur_uuid;
}

S32 compute_stock_count(LLUUID cat_uuid, bool force_count /* false */)
{
    // Handle the case of the folder being a stock folder immediately
    LLViewerInventoryCategory* cat = gInventory.getCategory(cat_uuid);
    if (!cat)
    {
        // Not a category so no stock count to speak of
        return COMPUTE_STOCK_INFINITE;
    }
    if (cat->getPreferredType() == LLFolderType::FT_MARKETPLACE_STOCK)
    {
        if (cat->getVersion() == LLViewerInventoryCategory::VERSION_UNKNOWN)
        {
            // If the folder is not completely fetched, we do not want to return any confusing value that could lead to unlisting
            // "COMPUTE_STOCK_NOT_EVALUATED" denotes that a stock folder has a count that cannot be evaluated at this time (folder not up to date)
            return COMPUTE_STOCK_NOT_EVALUATED;
        }
        // Note: stock folders are *not* supposed to have nested subfolders so we stop recursion here but we count only items (subfolders will be ignored)
        // Note: we *always* give a stock count for stock folders, it's useful even if the listing is unassociated
        LLInventoryModel::cat_array_t* cat_array;
        LLInventoryModel::item_array_t* item_array;
        gInventory.getDirectDescendentsOf(cat_uuid,cat_array,item_array);
        return item_array->size();
    }

    // When force_count is true, we do not do any verification of the marketplace status and simply compute
    // the stock amount based on the descendent hierarchy. This is used specifically when creating a listing.
    if (!force_count)
    {
        // Grab marketplace data for this folder
        S32 depth = depth_nesting_in_marketplace(cat_uuid);
        LLUUID listing_uuid = nested_parent_id(cat_uuid, depth);
        if (!LLMarketplaceData::instance().isListed(listing_uuid))
        {
            // If not listed, the notion of stock is meaningless so it won't be computed for any level
            return COMPUTE_STOCK_INFINITE;
        }

        LLUUID version_folder_uuid = LLMarketplaceData::instance().getVersionFolder(listing_uuid);
        // Handle the case of the first 2 levels : listing and version folders
        if (depth == 1)
        {
            if (version_folder_uuid.notNull())
            {
                // If there is a version folder, the stock value for the listing is the version folder stock
                return compute_stock_count(version_folder_uuid, true);
            }
            else
            {
                // If there's no version folder associated, the notion of stock count has no meaning
                return COMPUTE_STOCK_INFINITE;
            }
        }
        else if (depth == 2)
        {
            if (version_folder_uuid.notNull() && (version_folder_uuid != cat_uuid))
            {
                // If there is a version folder but we're not it, our stock count is meaningless
                return COMPUTE_STOCK_INFINITE;
            }
        }
    }
    
    // In all other cases, the stock count is the min of stock folders count found in the descendents
    // "COMPUTE_STOCK_NOT_EVALUATED" denotes that a stock folder in the hierarchy has a count that cannot be evaluated at this time (folder not up to date)
	LLInventoryModel::cat_array_t* cat_array;
	LLInventoryModel::item_array_t* item_array;
	gInventory.getDirectDescendentsOf(cat_uuid,cat_array,item_array);
    
    // "COMPUTE_STOCK_INFINITE" denotes a folder that doesn't countain any stock folders in its descendents
    S32 curr_count = COMPUTE_STOCK_INFINITE;

    // Note: marketplace listings have a maximum depth nesting of 4
    LLInventoryModel::cat_array_t cat_array_copy = *cat_array;
    for (LLInventoryModel::cat_array_t::iterator iter = cat_array_copy.begin(); iter != cat_array_copy.end(); iter++)
    {
        LLInventoryCategory* category = *iter;
        S32 count = compute_stock_count(category->getUUID(), true);
        if ((curr_count == COMPUTE_STOCK_INFINITE) || ((count != COMPUTE_STOCK_INFINITE) && (count < curr_count)))
        {
            curr_count = count;
        }
    }
    
    return curr_count;
}

// local helper
bool can_move_to_marketplace(LLInventoryItem* inv_item, std::string& tooltip_msg, bool resolve_links)
{
	// Collapse links directly to items/folders
	LLViewerInventoryItem * viewer_inv_item = (LLViewerInventoryItem *) inv_item;
	LLViewerInventoryItem * linked_item = viewer_inv_item->getLinkedItem();
    LLViewerInventoryCategory * linked_category = viewer_inv_item->getLinkedCategory();

    // Linked items and folders cannot be put for sale
    if (linked_category || linked_item)
    {
		tooltip_msg = LLTrans::getString("TooltipOutboxLinked");
        return false;
    }
	
    // A category is always considered as passing...
    if (linked_category != NULL)
	{
        return true;
	}
    
    // Take the linked item if necessary
    if (linked_item != NULL)
	{
		inv_item = linked_item;
	}
	
    // Check that the agent has transfer permission on the item: this is required as a resident cannot
    // put on sale items she cannot transfer. Proceed with move if we have permission.
	bool allow_transfer = inv_item->getPermissions().allowOperationBy(PERM_TRANSFER, gAgent.getID());
	if (!allow_transfer)
	{
		tooltip_msg = LLTrans::getString("TooltipOutboxNoTransfer");
		return false;
	}
    
    // Check worn/not worn status: worn items cannot be put on the marketplace
	bool worn = get_is_item_worn(inv_item->getUUID());
	if (worn)
	{
		tooltip_msg = LLTrans::getString("TooltipOutboxWorn");
		return false;
	}

    // Check library status: library items cannot be put on the marketplace
	if (!gInventory.isObjectDescendentOf(inv_item->getUUID(), gInventory.getRootFolderID()))
    {
		tooltip_msg = LLTrans::getString("TooltipOutboxNotInInventory");
		return false;
    }

    // Check type: for the moment, calling cards cannot be put on the marketplace
	bool calling_card = (LLAssetType::AT_CALLINGCARD == inv_item->getType());
	if (calling_card)
	{
		tooltip_msg = LLTrans::getString("TooltipOutboxCallingCard");
		return false;
	}
	
	return true;
}

// local helper
// Returns the max tree length (in folder nodes) down from the argument folder
int get_folder_levels(LLInventoryCategory* inv_cat)
{
	LLInventoryModel::cat_array_t* cats;
	LLInventoryModel::item_array_t* items;
	gInventory.getDirectDescendentsOf(inv_cat->getUUID(), cats, items);
    
	int max_child_levels = 0;
    
	for (S32 i=0; i < cats->size(); ++i)
	{
		LLInventoryCategory* category = cats->at(i);
		max_child_levels = llmax(max_child_levels, get_folder_levels(category));
	}
    
	return 1 + max_child_levels;
}

// local helper
// Returns the distance (in folder nodes) between the ancestor and its descendant. Returns -1 if not related.
int get_folder_path_length(const LLUUID& ancestor_id, const LLUUID& descendant_id)
{
	int depth = 0;
    
	if (ancestor_id == descendant_id) return depth;
    
	const LLInventoryCategory* category = gInventory.getCategory(descendant_id);
    
	while (category)
	{
		LLUUID parent_id = category->getParentUUID();
        
		if (parent_id.isNull()) break;
        
		depth++;
        
		if (parent_id == ancestor_id) return depth;
        
		category = gInventory.getCategory(parent_id);
	}
    
	LL_WARNS("SLM") << "get_folder_path_length() couldn't trace a path from the descendant to the ancestor" << LL_ENDL;
	return -1;
}

// local helper
// Returns true if all items within the argument folder are fit for sale, false otherwise
bool has_correct_permissions_for_sale(LLInventoryCategory* cat, std::string& error_msg)
{
	LLInventoryModel::cat_array_t* cat_array;
	LLInventoryModel::item_array_t* item_array;
	gInventory.getDirectDescendentsOf(cat->getUUID(),cat_array,item_array);
    
	LLInventoryModel::item_array_t item_array_copy = *item_array;
    
	for (LLInventoryModel::item_array_t::iterator iter = item_array_copy.begin(); iter != item_array_copy.end(); iter++)
	{
		LLInventoryItem* item = *iter;
        if (!can_move_to_marketplace(item, error_msg, false))
        {
            return false;
        }
	}
    
	LLInventoryModel::cat_array_t cat_array_copy = *cat_array;
    
	for (LLInventoryModel::cat_array_t::iterator iter = cat_array_copy.begin(); iter != cat_array_copy.end(); iter++)
	{
		LLInventoryCategory* category = *iter;
		if (!has_correct_permissions_for_sale(category, error_msg))
        {
            return false;
        }
	}
    return true;
}

// Returns true if inv_item can be dropped in dest_folder, a folder nested in marketplace listings (or merchant inventory) under the root_folder root
// If returns is false, tooltip_msg contains an error message to display to the user (localized and all).
// bundle_size is the amount of sibling items that are getting moved to the marketplace at the same time.
bool can_move_item_to_marketplace(const LLInventoryCategory* root_folder, LLInventoryCategory* dest_folder, LLInventoryItem* inv_item, std::string& tooltip_msg, S32 bundle_size, bool from_paste)
{
    // Check stock folder type matches item type in marketplace listings or merchant outbox (even if of no use there for the moment)
    LLViewerInventoryCategory* view_folder = dynamic_cast<LLViewerInventoryCategory*>(dest_folder);
    bool move_in_stock = (view_folder && (view_folder->getPreferredType() == LLFolderType::FT_MARKETPLACE_STOCK));
    bool accept = (view_folder && view_folder->acceptItem(inv_item));
    if (!accept)
    {
        tooltip_msg = LLTrans::getString("TooltipOutboxMixedStock");
    }

    // Check that the item has the right type and permissions to be sold on the marketplace
    if (accept)
    {
        accept = can_move_to_marketplace(inv_item, tooltip_msg, true);
    }
    
    // Check that the total amount of items won't violate the max limit on the marketplace
    if (accept)
    {
        // If the dest folder is a stock folder, we do not count the incoming items toward the total (stock items are seen as one)
        int existing_item_count = (move_in_stock ? 0 : bundle_size);
        
        // If the dest folder is a stock folder, we do assume that the incoming items are also stock items (they should anyway)
        int existing_stock_count = (move_in_stock ? bundle_size : 0);
        
        int existing_folder_count = 0;
        
        // Get the version folder: that's where the counts start from
        const LLViewerInventoryCategory * version_folder = ((root_folder && (root_folder != dest_folder)) ? gInventory.getFirstDescendantOf(root_folder->getUUID(), dest_folder->getUUID()) : NULL);

        if (version_folder)
        {
            if (!from_paste && gInventory.isObjectDescendentOf(inv_item->getUUID(), version_folder->getUUID()))
            {
                // Clear those counts or they will be counted twice because we're already inside the version category
                existing_item_count = 0;
            }

            LLInventoryModel::cat_array_t existing_categories;
            LLInventoryModel::item_array_t existing_items;
            
            gInventory.collectDescendents(version_folder->getUUID(), existing_categories, existing_items, FALSE);
            
            existing_item_count += count_copyable_items(existing_items) + count_stock_folders(existing_categories);
            existing_stock_count += count_stock_items(existing_items);
            existing_folder_count += existing_categories.size();
            
            // If the incoming item is a nocopy (stock) item, we need to consider that it will create a stock folder
            if (!inv_item->getPermissions().allowOperationBy(PERM_COPY, gAgent.getID(), gAgent.getGroupID()) && !move_in_stock)
            {
                // Note : we do not assume that all incoming items are nocopy of different kinds...
                existing_folder_count += 1;
            }
        }
        
        if (existing_item_count > gSavedSettings.getU32("InventoryOutboxMaxItemCount"))
        {
            LLStringUtil::format_map_t args;
            U32 amount = gSavedSettings.getU32("InventoryOutboxMaxItemCount");
            args["[AMOUNT]"] = llformat("%d",amount);
            tooltip_msg = LLTrans::getString("TooltipOutboxTooManyObjects", args);
            accept = false;
        }
        else if (existing_stock_count > gSavedSettings.getU32("InventoryOutboxMaxStockItemCount"))
        {
            LLStringUtil::format_map_t args;
            U32 amount = gSavedSettings.getU32("InventoryOutboxMaxStockItemCount");
            args["[AMOUNT]"] = llformat("%d",amount);
            tooltip_msg = LLTrans::getString("TooltipOutboxTooManyStockItems", args);
            accept = false;
        }
        else if (existing_folder_count > gSavedSettings.getU32("InventoryOutboxMaxFolderCount"))
        {
            LLStringUtil::format_map_t args;
            U32 amount = gSavedSettings.getU32("InventoryOutboxMaxFolderCount");
            args["[AMOUNT]"] = llformat("%d",amount);
            tooltip_msg = LLTrans::getString("TooltipOutboxTooManyFolders", args);
            accept = false;
        }
    }

    return accept;
}

// Returns true if inv_cat can be dropped in dest_folder, a folder nested in marketplace listings (or merchant inventory) under the root_folder root
// If returns is false, tooltip_msg contains an error message to display to the user (localized and all).
// bundle_size is the amount of sibling items that are getting moved to the marketplace at the same time.
bool can_move_folder_to_marketplace(const LLInventoryCategory* root_folder, LLInventoryCategory* dest_folder, LLInventoryCategory* inv_cat, std::string& tooltip_msg, S32 bundle_size, bool check_items, bool from_paste)
{
    bool accept = true;
    
    // Compute the nested folders level we'll add into with that incoming folder
    int incoming_folder_depth = get_folder_levels(inv_cat);
    // Compute the nested folders level we're inserting ourselves in
    // Note: add 1 when inserting under a listing folder as we need to take the root listing folder in the count
    int insertion_point_folder_depth = (root_folder ? get_folder_path_length(root_folder->getUUID(), dest_folder->getUUID()) + 1 : 1);

    // Get the version folder: that's where the folders and items counts start from
    const LLViewerInventoryCategory * version_folder = (insertion_point_folder_depth >= 2 ? gInventory.getFirstDescendantOf(root_folder->getUUID(), dest_folder->getUUID()) : NULL);
    
    // Compare the whole with the nested folders depth limit
    // Note: substract 2 as we leave root and version folder out of the count threshold
    if ((incoming_folder_depth + insertion_point_folder_depth - 2) > (S32)(gSavedSettings.getU32("InventoryOutboxMaxFolderDepth")))
    {
        LLStringUtil::format_map_t args;
        U32 amount = gSavedSettings.getU32("InventoryOutboxMaxFolderDepth");
        args["[AMOUNT]"] = llformat("%d",amount);
        tooltip_msg = LLTrans::getString("TooltipOutboxFolderLevels", args);
        accept = false;
    }
    
    if (accept)
    {
        LLInventoryModel::cat_array_t descendent_categories;
        LLInventoryModel::item_array_t descendent_items;
        gInventory.collectDescendents(inv_cat->getUUID(), descendent_categories, descendent_items, FALSE);
    
        int dragged_folder_count = descendent_categories.size() + bundle_size;  // Note: We assume that we're moving a bunch of folders in. That might be wrong...
        int dragged_item_count = count_copyable_items(descendent_items) + count_stock_folders(descendent_categories);
        int dragged_stock_count = count_stock_items(descendent_items);
        int existing_item_count = 0;
        int existing_stock_count = 0;
        int existing_folder_count = 0;
    
        if (version_folder)
        {
            if (!from_paste && gInventory.isObjectDescendentOf(inv_cat->getUUID(), version_folder->getUUID()))
            {
                // Clear those counts or they will be counted twice because we're already inside the version category
                dragged_folder_count = 0;
                dragged_item_count = 0;
                dragged_stock_count = 0;
            }
        
            // Tally the total number of categories and items inside the root folder
            LLInventoryModel::cat_array_t existing_categories;
            LLInventoryModel::item_array_t existing_items;
            gInventory.collectDescendents(version_folder->getUUID(), existing_categories, existing_items, FALSE);
        
            existing_folder_count += existing_categories.size();
            existing_item_count += count_copyable_items(existing_items) + count_stock_folders(existing_categories);
            existing_stock_count += count_stock_items(existing_items);
        }
    
        const int total_folder_count = existing_folder_count + dragged_folder_count;
        const int total_item_count = existing_item_count + dragged_item_count;
        const int total_stock_count = existing_stock_count + dragged_stock_count;
    
        if (total_folder_count > gSavedSettings.getU32("InventoryOutboxMaxFolderCount"))
        {
            LLStringUtil::format_map_t args;
            U32 amount = gSavedSettings.getU32("InventoryOutboxMaxFolderCount");
            args["[AMOUNT]"] = llformat("%d",amount);
            tooltip_msg = LLTrans::getString("TooltipOutboxTooManyFolders", args);
            accept = false;
        }
        else if (total_item_count > gSavedSettings.getU32("InventoryOutboxMaxItemCount"))
        {
            LLStringUtil::format_map_t args;
            U32 amount = gSavedSettings.getU32("InventoryOutboxMaxItemCount");
            args["[AMOUNT]"] = llformat("%d",amount);
            tooltip_msg = LLTrans::getString("TooltipOutboxTooManyObjects", args);
            accept = false;
        }
        else if (total_stock_count > gSavedSettings.getU32("InventoryOutboxMaxStockItemCount"))
        {
            LLStringUtil::format_map_t args;
            U32 amount = gSavedSettings.getU32("InventoryOutboxMaxStockItemCount");
            args["[AMOUNT]"] = llformat("%d",amount);
            tooltip_msg = LLTrans::getString("TooltipOutboxTooManyStockItems", args);
            accept = false;
        }
        
        // Now check that each item in the folder can be moved in the marketplace
        if (accept && check_items)
        {
            for (S32 i=0; i < descendent_items.size(); ++i)
            {
                LLInventoryItem* item = descendent_items[i];
                if (!can_move_to_marketplace(item, tooltip_msg, false))
                {
                    accept = false;
                    break;
                }
            }
        }
    }
    
    return accept;
}

// Can happen asynhroneously!!!
bool move_item_to_marketplacelistings(LLInventoryItem* inv_item, LLUUID dest_folder, bool copy)
{
    // Get the marketplace listings depth of the destination folder, exit with error if not under marketplace
    S32 depth = depth_nesting_in_marketplace(dest_folder);
    if (depth < 0)
    {
		LLSD subs;
		subs["[ERROR_CODE]"] = LLTrans::getString("Marketplace Error Prefix") + LLTrans::getString("Marketplace Error Not Merchant");
		LLNotificationsUtil::add("MerchantPasteFailed", subs);
        return false;
    }

    // We will collapse links into items/folders
	LLViewerInventoryItem * viewer_inv_item = (LLViewerInventoryItem *) inv_item;
	LLViewerInventoryCategory * linked_category = viewer_inv_item->getLinkedCategory();
    
	if (linked_category != NULL)
	{
        // Move the linked folder directly
		return move_folder_to_marketplacelistings(linked_category, dest_folder, copy);
	}
	else
	{
        // Grab the linked item if any
		LLViewerInventoryItem * linked_item = viewer_inv_item->getLinkedItem();
        viewer_inv_item = (linked_item != NULL ? linked_item : viewer_inv_item);
    
        // If we want to copy but the item is no copy, fail silently (this is a common case that doesn't warrant notification)
        if (copy && !viewer_inv_item->getPermissions().allowOperationBy(PERM_COPY, gAgent.getID(), gAgent.getGroupID()))
        {
            return false;
        }
        
        // Check that the agent has transfer permission on the item: this is required as a resident cannot
        // put on sale items she cannot transfer. Proceed with move if we have permission.
        std::string error_msg;
        if (can_move_to_marketplace(inv_item, error_msg, true))
        {
            // When moving an isolated item, we might need to create the folder structure to support it

            LLUUID item_id = inv_item->getUUID();
            std::function<void(const LLUUID&)> callback_create_stock = [copy, item_id](const LLUUID& new_cat_id)
            {
                if (new_cat_id.isNull())
                {
                    LL_WARNS() << "Failed to create category" << LL_ENDL;
                    LLSD subs;
                    subs["[ERROR_CODE]"] =
                        LLTrans::getString("Marketplace Error Prefix") + LLTrans::getString("Marketplace Error Not Accepted");
                    LLNotificationsUtil::add("MerchantPasteFailed", subs);
                    return;
                }

                // Verify we can have this item in that destination category
                LLViewerInventoryCategory* dest_cat = gInventory.getCategory(new_cat_id);
                LLViewerInventoryItem * viewer_inv_item = gInventory.getItem(item_id);
                if (!dest_cat || !viewer_inv_item)
                {
                    LL_WARNS() << "Move to marketplace: item or folder do not exist" << LL_ENDL;

                    LLSD subs;
                    subs["[ERROR_CODE]"] =
                        LLTrans::getString("Marketplace Error Prefix") + LLTrans::getString("Marketplace Error Not Accepted");
                    LLNotificationsUtil::add("MerchantPasteFailed", subs);
                    return;
                }
                if (!dest_cat->acceptItem(viewer_inv_item))
                {
                    LLSD subs;
                    subs["[ERROR_CODE]"] = LLTrans::getString("Marketplace Error Prefix") + LLTrans::getString("Marketplace Error Not Accepted");
                    LLNotificationsUtil::add("MerchantPasteFailed", subs);
                }

                if (copy)
                {
                    // Copy the item
                    LLPointer<LLInventoryCallback> cb = new LLBoostFuncInventoryCallback(boost::bind(update_folder_cb, new_cat_id));
                    copy_inventory_item(
                        gAgent.getID(),
                        viewer_inv_item->getPermissions().getOwner(),
                        viewer_inv_item->getUUID(),
                        new_cat_id,
                        std::string(),
                        cb);
                }
                else
                {
                    // Reparent the item
                    gInventory.changeItemParent(viewer_inv_item, new_cat_id, true);
                }
            };

            std::function<void(const LLUUID&)> callback_dest_create = [item_id, callback_create_stock](const LLUUID& new_cat_id)
            {
                if (new_cat_id.isNull())
                {
                    LL_WARNS() << "Failed to create category" << LL_ENDL;
                    LLSD subs;
                    subs["[ERROR_CODE]"] =
                        LLTrans::getString("Marketplace Error Prefix") + LLTrans::getString("Marketplace Error Not Accepted");
                    LLNotificationsUtil::add("MerchantPasteFailed", subs);
                    return;
                }

                LLViewerInventoryCategory* dest_cat = gInventory.getCategory(new_cat_id);
                LLViewerInventoryItem * viewer_inv_item = gInventory.getItem(item_id);
                if (!viewer_inv_item->getPermissions().allowOperationBy(PERM_COPY, gAgent.getID(), gAgent.getGroupID()) &&
                    (dest_cat->getPreferredType() != LLFolderType::FT_MARKETPLACE_STOCK))
                {
                    // We need to create a stock folder to move a no copy item
                    gInventory.createNewCategory(new_cat_id, LLFolderType::FT_MARKETPLACE_STOCK, viewer_inv_item->getName(), callback_create_stock);
                }
                else
                {
                    callback_create_stock(new_cat_id);
                }
            };

            if (depth == 0)
            {
                // We need a listing folder
               gInventory.createNewCategory(dest_folder,
                                            LLFolderType::FT_NONE,
                                            viewer_inv_item->getName(),
                                            [callback_dest_create](const LLUUID &new_cat_id)
                                            {
                                                if (new_cat_id.isNull())
                                                {
                                                    LL_WARNS() << "Failed to create listing folder for marketpace" << LL_ENDL;
                                                    return;
                                                }
                                                LLViewerInventoryCategory *dest_cat = gInventory.getCategory(new_cat_id);
                                                if (!dest_cat)
                                                {
                                                    LL_WARNS() << "Failed to find freshly created listing folder" << LL_ENDL;
                                                    return;
                                                }
                                                // version folder
                                                gInventory.createNewCategory(new_cat_id,
                                                                             LLFolderType::FT_NONE,
                                                                             dest_cat->getName(),
                                                                             callback_dest_create);
                                            });
            }
            else if (depth == 1)
            {
                // We need a version folder
                gInventory.createNewCategory(dest_folder, LLFolderType::FT_NONE, viewer_inv_item->getName(), callback_dest_create);
            }
            else
            {
                callback_dest_create(dest_folder);
            }
        }
        else
        {
            LLSD subs;
            subs["[ERROR_CODE]"] = LLTrans::getString("Marketplace Error Prefix") + error_msg;
            LLNotificationsUtil::add("MerchantPasteFailed", subs);
            return false;
        }
    }
    
    open_marketplace_listings();
    return true;
}

bool move_folder_to_marketplacelistings(LLInventoryCategory* inv_cat, const LLUUID& dest_folder, bool copy, bool move_no_copy_items)
{
    // Check that we have adequate permission on all items being moved. Proceed if we do.
    std::string error_msg;
    if (has_correct_permissions_for_sale(inv_cat, error_msg))
    {
        // Get the destination folder
        LLViewerInventoryCategory* dest_cat = gInventory.getCategory(dest_folder);

        // Check it's not a stock folder
        if (dest_cat->getPreferredType() == LLFolderType::FT_MARKETPLACE_STOCK)
        {
            LLSD subs;
            subs["[ERROR_CODE]"] = LLTrans::getString("Marketplace Error Prefix") + LLTrans::getString("Marketplace Error Not Accepted");
            LLNotificationsUtil::add("MerchantPasteFailed", subs);
            return false;
        }
        
        // Get the parent folder of the moved item : we may have to update it
        LLUUID src_folder = inv_cat->getParentUUID();

        LLViewerInventoryCategory * viewer_inv_cat = (LLViewerInventoryCategory *) inv_cat;
        if (copy)
        {
            // Copy the folder
            copy_inventory_category(&gInventory, viewer_inv_cat, dest_folder, LLUUID::null, move_no_copy_items);
        }
        else
        {
            LL_INFOS("SLM") << "Move category " << make_info(viewer_inv_cat) << " to '" << make_inventory_path(dest_folder) << "'" << LL_ENDL;
            // Reparent the folder
            gInventory.changeCategoryParent(viewer_inv_cat, dest_folder, false);
            // Check the destination folder recursively for no copy items and promote the including folders if any
            LLMarketplaceValidator::getInstance()->validateMarketplaceListings(dest_folder);
        }

        // Update the modified folders
        update_marketplace_category(src_folder);
        update_marketplace_category(dest_folder);
        gInventory.notifyObservers();
    }
    else
    {
        LLSD subs;
        subs["[ERROR_CODE]"] = LLTrans::getString("Marketplace Error Prefix") + error_msg;
        LLNotificationsUtil::add("MerchantPasteFailed", subs);
        return false;
    }
    
    open_marketplace_listings();
    return true;
}

bool sort_alpha(const LLViewerInventoryCategory* cat1, const LLViewerInventoryCategory* cat2)
{
	return cat1->getName().compare(cat2->getName()) < 0;
}

// Make all relevant business logic checks on the marketplace listings starting with the folder as argument.
// This function does no deletion of listings but a mere audit and raises issues to the user (through the
// optional callback cb).
// The only inventory changes that are done is to move and sort folders containing no-copy items to stock folders.
// @pending_callbacks - how many callbacks we are waiting for, must be inited before use
// @result - true if things validate, false if issues are raised, must be inited before use
typedef boost::function<void(S32 pending_callbacks, bool result)> validation_result_callback_t;
void validate_marketplacelistings(
    LLInventoryCategory* cat,
    validation_result_callback_t cb_result,
    LLMarketplaceValidator::validation_msg_callback_t cb_msg,
    bool fix_hierarchy,
    S32 depth,
    bool notify_observers,
    S32 &pending_callbacks,
    bool &result)
{
    // Get the type and the depth of the folder
    LLViewerInventoryCategory * viewer_cat = (LLViewerInventoryCategory *) (cat);
	const LLFolderType::EType folder_type = cat->getPreferredType();
    if (depth < 0)
    {
        // If the depth argument was not provided, evaluate the depth directly
        depth = depth_nesting_in_marketplace(cat->getUUID());
    }
    if (depth < 0)
    {
        // If the folder is not under the marketplace listings root, we run validation as if it was a listing folder and prevent any hierarchy fix
        // This allows the function to be used to pre-validate a folder anywhere in the inventory
        depth = 1;
        fix_hierarchy = false;
    }
    
    // Set the indentation for print output (typically, audit button in marketplace folder floater)
    std::string indent;
    for (int i = 1; i < depth; i++)
    {
        indent += "    ";
    }

    // Check out that version folders are marketplace ready
    if (depth == 2)
    {
        std::string message;
        // Note: if we fix the hierarchy, we want to check the items individually, hence the last argument here
        if (!can_move_folder_to_marketplace(cat, cat, cat, message, 0, fix_hierarchy))
        {
            result = false;
            if (cb_msg)
            {
                message = indent + cat->getName() + LLTrans::getString("Marketplace Validation Error") + " " + message;
                cb_msg(message,depth,LLError::LEVEL_ERROR);
            }
        }
    }
    
    // Check out that stock folders are at the right level
    if ((folder_type == LLFolderType::FT_MARKETPLACE_STOCK) && (depth <= 2))
    {
        if (fix_hierarchy)
        {
            if (cb_msg)
            {
                std::string message = indent + cat->getName() + LLTrans::getString("Marketplace Validation Warning") + " " + LLTrans::getString("Marketplace Validation Warning Stock");
                cb_msg(message,depth,LLError::LEVEL_WARN);
            }

            // Nest the stock folder one level deeper in a normal folder and restart from there
            pending_callbacks++;
            LLUUID parent_uuid = cat->getParentUUID();
            LLUUID cat_uuid = cat->getUUID();
            gInventory.createNewCategory(parent_uuid,
                LLFolderType::FT_NONE,
                cat->getName(),
                [cat_uuid, cb_result, cb_msg, fix_hierarchy, depth](const LLUUID &new_cat_id)
            {
                if (new_cat_id.isNull())
                {
                    cb_result(0, false);
                    return;
                }
                LLInventoryCategory * move_cat = gInventory.getCategory(cat_uuid);
                LLViewerInventoryCategory * viewer_cat = (LLViewerInventoryCategory *)(move_cat);
                LLInventoryCategory * new_cat = gInventory.getCategory(new_cat_id);
                gInventory.changeCategoryParent(viewer_cat, new_cat_id, false);
                S32 pending = 0;
                bool result = true;
                validate_marketplacelistings(new_cat, cb_result, cb_msg, fix_hierarchy, depth + 1, true, pending, result);
                cb_result(pending, result);
            }
            );
            result = false;
            return;
        }
        else
        {
            result = false;
            if (cb_msg)
            {
                std::string message = indent + cat->getName() + LLTrans::getString("Marketplace Validation Error") + " " + LLTrans::getString("Marketplace Validation Warning Stock");
                cb_msg(message,depth,LLError::LEVEL_ERROR);
            }
        }
    }
    
    // Item sorting and validation : sorting and moving the various stock items is complicated as the set of constraints is high
    // We need to:
    // * separate non stock items, stock items per types in different folders
    // * have stock items nested at depth 2 at least
    // * never ever move the non-stock items
    
	LLInventoryModel::cat_array_t* cat_array;
	LLInventoryModel::item_array_t* item_array;
	gInventory.getDirectDescendentsOf(cat->getUUID(),cat_array,item_array);
    
    // We use a composite (type,permission) key on that map to store UUIDs of items of same (type,permissions)
    std::map<U32, std::vector<LLUUID> > items_vector;

    // Parse the items and create vectors of item UUIDs sorting copyable items and stock items of various types
    bool has_bad_items = false;
	LLInventoryModel::item_array_t item_array_copy = *item_array;
	for (LLInventoryModel::item_array_t::iterator iter = item_array_copy.begin(); iter != item_array_copy.end(); iter++)
	{
		LLInventoryItem* item = *iter;
        LLViewerInventoryItem * viewer_inv_item = (LLViewerInventoryItem *) item;
        
        // Test but skip items that shouldn't be there to start with, raise an error message for those
        std::string error_msg;
        if (!can_move_to_marketplace(item, error_msg, false))
        {
            has_bad_items = true;
            if (cb_msg && fix_hierarchy)
            {
                std::string message = indent + viewer_inv_item->getName() + LLTrans::getString("Marketplace Validation Error") + " " + error_msg;
                cb_msg(message,depth,LLError::LEVEL_ERROR);
            }
            continue;
        }
        // Update the appropriate vector item for that type
        LLInventoryType::EType type = LLInventoryType::IT_COUNT;    // Default value for non stock items
        U32 perms = 0;
        if (!viewer_inv_item->getPermissions().allowOperationBy(PERM_COPY, gAgent.getID(), gAgent.getGroupID()))
        {
            // Get the item type for stock items
            type = viewer_inv_item->getInventoryType();
            perms = viewer_inv_item->getPermissions().getMaskNextOwner();
        }
        U32 key = (((U32)(type) & 0xFF) << 24) | (perms & 0xFFFFFF);
        items_vector[key].push_back(viewer_inv_item->getUUID());
	}
    
    // How many types of items? Which type is it if only one?
    S32 count = items_vector.size();
    U32 default_key = (U32)(LLInventoryType::IT_COUNT) << 24; // This is the key for any normal copyable item
    U32 unique_key = (count == 1 ? items_vector.begin()->first : default_key); // The key in the case of one item type only
    
    // If we have no items in there (only folders or empty), analyze a bit further
    if ((count == 0) && !has_bad_items)
    {
        if (cat_array->size() == 0)
        {
            // So we have no item and no folder. That's at least a warning.
            if (depth == 2)
            {
                // If this is an empty version folder, warn only (listing won't be delivered by AIS, but only AIS should unlist)
                if (cb_msg)
                {
                    std::string message = indent + cat->getName() + LLTrans::getString("Marketplace Validation Error Empty Version");
                    cb_msg(message,depth,LLError::LEVEL_WARN);
                }
            }
            else if ((folder_type == LLFolderType::FT_MARKETPLACE_STOCK) && (depth > 2))
            {
                // If this is a legit but empty stock folder, warn only (listing must stay searchable when out of stock)
                if (cb_msg)
                {
                    std::string message = indent + cat->getName() + LLTrans::getString("Marketplace Validation Error Empty Stock");
                    cb_msg(message,depth,LLError::LEVEL_WARN);
                }
            }
            else if (cb_msg)
            {
                // We warn if there's nothing in a regular folder (may be it's an under construction listing)
                std::string message = indent + cat->getName() + LLTrans::getString("Marketplace Validation Warning Empty");
                cb_msg(message,depth,LLError::LEVEL_WARN);
            }
        }
        else
        {
            // Done with that folder : Print out the folder name unless we already found an error here
            if (cb_msg && result && (depth >= 1))
            {
                std::string message = indent + cat->getName() + LLTrans::getString("Marketplace Validation Log");
                cb_msg(message,depth,LLError::LEVEL_INFO);
            }
        }
    }
    // If we have a single type of items of the right type in the right place, we're done
    else if ((count == 1) && !has_bad_items && (((unique_key == default_key) && (depth > 1)) || ((folder_type == LLFolderType::FT_MARKETPLACE_STOCK) && (depth > 2) && (cat_array->size() == 0))))
    {
        // Done with that folder : Print out the folder name unless we already found an error here
        if (cb_msg && result && (depth >= 1))
        {
            std::string message = indent + cat->getName() + LLTrans::getString("Marketplace Validation Log");
            cb_msg(message,depth,LLError::LEVEL_INFO);
        }
    }
    else
    {
        if (fix_hierarchy && !has_bad_items)
        {
            // Alert the user when an existing stock folder has to be split
            if ((folder_type == LLFolderType::FT_MARKETPLACE_STOCK) && ((count >= 2) || (cat_array->size() > 0)))
            {
                LLNotificationsUtil::add("AlertMerchantStockFolderSplit");
            }
            // If we have more than 1 type of items or we are at the listing level or we have stock/no stock type mismatch, wrap the items in subfolders
            if ((count > 1) || (depth == 1) ||
                ((folder_type == LLFolderType::FT_MARKETPLACE_STOCK) && (unique_key == default_key)) ||
                ((folder_type != LLFolderType::FT_MARKETPLACE_STOCK) && (unique_key != default_key)))
            {
                // Create one folder per vector at the right depth and of the right type
                std::map<U32, std::vector<LLUUID> >::iterator items_vector_it = items_vector.begin();
                while (items_vector_it != items_vector.end())
                {
                    // Create a new folder
                    const LLUUID parent_uuid = (depth > 2 ? viewer_cat->getParentUUID() : viewer_cat->getUUID());
                    const LLUUID origin_uuid = viewer_cat->getUUID();
                    LLViewerInventoryItem* viewer_inv_item = gInventory.getItem(items_vector_it->second.back());
                    std::string folder_name = (depth >= 1 ? viewer_cat->getName() : viewer_inv_item->getName());
                    LLFolderType::EType new_folder_type = (items_vector_it->first == default_key ? LLFolderType::FT_NONE : LLFolderType::FT_MARKETPLACE_STOCK);
                    if (cb_msg)
                    {
                        std::string message = "";
                        if (new_folder_type == LLFolderType::FT_MARKETPLACE_STOCK)
                        {
                            message = indent + folder_name + LLTrans::getString("Marketplace Validation Warning Create Stock");
                        }
                        else
                        {
                            message = indent + folder_name + LLTrans::getString("Marketplace Validation Warning Create Version");
                        }
                        cb_msg(message,depth,LLError::LEVEL_WARN);
                    }

                    pending_callbacks++;
                    std::vector<LLUUID> uuid_vector = items_vector_it->second; // needs to be a copy for lambda
                    gInventory.createNewCategory(
                        parent_uuid,
                        new_folder_type,
                        folder_name,
                        [uuid_vector, cb_result, cb_msg, depth, parent_uuid, origin_uuid, notify_observers](const LLUUID &new_category_id)
                    {
                        // Move each item to the new folder
                        std::vector<LLUUID>::const_reverse_iterator iter = uuid_vector.rbegin();
                        while (iter != uuid_vector.rend())
                        {
                            LLViewerInventoryItem* viewer_inv_item = gInventory.getItem(*iter);
                            if (cb_msg)
                            {
                                std::string indent;
                                for (int i = 1; i < depth; i++)
                                {
                                    indent += "    ";
                                }
                                std::string message = indent + viewer_inv_item->getName() + LLTrans::getString("Marketplace Validation Warning Move");
                                cb_msg(message, depth, LLError::LEVEL_WARN);
                            }
                            gInventory.changeItemParent(viewer_inv_item, new_category_id, true);
                            iter++;
                        }

                        if (origin_uuid != parent_uuid)
                        {
                            // We might have moved last item from a folder, check if it needs to be removed
                            LLViewerInventoryCategory* cat = gInventory.getCategory(origin_uuid);
                            if (cat->getDescendentCount() == 0)
                            {
                                // Remove previous folder if it ends up empty
                                if (cb_msg)
                                {
                                    std::string indent;
                                    for (int i = 1; i < depth; i++)
                                    {
                                        indent += "    ";
                                    }
                                    std::string message = indent + cat->getName() + LLTrans::getString("Marketplace Validation Warning Delete");
                                    cb_msg(message, depth, LLError::LEVEL_WARN);
                                }
                                gInventory.removeCategory(cat->getUUID());
                                if (notify_observers)
                                {
                                    gInventory.notifyObservers();
                                }
                            }
                        }

                        // Next type
                        update_marketplace_category(parent_uuid);
                        update_marketplace_category(new_category_id);
                        if (notify_observers)
                        {
                            gInventory.notifyObservers();
                        }
                        cb_result(0, true);
                    }
                    );
                    items_vector_it++;
                }
            }
            // Stock folder should have no sub folder so reparent those up
            if (folder_type == LLFolderType::FT_MARKETPLACE_STOCK)
            {
                LLUUID parent_uuid = cat->getParentUUID();
                gInventory.getDirectDescendentsOf(cat->getUUID(),cat_array,item_array);
                LLInventoryModel::cat_array_t cat_array_copy = *cat_array;
                for (LLInventoryModel::cat_array_t::iterator iter = cat_array_copy.begin(); iter != cat_array_copy.end(); iter++)
                {
                    LLViewerInventoryCategory * viewer_cat = (LLViewerInventoryCategory *) (*iter);
                    gInventory.changeCategoryParent(viewer_cat, parent_uuid, false);
                    validate_marketplacelistings(viewer_cat, cb_result, cb_msg, fix_hierarchy, depth, false, pending_callbacks, result);
                }
            }
        }
        else if (cb_msg)
        {
            // We are not fixing the hierarchy but reporting problems, report everything we can find
            // Print the folder name
            if (result && (depth >= 1))
            {
                if ((folder_type == LLFolderType::FT_MARKETPLACE_STOCK) && (count >= 2))
                {
                    // Report if a stock folder contains a mix of items
                    result = false;
                    std::string message = indent + cat->getName() + LLTrans::getString("Marketplace Validation Error Mixed Stock");
                    cb_msg(message,depth,LLError::LEVEL_ERROR);
                }
                else if ((folder_type == LLFolderType::FT_MARKETPLACE_STOCK) && (cat_array->size() != 0))
                {
                    // Report if a stock folder contains subfolders
                    result = false;
                    std::string message = indent + cat->getName() + LLTrans::getString("Marketplace Validation Error Subfolder In Stock");
                    cb_msg(message,depth,LLError::LEVEL_ERROR);
                }
                else
                {
                    // Simply print the folder name
                    std::string message = indent + cat->getName() + LLTrans::getString("Marketplace Validation Log");
                    cb_msg(message,depth,LLError::LEVEL_INFO);
                }
            }
            // Scan each item and report if there's a problem
            LLInventoryModel::item_array_t item_array_copy = *item_array;
            for (LLInventoryModel::item_array_t::iterator iter = item_array_copy.begin(); iter != item_array_copy.end(); iter++)
            {
                LLInventoryItem* item = *iter;
                LLViewerInventoryItem * viewer_inv_item = (LLViewerInventoryItem *) item;
                std::string error_msg;
                if (!can_move_to_marketplace(item, error_msg, false))
                {
                    // Report items that shouldn't be there to start with
                    result = false;
                    std::string message = indent + "    " + viewer_inv_item->getName() + LLTrans::getString("Marketplace Validation Error") + " " + error_msg;
                    cb_msg(message,depth,LLError::LEVEL_ERROR);
                }
                else if ((!viewer_inv_item->getPermissions().allowOperationBy(PERM_COPY, gAgent.getID(), gAgent.getGroupID())) && (folder_type != LLFolderType::FT_MARKETPLACE_STOCK))
                {
                    // Report stock items that are misplaced
                    result = false;
                    std::string message = indent + "    " + viewer_inv_item->getName() + LLTrans::getString("Marketplace Validation Error Stock Item");
                    cb_msg(message,depth,LLError::LEVEL_ERROR);
                }
                else if (depth == 1)
                {
                    // Report items not wrapped in version folder
                    result = false;
                    std::string message = indent + "    " + viewer_inv_item->getName() + LLTrans::getString("Marketplace Validation Warning Unwrapped Item");
                    cb_msg(message,depth,LLError::LEVEL_ERROR);
                }
            }
        }
        
        // Clean up
        if (viewer_cat->getDescendentCount() == 0)
        {
            // Remove the current folder if it ends up empty
            if (cb_msg)
            {
                std::string message = indent + viewer_cat->getName() + LLTrans::getString("Marketplace Validation Warning Delete");
                cb_msg(message,depth,LLError::LEVEL_WARN);
            }
            gInventory.removeCategory(cat->getUUID());
            if (notify_observers)
            {
                gInventory.notifyObservers();
            }
            result &=!has_bad_items;
            return;
        }
    }

    // Recursion : Perform the same validation on each nested folder
    gInventory.getDirectDescendentsOf(cat->getUUID(),cat_array,item_array);
	LLInventoryModel::cat_array_t cat_array_copy = *cat_array;
    // Sort the folders in alphabetical order first
    std::sort(cat_array_copy.begin(), cat_array_copy.end(), sort_alpha);
   
	for (LLInventoryModel::cat_array_t::iterator iter = cat_array_copy.begin(); iter != cat_array_copy.end(); iter++)
	{
		LLInventoryCategory* category = *iter;
		validate_marketplacelistings(category, cb_result, cb_msg, fix_hierarchy, depth + 1, false, pending_callbacks, result);
	}

    update_marketplace_category(cat->getUUID(), true, true);
    if (notify_observers)
    {
        gInventory.notifyObservers();
    }
    result &= !has_bad_items;
}

void change_item_parent(const LLUUID& item_id, const LLUUID& new_parent_id)
{
	LLInventoryItem* inv_item = gInventory.getItem(item_id);
	if (inv_item)
	{
		LLInventoryModel::update_list_t update;
		LLInventoryModel::LLCategoryUpdate old_folder(inv_item->getParentUUID(), -1);
		update.push_back(old_folder);
		LLInventoryModel::LLCategoryUpdate new_folder(new_parent_id, 1);
		update.push_back(new_folder);
		gInventory.accountForUpdate(update);

		LLPointer<LLViewerInventoryItem> new_item = new LLViewerInventoryItem(inv_item);
		new_item->setParent(new_parent_id);
		new_item->updateParentOnServer(false);
		gInventory.updateItem(new_item);
		gInventory.notifyObservers();
	}
}

void move_items_to_folder(const LLUUID& new_cat_uuid, const uuid_vec_t& selected_uuids)
{
    for (uuid_vec_t::const_iterator it = selected_uuids.begin(); it != selected_uuids.end(); ++it)
    {
        LLInventoryItem* inv_item = gInventory.getItem(*it);
        if (inv_item)
        {
            change_item_parent(*it, new_cat_uuid);
        }
        else
        {
            LLInventoryCategory* inv_cat = gInventory.getCategory(*it);
            if (inv_cat && !LLFolderType::lookupIsProtectedType(inv_cat->getPreferredType()))
            {
                gInventory.changeCategoryParent((LLViewerInventoryCategory*)inv_cat, new_cat_uuid, false);
            }
        }
    }

    LLFloater* floater_inventory = LLFloaterReg::getInstance("inventory");
    if (!floater_inventory)
    {
        LL_WARNS() << "Could not find My Inventory floater" << LL_ENDL;
        return;
    }
    LLSidepanelInventory *sidepanel_inventory =	LLFloaterSidePanelContainer::getPanel<LLSidepanelInventory>("inventory");
    if (sidepanel_inventory)
    {
        if (sidepanel_inventory->getActivePanel())
        {
            sidepanel_inventory->getActivePanel()->setSelection(new_cat_uuid, TAKE_FOCUS_YES);
            LLFolderViewItem* fv_folder = sidepanel_inventory->getActivePanel()->getItemByID(new_cat_uuid);
            if (fv_folder)
            {
                fv_folder->setOpen(TRUE);
            }
        }
    }
}

bool is_only_cats_selected(const uuid_vec_t& selected_uuids)
{
    for (uuid_vec_t::const_iterator it = selected_uuids.begin(); it != selected_uuids.end(); ++it)
    {
        LLInventoryCategory* inv_cat = gInventory.getCategory(*it);
        if (!inv_cat)
        {
            return false;
        }
    }
    return true;
}

bool is_only_items_selected(const uuid_vec_t& selected_uuids)
{
    for (uuid_vec_t::const_iterator it = selected_uuids.begin(); it != selected_uuids.end(); ++it)
    {
        LLViewerInventoryItem* inv_item = gInventory.getItem(*it);
        if (!inv_item)
        {
            return false;
        }
    }
    return true;
}


void move_items_to_new_subfolder(const uuid_vec_t& selected_uuids, const std::string& folder_name)
{
    LLInventoryObject* first_item = gInventory.getObject(*selected_uuids.begin());
    if (!first_item)
    {
        return;
    }

    inventory_func_type func = boost::bind(&move_items_to_folder, _1, selected_uuids);
    gInventory.createNewCategory(first_item->getParentUUID(), LLFolderType::FT_NONE, folder_name, func);
}

// Returns true if the item can be moved to Current Outfit or any outfit folder.
bool can_move_to_outfit(LLInventoryItem* inv_item, BOOL move_is_into_current_outfit)
{
    // <FS:ND> FIRE-8434/BUG-988 Viewer crashes when copying and pasting an empty outfit folder
    if (!inv_item)
        return false;
    // </FS:ND>

    LLInventoryType::EType inv_type = inv_item->getInventoryType();
    if ((inv_type != LLInventoryType::IT_WEARABLE) &&
        (inv_type != LLInventoryType::IT_GESTURE) &&
        (inv_type != LLInventoryType::IT_ATTACHMENT) &&
        (inv_type != LLInventoryType::IT_OBJECT) &&
        (inv_type != LLInventoryType::IT_SNAPSHOT) &&
        (inv_type != LLInventoryType::IT_TEXTURE))
    {
        return false;
    }

    U32 flags = inv_item->getFlags();
    if(flags & LLInventoryItemFlags::II_FLAGS_OBJECT_HAS_MULTIPLE_ITEMS)
    {
        return false;
    }

    if((inv_type == LLInventoryType::IT_TEXTURE) || (inv_type == LLInventoryType::IT_SNAPSHOT))
    {
        return !move_is_into_current_outfit;
    }

    if (move_is_into_current_outfit && get_is_item_worn(inv_item->getUUID()))
    {
        return false;
    }

    return true;
}

// Returns TRUE if item is a landmark or a link to a landmark
// and can be moved to Favorites or Landmarks folder.
bool can_move_to_landmarks(LLInventoryItem* inv_item)
{
    // Need to get the linked item to know its type because LLInventoryItem::getType()
    // returns actual type AT_LINK for links, not the asset type of a linked item.
    if (LLAssetType::AT_LINK == inv_item->getType())
    {
        LLInventoryItem* linked_item = gInventory.getItem(inv_item->getLinkedUUID());
        if (linked_item)
        {
            return LLAssetType::AT_LANDMARK == linked_item->getType();
        }
    }

    return LLAssetType::AT_LANDMARK == inv_item->getType();
}

// Returns true if folder's content can be moved to Current Outfit or any outfit folder.
bool can_move_to_my_outfits(LLInventoryModel* model, LLInventoryCategory* inv_cat, U32 wear_limit)
{
    LLInventoryModel::cat_array_t *cats;
    LLInventoryModel::item_array_t *items;
    model->getDirectDescendentsOf(inv_cat->getUUID(), cats, items);

    if (items->size() > wear_limit)
    {
        return false;
    }

    if (items->size() == 0)
    {
        // Nothing to move(create)
        return false;
    }

    if (cats->size() > 0)
    {
        // We do not allow subfolders in outfits of "My Outfits" yet
        return false;
    }

    LLInventoryModel::item_array_t::iterator iter = items->begin();
    LLInventoryModel::item_array_t::iterator end = items->end();

    while (iter != end)
    {
        LLViewerInventoryItem *item = *iter;
        if (!can_move_to_outfit(item, false))
        {
            return false;
        }
        iter++;
    }

    return true;
}

std::string get_localized_folder_name(LLUUID cat_uuid)
{
    std::string localized_root_name;
    const LLViewerInventoryCategory* cat = gInventory.getCategory(cat_uuid);
    if (cat)
    {
        LLFolderType::EType preferred_type = cat->getPreferredType();

        // Translation of Accessories folder in Library inventory folder
        bool accessories = false;
        if(cat->getName() == "Accessories")
        {
            const LLUUID& parent_folder_id = cat->getParentUUID();
            accessories = (parent_folder_id == gInventory.getLibraryRootFolderID());
        }

        //"Accessories" inventory category has folder type FT_NONE. So, this folder
        //can not be detected as protected with LLFolderType::lookupIsProtectedType
        localized_root_name.assign(cat->getName());
        if (accessories || LLFolderType::lookupIsProtectedType(preferred_type))
        {
            LLTrans::findString(localized_root_name, std::string("InvFolder ") + cat->getName(), LLSD());
        }
    }
    
    return localized_root_name;
}

void new_folder_window(const LLUUID& folder_id)
{
    LLPanelMainInventory::newFolderWindow(folder_id);
}

void ungroup_folder_items(const LLUUID& folder_id)
{
    LLInventoryCategory* inv_cat = gInventory.getCategory(folder_id);
    if (!inv_cat || LLFolderType::lookupIsProtectedType(inv_cat->getPreferredType()))
    {
        return;
    }

    // <FS:Ansariel> FIRE-32736: Add confirmation before ungrouping folder
    LLSD args;
    args["FOLDER_NAME"] = inv_cat->getName();
    LLNotificationsUtil::add("UngroupFolder", args, LLSD(),
        [inv_cat](const LLSD& notification, const LLSD& response)
    {
        S32 opt = LLNotificationsUtil::getSelectedOption(notification, response);
        if (opt == 1)
            return;
    // </FS:Ansariel>

    const LLUUID &new_cat_uuid = inv_cat->getParentUUID();
    LLInventoryModel::cat_array_t* cat_array;
    LLInventoryModel::item_array_t* item_array;
    gInventory.getDirectDescendentsOf(inv_cat->getUUID(), cat_array, item_array);
    LLInventoryModel::cat_array_t cats = *cat_array;
    LLInventoryModel::item_array_t items = *item_array;

    for (LLInventoryModel::cat_array_t::const_iterator cat_iter = cats.begin(); cat_iter != cats.end(); ++cat_iter)
    {
        LLViewerInventoryCategory* cat = *cat_iter;
        if (cat)
        {
            gInventory.changeCategoryParent(cat, new_cat_uuid, false);
        }
    }
    for (LLInventoryModel::item_array_t::const_iterator item_iter = items.begin(); item_iter != items.end(); ++item_iter)
    {
        LLViewerInventoryItem* item = *item_iter;
        if(item)
        {
            gInventory.changeItemParent(item, new_cat_uuid, false);
        }
    }
    gInventory.removeCategory(inv_cat->getUUID());
    gInventory.notifyObservers();

    }); // <FS:Ansariel> FIRE-32736: Add confirmation before ungrouping folder
}

std::string get_searchable_description(LLInventoryModel* model, const LLUUID& item_id)
{
    if (model)
    {
        const LLInventoryItem *item = model->getItem(item_id);
        if(item)
        {
            std::string desc = item->getDescription();
            LLStringUtil::toUpper(desc);
            return desc;
        }
    }
    return LLStringUtil::null;
}

std::string get_searchable_creator_name(LLInventoryModel* model, const LLUUID& item_id)
{
    if (model)
    {
        const LLInventoryItem *item = model->getItem(item_id);
        if(item)
        {
            LLAvatarName av_name;
            // <FS:Beq> Avoid null id requests entering name cache
            //if (LLAvatarNameCache::get(item->getCreatorUUID(), &av_name))
            const auto& creatorId {item->getCreatorUUID()};
            if (creatorId.notNull() && LLAvatarNameCache::get(creatorId, &av_name))
            // </FS:Beq>
            {
                std::string username = av_name.getUserName();
                LLStringUtil::toUpper(username);
                return username;
            }
        }
    }
    return LLStringUtil::null;
}

std::string get_searchable_UUID(LLInventoryModel* model, const LLUUID& item_id)
{
    if (model)
    {
        const LLViewerInventoryItem *item = model->getItem(item_id);
        if(item /*&& (item->getIsFullPerm() || gAgent.isGodlikeWithoutAdminMenuFakery())*/) // Keep it FS-legacy style since we had it like this for ages
        {
            std::string uuid = item->getAssetUUID().asString();
            LLStringUtil::toUpper(uuid);
            return uuid;
        }
    }
    return LLStringUtil::null;
}

bool can_share_item(const LLUUID& item_id)
{
    bool can_share = false;

    if (gInventory.isObjectDescendentOf(item_id, gInventory.getRootFolderID()))
    {
            const LLViewerInventoryItem *item = gInventory.getItem(item_id);
            if (item)
            {
                if (LLInventoryCollectFunctor::itemTransferCommonlyAllowed(item))
                {
                    can_share = LLGiveInventory::isInventoryGiveAcceptable(item);
                }
            }
            else
            {
                can_share = (gInventory.getCategory(item_id) != NULL);
            }

            const LLUUID trash_id = gInventory.findCategoryUUIDForType(LLFolderType::FT_TRASH);
            if ((item_id == trash_id) || gInventory.isObjectDescendentOf(item_id, trash_id))
            {
                can_share = false;
            }
    }

    return can_share;
}
///----------------------------------------------------------------------------
/// LLMarketplaceValidator implementations
///----------------------------------------------------------------------------


LLMarketplaceValidator::LLMarketplaceValidator()
    : mPendingCallbacks(0)
    , mValidationInProgress(false)
{
}

LLMarketplaceValidator::~LLMarketplaceValidator()
{
}

void LLMarketplaceValidator::validateMarketplaceListings(
    const LLUUID &category_id,
    LLMarketplaceValidator::validation_done_callback_t cb_done,
    LLMarketplaceValidator::validation_msg_callback_t cb_msg,
    bool fix_hierarchy,
    S32 depth)
{

    mValidationQueue.emplace(category_id, cb_done, cb_msg, fix_hierarchy, depth);
    if (!mValidationInProgress)
    {
        start();
    }
}

void LLMarketplaceValidator::start()
{
    if (mValidationQueue.empty())
    {
        mValidationInProgress = false;
        return;
    }
    mValidationInProgress = true;

    const ValidationRequest &first = mValidationQueue.front();
    LLViewerInventoryCategory* cat = gInventory.getCategory(first.mCategoryId);
    if (!cat)
    {
        LL_WARNS() << "Tried to validate a folder that doesn't exist" << LL_ENDL;
        if (first.mCbDone)
        {
            first.mCbDone(false);
        }
        mValidationQueue.pop();
        start();
        return;
    }

    validation_result_callback_t result_callback = [](S32 pending, bool result)
    {
        LLMarketplaceValidator* validator = LLMarketplaceValidator::getInstance();
        validator->mPendingCallbacks--; // we just got a callback
        validator->mPendingCallbacks += pending;
        validator->mPendingResult &= result;
        if (validator->mPendingCallbacks <= 0)
        {
            llassert(validator->mPendingCallbacks == 0); // shouldn't be below 0
            const ValidationRequest &first = validator->mValidationQueue.front();
            if (first.mCbDone)
            {
                first.mCbDone(validator->mPendingResult);
            }
            validator->mValidationQueue.pop(); // done;
            validator->start();
        }
    };

    mPendingResult = true;
    mPendingCallbacks = 1; // do '1' in case something decides to callback immediately

    S32 pending_calbacks = 0;
    bool result = true;
    validate_marketplacelistings(
        cat,
        result_callback,
        first.mCbMsg,
        first.mFixHierarchy,
        first.mDepth,
        true,
        pending_calbacks,
        result);

    result_callback(pending_calbacks, result);
}

LLMarketplaceValidator::ValidationRequest::ValidationRequest(
    LLUUID category_id,
    validation_done_callback_t cb_done,
    validation_msg_callback_t cb_msg,
    bool fix_hierarchy,
    S32 depth)
: mCategoryId(category_id)
, mCbDone(cb_done)
, mCbMsg(cb_msg)
, mFixHierarchy(fix_hierarchy)
, mDepth(depth)
{}

///----------------------------------------------------------------------------
/// LLInventoryCollectFunctor implementations
///----------------------------------------------------------------------------

// static
bool LLInventoryCollectFunctor::itemTransferCommonlyAllowed(const LLInventoryItem* item)
{
	if (!item)
		return false;

	switch(item->getType())
	{
		case LLAssetType::AT_OBJECT:
		case LLAssetType::AT_BODYPART:
		case LLAssetType::AT_CLOTHING:
			if (!get_is_item_worn(item->getUUID()))
				return true;
			break;
		default:
			return true;
			break;
	}
	return false;
}

bool LLIsType::operator()(LLInventoryCategory* cat, LLInventoryItem* item)
{
	if(mType == LLAssetType::AT_CATEGORY)
	{
		if(cat) return TRUE;
	}
	if(item)
	{
		if(item->getType() == mType) return TRUE;
	}
	return FALSE;
}

bool LLIsNotType::operator()(LLInventoryCategory* cat, LLInventoryItem* item)
{
	if(mType == LLAssetType::AT_CATEGORY)
	{
		if(cat) return FALSE;
	}
	if(item)
	{
		if(item->getType() == mType) return FALSE;
		else return TRUE;
	}
	return TRUE;
}

bool LLIsOfAssetType::operator()(LLInventoryCategory* cat, LLInventoryItem* item)
{
	if(mType == LLAssetType::AT_CATEGORY)
	{
		if(cat) return TRUE;
	}
	if(item)
	{
		if(item->getActualType() == mType) return TRUE;
	}
	return FALSE;
}

bool LLIsValidItemLink::operator()(LLInventoryCategory* cat, LLInventoryItem* item)
{
	LLViewerInventoryItem *vitem = dynamic_cast<LLViewerInventoryItem*>(item);
	if (!vitem) return false;
	return (vitem->getActualType() == LLAssetType::AT_LINK  && !vitem->getIsBrokenLink());
}

bool LLIsTypeWithPermissions::operator()(LLInventoryCategory* cat, LLInventoryItem* item)
{
	if(mType == LLAssetType::AT_CATEGORY)
	{
		if(cat) 
		{
			return TRUE;
		}
	}
	if(item)
	{
		if(item->getType() == mType)
		{
			LLPermissions perm = item->getPermissions();
			if ((perm.getMaskBase() & mPerm) == mPerm)
			{
				return TRUE;
			}
		}
	}
	return FALSE;
}

bool LLBuddyCollector::operator()(LLInventoryCategory* cat,
								  LLInventoryItem* item)
{
	if(item)
	{
		if((LLAssetType::AT_CALLINGCARD == item->getType())
		   && (!item->getCreatorUUID().isNull())
		   && (item->getCreatorUUID() != gAgent.getID()))
		{
			return true;
		}
	}
	return false;
}


bool LLUniqueBuddyCollector::operator()(LLInventoryCategory* cat,
										LLInventoryItem* item)
{
	if(item)
	{
		if((LLAssetType::AT_CALLINGCARD == item->getType())
 		   && (item->getCreatorUUID().notNull())
 		   && (item->getCreatorUUID() != gAgent.getID()))
		{
			mSeen.insert(item->getCreatorUUID());
			return true;
		}
	}
	return false;
}


bool LLParticularBuddyCollector::operator()(LLInventoryCategory* cat,
											LLInventoryItem* item)
{
	if(item)
	{
		if((LLAssetType::AT_CALLINGCARD == item->getType())
		   && (item->getCreatorUUID() == mBuddyID))
		{
			return TRUE;
		}
	}
	return FALSE;
}


bool LLNameCategoryCollector::operator()(
	LLInventoryCategory* cat, LLInventoryItem* item)
{
	if(cat)
	{
		if (!LLStringUtil::compareInsensitive(mName, cat->getName()))
		{
			return true;
		}
	}
	return false;
}

bool LLFindCOFValidItems::operator()(LLInventoryCategory* cat,
									 LLInventoryItem* item)
{
	// Valid COF items are:
	// - links to wearables (body parts or clothing)
	// - links to attachments
	// - links to gestures
	// - links to ensemble folders
	LLViewerInventoryItem *linked_item = ((LLViewerInventoryItem*)item)->getLinkedItem();
	if (linked_item)
	{
		LLAssetType::EType type = linked_item->getType();
		return (type == LLAssetType::AT_CLOTHING ||
				type == LLAssetType::AT_BODYPART ||
				type == LLAssetType::AT_GESTURE ||
				type == LLAssetType::AT_OBJECT);
	}
	else
	{
		LLViewerInventoryCategory *linked_category = ((LLViewerInventoryItem*)item)->getLinkedCategory();
		// BAP remove AT_NONE support after ensembles are fully working?
		return (linked_category &&
				((linked_category->getPreferredType() == LLFolderType::FT_NONE) ||
				 (LLFolderType::lookupIsEnsembleType(linked_category->getPreferredType()))));
	}
}

bool LLFindBrokenLinks::operator()(LLInventoryCategory* cat,
    LLInventoryItem* item)
{
    // only for broken links getType will be a link
    // otherwise it's supposed to have the type of an item
    // it is linked too
    if (item && LLAssetType::lookupIsLinkType(item->getType()))
    {
        return TRUE;
    }
    return FALSE;
}

bool LLFindWearables::operator()(LLInventoryCategory* cat,
								 LLInventoryItem* item)
{
	if(item)
	{
		if((item->getType() == LLAssetType::AT_CLOTHING)
		   || (item->getType() == LLAssetType::AT_BODYPART))
		{
			return TRUE;
		}
	}
	return FALSE;
}

LLFindWearablesEx::LLFindWearablesEx(bool is_worn, bool include_body_parts)
:	mIsWorn(is_worn)
,	mIncludeBodyParts(include_body_parts)
{}

bool LLFindWearablesEx::operator()(LLInventoryCategory* cat, LLInventoryItem* item)
{
	LLViewerInventoryItem *vitem = dynamic_cast<LLViewerInventoryItem*>(item);
	if (!vitem) return false;

	// Skip non-wearables.
	if (!vitem->isWearableType() && vitem->getType() != LLAssetType::AT_OBJECT && vitem->getType() != LLAssetType::AT_GESTURE)
	{
		return false;
	}

	// Skip body parts if requested.
	if (!mIncludeBodyParts && vitem->getType() == LLAssetType::AT_BODYPART)
	{
		return false;
	}

	// Skip broken links.
	if (vitem->getIsBrokenLink())
	{
		return false;
	}

	return (bool) get_is_item_worn(item->getUUID()) == mIsWorn;
}

bool LLFindWearablesOfType::operator()(LLInventoryCategory* cat, LLInventoryItem* item)
{
	if (!item) return false;
	if (item->getType() != LLAssetType::AT_CLOTHING &&
		item->getType() != LLAssetType::AT_BODYPART)
	{
		return false;
	}

	LLViewerInventoryItem *vitem = dynamic_cast<LLViewerInventoryItem*>(item);
	if (!vitem || vitem->getWearableType() != mWearableType) return false;

	return true;
}

void LLFindWearablesOfType::setType(LLWearableType::EType type)
{
	mWearableType = type;
}

bool LLIsTextureType::operator()(LLInventoryCategory* cat, LLInventoryItem* item)
{
    return item && (item->getType() == LLAssetType::AT_TEXTURE);
}

bool LLFindNonRemovableObjects::operator()(LLInventoryCategory* cat, LLInventoryItem* item)
{
	if (item)
	{
		return !get_is_item_removable(&gInventory, item->getUUID());
	}
	if (cat)
	{
		return !get_is_category_removable(&gInventory, cat->getUUID());
	}

	LL_WARNS() << "Not a category and not an item?" << LL_ENDL;
	return false;
}

// [SL:KB] - Patch: UI-Misc | Checked: 2014-03-02 (Catznip-3.6)
LLFindLandmarks::LLFindLandmarks(bool fFilterDuplicates, bool fFilterSelf)
	: m_fFilterDuplicates(fFilterDuplicates)
	, m_fFilterSelf(fFilterSelf)
{
}

bool LLFindLandmarks::operator()(LLInventoryCategory* cat, LLInventoryItem* item)
{
	if ( (item) && (LLAssetType::AT_LANDMARK == item->getType()) )
	{
		if ( (m_fFilterSelf) && (gAgentID != item->getCreatorUUID()) )
		{
			return false;
		}

		if (m_fFilterDuplicates)
		{
			if (m_AssetIds.end() != std::find(m_AssetIds.begin(), m_AssetIds.end(), item->getAssetUUID()))
				return false;
			m_AssetIds.push_back(item->getAssetUUID());
		}

		return true;
	}
	return false;
}
// [/SL:KB]

///----------------------------------------------------------------------------
/// LLAssetIDMatches 
///----------------------------------------------------------------------------
bool LLAssetIDMatches::operator()(LLInventoryCategory* cat, LLInventoryItem* item)
{
	return (item && item->getAssetUUID() == mAssetID);
}

///----------------------------------------------------------------------------
/// LLLinkedItemIDMatches 
///----------------------------------------------------------------------------
bool LLLinkedItemIDMatches::operator()(LLInventoryCategory* cat, LLInventoryItem* item)
{
	return (item && 
			(item->getIsLinkType()) &&
			(item->getLinkedUUID() == mBaseItemID)); // A linked item's assetID will be the compared-to item's itemID.
}

void LLSaveFolderState::setApply(bool apply)
{
	mApply = apply; 
	// before generating new list of open folders, clear the old one
	if(!apply) 
	{
		clearOpenFolders(); 
	}
}

void LLSaveFolderState::doFolder(LLFolderViewFolder* folder)
{
	LLInvFVBridge* bridge = (LLInvFVBridge*)folder->getViewModelItem();
	if(!bridge) return;
	
	if(mApply)
	{
		// we're applying the open state
		LLUUID id(bridge->getUUID());
		if(mOpenFolders.find(id) != mOpenFolders.end())
		{
			if (!folder->isOpen())
			{
				folder->setOpen(TRUE);
			}
		}
		else
		{
			// keep selected filter in its current state, this is less jarring to user
			if (!folder->isSelected() && folder->isOpen())
			{
				folder->setOpen(FALSE);
			}
		}
	}
	else
	{
		// we're recording state at this point
		if(folder->isOpen())
		{
			mOpenFolders.insert(bridge->getUUID());
		}
	}
}

void LLOpenFilteredFolders::doItem(LLFolderViewItem *item)
{
	if (item->passedFilter())
	{
		item->getParentFolder()->setOpenArrangeRecursively(TRUE, LLFolderViewFolder::RECURSE_UP);
	}
}

void LLOpenFilteredFolders::doFolder(LLFolderViewFolder* folder)
{
	if (folder->LLFolderViewItem::passedFilter() && folder->getParentFolder())
	{
		folder->getParentFolder()->setOpenArrangeRecursively(TRUE, LLFolderViewFolder::RECURSE_UP);
	}
	// if this folder didn't pass the filter, and none of its descendants did
	else if (!folder->getViewModelItem()->passedFilter() && !folder->getViewModelItem()->descendantsPassedFilter())
	{
		folder->setOpenArrangeRecursively(FALSE, LLFolderViewFolder::RECURSE_NO);
	}
}

void LLSelectFirstFilteredItem::doItem(LLFolderViewItem *item)
{
	if (item->passedFilter() && !mItemSelected)
	{
		item->getRoot()->setSelection(item, FALSE, FALSE);
		if (item->getParentFolder())
		{
			item->getParentFolder()->setOpenArrangeRecursively(TRUE, LLFolderViewFolder::RECURSE_UP);
		}
		mItemSelected = TRUE;
	}
}

void LLSelectFirstFilteredItem::doFolder(LLFolderViewFolder* folder)
{
	// Skip if folder or item already found, if not filtered or if no parent (root folder is not selectable)
	if (!mFolderSelected && !mItemSelected && folder->LLFolderViewItem::passedFilter() && folder->getParentFolder())
	{
		folder->getRoot()->setSelection(folder, FALSE, FALSE);
		folder->getParentFolder()->setOpenArrangeRecursively(TRUE, LLFolderViewFolder::RECURSE_UP);
		mFolderSelected = TRUE;
	}
}

void LLOpenFoldersWithSelection::doItem(LLFolderViewItem *item)
{
	if (item->getParentFolder() && item->isSelected())
	{
		item->getParentFolder()->setOpenArrangeRecursively(TRUE, LLFolderViewFolder::RECURSE_UP);
	}
}

void LLOpenFoldersWithSelection::doFolder(LLFolderViewFolder* folder)
{
	if (folder->getParentFolder() && folder->isSelected())
	{
		folder->getParentFolder()->setOpenArrangeRecursively(TRUE, LLFolderViewFolder::RECURSE_UP);
	}
}

// Callback for doToSelected if DAMA required...
void LLInventoryAction::callback_doToSelected(const LLSD& notification, const LLSD& response, class LLInventoryModel* model, class LLFolderView* root, const std::string& action)
{
    S32 option = LLNotificationsUtil::getSelectedOption(notification, response);
    if (option == 0) // YES
    {
        doToSelected(model, root, action, FALSE);
    }
}

void LLInventoryAction::callback_copySelected(const LLSD& notification, const LLSD& response, class LLInventoryModel* model, class LLFolderView* root, const std::string& action)
{
    S32 option = LLNotificationsUtil::getSelectedOption(notification, response);
    if (option == 0) // YES, Move no copy item(s)
    {
        doToSelected(model, root, "copy_or_move_to_marketplace_listings", FALSE);
    }
    else if (option == 1) // NO, Don't move no copy item(s) (leave them behind)
    {
        doToSelected(model, root, "copy_to_marketplace_listings", FALSE);
    }
}

// Succeeds iff all selected items are bridges to objects, in which
// case returns their corresponding uuids.
bool get_selection_object_uuids(LLFolderView *root, uuid_vec_t& ids)
{
	uuid_vec_t results;
	S32 non_object = 0;
	LLFolderView::selected_items_t selectedItems = root->getSelectedItems();
	for(LLFolderView::selected_items_t::iterator it = selectedItems.begin(); it != selectedItems.end(); ++it)
	{
		LLObjectBridge *view_model = dynamic_cast<LLObjectBridge *>((*it)->getViewModelItem());

		if(view_model && view_model->getUUID().notNull())
		{
			results.push_back(view_model->getUUID());
		}
		else
		{
			non_object++;
		}
	}
	if (non_object == 0)
	{
		ids = results;
		return true;
	}
	return false;
}


void LLInventoryAction::doToSelected(LLInventoryModel* model, LLFolderView* root, const std::string& action, BOOL user_confirm)
{
	std::set<LLFolderViewItem*> selected_items = root->getSelectionList();
    
    // Prompt the user and check for authorization for some marketplace active listing edits
	if (user_confirm && (("delete" == action) || ("cut" == action) || ("rename" == action) || ("properties" == action) || ("task_properties" == action) || ("open" == action)))
    {
        std::set<LLFolderViewItem*>::iterator set_iter = selected_items.begin();
        LLFolderViewModelItemInventory * viewModel = NULL;
        for (; set_iter != selected_items.end(); ++set_iter)
        {
            viewModel = dynamic_cast<LLFolderViewModelItemInventory *>((*set_iter)->getViewModelItem());
            if (viewModel && (depth_nesting_in_marketplace(viewModel->getUUID()) >= 0))
            {
                break;
            }
        }
        if (set_iter != selected_items.end())
        {
            if ("open" == action)
            {
                if (get_can_item_be_worn(viewModel->getUUID()))
                {
                    // Wearing an object from any listing, active or not, is verbotten
                    LLNotificationsUtil::add("AlertMerchantListingCannotWear");
                    return;
                }
                // Note: we do not prompt for change when opening items (e.g. textures or note cards) on the marketplace...
            }
            else if (LLMarketplaceData::instance().isInActiveFolder(viewModel->getUUID()) ||
                     LLMarketplaceData::instance().isListedAndActive(viewModel->getUUID()))
            {
                // If item is in active listing, further confirmation is required
                if ((("cut" == action) || ("delete" == action)) && (LLMarketplaceData::instance().isListed(viewModel->getUUID()) || LLMarketplaceData::instance().isVersionFolder(viewModel->getUUID())))
                {
                    // Cut or delete of the active version folder or listing folder itself will unlist the listing so ask that question specifically
                    LLNotificationsUtil::add("ConfirmMerchantUnlist", LLSD(), LLSD(), boost::bind(&LLInventoryAction::callback_doToSelected, _1, _2, model, root, action));
                    return;
                }
                // Any other case will simply modify but not unlist a listing
                LLNotificationsUtil::add("ConfirmMerchantActiveChange", LLSD(), LLSD(), boost::bind(&LLInventoryAction::callback_doToSelected, _1, _2, model, root, action));
                return;
            }
            // Cutting or deleting a whole listing needs confirmation as SLM will be archived and inaccessible to the user
            else if (LLMarketplaceData::instance().isListed(viewModel->getUUID()) && (("cut" == action) || ("delete" == action)))
            {
                LLNotificationsUtil::add("ConfirmListingCutOrDelete", LLSD(), LLSD(), boost::bind(&LLInventoryAction::callback_doToSelected, _1, _2, model, root, action));
                return;
            }
        }
    }
    // Copying to the marketplace needs confirmation if nocopy items are involved
    if (user_confirm && ("copy_to_marketplace_listings" == action))
    {
        std::set<LLFolderViewItem*>::iterator set_iter = selected_items.begin();
        LLFolderViewModelItemInventory * viewModel = dynamic_cast<LLFolderViewModelItemInventory *>((*set_iter)->getViewModelItem());
        if (contains_nocopy_items(viewModel->getUUID()))
        {
            LLNotificationsUtil::add("ConfirmCopyToMarketplace", LLSD(), LLSD(), boost::bind(&LLInventoryAction::callback_copySelected, _1, _2, model, root, action));
            return;
        }
    }
    
    // Keep track of the marketplace folders that will need update of their status/name after the operation is performed
    buildMarketplaceFolders(root);
    
	if ("rename" == action)
	{
		root->startRenamingSelectedItem();
        // Update the marketplace listings that have been affected by the operation
        updateMarketplaceFolders();
		return;
	}
    
	if ("delete" == action)
	{
		const LLUUID &marketplacelistings_id = gInventory.findCategoryUUIDForType(LLFolderType::FT_MARKETPLACE_LISTINGS);
		bool marketplacelistings_item = false;
		LLAllDescendentsPassedFilter f;
		for (std::set<LLFolderViewItem*>::iterator it = selected_items.begin(); (it != selected_items.end()) && (f.allDescendentsPassedFilter()); ++it)
		{
			if (LLFolderViewFolder* folder = dynamic_cast<LLFolderViewFolder*>(*it))
			{
				folder->applyFunctorRecursively(f);
			}
			LLFolderViewModelItemInventory * viewModel = dynamic_cast<LLFolderViewModelItemInventory *>((*it)->getViewModelItem());
			if (viewModel && gInventory.isObjectDescendentOf(viewModel->getUUID(), marketplacelistings_id))
			{
				marketplacelistings_item = true;
				break;
			}
		}
		// Fall through to the generic confirmation if the user choose to ignore the specialized one
		if ( (!f.allDescendentsPassedFilter()) && !marketplacelistings_item && (!LLNotifications::instance().getIgnored("DeleteFilteredItems")) )
		{
			LLNotificationsUtil::add("DeleteFilteredItems", LLSD(), LLSD(), boost::bind(&LLInventoryAction::onItemsRemovalConfirmation, _1, _2, root->getHandle()));
		}
		else
		{
			// <FS:Ansariel> Undo delete item confirmation per-session annoyance
			//if (!sDeleteConfirmationDisplayed) // ask for the confirmation at least once per session
			//{
			//	LLNotifications::instance().setIgnored("DeleteItems", false);
			//	sDeleteConfirmationDisplayed = true;
			//}
			// </FS:Ansariel>

			LLSD args;
			// <FS:Ansariel> FIRE-31816: Include selection count when deleting more than one object from inventory
			//args["QUESTION"] = LLTrans::getString(root->getSelectedCount() > 1 ? "DeleteItems" :  "DeleteItem");
			LLLocale locale("");
			std::string count_str{};
			S32 selection_count = root->getSelectedCount();
			S32 total_count{ 0 };

			for (const auto item : root->getSelectedItems())
			{
				total_count++;

				LLFolderViewModelItemInventory * view_model = dynamic_cast<LLFolderViewModelItemInventory *>(item->getViewModelItem());
				if (view_model)
				{
					auto cat = model->getCategory(view_model->getUUID());
					if (cat)
					{
						LLInventoryModel::cat_array_t cats;
						LLInventoryModel::item_array_t items;
						model->collectDescendents(cat->getUUID(), cats, items, TRUE);
						total_count += (S32)(cats.size() + items.size());
					}
				}
			}

			LLResMgr::instance().getIntegerString(count_str, selection_count);
			args["COUNT_SELECTION"] = count_str;
			LLResMgr::instance().getIntegerString(count_str, total_count);
			args["COUNT_TOTAL"] = count_str;
			args["QUESTION"] = LLTrans::getString(selection_count > 1 ? "DeleteItems" : "DeleteItem", args);
			// </FS:Ansariel>
			LLNotificationsUtil::add("DeleteItems", args, LLSD(), boost::bind(&LLInventoryAction::onItemsRemovalConfirmation, _1, _2, root->getHandle()));
		}
        // Note: marketplace listings will be updated in the callback if delete confirmed
		return;
	}
	if (("copy" == action) || ("cut" == action))
	{	
		// Clear the clipboard before we start adding things on it
		LLClipboard::instance().reset();
	}
	if ("replace_links" == action)
	{
		LLSD params;
		if (root->getSelectedCount() == 1)
		{
			LLFolderViewItem* folder_item = root->getSelectedItems().front();
			LLInvFVBridge* bridge = (LLInvFVBridge*)folder_item->getViewModelItem();

			if (bridge)
			{
				LLInventoryObject* obj = bridge->getInventoryObject();
				if (obj && obj->getType() != LLAssetType::AT_CATEGORY && obj->getActualType() != LLAssetType::AT_LINK_FOLDER)
				{
					params = LLSD(obj->getUUID());
				}
			}
		}
		LLFloaterReg::showInstance("linkreplace", params);
		return;
	}
	// <FS:Ansariel> Move to default folder
	if ("move_to_default_folder" == action)
	{
		std::set<LLFolderViewItem*> selected_items = root->getSelectionList();
		std::set<LLFolderViewItem*>::iterator set_iter;
		LLUUID outbox_folder_id = model->findCategoryUUIDForType(LLFolderType::FT_OUTBOX);
		LLUUID cof_folder_id = model->findCategoryUUIDForType(LLFolderType::FT_CURRENT_OUTFIT);

		for (set_iter = selected_items.begin(); set_iter != selected_items.end(); ++set_iter)
		{
			LLFolderViewItem* folder_item = *set_iter;
			if (!folder_item)
			{
				continue;
			}

			LLInvFVBridge* bridge = (LLInvFVBridge*)folder_item->getViewModelItem();
			if (!bridge)
			{
				continue;
			}

			LLInventoryObject* obj = bridge->getInventoryObject();
			if (!obj)
			{
				continue;
			}
			
			if (obj->getActualType() == LLAssetType::AT_CATEGORY)
			{
				continue;
			}

			if (model->isObjectDescendentOf(obj->getUUID(), outbox_folder_id) ||
				model->isObjectDescendentOf(obj->getUUID(), cof_folder_id))
			{
				continue;
			}

			if (RlvFolderLocks::instance().hasLockedFolder(RLV_LOCK_ANY) &&
				!RlvFolderLocks::instance().canMoveItem(obj->getUUID(), model->findCategoryUUIDForType(LLFolderType::assetTypeToFolderType(obj->getActualType()) ) ))
			{
				continue;
			}

			LLUUID target_cat_id = model->findCategoryUUIDForType(LLFolderType::assetTypeToFolderType(obj->getActualType()));
			if (target_cat_id.notNull())
			{
				move_inventory_item(gAgentID, gAgentSessionID, obj->getUUID(), target_cat_id, obj->getName(), LLPointer<LLInventoryCallback>(NULL));
			}
		}
		return;
	}
	// </FS:Ansariel>
	// <FS:Ansariel> FIRE-11628: Option to delete broken links from AO folder
	if ("cleanup_broken_links" == action)
	{
		if (root->getSelectedCount() == 1)
		{
			LLFolderViewItem* folder_item = root->getSelectedItems().front();
			LLInvFVBridge* bridge = (LLInvFVBridge*)folder_item->getViewModelItem();

			if (bridge)
			{
				LLInventoryObject* obj = bridge->getInventoryObject();

				LLInventoryModel::cat_array_t cats;
				LLInventoryModel::item_array_t items;
				model->collectDescendents(obj->getUUID(), cats, items, FALSE);
				LLUUID trash_id = model->findCategoryUUIDForType(LLFolderType::FT_TRASH);

				BOOL old_setting = gSavedPerAccountSettings.getBOOL("LockAOFolders");
				gSavedPerAccountSettings.setBOOL("LockAOFolders", FALSE);
				for (LLInventoryModel::item_array_t::iterator it = items.begin(); it != items.end(); ++it)
				{
					if ((*it)->getIsLinkType() && LLAssetType::lookupIsLinkType((*it)->getType()))
					{
						model->removeItem((*it)->getUUID());
					}
				}
				gSavedPerAccountSettings.setBOOL("LockAOFolders", old_setting);
			}
		}
		return;
	}
	// </FS:Ansariel>

	static const std::string change_folder_string = "change_folder_type_";
	if (action.length() > change_folder_string.length() && 
		(action.compare(0,change_folder_string.length(),"change_folder_type_") == 0))
	{
		LLFolderType::EType new_folder_type = LLViewerFolderType::lookupTypeFromXUIName(action.substr(change_folder_string.length()));
		LLFolderViewModelItemInventory* inventory_item = static_cast<LLFolderViewModelItemInventory*>(root->getViewModelItem());
		LLViewerInventoryCategory *cat = model->getCategory(inventory_item->getUUID());
		if (!cat) return;
		cat->changeType(new_folder_type);
        // Update the marketplace listings that have been affected by the operation
        updateMarketplaceFolders();
		return;
	}


	LLMultiPreview* multi_previewp = NULL;
	LLMultiItemProperties* multi_itempropertiesp = nullptr;
	LLMultiProperties* multi_propertiesp = NULL; // <FS:Ansariel> Keep legacy properties floater

	if (("task_open" == action  || "open" == action) && selected_items.size() > 1)
	{
		bool open_multi_preview = true;

		if ("open" == action)
		{
			for (std::set<LLFolderViewItem*>::iterator set_iter = selected_items.begin(); set_iter != selected_items.end(); ++set_iter)
			{
				LLFolderViewItem* folder_item = *set_iter;
				if (folder_item)
				{
					LLInvFVBridge* bridge = dynamic_cast<LLInvFVBridge*>(folder_item->getViewModelItem());
					if (!bridge || !bridge->isMultiPreviewAllowed())
					{
						open_multi_preview = false;
						break;
					}
				}
			}
		}

		if (open_multi_preview)
		{
			multi_previewp = new LLMultiPreview();
			gFloaterView->addChild(multi_previewp);

			LLFloater::setFloaterHost(multi_previewp);
		}

	}
	else if (("task_properties" == action || "properties" == action) && selected_items.size() > 1)
	{
		// <FS:Ansariel> Keep legacy properties floater
		//multi_itempropertiesp = new LLMultiItemProperties("item_properties");
		//gFloaterView->addChild(multi_itempropertiesp);
		//LLFloater::setFloaterHost(multi_itempropertiesp);
		if (gSavedSettings.getBOOL("FSUseLegacyObjectProperties"))
		{
			multi_propertiesp = new LLMultiProperties();
			gFloaterView->addChild(multi_propertiesp);
			LLFloater::setFloaterHost(multi_propertiesp);
		}
		else
		{
			multi_itempropertiesp = new LLMultiItemProperties("item_properties");
			gFloaterView->addChild(multi_itempropertiesp);
			LLFloater::setFloaterHost(multi_itempropertiesp);
		}
		// </FS:Ansariel>
	}

	std::set<LLUUID> selected_uuid_set = LLAvatarActions::getInventorySelectedUUIDs();

    // copy list of applicable items into a vector for bulk handling
    uuid_vec_t ids;
    if (action == "wear" || action == "wear_add")
    {
        const LLUUID trash_id = gInventory.findCategoryUUIDForType(LLFolderType::FT_TRASH);
        const LLUUID mp_id = gInventory.findCategoryUUIDForType(LLFolderType::FT_MARKETPLACE_LISTINGS);
        std::copy_if(selected_uuid_set.begin(),
            selected_uuid_set.end(),
            std::back_inserter(ids),
            [trash_id, mp_id](LLUUID id)
        {
            if (get_is_item_worn(id)
                || LLAppearanceMgr::instance().getIsInCOF(id)
                || gInventory.isObjectDescendentOf(id, trash_id))
            {
                return false;
            }
            if (mp_id.notNull() && gInventory.isObjectDescendentOf(id, mp_id))
            {
                return false;
            }
            LLInventoryObject* obj = (LLInventoryObject*)gInventory.getObject(id);
            if (!obj)
            {
                return false;
            }
            if (obj->getIsLinkType() && gInventory.isObjectDescendentOf(obj->getLinkedUUID(), trash_id))
            {
                return false;
            }
            if (obj->getIsLinkType() && LLAssetType::lookupIsLinkType(obj->getType()))
            {
                // missing
                return false;
            }
            return true;
        }
        );
    }
    else if (isRemoveAction(action))
    {
        std::copy_if(selected_uuid_set.begin(),
            selected_uuid_set.end(),
            std::back_inserter(ids),
            [](LLUUID id)
        {
            return get_is_item_worn(id);
        }
        );
    }
    else
    {
        for (std::set<LLFolderViewItem*>::iterator it = selected_items.begin(), end_it = selected_items.end();
            it != end_it;
            ++it)
        {
            ids.push_back(static_cast<LLFolderViewModelItemInventory*>((*it)->getViewModelItem())->getUUID());
        }
    }

    // Check for actions that get handled in bulk
    if (action == "wear")
    {
        wear_multiple(ids, true);
    }
    else if (action == "wear_add")
    {
        wear_multiple(ids, false);
    }
    else if (isRemoveAction(action))
    {
        LLAppearanceMgr::instance().removeItemsFromAvatar(ids);
    }
    else if ("save_selected_as" == action)
    {
        (new LLDirPickerThread(boost::bind(&LLInventoryAction::saveMultipleTextures, _1, selected_items, model), std::string()))->getFile();
    }
    else if ("new_folder_from_selected" == action)
    {

        LLInventoryObject* first_item = gInventory.getObject(*ids.begin());
        if (!first_item)
        {
            return;
        }
        const LLUUID& parent_uuid = first_item->getParentUUID();
        for (uuid_vec_t::const_iterator it = ids.begin(); it != ids.end(); ++it)
        {
            LLInventoryObject *item = gInventory.getObject(*it);
            if (!item || item->getParentUUID() != parent_uuid)
            {
                LLNotificationsUtil::add("SameFolderRequired");
                return;
            }
        }
        
        LLSD args;
        args["DESC"] = LLTrans::getString("New Folder");
 
        LLNotificationsUtil::add("CreateSubfolder", args, LLSD(),
            [ids](const LLSD& notification, const LLSD& response)
        {
            S32 opt = LLNotificationsUtil::getSelectedOption(notification, response);
            if (opt == 0)
            {
                std::string settings_name = response["message"].asString();

                LLInventoryObject::correctInventoryName(settings_name);
                if (settings_name.empty())
                {
                    settings_name = LLTrans::getString("New Folder");
                }
                move_items_to_new_subfolder(ids, settings_name);
            }
        });
    }
    else if ("ungroup_folder_items" == action)
    {
        if (ids.size() == 1)
        {
            ungroup_folder_items(*ids.begin());
        }
    }
<<<<<<< HEAD
    // <FS:Ansariel> FIRE-22851: Show texture "Save as" file picker subsequently instead all at once
    else if (action == "save_as") // "save_as" is only available for textures as of 01/08/2018
    {
        LLPreviewTexture::saveMultiple(ids);
    }
    // </FS:Ansariel>
=======
    else if ("thumbnail" == action)
    {
        if (selected_items.size() > 0)
        {
            LLSD data;
            std::set<LLFolderViewItem*>::iterator set_iter;
            for (set_iter = selected_items.begin(); set_iter != selected_items.end(); ++set_iter)
            {
                LLFolderViewItem* folder_item = *set_iter;
                if (!folder_item) continue;
                LLInvFVBridge* bridge = (LLInvFVBridge*)folder_item->getViewModelItem();
                if (!bridge) continue;
                data.append(bridge->getUUID());
            }
            LLFloaterReg::showInstance("change_item_thumbnail", data);
        }
    }
>>>>>>> 0fb52bd3
    else
    {
        std::set<LLFolderViewItem*>::iterator set_iter;
        for (set_iter = selected_items.begin(); set_iter != selected_items.end(); ++set_iter)
        {
            LLFolderViewItem* folder_item = *set_iter;
            if(!folder_item) continue;
            LLInvFVBridge* bridge = (LLInvFVBridge*)folder_item->getViewModelItem();
            if(!bridge) continue;
            bridge->performAction(model, action);
        }
        if(root->isSingleFolderMode() && selected_items.empty())
        {
            LLInvFVBridge* bridge = (LLInvFVBridge*)root->getViewModelItem();
            if(bridge)
            {
                bridge->performAction(model, action);
            }
        }
    }

    // Update the marketplace listings that have been affected by the operation
    updateMarketplaceFolders();
    
	LLFloater::setFloaterHost(NULL);
	if (multi_previewp)
	{
		multi_previewp->openFloater(LLSD());
	}
	else if (multi_itempropertiesp)
	{
		multi_itempropertiesp->openFloater(LLSD());
	}
	// <FS:Ansariel> Keep legacy properties floater
	else if (multi_propertiesp)
	{
		multi_propertiesp->openFloater(LLSD());
	}
	// </FS:Ansariel>
}

void LLInventoryAction::saveMultipleTextures(const std::vector<std::string>& filenames, std::set<LLFolderViewItem*> selected_items, LLInventoryModel* model)
{
    gSavedSettings.setString("TextureSaveLocation", filenames[0]);
 
    LLMultiPreview* multi_previewp = new LLMultiPreview();
    gFloaterView->addChild(multi_previewp);

    LLFloater::setFloaterHost(multi_previewp);

    std::map<std::string, S32> tex_names_map;
    std::set<LLFolderViewItem*>::iterator set_iter;
   
    for (set_iter = selected_items.begin(); set_iter != selected_items.end(); ++set_iter)
    {
        LLFolderViewItem* folder_item = *set_iter;
        if(!folder_item) continue;
        LLTextureBridge* bridge = (LLTextureBridge*)folder_item->getViewModelItem();
        if(!bridge) continue;

        std::string tex_name = bridge->getName();
        if(!tex_names_map.insert(std::pair<std::string, S32>(tex_name, 0)).second) 
        { 
            tex_names_map[tex_name]++;
            bridge->setFileName(tex_name + llformat("_%.3d", tex_names_map[tex_name]));            
        }
        bridge->performAction(model, "save_selected_as");
    }

    LLFloater::setFloaterHost(NULL);
    if (multi_previewp)
    {
        multi_previewp->openFloater(LLSD());
    }
}

void LLInventoryAction::removeItemFromDND(LLFolderView* root)
{
    if(gAgent.isDoNotDisturb())
    {
        //Get selected items
        LLFolderView::selected_items_t selectedItems = root->getSelectedItems();
        LLFolderViewModelItemInventory * viewModel = NULL;

        //If user is in DND and deletes item, make sure the notification is not displayed by removing the notification
        //from DND history and .xml file. Once this is done, upon exit of DND mode the item deleted will not show a notification.
        for(LLFolderView::selected_items_t::iterator it = selectedItems.begin(); it != selectedItems.end(); ++it)
        {
            viewModel = dynamic_cast<LLFolderViewModelItemInventory *>((*it)->getViewModelItem());

            if(viewModel && viewModel->getUUID().notNull())
            {
                //Will remove the item offer notification
                LLDoNotDisturbNotificationStorage::instance().removeNotification(LLDoNotDisturbNotificationStorage::offerName, viewModel->getUUID());
            }
        }
    }
}

void LLInventoryAction::onItemsRemovalConfirmation(const LLSD& notification, const LLSD& response, LLHandle<LLFolderView> root)
{
	S32 option = LLNotificationsUtil::getSelectedOption(notification, response);
	if (option == 0 && !root.isDead() && !root.get()->isDead())
	{
		LLFolderView* folder_root = root.get();
		//Need to remove item from DND before item is removed from root folder view
		//because once removed from root folder view the item is no longer a selected item
		removeItemFromDND(folder_root);
		folder_root->removeSelectedItems();

		// Update the marketplace listings that have been affected by the operation
		updateMarketplaceFolders();
	}
}

void LLInventoryAction::buildMarketplaceFolders(LLFolderView* root)
{
    // Make a list of all marketplace folders containing the elements in the selected list
    // as well as the elements themselves.
    // Once those elements are updated (cut, delete in particular but potentially any action), their
    // containing folder will need to be updated as well as their initially containing folder. For
    // instance, moving a stock folder from a listed folder to another will require an update of the
    // target listing *and* the original listing. So we need to keep track of both.
    // Note: do not however put the marketplace listings root itself in this list or the whole marketplace data will be rebuilt.
    sMarketplaceFolders.clear();
    const LLUUID &marketplacelistings_id = gInventory.findCategoryUUIDForType(LLFolderType::FT_MARKETPLACE_LISTINGS);
    if (marketplacelistings_id.isNull())
    {
    	return;
    }

    std::set<LLFolderViewItem*> selected_items = root->getSelectionList();
    std::set<LLFolderViewItem*>::iterator set_iter = selected_items.begin();
    LLFolderViewModelItemInventory * viewModel = NULL;
    for (; set_iter != selected_items.end(); ++set_iter)
    {
        viewModel = dynamic_cast<LLFolderViewModelItemInventory *>((*set_iter)->getViewModelItem());
        if (!viewModel || !viewModel->getInventoryObject()) continue;
        if (gInventory.isObjectDescendentOf(viewModel->getInventoryObject()->getParentUUID(), marketplacelistings_id))
        {
            const LLUUID &parent_id = viewModel->getInventoryObject()->getParentUUID();
            if (parent_id != marketplacelistings_id)
            {
                sMarketplaceFolders.push_back(parent_id);
            }
            const LLUUID &curr_id = viewModel->getInventoryObject()->getUUID();
            if (curr_id != marketplacelistings_id)
            {
                sMarketplaceFolders.push_back(curr_id);
            }
        }
    }
    // Suppress dupes in the list so we won't update listings twice
    sMarketplaceFolders.sort();
    sMarketplaceFolders.unique();
}

void LLInventoryAction::updateMarketplaceFolders()
{
    while (!sMarketplaceFolders.empty())
    {
        update_marketplace_category(sMarketplaceFolders.back());
        sMarketplaceFolders.pop_back();
    }
}

<|MERGE_RESOLUTION|>--- conflicted
+++ resolved
@@ -3580,14 +3580,6 @@
             ungroup_folder_items(*ids.begin());
         }
     }
-<<<<<<< HEAD
-    // <FS:Ansariel> FIRE-22851: Show texture "Save as" file picker subsequently instead all at once
-    else if (action == "save_as") // "save_as" is only available for textures as of 01/08/2018
-    {
-        LLPreviewTexture::saveMultiple(ids);
-    }
-    // </FS:Ansariel>
-=======
     else if ("thumbnail" == action)
     {
         if (selected_items.size() > 0)
@@ -3605,7 +3597,12 @@
             LLFloaterReg::showInstance("change_item_thumbnail", data);
         }
     }
->>>>>>> 0fb52bd3
+    // <FS:Ansariel> FIRE-22851: Show texture "Save as" file picker subsequently instead all at once
+    else if (action == "save_as") // "save_as" is only available for textures as of 01/08/2018
+    {
+        LLPreviewTexture::saveMultiple(ids);
+    }
+    // </FS:Ansariel>
     else
     {
         std::set<LLFolderViewItem*>::iterator set_iter;
