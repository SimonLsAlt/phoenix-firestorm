--- conflicted
+++ resolved
@@ -2428,33 +2428,8 @@
 	if ("delete" == action)
 	{
 		static bool sDisplayedAtSession = false;
-<<<<<<< HEAD
-
-		bool has_folder_items = false;
-		for (std::set<LLFolderViewItem*>::iterator set_iter = selected_items.begin(); set_iter != selected_items.end(); ++set_iter)
-		{
-			LLFolderViewModelItemInventory * viewModel = dynamic_cast<LLFolderViewModelItemInventory *>((*set_iter)->getViewModelItem());
-			if (viewModel && viewModel->hasChildren())
-			{
-				has_folder_items = true;
-				break;
-			}
-		}
-		if (root->getSelectedCount() >= sConfirmOnDeleteItemsNumber || has_folder_items)
-		{
-			bool ignore = !(LLUI::sSettingGroups["ignores"]->getBOOL("DeleteItems"));
-			if (ignore)
-			{
-				if (!sDisplayedAtSession)
-				{
-					LLUI::sSettingGroups["ignores"]->setBOOL("DeleteItems", TRUE);
-				}
-			}
+		
 			sDisplayedAtSession = true;
-		}
-=======
->>>>>>> 21254fb7
-		
 		LLAllDescendentsPassedFilter f;
 		for (std::set<LLFolderViewItem*>::iterator it = selected_items.begin(); (it != selected_items.end()) && (f.allDescendentsPassedFilter()); ++it)
 		{
